/**
 * @file relocation.c
 *
 * This file contains the routine responsible for runtime relocation of dynamically loadable code segments (overlays),
 * see the description of Overlay_Relocate for details.
 *
 * @see Overlay_Relocate
 */
<<<<<<< HEAD
#include "libu64/loadfragment.h"
#include "attributes.h"
#include "ultra64.h"

#include "macros.h"
=======
#include "libu64/overlay.h"

#include "global.h"
>>>>>>> 5ddb3e68

// Extract MIPS register rs from an instruction word
#define MIPS_REG_RS(insn) (((insn) >> 0x15) & 0x1F)

// Extract MIPS register rt from an instruction word
#define MIPS_REG_RT(insn) (((insn) >> 0x10) & 0x1F)

// Extract MIPS jump target from an instruction word
#define MIPS_JUMP_TARGET(insn) (((insn)&0x03FFFFFF) << 2)

/**
 * Performs runtime relocation of overlay files, loadable code segments.
 *
 * Overlays are expected to be loadable anywhere in direct-mapped cached (KSEG0) memory, with some appropriate
 * alignment requirements; memory addresses in such code must be updated once loaded in order to execute properly.
 * When compiled, overlays are given 'fake' KSEG0 RAM addresses larger than the total possible available main memory
 * (>= 0x80800000), such addresses are referred to as Virtual RAM (VRAM) to distinguish them. When loading the overlay
 * the relocation table produced at compile time is consulted to determine where and how to update these VRAM addresses
 * to correct RAM addresses based on the location the overlay was loaded at, enabling the code to execute at this
 * address as if it were compiled to run at this address.
 *
 * Each relocation is represented by a packed 32-bit value, formatted in the following way:
 *  - [31:30]  2-bit section id, taking values from the `RelocSectionId` enum.
 *  - [29:24]  6-bit relocation type describing which relocation operation should be performed. Same as ELF32 MIPS.
 *  - [23: 0]  24-bit section-relative offset indicating where in the section to apply this relocation.
 *
 * @param allocatedRamAddr Memory address the binary was loaded at.
 * @param ovlRelocs Overlay relocation section containing overlay section layout and runtime relocations.
 * @param vramStart Virtual RAM address that the overlay was compiled at.
 */
void Overlay_Relocate(void* allocatedRamAddr, OverlayRelocationSection* ovlRelocs, void* vramStart) {
    uintptr_t sections[RELOC_SECTION_MAX];
    u32* relocDataP;
    u32 reloc;
    u32 relocData;
    u32 isLoNeg;
    uintptr_t allocu32 = (uintptr_t)allocatedRamAddr;
    u32 i;
    u32* regValP;
    //! MIPS ELF relocation does not generally require tracking register values, so at first glance it appears this
    //! register tracking was an unnecessary complication. However there is a bug in the IDO compiler that can cause
    //! relocations to be emitted in the wrong order under rare circumstances when the compiler attempts to reuse a
    //! previous HI16 relocation for a different LO16 relocation as an optimization. This register tracking is likely
    //! a workaround to prevent improper matching of unrelated HI16 and LO16 relocations that would otherwise arise
    //! due to the incorrect ordering.
    u32* luiRefs[32];
    u32 luiVals[32];
    u32* luiInstRef;
    u32 dbg;
    s32 relocOffset = 0;
    u32 relocatedValue = 0;
    UNUSED_NDEBUG uintptr_t unrelocatedAddress = 0;
    uintptr_t relocatedAddress = 0;
    uintptr_t vramu32 = (uintptr_t)vramStart;

    if (gOverlayLogSeverity >= 3) {
        PRINTF("DoRelocation(%08x, %08x, %08x)\n", allocatedRamAddr, ovlRelocs, vramStart);
        PRINTF("text=%08x, data=%08x, rodata=%08x, bss=%08x\n", ovlRelocs->textSize, ovlRelocs->dataSize,
               ovlRelocs->rodataSize, ovlRelocs->bssSize);
    }

    sections[RELOC_SECTION_NULL] = 0;
    sections[RELOC_SECTION_TEXT] = allocu32;
    sections[RELOC_SECTION_DATA] = allocu32 + ovlRelocs->textSize;
    sections[RELOC_SECTION_RODATA] = sections[RELOC_SECTION_DATA] + ovlRelocs->dataSize;

    for (i = 0; i < ovlRelocs->nRelocations; i++) {
        reloc = ovlRelocs->relocations[i];
        // This will always resolve to a 32-bit aligned address as each section containing code or pointers must be
        // aligned to at least 4 bytes and the MIPS ABI defines the offset of both 16-bit and 32-bit relocations to
        // be the start of the 32-bit word containing the target.
        relocDataP = (u32*)(sections[RELOC_SECTION(reloc)] + RELOC_OFFSET(reloc));
        relocData = *relocDataP;

        switch (RELOC_TYPE_MASK(reloc)) {
            case R_MIPS_32 << RELOC_TYPE_SHIFT:
                // Handles 32-bit address relocation, used for things such as jump tables and pointers in data.
                // Just relocate the full address.

                // Check address is valid for relocation
                if ((*relocDataP & 0x0F000000) == 0) {
                    relocOffset = *relocDataP - vramu32;
                    relocatedValue = relocOffset + allocu32;
                    relocatedAddress = relocatedValue;
                    unrelocatedAddress = relocData;
                    *relocDataP = relocatedAddress;
                }
                break;

            case R_MIPS_26 << RELOC_TYPE_SHIFT:
                // Handles 26-bit address relocation, used for jumps and jals.
                // Extract the address from the target field of the J-type MIPS instruction.
                // Relocate the address and update the instruction.
                if (1) {
                    relocOffset = PHYS_TO_K0(MIPS_JUMP_TARGET(*relocDataP)) - vramu32;
                    unrelocatedAddress = PHYS_TO_K0(MIPS_JUMP_TARGET(*relocDataP));
                    relocatedValue = (*relocDataP & 0xFC000000) | (((allocu32 + relocOffset) & 0x0FFFFFFF) >> 2);
                    relocatedAddress = PHYS_TO_K0(MIPS_JUMP_TARGET(relocatedValue));
                    *relocDataP = relocatedValue;
                }
                break;

            case R_MIPS_HI16 << RELOC_TYPE_SHIFT:
                // Handles relocation for a hi/lo pair, part 1.
                // Store the reference to the LUI instruction (hi) using the `rt` register of the instruction.
                // This will be updated later in the `R_MIPS_LO16` section.

                luiRefs[MIPS_REG_RT(*relocDataP)] = relocDataP;
                luiVals[MIPS_REG_RT(*relocDataP)] = *relocDataP;
                break;

            case R_MIPS_LO16 << RELOC_TYPE_SHIFT:
                // Handles relocation for a hi/lo pair, part 2.
                // Grab the stored LUI (hi) from the `R_MIPS_HI16` section using the `rs` register of the instruction.
                // The full address is calculated, relocated, and then used to update both the LUI and lo instructions.
                // If the lo part is negative, add 1 to the LUI value.
                // Note: The lo instruction is assumed to have a signed immediate.

                luiInstRef = luiRefs[MIPS_REG_RS(*relocDataP)];
                regValP = &luiVals[MIPS_REG_RS(*relocDataP)];

                // Check address is valid for relocation
                if ((((*regValP << 0x10) + (s16)*relocDataP) & 0x0F000000) == 0) {
                    relocOffset = ((*regValP << 0x10) + (s16)*relocDataP) - vramu32;
                    isLoNeg = ((relocOffset + allocu32) & 0x8000) ? 1 : 0; // adjust for signed immediate
                    unrelocatedAddress = (*luiInstRef << 0x10) + (s16)relocData;
                    *luiInstRef =
                        (*luiInstRef & 0xFFFF0000) | ((((relocOffset + allocu32) >> 0x10) & 0xFFFF) + isLoNeg);
                    relocatedValue = (*relocDataP & 0xFFFF0000) | ((relocOffset + allocu32) & 0xFFFF);

                    relocatedAddress = (*luiInstRef << 0x10) + (s16)relocatedValue;
                    *relocDataP = relocatedValue;
                }
                break;
        }

        dbg = 16;
        switch (RELOC_TYPE_MASK(reloc)) {
            case R_MIPS_32 << RELOC_TYPE_SHIFT:
                dbg += 6;
                FALLTHROUGH;
            case R_MIPS_26 << RELOC_TYPE_SHIFT:
                dbg += 10;
                FALLTHROUGH;
            case R_MIPS_LO16 << RELOC_TYPE_SHIFT:
                if (gOverlayLogSeverity >= 3) {
                    PRINTF("%02d %08x %08x %08x ", dbg, relocDataP, relocatedValue, relocatedAddress);
                    PRINTF(" %08x %08x %08x %08x\n", (uintptr_t)relocDataP + vramu32 - allocu32, relocData,
                           unrelocatedAddress, relocOffset);
                }
                // Adding a break prevents matching
        }
    }
}<|MERGE_RESOLUTION|>--- conflicted
+++ resolved
@@ -6,17 +6,11 @@
  *
  * @see Overlay_Relocate
  */
-<<<<<<< HEAD
-#include "libu64/loadfragment.h"
+#include "libu64/overlay.h"
 #include "attributes.h"
 #include "ultra64.h"
 
 #include "macros.h"
-=======
-#include "libu64/overlay.h"
-
-#include "global.h"
->>>>>>> 5ddb3e68
 
 // Extract MIPS register rs from an instruction word
 #define MIPS_REG_RS(insn) (((insn) >> 0x15) & 0x1F)
