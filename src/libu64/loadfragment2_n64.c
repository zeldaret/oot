--- conflicted
+++ resolved
@@ -6,17 +6,11 @@
  *
  * @see Overlay_Relocate
  */
-<<<<<<< HEAD
 #include "libc64/malloc.h"
-#include "libu64/loadfragment.h"
+#include "libu64/overlay.h"
 #include "z64dma.h"
 
 #include "macros.h"
-=======
-#include "libu64/overlay.h"
-
-#include "global.h"
->>>>>>> 5ddb3e68
 
 s32 gOverlayLogSeverity = 2;
 
