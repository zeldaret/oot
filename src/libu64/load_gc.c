--- conflicted
+++ resolved
@@ -1,14 +1,8 @@
-<<<<<<< HEAD
-#include "libu64/loadfragment.h"
+#include "libu64/overlay.h"
 #include "ultra64.h"
 #include "z64dma.h"
 
 #include "macros.h"
-=======
-#include "libu64/overlay.h"
-
-#include "global.h"
->>>>>>> 5ddb3e68
 
 size_t Overlay_Load(uintptr_t vromStart, uintptr_t vromEnd, void* vramStart, void* vramEnd, void* allocatedRamAddr) {
     s32 pad[3];
