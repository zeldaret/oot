#include "global.h"
#include "terminal.h"

vu32 sLogOnNextViewInit = true;

s32 View_ApplyPerspective(View*);
s32 View_ApplyOrtho(View*);

void View_ViewportToVp(Vp* dest, Viewport* src) {
    s32 width = src->rightX - src->leftX;
    s32 height = src->bottomY - src->topY;

    dest->vp.vscale[0] = width * 2;
    dest->vp.vscale[1] = height * 2;
    dest->vp.vscale[2] = G_MAXZ / 2;
    dest->vp.vscale[3] = 0;
    dest->vp.vtrans[0] = ((src->leftX * 2) + width) * 2;
    dest->vp.vtrans[1] = ((src->topY * 2) + height) * 2;
    dest->vp.vtrans[2] = G_MAXZ / 2;
    dest->vp.vtrans[3] = 0;
}

View* View_New(GraphicsContext* gfxCtx) {
    View* view = SYSTEM_ARENA_MALLOC(sizeof(View), "../z_view.c", 285);

    if (view != NULL) {
        __osMemset(view, 0, sizeof(View));
        View_Init(view, gfxCtx);
    }

    return view;
}

void View_Free(View* view) {
    SYSTEM_ARENA_FREE(view, "../z_view.c", 297);
}

void View_Init(View* view, GraphicsContext* gfxCtx) {
    view->gfxCtx = gfxCtx;

    view->viewport.topY = 0;
    view->viewport.bottomY = SCREEN_HEIGHT;
    view->viewport.leftX = 0;
    view->viewport.rightX = SCREEN_WIDTH;

    view->magic = 0x56494557; // "VIEW"

    if (sLogOnNextViewInit == false) {}

    view->scale = 1.0f;
    view->fovy = 60.0f;
    view->zNear = 10.0f;
    view->zFar = 12800.0f;

    view->eye.x = 0.0f;
    view->eye.y = 0.0f;
    view->eye.z = -1.0f;
    view->at.x = 0.0f;
    view->up.x = 0.0f;
    view->up.y = 1.0f;
    view->up.z = 0.0f;

    if (sLogOnNextViewInit) {
        PRINTF("\nview: initialize ---\n");
        sLogOnNextViewInit = false;
    }

    view->unk_124 = 0;
    view->flags = VIEW_VIEWING | VIEW_VIEWPORT | VIEW_PROJECTION_PERSPECTIVE;
    View_InitDistortion(view);
}

void View_LookAt(View* view, Vec3f* eye, Vec3f* at, Vec3f* up) {
    if (eye->x == at->x && eye->z == at->z) {
        eye->x += 0.1f;
    }

    view->eye = *eye;
    view->at = *at;
    view->up = *up;
    view->flags |= VIEW_VIEWING;
}

/*
 * Unused. View_LookAt is always used instead. This version is similar but
 * is missing the input sanitization and the update to the flags.
 */
void View_LookAtUnsafe(View* view, Vec3f* eye, Vec3f* at, Vec3f* up) {
    view->eye = *eye;
    view->at = *at;
    view->up = *up;
}

void View_SetScale(View* view, f32 scale) {
    view->flags |= VIEW_PROJECTION_PERSPECTIVE;
    view->scale = scale;
}

void View_GetScale(View* view, f32* scale) {
    *scale = view->scale;
}

void View_SetPerspective(View* view, f32 fovy, f32 zNear, f32 zFar) {
    view->fovy = fovy;
    view->zNear = zNear;
    view->zFar = zFar;
    view->flags |= VIEW_PROJECTION_PERSPECTIVE;
}

void View_GetPerspective(View* view, f32* fovy, f32* zNear, f32* zFar) {
    *fovy = view->fovy;
    *zNear = view->zNear;
    *zFar = view->zFar;
}

void View_SetOrtho(View* view, f32 fovy, f32 zNear, f32 zFar) {
    view->fovy = fovy;
    view->zNear = zNear;
    view->zFar = zFar;
    view->flags |= VIEW_PROJECTION_ORTHO;
    view->scale = 1.0f;
}

/*
 * Identical to View_GetPerspective, and never called.
 * Named as it seems to fit the "set, get" pattern.
 */
void View_GetOrtho(View* view, f32* fovy, f32* zNear, f32* zFar) {
    *fovy = view->fovy;
    *zNear = view->zNear;
    *zFar = view->zFar;
}

void View_SetViewport(View* view, Viewport* viewport) {
    view->viewport = *viewport;
    view->flags |= VIEW_VIEWPORT;
}

void View_GetViewport(View* view, Viewport* viewport) {
    *viewport = view->viewport;
}

void View_ApplyLetterbox(View* view) {
<<<<<<< HEAD
    s32 varY;
    s32 varX;
    STACK_PAD(s32);
=======
    GraphicsContext* gfxCtx = view->gfxCtx;
    s32 letterboxSize;
    s32 pillarboxSize;
>>>>>>> bf3339a1
    s32 ulx;
    s32 uly;
    s32 lrx;
    s32 lry;
    s32 pad;

    letterboxSize = Letterbox_GetSize();

    // The following is optimized to pillarboxSize = 0 but affects codegen
    pillarboxSize = -1;

    if (pillarboxSize < 0) {
        pillarboxSize = 0;
    }
    if (pillarboxSize > SCREEN_WIDTH / 2) {
        pillarboxSize = SCREEN_WIDTH / 2;
    }

    if (letterboxSize < 0) {
        letterboxSize = 0;
    }
    if (letterboxSize > SCREEN_HEIGHT / 2) {
        letterboxSize = SCREEN_HEIGHT / 2;
    }

    ulx = view->viewport.leftX + pillarboxSize;
    uly = view->viewport.topY + letterboxSize;
    lrx = view->viewport.rightX - pillarboxSize;
    lry = view->viewport.bottomY - letterboxSize;

    ASSERT(ulx >= 0, "ulx >= 0", "../z_view.c", 454);
    ASSERT(uly >= 0, "uly >= 0", "../z_view.c", 455);
    ASSERT(lrx <= SCREEN_WIDTH, "lrx <= SCREEN_WD", "../z_view.c", 456);
    ASSERT(lry <= SCREEN_HEIGHT, "lry <= SCREEN_HT", "../z_view.c", 457);

    OPEN_DISPS(gfxCtx, "../z_view.c", 459);

    gDPPipeSync(POLY_OPA_DISP++);
    gDPSetScissor(POLY_OPA_DISP++, G_SC_NON_INTERLACE, ulx, uly, lrx, lry);
    gDPPipeSync(POLY_XLU_DISP++);
    gDPSetScissor(POLY_XLU_DISP++, G_SC_NON_INTERLACE, ulx, uly, lrx, lry);

    CLOSE_DISPS(gfxCtx, "../z_view.c", 472);
}

void View_SetDistortionOrientation(View* view, f32 rotX, f32 rotY, f32 rotZ) {
    view->distortionOrientation.x = rotX;
    view->distortionOrientation.y = rotY;
    view->distortionOrientation.z = rotZ;
}

void View_SetDistortionScale(View* view, f32 scaleX, f32 scaleY, f32 scaleZ) {
    view->distortionScale.x = scaleX;
    view->distortionScale.y = scaleY;
    view->distortionScale.z = scaleZ;
}

s32 View_SetDistortionSpeed(View* view, f32 speed) {
    view->distortionSpeed = speed;
}

void View_InitDistortion(View* view) {
    view->distortionOrientation.x = 0.0f;
    view->distortionOrientation.y = 0.0f;
    view->distortionOrientation.z = 0.0f;
    view->distortionScale.x = 1.0f;
    view->distortionScale.y = 1.0f;
    view->distortionScale.z = 1.0f;
    view->curDistortionOrientation = view->distortionOrientation;
    view->curDistortionScale = view->distortionScale;
    view->distortionSpeed = 0.0f;
}

void View_ClearDistortion(View* view) {
    view->distortionOrientation.x = 0.0f;
    view->distortionOrientation.y = 0.0f;
    view->distortionOrientation.z = 0.0f;
    view->distortionScale.x = 1.0f;
    view->distortionScale.y = 1.0f;
    view->distortionScale.z = 1.0f;
    view->distortionSpeed = 1.0f;
}

void View_SetDistortion(View* view, Vec3f orientation, Vec3f scale, f32 speed) {
    view->distortionOrientation = orientation;
    view->distortionScale = scale;
    view->distortionSpeed = speed;
}

s32 View_StepDistortion(View* view, Mtx* projectionMtx) {
    MtxF projectionMtxF;

    if (view->distortionSpeed == 0.0f) {
        return false;
    } else if (view->distortionSpeed == 1.0f) {
        view->curDistortionOrientation = view->distortionOrientation;
        view->curDistortionScale = view->distortionScale;
        view->distortionSpeed = 0.0f;
    } else {
        view->curDistortionOrientation.x =
            F32_LERPIMP(view->curDistortionOrientation.x, view->distortionOrientation.x, view->distortionSpeed);
        view->curDistortionOrientation.y =
            F32_LERPIMP(view->curDistortionOrientation.y, view->distortionOrientation.y, view->distortionSpeed);
        view->curDistortionOrientation.z =
            F32_LERPIMP(view->curDistortionOrientation.z, view->distortionOrientation.z, view->distortionSpeed);

        view->curDistortionScale.x =
            F32_LERPIMP(view->curDistortionScale.x, view->distortionScale.x, view->distortionSpeed);
        view->curDistortionScale.y =
            F32_LERPIMP(view->curDistortionScale.y, view->distortionScale.y, view->distortionSpeed);
        view->curDistortionScale.z =
            F32_LERPIMP(view->curDistortionScale.z, view->distortionScale.z, view->distortionSpeed);
    }

    Matrix_MtxToMtxF(projectionMtx, &projectionMtxF);
    Matrix_Put(&projectionMtxF);
    Matrix_RotateX(view->curDistortionOrientation.x, MTXMODE_APPLY);
    Matrix_RotateY(view->curDistortionOrientation.y, MTXMODE_APPLY);
    Matrix_RotateZ(view->curDistortionOrientation.z, MTXMODE_APPLY);
    Matrix_Scale(view->curDistortionScale.x, view->curDistortionScale.y, view->curDistortionScale.z, MTXMODE_APPLY);
    Matrix_RotateZ(-view->curDistortionOrientation.z, MTXMODE_APPLY);
    Matrix_RotateY(-view->curDistortionOrientation.y, MTXMODE_APPLY);
    Matrix_RotateX(-view->curDistortionOrientation.x, MTXMODE_APPLY);
    MATRIX_TO_MTX(projectionMtx, "../z_view.c", 566);

    return true;
}

/**
 * Apply view to POLY_OPA_DISP, POLY_XLU_DISP (and OVERLAY_DISP if ortho)
 */
s32 View_Apply(View* view, s32 mask) {
    mask = (view->flags & mask) | (mask >> 4);

    if (mask & VIEW_PROJECTION_ORTHO) {
        return View_ApplyOrtho(view);
    } else {
        return View_ApplyPerspective(view);
    }
}

s32 View_ApplyPerspective(View* view) {
    GraphicsContext* gfxCtx = view->gfxCtx;
    s32 width;
    s32 height;
    Vp* vp;
    Mtx* projection;
    Mtx* viewing;
    f32 aspect;

    OPEN_DISPS(gfxCtx, "../z_view.c", 596);

    // Viewport
    vp = GRAPH_ALLOC(gfxCtx, sizeof(Vp));
    LOG_UTILS_CHECK_NULL_POINTER("vp", vp, "../z_view.c", 601);
    View_ViewportToVp(vp, &view->viewport);
    view->vp = *vp;

    View_ApplyLetterbox(view);

    gSPViewport(POLY_OPA_DISP++, vp);
    gSPViewport(POLY_XLU_DISP++, vp);

    // Perspective projection
    projection = GRAPH_ALLOC(gfxCtx, sizeof(Mtx));
    LOG_UTILS_CHECK_NULL_POINTER("projection", projection, "../z_view.c", 616);
    view->projectionPtr = projection;

    width = view->viewport.rightX - view->viewport.leftX;
    height = view->viewport.bottomY - view->viewport.topY;
    aspect = (f32)width / (f32)height;

    if (OOT_DEBUG && R_HREG_MODE == HREG_MODE_PERSPECTIVE) {
        if (R_PERSPECTIVE_INIT != HREG_MODE_PERSPECTIVE) {
            R_PERSPECTIVE_INIT = HREG_MODE_PERSPECTIVE;
            R_PERSPECTIVE_FOVY = 60;
            R_PERSPECTIVE_ASPECT = (10000 * 4) / 3;
            R_PERSPECTIVE_NEAR = 10;
            R_PERSPECTIVE_FAR = 12800;
            R_PERSPECTIVE_SCALE = 100;
        }
        guPerspective(projection, &view->normal, R_PERSPECTIVE_FOVY, R_PERSPECTIVE_ASPECT / 10000.0f,
                      R_PERSPECTIVE_NEAR, R_PERSPECTIVE_FAR, R_PERSPECTIVE_SCALE / 100.0f);
    } else {
        guPerspective(projection, &view->normal, view->fovy, aspect, view->zNear, view->zFar, view->scale);
    }

#if OOT_DEBUG
    if (QREG(88) & 1) {
        s32 i;
        MtxF mf;

        PRINTF("fovy %f near %f far %f scale %f aspect %f normal %08x\n", view->fovy, view->zNear, view->zFar,
               view->scale, aspect, view->normal);

        Matrix_MtxToMtxF(projection, &mf);
        PRINTF("projection\n");
        for (i = 0; i < 4; i++) {
            PRINTF("\t%f\t%f\t%f\t%f\n", mf.mf[i][0], mf.mf[i][1], mf.mf[i][2], mf.mf[i][3]);
        }
        PRINTF("\n");
    }
#endif

    view->projection = *projection;

    View_StepDistortion(view, projection);

    gSPPerspNormalize(POLY_OPA_DISP++, view->normal);
    gSPMatrix(POLY_OPA_DISP++, projection, G_MTX_NOPUSH | G_MTX_LOAD | G_MTX_PROJECTION);
    gSPPerspNormalize(POLY_XLU_DISP++, view->normal);
    gSPMatrix(POLY_XLU_DISP++, projection, G_MTX_NOPUSH | G_MTX_LOAD | G_MTX_PROJECTION);

    // View matrix (look-at)
    viewing = GRAPH_ALLOC(gfxCtx, sizeof(Mtx));
    LOG_UTILS_CHECK_NULL_POINTER("viewing", viewing, "../z_view.c", 667);
    view->viewingPtr = viewing;

    if (view->eye.x == view->at.x && view->eye.y == view->at.y && view->eye.z == view->at.z) {
        view->eye.x += 1.0f;
        view->eye.y += 1.0f;
        view->eye.z += 1.0f;
    }

    VIEW_ERROR_CHECK_EYE_POS(view->eye.x, view->eye.y, view->eye.z);

    guLookAt(viewing, view->eye.x, view->eye.y, view->eye.z, view->at.x, view->at.y, view->at.z, view->up.x, view->up.y,
             view->up.z);

    view->viewing = *viewing;

#if OOT_DEBUG
    // Debug print view matrix
    if (QREG(88) & 2) {
        s32 i;
        MtxF mf;

        Matrix_MtxToMtxF(view->viewingPtr, &mf);

        PRINTF("viewing\n");
        for (i = 0; i < 4; i++) {
            PRINTF("\t%f\t%f\t%f\t%f\n", mf.mf[i][0], mf.mf[i][1], mf.mf[i][2], mf.mf[i][3]);
        }
        PRINTF("\n");
    }
#endif

    gSPMatrix(POLY_OPA_DISP++, viewing, G_MTX_NOPUSH | G_MTX_MUL | G_MTX_PROJECTION);
    gSPMatrix(POLY_XLU_DISP++, viewing, G_MTX_NOPUSH | G_MTX_MUL | G_MTX_PROJECTION);

    CLOSE_DISPS(gfxCtx, "../z_view.c", 711);

    return 1;
}

s32 View_ApplyOrtho(View* view) {
    Vp* vp;
    Mtx* projection;
    GraphicsContext* gfxCtx = view->gfxCtx;

    OPEN_DISPS(gfxCtx, "../z_view.c", 726);

    vp = GRAPH_ALLOC(gfxCtx, sizeof(Vp));
    LOG_UTILS_CHECK_NULL_POINTER("vp", vp, "../z_view.c", 730);
    View_ViewportToVp(vp, &view->viewport);
    view->vp = *vp;

    View_ApplyLetterbox(view);

    gSPViewport(POLY_OPA_DISP++, vp);
    gSPViewport(POLY_XLU_DISP++, vp);
    gSPViewport(OVERLAY_DISP++, vp);

    projection = GRAPH_ALLOC(gfxCtx, sizeof(Mtx));
    LOG_UTILS_CHECK_NULL_POINTER("projection", projection, "../z_view.c", 744);
    view->projectionPtr = projection;

    guOrtho(projection, -(f32)gScreenWidth * 0.5f, (f32)gScreenWidth * 0.5f, -(f32)gScreenHeight * 0.5f,
            (f32)gScreenHeight * 0.5f, view->zNear, view->zFar, view->scale);

    view->projection = *projection;

    gSPMatrix(POLY_OPA_DISP++, projection, G_MTX_NOPUSH | G_MTX_LOAD | G_MTX_PROJECTION);
    gSPMatrix(POLY_XLU_DISP++, projection, G_MTX_NOPUSH | G_MTX_LOAD | G_MTX_PROJECTION);

    CLOSE_DISPS(gfxCtx, "../z_view.c", 762);

    return 1;
}

/**
 * Apply scissor, viewport and projection (ortho) to OVERLAY_DISP.
 */
s32 View_ApplyOrthoToOverlay(View* view) {
    GraphicsContext* gfxCtx = view->gfxCtx;
    Vp* vp;
    Mtx* projection;

    OPEN_DISPS(gfxCtx, "../z_view.c", 777);

    vp = GRAPH_ALLOC(gfxCtx, sizeof(Vp));
    LOG_UTILS_CHECK_NULL_POINTER("vp", vp, "../z_view.c", 781);
    View_ViewportToVp(vp, &view->viewport);
    view->vp = *vp;

    gDPPipeSync(OVERLAY_DISP++);
    gDPSetScissor(OVERLAY_DISP++, G_SC_NON_INTERLACE, view->viewport.leftX, view->viewport.topY, view->viewport.rightX,
                  view->viewport.bottomY);
    gSPViewport(OVERLAY_DISP++, vp);

    projection = GRAPH_ALLOC(gfxCtx, sizeof(Mtx));
    LOG_UTILS_CHECK_NULL_POINTER("projection", projection, "../z_view.c", 791);
    view->projectionPtr = projection;

    guOrtho(projection, -(f32)gScreenWidth * 0.5f, (f32)gScreenWidth * 0.5f, -(f32)gScreenHeight * 0.5f,
            (f32)gScreenHeight * 0.5f, view->zNear, view->zFar, view->scale);

    view->projection = *projection;

    gSPMatrix(OVERLAY_DISP++, projection, G_MTX_NOPUSH | G_MTX_LOAD | G_MTX_PROJECTION);

    CLOSE_DISPS(gfxCtx, "../z_view.c", 801);

    return 1;
}

/**
 * Apply scissor, viewport, view and projection (perspective) to OVERLAY_DISP.
 */
s32 View_ApplyPerspectiveToOverlay(View* view) {
<<<<<<< HEAD
    STACK_PADS(s32, 2);
=======
    GraphicsContext* gfxCtx = view->gfxCtx;
    s32 pad;
>>>>>>> bf3339a1
    f32 aspect;
    s32 width;
    s32 height;
    Vp* vp;
    Mtx* projection;
    Mtx* viewing;
    s32 pad1;

    OPEN_DISPS(gfxCtx, "../z_view.c", 816);

    vp = GRAPH_ALLOC(gfxCtx, sizeof(Vp));
    LOG_UTILS_CHECK_NULL_POINTER("vp", vp, "../z_view.c", 821);
    View_ViewportToVp(vp, &view->viewport);
    view->vp = *vp;

    gDPPipeSync(OVERLAY_DISP++);
    gDPSetScissor(OVERLAY_DISP++, G_SC_NON_INTERLACE, view->viewport.leftX, view->viewport.topY, view->viewport.rightX,
                  view->viewport.bottomY);
    gSPViewport(OVERLAY_DISP++, vp);

    projection = GRAPH_ALLOC(gfxCtx, sizeof(Mtx));
    LOG_UTILS_CHECK_NULL_POINTER("projection", projection, "../z_view.c", 833);
    view->projectionPtr = projection;

    width = view->viewport.rightX - view->viewport.leftX;
    height = view->viewport.bottomY - view->viewport.topY;

    aspect = (f32)width / (f32)height;
    guPerspective(projection, &view->normal, view->fovy, aspect, view->zNear, view->zFar, view->scale);

    view->projection = *projection;

    gSPPerspNormalize(OVERLAY_DISP++, view->normal);
    gSPMatrix(OVERLAY_DISP++, projection, G_MTX_NOPUSH | G_MTX_LOAD | G_MTX_PROJECTION);

    viewing = GRAPH_ALLOC(gfxCtx, sizeof(Mtx));
    LOG_UTILS_CHECK_NULL_POINTER("viewing", viewing, "../z_view.c", 848);
    view->viewingPtr = viewing;

    // This check avoids a divide-by-zero in guLookAt if eye == at
    if (view->eye.x == view->at.x && view->eye.y == view->at.y && view->eye.z == view->at.z) {
        view->eye.x += 1.0f;
        view->eye.y += 1.0f;
        view->eye.z += 1.0f;
    }

    VIEW_ERROR_CHECK_EYE_POS(view->eye.x, view->eye.y, view->eye.z);

    guLookAt(viewing, view->eye.x, view->eye.y, view->eye.z, view->at.x, view->at.y, view->at.z, view->up.x, view->up.y,
             view->up.z);

    view->viewing = *viewing;

    gSPMatrix(OVERLAY_DISP++, viewing, G_MTX_NOPUSH | G_MTX_MUL | G_MTX_PROJECTION);

    CLOSE_DISPS(gfxCtx, "../z_view.c", 871);

    return 1;
}

/**
 * Just updates view's view matrix from its eye/at/up vectors. Opens disps but doesn't use them.
 */
s32 View_UpdateViewingMatrix(View* view) {
    OPEN_DISPS(view->gfxCtx, "../z_view.c", 878);

    VIEW_ERROR_CHECK_EYE_POS(view->eye.x, view->eye.y, view->eye.z);

    guLookAt(view->viewingPtr, view->eye.x, view->eye.y, view->eye.z, view->at.x, view->at.y, view->at.z, view->up.x,
             view->up.y, view->up.z);

    CLOSE_DISPS(view->gfxCtx, "../z_view.c", 886);

    return 1;
}

s32 View_ApplyTo(View* view, s32 mask, Gfx** gfxP) {
    Gfx* gfx = *gfxP;
    GraphicsContext* gfxCtx = view->gfxCtx;
    s32 width;
    s32 height;
    Vp* vp;
    Mtx* projection;
    Mtx* viewing;

    mask = (view->flags & mask) | (mask >> 4);

    if (mask & VIEW_VIEWPORT) {
        vp = GRAPH_ALLOC(gfxCtx, sizeof(Vp));
        LOG_UTILS_CHECK_NULL_POINTER("vp", vp, "../z_view.c", 910);
        View_ViewportToVp(vp, &view->viewport);

        view->vp = *vp;

        gDPPipeSync(gfx++);
        gDPSetScissor(gfx++, G_SC_NON_INTERLACE, view->viewport.leftX, view->viewport.topY, view->viewport.rightX,
                      view->viewport.bottomY);
        gSPViewport(gfx++, vp);
    }

    if (mask & VIEW_PROJECTION_ORTHO) {
        projection = GRAPH_ALLOC(gfxCtx, sizeof(Mtx));
        LOG_UTILS_CHECK_NULL_POINTER("projection", projection, "../z_view.c", 921);
        view->projectionPtr = projection;

        guOrtho(projection, -(f32)gScreenWidth * 0.5f, (f32)gScreenWidth * 0.5f, -(f32)gScreenHeight * 0.5f,
                (f32)gScreenHeight * 0.5f, view->zNear, view->zFar, view->scale);

        view->projection = *projection;

        gSPMatrix(gfx++, projection, G_MTX_NOPUSH | G_MTX_LOAD | G_MTX_PROJECTION);
    } else if (mask & (VIEW_PROJECTION_PERSPECTIVE | VIEW_VIEWPORT)) {
        projection = GRAPH_ALLOC(gfxCtx, sizeof(Mtx));
        LOG_UTILS_CHECK_NULL_POINTER("projection", projection, "../z_view.c", 932);
        view->projectionPtr = projection;

        width = view->viewport.rightX - view->viewport.leftX;
        height = view->viewport.bottomY - view->viewport.topY;

        guPerspective(projection, &view->normal, view->fovy, (f32)width / (f32)height, view->zNear, view->zFar,
                      view->scale);

        view->projection = *projection;

        gSPPerspNormalize(gfx++, view->normal);
        gSPMatrix(gfx++, projection, G_MTX_NOPUSH | G_MTX_LOAD | G_MTX_PROJECTION);
    }

    if (mask & VIEW_VIEWING) {
        viewing = GRAPH_ALLOC(gfxCtx, sizeof(Mtx));
        LOG_UTILS_CHECK_NULL_POINTER("viewing", viewing, "../z_view.c", 948);
        view->viewingPtr = viewing;

        VIEW_ERROR_CHECK_EYE_POS(view->eye.x, view->eye.y, view->eye.z);

        guLookAt(viewing, view->eye.x, view->eye.y, view->eye.z, view->at.x, view->at.y, view->at.z, view->up.x,
                 view->up.y, view->up.z);

        view->viewing = *viewing;

        gSPMatrix(gfx++, viewing, G_MTX_NOPUSH | G_MTX_MUL | G_MTX_PROJECTION);
    }

    view->flags = 0;
    *gfxP = gfx;

    return 1;
}

#if OOT_DEBUG
/**
 * Logs an error and returns nonzero if camera is too far from the origin.
 */
s32 View_ErrorCheckEyePosition(f32 eyeX, f32 eyeY, f32 eyeZ) {
    s32 error = 0;

    if (SQ(eyeX) + SQ(eyeY) + SQ(eyeZ) > SQ(32767.0f)) {
        error = 3;
    } else {
        f32 absEyeX = ABS(eyeX);
        f32 absEyeY = ABS(eyeY);
        f32 absEyeZ = ABS(eyeZ);

        if (((18900.0f < absEyeX) || (18900.0f < absEyeY)) || (18900.0f < absEyeZ)) {
            error = 2;
        } else if (((16000.0f < absEyeX) || (16000.0f < absEyeY)) || (16000.0f < absEyeZ)) {
            error = 1;
        }
    }

    if (error != 0) {
        PRINTF(VT_FGCOL(RED));
        // "Is too large"
        PRINTF("eye が大きすぎます eye=[%8.3f %8.3f %8.3f] error=%d\n", eyeX, eyeY, eyeZ, error);
        PRINTF(VT_RST);
    }

    return error;
}
#endif<|MERGE_RESOLUTION|>--- conflicted
+++ resolved
@@ -141,20 +141,14 @@
 }
 
 void View_ApplyLetterbox(View* view) {
-<<<<<<< HEAD
-    s32 varY;
-    s32 varX;
-    STACK_PAD(s32);
-=======
     GraphicsContext* gfxCtx = view->gfxCtx;
     s32 letterboxSize;
     s32 pillarboxSize;
->>>>>>> bf3339a1
     s32 ulx;
     s32 uly;
     s32 lrx;
     s32 lry;
-    s32 pad;
+    STACK_PAD(s32);
 
     letterboxSize = Letterbox_GetSize();
 
@@ -480,19 +474,15 @@
  * Apply scissor, viewport, view and projection (perspective) to OVERLAY_DISP.
  */
 s32 View_ApplyPerspectiveToOverlay(View* view) {
-<<<<<<< HEAD
-    STACK_PADS(s32, 2);
-=======
     GraphicsContext* gfxCtx = view->gfxCtx;
-    s32 pad;
->>>>>>> bf3339a1
+    STACK_PAD(s32);
     f32 aspect;
     s32 width;
     s32 height;
     Vp* vp;
     Mtx* projection;
     Mtx* viewing;
-    s32 pad1;
+    STACK_PAD(s32);
 
     OPEN_DISPS(gfxCtx, "../z_view.c", 816);
 
