#include "global.h"
#include "vt.h"

vu32 sLogOnNextViewInit = true;

s32 View_ApplyPerspective(View*);
s32 View_ApplyOrtho(View*);

void View_ViewportToVp(Vp* dest, Viewport* src) {
    s32 width = src->rightX - src->leftX;
    s32 height = src->bottomY - src->topY;

    dest->vp.vscale[0] = width * 2;
    dest->vp.vscale[1] = height * 2;
    dest->vp.vscale[2] = 0x01FF;
    dest->vp.vscale[3] = 0;
    dest->vp.vtrans[0] = ((src->leftX * 2) + width) * 2;
    dest->vp.vtrans[1] = ((src->topY * 2) + height) * 2;
    dest->vp.vtrans[2] = 0x01FF;
    dest->vp.vtrans[3] = 0;
}

View* View_New(GraphicsContext* gfxCtx) {
    View* view = SystemArena_MallocDebug(sizeof(View), "../z_view.c", 285);

    if (view != NULL) {
        func_80106860(view, 0, sizeof(View)); // memset
        View_Init(view, gfxCtx);
    }

    return view;
}

void View_Free(View* view) {
    SystemArena_FreeDebug(view, "../z_view.c", 297);
}

void View_Init(View* view, GraphicsContext* gfxCtx) {
    view->gfxCtx = gfxCtx;
    view->viewport.topY = 0;
    view->viewport.bottomY = SCREEN_HEIGHT;
    view->viewport.leftX = 0;
    view->viewport.rightX = SCREEN_WIDTH;
    view->magic = 0x56494557; // "VIEW"
    view->eye.x = 0.0f;
    view->eye.y = 0.0f;
    view->scale = 1.0f;
    view->fovy = 60.0f;
    view->zNear = 10.0f;
    view->zFar = 12800.0f;
    view->at.x = 0.0f;
    view->up.x = 0.0f;
    view->up.y = 1.0f;
    view->up.z = 0.0f;
    view->eye.z = -1.0f;

    if (sLogOnNextViewInit) {
        if (sLogOnNextViewInit == false) {}
        osSyncPrintf("\nview: initialize ---\n");
        sLogOnNextViewInit = false;
    }

    view->unk_124 = 0;
    view->flags = VIEW_VIEWING | VIEW_VIEWPORT | VIEW_PROJECTION_PERSPECTIVE;
    View_InitDistortion(view);
}

void View_LookAt(View* view, Vec3f* eye, Vec3f* at, Vec3f* up) {
    if (eye->x == at->x && eye->z == at->z) {
        eye->x += 0.1f;
    }

    view->eye = *eye;
<<<<<<< HEAD
    view->at = *lookAt;
=======
    view->at = *at;
>>>>>>> 32e66c2d
    view->up = *up;
    view->flags |= VIEW_VIEWING;
}

/*
 * Unused. View_LookAt is always used instead. This version is similar but
 * is missing the input sanitization and the update to the flags.
 */
void View_LookAtUnsafe(View* view, Vec3f* eye, Vec3f* at, Vec3f* up) {
    view->eye = *eye;
<<<<<<< HEAD
    view->at = *lookAt;
=======
    view->at = *at;
>>>>>>> 32e66c2d
    view->up = *up;
}

void View_SetScale(View* view, f32 scale) {
    view->flags |= VIEW_PROJECTION_PERSPECTIVE;
    view->scale = scale;
}

void View_GetScale(View* view, f32* scale) {
    *scale = view->scale;
}

void View_SetPerspective(View* view, f32 fovy, f32 zNear, f32 zFar) {
    view->fovy = fovy;
    view->zNear = zNear;
    view->zFar = zFar;
    view->flags |= VIEW_PROJECTION_PERSPECTIVE;
}

void View_GetPerspective(View* view, f32* fovy, f32* zNear, f32* zFar) {
    *fovy = view->fovy;
    *zNear = view->zNear;
    *zFar = view->zFar;
}

void View_SetOrtho(View* view, f32 fovy, f32 zNear, f32 zFar) {
    view->fovy = fovy;
    view->zNear = zNear;
    view->zFar = zFar;
    view->flags |= VIEW_PROJECTION_ORTHO;
    view->scale = 1.0f;
}

/*
 * Identical to View_GetPerspective, and never called.
 * Named as it seems to fit the "set, get" pattern.
 */
void View_GetOrtho(View* view, f32* fovy, f32* zNear, f32* zFar) {
    *fovy = view->fovy;
    *zNear = view->zNear;
    *zFar = view->zFar;
}

void View_SetViewport(View* view, Viewport* viewport) {
    view->viewport = *viewport;
    view->flags |= VIEW_VIEWPORT;
}

void View_GetViewport(View* view, Viewport* viewport) {
    *viewport = view->viewport;
}

void View_ApplyShrinkWindow(View* view) {
    s32 varY;
    s32 varX;
    s32 pad;
    s32 ulx;
    s32 uly;
    s32 lrx;
    s32 lry;
    GraphicsContext* gfxCtx = view->gfxCtx;

    varY = ShrinkWindow_GetCurrentVal();

    varX = -1; // The following is optimized to varX = 0 but affects codegen

    if (varX < 0) {
        varX = 0;
    }
    if (varX > SCREEN_WIDTH / 2) {
        varX = SCREEN_WIDTH / 2;
    }

    if (varY < 0) {
        varY = 0;
    }
    if (varY > SCREEN_HEIGHT / 2) {
        varY = SCREEN_HEIGHT / 2;
    }

    ulx = view->viewport.leftX + varX;
    uly = view->viewport.topY + varY;
    lrx = view->viewport.rightX - varX;
    lry = view->viewport.bottomY - varY;

    ASSERT(ulx >= 0, "ulx >= 0", "../z_view.c", 454);
    ASSERT(uly >= 0, "uly >= 0", "../z_view.c", 455);
    ASSERT(lrx <= SCREEN_WIDTH, "lrx <= SCREEN_WD", "../z_view.c", 456);
    ASSERT(lry <= SCREEN_HEIGHT, "lry <= SCREEN_HT", "../z_view.c", 457);

    OPEN_DISPS(gfxCtx, "../z_view.c", 459);

    gDPPipeSync(POLY_OPA_DISP++);
    gDPSetScissor(POLY_OPA_DISP++, G_SC_NON_INTERLACE, ulx, uly, lrx, lry);
    gDPPipeSync(POLY_XLU_DISP++);
    gDPSetScissor(POLY_XLU_DISP++, G_SC_NON_INTERLACE, ulx, uly, lrx, lry);

    CLOSE_DISPS(gfxCtx, "../z_view.c", 472);
}

void View_SetDistortionOrientation(View* view, f32 rotX, f32 rotY, f32 rotZ) {
    view->distortionOrientation.x = rotX;
    view->distortionOrientation.y = rotY;
    view->distortionOrientation.z = rotZ;
}

void View_SetDistortionScale(View* view, f32 scaleX, f32 scaleY, f32 scaleZ) {
    view->distortionScale.x = scaleX;
    view->distortionScale.y = scaleY;
    view->distortionScale.z = scaleZ;
}

s32 View_SetDistortionSpeed(View* view, f32 speed) {
    view->distortionSpeed = speed;
}

void View_InitDistortion(View* view) {
    view->distortionOrientation.x = 0.0f;
    view->distortionOrientation.y = 0.0f;
    view->distortionOrientation.z = 0.0f;
    view->distortionScale.x = 1.0f;
    view->distortionScale.y = 1.0f;
    view->distortionScale.z = 1.0f;
    view->curDistortionOrientation = view->distortionOrientation;
    view->curDistortionScale = view->distortionScale;
    view->distortionSpeed = 0.0f;
}

void View_ClearDistortion(View* view) {
    view->distortionOrientation.x = 0.0f;
    view->distortionOrientation.y = 0.0f;
    view->distortionOrientation.z = 0.0f;
    view->distortionScale.x = 1.0f;
    view->distortionScale.y = 1.0f;
    view->distortionScale.z = 1.0f;
    view->distortionSpeed = 1.0f;
}

void View_SetDistortion(View* view, Vec3f orientation, Vec3f scale, f32 speed) {
    view->distortionOrientation = orientation;
    view->distortionScale = scale;
    view->distortionSpeed = speed;
}

s32 View_StepDistortion(View* view, Mtx* projectionMtx) {
    MtxF projectionMtxF;

    if (view->distortionSpeed == 0.0f) {
        return false;
    } else if (view->distortionSpeed == 1.0f) {
        view->curDistortionOrientation = view->distortionOrientation;
        view->curDistortionScale = view->distortionScale;
        view->distortionSpeed = 0.0f;
    } else {
        view->curDistortionOrientation.x =
            F32_LERPIMP(view->curDistortionOrientation.x, view->distortionOrientation.x, view->distortionSpeed);
        view->curDistortionOrientation.y =
            F32_LERPIMP(view->curDistortionOrientation.y, view->distortionOrientation.y, view->distortionSpeed);
        view->curDistortionOrientation.z =
            F32_LERPIMP(view->curDistortionOrientation.z, view->distortionOrientation.z, view->distortionSpeed);

        view->curDistortionScale.x =
            F32_LERPIMP(view->curDistortionScale.x, view->distortionScale.x, view->distortionSpeed);
        view->curDistortionScale.y =
            F32_LERPIMP(view->curDistortionScale.y, view->distortionScale.y, view->distortionSpeed);
        view->curDistortionScale.z =
            F32_LERPIMP(view->curDistortionScale.z, view->distortionScale.z, view->distortionSpeed);
    }

    Matrix_MtxToMtxF(projectionMtx, &projectionMtxF);
    Matrix_Put(&projectionMtxF);
    Matrix_RotateX(view->curDistortionOrientation.x, MTXMODE_APPLY);
    Matrix_RotateY(view->curDistortionOrientation.y, MTXMODE_APPLY);
    Matrix_RotateZ(view->curDistortionOrientation.z, MTXMODE_APPLY);
    Matrix_Scale(view->curDistortionScale.x, view->curDistortionScale.y, view->curDistortionScale.z, MTXMODE_APPLY);
    Matrix_RotateZ(-view->curDistortionOrientation.z, MTXMODE_APPLY);
    Matrix_RotateY(-view->curDistortionOrientation.y, MTXMODE_APPLY);
    Matrix_RotateX(-view->curDistortionOrientation.x, MTXMODE_APPLY);
    Matrix_ToMtx(projectionMtx, "../z_view.c", 566);

    return true;
}

/**
 * Apply view to POLY_OPA_DISP, POLY_XLU_DISP (and OVERLAY_DISP if ortho)
 */
void View_Apply(View* view, s32 mask) {
    mask = (view->flags & mask) | (mask >> 4);

    if (mask & VIEW_PROJECTION_ORTHO) {
        View_ApplyOrtho(view);
    } else {
        View_ApplyPerspective(view);
    }
}

s32 View_ApplyPerspective(View* view) {
    f32 aspect;
    s32 width;
    s32 height;
    Vp* vp;
    Mtx* projection;
    Mtx* viewing;
    GraphicsContext* gfxCtx = view->gfxCtx;

    OPEN_DISPS(gfxCtx, "../z_view.c", 596);

    // Viewport
    vp = Graph_Alloc(gfxCtx, sizeof(Vp));
    LogUtils_CheckNullPointer("vp", vp, "../z_view.c", 601);
    View_ViewportToVp(vp, &view->viewport);
    view->vp = *vp;

    View_ApplyShrinkWindow(view);

    gSPViewport(POLY_OPA_DISP++, vp);
    gSPViewport(POLY_XLU_DISP++, vp);

    // Perspective projection
    projection = Graph_Alloc(gfxCtx, sizeof(Mtx));
    LogUtils_CheckNullPointer("projection", projection, "../z_view.c", 616);
    view->projectionPtr = projection;

    width = view->viewport.rightX - view->viewport.leftX;
    height = view->viewport.bottomY - view->viewport.topY;
    aspect = (f32)width / (f32)height;

    if (HREG(80) == 11) {
        if (HREG(94) != 11) {
            HREG(94) = 11;
            HREG(83) = 60;
            HREG(84) = 13333;
            HREG(85) = 10;
            HREG(86) = 12800;
            HREG(87) = 100;
        }
        guPerspective(projection, &view->normal, HREG(83), HREG(84) / 10000.0f, HREG(85), HREG(86), HREG(87) / 100.0f);
    } else {
        guPerspective(projection, &view->normal, view->fovy, aspect, view->zNear, view->zFar, view->scale);
    }

    if (QREG(88) & 1) {
        s32 i;
        MtxF mf;

        osSyncPrintf("fovy %f near %f far %f scale %f aspect %f normal %08x\n", view->fovy, view->zNear, view->zFar,
                     view->scale, aspect, view->normal);

        Matrix_MtxToMtxF(projection, &mf);
        osSyncPrintf("projection\n");
        for (i = 0; i < 4; i++) {
            osSyncPrintf("	%f	%f	%f	%f\n", mf.mf[i][0], mf.mf[i][1], mf.mf[i][2], mf.mf[i][3]);
        }
        osSyncPrintf("\n");
    }

    view->projection = *projection;

    View_StepDistortion(view, projection);

    gSPPerspNormalize(POLY_OPA_DISP++, view->normal);
    gSPMatrix(POLY_OPA_DISP++, projection, G_MTX_NOPUSH | G_MTX_LOAD | G_MTX_PROJECTION);
    gSPPerspNormalize(POLY_XLU_DISP++, view->normal);
    gSPMatrix(POLY_XLU_DISP++, projection, G_MTX_NOPUSH | G_MTX_LOAD | G_MTX_PROJECTION);

    // View matrix (look-at)
    viewing = Graph_Alloc(gfxCtx, sizeof(Mtx));
    LogUtils_CheckNullPointer("viewing", viewing, "../z_view.c", 667);
    view->viewingPtr = viewing;

    if (view->eye.x == view->at.x && view->eye.y == view->at.y && view->eye.z == view->at.z) {
        view->eye.x += 1.0f;
        view->eye.y += 1.0f;
        view->eye.z += 1.0f;
    }

<<<<<<< HEAD
    func_800ABE74(view->eye.x, view->eye.y, view->eye.z);
=======
    View_ErrorCheckEyePosition(view->eye.x, view->eye.y, view->eye.z);
>>>>>>> 32e66c2d
    guLookAt(viewing, view->eye.x, view->eye.y, view->eye.z, view->at.x, view->at.y, view->at.z, view->up.x, view->up.y,
             view->up.z);

    view->viewing = *viewing;

    // Debug print view matrix
    if (QREG(88) & 2) {
        s32 i;
        MtxF mf;

        Matrix_MtxToMtxF(view->viewingPtr, &mf);
        osSyncPrintf("viewing\n");
        for (i = 0; i < 4; i++) {
            osSyncPrintf("	%f	%f	%f	%f\n", mf.mf[i][0], mf.mf[i][1], mf.mf[i][2], mf.mf[i][3]);
        }
        osSyncPrintf("\n");
    }

    gSPMatrix(POLY_OPA_DISP++, viewing, G_MTX_NOPUSH | G_MTX_MUL | G_MTX_PROJECTION);
    gSPMatrix(POLY_XLU_DISP++, viewing, G_MTX_NOPUSH | G_MTX_MUL | G_MTX_PROJECTION);

    CLOSE_DISPS(gfxCtx, "../z_view.c", 711);

    return 1;
}

s32 View_ApplyOrtho(View* view) {
    Vp* vp;
    Mtx* projection;
    GraphicsContext* gfxCtx = view->gfxCtx;

    OPEN_DISPS(gfxCtx, "../z_view.c", 726);

    vp = Graph_Alloc(gfxCtx, sizeof(Vp));
    LogUtils_CheckNullPointer("vp", vp, "../z_view.c", 730);
    View_ViewportToVp(vp, &view->viewport);
    view->vp = *vp;

    View_ApplyShrinkWindow(view);

    gSPViewport(POLY_OPA_DISP++, vp);
    gSPViewport(POLY_XLU_DISP++, vp);
    gSPViewport(OVERLAY_DISP++, vp);

    projection = Graph_Alloc(gfxCtx, sizeof(Mtx));
    LogUtils_CheckNullPointer("projection", projection, "../z_view.c", 744);
    view->projectionPtr = projection;

    guOrtho(projection, -(f32)gScreenWidth * 0.5f, (f32)gScreenWidth * 0.5f, -(f32)gScreenHeight * 0.5f,
            (f32)gScreenHeight * 0.5f, view->zNear, view->zFar, view->scale);

    view->projection = *projection;

    gSPMatrix(POLY_OPA_DISP++, projection, G_MTX_NOPUSH | G_MTX_LOAD | G_MTX_PROJECTION);
    gSPMatrix(POLY_XLU_DISP++, projection, G_MTX_NOPUSH | G_MTX_LOAD | G_MTX_PROJECTION);

    CLOSE_DISPS(gfxCtx, "../z_view.c", 762);

    return 1;
}

/**
 * Apply scissor, viewport and projection (ortho) to OVERLAY_DISP.
 */
s32 View_ApplyOrthoToOverlay(View* view) {
    Vp* vp;
    Mtx* projection;
    GraphicsContext* gfxCtx;

    gfxCtx = view->gfxCtx;

    OPEN_DISPS(gfxCtx, "../z_view.c", 777);

    vp = Graph_Alloc(gfxCtx, sizeof(Vp));
    LogUtils_CheckNullPointer("vp", vp, "../z_view.c", 781);
    View_ViewportToVp(vp, &view->viewport);
    view->vp = *vp;

    gDPPipeSync(OVERLAY_DISP++);
    gDPSetScissor(OVERLAY_DISP++, G_SC_NON_INTERLACE, view->viewport.leftX, view->viewport.topY, view->viewport.rightX,
                  view->viewport.bottomY);
    gSPViewport(OVERLAY_DISP++, vp);

    projection = Graph_Alloc(gfxCtx, sizeof(Mtx));
    LogUtils_CheckNullPointer("projection", projection, "../z_view.c", 791);
    view->projectionPtr = projection;

    guOrtho(projection, -(f32)gScreenWidth * 0.5f, (f32)gScreenWidth * 0.5f, -(f32)gScreenHeight * 0.5f,
            (f32)gScreenHeight * 0.5f, view->zNear, view->zFar, view->scale);

    view->projection = *projection;

    gSPMatrix(OVERLAY_DISP++, projection, G_MTX_NOPUSH | G_MTX_LOAD | G_MTX_PROJECTION);

    CLOSE_DISPS(gfxCtx, "../z_view.c", 801);

    return 1;
}

/**
 * Apply scissor, viewport, view and projection (perspective) to OVERLAY_DISP.
 */
s32 View_ApplyPerspectiveToOverlay(View* view) {
    s32 pad[2];
    f32 aspect;
    s32 width;
    s32 height;
    Vp* vp;
    Mtx* projection;
    Mtx* viewing;
    GraphicsContext* gfxCtx = view->gfxCtx;

    OPEN_DISPS(gfxCtx, "../z_view.c", 816);

    vp = Graph_Alloc(gfxCtx, sizeof(Vp));
    LogUtils_CheckNullPointer("vp", vp, "../z_view.c", 821);
    View_ViewportToVp(vp, &view->viewport);
    view->vp = *vp;

    gDPPipeSync(OVERLAY_DISP++);
    gDPSetScissor(OVERLAY_DISP++, G_SC_NON_INTERLACE, view->viewport.leftX, view->viewport.topY, view->viewport.rightX,
                  view->viewport.bottomY);
    gSPViewport(OVERLAY_DISP++, vp);

    projection = Graph_Alloc(gfxCtx, sizeof(Mtx));
    LogUtils_CheckNullPointer("projection", projection, "../z_view.c", 833);
    view->projectionPtr = projection;

    width = view->viewport.rightX - view->viewport.leftX;
    height = view->viewport.bottomY - view->viewport.topY;

    aspect = (f32)width / (f32)height;
    guPerspective(projection, &view->normal, view->fovy, aspect, view->zNear, view->zFar, view->scale);

    view->projection = *projection;

    gSPPerspNormalize(OVERLAY_DISP++, view->normal);
    gSPMatrix(OVERLAY_DISP++, projection, G_MTX_NOPUSH | G_MTX_LOAD | G_MTX_PROJECTION);

    viewing = Graph_Alloc(gfxCtx, sizeof(Mtx));
    LogUtils_CheckNullPointer("viewing", viewing, "../z_view.c", 848);
    view->viewingPtr = viewing;

<<<<<<< HEAD
=======
    // This check avoids a divide-by-zero in guLookAt if eye == at
>>>>>>> 32e66c2d
    if (view->eye.x == view->at.x && view->eye.y == view->at.y && view->eye.z == view->at.z) {
        view->eye.x += 1.0f;
        view->eye.y += 1.0f;
        view->eye.z += 1.0f;
    }

<<<<<<< HEAD
    func_800ABE74(view->eye.x, view->eye.y, view->eye.z);
=======
    View_ErrorCheckEyePosition(view->eye.x, view->eye.y, view->eye.z);
>>>>>>> 32e66c2d
    guLookAt(viewing, view->eye.x, view->eye.y, view->eye.z, view->at.x, view->at.y, view->at.z, view->up.x, view->up.y,
             view->up.z);

    view->viewing = *viewing;

    gSPMatrix(OVERLAY_DISP++, viewing, G_MTX_NOPUSH | G_MTX_MUL | G_MTX_PROJECTION);

    CLOSE_DISPS(gfxCtx, "../z_view.c", 871);

    return 1;
}

/**
 * Just updates view's view matrix from its eye/at/up vectors. Opens disps but doesn't use them.
 */
s32 View_UpdateViewingMatrix(View* view) {
    OPEN_DISPS(view->gfxCtx, "../z_view.c", 878);

<<<<<<< HEAD
    func_800ABE74(view->eye.x, view->eye.y, view->eye.z);
=======
    View_ErrorCheckEyePosition(view->eye.x, view->eye.y, view->eye.z);
>>>>>>> 32e66c2d
    guLookAt(view->viewingPtr, view->eye.x, view->eye.y, view->eye.z, view->at.x, view->at.y, view->at.z, view->up.x,
             view->up.y, view->up.z);

    CLOSE_DISPS(view->gfxCtx, "../z_view.c", 886);

    return 1;
}

s32 View_ApplyTo(View* view, s32 mask, Gfx** gfxp) {
    Gfx* gfx = *gfxp;
    GraphicsContext* gfxCtx = view->gfxCtx;
    s32 width;
    s32 height;
    Vp* vp;
    Mtx* projection;
    Mtx* viewing;

    mask = (view->flags & mask) | (mask >> 4);

    if (mask & VIEW_VIEWPORT) {
        vp = Graph_Alloc(gfxCtx, sizeof(Vp));
        LogUtils_CheckNullPointer("vp", vp, "../z_view.c", 910);
        View_ViewportToVp(vp, &view->viewport);

        view->vp = *vp;

        gDPPipeSync(gfx++);
        gDPSetScissor(gfx++, G_SC_NON_INTERLACE, view->viewport.leftX, view->viewport.topY, view->viewport.rightX,
                      view->viewport.bottomY);
        gSPViewport(gfx++, vp);
    }

    if (mask & VIEW_PROJECTION_ORTHO) {
        projection = Graph_Alloc(gfxCtx, sizeof(Mtx));
        LogUtils_CheckNullPointer("projection", projection, "../z_view.c", 921);
        view->projectionPtr = projection;

        guOrtho(projection, -(f32)gScreenWidth * 0.5f, (f32)gScreenWidth * 0.5f, -(f32)gScreenHeight * 0.5f,
                (f32)gScreenHeight * 0.5f, view->zNear, view->zFar, view->scale);

        view->projection = *projection;

        gSPMatrix(gfx++, projection, G_MTX_NOPUSH | G_MTX_LOAD | G_MTX_PROJECTION);
    } else if (mask & (VIEW_PROJECTION_PERSPECTIVE | VIEW_VIEWPORT)) {
        projection = Graph_Alloc(gfxCtx, sizeof(Mtx));
        LogUtils_CheckNullPointer("projection", projection, "../z_view.c", 932);
        view->projectionPtr = projection;

        width = view->viewport.rightX - view->viewport.leftX;
        height = view->viewport.bottomY - view->viewport.topY;

        guPerspective(projection, &view->normal, view->fovy, (f32)width / (f32)height, view->zNear, view->zFar,
                      view->scale);

        view->projection = *projection;

        gSPPerspNormalize(gfx++, view->normal);
        gSPMatrix(gfx++, projection, G_MTX_NOPUSH | G_MTX_LOAD | G_MTX_PROJECTION);
    }

    if (mask & VIEW_VIEWING) {
        viewing = Graph_Alloc(gfxCtx, sizeof(Mtx));
        LogUtils_CheckNullPointer("viewing", viewing, "../z_view.c", 948);
        view->viewingPtr = viewing;

<<<<<<< HEAD
        func_800ABE74(view->eye.x, view->eye.y, view->eye.z);
=======
        View_ErrorCheckEyePosition(view->eye.x, view->eye.y, view->eye.z);
>>>>>>> 32e66c2d
        guLookAt(viewing, view->eye.x, view->eye.y, view->eye.z, view->at.x, view->at.y, view->at.z, view->up.x,
                 view->up.y, view->up.z);

        view->viewing = *viewing;

        gSPMatrix(gfx++, viewing, G_MTX_NOPUSH | G_MTX_MUL | G_MTX_PROJECTION);
    }

    view->flags = 0;
    *gfxp = gfx;

    return 1;
}

/**
 * Logs an error and returns nonzero if camera is too far from the origin.
 */
s32 View_ErrorCheckEyePosition(f32 eyeX, f32 eyeY, f32 eyeZ) {
    s32 error = 0;

    if (SQ(eyeX) + SQ(eyeY) + SQ(eyeZ) > SQ(32767.0f)) {
        error = 3;
    } else {
        f32 absEyeX = ABS(eyeX);
        f32 absEyeY = ABS(eyeY);
        f32 absEyeZ = ABS(eyeZ);

        if (((18900.0f < absEyeX) || (18900.0f < absEyeY)) || (18900.0f < absEyeZ)) {
            error = 2;
        } else if (((16000.0f < absEyeX) || (16000.0f < absEyeY)) || (16000.0f < absEyeZ)) {
            error = 1;
        }
    }

    if (error != 0) {
        osSyncPrintf(VT_FGCOL(RED));
        // "Is too large"
        osSyncPrintf("eye が大きすぎます eye=[%8.3f %8.3f %8.3f] error=%d\n", eyeX, eyeY, eyeZ, error);
        osSyncPrintf(VT_RST);
    }

    return error;
}<|MERGE_RESOLUTION|>--- conflicted
+++ resolved
@@ -71,11 +71,7 @@
     }
 
     view->eye = *eye;
-<<<<<<< HEAD
-    view->at = *lookAt;
-=======
     view->at = *at;
->>>>>>> 32e66c2d
     view->up = *up;
     view->flags |= VIEW_VIEWING;
 }
@@ -86,11 +82,7 @@
  */
 void View_LookAtUnsafe(View* view, Vec3f* eye, Vec3f* at, Vec3f* up) {
     view->eye = *eye;
-<<<<<<< HEAD
-    view->at = *lookAt;
-=======
     view->at = *at;
->>>>>>> 32e66c2d
     view->up = *up;
 }
 
@@ -367,11 +359,7 @@
         view->eye.z += 1.0f;
     }
 
-<<<<<<< HEAD
-    func_800ABE74(view->eye.x, view->eye.y, view->eye.z);
-=======
     View_ErrorCheckEyePosition(view->eye.x, view->eye.y, view->eye.z);
->>>>>>> 32e66c2d
     guLookAt(viewing, view->eye.x, view->eye.y, view->eye.z, view->at.x, view->at.y, view->at.z, view->up.x, view->up.y,
              view->up.z);
 
@@ -515,21 +503,14 @@
     LogUtils_CheckNullPointer("viewing", viewing, "../z_view.c", 848);
     view->viewingPtr = viewing;
 
-<<<<<<< HEAD
-=======
     // This check avoids a divide-by-zero in guLookAt if eye == at
->>>>>>> 32e66c2d
     if (view->eye.x == view->at.x && view->eye.y == view->at.y && view->eye.z == view->at.z) {
         view->eye.x += 1.0f;
         view->eye.y += 1.0f;
         view->eye.z += 1.0f;
     }
 
-<<<<<<< HEAD
-    func_800ABE74(view->eye.x, view->eye.y, view->eye.z);
-=======
     View_ErrorCheckEyePosition(view->eye.x, view->eye.y, view->eye.z);
->>>>>>> 32e66c2d
     guLookAt(viewing, view->eye.x, view->eye.y, view->eye.z, view->at.x, view->at.y, view->at.z, view->up.x, view->up.y,
              view->up.z);
 
@@ -548,11 +529,7 @@
 s32 View_UpdateViewingMatrix(View* view) {
     OPEN_DISPS(view->gfxCtx, "../z_view.c", 878);
 
-<<<<<<< HEAD
-    func_800ABE74(view->eye.x, view->eye.y, view->eye.z);
-=======
     View_ErrorCheckEyePosition(view->eye.x, view->eye.y, view->eye.z);
->>>>>>> 32e66c2d
     guLookAt(view->viewingPtr, view->eye.x, view->eye.y, view->eye.z, view->at.x, view->at.y, view->at.z, view->up.x,
              view->up.y, view->up.z);
 
@@ -618,11 +595,7 @@
         LogUtils_CheckNullPointer("viewing", viewing, "../z_view.c", 948);
         view->viewingPtr = viewing;
 
-<<<<<<< HEAD
-        func_800ABE74(view->eye.x, view->eye.y, view->eye.z);
-=======
         View_ErrorCheckEyePosition(view->eye.x, view->eye.y, view->eye.z);
->>>>>>> 32e66c2d
         guLookAt(viewing, view->eye.x, view->eye.y, view->eye.z, view->at.x, view->at.y, view->at.z, view->up.x,
                  view->up.y, view->up.z);
 
