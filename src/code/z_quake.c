--- conflicted
+++ resolved
@@ -152,15 +152,9 @@
     s16 idx = Quake_GetFreeIndex();
     QuakeRequest* req = &sQuakeRequest[idx];
 
-<<<<<<< HEAD
-    func_80106860(req, 0, sizeof(QuakeRequest)); // memset
+    __osMemset(req, 0, sizeof(QuakeRequest));
     req->cam = camera;
     req->camPtrIdx = camera->camId;
-=======
-    __osMemset(req, 0, sizeof(QuakeRequest));
-    req->cam = cam;
-    req->camPtrIdx = cam->thisIdx;
->>>>>>> c799176a
     req->callbackIdx = callbackIdx;
     req->unk_1C = 1;
     req->randIdx = ((s16)(Rand_ZeroOne() * (f32)0x10000) & ~3) + idx;
