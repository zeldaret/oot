#include "global.h"
<<<<<<< HEAD
#include "terminal.h"
=======
#include "quake.h"
#include "vt.h"
>>>>>>> eb9b7071

typedef struct {
    /* 0x00 */ s16 index;
    /* 0x02 */ s16 duration;
    /* 0x04 */ Camera* cam;
    /* 0x08 */ u32 type;
    /* 0x0C */ s16 y;
    /* 0x0E */ s16 x;
    /* 0x10 */ s16 fov;
    /* 0x12 */ s16 upPitchOffset;
    /* 0x14 */ Vec3s orientation; // alters the orientation of the xy perturbation. Only x (pitch) and y (yaw) are used
    /* 0x1A */ s16 speed;
    /* 0x1C */ s16 isRelativeToScreen; // is the quake relative to the screen or on world coordinates
    /* 0x1E */ s16 timer;
    /* 0x20 */ s16 camId;
} QuakeRequest; // size = 0x24

QuakeRequest sQuakeRequests[4];
s16 sQuakeUnused = 1;
s16 sQuakeRequestCount = 0;

Vec3f* Quake_AddVecGeoToVec3f(Vec3f* dst, Vec3f* a, VecGeo* geo) {
    Vec3f vec;
    Vec3f b;

    OLib_VecGeoToVec3f(&b, geo);
    vec.x = a->x + b.x;
    vec.y = a->y + b.y;
    vec.z = a->z + b.z;

    *dst = vec;

    return dst;
}

void Quake_UpdateShakeInfo(QuakeRequest* req, ShakeInfo* shake, f32 y, f32 x) {
    Vec3f* at = &req->cam->at;
    Vec3f* eye = &req->cam->eye;
    Vec3f offset;
    VecGeo geo;
    VecGeo eyeToAtGeo;

    if (req->isRelativeToScreen) {
        offset.x = 0;
        offset.y = 0;
        offset.z = 0;
        OLib_Vec3fDiffToVecGeo(&eyeToAtGeo, eye, at);

        // y shake
        geo.r = req->y * y;
        // point unit vector up, then add on `req->orientation`
        geo.pitch = eyeToAtGeo.pitch + req->orientation.x + 0x4000;
        geo.yaw = eyeToAtGeo.yaw + req->orientation.y;
        // apply y shake
        Quake_AddVecGeoToVec3f(&offset, &offset, &geo);

        // x shake
        geo.r = req->x * x;
        // point unit vector left, then add on `req->orientation`
        geo.pitch = eyeToAtGeo.pitch + req->orientation.x;
        geo.yaw = eyeToAtGeo.yaw + req->orientation.y + 0x4000;
        // apply x shake
        Quake_AddVecGeoToVec3f(&offset, &offset, &geo);
    } else {
        offset.x = 0;
        offset.y = req->y * y;
        offset.z = 0;
        geo.r = req->x * x;
        geo.pitch = req->orientation.x;
        geo.yaw = req->orientation.y;
        Quake_AddVecGeoToVec3f(&offset, &offset, &geo);
    }

    shake->atOffset = shake->eyeOffset = offset;
    shake->upYawOffset = 0x8000 * y;
    shake->upPitchOffset = req->upPitchOffset * y;
    shake->fovOffset = req->fov * y;
}

s16 Quake_CallbackType1(QuakeRequest* req, ShakeInfo* shake) {
    s32 pad;

    if (req->timer > 0) {
        f32 xyOffset = Math_SinS(req->speed * req->timer);

        Quake_UpdateShakeInfo(req, shake, xyOffset, Rand_ZeroOne() * xyOffset);
        req->timer--;
    }
    return req->timer;
}

s16 Quake_CallbackType5(QuakeRequest* req, ShakeInfo* shake) {
    if (req->timer > 0) {
        f32 xyOffset = Math_SinS(req->speed * req->timer);

        Quake_UpdateShakeInfo(req, shake, xyOffset, xyOffset);
        req->timer--;
    }
    return req->timer;
}

s16 Quake_CallbackType6(QuakeRequest* req, ShakeInfo* shake) {
    s32 pad;
    f32 xyOffset;

    req->timer--;
    xyOffset = Math_SinS(req->speed * ((req->timer & 0xF) + 500));
    Quake_UpdateShakeInfo(req, shake, xyOffset, Rand_ZeroOne() * xyOffset);

    // Not returning the timer ensures quake type 6 continues indefinitely until manually removed
    return 1;
}

s16 Quake_CallbackType3(QuakeRequest* req, ShakeInfo* shake) {
    if (req->timer > 0) {
        f32 xyOffset = Math_SinS(req->speed * req->timer) * ((f32)req->timer / req->duration);

        Quake_UpdateShakeInfo(req, shake, xyOffset, xyOffset);
        req->timer--;
    }
    return req->timer;
}

s16 Quake_CallbackType2(QuakeRequest* req, ShakeInfo* shake) {
    if (req->timer > 0) {
        f32 xyOffset = Rand_ZeroOne();

        Quake_UpdateShakeInfo(req, shake, xyOffset, Rand_ZeroOne() * xyOffset);
        req->timer--;
    }
    return req->timer;
}

s16 Quake_CallbackType4(QuakeRequest* req, ShakeInfo* shake) {
    if (req->timer > 0) {
        f32 xyOffset = Rand_ZeroOne() * ((f32)req->timer / req->duration);

        Quake_UpdateShakeInfo(req, shake, xyOffset, Rand_ZeroOne() * xyOffset);
        req->timer--;
    }
    return req->timer;
}

s16 Quake_GetFreeIndex(void) {
    s32 i;
    s32 index;
    s32 timerMin = 0x10000; // UINT16_MAX + 1

    for (i = 0; i < ARRAY_COUNT(sQuakeRequests); i++) {
        if (sQuakeRequests[i].type == QUAKE_TYPE_NONE) {
            index = i;
            timerMin = 0x20000; // Magic Number to indicate there was an unused quake index
            break;
        }

        if (timerMin > sQuakeRequests[i].timer) {
            timerMin = sQuakeRequests[i].timer;
            index = i;
        }
    }

<<<<<<< HEAD
    if (min != 0x20000) {
        osSyncPrintf(TE_COL(YELLOW, BLACK) "quake: too many request %d is changed new one !!\n" TE_RST, ret);
=======
    if (timerMin != 0x20000) {
        osSyncPrintf(VT_COL(YELLOW, BLACK) "quake: too many request %d is changed new one !!\n" VT_RST, index);
>>>>>>> eb9b7071
    }

    return index;
}

QuakeRequest* Quake_RequestImpl(Camera* camera, u32 type) {
    s16 index = Quake_GetFreeIndex();
    QuakeRequest* req = &sQuakeRequests[index];

    __osMemset(req, 0, sizeof(QuakeRequest));

    req->cam = camera;
    req->camId = camera->camId;
    req->type = type;
    req->isRelativeToScreen = true;

    // Add a unique random identifier to the upper bits of the index
    // The `~3` assumes there are only 4 requests
    req->index = index + ((s16)(Rand_ZeroOne() * 0x10000) & ~3);

    sQuakeRequestCount++;

    return req;
}

void Quake_Remove(QuakeRequest* req) {
    req->type = QUAKE_TYPE_NONE;
    req->timer = -1;
    sQuakeRequestCount--;
}

QuakeRequest* Quake_GetRequest(s16 index) {
    QuakeRequest* req = &sQuakeRequests[index & 3];

    if (req->type == QUAKE_TYPE_NONE) {
        return NULL;
    }

    if (index != req->index) {
        return NULL;
    }

    return req;
}

#define QUAKE_SPEED (1 << 0)
#define QUAKE_Y_OFFSET (1 << 1)
#define QUAKE_X_OFFSET (1 << 2)
#define QUAKE_FOV (1 << 3)
#define QUAKE_ROLL (1 << 4)
#define QUAKE_ORIENTATION_PITCH (1 << 5)
#define QUAKE_ORIENTATION_YAW (1 << 6)
#define QUAKE_ORIENTATION_ROLL (1 << 7)
#define QUAKE_DURATION (1 << 8)
#define QUAKE_IS_RELATIVE_TO_SCREEN (1 << 9)

QuakeRequest* Quake_SetValue(s16 index, s16 valueType, s16 value) {
    QuakeRequest* req = Quake_GetRequest(index);

    if (req == NULL) {
        return NULL;
    }

    switch (valueType) {
        case QUAKE_SPEED:
            req->speed = value;
            break;

        case QUAKE_Y_OFFSET:
            req->y = value;
            break;

        case QUAKE_X_OFFSET:
            req->x = value;
            break;

        case QUAKE_FOV:
            req->fov = value;
            break;

        case QUAKE_ROLL:
            req->upPitchOffset = value;
            break;

        case QUAKE_ORIENTATION_PITCH:
            req->orientation.x = value;
            break;

        case QUAKE_ORIENTATION_YAW:
            req->orientation.y = value;
            break;

        case QUAKE_ORIENTATION_ROLL:
            req->orientation.z = value;
            break;

        case QUAKE_DURATION:
            req->timer = value;
            req->duration = req->timer;
            break;

        case QUAKE_IS_RELATIVE_TO_SCREEN:
            req->isRelativeToScreen = value;
            break;

        default:
            break;
    }

        //! @bug UB: missing return. "req" is in v0 at this point, but doing an
        //! explicit return uses an additional register.
#ifdef AVOID_UB
    return req;
#endif
}

/**
 * @param index
 * @param speed For periodic types only, the angular frequency of the sine wave (binang / frame)
 * @return true if successfully applied, false if the request does not exist
 */
u32 Quake_SetSpeed(s16 index, s16 speed) {
    QuakeRequest* req = Quake_GetRequest(index);

    if (req != NULL) {
        req->speed = speed;
        return true;
    }
    return false;
}

/**
 * @param index quake request index to apply
 * @param duration Number of frames to apply the quake
 * @return true if successfully applied, false if the request does not exist
 */
u32 Quake_SetDuration(s16 index, s16 duration) {
    QuakeRequest* req = Quake_GetRequest(index);

    if (req != NULL) {
        req->duration = req->timer = duration;
        return true;
    }
    return false;
}

/**
 * @param index quake request index to get
 * @return Number of frames until the quake is finished
 */
s16 Quake_GetTimeLeft(s16 index) {
    QuakeRequest* req = Quake_GetRequest(index);

    if (req != NULL) {
        return req->timer;
    }
    return 0;
}

/**
 * @param index quake request index to apply
 * @param y Apply up/down shake
 * @param x Apply left/right shake
 * @param fov Apply zooming in/out shake (binang)
 * @param roll Apply rolling shake (binang)
 * @return true if successfully applied, false if the request does not exist
 */
u32 Quake_SetPerturbations(s16 index, s16 y, s16 x, s16 fov, s16 roll) {
    QuakeRequest* req = Quake_GetRequest(index);

    if (req != NULL) {
        req->y = y;
        req->x = x;
        req->fov = fov;
        // Visual roll is indirectly achieved by offsetting the pitch in calculating the camera "Up" vector
        req->upPitchOffset = roll;
        return true;
    }
    return false;
}

/**
 * @param index quake request index to apply
 * @param isRelativeToScreen Is the quake applied relative to the screen or in absolute world coordinates
 * @param orientation orient the x/y shake to a different direction
 * @return true if successfully applied, false if the request does not exist
 */
u32 Quake_SetOrientation(s16 index, s16 isRelativeToScreen, Vec3s orientation) {
    QuakeRequest* req = Quake_GetRequest(index);

    if (req != NULL) {
        req->isRelativeToScreen = isRelativeToScreen;
        req->orientation = orientation;
        return true;
    }
    return false;
}

void Quake_Init(void) {
    s16 i;

    for (i = 0; i < ARRAY_COUNT(sQuakeRequests); i++) {
        sQuakeRequests[i].type = QUAKE_TYPE_NONE;
        sQuakeRequests[i].timer = 0;
    }
    sQuakeUnused = 1;
    sQuakeRequestCount = 0;
}

s16 Quake_Request(Camera* camera, u32 type) {
    return Quake_RequestImpl(camera, type)->index;
}

u32 Quake_RemoveRequest(s16 index) {
    QuakeRequest* req = Quake_GetRequest(index);

    if (req != NULL) {
        Quake_Remove(req);
        return true;
    }
    return false;
}

s16 (*sQuakeCallbacks[])(QuakeRequest*, ShakeInfo*) = {
    NULL,                // QUAKE_TYPE_NONE
    Quake_CallbackType1, // QUAKE_TYPE_1
    Quake_CallbackType2, // QUAKE_TYPE_2
    Quake_CallbackType3, // QUAKE_TYPE_3
    Quake_CallbackType4, // QUAKE_TYPE_4
    Quake_CallbackType5, // QUAKE_TYPE_5
    Quake_CallbackType6, // QUAKE_TYPE_6
};

s16 Quake_Update(Camera* camera, ShakeInfo* camShake) {
    f32 maxCurr;
    f32 maxNext;
    ShakeInfo shake;
    QuakeRequest* req;
    f32 absSpeedDiv;
    s16* camId;
    s32 index;
    s32 numQuakesApplied;
    u32 isDifferentCamId;
    Vec3f zeroVec;
    PlayState* play = camera->play;

    zeroVec.x = 0.0f;
    zeroVec.y = 0.0f;
    zeroVec.z = 0.0f;

    camShake->upPitchOffset = 0;
    camShake->upYawOffset = 0;
    camShake->fovOffset = 0;

    camShake->atOffset.x = 0.0f;
    camShake->atOffset.y = 0.0f;
    camShake->atOffset.z = 0.0f;

    camShake->eyeOffset.x = 0.0f;
    camShake->eyeOffset.y = 0.0f;
    camShake->eyeOffset.z = 0.0f;

    camShake->maxOffset = 0.0f;

    if (sQuakeRequestCount == 0) {
        return 0;
    }

<<<<<<< HEAD
    ret = 0;
    for (idx = 0; idx < ARRAY_COUNT(sQuakeRequest); idx++) {
        req = &sQuakeRequest[idx];
        if (req->callbackIdx != 0) {
            if (play->cameraPtrs[req->camPtrIdx] == NULL) {
                osSyncPrintf(TE_COL(YELLOW, BLACK) "quake: stopped! 'coz camera [%d] killed!!\n" TE_RST,
                             req->camPtrIdx);
                Quake_Remove(req);
            } else {
                temp = &camera->camId;
                eq = req->cam->camId != *temp;
                absSpeedDiv = ABS(req->speed) / (f32)0x8000;
                if (sQuakeCallbacks[req->callbackIdx](req, &shake) == 0) {
                    Quake_Remove(req);
                } else if (eq == 0) {
                    if (fabsf(camData->atOffset.x) < fabsf(shake.vec1.x)) {
                        camData->atOffset.x = shake.vec1.x;
                    }
                    if (fabsf(camData->atOffset.y) < fabsf(shake.vec1.y)) {
                        camData->atOffset.y = shake.vec1.y;
                    }
                    if (fabsf(camData->atOffset.z) < fabsf(shake.vec1.z)) {
                        camData->atOffset.z = shake.vec1.z;
                    }
                    if (fabsf(camData->eyeOffset.x) < fabsf(shake.vec2.x)) {
                        camData->eyeOffset.x = shake.vec2.x;
                    }
                    if (fabsf(camData->eyeOffset.y) < fabsf(shake.vec2.y)) {
                        camData->eyeOffset.y = shake.vec2.y;
                    }
                    if (fabsf(camData->eyeOffset.z) < fabsf(shake.vec2.z)) {
                        camData->eyeOffset.z = shake.vec2.z;
                    }
                    if (camData->rotZ < shake.rotZ) {
                        camData->rotZ = shake.rotZ;
                        camData->unk_1A = shake.unk_1A;
                    }
                    if (camData->zoom < shake.zoom) {
                        camData->zoom = shake.zoom;
                    }

                    max = OLib_Vec3fDist(&shake.vec1, &vec) * absSpeedDiv;
                    max2 = OLib_Vec3fDist(&shake.vec2, &vec) * absSpeedDiv;
                    if (max < max2) {
                        max = max2;
                    }
                    max2 = (camData->rotZ * 0.005f) * absSpeedDiv;
                    if (max < max2) {
                        max = max2;
                    }
                    max2 = (camData->zoom * 0.005f) * absSpeedDiv;
                    if (max < max2) {
                        max = max2;
                    }
                    if (camData->unk_20 < max) {
                        camData->unk_20 = max;
                    }

                    ret++;
                }
            }
=======
    numQuakesApplied = 0;
    for (index = 0; index < ARRAY_COUNT(sQuakeRequests); index++) {
        req = &sQuakeRequests[index];
        if (req->type == QUAKE_TYPE_NONE) {
            continue;
        }

        if (play->cameraPtrs[req->camId] == NULL) {
            osSyncPrintf(VT_COL(YELLOW, BLACK) "quake: stopped! 'coz camera [%d] killed!!\n" VT_RST, req->camId);
            Quake_Remove(req);
            continue;
        }

        camId = &camera->camId;
        isDifferentCamId = req->cam->camId != *camId;
        absSpeedDiv = (f32)ABS(req->speed) / 0x8000;

        if (sQuakeCallbacks[req->type](req, &shake) == 0) {
            // Quake has reached the end of its timer.
            Quake_Remove(req);
            continue;
        }

        if (isDifferentCamId) {
            // Quake is attached to a different camId
            continue;
        }

        if (fabsf(camShake->atOffset.x) < fabsf(shake.atOffset.x)) {
            camShake->atOffset.x = shake.atOffset.x;
        }
        if (fabsf(camShake->atOffset.y) < fabsf(shake.atOffset.y)) {
            camShake->atOffset.y = shake.atOffset.y;
        }
        if (fabsf(camShake->atOffset.z) < fabsf(shake.atOffset.z)) {
            camShake->atOffset.z = shake.atOffset.z;
        }
        if (fabsf(camShake->eyeOffset.x) < fabsf(shake.eyeOffset.x)) {
            camShake->eyeOffset.x = shake.eyeOffset.x;
        }
        if (fabsf(camShake->eyeOffset.y) < fabsf(shake.eyeOffset.y)) {
            camShake->eyeOffset.y = shake.eyeOffset.y;
>>>>>>> eb9b7071
        }
        if (fabsf(camShake->eyeOffset.z) < fabsf(shake.eyeOffset.z)) {
            camShake->eyeOffset.z = shake.eyeOffset.z;
        }
        if (camShake->upPitchOffset < shake.upPitchOffset) {
            camShake->upPitchOffset = shake.upPitchOffset;
            camShake->upYawOffset = shake.upYawOffset;
        }
        if (camShake->fovOffset < shake.fovOffset) {
            camShake->fovOffset = shake.fovOffset;
        }

        maxCurr = OLib_Vec3fDist(&shake.atOffset, &zeroVec) * absSpeedDiv;
        maxNext = OLib_Vec3fDist(&shake.eyeOffset, &zeroVec) * absSpeedDiv;
        maxCurr = CLAMP_MIN(maxCurr, maxNext);

        maxNext = camShake->upPitchOffset * (1.0f / 200.0f) * absSpeedDiv;
        maxCurr = CLAMP_MIN(maxCurr, maxNext);

        maxNext = camShake->fovOffset * (1.0f / 200.0f) * absSpeedDiv;
        maxCurr = CLAMP_MIN(maxCurr, maxNext);

        if (camShake->maxOffset < maxCurr) {
            camShake->maxOffset = maxCurr;
        }

        numQuakesApplied++;
    }
    return numQuakesApplied;
}<|MERGE_RESOLUTION|>--- conflicted
+++ resolved
@@ -1,10 +1,6 @@
 #include "global.h"
-<<<<<<< HEAD
+#include "quake.h"
 #include "terminal.h"
-=======
-#include "quake.h"
-#include "vt.h"
->>>>>>> eb9b7071
 
 typedef struct {
     /* 0x00 */ s16 index;
@@ -166,13 +162,8 @@
         }
     }
 
-<<<<<<< HEAD
-    if (min != 0x20000) {
-        osSyncPrintf(TE_COL(YELLOW, BLACK) "quake: too many request %d is changed new one !!\n" TE_RST, ret);
-=======
     if (timerMin != 0x20000) {
-        osSyncPrintf(VT_COL(YELLOW, BLACK) "quake: too many request %d is changed new one !!\n" VT_RST, index);
->>>>>>> eb9b7071
+        osSyncPrintf(TE_COL(YELLOW, BLACK) "quake: too many request %d is changed new one !!\n" TE_RST, index);
     }
 
     return index;
@@ -441,69 +432,6 @@
         return 0;
     }
 
-<<<<<<< HEAD
-    ret = 0;
-    for (idx = 0; idx < ARRAY_COUNT(sQuakeRequest); idx++) {
-        req = &sQuakeRequest[idx];
-        if (req->callbackIdx != 0) {
-            if (play->cameraPtrs[req->camPtrIdx] == NULL) {
-                osSyncPrintf(TE_COL(YELLOW, BLACK) "quake: stopped! 'coz camera [%d] killed!!\n" TE_RST,
-                             req->camPtrIdx);
-                Quake_Remove(req);
-            } else {
-                temp = &camera->camId;
-                eq = req->cam->camId != *temp;
-                absSpeedDiv = ABS(req->speed) / (f32)0x8000;
-                if (sQuakeCallbacks[req->callbackIdx](req, &shake) == 0) {
-                    Quake_Remove(req);
-                } else if (eq == 0) {
-                    if (fabsf(camData->atOffset.x) < fabsf(shake.vec1.x)) {
-                        camData->atOffset.x = shake.vec1.x;
-                    }
-                    if (fabsf(camData->atOffset.y) < fabsf(shake.vec1.y)) {
-                        camData->atOffset.y = shake.vec1.y;
-                    }
-                    if (fabsf(camData->atOffset.z) < fabsf(shake.vec1.z)) {
-                        camData->atOffset.z = shake.vec1.z;
-                    }
-                    if (fabsf(camData->eyeOffset.x) < fabsf(shake.vec2.x)) {
-                        camData->eyeOffset.x = shake.vec2.x;
-                    }
-                    if (fabsf(camData->eyeOffset.y) < fabsf(shake.vec2.y)) {
-                        camData->eyeOffset.y = shake.vec2.y;
-                    }
-                    if (fabsf(camData->eyeOffset.z) < fabsf(shake.vec2.z)) {
-                        camData->eyeOffset.z = shake.vec2.z;
-                    }
-                    if (camData->rotZ < shake.rotZ) {
-                        camData->rotZ = shake.rotZ;
-                        camData->unk_1A = shake.unk_1A;
-                    }
-                    if (camData->zoom < shake.zoom) {
-                        camData->zoom = shake.zoom;
-                    }
-
-                    max = OLib_Vec3fDist(&shake.vec1, &vec) * absSpeedDiv;
-                    max2 = OLib_Vec3fDist(&shake.vec2, &vec) * absSpeedDiv;
-                    if (max < max2) {
-                        max = max2;
-                    }
-                    max2 = (camData->rotZ * 0.005f) * absSpeedDiv;
-                    if (max < max2) {
-                        max = max2;
-                    }
-                    max2 = (camData->zoom * 0.005f) * absSpeedDiv;
-                    if (max < max2) {
-                        max = max2;
-                    }
-                    if (camData->unk_20 < max) {
-                        camData->unk_20 = max;
-                    }
-
-                    ret++;
-                }
-            }
-=======
     numQuakesApplied = 0;
     for (index = 0; index < ARRAY_COUNT(sQuakeRequests); index++) {
         req = &sQuakeRequests[index];
@@ -512,7 +440,7 @@
         }
 
         if (play->cameraPtrs[req->camId] == NULL) {
-            osSyncPrintf(VT_COL(YELLOW, BLACK) "quake: stopped! 'coz camera [%d] killed!!\n" VT_RST, req->camId);
+            osSyncPrintf(TE_COL(YELLOW, BLACK) "quake: stopped! 'coz camera [%d] killed!!\n" TE_RST, req->camId);
             Quake_Remove(req);
             continue;
         }
@@ -546,7 +474,6 @@
         }
         if (fabsf(camShake->eyeOffset.y) < fabsf(shake.eyeOffset.y)) {
             camShake->eyeOffset.y = shake.eyeOffset.y;
->>>>>>> eb9b7071
         }
         if (fabsf(camShake->eyeOffset.z) < fabsf(shake.eyeOffset.z)) {
             camShake->eyeOffset.z = shake.eyeOffset.z;
