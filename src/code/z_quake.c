#include "global.h"
#include "quake.h"
#include "vt.h"

typedef struct {
    /* 0x00 */ s16 index;
    /* 0x02 */ s16 duration;
    /* 0x04 */ Camera* cam;
    /* 0x08 */ u32 type;
    /* 0x0C */ s16 y;
    /* 0x0E */ s16 x;
    /* 0x10 */ s16 fov;
    /* 0x12 */ s16 upPitchOffset;
    /* 0x14 */ Vec3s orientation; // alters the orientation of the xy perturbation. Only x (pitch) and y (yaw) are used
    /* 0x1A */ s16 speed;
    /* 0x1C */ s16 isRelativeToScreen; // is the quake relative to the screen or on world coordinates
    /* 0x1E */ s16 timer;
    /* 0x20 */ s16 camId;
} QuakeRequest; // size = 0x24

QuakeRequest sQuakeRequests[4];
s16 sQuakeUnused = 1;
s16 sQuakeRequestCount = 0;

Vec3f* Quake_AddVecGeoToVec3f(Vec3f* dst, Vec3f* a, VecGeo* geo) {
    Vec3f vec;
    Vec3f b;

    OLib_VecGeoToVec3f(&b, geo);
    vec.x = a->x + b.x;
    vec.y = a->y + b.y;
    vec.z = a->z + b.z;

    *dst = vec;

    return dst;
}

void Quake_UpdateShakeInfo(QuakeRequest* req, ShakeInfo* shake, f32 y, f32 x) {
    Vec3f* at = &req->cam->at;
    Vec3f* eye = &req->cam->eye;
    Vec3f offset;
    VecGeo geo;
    VecGeo eyeToAtGeo;

    if (req->isRelativeToScreen) {
        offset.x = 0;
        offset.y = 0;
        offset.z = 0;
        OLib_Vec3fDiffToVecGeo(&eyeToAtGeo, eye, at);

        // y shake
        geo.r = req->y * y;
        // point unit vector up, then add on `req->orientation`
        geo.pitch = eyeToAtGeo.pitch + req->orientation.x + 0x4000;
        geo.yaw = eyeToAtGeo.yaw + req->orientation.y;
        // apply y shake
        Quake_AddVecGeoToVec3f(&offset, &offset, &geo);

        // x shake
        geo.r = req->x * x;
        // point unit vector left, then add on `req->orientation`
        geo.pitch = eyeToAtGeo.pitch + req->orientation.x;
        geo.yaw = eyeToAtGeo.yaw + req->orientation.y + 0x4000;
        // apply x shake
        Quake_AddVecGeoToVec3f(&offset, &offset, &geo);
    } else {
        offset.x = 0;
        offset.y = req->y * y;
        offset.z = 0;
        geo.r = req->x * x;
        geo.pitch = req->orientation.x;
        geo.yaw = req->orientation.y;
        Quake_AddVecGeoToVec3f(&offset, &offset, &geo);
    }

    shake->atOffset = shake->eyeOffset = offset;
    shake->upYawOffset = 0x8000 * y;
    shake->upPitchOffset = req->upPitchOffset * y;
    shake->fovOffset = req->fov * y;
}

<<<<<<< HEAD
s16 Quake_Callback1(QuakeRequest* req, ShakeInfo* shake) {
    UNUSED s32 pad;
=======
s16 Quake_CallbackType1(QuakeRequest* req, ShakeInfo* shake) {
    s32 pad;
>>>>>>> 451e855d

    if (req->timer > 0) {
        f32 xyOffset = Math_SinS(req->speed * req->timer);

        Quake_UpdateShakeInfo(req, shake, xyOffset, Rand_ZeroOne() * xyOffset);
        req->timer--;
    }
    return req->timer;
}

s16 Quake_CallbackType5(QuakeRequest* req, ShakeInfo* shake) {
    if (req->timer > 0) {
        f32 xyOffset = Math_SinS(req->speed * req->timer);

        Quake_UpdateShakeInfo(req, shake, xyOffset, xyOffset);
        req->timer--;
    }
    return req->timer;
}

<<<<<<< HEAD
s16 Quake_Callback6(QuakeRequest* req, ShakeInfo* shake) {
    UNUSED s32 pad;
    f32 a;
=======
s16 Quake_CallbackType6(QuakeRequest* req, ShakeInfo* shake) {
    s32 pad;
    f32 xyOffset;

    req->timer--;
    xyOffset = Math_SinS(req->speed * ((req->timer & 0xF) + 500));
    Quake_UpdateShakeInfo(req, shake, xyOffset, Rand_ZeroOne() * xyOffset);
>>>>>>> 451e855d

    // Not returning the timer ensures quake type 6 continues indefinitely until manually removed
    return 1;
}

s16 Quake_CallbackType3(QuakeRequest* req, ShakeInfo* shake) {
    if (req->timer > 0) {
        f32 xyOffset = Math_SinS(req->speed * req->timer) * ((f32)req->timer / req->duration);

        Quake_UpdateShakeInfo(req, shake, xyOffset, xyOffset);
        req->timer--;
    }
    return req->timer;
}

s16 Quake_CallbackType2(QuakeRequest* req, ShakeInfo* shake) {
    if (req->timer > 0) {
        f32 xyOffset = Rand_ZeroOne();

        Quake_UpdateShakeInfo(req, shake, xyOffset, Rand_ZeroOne() * xyOffset);
        req->timer--;
    }
    return req->timer;
}

s16 Quake_CallbackType4(QuakeRequest* req, ShakeInfo* shake) {
    if (req->timer > 0) {
        f32 xyOffset = Rand_ZeroOne() * ((f32)req->timer / req->duration);

        Quake_UpdateShakeInfo(req, shake, xyOffset, Rand_ZeroOne() * xyOffset);
        req->timer--;
    }
    return req->timer;
}

s16 Quake_GetFreeIndex(void) {
    s32 i;
    s32 index;
    s32 timerMin = 0x10000; // UINT16_MAX + 1

    for (i = 0; i < ARRAY_COUNT(sQuakeRequests); i++) {
        if (sQuakeRequests[i].type == QUAKE_TYPE_NONE) {
            index = i;
            timerMin = 0x20000; // Magic Number to indicate there was an unused quake index
            break;
        }

        if (timerMin > sQuakeRequests[i].timer) {
            timerMin = sQuakeRequests[i].timer;
            index = i;
        }
    }

    if (timerMin != 0x20000) {
        osSyncPrintf(VT_COL(YELLOW, BLACK) "quake: too many request %d is changed new one !!\n" VT_RST, index);
    }

    return index;
}

QuakeRequest* Quake_RequestImpl(Camera* camera, u32 type) {
    s16 index = Quake_GetFreeIndex();
    QuakeRequest* req = &sQuakeRequests[index];

    __osMemset(req, 0, sizeof(QuakeRequest));

    req->cam = camera;
    req->camId = camera->camId;
    req->type = type;
    req->isRelativeToScreen = true;

    // Add a unique random identifier to the upper bits of the index
    // The `~3` assumes there are only 4 requests
    req->index = index + ((s16)(Rand_ZeroOne() * 0x10000) & ~3);

    sQuakeRequestCount++;

    return req;
}

void Quake_Remove(QuakeRequest* req) {
    req->type = QUAKE_TYPE_NONE;
    req->timer = -1;
    sQuakeRequestCount--;
}

QuakeRequest* Quake_GetRequest(s16 index) {
    QuakeRequest* req = &sQuakeRequests[index & 3];

    if (req->type == QUAKE_TYPE_NONE) {
        return NULL;
    }

    if (index != req->index) {
        return NULL;
    }

    return req;
}

#define QUAKE_SPEED (1 << 0)
#define QUAKE_Y_OFFSET (1 << 1)
#define QUAKE_X_OFFSET (1 << 2)
#define QUAKE_FOV (1 << 3)
#define QUAKE_ROLL (1 << 4)
#define QUAKE_ORIENTATION_PITCH (1 << 5)
#define QUAKE_ORIENTATION_YAW (1 << 6)
#define QUAKE_ORIENTATION_ROLL (1 << 7)
#define QUAKE_DURATION (1 << 8)
#define QUAKE_IS_RELATIVE_TO_SCREEN (1 << 9)

QuakeRequest* Quake_SetValue(s16 index, s16 valueType, s16 value) {
    QuakeRequest* req = Quake_GetRequest(index);

    if (req == NULL) {
        return NULL;
    }

    switch (valueType) {
        case QUAKE_SPEED:
            req->speed = value;
            break;

        case QUAKE_Y_OFFSET:
            req->y = value;
            break;

        case QUAKE_X_OFFSET:
            req->x = value;
            break;

        case QUAKE_FOV:
            req->fov = value;
            break;

        case QUAKE_ROLL:
            req->upPitchOffset = value;
            break;

        case QUAKE_ORIENTATION_PITCH:
            req->orientation.x = value;
            break;

        case QUAKE_ORIENTATION_YAW:
            req->orientation.y = value;
            break;

        case QUAKE_ORIENTATION_ROLL:
            req->orientation.z = value;
            break;

        case QUAKE_DURATION:
            req->timer = value;
            req->duration = req->timer;
            break;

        case QUAKE_IS_RELATIVE_TO_SCREEN:
            req->isRelativeToScreen = value;
            break;

        default:
            break;
    }

        //! @bug UB: missing return. "req" is in v0 at this point, but doing an
        //! explicit return uses an additional register.
#ifdef AVOID_UB
    return req;
#endif
}

/**
 * @param index
 * @param speed For periodic types only, the angular frequency of the sine wave (binang / frame)
 * @return true if successfully applied, false if the request does not exist
 */
u32 Quake_SetSpeed(s16 index, s16 speed) {
    QuakeRequest* req = Quake_GetRequest(index);

    if (req != NULL) {
        req->speed = speed;
        return true;
    }
    return false;
}

/**
 * @param index quake request index to apply
 * @param duration Number of frames to apply the quake
 * @return true if successfully applied, false if the request does not exist
 */
u32 Quake_SetDuration(s16 index, s16 duration) {
    QuakeRequest* req = Quake_GetRequest(index);

    if (req != NULL) {
        req->duration = req->timer = duration;
        return true;
    }
    return false;
}

/**
 * @param index quake request index to get
 * @return Number of frames until the quake is finished
 */
s16 Quake_GetTimeLeft(s16 index) {
    QuakeRequest* req = Quake_GetRequest(index);

    if (req != NULL) {
        return req->timer;
    }
    return 0;
}

/**
 * @param index quake request index to apply
 * @param y Apply up/down shake
 * @param x Apply left/right shake
 * @param fov Apply zooming in/out shake (binang)
 * @param roll Apply rolling shake (binang)
 * @return true if successfully applied, false if the request does not exist
 */
u32 Quake_SetPerturbations(s16 index, s16 y, s16 x, s16 fov, s16 roll) {
    QuakeRequest* req = Quake_GetRequest(index);

    if (req != NULL) {
        req->y = y;
        req->x = x;
        req->fov = fov;
        // Visual roll is indirectly achieved by offsetting the pitch in calculating the camera "Up" vector
        req->upPitchOffset = roll;
        return true;
    }
    return false;
}

/**
 * @param index quake request index to apply
 * @param isRelativeToScreen Is the quake applied relative to the screen or in absolute world coordinates
 * @param orientation orient the x/y shake to a different direction
 * @return true if successfully applied, false if the request does not exist
 */
u32 Quake_SetOrientation(s16 index, s16 isRelativeToScreen, Vec3s orientation) {
    QuakeRequest* req = Quake_GetRequest(index);

    if (req != NULL) {
        req->isRelativeToScreen = isRelativeToScreen;
        req->orientation = orientation;
        return true;
    }
    return false;
}

void Quake_Init(void) {
    s16 i;

    for (i = 0; i < ARRAY_COUNT(sQuakeRequests); i++) {
        sQuakeRequests[i].type = QUAKE_TYPE_NONE;
        sQuakeRequests[i].timer = 0;
    }
    sQuakeUnused = 1;
    sQuakeRequestCount = 0;
}

s16 Quake_Request(Camera* camera, u32 type) {
    return Quake_RequestImpl(camera, type)->index;
}

u32 Quake_RemoveRequest(s16 index) {
    QuakeRequest* req = Quake_GetRequest(index);

    if (req != NULL) {
        Quake_Remove(req);
        return true;
    }
    return false;
}

s16 (*sQuakeCallbacks[])(QuakeRequest*, ShakeInfo*) = {
    NULL,                // QUAKE_TYPE_NONE
    Quake_CallbackType1, // QUAKE_TYPE_1
    Quake_CallbackType2, // QUAKE_TYPE_2
    Quake_CallbackType3, // QUAKE_TYPE_3
    Quake_CallbackType4, // QUAKE_TYPE_4
    Quake_CallbackType5, // QUAKE_TYPE_5
    Quake_CallbackType6, // QUAKE_TYPE_6
};

s16 Quake_Update(Camera* camera, ShakeInfo* camShake) {
    f32 maxCurr;
    f32 maxNext;
    ShakeInfo shake;
    QuakeRequest* req;
    f32 absSpeedDiv;
<<<<<<< HEAD
    s16* temp;
    UNUSED s32 pad;
    s32 idx;
    s32 ret;
    u32 eq;
    Vec3f vec;
    PlayState* play;

    play = camera->play;
    vec.x = 0.0f;
    vec.y = 0.0f;
    vec.z = 0.0f;
    camData->rotZ = 0;
    camData->unk_1A = 0;
    camData->zoom = 0;
    camData->atOffset.x = 0.0f;
    camData->atOffset.y = 0.0f;
    camData->atOffset.z = 0.0f;
    camData->eyeOffset.x = 0.0f;
    camData->eyeOffset.y = 0.0f;
    camData->eyeOffset.z = 0.0f;
    camData->unk_20 = 0.0f;
=======
    s16* camId;
    s32 index;
    s32 numQuakesApplied;
    u32 isDifferentCamId;
    Vec3f zeroVec;
    PlayState* play = camera->play;

    zeroVec.x = 0.0f;
    zeroVec.y = 0.0f;
    zeroVec.z = 0.0f;

    camShake->upPitchOffset = 0;
    camShake->upYawOffset = 0;
    camShake->fovOffset = 0;

    camShake->atOffset.x = 0.0f;
    camShake->atOffset.y = 0.0f;
    camShake->atOffset.z = 0.0f;

    camShake->eyeOffset.x = 0.0f;
    camShake->eyeOffset.y = 0.0f;
    camShake->eyeOffset.z = 0.0f;

    camShake->maxOffset = 0.0f;
>>>>>>> 451e855d

    if (sQuakeRequestCount == 0) {
        return 0;
    }

    numQuakesApplied = 0;
    for (index = 0; index < ARRAY_COUNT(sQuakeRequests); index++) {
        req = &sQuakeRequests[index];
        if (req->type == QUAKE_TYPE_NONE) {
            continue;
        }

        if (play->cameraPtrs[req->camId] == NULL) {
            osSyncPrintf(VT_COL(YELLOW, BLACK) "quake: stopped! 'coz camera [%d] killed!!\n" VT_RST, req->camId);
            Quake_Remove(req);
            continue;
        }

        camId = &camera->camId;
        isDifferentCamId = req->cam->camId != *camId;
        absSpeedDiv = (f32)ABS(req->speed) / 0x8000;

        if (sQuakeCallbacks[req->type](req, &shake) == 0) {
            // Quake has reached the end of its timer.
            Quake_Remove(req);
            continue;
        }

        if (isDifferentCamId) {
            // Quake is attached to a different camId
            continue;
        }

        if (fabsf(camShake->atOffset.x) < fabsf(shake.atOffset.x)) {
            camShake->atOffset.x = shake.atOffset.x;
        }
        if (fabsf(camShake->atOffset.y) < fabsf(shake.atOffset.y)) {
            camShake->atOffset.y = shake.atOffset.y;
        }
        if (fabsf(camShake->atOffset.z) < fabsf(shake.atOffset.z)) {
            camShake->atOffset.z = shake.atOffset.z;
        }
        if (fabsf(camShake->eyeOffset.x) < fabsf(shake.eyeOffset.x)) {
            camShake->eyeOffset.x = shake.eyeOffset.x;
        }
        if (fabsf(camShake->eyeOffset.y) < fabsf(shake.eyeOffset.y)) {
            camShake->eyeOffset.y = shake.eyeOffset.y;
        }
        if (fabsf(camShake->eyeOffset.z) < fabsf(shake.eyeOffset.z)) {
            camShake->eyeOffset.z = shake.eyeOffset.z;
        }
        if (camShake->upPitchOffset < shake.upPitchOffset) {
            camShake->upPitchOffset = shake.upPitchOffset;
            camShake->upYawOffset = shake.upYawOffset;
        }
        if (camShake->fovOffset < shake.fovOffset) {
            camShake->fovOffset = shake.fovOffset;
        }

        maxCurr = OLib_Vec3fDist(&shake.atOffset, &zeroVec) * absSpeedDiv;
        maxNext = OLib_Vec3fDist(&shake.eyeOffset, &zeroVec) * absSpeedDiv;
        maxCurr = CLAMP_MIN(maxCurr, maxNext);

        maxNext = camShake->upPitchOffset * (1.0f / 200.0f) * absSpeedDiv;
        maxCurr = CLAMP_MIN(maxCurr, maxNext);

        maxNext = camShake->fovOffset * (1.0f / 200.0f) * absSpeedDiv;
        maxCurr = CLAMP_MIN(maxCurr, maxNext);

        if (camShake->maxOffset < maxCurr) {
            camShake->maxOffset = maxCurr;
        }

        numQuakesApplied++;
    }
    return numQuakesApplied;
}<|MERGE_RESOLUTION|>--- conflicted
+++ resolved
@@ -80,13 +80,8 @@
     shake->fovOffset = req->fov * y;
 }
 
-<<<<<<< HEAD
-s16 Quake_Callback1(QuakeRequest* req, ShakeInfo* shake) {
+s16 Quake_CallbackType1(QuakeRequest* req, ShakeInfo* shake) {
     UNUSED s32 pad;
-=======
-s16 Quake_CallbackType1(QuakeRequest* req, ShakeInfo* shake) {
-    s32 pad;
->>>>>>> 451e855d
 
     if (req->timer > 0) {
         f32 xyOffset = Math_SinS(req->speed * req->timer);
@@ -107,19 +102,13 @@
     return req->timer;
 }
 
-<<<<<<< HEAD
-s16 Quake_Callback6(QuakeRequest* req, ShakeInfo* shake) {
+s16 Quake_CallbackType6(QuakeRequest* req, ShakeInfo* shake) {
     UNUSED s32 pad;
-    f32 a;
-=======
-s16 Quake_CallbackType6(QuakeRequest* req, ShakeInfo* shake) {
-    s32 pad;
     f32 xyOffset;
 
     req->timer--;
     xyOffset = Math_SinS(req->speed * ((req->timer & 0xF) + 500));
     Quake_UpdateShakeInfo(req, shake, xyOffset, Rand_ZeroOne() * xyOffset);
->>>>>>> 451e855d
 
     // Not returning the timer ensures quake type 6 continues indefinitely until manually removed
     return 1;
@@ -414,30 +403,6 @@
     ShakeInfo shake;
     QuakeRequest* req;
     f32 absSpeedDiv;
-<<<<<<< HEAD
-    s16* temp;
-    UNUSED s32 pad;
-    s32 idx;
-    s32 ret;
-    u32 eq;
-    Vec3f vec;
-    PlayState* play;
-
-    play = camera->play;
-    vec.x = 0.0f;
-    vec.y = 0.0f;
-    vec.z = 0.0f;
-    camData->rotZ = 0;
-    camData->unk_1A = 0;
-    camData->zoom = 0;
-    camData->atOffset.x = 0.0f;
-    camData->atOffset.y = 0.0f;
-    camData->atOffset.z = 0.0f;
-    camData->eyeOffset.x = 0.0f;
-    camData->eyeOffset.y = 0.0f;
-    camData->eyeOffset.z = 0.0f;
-    camData->unk_20 = 0.0f;
-=======
     s16* camId;
     s32 index;
     s32 numQuakesApplied;
@@ -462,7 +427,6 @@
     camShake->eyeOffset.z = 0.0f;
 
     camShake->maxOffset = 0.0f;
->>>>>>> 451e855d
 
     if (sQuakeRequestCount == 0) {
         return 0;
