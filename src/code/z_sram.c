#include "global.h"
#include "vt.h"

// these are the main substructs of save context.
// we are going to hold off on splitting save context until later on,
// so these temporary structs will live here for now.

typedef struct {
    /* 0x00 */ char newf[6]; // string "ZELDAZ"
    /* 0x06 */ s16 deaths;
    /* 0x08 */ char playerName[8];
    /* 0x10 */ s16 n64ddFlag;
    /* 0x12 */ s16 healthCapacity; // "max_life"
    /* 0x14 */ s16 health;         // "now_life"
    /* 0x16 */ s8 magicLevel;
    /* 0x17 */ s8 magic;
    /* 0x18 */ s16 rupees;
    /* 0x1A */ u16 swordHealth;
    /* 0x1C */ u16 naviTimer;
    /* 0x1E */ u8 magicAcquired;
    /* 0x1F */ u8 unk_1F;
    /* 0x20 */ u8 doubleMagic;
    /* 0x21 */ u8 doubleDefense;
    /* 0x22 */ u8 bgsFlag;
    /* 0x23 */ u8 ocarinaGameReward;
    /* 0x24 */ ItemEquips childEquips;
    /* 0x2E */ ItemEquips adultEquips;
    /* 0x38 */ u32 unk_38; // this may be incorrect, currently used for alignement
    /* 0x3C */ char unk_3C[0x0E];
    /* 0x4A */ s16 savedSceneNum;
} SavePlayerData; // size = 0x4C

typedef struct {
    /* 0x0000 */ SavePlayerData playerData; // "S_Private" substruct name
    /* 0x004C */ ItemEquips equips;
    /* 0x0058 */ Inventory inventory;
    /* 0x00B8 */ SavedSceneFlags sceneFlags[124];
    /* 0x0E48 */ FaroresWindData fw;
    /* 0x0E70 */ char unk_E70[0x10];
    /* 0x0E80 */ s32 gsFlags[6];
    /* 0x0E98 */ char unk_E98[0x10];
    /* 0x0EA8 */ s32 horseRaceRecord;
    /* 0x0EAC */ char unk_EAC[0x0C];
    /* 0x0EB8 */ u16 eventChkInf[14]; // "event_chk_inf"
    /* 0x0ED4 */ u16 itemGetInf[4];   // "item_get_inf"
    /* 0x0EDC */ u16 infTable[30];    // "inf_table"
    /* 0x0F18 */ char unk_F18[0x04];
    /* 0x0F1C */ u32 worldMapAreaData; // "area_arrival"
    /* 0x0F20 */ char unk_F20[0x4];
    /* 0x0F24 */ u8 scarecrowCustomSongSet;
    /* 0x0F25 */ u8 scarecrowCustomSong[0x360];
    /* 0x1285 */ char unk_1285[0x24];
    /* 0x12A9 */ u8 scarecrowSpawnSongSet;
    /* 0x12AA */ u8 scarecrowSpawnSong[0x80];
    /* 0x132A */ char unk_132A[0x02];
    /* 0x132C */ HorseData horseData;
    /* 0x1336 */ u16 checksum; // "check_sum"
} SaveInfo;                    // size = 0x1338

typedef struct {
    /* 0x00 */ s32 entranceIndex;
    /* 0x04 */ s32 linkAge; // 0: Adult; 1: Child
    /* 0x08 */ s32 cutsceneIndex;
    /* 0x0C */ u16 dayTime; // "zelda_time"
    /* 0x10 */ s32 nightFlag;
    /* 0x14 */ s32 numDays;
    /* 0x18 */ s32 unk_18;    // increments with numDays, gets reset by goron for bgs and one other use
    /* 0x1C */ SaveInfo info; // "information"
} Save;                       // size = 0x1354

#define SAVE_PLAYER_DATA (*((SavePlayerData*)&gSaveContext.newf))
#define SAVE_INFO (*((SaveInfo*)&gSaveContext.newf))

#define SLOT_SIZE (sizeof(SaveContext) + 0x28)
#define CHECKSUM_SIZE (sizeof(Save) / 2)

#define DEATHS OFFSETOF(SaveContext, deaths)
#define NAME OFFSETOF(SaveContext, playerName)
#define N64DD OFFSETOF(SaveContext, n64ddFlag)
#define HEALTH_CAP OFFSETOF(SaveContext, healthCapacity)
#define QUEST OFFSETOF(SaveContext, inventory.questItems)
#define DEFENSE OFFSETOF(SaveContext, inventory.defenseHearts)
#define HEALTH OFFSETOF(SaveContext, health)

#define SLOT_OFFSET(index) (SRAM_HEADER_SIZE + 0x10 + (index * SLOT_SIZE))

u16 gSramSlotOffsets[] = {
    SLOT_OFFSET(0),
    SLOT_OFFSET(1),
    SLOT_OFFSET(2),
    // the latter three saves are backup saves for the former saves
    SLOT_OFFSET(3),
    SLOT_OFFSET(4),
    SLOT_OFFSET(5),
};

static char sZeldaMagic[] = { '\0', '\0', '\0', '\x98', '\x09', '\x10', '\x21', 'Z', 'E', 'L', 'D', 'A' };

static SavePlayerData sNewSavePlayerData = {
    { '\0', '\0', '\0', '\0', '\0', '\0' },             // newf
    0,                                                  // deaths
    { 0x3E, 0x3E, 0x3E, 0x3E, 0x3E, 0x3E, 0x3E, 0x3E }, // playerName
    0,                                                  // n64ddFlag
    0x30,                                               // healthCapacity
    0x30,                                               // defense
    0,                                                  // magicLevel
    0x30,                                               // magic
    0,                                                  // rupees
    0,                                                  // swordHealth
    0,                                                  // naviTimer
    0,                                                  // magicAcquired
    0,                                                  // unk_1F
    0,                                                  // doubleMagic
    0,                                                  // doubleDefense
    0,                                                  // bgsFlag
    0,                                                  // ocarinaGameReward
    {
        { ITEM_NONE, ITEM_NONE, ITEM_NONE, ITEM_NONE }, // buttonItems
        { SLOT_NONE, SLOT_NONE, SLOT_NONE },            // cButtonSlots
        0,                                              // equipment
    },                                                  // childEquips
    {
        { ITEM_NONE, ITEM_NONE, ITEM_NONE, ITEM_NONE }, // buttonItems
        { SLOT_NONE, SLOT_NONE, SLOT_NONE },            // cButtonSlots
        0,                                              // equipment
    },                                                  // adultEquips
    0,                                                  // unk_38
    { 0, 0, 0, 0, 0, 0, 0, 0, 0, 0, 0, 0, 0, 0 },       // unk_3C
    0x34,                                               // savedSceneNum
};

static ItemEquips sNewSaveEquips = {
    { ITEM_NONE, ITEM_NONE, ITEM_NONE, ITEM_NONE }, // buttonItems
    { SLOT_NONE, SLOT_NONE, SLOT_NONE },            // cButtonSlots
    0x1100,                                         // equipment
};

static Inventory sNewSaveInventory = {
    { 0xFF, 0xFF, 0xFF, 0xFF, 0xFF, 0xFF, 0xFF, 0xFF, 0xFF, 0xFF, 0xFF, 0xFF,
      0xFF, 0xFF, 0xFF, 0xFF, 0xFF, 0xFF, 0xFF, 0xFF, 0xFF, 0xFF, 0xFF, 0xFF }, // items
    { 0, 0, 0, 0, 0, 0, 0, 0, 0, 0, 0, 0, 0, 0, 0, 0 },                         // ammo
    0x1100,                                                                     // equipment
    0,                                                                          // upgrades
    0,                                                                          // questItems
    { 0, 0, 0, 0, 0, 0, 0, 0, 0, 0, 0, 0, 0, 0, 0, 0, 0, 0, 0, 0 },             // dungeonItems
    {
        0xFF, 0xFF, 0xFF, 0xFF, 0xFF, 0xFF, 0xFF, 0xFF, 0xFF, 0xFF,
        0xFF, 0xFF, 0xFF, 0xFF, 0xFF, 0xFF, 0xFF, 0xFF, 0xFF,
    }, // dungeonKeys
    0, // defenseHearts
    0, // gsTokens
};

static u16 sNewSaveChecksum = 0;

/**
 *  Initialize new save.
 *  This save has an empty inventory with 3 hearts and single magic.
 */
void Sram_InitNewSave(void) {
    SaveContext* temp = &gSaveContext;

    bzero(&SAVE_INFO, sizeof(SaveInfo));
    gSaveContext.numDays = 0;
    gSaveContext.unk_18 = 0;

    SAVE_PLAYER_DATA = sNewSavePlayerData;
    gSaveContext.equips = sNewSaveEquips;
    gSaveContext.inventory = sNewSaveInventory;

    temp->checksum = sNewSaveChecksum;
    gSaveContext.horseData.scene = SCENE_SPOT00;
    gSaveContext.horseData.pos.x = -1840;
    gSaveContext.horseData.pos.y = 72;
    gSaveContext.horseData.pos.z = 5497;
    gSaveContext.horseData.angle = -0x6AD9;
    gSaveContext.magicLevel = 0;
    gSaveContext.infTable[29] = 1;
    gSaveContext.sceneFlags[5].swch = 0x40000000;
}

static SavePlayerData sDebugSavePlayerData = {
    { 'Z', 'E', 'L', 'D', 'A', 'Z' },                   // newf
    0,                                                  // deaths
    { 0x15, 0x12, 0x17, 0x14, 0x3E, 0x3E, 0x3E, 0x3E }, // playerName ( "LINK" )
    0,                                                  // n64ddFlag
    0xE0,                                               // healthCapacity
    0xE0,                                               // health
    0,                                                  // magicLevel
    0x30,                                               // magic
    150,                                                // rupees
    8,                                                  // swordHealth
    0,                                                  // naviTimer
    1,                                                  // magicAcquired
    0,                                                  // unk_1F
    0,                                                  // doubleMagic
    0,                                                  // doubleDefense
    0,                                                  // bgsFlag
    0,                                                  // ocarinaGameReward
    {
        { ITEM_NONE, ITEM_NONE, ITEM_NONE, ITEM_NONE }, // buttonItems
        { SLOT_NONE, SLOT_NONE, SLOT_NONE },            // cButtonSlots
        0,                                              // equipment
    },                                                  // childEquips
    {
        { ITEM_NONE, ITEM_NONE, ITEM_NONE, ITEM_NONE }, // buttonItems
        { SLOT_NONE, SLOT_NONE, SLOT_NONE },            // cButtonSlots
        0,                                              // equipment
    },                                                  // adultEquips
    0,                                                  // unk_38
    { 0, 0, 0, 0, 0, 0, 0, 0, 0, 0, 0, 0, 0, 0 },       // unk_3C
    0x51,                                               // savedSceneNum
};

static ItemEquips sDebugSaveEquips = {
    { ITEM_SWORD_MASTER, ITEM_BOW, ITEM_BOMB, ITEM_OCARINA_FAIRY }, // buttonItems
    { SLOT_BOW, SLOT_BOMB, SLOT_OCARINA },                          // cButtonSlots
    0x1122,                                                         // equipment
};

static Inventory sDebugSaveInventory = {
    {
        ITEM_STICK,     ITEM_NUT,           ITEM_BOMB,         ITEM_BOW,         ITEM_ARROW_FIRE,  ITEM_DINS_FIRE,
        ITEM_SLINGSHOT, ITEM_OCARINA_FAIRY, ITEM_BOMBCHU,      ITEM_HOOKSHOT,    ITEM_ARROW_ICE,   ITEM_FARORES_WIND,
        ITEM_BOOMERANG, ITEM_LENS,          ITEM_BEAN,         ITEM_HAMMER,      ITEM_ARROW_LIGHT, ITEM_NAYRUS_LOVE,
        ITEM_BOTTLE,    ITEM_POTION_RED,    ITEM_POTION_GREEN, ITEM_POTION_BLUE, ITEM_POCKET_EGG,  ITEM_WEIRD_EGG,
    },                                                              // items
    { 50, 50, 10, 30, 1, 1, 30, 1, 50, 1, 1, 1, 1, 1, 1, 1 },       // ammo
    0x7777,                                                         // equipment
    0x125249,                                                       // upgrades
    0x1E3FFFF,                                                      // questItems
    { 7, 7, 7, 7, 7, 7, 7, 7, 7, 7, 0, 0, 0, 0, 0, 0, 0, 0, 0, 0 }, // dungeonItems
    { 8, 8, 8, 8, 8, 8, 8, 8, 8, 8, 8, 8, 8, 8, 8, 8, 8, 8, 8 },    // dungeonKeys
    0,                                                              // defenseHearts
    0,                                                              // gsTokens
};

static u16 sDebugSaveChecksum = 0;

/**
 *  Initialize debug save. This is also used on the Title Screen
 *  This save has a mostly full inventory with 10 hearts and single magic.
 *
 *  Some noteable flags that are set:
 *  Showed Mido sword/shield, met Deku Tree, Deku Tree mouth opened,
 *  used blue warp in Gohmas room, Zelda fled castle, light arrow cutscene watched,
 *  and set water level in Water Temple to lowest level.
 */
void Sram_InitDebugSave(void) {
    SaveContext* temp = &gSaveContext;

    bzero(&SAVE_INFO, sizeof(SaveInfo));
    gSaveContext.numDays = 0;
    gSaveContext.unk_18 = 0;

    SAVE_PLAYER_DATA = sDebugSavePlayerData;
    gSaveContext.equips = sDebugSaveEquips;
    gSaveContext.inventory = sDebugSaveInventory;

    temp->checksum = sDebugSaveChecksum;
    gSaveContext.horseData.scene = SCENE_SPOT00;
    gSaveContext.horseData.pos.x = -1840;
    gSaveContext.horseData.pos.y = 72;
    gSaveContext.horseData.pos.z = 5497;
    gSaveContext.horseData.angle = -0x6AD9;
    gSaveContext.infTable[0] |= 0x5009;
    gSaveContext.eventChkInf[0] |= 0x123F;
    gSaveContext.eventChkInf[8] |= 1;
    gSaveContext.eventChkInf[12] |= 0x10;

    if (LINK_AGE_IN_YEARS == YEARS_CHILD) {
        gSaveContext.equips.buttonItems[0] = ITEM_SWORD_KOKIRI;
        Inventory_ChangeEquipment(EQUIP_SWORD, 1);
        if (gSaveContext.fileNum == 0xFF) {
            gSaveContext.equips.buttonItems[1] = ITEM_SLINGSHOT;
            gSaveContext.equips.cButtonSlots[0] = SLOT_SLINGSHOT;
            Inventory_ChangeEquipment(EQUIP_SHIELD, 1);
        }
    }

    gSaveContext.entranceIndex = 0xCD;
    gSaveContext.magicLevel = 0;
    gSaveContext.sceneFlags[5].swch = 0x40000000;
}

/**
 *  Copy save currently on the buffer to Save Context and complete various tasks to open the save.
 *  This includes:
 *  - Set proper entrance depending on where the game was saved
 *  - If health is less than 3 hearts, give 3 hearts
 *  - If either scarecrow song is set, copy them from save context to the proper location
 *  - Handle a case where the player saved and quit after zelda cutscene but didnt get the song
 *  - Give and equip master sword if player is adult and doesnt have kokiri sword (bug?)
 *  - Revert any trade items that spoil
 */
void Sram_OpenSave(SramContext* sramCtx) {
    static s16 dungeonEntrances[] = {
        0x0000, 0x0004, 0x0028, 0x0169, 0x0165, 0x0010, 0x0082, 0x0037,
        0x0098, 0x0088, 0x041B, 0x0008, 0x0486, 0x0467, 0x0179, 0x056C,
    };
    u16 i;
    u16 j;
    u8* ptr;

    osSyncPrintf("個人Ｆｉｌｅ作成\n"); // Create personal file
    i = gSramSlotOffsets[gSaveContext.fileNum];
    osSyncPrintf("ぽいんと＝%x(%d)\n", i, gSaveContext.fileNum); // Point=

    MemCopy(&gSaveContext, sramCtx->readBuff + i, sizeof(Save));

    osSyncPrintf(VT_FGCOL(YELLOW));
    osSyncPrintf("SCENE_DATA_ID = %d   SceneNo = %d\n", gSaveContext.savedSceneNum,
                 ((void)0, gSaveContext.entranceIndex));

    switch (gSaveContext.savedSceneNum) {
        case SCENE_YDAN:
        case SCENE_DDAN:
        case SCENE_BDAN:
        case SCENE_BMORI1:
        case SCENE_HIDAN:
        case SCENE_MIZUSIN:
        case SCENE_JYASINZOU:
        case SCENE_HAKADAN:
        case SCENE_HAKADANCH:
        case SCENE_ICE_DOUKUTO:
        case SCENE_GANON:
        case SCENE_MEN:
        case SCENE_GERUDOWAY:
        case SCENE_GANONTIKA:
            gSaveContext.entranceIndex = dungeonEntrances[gSaveContext.savedSceneNum];
            break;
        case SCENE_YDAN_BOSS:
            gSaveContext.entranceIndex = 0;
            break;
        case SCENE_DDAN_BOSS:
            gSaveContext.entranceIndex = 4;
            break;
        case SCENE_BDAN_BOSS:
            gSaveContext.entranceIndex = 0x28;
            break;
        case SCENE_MORIBOSSROOM:
            gSaveContext.entranceIndex = 0x169;
            break;
        case SCENE_FIRE_BS:
            gSaveContext.entranceIndex = 0x165;
            break;
        case SCENE_MIZUSIN_BS:
            gSaveContext.entranceIndex = 0x10;
            break;
        case SCENE_JYASINBOSS:
            gSaveContext.entranceIndex = 0x82;
            break;
        case SCENE_HAKADAN_BS:
            gSaveContext.entranceIndex = 0x37;
            break;
        case SCENE_GANON_SONOGO:
        case SCENE_GANONTIKA_SONOGO:
        case SCENE_GANON_BOSS:
        case SCENE_GANON_FINAL:
        case SCENE_GANON_DEMO:
            gSaveContext.entranceIndex = 0x41B;
            break;

        default:
            if (gSaveContext.savedSceneNum != SCENE_LINK_HOME) {
                gSaveContext.entranceIndex = (LINK_AGE_IN_YEARS == YEARS_CHILD) ? 0xBB : 0x5F4;
            } else {
                gSaveContext.entranceIndex = 0xBB;
            }
            break;
    }

    osSyncPrintf("scene_no = %d\n", gSaveContext.entranceIndex);
    osSyncPrintf(VT_RST);

    if (gSaveContext.health < 0x30) {
        gSaveContext.health = 0x30;
    }

    if (gSaveContext.scarecrowCustomSongSet) {
        osSyncPrintf(VT_FGCOL(BLUE));
        osSyncPrintf("\n====================================================================\n");

        MemCopy(gScarecrowCustomSongPtr, &gSaveContext.scarecrowCustomSong, 0x360);

        ptr = gScarecrowCustomSongPtr;
        for (i = 0; i < 0x360; i++, ptr++) {
            osSyncPrintf("%d, ", *ptr);
        }

        osSyncPrintf("\n====================================================================\n");
        osSyncPrintf(VT_RST);
    }

    if (gSaveContext.scarecrowSpawnSongSet) {
        osSyncPrintf(VT_FGCOL(GREEN));
        osSyncPrintf("\n====================================================================\n");

        MemCopy(gScarecrowSpawnSongPtr, &gSaveContext.scarecrowSpawnSong, 0x80);

        ptr = gScarecrowSpawnSongPtr;
        for (i = 0; i < 0x80; i++, ptr++) {
            osSyncPrintf("%d, ", *ptr);
        }

        osSyncPrintf("\n====================================================================\n");
        osSyncPrintf(VT_RST);
    }

    // if zelda cutscene has been watched but lullaby was not obtained, restore cutscene and take away letter
    if ((gSaveContext.eventChkInf[4] & 1) && !CHECK_QUEST_ITEM(QUEST_SONG_LULLABY)) {
        i = gSaveContext.eventChkInf[4] & ~1;
        gSaveContext.eventChkInf[4] = i;

        INV_CONTENT(ITEM_LETTER_ZELDA) = ITEM_CHICKEN;

        for (j = 1; j < 4; j++) {
            if (gSaveContext.equips.buttonItems[j] == ITEM_LETTER_ZELDA) {
                gSaveContext.equips.buttonItems[j] = ITEM_CHICKEN;
            }
        }
    }

    // check for owning kokiri sword.. to restore master sword? bug or debug feature?
    if (LINK_AGE_IN_YEARS == YEARS_ADULT && !CHECK_OWNED_EQUIP(EQUIP_SWORD, 1)) {
        gSaveContext.inventory.equipment |= gBitFlags[1] << gEquipShifts[EQUIP_SWORD];
        gSaveContext.equips.buttonItems[0] = ITEM_SWORD_MASTER;
        gSaveContext.equips.equipment &= ~0xF;
        gSaveContext.equips.equipment |= 2;
    }

    for (i = 0; i < ARRAY_COUNT(gSpoilingItems); i++) {
        if (INV_CONTENT(ITEM_TRADE_ADULT) == gSpoilingItems[i]) {
            INV_CONTENT(gSpoilingItemReverts[i]) = gSpoilingItemReverts[i];

            for (j = 1; j < 4; j++) {
                if (gSaveContext.equips.buttonItems[j] == gSpoilingItems[i]) {
                    gSaveContext.equips.buttonItems[j] = gSpoilingItemReverts[i];
                }
            }
        }
    }

    gSaveContext.magicLevel = 0;
}

/**
 *  Write the contents of the Save Context to a main and backup slot in SRAM.
 *  Note: The whole Save Context is written even though only the `save` substruct is read back later
 */
void Sram_WriteSave(SramContext* sramCtx) {
    u16 offset;
    u16 checksum;
    u16 j;
    u16* ptr;

    gSaveContext.checksum = 0;

    ptr = (u16*)&gSaveContext;
    checksum = 0;
    j = 0;

    for (offset = 0; offset < CHECKSUM_SIZE; offset++) {
        if (++j == 0x20U) {
            j = 0;
        }
        checksum += *ptr++;
    }

    gSaveContext.checksum = checksum;

    ptr = (u16*)&gSaveContext;
    checksum = 0;

    for (offset = 0; offset < CHECKSUM_SIZE; offset++) {
        if (++j == 0x20U) {
            j = 0;
        }
        checksum += *ptr++;
    }

    offset = gSramSlotOffsets[gSaveContext.fileNum];
    SsSram_ReadWrite(OS_K1_TO_PHYSICAL(0xA8000000) + offset, &gSaveContext, SLOT_SIZE, OS_WRITE);

    ptr = (u16*)&gSaveContext;
    checksum = 0;

    for (offset = 0; offset < CHECKSUM_SIZE; offset++) {
        if (++j == 0x20U) {
            j = 0;
        }
        checksum += *ptr++;
    }

    offset = gSramSlotOffsets[gSaveContext.fileNum + 3];
    SsSram_ReadWrite(OS_K1_TO_PHYSICAL(0xA8000000) + offset, &gSaveContext, SLOT_SIZE, OS_WRITE);
}

/**
 *  For all 3 slots, verify that the checksum is correct. If corrupted, attempt to load a backup save.
 *  If backup is also corrupted, default to a new save (or debug save for slot 0 on debug rom).
 *
 *  After verifying all 3 saves, pass relevant data to File Select to be displayed.
 */
void Sram_VerifyAndLoadAllSaves(FileChooseContext* fileChooseCtx, SramContext* sramCtx) {
    u16 i;
    u16 newChecksum;
    u16 slotNum;
    u16 offset;
    u16 j;
    u16 oldChecksum;
    u16* ptr;
    u16 dayTime;

    osSyncPrintf("ＳＲＡＭ ＳＴＡＲＴ─ＬＯＡＤ\n");
    bzero(sramCtx->readBuff, SRAM_SIZE);
    SsSram_ReadWrite(OS_K1_TO_PHYSICAL(0xA8000000), sramCtx->readBuff, SRAM_SIZE, OS_READ);

    dayTime = ((void)0, gSaveContext.dayTime);

    for (slotNum = 0; slotNum < 3; slotNum++) {
        offset = gSramSlotOffsets[slotNum];
        osSyncPrintf("ぽいんと＝%x(%d)    SAVE_MAX=%d\n", offset, gSaveContext.fileNum, sizeof(Save));
        MemCopy(&gSaveContext, sramCtx->readBuff + offset, sizeof(Save));

        oldChecksum = gSaveContext.checksum;
        gSaveContext.checksum = 0;
        ptr = (u16*)&gSaveContext;
        osSyncPrintf("\n＝＝＝＝＝＝＝＝＝＝＝＝＝  Ｓ（%d） ＝＝＝＝＝＝＝＝＝＝＝＝＝\n", slotNum);

        for (i = newChecksum = j = 0; i < CHECKSUM_SIZE; i++, offset += 2) {
            newChecksum += *ptr++;
        }

        // SAVE checksum calculation
        osSyncPrintf("\nＳＡＶＥチェックサム計算  j=%x  mmm=%x  ", newChecksum, oldChecksum);

        if (newChecksum != oldChecksum) {
            // checksum didnt match, try backup save
            osSyncPrintf("ＥＲＲＯＲ！！！ ＝ %x(%d)\n", gSramSlotOffsets[slotNum], slotNum);
            offset = gSramSlotOffsets[slotNum + 3];
            MemCopy(&gSaveContext, sramCtx->readBuff + offset, sizeof(Save));

            oldChecksum = gSaveContext.checksum;
            gSaveContext.checksum = 0;
            ptr = (u16*)&gSaveContext;
            osSyncPrintf("================= ＢＡＣＫ─ＵＰ ========================\n");

            for (i = newChecksum = j = 0; i < CHECKSUM_SIZE; i++, offset += 2) {
                newChecksum += *ptr++;
            }
            // (B) SAVE checksum calculation
            osSyncPrintf("\n（Ｂ）ＳＡＶＥチェックサム計算  j=%x  mmm=%x  ", newChecksum, oldChecksum);

            if (newChecksum != oldChecksum) {
                // backup save didnt work, make new save
                osSyncPrintf("ＥＲＲＯＲ！！！ ＝ %x(%d+3)\n", gSramSlotOffsets[slotNum + 3], slotNum);
                bzero(&gSaveContext.entranceIndex, sizeof(s32));
                bzero(&gSaveContext.linkAge, sizeof(s32));
                bzero(&gSaveContext.cutsceneIndex, sizeof(s32));
                // note that gSaveContext.dayTime is not actually the sizeof(s32)
                bzero(&gSaveContext.dayTime, sizeof(s32));
                bzero(&gSaveContext.nightFlag, sizeof(s32));
                bzero(&gSaveContext.numDays, sizeof(s32));
                bzero(&gSaveContext.unk_18, sizeof(s32));

                if (!slotNum) {
                    Sram_InitDebugSave();
                    gSaveContext.newf[0] = 'Z';
                    gSaveContext.newf[1] = 'E';
                    gSaveContext.newf[2] = 'L';
                    gSaveContext.newf[3] = 'D';
                    gSaveContext.newf[4] = 'A';
                    gSaveContext.newf[5] = 'Z';
                    osSyncPrintf("newf=%x,%x,%x,%x,%x,%x\n", gSaveContext.newf[0], gSaveContext.newf[1],
                                 gSaveContext.newf[2], gSaveContext.newf[3], gSaveContext.newf[4],
                                 gSaveContext.newf[5]);
                } else {
                    Sram_InitNewSave();
                }

                ptr = (u16*)&gSaveContext;
                osSyncPrintf("\n--------------------------------------------------------------\n");

                for (i = newChecksum = j = 0; i < CHECKSUM_SIZE; i++) {
                    osSyncPrintf("%x ", *ptr);
                    if (++j == 0x20) {
                        osSyncPrintf("\n");
                        j = 0;
                    }
                    newChecksum += *ptr++;
                }

                gSaveContext.checksum = newChecksum;
                osSyncPrintf("\nCheck_Sum=%x(%x)\n", gSaveContext.checksum, newChecksum);

                i = gSramSlotOffsets[slotNum + 3];
                SsSram_ReadWrite(OS_K1_TO_PHYSICAL(0xA8000000) + i, &gSaveContext, SLOT_SIZE, OS_WRITE);

                osSyncPrintf("????#%x,%x,%x,%x,%x,%x\n", gSaveContext.newf[0], gSaveContext.newf[1],
                             gSaveContext.newf[2], gSaveContext.newf[3], gSaveContext.newf[4], gSaveContext.newf[5]);
                osSyncPrintf("\nぽいんと＝%x(%d+3)  check_sum=%x(%x)\n", i, slotNum, gSaveContext.checksum,
                             newChecksum);
            }

            i = gSramSlotOffsets[slotNum];
            SsSram_ReadWrite(OS_K1_TO_PHYSICAL(0xA8000000) + i, &gSaveContext, SLOT_SIZE, OS_WRITE);

            osSyncPrintf("ぽいんと＝%x(%d)  check_sum=%x(%x)\n", i, slotNum, gSaveContext.checksum, newChecksum);
        } else {
            // SAVE data OK! ! ! !
            osSyncPrintf("\nＳＡＶＥデータ ＯＫ！！！！\n");
        }
    }

    bzero(sramCtx->readBuff, SRAM_SIZE);
    SsSram_ReadWrite(OS_K1_TO_PHYSICAL(0xA8000000), sramCtx->readBuff, SRAM_SIZE, OS_READ);
    gSaveContext.dayTime = dayTime;

    osSyncPrintf("SAVECT=%x, NAME=%x, LIFE=%x, ITEM=%x,  64DD=%x,  HEART=%x\n", DEATHS, NAME, HEALTH_CAP, QUEST, N64DD,
                 DEFENSE);

    MemCopy(&fileChooseCtx->deaths[0], sramCtx->readBuff + SLOT_OFFSET(0) + DEATHS, sizeof(fileChooseCtx->deaths[0]));
    MemCopy(&fileChooseCtx->deaths[1], sramCtx->readBuff + SLOT_OFFSET(1) + DEATHS, sizeof(fileChooseCtx->deaths[0]));
    MemCopy(&fileChooseCtx->deaths[2], sramCtx->readBuff + SLOT_OFFSET(2) + DEATHS, sizeof(fileChooseCtx->deaths[0]));

    MemCopy(&fileChooseCtx->fileNames[0], sramCtx->readBuff + SLOT_OFFSET(0) + NAME,
            sizeof(fileChooseCtx->fileNames[0]));
    MemCopy(&fileChooseCtx->fileNames[1], sramCtx->readBuff + SLOT_OFFSET(1) + NAME,
            sizeof(fileChooseCtx->fileNames[0]));
    MemCopy(&fileChooseCtx->fileNames[2], sramCtx->readBuff + SLOT_OFFSET(2) + NAME,
            sizeof(fileChooseCtx->fileNames[0]));

    MemCopy(&fileChooseCtx->healthCapacities[0], sramCtx->readBuff + SLOT_OFFSET(0) + HEALTH_CAP,
            sizeof(fileChooseCtx->healthCapacities[0]));
    MemCopy(&fileChooseCtx->healthCapacities[1], sramCtx->readBuff + SLOT_OFFSET(1) + HEALTH_CAP,
            sizeof(fileChooseCtx->healthCapacities[0]));
    MemCopy(&fileChooseCtx->healthCapacities[2], sramCtx->readBuff + SLOT_OFFSET(2) + HEALTH_CAP,
            sizeof(fileChooseCtx->healthCapacities[0]));

    MemCopy(&fileChooseCtx->questItems[0], sramCtx->readBuff + SLOT_OFFSET(0) + QUEST,
            sizeof(fileChooseCtx->questItems[0]));
    MemCopy(&fileChooseCtx->questItems[1], sramCtx->readBuff + SLOT_OFFSET(1) + QUEST,
            sizeof(fileChooseCtx->questItems[0]));
    MemCopy(&fileChooseCtx->questItems[2], sramCtx->readBuff + SLOT_OFFSET(2) + QUEST,
            sizeof(fileChooseCtx->questItems[0]));

    MemCopy(&fileChooseCtx->n64ddFlags[0], sramCtx->readBuff + SLOT_OFFSET(0) + N64DD,
            sizeof(fileChooseCtx->n64ddFlags[0]));
    MemCopy(&fileChooseCtx->n64ddFlags[1], sramCtx->readBuff + SLOT_OFFSET(1) + N64DD,
            sizeof(fileChooseCtx->n64ddFlags[0]));
    MemCopy(&fileChooseCtx->n64ddFlags[2], sramCtx->readBuff + SLOT_OFFSET(2) + N64DD,
            sizeof(fileChooseCtx->n64ddFlags[0]));

    MemCopy(&fileChooseCtx->defense[0], sramCtx->readBuff + SLOT_OFFSET(0) + DEFENSE,
            sizeof(fileChooseCtx->defense[0]));
    MemCopy(&fileChooseCtx->defense[1], sramCtx->readBuff + SLOT_OFFSET(1) + DEFENSE,
            sizeof(fileChooseCtx->defense[0]));
    MemCopy(&fileChooseCtx->defense[2], sramCtx->readBuff + SLOT_OFFSET(2) + DEFENSE,
            sizeof(fileChooseCtx->defense[0]));

    MemCopy(&fileChooseCtx->health[0], sramCtx->readBuff + SLOT_OFFSET(0) + HEALTH, sizeof(fileChooseCtx->health[0]));
    MemCopy(&fileChooseCtx->health[1], sramCtx->readBuff + SLOT_OFFSET(1) + HEALTH, sizeof(fileChooseCtx->health[0]));
    MemCopy(&fileChooseCtx->health[2], sramCtx->readBuff + SLOT_OFFSET(2) + HEALTH, sizeof(fileChooseCtx->health[0]));

    osSyncPrintf("f_64dd=%d, %d, %d\n", fileChooseCtx->n64ddFlags[0], fileChooseCtx->n64ddFlags[1],
                 fileChooseCtx->n64ddFlags[2]);
    osSyncPrintf("heart_status=%d, %d, %d\n", fileChooseCtx->defense[0], fileChooseCtx->defense[1],
                 fileChooseCtx->defense[2]);
    osSyncPrintf("now_life=%d, %d, %d\n", fileChooseCtx->health[0], fileChooseCtx->health[1],
                 fileChooseCtx->health[2]);
}

void Sram_InitSave(FileChooseContext* fileChooseCtx, SramContext* sramCtx) {
    u16 offset;
    u16 j;
    u16* ptr;
    u16 checksum;

    if (fileChooseCtx->buttonIndex != 0) {
        Sram_InitNewSave();
    } else {
        Sram_InitDebugSave();
    }

    gSaveContext.entranceIndex = 0xBB;
    gSaveContext.linkAge = 1;
    gSaveContext.dayTime = 0x6AAB;
    gSaveContext.cutsceneIndex = 0xFFF1;

    if (fileChooseCtx->buttonIndex == 0) {
        gSaveContext.cutsceneIndex = 0;
    }

    for (offset = 0; offset < 8; offset++) {
        gSaveContext.playerName[offset] = fileChooseCtx->fileNames[fileChooseCtx->buttonIndex][offset];
    }

    gSaveContext.newf[0] = 'Z';
    gSaveContext.newf[1] = 'E';
    gSaveContext.newf[2] = 'L';
    gSaveContext.newf[3] = 'D';
    gSaveContext.newf[4] = 'A';
    gSaveContext.newf[5] = 'Z';

    gSaveContext.n64ddFlag = fileChooseCtx->n64ddFlag;
    osSyncPrintf("６４ＤＤフラグ=%d\n", fileChooseCtx->n64ddFlag);
    osSyncPrintf("newf=%x,%x,%x,%x,%x,%x\n", gSaveContext.newf[0], gSaveContext.newf[1], gSaveContext.newf[2],
                 gSaveContext.newf[3], gSaveContext.newf[4], gSaveContext.newf[5]);
    osSyncPrintf("\n$$$$$$$$$$$$$$$$$$$$$$$$$$$$$$$$$$$$$$$$$$$$$$$$$$$$$$$$$$$$$$$$$$$$$$$$$$$\n");

    ptr = (u16*)&gSaveContext;
    j = 0;
    checksum = 0;

    for (offset = 0; offset < CHECKSUM_SIZE; offset++) {
        osSyncPrintf("%x ", *ptr);
        checksum += *ptr++;
        if (++j == 0x20u) {
            osSyncPrintf("\n");
            j = 0;
        }
    }

    gSaveContext.checksum = checksum;
    osSyncPrintf("\nチェックサム＝%x\n", gSaveContext.checksum); // Checksum = %x

    offset = gSramSlotOffsets[gSaveContext.fileNum];
    osSyncPrintf("I=%x no=%d\n", offset, gSaveContext.fileNum);
    MemCopy(sramCtx->readBuff + offset, &gSaveContext, sizeof(Save));

    offset = gSramSlotOffsets[gSaveContext.fileNum + 3];
    osSyncPrintf("I=%x no=%d\n", offset, gSaveContext.fileNum + 3);
    MemCopy(sramCtx->readBuff + offset, &gSaveContext, sizeof(Save));

    SsSram_ReadWrite(OS_K1_TO_PHYSICAL(0xA8000000), sramCtx->readBuff, SRAM_SIZE, OS_WRITE);

    // SAVE end
    osSyncPrintf("ＳＡＶＥ終了\n");
    osSyncPrintf("z_common_data.file_no = %d\n", gSaveContext.fileNum);
    osSyncPrintf("SAVECT=%x, NAME=%x, LIFE=%x, ITEM=%x,  SAVE_64DD=%x\n", DEATHS, NAME, HEALTH_CAP, QUEST, N64DD);

    j = gSramSlotOffsets[gSaveContext.fileNum];

    MemCopy(&fileChooseCtx->deaths[gSaveContext.fileNum], sramCtx->readBuff + j + DEATHS,
            sizeof(fileChooseCtx->deaths[0]));
    MemCopy(&fileChooseCtx->fileNames[gSaveContext.fileNum], sramCtx->readBuff + j + NAME,
            sizeof(fileChooseCtx->fileNames[0]));
    MemCopy(&fileChooseCtx->healthCapacities[gSaveContext.fileNum], sramCtx->readBuff + j + HEALTH_CAP,
            sizeof(fileChooseCtx->healthCapacities[0]));
    MemCopy(&fileChooseCtx->questItems[gSaveContext.fileNum], sramCtx->readBuff + j + QUEST,
            sizeof(fileChooseCtx->questItems[0]));
    MemCopy(&fileChooseCtx->n64ddFlags[gSaveContext.fileNum], sramCtx->readBuff + j + N64DD,
            sizeof(fileChooseCtx->n64ddFlags[0]));
    MemCopy(&fileChooseCtx->defense[gSaveContext.fileNum], sramCtx->readBuff + j + DEFENSE,
            sizeof(fileChooseCtx->defense[0]));
    MemCopy(&fileChooseCtx->health[gSaveContext.fileNum], sramCtx->readBuff + j + HEALTH,
            sizeof(fileChooseCtx->health[0]));

    osSyncPrintf("f_64dd[%d]=%d\n", gSaveContext.fileNum, fileChooseCtx->n64ddFlags[gSaveContext.fileNum]);
    osSyncPrintf("heart_status[%d]=%d\n", gSaveContext.fileNum, fileChooseCtx->defense[gSaveContext.fileNum]);
    osSyncPrintf("now_life[%d]=%d\n", gSaveContext.fileNum, fileChooseCtx->health[gSaveContext.fileNum]);
}

void Sram_EraseSave(FileChooseContext* fileChooseCtx, SramContext* sramCtx) {
    s32 offset;

    Sram_InitNewSave();

<<<<<<< HEAD
    offset = gSramSlotOffsets[0][fileChooseCtx->selectedFileIndex];
=======
    offset = gSramSlotOffsets[fileChooseCtx->selectedFileIdx];
>>>>>>> 6f7312a3
    MemCopy(sramCtx->readBuff + offset, &gSaveContext, sizeof(Save));
    SsSram_ReadWrite(OS_K1_TO_PHYSICAL(0xA8000000) + offset, &gSaveContext, SLOT_SIZE, OS_WRITE);

    MemCopy(&fileChooseCtx->n64ddFlags[fileChooseCtx->selectedFileIndex], sramCtx->readBuff + offset + N64DD,
            sizeof(fileChooseCtx->n64ddFlags[0]));

<<<<<<< HEAD
    offset = gSramSlotOffsets[1][fileChooseCtx->selectedFileIndex];
=======
    offset = gSramSlotOffsets[fileChooseCtx->selectedFileIdx + 3];
>>>>>>> 6f7312a3
    MemCopy(sramCtx->readBuff + offset, &gSaveContext, sizeof(Save));
    SsSram_ReadWrite(OS_K1_TO_PHYSICAL(0xA8000000) + offset, &gSaveContext, SLOT_SIZE, OS_WRITE);

    osSyncPrintf("ＣＬＥＡＲ終了\n");
}

void Sram_CopySave(FileChooseContext* fileChooseCtx, SramContext* sramCtx) {
    s32 offset;

<<<<<<< HEAD
    osSyncPrintf("ＲＥＡＤ=%d(%x)  ＣＯＰＹ=%d(%x)\n", fileChooseCtx->selectedFileIndex,
                 gSramSlotOffsets[0][fileChooseCtx->selectedFileIndex], fileChooseCtx->copyDestFileIndex,
                 gSramSlotOffsets[0][fileChooseCtx->copyDestFileIndex]);

    offset = gSramSlotOffsets[0][fileChooseCtx->selectedFileIndex];
    MemCopy(&gSaveContext, sramCtx->readBuff + offset, sizeof(Save));

    offset = gSramSlotOffsets[0][fileChooseCtx->copyDestFileIndex];
    MemCopy(sramCtx->readBuff + offset, &gSaveContext, sizeof(Save));

    offset = gSramSlotOffsets[1][fileChooseCtx->copyDestFileIndex];
=======
    osSyncPrintf("ＲＥＡＤ=%d(%x)  ＣＯＰＹ=%d(%x)\n", fileChooseCtx->selectedFileIdx,
                 gSramSlotOffsets[fileChooseCtx->selectedFileIdx], fileChooseCtx->copyDestFileIdx,
                 gSramSlotOffsets[fileChooseCtx->copyDestFileIdx]);

    offset = gSramSlotOffsets[fileChooseCtx->selectedFileIdx];
    MemCopy(&gSaveContext, sramCtx->readBuff + offset, sizeof(Save));

    offset = gSramSlotOffsets[fileChooseCtx->copyDestFileIdx];
    MemCopy(sramCtx->readBuff + offset, &gSaveContext, sizeof(Save));

    offset = gSramSlotOffsets[fileChooseCtx->copyDestFileIdx + 3];
>>>>>>> 6f7312a3
    MemCopy(sramCtx->readBuff + offset, &gSaveContext, sizeof(Save));

    SsSram_ReadWrite(OS_K1_TO_PHYSICAL(0xA8000000), sramCtx->readBuff, SRAM_SIZE, OS_WRITE);

<<<<<<< HEAD
    offset = gSramSlotOffsets[0][fileChooseCtx->copyDestFileIndex];
=======
    offset = gSramSlotOffsets[fileChooseCtx->copyDestFileIdx];
>>>>>>> 6f7312a3

    MemCopy(&fileChooseCtx->deaths[fileChooseCtx->copyDestFileIndex], sramCtx->readBuff + offset + DEATHS,
            sizeof(fileChooseCtx->deaths[0]));
    MemCopy(&fileChooseCtx->fileNames[fileChooseCtx->copyDestFileIndex], sramCtx->readBuff + offset + NAME,
            sizeof(fileChooseCtx->fileNames[0]));
    MemCopy(&fileChooseCtx->healthCapacities[fileChooseCtx->copyDestFileIndex], sramCtx->readBuff + offset + HEALTH_CAP,
            sizeof(fileChooseCtx->healthCapacities[0]));
    MemCopy(&fileChooseCtx->questItems[fileChooseCtx->copyDestFileIndex], sramCtx->readBuff + offset + QUEST,
            sizeof(fileChooseCtx->questItems[0]));
    MemCopy(&fileChooseCtx->n64ddFlags[fileChooseCtx->copyDestFileIndex], sramCtx->readBuff + offset + N64DD,
            sizeof(fileChooseCtx->n64ddFlags[0]));
    MemCopy(&fileChooseCtx->defense[fileChooseCtx->copyDestFileIndex], sramCtx->readBuff + offset + DEFENSE,
            sizeof(fileChooseCtx->defense[0]));
    MemCopy(&fileChooseCtx->health[fileChooseCtx->copyDestFileIndex], (sramCtx->readBuff + offset) + HEALTH,
            sizeof(fileChooseCtx->health[0]));

    osSyncPrintf("f_64dd[%d]=%d\n", gSaveContext.fileNum, fileChooseCtx->n64ddFlags[gSaveContext.fileNum]);
    osSyncPrintf("heart_status[%d]=%d\n", gSaveContext.fileNum, fileChooseCtx->defense[gSaveContext.fileNum]);
    osSyncPrintf("ＣＯＰＹ終了\n"); // Copy end
}

/**
 *  Write the first 16 bytes of the read buffer to the SRAM header
 */
void Sram_WriteSramHeader(SramContext* sramCtx) {
    SsSram_ReadWrite(OS_K1_TO_PHYSICAL(0xA8000000), sramCtx->readBuff, SRAM_HEADER_SIZE, OS_WRITE);
}

void Sram_InitSram(GameState* gameState, SramContext* sramCtx) {
    u16 i;

    osSyncPrintf("sram_initialize( Game *game, Sram *sram )\n");
    SsSram_ReadWrite(OS_K1_TO_PHYSICAL(0xA8000000), sramCtx->readBuff, SRAM_SIZE, OS_READ);

    for (i = 0; i < ARRAY_COUNTU(sZeldaMagic) - 3; i++) {
        if (sZeldaMagic[i + SRAM_HEADER_MAGIC] != sramCtx->readBuff[i + SRAM_HEADER_MAGIC]) {
            // SRAM destruction! ! ! ! ! !
            osSyncPrintf("ＳＲＡＭ破壊！！！！！！\n");
            gSaveContext.language = sramCtx->readBuff[SRAM_HEADER_LANGUAGE];
            MemCopy(sramCtx->readBuff, sZeldaMagic, sizeof(sZeldaMagic));
            sramCtx->readBuff[SRAM_HEADER_LANGUAGE] = gSaveContext.language;
            Sram_WriteSramHeader(sramCtx);
        }
    }

    gSaveContext.audioSetting = sramCtx->readBuff[SRAM_HEADER_SOUND] & 3;
    gSaveContext.zTargetSetting = sramCtx->readBuff[SRAM_HEADER_ZTARGET] & 1;
    gSaveContext.language = sramCtx->readBuff[SRAM_HEADER_LANGUAGE];

    if (gSaveContext.language > LANGUAGE_PAL_FR) {
        gSaveContext.language = LANGUAGE_PAL_ENG;
        sramCtx->readBuff[SRAM_HEADER_LANGUAGE] = gSaveContext.language;
        Sram_WriteSramHeader(sramCtx);
    }

    if (CHECK_BTN_ANY(gameState->input[2].cur.button, BTN_DRIGHT)) {
        bzero(sramCtx->readBuff, SRAM_SIZE);
        for (i = 0; i < CHECKSUM_SIZE; i++) {
            sramCtx->readBuff[i] = i;
        }
        SsSram_ReadWrite(OS_K1_TO_PHYSICAL(0xA8000000), sramCtx->readBuff, SRAM_SIZE, OS_WRITE);
        // SRAM destruction! ! ! ! ! !
        osSyncPrintf("ＳＲＡＭ破壊！！！！！！\n");
    }

    // GOOD! GOOD! Size =% d +% d =% d
    osSyncPrintf("ＧＯＯＤ！ＧＯＯＤ！ サイズ＝%d + %d ＝ %d\n", sizeof(SaveInfo), 4, sizeof(SaveInfo) + 4);
    osSyncPrintf(VT_FGCOL(BLUE));
    osSyncPrintf("Na_SetSoundOutputMode = %d\n", gSaveContext.audioSetting);
    osSyncPrintf("Na_SetSoundOutputMode = %d\n", gSaveContext.audioSetting);
    osSyncPrintf("Na_SetSoundOutputMode = %d\n", gSaveContext.audioSetting);
    osSyncPrintf(VT_RST);
    func_800F6700(gSaveContext.audioSetting);
}

void Sram_Alloc(GameState* gameState, SramContext* sramCtx) {
    sramCtx->readBuff = GameState_Alloc(gameState, SRAM_SIZE, "../z_sram.c", 1294);
    ASSERT(sramCtx->readBuff != NULL, "sram->read_buff != NULL", "../z_sram.c", 1295);
}

void Sram_Init(GlobalContext* globalCtx, SramContext* sramCtx) {
}<|MERGE_RESOLUTION|>--- conflicted
+++ resolved
@@ -767,22 +767,14 @@
 
     Sram_InitNewSave();
 
-<<<<<<< HEAD
-    offset = gSramSlotOffsets[0][fileChooseCtx->selectedFileIndex];
-=======
-    offset = gSramSlotOffsets[fileChooseCtx->selectedFileIdx];
->>>>>>> 6f7312a3
+    offset = gSramSlotOffsets[fileChooseCtx->selectedFileIndex];
     MemCopy(sramCtx->readBuff + offset, &gSaveContext, sizeof(Save));
     SsSram_ReadWrite(OS_K1_TO_PHYSICAL(0xA8000000) + offset, &gSaveContext, SLOT_SIZE, OS_WRITE);
 
     MemCopy(&fileChooseCtx->n64ddFlags[fileChooseCtx->selectedFileIndex], sramCtx->readBuff + offset + N64DD,
             sizeof(fileChooseCtx->n64ddFlags[0]));
 
-<<<<<<< HEAD
-    offset = gSramSlotOffsets[1][fileChooseCtx->selectedFileIndex];
-=======
-    offset = gSramSlotOffsets[fileChooseCtx->selectedFileIdx + 3];
->>>>>>> 6f7312a3
+    offset = gSramSlotOffsets[fileChooseCtx->selectedFileIndex + 3];
     MemCopy(sramCtx->readBuff + offset, &gSaveContext, sizeof(Save));
     SsSram_ReadWrite(OS_K1_TO_PHYSICAL(0xA8000000) + offset, &gSaveContext, SLOT_SIZE, OS_WRITE);
 
@@ -792,40 +784,22 @@
 void Sram_CopySave(FileChooseContext* fileChooseCtx, SramContext* sramCtx) {
     s32 offset;
 
-<<<<<<< HEAD
     osSyncPrintf("ＲＥＡＤ=%d(%x)  ＣＯＰＹ=%d(%x)\n", fileChooseCtx->selectedFileIndex,
-                 gSramSlotOffsets[0][fileChooseCtx->selectedFileIndex], fileChooseCtx->copyDestFileIndex,
-                 gSramSlotOffsets[0][fileChooseCtx->copyDestFileIndex]);
-
-    offset = gSramSlotOffsets[0][fileChooseCtx->selectedFileIndex];
+                 gSramSlotOffsets[fileChooseCtx->selectedFileIndex], fileChooseCtx->copyDestFileIndex,
+                 gSramSlotOffsets[fileChooseCtx->copyDestFileIndex]);
+
+    offset = gSramSlotOffsets[fileChooseCtx->selectedFileIndex];
     MemCopy(&gSaveContext, sramCtx->readBuff + offset, sizeof(Save));
 
-    offset = gSramSlotOffsets[0][fileChooseCtx->copyDestFileIndex];
+    offset = gSramSlotOffsets[fileChooseCtx->copyDestFileIndex];
     MemCopy(sramCtx->readBuff + offset, &gSaveContext, sizeof(Save));
 
-    offset = gSramSlotOffsets[1][fileChooseCtx->copyDestFileIndex];
-=======
-    osSyncPrintf("ＲＥＡＤ=%d(%x)  ＣＯＰＹ=%d(%x)\n", fileChooseCtx->selectedFileIdx,
-                 gSramSlotOffsets[fileChooseCtx->selectedFileIdx], fileChooseCtx->copyDestFileIdx,
-                 gSramSlotOffsets[fileChooseCtx->copyDestFileIdx]);
-
-    offset = gSramSlotOffsets[fileChooseCtx->selectedFileIdx];
-    MemCopy(&gSaveContext, sramCtx->readBuff + offset, sizeof(Save));
-
-    offset = gSramSlotOffsets[fileChooseCtx->copyDestFileIdx];
+    offset = gSramSlotOffsets[fileChooseCtx->copyDestFileIndex + 3];
     MemCopy(sramCtx->readBuff + offset, &gSaveContext, sizeof(Save));
 
-    offset = gSramSlotOffsets[fileChooseCtx->copyDestFileIdx + 3];
->>>>>>> 6f7312a3
-    MemCopy(sramCtx->readBuff + offset, &gSaveContext, sizeof(Save));
-
     SsSram_ReadWrite(OS_K1_TO_PHYSICAL(0xA8000000), sramCtx->readBuff, SRAM_SIZE, OS_WRITE);
 
-<<<<<<< HEAD
-    offset = gSramSlotOffsets[0][fileChooseCtx->copyDestFileIndex];
-=======
-    offset = gSramSlotOffsets[fileChooseCtx->copyDestFileIdx];
->>>>>>> 6f7312a3
+    offset = gSramSlotOffsets[fileChooseCtx->copyDestFileIndex];
 
     MemCopy(&fileChooseCtx->deaths[fileChooseCtx->copyDestFileIndex], sramCtx->readBuff + offset + DEATHS,
             sizeof(fileChooseCtx->deaths[0]));
