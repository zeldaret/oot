--- conflicted
+++ resolved
@@ -325,16 +325,6 @@
     gSaveContext.save.info.horseData.pos.y = 72;
     gSaveContext.save.info.horseData.pos.z = 5497;
     gSaveContext.save.info.horseData.angle = -0x6AD9;
-<<<<<<< HEAD
-    gSaveContext.save.info.infTable[0] |= GET_INFTABLE_MASK(INFTABLE_00) | GET_INFTABLE_MASK(INFTABLE_03) |
-                                          GET_INFTABLE_MASK(INFTABLE_0C) | GET_INFTABLE_MASK(INFTABLE_0E);
-
-    gSaveContext.save.info.eventChkInf[0] |=
-        GET_EVENTCHKINF_MASK(EVENTCHKINF_00_UNUSED) | GET_EVENTCHKINF_MASK(EVENTCHKINF_01_UNUSED) |
-        GET_EVENTCHKINF_MASK(EVENTCHKINF_MIDO_DENIED_DEKU_TREE_ACCESS) | GET_EVENTCHKINF_MASK(EVENTCHKINF_03) |
-        GET_EVENTCHKINF_MASK(EVENTCHKINF_04) | GET_EVENTCHKINF_MASK(EVENTCHKINF_05) |
-        GET_EVENTCHKINF_MASK(EVENTCHKINF_09) | GET_EVENTCHKINF_MASK(EVENTCHKINF_0C);
-=======
     gSaveContext.save.info.infTable[INFTABLE_INDEX_0] |= INFTABLE_MASK(INFTABLE_00) | INFTABLE_MASK(INFTABLE_03) |
                                                          INFTABLE_MASK(INFTABLE_0C) | INFTABLE_MASK(INFTABLE_0E);
 
@@ -343,7 +333,6 @@
         EVENTCHKINF_MASK(EVENTCHKINF_MIDO_DENIED_DEKU_TREE_ACCESS) | EVENTCHKINF_MASK(EVENTCHKINF_03) |
         EVENTCHKINF_MASK(EVENTCHKINF_04) | EVENTCHKINF_MASK(EVENTCHKINF_05) | EVENTCHKINF_MASK(EVENTCHKINF_09) |
         EVENTCHKINF_MASK(EVENTCHKINF_0C);
->>>>>>> 970639b3
 
     SET_EVENTCHKINF(EVENTCHKINF_80);
     SET_EVENTCHKINF(EVENTCHKINF_C4);
@@ -516,11 +505,7 @@
 
     // if zelda cutscene has been watched but lullaby was not obtained, restore cutscene and take away letter
     if (GET_EVENTCHKINF(EVENTCHKINF_40) && !CHECK_QUEST_ITEM(QUEST_SONG_LULLABY)) {
-<<<<<<< HEAD
-        i = gSaveContext.save.info.eventChkInf[EVENTCHKINF_INDEX_40] & ~GET_EVENTCHKINF_MASK(EVENTCHKINF_40);
-=======
         i = gSaveContext.save.info.eventChkInf[EVENTCHKINF_INDEX_40] & ~EVENTCHKINF_MASK(EVENTCHKINF_40);
->>>>>>> 970639b3
         gSaveContext.save.info.eventChkInf[EVENTCHKINF_INDEX_40] = i;
 
         INV_CONTENT(ITEM_ZELDAS_LETTER) = ITEM_CHICKEN;
