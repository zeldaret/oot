#include "global.h"
#include "vt.h"

// these are the main substructs of save context.
// we are going to hold off on splitting save context until later on,
// so these temporary structs will live here for now.

typedef struct {
    /* 0x00 */ char newf[6]; // string "ZELDAZ"
    /* 0x06 */ s16 deaths;
    /* 0x08 */ char playerName[8];
    /* 0x10 */ s16 n64ddFlag;
    /* 0x12 */ s16 healthCapacity; // "max_life"
    /* 0x14 */ s16 health;         // "now_life"
    /* 0x16 */ s8 magicLevel;
    /* 0x17 */ s8 magic;
    /* 0x18 */ s16 rupees;
    /* 0x1A */ u16 swordHealth;
    /* 0x1C */ u16 naviTimer;
    /* 0x1E */ u8 magicAcquired;
    /* 0x1F */ u8 unk_1F;
    /* 0x20 */ u8 doubleMagic;
    /* 0x21 */ u8 doubleDefense;
    /* 0x22 */ u8 bgsFlag;
    /* 0x23 */ u8 ocarinaGameRoundNum;
    /* 0x24 */ ItemEquips childEquips;
    /* 0x2E */ ItemEquips adultEquips;
    /* 0x38 */ u32 unk_38; // this may be incorrect, currently used for alignement
    /* 0x3C */ char unk_3C[0x0E];
    /* 0x4A */ s16 savedSceneNum;
} SavePlayerData; // size = 0x4C

typedef struct {
    /* 0x0000 */ SavePlayerData playerData; // "S_Private" substruct name
    /* 0x004C */ ItemEquips equips;
    /* 0x0058 */ Inventory inventory;
    /* 0x00B8 */ SavedSceneFlags sceneFlags[124];
    /* 0x0E48 */ FaroresWindData fw;
    /* 0x0E70 */ char unk_E70[0x10];
    /* 0x0E80 */ s32 gsFlags[6];
    /* 0x0E98 */ char unk_E98[0x10];
    /* 0x0EA8 */ s32 horseRaceRecord;
    /* 0x0EAC */ char unk_EAC[0x0C];
    /* 0x0EB8 */ u16 eventChkInf[14]; // "event_chk_inf"
    /* 0x0ED4 */ u16 itemGetInf[4];   // "item_get_inf"
    /* 0x0EDC */ u16 infTable[30];    // "inf_table"
    /* 0x0F18 */ char unk_F18[0x04];
    /* 0x0F1C */ u32 worldMapAreaData; // "area_arrival"
    /* 0x0F20 */ char unk_F20[0x4];
    /* 0x0F24 */ u8 scarecrowCustomSongSet;
    /* 0x0F25 */ u8 scarecrowCustomSong[0x360];
    /* 0x1285 */ char unk_1285[0x24];
    /* 0x12A9 */ u8 scarecrowSpawnSongSet;
    /* 0x12AA */ u8 scarecrowSpawnSong[0x80];
    /* 0x132A */ char unk_132A[0x02];
    /* 0x132C */ HorseData horseData;
    /* 0x1336 */ u16 checksum; // "check_sum"
} SaveInfo;                    // size = 0x1338

typedef struct {
    /* 0x00 */ s32 entranceIndex;
    /* 0x04 */ s32 linkAge; // 0: Adult; 1: Child
    /* 0x08 */ s32 cutsceneIndex;
    /* 0x0C */ u16 dayTime; // "zelda_time"
    /* 0x10 */ s32 nightFlag;
    /* 0x14 */ s32 totalDays;
    /* 0x18 */ s32 unk_18;    // increments with totalDays, gets reset by goron for bgs and one other use
    /* 0x1C */ SaveInfo info; // "information"
} Save;                       // size = 0x1354

#define SAVE_PLAYER_DATA (*((SavePlayerData*)&gSaveContext.newf))
#define SAVE_INFO (*((SaveInfo*)&gSaveContext.newf))

#define SLOT_SIZE (sizeof(SaveContext) + 0x28)
#define CHECKSUM_SIZE (sizeof(Save) / 2)

#define DEATHS OFFSETOF(SaveContext, deaths)
#define NAME OFFSETOF(SaveContext, playerName)
#define N64DD OFFSETOF(SaveContext, n64ddFlag)
#define HEALTH_CAP OFFSETOF(SaveContext, healthCapacity)
#define QUEST OFFSETOF(SaveContext, inventory.questItems)
#define DEFENSE OFFSETOF(SaveContext, inventory.defenseHearts)
#define HEALTH OFFSETOF(SaveContext, health)

#define SLOT_OFFSET(index) (SRAM_HEADER_SIZE + 0x10 + (index * SLOT_SIZE))

u16 gSramSlotOffsets[] = {
    SLOT_OFFSET(0),
    SLOT_OFFSET(1),
    SLOT_OFFSET(2),
    // the latter three saves are backup saves for the former saves
    SLOT_OFFSET(3),
    SLOT_OFFSET(4),
    SLOT_OFFSET(5),
};

static char sZeldaMagic[] = { '\0', '\0', '\0', '\x98', '\x09', '\x10', '\x21', 'Z', 'E', 'L', 'D', 'A' };

static SavePlayerData sNewSavePlayerData = {
    { '\0', '\0', '\0', '\0', '\0', '\0' },             // newf
    0,                                                  // deaths
    { 0x3E, 0x3E, 0x3E, 0x3E, 0x3E, 0x3E, 0x3E, 0x3E }, // playerName
    0,                                                  // n64ddFlag
    0x30,                                               // healthCapacity
    0x30,                                               // defense
    0,                                                  // magicLevel
    0x30,                                               // magic
    0,                                                  // rupees
    0,                                                  // swordHealth
    0,                                                  // naviTimer
    0,                                                  // magicAcquired
    0,                                                  // unk_1F
    0,                                                  // doubleMagic
    0,                                                  // doubleDefense
    0,                                                  // bgsFlag
    0,                                                  // ocarinaGameRoundNum
    {
        { ITEM_NONE, ITEM_NONE, ITEM_NONE, ITEM_NONE }, // buttonItems
        { SLOT_NONE, SLOT_NONE, SLOT_NONE },            // cButtonSlots
        0,                                              // equipment
    },                                                  // childEquips
    {
        { ITEM_NONE, ITEM_NONE, ITEM_NONE, ITEM_NONE }, // buttonItems
        { SLOT_NONE, SLOT_NONE, SLOT_NONE },            // cButtonSlots
        0,                                              // equipment
    },                                                  // adultEquips
    0,                                                  // unk_38
    { 0, 0, 0, 0, 0, 0, 0, 0, 0, 0, 0, 0, 0, 0 },       // unk_3C
    0x34,                                               // savedSceneNum
};

static ItemEquips sNewSaveEquips = {
    { ITEM_NONE, ITEM_NONE, ITEM_NONE, ITEM_NONE }, // buttonItems
    { SLOT_NONE, SLOT_NONE, SLOT_NONE },            // cButtonSlots
    0x1100,                                         // equipment
};

static Inventory sNewSaveInventory = {
    { 0xFF, 0xFF, 0xFF, 0xFF, 0xFF, 0xFF, 0xFF, 0xFF, 0xFF, 0xFF, 0xFF, 0xFF,
      0xFF, 0xFF, 0xFF, 0xFF, 0xFF, 0xFF, 0xFF, 0xFF, 0xFF, 0xFF, 0xFF, 0xFF }, // items
    { 0, 0, 0, 0, 0, 0, 0, 0, 0, 0, 0, 0, 0, 0, 0, 0 },                         // ammo
    0x1100,                                                                     // equipment
    0,                                                                          // upgrades
    0,                                                                          // questItems
    { 0, 0, 0, 0, 0, 0, 0, 0, 0, 0, 0, 0, 0, 0, 0, 0, 0, 0, 0, 0 },             // dungeonItems
    {
        0xFF, 0xFF, 0xFF, 0xFF, 0xFF, 0xFF, 0xFF, 0xFF, 0xFF, 0xFF,
        0xFF, 0xFF, 0xFF, 0xFF, 0xFF, 0xFF, 0xFF, 0xFF, 0xFF,
    }, // dungeonKeys
    0, // defenseHearts
    0, // gsTokens
};

static u16 sNewSaveChecksum = 0;

/**
 *  Initialize new save.
 *  This save has an empty inventory with 3 hearts and single magic.
 */
void Sram_InitNewSave(void) {
    SaveContext* temp = &gSaveContext;

    bzero(&SAVE_INFO, sizeof(SaveInfo));
    gSaveContext.totalDays = 0;
    gSaveContext.bgsDayCount = 0;

    SAVE_PLAYER_DATA = sNewSavePlayerData;
    gSaveContext.equips = sNewSaveEquips;
    gSaveContext.inventory = sNewSaveInventory;

    temp->checksum = sNewSaveChecksum;
    gSaveContext.horseData.scene = SCENE_SPOT00;
    gSaveContext.horseData.pos.x = -1840;
    gSaveContext.horseData.pos.y = 72;
    gSaveContext.horseData.pos.z = 5497;
    gSaveContext.horseData.angle = -0x6AD9;
    gSaveContext.magicLevel = 0;
    gSaveContext.infTable[29] = 1;
    gSaveContext.sceneFlags[5].swch = 0x40000000;
}

static SavePlayerData sDebugSavePlayerData = {
    { 'Z', 'E', 'L', 'D', 'A', 'Z' },                   // newf
    0,                                                  // deaths
    { 0x15, 0x12, 0x17, 0x14, 0x3E, 0x3E, 0x3E, 0x3E }, // playerName ( "LINK" )
    0,                                                  // n64ddFlag
    0xE0,                                               // healthCapacity
    0xE0,                                               // health
    0,                                                  // magicLevel
    0x30,                                               // magic
    150,                                                // rupees
    8,                                                  // swordHealth
    0,                                                  // naviTimer
    1,                                                  // magicAcquired
    0,                                                  // unk_1F
    0,                                                  // doubleMagic
    0,                                                  // doubleDefense
    0,                                                  // bgsFlag
    0,                                                  // ocarinaGameRoundNum
    {
        { ITEM_NONE, ITEM_NONE, ITEM_NONE, ITEM_NONE }, // buttonItems
        { SLOT_NONE, SLOT_NONE, SLOT_NONE },            // cButtonSlots
        0,                                              // equipment
    },                                                  // childEquips
    {
        { ITEM_NONE, ITEM_NONE, ITEM_NONE, ITEM_NONE }, // buttonItems
        { SLOT_NONE, SLOT_NONE, SLOT_NONE },            // cButtonSlots
        0,                                              // equipment
    },                                                  // adultEquips
    0,                                                  // unk_38
    { 0, 0, 0, 0, 0, 0, 0, 0, 0, 0, 0, 0, 0, 0 },       // unk_3C
    0x51,                                               // savedSceneNum
};

static ItemEquips sDebugSaveEquips = {
    { ITEM_SWORD_MASTER, ITEM_BOW, ITEM_BOMB, ITEM_OCARINA_FAIRY }, // buttonItems
    { SLOT_BOW, SLOT_BOMB, SLOT_OCARINA },                          // cButtonSlots
    0x1122,                                                         // equipment
};

static Inventory sDebugSaveInventory = {
    {
        ITEM_STICK,     ITEM_NUT,           ITEM_BOMB,         ITEM_BOW,         ITEM_ARROW_FIRE,  ITEM_DINS_FIRE,
        ITEM_SLINGSHOT, ITEM_OCARINA_FAIRY, ITEM_BOMBCHU,      ITEM_HOOKSHOT,    ITEM_ARROW_ICE,   ITEM_FARORES_WIND,
        ITEM_BOOMERANG, ITEM_LENS,          ITEM_BEAN,         ITEM_HAMMER,      ITEM_ARROW_LIGHT, ITEM_NAYRUS_LOVE,
        ITEM_BOTTLE,    ITEM_POTION_RED,    ITEM_POTION_GREEN, ITEM_POTION_BLUE, ITEM_POCKET_EGG,  ITEM_WEIRD_EGG,
    },                                                              // items
    { 50, 50, 10, 30, 1, 1, 30, 1, 50, 1, 1, 1, 1, 1, 1, 1 },       // ammo
    0x7777,                                                         // equipment
    0x125249,                                                       // upgrades
    0x1E3FFFF,                                                      // questItems
    { 7, 7, 7, 7, 7, 7, 7, 7, 7, 7, 0, 0, 0, 0, 0, 0, 0, 0, 0, 0 }, // dungeonItems
    { 8, 8, 8, 8, 8, 8, 8, 8, 8, 8, 8, 8, 8, 8, 8, 8, 8, 8, 8 },    // dungeonKeys
    0,                                                              // defenseHearts
    0,                                                              // gsTokens
};

static u16 sDebugSaveChecksum = 0;

/**
 *  Initialize debug save. This is also used on the Title Screen
 *  This save has a mostly full inventory with 10 hearts and single magic.
 *
 *  Some noteable flags that are set:
 *  Showed Mido sword/shield, met Deku Tree, Deku Tree mouth opened,
 *  used blue warp in Gohmas room, Zelda fled castle, light arrow cutscene watched,
 *  and set water level in Water Temple to lowest level.
 */
void Sram_InitDebugSave(void) {
    SaveContext* temp = &gSaveContext;

    bzero(&SAVE_INFO, sizeof(SaveInfo));
    gSaveContext.totalDays = 0;
    gSaveContext.bgsDayCount = 0;

    SAVE_PLAYER_DATA = sDebugSavePlayerData;
    gSaveContext.equips = sDebugSaveEquips;
    gSaveContext.inventory = sDebugSaveInventory;

    temp->checksum = sDebugSaveChecksum;
    gSaveContext.horseData.scene = SCENE_SPOT00;
    gSaveContext.horseData.pos.x = -1840;
    gSaveContext.horseData.pos.y = 72;
    gSaveContext.horseData.pos.z = 5497;
    gSaveContext.horseData.angle = -0x6AD9;
    gSaveContext.infTable[0] |= 0x5009;
    gSaveContext.eventChkInf[0] |= 0x123F;
    gSaveContext.eventChkInf[8] |= 1;
    gSaveContext.eventChkInf[12] |= 0x10;

    if (LINK_AGE_IN_YEARS == YEARS_CHILD) {
        gSaveContext.equips.buttonItems[0] = ITEM_SWORD_KOKIRI;
        Inventory_ChangeEquipment(EQUIP_SWORD, 1);
        if (gSaveContext.fileNum == 0xFF) {
            gSaveContext.equips.buttonItems[1] = ITEM_SLINGSHOT;
            gSaveContext.equips.cButtonSlots[0] = SLOT_SLINGSHOT;
            Inventory_ChangeEquipment(EQUIP_SHIELD, 1);
        }
    }

    gSaveContext.entranceIndex = 0xCD;
    gSaveContext.magicLevel = 0;
    gSaveContext.sceneFlags[5].swch = 0x40000000;
}

/**
 *  Copy save currently on the buffer to Save Context and complete various tasks to open the save.
 *  This includes:
 *  - Set proper entrance depending on where the game was saved
 *  - If health is less than 3 hearts, give 3 hearts
 *  - If either scarecrow song is set, copy them from save context to the proper location
 *  - Handle a case where the player saved and quit after zelda cutscene but didnt get the song
 *  - Give and equip master sword if player is adult and doesnt have kokiri sword (bug?)
 *  - Revert any trade items that spoil
 */
void Sram_OpenSave(SramContext* sramCtx) {
    static s16 dungeonEntrances[] = {
        0x0000, 0x0004, 0x0028, 0x0169, 0x0165, 0x0010, 0x0082, 0x0037,
        0x0098, 0x0088, 0x041B, 0x0008, 0x0486, 0x0467, 0x0179, 0x056C,
    };
    u16 i;
    u16 j;
    u8* ptr;

    osSyncPrintf("個人Ｆｉｌｅ作成\n"); // "Create personal file"
    i = gSramSlotOffsets[gSaveContext.fileNum];
    osSyncPrintf("ぽいんと＝%x(%d)\n", i, gSaveContext.fileNum); // "Point="

    MemCopy(&gSaveContext, sramCtx->readBuff + i, sizeof(Save));

    osSyncPrintf(VT_FGCOL(YELLOW));
    osSyncPrintf("SCENE_DATA_ID = %d   SceneNo = %d\n", gSaveContext.savedSceneNum,
                 ((void)0, gSaveContext.entranceIndex));

    switch (gSaveContext.savedSceneNum) {
        case SCENE_YDAN:
        case SCENE_DDAN:
        case SCENE_BDAN:
        case SCENE_BMORI1:
        case SCENE_HIDAN:
        case SCENE_MIZUSIN:
        case SCENE_JYASINZOU:
        case SCENE_HAKADAN:
        case SCENE_HAKADANCH:
        case SCENE_ICE_DOUKUTO:
        case SCENE_GANON:
        case SCENE_MEN:
        case SCENE_GERUDOWAY:
        case SCENE_GANONTIKA:
            gSaveContext.entranceIndex = dungeonEntrances[gSaveContext.savedSceneNum];
            break;
        case SCENE_YDAN_BOSS:
            gSaveContext.entranceIndex = 0;
            break;
        case SCENE_DDAN_BOSS:
            gSaveContext.entranceIndex = 4;
            break;
        case SCENE_BDAN_BOSS:
            gSaveContext.entranceIndex = 0x28;
            break;
        case SCENE_MORIBOSSROOM:
            gSaveContext.entranceIndex = 0x169;
            break;
        case SCENE_FIRE_BS:
            gSaveContext.entranceIndex = 0x165;
            break;
        case SCENE_MIZUSIN_BS:
            gSaveContext.entranceIndex = 0x10;
            break;
        case SCENE_JYASINBOSS:
            gSaveContext.entranceIndex = 0x82;
            break;
        case SCENE_HAKADAN_BS:
            gSaveContext.entranceIndex = 0x37;
            break;
        case SCENE_GANON_SONOGO:
        case SCENE_GANONTIKA_SONOGO:
        case SCENE_GANON_BOSS:
        case SCENE_GANON_FINAL:
        case SCENE_GANON_DEMO:
            gSaveContext.entranceIndex = 0x41B;
            break;

        default:
            if (gSaveContext.savedSceneNum != SCENE_LINK_HOME) {
                gSaveContext.entranceIndex = (LINK_AGE_IN_YEARS == YEARS_CHILD) ? 0xBB : 0x5F4;
            } else {
                gSaveContext.entranceIndex = 0xBB;
            }
            break;
    }

    osSyncPrintf("scene_no = %d\n", gSaveContext.entranceIndex);
    osSyncPrintf(VT_RST);

    if (gSaveContext.health < 0x30) {
        gSaveContext.health = 0x30;
    }

    if (gSaveContext.scarecrowCustomSongSet) {
        osSyncPrintf(VT_FGCOL(BLUE));
        osSyncPrintf("\n====================================================================\n");

        MemCopy(gScarecrowCustomSongPtr, &gSaveContext.scarecrowCustomSong, sizeof(gSaveContext.scarecrowCustomSong));

        ptr = (u8*)gScarecrowCustomSongPtr;
<<<<<<< HEAD
        for (i = 0; i < (s32)sizeof(gSaveContext.scarecrowCustomSong); i++, ptr++) {
=======
        for (i = 0; i < ARRAY_COUNT(gSaveContext.scarecrowCustomSong); i++, ptr++) {
>>>>>>> 03636166
            osSyncPrintf("%d, ", *ptr);
        }

        osSyncPrintf("\n====================================================================\n");
        osSyncPrintf(VT_RST);
    }

    if (gSaveContext.scarecrowSpawnSongSet) {
        osSyncPrintf(VT_FGCOL(GREEN));
        osSyncPrintf("\n====================================================================\n");

        MemCopy(gScarecrowSpawnSongPtr, &gSaveContext.scarecrowSpawnSong, sizeof(gSaveContext.scarecrowSpawnSong));

        ptr = gScarecrowSpawnSongPtr;
<<<<<<< HEAD
        for (i = 0; i < (s32)sizeof(gSaveContext.scarecrowSpawnSong); i++, ptr++) {
=======
        for (i = 0; i < ARRAY_COUNT(gSaveContext.scarecrowSpawnSong); i++, ptr++) {
>>>>>>> 03636166
            osSyncPrintf("%d, ", *ptr);
        }

        osSyncPrintf("\n====================================================================\n");
        osSyncPrintf(VT_RST);
    }

    // if zelda cutscene has been watched but lullaby was not obtained, restore cutscene and take away letter
    if ((gSaveContext.eventChkInf[4] & 1) && !CHECK_QUEST_ITEM(QUEST_SONG_LULLABY)) {
        i = gSaveContext.eventChkInf[4] & ~1;
        gSaveContext.eventChkInf[4] = i;

        INV_CONTENT(ITEM_LETTER_ZELDA) = ITEM_CHICKEN;

        for (j = 1; j < 4; j++) {
            if (gSaveContext.equips.buttonItems[j] == ITEM_LETTER_ZELDA) {
                gSaveContext.equips.buttonItems[j] = ITEM_CHICKEN;
            }
        }
    }

    // check for owning kokiri sword.. to restore master sword? bug or debug feature?
    if (LINK_AGE_IN_YEARS == YEARS_ADULT && !CHECK_OWNED_EQUIP(EQUIP_SWORD, 1)) {
        gSaveContext.inventory.equipment |= gBitFlags[1] << gEquipShifts[EQUIP_SWORD];
        gSaveContext.equips.buttonItems[0] = ITEM_SWORD_MASTER;
        gSaveContext.equips.equipment &= ~0xF;
        gSaveContext.equips.equipment |= 2;
    }

    for (i = 0; i < ARRAY_COUNT(gSpoilingItems); i++) {
        if (INV_CONTENT(ITEM_TRADE_ADULT) == gSpoilingItems[i]) {
            INV_CONTENT(gSpoilingItemReverts[i]) = gSpoilingItemReverts[i];

            for (j = 1; j < 4; j++) {
                if (gSaveContext.equips.buttonItems[j] == gSpoilingItems[i]) {
                    gSaveContext.equips.buttonItems[j] = gSpoilingItemReverts[i];
                }
            }
        }
    }

    gSaveContext.magicLevel = 0;
}

/**
 *  Write the contents of the Save Context to a main and backup slot in SRAM.
 *  Note: The whole Save Context is written even though only the `save` substruct is read back later
 */
void Sram_WriteSave(SramContext* sramCtx) {
    u16 offset;
    u16 checksum;
    u16 j;
    u16* ptr;

    gSaveContext.checksum = 0;

    ptr = (u16*)&gSaveContext;
    checksum = 0;
    j = 0;

    for (offset = 0; offset < CHECKSUM_SIZE; offset++) {
        if (++j == 0x20) {
            j = 0;
        }
        checksum += *ptr++;
    }

    gSaveContext.checksum = checksum;

    ptr = (u16*)&gSaveContext;
    checksum = 0;

    for (offset = 0; offset < CHECKSUM_SIZE; offset++) {
        if (++j == 0x20) {
            j = 0;
        }
        checksum += *ptr++;
    }

    offset = gSramSlotOffsets[gSaveContext.fileNum];
    SsSram_ReadWrite(OS_K1_TO_PHYSICAL(0xA8000000) + offset, &gSaveContext, SLOT_SIZE, OS_WRITE);

    ptr = (u16*)&gSaveContext;
    checksum = 0;

    for (offset = 0; offset < CHECKSUM_SIZE; offset++) {
        if (++j == 0x20) {
            j = 0;
        }
        checksum += *ptr++;
    }

    offset = gSramSlotOffsets[gSaveContext.fileNum + 3];
    SsSram_ReadWrite(OS_K1_TO_PHYSICAL(0xA8000000) + offset, &gSaveContext, SLOT_SIZE, OS_WRITE);
}

/**
 *  For all 3 slots, verify that the checksum is correct. If corrupted, attempt to load a backup save.
 *  If backup is also corrupted, default to a new save (or debug save for slot 0 on debug rom).
 *
 *  After verifying all 3 saves, pass relevant data to File Select to be displayed.
 */
void Sram_VerifyAndLoadAllSaves(FileChooseContext* fileChooseCtx, SramContext* sramCtx) {
    u16 i;
    u16 newChecksum;
    u16 slotNum;
    u16 offset;
    u16 j;
    u16 oldChecksum;
    u16* ptr;
    u16 dayTime;

    osSyncPrintf("ＳＲＡＭ ＳＴＡＲＴ─ＬＯＡＤ\n");
    bzero(sramCtx->readBuff, SRAM_SIZE);
    SsSram_ReadWrite(OS_K1_TO_PHYSICAL(0xA8000000), sramCtx->readBuff, SRAM_SIZE, OS_READ);

    dayTime = ((void)0, gSaveContext.dayTime);

    for (slotNum = 0; slotNum < 3; slotNum++) {
        offset = gSramSlotOffsets[slotNum];
        osSyncPrintf("ぽいんと＝%x(%d)    SAVE_MAX=%d\n", offset, gSaveContext.fileNum, sizeof(Save));
        MemCopy(&gSaveContext, sramCtx->readBuff + offset, sizeof(Save));

        oldChecksum = gSaveContext.checksum;
        gSaveContext.checksum = 0;
        ptr = (u16*)&gSaveContext;
        osSyncPrintf("\n＝＝＝＝＝＝＝＝＝＝＝＝＝  Ｓ（%d） ＝＝＝＝＝＝＝＝＝＝＝＝＝\n", slotNum);

        for (i = newChecksum = j = 0; i < CHECKSUM_SIZE; i++, offset += 2) {
            newChecksum += *ptr++;
        }

        // "SAVE checksum calculation"
        osSyncPrintf("\nＳＡＶＥチェックサム計算  j=%x  mmm=%x  ", newChecksum, oldChecksum);

        if (newChecksum != oldChecksum) {
            // checksum didnt match, try backup save
            osSyncPrintf("ＥＲＲＯＲ！！！ ＝ %x(%d)\n", gSramSlotOffsets[slotNum], slotNum);
            offset = gSramSlotOffsets[slotNum + 3];
            MemCopy(&gSaveContext, sramCtx->readBuff + offset, sizeof(Save));

            oldChecksum = gSaveContext.checksum;
            gSaveContext.checksum = 0;
            ptr = (u16*)&gSaveContext;
            osSyncPrintf("================= ＢＡＣＫ─ＵＰ ========================\n");

            for (i = newChecksum = j = 0; i < CHECKSUM_SIZE; i++, offset += 2) {
                newChecksum += *ptr++;
            }
            // "(B) SAVE checksum calculation"
            osSyncPrintf("\n（Ｂ）ＳＡＶＥチェックサム計算  j=%x  mmm=%x  ", newChecksum, oldChecksum);

            if (newChecksum != oldChecksum) {
                // backup save didnt work, make new save
                osSyncPrintf("ＥＲＲＯＲ！！！ ＝ %x(%d+3)\n", gSramSlotOffsets[slotNum + 3], slotNum);
                bzero(&gSaveContext.entranceIndex, sizeof(s32));
                bzero(&gSaveContext.linkAge, sizeof(s32));
                bzero(&gSaveContext.cutsceneIndex, sizeof(s32));
                // note that gSaveContext.dayTime is not actually the sizeof(s32)
                bzero(&gSaveContext.dayTime, sizeof(s32));
                bzero(&gSaveContext.nightFlag, sizeof(s32));
                bzero(&gSaveContext.totalDays, sizeof(s32));
                bzero(&gSaveContext.bgsDayCount, sizeof(s32));

                if (!slotNum) {
                    Sram_InitDebugSave();
                    gSaveContext.newf[0] = 'Z';
                    gSaveContext.newf[1] = 'E';
                    gSaveContext.newf[2] = 'L';
                    gSaveContext.newf[3] = 'D';
                    gSaveContext.newf[4] = 'A';
                    gSaveContext.newf[5] = 'Z';
                    osSyncPrintf("newf=%x,%x,%x,%x,%x,%x\n", gSaveContext.newf[0], gSaveContext.newf[1],
                                 gSaveContext.newf[2], gSaveContext.newf[3], gSaveContext.newf[4],
                                 gSaveContext.newf[5]);
                } else {
                    Sram_InitNewSave();
                }

                ptr = (u16*)&gSaveContext;
                osSyncPrintf("\n--------------------------------------------------------------\n");

                for (i = newChecksum = j = 0; i < CHECKSUM_SIZE; i++) {
                    osSyncPrintf("%x ", *ptr);
                    if (++j == 0x20) {
                        osSyncPrintf("\n");
                        j = 0;
                    }
                    newChecksum += *ptr++;
                }

                gSaveContext.checksum = newChecksum;
                osSyncPrintf("\nCheck_Sum=%x(%x)\n", gSaveContext.checksum, newChecksum);

                i = gSramSlotOffsets[slotNum + 3];
                SsSram_ReadWrite(OS_K1_TO_PHYSICAL(0xA8000000) + i, &gSaveContext, SLOT_SIZE, OS_WRITE);

                osSyncPrintf("????#%x,%x,%x,%x,%x,%x\n", gSaveContext.newf[0], gSaveContext.newf[1],
                             gSaveContext.newf[2], gSaveContext.newf[3], gSaveContext.newf[4], gSaveContext.newf[5]);
                osSyncPrintf("\nぽいんと＝%x(%d+3)  check_sum=%x(%x)\n", i, slotNum, gSaveContext.checksum,
                             newChecksum);
            }

            i = gSramSlotOffsets[slotNum];
            SsSram_ReadWrite(OS_K1_TO_PHYSICAL(0xA8000000) + i, &gSaveContext, SLOT_SIZE, OS_WRITE);

            osSyncPrintf("ぽいんと＝%x(%d)  check_sum=%x(%x)\n", i, slotNum, gSaveContext.checksum, newChecksum);
        } else {
            osSyncPrintf("\nＳＡＶＥデータ ＯＫ！！！！\n"); // "SAVE data OK! ! ! !"
        }
    }

    bzero(sramCtx->readBuff, SRAM_SIZE);
    SsSram_ReadWrite(OS_K1_TO_PHYSICAL(0xA8000000), sramCtx->readBuff, SRAM_SIZE, OS_READ);
    gSaveContext.dayTime = dayTime;

    osSyncPrintf("SAVECT=%x, NAME=%x, LIFE=%x, ITEM=%x,  64DD=%x,  HEART=%x\n", DEATHS, NAME, HEALTH_CAP, QUEST, N64DD,
                 DEFENSE);

    MemCopy(&fileChooseCtx->deaths[0], sramCtx->readBuff + SLOT_OFFSET(0) + DEATHS, sizeof(fileChooseCtx->deaths[0]));
    MemCopy(&fileChooseCtx->deaths[1], sramCtx->readBuff + SLOT_OFFSET(1) + DEATHS, sizeof(fileChooseCtx->deaths[0]));
    MemCopy(&fileChooseCtx->deaths[2], sramCtx->readBuff + SLOT_OFFSET(2) + DEATHS, sizeof(fileChooseCtx->deaths[0]));

    MemCopy(&fileChooseCtx->fileNames[0], sramCtx->readBuff + SLOT_OFFSET(0) + NAME,
            sizeof(fileChooseCtx->fileNames[0]));
    MemCopy(&fileChooseCtx->fileNames[1], sramCtx->readBuff + SLOT_OFFSET(1) + NAME,
            sizeof(fileChooseCtx->fileNames[0]));
    MemCopy(&fileChooseCtx->fileNames[2], sramCtx->readBuff + SLOT_OFFSET(2) + NAME,
            sizeof(fileChooseCtx->fileNames[0]));

    MemCopy(&fileChooseCtx->healthCapacities[0], sramCtx->readBuff + SLOT_OFFSET(0) + HEALTH_CAP,
            sizeof(fileChooseCtx->healthCapacities[0]));
    MemCopy(&fileChooseCtx->healthCapacities[1], sramCtx->readBuff + SLOT_OFFSET(1) + HEALTH_CAP,
            sizeof(fileChooseCtx->healthCapacities[0]));
    MemCopy(&fileChooseCtx->healthCapacities[2], sramCtx->readBuff + SLOT_OFFSET(2) + HEALTH_CAP,
            sizeof(fileChooseCtx->healthCapacities[0]));

    MemCopy(&fileChooseCtx->questItems[0], sramCtx->readBuff + SLOT_OFFSET(0) + QUEST,
            sizeof(fileChooseCtx->questItems[0]));
    MemCopy(&fileChooseCtx->questItems[1], sramCtx->readBuff + SLOT_OFFSET(1) + QUEST,
            sizeof(fileChooseCtx->questItems[0]));
    MemCopy(&fileChooseCtx->questItems[2], sramCtx->readBuff + SLOT_OFFSET(2) + QUEST,
            sizeof(fileChooseCtx->questItems[0]));

    MemCopy(&fileChooseCtx->n64ddFlags[0], sramCtx->readBuff + SLOT_OFFSET(0) + N64DD,
            sizeof(fileChooseCtx->n64ddFlags[0]));
    MemCopy(&fileChooseCtx->n64ddFlags[1], sramCtx->readBuff + SLOT_OFFSET(1) + N64DD,
            sizeof(fileChooseCtx->n64ddFlags[0]));
    MemCopy(&fileChooseCtx->n64ddFlags[2], sramCtx->readBuff + SLOT_OFFSET(2) + N64DD,
            sizeof(fileChooseCtx->n64ddFlags[0]));

    MemCopy(&fileChooseCtx->defense[0], sramCtx->readBuff + SLOT_OFFSET(0) + DEFENSE,
            sizeof(fileChooseCtx->defense[0]));
    MemCopy(&fileChooseCtx->defense[1], sramCtx->readBuff + SLOT_OFFSET(1) + DEFENSE,
            sizeof(fileChooseCtx->defense[0]));
    MemCopy(&fileChooseCtx->defense[2], sramCtx->readBuff + SLOT_OFFSET(2) + DEFENSE,
            sizeof(fileChooseCtx->defense[0]));

    MemCopy(&fileChooseCtx->health[0], sramCtx->readBuff + SLOT_OFFSET(0) + HEALTH, sizeof(fileChooseCtx->health[0]));
    MemCopy(&fileChooseCtx->health[1], sramCtx->readBuff + SLOT_OFFSET(1) + HEALTH, sizeof(fileChooseCtx->health[0]));
    MemCopy(&fileChooseCtx->health[2], sramCtx->readBuff + SLOT_OFFSET(2) + HEALTH, sizeof(fileChooseCtx->health[0]));

    osSyncPrintf("f_64dd=%d, %d, %d\n", fileChooseCtx->n64ddFlags[0], fileChooseCtx->n64ddFlags[1],
                 fileChooseCtx->n64ddFlags[2]);
    osSyncPrintf("heart_status=%d, %d, %d\n", fileChooseCtx->defense[0], fileChooseCtx->defense[1],
                 fileChooseCtx->defense[2]);
    osSyncPrintf("now_life=%d, %d, %d\n", fileChooseCtx->health[0], fileChooseCtx->health[1], fileChooseCtx->health[2]);
}

void Sram_InitSave(FileChooseContext* fileChooseCtx, SramContext* sramCtx) {
    u16 offset;
    u16 j;
    u16* ptr;
    u16 checksum;

    if (fileChooseCtx->buttonIndex != 0) {
        Sram_InitNewSave();
    } else {
        Sram_InitDebugSave();
    }

    gSaveContext.entranceIndex = 0xBB;
    gSaveContext.linkAge = 1;
    gSaveContext.dayTime = 0x6AAB;
    gSaveContext.cutsceneIndex = 0xFFF1;

    if (fileChooseCtx->buttonIndex == 0) {
        gSaveContext.cutsceneIndex = 0;
    }

    for (offset = 0; offset < 8; offset++) {
        gSaveContext.playerName[offset] = fileChooseCtx->fileNames[fileChooseCtx->buttonIndex][offset];
    }

    gSaveContext.newf[0] = 'Z';
    gSaveContext.newf[1] = 'E';
    gSaveContext.newf[2] = 'L';
    gSaveContext.newf[3] = 'D';
    gSaveContext.newf[4] = 'A';
    gSaveContext.newf[5] = 'Z';

    gSaveContext.n64ddFlag = fileChooseCtx->n64ddFlag;
    osSyncPrintf("６４ＤＤフラグ=%d\n", fileChooseCtx->n64ddFlag);
    osSyncPrintf("newf=%x,%x,%x,%x,%x,%x\n", gSaveContext.newf[0], gSaveContext.newf[1], gSaveContext.newf[2],
                 gSaveContext.newf[3], gSaveContext.newf[4], gSaveContext.newf[5]);
    osSyncPrintf("\n$$$$$$$$$$$$$$$$$$$$$$$$$$$$$$$$$$$$$$$$$$$$$$$$$$$$$$$$$$$$$$$$$$$$$$$$$$$\n");

    ptr = (u16*)&gSaveContext;
    j = 0;
    checksum = 0;

    for (offset = 0; offset < CHECKSUM_SIZE; offset++) {
        osSyncPrintf("%x ", *ptr);
        checksum += *ptr++;
        if (++j == 0x20) {
            osSyncPrintf("\n");
            j = 0;
        }
    }

    gSaveContext.checksum = checksum;
    osSyncPrintf("\nチェックサム＝%x\n", gSaveContext.checksum); // "Checksum = %x"

    offset = gSramSlotOffsets[gSaveContext.fileNum];
    osSyncPrintf("I=%x no=%d\n", offset, gSaveContext.fileNum);
    MemCopy(sramCtx->readBuff + offset, &gSaveContext, sizeof(Save));

    offset = gSramSlotOffsets[gSaveContext.fileNum + 3];
    osSyncPrintf("I=%x no=%d\n", offset, gSaveContext.fileNum + 3);
    MemCopy(sramCtx->readBuff + offset, &gSaveContext, sizeof(Save));

    SsSram_ReadWrite(OS_K1_TO_PHYSICAL(0xA8000000), sramCtx->readBuff, SRAM_SIZE, OS_WRITE);

    osSyncPrintf("ＳＡＶＥ終了\n"); // "SAVE end"
    osSyncPrintf("z_common_data.file_no = %d\n", gSaveContext.fileNum);
    osSyncPrintf("SAVECT=%x, NAME=%x, LIFE=%x, ITEM=%x,  SAVE_64DD=%x\n", DEATHS, NAME, HEALTH_CAP, QUEST, N64DD);

    j = gSramSlotOffsets[gSaveContext.fileNum];

    MemCopy(&fileChooseCtx->deaths[gSaveContext.fileNum], sramCtx->readBuff + j + DEATHS,
            sizeof(fileChooseCtx->deaths[0]));
    MemCopy(&fileChooseCtx->fileNames[gSaveContext.fileNum], sramCtx->readBuff + j + NAME,
            sizeof(fileChooseCtx->fileNames[0]));
    MemCopy(&fileChooseCtx->healthCapacities[gSaveContext.fileNum], sramCtx->readBuff + j + HEALTH_CAP,
            sizeof(fileChooseCtx->healthCapacities[0]));
    MemCopy(&fileChooseCtx->questItems[gSaveContext.fileNum], sramCtx->readBuff + j + QUEST,
            sizeof(fileChooseCtx->questItems[0]));
    MemCopy(&fileChooseCtx->n64ddFlags[gSaveContext.fileNum], sramCtx->readBuff + j + N64DD,
            sizeof(fileChooseCtx->n64ddFlags[0]));
    MemCopy(&fileChooseCtx->defense[gSaveContext.fileNum], sramCtx->readBuff + j + DEFENSE,
            sizeof(fileChooseCtx->defense[0]));
    MemCopy(&fileChooseCtx->health[gSaveContext.fileNum], sramCtx->readBuff + j + HEALTH,
            sizeof(fileChooseCtx->health[0]));

    osSyncPrintf("f_64dd[%d]=%d\n", gSaveContext.fileNum, fileChooseCtx->n64ddFlags[gSaveContext.fileNum]);
    osSyncPrintf("heart_status[%d]=%d\n", gSaveContext.fileNum, fileChooseCtx->defense[gSaveContext.fileNum]);
    osSyncPrintf("now_life[%d]=%d\n", gSaveContext.fileNum, fileChooseCtx->health[gSaveContext.fileNum]);
}

void Sram_EraseSave(FileChooseContext* fileChooseCtx, SramContext* sramCtx) {
    s32 offset;

    Sram_InitNewSave();

    offset = gSramSlotOffsets[fileChooseCtx->selectedFileIndex];
    MemCopy(sramCtx->readBuff + offset, &gSaveContext, sizeof(Save));
    SsSram_ReadWrite(OS_K1_TO_PHYSICAL(0xA8000000) + offset, &gSaveContext, SLOT_SIZE, OS_WRITE);

    MemCopy(&fileChooseCtx->n64ddFlags[fileChooseCtx->selectedFileIndex], sramCtx->readBuff + offset + N64DD,
            sizeof(fileChooseCtx->n64ddFlags[0]));

    offset = gSramSlotOffsets[fileChooseCtx->selectedFileIndex + 3];
    MemCopy(sramCtx->readBuff + offset, &gSaveContext, sizeof(Save));
    SsSram_ReadWrite(OS_K1_TO_PHYSICAL(0xA8000000) + offset, &gSaveContext, SLOT_SIZE, OS_WRITE);

    osSyncPrintf("ＣＬＥＡＲ終了\n");
}

void Sram_CopySave(FileChooseContext* fileChooseCtx, SramContext* sramCtx) {
    s32 offset;

    osSyncPrintf("ＲＥＡＤ=%d(%x)  ＣＯＰＹ=%d(%x)\n", fileChooseCtx->selectedFileIndex,
                 gSramSlotOffsets[fileChooseCtx->selectedFileIndex], fileChooseCtx->copyDestFileIndex,
                 gSramSlotOffsets[fileChooseCtx->copyDestFileIndex]);

    offset = gSramSlotOffsets[fileChooseCtx->selectedFileIndex];
    MemCopy(&gSaveContext, sramCtx->readBuff + offset, sizeof(Save));

    offset = gSramSlotOffsets[fileChooseCtx->copyDestFileIndex];
    MemCopy(sramCtx->readBuff + offset, &gSaveContext, sizeof(Save));

    offset = gSramSlotOffsets[fileChooseCtx->copyDestFileIndex + 3];
    MemCopy(sramCtx->readBuff + offset, &gSaveContext, sizeof(Save));

    SsSram_ReadWrite(OS_K1_TO_PHYSICAL(0xA8000000), sramCtx->readBuff, SRAM_SIZE, OS_WRITE);

    offset = gSramSlotOffsets[fileChooseCtx->copyDestFileIndex];

    MemCopy(&fileChooseCtx->deaths[fileChooseCtx->copyDestFileIndex], sramCtx->readBuff + offset + DEATHS,
            sizeof(fileChooseCtx->deaths[0]));
    MemCopy(&fileChooseCtx->fileNames[fileChooseCtx->copyDestFileIndex], sramCtx->readBuff + offset + NAME,
            sizeof(fileChooseCtx->fileNames[0]));
    MemCopy(&fileChooseCtx->healthCapacities[fileChooseCtx->copyDestFileIndex], sramCtx->readBuff + offset + HEALTH_CAP,
            sizeof(fileChooseCtx->healthCapacities[0]));
    MemCopy(&fileChooseCtx->questItems[fileChooseCtx->copyDestFileIndex], sramCtx->readBuff + offset + QUEST,
            sizeof(fileChooseCtx->questItems[0]));
    MemCopy(&fileChooseCtx->n64ddFlags[fileChooseCtx->copyDestFileIndex], sramCtx->readBuff + offset + N64DD,
            sizeof(fileChooseCtx->n64ddFlags[0]));
    MemCopy(&fileChooseCtx->defense[fileChooseCtx->copyDestFileIndex], sramCtx->readBuff + offset + DEFENSE,
            sizeof(fileChooseCtx->defense[0]));
    MemCopy(&fileChooseCtx->health[fileChooseCtx->copyDestFileIndex], (sramCtx->readBuff + offset) + HEALTH,
            sizeof(fileChooseCtx->health[0]));

    osSyncPrintf("f_64dd[%d]=%d\n", gSaveContext.fileNum, fileChooseCtx->n64ddFlags[gSaveContext.fileNum]);
    osSyncPrintf("heart_status[%d]=%d\n", gSaveContext.fileNum, fileChooseCtx->defense[gSaveContext.fileNum]);
    osSyncPrintf("ＣＯＰＹ終了\n"); // "Copy end"
}

/**
 *  Write the first 16 bytes of the read buffer to the SRAM header
 */
void Sram_WriteSramHeader(SramContext* sramCtx) {
    SsSram_ReadWrite(OS_K1_TO_PHYSICAL(0xA8000000), sramCtx->readBuff, SRAM_HEADER_SIZE, OS_WRITE);
}

void Sram_InitSram(GameState* gameState, SramContext* sramCtx) {
    u16 i;

    osSyncPrintf("sram_initialize( Game *game, Sram *sram )\n");
    SsSram_ReadWrite(OS_K1_TO_PHYSICAL(0xA8000000), sramCtx->readBuff, SRAM_SIZE, OS_READ);

    for (i = 0; i < ARRAY_COUNTU(sZeldaMagic) - 3; i++) {
        if (sZeldaMagic[i + SRAM_HEADER_MAGIC] != sramCtx->readBuff[i + SRAM_HEADER_MAGIC]) {
            osSyncPrintf("ＳＲＡＭ破壊！！！！！！\n"); // "SRAM destruction! ! ! ! ! !"
            gSaveContext.language = sramCtx->readBuff[SRAM_HEADER_LANGUAGE];
            MemCopy(sramCtx->readBuff, sZeldaMagic, sizeof(sZeldaMagic));
            sramCtx->readBuff[SRAM_HEADER_LANGUAGE] = gSaveContext.language;
            Sram_WriteSramHeader(sramCtx);
        }
    }

    gSaveContext.audioSetting = sramCtx->readBuff[SRAM_HEADER_SOUND] & 3;
    gSaveContext.zTargetSetting = sramCtx->readBuff[SRAM_HEADER_ZTARGET] & 1;
    gSaveContext.language = sramCtx->readBuff[SRAM_HEADER_LANGUAGE];

<<<<<<< HEAD
    if (gSaveContext.language > LANGUAGE_MAX) {
        gSaveContext.language = LANGUAGE_ENG;
        sramCtx->readBuff[2] = gSaveContext.language;
        Sram_Write16Bytes(sramCtx);
=======
    if (gSaveContext.language > 2) {
        gSaveContext.language = 0;
        sramCtx->readBuff[SRAM_HEADER_LANGUAGE] = gSaveContext.language;
        Sram_WriteSramHeader(sramCtx);
>>>>>>> 03636166
    }

    if (CHECK_BTN_ANY(gameState->input[2].cur.button, BTN_DRIGHT)) {
        bzero(sramCtx->readBuff, SRAM_SIZE);
        for (i = 0; i < CHECKSUM_SIZE; i++) {
            sramCtx->readBuff[i] = i;
        }
        SsSram_ReadWrite(OS_K1_TO_PHYSICAL(0xA8000000), sramCtx->readBuff, SRAM_SIZE, OS_WRITE);
        osSyncPrintf("ＳＲＡＭ破壊！！！！！！\n"); // "SRAM destruction! ! ! ! ! !"
    }

    // "GOOD! GOOD! Size = %d + %d = %d"
    osSyncPrintf("ＧＯＯＤ！ＧＯＯＤ！ サイズ＝%d + %d ＝ %d\n", sizeof(SaveInfo), 4, sizeof(SaveInfo) + 4);
    osSyncPrintf(VT_FGCOL(BLUE));
    osSyncPrintf("Na_SetSoundOutputMode = %d\n", gSaveContext.audioSetting);
    osSyncPrintf("Na_SetSoundOutputMode = %d\n", gSaveContext.audioSetting);
    osSyncPrintf("Na_SetSoundOutputMode = %d\n", gSaveContext.audioSetting);
    osSyncPrintf(VT_RST);
    func_800F6700(gSaveContext.audioSetting);
}

void Sram_Alloc(GameState* gameState, SramContext* sramCtx) {
    sramCtx->readBuff = GameState_Alloc(gameState, SRAM_SIZE, "../z_sram.c", 1294);
    ASSERT(sramCtx->readBuff != NULL, "sram->read_buff != NULL", "../z_sram.c", 1295);
}

void Sram_Init(GlobalContext* globalCtx, SramContext* sramCtx) {
}<|MERGE_RESOLUTION|>--- conflicted
+++ resolved
@@ -384,11 +384,7 @@
         MemCopy(gScarecrowCustomSongPtr, &gSaveContext.scarecrowCustomSong, sizeof(gSaveContext.scarecrowCustomSong));
 
         ptr = (u8*)gScarecrowCustomSongPtr;
-<<<<<<< HEAD
-        for (i = 0; i < (s32)sizeof(gSaveContext.scarecrowCustomSong); i++, ptr++) {
-=======
         for (i = 0; i < ARRAY_COUNT(gSaveContext.scarecrowCustomSong); i++, ptr++) {
->>>>>>> 03636166
             osSyncPrintf("%d, ", *ptr);
         }
 
@@ -403,11 +399,7 @@
         MemCopy(gScarecrowSpawnSongPtr, &gSaveContext.scarecrowSpawnSong, sizeof(gSaveContext.scarecrowSpawnSong));
 
         ptr = gScarecrowSpawnSongPtr;
-<<<<<<< HEAD
-        for (i = 0; i < (s32)sizeof(gSaveContext.scarecrowSpawnSong); i++, ptr++) {
-=======
         for (i = 0; i < ARRAY_COUNT(gSaveContext.scarecrowSpawnSong); i++, ptr++) {
->>>>>>> 03636166
             osSyncPrintf("%d, ", *ptr);
         }
 
@@ -853,17 +845,10 @@
     gSaveContext.zTargetSetting = sramCtx->readBuff[SRAM_HEADER_ZTARGET] & 1;
     gSaveContext.language = sramCtx->readBuff[SRAM_HEADER_LANGUAGE];
 
-<<<<<<< HEAD
     if (gSaveContext.language > LANGUAGE_MAX) {
         gSaveContext.language = LANGUAGE_ENG;
-        sramCtx->readBuff[2] = gSaveContext.language;
-        Sram_Write16Bytes(sramCtx);
-=======
-    if (gSaveContext.language > 2) {
-        gSaveContext.language = 0;
         sramCtx->readBuff[SRAM_HEADER_LANGUAGE] = gSaveContext.language;
         Sram_WriteSramHeader(sramCtx);
->>>>>>> 03636166
     }
 
     if (CHECK_BTN_ANY(gameState->input[2].cur.button, BTN_DRIGHT)) {
