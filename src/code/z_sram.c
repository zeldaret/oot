--- conflicted
+++ resolved
@@ -815,13 +815,8 @@
             sizeof(fileChooseCtx->health[0]));
 
     osSyncPrintf("f_64dd[%d]=%d\n", gSaveContext.fileNum, fileChooseCtx->n64ddFlags[gSaveContext.fileNum]);
-<<<<<<< HEAD
     osSyncPrintf("heart_status[%d]=%d\n", gSaveContext.fileNum, fileChooseCtx->defense[gSaveContext.fileNum]);
-    osSyncPrintf("ＣＯＰＹ終了\n"); // Copy end
-=======
-    osSyncPrintf("heart_status[%d]=%d\n", gSaveContext.fileNum, fileChooseCtx->heartStatus[gSaveContext.fileNum]);
     osSyncPrintf("ＣＯＰＹ終了\n"); // "Copy end"
->>>>>>> f8015f4c
 }
 
 /**
@@ -838,16 +833,9 @@
     SsSram_ReadWrite(OS_K1_TO_PHYSICAL(0xA8000000), sramCtx->readBuff, SRAM_SIZE, OS_READ);
 
     for (i = 0; i < ARRAY_COUNTU(sZeldaMagic) - 3; i++) {
-<<<<<<< HEAD
         if (sZeldaMagic[i + SRAM_HEADER_MAGIC] != sramCtx->readBuff[i + SRAM_HEADER_MAGIC]) {
-            // SRAM destruction! ! ! ! ! !
-            osSyncPrintf("ＳＲＡＭ破壊！！！！！！\n");
+            osSyncPrintf("ＳＲＡＭ破壊！！！！！！\n"); // "SRAM destruction! ! ! ! ! !"
             gSaveContext.language = sramCtx->readBuff[SRAM_HEADER_LANGUAGE];
-=======
-        if (sZeldaMagic[i + 3] != sramCtx->readBuff[i + 3]) {
-            osSyncPrintf("ＳＲＡＭ破壊！！！！！！\n"); // "SRAM destruction! ! ! ! ! !"
-            gSaveContext.language = sramCtx->readBuff[2];
->>>>>>> f8015f4c
             MemCopy(sramCtx->readBuff, sZeldaMagic, sizeof(sZeldaMagic));
             sramCtx->readBuff[SRAM_HEADER_LANGUAGE] = gSaveContext.language;
             Sram_WriteSramHeader(sramCtx);
