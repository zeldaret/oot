#include "global.h"
#include "vt.h"

// these are the main substructs of save context.
// we are going to hold off on splitting save context until later on,
// so these temporary structs will live here for now.

typedef struct {
    /* 0x00 */ char newf[6]; // string "ZELDAZ"
    /* 0x06 */ s16 deaths;
    /* 0x08 */ char playerName[8];
    /* 0x10 */ s16 n64ddFlag;
    /* 0x12 */ s16 healthCapacity; // "max_life"
    /* 0x14 */ s16 health;         // "now_life"
    /* 0x16 */ s8 magicLevel;
    /* 0x17 */ s8 magic;
    /* 0x18 */ s16 rupees;
    /* 0x1A */ u16 swordHealth;
    /* 0x1C */ u16 naviTimer;
    /* 0x1E */ u8 isMagicAcquired;
    /* 0x1F */ u8 unk_1F;
    /* 0x20 */ u8 isDoubleMagicAcquired;
    /* 0x21 */ u8 isDoubleDefenseAcquired;
    /* 0x22 */ u8 bgsFlag;
    /* 0x23 */ u8 ocarinaGameRoundNum;
    /* 0x24 */ ItemEquips childEquips;
    /* 0x2E */ ItemEquips adultEquips;
    /* 0x38 */ u32 unk_38; // this may be incorrect, currently used for alignement
    /* 0x3C */ char unk_3C[0x0E];
    /* 0x4A */ s16 savedSceneId;
} SavePlayerData; // size = 0x4C

typedef struct {
    /* 0x0000 */ SavePlayerData playerData; // "S_Private" substruct name
    /* 0x004C */ ItemEquips equips;
    /* 0x0058 */ Inventory inventory;
    /* 0x00B8 */ SavedSceneFlags sceneFlags[124];
    /* 0x0E48 */ FaroresWindData fw;
    /* 0x0E70 */ char unk_E70[0x10];
    /* 0x0E80 */ s32 gsFlags[6];
    /* 0x0E98 */ char unk_E98[0x10];
    /* 0x0EA8 */ s32 horseRaceRecord;
    /* 0x0EAC */ char unk_EAC[0x0C];
    /* 0x0EB8 */ u16 eventChkInf[14]; // "event_chk_inf"
    /* 0x0ED4 */ u16 itemGetInf[4];   // "item_get_inf"
    /* 0x0EDC */ u16 infTable[30];    // "inf_table"
    /* 0x0F18 */ char unk_F18[0x04];
    /* 0x0F1C */ u32 worldMapAreaData; // "area_arrival"
    /* 0x0F20 */ char unk_F20[0x4];
    /* 0x0F24 */ u8 scarecrowLongSongSet;
    /* 0x0F25 */ u8 scarecrowLongSong[0x360];
    /* 0x1285 */ char unk_1285[0x24];
    /* 0x12A9 */ u8 scarecrowSpawnSongSet;
    /* 0x12AA */ u8 scarecrowSpawnSong[0x80];
    /* 0x132A */ char unk_132A[0x02];
    /* 0x132C */ HorseData horseData;
    /* 0x1336 */ u16 checksum; // "check_sum"
} SaveInfo;                    // size = 0x1338

typedef struct {
    /* 0x00 */ s32 entranceIndex;
    /* 0x04 */ s32 linkAge;
    /* 0x08 */ s32 cutsceneIndex;
    /* 0x0C */ u16 dayTime; // "zelda_time"
    /* 0x10 */ s32 nightFlag;
    /* 0x14 */ s32 totalDays;
    /* 0x18 */ s32 unk_18;    // increments with totalDays, gets reset by goron for bgs and one other use
    /* 0x1C */ SaveInfo info; // "information"
} Save;                       // size = 0x1354

#define SAVE_PLAYER_DATA (*((SavePlayerData*)&gSaveContext.newf))
#define SAVE_INFO (*((SaveInfo*)&gSaveContext.newf))

#define SLOT_SIZE (sizeof(SaveContext) + 0x28)
#define CHECKSUM_SIZE (sizeof(Save) / 2)

#define DEATHS offsetof(SaveContext, deaths)
#define NAME offsetof(SaveContext, playerName)
#define N64DD offsetof(SaveContext, n64ddFlag)
#define HEALTH_CAP offsetof(SaveContext, healthCapacity)
#define QUEST offsetof(SaveContext, inventory.questItems)
#define DEFENSE offsetof(SaveContext, inventory.defenseHearts)
#define HEALTH offsetof(SaveContext, health)

#define SLOT_OFFSET(index) (SRAM_HEADER_SIZE + 0x10 + (index * SLOT_SIZE))

u16 gSramSlotOffsets[] = {
    SLOT_OFFSET(0),
    SLOT_OFFSET(1),
    SLOT_OFFSET(2),
    // the latter three saves are backup saves for the former saves
    SLOT_OFFSET(3),
    SLOT_OFFSET(4),
    SLOT_OFFSET(5),
};

static char sZeldaMagic[] = { '\0', '\0', '\0', '\x98', '\x09', '\x10', '\x21', 'Z', 'E', 'L', 'D', 'A' };

static SavePlayerData sNewSavePlayerData = {
    { '\0', '\0', '\0', '\0', '\0', '\0' },             // newf
    0,                                                  // deaths
    { 0x3E, 0x3E, 0x3E, 0x3E, 0x3E, 0x3E, 0x3E, 0x3E }, // playerName
    0,                                                  // n64ddFlag
    0x30,                                               // healthCapacity
    0x30,                                               // defense
    0,                                                  // magicLevel
    MAGIC_NORMAL_METER,                                 // magic
    0,                                                  // rupees
    0,                                                  // swordHealth
    0,                                                  // naviTimer
    false,                                              // isMagicAcquired
    0,                                                  // unk_1F
    false,                                              // isDoubleMagicAcquired
    false,                                              // isDoubleDefenseAcquired
    0,                                                  // bgsFlag
    0,                                                  // ocarinaGameRoundNum
    {
        { ITEM_NONE, ITEM_NONE, ITEM_NONE, ITEM_NONE }, // buttonItems
        { SLOT_NONE, SLOT_NONE, SLOT_NONE },            // cButtonSlots
        0,                                              // equipment
    },                                                  // childEquips
    {
        { ITEM_NONE, ITEM_NONE, ITEM_NONE, ITEM_NONE }, // buttonItems
        { SLOT_NONE, SLOT_NONE, SLOT_NONE },            // cButtonSlots
        0,                                              // equipment
    },                                                  // adultEquips
    0,                                                  // unk_38
    { 0, 0, 0, 0, 0, 0, 0, 0, 0, 0, 0, 0, 0, 0 },       // unk_3C
    SCENE_LINK_HOME,                                    // savedSceneId
};

static ItemEquips sNewSaveEquips = {
    { ITEM_NONE, ITEM_NONE, ITEM_NONE, ITEM_NONE }, // buttonItems
    { SLOT_NONE, SLOT_NONE, SLOT_NONE },            // cButtonSlots
    0x1100,                                         // equipment
};

static Inventory sNewSaveInventory = {
    // items
    {
        ITEM_NONE, // SLOT_STICK
        ITEM_NONE, // SLOT_NUT
        ITEM_NONE, // SLOT_BOMB
        ITEM_NONE, // SLOT_BOW
        ITEM_NONE, // SLOT_ARROW_FIRE
        ITEM_NONE, // SLOT_DINS_FIRE
        ITEM_NONE, // SLOT_SLINGSHOT
        ITEM_NONE, // SLOT_OCARINA
        ITEM_NONE, // SLOT_BOMBCHU
        ITEM_NONE, // SLOT_HOOKSHOT
        ITEM_NONE, // SLOT_ARROW_ICE
        ITEM_NONE, // SLOT_FARORES_WIND
        ITEM_NONE, // SLOT_BOOMERANG
        ITEM_NONE, // SLOT_LENS
        ITEM_NONE, // SLOT_BEAN
        ITEM_NONE, // SLOT_HAMMER
        ITEM_NONE, // SLOT_ARROW_LIGHT
        ITEM_NONE, // SLOT_NAYRUS_LOVE
        ITEM_NONE, // SLOT_BOTTLE_1
        ITEM_NONE, // SLOT_BOTTLE_2
        ITEM_NONE, // SLOT_BOTTLE_3
        ITEM_NONE, // SLOT_BOTTLE_4
        ITEM_NONE, // SLOT_TRADE_ADULT
        ITEM_NONE, // SLOT_TRADE_CHILD
    },
    // ammo
    {
        0, // SLOT_STICK
        0, // SLOT_NUT
        0, // SLOT_BOMB
        0, // SLOT_BOW
        0, // SLOT_ARROW_FIRE
        0, // SLOT_DINS_FIRE
        0, // SLOT_SLINGSHOT
        0, // SLOT_OCARINA
        0, // SLOT_BOMBCHU
        0, // SLOT_HOOKSHOT
        0, // SLOT_ARROW_ICE
        0, // SLOT_FARORES_WIND
        0, // SLOT_BOOMERANG
        0, // SLOT_LENS
        0, // SLOT_BEAN
        0, // SLOT_HAMMER
    },
    // equipment
    (((1 << EQUIP_INV_TUNIC_KOKIRI) << (EQUIP_TYPE_TUNIC * 4)) |
     ((1 << EQUIP_INV_BOOTS_KOKIRI) << (EQUIP_TYPE_BOOTS * 4))),
    0,                                                              // upgrades
    0,                                                              // questItems
    { 0, 0, 0, 0, 0, 0, 0, 0, 0, 0, 0, 0, 0, 0, 0, 0, 0, 0, 0, 0 }, // dungeonItems
    {
        0xFF, 0xFF, 0xFF, 0xFF, 0xFF, 0xFF, 0xFF, 0xFF, 0xFF, 0xFF,
        0xFF, 0xFF, 0xFF, 0xFF, 0xFF, 0xFF, 0xFF, 0xFF, 0xFF,
    }, // dungeonKeys
    0, // defenseHearts
    0, // gsTokens
};

static u16 sNewSaveChecksum = 0;

/**
 *  Initialize new save.
 *  This save has an empty inventory with 3 hearts and single magic.
 */
void Sram_InitNewSave(void) {
    SaveContext* temp = &gSaveContext;

    bzero(&SAVE_INFO, sizeof(SaveInfo));
    gSaveContext.totalDays = 0;
    gSaveContext.bgsDayCount = 0;

    SAVE_PLAYER_DATA = sNewSavePlayerData;
    gSaveContext.equips = sNewSaveEquips;
    gSaveContext.inventory = sNewSaveInventory;

    temp->checksum = sNewSaveChecksum;
    gSaveContext.horseData.sceneId = SCENE_SPOT00;
    gSaveContext.horseData.pos.x = -1840;
    gSaveContext.horseData.pos.y = 72;
    gSaveContext.horseData.pos.z = 5497;
    gSaveContext.horseData.angle = -0x6AD9;
    gSaveContext.magicLevel = 0;
    gSaveContext.infTable[INFTABLE_1DX_INDEX] = 1;
    gSaveContext.sceneFlags[5].swch = 0x40000000;
}

static SavePlayerData sDebugSavePlayerData = {
    { 'Z', 'E', 'L', 'D', 'A', 'Z' },                   // newf
    0,                                                  // deaths
    { 0x15, 0x12, 0x17, 0x14, 0x3E, 0x3E, 0x3E, 0x3E }, // playerName ( "LINK" )
    0,                                                  // n64ddFlag
    0xE0,                                               // healthCapacity
    0xE0,                                               // health
    0,                                                  // magicLevel
    MAGIC_NORMAL_METER,                                 // magic
    150,                                                // rupees
    8,                                                  // swordHealth
    0,                                                  // naviTimer
    true,                                               // isMagicAcquired
    0,                                                  // unk_1F
    false,                                              // isDoubleMagicAcquired
    false,                                              // isDoubleDefenseAcquired
    0,                                                  // bgsFlag
    0,                                                  // ocarinaGameRoundNum
    {
        { ITEM_NONE, ITEM_NONE, ITEM_NONE, ITEM_NONE }, // buttonItems
        { SLOT_NONE, SLOT_NONE, SLOT_NONE },            // cButtonSlots
        0,                                              // equipment
    },                                                  // childEquips
    {
        { ITEM_NONE, ITEM_NONE, ITEM_NONE, ITEM_NONE }, // buttonItems
        { SLOT_NONE, SLOT_NONE, SLOT_NONE },            // cButtonSlots
        0,                                              // equipment
    },                                                  // adultEquips
    0,                                                  // unk_38
    { 0, 0, 0, 0, 0, 0, 0, 0, 0, 0, 0, 0, 0, 0 },       // unk_3C
    SCENE_SPOT00,                                       // savedSceneId
};

static ItemEquips sDebugSaveEquips = {
    { ITEM_SWORD_MASTER, ITEM_BOW, ITEM_BOMB, ITEM_OCARINA_FAIRY }, // buttonItems
    { SLOT_BOW, SLOT_BOMB, SLOT_OCARINA },                          // cButtonSlots
    // equipment
    (EQUIP_VALUE_SWORD_MASTER << (EQUIP_TYPE_SWORD * 4)) | (EQUIP_VALUE_SHIELD_HYLIAN << (EQUIP_TYPE_SHIELD * 4)) |
        (EQUIP_VALUE_TUNIC_KOKIRI << (EQUIP_TYPE_TUNIC * 4)) | (EQUIP_VALUE_BOOTS_KOKIRI << (EQUIP_TYPE_BOOTS * 4)),
};

static Inventory sDebugSaveInventory = {
    // items
    {
        ITEM_STICK,         // SLOT_STICK
        ITEM_NUT,           // SLOT_NUT
        ITEM_BOMB,          // SLOT_BOMB
        ITEM_BOW,           // SLOT_BOW
        ITEM_ARROW_FIRE,    // SLOT_ARROW_FIRE
        ITEM_DINS_FIRE,     // SLOT_DINS_FIRE
        ITEM_SLINGSHOT,     // SLOT_SLINGSHOT
        ITEM_OCARINA_FAIRY, // SLOT_OCARINA
        ITEM_BOMBCHU,       // SLOT_BOMBCHU
        ITEM_HOOKSHOT,      // SLOT_HOOKSHOT
        ITEM_ARROW_ICE,     // SLOT_ARROW_ICE
        ITEM_FARORES_WIND,  // SLOT_FARORES_WIND
        ITEM_BOOMERANG,     // SLOT_BOOMERANG
        ITEM_LENS,          // SLOT_LENS
        ITEM_BEAN,          // SLOT_BEAN
        ITEM_HAMMER,        // SLOT_HAMMER
        ITEM_ARROW_LIGHT,   // SLOT_ARROW_LIGHT
        ITEM_NAYRUS_LOVE,   // SLOT_NAYRUS_LOVE
        ITEM_BOTTLE,        // SLOT_BOTTLE_1
        ITEM_POTION_RED,    // SLOT_BOTTLE_2
        ITEM_POTION_GREEN,  // SLOT_BOTTLE_3
        ITEM_POTION_BLUE,   // SLOT_BOTTLE_4
        ITEM_POCKET_EGG,    // SLOT_TRADE_ADULT
        ITEM_WEIRD_EGG,     // SLOT_TRADE_CHILD
    },
    // ammo
    {
<<<<<<< HEAD
        ITEM_DEKU_STICK,
        ITEM_DEKU_NUT,
        ITEM_BOMB,
        ITEM_BOW,
        ITEM_ARROW_FIRE,
        ITEM_DINS_FIRE,
        ITEM_SLINGSHOT,
        ITEM_OCARINA_FAIRY,
        ITEM_BOMBCHU,
        ITEM_HOOKSHOT,
        ITEM_ARROW_ICE,
        ITEM_FARORES_WIND,
        ITEM_BOOMERANG,
        ITEM_LENS_OF_TRUTH,
        ITEM_MAGIC_BEANS,
        ITEM_HAMMER,
        ITEM_ARROW_LIGHT,
        ITEM_NAYRUS_LOVE,
        ITEM_BOTTLE_EMPTY,
        ITEM_BOTTLE_POTION_RED,
        ITEM_BOTTLE_POTION_GREEN,
        ITEM_BOTTLE_POTION_BLUE,
        ITEM_POCKET_EGG,
        ITEM_WEIRD_EGG,
    },                                                        // items
    { 50, 50, 10, 30, 1, 1, 30, 1, 50, 1, 1, 1, 1, 1, 1, 1 }, // ammo
=======
        50, // SLOT_STICK
        50, // SLOT_NUT
        10, // SLOT_BOMB
        30, // SLOT_BOW
        1,  // SLOT_ARROW_FIRE
        1,  // SLOT_DINS_FIRE
        30, // SLOT_SLINGSHOT
        1,  // SLOT_OCARINA
        50, // SLOT_BOMBCHU
        1,  // SLOT_HOOKSHOT
        1,  // SLOT_ARROW_ICE
        1,  // SLOT_FARORES_WIND
        1,  // SLOT_BOOMERANG
        1,  // SLOT_LENS
        1,  // SLOT_BEAN
        1   // SLOT_HAMMER
    },
>>>>>>> 17073af8
    // equipment
    ((((1 << EQUIP_INV_SWORD_KOKIRI) << (EQUIP_TYPE_SWORD * 4)) |
      ((1 << EQUIP_INV_SWORD_MASTER) << (EQUIP_TYPE_SWORD * 4)) |
      ((1 << EQUIP_INV_SWORD_BGS) << (EQUIP_TYPE_SWORD * 4))) |
     (((1 << EQUIP_INV_SHIELD_DEKU) << (EQUIP_TYPE_SHIELD * 4)) |
      ((1 << EQUIP_INV_SHIELD_HYLIAN) << (EQUIP_TYPE_SHIELD * 4)) |
      ((1 << EQUIP_INV_SHIELD_MIRROR) << (EQUIP_TYPE_SHIELD * 4))) |
     (((1 << EQUIP_INV_TUNIC_KOKIRI) << (EQUIP_TYPE_TUNIC * 4)) |
      ((1 << EQUIP_INV_TUNIC_GORON) << (EQUIP_TYPE_TUNIC * 4)) |
      ((1 << EQUIP_INV_TUNIC_ZORA) << (EQUIP_TYPE_TUNIC * 4))) |
     (((1 << EQUIP_INV_BOOTS_KOKIRI) << (EQUIP_TYPE_BOOTS * 4)) |
      ((1 << EQUIP_INV_BOOTS_IRON) << (EQUIP_TYPE_BOOTS * 4)) |
      ((1 << EQUIP_INV_BOOTS_HOVER) << (EQUIP_TYPE_BOOTS * 4)))),
    0x125249,                                                       // upgrades
    0x1E3FFFF,                                                      // questItems
    { 7, 7, 7, 7, 7, 7, 7, 7, 7, 7, 0, 0, 0, 0, 0, 0, 0, 0, 0, 0 }, // dungeonItems
    { 8, 8, 8, 8, 8, 8, 8, 8, 8, 8, 8, 8, 8, 8, 8, 8, 8, 8, 8 },    // dungeonKeys
    0,                                                              // defenseHearts
    0,                                                              // gsTokens
};

static u16 sDebugSaveChecksum = 0;

/**
 *  Initialize debug save. This is also used on the Title Screen
 *  This save has a mostly full inventory with 10 hearts and single magic.
 *
 *  Some noteable flags that are set:
 *  Showed Mido sword/shield, met Deku Tree, Deku Tree mouth opened,
 *  used blue warp in Gohmas room, Zelda fled castle, light arrow cutscene watched,
 *  and set water level in Water Temple to lowest level.
 */
void Sram_InitDebugSave(void) {
    SaveContext* temp = &gSaveContext;

    bzero(&SAVE_INFO, sizeof(SaveInfo));
    gSaveContext.totalDays = 0;
    gSaveContext.bgsDayCount = 0;

    SAVE_PLAYER_DATA = sDebugSavePlayerData;
    gSaveContext.equips = sDebugSaveEquips;
    gSaveContext.inventory = sDebugSaveInventory;

    temp->checksum = sDebugSaveChecksum;
    gSaveContext.horseData.sceneId = SCENE_SPOT00;
    gSaveContext.horseData.pos.x = -1840;
    gSaveContext.horseData.pos.y = 72;
    gSaveContext.horseData.pos.z = 5497;
    gSaveContext.horseData.angle = -0x6AD9;
    gSaveContext.infTable[0] |= 0x5009;
    gSaveContext.eventChkInf[0] |= 0x123F;
    SET_EVENTCHKINF(EVENTCHKINF_80);
    SET_EVENTCHKINF(EVENTCHKINF_C4);

    if (LINK_AGE_IN_YEARS == YEARS_CHILD) {
        gSaveContext.equips.buttonItems[0] = ITEM_SWORD_KOKIRI;
        Inventory_ChangeEquipment(EQUIP_TYPE_SWORD, EQUIP_VALUE_SWORD_KOKIRI);
        if (gSaveContext.fileNum == 0xFF) {
            gSaveContext.equips.buttonItems[1] = ITEM_SLINGSHOT;
            gSaveContext.equips.cButtonSlots[0] = SLOT_SLINGSHOT;
            Inventory_ChangeEquipment(EQUIP_TYPE_SHIELD, EQUIP_VALUE_SHIELD_DEKU);
        }
    }

    gSaveContext.entranceIndex = ENTR_SPOT00_0;
    gSaveContext.magicLevel = 0;
    gSaveContext.sceneFlags[5].swch = 0x40000000;
}

static s16 sDungeonEntrances[] = {
    ENTR_YDAN_0,             // SCENE_YDAN
    ENTR_DDAN_0,             // SCENE_DDAN
    ENTR_BDAN_0,             // SCENE_BDAN
    ENTR_BMORI1_0,           // SCENE_BMORI1
    ENTR_HIDAN_0,            // SCENE_HIDAN
    ENTR_MIZUSIN_0,          // SCENE_MIZUSIN
    ENTR_JYASINZOU_0,        // SCENE_JYASINZOU
    ENTR_HAKADAN_0,          // SCENE_HAKADAN
    ENTR_HAKADANCH_0,        // SCENE_HAKADANCH
    ENTR_ICE_DOUKUTO_0,      // SCENE_ICE_DOUKUTO
    ENTR_GANON_0,            // SCENE_GANON
    ENTR_MEN_0,              // SCENE_MEN
    ENTR_GERUDOWAY_0,        // SCENE_GERUDOWAY
    ENTR_GANONTIKA_0,        // SCENE_GANONTIKA
    ENTR_GANON_SONOGO_0,     // SCENE_GANON_SONOGO
    ENTR_GANONTIKA_SONOGO_0, // SCENE_GANONTIKA_SONOGO
};

/**
 *  Copy save currently on the buffer to Save Context and complete various tasks to open the save.
 *  This includes:
 *  - Set proper entrance depending on where the game was saved
 *  - If health is less than 3 hearts, give 3 hearts
 *  - If either scarecrow song is set, copy them from save context to the proper location
 *  - Handle a case where the player saved and quit after zelda cutscene but didnt get the song
 *  - Give and equip master sword if player is adult and doesn't have master sword
 *  - Revert any trade items that spoil
 */
void Sram_OpenSave(SramContext* sramCtx) {
    u16 i;
    u16 j;
    u8* ptr;

    osSyncPrintf("個人Ｆｉｌｅ作成\n"); // "Create personal file"
    i = gSramSlotOffsets[gSaveContext.fileNum];
    osSyncPrintf("ぽいんと＝%x(%d)\n", i, gSaveContext.fileNum); // "Point="

    MemCpy(&gSaveContext, sramCtx->readBuff + i, sizeof(Save));

    osSyncPrintf(VT_FGCOL(YELLOW));
    osSyncPrintf("SCENE_DATA_ID = %d   SceneNo = %d\n", gSaveContext.savedSceneId,
                 ((void)0, gSaveContext.entranceIndex));

    switch (gSaveContext.savedSceneId) {
        case SCENE_YDAN:
        case SCENE_DDAN:
        case SCENE_BDAN:
        case SCENE_BMORI1:
        case SCENE_HIDAN:
        case SCENE_MIZUSIN:
        case SCENE_JYASINZOU:
        case SCENE_HAKADAN:
        case SCENE_HAKADANCH:
        case SCENE_ICE_DOUKUTO:
        case SCENE_GANON:
        case SCENE_MEN:
        case SCENE_GERUDOWAY:
        case SCENE_GANONTIKA:
            gSaveContext.entranceIndex = sDungeonEntrances[gSaveContext.savedSceneId];
            break;

        case SCENE_YDAN_BOSS:
            gSaveContext.entranceIndex = ENTR_YDAN_0;
            break;

        case SCENE_DDAN_BOSS:
            gSaveContext.entranceIndex = ENTR_DDAN_0;
            break;

        case SCENE_BDAN_BOSS:
            gSaveContext.entranceIndex = ENTR_BDAN_0;
            break;

        case SCENE_MORIBOSSROOM:
            gSaveContext.entranceIndex = ENTR_BMORI1_0;
            break;

        case SCENE_FIRE_BS:
            gSaveContext.entranceIndex = ENTR_HIDAN_0;
            break;

        case SCENE_MIZUSIN_BS:
            gSaveContext.entranceIndex = ENTR_MIZUSIN_0;
            break;

        case SCENE_JYASINBOSS:
            gSaveContext.entranceIndex = ENTR_JYASINZOU_0;
            break;

        case SCENE_HAKADAN_BS:
            gSaveContext.entranceIndex = ENTR_HAKADAN_0;
            break;

        case SCENE_GANON_SONOGO:
        case SCENE_GANONTIKA_SONOGO:
        case SCENE_GANON_BOSS:
        case SCENE_GANON_FINAL:
        case SCENE_GANON_DEMO:
            gSaveContext.entranceIndex = ENTR_GANON_0;
            break;

        default:
            if (gSaveContext.savedSceneId != SCENE_LINK_HOME) {
                gSaveContext.entranceIndex = (LINK_AGE_IN_YEARS == YEARS_CHILD) ? ENTR_LINK_HOME_0 : ENTR_TOKINOMA_7;
            } else {
                gSaveContext.entranceIndex = ENTR_LINK_HOME_0;
            }
            break;
    }

    osSyncPrintf("scene_no = %d\n", gSaveContext.entranceIndex);
    osSyncPrintf(VT_RST);

    if (gSaveContext.health < 0x30) {
        gSaveContext.health = 0x30;
    }

    if (gSaveContext.scarecrowLongSongSet) {
        osSyncPrintf(VT_FGCOL(BLUE));
        osSyncPrintf("\n====================================================================\n");

        MemCpy(gScarecrowLongSongPtr, gSaveContext.scarecrowLongSong, sizeof(gSaveContext.scarecrowLongSong));

        ptr = (u8*)gScarecrowLongSongPtr;
        for (i = 0; i < ARRAY_COUNT(gSaveContext.scarecrowLongSong); i++, ptr++) {
            osSyncPrintf("%d, ", *ptr);
        }

        osSyncPrintf("\n====================================================================\n");
        osSyncPrintf(VT_RST);
    }

    if (gSaveContext.scarecrowSpawnSongSet) {
        osSyncPrintf(VT_FGCOL(GREEN));
        osSyncPrintf("\n====================================================================\n");

        MemCpy(gScarecrowSpawnSongPtr, gSaveContext.scarecrowSpawnSong, sizeof(gSaveContext.scarecrowSpawnSong));

        ptr = gScarecrowSpawnSongPtr;
        for (i = 0; i < ARRAY_COUNT(gSaveContext.scarecrowSpawnSong); i++, ptr++) {
            osSyncPrintf("%d, ", *ptr);
        }

        osSyncPrintf("\n====================================================================\n");
        osSyncPrintf(VT_RST);
    }

    // if zelda cutscene has been watched but lullaby was not obtained, restore cutscene and take away letter
    if (GET_EVENTCHKINF(EVENTCHKINF_40) && !CHECK_QUEST_ITEM(QUEST_SONG_LULLABY)) {
        i = gSaveContext.eventChkInf[EVENTCHKINF_40_INDEX] & ~EVENTCHKINF_40_MASK;
        gSaveContext.eventChkInf[EVENTCHKINF_40_INDEX] = i;

        INV_CONTENT(ITEM_ZELDAS_LETTER) = ITEM_CUCCO;

        for (j = 1; j < 4; j++) {
            if (gSaveContext.equips.buttonItems[j] == ITEM_ZELDAS_LETTER) {
                gSaveContext.equips.buttonItems[j] = ITEM_CUCCO;
            }
        }
    }

    if (LINK_AGE_IN_YEARS == YEARS_ADULT && !CHECK_OWNED_EQUIP(EQUIP_TYPE_SWORD, EQUIP_INV_SWORD_MASTER)) {
        gSaveContext.inventory.equipment |= OWNED_EQUIP_FLAG(EQUIP_TYPE_SWORD, EQUIP_INV_SWORD_MASTER);
        gSaveContext.equips.buttonItems[0] = ITEM_SWORD_MASTER;
        gSaveContext.equips.equipment &= ~(0xF << (EQUIP_TYPE_SWORD * 4));
        gSaveContext.equips.equipment |= EQUIP_VALUE_SWORD_MASTER << (EQUIP_TYPE_SWORD * 4);
    }

    for (i = 0; i < ARRAY_COUNT(gSpoilingItems); i++) {
        if (INV_CONTENT(ITEM_TRADE_ADULT) == gSpoilingItems[i]) {
            INV_CONTENT(gSpoilingItemReverts[i]) = gSpoilingItemReverts[i];

            for (j = 1; j < 4; j++) {
                if (gSaveContext.equips.buttonItems[j] == gSpoilingItems[i]) {
                    gSaveContext.equips.buttonItems[j] = gSpoilingItemReverts[i];
                }
            }
        }
    }

    gSaveContext.magicLevel = 0;
}

/**
 *  Write the contents of the Save Context to a main and backup slot in SRAM.
 *  Note: The whole Save Context is written even though only the `save` substruct is read back later
 */
void Sram_WriteSave(SramContext* sramCtx) {
    u16 offset;
    u16 checksum;
    u16 j;
    u16* ptr;

    gSaveContext.checksum = 0;

    ptr = (u16*)&gSaveContext;
    checksum = 0;
    j = 0;

    for (offset = 0; offset < CHECKSUM_SIZE; offset++) {
        if (++j == 0x20) {
            j = 0;
        }
        checksum += *ptr++;
    }

    gSaveContext.checksum = checksum;

    ptr = (u16*)&gSaveContext;
    checksum = 0;

    for (offset = 0; offset < CHECKSUM_SIZE; offset++) {
        if (++j == 0x20) {
            j = 0;
        }
        checksum += *ptr++;
    }

    offset = gSramSlotOffsets[gSaveContext.fileNum];
    SsSram_ReadWrite(OS_K1_TO_PHYSICAL(0xA8000000) + offset, &gSaveContext, SLOT_SIZE, OS_WRITE);

    ptr = (u16*)&gSaveContext;
    checksum = 0;

    for (offset = 0; offset < CHECKSUM_SIZE; offset++) {
        if (++j == 0x20) {
            j = 0;
        }
        checksum += *ptr++;
    }

    offset = gSramSlotOffsets[gSaveContext.fileNum + 3];
    SsSram_ReadWrite(OS_K1_TO_PHYSICAL(0xA8000000) + offset, &gSaveContext, SLOT_SIZE, OS_WRITE);
}

/**
 *  For all 3 slots, verify that the checksum is correct. If corrupted, attempt to load a backup save.
 *  If backup is also corrupted, default to a new save (or debug save for slot 0 on debug rom).
 *
 *  After verifying all 3 saves, pass relevant data to File Select to be displayed.
 */
void Sram_VerifyAndLoadAllSaves(FileSelectState* fileSelect, SramContext* sramCtx) {
    u16 i;
    u16 newChecksum;
    u16 slotNum;
    u16 offset;
    u16 j;
    u16 oldChecksum;
    u16* ptr;
    u16 dayTime;

    osSyncPrintf("ＳＲＡＭ ＳＴＡＲＴ─ＬＯＡＤ\n");
    bzero(sramCtx->readBuff, SRAM_SIZE);
    SsSram_ReadWrite(OS_K1_TO_PHYSICAL(0xA8000000), sramCtx->readBuff, SRAM_SIZE, OS_READ);

    dayTime = ((void)0, gSaveContext.dayTime);

    for (slotNum = 0; slotNum < 3; slotNum++) {
        offset = gSramSlotOffsets[slotNum];
        osSyncPrintf("ぽいんと＝%x(%d)    SAVE_MAX=%d\n", offset, gSaveContext.fileNum, sizeof(Save));
        MemCpy(&gSaveContext, sramCtx->readBuff + offset, sizeof(Save));

        oldChecksum = gSaveContext.checksum;
        gSaveContext.checksum = 0;
        ptr = (u16*)&gSaveContext;
        osSyncPrintf("\n＝＝＝＝＝＝＝＝＝＝＝＝＝  Ｓ（%d） ＝＝＝＝＝＝＝＝＝＝＝＝＝\n", slotNum);

        for (i = newChecksum = j = 0; i < CHECKSUM_SIZE; i++, offset += 2) {
            newChecksum += *ptr++;
        }

        // "SAVE checksum calculation"
        osSyncPrintf("\nＳＡＶＥチェックサム計算  j=%x  mmm=%x  ", newChecksum, oldChecksum);

        if (newChecksum != oldChecksum) {
            // checksum didnt match, try backup save
            osSyncPrintf("ＥＲＲＯＲ！！！ ＝ %x(%d)\n", gSramSlotOffsets[slotNum], slotNum);
            offset = gSramSlotOffsets[slotNum + 3];
            MemCpy(&gSaveContext, sramCtx->readBuff + offset, sizeof(Save));

            oldChecksum = gSaveContext.checksum;
            gSaveContext.checksum = 0;
            ptr = (u16*)&gSaveContext;
            osSyncPrintf("================= ＢＡＣＫ─ＵＰ ========================\n");

            for (i = newChecksum = j = 0; i < CHECKSUM_SIZE; i++, offset += 2) {
                newChecksum += *ptr++;
            }
            // "(B) SAVE checksum calculation"
            osSyncPrintf("\n（Ｂ）ＳＡＶＥチェックサム計算  j=%x  mmm=%x  ", newChecksum, oldChecksum);

            if (newChecksum != oldChecksum) {
                // backup save didnt work, make new save
                osSyncPrintf("ＥＲＲＯＲ！！！ ＝ %x(%d+3)\n", gSramSlotOffsets[slotNum + 3], slotNum);
                bzero(&gSaveContext.entranceIndex, sizeof(s32));
                bzero(&gSaveContext.linkAge, sizeof(s32));
                bzero(&gSaveContext.cutsceneIndex, sizeof(s32));
                // note that gSaveContext.dayTime is not actually the sizeof(s32)
                bzero(&gSaveContext.dayTime, sizeof(s32));
                bzero(&gSaveContext.nightFlag, sizeof(s32));
                bzero(&gSaveContext.totalDays, sizeof(s32));
                bzero(&gSaveContext.bgsDayCount, sizeof(s32));

                if (!slotNum) {
                    Sram_InitDebugSave();
                    gSaveContext.newf[0] = 'Z';
                    gSaveContext.newf[1] = 'E';
                    gSaveContext.newf[2] = 'L';
                    gSaveContext.newf[3] = 'D';
                    gSaveContext.newf[4] = 'A';
                    gSaveContext.newf[5] = 'Z';
                    osSyncPrintf("newf=%x,%x,%x,%x,%x,%x\n", gSaveContext.newf[0], gSaveContext.newf[1],
                                 gSaveContext.newf[2], gSaveContext.newf[3], gSaveContext.newf[4],
                                 gSaveContext.newf[5]);
                } else {
                    Sram_InitNewSave();
                }

                ptr = (u16*)&gSaveContext;
                osSyncPrintf("\n--------------------------------------------------------------\n");

                for (i = newChecksum = j = 0; i < CHECKSUM_SIZE; i++) {
                    osSyncPrintf("%x ", *ptr);
                    if (++j == 0x20) {
                        osSyncPrintf("\n");
                        j = 0;
                    }
                    newChecksum += *ptr++;
                }

                gSaveContext.checksum = newChecksum;
                osSyncPrintf("\nCheck_Sum=%x(%x)\n", gSaveContext.checksum, newChecksum);

                i = gSramSlotOffsets[slotNum + 3];
                SsSram_ReadWrite(OS_K1_TO_PHYSICAL(0xA8000000) + i, &gSaveContext, SLOT_SIZE, OS_WRITE);

                osSyncPrintf("????#%x,%x,%x,%x,%x,%x\n", gSaveContext.newf[0], gSaveContext.newf[1],
                             gSaveContext.newf[2], gSaveContext.newf[3], gSaveContext.newf[4], gSaveContext.newf[5]);
                osSyncPrintf("\nぽいんと＝%x(%d+3)  check_sum=%x(%x)\n", i, slotNum, gSaveContext.checksum,
                             newChecksum);
            }

            i = gSramSlotOffsets[slotNum];
            SsSram_ReadWrite(OS_K1_TO_PHYSICAL(0xA8000000) + i, &gSaveContext, SLOT_SIZE, OS_WRITE);

            osSyncPrintf("ぽいんと＝%x(%d)  check_sum=%x(%x)\n", i, slotNum, gSaveContext.checksum, newChecksum);
        } else {
            osSyncPrintf("\nＳＡＶＥデータ ＯＫ！！！！\n"); // "SAVE data OK! ! ! !"
        }
    }

    bzero(sramCtx->readBuff, SRAM_SIZE);
    SsSram_ReadWrite(OS_K1_TO_PHYSICAL(0xA8000000), sramCtx->readBuff, SRAM_SIZE, OS_READ);
    gSaveContext.dayTime = dayTime;

    osSyncPrintf("SAVECT=%x, NAME=%x, LIFE=%x, ITEM=%x,  64DD=%x,  HEART=%x\n", DEATHS, NAME, HEALTH_CAP, QUEST, N64DD,
                 DEFENSE);

    MemCpy(&fileSelect->deaths[0], sramCtx->readBuff + SLOT_OFFSET(0) + DEATHS, sizeof(fileSelect->deaths[0]));
    MemCpy(&fileSelect->deaths[1], sramCtx->readBuff + SLOT_OFFSET(1) + DEATHS, sizeof(fileSelect->deaths[0]));
    MemCpy(&fileSelect->deaths[2], sramCtx->readBuff + SLOT_OFFSET(2) + DEATHS, sizeof(fileSelect->deaths[0]));

    MemCpy(&fileSelect->fileNames[0], sramCtx->readBuff + SLOT_OFFSET(0) + NAME, sizeof(fileSelect->fileNames[0]));
    MemCpy(&fileSelect->fileNames[1], sramCtx->readBuff + SLOT_OFFSET(1) + NAME, sizeof(fileSelect->fileNames[0]));
    MemCpy(&fileSelect->fileNames[2], sramCtx->readBuff + SLOT_OFFSET(2) + NAME, sizeof(fileSelect->fileNames[0]));

    MemCpy(&fileSelect->healthCapacities[0], sramCtx->readBuff + SLOT_OFFSET(0) + HEALTH_CAP,
           sizeof(fileSelect->healthCapacities[0]));
    MemCpy(&fileSelect->healthCapacities[1], sramCtx->readBuff + SLOT_OFFSET(1) + HEALTH_CAP,
           sizeof(fileSelect->healthCapacities[0]));
    MemCpy(&fileSelect->healthCapacities[2], sramCtx->readBuff + SLOT_OFFSET(2) + HEALTH_CAP,
           sizeof(fileSelect->healthCapacities[0]));

    MemCpy(&fileSelect->questItems[0], sramCtx->readBuff + SLOT_OFFSET(0) + QUEST, sizeof(fileSelect->questItems[0]));
    MemCpy(&fileSelect->questItems[1], sramCtx->readBuff + SLOT_OFFSET(1) + QUEST, sizeof(fileSelect->questItems[0]));
    MemCpy(&fileSelect->questItems[2], sramCtx->readBuff + SLOT_OFFSET(2) + QUEST, sizeof(fileSelect->questItems[0]));

    MemCpy(&fileSelect->n64ddFlags[0], sramCtx->readBuff + SLOT_OFFSET(0) + N64DD, sizeof(fileSelect->n64ddFlags[0]));
    MemCpy(&fileSelect->n64ddFlags[1], sramCtx->readBuff + SLOT_OFFSET(1) + N64DD, sizeof(fileSelect->n64ddFlags[0]));
    MemCpy(&fileSelect->n64ddFlags[2], sramCtx->readBuff + SLOT_OFFSET(2) + N64DD, sizeof(fileSelect->n64ddFlags[0]));

    MemCpy(&fileSelect->defense[0], sramCtx->readBuff + SLOT_OFFSET(0) + DEFENSE, sizeof(fileSelect->defense[0]));
    MemCpy(&fileSelect->defense[1], sramCtx->readBuff + SLOT_OFFSET(1) + DEFENSE, sizeof(fileSelect->defense[0]));
    MemCpy(&fileSelect->defense[2], sramCtx->readBuff + SLOT_OFFSET(2) + DEFENSE, sizeof(fileSelect->defense[0]));

    MemCpy(&fileSelect->health[0], sramCtx->readBuff + SLOT_OFFSET(0) + HEALTH, sizeof(fileSelect->health[0]));
    MemCpy(&fileSelect->health[1], sramCtx->readBuff + SLOT_OFFSET(1) + HEALTH, sizeof(fileSelect->health[0]));
    MemCpy(&fileSelect->health[2], sramCtx->readBuff + SLOT_OFFSET(2) + HEALTH, sizeof(fileSelect->health[0]));

    osSyncPrintf("f_64dd=%d, %d, %d\n", fileSelect->n64ddFlags[0], fileSelect->n64ddFlags[1],
                 fileSelect->n64ddFlags[2]);
    osSyncPrintf("heart_status=%d, %d, %d\n", fileSelect->defense[0], fileSelect->defense[1], fileSelect->defense[2]);
    osSyncPrintf("now_life=%d, %d, %d\n", fileSelect->health[0], fileSelect->health[1], fileSelect->health[2]);
}

void Sram_InitSave(FileSelectState* fileSelect, SramContext* sramCtx) {
    u16 offset;
    u16 j;
    u16* ptr;
    u16 checksum;

    if (fileSelect->buttonIndex != 0) {
        Sram_InitNewSave();
    } else {
        Sram_InitDebugSave();
    }

    gSaveContext.entranceIndex = ENTR_LINK_HOME_0;
    gSaveContext.linkAge = LINK_AGE_CHILD;
    gSaveContext.dayTime = CLOCK_TIME(10, 0);
    gSaveContext.cutsceneIndex = 0xFFF1;

    if (fileSelect->buttonIndex == 0) {
        gSaveContext.cutsceneIndex = 0;
    }

    for (offset = 0; offset < 8; offset++) {
        gSaveContext.playerName[offset] = fileSelect->fileNames[fileSelect->buttonIndex][offset];
    }

    gSaveContext.newf[0] = 'Z';
    gSaveContext.newf[1] = 'E';
    gSaveContext.newf[2] = 'L';
    gSaveContext.newf[3] = 'D';
    gSaveContext.newf[4] = 'A';
    gSaveContext.newf[5] = 'Z';

    gSaveContext.n64ddFlag = fileSelect->n64ddFlag;
    osSyncPrintf("６４ＤＤフラグ=%d\n", fileSelect->n64ddFlag);
    osSyncPrintf("newf=%x,%x,%x,%x,%x,%x\n", gSaveContext.newf[0], gSaveContext.newf[1], gSaveContext.newf[2],
                 gSaveContext.newf[3], gSaveContext.newf[4], gSaveContext.newf[5]);
    osSyncPrintf("\n$$$$$$$$$$$$$$$$$$$$$$$$$$$$$$$$$$$$$$$$$$$$$$$$$$$$$$$$$$$$$$$$$$$$$$$$$$$\n");

    ptr = (u16*)&gSaveContext;
    j = 0;
    checksum = 0;

    for (offset = 0; offset < CHECKSUM_SIZE; offset++) {
        osSyncPrintf("%x ", *ptr);
        checksum += *ptr++;
        if (++j == 0x20) {
            osSyncPrintf("\n");
            j = 0;
        }
    }

    gSaveContext.checksum = checksum;
    osSyncPrintf("\nチェックサム＝%x\n", gSaveContext.checksum); // "Checksum = %x"

    offset = gSramSlotOffsets[gSaveContext.fileNum];
    osSyncPrintf("I=%x no=%d\n", offset, gSaveContext.fileNum);
    MemCpy(sramCtx->readBuff + offset, &gSaveContext, sizeof(Save));

    offset = gSramSlotOffsets[gSaveContext.fileNum + 3];
    osSyncPrintf("I=%x no=%d\n", offset, gSaveContext.fileNum + 3);
    MemCpy(sramCtx->readBuff + offset, &gSaveContext, sizeof(Save));

    SsSram_ReadWrite(OS_K1_TO_PHYSICAL(0xA8000000), sramCtx->readBuff, SRAM_SIZE, OS_WRITE);

    osSyncPrintf("ＳＡＶＥ終了\n"); // "SAVE end"
    osSyncPrintf("z_common_data.file_no = %d\n", gSaveContext.fileNum);
    osSyncPrintf("SAVECT=%x, NAME=%x, LIFE=%x, ITEM=%x,  SAVE_64DD=%x\n", DEATHS, NAME, HEALTH_CAP, QUEST, N64DD);

    j = gSramSlotOffsets[gSaveContext.fileNum];

    MemCpy(&fileSelect->deaths[gSaveContext.fileNum], sramCtx->readBuff + j + DEATHS, sizeof(fileSelect->deaths[0]));
    MemCpy(&fileSelect->fileNames[gSaveContext.fileNum], sramCtx->readBuff + j + NAME,
           sizeof(fileSelect->fileNames[0]));
    MemCpy(&fileSelect->healthCapacities[gSaveContext.fileNum], sramCtx->readBuff + j + HEALTH_CAP,
           sizeof(fileSelect->healthCapacities[0]));
    MemCpy(&fileSelect->questItems[gSaveContext.fileNum], sramCtx->readBuff + j + QUEST,
           sizeof(fileSelect->questItems[0]));
    MemCpy(&fileSelect->n64ddFlags[gSaveContext.fileNum], sramCtx->readBuff + j + N64DD,
           sizeof(fileSelect->n64ddFlags[0]));
    MemCpy(&fileSelect->defense[gSaveContext.fileNum], sramCtx->readBuff + j + DEFENSE, sizeof(fileSelect->defense[0]));
    MemCpy(&fileSelect->health[gSaveContext.fileNum], sramCtx->readBuff + j + HEALTH, sizeof(fileSelect->health[0]));

    osSyncPrintf("f_64dd[%d]=%d\n", gSaveContext.fileNum, fileSelect->n64ddFlags[gSaveContext.fileNum]);
    osSyncPrintf("heart_status[%d]=%d\n", gSaveContext.fileNum, fileSelect->defense[gSaveContext.fileNum]);
    osSyncPrintf("now_life[%d]=%d\n", gSaveContext.fileNum, fileSelect->health[gSaveContext.fileNum]);
}

void Sram_EraseSave(FileSelectState* fileSelect, SramContext* sramCtx) {
    s32 offset;

    Sram_InitNewSave();

    offset = gSramSlotOffsets[fileSelect->selectedFileIndex];
    MemCpy(sramCtx->readBuff + offset, &gSaveContext, sizeof(Save));
    SsSram_ReadWrite(OS_K1_TO_PHYSICAL(0xA8000000) + offset, &gSaveContext, SLOT_SIZE, OS_WRITE);

    MemCpy(&fileSelect->n64ddFlags[fileSelect->selectedFileIndex], sramCtx->readBuff + offset + N64DD,
           sizeof(fileSelect->n64ddFlags[0]));

    offset = gSramSlotOffsets[fileSelect->selectedFileIndex + 3];
    MemCpy(sramCtx->readBuff + offset, &gSaveContext, sizeof(Save));
    SsSram_ReadWrite(OS_K1_TO_PHYSICAL(0xA8000000) + offset, &gSaveContext, SLOT_SIZE, OS_WRITE);

    osSyncPrintf("ＣＬＥＡＲ終了\n");
}

void Sram_CopySave(FileSelectState* fileSelect, SramContext* sramCtx) {
    s32 offset;

    osSyncPrintf("ＲＥＡＤ=%d(%x)  ＣＯＰＹ=%d(%x)\n", fileSelect->selectedFileIndex,
                 gSramSlotOffsets[fileSelect->selectedFileIndex], fileSelect->copyDestFileIndex,
                 gSramSlotOffsets[fileSelect->copyDestFileIndex]);

    offset = gSramSlotOffsets[fileSelect->selectedFileIndex];
    MemCpy(&gSaveContext, sramCtx->readBuff + offset, sizeof(Save));

    offset = gSramSlotOffsets[fileSelect->copyDestFileIndex];
    MemCpy(sramCtx->readBuff + offset, &gSaveContext, sizeof(Save));

    offset = gSramSlotOffsets[fileSelect->copyDestFileIndex + 3];
    MemCpy(sramCtx->readBuff + offset, &gSaveContext, sizeof(Save));

    SsSram_ReadWrite(OS_K1_TO_PHYSICAL(0xA8000000), sramCtx->readBuff, SRAM_SIZE, OS_WRITE);

    offset = gSramSlotOffsets[fileSelect->copyDestFileIndex];

    MemCpy(&fileSelect->deaths[fileSelect->copyDestFileIndex], sramCtx->readBuff + offset + DEATHS,
           sizeof(fileSelect->deaths[0]));
    MemCpy(&fileSelect->fileNames[fileSelect->copyDestFileIndex], sramCtx->readBuff + offset + NAME,
           sizeof(fileSelect->fileNames[0]));
    MemCpy(&fileSelect->healthCapacities[fileSelect->copyDestFileIndex], sramCtx->readBuff + offset + HEALTH_CAP,
           sizeof(fileSelect->healthCapacities[0]));
    MemCpy(&fileSelect->questItems[fileSelect->copyDestFileIndex], sramCtx->readBuff + offset + QUEST,
           sizeof(fileSelect->questItems[0]));
    MemCpy(&fileSelect->n64ddFlags[fileSelect->copyDestFileIndex], sramCtx->readBuff + offset + N64DD,
           sizeof(fileSelect->n64ddFlags[0]));
    MemCpy(&fileSelect->defense[fileSelect->copyDestFileIndex], sramCtx->readBuff + offset + DEFENSE,
           sizeof(fileSelect->defense[0]));
    MemCpy(&fileSelect->health[fileSelect->copyDestFileIndex], (sramCtx->readBuff + offset) + HEALTH,
           sizeof(fileSelect->health[0]));

    osSyncPrintf("f_64dd[%d]=%d\n", gSaveContext.fileNum, fileSelect->n64ddFlags[gSaveContext.fileNum]);
    osSyncPrintf("heart_status[%d]=%d\n", gSaveContext.fileNum, fileSelect->defense[gSaveContext.fileNum]);
    osSyncPrintf("ＣＯＰＹ終了\n"); // "Copy end"
}

/**
 *  Write the first 16 bytes of the read buffer to the SRAM header
 */
void Sram_WriteSramHeader(SramContext* sramCtx) {
    SsSram_ReadWrite(OS_K1_TO_PHYSICAL(0xA8000000), sramCtx->readBuff, SRAM_HEADER_SIZE, OS_WRITE);
}

void Sram_InitSram(GameState* gameState, SramContext* sramCtx) {
    u16 i;

    osSyncPrintf("sram_initialize( Game *game, Sram *sram )\n");
    SsSram_ReadWrite(OS_K1_TO_PHYSICAL(0xA8000000), sramCtx->readBuff, SRAM_SIZE, OS_READ);

    for (i = 0; i < ARRAY_COUNTU(sZeldaMagic) - 3; i++) {
        if (sZeldaMagic[i + SRAM_HEADER_MAGIC] != sramCtx->readBuff[i + SRAM_HEADER_MAGIC]) {
            osSyncPrintf("ＳＲＡＭ破壊！！！！！！\n"); // "SRAM destruction! ! ! ! ! !"
            gSaveContext.language = sramCtx->readBuff[SRAM_HEADER_LANGUAGE];
            MemCpy(sramCtx->readBuff, sZeldaMagic, sizeof(sZeldaMagic));
            sramCtx->readBuff[SRAM_HEADER_LANGUAGE] = gSaveContext.language;
            Sram_WriteSramHeader(sramCtx);
        }
    }

    gSaveContext.audioSetting = sramCtx->readBuff[SRAM_HEADER_SOUND] & 3;
    gSaveContext.zTargetSetting = sramCtx->readBuff[SRAM_HEADER_ZTARGET] & 1;
    gSaveContext.language = sramCtx->readBuff[SRAM_HEADER_LANGUAGE];

    if (gSaveContext.language >= LANGUAGE_MAX) {
        gSaveContext.language = LANGUAGE_ENG;
        sramCtx->readBuff[SRAM_HEADER_LANGUAGE] = gSaveContext.language;
        Sram_WriteSramHeader(sramCtx);
    }

    if (CHECK_BTN_ANY(gameState->input[2].cur.button, BTN_DRIGHT)) {
        bzero(sramCtx->readBuff, SRAM_SIZE);
        for (i = 0; i < CHECKSUM_SIZE; i++) {
            sramCtx->readBuff[i] = i;
        }
        SsSram_ReadWrite(OS_K1_TO_PHYSICAL(0xA8000000), sramCtx->readBuff, SRAM_SIZE, OS_WRITE);
        osSyncPrintf("ＳＲＡＭ破壊！！！！！！\n"); // "SRAM destruction! ! ! ! ! !"
    }

    // "GOOD! GOOD! Size = %d + %d = %d"
    osSyncPrintf("ＧＯＯＤ！ＧＯＯＤ！ サイズ＝%d + %d ＝ %d\n", sizeof(SaveInfo), 4, sizeof(SaveInfo) + 4);
    osSyncPrintf(VT_FGCOL(BLUE));
    osSyncPrintf("Na_SetSoundOutputMode = %d\n", gSaveContext.audioSetting);
    osSyncPrintf("Na_SetSoundOutputMode = %d\n", gSaveContext.audioSetting);
    osSyncPrintf("Na_SetSoundOutputMode = %d\n", gSaveContext.audioSetting);
    osSyncPrintf(VT_RST);
    func_800F6700(gSaveContext.audioSetting);
}

void Sram_Alloc(GameState* gameState, SramContext* sramCtx) {
    sramCtx->readBuff = GameState_Alloc(gameState, SRAM_SIZE, "../z_sram.c", 1294);
    ASSERT(sramCtx->readBuff != NULL, "sram->read_buff != NULL", "../z_sram.c", 1295);
}

void Sram_Init(PlayState* play, SramContext* sramCtx) {
}<|MERGE_RESOLUTION|>--- conflicted
+++ resolved
@@ -268,61 +268,33 @@
 static Inventory sDebugSaveInventory = {
     // items
     {
-        ITEM_STICK,         // SLOT_STICK
-        ITEM_NUT,           // SLOT_NUT
-        ITEM_BOMB,          // SLOT_BOMB
-        ITEM_BOW,           // SLOT_BOW
-        ITEM_ARROW_FIRE,    // SLOT_ARROW_FIRE
-        ITEM_DINS_FIRE,     // SLOT_DINS_FIRE
-        ITEM_SLINGSHOT,     // SLOT_SLINGSHOT
-        ITEM_OCARINA_FAIRY, // SLOT_OCARINA
-        ITEM_BOMBCHU,       // SLOT_BOMBCHU
-        ITEM_HOOKSHOT,      // SLOT_HOOKSHOT
-        ITEM_ARROW_ICE,     // SLOT_ARROW_ICE
-        ITEM_FARORES_WIND,  // SLOT_FARORES_WIND
-        ITEM_BOOMERANG,     // SLOT_BOOMERANG
-        ITEM_LENS,          // SLOT_LENS
-        ITEM_BEAN,          // SLOT_BEAN
-        ITEM_HAMMER,        // SLOT_HAMMER
-        ITEM_ARROW_LIGHT,   // SLOT_ARROW_LIGHT
-        ITEM_NAYRUS_LOVE,   // SLOT_NAYRUS_LOVE
-        ITEM_BOTTLE,        // SLOT_BOTTLE_1
-        ITEM_POTION_RED,    // SLOT_BOTTLE_2
-        ITEM_POTION_GREEN,  // SLOT_BOTTLE_3
-        ITEM_POTION_BLUE,   // SLOT_BOTTLE_4
-        ITEM_POCKET_EGG,    // SLOT_TRADE_ADULT
-        ITEM_WEIRD_EGG,     // SLOT_TRADE_CHILD
+        ITEM_DEKU_STICK,          // SLOT_STICK
+        ITEM_DEKU_NUT,            // SLOT_NUT
+        ITEM_BOMB,                // SLOT_BOMB
+        ITEM_BOW,                 // SLOT_BOW
+        ITEM_ARROW_FIRE,          // SLOT_ARROW_FIRE
+        ITEM_DINS_FIRE,           // SLOT_DINS_FIRE
+        ITEM_SLINGSHOT,           // SLOT_SLINGSHOT
+        ITEM_OCARINA_FAIRY,       // SLOT_OCARINA
+        ITEM_BOMBCHU,             // SLOT_BOMBCHU
+        ITEM_HOOKSHOT,            // SLOT_HOOKSHOT
+        ITEM_ARROW_ICE,           // SLOT_ARROW_ICE
+        ITEM_FARORES_WIND,        // SLOT_FARORES_WIND
+        ITEM_BOOMERANG,           // SLOT_BOOMERANG
+        ITEM_LENS_OF_TRUTH,       // SLOT_LENS
+        ITEM_MAGIC_BEANS,         // SLOT_BEAN
+        ITEM_HAMMER,              // SLOT_HAMMER
+        ITEM_ARROW_LIGHT,         // SLOT_ARROW_LIGHT
+        ITEM_NAYRUS_LOVE,         // SLOT_NAYRUS_LOVE
+        ITEM_BOTTLE_EMPTY,        // SLOT_BOTTLE_1
+        ITEM_BOTTLE_POTION_RED,   // SLOT_BOTTLE_2
+        ITEM_BOTTLE_POTION_GREEN, // SLOT_BOTTLE_3
+        ITEM_BOTTLE_POTION_BLUE,  // SLOT_BOTTLE_4
+        ITEM_POCKET_EGG,          // SLOT_TRADE_ADULT
+        ITEM_WEIRD_EGG,           // SLOT_TRADE_CHILD
     },
     // ammo
     {
-<<<<<<< HEAD
-        ITEM_DEKU_STICK,
-        ITEM_DEKU_NUT,
-        ITEM_BOMB,
-        ITEM_BOW,
-        ITEM_ARROW_FIRE,
-        ITEM_DINS_FIRE,
-        ITEM_SLINGSHOT,
-        ITEM_OCARINA_FAIRY,
-        ITEM_BOMBCHU,
-        ITEM_HOOKSHOT,
-        ITEM_ARROW_ICE,
-        ITEM_FARORES_WIND,
-        ITEM_BOOMERANG,
-        ITEM_LENS_OF_TRUTH,
-        ITEM_MAGIC_BEANS,
-        ITEM_HAMMER,
-        ITEM_ARROW_LIGHT,
-        ITEM_NAYRUS_LOVE,
-        ITEM_BOTTLE_EMPTY,
-        ITEM_BOTTLE_POTION_RED,
-        ITEM_BOTTLE_POTION_GREEN,
-        ITEM_BOTTLE_POTION_BLUE,
-        ITEM_POCKET_EGG,
-        ITEM_WEIRD_EGG,
-    },                                                        // items
-    { 50, 50, 10, 30, 1, 1, 30, 1, 50, 1, 1, 1, 1, 1, 1, 1 }, // ammo
-=======
         50, // SLOT_STICK
         50, // SLOT_NUT
         10, // SLOT_BOMB
@@ -340,7 +312,6 @@
         1,  // SLOT_BEAN
         1   // SLOT_HAMMER
     },
->>>>>>> 17073af8
     // equipment
     ((((1 << EQUIP_INV_SWORD_KOKIRI) << (EQUIP_TYPE_SWORD * 4)) |
       ((1 << EQUIP_INV_SWORD_MASTER) << (EQUIP_TYPE_SWORD * 4)) |
