#include "global.h"
#include "terminal.h"

#define SLOT_SIZE (sizeof(SaveContext) + 0x28)
#define CHECKSUM_SIZE (sizeof(Save) / 2)

#define DEATHS offsetof(SaveContext, save.info.playerData.deaths)
#define NAME offsetof(SaveContext, save.info.playerData.playerName)
#define N64DD offsetof(SaveContext, save.info.playerData.n64ddFlag)
#define HEALTH_CAP offsetof(SaveContext, save.info.playerData.healthCapacity)
#define QUEST offsetof(SaveContext, save.info.inventory.questItems)
#define DEFENSE offsetof(SaveContext, save.info.inventory.defenseHearts)
#define HEALTH offsetof(SaveContext, save.info.playerData.health)

#define SLOT_OFFSET(index) (SRAM_HEADER_SIZE + 0x10 + (index * SLOT_SIZE))

u16 gSramSlotOffsets[] = {
    SLOT_OFFSET(0),
    SLOT_OFFSET(1),
    SLOT_OFFSET(2),
    // the latter three saves are backup saves for the former saves
    SLOT_OFFSET(3),
    SLOT_OFFSET(4),
    SLOT_OFFSET(5),
};

static char sZeldaMagic[] = { '\0', '\0', '\0', '\x98', '\x09', '\x10', '\x21', 'Z', 'E', 'L', 'D', 'A' };

static SavePlayerData sNewSavePlayerData = {
    { '\0', '\0', '\0', '\0', '\0', '\0' },             // newf
    0,                                                  // deaths
    { 0x3E, 0x3E, 0x3E, 0x3E, 0x3E, 0x3E, 0x3E, 0x3E }, // playerName
    0,                                                  // n64ddFlag
    0x30,                                               // healthCapacity
    0x30,                                               // defense
    0,                                                  // magicLevel
    MAGIC_NORMAL_METER,                                 // magic
    0,                                                  // rupees
    0,                                                  // swordHealth
    0,                                                  // naviTimer
    false,                                              // isMagicAcquired
    0,                                                  // unk_1F
    false,                                              // isDoubleMagicAcquired
    false,                                              // isDoubleDefenseAcquired
    0,                                                  // bgsFlag
    0,                                                  // ocarinaGameRoundNum
    {
        { ITEM_NONE, ITEM_NONE, ITEM_NONE, ITEM_NONE }, // buttonItems
        { SLOT_NONE, SLOT_NONE, SLOT_NONE },            // cButtonSlots
        0,                                              // equipment
    },                                                  // childEquips
    {
        { ITEM_NONE, ITEM_NONE, ITEM_NONE, ITEM_NONE }, // buttonItems
        { SLOT_NONE, SLOT_NONE, SLOT_NONE },            // cButtonSlots
        0,                                              // equipment
    },                                                  // adultEquips
    0,                                                  // unk_38
    { 0, 0, 0, 0, 0, 0, 0, 0, 0, 0, 0, 0, 0, 0 },       // unk_3C
    SCENE_LINKS_HOUSE,                                  // savedSceneId
};

static ItemEquips sNewSaveEquips = {
    { ITEM_NONE, ITEM_NONE, ITEM_NONE, ITEM_NONE }, // buttonItems
    { SLOT_NONE, SLOT_NONE, SLOT_NONE },            // cButtonSlots
    0x1100,                                         // equipment
};

static Inventory sNewSaveInventory = {
    // items
    {
        ITEM_NONE, // SLOT_DEKU_STICK
        ITEM_NONE, // SLOT_DEKU_NUT
        ITEM_NONE, // SLOT_BOMB
        ITEM_NONE, // SLOT_BOW
        ITEM_NONE, // SLOT_ARROW_FIRE
        ITEM_NONE, // SLOT_DINS_FIRE
        ITEM_NONE, // SLOT_SLINGSHOT
        ITEM_NONE, // SLOT_OCARINA
        ITEM_NONE, // SLOT_BOMBCHU
        ITEM_NONE, // SLOT_HOOKSHOT
        ITEM_NONE, // SLOT_ARROW_ICE
        ITEM_NONE, // SLOT_FARORES_WIND
        ITEM_NONE, // SLOT_BOOMERANG
        ITEM_NONE, // SLOT_LENS_OF_TRUTH
        ITEM_NONE, // SLOT_MAGIC_BEAN
        ITEM_NONE, // SLOT_HAMMER
        ITEM_NONE, // SLOT_ARROW_LIGHT
        ITEM_NONE, // SLOT_NAYRUS_LOVE
        ITEM_NONE, // SLOT_BOTTLE_1
        ITEM_NONE, // SLOT_BOTTLE_2
        ITEM_NONE, // SLOT_BOTTLE_3
        ITEM_NONE, // SLOT_BOTTLE_4
        ITEM_NONE, // SLOT_TRADE_ADULT
        ITEM_NONE, // SLOT_TRADE_CHILD
    },
    // ammo
    {
        0, // SLOT_DEKU_STICK
        0, // SLOT_DEKU_NUT
        0, // SLOT_BOMB
        0, // SLOT_BOW
        0, // SLOT_ARROW_FIRE
        0, // SLOT_DINS_FIRE
        0, // SLOT_SLINGSHOT
        0, // SLOT_OCARINA
        0, // SLOT_BOMBCHU
        0, // SLOT_HOOKSHOT
        0, // SLOT_ARROW_ICE
        0, // SLOT_FARORES_WIND
        0, // SLOT_BOOMERANG
        0, // SLOT_LENS_OF_TRUTH
        0, // SLOT_MAGIC_BEAN
        0, // SLOT_HAMMER
    },
    // equipment
    (((1 << EQUIP_INV_TUNIC_KOKIRI) << (EQUIP_TYPE_TUNIC * 4)) |
     ((1 << EQUIP_INV_BOOTS_KOKIRI) << (EQUIP_TYPE_BOOTS * 4))),
    0,                                                              // upgrades
    0,                                                              // questItems
    { 0, 0, 0, 0, 0, 0, 0, 0, 0, 0, 0, 0, 0, 0, 0, 0, 0, 0, 0, 0 }, // dungeonItems
    {
        0xFF, 0xFF, 0xFF, 0xFF, 0xFF, 0xFF, 0xFF, 0xFF, 0xFF, 0xFF,
        0xFF, 0xFF, 0xFF, 0xFF, 0xFF, 0xFF, 0xFF, 0xFF, 0xFF,
    }, // dungeonKeys
    0, // defenseHearts
    0, // gsTokens
};

static u16 sNewSaveChecksum = 0;

/**
 *  Initialize new save.
 *  This save has an empty inventory with 3 hearts and single magic.
 */
void Sram_InitNewSave(void) {
    SaveContext* temp = &gSaveContext;

<<<<<<< HEAD
    bzero(&gSaveContext.save.info, sizeof(SaveInfo));
    gSaveContext.save.totalDays = 0;
    gSaveContext.save.bgsDayCount = 0;

    gSaveContext.save.info.playerData = sNewSavePlayerData;
    gSaveContext.save.info.equips = sNewSaveEquips;
    gSaveContext.save.info.inventory = sNewSaveInventory;

    temp->save.info.checksum = sNewSaveChecksum;
    gSaveContext.save.info.horseData.sceneId = SCENE_SPOT00;
    gSaveContext.save.info.horseData.pos.x = -1840;
    gSaveContext.save.info.horseData.pos.y = 72;
    gSaveContext.save.info.horseData.pos.z = 5497;
    gSaveContext.save.info.horseData.angle = -0x6AD9;
    gSaveContext.save.info.playerData.magicLevel = 0;
    gSaveContext.save.info.infTable[INFTABLE_1DX_INDEX] = 1;
    gSaveContext.save.info.sceneFlags[5].swch = 0x40000000;
=======
    bzero(&SAVE_INFO, sizeof(SaveInfo));
    gSaveContext.totalDays = 0;
    gSaveContext.bgsDayCount = 0;

    SAVE_PLAYER_DATA = sNewSavePlayerData;
    gSaveContext.equips = sNewSaveEquips;
    gSaveContext.inventory = sNewSaveInventory;

    temp->checksum = sNewSaveChecksum;
    gSaveContext.horseData.sceneId = SCENE_HYRULE_FIELD;
    gSaveContext.horseData.pos.x = -1840;
    gSaveContext.horseData.pos.y = 72;
    gSaveContext.horseData.pos.z = 5497;
    gSaveContext.horseData.angle = -0x6AD9;
    gSaveContext.magicLevel = 0;
    gSaveContext.infTable[INFTABLE_1DX_INDEX] = 1;
    gSaveContext.sceneFlags[5].swch = 0x40000000;
>>>>>>> 186ecc72
}

static SavePlayerData sDebugSavePlayerData = {
    { 'Z', 'E', 'L', 'D', 'A', 'Z' },                   // newf
    0,                                                  // deaths
    { 0x15, 0x12, 0x17, 0x14, 0x3E, 0x3E, 0x3E, 0x3E }, // playerName ( "LINK" )
    0,                                                  // n64ddFlag
    0xE0,                                               // healthCapacity
    0xE0,                                               // health
    0,                                                  // magicLevel
    MAGIC_NORMAL_METER,                                 // magic
    150,                                                // rupees
    8,                                                  // swordHealth
    0,                                                  // naviTimer
    true,                                               // isMagicAcquired
    0,                                                  // unk_1F
    false,                                              // isDoubleMagicAcquired
    false,                                              // isDoubleDefenseAcquired
    0,                                                  // bgsFlag
    0,                                                  // ocarinaGameRoundNum
    {
        { ITEM_NONE, ITEM_NONE, ITEM_NONE, ITEM_NONE }, // buttonItems
        { SLOT_NONE, SLOT_NONE, SLOT_NONE },            // cButtonSlots
        0,                                              // equipment
    },                                                  // childEquips
    {
        { ITEM_NONE, ITEM_NONE, ITEM_NONE, ITEM_NONE }, // buttonItems
        { SLOT_NONE, SLOT_NONE, SLOT_NONE },            // cButtonSlots
        0,                                              // equipment
    },                                                  // adultEquips
    0,                                                  // unk_38
    { 0, 0, 0, 0, 0, 0, 0, 0, 0, 0, 0, 0, 0, 0 },       // unk_3C
    SCENE_HYRULE_FIELD,                                 // savedSceneId
};

static ItemEquips sDebugSaveEquips = {
    { ITEM_SWORD_MASTER, ITEM_BOW, ITEM_BOMB, ITEM_OCARINA_FAIRY }, // buttonItems
    { SLOT_BOW, SLOT_BOMB, SLOT_OCARINA },                          // cButtonSlots
    // equipment
    (EQUIP_VALUE_SWORD_MASTER << (EQUIP_TYPE_SWORD * 4)) | (EQUIP_VALUE_SHIELD_HYLIAN << (EQUIP_TYPE_SHIELD * 4)) |
        (EQUIP_VALUE_TUNIC_KOKIRI << (EQUIP_TYPE_TUNIC * 4)) | (EQUIP_VALUE_BOOTS_KOKIRI << (EQUIP_TYPE_BOOTS * 4)),
};

static Inventory sDebugSaveInventory = {
    // items
    {
        ITEM_DEKU_STICK,          // SLOT_DEKU_STICK
        ITEM_DEKU_NUT,            // SLOT_DEKU_NUT
        ITEM_BOMB,                // SLOT_BOMB
        ITEM_BOW,                 // SLOT_BOW
        ITEM_ARROW_FIRE,          // SLOT_ARROW_FIRE
        ITEM_DINS_FIRE,           // SLOT_DINS_FIRE
        ITEM_SLINGSHOT,           // SLOT_SLINGSHOT
        ITEM_OCARINA_FAIRY,       // SLOT_OCARINA
        ITEM_BOMBCHU,             // SLOT_BOMBCHU
        ITEM_HOOKSHOT,            // SLOT_HOOKSHOT
        ITEM_ARROW_ICE,           // SLOT_ARROW_ICE
        ITEM_FARORES_WIND,        // SLOT_FARORES_WIND
        ITEM_BOOMERANG,           // SLOT_BOOMERANG
        ITEM_LENS_OF_TRUTH,       // SLOT_LENS_OF_TRUTH
        ITEM_MAGIC_BEAN,          // SLOT_MAGIC_BEAN
        ITEM_HAMMER,              // SLOT_HAMMER
        ITEM_ARROW_LIGHT,         // SLOT_ARROW_LIGHT
        ITEM_NAYRUS_LOVE,         // SLOT_NAYRUS_LOVE
        ITEM_BOTTLE_EMPTY,        // SLOT_BOTTLE_1
        ITEM_BOTTLE_POTION_RED,   // SLOT_BOTTLE_2
        ITEM_BOTTLE_POTION_GREEN, // SLOT_BOTTLE_3
        ITEM_BOTTLE_POTION_BLUE,  // SLOT_BOTTLE_4
        ITEM_POCKET_EGG,          // SLOT_TRADE_ADULT
        ITEM_WEIRD_EGG,           // SLOT_TRADE_CHILD
    },
    // ammo
    {
        50, // SLOT_DEKU_STICK
        50, // SLOT_DEKU_NUT
        10, // SLOT_BOMB
        30, // SLOT_BOW
        1,  // SLOT_ARROW_FIRE
        1,  // SLOT_DINS_FIRE
        30, // SLOT_SLINGSHOT
        1,  // SLOT_OCARINA
        50, // SLOT_BOMBCHU
        1,  // SLOT_HOOKSHOT
        1,  // SLOT_ARROW_ICE
        1,  // SLOT_FARORES_WIND
        1,  // SLOT_BOOMERANG
        1,  // SLOT_LENS_OF_TRUTH
        1,  // SLOT_MAGIC_BEAN
        1   // SLOT_HAMMER
    },
    // equipment
    ((((1 << EQUIP_INV_SWORD_KOKIRI) << (EQUIP_TYPE_SWORD * 4)) |
      ((1 << EQUIP_INV_SWORD_MASTER) << (EQUIP_TYPE_SWORD * 4)) |
      ((1 << EQUIP_INV_SWORD_BGS) << (EQUIP_TYPE_SWORD * 4))) |
     (((1 << EQUIP_INV_SHIELD_DEKU) << (EQUIP_TYPE_SHIELD * 4)) |
      ((1 << EQUIP_INV_SHIELD_HYLIAN) << (EQUIP_TYPE_SHIELD * 4)) |
      ((1 << EQUIP_INV_SHIELD_MIRROR) << (EQUIP_TYPE_SHIELD * 4))) |
     (((1 << EQUIP_INV_TUNIC_KOKIRI) << (EQUIP_TYPE_TUNIC * 4)) |
      ((1 << EQUIP_INV_TUNIC_GORON) << (EQUIP_TYPE_TUNIC * 4)) |
      ((1 << EQUIP_INV_TUNIC_ZORA) << (EQUIP_TYPE_TUNIC * 4))) |
     (((1 << EQUIP_INV_BOOTS_KOKIRI) << (EQUIP_TYPE_BOOTS * 4)) |
      ((1 << EQUIP_INV_BOOTS_IRON) << (EQUIP_TYPE_BOOTS * 4)) |
      ((1 << EQUIP_INV_BOOTS_HOVER) << (EQUIP_TYPE_BOOTS * 4)))),
    0x125249,                                                       // upgrades
    0x1E3FFFF,                                                      // questItems
    { 7, 7, 7, 7, 7, 7, 7, 7, 7, 7, 0, 0, 0, 0, 0, 0, 0, 0, 0, 0 }, // dungeonItems
    { 8, 8, 8, 8, 8, 8, 8, 8, 8, 8, 8, 8, 8, 8, 8, 8, 8, 8, 8 },    // dungeonKeys
    0,                                                              // defenseHearts
    0,                                                              // gsTokens
};

static u16 sDebugSaveChecksum = 0;

/**
 *  Initialize debug save. This is also used on the Title Screen
 *  This save has a mostly full inventory with 10 hearts and single magic.
 *
 *  Some noteable flags that are set:
 *  Showed Mido sword/shield, met Deku Tree, Deku Tree mouth opened,
 *  used blue warp in Gohmas room, Zelda fled castle, light arrow cutscene watched,
 *  and set water level in Water Temple to lowest level.
 */
void Sram_InitDebugSave(void) {
    SaveContext* temp = &gSaveContext;

<<<<<<< HEAD
    bzero(&gSaveContext.save.info, sizeof(SaveInfo));
    gSaveContext.save.totalDays = 0;
    gSaveContext.save.bgsDayCount = 0;

    gSaveContext.save.info.playerData = sDebugSavePlayerData;
    gSaveContext.save.info.equips = sDebugSaveEquips;
    gSaveContext.save.info.inventory = sDebugSaveInventory;

    temp->save.info.checksum = sDebugSaveChecksum;
    gSaveContext.save.info.horseData.sceneId = SCENE_SPOT00;
    gSaveContext.save.info.horseData.pos.x = -1840;
    gSaveContext.save.info.horseData.pos.y = 72;
    gSaveContext.save.info.horseData.pos.z = 5497;
    gSaveContext.save.info.horseData.angle = -0x6AD9;
    gSaveContext.save.info.infTable[0] |= 0x5009;
    gSaveContext.save.info.eventChkInf[0] |= 0x123F;
=======
    bzero(&SAVE_INFO, sizeof(SaveInfo));
    gSaveContext.totalDays = 0;
    gSaveContext.bgsDayCount = 0;

    SAVE_PLAYER_DATA = sDebugSavePlayerData;
    gSaveContext.equips = sDebugSaveEquips;
    gSaveContext.inventory = sDebugSaveInventory;

    temp->checksum = sDebugSaveChecksum;
    gSaveContext.horseData.sceneId = SCENE_HYRULE_FIELD;
    gSaveContext.horseData.pos.x = -1840;
    gSaveContext.horseData.pos.y = 72;
    gSaveContext.horseData.pos.z = 5497;
    gSaveContext.horseData.angle = -0x6AD9;
    gSaveContext.infTable[0] |= 0x5009;
    gSaveContext.eventChkInf[0] |= 0x123F;
>>>>>>> 186ecc72
    SET_EVENTCHKINF(EVENTCHKINF_80);
    SET_EVENTCHKINF(EVENTCHKINF_C4);

    if (LINK_AGE_IN_YEARS == YEARS_CHILD) {
        gSaveContext.save.info.equips.buttonItems[0] = ITEM_SWORD_KOKIRI;
        Inventory_ChangeEquipment(EQUIP_TYPE_SWORD, EQUIP_VALUE_SWORD_KOKIRI);
        if (gSaveContext.fileNum == 0xFF) {
            gSaveContext.save.info.equips.buttonItems[1] = ITEM_SLINGSHOT;
            gSaveContext.save.info.equips.cButtonSlots[0] = SLOT_SLINGSHOT;
            Inventory_ChangeEquipment(EQUIP_TYPE_SHIELD, EQUIP_VALUE_SHIELD_DEKU);
        }
    }

<<<<<<< HEAD
    gSaveContext.save.entranceIndex = ENTR_SPOT00_0;
    gSaveContext.save.info.playerData.magicLevel = 0;
    gSaveContext.save.info.sceneFlags[5].swch = 0x40000000;
=======
    gSaveContext.entranceIndex = ENTR_HYRULE_FIELD_0;
    gSaveContext.magicLevel = 0;
    gSaveContext.sceneFlags[5].swch = 0x40000000;
>>>>>>> 186ecc72
}

static s16 sDungeonEntrances[] = {
    ENTR_DEKU_TREE_0,                      // SCENE_DEKU_TREE
    ENTR_DODONGOS_CAVERN_0,                // SCENE_DODONGOS_CAVERN
    ENTR_JABU_JABU_0,                      // SCENE_JABU_JABU
    ENTR_FOREST_TEMPLE_0,                  // SCENE_FOREST_TEMPLE
    ENTR_FIRE_TEMPLE_0,                    // SCENE_FIRE_TEMPLE
    ENTR_WATER_TEMPLE_0,                   // SCENE_WATER_TEMPLE
    ENTR_SPIRIT_TEMPLE_0,                  // SCENE_SPIRIT_TEMPLE
    ENTR_SHADOW_TEMPLE_0,                  // SCENE_SHADOW_TEMPLE
    ENTR_BOTTOM_OF_THE_WELL_0,             // SCENE_BOTTOM_OF_THE_WELL
    ENTR_ICE_CAVERN_0,                     // SCENE_ICE_CAVERN
    ENTR_GANONS_TOWER_0,                   // SCENE_GANONS_TOWER
    ENTR_GERUDO_TRAINING_GROUND_0,         // SCENE_GERUDO_TRAINING_GROUND
    ENTR_THIEVES_HIDEOUT_0,                // SCENE_THIEVES_HIDEOUT
    ENTR_INSIDE_GANONS_CASTLE_0,           // SCENE_INSIDE_GANONS_CASTLE
    ENTR_GANONS_TOWER_COLLAPSE_INTERIOR_0, // SCENE_GANONS_TOWER_COLLAPSE_INTERIOR
    ENTR_INSIDE_GANONS_CASTLE_COLLAPSE_0,  // SCENE_INSIDE_GANONS_CASTLE_COLLAPSE
};

/**
 *  Copy save currently on the buffer to Save Context and complete various tasks to open the save.
 *  This includes:
 *  - Set proper entrance depending on where the game was saved
 *  - If health is less than 3 hearts, give 3 hearts
 *  - If either scarecrow song is set, copy them from save context to the proper location
 *  - Handle a case where the player saved and quit after zelda cutscene but didnt get the song
 *  - Give and equip master sword if player is adult and doesn't have master sword
 *  - Revert any trade items that spoil
 */
void Sram_OpenSave(SramContext* sramCtx) {
    u16 i;
    u16 j;
    u8* ptr;

    osSyncPrintf("個人Ｆｉｌｅ作成\n"); // "Create personal file"
    i = gSramSlotOffsets[gSaveContext.fileNum];
    osSyncPrintf("ぽいんと＝%x(%d)\n", i, gSaveContext.fileNum); // "Point="

    MemCpy(&gSaveContext, sramCtx->readBuff + i, sizeof(Save));

    osSyncPrintf(VT_FGCOL(YELLOW));
    osSyncPrintf("SCENE_DATA_ID = %d   SceneNo = %d\n", gSaveContext.save.info.playerData.savedSceneId,
                 ((void)0, gSaveContext.save.entranceIndex));

<<<<<<< HEAD
    switch (gSaveContext.save.info.playerData.savedSceneId) {
        case SCENE_YDAN:
        case SCENE_DDAN:
        case SCENE_BDAN:
        case SCENE_BMORI1:
        case SCENE_HIDAN:
        case SCENE_MIZUSIN:
        case SCENE_JYASINZOU:
        case SCENE_HAKADAN:
        case SCENE_HAKADANCH:
        case SCENE_ICE_DOUKUTO:
        case SCENE_GANON:
        case SCENE_MEN:
        case SCENE_GERUDOWAY:
        case SCENE_GANONTIKA:
            gSaveContext.save.entranceIndex = sDungeonEntrances[gSaveContext.save.info.playerData.savedSceneId];
            break;

        case SCENE_YDAN_BOSS:
            gSaveContext.save.entranceIndex = ENTR_YDAN_0;
            break;

        case SCENE_DDAN_BOSS:
            gSaveContext.save.entranceIndex = ENTR_DDAN_0;
            break;

        case SCENE_BDAN_BOSS:
            gSaveContext.save.entranceIndex = ENTR_BDAN_0;
            break;

        case SCENE_MORIBOSSROOM:
            gSaveContext.save.entranceIndex = ENTR_BMORI1_0;
            break;

        case SCENE_FIRE_BS:
            gSaveContext.save.entranceIndex = ENTR_HIDAN_0;
            break;

        case SCENE_MIZUSIN_BS:
            gSaveContext.save.entranceIndex = ENTR_MIZUSIN_0;
            break;

        case SCENE_JYASINBOSS:
            gSaveContext.save.entranceIndex = ENTR_JYASINZOU_0;
            break;

        case SCENE_HAKADAN_BS:
            gSaveContext.save.entranceIndex = ENTR_HAKADAN_0;
=======
    switch (gSaveContext.savedSceneId) {
        case SCENE_DEKU_TREE:
        case SCENE_DODONGOS_CAVERN:
        case SCENE_JABU_JABU:
        case SCENE_FOREST_TEMPLE:
        case SCENE_FIRE_TEMPLE:
        case SCENE_WATER_TEMPLE:
        case SCENE_SPIRIT_TEMPLE:
        case SCENE_SHADOW_TEMPLE:
        case SCENE_BOTTOM_OF_THE_WELL:
        case SCENE_ICE_CAVERN:
        case SCENE_GANONS_TOWER:
        case SCENE_GERUDO_TRAINING_GROUND:
        case SCENE_THIEVES_HIDEOUT:
        case SCENE_INSIDE_GANONS_CASTLE:
            gSaveContext.entranceIndex = sDungeonEntrances[gSaveContext.savedSceneId];
            break;

        case SCENE_DEKU_TREE_BOSS:
            gSaveContext.entranceIndex = ENTR_DEKU_TREE_0;
            break;

        case SCENE_DODONGOS_CAVERN_BOSS:
            gSaveContext.entranceIndex = ENTR_DODONGOS_CAVERN_0;
            break;

        case SCENE_JABU_JABU_BOSS:
            gSaveContext.entranceIndex = ENTR_JABU_JABU_0;
            break;

        case SCENE_FOREST_TEMPLE_BOSS:
            gSaveContext.entranceIndex = ENTR_FOREST_TEMPLE_0;
            break;

        case SCENE_FIRE_TEMPLE_BOSS:
            gSaveContext.entranceIndex = ENTR_FIRE_TEMPLE_0;
            break;

        case SCENE_WATER_TEMPLE_BOSS:
            gSaveContext.entranceIndex = ENTR_WATER_TEMPLE_0;
            break;

        case SCENE_SPIRIT_TEMPLE_BOSS:
            gSaveContext.entranceIndex = ENTR_SPIRIT_TEMPLE_0;
            break;

        case SCENE_SHADOW_TEMPLE_BOSS:
            gSaveContext.entranceIndex = ENTR_SHADOW_TEMPLE_0;
>>>>>>> 186ecc72
            break;

        case SCENE_GANONS_TOWER_COLLAPSE_INTERIOR:
        case SCENE_INSIDE_GANONS_CASTLE_COLLAPSE:
        case SCENE_GANONDORF_BOSS:
        case SCENE_GANONS_TOWER_COLLAPSE_EXTERIOR:
        case SCENE_GANON_BOSS:
<<<<<<< HEAD
        case SCENE_GANON_FINAL:
        case SCENE_GANON_DEMO:
            gSaveContext.save.entranceIndex = ENTR_GANON_0;
            break;

        default:
            if (gSaveContext.save.info.playerData.savedSceneId != SCENE_LINK_HOME) {
                gSaveContext.save.entranceIndex =
                    (LINK_AGE_IN_YEARS == YEARS_CHILD) ? ENTR_LINK_HOME_0 : ENTR_TOKINOMA_7;
            } else {
                gSaveContext.save.entranceIndex = ENTR_LINK_HOME_0;
=======
            gSaveContext.entranceIndex = ENTR_GANONS_TOWER_0;
            break;

        default:
            if (gSaveContext.savedSceneId != SCENE_LINKS_HOUSE) {
                gSaveContext.entranceIndex =
                    (LINK_AGE_IN_YEARS == YEARS_CHILD) ? ENTR_LINKS_HOUSE_0 : ENTR_TEMPLE_OF_TIME_7;
            } else {
                gSaveContext.entranceIndex = ENTR_LINKS_HOUSE_0;
>>>>>>> 186ecc72
            }
            break;
    }

    osSyncPrintf("scene_no = %d\n", gSaveContext.save.entranceIndex);
    osSyncPrintf(VT_RST);

    if (gSaveContext.save.info.playerData.health < 0x30) {
        gSaveContext.save.info.playerData.health = 0x30;
    }

    if (gSaveContext.save.info.scarecrowLongSongSet) {
        osSyncPrintf(VT_FGCOL(BLUE));
        osSyncPrintf("\n====================================================================\n");

        MemCpy(gScarecrowLongSongPtr, gSaveContext.save.info.scarecrowLongSong,
               sizeof(gSaveContext.save.info.scarecrowLongSong));

        ptr = (u8*)gScarecrowLongSongPtr;
        for (i = 0; i < ARRAY_COUNT(gSaveContext.save.info.scarecrowLongSong); i++, ptr++) {
            osSyncPrintf("%d, ", *ptr);
        }

        osSyncPrintf("\n====================================================================\n");
        osSyncPrintf(VT_RST);
    }

    if (gSaveContext.save.info.scarecrowSpawnSongSet) {
        osSyncPrintf(VT_FGCOL(GREEN));
        osSyncPrintf("\n====================================================================\n");

        MemCpy(gScarecrowSpawnSongPtr, gSaveContext.save.info.scarecrowSpawnSong,
               sizeof(gSaveContext.save.info.scarecrowSpawnSong));

        ptr = gScarecrowSpawnSongPtr;
        for (i = 0; i < ARRAY_COUNT(gSaveContext.save.info.scarecrowSpawnSong); i++, ptr++) {
            osSyncPrintf("%d, ", *ptr);
        }

        osSyncPrintf("\n====================================================================\n");
        osSyncPrintf(VT_RST);
    }

    // if zelda cutscene has been watched but lullaby was not obtained, restore cutscene and take away letter
    if (GET_EVENTCHKINF(EVENTCHKINF_40) && !CHECK_QUEST_ITEM(QUEST_SONG_LULLABY)) {
        i = gSaveContext.save.info.eventChkInf[EVENTCHKINF_40_INDEX] & ~EVENTCHKINF_40_MASK;
        gSaveContext.save.info.eventChkInf[EVENTCHKINF_40_INDEX] = i;

        INV_CONTENT(ITEM_ZELDAS_LETTER) = ITEM_CHICKEN;

        for (j = 1; j < 4; j++) {
            if (gSaveContext.save.info.equips.buttonItems[j] == ITEM_ZELDAS_LETTER) {
                gSaveContext.save.info.equips.buttonItems[j] = ITEM_CHICKEN;
            }
        }
    }

    if (LINK_AGE_IN_YEARS == YEARS_ADULT && !CHECK_OWNED_EQUIP(EQUIP_TYPE_SWORD, EQUIP_INV_SWORD_MASTER)) {
        gSaveContext.save.info.inventory.equipment |= OWNED_EQUIP_FLAG(EQUIP_TYPE_SWORD, EQUIP_INV_SWORD_MASTER);
        gSaveContext.save.info.equips.buttonItems[0] = ITEM_SWORD_MASTER;
        gSaveContext.save.info.equips.equipment &= ~(0xF << (EQUIP_TYPE_SWORD * 4));
        gSaveContext.save.info.equips.equipment |= EQUIP_VALUE_SWORD_MASTER << (EQUIP_TYPE_SWORD * 4);
    }

    for (i = 0; i < ARRAY_COUNT(gSpoilingItems); i++) {
        if (INV_CONTENT(ITEM_TRADE_ADULT) == gSpoilingItems[i]) {
            INV_CONTENT(gSpoilingItemReverts[i]) = gSpoilingItemReverts[i];

            for (j = 1; j < 4; j++) {
                if (gSaveContext.save.info.equips.buttonItems[j] == gSpoilingItems[i]) {
                    gSaveContext.save.info.equips.buttonItems[j] = gSpoilingItemReverts[i];
                }
            }
        }
    }

    gSaveContext.save.info.playerData.magicLevel = 0;
}

/**
 *  Write the contents of the Save Context to a main and backup slot in SRAM.
 *  Note: The whole Save Context is written even though only the `save` substruct is read back later
 */
void Sram_WriteSave(SramContext* sramCtx) {
    u16 offset;
    u16 checksum;
    u16 j;
    u16* ptr;

    gSaveContext.save.info.checksum = 0;

    ptr = (u16*)&gSaveContext;
    checksum = 0;
    j = 0;

    for (offset = 0; offset < CHECKSUM_SIZE; offset++) {
        if (++j == 0x20) {
            j = 0;
        }
        checksum += *ptr++;
    }

    gSaveContext.save.info.checksum = checksum;

    ptr = (u16*)&gSaveContext;
    checksum = 0;

    for (offset = 0; offset < CHECKSUM_SIZE; offset++) {
        if (++j == 0x20) {
            j = 0;
        }
        checksum += *ptr++;
    }

    offset = gSramSlotOffsets[gSaveContext.fileNum];
    SsSram_ReadWrite(OS_K1_TO_PHYSICAL(0xA8000000) + offset, &gSaveContext, SLOT_SIZE, OS_WRITE);

    ptr = (u16*)&gSaveContext;
    checksum = 0;

    for (offset = 0; offset < CHECKSUM_SIZE; offset++) {
        if (++j == 0x20) {
            j = 0;
        }
        checksum += *ptr++;
    }

    offset = gSramSlotOffsets[gSaveContext.fileNum + 3];
    SsSram_ReadWrite(OS_K1_TO_PHYSICAL(0xA8000000) + offset, &gSaveContext, SLOT_SIZE, OS_WRITE);
}

/**
 *  For all 3 slots, verify that the checksum is correct. If corrupted, attempt to load a backup save.
 *  If backup is also corrupted, default to a new save (or debug save for slot 0 on debug rom).
 *
 *  After verifying all 3 saves, pass relevant data to File Select to be displayed.
 */
void Sram_VerifyAndLoadAllSaves(FileSelectState* fileSelect, SramContext* sramCtx) {
    u16 i;
    u16 newChecksum;
    u16 slotNum;
    u16 offset;
    u16 j;
    u16 oldChecksum;
    u16* ptr;
    u16 dayTime;

    osSyncPrintf("ＳＲＡＭ ＳＴＡＲＴ─ＬＯＡＤ\n");
    bzero(sramCtx->readBuff, SRAM_SIZE);
    SsSram_ReadWrite(OS_K1_TO_PHYSICAL(0xA8000000), sramCtx->readBuff, SRAM_SIZE, OS_READ);

    dayTime = ((void)0, gSaveContext.save.dayTime);

    for (slotNum = 0; slotNum < 3; slotNum++) {
        offset = gSramSlotOffsets[slotNum];
        osSyncPrintf("ぽいんと＝%x(%d)    SAVE_MAX=%d\n", offset, gSaveContext.fileNum, sizeof(Save));
        MemCpy(&gSaveContext, sramCtx->readBuff + offset, sizeof(Save));

        oldChecksum = gSaveContext.save.info.checksum;
        gSaveContext.save.info.checksum = 0;
        ptr = (u16*)&gSaveContext;
        osSyncPrintf("\n＝＝＝＝＝＝＝＝＝＝＝＝＝  Ｓ（%d） ＝＝＝＝＝＝＝＝＝＝＝＝＝\n", slotNum);

        for (i = newChecksum = j = 0; i < CHECKSUM_SIZE; i++, offset += 2) {
            newChecksum += *ptr++;
        }

        // "SAVE checksum calculation"
        osSyncPrintf("\nＳＡＶＥチェックサム計算  j=%x  mmm=%x  ", newChecksum, oldChecksum);

        if (newChecksum != oldChecksum) {
            // checksum didnt match, try backup save
            osSyncPrintf("ＥＲＲＯＲ！！！ ＝ %x(%d)\n", gSramSlotOffsets[slotNum], slotNum);
            offset = gSramSlotOffsets[slotNum + 3];
            MemCpy(&gSaveContext, sramCtx->readBuff + offset, sizeof(Save));

            oldChecksum = gSaveContext.save.info.checksum;
            gSaveContext.save.info.checksum = 0;
            ptr = (u16*)&gSaveContext;
            osSyncPrintf("================= ＢＡＣＫ─ＵＰ ========================\n");

            for (i = newChecksum = j = 0; i < CHECKSUM_SIZE; i++, offset += 2) {
                newChecksum += *ptr++;
            }
            // "(B) SAVE checksum calculation"
            osSyncPrintf("\n（Ｂ）ＳＡＶＥチェックサム計算  j=%x  mmm=%x  ", newChecksum, oldChecksum);

            if (newChecksum != oldChecksum) {
                // backup save didnt work, make new save
                osSyncPrintf("ＥＲＲＯＲ！！！ ＝ %x(%d+3)\n", gSramSlotOffsets[slotNum + 3], slotNum);
                bzero(&gSaveContext.save.entranceIndex, sizeof(s32));
                bzero(&gSaveContext.save.linkAge, sizeof(s32));
                bzero(&gSaveContext.save.cutsceneIndex, sizeof(s32));
                // note that gSaveContext.save.dayTime is not actually the sizeof(s32)
                bzero(&gSaveContext.save.dayTime, sizeof(s32));
                bzero(&gSaveContext.save.nightFlag, sizeof(s32));
                bzero(&gSaveContext.save.totalDays, sizeof(s32));
                bzero(&gSaveContext.save.bgsDayCount, sizeof(s32));

                if (!slotNum) {
                    Sram_InitDebugSave();
                    gSaveContext.save.info.playerData.newf[0] = 'Z';
                    gSaveContext.save.info.playerData.newf[1] = 'E';
                    gSaveContext.save.info.playerData.newf[2] = 'L';
                    gSaveContext.save.info.playerData.newf[3] = 'D';
                    gSaveContext.save.info.playerData.newf[4] = 'A';
                    gSaveContext.save.info.playerData.newf[5] = 'Z';
                    osSyncPrintf("newf=%x,%x,%x,%x,%x,%x\n", gSaveContext.save.info.playerData.newf[0],
                                 gSaveContext.save.info.playerData.newf[1], gSaveContext.save.info.playerData.newf[2],
                                 gSaveContext.save.info.playerData.newf[3], gSaveContext.save.info.playerData.newf[4],
                                 gSaveContext.save.info.playerData.newf[5]);
                } else {
                    Sram_InitNewSave();
                }

                ptr = (u16*)&gSaveContext;
                osSyncPrintf("\n--------------------------------------------------------------\n");

                for (i = newChecksum = j = 0; i < CHECKSUM_SIZE; i++) {
                    osSyncPrintf("%x ", *ptr);
                    if (++j == 0x20) {
                        osSyncPrintf("\n");
                        j = 0;
                    }
                    newChecksum += *ptr++;
                }

                gSaveContext.save.info.checksum = newChecksum;
                osSyncPrintf("\nCheck_Sum=%x(%x)\n", gSaveContext.save.info.checksum, newChecksum);

                i = gSramSlotOffsets[slotNum + 3];
                SsSram_ReadWrite(OS_K1_TO_PHYSICAL(0xA8000000) + i, &gSaveContext, SLOT_SIZE, OS_WRITE);

                osSyncPrintf("????#%x,%x,%x,%x,%x,%x\n", gSaveContext.save.info.playerData.newf[0],
                             gSaveContext.save.info.playerData.newf[1], gSaveContext.save.info.playerData.newf[2],
                             gSaveContext.save.info.playerData.newf[3], gSaveContext.save.info.playerData.newf[4],
                             gSaveContext.save.info.playerData.newf[5]);
                osSyncPrintf("\nぽいんと＝%x(%d+3)  check_sum=%x(%x)\n", i, slotNum, gSaveContext.save.info.checksum,
                             newChecksum);
            }

            i = gSramSlotOffsets[slotNum];
            SsSram_ReadWrite(OS_K1_TO_PHYSICAL(0xA8000000) + i, &gSaveContext, SLOT_SIZE, OS_WRITE);

            osSyncPrintf("ぽいんと＝%x(%d)  check_sum=%x(%x)\n", i, slotNum, gSaveContext.save.info.checksum,
                         newChecksum);
        } else {
            osSyncPrintf("\nＳＡＶＥデータ ＯＫ！！！！\n"); // "SAVE data OK! ! ! !"
        }
    }

    bzero(sramCtx->readBuff, SRAM_SIZE);
    SsSram_ReadWrite(OS_K1_TO_PHYSICAL(0xA8000000), sramCtx->readBuff, SRAM_SIZE, OS_READ);
    gSaveContext.save.dayTime = dayTime;

    osSyncPrintf("SAVECT=%x, NAME=%x, LIFE=%x, ITEM=%x,  64DD=%x,  HEART=%x\n", DEATHS, NAME, HEALTH_CAP, QUEST, N64DD,
                 DEFENSE);

    MemCpy(&fileSelect->deaths[0], sramCtx->readBuff + SLOT_OFFSET(0) + DEATHS, sizeof(fileSelect->deaths[0]));
    MemCpy(&fileSelect->deaths[1], sramCtx->readBuff + SLOT_OFFSET(1) + DEATHS, sizeof(fileSelect->deaths[0]));
    MemCpy(&fileSelect->deaths[2], sramCtx->readBuff + SLOT_OFFSET(2) + DEATHS, sizeof(fileSelect->deaths[0]));

    MemCpy(&fileSelect->fileNames[0], sramCtx->readBuff + SLOT_OFFSET(0) + NAME, sizeof(fileSelect->fileNames[0]));
    MemCpy(&fileSelect->fileNames[1], sramCtx->readBuff + SLOT_OFFSET(1) + NAME, sizeof(fileSelect->fileNames[0]));
    MemCpy(&fileSelect->fileNames[2], sramCtx->readBuff + SLOT_OFFSET(2) + NAME, sizeof(fileSelect->fileNames[0]));

    MemCpy(&fileSelect->healthCapacities[0], sramCtx->readBuff + SLOT_OFFSET(0) + HEALTH_CAP,
           sizeof(fileSelect->healthCapacities[0]));
    MemCpy(&fileSelect->healthCapacities[1], sramCtx->readBuff + SLOT_OFFSET(1) + HEALTH_CAP,
           sizeof(fileSelect->healthCapacities[0]));
    MemCpy(&fileSelect->healthCapacities[2], sramCtx->readBuff + SLOT_OFFSET(2) + HEALTH_CAP,
           sizeof(fileSelect->healthCapacities[0]));

    MemCpy(&fileSelect->questItems[0], sramCtx->readBuff + SLOT_OFFSET(0) + QUEST, sizeof(fileSelect->questItems[0]));
    MemCpy(&fileSelect->questItems[1], sramCtx->readBuff + SLOT_OFFSET(1) + QUEST, sizeof(fileSelect->questItems[0]));
    MemCpy(&fileSelect->questItems[2], sramCtx->readBuff + SLOT_OFFSET(2) + QUEST, sizeof(fileSelect->questItems[0]));

    MemCpy(&fileSelect->n64ddFlags[0], sramCtx->readBuff + SLOT_OFFSET(0) + N64DD, sizeof(fileSelect->n64ddFlags[0]));
    MemCpy(&fileSelect->n64ddFlags[1], sramCtx->readBuff + SLOT_OFFSET(1) + N64DD, sizeof(fileSelect->n64ddFlags[0]));
    MemCpy(&fileSelect->n64ddFlags[2], sramCtx->readBuff + SLOT_OFFSET(2) + N64DD, sizeof(fileSelect->n64ddFlags[0]));

    MemCpy(&fileSelect->defense[0], sramCtx->readBuff + SLOT_OFFSET(0) + DEFENSE, sizeof(fileSelect->defense[0]));
    MemCpy(&fileSelect->defense[1], sramCtx->readBuff + SLOT_OFFSET(1) + DEFENSE, sizeof(fileSelect->defense[0]));
    MemCpy(&fileSelect->defense[2], sramCtx->readBuff + SLOT_OFFSET(2) + DEFENSE, sizeof(fileSelect->defense[0]));

    MemCpy(&fileSelect->health[0], sramCtx->readBuff + SLOT_OFFSET(0) + HEALTH, sizeof(fileSelect->health[0]));
    MemCpy(&fileSelect->health[1], sramCtx->readBuff + SLOT_OFFSET(1) + HEALTH, sizeof(fileSelect->health[0]));
    MemCpy(&fileSelect->health[2], sramCtx->readBuff + SLOT_OFFSET(2) + HEALTH, sizeof(fileSelect->health[0]));

    osSyncPrintf("f_64dd=%d, %d, %d\n", fileSelect->n64ddFlags[0], fileSelect->n64ddFlags[1],
                 fileSelect->n64ddFlags[2]);
    osSyncPrintf("heart_status=%d, %d, %d\n", fileSelect->defense[0], fileSelect->defense[1], fileSelect->defense[2]);
    osSyncPrintf("now_life=%d, %d, %d\n", fileSelect->health[0], fileSelect->health[1], fileSelect->health[2]);
}

void Sram_InitSave(FileSelectState* fileSelect, SramContext* sramCtx) {
    u16 offset;
    u16 j;
    u16* ptr;
    u16 checksum;

    if (fileSelect->buttonIndex != 0) {
        Sram_InitNewSave();
    } else {
        Sram_InitDebugSave();
    }

<<<<<<< HEAD
    gSaveContext.save.entranceIndex = ENTR_LINK_HOME_0;
    gSaveContext.save.linkAge = LINK_AGE_CHILD;
    gSaveContext.save.dayTime = CLOCK_TIME(10, 0);
    gSaveContext.save.cutsceneIndex = 0xFFF1;
=======
    gSaveContext.entranceIndex = ENTR_LINKS_HOUSE_0;
    gSaveContext.linkAge = LINK_AGE_CHILD;
    gSaveContext.dayTime = CLOCK_TIME(10, 0);
    gSaveContext.cutsceneIndex = 0xFFF1;
>>>>>>> 186ecc72

    if (fileSelect->buttonIndex == 0) {
        gSaveContext.save.cutsceneIndex = 0;
    }

    for (offset = 0; offset < 8; offset++) {
        gSaveContext.save.info.playerData.playerName[offset] = fileSelect->fileNames[fileSelect->buttonIndex][offset];
    }

    gSaveContext.save.info.playerData.newf[0] = 'Z';
    gSaveContext.save.info.playerData.newf[1] = 'E';
    gSaveContext.save.info.playerData.newf[2] = 'L';
    gSaveContext.save.info.playerData.newf[3] = 'D';
    gSaveContext.save.info.playerData.newf[4] = 'A';
    gSaveContext.save.info.playerData.newf[5] = 'Z';

    gSaveContext.save.info.playerData.n64ddFlag = fileSelect->n64ddFlag;
    osSyncPrintf("６４ＤＤフラグ=%d\n", fileSelect->n64ddFlag);
    osSyncPrintf("newf=%x,%x,%x,%x,%x,%x\n", gSaveContext.save.info.playerData.newf[0],
                 gSaveContext.save.info.playerData.newf[1], gSaveContext.save.info.playerData.newf[2],
                 gSaveContext.save.info.playerData.newf[3], gSaveContext.save.info.playerData.newf[4],
                 gSaveContext.save.info.playerData.newf[5]);
    osSyncPrintf("\n$$$$$$$$$$$$$$$$$$$$$$$$$$$$$$$$$$$$$$$$$$$$$$$$$$$$$$$$$$$$$$$$$$$$$$$$$$$\n");

    ptr = (u16*)&gSaveContext;
    j = 0;
    checksum = 0;

    for (offset = 0; offset < CHECKSUM_SIZE; offset++) {
        osSyncPrintf("%x ", *ptr);
        checksum += *ptr++;
        if (++j == 0x20) {
            osSyncPrintf("\n");
            j = 0;
        }
    }

    gSaveContext.save.info.checksum = checksum;
    osSyncPrintf("\nチェックサム＝%x\n", gSaveContext.save.info.checksum); // "Checksum = %x"

    offset = gSramSlotOffsets[gSaveContext.fileNum];
    osSyncPrintf("I=%x no=%d\n", offset, gSaveContext.fileNum);
    MemCpy(sramCtx->readBuff + offset, &gSaveContext, sizeof(Save));

    offset = gSramSlotOffsets[gSaveContext.fileNum + 3];
    osSyncPrintf("I=%x no=%d\n", offset, gSaveContext.fileNum + 3);
    MemCpy(sramCtx->readBuff + offset, &gSaveContext, sizeof(Save));

    SsSram_ReadWrite(OS_K1_TO_PHYSICAL(0xA8000000), sramCtx->readBuff, SRAM_SIZE, OS_WRITE);

    osSyncPrintf("ＳＡＶＥ終了\n"); // "SAVE end"
    osSyncPrintf("z_common_data.file_no = %d\n", gSaveContext.fileNum);
    osSyncPrintf("SAVECT=%x, NAME=%x, LIFE=%x, ITEM=%x,  SAVE_64DD=%x\n", DEATHS, NAME, HEALTH_CAP, QUEST, N64DD);

    j = gSramSlotOffsets[gSaveContext.fileNum];

    MemCpy(&fileSelect->deaths[gSaveContext.fileNum], sramCtx->readBuff + j + DEATHS, sizeof(fileSelect->deaths[0]));
    MemCpy(&fileSelect->fileNames[gSaveContext.fileNum], sramCtx->readBuff + j + NAME,
           sizeof(fileSelect->fileNames[0]));
    MemCpy(&fileSelect->healthCapacities[gSaveContext.fileNum], sramCtx->readBuff + j + HEALTH_CAP,
           sizeof(fileSelect->healthCapacities[0]));
    MemCpy(&fileSelect->questItems[gSaveContext.fileNum], sramCtx->readBuff + j + QUEST,
           sizeof(fileSelect->questItems[0]));
    MemCpy(&fileSelect->n64ddFlags[gSaveContext.fileNum], sramCtx->readBuff + j + N64DD,
           sizeof(fileSelect->n64ddFlags[0]));
    MemCpy(&fileSelect->defense[gSaveContext.fileNum], sramCtx->readBuff + j + DEFENSE, sizeof(fileSelect->defense[0]));
    MemCpy(&fileSelect->health[gSaveContext.fileNum], sramCtx->readBuff + j + HEALTH, sizeof(fileSelect->health[0]));

    osSyncPrintf("f_64dd[%d]=%d\n", gSaveContext.fileNum, fileSelect->n64ddFlags[gSaveContext.fileNum]);
    osSyncPrintf("heart_status[%d]=%d\n", gSaveContext.fileNum, fileSelect->defense[gSaveContext.fileNum]);
    osSyncPrintf("now_life[%d]=%d\n", gSaveContext.fileNum, fileSelect->health[gSaveContext.fileNum]);
}

void Sram_EraseSave(FileSelectState* fileSelect, SramContext* sramCtx) {
    s32 offset;

    Sram_InitNewSave();

    offset = gSramSlotOffsets[fileSelect->selectedFileIndex];
    MemCpy(sramCtx->readBuff + offset, &gSaveContext, sizeof(Save));
    SsSram_ReadWrite(OS_K1_TO_PHYSICAL(0xA8000000) + offset, &gSaveContext, SLOT_SIZE, OS_WRITE);

    MemCpy(&fileSelect->n64ddFlags[fileSelect->selectedFileIndex], sramCtx->readBuff + offset + N64DD,
           sizeof(fileSelect->n64ddFlags[0]));

    offset = gSramSlotOffsets[fileSelect->selectedFileIndex + 3];
    MemCpy(sramCtx->readBuff + offset, &gSaveContext, sizeof(Save));
    SsSram_ReadWrite(OS_K1_TO_PHYSICAL(0xA8000000) + offset, &gSaveContext, SLOT_SIZE, OS_WRITE);

    osSyncPrintf("ＣＬＥＡＲ終了\n");
}

void Sram_CopySave(FileSelectState* fileSelect, SramContext* sramCtx) {
    s32 offset;

    osSyncPrintf("ＲＥＡＤ=%d(%x)  ＣＯＰＹ=%d(%x)\n", fileSelect->selectedFileIndex,
                 gSramSlotOffsets[fileSelect->selectedFileIndex], fileSelect->copyDestFileIndex,
                 gSramSlotOffsets[fileSelect->copyDestFileIndex]);

    offset = gSramSlotOffsets[fileSelect->selectedFileIndex];
    MemCpy(&gSaveContext, sramCtx->readBuff + offset, sizeof(Save));

    offset = gSramSlotOffsets[fileSelect->copyDestFileIndex];
    MemCpy(sramCtx->readBuff + offset, &gSaveContext, sizeof(Save));

    offset = gSramSlotOffsets[fileSelect->copyDestFileIndex + 3];
    MemCpy(sramCtx->readBuff + offset, &gSaveContext, sizeof(Save));

    SsSram_ReadWrite(OS_K1_TO_PHYSICAL(0xA8000000), sramCtx->readBuff, SRAM_SIZE, OS_WRITE);

    offset = gSramSlotOffsets[fileSelect->copyDestFileIndex];

    MemCpy(&fileSelect->deaths[fileSelect->copyDestFileIndex], sramCtx->readBuff + offset + DEATHS,
           sizeof(fileSelect->deaths[0]));
    MemCpy(&fileSelect->fileNames[fileSelect->copyDestFileIndex], sramCtx->readBuff + offset + NAME,
           sizeof(fileSelect->fileNames[0]));
    MemCpy(&fileSelect->healthCapacities[fileSelect->copyDestFileIndex], sramCtx->readBuff + offset + HEALTH_CAP,
           sizeof(fileSelect->healthCapacities[0]));
    MemCpy(&fileSelect->questItems[fileSelect->copyDestFileIndex], sramCtx->readBuff + offset + QUEST,
           sizeof(fileSelect->questItems[0]));
    MemCpy(&fileSelect->n64ddFlags[fileSelect->copyDestFileIndex], sramCtx->readBuff + offset + N64DD,
           sizeof(fileSelect->n64ddFlags[0]));
    MemCpy(&fileSelect->defense[fileSelect->copyDestFileIndex], sramCtx->readBuff + offset + DEFENSE,
           sizeof(fileSelect->defense[0]));
    MemCpy(&fileSelect->health[fileSelect->copyDestFileIndex], (sramCtx->readBuff + offset) + HEALTH,
           sizeof(fileSelect->health[0]));

    osSyncPrintf("f_64dd[%d]=%d\n", gSaveContext.fileNum, fileSelect->n64ddFlags[gSaveContext.fileNum]);
    osSyncPrintf("heart_status[%d]=%d\n", gSaveContext.fileNum, fileSelect->defense[gSaveContext.fileNum]);
    osSyncPrintf("ＣＯＰＹ終了\n"); // "Copy end"
}

/**
 *  Write the first 16 bytes of the read buffer to the SRAM header
 */
void Sram_WriteSramHeader(SramContext* sramCtx) {
    SsSram_ReadWrite(OS_K1_TO_PHYSICAL(0xA8000000), sramCtx->readBuff, SRAM_HEADER_SIZE, OS_WRITE);
}

void Sram_InitSram(GameState* gameState, SramContext* sramCtx) {
    u16 i;

    osSyncPrintf("sram_initialize( Game *game, Sram *sram )\n");
    SsSram_ReadWrite(OS_K1_TO_PHYSICAL(0xA8000000), sramCtx->readBuff, SRAM_SIZE, OS_READ);

    for (i = 0; i < ARRAY_COUNTU(sZeldaMagic) - 3; i++) {
        if (sZeldaMagic[i + SRAM_HEADER_MAGIC] != sramCtx->readBuff[i + SRAM_HEADER_MAGIC]) {
            osSyncPrintf("ＳＲＡＭ破壊！！！！！！\n"); // "SRAM destruction! ! ! ! ! !"
            gSaveContext.language = sramCtx->readBuff[SRAM_HEADER_LANGUAGE];
            MemCpy(sramCtx->readBuff, sZeldaMagic, sizeof(sZeldaMagic));
            sramCtx->readBuff[SRAM_HEADER_LANGUAGE] = gSaveContext.language;
            Sram_WriteSramHeader(sramCtx);
        }
    }

    gSaveContext.audioSetting = sramCtx->readBuff[SRAM_HEADER_SOUND] & 3;
    gSaveContext.zTargetSetting = sramCtx->readBuff[SRAM_HEADER_ZTARGET] & 1;
    gSaveContext.language = sramCtx->readBuff[SRAM_HEADER_LANGUAGE];

    if (gSaveContext.language >= LANGUAGE_MAX) {
        gSaveContext.language = LANGUAGE_ENG;
        sramCtx->readBuff[SRAM_HEADER_LANGUAGE] = gSaveContext.language;
        Sram_WriteSramHeader(sramCtx);
    }

    if (CHECK_BTN_ANY(gameState->input[2].cur.button, BTN_DRIGHT)) {
        bzero(sramCtx->readBuff, SRAM_SIZE);
        for (i = 0; i < CHECKSUM_SIZE; i++) {
            sramCtx->readBuff[i] = i;
        }
        SsSram_ReadWrite(OS_K1_TO_PHYSICAL(0xA8000000), sramCtx->readBuff, SRAM_SIZE, OS_WRITE);
        osSyncPrintf("ＳＲＡＭ破壊！！！！！！\n"); // "SRAM destruction! ! ! ! ! !"
    }

    // "GOOD! GOOD! Size = %d + %d = %d"
    osSyncPrintf("ＧＯＯＤ！ＧＯＯＤ！ サイズ＝%d + %d ＝ %d\n", sizeof(SaveInfo), 4, sizeof(SaveInfo) + 4);
    osSyncPrintf(VT_FGCOL(BLUE));
    osSyncPrintf("Na_SetSoundOutputMode = %d\n", gSaveContext.audioSetting);
    osSyncPrintf("Na_SetSoundOutputMode = %d\n", gSaveContext.audioSetting);
    osSyncPrintf("Na_SetSoundOutputMode = %d\n", gSaveContext.audioSetting);
    osSyncPrintf(VT_RST);
    func_800F6700(gSaveContext.audioSetting);
}

void Sram_Alloc(GameState* gameState, SramContext* sramCtx) {
    sramCtx->readBuff = GameState_Alloc(gameState, SRAM_SIZE, "../z_sram.c", 1294);
    ASSERT(sramCtx->readBuff != NULL, "sram->read_buff != NULL", "../z_sram.c", 1295);
}

void Sram_Init(PlayState* play, SramContext* sramCtx) {
}<|MERGE_RESOLUTION|>--- conflicted
+++ resolved
@@ -135,7 +135,6 @@
 void Sram_InitNewSave(void) {
     SaveContext* temp = &gSaveContext;
 
-<<<<<<< HEAD
     bzero(&gSaveContext.save.info, sizeof(SaveInfo));
     gSaveContext.save.totalDays = 0;
     gSaveContext.save.bgsDayCount = 0;
@@ -145,7 +144,7 @@
     gSaveContext.save.info.inventory = sNewSaveInventory;
 
     temp->save.info.checksum = sNewSaveChecksum;
-    gSaveContext.save.info.horseData.sceneId = SCENE_SPOT00;
+    gSaveContext.save.info.horseData.sceneId = SCENE_HYRULE_FIELD;
     gSaveContext.save.info.horseData.pos.x = -1840;
     gSaveContext.save.info.horseData.pos.y = 72;
     gSaveContext.save.info.horseData.pos.z = 5497;
@@ -153,25 +152,6 @@
     gSaveContext.save.info.playerData.magicLevel = 0;
     gSaveContext.save.info.infTable[INFTABLE_1DX_INDEX] = 1;
     gSaveContext.save.info.sceneFlags[5].swch = 0x40000000;
-=======
-    bzero(&SAVE_INFO, sizeof(SaveInfo));
-    gSaveContext.totalDays = 0;
-    gSaveContext.bgsDayCount = 0;
-
-    SAVE_PLAYER_DATA = sNewSavePlayerData;
-    gSaveContext.equips = sNewSaveEquips;
-    gSaveContext.inventory = sNewSaveInventory;
-
-    temp->checksum = sNewSaveChecksum;
-    gSaveContext.horseData.sceneId = SCENE_HYRULE_FIELD;
-    gSaveContext.horseData.pos.x = -1840;
-    gSaveContext.horseData.pos.y = 72;
-    gSaveContext.horseData.pos.z = 5497;
-    gSaveContext.horseData.angle = -0x6AD9;
-    gSaveContext.magicLevel = 0;
-    gSaveContext.infTable[INFTABLE_1DX_INDEX] = 1;
-    gSaveContext.sceneFlags[5].swch = 0x40000000;
->>>>>>> 186ecc72
 }
 
 static SavePlayerData sDebugSavePlayerData = {
@@ -297,7 +277,6 @@
 void Sram_InitDebugSave(void) {
     SaveContext* temp = &gSaveContext;
 
-<<<<<<< HEAD
     bzero(&gSaveContext.save.info, sizeof(SaveInfo));
     gSaveContext.save.totalDays = 0;
     gSaveContext.save.bgsDayCount = 0;
@@ -307,31 +286,13 @@
     gSaveContext.save.info.inventory = sDebugSaveInventory;
 
     temp->save.info.checksum = sDebugSaveChecksum;
-    gSaveContext.save.info.horseData.sceneId = SCENE_SPOT00;
+    gSaveContext.save.info.horseData.sceneId = SCENE_HYRULE_FIELD;
     gSaveContext.save.info.horseData.pos.x = -1840;
     gSaveContext.save.info.horseData.pos.y = 72;
     gSaveContext.save.info.horseData.pos.z = 5497;
     gSaveContext.save.info.horseData.angle = -0x6AD9;
     gSaveContext.save.info.infTable[0] |= 0x5009;
     gSaveContext.save.info.eventChkInf[0] |= 0x123F;
-=======
-    bzero(&SAVE_INFO, sizeof(SaveInfo));
-    gSaveContext.totalDays = 0;
-    gSaveContext.bgsDayCount = 0;
-
-    SAVE_PLAYER_DATA = sDebugSavePlayerData;
-    gSaveContext.equips = sDebugSaveEquips;
-    gSaveContext.inventory = sDebugSaveInventory;
-
-    temp->checksum = sDebugSaveChecksum;
-    gSaveContext.horseData.sceneId = SCENE_HYRULE_FIELD;
-    gSaveContext.horseData.pos.x = -1840;
-    gSaveContext.horseData.pos.y = 72;
-    gSaveContext.horseData.pos.z = 5497;
-    gSaveContext.horseData.angle = -0x6AD9;
-    gSaveContext.infTable[0] |= 0x5009;
-    gSaveContext.eventChkInf[0] |= 0x123F;
->>>>>>> 186ecc72
     SET_EVENTCHKINF(EVENTCHKINF_80);
     SET_EVENTCHKINF(EVENTCHKINF_C4);
 
@@ -345,15 +306,9 @@
         }
     }
 
-<<<<<<< HEAD
-    gSaveContext.save.entranceIndex = ENTR_SPOT00_0;
+    gSaveContext.save.entranceIndex = ENTR_HYRULE_FIELD_0;
     gSaveContext.save.info.playerData.magicLevel = 0;
     gSaveContext.save.info.sceneFlags[5].swch = 0x40000000;
-=======
-    gSaveContext.entranceIndex = ENTR_HYRULE_FIELD_0;
-    gSaveContext.magicLevel = 0;
-    gSaveContext.sceneFlags[5].swch = 0x40000000;
->>>>>>> 186ecc72
 }
 
 static s16 sDungeonEntrances[] = {
@@ -400,57 +355,7 @@
     osSyncPrintf("SCENE_DATA_ID = %d   SceneNo = %d\n", gSaveContext.save.info.playerData.savedSceneId,
                  ((void)0, gSaveContext.save.entranceIndex));
 
-<<<<<<< HEAD
     switch (gSaveContext.save.info.playerData.savedSceneId) {
-        case SCENE_YDAN:
-        case SCENE_DDAN:
-        case SCENE_BDAN:
-        case SCENE_BMORI1:
-        case SCENE_HIDAN:
-        case SCENE_MIZUSIN:
-        case SCENE_JYASINZOU:
-        case SCENE_HAKADAN:
-        case SCENE_HAKADANCH:
-        case SCENE_ICE_DOUKUTO:
-        case SCENE_GANON:
-        case SCENE_MEN:
-        case SCENE_GERUDOWAY:
-        case SCENE_GANONTIKA:
-            gSaveContext.save.entranceIndex = sDungeonEntrances[gSaveContext.save.info.playerData.savedSceneId];
-            break;
-
-        case SCENE_YDAN_BOSS:
-            gSaveContext.save.entranceIndex = ENTR_YDAN_0;
-            break;
-
-        case SCENE_DDAN_BOSS:
-            gSaveContext.save.entranceIndex = ENTR_DDAN_0;
-            break;
-
-        case SCENE_BDAN_BOSS:
-            gSaveContext.save.entranceIndex = ENTR_BDAN_0;
-            break;
-
-        case SCENE_MORIBOSSROOM:
-            gSaveContext.save.entranceIndex = ENTR_BMORI1_0;
-            break;
-
-        case SCENE_FIRE_BS:
-            gSaveContext.save.entranceIndex = ENTR_HIDAN_0;
-            break;
-
-        case SCENE_MIZUSIN_BS:
-            gSaveContext.save.entranceIndex = ENTR_MIZUSIN_0;
-            break;
-
-        case SCENE_JYASINBOSS:
-            gSaveContext.save.entranceIndex = ENTR_JYASINZOU_0;
-            break;
-
-        case SCENE_HAKADAN_BS:
-            gSaveContext.save.entranceIndex = ENTR_HAKADAN_0;
-=======
-    switch (gSaveContext.savedSceneId) {
         case SCENE_DEKU_TREE:
         case SCENE_DODONGOS_CAVERN:
         case SCENE_JABU_JABU:
@@ -465,40 +370,39 @@
         case SCENE_GERUDO_TRAINING_GROUND:
         case SCENE_THIEVES_HIDEOUT:
         case SCENE_INSIDE_GANONS_CASTLE:
-            gSaveContext.entranceIndex = sDungeonEntrances[gSaveContext.savedSceneId];
+            gSaveContext.save.entranceIndex = sDungeonEntrances[gSaveContext.save.info.playerData.savedSceneId];
             break;
 
         case SCENE_DEKU_TREE_BOSS:
-            gSaveContext.entranceIndex = ENTR_DEKU_TREE_0;
+            gSaveContext.save.entranceIndex = ENTR_DEKU_TREE_0;
             break;
 
         case SCENE_DODONGOS_CAVERN_BOSS:
-            gSaveContext.entranceIndex = ENTR_DODONGOS_CAVERN_0;
+            gSaveContext.save.entranceIndex = ENTR_DODONGOS_CAVERN_0;
             break;
 
         case SCENE_JABU_JABU_BOSS:
-            gSaveContext.entranceIndex = ENTR_JABU_JABU_0;
+            gSaveContext.save.entranceIndex = ENTR_JABU_JABU_0;
             break;
 
         case SCENE_FOREST_TEMPLE_BOSS:
-            gSaveContext.entranceIndex = ENTR_FOREST_TEMPLE_0;
+            gSaveContext.save.entranceIndex = ENTR_FOREST_TEMPLE_0;
             break;
 
         case SCENE_FIRE_TEMPLE_BOSS:
-            gSaveContext.entranceIndex = ENTR_FIRE_TEMPLE_0;
+            gSaveContext.save.entranceIndex = ENTR_FIRE_TEMPLE_0;
             break;
 
         case SCENE_WATER_TEMPLE_BOSS:
-            gSaveContext.entranceIndex = ENTR_WATER_TEMPLE_0;
+            gSaveContext.save.entranceIndex = ENTR_WATER_TEMPLE_0;
             break;
 
         case SCENE_SPIRIT_TEMPLE_BOSS:
-            gSaveContext.entranceIndex = ENTR_SPIRIT_TEMPLE_0;
+            gSaveContext.save.entranceIndex = ENTR_SPIRIT_TEMPLE_0;
             break;
 
         case SCENE_SHADOW_TEMPLE_BOSS:
-            gSaveContext.entranceIndex = ENTR_SHADOW_TEMPLE_0;
->>>>>>> 186ecc72
+            gSaveContext.save.entranceIndex = ENTR_SHADOW_TEMPLE_0;
             break;
 
         case SCENE_GANONS_TOWER_COLLAPSE_INTERIOR:
@@ -506,29 +410,15 @@
         case SCENE_GANONDORF_BOSS:
         case SCENE_GANONS_TOWER_COLLAPSE_EXTERIOR:
         case SCENE_GANON_BOSS:
-<<<<<<< HEAD
-        case SCENE_GANON_FINAL:
-        case SCENE_GANON_DEMO:
-            gSaveContext.save.entranceIndex = ENTR_GANON_0;
+            gSaveContext.save.entranceIndex = ENTR_GANONS_TOWER_0;
             break;
 
         default:
-            if (gSaveContext.save.info.playerData.savedSceneId != SCENE_LINK_HOME) {
+            if (gSaveContext.save.info.playerData.savedSceneId != SCENE_LINKS_HOUSE) {
                 gSaveContext.save.entranceIndex =
-                    (LINK_AGE_IN_YEARS == YEARS_CHILD) ? ENTR_LINK_HOME_0 : ENTR_TOKINOMA_7;
-            } else {
-                gSaveContext.save.entranceIndex = ENTR_LINK_HOME_0;
-=======
-            gSaveContext.entranceIndex = ENTR_GANONS_TOWER_0;
-            break;
-
-        default:
-            if (gSaveContext.savedSceneId != SCENE_LINKS_HOUSE) {
-                gSaveContext.entranceIndex =
                     (LINK_AGE_IN_YEARS == YEARS_CHILD) ? ENTR_LINKS_HOUSE_0 : ENTR_TEMPLE_OF_TIME_7;
             } else {
-                gSaveContext.entranceIndex = ENTR_LINKS_HOUSE_0;
->>>>>>> 186ecc72
+                gSaveContext.save.entranceIndex = ENTR_LINKS_HOUSE_0;
             }
             break;
     }
@@ -836,17 +726,10 @@
         Sram_InitDebugSave();
     }
 
-<<<<<<< HEAD
-    gSaveContext.save.entranceIndex = ENTR_LINK_HOME_0;
+    gSaveContext.save.entranceIndex = ENTR_LINKS_HOUSE_0;
     gSaveContext.save.linkAge = LINK_AGE_CHILD;
     gSaveContext.save.dayTime = CLOCK_TIME(10, 0);
     gSaveContext.save.cutsceneIndex = 0xFFF1;
-=======
-    gSaveContext.entranceIndex = ENTR_LINKS_HOUSE_0;
-    gSaveContext.linkAge = LINK_AGE_CHILD;
-    gSaveContext.dayTime = CLOCK_TIME(10, 0);
-    gSaveContext.cutsceneIndex = 0xFFF1;
->>>>>>> 186ecc72
 
     if (fileSelect->buttonIndex == 0) {
         gSaveContext.save.cutsceneIndex = 0;
