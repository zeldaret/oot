#include "global.h"
#include "terminal.h"

// these are the main substructs of save context.
// we are going to hold off on splitting save context until later on,
// so these temporary structs will live here for now.

typedef struct {
    /* 0x00 */ char newf[6]; // string "ZELDAZ"
    /* 0x06 */ s16 deaths;
    /* 0x08 */ char playerName[8];
    /* 0x10 */ s16 n64ddFlag;
    /* 0x12 */ s16 healthCapacity; // "max_life"
    /* 0x14 */ s16 health;         // "now_life"
    /* 0x16 */ s8 magicLevel;
    /* 0x17 */ s8 magic;
    /* 0x18 */ s16 rupees;
    /* 0x1A */ u16 swordHealth;
    /* 0x1C */ u16 naviTimer;
    /* 0x1E */ u8 isMagicAcquired;
    /* 0x1F */ u8 unk_1F;
    /* 0x20 */ u8 isDoubleMagicAcquired;
    /* 0x21 */ u8 isDoubleDefenseAcquired;
    /* 0x22 */ u8 bgsFlag;
    /* 0x23 */ u8 ocarinaGameRoundNum;
    /* 0x24 */ ItemEquips childEquips;
    /* 0x2E */ ItemEquips adultEquips;
    /* 0x38 */ u32 unk_38; // this may be incorrect, currently used for alignement
    /* 0x3C */ char unk_3C[0x0E];
    /* 0x4A */ s16 savedSceneId;
} SavePlayerData; // size = 0x4C

typedef struct {
    /* 0x0000 */ SavePlayerData playerData; // "S_Private" substruct name
    /* 0x004C */ ItemEquips equips;
    /* 0x0058 */ Inventory inventory;
    /* 0x00B8 */ SavedSceneFlags sceneFlags[124];
    /* 0x0E48 */ FaroresWindData fw;
    /* 0x0E70 */ char unk_E70[0x10];
    /* 0x0E80 */ s32 gsFlags[6];
    /* 0x0E98 */ char unk_E98[0x10];
    /* 0x0EA8 */ s32 horseRaceRecord;
    /* 0x0EAC */ char unk_EAC[0x0C];
    /* 0x0EB8 */ u16 eventChkInf[14]; // "event_chk_inf"
    /* 0x0ED4 */ u16 itemGetInf[4];   // "item_get_inf"
    /* 0x0EDC */ u16 infTable[30];    // "inf_table"
    /* 0x0F18 */ char unk_F18[0x04];
    /* 0x0F1C */ u32 worldMapAreaData; // "area_arrival"
    /* 0x0F20 */ char unk_F20[0x4];
    /* 0x0F24 */ u8 scarecrowLongSongSet;
    /* 0x0F25 */ u8 scarecrowLongSong[0x360];
    /* 0x1285 */ char unk_1285[0x24];
    /* 0x12A9 */ u8 scarecrowSpawnSongSet;
    /* 0x12AA */ u8 scarecrowSpawnSong[0x80];
    /* 0x132A */ char unk_132A[0x02];
    /* 0x132C */ HorseData horseData;
    /* 0x1336 */ u16 checksum; // "check_sum"
} SaveInfo;                    // size = 0x1338

typedef struct {
    /* 0x00 */ s32 entranceIndex;
    /* 0x04 */ s32 linkAge;
    /* 0x08 */ s32 cutsceneIndex;
    /* 0x0C */ u16 dayTime; // "zelda_time"
    /* 0x10 */ s32 nightFlag;
    /* 0x14 */ s32 totalDays;
    /* 0x18 */ s32 unk_18;    // increments with totalDays, gets reset by goron for bgs and one other use
    /* 0x1C */ SaveInfo info; // "information"
} Save;                       // size = 0x1354

#define SAVE_PLAYER_DATA (*((SavePlayerData*)&gSaveContext.newf))
#define SAVE_INFO (*((SaveInfo*)&gSaveContext.newf))

#define SLOT_SIZE (sizeof(SaveContext) + 0x28)
#define CHECKSUM_SIZE (sizeof(Save) / 2)

#define DEATHS offsetof(SaveContext, deaths)
#define NAME offsetof(SaveContext, playerName)
#define N64DD offsetof(SaveContext, n64ddFlag)
#define HEALTH_CAP offsetof(SaveContext, healthCapacity)
#define QUEST offsetof(SaveContext, inventory.questItems)
#define DEFENSE offsetof(SaveContext, inventory.defenseHearts)
#define HEALTH offsetof(SaveContext, health)

#define SLOT_OFFSET(index) (SRAM_HEADER_SIZE + 0x10 + (index * SLOT_SIZE))

u16 gSramSlotOffsets[] = {
    SLOT_OFFSET(0),
    SLOT_OFFSET(1),
    SLOT_OFFSET(2),
    // the latter three saves are backup saves for the former saves
    SLOT_OFFSET(3),
    SLOT_OFFSET(4),
    SLOT_OFFSET(5),
};

static char sZeldaMagic[] = { '\0', '\0', '\0', '\x98', '\x09', '\x10', '\x21', 'Z', 'E', 'L', 'D', 'A' };

static SavePlayerData sNewSavePlayerData = {
    { '\0', '\0', '\0', '\0', '\0', '\0' },             // newf
    0,                                                  // deaths
    { 0x3E, 0x3E, 0x3E, 0x3E, 0x3E, 0x3E, 0x3E, 0x3E }, // playerName
    0,                                                  // n64ddFlag
    0x30,                                               // healthCapacity
    0x30,                                               // defense
    0,                                                  // magicLevel
    MAGIC_NORMAL_METER,                                 // magic
    0,                                                  // rupees
    0,                                                  // swordHealth
    0,                                                  // naviTimer
    false,                                              // isMagicAcquired
    0,                                                  // unk_1F
    false,                                              // isDoubleMagicAcquired
    false,                                              // isDoubleDefenseAcquired
    0,                                                  // bgsFlag
    0,                                                  // ocarinaGameRoundNum
    {
        { ITEM_NONE, ITEM_NONE, ITEM_NONE, ITEM_NONE }, // buttonItems
        { SLOT_NONE, SLOT_NONE, SLOT_NONE },            // cButtonSlots
        0,                                              // equipment
    },                                                  // childEquips
    {
        { ITEM_NONE, ITEM_NONE, ITEM_NONE, ITEM_NONE }, // buttonItems
        { SLOT_NONE, SLOT_NONE, SLOT_NONE },            // cButtonSlots
        0,                                              // equipment
    },                                                  // adultEquips
    0,                                                  // unk_38
    { 0, 0, 0, 0, 0, 0, 0, 0, 0, 0, 0, 0, 0, 0 },       // unk_3C
    SCENE_LINKS_HOUSE,                                  // savedSceneId
};

static ItemEquips sNewSaveEquips = {
    { ITEM_NONE, ITEM_NONE, ITEM_NONE, ITEM_NONE }, // buttonItems
    { SLOT_NONE, SLOT_NONE, SLOT_NONE },            // cButtonSlots
    0x1100,                                         // equipment
};

static Inventory sNewSaveInventory = {
    // items
    {
        ITEM_NONE, // SLOT_DEKU_STICK
        ITEM_NONE, // SLOT_DEKU_NUT
        ITEM_NONE, // SLOT_BOMB
        ITEM_NONE, // SLOT_BOW
        ITEM_NONE, // SLOT_ARROW_FIRE
        ITEM_NONE, // SLOT_DINS_FIRE
        ITEM_NONE, // SLOT_SLINGSHOT
        ITEM_NONE, // SLOT_OCARINA
        ITEM_NONE, // SLOT_BOMBCHU
        ITEM_NONE, // SLOT_HOOKSHOT
        ITEM_NONE, // SLOT_ARROW_ICE
        ITEM_NONE, // SLOT_FARORES_WIND
        ITEM_NONE, // SLOT_BOOMERANG
        ITEM_NONE, // SLOT_LENS_OF_TRUTH
        ITEM_NONE, // SLOT_MAGIC_BEAN
        ITEM_NONE, // SLOT_HAMMER
        ITEM_NONE, // SLOT_ARROW_LIGHT
        ITEM_NONE, // SLOT_NAYRUS_LOVE
        ITEM_NONE, // SLOT_BOTTLE_1
        ITEM_NONE, // SLOT_BOTTLE_2
        ITEM_NONE, // SLOT_BOTTLE_3
        ITEM_NONE, // SLOT_BOTTLE_4
        ITEM_NONE, // SLOT_TRADE_ADULT
        ITEM_NONE, // SLOT_TRADE_CHILD
    },
    // ammo
    {
        0, // SLOT_DEKU_STICK
        0, // SLOT_DEKU_NUT
        0, // SLOT_BOMB
        0, // SLOT_BOW
        0, // SLOT_ARROW_FIRE
        0, // SLOT_DINS_FIRE
        0, // SLOT_SLINGSHOT
        0, // SLOT_OCARINA
        0, // SLOT_BOMBCHU
        0, // SLOT_HOOKSHOT
        0, // SLOT_ARROW_ICE
        0, // SLOT_FARORES_WIND
        0, // SLOT_BOOMERANG
        0, // SLOT_LENS_OF_TRUTH
        0, // SLOT_MAGIC_BEAN
        0, // SLOT_HAMMER
    },
    // equipment
    (((1 << EQUIP_INV_TUNIC_KOKIRI) << (EQUIP_TYPE_TUNIC * 4)) |
     ((1 << EQUIP_INV_BOOTS_KOKIRI) << (EQUIP_TYPE_BOOTS * 4))),
    0,                                                              // upgrades
    0,                                                              // questItems
    { 0, 0, 0, 0, 0, 0, 0, 0, 0, 0, 0, 0, 0, 0, 0, 0, 0, 0, 0, 0 }, // dungeonItems
    {
        0xFF, 0xFF, 0xFF, 0xFF, 0xFF, 0xFF, 0xFF, 0xFF, 0xFF, 0xFF,
        0xFF, 0xFF, 0xFF, 0xFF, 0xFF, 0xFF, 0xFF, 0xFF, 0xFF,
    }, // dungeonKeys
    0, // defenseHearts
    0, // gsTokens
};

static u16 sNewSaveChecksum = 0;

/**
 *  Initialize new save.
 *  This save has an empty inventory with 3 hearts and single magic.
 */
void Sram_InitNewSave(void) {
    SaveContext* temp = &gSaveContext;

    bzero(&SAVE_INFO, sizeof(SaveInfo));
    gSaveContext.totalDays = 0;
    gSaveContext.bgsDayCount = 0;

    SAVE_PLAYER_DATA = sNewSavePlayerData;
    gSaveContext.equips = sNewSaveEquips;
    gSaveContext.inventory = sNewSaveInventory;

    temp->checksum = sNewSaveChecksum;
    gSaveContext.horseData.sceneId = SCENE_HYRULE_FIELD;
    gSaveContext.horseData.pos.x = -1840;
    gSaveContext.horseData.pos.y = 72;
    gSaveContext.horseData.pos.z = 5497;
    gSaveContext.horseData.angle = -0x6AD9;
    gSaveContext.magicLevel = 0;
    gSaveContext.infTable[INFTABLE_1DX_INDEX] = 1;
    gSaveContext.sceneFlags[SCENE_WATER_TEMPLE].swch = 0x40000000;
}

static SavePlayerData sDebugSavePlayerData = {
    { 'Z', 'E', 'L', 'D', 'A', 'Z' },                   // newf
    0,                                                  // deaths
    { 0x15, 0x12, 0x17, 0x14, 0x3E, 0x3E, 0x3E, 0x3E }, // playerName ( "LINK" )
    0,                                                  // n64ddFlag
    0xE0,                                               // healthCapacity
    0xE0,                                               // health
    0,                                                  // magicLevel
    MAGIC_NORMAL_METER,                                 // magic
    150,                                                // rupees
    8,                                                  // swordHealth
    0,                                                  // naviTimer
    true,                                               // isMagicAcquired
    0,                                                  // unk_1F
    false,                                              // isDoubleMagicAcquired
    false,                                              // isDoubleDefenseAcquired
    0,                                                  // bgsFlag
    0,                                                  // ocarinaGameRoundNum
    {
        { ITEM_NONE, ITEM_NONE, ITEM_NONE, ITEM_NONE }, // buttonItems
        { SLOT_NONE, SLOT_NONE, SLOT_NONE },            // cButtonSlots
        0,                                              // equipment
    },                                                  // childEquips
    {
        { ITEM_NONE, ITEM_NONE, ITEM_NONE, ITEM_NONE }, // buttonItems
        { SLOT_NONE, SLOT_NONE, SLOT_NONE },            // cButtonSlots
        0,                                              // equipment
    },                                                  // adultEquips
    0,                                                  // unk_38
    { 0, 0, 0, 0, 0, 0, 0, 0, 0, 0, 0, 0, 0, 0 },       // unk_3C
    SCENE_HYRULE_FIELD,                                 // savedSceneId
};

static ItemEquips sDebugSaveEquips = {
    { ITEM_SWORD_MASTER, ITEM_BOW, ITEM_BOMB, ITEM_OCARINA_FAIRY }, // buttonItems
    { SLOT_BOW, SLOT_BOMB, SLOT_OCARINA },                          // cButtonSlots
    // equipment
    (EQUIP_VALUE_SWORD_MASTER << (EQUIP_TYPE_SWORD * 4)) | (EQUIP_VALUE_SHIELD_HYLIAN << (EQUIP_TYPE_SHIELD * 4)) |
        (EQUIP_VALUE_TUNIC_KOKIRI << (EQUIP_TYPE_TUNIC * 4)) | (EQUIP_VALUE_BOOTS_KOKIRI << (EQUIP_TYPE_BOOTS * 4)),
};

static Inventory sDebugSaveInventory = {
    // items
    {
        ITEM_DEKU_STICK,          // SLOT_DEKU_STICK
        ITEM_DEKU_NUT,            // SLOT_DEKU_NUT
        ITEM_BOMB,                // SLOT_BOMB
        ITEM_BOW,                 // SLOT_BOW
        ITEM_ARROW_FIRE,          // SLOT_ARROW_FIRE
        ITEM_DINS_FIRE,           // SLOT_DINS_FIRE
        ITEM_SLINGSHOT,           // SLOT_SLINGSHOT
        ITEM_OCARINA_FAIRY,       // SLOT_OCARINA
        ITEM_BOMBCHU,             // SLOT_BOMBCHU
        ITEM_HOOKSHOT,            // SLOT_HOOKSHOT
        ITEM_ARROW_ICE,           // SLOT_ARROW_ICE
        ITEM_FARORES_WIND,        // SLOT_FARORES_WIND
        ITEM_BOOMERANG,           // SLOT_BOOMERANG
        ITEM_LENS_OF_TRUTH,       // SLOT_LENS_OF_TRUTH
        ITEM_MAGIC_BEAN,          // SLOT_MAGIC_BEAN
        ITEM_HAMMER,              // SLOT_HAMMER
        ITEM_ARROW_LIGHT,         // SLOT_ARROW_LIGHT
        ITEM_NAYRUS_LOVE,         // SLOT_NAYRUS_LOVE
        ITEM_BOTTLE_EMPTY,        // SLOT_BOTTLE_1
        ITEM_BOTTLE_POTION_RED,   // SLOT_BOTTLE_2
        ITEM_BOTTLE_POTION_GREEN, // SLOT_BOTTLE_3
        ITEM_BOTTLE_POTION_BLUE,  // SLOT_BOTTLE_4
        ITEM_POCKET_EGG,          // SLOT_TRADE_ADULT
        ITEM_WEIRD_EGG,           // SLOT_TRADE_CHILD
    },
    // ammo
    {
        50, // SLOT_DEKU_STICK
        50, // SLOT_DEKU_NUT
        10, // SLOT_BOMB
        30, // SLOT_BOW
        1,  // SLOT_ARROW_FIRE
        1,  // SLOT_DINS_FIRE
        30, // SLOT_SLINGSHOT
        1,  // SLOT_OCARINA
        50, // SLOT_BOMBCHU
        1,  // SLOT_HOOKSHOT
        1,  // SLOT_ARROW_ICE
        1,  // SLOT_FARORES_WIND
        1,  // SLOT_BOOMERANG
        1,  // SLOT_LENS_OF_TRUTH
        1,  // SLOT_MAGIC_BEAN
        1   // SLOT_HAMMER
    },
    // equipment
    ((((1 << EQUIP_INV_SWORD_KOKIRI) << (EQUIP_TYPE_SWORD * 4)) |
      ((1 << EQUIP_INV_SWORD_MASTER) << (EQUIP_TYPE_SWORD * 4)) |
      ((1 << EQUIP_INV_SWORD_BIGGORON) << (EQUIP_TYPE_SWORD * 4))) |
     (((1 << EQUIP_INV_SHIELD_DEKU) << (EQUIP_TYPE_SHIELD * 4)) |
      ((1 << EQUIP_INV_SHIELD_HYLIAN) << (EQUIP_TYPE_SHIELD * 4)) |
      ((1 << EQUIP_INV_SHIELD_MIRROR) << (EQUIP_TYPE_SHIELD * 4))) |
     (((1 << EQUIP_INV_TUNIC_KOKIRI) << (EQUIP_TYPE_TUNIC * 4)) |
      ((1 << EQUIP_INV_TUNIC_GORON) << (EQUIP_TYPE_TUNIC * 4)) |
      ((1 << EQUIP_INV_TUNIC_ZORA) << (EQUIP_TYPE_TUNIC * 4))) |
     (((1 << EQUIP_INV_BOOTS_KOKIRI) << (EQUIP_TYPE_BOOTS * 4)) |
      ((1 << EQUIP_INV_BOOTS_IRON) << (EQUIP_TYPE_BOOTS * 4)) |
      ((1 << EQUIP_INV_BOOTS_HOVER) << (EQUIP_TYPE_BOOTS * 4)))),
    0x125249,                                                       // upgrades
    0x1E3FFFF,                                                      // questItems
    { 7, 7, 7, 7, 7, 7, 7, 7, 7, 7, 0, 0, 0, 0, 0, 0, 0, 0, 0, 0 }, // dungeonItems
    { 8, 8, 8, 8, 8, 8, 8, 8, 8, 8, 8, 8, 8, 8, 8, 8, 8, 8, 8 },    // dungeonKeys
    0,                                                              // defenseHearts
    0,                                                              // gsTokens
};

static u16 sDebugSaveChecksum = 0;

/**
 *  Initialize debug save. This is also used on the Title Screen
 *  This save has a mostly full inventory with 10 hearts and single magic.
 *
 *  Some noteable flags that are set:
 *  Showed Mido sword/shield, met Deku Tree, Deku Tree mouth opened,
 *  used blue warp in Gohmas room, Zelda fled castle, light arrow cutscene watched,
 *  and set water level in Water Temple to lowest level.
 */
void Sram_InitDebugSave(void) {
    SaveContext* temp = &gSaveContext;

    bzero(&SAVE_INFO, sizeof(SaveInfo));
    gSaveContext.totalDays = 0;
    gSaveContext.bgsDayCount = 0;

    SAVE_PLAYER_DATA = sDebugSavePlayerData;
    gSaveContext.equips = sDebugSaveEquips;
    gSaveContext.inventory = sDebugSaveInventory;

    temp->checksum = sDebugSaveChecksum;
    gSaveContext.horseData.sceneId = SCENE_HYRULE_FIELD;
    gSaveContext.horseData.pos.x = -1840;
    gSaveContext.horseData.pos.y = 72;
    gSaveContext.horseData.pos.z = 5497;
    gSaveContext.horseData.angle = -0x6AD9;
    gSaveContext.infTable[0] |= 0x5009;
    gSaveContext.eventChkInf[0] |= 0x123F;
    SET_EVENTCHKINF(EVENTCHKINF_80);
    SET_EVENTCHKINF(EVENTCHKINF_C4);

    if (LINK_AGE_IN_YEARS == YEARS_CHILD) {
        gSaveContext.equips.buttonItems[0] = ITEM_SWORD_KOKIRI;
        Inventory_ChangeEquipment(EQUIP_TYPE_SWORD, EQUIP_VALUE_SWORD_KOKIRI);
        if (gSaveContext.fileNum == 0xFF) {
            gSaveContext.equips.buttonItems[1] = ITEM_SLINGSHOT;
            gSaveContext.equips.cButtonSlots[0] = SLOT_SLINGSHOT;
            Inventory_ChangeEquipment(EQUIP_TYPE_SHIELD, EQUIP_VALUE_SHIELD_DEKU);
        }
    }

    gSaveContext.entranceIndex = ENTR_HYRULE_FIELD_0;
    gSaveContext.magicLevel = 0;
    gSaveContext.sceneFlags[SCENE_WATER_TEMPLE].swch = 0x40000000;
}

static s16 sDungeonEntrances[] = {
    ENTR_DEKU_TREE_0,                      // SCENE_DEKU_TREE
    ENTR_DODONGOS_CAVERN_0,                // SCENE_DODONGOS_CAVERN
    ENTR_JABU_JABU_0,                      // SCENE_JABU_JABU
    ENTR_FOREST_TEMPLE_0,                  // SCENE_FOREST_TEMPLE
    ENTR_FIRE_TEMPLE_0,                    // SCENE_FIRE_TEMPLE
    ENTR_WATER_TEMPLE_0,                   // SCENE_WATER_TEMPLE
    ENTR_SPIRIT_TEMPLE_0,                  // SCENE_SPIRIT_TEMPLE
    ENTR_SHADOW_TEMPLE_0,                  // SCENE_SHADOW_TEMPLE
    ENTR_BOTTOM_OF_THE_WELL_0,             // SCENE_BOTTOM_OF_THE_WELL
    ENTR_ICE_CAVERN_0,                     // SCENE_ICE_CAVERN
    ENTR_GANONS_TOWER_0,                   // SCENE_GANONS_TOWER
    ENTR_GERUDO_TRAINING_GROUND_0,         // SCENE_GERUDO_TRAINING_GROUND
    ENTR_THIEVES_HIDEOUT_0,                // SCENE_THIEVES_HIDEOUT
    ENTR_INSIDE_GANONS_CASTLE_0,           // SCENE_INSIDE_GANONS_CASTLE
    ENTR_GANONS_TOWER_COLLAPSE_INTERIOR_0, // SCENE_GANONS_TOWER_COLLAPSE_INTERIOR
    ENTR_INSIDE_GANONS_CASTLE_COLLAPSE_0,  // SCENE_INSIDE_GANONS_CASTLE_COLLAPSE
};

/**
 *  Copy the save currently in the buffer to Save Context and complete various tasks to open the save.
 *  This includes:
<<<<<<< HEAD
 *  - Set proper entrance depending on where the game was saved.
 *  - If health is less than 3 hearts, give 3 hearts.
 *  - Copy any set Scarecrow's Songs from SaveContext to the proper location.
 *  - Handle a case where the player saved and quit after Zelda cutscene but didn't get the song.
 *  - Return and re-equip Master Sword if player saved without it, such as during the first phase of the Ganon fight.
 *  - Revert any trade items that spoil.
=======
 *  - Set proper entrance depending on where the game was saved
 *  - If health is less than 3 hearts, give 3 hearts
 *  - If either scarecrow song is set, copy them from save context to the proper location
 *  - Handle a case where the player saved and quit after zelda cutscene but didnt get the song
 *  - Give and equip master sword if player is adult and doesn't have master sword
 *  - Revert any trade items that spoil
>>>>>>> 905b7087
 */
void Sram_OpenSave(SramContext* sramCtx) {
    u16 i;
    u16 j;
    u8* ptr;

    osSyncPrintf("個人Ｆｉｌｅ作成\n"); // "Create personal file"
    i = gSramSlotOffsets[gSaveContext.fileNum];
    osSyncPrintf("ぽいんと＝%x(%d)\n", i, gSaveContext.fileNum); // "Point="

    MemCpy(&gSaveContext, sramCtx->readBuff + i, sizeof(Save));

    osSyncPrintf(VT_FGCOL(YELLOW));
    osSyncPrintf("SCENE_DATA_ID = %d   SceneNo = %d\n", gSaveContext.savedSceneId,
                 ((void)0, gSaveContext.entranceIndex));

    switch (gSaveContext.savedSceneId) {
        case SCENE_DEKU_TREE:
        case SCENE_DODONGOS_CAVERN:
        case SCENE_JABU_JABU:
        case SCENE_FOREST_TEMPLE:
        case SCENE_FIRE_TEMPLE:
        case SCENE_WATER_TEMPLE:
        case SCENE_SPIRIT_TEMPLE:
        case SCENE_SHADOW_TEMPLE:
        case SCENE_BOTTOM_OF_THE_WELL:
        case SCENE_ICE_CAVERN:
        case SCENE_GANONS_TOWER:
        case SCENE_GERUDO_TRAINING_GROUND:
        case SCENE_THIEVES_HIDEOUT:
        case SCENE_INSIDE_GANONS_CASTLE:
            gSaveContext.entranceIndex = sDungeonEntrances[gSaveContext.savedSceneId];
            break;

        case SCENE_DEKU_TREE_BOSS:
            gSaveContext.entranceIndex = ENTR_DEKU_TREE_0;
            break;

        case SCENE_DODONGOS_CAVERN_BOSS:
            gSaveContext.entranceIndex = ENTR_DODONGOS_CAVERN_0;
            break;

        case SCENE_JABU_JABU_BOSS:
            gSaveContext.entranceIndex = ENTR_JABU_JABU_0;
            break;

        case SCENE_FOREST_TEMPLE_BOSS:
            gSaveContext.entranceIndex = ENTR_FOREST_TEMPLE_0;
            break;

        case SCENE_FIRE_TEMPLE_BOSS:
            gSaveContext.entranceIndex = ENTR_FIRE_TEMPLE_0;
            break;

        case SCENE_WATER_TEMPLE_BOSS:
            gSaveContext.entranceIndex = ENTR_WATER_TEMPLE_0;
            break;

        case SCENE_SPIRIT_TEMPLE_BOSS:
            gSaveContext.entranceIndex = ENTR_SPIRIT_TEMPLE_0;
            break;

        case SCENE_SHADOW_TEMPLE_BOSS:
            gSaveContext.entranceIndex = ENTR_SHADOW_TEMPLE_0;
            break;

        case SCENE_GANONS_TOWER_COLLAPSE_INTERIOR:
        case SCENE_INSIDE_GANONS_CASTLE_COLLAPSE:
        case SCENE_GANONDORF_BOSS:
        case SCENE_GANONS_TOWER_COLLAPSE_EXTERIOR:
        case SCENE_GANON_BOSS:
            gSaveContext.entranceIndex = ENTR_GANONS_TOWER_0;
            break;

        default:
            if (gSaveContext.savedSceneId != SCENE_LINKS_HOUSE) {
                gSaveContext.entranceIndex =
                    (LINK_AGE_IN_YEARS == YEARS_CHILD) ? ENTR_LINKS_HOUSE_0 : ENTR_TEMPLE_OF_TIME_7;
            } else {
                gSaveContext.entranceIndex = ENTR_LINKS_HOUSE_0;
            }
            break;
    }

    osSyncPrintf("scene_no = %d\n", gSaveContext.entranceIndex);
    osSyncPrintf(VT_RST);

    if (gSaveContext.health < 0x30) {
        gSaveContext.health = 0x30;
    }

    if (gSaveContext.scarecrowLongSongSet) {
        osSyncPrintf(VT_FGCOL(BLUE));
        osSyncPrintf("\n====================================================================\n");

        MemCpy(gScarecrowLongSongPtr, gSaveContext.scarecrowLongSong, sizeof(gSaveContext.scarecrowLongSong));

        ptr = (u8*)gScarecrowLongSongPtr;
        for (i = 0; i < ARRAY_COUNT(gSaveContext.scarecrowLongSong); i++, ptr++) {
            osSyncPrintf("%d, ", *ptr);
        }

        osSyncPrintf("\n====================================================================\n");
        osSyncPrintf(VT_RST);
    }

    if (gSaveContext.scarecrowSpawnSongSet) {
        osSyncPrintf(VT_FGCOL(GREEN));
        osSyncPrintf("\n====================================================================\n");

        MemCpy(gScarecrowSpawnSongPtr, gSaveContext.scarecrowSpawnSong, sizeof(gSaveContext.scarecrowSpawnSong));

        ptr = gScarecrowSpawnSongPtr;
        for (i = 0; i < ARRAY_COUNT(gSaveContext.scarecrowSpawnSong); i++, ptr++) {
            osSyncPrintf("%d, ", *ptr);
        }

        osSyncPrintf("\n====================================================================\n");
        osSyncPrintf(VT_RST);
    }

    // If Zelda cutscene has been watched but Lullaby was not obtained, restore cutscene and take away letter
    if (GET_EVENTCHKINF(EVENTCHKINF_40) && !CHECK_QUEST_ITEM(QUEST_SONG_LULLABY)) {
        i = gSaveContext.eventChkInf[EVENTCHKINF_40_INDEX] & ~EVENTCHKINF_40_MASK;
        gSaveContext.eventChkInf[EVENTCHKINF_40_INDEX] = i;

        INV_CONTENT(ITEM_ZELDAS_LETTER) = ITEM_CHICKEN;

        for (j = 1; j < 4; j++) {
            if (gSaveContext.equips.buttonItems[j] == ITEM_ZELDAS_LETTER) {
                gSaveContext.equips.buttonItems[j] = ITEM_CHICKEN;
            }
        }
    }

    // Restore Master Sword to inventory and re-equip it if missing.
    // This is a patch for one method of getting the "swordless Link" glitch
    if ((LINK_AGE_IN_YEARS == YEARS_ADULT) && !CHECK_OWNED_EQUIP(EQUIP_TYPE_SWORD, EQUIP_INV_SWORD_MASTER)) {
        gSaveContext.inventory.equipment |= OWNED_EQUIP_FLAG(EQUIP_TYPE_SWORD, EQUIP_INV_SWORD_MASTER);
        gSaveContext.equips.buttonItems[0] = ITEM_SWORD_MASTER;

        // Functionally the same as using Inventory_ChangeEquipment()
        gSaveContext.equips.equipment &= ~(0xF << (EQUIP_TYPE_SWORD * 4));
        gSaveContext.equips.equipment |= EQUIP_VALUE_SWORD_MASTER << (EQUIP_TYPE_SWORD * 4);
    }

    for (i = 0; i < ARRAY_COUNT(gSpoilingItems); i++) {
        if (INV_CONTENT(ITEM_TRADE_ADULT) == gSpoilingItems[i]) {
            INV_CONTENT(gSpoilingItemReverts[i]) = gSpoilingItemReverts[i];

            for (j = 1; j < 4; j++) {
                if (gSaveContext.equips.buttonItems[j] == gSpoilingItems[i]) {
                    gSaveContext.equips.buttonItems[j] = gSpoilingItemReverts[i];
                }
            }
        }
    }

    gSaveContext.magicLevel = 0;
}

/**
 *  Write the contents of the Save Context to a main and backup slot in SRAM.
 *  Note: The whole Save Context is written even though only the `save` substruct is read back later
 */
void Sram_WriteSave(SramContext* sramCtx) {
    u16 offset;
    u16 checksum;
    u16 j;
    u16* ptr;

    gSaveContext.checksum = 0;

    ptr = (u16*)&gSaveContext;
    checksum = 0;
    j = 0;

    for (offset = 0; offset < CHECKSUM_SIZE; offset++) {
        if (++j == 0x20) {
            j = 0;
        }
        checksum += *ptr++;
    }

    gSaveContext.checksum = checksum;

    ptr = (u16*)&gSaveContext;
    checksum = 0;

    for (offset = 0; offset < CHECKSUM_SIZE; offset++) {
        if (++j == 0x20) {
            j = 0;
        }
        checksum += *ptr++;
    }

    offset = gSramSlotOffsets[gSaveContext.fileNum];
    SsSram_ReadWrite(OS_K1_TO_PHYSICAL(0xA8000000) + offset, &gSaveContext, SLOT_SIZE, OS_WRITE);

    ptr = (u16*)&gSaveContext;
    checksum = 0;

    for (offset = 0; offset < CHECKSUM_SIZE; offset++) {
        if (++j == 0x20) {
            j = 0;
        }
        checksum += *ptr++;
    }

    offset = gSramSlotOffsets[gSaveContext.fileNum + 3];
    SsSram_ReadWrite(OS_K1_TO_PHYSICAL(0xA8000000) + offset, &gSaveContext, SLOT_SIZE, OS_WRITE);
}

/**
 *  For all 3 slots, verify that the checksum is correct. If corrupted, attempt to load a backup save.
 *  If backup is also corrupted, default to a new save (or debug save for slot 0 on debug rom).
 *
 *  After verifying all 3 saves, pass relevant data to File Select to be displayed.
 */
void Sram_VerifyAndLoadAllSaves(FileSelectState* fileSelect, SramContext* sramCtx) {
    u16 i;
    u16 newChecksum;
    u16 slotNum;
    u16 offset;
    u16 j;
    u16 oldChecksum;
    u16* ptr;
    u16 dayTime;

    osSyncPrintf("ＳＲＡＭ ＳＴＡＲＴ─ＬＯＡＤ\n");
    bzero(sramCtx->readBuff, SRAM_SIZE);
    SsSram_ReadWrite(OS_K1_TO_PHYSICAL(0xA8000000), sramCtx->readBuff, SRAM_SIZE, OS_READ);

    dayTime = ((void)0, gSaveContext.dayTime);

    for (slotNum = 0; slotNum < 3; slotNum++) {
        offset = gSramSlotOffsets[slotNum];
        osSyncPrintf("ぽいんと＝%x(%d)    SAVE_MAX=%d\n", offset, gSaveContext.fileNum, sizeof(Save));
        MemCpy(&gSaveContext, sramCtx->readBuff + offset, sizeof(Save));

        oldChecksum = gSaveContext.checksum;
        gSaveContext.checksum = 0;
        ptr = (u16*)&gSaveContext;
        osSyncPrintf("\n＝＝＝＝＝＝＝＝＝＝＝＝＝  Ｓ（%d） ＝＝＝＝＝＝＝＝＝＝＝＝＝\n", slotNum);

        for (i = newChecksum = j = 0; i < CHECKSUM_SIZE; i++, offset += 2) {
            newChecksum += *ptr++;
        }

        // "SAVE checksum calculation"
        osSyncPrintf("\nＳＡＶＥチェックサム計算  j=%x  mmm=%x  ", newChecksum, oldChecksum);

        if (newChecksum != oldChecksum) {
            // checksum didnt match, try backup save
            osSyncPrintf("ＥＲＲＯＲ！！！ ＝ %x(%d)\n", gSramSlotOffsets[slotNum], slotNum);
            offset = gSramSlotOffsets[slotNum + 3];
            MemCpy(&gSaveContext, sramCtx->readBuff + offset, sizeof(Save));

            oldChecksum = gSaveContext.checksum;
            gSaveContext.checksum = 0;
            ptr = (u16*)&gSaveContext;
            osSyncPrintf("================= ＢＡＣＫ─ＵＰ ========================\n");

            for (i = newChecksum = j = 0; i < CHECKSUM_SIZE; i++, offset += 2) {
                newChecksum += *ptr++;
            }
            // "(B) SAVE checksum calculation"
            osSyncPrintf("\n（Ｂ）ＳＡＶＥチェックサム計算  j=%x  mmm=%x  ", newChecksum, oldChecksum);

            if (newChecksum != oldChecksum) {
                // backup save didnt work, make new save
                osSyncPrintf("ＥＲＲＯＲ！！！ ＝ %x(%d+3)\n", gSramSlotOffsets[slotNum + 3], slotNum);
                bzero(&gSaveContext.entranceIndex, sizeof(s32));
                bzero(&gSaveContext.linkAge, sizeof(s32));
                bzero(&gSaveContext.cutsceneIndex, sizeof(s32));
                // note that gSaveContext.dayTime is not actually the sizeof(s32)
                bzero(&gSaveContext.dayTime, sizeof(s32));
                bzero(&gSaveContext.nightFlag, sizeof(s32));
                bzero(&gSaveContext.totalDays, sizeof(s32));
                bzero(&gSaveContext.bgsDayCount, sizeof(s32));

                if (!slotNum) {
                    Sram_InitDebugSave();
                    gSaveContext.newf[0] = 'Z';
                    gSaveContext.newf[1] = 'E';
                    gSaveContext.newf[2] = 'L';
                    gSaveContext.newf[3] = 'D';
                    gSaveContext.newf[4] = 'A';
                    gSaveContext.newf[5] = 'Z';
                    osSyncPrintf("newf=%x,%x,%x,%x,%x,%x\n", gSaveContext.newf[0], gSaveContext.newf[1],
                                 gSaveContext.newf[2], gSaveContext.newf[3], gSaveContext.newf[4],
                                 gSaveContext.newf[5]);
                } else {
                    Sram_InitNewSave();
                }

                ptr = (u16*)&gSaveContext;
                osSyncPrintf("\n--------------------------------------------------------------\n");

                for (i = newChecksum = j = 0; i < CHECKSUM_SIZE; i++) {
                    osSyncPrintf("%x ", *ptr);
                    if (++j == 0x20) {
                        osSyncPrintf("\n");
                        j = 0;
                    }
                    newChecksum += *ptr++;
                }

                gSaveContext.checksum = newChecksum;
                osSyncPrintf("\nCheck_Sum=%x(%x)\n", gSaveContext.checksum, newChecksum);

                i = gSramSlotOffsets[slotNum + 3];
                SsSram_ReadWrite(OS_K1_TO_PHYSICAL(0xA8000000) + i, &gSaveContext, SLOT_SIZE, OS_WRITE);

                osSyncPrintf("????#%x,%x,%x,%x,%x,%x\n", gSaveContext.newf[0], gSaveContext.newf[1],
                             gSaveContext.newf[2], gSaveContext.newf[3], gSaveContext.newf[4], gSaveContext.newf[5]);
                osSyncPrintf("\nぽいんと＝%x(%d+3)  check_sum=%x(%x)\n", i, slotNum, gSaveContext.checksum,
                             newChecksum);
            }

            i = gSramSlotOffsets[slotNum];
            SsSram_ReadWrite(OS_K1_TO_PHYSICAL(0xA8000000) + i, &gSaveContext, SLOT_SIZE, OS_WRITE);

            osSyncPrintf("ぽいんと＝%x(%d)  check_sum=%x(%x)\n", i, slotNum, gSaveContext.checksum, newChecksum);
        } else {
            osSyncPrintf("\nＳＡＶＥデータ ＯＫ！！！！\n"); // "SAVE data OK! ! ! !"
        }
    }

    bzero(sramCtx->readBuff, SRAM_SIZE);
    SsSram_ReadWrite(OS_K1_TO_PHYSICAL(0xA8000000), sramCtx->readBuff, SRAM_SIZE, OS_READ);
    gSaveContext.dayTime = dayTime;

    osSyncPrintf("SAVECT=%x, NAME=%x, LIFE=%x, ITEM=%x,  64DD=%x,  HEART=%x\n", DEATHS, NAME, HEALTH_CAP, QUEST, N64DD,
                 DEFENSE);

    MemCpy(&fileSelect->deaths[0], sramCtx->readBuff + SLOT_OFFSET(0) + DEATHS, sizeof(fileSelect->deaths[0]));
    MemCpy(&fileSelect->deaths[1], sramCtx->readBuff + SLOT_OFFSET(1) + DEATHS, sizeof(fileSelect->deaths[0]));
    MemCpy(&fileSelect->deaths[2], sramCtx->readBuff + SLOT_OFFSET(2) + DEATHS, sizeof(fileSelect->deaths[0]));

    MemCpy(&fileSelect->fileNames[0], sramCtx->readBuff + SLOT_OFFSET(0) + NAME, sizeof(fileSelect->fileNames[0]));
    MemCpy(&fileSelect->fileNames[1], sramCtx->readBuff + SLOT_OFFSET(1) + NAME, sizeof(fileSelect->fileNames[0]));
    MemCpy(&fileSelect->fileNames[2], sramCtx->readBuff + SLOT_OFFSET(2) + NAME, sizeof(fileSelect->fileNames[0]));

    MemCpy(&fileSelect->healthCapacities[0], sramCtx->readBuff + SLOT_OFFSET(0) + HEALTH_CAP,
           sizeof(fileSelect->healthCapacities[0]));
    MemCpy(&fileSelect->healthCapacities[1], sramCtx->readBuff + SLOT_OFFSET(1) + HEALTH_CAP,
           sizeof(fileSelect->healthCapacities[0]));
    MemCpy(&fileSelect->healthCapacities[2], sramCtx->readBuff + SLOT_OFFSET(2) + HEALTH_CAP,
           sizeof(fileSelect->healthCapacities[0]));

    MemCpy(&fileSelect->questItems[0], sramCtx->readBuff + SLOT_OFFSET(0) + QUEST, sizeof(fileSelect->questItems[0]));
    MemCpy(&fileSelect->questItems[1], sramCtx->readBuff + SLOT_OFFSET(1) + QUEST, sizeof(fileSelect->questItems[0]));
    MemCpy(&fileSelect->questItems[2], sramCtx->readBuff + SLOT_OFFSET(2) + QUEST, sizeof(fileSelect->questItems[0]));

    MemCpy(&fileSelect->n64ddFlags[0], sramCtx->readBuff + SLOT_OFFSET(0) + N64DD, sizeof(fileSelect->n64ddFlags[0]));
    MemCpy(&fileSelect->n64ddFlags[1], sramCtx->readBuff + SLOT_OFFSET(1) + N64DD, sizeof(fileSelect->n64ddFlags[0]));
    MemCpy(&fileSelect->n64ddFlags[2], sramCtx->readBuff + SLOT_OFFSET(2) + N64DD, sizeof(fileSelect->n64ddFlags[0]));

    MemCpy(&fileSelect->defense[0], sramCtx->readBuff + SLOT_OFFSET(0) + DEFENSE, sizeof(fileSelect->defense[0]));
    MemCpy(&fileSelect->defense[1], sramCtx->readBuff + SLOT_OFFSET(1) + DEFENSE, sizeof(fileSelect->defense[0]));
    MemCpy(&fileSelect->defense[2], sramCtx->readBuff + SLOT_OFFSET(2) + DEFENSE, sizeof(fileSelect->defense[0]));

    MemCpy(&fileSelect->health[0], sramCtx->readBuff + SLOT_OFFSET(0) + HEALTH, sizeof(fileSelect->health[0]));
    MemCpy(&fileSelect->health[1], sramCtx->readBuff + SLOT_OFFSET(1) + HEALTH, sizeof(fileSelect->health[0]));
    MemCpy(&fileSelect->health[2], sramCtx->readBuff + SLOT_OFFSET(2) + HEALTH, sizeof(fileSelect->health[0]));

    osSyncPrintf("f_64dd=%d, %d, %d\n", fileSelect->n64ddFlags[0], fileSelect->n64ddFlags[1],
                 fileSelect->n64ddFlags[2]);
    osSyncPrintf("heart_status=%d, %d, %d\n", fileSelect->defense[0], fileSelect->defense[1], fileSelect->defense[2]);
    osSyncPrintf("now_life=%d, %d, %d\n", fileSelect->health[0], fileSelect->health[1], fileSelect->health[2]);
}

void Sram_InitSave(FileSelectState* fileSelect, SramContext* sramCtx) {
    u16 offset;
    u16 j;
    u16* ptr;
    u16 checksum;

    if (fileSelect->buttonIndex != 0) {
        Sram_InitNewSave();
    } else {
        Sram_InitDebugSave();
    }

    gSaveContext.entranceIndex = ENTR_LINKS_HOUSE_0;
    gSaveContext.linkAge = LINK_AGE_CHILD;
    gSaveContext.dayTime = CLOCK_TIME(10, 0);
    gSaveContext.cutsceneIndex = 0xFFF1;

    if (fileSelect->buttonIndex == 0) {
        gSaveContext.cutsceneIndex = 0;
    }

    for (offset = 0; offset < 8; offset++) {
        gSaveContext.playerName[offset] = fileSelect->fileNames[fileSelect->buttonIndex][offset];
    }

    gSaveContext.newf[0] = 'Z';
    gSaveContext.newf[1] = 'E';
    gSaveContext.newf[2] = 'L';
    gSaveContext.newf[3] = 'D';
    gSaveContext.newf[4] = 'A';
    gSaveContext.newf[5] = 'Z';

    gSaveContext.n64ddFlag = fileSelect->n64ddFlag;
    osSyncPrintf("６４ＤＤフラグ=%d\n", fileSelect->n64ddFlag);
    osSyncPrintf("newf=%x,%x,%x,%x,%x,%x\n", gSaveContext.newf[0], gSaveContext.newf[1], gSaveContext.newf[2],
                 gSaveContext.newf[3], gSaveContext.newf[4], gSaveContext.newf[5]);
    osSyncPrintf("\n$$$$$$$$$$$$$$$$$$$$$$$$$$$$$$$$$$$$$$$$$$$$$$$$$$$$$$$$$$$$$$$$$$$$$$$$$$$\n");

    ptr = (u16*)&gSaveContext;
    j = 0;
    checksum = 0;

    for (offset = 0; offset < CHECKSUM_SIZE; offset++) {
        osSyncPrintf("%x ", *ptr);
        checksum += *ptr++;
        if (++j == 0x20) {
            osSyncPrintf("\n");
            j = 0;
        }
    }

    gSaveContext.checksum = checksum;
    osSyncPrintf("\nチェックサム＝%x\n", gSaveContext.checksum); // "Checksum = %x"

    offset = gSramSlotOffsets[gSaveContext.fileNum];
    osSyncPrintf("I=%x no=%d\n", offset, gSaveContext.fileNum);
    MemCpy(sramCtx->readBuff + offset, &gSaveContext, sizeof(Save));

    offset = gSramSlotOffsets[gSaveContext.fileNum + 3];
    osSyncPrintf("I=%x no=%d\n", offset, gSaveContext.fileNum + 3);
    MemCpy(sramCtx->readBuff + offset, &gSaveContext, sizeof(Save));

    SsSram_ReadWrite(OS_K1_TO_PHYSICAL(0xA8000000), sramCtx->readBuff, SRAM_SIZE, OS_WRITE);

    osSyncPrintf("ＳＡＶＥ終了\n"); // "SAVE end"
    osSyncPrintf("z_common_data.file_no = %d\n", gSaveContext.fileNum);
    osSyncPrintf("SAVECT=%x, NAME=%x, LIFE=%x, ITEM=%x,  SAVE_64DD=%x\n", DEATHS, NAME, HEALTH_CAP, QUEST, N64DD);

    j = gSramSlotOffsets[gSaveContext.fileNum];

    MemCpy(&fileSelect->deaths[gSaveContext.fileNum], sramCtx->readBuff + j + DEATHS, sizeof(fileSelect->deaths[0]));
    MemCpy(&fileSelect->fileNames[gSaveContext.fileNum], sramCtx->readBuff + j + NAME,
           sizeof(fileSelect->fileNames[0]));
    MemCpy(&fileSelect->healthCapacities[gSaveContext.fileNum], sramCtx->readBuff + j + HEALTH_CAP,
           sizeof(fileSelect->healthCapacities[0]));
    MemCpy(&fileSelect->questItems[gSaveContext.fileNum], sramCtx->readBuff + j + QUEST,
           sizeof(fileSelect->questItems[0]));
    MemCpy(&fileSelect->n64ddFlags[gSaveContext.fileNum], sramCtx->readBuff + j + N64DD,
           sizeof(fileSelect->n64ddFlags[0]));
    MemCpy(&fileSelect->defense[gSaveContext.fileNum], sramCtx->readBuff + j + DEFENSE, sizeof(fileSelect->defense[0]));
    MemCpy(&fileSelect->health[gSaveContext.fileNum], sramCtx->readBuff + j + HEALTH, sizeof(fileSelect->health[0]));

    osSyncPrintf("f_64dd[%d]=%d\n", gSaveContext.fileNum, fileSelect->n64ddFlags[gSaveContext.fileNum]);
    osSyncPrintf("heart_status[%d]=%d\n", gSaveContext.fileNum, fileSelect->defense[gSaveContext.fileNum]);
    osSyncPrintf("now_life[%d]=%d\n", gSaveContext.fileNum, fileSelect->health[gSaveContext.fileNum]);
}

void Sram_EraseSave(FileSelectState* fileSelect, SramContext* sramCtx) {
    s32 offset;

    Sram_InitNewSave();

    offset = gSramSlotOffsets[fileSelect->selectedFileIndex];
    MemCpy(sramCtx->readBuff + offset, &gSaveContext, sizeof(Save));
    SsSram_ReadWrite(OS_K1_TO_PHYSICAL(0xA8000000) + offset, &gSaveContext, SLOT_SIZE, OS_WRITE);

    MemCpy(&fileSelect->n64ddFlags[fileSelect->selectedFileIndex], sramCtx->readBuff + offset + N64DD,
           sizeof(fileSelect->n64ddFlags[0]));

    offset = gSramSlotOffsets[fileSelect->selectedFileIndex + 3];
    MemCpy(sramCtx->readBuff + offset, &gSaveContext, sizeof(Save));
    SsSram_ReadWrite(OS_K1_TO_PHYSICAL(0xA8000000) + offset, &gSaveContext, SLOT_SIZE, OS_WRITE);

    osSyncPrintf("ＣＬＥＡＲ終了\n");
}

void Sram_CopySave(FileSelectState* fileSelect, SramContext* sramCtx) {
    s32 offset;

    osSyncPrintf("ＲＥＡＤ=%d(%x)  ＣＯＰＹ=%d(%x)\n", fileSelect->selectedFileIndex,
                 gSramSlotOffsets[fileSelect->selectedFileIndex], fileSelect->copyDestFileIndex,
                 gSramSlotOffsets[fileSelect->copyDestFileIndex]);

    offset = gSramSlotOffsets[fileSelect->selectedFileIndex];
    MemCpy(&gSaveContext, sramCtx->readBuff + offset, sizeof(Save));

    offset = gSramSlotOffsets[fileSelect->copyDestFileIndex];
    MemCpy(sramCtx->readBuff + offset, &gSaveContext, sizeof(Save));

    offset = gSramSlotOffsets[fileSelect->copyDestFileIndex + 3];
    MemCpy(sramCtx->readBuff + offset, &gSaveContext, sizeof(Save));

    SsSram_ReadWrite(OS_K1_TO_PHYSICAL(0xA8000000), sramCtx->readBuff, SRAM_SIZE, OS_WRITE);

    offset = gSramSlotOffsets[fileSelect->copyDestFileIndex];

    MemCpy(&fileSelect->deaths[fileSelect->copyDestFileIndex], sramCtx->readBuff + offset + DEATHS,
           sizeof(fileSelect->deaths[0]));
    MemCpy(&fileSelect->fileNames[fileSelect->copyDestFileIndex], sramCtx->readBuff + offset + NAME,
           sizeof(fileSelect->fileNames[0]));
    MemCpy(&fileSelect->healthCapacities[fileSelect->copyDestFileIndex], sramCtx->readBuff + offset + HEALTH_CAP,
           sizeof(fileSelect->healthCapacities[0]));
    MemCpy(&fileSelect->questItems[fileSelect->copyDestFileIndex], sramCtx->readBuff + offset + QUEST,
           sizeof(fileSelect->questItems[0]));
    MemCpy(&fileSelect->n64ddFlags[fileSelect->copyDestFileIndex], sramCtx->readBuff + offset + N64DD,
           sizeof(fileSelect->n64ddFlags[0]));
    MemCpy(&fileSelect->defense[fileSelect->copyDestFileIndex], sramCtx->readBuff + offset + DEFENSE,
           sizeof(fileSelect->defense[0]));
    MemCpy(&fileSelect->health[fileSelect->copyDestFileIndex], (sramCtx->readBuff + offset) + HEALTH,
           sizeof(fileSelect->health[0]));

    osSyncPrintf("f_64dd[%d]=%d\n", gSaveContext.fileNum, fileSelect->n64ddFlags[gSaveContext.fileNum]);
    osSyncPrintf("heart_status[%d]=%d\n", gSaveContext.fileNum, fileSelect->defense[gSaveContext.fileNum]);
    osSyncPrintf("ＣＯＰＹ終了\n"); // "Copy end"
}

/**
 *  Write the first 16 bytes of the read buffer to the SRAM header
 */
void Sram_WriteSramHeader(SramContext* sramCtx) {
    SsSram_ReadWrite(OS_K1_TO_PHYSICAL(0xA8000000), sramCtx->readBuff, SRAM_HEADER_SIZE, OS_WRITE);
}

void Sram_InitSram(GameState* gameState, SramContext* sramCtx) {
    u16 i;

    osSyncPrintf("sram_initialize( Game *game, Sram *sram )\n");
    SsSram_ReadWrite(OS_K1_TO_PHYSICAL(0xA8000000), sramCtx->readBuff, SRAM_SIZE, OS_READ);

    for (i = 0; i < ARRAY_COUNTU(sZeldaMagic) - 3; i++) {
        if (sZeldaMagic[i + SRAM_HEADER_MAGIC] != sramCtx->readBuff[i + SRAM_HEADER_MAGIC]) {
            osSyncPrintf("ＳＲＡＭ破壊！！！！！！\n"); // "SRAM destruction! ! ! ! ! !"
            gSaveContext.language = sramCtx->readBuff[SRAM_HEADER_LANGUAGE];
            MemCpy(sramCtx->readBuff, sZeldaMagic, sizeof(sZeldaMagic));
            sramCtx->readBuff[SRAM_HEADER_LANGUAGE] = gSaveContext.language;
            Sram_WriteSramHeader(sramCtx);
        }
    }

    gSaveContext.audioSetting = sramCtx->readBuff[SRAM_HEADER_SOUND] & 3;
    gSaveContext.zTargetSetting = sramCtx->readBuff[SRAM_HEADER_ZTARGET] & 1;
    gSaveContext.language = sramCtx->readBuff[SRAM_HEADER_LANGUAGE];

    if (gSaveContext.language >= LANGUAGE_MAX) {
        gSaveContext.language = LANGUAGE_ENG;
        sramCtx->readBuff[SRAM_HEADER_LANGUAGE] = gSaveContext.language;
        Sram_WriteSramHeader(sramCtx);
    }

    if (CHECK_BTN_ANY(gameState->input[2].cur.button, BTN_DRIGHT)) {
        bzero(sramCtx->readBuff, SRAM_SIZE);
        for (i = 0; i < CHECKSUM_SIZE; i++) {
            sramCtx->readBuff[i] = i;
        }
        SsSram_ReadWrite(OS_K1_TO_PHYSICAL(0xA8000000), sramCtx->readBuff, SRAM_SIZE, OS_WRITE);
        osSyncPrintf("ＳＲＡＭ破壊！！！！！！\n"); // "SRAM destruction! ! ! ! ! !"
    }

    // "GOOD! GOOD! Size = %d + %d = %d"
    osSyncPrintf("ＧＯＯＤ！ＧＯＯＤ！ サイズ＝%d + %d ＝ %d\n", sizeof(SaveInfo), 4, sizeof(SaveInfo) + 4);
    osSyncPrintf(VT_FGCOL(BLUE));
    osSyncPrintf("Na_SetSoundOutputMode = %d\n", gSaveContext.audioSetting);
    osSyncPrintf("Na_SetSoundOutputMode = %d\n", gSaveContext.audioSetting);
    osSyncPrintf("Na_SetSoundOutputMode = %d\n", gSaveContext.audioSetting);
    osSyncPrintf(VT_RST);
    func_800F6700(gSaveContext.audioSetting);
}

void Sram_Alloc(GameState* gameState, SramContext* sramCtx) {
    sramCtx->readBuff = GameState_Alloc(gameState, SRAM_SIZE, "../z_sram.c", 1294);
    ASSERT(sramCtx->readBuff != NULL, "sram->read_buff != NULL", "../z_sram.c", 1295);
}

void Sram_Init(PlayState* play, SramContext* sramCtx) {
}<|MERGE_RESOLUTION|>--- conflicted
+++ resolved
@@ -403,21 +403,12 @@
 /**
  *  Copy the save currently in the buffer to Save Context and complete various tasks to open the save.
  *  This includes:
-<<<<<<< HEAD
  *  - Set proper entrance depending on where the game was saved.
  *  - If health is less than 3 hearts, give 3 hearts.
  *  - Copy any set Scarecrow's Songs from SaveContext to the proper location.
  *  - Handle a case where the player saved and quit after Zelda cutscene but didn't get the song.
  *  - Return and re-equip Master Sword if player saved without it, such as during the first phase of the Ganon fight.
  *  - Revert any trade items that spoil.
-=======
- *  - Set proper entrance depending on where the game was saved
- *  - If health is less than 3 hearts, give 3 hearts
- *  - If either scarecrow song is set, copy them from save context to the proper location
- *  - Handle a case where the player saved and quit after zelda cutscene but didnt get the song
- *  - Give and equip master sword if player is adult and doesn't have master sword
- *  - Revert any trade items that spoil
->>>>>>> 905b7087
  */
 void Sram_OpenSave(SramContext* sramCtx) {
     u16 i;
