--- conflicted
+++ resolved
@@ -297,19 +297,11 @@
     SET_EVENTCHKINF(EVENTCHKINF_C4);
 
     if (LINK_AGE_IN_YEARS == YEARS_CHILD) {
-<<<<<<< HEAD
-        gSaveContext.equips.buttonItems[IBTN_BC_B] = ITEM_SWORD_KOKIRI;
+        gSaveContext.save.info.equips.buttonItems[IBTN_BC_B] = ITEM_SWORD_KOKIRI;
         Inventory_ChangeEquipment(EQUIP_TYPE_SWORD, EQUIP_VALUE_SWORD_KOKIRI);
         if (gSaveContext.fileNum == 0xFF) {
-            gSaveContext.equips.buttonItems[IBTN_BC_C_LEFT] = ITEM_SLINGSHOT;
-            gSaveContext.equips.cButtonSlots[IBTN_C_C_LEFT] = SLOT_SLINGSHOT;
-=======
-        gSaveContext.save.info.equips.buttonItems[0] = ITEM_SWORD_KOKIRI;
-        Inventory_ChangeEquipment(EQUIP_TYPE_SWORD, EQUIP_VALUE_SWORD_KOKIRI);
-        if (gSaveContext.fileNum == 0xFF) {
-            gSaveContext.save.info.equips.buttonItems[1] = ITEM_SLINGSHOT;
-            gSaveContext.save.info.equips.cButtonSlots[0] = SLOT_SLINGSHOT;
->>>>>>> 6e7a6d41
+            gSaveContext.save.info.equips.buttonItems[IBTN_BC_C_LEFT] = ITEM_SLINGSHOT;
+            gSaveContext.save.info.equips.cButtonSlots[IBTN_C_C_LEFT] = SLOT_SLINGSHOT;
             Inventory_ChangeEquipment(EQUIP_TYPE_SHIELD, EQUIP_VALUE_SHIELD_DEKU);
         }
     }
@@ -477,46 +469,27 @@
 
         INV_CONTENT(ITEM_ZELDAS_LETTER) = ITEM_CHICKEN;
 
-<<<<<<< HEAD
         for (j = IBTN_BC_C_FIRST; j <= IBTN_BC_C_LAST; j++) {
-            if (gSaveContext.equips.buttonItems[j] == ITEM_ZELDAS_LETTER) {
-                gSaveContext.equips.buttonItems[j] = ITEM_CHICKEN;
-=======
-        for (j = 1; j < 4; j++) {
             if (gSaveContext.save.info.equips.buttonItems[j] == ITEM_ZELDAS_LETTER) {
                 gSaveContext.save.info.equips.buttonItems[j] = ITEM_CHICKEN;
->>>>>>> 6e7a6d41
             }
         }
     }
 
     if (LINK_AGE_IN_YEARS == YEARS_ADULT && !CHECK_OWNED_EQUIP(EQUIP_TYPE_SWORD, EQUIP_INV_SWORD_MASTER)) {
-<<<<<<< HEAD
-        gSaveContext.inventory.equipment |= OWNED_EQUIP_FLAG(EQUIP_TYPE_SWORD, EQUIP_INV_SWORD_MASTER);
-        gSaveContext.equips.buttonItems[IBTN_BC_B] = ITEM_SWORD_MASTER;
-        gSaveContext.equips.equipment &= ~(0xF << (EQUIP_TYPE_SWORD * 4));
-        gSaveContext.equips.equipment |= EQUIP_VALUE_SWORD_MASTER << (EQUIP_TYPE_SWORD * 4);
-=======
         gSaveContext.save.info.inventory.equipment |= OWNED_EQUIP_FLAG(EQUIP_TYPE_SWORD, EQUIP_INV_SWORD_MASTER);
-        gSaveContext.save.info.equips.buttonItems[0] = ITEM_SWORD_MASTER;
+        gSaveContext.save.info.equips.buttonItems[IBTN_BC_B] = ITEM_SWORD_MASTER;
         gSaveContext.save.info.equips.equipment &= ~(0xF << (EQUIP_TYPE_SWORD * 4));
         gSaveContext.save.info.equips.equipment |= EQUIP_VALUE_SWORD_MASTER << (EQUIP_TYPE_SWORD * 4);
->>>>>>> 6e7a6d41
     }
 
     for (i = 0; i < ARRAY_COUNT(gSpoilingItems); i++) {
         if (INV_CONTENT(ITEM_TRADE_ADULT) == gSpoilingItems[i]) {
             INV_CONTENT(gSpoilingItemReverts[i]) = gSpoilingItemReverts[i];
 
-<<<<<<< HEAD
             for (j = IBTN_BC_C_FIRST; j <= IBTN_BC_C_LAST; j++) {
-                if (gSaveContext.equips.buttonItems[j] == gSpoilingItems[i]) {
-                    gSaveContext.equips.buttonItems[j] = gSpoilingItemReverts[i];
-=======
-            for (j = 1; j < 4; j++) {
                 if (gSaveContext.save.info.equips.buttonItems[j] == gSpoilingItems[i]) {
                     gSaveContext.save.info.equips.buttonItems[j] = gSpoilingItemReverts[i];
->>>>>>> 6e7a6d41
                 }
             }
         }
