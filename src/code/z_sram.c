--- conflicted
+++ resolved
@@ -554,31 +554,17 @@
 
             if (newChecksum != oldChecksum) {
                 // backup save didnt work, make new save
-<<<<<<< HEAD
                 // offPtr = &gSramSlotOffsets[1][slotNum];
-                osSyncPrintf("ＥＲＲＯＲ！！！ ＝ %x(%d+3)\n", offset, slotNum);
+                osSyncPrintf("ＥＲＲＯＲ！！！ ＝ %x(%d+3)\n", gSramSlotOffsets[slotNum + 3], slotNum);
                 bzero(&gSaveContext.entranceIndex, sizeof(gSaveContext.entranceIndex));
                 bzero(&gSaveContext.linkAge, sizeof(gSaveContext.linkAge));
                 bzero(&gSaveContext.cutsceneIndex, sizeof(gSaveContext.cutsceneIndex));
-                bzero(&gSaveContext.dayTime, sizeof(gSaveContext.dayTime));
+                bzero(&gSaveContext.dayTime, sizeof(s32));
                 bzero(&gSaveContext.nightFlag, sizeof(gSaveContext.nightFlag));
                 bzero(&gSaveContext.totalDays, sizeof(gSaveContext.totalDays));
                 bzero(&gSaveContext.bgsDayCount, sizeof(gSaveContext.bgsDayCount));
 
-                if (slotNum == 0) {
-=======
-                osSyncPrintf("ＥＲＲＯＲ！！！ ＝ %x(%d+3)\n", gSramSlotOffsets[slotNum + 3], slotNum);
-                bzero(&gSaveContext.entranceIndex, sizeof(s32));
-                bzero(&gSaveContext.linkAge, sizeof(s32));
-                bzero(&gSaveContext.cutsceneIndex, sizeof(s32));
-                // note that gSaveContext.dayTime is not actually the sizeof(s32)
-                bzero(&gSaveContext.dayTime, sizeof(s32));
-                bzero(&gSaveContext.nightFlag, sizeof(s32));
-                bzero(&gSaveContext.numDays, sizeof(s32));
-                bzero(&gSaveContext.unk_18, sizeof(s32));
-
                 if (!slotNum) {
->>>>>>> e53081df
                     Sram_InitDebugSave();
                     gSaveContext.newf[0] = 'Z';
                     gSaveContext.newf[1] = 'E';
