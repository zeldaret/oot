#include "global.h"
#include "vt.h"

// these are the main substructs of save context.
// we are going to hold off on splitting save context until later on,
// so these temporary structs will live here for now.

typedef struct {
    /* 0x00 */ char newf[6]; // string "ZELDAZ"
    /* 0x06 */ s16 deaths;
    /* 0x08 */ char playerName[8];
    /* 0x10 */ s16 n64ddFlag;
    /* 0x12 */ s16 healthCapacity; // "max_life"
    /* 0x14 */ s16 health;         // "now_life"
    /* 0x16 */ s8 magicLevel;
    /* 0x17 */ s8 magic;
    /* 0x18 */ s16 rupees;
    /* 0x1A */ u16 swordHealth;
    /* 0x1C */ u16 naviTimer;
    /* 0x1E */ u8 magicAcquired;
    /* 0x1F */ u8 unk_1F;
    /* 0x20 */ u8 doubleMagic;
    /* 0x21 */ u8 doubleDefense;
    /* 0x22 */ u8 bgsFlag;
    /* 0x23 */ u8 ocarinaGameRoundNum;
    /* 0x24 */ ItemEquips childEquips;
    /* 0x2E */ ItemEquips adultEquips;
    /* 0x38 */ u32 unk_38; // this may be incorrect, currently used for alignement
    /* 0x3C */ char unk_3C[0x0E];
    /* 0x4A */ s16 savedSceneNum;
} SavePlayerData; // size = 0x4C

typedef struct {
    /* 0x0000 */ SavePlayerData playerData; // "S_Private" substruct name
    /* 0x004C */ ItemEquips equips;
    /* 0x0058 */ Inventory inventory;
    /* 0x00B8 */ SavedSceneFlags sceneFlags[124];
    /* 0x0E48 */ FaroresWindData fw;
    /* 0x0E70 */ char unk_E70[0x10];
    /* 0x0E80 */ s32 gsFlags[6];
    /* 0x0E98 */ char unk_E98[0x10];
    /* 0x0EA8 */ s32 horseRaceRecord;
    /* 0x0EAC */ char unk_EAC[0x0C];
    /* 0x0EB8 */ u16 eventChkInf[14]; // "event_chk_inf"
    /* 0x0ED4 */ u16 itemGetInf[4];   // "item_get_inf"
    /* 0x0EDC */ u16 infTable[30];    // "inf_table"
    /* 0x0F18 */ char unk_F18[0x04];
    /* 0x0F1C */ u32 worldMapAreaData; // "area_arrival"
    /* 0x0F20 */ char unk_F20[0x4];
    /* 0x0F24 */ u8 scarecrowLongSongSet;
    /* 0x0F25 */ u8 scarecrowLongSong[0x360];
    /* 0x1285 */ char unk_1285[0x24];
    /* 0x12A9 */ u8 scarecrowSpawnSongSet;
    /* 0x12AA */ u8 scarecrowSpawnSong[0x80];
    /* 0x132A */ char unk_132A[0x02];
    /* 0x132C */ HorseData horseData;
    /* 0x1336 */ u16 checksum; // "check_sum"
} SaveInfo;                    // size = 0x1338

typedef struct {
    /* 0x00 */ s32 entranceIndex;
    /* 0x04 */ s32 linkAge; // 0: Adult; 1: Child
    /* 0x08 */ s32 cutsceneIndex;
    /* 0x0C */ u16 dayTime; // "zelda_time"
    /* 0x10 */ s32 nightFlag;
    /* 0x14 */ s32 totalDays;
    /* 0x18 */ s32 unk_18;    // increments with totalDays, gets reset by goron for bgs and one other use
    /* 0x1C */ SaveInfo info; // "information"
} Save;                       // size = 0x1354

#define SAVE_PLAYER_DATA (*((SavePlayerData*)&gSaveContext.newf))
#define SAVE_INFO (*((SaveInfo*)&gSaveContext.newf))

#define SLOT_SIZE (sizeof(SaveContext) + 0x28)
#define CHECKSUM_SIZE (sizeof(Save) / 2)

#define DEATHS OFFSETOF(SaveContext, deaths)
#define NAME OFFSETOF(SaveContext, playerName)
#define N64DD OFFSETOF(SaveContext, n64ddFlag)
#define HEALTH_CAP OFFSETOF(SaveContext, healthCapacity)
#define QUEST OFFSETOF(SaveContext, inventory.questItems)
#define DEFENSE OFFSETOF(SaveContext, inventory.defenseHearts)
#define HEALTH OFFSETOF(SaveContext, health)

#define SLOT_OFFSET(index) (SRAM_HEADER_SIZE + 0x10 + (index * SLOT_SIZE))

u16 gSramSlotOffsets[] = {
    SLOT_OFFSET(0),
    SLOT_OFFSET(1),
    SLOT_OFFSET(2),
    // the latter three saves are backup saves for the former saves
    SLOT_OFFSET(3),
    SLOT_OFFSET(4),
    SLOT_OFFSET(5),
};

static char sZeldaMagic[] = { '\0', '\0', '\0', '\x98', '\x09', '\x10', '\x21', 'Z', 'E', 'L', 'D', 'A' };

static SavePlayerData sNewSavePlayerData = {
    { '\0', '\0', '\0', '\0', '\0', '\0' },             // newf
    0,                                                  // deaths
    { 0x3E, 0x3E, 0x3E, 0x3E, 0x3E, 0x3E, 0x3E, 0x3E }, // playerName
    0,                                                  // n64ddFlag
    0x30,                                               // healthCapacity
    0x30,                                               // defense
    0,                                                  // magicLevel
    0x30,                                               // magic
    0,                                                  // rupees
    0,                                                  // swordHealth
    0,                                                  // naviTimer
    0,                                                  // magicAcquired
    0,                                                  // unk_1F
    0,                                                  // doubleMagic
    0,                                                  // doubleDefense
    0,                                                  // bgsFlag
    0,                                                  // ocarinaGameRoundNum
    {
        { ITEM_NONE, ITEM_NONE, ITEM_NONE, ITEM_NONE }, // buttonItems
        { SLOT_NONE, SLOT_NONE, SLOT_NONE },            // cButtonSlots
        0,                                              // equipment
    },                                                  // childEquips
    {
        { ITEM_NONE, ITEM_NONE, ITEM_NONE, ITEM_NONE }, // buttonItems
        { SLOT_NONE, SLOT_NONE, SLOT_NONE },            // cButtonSlots
        0,                                              // equipment
    },                                                  // adultEquips
    0,                                                  // unk_38
    { 0, 0, 0, 0, 0, 0, 0, 0, 0, 0, 0, 0, 0, 0 },       // unk_3C
    0x34,                                               // savedSceneNum
};

static ItemEquips sNewSaveEquips = {
    { ITEM_NONE, ITEM_NONE, ITEM_NONE, ITEM_NONE }, // buttonItems
    { SLOT_NONE, SLOT_NONE, SLOT_NONE },            // cButtonSlots
    0x1100,                                         // equipment
};

static Inventory sNewSaveInventory = {
    { 0xFF, 0xFF, 0xFF, 0xFF, 0xFF, 0xFF, 0xFF, 0xFF, 0xFF, 0xFF, 0xFF, 0xFF,
      0xFF, 0xFF, 0xFF, 0xFF, 0xFF, 0xFF, 0xFF, 0xFF, 0xFF, 0xFF, 0xFF, 0xFF }, // items
    { 0, 0, 0, 0, 0, 0, 0, 0, 0, 0, 0, 0, 0, 0, 0, 0 },                         // ammo
    0x1100,                                                                     // equipment
    0,                                                                          // upgrades
    0,                                                                          // questItems
    { 0, 0, 0, 0, 0, 0, 0, 0, 0, 0, 0, 0, 0, 0, 0, 0, 0, 0, 0, 0 },             // dungeonItems
    {
        0xFF, 0xFF, 0xFF, 0xFF, 0xFF, 0xFF, 0xFF, 0xFF, 0xFF, 0xFF,
        0xFF, 0xFF, 0xFF, 0xFF, 0xFF, 0xFF, 0xFF, 0xFF, 0xFF,
    }, // dungeonKeys
    0, // defenseHearts
    0, // gsTokens
};

static u16 sNewSaveChecksum = 0;

/**
 *  Initialize new save.
 *  This save has an empty inventory with 3 hearts and single magic.
 */
void Sram_InitNewSave(void) {
    SaveContext* temp = &gSaveContext;

    bzero(&SAVE_INFO, sizeof(SaveInfo));
    gSaveContext.totalDays = 0;
    gSaveContext.bgsDayCount = 0;

    SAVE_PLAYER_DATA = sNewSavePlayerData;
    gSaveContext.equips = sNewSaveEquips;
    gSaveContext.inventory = sNewSaveInventory;

    temp->checksum = sNewSaveChecksum;
    gSaveContext.horseData.scene = SCENE_SPOT00;
    gSaveContext.horseData.pos.x = -1840;
    gSaveContext.horseData.pos.y = 72;
    gSaveContext.horseData.pos.z = 5497;
    gSaveContext.horseData.angle = -0x6AD9;
    gSaveContext.magicLevel = 0;
    gSaveContext.infTable[29] = 1;
    gSaveContext.sceneFlags[5].swch = 0x40000000;
}

static SavePlayerData sDebugSavePlayerData = {
    { 'Z', 'E', 'L', 'D', 'A', 'Z' },                   // newf
    0,                                                  // deaths
    { 0x15, 0x12, 0x17, 0x14, 0x3E, 0x3E, 0x3E, 0x3E }, // playerName ( "LINK" )
    0,                                                  // n64ddFlag
    0xE0,                                               // healthCapacity
    0xE0,                                               // health
    0,                                                  // magicLevel
    0x30,                                               // magic
    150,                                                // rupees
    8,                                                  // swordHealth
    0,                                                  // naviTimer
    1,                                                  // magicAcquired
    0,                                                  // unk_1F
    0,                                                  // doubleMagic
    0,                                                  // doubleDefense
    0,                                                  // bgsFlag
    0,                                                  // ocarinaGameRoundNum
    {
        { ITEM_NONE, ITEM_NONE, ITEM_NONE, ITEM_NONE }, // buttonItems
        { SLOT_NONE, SLOT_NONE, SLOT_NONE },            // cButtonSlots
        0,                                              // equipment
    },                                                  // childEquips
    {
        { ITEM_NONE, ITEM_NONE, ITEM_NONE, ITEM_NONE }, // buttonItems
        { SLOT_NONE, SLOT_NONE, SLOT_NONE },            // cButtonSlots
        0,                                              // equipment
    },                                                  // adultEquips
    0,                                                  // unk_38
    { 0, 0, 0, 0, 0, 0, 0, 0, 0, 0, 0, 0, 0, 0 },       // unk_3C
    0x51,                                               // savedSceneNum
};

static ItemEquips sDebugSaveEquips = {
    { ITEM_SWORD_MASTER, ITEM_BOW, ITEM_BOMB, ITEM_OCARINA_FAIRY }, // buttonItems
    { SLOT_BOW, SLOT_BOMB, SLOT_OCARINA },                          // cButtonSlots
    0x1122,                                                         // equipment
};

static Inventory sDebugSaveInventory = {
    {
        ITEM_STICK,     ITEM_NUT,           ITEM_BOMB,         ITEM_BOW,         ITEM_ARROW_FIRE,  ITEM_DINS_FIRE,
        ITEM_SLINGSHOT, ITEM_OCARINA_FAIRY, ITEM_BOMBCHU,      ITEM_HOOKSHOT,    ITEM_ARROW_ICE,   ITEM_FARORES_WIND,
        ITEM_BOOMERANG, ITEM_LENS,          ITEM_BEAN,         ITEM_HAMMER,      ITEM_ARROW_LIGHT, ITEM_NAYRUS_LOVE,
        ITEM_BOTTLE,    ITEM_POTION_RED,    ITEM_POTION_GREEN, ITEM_POTION_BLUE, ITEM_POCKET_EGG,  ITEM_WEIRD_EGG,
    },                                                              // items
    { 50, 50, 10, 30, 1, 1, 30, 1, 50, 1, 1, 1, 1, 1, 1, 1 },       // ammo
    0x7777,                                                         // equipment
    0x125249,                                                       // upgrades
    0x1E3FFFF,                                                      // questItems
    { 7, 7, 7, 7, 7, 7, 7, 7, 7, 7, 0, 0, 0, 0, 0, 0, 0, 0, 0, 0 }, // dungeonItems
    { 8, 8, 8, 8, 8, 8, 8, 8, 8, 8, 8, 8, 8, 8, 8, 8, 8, 8, 8 },    // dungeonKeys
    0,                                                              // defenseHearts
    0,                                                              // gsTokens
};

static u16 sDebugSaveChecksum = 0;

/**
 *  Initialize debug save. This is also used on the Title Screen
 *  This save has a mostly full inventory with 10 hearts and single magic.
 *
 *  Some noteable flags that are set:
 *  Showed Mido sword/shield, met Deku Tree, Deku Tree mouth opened,
 *  used blue warp in Gohmas room, Zelda fled castle, light arrow cutscene watched,
 *  and set water level in Water Temple to lowest level.
 */
void Sram_InitDebugSave(void) {
    SaveContext* temp = &gSaveContext;

    bzero(&SAVE_INFO, sizeof(SaveInfo));
    gSaveContext.totalDays = 0;
    gSaveContext.bgsDayCount = 0;

    SAVE_PLAYER_DATA = sDebugSavePlayerData;
    gSaveContext.equips = sDebugSaveEquips;
    gSaveContext.inventory = sDebugSaveInventory;

    temp->checksum = sDebugSaveChecksum;
    gSaveContext.horseData.scene = SCENE_SPOT00;
    gSaveContext.horseData.pos.x = -1840;
    gSaveContext.horseData.pos.y = 72;
    gSaveContext.horseData.pos.z = 5497;
    gSaveContext.horseData.angle = -0x6AD9;
    gSaveContext.infTable[0] |= 0x5009;
    gSaveContext.eventChkInf[0] |= 0x123F;
    gSaveContext.eventChkInf[8] |= 1;
    gSaveContext.eventChkInf[12] |= 0x10;

    if (LINK_AGE_IN_YEARS == YEARS_CHILD) {
        gSaveContext.equips.buttonItems[0] = ITEM_SWORD_KOKIRI;
        Inventory_ChangeEquipment(EQUIP_SWORD, 1);
        if (gSaveContext.fileNum == 0xFF) {
            gSaveContext.equips.buttonItems[1] = ITEM_SLINGSHOT;
            gSaveContext.equips.cButtonSlots[0] = SLOT_SLINGSHOT;
            Inventory_ChangeEquipment(EQUIP_SHIELD, 1);
        }
    }

    gSaveContext.entranceIndex = 0xCD;
    gSaveContext.magicLevel = 0;
    gSaveContext.sceneFlags[5].swch = 0x40000000;
}

/**
 *  Copy save currently on the buffer to Save Context and complete various tasks to open the save.
 *  This includes:
 *  - Set proper entrance depending on where the game was saved
 *  - If health is less than 3 hearts, give 3 hearts
 *  - If either scarecrow song is set, copy them from save context to the proper location
 *  - Handle a case where the player saved and quit after zelda cutscene but didnt get the song
 *  - Give and equip master sword if player is adult and doesnt have kokiri sword (bug?)
 *  - Revert any trade items that spoil
 */
void Sram_OpenSave(SramContext* sramCtx) {
    static s16 dungeonEntrances[] = {
        0x0000, 0x0004, 0x0028, 0x0169, 0x0165, 0x0010, 0x0082, 0x0037,
        0x0098, 0x0088, 0x041B, 0x0008, 0x0486, 0x0467, 0x0179, 0x056C,
    };
    u16 i;
    u16 j;
    u8* ptr;

    osSyncPrintf("個人Ｆｉｌｅ作成\n"); // "Create personal file"
    i = gSramSlotOffsets[gSaveContext.fileNum];
    osSyncPrintf("ぽいんと＝%x(%d)\n", i, gSaveContext.fileNum); // "Point="

    MemCopy(&gSaveContext, sramCtx->readBuff + i, sizeof(Save));

    osSyncPrintf(VT_FGCOL(YELLOW));
    osSyncPrintf("SCENE_DATA_ID = %d   SceneNo = %d\n", gSaveContext.savedSceneNum,
                 ((void)0, gSaveContext.entranceIndex));

    switch (gSaveContext.savedSceneNum) {
        case SCENE_YDAN:
        case SCENE_DDAN:
        case SCENE_BDAN:
        case SCENE_BMORI1:
        case SCENE_HIDAN:
        case SCENE_MIZUSIN:
        case SCENE_JYASINZOU:
        case SCENE_HAKADAN:
        case SCENE_HAKADANCH:
        case SCENE_ICE_DOUKUTO:
        case SCENE_GANON:
        case SCENE_MEN:
        case SCENE_GERUDOWAY:
        case SCENE_GANONTIKA:
            gSaveContext.entranceIndex = dungeonEntrances[gSaveContext.savedSceneNum];
            break;
        case SCENE_YDAN_BOSS:
            gSaveContext.entranceIndex = 0;
            break;
        case SCENE_DDAN_BOSS:
            gSaveContext.entranceIndex = 4;
            break;
        case SCENE_BDAN_BOSS:
            gSaveContext.entranceIndex = 0x28;
            break;
        case SCENE_MORIBOSSROOM:
            gSaveContext.entranceIndex = 0x169;
            break;
        case SCENE_FIRE_BS:
            gSaveContext.entranceIndex = 0x165;
            break;
        case SCENE_MIZUSIN_BS:
            gSaveContext.entranceIndex = 0x10;
            break;
        case SCENE_JYASINBOSS:
            gSaveContext.entranceIndex = 0x82;
            break;
        case SCENE_HAKADAN_BS:
            gSaveContext.entranceIndex = 0x37;
            break;
        case SCENE_GANON_SONOGO:
        case SCENE_GANONTIKA_SONOGO:
        case SCENE_GANON_BOSS:
        case SCENE_GANON_FINAL:
        case SCENE_GANON_DEMO:
            gSaveContext.entranceIndex = 0x41B;
            break;

        default:
            if (gSaveContext.savedSceneNum != SCENE_LINK_HOME) {
                gSaveContext.entranceIndex = (LINK_AGE_IN_YEARS == YEARS_CHILD) ? 0xBB : 0x5F4;
            } else {
                gSaveContext.entranceIndex = 0xBB;
            }
            break;
    }

    osSyncPrintf("scene_no = %d\n", gSaveContext.entranceIndex);
    osSyncPrintf(VT_RST);

    if (gSaveContext.health < 0x30) {
        gSaveContext.health = 0x30;
    }

    if (gSaveContext.scarecrowLongSongSet) {
        osSyncPrintf(VT_FGCOL(BLUE));
        osSyncPrintf("\n====================================================================\n");

<<<<<<< HEAD
        MemCopy(gScarecrowLongSongPtr, &gSaveContext.scarecrowLongSong, sizeof(gSaveContext.scarecrowLongSong));
=======
        MemCopy(gScarecrowCustomSongPtr, gSaveContext.scarecrowCustomSong, sizeof(gSaveContext.scarecrowCustomSong));
>>>>>>> b3d5f549

        ptr = (u8*)gScarecrowLongSongPtr;
        for (i = 0; i < ARRAY_COUNT(gSaveContext.scarecrowLongSong); i++, ptr++) {
            osSyncPrintf("%d, ", *ptr);
        }

        osSyncPrintf("\n====================================================================\n");
        osSyncPrintf(VT_RST);
    }

    if (gSaveContext.scarecrowSpawnSongSet) {
        osSyncPrintf(VT_FGCOL(GREEN));
        osSyncPrintf("\n====================================================================\n");

        MemCopy(gScarecrowSpawnSongPtr, gSaveContext.scarecrowSpawnSong, sizeof(gSaveContext.scarecrowSpawnSong));

        ptr = gScarecrowSpawnSongPtr;
        for (i = 0; i < ARRAY_COUNT(gSaveContext.scarecrowSpawnSong); i++, ptr++) {
            osSyncPrintf("%d, ", *ptr);
        }

        osSyncPrintf("\n====================================================================\n");
        osSyncPrintf(VT_RST);
    }

    // if zelda cutscene has been watched but lullaby was not obtained, restore cutscene and take away letter
    if ((gSaveContext.eventChkInf[4] & 1) && !CHECK_QUEST_ITEM(QUEST_SONG_LULLABY)) {
        i = gSaveContext.eventChkInf[4] & ~1;
        gSaveContext.eventChkInf[4] = i;

        INV_CONTENT(ITEM_LETTER_ZELDA) = ITEM_CHICKEN;

        for (j = 1; j < 4; j++) {
            if (gSaveContext.equips.buttonItems[j] == ITEM_LETTER_ZELDA) {
                gSaveContext.equips.buttonItems[j] = ITEM_CHICKEN;
            }
        }
    }

    // check for owning kokiri sword.. to restore master sword? bug or debug feature?
    if (LINK_AGE_IN_YEARS == YEARS_ADULT && !CHECK_OWNED_EQUIP(EQUIP_SWORD, 1)) {
        gSaveContext.inventory.equipment |= gBitFlags[1] << gEquipShifts[EQUIP_SWORD];
        gSaveContext.equips.buttonItems[0] = ITEM_SWORD_MASTER;
        gSaveContext.equips.equipment &= ~0xF;
        gSaveContext.equips.equipment |= 2;
    }

    for (i = 0; i < ARRAY_COUNT(gSpoilingItems); i++) {
        if (INV_CONTENT(ITEM_TRADE_ADULT) == gSpoilingItems[i]) {
            INV_CONTENT(gSpoilingItemReverts[i]) = gSpoilingItemReverts[i];

            for (j = 1; j < 4; j++) {
                if (gSaveContext.equips.buttonItems[j] == gSpoilingItems[i]) {
                    gSaveContext.equips.buttonItems[j] = gSpoilingItemReverts[i];
                }
            }
        }
    }

    gSaveContext.magicLevel = 0;
}

/**
 *  Write the contents of the Save Context to a main and backup slot in SRAM.
 *  Note: The whole Save Context is written even though only the `save` substruct is read back later
 */
void Sram_WriteSave(SramContext* sramCtx) {
    u16 offset;
    u16 checksum;
    u16 j;
    u16* ptr;

    gSaveContext.checksum = 0;

    ptr = (u16*)&gSaveContext;
    checksum = 0;
    j = 0;

    for (offset = 0; offset < CHECKSUM_SIZE; offset++) {
        if (++j == 0x20) {
            j = 0;
        }
        checksum += *ptr++;
    }

    gSaveContext.checksum = checksum;

    ptr = (u16*)&gSaveContext;
    checksum = 0;

    for (offset = 0; offset < CHECKSUM_SIZE; offset++) {
        if (++j == 0x20) {
            j = 0;
        }
        checksum += *ptr++;
    }

    offset = gSramSlotOffsets[gSaveContext.fileNum];
    SsSram_ReadWrite(OS_K1_TO_PHYSICAL(0xA8000000) + offset, &gSaveContext, SLOT_SIZE, OS_WRITE);

    ptr = (u16*)&gSaveContext;
    checksum = 0;

    for (offset = 0; offset < CHECKSUM_SIZE; offset++) {
        if (++j == 0x20) {
            j = 0;
        }
        checksum += *ptr++;
    }

    offset = gSramSlotOffsets[gSaveContext.fileNum + 3];
    SsSram_ReadWrite(OS_K1_TO_PHYSICAL(0xA8000000) + offset, &gSaveContext, SLOT_SIZE, OS_WRITE);
}

/**
 *  For all 3 slots, verify that the checksum is correct. If corrupted, attempt to load a backup save.
 *  If backup is also corrupted, default to a new save (or debug save for slot 0 on debug rom).
 *
 *  After verifying all 3 saves, pass relevant data to File Select to be displayed.
 */
void Sram_VerifyAndLoadAllSaves(FileChooseContext* fileChooseCtx, SramContext* sramCtx) {
    u16 i;
    u16 newChecksum;
    u16 slotNum;
    u16 offset;
    u16 j;
    u16 oldChecksum;
    u16* ptr;
    u16 dayTime;

    osSyncPrintf("ＳＲＡＭ ＳＴＡＲＴ─ＬＯＡＤ\n");
    bzero(sramCtx->readBuff, SRAM_SIZE);
    SsSram_ReadWrite(OS_K1_TO_PHYSICAL(0xA8000000), sramCtx->readBuff, SRAM_SIZE, OS_READ);

    dayTime = ((void)0, gSaveContext.dayTime);

    for (slotNum = 0; slotNum < 3; slotNum++) {
        offset = gSramSlotOffsets[slotNum];
        osSyncPrintf("ぽいんと＝%x(%d)    SAVE_MAX=%d\n", offset, gSaveContext.fileNum, sizeof(Save));
        MemCopy(&gSaveContext, sramCtx->readBuff + offset, sizeof(Save));

        oldChecksum = gSaveContext.checksum;
        gSaveContext.checksum = 0;
        ptr = (u16*)&gSaveContext;
        osSyncPrintf("\n＝＝＝＝＝＝＝＝＝＝＝＝＝  Ｓ（%d） ＝＝＝＝＝＝＝＝＝＝＝＝＝\n", slotNum);

        for (i = newChecksum = j = 0; i < CHECKSUM_SIZE; i++, offset += 2) {
            newChecksum += *ptr++;
        }

        // "SAVE checksum calculation"
        osSyncPrintf("\nＳＡＶＥチェックサム計算  j=%x  mmm=%x  ", newChecksum, oldChecksum);

        if (newChecksum != oldChecksum) {
            // checksum didnt match, try backup save
            osSyncPrintf("ＥＲＲＯＲ！！！ ＝ %x(%d)\n", gSramSlotOffsets[slotNum], slotNum);
            offset = gSramSlotOffsets[slotNum + 3];
            MemCopy(&gSaveContext, sramCtx->readBuff + offset, sizeof(Save));

            oldChecksum = gSaveContext.checksum;
            gSaveContext.checksum = 0;
            ptr = (u16*)&gSaveContext;
            osSyncPrintf("================= ＢＡＣＫ─ＵＰ ========================\n");

            for (i = newChecksum = j = 0; i < CHECKSUM_SIZE; i++, offset += 2) {
                newChecksum += *ptr++;
            }
            // "(B) SAVE checksum calculation"
            osSyncPrintf("\n（Ｂ）ＳＡＶＥチェックサム計算  j=%x  mmm=%x  ", newChecksum, oldChecksum);

            if (newChecksum != oldChecksum) {
                // backup save didnt work, make new save
                osSyncPrintf("ＥＲＲＯＲ！！！ ＝ %x(%d+3)\n", gSramSlotOffsets[slotNum + 3], slotNum);
                bzero(&gSaveContext.entranceIndex, sizeof(s32));
                bzero(&gSaveContext.linkAge, sizeof(s32));
                bzero(&gSaveContext.cutsceneIndex, sizeof(s32));
                // note that gSaveContext.dayTime is not actually the sizeof(s32)
                bzero(&gSaveContext.dayTime, sizeof(s32));
                bzero(&gSaveContext.nightFlag, sizeof(s32));
                bzero(&gSaveContext.totalDays, sizeof(s32));
                bzero(&gSaveContext.bgsDayCount, sizeof(s32));

                if (!slotNum) {
                    Sram_InitDebugSave();
                    gSaveContext.newf[0] = 'Z';
                    gSaveContext.newf[1] = 'E';
                    gSaveContext.newf[2] = 'L';
                    gSaveContext.newf[3] = 'D';
                    gSaveContext.newf[4] = 'A';
                    gSaveContext.newf[5] = 'Z';
                    osSyncPrintf("newf=%x,%x,%x,%x,%x,%x\n", gSaveContext.newf[0], gSaveContext.newf[1],
                                 gSaveContext.newf[2], gSaveContext.newf[3], gSaveContext.newf[4],
                                 gSaveContext.newf[5]);
                } else {
                    Sram_InitNewSave();
                }

                ptr = (u16*)&gSaveContext;
                osSyncPrintf("\n--------------------------------------------------------------\n");

                for (i = newChecksum = j = 0; i < CHECKSUM_SIZE; i++) {
                    osSyncPrintf("%x ", *ptr);
                    if (++j == 0x20) {
                        osSyncPrintf("\n");
                        j = 0;
                    }
                    newChecksum += *ptr++;
                }

                gSaveContext.checksum = newChecksum;
                osSyncPrintf("\nCheck_Sum=%x(%x)\n", gSaveContext.checksum, newChecksum);

                i = gSramSlotOffsets[slotNum + 3];
                SsSram_ReadWrite(OS_K1_TO_PHYSICAL(0xA8000000) + i, &gSaveContext, SLOT_SIZE, OS_WRITE);

                osSyncPrintf("????#%x,%x,%x,%x,%x,%x\n", gSaveContext.newf[0], gSaveContext.newf[1],
                             gSaveContext.newf[2], gSaveContext.newf[3], gSaveContext.newf[4], gSaveContext.newf[5]);
                osSyncPrintf("\nぽいんと＝%x(%d+3)  check_sum=%x(%x)\n", i, slotNum, gSaveContext.checksum,
                             newChecksum);
            }

            i = gSramSlotOffsets[slotNum];
            SsSram_ReadWrite(OS_K1_TO_PHYSICAL(0xA8000000) + i, &gSaveContext, SLOT_SIZE, OS_WRITE);

            osSyncPrintf("ぽいんと＝%x(%d)  check_sum=%x(%x)\n", i, slotNum, gSaveContext.checksum, newChecksum);
        } else {
            osSyncPrintf("\nＳＡＶＥデータ ＯＫ！！！！\n"); // "SAVE data OK! ! ! !"
        }
    }

    bzero(sramCtx->readBuff, SRAM_SIZE);
    SsSram_ReadWrite(OS_K1_TO_PHYSICAL(0xA8000000), sramCtx->readBuff, SRAM_SIZE, OS_READ);
    gSaveContext.dayTime = dayTime;

    osSyncPrintf("SAVECT=%x, NAME=%x, LIFE=%x, ITEM=%x,  64DD=%x,  HEART=%x\n", DEATHS, NAME, HEALTH_CAP, QUEST, N64DD,
                 DEFENSE);

    MemCopy(&fileChooseCtx->deaths[0], sramCtx->readBuff + SLOT_OFFSET(0) + DEATHS, sizeof(fileChooseCtx->deaths[0]));
    MemCopy(&fileChooseCtx->deaths[1], sramCtx->readBuff + SLOT_OFFSET(1) + DEATHS, sizeof(fileChooseCtx->deaths[0]));
    MemCopy(&fileChooseCtx->deaths[2], sramCtx->readBuff + SLOT_OFFSET(2) + DEATHS, sizeof(fileChooseCtx->deaths[0]));

    MemCopy(&fileChooseCtx->fileNames[0], sramCtx->readBuff + SLOT_OFFSET(0) + NAME,
            sizeof(fileChooseCtx->fileNames[0]));
    MemCopy(&fileChooseCtx->fileNames[1], sramCtx->readBuff + SLOT_OFFSET(1) + NAME,
            sizeof(fileChooseCtx->fileNames[0]));
    MemCopy(&fileChooseCtx->fileNames[2], sramCtx->readBuff + SLOT_OFFSET(2) + NAME,
            sizeof(fileChooseCtx->fileNames[0]));

    MemCopy(&fileChooseCtx->healthCapacities[0], sramCtx->readBuff + SLOT_OFFSET(0) + HEALTH_CAP,
            sizeof(fileChooseCtx->healthCapacities[0]));
    MemCopy(&fileChooseCtx->healthCapacities[1], sramCtx->readBuff + SLOT_OFFSET(1) + HEALTH_CAP,
            sizeof(fileChooseCtx->healthCapacities[0]));
    MemCopy(&fileChooseCtx->healthCapacities[2], sramCtx->readBuff + SLOT_OFFSET(2) + HEALTH_CAP,
            sizeof(fileChooseCtx->healthCapacities[0]));

    MemCopy(&fileChooseCtx->questItems[0], sramCtx->readBuff + SLOT_OFFSET(0) + QUEST,
            sizeof(fileChooseCtx->questItems[0]));
    MemCopy(&fileChooseCtx->questItems[1], sramCtx->readBuff + SLOT_OFFSET(1) + QUEST,
            sizeof(fileChooseCtx->questItems[0]));
    MemCopy(&fileChooseCtx->questItems[2], sramCtx->readBuff + SLOT_OFFSET(2) + QUEST,
            sizeof(fileChooseCtx->questItems[0]));

    MemCopy(&fileChooseCtx->n64ddFlags[0], sramCtx->readBuff + SLOT_OFFSET(0) + N64DD,
            sizeof(fileChooseCtx->n64ddFlags[0]));
    MemCopy(&fileChooseCtx->n64ddFlags[1], sramCtx->readBuff + SLOT_OFFSET(1) + N64DD,
            sizeof(fileChooseCtx->n64ddFlags[0]));
    MemCopy(&fileChooseCtx->n64ddFlags[2], sramCtx->readBuff + SLOT_OFFSET(2) + N64DD,
            sizeof(fileChooseCtx->n64ddFlags[0]));

    MemCopy(&fileChooseCtx->defense[0], sramCtx->readBuff + SLOT_OFFSET(0) + DEFENSE,
            sizeof(fileChooseCtx->defense[0]));
    MemCopy(&fileChooseCtx->defense[1], sramCtx->readBuff + SLOT_OFFSET(1) + DEFENSE,
            sizeof(fileChooseCtx->defense[0]));
    MemCopy(&fileChooseCtx->defense[2], sramCtx->readBuff + SLOT_OFFSET(2) + DEFENSE,
            sizeof(fileChooseCtx->defense[0]));

    MemCopy(&fileChooseCtx->health[0], sramCtx->readBuff + SLOT_OFFSET(0) + HEALTH, sizeof(fileChooseCtx->health[0]));
    MemCopy(&fileChooseCtx->health[1], sramCtx->readBuff + SLOT_OFFSET(1) + HEALTH, sizeof(fileChooseCtx->health[0]));
    MemCopy(&fileChooseCtx->health[2], sramCtx->readBuff + SLOT_OFFSET(2) + HEALTH, sizeof(fileChooseCtx->health[0]));

    osSyncPrintf("f_64dd=%d, %d, %d\n", fileChooseCtx->n64ddFlags[0], fileChooseCtx->n64ddFlags[1],
                 fileChooseCtx->n64ddFlags[2]);
    osSyncPrintf("heart_status=%d, %d, %d\n", fileChooseCtx->defense[0], fileChooseCtx->defense[1],
                 fileChooseCtx->defense[2]);
    osSyncPrintf("now_life=%d, %d, %d\n", fileChooseCtx->health[0], fileChooseCtx->health[1], fileChooseCtx->health[2]);
}

void Sram_InitSave(FileChooseContext* fileChooseCtx, SramContext* sramCtx) {
    u16 offset;
    u16 j;
    u16* ptr;
    u16 checksum;

    if (fileChooseCtx->buttonIndex != 0) {
        Sram_InitNewSave();
    } else {
        Sram_InitDebugSave();
    }

    gSaveContext.entranceIndex = 0xBB;
    gSaveContext.linkAge = 1;
    gSaveContext.dayTime = 0x6AAB;
    gSaveContext.cutsceneIndex = 0xFFF1;

    if (fileChooseCtx->buttonIndex == 0) {
        gSaveContext.cutsceneIndex = 0;
    }

    for (offset = 0; offset < 8; offset++) {
        gSaveContext.playerName[offset] = fileChooseCtx->fileNames[fileChooseCtx->buttonIndex][offset];
    }

    gSaveContext.newf[0] = 'Z';
    gSaveContext.newf[1] = 'E';
    gSaveContext.newf[2] = 'L';
    gSaveContext.newf[3] = 'D';
    gSaveContext.newf[4] = 'A';
    gSaveContext.newf[5] = 'Z';

    gSaveContext.n64ddFlag = fileChooseCtx->n64ddFlag;
    osSyncPrintf("６４ＤＤフラグ=%d\n", fileChooseCtx->n64ddFlag);
    osSyncPrintf("newf=%x,%x,%x,%x,%x,%x\n", gSaveContext.newf[0], gSaveContext.newf[1], gSaveContext.newf[2],
                 gSaveContext.newf[3], gSaveContext.newf[4], gSaveContext.newf[5]);
    osSyncPrintf("\n$$$$$$$$$$$$$$$$$$$$$$$$$$$$$$$$$$$$$$$$$$$$$$$$$$$$$$$$$$$$$$$$$$$$$$$$$$$\n");

    ptr = (u16*)&gSaveContext;
    j = 0;
    checksum = 0;

    for (offset = 0; offset < CHECKSUM_SIZE; offset++) {
        osSyncPrintf("%x ", *ptr);
        checksum += *ptr++;
        if (++j == 0x20) {
            osSyncPrintf("\n");
            j = 0;
        }
    }

    gSaveContext.checksum = checksum;
    osSyncPrintf("\nチェックサム＝%x\n", gSaveContext.checksum); // "Checksum = %x"

    offset = gSramSlotOffsets[gSaveContext.fileNum];
    osSyncPrintf("I=%x no=%d\n", offset, gSaveContext.fileNum);
    MemCopy(sramCtx->readBuff + offset, &gSaveContext, sizeof(Save));

    offset = gSramSlotOffsets[gSaveContext.fileNum + 3];
    osSyncPrintf("I=%x no=%d\n", offset, gSaveContext.fileNum + 3);
    MemCopy(sramCtx->readBuff + offset, &gSaveContext, sizeof(Save));

    SsSram_ReadWrite(OS_K1_TO_PHYSICAL(0xA8000000), sramCtx->readBuff, SRAM_SIZE, OS_WRITE);

    osSyncPrintf("ＳＡＶＥ終了\n"); // "SAVE end"
    osSyncPrintf("z_common_data.file_no = %d\n", gSaveContext.fileNum);
    osSyncPrintf("SAVECT=%x, NAME=%x, LIFE=%x, ITEM=%x,  SAVE_64DD=%x\n", DEATHS, NAME, HEALTH_CAP, QUEST, N64DD);

    j = gSramSlotOffsets[gSaveContext.fileNum];

    MemCopy(&fileChooseCtx->deaths[gSaveContext.fileNum], sramCtx->readBuff + j + DEATHS,
            sizeof(fileChooseCtx->deaths[0]));
    MemCopy(&fileChooseCtx->fileNames[gSaveContext.fileNum], sramCtx->readBuff + j + NAME,
            sizeof(fileChooseCtx->fileNames[0]));
    MemCopy(&fileChooseCtx->healthCapacities[gSaveContext.fileNum], sramCtx->readBuff + j + HEALTH_CAP,
            sizeof(fileChooseCtx->healthCapacities[0]));
    MemCopy(&fileChooseCtx->questItems[gSaveContext.fileNum], sramCtx->readBuff + j + QUEST,
            sizeof(fileChooseCtx->questItems[0]));
    MemCopy(&fileChooseCtx->n64ddFlags[gSaveContext.fileNum], sramCtx->readBuff + j + N64DD,
            sizeof(fileChooseCtx->n64ddFlags[0]));
    MemCopy(&fileChooseCtx->defense[gSaveContext.fileNum], sramCtx->readBuff + j + DEFENSE,
            sizeof(fileChooseCtx->defense[0]));
    MemCopy(&fileChooseCtx->health[gSaveContext.fileNum], sramCtx->readBuff + j + HEALTH,
            sizeof(fileChooseCtx->health[0]));

    osSyncPrintf("f_64dd[%d]=%d\n", gSaveContext.fileNum, fileChooseCtx->n64ddFlags[gSaveContext.fileNum]);
    osSyncPrintf("heart_status[%d]=%d\n", gSaveContext.fileNum, fileChooseCtx->defense[gSaveContext.fileNum]);
    osSyncPrintf("now_life[%d]=%d\n", gSaveContext.fileNum, fileChooseCtx->health[gSaveContext.fileNum]);
}

void Sram_EraseSave(FileChooseContext* fileChooseCtx, SramContext* sramCtx) {
    s32 offset;

    Sram_InitNewSave();

    offset = gSramSlotOffsets[fileChooseCtx->selectedFileIndex];
    MemCopy(sramCtx->readBuff + offset, &gSaveContext, sizeof(Save));
    SsSram_ReadWrite(OS_K1_TO_PHYSICAL(0xA8000000) + offset, &gSaveContext, SLOT_SIZE, OS_WRITE);

    MemCopy(&fileChooseCtx->n64ddFlags[fileChooseCtx->selectedFileIndex], sramCtx->readBuff + offset + N64DD,
            sizeof(fileChooseCtx->n64ddFlags[0]));

    offset = gSramSlotOffsets[fileChooseCtx->selectedFileIndex + 3];
    MemCopy(sramCtx->readBuff + offset, &gSaveContext, sizeof(Save));
    SsSram_ReadWrite(OS_K1_TO_PHYSICAL(0xA8000000) + offset, &gSaveContext, SLOT_SIZE, OS_WRITE);

    osSyncPrintf("ＣＬＥＡＲ終了\n");
}

void Sram_CopySave(FileChooseContext* fileChooseCtx, SramContext* sramCtx) {
    s32 offset;

    osSyncPrintf("ＲＥＡＤ=%d(%x)  ＣＯＰＹ=%d(%x)\n", fileChooseCtx->selectedFileIndex,
                 gSramSlotOffsets[fileChooseCtx->selectedFileIndex], fileChooseCtx->copyDestFileIndex,
                 gSramSlotOffsets[fileChooseCtx->copyDestFileIndex]);

    offset = gSramSlotOffsets[fileChooseCtx->selectedFileIndex];
    MemCopy(&gSaveContext, sramCtx->readBuff + offset, sizeof(Save));

    offset = gSramSlotOffsets[fileChooseCtx->copyDestFileIndex];
    MemCopy(sramCtx->readBuff + offset, &gSaveContext, sizeof(Save));

    offset = gSramSlotOffsets[fileChooseCtx->copyDestFileIndex + 3];
    MemCopy(sramCtx->readBuff + offset, &gSaveContext, sizeof(Save));

    SsSram_ReadWrite(OS_K1_TO_PHYSICAL(0xA8000000), sramCtx->readBuff, SRAM_SIZE, OS_WRITE);

    offset = gSramSlotOffsets[fileChooseCtx->copyDestFileIndex];

    MemCopy(&fileChooseCtx->deaths[fileChooseCtx->copyDestFileIndex], sramCtx->readBuff + offset + DEATHS,
            sizeof(fileChooseCtx->deaths[0]));
    MemCopy(&fileChooseCtx->fileNames[fileChooseCtx->copyDestFileIndex], sramCtx->readBuff + offset + NAME,
            sizeof(fileChooseCtx->fileNames[0]));
    MemCopy(&fileChooseCtx->healthCapacities[fileChooseCtx->copyDestFileIndex], sramCtx->readBuff + offset + HEALTH_CAP,
            sizeof(fileChooseCtx->healthCapacities[0]));
    MemCopy(&fileChooseCtx->questItems[fileChooseCtx->copyDestFileIndex], sramCtx->readBuff + offset + QUEST,
            sizeof(fileChooseCtx->questItems[0]));
    MemCopy(&fileChooseCtx->n64ddFlags[fileChooseCtx->copyDestFileIndex], sramCtx->readBuff + offset + N64DD,
            sizeof(fileChooseCtx->n64ddFlags[0]));
    MemCopy(&fileChooseCtx->defense[fileChooseCtx->copyDestFileIndex], sramCtx->readBuff + offset + DEFENSE,
            sizeof(fileChooseCtx->defense[0]));
    MemCopy(&fileChooseCtx->health[fileChooseCtx->copyDestFileIndex], (sramCtx->readBuff + offset) + HEALTH,
            sizeof(fileChooseCtx->health[0]));

    osSyncPrintf("f_64dd[%d]=%d\n", gSaveContext.fileNum, fileChooseCtx->n64ddFlags[gSaveContext.fileNum]);
    osSyncPrintf("heart_status[%d]=%d\n", gSaveContext.fileNum, fileChooseCtx->defense[gSaveContext.fileNum]);
    osSyncPrintf("ＣＯＰＹ終了\n"); // "Copy end"
}

/**
 *  Write the first 16 bytes of the read buffer to the SRAM header
 */
void Sram_WriteSramHeader(SramContext* sramCtx) {
    SsSram_ReadWrite(OS_K1_TO_PHYSICAL(0xA8000000), sramCtx->readBuff, SRAM_HEADER_SIZE, OS_WRITE);
}

void Sram_InitSram(GameState* gameState, SramContext* sramCtx) {
    u16 i;

    osSyncPrintf("sram_initialize( Game *game, Sram *sram )\n");
    SsSram_ReadWrite(OS_K1_TO_PHYSICAL(0xA8000000), sramCtx->readBuff, SRAM_SIZE, OS_READ);

    for (i = 0; i < ARRAY_COUNTU(sZeldaMagic) - 3; i++) {
        if (sZeldaMagic[i + SRAM_HEADER_MAGIC] != sramCtx->readBuff[i + SRAM_HEADER_MAGIC]) {
            osSyncPrintf("ＳＲＡＭ破壊！！！！！！\n"); // "SRAM destruction! ! ! ! ! !"
            gSaveContext.language = sramCtx->readBuff[SRAM_HEADER_LANGUAGE];
            MemCopy(sramCtx->readBuff, sZeldaMagic, sizeof(sZeldaMagic));
            sramCtx->readBuff[SRAM_HEADER_LANGUAGE] = gSaveContext.language;
            Sram_WriteSramHeader(sramCtx);
        }
    }

    gSaveContext.audioSetting = sramCtx->readBuff[SRAM_HEADER_SOUND] & 3;
    gSaveContext.zTargetSetting = sramCtx->readBuff[SRAM_HEADER_ZTARGET] & 1;
    gSaveContext.language = sramCtx->readBuff[SRAM_HEADER_LANGUAGE];

    if (gSaveContext.language >= LANGUAGE_MAX) {
        gSaveContext.language = LANGUAGE_ENG;
        sramCtx->readBuff[SRAM_HEADER_LANGUAGE] = gSaveContext.language;
        Sram_WriteSramHeader(sramCtx);
    }

    if (CHECK_BTN_ANY(gameState->input[2].cur.button, BTN_DRIGHT)) {
        bzero(sramCtx->readBuff, SRAM_SIZE);
        for (i = 0; i < CHECKSUM_SIZE; i++) {
            sramCtx->readBuff[i] = i;
        }
        SsSram_ReadWrite(OS_K1_TO_PHYSICAL(0xA8000000), sramCtx->readBuff, SRAM_SIZE, OS_WRITE);
        osSyncPrintf("ＳＲＡＭ破壊！！！！！！\n"); // "SRAM destruction! ! ! ! ! !"
    }

    // "GOOD! GOOD! Size = %d + %d = %d"
    osSyncPrintf("ＧＯＯＤ！ＧＯＯＤ！ サイズ＝%d + %d ＝ %d\n", sizeof(SaveInfo), 4, sizeof(SaveInfo) + 4);
    osSyncPrintf(VT_FGCOL(BLUE));
    osSyncPrintf("Na_SetSoundOutputMode = %d\n", gSaveContext.audioSetting);
    osSyncPrintf("Na_SetSoundOutputMode = %d\n", gSaveContext.audioSetting);
    osSyncPrintf("Na_SetSoundOutputMode = %d\n", gSaveContext.audioSetting);
    osSyncPrintf(VT_RST);
    func_800F6700(gSaveContext.audioSetting);
}

void Sram_Alloc(GameState* gameState, SramContext* sramCtx) {
    sramCtx->readBuff = GameState_Alloc(gameState, SRAM_SIZE, "../z_sram.c", 1294);
    ASSERT(sramCtx->readBuff != NULL, "sram->read_buff != NULL", "../z_sram.c", 1295);
}

void Sram_Init(GlobalContext* globalCtx, SramContext* sramCtx) {
}<|MERGE_RESOLUTION|>--- conflicted
+++ resolved
@@ -381,11 +381,7 @@
         osSyncPrintf(VT_FGCOL(BLUE));
         osSyncPrintf("\n====================================================================\n");
 
-<<<<<<< HEAD
-        MemCopy(gScarecrowLongSongPtr, &gSaveContext.scarecrowLongSong, sizeof(gSaveContext.scarecrowLongSong));
-=======
-        MemCopy(gScarecrowCustomSongPtr, gSaveContext.scarecrowCustomSong, sizeof(gSaveContext.scarecrowCustomSong));
->>>>>>> b3d5f549
+        MemCopy(gScarecrowLongSongPtr, gSaveContext.scarecrowLongSong, sizeof(gSaveContext.scarecrowLongSong));
 
         ptr = (u8*)gScarecrowLongSongPtr;
         for (i = 0; i < ARRAY_COUNT(gSaveContext.scarecrowLongSong); i++, ptr++) {
