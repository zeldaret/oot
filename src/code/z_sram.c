#include "global.h"
#include "terminal.h"

#define SLOT_SIZE (sizeof(SaveContext) + 0x28)
#define CHECKSUM_SIZE (sizeof(Save) / 2)

#define DEATHS offsetof(SaveContext, save.info.playerData.deaths)
#define NAME offsetof(SaveContext, save.info.playerData.playerName)
#define N64DD offsetof(SaveContext, save.info.playerData.n64ddFlag)
#define HEALTH_CAP offsetof(SaveContext, save.info.playerData.healthCapacity)
#define QUEST offsetof(SaveContext, save.info.inventory.questItems)
#define DEFENSE offsetof(SaveContext, save.info.inventory.defenseHearts)
#define HEALTH offsetof(SaveContext, save.info.playerData.health)

#define SLOT_OFFSET(index) (SRAM_HEADER_SIZE + 0x10 + (index * SLOT_SIZE))

u16 gSramSlotOffsets[] = {
    SLOT_OFFSET(0),
    SLOT_OFFSET(1),
    SLOT_OFFSET(2),
    // the latter three saves are backup saves for the former saves
    SLOT_OFFSET(3),
    SLOT_OFFSET(4),
    SLOT_OFFSET(5),
};

static char sZeldaMagic[] = { '\0', '\0', '\0', '\x98', '\x09', '\x10', '\x21', 'Z', 'E', 'L', 'D', 'A' };

static SavePlayerData sNewSavePlayerData = {
    { '\0', '\0', '\0', '\0', '\0', '\0' },             // newf
    0,                                                  // deaths
    { 0x3E, 0x3E, 0x3E, 0x3E, 0x3E, 0x3E, 0x3E, 0x3E }, // playerName
    0,                                                  // n64ddFlag
    0x30,                                               // healthCapacity
    0x30,                                               // defense
    0,                                                  // magicLevel
    MAGIC_NORMAL_METER,                                 // magic
    0,                                                  // rupees
    0,                                                  // swordHealth
    0,                                                  // naviTimer
    false,                                              // isMagicAcquired
    0,                                                  // unk_1F
    false,                                              // isDoubleMagicAcquired
    false,                                              // isDoubleDefenseAcquired
    0,                                                  // bgsFlag
    0,                                                  // ocarinaGameRoundNum
    {
        { ITEM_NONE, ITEM_NONE, ITEM_NONE, ITEM_NONE }, // buttonItems
        { SLOT_NONE, SLOT_NONE, SLOT_NONE },            // cButtonSlots
        0,                                              // equipment
    },                                                  // childEquips
    {
        { ITEM_NONE, ITEM_NONE, ITEM_NONE, ITEM_NONE }, // buttonItems
        { SLOT_NONE, SLOT_NONE, SLOT_NONE },            // cButtonSlots
        0,                                              // equipment
    },                                                  // adultEquips
    0,                                                  // unk_38
    { 0, 0, 0, 0, 0, 0, 0, 0, 0, 0, 0, 0, 0, 0 },       // unk_3C
    SCENE_LINK_HOME,                                    // savedSceneId
};

static ItemEquips sNewSaveEquips = {
    { ITEM_NONE, ITEM_NONE, ITEM_NONE, ITEM_NONE }, // buttonItems
    { SLOT_NONE, SLOT_NONE, SLOT_NONE },            // cButtonSlots
    0x1100,                                         // equipment
};

static Inventory sNewSaveInventory = {
    // items
    {
        ITEM_NONE, // SLOT_DEKU_STICK
        ITEM_NONE, // SLOT_DEKU_NUT
        ITEM_NONE, // SLOT_BOMB
        ITEM_NONE, // SLOT_BOW
        ITEM_NONE, // SLOT_ARROW_FIRE
        ITEM_NONE, // SLOT_DINS_FIRE
        ITEM_NONE, // SLOT_SLINGSHOT
        ITEM_NONE, // SLOT_OCARINA
        ITEM_NONE, // SLOT_BOMBCHU
        ITEM_NONE, // SLOT_HOOKSHOT
        ITEM_NONE, // SLOT_ARROW_ICE
        ITEM_NONE, // SLOT_FARORES_WIND
        ITEM_NONE, // SLOT_BOOMERANG
        ITEM_NONE, // SLOT_LENS_OF_TRUTH
        ITEM_NONE, // SLOT_MAGIC_BEAN
        ITEM_NONE, // SLOT_HAMMER
        ITEM_NONE, // SLOT_ARROW_LIGHT
        ITEM_NONE, // SLOT_NAYRUS_LOVE
        ITEM_NONE, // SLOT_BOTTLE_1
        ITEM_NONE, // SLOT_BOTTLE_2
        ITEM_NONE, // SLOT_BOTTLE_3
        ITEM_NONE, // SLOT_BOTTLE_4
        ITEM_NONE, // SLOT_TRADE_ADULT
        ITEM_NONE, // SLOT_TRADE_CHILD
    },
    // ammo
    {
        0, // SLOT_DEKU_STICK
        0, // SLOT_DEKU_NUT
        0, // SLOT_BOMB
        0, // SLOT_BOW
        0, // SLOT_ARROW_FIRE
        0, // SLOT_DINS_FIRE
        0, // SLOT_SLINGSHOT
        0, // SLOT_OCARINA
        0, // SLOT_BOMBCHU
        0, // SLOT_HOOKSHOT
        0, // SLOT_ARROW_ICE
        0, // SLOT_FARORES_WIND
        0, // SLOT_BOOMERANG
        0, // SLOT_LENS_OF_TRUTH
        0, // SLOT_MAGIC_BEAN
        0, // SLOT_HAMMER
    },
    // equipment
    (((1 << EQUIP_INV_TUNIC_KOKIRI) << (EQUIP_TYPE_TUNIC * 4)) |
     ((1 << EQUIP_INV_BOOTS_KOKIRI) << (EQUIP_TYPE_BOOTS * 4))),
    0,                                                              // upgrades
    0,                                                              // questItems
    { 0, 0, 0, 0, 0, 0, 0, 0, 0, 0, 0, 0, 0, 0, 0, 0, 0, 0, 0, 0 }, // dungeonItems
    {
        0xFF, 0xFF, 0xFF, 0xFF, 0xFF, 0xFF, 0xFF, 0xFF, 0xFF, 0xFF,
        0xFF, 0xFF, 0xFF, 0xFF, 0xFF, 0xFF, 0xFF, 0xFF, 0xFF,
    }, // dungeonKeys
    0, // defenseHearts
    0, // gsTokens
};

static u16 sNewSaveChecksum = 0;

/**
 *  Initialize new save.
 *  This save has an empty inventory with 3 hearts and single magic.
 */
void Sram_InitNewSave(void) {
    SaveContext* temp = &gSaveContext;

    bzero(&gSaveContext.save.info, sizeof(SaveInfo));
    gSaveContext.save.totalDays = 0;
    gSaveContext.save.bgsDayCount = 0;

    gSaveContext.save.info.playerData = sNewSavePlayerData;
    gSaveContext.save.info.equips = sNewSaveEquips;
    gSaveContext.save.info.inventory = sNewSaveInventory;

    temp->save.info.checksum = sNewSaveChecksum;
    gSaveContext.save.info.horseData.sceneId = SCENE_SPOT00;
    gSaveContext.save.info.horseData.pos.x = -1840;
    gSaveContext.save.info.horseData.pos.y = 72;
    gSaveContext.save.info.horseData.pos.z = 5497;
    gSaveContext.save.info.horseData.angle = -0x6AD9;
    gSaveContext.save.info.playerData.magicLevel = 0;
    gSaveContext.save.info.infTable[INFTABLE_1DX_INDEX] = 1;
    gSaveContext.save.info.sceneFlags[5].swch = 0x40000000;
}

static SavePlayerData sDebugSavePlayerData = {
    { 'Z', 'E', 'L', 'D', 'A', 'Z' },                   // newf
    0,                                                  // deaths
    { 0x15, 0x12, 0x17, 0x14, 0x3E, 0x3E, 0x3E, 0x3E }, // playerName ( "LINK" )
    0,                                                  // n64ddFlag
    0xE0,                                               // healthCapacity
    0xE0,                                               // health
    0,                                                  // magicLevel
    MAGIC_NORMAL_METER,                                 // magic
    150,                                                // rupees
    8,                                                  // swordHealth
    0,                                                  // naviTimer
    true,                                               // isMagicAcquired
    0,                                                  // unk_1F
    false,                                              // isDoubleMagicAcquired
    false,                                              // isDoubleDefenseAcquired
    0,                                                  // bgsFlag
    0,                                                  // ocarinaGameRoundNum
    {
        { ITEM_NONE, ITEM_NONE, ITEM_NONE, ITEM_NONE }, // buttonItems
        { SLOT_NONE, SLOT_NONE, SLOT_NONE },            // cButtonSlots
        0,                                              // equipment
    },                                                  // childEquips
    {
        { ITEM_NONE, ITEM_NONE, ITEM_NONE, ITEM_NONE }, // buttonItems
        { SLOT_NONE, SLOT_NONE, SLOT_NONE },            // cButtonSlots
        0,                                              // equipment
    },                                                  // adultEquips
    0,                                                  // unk_38
    { 0, 0, 0, 0, 0, 0, 0, 0, 0, 0, 0, 0, 0, 0 },       // unk_3C
    SCENE_SPOT00,                                       // savedSceneId
};

static ItemEquips sDebugSaveEquips = {
    { ITEM_SWORD_MASTER, ITEM_BOW, ITEM_BOMB, ITEM_OCARINA_FAIRY }, // buttonItems
    { SLOT_BOW, SLOT_BOMB, SLOT_OCARINA },                          // cButtonSlots
    // equipment
    (EQUIP_VALUE_SWORD_MASTER << (EQUIP_TYPE_SWORD * 4)) | (EQUIP_VALUE_SHIELD_HYLIAN << (EQUIP_TYPE_SHIELD * 4)) |
        (EQUIP_VALUE_TUNIC_KOKIRI << (EQUIP_TYPE_TUNIC * 4)) | (EQUIP_VALUE_BOOTS_KOKIRI << (EQUIP_TYPE_BOOTS * 4)),
};

static Inventory sDebugSaveInventory = {
    // items
    {
        ITEM_DEKU_STICK,          // SLOT_DEKU_STICK
        ITEM_DEKU_NUT,            // SLOT_DEKU_NUT
        ITEM_BOMB,                // SLOT_BOMB
        ITEM_BOW,                 // SLOT_BOW
        ITEM_ARROW_FIRE,          // SLOT_ARROW_FIRE
        ITEM_DINS_FIRE,           // SLOT_DINS_FIRE
        ITEM_SLINGSHOT,           // SLOT_SLINGSHOT
        ITEM_OCARINA_FAIRY,       // SLOT_OCARINA
        ITEM_BOMBCHU,             // SLOT_BOMBCHU
        ITEM_HOOKSHOT,            // SLOT_HOOKSHOT
        ITEM_ARROW_ICE,           // SLOT_ARROW_ICE
        ITEM_FARORES_WIND,        // SLOT_FARORES_WIND
        ITEM_BOOMERANG,           // SLOT_BOOMERANG
        ITEM_LENS_OF_TRUTH,       // SLOT_LENS_OF_TRUTH
        ITEM_MAGIC_BEAN,          // SLOT_MAGIC_BEAN
        ITEM_HAMMER,              // SLOT_HAMMER
        ITEM_ARROW_LIGHT,         // SLOT_ARROW_LIGHT
        ITEM_NAYRUS_LOVE,         // SLOT_NAYRUS_LOVE
        ITEM_BOTTLE_EMPTY,        // SLOT_BOTTLE_1
        ITEM_BOTTLE_POTION_RED,   // SLOT_BOTTLE_2
        ITEM_BOTTLE_POTION_GREEN, // SLOT_BOTTLE_3
        ITEM_BOTTLE_POTION_BLUE,  // SLOT_BOTTLE_4
        ITEM_POCKET_EGG,          // SLOT_TRADE_ADULT
        ITEM_WEIRD_EGG,           // SLOT_TRADE_CHILD
    },
    // ammo
    {
        50, // SLOT_DEKU_STICK
        50, // SLOT_DEKU_NUT
        10, // SLOT_BOMB
        30, // SLOT_BOW
        1,  // SLOT_ARROW_FIRE
        1,  // SLOT_DINS_FIRE
        30, // SLOT_SLINGSHOT
        1,  // SLOT_OCARINA
        50, // SLOT_BOMBCHU
        1,  // SLOT_HOOKSHOT
        1,  // SLOT_ARROW_ICE
        1,  // SLOT_FARORES_WIND
        1,  // SLOT_BOOMERANG
        1,  // SLOT_LENS_OF_TRUTH
        1,  // SLOT_MAGIC_BEAN
        1   // SLOT_HAMMER
    },
    // equipment
    ((((1 << EQUIP_INV_SWORD_KOKIRI) << (EQUIP_TYPE_SWORD * 4)) |
      ((1 << EQUIP_INV_SWORD_MASTER) << (EQUIP_TYPE_SWORD * 4)) |
      ((1 << EQUIP_INV_SWORD_BGS) << (EQUIP_TYPE_SWORD * 4))) |
     (((1 << EQUIP_INV_SHIELD_DEKU) << (EQUIP_TYPE_SHIELD * 4)) |
      ((1 << EQUIP_INV_SHIELD_HYLIAN) << (EQUIP_TYPE_SHIELD * 4)) |
      ((1 << EQUIP_INV_SHIELD_MIRROR) << (EQUIP_TYPE_SHIELD * 4))) |
     (((1 << EQUIP_INV_TUNIC_KOKIRI) << (EQUIP_TYPE_TUNIC * 4)) |
      ((1 << EQUIP_INV_TUNIC_GORON) << (EQUIP_TYPE_TUNIC * 4)) |
      ((1 << EQUIP_INV_TUNIC_ZORA) << (EQUIP_TYPE_TUNIC * 4))) |
     (((1 << EQUIP_INV_BOOTS_KOKIRI) << (EQUIP_TYPE_BOOTS * 4)) |
      ((1 << EQUIP_INV_BOOTS_IRON) << (EQUIP_TYPE_BOOTS * 4)) |
      ((1 << EQUIP_INV_BOOTS_HOVER) << (EQUIP_TYPE_BOOTS * 4)))),
    0x125249,                                                       // upgrades
    0x1E3FFFF,                                                      // questItems
    { 7, 7, 7, 7, 7, 7, 7, 7, 7, 7, 0, 0, 0, 0, 0, 0, 0, 0, 0, 0 }, // dungeonItems
    { 8, 8, 8, 8, 8, 8, 8, 8, 8, 8, 8, 8, 8, 8, 8, 8, 8, 8, 8 },    // dungeonKeys
    0,                                                              // defenseHearts
    0,                                                              // gsTokens
};

static u16 sDebugSaveChecksum = 0;

/**
 *  Initialize debug save. This is also used on the Title Screen
 *  This save has a mostly full inventory with 10 hearts and single magic.
 *
 *  Some noteable flags that are set:
 *  Showed Mido sword/shield, met Deku Tree, Deku Tree mouth opened,
 *  used blue warp in Gohmas room, Zelda fled castle, light arrow cutscene watched,
 *  and set water level in Water Temple to lowest level.
 */
void Sram_InitDebugSave(void) {
    SaveContext* temp = &gSaveContext;

    bzero(&gSaveContext.save.info, sizeof(SaveInfo));
    gSaveContext.save.totalDays = 0;
    gSaveContext.save.bgsDayCount = 0;

    gSaveContext.save.info.playerData = sDebugSavePlayerData;
    gSaveContext.save.info.equips = sDebugSaveEquips;
    gSaveContext.save.info.inventory = sDebugSaveInventory;

    temp->save.info.checksum = sDebugSaveChecksum;
    gSaveContext.save.info.horseData.sceneId = SCENE_SPOT00;
    gSaveContext.save.info.horseData.pos.x = -1840;
    gSaveContext.save.info.horseData.pos.y = 72;
    gSaveContext.save.info.horseData.pos.z = 5497;
    gSaveContext.save.info.horseData.angle = -0x6AD9;
    gSaveContext.save.info.infTable[0] |= 0x5009;
    gSaveContext.save.info.eventChkInf[0] |= 0x123F;
    SET_EVENTCHKINF(EVENTCHKINF_80);
    SET_EVENTCHKINF(EVENTCHKINF_C4);

    if (LINK_AGE_IN_YEARS == YEARS_CHILD) {
        gSaveContext.save.info.equips.buttonItems[0] = ITEM_SWORD_KOKIRI;
        Inventory_ChangeEquipment(EQUIP_TYPE_SWORD, EQUIP_VALUE_SWORD_KOKIRI);
        if (gSaveContext.fileNum == 0xFF) {
            gSaveContext.save.info.equips.buttonItems[1] = ITEM_SLINGSHOT;
            gSaveContext.save.info.equips.cButtonSlots[0] = SLOT_SLINGSHOT;
            Inventory_ChangeEquipment(EQUIP_TYPE_SHIELD, EQUIP_VALUE_SHIELD_DEKU);
        }
    }

    gSaveContext.save.entranceIndex = ENTR_SPOT00_0;
    gSaveContext.save.info.playerData.magicLevel = 0;
    gSaveContext.save.info.sceneFlags[5].swch = 0x40000000;
}

static s16 sDungeonEntrances[] = {
    ENTR_YDAN_0,             // SCENE_YDAN
    ENTR_DDAN_0,             // SCENE_DDAN
    ENTR_BDAN_0,             // SCENE_BDAN
    ENTR_BMORI1_0,           // SCENE_BMORI1
    ENTR_HIDAN_0,            // SCENE_HIDAN
    ENTR_MIZUSIN_0,          // SCENE_MIZUSIN
    ENTR_JYASINZOU_0,        // SCENE_JYASINZOU
    ENTR_HAKADAN_0,          // SCENE_HAKADAN
    ENTR_HAKADANCH_0,        // SCENE_HAKADANCH
    ENTR_ICE_DOUKUTO_0,      // SCENE_ICE_DOUKUTO
    ENTR_GANON_0,            // SCENE_GANON
    ENTR_MEN_0,              // SCENE_MEN
    ENTR_GERUDOWAY_0,        // SCENE_GERUDOWAY
    ENTR_GANONTIKA_0,        // SCENE_GANONTIKA
    ENTR_GANON_SONOGO_0,     // SCENE_GANON_SONOGO
    ENTR_GANONTIKA_SONOGO_0, // SCENE_GANONTIKA_SONOGO
};

/**
 *  Copy save currently on the buffer to Save Context and complete various tasks to open the save.
 *  This includes:
 *  - Set proper entrance depending on where the game was saved
 *  - If health is less than 3 hearts, give 3 hearts
 *  - If either scarecrow song is set, copy them from save context to the proper location
 *  - Handle a case where the player saved and quit after zelda cutscene but didnt get the song
 *  - Give and equip master sword if player is adult and doesn't have master sword
 *  - Revert any trade items that spoil
 */
void Sram_OpenSave(SramContext* sramCtx) {
    u16 i;
    u16 j;
    u8* ptr;

    osSyncPrintf("個人Ｆｉｌｅ作成\n"); // "Create personal file"
    i = gSramSlotOffsets[gSaveContext.fileNum];
    osSyncPrintf("ぽいんと＝%x(%d)\n", i, gSaveContext.fileNum); // "Point="

    MemCpy(&gSaveContext, sramCtx->readBuff + i, sizeof(Save));

    osSyncPrintf(VT_FGCOL(YELLOW));
    osSyncPrintf("SCENE_DATA_ID = %d   SceneNo = %d\n", gSaveContext.save.info.playerData.savedSceneId,
                 ((void)0, gSaveContext.save.entranceIndex));

    switch (gSaveContext.save.info.playerData.savedSceneId) {
        case SCENE_YDAN:
        case SCENE_DDAN:
        case SCENE_BDAN:
        case SCENE_BMORI1:
        case SCENE_HIDAN:
        case SCENE_MIZUSIN:
        case SCENE_JYASINZOU:
        case SCENE_HAKADAN:
        case SCENE_HAKADANCH:
        case SCENE_ICE_DOUKUTO:
        case SCENE_GANON:
        case SCENE_MEN:
        case SCENE_GERUDOWAY:
        case SCENE_GANONTIKA:
            gSaveContext.save.entranceIndex = sDungeonEntrances[gSaveContext.save.info.playerData.savedSceneId];
            break;

        case SCENE_YDAN_BOSS:
            gSaveContext.save.entranceIndex = ENTR_YDAN_0;
            break;

        case SCENE_DDAN_BOSS:
            gSaveContext.save.entranceIndex = ENTR_DDAN_0;
            break;

        case SCENE_BDAN_BOSS:
            gSaveContext.save.entranceIndex = ENTR_BDAN_0;
            break;

        case SCENE_MORIBOSSROOM:
            gSaveContext.save.entranceIndex = ENTR_BMORI1_0;
            break;

        case SCENE_FIRE_BS:
            gSaveContext.save.entranceIndex = ENTR_HIDAN_0;
            break;

        case SCENE_MIZUSIN_BS:
            gSaveContext.save.entranceIndex = ENTR_MIZUSIN_0;
            break;

        case SCENE_JYASINBOSS:
            gSaveContext.save.entranceIndex = ENTR_JYASINZOU_0;
            break;

        case SCENE_HAKADAN_BS:
            gSaveContext.save.entranceIndex = ENTR_HAKADAN_0;
            break;

        case SCENE_GANON_SONOGO:
        case SCENE_GANONTIKA_SONOGO:
        case SCENE_GANON_BOSS:
        case SCENE_GANON_FINAL:
        case SCENE_GANON_DEMO:
            gSaveContext.save.entranceIndex = ENTR_GANON_0;
            break;

        default:
            if (gSaveContext.save.info.playerData.savedSceneId != SCENE_LINK_HOME) {
                gSaveContext.save.entranceIndex =
                    (LINK_AGE_IN_YEARS == YEARS_CHILD) ? ENTR_LINK_HOME_0 : ENTR_TOKINOMA_7;
            } else {
                gSaveContext.save.entranceIndex = ENTR_LINK_HOME_0;
            }
            break;
    }

    osSyncPrintf("scene_no = %d\n", gSaveContext.save.entranceIndex);
    osSyncPrintf(VT_RST);

    if (gSaveContext.save.info.playerData.health < 0x30) {
        gSaveContext.save.info.playerData.health = 0x30;
    }

    if (gSaveContext.save.info.scarecrowLongSongSet) {
        osSyncPrintf(VT_FGCOL(BLUE));
        osSyncPrintf("\n====================================================================\n");

        MemCpy(gScarecrowLongSongPtr, gSaveContext.save.info.scarecrowLongSong,
               sizeof(gSaveContext.save.info.scarecrowLongSong));

        ptr = (u8*)gScarecrowLongSongPtr;
        for (i = 0; i < ARRAY_COUNT(gSaveContext.save.info.scarecrowLongSong); i++, ptr++) {
            osSyncPrintf("%d, ", *ptr);
        }

        osSyncPrintf("\n====================================================================\n");
        osSyncPrintf(VT_RST);
    }

    if (gSaveContext.save.info.scarecrowSpawnSongSet) {
        osSyncPrintf(VT_FGCOL(GREEN));
        osSyncPrintf("\n====================================================================\n");

        MemCpy(gScarecrowSpawnSongPtr, gSaveContext.save.info.scarecrowSpawnSong,
               sizeof(gSaveContext.save.info.scarecrowSpawnSong));

        ptr = gScarecrowSpawnSongPtr;
        for (i = 0; i < ARRAY_COUNT(gSaveContext.save.info.scarecrowSpawnSong); i++, ptr++) {
            osSyncPrintf("%d, ", *ptr);
        }

        osSyncPrintf("\n====================================================================\n");
        osSyncPrintf(VT_RST);
    }

    // if zelda cutscene has been watched but lullaby was not obtained, restore cutscene and take away letter
    if (GET_EVENTCHKINF(EVENTCHKINF_40) && !CHECK_QUEST_ITEM(QUEST_SONG_LULLABY)) {
        i = gSaveContext.save.info.eventChkInf[EVENTCHKINF_40_INDEX] & ~EVENTCHKINF_40_MASK;
        gSaveContext.save.info.eventChkInf[EVENTCHKINF_40_INDEX] = i;

        INV_CONTENT(ITEM_ZELDAS_LETTER) = ITEM_CHICKEN;

        for (j = 1; j < 4; j++) {
<<<<<<< HEAD
            if (gSaveContext.save.info.equips.buttonItems[j] == ITEM_LETTER_ZELDA) {
                gSaveContext.save.info.equips.buttonItems[j] = ITEM_CHICKEN;
=======
            if (gSaveContext.equips.buttonItems[j] == ITEM_ZELDAS_LETTER) {
                gSaveContext.equips.buttonItems[j] = ITEM_CHICKEN;
>>>>>>> cc240960
            }
        }
    }

    if (LINK_AGE_IN_YEARS == YEARS_ADULT && !CHECK_OWNED_EQUIP(EQUIP_TYPE_SWORD, EQUIP_INV_SWORD_MASTER)) {
        gSaveContext.save.info.inventory.equipment |= OWNED_EQUIP_FLAG(EQUIP_TYPE_SWORD, EQUIP_INV_SWORD_MASTER);
        gSaveContext.save.info.equips.buttonItems[0] = ITEM_SWORD_MASTER;
        gSaveContext.save.info.equips.equipment &= ~(0xF << (EQUIP_TYPE_SWORD * 4));
        gSaveContext.save.info.equips.equipment |= EQUIP_VALUE_SWORD_MASTER << (EQUIP_TYPE_SWORD * 4);
    }

    for (i = 0; i < ARRAY_COUNT(gSpoilingItems); i++) {
        if (INV_CONTENT(ITEM_TRADE_ADULT) == gSpoilingItems[i]) {
            INV_CONTENT(gSpoilingItemReverts[i]) = gSpoilingItemReverts[i];

            for (j = 1; j < 4; j++) {
                if (gSaveContext.save.info.equips.buttonItems[j] == gSpoilingItems[i]) {
                    gSaveContext.save.info.equips.buttonItems[j] = gSpoilingItemReverts[i];
                }
            }
        }
    }

    gSaveContext.save.info.playerData.magicLevel = 0;
}

/**
 *  Write the contents of the Save Context to a main and backup slot in SRAM.
 *  Note: The whole Save Context is written even though only the `save` substruct is read back later
 */
void Sram_WriteSave(SramContext* sramCtx) {
    u16 offset;
    u16 checksum;
    u16 j;
    u16* ptr;

    gSaveContext.save.info.checksum = 0;

    ptr = (u16*)&gSaveContext;
    checksum = 0;
    j = 0;

    for (offset = 0; offset < CHECKSUM_SIZE; offset++) {
        if (++j == 0x20) {
            j = 0;
        }
        checksum += *ptr++;
    }

    gSaveContext.save.info.checksum = checksum;

    ptr = (u16*)&gSaveContext;
    checksum = 0;

    for (offset = 0; offset < CHECKSUM_SIZE; offset++) {
        if (++j == 0x20) {
            j = 0;
        }
        checksum += *ptr++;
    }

    offset = gSramSlotOffsets[gSaveContext.fileNum];
    SsSram_ReadWrite(OS_K1_TO_PHYSICAL(0xA8000000) + offset, &gSaveContext, SLOT_SIZE, OS_WRITE);

    ptr = (u16*)&gSaveContext;
    checksum = 0;

    for (offset = 0; offset < CHECKSUM_SIZE; offset++) {
        if (++j == 0x20) {
            j = 0;
        }
        checksum += *ptr++;
    }

    offset = gSramSlotOffsets[gSaveContext.fileNum + 3];
    SsSram_ReadWrite(OS_K1_TO_PHYSICAL(0xA8000000) + offset, &gSaveContext, SLOT_SIZE, OS_WRITE);
}

/**
 *  For all 3 slots, verify that the checksum is correct. If corrupted, attempt to load a backup save.
 *  If backup is also corrupted, default to a new save (or debug save for slot 0 on debug rom).
 *
 *  After verifying all 3 saves, pass relevant data to File Select to be displayed.
 */
void Sram_VerifyAndLoadAllSaves(FileSelectState* fileSelect, SramContext* sramCtx) {
    u16 i;
    u16 newChecksum;
    u16 slotNum;
    u16 offset;
    u16 j;
    u16 oldChecksum;
    u16* ptr;
    u16 dayTime;

    osSyncPrintf("ＳＲＡＭ ＳＴＡＲＴ─ＬＯＡＤ\n");
    bzero(sramCtx->readBuff, SRAM_SIZE);
    SsSram_ReadWrite(OS_K1_TO_PHYSICAL(0xA8000000), sramCtx->readBuff, SRAM_SIZE, OS_READ);

    dayTime = ((void)0, gSaveContext.save.dayTime);

    for (slotNum = 0; slotNum < 3; slotNum++) {
        offset = gSramSlotOffsets[slotNum];
        osSyncPrintf("ぽいんと＝%x(%d)    SAVE_MAX=%d\n", offset, gSaveContext.fileNum, sizeof(Save));
        MemCpy(&gSaveContext, sramCtx->readBuff + offset, sizeof(Save));

        oldChecksum = gSaveContext.save.info.checksum;
        gSaveContext.save.info.checksum = 0;
        ptr = (u16*)&gSaveContext;
        osSyncPrintf("\n＝＝＝＝＝＝＝＝＝＝＝＝＝  Ｓ（%d） ＝＝＝＝＝＝＝＝＝＝＝＝＝\n", slotNum);

        for (i = newChecksum = j = 0; i < CHECKSUM_SIZE; i++, offset += 2) {
            newChecksum += *ptr++;
        }

        // "SAVE checksum calculation"
        osSyncPrintf("\nＳＡＶＥチェックサム計算  j=%x  mmm=%x  ", newChecksum, oldChecksum);

        if (newChecksum != oldChecksum) {
            // checksum didnt match, try backup save
            osSyncPrintf("ＥＲＲＯＲ！！！ ＝ %x(%d)\n", gSramSlotOffsets[slotNum], slotNum);
            offset = gSramSlotOffsets[slotNum + 3];
            MemCpy(&gSaveContext, sramCtx->readBuff + offset, sizeof(Save));

            oldChecksum = gSaveContext.save.info.checksum;
            gSaveContext.save.info.checksum = 0;
            ptr = (u16*)&gSaveContext;
            osSyncPrintf("================= ＢＡＣＫ─ＵＰ ========================\n");

            for (i = newChecksum = j = 0; i < CHECKSUM_SIZE; i++, offset += 2) {
                newChecksum += *ptr++;
            }
            // "(B) SAVE checksum calculation"
            osSyncPrintf("\n（Ｂ）ＳＡＶＥチェックサム計算  j=%x  mmm=%x  ", newChecksum, oldChecksum);

            if (newChecksum != oldChecksum) {
                // backup save didnt work, make new save
                osSyncPrintf("ＥＲＲＯＲ！！！ ＝ %x(%d+3)\n", gSramSlotOffsets[slotNum + 3], slotNum);
                bzero(&gSaveContext.save.entranceIndex, sizeof(s32));
                bzero(&gSaveContext.save.linkAge, sizeof(s32));
                bzero(&gSaveContext.save.cutsceneIndex, sizeof(s32));
                // note that gSaveContext.save.dayTime is not actually the sizeof(s32)
                bzero(&gSaveContext.save.dayTime, sizeof(s32));
                bzero(&gSaveContext.save.nightFlag, sizeof(s32));
                bzero(&gSaveContext.save.totalDays, sizeof(s32));
                bzero(&gSaveContext.save.bgsDayCount, sizeof(s32));

                if (!slotNum) {
                    Sram_InitDebugSave();
                    gSaveContext.save.info.playerData.newf[0] = 'Z';
                    gSaveContext.save.info.playerData.newf[1] = 'E';
                    gSaveContext.save.info.playerData.newf[2] = 'L';
                    gSaveContext.save.info.playerData.newf[3] = 'D';
                    gSaveContext.save.info.playerData.newf[4] = 'A';
                    gSaveContext.save.info.playerData.newf[5] = 'Z';
                    osSyncPrintf("newf=%x,%x,%x,%x,%x,%x\n", gSaveContext.save.info.playerData.newf[0],
                                 gSaveContext.save.info.playerData.newf[1], gSaveContext.save.info.playerData.newf[2],
                                 gSaveContext.save.info.playerData.newf[3], gSaveContext.save.info.playerData.newf[4],
                                 gSaveContext.save.info.playerData.newf[5]);
                } else {
                    Sram_InitNewSave();
                }

                ptr = (u16*)&gSaveContext;
                osSyncPrintf("\n--------------------------------------------------------------\n");

                for (i = newChecksum = j = 0; i < CHECKSUM_SIZE; i++) {
                    osSyncPrintf("%x ", *ptr);
                    if (++j == 0x20) {
                        osSyncPrintf("\n");
                        j = 0;
                    }
                    newChecksum += *ptr++;
                }

                gSaveContext.save.info.checksum = newChecksum;
                osSyncPrintf("\nCheck_Sum=%x(%x)\n", gSaveContext.save.info.checksum, newChecksum);

                i = gSramSlotOffsets[slotNum + 3];
                SsSram_ReadWrite(OS_K1_TO_PHYSICAL(0xA8000000) + i, &gSaveContext, SLOT_SIZE, OS_WRITE);

                osSyncPrintf("????#%x,%x,%x,%x,%x,%x\n", gSaveContext.save.info.playerData.newf[0],
                             gSaveContext.save.info.playerData.newf[1], gSaveContext.save.info.playerData.newf[2],
                             gSaveContext.save.info.playerData.newf[3], gSaveContext.save.info.playerData.newf[4],
                             gSaveContext.save.info.playerData.newf[5]);
                osSyncPrintf("\nぽいんと＝%x(%d+3)  check_sum=%x(%x)\n", i, slotNum, gSaveContext.save.info.checksum,
                             newChecksum);
            }

            i = gSramSlotOffsets[slotNum];
            SsSram_ReadWrite(OS_K1_TO_PHYSICAL(0xA8000000) + i, &gSaveContext, SLOT_SIZE, OS_WRITE);

            osSyncPrintf("ぽいんと＝%x(%d)  check_sum=%x(%x)\n", i, slotNum, gSaveContext.save.info.checksum,
                         newChecksum);
        } else {
            osSyncPrintf("\nＳＡＶＥデータ ＯＫ！！！！\n"); // "SAVE data OK! ! ! !"
        }
    }

    bzero(sramCtx->readBuff, SRAM_SIZE);
    SsSram_ReadWrite(OS_K1_TO_PHYSICAL(0xA8000000), sramCtx->readBuff, SRAM_SIZE, OS_READ);
    gSaveContext.save.dayTime = dayTime;

    osSyncPrintf("SAVECT=%x, NAME=%x, LIFE=%x, ITEM=%x,  64DD=%x,  HEART=%x\n", DEATHS, NAME, HEALTH_CAP, QUEST, N64DD,
                 DEFENSE);

    MemCpy(&fileSelect->deaths[0], sramCtx->readBuff + SLOT_OFFSET(0) + DEATHS, sizeof(fileSelect->deaths[0]));
    MemCpy(&fileSelect->deaths[1], sramCtx->readBuff + SLOT_OFFSET(1) + DEATHS, sizeof(fileSelect->deaths[0]));
    MemCpy(&fileSelect->deaths[2], sramCtx->readBuff + SLOT_OFFSET(2) + DEATHS, sizeof(fileSelect->deaths[0]));

    MemCpy(&fileSelect->fileNames[0], sramCtx->readBuff + SLOT_OFFSET(0) + NAME, sizeof(fileSelect->fileNames[0]));
    MemCpy(&fileSelect->fileNames[1], sramCtx->readBuff + SLOT_OFFSET(1) + NAME, sizeof(fileSelect->fileNames[0]));
    MemCpy(&fileSelect->fileNames[2], sramCtx->readBuff + SLOT_OFFSET(2) + NAME, sizeof(fileSelect->fileNames[0]));

    MemCpy(&fileSelect->healthCapacities[0], sramCtx->readBuff + SLOT_OFFSET(0) + HEALTH_CAP,
           sizeof(fileSelect->healthCapacities[0]));
    MemCpy(&fileSelect->healthCapacities[1], sramCtx->readBuff + SLOT_OFFSET(1) + HEALTH_CAP,
           sizeof(fileSelect->healthCapacities[0]));
    MemCpy(&fileSelect->healthCapacities[2], sramCtx->readBuff + SLOT_OFFSET(2) + HEALTH_CAP,
           sizeof(fileSelect->healthCapacities[0]));

    MemCpy(&fileSelect->questItems[0], sramCtx->readBuff + SLOT_OFFSET(0) + QUEST, sizeof(fileSelect->questItems[0]));
    MemCpy(&fileSelect->questItems[1], sramCtx->readBuff + SLOT_OFFSET(1) + QUEST, sizeof(fileSelect->questItems[0]));
    MemCpy(&fileSelect->questItems[2], sramCtx->readBuff + SLOT_OFFSET(2) + QUEST, sizeof(fileSelect->questItems[0]));

    MemCpy(&fileSelect->n64ddFlags[0], sramCtx->readBuff + SLOT_OFFSET(0) + N64DD, sizeof(fileSelect->n64ddFlags[0]));
    MemCpy(&fileSelect->n64ddFlags[1], sramCtx->readBuff + SLOT_OFFSET(1) + N64DD, sizeof(fileSelect->n64ddFlags[0]));
    MemCpy(&fileSelect->n64ddFlags[2], sramCtx->readBuff + SLOT_OFFSET(2) + N64DD, sizeof(fileSelect->n64ddFlags[0]));

    MemCpy(&fileSelect->defense[0], sramCtx->readBuff + SLOT_OFFSET(0) + DEFENSE, sizeof(fileSelect->defense[0]));
    MemCpy(&fileSelect->defense[1], sramCtx->readBuff + SLOT_OFFSET(1) + DEFENSE, sizeof(fileSelect->defense[0]));
    MemCpy(&fileSelect->defense[2], sramCtx->readBuff + SLOT_OFFSET(2) + DEFENSE, sizeof(fileSelect->defense[0]));

    MemCpy(&fileSelect->health[0], sramCtx->readBuff + SLOT_OFFSET(0) + HEALTH, sizeof(fileSelect->health[0]));
    MemCpy(&fileSelect->health[1], sramCtx->readBuff + SLOT_OFFSET(1) + HEALTH, sizeof(fileSelect->health[0]));
    MemCpy(&fileSelect->health[2], sramCtx->readBuff + SLOT_OFFSET(2) + HEALTH, sizeof(fileSelect->health[0]));

    osSyncPrintf("f_64dd=%d, %d, %d\n", fileSelect->n64ddFlags[0], fileSelect->n64ddFlags[1],
                 fileSelect->n64ddFlags[2]);
    osSyncPrintf("heart_status=%d, %d, %d\n", fileSelect->defense[0], fileSelect->defense[1], fileSelect->defense[2]);
    osSyncPrintf("now_life=%d, %d, %d\n", fileSelect->health[0], fileSelect->health[1], fileSelect->health[2]);
}

void Sram_InitSave(FileSelectState* fileSelect, SramContext* sramCtx) {
    u16 offset;
    u16 j;
    u16* ptr;
    u16 checksum;

    if (fileSelect->buttonIndex != 0) {
        Sram_InitNewSave();
    } else {
        Sram_InitDebugSave();
    }

    gSaveContext.save.entranceIndex = ENTR_LINK_HOME_0;
    gSaveContext.save.linkAge = LINK_AGE_CHILD;
    gSaveContext.save.dayTime = CLOCK_TIME(10, 0);
    gSaveContext.save.cutsceneIndex = 0xFFF1;

    if (fileSelect->buttonIndex == 0) {
        gSaveContext.save.cutsceneIndex = 0;
    }

    for (offset = 0; offset < 8; offset++) {
        gSaveContext.save.info.playerData.playerName[offset] = fileSelect->fileNames[fileSelect->buttonIndex][offset];
    }

    gSaveContext.save.info.playerData.newf[0] = 'Z';
    gSaveContext.save.info.playerData.newf[1] = 'E';
    gSaveContext.save.info.playerData.newf[2] = 'L';
    gSaveContext.save.info.playerData.newf[3] = 'D';
    gSaveContext.save.info.playerData.newf[4] = 'A';
    gSaveContext.save.info.playerData.newf[5] = 'Z';

    gSaveContext.save.info.playerData.n64ddFlag = fileSelect->n64ddFlag;
    osSyncPrintf("６４ＤＤフラグ=%d\n", fileSelect->n64ddFlag);
    osSyncPrintf("newf=%x,%x,%x,%x,%x,%x\n", gSaveContext.save.info.playerData.newf[0],
                 gSaveContext.save.info.playerData.newf[1], gSaveContext.save.info.playerData.newf[2],
                 gSaveContext.save.info.playerData.newf[3], gSaveContext.save.info.playerData.newf[4],
                 gSaveContext.save.info.playerData.newf[5]);
    osSyncPrintf("\n$$$$$$$$$$$$$$$$$$$$$$$$$$$$$$$$$$$$$$$$$$$$$$$$$$$$$$$$$$$$$$$$$$$$$$$$$$$\n");

    ptr = (u16*)&gSaveContext;
    j = 0;
    checksum = 0;

    for (offset = 0; offset < CHECKSUM_SIZE; offset++) {
        osSyncPrintf("%x ", *ptr);
        checksum += *ptr++;
        if (++j == 0x20) {
            osSyncPrintf("\n");
            j = 0;
        }
    }

    gSaveContext.save.info.checksum = checksum;
    osSyncPrintf("\nチェックサム＝%x\n", gSaveContext.save.info.checksum); // "Checksum = %x"

    offset = gSramSlotOffsets[gSaveContext.fileNum];
    osSyncPrintf("I=%x no=%d\n", offset, gSaveContext.fileNum);
    MemCpy(sramCtx->readBuff + offset, &gSaveContext, sizeof(Save));

    offset = gSramSlotOffsets[gSaveContext.fileNum + 3];
    osSyncPrintf("I=%x no=%d\n", offset, gSaveContext.fileNum + 3);
    MemCpy(sramCtx->readBuff + offset, &gSaveContext, sizeof(Save));

    SsSram_ReadWrite(OS_K1_TO_PHYSICAL(0xA8000000), sramCtx->readBuff, SRAM_SIZE, OS_WRITE);

    osSyncPrintf("ＳＡＶＥ終了\n"); // "SAVE end"
    osSyncPrintf("z_common_data.file_no = %d\n", gSaveContext.fileNum);
    osSyncPrintf("SAVECT=%x, NAME=%x, LIFE=%x, ITEM=%x,  SAVE_64DD=%x\n", DEATHS, NAME, HEALTH_CAP, QUEST, N64DD);

    j = gSramSlotOffsets[gSaveContext.fileNum];

    MemCpy(&fileSelect->deaths[gSaveContext.fileNum], sramCtx->readBuff + j + DEATHS, sizeof(fileSelect->deaths[0]));
    MemCpy(&fileSelect->fileNames[gSaveContext.fileNum], sramCtx->readBuff + j + NAME,
           sizeof(fileSelect->fileNames[0]));
    MemCpy(&fileSelect->healthCapacities[gSaveContext.fileNum], sramCtx->readBuff + j + HEALTH_CAP,
           sizeof(fileSelect->healthCapacities[0]));
    MemCpy(&fileSelect->questItems[gSaveContext.fileNum], sramCtx->readBuff + j + QUEST,
           sizeof(fileSelect->questItems[0]));
    MemCpy(&fileSelect->n64ddFlags[gSaveContext.fileNum], sramCtx->readBuff + j + N64DD,
           sizeof(fileSelect->n64ddFlags[0]));
    MemCpy(&fileSelect->defense[gSaveContext.fileNum], sramCtx->readBuff + j + DEFENSE, sizeof(fileSelect->defense[0]));
    MemCpy(&fileSelect->health[gSaveContext.fileNum], sramCtx->readBuff + j + HEALTH, sizeof(fileSelect->health[0]));

    osSyncPrintf("f_64dd[%d]=%d\n", gSaveContext.fileNum, fileSelect->n64ddFlags[gSaveContext.fileNum]);
    osSyncPrintf("heart_status[%d]=%d\n", gSaveContext.fileNum, fileSelect->defense[gSaveContext.fileNum]);
    osSyncPrintf("now_life[%d]=%d\n", gSaveContext.fileNum, fileSelect->health[gSaveContext.fileNum]);
}

void Sram_EraseSave(FileSelectState* fileSelect, SramContext* sramCtx) {
    s32 offset;

    Sram_InitNewSave();

    offset = gSramSlotOffsets[fileSelect->selectedFileIndex];
    MemCpy(sramCtx->readBuff + offset, &gSaveContext, sizeof(Save));
    SsSram_ReadWrite(OS_K1_TO_PHYSICAL(0xA8000000) + offset, &gSaveContext, SLOT_SIZE, OS_WRITE);

    MemCpy(&fileSelect->n64ddFlags[fileSelect->selectedFileIndex], sramCtx->readBuff + offset + N64DD,
           sizeof(fileSelect->n64ddFlags[0]));

    offset = gSramSlotOffsets[fileSelect->selectedFileIndex + 3];
    MemCpy(sramCtx->readBuff + offset, &gSaveContext, sizeof(Save));
    SsSram_ReadWrite(OS_K1_TO_PHYSICAL(0xA8000000) + offset, &gSaveContext, SLOT_SIZE, OS_WRITE);

    osSyncPrintf("ＣＬＥＡＲ終了\n");
}

void Sram_CopySave(FileSelectState* fileSelect, SramContext* sramCtx) {
    s32 offset;

    osSyncPrintf("ＲＥＡＤ=%d(%x)  ＣＯＰＹ=%d(%x)\n", fileSelect->selectedFileIndex,
                 gSramSlotOffsets[fileSelect->selectedFileIndex], fileSelect->copyDestFileIndex,
                 gSramSlotOffsets[fileSelect->copyDestFileIndex]);

    offset = gSramSlotOffsets[fileSelect->selectedFileIndex];
    MemCpy(&gSaveContext, sramCtx->readBuff + offset, sizeof(Save));

    offset = gSramSlotOffsets[fileSelect->copyDestFileIndex];
    MemCpy(sramCtx->readBuff + offset, &gSaveContext, sizeof(Save));

    offset = gSramSlotOffsets[fileSelect->copyDestFileIndex + 3];
    MemCpy(sramCtx->readBuff + offset, &gSaveContext, sizeof(Save));

    SsSram_ReadWrite(OS_K1_TO_PHYSICAL(0xA8000000), sramCtx->readBuff, SRAM_SIZE, OS_WRITE);

    offset = gSramSlotOffsets[fileSelect->copyDestFileIndex];

    MemCpy(&fileSelect->deaths[fileSelect->copyDestFileIndex], sramCtx->readBuff + offset + DEATHS,
           sizeof(fileSelect->deaths[0]));
    MemCpy(&fileSelect->fileNames[fileSelect->copyDestFileIndex], sramCtx->readBuff + offset + NAME,
           sizeof(fileSelect->fileNames[0]));
    MemCpy(&fileSelect->healthCapacities[fileSelect->copyDestFileIndex], sramCtx->readBuff + offset + HEALTH_CAP,
           sizeof(fileSelect->healthCapacities[0]));
    MemCpy(&fileSelect->questItems[fileSelect->copyDestFileIndex], sramCtx->readBuff + offset + QUEST,
           sizeof(fileSelect->questItems[0]));
    MemCpy(&fileSelect->n64ddFlags[fileSelect->copyDestFileIndex], sramCtx->readBuff + offset + N64DD,
           sizeof(fileSelect->n64ddFlags[0]));
    MemCpy(&fileSelect->defense[fileSelect->copyDestFileIndex], sramCtx->readBuff + offset + DEFENSE,
           sizeof(fileSelect->defense[0]));
    MemCpy(&fileSelect->health[fileSelect->copyDestFileIndex], (sramCtx->readBuff + offset) + HEALTH,
           sizeof(fileSelect->health[0]));

    osSyncPrintf("f_64dd[%d]=%d\n", gSaveContext.fileNum, fileSelect->n64ddFlags[gSaveContext.fileNum]);
    osSyncPrintf("heart_status[%d]=%d\n", gSaveContext.fileNum, fileSelect->defense[gSaveContext.fileNum]);
    osSyncPrintf("ＣＯＰＹ終了\n"); // "Copy end"
}

/**
 *  Write the first 16 bytes of the read buffer to the SRAM header
 */
void Sram_WriteSramHeader(SramContext* sramCtx) {
    SsSram_ReadWrite(OS_K1_TO_PHYSICAL(0xA8000000), sramCtx->readBuff, SRAM_HEADER_SIZE, OS_WRITE);
}

void Sram_InitSram(GameState* gameState, SramContext* sramCtx) {
    u16 i;

    osSyncPrintf("sram_initialize( Game *game, Sram *sram )\n");
    SsSram_ReadWrite(OS_K1_TO_PHYSICAL(0xA8000000), sramCtx->readBuff, SRAM_SIZE, OS_READ);

    for (i = 0; i < ARRAY_COUNTU(sZeldaMagic) - 3; i++) {
        if (sZeldaMagic[i + SRAM_HEADER_MAGIC] != sramCtx->readBuff[i + SRAM_HEADER_MAGIC]) {
            osSyncPrintf("ＳＲＡＭ破壊！！！！！！\n"); // "SRAM destruction! ! ! ! ! !"
            gSaveContext.language = sramCtx->readBuff[SRAM_HEADER_LANGUAGE];
            MemCpy(sramCtx->readBuff, sZeldaMagic, sizeof(sZeldaMagic));
            sramCtx->readBuff[SRAM_HEADER_LANGUAGE] = gSaveContext.language;
            Sram_WriteSramHeader(sramCtx);
        }
    }

    gSaveContext.audioSetting = sramCtx->readBuff[SRAM_HEADER_SOUND] & 3;
    gSaveContext.zTargetSetting = sramCtx->readBuff[SRAM_HEADER_ZTARGET] & 1;
    gSaveContext.language = sramCtx->readBuff[SRAM_HEADER_LANGUAGE];

    if (gSaveContext.language >= LANGUAGE_MAX) {
        gSaveContext.language = LANGUAGE_ENG;
        sramCtx->readBuff[SRAM_HEADER_LANGUAGE] = gSaveContext.language;
        Sram_WriteSramHeader(sramCtx);
    }

    if (CHECK_BTN_ANY(gameState->input[2].cur.button, BTN_DRIGHT)) {
        bzero(sramCtx->readBuff, SRAM_SIZE);
        for (i = 0; i < CHECKSUM_SIZE; i++) {
            sramCtx->readBuff[i] = i;
        }
        SsSram_ReadWrite(OS_K1_TO_PHYSICAL(0xA8000000), sramCtx->readBuff, SRAM_SIZE, OS_WRITE);
        osSyncPrintf("ＳＲＡＭ破壊！！！！！！\n"); // "SRAM destruction! ! ! ! ! !"
    }

    // "GOOD! GOOD! Size = %d + %d = %d"
    osSyncPrintf("ＧＯＯＤ！ＧＯＯＤ！ サイズ＝%d + %d ＝ %d\n", sizeof(SaveInfo), 4, sizeof(SaveInfo) + 4);
    osSyncPrintf(VT_FGCOL(BLUE));
    osSyncPrintf("Na_SetSoundOutputMode = %d\n", gSaveContext.audioSetting);
    osSyncPrintf("Na_SetSoundOutputMode = %d\n", gSaveContext.audioSetting);
    osSyncPrintf("Na_SetSoundOutputMode = %d\n", gSaveContext.audioSetting);
    osSyncPrintf(VT_RST);
    func_800F6700(gSaveContext.audioSetting);
}

void Sram_Alloc(GameState* gameState, SramContext* sramCtx) {
    sramCtx->readBuff = GameState_Alloc(gameState, SRAM_SIZE, "../z_sram.c", 1294);
    ASSERT(sramCtx->readBuff != NULL, "sram->read_buff != NULL", "../z_sram.c", 1295);
}

void Sram_Init(PlayState* play, SramContext* sramCtx) {
}<|MERGE_RESOLUTION|>--- conflicted
+++ resolved
@@ -470,13 +470,8 @@
         INV_CONTENT(ITEM_ZELDAS_LETTER) = ITEM_CHICKEN;
 
         for (j = 1; j < 4; j++) {
-<<<<<<< HEAD
-            if (gSaveContext.save.info.equips.buttonItems[j] == ITEM_LETTER_ZELDA) {
+            if (gSaveContext.save.info.equips.buttonItems[j] == ITEM_ZELDAS_LETTER) {
                 gSaveContext.save.info.equips.buttonItems[j] = ITEM_CHICKEN;
-=======
-            if (gSaveContext.equips.buttonItems[j] == ITEM_ZELDAS_LETTER) {
-                gSaveContext.equips.buttonItems[j] = ITEM_CHICKEN;
->>>>>>> cc240960
             }
         }
     }
