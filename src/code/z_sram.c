#include "global.h"
#include "vt.h"

// these are the main substructs of save context.
// we are going to hold off on splitting save context until later on,
// so these temporary structs will live here for now.

typedef struct {
    /* 0x00 */ char newf[6]; // string "ZELDAZ"
    /* 0x06 */ s16 deaths;
    /* 0x08 */ char playerName[8];
    /* 0x10 */ s16 n64ddFlag;
    /* 0x12 */ s16 healthCapacity; // "max_life"
    /* 0x14 */ s16 health;         // "now_life"
    /* 0x16 */ s8 magicLevel;
    /* 0x17 */ s8 magic;
    /* 0x18 */ s16 rupees;
    /* 0x1A */ u16 swordHealth;
    /* 0x1C */ u16 naviTimer;
    /* 0x1E */ u8 isMagicAcquired;
    /* 0x1F */ u8 unk_1F;
    /* 0x20 */ u8 isDoubleMagicAcquired;
    /* 0x21 */ u8 isDoubleDefenseAcquired;
    /* 0x22 */ u8 bgsFlag;
    /* 0x23 */ u8 ocarinaGameRoundNum;
    /* 0x24 */ ItemEquips childEquips;
    /* 0x2E */ ItemEquips adultEquips;
    /* 0x38 */ u32 unk_38; // this may be incorrect, currently used for alignement
    /* 0x3C */ char unk_3C[0x0E];
    /* 0x4A */ s16 savedSceneId;
} SavePlayerData; // size = 0x4C

typedef struct {
    /* 0x0000 */ SavePlayerData playerData; // "S_Private" substruct name
    /* 0x004C */ ItemEquips equips;
    /* 0x0058 */ Inventory inventory;
    /* 0x00B8 */ SavedSceneFlags sceneFlags[124];
    /* 0x0E48 */ FaroresWindData fw;
    /* 0x0E70 */ char unk_E70[0x10];
    /* 0x0E80 */ s32 gsFlags[6];
    /* 0x0E98 */ char unk_E98[0x10];
    /* 0x0EA8 */ s32 horseRaceRecord;
    /* 0x0EAC */ char unk_EAC[0x0C];
    /* 0x0EB8 */ u16 eventChkInf[14]; // "event_chk_inf"
    /* 0x0ED4 */ u16 itemGetInf[4];   // "item_get_inf"
    /* 0x0EDC */ u16 infTable[30];    // "inf_table"
    /* 0x0F18 */ char unk_F18[0x04];
    /* 0x0F1C */ u32 worldMapAreaData; // "area_arrival"
    /* 0x0F20 */ char unk_F20[0x4];
    /* 0x0F24 */ u8 scarecrowLongSongSet;
    /* 0x0F25 */ u8 scarecrowLongSong[0x360];
    /* 0x1285 */ char unk_1285[0x24];
    /* 0x12A9 */ u8 scarecrowSpawnSongSet;
    /* 0x12AA */ u8 scarecrowSpawnSong[0x80];
    /* 0x132A */ char unk_132A[0x02];
    /* 0x132C */ HorseData horseData;
    /* 0x1336 */ u16 checksum; // "check_sum"
} SaveInfo;                    // size = 0x1338

typedef struct {
    /* 0x00 */ s32 entranceIndex;
    /* 0x04 */ s32 linkAge;
    /* 0x08 */ s32 cutsceneIndex;
    /* 0x0C */ u16 dayTime; // "zelda_time"
    /* 0x10 */ s32 nightFlag;
    /* 0x14 */ s32 totalDays;
    /* 0x18 */ s32 unk_18;    // increments with totalDays, gets reset by goron for bgs and one other use
    /* 0x1C */ SaveInfo info; // "information"
} Save;                       // size = 0x1354

#define SAVE_PLAYER_DATA (*((SavePlayerData*)&gSaveContext.newf))
#define SAVE_INFO (*((SaveInfo*)&gSaveContext.newf))

#define SLOT_SIZE (sizeof(SaveContext) + 0x28)
#define CHECKSUM_SIZE (sizeof(Save) / 2)

#define DEATHS offsetof(SaveContext, deaths)
#define NAME offsetof(SaveContext, playerName)
#define N64DD offsetof(SaveContext, n64ddFlag)
#define HEALTH_CAP offsetof(SaveContext, healthCapacity)
#define QUEST offsetof(SaveContext, inventory.questItems)
#define DEFENSE offsetof(SaveContext, inventory.defenseHearts)
#define HEALTH offsetof(SaveContext, health)

#define SLOT_OFFSET(index) (SRAM_HEADER_SIZE + 0x10 + (index * SLOT_SIZE))

u16 gSramSlotOffsets[] = {
    SLOT_OFFSET(0),
    SLOT_OFFSET(1),
    SLOT_OFFSET(2),
    // the latter three saves are backup saves for the former saves
    SLOT_OFFSET(3),
    SLOT_OFFSET(4),
    SLOT_OFFSET(5),
};

static char sZeldaMagic[] = { '\0', '\0', '\0', '\x98', '\x09', '\x10', '\x21', 'Z', 'E', 'L', 'D', 'A' };

static SavePlayerData sNewSavePlayerData = {
    { '\0', '\0', '\0', '\0', '\0', '\0' },             // newf
    0,                                                  // deaths
    { 0x3E, 0x3E, 0x3E, 0x3E, 0x3E, 0x3E, 0x3E, 0x3E }, // playerName
    0,                                                  // n64ddFlag
    0x30,                                               // healthCapacity
    0x30,                                               // defense
    0,                                                  // magicLevel
    MAGIC_NORMAL_METER,                                 // magic
    0,                                                  // rupees
    0,                                                  // swordHealth
    0,                                                  // naviTimer
    false,                                              // isMagicAcquired
    0,                                                  // unk_1F
    false,                                              // isDoubleMagicAcquired
    false,                                              // isDoubleDefenseAcquired
    0,                                                  // bgsFlag
    0,                                                  // ocarinaGameRoundNum
    {
        { ITEM_NONE, ITEM_NONE, ITEM_NONE, ITEM_NONE }, // buttonItems
        { SLOT_NONE, SLOT_NONE, SLOT_NONE },            // cButtonSlots
        0,                                              // equipment
    },                                                  // childEquips
    {
        { ITEM_NONE, ITEM_NONE, ITEM_NONE, ITEM_NONE }, // buttonItems
        { SLOT_NONE, SLOT_NONE, SLOT_NONE },            // cButtonSlots
        0,                                              // equipment
    },                                                  // adultEquips
    0,                                                  // unk_38
    { 0, 0, 0, 0, 0, 0, 0, 0, 0, 0, 0, 0, 0, 0 },       // unk_3C
    SCENE_LINK_HOME,                                    // savedSceneId
};

static ItemEquips sNewSaveEquips = {
    { ITEM_NONE, ITEM_NONE, ITEM_NONE, ITEM_NONE }, // buttonItems
    { SLOT_NONE, SLOT_NONE, SLOT_NONE },            // cButtonSlots
    0x1100,                                         // equipment
};

static Inventory sNewSaveInventory = {
    // items
    {
        ITEM_NONE, // SLOT_STICK
        ITEM_NONE, // SLOT_NUT
        ITEM_NONE, // SLOT_BOMB
        ITEM_NONE, // SLOT_BOW
        ITEM_NONE, // SLOT_ARROW_FIRE
        ITEM_NONE, // SLOT_DINS_FIRE
        ITEM_NONE, // SLOT_SLINGSHOT
        ITEM_NONE, // SLOT_OCARINA
        ITEM_NONE, // SLOT_BOMBCHU
        ITEM_NONE, // SLOT_HOOKSHOT
        ITEM_NONE, // SLOT_ARROW_ICE
        ITEM_NONE, // SLOT_FARORES_WIND
        ITEM_NONE, // SLOT_BOOMERANG
        ITEM_NONE, // SLOT_LENS
        ITEM_NONE, // SLOT_BEAN
        ITEM_NONE, // SLOT_HAMMER
        ITEM_NONE, // SLOT_ARROW_LIGHT
        ITEM_NONE, // SLOT_NAYRUS_LOVE
        ITEM_NONE, // SLOT_BOTTLE_1
        ITEM_NONE, // SLOT_BOTTLE_2
        ITEM_NONE, // SLOT_BOTTLE_3
        ITEM_NONE, // SLOT_BOTTLE_4
        ITEM_NONE, // SLOT_TRADE_ADULT
        ITEM_NONE, // SLOT_TRADE_CHILD
    },
    // ammo
    {
        0, // SLOT_STICK
        0, // SLOT_NUT
        0, // SLOT_BOMB
        0, // SLOT_BOW
        0, // SLOT_ARROW_FIRE
        0, // SLOT_DINS_FIRE
        0, // SLOT_SLINGSHOT
        0, // SLOT_OCARINA
        0, // SLOT_BOMBCHU
        0, // SLOT_HOOKSHOT
        0, // SLOT_ARROW_ICE
        0, // SLOT_FARORES_WIND
        0, // SLOT_BOOMERANG
        0, // SLOT_LENS
        0, // SLOT_BEAN
        0, // SLOT_HAMMER
    },
    // equipment
    (((1 << EQUIP_INV_TUNIC_KOKIRI) << (EQUIP_TYPE_TUNIC * 4)) |
     ((1 << EQUIP_INV_BOOTS_KOKIRI) << (EQUIP_TYPE_BOOTS * 4))),
    0,                                                              // upgrades
    0,                                                              // questItems
    { 0, 0, 0, 0, 0, 0, 0, 0, 0, 0, 0, 0, 0, 0, 0, 0, 0, 0, 0, 0 }, // dungeonItems
    {
        0xFF, 0xFF, 0xFF, 0xFF, 0xFF, 0xFF, 0xFF, 0xFF, 0xFF, 0xFF,
        0xFF, 0xFF, 0xFF, 0xFF, 0xFF, 0xFF, 0xFF, 0xFF, 0xFF,
    }, // dungeonKeys
    0, // defenseHearts
    0, // gsTokens
};

static u16 sNewSaveChecksum = 0;

/**
 *  Initialize new save.
 *  This save has an empty inventory with 3 hearts and single magic.
 */
void Sram_InitNewSave(void) {
    SaveContext* temp = &gSaveContext;

    bzero(&SAVE_INFO, sizeof(SaveInfo));
    gSaveContext.totalDays = 0;
    gSaveContext.bgsDayCount = 0;

    SAVE_PLAYER_DATA = sNewSavePlayerData;
    gSaveContext.equips = sNewSaveEquips;
    gSaveContext.inventory = sNewSaveInventory;

    temp->checksum = sNewSaveChecksum;
    gSaveContext.horseData.sceneId = SCENE_SPOT00;
    gSaveContext.horseData.pos.x = -1840;
    gSaveContext.horseData.pos.y = 72;
    gSaveContext.horseData.pos.z = 5497;
    gSaveContext.horseData.angle = -0x6AD9;
    gSaveContext.magicLevel = 0;
    gSaveContext.infTable[INFTABLE_1DX_INDEX] = 1;
    gSaveContext.sceneFlags[5].swch = 0x40000000;
}

static SavePlayerData sDebugSavePlayerData = {
    { 'Z', 'E', 'L', 'D', 'A', 'Z' },                   // newf
    0,                                                  // deaths
    { 0x15, 0x12, 0x17, 0x14, 0x3E, 0x3E, 0x3E, 0x3E }, // playerName ( "LINK" )
    0,                                                  // n64ddFlag
    0xE0,                                               // healthCapacity
    0xE0,                                               // health
    0,                                                  // magicLevel
    MAGIC_NORMAL_METER,                                 // magic
    150,                                                // rupees
    8,                                                  // swordHealth
    0,                                                  // naviTimer
    true,                                               // isMagicAcquired
    0,                                                  // unk_1F
    false,                                              // isDoubleMagicAcquired
    false,                                              // isDoubleDefenseAcquired
    0,                                                  // bgsFlag
    0,                                                  // ocarinaGameRoundNum
    {
        { ITEM_NONE, ITEM_NONE, ITEM_NONE, ITEM_NONE }, // buttonItems
        { SLOT_NONE, SLOT_NONE, SLOT_NONE },            // cButtonSlots
        0,                                              // equipment
    },                                                  // childEquips
    {
        { ITEM_NONE, ITEM_NONE, ITEM_NONE, ITEM_NONE }, // buttonItems
        { SLOT_NONE, SLOT_NONE, SLOT_NONE },            // cButtonSlots
        0,                                              // equipment
    },                                                  // adultEquips
    0,                                                  // unk_38
    { 0, 0, 0, 0, 0, 0, 0, 0, 0, 0, 0, 0, 0, 0 },       // unk_3C
    SCENE_SPOT00,                                       // savedSceneId
};

static ItemEquips sDebugSaveEquips = {
    { ITEM_SWORD_MASTER, ITEM_BOW, ITEM_BOMB, ITEM_OCARINA_FAIRY }, // buttonItems
    { SLOT_BOW, SLOT_BOMB, SLOT_OCARINA },                          // cButtonSlots
    // equipment
    (EQUIP_VALUE_SWORD_MASTER << (EQUIP_TYPE_SWORD * 4)) | (EQUIP_VALUE_SHIELD_HYLIAN << (EQUIP_TYPE_SHIELD * 4)) |
        (EQUIP_VALUE_TUNIC_KOKIRI << (EQUIP_TYPE_TUNIC * 4)) | (EQUIP_VALUE_BOOTS_KOKIRI << (EQUIP_TYPE_BOOTS * 4)),
};

static Inventory sDebugSaveInventory = {
    // items
    {
        ITEM_STICK,         // SLOT_STICK
        ITEM_NUT,           // SLOT_NUT
        ITEM_BOMB,          // SLOT_BOMB
        ITEM_BOW,           // SLOT_BOW
        ITEM_ARROW_FIRE,    // SLOT_ARROW_FIRE
        ITEM_DINS_FIRE,     // SLOT_DINS_FIRE
        ITEM_SLINGSHOT,     // SLOT_SLINGSHOT
        ITEM_OCARINA_FAIRY, // SLOT_OCARINA
        ITEM_BOMBCHU,       // SLOT_BOMBCHU
        ITEM_HOOKSHOT,      // SLOT_HOOKSHOT
        ITEM_ARROW_ICE,     // SLOT_ARROW_ICE
        ITEM_FARORES_WIND,  // SLOT_FARORES_WIND
        ITEM_BOOMERANG,     // SLOT_BOOMERANG
        ITEM_LENS,          // SLOT_LENS
        ITEM_BEAN,          // SLOT_BEAN
        ITEM_HAMMER,        // SLOT_HAMMER
        ITEM_ARROW_LIGHT,   // SLOT_ARROW_LIGHT
        ITEM_NAYRUS_LOVE,   // SLOT_NAYRUS_LOVE
        ITEM_BOTTLE,        // SLOT_BOTTLE_1
        ITEM_POTION_RED,    // SLOT_BOTTLE_2
        ITEM_POTION_GREEN,  // SLOT_BOTTLE_3
        ITEM_POTION_BLUE,   // SLOT_BOTTLE_4
        ITEM_POCKET_EGG,    // SLOT_TRADE_ADULT
        ITEM_WEIRD_EGG,     // SLOT_TRADE_CHILD
    },
    // ammo
    {
<<<<<<< HEAD
        ITEM_DEKU_STICK,
        ITEM_DEKU_NUT,
        ITEM_BOMB,
        ITEM_BOW,
        ITEM_ARROW_FIRE,
        ITEM_DINS_FIRE,
        ITEM_SLINGSHOT,
        ITEM_OCARINA_FAIRY,
        ITEM_BOMBCHU,
        ITEM_HOOKSHOT,
        ITEM_ARROW_ICE,
        ITEM_FARORES_WIND,
        ITEM_BOOMERANG,
        ITEM_LENS_OF_TRUTH,
        ITEM_MAGIC_BEANS,
        ITEM_HAMMER,
        ITEM_ARROW_LIGHT,
        ITEM_NAYRUS_LOVE,
        ITEM_BOTTLE_EMPTY,
        ITEM_BOTTLE_POTION_RED,
        ITEM_BOTTLE_POTION_GREEN,
        ITEM_BOTTLE_POTION_BLUE,
        ITEM_POCKET_EGG,
        ITEM_WEIRD_EGG,
    },                                                        // items
    { 50, 50, 10, 30, 1, 1, 30, 1, 50, 1, 1, 1, 1, 1, 1, 1 }, // ammo
=======
        50, // SLOT_STICK
        50, // SLOT_NUT
        10, // SLOT_BOMB
        30, // SLOT_BOW
        1,  // SLOT_ARROW_FIRE
        1,  // SLOT_DINS_FIRE
        30, // SLOT_SLINGSHOT
        1,  // SLOT_OCARINA
        50, // SLOT_BOMBCHU
        1,  // SLOT_HOOKSHOT
        1,  // SLOT_ARROW_ICE
        1,  // SLOT_FARORES_WIND
        1,  // SLOT_BOOMERANG
        1,  // SLOT_LENS
        1,  // SLOT_BEAN
        1   // SLOT_HAMMER
    },
>>>>>>> 17073af8
    // equipment
    ((((1 << EQUIP_INV_SWORD_KOKIRI) << (EQUIP_TYPE_SWORD * 4)) |
      ((1 << EQUIP_INV_SWORD_MASTER) << (EQUIP_TYPE_SWORD * 4)) |
      ((1 << EQUIP_INV_SWORD_BGS) << (EQUIP_TYPE_SWORD * 4))) |
     (((1 << EQUIP_INV_SHIELD_DEKU) << (EQUIP_TYPE_SHIELD * 4)) |
      ((1 << EQUIP_INV_SHIELD_HYLIAN) << (EQUIP_TYPE_SHIELD * 4)) |
      ((1 << EQUIP_INV_SHIELD_MIRROR) << (EQUIP_TYPE_SHIELD * 4))) |
     (((1 << EQUIP_INV_TUNIC_KOKIRI) << (EQUIP_TYPE_TUNIC * 4)) |
      ((1 << EQUIP_INV_TUNIC_GORON) << (EQUIP_TYPE_TUNIC * 4)) |
      ((1 << EQUIP_INV_TUNIC_ZORA) << (EQUIP_TYPE_TUNIC * 4))) |
     (((1 << EQUIP_INV_BOOTS_KOKIRI) << (EQUIP_TYPE_BOOTS * 4)) |
      ((1 << EQUIP_INV_BOOTS_IRON) << (EQUIP_TYPE_BOOTS * 4)) |
      ((1 << EQUIP_INV_BOOTS_HOVER) << (EQUIP_TYPE_BOOTS * 4)))),
    0x125249,                                                       // upgrades
    0x1E3FFFF,                                                      // questItems
    { 7, 7, 7, 7, 7, 7, 7, 7, 7, 7, 0, 0, 0, 0, 0, 0, 0, 0, 0, 0 }, // dungeonItems
    { 8, 8, 8, 8, 8, 8, 8, 8, 8, 8, 8, 8, 8, 8, 8, 8, 8, 8, 8 },    // dungeonKeys
    0,                                                              // defenseHearts
    0,                                                              // gsTokens
};

static u16 sDebugSaveChecksum = 0;

/**
 *  Initialize debug save. This is also used on the Title Screen
 *  This save has a mostly full inventory with 10 hearts and single magic.
 *
 *  Some noteable flags that are set:
 *  Showed Mido sword/shield, met Deku Tree, Deku Tree mouth opened,
 *  used blue warp in Gohmas room, Zelda fled castle, light arrow cutscene watched,
 *  and set water level in Water Temple to lowest level.
 */
void Sram_InitDebugSave(void) {
    SaveContext* temp = &gSaveContext;

    bzero(&SAVE_INFO, sizeof(SaveInfo));
    gSaveContext.totalDays = 0;
    gSaveContext.bgsDayCount = 0;

    SAVE_PLAYER_DATA = sDebugSavePlayerData;
    gSaveContext.equips = sDebugSaveEquips;
    gSaveContext.inventory = sDebugSaveInventory;

    temp->checksum = sDebugSaveChecksum;
    gSaveContext.horseData.sceneId = SCENE_SPOT00;
    gSaveContext.horseData.pos.x = -1840;
    gSaveContext.horseData.pos.y = 72;
    gSaveContext.horseData.pos.z = 5497;
    gSaveContext.horseData.angle = -0x6AD9;
    gSaveContext.infTable[0] |= 0x5009;
    gSaveContext.eventChkInf[0] |= 0x123F;
    SET_EVENTCHKINF(EVENTCHKINF_80);
    SET_EVENTCHKINF(EVENTCHKINF_C4);

    if (LINK_AGE_IN_YEARS == YEARS_CHILD) {
        gSaveContext.equips.buttonItems[0] = ITEM_SWORD_KOKIRI;
        Inventory_ChangeEquipment(EQUIP_TYPE_SWORD, EQUIP_VALUE_SWORD_KOKIRI);
        if (gSaveContext.fileNum == 0xFF) {
            gSaveContext.equips.buttonItems[1] = ITEM_SLINGSHOT;
            gSaveContext.equips.cButtonSlots[0] = SLOT_SLINGSHOT;
            Inventory_ChangeEquipment(EQUIP_TYPE_SHIELD, EQUIP_VALUE_SHIELD_DEKU);
        }
    }

    gSaveContext.entranceIndex = ENTR_SPOT00_0;
    gSaveContext.magicLevel = 0;
    gSaveContext.sceneFlags[5].swch = 0x40000000;
}

static s16 sDungeonEntrances[] = {
    ENTR_YDAN_0,             // SCENE_YDAN
    ENTR_DDAN_0,             // SCENE_DDAN
    ENTR_BDAN_0,             // SCENE_BDAN
    ENTR_BMORI1_0,           // SCENE_BMORI1
    ENTR_HIDAN_0,            // SCENE_HIDAN
    ENTR_MIZUSIN_0,          // SCENE_MIZUSIN
    ENTR_JYASINZOU_0,        // SCENE_JYASINZOU
    ENTR_HAKADAN_0,          // SCENE_HAKADAN
    ENTR_HAKADANCH_0,        // SCENE_HAKADANCH
    ENTR_ICE_DOUKUTO_0,      // SCENE_ICE_DOUKUTO
    ENTR_GANON_0,            // SCENE_GANON
    ENTR_MEN_0,              // SCENE_MEN
    ENTR_GERUDOWAY_0,        // SCENE_GERUDOWAY
    ENTR_GANONTIKA_0,        // SCENE_GANONTIKA
    ENTR_GANON_SONOGO_0,     // SCENE_GANON_SONOGO
    ENTR_GANONTIKA_SONOGO_0, // SCENE_GANONTIKA_SONOGO
};

/**
 *  Copy save currently on the buffer to Save Context and complete various tasks to open the save.
 *  This includes:
 *  - Set proper entrance depending on where the game was saved
 *  - If health is less than 3 hearts, give 3 hearts
 *  - If either scarecrow song is set, copy them from save context to the proper location
 *  - Handle a case where the player saved and quit after zelda cutscene but didnt get the song
 *  - Give and equip master sword if player is adult and doesn't have master sword
 *  - Revert any trade items that spoil
 */
void Sram_OpenSave(SramContext* sramCtx) {
    u16 i;
    u16 j;
    u8* ptr;

    osSyncPrintf("個人Ｆｉｌｅ作成\n"); // "Create personal file"
    i = gSramSlotOffsets[gSaveContext.fileNum];
    osSyncPrintf("ぽいんと＝%x(%d)\n", i, gSaveContext.fileNum); // "Point="

    MemCpy(&gSaveContext, sramCtx->readBuff + i, sizeof(Save));

    osSyncPrintf(VT_FGCOL(YELLOW));
    osSyncPrintf("SCENE_DATA_ID = %d   SceneNo = %d\n", gSaveContext.savedSceneId,
                 ((void)0, gSaveContext.entranceIndex));

    switch (gSaveContext.savedSceneId) {
        case SCENE_YDAN:
        case SCENE_DDAN:
        case SCENE_BDAN:
        case SCENE_BMORI1:
        case SCENE_HIDAN:
        case SCENE_MIZUSIN:
        case SCENE_JYASINZOU:
        case SCENE_HAKADAN:
        case SCENE_HAKADANCH:
        case SCENE_ICE_DOUKUTO:
        case SCENE_GANON:
        case SCENE_MEN:
        case SCENE_GERUDOWAY:
        case SCENE_GANONTIKA:
            gSaveContext.entranceIndex = sDungeonEntrances[gSaveContext.savedSceneId];
            break;

        case SCENE_YDAN_BOSS:
            gSaveContext.entranceIndex = ENTR_YDAN_0;
            break;

        case SCENE_DDAN_BOSS:
            gSaveContext.entranceIndex = ENTR_DDAN_0;
            break;

        case SCENE_BDAN_BOSS:
            gSaveContext.entranceIndex = ENTR_BDAN_0;
            break;

        case SCENE_MORIBOSSROOM:
            gSaveContext.entranceIndex = ENTR_BMORI1_0;
            break;

        case SCENE_FIRE_BS:
            gSaveContext.entranceIndex = ENTR_HIDAN_0;
            break;

        case SCENE_MIZUSIN_BS:
            gSaveContext.entranceIndex = ENTR_MIZUSIN_0;
            break;

        case SCENE_JYASINBOSS:
            gSaveContext.entranceIndex = ENTR_JYASINZOU_0;
            break;

        case SCENE_HAKADAN_BS:
            gSaveContext.entranceIndex = ENTR_HAKADAN_0;
            break;

        case SCENE_GANON_SONOGO:
        case SCENE_GANONTIKA_SONOGO:
        case SCENE_GANON_BOSS:
        case SCENE_GANON_FINAL:
        case SCENE_GANON_DEMO:
            gSaveContext.entranceIndex = ENTR_GANON_0;
            break;

        default:
            if (gSaveContext.savedSceneId != SCENE_LINK_HOME) {
                gSaveContext.entranceIndex = (LINK_AGE_IN_YEARS == YEARS_CHILD) ? ENTR_LINK_HOME_0 : ENTR_TOKINOMA_7;
            } else {
                gSaveContext.entranceIndex = ENTR_LINK_HOME_0;
            }
            break;
    }

    osSyncPrintf("scene_no = %d\n", gSaveContext.entranceIndex);
    osSyncPrintf(VT_RST);

    if (gSaveContext.health < 0x30) {
        gSaveContext.health = 0x30;
    }

    if (gSaveContext.scarecrowLongSongSet) {
        osSyncPrintf(VT_FGCOL(BLUE));
        osSyncPrintf("\n====================================================================\n");

        MemCpy(gScarecrowLongSongPtr, gSaveContext.scarecrowLongSong, sizeof(gSaveContext.scarecrowLongSong));

        ptr = (u8*)gScarecrowLongSongPtr;
        for (i = 0; i < ARRAY_COUNT(gSaveContext.scarecrowLongSong); i++, ptr++) {
            osSyncPrintf("%d, ", *ptr);
        }

        osSyncPrintf("\n====================================================================\n");
        osSyncPrintf(VT_RST);
    }

    if (gSaveContext.scarecrowSpawnSongSet) {
        osSyncPrintf(VT_FGCOL(GREEN));
        osSyncPrintf("\n====================================================================\n");

        MemCpy(gScarecrowSpawnSongPtr, gSaveContext.scarecrowSpawnSong, sizeof(gSaveContext.scarecrowSpawnSong));

        ptr = gScarecrowSpawnSongPtr;
        for (i = 0; i < ARRAY_COUNT(gSaveContext.scarecrowSpawnSong); i++, ptr++) {
            osSyncPrintf("%d, ", *ptr);
        }

        osSyncPrintf("\n====================================================================\n");
        osSyncPrintf(VT_RST);
    }

    // if zelda cutscene has been watched but lullaby was not obtained, restore cutscene and take away letter
    if (GET_EVENTCHKINF(EVENTCHKINF_40) && !CHECK_QUEST_ITEM(QUEST_SONG_LULLABY)) {
        i = gSaveContext.eventChkInf[EVENTCHKINF_40_INDEX] & ~EVENTCHKINF_40_MASK;
        gSaveContext.eventChkInf[EVENTCHKINF_40_INDEX] = i;

        INV_CONTENT(ITEM_ZELDAS_LETTER) = ITEM_CUCCO;

        for (j = 1; j < 4; j++) {
            if (gSaveContext.equips.buttonItems[j] == ITEM_ZELDAS_LETTER) {
                gSaveContext.equips.buttonItems[j] = ITEM_CUCCO;
            }
        }
    }

    if (LINK_AGE_IN_YEARS == YEARS_ADULT && !CHECK_OWNED_EQUIP(EQUIP_TYPE_SWORD, EQUIP_INV_SWORD_MASTER)) {
        gSaveContext.inventory.equipment |= OWNED_EQUIP_FLAG(EQUIP_TYPE_SWORD, EQUIP_INV_SWORD_MASTER);
        gSaveContext.equips.buttonItems[0] = ITEM_SWORD_MASTER;
        gSaveContext.equips.equipment &= ~(0xF << (EQUIP_TYPE_SWORD * 4));
        gSaveContext.equips.equipment |= EQUIP_VALUE_SWORD_MASTER << (EQUIP_TYPE_SWORD * 4);
    }

    for (i = 0; i < ARRAY_COUNT(gSpoilingItems); i++) {
        if (INV_CONTENT(ITEM_TRADE_ADULT) == gSpoilingItems[i]) {
            INV_CONTENT(gSpoilingItemReverts[i]) = gSpoilingItemReverts[i];

            for (j = 1; j < 4; j++) {
                if (gSaveContext.equips.buttonItems[j] == gSpoilingItems[i]) {
                    gSaveContext.equips.buttonItems[j] = gSpoilingItemReverts[i];
                }
            }
        }
    }

    gSaveContext.magicLevel = 0;
}

/**
 *  Write the contents of the Save Context to a main and backup slot in SRAM.
 *  Note: The whole Save Context is written even though only the `save` substruct is read back later
 */
void Sram_WriteSave(SramContext* sramCtx) {
    u16 offset;
    u16 checksum;
    u16 j;
    u16* ptr;

    gSaveContext.checksum = 0;

    ptr = (u16*)&gSaveContext;
    checksum = 0;
    j = 0;

    for (offset = 0; offset < CHECKSUM_SIZE; offset++) {
        if (++j == 0x20) {
            j = 0;
        }
        checksum += *ptr++;
    }

    gSaveContext.checksum = checksum;

    ptr = (u16*)&gSaveContext;
    checksum = 0;

    for (offset = 0; offset < CHECKSUM_SIZE; offset++) {
        if (++j == 0x20) {
            j = 0;
        }
        checksum += *ptr++;
    }

    offset = gSramSlotOffsets[gSaveContext.fileNum];
    SsSram_ReadWrite(OS_K1_TO_PHYSICAL(0xA8000000) + offset, &gSaveContext, SLOT_SIZE, OS_WRITE);

    ptr = (u16*)&gSaveContext;
    checksum = 0;

    for (offset = 0; offset < CHECKSUM_SIZE; offset++) {
        if (++j == 0x20) {
            j = 0;
        }
        checksum += *ptr++;
    }

    offset = gSramSlotOffsets[gSaveContext.fileNum + 3];
    SsSram_ReadWrite(OS_K1_TO_PHYSICAL(0xA8000000) + offset, &gSaveContext, SLOT_SIZE, OS_WRITE);
}

/**
 *  For all 3 slots, verify that the checksum is correct. If corrupted, attempt to load a backup save.
 *  If backup is also corrupted, default to a new save (or debug save for slot 0 on debug rom).
 *
 *  After verifying all 3 saves, pass relevant data to File Select to be displayed.
 */
void Sram_VerifyAndLoadAllSaves(FileSelectState* fileSelect, SramContext* sramCtx) {
    u16 i;
    u16 newChecksum;
    u16 slotNum;
    u16 offset;
    u16 j;
    u16 oldChecksum;
    u16* ptr;
    u16 dayTime;

    osSyncPrintf("ＳＲＡＭ ＳＴＡＲＴ─ＬＯＡＤ\n");
    bzero(sramCtx->readBuff, SRAM_SIZE);
    SsSram_ReadWrite(OS_K1_TO_PHYSICAL(0xA8000000), sramCtx->readBuff, SRAM_SIZE, OS_READ);

    dayTime = ((void)0, gSaveContext.dayTime);

    for (slotNum = 0; slotNum < 3; slotNum++) {
        offset = gSramSlotOffsets[slotNum];
        osSyncPrintf("ぽいんと＝%x(%d)    SAVE_MAX=%d\n", offset, gSaveContext.fileNum, sizeof(Save));
        MemCpy(&gSaveContext, sramCtx->readBuff + offset, sizeof(Save));

        oldChecksum = gSaveContext.checksum;
        gSaveContext.checksum = 0;
        ptr = (u16*)&gSaveContext;
        osSyncPrintf("\n＝＝＝＝＝＝＝＝＝＝＝＝＝  Ｓ（%d） ＝＝＝＝＝＝＝＝＝＝＝＝＝\n", slotNum);

        for (i = newChecksum = j = 0; i < CHECKSUM_SIZE; i++, offset += 2) {
            newChecksum += *ptr++;
        }

        // "SAVE checksum calculation"
        osSyncPrintf("\nＳＡＶＥチェックサム計算  j=%x  mmm=%x  ", newChecksum, oldChecksum);

        if (newChecksum != oldChecksum) {
            // checksum didnt match, try backup save
            osSyncPrintf("ＥＲＲＯＲ！！！ ＝ %x(%d)\n", gSramSlotOffsets[slotNum], slotNum);
            offset = gSramSlotOffsets[slotNum + 3];
            MemCpy(&gSaveContext, sramCtx->readBuff + offset, sizeof(Save));

            oldChecksum = gSaveContext.checksum;
            gSaveContext.checksum = 0;
            ptr = (u16*)&gSaveContext;
            osSyncPrintf("================= ＢＡＣＫ─ＵＰ ========================\n");

            for (i = newChecksum = j = 0; i < CHECKSUM_SIZE; i++, offset += 2) {
                newChecksum += *ptr++;
            }
            // "(B) SAVE checksum calculation"
            osSyncPrintf("\n（Ｂ）ＳＡＶＥチェックサム計算  j=%x  mmm=%x  ", newChecksum, oldChecksum);

            if (newChecksum != oldChecksum) {
                // backup save didnt work, make new save
                osSyncPrintf("ＥＲＲＯＲ！！！ ＝ %x(%d+3)\n", gSramSlotOffsets[slotNum + 3], slotNum);
                bzero(&gSaveContext.entranceIndex, sizeof(s32));
                bzero(&gSaveContext.linkAge, sizeof(s32));
                bzero(&gSaveContext.cutsceneIndex, sizeof(s32));
                // note that gSaveContext.dayTime is not actually the sizeof(s32)
                bzero(&gSaveContext.dayTime, sizeof(s32));
                bzero(&gSaveContext.nightFlag, sizeof(s32));
                bzero(&gSaveContext.totalDays, sizeof(s32));
                bzero(&gSaveContext.bgsDayCount, sizeof(s32));

                if (!slotNum) {
                    Sram_InitDebugSave();
                    gSaveContext.newf[0] = 'Z';
                    gSaveContext.newf[1] = 'E';
                    gSaveContext.newf[2] = 'L';
                    gSaveContext.newf[3] = 'D';
                    gSaveContext.newf[4] = 'A';
                    gSaveContext.newf[5] = 'Z';
                    osSyncPrintf("newf=%x,%x,%x,%x,%x,%x\n", gSaveContext.newf[0], gSaveContext.newf[1],
                                 gSaveContext.newf[2], gSaveContext.newf[3], gSaveContext.newf[4],
                                 gSaveContext.newf[5]);
                } else {
                    Sram_InitNewSave();
                }

                ptr = (u16*)&gSaveContext;
                osSyncPrintf("\n--------------------------------------------------------------\n");

                for (i = newChecksum = j = 0; i < CHECKSUM_SIZE; i++) {
                    osSyncPrintf("%x ", *ptr);
                    if (++j == 0x20) {
                        osSyncPrintf("\n");
                        j = 0;
                    }
                    newChecksum += *ptr++;
                }

                gSaveContext.checksum = newChecksum;
                osSyncPrintf("\nCheck_Sum=%x(%x)\n", gSaveContext.checksum, newChecksum);

                i = gSramSlotOffsets[slotNum + 3];
                SsSram_ReadWrite(OS_K1_TO_PHYSICAL(0xA8000000) + i, &gSaveContext, SLOT_SIZE, OS_WRITE);

                osSyncPrintf("????#%x,%x,%x,%x,%x,%x\n", gSaveContext.newf[0], gSaveContext.newf[1],
                             gSaveContext.newf[2], gSaveContext.newf[3], gSaveContext.newf[4], gSaveContext.newf[5]);
                osSyncPrintf("\nぽいんと＝%x(%d+3)  check_sum=%x(%x)\n", i, slotNum, gSaveContext.checksum,
                             newChecksum);
            }

            i = gSramSlotOffsets[slotNum];
            SsSram_ReadWrite(OS_K1_TO_PHYSICAL(0xA8000000) + i, &gSaveContext, SLOT_SIZE, OS_WRITE);

            osSyncPrintf("ぽいんと＝%x(%d)  check_sum=%x(%x)\n", i, slotNum, gSaveContext.checksum, newChecksum);
        } else {
            osSyncPrintf("\nＳＡＶＥデータ ＯＫ！！！！\n"); // "SAVE data OK! ! ! !"
        }
    }

    bzero(sramCtx->readBuff, SRAM_SIZE);
    SsSram_ReadWrite(OS_K1_TO_PHYSICAL(0xA8000000), sramCtx->readBuff, SRAM_SIZE, OS_READ);
    gSaveContext.dayTime = dayTime;

    osSyncPrintf("SAVECT=%x, NAME=%x, LIFE=%x, ITEM=%x,  64DD=%x,  HEART=%x\n", DEATHS, NAME, HEALTH_CAP, QUEST, N64DD,
                 DEFENSE);

    MemCpy(&fileSelect->deaths[0], sramCtx->readBuff + SLOT_OFFSET(0) + DEATHS, sizeof(fileSelect->deaths[0]));
    MemCpy(&fileSelect->deaths[1], sramCtx->readBuff + SLOT_OFFSET(1) + DEATHS, sizeof(fileSelect->deaths[0]));
    MemCpy(&fileSelect->deaths[2], sramCtx->readBuff + SLOT_OFFSET(2) + DEATHS, sizeof(fileSelect->deaths[0]));

    MemCpy(&fileSelect->fileNames[0], sramCtx->readBuff + SLOT_OFFSET(0) + NAME, sizeof(fileSelect->fileNames[0]));
    MemCpy(&fileSelect->fileNames[1], sramCtx->readBuff + SLOT_OFFSET(1) + NAME, sizeof(fileSelect->fileNames[0]));
    MemCpy(&fileSelect->fileNames[2], sramCtx->readBuff + SLOT_OFFSET(2) + NAME, sizeof(fileSelect->fileNames[0]));

    MemCpy(&fileSelect->healthCapacities[0], sramCtx->readBuff + SLOT_OFFSET(0) + HEALTH_CAP,
           sizeof(fileSelect->healthCapacities[0]));
    MemCpy(&fileSelect->healthCapacities[1], sramCtx->readBuff + SLOT_OFFSET(1) + HEALTH_CAP,
           sizeof(fileSelect->healthCapacities[0]));
    MemCpy(&fileSelect->healthCapacities[2], sramCtx->readBuff + SLOT_OFFSET(2) + HEALTH_CAP,
           sizeof(fileSelect->healthCapacities[0]));

    MemCpy(&fileSelect->questItems[0], sramCtx->readBuff + SLOT_OFFSET(0) + QUEST, sizeof(fileSelect->questItems[0]));
    MemCpy(&fileSelect->questItems[1], sramCtx->readBuff + SLOT_OFFSET(1) + QUEST, sizeof(fileSelect->questItems[0]));
    MemCpy(&fileSelect->questItems[2], sramCtx->readBuff + SLOT_OFFSET(2) + QUEST, sizeof(fileSelect->questItems[0]));

    MemCpy(&fileSelect->n64ddFlags[0], sramCtx->readBuff + SLOT_OFFSET(0) + N64DD, sizeof(fileSelect->n64ddFlags[0]));
    MemCpy(&fileSelect->n64ddFlags[1], sramCtx->readBuff + SLOT_OFFSET(1) + N64DD, sizeof(fileSelect->n64ddFlags[0]));
    MemCpy(&fileSelect->n64ddFlags[2], sramCtx->readBuff + SLOT_OFFSET(2) + N64DD, sizeof(fileSelect->n64ddFlags[0]));

    MemCpy(&fileSelect->defense[0], sramCtx->readBuff + SLOT_OFFSET(0) + DEFENSE, sizeof(fileSelect->defense[0]));
    MemCpy(&fileSelect->defense[1], sramCtx->readBuff + SLOT_OFFSET(1) + DEFENSE, sizeof(fileSelect->defense[0]));
    MemCpy(&fileSelect->defense[2], sramCtx->readBuff + SLOT_OFFSET(2) + DEFENSE, sizeof(fileSelect->defense[0]));

    MemCpy(&fileSelect->health[0], sramCtx->readBuff + SLOT_OFFSET(0) + HEALTH, sizeof(fileSelect->health[0]));
    MemCpy(&fileSelect->health[1], sramCtx->readBuff + SLOT_OFFSET(1) + HEALTH, sizeof(fileSelect->health[0]));
    MemCpy(&fileSelect->health[2], sramCtx->readBuff + SLOT_OFFSET(2) + HEALTH, sizeof(fileSelect->health[0]));

    osSyncPrintf("f_64dd=%d, %d, %d\n", fileSelect->n64ddFlags[0], fileSelect->n64ddFlags[1],
                 fileSelect->n64ddFlags[2]);
    osSyncPrintf("heart_status=%d, %d, %d\n", fileSelect->defense[0], fileSelect->defense[1], fileSelect->defense[2]);
    osSyncPrintf("now_life=%d, %d, %d\n", fileSelect->health[0], fileSelect->health[1], fileSelect->health[2]);
}

void Sram_InitSave(FileSelectState* fileSelect, SramContext* sramCtx) {
    u16 offset;
    u16 j;
    u16* ptr;
    u16 checksum;

    if (fileSelect->buttonIndex != 0) {
        Sram_InitNewSave();
    } else {
        Sram_InitDebugSave();
    }

    gSaveContext.entranceIndex = ENTR_LINK_HOME_0;
    gSaveContext.linkAge = LINK_AGE_CHILD;
    gSaveContext.dayTime = CLOCK_TIME(10, 0);
    gSaveContext.cutsceneIndex = 0xFFF1;

    if (fileSelect->buttonIndex == 0) {
        gSaveContext.cutsceneIndex = 0;
    }

    for (offset = 0; offset < 8; offset++) {
        gSaveContext.playerName[offset] = fileSelect->fileNames[fileSelect->buttonIndex][offset];
    }

    gSaveContext.newf[0] = 'Z';
    gSaveContext.newf[1] = 'E';
    gSaveContext.newf[2] = 'L';
    gSaveContext.newf[3] = 'D';
    gSaveContext.newf[4] = 'A';
    gSaveContext.newf[5] = 'Z';

    gSaveContext.n64ddFlag = fileSelect->n64ddFlag;
    osSyncPrintf("６４ＤＤフラグ=%d\n", fileSelect->n64ddFlag);
    osSyncPrintf("newf=%x,%x,%x,%x,%x,%x\n", gSaveContext.newf[0], gSaveContext.newf[1], gSaveContext.newf[2],
                 gSaveContext.newf[3], gSaveContext.newf[4], gSaveContext.newf[5]);
    osSyncPrintf("\n$$$$$$$$$$$$$$$$$$$$$$$$$$$$$$$$$$$$$$$$$$$$$$$$$$$$$$$$$$$$$$$$$$$$$$$$$$$\n");

    ptr = (u16*)&gSaveContext;
    j = 0;
    checksum = 0;

    for (offset = 0; offset < CHECKSUM_SIZE; offset++) {
        osSyncPrintf("%x ", *ptr);
        checksum += *ptr++;
        if (++j == 0x20) {
            osSyncPrintf("\n");
            j = 0;
        }
    }

    gSaveContext.checksum = checksum;
    osSyncPrintf("\nチェックサム＝%x\n", gSaveContext.checksum); // "Checksum = %x"

    offset = gSramSlotOffsets[gSaveContext.fileNum];
    osSyncPrintf("I=%x no=%d\n", offset, gSaveContext.fileNum);
    MemCpy(sramCtx->readBuff + offset, &gSaveContext, sizeof(Save));

    offset = gSramSlotOffsets[gSaveContext.fileNum + 3];
    osSyncPrintf("I=%x no=%d\n", offset, gSaveContext.fileNum + 3);
    MemCpy(sramCtx->readBuff + offset, &gSaveContext, sizeof(Save));

    SsSram_ReadWrite(OS_K1_TO_PHYSICAL(0xA8000000), sramCtx->readBuff, SRAM_SIZE, OS_WRITE);

    osSyncPrintf("ＳＡＶＥ終了\n"); // "SAVE end"
    osSyncPrintf("z_common_data.file_no = %d\n", gSaveContext.fileNum);
    osSyncPrintf("SAVECT=%x, NAME=%x, LIFE=%x, ITEM=%x,  SAVE_64DD=%x\n", DEATHS, NAME, HEALTH_CAP, QUEST, N64DD);

    j = gSramSlotOffsets[gSaveContext.fileNum];

    MemCpy(&fileSelect->deaths[gSaveContext.fileNum], sramCtx->readBuff + j + DEATHS, sizeof(fileSelect->deaths[0]));
    MemCpy(&fileSelect->fileNames[gSaveContext.fileNum], sramCtx->readBuff + j + NAME,
           sizeof(fileSelect->fileNames[0]));
    MemCpy(&fileSelect->healthCapacities[gSaveContext.fileNum], sramCtx->readBuff + j + HEALTH_CAP,
           sizeof(fileSelect->healthCapacities[0]));
    MemCpy(&fileSelect->questItems[gSaveContext.fileNum], sramCtx->readBuff + j + QUEST,
           sizeof(fileSelect->questItems[0]));
    MemCpy(&fileSelect->n64ddFlags[gSaveContext.fileNum], sramCtx->readBuff + j + N64DD,
           sizeof(fileSelect->n64ddFlags[0]));
    MemCpy(&fileSelect->defense[gSaveContext.fileNum], sramCtx->readBuff + j + DEFENSE, sizeof(fileSelect->defense[0]));
    MemCpy(&fileSelect->health[gSaveContext.fileNum], sramCtx->readBuff + j + HEALTH, sizeof(fileSelect->health[0]));

    osSyncPrintf("f_64dd[%d]=%d\n", gSaveContext.fileNum, fileSelect->n64ddFlags[gSaveContext.fileNum]);
    osSyncPrintf("heart_status[%d]=%d\n", gSaveContext.fileNum, fileSelect->defense[gSaveContext.fileNum]);
    osSyncPrintf("now_life[%d]=%d\n", gSaveContext.fileNum, fileSelect->health[gSaveContext.fileNum]);
}

void Sram_EraseSave(FileSelectState* fileSelect, SramContext* sramCtx) {
    s32 offset;

    Sram_InitNewSave();

    offset = gSramSlotOffsets[fileSelect->selectedFileIndex];
    MemCpy(sramCtx->readBuff + offset, &gSaveContext, sizeof(Save));
    SsSram_ReadWrite(OS_K1_TO_PHYSICAL(0xA8000000) + offset, &gSaveContext, SLOT_SIZE, OS_WRITE);

    MemCpy(&fileSelect->n64ddFlags[fileSelect->selectedFileIndex], sramCtx->readBuff + offset + N64DD,
           sizeof(fileSelect->n64ddFlags[0]));

    offset = gSramSlotOffsets[fileSelect->selectedFileIndex + 3];
    MemCpy(sramCtx->readBuff + offset, &gSaveContext, sizeof(Save));
    SsSram_ReadWrite(OS_K1_TO_PHYSICAL(0xA8000000) + offset, &gSaveContext, SLOT_SIZE, OS_WRITE);

    osSyncPrintf("ＣＬＥＡＲ終了\n");
}

void Sram_CopySave(FileSelectState* fileSelect, SramContext* sramCtx) {
    s32 offset;

    osSyncPrintf("ＲＥＡＤ=%d(%x)  ＣＯＰＹ=%d(%x)\n", fileSelect->selectedFileIndex,
                 gSramSlotOffsets[fileSelect->selectedFileIndex], fileSelect->copyDestFileIndex,
                 gSramSlotOffsets[fileSelect->copyDestFileIndex]);

    offset = gSramSlotOffsets[fileSelect->selectedFileIndex];
    MemCpy(&gSaveContext, sramCtx->readBuff + offset, sizeof(Save));

    offset = gSramSlotOffsets[fileSelect->copyDestFileIndex];
    MemCpy(sramCtx->readBuff + offset, &gSaveContext, sizeof(Save));

    offset = gSramSlotOffsets[fileSelect->copyDestFileIndex + 3];
    MemCpy(sramCtx->readBuff + offset, &gSaveContext, sizeof(Save));

    SsSram_ReadWrite(OS_K1_TO_PHYSICAL(0xA8000000), sramCtx->readBuff, SRAM_SIZE, OS_WRITE);

    offset = gSramSlotOffsets[fileSelect->copyDestFileIndex];

    MemCpy(&fileSelect->deaths[fileSelect->copyDestFileIndex], sramCtx->readBuff + offset + DEATHS,
           sizeof(fileSelect->deaths[0]));
    MemCpy(&fileSelect->fileNames[fileSelect->copyDestFileIndex], sramCtx->readBuff + offset + NAME,
           sizeof(fileSelect->fileNames[0]));
    MemCpy(&fileSelect->healthCapacities[fileSelect->copyDestFileIndex], sramCtx->readBuff + offset + HEALTH_CAP,
           sizeof(fileSelect->healthCapacities[0]));
    MemCpy(&fileSelect->questItems[fileSelect->copyDestFileIndex], sramCtx->readBuff + offset + QUEST,
           sizeof(fileSelect->questItems[0]));
    MemCpy(&fileSelect->n64ddFlags[fileSelect->copyDestFileIndex], sramCtx->readBuff + offset + N64DD,
           sizeof(fileSelect->n64ddFlags[0]));
    MemCpy(&fileSelect->defense[fileSelect->copyDestFileIndex], sramCtx->readBuff + offset + DEFENSE,
           sizeof(fileSelect->defense[0]));
    MemCpy(&fileSelect->health[fileSelect->copyDestFileIndex], (sramCtx->readBuff + offset) + HEALTH,
           sizeof(fileSelect->health[0]));

    osSyncPrintf("f_64dd[%d]=%d\n", gSaveContext.fileNum, fileSelect->n64ddFlags[gSaveContext.fileNum]);
    osSyncPrintf("heart_status[%d]=%d\n", gSaveContext.fileNum, fileSelect->defense[gSaveContext.fileNum]);
    osSyncPrintf("ＣＯＰＹ終了\n"); // "Copy end"
}

/**
 *  Write the first 16 bytes of the read buffer to the SRAM header
 */
void Sram_WriteSramHeader(SramContext* sramCtx) {
    SsSram_ReadWrite(OS_K1_TO_PHYSICAL(0xA8000000), sramCtx->readBuff, SRAM_HEADER_SIZE, OS_WRITE);
}

void Sram_InitSram(GameState* gameState, SramContext* sramCtx) {
    u16 i;

    osSyncPrintf("sram_initialize( Game *game, Sram *sram )\n");
    SsSram_ReadWrite(OS_K1_TO_PHYSICAL(0xA8000000), sramCtx->readBuff, SRAM_SIZE, OS_READ);

    for (i = 0; i < ARRAY_COUNTU(sZeldaMagic) - 3; i++) {
        if (sZeldaMagic[i + SRAM_HEADER_MAGIC] != sramCtx->readBuff[i + SRAM_HEADER_MAGIC]) {
            osSyncPrintf("ＳＲＡＭ破壊！！！！！！\n"); // "SRAM destruction! ! ! ! ! !"
            gSaveContext.language = sramCtx->readBuff[SRAM_HEADER_LANGUAGE];
            MemCpy(sramCtx->readBuff, sZeldaMagic, sizeof(sZeldaMagic));
            sramCtx->readBuff[SRAM_HEADER_LANGUAGE] = gSaveContext.language;
            Sram_WriteSramHeader(sramCtx);
        }
    }

    gSaveContext.audioSetting = sramCtx->readBuff[SRAM_HEADER_SOUND] & 3;
    gSaveContext.zTargetSetting = sramCtx->readBuff[SRAM_HEADER_ZTARGET] & 1;
    gSaveContext.language = sramCtx->readBuff[SRAM_HEADER_LANGUAGE];

    if (gSaveContext.language >= LANGUAGE_MAX) {
        gSaveContext.language = LANGUAGE_ENG;
        sramCtx->readBuff[SRAM_HEADER_LANGUAGE] = gSaveContext.language;
        Sram_WriteSramHeader(sramCtx);
    }

    if (CHECK_BTN_ANY(gameState->input[2].cur.button, BTN_DRIGHT)) {
        bzero(sramCtx->readBuff, SRAM_SIZE);
        for (i = 0; i < CHECKSUM_SIZE; i++) {
            sramCtx->readBuff[i] = i;
        }
        SsSram_ReadWrite(OS_K1_TO_PHYSICAL(0xA8000000), sramCtx->readBuff, SRAM_SIZE, OS_WRITE);
        osSyncPrintf("ＳＲＡＭ破壊！！！！！！\n"); // "SRAM destruction! ! ! ! ! !"
    }

    // "GOOD! GOOD! Size = %d + %d = %d"
    osSyncPrintf("ＧＯＯＤ！ＧＯＯＤ！ サイズ＝%d + %d ＝ %d\n", sizeof(SaveInfo), 4, sizeof(SaveInfo) + 4);
    osSyncPrintf(VT_FGCOL(BLUE));
    osSyncPrintf("Na_SetSoundOutputMode = %d\n", gSaveContext.audioSetting);
    osSyncPrintf("Na_SetSoundOutputMode = %d\n", gSaveContext.audioSetting);
    osSyncPrintf("Na_SetSoundOutputMode = %d\n", gSaveContext.audioSetting);
    osSyncPrintf(VT_RST);
    func_800F6700(gSaveContext.audioSetting);
}

void Sram_Alloc(GameState* gameState, SramContext* sramCtx) {
    sramCtx->readBuff = GameState_Alloc(gameState, SRAM_SIZE, "../z_sram.c", 1294);
    ASSERT(sramCtx->readBuff != NULL, "sram->read_buff != NULL", "../z_sram.c", 1295);
}

void Sram_Init(PlayState* play, SramContext* sramCtx) {
}<|MERGE_RESOLUTION|>--- conflicted
+++ resolved
@@ -138,8 +138,8 @@
 static Inventory sNewSaveInventory = {
     // items
     {
-        ITEM_NONE, // SLOT_STICK
-        ITEM_NONE, // SLOT_NUT
+        ITEM_NONE, // SLOT_DEKU_STICK
+        ITEM_NONE, // SLOT_DEKU_NUT
         ITEM_NONE, // SLOT_BOMB
         ITEM_NONE, // SLOT_BOW
         ITEM_NONE, // SLOT_ARROW_FIRE
@@ -151,8 +151,8 @@
         ITEM_NONE, // SLOT_ARROW_ICE
         ITEM_NONE, // SLOT_FARORES_WIND
         ITEM_NONE, // SLOT_BOOMERANG
-        ITEM_NONE, // SLOT_LENS
-        ITEM_NONE, // SLOT_BEAN
+        ITEM_NONE, // SLOT_LENS_OF_TRUTH
+        ITEM_NONE, // SLOT_MAGIC_BEANS
         ITEM_NONE, // SLOT_HAMMER
         ITEM_NONE, // SLOT_ARROW_LIGHT
         ITEM_NONE, // SLOT_NAYRUS_LOVE
@@ -165,8 +165,8 @@
     },
     // ammo
     {
-        0, // SLOT_STICK
-        0, // SLOT_NUT
+        0, // SLOT_DEKU_STICK
+        0, // SLOT_DEKU_NUT
         0, // SLOT_BOMB
         0, // SLOT_BOW
         0, // SLOT_ARROW_FIRE
@@ -178,8 +178,8 @@
         0, // SLOT_ARROW_ICE
         0, // SLOT_FARORES_WIND
         0, // SLOT_BOOMERANG
-        0, // SLOT_LENS
-        0, // SLOT_BEAN
+        0, // SLOT_LENS_OF_TRUTH
+        0, // SLOT_MAGIC_BEANS
         0, // SLOT_HAMMER
     },
     // equipment
@@ -268,34 +268,6 @@
 static Inventory sDebugSaveInventory = {
     // items
     {
-        ITEM_STICK,         // SLOT_STICK
-        ITEM_NUT,           // SLOT_NUT
-        ITEM_BOMB,          // SLOT_BOMB
-        ITEM_BOW,           // SLOT_BOW
-        ITEM_ARROW_FIRE,    // SLOT_ARROW_FIRE
-        ITEM_DINS_FIRE,     // SLOT_DINS_FIRE
-        ITEM_SLINGSHOT,     // SLOT_SLINGSHOT
-        ITEM_OCARINA_FAIRY, // SLOT_OCARINA
-        ITEM_BOMBCHU,       // SLOT_BOMBCHU
-        ITEM_HOOKSHOT,      // SLOT_HOOKSHOT
-        ITEM_ARROW_ICE,     // SLOT_ARROW_ICE
-        ITEM_FARORES_WIND,  // SLOT_FARORES_WIND
-        ITEM_BOOMERANG,     // SLOT_BOOMERANG
-        ITEM_LENS,          // SLOT_LENS
-        ITEM_BEAN,          // SLOT_BEAN
-        ITEM_HAMMER,        // SLOT_HAMMER
-        ITEM_ARROW_LIGHT,   // SLOT_ARROW_LIGHT
-        ITEM_NAYRUS_LOVE,   // SLOT_NAYRUS_LOVE
-        ITEM_BOTTLE,        // SLOT_BOTTLE_1
-        ITEM_POTION_RED,    // SLOT_BOTTLE_2
-        ITEM_POTION_GREEN,  // SLOT_BOTTLE_3
-        ITEM_POTION_BLUE,   // SLOT_BOTTLE_4
-        ITEM_POCKET_EGG,    // SLOT_TRADE_ADULT
-        ITEM_WEIRD_EGG,     // SLOT_TRADE_CHILD
-    },
-    // ammo
-    {
-<<<<<<< HEAD
         ITEM_DEKU_STICK,
         ITEM_DEKU_NUT,
         ITEM_BOMB,
@@ -322,25 +294,6 @@
         ITEM_WEIRD_EGG,
     },                                                        // items
     { 50, 50, 10, 30, 1, 1, 30, 1, 50, 1, 1, 1, 1, 1, 1, 1 }, // ammo
-=======
-        50, // SLOT_STICK
-        50, // SLOT_NUT
-        10, // SLOT_BOMB
-        30, // SLOT_BOW
-        1,  // SLOT_ARROW_FIRE
-        1,  // SLOT_DINS_FIRE
-        30, // SLOT_SLINGSHOT
-        1,  // SLOT_OCARINA
-        50, // SLOT_BOMBCHU
-        1,  // SLOT_HOOKSHOT
-        1,  // SLOT_ARROW_ICE
-        1,  // SLOT_FARORES_WIND
-        1,  // SLOT_BOOMERANG
-        1,  // SLOT_LENS
-        1,  // SLOT_BEAN
-        1   // SLOT_HAMMER
-    },
->>>>>>> 17073af8
     // equipment
     ((((1 << EQUIP_INV_SWORD_KOKIRI) << (EQUIP_TYPE_SWORD * 4)) |
       ((1 << EQUIP_INV_SWORD_MASTER) << (EQUIP_TYPE_SWORD * 4)) |
