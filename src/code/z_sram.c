#include "global.h"
#include "terminal.h"

// these are the main substructs of save context.
// we are going to hold off on splitting save context until later on,
// so these temporary structs will live here for now.

typedef struct {
    /* 0x00 */ char newf[6]; // string "ZELDAZ"
    /* 0x06 */ s16 deaths;
    /* 0x08 */ char playerName[8];
    /* 0x10 */ s16 n64ddFlag;
    /* 0x12 */ s16 healthCapacity; // "max_life"
    /* 0x14 */ s16 health;         // "now_life"
    /* 0x16 */ s8 magicLevel;
    /* 0x17 */ s8 magic;
    /* 0x18 */ s16 rupees;
    /* 0x1A */ u16 swordHealth;
    /* 0x1C */ u16 naviTimer;
    /* 0x1E */ u8 isMagicAcquired;
    /* 0x1F */ u8 unk_1F;
    /* 0x20 */ u8 isDoubleMagicAcquired;
    /* 0x21 */ u8 isDoubleDefenseAcquired;
    /* 0x22 */ u8 bgsFlag;
    /* 0x23 */ u8 ocarinaGameRoundNum;
    /* 0x24 */ ItemEquips childEquips;
    /* 0x2E */ ItemEquips adultEquips;
    /* 0x38 */ u32 unk_38; // this may be incorrect, currently used for alignement
    /* 0x3C */ char unk_3C[0x0E];
    /* 0x4A */ s16 savedSceneId;
} SavePlayerData; // size = 0x4C

typedef struct {
    /* 0x0000 */ SavePlayerData playerData; // "S_Private" substruct name
    /* 0x004C */ ItemEquips equips;
    /* 0x0058 */ Inventory inventory;
    /* 0x00B8 */ SavedSceneFlags sceneFlags[124];
    /* 0x0E48 */ FaroresWindData fw;
    /* 0x0E70 */ char unk_E70[0x10];
    /* 0x0E80 */ s32 gsFlags[6];
    /* 0x0E98 */ char unk_E98[0x10];
    /* 0x0EA8 */ s32 horseRaceRecord;
    /* 0x0EAC */ char unk_EAC[0x0C];
    /* 0x0EB8 */ u16 eventChkInf[14]; // "event_chk_inf"
    /* 0x0ED4 */ u16 itemGetInf[4];   // "item_get_inf"
    /* 0x0EDC */ u16 infTable[30];    // "inf_table"
    /* 0x0F18 */ char unk_F18[0x04];
    /* 0x0F1C */ u32 worldMapAreaData; // "area_arrival"
    /* 0x0F20 */ char unk_F20[0x4];
    /* 0x0F24 */ u8 scarecrowLongSongSet;
    /* 0x0F25 */ u8 scarecrowLongSong[0x360];
    /* 0x1285 */ char unk_1285[0x24];
    /* 0x12A9 */ u8 scarecrowSpawnSongSet;
    /* 0x12AA */ u8 scarecrowSpawnSong[0x80];
    /* 0x132A */ char unk_132A[0x02];
    /* 0x132C */ HorseData horseData;
    /* 0x1336 */ u16 checksum; // "check_sum"
} SaveInfo;                    // size = 0x1338

typedef struct {
    /* 0x00 */ s32 entranceIndex;
    /* 0x04 */ s32 linkAge;
    /* 0x08 */ s32 cutsceneIndex;
    /* 0x0C */ u16 dayTime; // "zelda_time"
    /* 0x10 */ s32 nightFlag;
    /* 0x14 */ s32 totalDays;
    /* 0x18 */ s32 unk_18;    // increments with totalDays, gets reset by goron for bgs and one other use
    /* 0x1C */ SaveInfo info; // "information"
} Save;                       // size = 0x1354

#define SAVE_PLAYER_DATA (*((SavePlayerData*)&gSaveContext.newf))
#define SAVE_INFO (*((SaveInfo*)&gSaveContext.newf))

#define SLOT_SIZE (sizeof(SaveContext) + 0x28)
#define CHECKSUM_SIZE (sizeof(Save) / 2)

#define DEATHS offsetof(SaveContext, deaths)
#define NAME offsetof(SaveContext, playerName)
#define N64DD offsetof(SaveContext, n64ddFlag)
#define HEALTH_CAP offsetof(SaveContext, healthCapacity)
#define QUEST offsetof(SaveContext, inventory.questItems)
#define DEFENSE offsetof(SaveContext, inventory.defenseHearts)
#define HEALTH offsetof(SaveContext, health)

#define SLOT_OFFSET(index) (SRAM_HEADER_SIZE + 0x10 + (index * SLOT_SIZE))

u16 gSramSlotOffsets[] = {
    SLOT_OFFSET(0),
    SLOT_OFFSET(1),
    SLOT_OFFSET(2),
    // the latter three saves are backup saves for the former saves
    SLOT_OFFSET(3),
    SLOT_OFFSET(4),
    SLOT_OFFSET(5),
};

static char sZeldaMagic[] = { '\0', '\0', '\0', '\x98', '\x09', '\x10', '\x21', 'Z', 'E', 'L', 'D', 'A' };

static SavePlayerData sNewSavePlayerData = {
    { '\0', '\0', '\0', '\0', '\0', '\0' },             // newf
    0,                                                  // deaths
    { 0x3E, 0x3E, 0x3E, 0x3E, 0x3E, 0x3E, 0x3E, 0x3E }, // playerName
    0,                                                  // n64ddFlag
    0x30,                                               // healthCapacity
    0x30,                                               // defense
    0,                                                  // magicLevel
    MAGIC_NORMAL_METER,                                 // magic
    0,                                                  // rupees
    0,                                                  // swordHealth
    0,                                                  // naviTimer
    false,                                              // isMagicAcquired
    0,                                                  // unk_1F
    false,                                              // isDoubleMagicAcquired
    false,                                              // isDoubleDefenseAcquired
    0,                                                  // bgsFlag
    0,                                                  // ocarinaGameRoundNum
    {
        { ITEM_NONE, ITEM_NONE, ITEM_NONE, ITEM_NONE }, // buttonItems
        { SLOT_NONE, SLOT_NONE, SLOT_NONE },            // cButtonSlots
        0,                                              // equipment
    },                                                  // childEquips
    {
        { ITEM_NONE, ITEM_NONE, ITEM_NONE, ITEM_NONE }, // buttonItems
        { SLOT_NONE, SLOT_NONE, SLOT_NONE },            // cButtonSlots
        0,                                              // equipment
    },                                                  // adultEquips
    0,                                                  // unk_38
    { 0, 0, 0, 0, 0, 0, 0, 0, 0, 0, 0, 0, 0, 0 },       // unk_3C
    SCENE_LINK_HOME,                                    // savedSceneId
};

static ItemEquips sNewSaveEquips = {
    { ITEM_NONE, ITEM_NONE, ITEM_NONE, ITEM_NONE }, // buttonItems
    { SLOT_NONE, SLOT_NONE, SLOT_NONE },            // cButtonSlots
    0x1100,                                         // equipment
};

static Inventory sNewSaveInventory = {
    // items
    {
        ITEM_NONE, // SLOT_DEKU_STICK
        ITEM_NONE, // SLOT_DEKU_NUT
        ITEM_NONE, // SLOT_BOMB
        ITEM_NONE, // SLOT_BOW
        ITEM_NONE, // SLOT_ARROW_FIRE
        ITEM_NONE, // SLOT_DINS_FIRE
        ITEM_NONE, // SLOT_SLINGSHOT
        ITEM_NONE, // SLOT_OCARINA
        ITEM_NONE, // SLOT_BOMBCHU
        ITEM_NONE, // SLOT_HOOKSHOT
        ITEM_NONE, // SLOT_ARROW_ICE
        ITEM_NONE, // SLOT_FARORES_WIND
        ITEM_NONE, // SLOT_BOOMERANG
        ITEM_NONE, // SLOT_LENS_OF_TRUTH
        ITEM_NONE, // SLOT_MAGIC_BEAN
        ITEM_NONE, // SLOT_HAMMER
        ITEM_NONE, // SLOT_ARROW_LIGHT
        ITEM_NONE, // SLOT_NAYRUS_LOVE
        ITEM_NONE, // SLOT_BOTTLE_1
        ITEM_NONE, // SLOT_BOTTLE_2
        ITEM_NONE, // SLOT_BOTTLE_3
        ITEM_NONE, // SLOT_BOTTLE_4
        ITEM_NONE, // SLOT_TRADE_ADULT
        ITEM_NONE, // SLOT_TRADE_CHILD
    },
    // ammo
    {
        0, // SLOT_DEKU_STICK
        0, // SLOT_DEKU_NUT
        0, // SLOT_BOMB
        0, // SLOT_BOW
        0, // SLOT_ARROW_FIRE
        0, // SLOT_DINS_FIRE
        0, // SLOT_SLINGSHOT
        0, // SLOT_OCARINA
        0, // SLOT_BOMBCHU
        0, // SLOT_HOOKSHOT
        0, // SLOT_ARROW_ICE
        0, // SLOT_FARORES_WIND
        0, // SLOT_BOOMERANG
        0, // SLOT_LENS_OF_TRUTH
        0, // SLOT_MAGIC_BEAN
        0, // SLOT_HAMMER
    },
    // equipment
    (((1 << EQUIP_INV_TUNIC_KOKIRI) << (EQUIP_TYPE_TUNIC * 4)) |
     ((1 << EQUIP_INV_BOOTS_KOKIRI) << (EQUIP_TYPE_BOOTS * 4))),
    0,                                                              // upgrades
    0,                                                              // questItems
    { 0, 0, 0, 0, 0, 0, 0, 0, 0, 0, 0, 0, 0, 0, 0, 0, 0, 0, 0, 0 }, // dungeonItems
    {
        0xFF, 0xFF, 0xFF, 0xFF, 0xFF, 0xFF, 0xFF, 0xFF, 0xFF, 0xFF,
        0xFF, 0xFF, 0xFF, 0xFF, 0xFF, 0xFF, 0xFF, 0xFF, 0xFF,
    }, // dungeonKeys
    0, // defenseHearts
    0, // gsTokens
};

static u16 sNewSaveChecksum = 0;

/**
 *  Initialize new save.
 *  This save has an empty inventory with 3 hearts and single magic.
 */
void Sram_InitNewSave(void) {
    SaveContext* temp = &gSaveContext;

    bzero(&SAVE_INFO, sizeof(SaveInfo));
    gSaveContext.totalDays = 0;
    gSaveContext.bgsDayCount = 0;

    SAVE_PLAYER_DATA = sNewSavePlayerData;
    gSaveContext.equips = sNewSaveEquips;
    gSaveContext.inventory = sNewSaveInventory;

    temp->checksum = sNewSaveChecksum;
    gSaveContext.horseData.sceneId = SCENE_SPOT00;
    gSaveContext.horseData.pos.x = -1840;
    gSaveContext.horseData.pos.y = 72;
    gSaveContext.horseData.pos.z = 5497;
    gSaveContext.horseData.angle = -0x6AD9;
    gSaveContext.magicLevel = 0;
    gSaveContext.infTable[INFTABLE_1DX_INDEX] = 1;
    gSaveContext.sceneFlags[5].swch = 0x40000000;
}

static SavePlayerData sDebugSavePlayerData = {
    { 'Z', 'E', 'L', 'D', 'A', 'Z' },                   // newf
    0,                                                  // deaths
    { 0x15, 0x12, 0x17, 0x14, 0x3E, 0x3E, 0x3E, 0x3E }, // playerName ( "LINK" )
    0,                                                  // n64ddFlag
    0xE0,                                               // healthCapacity
    0xE0,                                               // health
    0,                                                  // magicLevel
    MAGIC_NORMAL_METER,                                 // magic
    150,                                                // rupees
    8,                                                  // swordHealth
    0,                                                  // naviTimer
    true,                                               // isMagicAcquired
    0,                                                  // unk_1F
    false,                                              // isDoubleMagicAcquired
    false,                                              // isDoubleDefenseAcquired
    0,                                                  // bgsFlag
    0,                                                  // ocarinaGameRoundNum
    {
        { ITEM_NONE, ITEM_NONE, ITEM_NONE, ITEM_NONE }, // buttonItems
        { SLOT_NONE, SLOT_NONE, SLOT_NONE },            // cButtonSlots
        0,                                              // equipment
    },                                                  // childEquips
    {
        { ITEM_NONE, ITEM_NONE, ITEM_NONE, ITEM_NONE }, // buttonItems
        { SLOT_NONE, SLOT_NONE, SLOT_NONE },            // cButtonSlots
        0,                                              // equipment
    },                                                  // adultEquips
    0,                                                  // unk_38
    { 0, 0, 0, 0, 0, 0, 0, 0, 0, 0, 0, 0, 0, 0 },       // unk_3C
    SCENE_SPOT00,                                       // savedSceneId
};

static ItemEquips sDebugSaveEquips = {
    { ITEM_SWORD_MASTER, ITEM_BOW, ITEM_BOMB, ITEM_OCARINA_FAIRY }, // buttonItems
    { SLOT_BOW, SLOT_BOMB, SLOT_OCARINA },                          // cButtonSlots
    // equipment
    (EQUIP_VALUE_SWORD_MASTER << (EQUIP_TYPE_SWORD * 4)) | (EQUIP_VALUE_SHIELD_HYLIAN << (EQUIP_TYPE_SHIELD * 4)) |
        (EQUIP_VALUE_TUNIC_KOKIRI << (EQUIP_TYPE_TUNIC * 4)) | (EQUIP_VALUE_BOOTS_KOKIRI << (EQUIP_TYPE_BOOTS * 4)),
};

static Inventory sDebugSaveInventory = {
    // items
    {
<<<<<<< HEAD
        ITEM_DEKU_STICK,          // SLOT_STICK
        ITEM_DEKU_NUT,            // SLOT_NUT
=======
        ITEM_DEKU_STICK,          // SLOT_DEKU_STICK
        ITEM_DEKU_NUT,            // SLOT_DEKU_NUT
>>>>>>> cc240960
        ITEM_BOMB,                // SLOT_BOMB
        ITEM_BOW,                 // SLOT_BOW
        ITEM_ARROW_FIRE,          // SLOT_ARROW_FIRE
        ITEM_DINS_FIRE,           // SLOT_DINS_FIRE
        ITEM_SLINGSHOT,           // SLOT_SLINGSHOT
        ITEM_OCARINA_FAIRY,       // SLOT_OCARINA
        ITEM_BOMBCHU,             // SLOT_BOMBCHU
        ITEM_HOOKSHOT,            // SLOT_HOOKSHOT
        ITEM_ARROW_ICE,           // SLOT_ARROW_ICE
        ITEM_FARORES_WIND,        // SLOT_FARORES_WIND
        ITEM_BOOMERANG,           // SLOT_BOOMERANG
<<<<<<< HEAD
        ITEM_LENS_OF_TRUTH,       // SLOT_LENS
        ITEM_MAGIC_BEANS,         // SLOT_BEAN
=======
        ITEM_LENS_OF_TRUTH,       // SLOT_LENS_OF_TRUTH
        ITEM_MAGIC_BEAN,          // SLOT_MAGIC_BEAN
>>>>>>> cc240960
        ITEM_HAMMER,              // SLOT_HAMMER
        ITEM_ARROW_LIGHT,         // SLOT_ARROW_LIGHT
        ITEM_NAYRUS_LOVE,         // SLOT_NAYRUS_LOVE
        ITEM_BOTTLE_EMPTY,        // SLOT_BOTTLE_1
        ITEM_BOTTLE_POTION_RED,   // SLOT_BOTTLE_2
        ITEM_BOTTLE_POTION_GREEN, // SLOT_BOTTLE_3
        ITEM_BOTTLE_POTION_BLUE,  // SLOT_BOTTLE_4
        ITEM_POCKET_EGG,          // SLOT_TRADE_ADULT
        ITEM_WEIRD_EGG,           // SLOT_TRADE_CHILD
    },
    // ammo
    {
        50, // SLOT_DEKU_STICK
        50, // SLOT_DEKU_NUT
        10, // SLOT_BOMB
        30, // SLOT_BOW
        1,  // SLOT_ARROW_FIRE
        1,  // SLOT_DINS_FIRE
        30, // SLOT_SLINGSHOT
        1,  // SLOT_OCARINA
        50, // SLOT_BOMBCHU
        1,  // SLOT_HOOKSHOT
        1,  // SLOT_ARROW_ICE
        1,  // SLOT_FARORES_WIND
        1,  // SLOT_BOOMERANG
        1,  // SLOT_LENS_OF_TRUTH
        1,  // SLOT_MAGIC_BEAN
        1   // SLOT_HAMMER
    },
    // equipment
    ((((1 << EQUIP_INV_SWORD_KOKIRI) << (EQUIP_TYPE_SWORD * 4)) |
      ((1 << EQUIP_INV_SWORD_MASTER) << (EQUIP_TYPE_SWORD * 4)) |
      ((1 << EQUIP_INV_SWORD_BGS) << (EQUIP_TYPE_SWORD * 4))) |
     (((1 << EQUIP_INV_SHIELD_DEKU) << (EQUIP_TYPE_SHIELD * 4)) |
      ((1 << EQUIP_INV_SHIELD_HYLIAN) << (EQUIP_TYPE_SHIELD * 4)) |
      ((1 << EQUIP_INV_SHIELD_MIRROR) << (EQUIP_TYPE_SHIELD * 4))) |
     (((1 << EQUIP_INV_TUNIC_KOKIRI) << (EQUIP_TYPE_TUNIC * 4)) |
      ((1 << EQUIP_INV_TUNIC_GORON) << (EQUIP_TYPE_TUNIC * 4)) |
      ((1 << EQUIP_INV_TUNIC_ZORA) << (EQUIP_TYPE_TUNIC * 4))) |
     (((1 << EQUIP_INV_BOOTS_KOKIRI) << (EQUIP_TYPE_BOOTS * 4)) |
      ((1 << EQUIP_INV_BOOTS_IRON) << (EQUIP_TYPE_BOOTS * 4)) |
      ((1 << EQUIP_INV_BOOTS_HOVER) << (EQUIP_TYPE_BOOTS * 4)))),
    0x125249,                                                       // upgrades
    0x1E3FFFF,                                                      // questItems
    { 7, 7, 7, 7, 7, 7, 7, 7, 7, 7, 0, 0, 0, 0, 0, 0, 0, 0, 0, 0 }, // dungeonItems
    { 8, 8, 8, 8, 8, 8, 8, 8, 8, 8, 8, 8, 8, 8, 8, 8, 8, 8, 8 },    // dungeonKeys
    0,                                                              // defenseHearts
    0,                                                              // gsTokens
};

static u16 sDebugSaveChecksum = 0;

/**
 *  Initialize debug save. This is also used on the Title Screen
 *  This save has a mostly full inventory with 10 hearts and single magic.
 *
 *  Some noteable flags that are set:
 *  Showed Mido sword/shield, met Deku Tree, Deku Tree mouth opened,
 *  used blue warp in Gohmas room, Zelda fled castle, light arrow cutscene watched,
 *  and set water level in Water Temple to lowest level.
 */
void Sram_InitDebugSave(void) {
    SaveContext* temp = &gSaveContext;

    bzero(&SAVE_INFO, sizeof(SaveInfo));
    gSaveContext.totalDays = 0;
    gSaveContext.bgsDayCount = 0;

    SAVE_PLAYER_DATA = sDebugSavePlayerData;
    gSaveContext.equips = sDebugSaveEquips;
    gSaveContext.inventory = sDebugSaveInventory;

    temp->checksum = sDebugSaveChecksum;
    gSaveContext.horseData.sceneId = SCENE_SPOT00;
    gSaveContext.horseData.pos.x = -1840;
    gSaveContext.horseData.pos.y = 72;
    gSaveContext.horseData.pos.z = 5497;
    gSaveContext.horseData.angle = -0x6AD9;
    gSaveContext.infTable[0] |= 0x5009;
    gSaveContext.eventChkInf[0] |= 0x123F;
    SET_EVENTCHKINF(EVENTCHKINF_80);
    SET_EVENTCHKINF(EVENTCHKINF_C4);

    if (LINK_AGE_IN_YEARS == YEARS_CHILD) {
        gSaveContext.equips.buttonItems[0] = ITEM_SWORD_KOKIRI;
        Inventory_ChangeEquipment(EQUIP_TYPE_SWORD, EQUIP_VALUE_SWORD_KOKIRI);
        if (gSaveContext.fileNum == 0xFF) {
            gSaveContext.equips.buttonItems[1] = ITEM_SLINGSHOT;
            gSaveContext.equips.cButtonSlots[0] = SLOT_SLINGSHOT;
            Inventory_ChangeEquipment(EQUIP_TYPE_SHIELD, EQUIP_VALUE_SHIELD_DEKU);
        }
    }

    gSaveContext.entranceIndex = ENTR_SPOT00_0;
    gSaveContext.magicLevel = 0;
    gSaveContext.sceneFlags[5].swch = 0x40000000;
}

static s16 sDungeonEntrances[] = {
    ENTR_YDAN_0,             // SCENE_YDAN
    ENTR_DDAN_0,             // SCENE_DDAN
    ENTR_BDAN_0,             // SCENE_BDAN
    ENTR_BMORI1_0,           // SCENE_BMORI1
    ENTR_HIDAN_0,            // SCENE_HIDAN
    ENTR_MIZUSIN_0,          // SCENE_MIZUSIN
    ENTR_JYASINZOU_0,        // SCENE_JYASINZOU
    ENTR_HAKADAN_0,          // SCENE_HAKADAN
    ENTR_HAKADANCH_0,        // SCENE_HAKADANCH
    ENTR_ICE_DOUKUTO_0,      // SCENE_ICE_DOUKUTO
    ENTR_GANON_0,            // SCENE_GANON
    ENTR_MEN_0,              // SCENE_MEN
    ENTR_GERUDOWAY_0,        // SCENE_GERUDOWAY
    ENTR_GANONTIKA_0,        // SCENE_GANONTIKA
    ENTR_GANON_SONOGO_0,     // SCENE_GANON_SONOGO
    ENTR_GANONTIKA_SONOGO_0, // SCENE_GANONTIKA_SONOGO
};

/**
 *  Copy save currently on the buffer to Save Context and complete various tasks to open the save.
 *  This includes:
 *  - Set proper entrance depending on where the game was saved
 *  - If health is less than 3 hearts, give 3 hearts
 *  - If either scarecrow song is set, copy them from save context to the proper location
 *  - Handle a case where the player saved and quit after zelda cutscene but didnt get the song
 *  - Give and equip master sword if player is adult and doesn't have master sword
 *  - Revert any trade items that spoil
 */
void Sram_OpenSave(SramContext* sramCtx) {
    u16 i;
    u16 j;
    u8* ptr;

    osSyncPrintf("個人Ｆｉｌｅ作成\n"); // "Create personal file"
    i = gSramSlotOffsets[gSaveContext.fileNum];
    osSyncPrintf("ぽいんと＝%x(%d)\n", i, gSaveContext.fileNum); // "Point="

    MemCpy(&gSaveContext, sramCtx->readBuff + i, sizeof(Save));

    osSyncPrintf(VT_FGCOL(YELLOW));
    osSyncPrintf("SCENE_DATA_ID = %d   SceneNo = %d\n", gSaveContext.savedSceneId,
                 ((void)0, gSaveContext.entranceIndex));

    switch (gSaveContext.savedSceneId) {
        case SCENE_YDAN:
        case SCENE_DDAN:
        case SCENE_BDAN:
        case SCENE_BMORI1:
        case SCENE_HIDAN:
        case SCENE_MIZUSIN:
        case SCENE_JYASINZOU:
        case SCENE_HAKADAN:
        case SCENE_HAKADANCH:
        case SCENE_ICE_DOUKUTO:
        case SCENE_GANON:
        case SCENE_MEN:
        case SCENE_GERUDOWAY:
        case SCENE_GANONTIKA:
            gSaveContext.entranceIndex = sDungeonEntrances[gSaveContext.savedSceneId];
            break;

        case SCENE_YDAN_BOSS:
            gSaveContext.entranceIndex = ENTR_YDAN_0;
            break;

        case SCENE_DDAN_BOSS:
            gSaveContext.entranceIndex = ENTR_DDAN_0;
            break;

        case SCENE_BDAN_BOSS:
            gSaveContext.entranceIndex = ENTR_BDAN_0;
            break;

        case SCENE_MORIBOSSROOM:
            gSaveContext.entranceIndex = ENTR_BMORI1_0;
            break;

        case SCENE_FIRE_BS:
            gSaveContext.entranceIndex = ENTR_HIDAN_0;
            break;

        case SCENE_MIZUSIN_BS:
            gSaveContext.entranceIndex = ENTR_MIZUSIN_0;
            break;

        case SCENE_JYASINBOSS:
            gSaveContext.entranceIndex = ENTR_JYASINZOU_0;
            break;

        case SCENE_HAKADAN_BS:
            gSaveContext.entranceIndex = ENTR_HAKADAN_0;
            break;

        case SCENE_GANON_SONOGO:
        case SCENE_GANONTIKA_SONOGO:
        case SCENE_GANON_BOSS:
        case SCENE_GANON_FINAL:
        case SCENE_GANON_DEMO:
            gSaveContext.entranceIndex = ENTR_GANON_0;
            break;

        default:
            if (gSaveContext.savedSceneId != SCENE_LINK_HOME) {
                gSaveContext.entranceIndex = (LINK_AGE_IN_YEARS == YEARS_CHILD) ? ENTR_LINK_HOME_0 : ENTR_TOKINOMA_7;
            } else {
                gSaveContext.entranceIndex = ENTR_LINK_HOME_0;
            }
            break;
    }

    osSyncPrintf("scene_no = %d\n", gSaveContext.entranceIndex);
    osSyncPrintf(VT_RST);

    if (gSaveContext.health < 0x30) {
        gSaveContext.health = 0x30;
    }

    if (gSaveContext.scarecrowLongSongSet) {
        osSyncPrintf(VT_FGCOL(BLUE));
        osSyncPrintf("\n====================================================================\n");

        MemCpy(gScarecrowLongSongPtr, gSaveContext.scarecrowLongSong, sizeof(gSaveContext.scarecrowLongSong));

        ptr = (u8*)gScarecrowLongSongPtr;
        for (i = 0; i < ARRAY_COUNT(gSaveContext.scarecrowLongSong); i++, ptr++) {
            osSyncPrintf("%d, ", *ptr);
        }

        osSyncPrintf("\n====================================================================\n");
        osSyncPrintf(VT_RST);
    }

    if (gSaveContext.scarecrowSpawnSongSet) {
        osSyncPrintf(VT_FGCOL(GREEN));
        osSyncPrintf("\n====================================================================\n");

        MemCpy(gScarecrowSpawnSongPtr, gSaveContext.scarecrowSpawnSong, sizeof(gSaveContext.scarecrowSpawnSong));

        ptr = gScarecrowSpawnSongPtr;
        for (i = 0; i < ARRAY_COUNT(gSaveContext.scarecrowSpawnSong); i++, ptr++) {
            osSyncPrintf("%d, ", *ptr);
        }

        osSyncPrintf("\n====================================================================\n");
        osSyncPrintf(VT_RST);
    }

    // if zelda cutscene has been watched but lullaby was not obtained, restore cutscene and take away letter
    if (GET_EVENTCHKINF(EVENTCHKINF_40) && !CHECK_QUEST_ITEM(QUEST_SONG_LULLABY)) {
        i = gSaveContext.eventChkInf[EVENTCHKINF_40_INDEX] & ~EVENTCHKINF_40_MASK;
        gSaveContext.eventChkInf[EVENTCHKINF_40_INDEX] = i;

<<<<<<< HEAD
        INV_CONTENT(ITEM_ZELDAS_LETTER) = ITEM_CUCCO;

        for (j = 1; j < 4; j++) {
            if (gSaveContext.equips.buttonItems[j] == ITEM_ZELDAS_LETTER) {
                gSaveContext.equips.buttonItems[j] = ITEM_CUCCO;
=======
        INV_CONTENT(ITEM_ZELDAS_LETTER) = ITEM_CHICKEN;

        for (j = 1; j < 4; j++) {
            if (gSaveContext.equips.buttonItems[j] == ITEM_ZELDAS_LETTER) {
                gSaveContext.equips.buttonItems[j] = ITEM_CHICKEN;
>>>>>>> cc240960
            }
        }
    }

    if (LINK_AGE_IN_YEARS == YEARS_ADULT && !CHECK_OWNED_EQUIP(EQUIP_TYPE_SWORD, EQUIP_INV_SWORD_MASTER)) {
        gSaveContext.inventory.equipment |= OWNED_EQUIP_FLAG(EQUIP_TYPE_SWORD, EQUIP_INV_SWORD_MASTER);
        gSaveContext.equips.buttonItems[0] = ITEM_SWORD_MASTER;
        gSaveContext.equips.equipment &= ~(0xF << (EQUIP_TYPE_SWORD * 4));
        gSaveContext.equips.equipment |= EQUIP_VALUE_SWORD_MASTER << (EQUIP_TYPE_SWORD * 4);
    }

    for (i = 0; i < ARRAY_COUNT(gSpoilingItems); i++) {
        if (INV_CONTENT(ITEM_TRADE_ADULT) == gSpoilingItems[i]) {
            INV_CONTENT(gSpoilingItemReverts[i]) = gSpoilingItemReverts[i];

            for (j = 1; j < 4; j++) {
                if (gSaveContext.equips.buttonItems[j] == gSpoilingItems[i]) {
                    gSaveContext.equips.buttonItems[j] = gSpoilingItemReverts[i];
                }
            }
        }
    }

    gSaveContext.magicLevel = 0;
}

/**
 *  Write the contents of the Save Context to a main and backup slot in SRAM.
 *  Note: The whole Save Context is written even though only the `save` substruct is read back later
 */
void Sram_WriteSave(SramContext* sramCtx) {
    u16 offset;
    u16 checksum;
    u16 j;
    u16* ptr;

    gSaveContext.checksum = 0;

    ptr = (u16*)&gSaveContext;
    checksum = 0;
    j = 0;

    for (offset = 0; offset < CHECKSUM_SIZE; offset++) {
        if (++j == 0x20) {
            j = 0;
        }
        checksum += *ptr++;
    }

    gSaveContext.checksum = checksum;

    ptr = (u16*)&gSaveContext;
    checksum = 0;

    for (offset = 0; offset < CHECKSUM_SIZE; offset++) {
        if (++j == 0x20) {
            j = 0;
        }
        checksum += *ptr++;
    }

    offset = gSramSlotOffsets[gSaveContext.fileNum];
    SsSram_ReadWrite(OS_K1_TO_PHYSICAL(0xA8000000) + offset, &gSaveContext, SLOT_SIZE, OS_WRITE);

    ptr = (u16*)&gSaveContext;
    checksum = 0;

    for (offset = 0; offset < CHECKSUM_SIZE; offset++) {
        if (++j == 0x20) {
            j = 0;
        }
        checksum += *ptr++;
    }

    offset = gSramSlotOffsets[gSaveContext.fileNum + 3];
    SsSram_ReadWrite(OS_K1_TO_PHYSICAL(0xA8000000) + offset, &gSaveContext, SLOT_SIZE, OS_WRITE);
}

/**
 *  For all 3 slots, verify that the checksum is correct. If corrupted, attempt to load a backup save.
 *  If backup is also corrupted, default to a new save (or debug save for slot 0 on debug rom).
 *
 *  After verifying all 3 saves, pass relevant data to File Select to be displayed.
 */
void Sram_VerifyAndLoadAllSaves(FileSelectState* fileSelect, SramContext* sramCtx) {
    u16 i;
    u16 newChecksum;
    u16 slotNum;
    u16 offset;
    u16 j;
    u16 oldChecksum;
    u16* ptr;
    u16 dayTime;

    osSyncPrintf("ＳＲＡＭ ＳＴＡＲＴ─ＬＯＡＤ\n");
    bzero(sramCtx->readBuff, SRAM_SIZE);
    SsSram_ReadWrite(OS_K1_TO_PHYSICAL(0xA8000000), sramCtx->readBuff, SRAM_SIZE, OS_READ);

    dayTime = ((void)0, gSaveContext.dayTime);

    for (slotNum = 0; slotNum < 3; slotNum++) {
        offset = gSramSlotOffsets[slotNum];
        osSyncPrintf("ぽいんと＝%x(%d)    SAVE_MAX=%d\n", offset, gSaveContext.fileNum, sizeof(Save));
        MemCpy(&gSaveContext, sramCtx->readBuff + offset, sizeof(Save));

        oldChecksum = gSaveContext.checksum;
        gSaveContext.checksum = 0;
        ptr = (u16*)&gSaveContext;
        osSyncPrintf("\n＝＝＝＝＝＝＝＝＝＝＝＝＝  Ｓ（%d） ＝＝＝＝＝＝＝＝＝＝＝＝＝\n", slotNum);

        for (i = newChecksum = j = 0; i < CHECKSUM_SIZE; i++, offset += 2) {
            newChecksum += *ptr++;
        }

        // "SAVE checksum calculation"
        osSyncPrintf("\nＳＡＶＥチェックサム計算  j=%x  mmm=%x  ", newChecksum, oldChecksum);

        if (newChecksum != oldChecksum) {
            // checksum didnt match, try backup save
            osSyncPrintf("ＥＲＲＯＲ！！！ ＝ %x(%d)\n", gSramSlotOffsets[slotNum], slotNum);
            offset = gSramSlotOffsets[slotNum + 3];
            MemCpy(&gSaveContext, sramCtx->readBuff + offset, sizeof(Save));

            oldChecksum = gSaveContext.checksum;
            gSaveContext.checksum = 0;
            ptr = (u16*)&gSaveContext;
            osSyncPrintf("================= ＢＡＣＫ─ＵＰ ========================\n");

            for (i = newChecksum = j = 0; i < CHECKSUM_SIZE; i++, offset += 2) {
                newChecksum += *ptr++;
            }
            // "(B) SAVE checksum calculation"
            osSyncPrintf("\n（Ｂ）ＳＡＶＥチェックサム計算  j=%x  mmm=%x  ", newChecksum, oldChecksum);

            if (newChecksum != oldChecksum) {
                // backup save didnt work, make new save
                osSyncPrintf("ＥＲＲＯＲ！！！ ＝ %x(%d+3)\n", gSramSlotOffsets[slotNum + 3], slotNum);
                bzero(&gSaveContext.entranceIndex, sizeof(s32));
                bzero(&gSaveContext.linkAge, sizeof(s32));
                bzero(&gSaveContext.cutsceneIndex, sizeof(s32));
                // note that gSaveContext.dayTime is not actually the sizeof(s32)
                bzero(&gSaveContext.dayTime, sizeof(s32));
                bzero(&gSaveContext.nightFlag, sizeof(s32));
                bzero(&gSaveContext.totalDays, sizeof(s32));
                bzero(&gSaveContext.bgsDayCount, sizeof(s32));

                if (!slotNum) {
                    Sram_InitDebugSave();
                    gSaveContext.newf[0] = 'Z';
                    gSaveContext.newf[1] = 'E';
                    gSaveContext.newf[2] = 'L';
                    gSaveContext.newf[3] = 'D';
                    gSaveContext.newf[4] = 'A';
                    gSaveContext.newf[5] = 'Z';
                    osSyncPrintf("newf=%x,%x,%x,%x,%x,%x\n", gSaveContext.newf[0], gSaveContext.newf[1],
                                 gSaveContext.newf[2], gSaveContext.newf[3], gSaveContext.newf[4],
                                 gSaveContext.newf[5]);
                } else {
                    Sram_InitNewSave();
                }

                ptr = (u16*)&gSaveContext;
                osSyncPrintf("\n--------------------------------------------------------------\n");

                for (i = newChecksum = j = 0; i < CHECKSUM_SIZE; i++) {
                    osSyncPrintf("%x ", *ptr);
                    if (++j == 0x20) {
                        osSyncPrintf("\n");
                        j = 0;
                    }
                    newChecksum += *ptr++;
                }

                gSaveContext.checksum = newChecksum;
                osSyncPrintf("\nCheck_Sum=%x(%x)\n", gSaveContext.checksum, newChecksum);

                i = gSramSlotOffsets[slotNum + 3];
                SsSram_ReadWrite(OS_K1_TO_PHYSICAL(0xA8000000) + i, &gSaveContext, SLOT_SIZE, OS_WRITE);

                osSyncPrintf("????#%x,%x,%x,%x,%x,%x\n", gSaveContext.newf[0], gSaveContext.newf[1],
                             gSaveContext.newf[2], gSaveContext.newf[3], gSaveContext.newf[4], gSaveContext.newf[5]);
                osSyncPrintf("\nぽいんと＝%x(%d+3)  check_sum=%x(%x)\n", i, slotNum, gSaveContext.checksum,
                             newChecksum);
            }

            i = gSramSlotOffsets[slotNum];
            SsSram_ReadWrite(OS_K1_TO_PHYSICAL(0xA8000000) + i, &gSaveContext, SLOT_SIZE, OS_WRITE);

            osSyncPrintf("ぽいんと＝%x(%d)  check_sum=%x(%x)\n", i, slotNum, gSaveContext.checksum, newChecksum);
        } else {
            osSyncPrintf("\nＳＡＶＥデータ ＯＫ！！！！\n"); // "SAVE data OK! ! ! !"
        }
    }

    bzero(sramCtx->readBuff, SRAM_SIZE);
    SsSram_ReadWrite(OS_K1_TO_PHYSICAL(0xA8000000), sramCtx->readBuff, SRAM_SIZE, OS_READ);
    gSaveContext.dayTime = dayTime;

    osSyncPrintf("SAVECT=%x, NAME=%x, LIFE=%x, ITEM=%x,  64DD=%x,  HEART=%x\n", DEATHS, NAME, HEALTH_CAP, QUEST, N64DD,
                 DEFENSE);

    MemCpy(&fileSelect->deaths[0], sramCtx->readBuff + SLOT_OFFSET(0) + DEATHS, sizeof(fileSelect->deaths[0]));
    MemCpy(&fileSelect->deaths[1], sramCtx->readBuff + SLOT_OFFSET(1) + DEATHS, sizeof(fileSelect->deaths[0]));
    MemCpy(&fileSelect->deaths[2], sramCtx->readBuff + SLOT_OFFSET(2) + DEATHS, sizeof(fileSelect->deaths[0]));

    MemCpy(&fileSelect->fileNames[0], sramCtx->readBuff + SLOT_OFFSET(0) + NAME, sizeof(fileSelect->fileNames[0]));
    MemCpy(&fileSelect->fileNames[1], sramCtx->readBuff + SLOT_OFFSET(1) + NAME, sizeof(fileSelect->fileNames[0]));
    MemCpy(&fileSelect->fileNames[2], sramCtx->readBuff + SLOT_OFFSET(2) + NAME, sizeof(fileSelect->fileNames[0]));

    MemCpy(&fileSelect->healthCapacities[0], sramCtx->readBuff + SLOT_OFFSET(0) + HEALTH_CAP,
           sizeof(fileSelect->healthCapacities[0]));
    MemCpy(&fileSelect->healthCapacities[1], sramCtx->readBuff + SLOT_OFFSET(1) + HEALTH_CAP,
           sizeof(fileSelect->healthCapacities[0]));
    MemCpy(&fileSelect->healthCapacities[2], sramCtx->readBuff + SLOT_OFFSET(2) + HEALTH_CAP,
           sizeof(fileSelect->healthCapacities[0]));

    MemCpy(&fileSelect->questItems[0], sramCtx->readBuff + SLOT_OFFSET(0) + QUEST, sizeof(fileSelect->questItems[0]));
    MemCpy(&fileSelect->questItems[1], sramCtx->readBuff + SLOT_OFFSET(1) + QUEST, sizeof(fileSelect->questItems[0]));
    MemCpy(&fileSelect->questItems[2], sramCtx->readBuff + SLOT_OFFSET(2) + QUEST, sizeof(fileSelect->questItems[0]));

    MemCpy(&fileSelect->n64ddFlags[0], sramCtx->readBuff + SLOT_OFFSET(0) + N64DD, sizeof(fileSelect->n64ddFlags[0]));
    MemCpy(&fileSelect->n64ddFlags[1], sramCtx->readBuff + SLOT_OFFSET(1) + N64DD, sizeof(fileSelect->n64ddFlags[0]));
    MemCpy(&fileSelect->n64ddFlags[2], sramCtx->readBuff + SLOT_OFFSET(2) + N64DD, sizeof(fileSelect->n64ddFlags[0]));

    MemCpy(&fileSelect->defense[0], sramCtx->readBuff + SLOT_OFFSET(0) + DEFENSE, sizeof(fileSelect->defense[0]));
    MemCpy(&fileSelect->defense[1], sramCtx->readBuff + SLOT_OFFSET(1) + DEFENSE, sizeof(fileSelect->defense[0]));
    MemCpy(&fileSelect->defense[2], sramCtx->readBuff + SLOT_OFFSET(2) + DEFENSE, sizeof(fileSelect->defense[0]));

    MemCpy(&fileSelect->health[0], sramCtx->readBuff + SLOT_OFFSET(0) + HEALTH, sizeof(fileSelect->health[0]));
    MemCpy(&fileSelect->health[1], sramCtx->readBuff + SLOT_OFFSET(1) + HEALTH, sizeof(fileSelect->health[0]));
    MemCpy(&fileSelect->health[2], sramCtx->readBuff + SLOT_OFFSET(2) + HEALTH, sizeof(fileSelect->health[0]));

    osSyncPrintf("f_64dd=%d, %d, %d\n", fileSelect->n64ddFlags[0], fileSelect->n64ddFlags[1],
                 fileSelect->n64ddFlags[2]);
    osSyncPrintf("heart_status=%d, %d, %d\n", fileSelect->defense[0], fileSelect->defense[1], fileSelect->defense[2]);
    osSyncPrintf("now_life=%d, %d, %d\n", fileSelect->health[0], fileSelect->health[1], fileSelect->health[2]);
}

void Sram_InitSave(FileSelectState* fileSelect, SramContext* sramCtx) {
    u16 offset;
    u16 j;
    u16* ptr;
    u16 checksum;

    if (fileSelect->buttonIndex != 0) {
        Sram_InitNewSave();
    } else {
        Sram_InitDebugSave();
    }

    gSaveContext.entranceIndex = ENTR_LINK_HOME_0;
    gSaveContext.linkAge = LINK_AGE_CHILD;
    gSaveContext.dayTime = CLOCK_TIME(10, 0);
    gSaveContext.cutsceneIndex = 0xFFF1;

    if (fileSelect->buttonIndex == 0) {
        gSaveContext.cutsceneIndex = 0;
    }

    for (offset = 0; offset < 8; offset++) {
        gSaveContext.playerName[offset] = fileSelect->fileNames[fileSelect->buttonIndex][offset];
    }

    gSaveContext.newf[0] = 'Z';
    gSaveContext.newf[1] = 'E';
    gSaveContext.newf[2] = 'L';
    gSaveContext.newf[3] = 'D';
    gSaveContext.newf[4] = 'A';
    gSaveContext.newf[5] = 'Z';

    gSaveContext.n64ddFlag = fileSelect->n64ddFlag;
    osSyncPrintf("６４ＤＤフラグ=%d\n", fileSelect->n64ddFlag);
    osSyncPrintf("newf=%x,%x,%x,%x,%x,%x\n", gSaveContext.newf[0], gSaveContext.newf[1], gSaveContext.newf[2],
                 gSaveContext.newf[3], gSaveContext.newf[4], gSaveContext.newf[5]);
    osSyncPrintf("\n$$$$$$$$$$$$$$$$$$$$$$$$$$$$$$$$$$$$$$$$$$$$$$$$$$$$$$$$$$$$$$$$$$$$$$$$$$$\n");

    ptr = (u16*)&gSaveContext;
    j = 0;
    checksum = 0;

    for (offset = 0; offset < CHECKSUM_SIZE; offset++) {
        osSyncPrintf("%x ", *ptr);
        checksum += *ptr++;
        if (++j == 0x20) {
            osSyncPrintf("\n");
            j = 0;
        }
    }

    gSaveContext.checksum = checksum;
    osSyncPrintf("\nチェックサム＝%x\n", gSaveContext.checksum); // "Checksum = %x"

    offset = gSramSlotOffsets[gSaveContext.fileNum];
    osSyncPrintf("I=%x no=%d\n", offset, gSaveContext.fileNum);
    MemCpy(sramCtx->readBuff + offset, &gSaveContext, sizeof(Save));

    offset = gSramSlotOffsets[gSaveContext.fileNum + 3];
    osSyncPrintf("I=%x no=%d\n", offset, gSaveContext.fileNum + 3);
    MemCpy(sramCtx->readBuff + offset, &gSaveContext, sizeof(Save));

    SsSram_ReadWrite(OS_K1_TO_PHYSICAL(0xA8000000), sramCtx->readBuff, SRAM_SIZE, OS_WRITE);

    osSyncPrintf("ＳＡＶＥ終了\n"); // "SAVE end"
    osSyncPrintf("z_common_data.file_no = %d\n", gSaveContext.fileNum);
    osSyncPrintf("SAVECT=%x, NAME=%x, LIFE=%x, ITEM=%x,  SAVE_64DD=%x\n", DEATHS, NAME, HEALTH_CAP, QUEST, N64DD);

    j = gSramSlotOffsets[gSaveContext.fileNum];

    MemCpy(&fileSelect->deaths[gSaveContext.fileNum], sramCtx->readBuff + j + DEATHS, sizeof(fileSelect->deaths[0]));
    MemCpy(&fileSelect->fileNames[gSaveContext.fileNum], sramCtx->readBuff + j + NAME,
           sizeof(fileSelect->fileNames[0]));
    MemCpy(&fileSelect->healthCapacities[gSaveContext.fileNum], sramCtx->readBuff + j + HEALTH_CAP,
           sizeof(fileSelect->healthCapacities[0]));
    MemCpy(&fileSelect->questItems[gSaveContext.fileNum], sramCtx->readBuff + j + QUEST,
           sizeof(fileSelect->questItems[0]));
    MemCpy(&fileSelect->n64ddFlags[gSaveContext.fileNum], sramCtx->readBuff + j + N64DD,
           sizeof(fileSelect->n64ddFlags[0]));
    MemCpy(&fileSelect->defense[gSaveContext.fileNum], sramCtx->readBuff + j + DEFENSE, sizeof(fileSelect->defense[0]));
    MemCpy(&fileSelect->health[gSaveContext.fileNum], sramCtx->readBuff + j + HEALTH, sizeof(fileSelect->health[0]));

    osSyncPrintf("f_64dd[%d]=%d\n", gSaveContext.fileNum, fileSelect->n64ddFlags[gSaveContext.fileNum]);
    osSyncPrintf("heart_status[%d]=%d\n", gSaveContext.fileNum, fileSelect->defense[gSaveContext.fileNum]);
    osSyncPrintf("now_life[%d]=%d\n", gSaveContext.fileNum, fileSelect->health[gSaveContext.fileNum]);
}

void Sram_EraseSave(FileSelectState* fileSelect, SramContext* sramCtx) {
    s32 offset;

    Sram_InitNewSave();

    offset = gSramSlotOffsets[fileSelect->selectedFileIndex];
    MemCpy(sramCtx->readBuff + offset, &gSaveContext, sizeof(Save));
    SsSram_ReadWrite(OS_K1_TO_PHYSICAL(0xA8000000) + offset, &gSaveContext, SLOT_SIZE, OS_WRITE);

    MemCpy(&fileSelect->n64ddFlags[fileSelect->selectedFileIndex], sramCtx->readBuff + offset + N64DD,
           sizeof(fileSelect->n64ddFlags[0]));

    offset = gSramSlotOffsets[fileSelect->selectedFileIndex + 3];
    MemCpy(sramCtx->readBuff + offset, &gSaveContext, sizeof(Save));
    SsSram_ReadWrite(OS_K1_TO_PHYSICAL(0xA8000000) + offset, &gSaveContext, SLOT_SIZE, OS_WRITE);

    osSyncPrintf("ＣＬＥＡＲ終了\n");
}

void Sram_CopySave(FileSelectState* fileSelect, SramContext* sramCtx) {
    s32 offset;

    osSyncPrintf("ＲＥＡＤ=%d(%x)  ＣＯＰＹ=%d(%x)\n", fileSelect->selectedFileIndex,
                 gSramSlotOffsets[fileSelect->selectedFileIndex], fileSelect->copyDestFileIndex,
                 gSramSlotOffsets[fileSelect->copyDestFileIndex]);

    offset = gSramSlotOffsets[fileSelect->selectedFileIndex];
    MemCpy(&gSaveContext, sramCtx->readBuff + offset, sizeof(Save));

    offset = gSramSlotOffsets[fileSelect->copyDestFileIndex];
    MemCpy(sramCtx->readBuff + offset, &gSaveContext, sizeof(Save));

    offset = gSramSlotOffsets[fileSelect->copyDestFileIndex + 3];
    MemCpy(sramCtx->readBuff + offset, &gSaveContext, sizeof(Save));

    SsSram_ReadWrite(OS_K1_TO_PHYSICAL(0xA8000000), sramCtx->readBuff, SRAM_SIZE, OS_WRITE);

    offset = gSramSlotOffsets[fileSelect->copyDestFileIndex];

    MemCpy(&fileSelect->deaths[fileSelect->copyDestFileIndex], sramCtx->readBuff + offset + DEATHS,
           sizeof(fileSelect->deaths[0]));
    MemCpy(&fileSelect->fileNames[fileSelect->copyDestFileIndex], sramCtx->readBuff + offset + NAME,
           sizeof(fileSelect->fileNames[0]));
    MemCpy(&fileSelect->healthCapacities[fileSelect->copyDestFileIndex], sramCtx->readBuff + offset + HEALTH_CAP,
           sizeof(fileSelect->healthCapacities[0]));
    MemCpy(&fileSelect->questItems[fileSelect->copyDestFileIndex], sramCtx->readBuff + offset + QUEST,
           sizeof(fileSelect->questItems[0]));
    MemCpy(&fileSelect->n64ddFlags[fileSelect->copyDestFileIndex], sramCtx->readBuff + offset + N64DD,
           sizeof(fileSelect->n64ddFlags[0]));
    MemCpy(&fileSelect->defense[fileSelect->copyDestFileIndex], sramCtx->readBuff + offset + DEFENSE,
           sizeof(fileSelect->defense[0]));
    MemCpy(&fileSelect->health[fileSelect->copyDestFileIndex], (sramCtx->readBuff + offset) + HEALTH,
           sizeof(fileSelect->health[0]));

    osSyncPrintf("f_64dd[%d]=%d\n", gSaveContext.fileNum, fileSelect->n64ddFlags[gSaveContext.fileNum]);
    osSyncPrintf("heart_status[%d]=%d\n", gSaveContext.fileNum, fileSelect->defense[gSaveContext.fileNum]);
    osSyncPrintf("ＣＯＰＹ終了\n"); // "Copy end"
}

/**
 *  Write the first 16 bytes of the read buffer to the SRAM header
 */
void Sram_WriteSramHeader(SramContext* sramCtx) {
    SsSram_ReadWrite(OS_K1_TO_PHYSICAL(0xA8000000), sramCtx->readBuff, SRAM_HEADER_SIZE, OS_WRITE);
}

void Sram_InitSram(GameState* gameState, SramContext* sramCtx) {
    u16 i;

    osSyncPrintf("sram_initialize( Game *game, Sram *sram )\n");
    SsSram_ReadWrite(OS_K1_TO_PHYSICAL(0xA8000000), sramCtx->readBuff, SRAM_SIZE, OS_READ);

    for (i = 0; i < ARRAY_COUNTU(sZeldaMagic) - 3; i++) {
        if (sZeldaMagic[i + SRAM_HEADER_MAGIC] != sramCtx->readBuff[i + SRAM_HEADER_MAGIC]) {
            osSyncPrintf("ＳＲＡＭ破壊！！！！！！\n"); // "SRAM destruction! ! ! ! ! !"
            gSaveContext.language = sramCtx->readBuff[SRAM_HEADER_LANGUAGE];
            MemCpy(sramCtx->readBuff, sZeldaMagic, sizeof(sZeldaMagic));
            sramCtx->readBuff[SRAM_HEADER_LANGUAGE] = gSaveContext.language;
            Sram_WriteSramHeader(sramCtx);
        }
    }

    gSaveContext.audioSetting = sramCtx->readBuff[SRAM_HEADER_SOUND] & 3;
    gSaveContext.zTargetSetting = sramCtx->readBuff[SRAM_HEADER_ZTARGET] & 1;
    gSaveContext.language = sramCtx->readBuff[SRAM_HEADER_LANGUAGE];

    if (gSaveContext.language >= LANGUAGE_MAX) {
        gSaveContext.language = LANGUAGE_ENG;
        sramCtx->readBuff[SRAM_HEADER_LANGUAGE] = gSaveContext.language;
        Sram_WriteSramHeader(sramCtx);
    }

    if (CHECK_BTN_ANY(gameState->input[2].cur.button, BTN_DRIGHT)) {
        bzero(sramCtx->readBuff, SRAM_SIZE);
        for (i = 0; i < CHECKSUM_SIZE; i++) {
            sramCtx->readBuff[i] = i;
        }
        SsSram_ReadWrite(OS_K1_TO_PHYSICAL(0xA8000000), sramCtx->readBuff, SRAM_SIZE, OS_WRITE);
        osSyncPrintf("ＳＲＡＭ破壊！！！！！！\n"); // "SRAM destruction! ! ! ! ! !"
    }

    // "GOOD! GOOD! Size = %d + %d = %d"
    osSyncPrintf("ＧＯＯＤ！ＧＯＯＤ！ サイズ＝%d + %d ＝ %d\n", sizeof(SaveInfo), 4, sizeof(SaveInfo) + 4);
    osSyncPrintf(VT_FGCOL(BLUE));
    osSyncPrintf("Na_SetSoundOutputMode = %d\n", gSaveContext.audioSetting);
    osSyncPrintf("Na_SetSoundOutputMode = %d\n", gSaveContext.audioSetting);
    osSyncPrintf("Na_SetSoundOutputMode = %d\n", gSaveContext.audioSetting);
    osSyncPrintf(VT_RST);
    func_800F6700(gSaveContext.audioSetting);
}

void Sram_Alloc(GameState* gameState, SramContext* sramCtx) {
    sramCtx->readBuff = GameState_Alloc(gameState, SRAM_SIZE, "../z_sram.c", 1294);
    ASSERT(sramCtx->readBuff != NULL, "sram->read_buff != NULL", "../z_sram.c", 1295);
}

void Sram_Init(PlayState* play, SramContext* sramCtx) {
}<|MERGE_RESOLUTION|>--- conflicted
+++ resolved
@@ -268,13 +268,8 @@
 static Inventory sDebugSaveInventory = {
     // items
     {
-<<<<<<< HEAD
-        ITEM_DEKU_STICK,          // SLOT_STICK
-        ITEM_DEKU_NUT,            // SLOT_NUT
-=======
         ITEM_DEKU_STICK,          // SLOT_DEKU_STICK
         ITEM_DEKU_NUT,            // SLOT_DEKU_NUT
->>>>>>> cc240960
         ITEM_BOMB,                // SLOT_BOMB
         ITEM_BOW,                 // SLOT_BOW
         ITEM_ARROW_FIRE,          // SLOT_ARROW_FIRE
@@ -286,13 +281,8 @@
         ITEM_ARROW_ICE,           // SLOT_ARROW_ICE
         ITEM_FARORES_WIND,        // SLOT_FARORES_WIND
         ITEM_BOOMERANG,           // SLOT_BOOMERANG
-<<<<<<< HEAD
-        ITEM_LENS_OF_TRUTH,       // SLOT_LENS
-        ITEM_MAGIC_BEANS,         // SLOT_BEAN
-=======
         ITEM_LENS_OF_TRUTH,       // SLOT_LENS_OF_TRUTH
         ITEM_MAGIC_BEAN,          // SLOT_MAGIC_BEAN
->>>>>>> cc240960
         ITEM_HAMMER,              // SLOT_HAMMER
         ITEM_ARROW_LIGHT,         // SLOT_ARROW_LIGHT
         ITEM_NAYRUS_LOVE,         // SLOT_NAYRUS_LOVE
@@ -544,19 +534,11 @@
         i = gSaveContext.eventChkInf[EVENTCHKINF_40_INDEX] & ~EVENTCHKINF_40_MASK;
         gSaveContext.eventChkInf[EVENTCHKINF_40_INDEX] = i;
 
-<<<<<<< HEAD
-        INV_CONTENT(ITEM_ZELDAS_LETTER) = ITEM_CUCCO;
-
-        for (j = 1; j < 4; j++) {
-            if (gSaveContext.equips.buttonItems[j] == ITEM_ZELDAS_LETTER) {
-                gSaveContext.equips.buttonItems[j] = ITEM_CUCCO;
-=======
         INV_CONTENT(ITEM_ZELDAS_LETTER) = ITEM_CHICKEN;
 
         for (j = 1; j < 4; j++) {
             if (gSaveContext.equips.buttonItems[j] == ITEM_ZELDAS_LETTER) {
                 gSaveContext.equips.buttonItems[j] = ITEM_CHICKEN;
->>>>>>> cc240960
             }
         }
     }
