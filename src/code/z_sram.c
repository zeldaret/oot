--- conflicted
+++ resolved
@@ -326,13 +326,8 @@
 
     MemCpy(&gSaveContext, sramCtx->readBuff + i, sizeof(Save));
 
-<<<<<<< HEAD
     osSyncPrintf(T_FGCOL(YELLOW));
-    osSyncPrintf("SCENE_DATA_ID = %d   SceneNo = %d\n", gSaveContext.savedSceneNum,
-=======
-    osSyncPrintf(VT_FGCOL(YELLOW));
     osSyncPrintf("SCENE_DATA_ID = %d   SceneNo = %d\n", gSaveContext.savedSceneId,
->>>>>>> 9c646175
                  ((void)0, gSaveContext.entranceIndex));
 
     switch (gSaveContext.savedSceneId) {
