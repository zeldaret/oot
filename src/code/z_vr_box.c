--- conflicted
+++ resolved
@@ -162,20 +162,6 @@
             roomVtx[roomVtxStartIndex + i].v.cn[2] = 0;
             roomVtx[roomVtxStartIndex + i].v.cn[0] = 255;
         }
-<<<<<<< HEAD
-        gSPVertex(skyboxCtx->unk_138++, &roomVtx[arg2], 32, 0);
-        arg2 += i;
-        gSPCullDisplayList(skyboxCtx->unk_138++, 0, 15);
-
-        for (phi_t2_4 = 0, phi_ra = 0; phi_ra < 4; phi_ra++, phi_a2_4 += 0x1F) {
-            for (phi_a0_4 = 0, phi_t1 = 0; phi_t1 < 4; phi_t1++, phi_a0_4 += 0x3F, phi_t2_4 += 4) {
-                gDPLoadTextureTile(skyboxCtx->unk_138++, (u8*)skyboxCtx->staticSegments[0] + D_8012AC90[arg8],
-                                   G_IM_FMT_CI, G_IM_SIZ_8b, 256, 0, phi_a0_4, phi_a2_4, phi_a0_4 + 0x3F,
-                                   phi_a2_4 + 0x1F, 0, G_TX_NOMIRROR | G_TX_WRAP, G_TX_NOMASK, G_TX_NOLOD,
-                                   G_TX_NOMIRROR | G_TX_WRAP, G_TX_NOMASK, G_TX_NOLOD);
-                gSP1Quadrangle(skyboxCtx->unk_138++, D_8012AD40[phi_t2_4 + 1], D_8012AD40[phi_t2_4 + 2],
-                               D_8012AD40[phi_t2_4 + 3], D_8012AD40[phi_t2_4 + 0], 3);
-=======
         gSPVertex(skyboxCtx->gfx++, &roomVtx[roomVtxStartIndex], 32, 0);
         roomVtxStartIndex += i; // += 32
 
@@ -185,13 +171,12 @@
         // Draw face, load the texture in several tiles to work around TMEM size limitations
         for (vtxIdx = 0, l = 0; l < 4; l++, ult += 31) {
             for (uls = 0, m = 0; m < 4; m++, uls += 63, vtxIdx += 4) {
-                gDPLoadTextureTile(skyboxCtx->gfx++, (u32)skyboxCtx->staticSegments[0] + sSkybox256TexOffsets[faceNum],
+                gDPLoadTextureTile(skyboxCtx->gfx++, (u8*)skyboxCtx->staticSegments[0] + sSkybox256TexOffsets[faceNum],
                                    G_IM_FMT_CI, G_IM_SIZ_8b, 256, 0, uls, ult, uls + 63, ult + 31, 0,
                                    G_TX_NOMIRROR | G_TX_WRAP, G_TX_NOMASK, G_TX_NOLOD, G_TX_NOMIRROR | G_TX_WRAP,
                                    G_TX_NOMASK, G_TX_NOLOD);
                 gSP1Quadrangle(skyboxCtx->gfx++, sSkybox256VtxIndices[vtxIdx + 1], sSkybox256VtxIndices[vtxIdx + 2],
                                sSkybox256VtxIndices[vtxIdx + 3], sSkybox256VtxIndices[vtxIdx + 0], 3);
->>>>>>> 47ffb59f
             }
         }
         gSPEndDisplayList(skyboxCtx->gfx++);
@@ -336,23 +321,6 @@
         roomVtx[roomVtxStartIndex + i].v.cn[2] = 0;
         roomVtx[roomVtxStartIndex + i].v.cn[0] = 255;
     }
-<<<<<<< HEAD
-    gSPVertex(skyboxCtx->unk_138++, &roomVtx[arg2], 32, 0);
-    arg2 += i;
-    gSPCullDisplayList(skyboxCtx->unk_138++, 0, 15);
-
-    if ((arg8 == 4) || (arg8 == 5)) {
-        phi_a2_4 = 0;
-        for (phi_t2_4 = 0, phi_ra = 0; phi_ra < 4; phi_ra++, phi_a2_4 += 0x1F) {
-            for (phi_a0_4 = 0, phi_t1 = 0; phi_t1 < 4; phi_t1++, phi_a0_4 += 0x1F, phi_t2_4 += 4) {
-                gDPLoadMultiTile(skyboxCtx->unk_138++, (u8*)skyboxCtx->staticSegments[0] + D_8012ADC0[arg8], 0,
-                                 G_TX_RENDERTILE, G_IM_FMT_CI, G_IM_SIZ_8b, 128, 0, phi_a0_4, phi_a2_4, phi_a0_4 + 0x1F,
-                                 phi_a2_4 + 0x1F, 0, G_TX_NOMIRROR | G_TX_WRAP, G_TX_NOMASK, G_TX_NOLOD,
-                                 G_TX_NOMIRROR | G_TX_WRAP, G_TX_NOMASK, G_TX_NOLOD);
-                gDPLoadMultiTile(skyboxCtx->unk_138++, (u8*)skyboxCtx->staticSegments[1] + D_8012ADC0[arg8], 0x80, 1,
-                                 G_IM_FMT_CI, G_IM_SIZ_8b, 128, 0, phi_a0_4, phi_a2_4, phi_a0_4 + 0x1F, phi_a2_4 + 0x1F,
-                                 0, G_TX_NOMIRROR | G_TX_WRAP, G_TX_NOMASK, G_TX_NOLOD, G_TX_NOMIRROR | G_TX_WRAP,
-=======
     gSPVertex(skyboxCtx->gfx++, &roomVtx[roomVtxStartIndex], 32, 0);
     roomVtxStartIndex += i;
 
@@ -366,12 +334,11 @@
         ult = 0;
         for (vtxIdx = 0, l = 0; l < 4; l++, ult += 31) {
             for (uls = 0, m = 0; m < 4; m++, uls += 31, vtxIdx += 4) {
-                gDPLoadMultiTile(skyboxCtx->gfx++, (u32)skyboxCtx->staticSegments[0] + sSkybox128TexOffsets[faceNum], 0,
+                gDPLoadMultiTile(skyboxCtx->gfx++, (u8*)skyboxCtx->staticSegments[0] + sSkybox128TexOffsets[faceNum], 0,
                                  G_TX_RENDERTILE, G_IM_FMT_CI, G_IM_SIZ_8b, 128, 0, uls, ult, uls + 31, ult + 31, 0,
                                  G_TX_NOMIRROR | G_TX_WRAP, G_TX_NOMASK, G_TX_NOLOD, G_TX_NOMIRROR | G_TX_WRAP,
->>>>>>> 47ffb59f
                                  G_TX_NOMASK, G_TX_NOLOD);
-                gDPLoadMultiTile(skyboxCtx->gfx++, (u32)skyboxCtx->staticSegments[1] + sSkybox128TexOffsets[faceNum],
+                gDPLoadMultiTile(skyboxCtx->gfx++, (u8*)skyboxCtx->staticSegments[1] + sSkybox128TexOffsets[faceNum],
                                  0x80, 1, G_IM_FMT_CI, G_IM_SIZ_8b, 128, 0, uls, ult, uls + 31, ult + 31, 0,
                                  G_TX_NOMIRROR | G_TX_WRAP, G_TX_NOMASK, G_TX_NOLOD, G_TX_NOMIRROR | G_TX_WRAP,
                                  G_TX_NOMASK, G_TX_NOLOD);
@@ -380,59 +347,33 @@
             }
         }
     } else {
-<<<<<<< HEAD
-        phi_a2_4 = 0;
-        for (phi_t2_4 = 0, phi_ra = 0; phi_ra < 2; phi_ra++, phi_a2_4 += 0x1F) {
-            for (phi_a0_4 = 0, phi_t1 = 0; phi_t1 < 4; phi_t1++, phi_a0_4 += 0x1F, phi_t2_4 += 4) {
-                gDPLoadMultiTile(skyboxCtx->unk_138++, (u8*)skyboxCtx->staticSegments[0] + D_8012ADC0[arg8], 0,
-                                 G_TX_RENDERTILE, G_IM_FMT_CI, G_IM_SIZ_8b, 128, 0, phi_a0_4, phi_a2_4, phi_a0_4 + 0x1F,
-                                 phi_a2_4 + 0x1F, 0, G_TX_NOMIRROR | G_TX_WRAP, G_TX_NOMASK, G_TX_NOLOD,
-                                 G_TX_NOMIRROR | G_TX_WRAP, G_TX_NOMASK, G_TX_NOLOD);
-                gDPLoadMultiTile(skyboxCtx->unk_138++, (u8*)skyboxCtx->staticSegments[1] + D_8012ADC0[arg8], 0x80, 1,
-                                 G_IM_FMT_CI, G_IM_SIZ_8b, 128, 0, phi_a0_4, phi_a2_4, phi_a0_4 + 0x1F, phi_a2_4 + 0x1F,
-                                 0, G_TX_NOMIRROR | G_TX_WRAP, G_TX_NOMASK, G_TX_NOLOD, G_TX_NOMIRROR | G_TX_WRAP,
-=======
         // other faces, 128x64 texture
 
         ult = 0;
         for (vtxIdx = 0, l = 0; l < 2; l++, ult += 31) {
             for (uls = 0, m = 0; m < 4; m++, uls += 31, vtxIdx += 4) {
-                gDPLoadMultiTile(skyboxCtx->gfx++, (u32)skyboxCtx->staticSegments[0] + sSkybox128TexOffsets[faceNum], 0,
+                gDPLoadMultiTile(skyboxCtx->gfx++, (u8*)skyboxCtx->staticSegments[0] + sSkybox128TexOffsets[faceNum], 0,
                                  G_TX_RENDERTILE, G_IM_FMT_CI, G_IM_SIZ_8b, 128, 0, uls, ult, uls + 31, ult + 31, 0,
                                  G_TX_NOMIRROR | G_TX_WRAP, G_TX_NOMASK, G_TX_NOLOD, G_TX_NOMIRROR | G_TX_WRAP,
                                  G_TX_NOMASK, G_TX_NOLOD);
-                gDPLoadMultiTile(skyboxCtx->gfx++, (u32)skyboxCtx->staticSegments[1] + sSkybox128TexOffsets[faceNum],
+                gDPLoadMultiTile(skyboxCtx->gfx++, (u8*)skyboxCtx->staticSegments[1] + sSkybox128TexOffsets[faceNum],
                                  0x80, 1, G_IM_FMT_CI, G_IM_SIZ_8b, 128, 0, uls, ult, uls + 31, ult + 31, 0,
                                  G_TX_NOMIRROR | G_TX_WRAP, G_TX_NOMASK, G_TX_NOLOD, G_TX_NOMIRROR | G_TX_WRAP,
->>>>>>> 47ffb59f
                                  G_TX_NOMASK, G_TX_NOLOD);
                 gSP1Quadrangle(skyboxCtx->gfx++, sSkybox128VtxIndices[vtxIdx + 1], sSkybox128VtxIndices[vtxIdx + 2],
                                sSkybox128VtxIndices[vtxIdx + 3], sSkybox128VtxIndices[vtxIdx + 0], 3);
             }
         }
-<<<<<<< HEAD
-        phi_a2_4 -= 0x1F;
-        for (phi_ra = 0; phi_ra < 2; phi_ra++, phi_a2_4 -= 0x1F) {
-            for (phi_a0_4 = 0, phi_t1 = 0; phi_t1 < 4; phi_t1++, phi_a0_4 += 0x1F, phi_t2_4 += 4) {
-                gDPLoadMultiTile(skyboxCtx->unk_138++, (u8*)skyboxCtx->staticSegments[0] + D_8012ADC0[arg8], 0,
-                                 G_TX_RENDERTILE, G_IM_FMT_CI, G_IM_SIZ_8b, 128, 0, phi_a0_4, phi_a2_4, phi_a0_4 + 0x1F,
-                                 phi_a2_4 + 0x1F, 0, G_TX_NOMIRROR | G_TX_WRAP, G_TX_NOMASK, G_TX_NOLOD,
-                                 G_TX_NOMIRROR | G_TX_WRAP, G_TX_NOMASK, G_TX_NOLOD);
-                gDPLoadMultiTile(skyboxCtx->unk_138++, (u8*)skyboxCtx->staticSegments[1] + D_8012ADC0[arg8], 0x80, 1,
-                                 G_IM_FMT_CI, G_IM_SIZ_8b, 128, 0, phi_a0_4, phi_a2_4, phi_a0_4 + 0x1F, phi_a2_4 + 0x1F,
-                                 0, G_TX_NOMIRROR | G_TX_WRAP, G_TX_NOMASK, G_TX_NOLOD, G_TX_NOMIRROR | G_TX_WRAP,
-=======
         ult -= 31;
         for (l = 0; l < 2; l++, ult -= 31) {
             for (uls = 0, m = 0; m < 4; m++, uls += 31, vtxIdx += 4) {
-                gDPLoadMultiTile(skyboxCtx->gfx++, (u32)skyboxCtx->staticSegments[0] + sSkybox128TexOffsets[faceNum], 0,
+                gDPLoadMultiTile(skyboxCtx->gfx++, (u8*)skyboxCtx->staticSegments[0] + sSkybox128TexOffsets[faceNum], 0,
                                  G_TX_RENDERTILE, G_IM_FMT_CI, G_IM_SIZ_8b, 128, 0, uls, ult, uls + 31, ult + 31, 0,
                                  G_TX_NOMIRROR | G_TX_WRAP, G_TX_NOMASK, G_TX_NOLOD, G_TX_NOMIRROR | G_TX_WRAP,
                                  G_TX_NOMASK, G_TX_NOLOD);
-                gDPLoadMultiTile(skyboxCtx->gfx++, (u32)skyboxCtx->staticSegments[1] + sSkybox128TexOffsets[faceNum],
+                gDPLoadMultiTile(skyboxCtx->gfx++, (u8*)skyboxCtx->staticSegments[1] + sSkybox128TexOffsets[faceNum],
                                  0x80, 1, G_IM_FMT_CI, G_IM_SIZ_8b, 128, 0, uls, ult, uls + 31, ult + 31, 0,
                                  G_TX_NOMIRROR | G_TX_WRAP, G_TX_NOMASK, G_TX_NOLOD, G_TX_NOMIRROR | G_TX_WRAP,
->>>>>>> 47ffb59f
                                  G_TX_NOMASK, G_TX_NOLOD);
                 gSP1Quadrangle(skyboxCtx->gfx++, sSkybox128VtxIndices[vtxIdx + 1], sSkybox128VtxIndices[vtxIdx + 2],
                                sSkybox128VtxIndices[vtxIdx + 3], sSkybox128VtxIndices[vtxIdx + 0], 3);
