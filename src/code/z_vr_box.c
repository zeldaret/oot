#include "global.h"
#include "vt.h"
#include "z64environment.h"

u32 D_8012AC90[4] = {
    0x00000000,
    0x00010000,
    0x00020000,
    0x00030000,
};

u16 D_8012ACA0[2][0x20] = {
    { 0x00, 0x02, 0x0A, 0x0C, 0x02, 0x04, 0x0C, 0x0E, 0x0A, 0x0C, 0x14, 0x16, 0x0C, 0x0E, 0x16, 0x18,
      0x01, 0x03, 0x05, 0x06, 0x07, 0x08, 0x09, 0x0B, 0x0D, 0x0F, 0x10, 0x11, 0x12, 0x13, 0x15, 0x17 },
    { 0x14, 0x16, 0x1E, 0x20, 0x16, 0x18, 0x20, 0x22, 0x1E, 0x20, 0x28, 0x2A, 0x20, 0x22, 0x2A, 0x2C,
      0x15, 0x17, 0x19, 0x1A, 0x1B, 0x1C, 0x1D, 0x1F, 0x21, 0x23, 0x24, 0x25, 0x26, 0x27, 0x29, 0x2B },
};

s16 D_8012AD20[5] = {
    0x0000, 0x0FC0, 0x1F80, 0x2F40, 0x3F00,
};

s16 D_8012AD2C[9] = {
    0x0000, 0x07C0, 0x0F80, 0x1740, 0x1F00, 0x26C0, 0x2E80, 0x3640, 0x3E00,
};

s16 D_8012AD40[0x40] = {
    0x00, 0x10, 0x13, 0x12, 0x10, 0x01, 0x14, 0x13, 0x01, 0x11, 0x15, 0x14, 0x11, 0x05, 0x16, 0x15,
    0x12, 0x13, 0x17, 0x02, 0x13, 0x14, 0x03, 0x17, 0x14, 0x15, 0x18, 0x03, 0x15, 0x16, 0x07, 0x18,
    0x02, 0x17, 0x1A, 0x19, 0x17, 0x03, 0x1B, 0x1A, 0x03, 0x18, 0x1C, 0x1B, 0x18, 0x07, 0x1D, 0x1C,
    0x19, 0x1A, 0x1E, 0x0A, 0x1A, 0x1B, 0x0B, 0x1E, 0x1B, 0x1C, 0x1F, 0x0B, 0x1C, 0x1D, 0x0F, 0x1F,
};

u32 D_8012ADC0[6] = {
    0x00000000, 0x00002000, 0x00004000, 0x00006000, 0x00008000, 0x0000C000,
};

u16 D_8012ADD8[0x20] = {
    0x00, 0x02, 0x0A, 0x0C, 0x02, 0x04, 0x0C, 0x0E, 0x0A, 0x0C, 0x14, 0x16, 0x0C, 0x0E, 0x16, 0x18,
    0x01, 0x03, 0x05, 0x06, 0x07, 0x08, 0x09, 0x0B, 0x0D, 0x0F, 0x10, 0x11, 0x12, 0x13, 0x15, 0x17,
};

s16 D_8012AE18[5] = {
    0x0000, 0x07C0, 0x0F80, 0x1740, 0x1F00,
};

s16 D_8012AE24[5] = {
    0x0000, 0x07C0, 0x0F80, 0x1740, 0x1F00,
};

s16 D_8012AE30[5] = {
    0x0000, 0x07C0, 0x0F80, 0x07C0, 0x0000,
};

s16 D_8012AE3C[0x40] = {
    0x00, 0x10, 0x13, 0x12, 0x10, 0x01, 0x14, 0x13, 0x01, 0x11, 0x15, 0x14, 0x11, 0x05, 0x16, 0x15,
    0x12, 0x13, 0x17, 0x02, 0x13, 0x14, 0x03, 0x17, 0x14, 0x15, 0x18, 0x03, 0x15, 0x16, 0x07, 0x18,
    0x02, 0x17, 0x1A, 0x19, 0x17, 0x03, 0x1B, 0x1A, 0x03, 0x18, 0x1C, 0x1B, 0x18, 0x07, 0x1D, 0x1C,
    0x19, 0x1A, 0x1E, 0x0A, 0x1A, 0x1B, 0x0B, 0x1E, 0x1B, 0x1C, 0x1F, 0x0B, 0x1C, 0x1D, 0x0F, 0x1F,
};

typedef struct {
    /* 0x000 */ s32 unk_0;
    /* 0x004 */ s32 unk_4;
    /* 0x008 */ s32 unk_8;
    /* 0x00C */ s32 unk_C;
    /* 0x010 */ s32 unk_10;
} Struct_8012AF0C; // size = 0x14

<<<<<<< HEAD
Struct_8012AF0C D_8012AEBC[4] = {
    { -0x7E, 0x7C, -0x7E, 0x3F, -0x1F },
    { 0x7E, 0x7C, -0x7E, 0x3F, -0x1F },
    { 0x7E, 0x7C, 0x7E, -0x3F, -0x1F },
    { -0x7E, 0x7C, 0x7E, -0x3F, -0x1F },
};

Struct_8012AF0C D_8012AF0C[6] = {
    { -0x40, 0x40, -0x40, 0x20, -0x20 }, { 0x40, 0x40, 0x40, -0x20, -0x20 }, { -0x40, 0x40, 0x40, -0x20, -0x20 },
    { 0x40, 0x40, -0x40, 0x20, -0x20 },  { -0x40, 0x40, 0x40, 0x20, -0x20 }, { -0x40, -0x40, -0x40, 0x20, 0x20 },
};

typedef struct {
    /* 0x00 */ u16 unk_0; // start
    /* 0x02 */ u16 unk_2; // end
    /* 0x04 */ u8 unk_4;
    /* 0x05 */ u8 unk_5; // img idx 1
    /* 0x06 */ u8 unk_6; // img idx 2
} Struct_8011FC1C;       // size = 0x8

extern Struct_8011FC1C D_8011FC1C[8][9];
=======
extern Struct_8012AF0C D_8012AF0C[6];
extern Struct_8012AF0C D_8012AEBC[4];
extern struct_8011FC1C D_8011FC1C[][9];
>>>>>>> 1fcb1634

typedef struct {
    /* 0x00 */ u32 unk_0; // start
    /* 0x04 */ u32 unk_4; // end
    /* 0x08 */ u32 unk_8; // pal start
    /* 0x0C */ u32 unk_C; // pal end
} Struct_8011FD3C;        // size = 0x10

<<<<<<< HEAD
extern Struct_8011FD3C D_8011FD3C[];

#ifdef NON_MATCHING
// Loops have very strange structure. In principle, they're the double loop over a 2D array shown below them.
// However, that gives wildly different codegen and the part after the switch suggests a linear array.
s32 func_800ADBB0(SkyboxContext* skyboxCtx, Vtx* roomVtx, s32 arg2, s32 arg3, s32 arg4, s32 arg5, s32 arg6, s32 arg7,
                  s32 arg8, s32 arg9) {
    u32 pad42C;
    // 42C
    s32 pad428;
    // 428
    s32 sp424;
    s32 pad420;
    // 420
    s32 i;
    // 41C
    s32 j;
    // 418
    u16 index;
    s16 phi_t1;
    // 414
    s16 phi_a2_4;
    s16 phi_a0_4;
    // 410
    s16 phi_t2_4;
    s16 phi_ra;
    // 40C
    s32 sp358[9 * 5];
    s32 sp2A4[9 * 5];
    s32 sp1F0[9 * 5];
    s32 sp13C[9 * 5];
    s32 sp88[9 * 5];
    s32* temp358;
    s32* temp2A4;
    s32* temp1F0;
    s32* temp13C;
    s32* temp88;
    s16 temp3;

    switch (arg8) {
        case 0:
        case 2:
            temp358 = sp358;
            temp2A4 = sp2A4;
            temp1F0 = sp1F0;
            temp13C = sp13C;
            temp88 = sp88;
            pad428 = arg4;

            for (i = 0; temp88 < sp88 + 45; pad428 += arg7, i++) {
                pad42C = arg3;
                temp3 = D_8012AD2C[i];
                for (j = 0; j < 5; j++, pad42C += arg6) {
                    *(temp358++) = pad42C;
                    *(temp2A4++) = pad428;
                    *(temp1F0++) = arg5;
                    *(temp13C++) = D_8012AD20[j];
                    *(temp88++) = temp3;
                }
            }
            // for (i = 0; i < 9; i++) {
            //     for (j = 0; j < 5; j++) {
            //         sp358[i][j] = arg3 + j * arg6;
            //         sp2A4[i][j] = arg4 + i * arg7;
            //         sp1F0[i][j] = arg5;
            //         sp13C[i][j] = D_8012AD20[j];
            //         sp88[i][j] = D_8012AD2C[i];
            //     }
            // }
            break;
        case 1:
        case 3:
            temp358 = sp358;
            temp2A4 = sp2A4;
            temp1F0 = sp1F0;
            temp13C = sp13C;
            temp88 = sp88;
            pad428 = arg4;

            for (i = 0; temp88 < sp88 + 9 * 5; pad428 += arg7, i++) {
                pad42C = arg5;
                temp3 = D_8012AD2C[i];
                for (j = 0; j < 5; j++, pad42C += arg6) {
                    *(temp358++) = arg3;
                    *(temp2A4++) = pad428;
                    *(temp1F0++) = pad42C;
                    *(temp13C++) = D_8012AD20[j];
                    *(temp88++) = temp3;
                }
            }
            // for (i = 0; i < 9; i++) {
            //     for (j = 0; j < 5; j++) {
            //         sp358[i][j] = arg3;
            //         sp2A4[i][j] = arg4 + i * arg7;
            //         sp1F0[i][j] = arg5 + j * arg6;
            //         sp13C[i][j] = D_8012AD20[j];
            //         sp88[i][j] = D_8012AD2C[i];
            //     }
            // }
            break;
        case 4:
        case 5:
            temp358 = sp358;
            temp2A4 = sp2A4;
            temp1F0 = sp1F0;
            temp13C = sp13C;
            temp88 = sp88;
            pad428 = arg5;

            for (i = 0; temp88 < sp88 + 9 * 5; pad428 += arg7, i++) {
                pad42C = arg3;
                temp3 = D_8012AD2C[i];
                for (j = 0; j < 5; j++, pad42C += arg6) {
                    *(temp358++) = pad42C;
                    *(temp2A4++) = arg4;
                    *(temp1F0++) = pad428;
                    *(temp13C++) = D_8012AD20[j];
                    *(temp88++) = temp3;
                }
            }
            // for (i = 0; i < 9; i++) {
            //     for (j = 0; j < 5; j++) {
            //         sp358[i][j] = arg3 + j * arg6;
            //         sp2A4[i][j] = arg4;
            //         sp1F0[i][j] = arg5 + i * arg7;
            //         sp13C[i][j] = D_8012AD20[j];
            //         sp88[i][j] = D_8012AD2C[i];
            //     }
            // }
            break;
    }

    for (phi_a2_4 = 0, sp424 = 0; sp424 < 2; sp424++) {
        skyboxCtx->unk_138 = skyboxCtx->dListBuf[arg9 + sp424];

        for (pad420 = 0; pad420 < 0x20; pad420++) {
            index = D_8012ACA0[sp424][pad420];

            roomVtx[arg2 + pad420].v.ob[0] = sp358[index];
            roomVtx[arg2 + pad420].v.ob[1] = sp2A4[index];
            roomVtx[arg2 + pad420].v.ob[2] = sp1F0[index];
            roomVtx[arg2 + pad420].v.flag = 0;
            roomVtx[arg2 + pad420].v.tc[0] = sp13C[index];
            roomVtx[arg2 + pad420].v.tc[1] = sp88[index];
            roomVtx[arg2 + pad420].v.cn[1] = 0;
            roomVtx[arg2 + pad420].v.cn[2] = 0;
            roomVtx[arg2 + pad420].v.cn[0] = 255;
        }
        gSPVertex(skyboxCtx->unk_138++, &roomVtx[arg2], 32, 0);
        arg2 += pad420;
        gSPCullDisplayList(skyboxCtx->unk_138++, 0, 15);

        for (phi_t2_4 = 0, phi_ra = 0; phi_ra < 4; phi_ra++, phi_a2_4 += 0x1F) {
            for (phi_a0_4 = 0, phi_t1 = 0; phi_t1 < 4; phi_t1++, phi_a0_4 += 0x3F, phi_t2_4 += 4) {
                gDPLoadTextureTile(skyboxCtx->unk_138++, (u32)skyboxCtx->staticSegments[0] + D_8012AC90[arg8],
                                   G_IM_FMT_CI, G_IM_SIZ_8b, 256, 0, phi_a0_4, phi_a2_4, phi_a0_4 + 0x3F,
                                   phi_a2_4 + 0x1F, 0, G_TX_NOMIRROR | G_TX_WRAP, G_TX_NOMASK, G_TX_NOLOD,
                                   G_TX_NOMIRROR | G_TX_WRAP, G_TX_NOMASK, G_TX_NOLOD);
                gSP1Quadrangle(skyboxCtx->unk_138++, D_8012AD40[phi_t2_4 + 1], D_8012AD40[phi_t2_4 + 2],
                               D_8012AD40[phi_t2_4 + 3], D_8012AD40[phi_t2_4 + 0], 3);
            }
        }
        gSPEndDisplayList(skyboxCtx->unk_138++);
    }
    return arg2;
}
#else
=======
>>>>>>> 1fcb1634
s32 func_800ADBB0(SkyboxContext* skyboxCtx, Vtx* roomVtx, s32, UNK_TYPE, UNK_TYPE, UNK_TYPE, UNK_TYPE, UNK_TYPE, s32,
                  s32);
#pragma GLOBAL_ASM("asm/non_matchings/code/z_vr_box/func_800ADBB0.s")
#endif

#ifdef NON_MATCHING
// Loops have very strange structure. In principle, they're the double loop over a 2D array shown below them.
// However, that gives wildly different codegen and the part after the switch suggests a linear array.
s32 func_800AE2C0(SkyboxContext* skyboxCtx, Vtx* roomVtx, s32 arg2, s32 arg3, s32 arg4, s32 arg5, s32 arg6, s32 arg7,
                  s32 arg8) {
    s32 pad334;
    s32 pad330;
    s32 i;
    // 32C
    s32 j;
    // 328
    s16 phi_a2_4;
    s16 phi_a0_4;
    // 324
    s16 phi_t1;
    u16 index;
    // 320
    s16 sp320;
    s16 sp31E;
    // 31C
    s16 phi_t2_4;
    s16 phi_ra;
    // 318
    s32 sp2B4[5 * 5];
    s32 sp250[5 * 5];
    s32 sp1EC[5 * 5];
    s32 sp188[5 * 5];
    s32 sp124[5 * 5];
    s32* temp2B4;
    s32* temp250;
    s32* temp1EC;
    s32* temp188;
    s32* temp124;
    s32 temp1;
    s32 temp2;
    s16 temp3;

    switch (arg8) {
        case 0:
        case 1:
            temp2B4 = sp2B4;
            temp250 = sp250;
            temp1EC = sp1EC;
            temp188 = sp188;
            temp124 = sp124;
            temp1 = arg4;

            for (i = 0; temp124 < sp124 + 5 * 5; temp1 += arg7, i++) {
                temp2 = arg3;
                temp3 = D_8012AE30[i];
                for (j = 0; j < 5; j++, temp2 += arg6) {
                    *(temp2B4++) = temp2;
                    *(temp250++) = temp1;
                    *(temp1EC++) = arg5;
                    *(temp188++) = D_8012AE18[j];
                    *(temp124++) = temp3;
                }
            }
            // for (i = 0; i < 5; i++) {
            //     for (j = 0; j < 5; j++) {
            //         sp2B4[i][j] = arg3 + j * arg6;
            //         sp250[i][j] = arg4 + i * arg7;
            //         sp1EC[i][j] = arg5;
            //         sp188[i][j] = D_8012AE18[j];
            //         sp124[i][j] = D_8012AE30[i];
            //     }
            // }
            break;
        case 2:
        case 3:
            temp2B4 = sp2B4;
            temp250 = sp250;
            temp1EC = sp1EC;
            temp188 = sp188;
            temp124 = sp124;
            temp1 = arg4;

            for (i = 0; temp124 < sp124 + 5 * 5; temp1 += arg7, i++) {
                temp2 = arg5;
                temp3 = D_8012AE30[i];
                for (j = 0; j < 5; j++, temp2 += arg6) {
                    *(temp2B4++) = arg3;
                    *(temp250++) = temp1;
                    *(temp1EC++) = temp2;
                    *(temp188++) = D_8012AE18[j];
                    *(temp124++) = temp3;
                }
            }
            // for (i = 0; i < 5; i++) {
            //     for (j = 0; j < 5; j++) {
            //         sp2B4[i][j] = arg3;
            //         sp250[i][j] = arg4 + i * arg7;
            //         sp1EC[i][j] = arg5 + j * arg6;
            //         sp188[i][j] = D_8012AE18[j];
            //         sp124[i][j] = D_8012AE30[i];
            //     }
            // }
            break;
        case 4:
        case 5:
            temp2B4 = sp2B4;
            temp250 = sp250;
            temp1EC = sp1EC;
            temp188 = sp188;
            temp124 = sp124;
            temp1 = arg5;

            for (i = 0; temp124 < sp124 + 5 * 5; temp1 += arg7, i++) {
                temp2 = arg3;
                temp3 = D_8012AE24[i];
                for (j = 0; j < 5; j++, temp2 += arg6) {
                    *(temp2B4++) = temp2;
                    *(temp250++) = arg4;
                    *(temp1EC++) = temp1;
                    *(temp188++) = D_8012AE18[j];
                    *(temp124++) = temp3;
                }
            }
            // for (i = 0; i < 5; i++) {
            //     for (j = 0; j < 5; j++) {
            //         sp2B4[i][j] = arg3 + j * arg6;
            //         sp250[i][j] = arg4;
            //         sp1EC[i][j] = arg5 + i * arg7;
            //         sp188[i][j] = D_8012AE18[j];
            //         sp124[i][j] = D_8012AE24[i];
            //     }
            // }
            break;
    }
    skyboxCtx->unk_138 = &skyboxCtx->dListBuf[2 * arg8];

    for (pad330 = 0; pad330 < 0x20; pad330++) {
        index = D_8012ADD8[pad330];

        roomVtx[arg2 + pad330].v.ob[0] = sp2B4[index];
        roomVtx[arg2 + pad330].v.ob[1] = sp250[index];
        roomVtx[arg2 + pad330].v.ob[2] = sp1EC[index];
        roomVtx[arg2 + pad330].v.flag = 0;
        roomVtx[arg2 + pad330].v.tc[0] = sp188[index];
        roomVtx[arg2 + pad330].v.tc[1] = sp124[index];
        roomVtx[arg2 + pad330].v.cn[1] = 0;
        roomVtx[arg2 + pad330].v.cn[2] = 0;
        roomVtx[arg2 + pad330].v.cn[0] = 255;
    }
    gSPVertex(skyboxCtx->unk_138++, &roomVtx[arg2], 32, 0);
    arg2 += pad330;
    gSPCullDisplayList(skyboxCtx->unk_138++, 0, 15);

    if ((arg8 == 4) || (arg8 == 5)) {
        phi_a2_4 = 0;
        for (phi_t2_4 = 0, phi_ra = 0; phi_ra < 4; phi_ra++, phi_a2_4 += 0x1F) {
            for (phi_a0_4 = 0, phi_t1 = 0; phi_t1 < 4; phi_t1++, phi_a0_4 += 0x1F, phi_t2_4 += 4) {
                gDPLoadMultiTile(skyboxCtx->unk_138++, (u32)skyboxCtx->staticSegments[0] + D_8012ADC0[arg8], 0,
                                 G_TX_RENDERTILE, G_IM_FMT_CI, G_IM_SIZ_8b, 128, 0, phi_a0_4, phi_a2_4, phi_a0_4 + 0x1F,
                                 phi_a2_4 + 0x1F, 0, G_TX_NOMIRROR | G_TX_WRAP, G_TX_NOMASK, G_TX_NOLOD,
                                 G_TX_NOMIRROR | G_TX_WRAP, G_TX_NOMASK, G_TX_NOLOD);
                gDPLoadMultiTile(skyboxCtx->unk_138++, (u32)skyboxCtx->staticSegments[1] + D_8012ADC0[arg8], 0x80, 1,
                                 G_IM_FMT_CI, G_IM_SIZ_8b, 128, 0, phi_a0_4, phi_a2_4, phi_a0_4 + 0x1F, phi_a2_4 + 0x1F,
                                 0, G_TX_NOMIRROR | G_TX_WRAP, G_TX_NOMASK, G_TX_NOLOD, G_TX_NOMIRROR | G_TX_WRAP,
                                 G_TX_NOMASK, G_TX_NOLOD);
                gSP1Quadrangle(skyboxCtx->unk_138++, D_8012AE3C[phi_t2_4 + 1], D_8012AE3C[phi_t2_4 + 2],
                               D_8012AE3C[phi_t2_4 + 3], D_8012AE3C[phi_t2_4 + 0], 3);
            }
        }
    } else {
        phi_a2_4 = 0;
        for (phi_t2_4 = 0, phi_ra = 0; phi_ra < 2; phi_ra++, phi_a2_4 += 0x1F) {
            for (phi_a0_4 = 0, phi_t1 = 0; phi_t1 < 4; phi_t1++, phi_a0_4 += 0x1F, phi_t2_4 += 4) {
                gDPLoadMultiTile(skyboxCtx->unk_138++, (u32)skyboxCtx->staticSegments[0] + D_8012ADC0[arg8], 0,
                                 G_TX_RENDERTILE, G_IM_FMT_CI, G_IM_SIZ_8b, 128, 0, phi_a0_4, phi_a2_4, phi_a0_4 + 0x1F,
                                 phi_a2_4 + 0x1F, 0, G_TX_NOMIRROR | G_TX_WRAP, G_TX_NOMASK, G_TX_NOLOD,
                                 G_TX_NOMIRROR | G_TX_WRAP, G_TX_NOMASK, G_TX_NOLOD);
                gDPLoadMultiTile(skyboxCtx->unk_138++, (u32)skyboxCtx->staticSegments[1] + D_8012ADC0[arg8], 0x80, 1,
                                 G_IM_FMT_CI, G_IM_SIZ_8b, 128, 0, phi_a0_4, phi_a2_4, phi_a0_4 + 0x1F, phi_a2_4 + 0x1F,
                                 0, G_TX_NOMIRROR | G_TX_WRAP, G_TX_NOMASK, G_TX_NOLOD, G_TX_NOMIRROR | G_TX_WRAP,
                                 G_TX_NOMASK, G_TX_NOLOD);
                gSP1Quadrangle(skyboxCtx->unk_138++, D_8012AE3C[phi_t2_4 + 1], D_8012AE3C[phi_t2_4 + 2],
                               D_8012AE3C[phi_t2_4 + 3], D_8012AE3C[phi_t2_4 + 0], 3);
            }
        }
        phi_a2_4 -= 0x1F;
        for (phi_ra = 0; phi_ra < 2; phi_ra++, phi_a2_4 -= 0x1F) {
            for (phi_a0_4 = 0, phi_t1 = 0; phi_t1 < 4; phi_t1++, phi_a0_4 += 0x1F, phi_t2_4 += 4) {
                gDPLoadMultiTile(skyboxCtx->unk_138++, (u32)skyboxCtx->staticSegments[0] + D_8012ADC0[arg8], 0,
                                 G_TX_RENDERTILE, G_IM_FMT_CI, G_IM_SIZ_8b, 128, 0, phi_a0_4, phi_a2_4, phi_a0_4 + 0x1F,
                                 phi_a2_4 + 0x1F, 0, G_TX_NOMIRROR | G_TX_WRAP, G_TX_NOMASK, G_TX_NOLOD,
                                 G_TX_NOMIRROR | G_TX_WRAP, G_TX_NOMASK, G_TX_NOLOD);
                gDPLoadMultiTile(skyboxCtx->unk_138++, (u32)skyboxCtx->staticSegments[1] + D_8012ADC0[arg8], 0x80, 1,
                                 G_IM_FMT_CI, G_IM_SIZ_8b, 128, 0, phi_a0_4, phi_a2_4, phi_a0_4 + 0x1F, phi_a2_4 + 0x1F,
                                 0, G_TX_NOMIRROR | G_TX_WRAP, G_TX_NOMASK, G_TX_NOLOD, G_TX_NOMIRROR | G_TX_WRAP,
                                 G_TX_NOMASK, G_TX_NOLOD);
                gSP1Quadrangle(skyboxCtx->unk_138++, D_8012AE3C[phi_t2_4 + 1], D_8012AE3C[phi_t2_4 + 2],
                               D_8012AE3C[phi_t2_4 + 3], D_8012AE3C[phi_t2_4 + 0], 3);
            }
        }
    }
    gSPEndDisplayList(skyboxCtx->unk_138++);
    return arg2;
}
#else
s32 func_800AE2C0(SkyboxContext* skyboxCtx, Vtx* roomVtx, s32, UNK_TYPE, UNK_TYPE, UNK_TYPE, UNK_TYPE, UNK_TYPE, s32);
#pragma GLOBAL_ASM("asm/non_matchings/code/z_vr_box/func_800AE2C0.s")
#endif

void func_800AEFC8(SkyboxContext* skyboxCtx, s16 skyboxId) {
    s32 i;
    s32 j;
    s32 phi_s3 = 0;

    if (skyboxId == SKYBOX_BAZAAR || (skyboxId > SKYBOX_HOUSE_KAKARIKO && skyboxId <= SKYBOX_BOMBCHU_SHOP)) {
        for (j = 0, i = 0; i < 2; i++, j += 2) {
            phi_s3 = func_800ADBB0(skyboxCtx, skyboxCtx->roomVtx, phi_s3, D_8012AEBC[i].unk_0, D_8012AEBC[i].unk_4,
                                   D_8012AEBC[i].unk_8, D_8012AEBC[i].unk_C, D_8012AEBC[i].unk_10, i, j);
        }
    } else if (skyboxCtx->unk_140 == 2) {
        for (j = 0, i = 0; i < 3; i++, j += 2) {
            phi_s3 = func_800ADBB0(skyboxCtx, skyboxCtx->roomVtx, phi_s3, D_8012AEBC[i].unk_0, D_8012AEBC[i].unk_4,
                                   D_8012AEBC[i].unk_8, D_8012AEBC[i].unk_C, D_8012AEBC[i].unk_10, i, j);
        }
    } else {
        for (j = 0, i = 0; i < 4; i++, j += 2) {
            phi_s3 = func_800ADBB0(skyboxCtx, skyboxCtx->roomVtx, phi_s3, D_8012AEBC[i].unk_0, D_8012AEBC[i].unk_4,
                                   D_8012AEBC[i].unk_8, D_8012AEBC[i].unk_C, D_8012AEBC[i].unk_10, i, j);
        }
    }
}

void func_800AF178(SkyboxContext* skyboxCtx, s32 arg1) {
    s32 phi_s2 = 0;
    s32 i;

    for (i = 0; i < arg1; i++) {
        phi_s2 = func_800AE2C0(skyboxCtx, skyboxCtx->roomVtx, phi_s2, D_8012AF0C[i].unk_0, D_8012AF0C[i].unk_4,
                               D_8012AF0C[i].unk_8, D_8012AF0C[i].unk_C, D_8012AF0C[i].unk_10, i);
    }
}

#ifdef NON_MATCHING
// Some reoderings at the end of the first case. Verifiably equivalent.
void Skybox_Setup(GlobalContext* globalCtx, SkyboxContext* skyboxCtx, s16 skyboxId) {
    u32 size;
    s16 i;
    u8 sp41; // imageIdx
    u8 sp40; // imageIdx2
    u32 start;
    s32 phi_v1;

    switch (skyboxId) {
        case SKYBOX_NORMAL_SKY:
            phi_v1 = 0;
            if (gSaveContext.unk_13C3 != 0 && gSaveContext.sceneSetupIndex < 4 && gWeatherMode > 0 &&
                gWeatherMode < 6) {
                phi_v1 = 1;
            }

            for (i = 0; i < 9; i++) {
                if (gSaveContext.skyboxTime >= D_8011FC1C[phi_v1][i].startTime &&
                    (gSaveContext.skyboxTime < D_8011FC1C[phi_v1][i].endTime ||
                     D_8011FC1C[phi_v1][i].endTime == 0xFFFF)) {
                    globalCtx->envCtx.skybox1Index = sp41 = D_8011FC1C[phi_v1][i].skybox1Index;
                    globalCtx->envCtx.skybox2Index = sp40 = D_8011FC1C[phi_v1][i].skybox2Index;
                    if (D_8011FC1C[phi_v1][i].blend != 0) {
                        globalCtx->envCtx.skyboxBlend =
                            Environment_LerpWeight(D_8011FC1C[phi_v1][i].endTime, D_8011FC1C[phi_v1][i].startTime,
                                                   ((void)0, gSaveContext.skyboxTime)) *
                            255.0f;
                    } else {
                        globalCtx->envCtx.skyboxBlend = 0;
                    }
                    break;
                }
            }

            size = gSkyboxFiles[sp41].file.vromEnd - gSkyboxFiles[sp41].file.vromStart;
            skyboxCtx->staticSegments[0] = GameState_Alloc(&globalCtx->state, size, "../z_vr_box.c", 1054);
            ASSERT(skyboxCtx->staticSegments[0] != NULL, "vr_box->vr_box_staticSegment[0] != NULL", "../z_vr_box.c",
                   1055);

            DmaMgr_SendRequest1(skyboxCtx->staticSegments[0], gSkyboxFiles[sp41].file.vromStart, size, "../z_vr_box.c",
                                1058);

            size = gSkyboxFiles[sp40].file.vromEnd - gSkyboxFiles[sp40].file.vromStart;
            skyboxCtx->staticSegments[1] = GameState_Alloc(&globalCtx->state, size, "../z_vr_box.c", 1060);
            ASSERT(skyboxCtx->staticSegments[1] != NULL, "vr_box->vr_box_staticSegment[1] != NULL", "../z_vr_box.c",
                   1061);

            DmaMgr_SendRequest1(skyboxCtx->staticSegments[1], gSkyboxFiles[sp40].file.vromStart, size, "../z_vr_box.c",
                                1064);

            if (((sp41 & 4) >> 2) != (sp41 & 1)) {
                D_8011FD3C[sp41].unk_C = D_8011FD3C[sp41].unk_C; // fake but greatly improves match.

                size = (D_8011FD3C[sp41].unk_C - D_8011FD3C[sp41].unk_8) * 2;

<<<<<<< HEAD
                skyboxCtx->palettes = GameState_Alloc(&globalCtx->state, size, "../z_vr_box.c", 1072);
=======
            if (((u8)(sp41 & 4) >> 2) != (sp41 & 1)) {
                size = gSkyboxFiles[sp41].pallete.vromEnd - gSkyboxFiles[sp41].pallete.vromStart;
                skyboxCtx->staticSegments[2] = GameState_Alloc(&globalCtx->state, size * 2, "../z_vr_box.c", 1072);
>>>>>>> 1fcb1634

                ASSERT(skyboxCtx->palettes != NULL, "vr_box->vr_box_staticSegment[2] != NULL", "../z_vr_box.c",
                       1073);

<<<<<<< HEAD
                DmaMgr_SendRequest1(skyboxCtx->palettes, D_8011FD3C[sp41].unk_8, size, "../z_vr_box.c", 1075);
                DmaMgr_SendRequest1((u32)skyboxCtx->palettes + size, D_8011FD3C[sp40].unk_8, size,
                                    "../z_vr_box.c", 1077);
            } else {
                size = (D_8011FD3C[sp41].unk_C - D_8011FD3C[sp41].unk_8) * 2;

                skyboxCtx->palettes = GameState_Alloc(&globalCtx->state, size, "../z_vr_box.c", 1085);
=======
                DmaMgr_SendRequest1(skyboxCtx->staticSegments[2], gSkyboxFiles[sp41].pallete.vromStart, size,
                                    "../z_vr_box.c", 1075);
                DmaMgr_SendRequest1((u32)skyboxCtx->staticSegments[2] + size, gSkyboxFiles[sp40].pallete.vromStart,
                                    size, "../z_vr_box.c", 1077);
            } else {
                size = gSkyboxFiles[sp41].pallete.vromEnd - gSkyboxFiles[sp41].pallete.vromStart;
                skyboxCtx->staticSegments[2] = GameState_Alloc(&globalCtx->state, size * 2, "../z_vr_box.c", 1085);
>>>>>>> 1fcb1634

                ASSERT(skyboxCtx->palettes != NULL, "vr_box->vr_box_staticSegment[2] != NULL", "../z_vr_box.c",
                       1086);

<<<<<<< HEAD
                DmaMgr_SendRequest1(skyboxCtx->palettes, D_8011FD3C[sp40].unk_8, size, "../z_vr_box.c", 1088);
                DmaMgr_SendRequest1((u32)skyboxCtx->palettes + size, D_8011FD3C[sp41].unk_8, size,
                                    "../z_vr_box.c", 1090);
=======
                DmaMgr_SendRequest1(skyboxCtx->staticSegments[2], gSkyboxFiles[sp40].pallete.vromStart, size,
                                    "../z_vr_box.c", 1088);
                DmaMgr_SendRequest1((u32)skyboxCtx->staticSegments[2] + size, gSkyboxFiles[sp41].pallete.vromStart,
                                    size, "../z_vr_box.c", 1090);
>>>>>>> 1fcb1634
            }
            break;

        case SKYBOX_BAZAAR:
            skyboxCtx->unk_140 = 1;

            start = _vr_SP1a_staticSegmentRomStart;
            size = _vr_SP1a_staticSegmentRomEnd - start;
            skyboxCtx->staticSegments[0] = GameState_Alloc(&globalCtx->state, size, "../z_vr_box.c", 1127);
            ASSERT(skyboxCtx->staticSegments[0] != NULL, "vr_box->vr_box_staticSegment[0] != NULL", "../z_vr_box.c",
                   1128);

            DmaMgr_SendRequest1(skyboxCtx->staticSegments[0], start, size, "../z_vr_box.c", 1129);

            start = _vr_SP1a_pal_staticSegmentRomStart;
            size = _vr_SP1a_pal_staticSegmentRomEnd - start;
            skyboxCtx->palettes = GameState_Alloc(&globalCtx->state, size, "../z_vr_box.c", 1132);
            ASSERT(skyboxCtx->palettes != NULL, "vr_box->vr_box_staticSegment[2] != NULL", "../z_vr_box.c",
                   1133);

            DmaMgr_SendRequest1(skyboxCtx->palettes, start, size, "../z_vr_box.c", 1134);
            skyboxCtx->rot.y = 0.8f;
            break;
        case SKYBOX_OVERCAST_SUNSET:
            start = _vr_cloud2_staticSegmentRomStart;
            size = _vr_cloud2_staticSegmentRomEnd - start;
            skyboxCtx->staticSegments[0] = GameState_Alloc(&globalCtx->state, size, "../z_vr_box.c", 1155);
            ASSERT(skyboxCtx->staticSegments[0] != NULL, "vr_box->vr_box_staticSegment[0] != NULL", "../z_vr_box.c",
                   1156);

            DmaMgr_SendRequest1(skyboxCtx->staticSegments[0], start, size, "../z_vr_box.c", 1159);

            skyboxCtx->staticSegments[1] = GameState_Alloc(&globalCtx->state, size, "../z_vr_box.c", 1162);
            ASSERT(skyboxCtx->staticSegments[1] != NULL, "vr_box->vr_box_staticSegment[1] != NULL", "../z_vr_box.c",
                   1163);

            DmaMgr_SendRequest1(skyboxCtx->staticSegments[1], start, size, "../z_vr_box.c", 1166);

            start = _vr_cloud2_pal_staticSegmentRomStart;
            size = _vr_cloud2_pal_staticSegmentRomEnd - start;
            skyboxCtx->palettes = GameState_Alloc(&globalCtx->state, size * 2, "../z_vr_box.c", 1170);
            ASSERT(skyboxCtx->palettes != NULL, "vr_box->vr_box_staticSegment[2] != NULL", "../z_vr_box.c",
                   1171);

            DmaMgr_SendRequest1(skyboxCtx->palettes, start, size, "../z_vr_box.c", 1173);
            DmaMgr_SendRequest1((u32)skyboxCtx->palettes + size, start, size, "../z_vr_box.c", 1175);
            break;
        case SKYBOX_MARKET_ADULT:
            skyboxCtx->unk_140 = 1;

            start = _vr_RUVR_staticSegmentRomStart;
            size = _vr_RUVR_staticSegmentRomEnd - start;
            skyboxCtx->staticSegments[0] = GameState_Alloc(&globalCtx->state, size, "../z_vr_box.c", 1182);
            ASSERT(skyboxCtx->staticSegments[0] != NULL, "vr_box->vr_box_staticSegment[0] != NULL", "../z_vr_box.c",
                   1183);

            DmaMgr_SendRequest1(skyboxCtx->staticSegments[0], start, size, "../z_vr_box.c", 1184);

            start = _vr_RUVR_pal_staticSegmentRomStart;
            size = _vr_RUVR_pal_staticSegmentRomEnd - start;
            osSyncPrintf("ＳＩＺＥ = %d\n", size);

            skyboxCtx->palettes = GameState_Alloc(&globalCtx->state, size, "../z_vr_box.c", 1188);
            ASSERT(skyboxCtx->palettes != NULL, "vr_box->vr_box_staticSegment[2] != NULL", "../z_vr_box.c",
                   1189);

            DmaMgr_SendRequest1(skyboxCtx->palettes, start, size, "../z_vr_box.c", 1190);
            break;
        case SKYBOX_CUTSCENE_MAP:
            start = _vr_holy0_staticSegmentRomStart;
            size = _vr_holy0_staticSegmentRomEnd - start;
            skyboxCtx->staticSegments[0] = GameState_Alloc(&globalCtx->state, size, "../z_vr_box.c", 1196);
            ASSERT(skyboxCtx->staticSegments[0] != NULL, "vr_box->vr_box_staticSegment[0] != NULL", "../z_vr_box.c",
                   1197);

            DmaMgr_SendRequest1(skyboxCtx->staticSegments[0], start, size, "../z_vr_box.c", 1200);

            start = _vr_holy1_staticSegmentRomStart;
            size = _vr_holy1_staticSegmentRomEnd - start;
            skyboxCtx->staticSegments[1] = GameState_Alloc(&globalCtx->state, size, "../z_vr_box.c", 1203);
            ASSERT(skyboxCtx->staticSegments[1] != NULL, "vr_box->vr_box_staticSegment[1] != NULL", "../z_vr_box.c",
                   1204);

            DmaMgr_SendRequest1(skyboxCtx->staticSegments[1], start, size, "../z_vr_box.c", 1207);

            start = _vr_holy0_pal_staticSegmentRomStart;
            size = _vr_holy0_pal_staticSegmentRomEnd - start;
            skyboxCtx->palettes = GameState_Alloc(&globalCtx->state, size * 2, "../z_vr_box.c", 1211);
            ASSERT(skyboxCtx->palettes != NULL, "vr_box->vr_box_staticSegment[2] != NULL", "../z_vr_box.c",
                   1212);

            DmaMgr_SendRequest1(skyboxCtx->palettes, start, size, "../z_vr_box.c", 1214);
            DmaMgr_SendRequest1((u32)skyboxCtx->palettes + size, _vr_holy1_pal_staticSegmentRomStart, size,
                                "../z_vr_box.c", 1216);
            break;
        case SKYBOX_HOUSE_LINK:
            skyboxCtx->unk_140 = 1;

            start = _vr_LHVR_staticSegmentRomStart;
            size = _vr_LHVR_staticSegmentRomEnd - start;
            skyboxCtx->staticSegments[0] = GameState_Alloc(&globalCtx->state, size, "../z_vr_box.c", 1226);
            ASSERT(skyboxCtx->staticSegments[0] != NULL, "vr_box->vr_box_staticSegment[0] != NULL", "../z_vr_box.c",
                   1227);

            DmaMgr_SendRequest1(skyboxCtx->staticSegments[0], start, size, "../z_vr_box.c", 1228);

            start = _vr_LHVR_pal_staticSegmentRomStart;
            size = _vr_LHVR_pal_staticSegmentRomEnd - start;
            skyboxCtx->palettes = GameState_Alloc(&globalCtx->state, size, "../z_vr_box.c", 1231);
            ASSERT(skyboxCtx->palettes != NULL, "vr_box->vr_box_staticSegment[2] != NULL", "../z_vr_box.c",
                   1232);

            DmaMgr_SendRequest1(skyboxCtx->palettes, start, size, "../z_vr_box.c", 1233);
            break;
        case SKYBOX_MARKET_CHILD_DAY:
            skyboxCtx->unk_140 = 1;

            start = _vr_MDVR_staticSegmentRomStart;
            size = _vr_MDVR_staticSegmentRomEnd - start;
            skyboxCtx->staticSegments[0] = GameState_Alloc(&globalCtx->state, size, "../z_vr_box.c", 1257);
            ASSERT(skyboxCtx->staticSegments[0] != NULL, "vr_box->vr_box_staticSegment[0] != NULL", "../z_vr_box.c",
                   1258);

            DmaMgr_SendRequest1(skyboxCtx->staticSegments[0], start, size, "../z_vr_box.c", 1259);

            start = _vr_MDVR_pal_staticSegmentRomStart;
            size = _vr_MDVR_pal_staticSegmentRomEnd - start;
            skyboxCtx->palettes = GameState_Alloc(&globalCtx->state, size, "../z_vr_box.c", 1262);
            ASSERT(skyboxCtx->palettes != NULL, "vr_box->vr_box_staticSegment[2] != NULL", "../z_vr_box.c",
                   1263);

            DmaMgr_SendRequest1(skyboxCtx->palettes, start, size, "../z_vr_box.c", 1264);
            break;
        case SKYBOX_MARKET_CHILD_NIGHT:
            skyboxCtx->unk_140 = 1;

            start = _vr_MNVR_staticSegmentRomStart;
            size = _vr_MNVR_staticSegmentRomEnd - start;
            skyboxCtx->staticSegments[0] = GameState_Alloc(&globalCtx->state, size, "../z_vr_box.c", 1271);
            ASSERT(skyboxCtx->staticSegments[0] != NULL, "vr_box->vr_box_staticSegment[0] != NULL", "../z_vr_box.c",
                   1272);

            DmaMgr_SendRequest1(skyboxCtx->staticSegments[0], start, size, "../z_vr_box.c", 1273);

            start = _vr_MNVR_pal_staticSegmentRomStart;
            size = _vr_MNVR_pal_staticSegmentRomEnd - start;
            osSyncPrintf("ＳＩＺＥ = %d\n", size);

            skyboxCtx->palettes = GameState_Alloc(&globalCtx->state, size, "../z_vr_box.c", 1277);
            ASSERT(skyboxCtx->palettes != NULL, "vr_box->vr_box_staticSegment[2] != NULL", "../z_vr_box.c",
                   1278);

            DmaMgr_SendRequest1(skyboxCtx->palettes, start, size, "../z_vr_box.c", 1279);
            break;
        case SKYBOX_HAPPY_MASK_SHOP:
            skyboxCtx->unk_140 = 1;

            start = _vr_FCVR_staticSegmentRomStart;
            size = _vr_FCVR_staticSegmentRomEnd - start;
            skyboxCtx->staticSegments[0] = GameState_Alloc(&globalCtx->state, size, "../z_vr_box.c", 1286);
            ASSERT(skyboxCtx->staticSegments[0] != NULL, "vr_box->vr_box_staticSegment[0] != NULL", "../z_vr_box.c",
                   1287);

            DmaMgr_SendRequest1(skyboxCtx->staticSegments[0], start, size, "../z_vr_box.c", 1288);

            start = _vr_FCVR_pal_staticSegmentRomStart;
            size = _vr_FCVR_pal_staticSegmentRomEnd - start;
            skyboxCtx->palettes = GameState_Alloc(&globalCtx->state, size, "../z_vr_box.c", 1291);
            ASSERT(skyboxCtx->palettes != NULL, "vr_box->vr_box_staticSegment[2] != NULL", "../z_vr_box.c",
                   1292);

            DmaMgr_SendRequest1(skyboxCtx->palettes, start, size, "../z_vr_box.c", 1293);
            skyboxCtx->rot.y = 0.8f;
            break;
        case SKYBOX_HOUSE_KNOW_IT_ALL_BROTHERS:
            skyboxCtx->unk_140 = 1;

            start = _vr_KHVR_staticSegmentRomStart;
            size = _vr_KHVR_staticSegmentRomEnd - start;
            skyboxCtx->staticSegments[0] = GameState_Alloc(&globalCtx->state, size, "../z_vr_box.c", 1301);
            ASSERT(skyboxCtx->staticSegments[0] != NULL, "vr_box->vr_box_staticSegment[0] != NULL", "../z_vr_box.c",
                   1302);

            DmaMgr_SendRequest1(skyboxCtx->staticSegments[0], start, size, "../z_vr_box.c", 1303);

            start = _vr_KHVR_pal_staticSegmentRomStart;
            size = _vr_KHVR_pal_staticSegmentRomEnd - start;
            skyboxCtx->palettes = GameState_Alloc(&globalCtx->state, size, "../z_vr_box.c", 1306);
            ASSERT(skyboxCtx->palettes != NULL, "vr_box->vr_box_staticSegment[2] != NULL", "../z_vr_box.c",
                   1307);

            DmaMgr_SendRequest1(skyboxCtx->palettes, start, size, "../z_vr_box.c", 1308);
            break;
        case SKYBOX_HOUSE_OF_TWINS:
            skyboxCtx->unk_140 = 2;

            start = _vr_K3VR_staticSegmentRomStart;
            size = _vr_K3VR_staticSegmentRomEnd - start;
            skyboxCtx->staticSegments[0] = GameState_Alloc(&globalCtx->state, size, "../z_vr_box.c", 1331);
            ASSERT(skyboxCtx->staticSegments[0] != NULL, "vr_box->vr_box_staticSegment[0] != NULL", "../z_vr_box.c",
                   1332);

            DmaMgr_SendRequest1(skyboxCtx->staticSegments[0], start, size, "../z_vr_box.c", 1333);

            start = _vr_K3VR_pal_staticSegmentRomStart;
            size = _vr_K3VR_pal_staticSegmentRomEnd - start;
            skyboxCtx->palettes = GameState_Alloc(&globalCtx->state, size, "../z_vr_box.c", 1336);
            ASSERT(skyboxCtx->palettes != NULL, "vr_box->vr_box_staticSegment[2] != NULL", "../z_vr_box.c",
                   1337);

            DmaMgr_SendRequest1(skyboxCtx->palettes, start, size, "../z_vr_box.c", 1338);
            break;
        case SKYBOX_STABLES:
            skyboxCtx->unk_140 = 1;

            start = _vr_MLVR_staticSegmentRomStart;
            size = _vr_MLVR_staticSegmentRomEnd - start;
            skyboxCtx->staticSegments[0] = GameState_Alloc(&globalCtx->state, size, "../z_vr_box.c", 1345);
            ASSERT(skyboxCtx->staticSegments[0] != NULL, "vr_box->vr_box_staticSegment[0] != NULL", "../z_vr_box.c",
                   1346);

            DmaMgr_SendRequest1(skyboxCtx->staticSegments[0], start, size, "../z_vr_box.c", 1347);

            start = _vr_MLVR_pal_staticSegmentRomStart;
            size = _vr_MLVR_pal_staticSegmentRomEnd - start;
            skyboxCtx->palettes = GameState_Alloc(&globalCtx->state, size, "../z_vr_box.c", 1350);
            ASSERT(skyboxCtx->palettes != NULL, "vr_box->vr_box_staticSegment[2] != NULL", "../z_vr_box.c",
                   1351);

            DmaMgr_SendRequest1(skyboxCtx->palettes, start, size, "../z_vr_box.c", 1352);
            break;
        case SKYBOX_HOUSE_KAKARIKO:
            skyboxCtx->unk_140 = 1;

            start = _vr_KKRVR_staticSegmentRomStart;
            size = _vr_KKRVR_staticSegmentRomEnd - start;
            skyboxCtx->staticSegments[0] = GameState_Alloc(&globalCtx->state, size, "../z_vr_box.c", 1359);
            ASSERT(skyboxCtx->staticSegments[0] != NULL, "vr_box->vr_box_staticSegment[0] != NULL", "../z_vr_box.c",
                   1360);

            DmaMgr_SendRequest1(skyboxCtx->staticSegments[0], start, size, "../z_vr_box.c", 1361);

            start = _vr_KKRVR_pal_staticSegmentRomStart;
            size = _vr_KKRVR_pal_staticSegmentRomEnd - start;
            skyboxCtx->palettes = GameState_Alloc(&globalCtx->state, size, "../z_vr_box.c", 1364);
            ASSERT(skyboxCtx->palettes != NULL, "vr_box->vr_box_staticSegment[2] != NULL", "../z_vr_box.c",
                   1365);

            DmaMgr_SendRequest1(skyboxCtx->palettes, start, size, "../z_vr_box.c", 1366);
            break;
        case SKYBOX_KOKIRI_SHOP:
            skyboxCtx->unk_140 = 1;

            start = _vr_KSVR_staticSegmentRomStart;
            size = _vr_KSVR_staticSegmentRomEnd - start;
            skyboxCtx->staticSegments[0] = GameState_Alloc(&globalCtx->state, size, "../z_vr_box.c", 1373);
            ASSERT(skyboxCtx->staticSegments[0] != NULL, "vr_box->vr_box_staticSegment[0] != NULL", "../z_vr_box.c",
                   1374);

            DmaMgr_SendRequest1(skyboxCtx->staticSegments[0], start, size, "../z_vr_box.c", 1375);

            start = _vr_KSVR_pal_staticSegmentRomStart;
            size = _vr_KSVR_pal_staticSegmentRomEnd - start;
            skyboxCtx->palettes = GameState_Alloc(&globalCtx->state, size, "../z_vr_box.c", 1378);
            ASSERT(skyboxCtx->palettes != NULL, "vr_box->vr_box_staticSegment[2] != NULL", "../z_vr_box.c",
                   1379);

            DmaMgr_SendRequest1(skyboxCtx->palettes, start, size, "../z_vr_box.c", 1380);
            skyboxCtx->rot.y = 0.8f;
            break;
        case SKYBOX_GORON_SHOP:
            skyboxCtx->unk_140 = 1;

            start = _vr_GLVR_staticSegmentRomStart;
            size = _vr_GLVR_staticSegmentRomEnd - start;
            skyboxCtx->staticSegments[0] = GameState_Alloc(&globalCtx->state, size, "../z_vr_box.c", 1405);
            ASSERT(skyboxCtx->staticSegments[0] != NULL, "vr_box->vr_box_staticSegment[0] != NULL", "../z_vr_box.c",
                   1406);

            DmaMgr_SendRequest1(skyboxCtx->staticSegments[0], start, size, "../z_vr_box.c", 1407);

            start = _vr_GLVR_pal_staticSegmentRomStart;
            size = _vr_GLVR_pal_staticSegmentRomEnd - start;
            skyboxCtx->palettes = GameState_Alloc(&globalCtx->state, size, "../z_vr_box.c", 1410);
            ASSERT(skyboxCtx->palettes != NULL, "vr_box->vr_box_staticSegment[2] != NULL", "../z_vr_box.c",
                   1411);

            DmaMgr_SendRequest1(skyboxCtx->palettes, start, size, "../z_vr_box.c", 1412);
            skyboxCtx->rot.y = 0.8f;
            break;
        case SKYBOX_ZORA_SHOP:
            skyboxCtx->unk_140 = 1;

            start = _vr_ZRVR_staticSegmentRomStart;
            size = _vr_ZRVR_staticSegmentRomEnd - start;
            skyboxCtx->staticSegments[0] = GameState_Alloc(&globalCtx->state, size, "../z_vr_box.c", 1420);
            ASSERT(skyboxCtx->staticSegments[0] != NULL, "vr_box->vr_box_staticSegment[0] != NULL", "../z_vr_box.c",
                   1421);

            DmaMgr_SendRequest1(skyboxCtx->staticSegments[0], start, size, "../z_vr_box.c", 1422);

            start = _vr_ZRVR_pal_staticSegmentRomStart;
            size = _vr_ZRVR_pal_staticSegmentRomEnd - start;
            skyboxCtx->palettes = GameState_Alloc(&globalCtx->state, size, "../z_vr_box.c", 1425);
            ASSERT(skyboxCtx->palettes != NULL, "vr_box->vr_box_staticSegment[2] != NULL", "../z_vr_box.c",
                   1426);

            DmaMgr_SendRequest1(skyboxCtx->palettes, start, size, "../z_vr_box.c", 1427);
            skyboxCtx->rot.y = 0.8f;
            break;
        case SKYBOX_POTION_SHOP_KAKARIKO:
            skyboxCtx->unk_140 = 1;

            start = _vr_DGVR_staticSegmentRomStart;
            size = _vr_DGVR_staticSegmentRomEnd - start;
            skyboxCtx->staticSegments[0] = GameState_Alloc(&globalCtx->state, size, "../z_vr_box.c", 1451);
            ASSERT(skyboxCtx->staticSegments[0] != NULL, "vr_box->vr_box_staticSegment[0] != NULL", "../z_vr_box.c",
                   1452);

            DmaMgr_SendRequest1(skyboxCtx->staticSegments[0], start, size, "../z_vr_box.c", 1453);

            start = _vr_DGVR_pal_staticSegmentRomStart;
            size = _vr_DGVR_pal_staticSegmentRomEnd - start;
            skyboxCtx->palettes = GameState_Alloc(&globalCtx->state, size, "../z_vr_box.c", 1456);
            ASSERT(skyboxCtx->palettes != NULL, "vr_box->vr_box_staticSegment[2] != NULL", "../z_vr_box.c",
                   1457);

            DmaMgr_SendRequest1(skyboxCtx->palettes, start, size, "../z_vr_box.c", 1458);
            skyboxCtx->rot.y = 0.8f;
            break;
        case SKYBOX_POTION_SHOP_MARKET:
            skyboxCtx->unk_140 = 1;

            start = _vr_ALVR_staticSegmentRomStart;
            size = _vr_ALVR_staticSegmentRomEnd - start;
            skyboxCtx->staticSegments[0] = GameState_Alloc(&globalCtx->state, size, "../z_vr_box.c", 1466);
            ASSERT(skyboxCtx->staticSegments[0] != NULL, "vr_box->vr_box_staticSegment[0] != NULL", "../z_vr_box.c",
                   1467);

            DmaMgr_SendRequest1(skyboxCtx->staticSegments[0], start, size, "../z_vr_box.c", 1468);

            start = _vr_ALVR_pal_staticSegmentRomStart;
            size = _vr_ALVR_pal_staticSegmentRomEnd - start;
            skyboxCtx->palettes = GameState_Alloc(&globalCtx->state, size, "../z_vr_box.c", 1471);
            ASSERT(skyboxCtx->palettes != NULL, "vr_box->vr_box_staticSegment[2] != NULL", "../z_vr_box.c",
                   1472);

            DmaMgr_SendRequest1(skyboxCtx->palettes, start, size, "../z_vr_box.c", 1473);
            skyboxCtx->rot.y = 0.8f;
            break;
        case SKYBOX_BOMBCHU_SHOP:
            skyboxCtx->unk_140 = 1;

            start = _vr_NSVR_staticSegmentRomStart;
            size = _vr_NSVR_staticSegmentRomEnd - start;
            skyboxCtx->staticSegments[0] = GameState_Alloc(&globalCtx->state, size, "../z_vr_box.c", 1481);
            ASSERT(skyboxCtx->staticSegments[0] != NULL, "vr_box->vr_box_staticSegment[0] != NULL", "../z_vr_box.c",
                   1482);

            DmaMgr_SendRequest1(skyboxCtx->staticSegments[0], start, size, "../z_vr_box.c", 1483);

            start = _vr_NSVR_pal_staticSegmentRomStart;
            size = _vr_NSVR_pal_staticSegmentRomEnd - start;
            skyboxCtx->palettes = GameState_Alloc(&globalCtx->state, size, "../z_vr_box.c", 1486);
            ASSERT(skyboxCtx->palettes != NULL, "vr_box->vr_box_staticSegment[2] != NULL", "../z_vr_box.c",
                   1487);

            DmaMgr_SendRequest1(skyboxCtx->palettes, start, size, "../z_vr_box.c", 1488);
            skyboxCtx->rot.y = 0.8f;
            break;
        case SKYBOX_HOUSE_RICHARD:
            skyboxCtx->unk_140 = 1;

            start = _vr_IPVR_staticSegmentRomStart;
            size = _vr_IPVR_staticSegmentRomEnd - start;
            skyboxCtx->staticSegments[0] = GameState_Alloc(&globalCtx->state, size, "../z_vr_box.c", 1512);
            ASSERT(skyboxCtx->staticSegments[0] != NULL, "vr_box->vr_box_staticSegment[0] != NULL", "../z_vr_box.c",
                   1513);

            DmaMgr_SendRequest1(skyboxCtx->staticSegments[0], start, size, "../z_vr_box.c", 1514);

            start = _vr_IPVR_pal_staticSegmentRomStart;
            size = _vr_IPVR_pal_staticSegmentRomEnd - start;
            skyboxCtx->palettes = GameState_Alloc(&globalCtx->state, size, "../z_vr_box.c", 1517);
            ASSERT(skyboxCtx->palettes != NULL, "vr_box->vr_box_staticSegment[2] != NULL", "../z_vr_box.c",
                   1518);

            DmaMgr_SendRequest1(skyboxCtx->palettes, start, size, "../z_vr_box.c", 1519);
            break;
        case SKYBOX_HOUSE_IMPA:
            skyboxCtx->unk_140 = 1;

            start = _vr_LBVR_staticSegmentRomStart;
            size = _vr_LBVR_staticSegmentRomEnd - start;
            skyboxCtx->staticSegments[0] = GameState_Alloc(&globalCtx->state, size, "../z_vr_box.c", 1526);
            ASSERT(skyboxCtx->staticSegments[0] != NULL, "vr_box->vr_box_staticSegment[0] != NULL", "../z_vr_box.c",
                   1527);

            DmaMgr_SendRequest1(skyboxCtx->staticSegments[0], start, size, "../z_vr_box.c", 1528);

            start = _vr_LBVR_pal_staticSegmentRomStart;
            size = _vr_LBVR_pal_staticSegmentRomEnd - start;
            skyboxCtx->palettes = GameState_Alloc(&globalCtx->state, size, "../z_vr_box.c", 1531);
            ASSERT(skyboxCtx->palettes != NULL, "vr_box->vr_box_staticSegment[2] != NULL", "../z_vr_box.c",
                   1532);

            DmaMgr_SendRequest1(skyboxCtx->palettes, start, size, "../z_vr_box.c", 1533);
            break;
        case SKYBOX_TENT:
            skyboxCtx->unk_140 = 2;

            start = _vr_TTVR_staticSegmentRomStart;
            size = _vr_TTVR_staticSegmentRomEnd - start;
            skyboxCtx->staticSegments[0] = GameState_Alloc(&globalCtx->state, size, "../z_vr_box.c", 1540);
            ASSERT(skyboxCtx->staticSegments[0] != NULL, "vr_box->vr_box_staticSegment[0] != NULL", "../z_vr_box.c",
                   1541);

            DmaMgr_SendRequest1(skyboxCtx->staticSegments[0], start, size, "../z_vr_box.c", 1542);

            start = _vr_TTVR_pal_staticSegmentRomStart;
            size = _vr_TTVR_pal_staticSegmentRomEnd - start;
            skyboxCtx->palettes = GameState_Alloc(&globalCtx->state, size, "../z_vr_box.c", 1545);
            ASSERT(skyboxCtx->palettes != NULL, "vr_box->vr_box_staticSegment[2] != NULL", "../z_vr_box.c",
                   1546);

            DmaMgr_SendRequest1(skyboxCtx->palettes, start, size, "../z_vr_box.c", 1547);
            break;
        case SKYBOX_HOUSE_MIDO:
            skyboxCtx->unk_140 = 2;

            start = _vr_K4VR_staticSegmentRomStart;
            size = _vr_K4VR_staticSegmentRomEnd - start;
            skyboxCtx->staticSegments[0] = GameState_Alloc(&globalCtx->state, size, "../z_vr_box.c", 1560);
            ASSERT(skyboxCtx->staticSegments[0] != NULL, "vr_box->vr_box_staticSegment[0] != NULL", "../z_vr_box.c",
                   1561);

            DmaMgr_SendRequest1(skyboxCtx->staticSegments[0], start, size, "../z_vr_box.c", 1562);

            start = _vr_K4VR_pal_staticSegmentRomStart;
            size = _vr_K4VR_pal_staticSegmentRomEnd - start;
            skyboxCtx->palettes = GameState_Alloc(&globalCtx->state, size, "../z_vr_box.c", 1565);
            ASSERT(skyboxCtx->palettes != NULL, "vr_box->vr_box_staticSegment[2] != NULL", "../z_vr_box.c",
                   1566);

            DmaMgr_SendRequest1(skyboxCtx->palettes, start, size, "../z_vr_box.c", 1567);
            break;
        case SKYBOX_HOUSE_SARIA:
            skyboxCtx->unk_140 = 2;

            start = _vr_K5VR_staticSegmentRomStart;
            size = _vr_K5VR_staticSegmentRomEnd - start;
            skyboxCtx->staticSegments[0] = GameState_Alloc(&globalCtx->state, size, "../z_vr_box.c", 1574);
            ASSERT(skyboxCtx->staticSegments[0] != NULL, "vr_box->vr_box_staticSegment[0] != NULL", "../z_vr_box.c",
                   1575);

            DmaMgr_SendRequest1(skyboxCtx->staticSegments[0], start, size, "../z_vr_box.c", 1576);

            start = _vr_K5VR_pal_staticSegmentRomStart;
            size = _vr_K5VR_pal_staticSegmentRomEnd - start;
            skyboxCtx->palettes = GameState_Alloc(&globalCtx->state, size, "../z_vr_box.c", 1579);
            ASSERT(skyboxCtx->palettes != NULL, "vr_box->vr_box_staticSegment[2] != NULL", "../z_vr_box.c",
                   1580);

            DmaMgr_SendRequest1(skyboxCtx->palettes, start, size, "../z_vr_box.c", 1581);
            break;
        case SKYBOX_HOUSE_ALLEY:
            skyboxCtx->unk_140 = 2;

            start = _vr_KR3VR_staticSegmentRomStart;
            size = _vr_KR3VR_staticSegmentRomEnd - start;
            skyboxCtx->staticSegments[0] = GameState_Alloc(&globalCtx->state, size, "../z_vr_box.c", 1588);
            ASSERT(skyboxCtx->staticSegments[0] != NULL, "vr_box->vr_box_staticSegment[0] != NULL", "../z_vr_box.c",
                   1589);

            DmaMgr_SendRequest1(skyboxCtx->staticSegments[0], start, size, "../z_vr_box.c", 1590);

            start = _vr_KR3VR_pal_staticSegmentRomStart;
            size = _vr_KR3VR_pal_staticSegmentRomEnd - start;
            skyboxCtx->palettes = GameState_Alloc(&globalCtx->state, size, "../z_vr_box.c", 1593);
            ASSERT(skyboxCtx->palettes != NULL, "vr_box->vr_box_staticSegment[2] != NULL", "../z_vr_box.c",
                   1594);

            DmaMgr_SendRequest1(skyboxCtx->palettes, start, size, "../z_vr_box.c", 1595);
            break;
        case SKYBOX_UNSET_27:
            break;
    }
}
#else
void Skybox_Setup(GlobalContext* globalCtx, SkyboxContext* skyboxCtx, s16 skyboxId);
#pragma GLOBAL_ASM("asm/non_matchings/code/z_vr_box/Skybox_Setup.s")
#endif

void Skybox_Init(GlobalContext* globalCtx, SkyboxContext* skyboxCtx, s16 skyboxId) {
    skyboxCtx->unk_140 = 0;
    skyboxCtx->rot.x = skyboxCtx->rot.y = skyboxCtx->rot.z = 0.0f;

    Skybox_Setup(globalCtx, skyboxCtx, skyboxId);
    osSyncPrintf("\n\n\n＊＊＊＊＊＊＊＊＊＊＊＊＊＊＊＊＊＊＊＊\n\n\n"
                 "ＴＹＰＥ＝%d"
                 "\n\n\n＊＊＊＊＊＊＊＊＊＊＊＊＊＊＊＊＊＊＊＊\n\n\n",
                 skyboxId);

    if (skyboxId != SKYBOX_NONE) {
        osSyncPrintf(VT_FGCOL(GREEN));

        if (skyboxCtx->unk_140 != 0) {
            skyboxCtx->dListBuf = GameState_Alloc(&globalCtx->state, 8 * 150 * sizeof(Gfx), "../z_vr_box.c", 1636);
            ASSERT(skyboxCtx->dListBuf != NULL, "vr_box->dpList != NULL", "../z_vr_box.c", 1637);

            skyboxCtx->roomVtx = GameState_Alloc(&globalCtx->state, 256 * sizeof(Vtx), "../z_vr_box.c", 1639);
            ASSERT(skyboxCtx->roomVtx != NULL, "vr_box->roomVtx != NULL", "../z_vr_box.c", 1640);

            func_800AEFC8(skyboxCtx, skyboxId);
        } else {
            skyboxCtx->dListBuf = GameState_Alloc(&globalCtx->state, 12 * 150 * sizeof(Gfx), "../z_vr_box.c", 1643);
            ASSERT(skyboxCtx->dListBuf != NULL, "vr_box->dpList != NULL", "../z_vr_box.c", 1644);

            if (skyboxId == SKYBOX_CUTSCENE_MAP) {
                skyboxCtx->roomVtx = GameState_Alloc(&globalCtx->state, 192 * sizeof(Vtx), "../z_vr_box.c", 1648);
                ASSERT(skyboxCtx->roomVtx != NULL, "vr_box->roomVtx != NULL", "../z_vr_box.c", 1649);

                func_800AF178(skyboxCtx, 6);
            } else {
                skyboxCtx->roomVtx = GameState_Alloc(&globalCtx->state, 160 * sizeof(Vtx), "../z_vr_box.c", 1653);
                ASSERT(skyboxCtx->roomVtx != NULL, "vr_box->roomVtx != NULL", "../z_vr_box.c", 1654);

                func_800AF178(skyboxCtx, 5);
            }
        }
        osSyncPrintf(VT_RST);
    }
}<|MERGE_RESOLUTION|>--- conflicted
+++ resolved
@@ -67,7 +67,6 @@
     /* 0x010 */ s32 unk_10;
 } Struct_8012AF0C; // size = 0x14
 
-<<<<<<< HEAD
 Struct_8012AF0C D_8012AEBC[4] = {
     { -0x7E, 0x7C, -0x7E, 0x3F, -0x1F },
     { 0x7E, 0x7C, -0x7E, 0x3F, -0x1F },
@@ -79,31 +78,6 @@
     { -0x40, 0x40, -0x40, 0x20, -0x20 }, { 0x40, 0x40, 0x40, -0x20, -0x20 }, { -0x40, 0x40, 0x40, -0x20, -0x20 },
     { 0x40, 0x40, -0x40, 0x20, -0x20 },  { -0x40, 0x40, 0x40, 0x20, -0x20 }, { -0x40, -0x40, -0x40, 0x20, 0x20 },
 };
-
-typedef struct {
-    /* 0x00 */ u16 unk_0; // start
-    /* 0x02 */ u16 unk_2; // end
-    /* 0x04 */ u8 unk_4;
-    /* 0x05 */ u8 unk_5; // img idx 1
-    /* 0x06 */ u8 unk_6; // img idx 2
-} Struct_8011FC1C;       // size = 0x8
-
-extern Struct_8011FC1C D_8011FC1C[8][9];
-=======
-extern Struct_8012AF0C D_8012AF0C[6];
-extern Struct_8012AF0C D_8012AEBC[4];
-extern struct_8011FC1C D_8011FC1C[][9];
->>>>>>> 1fcb1634
-
-typedef struct {
-    /* 0x00 */ u32 unk_0; // start
-    /* 0x04 */ u32 unk_4; // end
-    /* 0x08 */ u32 unk_8; // pal start
-    /* 0x0C */ u32 unk_C; // pal end
-} Struct_8011FD3C;        // size = 0x10
-
-<<<<<<< HEAD
-extern Struct_8011FD3C D_8011FD3C[];
 
 #ifdef NON_MATCHING
 // Loops have very strange structure. In principle, they're the double loop over a 2D array shown below them.
@@ -270,8 +244,6 @@
     return arg2;
 }
 #else
-=======
->>>>>>> 1fcb1634
 s32 func_800ADBB0(SkyboxContext* skyboxCtx, Vtx* roomVtx, s32, UNK_TYPE, UNK_TYPE, UNK_TYPE, UNK_TYPE, UNK_TYPE, s32,
                   s32);
 #pragma GLOBAL_ASM("asm/non_matchings/code/z_vr_box/func_800ADBB0.s")
@@ -514,8 +486,6 @@
     }
 }
 
-#ifdef NON_MATCHING
-// Some reoderings at the end of the first case. Verifiably equivalent.
 void Skybox_Setup(GlobalContext* globalCtx, SkyboxContext* skyboxCtx, s16 skyboxId) {
     u32 size;
     s16 i;
@@ -566,53 +536,28 @@
             DmaMgr_SendRequest1(skyboxCtx->staticSegments[1], gSkyboxFiles[sp40].file.vromStart, size, "../z_vr_box.c",
                                 1064);
 
-            if (((sp41 & 4) >> 2) != (sp41 & 1)) {
-                D_8011FD3C[sp41].unk_C = D_8011FD3C[sp41].unk_C; // fake but greatly improves match.
-
-                size = (D_8011FD3C[sp41].unk_C - D_8011FD3C[sp41].unk_8) * 2;
-
-<<<<<<< HEAD
-                skyboxCtx->palettes = GameState_Alloc(&globalCtx->state, size, "../z_vr_box.c", 1072);
-=======
-            if (((u8)(sp41 & 4) >> 2) != (sp41 & 1)) {
-                size = gSkyboxFiles[sp41].pallete.vromEnd - gSkyboxFiles[sp41].pallete.vromStart;
-                skyboxCtx->staticSegments[2] = GameState_Alloc(&globalCtx->state, size * 2, "../z_vr_box.c", 1072);
->>>>>>> 1fcb1634
+            if ((sp41 & 1) ^ ((sp41 & 4) >> 2)) {
+                size = gSkyboxFiles[sp41].palette.vromEnd - gSkyboxFiles[sp41].palette.vromStart;
+
+                skyboxCtx->palettes = GameState_Alloc(&globalCtx->state, size * 2, "../z_vr_box.c", 1072);
 
                 ASSERT(skyboxCtx->palettes != NULL, "vr_box->vr_box_staticSegment[2] != NULL", "../z_vr_box.c",
                        1073);
 
-<<<<<<< HEAD
-                DmaMgr_SendRequest1(skyboxCtx->palettes, D_8011FD3C[sp41].unk_8, size, "../z_vr_box.c", 1075);
-                DmaMgr_SendRequest1((u32)skyboxCtx->palettes + size, D_8011FD3C[sp40].unk_8, size,
+                DmaMgr_SendRequest1(skyboxCtx->palettes, gSkyboxFiles[sp41].palette.vromStart, size, "../z_vr_box.c", 1075);
+                DmaMgr_SendRequest1((u32)skyboxCtx->palettes + size, gSkyboxFiles[sp40].palette.vromStart, size,
                                     "../z_vr_box.c", 1077);
             } else {
-                size = (D_8011FD3C[sp41].unk_C - D_8011FD3C[sp41].unk_8) * 2;
-
-                skyboxCtx->palettes = GameState_Alloc(&globalCtx->state, size, "../z_vr_box.c", 1085);
-=======
-                DmaMgr_SendRequest1(skyboxCtx->staticSegments[2], gSkyboxFiles[sp41].pallete.vromStart, size,
-                                    "../z_vr_box.c", 1075);
-                DmaMgr_SendRequest1((u32)skyboxCtx->staticSegments[2] + size, gSkyboxFiles[sp40].pallete.vromStart,
-                                    size, "../z_vr_box.c", 1077);
-            } else {
-                size = gSkyboxFiles[sp41].pallete.vromEnd - gSkyboxFiles[sp41].pallete.vromStart;
-                skyboxCtx->staticSegments[2] = GameState_Alloc(&globalCtx->state, size * 2, "../z_vr_box.c", 1085);
->>>>>>> 1fcb1634
+                size = gSkyboxFiles[sp41].palette.vromEnd - gSkyboxFiles[sp41].palette.vromStart;
+
+                skyboxCtx->palettes = GameState_Alloc(&globalCtx->state, size * 2, "../z_vr_box.c", 1085);
 
                 ASSERT(skyboxCtx->palettes != NULL, "vr_box->vr_box_staticSegment[2] != NULL", "../z_vr_box.c",
                        1086);
 
-<<<<<<< HEAD
-                DmaMgr_SendRequest1(skyboxCtx->palettes, D_8011FD3C[sp40].unk_8, size, "../z_vr_box.c", 1088);
-                DmaMgr_SendRequest1((u32)skyboxCtx->palettes + size, D_8011FD3C[sp41].unk_8, size,
+                DmaMgr_SendRequest1(skyboxCtx->palettes, gSkyboxFiles[sp40].palette.vromStart, size, "../z_vr_box.c", 1088);
+                DmaMgr_SendRequest1((u32)skyboxCtx->palettes + size, gSkyboxFiles[sp41].palette.vromStart, size,
                                     "../z_vr_box.c", 1090);
-=======
-                DmaMgr_SendRequest1(skyboxCtx->staticSegments[2], gSkyboxFiles[sp40].pallete.vromStart, size,
-                                    "../z_vr_box.c", 1088);
-                DmaMgr_SendRequest1((u32)skyboxCtx->staticSegments[2] + size, gSkyboxFiles[sp41].pallete.vromStart,
-                                    size, "../z_vr_box.c", 1090);
->>>>>>> 1fcb1634
             }
             break;
 
@@ -1101,10 +1046,6 @@
             break;
     }
 }
-#else
-void Skybox_Setup(GlobalContext* globalCtx, SkyboxContext* skyboxCtx, s16 skyboxId);
-#pragma GLOBAL_ASM("asm/non_matchings/code/z_vr_box/Skybox_Setup.s")
-#endif
 
 void Skybox_Init(GlobalContext* globalCtx, SkyboxContext* skyboxCtx, s16 skyboxId) {
     skyboxCtx->unk_140 = 0;
