#include "global.h"
#include "vt.h"
#include "z64environment.h"

u32 D_8012AC90[4] = {
    0x00000000,
    0x00010000,
    0x00020000,
    0x00030000,
};

u16 D_8012ACA0[2][0x20] = {
    { 0x00, 0x02, 0x0A, 0x0C, 0x02, 0x04, 0x0C, 0x0E, 0x0A, 0x0C, 0x14, 0x16, 0x0C, 0x0E, 0x16, 0x18,
      0x01, 0x03, 0x05, 0x06, 0x07, 0x08, 0x09, 0x0B, 0x0D, 0x0F, 0x10, 0x11, 0x12, 0x13, 0x15, 0x17 },
    { 0x14, 0x16, 0x1E, 0x20, 0x16, 0x18, 0x20, 0x22, 0x1E, 0x20, 0x28, 0x2A, 0x20, 0x22, 0x2A, 0x2C,
      0x15, 0x17, 0x19, 0x1A, 0x1B, 0x1C, 0x1D, 0x1F, 0x21, 0x23, 0x24, 0x25, 0x26, 0x27, 0x29, 0x2B },
};

s16 D_8012AD20[5] = {
    0x0000, 0x0FC0, 0x1F80, 0x2F40, 0x3F00,
};

s16 D_8012AD2C[9] = {
    0x0000, 0x07C0, 0x0F80, 0x1740, 0x1F00, 0x26C0, 0x2E80, 0x3640, 0x3E00,
};

s16 D_8012AD40[0x40] = {
    0x00, 0x10, 0x13, 0x12, 0x10, 0x01, 0x14, 0x13, 0x01, 0x11, 0x15, 0x14, 0x11, 0x05, 0x16, 0x15,
    0x12, 0x13, 0x17, 0x02, 0x13, 0x14, 0x03, 0x17, 0x14, 0x15, 0x18, 0x03, 0x15, 0x16, 0x07, 0x18,
    0x02, 0x17, 0x1A, 0x19, 0x17, 0x03, 0x1B, 0x1A, 0x03, 0x18, 0x1C, 0x1B, 0x18, 0x07, 0x1D, 0x1C,
    0x19, 0x1A, 0x1E, 0x0A, 0x1A, 0x1B, 0x0B, 0x1E, 0x1B, 0x1C, 0x1F, 0x0B, 0x1C, 0x1D, 0x0F, 0x1F,
};

u32 D_8012ADC0[6] = {
    0x00000000, 0x00002000, 0x00004000, 0x00006000, 0x00008000, 0x0000C000,
};

u16 D_8012ADD8[0x20] = {
    0x00, 0x02, 0x0A, 0x0C, 0x02, 0x04, 0x0C, 0x0E, 0x0A, 0x0C, 0x14, 0x16, 0x0C, 0x0E, 0x16, 0x18,
    0x01, 0x03, 0x05, 0x06, 0x07, 0x08, 0x09, 0x0B, 0x0D, 0x0F, 0x10, 0x11, 0x12, 0x13, 0x15, 0x17,
};

s16 D_8012AE18[5] = {
    0x0000, 0x07C0, 0x0F80, 0x1740, 0x1F00,
};

s16 D_8012AE24[5] = {
    0x0000, 0x07C0, 0x0F80, 0x1740, 0x1F00,
};

s16 D_8012AE30[5] = {
    0x0000, 0x07C0, 0x0F80, 0x07C0, 0x0000,
};

s16 D_8012AE3C[0x40] = {
    0x00, 0x10, 0x13, 0x12, 0x10, 0x01, 0x14, 0x13, 0x01, 0x11, 0x15, 0x14, 0x11, 0x05, 0x16, 0x15,
    0x12, 0x13, 0x17, 0x02, 0x13, 0x14, 0x03, 0x17, 0x14, 0x15, 0x18, 0x03, 0x15, 0x16, 0x07, 0x18,
    0x02, 0x17, 0x1A, 0x19, 0x17, 0x03, 0x1B, 0x1A, 0x03, 0x18, 0x1C, 0x1B, 0x18, 0x07, 0x1D, 0x1C,
    0x19, 0x1A, 0x1E, 0x0A, 0x1A, 0x1B, 0x0B, 0x1E, 0x1B, 0x1C, 0x1F, 0x0B, 0x1C, 0x1D, 0x0F, 0x1F,
};

typedef struct {
    /* 0x000 */ s32 unk_0;
    /* 0x004 */ s32 unk_4;
    /* 0x008 */ s32 unk_8;
    /* 0x00C */ s32 unk_C;
    /* 0x010 */ s32 unk_10;
} Struct_8012AF0C; // size = 0x14

Struct_8012AF0C D_8012AEBC[4] = {
    { -0x7E, 0x7C, -0x7E, 0x3F, -0x1F },
    { 0x7E, 0x7C, -0x7E, 0x3F, -0x1F },
    { 0x7E, 0x7C, 0x7E, -0x3F, -0x1F },
    { -0x7E, 0x7C, 0x7E, -0x3F, -0x1F },
};

Struct_8012AF0C D_8012AF0C[6] = {
    { -0x40, 0x40, -0x40, 0x20, -0x20 }, { 0x40, 0x40, 0x40, -0x20, -0x20 }, { -0x40, 0x40, 0x40, -0x20, -0x20 },
    { 0x40, 0x40, -0x40, 0x20, -0x20 },  { -0x40, 0x40, 0x40, 0x20, -0x20 }, { -0x40, -0x40, -0x40, 0x20, 0x20 },
};

s32 func_800ADBB0(SkyboxContext* skyboxCtx, Vtx* roomVtx, s32 arg2, s32 arg3, s32 arg4, s32 arg5, s32 arg6, s32 arg7,
                  s32 arg8, s32 arg9) {
    u32 pad42C;
    s32 pad428;
    s32 sp424;
    s32 i;
    s32 j;
    s32 k;
    u16 index;
    s16 phi_t1;
    s16 phi_a2_4;
    s16 phi_a0_4;
    s16 phi_t2_4;
    s16 phi_ra;
    s32 sp358[9 * 5];
    s32 sp2A4[9 * 5];
    s32 sp1F0[9 * 5];
    s32 sp13C[9 * 5];
    s32 sp88[9 * 5];
    s32 pad;

    switch (arg8) {
        case 0:
        case 2:
            pad428 = arg4;

            for (i = 0, k = 0; k < 45; i++) {
                pad42C = arg3;
                for (j = 0; j < 5; j++, k++) {
                    sp1F0[k] = arg5;
                    sp358[k] = pad42C;
                    sp2A4[k] = pad428;
                    sp13C[k] = D_8012AD20[j];
                    sp88[k] = D_8012AD2C[i];
                    pad42C += arg6;
                }
                pad428 += arg7;
            }
            break;

        case 1:
        case 3:
            pad428 = arg4;

            for (i = 0, k = 0; k < 45; i++) {
                pad42C = arg5;
                for (j = 0; j < 5; j++, k++) {
                    sp358[k] = arg3;
                    sp2A4[k] = pad428;
                    sp1F0[k] = pad42C;
                    sp13C[k] = D_8012AD20[j];
                    sp88[k] = D_8012AD2C[i];
                    pad42C += arg6;
                }
                pad428 += arg7;
            }
            break;

        case 4:
        case 5:
            pad428 = arg5;

            for (i = 0, k = 0; k < 45; i++) {
                pad42C = arg3;
                for (j = 0; j < 5; j++, k++) {
                    sp2A4[k] = arg4;
                    sp358[k] = pad42C;
                    sp1F0[k] = pad428;
                    sp13C[k] = D_8012AD20[j];
                    sp88[k] = D_8012AD2C[i];
                    pad42C += arg6;
                }
                pad428 += arg7;
            }
            break;
    }

    for (phi_a2_4 = 0, sp424 = 0; sp424 < 2; sp424++) {
        skyboxCtx->unk_138 = skyboxCtx->dListBuf[arg9 + sp424];

        for (i = 0; i < 0x20; i++) {
            index = D_8012ACA0[sp424][i];

            roomVtx[arg2 + i].v.ob[0] = sp358[index];
            roomVtx[arg2 + i].v.ob[1] = sp2A4[index];
            roomVtx[arg2 + i].v.ob[2] = sp1F0[index];
            roomVtx[arg2 + i].v.flag = 0;
            roomVtx[arg2 + i].v.tc[0] = sp13C[index];
            roomVtx[arg2 + i].v.tc[1] = sp88[index];
            roomVtx[arg2 + i].v.cn[1] = 0;
            roomVtx[arg2 + i].v.cn[2] = 0;
            roomVtx[arg2 + i].v.cn[0] = 255;
        }
        gSPVertex(skyboxCtx->unk_138++, &roomVtx[arg2], 32, 0);
        arg2 += i;
        gSPCullDisplayList(skyboxCtx->unk_138++, 0, 15);

        for (phi_t2_4 = 0, phi_ra = 0; phi_ra < 4; phi_ra++, phi_a2_4 += 0x1F) {
            for (phi_a0_4 = 0, phi_t1 = 0; phi_t1 < 4; phi_t1++, phi_a0_4 += 0x3F, phi_t2_4 += 4) {
                gDPLoadTextureTile(skyboxCtx->unk_138++, (u32)skyboxCtx->staticSegments[0] + D_8012AC90[arg8],
                                   G_IM_FMT_CI, G_IM_SIZ_8b, 256, 0, phi_a0_4, phi_a2_4, phi_a0_4 + 0x3F,
                                   phi_a2_4 + 0x1F, 0, G_TX_NOMIRROR | G_TX_WRAP, G_TX_NOMASK, G_TX_NOLOD,
                                   G_TX_NOMIRROR | G_TX_WRAP, G_TX_NOMASK, G_TX_NOLOD);
                gSP1Quadrangle(skyboxCtx->unk_138++, D_8012AD40[phi_t2_4 + 1], D_8012AD40[phi_t2_4 + 2],
                               D_8012AD40[phi_t2_4 + 3], D_8012AD40[phi_t2_4 + 0], 3);
            }
        }
        gSPEndDisplayList(skyboxCtx->unk_138++);
    }
    return arg2;
}

s32 func_800AE2C0(SkyboxContext* skyboxCtx, Vtx* roomVtx, s32 arg2, s32 arg3, s32 arg4, s32 arg5, s32 arg6, s32 arg7,
                  s32 arg8) {
    s32 i;
    s32 j;
    s32 k;
    s16 phi_a0_4;
    s16 phi_t1;
    s32 temp1;
    u16 index;
    s16 phi_a2_4;
    s16 phi_ra;
    s16 phi_t2_4;
    s32 temp2;
    s32 sp2B4[5 * 5];
    s32 sp250[5 * 5];
    s32 sp1EC[5 * 5];
    s32 sp188[5 * 5];
    s32 sp124[5 * 5];
    s32 pad;

    switch (arg8) {
        case 0:
        case 1:
            temp1 = arg4;

            for (i = 0, k = 0; k < 25; i++) {
                temp2 = arg3;
                for (j = 0; j < 5; j++, k++) {
                    sp1EC[k] = arg5;
                    sp2B4[k] = temp2;
                    sp250[k] = temp1;
                    sp188[k] = D_8012AE18[j];
                    sp124[k] = D_8012AE30[i];
                    temp2 += arg6;
                }
                temp1 += arg7;
            }
            break;

        case 2:
        case 3:
            temp1 = arg4;

            for (i = 0, k = 0; k < 25; i++) {
                temp2 = arg5;
                for (j = 0; j < 5; j++, k++) {
                    sp2B4[k] = arg3;
                    sp250[k] = temp1;
                    sp1EC[k] = temp2;
                    sp188[k] = D_8012AE18[j];
                    sp124[k] = D_8012AE30[i];
                    temp2 += arg6;
                }
                temp1 += arg7;
            }
            break;

        case 4:
        case 5:
            temp1 = arg5;

            for (i = 0, k = 0; k < 25; i++) {
                temp2 = arg3;
                for (j = 0; j < 5; j++, k++) {
                    sp250[k] = arg4;
                    sp2B4[k] = temp2;
                    sp1EC[k] = temp1;
                    sp188[k] = D_8012AE18[j];
                    sp124[k] = D_8012AE24[i];
                    temp2 += arg6;
                }
                temp1 += arg7;
            }
            break;
    }
    skyboxCtx->unk_138 = &skyboxCtx->dListBuf[2 * arg8];

    for (i = 0; i < 0x20; i++) {
        index = D_8012ADD8[i];

        roomVtx[arg2 + i].v.ob[0] = sp2B4[index];
        roomVtx[arg2 + i].v.ob[1] = sp250[index];
        roomVtx[arg2 + i].v.ob[2] = sp1EC[index];
        roomVtx[arg2 + i].v.flag = 0;
        roomVtx[arg2 + i].v.tc[0] = sp188[index];
        roomVtx[arg2 + i].v.tc[1] = sp124[index];
        roomVtx[arg2 + i].v.cn[1] = 0;
        roomVtx[arg2 + i].v.cn[2] = 0;
        roomVtx[arg2 + i].v.cn[0] = 255;
    }
    gSPVertex(skyboxCtx->unk_138++, &roomVtx[arg2], 32, 0);
    arg2 += i;
    gSPCullDisplayList(skyboxCtx->unk_138++, 0, 15);

    if ((arg8 == 4) || (arg8 == 5)) {
        phi_a2_4 = 0;
        for (phi_t2_4 = 0, phi_ra = 0; phi_ra < 4; phi_ra++, phi_a2_4 += 0x1F) {
            for (phi_a0_4 = 0, phi_t1 = 0; phi_t1 < 4; phi_t1++, phi_a0_4 += 0x1F, phi_t2_4 += 4) {
                gDPLoadMultiTile(skyboxCtx->unk_138++, (u32)skyboxCtx->staticSegments[0] + D_8012ADC0[arg8], 0,
                                 G_TX_RENDERTILE, G_IM_FMT_CI, G_IM_SIZ_8b, 128, 0, phi_a0_4, phi_a2_4, phi_a0_4 + 0x1F,
                                 phi_a2_4 + 0x1F, 0, G_TX_NOMIRROR | G_TX_WRAP, G_TX_NOMASK, G_TX_NOLOD,
                                 G_TX_NOMIRROR | G_TX_WRAP, G_TX_NOMASK, G_TX_NOLOD);
                gDPLoadMultiTile(skyboxCtx->unk_138++, (u32)skyboxCtx->staticSegments[1] + D_8012ADC0[arg8], 0x80, 1,
                                 G_IM_FMT_CI, G_IM_SIZ_8b, 128, 0, phi_a0_4, phi_a2_4, phi_a0_4 + 0x1F, phi_a2_4 + 0x1F,
                                 0, G_TX_NOMIRROR | G_TX_WRAP, G_TX_NOMASK, G_TX_NOLOD, G_TX_NOMIRROR | G_TX_WRAP,
                                 G_TX_NOMASK, G_TX_NOLOD);
                gSP1Quadrangle(skyboxCtx->unk_138++, D_8012AE3C[phi_t2_4 + 1], D_8012AE3C[phi_t2_4 + 2],
                               D_8012AE3C[phi_t2_4 + 3], D_8012AE3C[phi_t2_4 + 0], 3);
            }
        }
    } else {
        phi_a2_4 = 0;
        for (phi_t2_4 = 0, phi_ra = 0; phi_ra < 2; phi_ra++, phi_a2_4 += 0x1F) {
            for (phi_a0_4 = 0, phi_t1 = 0; phi_t1 < 4; phi_t1++, phi_a0_4 += 0x1F, phi_t2_4 += 4) {
                gDPLoadMultiTile(skyboxCtx->unk_138++, (u32)skyboxCtx->staticSegments[0] + D_8012ADC0[arg8], 0,
                                 G_TX_RENDERTILE, G_IM_FMT_CI, G_IM_SIZ_8b, 128, 0, phi_a0_4, phi_a2_4, phi_a0_4 + 0x1F,
                                 phi_a2_4 + 0x1F, 0, G_TX_NOMIRROR | G_TX_WRAP, G_TX_NOMASK, G_TX_NOLOD,
                                 G_TX_NOMIRROR | G_TX_WRAP, G_TX_NOMASK, G_TX_NOLOD);
                gDPLoadMultiTile(skyboxCtx->unk_138++, (u32)skyboxCtx->staticSegments[1] + D_8012ADC0[arg8], 0x80, 1,
                                 G_IM_FMT_CI, G_IM_SIZ_8b, 128, 0, phi_a0_4, phi_a2_4, phi_a0_4 + 0x1F, phi_a2_4 + 0x1F,
                                 0, G_TX_NOMIRROR | G_TX_WRAP, G_TX_NOMASK, G_TX_NOLOD, G_TX_NOMIRROR | G_TX_WRAP,
                                 G_TX_NOMASK, G_TX_NOLOD);
                gSP1Quadrangle(skyboxCtx->unk_138++, D_8012AE3C[phi_t2_4 + 1], D_8012AE3C[phi_t2_4 + 2],
                               D_8012AE3C[phi_t2_4 + 3], D_8012AE3C[phi_t2_4 + 0], 3);
            }
        }
        phi_a2_4 -= 0x1F;
        for (phi_ra = 0; phi_ra < 2; phi_ra++, phi_a2_4 -= 0x1F) {
            for (phi_a0_4 = 0, phi_t1 = 0; phi_t1 < 4; phi_t1++, phi_a0_4 += 0x1F, phi_t2_4 += 4) {
                gDPLoadMultiTile(skyboxCtx->unk_138++, (u32)skyboxCtx->staticSegments[0] + D_8012ADC0[arg8], 0,
                                 G_TX_RENDERTILE, G_IM_FMT_CI, G_IM_SIZ_8b, 128, 0, phi_a0_4, phi_a2_4, phi_a0_4 + 0x1F,
                                 phi_a2_4 + 0x1F, 0, G_TX_NOMIRROR | G_TX_WRAP, G_TX_NOMASK, G_TX_NOLOD,
                                 G_TX_NOMIRROR | G_TX_WRAP, G_TX_NOMASK, G_TX_NOLOD);
                gDPLoadMultiTile(skyboxCtx->unk_138++, (u32)skyboxCtx->staticSegments[1] + D_8012ADC0[arg8], 0x80, 1,
                                 G_IM_FMT_CI, G_IM_SIZ_8b, 128, 0, phi_a0_4, phi_a2_4, phi_a0_4 + 0x1F, phi_a2_4 + 0x1F,
                                 0, G_TX_NOMIRROR | G_TX_WRAP, G_TX_NOMASK, G_TX_NOLOD, G_TX_NOMIRROR | G_TX_WRAP,
                                 G_TX_NOMASK, G_TX_NOLOD);
                gSP1Quadrangle(skyboxCtx->unk_138++, D_8012AE3C[phi_t2_4 + 1], D_8012AE3C[phi_t2_4 + 2],
                               D_8012AE3C[phi_t2_4 + 3], D_8012AE3C[phi_t2_4 + 0], 3);
            }
        }
    }
    gSPEndDisplayList(skyboxCtx->unk_138++);
    return arg2;
}

void func_800AEFC8(SkyboxContext* skyboxCtx, s16 skyboxId) {
    s32 i;
    s32 j;
    s32 phi_s3 = 0;

    if (skyboxId == SKYBOX_BAZAAR || (skyboxId > SKYBOX_HOUSE_KAKARIKO && skyboxId <= SKYBOX_BOMBCHU_SHOP)) {
        for (j = 0, i = 0; i < 2; i++, j += 2) {
            phi_s3 = func_800ADBB0(skyboxCtx, skyboxCtx->roomVtx, phi_s3, D_8012AEBC[i].unk_0, D_8012AEBC[i].unk_4,
                                   D_8012AEBC[i].unk_8, D_8012AEBC[i].unk_C, D_8012AEBC[i].unk_10, i, j);
        }
    } else if (skyboxCtx->unk_140 == 2) {
        for (j = 0, i = 0; i < 3; i++, j += 2) {
            phi_s3 = func_800ADBB0(skyboxCtx, skyboxCtx->roomVtx, phi_s3, D_8012AEBC[i].unk_0, D_8012AEBC[i].unk_4,
                                   D_8012AEBC[i].unk_8, D_8012AEBC[i].unk_C, D_8012AEBC[i].unk_10, i, j);
        }
    } else {
        for (j = 0, i = 0; i < 4; i++, j += 2) {
            phi_s3 = func_800ADBB0(skyboxCtx, skyboxCtx->roomVtx, phi_s3, D_8012AEBC[i].unk_0, D_8012AEBC[i].unk_4,
                                   D_8012AEBC[i].unk_8, D_8012AEBC[i].unk_C, D_8012AEBC[i].unk_10, i, j);
        }
    }
}

void func_800AF178(SkyboxContext* skyboxCtx, s32 arg1) {
    s32 phi_s2 = 0;
    s32 i;

    for (i = 0; i < arg1; i++) {
        phi_s2 = func_800AE2C0(skyboxCtx, skyboxCtx->roomVtx, phi_s2, D_8012AF0C[i].unk_0, D_8012AF0C[i].unk_4,
                               D_8012AF0C[i].unk_8, D_8012AF0C[i].unk_C, D_8012AF0C[i].unk_10, i);
    }
}

void Skybox_Setup(GlobalContext* globalCtx, SkyboxContext* skyboxCtx, s16 skyboxId) {
    u32 size;
    s16 i;
    u8 skybox1Index;
    u8 skybox2Index;
    u32 start;
    s32 skyboxConfig;

    switch (skyboxId) {
        case SKYBOX_NORMAL_SKY:
            skyboxConfig = 0;
            if (gSaveContext.applyWeatherOnInit && gSaveContext.sceneSetupIndex < 4 &&
                gWeatherMode > WEATHER_MODE_CLEAR && gWeatherMode <= WEATHER_MODE_HEAVY_RAIN) {
                skyboxConfig = 1;
            }

<<<<<<< HEAD
            for (i = 0; i < ARRAY_COUNT(gTimeBasedSkyboxConfigs[skyboxConfig]); i++) {
                if (gSaveContext.skyboxTime >= gTimeBasedSkyboxConfigs[skyboxConfig][i].startTime &&
                    (gSaveContext.skyboxTime < gTimeBasedSkyboxConfigs[skyboxConfig][i].endTime ||
                     gTimeBasedSkyboxConfigs[skyboxConfig][i].endTime == 0xFFFF)) {
                    globalCtx->envCtx.skybox1Index = sp41 = gTimeBasedSkyboxConfigs[skyboxConfig][i].skybox1Index;
                    globalCtx->envCtx.skybox2Index = sp40 = gTimeBasedSkyboxConfigs[skyboxConfig][i].skybox2Index;
                    if (gTimeBasedSkyboxConfigs[skyboxConfig][i].changeSkybox) {
=======
            for (i = 0; i < 9; i++) {
                if (gSaveContext.skyboxTime >= D_8011FC1C[phi_v1][i].startTime &&
                    (gSaveContext.skyboxTime < D_8011FC1C[phi_v1][i].endTime ||
                     D_8011FC1C[phi_v1][i].endTime == 0xFFFF)) {
                    globalCtx->envCtx.skybox1Index = skybox1Index = D_8011FC1C[phi_v1][i].skybox1Index;
                    globalCtx->envCtx.skybox2Index = skybox2Index = D_8011FC1C[phi_v1][i].skybox2Index;
                    if (D_8011FC1C[phi_v1][i].blend != 0) {
>>>>>>> 2efd0086
                        globalCtx->envCtx.skyboxBlend =
                            Environment_LerpWeight(gTimeBasedSkyboxConfigs[skyboxConfig][i].endTime,
                                                   gTimeBasedSkyboxConfigs[skyboxConfig][i].startTime,
                                                   ((void)0, gSaveContext.skyboxTime)) *
                            255.0f;
                    } else {
                        globalCtx->envCtx.skyboxBlend = 0;
                    }
                    break;
                }
            }

<<<<<<< HEAD
            size = gNormalSkyFiles[sp41].file.vromEnd - gNormalSkyFiles[sp41].file.vromStart;
=======
            size = gSkyboxFiles[skybox1Index].file.vromEnd - gSkyboxFiles[skybox1Index].file.vromStart;
>>>>>>> 2efd0086
            skyboxCtx->staticSegments[0] = GameState_Alloc(&globalCtx->state, size, "../z_vr_box.c", 1054);
            ASSERT(skyboxCtx->staticSegments[0] != NULL, "vr_box->vr_box_staticSegment[0] != NULL", "../z_vr_box.c",
                   1055);

<<<<<<< HEAD
            DmaMgr_SendRequest1(skyboxCtx->staticSegments[0], gNormalSkyFiles[sp41].file.vromStart, size,
                                "../z_vr_box.c", 1058);

            size = gNormalSkyFiles[sp40].file.vromEnd - gNormalSkyFiles[sp40].file.vromStart;
=======
            DmaMgr_SendRequest1(skyboxCtx->staticSegments[0], gSkyboxFiles[skybox1Index].file.vromStart, size,
                                "../z_vr_box.c", 1058);

            size = gSkyboxFiles[skybox2Index].file.vromEnd - gSkyboxFiles[skybox2Index].file.vromStart;
>>>>>>> 2efd0086
            skyboxCtx->staticSegments[1] = GameState_Alloc(&globalCtx->state, size, "../z_vr_box.c", 1060);
            ASSERT(skyboxCtx->staticSegments[1] != NULL, "vr_box->vr_box_staticSegment[1] != NULL", "../z_vr_box.c",
                   1061);

<<<<<<< HEAD
            DmaMgr_SendRequest1(skyboxCtx->staticSegments[1], gNormalSkyFiles[sp40].file.vromStart, size,
                                "../z_vr_box.c", 1064);

            if ((sp41 & 1) ^ ((sp41 & 4) >> 2)) {
                size = gNormalSkyFiles[sp41].palette.vromEnd - gNormalSkyFiles[sp41].palette.vromStart;
=======
            DmaMgr_SendRequest1(skyboxCtx->staticSegments[1], gSkyboxFiles[skybox2Index].file.vromStart, size,
                                "../z_vr_box.c", 1064);

            if ((skybox1Index & 1) ^ ((skybox1Index & 4) >> 2)) {
                size = gSkyboxFiles[skybox1Index].palette.vromEnd - gSkyboxFiles[skybox1Index].palette.vromStart;
>>>>>>> 2efd0086

                skyboxCtx->palettes = GameState_Alloc(&globalCtx->state, size * 2, "../z_vr_box.c", 1072);

                ASSERT(skyboxCtx->palettes != NULL, "vr_box->vr_box_staticSegment[2] != NULL", "../z_vr_box.c", 1073);

<<<<<<< HEAD
                DmaMgr_SendRequest1(skyboxCtx->palettes, gNormalSkyFiles[sp41].palette.vromStart, size, "../z_vr_box.c",
                                    1075);
                DmaMgr_SendRequest1((u32)skyboxCtx->palettes + size, gNormalSkyFiles[sp40].palette.vromStart, size,
                                    "../z_vr_box.c", 1077);
            } else {
                size = gNormalSkyFiles[sp41].palette.vromEnd - gNormalSkyFiles[sp41].palette.vromStart;
=======
                DmaMgr_SendRequest1(skyboxCtx->palettes, gSkyboxFiles[skybox1Index].palette.vromStart, size,
                                    "../z_vr_box.c", 1075);
                DmaMgr_SendRequest1((u32)skyboxCtx->palettes + size, gSkyboxFiles[skybox2Index].palette.vromStart, size,
                                    "../z_vr_box.c", 1077);
            } else {
                size = gSkyboxFiles[skybox1Index].palette.vromEnd - gSkyboxFiles[skybox1Index].palette.vromStart;
>>>>>>> 2efd0086

                skyboxCtx->palettes = GameState_Alloc(&globalCtx->state, size * 2, "../z_vr_box.c", 1085);

                ASSERT(skyboxCtx->palettes != NULL, "vr_box->vr_box_staticSegment[2] != NULL", "../z_vr_box.c", 1086);

<<<<<<< HEAD
                DmaMgr_SendRequest1(skyboxCtx->palettes, gNormalSkyFiles[sp40].palette.vromStart, size, "../z_vr_box.c",
                                    1088);
                DmaMgr_SendRequest1((u32)skyboxCtx->palettes + size, gNormalSkyFiles[sp41].palette.vromStart, size,
=======
                DmaMgr_SendRequest1(skyboxCtx->palettes, gSkyboxFiles[skybox2Index].palette.vromStart, size,
                                    "../z_vr_box.c", 1088);
                DmaMgr_SendRequest1((u32)skyboxCtx->palettes + size, gSkyboxFiles[skybox1Index].palette.vromStart, size,
>>>>>>> 2efd0086
                                    "../z_vr_box.c", 1090);
            }
            break;

        case SKYBOX_BAZAAR:
            skyboxCtx->unk_140 = 1;

            start = _vr_SP1a_staticSegmentRomStart;
            size = _vr_SP1a_staticSegmentRomEnd - start;
            skyboxCtx->staticSegments[0] = GameState_Alloc(&globalCtx->state, size, "../z_vr_box.c", 1127);
            ASSERT(skyboxCtx->staticSegments[0] != NULL, "vr_box->vr_box_staticSegment[0] != NULL", "../z_vr_box.c",
                   1128);

            DmaMgr_SendRequest1(skyboxCtx->staticSegments[0], start, size, "../z_vr_box.c", 1129);

            start = _vr_SP1a_pal_staticSegmentRomStart;
            size = _vr_SP1a_pal_staticSegmentRomEnd - start;
            skyboxCtx->palettes = GameState_Alloc(&globalCtx->state, size, "../z_vr_box.c", 1132);
            ASSERT(skyboxCtx->palettes != NULL, "vr_box->vr_box_staticSegment[2] != NULL", "../z_vr_box.c", 1133);

            DmaMgr_SendRequest1(skyboxCtx->palettes, start, size, "../z_vr_box.c", 1134);
            skyboxCtx->rot.y = 0.8f;
            break;
        case SKYBOX_OVERCAST_SUNSET:
            start = _vr_cloud2_staticSegmentRomStart;
            size = _vr_cloud2_staticSegmentRomEnd - start;
            skyboxCtx->staticSegments[0] = GameState_Alloc(&globalCtx->state, size, "../z_vr_box.c", 1155);
            ASSERT(skyboxCtx->staticSegments[0] != NULL, "vr_box->vr_box_staticSegment[0] != NULL", "../z_vr_box.c",
                   1156);

            DmaMgr_SendRequest1(skyboxCtx->staticSegments[0], start, size, "../z_vr_box.c", 1159);

            skyboxCtx->staticSegments[1] = GameState_Alloc(&globalCtx->state, size, "../z_vr_box.c", 1162);
            ASSERT(skyboxCtx->staticSegments[1] != NULL, "vr_box->vr_box_staticSegment[1] != NULL", "../z_vr_box.c",
                   1163);

            DmaMgr_SendRequest1(skyboxCtx->staticSegments[1], start, size, "../z_vr_box.c", 1166);

            start = _vr_cloud2_pal_staticSegmentRomStart;
            size = _vr_cloud2_pal_staticSegmentRomEnd - start;
            skyboxCtx->palettes = GameState_Alloc(&globalCtx->state, size * 2, "../z_vr_box.c", 1170);
            ASSERT(skyboxCtx->palettes != NULL, "vr_box->vr_box_staticSegment[2] != NULL", "../z_vr_box.c", 1171);

            DmaMgr_SendRequest1(skyboxCtx->palettes, start, size, "../z_vr_box.c", 1173);
            DmaMgr_SendRequest1((u32)skyboxCtx->palettes + size, start, size, "../z_vr_box.c", 1175);
            break;
        case SKYBOX_MARKET_ADULT:
            skyboxCtx->unk_140 = 1;

            start = _vr_RUVR_staticSegmentRomStart;
            size = _vr_RUVR_staticSegmentRomEnd - start;
            skyboxCtx->staticSegments[0] = GameState_Alloc(&globalCtx->state, size, "../z_vr_box.c", 1182);
            ASSERT(skyboxCtx->staticSegments[0] != NULL, "vr_box->vr_box_staticSegment[0] != NULL", "../z_vr_box.c",
                   1183);

            DmaMgr_SendRequest1(skyboxCtx->staticSegments[0], start, size, "../z_vr_box.c", 1184);

            start = _vr_RUVR_pal_staticSegmentRomStart;
            size = _vr_RUVR_pal_staticSegmentRomEnd - start;
            osSyncPrintf("ＳＩＺＥ = %d\n", size);

            skyboxCtx->palettes = GameState_Alloc(&globalCtx->state, size, "../z_vr_box.c", 1188);
            ASSERT(skyboxCtx->palettes != NULL, "vr_box->vr_box_staticSegment[2] != NULL", "../z_vr_box.c", 1189);

            DmaMgr_SendRequest1(skyboxCtx->palettes, start, size, "../z_vr_box.c", 1190);
            break;
        case SKYBOX_CUTSCENE_MAP:
            start = _vr_holy0_staticSegmentRomStart;
            size = _vr_holy0_staticSegmentRomEnd - start;
            skyboxCtx->staticSegments[0] = GameState_Alloc(&globalCtx->state, size, "../z_vr_box.c", 1196);
            ASSERT(skyboxCtx->staticSegments[0] != NULL, "vr_box->vr_box_staticSegment[0] != NULL", "../z_vr_box.c",
                   1197);

            DmaMgr_SendRequest1(skyboxCtx->staticSegments[0], start, size, "../z_vr_box.c", 1200);

            start = _vr_holy1_staticSegmentRomStart;
            size = _vr_holy1_staticSegmentRomEnd - start;
            skyboxCtx->staticSegments[1] = GameState_Alloc(&globalCtx->state, size, "../z_vr_box.c", 1203);
            ASSERT(skyboxCtx->staticSegments[1] != NULL, "vr_box->vr_box_staticSegment[1] != NULL", "../z_vr_box.c",
                   1204);

            DmaMgr_SendRequest1(skyboxCtx->staticSegments[1], start, size, "../z_vr_box.c", 1207);

            start = _vr_holy0_pal_staticSegmentRomStart;
            size = _vr_holy0_pal_staticSegmentRomEnd - start;
            skyboxCtx->palettes = GameState_Alloc(&globalCtx->state, size * 2, "../z_vr_box.c", 1211);
            ASSERT(skyboxCtx->palettes != NULL, "vr_box->vr_box_staticSegment[2] != NULL", "../z_vr_box.c", 1212);

            DmaMgr_SendRequest1(skyboxCtx->palettes, start, size, "../z_vr_box.c", 1214);
            DmaMgr_SendRequest1((u32)skyboxCtx->palettes + size, _vr_holy1_pal_staticSegmentRomStart, size,
                                "../z_vr_box.c", 1216);
            break;
        case SKYBOX_HOUSE_LINK:
            skyboxCtx->unk_140 = 1;

            start = _vr_LHVR_staticSegmentRomStart;
            size = _vr_LHVR_staticSegmentRomEnd - start;
            skyboxCtx->staticSegments[0] = GameState_Alloc(&globalCtx->state, size, "../z_vr_box.c", 1226);
            ASSERT(skyboxCtx->staticSegments[0] != NULL, "vr_box->vr_box_staticSegment[0] != NULL", "../z_vr_box.c",
                   1227);

            DmaMgr_SendRequest1(skyboxCtx->staticSegments[0], start, size, "../z_vr_box.c", 1228);

            start = _vr_LHVR_pal_staticSegmentRomStart;
            size = _vr_LHVR_pal_staticSegmentRomEnd - start;
            skyboxCtx->palettes = GameState_Alloc(&globalCtx->state, size, "../z_vr_box.c", 1231);
            ASSERT(skyboxCtx->palettes != NULL, "vr_box->vr_box_staticSegment[2] != NULL", "../z_vr_box.c", 1232);

            DmaMgr_SendRequest1(skyboxCtx->palettes, start, size, "../z_vr_box.c", 1233);
            break;
        case SKYBOX_MARKET_CHILD_DAY:
            skyboxCtx->unk_140 = 1;

            start = _vr_MDVR_staticSegmentRomStart;
            size = _vr_MDVR_staticSegmentRomEnd - start;
            skyboxCtx->staticSegments[0] = GameState_Alloc(&globalCtx->state, size, "../z_vr_box.c", 1257);
            ASSERT(skyboxCtx->staticSegments[0] != NULL, "vr_box->vr_box_staticSegment[0] != NULL", "../z_vr_box.c",
                   1258);

            DmaMgr_SendRequest1(skyboxCtx->staticSegments[0], start, size, "../z_vr_box.c", 1259);

            start = _vr_MDVR_pal_staticSegmentRomStart;
            size = _vr_MDVR_pal_staticSegmentRomEnd - start;
            skyboxCtx->palettes = GameState_Alloc(&globalCtx->state, size, "../z_vr_box.c", 1262);
            ASSERT(skyboxCtx->palettes != NULL, "vr_box->vr_box_staticSegment[2] != NULL", "../z_vr_box.c", 1263);

            DmaMgr_SendRequest1(skyboxCtx->palettes, start, size, "../z_vr_box.c", 1264);
            break;
        case SKYBOX_MARKET_CHILD_NIGHT:
            skyboxCtx->unk_140 = 1;

            start = _vr_MNVR_staticSegmentRomStart;
            size = _vr_MNVR_staticSegmentRomEnd - start;
            skyboxCtx->staticSegments[0] = GameState_Alloc(&globalCtx->state, size, "../z_vr_box.c", 1271);
            ASSERT(skyboxCtx->staticSegments[0] != NULL, "vr_box->vr_box_staticSegment[0] != NULL", "../z_vr_box.c",
                   1272);

            DmaMgr_SendRequest1(skyboxCtx->staticSegments[0], start, size, "../z_vr_box.c", 1273);

            start = _vr_MNVR_pal_staticSegmentRomStart;
            size = _vr_MNVR_pal_staticSegmentRomEnd - start;
            osSyncPrintf("ＳＩＺＥ = %d\n", size);

            skyboxCtx->palettes = GameState_Alloc(&globalCtx->state, size, "../z_vr_box.c", 1277);
            ASSERT(skyboxCtx->palettes != NULL, "vr_box->vr_box_staticSegment[2] != NULL", "../z_vr_box.c", 1278);

            DmaMgr_SendRequest1(skyboxCtx->palettes, start, size, "../z_vr_box.c", 1279);
            break;
        case SKYBOX_HAPPY_MASK_SHOP:
            skyboxCtx->unk_140 = 1;

            start = _vr_FCVR_staticSegmentRomStart;
            size = _vr_FCVR_staticSegmentRomEnd - start;
            skyboxCtx->staticSegments[0] = GameState_Alloc(&globalCtx->state, size, "../z_vr_box.c", 1286);
            ASSERT(skyboxCtx->staticSegments[0] != NULL, "vr_box->vr_box_staticSegment[0] != NULL", "../z_vr_box.c",
                   1287);

            DmaMgr_SendRequest1(skyboxCtx->staticSegments[0], start, size, "../z_vr_box.c", 1288);

            start = _vr_FCVR_pal_staticSegmentRomStart;
            size = _vr_FCVR_pal_staticSegmentRomEnd - start;
            skyboxCtx->palettes = GameState_Alloc(&globalCtx->state, size, "../z_vr_box.c", 1291);
            ASSERT(skyboxCtx->palettes != NULL, "vr_box->vr_box_staticSegment[2] != NULL", "../z_vr_box.c", 1292);

            DmaMgr_SendRequest1(skyboxCtx->palettes, start, size, "../z_vr_box.c", 1293);
            skyboxCtx->rot.y = 0.8f;
            break;
        case SKYBOX_HOUSE_KNOW_IT_ALL_BROTHERS:
            skyboxCtx->unk_140 = 1;

            start = _vr_KHVR_staticSegmentRomStart;
            size = _vr_KHVR_staticSegmentRomEnd - start;
            skyboxCtx->staticSegments[0] = GameState_Alloc(&globalCtx->state, size, "../z_vr_box.c", 1301);
            ASSERT(skyboxCtx->staticSegments[0] != NULL, "vr_box->vr_box_staticSegment[0] != NULL", "../z_vr_box.c",
                   1302);

            DmaMgr_SendRequest1(skyboxCtx->staticSegments[0], start, size, "../z_vr_box.c", 1303);

            start = _vr_KHVR_pal_staticSegmentRomStart;
            size = _vr_KHVR_pal_staticSegmentRomEnd - start;
            skyboxCtx->palettes = GameState_Alloc(&globalCtx->state, size, "../z_vr_box.c", 1306);
            ASSERT(skyboxCtx->palettes != NULL, "vr_box->vr_box_staticSegment[2] != NULL", "../z_vr_box.c", 1307);

            DmaMgr_SendRequest1(skyboxCtx->palettes, start, size, "../z_vr_box.c", 1308);
            break;
        case SKYBOX_HOUSE_OF_TWINS:
            skyboxCtx->unk_140 = 2;

            start = _vr_K3VR_staticSegmentRomStart;
            size = _vr_K3VR_staticSegmentRomEnd - start;
            skyboxCtx->staticSegments[0] = GameState_Alloc(&globalCtx->state, size, "../z_vr_box.c", 1331);
            ASSERT(skyboxCtx->staticSegments[0] != NULL, "vr_box->vr_box_staticSegment[0] != NULL", "../z_vr_box.c",
                   1332);

            DmaMgr_SendRequest1(skyboxCtx->staticSegments[0], start, size, "../z_vr_box.c", 1333);

            start = _vr_K3VR_pal_staticSegmentRomStart;
            size = _vr_K3VR_pal_staticSegmentRomEnd - start;
            skyboxCtx->palettes = GameState_Alloc(&globalCtx->state, size, "../z_vr_box.c", 1336);
            ASSERT(skyboxCtx->palettes != NULL, "vr_box->vr_box_staticSegment[2] != NULL", "../z_vr_box.c", 1337);

            DmaMgr_SendRequest1(skyboxCtx->palettes, start, size, "../z_vr_box.c", 1338);
            break;
        case SKYBOX_STABLES:
            skyboxCtx->unk_140 = 1;

            start = _vr_MLVR_staticSegmentRomStart;
            size = _vr_MLVR_staticSegmentRomEnd - start;
            skyboxCtx->staticSegments[0] = GameState_Alloc(&globalCtx->state, size, "../z_vr_box.c", 1345);
            ASSERT(skyboxCtx->staticSegments[0] != NULL, "vr_box->vr_box_staticSegment[0] != NULL", "../z_vr_box.c",
                   1346);

            DmaMgr_SendRequest1(skyboxCtx->staticSegments[0], start, size, "../z_vr_box.c", 1347);

            start = _vr_MLVR_pal_staticSegmentRomStart;
            size = _vr_MLVR_pal_staticSegmentRomEnd - start;
            skyboxCtx->palettes = GameState_Alloc(&globalCtx->state, size, "../z_vr_box.c", 1350);
            ASSERT(skyboxCtx->palettes != NULL, "vr_box->vr_box_staticSegment[2] != NULL", "../z_vr_box.c", 1351);

            DmaMgr_SendRequest1(skyboxCtx->palettes, start, size, "../z_vr_box.c", 1352);
            break;
        case SKYBOX_HOUSE_KAKARIKO:
            skyboxCtx->unk_140 = 1;

            start = _vr_KKRVR_staticSegmentRomStart;
            size = _vr_KKRVR_staticSegmentRomEnd - start;
            skyboxCtx->staticSegments[0] = GameState_Alloc(&globalCtx->state, size, "../z_vr_box.c", 1359);
            ASSERT(skyboxCtx->staticSegments[0] != NULL, "vr_box->vr_box_staticSegment[0] != NULL", "../z_vr_box.c",
                   1360);

            DmaMgr_SendRequest1(skyboxCtx->staticSegments[0], start, size, "../z_vr_box.c", 1361);

            start = _vr_KKRVR_pal_staticSegmentRomStart;
            size = _vr_KKRVR_pal_staticSegmentRomEnd - start;
            skyboxCtx->palettes = GameState_Alloc(&globalCtx->state, size, "../z_vr_box.c", 1364);
            ASSERT(skyboxCtx->palettes != NULL, "vr_box->vr_box_staticSegment[2] != NULL", "../z_vr_box.c", 1365);

            DmaMgr_SendRequest1(skyboxCtx->palettes, start, size, "../z_vr_box.c", 1366);
            break;
        case SKYBOX_KOKIRI_SHOP:
            skyboxCtx->unk_140 = 1;

            start = _vr_KSVR_staticSegmentRomStart;
            size = _vr_KSVR_staticSegmentRomEnd - start;
            skyboxCtx->staticSegments[0] = GameState_Alloc(&globalCtx->state, size, "../z_vr_box.c", 1373);
            ASSERT(skyboxCtx->staticSegments[0] != NULL, "vr_box->vr_box_staticSegment[0] != NULL", "../z_vr_box.c",
                   1374);

            DmaMgr_SendRequest1(skyboxCtx->staticSegments[0], start, size, "../z_vr_box.c", 1375);

            start = _vr_KSVR_pal_staticSegmentRomStart;
            size = _vr_KSVR_pal_staticSegmentRomEnd - start;
            skyboxCtx->palettes = GameState_Alloc(&globalCtx->state, size, "../z_vr_box.c", 1378);
            ASSERT(skyboxCtx->palettes != NULL, "vr_box->vr_box_staticSegment[2] != NULL", "../z_vr_box.c", 1379);

            DmaMgr_SendRequest1(skyboxCtx->palettes, start, size, "../z_vr_box.c", 1380);
            skyboxCtx->rot.y = 0.8f;
            break;
        case SKYBOX_GORON_SHOP:
            skyboxCtx->unk_140 = 1;

            start = _vr_GLVR_staticSegmentRomStart;
            size = _vr_GLVR_staticSegmentRomEnd - start;
            skyboxCtx->staticSegments[0] = GameState_Alloc(&globalCtx->state, size, "../z_vr_box.c", 1405);
            ASSERT(skyboxCtx->staticSegments[0] != NULL, "vr_box->vr_box_staticSegment[0] != NULL", "../z_vr_box.c",
                   1406);

            DmaMgr_SendRequest1(skyboxCtx->staticSegments[0], start, size, "../z_vr_box.c", 1407);

            start = _vr_GLVR_pal_staticSegmentRomStart;
            size = _vr_GLVR_pal_staticSegmentRomEnd - start;
            skyboxCtx->palettes = GameState_Alloc(&globalCtx->state, size, "../z_vr_box.c", 1410);
            ASSERT(skyboxCtx->palettes != NULL, "vr_box->vr_box_staticSegment[2] != NULL", "../z_vr_box.c", 1411);

            DmaMgr_SendRequest1(skyboxCtx->palettes, start, size, "../z_vr_box.c", 1412);
            skyboxCtx->rot.y = 0.8f;
            break;
        case SKYBOX_ZORA_SHOP:
            skyboxCtx->unk_140 = 1;

            start = _vr_ZRVR_staticSegmentRomStart;
            size = _vr_ZRVR_staticSegmentRomEnd - start;
            skyboxCtx->staticSegments[0] = GameState_Alloc(&globalCtx->state, size, "../z_vr_box.c", 1420);
            ASSERT(skyboxCtx->staticSegments[0] != NULL, "vr_box->vr_box_staticSegment[0] != NULL", "../z_vr_box.c",
                   1421);

            DmaMgr_SendRequest1(skyboxCtx->staticSegments[0], start, size, "../z_vr_box.c", 1422);

            start = _vr_ZRVR_pal_staticSegmentRomStart;
            size = _vr_ZRVR_pal_staticSegmentRomEnd - start;
            skyboxCtx->palettes = GameState_Alloc(&globalCtx->state, size, "../z_vr_box.c", 1425);
            ASSERT(skyboxCtx->palettes != NULL, "vr_box->vr_box_staticSegment[2] != NULL", "../z_vr_box.c", 1426);

            DmaMgr_SendRequest1(skyboxCtx->palettes, start, size, "../z_vr_box.c", 1427);
            skyboxCtx->rot.y = 0.8f;
            break;
        case SKYBOX_POTION_SHOP_KAKARIKO:
            skyboxCtx->unk_140 = 1;

            start = _vr_DGVR_staticSegmentRomStart;
            size = _vr_DGVR_staticSegmentRomEnd - start;
            skyboxCtx->staticSegments[0] = GameState_Alloc(&globalCtx->state, size, "../z_vr_box.c", 1451);
            ASSERT(skyboxCtx->staticSegments[0] != NULL, "vr_box->vr_box_staticSegment[0] != NULL", "../z_vr_box.c",
                   1452);

            DmaMgr_SendRequest1(skyboxCtx->staticSegments[0], start, size, "../z_vr_box.c", 1453);

            start = _vr_DGVR_pal_staticSegmentRomStart;
            size = _vr_DGVR_pal_staticSegmentRomEnd - start;
            skyboxCtx->palettes = GameState_Alloc(&globalCtx->state, size, "../z_vr_box.c", 1456);
            ASSERT(skyboxCtx->palettes != NULL, "vr_box->vr_box_staticSegment[2] != NULL", "../z_vr_box.c", 1457);

            DmaMgr_SendRequest1(skyboxCtx->palettes, start, size, "../z_vr_box.c", 1458);
            skyboxCtx->rot.y = 0.8f;
            break;
        case SKYBOX_POTION_SHOP_MARKET:
            skyboxCtx->unk_140 = 1;

            start = _vr_ALVR_staticSegmentRomStart;
            size = _vr_ALVR_staticSegmentRomEnd - start;
            skyboxCtx->staticSegments[0] = GameState_Alloc(&globalCtx->state, size, "../z_vr_box.c", 1466);
            ASSERT(skyboxCtx->staticSegments[0] != NULL, "vr_box->vr_box_staticSegment[0] != NULL", "../z_vr_box.c",
                   1467);

            DmaMgr_SendRequest1(skyboxCtx->staticSegments[0], start, size, "../z_vr_box.c", 1468);

            start = _vr_ALVR_pal_staticSegmentRomStart;
            size = _vr_ALVR_pal_staticSegmentRomEnd - start;
            skyboxCtx->palettes = GameState_Alloc(&globalCtx->state, size, "../z_vr_box.c", 1471);
            ASSERT(skyboxCtx->palettes != NULL, "vr_box->vr_box_staticSegment[2] != NULL", "../z_vr_box.c", 1472);

            DmaMgr_SendRequest1(skyboxCtx->palettes, start, size, "../z_vr_box.c", 1473);
            skyboxCtx->rot.y = 0.8f;
            break;
        case SKYBOX_BOMBCHU_SHOP:
            skyboxCtx->unk_140 = 1;

            start = _vr_NSVR_staticSegmentRomStart;
            size = _vr_NSVR_staticSegmentRomEnd - start;
            skyboxCtx->staticSegments[0] = GameState_Alloc(&globalCtx->state, size, "../z_vr_box.c", 1481);
            ASSERT(skyboxCtx->staticSegments[0] != NULL, "vr_box->vr_box_staticSegment[0] != NULL", "../z_vr_box.c",
                   1482);

            DmaMgr_SendRequest1(skyboxCtx->staticSegments[0], start, size, "../z_vr_box.c", 1483);

            start = _vr_NSVR_pal_staticSegmentRomStart;
            size = _vr_NSVR_pal_staticSegmentRomEnd - start;
            skyboxCtx->palettes = GameState_Alloc(&globalCtx->state, size, "../z_vr_box.c", 1486);
            ASSERT(skyboxCtx->palettes != NULL, "vr_box->vr_box_staticSegment[2] != NULL", "../z_vr_box.c", 1487);

            DmaMgr_SendRequest1(skyboxCtx->palettes, start, size, "../z_vr_box.c", 1488);
            skyboxCtx->rot.y = 0.8f;
            break;
        case SKYBOX_HOUSE_RICHARD:
            skyboxCtx->unk_140 = 1;

            start = _vr_IPVR_staticSegmentRomStart;
            size = _vr_IPVR_staticSegmentRomEnd - start;
            skyboxCtx->staticSegments[0] = GameState_Alloc(&globalCtx->state, size, "../z_vr_box.c", 1512);
            ASSERT(skyboxCtx->staticSegments[0] != NULL, "vr_box->vr_box_staticSegment[0] != NULL", "../z_vr_box.c",
                   1513);

            DmaMgr_SendRequest1(skyboxCtx->staticSegments[0], start, size, "../z_vr_box.c", 1514);

            start = _vr_IPVR_pal_staticSegmentRomStart;
            size = _vr_IPVR_pal_staticSegmentRomEnd - start;
            skyboxCtx->palettes = GameState_Alloc(&globalCtx->state, size, "../z_vr_box.c", 1517);
            ASSERT(skyboxCtx->palettes != NULL, "vr_box->vr_box_staticSegment[2] != NULL", "../z_vr_box.c", 1518);

            DmaMgr_SendRequest1(skyboxCtx->palettes, start, size, "../z_vr_box.c", 1519);
            break;
        case SKYBOX_HOUSE_IMPA:
            skyboxCtx->unk_140 = 1;

            start = _vr_LBVR_staticSegmentRomStart;
            size = _vr_LBVR_staticSegmentRomEnd - start;
            skyboxCtx->staticSegments[0] = GameState_Alloc(&globalCtx->state, size, "../z_vr_box.c", 1526);
            ASSERT(skyboxCtx->staticSegments[0] != NULL, "vr_box->vr_box_staticSegment[0] != NULL", "../z_vr_box.c",
                   1527);

            DmaMgr_SendRequest1(skyboxCtx->staticSegments[0], start, size, "../z_vr_box.c", 1528);

            start = _vr_LBVR_pal_staticSegmentRomStart;
            size = _vr_LBVR_pal_staticSegmentRomEnd - start;
            skyboxCtx->palettes = GameState_Alloc(&globalCtx->state, size, "../z_vr_box.c", 1531);
            ASSERT(skyboxCtx->palettes != NULL, "vr_box->vr_box_staticSegment[2] != NULL", "../z_vr_box.c", 1532);

            DmaMgr_SendRequest1(skyboxCtx->palettes, start, size, "../z_vr_box.c", 1533);
            break;
        case SKYBOX_TENT:
            skyboxCtx->unk_140 = 2;

            start = _vr_TTVR_staticSegmentRomStart;
            size = _vr_TTVR_staticSegmentRomEnd - start;
            skyboxCtx->staticSegments[0] = GameState_Alloc(&globalCtx->state, size, "../z_vr_box.c", 1540);
            ASSERT(skyboxCtx->staticSegments[0] != NULL, "vr_box->vr_box_staticSegment[0] != NULL", "../z_vr_box.c",
                   1541);

            DmaMgr_SendRequest1(skyboxCtx->staticSegments[0], start, size, "../z_vr_box.c", 1542);

            start = _vr_TTVR_pal_staticSegmentRomStart;
            size = _vr_TTVR_pal_staticSegmentRomEnd - start;
            skyboxCtx->palettes = GameState_Alloc(&globalCtx->state, size, "../z_vr_box.c", 1545);
            ASSERT(skyboxCtx->palettes != NULL, "vr_box->vr_box_staticSegment[2] != NULL", "../z_vr_box.c", 1546);

            DmaMgr_SendRequest1(skyboxCtx->palettes, start, size, "../z_vr_box.c", 1547);
            break;
        case SKYBOX_HOUSE_MIDO:
            skyboxCtx->unk_140 = 2;

            start = _vr_K4VR_staticSegmentRomStart;
            size = _vr_K4VR_staticSegmentRomEnd - start;
            skyboxCtx->staticSegments[0] = GameState_Alloc(&globalCtx->state, size, "../z_vr_box.c", 1560);
            ASSERT(skyboxCtx->staticSegments[0] != NULL, "vr_box->vr_box_staticSegment[0] != NULL", "../z_vr_box.c",
                   1561);

            DmaMgr_SendRequest1(skyboxCtx->staticSegments[0], start, size, "../z_vr_box.c", 1562);

            start = _vr_K4VR_pal_staticSegmentRomStart;
            size = _vr_K4VR_pal_staticSegmentRomEnd - start;
            skyboxCtx->palettes = GameState_Alloc(&globalCtx->state, size, "../z_vr_box.c", 1565);
            ASSERT(skyboxCtx->palettes != NULL, "vr_box->vr_box_staticSegment[2] != NULL", "../z_vr_box.c", 1566);

            DmaMgr_SendRequest1(skyboxCtx->palettes, start, size, "../z_vr_box.c", 1567);
            break;
        case SKYBOX_HOUSE_SARIA:
            skyboxCtx->unk_140 = 2;

            start = _vr_K5VR_staticSegmentRomStart;
            size = _vr_K5VR_staticSegmentRomEnd - start;
            skyboxCtx->staticSegments[0] = GameState_Alloc(&globalCtx->state, size, "../z_vr_box.c", 1574);
            ASSERT(skyboxCtx->staticSegments[0] != NULL, "vr_box->vr_box_staticSegment[0] != NULL", "../z_vr_box.c",
                   1575);

            DmaMgr_SendRequest1(skyboxCtx->staticSegments[0], start, size, "../z_vr_box.c", 1576);

            start = _vr_K5VR_pal_staticSegmentRomStart;
            size = _vr_K5VR_pal_staticSegmentRomEnd - start;
            skyboxCtx->palettes = GameState_Alloc(&globalCtx->state, size, "../z_vr_box.c", 1579);
            ASSERT(skyboxCtx->palettes != NULL, "vr_box->vr_box_staticSegment[2] != NULL", "../z_vr_box.c", 1580);

            DmaMgr_SendRequest1(skyboxCtx->palettes, start, size, "../z_vr_box.c", 1581);
            break;
        case SKYBOX_HOUSE_ALLEY:
            skyboxCtx->unk_140 = 2;

            start = _vr_KR3VR_staticSegmentRomStart;
            size = _vr_KR3VR_staticSegmentRomEnd - start;
            skyboxCtx->staticSegments[0] = GameState_Alloc(&globalCtx->state, size, "../z_vr_box.c", 1588);
            ASSERT(skyboxCtx->staticSegments[0] != NULL, "vr_box->vr_box_staticSegment[0] != NULL", "../z_vr_box.c",
                   1589);

            DmaMgr_SendRequest1(skyboxCtx->staticSegments[0], start, size, "../z_vr_box.c", 1590);

            start = _vr_KR3VR_pal_staticSegmentRomStart;
            size = _vr_KR3VR_pal_staticSegmentRomEnd - start;
            skyboxCtx->palettes = GameState_Alloc(&globalCtx->state, size, "../z_vr_box.c", 1593);
            ASSERT(skyboxCtx->palettes != NULL, "vr_box->vr_box_staticSegment[2] != NULL", "../z_vr_box.c", 1594);

            DmaMgr_SendRequest1(skyboxCtx->palettes, start, size, "../z_vr_box.c", 1595);
            break;
        case SKYBOX_UNSET_27:
            break;
    }
}

void Skybox_Init(GameState* state, SkyboxContext* skyboxCtx, s16 skyboxId) {
    GlobalContext* globalCtx = (GlobalContext*)state;

    skyboxCtx->unk_140 = 0;
    skyboxCtx->rot.x = skyboxCtx->rot.y = skyboxCtx->rot.z = 0.0f;

    Skybox_Setup(globalCtx, skyboxCtx, skyboxId);
    osSyncPrintf("\n\n\n＊＊＊＊＊＊＊＊＊＊＊＊＊＊＊＊＊＊＊＊\n\n\n"
                 "ＴＹＰＥ＝%d"
                 "\n\n\n＊＊＊＊＊＊＊＊＊＊＊＊＊＊＊＊＊＊＊＊\n\n\n",
                 skyboxId);

    if (skyboxId != SKYBOX_NONE) {
        osSyncPrintf(VT_FGCOL(GREEN));

        if (skyboxCtx->unk_140 != 0) {
            skyboxCtx->dListBuf = GameState_Alloc(state, 8 * 150 * sizeof(Gfx), "../z_vr_box.c", 1636);
            ASSERT(skyboxCtx->dListBuf != NULL, "vr_box->dpList != NULL", "../z_vr_box.c", 1637);

            skyboxCtx->roomVtx = GameState_Alloc(state, 256 * sizeof(Vtx), "../z_vr_box.c", 1639);
            ASSERT(skyboxCtx->roomVtx != NULL, "vr_box->roomVtx != NULL", "../z_vr_box.c", 1640);

            func_800AEFC8(skyboxCtx, skyboxId);
        } else {
            skyboxCtx->dListBuf = GameState_Alloc(state, 12 * 150 * sizeof(Gfx), "../z_vr_box.c", 1643);
            ASSERT(skyboxCtx->dListBuf != NULL, "vr_box->dpList != NULL", "../z_vr_box.c", 1644);

            if (skyboxId == SKYBOX_CUTSCENE_MAP) {
                skyboxCtx->roomVtx = GameState_Alloc(state, 192 * sizeof(Vtx), "../z_vr_box.c", 1648);
                ASSERT(skyboxCtx->roomVtx != NULL, "vr_box->roomVtx != NULL", "../z_vr_box.c", 1649);

                func_800AF178(skyboxCtx, 6);
            } else {
                skyboxCtx->roomVtx = GameState_Alloc(state, 160 * sizeof(Vtx), "../z_vr_box.c", 1653);
                ASSERT(skyboxCtx->roomVtx != NULL, "vr_box->roomVtx != NULL", "../z_vr_box.c", 1654);

                func_800AF178(skyboxCtx, 5);
            }
        }
        osSyncPrintf(VT_RST);
    }
}<|MERGE_RESOLUTION|>--- conflicted
+++ resolved
@@ -386,23 +386,15 @@
                 skyboxConfig = 1;
             }
 
-<<<<<<< HEAD
             for (i = 0; i < ARRAY_COUNT(gTimeBasedSkyboxConfigs[skyboxConfig]); i++) {
                 if (gSaveContext.skyboxTime >= gTimeBasedSkyboxConfigs[skyboxConfig][i].startTime &&
                     (gSaveContext.skyboxTime < gTimeBasedSkyboxConfigs[skyboxConfig][i].endTime ||
                      gTimeBasedSkyboxConfigs[skyboxConfig][i].endTime == 0xFFFF)) {
-                    globalCtx->envCtx.skybox1Index = sp41 = gTimeBasedSkyboxConfigs[skyboxConfig][i].skybox1Index;
-                    globalCtx->envCtx.skybox2Index = sp40 = gTimeBasedSkyboxConfigs[skyboxConfig][i].skybox2Index;
+                    globalCtx->envCtx.skybox1Index = skybox1Index =
+                        gTimeBasedSkyboxConfigs[skyboxConfig][i].skybox1Index;
+                    globalCtx->envCtx.skybox2Index = skybox2Index =
+                        gTimeBasedSkyboxConfigs[skyboxConfig][i].skybox2Index;
                     if (gTimeBasedSkyboxConfigs[skyboxConfig][i].changeSkybox) {
-=======
-            for (i = 0; i < 9; i++) {
-                if (gSaveContext.skyboxTime >= D_8011FC1C[phi_v1][i].startTime &&
-                    (gSaveContext.skyboxTime < D_8011FC1C[phi_v1][i].endTime ||
-                     D_8011FC1C[phi_v1][i].endTime == 0xFFFF)) {
-                    globalCtx->envCtx.skybox1Index = skybox1Index = D_8011FC1C[phi_v1][i].skybox1Index;
-                    globalCtx->envCtx.skybox2Index = skybox2Index = D_8011FC1C[phi_v1][i].skybox2Index;
-                    if (D_8011FC1C[phi_v1][i].blend != 0) {
->>>>>>> 2efd0086
                         globalCtx->envCtx.skyboxBlend =
                             Environment_LerpWeight(gTimeBasedSkyboxConfigs[skyboxConfig][i].endTime,
                                                    gTimeBasedSkyboxConfigs[skyboxConfig][i].startTime,
@@ -415,78 +407,44 @@
                 }
             }
 
-<<<<<<< HEAD
-            size = gNormalSkyFiles[sp41].file.vromEnd - gNormalSkyFiles[sp41].file.vromStart;
-=======
-            size = gSkyboxFiles[skybox1Index].file.vromEnd - gSkyboxFiles[skybox1Index].file.vromStart;
->>>>>>> 2efd0086
+            size = gNormalSkyFiles[skybox1Index].file.vromEnd - gNormalSkyFiles[skybox1Index].file.vromStart;
             skyboxCtx->staticSegments[0] = GameState_Alloc(&globalCtx->state, size, "../z_vr_box.c", 1054);
             ASSERT(skyboxCtx->staticSegments[0] != NULL, "vr_box->vr_box_staticSegment[0] != NULL", "../z_vr_box.c",
                    1055);
 
-<<<<<<< HEAD
-            DmaMgr_SendRequest1(skyboxCtx->staticSegments[0], gNormalSkyFiles[sp41].file.vromStart, size,
+            DmaMgr_SendRequest1(skyboxCtx->staticSegments[0], gNormalSkyFiles[skybox1Index].file.vromStart, size,
                                 "../z_vr_box.c", 1058);
 
-            size = gNormalSkyFiles[sp40].file.vromEnd - gNormalSkyFiles[sp40].file.vromStart;
-=======
-            DmaMgr_SendRequest1(skyboxCtx->staticSegments[0], gSkyboxFiles[skybox1Index].file.vromStart, size,
-                                "../z_vr_box.c", 1058);
-
-            size = gSkyboxFiles[skybox2Index].file.vromEnd - gSkyboxFiles[skybox2Index].file.vromStart;
->>>>>>> 2efd0086
+            size = gNormalSkyFiles[skybox2Index].file.vromEnd - gNormalSkyFiles[skybox2Index].file.vromStart;
             skyboxCtx->staticSegments[1] = GameState_Alloc(&globalCtx->state, size, "../z_vr_box.c", 1060);
             ASSERT(skyboxCtx->staticSegments[1] != NULL, "vr_box->vr_box_staticSegment[1] != NULL", "../z_vr_box.c",
                    1061);
 
-<<<<<<< HEAD
-            DmaMgr_SendRequest1(skyboxCtx->staticSegments[1], gNormalSkyFiles[sp40].file.vromStart, size,
+            DmaMgr_SendRequest1(skyboxCtx->staticSegments[1], gNormalSkyFiles[skybox2Index].file.vromStart, size,
                                 "../z_vr_box.c", 1064);
 
-            if ((sp41 & 1) ^ ((sp41 & 4) >> 2)) {
-                size = gNormalSkyFiles[sp41].palette.vromEnd - gNormalSkyFiles[sp41].palette.vromStart;
-=======
-            DmaMgr_SendRequest1(skyboxCtx->staticSegments[1], gSkyboxFiles[skybox2Index].file.vromStart, size,
-                                "../z_vr_box.c", 1064);
-
             if ((skybox1Index & 1) ^ ((skybox1Index & 4) >> 2)) {
-                size = gSkyboxFiles[skybox1Index].palette.vromEnd - gSkyboxFiles[skybox1Index].palette.vromStart;
->>>>>>> 2efd0086
+                size = gNormalSkyFiles[skybox1Index].palette.vromEnd - gNormalSkyFiles[skybox1Index].palette.vromStart;
 
                 skyboxCtx->palettes = GameState_Alloc(&globalCtx->state, size * 2, "../z_vr_box.c", 1072);
 
                 ASSERT(skyboxCtx->palettes != NULL, "vr_box->vr_box_staticSegment[2] != NULL", "../z_vr_box.c", 1073);
 
-<<<<<<< HEAD
-                DmaMgr_SendRequest1(skyboxCtx->palettes, gNormalSkyFiles[sp41].palette.vromStart, size, "../z_vr_box.c",
-                                    1075);
-                DmaMgr_SendRequest1((u32)skyboxCtx->palettes + size, gNormalSkyFiles[sp40].palette.vromStart, size,
-                                    "../z_vr_box.c", 1077);
+                DmaMgr_SendRequest1(skyboxCtx->palettes, gNormalSkyFiles[skybox1Index].palette.vromStart, size,
+                                    "../z_vr_box.c", 1075);
+                DmaMgr_SendRequest1((u32)skyboxCtx->palettes + size, gNormalSkyFiles[skybox2Index].palette.vromStart,
+                                    size, "../z_vr_box.c", 1077);
             } else {
-                size = gNormalSkyFiles[sp41].palette.vromEnd - gNormalSkyFiles[sp41].palette.vromStart;
-=======
-                DmaMgr_SendRequest1(skyboxCtx->palettes, gSkyboxFiles[skybox1Index].palette.vromStart, size,
-                                    "../z_vr_box.c", 1075);
-                DmaMgr_SendRequest1((u32)skyboxCtx->palettes + size, gSkyboxFiles[skybox2Index].palette.vromStart, size,
-                                    "../z_vr_box.c", 1077);
-            } else {
-                size = gSkyboxFiles[skybox1Index].palette.vromEnd - gSkyboxFiles[skybox1Index].palette.vromStart;
->>>>>>> 2efd0086
+                size = gNormalSkyFiles[skybox1Index].palette.vromEnd - gNormalSkyFiles[skybox1Index].palette.vromStart;
 
                 skyboxCtx->palettes = GameState_Alloc(&globalCtx->state, size * 2, "../z_vr_box.c", 1085);
 
                 ASSERT(skyboxCtx->palettes != NULL, "vr_box->vr_box_staticSegment[2] != NULL", "../z_vr_box.c", 1086);
 
-<<<<<<< HEAD
-                DmaMgr_SendRequest1(skyboxCtx->palettes, gNormalSkyFiles[sp40].palette.vromStart, size, "../z_vr_box.c",
-                                    1088);
-                DmaMgr_SendRequest1((u32)skyboxCtx->palettes + size, gNormalSkyFiles[sp41].palette.vromStart, size,
-=======
-                DmaMgr_SendRequest1(skyboxCtx->palettes, gSkyboxFiles[skybox2Index].palette.vromStart, size,
+                DmaMgr_SendRequest1(skyboxCtx->palettes, gNormalSkyFiles[skybox2Index].palette.vromStart, size,
                                     "../z_vr_box.c", 1088);
-                DmaMgr_SendRequest1((u32)skyboxCtx->palettes + size, gSkyboxFiles[skybox1Index].palette.vromStart, size,
->>>>>>> 2efd0086
-                                    "../z_vr_box.c", 1090);
+                DmaMgr_SendRequest1((u32)skyboxCtx->palettes + size, gNormalSkyFiles[skybox1Index].palette.vromStart,
+                                    size, "../z_vr_box.c", 1090);
             }
             break;
 
