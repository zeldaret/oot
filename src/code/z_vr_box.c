--- conflicted
+++ resolved
@@ -373,15 +373,9 @@
 void Skybox_Setup(GlobalContext* globalCtx, SkyboxContext* skyboxCtx, s16 skyboxId) {
     size_t size;
     s16 i;
-<<<<<<< HEAD
-    u8 sp41; // imageIdx
-    u8 sp40; // imageIdx2
-    uintptr_t start;
-=======
     u8 skybox1Index;
     u8 skybox2Index;
-    u32 start;
->>>>>>> ed6ec5bc
+    uintptr_t start;
     s32 phi_v1;
 
     switch (skyboxId) {
@@ -433,15 +427,9 @@
 
                 ASSERT(skyboxCtx->palettes != NULL, "vr_box->vr_box_staticSegment[2] != NULL", "../z_vr_box.c", 1073);
 
-<<<<<<< HEAD
-                DmaMgr_SendRequest1(skyboxCtx->palettes, gSkyboxFiles[sp41].palette.vromStart, size, "../z_vr_box.c",
+                DmaMgr_SendRequest1(skyboxCtx->palettes, gSkyboxFiles[skybox1Index].palette.vromStart, size, "../z_vr_box.c",
                                     1075);
-                DmaMgr_SendRequest1((uintptr_t)skyboxCtx->palettes + size, gSkyboxFiles[sp40].palette.vromStart, size,
-=======
-                DmaMgr_SendRequest1(skyboxCtx->palettes, gSkyboxFiles[skybox1Index].palette.vromStart, size,
-                                    "../z_vr_box.c", 1075);
-                DmaMgr_SendRequest1((u32)skyboxCtx->palettes + size, gSkyboxFiles[skybox2Index].palette.vromStart, size,
->>>>>>> ed6ec5bc
+                DmaMgr_SendRequest1((uintptr_t)skyboxCtx->palettes + size, gSkyboxFiles[skybox2Index].palette.vromStart, size,
                                     "../z_vr_box.c", 1077);
             } else {
                 size = gSkyboxFiles[skybox1Index].palette.vromEnd - gSkyboxFiles[skybox1Index].palette.vromStart;
@@ -450,15 +438,9 @@
 
                 ASSERT(skyboxCtx->palettes != NULL, "vr_box->vr_box_staticSegment[2] != NULL", "../z_vr_box.c", 1086);
 
-<<<<<<< HEAD
-                DmaMgr_SendRequest1(skyboxCtx->palettes, gSkyboxFiles[sp40].palette.vromStart, size, "../z_vr_box.c",
+                DmaMgr_SendRequest1(skyboxCtx->palettes, gSkyboxFiles[skybox2Index].palette.vromStart, size, "../z_vr_box.c",
                                     1088);
-                DmaMgr_SendRequest1((uintptr_t)skyboxCtx->palettes + size, gSkyboxFiles[sp41].palette.vromStart, size,
-=======
-                DmaMgr_SendRequest1(skyboxCtx->palettes, gSkyboxFiles[skybox2Index].palette.vromStart, size,
-                                    "../z_vr_box.c", 1088);
-                DmaMgr_SendRequest1((u32)skyboxCtx->palettes + size, gSkyboxFiles[skybox1Index].palette.vromStart, size,
->>>>>>> ed6ec5bc
+                DmaMgr_SendRequest1((uintptr_t)skyboxCtx->palettes + size, gSkyboxFiles[skybox1Index].palette.vromStart, size,
                                     "../z_vr_box.c", 1090);
             }
             break;
