--- conflicted
+++ resolved
@@ -386,30 +386,16 @@
                 skyboxConfig = 1;
             }
 
-<<<<<<< HEAD
-            for (i = 0; i < 9; i++) {
-                if (gSaveContext.skyboxTime >= D_8011FC1C[phi_v1][i].startTime &&
-                    (gSaveContext.skyboxTime < D_8011FC1C[phi_v1][i].endTime ||
-                     D_8011FC1C[phi_v1][i].endTime == 0xFFFF)) {
-                    play->envCtx.skybox1Index = skybox1Index = D_8011FC1C[phi_v1][i].skybox1Index;
-                    play->envCtx.skybox2Index = skybox2Index = D_8011FC1C[phi_v1][i].skybox2Index;
-                    if (D_8011FC1C[phi_v1][i].blend != 0) {
-                        play->envCtx.skyboxBlend =
-                            Environment_LerpWeight(D_8011FC1C[phi_v1][i].endTime, D_8011FC1C[phi_v1][i].startTime,
-=======
             for (i = 0; i < ARRAY_COUNT(gTimeBasedSkyboxConfigs[skyboxConfig]); i++) {
                 if (gSaveContext.skyboxTime >= gTimeBasedSkyboxConfigs[skyboxConfig][i].startTime &&
                     (gSaveContext.skyboxTime < gTimeBasedSkyboxConfigs[skyboxConfig][i].endTime ||
                      gTimeBasedSkyboxConfigs[skyboxConfig][i].endTime == 0xFFFF)) {
-                    globalCtx->envCtx.skybox1Index = skybox1Index =
-                        gTimeBasedSkyboxConfigs[skyboxConfig][i].skybox1Index;
-                    globalCtx->envCtx.skybox2Index = skybox2Index =
-                        gTimeBasedSkyboxConfigs[skyboxConfig][i].skybox2Index;
+                    play->envCtx.skybox1Index = skybox1Index = gTimeBasedSkyboxConfigs[skyboxConfig][i].skybox1Index;
+                    play->envCtx.skybox2Index = skybox2Index = gTimeBasedSkyboxConfigs[skyboxConfig][i].skybox2Index;
                     if (gTimeBasedSkyboxConfigs[skyboxConfig][i].changeSkybox) {
-                        globalCtx->envCtx.skyboxBlend =
+                        play->envCtx.skyboxBlend =
                             Environment_LerpWeight(gTimeBasedSkyboxConfigs[skyboxConfig][i].endTime,
                                                    gTimeBasedSkyboxConfigs[skyboxConfig][i].startTime,
->>>>>>> 4f0018bf
                                                    ((void)0, gSaveContext.skyboxTime)) *
                             255.0f;
                     } else {
@@ -419,26 +405,16 @@
                 }
             }
 
-<<<<<<< HEAD
-            size = gSkyboxFiles[skybox1Index].file.vromEnd - gSkyboxFiles[skybox1Index].file.vromStart;
+            size = gNormalSkyFiles[skybox1Index].file.vromEnd - gNormalSkyFiles[skybox1Index].file.vromStart;
             skyboxCtx->staticSegments[0] = GameState_Alloc(&play->state, size, "../z_vr_box.c", 1054);
-=======
-            size = gNormalSkyFiles[skybox1Index].file.vromEnd - gNormalSkyFiles[skybox1Index].file.vromStart;
-            skyboxCtx->staticSegments[0] = GameState_Alloc(&globalCtx->state, size, "../z_vr_box.c", 1054);
->>>>>>> 4f0018bf
             ASSERT(skyboxCtx->staticSegments[0] != NULL, "vr_box->vr_box_staticSegment[0] != NULL", "../z_vr_box.c",
                    1055);
 
             DmaMgr_SendRequest1(skyboxCtx->staticSegments[0], gNormalSkyFiles[skybox1Index].file.vromStart, size,
                                 "../z_vr_box.c", 1058);
 
-<<<<<<< HEAD
-            size = gSkyboxFiles[skybox2Index].file.vromEnd - gSkyboxFiles[skybox2Index].file.vromStart;
+            size = gNormalSkyFiles[skybox2Index].file.vromEnd - gNormalSkyFiles[skybox2Index].file.vromStart;
             skyboxCtx->staticSegments[1] = GameState_Alloc(&play->state, size, "../z_vr_box.c", 1060);
-=======
-            size = gNormalSkyFiles[skybox2Index].file.vromEnd - gNormalSkyFiles[skybox2Index].file.vromStart;
-            skyboxCtx->staticSegments[1] = GameState_Alloc(&globalCtx->state, size, "../z_vr_box.c", 1060);
->>>>>>> 4f0018bf
             ASSERT(skyboxCtx->staticSegments[1] != NULL, "vr_box->vr_box_staticSegment[1] != NULL", "../z_vr_box.c",
                    1061);
 
