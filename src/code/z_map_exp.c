--- conflicted
+++ resolved
@@ -365,12 +365,8 @@
 
     OPEN_DISPS(play->state.gfxCtx, "../z_map_exp.c", 626);
 
-<<<<<<< HEAD
-    if (play->pauseCtx.state < PAUSE_STATE_OPENING_1) {
+    if (play->pauseCtx.state <= PAUSE_STATE_INIT) {
         /* PAUSE_STATE_OFF, PAUSE_STATE_WAIT_LETTERBOX, PAUSE_STATE_WAIT_BG_PRERENDER, PAUSE_STATE_INIT */
-=======
-    if (play->pauseCtx.state <= PAUSE_STATE_INIT) {
->>>>>>> d314cfe9
         switch (play->sceneId) {
             case SCENE_DEKU_TREE:
             case SCENE_DODONGOS_CAVERN:
