#include "global.h"
#include "vt.h"
#include "objects/gameplay_keep/gameplay_keep.h"
#include "textures/parameter_static/parameter_static.h"

MapData* gMapData;

s16 sPlayerInitialPosX = 0;
s16 sPlayerInitialPosZ = 0;
s16 sPlayerInitialDirection = 0;
s16 sEntranceIconMapIndex = 0;

void Map_SavePlayerInitialInfo(GlobalContext* globalCtx) {
    Player* player = PLAYER;

    sPlayerInitialPosX = player->actor.world.pos.x;
    sPlayerInitialPosZ = player->actor.world.pos.z;
    sPlayerInitialDirection = (s16)((0x7FFF - player->actor.shape.rot.y) / 0x400);
}

void Map_SetPaletteData(GlobalContext* globalCtx, s16 room) {
    s32 mapIndex = gSaveContext.mapIndex;
    InterfaceContext* interfaceCtx = &globalCtx->interfaceCtx;
    s16 paletteIndex = gMapData->roomPalette[mapIndex][room];

    if (interfaceCtx->mapRoomNum == room) {
        interfaceCtx->mapPaletteIndex = paletteIndex;
    }

    osSyncPrintf(VT_FGCOL(YELLOW));
    // Translates to: "PALETE Set"
    osSyncPrintf("ＰＡＬＥＴＥセット 【 i=%x : room=%x 】Room_Inf[%d][4]=%x  ( map_palete_no = %d )\n", paletteIndex,
                 room, mapIndex, gSaveContext.sceneFlags[mapIndex].rooms, interfaceCtx->mapPaletteIndex);
    osSyncPrintf(VT_RST);

    interfaceCtx->mapPalette[paletteIndex * 2] = 2;
    interfaceCtx->mapPalette[paletteIndex * 2 + 1] = 0xBF;
}

void Map_SetFloorPalettesData(GlobalContext* globalCtx, s16 floor) {
    s32 mapIndex = gSaveContext.mapIndex;
    InterfaceContext* interfaceCtx = &globalCtx->interfaceCtx;
    s16 room;
    s16 i;

    for (i = 0; i < 16; i++) {
        interfaceCtx->mapPalette[i] = 0;
        interfaceCtx->mapPalette[i + 16] = 0;
    }

    if (CHECK_DUNGEON_ITEM(DUNGEON_MAP, mapIndex)) {
        interfaceCtx->mapPalette[30] = 0;
        interfaceCtx->mapPalette[31] = 1;
    }

    switch (globalCtx->sceneNum) {
        case SCENE_YDAN:
        case SCENE_DDAN:
        case SCENE_BDAN:
        case SCENE_BMORI1:
        case SCENE_HIDAN:
        case SCENE_MIZUSIN:
        case SCENE_JYASINZOU:
        case SCENE_HAKADAN:
        case SCENE_HAKADANCH:
        case SCENE_ICE_DOUKUTO:
        case SCENE_YDAN_BOSS:
        case SCENE_DDAN_BOSS:
        case SCENE_BDAN_BOSS:
        case SCENE_MORIBOSSROOM:
        case SCENE_FIRE_BS:
        case SCENE_MIZUSIN_BS:
        case SCENE_JYASINBOSS:
        case SCENE_HAKADAN_BS:
            for (i = 0; i < gMapData->maxPaletteCount[mapIndex]; i++) {
                room = gMapData->paletteRoom[mapIndex][floor][i];
                if ((room != 0xFF) && (gSaveContext.sceneFlags[mapIndex].rooms & gBitFlags[room])) {
                    Map_SetPaletteData(globalCtx, room);
                }
            }
            break;
    }
}

void Map_InitData(GlobalContext* globalCtx, s16 room) {
    s32 mapIndex = gSaveContext.mapIndex;
    InterfaceContext* interfaceCtx = &globalCtx->interfaceCtx;
    s16 extendedMapIndex;

    switch (globalCtx->sceneNum) {
        case SCENE_SPOT00:
        case SCENE_SPOT01:
        case SCENE_SPOT02:
        case SCENE_SPOT03:
        case SCENE_SPOT04:
        case SCENE_SPOT05:
        case SCENE_SPOT06:
        case SCENE_SPOT07:
        case SCENE_SPOT08:
        case SCENE_SPOT09:
        case SCENE_SPOT10:
        case SCENE_SPOT11:
        case SCENE_SPOT12:
        case SCENE_SPOT13:
        case SCENE_SPOT15:
        case SCENE_SPOT16:
        case SCENE_SPOT17:
        case SCENE_SPOT18:
        case SCENE_SPOT20:
        case SCENE_GANON_TOU:
            extendedMapIndex = mapIndex;
            if (globalCtx->sceneNum == SCENE_SPOT02) {
                if (CHECK_QUEST_ITEM(QUEST_SONG_NOCTURNE)) {
                    extendedMapIndex = 0x14;
                }
            } else if (globalCtx->sceneNum == SCENE_SPOT06) {
                if ((LINK_AGE_IN_YEARS == YEARS_ADULT) && !CHECK_QUEST_ITEM(QUEST_MEDALLION_WATER)) {
                    extendedMapIndex = 0x15;
                }
            } else if (globalCtx->sceneNum == SCENE_SPOT09) {
                if ((LINK_AGE_IN_YEARS == YEARS_ADULT) && !((gSaveContext.eventChkInf[9] & 0xF) == 0xF)) {
                    extendedMapIndex = 0x16;
                }
            } else if (globalCtx->sceneNum == SCENE_SPOT12) {
                if ((gSaveContext.eventChkInf[9] & 0xF) == 0xF) {
                    extendedMapIndex = 0x17;
                }
            }
            osSyncPrintf(VT_FGCOL(BLUE));
            osSyncPrintf("ＫＫＫ＝%d\n", extendedMapIndex);
            osSyncPrintf(VT_RST);
            sEntranceIconMapIndex = extendedMapIndex;
            DmaMgr_SendRequest1(interfaceCtx->mapSegment,
                                (u32)_map_grand_staticSegmentRomStart + gMapData->owMinimapTexOffset[extendedMapIndex],
                                gMapData->owMinimapTexSize[mapIndex], "../z_map_exp.c", 309);
            interfaceCtx->unk_258 = mapIndex;
            break;
        case SCENE_YDAN:
        case SCENE_DDAN:
        case SCENE_BDAN:
        case SCENE_BMORI1:
        case SCENE_HIDAN:
        case SCENE_MIZUSIN:
        case SCENE_JYASINZOU:
        case SCENE_HAKADAN:
        case SCENE_HAKADANCH:
        case SCENE_ICE_DOUKUTO:
        case SCENE_YDAN_BOSS:
        case SCENE_DDAN_BOSS:
        case SCENE_BDAN_BOSS:
        case SCENE_MORIBOSSROOM:
        case SCENE_FIRE_BS:
        case SCENE_MIZUSIN_BS:
        case SCENE_JYASINBOSS:
        case SCENE_HAKADAN_BS:
            osSyncPrintf(VT_FGCOL(YELLOW));
            // Translates to: "Deku Tree Dungeon MAP Texture DMA"
            osSyncPrintf("デクの樹ダンジョンＭＡＰ テクスチャＤＭＡ(%x) scene_id_offset=%d  VREG(30)=%d\n", room,
                         mapIndex, VREG(30));
            osSyncPrintf(VT_RST);
            DmaMgr_SendRequest1(globalCtx->interfaceCtx.mapSegment,
                                (u32)_map_i_staticSegmentRomStart +
                                    ((gMapData->dgnMinimapTexIndexOffset[mapIndex] + room) * 0xFF0),
                                0xFF0, "../z_map_exp.c", 346);
            R_COMPASS_OFFSET_X = gMapData->roomCompassOffsetX[mapIndex][room];
            R_COMPASS_OFFSET_Y = gMapData->roomCompassOffsetY[mapIndex][room];
            Map_SetFloorPalettesData(globalCtx, VREG(30));
            // Translates to: "MAP Individual Floor ON Check"
            osSyncPrintf("ＭＡＰ 各階ＯＮチェック\n");
            break;
    }
}

void Map_InitRoomData(GlobalContext* globalCtx, s16 room) {
    s32 mapIndex = gSaveContext.mapIndex;
    InterfaceContext* interfaceCtx = &globalCtx->interfaceCtx;

    osSyncPrintf("＊＊＊＊＊＊＊\n＊＊＊＊＊＊＊\nroom_no=%d (%d)(%d)\n＊＊＊＊＊＊＊\n＊＊＊＊＊＊＊\n", room,
                 mapIndex, globalCtx->sceneNum);

    if (room >= 0) {
        switch (globalCtx->sceneNum) {
            case SCENE_YDAN:
            case SCENE_DDAN:
            case SCENE_BDAN:
            case SCENE_BMORI1:
            case SCENE_HIDAN:
            case SCENE_MIZUSIN:
            case SCENE_JYASINZOU:
            case SCENE_HAKADAN:
            case SCENE_HAKADANCH:
            case SCENE_ICE_DOUKUTO:
            case SCENE_YDAN_BOSS:
            case SCENE_DDAN_BOSS:
            case SCENE_BDAN_BOSS:
            case SCENE_MORIBOSSROOM:
            case SCENE_FIRE_BS:
            case SCENE_MIZUSIN_BS:
            case SCENE_JYASINBOSS:
            case SCENE_HAKADAN_BS:
                gSaveContext.sceneFlags[mapIndex].rooms |= gBitFlags[room];
                osSyncPrintf("ＲＯＯＭ＿ＩＮＦ＝%d\n", gSaveContext.sceneFlags[mapIndex].rooms);
                interfaceCtx->mapRoomNum = room;
                interfaceCtx->unk_25A = mapIndex;
                Map_SetPaletteData(globalCtx, room);
                osSyncPrintf(VT_FGCOL(YELLOW));
                osSyncPrintf("部屋部屋＝%d\n", room); // "Room Room = %d"
                osSyncPrintf(VT_RST);
                Map_InitData(globalCtx, room);
                break;
        }
    } else {
        interfaceCtx->mapRoomNum = 0;
    }

    if (gSaveContext.unk_1422 != 2) {
        gSaveContext.unk_1422 = 0;
    }
}

void Map_Destroy(GlobalContext* globalCtx) {
    MapMark_ClearPointers(globalCtx);
    gMapData = NULL;
}

void Map_Init(GlobalContext* globalCtx) {
    s32 mapIndex = gSaveContext.mapIndex;
    InterfaceContext* interfaceCtx = &globalCtx->interfaceCtx;

    gMapData = &gMapDataTable;

    interfaceCtx->unk_258 = -1;
    interfaceCtx->unk_25A = -1;

    interfaceCtx->mapSegment = GameState_Alloc(&globalCtx->state, 0x1000, "../z_map_exp.c", 457);
    // Translates to "ＭＡＰ TEXTURE INITIALIZATION scene_data_ID=%d mapSegment=%x"
    osSyncPrintf("\n\n\nＭＡＰ テクスチャ初期化   scene_data_ID=%d\nmapSegment=%x\n\n", globalCtx->sceneNum,
                 interfaceCtx->mapSegment, globalCtx);
    ASSERT(interfaceCtx->mapSegment != NULL, "parameter->mapSegment != NULL", "../z_map_exp.c", 459);

    switch (globalCtx->sceneNum) {
        case SCENE_SPOT00:
        case SCENE_SPOT01:
        case SCENE_SPOT02:
        case SCENE_SPOT03:
        case SCENE_SPOT04:
        case SCENE_SPOT05:
        case SCENE_SPOT06:
        case SCENE_SPOT07:
        case SCENE_SPOT08:
        case SCENE_SPOT09:
        case SCENE_SPOT10:
        case SCENE_SPOT11:
        case SCENE_SPOT12:
        case SCENE_SPOT13:
        case SCENE_SPOT15:
        case SCENE_SPOT16:
        case SCENE_SPOT17:
        case SCENE_SPOT18:
        case SCENE_SPOT20:
        case SCENE_GANON_TOU:
            mapIndex = globalCtx->sceneNum - SCENE_SPOT00;
            R_MAP_INDEX = gSaveContext.mapIndex = mapIndex;
            R_COMPASS_SCALE_X = gMapData->owCompassInfo[mapIndex][0];
            R_COMPASS_SCALE_Y = gMapData->owCompassInfo[mapIndex][1];
            R_COMPASS_OFFSET_X = gMapData->owCompassInfo[mapIndex][2];
            R_COMPASS_OFFSET_Y = gMapData->owCompassInfo[mapIndex][3];
            Map_InitData(globalCtx, mapIndex);
            R_OW_MINIMAP_X = gMapData->owMinimapPosX[mapIndex];
            R_OW_MINIMAP_Y = gMapData->owMinimapPosY[mapIndex];
            break;
        case SCENE_YDAN:
        case SCENE_DDAN:
        case SCENE_BDAN:
        case SCENE_BMORI1:
        case SCENE_HIDAN:
        case SCENE_MIZUSIN:
        case SCENE_JYASINZOU:
        case SCENE_HAKADAN:
        case SCENE_HAKADANCH:
        case SCENE_ICE_DOUKUTO:
        case SCENE_GANON:
        case SCENE_MEN:
        case SCENE_GERUDOWAY:
        case SCENE_GANONTIKA:
        case SCENE_GANON_SONOGO:
        case SCENE_GANONTIKA_SONOGO:
        case SCENE_TAKARAYA:
        case SCENE_YDAN_BOSS:
        case SCENE_DDAN_BOSS:
        case SCENE_BDAN_BOSS:
        case SCENE_MORIBOSSROOM:
        case SCENE_FIRE_BS:
        case SCENE_MIZUSIN_BS:
        case SCENE_JYASINBOSS:
        case SCENE_HAKADAN_BS:
            mapIndex =
                (globalCtx->sceneNum >= SCENE_YDAN_BOSS) ? globalCtx->sceneNum - SCENE_YDAN_BOSS : globalCtx->sceneNum;
            R_MAP_INDEX = gSaveContext.mapIndex = mapIndex;
            if ((globalCtx->sceneNum <= SCENE_ICE_DOUKUTO) || (globalCtx->sceneNum >= SCENE_YDAN_BOSS)) {
                R_COMPASS_SCALE_X = gMapData->dgnCompassInfo[mapIndex][0];
                R_COMPASS_SCALE_Y = gMapData->dgnCompassInfo[mapIndex][1];
                R_COMPASS_OFFSET_X = gMapData->dgnCompassInfo[mapIndex][2];
                R_COMPASS_OFFSET_Y = gMapData->dgnCompassInfo[mapIndex][3];
                R_MAP_TEX_INDEX = R_MAP_TEX_INDEX_BASE = gMapData->dgnMinimapTexIndexBase[mapIndex];
                Map_InitRoomData(globalCtx, globalCtx->roomCtx.curRoom.num);
                MapMark_Init(globalCtx);
            }
            break;
    }
}

void Minimap_DrawCompassIcons(GlobalContext* globalCtx) {
    s32 pad;
    Player* player = PLAYER;
    s16 tempX, tempZ;

    OPEN_DISPS(globalCtx->state.gfxCtx, "../z_map_exp.c", 565);

    if (globalCtx->interfaceCtx.minimapAlpha >= 0xAA) {
        func_80094A14(globalCtx->state.gfxCtx);

        gSPMatrix(OVERLAY_DISP++, &gMtxClear, G_MTX_NOPUSH | G_MTX_LOAD | G_MTX_MODELVIEW);
        gDPSetCombineLERP(OVERLAY_DISP++, PRIMITIVE, ENVIRONMENT, TEXEL0, ENVIRONMENT, TEXEL0, 0, PRIMITIVE, 0,
                          PRIMITIVE, ENVIRONMENT, TEXEL0, ENVIRONMENT, TEXEL0, 0, PRIMITIVE, 0);
        gDPSetEnvColor(OVERLAY_DISP++, 0, 0, 0, 255);
        gDPSetCombineMode(OVERLAY_DISP++, G_CC_PRIMITIVE, G_CC_PRIMITIVE);

        tempX = player->actor.world.pos.x;
        tempZ = player->actor.world.pos.z;
        tempX /= R_COMPASS_SCALE_X;
        tempZ /= R_COMPASS_SCALE_Y;
        Matrix_Translate((R_COMPASS_OFFSET_X + tempX) / 10.0f, (R_COMPASS_OFFSET_Y - tempZ) / 10.0f, 0.0f, MTXMODE_NEW);
        Matrix_Scale(0.4f, 0.4f, 0.4f, MTXMODE_APPLY);
        Matrix_RotateX(-1.6f, MTXMODE_APPLY);
        tempX = (0x7FFF - player->actor.shape.rot.y) / 0x400;
        Matrix_RotateY(tempX / 10.0f, MTXMODE_APPLY);
        gSPMatrix(OVERLAY_DISP++, Matrix_NewMtx(globalCtx->state.gfxCtx, "../z_map_exp.c", 585),
                  G_MTX_NOPUSH | G_MTX_LOAD | G_MTX_MODELVIEW);

        gDPSetPrimColor(OVERLAY_DISP++, 0, 0, 200, 255, 0, 255);
        gSPDisplayList(OVERLAY_DISP++, gCompassArrowDL);

        tempX = sPlayerInitialPosX;
        tempZ = sPlayerInitialPosZ;
        tempX /= R_COMPASS_SCALE_X;
        tempZ /= R_COMPASS_SCALE_Y;
        Matrix_Translate((R_COMPASS_OFFSET_X + tempX) / 10.0f, (R_COMPASS_OFFSET_Y - tempZ) / 10.0f, 0.0f, MTXMODE_NEW);
        Matrix_Scale(VREG(9) / 100.0f, VREG(9) / 100.0f, VREG(9) / 100.0f, MTXMODE_APPLY);
        Matrix_RotateX(VREG(52) / 10.0f, MTXMODE_APPLY);
        Matrix_RotateY(sPlayerInitialDirection / 10.0f, MTXMODE_APPLY);
        gSPMatrix(OVERLAY_DISP++, Matrix_NewMtx(globalCtx->state.gfxCtx, "../z_map_exp.c", 603),
                  G_MTX_NOPUSH | G_MTX_LOAD | G_MTX_MODELVIEW);

        gDPSetPrimColor(OVERLAY_DISP++, 0, 0xFF, 200, 0, 0, 255);
        gSPDisplayList(OVERLAY_DISP++, gCompassArrowDL);
    }

    CLOSE_DISPS(globalCtx->state.gfxCtx, "../z_map_exp.c", 607);
}

void Minimap_Draw(GlobalContext* globalCtx) {
    s32 pad[2];
    InterfaceContext* interfaceCtx = &globalCtx->interfaceCtx;
    s32 mapIndex = gSaveContext.mapIndex;

    OPEN_DISPS(globalCtx->state.gfxCtx, "../z_map_exp.c", 626);

    if (globalCtx->pauseCtx.state < 4) {
        switch (globalCtx->sceneNum) {
            case SCENE_YDAN:
            case SCENE_DDAN:
            case SCENE_BDAN:
            case SCENE_BMORI1:
            case SCENE_HIDAN:
            case SCENE_MIZUSIN:
            case SCENE_JYASINZOU:
            case SCENE_HAKADAN:
            case SCENE_HAKADANCH:
            case SCENE_ICE_DOUKUTO:
                if (!R_MINIMAP_DISABLED) {
                    func_80094520(globalCtx->state.gfxCtx);
                    gDPSetCombineLERP(OVERLAY_DISP++, 1, 0, PRIMITIVE, 0, TEXEL0, 0, PRIMITIVE, 0, 1, 0, PRIMITIVE, 0,
                                      TEXEL0, 0, PRIMITIVE, 0);

                    if (CHECK_DUNGEON_ITEM(DUNGEON_MAP, mapIndex)) {
                        gDPSetPrimColor(OVERLAY_DISP++, 0, 0, 100, 255, 255, interfaceCtx->minimapAlpha);

                        gDPLoadTextureBlock_4b(OVERLAY_DISP++, interfaceCtx->mapSegment, G_IM_FMT_I, 96, 85, 0,
                                               G_TX_NOMIRROR | G_TX_WRAP, G_TX_NOMIRROR | G_TX_WRAP, G_TX_NOMASK,
                                               G_TX_NOMASK, G_TX_NOLOD, G_TX_NOLOD);

                        gSPTextureRectangle(OVERLAY_DISP++, R_DGN_MINIMAP_X << 2, R_DGN_MINIMAP_Y << 2,
                                            (R_DGN_MINIMAP_X + 96) << 2, (R_DGN_MINIMAP_Y + 85) << 2, G_TX_RENDERTILE,
                                            0, 0, 1 << 10, 1 << 10);
                    }

                    if (CHECK_DUNGEON_ITEM(DUNGEON_COMPASS, mapIndex)) {
                        Minimap_DrawCompassIcons(globalCtx); // Draw icons for the player spawn and current position
                        func_80094520(globalCtx->state.gfxCtx);
                        MapMark_Draw(globalCtx);
                    }
                }

                if (CHECK_BTN_ALL(globalCtx->state.input[0].press.button, BTN_L) && !Gameplay_InCsMode(globalCtx)) {
                    osSyncPrintf("Game_play_demo_mode_check=%d\n", Gameplay_InCsMode(globalCtx));
                    // clang-format off
                    if (!R_MINIMAP_DISABLED) { Audio_PlaySoundGeneral(NA_SE_SY_CAMERA_ZOOM_UP, &D_801333D4, 4,
                                                                      &D_801333E0, &D_801333E0, &D_801333E8); }
                    else { Audio_PlaySoundGeneral(NA_SE_SY_CAMERA_ZOOM_DOWN, &D_801333D4, 4,
                                                  &D_801333E0, &D_801333E0, &D_801333E8); }
                    // clang-format on
                    R_MINIMAP_DISABLED ^= 1;
                }

                break;
            case SCENE_SPOT00:
            case SCENE_SPOT01:
            case SCENE_SPOT02:
            case SCENE_SPOT03:
            case SCENE_SPOT04:
            case SCENE_SPOT05:
            case SCENE_SPOT06:
            case SCENE_SPOT07:
            case SCENE_SPOT08:
            case SCENE_SPOT09:
            case SCENE_SPOT10:
            case SCENE_SPOT11:
            case SCENE_SPOT12:
            case SCENE_SPOT13:
            case SCENE_SPOT15:
            case SCENE_SPOT16:
            case SCENE_SPOT17:
            case SCENE_SPOT18:
            case SCENE_SPOT20:
            case SCENE_GANON_TOU:
                if (!R_MINIMAP_DISABLED) {
                    func_80094520(globalCtx->state.gfxCtx);

                    gDPSetCombineMode(OVERLAY_DISP++, G_CC_MODULATEIA_PRIM, G_CC_MODULATEIA_PRIM);
                    gDPSetPrimColor(OVERLAY_DISP++, 0, 0, R_MINIMAP_COLOR(0), R_MINIMAP_COLOR(1), R_MINIMAP_COLOR(2),
                                    interfaceCtx->minimapAlpha);

                    gDPLoadTextureBlock_4b(OVERLAY_DISP++, interfaceCtx->mapSegment, G_IM_FMT_IA,
                                           gMapData->owMinimapWidth[mapIndex], gMapData->owMinimapHeight[mapIndex], 0,
                                           G_TX_NOMIRROR | G_TX_WRAP, G_TX_NOMIRROR | G_TX_WRAP, G_TX_NOMASK,
                                           G_TX_NOMASK, G_TX_NOLOD, G_TX_NOLOD);

                    gSPTextureRectangle(OVERLAY_DISP++, R_OW_MINIMAP_X << 2, R_OW_MINIMAP_Y << 2,
                                        (R_OW_MINIMAP_X + gMapData->owMinimapWidth[mapIndex]) << 2,
                                        (R_OW_MINIMAP_Y + gMapData->owMinimapHeight[mapIndex]) << 2, G_TX_RENDERTILE, 0,
                                        0, 1 << 10, 1 << 10);

                    if (((globalCtx->sceneNum != SCENE_SPOT01) && (globalCtx->sceneNum != SCENE_SPOT04) &&
                         (globalCtx->sceneNum != SCENE_SPOT08)) ||
                        (LINK_AGE_IN_YEARS != YEARS_ADULT)) {
                        if ((gMapData->owEntranceFlag[sEntranceIconMapIndex] == 0xFFFF) ||
                            ((gMapData->owEntranceFlag[sEntranceIconMapIndex] != 0xFFFF) &&
                             (gSaveContext.infTable[26] & gBitFlags[gMapData->owEntranceFlag[mapIndex]]))) {

<<<<<<< HEAD
                            gDPLoadTextureBlock(OVERLAY_DISP++, gHUDExitMarkerTex, G_IM_FMT_RGBA, G_IM_SIZ_16b, 8, 8, 0,
                                                G_TX_NOMIRROR | G_TX_WRAP, G_TX_NOMIRROR | G_TX_WRAP, G_TX_NOMASK,
                                                G_TX_NOMASK, G_TX_NOLOD, G_TX_NOLOD);
=======
                            gDPLoadTextureBlock(OVERLAY_DISP++, gMapDungeonEntranceIconTex, G_IM_FMT_RGBA, G_IM_SIZ_16b,
                                                8, 8, 0, G_TX_NOMIRROR | G_TX_WRAP, G_TX_NOMIRROR | G_TX_WRAP,
                                                G_TX_NOMASK, G_TX_NOMASK, G_TX_NOLOD, G_TX_NOLOD);
>>>>>>> 23dc3398

                            gSPTextureRectangle(OVERLAY_DISP++,
                                                gMapData->owEntranceIconPosX[sEntranceIconMapIndex] << 2,
                                                gMapData->owEntranceIconPosY[sEntranceIconMapIndex] << 2,
                                                (gMapData->owEntranceIconPosX[sEntranceIconMapIndex] + 8) << 2,
                                                (gMapData->owEntranceIconPosY[sEntranceIconMapIndex] + 8) << 2,
                                                G_TX_RENDERTILE, 0, 0, 1 << 10, 1 << 10);
                        }
                    }

                    if ((globalCtx->sceneNum == SCENE_SPOT08) && (gSaveContext.infTable[26] & gBitFlags[9])) {
<<<<<<< HEAD
                        gDPLoadTextureBlock(OVERLAY_DISP++, gHUDExitMarkerTex, G_IM_FMT_RGBA, G_IM_SIZ_16b, 8, 8, 0,
                                            G_TX_NOMIRROR | G_TX_WRAP, G_TX_NOMIRROR | G_TX_WRAP, G_TX_NOMASK,
=======
                        gDPLoadTextureBlock(OVERLAY_DISP++, gMapDungeonEntranceIconTex, G_IM_FMT_RGBA, G_IM_SIZ_16b, 8,
                                            8, 0, G_TX_NOMIRROR | G_TX_WRAP, G_TX_NOMIRROR | G_TX_WRAP, G_TX_NOMASK,
>>>>>>> 23dc3398
                                            G_TX_NOMASK, G_TX_NOLOD, G_TX_NOLOD);

                        gSPTextureRectangle(OVERLAY_DISP++, 1080, 616, 1112, 648, G_TX_RENDERTILE, 0, 0, 1 << 10,
                                            1 << 10);
                    }

                    Minimap_DrawCompassIcons(globalCtx); // Draw icons for the player spawn and current position
                }

                if (CHECK_BTN_ALL(globalCtx->state.input[0].press.button, BTN_L) && !Gameplay_InCsMode(globalCtx)) {
                    // clang-format off
                    if (!R_MINIMAP_DISABLED) { Audio_PlaySoundGeneral(NA_SE_SY_CAMERA_ZOOM_UP, &D_801333D4, 4,
                                                                      &D_801333E0, &D_801333E0, &D_801333E8); }
                    else { Audio_PlaySoundGeneral(NA_SE_SY_CAMERA_ZOOM_DOWN, &D_801333D4, 4,
                                                  &D_801333E0, &D_801333E0, &D_801333E8); }
                    // clang-format on
                    R_MINIMAP_DISABLED ^= 1;
                }

                break;
        }
    }

    CLOSE_DISPS(globalCtx->state.gfxCtx, "../z_map_exp.c", 782);
}

s16 Map_GetFloorTextIndexOffset(s32 mapIndex, s32 floor) {
    return gMapData->floorTexIndexOffset[mapIndex][floor];
}

void Map_Update(GlobalContext* globalCtx) {
    static s16 sLastRoomNum = 99;
    Player* player = PLAYER;
    s32 mapIndex = gSaveContext.mapIndex;
    InterfaceContext* interfaceCtx = &globalCtx->interfaceCtx;
    s16 floor;
    s16 i;

    if ((globalCtx->pauseCtx.state == 0) && (globalCtx->pauseCtx.debugState == 0)) {
        switch (globalCtx->sceneNum) {
            case SCENE_YDAN:
            case SCENE_DDAN:
            case SCENE_BDAN:
            case SCENE_BMORI1:
            case SCENE_HIDAN:
            case SCENE_MIZUSIN:
            case SCENE_JYASINZOU:
            case SCENE_HAKADAN:
            case SCENE_HAKADANCH:
            case SCENE_ICE_DOUKUTO:
                interfaceCtx->mapPalette[30] = 0;
                if (CHECK_DUNGEON_ITEM(DUNGEON_MAP, mapIndex)) {
                    interfaceCtx->mapPalette[31] = 1;
                } else {
                    interfaceCtx->mapPalette[31] = 0;
                }

                for (floor = 0; floor < 8; floor++) {
                    if (player->actor.world.pos.y > gMapData->floorCoordY[mapIndex][floor]) {
                        break;
                    }
                }

                gSaveContext.sceneFlags[mapIndex].floors |= gBitFlags[floor];
                VREG(30) = floor;
                if (R_MAP_TEX_INDEX != (R_MAP_TEX_INDEX_BASE + Map_GetFloorTextIndexOffset(mapIndex, floor))) {
                    R_MAP_TEX_INDEX = R_MAP_TEX_INDEX_BASE + Map_GetFloorTextIndexOffset(mapIndex, floor);
                }
                if (1) {} // Appears to be necessary to match

                if (interfaceCtx->mapRoomNum != sLastRoomNum) {
                    // Translates to "Current floor = %d Current room = %x Number of rooms = %d"
                    osSyncPrintf("現在階＝%d  現在部屋＝%x  部屋数＝%d\n", floor, interfaceCtx->mapRoomNum,
                                 gMapData->switchEntryCount[mapIndex]);
                    sLastRoomNum = interfaceCtx->mapRoomNum;
                }

                for (i = 0; i < gMapData->switchEntryCount[mapIndex]; i++) {
                    if ((interfaceCtx->mapRoomNum == gMapData->switchFromRoom[mapIndex][i]) &&
                        (floor == gMapData->switchFromFloor[mapIndex][i])) {
                        interfaceCtx->mapRoomNum = gMapData->switchToRoom[mapIndex][i];
                        osSyncPrintf(VT_FGCOL(YELLOW));
                        osSyncPrintf("階層切替＝%x\n", interfaceCtx->mapRoomNum); // "Layer switching = %x"
                        osSyncPrintf(VT_RST);
                        Map_InitData(globalCtx, interfaceCtx->mapRoomNum);
                        gSaveContext.unk_1422 = 0;
                        Map_SavePlayerInitialInfo(globalCtx);
                    }
                }

                VREG(10) = interfaceCtx->mapRoomNum;
                break;
            case SCENE_YDAN_BOSS:
            case SCENE_DDAN_BOSS:
            case SCENE_BDAN_BOSS:
            case SCENE_MORIBOSSROOM:
            case SCENE_FIRE_BS:
            case SCENE_MIZUSIN_BS:
            case SCENE_JYASINBOSS:
            case SCENE_HAKADAN_BS:
                VREG(30) = gMapData->bossFloor[globalCtx->sceneNum - SCENE_YDAN_BOSS];
                R_MAP_TEX_INDEX = R_MAP_TEX_INDEX_BASE +
                                  gMapData->floorTexIndexOffset[globalCtx->sceneNum - SCENE_YDAN_BOSS][VREG(30)];
                break;
        }
    }
}<|MERGE_RESOLUTION|>--- conflicted
+++ resolved
@@ -458,15 +458,9 @@
                             ((gMapData->owEntranceFlag[sEntranceIconMapIndex] != 0xFFFF) &&
                              (gSaveContext.infTable[26] & gBitFlags[gMapData->owEntranceFlag[mapIndex]]))) {
 
-<<<<<<< HEAD
-                            gDPLoadTextureBlock(OVERLAY_DISP++, gHUDExitMarkerTex, G_IM_FMT_RGBA, G_IM_SIZ_16b, 8, 8, 0,
-                                                G_TX_NOMIRROR | G_TX_WRAP, G_TX_NOMIRROR | G_TX_WRAP, G_TX_NOMASK,
-                                                G_TX_NOMASK, G_TX_NOLOD, G_TX_NOLOD);
-=======
                             gDPLoadTextureBlock(OVERLAY_DISP++, gMapDungeonEntranceIconTex, G_IM_FMT_RGBA, G_IM_SIZ_16b,
                                                 8, 8, 0, G_TX_NOMIRROR | G_TX_WRAP, G_TX_NOMIRROR | G_TX_WRAP,
                                                 G_TX_NOMASK, G_TX_NOMASK, G_TX_NOLOD, G_TX_NOLOD);
->>>>>>> 23dc3398
 
                             gSPTextureRectangle(OVERLAY_DISP++,
                                                 gMapData->owEntranceIconPosX[sEntranceIconMapIndex] << 2,
@@ -478,13 +472,8 @@
                     }
 
                     if ((globalCtx->sceneNum == SCENE_SPOT08) && (gSaveContext.infTable[26] & gBitFlags[9])) {
-<<<<<<< HEAD
-                        gDPLoadTextureBlock(OVERLAY_DISP++, gHUDExitMarkerTex, G_IM_FMT_RGBA, G_IM_SIZ_16b, 8, 8, 0,
-                                            G_TX_NOMIRROR | G_TX_WRAP, G_TX_NOMIRROR | G_TX_WRAP, G_TX_NOMASK,
-=======
                         gDPLoadTextureBlock(OVERLAY_DISP++, gMapDungeonEntranceIconTex, G_IM_FMT_RGBA, G_IM_SIZ_16b, 8,
                                             8, 0, G_TX_NOMIRROR | G_TX_WRAP, G_TX_NOMIRROR | G_TX_WRAP, G_TX_NOMASK,
->>>>>>> 23dc3398
                                             G_TX_NOMASK, G_TX_NOLOD, G_TX_NOLOD);
 
                         gSPTextureRectangle(OVERLAY_DISP++, 1080, 616, 1112, 648, G_TX_RENDERTILE, 0, 0, 1 << 10,
