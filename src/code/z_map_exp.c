#include "global.h"
#include "vt.h"
#include "objects/gameplay_keep/gameplay_keep.h"
#include "textures/parameter_static/parameter_static.h"

MapData* gMapData;

s16 sPlayerInitialPosX = 0;
s16 sPlayerInitialPosZ = 0;
s16 sPlayerInitialDirection = 0;
s16 sEntranceIconMapIndex = 0;

void Map_SavePlayerInitialInfo(GlobalContext* globalCtx) {
    Player* player = GET_PLAYER(globalCtx);

    sPlayerInitialPosX = player->actor.world.pos.x;
    sPlayerInitialPosZ = player->actor.world.pos.z;
    sPlayerInitialDirection = (s16)((0x7FFF - player->actor.shape.rot.y) / 0x400);
}

void Map_SetPaletteData(GlobalContext* globalCtx, s16 room) {
    s32 mapIndex = gSaveContext.mapIndex;
    InterfaceContext* interfaceCtx = &globalCtx->interfaceCtx;
    s16 paletteIndex = gMapData->roomPalette[mapIndex][room];

    if (interfaceCtx->mapRoomNum == room) {
        interfaceCtx->mapPaletteIndex = paletteIndex;
    }

    osSyncPrintf(VT_FGCOL(YELLOW));
    // "PALETE Set"
    osSyncPrintf("ＰＡＬＥＴＥセット 【 i=%x : room=%x 】Room_Inf[%d][4]=%x  ( map_palete_no = %d )\n", paletteIndex,
                 room, mapIndex, gSaveContext.sceneFlags[mapIndex].rooms, interfaceCtx->mapPaletteIndex);
    osSyncPrintf(VT_RST);

    interfaceCtx->mapPalette[paletteIndex * 2] = 2;
    interfaceCtx->mapPalette[paletteIndex * 2 + 1] = 0xBF;
}

void Map_SetFloorPalettesData(GlobalContext* globalCtx, s16 floor) {
    s32 mapIndex = gSaveContext.mapIndex;
    InterfaceContext* interfaceCtx = &globalCtx->interfaceCtx;
    s16 room;
    s16 i;

    for (i = 0; i < 16; i++) {
        interfaceCtx->mapPalette[i] = 0;
        interfaceCtx->mapPalette[i + 16] = 0;
    }

    if (CHECK_DUNGEON_ITEM(DUNGEON_MAP, mapIndex)) {
        interfaceCtx->mapPalette[30] = 0;
        interfaceCtx->mapPalette[31] = 1;
    }

    switch (globalCtx->sceneNum) {
        case SCENE_YDAN:
        case SCENE_DDAN:
        case SCENE_BDAN:
        case SCENE_BMORI1:
        case SCENE_HIDAN:
        case SCENE_MIZUSIN:
        case SCENE_JYASINZOU:
        case SCENE_HAKADAN:
        case SCENE_HAKADANCH:
        case SCENE_ICE_DOUKUTO:
        case SCENE_YDAN_BOSS:
        case SCENE_DDAN_BOSS:
        case SCENE_BDAN_BOSS:
        case SCENE_MORIBOSSROOM:
        case SCENE_FIRE_BS:
        case SCENE_MIZUSIN_BS:
        case SCENE_JYASINBOSS:
        case SCENE_HAKADAN_BS:
            for (i = 0; i < gMapData->maxPaletteCount[mapIndex]; i++) {
                room = gMapData->paletteRoom[mapIndex][floor][i];
                if ((room != 0xFF) && (gSaveContext.sceneFlags[mapIndex].rooms & gBitFlags[room])) {
                    Map_SetPaletteData(globalCtx, room);
                }
            }
            break;
    }
}

void Map_InitData(GlobalContext* globalCtx, s16 room) {
    s32 mapIndex = gSaveContext.mapIndex;
    InterfaceContext* interfaceCtx = &globalCtx->interfaceCtx;
    s16 extendedMapIndex;

    switch (globalCtx->sceneNum) {
        case SCENE_SPOT00:
        case SCENE_SPOT01:
        case SCENE_SPOT02:
        case SCENE_SPOT03:
        case SCENE_SPOT04:
        case SCENE_SPOT05:
        case SCENE_SPOT06:
        case SCENE_SPOT07:
        case SCENE_SPOT08:
        case SCENE_SPOT09:
        case SCENE_SPOT10:
        case SCENE_SPOT11:
        case SCENE_SPOT12:
        case SCENE_SPOT13:
        case SCENE_SPOT15:
        case SCENE_SPOT16:
        case SCENE_SPOT17:
        case SCENE_SPOT18:
        case SCENE_SPOT20:
        case SCENE_GANON_TOU:
            extendedMapIndex = mapIndex;
            if (globalCtx->sceneNum == SCENE_SPOT02) {
                if (CHECK_QUEST_ITEM(QUEST_SONG_NOCTURNE)) {
                    extendedMapIndex = 0x14;
                }
            } else if (globalCtx->sceneNum == SCENE_SPOT06) {
                if ((LINK_AGE_IN_YEARS == YEARS_ADULT) && !CHECK_QUEST_ITEM(QUEST_MEDALLION_WATER)) {
                    extendedMapIndex = 0x15;
                }
            } else if (globalCtx->sceneNum == SCENE_SPOT09) {
                if ((LINK_AGE_IN_YEARS == YEARS_ADULT) && !((gSaveContext.eventChkInf[9] & 0xF) == 0xF)) {
                    extendedMapIndex = 0x16;
                }
            } else if (globalCtx->sceneNum == SCENE_SPOT12) {
                if ((gSaveContext.eventChkInf[9] & 0xF) == 0xF) {
                    extendedMapIndex = 0x17;
                }
            }
            osSyncPrintf(VT_FGCOL(BLUE));
            osSyncPrintf("ＫＫＫ＝%d\n", extendedMapIndex);
            osSyncPrintf(VT_RST);
            sEntranceIconMapIndex = extendedMapIndex;
            DmaMgr_SendRequest1(interfaceCtx->mapSegment,
                                (u32)_map_grand_staticSegmentRomStart + gMapData->owMinimapTexOffset[extendedMapIndex],
                                gMapData->owMinimapTexSize[mapIndex], "../z_map_exp.c", 309);
            interfaceCtx->unk_258 = mapIndex;
            break;
        case SCENE_YDAN:
        case SCENE_DDAN:
        case SCENE_BDAN:
        case SCENE_BMORI1:
        case SCENE_HIDAN:
        case SCENE_MIZUSIN:
        case SCENE_JYASINZOU:
        case SCENE_HAKADAN:
        case SCENE_HAKADANCH:
        case SCENE_ICE_DOUKUTO:
        case SCENE_YDAN_BOSS:
        case SCENE_DDAN_BOSS:
        case SCENE_BDAN_BOSS:
        case SCENE_MORIBOSSROOM:
        case SCENE_FIRE_BS:
        case SCENE_MIZUSIN_BS:
        case SCENE_JYASINBOSS:
        case SCENE_HAKADAN_BS:
            osSyncPrintf(VT_FGCOL(YELLOW));
            // "Deku Tree Dungeon MAP Texture DMA"
            osSyncPrintf("デクの樹ダンジョンＭＡＰ テクスチャＤＭＡ(%x) scene_id_offset=%d  VREG(30)=%d\n", room,
                         mapIndex, VREG(30));
            osSyncPrintf(VT_RST);
            DmaMgr_SendRequest1(globalCtx->interfaceCtx.mapSegment,
                                (u32)_map_i_staticSegmentRomStart +
                                    ((gMapData->dgnMinimapTexIndexOffset[mapIndex] + room) * 0xFF0),
                                0xFF0, "../z_map_exp.c", 346);
            R_COMPASS_OFFSET_X = gMapData->roomCompassOffsetX[mapIndex][room];
            R_COMPASS_OFFSET_Y = gMapData->roomCompassOffsetY[mapIndex][room];
            Map_SetFloorPalettesData(globalCtx, VREG(30));
            osSyncPrintf("ＭＡＰ 各階ＯＮチェック\n"); // "MAP Individual Floor ON Check"
            break;
    }
}

void Map_InitRoomData(GlobalContext* globalCtx, s16 room) {
    s32 mapIndex = gSaveContext.mapIndex;
    InterfaceContext* interfaceCtx = &globalCtx->interfaceCtx;

    osSyncPrintf("＊＊＊＊＊＊＊\n＊＊＊＊＊＊＊\nroom_no=%d (%d)(%d)\n＊＊＊＊＊＊＊\n＊＊＊＊＊＊＊\n", room,
                 mapIndex, globalCtx->sceneNum);

    if (room >= 0) {
        switch (globalCtx->sceneNum) {
            case SCENE_YDAN:
            case SCENE_DDAN:
            case SCENE_BDAN:
            case SCENE_BMORI1:
            case SCENE_HIDAN:
            case SCENE_MIZUSIN:
            case SCENE_JYASINZOU:
            case SCENE_HAKADAN:
            case SCENE_HAKADANCH:
            case SCENE_ICE_DOUKUTO:
            case SCENE_YDAN_BOSS:
            case SCENE_DDAN_BOSS:
            case SCENE_BDAN_BOSS:
            case SCENE_MORIBOSSROOM:
            case SCENE_FIRE_BS:
            case SCENE_MIZUSIN_BS:
            case SCENE_JYASINBOSS:
            case SCENE_HAKADAN_BS:
                gSaveContext.sceneFlags[mapIndex].rooms |= gBitFlags[room];
                osSyncPrintf("ＲＯＯＭ＿ＩＮＦ＝%d\n", gSaveContext.sceneFlags[mapIndex].rooms);
                interfaceCtx->mapRoomNum = room;
                interfaceCtx->unk_25A = mapIndex;
                Map_SetPaletteData(globalCtx, room);
                osSyncPrintf(VT_FGCOL(YELLOW));
                osSyncPrintf("部屋部屋＝%d\n", room); // "Room Room = %d"
                osSyncPrintf(VT_RST);
                Map_InitData(globalCtx, room);
                break;
        }
    } else {
        interfaceCtx->mapRoomNum = 0;
    }

    if (gSaveContext.sunsSongState != SUNSSONG_SPEED_TIME) {
        gSaveContext.sunsSongState = SUNSSONG_INACTIVE;
    }
}

void Map_Destroy(GlobalContext* globalCtx) {
    MapMark_ClearPointers(globalCtx);
    gMapData = NULL;
}

void Map_Init(GlobalContext* globalCtx) {
    s32 mapIndex = gSaveContext.mapIndex;
    InterfaceContext* interfaceCtx = &globalCtx->interfaceCtx;

    gMapData = &gMapDataTable;

    interfaceCtx->unk_258 = -1;
    interfaceCtx->unk_25A = -1;

    interfaceCtx->mapSegment = GameState_Alloc(&globalCtx->state, 0x1000, "../z_map_exp.c", 457);
    // "ＭＡＰ texture initialization scene_data_ID=%d mapSegment=%x"
    osSyncPrintf("\n\n\nＭＡＰ テクスチャ初期化   scene_data_ID=%d\nmapSegment=%x\n\n", globalCtx->sceneNum,
                 interfaceCtx->mapSegment, globalCtx);
    ASSERT(interfaceCtx->mapSegment != NULL, "parameter->mapSegment != NULL", "../z_map_exp.c", 459);

    switch (globalCtx->sceneNum) {
        case SCENE_SPOT00:
        case SCENE_SPOT01:
        case SCENE_SPOT02:
        case SCENE_SPOT03:
        case SCENE_SPOT04:
        case SCENE_SPOT05:
        case SCENE_SPOT06:
        case SCENE_SPOT07:
        case SCENE_SPOT08:
        case SCENE_SPOT09:
        case SCENE_SPOT10:
        case SCENE_SPOT11:
        case SCENE_SPOT12:
        case SCENE_SPOT13:
        case SCENE_SPOT15:
        case SCENE_SPOT16:
        case SCENE_SPOT17:
        case SCENE_SPOT18:
        case SCENE_SPOT20:
        case SCENE_GANON_TOU:
            mapIndex = globalCtx->sceneNum - SCENE_SPOT00;
            R_MAP_INDEX = gSaveContext.mapIndex = mapIndex;
            R_COMPASS_SCALE_X = gMapData->owCompassInfo[mapIndex][0];
            R_COMPASS_SCALE_Y = gMapData->owCompassInfo[mapIndex][1];
            R_COMPASS_OFFSET_X = gMapData->owCompassInfo[mapIndex][2];
            R_COMPASS_OFFSET_Y = gMapData->owCompassInfo[mapIndex][3];
            Map_InitData(globalCtx, mapIndex);
            R_OW_MINIMAP_X = gMapData->owMinimapPosX[mapIndex];
            R_OW_MINIMAP_Y = gMapData->owMinimapPosY[mapIndex];
            break;
        case SCENE_YDAN:
        case SCENE_DDAN:
        case SCENE_BDAN:
        case SCENE_BMORI1:
        case SCENE_HIDAN:
        case SCENE_MIZUSIN:
        case SCENE_JYASINZOU:
        case SCENE_HAKADAN:
        case SCENE_HAKADANCH:
        case SCENE_ICE_DOUKUTO:
        case SCENE_GANON:
        case SCENE_MEN:
        case SCENE_GERUDOWAY:
        case SCENE_GANONTIKA:
        case SCENE_GANON_SONOGO:
        case SCENE_GANONTIKA_SONOGO:
        case SCENE_TAKARAYA:
        case SCENE_YDAN_BOSS:
        case SCENE_DDAN_BOSS:
        case SCENE_BDAN_BOSS:
        case SCENE_MORIBOSSROOM:
        case SCENE_FIRE_BS:
        case SCENE_MIZUSIN_BS:
        case SCENE_JYASINBOSS:
        case SCENE_HAKADAN_BS:
            mapIndex =
                (globalCtx->sceneNum >= SCENE_YDAN_BOSS) ? globalCtx->sceneNum - SCENE_YDAN_BOSS : globalCtx->sceneNum;
            R_MAP_INDEX = gSaveContext.mapIndex = mapIndex;
            if ((globalCtx->sceneNum <= SCENE_ICE_DOUKUTO) || (globalCtx->sceneNum >= SCENE_YDAN_BOSS)) {
                R_COMPASS_SCALE_X = gMapData->dgnCompassInfo[mapIndex][0];
                R_COMPASS_SCALE_Y = gMapData->dgnCompassInfo[mapIndex][1];
                R_COMPASS_OFFSET_X = gMapData->dgnCompassInfo[mapIndex][2];
                R_COMPASS_OFFSET_Y = gMapData->dgnCompassInfo[mapIndex][3];
                R_MAP_TEX_INDEX = R_MAP_TEX_INDEX_BASE = gMapData->dgnMinimapTexIndexBase[mapIndex];
                Map_InitRoomData(globalCtx, globalCtx->roomCtx.curRoom.num);
                MapMark_Init(globalCtx);
            }
            break;
    }
}

void Minimap_DrawCompassIcons(GlobalContext* globalCtx) {
    s32 pad;
    Player* player = GET_PLAYER(globalCtx);
    s16 tempX, tempZ;

    OPEN_DISPS(globalCtx->state.gfxCtx, "../z_map_exp.c", 565);

    if (globalCtx->interfaceCtx.minimapAlpha >= 0xAA) {
        func_80094A14(globalCtx->state.gfxCtx);

        gSPMatrix(OVERLAY_DISP++, &gMtxClear, G_MTX_NOPUSH | G_MTX_LOAD | G_MTX_MODELVIEW);
        gDPSetCombineLERP(OVERLAY_DISP++, PRIMITIVE, ENVIRONMENT, TEXEL0, ENVIRONMENT, TEXEL0, 0, PRIMITIVE, 0,
                          PRIMITIVE, ENVIRONMENT, TEXEL0, ENVIRONMENT, TEXEL0, 0, PRIMITIVE, 0);
        gDPSetEnvColor(OVERLAY_DISP++, 0, 0, 0, 255);
        gDPSetCombineMode(OVERLAY_DISP++, G_CC_PRIMITIVE, G_CC_PRIMITIVE);

        tempX = player->actor.world.pos.x;
        tempZ = player->actor.world.pos.z;
        tempX /= R_COMPASS_SCALE_X;
        tempZ /= R_COMPASS_SCALE_Y;
        Matrix_Translate((R_COMPASS_OFFSET_X + tempX) / 10.0f, (R_COMPASS_OFFSET_Y - tempZ) / 10.0f, 0.0f, MTXMODE_NEW);
        Matrix_Scale(0.4f, 0.4f, 0.4f, MTXMODE_APPLY);
        Matrix_RotateX(-1.6f, MTXMODE_APPLY);
        tempX = (0x7FFF - player->actor.shape.rot.y) / 0x400;
        Matrix_RotateY(tempX / 10.0f, MTXMODE_APPLY);
        gSPMatrix(OVERLAY_DISP++, Matrix_NewMtx(globalCtx->state.gfxCtx, "../z_map_exp.c", 585),
                  G_MTX_NOPUSH | G_MTX_LOAD | G_MTX_MODELVIEW);

        gDPSetPrimColor(OVERLAY_DISP++, 0, 0, 200, 255, 0, 255);
        gSPDisplayList(OVERLAY_DISP++, gCompassArrowDL);

        tempX = sPlayerInitialPosX;
        tempZ = sPlayerInitialPosZ;
        tempX /= R_COMPASS_SCALE_X;
        tempZ /= R_COMPASS_SCALE_Y;
        Matrix_Translate((R_COMPASS_OFFSET_X + tempX) / 10.0f, (R_COMPASS_OFFSET_Y - tempZ) / 10.0f, 0.0f, MTXMODE_NEW);
        Matrix_Scale(VREG(9) / 100.0f, VREG(9) / 100.0f, VREG(9) / 100.0f, MTXMODE_APPLY);
        Matrix_RotateX(VREG(52) / 10.0f, MTXMODE_APPLY);
        Matrix_RotateY(sPlayerInitialDirection / 10.0f, MTXMODE_APPLY);
        gSPMatrix(OVERLAY_DISP++, Matrix_NewMtx(globalCtx->state.gfxCtx, "../z_map_exp.c", 603),
                  G_MTX_NOPUSH | G_MTX_LOAD | G_MTX_MODELVIEW);

        gDPSetPrimColor(OVERLAY_DISP++, 0, 0xFF, 200, 0, 0, 255);
        gSPDisplayList(OVERLAY_DISP++, gCompassArrowDL);
    }

    CLOSE_DISPS(globalCtx->state.gfxCtx, "../z_map_exp.c", 607);
}

void Minimap_Draw(GlobalContext* globalCtx) {
    s32 pad[2];
    InterfaceContext* interfaceCtx = &globalCtx->interfaceCtx;
    s32 mapIndex = gSaveContext.mapIndex;

    OPEN_DISPS(globalCtx->state.gfxCtx, "../z_map_exp.c", 626);

    if (globalCtx->pauseCtx.state < 4) {
        switch (globalCtx->sceneNum) {
            case SCENE_YDAN:
            case SCENE_DDAN:
            case SCENE_BDAN:
            case SCENE_BMORI1:
            case SCENE_HIDAN:
            case SCENE_MIZUSIN:
            case SCENE_JYASINZOU:
            case SCENE_HAKADAN:
            case SCENE_HAKADANCH:
            case SCENE_ICE_DOUKUTO:
                if (!R_MINIMAP_DISABLED) {
                    func_80094520(globalCtx->state.gfxCtx);
                    gDPSetCombineLERP(OVERLAY_DISP++, 1, 0, PRIMITIVE, 0, TEXEL0, 0, PRIMITIVE, 0, 1, 0, PRIMITIVE, 0,
                                      TEXEL0, 0, PRIMITIVE, 0);

                    if (CHECK_DUNGEON_ITEM(DUNGEON_MAP, mapIndex)) {
                        gDPSetPrimColor(OVERLAY_DISP++, 0, 0, 100, 255, 255, interfaceCtx->minimapAlpha);

                        gDPLoadTextureBlock_4b(OVERLAY_DISP++, interfaceCtx->mapSegment, G_IM_FMT_I, 96, 85, 0,
                                               G_TX_NOMIRROR | G_TX_WRAP, G_TX_NOMIRROR | G_TX_WRAP, G_TX_NOMASK,
                                               G_TX_NOMASK, G_TX_NOLOD, G_TX_NOLOD);

                        gSPTextureRectangle(OVERLAY_DISP++, R_DGN_MINIMAP_X << 2, R_DGN_MINIMAP_Y << 2,
                                            (R_DGN_MINIMAP_X + 96) << 2, (R_DGN_MINIMAP_Y + 85) << 2, G_TX_RENDERTILE,
                                            0, 0, 1 << 10, 1 << 10);
                    }

                    if (CHECK_DUNGEON_ITEM(DUNGEON_COMPASS, mapIndex)) {
                        Minimap_DrawCompassIcons(globalCtx); // Draw icons for the player spawn and current position
                        func_80094520(globalCtx->state.gfxCtx);
                        MapMark_Draw(globalCtx);
                    }
                }

                if (CHECK_BTN_ALL(globalCtx->state.input[0].press.button, BTN_L) && !Gameplay_InCsMode(globalCtx)) {
                    osSyncPrintf("Game_play_demo_mode_check=%d\n", Gameplay_InCsMode(globalCtx));
                    // clang-format off
<<<<<<< HEAD
                    if (!R_MINIMAP_DISABLED) { Audio_PlaySoundGeneral(NA_SE_SY_CAMERA_ZOOM_UP, &D_801333D4, 4,
                                                                      &D_801333E0, &D_801333E0, &D_801333E8);
                        // clang-format on
                    } else {
                        Audio_PlaySoundGeneral(NA_SE_SY_CAMERA_ZOOM_DOWN, &D_801333D4, 4, &D_801333E0, &D_801333E0,
                                               &D_801333E8);
                    }
=======
                    if (!R_MINIMAP_DISABLED) { Audio_PlaySoundGeneral(NA_SE_SY_CAMERA_ZOOM_UP, &gSfxDefaultPos, 4,
                                                                      &gSfxDefaultFreqAndVolScale, &gSfxDefaultFreqAndVolScale, &gSfxDefaultReverb); }
                    else { Audio_PlaySoundGeneral(NA_SE_SY_CAMERA_ZOOM_DOWN, &gSfxDefaultPos, 4,
                                                  &gSfxDefaultFreqAndVolScale, &gSfxDefaultFreqAndVolScale, &gSfxDefaultReverb); }
                    // clang-format on
>>>>>>> ef870bdd
                    R_MINIMAP_DISABLED ^= 1;
                }

                break;
            case SCENE_SPOT00:
            case SCENE_SPOT01:
            case SCENE_SPOT02:
            case SCENE_SPOT03:
            case SCENE_SPOT04:
            case SCENE_SPOT05:
            case SCENE_SPOT06:
            case SCENE_SPOT07:
            case SCENE_SPOT08:
            case SCENE_SPOT09:
            case SCENE_SPOT10:
            case SCENE_SPOT11:
            case SCENE_SPOT12:
            case SCENE_SPOT13:
            case SCENE_SPOT15:
            case SCENE_SPOT16:
            case SCENE_SPOT17:
            case SCENE_SPOT18:
            case SCENE_SPOT20:
            case SCENE_GANON_TOU:
                if (!R_MINIMAP_DISABLED) {
                    func_80094520(globalCtx->state.gfxCtx);

                    gDPSetCombineMode(OVERLAY_DISP++, G_CC_MODULATEIA_PRIM, G_CC_MODULATEIA_PRIM);
                    gDPSetPrimColor(OVERLAY_DISP++, 0, 0, R_MINIMAP_COLOR(0), R_MINIMAP_COLOR(1), R_MINIMAP_COLOR(2),
                                    interfaceCtx->minimapAlpha);

                    gDPLoadTextureBlock_4b(OVERLAY_DISP++, interfaceCtx->mapSegment, G_IM_FMT_IA,
                                           gMapData->owMinimapWidth[mapIndex], gMapData->owMinimapHeight[mapIndex], 0,
                                           G_TX_NOMIRROR | G_TX_WRAP, G_TX_NOMIRROR | G_TX_WRAP, G_TX_NOMASK,
                                           G_TX_NOMASK, G_TX_NOLOD, G_TX_NOLOD);

                    gSPTextureRectangle(OVERLAY_DISP++, R_OW_MINIMAP_X << 2, R_OW_MINIMAP_Y << 2,
                                        (R_OW_MINIMAP_X + gMapData->owMinimapWidth[mapIndex]) << 2,
                                        (R_OW_MINIMAP_Y + gMapData->owMinimapHeight[mapIndex]) << 2, G_TX_RENDERTILE, 0,
                                        0, 1 << 10, 1 << 10);

                    if (((globalCtx->sceneNum != SCENE_SPOT01) && (globalCtx->sceneNum != SCENE_SPOT04) &&
                         (globalCtx->sceneNum != SCENE_SPOT08)) ||
                        (LINK_AGE_IN_YEARS != YEARS_ADULT)) {
                        if ((gMapData->owEntranceFlag[sEntranceIconMapIndex] == 0xFFFF) ||
                            ((gMapData->owEntranceFlag[sEntranceIconMapIndex] != 0xFFFF) &&
                             (gSaveContext.infTable[26] & gBitFlags[gMapData->owEntranceFlag[mapIndex]]))) {

                            gDPLoadTextureBlock(OVERLAY_DISP++, gMapDungeonEntranceIconTex, G_IM_FMT_RGBA, G_IM_SIZ_16b,
                                                8, 8, 0, G_TX_NOMIRROR | G_TX_WRAP, G_TX_NOMIRROR | G_TX_WRAP,
                                                G_TX_NOMASK, G_TX_NOMASK, G_TX_NOLOD, G_TX_NOLOD);

                            gSPTextureRectangle(OVERLAY_DISP++,
                                                gMapData->owEntranceIconPosX[sEntranceIconMapIndex] << 2,
                                                gMapData->owEntranceIconPosY[sEntranceIconMapIndex] << 2,
                                                (gMapData->owEntranceIconPosX[sEntranceIconMapIndex] + 8) << 2,
                                                (gMapData->owEntranceIconPosY[sEntranceIconMapIndex] + 8) << 2,
                                                G_TX_RENDERTILE, 0, 0, 1 << 10, 1 << 10);
                        }
                    }

                    if ((globalCtx->sceneNum == SCENE_SPOT08) && (gSaveContext.infTable[26] & gBitFlags[9])) {
                        gDPLoadTextureBlock(OVERLAY_DISP++, gMapDungeonEntranceIconTex, G_IM_FMT_RGBA, G_IM_SIZ_16b, 8,
                                            8, 0, G_TX_NOMIRROR | G_TX_WRAP, G_TX_NOMIRROR | G_TX_WRAP, G_TX_NOMASK,
                                            G_TX_NOMASK, G_TX_NOLOD, G_TX_NOLOD);

                        gSPTextureRectangle(OVERLAY_DISP++, 270 << 2, 154 << 2, 278 << 2, 162 << 2, G_TX_RENDERTILE, 0,
                                            0, 1 << 10, 1 << 10);
                    }

                    Minimap_DrawCompassIcons(globalCtx); // Draw icons for the player spawn and current position
                }

                if (CHECK_BTN_ALL(globalCtx->state.input[0].press.button, BTN_L) && !Gameplay_InCsMode(globalCtx)) {
                    // clang-format off
<<<<<<< HEAD
                    if (!R_MINIMAP_DISABLED) { Audio_PlaySoundGeneral(NA_SE_SY_CAMERA_ZOOM_UP, &D_801333D4, 4,
                                                                      &D_801333E0, &D_801333E0, &D_801333E8);
                        // clang-format on
                    } else {
                        Audio_PlaySoundGeneral(NA_SE_SY_CAMERA_ZOOM_DOWN, &D_801333D4, 4, &D_801333E0, &D_801333E0,
                                               &D_801333E8);
                    }
=======
                    if (!R_MINIMAP_DISABLED) { Audio_PlaySoundGeneral(NA_SE_SY_CAMERA_ZOOM_UP, &gSfxDefaultPos, 4,
                                                                      &gSfxDefaultFreqAndVolScale, &gSfxDefaultFreqAndVolScale, &gSfxDefaultReverb); }
                    else { Audio_PlaySoundGeneral(NA_SE_SY_CAMERA_ZOOM_DOWN, &gSfxDefaultPos, 4,
                                                  &gSfxDefaultFreqAndVolScale, &gSfxDefaultFreqAndVolScale, &gSfxDefaultReverb); }
                    // clang-format on
>>>>>>> ef870bdd
                    R_MINIMAP_DISABLED ^= 1;
                }

                break;
        }
    }

    CLOSE_DISPS(globalCtx->state.gfxCtx, "../z_map_exp.c", 782);
}

s16 Map_GetFloorTextIndexOffset(s32 mapIndex, s32 floor) {
    return gMapData->floorTexIndexOffset[mapIndex][floor];
}

void Map_Update(GlobalContext* globalCtx) {
    static s16 sLastRoomNum = 99;
    Player* player = GET_PLAYER(globalCtx);
    s32 mapIndex = gSaveContext.mapIndex;
    InterfaceContext* interfaceCtx = &globalCtx->interfaceCtx;
    s16 floor;
    s16 i;

    if ((globalCtx->pauseCtx.state == 0) && (globalCtx->pauseCtx.debugState == 0)) {
        switch (globalCtx->sceneNum) {
            case SCENE_YDAN:
            case SCENE_DDAN:
            case SCENE_BDAN:
            case SCENE_BMORI1:
            case SCENE_HIDAN:
            case SCENE_MIZUSIN:
            case SCENE_JYASINZOU:
            case SCENE_HAKADAN:
            case SCENE_HAKADANCH:
            case SCENE_ICE_DOUKUTO:
                interfaceCtx->mapPalette[30] = 0;
                if (CHECK_DUNGEON_ITEM(DUNGEON_MAP, mapIndex)) {
                    interfaceCtx->mapPalette[31] = 1;
                } else {
                    interfaceCtx->mapPalette[31] = 0;
                }

                for (floor = 0; floor < 8; floor++) {
                    if (player->actor.world.pos.y > gMapData->floorCoordY[mapIndex][floor]) {
                        break;
                    }
                }

                gSaveContext.sceneFlags[mapIndex].floors |= gBitFlags[floor];
                VREG(30) = floor;
                if (R_MAP_TEX_INDEX != (R_MAP_TEX_INDEX_BASE + Map_GetFloorTextIndexOffset(mapIndex, floor))) {
                    R_MAP_TEX_INDEX = R_MAP_TEX_INDEX_BASE + Map_GetFloorTextIndexOffset(mapIndex, floor);
                }
                if (1) {} // Appears to be necessary to match

                if (interfaceCtx->mapRoomNum != sLastRoomNum) {
                    // "Current floor = %d Current room = %x Number of rooms = %d"
                    osSyncPrintf("現在階＝%d  現在部屋＝%x  部屋数＝%d\n", floor, interfaceCtx->mapRoomNum,
                                 gMapData->switchEntryCount[mapIndex]);
                    sLastRoomNum = interfaceCtx->mapRoomNum;
                }

                for (i = 0; i < gMapData->switchEntryCount[mapIndex]; i++) {
                    if ((interfaceCtx->mapRoomNum == gMapData->switchFromRoom[mapIndex][i]) &&
                        (floor == gMapData->switchFromFloor[mapIndex][i])) {
                        interfaceCtx->mapRoomNum = gMapData->switchToRoom[mapIndex][i];
                        osSyncPrintf(VT_FGCOL(YELLOW));
                        // "Layer switching = %x"
                        osSyncPrintf("階層切替＝%x\n", interfaceCtx->mapRoomNum);
                        osSyncPrintf(VT_RST);
                        Map_InitData(globalCtx, interfaceCtx->mapRoomNum);
                        gSaveContext.sunsSongState = SUNSSONG_INACTIVE;
                        Map_SavePlayerInitialInfo(globalCtx);
                    }
                }

                VREG(10) = interfaceCtx->mapRoomNum;
                break;
            case SCENE_YDAN_BOSS:
            case SCENE_DDAN_BOSS:
            case SCENE_BDAN_BOSS:
            case SCENE_MORIBOSSROOM:
            case SCENE_FIRE_BS:
            case SCENE_MIZUSIN_BS:
            case SCENE_JYASINBOSS:
            case SCENE_HAKADAN_BS:
                VREG(30) = gMapData->bossFloor[globalCtx->sceneNum - SCENE_YDAN_BOSS];
                R_MAP_TEX_INDEX = R_MAP_TEX_INDEX_BASE +
                                  gMapData->floorTexIndexOffset[globalCtx->sceneNum - SCENE_YDAN_BOSS][VREG(30)];
                break;
        }
    }
}<|MERGE_RESOLUTION|>--- conflicted
+++ resolved
@@ -404,21 +404,15 @@
                 if (CHECK_BTN_ALL(globalCtx->state.input[0].press.button, BTN_L) && !Gameplay_InCsMode(globalCtx)) {
                     osSyncPrintf("Game_play_demo_mode_check=%d\n", Gameplay_InCsMode(globalCtx));
                     // clang-format off
-<<<<<<< HEAD
-                    if (!R_MINIMAP_DISABLED) { Audio_PlaySoundGeneral(NA_SE_SY_CAMERA_ZOOM_UP, &D_801333D4, 4,
-                                                                      &D_801333E0, &D_801333E0, &D_801333E8);
+                    if (!R_MINIMAP_DISABLED) { Audio_PlaySoundGeneral(NA_SE_SY_CAMERA_ZOOM_UP, &gSfxDefaultPos, 4,
+                                                                      &gSfxDefaultFreqAndVolScale, &gSfxDefaultFreqAndVolScale,
+                                                                      &gSfxDefaultReverb);
                         // clang-format on
                     } else {
-                        Audio_PlaySoundGeneral(NA_SE_SY_CAMERA_ZOOM_DOWN, &D_801333D4, 4, &D_801333E0, &D_801333E0,
-                                               &D_801333E8);
-                    }
-=======
-                    if (!R_MINIMAP_DISABLED) { Audio_PlaySoundGeneral(NA_SE_SY_CAMERA_ZOOM_UP, &gSfxDefaultPos, 4,
-                                                                      &gSfxDefaultFreqAndVolScale, &gSfxDefaultFreqAndVolScale, &gSfxDefaultReverb); }
-                    else { Audio_PlaySoundGeneral(NA_SE_SY_CAMERA_ZOOM_DOWN, &gSfxDefaultPos, 4,
-                                                  &gSfxDefaultFreqAndVolScale, &gSfxDefaultFreqAndVolScale, &gSfxDefaultReverb); }
-                    // clang-format on
->>>>>>> ef870bdd
+                        Audio_PlaySoundGeneral(NA_SE_SY_CAMERA_ZOOM_DOWN, &gSfxDefaultPos, 4,
+                                               &gSfxDefaultFreqAndVolScale, &gSfxDefaultFreqAndVolScale,
+                                               &gSfxDefaultReverb);
+                    }
                     R_MINIMAP_DISABLED ^= 1;
                 }
 
@@ -494,21 +488,15 @@
 
                 if (CHECK_BTN_ALL(globalCtx->state.input[0].press.button, BTN_L) && !Gameplay_InCsMode(globalCtx)) {
                     // clang-format off
-<<<<<<< HEAD
-                    if (!R_MINIMAP_DISABLED) { Audio_PlaySoundGeneral(NA_SE_SY_CAMERA_ZOOM_UP, &D_801333D4, 4,
-                                                                      &D_801333E0, &D_801333E0, &D_801333E8);
+                    if (!R_MINIMAP_DISABLED) { Audio_PlaySoundGeneral(NA_SE_SY_CAMERA_ZOOM_UP, &gSfxDefaultPos, 4,
+                                                                      &gSfxDefaultFreqAndVolScale, &gSfxDefaultFreqAndVolScale,
+                                                                      &gSfxDefaultReverb);
                         // clang-format on
                     } else {
-                        Audio_PlaySoundGeneral(NA_SE_SY_CAMERA_ZOOM_DOWN, &D_801333D4, 4, &D_801333E0, &D_801333E0,
-                                               &D_801333E8);
-                    }
-=======
-                    if (!R_MINIMAP_DISABLED) { Audio_PlaySoundGeneral(NA_SE_SY_CAMERA_ZOOM_UP, &gSfxDefaultPos, 4,
-                                                                      &gSfxDefaultFreqAndVolScale, &gSfxDefaultFreqAndVolScale, &gSfxDefaultReverb); }
-                    else { Audio_PlaySoundGeneral(NA_SE_SY_CAMERA_ZOOM_DOWN, &gSfxDefaultPos, 4,
-                                                  &gSfxDefaultFreqAndVolScale, &gSfxDefaultFreqAndVolScale, &gSfxDefaultReverb); }
-                    // clang-format on
->>>>>>> ef870bdd
+                        Audio_PlaySoundGeneral(NA_SE_SY_CAMERA_ZOOM_DOWN, &gSfxDefaultPos, 4,
+                                               &gSfxDefaultFreqAndVolScale, &gSfxDefaultFreqAndVolScale,
+                                               &gSfxDefaultReverb);
+                    }
                     R_MINIMAP_DISABLED ^= 1;
                 }
 
