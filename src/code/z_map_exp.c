#include "global.h"
#include "vt.h"

MapData* gMapData;

s16 sPlayerInitialPosX = 0;
s16 sPlayerInitialPosZ = 0;
s16 sPlayerInitialDirection = 0;
s16 sEntranceIconMapIndex = 0;

void Map_SavePlayerInitialInfo(GlobalContext* globalCtx) {
    Player* player = PLAYER;

    sPlayerInitialPosX = player->actor.posRot.pos.x;
    sPlayerInitialPosZ = player->actor.posRot.pos.z;
    sPlayerInitialDirection = (s16)((0x7FFF - player->actor.shape.rot.y) / 0x400);
}

void Map_SetPaletteData(GlobalContext* globalCtx, s16 room) {
    s32 mapIndex = gSaveContext.mapIndex;
    InterfaceContext* interfaceCtx = &globalCtx->interfaceCtx;
    s16 paletteNum = gMapData->roomPalette[mapIndex][room];

    if (interfaceCtx->mapRoomNum == room) {
        interfaceCtx->mapPaletteNum = paletteNum;
    }

    osSyncPrintf(VT_FGCOL(YELLOW));
    // Translates to: "PALETE Set"
    osSyncPrintf("ＰＡＬＥＴＥセット 【 i=%x : room=%x 】Room_Inf[%d][4]=%x  ( map_palete_no = %d )\n", paletteNum,
                 room, mapIndex, gSaveContext.sceneFlags[mapIndex].rooms, interfaceCtx->mapPaletteNum);
    osSyncPrintf(VT_RST);

    interfaceCtx->unk_140[paletteNum * 2] = 2;
    interfaceCtx->unk_140[paletteNum * 2 + 1] = 0xBF;
}

void Map_SetFloorPalettesData(GlobalContext* globalCtx, s16 floor) {
    s32 mapIndex = gSaveContext.mapIndex;
    InterfaceContext* interfaceCtx = &globalCtx->interfaceCtx;
    s16 room;
    s16 i;

    for (i = 0; i < 16; i++) {
        interfaceCtx->unk_140[i] = 0;
        interfaceCtx->unk_140[i + 16] = 0;
    }

<<<<<<< HEAD
    if (CHECK_DUNGEON_ITEM(DUNGEON_MAP, mapIndex)) {
=======
    if (gSaveContext.inventory.dungeonItems[mapIndex] & gBitFlags[DUNGEON_MAP]) {
>>>>>>> 4876610c
        interfaceCtx->unk_140[30] = 0;
        interfaceCtx->unk_140[31] = 1;
    }

    switch (globalCtx->sceneNum) {
        case SCENE_YDAN:
        case SCENE_DDAN:
        case SCENE_BDAN:
        case SCENE_BMORI1:
        case SCENE_HIDAN:
        case SCENE_MIZUSIN:
        case SCENE_JYASINZOU:
        case SCENE_HAKADAN:
        case SCENE_HAKADANCH:
        case SCENE_ICE_DOUKUTO:
        case SCENE_YDAN_BOSS:
        case SCENE_DDAN_BOSS:
        case SCENE_BDAN_BOSS:
        case SCENE_MORIBOSSROOM:
        case SCENE_FIRE_BS:
        case SCENE_MIZUSIN_BS:
        case SCENE_JYASINBOSS:
        case SCENE_HAKADAN_BS:
            for (i = 0; i < gMapData->maxPaletteCount[mapIndex]; i++) {
                room = gMapData->paletteRoom[mapIndex][floor][i];
                if ((room != 0xFF) && (gSaveContext.sceneFlags[mapIndex].rooms & gBitFlags[room])) {
                    Map_SetPaletteData(globalCtx, room);
                }
            }
            break;
    }
}

void Map_InitData(GlobalContext* globalCtx, s16 room) {
    s32 mapIndex = gSaveContext.mapIndex;
    InterfaceContext* interfaceCtx = &globalCtx->interfaceCtx;
    s16 extendedMapIndex;

    switch (globalCtx->sceneNum) {
        case SCENE_SPOT00:
        case SCENE_SPOT01:
        case SCENE_SPOT02:
        case SCENE_SPOT03:
        case SCENE_SPOT04:
        case SCENE_SPOT05:
        case SCENE_SPOT06:
        case SCENE_SPOT07:
        case SCENE_SPOT08:
        case SCENE_SPOT09:
        case SCENE_SPOT10:
        case SCENE_SPOT11:
        case SCENE_SPOT12:
        case SCENE_SPOT13:
        case SCENE_SPOT15:
        case SCENE_SPOT16:
        case SCENE_SPOT17:
        case SCENE_SPOT18:
        case SCENE_SPOT20:
        case SCENE_GANON_TOU:
            extendedMapIndex = mapIndex;
            if (globalCtx->sceneNum == SCENE_SPOT02) {
                if (CHECK_QUEST_ITEM(QUEST_SONG_NOCTURNE)) {
                    extendedMapIndex = 0x14;
                }
            } else if (globalCtx->sceneNum == SCENE_SPOT06) {
                if ((LINK_AGE_IN_YEARS == YEARS_ADULT) && !CHECK_QUEST_ITEM(QUEST_MEDALLION_WATER)) {
                    extendedMapIndex = 0x15;
                }
            } else if (globalCtx->sceneNum == SCENE_SPOT09) {
                if ((LINK_AGE_IN_YEARS == YEARS_ADULT) && !((gSaveContext.eventChkInf[9] & 0xF) == 0xF)) {
                    extendedMapIndex = 0x16;
                }
            } else if (globalCtx->sceneNum == SCENE_SPOT12) {
                if ((gSaveContext.eventChkInf[9] & 0xF) == 0xF) {
                    extendedMapIndex = 0x17;
                }
            }
            osSyncPrintf(VT_FGCOL(BLUE));
            osSyncPrintf("ＫＫＫ＝%d\n", extendedMapIndex);
            osSyncPrintf(VT_RST);
            sEntranceIconMapIndex = extendedMapIndex;
            DmaMgr_SendRequest1(interfaceCtx->mapSegment,
                                (u32)_map_grand_staticSegmentRomStart + gMapData->owMinimapTexOffset[extendedMapIndex],
                                gMapData->owMinimapTexSize[mapIndex], "../z_map_exp.c", 309);
            interfaceCtx->unk_258 = mapIndex;
            break;
        case SCENE_YDAN:
        case SCENE_DDAN:
        case SCENE_BDAN:
        case SCENE_BMORI1:
        case SCENE_HIDAN:
        case SCENE_MIZUSIN:
        case SCENE_JYASINZOU:
        case SCENE_HAKADAN:
        case SCENE_HAKADANCH:
        case SCENE_ICE_DOUKUTO:
        case SCENE_YDAN_BOSS:
        case SCENE_DDAN_BOSS:
        case SCENE_BDAN_BOSS:
        case SCENE_MORIBOSSROOM:
        case SCENE_FIRE_BS:
        case SCENE_MIZUSIN_BS:
        case SCENE_JYASINBOSS:
        case SCENE_HAKADAN_BS:
            osSyncPrintf(VT_FGCOL(YELLOW));
            // Translates to: "Deku Tree Dungeon MAP Texture DMA"
            osSyncPrintf("デクの樹ダンジョンＭＡＰ テクスチャＤＭＡ(%x) scene_id_offset=%d  VREG(30)=%d\n", room,
                         mapIndex, VREG(30));
            osSyncPrintf(VT_RST);
            DmaMgr_SendRequest1(globalCtx->interfaceCtx.mapSegment,
                                (u32)_map_i_staticSegmentRomStart +
                                    ((gMapData->dgnMinimapTexIndexOffset[mapIndex] + room) * 0xFF0),
                                0xFF0, "../z_map_exp.c", 346);
            R_COMPASS_OFFSET_X = gMapData->roomCompassOffsetX[mapIndex][room];
            R_COMPASS_OFFSET_Y = gMapData->roomCompassOffsetY[mapIndex][room];
            Map_SetFloorPalettesData(globalCtx, VREG(30));
            // Translates to: "MAP Individual Floor ON Check"
            osSyncPrintf("ＭＡＰ 各階ＯＮチェック\n");
            break;
    }
}

void Map_InitRoomData(GlobalContext* globalCtx, s16 room) {
    s32 mapIndex = gSaveContext.mapIndex;
    InterfaceContext* interfaceCtx = &globalCtx->interfaceCtx;

    osSyncPrintf("＊＊＊＊＊＊＊\n＊＊＊＊＊＊＊\nroom_no=%d (%d)(%d)\n＊＊＊＊＊＊＊\n＊＊＊＊＊＊＊\n", room,
                 mapIndex, globalCtx->sceneNum);

    if (room >= 0) {
        switch (globalCtx->sceneNum) {
            case SCENE_YDAN:
            case SCENE_DDAN:
            case SCENE_BDAN:
            case SCENE_BMORI1:
            case SCENE_HIDAN:
            case SCENE_MIZUSIN:
            case SCENE_JYASINZOU:
            case SCENE_HAKADAN:
            case SCENE_HAKADANCH:
            case SCENE_ICE_DOUKUTO:
            case SCENE_YDAN_BOSS:
            case SCENE_DDAN_BOSS:
            case SCENE_BDAN_BOSS:
            case SCENE_MORIBOSSROOM:
            case SCENE_FIRE_BS:
            case SCENE_MIZUSIN_BS:
            case SCENE_JYASINBOSS:
            case SCENE_HAKADAN_BS:
                gSaveContext.sceneFlags[mapIndex].rooms |= gBitFlags[room];
                osSyncPrintf("ＲＯＯＭ＿ＩＮＦ＝%d\n", gSaveContext.sceneFlags[mapIndex].rooms);
                interfaceCtx->mapRoomNum = room;
                interfaceCtx->unk_25A = mapIndex;
                Map_SetPaletteData(globalCtx, room);
                osSyncPrintf(VT_FGCOL(YELLOW));
                osSyncPrintf("部屋部屋＝%d\n", room); // "Room Room = %d"
                osSyncPrintf(VT_RST);
                Map_InitData(globalCtx, room);
                break;
        }
    } else {
        interfaceCtx->mapRoomNum = 0;
    }

    if (gSaveContext.unk_1422 != 2) {
        gSaveContext.unk_1422 = 0;
    }
}

void Map_Destroy(GlobalContext* globalCtx) {
    MapMark_ClearPointers(globalCtx);
    gMapData = NULL;
}

void Map_Init(GlobalContext* globalCtx) {
    s32 mapIndex = gSaveContext.mapIndex;
    InterfaceContext* interfaceCtx = &globalCtx->interfaceCtx;

    gMapData = &gMapDataTable;

    interfaceCtx->unk_258 = -1;
    interfaceCtx->unk_25A = -1;

    interfaceCtx->mapSegment = GameState_Alloc(&globalCtx->state, 0x1000, "../z_map_exp.c", 457);
    // Translates to "ＭＡＰ TEXTURE INITIALIZATION scene_data_ID=%d mapSegment=%x"
    osSyncPrintf("\n\n\nＭＡＰ テクスチャ初期化   scene_data_ID=%d\nmapSegment=%x\n\n", globalCtx->sceneNum,
                 interfaceCtx->mapSegment, globalCtx);
    if (interfaceCtx->mapSegment == NULL) {
        __assert("parameter->mapSegment != NULL", "../z_map_exp.c", 459);
    }

    switch (globalCtx->sceneNum) {
        case SCENE_SPOT00:
        case SCENE_SPOT01:
        case SCENE_SPOT02:
        case SCENE_SPOT03:
        case SCENE_SPOT04:
        case SCENE_SPOT05:
        case SCENE_SPOT06:
        case SCENE_SPOT07:
        case SCENE_SPOT08:
        case SCENE_SPOT09:
        case SCENE_SPOT10:
        case SCENE_SPOT11:
        case SCENE_SPOT12:
        case SCENE_SPOT13:
        case SCENE_SPOT15:
        case SCENE_SPOT16:
        case SCENE_SPOT17:
        case SCENE_SPOT18:
        case SCENE_SPOT20:
        case SCENE_GANON_TOU:
            mapIndex = globalCtx->sceneNum - SCENE_SPOT00;
            R_MAP_INDEX = gSaveContext.mapIndex = mapIndex;
            R_COMPASS_SCALE_X = gMapData->owCompassInfo[mapIndex][0];
            R_COMPASS_SCALE_Y = gMapData->owCompassInfo[mapIndex][1];
            R_COMPASS_OFFSET_X = gMapData->owCompassInfo[mapIndex][2];
            R_COMPASS_OFFSET_Y = gMapData->owCompassInfo[mapIndex][3];
            Map_InitData(globalCtx, mapIndex);
            R_OW_MINIMAP_X = gMapData->owMinimapPosX[mapIndex];
            R_OW_MINIMAP_Y = gMapData->owMinimapPosY[mapIndex];
            break;
        case SCENE_YDAN:
        case SCENE_DDAN:
        case SCENE_BDAN:
        case SCENE_BMORI1:
        case SCENE_HIDAN:
        case SCENE_MIZUSIN:
        case SCENE_JYASINZOU:
        case SCENE_HAKADAN:
        case SCENE_HAKADANCH:
        case SCENE_ICE_DOUKUTO:
        case SCENE_GANON:
        case SCENE_MEN:
        case SCENE_GERUDOWAY:
        case SCENE_GANONTIKA:
        case SCENE_GANON_SONOGO:
        case SCENE_GANONTIKA_SONOGO:
        case SCENE_TAKARAYA:
        case SCENE_YDAN_BOSS:
        case SCENE_DDAN_BOSS:
        case SCENE_BDAN_BOSS:
        case SCENE_MORIBOSSROOM:
        case SCENE_FIRE_BS:
        case SCENE_MIZUSIN_BS:
        case SCENE_JYASINBOSS:
        case SCENE_HAKADAN_BS:
            mapIndex =
                (globalCtx->sceneNum >= SCENE_YDAN_BOSS) ? globalCtx->sceneNum - SCENE_YDAN_BOSS : globalCtx->sceneNum;
            R_MAP_INDEX = gSaveContext.mapIndex = mapIndex;
            if ((globalCtx->sceneNum <= SCENE_ICE_DOUKUTO) || (globalCtx->sceneNum >= SCENE_YDAN_BOSS)) {
                R_COMPASS_SCALE_X = gMapData->dgnCompassInfo[mapIndex][0];
                R_COMPASS_SCALE_Y = gMapData->dgnCompassInfo[mapIndex][1];
                R_COMPASS_OFFSET_X = gMapData->dgnCompassInfo[mapIndex][2];
                R_COMPASS_OFFSET_Y = gMapData->dgnCompassInfo[mapIndex][3];
                R_MAP_TEX_INDEX = R_MAP_TEX_INDEX_BASE = gMapData->dgnMinimapTexIndexBase[mapIndex];
                Map_InitRoomData(globalCtx, globalCtx->roomCtx.curRoom.num);
                MapMark_Init(globalCtx);
            }
            break;
    }
}

void Minimap_DrawCompassIcons(GlobalContext* globalCtx) {
    s32 pad;
    Player* player = PLAYER;
    s16 tempX, tempZ;

    OPEN_DISPS(globalCtx->state.gfxCtx, "../z_map_exp.c", 565);

    if (globalCtx->interfaceCtx.minimapAlpha >= 0xAA) {
        func_80094A14(globalCtx->state.gfxCtx);

        gSPMatrix(OVERLAY_DISP++, &gMtxClear, G_MTX_NOPUSH | G_MTX_LOAD | G_MTX_MODELVIEW);
        gDPSetCombineLERP(OVERLAY_DISP++, PRIMITIVE, ENVIRONMENT, TEXEL0, ENVIRONMENT, TEXEL0, 0, PRIMITIVE, 0,
                          PRIMITIVE, ENVIRONMENT, TEXEL0, ENVIRONMENT, TEXEL0, 0, PRIMITIVE, 0);
        gDPSetEnvColor(OVERLAY_DISP++, 0, 0, 0, 255);
        gDPSetCombineMode(OVERLAY_DISP++, G_CC_PRIMITIVE, G_CC_PRIMITIVE);

        tempX = player->actor.posRot.pos.x;
        tempZ = player->actor.posRot.pos.z;
        tempX /= R_COMPASS_SCALE_X;
        tempZ /= R_COMPASS_SCALE_Y;
        Matrix_Translate((R_COMPASS_OFFSET_X + tempX) / 10.0f, (R_COMPASS_OFFSET_Y - tempZ) / 10.0f, 0.0f, MTXMODE_NEW);
        Matrix_Scale(0.4f, 0.4f, 0.4f, MTXMODE_APPLY);
        Matrix_RotateX(-1.6f, MTXMODE_APPLY);
        tempX = (0x7FFF - player->actor.shape.rot.y) / 0x400;
        Matrix_RotateY(tempX / 10.0f, MTXMODE_APPLY);
        gSPMatrix(OVERLAY_DISP++, Matrix_NewMtx(globalCtx->state.gfxCtx, "../z_map_exp.c", 585),
                  G_MTX_NOPUSH | G_MTX_LOAD | G_MTX_MODELVIEW);

        gDPSetPrimColor(OVERLAY_DISP++, 0, 0, 200, 255, 0, 255);
        gSPDisplayList(OVERLAY_DISP++, D_0400C820);

        tempX = sPlayerInitialPosX;
        tempZ = sPlayerInitialPosZ;
        tempX /= R_COMPASS_SCALE_X;
        tempZ /= R_COMPASS_SCALE_Y;
        Matrix_Translate((R_COMPASS_OFFSET_X + tempX) / 10.0f, (R_COMPASS_OFFSET_Y - tempZ) / 10.0f, 0.0f, MTXMODE_NEW);
        Matrix_Scale(VREG(9) / 100.0f, VREG(9) / 100.0f, VREG(9) / 100.0f, MTXMODE_APPLY);
        Matrix_RotateX(VREG(52) / 10.0f, MTXMODE_APPLY);
        Matrix_RotateY(sPlayerInitialDirection / 10.0f, MTXMODE_APPLY);
        gSPMatrix(OVERLAY_DISP++, Matrix_NewMtx(globalCtx->state.gfxCtx, "../z_map_exp.c", 603),
                  G_MTX_NOPUSH | G_MTX_LOAD | G_MTX_MODELVIEW);

        gDPSetPrimColor(OVERLAY_DISP++, 0, 0xFF, 200, 0, 0, 255);
        gSPDisplayList(OVERLAY_DISP++, D_0400C820);
    }

    CLOSE_DISPS(globalCtx->state.gfxCtx, "../z_map_exp.c", 607);
}

void Minimap_Draw(GlobalContext* globalCtx) {
    s32 pad[2];
    InterfaceContext* interfaceCtx = &globalCtx->interfaceCtx;
    s32 mapIndex = gSaveContext.mapIndex;

    OPEN_DISPS(globalCtx->state.gfxCtx, "../z_map_exp.c", 626);

    if (globalCtx->pauseCtx.state < 4) {
        switch (globalCtx->sceneNum) {
            case SCENE_YDAN:
            case SCENE_DDAN:
            case SCENE_BDAN:
            case SCENE_BMORI1:
            case SCENE_HIDAN:
            case SCENE_MIZUSIN:
            case SCENE_JYASINZOU:
            case SCENE_HAKADAN:
            case SCENE_HAKADANCH:
            case SCENE_ICE_DOUKUTO:
                if (!R_MINIMAP_TOGGLED) {
                    func_80094520(globalCtx->state.gfxCtx);
                    gDPSetCombineLERP(OVERLAY_DISP++, 1, 0, PRIMITIVE, 0, TEXEL0, 0, PRIMITIVE, 0, 1, 0, PRIMITIVE, 0,
                                      TEXEL0, 0, PRIMITIVE, 0);

<<<<<<< HEAD
                    if (CHECK_DUNGEON_ITEM(DUNGEON_MAP, mapIndex)) {
                        gDPSetPrimColor(oGfxCtx->overlay.p++, 0, 0, 100, 255, 255, interfaceCtx->minimapAlpha);
=======
                    if (gSaveContext.inventory.dungeonItems[mapIndex] & gBitFlags[DUNGEON_MAP]) {
                        gDPSetPrimColor(OVERLAY_DISP++, 0, 0, 100, 255, 255, interfaceCtx->minimapAlpha);
>>>>>>> 4876610c

                        gDPLoadTextureBlock_4b(OVERLAY_DISP++, interfaceCtx->mapSegment, G_IM_FMT_I, 96, 85, 0,
                                               G_TX_NOMIRROR | G_TX_WRAP, G_TX_NOMIRROR | G_TX_WRAP, G_TX_NOMASK,
                                               G_TX_NOMASK, G_TX_NOLOD, G_TX_NOLOD);

                        gSPTextureRectangle(OVERLAY_DISP++, R_DGN_MINIMAP_X << 2, R_DGN_MINIMAP_Y << 2,
                                            (R_DGN_MINIMAP_X + 96) << 2, (R_DGN_MINIMAP_Y + 85) << 2, G_TX_RENDERTILE,
                                            0, 0, 1024, 1024);
                    }

<<<<<<< HEAD
                    if (CHECK_DUNGEON_ITEM(DUNGEON_COMPASS, mapIndex)) {
=======
                    if (gSaveContext.inventory.dungeonItems[mapIndex] & gBitFlags[DUNGEON_COMPASS]) {
>>>>>>> 4876610c
                        Minimap_DrawCompassIcons(globalCtx); // Draw icons for the player spawn and current position
                        func_80094520(globalCtx->state.gfxCtx);
                        MapMark_DrawConditionally(globalCtx);
                    }
                }

                if (CHECK_BTN_ALL(globalCtx->state.input[0].press.button, BTN_L) && !Gameplay_InCsMode(globalCtx)) {
                    osSyncPrintf("Game_play_demo_mode_check=%d\n", Gameplay_InCsMode(globalCtx));
                    // clang-format off
                    if (!R_MINIMAP_TOGGLED) { Audio_PlaySoundGeneral(NA_SE_SY_CAMERA_ZOOM_UP, &D_801333D4, 4,
                                                                     &D_801333E0, &D_801333E0, &D_801333E8); }
                    else { Audio_PlaySoundGeneral(NA_SE_SY_CAMERA_ZOOM_DOWN, &D_801333D4, 4,
                                                  &D_801333E0, &D_801333E0, &D_801333E8); }
                    // clang-format on
                    R_MINIMAP_TOGGLED ^= 1;
                }

                break;
            case SCENE_SPOT00:
            case SCENE_SPOT01:
            case SCENE_SPOT02:
            case SCENE_SPOT03:
            case SCENE_SPOT04:
            case SCENE_SPOT05:
            case SCENE_SPOT06:
            case SCENE_SPOT07:
            case SCENE_SPOT08:
            case SCENE_SPOT09:
            case SCENE_SPOT10:
            case SCENE_SPOT11:
            case SCENE_SPOT12:
            case SCENE_SPOT13:
            case SCENE_SPOT15:
            case SCENE_SPOT16:
            case SCENE_SPOT17:
            case SCENE_SPOT18:
            case SCENE_SPOT20:
            case SCENE_GANON_TOU:
                if (!R_MINIMAP_TOGGLED) {
                    func_80094520(globalCtx->state.gfxCtx);

                    gDPSetCombineMode(OVERLAY_DISP++, G_CC_MODULATEIA_PRIM, G_CC_MODULATEIA_PRIM);
                    gDPSetPrimColor(OVERLAY_DISP++, 0, 0, R_MINIMAP_COLOR(0), R_MINIMAP_COLOR(1), R_MINIMAP_COLOR(2),
                                    interfaceCtx->minimapAlpha);

                    gDPLoadTextureBlock_4b(OVERLAY_DISP++, interfaceCtx->mapSegment, G_IM_FMT_IA,
                                           gMapData->owMinimapWidth[mapIndex], gMapData->owMinimapHeight[mapIndex], 0,
                                           G_TX_NOMIRROR | G_TX_WRAP, G_TX_NOMIRROR | G_TX_WRAP, G_TX_NOMASK,
                                           G_TX_NOMASK, G_TX_NOLOD, G_TX_NOLOD);

                    gSPTextureRectangle(OVERLAY_DISP++, R_OW_MINIMAP_X << 2, R_OW_MINIMAP_Y << 2,
                                        (R_OW_MINIMAP_X + gMapData->owMinimapWidth[mapIndex]) << 2,
                                        (R_OW_MINIMAP_Y + gMapData->owMinimapHeight[mapIndex]) << 2, G_TX_RENDERTILE, 0,
                                        0, 1024, 1024);

                    if (((globalCtx->sceneNum != SCENE_SPOT01) && (globalCtx->sceneNum != SCENE_SPOT04) &&
                         (globalCtx->sceneNum != SCENE_SPOT08)) ||
                        (LINK_AGE_IN_YEARS != YEARS_ADULT)) {
                        if ((gMapData->owEntranceFlag[sEntranceIconMapIndex] == 0xFFFF) ||
                            ((gMapData->owEntranceFlag[sEntranceIconMapIndex] != 0xFFFF) &&
                             (gSaveContext.infTable[26] & gBitFlags[gMapData->owEntranceFlag[mapIndex]]))) {

                            gDPLoadTextureBlock(OVERLAY_DISP++, D_02002500, G_IM_FMT_RGBA, G_IM_SIZ_16b, 8, 8, 0,
                                                G_TX_NOMIRROR | G_TX_WRAP, G_TX_NOMIRROR | G_TX_WRAP, G_TX_NOMASK,
                                                G_TX_NOMASK, G_TX_NOLOD, G_TX_NOLOD);

                            gSPTextureRectangle(OVERLAY_DISP++,
                                                gMapData->owEntranceIconPosX[sEntranceIconMapIndex] << 2,
                                                gMapData->owEntranceIconPosY[sEntranceIconMapIndex] << 2,
                                                (gMapData->owEntranceIconPosX[sEntranceIconMapIndex] + 8) << 2,
                                                (gMapData->owEntranceIconPosY[sEntranceIconMapIndex] + 8) << 2,
                                                G_TX_RENDERTILE, 0, 0, 1024, 1024);
                        }
                    }

                    if ((globalCtx->sceneNum == SCENE_SPOT08) && (gSaveContext.infTable[26] & gBitFlags[9])) {
                        gDPLoadTextureBlock(OVERLAY_DISP++, D_02002500, G_IM_FMT_RGBA, G_IM_SIZ_16b, 8, 8, 0,
                                            G_TX_NOMIRROR | G_TX_WRAP, G_TX_NOMIRROR | G_TX_WRAP, G_TX_NOMASK,
                                            G_TX_NOMASK, G_TX_NOLOD, G_TX_NOLOD);

                        gSPTextureRectangle(OVERLAY_DISP++, 1080, 616, 1112, 648, G_TX_RENDERTILE, 0, 0, 1024, 1024);
                    }

                    Minimap_DrawCompassIcons(globalCtx); // Draw icons for the player spawn and current position
                }

                if (CHECK_BTN_ALL(globalCtx->state.input[0].press.button, BTN_L) && !Gameplay_InCsMode(globalCtx)) {
                    // clang-format off
                    if (!R_MINIMAP_TOGGLED) { Audio_PlaySoundGeneral(NA_SE_SY_CAMERA_ZOOM_UP, &D_801333D4, 4,
                                                                     &D_801333E0, &D_801333E0, &D_801333E8); }
                    else { Audio_PlaySoundGeneral(NA_SE_SY_CAMERA_ZOOM_DOWN, &D_801333D4, 4,
                                                  &D_801333E0, &D_801333E0, &D_801333E8); }
                    // clang-format on
                    R_MINIMAP_TOGGLED ^= 1;
                }

                break;
        }
    }

    CLOSE_DISPS(globalCtx->state.gfxCtx, "../z_map_exp.c", 782);
}

s16 Map_GetFloorTextIndexOffset(s32 mapIndex, s32 floor) {
    return gMapData->floorTexIndexOffset[mapIndex][floor];
}

void Map_Update(GlobalContext* globalCtx) {
    static s16 sLastRoomNum = 99;
    Player* player = PLAYER;
    s32 mapIndex = gSaveContext.mapIndex;
    InterfaceContext* interfaceCtx = &globalCtx->interfaceCtx;
    s16 floor;
    s16 i;

    if ((globalCtx->pauseCtx.state == 0) && (globalCtx->pauseCtx.flag == 0)) {
        switch (globalCtx->sceneNum) {
            case SCENE_YDAN:
            case SCENE_DDAN:
            case SCENE_BDAN:
            case SCENE_BMORI1:
            case SCENE_HIDAN:
            case SCENE_MIZUSIN:
            case SCENE_JYASINZOU:
            case SCENE_HAKADAN:
            case SCENE_HAKADANCH:
            case SCENE_ICE_DOUKUTO:
                interfaceCtx->unk_140[30] = 0;
<<<<<<< HEAD
                if (CHECK_DUNGEON_ITEM(DUNGEON_MAP, mapIndex)) {
=======
                if (gSaveContext.inventory.dungeonItems[mapIndex] & gBitFlags[DUNGEON_MAP]) {
>>>>>>> 4876610c
                    interfaceCtx->unk_140[31] = 1;
                } else {
                    interfaceCtx->unk_140[31] = 0;
                }

                for (floor = 0; floor < 8; floor++) {
                    if (player->actor.posRot.pos.y > gMapData->floorCoordY[mapIndex][floor]) {
                        break;
                    }
                }

                if (1) { // Appears to be necessary to match
                    gSaveContext.sceneFlags[mapIndex].floors |= gBitFlags[floor];
                    VREG(30) = floor;
                    if (R_MAP_TEX_INDEX != (R_MAP_TEX_INDEX_BASE + Map_GetFloorTextIndexOffset(mapIndex, floor))) {
                        R_MAP_TEX_INDEX = R_MAP_TEX_INDEX_BASE + Map_GetFloorTextIndexOffset(mapIndex, floor);
                    }
                }

                if (interfaceCtx->mapRoomNum != sLastRoomNum) {
                    // Translates to "Current floor = %d Current room = %x Number of rooms = %d"
                    osSyncPrintf("現在階＝%d  現在部屋＝%x  部屋数＝%d\n", floor, interfaceCtx->mapRoomNum,
                                 gMapData->switchEntryCount[mapIndex]);
                    sLastRoomNum = interfaceCtx->mapRoomNum;
                }

                for (i = 0; i < gMapData->switchEntryCount[mapIndex]; i++) {
                    if ((interfaceCtx->mapRoomNum == gMapData->switchFromRoom[mapIndex][i]) &&
                        (floor == gMapData->switchFromFloor[mapIndex][i])) {
                        interfaceCtx->mapRoomNum = gMapData->switchToRoom[mapIndex][i];
                        osSyncPrintf(VT_FGCOL(YELLOW));
                        osSyncPrintf("階層切替＝%x\n", interfaceCtx->mapRoomNum); // "Layer switching = %x"
                        osSyncPrintf(VT_RST);
                        Map_InitData(globalCtx, interfaceCtx->mapRoomNum);
                        gSaveContext.unk_1422 = 0;
                        Map_SavePlayerInitialInfo(globalCtx);
                    }
                }

                VREG(10) = interfaceCtx->mapRoomNum;
                break;
            case SCENE_YDAN_BOSS:
            case SCENE_DDAN_BOSS:
            case SCENE_BDAN_BOSS:
            case SCENE_MORIBOSSROOM:
            case SCENE_FIRE_BS:
            case SCENE_MIZUSIN_BS:
            case SCENE_JYASINBOSS:
            case SCENE_HAKADAN_BS:
                VREG(30) = gMapData->bossFloor[globalCtx->sceneNum - SCENE_YDAN_BOSS];
                R_MAP_TEX_INDEX = R_MAP_TEX_INDEX_BASE +
                                  gMapData->floorTexIndexOffset[globalCtx->sceneNum - SCENE_YDAN_BOSS][VREG(30)];
                break;
        }
    }
}<|MERGE_RESOLUTION|>--- conflicted
+++ resolved
@@ -46,11 +46,7 @@
         interfaceCtx->unk_140[i + 16] = 0;
     }
 
-<<<<<<< HEAD
     if (CHECK_DUNGEON_ITEM(DUNGEON_MAP, mapIndex)) {
-=======
-    if (gSaveContext.inventory.dungeonItems[mapIndex] & gBitFlags[DUNGEON_MAP]) {
->>>>>>> 4876610c
         interfaceCtx->unk_140[30] = 0;
         interfaceCtx->unk_140[31] = 1;
     }
@@ -387,13 +383,8 @@
                     gDPSetCombineLERP(OVERLAY_DISP++, 1, 0, PRIMITIVE, 0, TEXEL0, 0, PRIMITIVE, 0, 1, 0, PRIMITIVE, 0,
                                       TEXEL0, 0, PRIMITIVE, 0);
 
-<<<<<<< HEAD
                     if (CHECK_DUNGEON_ITEM(DUNGEON_MAP, mapIndex)) {
-                        gDPSetPrimColor(oGfxCtx->overlay.p++, 0, 0, 100, 255, 255, interfaceCtx->minimapAlpha);
-=======
-                    if (gSaveContext.inventory.dungeonItems[mapIndex] & gBitFlags[DUNGEON_MAP]) {
                         gDPSetPrimColor(OVERLAY_DISP++, 0, 0, 100, 255, 255, interfaceCtx->minimapAlpha);
->>>>>>> 4876610c
 
                         gDPLoadTextureBlock_4b(OVERLAY_DISP++, interfaceCtx->mapSegment, G_IM_FMT_I, 96, 85, 0,
                                                G_TX_NOMIRROR | G_TX_WRAP, G_TX_NOMIRROR | G_TX_WRAP, G_TX_NOMASK,
@@ -404,11 +395,7 @@
                                             0, 0, 1024, 1024);
                     }
 
-<<<<<<< HEAD
                     if (CHECK_DUNGEON_ITEM(DUNGEON_COMPASS, mapIndex)) {
-=======
-                    if (gSaveContext.inventory.dungeonItems[mapIndex] & gBitFlags[DUNGEON_COMPASS]) {
->>>>>>> 4876610c
                         Minimap_DrawCompassIcons(globalCtx); // Draw icons for the player spawn and current position
                         func_80094520(globalCtx->state.gfxCtx);
                         MapMark_DrawConditionally(globalCtx);
@@ -537,11 +524,7 @@
             case SCENE_HAKADANCH:
             case SCENE_ICE_DOUKUTO:
                 interfaceCtx->unk_140[30] = 0;
-<<<<<<< HEAD
                 if (CHECK_DUNGEON_ITEM(DUNGEON_MAP, mapIndex)) {
-=======
-                if (gSaveContext.inventory.dungeonItems[mapIndex] & gBitFlags[DUNGEON_MAP]) {
->>>>>>> 4876610c
                     interfaceCtx->unk_140[31] = 1;
                 } else {
                     interfaceCtx->unk_140[31] = 0;
