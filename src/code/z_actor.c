--- conflicted
+++ resolved
@@ -1146,11 +1146,7 @@
 
 s32 func_8002E2AC(GlobalContext* globalCtx, Actor* actor, Vec3f* arg2, s32 arg3) {
     f32 sp34;
-<<<<<<< HEAD
     s32 bgId;
-=======
-    s32 sp30;
->>>>>>> d4e16bba
 
     arg2->y += 50.0f;
 
@@ -1210,11 +1206,7 @@
     s32 bgId;
     CollisionPoly* sp5C;
     f32 sp58;
-<<<<<<< HEAD
     WaterBox* waterBox;
-=======
-    WaterBox* sp54;
->>>>>>> d4e16bba
     f32 sp50;
     Vec3f ripplePos;
 
