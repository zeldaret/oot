#include "global.h"
#include "vt.h"

#include "overlays/actors/ovl_Arms_Hook/z_arms_hook.h"
#include "overlays/actors/ovl_En_Part/z_en_part.h"
#include "objects/gameplay_keep/gameplay_keep.h"

void ActorShape_Init(ActorShape* shape, f32 yOffset, ActorShadowFunc* shadowDrawFunc, f32 shadowScale) {
    shape->yOffset = yOffset;
    shape->shadowDrawFunc = shadowDrawFunc;
    shape->shadowScale = shadowScale;
    shape->shadowAlpha = 255;
}

void func_8002B200(Actor* actor, Lights* lights, GlobalContext* globalCtx, Gfx* dlist, Color_RGBA8* color) {
    f32 temp1;
    f32 temp2;
    MtxF sp60;

    if (actor->floorPoly != NULL) {
        temp1 = actor->world.pos.y - actor->floorHeight;

        if (temp1 >= -50.0f && temp1 < 500.0f) {
            OPEN_DISPS(globalCtx->state.gfxCtx, "../z_actor.c", 1553);

            POLY_OPA_DISP = Gfx_CallSetupDL(POLY_OPA_DISP, 0x2C);

            gDPSetCombineLERP(POLY_OPA_DISP++, 0, 0, 0, PRIMITIVE, TEXEL0, 0, PRIMITIVE, 0, 0, 0, 0, COMBINED, 0, 0, 0,
                              COMBINED);

            temp1 = (temp1 < 0.0f) ? 0.0f : ((temp1 > 150.0f) ? 150.0f : temp1);
            temp2 = 1.0f - (temp1 * (1.0f / 350));

            if (color != NULL) {
                gDPSetPrimColor(POLY_OPA_DISP++, 0, 0, color->r, color->g, color->b,
                                (u32)(actor->shape.shadowAlpha * temp2) & 0xFF);
            } else {
                gDPSetPrimColor(POLY_OPA_DISP++, 0, 0, 0, 0, 0, (u32)(actor->shape.shadowAlpha * temp2) & 0xFF);
            }

            func_80038A28(actor->floorPoly, actor->world.pos.x, actor->floorHeight, actor->world.pos.z, &sp60);
            Matrix_Put(&sp60);

            if (dlist != D_04049210) {
                Matrix_RotateY(actor->shape.rot.y * (M_PI / 32768), MTXMODE_APPLY);
            }

            temp2 = (1.0f - (temp1 * (1.0f / 350))) * actor->shape.shadowScale;
            Matrix_Scale(actor->scale.x * temp2, 1.0f, actor->scale.z * temp2, MTXMODE_APPLY);

            gSPMatrix(POLY_OPA_DISP++, Matrix_NewMtx(globalCtx->state.gfxCtx, "../z_actor.c", 1588),
                      G_MTX_MODELVIEW | G_MTX_LOAD);
            gSPDisplayList(POLY_OPA_DISP++, dlist);

            CLOSE_DISPS(globalCtx->state.gfxCtx, "../z_actor.c", 1594);
        }
    }
}

void ActorShadow_DrawCircle(Actor* actor, Lights* lights, GlobalContext* globalCtx) {
    func_8002B200(actor, lights, globalCtx, &D_04049210, NULL);
}

void ActorShadow_DrawWhiteCircle(Actor* actor, Lights* lights, GlobalContext* globalCtx) {
    static Color_RGBA8 white = { 255, 255, 255, 255 };

    func_8002B200(actor, lights, globalCtx, &D_04049210, &white);
}

void ActorShadow_DrawSquiggly(Actor* actor, Lights* lights, GlobalContext* globalCtx) {
    func_8002B200(actor, lights, globalCtx, D_04049AD0, NULL);
}

void func_8002B66C(GlobalContext* globalCtx, Light* light, MtxF* arg2, s32 arg3, f32 arg4, f32 arg5, f32 arg6) {
    s32 pad1;
    f32 sp58;
    s32 pad2[2];

    OPEN_DISPS(globalCtx->state.gfxCtx, "../z_actor.c", 1661);

    gDPSetPrimColor(POLY_OPA_DISP++, 0, 0, 0, 0, 0,
                    (u32)(((arg3 * 0.00005f) > 1.0f ? 1.0f : (arg3 * 0.00005f)) * arg4) & 0xFF);

    sp58 = Math_FAtan2F(light->l.dir[0], light->l.dir[2]);
    arg6 *= (4.5f - (light->l.dir[1] * 0.035f));
    arg6 = (arg6 < 1.0f) ? 1.0f : arg6;
    Matrix_Put(arg2);
    Matrix_RotateY(sp58, MTXMODE_APPLY);
    Matrix_Scale(arg5, 1.0f, arg5 * arg6, MTXMODE_APPLY);

    gSPMatrix(POLY_OPA_DISP++, Matrix_NewMtx(globalCtx->state.gfxCtx, "../z_actor.c", 1687),
              G_MTX_MODELVIEW | G_MTX_LOAD);
    gSPDisplayList(POLY_OPA_DISP++, &D_04048180);

    CLOSE_DISPS(globalCtx->state.gfxCtx, "../z_actor.c", 1693);
}

#ifdef NON_MATCHING
// saved register, stack usage and minor ordering differences
void ActorShadow_DrawTeardrop(Actor* actor, Lights* lights, GlobalContext* globalCtx) {
    MtxF spE8;
    f32 spE0[2];
    s32 i;
    f32* spAC;
    f32 temp_10;
    u8 temp_14;
    f32 temp_f0;
    f32 temp_f20;
    f32 temp_f20_2;
    f32 temp_f22_2;
    f32 temp_f24;
    s32 temp_a3;
    s32 temp_lo;
    u8 temp_s6;
    Vec3f* phi_s7;
    f32 phi_f2;
    Light* phi_s0;
    s32 phi_s1;
    s32 phi_s2;

    temp_f20 = actor->world.pos.y - actor->floorHeight;

    if (temp_f20 > 20.0f) {
        temp_10 = actor->shape.shadowScale;
        temp_14 = actor->shape.shadowAlpha;
        actor->shape.shadowScale *= 0.3f;
        actor->shape.shadowAlpha *= ((temp_f20 - 20.0f) * 0.02f) > 1.0f ? 1.0f : ((temp_f20 - 20.0f) * 0.02f);
        ActorShadow_DrawCircle(actor, lights, globalCtx);
        actor->shape.shadowScale = temp_10;
        actor->shape.shadowAlpha = temp_14;
    }

    if (temp_f20 < 200.0f) {
        phi_s7 = &actor->shape.feetPos[FOOT_LEFT];
        spAC = &spE0[0];
        temp_s6 = lights->numLights;
        temp_s6 -= 2;

        OPEN_DISPS(globalCtx->state.gfxCtx, "../z_actor.c", 1741);

        POLY_OPA_DISP = Gfx_CallSetupDL(POLY_OPA_DISP, 0x2C);
        actor->shape.unk_15 = 0;

        for (i = 0; i < 2; i++) {
            phi_s7->y += 50.0f;
            *spAC = func_800BFCB8(globalCtx, &spE8, phi_s7);
            phi_s7->y -= 50.0f;

            actor->shape.unk_15 *= 2;

            phi_f2 = phi_s7->y - *spAC;

            if ((phi_f2 >= -1.0f) && (phi_f2 < 500.0f)) {
                phi_s0 = &lights->l.l[0];

                if (phi_f2 <= 0.0f) {
                    actor->shape.unk_15++;
                }

                if (30.0f < phi_f2) {
                    phi_f2 = 30.0f;
                }

                temp_f24 = actor->shape.shadowAlpha * (1.0f - (phi_f2 * (1.0f / 30)));

                if (30.0f < phi_f2) {
                    phi_f2 = 30.0f;
                }

                temp_f20_2 = 1.0f - (phi_f2 * (1.0f / 70));
                temp_f22_2 = (actor->shape.shadowScale * temp_f20_2) * actor->scale.x;

                phi_s2 = 0;

                for (phi_s1 = 0; phi_s1 < temp_s6; phi_s1++) {
                    if (phi_s0->l.dir[1] > 0) {
                        temp_lo = ABS(phi_s0->l.dir[1]) * ((phi_s0->l.col[0] + phi_s0->l.col[1]) + phi_s0->l.col[2]);
                        if (temp_lo > 0) {
                            func_8002B66C(globalCtx, phi_s0, &spE8, temp_lo, temp_f24, temp_f22_2, temp_f20_2);
                            phi_s2 += temp_lo;
                        }
                    }
                    phi_s0++;
                }

                for (phi_s1 = 0; phi_s1 < 2; phi_s1++) {
                    if (phi_s0->l.dir[1] > 0) {
                        temp_a3 = (ABS(phi_s0->l.dir[1]) * ((phi_s0->l.col[0] + phi_s0->l.col[1]) + phi_s0->l.col[2])) -
                                  (phi_s2 * 8);
                        if (temp_a3 > 0) {
                            func_8002B66C(globalCtx, phi_s0, &spE8, temp_a3, temp_f24, temp_f22_2, temp_f20_2);
                        }
                    }
                    phi_s0++;
                }
            }

            spAC++;
            phi_s7++;
        }

        if (!(actor->bgCheckFlags & 1)) {
            actor->shape.unk_15 = 0;
        } else if (actor->shape.unk_15 == 3) {
            temp_f0 = actor->shape.feetPos[FOOT_LEFT].y - actor->shape.feetPos[FOOT_RIGHT].y;
            actor->shape.unk_15 = ((spE0[0] + temp_f0) < (spE0[1] - temp_f0)) ? 2 : 1;
        }

        CLOSE_DISPS(globalCtx->state.gfxCtx, "../z_actor.c", 1831);
    }
}
#else
#pragma GLOBAL_ASM("asm/non_matchings/code/z_actor/ActorShadow_DrawTeardrop.s")
#endif

void Actor_SetFeetPos(Actor* actor, s32 limbIndex, s32 leftFootIndex, Vec3f* leftFootPos, s32 rightFootIndex,
                      Vec3f* rightFootPos) {
    if (limbIndex == leftFootIndex) {
        Matrix_MultVec3f(leftFootPos, &actor->shape.feetPos[FOOT_LEFT]);
    } else if (limbIndex == rightFootIndex) {
        Matrix_MultVec3f(rightFootPos, &actor->shape.feetPos[FOOT_RIGHT]);
    }
}

void func_8002BE04(GlobalContext* globalCtx, Vec3f* arg1, Vec3f* arg2, f32* arg3) {
    SkinMatrix_Vec3fMtxFMultXYZW(&globalCtx->mf_11D60, arg1, arg2, arg3);
    *arg3 = (*arg3 < 1.0f) ? 1.0f : (1.0f / *arg3);
}

typedef struct {
    /* 0x00 */ Color_RGBA8 inner;
    /* 0x04 */ Color_RGBA8 outer;
} NaviColor; // size = 0x8

NaviColor sNaviColorList[] = {
    { { 0, 255, 0, 255 }, { 0, 255, 0, 0 } },         { { 0, 255, 0, 255 }, { 0, 255, 0, 0 } },
    { { 255, 255, 255, 255 }, { 0, 0, 255, 0 } },     { { 0, 255, 0, 255 }, { 0, 255, 0, 0 } },
    { { 150, 150, 255, 255 }, { 150, 150, 255, 0 } }, { { 255, 255, 0, 255 }, { 200, 155, 0, 0 } },
    { { 0, 255, 0, 255 }, { 0, 255, 0, 0 } },         { { 0, 255, 0, 255 }, { 0, 255, 0, 0 } },
    { { 0, 255, 0, 255 }, { 0, 255, 0, 0 } },         { { 255, 255, 0, 255 }, { 200, 155, 0, 0 } },
    { { 0, 255, 0, 255 }, { 0, 255, 0, 0 } },         { { 0, 255, 0, 255 }, { 0, 255, 0, 0 } },
    { { 0, 255, 0, 255 }, { 0, 255, 0, 0 } },
};

// unused
Gfx D_80115FF0[] = {
    gsSPEndDisplayList(),
};

void func_8002BE64(TargetContext* targetCtx, s32 index, f32 arg2, f32 arg3, f32 arg4) {
    targetCtx->arr_50[index].pos.x = arg2;
    targetCtx->arr_50[index].pos.y = arg3;
    targetCtx->arr_50[index].pos.z = arg4;
    targetCtx->arr_50[index].unk_0C = targetCtx->unk_44;
}

void func_8002BE98(TargetContext* targetCtx, s32 actorCategory, GlobalContext* globalCtx) {
    TargetContextEntry* entry;
    NaviColor* naviColor;
    s32 i;

    Math_Vec3f_Copy(&targetCtx->targetCenterPos, &globalCtx->view.eye);
    targetCtx->unk_44 = 500.0f;
    targetCtx->unk_48 = 0x100;

    naviColor = &sNaviColorList[actorCategory];

    entry = &targetCtx->arr_50[0];
    for (i = 0; i < ARRAY_COUNT(targetCtx->arr_50); i++) {
        func_8002BE64(targetCtx, i, 0.0f, 0.0f, 0.0f);
        entry->color.r = naviColor->inner.r;
        entry->color.g = naviColor->inner.g;
        entry->color.b = naviColor->inner.b;
        entry++;
    }
}

void func_8002BF60(TargetContext* targetCtx, Actor* actor, s32 actorCategory, GlobalContext* globalCtx) {
    NaviColor* naviColor = &sNaviColorList[actorCategory];
    targetCtx->naviRefPos.x = actor->focus.pos.x;
    targetCtx->naviRefPos.y = actor->focus.pos.y + (actor->arrowOffset * actor->scale.y);
    targetCtx->naviRefPos.z = actor->focus.pos.z;
    targetCtx->naviInner.r = naviColor->inner.r;
    targetCtx->naviInner.g = naviColor->inner.g;
    targetCtx->naviInner.b = naviColor->inner.b;
    targetCtx->naviInner.a = naviColor->inner.a;
    targetCtx->naviOuter.r = naviColor->outer.r;
    targetCtx->naviOuter.g = naviColor->outer.g;
    targetCtx->naviOuter.b = naviColor->outer.b;
    targetCtx->naviOuter.a = naviColor->outer.a;
}

void func_8002C0C0(TargetContext* targetCtx, Actor* actor, GlobalContext* globalCtx) {
    targetCtx->arrowPointedActor = NULL;
    targetCtx->targetedActor = NULL;
    targetCtx->unk_40 = 0.0f;
    targetCtx->unk_8C = NULL;
    targetCtx->unk_90 = NULL;
    targetCtx->unk_4B = 0;
    targetCtx->unk_4C = 0;
    func_8002BF60(targetCtx, actor, actor->category, globalCtx);
    func_8002BE98(targetCtx, actor->category, globalCtx);
}

void func_8002C124(TargetContext* targetCtx, GlobalContext* globalCtx) {
    Actor* actor = targetCtx->targetedActor;

    OPEN_DISPS(globalCtx->state.gfxCtx, "../z_actor.c", 2029);

    if (targetCtx->unk_48 != 0) {
        TargetContextEntry* entry;
        Player* player;
        s16 spCE;
        f32 temp1;
        Vec3f spBC;
        s32 spB8;
        f32 spB4;
        s32 spB0;
        s32 spAC;
        f32 var1;
        f32 var2;
        s32 i;

        player = PLAYER;

        spCE = 0xFF;
        var1 = 1.0f;

        if (targetCtx->unk_4B != 0) {
            spB8 = 1;
        } else {
            spB8 = 3;
        }

        if (actor != NULL) {
            Math_Vec3f_Copy(&targetCtx->targetCenterPos, &actor->focus.pos);
            var1 = (500.0f - targetCtx->unk_44) / 420.0f;
        } else {
            targetCtx->unk_48 -= 120;
            if (targetCtx->unk_48 < 0) {
                targetCtx->unk_48 = 0;
            }
            spCE = targetCtx->unk_48;
        }

        func_8002BE04(globalCtx, &targetCtx->targetCenterPos, &spBC, &spB4);

        spBC.x = (160 * (spBC.x * spB4)) * var1;
        spBC.x = CLAMP(spBC.x, -320.0f, 320.0f);

        spBC.y = (120 * (spBC.y * spB4)) * var1;
        spBC.y = CLAMP(spBC.y, -240.0f, 240.0f);

        spBC.z = spBC.z * var1;

        targetCtx->unk_4C--;
        if (targetCtx->unk_4C < 0) {
            targetCtx->unk_4C = 2;
        }

        func_8002BE64(targetCtx, targetCtx->unk_4C, spBC.x, spBC.y, spBC.z);

        if ((!(player->stateFlags1 & 0x40)) || (actor != player->unk_664)) {
            OVERLAY_DISP = Gfx_CallSetupDL(OVERLAY_DISP, 0x39);

            for (spB0 = 0, spAC = targetCtx->unk_4C; spB0 < spB8; spB0++, spAC = (spAC + 1) % 3) {
                entry = &targetCtx->arr_50[spAC];

                if (entry->unk_0C < 500.0f) {
                    if (entry->unk_0C <= 120.0f) {
                        var2 = 0.15f;
                    } else {
                        var2 = ((entry->unk_0C - 120.0f) * 0.001f) + 0.15f;
                    }

                    Matrix_Translate(entry->pos.x, entry->pos.y, 0.0f, MTXMODE_NEW);
                    Matrix_Scale(var2, 0.15f, 1.0f, MTXMODE_APPLY);

                    gDPSetPrimColor(OVERLAY_DISP++, 0, 0, entry->color.r, entry->color.g, entry->color.b, (u8)spCE);

                    Matrix_RotateZ((targetCtx->unk_4B & 0x7F) * (M_PI / 64), MTXMODE_APPLY);

                    for (i = 0; i < 4; i++) {
                        Matrix_RotateZ(M_PI / 2, MTXMODE_APPLY);
                        Matrix_Push();
                        Matrix_Translate(entry->unk_0C, entry->unk_0C, 0.0f, MTXMODE_APPLY);
                        gSPMatrix(OVERLAY_DISP++, Matrix_NewMtx(globalCtx->state.gfxCtx, "../z_actor.c", 2116),
                                  G_MTX_MODELVIEW | G_MTX_LOAD);
                        gSPDisplayList(OVERLAY_DISP++, D_0404D450);
                        Matrix_Pull();
                    }
                }

                spCE -= 0xFF / 3;
                if (spCE < 0) {
                    spCE = 0;
                }
            }
        }
    }

    actor = targetCtx->unk_94;
    if ((actor != NULL) && !(actor->flags & 0x8000000)) {
        NaviColor* naviColor = &sNaviColorList[actor->category];

        POLY_XLU_DISP = Gfx_CallSetupDL(POLY_XLU_DISP, 0x7);

        Matrix_Translate(actor->focus.pos.x, actor->focus.pos.y + (actor->arrowOffset * actor->scale.y) + 17.0f,
                         actor->focus.pos.z, MTXMODE_NEW);
        Matrix_RotateY((f32)((u16)(globalCtx->gameplayFrames * 3000)) * (M_PI / 32768), MTXMODE_APPLY);
        Matrix_Scale((iREG(27) + 35) / 1000.0f, (iREG(28) + 60) / 1000.0f, (iREG(29) + 50) / 1000.0f, MTXMODE_APPLY);

        gDPSetPrimColor(POLY_XLU_DISP++, 0, 0, naviColor->inner.r, naviColor->inner.g, naviColor->inner.b, 255);
        gSPMatrix(POLY_XLU_DISP++, Matrix_NewMtx(globalCtx->state.gfxCtx, "../z_actor.c", 2153),
                  G_MTX_MODELVIEW | G_MTX_LOAD);
        gSPDisplayList(POLY_XLU_DISP++, &D_0400CB70);
    }

    CLOSE_DISPS(globalCtx->state.gfxCtx, "../z_actor.c", 2158);
}

void func_8002C7BC(TargetContext* targetCtx, Player* player, Actor* actorArg, GlobalContext* globalCtx) {
    s32 pad;
    Actor* unkActor;
    s32 actorCategory;
    Vec3f sp50;
    f32 sp4C;
    f32 temp1;
    f32 temp2;
    f32 temp3;
    f32 temp4;
    f32 temp5;
    f32 temp6;
    s32 lockOnSfxId;

    unkActor = NULL;

    if ((player->unk_664 != NULL) && (player->unk_84B[player->unk_846] == 2)) {
        targetCtx->unk_94 = NULL;
    } else {
        func_80032AF0(globalCtx, &globalCtx->actorCtx, &unkActor, player);
        targetCtx->unk_94 = unkActor;
    }

    if (targetCtx->unk_8C != NULL) {
        unkActor = targetCtx->unk_8C;
        targetCtx->unk_8C = NULL;
    } else if (actorArg != NULL) {
        unkActor = actorArg;
    }

    if (unkActor != NULL) {
        actorCategory = unkActor->category;
    } else {
        actorCategory = player->actor.category;
    }

    if ((unkActor != targetCtx->arrowPointedActor) || (actorCategory != targetCtx->activeCategory)) {
        targetCtx->arrowPointedActor = unkActor;
        targetCtx->activeCategory = actorCategory;
        targetCtx->unk_40 = 1.0f;
    }

    if (unkActor == NULL) {
        unkActor = &player->actor;
    }

    if (Math_StepToF(&targetCtx->unk_40, 0.0f, 0.25f) == 0) {
        temp1 = 0.25f / targetCtx->unk_40;
        temp2 = unkActor->world.pos.x - targetCtx->naviRefPos.x;
        temp3 = (unkActor->world.pos.y + (unkActor->arrowOffset * unkActor->scale.y)) - targetCtx->naviRefPos.y;
        temp4 = unkActor->world.pos.z - targetCtx->naviRefPos.z;
        targetCtx->naviRefPos.x += temp2 * temp1;
        targetCtx->naviRefPos.y += temp3 * temp1;
        targetCtx->naviRefPos.z += temp4 * temp1;
    } else {
        func_8002BF60(targetCtx, unkActor, actorCategory, globalCtx);
    }

    if ((actorArg != NULL) && (targetCtx->unk_4B == 0)) {
        func_8002BE04(globalCtx, &actorArg->focus.pos, &sp50, &sp4C);
        if (((sp50.z <= 0.0f) || (1.0f <= fabsf(sp50.x * sp4C))) || (1.0f <= fabsf(sp50.y * sp4C))) {
            actorArg = NULL;
        }
    }

    if (actorArg != NULL) {
        if (actorArg != targetCtx->targetedActor) {
            func_8002BE98(targetCtx, actorArg->category, globalCtx);
            targetCtx->targetedActor = actorArg;

            if (actorArg->id == ACTOR_EN_BOOM) {
                targetCtx->unk_48 = 0;
            }

            lockOnSfxId = ((actorArg->flags & 5) == 5) ? NA_SE_SY_LOCK_ON : NA_SE_SY_LOCK_ON_HUMAN;
            func_80078884(lockOnSfxId);
        }

        targetCtx->targetCenterPos.x = actorArg->world.pos.x;
        targetCtx->targetCenterPos.y = actorArg->world.pos.y - (actorArg->shape.yOffset * actorArg->scale.y);
        targetCtx->targetCenterPos.z = actorArg->world.pos.z;

        if (targetCtx->unk_4B == 0) {
            temp5 = (500.0f - targetCtx->unk_44) * 3.0f;
            temp6 = (temp5 < 30.0f) ? 30.0f : ((100.0f < temp5) ? 100.0f : temp5);
            if (Math_StepToF(&targetCtx->unk_44, 80.0f, temp6) != 0) {
                targetCtx->unk_4B++;
            }
        } else {
            targetCtx->unk_4B = (targetCtx->unk_4B + 3) | 0x80;
            targetCtx->unk_44 = 120.0f;
        }
    } else {
        targetCtx->targetedActor = NULL;
        Math_StepToF(&targetCtx->unk_44, 500.0f, 80.0f);
    }
}

/**
 * Tests if current scene switch flag is set.
 */
s32 Flags_GetSwitch(GlobalContext* globalCtx, s32 flag) {
    if (flag < 0x20) {
        return globalCtx->actorCtx.flags.swch & (1 << flag);
    } else {
        return globalCtx->actorCtx.flags.tempSwch & (1 << (flag - 0x20));
    }
}

/**
 * Sets current scene switch flag.
 */
void Flags_SetSwitch(GlobalContext* globalCtx, s32 flag) {
    if (flag < 0x20) {
        globalCtx->actorCtx.flags.swch |= (1 << flag);
    } else {
        globalCtx->actorCtx.flags.tempSwch |= (1 << (flag - 0x20));
    }
}

/**
 * Unsets current scene switch flag.
 */
void Flags_UnsetSwitch(GlobalContext* globalCtx, s32 flag) {
    if (flag < 0x20) {
        globalCtx->actorCtx.flags.swch &= ~(1 << flag);
    } else {
        globalCtx->actorCtx.flags.tempSwch &= ~(1 << (flag - 0x20));
    }
}

/**
 * Tests if current scene unknown flag is set.
 */
s32 Flags_GetUnknown(GlobalContext* globalCtx, s32 flag) {
    if (flag < 0x20) {
        return globalCtx->actorCtx.flags.unk0 & (1 << flag);
    } else {
        return globalCtx->actorCtx.flags.unk1 & (1 << (flag - 0x20));
    }
}

/**
 * Sets current scene unknown flag.
 */
void Flags_SetUnknown(GlobalContext* globalCtx, s32 flag) {
    if (flag < 0x20) {
        globalCtx->actorCtx.flags.unk0 |= (1 << flag);
    } else {
        globalCtx->actorCtx.flags.unk1 |= (1 << (flag - 0x20));
    }
}

/**
 * Unsets current scene unknown flag.
 */
void Flags_UnsetUnknown(GlobalContext* globalCtx, s32 flag) {
    if (flag < 0x20) {
        globalCtx->actorCtx.flags.unk0 &= ~(1 << flag);
    } else {
        globalCtx->actorCtx.flags.unk1 &= ~(1 << (flag - 0x20));
    }
}

/**
 * Tests if current scene chest flag is set.
 */
s32 Flags_GetTreasure(GlobalContext* globalCtx, s32 flag) {
    return globalCtx->actorCtx.flags.chest & (1 << flag);
}

/**
 * Sets current scene chest flag.
 */
void Flags_SetTreasure(GlobalContext* globalCtx, s32 flag) {
    globalCtx->actorCtx.flags.chest |= (1 << flag);
}

/**
 * Tests if current scene clear flag is set.
 */
s32 Flags_GetClear(GlobalContext* globalCtx, s32 flag) {
    return globalCtx->actorCtx.flags.clear & (1 << flag);
}

/**
 * Sets current scene clear flag.
 */
void Flags_SetClear(GlobalContext* globalCtx, s32 flag) {
    globalCtx->actorCtx.flags.clear |= (1 << flag);
}

/**
 * Unsets current scene clear flag.
 */
void Flags_UnsetClear(GlobalContext* globalCtx, s32 flag) {
    globalCtx->actorCtx.flags.clear &= ~(1 << flag);
}

/**
 * Tests if current scene temp clear flag is set.
 */
s32 Flags_GetTempClear(GlobalContext* globalCtx, s32 flag) {
    return globalCtx->actorCtx.flags.tempClear & (1 << flag);
}

/**
 * Sets current scene temp clear flag.
 */
void Flags_SetTempClear(GlobalContext* globalCtx, s32 flag) {
    globalCtx->actorCtx.flags.tempClear |= (1 << flag);
}

/**
 * Unsets current scene temp clear flag.
 */
void Flags_UnsetTempClear(GlobalContext* globalCtx, s32 flag) {
    globalCtx->actorCtx.flags.tempClear &= ~(1 << flag);
}

/**
 * Tests if current scene collectible flag is set.
 */
s32 Flags_GetCollectible(GlobalContext* globalCtx, s32 flag) {
    if (flag < 0x20) {
        return globalCtx->actorCtx.flags.collect & (1 << flag);
    } else {
        return globalCtx->actorCtx.flags.tempCollect & (1 << (flag - 0x20));
    }
}

/**
 * Sets current scene collectible flag.
 */
void Flags_SetCollectible(GlobalContext* globalCtx, s32 flag) {
    if (flag != 0) {
        if (flag < 0x20) {
            globalCtx->actorCtx.flags.collect |= (1 << flag);
        } else {
            globalCtx->actorCtx.flags.tempCollect |= (1 << (flag - 0x20));
        }
    }
}

void func_8002CDE4(GlobalContext* globalCtx, TitleCardContext* titleCtx) {
    titleCtx->delayA = titleCtx->delayB = titleCtx->unk_E = titleCtx->unk_C = 0;
}

void TitleCard_InitBossName(GlobalContext* globalCtx, TitleCardContext* titleCtx, void* texture, s16 arg3, s16 arg4,
                            u8 arg5, u8 arg6) {
    titleCtx->texture = texture;
    titleCtx->unk_4 = arg3;
    titleCtx->unk_6 = arg4;
    titleCtx->unk_8 = arg5;
    titleCtx->unk_9 = arg6;
    titleCtx->delayA = 80;
    titleCtx->delayB = 0;
}

void TitleCard_InitPlaceName(GlobalContext* globalCtx, TitleCardContext* titleCtx, void* texture, s32 arg3, s32 arg4,
                             s32 arg5, s32 arg6, s32 arg7) {
    Scene* loadedScene = globalCtx->loadedScene;
    u32 size = loadedScene->titleFile.vromEnd - loadedScene->titleFile.vromStart;

    if ((size != 0) && (size <= 0x3000)) {
        DmaMgr_SendRequest1(texture, loadedScene->titleFile.vromStart, size, "../z_actor.c", 2765);
    }

    titleCtx->texture = texture;
    titleCtx->unk_4 = arg3;
    titleCtx->unk_6 = arg4;
    titleCtx->unk_8 = arg5;
    titleCtx->unk_9 = arg6;
    titleCtx->delayA = 80;
    titleCtx->delayB = arg7;
}

void TitleCard_Update(GlobalContext* globalCtx, TitleCardContext* titleCtx) {
    if (DECR(titleCtx->delayB) == 0) {
        if (DECR(titleCtx->delayA) == 0) {
            Math_StepToS(&titleCtx->unk_C, 0, 30);
            Math_StepToS(&titleCtx->unk_E, 0, 70);
        } else {
            Math_StepToS(&titleCtx->unk_C, 255, 10);
            Math_StepToS(&titleCtx->unk_E, 255, 20);
        }
    }
}

void TitleCard_Draw(GlobalContext* globalCtx, TitleCardContext* titleCtx) {
    s32 spCC;
    s32 spC8;
    s32 unk1;
    s32 spC0;
    s32 sp38;
    s32 spB8;
    s32 spB4;
    s32 spB0;

    if (titleCtx->unk_C != 0) {
        spCC = titleCtx->unk_8;
        spC8 = titleCtx->unk_9;
        spC0 = (titleCtx->unk_4 * 4) - (spCC * 2);
        spB8 = (titleCtx->unk_6 * 4) - (spC8 * 2);
        sp38 = spCC * 2;

        OPEN_DISPS(globalCtx->state.gfxCtx, "../z_actor.c", 2824);

        spB0 = spCC * spC8 * gSaveContext.language;
        spC8 = (spCC * spC8 > 0x1000) ? 0x1000 / spCC : spC8;
        spB4 = spB8 + (spC8 * 4);

        if (1) {} // Necessary to match

        OVERLAY_DISP = func_80093808(OVERLAY_DISP);

        gDPSetPrimColor(OVERLAY_DISP++, 0, 0, (u8)titleCtx->unk_E, (u8)titleCtx->unk_E, (u8)titleCtx->unk_E,
                        (u8)titleCtx->unk_C);

        gDPLoadTextureBlock(OVERLAY_DISP++, titleCtx->texture + spB0, G_IM_FMT_IA, G_IM_SIZ_8b, spCC, spC8, 0,
                            G_TX_NOMIRROR | G_TX_WRAP, G_TX_NOMIRROR | G_TX_WRAP, G_TX_NOMASK, G_TX_NOMASK, G_TX_NOLOD,
                            G_TX_NOLOD);

        gSPTextureRectangle(OVERLAY_DISP++, spC0, spB8, ((sp38 * 2) + spC0) - 4, spB8 + (spC8 * 4) - 1, G_TX_RENDERTILE,
                            0, 0, 1024, 1024);

        spC8 = titleCtx->unk_9 - spC8;

        if (spC8 > 0) {
            gDPLoadTextureBlock(OVERLAY_DISP++, titleCtx->texture + spB0 + 0x1000, G_IM_FMT_IA, G_IM_SIZ_8b, spCC, spC8,
                                0, G_TX_NOMIRROR | G_TX_WRAP, G_TX_NOMIRROR | G_TX_WRAP, G_TX_NOMASK, G_TX_NOMASK,
                                G_TX_NOLOD, G_TX_NOLOD);

            gSPTextureRectangle(OVERLAY_DISP++, spC0, spB4, ((sp38 * 2) + spC0) - 4, spB4 + (spC8 * 4) - 1,
                                G_TX_RENDERTILE, 0, 0, 1024, 1024);
        }

        CLOSE_DISPS(globalCtx->state.gfxCtx, "../z_actor.c", 2880);
    }
}

s32 func_8002D53C(GlobalContext* globalCtx, TitleCardContext* titleCtx) {
    if ((globalCtx->actorCtx.titleCtx.delayB != 0) || (globalCtx->actorCtx.titleCtx.unk_C != 0)) {
        titleCtx->delayA = 0;
        titleCtx->delayB = 0;
        return 0;
    }

    return 1;
}

void Actor_Kill(Actor* actor) {
    actor->draw = NULL;
    actor->update = NULL;
    actor->flags &= ~0x1;
}

void Actor_InitPosRot(Actor* actor) {
    actor->world = actor->home;
}

void Actor_SetHeight(Actor* actor, f32 offset) {
    actor->focus.pos.x = actor->world.pos.x;
    actor->focus.pos.y = actor->world.pos.y + offset;
    actor->focus.pos.z = actor->world.pos.z;

    actor->focus.rot.x = actor->world.rot.x;
    actor->focus.rot.y = actor->world.rot.y;
    actor->focus.rot.z = actor->world.rot.z;
}

void func_8002D5F4(Actor* actor) {
    actor->world.rot = actor->shape.rot;
}

void func_8002D610(Actor* actor) {
    actor->shape.rot = actor->world.rot;
}

void Actor_SetScale(Actor* actor, f32 scale) {
    actor->scale.z = scale;
    actor->scale.y = scale;
    actor->scale.x = scale;
}

void Actor_SetObjectDependency(GlobalContext* globalCtx, Actor* actor) {
    gSegments[6] = VIRTUAL_TO_PHYSICAL(globalCtx->objectCtx.status[actor->objBankIndex].segment);
}

void Actor_Init(Actor* actor, GlobalContext* globalCtx) {
    Actor_InitPosRot(actor);
    func_8002D610(actor);
    Actor_SetHeight(actor, 0.0f);
    Math_Vec3f_Copy(&actor->prevPos, &actor->world.pos);
    Actor_SetScale(actor, 0.01f);
    actor->targetMode = 3;
    actor->minVelocityY = -20.0f;
    actor->xyzDistToPlayerSq = FLT_MAX;
    actor->naviEnemyId = 0xFF;
    actor->uncullZoneForward = 1000.0f;
    actor->uncullZoneScale = 350.0f;
    actor->uncullZoneDownward = 700.0f;
<<<<<<< HEAD
    func_80061E48(&actor->colChkInfo);
    actor->floorBgId = BGCHECK_SCENE;
=======
    CollisionCheck_InitInfo(&actor->colChkInfo);
    actor->floorPolySource = BGCHECK_SCENE;
>>>>>>> 20206fba
    ActorShape_Init(&actor->shape, 0.0f, NULL, 0.0f);
    if (Object_IsLoaded(&globalCtx->objectCtx, actor->objBankIndex)) {
        Actor_SetObjectDependency(globalCtx, actor);
        actor->init(actor, globalCtx);
        actor->init = NULL;
    }
}

void Actor_Destroy(Actor* actor, GlobalContext* globalCtx) {
    ActorOverlay* overlayEntry;
    char* name;

    if (actor->destroy != NULL) {
        actor->destroy(actor, globalCtx);
        actor->destroy = NULL;
    } else {
        overlayEntry = actor->overlayEntry;
        name = overlayEntry->name != NULL ? overlayEntry->name : "";

        // Translates to: "NO Actor CLASS DESTRUCT [%s]"
        osSyncPrintf("Ａｃｔｏｒクラス デストラクトがありません [%s]\n" VT_RST, name);
    }
}

void func_8002D7EC(Actor* actor) {
    f32 speedRate = R_UPDATE_RATE * 0.5f;
    actor->world.pos.x += (actor->velocity.x * speedRate) + actor->colChkInfo.displacement.x;
    actor->world.pos.y += (actor->velocity.y * speedRate) + actor->colChkInfo.displacement.y;
    actor->world.pos.z += (actor->velocity.z * speedRate) + actor->colChkInfo.displacement.z;
}

void func_8002D868(Actor* actor) {
    actor->velocity.x = Math_SinS(actor->world.rot.y) * actor->speedXZ;
    actor->velocity.z = Math_CosS(actor->world.rot.y) * actor->speedXZ;

    actor->velocity.y += actor->gravity;
    if (actor->velocity.y < actor->minVelocityY) {
        actor->velocity.y = actor->minVelocityY;
    }
}

void Actor_MoveForward(Actor* actor) {
    func_8002D868(actor);
    func_8002D7EC(actor);
}

void func_8002D908(Actor* actor) {
    f32 sp24 = Math_CosS(actor->world.rot.x) * actor->speedXZ;
    actor->velocity.x = Math_SinS(actor->world.rot.y) * sp24;
    actor->velocity.y = Math_SinS(actor->world.rot.x) * actor->speedXZ;
    actor->velocity.z = Math_CosS(actor->world.rot.y) * sp24;
}

void func_8002D97C(Actor* actor) {
    func_8002D908(actor);
    func_8002D7EC(actor);
}

void func_8002D9A4(Actor* actor, f32 arg1) {
    actor->speedXZ = Math_CosS(actor->world.rot.x) * arg1;
    actor->velocity.y = -Math_SinS(actor->world.rot.x) * arg1;
}

void func_8002D9F8(Actor* actor, SkelAnime* skelAnime) {
    Vec3f sp1C;
    SkelAnime_UpdateTranslation(skelAnime, &sp1C, actor->shape.rot.y);
    actor->world.pos.x += sp1C.x * actor->scale.x;
    actor->world.pos.y += sp1C.y * actor->scale.y;
    actor->world.pos.z += sp1C.z * actor->scale.z;
}

s16 func_8002DA78(Actor* actorA, Actor* actorB) {
    return Math_Vec3f_Yaw(&actorA->world.pos, &actorB->world.pos);
}

s16 func_8002DA9C(Actor* actorA, Actor* actorB) {
    return Math_Vec3f_Yaw(&actorA->focus.pos, &actorB->focus.pos);
}

s16 func_8002DAC0(Actor* actor, Vec3f* arg1) {
    return Math_Vec3f_Yaw(&actor->world.pos, arg1);
}

s16 func_8002DAE0(Actor* actorA, Actor* actorB) {
    return Math_Vec3f_Pitch(&actorA->world.pos, &actorB->world.pos);
}

s16 func_8002DB04(Actor* actorA, Actor* actorB) {
    return Math_Vec3f_Pitch(&actorA->focus.pos, &actorB->focus.pos);
}

s16 func_8002DB28(Actor* actor, Vec3f* arg1) {
    return Math_Vec3f_Pitch(&actor->world.pos, arg1);
}

f32 func_8002DB48(Actor* actorA, Actor* actorB) {
    return Math_Vec3f_DistXYZ(&actorA->world.pos, &actorB->world.pos);
}

f32 func_8002DB6C(Actor* actor, Vec3f* arg1) {
    return Math_Vec3f_DistXYZ(&actor->world.pos, arg1);
}

f32 func_8002DB8C(Actor* actorA, Actor* actorB) {
    return Math_Vec3f_DistXZ(&actorA->world.pos, &actorB->world.pos);
}

f32 func_8002DBB0(Actor* actor, Vec3f* arg1) {
    return Math_Vec3f_DistXZ(&actor->world.pos, arg1);
}

void func_8002DBD0(Actor* actor, Vec3f* result, Vec3f* arg2) {
    f32 cosRot2Y;
    f32 sinRot2Y;
    f32 deltaX;
    f32 deltaZ;

    cosRot2Y = Math_CosS(actor->shape.rot.y);
    sinRot2Y = Math_SinS(actor->shape.rot.y);
    deltaX = arg2->x - actor->world.pos.x;
    deltaZ = arg2->z - actor->world.pos.z;

    result->x = (deltaX * cosRot2Y) - (deltaZ * sinRot2Y);
    result->z = (deltaX * sinRot2Y) + (deltaZ * cosRot2Y);
    result->y = arg2->y - actor->world.pos.y;
}

f32 Actor_HeightDiff(Actor* actorA, Actor* actorB) {
    return actorB->world.pos.y - actorA->world.pos.y;
}

f32 Player_GetHeight(Player* player) {
    f32 offset = (player->stateFlags1 & 0x800000) ? 32.0f : 0.0f;

    if (LINK_IS_ADULT) {
        return offset + 68.0f;
    } else {
        return offset + 44.0f;
    }
}

f32 func_8002DCE4(Player* player) {
    if (player->stateFlags1 & 0x800000) {
        return 8.0f;
    } else if (player->stateFlags1 & 0x8000000) {
        return (R_RUN_SPEED_LIMIT / 100.0f) * 0.6f;
    } else {
        return R_RUN_SPEED_LIMIT / 100.0f;
    }
}

s32 func_8002DD6C(Player* player) {
    return player->stateFlags1 & 0x8;
}

s32 func_8002DD78(Player* player) {
    return func_8002DD6C(player) && player->unk_834;
}

s32 func_8002DDA8(GlobalContext* globalCtx) {
    Player* player = PLAYER;

    return (player->stateFlags1 & 0x800) || func_8002DD78(player);
}

s32 func_8002DDE4(GlobalContext* globalCtx) {
    Player* player = PLAYER;

    return player->stateFlags2 & 0x8;
}

s32 func_8002DDF4(GlobalContext* globalCtx) {
    Player* player = PLAYER;

    return player->stateFlags2 & 0x1000;
}

void func_8002DE04(GlobalContext* globalCtx, Actor* actorA, Actor* actorB) {
    ArmsHook* hookshot;

    hookshot = (ArmsHook*)Actor_Find(&globalCtx->actorCtx, ACTOR_ARMS_HOOK, ACTORCAT_ITEMACTION);
    hookshot->grabbed = actorB;
    hookshot->grabbedDistDiff.x = 0.0f;
    hookshot->grabbedDistDiff.y = 0.0f;
    hookshot->grabbedDistDiff.z = 0.0f;
    actorB->flags |= 0x2000;
    actorA->flags &= ~0x2000;
}

void func_8002DE74(GlobalContext* globalCtx, Player* player) {
    if ((globalCtx->roomCtx.curRoom.unk_03 != 4) && func_800C0CB8(globalCtx)) {
        Camera_ChangeSetting(Gameplay_GetCamera(globalCtx, 0), CAM_SET_HORSE0);
    }
}

void func_8002DECC(GlobalContext* globalCtx, Player* player, Actor* horse) {
    player->rideActor = horse;
    player->stateFlags1 |= 0x800000;
    horse->child = &player->actor;
}

s32 func_8002DEEC(Player* player) {
    return (player->stateFlags1 & 0x20000080) || (player->csMode != 0);
}

void func_8002DF18(GlobalContext* globalCtx, Player* player) {
    func_8006DC68(globalCtx, player);
}

s32 func_8002DF38(GlobalContext* globalCtx, Actor* actor, u8 csMode) {
    Player* player = PLAYER;

    player->csMode = csMode;
    player->unk_448 = actor;
    player->unk_46A = 0;

    return 1;
}

s32 func_8002DF54(GlobalContext* globalCtx, Actor* actor, u8 csMode) {
    Player* player = PLAYER;

    func_8002DF38(globalCtx, actor, csMode);
    player->unk_46A = 1;

    return 1;
}

void func_8002DF90(DynaPolyActor* dynaActor) {
    dynaActor->unk_154 = 0.0f;
    dynaActor->unk_150 = 0.0f;
}

void func_8002DFA4(DynaPolyActor* dynaActor, f32 arg1, s16 arg2) {
    dynaActor->unk_150 += arg1;
    dynaActor->unk_158 = arg2;
}

s32 func_8002DFC8(Actor* actor, s16 arg1, GlobalContext* globalCtx) {
    Player* player = PLAYER;
    s16 var = (s16)(actor->yawTowardsPlayer + 0x8000) - player->actor.shape.rot.y;

    if (ABS(var) < arg1) {
        return 1;
    }

    return 0;
}

s32 func_8002E020(Actor* actorA, Actor* actorB, s16 arg2) {
    s16 var = (s16)(func_8002DA78(actorA, actorB) + 0x8000) - actorB->shape.rot.y;

    if (ABS(var) < arg2) {
        return 1;
    }

    return 0;
}

s32 func_8002E084(Actor* actor, s16 arg1) {
    s16 var = actor->yawTowardsPlayer - actor->shape.rot.y;

    if (ABS(var) < arg1) {
        return 1;
    }

    return 0;
}

s32 func_8002E0D0(Actor* actorA, Actor* actorB, s16 arg2) {
    s16 var = func_8002DA78(actorA, actorB) - actorA->shape.rot.y;

    if (ABS(var) < arg2) {
        return 1;
    }

    return 0;
}

s32 func_8002E12C(Actor* actor, f32 arg1, s16 arg2) {
    s16 var = actor->yawTowardsPlayer - actor->shape.rot.y;

    if (ABS(var) < arg2) {
        f32 xyzDistanceFromLink = sqrtf(SQ(actor->xzDistToPlayer) + SQ(actor->yDistToPlayer));

        if (xyzDistanceFromLink < arg1) {
            return 1;
        }
    }

    return 0;
}

s32 func_8002E1A8(Actor* actorA, Actor* actorB, f32 arg2, s16 arg3) {
    if (func_8002DB48(actorA, actorB) < arg2) {
        s16 var = func_8002DA78(actorA, actorB) - actorA->shape.rot.y;

        if (ABS(var) < arg3) {
            return 1;
        }
    }

    return 0;
}

s32 func_8002E234(Actor* actor, f32 arg1, s32 arg2) {
    if ((actor->bgCheckFlags & 0x1) && (arg1 < -11.0f)) {
        actor->bgCheckFlags &= ~0x1;
        actor->bgCheckFlags |= 0x4;

        if ((actor->velocity.y < 0.0f) && (arg2 & 0x10)) {
            actor->velocity.y = 0.0f;
        }

        return 0;
    }

    return 1;
}

CollisionPoly* sCurCeilingPoly;
s32 sCurCeilingBgId;

s32 func_8002E2AC(GlobalContext* globalCtx, Actor* actor, Vec3f* arg2, s32 arg3) {
    f32 floorHeightDiff;
    s32 floorBgId;

    arg2->y += 50.0f;

    actor->floorHeight =
        BgCheck_EntityRaycastFloor5(globalCtx, &globalCtx->colCtx, &actor->floorPoly, &floorBgId, actor, arg2);
    actor->bgCheckFlags &= ~0x0086;

    if (actor->floorHeight <= BGCHECK_Y_MIN) {
        return func_8002E234(actor, BGCHECK_Y_MIN, arg3);
    }

    floorHeightDiff = actor->floorHeight - actor->world.pos.y;
    actor->floorBgId = floorBgId;

    if (floorHeightDiff >= 0.0f) { // actor is on or below the ground
        actor->bgCheckFlags |= 0x80;

        if (actor->bgCheckFlags & 0x10) {
            if (floorBgId != sCurCeilingBgId) {
                if (floorHeightDiff > 15.0f) {
                    actor->bgCheckFlags |= 0x100;
                }
            } else {
                actor->world.pos.x = actor->prevPos.x;
                actor->world.pos.z = actor->prevPos.z;
            }
        }

        actor->world.pos.y = actor->floorHeight;

        if (actor->velocity.y <= 0.0f) {
            if (!(actor->bgCheckFlags & 0x1)) {
                actor->bgCheckFlags |= 0x2;
            } else if ((arg3 & 0x8) && (actor->gravity < 0.0f)) {
                actor->velocity.y = -4.0f;
            } else {
                actor->velocity.y = 0.0f;
            }

            actor->bgCheckFlags |= 0x1;
            func_80043334(&globalCtx->colCtx, actor, actor->floorBgId);
        }
    } else { // actor is above ground
        if ((actor->bgCheckFlags & 0x1) && (floorHeightDiff >= -11.0f)) {
            func_80043334(&globalCtx->colCtx, actor, actor->floorBgId);
        }

        return func_8002E234(actor, floorHeightDiff, arg3);
    }

    return 1;
}

void func_8002E4B4(GlobalContext* globalCtx, Actor* actor, f32 arg2, f32 arg3, f32 arg4, s32 arg5) {
    f32 sp74;
    s32 pad;
    Vec3f sp64;
    s32 bgId;
    CollisionPoly* wallPoly;
    f32 sp58;
    WaterBox* waterBox;
    f32 waterBoxYSurface;
    Vec3f ripplePos;

    sp74 = actor->world.pos.y - actor->prevPos.y;

    if ((actor->floorBgId != BGCHECK_SCENE) && (actor->bgCheckFlags & 1)) {
        func_800433A4(&globalCtx->colCtx, actor->floorBgId, actor);
    }

    if (arg5 & 1) {
        if ((!(arg5 & 0x80) && BgCheck_EntitySphVsWall3(&globalCtx->colCtx, &sp64, &actor->world.pos, &actor->prevPos,
                                                        arg3, &actor->wallPoly, &bgId, actor, arg2)) ||
            ((arg5 & 0x80) && BgCheck_EntitySphVsWall4(&globalCtx->colCtx, &sp64, &actor->world.pos, &actor->prevPos,
                                                       arg3, &actor->wallPoly, &bgId, actor, arg2))) {
            wallPoly = actor->wallPoly;
            Math_Vec3f_Copy(&actor->world.pos, &sp64);
            actor->wallYaw = Math_Atan2S(wallPoly->normal.z, wallPoly->normal.x);
            actor->bgCheckFlags |= 8;
            actor->wallBgId = bgId;
        } else {
            actor->bgCheckFlags &= ~8;
        }
    }

    sp64.x = actor->world.pos.x;
    sp64.z = actor->world.pos.z;

    if (arg5 & 2) {
        sp64.y = actor->prevPos.y + 10.0f;
        if (BgCheck_EntityCheckCeiling(&globalCtx->colCtx, &sp58, &sp64, (arg4 + sp74) - 10.0f, &sCurCeilingPoly,
                                       &sCurCeilingBgId, actor)) {
            actor->bgCheckFlags |= 0x10;
            actor->world.pos.y = (sp58 + sp74) - 10.0f;
        } else {
            actor->bgCheckFlags &= ~0x10;
        }
    }

    if (arg5 & 4) {
        sp64.y = actor->prevPos.y;
        func_8002E2AC(globalCtx, actor, &sp64, arg5);
        waterBoxYSurface = actor->world.pos.y;
        if (WaterBox_GetSurface1(globalCtx, &globalCtx->colCtx, actor->world.pos.x, actor->world.pos.z,
                                 &waterBoxYSurface, &waterBox)) {
            actor->yDistToWater = waterBoxYSurface - actor->world.pos.y;
            if (actor->yDistToWater < 0.0f) {
                actor->bgCheckFlags &= ~0x60;
            } else {
                if (!(actor->bgCheckFlags & 0x20)) {
                    actor->bgCheckFlags |= 0x40;
                    if (!(arg5 & 0x40)) {
                        ripplePos.x = actor->world.pos.x;
                        ripplePos.y = waterBoxYSurface;
                        ripplePos.z = actor->world.pos.z;
                        EffectSsGRipple_Spawn(globalCtx, &ripplePos, 100, 500, 0);
                        EffectSsGRipple_Spawn(globalCtx, &ripplePos, 100, 500, 4);
                        EffectSsGRipple_Spawn(globalCtx, &ripplePos, 100, 500, 8);
                    }
                }
                actor->bgCheckFlags |= 0x20;
            }
        } else {
            actor->bgCheckFlags &= ~0x60;
            actor->yDistToWater = BGCHECK_Y_MIN;
        }
    }
}

s32 D_8015BBA8[16];

Gfx* func_8002E830(Vec3f* object, Vec3f* eye, Vec3f* lightDir, GraphicsContext* gfxCtx, Gfx* gfx, Hilite** hilite) {
    Gfx* lookAt;
    f32 correctedEyeX;

    lookAt = Graph_Alloc(gfxCtx, 4 * sizeof(Gfx));

    correctedEyeX = (eye->x == object->x) && (eye->z == object->z) ? eye->x + 0.001f : eye->x;

    *hilite = Graph_Alloc(gfxCtx, sizeof(Hilite));

    if (HREG(80) == 6) {
        osSyncPrintf("z_actor.c 3529 eye=[%f(%f) %f %f] object=[%f %f %f] light_direction=[%f %f %f]\n", correctedEyeX,
                     eye->x, eye->y, eye->z, object->x, object->y, object->z, lightDir->x, lightDir->y, lightDir->z);
    }

    func_800ABE74(correctedEyeX, eye->y, eye->z);
    guLookAtHilite(&D_8015BBA8, lookAt, *hilite, correctedEyeX, eye->y, eye->z, object->x, object->y, object->z, 0.0f,
                   1.0f, 0.0f, lightDir->x, lightDir->y, lightDir->z, lightDir->x, lightDir->y, lightDir->z, 0x10,
                   0x10);

    gSPLookAt(gfx++, lookAt);
    gDPSetHilite1Tile(gfx++, 1, *hilite, 0x10, 0x10);

    return gfx;
}

Hilite* func_8002EABC(Vec3f* object, Vec3f* eye, Vec3f* lightDir, GraphicsContext* gfxCtx) {
    Hilite* hilite;

    OPEN_DISPS(gfxCtx, "../z_actor.c", 4306);

    POLY_OPA_DISP = func_8002E830(object, eye, lightDir, gfxCtx, POLY_OPA_DISP, &hilite);

    CLOSE_DISPS(gfxCtx, "../z_actor.c", 4313);

    return hilite;
}

Hilite* func_8002EB44(Vec3f* object, Vec3f* eye, Vec3f* lightDir, GraphicsContext* gfxCtx) {
    Hilite* hilite;

    OPEN_DISPS(gfxCtx, "../z_actor.c", 4332);

    POLY_XLU_DISP = func_8002E830(object, eye, lightDir, gfxCtx, POLY_XLU_DISP, &hilite);

    CLOSE_DISPS(gfxCtx, "../z_actor.c", 4339);

    return hilite;
}

void func_8002EBCC(Actor* actor, GlobalContext* globalCtx, s32 flag) {
    Hilite* hilite;
    Vec3f lightDir;
    Gfx* displayListHead;
    Gfx* displayList;

    lightDir.x = globalCtx->envCtx.unk_2A;
    lightDir.y = globalCtx->envCtx.unk_2B;
    lightDir.z = globalCtx->envCtx.unk_2C;

    if (HREG(80) == 6) {
        osSyncPrintf("z_actor.c 3637 game_play->view.eye=[%f(%f) %f %f]\n", globalCtx->view.eye.x,
                     globalCtx->view.eye.y, globalCtx->view.eye.z);
    }

    hilite = func_8002EABC(&actor->world.pos, &globalCtx->view.eye, &lightDir, globalCtx->state.gfxCtx);

    if (flag != 0) {
        displayList = Graph_Alloc(globalCtx->state.gfxCtx, 2 * sizeof(Gfx));
        displayListHead = displayList;

        OPEN_DISPS(globalCtx->state.gfxCtx, "../z_actor.c", 4384);

        gDPSetHilite1Tile(displayListHead++, 1, hilite, 0x10, 0x10);
        gSPEndDisplayList(displayListHead);
        gSPSegment(POLY_OPA_DISP++, 0x07, displayList);

        CLOSE_DISPS(globalCtx->state.gfxCtx, "../z_actor.c", 4394);
    }
}

void func_8002ED80(Actor* actor, GlobalContext* globalCtx, s32 flag) {
    Hilite* hilite;
    Vec3f lightDir;
    Gfx* displayListHead;
    Gfx* displayList;

    lightDir.x = globalCtx->envCtx.unk_2A;
    lightDir.y = globalCtx->envCtx.unk_2B;
    lightDir.z = globalCtx->envCtx.unk_2C;

    hilite = func_8002EB44(&actor->world.pos, &globalCtx->view.eye, &lightDir, globalCtx->state.gfxCtx);

    if (flag != 0) {
        displayList = Graph_Alloc(globalCtx->state.gfxCtx, 2 * sizeof(Gfx));
        displayListHead = displayList;

        OPEN_DISPS(globalCtx->state.gfxCtx, "../z_actor.c", 4429);

        gDPSetHilite1Tile(displayListHead++, 1, hilite, 0x10, 0x10);
        gSPEndDisplayList(displayListHead);
        gSPSegment(POLY_XLU_DISP++, 0x07, displayList);

        CLOSE_DISPS(globalCtx->state.gfxCtx, "../z_actor.c", 4439);
    }
}

PosRot* func_8002EEE4(PosRot* arg0, Actor* actor) {
    *arg0 = actor->focus;

    return arg0;
}

PosRot* func_8002EF14(PosRot* arg0, Actor* actor) {
    *arg0 = actor->world;

    return arg0;
}

PosRot* func_8002EF44(PosRot* arg0, Actor* actor) {
    PosRot sp1C;

    Math_Vec3f_Copy(&sp1C.pos, &actor->world.pos);
    sp1C.rot = actor->shape.rot;
    *arg0 = sp1C;

    return arg0;
}

f32 func_8002EFC0(Actor* actor, Player* player, s16 arg2) {
    s16 yawTemp;
    s16 yawTempAbs;
    f32 ret;

    yawTemp = (s16)(actor->yawTowardsPlayer - 0x8000) - arg2;
    yawTempAbs = ABS(yawTemp);

    if (player->unk_664 != NULL) {
        if ((yawTempAbs > 0x4000) || (actor->flags & 0x8000000)) {
            return FLT_MAX;
        } else {
            ret = actor->xyzDistToPlayerSq -
                  actor->xyzDistToPlayerSq * 0.8f * ((0x4000 - yawTempAbs) * 3.0517578125e-05f);
            return ret;
        }
    }

    if (yawTempAbs > 0x2AAA) {
        return FLT_MAX;
    }

    return actor->xyzDistToPlayerSq;
}

typedef struct {
    /* 0x0 */ f32 rangeSq;
    /* 0x4 */ f32 leashScale;
} TargetRangeParams; // size = 0x8

#define TARGET_RANGE(range, leash) \
    { SQ(range), (f32)range / leash }

TargetRangeParams D_80115FF8[] = {
    TARGET_RANGE(70, 140),   TARGET_RANGE(170, 255),    TARGET_RANGE(280, 5600),      TARGET_RANGE(350, 525),
    TARGET_RANGE(700, 1050), TARGET_RANGE(1000, 1500),  TARGET_RANGE(100, 105.36842), TARGET_RANGE(140, 163.33333),
    TARGET_RANGE(240, 576),  TARGET_RANGE(280, 280000),
};

u32 func_8002F090(Actor* actor, f32 arg1) {
<<<<<<< HEAD
    return arg1 < D_80115FF8[actor->targetMode].unk_0;
=======
    return arg1 < D_80115FF8[actor->unk_1F].rangeSq;
>>>>>>> 20206fba
}

s32 func_8002F0C8(Actor* actor, Player* player, s32 flag) {
    s16 var;
    s16 abs_var;
    f32 dist;

    if ((actor->update == NULL) || !(actor->flags & 1)) {
        return 1;
    }

    if (!flag) {
        var = (s16)(actor->yawTowardsPlayer - 0x8000) - player->actor.shape.rot.y;
        abs_var = ABS(var);

        if ((player->unk_664 == NULL) && (abs_var > 0x2AAA)) {
            dist = FLT_MAX;
        } else {
            dist = actor->xyzDistToPlayerSq;
        }

<<<<<<< HEAD
        return !func_8002F090(actor, D_80115FF8[actor->targetMode].unk_4 * dist);
=======
        return !func_8002F090(actor, D_80115FF8[actor->unk_1F].leashScale * dist);
>>>>>>> 20206fba
    }

    return 0;
}

u32 func_8002F194(Actor* actor, GlobalContext* globalCtx) {
    if (actor->flags & 0x100) {
        actor->flags &= ~0x100;
        return 1;
    }

    return 0;
}

s32 func_8002F1C4(Actor* actor, GlobalContext* globalCtx, f32 arg2, f32 arg3, u32 exchangeItemId) {
    Player* player = PLAYER;

    // This is convoluted but it seems like it must be a single if statement to match
    if ((player->actor.flags & 0x100) || ((exchangeItemId != EXCH_ITEM_NONE) && Player_InCsMode(globalCtx)) ||
        (!actor->isTargeted &&
         ((arg3 < fabsf(actor->yDistToPlayer)) || (player->targetActorDistance < actor->xzDistToPlayer) ||
          (arg2 < actor->xzDistToPlayer)))) {
        return 0;
    }

    player->targetActor = actor;
    player->targetActorDistance = actor->xzDistToPlayer;
    player->exchangeItemId = exchangeItemId;

    return 1;
}

s32 func_8002F298(Actor* actor, GlobalContext* globalCtx, f32 arg2, u32 exchangeItemId) {
    return func_8002F1C4(actor, globalCtx, arg2, arg2, exchangeItemId);
}

s32 func_8002F2CC(Actor* actor, GlobalContext* globalCtx, f32 arg2) {
    return func_8002F298(actor, globalCtx, arg2, EXCH_ITEM_NONE);
}

s32 func_8002F2F4(Actor* actor, GlobalContext* globalCtx) {
    f32 var1 = 50.0f + actor->colChkInfo.cylRadius;
    return func_8002F2CC(actor, globalCtx, var1);
}

u32 func_8002F334(Actor* actor, GlobalContext* globalCtx) {
    if (func_8010BDBC(&globalCtx->msgCtx) == 2) {
        return 1;
    } else {
        return 0;
    }
}

s8 func_8002F368(GlobalContext* globalCtx) {
    Player* player = PLAYER;

    return player->exchangeItemId;
}

void func_8002F374(GlobalContext* globalCtx, Actor* actor, s16* arg2, s16* arg3) {
    Vec3f sp1C;
    f32 sp18;

    func_8002BE04(globalCtx, &actor->focus.pos, &sp1C, &sp18);
    *arg2 = sp1C.x * sp18 * 160.0f + 160.0f;
    *arg3 = sp1C.y * sp18 * -120.0f + 120.0f;
}

u32 Actor_HasParent(Actor* actor, GlobalContext* globalCtx) {
    if (actor->parent != NULL) {
        return true;
    } else {
        return false;
    }
}

s32 func_8002F434(Actor* actor, GlobalContext* globalCtx, s32 getItemId, f32 xzRange, f32 yRange) {
    Player* player = PLAYER;
    s16 yawDiff;
    s32 absYawDiff;

    if (!(player->stateFlags1 & 0x3C7080) && Player_GetExplosiveHeld(player) < 0) {
        if ((((player->heldActor != NULL) || (actor == player->targetActor)) && (getItemId > GI_NONE) &&
             (getItemId < GI_MAX)) ||
            (!(player->stateFlags1 & 0x20000800))) {
            if ((actor->xzDistToPlayer < xzRange) && (fabsf(actor->yDistToPlayer) < yRange)) {
                yawDiff = actor->yawTowardsPlayer - player->actor.shape.rot.y;
                absYawDiff = ABS(yawDiff);
                if ((getItemId != GI_NONE) || (player->getItemDirection < absYawDiff)) {
                    player->getItemId = getItemId;
                    player->interactRangeActor = actor;
                    player->getItemDirection = absYawDiff;
                    return 1;
                }
            }
        }
    }

    return 0;
}

void func_8002F554(Actor* actor, GlobalContext* globalCtx, s32 getItemId) {
    func_8002F434(actor, globalCtx, getItemId, 50.0f, 10.0f);
}

void func_8002F580(Actor* actor, GlobalContext* globalCtx) {
    func_8002F554(actor, globalCtx, GI_NONE);
}

u32 Actor_HasNoParent(Actor* actor, GlobalContext* globalCtx) {
    if (actor->parent == NULL) {
        return true;
    } else {
        return false;
    }
}

void func_8002F5C4(Actor* actorA, Actor* actorB, GlobalContext* globalCtx) {
    Actor* parent = actorA->parent;

    if (parent->id == ACTOR_PLAYER) {
        Player* player = (Player*)parent;
        player->heldActor = actorB;
        player->interactRangeActor = actorB;
    }

    parent->child = actorB;
    actorB->parent = parent;
    actorA->parent = NULL;
}

void func_8002F5F0(Actor* actor, GlobalContext* globalCtx) {
    Player* player = PLAYER;

    if (actor->xyzDistToPlayerSq < player->unk_6A4) {
        player->unk_6A4 = actor->xyzDistToPlayerSq;
    }
}

u32 Actor_HasChild(GlobalContext* globalCtx, Actor* actor) {
    if (actor->child != NULL) {
        return true;
    } else {
        return false;
    }
}

u32 func_8002F63C(GlobalContext* globalCtx, Actor* horse, s32 arg2) {
    Player* player = PLAYER;

    if (!(player->stateFlags1 & 0x003C7880)) {
        player->rideActor = horse;
        player->unk_43C = arg2;
        return 1;
    }

    return 0;
}

u32 Actor_HasNoChild(GlobalContext* globalCtx, Actor* actor) {
    if (actor->child == NULL) {
        return true;
    } else {
        return false;
    }
}

void func_8002F698(GlobalContext* globalCtx, Actor* actor, f32 arg2, s16 arg3, f32 arg4, u32 arg5, u32 arg6) {
    Player* player = PLAYER;

    player->unk_8A0 = arg6;
    player->unk_8A1 = arg5;
    player->unk_8A2 = arg3;
    player->unk_8A4 = arg2;
    player->unk_8A8 = arg4;
}

void func_8002F6D4(GlobalContext* globalCtx, Actor* actor, f32 arg2, s16 arg3, f32 arg4, u32 arg5) {
    func_8002F698(globalCtx, actor, arg2, arg3, arg4, 2, arg5);
}

void func_8002F71C(GlobalContext* globalCtx, Actor* actor, f32 arg2, s16 arg3, f32 arg4) {
    func_8002F6D4(globalCtx, actor, arg2, arg3, arg4, 0);
}

void func_8002F758(GlobalContext* globalCtx, Actor* actor, f32 arg2, s16 arg3, f32 arg4, u32 arg5) {
    func_8002F698(globalCtx, actor, arg2, arg3, arg4, 1, arg5);
}

void func_8002F7A0(GlobalContext* globalCtx, Actor* actor, f32 arg2, s16 arg3, f32 arg4) {
    func_8002F758(globalCtx, actor, arg2, arg3, arg4, 0);
}

void func_8002F7DC(Actor* actor, u16 sfxId) {
    Audio_PlaySoundGeneral(sfxId, &actor->projectedPos, 4, &D_801333E0, &D_801333E0, &D_801333E8);
}

void Audio_PlayActorSound2(Actor* actor, u16 sfxId) {
    func_80078914(&actor->projectedPos, sfxId);
}

void func_8002F850(GlobalContext* globalCtx, Actor* actor) {
    s32 sfxId;

    if (actor->bgCheckFlags & 0x20) {
        if (actor->yDistToWater < 20.0f) {
            sfxId = NA_SE_PL_WALK_WATER0 - SFX_FLAG;
        } else {
            sfxId = NA_SE_PL_WALK_WATER1 - SFX_FLAG;
        }
    } else {
        sfxId = SurfaceType_GetSfx(&globalCtx->colCtx, actor->floorPoly, actor->floorBgId);
    }

    func_80078914(&actor->projectedPos, NA_SE_EV_BOMB_BOUND);
    func_80078914(&actor->projectedPos, sfxId + SFX_FLAG);
}

void func_8002F8F0(Actor* actor, u16 sfxId) {
    actor->sfx = sfxId;
    actor->flags |= 0x80000;
    actor->flags &= ~0x10300000;
}

void func_8002F91C(Actor* actor, u16 sfxId) {
    actor->sfx = sfxId;
    actor->flags |= 0x100000;
    actor->flags &= ~0x10280000;
}

void func_8002F948(Actor* actor, u16 sfxId) {
    actor->sfx = sfxId;
    actor->flags |= 0x200000;
    actor->flags &= ~0x10180000;
}

void func_8002F974(Actor* actor, u16 sfxId) {
    actor->flags &= ~0x10380000;
    actor->sfx = sfxId;
}

void func_8002F994(Actor* actor, s32 arg1) {
    actor->flags |= 0x10000000;
    actor->flags &= ~0x00380000;
    if (arg1 < 40) {
        actor->sfx = NA_SE_PL_WALK_DIRT - SFX_FLAG;
    } else if (arg1 < 100) {
        actor->sfx = NA_SE_PL_WALK_CONCRETE - SFX_FLAG;
    } else {
        actor->sfx = NA_SE_PL_WALK_SAND - SFX_FLAG;
    }
}

// Tests if something hit Jabu Jabu surface, displaying hit splash and playing sfx if true
s32 func_8002F9EC(GlobalContext* globalCtx, Actor* actor, CollisionPoly* poly, s32 bgId, Vec3f* pos) {
    if (func_80041D4C(&globalCtx->colCtx, poly, bgId) == 8) {
        globalCtx->unk_11D30[0] = 1;
        CollisionCheck_BlueBlood(globalCtx, NULL, pos);
        Audio_PlayActorSound2(actor, NA_SE_IT_WALL_HIT_BUYO);
        return true;
    }

    return false;
}

// Local data used for Farore's Wind light (stored in BSS, possibly a struct?)
LightInfo D_8015BC00;
LightNode* D_8015BC10;
s32 D_8015BC14;
f32 D_8015BC18;

void func_8002FA60(GlobalContext* globalCtx) {
    Vec3f lightPos;

    if (gSaveContext.fw.set) {
        gSaveContext.respawn[RESPAWN_MODE_TOP].data = 0x28;
        gSaveContext.respawn[RESPAWN_MODE_TOP].pos.x = gSaveContext.fw.pos.x;
        gSaveContext.respawn[RESPAWN_MODE_TOP].pos.y = gSaveContext.fw.pos.y;
        gSaveContext.respawn[RESPAWN_MODE_TOP].pos.z = gSaveContext.fw.pos.z;
        gSaveContext.respawn[RESPAWN_MODE_TOP].yaw = gSaveContext.fw.yaw;
        gSaveContext.respawn[RESPAWN_MODE_TOP].playerParams = gSaveContext.fw.playerParams;
        gSaveContext.respawn[RESPAWN_MODE_TOP].entranceIndex = gSaveContext.fw.entranceIndex;
        gSaveContext.respawn[RESPAWN_MODE_TOP].roomIndex = gSaveContext.fw.roomIndex;
        gSaveContext.respawn[RESPAWN_MODE_TOP].tempSwchFlags = gSaveContext.fw.tempSwchFlags;
        gSaveContext.respawn[RESPAWN_MODE_TOP].tempCollectFlags = gSaveContext.fw.tempCollectFlags;
    } else {
        gSaveContext.respawn[RESPAWN_MODE_TOP].data = 0;
        gSaveContext.respawn[RESPAWN_MODE_TOP].pos.x = 0.0f;
        gSaveContext.respawn[RESPAWN_MODE_TOP].pos.y = 0.0f;
        gSaveContext.respawn[RESPAWN_MODE_TOP].pos.z = 0.0f;
    }

    lightPos.x = gSaveContext.respawn[RESPAWN_MODE_TOP].pos.x;
    lightPos.y = gSaveContext.respawn[RESPAWN_MODE_TOP].pos.y + 80.0f;
    lightPos.z = gSaveContext.respawn[RESPAWN_MODE_TOP].pos.z;

    Lights_PointNoGlowSetInfo(&D_8015BC00, lightPos.x, lightPos.y, lightPos.z, 0xFF, 0xFF, 0xFF, -1);

    D_8015BC10 = LightContext_InsertLight(globalCtx, &globalCtx->lightCtx, &D_8015BC00);
    D_8015BC14 = 0;
    D_8015BC18 = 0.0f;
}

Vec3f D_80116048 = { 0.0f, -0.05f, 0.0f };
Vec3f D_80116054 = { 0.0f, -0.025f, 0.0f };
Color_RGB8 D_80116060 = { 255, 255, 255 };
Color_RGB8 D_80116064 = { 100, 200, 0 };

#ifdef NON_MATCHING
// saved register, stack usage and minor ordering differences
// this also doesn't generate a few useless struct copies
void func_8002FBAC(GlobalContext* globalCtx) {
    Vec3f lightPos;
    f32 spD8;
    f32 spD4;
    s32 spD0;
    s32 spCC;
    f32 spC0;
    Vec3f spB4;
    Vec3f spA4;
    f32 sp9C;
    Vec3f sp7C;
    Vec3f sp70;
    f32 temp_f12;
    f32 temp_f14;
    f32 temp_f2;
    f32 temp_ret;
    s32 temp_a3;
    f32 phi_f14;
    f32 phi_f10;
    f32 phi_f6;

    OPEN_DISPS(globalCtx->state.gfxCtx, "../z_actor.c", 5308);

    if (gSaveContext.respawn[RESPAWN_MODE_TOP].data != 0) {
        if (LINK_IS_ADULT) {
            spD8 = 80.0f;
        } else {
            spD8 = 60.0f;
        }

        spD0 = 0xFF;
        spD4 = 1.0f;

        temp_a3 = gSaveContext.respawn[RESPAWN_MODE_TOP].data - 0x28;
        spCC = temp_a3;

        if (temp_a3 < 0) {
            gSaveContext.respawn[RESPAWN_MODE_TOP].data++;
            spD4 = ABS(gSaveContext.respawn[RESPAWN_MODE_TOP].data) * 0.025f;
            D_8015BC14 = 60;
            D_8015BC18 = 1.0f;
        } else if (D_8015BC14 != 0) {
            D_8015BC14--;
        } else if (D_8015BC18 > 0.0f) {
            spC0 = D_8015BC18;
            temp_ret = Math_Vec3f_DistXYZAndStoreDiff(&gSaveContext.respawn[RESPAWN_MODE_DOWN].pos,
                                                      &gSaveContext.respawn[RESPAWN_MODE_TOP].pos, &spB4);

            if (temp_ret < 20.0f) {
                D_8015BC18 = 0.0f;
                Math_Vec3f_Copy(&gSaveContext.respawn[RESPAWN_MODE_TOP].pos,
                                &gSaveContext.respawn[RESPAWN_MODE_DOWN].pos);
            } else {
                sp9C = (1.0f / D_8015BC18) * temp_ret;
                phi_f14 = 20.0f / sp9C;
                phi_f14 = (phi_f14 < 0.05f) ? 0.05f : phi_f14;
                Math_StepToF(&D_8015BC18, 0.0f, phi_f14);
                temp_f2 = ((D_8015BC18 / spC0) * temp_ret) / temp_ret;
                gSaveContext.respawn[RESPAWN_MODE_TOP].pos.x =
                    gSaveContext.respawn[RESPAWN_MODE_DOWN].pos.x + (spB4.x * temp_f2);
                gSaveContext.respawn[RESPAWN_MODE_TOP].pos.y =
                    gSaveContext.respawn[RESPAWN_MODE_DOWN].pos.y + (spB4.y * temp_f2);
                gSaveContext.respawn[RESPAWN_MODE_TOP].pos.z =
                    gSaveContext.respawn[RESPAWN_MODE_DOWN].pos.z + (spB4.z * temp_f2);
                temp_f12 = sp9C * 0.5f;
                temp_f14 = temp_ret - temp_f12;
                spD8 += sqrtf((temp_f12 * temp_f12) - (temp_f14 * temp_f14)) * 0.2f;
                osSyncPrintf("-------- DISPLAY Y=%f\n", spD8);
            }

            spA4.x = Rand_CenteredFloat(6.0f) + gSaveContext.respawn[RESPAWN_MODE_TOP].pos.x;
            spA4.y = Rand_ZeroOne() * 6.0f + gSaveContext.respawn[RESPAWN_MODE_TOP].pos.y + 80.0f;
            spA4.z = Rand_CenteredFloat(6.0f) + gSaveContext.respawn[RESPAWN_MODE_TOP].pos.z;

            EffectSsKiraKira_SpawnDispersed(globalCtx, &spA4, &D_80116048, &D_80116054, &D_80116060, &D_80116064, 1000,
                                            16);

            if (D_8015BC18 == 0.0f) {
                gSaveContext.respawn[RESPAWN_MODE_TOP] = gSaveContext.respawn[RESPAWN_MODE_DOWN];
                gSaveContext.respawn[RESPAWN_MODE_TOP].playerParams = 0x06FF;
                gSaveContext.respawn[RESPAWN_MODE_TOP].data = 0x28;
            }

            // somehow this shouldn't be optimized out
            gSaveContext.respawn[RESPAWN_MODE_TOP].pos = gSaveContext.respawn[RESPAWN_MODE_TOP].pos;
        } else if (temp_a3 > 0) {
            temp_f12 = temp_a3 * 0.1f;

            if (temp_f12 < 1.0f) {
                sp7C.x = globalCtx->view.eye.x;
                sp7C.y = globalCtx->view.eye.y - spD8;
                sp7C.z = globalCtx->view.eye.z;
                temp_ret = Math_Vec3f_DistXYZAndStoreDiff(&sp7C, &gSaveContext.respawn[RESPAWN_MODE_TOP].pos, &sp70);
                temp_f2 = (((1.0f - temp_f12) / (1.0f - ((f32)(temp_a3 - 1) * 0.1f))) * temp_ret) / temp_ret;
                gSaveContext.respawn[RESPAWN_MODE_TOP].pos.x = sp70.x * temp_f2 + sp7C.x;
                gSaveContext.respawn[RESPAWN_MODE_TOP].pos.y = sp70.y * temp_f2 + sp7C.y;
                gSaveContext.respawn[RESPAWN_MODE_TOP].pos.z = sp70.z * temp_f2 + sp7C.z;
            }

            // somehow this shouldn't be optimized out
            gSaveContext.respawn[RESPAWN_MODE_TOP].pos = gSaveContext.respawn[RESPAWN_MODE_TOP].pos;

            spD0 = 0xFF - (((temp_a3 * 0x10) - temp_a3) * 2);

            if (spD0 < 0) {
                gSaveContext.fw.set = 0;
                gSaveContext.respawn[RESPAWN_MODE_TOP].data = 0;
                spD0 = 0;
            } else {
                gSaveContext.respawn[RESPAWN_MODE_TOP].data++;
            }

            spD4 = spCC * 0.200000000000000011102230246252 + 1.0f;
        }

        if ((globalCtx->csCtx.state == 0) &&
            (gSaveContext.respawn[RESPAWN_MODE_TOP].entranceIndex == gSaveContext.entranceIndex) &&
            (globalCtx->roomCtx.curRoom.num == gSaveContext.respawn[RESPAWN_MODE_TOP].roomIndex)) {
            POLY_XLU_DISP = Gfx_CallSetupDL(POLY_XLU_DISP, 0x19);

            Matrix_Translate(gSaveContext.respawn[RESPAWN_MODE_TOP].pos.x,
                             gSaveContext.respawn[RESPAWN_MODE_TOP].pos.y + spD8,
                             gSaveContext.respawn[RESPAWN_MODE_TOP].pos.z, MTXMODE_NEW);
            Matrix_Scale(0.025f * spD4, 0.025f * spD4, 0.025f * spD4, MTXMODE_APPLY);
            Matrix_Mult(&globalCtx->mf_11D60, MTXMODE_APPLY);
            Matrix_Push();

            gDPPipeSync(POLY_XLU_DISP++);
            gDPSetPrimColor(POLY_XLU_DISP++, 0x80, 0x80, 255, 255, 200, spD0);
            gDPSetEnvColor(POLY_XLU_DISP++, 100, 200, 0, 255);

            phi_f10 = (globalCtx->gameplayFrames * 1500) & 0xFFFF;
            Matrix_RotateZ((phi_f10 * M_PI) / 32768.0f, MTXMODE_APPLY);

            gSPMatrix(POLY_XLU_DISP++, Matrix_NewMtx(globalCtx->state.gfxCtx, "../z_actor.c", 5458),
                      G_MTX_MODELVIEW | G_MTX_LOAD);
            gSPDisplayList(POLY_XLU_DISP++, &gGameKeepMoteDL0);

            Matrix_Pull();
            phi_f6 = ~((globalCtx->gameplayFrames * 1200) & 0xFFFF);
            Matrix_RotateZ((phi_f6 * M_PI) / 32768.0f, MTXMODE_APPLY);

            gSPMatrix(POLY_XLU_DISP++, Matrix_NewMtx(globalCtx->state.gfxCtx, "../z_actor.c", 5463),
                      G_MTX_MODELVIEW | G_MTX_LOAD);
            gSPDisplayList(POLY_XLU_DISP++, &gGameKeepMoteDL0);
        }

        lightPos.x = gSaveContext.respawn[RESPAWN_MODE_TOP].pos.x;
        lightPos.y = gSaveContext.respawn[RESPAWN_MODE_TOP].pos.y + spD8;
        lightPos.z = gSaveContext.respawn[RESPAWN_MODE_TOP].pos.z;

        Lights_PointNoGlowSetInfo(&D_8015BC00, lightPos.x, lightPos.y, lightPos.z, 0xFF, 0xFF, 0xFF, 500.0f * spD4);

        CLOSE_DISPS(globalCtx->state.gfxCtx, "../z_actor.c", 5474);
    }
}
#else
#pragma GLOBAL_ASM("asm/non_matchings/code/z_actor/func_8002FBAC.s")
#endif

void func_80030488(GlobalContext* globalCtx) {
    LightContext_RemoveLight(globalCtx, &globalCtx->lightCtx, D_8015BC10);
}

void func_800304B0(GlobalContext* globalCtx) {
    if (globalCtx->actorCtx.unk_03 != 0) {
        globalCtx->actorCtx.unk_03 = 0;
        func_800876C8(globalCtx);
    }
}

// Actor_InitContext
void func_800304DC(GlobalContext* globalCtx, ActorContext* actorCtx, ActorEntry* actorEntry) {
    ActorOverlay* overlayEntry;
    SavedSceneFlags* savedSceneFlags;
    s32 i;

    savedSceneFlags = &gSaveContext.sceneFlags[globalCtx->sceneNum];

    bzero(actorCtx, sizeof(*actorCtx));

    ActorOverlayTable_Init();
    Matrix_MtxFCopy(&globalCtx->mf_11DA0, &gMtxFClear);
    Matrix_MtxFCopy(&globalCtx->mf_11D60, &gMtxFClear);

    overlayEntry = &gActorOverlayTable[0];
    for (i = 0; i < ARRAY_COUNT(gActorOverlayTable); i++) {
        overlayEntry->loadedRamAddr = NULL;
        overlayEntry->nbLoaded = 0;
        overlayEntry++;
    }

    actorCtx->flags.chest = savedSceneFlags->chest;
    actorCtx->flags.swch = savedSceneFlags->swch;
    actorCtx->flags.clear = savedSceneFlags->clear;
    actorCtx->flags.collect = savedSceneFlags->collect;

    func_8002CDE4(globalCtx, &actorCtx->titleCtx);

    actorCtx->absoluteSpace = NULL;

    Actor_SpawnEntry(actorCtx, actorEntry, globalCtx);
    func_8002C0C0(&actorCtx->targetCtx, actorCtx->actorLists[ACTORCAT_PLAYER].head, globalCtx);
    func_8002FA60(globalCtx);
}

u32 D_80116068[] = {
    0x100000C0, 0x100000C0, 0x00000000, 0x100004C0, 0x00000080, 0x300000C0,
    0x10000080, 0x00000000, 0x300000C0, 0x100004C0, 0x00000000, 0x100000C0,
};

void Actor_UpdateAll(GlobalContext* globalCtx, ActorContext* actorCtx) {
    Actor* refActor;
    Actor* actor;
    Player* player;
    u32* sp80;
    u32 unkFlag;
    u32 unkCondition;
    Actor* sp74;
    ActorEntry* actorEntry;
    s32 i;

    player = PLAYER;

    if (0) {
        // This assert is optimized out but it exists due to its presence in rodata
        if (gMaxActorId != ACTOR_ID_MAX) {
            __assert("MaxProfile == ACTOR_DLF_MAX", "../z_actor.c", UNK_LINE);
        }
    }

    sp74 = NULL;
    unkFlag = 0;

    if (globalCtx->nbSetupActors != 0) {
        actorEntry = &globalCtx->setupActorList[0];
        for (i = 0; i < globalCtx->nbSetupActors; i++) {
            Actor_SpawnEntry(&globalCtx->actorCtx, actorEntry++, globalCtx);
        }
        globalCtx->nbSetupActors = 0;
    }

    if (actorCtx->unk_02 != 0) {
        actorCtx->unk_02--;
    }

    if (KREG(0) == -100) {
        refActor = &PLAYER->actor;
        KREG(0) = 0;
        Actor_Spawn(&globalCtx->actorCtx, globalCtx, ACTOR_EN_CLEAR_TAG, refActor->world.pos.x,
                    refActor->world.pos.y + 100.0f, refActor->world.pos.z, 0, 0, 0, 1);
    }

    sp80 = &D_80116068[0];

    if (player->stateFlags2 & 0x8000000) {
        unkFlag = 0x2000000;
    }

    if ((player->stateFlags1 & 0x40) && ((player->actor.textId & 0xFF00) != 0x600)) {
        sp74 = player->targetActor;
    }

    for (i = 0; i < ARRAY_COUNT(actorCtx->actorLists); i++, sp80++) {
        unkCondition = (*sp80 & player->stateFlags1);

        actor = actorCtx->actorLists[i].head;
        while (actor != NULL) {
            if (actor->world.pos.y < -25000.0f) {
                actor->world.pos.y = -25000.0f;
            }

            actor->sfx = 0;

            if (actor->init != NULL) {
                if (Object_IsLoaded(&globalCtx->objectCtx, actor->objBankIndex)) {
                    Actor_SetObjectDependency(globalCtx, actor);
                    actor->init(actor, globalCtx);
                    actor->init = NULL;
                }
                actor = actor->next;
            } else if (!Object_IsLoaded(&globalCtx->objectCtx, actor->objBankIndex)) {
                Actor_Kill(actor);
                actor = actor->next;
            } else if ((unkFlag && !(actor->flags & unkFlag)) ||
                       (!unkFlag && unkCondition && (sp74 != actor) && (actor != player->naviActor) &&
                        (actor != player->heldActor) && (&player->actor != actor->parent))) {
                CollisionCheck_ResetDamage(&actor->colChkInfo);
                actor = actor->next;
            } else if (actor->update == NULL) {
                if (!actor->isDrawn) {
                    actor = Actor_Delete(&globalCtx->actorCtx, actor, globalCtx);
                } else {
                    Actor_Destroy(actor, globalCtx);
                    actor = actor->next;
                }
            } else {
                Math_Vec3f_Copy(&actor->prevPos, &actor->world.pos);
                actor->xzDistToPlayer = func_8002DB8C(actor, &player->actor);
                actor->yDistToPlayer = Actor_HeightDiff(actor, &player->actor);
                actor->xyzDistToPlayerSq = SQ(actor->xzDistToPlayer) + SQ(actor->yDistToPlayer);

                actor->yawTowardsPlayer = func_8002DA78(actor, &player->actor);
                actor->flags &= ~0x1000000;

                if ((DECR(actor->freezeTimer) == 0) && (actor->flags & 0x50)) {
                    if (actor == player->unk_664) {
                        actor->isTargeted = true;
                    } else {
                        actor->isTargeted = false;
                    }

                    if ((actor->unk_10D != 0) && (player->unk_664 == NULL)) {
                        actor->unk_10D = 0;
                    }

                    Actor_SetObjectDependency(globalCtx, actor);
                    if (actor->colorFilterTimer != 0) {
                        actor->colorFilterTimer--;
                    }
                    actor->update(actor, globalCtx);
                    func_8003F8EC(globalCtx, &globalCtx->colCtx.dyna, actor);
                }

                CollisionCheck_ResetDamage(&actor->colChkInfo);

                actor = actor->next;
            }
        }

        if (i == ACTORCAT_BG) {
            DynaPoly_Setup(globalCtx, &globalCtx->colCtx.dyna);
        }
    }

    actor = player->unk_664;

    if ((actor != NULL) && (actor->update == NULL)) {
        actor = NULL;
        func_8008EDF0(player);
    }

    if ((actor == NULL) || (player->unk_66C < 5)) {
        actor = NULL;
        if (actorCtx->targetCtx.unk_4B != 0) {
            actorCtx->targetCtx.unk_4B = 0;
            func_80078884(NA_SE_SY_LOCK_OFF);
        }
    }

    func_8002C7BC(&actorCtx->targetCtx, player, actor, globalCtx);
    TitleCard_Update(globalCtx, &actorCtx->titleCtx);
    DynaPoly_UpdateBgActorTransforms(globalCtx, &globalCtx->colCtx.dyna);
}

void Actor_FaultPrint(Actor* actor, char* command) {
    ActorOverlay* overlayEntry;
    char* name;

    if ((actor == NULL) || (actor->overlayEntry == NULL)) {
        FaultDrawer_SetCursor(48, 24);
        FaultDrawer_Printf("ACTOR NAME is NULL");
    }

    overlayEntry = actor->overlayEntry;
    name = overlayEntry->name != NULL ? overlayEntry->name : "";

    // Translates to: "ACTOR NAME(%08x:%s)"
    osSyncPrintf("アクターの名前(%08x:%s)\n", actor, name);

    if (command != NULL) {
        // Translates to: "COMMAND:%s"
        osSyncPrintf("コメント:%s\n", command);
    }

    FaultDrawer_SetCursor(48, 24);
    FaultDrawer_Printf("ACTOR NAME %08x:%s", actor, name);
}

void Actor_Draw(GlobalContext* globalCtx, Actor* actor) {
    FaultClient faultClient;
    Lights* lights;

    Fault_AddClient(&faultClient, Actor_FaultPrint, actor, "Actor_draw");

    OPEN_DISPS(globalCtx->state.gfxCtx, "../z_actor.c", 6035);

    lights = LightContext_NewLights(&globalCtx->lightCtx, globalCtx->state.gfxCtx);

    Lights_BindAll(lights, globalCtx->lightCtx.listHead, (actor->flags & 0x400000) ? NULL : &actor->world.pos);
    Lights_Draw(lights, globalCtx->state.gfxCtx);

    if (actor->flags & 0x1000) {
        func_800D1694(actor->world.pos.x + globalCtx->mainCamera.skyboxOffset.x,
                      actor->world.pos.y +
                          (f32)((actor->shape.yOffset * actor->scale.y) + globalCtx->mainCamera.skyboxOffset.y),
                      actor->world.pos.z + globalCtx->mainCamera.skyboxOffset.z, &actor->shape.rot);
    } else {
        func_800D1694(actor->world.pos.x, actor->world.pos.y + (actor->shape.yOffset * actor->scale.y),
                      actor->world.pos.z, &actor->shape.rot);
    }

    Matrix_Scale(actor->scale.x, actor->scale.y, actor->scale.z, MTXMODE_APPLY);
    Actor_SetObjectDependency(globalCtx, actor);

    gSPSegment(POLY_OPA_DISP++, 0x06, globalCtx->objectCtx.status[actor->objBankIndex].segment);
    gSPSegment(POLY_XLU_DISP++, 0x06, globalCtx->objectCtx.status[actor->objBankIndex].segment);

    if (actor->colorFilterTimer != 0) {
        Color_RGBA8 sp2C = { 0, 0, 0, 255 };

        if (actor->colorFilterParams & 0x8000) {
            sp2C.r = sp2C.g = sp2C.b = ((actor->colorFilterParams & 0x1F00) >> 5) | 7;
        } else if (actor->colorFilterParams & 0x4000) {
            sp2C.r = ((actor->colorFilterParams & 0x1F00) >> 5) | 7;
        } else {
            sp2C.b = ((actor->colorFilterParams & 0x1F00) >> 5) | 7;
        }

        if (actor->colorFilterParams & 0x2000) {
            func_80026860(globalCtx, &sp2C, actor->colorFilterTimer, actor->colorFilterParams & 0xFF);
        } else {
            func_80026400(globalCtx, &sp2C, actor->colorFilterTimer, actor->colorFilterParams & 0xFF);
        }
    }

    actor->draw(actor, globalCtx);

    if (actor->colorFilterTimer != 0) {
        if (actor->colorFilterParams & 0x2000) {
            func_80026A6C(globalCtx);
        } else {
            func_80026608(globalCtx);
        }
    }

    if (actor->shape.shadowDrawFunc != NULL) {
        actor->shape.shadowDrawFunc(actor, lights, globalCtx);
    }

    CLOSE_DISPS(globalCtx->state.gfxCtx, "../z_actor.c", 6119);

    Fault_RemoveClient(&faultClient);
}

void func_80030ED8(Actor* actor) {
    if (actor->flags & 0x80000) {
        Audio_PlaySoundGeneral(actor->sfx, &actor->projectedPos, 4, &D_801333E0, &D_801333E0, &D_801333E8);
    } else if (actor->flags & 0x100000) {
        func_80078884(actor->sfx);
    } else if (actor->flags & 0x200000) {
        func_800788CC(actor->sfx);
    } else if (actor->flags & 0x10000000) {
        func_800F4C58(&D_801333D4, NA_SE_SY_TIMER - SFX_FLAG, (s8)(actor->sfx - 1));
    } else {
        func_80078914(&actor->projectedPos, actor->sfx);
    }
}

void func_80030FA8(GraphicsContext* gfxCtx) {
    OPEN_DISPS(gfxCtx, "../z_actor.c", 6161);

    gDPLoadTextureBlock(POLY_XLU_DISP++, &D_0401E370, G_IM_FMT_I, G_IM_SIZ_8b, 64, 64, 0, G_TX_MIRROR | G_TX_CLAMP,
                        G_TX_MIRROR | G_TX_CLAMP, 6, 6, G_TX_NOLOD, G_TX_NOLOD);

    gDPSetTileSize(POLY_XLU_DISP++, G_TX_RENDERTILE, 384, 224, 892, 732);
    gSPTextureRectangle(POLY_XLU_DISP++, 0, 0, 1280, 960, G_TX_RENDERTILE, 2240, 1600, 576, 597);
    gDPPipeSync(POLY_XLU_DISP++);

    CLOSE_DISPS(gfxCtx, "../z_actor.c", 6183);
}

void func_8003115C(GlobalContext* globalCtx, s32 nbInvisibleActors, Actor** invisibleActors) {
    Actor** invisibleActor;
    GraphicsContext* gfxCtx;
    s32 i;

    gfxCtx = globalCtx->state.gfxCtx;

    OPEN_DISPS(gfxCtx, "../z_actor.c", 6197);

    // Translates to: "MAGIC LENS START"
    gDPNoOpString(POLY_OPA_DISP++, "魔法のメガネ START", 0);

    gDPPipeSync(POLY_XLU_DISP++);

    if (globalCtx->roomCtx.curRoom.showInvisActors == 0) {
        gDPSetOtherMode(POLY_XLU_DISP++,
                        G_AD_DISABLE | G_CD_MAGICSQ | G_CK_NONE | G_TC_FILT | G_TF_BILERP | G_TT_NONE | G_TL_TILE |
                            G_TD_CLAMP | G_TP_NONE | G_CYC_1CYCLE | G_PM_NPRIMITIVE,
                        G_AC_THRESHOLD | G_ZS_PRIM | Z_UPD | G_RM_CLD_SURF | G_RM_CLD_SURF2);
        gDPSetCombineMode(POLY_XLU_DISP++, G_CC_MODULATEIA_PRIM, G_CC_MODULATEIA_PRIM);
        gDPSetPrimColor(POLY_XLU_DISP++, 0, 0, 255, 0, 0, 255);
    } else {
        gDPSetOtherMode(POLY_XLU_DISP++,
                        G_AD_DISABLE | G_CD_MAGICSQ | G_CK_NONE | G_TC_FILT | G_TF_BILERP | G_TT_NONE | G_TL_TILE |
                            G_TD_CLAMP | G_TP_NONE | G_CYC_1CYCLE | G_PM_NPRIMITIVE,
                        G_AC_THRESHOLD | G_ZS_PRIM | Z_UPD | IM_RD | CVG_DST_SAVE | ZMODE_OPA | FORCE_BL |
                            GBL_c1(G_BL_CLR_BL, G_BL_0, G_BL_CLR_MEM, G_BL_1MA) |
                            GBL_c2(G_BL_CLR_BL, G_BL_0, G_BL_CLR_MEM, G_BL_1MA));
        gDPSetCombineLERP(POLY_XLU_DISP++, PRIMITIVE, TEXEL0, PRIM_LOD_FRAC, 0, PRIMITIVE, TEXEL0, PRIM_LOD_FRAC, 0,
                          PRIMITIVE, TEXEL0, PRIM_LOD_FRAC, 0, PRIMITIVE, TEXEL0, PRIM_LOD_FRAC, 0);
        gDPSetPrimColor(POLY_XLU_DISP++, 0, 0xFF, 74, 74, 74, 74);
    }

    gDPSetPrimDepth(POLY_XLU_DISP++, 0, 0);

    func_80030FA8(gfxCtx);

    // Translates to: "MAGIC LENS INVISIBLE ACTOR DISPLAY START"
    gDPNoOpString(POLY_OPA_DISP++, "魔法のメガネ 見えないＡcｔｏｒ表示 START", nbInvisibleActors);

    invisibleActor = &invisibleActors[0];
    for (i = 0; i < nbInvisibleActors; i++) {
        // Translates to: "MAGIC LENS INVISIBLE ACTOR DISPLAY"
        gDPNoOpString(POLY_OPA_DISP++, "魔法のメガネ 見えないＡcｔｏｒ表示", i);
        Actor_Draw(globalCtx, *(invisibleActor++));
    }

    // Translates to: "MAGIC LENS INVISIBLE ACTOR DISPLAY END"
    gDPNoOpString(POLY_OPA_DISP++, "魔法のメガネ 見えないＡcｔｏｒ表示 END", nbInvisibleActors);

    if (globalCtx->roomCtx.curRoom.showInvisActors != 0) {
        // Translates to: "BLUE SPECTACLES (EXTERIOR)"
        gDPNoOpString(POLY_OPA_DISP++, "青い眼鏡(外側)", 0);

        gDPPipeSync(POLY_XLU_DISP++);

        gDPSetOtherMode(POLY_XLU_DISP++,
                        G_AD_DISABLE | G_CD_MAGICSQ | G_CK_NONE | G_TC_FILT | G_TF_BILERP | G_TT_NONE | G_TL_TILE |
                            G_TD_CLAMP | G_TP_NONE | G_CYC_1CYCLE | G_PM_NPRIMITIVE,
                        G_AC_THRESHOLD | G_ZS_PRIM | G_RM_CLD_SURF | G_RM_CLD_SURF2);
        gDPSetCombineMode(POLY_XLU_DISP++, G_CC_MODULATEIA_PRIM, G_CC_MODULATEIA_PRIM);
        gDPSetPrimColor(POLY_XLU_DISP++, 0, 0, 255, 0, 0, 255);

        func_80030FA8(gfxCtx);

        // Translates to: "BLUE SPECTACLES (EXTERIOR)"
        gDPNoOpString(POLY_OPA_DISP++, "青い眼鏡(外側)", 1);
    }

    // Translates to: "MAGIC LENS END"
    gDPNoOpString(POLY_OPA_DISP++, "魔法のメガネ END", 0);

    CLOSE_DISPS(gfxCtx, "../z_actor.c", 6284);
}

s32 func_800314B0(GlobalContext* globalCtx, Actor* actor) {
    return func_800314D4(globalCtx, actor, &actor->projectedPos, actor->projectedW);
}

s32 func_800314D4(GlobalContext* globalCtx, Actor* actor, Vec3f* arg2, f32 arg3) {
    f32 var;

    if ((arg2->z > -actor->uncullZoneScale) && (arg2->z < (actor->uncullZoneForward + actor->uncullZoneScale))) {
        var = (arg3 < 1.0f) ? 1.0f : 1.0f / arg3;

        if ((((fabsf(arg2->x) - actor->uncullZoneScale) * var) < 1.0f) &&
            (((arg2->y + actor->uncullZoneDownward) * var) > -1.0f) &&
            (((arg2->y - actor->uncullZoneScale) * var) < 1.0f)) {
            return 1;
        }
    }

    return 0;
}

void func_800315AC(GlobalContext* globalCtx, ActorContext* actorCtx) {
    s32 invisibleActorCounter;
    Actor* invisibleActors[INVISIBLE_ACTOR_MAX];
    ActorListEntry* actorListEntry;
    Actor* actor;
    s32 i;

    invisibleActorCounter = 0;

    OPEN_DISPS(globalCtx->state.gfxCtx, "../z_actor.c", 6336);

    actorListEntry = &actorCtx->actorLists[0];

    for (i = 0; i < ARRAY_COUNT(actorCtx->actorLists); i++, actorListEntry++) {
        actor = actorListEntry->head;

        while (actor != NULL) {
            ActorOverlay* overlayEntry = actor->overlayEntry;
            char* actorName = overlayEntry->name != NULL ? overlayEntry->name : "";

            gDPNoOpString(POLY_OPA_DISP++, actorName, i);
            gDPNoOpString(POLY_XLU_DISP++, actorName, i);

            HREG(66) = i;

            if ((HREG(64) != 1) || ((HREG(65) != -1) && (HREG(65) != HREG(66))) || (HREG(68) == 0)) {
                SkinMatrix_Vec3fMtxFMultXYZW(&globalCtx->mf_11D60, &actor->world.pos, &actor->projectedPos,
                                             &actor->projectedW);
            }

            if ((HREG(64) != 1) || ((HREG(65) != -1) && (HREG(65) != HREG(66))) || (HREG(69) == 0)) {
                if (actor->sfx != 0) {
                    func_80030ED8(actor);
                }
            }

            if ((HREG(64) != 1) || ((HREG(65) != -1) && (HREG(65) != HREG(66))) || (HREG(70) == 0)) {
                if (func_800314B0(globalCtx, actor)) {
                    actor->flags |= 0x40;
                } else {
                    actor->flags &= ~0x40;
                }
            }

            actor->isDrawn = false;

            if ((HREG(64) != 1) || ((HREG(65) != -1) && (HREG(65) != HREG(66))) || (HREG(71) == 0)) {
                if ((actor->init == NULL) && (actor->draw != NULL) && (actor->flags & 0x60)) {
                    if ((actor->flags & 0x80) &&
                        ((globalCtx->roomCtx.curRoom.showInvisActors == 0) || (globalCtx->actorCtx.unk_03 != 0) ||
                         (actor->room != globalCtx->roomCtx.curRoom.num))) {
                        if (invisibleActorCounter >= INVISIBLE_ACTOR_MAX) {
                            __assert("invisible_actor_counter < INVISIBLE_ACTOR_MAX", "../z_actor.c", 6464);
                        }
                        invisibleActors[invisibleActorCounter] = actor;
                        invisibleActorCounter++;
                    } else {
                        if ((HREG(64) != 1) || ((HREG(65) != -1) && (HREG(65) != HREG(66))) || (HREG(72) == 0)) {
                            Actor_Draw(globalCtx, actor);
                            actor->isDrawn = true;
                        }
                    }
                }
            }

            actor = actor->next;
        }
    }

    if ((HREG(64) != 1) || (HREG(73) != 0)) {
        Effect_DrawAll(globalCtx->state.gfxCtx);
    }

    if ((HREG(64) != 1) || (HREG(74) != 0)) {
        EffectSs_DrawAll(globalCtx);
    }

    if ((HREG(64) != 1) || (HREG(72) != 0)) {
        if (globalCtx->actorCtx.unk_03 != 0) {
            func_8003115C(globalCtx, invisibleActorCounter, invisibleActors);
            if ((globalCtx->csCtx.state != 0) || Player_InCsMode(globalCtx)) {
                func_800304B0(globalCtx);
            }
        }
    }

    func_8002FBAC(globalCtx);

    if (IREG(32) == 0) {
        Lights_DrawGlow(globalCtx);
    }

    if ((HREG(64) != 1) || (HREG(75) != 0)) {
        TitleCard_Draw(globalCtx, &actorCtx->titleCtx);
    }

    if ((HREG(64) != 1) || (HREG(76) != 0)) {
        CollisionCheck_DrawCollision(globalCtx, &globalCtx->colChkCtx);
    }

    CLOSE_DISPS(globalCtx->state.gfxCtx, "../z_actor.c", 6563);
}

void func_80031A28(GlobalContext* globalCtx, ActorContext* actorCtx) {
    Actor* actor;
    s32 i;

    for (i = 0; i < ARRAY_COUNT(actorCtx->actorLists); i++) {
        actor = actorCtx->actorLists[i].head;
        while (actor != NULL) {
            if (!Object_IsLoaded(&globalCtx->objectCtx, actor->objBankIndex)) {
                Actor_Kill(actor);
            }
            actor = actor->next;
        }
    }
}

u8 sEnemyActorCategories[] = { ACTORCAT_ENEMY, ACTORCAT_BOSS };

void Actor_FreezeAllEnemies(GlobalContext* globalCtx, ActorContext* actorCtx, s32 duration) {
    Actor* actor;
    s32 i;

    for (i = 0; i < ARRAY_COUNT(sEnemyActorCategories); i++) {
        actor = actorCtx->actorLists[sEnemyActorCategories[i]].head;
        while (actor != NULL) {
            actor->freezeTimer = duration;
            actor = actor->next;
        }
    }
}

void func_80031B14(GlobalContext* globalCtx, ActorContext* actorCtx) {
    Actor* actor;
    s32 i;

    for (i = 0; i < ARRAY_COUNT(actorCtx->actorLists); i++) {
        actor = actorCtx->actorLists[i].head;
        while (actor != NULL) {
            if ((actor->room >= 0) && (actor->room != globalCtx->roomCtx.curRoom.num) &&
                (actor->room != globalCtx->roomCtx.prevRoom.num)) {
                if (!actor->isDrawn) {
                    actor = Actor_Delete(actorCtx, actor, globalCtx);
                } else {
                    Actor_Kill(actor);
                    Actor_Destroy(actor, globalCtx);
                    actor = actor->next;
                }
            } else {
                actor = actor->next;
            }
        }
    }

    CollisionCheck_ClearContext(globalCtx, &globalCtx->colChkCtx);
    actorCtx->flags.tempClear = 0;
    actorCtx->flags.tempSwch &= 0xFFFFFF;
    globalCtx->msgCtx.unk_E3F4 = 0;
}

// Actor_CleanupContext
void func_80031C3C(ActorContext* actorCtx, GlobalContext* globalCtx) {
    Actor* actor;
    s32 i;

    for (i = 0; i < ARRAY_COUNT(actorCtx->actorLists); i++) {
        actor = actorCtx->actorLists[i].head;
        while (actor != NULL) {
            Actor_Delete(actorCtx, actor, globalCtx);
            actor = actorCtx->actorLists[i].head;
        }
    }

    if (HREG(20) != 0) {
        // Translates to: "ABSOLUTE MAGIC FIELD DEALLOCATION"
        osSyncPrintf("絶対魔法領域解放\n");
    }

    if (actorCtx->absoluteSpace != NULL) {
        ZeldaArena_FreeDebug(actorCtx->absoluteSpace, "../z_actor.c", 6731);
        actorCtx->absoluteSpace = NULL;
    }

    Gameplay_SaveSceneFlags(globalCtx);
    func_80030488(globalCtx);
    ActorOverlayTable_Cleanup();
}

/**
 * Adds a given actor instance at the front of the actor list of the specified category.
 * Also sets the actor instance as being of that category.
 */
void Actor_AddToCategoryList(ActorContext* actorCtx, Actor* actorToAdd, u8 actorCategory) {
    Actor* prevFirstActor;

    actorToAdd->category = actorCategory;

    actorCtx->total++;
    actorCtx->actorLists[actorCategory].length++;
    prevFirstActor = actorCtx->actorLists[actorCategory].head;

    if (prevFirstActor != NULL) {
        prevFirstActor->prev = actorToAdd;
    }

    actorCtx->actorLists[actorCategory].head = actorToAdd;
    actorToAdd->next = prevFirstActor;
}

/**
 * Removes a given actor instance from its actor list.
 * Also sets the temp clear flag of the current room if the actor removed was the last enemy loaded.
 */
Actor* Actor_RemoveFromCategoryList(GlobalContext* globalCtx, ActorContext* actorCtx, Actor* actorToRemove) {
    Actor* newFirstActor;

    actorCtx->total--;
    actorCtx->actorLists[actorToRemove->category].length--;

    if (actorToRemove->prev != NULL) {
        actorToRemove->prev->next = actorToRemove->next;
    } else {
        actorCtx->actorLists[actorToRemove->category].head = actorToRemove->next;
    }

    newFirstActor = actorToRemove->next;

    if (newFirstActor != NULL) {
        newFirstActor->prev = actorToRemove->prev;
    }

    actorToRemove->next = NULL;
    actorToRemove->prev = NULL;

    if ((actorToRemove->room == globalCtx->roomCtx.curRoom.num) && (actorToRemove->category == ACTORCAT_ENEMY) &&
        (actorCtx->actorLists[ACTORCAT_ENEMY].length == 0)) {
        Flags_SetTempClear(globalCtx, globalCtx->roomCtx.curRoom.num);
    }

    return newFirstActor;
}

void Actor_FreeOverlay(ActorOverlay* actorOverlay) {
    osSyncPrintf(VT_FGCOL(CYAN));

    if (actorOverlay->nbLoaded == 0) {
        if (HREG(20) != 0) {
            // Translates to: "ACTOR CLIENT IS NOW 0"
            osSyncPrintf("アクタークライアントが０になりました\n");
        }

        if (actorOverlay->loadedRamAddr != NULL) {
            if (actorOverlay->allocType & ALLOCTYPE_PERMANENT) {
                if (HREG(20) != 0) {
                    // Translates to: "OVERLAY WILL NOT BE DEALLOCATED"
                    osSyncPrintf("オーバーレイ解放しません\n");
                }
            } else if (actorOverlay->allocType & ALLOCTYPE_ABSOLUTE) {
                if (HREG(20) != 0) {
                    // Translates to: "ABSOLUTE MAGIC FIELD RESERVED, SO DEALLOCATION WILL NOT OCCUR"
                    osSyncPrintf("絶対魔法領域確保なので解放しません\n");
                }
                actorOverlay->loadedRamAddr = NULL;
            } else {
                if (HREG(20) != 0) {
                    // Translates to: "OVERLAY DEALLOCATED"
                    osSyncPrintf("オーバーレイ解放します\n");
                }
                ZeldaArena_FreeDebug(actorOverlay->loadedRamAddr, "../z_actor.c", 6834);
                actorOverlay->loadedRamAddr = NULL;
            }
        }
    } else if (HREG(20) != 0) {
        // Translates to: "%d OF ACTOR CLIENT REMAINS"
        osSyncPrintf("アクタークライアントはあと %d 残っています\n", actorOverlay->nbLoaded);
    }

    osSyncPrintf(VT_RST);
}

Actor* Actor_Spawn(ActorContext* actorCtx, GlobalContext* globalCtx, s16 actorId, f32 posX, f32 posY, f32 posZ,
                   s16 rotX, s16 rotY, s16 rotZ, s16 params) {
    s32 pad;
    Actor* actor;
    ActorInit* actorInit;
    s32 objBankIndex;
    ActorOverlay* overlayEntry;
    u32 temp;
    char* name;
    u32 overlaySize;

    overlayEntry = &gActorOverlayTable[actorId];

    if (actorId >= ACTOR_ID_MAX) {
        __assert("profile < ACTOR_DLF_MAX", "../z_actor.c", 6883);
    }

    name = overlayEntry->name != NULL ? overlayEntry->name : "";
    overlaySize = (u32)overlayEntry->vramEnd - (u32)overlayEntry->vramStart;

    if (HREG(20) != 0) {
        // Translates to: "ACTOR CLASS ADDITION [%d:%s]"
        osSyncPrintf("アクタークラス追加 [%d:%s]\n", actorId, name);
    }

    if (actorCtx->total > ACTOR_NUMBER_MAX) {
        // Translates to: "Ａｃｔｏｒ SET NUMBER EXCEEDED"
        osSyncPrintf(VT_COL(YELLOW, BLACK) "Ａｃｔｏｒセット数オーバー\n" VT_RST);
        return NULL;
    }

    if (overlayEntry->vramStart == 0) {
        if (HREG(20) != 0) {
            // Translates to: "NOT AN OVERLAY"
            osSyncPrintf("オーバーレイではありません\n");
        }

        actorInit = overlayEntry->initInfo;
    } else {
        if (overlayEntry->loadedRamAddr != NULL) {
            if (HREG(20) != 0) {
                // Translates to: "ALREADY LOADED"
                osSyncPrintf("既にロードされています\n");
            }
        } else {
            if (overlayEntry->allocType & ALLOCTYPE_ABSOLUTE) {
                if (overlaySize > AM_FIELD_SIZE) {
                    __assert("actor_segsize <= AM_FIELD_SIZE", "../z_actor.c", 6934);
                }

                if (actorCtx->absoluteSpace == NULL) {
                    // Translates to: "AMF: ABSOLUTE MAGIC FIELD"
                    actorCtx->absoluteSpace = ZeldaArena_MallocRDebug(AM_FIELD_SIZE, "AMF:絶対魔法領域", 0);
                    if (HREG(20) != 0) {
                        // Translates to: "ABSOLUTE MAGIC FIELD RESERVATION - %d BYTES RESERVED"
                        osSyncPrintf("絶対魔法領域確保 %d バイト確保\n", AM_FIELD_SIZE);
                    }
                }

                overlayEntry->loadedRamAddr = actorCtx->absoluteSpace;
            } else if (overlayEntry->allocType & ALLOCTYPE_PERMANENT) {
                overlayEntry->loadedRamAddr = ZeldaArena_MallocRDebug(overlaySize, name, 0);
            } else {
                overlayEntry->loadedRamAddr = ZeldaArena_MallocDebug(overlaySize, name, 0);
            }

            if (overlayEntry->loadedRamAddr == NULL) {
                // Translates to: "CANNOT RESERVE ACTOR PROGRAM MEMORY"
                osSyncPrintf(VT_COL(RED, WHITE) "Ａｃｔｏｒプログラムメモリが確保できません\n" VT_RST);
                return NULL;
            }

            Overlay_Load(overlayEntry->vromStart, overlayEntry->vromEnd, overlayEntry->vramStart, overlayEntry->vramEnd,
                         overlayEntry->loadedRamAddr);

            osSyncPrintf(VT_FGCOL(GREEN));
            osSyncPrintf("OVL(a):Seg:%08x-%08x Ram:%08x-%08x Off:%08x %s\n", overlayEntry->vramStart,
                         overlayEntry->vramEnd, overlayEntry->loadedRamAddr,
                         (u32)overlayEntry->loadedRamAddr + (u32)overlayEntry->vramEnd - (u32)overlayEntry->vramStart,
                         (u32)overlayEntry->vramStart - (u32)overlayEntry->loadedRamAddr, name);
            osSyncPrintf(VT_RST);

            overlayEntry->nbLoaded = 0;
        }

        actorInit = (void*)(u32)((overlayEntry->initInfo != NULL)
                                     ? (void*)((u32)overlayEntry->initInfo -
                                               (s32)((u32)overlayEntry->vramStart - (u32)overlayEntry->loadedRamAddr))
                                     : NULL);
    }

    objBankIndex = Object_GetIndex(&globalCtx->objectCtx, actorInit->objectId);

    if ((objBankIndex < 0) ||
        ((actorInit->category == ACTORCAT_ENEMY) && (Flags_GetClear(globalCtx, globalCtx->roomCtx.curRoom.num)))) {
        // Translates to: "NO DATA BANK!! <DATA BANK＝%d> (profilep->bank=%d)"
        osSyncPrintf(VT_COL(RED, WHITE) "データバンク無し！！<データバンク＝%d>(profilep->bank=%d)\n" VT_RST,
                     objBankIndex, actorInit->objectId);
        Actor_FreeOverlay(overlayEntry);
        return NULL;
    }

    actor = ZeldaArena_MallocDebug(actorInit->instanceSize, name, 1);

    if (actor == NULL) {
        // Translates to: "ACTOR CLASS CANNOT BE RESERVED! %s <SIZE＝%d BYTES>"
        osSyncPrintf(VT_COL(RED, WHITE) "Ａｃｔｏｒクラス確保できません！ %s <サイズ＝%dバイト>\n", VT_RST, name,
                     actorInit->instanceSize);
        Actor_FreeOverlay(overlayEntry);
        return NULL;
    }

    if (overlayEntry->nbLoaded >= 255) {
        __assert("actor_dlftbl->clients < 255", "../z_actor.c", 7031);
    }

    overlayEntry->nbLoaded++;

    if (HREG(20) != 0) {
        // Translates to: "ACTOR CLIENT No. %d"
        osSyncPrintf("アクタークライアントは %d 個目です\n", overlayEntry->nbLoaded);
    }

    Lib_MemSet(actor, actorInit->instanceSize, 0);
    actor->overlayEntry = overlayEntry;
    actor->id = actorInit->id;
    actor->flags = actorInit->flags;

    if (actorInit->id == ACTOR_EN_PART) {
        actor->objBankIndex = rotZ;
        rotZ = 0;
    } else {
        actor->objBankIndex = objBankIndex;
    }

    actor->init = actorInit->init;
    actor->destroy = actorInit->destroy;
    actor->update = actorInit->update;
    actor->draw = actorInit->draw;
    actor->room = globalCtx->roomCtx.curRoom.num;
    actor->home.pos.x = posX;
    actor->home.pos.y = posY;
    actor->home.pos.z = posZ;
    actor->home.rot.x = rotX;
    actor->home.rot.y = rotY;
    actor->home.rot.z = rotZ;
    actor->params = params;

    Actor_AddToCategoryList(actorCtx, actor, actorInit->category);

    temp = gSegments[6];
    Actor_Init(actor, globalCtx);
    gSegments[6] = temp;

    return actor;
}

Actor* Actor_SpawnAsChild(ActorContext* actorCtx, Actor* parent, GlobalContext* globalCtx, s16 actorId, f32 posX,
                          f32 posY, f32 posZ, s16 rotX, s16 rotY, s16 rotZ, s16 params) {
    Actor* spawnedActor = Actor_Spawn(actorCtx, globalCtx, actorId, posX, posY, posZ, rotX, rotY, rotZ, params);
    if (spawnedActor == NULL) {
        return NULL;
    }

    parent->child = spawnedActor;
    spawnedActor->parent = parent;

    if (spawnedActor->room >= 0) {
        spawnedActor->room = parent->room;
    }

    return spawnedActor;
}

void Actor_SpawnTransitionActors(GlobalContext* globalCtx, ActorContext* actorCtx) {
    TransitionActorEntry* transitionActor;
    u8 nbTransitionActors;
    s32 i;

    transitionActor = globalCtx->transitionActorList;
    nbTransitionActors = globalCtx->nbTransitionActors;

    for (i = 0; i < nbTransitionActors; i++) {
        if (transitionActor->id >= 0) {
            if (((transitionActor->sides[0].room >= 0) &&
                 ((transitionActor->sides[0].room == globalCtx->roomCtx.curRoom.num) ||
                  (transitionActor->sides[0].room == globalCtx->roomCtx.prevRoom.num))) ||
                ((transitionActor->sides[1].room >= 0) &&
                 ((transitionActor->sides[1].room == globalCtx->roomCtx.curRoom.num) ||
                  (transitionActor->sides[1].room == globalCtx->roomCtx.prevRoom.num)))) {
                Actor_Spawn(actorCtx, globalCtx, (s16)(transitionActor->id & 0x1FFF), transitionActor->pos.x,
                            transitionActor->pos.y, transitionActor->pos.z, 0, transitionActor->rotY, 0,
                            (i << 0xA) + transitionActor->params);

                transitionActor->id = -transitionActor->id;
                nbTransitionActors = globalCtx->nbTransitionActors;
            }
        }
        transitionActor++;
    }
}

Actor* Actor_SpawnEntry(ActorContext* actorCtx, ActorEntry* actorEntry, GlobalContext* globalCtx) {
    return Actor_Spawn(actorCtx, globalCtx, actorEntry->id, actorEntry->pos.x, actorEntry->pos.y, actorEntry->pos.z,
                       actorEntry->rot.x, actorEntry->rot.y, actorEntry->rot.z, actorEntry->params);
}

Actor* Actor_Delete(ActorContext* actorCtx, Actor* actor, GlobalContext* globalCtx) {
    char* name;
    Player* player;
    Actor* newFirstActor;
    ActorOverlay* overlayEntry;

    player = PLAYER;

    overlayEntry = actor->overlayEntry;
    name = overlayEntry->name != NULL ? overlayEntry->name : "";

    if (HREG(20) != 0) {
        // Translates to: "ACTOR CLASS DELETED [%s]"
        osSyncPrintf("アクタークラス削除 [%s]\n", name);
    }

    if ((player != NULL) && (actor == player->unk_664)) {
        func_8008EDF0(player);
        Camera_ChangeMode(Gameplay_GetCamera(globalCtx, Gameplay_GetActiveCamId(globalCtx)), 0);
    }

    if (actor == actorCtx->targetCtx.arrowPointedActor) {
        actorCtx->targetCtx.arrowPointedActor = NULL;
    }

    if (actor == actorCtx->targetCtx.unk_8C) {
        actorCtx->targetCtx.unk_8C = NULL;
    }

    if (actor == actorCtx->targetCtx.unk_90) {
        actorCtx->targetCtx.unk_90 = NULL;
    }

    func_800F89E8(&actor->projectedPos);
    Actor_Destroy(actor, globalCtx);

    newFirstActor = Actor_RemoveFromCategoryList(globalCtx, actorCtx, actor);

    ZeldaArena_FreeDebug(actor, "../z_actor.c", 7242);

    if (overlayEntry->vramStart == 0) {
        if (HREG(20) != 0) {
            // Translates to: "NOT AN OVERLAY"
            osSyncPrintf("オーバーレイではありません\n");
        }
    } else {
        if (overlayEntry->loadedRamAddr == NULL) {
            __assert("actor_dlftbl->allocp != NULL", "../z_actor.c", 7251);
        }

        if (overlayEntry->nbLoaded <= 0) {
            __assert("actor_dlftbl->clients > 0", "../z_actor.c", 7252);
        }

        overlayEntry->nbLoaded--;
        Actor_FreeOverlay(overlayEntry);
    }

    return newFirstActor;
}

s32 func_80032880(GlobalContext* globalCtx, Actor* actor) {
    s16 sp1E;
    s16 sp1C;

    func_8002F374(globalCtx, actor, &sp1E, &sp1C);

    return (sp1E > -20) && (sp1E < 340) && (sp1C > -160) && (sp1C < 400);
}

Actor* D_8015BBE8;
Actor* D_8015BBEC;
f32 D_8015BBF0;
f32 D_8015BBF4;
s32 D_8015BBF8;
s16 D_8015BBFC;

void func_800328D4(GlobalContext* globalCtx, ActorContext* actorCtx, Player* player, u32 actorCategory) {
    f32 var;
    Actor* actor;
    Actor* sp84;
    CollisionPoly* sp80;
    UNK_TYPE sp7C;
    Vec3f sp70;

    actor = actorCtx->actorLists[actorCategory].head;
    sp84 = player->unk_664;

    while (actor != NULL) {
        if ((actor->update != NULL) && ((Player*)actor != player) && ((actor->flags & 1) == 1)) {
            if ((actorCategory == ACTORCAT_ENEMY) && ((actor->flags & 5) == 5) &&
                (actor->xyzDistToPlayerSq < 250000.0f) && (actor->xyzDistToPlayerSq < D_8015BBF4)) {
                actorCtx->targetCtx.unk_90 = actor;
                D_8015BBF4 = actor->xyzDistToPlayerSq;
            }

            if (actor != sp84) {
                var = func_8002EFC0(actor, player, D_8015BBFC);
                if ((var < D_8015BBF0) && func_8002F090(actor, var) && func_80032880(globalCtx, actor) &&
                    (!BgCheck_CameraLineTest1(&globalCtx->colCtx, &player->actor.focus.pos, &actor->focus.pos, &sp70,
                                              &sp80, 1, 1, 1, 1, &sp7C) ||
                     SurfaceType_IsIgnoredByProjectiles(&globalCtx->colCtx, sp80, sp7C))) {
                    if (actor->unk_10D != 0) {
                        if (actor->unk_10D < D_8015BBF8) {
                            D_8015BBEC = actor;
                            D_8015BBF8 = actor->unk_10D;
                        }
                    } else {
                        D_8015BBE8 = actor;
                        D_8015BBF0 = var;
                    }
                }
            }
        }

        actor = actor->next;
    }
}

u8 D_801160A0[] = {
    ACTORCAT_BOSS,  ACTORCAT_ENEMY,  ACTORCAT_BG,   ACTORCAT_EXPLOSIVES, ACTORCAT_NPC,  ACTORCAT_ITEMACTION,
    ACTORCAT_CHEST, ACTORCAT_SWITCH, ACTORCAT_PROP, ACTORCAT_MISC,       ACTORCAT_DOOR, ACTORCAT_SWITCH,
};

Actor* func_80032AF0(GlobalContext* globalCtx, ActorContext* actorCtx, Actor** actorPtr, Player* player) {
    s32 i;
    u8* entry;

    D_8015BBE8 = D_8015BBEC = NULL;
    D_8015BBF0 = D_8015BBF4 = FLT_MAX;
    D_8015BBF8 = 0x7FFFFFFF;

    if (!Player_InCsMode(globalCtx)) {
        entry = &D_801160A0[0];

        actorCtx->targetCtx.unk_90 = NULL;
        D_8015BBFC = player->actor.shape.rot.y;

        for (i = 0; i < 3; i++) {
            func_800328D4(globalCtx, actorCtx, player, *entry);
            entry++;
        }

        if (D_8015BBE8 == NULL) {
            for (i; i < ARRAY_COUNT(D_801160A0); i++) {
                func_800328D4(globalCtx, actorCtx, player, *entry);
                entry++;
            }
        }
    }

    if (D_8015BBE8 == 0) {
        *actorPtr = D_8015BBEC;
    } else {
        *actorPtr = D_8015BBE8;
    }

    return *actorPtr;
}

/**
 * Finds the first actor instance of a specified ID and category if there is one.
 */
Actor* Actor_Find(ActorContext* actorCtx, s32 actorId, s32 actorCategory) {
    Actor* actor = actorCtx->actorLists[actorCategory].head;

    while (actor != NULL) {
        if (actorId == actor->id) {
            return actor;
        }
        actor = actor->next;
    }

    return NULL;
}

void func_80032C7C(GlobalContext* globalCtx, Actor* actor) {
    globalCtx->actorCtx.unk_00 = 5;
    Audio_PlaySoundAtPosition(globalCtx, &actor->world.pos, 20, NA_SE_EN_LAST_DAMAGE);
}

s16 func_80032CB4(s16* arg0, s16 arg1, s16 arg2, s16 arg3) {
    if (DECR(arg0[1]) == 0) {
        arg0[1] = Rand_S16Offset(arg1, arg2);
    }

    if ((arg0[1] - arg3) > 0) {
        arg0[0] = 0;
    } else if (((arg0[1] - arg3) > -2) || (arg0[1] < 2)) {
        arg0[0] = 1;
    } else {
        arg0[0] = 2;
    }

    return arg0[0];
}

s16 func_80032D60(s16* arg0, s16 arg1, s16 arg2, s16 arg3) {
    if (DECR(arg0[1]) == 0) {
        arg0[1] = Rand_S16Offset(arg1, arg2);
        arg0[0]++;

        if ((arg0[0] % 3) == 0) {
            arg0[0] = (s32)(Rand_ZeroOne() * arg3) * 3;
        }
    }

    return arg0[0];
}

void func_80032E24(struct_80032E24* arg0, s32 arg1, GlobalContext* globalCtx) {
    u32 sp28;
    u32 sp24;
    u32 sp20;

    sp28 = (arg1 * sizeof(*arg0->unk_00)) + sizeof(*arg0->unk_00);
    arg0->unk_00 = ZeldaArena_MallocDebug(sp28, "../z_actor.c", 7540);
    if (arg0->unk_00 != NULL) {
        sp24 = (arg1 * sizeof(*arg0->unk_0C)) + sizeof(*arg0->unk_0C);
        arg0->unk_0C = ZeldaArena_MallocDebug(sp24, "../z_actor.c", 7543);
        if (arg0->unk_0C != NULL) {
            sp20 = (arg1 * sizeof(*arg0->unk_04)) + sizeof(*arg0->unk_04);
            arg0->unk_04 = ZeldaArena_MallocDebug(sp20, "../z_actor.c", 7546);
            if (arg0->unk_04 != NULL) {
                Lib_MemSet(arg0->unk_00, sp28, 0);
                Lib_MemSet(arg0->unk_0C, sp24, 0);
                Lib_MemSet(arg0->unk_04, sp20, 0);
                arg0->unk_10 = 1;
                return;
            }
        }
    }

    if (arg0->unk_00 != NULL) {
        ZeldaArena_FreeDebug(arg0->unk_00, "../z_actor.c", 7558);
    }

    if (arg0->unk_0C != NULL) {
        ZeldaArena_FreeDebug(arg0->unk_0C, "../z_actor.c", 7561);
    }

    if (arg0->unk_04 != NULL) {
        ZeldaArena_FreeDebug(arg0->unk_04, "../z_actor.c", 7564);
    }
}

void func_80032F54(struct_80032E24* arg0, s32 arg1, s32 arg2, s32 arg3, u32 arg4, Gfx** dList, s16 arg6) {
    GlobalContext* globalCtx = Effect_GetGlobalCtx();

    if ((globalCtx->actorCtx.unk_00 == 0) && (arg0->unk_10 > 0)) {
        if ((arg1 >= arg2) && (arg3 >= arg1) && (*dList != 0)) {
            arg0->unk_0C[arg0->unk_10] = *dList;
            Matrix_Get(&arg0->unk_00[arg0->unk_10]);
            arg0->unk_04[arg0->unk_10] = arg6;
            arg0->unk_10++;
        }

        if (arg1 != arg0->unk_14) {
            arg0->unk_08++;
        }

        if (arg0->unk_08 >= arg4) {
            arg0->unk_08 = arg0->unk_10 - 1;
            arg0->unk_10 = -1;
        }
    }

    arg0->unk_14 = arg1;
}

s32 func_8003305C(Actor* actor, struct_80032E24* arg1, GlobalContext* globalCtx, s16 params) {
    EnPart* spawnedEnPart;
    MtxF* mtx;
    s16 objBankIndex;

    if (arg1->unk_10 != -1) {
        return 0;
    }

    while (arg1->unk_08 > 0) {
        Matrix_Put(&arg1->unk_00[arg1->unk_08]);
        Matrix_Scale(1.0f / actor->scale.x, 1.0f / actor->scale.y, 1.0f / actor->scale.z, MTXMODE_APPLY);
        Matrix_Get(&arg1->unk_00[arg1->unk_08]);

        if (1) { // Necessary to match
            if (arg1->unk_04[arg1->unk_08] >= 0) {
                objBankIndex = arg1->unk_04[arg1->unk_08];
            } else {
                objBankIndex = actor->objBankIndex;
            }
        }

        mtx = &arg1->unk_00[arg1->unk_08];
        spawnedEnPart = (EnPart*)Actor_SpawnAsChild(&globalCtx->actorCtx, actor, globalCtx, ACTOR_EN_PART, mtx->wx,
                                                    mtx->wy, mtx->wz, 0, 0, objBankIndex, params);
        if (spawnedEnPart != NULL) {
            func_800D20CC(&arg1->unk_00[arg1->unk_08], &spawnedEnPart->actor.shape.rot, 0);
            spawnedEnPart->displayList = arg1->unk_0C[arg1->unk_08];
            spawnedEnPart->actor.scale = actor->scale;
        }

        arg1->unk_08--;
    }

    arg1->unk_10 = 0;
    ZeldaArena_FreeDebug(arg1->unk_00, "../z_actor.c", 7678);
    ZeldaArena_FreeDebug(arg1->unk_0C, "../z_actor.c", 7679);
    ZeldaArena_FreeDebug(arg1->unk_04, "../z_actor.c", 7680);

    return 1;
}

void func_80033260(GlobalContext* globalCtx, Actor* actor, Vec3f* arg2, f32 arg3, s32 arg4, f32 arg5, s16 scale,
                   s16 scaleStep, u8 arg8) {
    Vec3f pos;
    Vec3f velocity = { 0.0f, 0.0f, 0.0f };
    Vec3f accel = { 0.0f, 0.3f, 0.0f };
    f32 var;
    s32 i;

    var = (Rand_ZeroOne() - 0.5f) * 6.28f;
    pos.y = actor->floorHeight;
    accel.y += (Rand_ZeroOne() - 0.5f) * 0.2f;

    for (i = arg4; i >= 0; i--) {
        pos.x = (Math_SinF(var) * arg3) + arg2->x;
        pos.z = (Math_CosF(var) * arg3) + arg2->z;
        accel.x = (Rand_ZeroOne() - 0.5f) * arg5;
        accel.z = (Rand_ZeroOne() - 0.5f) * arg5;

        if (scale == 0) {
            func_8002857C(globalCtx, &pos, &velocity, &accel);
        } else if (arg8 != 0) {
            func_800286CC(globalCtx, &pos, &velocity, &accel, scale, scaleStep);
        } else {
            func_8002865C(globalCtx, &pos, &velocity, &accel, scale, scaleStep);
        }

        var += 6.28f / (arg4 + 1.0f);
    }
}

void func_80033480(GlobalContext* globalCtx, Vec3f* arg1, f32 arg2, s32 arg3, s16 arg4, s16 scaleStep, u8 arg6) {
    Vec3f pos;
    Vec3f velocity = { 0.0f, 0.0f, 0.0f };
    Vec3f accel = { 0.0f, 0.3f, 0.0f };
    s16 scale;
    u32 var2;
    s32 i;

    for (i = arg3; i >= 0; i--) {
        pos.x = arg1->x + ((Rand_ZeroOne() - 0.5f) * arg2);
        pos.y = arg1->y + ((Rand_ZeroOne() - 0.5f) * arg2);
        pos.z = arg1->z + ((Rand_ZeroOne() - 0.5f) * arg2);

        scale = (s16)((Rand_ZeroOne() * arg4) * 0.2f) + arg4;
        var2 = arg6;

        if (var2 != 0) {
            func_800286CC(globalCtx, &pos, &velocity, &accel, scale, scaleStep);
        } else {
            func_8002865C(globalCtx, &pos, &velocity, &accel, scale, scaleStep);
        }
    }
}

Actor* Actor_GetCollidedExplosive(GlobalContext* globalCtx, Collider* collider) {
<<<<<<< HEAD
    if ((collider->acFlags & 0x2) && (collider->ac->category == ACTORCAT_EXPLOSIVES)) {
        collider->acFlags &= ~0x2;
=======
    if ((collider->acFlags & AC_HIT) && (collider->ac->type == ACTORTYPE_EXPLOSIVES)) {
        collider->acFlags &= ~AC_HIT;
>>>>>>> 20206fba
        return collider->ac;
    }

    return NULL;
}

Actor* func_80033684(GlobalContext* globalCtx, Actor* explosiveActor) {
    Actor* actor = globalCtx->actorCtx.actorLists[ACTORCAT_EXPLOSIVES].head;

    while (actor != NULL) {
        if ((actor == explosiveActor) || (actor->params != 1)) {
            actor = actor->next;
        } else {
            if (func_8002DB48(explosiveActor, actor) <= (actor->shape.rot.z * 10) + 80.0f) {
                return actor;
            } else {
                actor = actor->next;
            }
        }
    }

    return NULL;
}

/**
 * Dynamically changes the category of a given actor instance.
 * This is done by moving it to the corresponding category list and setting its category variable accordingly.
 */
void Actor_ChangeCategory(GlobalContext* globalCtx, ActorContext* actorCtx, Actor* actor, u8 actorCategory) {
    Actor_RemoveFromCategoryList(globalCtx, actorCtx, actor);
    Actor_AddToCategoryList(actorCtx, actor, actorCategory);
}

typedef struct {
    /* 0x000 */ Actor actor;
    /* 0x14C */ char unk_14C[0xC4];
    /* 0x210 */ s16 unk_210;
} Actor_80033780;

Actor* func_80033780(GlobalContext* globalCtx, Actor* refActor, f32 arg2) {
    Actor_80033780* itemActor;
    Vec3f spA8;
    f32 deltaX;
    f32 deltaY;
    f32 deltaZ;
    Vec3f sp90;
    Vec3f sp84;
    Actor* actor;

    actor = globalCtx->actorCtx.actorLists[ACTORCAT_ITEMACTION].head;
    while (actor != NULL) {
        if (((actor->id != ACTOR_ARMS_HOOK) && (actor->id != ACTOR_EN_ARROW)) || (actor == refActor)) {
            actor = actor->next;
        } else {
            itemActor = (Actor_80033780*)actor;
            if ((arg2 < Math_Vec3f_DistXYZ(&refActor->world.pos, &itemActor->actor.world.pos)) ||
                (itemActor->unk_210 == 0)) {
                actor = actor->next;
            } else {
                deltaX = Math_SinS(itemActor->actor.world.rot.y) * (itemActor->actor.speedXZ * 10.0f);
                deltaY = itemActor->actor.velocity.y + (itemActor->actor.gravity * 10.0f);
                deltaZ = Math_CosS(itemActor->actor.world.rot.y) * (itemActor->actor.speedXZ * 10.0f);

                spA8.x = itemActor->actor.world.pos.x + deltaX;
                spA8.y = itemActor->actor.world.pos.y + deltaY;
                spA8.z = itemActor->actor.world.pos.z + deltaZ;

<<<<<<< HEAD
                if (func_80062ECC(refActor->colChkInfo.cylRadius, refActor->colChkInfo.cylHeight, 0.0f,
                                  &refActor->world.pos, &itemActor->actor.world.pos, &spA8, &sp90, &sp84)) {
=======
                if (CollisionCheck_CylSideVsLineSeg(refActor->colChkInfo.unk_10, refActor->colChkInfo.unk_12, 0.0f,
                                                    &refActor->posRot.pos, &itemActor->actor.posRot.pos, &spA8, &sp90,
                                                    &sp84)) {
>>>>>>> 20206fba
                    return &itemActor->actor;
                } else {
                    actor = actor->next;
                }
            }
        }
    }

    return NULL;
}

/**
 * Sets the actor's text id with a dynamic prefix based on the current scene.
 */
void Actor_SetTextWithPrefix(GlobalContext* globalCtx, Actor* actor, s16 baseTextId) {
    s16 prefix;

    switch (globalCtx->sceneNum) {
        case SCENE_YDAN:
        case SCENE_YDAN_BOSS:
        case SCENE_MORIBOSSROOM:
        case SCENE_KOKIRI_HOME:
        case SCENE_KOKIRI_HOME3:
        case SCENE_KOKIRI_HOME4:
        case SCENE_KOKIRI_HOME5:
        case SCENE_KOKIRI_SHOP:
        case SCENE_LINK_HOME:
        case SCENE_SPOT04:
        case SCENE_SPOT05:
        case SCENE_SPOT10:
        case 112:
            prefix = 0x1000;
            break;
        case SCENE_MALON_STABLE:
        case SCENE_SPOT00:
        case SCENE_SPOT20:
            prefix = 0x2000;
            break;
        case SCENE_HIDAN:
        case SCENE_DDAN_BOSS:
        case SCENE_FIRE_BS:
        case SCENE_SPOT16:
        case SCENE_SPOT17:
        case SCENE_SPOT18:
            prefix = 0x3000;
            break;
        case SCENE_BDAN:
        case SCENE_BDAN_BOSS:
        case SCENE_SPOT03:
        case SCENE_SPOT07:
        case SCENE_SPOT08:
            prefix = 0x4000;
            break;
        case SCENE_HAKADAN:
        case SCENE_HAKADAN_BS:
        case SCENE_KAKARIKO:
        case SCENE_KAKARIKO3:
        case SCENE_IMPA:
        case SCENE_HUT:
        case SCENE_HAKAANA:
        case SCENE_HAKASITARELAY:
        case SCENE_SPOT01:
        case SCENE_SPOT02:
            prefix = 0x5000;
            break;
        case SCENE_JYASINZOU:
        case SCENE_JYASINBOSS:
        case SCENE_LABO:
        case SCENE_TENT:
        case SCENE_SPOT06:
        case SCENE_SPOT09:
        case SCENE_SPOT11:
            prefix = 0x6000;
            break;
        case SCENE_ENTRA:
        case SCENE_MARKET_ALLEY:
        case SCENE_MARKET_ALLEY_N:
        case SCENE_MARKET_DAY:
        case SCENE_MARKET_NIGHT:
        case SCENE_MARKET_RUINS:
        case SCENE_SPOT15:
            prefix = 0x7000;
            break;
        default:
            prefix = 0x0000;
            break;
    }

    actor->textId = prefix | baseTextId;
}

s16 func_800339B8(Actor* actor, GlobalContext* globalCtx, f32 arg2, s16 arg3) {
    s16 ret;
    s16 sp44;
    f32 sp40;
    f32 sp3C;
    Vec3f sp30;

    Math_Vec3f_Copy(&sp30, &actor->world.pos);
    sp44 = actor->bgCheckFlags;
    sp40 = Math_SinS(arg3) * arg2;
    sp3C = Math_CosS(arg3) * arg2;
    actor->world.pos.x += sp40;
    actor->world.pos.z += sp3C;
    func_8002E4B4(globalCtx, actor, 0.0f, 0.0f, 0.0f, 4);
    Math_Vec3f_Copy(&actor->world.pos, &sp30);

    ret = actor->bgCheckFlags & 1;
    actor->bgCheckFlags = sp44;

    return ret;
}

s32 func_80033A84(GlobalContext* globalCtx, Actor* actor) {
    Player* player = PLAYER;

    if ((player->stateFlags1 & 0x10) && actor->isTargeted) {
        return 1;
    } else {
        return 0;
    }
}

s32 func_80033AB8(GlobalContext* globalCtx, Actor* actor) {
    Player* player = PLAYER;

    if ((player->stateFlags1 & 0x10) && !actor->isTargeted) {
        return 1;
    } else {
        return 0;
    }
}

f32 func_80033AEC(Vec3f* arg0, Vec3f* arg1, f32 arg2, f32 arg3, f32 arg4, f32 arg5) {
    f32 ret = 0.0f;

    if (arg4 <= Math_Vec3f_DistXYZ(arg0, arg1)) {
        ret = Math_SmoothStepToF(&arg1->x, arg0->x, arg2, arg3, 0.0f);
        ret += Math_SmoothStepToF(&arg1->y, arg0->y, arg2, arg3, 0.0f);
        ret += Math_SmoothStepToF(&arg1->z, arg0->z, arg2, arg3, 0.0f);
    } else if (arg5 < Math_Vec3f_DistXYZ(arg0, arg1)) {
        ret = Math_SmoothStepToF(&arg1->x, arg0->x, arg2, arg3, 0.0f);
        ret += Math_SmoothStepToF(&arg1->y, arg0->y, arg2, arg3, 0.0f);
        ret += Math_SmoothStepToF(&arg1->z, arg0->z, arg2, arg3, 0.0f);
    }

    return ret;
}

void func_80033C30(Vec3f* arg0, Vec3f* arg1, u8 alpha, GlobalContext* globalCtx) {
    MtxF sp60;
    f32 var;
    Vec3f sp50;
    CollisionPoly* sp4C;

    OPEN_DISPS(globalCtx->state.gfxCtx, "../z_actor.c", 8120);

    if (0) {} // Necessary to match

    POLY_OPA_DISP = Gfx_CallSetupDL(POLY_OPA_DISP, 0x2C);

    gDPSetPrimColor(POLY_OPA_DISP++, 0, 0, 0, 0, 0, alpha);

    sp50.x = arg0->x;
    sp50.y = arg0->y + 1.0f;
    sp50.z = arg0->z;

    var = BgCheck_EntityRaycastFloor2(globalCtx, &globalCtx->colCtx, &sp4C, &sp50);

    if (sp4C != NULL) {
        func_80038A28(sp4C, arg0->x, var, arg0->z, &sp60);
        Matrix_Put(&sp60);
    } else {
        Matrix_Translate(arg0->x, arg0->y, arg0->z, MTXMODE_NEW);
    }

    Matrix_Scale(arg1->x, 1.0f, arg1->z, MTXMODE_APPLY);

    gSPMatrix(POLY_OPA_DISP++, Matrix_NewMtx(globalCtx->state.gfxCtx, "../z_actor.c", 8149),
              G_MTX_MODELVIEW | G_MTX_LOAD);
    gSPDisplayList(POLY_OPA_DISP++, &D_04049210);

    CLOSE_DISPS(globalCtx->state.gfxCtx, "../z_actor.c", 8155);
}

void func_80033DB8(GlobalContext* globalCtx, s16 arg1, s16 arg2) {
    s16 var = Quake_Add(&globalCtx->mainCamera, 3);
    Quake_SetSpeed(var, 20000);
    Quake_SetQuakeValues(var, arg1, 0, 0, 0);
    Quake_SetCountdown(var, arg2);
}

void func_80033E1C(GlobalContext* globalCtx, s16 arg1, s16 arg2, s16 arg3) {
    s16 var = Quake_Add(&globalCtx->mainCamera, 3);
    Quake_SetSpeed(var, arg3);
    Quake_SetQuakeValues(var, arg1, 0, 0, 0);
    Quake_SetCountdown(var, arg2);
}

void func_80033E88(Actor* actor, GlobalContext* globalCtx, s16 arg2, s16 arg3) {
    if (arg2 >= 5) {
        func_800AA000(actor->xyzDistToPlayerSq, 0xFF, 0x14, 0x96);
    } else {
        func_800AA000(actor->xyzDistToPlayerSq, 0xB4, 0x14, 0x64);
    }

    func_80033DB8(globalCtx, arg2, arg3);
}

f32 Rand_ZeroFloat(f32 f) {
    return Rand_ZeroOne() * f;
}

f32 Rand_CenteredFloat(f32 f) {
    return (Rand_ZeroOne() - 0.5f) * f;
}

typedef struct {
    /* 0x00 */ f32 unk_00;
    /* 0x04 */ f32 unk_04;
    /* 0x08 */ f32 unk_08;
    /* 0x0C */ f32 unk_0C;
    /* 0x10 */ f32 unk_10;
    /* 0x14 */ u32 unk_14;
    /* 0x18 */ u32 unk_18;
} struct_801160DC; // size = 0x1C

struct_801160DC D_801160DC[] = {
    { 0.54f, 6000.0f, 5000.0f, 1.0f, 0.0f, 0x050011F0, 0x05001100 },
    { 0.644f, 12000.0f, 8000.0f, 1.0f, 0.0f, 0x06001530, 0x06001400 },
    { 0.64000005f, 8500.0f, 8000.0f, 1.75f, 0.1f, 0x050011F0, 0x05001100 },
};

void Actor_DrawDoorLock(GlobalContext* globalCtx, s32 frame, s32 type) {
    struct_801160DC* entry;
    s32 i;
    MtxF spB0;
    f32 var;
    f32 temp1;
    f32 temp2;
    f32 temp3;

    entry = &D_801160DC[type];
    var = entry->unk_10;

    OPEN_DISPS(globalCtx->state.gfxCtx, "../z_actor.c", 8265);

    Matrix_Translate(0.0f, entry->unk_08, 500.0f, MTXMODE_APPLY);
    Matrix_Get(&spB0);

    temp1 = sinf(entry->unk_00 - var) * -(10 - frame) * 0.1f * entry->unk_04;
    temp2 = cosf(entry->unk_00 - var) * (10 - frame) * 0.1f * entry->unk_04;

    for (i = 0; i < 4; i++) {
        Matrix_Put(&spB0);
        Matrix_RotateZ(var, MTXMODE_APPLY);
        Matrix_Translate(temp1, temp2, 0.0f, MTXMODE_APPLY);

        if (entry->unk_0C != 1.0f) {
            Matrix_Scale(entry->unk_0C, entry->unk_0C, entry->unk_0C, MTXMODE_APPLY);
        }

        gSPMatrix(POLY_OPA_DISP++, Matrix_NewMtx(globalCtx->state.gfxCtx, "../z_actor.c", 8299),
                  G_MTX_MODELVIEW | G_MTX_LOAD);
        gSPDisplayList(POLY_OPA_DISP++, entry->unk_14);

        if (i % 2) {
            temp3 = entry->unk_00 + entry->unk_00;
        } else {
            temp3 = M_PI - (entry->unk_00 + entry->unk_00);
        }

        var += temp3;
    }

    Matrix_Put(&spB0);
    Matrix_Scale(frame * 0.1f, frame * 0.1f, frame * 0.1f, MTXMODE_APPLY);

    gSPMatrix(POLY_OPA_DISP++, Matrix_NewMtx(globalCtx->state.gfxCtx, "../z_actor.c", 8314),
              G_MTX_MODELVIEW | G_MTX_LOAD);
    gSPDisplayList(POLY_OPA_DISP++, entry->unk_18);

    CLOSE_DISPS(globalCtx->state.gfxCtx, "../z_actor.c", 8319);
}

void func_8003424C(GlobalContext* globalCtx, Vec3f* arg1) {
    CollisionCheck_SpawnShieldParticlesMetal(globalCtx, arg1);
}

void func_8003426C(Actor* actor, s16 arg1, s16 arg2, s16 arg3, s16 arg4) {
    if ((arg1 == 0x8000) && !(arg2 & 0x8000)) {
        Audio_PlayActorSound2(actor, NA_SE_EN_LIGHT_ARROW_HIT);
    }

    actor->colorFilterParams = arg1 | arg3 | ((arg2 & 0xF8) << 5) | arg4;
    actor->colorFilterTimer = arg4;
}

Hilite* func_800342EC(Vec3f* object, GlobalContext* globalCtx) {
    Vec3f lightDir;

    lightDir.x = globalCtx->envCtx.unk_2A;
    lightDir.y = globalCtx->envCtx.unk_2B;
    lightDir.z = globalCtx->envCtx.unk_2C;

    return func_8002EABC(object, &globalCtx->view.eye, &lightDir, globalCtx->state.gfxCtx);
}

Hilite* func_8003435C(Vec3f* object, GlobalContext* globalCtx) {
    Vec3f lightDir;

    lightDir.x = globalCtx->envCtx.unk_2A;
    lightDir.y = globalCtx->envCtx.unk_2B;
    lightDir.z = globalCtx->envCtx.unk_2C;

    return func_8002EB44(object, &globalCtx->view.eye, &lightDir, globalCtx->state.gfxCtx);
}

s32 func_800343CC(GlobalContext* globalCtx, Actor* actor, s16* arg2, f32 arg3, callback1_800343CC unkFunc1,
                  callback2_800343CC unkFunc2) {
    s16 sp26;
    s16 sp24;

    if (func_8002F194(actor, globalCtx)) {
        *arg2 = 1;
        return 1;
    }

    if (*arg2 != 0) {
        *arg2 = unkFunc2(globalCtx, actor);
        return 0;
    }

    func_8002F374(globalCtx, actor, &sp26, &sp24);

    if ((sp26 < 0) || (sp26 > SCREEN_WIDTH) || (sp24 < 0) || (sp24 > SCREEN_HEIGHT)) {
        return 0;
    }

    if (!func_8002F2CC(actor, globalCtx, arg3)) {
        return 0;
    }

    actor->textId = unkFunc1(globalCtx, actor);

    return 0;
}

typedef struct {
    /* 0x00 */ s16 unk_00;
    /* 0x02 */ s16 unk_02;
    /* 0x04 */ s16 unk_04;
    /* 0x06 */ s16 unk_06;
    /* 0x08 */ s16 unk_08;
    /* 0x0A */ s16 unk_0A;
    /* 0x0C */ u8 unk_0C;
} struct_80116130_0; // size = 0x10

typedef struct {
    /* 0x00 */ struct_80116130_0 sub_00;
    /* 0x10 */ f32 unk_10;
    /* 0x14 */ s16 unk_14;
} struct_80116130; // size = 0x18

struct_80116130 D_80116130[] = {
    { { 0x2AA8, 0xF1C8, 0x18E2, 0x1554, 0x0000, 0x0000, 1 }, 170.0f, 0x3FFC },
    { { 0x2AA8, 0xEAAC, 0x1554, 0x1554, 0xF8E4, 0x0E38, 1 }, 170.0f, 0x3FFC },
    { { 0x31C4, 0xE390, 0x0E38, 0x0E38, 0xF1C8, 0x071C, 1 }, 170.0f, 0x3FFC },
    { { 0x1554, 0xF1C8, 0x0000, 0x071C, 0xF8E4, 0x0000, 1 }, 170.0f, 0x3FFC },
    { { 0x2AA8, 0xF8E4, 0x071C, 0x0E38, 0xD558, 0x2AA8, 1 }, 170.0f, 0x3FFC },
    { { 0x0000, 0xE390, 0x2AA8, 0x3FFC, 0xF1C8, 0x0E38, 1 }, 170.0f, 0x3FFC },
    { { 0x2AA8, 0xF1C8, 0x0E38, 0x0E38, 0x0000, 0x0000, 1 }, 0.0f, 0x0000 },
    { { 0x2AA8, 0xF1C8, 0x0000, 0x0E38, 0x0000, 0x1C70, 1 }, 0.0f, 0x0000 },
    { { 0x2AA8, 0xF1C8, 0xF1C8, 0x0000, 0x0000, 0x0000, 1 }, 0.0f, 0x0000 },
    { { 0x071C, 0xF1C8, 0x0E38, 0x1C70, 0x0000, 0x0000, 1 }, 0.0f, 0x0000 },
    { { 0x0E38, 0xF1C8, 0x0000, 0x1C70, 0x0000, 0x0E38, 1 }, 0.0f, 0x0000 },
    { { 0x2AA8, 0xE390, 0x1C70, 0x0E38, 0xF1C8, 0x0E38, 1 }, 0.0f, 0x0000 },
    { { 0x18E2, 0xF1C8, 0x0E38, 0x0E38, 0x0000, 0x0000, 1 }, 0.0f, 0x0000 },
};

#ifdef NON_MATCHING
// regalloc differences
void func_800344BC(Actor* actor, struct_80034A14_arg1* arg1, s16 arg2, s16 arg3, s16 arg4, s16 arg5, s16 arg6, s16 arg7,
                   u8 arg8) {
    s16 sp46;
    s16 sp44;
    s16 temp2;
    s16 sp40;
    s16 temp1;
    Vec3f sp30;

    sp30.x = actor->world.pos.x;
    sp30.y = actor->world.pos.y + arg1->unk_14;
    sp30.z = actor->world.pos.z;

    sp46 = Math_Vec3f_Pitch(&sp30, &arg1->unk_18);
    sp44 = Math_Vec3f_Yaw(&sp30, &arg1->unk_18);
    sp40 = Math_Vec3f_Yaw(&actor->world.pos, &arg1->unk_18) - actor->shape.rot.y;

    temp1 = CLAMP(sp40, -arg2, arg2);
    Math_SmoothStepToS(&arg1->unk_08.y, temp1, 6, 2000, 1);

    sp40 = (ABS(sp40) >= 0x8000) ? 0 : ABS(sp40);
    arg1->unk_08.y = CLAMP(arg1->unk_08.y, -sp40, sp40);

    sp40 = sp40 - arg1->unk_08.y;

    temp1 = CLAMP(sp40, -arg5, arg5);
    Math_SmoothStepToS(&arg1->unk_0E.y, temp1, 6, 2000, 1);

    sp40 = (ABS(sp40) >= 0x8000) ? 0 : ABS(sp40);
    arg1->unk_0E.y = CLAMP(arg1->unk_0E.y, -sp40, sp40);

    if (arg8 != 0) {
        if (arg3) {} // Seems necessary to match
        Math_SmoothStepToS(&actor->shape.rot.y, sp44, 6, 2000, 1);
    }

    temp1 = CLAMP(sp46, arg4, arg3);
    Math_SmoothStepToS(&arg1->unk_08.x, temp1, 6, 2000, 1);

    temp2 = sp46 - arg1->unk_08.x;

    temp1 = CLAMP(temp2, arg7, arg6);
    Math_SmoothStepToS(&arg1->unk_0E.x, temp1, 6, 2000, 1);
}
#else
#pragma GLOBAL_ASM("asm/non_matchings/code/z_actor/func_800344BC.s")
#endif

s16 func_800347E8(s16 arg0) {
    return D_80116130[arg0].unk_14;
}

s16 func_80034810(Actor* actor, struct_80034A14_arg1* arg1, f32 arg2, s16 arg3, s16 arg4) {
    s32 pad;
    s16 var;
    s16 abs_var;

    if (arg4 != 0) {
        return arg4;
    }

    if (arg1->unk_00 != 0) {
        return 4;
    }

    if (arg2 < Math_Vec3f_DistXYZ(&actor->world.pos, &arg1->unk_18)) {
        arg1->unk_04 = 0;
        arg1->unk_06 = 0;
        return 1;
    }

    var = Math_Vec3f_Yaw(&actor->world.pos, &arg1->unk_18);
    abs_var = ABS((s16)((f32)var - actor->shape.rot.y));
    if (arg3 >= abs_var) {
        arg1->unk_04 = 0;
        arg1->unk_06 = 0;
        return 2;
    }

    if (DECR(arg1->unk_04) != 0) {
        return arg1->unk_02;
    }

    switch (arg1->unk_06) {
        case 0:
        case 2:
            arg1->unk_04 = Rand_S16Offset(30, 30);
            arg1->unk_06++;
            return 1;
        case 1:
            arg1->unk_04 = Rand_S16Offset(10, 10);
            arg1->unk_06++;
            return 3;
    }

    return 4;
}

void func_80034A14(Actor* actor, struct_80034A14_arg1* arg1, s16 arg2, s16 arg3) {
    struct_80116130_0 sp38;

    arg1->unk_02 = func_80034810(actor, arg1, D_80116130[arg2].unk_10, D_80116130[arg2].unk_14, arg3);

    sp38 = D_80116130[arg2].sub_00;

    switch (arg1->unk_02) {
        case 1:
            sp38.unk_00 = 0;
            sp38.unk_04 = 0;
            sp38.unk_02 = 0;
        case 3:
            sp38.unk_06 = 0;
            sp38.unk_0A = 0;
            sp38.unk_08 = 0;
        case 2:
            sp38.unk_0C = 0;
    }

    func_800344BC(actor, arg1, sp38.unk_00, sp38.unk_04, sp38.unk_02, sp38.unk_06, sp38.unk_0A, sp38.unk_08,
                  sp38.unk_0C);
}

Gfx* func_80034B28(GraphicsContext* gfxCtx) {
    Gfx* displayList;

    displayList = Graph_Alloc(gfxCtx, sizeof(Gfx));
    gSPEndDisplayList(displayList);

    return displayList;
}

Gfx* func_80034B54(GraphicsContext* gfxCtx) {
    Gfx* displayListHead;
    Gfx* displayList;

    displayList = displayListHead = Graph_Alloc(gfxCtx, 2 * sizeof(Gfx));

    gDPSetRenderMode(displayListHead++, G_RM_FOG_SHADE_A,
                     AA_EN | Z_CMP | Z_UPD | IM_RD | CLR_ON_CVG | CVG_DST_WRAP | ZMODE_XLU | FORCE_BL |
                         GBL_c2(G_BL_CLR_IN, G_BL_A_IN, G_BL_CLR_MEM, G_BL_1MA));

    gSPEndDisplayList(displayListHead++);

    return displayList;
}

void func_80034BA0(GlobalContext* globalCtx, SkelAnime* skelAnime, OverrideLimbDraw overrideLimbDraw,
                   PostLimbDraw postLimbDraw, Actor* actor, s16 alpha) {
    OPEN_DISPS(globalCtx->state.gfxCtx, "../z_actor.c", 8831);

    func_80093D18(globalCtx->state.gfxCtx);

    gDPPipeSync(POLY_OPA_DISP++);
    gDPSetEnvColor(POLY_OPA_DISP++, 0, 0, 0, alpha);
    gDPPipeSync(POLY_OPA_DISP++);
    gSPSegment(POLY_OPA_DISP++, 0x0C, func_80034B28(globalCtx->state.gfxCtx));

    POLY_OPA_DISP = SkelAnime_DrawFlex(globalCtx, skelAnime->skeleton, skelAnime->jointTable, skelAnime->dListCount,
                                       overrideLimbDraw, postLimbDraw, actor, POLY_OPA_DISP);

    CLOSE_DISPS(globalCtx->state.gfxCtx, "../z_actor.c", 8860);
}

void func_80034CC4(GlobalContext* globalCtx, SkelAnime* skelAnime, OverrideLimbDraw overrideLimbDraw,
                   PostLimbDraw postLimbDraw, Actor* actor, s16 alpha) {
    OPEN_DISPS(globalCtx->state.gfxCtx, "../z_actor.c", 8876);

    func_80093D84(globalCtx->state.gfxCtx);

    gDPPipeSync(POLY_XLU_DISP++);
    gDPSetEnvColor(POLY_XLU_DISP++, 0, 0, 0, alpha);
    gSPSegment(POLY_XLU_DISP++, 0x0C, func_80034B54(globalCtx->state.gfxCtx));

    POLY_XLU_DISP = SkelAnime_DrawFlex(globalCtx, skelAnime->skeleton, skelAnime->jointTable, skelAnime->dListCount,
                                       overrideLimbDraw, postLimbDraw, actor, POLY_XLU_DISP);

    CLOSE_DISPS(globalCtx->state.gfxCtx, "../z_actor.c", 8904);
}

s16 func_80034DD4(Actor* actor, GlobalContext* globalCtx, s16 arg2, f32 arg3) {
    Player* player = PLAYER;
    f32 var;

    if ((globalCtx->csCtx.state != 0) || (gDbgCamEnabled != 0)) {
        var = Math_Vec3f_DistXYZ(&actor->world.pos, &globalCtx->view.eye) * 0.25f;
    } else {
        var = Math_Vec3f_DistXYZ(&actor->world.pos, &player->actor.world.pos);
    }

    if (arg3 < var) {
        actor->flags &= ~1;
        Math_SmoothStepToS(&arg2, 0, 6, 0x14, 1);
    } else {
        actor->flags |= 1;
        Math_SmoothStepToS(&arg2, 0xFF, 6, 0x14, 1);
    }

    return arg2;
}

void func_80034EC0(SkelAnime* skelAnime, struct_80034EC0_Entry* arg1, s32 arg2) {
    f32 frameCount;

    arg1 += arg2;

    if (arg1->frameCount > 0.0f) {
        frameCount = arg1->frameCount;
    } else {
        frameCount = Animation_GetLastFrame(arg1->animation);
    }

    Animation_Change(skelAnime, arg1->animation, arg1->playbackSpeed, arg1->unk_08, frameCount, arg1->unk_10,
                     arg1->transitionRate);
}

void func_80034F54(GlobalContext* globalCtx, s16* arg1, s16* arg2, s32 arg3) {
    u32 frames = globalCtx->gameplayFrames;
    s32 i;

    for (i = 0; i < arg3; i++) {
        arg1[i] = (0x814 + 50 * i) * frames;
        arg2[i] = (0x940 + 50 * i) * frames;
    }
}

void Actor_Noop(Actor* actor, GlobalContext* globalCtx) {
}

s32 func_80035124(Actor* actor, GlobalContext* globalCtx) {
    s32 ret = 0;

    switch (actor->params) {
        case 0:
            if (Actor_HasParent(actor, globalCtx)) {
                actor->params = 1;
            } else if (!(actor->bgCheckFlags & 1)) {
                Actor_MoveForward(actor);
                Math_SmoothStepToF(&actor->speedXZ, 0.0f, 1.0f, 0.1f, 0.0f);
            } else if ((actor->bgCheckFlags & 2) && (actor->velocity.y < -4.0f)) {
                ret = 1;
            } else {
                actor->shape.rot.x = actor->shape.rot.z = 0;
                func_8002F580(actor, globalCtx);
            }
            break;
        case 1:
            if (Actor_HasNoParent(actor, globalCtx)) {
                actor->params = 0;
            }
            break;
    }

    func_8002E4B4(globalCtx, actor, actor->colChkInfo.cylHeight, actor->colChkInfo.cylRadius,
                  actor->colChkInfo.cylRadius, 0x1D);

    return ret;
}

#include "z_cheap_proc.c"

u8 func_800353E8(GlobalContext* globalCtx) {
    Player* player = PLAYER;

    return player->unk_845;
}

/**
 * Finds the first actor instance of a specified ID and Actor_ChangeCategory within a given range from
 * an actor if there is one. If the ID provided is -1, this will look for any actor of the
 * specified category rather than a specific ID.
 */
Actor* Actor_FindNearby(GlobalContext* globalCtx, Actor* refActor, s16 actorId, u8 actorCategory, f32 range) {
    Actor* actor = globalCtx->actorCtx.actorLists[actorCategory].head;

    while (actor != NULL) {
        if (actor == refActor || ((actorId != -1) && (actorId != actor->id))) {
            actor = actor->next;
        } else {
            if (func_8002DB48(refActor, actor) <= range) {
                return actor;
            } else {
                actor = actor->next;
            }
        }
    }

    return NULL;
}

s32 func_800354B4(GlobalContext* globalCtx, Actor* actor, f32 range, s16 arg3, s16 arg4, s16 arg5) {
    Player* player = PLAYER;
    s16 var1;
    s16 var2;

    var1 = (s16)(actor->yawTowardsPlayer + 0x8000) - player->actor.shape.rot.y;
    var2 = actor->yawTowardsPlayer - arg5;

    if ((actor->xzDistToPlayer <= range) && (player->swordState != 0) && (arg4 >= ABS(var1)) && (arg3 >= ABS(var2))) {
        return 1;
    } else {
        return 0;
    }
}

void func_8003555C(GlobalContext* globalCtx, Vec3f* arg1, Vec3f* arg2, Vec3f* arg3) {
    Color_RGB8 color1;
    Color_RGB8 color2;

    color1.r = 200;
    color1.g = 160;
    color1.b = 120;

    color2.r = 130;
    color2.g = 90;
    color2.b = 50;

    EffectSsKiraKira_SpawnSmall(globalCtx, arg1, arg2, arg3, &color1, &color2);
}

Vec3f D_80116268 = { 0.0f, -1.5f, 0.0f };
Vec3f D_80116274 = { 0.0f, -0.2f, 0.0f };

Gfx D_80116280[] = {
    gsDPSetRenderMode(G_RM_FOG_SHADE_A, AA_EN | Z_CMP | Z_UPD | IM_RD | CLR_ON_CVG | CVG_DST_WRAP | ZMODE_XLU |
                                            FORCE_BL | GBL_c2(G_BL_CLR_IN, G_BL_A_IN, G_BL_CLR_MEM, G_BL_1MA)),
    gsDPSetAlphaCompare(G_AC_THRESHOLD),
    gsSPEndDisplayList(),
};

void func_800355B8(GlobalContext* globalCtx, Vec3f* arg1) {
    func_8003555C(globalCtx, arg1, &D_80116268, &D_80116274);
}

u8 func_800355E4(GlobalContext* globalCtx, Collider* collider) {
    Player* player = PLAYER;

    if ((collider->acFlags & AC_TYPE_PLAYER) && (player->swordState != 0) && (player->swordAnimation == 0x16)) {
        return 1;
    } else {
        return 0;
    }
}

u8 Actor_ApplyDamage(Actor* actor) {
    if (actor->colChkInfo.damage >= actor->colChkInfo.health) {
        actor->colChkInfo.health = 0;
    } else {
        actor->colChkInfo.health -= actor->colChkInfo.damage;
    }

    return actor->colChkInfo.health;
}

<<<<<<< HEAD
void func_80035650(Actor* actor, ColliderBody* colBody, s32 freezeFlag) {
    if (colBody->acHitItem == NULL) {
        actor->dropFlag = 0x00;
    } else if (freezeFlag && (colBody->acHitItem->toucher.flags & 0x10060000)) {
        actor->freezeTimer = colBody->acHitItem->toucher.damage;
        actor->dropFlag = 0x00;
    } else if (colBody->acHitItem->toucher.flags & 0x0800) {
        actor->dropFlag = 0x01;
    } else if (colBody->acHitItem->toucher.flags & 0x1000) {
        actor->dropFlag = 0x02;
    } else if (colBody->acHitItem->toucher.flags & 0x4000) {
        actor->dropFlag = 0x04;
    } else if (colBody->acHitItem->toucher.flags & 0x8000) {
        actor->dropFlag = 0x08;
    } else if (colBody->acHitItem->toucher.flags & 0x10000) {
        actor->dropFlag = 0x10;
    } else if (colBody->acHitItem->toucher.flags & 0x2000) {
        actor->dropFlag = 0x20;
    } else if (colBody->acHitItem->toucher.flags & 0x80000) {
=======
void func_80035650(Actor* actor, ColliderInfo* colInfo, s32 freezeFlag) {
    if (colInfo->acHitInfo == NULL) {
        actor->unk_116 = 0x00;
    } else if (freezeFlag && (colInfo->acHitInfo->toucher.dmgFlags & 0x10060000)) {
        actor->freezeTimer = colInfo->acHitInfo->toucher.damage;
        actor->unk_116 = 0x00;
    } else if (colInfo->acHitInfo->toucher.dmgFlags & 0x0800) {
        actor->unk_116 = 0x01;
    } else if (colInfo->acHitInfo->toucher.dmgFlags & 0x1000) {
        actor->unk_116 = 0x02;
    } else if (colInfo->acHitInfo->toucher.dmgFlags & 0x4000) {
        actor->unk_116 = 0x04;
    } else if (colInfo->acHitInfo->toucher.dmgFlags & 0x8000) {
        actor->unk_116 = 0x08;
    } else if (colInfo->acHitInfo->toucher.dmgFlags & 0x10000) {
        actor->unk_116 = 0x10;
    } else if (colInfo->acHitInfo->toucher.dmgFlags & 0x2000) {
        actor->unk_116 = 0x20;
    } else if (colInfo->acHitInfo->toucher.dmgFlags & 0x80000) {
>>>>>>> 20206fba
        if (freezeFlag) {
            actor->freezeTimer = colInfo->acHitInfo->toucher.damage;
        }
        actor->dropFlag = 0x40;
    } else {
        actor->dropFlag = 0x00;
    }
}

void func_8003573C(Actor* actor, ColliderJntSph* jntSph, s32 freezeFlag) {
    ColliderInfo* curColInfo;
    s32 flag;
    s32 i;

    actor->dropFlag = 0x00;

    for (i = jntSph->count - 1; i >= 0; i--) {
        curColInfo = &jntSph->elements[i].info;
        if (curColInfo->acHitInfo == NULL) {
            flag = 0x00;
        } else if (freezeFlag && (curColInfo->acHitInfo->toucher.dmgFlags & 0x10060000)) {
            actor->freezeTimer = curColInfo->acHitInfo->toucher.damage;
            flag = 0x00;
        } else if (curColInfo->acHitInfo->toucher.dmgFlags & 0x0800) {
            flag = 0x01;
        } else if (curColInfo->acHitInfo->toucher.dmgFlags & 0x1000) {
            flag = 0x02;
        } else if (curColInfo->acHitInfo->toucher.dmgFlags & 0x4000) {
            flag = 0x04;
        } else if (curColInfo->acHitInfo->toucher.dmgFlags & 0x8000) {
            flag = 0x08;
        } else if (curColInfo->acHitInfo->toucher.dmgFlags & 0x10000) {
            flag = 0x10;
        } else if (curColInfo->acHitInfo->toucher.dmgFlags & 0x2000) {
            flag = 0x20;
        } else if (curColInfo->acHitInfo->toucher.dmgFlags & 0x80000) {
            if (freezeFlag) {
                actor->freezeTimer = curColInfo->acHitInfo->toucher.damage;
            }
            flag = 0x40;
        } else {
            flag = 0x00;
        }
        actor->dropFlag |= flag;
    }
}

void func_80035844(Vec3f* arg0, Vec3f* arg1, s16* arg2, s32 arg3) {
    f32 dx = arg1->x - arg0->x;
    f32 dz = arg1->z - arg0->z;
    f32 dy = arg3 ? (arg1->y - arg0->y) : (arg0->y - arg1->y);

    arg2[1] = Math_Atan2S(dz, dx);
    arg2[0] = Math_Atan2S(sqrtf(SQ(dx) + SQ(dz)), dy);
}

/**
 * Spawns En_Part (Dissipating Flames) actor as a child of the given actor.
 */
EnPart* func_800358DC(Actor* actor, Vec3f* spawnPos, Vec3s* spawnRot, f32* arg3, s32 timer, s16* unused,
                      GlobalContext* globalCtx, s16 params, s32 arg8) {
    EnPart* spawnedEnPart;

    spawnedEnPart =
        (EnPart*)Actor_SpawnAsChild(&globalCtx->actorCtx, actor, globalCtx, ACTOR_EN_PART, spawnPos->x, spawnPos->y,
                                    spawnPos->z, spawnRot->x, spawnRot->y, actor->objBankIndex, params);
    if (spawnedEnPart != NULL) {
        spawnedEnPart->actor.scale = actor->scale;
        spawnedEnPart->actor.speedXZ = arg3[0];
        spawnedEnPart->displayList = arg8;
        spawnedEnPart->action = 2;
        spawnedEnPart->timer = timer;
        spawnedEnPart->rotZ = arg3[1];
        spawnedEnPart->rotZSpeed = arg3[2];
        return spawnedEnPart;
    }

    return NULL;
}

void func_800359B8(Actor* actor, s16 arg1, Vec3s* arg2) {
    f32 sp44;
    f32 sp40;
    f32 sp3C;
    f32 sp38;
    f32 sp34;
    f32 sp30;
    f32 sp2C;
    f32 sp28;
    f32 sp24;
    CollisionPoly* floorPoly;
    s32 pad;

    if (actor->floorPoly != NULL) {
        floorPoly = actor->floorPoly;
        sp44 = COLPOLY_GET_NORMAL(floorPoly->normal.x);
        sp40 = COLPOLY_GET_NORMAL(floorPoly->normal.y);
        sp3C = COLPOLY_GET_NORMAL(floorPoly->normal.z);

        sp38 = Math_SinS(arg1);
        sp34 = Math_CosS(arg1);
        sp28 = (-(sp44 * sp38) - (sp3C * sp34));
        arg2->x = -(s16)(Math_FAtan2F(sp28 * sp40, 1.0f) * (32768 / M_PI));

        sp2C = Math_SinS(arg1 - 16375);
        sp30 = Math_CosS(arg1 - 16375);
        sp24 = (-(sp44 * sp2C) - (sp3C * sp30));
        arg2->z = -(s16)(Math_FAtan2F(sp24 * sp40, 1.0f) * (32768 / M_PI));
    }
}

void func_80035B18(GlobalContext* globalCtx, Actor* actor, u16 textId) {
    func_8010B720(globalCtx, textId);
    actor->textId = textId;
}

/**
 * Tests if event_chk_inf flag is set.
 */
s32 Flags_GetEventChkInf(s32 flag) {
    return gSaveContext.eventChkInf[flag >> 4] & (1 << (flag & 0xF));
}

/**
 * Sets event_chk_inf flag.
 */
void Flags_SetEventChkInf(s32 flag) {
    gSaveContext.eventChkInf[flag >> 4] |= (1 << (flag & 0xF));
}

/**
 * Tests if "inf_table flag is set.
 */
s32 Flags_GetInfTable(s32 flag) {
    return gSaveContext.infTable[flag >> 4] & (1 << (flag & 0xF));
}

/**
 * Sets "inf_table" flag.
 */
void Flags_SetInfTable(s32 flag) {
    gSaveContext.infTable[flag >> 4] |= (1 << (flag & 0xF));
}

u32 func_80035BFC(GlobalContext* globalCtx, s16 arg1) {
    u16 retTextId = 0;

    switch (arg1) {
        case 0:
            if (Flags_GetEventChkInf(0x9)) {
                if (Flags_GetInfTable(0x5)) {
                    retTextId = 0x1048;
                } else {
                    retTextId = 0x1047;
                }
            } else {
                if (Flags_GetEventChkInf(0x2)) {
                    if (Flags_GetInfTable(0x3)) {
                        retTextId = 0x1032;
                    } else {
                        retTextId = 0x1031;
                    }
                } else {
                    if (Flags_GetInfTable(0x0)) {
                        if (Flags_GetInfTable(0x1)) {
                            retTextId = 0x1003;
                        } else {
                            retTextId = 0x1002;
                        }
                    } else {
                        retTextId = 0x1001;
                    }
                }
            }
            break;
        case 1:
            if (LINK_IS_CHILD) {
                if (Flags_GetEventChkInf(0x9)) {
                    if (Flags_GetInfTable(0x10)) {
                        retTextId = 0x1046;
                    } else {
                        retTextId = 0x1045;
                    }
                } else {
                    if (Flags_GetEventChkInf(0x3)) {
                        if (Flags_GetInfTable(0xE)) {
                            retTextId = 0x1034;
                        } else {
                            retTextId = 0x1033;
                        }
                    } else {
                        if (Flags_GetInfTable(0xC)) {
                            retTextId = 0x1030;
                        } else {
                            retTextId = 0x102F;
                        }
                    }
                }
            } else {
                if (Flags_GetEventChkInf(0x5C)) {
                    if (Flags_GetInfTable(0x19)) {
                        retTextId = 0x1071;
                    } else {
                        retTextId = 0x1070;
                    }
                } else {
                    if (Flags_GetEventChkInf(0xB)) {
                        if (Flags_GetInfTable(0x17)) {
                            retTextId = 0x1068;
                        } else {
                            retTextId = 0x1067;
                        }
                    } else {
                        if (Flags_GetInfTable(0x15)) {
                            retTextId = 0x1061;
                        } else {
                            retTextId = 0x1060;
                        }
                    }
                }
            }
            break;
        case 2:
            if (LINK_IS_CHILD) {
                if (Flags_GetEventChkInf(0x9)) {
                    retTextId = 0x1042;
                } else {
                    retTextId = 0x1004;
                }
            } else {
                if (Flags_GetEventChkInf(0x5C)) {
                    retTextId = 0x1072;
                } else if (Flags_GetInfTable(0x41)) {
                    retTextId = 0x1055;
                } else {
                    retTextId = 0x1056;
                }
            }
            break;
        case 3:
            if (LINK_IS_CHILD) {
                if (Flags_GetEventChkInf(0x9)) {
                    retTextId = 0x1043;
                } else {
                    if (Flags_GetInfTable(0x1E)) {
                        retTextId = 0x1006;
                    } else {
                        retTextId = 0x1005;
                    }
                }
            } else {
                if (Flags_GetEventChkInf(0x5C)) {
                    retTextId = 0x1073;
                } else {
                    retTextId = 0x105A;
                }
            }
            break;
        case 4:
            if (LINK_IS_CHILD) {
                if (Flags_GetEventChkInf(0x9)) {
                    retTextId = 0x1042;
                } else {
                    retTextId = 0x1007;
                }
            } else {
                if (Flags_GetEventChkInf(0x5C)) {
                    retTextId = 0x1072;
                } else if (Flags_GetInfTable(0x47)) {
                    retTextId = 0x105E;
                } else {
                    retTextId = 0x105D;
                }
            }
            break;
        case 5:
            if (LINK_IS_CHILD) {
                if (Flags_GetEventChkInf(0x9)) {
                    retTextId = 0x1044;
                } else if (Flags_GetInfTable(0x22)) {
                    retTextId = 0x1009;
                } else {
                    retTextId = 0x1008;
                }
            } else {
                if (Flags_GetEventChkInf(0x5C)) {
                    retTextId = 0x1075;
                } else {
                    retTextId = 0x105B;
                }
            }
            break;
        case 6:
            if (LINK_IS_CHILD) {
                if (Flags_GetEventChkInf(0x9)) {
                    retTextId = 0x1042;
                } else if (Flags_GetInfTable(0x24)) {
                    retTextId = 0x100B;
                } else {
                    retTextId = 0x100A;
                }
            } else {
                if (Flags_GetEventChkInf(0x5C)) {
                    retTextId = 0x1056;
                } else {
                    retTextId = 0x105F;
                }
            }
            break;
        case 7:
            if (LINK_IS_CHILD) {
                if (Flags_GetEventChkInf(0x9)) {
                    retTextId = 0x1043;
                } else if (Flags_GetInfTable(0x26)) {
                    retTextId = 0x100D;
                } else {
                    retTextId = 0x100C;
                }
            } else {
                if (Flags_GetEventChkInf(0x5C)) {
                    retTextId = 0x1057;
                } else {
                    retTextId = 0x1057;
                }
            }
            break;
        case 8:
            if (LINK_IS_CHILD) {
                if (Flags_GetEventChkInf(0x9)) {
                    retTextId = 0x1043;
                } else if (Flags_GetInfTable(0x28)) {
                    retTextId = 0x1019;
                } else {
                    retTextId = 0x100E;
                }
            } else {
                if (Flags_GetEventChkInf(0x5C)) {
                    retTextId = 0x1077;
                } else if (Flags_GetInfTable(0x51)) {
                    retTextId = 0x1058;
                } else {
                    retTextId = 0x1059;
                }
            }
            break;
        case 9:
            if (LINK_IS_CHILD) {
                if (Flags_GetEventChkInf(0x9)) {
                    retTextId = 0x1049;
                } else {
                    retTextId = 0x1035;
                }
            } else {
                if (Flags_GetEventChkInf(0x5C)) {
                    retTextId = 0x1079;
                } else {
                    retTextId = 0x104e;
                }
            }
            break;
        case 10:
            if (LINK_IS_CHILD) {
                if (Flags_GetEventChkInf(0x9)) {
                    retTextId = 0x104A;
                } else {
                    retTextId = 0x1038;
                }
            } else {
                if (Flags_GetEventChkInf(0x5C)) {
                    retTextId = 0x1079;
                } else if (Flags_GetInfTable(0x59)) {
                    retTextId = 0x1050;
                } else {
                    retTextId = 0x104F;
                }
            }
            break;
        case 11:
            if (LINK_IS_CHILD) {
                if (Flags_GetEventChkInf(0x9)) {
                    retTextId = 0x104B;
                } else {
                    retTextId = 0x103C;
                }
            } else {
                if (Flags_GetEventChkInf(0x5C)) {
                    retTextId = 0x107b;
                } else {
                    retTextId = 0x1051;
                }
            }
            break;
        case 12:
            if (LINK_IS_CHILD) {
                if (Flags_GetEventChkInf(0x9)) {
                    retTextId = 0x104C;
                } else {
                    retTextId = 0x103D;
                }
            } else {
                if (Flags_GetEventChkInf(0x5C)) {
                    retTextId = 0x107C;
                } else {
                    retTextId = 0x1052;
                }
            }
            break;
        case 13:
            if (LINK_IS_CHILD) {
                if (Flags_GetEventChkInf(0x9)) {
                    retTextId = 0x104D;
                } else {
                    retTextId = 0x103E;
                }
            } else {
                if (Flags_GetEventChkInf(0x5C)) {
                    retTextId = 0x106E;
                } else if (Flags_GetInfTable(0x61)) {
                    retTextId = 0x1053;
                } else {
                    retTextId = 0x1054;
                }
            }
            break;
        case 15:
            if (Flags_GetEventChkInf(0x5C)) {
                retTextId = 0x1078;
            } else if (Flags_GetInfTable(0x66)) {
                retTextId = 0x1066;
            } else {
                retTextId = 0x1062;
            }
            break;
        case 16:
            if (globalCtx->sceneNum == SCENE_SPOT15) {
                retTextId = 0x7002;
            } else if (Flags_GetInfTable(0x6A)) {
                retTextId = 0x7004;
            } else if ((gSaveContext.dayTime >= 0x4000) && (gSaveContext.dayTime < 0xC556)) {
                retTextId = 0x7002;
            } else {
                retTextId = 0x7003;
            }
            break;
        case 17:
            if (Flags_GetEventChkInf(0x9) && Flags_GetEventChkInf(0x25) && Flags_GetEventChkInf(0x37)) {
                if (Flags_GetInfTable(0x6c)) {
                    retTextId = 0x7008;
                } else {
                    retTextId = 0x7007;
                }
            } else {
                retTextId = 0;
            }
            break;
        case 19:
            retTextId = 0x702D;
            break;
        case 18:
            if (Flags_GetEventChkInf(0x9) && Flags_GetEventChkInf(0x25) && Flags_GetEventChkInf(0x37)) {
                retTextId = 0x7006;
            } else {
                if (Flags_GetEventChkInf(0x12)) {
                    if (Flags_GetInfTable(0x71)) {
                        retTextId = 0x7072;
                    } else {
                        retTextId = 0x7071;
                    }
                } else {
                    retTextId = 0x7029;
                }
            }
            break;
        case 20:
        case 21:
            if (Flags_GetEventChkInf(0x42)) {
                retTextId = 0x2012;
            } else if (Flags_GetEventChkInf(0x41)) {
                if (Flags_GetInfTable(0x76)) {
                    retTextId = 0x2011;
                } else {
                    retTextId = 0x2010;
                }
            } else if (Flags_GetEventChkInf(0x40)) {
                retTextId = 0x200F;
            } else {
                retTextId = 0x200E;
            }
            break;
        case 24:
            if (Flags_GetEventChkInf(0x9) && Flags_GetEventChkInf(0x25) && Flags_GetEventChkInf(0x37)) {
                retTextId = 0x7044;
            } else {
                retTextId = 0x7015;
            }
            break;
        case 25:
            if (Flags_GetEventChkInf(0x9) && Flags_GetEventChkInf(0x25) && Flags_GetEventChkInf(0x37)) {
                retTextId = 0x7045;
            } else {
                Flags_GetInfTable(0xC2);
                retTextId = 0x7016;
            }
            break;
        case 26:
            if (Flags_GetEventChkInf(0x9) && Flags_GetEventChkInf(0x25) && Flags_GetEventChkInf(0x37)) {
                retTextId = 0x7046;
            } else {
                Flags_GetInfTable(0xc2);
                retTextId = 0x7018;
            }
            break;
        case 27:
            if (Flags_GetEventChkInf(0x9) && Flags_GetEventChkInf(0x25) && Flags_GetEventChkInf(0x37)) {
                retTextId = 0x7047;
            } else if (Flags_GetEventChkInf(0x14)) {
                retTextId = 0x701A;
            } else if (Flags_GetEventChkInf(0x11)) {
                if (Flags_GetInfTable(0xC6)) {
                    retTextId = 0x701C;
                } else {
                    retTextId = 0x701B;
                }
            } else {
                retTextId = 0x701A;
            }
            break;
        case 28:
            if (Flags_GetEventChkInf(0x9) && Flags_GetEventChkInf(0x25) && Flags_GetEventChkInf(0x37)) {
                retTextId = 0x7048;
            } else {
                Flags_GetInfTable(0xca);
                retTextId = 0x701D;
            }
            break;
        case 29:
            if (Flags_GetEventChkInf(0x9) && Flags_GetEventChkInf(0x25) && Flags_GetEventChkInf(0x37)) {
                retTextId = 0x7049;
            } else {
                Flags_GetInfTable(0xcc);
                retTextId = 0x701F;
            }
            break;
        case 30:
            if (Flags_GetEventChkInf(0x9) && Flags_GetEventChkInf(0x25) && Flags_GetEventChkInf(0x37)) {
                retTextId = 0x704A;
            } else {
                Flags_GetInfTable(0xCE);
                retTextId = 0x7021;
            }
            break;
        case 31:
            if (Flags_GetEventChkInf(0x9) && Flags_GetEventChkInf(0x25) && Flags_GetEventChkInf(0x37)) {
                retTextId = 0x704B;
            } else {
                Flags_GetInfTable(0xD0);
                retTextId = 0x7023;
            }
            break;
        case 32:
            if (Flags_GetEventChkInf(0x9) && Flags_GetEventChkInf(0x25) && Flags_GetEventChkInf(0x37)) {
                retTextId = 0x704C;
            } else {
                Flags_GetInfTable(0xD2);
                retTextId = 0x7025;
            }
            break;
        case 33:
            if (Flags_GetEventChkInf(0x9) && Flags_GetEventChkInf(0x25) && Flags_GetEventChkInf(0x37)) {
                retTextId = 0x704D;
            } else {
                Flags_GetInfTable(0xD4);
                retTextId = 0x7027;
            }
            break;
        case 34:
            Flags_GetInfTable(0xD6);
            retTextId = 0x403C;
            break;
        case 35:
            if (Flags_GetInfTable(0xD8)) {
                retTextId = 0x5029;
            } else {
                retTextId = 0x5028;
            }
            break;
        case 37:
            retTextId = 0x5002;
            break;
        case 38:
            if (LINK_IS_CHILD) {
                if (Flags_GetEventChkInf(0x25)) {
                    retTextId = 0x3027;
                } else if (Flags_GetEventChkInf(0x23)) {
                    retTextId = 0x3021;
                } else if (Flags_GetInfTable(0xE0)) {
                    retTextId = 0x302A;
                } else {
                    retTextId = 0x3008;
                }
            } else {
                if (Flags_GetEventChkInf(0x20)) {
                    retTextId = 0x4043;
                } else {
                    retTextId = 0x302A;
                }
            }
            break;
        case 39:
            if (LINK_IS_CHILD) {
                if (Flags_GetEventChkInf(0x25)) {
                    retTextId = 0x3027;
                } else if (Flags_GetEventChkInf(0x23)) {
                    retTextId = 0x3026;
                } else {
                    retTextId = 0x3009;
                }
            } else {
                if (Flags_GetEventChkInf(0x2A)) {
                    retTextId = 0x4043;
                } else {
                    retTextId = 0x302A;
                }
            }
            break;
        case 40:
            if (LINK_IS_CHILD) {
                if (Flags_GetEventChkInf(0x25)) {
                    retTextId = 0x3027;
                } else if (Flags_GetEventChkInf(0x23)) {
                    retTextId = 0x3026;
                } else if (Flags_GetInfTable(0xEB)) {
                    retTextId = 0x302B;
                } else {
                    retTextId = 0x300A;
                }
            } else {
                if (Flags_GetEventChkInf(0x2B)) {
                    retTextId = 0x4043;
                } else {
                    retTextId = 0x302A;
                }
            }
            break;
        case 41:
            if (LINK_IS_CHILD) {
                if (Flags_GetEventChkInf(0x25)) {
                    retTextId = 0x3027;
                } else if (Flags_GetInfTable(0xF0)) {
                    retTextId = 0x3015;
                } else {
                    retTextId = 0x3014;
                }
            } else {
                if (Flags_GetEventChkInf(0x2C)) {
                    retTextId = 0x4043;
                } else {
                    retTextId = 0x302A;
                }
            }
            break;
        case 42:
            if (LINK_IS_CHILD) {
                if (Flags_GetEventChkInf(0x25)) {
                    retTextId = 0x3027;
                } else if (Flags_GetInfTable(0xF4)) {
                    retTextId = 0x3017;
                } else {
                    retTextId = 0x3016;
                }
            } else {
                if (Flags_GetEventChkInf(0x2C)) {
                    retTextId = 0x4043;
                } else {
                    retTextId = 0x302A;
                }
            }
            break;
        case 43:
            if (LINK_IS_CHILD) {
                if (Flags_GetEventChkInf(0x25)) {
                    retTextId = 0x3027;
                } else if (Flags_GetInfTable(0xF8)) {
                    retTextId = 0x3019;
                } else {
                    retTextId = 0x3018;
                }
            } else {
                if (Flags_GetEventChkInf(0x2D)) {
                    retTextId = 0x4043;
                } else {
                    retTextId = 0x302A;
                }
            }
            break;
        case 48:
            if (Flags_GetEventChkInf(0x25)) {
                retTextId = 0x3029;
            } else if (Flags_GetEventChkInf(0x20) && Flags_GetEventChkInf(0x21)) {
                retTextId = 0x301B;
            } else {
                retTextId = 0x301A;
            }
            break;
        case 49:
            if (Flags_GetEventChkInf(0x37)) {
                retTextId = 0x402D;
            } else if (Flags_GetEventChkInf(0x30)) {
                retTextId = 0x4007;
            } else {
                retTextId = 0x4006;
            }
            break;
        case 50:
            if (Flags_GetEventChkInf(0x37)) {
                retTextId = 0x402E;
            } else if (Flags_GetEventChkInf(0x30)) {
                if (Flags_GetInfTable(0x124)) {
                    retTextId = 0x4009;
                } else {
                    retTextId = 0x4008;
                }
            } else {
                retTextId = 0x4006;
            }
            break;
        case 51:
            if (Flags_GetEventChkInf(0x37)) {
                retTextId = 0x402D;
            } else if (Flags_GetEventChkInf(0x31)) {
                if (Flags_GetInfTable(0x12A)) {
                    retTextId = 0x400B;
                } else {
                    retTextId = 0x402F;
                }
            } else if (Flags_GetEventChkInf(0x30)) {
                retTextId = 0x400A;
            } else {
                retTextId = 0x4006;
            }
            break;
        case 52:
            if (Flags_GetEventChkInf(0x37)) {
                retTextId = 0x402E;
            } else if (Flags_GetEventChkInf(0x30)) {
                retTextId = 0x400C;
            } else {
                retTextId = 0x4006;
            }
            break;
        case 53:
            if (Flags_GetEventChkInf(0x37)) {
                retTextId = 0x402D;
            } else if (Flags_GetEventChkInf(0x33)) {
                retTextId = 0x4010;
            } else if (Flags_GetEventChkInf(0x30)) {
                retTextId = 0x400F;
            } else {
                retTextId = 0x4006;
            }
            break;
        case 54:
            if (Flags_GetEventChkInf(0x37)) {
                retTextId = 0x402E;
            } else if (Flags_GetEventChkInf(0x30)) {
                retTextId = 0x4011;
            } else {
                retTextId = 0x4006;
            }
            break;
        case 55:
            if (LINK_IS_CHILD) {
                if (Flags_GetEventChkInf(0x37)) {
                    retTextId = 0x402B;
                } else if (Flags_GetEventChkInf(0x31)) {
                    if (Flags_GetInfTable(0x138)) {
                        retTextId = 0x401C;
                    } else {
                        retTextId = 0x401B;
                    }
                } else {
                    retTextId = 0x401A;
                }
            } else {
                retTextId = 0;
            }
            break;
        case 58:
            retTextId = 0x500F;
            break;
        case 59:
            retTextId = 0x5010;
            break;
        case 60:
            retTextId = 0x5012;
            break;
        case 61:
            if (Flags_GetInfTable(0x166)) {
                retTextId = 0x5001;
            } else {
                retTextId = 0x5000;
            }
            break;
        case 62:
            retTextId = 0x5012;
            break;
        case 63:
            if (Flags_GetInfTable(0x16A)) {
                retTextId = 0x5001;
            } else {
                retTextId = 0x5000;
            }
            break;
        case 71:
            if (Flags_GetEventChkInf(0x16)) {
                retTextId = 0x2049;
            } else if (Flags_GetEventChkInf(0x15)) {
                retTextId = 0x2048;
            } else if (Flags_GetEventChkInf(0x14)) {
                retTextId = 0x2047;
            } else if (Flags_GetEventChkInf(0x12) && !Flags_GetEventChkInf(0x14)) {
                retTextId = 0x2044;
            } else if (Flags_GetEventChkInf(0x10)) {
                if (Flags_GetEventChkInf(0x11)) {
                    retTextId = 0x2043;
                } else {
                    retTextId = 0x2042;
                }
            } else {
                retTextId = 0x2041;
            }
            break;
        case 72:
            if (LINK_IS_CHILD) {
                if (Flags_GetEventChkInf(0x14)) {
                    retTextId = 0x2040;
                } else if (Flags_GetInfTable(0x94)) {
                    retTextId = 0x2040;
                } else {
                    retTextId = 0x203F;
                }
            } else {
                if (!Flags_GetEventChkInf(0x18)) {
                    if (gSaveContext.nightFlag != 0) {
                        retTextId = 0x204E;
                    } else if (Flags_GetInfTable(0x9A)) {
                        retTextId = 0x2031;
                    } else {
                        retTextId = 0x2030;
                    }
                } else {
                    retTextId = 0;
                }
            }
            break;
    }

    if (retTextId == 0) {
        retTextId = 1;
    }

    return retTextId;
}

void func_80036E50(u16 textId, s16 arg1) {
    switch (arg1) {
        case 0:
            switch (textId) {
                case 0x1001:
                    Flags_SetInfTable(0x0);
                    return;
                case 0x1002:
                    Flags_SetInfTable(0x1);
                    return;
                case 0x1031:
                    Flags_SetEventChkInf(0x3);
                    Flags_SetInfTable(0x3);
                    return;
                case 0x1047:
                    Flags_SetInfTable(0x5);
                    return;
            }
            return;
        case 1:
            switch (textId) {
                case 0x102F:
                    Flags_SetEventChkInf(0x2);
                    Flags_SetInfTable(0xC);
                    return;
                case 0x1033:
                    Audio_PlaySoundGeneral(NA_SE_SY_CORRECT_CHIME, &D_801333D4, 4, &D_801333E0, &D_801333E0,
                                           &D_801333E8);
                    Flags_SetEventChkInf(0x4);
                    Flags_SetInfTable(0xE);
                    return;
                case 0x1045:
                    Flags_SetInfTable(0x10);
                    return;
                case 0x1060:
                    Flags_SetInfTable(0x15);
                    return;
                case 0x1067:
                    Flags_SetEventChkInf(0xA);
                    Flags_SetInfTable(0x17);
                    return;
                case 0x1070:
                    Flags_SetInfTable(0x19);
                    return;
            }
            return;
        case 2:
            if (textId == 0x1056) {
                Flags_SetInfTable(0x41);
            }
            return;
        case 3:
            if (textId == 0x1005) {
                Flags_SetInfTable(0x1E);
            }
            return;
        case 4:
            if (textId == 0x105D) {
                Flags_SetInfTable(0x47);
            }
            return;
        case 5:
            if (textId == 0x1008) {
                Flags_SetInfTable(0x22);
            }
            return;
        case 6:
            if (textId == 0x100A) {
                Flags_SetInfTable(0x24);
            }
            return;
        case 7:
            if (textId == 0x100C) {
                Flags_SetInfTable(0x26);
            }
            return;
        case 8:
            if (textId == 0x100E) {
                Flags_SetInfTable(0x28);
            }
            if (textId == 0x1059) {
                Flags_SetInfTable(0x51);
            }
            return;
        case 10:
            if (textId == 0x104F) {
                Flags_SetInfTable(0x59);
            }
            return;
        case 13:
            if (textId == 0x1054) {
                Flags_SetInfTable(0x61);
            }
            return;
        case 15:
            if (textId == 0x1062) {
                Flags_SetInfTable(0x66);
            }
            return;
        case 16:
            if (textId == 0x7002) {
                Flags_SetInfTable(0x6A);
            }
            if (textId == 0x7003) {
                Flags_SetInfTable(0x6A);
            }
            return;
        case 17:
            if (textId == 0x7007) {
                Flags_SetInfTable(0x6C);
            }
            return;
        case 18:
            if (textId == 0x7071) {
                Flags_SetInfTable(0x71);
            }
            return;
        case 20:
        case 21:
            if (textId == 0x2010) {
                Flags_SetInfTable(0x76);
            }
            return;
        case 25:
            if (textId == 0x7016) {
                Flags_SetInfTable(0xC2);
            }
            return;
        case 26:
            if (textId == 0x7018) {
                Flags_SetInfTable(0xC4);
            }
            return;
        case 28:
            if (textId == 0x701D) {
                Flags_SetInfTable(0xCA);
            }
            return;
        case 29:
            if (textId == 0x701F) {
                Flags_SetInfTable(0xCC);
            }
            return;
        case 30:
            if (textId == 0x7021) {
                Flags_SetInfTable(0xCE);
            }
            return;
        case 31:
            if (textId == 0x7023) {
                Flags_SetInfTable(0xD0);
            }
            return;
        case 32:
            if (textId == 0x7025) {
                Flags_SetInfTable(0xD2);
            }
            return;
        case 33:
            if (textId == 0x7027) {
                Flags_SetInfTable(0xD4);
            }
            return;
        case 34:
            if (textId == 0x403c) {
                Flags_SetInfTable(0xD6);
            }
            return;
        case 35:
            if (textId == 0x5028) {
                Flags_SetInfTable(0xD8);
            }
            return;
        case 38:
            if (textId == 0x3008) {
                Flags_SetInfTable(0xE0);
            }
            return;
        case 40:
            if (textId == 0x300B) {
                Flags_SetInfTable(0xEB);
            }
            return;
        case 41:
            if (textId == 0x3014) {
                Flags_SetInfTable(0xF0);
            }
            return;
        case 42:
            if (textId == 0x3016) {
                Flags_SetInfTable(0xF4);
            }
            return;
        case 43:
            if (textId == 0x3018) {
                Flags_SetEventChkInf(0x20);
                Flags_SetInfTable(0xF8);
            }
            return;
        case 48:
            if (textId == 0x3020) {
                Flags_SetEventChkInf(0x22);
                Flags_SetInfTable(0x113);
            }
            return;
        case 49:
        case 52:
        case 53:
        case 54:
            if (textId == 0x4006) {
                Flags_SetEventChkInf(0x30);
            }
            return;
        case 50:
            if (textId == 0x4006) {
                Flags_SetEventChkInf(0x30);
            }
            if (textId == 0x4008) {
                Flags_SetInfTable(0x124);
            }
            return;
        case 51:
            if (textId == 0x4006) {
                Flags_SetEventChkInf(0x30);
            }
            if (textId == 0x400A) {
                Flags_SetEventChkInf(0x32);
            }
            if (textId == 0x402F) {
                Flags_SetInfTable(0x12A);
            }
            return;
        case 55:
            if (textId == 0x401B) {
                Flags_SetEventChkInf(0x33);
                Flags_SetInfTable(0x138);
            }
            return;
        case 61:
            if (textId == 0x5000) {
                Flags_SetInfTable(0x166);
            }
            return;
        case 63:
            if (textId == 0x5013) {
                Flags_SetInfTable(0x16A);
            }
            return;
        case 71:
            if (textId == 0x2041) {
                Flags_SetEventChkInf(0x10);
            }
            if (textId == 0x2044) {
                Flags_SetEventChkInf(0x12);
            }
            if (textId == 0x2047) {
                Flags_SetEventChkInf(0x15);
            }
            if (textId == 0x2048) {
                Flags_SetEventChkInf(0x16);
            }
            return;
        case 72:
            return;
    }
}

s32 func_800374E0(GlobalContext* globalCtx, Actor* actor, u16 textId) {
    MessageContext* msgCtx = &globalCtx->msgCtx;
    s32 ret = 1;

    switch (textId) {
        case 0x1035:
            if (msgCtx->choiceIndex == 0) {
                if (Flags_GetInfTable(0x2A)) {
                    func_80035B18(globalCtx, actor, 0x1036);
                } else {
                    func_80035B18(globalCtx, actor, 0x1041);
                }
            }
            if (msgCtx->choiceIndex == 1) {
                if (Flags_GetInfTable(0x2B)) {
                    func_80035B18(globalCtx, actor, 0x1037);
                } else {
                    func_80035B18(globalCtx, actor, 0x1041);
                }
            }
            ret = 0;
            break;
        case 0x1038:
            if (msgCtx->choiceIndex == 0) {
                if (Flags_GetInfTable(0x2E)) {
                    func_80035B18(globalCtx, actor, 0x1039);
                } else {
                    func_80035B18(globalCtx, actor, 0x1041);
                }
            }
            if (msgCtx->choiceIndex == 1) {
                if (Flags_GetInfTable(0x2F)) {
                    func_80035B18(globalCtx, actor, 0x103A);
                } else {
                    func_80035B18(globalCtx, actor, 0x1041);
                }
            }
            if (msgCtx->choiceIndex == 2) {
                if (Flags_GetInfTable(0x30)) {
                    func_80035B18(globalCtx, actor, 0x103B);
                } else {
                    func_80035B18(globalCtx, actor, 0x1041);
                }
            }
            ret = 0;
            break;
        case 0x103E:
            if (msgCtx->choiceIndex == 0) {
                func_80035B18(globalCtx, actor, 0x103F);
            }
            if (msgCtx->choiceIndex == 1) {
                func_80035B18(globalCtx, actor, 0x1040);
            }
            ret = 0;
            break;
        case 0x1041:
            if (msgCtx->unk_E2FA == 0x1035) {
                if (msgCtx->choiceIndex == 0) {
                    func_80035B18(globalCtx, actor, 0x1036);
                    Flags_SetInfTable(0x2A);
                }
                if (msgCtx->choiceIndex == 1) {
                    func_80035B18(globalCtx, actor, 0x1037);
                    Flags_SetInfTable(0x2B);
                }
            }
            if (msgCtx->unk_E2FA == 0x1038) {
                if (msgCtx->choiceIndex == 0) {
                    func_80035B18(globalCtx, actor, 0x1039);
                    Flags_SetInfTable(0x2E);
                }
                if (msgCtx->choiceIndex == 1) {
                    func_80035B18(globalCtx, actor, 0x103A);
                    Flags_SetInfTable(0x2F);
                }
                if (msgCtx->choiceIndex == 2) {
                    func_80035B18(globalCtx, actor, 0x103B);
                    Flags_SetInfTable(0x30);
                }
            }
            ret = 0;
            break;
        case 0x1062:
            if (msgCtx->choiceIndex == 0) {
                func_80035B18(globalCtx, actor, 0x1063);
            }
            if (msgCtx->choiceIndex == 1) {
                func_80035B18(globalCtx, actor, 0x1064);
            }
            ret = 0;
            break;
        case 0x2030:
        case 0x2031:
            if (msgCtx->choiceIndex == 0) {
                if (gSaveContext.rupees >= 10) {
                    func_80035B18(globalCtx, actor, 0x2034);
                    Rupees_ChangeBy(-10);
                } else {
                    func_80035B18(globalCtx, actor, 0x2032);
                }
            }
            if (msgCtx->choiceIndex == 1) {
                func_80035B18(globalCtx, actor, 0x2032);
            }
            Flags_SetInfTable(0x9A);
            ret = 0;
            break;
        case 0x2036:
        case 0x2037:
            if (msgCtx->choiceIndex == 0) {
                func_80035B18(globalCtx, actor, 0x201F);
            }
            if (msgCtx->choiceIndex == 1) {
                func_80035B18(globalCtx, actor, 0x205A);
            }
            ret = 0;
            break;
        case 0x2038:
            if (msgCtx->choiceIndex == 0) {
                break;
            }
            if (msgCtx->choiceIndex == 1) {
                func_80035B18(globalCtx, actor, 0x205A);
            }
            ret = 0;
            break;
        case 0x2034:
            if (msgCtx->choiceIndex != 0) {
                break;
            }
            func_80035B18(globalCtx, actor, 0x2035);
            ret = 0;
            break;
        case 0x2043:
            if (Flags_GetEventChkInf(0x12)) {
                break;
            }
            func_80035B18(globalCtx, actor, 0x2044);
            ret = 0;
            break;
        case 0x205A:
            break;
        case 0x300A:
            if (msgCtx->choiceIndex == 0) {
                if (Flags_GetEventChkInf(0x22)) {
                    func_80035B18(globalCtx, actor, 0x300B);
                } else {
                    func_80035B18(globalCtx, actor, 0x300C);
                }
            }
            if (msgCtx->choiceIndex == 1) {
                func_80035B18(globalCtx, actor, 0x300D);
            }
            ret = 0;
            break;
        case 0x301B:
            if (msgCtx->choiceIndex == 0) {
                func_80035B18(globalCtx, actor, 0x301D);
            }
            if (msgCtx->choiceIndex == 1) {
                if (Flags_GetInfTable(0x113)) {
                    func_80035B18(globalCtx, actor, 0x301F);
                } else {
                    func_80035B18(globalCtx, actor, 0x301E);
                }
            }
            ret = 0;
            break;
        case 0x301E:
            func_80035B18(globalCtx, actor, 0x3020);
            ret = 0;
            break;
        case 0x400C:
            if (msgCtx->choiceIndex == 0) {
                func_80035B18(globalCtx, actor, 0x400D);
            }
            if (msgCtx->choiceIndex == 1) {
                func_80035B18(globalCtx, actor, 0x400E);
            }
            ret = 0;
            break;
        case 0x7007:
            func_80035B18(globalCtx, actor, 0x703E);
            ret = 0;
            break;
        case 0x703E:
            func_80035B18(globalCtx, actor, 0x703F);
            ret = 0;
            break;
        case 0x703F:
            func_80035B18(globalCtx, actor, 0x7042);
            ret = 0;
            break;
    }

    return ret;
}

u16 func_80037C30(GlobalContext* globalCtx, s16 arg1) {
    return func_80035BFC(globalCtx, arg1);
}

s32 func_80037C5C(GlobalContext* globalCtx, s16 arg1, u16 textId) {
    func_80036E50(textId, arg1);
    return 0;
}

s32 func_80037C94(GlobalContext* globalCtx, Actor* actor, s32 arg2) {
    return func_800374E0(globalCtx, actor, actor->textId);
}

s32 func_80037CB8(GlobalContext* globalCtx, Actor* actor, s16 arg2) {
    MessageContext* msgCtx = &globalCtx->msgCtx;
    s32 ret = 0;

    switch (func_8010BDBC(msgCtx)) {
        case 2:
            func_80037C5C(globalCtx, arg2, actor->textId);
            ret = 1;
            break;
        case 4:
        case 5:
            if (func_80106BC8(globalCtx) && func_80037C94(globalCtx, actor, arg2)) {
                Audio_PlaySoundGeneral(NA_SE_SY_CANCEL, &D_801333D4, 4, &D_801333E0, &D_801333E0, &D_801333E8);
                msgCtx->msgMode = 0x36;
                ret = 1;
            }
            break;
    }

    return ret;
}

s32 func_80037D98(GlobalContext* globalCtx, Actor* actor, s16 arg2, s32* arg3) {
    s16 var;
    s16 sp2C;
    s16 sp2A;
    s16 abs_var;

    if (func_8002F194(actor, globalCtx)) {
        *arg3 = 1;
        return 1;
    }

    if (*arg3 == 1) {
        if (func_80037CB8(globalCtx, actor, arg2)) {
            *arg3 = 0;
        }
        return 0;
    }

    func_8002F374(globalCtx, actor, &sp2C, &sp2A);

    if (0) {} // Necessary to match

    if ((sp2C < 0) || (sp2C > SCREEN_WIDTH) || (sp2A < 0) || (sp2A > SCREEN_HEIGHT)) {
        return 0;
    }

    var = actor->yawTowardsPlayer - actor->shape.rot.y;
    abs_var = ABS(var);

    if (abs_var >= 0x4300) {
        return 0;
    }

    if ((actor->xyzDistToPlayerSq > 25600.0f) && !actor->isTargeted) {
        return 0;
    }

    if (actor->xyzDistToPlayerSq <= 6400.0f) {
        if (func_8002F2CC(actor, globalCtx, 80.0f)) {
            actor->textId = func_80037C30(globalCtx, arg2);
        }
    } else {
        if (func_8002F2F4(actor, globalCtx)) {
            actor->textId = func_80037C30(globalCtx, arg2);
        }
    }

    return 0;
}

s32 func_80037F30(Vec3s* arg0, Vec3s* arg1) {
    Math_SmoothStepToS(&arg0->y, 0, 6, 6200, 100);
    Math_SmoothStepToS(&arg0->x, 0, 6, 6200, 100);
    Math_SmoothStepToS(&arg1->y, 0, 6, 6200, 100);
    Math_SmoothStepToS(&arg1->x, 0, 6, 6200, 100);
    return 1;
}

s32 func_80037FC8(Actor* actor, Vec3f* arg1, Vec3s* arg2, Vec3s* arg3) {
    s16 sp36;
    s16 sp34;
    s16 var;

    sp36 = Math_Vec3f_Pitch(&actor->focus.pos, arg1);
    sp34 = Math_Vec3f_Yaw(&actor->focus.pos, arg1) - actor->world.rot.y;

    Math_SmoothStepToS(&arg2->x, sp36, 6, 2000, 1);
    arg2->x = (arg2->x < -6000) ? -6000 : ((arg2->x > 6000) ? 6000 : arg2->x);

    var = Math_SmoothStepToS(&arg2->y, sp34, 6, 2000, 1);
    arg2->y = (arg2->y < -8000) ? -8000 : ((arg2->y > 8000) ? 8000 : arg2->y);

    if (var && (ABS(arg2->y) < 8000)) {
        return 0;
    }

    Math_SmoothStepToS(&arg3->y, sp34 - arg2->y, 4, 2000, 1);
    arg3->y = (arg3->y < -12000) ? -12000 : ((arg3->y > 12000) ? 12000 : arg3->y);

    return 1;
}

s32 func_80038154(GlobalContext* globalCtx, Actor* actor, Vec3s* arg2, Vec3s* arg3, f32 arg4) {
    Player* player = PLAYER;
    s32 pad;
    Vec3f sp2C;
    s16 var;
    s16 abs_var;

    actor->focus.pos = actor->world.pos;
    actor->focus.pos.y += arg4;

    if (!(((globalCtx->csCtx.state != 0) || (gDbgCamEnabled != 0)) && (gSaveContext.entranceIndex == 0x00EE))) {
        var = actor->yawTowardsPlayer - actor->shape.rot.y;
        abs_var = ABS(var);
        if (abs_var >= 0x4300) {
            func_80037F30(arg2, arg3);
            return 0;
        }
    }

    if (((globalCtx->csCtx.state != 0) || (gDbgCamEnabled != 0)) && (gSaveContext.entranceIndex == 0x00EE)) {
        sp2C = globalCtx->view.eye;
    } else {
        sp2C = player->actor.focus.pos;
    }

    func_80037FC8(actor, &sp2C, arg2, arg3);

    return 1;
}

s32 func_80038290(GlobalContext* globalCtx, Actor* actor, Vec3s* arg2, Vec3s* arg3, Vec3f arg4) {
    Player* player = PLAYER;
    s32 pad;
    Vec3f sp24;
    s16 var;
    s16 abs_var;

    actor->focus.pos = arg4;

    if (!(((globalCtx->csCtx.state != 0) || (gDbgCamEnabled != 0)) && (gSaveContext.entranceIndex == 0x00EE))) {
        var = actor->yawTowardsPlayer - actor->shape.rot.y;
        abs_var = ABS(var);
        if (abs_var >= 0x4300) {
            func_80037F30(arg2, arg3);
            return 0;
        }
    }

    if (((globalCtx->csCtx.state != 0) || (gDbgCamEnabled != 0)) && (gSaveContext.entranceIndex == 0x00EE)) {
        sp24 = globalCtx->view.eye;
    } else {
        sp24 = player->actor.focus.pos;
    }

    func_80037FC8(actor, &sp24, arg2, arg3);

    return 1;
}<|MERGE_RESOLUTION|>--- conflicted
+++ resolved
@@ -5,9 +5,9 @@
 #include "overlays/actors/ovl_En_Part/z_en_part.h"
 #include "objects/gameplay_keep/gameplay_keep.h"
 
-void ActorShape_Init(ActorShape* shape, f32 yOffset, ActorShadowFunc* shadowDrawFunc, f32 shadowScale) {
+void ActorShape_Init(ActorShape* shape, f32 yOffset, ActorShadowFunc* shadowDraw, f32 shadowScale) {
     shape->yOffset = yOffset;
-    shape->shadowDrawFunc = shadowDrawFunc;
+    shape->shadowDraw = shadowDraw;
     shape->shadowScale = shadowScale;
     shape->shadowAlpha = 255;
 }
@@ -278,7 +278,7 @@
 void func_8002BF60(TargetContext* targetCtx, Actor* actor, s32 actorCategory, GlobalContext* globalCtx) {
     NaviColor* naviColor = &sNaviColorList[actorCategory];
     targetCtx->naviRefPos.x = actor->focus.pos.x;
-    targetCtx->naviRefPos.y = actor->focus.pos.y + (actor->arrowOffset * actor->scale.y);
+    targetCtx->naviRefPos.y = actor->focus.pos.y + (actor->targetArrowOffset * actor->scale.y);
     targetCtx->naviRefPos.z = actor->focus.pos.z;
     targetCtx->naviInner.r = naviColor->inner.r;
     targetCtx->naviInner.g = naviColor->inner.g;
@@ -405,7 +405,7 @@
 
         POLY_XLU_DISP = Gfx_CallSetupDL(POLY_XLU_DISP, 0x7);
 
-        Matrix_Translate(actor->focus.pos.x, actor->focus.pos.y + (actor->arrowOffset * actor->scale.y) + 17.0f,
+        Matrix_Translate(actor->focus.pos.x, actor->focus.pos.y + (actor->targetArrowOffset * actor->scale.y) + 17.0f,
                          actor->focus.pos.z, MTXMODE_NEW);
         Matrix_RotateY((f32)((u16)(globalCtx->gameplayFrames * 3000)) * (M_PI / 32768), MTXMODE_APPLY);
         Matrix_Scale((iREG(27) + 35) / 1000.0f, (iREG(28) + 60) / 1000.0f, (iREG(29) + 50) / 1000.0f, MTXMODE_APPLY);
@@ -468,7 +468,7 @@
     if (Math_StepToF(&targetCtx->unk_40, 0.0f, 0.25f) == 0) {
         temp1 = 0.25f / targetCtx->unk_40;
         temp2 = unkActor->world.pos.x - targetCtx->naviRefPos.x;
-        temp3 = (unkActor->world.pos.y + (unkActor->arrowOffset * unkActor->scale.y)) - targetCtx->naviRefPos.y;
+        temp3 = (unkActor->world.pos.y + (unkActor->targetArrowOffset * unkActor->scale.y)) - targetCtx->naviRefPos.y;
         temp4 = unkActor->world.pos.z - targetCtx->naviRefPos.z;
         targetCtx->naviRefPos.x += temp2 * temp1;
         targetCtx->naviRefPos.y += temp3 * temp1;
@@ -776,13 +776,13 @@
     actor->flags &= ~0x1;
 }
 
-void Actor_InitPosRot(Actor* actor) {
+void Actor_SetWorldToHome(Actor* actor) {
     actor->world = actor->home;
 }
 
-void Actor_SetHeight(Actor* actor, f32 offset) {
+void Actor_SetFocusToWorld(Actor* actor, f32 yOffset) {
     actor->focus.pos.x = actor->world.pos.x;
-    actor->focus.pos.y = actor->world.pos.y + offset;
+    actor->focus.pos.y = actor->world.pos.y + yOffset;
     actor->focus.pos.z = actor->world.pos.z;
 
     actor->focus.rot.x = actor->world.rot.x;
@@ -790,11 +790,11 @@
     actor->focus.rot.z = actor->world.rot.z;
 }
 
-void func_8002D5F4(Actor* actor) {
+void Actor_SetWorldRotToShape(Actor* actor) {
     actor->world.rot = actor->shape.rot;
 }
 
-void func_8002D610(Actor* actor) {
+void Actor_SetShapeRotToWorld(Actor* actor) {
     actor->shape.rot = actor->world.rot;
 }
 
@@ -809,9 +809,9 @@
 }
 
 void Actor_Init(Actor* actor, GlobalContext* globalCtx) {
-    Actor_InitPosRot(actor);
-    func_8002D610(actor);
-    Actor_SetHeight(actor, 0.0f);
+    Actor_SetWorldToHome(actor);
+    Actor_SetShapeRotToWorld(actor);
+    Actor_SetFocusToWorld(actor, 0.0f);
     Math_Vec3f_Copy(&actor->prevPos, &actor->world.pos);
     Actor_SetScale(actor, 0.01f);
     actor->targetMode = 3;
@@ -821,13 +821,8 @@
     actor->uncullZoneForward = 1000.0f;
     actor->uncullZoneScale = 350.0f;
     actor->uncullZoneDownward = 700.0f;
-<<<<<<< HEAD
-    func_80061E48(&actor->colChkInfo);
+    CollisionCheck_InitInfo(&actor->colChkInfo);
     actor->floorBgId = BGCHECK_SCENE;
-=======
-    CollisionCheck_InitInfo(&actor->colChkInfo);
-    actor->floorPolySource = BGCHECK_SCENE;
->>>>>>> 20206fba
     ActorShape_Init(&actor->shape, 0.0f, NULL, 0.0f);
     if (Object_IsLoaded(&globalCtx->objectCtx, actor->objBankIndex)) {
         Actor_SetObjectDependency(globalCtx, actor);
@@ -1392,19 +1387,19 @@
     }
 }
 
-PosRot* func_8002EEE4(PosRot* arg0, Actor* actor) {
-    *arg0 = actor->focus;
-
-    return arg0;
-}
-
-PosRot* func_8002EF14(PosRot* arg0, Actor* actor) {
-    *arg0 = actor->world;
-
-    return arg0;
-}
-
-PosRot* func_8002EF44(PosRot* arg0, Actor* actor) {
+PosRot* Actor_GetFocus(PosRot* dest, Actor* actor) {
+    *dest = actor->focus;
+
+    return dest;
+}
+
+PosRot* Actor_GetWorld(PosRot* dest, Actor* actor) {
+    *dest = actor->world;
+
+    return dest;
+}
+
+PosRot* Actor_GetWorldPosShapeRot(PosRot* arg0, Actor* actor) {
     PosRot sp1C;
 
     Math_Vec3f_Copy(&sp1C.pos, &actor->world.pos);
@@ -1454,11 +1449,7 @@
 };
 
 u32 func_8002F090(Actor* actor, f32 arg1) {
-<<<<<<< HEAD
-    return arg1 < D_80115FF8[actor->targetMode].unk_0;
-=======
-    return arg1 < D_80115FF8[actor->unk_1F].rangeSq;
->>>>>>> 20206fba
+    return arg1 < D_80115FF8[actor->targetMode].rangeSq;
 }
 
 s32 func_8002F0C8(Actor* actor, Player* player, s32 flag) {
@@ -1480,11 +1471,7 @@
             dist = actor->xyzDistToPlayerSq;
         }
 
-<<<<<<< HEAD
-        return !func_8002F090(actor, D_80115FF8[actor->targetMode].unk_4 * dist);
-=======
-        return !func_8002F090(actor, D_80115FF8[actor->unk_1F].leashScale * dist);
->>>>>>> 20206fba
+        return !func_8002F090(actor, D_80115FF8[actor->targetMode].leashScale * dist);
     }
 
     return 0;
@@ -2232,8 +2219,8 @@
         }
     }
 
-    if (actor->shape.shadowDrawFunc != NULL) {
-        actor->shape.shadowDrawFunc(actor, lights, globalCtx);
+    if (actor->shape.shadowDraw != NULL) {
+        actor->shape.shadowDraw(actor, lights, globalCtx);
     }
 
     CLOSE_DISPS(globalCtx->state.gfxCtx, "../z_actor.c", 6119);
@@ -2556,29 +2543,29 @@
  * Adds a given actor instance at the front of the actor list of the specified category.
  * Also sets the actor instance as being of that category.
  */
-void Actor_AddToCategoryList(ActorContext* actorCtx, Actor* actorToAdd, u8 actorCategory) {
-    Actor* prevFirstActor;
+void Actor_AddToCategory(ActorContext* actorCtx, Actor* actorToAdd, u8 actorCategory) {
+    Actor* prevHead;
 
     actorToAdd->category = actorCategory;
 
     actorCtx->total++;
     actorCtx->actorLists[actorCategory].length++;
-    prevFirstActor = actorCtx->actorLists[actorCategory].head;
-
-    if (prevFirstActor != NULL) {
-        prevFirstActor->prev = actorToAdd;
+    prevHead = actorCtx->actorLists[actorCategory].head;
+
+    if (prevHead != NULL) {
+        prevHead->prev = actorToAdd;
     }
 
     actorCtx->actorLists[actorCategory].head = actorToAdd;
-    actorToAdd->next = prevFirstActor;
+    actorToAdd->next = prevHead;
 }
 
 /**
  * Removes a given actor instance from its actor list.
  * Also sets the temp clear flag of the current room if the actor removed was the last enemy loaded.
  */
-Actor* Actor_RemoveFromCategoryList(GlobalContext* globalCtx, ActorContext* actorCtx, Actor* actorToRemove) {
-    Actor* newFirstActor;
+Actor* Actor_RemoveFromCategory(GlobalContext* globalCtx, ActorContext* actorCtx, Actor* actorToRemove) {
+    Actor* newHead;
 
     actorCtx->total--;
     actorCtx->actorLists[actorToRemove->category].length--;
@@ -2589,10 +2576,10 @@
         actorCtx->actorLists[actorToRemove->category].head = actorToRemove->next;
     }
 
-    newFirstActor = actorToRemove->next;
-
-    if (newFirstActor != NULL) {
-        newFirstActor->prev = actorToRemove->prev;
+    newHead = actorToRemove->next;
+
+    if (newHead != NULL) {
+        newHead->prev = actorToRemove->prev;
     }
 
     actorToRemove->next = NULL;
@@ -2603,7 +2590,7 @@
         Flags_SetTempClear(globalCtx, globalCtx->roomCtx.curRoom.num);
     }
 
-    return newFirstActor;
+    return newHead;
 }
 
 void Actor_FreeOverlay(ActorOverlay* actorOverlay) {
@@ -2792,7 +2779,7 @@
     actor->home.rot.z = rotZ;
     actor->params = params;
 
-    Actor_AddToCategoryList(actorCtx, actor, actorInit->category);
+    Actor_AddToCategory(actorCtx, actor, actorInit->category);
 
     temp = gSegments[6];
     Actor_Init(actor, globalCtx);
@@ -2854,7 +2841,7 @@
 Actor* Actor_Delete(ActorContext* actorCtx, Actor* actor, GlobalContext* globalCtx) {
     char* name;
     Player* player;
-    Actor* newFirstActor;
+    Actor* newHead;
     ActorOverlay* overlayEntry;
 
     player = PLAYER;
@@ -2887,7 +2874,7 @@
     func_800F89E8(&actor->projectedPos);
     Actor_Destroy(actor, globalCtx);
 
-    newFirstActor = Actor_RemoveFromCategoryList(globalCtx, actorCtx, actor);
+    newHead = Actor_RemoveFromCategory(globalCtx, actorCtx, actor);
 
     ZeldaArena_FreeDebug(actor, "../z_actor.c", 7242);
 
@@ -2909,7 +2896,7 @@
         Actor_FreeOverlay(overlayEntry);
     }
 
-    return newFirstActor;
+    return newHead;
 }
 
 s32 func_80032880(GlobalContext* globalCtx, Actor* actor) {
@@ -2971,8 +2958,8 @@
 }
 
 u8 D_801160A0[] = {
-    ACTORCAT_BOSS,  ACTORCAT_ENEMY,  ACTORCAT_BG,   ACTORCAT_EXPLOSIVES, ACTORCAT_NPC,  ACTORCAT_ITEMACTION,
-    ACTORCAT_CHEST, ACTORCAT_SWITCH, ACTORCAT_PROP, ACTORCAT_MISC,       ACTORCAT_DOOR, ACTORCAT_SWITCH,
+    ACTORCAT_BOSS,  ACTORCAT_ENEMY,  ACTORCAT_BG,   ACTORCAT_EXPLOSIVE, ACTORCAT_NPC,  ACTORCAT_ITEMACTION,
+    ACTORCAT_CHEST, ACTORCAT_SWITCH, ACTORCAT_PROP, ACTORCAT_MISC,      ACTORCAT_DOOR, ACTORCAT_SWITCH,
 };
 
 Actor* func_80032AF0(GlobalContext* globalCtx, ActorContext* actorCtx, Actor** actorPtr, Player* player) {
@@ -3218,13 +3205,8 @@
 }
 
 Actor* Actor_GetCollidedExplosive(GlobalContext* globalCtx, Collider* collider) {
-<<<<<<< HEAD
-    if ((collider->acFlags & 0x2) && (collider->ac->category == ACTORCAT_EXPLOSIVES)) {
-        collider->acFlags &= ~0x2;
-=======
-    if ((collider->acFlags & AC_HIT) && (collider->ac->type == ACTORTYPE_EXPLOSIVES)) {
+    if ((collider->acFlags & AC_HIT) && (collider->ac->category == ACTORCAT_EXPLOSIVE)) {
         collider->acFlags &= ~AC_HIT;
->>>>>>> 20206fba
         return collider->ac;
     }
 
@@ -3232,7 +3214,7 @@
 }
 
 Actor* func_80033684(GlobalContext* globalCtx, Actor* explosiveActor) {
-    Actor* actor = globalCtx->actorCtx.actorLists[ACTORCAT_EXPLOSIVES].head;
+    Actor* actor = globalCtx->actorCtx.actorLists[ACTORCAT_EXPLOSIVE].head;
 
     while (actor != NULL) {
         if ((actor == explosiveActor) || (actor->params != 1)) {
@@ -3254,8 +3236,8 @@
  * This is done by moving it to the corresponding category list and setting its category variable accordingly.
  */
 void Actor_ChangeCategory(GlobalContext* globalCtx, ActorContext* actorCtx, Actor* actor, u8 actorCategory) {
-    Actor_RemoveFromCategoryList(globalCtx, actorCtx, actor);
-    Actor_AddToCategoryList(actorCtx, actor, actorCategory);
+    Actor_RemoveFromCategory(globalCtx, actorCtx, actor);
+    Actor_AddToCategory(actorCtx, actor, actorCategory);
 }
 
 typedef struct {
@@ -3292,14 +3274,9 @@
                 spA8.y = itemActor->actor.world.pos.y + deltaY;
                 spA8.z = itemActor->actor.world.pos.z + deltaZ;
 
-<<<<<<< HEAD
-                if (func_80062ECC(refActor->colChkInfo.cylRadius, refActor->colChkInfo.cylHeight, 0.0f,
-                                  &refActor->world.pos, &itemActor->actor.world.pos, &spA8, &sp90, &sp84)) {
-=======
-                if (CollisionCheck_CylSideVsLineSeg(refActor->colChkInfo.unk_10, refActor->colChkInfo.unk_12, 0.0f,
-                                                    &refActor->posRot.pos, &itemActor->actor.posRot.pos, &spA8, &sp90,
-                                                    &sp84)) {
->>>>>>> 20206fba
+                if (CollisionCheck_CylSideVsLineSeg(refActor->colChkInfo.cylRadius, refActor->colChkInfo.cylHeight,
+                                                    0.0f, &refActor->world.pos, &itemActor->actor.world.pos, &spA8,
+                                                    &sp90, &sp84)) {
                     return &itemActor->actor;
                 } else {
                     actor = actor->next;
@@ -3949,7 +3926,7 @@
 }
 
 /**
- * Finds the first actor instance of a specified ID and Actor_ChangeCategory within a given range from
+ * Finds the first actor instance of a specified ID and category within a given range from
  * an actor if there is one. If the ID provided is -1, this will look for any actor of the
  * specified category rather than a specific ID.
  */
@@ -4035,47 +4012,25 @@
     return actor->colChkInfo.health;
 }
 
-<<<<<<< HEAD
-void func_80035650(Actor* actor, ColliderBody* colBody, s32 freezeFlag) {
-    if (colBody->acHitItem == NULL) {
-        actor->dropFlag = 0x00;
-    } else if (freezeFlag && (colBody->acHitItem->toucher.flags & 0x10060000)) {
-        actor->freezeTimer = colBody->acHitItem->toucher.damage;
-        actor->dropFlag = 0x00;
-    } else if (colBody->acHitItem->toucher.flags & 0x0800) {
-        actor->dropFlag = 0x01;
-    } else if (colBody->acHitItem->toucher.flags & 0x1000) {
-        actor->dropFlag = 0x02;
-    } else if (colBody->acHitItem->toucher.flags & 0x4000) {
-        actor->dropFlag = 0x04;
-    } else if (colBody->acHitItem->toucher.flags & 0x8000) {
-        actor->dropFlag = 0x08;
-    } else if (colBody->acHitItem->toucher.flags & 0x10000) {
-        actor->dropFlag = 0x10;
-    } else if (colBody->acHitItem->toucher.flags & 0x2000) {
-        actor->dropFlag = 0x20;
-    } else if (colBody->acHitItem->toucher.flags & 0x80000) {
-=======
 void func_80035650(Actor* actor, ColliderInfo* colInfo, s32 freezeFlag) {
     if (colInfo->acHitInfo == NULL) {
-        actor->unk_116 = 0x00;
+        actor->dropFlag = 0x00;
     } else if (freezeFlag && (colInfo->acHitInfo->toucher.dmgFlags & 0x10060000)) {
         actor->freezeTimer = colInfo->acHitInfo->toucher.damage;
-        actor->unk_116 = 0x00;
+        actor->dropFlag = 0x00;
     } else if (colInfo->acHitInfo->toucher.dmgFlags & 0x0800) {
-        actor->unk_116 = 0x01;
+        actor->dropFlag = 0x01;
     } else if (colInfo->acHitInfo->toucher.dmgFlags & 0x1000) {
-        actor->unk_116 = 0x02;
+        actor->dropFlag = 0x02;
     } else if (colInfo->acHitInfo->toucher.dmgFlags & 0x4000) {
-        actor->unk_116 = 0x04;
+        actor->dropFlag = 0x04;
     } else if (colInfo->acHitInfo->toucher.dmgFlags & 0x8000) {
-        actor->unk_116 = 0x08;
+        actor->dropFlag = 0x08;
     } else if (colInfo->acHitInfo->toucher.dmgFlags & 0x10000) {
-        actor->unk_116 = 0x10;
+        actor->dropFlag = 0x10;
     } else if (colInfo->acHitInfo->toucher.dmgFlags & 0x2000) {
-        actor->unk_116 = 0x20;
+        actor->dropFlag = 0x20;
     } else if (colInfo->acHitInfo->toucher.dmgFlags & 0x80000) {
->>>>>>> 20206fba
         if (freezeFlag) {
             actor->freezeTimer = colInfo->acHitInfo->toucher.damage;
         }
