#include <ultra64.h>
#include <global.h>
#include <vt.h>
#include "overlays/actors/ovl_Arms_Hook/z_arms_hook.h"

#include "overlays/actors/ovl_En_Part/z_en_part.h"

void ActorShape_Init(ActorShape* shape, f32 arg1, void* shadowDrawFunc, f32 arg3) {
    shape->unk_08 = arg1;
    shape->shadowDrawFunc = shadowDrawFunc;
    shape->unk_10 = arg3;
    shape->unk_14 = -1;
}

void func_8002B200(Actor* actor, LightMapper* lightMapper, GlobalContext* globalCtx, Gfx* dlist, Color_RGBA8* color) {
    f32 temp1;
    f32 temp2;
    MtxF sp60;

    if (actor->floorPoly != NULL) {
        temp1 = actor->posRot.pos.y - actor->groundY;

        if (temp1 >= -50.0f && temp1 < 500.0f) {
            OPEN_DISPS(globalCtx->state.gfxCtx, "../z_actor.c", 1553);

            oGfxCtx->polyOpa.p = Gfx_CallSetupDL(oGfxCtx->polyOpa.p, 0x2C);

            gDPSetCombineLERP(oGfxCtx->polyOpa.p++, 0, 0, 0, PRIMITIVE, TEXEL0, 0, PRIMITIVE, 0, 0, 0, 0, COMBINED, 0,
                              0, 0, COMBINED);

            temp1 = (temp1 < 0.0f) ? 0.0f : ((temp1 > 150.0f) ? 150.0f : temp1);
            temp2 = 1.0f - (temp1 * (1.f / 350));

            if (color != NULL) {
                gDPSetPrimColor(oGfxCtx->polyOpa.p++, 0, 0, color->r, color->g, color->b,
                                (u32)(actor->shape.unk_14 * temp2) & 0xFF);
            } else {
                gDPSetPrimColor(oGfxCtx->polyOpa.p++, 0, 0, 0, 0, 0, (u32)(actor->shape.unk_14 * temp2) & 0xFF);
            }

            func_80038A28(actor->floorPoly, actor->posRot.pos.x, actor->groundY, actor->posRot.pos.z, &sp60);
            Matrix_Put(&sp60);

            if (dlist != D_04049210) {
                Matrix_RotateY(actor->shape.rot.y * (M_PI / 32768), MTXMODE_APPLY);
            }

            temp2 = (1.0f - (temp1 * (1.f / 350))) * actor->shape.unk_10;
            Matrix_Scale(actor->scale.x * temp2, 1.0f, actor->scale.z * temp2, MTXMODE_APPLY);

            gSPMatrix(oGfxCtx->polyOpa.p++, Matrix_NewMtx(globalCtx->state.gfxCtx, "../z_actor.c", 1588),
                      G_MTX_MODELVIEW | G_MTX_LOAD);
            gSPDisplayList(oGfxCtx->polyOpa.p++, dlist);

            CLOSE_DISPS(globalCtx->state.gfxCtx, "../z_actor.c", 1594);
        }
    }
}

void ActorShadow_DrawFunc_Circle(Actor* actor, LightMapper* lightMapper, GlobalContext* globalCtx) {
    func_8002B200(actor, lightMapper, globalCtx, &D_04049210, NULL);
}

Color_RGBA8 D_80115F80 = { 255, 255, 255, 255 };

void ActorShadow_DrawFunc_WhiteCircle(Actor* actor, LightMapper* lightMapper, GlobalContext* globalCtx) {
    func_8002B200(actor, lightMapper, globalCtx, &D_04049210, &D_80115F80);
}

void ActorShadow_DrawFunc_Squiggly(Actor* actor, LightMapper* lightMapper, GlobalContext* globalCtx) {
    func_8002B200(actor, lightMapper, globalCtx, &D_04049AD0, NULL);
}

void func_8002B66C(GlobalContext* globalCtx, Light* light, MtxF* arg2, s32 arg3, f32 arg4, f32 arg5, f32 arg6) {
    s32 pad1;
    f32 sp58;
    s32 pad2[2];

    OPEN_DISPS(globalCtx->state.gfxCtx, "../z_actor.c", 1661);

    gDPSetPrimColor(oGfxCtx->polyOpa.p++, 0, 0, 0, 0, 0,
                    (u32)(((arg3 * 0.00005f) > 1.0f ? 1.0f : (arg3 * 0.00005f)) * arg4) & 0xFF);

    sp58 = Math_atan2f(light->l.dir[0], light->l.dir[2]);
    arg6 *= (4.5f - (light->l.dir[1] * 0.035f));
    arg6 = (arg6 < 1.0f) ? 1.0f : arg6;
    Matrix_Put(arg2);
    Matrix_RotateY(sp58, MTXMODE_APPLY);
    Matrix_Scale(arg5, 1.0f, arg5 * arg6, MTXMODE_APPLY);

    gSPMatrix(oGfxCtx->polyOpa.p++, Matrix_NewMtx(globalCtx->state.gfxCtx, "../z_actor.c", 1687),
              G_MTX_MODELVIEW | G_MTX_LOAD);
    gSPDisplayList(oGfxCtx->polyOpa.p++, &D_04048180);

    CLOSE_DISPS(globalCtx->state.gfxCtx, "../z_actor.c", 1693);
}

#ifdef NON_MATCHING
// saved register, stack usage and minor ordering differences
void ActorShadow_DrawFunc_Teardrop(Actor* actor, LightMapper* lightMapper, GlobalContext* globalCtx) {
    MtxF spE8;
    f32 spE0[2];
    s32 i;
    f32* spAC;
    f32 temp_10;
    u8 temp_14;
    f32 temp_f0;
    f32 temp_f20;
    f32 temp_f20_2;
    f32 temp_f22_2;
    f32 temp_f24;
    s32 temp_a3;
    s32 temp_lo;
    u8 temp_s6;
    Vec3f* phi_s7;
    f32 phi_f2;
    Light* phi_s0;
    s32 phi_s1;
    s32 phi_s2;

    temp_f20 = actor->posRot.pos.y - actor->groundY;

    if (temp_f20 > 20.0f) {
        temp_10 = actor->shape.unk_10;
        temp_14 = actor->shape.unk_14;
        actor->shape.unk_10 *= 0.3f;
        actor->shape.unk_14 *= ((temp_f20 - 20.0f) * 0.02f) > 1.0f ? 1.0f : ((temp_f20 - 20.0f) * 0.02f);
        ActorShadow_DrawFunc_Circle(actor, lightMapper, globalCtx);
        actor->shape.unk_10 = temp_10;
        actor->shape.unk_14 = temp_14;
    }

    if (temp_f20 < 200.0f) {
        phi_s7 = &actor->unk_CC[0];
        spAC = &spE0[0];
        temp_s6 = lightMapper->numLights;
        temp_s6 -= 2;

        OPEN_DISPS(globalCtx->state.gfxCtx, "../z_actor.c", 1741);

        oGfxCtx->polyOpa.p = Gfx_CallSetupDL(oGfxCtx->polyOpa.p, 0x2C);
        actor->shape.unk_15 = 0;

        for (i = 0; i < 2; i++) {
            phi_s7->y += 50.0f;
            *spAC = func_800BFCB8(globalCtx, &spE8, phi_s7);
            phi_s7->y -= 50.0f;

            actor->shape.unk_15 *= 2;

            phi_f2 = phi_s7->y - *spAC;

            if ((phi_f2 >= -1.0f) && (phi_f2 < 500.0f)) {
                phi_s0 = lightMapper->lights;

                if (phi_f2 <= 0.0f) {
                    actor->shape.unk_15++;
                }

                if (30.0f < phi_f2) {
                    phi_f2 = 30.0f;
                }

                temp_f24 = actor->shape.unk_14 * (1.0f - (phi_f2 * (1.0f / 30)));

                if (30.0f < phi_f2) {
                    phi_f2 = 30.0f;
                }

                temp_f20_2 = 1.0f - (phi_f2 * (1.0f / 70));
                temp_f22_2 = (actor->shape.unk_10 * temp_f20_2) * actor->scale.x;

                phi_s2 = 0;

                for (phi_s1 = 0; phi_s1 < temp_s6; phi_s1++) {
                    if (phi_s0->l.dir[1] > 0) {
                        temp_lo = ABS(phi_s0->l.dir[1]) * ((phi_s0->l.col[0] + phi_s0->l.col[1]) + phi_s0->l.col[2]);
                        if (temp_lo > 0) {
                            func_8002B66C(globalCtx, phi_s0, &spE8, temp_lo, temp_f24, temp_f22_2, temp_f20_2);
                            phi_s2 += temp_lo;
                        }
                    }
                    phi_s0++;
                }

                for (phi_s1 = 0; phi_s1 < 2; phi_s1++) {
                    if (phi_s0->l.dir[1] > 0) {
                        temp_a3 = (ABS(phi_s0->l.dir[1]) * ((phi_s0->l.col[0] + phi_s0->l.col[1]) + phi_s0->l.col[2])) -
                                  (phi_s2 * 8);
                        if (temp_a3 > 0) {
                            func_8002B66C(globalCtx, phi_s0, &spE8, temp_a3, temp_f24, temp_f22_2, temp_f20_2);
                        }
                    }
                    phi_s0++;
                }
            }

            spAC++;
            phi_s7++;
        }

        if (!(actor->bgCheckFlags & 1)) {
            actor->shape.unk_15 = 0;
        } else if (actor->shape.unk_15 == 3) {
            temp_f0 = actor->unk_CC[0].y - actor->unk_CC[1].y;
            actor->shape.unk_15 = ((spE0[0] + temp_f0) < (spE0[1] - temp_f0)) ? 2 : 1;
        }

        CLOSE_DISPS(globalCtx->state.gfxCtx, "../z_actor.c", 1831);
    }
}
#else
#pragma GLOBAL_ASM("asm/non_matchings/code/z_actor/ActorShadow_DrawFunc_Teardrop.s")
#endif

void func_8002BDB0(Actor* actor, s32 arg1, s32 arg2, UNK_PTR arg3, s32 arg4, UNK_PTR arg5) {
    if (arg1 == arg2) {
        Matrix_MultVec3f(arg3, &actor->unk_CC[0]);
    } else if (arg1 == arg4) {
        Matrix_MultVec3f(arg5, &actor->unk_CC[1]);
    }
}

void func_8002BE04(GlobalContext* globalCtx, Vec3f* arg1, Vec3f* arg2, f32* arg3) {
    SkinMatrix_Vec3fMtxFMultXYZW(&globalCtx->mf_11D60, arg1, arg2, arg3);
    *arg3 = (*arg3 < 1.0f) ? 1.0f : (1.0f / *arg3);
}

typedef struct {
    /* 0x00 */ Color_RGBA8 inner;
    /* 0x04 */ Color_RGBA8 outer;
} NaviColor; // size = 0x8

NaviColor sNaviColorList[] = {
    { { 0, 255, 0, 255 }, { 0, 255, 0, 0 } },         { { 0, 255, 0, 255 }, { 0, 255, 0, 0 } },
    { { 255, 255, 255, 255 }, { 0, 0, 255, 0 } },     { { 0, 255, 0, 255 }, { 0, 255, 0, 0 } },
    { { 150, 150, 255, 255 }, { 150, 150, 255, 0 } }, { { 255, 255, 0, 255 }, { 200, 155, 0, 0 } },
    { { 0, 255, 0, 255 }, { 0, 255, 0, 0 } },         { { 0, 255, 0, 255 }, { 0, 255, 0, 0 } },
    { { 0, 255, 0, 255 }, { 0, 255, 0, 0 } },         { { 255, 255, 0, 255 }, { 200, 155, 0, 0 } },
    { { 0, 255, 0, 255 }, { 0, 255, 0, 0 } },         { { 0, 255, 0, 255 }, { 0, 255, 0, 0 } },
    { { 0, 255, 0, 255 }, { 0, 255, 0, 0 } },
};

// unused
Gfx D_80115FF0[] = {
    gsSPEndDisplayList(),
};

void func_8002BE64(TargetContext* targetCtx, s32 index, f32 arg2, f32 arg3, f32 arg4) {
    targetCtx->arr_50[index].pos.x = arg2;
    targetCtx->arr_50[index].pos.y = arg3;
    targetCtx->arr_50[index].pos.z = arg4;
    targetCtx->arr_50[index].unk_0C = targetCtx->unk_44;
}

void func_8002BE98(TargetContext* targetCtx, s32 actorType, GlobalContext* globalCtx) {
    TargetContextEntry* entry;
    NaviColor* naviColor;
    s32 i;

    Math_Vec3f_Copy(&targetCtx->targetCenterPos, &globalCtx->view.eye);
    targetCtx->unk_44 = 500.0f;
    targetCtx->unk_48 = 0x100;

    naviColor = &sNaviColorList[actorType];

    entry = &targetCtx->arr_50[0];
    for (i = 0; i < ARRAY_COUNT(targetCtx->arr_50); i++) {
        func_8002BE64(targetCtx, i, 0.0f, 0.0f, 0.0f);
        entry->color.r = naviColor->inner.r;
        entry->color.g = naviColor->inner.g;
        entry->color.b = naviColor->inner.b;
        entry++;
    }
}

void func_8002BF60(TargetContext* targetCtx, Actor* actor, s32 actorType, GlobalContext* globalCtx) {
    NaviColor* naviColor = &sNaviColorList[actorType];
    targetCtx->naviRefPos.x = actor->posRot2.pos.x;
    targetCtx->naviRefPos.y = actor->posRot2.pos.y + (actor->unk_4C * actor->scale.y);
    targetCtx->naviRefPos.z = actor->posRot2.pos.z;
    targetCtx->naviInner.r = naviColor->inner.r;
    targetCtx->naviInner.g = naviColor->inner.g;
    targetCtx->naviInner.b = naviColor->inner.b;
    targetCtx->naviInner.a = naviColor->inner.a;
    targetCtx->naviOuter.r = naviColor->outer.r;
    targetCtx->naviOuter.g = naviColor->outer.g;
    targetCtx->naviOuter.b = naviColor->outer.b;
    targetCtx->naviOuter.a = naviColor->outer.a;
}

void func_8002C0C0(TargetContext* targetCtx, Actor* actor, GlobalContext* globalCtx) {
    targetCtx->arrowPointedActor = NULL;
    targetCtx->targetedActor = NULL;
    targetCtx->unk_40 = 0.0f;
    targetCtx->unk_8C = NULL;
    targetCtx->unk_90 = NULL;
    targetCtx->unk_4B = 0;
    targetCtx->unk_4C = 0;
    func_8002BF60(targetCtx, actor, actor->type, globalCtx);
    func_8002BE98(targetCtx, actor->type, globalCtx);
}

void func_8002C124(TargetContext* targetCtx, GlobalContext* globalCtx) {
    Actor* actor = targetCtx->targetedActor;

    OPEN_DISPS(globalCtx->state.gfxCtx, "../z_actor.c", 2029);

    if (targetCtx->unk_48 != 0) {
        TargetContextEntry* entry;
        Player* player;
        s16 spCE;
        f32 temp1;
        Vec3f spBC;
        s32 spB8;
        f32 spB4;
        s32 spB0;
        s32 spAC;
        f32 var1;
        f32 var2;
        s32 i;

        player = PLAYER;

        spCE = 0xFF;
        var1 = 1.0f;

        if (targetCtx->unk_4B != 0) {
            spB8 = 1;
        } else {
            spB8 = 3;
        }

        if (actor != NULL) {
            Math_Vec3f_Copy(&targetCtx->targetCenterPos, &actor->posRot2.pos);
            var1 = (500.0f - targetCtx->unk_44) / 420.0f;
        } else {
            targetCtx->unk_48 -= 120;
            if (targetCtx->unk_48 < 0) {
                targetCtx->unk_48 = 0;
            }
            spCE = targetCtx->unk_48;
        }

        func_8002BE04(globalCtx, &targetCtx->targetCenterPos, &spBC, &spB4);

        spBC.x = (160 * (spBC.x * spB4)) * var1;
        spBC.x = CLAMP(spBC.x, -320.0f, 320.0f);

        spBC.y = (120 * (spBC.y * spB4)) * var1;
        spBC.y = CLAMP(spBC.y, -240.0f, 240.0f);

        spBC.z = spBC.z * var1;

        targetCtx->unk_4C--;
        if (targetCtx->unk_4C < 0) {
            targetCtx->unk_4C = 2;
        }

        func_8002BE64(targetCtx, targetCtx->unk_4C, spBC.x, spBC.y, spBC.z);

        if ((!(player->stateFlags1 & 0x40)) || (actor != player->unk_664)) {
            oGfxCtx->overlay.p = Gfx_CallSetupDL(oGfxCtx->overlay.p, 0x39);

            for (spB0 = 0, spAC = targetCtx->unk_4C; spB0 < spB8; spB0++, spAC = (spAC + 1) % 3) {
                entry = &targetCtx->arr_50[spAC];

                if (entry->unk_0C < 500.0f) {
                    if (entry->unk_0C <= 120.0f) {
                        var2 = 0.15f;
                    } else {
                        var2 = ((entry->unk_0C - 120.0f) * 0.001f) + 0.15f;
                    }

                    Matrix_Translate(entry->pos.x, entry->pos.y, 0.0f, MTXMODE_NEW);
                    Matrix_Scale(var2, 0.15f, 1.0f, MTXMODE_APPLY);

                    gDPSetPrimColor(oGfxCtx->overlay.p++, 0, 0, entry->color.r, entry->color.g, entry->color.b,
                                    (u8)spCE);

                    Matrix_RotateZ((targetCtx->unk_4B & 0x7F) * (M_PI / 64), MTXMODE_APPLY);

                    for (i = 0; i < 4; i++) {
                        Matrix_RotateZ(M_PI / 2, MTXMODE_APPLY);
                        Matrix_Push();
                        Matrix_Translate(entry->unk_0C, entry->unk_0C, 0.0f, MTXMODE_APPLY);
                        gSPMatrix(oGfxCtx->overlay.p++, Matrix_NewMtx(globalCtx->state.gfxCtx, "../z_actor.c", 2116),
                                  G_MTX_MODELVIEW | G_MTX_LOAD);
                        gSPDisplayList(oGfxCtx->overlay.p++, D_0404D450);
                        Matrix_Pull();
                    }
                }

                spCE -= 0xFF / 3;
                if (spCE < 0) {
                    spCE = 0;
                }
            }
        }
    }

    actor = targetCtx->unk_94;
    if ((actor != NULL) && !(actor->flags & 0x8000000)) {
        NaviColor* naviColor = &sNaviColorList[actor->type];

        oGfxCtx->polyXlu.p = Gfx_CallSetupDL(oGfxCtx->polyXlu.p, 0x7);

        Matrix_Translate(actor->posRot2.pos.x, actor->posRot2.pos.y + (actor->unk_4C * actor->scale.y) + 17.0f,
                         actor->posRot2.pos.z, MTXMODE_NEW);
        Matrix_RotateY((f32)((u16)(globalCtx->gameplayFrames * 3000)) * (M_PI / 32768), MTXMODE_APPLY);
        Matrix_Scale((iREG(27) + 35) / 1000.0f, (iREG(28) + 60) / 1000.0f, (iREG(29) + 50) / 1000.0f, MTXMODE_APPLY);

        gDPSetPrimColor(oGfxCtx->polyXlu.p++, 0, 0, naviColor->inner.r, naviColor->inner.g, naviColor->inner.b, 255);
        gSPMatrix(oGfxCtx->polyXlu.p++, Matrix_NewMtx(globalCtx->state.gfxCtx, "../z_actor.c", 2153),
                  G_MTX_MODELVIEW | G_MTX_LOAD);
        gSPDisplayList(oGfxCtx->polyXlu.p++, &D_0400CB70);
    }

    CLOSE_DISPS(globalCtx->state.gfxCtx, "../z_actor.c", 2158);
}

void func_8002C7BC(TargetContext* targetCtx, Player* player, Actor* actorArg, GlobalContext* globalCtx) {
    s32 pad;
    Actor* unkActor;
    s32 actorType;
    Vec3f sp50;
    f32 sp4C;
    f32 temp1;
    f32 temp2;
    f32 temp3;
    f32 temp4;
    f32 temp5;
    f32 temp6;
    s32 lockOnSfxId;

    unkActor = NULL;

    if ((player->unk_664 != NULL) && (player->unk_84B[player->unk_846] == 2)) {
        targetCtx->unk_94 = NULL;
    } else {
        func_80032AF0(globalCtx, &globalCtx->actorCtx, &unkActor, player);
        targetCtx->unk_94 = unkActor;
    }

    if (targetCtx->unk_8C != NULL) {
        unkActor = targetCtx->unk_8C;
        targetCtx->unk_8C = NULL;
    } else if (actorArg != NULL) {
        unkActor = actorArg;
    }

    if (unkActor != NULL) {
        actorType = unkActor->type;
    } else {
        actorType = player->actor.type;
    }

    if ((unkActor != targetCtx->arrowPointedActor) || (actorType != targetCtx->activeType)) {
        targetCtx->arrowPointedActor = unkActor;
        targetCtx->activeType = actorType;
        targetCtx->unk_40 = 1.0f;
    }

    if (unkActor == NULL) {
        unkActor = &player->actor;
    }

    if (Math_ApproxF(&targetCtx->unk_40, 0.0f, 0.25f) == 0) {
        temp1 = 0.25f / targetCtx->unk_40;
        temp2 = unkActor->posRot.pos.x - targetCtx->naviRefPos.x;
        temp3 = (unkActor->posRot.pos.y + (unkActor->unk_4C * unkActor->scale.y)) - targetCtx->naviRefPos.y;
        temp4 = unkActor->posRot.pos.z - targetCtx->naviRefPos.z;
        targetCtx->naviRefPos.x += temp2 * temp1;
        targetCtx->naviRefPos.y += temp3 * temp1;
        targetCtx->naviRefPos.z += temp4 * temp1;
    } else {
        func_8002BF60(targetCtx, unkActor, actorType, globalCtx);
    }

    if ((actorArg != NULL) && (targetCtx->unk_4B == 0)) {
        func_8002BE04(globalCtx, &actorArg->posRot2.pos, &sp50, &sp4C);
        if (((sp50.z <= 0.0f) || (1.0f <= fabsf(sp50.x * sp4C))) || (1.0f <= fabsf(sp50.y * sp4C))) {
            actorArg = NULL;
        }
    }

    if (actorArg != NULL) {
        if (actorArg != targetCtx->targetedActor) {
            func_8002BE98(targetCtx, actorArg->type, globalCtx);
            targetCtx->targetedActor = actorArg;

            if (actorArg->id == ACTOR_EN_BOOM) {
                targetCtx->unk_48 = 0;
            }

            lockOnSfxId = ((actorArg->flags & 5) == 5) ? NA_SE_SY_LOCK_ON : NA_SE_SY_LOCK_ON_HUMAN;
            func_80078884(lockOnSfxId);
        }

        targetCtx->targetCenterPos.x = actorArg->posRot.pos.x;
        targetCtx->targetCenterPos.y = actorArg->posRot.pos.y - (actorArg->shape.unk_08 * actorArg->scale.y);
        targetCtx->targetCenterPos.z = actorArg->posRot.pos.z;

        if (targetCtx->unk_4B == 0) {
            temp5 = (500.0f - targetCtx->unk_44) * 3.0f;
            temp6 = (temp5 < 30.0f) ? 30.0f : ((100.0f < temp5) ? 100.0f : temp5);
            if (Math_ApproxF(&targetCtx->unk_44, 80.0f, temp6) != 0) {
                targetCtx->unk_4B++;
            }
        } else {
            targetCtx->unk_4B = (targetCtx->unk_4B + 3) | 0x80;
            targetCtx->unk_44 = 120.0f;
        }
    } else {
        targetCtx->targetedActor = NULL;
        Math_ApproxF(&targetCtx->unk_44, 500.0f, 80.0f);
    }
}

/**
 * Tests if current scene switch flag is set.
 */
s32 Flags_GetSwitch(GlobalContext* globalCtx, s32 flag) {
    if (flag < 0x20) {
        return globalCtx->actorCtx.flags.swch & (1 << flag);
    } else {
        return globalCtx->actorCtx.flags.tempSwch & (1 << flag);
    }
}

/**
 * Sets current scene switch flag.
 */
void Flags_SetSwitch(GlobalContext* globalCtx, s32 flag) {
    if (flag < 0x20) {
        globalCtx->actorCtx.flags.swch |= (1 << flag);
    } else {
        globalCtx->actorCtx.flags.tempSwch |= (1 << flag);
    }
}

/**
 * Unsets current scene switch flag.
 */
void Flags_UnsetSwitch(GlobalContext* globalCtx, s32 flag) {
    if (flag < 0x20) {
        globalCtx->actorCtx.flags.swch &= ~(1 << flag);
    } else {
        globalCtx->actorCtx.flags.tempSwch &= ~(1 << flag);
    }
}

/**
 * Tests if current scene unknown flag is set.
 */
s32 Flags_GetUnknown(GlobalContext* globalCtx, s32 flag) {
    if (flag < 0x20) {
        return globalCtx->actorCtx.flags.unk0 & (1 << flag);
    } else {
        return globalCtx->actorCtx.flags.unk1 & (1 << flag);
    }
}

/**
 * Sets current scene unknown flag.
 */
void Flags_SetUnknown(GlobalContext* globalCtx, s32 flag) {
    if (flag < 0x20) {
        globalCtx->actorCtx.flags.unk0 |= (1 << flag);
    } else {
        globalCtx->actorCtx.flags.unk1 |= (1 << flag);
    }
}

/**
 * Unsets current scene unknown flag.
 */
void Flags_UnsetUnknown(GlobalContext* globalCtx, s32 flag) {
    if (flag < 0x20) {
        globalCtx->actorCtx.flags.unk0 &= ~(1 << flag);
    } else {
        globalCtx->actorCtx.flags.unk1 &= ~(1 << flag);
    }
}

/**
 * Tests if current scene chest flag is set.
 */
s32 Flags_GetTreasure(GlobalContext* globalCtx, s32 flag) {
    return globalCtx->actorCtx.flags.chest & (1 << flag);
}

/**
 * Sets current scene chest flag.
 */
void Flags_SetTreasure(GlobalContext* globalCtx, s32 flag) {
    globalCtx->actorCtx.flags.chest |= (1 << flag);
}

/**
 * Tests if current scene clear flag is set.
 */
s32 Flags_GetClear(GlobalContext* globalCtx, s32 flag) {
    return globalCtx->actorCtx.flags.clear & (1 << flag);
}

/**
 * Sets current scene clear flag.
 */
void Flags_SetClear(GlobalContext* globalCtx, s32 flag) {
    globalCtx->actorCtx.flags.clear |= (1 << flag);
}

/**
 * Unsets current scene clear flag.
 */
void Flags_UnsetClear(GlobalContext* globalCtx, s32 flag) {
    globalCtx->actorCtx.flags.clear &= ~(1 << flag);
}

/**
 * Tests if current scene temp clear flag is set.
 */
s32 Flags_GetTempClear(GlobalContext* globalCtx, s32 flag) {
    return globalCtx->actorCtx.flags.tempClear & (1 << flag);
}

/**
 * Sets current scene temp clear flag.
 */
void Flags_SetTempClear(GlobalContext* globalCtx, s32 flag) {
    globalCtx->actorCtx.flags.tempClear |= 1 << flag;
}

/**
 * Unsets current scene temp clear flag.
 */
void Flags_UnsetTempClear(GlobalContext* globalCtx, s32 flag) {
    globalCtx->actorCtx.flags.tempClear &= ~(1 << flag);
}

/**
 * Tests if current scene collectible flag is set.
 */
s32 Flags_GetCollectible(GlobalContext* globalCtx, s32 flag) {
    if (flag < 0x20) {
        return globalCtx->actorCtx.flags.collect & (1 << flag);
    } else {
        return globalCtx->actorCtx.flags.tempCollect & (1 << flag);
    }
}

/**
 * Sets current scene collectible flag.
 */
void Flags_SetCollectible(GlobalContext* globalCtx, s32 flag) {
    if (flag != 0) {
        if (flag < 0x20) {
            globalCtx->actorCtx.flags.collect |= 1 << flag;
        } else {
            globalCtx->actorCtx.flags.tempCollect |= 1 << flag;
        }
    }
}

void func_8002CDE4(GlobalContext* globalCtx, TitleCardContext* titleCtx) {
    titleCtx->delayA = titleCtx->delayB = titleCtx->unk_E = titleCtx->unk_C = 0;
}

void TitleCard_InitBossName(GlobalContext* globalCtx, TitleCardContext* titleCtx, u32 texture, s16 arg3, s16 arg4,
                            u8 arg5, u8 arg6) {
    titleCtx->texture = texture;
    titleCtx->unk_4 = arg3;
    titleCtx->unk_6 = arg4;
    titleCtx->unk_8 = arg5;
    titleCtx->unk_9 = arg6;
    titleCtx->delayA = 80;
    titleCtx->delayB = 0;
}

void TitleCard_InitPlaceName(GlobalContext* globalCtx, TitleCardContext* titleCtx, u32 texture, s32 arg3, s32 arg4,
                             s32 arg5, s32 arg6, s32 arg7) {
    Scene* loadedScene = globalCtx->loadedScene;
    u32 size = loadedScene->titleFile.vromEnd - loadedScene->titleFile.vromStart;

    if ((size != 0) && (size <= 0x3000)) {
        DmaMgr_SendRequest1(texture, loadedScene->titleFile.vromStart, size, "../z_actor.c", 2765);
    }

    titleCtx->texture = texture;
    titleCtx->unk_4 = arg3;
    titleCtx->unk_6 = arg4;
    titleCtx->unk_8 = arg5;
    titleCtx->unk_9 = arg6;
    titleCtx->delayA = 80;
    titleCtx->delayB = arg7;
}

void TitleCard_Update(GlobalContext* globalCtx, TitleCardContext* titleCtx) {
    if (DECR(titleCtx->delayB) == 0) {
        if (DECR(titleCtx->delayA) == 0) {
            Math_ApproxS(&titleCtx->unk_C, 0, 30);
            Math_ApproxS(&titleCtx->unk_E, 0, 70);
        } else {
            Math_ApproxS(&titleCtx->unk_C, 255, 10);
            Math_ApproxS(&titleCtx->unk_E, 255, 20);
        }
    }
}

void TitleCard_Draw(GlobalContext* globalCtx, TitleCardContext* titleCtx) {
    s32 spCC;
    s32 spC8;
    s32 unk1;
    s32 spC0;
    s32 sp38;
    s32 spB8;
    s32 spB4;
    s32 spB0;

    if (titleCtx->unk_C != 0) {
        spCC = titleCtx->unk_8;
        spC8 = titleCtx->unk_9;
        spC0 = (titleCtx->unk_4 * 4) - (spCC * 2);
        spB8 = (titleCtx->unk_6 * 4) - (spC8 * 2);
        sp38 = spCC * 2;

        OPEN_DISPS(globalCtx->state.gfxCtx, "../z_actor.c", 2824);

        spB0 = spCC * spC8 * gSaveContext.language;
        spC8 = (spCC * spC8 > 0x1000) ? 0x1000 / spCC : spC8;
        spB4 = spB8 + (spC8 * 4);

        if (1) {} // Necessary to match

        oGfxCtx->overlay.p = func_80093808(oGfxCtx->overlay.p);

        gDPSetPrimColor(oGfxCtx->overlay.p++, 0, 0, (u8)titleCtx->unk_E, (u8)titleCtx->unk_E, (u8)titleCtx->unk_E,
                        (u8)titleCtx->unk_C);

        gDPLoadTextureBlock(oGfxCtx->overlay.p++, titleCtx->texture + spB0, G_IM_FMT_IA, G_IM_SIZ_8b, spCC, spC8, 0,
                            G_TX_NOMIRROR | G_TX_WRAP, G_TX_NOMIRROR | G_TX_WRAP, G_TX_NOMASK, G_TX_NOMASK, G_TX_NOLOD,
                            G_TX_NOLOD);

        gSPTextureRectangle(oGfxCtx->overlay.p++, spC0, spB8, ((sp38 * 2) + spC0) - 4, spB8 + (spC8 * 4) - 1,
                            G_TX_RENDERTILE, 0, 0, 1024, 1024);

        spC8 = titleCtx->unk_9 - spC8;

        if (spC8 > 0) {
            gDPLoadTextureBlock(oGfxCtx->overlay.p++, titleCtx->texture + spB0 + 0x1000, G_IM_FMT_IA, G_IM_SIZ_8b, spCC,
                                spC8, 0, G_TX_NOMIRROR | G_TX_WRAP, G_TX_NOMIRROR | G_TX_WRAP, G_TX_NOMASK, G_TX_NOMASK,
                                G_TX_NOLOD, G_TX_NOLOD);

            gSPTextureRectangle(oGfxCtx->overlay.p++, spC0, spB4, ((sp38 * 2) + spC0) - 4, spB4 + (spC8 * 4) - 1,
                                G_TX_RENDERTILE, 0, 0, 1024, 1024);
        }

        CLOSE_DISPS(globalCtx->state.gfxCtx, "../z_actor.c", 2880);
    }
}

s32 func_8002D53C(GlobalContext* globalCtx, TitleCardContext* titleCtx) {
    if ((globalCtx->actorCtx.titleCtx.delayB != 0) || (globalCtx->actorCtx.titleCtx.unk_C != 0)) {
        titleCtx->delayA = 0;
        titleCtx->delayB = 0;
        return 0;
    }

    return 1;
}

void Actor_Kill(Actor* actor) {
    actor->draw = NULL;
    actor->update = NULL;
    actor->flags &= ~0x1;
}

void Actor_InitPosRot(Actor* actor) {
    actor->posRot = actor->initPosRot;
}

void Actor_SetHeight(Actor* actor, f32 offset) {
    actor->posRot2.pos.x = actor->posRot.pos.x;
    actor->posRot2.pos.y = actor->posRot.pos.y + offset;
    actor->posRot2.pos.z = actor->posRot.pos.z;

    actor->posRot2.rot.x = actor->posRot.rot.x;
    actor->posRot2.rot.y = actor->posRot.rot.y;
    actor->posRot2.rot.z = actor->posRot.rot.z;
}

void func_8002D5F4(Actor* actor) {
    actor->posRot.rot = actor->shape.rot;
}

void func_8002D610(Actor* actor) {
    actor->shape.rot = actor->posRot.rot;
}

void Actor_SetScale(Actor* actor, f32 scale) {
    actor->scale.z = scale;
    actor->scale.y = scale;
    actor->scale.x = scale;
}

void Actor_SetObjectDependency(GlobalContext* globalCtx, Actor* actor) {
    gSegments[6] = PHYSICAL_TO_VIRTUAL(globalCtx->objectCtx.status[actor->objBankIndex].segment);
}

void Actor_Init(Actor* actor, GlobalContext* globalCtx) {
    Actor_InitPosRot(actor);
    func_8002D610(actor);
    Actor_SetHeight(actor, 0.0f);
    Math_Vec3f_Copy(&actor->pos4, &actor->posRot.pos);
    Actor_SetScale(actor, 0.01f);
    actor->unk_1F = 3;
    actor->minVelocityY = -20.0f;
    actor->xyzDistFromLinkSq = FLT_MAX;
    actor->naviEnemyId = 0xFF;
    actor->uncullZoneForward = 1000.0f;
    actor->uncullZoneScale = 350.0f;
    actor->uncullZoneDownward = 700.0f;
    func_80061E48(&actor->colChkInfo);
    actor->floorPolySource = 0x32;
    ActorShape_Init(&actor->shape, 0.0f, NULL, 0.0f);
    if (Object_IsLoaded(&globalCtx->objectCtx, actor->objBankIndex)) {
        Actor_SetObjectDependency(globalCtx, actor);
        actor->init(actor, globalCtx);
        actor->init = NULL;
    }
}

void Actor_Destroy(Actor* actor, GlobalContext* globalCtx) {
    ActorOverlay* overlayEntry;
    char* name;

    if (actor->destroy != NULL) {
        actor->destroy(actor, globalCtx);
        actor->destroy = NULL;
    } else {
        overlayEntry = actor->overlayEntry;
        name = overlayEntry->name != NULL ? overlayEntry->name : "";

        // Translates to: "NO Actor CLASS DESTRUCT [%s]"
        osSyncPrintf("Ａｃｔｏｒクラス デストラクトがありません [%s]\n" VT_RST, name);
    }
}

void func_8002D7EC(Actor* actor) {
    f32 speedRate = R_UPDATE_RATE * 0.5f;
    actor->posRot.pos.x += (actor->velocity.x * speedRate) + actor->colChkInfo.displacement.x;
    actor->posRot.pos.y += (actor->velocity.y * speedRate) + actor->colChkInfo.displacement.y;
    actor->posRot.pos.z += (actor->velocity.z * speedRate) + actor->colChkInfo.displacement.z;
}

void func_8002D868(Actor* actor) {
    actor->velocity.x = Math_Sins(actor->posRot.rot.y) * actor->speedXZ;
    actor->velocity.z = Math_Coss(actor->posRot.rot.y) * actor->speedXZ;

    actor->velocity.y += actor->gravity;
    if (actor->velocity.y < actor->minVelocityY) {
        actor->velocity.y = actor->minVelocityY;
    }
}

void Actor_MoveForward(Actor* actor) {
    func_8002D868(actor);
    func_8002D7EC(actor);
}

void func_8002D908(Actor* actor) {
    f32 sp24 = Math_Coss(actor->posRot.rot.x) * actor->speedXZ;
    actor->velocity.x = Math_Sins(actor->posRot.rot.y) * sp24;
    actor->velocity.y = Math_Sins(actor->posRot.rot.x) * actor->speedXZ;
    actor->velocity.z = Math_Coss(actor->posRot.rot.y) * sp24;
}

void func_8002D97C(Actor* actor) {
    func_8002D908(actor);
    func_8002D7EC(actor);
}

void func_8002D9A4(Actor* actor, f32 arg1) {
    actor->speedXZ = Math_Coss(actor->posRot.rot.x) * arg1;
    actor->velocity.y = -Math_Sins(actor->posRot.rot.x) * arg1;
}

void func_8002D9F8(Actor* actor, UNK_PTR arg1) {
    Vec3f sp1C;
    func_800A54FC(arg1, &sp1C, actor->shape.rot.y);
    actor->posRot.pos.x += sp1C.x * actor->scale.x;
    actor->posRot.pos.y += sp1C.y * actor->scale.y;
    actor->posRot.pos.z += sp1C.z * actor->scale.z;
}

s16 func_8002DA78(Actor* actorA, Actor* actorB) {
    return Math_Vec3f_Yaw(&actorA->posRot.pos, &actorB->posRot.pos);
}

s16 func_8002DA9C(Actor* actorA, Actor* actorB) {
    return Math_Vec3f_Yaw(&actorA->posRot2.pos, &actorB->posRot2.pos);
}

s16 func_8002DAC0(Actor* actor, Vec3f* arg1) {
    return Math_Vec3f_Yaw(&actor->posRot.pos, arg1);
}

s16 func_8002DAE0(Actor* actorA, Actor* actorB) {
    return Math_Vec3f_Pitch(&actorA->posRot.pos, &actorB->posRot.pos);
}

s16 func_8002DB04(Actor* actorA, Actor* actorB) {
    return Math_Vec3f_Pitch(&actorA->posRot2.pos, &actorB->posRot2.pos);
}

s16 func_8002DB28(Actor* actor, Vec3f* arg1) {
    return Math_Vec3f_Pitch(&actor->posRot.pos, arg1);
}

f32 func_8002DB48(Actor* actorA, Actor* actorB) {
    return Math_Vec3f_DistXYZ(&actorA->posRot.pos, &actorB->posRot.pos);
}

f32 func_8002DB6C(Actor* actor, Vec3f* arg1) {
    return Math_Vec3f_DistXYZ(&actor->posRot.pos, arg1);
}

f32 func_8002DB8C(Actor* actorA, Actor* actorB) {
    return Math_Vec3f_DistXZ(&actorA->posRot.pos, &actorB->posRot.pos);
}

f32 func_8002DBB0(Actor* actor, Vec3f* arg1) {
    return Math_Vec3f_DistXZ(&actor->posRot.pos, arg1);
}

void func_8002DBD0(Actor* actor, Vec3f* result, Vec3f* arg2) {
    f32 cosRot2Y;
    f32 sinRot2Y;
    f32 deltaX;
    f32 deltaZ;

    cosRot2Y = Math_Coss(actor->shape.rot.y);
    sinRot2Y = Math_Sins(actor->shape.rot.y);
    deltaX = arg2->x - actor->posRot.pos.x;
    deltaZ = arg2->z - actor->posRot.pos.z;

    result->x = (deltaX * cosRot2Y) - (deltaZ * sinRot2Y);
    result->z = (deltaX * sinRot2Y) + (deltaZ * cosRot2Y);
    result->y = arg2->y - actor->posRot.pos.y;
}

f32 Actor_HeightDiff(Actor* actorA, Actor* actorB) {
    return actorB->posRot.pos.y - actorA->posRot.pos.y;
}

f32 Player_GetCameraYOffset(Player* player) {
    f32 offset = (player->stateFlags1 & 0x800000) ? 32.0f : 0.0f;

    if (LINK_IS_ADULT) {
        return offset + 68.0f;
    } else {
        return offset + 44.0f;
    }
}

f32 func_8002DCE4(Player* player) {
    if (player->stateFlags1 & 0x800000) {
        return 8.0f;
    } else if (player->stateFlags1 & 0x8000000) {
        return (R_RUN_SPEED_LIMIT / 100.0f) * 0.6f;
    } else {
        return R_RUN_SPEED_LIMIT / 100.0f;
    }
}

s32 func_8002DD6C(Player* player) {
    return player->stateFlags1 & 0x8;
}

s32 func_8002DD78(Player* player) {
    return func_8002DD6C(player) && player->unk_834;
}

s32 func_8002DDA8(GlobalContext* globalCtx) {
    Player* player = PLAYER;
    return (player->stateFlags1 & 0x800) || func_8002DD78(player);
}

s32 func_8002DDE4(GlobalContext* globalCtx) {
    Player* player = PLAYER;
    return player->stateFlags2 & 0x8;
}

s32 func_8002DDF4(GlobalContext* globalCtx) {
    Player* player = PLAYER;
    return player->stateFlags2 & 0x1000;
}

void func_8002DE04(GlobalContext* globalCtx, Actor* actorA, Actor* actorB) {
    ArmsHook* hookshot;

    hookshot = (ArmsHook*)Actor_Find(&globalCtx->actorCtx, ACTOR_ARMS_HOOK, ACTORTYPE_ITEMACTION);
    hookshot->grabbed = actorB;
    hookshot->grabbedDistDiff.x = 0.0f;
    hookshot->grabbedDistDiff.y = 0.0f;
    hookshot->grabbedDistDiff.z = 0.0f;
    actorB->flags |= 0x2000;
    actorA->flags &= ~0x2000;
}

void func_8002DE74(GlobalContext* globalCtx, Player* player) {
    if ((globalCtx->roomCtx.curRoom.unk_03 != 4) && func_800C0CB8(globalCtx)) {
        Camera_ChangeSetting(Gameplay_GetCamera(globalCtx, 0), CAM_SET_HORSE0);
    }
}

void func_8002DECC(GlobalContext* globalCtx, Player* player, Actor* actor) {
    player->rideActor = actor;
    player->stateFlags1 |= 0x800000;
    actor->child = &player->actor;
}

s32 func_8002DEEC(Player* player) {
    return (player->stateFlags1 & 0x20000080) || player->action;
}

void func_8002DF18(GlobalContext* globalCtx, Player* player) {
    func_8006DC68(globalCtx, player);
}

u32 func_8002DF38(GlobalContext* globalCtx, Actor* actor, u8 newAction) {
    Player* player = PLAYER;
    player->action = newAction;
    player->unk_448 = actor;
    player->unk_46A = 0;

    return 1;
}

s32 func_8002DF54(GlobalContext* globalCtx, Actor* actor, u8 newAction) {
    Player* player = PLAYER;
    func_8002DF38(globalCtx, actor, newAction);
    player->unk_46A = 1;

    return 1;
}

void func_8002DF90(DynaPolyActor* dynaActor) {
    dynaActor->unk_154 = 0.0f;
    dynaActor->unk_150 = 0.0f;
}

void func_8002DFA4(DynaPolyActor* dynaActor, f32 arg1, s16 arg2) {
    dynaActor->unk_150 += arg1;
    dynaActor->unk_158 = arg2;
}

s32 func_8002DFC8(Actor* actor, s16 arg1, GlobalContext* globalCtx) {
    Player* player = PLAYER;
    s16 var = (s16)(actor->yawTowardsLink + 0x8000) - player->actor.shape.rot.y;

    if (ABS(var) < arg1) {
        return 1;
    }

    return 0;
}

s32 func_8002E020(Actor* actorA, Actor* actorB, s16 arg2) {
    s16 var = (s16)(func_8002DA78(actorA, actorB) + 0x8000) - actorB->shape.rot.y;

    if (ABS(var) < arg2) {
        return 1;
    }

    return 0;
}

s32 func_8002E084(Actor* actor, s16 arg1) {
    s16 var = actor->yawTowardsLink - actor->shape.rot.y;

    if (ABS(var) < arg1) {
        return 1;
    }

    return 0;
}

s32 func_8002E0D0(Actor* actorA, Actor* actorB, s16 arg2) {
    s16 var = func_8002DA78(actorA, actorB) - actorA->shape.rot.y;

    if (ABS(var) < arg2) {
        return 1;
    }

    return 0;
}

s32 func_8002E12C(Actor* actor, f32 arg1, s16 arg2) {
    s16 var = actor->yawTowardsLink - actor->shape.rot.y;

    if (ABS(var) < arg2) {
        f32 xyzDistanceFromLink = sqrtf(SQ(actor->xzDistFromLink) + SQ(actor->yDistFromLink));

        if (xyzDistanceFromLink < arg1) {
            return 1;
        }
    }

    return 0;
}

s32 func_8002E1A8(Actor* actorA, Actor* actorB, f32 arg2, s16 arg3) {
    if (func_8002DB48(actorA, actorB) < arg2) {
        s16 var = func_8002DA78(actorA, actorB) - actorA->shape.rot.y;

        if (ABS(var) < arg3) {
            return 1;
        }
    }

    return 0;
}

s32 func_8002E234(Actor* actor, f32 arg1, s32 arg2) {
    if ((actor->bgCheckFlags & 0x1) && (arg1 < -11.0f)) {
        actor->bgCheckFlags &= ~0x1;
        actor->bgCheckFlags |= 0x4;

        if ((actor->velocity.y < 0.0f) && (arg2 & 0x10)) {
            actor->velocity.y = 0.0f;
        }

        return 0;
    }

    return 1;
}

UNK_TYPE D_8015BBA0;
u32 D_8015BBA4;

s32 func_8002E2AC(GlobalContext* globalCtx, Actor* actor, Vec3f* arg2, s32 arg3) {
    f32 sp34;
    u32 sp30;

    arg2->y += 50.0f;

    actor->groundY = func_8003CA0C(globalCtx, &globalCtx->colCtx, &actor->floorPoly, &sp30, actor, arg2);
    actor->bgCheckFlags &= ~0x0086;

    if (actor->groundY <= -32000.0f) {
        return func_8002E234(actor, -32000.0f, arg3);
    }

    sp34 = actor->groundY - actor->posRot.pos.y;
    actor->floorPolySource = sp30;

    if (sp34 >= 0.0f) {
        actor->bgCheckFlags |= 0x80;

        if (actor->bgCheckFlags & 0x10) {
            if (sp30 != D_8015BBA4) {
                if (sp34 > 15.0f) {
                    actor->bgCheckFlags |= 0x100;
                }
            } else {
                actor->posRot.pos.x = actor->pos4.x;
                actor->posRot.pos.z = actor->pos4.z;
            }
        }

        actor->posRot.pos.y = actor->groundY;

        if (actor->velocity.y <= 0.0f) {
            if (!(actor->bgCheckFlags & 0x1)) {
                actor->bgCheckFlags |= 0x2;
            } else if ((arg3 & 0x8) && (actor->gravity < 0.0f)) {
                actor->velocity.y = -4.0f;
            } else {
                actor->velocity.y = 0.0f;
            }

            actor->bgCheckFlags |= 0x1;
            func_80043334(&globalCtx->colCtx, actor, actor->floorPolySource);
        }
    } else {
        if ((actor->bgCheckFlags & 0x1) && (sp34 >= -11.0f)) {
            func_80043334(&globalCtx->colCtx, actor, actor->floorPolySource);
        }

        return func_8002E234(actor, sp34, arg3);
    }

    return 1;
}

void func_8002E4B4(GlobalContext* globalCtx, Actor* actor, f32 arg2, f32 arg3, f32 arg4, s32 arg5) {
    f32 sp74;
    s32 pad;
    Vec3f sp64;
    u32 sp60;
    CollisionPoly* sp5C;
    f32 sp58;
    UNK_TYPE sp54;
    f32 sp50;
    Vec3f sp44;

    sp74 = actor->posRot.pos.y - actor->pos4.y;

    if ((actor->floorPolySource != 0x32) && (actor->bgCheckFlags & 1)) {
        func_800433A4(&globalCtx->colCtx, actor->floorPolySource, actor);
    }

    if (arg5 & 1) {
        if ((!(arg5 & 0x80) && func_8003D52C(&globalCtx->colCtx, &sp64, &actor->posRot.pos, &actor->pos4, arg3,
                                             &actor->wallPoly, &sp60, actor, arg2)) ||
            ((arg5 & 0x80) && func_8003D594(&globalCtx->colCtx, &sp64, &actor->posRot.pos, &actor->pos4, arg3,
                                            &actor->wallPoly, &sp60, actor, arg2))) {
            sp5C = actor->wallPoly;
            Math_Vec3f_Copy(&actor->posRot.pos, &sp64);
            actor->wallPolyRot = atan2s(sp5C->norm.z, sp5C->norm.x);
            actor->bgCheckFlags |= 8;
            actor->wallPolySource = sp60;
        } else {
            actor->bgCheckFlags &= ~8;
        }
    }

    sp64.x = actor->posRot.pos.x;
    sp64.z = actor->posRot.pos.z;

    if (arg5 & 2) {
        sp64.y = actor->pos4.y + 10.0f;
        if (func_8003D7A0(&globalCtx->colCtx, &sp58, &sp64, (arg4 + sp74) - 10.0f, &D_8015BBA0, &D_8015BBA4, actor)) {
            actor->bgCheckFlags |= 0x10;
            actor->posRot.pos.y = (sp58 + sp74) - 10.0f;
        } else {
            actor->bgCheckFlags &= ~0x10;
        }
    }

    if (arg5 & 4) {
        sp64.y = actor->pos4.y;
        func_8002E2AC(globalCtx, actor, &sp64, arg5);
        sp50 = actor->posRot.pos.y;
        if (func_8004213C(globalCtx, &globalCtx->colCtx, actor->posRot.pos.x, actor->posRot.pos.z, &sp50, &sp54)) {
            actor->waterY = sp50 - actor->posRot.pos.y;
            if (actor->waterY < 0.0f) {
                actor->bgCheckFlags &= ~0x60;
            } else {
                if (!(actor->bgCheckFlags & 0x20)) {
                    actor->bgCheckFlags |= 0x40;
                    if (!(arg5 & 0x40)) {
                        sp44.x = actor->posRot.pos.x;
                        sp44.y = sp50;
                        sp44.z = actor->posRot.pos.z;
                        func_80029444(globalCtx, &sp44, 100, 500, 0);
                        func_80029444(globalCtx, &sp44, 100, 500, 4);
                        func_80029444(globalCtx, &sp44, 100, 500, 8);
                    }
                }
                actor->bgCheckFlags |= 0x20;
            }
        } else {
            actor->bgCheckFlags &= ~0x60;
            actor->waterY = -32000.0f;
        }
    }
}

s32 D_8015BBA8[16];

Gfx* func_8002E830(Vec3f* object, Vec3f* eye, Vec3f* lightDir, GraphicsContext* gfxCtx, Gfx* gfx, Hilite** hilite) {
    Gfx* lookAt;
    f32 correctedEyeX;

    lookAt = Graph_Alloc(gfxCtx, 4 * sizeof(Gfx));

    correctedEyeX = (eye->x == object->x) && (eye->z == object->z) ? eye->x + 0.001f : eye->x;

    *hilite = Graph_Alloc(gfxCtx, sizeof(Hilite));

    if (HREG(80) == 6) {
        osSyncPrintf("z_actor.c 3529 eye=[%f(%f) %f %f] object=[%f %f %f] light_direction=[%f %f %f]\n",
                     (f64)correctedEyeX, (f64)eye->x, (f64)eye->y, (f64)eye->z, (f64)object->x, (f64)object->y,
                     (f64)object->z, (f64)lightDir->x, (f64)lightDir->y, (f64)lightDir->z);
    }

    func_800ABE74(correctedEyeX, eye->y, eye->z);
    guLookAtHilite(&D_8015BBA8, lookAt, *hilite, correctedEyeX, eye->y, eye->z, object->x, object->y, object->z, 0.0f,
                   1.0f, 0.0f, lightDir->x, lightDir->y, lightDir->z, lightDir->x, lightDir->y, lightDir->z, 0x10,
                   0x10);

    gSPLookAt(gfx++, lookAt);
    gDPSetHilite1Tile(gfx++, 1, *hilite, 0x10, 0x10);

    return gfx;
}

Hilite* func_8002EABC(Vec3f* object, Vec3f* eye, Vec3f* lightDir, GraphicsContext* gfxCtx) {
    Hilite* hilite;

    OPEN_DISPS(gfxCtx, "../z_actor.c", 4306);

    oGfxCtx->polyOpa.p = func_8002E830(object, eye, lightDir, gfxCtx, oGfxCtx->polyOpa.p, &hilite);

    CLOSE_DISPS(gfxCtx, "../z_actor.c", 4313);

    return hilite;
}

Hilite* func_8002EB44(Vec3f* object, Vec3f* eye, Vec3f* lightDir, GraphicsContext* gfxCtx) {
    Hilite* hilite;

    OPEN_DISPS(gfxCtx, "../z_actor.c", 4332);

    oGfxCtx->polyXlu.p = func_8002E830(object, eye, lightDir, gfxCtx, oGfxCtx->polyXlu.p, &hilite);

    CLOSE_DISPS(gfxCtx, "../z_actor.c", 4339);

    return hilite;
}

void func_8002EBCC(Actor* actor, GlobalContext* globalCtx, s32 flag) {
    Hilite* hilite;
    Vec3f lightDir;
    Gfx* displayListHead;
    Gfx* displayList;

    lightDir.x = globalCtx->envCtx.unk_2A;
    lightDir.y = globalCtx->envCtx.unk_2B;
    lightDir.z = globalCtx->envCtx.unk_2C;

    if (HREG(80) == 6) {
        osSyncPrintf("z_actor.c 3637 game_play->view.eye=[%f(%f) %f %f]\n", (f64)globalCtx->view.eye.x,
                     (f64)globalCtx->view.eye.y, (f64)globalCtx->view.eye.z);
    }

    hilite = func_8002EABC(&actor->posRot.pos, &globalCtx->view.eye, &lightDir, globalCtx->state.gfxCtx);

    if (flag != 0) {
        displayList = Graph_Alloc(globalCtx->state.gfxCtx, 2 * sizeof(Gfx));
        displayListHead = displayList;

        OPEN_DISPS(globalCtx->state.gfxCtx, "../z_actor.c", 4384);

        gDPSetHilite1Tile(displayListHead++, 1, hilite, 0x10, 0x10);
        gSPEndDisplayList(displayListHead);
        gSPSegment(oGfxCtx->polyOpa.p++, 0x07, displayList);

        CLOSE_DISPS(globalCtx->state.gfxCtx, "../z_actor.c", 4394);
    }
}

void func_8002ED80(Actor* actor, GlobalContext* globalCtx, s32 flag) {
    Hilite* hilite;
    Vec3f lightDir;
    Gfx* displayListHead;
    Gfx* displayList;

    lightDir.x = globalCtx->envCtx.unk_2A;
    lightDir.y = globalCtx->envCtx.unk_2B;
    lightDir.z = globalCtx->envCtx.unk_2C;

    hilite = func_8002EB44(&actor->posRot.pos, &globalCtx->view.eye, &lightDir, globalCtx->state.gfxCtx);

    if (flag != 0) {
        displayList = Graph_Alloc(globalCtx->state.gfxCtx, 2 * sizeof(Gfx));
        displayListHead = displayList;

        OPEN_DISPS(globalCtx->state.gfxCtx, "../z_actor.c", 4429);

        gDPSetHilite1Tile(displayListHead++, 1, hilite, 0x10, 0x10);
        gSPEndDisplayList(displayListHead);
        gSPSegment(oGfxCtx->polyXlu.p++, 0x07, displayList);

        CLOSE_DISPS(globalCtx->state.gfxCtx, "../z_actor.c", 4439);
    }
}

PosRot* func_8002EEE4(PosRot* arg0, Actor* actor) {
    *arg0 = actor->posRot2;

    return arg0;
}

PosRot* func_8002EF14(PosRot* arg0, Actor* actor) {
    *arg0 = actor->posRot;

    return arg0;
}

PosRot* func_8002EF44(PosRot* arg0, Actor* actor) {
    PosRot sp1C;

    Math_Vec3f_Copy(&sp1C.pos, &actor->posRot.pos);
    sp1C.rot = actor->shape.rot;
    *arg0 = sp1C;

    return arg0;
}

f32 func_8002EFC0(Actor* actor, Player* player, s16 arg2) {
    s16 yawTemp;
    s16 yawTempAbs;
    f32 ret;

    yawTemp = (s16)(actor->yawTowardsLink - 0x8000) - arg2;
    yawTempAbs = ABS(yawTemp);

    if (player->unk_664 != NULL) {
        if ((yawTempAbs > 0x4000) || (actor->flags & 0x8000000)) {
            return FLT_MAX;
        } else {
            ret = actor->xyzDistFromLinkSq -
                  actor->xyzDistFromLinkSq * 0.8f * ((0x4000 - yawTempAbs) * 3.0517578125e-05f);
            return ret;
        }
    }

    if (yawTempAbs > 0x2AAA) {
        return FLT_MAX;
    }

    return actor->xyzDistFromLinkSq;
}

typedef struct {
    f32 unk_0, unk_4;
} struct_80115FF8; // size = 0x8

struct_80115FF8 D_80115FF8[] = {
    { 4900.0f, 0.5f },         { 28900.0f, 0.6666667f },   { 78400.0f, 0.05f },       { 122500.0f, 0.6666667f },
    { 490000.0f, 0.6666667f }, { 1000000.0f, 0.6666667f }, { 10000.0f, 0.94905096f }, { 19600.0f, 0.85714287f },
    { 57600.0f, 0.41666666f }, { 78400.0f, 0.001f },
};

u32 func_8002F090(Actor* actor, f32 arg1) {
    return arg1 < D_80115FF8[actor->unk_1F].unk_0;
}

s32 func_8002F0C8(Actor* actor, Player* player, s32 flag) {
    s16 var;
    s16 abs_var;
    f32 dist;

    if ((actor->update == NULL) || !(actor->flags & 1)) {
        return 1;
    }

    if (!flag) {
        var = (s16)(actor->yawTowardsLink - 0x8000) - player->actor.shape.rot.y;
        abs_var = ABS(var);

        if ((player->unk_664 == NULL) && (abs_var > 0x2AAA)) {
            dist = FLT_MAX;
        } else {
            dist = actor->xyzDistFromLinkSq;
        }

        return !func_8002F090(actor, D_80115FF8[actor->unk_1F].unk_4 * dist);
    }

    return 0;
}

u32 func_8002F194(Actor* actor, GlobalContext* globalCtx) {
    if (actor->flags & 0x100) {
        actor->flags &= ~0x100;
        return 1;
    }

    return 0;
}

s32 func_8002F1C4(Actor* actor, GlobalContext* globalCtx, f32 arg2, f32 arg3, u32 arg4) {
    Player* player = PLAYER;

    // This is convoluted but it seems like it must be a single if statement to match
    if ((player->actor.flags & 0x100) || ((arg4 != 0) && func_8008E988(globalCtx)) ||
        ((actor->unk_10C == 0) &&
         ((arg3 < fabsf(actor->yDistFromLink)) || (player->targetActorDistance < actor->xzDistFromLink) ||
          (arg2 < actor->xzDistFromLink)))) {
        return 0;
    }

    player->naviTargetActor = actor;
    player->targetActorDistance = actor->xzDistFromLink;
    player->exchangeItemId = arg4;

    return 1;
}

s32 func_8002F298(Actor* actor, GlobalContext* globalCtx, f32 arg2, u32 arg3) {
    return func_8002F1C4(actor, globalCtx, arg2, arg2, arg3);
}

s32 func_8002F2CC(Actor* actor, GlobalContext* globalCtx, f32 arg2) {
    return func_8002F298(actor, globalCtx, arg2, 0);
}

s32 func_8002F2F4(Actor* actor, GlobalContext* globalCtx) {
    f32 var1 = 50.0f + actor->colChkInfo.unk_10;
    return func_8002F2CC(actor, globalCtx, var1);
}

u32 func_8002F334(Actor* actor, GlobalContext* globalCtx) {
    if (func_8010BDBC(&globalCtx->msgCtx) == 2) {
        return 1;
    } else {
        return 0;
    }
}

s8 func_8002F368(GlobalContext* globalCtx) {
    Player* player = PLAYER;
    return player->exchangeItemId;
}

void func_8002F374(GlobalContext* globalCtx, Actor* actor, s16* arg2, s16* arg3) {
    Vec3f sp1C;
    f32 sp18;

    func_8002BE04(globalCtx, &actor->posRot2.pos, &sp1C, &sp18);
    *arg2 = sp1C.x * sp18 * 160.0f + 160.0f;
    *arg3 = sp1C.y * sp18 * -120.0f + 120.0f;
}

u32 Actor_HasParent(Actor* actor, GlobalContext* globalCtx) {
    if (actor->parent != NULL) {
        return true;
    } else {
        return false;
    }
}

s32 func_8002F434(Actor* actor, GlobalContext* globalCtx, s32 getItemId, f32 xzRange, f32 yRange) {
    Player* player = PLAYER;
    s16 var;
    s32 abs_var;

    if (!(player->stateFlags1 & 0x3C7080) && func_8008F29C(player) < 0) {
        if ((((player->heldActor != NULL) || (actor == player->naviTargetActor)) && (getItemId > 0) &&
             (getItemId < 0x7E)) ||
            (!(player->stateFlags1 & 0x20000800))) {
            if ((actor->xzDistFromLink < xzRange) && (fabsf(actor->yDistFromLink) < yRange)) {
                var = actor->yawTowardsLink - player->actor.shape.rot.y;
                abs_var = ABS(var);
                if ((getItemId != 0) || (player->getItemDirection < abs_var)) {
                    player->getItemId = getItemId;
                    player->interactRangeActor = actor;
                    player->getItemDirection = abs_var;
                    return 1;
                }
            }
        }
    }

    return 0;
}

void func_8002F554(Actor* actor, GlobalContext* globalCtx, s32 getItemId) {
    func_8002F434(actor, globalCtx, getItemId, 50.0f, 10.0f);
}

void func_8002F580(Actor* actor, GlobalContext* globalCtx) {
    func_8002F554(actor, globalCtx, 0);
}

u32 Actor_HasNoParent(Actor* actor, GlobalContext* globalCtx) {
    if (actor->parent == NULL) {
        return true;
    } else {
        return false;
    }
}

void func_8002F5C4(Actor* actorA, Actor* actorB, GlobalContext* globalCtx) {
    Actor* parent = actorA->parent;

    if (parent->id == ACTOR_PLAYER) {
        Player* player = (Player*)parent;
        player->heldActor = actorB;
        player->interactRangeActor = actorB;
    }

    parent->child = actorB;
    actorB->parent = parent;
    actorA->parent = NULL;
}

void func_8002F5F0(Actor* actor, GlobalContext* globalCtx) {
    Player* player = PLAYER;

    if (actor->xyzDistFromLinkSq < player->unk_6A4) {
        player->unk_6A4 = actor->xyzDistFromLinkSq;
    }
}

u32 Actor_HasChild(GlobalContext* globalCtx, Actor* actor) {
    if (actor->child != NULL) {
        return true;
    } else {
        return false;
    }
}

u32 func_8002F63C(GlobalContext* globalCtx, Actor* actor, s32 arg2) {
    Player* player = PLAYER;

    if (!(player->stateFlags1 & 0x003C7880)) {
        player->rideActor = actor;
        player->unk_43C = arg2;
        return 1;
    }

    return 0;
}

u32 Actor_HasNoChild(GlobalContext* globalCtx, Actor* actor) {
    if (actor->child == NULL) {
        return true;
    } else {
        return false;
    }
}

void func_8002F698(GlobalContext* globalCtx, Actor* actor, f32 arg2, s16 arg3, f32 arg4, u32 arg5, u32 arg6) {
    Player* player = PLAYER;
    player->unk_8A0 = arg6;
    player->unk_8A1 = arg5;
    player->unk_8A2 = arg3;
    player->unk_8A4 = arg2;
    player->unk_8A8 = arg4;
}

void func_8002F6D4(GlobalContext* globalCtx, Actor* actor, f32 arg2, s16 arg3, f32 arg4, u32 arg5) {
    func_8002F698(globalCtx, actor, arg2, arg3, arg4, 2, arg5);
}

void func_8002F71C(GlobalContext* globalCtx, Actor* actor, f32 arg2, s16 arg3, f32 arg4) {
    func_8002F6D4(globalCtx, actor, arg2, arg3, arg4, 0);
}

void func_8002F758(GlobalContext* globalCtx, Actor* actor, f32 arg2, s16 arg3, f32 arg4, u32 arg5) {
    func_8002F698(globalCtx, actor, arg2, arg3, arg4, 1, arg5);
}

void func_8002F7A0(GlobalContext* globalCtx, Actor* actor, f32 arg2, s16 arg3, f32 arg4) {
    func_8002F758(globalCtx, actor, arg2, arg3, arg4, 0);
}

void func_8002F7DC(Actor* actor, u16 sfxId) {
    Audio_PlaySoundGeneral(sfxId, &actor->projectedPos, 4, &D_801333E0, &D_801333E0, &D_801333E8);
}

void Audio_PlayActorSound2(Actor* actor, u16 sfxId) {
    func_80078914(&actor->projectedPos, sfxId);
}

void func_8002F850(GlobalContext* globalCtx, Actor* actor) {
    s32 sfxId;

    if (actor->bgCheckFlags & 0x20) {
        if (actor->waterY < 20.0f) {
            sfxId = NA_SE_PL_WALK_WATER0 - SFX_FLAG;
        } else {
            sfxId = NA_SE_PL_WALK_WATER1 - SFX_FLAG;
        }
    } else {
        sfxId = func_80041F34(&globalCtx->colCtx, actor->floorPoly, actor->floorPolySource);
    }

    func_80078914(&actor->projectedPos, NA_SE_EV_BOMB_BOUND);
    func_80078914(&actor->projectedPos, sfxId + SFX_FLAG);
}

void func_8002F8F0(Actor* actor, u16 sfxId) {
    actor->sfx = sfxId;
    actor->flags |= 0x80000;
    actor->flags &= ~0x10300000;
}

void func_8002F91C(Actor* actor, u16 sfxId) {
    actor->sfx = sfxId;
    actor->flags |= 0x100000;
    actor->flags &= ~0x10280000;
}

void func_8002F948(Actor* actor, u16 sfxId) {
    actor->sfx = sfxId;
    actor->flags |= 0x200000;
    actor->flags &= ~0x10180000;
}

void func_8002F974(Actor* actor, u16 sfxId) {
    actor->flags &= ~0x10380000;
    actor->sfx = sfxId;
}

void func_8002F994(Actor* actor, s32 arg1) {
    actor->flags |= 0x10000000;
    actor->flags &= ~0x00380000;
    if (arg1 < 40) {
        actor->sfx = NA_SE_PL_WALK_DIRT - SFX_FLAG;
    } else if (arg1 < 100) {
        actor->sfx = NA_SE_PL_WALK_CONCRETE - SFX_FLAG;
    } else {
        actor->sfx = NA_SE_PL_WALK_SAND - SFX_FLAG;
    }
}

s32 func_8002F9EC(GlobalContext* globalCtx, Actor* actor, UNK_TYPE arg2, UNK_TYPE arg3, UNK_TYPE arg4) {
    if (func_80041D4C(&globalCtx->colCtx, arg2, arg3) == 8) {
        globalCtx->unk_11D30[0] = 1;
        func_8005DFAC(globalCtx, 0, arg4);
        Audio_PlayActorSound2(actor, NA_SE_IT_WALL_HIT_BUYO);
        return 1;
    }

    return 0;
}

// Local data used for Farore's Wind light (stored in BSS, possibly a struct?)
LightInfoPositional D_8015BC00;
z_Light* D_8015BC10;
s32 D_8015BC14;
f32 D_8015BC18;

void func_8002FA60(GlobalContext* globalCtx) {
    Vec3f lightPos;

    if (gSaveContext.fw.set) {
        gSaveContext.respawn[RESPAWN_MODE_TOP].data = 0x28;
        gSaveContext.respawn[RESPAWN_MODE_TOP].pos.x = gSaveContext.fw.pos.x;
        gSaveContext.respawn[RESPAWN_MODE_TOP].pos.y = gSaveContext.fw.pos.y;
        gSaveContext.respawn[RESPAWN_MODE_TOP].pos.z = gSaveContext.fw.pos.z;
        gSaveContext.respawn[RESPAWN_MODE_TOP].yaw = gSaveContext.fw.yaw;
        gSaveContext.respawn[RESPAWN_MODE_TOP].playerParams = gSaveContext.fw.playerParams;
        gSaveContext.respawn[RESPAWN_MODE_TOP].entranceIndex = gSaveContext.fw.entranceIndex;
        gSaveContext.respawn[RESPAWN_MODE_TOP].roomIndex = gSaveContext.fw.roomIndex;
        gSaveContext.respawn[RESPAWN_MODE_TOP].tempSwchFlags = gSaveContext.fw.tempSwchFlags;
        gSaveContext.respawn[RESPAWN_MODE_TOP].tempCollectFlags = gSaveContext.fw.tempCollectFlags;
    } else {
        gSaveContext.respawn[RESPAWN_MODE_TOP].data = 0;
        gSaveContext.respawn[RESPAWN_MODE_TOP].pos.x = 0.0f;
        gSaveContext.respawn[RESPAWN_MODE_TOP].pos.y = 0.0f;
        gSaveContext.respawn[RESPAWN_MODE_TOP].pos.z = 0.0f;
    }

    lightPos.x = gSaveContext.respawn[RESPAWN_MODE_TOP].pos.x;
    lightPos.y = gSaveContext.respawn[RESPAWN_MODE_TOP].pos.y + 80.0f;
    lightPos.z = gSaveContext.respawn[RESPAWN_MODE_TOP].pos.z;

    Lights_InitType0PositionalLight(&D_8015BC00, lightPos.x, lightPos.y, lightPos.z, 0xFF, 0xFF, 0xFF, -1);

    D_8015BC10 = Lights_Insert(globalCtx, &globalCtx->lightCtx, &D_8015BC00);
    D_8015BC14 = 0;
    D_8015BC18 = 0.0f;
}

Vec3f D_80116048 = { 0.0f, -0.05f, 0.0f };
Vec3f D_80116054 = { 0.0f, -0.025f, 0.0f };
Color_RGB8 D_80116060 = { 255, 255, 255 };
Color_RGB8 D_80116064 = { 100, 200, 0 };

#ifdef NON_MATCHING
// saved register, stack usage and minor ordering differences
// this also doesn't generate a few useless struct copies
void func_8002FBAC(GlobalContext* globalCtx) {
    Vec3f lightPos;
    f32 spD8;
    f32 spD4;
    s32 spD0;
    s32 spCC;
    f32 spC0;
    Vec3f spB4;
    Vec3f spA4;
    f32 sp9C;
    Vec3f sp7C;
    Vec3f sp70;
    f32 temp_f12;
    f32 temp_f14;
    f32 temp_f2;
    f32 temp_ret;
    s32 temp_a3;
    f32 phi_f14;
    f32 phi_f10;
    f32 phi_f6;

    OPEN_DISPS(globalCtx->state.gfxCtx, "../z_actor.c", 5308);

    if (gSaveContext.respawn[RESPAWN_MODE_TOP].data != 0) {
        if (LINK_IS_ADULT) {
            spD8 = 80.0f;
        } else {
            spD8 = 60.0f;
        }

        spD0 = 0xFF;
        spD4 = 1.0f;

        temp_a3 = gSaveContext.respawn[RESPAWN_MODE_TOP].data - 0x28;
        spCC = temp_a3;

        if (temp_a3 < 0) {
            gSaveContext.respawn[RESPAWN_MODE_TOP].data++;
            spD4 = ABS(gSaveContext.respawn[RESPAWN_MODE_TOP].data) * 0.025f;
            D_8015BC14 = 60;
            D_8015BC18 = 1.0f;
        } else if (D_8015BC14 != 0) {
            D_8015BC14--;
        } else if (D_8015BC18 > 0.0f) {
            spC0 = D_8015BC18;
            temp_ret = Math_Vec3f_DistXYZAndStoreDiff(&gSaveContext.respawn[RESPAWN_MODE_DOWN].pos,
                                                      &gSaveContext.respawn[RESPAWN_MODE_TOP].pos, &spB4);

            if (temp_ret < 20.0f) {
                D_8015BC18 = 0.0f;
                Math_Vec3f_Copy(&gSaveContext.respawn[RESPAWN_MODE_TOP].pos,
                                &gSaveContext.respawn[RESPAWN_MODE_DOWN].pos);
            } else {
                sp9C = (1.0f / D_8015BC18) * temp_ret;
                phi_f14 = 20.0f / sp9C;
                phi_f14 = (phi_f14 < 0.05f) ? 0.05f : phi_f14;
                Math_ApproxF(&D_8015BC18, 0.0f, phi_f14);
                temp_f2 = ((D_8015BC18 / spC0) * temp_ret) / temp_ret;
                gSaveContext.respawn[RESPAWN_MODE_TOP].pos.x =
                    gSaveContext.respawn[RESPAWN_MODE_DOWN].pos.x + (spB4.x * temp_f2);
                gSaveContext.respawn[RESPAWN_MODE_TOP].pos.y =
                    gSaveContext.respawn[RESPAWN_MODE_DOWN].pos.y + (spB4.y * temp_f2);
                gSaveContext.respawn[RESPAWN_MODE_TOP].pos.z =
                    gSaveContext.respawn[RESPAWN_MODE_DOWN].pos.z + (spB4.z * temp_f2);
                temp_f12 = sp9C * 0.5f;
                temp_f14 = temp_ret - temp_f12;
                spD8 += sqrtf((temp_f12 * temp_f12) - (temp_f14 * temp_f14)) * 0.2f;
                osSyncPrintf("-------- DISPLAY Y=%f\n", spD8);
            }

            spA4.x = Math_Rand_CenteredFloat(6.0f) + gSaveContext.respawn[RESPAWN_MODE_TOP].pos.x;
            spA4.y = Math_Rand_ZeroOne() * 6.0f + gSaveContext.respawn[RESPAWN_MODE_TOP].pos.y + 80.0f;
            spA4.z = Math_Rand_CenteredFloat(6.0f) + gSaveContext.respawn[RESPAWN_MODE_TOP].pos.z;

            func_80028BB0(globalCtx, &spA4, &D_80116048, &D_80116054, &D_80116060, &D_80116064, 1000, 0x10);

            if (D_8015BC18 == 0.0f) {
                gSaveContext.respawn[RESPAWN_MODE_TOP] = gSaveContext.respawn[RESPAWN_MODE_DOWN];
                gSaveContext.respawn[RESPAWN_MODE_TOP].playerParams = 0x06FF;
                gSaveContext.respawn[RESPAWN_MODE_TOP].data = 0x28;
            }

            // somehow this shouldn't be optimized out
            gSaveContext.respawn[RESPAWN_MODE_TOP].pos = gSaveContext.respawn[RESPAWN_MODE_TOP].pos;
        } else if (temp_a3 > 0) {
            temp_f12 = temp_a3 * 0.1f;

            if (temp_f12 < 1.0f) {
                sp7C.x = globalCtx->view.eye.x;
                sp7C.y = globalCtx->view.eye.y - spD8;
                sp7C.z = globalCtx->view.eye.z;
                temp_ret = Math_Vec3f_DistXYZAndStoreDiff(&sp7C, &gSaveContext.respawn[RESPAWN_MODE_TOP].pos, &sp70);
                temp_f2 = (((1.0f - temp_f12) / (1.0f - ((f32)(temp_a3 - 1) * 0.1f))) * temp_ret) / temp_ret;
                gSaveContext.respawn[RESPAWN_MODE_TOP].pos.x = sp70.x * temp_f2 + sp7C.x;
                gSaveContext.respawn[RESPAWN_MODE_TOP].pos.y = sp70.y * temp_f2 + sp7C.y;
                gSaveContext.respawn[RESPAWN_MODE_TOP].pos.z = sp70.z * temp_f2 + sp7C.z;
            }

            // somehow this shouldn't be optimized out
            gSaveContext.respawn[RESPAWN_MODE_TOP].pos = gSaveContext.respawn[RESPAWN_MODE_TOP].pos;

            spD0 = 0xFF - (((temp_a3 * 0x10) - temp_a3) * 2);

            if (spD0 < 0) {
                gSaveContext.fw.set = 0;
                gSaveContext.respawn[RESPAWN_MODE_TOP].data = 0;
                spD0 = 0;
            } else {
                gSaveContext.respawn[RESPAWN_MODE_TOP].data++;
            }

            spD4 = spCC * 0.200000000000000011102230246252 + 1.0f;
        }

        if ((globalCtx->csCtx.state == 0) &&
            (gSaveContext.respawn[RESPAWN_MODE_TOP].entranceIndex == gSaveContext.entranceIndex) &&
            (globalCtx->roomCtx.curRoom.num == gSaveContext.respawn[RESPAWN_MODE_TOP].roomIndex)) {
            oGfxCtx->polyXlu.p = Gfx_CallSetupDL(oGfxCtx->polyXlu.p, 0x19);

            Matrix_Translate(gSaveContext.respawn[RESPAWN_MODE_TOP].pos.x,
                             gSaveContext.respawn[RESPAWN_MODE_TOP].pos.y + spD8,
                             gSaveContext.respawn[RESPAWN_MODE_TOP].pos.z, MTXMODE_NEW);
            Matrix_Scale(0.025f * spD4, 0.025f * spD4, 0.025f * spD4, MTXMODE_APPLY);
            Matrix_Mult(&globalCtx->mf_11D60, MTXMODE_APPLY);
            Matrix_Push();

            gDPPipeSync(oGfxCtx->polyXlu.p++);
            gDPSetPrimColor(oGfxCtx->polyXlu.p++, 0x80, 0x80, 255, 255, 200, spD0);
            gDPSetEnvColor(oGfxCtx->polyXlu.p++, 100, 200, 0, 255);

            phi_f10 = (globalCtx->gameplayFrames * 1500) & 0xFFFF;
            Matrix_RotateZ((phi_f10 * M_PI) / 32768.0f, MTXMODE_APPLY);

            gSPMatrix(oGfxCtx->polyXlu.p++, Matrix_NewMtx(globalCtx->state.gfxCtx, "../z_actor.c", 5458),
                      G_MTX_MODELVIEW | G_MTX_LOAD);
            gSPDisplayList(oGfxCtx->polyXlu.p++, &D_04010130);

            Matrix_Pull();
            phi_f6 = ~((globalCtx->gameplayFrames * 1200) & 0xFFFF);
            Matrix_RotateZ((phi_f6 * M_PI) / 32768.0f, MTXMODE_APPLY);

            gSPMatrix(oGfxCtx->polyXlu.p++, Matrix_NewMtx(globalCtx->state.gfxCtx, "../z_actor.c", 5463),
                      G_MTX_MODELVIEW | G_MTX_LOAD);
            gSPDisplayList(oGfxCtx->polyXlu.p++, &D_04010130);
        }

        lightPos.x = gSaveContext.respawn[RESPAWN_MODE_TOP].pos.x;
        lightPos.y = gSaveContext.respawn[RESPAWN_MODE_TOP].pos.y + spD8;
        lightPos.z = gSaveContext.respawn[RESPAWN_MODE_TOP].pos.z;

        Lights_InitType0PositionalLight(&D_8015BC00, lightPos.x, lightPos.y, lightPos.z, 0xFF, 0xFF, 0xFF,
                                        500.0f * spD4);

        CLOSE_DISPS(globalCtx->state.gfxCtx, "../z_actor.c", 5474);
    }
}
#else
#pragma GLOBAL_ASM("asm/non_matchings/code/z_actor/func_8002FBAC.s")
#endif

void func_80030488(GlobalContext* globalCtx) {
    Lights_Remove(globalCtx, &globalCtx->lightCtx, D_8015BC10);
}

void func_800304B0(GlobalContext* globalCtx) {
    if (globalCtx->actorCtx.unk_03 != 0) {
        globalCtx->actorCtx.unk_03 = 0;
        func_800876C8(globalCtx);
    }
}

// Actor_InitContext
void func_800304DC(GlobalContext* globalCtx, ActorContext* actorCtx, ActorEntry* actorEntry) {
    ActorOverlay* overlayEntry;
    SaveSceneFlags* saveSceneFlags;
    s32 i;

    saveSceneFlags = &gSaveContext.sceneFlags[globalCtx->sceneNum];

    bzero(actorCtx, sizeof(*actorCtx));

    ActorOverlayTable_Init();
    Matrix_MtxFCopy(&globalCtx->mf_11DA0, &gMtxFClear);
    Matrix_MtxFCopy(&globalCtx->mf_11D60, &gMtxFClear);

    overlayEntry = &gActorOverlayTable[0];
    for (i = 0; i < ARRAY_COUNT(gActorOverlayTable); i++) {
        overlayEntry->loadedRamAddr = NULL;
        overlayEntry->nbLoaded = 0;
        overlayEntry++;
    }

    actorCtx->flags.chest = saveSceneFlags->chest;
    actorCtx->flags.swch = saveSceneFlags->swch;
    actorCtx->flags.clear = saveSceneFlags->clear;
    actorCtx->flags.collect = saveSceneFlags->collect;

    func_8002CDE4(globalCtx, &actorCtx->titleCtx);

    actorCtx->absoluteSpace = NULL;

    Actor_SpawnEntry(actorCtx, actorEntry, globalCtx);
    func_8002C0C0(&actorCtx->targetCtx, actorCtx->actorList[ACTORTYPE_PLAYER].first, globalCtx);
    func_8002FA60(globalCtx);
}

u32 D_80116068[] = {
    0x100000C0, 0x100000C0, 0x00000000, 0x100004C0, 0x00000080, 0x300000C0,
    0x10000080, 0x00000000, 0x300000C0, 0x100004C0, 0x00000000, 0x100000C0,
};

void Actor_UpdateAll(GlobalContext* globalCtx, ActorContext* actorCtx) {
    Actor* refActor;
    Actor* actor;
    Player* player;
    u32* sp80;
    u32 unkFlag;
    u32 unkCondition;
    Actor* sp74;
    ActorEntry* actorEntry;
    s32 i;

    player = PLAYER;

    if (0) {
        // This assert is optimized out but it exists due to its presence in rodata
        if (gMaxActorId != ACTOR_ID_MAX) {
            __assert("MaxProfile == ACTOR_DLF_MAX", "../z_actor.c", UNK_LINE);
        }
    }

    sp74 = NULL;
    unkFlag = 0;

    if (globalCtx->nbSetupActors != 0) {
        actorEntry = &globalCtx->setupActorList[0];
        for (i = 0; i < globalCtx->nbSetupActors; i++) {
            Actor_SpawnEntry(&globalCtx->actorCtx, actorEntry++, globalCtx);
        }
        globalCtx->nbSetupActors = 0;
    }

    if (actorCtx->unk_02 != 0) {
        actorCtx->unk_02--;
    }

    if (KREG(0) == -100) {
        refActor = &PLAYER->actor;
        KREG(0) = 0;
        Actor_Spawn(&globalCtx->actorCtx, globalCtx, ACTOR_EN_CLEAR_TAG, refActor->posRot.pos.x,
                    refActor->posRot.pos.y + 100.0f, refActor->posRot.pos.z, 0, 0, 0, 1);
    }

    sp80 = &D_80116068[0];

    if (player->stateFlags2 & 0x8000000) {
        unkFlag = 0x2000000;
    }

    if ((player->stateFlags1 & 0x40) && ((player->actor.textId & 0xFF00) != 0x600)) {
        sp74 = player->naviTargetActor;
    }

    for (i = 0; i < ARRAY_COUNT(actorCtx->actorList); i++, sp80++) {
        unkCondition = (*sp80 & player->stateFlags1);

        actor = actorCtx->actorList[i].first;
        while (actor != NULL) {
            if (actor->posRot.pos.y < -25000.0f) {
                actor->posRot.pos.y = -25000.0f;
            }

            actor->sfx = 0;

            if (actor->init != NULL) {
                if (Object_IsLoaded(&globalCtx->objectCtx, actor->objBankIndex)) {
                    Actor_SetObjectDependency(globalCtx, actor);
                    actor->init(actor, globalCtx);
                    actor->init = NULL;
                }
                actor = actor->next;
            } else if (!Object_IsLoaded(&globalCtx->objectCtx, actor->objBankIndex)) {
                Actor_Kill(actor);
                actor = actor->next;
            } else if ((unkFlag && !(actor->flags & unkFlag)) ||
                       (!unkFlag && unkCondition && (sp74 != actor) && (actor != player->navi) &&
                        (actor != player->heldActor) && (&player->actor != actor->parent))) {
                func_80061E8C(&actor->colChkInfo);
                actor = actor->next;
            } else if (actor->update == NULL) {
                if (!actor->isDrawn) {
                    actor = Actor_Delete(&globalCtx->actorCtx, actor, globalCtx);
                } else {
                    Actor_Destroy(actor, globalCtx);
                    actor = actor->next;
                }
            } else {
                Math_Vec3f_Copy(&actor->pos4, &actor->posRot.pos);
                actor->xzDistFromLink = func_8002DB8C(actor, &player->actor);
                actor->yDistFromLink = Actor_HeightDiff(actor, &player->actor);
                actor->xyzDistFromLinkSq = SQ(actor->xzDistFromLink) + SQ(actor->yDistFromLink);

                actor->yawTowardsLink = func_8002DA78(actor, &player->actor);
                actor->flags &= ~0x1000000;

                if ((DECR(actor->freezeTimer) == 0) && (actor->flags & 0x50)) {
                    if (actor == player->unk_664) {
                        actor->unk_10C = 1;
                    } else {
                        actor->unk_10C = 0;
                    }

                    if ((actor->unk_10D != 0) && (player->unk_664 == NULL)) {
                        actor->unk_10D = 0;
                    }

                    Actor_SetObjectDependency(globalCtx, actor);
                    if (actor->dmgEffectTimer != 0) {
                        actor->dmgEffectTimer--;
                    }
                    actor->update(actor, globalCtx);
                    func_8003F8EC(globalCtx, &globalCtx->colCtx.dyna, actor);
                }

                func_80061E8C(&actor->colChkInfo);

                actor = actor->next;
            }
        }

        if (i == ACTORTYPE_BG) {
            func_8003F984(globalCtx, &globalCtx->colCtx.dyna);
        }
    }

    actor = player->unk_664;

    if ((actor != NULL) && (actor->update == NULL)) {
        actor = NULL;
        func_8008EDF0(player);
    }

    if ((actor == NULL) || (player->unk_66C < 5)) {
        actor = NULL;
        if (actorCtx->targetCtx.unk_4B != 0) {
            actorCtx->targetCtx.unk_4B = 0;
            func_80078884(NA_SE_SY_LOCK_OFF);
        }
    }

    func_8002C7BC(&actorCtx->targetCtx, player, actor, globalCtx);
    TitleCard_Update(globalCtx, &actorCtx->titleCtx);
    func_8003FB64(globalCtx, &globalCtx->colCtx.dyna);
}

void Actor_FaultPrint(Actor* actor, char* command) {
    ActorOverlay* overlayEntry;
    char* name;

    if ((actor == NULL) || (actor->overlayEntry == NULL)) {
        FaultDrawer_SetCursor(48, 24);
        FaultDrawer_Printf("ACTOR NAME is NULL");
    }

    overlayEntry = actor->overlayEntry;
    name = overlayEntry->name != NULL ? overlayEntry->name : "";

    // Translates to: "ACTOR NAME(%08x:%s)"
    osSyncPrintf("アクターの名前(%08x:%s)\n", actor, name);

    if (command != NULL) {
        // Translates to: "COMMAND:%s"
        osSyncPrintf("コメント:%s\n", command);
    }

    FaultDrawer_SetCursor(48, 24);
    FaultDrawer_Printf("ACTOR NAME %08x:%s", actor, name);
}

void Actor_Draw(GlobalContext* globalCtx, Actor* actor) {
    FaultClient faultClient;
    LightMapper* lightMapper;

    Fault_AddClient(&faultClient, Actor_FaultPrint, actor, "Actor_draw");

    OPEN_DISPS(globalCtx->state.gfxCtx, "../z_actor.c", 6035);

    lightMapper = Lights_CreateMapper(&globalCtx->lightCtx, globalCtx->state.gfxCtx);

    func_8007A474(lightMapper, globalCtx->lightCtx.lightsHead, (actor->flags & 0x400000) ? NULL : &actor->posRot.pos);
    func_80079EFC(lightMapper, globalCtx->state.gfxCtx);

    if (actor->flags & 0x1000) {
<<<<<<< HEAD
        camera = &globalCtx->cameras[0];
        func_800D1694(actor->posRot.pos.x + camera->skyboxOffset.x,
                      actor->posRot.pos.y + (f32)((actor->shape.unk_08 * actor->scale.y) + camera->skyboxOffset.y),
                      actor->posRot.pos.z + camera->skyboxOffset.z, &actor->shape.rot);
=======
        func_800D1694(actor->posRot.pos.x + globalCtx->mainCamera.unk_80.x,
                      actor->posRot.pos.y +
                          (f32)((actor->shape.unk_08 * actor->scale.y) + globalCtx->mainCamera.unk_80.y),
                      actor->posRot.pos.z + globalCtx->mainCamera.unk_80.z, &actor->shape.rot);
>>>>>>> b4ac94a8
    } else {
        func_800D1694(actor->posRot.pos.x, actor->posRot.pos.y + (actor->shape.unk_08 * actor->scale.y),
                      actor->posRot.pos.z, &actor->shape.rot);
    }

    Matrix_Scale(actor->scale.x, actor->scale.y, actor->scale.z, MTXMODE_APPLY);
    Actor_SetObjectDependency(globalCtx, actor);

    gSPSegment(oGfxCtx->polyOpa.p++, 0x06, globalCtx->objectCtx.status[actor->objBankIndex].segment);
    gSPSegment(oGfxCtx->polyXlu.p++, 0x06, globalCtx->objectCtx.status[actor->objBankIndex].segment);

    if (actor->dmgEffectTimer != 0) {
        // Must be inline data to match
        Color_RGBA8 sp2C = { 0, 0, 0, 255 };
        if (actor->dmgEffectParams & 0x8000) {
            sp2C.r = sp2C.g = sp2C.b = ((actor->dmgEffectParams & 0x1F00) >> 5) | 7;
        } else if (actor->dmgEffectParams & 0x4000) {
            sp2C.r = ((actor->dmgEffectParams & 0x1F00) >> 5) | 7;
        } else {
            sp2C.b = ((actor->dmgEffectParams & 0x1F00) >> 5) | 7;
        }

        if (actor->dmgEffectParams & 0x2000) {
            func_80026860(globalCtx, &sp2C, actor->dmgEffectTimer, actor->dmgEffectParams & 0xFF);
        } else {
            func_80026400(globalCtx, &sp2C, actor->dmgEffectTimer, actor->dmgEffectParams & 0xFF);
        }
    }

    actor->draw(actor, globalCtx);

    if (actor->dmgEffectTimer != 0) {
        if (actor->dmgEffectParams & 0x2000) {
            func_80026A6C(globalCtx);
        } else {
            func_80026608(globalCtx);
        }
    }

    if (actor->shape.shadowDrawFunc != NULL) {
        actor->shape.shadowDrawFunc(actor, lightMapper, globalCtx);
    }

    CLOSE_DISPS(globalCtx->state.gfxCtx, "../z_actor.c", 6119);

    Fault_RemoveClient(&faultClient);
}

void func_80030ED8(Actor* actor) {
    if (actor->flags & 0x80000) {
        Audio_PlaySoundGeneral(actor->sfx, &actor->projectedPos, 4, &D_801333E0, &D_801333E0, &D_801333E8);
    } else if (actor->flags & 0x100000) {
        func_80078884(actor->sfx);
    } else if (actor->flags & 0x200000) {
        func_800788CC(actor->sfx);
    } else if (actor->flags & 0x10000000) {
        func_800F4C58(&D_801333D4, NA_SE_SY_TIMER - SFX_FLAG, (s8)(actor->sfx - 1));
    } else {
        func_80078914(&actor->projectedPos, actor->sfx);
    }
}

void func_80030FA8(GraphicsContext* gfxCtx) {
    OPEN_DISPS(gfxCtx, "../z_actor.c", 6161);

    gDPLoadTextureBlock(oGfxCtx->polyXlu.p++, &D_0401E370, G_IM_FMT_I, G_IM_SIZ_8b, 64, 64, 0, G_TX_MIRROR | G_TX_CLAMP,
                        G_TX_MIRROR | G_TX_CLAMP, 6, 6, G_TX_NOLOD, G_TX_NOLOD);

    gDPSetTileSize(oGfxCtx->polyXlu.p++, G_TX_RENDERTILE, 384, 224, 892, 732);
    gSPTextureRectangle(oGfxCtx->polyXlu.p++, 0, 0, 1280, 960, G_TX_RENDERTILE, 2240, 1600, 576, 597);
    gDPPipeSync(oGfxCtx->polyXlu.p++);

    CLOSE_DISPS(gfxCtx, "../z_actor.c", 6183);
}

void func_8003115C(GlobalContext* globalCtx, s32 nbInvisibleActors, Actor** invisibleActors) {
    Actor** invisibleActor;
    GraphicsContext* gfxCtx;
    s32 i;

    gfxCtx = globalCtx->state.gfxCtx;

    OPEN_DISPS(gfxCtx, "../z_actor.c", 6197);

    // Translates to: "MAGIC LENS START"
    gDPNoOpString(oGfxCtx->polyOpa.p++, "魔法のメガネ START", 0);

    gDPPipeSync(oGfxCtx->polyXlu.p++);

    if (globalCtx->roomCtx.curRoom.showInvisActors == 0) {
        gDPSetOtherMode(oGfxCtx->polyXlu.p++,
                        G_AD_DISABLE | G_CD_MAGICSQ | G_CK_NONE | G_TC_FILT | G_TF_BILERP | G_TT_NONE | G_TL_TILE |
                            G_TD_CLAMP | G_TP_NONE | G_CYC_1CYCLE | G_PM_NPRIMITIVE,
                        G_AC_THRESHOLD | G_ZS_PRIM | Z_UPD | G_RM_CLD_SURF | G_RM_CLD_SURF2);
        gDPSetCombineMode(oGfxCtx->polyXlu.p++, G_CC_MODULATEIA_PRIM, G_CC_MODULATEIA_PRIM);
        gDPSetPrimColor(oGfxCtx->polyXlu.p++, 0, 0, 255, 0, 0, 255);
    } else {
        gDPSetOtherMode(oGfxCtx->polyXlu.p++,
                        G_AD_DISABLE | G_CD_MAGICSQ | G_CK_NONE | G_TC_FILT | G_TF_BILERP | G_TT_NONE | G_TL_TILE |
                            G_TD_CLAMP | G_TP_NONE | G_CYC_1CYCLE | G_PM_NPRIMITIVE,
                        G_AC_THRESHOLD | G_ZS_PRIM | Z_UPD | IM_RD | CVG_DST_SAVE | ZMODE_OPA | FORCE_BL |
                            GBL_c1(G_BL_CLR_BL, G_BL_0, G_BL_CLR_MEM, G_BL_1MA) |
                            GBL_c2(G_BL_CLR_BL, G_BL_0, G_BL_CLR_MEM, G_BL_1MA));
        gDPSetCombineLERP(oGfxCtx->polyXlu.p++, PRIMITIVE, TEXEL0, PRIM_LOD_FRAC, 0, PRIMITIVE, TEXEL0, PRIM_LOD_FRAC,
                          0, PRIMITIVE, TEXEL0, PRIM_LOD_FRAC, 0, PRIMITIVE, TEXEL0, PRIM_LOD_FRAC, 0);
        gDPSetPrimColor(oGfxCtx->polyXlu.p++, 0, 0xFF, 74, 74, 74, 74);
    }

    gDPSetPrimDepth(oGfxCtx->polyXlu.p++, 0, 0);

    func_80030FA8(gfxCtx);

    // Translates to: "MAGIC LENS INVISIBLE ACTOR DISPLAY START"
    gDPNoOpString(oGfxCtx->polyOpa.p++, "魔法のメガネ 見えないＡcｔｏｒ表示 START", nbInvisibleActors);

    invisibleActor = &invisibleActors[0];
    for (i = 0; i < nbInvisibleActors; i++) {
        // Translates to: "MAGIC LENS INVISIBLE ACTOR DISPLAY"
        gDPNoOpString(oGfxCtx->polyOpa.p++, "魔法のメガネ 見えないＡcｔｏｒ表示", i);
        Actor_Draw(globalCtx, *(invisibleActor++));
    }

    // Translates to: "MAGIC LENS INVISIBLE ACTOR DISPLAY END"
    gDPNoOpString(oGfxCtx->polyOpa.p++, "魔法のメガネ 見えないＡcｔｏｒ表示 END", nbInvisibleActors);

    if (globalCtx->roomCtx.curRoom.showInvisActors != 0) {
        // Translates to: "BLUE SPECTACLES (EXTERIOR)"
        gDPNoOpString(oGfxCtx->polyOpa.p++, "青い眼鏡(外側)", 0);

        gDPPipeSync(oGfxCtx->polyXlu.p++);

        gDPSetOtherMode(oGfxCtx->polyXlu.p++,
                        G_AD_DISABLE | G_CD_MAGICSQ | G_CK_NONE | G_TC_FILT | G_TF_BILERP | G_TT_NONE | G_TL_TILE |
                            G_TD_CLAMP | G_TP_NONE | G_CYC_1CYCLE | G_PM_NPRIMITIVE,
                        G_AC_THRESHOLD | G_ZS_PRIM | G_RM_CLD_SURF | G_RM_CLD_SURF2);
        gDPSetCombineMode(oGfxCtx->polyXlu.p++, G_CC_MODULATEIA_PRIM, G_CC_MODULATEIA_PRIM);
        gDPSetPrimColor(oGfxCtx->polyXlu.p++, 0, 0, 255, 0, 0, 255);

        func_80030FA8(gfxCtx);

        // Translates to: "BLUE SPECTACLES (EXTERIOR)"
        gDPNoOpString(oGfxCtx->polyOpa.p++, "青い眼鏡(外側)", 1);
    }

    // Translates to: "MAGIC LENS END"
    gDPNoOpString(oGfxCtx->polyOpa.p++, "魔法のメガネ END", 0);

    CLOSE_DISPS(gfxCtx, "../z_actor.c", 6284);
}

s32 func_800314B0(GlobalContext* globalCtx, Actor* actor) {
    return func_800314D4(globalCtx, actor, &actor->projectedPos, actor->projectedW);
}

s32 func_800314D4(GlobalContext* globalCtx, Actor* actor, Vec3f* arg2, f32 arg3) {
    f32 var;

    if ((arg2->z > -actor->uncullZoneScale) && (arg2->z < (actor->uncullZoneForward + actor->uncullZoneScale))) {
        var = (arg3 < 1.0f) ? 1.0f : 1.0f / arg3;

        if ((((fabsf(arg2->x) - actor->uncullZoneScale) * var) < 1.0f) &&
            (((arg2->y + actor->uncullZoneDownward) * var) > -1.0f) &&
            (((arg2->y - actor->uncullZoneScale) * var) < 1.0f)) {
            return 1;
        }
    }

    return 0;
}

void func_800315AC(GlobalContext* globalCtx, ActorContext* actorCtx) {
    s32 invisibleActorCounter;
    Actor* invisibleActors[INVISIBLE_ACTOR_MAX];
    ActorListEntry* actorListEntry;
    Actor* actor;
    s32 i;

    invisibleActorCounter = 0;

    OPEN_DISPS(globalCtx->state.gfxCtx, "../z_actor.c", 6336);

    actorListEntry = &actorCtx->actorList[0];

    for (i = 0; i < ARRAY_COUNT(actorCtx->actorList); i++, actorListEntry++) {
        actor = actorListEntry->first;

        while (actor != NULL) {
            ActorOverlay* overlayEntry = actor->overlayEntry;
            char* actorName = overlayEntry->name != NULL ? overlayEntry->name : "";

            gDPNoOpString(oGfxCtx->polyOpa.p++, actorName, i);
            gDPNoOpString(oGfxCtx->polyXlu.p++, actorName, i);

            HREG(66) = i;

            if ((HREG(64) != 1) || ((HREG(65) != -1) && (HREG(65) != HREG(66))) || (HREG(68) == 0)) {
                SkinMatrix_Vec3fMtxFMultXYZW(&globalCtx->mf_11D60, &actor->posRot.pos, &actor->projectedPos,
                                             &actor->projectedW);
            }

            if ((HREG(64) != 1) || ((HREG(65) != -1) && (HREG(65) != HREG(66))) || (HREG(69) == 0)) {
                if (actor->sfx != 0) {
                    func_80030ED8(actor);
                }
            }

            if ((HREG(64) != 1) || ((HREG(65) != -1) && (HREG(65) != HREG(66))) || (HREG(70) == 0)) {
                if (func_800314B0(globalCtx, actor)) {
                    actor->flags |= 0x40;
                } else {
                    actor->flags &= ~0x40;
                }
            }

            actor->isDrawn = 0;

            if ((HREG(64) != 1) || ((HREG(65) != -1) && (HREG(65) != HREG(66))) || (HREG(71) == 0)) {
                if ((actor->init == NULL) && (actor->draw != NULL) && (actor->flags & 0x60)) {
                    if ((actor->flags & 0x80) &&
                        ((globalCtx->roomCtx.curRoom.showInvisActors == 0) || (globalCtx->actorCtx.unk_03 != 0) ||
                         (actor->room != globalCtx->roomCtx.curRoom.num))) {
                        if (invisibleActorCounter >= INVISIBLE_ACTOR_MAX) {
                            __assert("invisible_actor_counter < INVISIBLE_ACTOR_MAX", "../z_actor.c", 6464);
                        }
                        invisibleActors[invisibleActorCounter] = actor;
                        invisibleActorCounter++;
                    } else {
                        if ((HREG(64) != 1) || ((HREG(65) != -1) && (HREG(65) != HREG(66))) || (HREG(72) == 0)) {
                            Actor_Draw(globalCtx, actor);
                            actor->isDrawn = 1;
                        }
                    }
                }
            }

            actor = actor->next;
        }
    }

    if ((HREG(64) != 1) || (HREG(73) != 0)) {
        Effect_DrawAll(globalCtx->state.gfxCtx);
    }

    if ((HREG(64) != 1) || (HREG(74) != 0)) {
        EffectSs_DrawAll(globalCtx);
    }

    if ((HREG(64) != 1) || (HREG(72) != 0)) {
        if (globalCtx->actorCtx.unk_03 != 0) {
            func_8003115C(globalCtx, invisibleActorCounter, invisibleActors);
            if ((globalCtx->csCtx.state != 0) || func_8008E988(globalCtx)) {
                func_800304B0(globalCtx);
            }
        }
    }

    func_8002FBAC(globalCtx);

    if (IREG(32) == 0) {
        func_8007ABBC(globalCtx);
    }

    if ((HREG(64) != 1) || (HREG(75) != 0)) {
        TitleCard_Draw(globalCtx, &actorCtx->titleCtx);
    }

    if ((HREG(64) != 1) || (HREG(76) != 0)) {
        CollisionCheck_Draw(globalCtx, &globalCtx->colChkCtx);
    }

    CLOSE_DISPS(globalCtx->state.gfxCtx, "../z_actor.c", 6563);
}

void func_80031A28(GlobalContext* globalCtx, ActorContext* actorCtx) {
    Actor* actor;
    s32 i;

    for (i = 0; i < ARRAY_COUNT(actorCtx->actorList); i++) {
        actor = actorCtx->actorList[i].first;
        while (actor != NULL) {
            if (!Object_IsLoaded(&globalCtx->objectCtx, actor->objBankIndex)) {
                Actor_Kill(actor);
            }
            actor = actor->next;
        }
    }
}

u8 sEnemyActorTypes[] = { ACTORTYPE_ENEMY, ACTORTYPE_BOSS };

void Actor_FreezeAllEnemies(GlobalContext* globalCtx, ActorContext* actorCtx, s32 duration) {
    Actor* actor;
    s32 i;

    for (i = 0; i < ARRAY_COUNT(sEnemyActorTypes); i++) {
        actor = actorCtx->actorList[sEnemyActorTypes[i]].first;
        while (actor != NULL) {
            actor->freezeTimer = duration;
            actor = actor->next;
        }
    }
}

void func_80031B14(GlobalContext* globalCtx, ActorContext* actorCtx) {
    Actor* actor;
    s32 i;

    for (i = 0; i < ARRAY_COUNT(actorCtx->actorList); i++) {
        actor = actorCtx->actorList[i].first;
        while (actor != NULL) {
            if ((actor->room >= 0) && (actor->room != globalCtx->roomCtx.curRoom.num) &&
                (actor->room != globalCtx->roomCtx.prevRoom.num)) {
                if (!actor->isDrawn) {
                    actor = Actor_Delete(actorCtx, actor, globalCtx);
                } else {
                    Actor_Kill(actor);
                    Actor_Destroy(actor, globalCtx);
                    actor = actor->next;
                }
            } else {
                actor = actor->next;
            }
        }
    }

    CollisionCheck_InitContext(globalCtx, &globalCtx->colChkCtx);
    actorCtx->flags.tempClear = 0;
    actorCtx->flags.tempSwch &= 0xFFFFFF;
    globalCtx->msgCtx.unk_E3F4 = 0;
}

// Actor_CleanupContext
void func_80031C3C(ActorContext* actorCtx, GlobalContext* globalCtx) {
    Actor* actor;
    s32 i;

    for (i = 0; i < ARRAY_COUNT(actorCtx->actorList); i++) {
        actor = actorCtx->actorList[i].first;
        while (actor != NULL) {
            Actor_Delete(actorCtx, actor, globalCtx);
            actor = actorCtx->actorList[i].first;
        }
    }

    if (HREG(20) != 0) {
        // Translates to: "ABSOLUTE MAGIC FIELD DEALLOCATION"
        osSyncPrintf("絶対魔法領域解放\n");
    }

    if (actorCtx->absoluteSpace != NULL) {
        ZeldaArena_FreeDebug(actorCtx->absoluteSpace, "../z_actor.c", 6731);
        actorCtx->absoluteSpace = NULL;
    }

    Gameplay_SaveSceneFlags(globalCtx);
    func_80030488(globalCtx);
    ActorOverlayTable_Cleanup();
}

/**
 * Adds a given actor instance at the front of the actor list of the specified type.
 * Also sets the actor instance as being of that type.
 */
void Actor_AddToTypeList(ActorContext* actorCtx, Actor* actorToAdd, u8 actorType) {
    Actor* prevFirstActor;

    actorToAdd->type = actorType;

    actorCtx->total++;
    actorCtx->actorList[actorType].length++;
    prevFirstActor = actorCtx->actorList[actorType].first;

    if (prevFirstActor != NULL) {
        prevFirstActor->prev = actorToAdd;
    }

    actorCtx->actorList[actorType].first = actorToAdd;
    actorToAdd->next = prevFirstActor;
}

/**
 * Removes a given actor instance from its actor list.
 * Also sets the temp clear flag of the current room if the actor removed was the last enemy loaded.
 */
Actor* Actor_RemoveFromTypeList(GlobalContext* globalCtx, ActorContext* actorCtx, Actor* actorToRemove) {
    Actor* newFirstActor;

    actorCtx->total--;
    actorCtx->actorList[actorToRemove->type].length--;

    if (actorToRemove->prev != NULL) {
        actorToRemove->prev->next = actorToRemove->next;
    } else {
        actorCtx->actorList[actorToRemove->type].first = actorToRemove->next;
    }

    newFirstActor = actorToRemove->next;

    if (newFirstActor != NULL) {
        newFirstActor->prev = actorToRemove->prev;
    }

    actorToRemove->next = NULL;
    actorToRemove->prev = NULL;

    if ((actorToRemove->room == globalCtx->roomCtx.curRoom.num) && (actorToRemove->type == ACTORTYPE_ENEMY) &&
        (actorCtx->actorList[ACTORTYPE_ENEMY].length == 0)) {
        Flags_SetTempClear(globalCtx, globalCtx->roomCtx.curRoom.num);
    }

    return newFirstActor;
}

void Actor_FreeOverlay(ActorOverlay* actorOverlay) {
    osSyncPrintf(VT_FGCOL(CYAN));

    if (actorOverlay->nbLoaded == 0) {
        if (HREG(20) != 0) {
            // Translates to: "ACTOR CLIENT IS NOW 0"
            osSyncPrintf("アクタークライアントが０になりました\n");
        }

        if (actorOverlay->loadedRamAddr != NULL) {
            if (actorOverlay->allocType & ALLOCTYPE_PERMANENT) {
                if (HREG(20) != 0) {
                    // Translates to: "OVERLAY WILL NOT BE DEALLOCATED"
                    osSyncPrintf("オーバーレイ解放しません\n");
                }
            } else if (actorOverlay->allocType & ALLOCTYPE_ABSOLUTE) {
                if (HREG(20) != 0) {
                    // Translates to: "ABSOLUTE MAGIC FIELD RESERVED, SO DEALLOCATION WILL NOT OCCUR"
                    osSyncPrintf("絶対魔法領域確保なので解放しません\n");
                }
                actorOverlay->loadedRamAddr = NULL;
            } else {
                if (HREG(20) != 0) {
                    // Translates to: "OVERLAY DEALLOCATED"
                    osSyncPrintf("オーバーレイ解放します\n");
                }
                ZeldaArena_FreeDebug(actorOverlay->loadedRamAddr, "../z_actor.c", 6834);
                actorOverlay->loadedRamAddr = NULL;
            }
        }
    } else if (HREG(20) != 0) {
        // Translates to: "%d OF ACTOR CLIENT REMAINS"
        osSyncPrintf("アクタークライアントはあと %d 残っています\n", actorOverlay->nbLoaded);
    }

    osSyncPrintf(VT_RST);
}

Actor* Actor_Spawn(ActorContext* actorCtx, GlobalContext* globalCtx, s16 actorId, f32 posX, f32 posY, f32 posZ,
                   s16 rotX, s16 rotY, s16 rotZ, s16 params) {
    s32 pad;
    Actor* actor;
    ActorInit* actorInit;
    s32 objBankIndex;
    ActorOverlay* overlayEntry;
    u32 temp;
    char* name;
    u32 overlaySize;

    overlayEntry = &gActorOverlayTable[actorId];

    if (actorId >= ACTOR_ID_MAX) {
        __assert("profile < ACTOR_DLF_MAX", "../z_actor.c", 6883);
    }

    name = overlayEntry->name != NULL ? overlayEntry->name : "";
    overlaySize = (u32)overlayEntry->vramEnd - (u32)overlayEntry->vramStart;

    if (HREG(20) != 0) {
        // Translates to: "ACTOR CLASS ADDITION [%d:%s]"
        osSyncPrintf("アクタークラス追加 [%d:%s]\n", actorId, name);
    }

    if (actorCtx->total > ACTOR_NUMBER_MAX) {
        // Translates to: "Ａｃｔｏｒ SET NUMBER EXCEEDED"
        osSyncPrintf(VT_COL(YELLOW, BLACK) "Ａｃｔｏｒセット数オーバー\n" VT_RST);
        return NULL;
    }

    if (overlayEntry->vramStart == 0) {
        if (HREG(20) != 0) {
            // Translates to: "NOT AN OVERLAY"
            osSyncPrintf("オーバーレイではありません\n");
        }

        actorInit = overlayEntry->initInfo;
    } else {
        if (overlayEntry->loadedRamAddr != NULL) {
            if (HREG(20) != 0) {
                // Translates to: "ALREADY LOADED"
                osSyncPrintf("既にロードされています\n");
            }
        } else {
            if (overlayEntry->allocType & ALLOCTYPE_ABSOLUTE) {
                if (overlaySize > AM_FIELD_SIZE) {
                    __assert("actor_segsize <= AM_FIELD_SIZE", "../z_actor.c", 6934);
                }

                if (actorCtx->absoluteSpace == NULL) {
                    // Translates to: "AMF: ABSOLUTE MAGIC FIELD"
                    actorCtx->absoluteSpace = ZeldaArena_MallocRDebug(AM_FIELD_SIZE, "AMF:絶対魔法領域", 0);
                    if (HREG(20) != 0) {
                        // Translates to: "ABSOLUTE MAGIC FIELD RESERVATION - %d BYTES RESERVED"
                        osSyncPrintf("絶対魔法領域確保 %d バイト確保\n", AM_FIELD_SIZE);
                    }
                }

                overlayEntry->loadedRamAddr = actorCtx->absoluteSpace;
            } else if (overlayEntry->allocType & ALLOCTYPE_PERMANENT) {
                overlayEntry->loadedRamAddr = ZeldaArena_MallocRDebug(overlaySize, name, 0);
            } else {
                overlayEntry->loadedRamAddr = ZeldaArena_MallocDebug(overlaySize, name, 0);
            }

            if (overlayEntry->loadedRamAddr == NULL) {
                // Translates to: "CANNOT RESERVE ACTOR PROGRAM MEMORY"
                osSyncPrintf(VT_COL(RED, WHITE) "Ａｃｔｏｒプログラムメモリが確保できません\n" VT_RST);
                return NULL;
            }

            Overlay_Load(overlayEntry->vromStart, overlayEntry->vromEnd, overlayEntry->vramStart, overlayEntry->vramEnd,
                         overlayEntry->loadedRamAddr);

            osSyncPrintf(VT_FGCOL(GREEN));
            osSyncPrintf("OVL(a):Seg:%08x-%08x Ram:%08x-%08x Off:%08x %s\n", overlayEntry->vramStart,
                         overlayEntry->vramEnd, overlayEntry->loadedRamAddr,
                         (u32)overlayEntry->loadedRamAddr + (u32)overlayEntry->vramEnd - (u32)overlayEntry->vramStart,
                         (u32)overlayEntry->vramStart - (u32)overlayEntry->loadedRamAddr, name);
            osSyncPrintf(VT_RST);

            overlayEntry->nbLoaded = 0;
        }

        actorInit = (void*)(u32)((overlayEntry->initInfo != NULL)
                                     ? (void*)((u32)overlayEntry->initInfo -
                                               (s32)((u32)overlayEntry->vramStart - (u32)overlayEntry->loadedRamAddr))
                                     : NULL);
    }

    objBankIndex = Object_GetIndex(&globalCtx->objectCtx, actorInit->objectId);

    if ((objBankIndex < 0) ||
        ((actorInit->type == ACTORTYPE_ENEMY) && (Flags_GetClear(globalCtx, globalCtx->roomCtx.curRoom.num)))) {
        // Translates to: "NO DATA BANK!! <DATA BANK＝%d> (profilep->bank=%d)"
        osSyncPrintf(VT_COL(RED, WHITE) "データバンク無し！！<データバンク＝%d>(profilep->bank=%d)\n" VT_RST,
                     objBankIndex, actorInit->objectId);
        Actor_FreeOverlay(overlayEntry);
        return NULL;
    }

    actor = ZeldaArena_MallocDebug(actorInit->instanceSize, name, 1);

    if (actor == NULL) {
        // Translates to: "ACTOR CLASS CANNOT BE RESERVED! %s <SIZE＝%d BYTES>"
        osSyncPrintf(VT_COL(RED, WHITE) "Ａｃｔｏｒクラス確保できません！ %s <サイズ＝%dバイト>\n", VT_RST, name,
                     actorInit->instanceSize);
        Actor_FreeOverlay(overlayEntry);
        return NULL;
    }

    if (overlayEntry->nbLoaded >= 255) {
        __assert("actor_dlftbl->clients < 255", "../z_actor.c", 7031);
    }

    overlayEntry->nbLoaded++;

    if (HREG(20) != 0) {
        // Translates to: "ACTOR CLIENT No. %d"
        osSyncPrintf("アクタークライアントは %d 個目です\n", overlayEntry->nbLoaded);
    }

    Lib_MemSet(actor, actorInit->instanceSize, 0);
    actor->overlayEntry = overlayEntry;
    actor->id = actorInit->id;
    actor->flags = actorInit->flags;

    if (actorInit->id == ACTOR_EN_PART) {
        actor->objBankIndex = rotZ;
        rotZ = 0;
    } else {
        actor->objBankIndex = objBankIndex;
    }

    actor->init = actorInit->init;
    actor->destroy = actorInit->destroy;
    actor->update = actorInit->update;
    actor->draw = actorInit->draw;
    actor->room = globalCtx->roomCtx.curRoom.num;
    actor->initPosRot.pos.x = posX;
    actor->initPosRot.pos.y = posY;
    actor->initPosRot.pos.z = posZ;
    actor->initPosRot.rot.x = rotX;
    actor->initPosRot.rot.y = rotY;
    actor->initPosRot.rot.z = rotZ;
    actor->params = params;

    Actor_AddToTypeList(actorCtx, actor, actorInit->type);

    temp = gSegments[6];
    Actor_Init(actor, globalCtx);
    gSegments[6] = temp;

    return actor;
}

Actor* Actor_SpawnAsChild(ActorContext* actorCtx, Actor* parent, GlobalContext* globalCtx, s16 actorId, f32 posX,
                          f32 posY, f32 posZ, s16 rotX, s16 rotY, s16 rotZ, s16 params) {
    Actor* spawnedActor = Actor_Spawn(actorCtx, globalCtx, actorId, posX, posY, posZ, rotX, rotY, rotZ, params);
    if (spawnedActor == NULL) {
        return NULL;
    }

    parent->child = spawnedActor;
    spawnedActor->parent = parent;

    if (spawnedActor->room >= 0) {
        spawnedActor->room = parent->room;
    }

    return spawnedActor;
}

void Actor_SpawnTransitionActors(GlobalContext* globalCtx, ActorContext* actorCtx) {
    TransitionActorEntry* transitionActor;
    u8 nbTransitionActors;
    s32 i;

    transitionActor = globalCtx->transitionActorList;
    nbTransitionActors = globalCtx->nbTransitionActors;

    for (i = 0; i < nbTransitionActors; i++) {
        if (transitionActor->id >= 0) {
            if (((transitionActor->frontRoom >= 0) &&
                 ((transitionActor->frontRoom == globalCtx->roomCtx.curRoom.num) ||
                  (transitionActor->frontRoom == globalCtx->roomCtx.prevRoom.num))) ||
                ((transitionActor->backRoom >= 0) &&
                 ((transitionActor->backRoom == globalCtx->roomCtx.curRoom.num) ||
                  (transitionActor->backRoom == globalCtx->roomCtx.prevRoom.num)))) {
                Actor_Spawn(actorCtx, globalCtx, (s16)(transitionActor->id & 0x1FFF), transitionActor->pos.x,
                            transitionActor->pos.y, transitionActor->pos.z, 0, transitionActor->rotY, 0,
                            (i << 0xA) + transitionActor->params);

                transitionActor->id = -transitionActor->id;
                nbTransitionActors = globalCtx->nbTransitionActors;
            }
        }
        transitionActor++;
    }
}

Actor* Actor_SpawnEntry(ActorContext* actorCtx, ActorEntry* actorEntry, GlobalContext* globalCtx) {
    return Actor_Spawn(actorCtx, globalCtx, actorEntry->id, actorEntry->pos.x, actorEntry->pos.y, actorEntry->pos.z,
                       actorEntry->rot.x, actorEntry->rot.y, actorEntry->rot.z, actorEntry->params);
}

Actor* Actor_Delete(ActorContext* actorCtx, Actor* actor, GlobalContext* globalCtx) {
    char* name;
    Player* player;
    Actor* newFirstActor;
    ActorOverlay* overlayEntry;

    player = PLAYER;

    overlayEntry = actor->overlayEntry;
    name = overlayEntry->name != NULL ? overlayEntry->name : "";

    if (HREG(20) != 0) {
        // Translates to: "ACTOR CLASS DELETED [%s]"
        osSyncPrintf("アクタークラス削除 [%s]\n", name);
    }

    if ((player != NULL) && (actor == player->unk_664)) {
        func_8008EDF0(player);
        Camera_ChangeModeDefaultFlags(Gameplay_GetCamera(globalCtx, Gameplay_GetActiveCamId(globalCtx)), 0);
    }

    if (actor == actorCtx->targetCtx.arrowPointedActor) {
        actorCtx->targetCtx.arrowPointedActor = NULL;
    }

    if (actor == actorCtx->targetCtx.unk_8C) {
        actorCtx->targetCtx.unk_8C = NULL;
    }

    if (actor == actorCtx->targetCtx.unk_90) {
        actorCtx->targetCtx.unk_90 = NULL;
    }

    func_800F89E8(&actor->projectedPos);
    Actor_Destroy(actor, globalCtx);

    newFirstActor = Actor_RemoveFromTypeList(globalCtx, actorCtx, actor);

    ZeldaArena_FreeDebug(actor, "../z_actor.c", 7242);

    if (overlayEntry->vramStart == 0) {
        if (HREG(20) != 0) {
            // Translates to: "NOT AN OVERLAY"
            osSyncPrintf("オーバーレイではありません\n");
        }
    } else {
        if (overlayEntry->loadedRamAddr == NULL) {
            __assert("actor_dlftbl->allocp != NULL", "../z_actor.c", 7251);
        }

        if (overlayEntry->nbLoaded <= 0) {
            __assert("actor_dlftbl->clients > 0", "../z_actor.c", 7252);
        }

        overlayEntry->nbLoaded--;
        Actor_FreeOverlay(overlayEntry);
    }

    return newFirstActor;
}

s32 func_80032880(GlobalContext* globalCtx, Actor* actor) {
    s16 sp1E;
    s16 sp1C;

    func_8002F374(globalCtx, actor, &sp1E, &sp1C);

    return (sp1E > -20) && (sp1E < 340) && (sp1C > -160) && (sp1C < 400);
}

Actor* D_8015BBE8;
Actor* D_8015BBEC;
f32 D_8015BBF0;
f32 D_8015BBF4;
s32 D_8015BBF8;
s16 D_8015BBFC;

void func_800328D4(GlobalContext* globalCtx, ActorContext* actorCtx, Player* player, u32 actorType) {
    f32 var;
    Actor* actor;
    Actor* sp84;
    CollisionPoly* sp80;
    UNK_TYPE sp7C;
    Vec3f sp70;

    actor = actorCtx->actorList[actorType].first;
    sp84 = player->unk_664;

    while (actor != NULL) {
        if ((actor->update != NULL) && ((Player*)actor != player) && ((actor->flags & 1) == 1)) {
            if ((actorType == ACTORTYPE_ENEMY) && ((actor->flags & 5) == 5) && (actor->xyzDistFromLinkSq < 250000.0f) &&
                (actor->xyzDistFromLinkSq < D_8015BBF4)) {
                actorCtx->targetCtx.unk_90 = actor;
                D_8015BBF4 = actor->xyzDistFromLinkSq;
            }

            if (actor != sp84) {
                var = func_8002EFC0(actor, player, D_8015BBFC);
                if ((var < D_8015BBF0) && func_8002F090(actor, var) && func_80032880(globalCtx, actor) &&
                    (!func_8003DD6C(&globalCtx->colCtx, &player->actor.posRot2.pos, &actor->posRot2.pos, &sp70, &sp80,
                                    1, 1, 1, 1, &sp7C) ||
                     func_80042048(&globalCtx->colCtx, sp80, sp7C))) {
                    if (actor->unk_10D != 0) {
                        if (actor->unk_10D < D_8015BBF8) {
                            D_8015BBEC = actor;
                            D_8015BBF8 = actor->unk_10D;
                        }
                    } else {
                        D_8015BBE8 = actor;
                        D_8015BBF0 = var;
                    }
                }
            }
        }

        actor = actor->next;
    }
}

u8 D_801160A0[] = {
    ACTORTYPE_BOSS,  ACTORTYPE_ENEMY,  ACTORTYPE_BG,   ACTORTYPE_EXPLOSIVES, ACTORTYPE_NPC,  ACTORTYPE_ITEMACTION,
    ACTORTYPE_CHEST, ACTORTYPE_SWITCH, ACTORTYPE_PROP, ACTORTYPE_MISC,       ACTORTYPE_DOOR, ACTORTYPE_SWITCH,
};

Actor* func_80032AF0(GlobalContext* globalCtx, ActorContext* actorCtx, Actor** actorPtr, Player* player) {
    s32 i;
    u8* entry;

    D_8015BBE8 = D_8015BBEC = NULL;
    D_8015BBF0 = D_8015BBF4 = FLT_MAX;
    D_8015BBF8 = 0x7FFFFFFF;

    if (!func_8008E988(globalCtx)) {
        entry = &D_801160A0[0];

        actorCtx->targetCtx.unk_90 = NULL;
        D_8015BBFC = player->actor.shape.rot.y;

        for (i = 0; i < 3; i++) {
            func_800328D4(globalCtx, actorCtx, player, *entry);
            entry++;
        }

        if (D_8015BBE8 == NULL) {
            for (i; i < ARRAY_COUNT(D_801160A0); i++) {
                func_800328D4(globalCtx, actorCtx, player, *entry);
                entry++;
            }
        }
    }

    if (D_8015BBE8 == 0) {
        *actorPtr = D_8015BBEC;
    } else {
        *actorPtr = D_8015BBE8;
    }

    return *actorPtr;
}

/**
 * Finds the first actor instance of a specified id and type if there is one.
 */
Actor* Actor_Find(ActorContext* actorCtx, s32 actorId, s32 actorType) {
    Actor* actor = actorCtx->actorList[actorType].first;

    while (actor != NULL) {
        if (actorId == actor->id) {
            return actor;
        }
        actor = actor->next;
    }

    return NULL;
}

void func_80032C7C(GlobalContext* globalCtx, Actor* actor) {
    globalCtx->actorCtx.unk_00 = 5;
    Audio_PlaySoundAtPosition(globalCtx, &actor->posRot.pos, 20, NA_SE_EN_LAST_DAMAGE);
}

s16 func_80032CB4(s16* arg0, s16 arg1, s16 arg2, s16 arg3) {
    if (DECR(arg0[1]) == 0) {
        arg0[1] = Math_Rand_S16Offset(arg1, arg2);
    }

    if ((arg0[1] - arg3) > 0) {
        arg0[0] = 0;
    } else if (((arg0[1] - arg3) > -2) || (arg0[1] < 2)) {
        arg0[0] = 1;
    } else {
        arg0[0] = 2;
    }

    return arg0[0];
}

s16 func_80032D60(s16* arg0, s16 arg1, s16 arg2, s16 arg3) {
    if (DECR(arg0[1]) == 0) {
        arg0[1] = Math_Rand_S16Offset(arg1, arg2);
        arg0[0]++;

        if ((arg0[0] % 3) == 0) {
            arg0[0] = (s32)(Math_Rand_ZeroOne() * arg3) * 3;
        }
    }

    return arg0[0];
}

void func_80032E24(struct_80032E24* arg0, s32 arg1, GlobalContext* globalCtx) {
    u32 sp28;
    u32 sp24;
    u32 sp20;

    sp28 = (arg1 * sizeof(*arg0->unk_00)) + sizeof(*arg0->unk_00);
    arg0->unk_00 = ZeldaArena_MallocDebug(sp28, "../z_actor.c", 7540);
    if (arg0->unk_00 != NULL) {
        sp24 = (arg1 * sizeof(*arg0->unk_0C)) + sizeof(*arg0->unk_0C);
        arg0->unk_0C = ZeldaArena_MallocDebug(sp24, "../z_actor.c", 7543);
        if (arg0->unk_0C != NULL) {
            sp20 = (arg1 * sizeof(*arg0->unk_04)) + sizeof(*arg0->unk_04);
            arg0->unk_04 = ZeldaArena_MallocDebug(sp20, "../z_actor.c", 7546);
            if (arg0->unk_04 != NULL) {
                Lib_MemSet(arg0->unk_00, sp28, 0);
                Lib_MemSet(arg0->unk_0C, sp24, 0);
                Lib_MemSet(arg0->unk_04, sp20, 0);
                arg0->unk_10 = 1;
                return;
            }
        }
    }

    if (arg0->unk_00 != NULL) {
        ZeldaArena_FreeDebug(arg0->unk_00, "../z_actor.c", 7558);
    }

    if (arg0->unk_0C != NULL) {
        ZeldaArena_FreeDebug(arg0->unk_0C, "../z_actor.c", 7561);
    }

    if (arg0->unk_04 != NULL) {
        ZeldaArena_FreeDebug(arg0->unk_04, "../z_actor.c", 7564);
    }
}

void func_80032F54(struct_80032E24* arg0, s32 arg1, s32 arg2, s32 arg3, u32 arg4, s32* arg5, s16 arg6) {
    GlobalContext* globalCtx = Effect_GetGlobalCtx();

    if ((globalCtx->actorCtx.unk_00 == 0) && (arg0->unk_10 > 0)) {
        if ((arg1 >= arg2) && (arg3 >= arg1) && (*arg5 != 0)) {
            arg0->unk_0C[arg0->unk_10] = *arg5;
            Matrix_Get(&arg0->unk_00[arg0->unk_10]);
            arg0->unk_04[arg0->unk_10] = arg6;
            arg0->unk_10++;
        }

        if (arg1 != arg0->unk_14) {
            arg0->unk_08++;
        }

        if (arg0->unk_08 >= arg4) {
            arg0->unk_08 = arg0->unk_10 - 1;
            arg0->unk_10 = -1;
        }
    }

    arg0->unk_14 = arg1;
}

s32 func_8003305C(Actor* actor, struct_80032E24* arg1, GlobalContext* globalCtx, s16 params) {
    EnPart* spawnedEnPart;
    MtxF* mtx;
    s16 objBankIndex;

    if (arg1->unk_10 != -1) {
        return 0;
    }

    while (arg1->unk_08 > 0) {
        Matrix_Put(&arg1->unk_00[arg1->unk_08]);
        Matrix_Scale(1.0f / actor->scale.x, 1.0f / actor->scale.y, 1.0f / actor->scale.z, MTXMODE_APPLY);
        Matrix_Get(&arg1->unk_00[arg1->unk_08]);

        if (1) { // Necessary to match
            if (arg1->unk_04[arg1->unk_08] >= 0) {
                objBankIndex = arg1->unk_04[arg1->unk_08];
            } else {
                objBankIndex = actor->objBankIndex;
            }
        }

        mtx = &arg1->unk_00[arg1->unk_08];
        spawnedEnPart = (EnPart*)Actor_SpawnAsChild(&globalCtx->actorCtx, actor, globalCtx, ACTOR_EN_PART, mtx->wx,
                                                    mtx->wy, mtx->wz, 0, 0, objBankIndex, params);
        if (spawnedEnPart != NULL) {
            func_800D20CC(&arg1->unk_00[arg1->unk_08], &spawnedEnPart->actor.shape.rot, 0);
            spawnedEnPart->unk_150 = arg1->unk_0C[arg1->unk_08];
            spawnedEnPart->actor.scale = actor->scale;
        }

        arg1->unk_08--;
    }

    arg1->unk_10 = 0;
    ZeldaArena_FreeDebug(arg1->unk_00, "../z_actor.c", 7678);
    ZeldaArena_FreeDebug(arg1->unk_0C, "../z_actor.c", 7679);
    ZeldaArena_FreeDebug(arg1->unk_04, "../z_actor.c", 7680);

    return 1;
}

void func_80033260(GlobalContext* globalCtx, Actor* actor, Vec3f* arg2, f32 arg3, s32 arg4, f32 arg5, s16 scale,
                   s16 scaleStep, u8 arg8) {
    Vec3f pos;
    Vec3f velocity = { 0.0f, 0.0f, 0.0f };
    Vec3f accel = { 0.0f, 0.3f, 0.0f };
    f32 var;
    s32 i;

    var = (Math_Rand_ZeroOne() - 0.5f) * 6.28f;
    pos.y = actor->groundY;
    accel.y += (Math_Rand_ZeroOne() - 0.5f) * 0.2f;

    for (i = arg4; i >= 0; i--) {
        pos.x = (func_800CA720(var) * arg3) + arg2->x;
        pos.z = (func_800CA774(var) * arg3) + arg2->z;
        accel.x = (Math_Rand_ZeroOne() - 0.5f) * arg5;
        accel.z = (Math_Rand_ZeroOne() - 0.5f) * arg5;

        if (scale == 0) {
            func_8002857C(globalCtx, &pos, &velocity, &accel);
        } else if (arg8 != 0) {
            func_800286CC(globalCtx, &pos, &velocity, &accel, scale, scaleStep);
        } else {
            func_8002865C(globalCtx, &pos, &velocity, &accel, scale, scaleStep);
        }

        var += 6.28f / (arg4 + 1.0f);
    }
}

void func_80033480(GlobalContext* globalCtx, Vec3f* arg1, f32 arg2, s32 arg3, s16 arg4, s16 scaleStep, u8 arg6) {
    Vec3f pos;
    Vec3f velocity = { 0.0f, 0.0f, 0.0f };
    Vec3f accel = { 0.0f, 0.3f, 0.0f };
    s16 scale;
    u32 var2;
    s32 i;

    for (i = arg3; i >= 0; i--) {
        pos.x = arg1->x + ((Math_Rand_ZeroOne() - 0.5f) * arg2);
        pos.y = arg1->y + ((Math_Rand_ZeroOne() - 0.5f) * arg2);
        pos.z = arg1->z + ((Math_Rand_ZeroOne() - 0.5f) * arg2);

        scale = (s16)((Math_Rand_ZeroOne() * arg4) * 0.2f) + arg4;
        var2 = arg6;

        if (var2 != 0) {
            func_800286CC(globalCtx, &pos, &velocity, &accel, scale, scaleStep);
        } else {
            func_8002865C(globalCtx, &pos, &velocity, &accel, scale, scaleStep);
        }
    }
}

Actor* Actor_GetCollidedExplosive(GlobalContext* globalCtx, Collider* collider) {
    if ((collider->acFlags & 0x2) && (collider->ac->type == ACTORTYPE_EXPLOSIVES)) {
        collider->acFlags &= ~0x2;
        return collider->ac;
    }

    return NULL;
}

Actor* func_80033684(GlobalContext* globalCtx, Actor* explosiveActor) {
    Actor* actor = globalCtx->actorCtx.actorList[ACTORTYPE_EXPLOSIVES].first;

    while (actor != NULL) {
        if ((actor == explosiveActor) || (actor->params != 1)) {
            actor = actor->next;
        } else {
            if (func_8002DB48(explosiveActor, actor) <= (actor->shape.rot.z * 10) + 80.0f) {
                return actor;
            } else {
                actor = actor->next;
            }
        }
    }

    return NULL;
}

/**
 * Dynamically changes the type of a given actor instance.
 * This is done by moving it to the corresponding type list and setting its type variable accordingly.
 */
void Actor_ChangeType(GlobalContext* globalCtx, ActorContext* actorCtx, Actor* actor, u8 actorType) {
    Actor_RemoveFromTypeList(globalCtx, actorCtx, actor);
    Actor_AddToTypeList(actorCtx, actor, actorType);
}

typedef struct {
    /* 0x000 */ Actor actor;
    /* 0x14C */ char unk_14C[0xC4];
    /* 0x210 */ s16 unk_210;
} Actor_80033780;

Actor_80033780* func_80033780(GlobalContext* globalCtx, Actor* refActor, f32 arg2) {
    Actor_80033780* itemActor;
    Vec3f spA8;
    f32 deltaX;
    f32 deltaY;
    f32 deltaZ;
    Vec3f sp90;
    Vec3f sp84;
    Actor* actor;

    actor = globalCtx->actorCtx.actorList[ACTORTYPE_ITEMACTION].first;
    while (actor != NULL) {
        if (((actor->id != ACTOR_ARMS_HOOK) && (actor->id != ACTOR_EN_ARROW)) || (actor == refActor)) {
            actor = actor->next;
        } else {
            itemActor = (Actor_80033780*)actor;
            if ((arg2 < Math_Vec3f_DistXYZ(&refActor->posRot.pos, &itemActor->actor.posRot.pos)) ||
                (itemActor->unk_210 == 0)) {
                actor = actor->next;
            } else {
                deltaX = Math_Sins(itemActor->actor.posRot.rot.y) * (itemActor->actor.speedXZ * 10.0f);
                deltaY = itemActor->actor.velocity.y + (itemActor->actor.gravity * 10.0f);
                deltaZ = Math_Coss(itemActor->actor.posRot.rot.y) * (itemActor->actor.speedXZ * 10.0f);

                spA8.x = itemActor->actor.posRot.pos.x + deltaX;
                spA8.y = itemActor->actor.posRot.pos.y + deltaY;
                spA8.z = itemActor->actor.posRot.pos.z + deltaZ;

                if (func_80062ECC(refActor->colChkInfo.unk_10, refActor->colChkInfo.unk_12, 0.0f, &refActor->posRot.pos,
                                  &itemActor->actor.posRot.pos, &spA8, &sp90, &sp84)) {
                    return itemActor;
                } else {
                    actor = actor->next;
                }
            }
        }
    }

    return NULL;
}

/**
 * Sets the actor's text id with a dynamic prefix based on the current scene.
 */
void Actor_SetTextWithPrefix(GlobalContext* globalCtx, Actor* actor, s16 baseTextId) {
    s16 prefix;

    switch (globalCtx->sceneNum) {
        case SCENE_YDAN:
        case SCENE_YDAN_BOSS:
        case SCENE_MORIBOSSROOM:
        case SCENE_KOKIRI_HOME:
        case SCENE_KOKIRI_HOME3:
        case SCENE_KOKIRI_HOME4:
        case SCENE_KOKIRI_HOME5:
        case SCENE_KOKIRI_SHOP:
        case SCENE_LINK_HOME:
        case SCENE_SPOT04:
        case SCENE_SPOT05:
        case SCENE_SPOT10:
        case 112:
            prefix = 0x1000;
            break;
        case SCENE_MALON_STABLE:
        case SCENE_SPOT00:
        case SCENE_SPOT20:
            prefix = 0x2000;
            break;
        case SCENE_HIDAN:
        case SCENE_DDAN_BOSS:
        case SCENE_FIRE_BS:
        case SCENE_SPOT16:
        case SCENE_SPOT17:
        case SCENE_SPOT18:
            prefix = 0x3000;
            break;
        case SCENE_BDAN:
        case SCENE_BDAN_BOSS:
        case SCENE_SPOT03:
        case SCENE_SPOT07:
        case SCENE_SPOT08:
            prefix = 0x4000;
            break;
        case SCENE_HAKADAN:
        case SCENE_HAKADAN_BS:
        case SCENE_KAKARIKO:
        case SCENE_KAKARIKO3:
        case SCENE_IMPA:
        case SCENE_HUT:
        case SCENE_HAKAANA:
        case SCENE_HAKASITARELAY:
        case SCENE_SPOT01:
        case SCENE_SPOT02:
            prefix = 0x5000;
            break;
        case SCENE_JYASINZOU:
        case SCENE_JYASINBOSS:
        case SCENE_LABO:
        case SCENE_TENT:
        case SCENE_SPOT06:
        case SCENE_SPOT09:
        case SCENE_SPOT11:
            prefix = 0x6000;
            break;
        case SCENE_ENTRA:
        case SCENE_MARKET_ALLEY:
        case SCENE_MARKET_ALLEY_N:
        case SCENE_MARKET_DAY:
        case SCENE_MARKET_NIGHT:
        case SCENE_MARKET_RUINS:
        case SCENE_SPOT15:
            prefix = 0x7000;
            break;
        default:
            prefix = 0x0000;
            break;
    }

    actor->textId = prefix | baseTextId;
}

s16 func_800339B8(Actor* actor, GlobalContext* globalCtx, f32 arg2, s16 arg3) {
    s16 ret;
    s16 sp44;
    f32 sp40;
    f32 sp3C;
    Vec3f sp30;

    Math_Vec3f_Copy(&sp30, &actor->posRot.pos);
    sp44 = actor->bgCheckFlags;
    sp40 = Math_Sins(arg3) * arg2;
    sp3C = Math_Coss(arg3) * arg2;
    actor->posRot.pos.x += sp40;
    actor->posRot.pos.z += sp3C;
    func_8002E4B4(globalCtx, actor, 0.0f, 0.0f, 0.0f, 4);
    Math_Vec3f_Copy(&actor->posRot.pos, &sp30);

    ret = actor->bgCheckFlags & 1;
    actor->bgCheckFlags = sp44;

    return ret;
}

s32 func_80033A84(GlobalContext* globalCtx, Actor* actor) {
    Player* player = PLAYER;
    if ((player->stateFlags1 & 0x10) && (actor->unk_10C != 0)) {
        return 1;
    } else {
        return 0;
    }
}

s32 func_80033AB8(GlobalContext* globalCtx, Actor* actor) {
    Player* player = PLAYER;
    if ((player->stateFlags1 & 0x10) && (actor->unk_10C == 0)) {
        return 1;
    } else {
        return 0;
    }
}

f32 func_80033AEC(Vec3f* arg0, Vec3f* arg1, f32 arg2, f32 arg3, f32 arg4, f32 arg5) {
    f32 ret = 0.0f;

    if (arg4 <= Math_Vec3f_DistXYZ(arg0, arg1)) {
        ret = Math_SmoothScaleMaxMinF(&arg1->x, arg0->x, arg2, arg3, 0.0f);
        ret += Math_SmoothScaleMaxMinF(&arg1->y, arg0->y, arg2, arg3, 0.0f);
        ret += Math_SmoothScaleMaxMinF(&arg1->z, arg0->z, arg2, arg3, 0.0f);
    } else if (arg5 < Math_Vec3f_DistXYZ(arg0, arg1)) {
        ret = Math_SmoothScaleMaxMinF(&arg1->x, arg0->x, arg2, arg3, 0.0f);
        ret += Math_SmoothScaleMaxMinF(&arg1->y, arg0->y, arg2, arg3, 0.0f);
        ret += Math_SmoothScaleMaxMinF(&arg1->z, arg0->z, arg2, arg3, 0.0f);
    }

    return ret;
}

void func_80033C30(Vec3f* arg0, Vec3f* arg1, u8 alpha, GlobalContext* globalCtx) {
    MtxF sp60;
    f32 var;
    Vec3f sp50;
    CollisionPoly* sp4C;

    OPEN_DISPS(globalCtx->state.gfxCtx, "../z_actor.c", 8120);

    if (0) {} // Necessary to match

    oGfxCtx->polyOpa.p = Gfx_CallSetupDL(oGfxCtx->polyOpa.p, 0x2C);

    gDPSetPrimColor(oGfxCtx->polyOpa.p++, 0, 0, 0, 0, 0, alpha);

    sp50.x = arg0->x;
    sp50.y = arg0->y + 1.0f;
    sp50.z = arg0->z;

    var = func_8003C8EC(globalCtx, &globalCtx->colCtx, &sp4C, &sp50);

    if (sp4C != NULL) {
        func_80038A28(sp4C, arg0->x, var, arg0->z, &sp60);
        Matrix_Put(&sp60);
    } else {
        Matrix_Translate(arg0->x, arg0->y, arg0->z, MTXMODE_NEW);
    }

    Matrix_Scale(arg1->x, 1.0f, arg1->z, MTXMODE_APPLY);

    gSPMatrix(oGfxCtx->polyOpa.p++, Matrix_NewMtx(globalCtx->state.gfxCtx, "../z_actor.c", 8149),
              G_MTX_MODELVIEW | G_MTX_LOAD);
    gSPDisplayList(oGfxCtx->polyOpa.p++, &D_04049210);

    CLOSE_DISPS(globalCtx->state.gfxCtx, "../z_actor.c", 8155);
}

void func_80033DB8(GlobalContext* globalCtx, s16 arg1, s16 arg2) {
    s16 var = Quake_Add(&globalCtx->mainCamera, 3);
    Quake_SetSpeed(var, 20000);
    Quake_SetQuakeValues(var, arg1, 0, 0, 0);
    Quake_SetCountdown(var, arg2);
}

void func_80033E1C(GlobalContext* globalCtx, s16 arg1, s16 arg2, s16 arg3) {
    s16 var = Quake_Add(&globalCtx->mainCamera, 3);
    Quake_SetSpeed(var, arg3);
    Quake_SetQuakeValues(var, arg1, 0, 0, 0);
    Quake_SetCountdown(var, arg2);
}

void func_80033E88(Actor* actor, GlobalContext* globalCtx, s16 arg2, s16 arg3) {
    if (arg2 >= 5) {
        func_800AA000(actor->xyzDistFromLinkSq, 0xFF, 0x14, 0x96);
    } else {
        func_800AA000(actor->xyzDistFromLinkSq, 0xB4, 0x14, 0x64);
    }

    func_80033DB8(globalCtx, arg2, arg3);
}

f32 Math_Rand_ZeroFloat(f32 f) {
    return Math_Rand_ZeroOne() * f;
}

f32 Math_Rand_CenteredFloat(f32 f) {
    return (Math_Rand_ZeroOne() - 0.5f) * f;
}

typedef struct {
    /* 0x00 */ f32 unk_00;
    /* 0x04 */ f32 unk_04;
    /* 0x08 */ f32 unk_08;
    /* 0x0C */ f32 unk_0C;
    /* 0x10 */ f32 unk_10;
    /* 0x14 */ u32 unk_14;
    /* 0x18 */ u32 unk_18;
} struct_801160DC; // size = 0x1C

struct_801160DC D_801160DC[] = {
    { 0.54f, 6000.0f, 5000.0f, 1.0f, 0.0f, 0x050011F0, 0x05001100 },
    { 0.644f, 12000.0f, 8000.0f, 1.0f, 0.0f, 0x06001530, 0x06001400 },
    { 0.64000005f, 8500.0f, 8000.0f, 1.75f, 0.1f, 0x050011F0, 0x05001100 },
};

void func_80033F54(GlobalContext* globalCtx, s32 arg1, s32 arg2) {
    struct_801160DC* entry;
    s32 i;
    MtxF spB0;
    f32 var;
    f32 temp1;
    f32 temp2;
    f32 temp3;

    entry = &D_801160DC[arg2];
    var = entry->unk_10;

    OPEN_DISPS(globalCtx->state.gfxCtx, "../z_actor.c", 8265);

    Matrix_Translate(0.0f, entry->unk_08, 500.0f, MTXMODE_APPLY);
    Matrix_Get(&spB0);

    temp1 = sinf(entry->unk_00 - var) * -(10 - arg1) * 0.1f * entry->unk_04;
    temp2 = cosf(entry->unk_00 - var) * (10 - arg1) * 0.1f * entry->unk_04;

    for (i = 0; i < 4; i++) {
        Matrix_Put(&spB0);
        Matrix_RotateZ(var, MTXMODE_APPLY);
        Matrix_Translate(temp1, temp2, 0.0f, MTXMODE_APPLY);

        if (entry->unk_0C != 1.0f) {
            Matrix_Scale(entry->unk_0C, entry->unk_0C, entry->unk_0C, MTXMODE_APPLY);
        }

        gSPMatrix(oGfxCtx->polyOpa.p++, Matrix_NewMtx(globalCtx->state.gfxCtx, "../z_actor.c", 8299),
                  G_MTX_MODELVIEW | G_MTX_LOAD);
        gSPDisplayList(oGfxCtx->polyOpa.p++, entry->unk_14);

        if (i % 2) {
            temp3 = entry->unk_00 + entry->unk_00;
        } else {
            temp3 = M_PI - (entry->unk_00 + entry->unk_00);
        }

        var += temp3;
    }

    Matrix_Put(&spB0);
    Matrix_Scale(arg1 * 0.1f, arg1 * 0.1f, arg1 * 0.1f, MTXMODE_APPLY);

    gSPMatrix(oGfxCtx->polyOpa.p++, Matrix_NewMtx(globalCtx->state.gfxCtx, "../z_actor.c", 8314),
              G_MTX_MODELVIEW | G_MTX_LOAD);
    gSPDisplayList(oGfxCtx->polyOpa.p++, entry->unk_18);

    CLOSE_DISPS(globalCtx->state.gfxCtx, "../z_actor.c", 8319);
}

void func_8003424C(GlobalContext* globalCtx, Vec3f* arg1) {
    func_80062D60(globalCtx, arg1);
}

void func_8003426C(Actor* actor, s16 arg1, s16 arg2, s16 arg3, s16 arg4) {
    if ((arg1 == 0x8000) && !(arg2 & 0x8000)) {
        Audio_PlayActorSound2(actor, NA_SE_EN_LIGHT_ARROW_HIT);
    }

    actor->dmgEffectParams = arg1 | arg3 | ((arg2 & 0xF8) << 5) | arg4;
    actor->dmgEffectTimer = arg4;
}

Hilite* func_800342EC(Vec3f* object, GlobalContext* globalCtx) {
    Vec3f lightDir;

    lightDir.x = globalCtx->envCtx.unk_2A;
    lightDir.y = globalCtx->envCtx.unk_2B;
    lightDir.z = globalCtx->envCtx.unk_2C;

    return func_8002EABC(object, &globalCtx->view.eye, &lightDir, globalCtx->state.gfxCtx);
}

Hilite* func_8003435C(Vec3f* object, GlobalContext* globalCtx) {
    Vec3f lightDir;

    lightDir.x = globalCtx->envCtx.unk_2A;
    lightDir.y = globalCtx->envCtx.unk_2B;
    lightDir.z = globalCtx->envCtx.unk_2C;

    return func_8002EB44(object, &globalCtx->view.eye, &lightDir, globalCtx->state.gfxCtx);
}

s32 func_800343CC(GlobalContext* globalCtx, Actor* actor, s16* arg2, f32 arg3, callback1_800343CC unkFunc1,
                  callback2_800343CC unkFunc2) {
    s16 sp26;
    s16 sp24;

    if (func_8002F194(actor, globalCtx)) {
        *arg2 = 1;
        return 1;
    }

    if (*arg2 != 0) {
        *arg2 = unkFunc2(globalCtx, actor);
        return 0;
    }

    func_8002F374(globalCtx, actor, &sp26, &sp24);

    if ((sp26 < 0) || (sp26 > 0x140) || (sp24 < 0) || (sp24 > 0xF0)) {
        return 0;
    }

    if (!func_8002F2CC(actor, globalCtx, arg3)) {
        return 0;
    }

    actor->textId = unkFunc1(globalCtx, actor);

    return 0;
}

typedef struct {
    /* 0x00 */ s16 unk_00;
    /* 0x02 */ s16 unk_02;
    /* 0x04 */ s16 unk_04;
    /* 0x06 */ s16 unk_06;
    /* 0x08 */ s16 unk_08;
    /* 0x0A */ s16 unk_0A;
    /* 0x0C */ u8 unk_0C;
} struct_80116130_0; // size = 0x10

typedef struct {
    /* 0x00 */ struct_80116130_0 sub_00;
    /* 0x10 */ f32 unk_10;
    /* 0x14 */ s16 unk_14;
} struct_80116130; // size = 0x18

struct_80116130 D_80116130[] = {
    { { 0x2AA8, 0xF1C8, 0x18E2, 0x1554, 0x0000, 0x0000, 1 }, 170.0f, 0x3FFC },
    { { 0x2AA8, 0xEAAC, 0x1554, 0x1554, 0xF8E4, 0x0E38, 1 }, 170.0f, 0x3FFC },
    { { 0x31C4, 0xE390, 0x0E38, 0x0E38, 0xF1C8, 0x071C, 1 }, 170.0f, 0x3FFC },
    { { 0x1554, 0xF1C8, 0x0000, 0x071C, 0xF8E4, 0x0000, 1 }, 170.0f, 0x3FFC },
    { { 0x2AA8, 0xF8E4, 0x071C, 0x0E38, 0xD558, 0x2AA8, 1 }, 170.0f, 0x3FFC },
    { { 0x0000, 0xE390, 0x2AA8, 0x3FFC, 0xF1C8, 0x0E38, 1 }, 170.0f, 0x3FFC },
    { { 0x2AA8, 0xF1C8, 0x0E38, 0x0E38, 0x0000, 0x0000, 1 }, 0.0f, 0x0000 },
    { { 0x2AA8, 0xF1C8, 0x0000, 0x0E38, 0x0000, 0x1C70, 1 }, 0.0f, 0x0000 },
    { { 0x2AA8, 0xF1C8, 0xF1C8, 0x0000, 0x0000, 0x0000, 1 }, 0.0f, 0x0000 },
    { { 0x071C, 0xF1C8, 0x0E38, 0x1C70, 0x0000, 0x0000, 1 }, 0.0f, 0x0000 },
    { { 0x0E38, 0xF1C8, 0x0000, 0x1C70, 0x0000, 0x0E38, 1 }, 0.0f, 0x0000 },
    { { 0x2AA8, 0xE390, 0x1C70, 0x0E38, 0xF1C8, 0x0E38, 1 }, 0.0f, 0x0000 },
    { { 0x18E2, 0xF1C8, 0x0E38, 0x0E38, 0x0000, 0x0000, 1 }, 0.0f, 0x0000 },
};

#ifdef NON_MATCHING
// regalloc differences
void func_800344BC(Actor* actor, struct_80034A14_arg1* arg1, s16 arg2, s16 arg3, s16 arg4, s16 arg5, s16 arg6, s16 arg7,
                   u8 arg8) {
    s16 sp46;
    s16 sp44;
    s16 temp2;
    s16 sp40;
    s16 temp1;
    Vec3f sp30;

    sp30.x = actor->posRot.pos.x;
    sp30.y = actor->posRot.pos.y + arg1->unk_14;
    sp30.z = actor->posRot.pos.z;

    sp46 = Math_Vec3f_Pitch(&sp30, &arg1->unk_18);
    sp44 = Math_Vec3f_Yaw(&sp30, &arg1->unk_18);
    sp40 = Math_Vec3f_Yaw(&actor->posRot.pos, &arg1->unk_18) - actor->shape.rot.y;

    temp1 = CLAMP(sp40, -arg2, arg2);
    Math_SmoothScaleMaxMinS(&arg1->unk_08.y, temp1, 6, 2000, 1);

    sp40 = (ABS(sp40) >= 0x8000) ? 0 : ABS(sp40);
    arg1->unk_08.y = CLAMP(arg1->unk_08.y, -sp40, sp40);

    sp40 = sp40 - arg1->unk_08.y;

    temp1 = CLAMP(sp40, -arg5, arg5);
    Math_SmoothScaleMaxMinS(&arg1->unk_0E.y, temp1, 6, 2000, 1);

    sp40 = (ABS(sp40) >= 0x8000) ? 0 : ABS(sp40);
    arg1->unk_0E.y = CLAMP(arg1->unk_0E.y, -sp40, sp40);

    if (arg8 != 0) {
        if (arg3) {} // Seems necessary to match
        Math_SmoothScaleMaxMinS(&actor->shape.rot.y, sp44, 6, 2000, 1);
    }

    temp1 = CLAMP(sp46, arg4, arg3);
    Math_SmoothScaleMaxMinS(&arg1->unk_08.x, temp1, 6, 2000, 1);

    temp2 = sp46 - arg1->unk_08.x;

    temp1 = CLAMP(temp2, arg7, arg6);
    Math_SmoothScaleMaxMinS(&arg1->unk_0E.x, temp1, 6, 2000, 1);
}
#else
#pragma GLOBAL_ASM("asm/non_matchings/code/z_actor/func_800344BC.s")
#endif

s16 func_800347E8(s16 arg0) {
    return D_80116130[arg0].unk_14;
}

s16 func_80034810(Actor* actor, struct_80034A14_arg1* arg1, f32 arg2, s16 arg3, s16 arg4) {
    s32 pad;
    s16 var;
    s16 abs_var;

    if (arg4 != 0) {
        return arg4;
    }

    if (arg1->unk_00 != 0) {
        return 4;
    }

    if (arg2 < Math_Vec3f_DistXYZ(&actor->posRot.pos, &arg1->unk_18)) {
        arg1->unk_04 = 0;
        arg1->unk_06 = 0;
        return 1;
    }

    var = Math_Vec3f_Yaw(&actor->posRot.pos, &arg1->unk_18);
    abs_var = ABS((s16)((f32)var - actor->shape.rot.y));
    if (arg3 >= abs_var) {
        arg1->unk_04 = 0;
        arg1->unk_06 = 0;
        return 2;
    }

    if (DECR(arg1->unk_04) != 0) {
        return arg1->unk_02;
    }

    switch (arg1->unk_06) {
        case 0:
        case 2:
            arg1->unk_04 = Math_Rand_S16Offset(30, 30);
            arg1->unk_06++;
            return 1;
        case 1:
            arg1->unk_04 = Math_Rand_S16Offset(10, 10);
            arg1->unk_06++;
            return 3;
    }

    return 4;
}

void func_80034A14(Actor* actor, struct_80034A14_arg1* arg1, s16 arg2, s16 arg3) {
    struct_80116130_0 sp38;

    arg1->unk_02 = func_80034810(actor, arg1, D_80116130[arg2].unk_10, D_80116130[arg2].unk_14, arg3);

    sp38 = D_80116130[arg2].sub_00;

    switch (arg1->unk_02) {
        case 1:
            sp38.unk_00 = 0;
            sp38.unk_04 = 0;
            sp38.unk_02 = 0;
        case 3:
            sp38.unk_06 = 0;
            sp38.unk_0A = 0;
            sp38.unk_08 = 0;
        case 2:
            sp38.unk_0C = 0;
    }

    func_800344BC(actor, arg1, sp38.unk_00, sp38.unk_04, sp38.unk_02, sp38.unk_06, sp38.unk_0A, sp38.unk_08,
                  sp38.unk_0C);
}

Gfx* func_80034B28(GraphicsContext* gfxCtx) {
    Gfx* displayList;

    displayList = Graph_Alloc(gfxCtx, sizeof(Gfx));
    gSPEndDisplayList(displayList);

    return displayList;
}

Gfx* func_80034B54(GraphicsContext* gfxCtx) {
    Gfx* displayListHead;
    Gfx* displayList;

    displayList = displayListHead = Graph_Alloc(gfxCtx, 2 * sizeof(Gfx));

    gDPSetRenderMode(displayListHead++, G_RM_FOG_SHADE_A,
                     AA_EN | Z_CMP | Z_UPD | IM_RD | CLR_ON_CVG | CVG_DST_WRAP | ZMODE_XLU | FORCE_BL |
                         GBL_c2(G_BL_CLR_IN, G_BL_A_IN, G_BL_CLR_MEM, G_BL_1MA));

    gSPEndDisplayList(displayListHead++);

    return displayList;
}

void func_80034BA0(GlobalContext* globalCtx, SkelAnime* skelAnime, OverrideLimbDraw2 overrideLimbDraw,
                   PostLimbDraw2 postLimbDraw, Actor* actor, s16 alpha) {
    OPEN_DISPS(globalCtx->state.gfxCtx, "../z_actor.c", 8831);

    func_80093D18(globalCtx->state.gfxCtx);

    gDPPipeSync(oGfxCtx->polyOpa.p++);
    gDPSetEnvColor(oGfxCtx->polyOpa.p++, 0, 0, 0, alpha);
    gDPPipeSync(oGfxCtx->polyOpa.p++);
    gSPSegment(oGfxCtx->polyOpa.p++, 0x0C, func_80034B28(globalCtx->state.gfxCtx));

    oGfxCtx->polyOpa.p =
        SkelAnime_DrawSV2(globalCtx, skelAnime->skeleton, skelAnime->limbDrawTbl, skelAnime->dListCount,
                          overrideLimbDraw, postLimbDraw, actor, oGfxCtx->polyOpa.p);

    CLOSE_DISPS(globalCtx->state.gfxCtx, "../z_actor.c", 8860);
}

void func_80034CC4(GlobalContext* globalCtx, SkelAnime* skelAnime, OverrideLimbDraw2 overrideLimbDraw,
                   PostLimbDraw2 postLimbDraw, Actor* actor, s16 alpha) {
    OPEN_DISPS(globalCtx->state.gfxCtx, "../z_actor.c", 8876);

    func_80093D84(globalCtx->state.gfxCtx);

    gDPPipeSync(oGfxCtx->polyXlu.p++);
    gDPSetEnvColor(oGfxCtx->polyXlu.p++, 0, 0, 0, alpha);
    gSPSegment(oGfxCtx->polyXlu.p++, 0x0C, func_80034B54(globalCtx->state.gfxCtx));

    oGfxCtx->polyXlu.p =
        SkelAnime_DrawSV2(globalCtx, skelAnime->skeleton, skelAnime->limbDrawTbl, skelAnime->dListCount,
                          overrideLimbDraw, postLimbDraw, actor, oGfxCtx->polyXlu.p);

    CLOSE_DISPS(globalCtx->state.gfxCtx, "../z_actor.c", 8904);
}

s16 func_80034DD4(Actor* actor, GlobalContext* globalCtx, s16 arg2, f32 arg3) {
    Player* player = PLAYER;
    f32 var;

    if ((globalCtx->csCtx.state != 0) || (gDbgCamEnabled != 0)) {
        var = Math_Vec3f_DistXYZ(&actor->posRot.pos, &globalCtx->view.eye) * 0.25f;
    } else {
        var = Math_Vec3f_DistXYZ(&actor->posRot.pos, &player->actor.posRot.pos);
    }

    if (arg3 < var) {
        actor->flags &= ~1;
        Math_SmoothScaleMaxMinS(&arg2, 0, 6, 0x14, 1);
    } else {
        actor->flags |= 1;
        Math_SmoothScaleMaxMinS(&arg2, 0xFF, 6, 0x14, 1);
    }

    return arg2;
}

void func_80034EC0(SkelAnime* skelAnime, struct_80034EC0_Entry* arg1, s32 arg2) {
    f32 frameCount;

    arg1 += arg2;

    if (arg1->frameCount > 0.0f) {
        frameCount = arg1->frameCount;
    } else {
        frameCount = SkelAnime_GetFrameCount(arg1->animation);
    }

    SkelAnime_ChangeAnim(skelAnime, arg1->animation, arg1->playbackSpeed, arg1->unk_08, frameCount, arg1->unk_10,
                         arg1->transitionRate);
}

void func_80034F54(GlobalContext* globalCtx, s16* arg1, s16* arg2, s32 arg3) {
    u32 frames = globalCtx->gameplayFrames;
    s32 i;

    for (i = 0; i < arg3; i++) {
        arg1[i] = (0x814 + 50 * i) * frames;
        arg2[i] = (0x940 + 50 * i) * frames;
    }
}

void Actor_Noop(Actor* actor, GlobalContext* globalCtx) {
}

s32 func_80035124(Actor* actor, GlobalContext* globalCtx) {
    s32 ret = 0;

    switch (actor->params) {
        case 0:
            if (Actor_HasParent(actor, globalCtx)) {
                actor->params = 1;
            } else if (!(actor->bgCheckFlags & 1)) {
                Actor_MoveForward(actor);
                Math_SmoothScaleMaxMinF(&actor->speedXZ, 0.0f, 1.0f, 0.1f, 0.0f);
            } else if ((actor->bgCheckFlags & 2) && (actor->velocity.y < -4.0f)) {
                ret = 1;
            } else {
                actor->shape.rot.x = actor->shape.rot.z = 0;
                func_8002F580(actor, globalCtx);
            }
            break;
        case 1:
            if (Actor_HasNoParent(actor, globalCtx)) {
                actor->params = 0;
            }
            break;
    }

    func_8002E4B4(globalCtx, actor, actor->colChkInfo.unk_12, actor->colChkInfo.unk_10, actor->colChkInfo.unk_10, 0x1D);

    return ret;
}

#include "z_cheap_proc.c"

u8 func_800353E8(GlobalContext* globalCtx) {
    Player* player = PLAYER;
    return player->unk_845;
}

/**
 * Finds the first actor instance of a specified id and type within a given range from an actor if there is one.
 * If the id provided is -1, this will look for any actor of the specified type rather than a specific id.
 */
Actor* Actor_FindNearby(GlobalContext* globalCtx, Actor* refActor, s16 actorId, u8 actorType, f32 range) {
    Actor* actor = globalCtx->actorCtx.actorList[actorType].first;

    while (actor != NULL) {
        if (actor == refActor || ((actorId != -1) && (actorId != actor->id))) {
            actor = actor->next;
        } else {
            if (func_8002DB48(refActor, actor) <= range) {
                return actor;
            } else {
                actor = actor->next;
            }
        }
    }

    return NULL;
}

s32 func_800354B4(GlobalContext* globalCtx, Actor* actor, f32 range, s16 arg3, s16 arg4, s16 arg5) {
    Player* player = PLAYER;
    s16 var1;
    s16 var2;

    var1 = (s16)(actor->yawTowardsLink + 0x8000) - player->actor.shape.rot.y;
    var2 = actor->yawTowardsLink - arg5;

    if ((actor->xzDistFromLink <= range) && (player->swordState != 0) && (arg4 >= ABS(var1)) && (arg3 >= ABS(var2))) {
        return 1;
    } else {
        return 0;
    }
}

void func_8003555C(GlobalContext* globalCtx, Vec3f* arg1, Vec3f* arg2, Vec3f* arg3) {
    Color_RGB8 color1;
    Color_RGB8 color2;

    color1.r = 200;
    color1.g = 160;
    color1.b = 120;

    color2.r = 130;
    color2.g = 90;
    color2.b = 50;

    func_80028B74(globalCtx, arg1, arg2, arg3, &color1, &color2);
}

Vec3f D_80116268 = { 0.0f, -1.5f, 0.0f };
Vec3f D_80116274 = { 0.0f, -0.2f, 0.0f };

Gfx D_80116280[] = {
    gsDPSetRenderMode(G_RM_FOG_SHADE_A, AA_EN | Z_CMP | Z_UPD | IM_RD | CLR_ON_CVG | CVG_DST_WRAP | ZMODE_XLU |
                                            FORCE_BL | GBL_c2(G_BL_CLR_IN, G_BL_A_IN, G_BL_CLR_MEM, G_BL_1MA)),
    gsDPSetAlphaCompare(G_AC_THRESHOLD),
    gsSPEndDisplayList(),
};

void func_800355B8(GlobalContext* globalCtx, Vec3f* arg1) {
    func_8003555C(globalCtx, arg1, &D_80116268, &D_80116274);
}

u8 func_800355E4(GlobalContext* globalCtx, Collider* collider) {
    Player* player = PLAYER;

    if ((collider->acFlags & 0x08) && (player->swordState != 0) && (player->swordAnimation == 0x16)) {
        return 1;
    } else {
        return 0;
    }
}

u8 Actor_ApplyDamage(Actor* actor) {
    if (actor->colChkInfo.damage >= actor->colChkInfo.health) {
        actor->colChkInfo.health = 0;
    } else {
        actor->colChkInfo.health -= actor->colChkInfo.damage;
    }

    return actor->colChkInfo.health;
}

void func_80035650(Actor* actor, ColliderBody* colBody, s32 freezeFlag) {
    if (colBody->acHitItem == NULL) {
        actor->unk_116 = 0x00;
    } else if (freezeFlag && (colBody->acHitItem->toucher.flags & 0x10060000)) {
        actor->freezeTimer = colBody->acHitItem->toucher.damage;
        actor->unk_116 = 0x00;
    } else if (colBody->acHitItem->toucher.flags & 0x0800) {
        actor->unk_116 = 0x01;
    } else if (colBody->acHitItem->toucher.flags & 0x1000) {
        actor->unk_116 = 0x02;
    } else if (colBody->acHitItem->toucher.flags & 0x4000) {
        actor->unk_116 = 0x04;
    } else if (colBody->acHitItem->toucher.flags & 0x8000) {
        actor->unk_116 = 0x08;
    } else if ((colBody->acHitItem->toucher.flags << 0xF) < 0) {
        actor->unk_116 = 0x10;
    } else if (colBody->acHitItem->toucher.flags & 0x2000) {
        actor->unk_116 = 0x20;
    } else if ((colBody->acHitItem->toucher.flags << 0xC) < 0) {
        if (freezeFlag) {
            actor->freezeTimer = colBody->acHitItem->toucher.damage;
        }
        actor->unk_116 = 0x40;
    } else {
        actor->unk_116 = 0x00;
    }
}

void func_8003573C(Actor* actor, ColliderJntSph* jntSph, s32 freezeFlag) {
    ColliderBody* curColBody;
    s32 flag;
    s32 i;

    actor->unk_116 = 0x00;

    for (i = jntSph->count - 1; i >= 0; i--) {
        curColBody = &jntSph->list[i].body;
        if (curColBody->acHitItem == NULL) {
            flag = 0x00;
        } else if (freezeFlag && (curColBody->acHitItem->toucher.flags & 0x10060000)) {
            actor->freezeTimer = curColBody->acHitItem->toucher.damage;
            flag = 0x00;
        } else if (curColBody->acHitItem->toucher.flags & 0x0800) {
            flag = 0x01;
        } else if (curColBody->acHitItem->toucher.flags & 0x1000) {
            flag = 0x02;
        } else if (curColBody->acHitItem->toucher.flags & 0x4000) {
            flag = 0x04;
        } else if (curColBody->acHitItem->toucher.flags & 0x8000) {
            flag = 0x08;
        } else if (curColBody->acHitItem->toucher.flags & 0x10000) {
            flag = 0x10;
        } else if (curColBody->acHitItem->toucher.flags & 0x2000) {
            flag = 0x20;
        } else if (curColBody->acHitItem->toucher.flags & 0x80000) {
            if (freezeFlag) {
                actor->freezeTimer = curColBody->acHitItem->toucher.damage;
            }
            flag = 0x40;
        } else {
            flag = 0x00;
        }
        actor->unk_116 |= flag;
    }
}

void func_80035844(Vec3f* arg0, Vec3f* arg1, s16* arg2, s32 arg3) {
    f32 dx = arg1->x - arg0->x;
    f32 dz = arg1->z - arg0->z;
    f32 dy = arg3 ? (arg1->y - arg0->y) : (arg0->y - arg1->y);

    arg2[1] = atan2s(dz, dx);
    arg2[0] = atan2s(sqrtf(SQ(dx) + SQ(dz)), dy);
}

/**
 * Spawns En_Part (Dissipating Flames) actor as a child of the given actor.
 */
EnPart* func_800358DC(Actor* actor, Vec3f* spawnPos, Vec3s* spawnRot, Vec3f* arg3, s32 arg4, s32 unused,
                      GlobalContext* globalCtx, s16 params, s32 arg8) {
    EnPart* spawnedEnPart;

    spawnedEnPart =
        (EnPart*)Actor_SpawnAsChild(&globalCtx->actorCtx, actor, globalCtx, ACTOR_EN_PART, spawnPos->x, spawnPos->y,
                                    spawnPos->z, spawnRot->x, spawnRot->y, actor->objBankIndex, params);
    if (spawnedEnPart != NULL) {
        spawnedEnPart->actor.scale = actor->scale;
        spawnedEnPart->actor.speedXZ = arg3->x;
        spawnedEnPart->unk_150 = arg8;
        spawnedEnPart->unk_14C = 2;
        spawnedEnPart->unk_14E = arg4;
        spawnedEnPart->unk_154 = arg3->y;
        spawnedEnPart->unk_158 = arg3->z;
        return spawnedEnPart;
    }

    return NULL;
}

void func_800359B8(Actor* actor, s16 arg1, Vec3s* arg2) {
    f32 sp44;
    f32 sp40;
    f32 sp3C;
    f32 sp38;
    f32 sp34;
    f32 sp30;
    f32 sp2C;
    f32 sp28;
    f32 sp24;
    CollisionPoly* floorPoly;
    s32 pad;

    if (actor->floorPoly != NULL) {
        floorPoly = actor->floorPoly;
        sp44 = floorPoly->norm.x * (1.f / 32767);
        sp40 = floorPoly->norm.y * (1.f / 32767);
        sp3C = floorPoly->norm.z * (1.f / 32767);

        sp38 = Math_Sins(arg1);
        sp34 = Math_Coss(arg1);
        sp28 = (-(sp44 * sp38) - (sp3C * sp34));
        arg2->x = -(s16)(Math_atan2f(sp28 * sp40, 1.0f) * (32768 / M_PI));

        sp2C = Math_Sins(arg1 - 16375);
        sp30 = Math_Coss(arg1 - 16375);
        sp24 = (-(sp44 * sp2C) - (sp3C * sp30));
        arg2->z = -(s16)(Math_atan2f(sp24 * sp40, 1.0f) * (32768 / M_PI));
    }
}

void func_80035B18(GlobalContext* globalCtx, Actor* actor, u16 textId) {
    func_8010B720(globalCtx, textId);
    actor->textId = textId;
}

/**
 * Tests if event_chk_inf flag is set.
 */
s32 Flags_GetEventChkInf(s32 flag) {
    return gSaveContext.eventChkInf[flag >> 4] & (1 << (flag & 0xF));
}

/**
 * Sets event_chk_inf flag.
 */
void Flags_SetEventChkInf(s32 flag) {
    gSaveContext.eventChkInf[flag >> 4] |= (1 << (flag & 0xF));
}

/**
 * Tests if "inf_table flag is set.
 */
s32 Flags_GetInfTable(s32 flag) {
    return gSaveContext.infTable[flag >> 4] & (1 << (flag & 0xF));
}

/**
 * Sets "inf_table" flag.
 */
void Flags_SetInfTable(s32 flag) {
    gSaveContext.infTable[flag >> 4] |= (1 << (flag & 0xF));
}

u32 func_80035BFC(GlobalContext* globalCtx, s16 arg1) {
    u16 retTextId = 0;

    switch (arg1) {
        case 0:
            if (Flags_GetEventChkInf(0x9)) {
                if (Flags_GetInfTable(0x5)) {
                    retTextId = 0x1048;
                } else {
                    retTextId = 0x1047;
                }
            } else {
                if (Flags_GetEventChkInf(0x2)) {
                    if (Flags_GetInfTable(0x3)) {
                        retTextId = 0x1032;
                    } else {
                        retTextId = 0x1031;
                    }
                } else {
                    if (Flags_GetInfTable(0x0)) {
                        if (Flags_GetInfTable(0x1)) {
                            retTextId = 0x1003;
                        } else {
                            retTextId = 0x1002;
                        }
                    } else {
                        retTextId = 0x1001;
                    }
                }
            }
            break;
        case 1:
            if (LINK_IS_CHILD) {
                if (Flags_GetEventChkInf(0x9)) {
                    if (Flags_GetInfTable(0x10)) {
                        retTextId = 0x1046;
                    } else {
                        retTextId = 0x1045;
                    }
                } else {
                    if (Flags_GetEventChkInf(0x3)) {
                        if (Flags_GetInfTable(0xE)) {
                            retTextId = 0x1034;
                        } else {
                            retTextId = 0x1033;
                        }
                    } else {
                        if (Flags_GetInfTable(0xC)) {
                            retTextId = 0x1030;
                        } else {
                            retTextId = 0x102F;
                        }
                    }
                }
            } else {
                if (Flags_GetEventChkInf(0x5C)) {
                    if (Flags_GetInfTable(0x19)) {
                        retTextId = 0x1071;
                    } else {
                        retTextId = 0x1070;
                    }
                } else {
                    if (Flags_GetEventChkInf(0xB)) {
                        if (Flags_GetInfTable(0x17)) {
                            retTextId = 0x1068;
                        } else {
                            retTextId = 0x1067;
                        }
                    } else {
                        if (Flags_GetInfTable(0x15)) {
                            retTextId = 0x1061;
                        } else {
                            retTextId = 0x1060;
                        }
                    }
                }
            }
            break;
        case 2:
            if (LINK_IS_CHILD) {
                if (Flags_GetEventChkInf(0x9)) {
                    retTextId = 0x1042;
                } else {
                    retTextId = 0x1004;
                }
            } else {
                if (Flags_GetEventChkInf(0x5C)) {
                    retTextId = 0x1072;
                } else if (Flags_GetInfTable(0x41)) {
                    retTextId = 0x1055;
                } else {
                    retTextId = 0x1056;
                }
            }
            break;
        case 3:
            if (LINK_IS_CHILD) {
                if (Flags_GetEventChkInf(0x9)) {
                    retTextId = 0x1043;
                } else {
                    if (Flags_GetInfTable(0x1E)) {
                        retTextId = 0x1006;
                    } else {
                        retTextId = 0x1005;
                    }
                }
            } else {
                if (Flags_GetEventChkInf(0x5C)) {
                    retTextId = 0x1073;
                } else {
                    retTextId = 0x105A;
                }
            }
            break;
        case 4:
            if (LINK_IS_CHILD) {
                if (Flags_GetEventChkInf(0x9)) {
                    retTextId = 0x1042;
                } else {
                    retTextId = 0x1007;
                }
            } else {
                if (Flags_GetEventChkInf(0x5C)) {
                    retTextId = 0x1072;
                } else if (Flags_GetInfTable(0x47)) {
                    retTextId = 0x105E;
                } else {
                    retTextId = 0x105D;
                }
            }
            break;
        case 5:
            if (LINK_IS_CHILD) {
                if (Flags_GetEventChkInf(0x9)) {
                    retTextId = 0x1044;
                } else if (Flags_GetInfTable(0x22)) {
                    retTextId = 0x1009;
                } else {
                    retTextId = 0x1008;
                }
            } else {
                if (Flags_GetEventChkInf(0x5C)) {
                    retTextId = 0x1075;
                } else {
                    retTextId = 0x105B;
                }
            }
            break;
        case 6:
            if (LINK_IS_CHILD) {
                if (Flags_GetEventChkInf(0x9)) {
                    retTextId = 0x1042;
                } else if (Flags_GetInfTable(0x24)) {
                    retTextId = 0x100B;
                } else {
                    retTextId = 0x100A;
                }
            } else {
                if (Flags_GetEventChkInf(0x5C)) {
                    retTextId = 0x1056;
                } else {
                    retTextId = 0x105F;
                }
            }
            break;
        case 7:
            if (LINK_IS_CHILD) {
                if (Flags_GetEventChkInf(0x9)) {
                    retTextId = 0x1043;
                } else if (Flags_GetInfTable(0x26)) {
                    retTextId = 0x100D;
                } else {
                    retTextId = 0x100C;
                }
            } else {
                if (Flags_GetEventChkInf(0x5C)) {
                    retTextId = 0x1057;
                } else {
                    retTextId = 0x1057;
                }
            }
            break;
        case 8:
            if (LINK_IS_CHILD) {
                if (Flags_GetEventChkInf(0x9)) {
                    retTextId = 0x1043;
                } else if (Flags_GetInfTable(0x28)) {
                    retTextId = 0x1019;
                } else {
                    retTextId = 0x100E;
                }
            } else {
                if (Flags_GetEventChkInf(0x5C)) {
                    retTextId = 0x1077;
                } else if (Flags_GetInfTable(0x51)) {
                    retTextId = 0x1058;
                } else {
                    retTextId = 0x1059;
                }
            }
            break;
        case 9:
            if (LINK_IS_CHILD) {
                if (Flags_GetEventChkInf(0x9)) {
                    retTextId = 0x1049;
                } else {
                    retTextId = 0x1035;
                }
            } else {
                if (Flags_GetEventChkInf(0x5C)) {
                    retTextId = 0x1079;
                } else {
                    retTextId = 0x104e;
                }
            }
            break;
        case 10:
            if (LINK_IS_CHILD) {
                if (Flags_GetEventChkInf(0x9)) {
                    retTextId = 0x104A;
                } else {
                    retTextId = 0x1038;
                }
            } else {
                if (Flags_GetEventChkInf(0x5C)) {
                    retTextId = 0x1079;
                } else if (Flags_GetInfTable(0x59)) {
                    retTextId = 0x1050;
                } else {
                    retTextId = 0x104F;
                }
            }
            break;
        case 11:
            if (LINK_IS_CHILD) {
                if (Flags_GetEventChkInf(0x9)) {
                    retTextId = 0x104B;
                } else {
                    retTextId = 0x103C;
                }
            } else {
                if (Flags_GetEventChkInf(0x5C)) {
                    retTextId = 0x107b;
                } else {
                    retTextId = 0x1051;
                }
            }
            break;
        case 12:
            if (LINK_IS_CHILD) {
                if (Flags_GetEventChkInf(0x9)) {
                    retTextId = 0x104C;
                } else {
                    retTextId = 0x103D;
                }
            } else {
                if (Flags_GetEventChkInf(0x5C)) {
                    retTextId = 0x107C;
                } else {
                    retTextId = 0x1052;
                }
            }
            break;
        case 13:
            if (LINK_IS_CHILD) {
                if (Flags_GetEventChkInf(0x9)) {
                    retTextId = 0x104D;
                } else {
                    retTextId = 0x103E;
                }
            } else {
                if (Flags_GetEventChkInf(0x5C)) {
                    retTextId = 0x106E;
                } else if (Flags_GetInfTable(0x61)) {
                    retTextId = 0x1053;
                } else {
                    retTextId = 0x1054;
                }
            }
            break;
        case 15:
            if (Flags_GetEventChkInf(0x5C)) {
                retTextId = 0x1078;
            } else if (Flags_GetInfTable(0x66)) {
                retTextId = 0x1066;
            } else {
                retTextId = 0x1062;
            }
            break;
        case 16:
            if (globalCtx->sceneNum == SCENE_SPOT15) {
                retTextId = 0x7002;
            } else if (Flags_GetInfTable(0x6A)) {
                retTextId = 0x7004;
            } else if ((gSaveContext.dayTime >= 0x4000) && (gSaveContext.dayTime < 0xC556)) {
                retTextId = 0x7002;
            } else {
                retTextId = 0x7003;
            }
            break;
        case 17:
            if (Flags_GetEventChkInf(0x9) && Flags_GetEventChkInf(0x25) && Flags_GetEventChkInf(0x37)) {
                if (Flags_GetInfTable(0x6c)) {
                    retTextId = 0x7008;
                } else {
                    retTextId = 0x7007;
                }
            } else {
                retTextId = 0;
            }
            break;
        case 19:
            retTextId = 0x702D;
            break;
        case 18:
            if (Flags_GetEventChkInf(0x9) && Flags_GetEventChkInf(0x25) && Flags_GetEventChkInf(0x37)) {
                retTextId = 0x7006;
            } else {
                if (Flags_GetEventChkInf(0x12)) {
                    if (Flags_GetInfTable(0x71)) {
                        retTextId = 0x7072;
                    } else {
                        retTextId = 0x7071;
                    }
                } else {
                    retTextId = 0x7029;
                }
            }
            break;
        case 20:
        case 21:
            if (Flags_GetEventChkInf(0x42)) {
                retTextId = 0x2012;
            } else if (Flags_GetEventChkInf(0x41)) {
                if (Flags_GetInfTable(0x76)) {
                    retTextId = 0x2011;
                } else {
                    retTextId = 0x2010;
                }
            } else if (Flags_GetEventChkInf(0x40)) {
                retTextId = 0x200F;
            } else {
                retTextId = 0x200E;
            }
            break;
        case 24:
            if (Flags_GetEventChkInf(0x9) && Flags_GetEventChkInf(0x25) && Flags_GetEventChkInf(0x37)) {
                retTextId = 0x7044;
            } else {
                retTextId = 0x7015;
            }
            break;
        case 25:
            if (Flags_GetEventChkInf(0x9) && Flags_GetEventChkInf(0x25) && Flags_GetEventChkInf(0x37)) {
                retTextId = 0x7045;
            } else {
                Flags_GetInfTable(0xC2);
                retTextId = 0x7016;
            }
            break;
        case 26:
            if (Flags_GetEventChkInf(0x9) && Flags_GetEventChkInf(0x25) && Flags_GetEventChkInf(0x37)) {
                retTextId = 0x7046;
            } else {
                Flags_GetInfTable(0xc2);
                retTextId = 0x7018;
            }
            break;
        case 27:
            if (Flags_GetEventChkInf(0x9) && Flags_GetEventChkInf(0x25) && Flags_GetEventChkInf(0x37)) {
                retTextId = 0x7047;
            } else if (Flags_GetEventChkInf(0x14)) {
                retTextId = 0x701A;
            } else if (Flags_GetEventChkInf(0x11)) {
                if (Flags_GetInfTable(0xC6)) {
                    retTextId = 0x701C;
                } else {
                    retTextId = 0x701B;
                }
            } else {
                retTextId = 0x701A;
            }
            break;
        case 28:
            if (Flags_GetEventChkInf(0x9) && Flags_GetEventChkInf(0x25) && Flags_GetEventChkInf(0x37)) {
                retTextId = 0x7048;
            } else {
                Flags_GetInfTable(0xca);
                retTextId = 0x701D;
            }
            break;
        case 29:
            if (Flags_GetEventChkInf(0x9) && Flags_GetEventChkInf(0x25) && Flags_GetEventChkInf(0x37)) {
                retTextId = 0x7049;
            } else {
                Flags_GetInfTable(0xcc);
                retTextId = 0x701F;
            }
            break;
        case 30:
            if (Flags_GetEventChkInf(0x9) && Flags_GetEventChkInf(0x25) && Flags_GetEventChkInf(0x37)) {
                retTextId = 0x704A;
            } else {
                Flags_GetInfTable(0xCE);
                retTextId = 0x7021;
            }
            break;
        case 31:
            if (Flags_GetEventChkInf(0x9) && Flags_GetEventChkInf(0x25) && Flags_GetEventChkInf(0x37)) {
                retTextId = 0x704B;
            } else {
                Flags_GetInfTable(0xD0);
                retTextId = 0x7023;
            }
            break;
        case 32:
            if (Flags_GetEventChkInf(0x9) && Flags_GetEventChkInf(0x25) && Flags_GetEventChkInf(0x37)) {
                retTextId = 0x704C;
            } else {
                Flags_GetInfTable(0xD2);
                retTextId = 0x7025;
            }
            break;
        case 33:
            if (Flags_GetEventChkInf(0x9) && Flags_GetEventChkInf(0x25) && Flags_GetEventChkInf(0x37)) {
                retTextId = 0x704D;
            } else {
                Flags_GetInfTable(0xD4);
                retTextId = 0x7027;
            }
            break;
        case 34:
            Flags_GetInfTable(0xD6);
            retTextId = 0x403C;
            break;
        case 35:
            if (Flags_GetInfTable(0xD8)) {
                retTextId = 0x5029;
            } else {
                retTextId = 0x5028;
            }
            break;
        case 37:
            retTextId = 0x5002;
            break;
        case 38:
            if (LINK_IS_CHILD) {
                if (Flags_GetEventChkInf(0x25)) {
                    retTextId = 0x3027;
                } else if (Flags_GetEventChkInf(0x23)) {
                    retTextId = 0x3021;
                } else if (Flags_GetInfTable(0xE0)) {
                    retTextId = 0x302A;
                } else {
                    retTextId = 0x3008;
                }
            } else {
                if (Flags_GetEventChkInf(0x20)) {
                    retTextId = 0x4043;
                } else {
                    retTextId = 0x302A;
                }
            }
            break;
        case 39:
            if (LINK_IS_CHILD) {
                if (Flags_GetEventChkInf(0x25)) {
                    retTextId = 0x3027;
                } else if (Flags_GetEventChkInf(0x23)) {
                    retTextId = 0x3026;
                } else {
                    retTextId = 0x3009;
                }
            } else {
                if (Flags_GetEventChkInf(0x2A)) {
                    retTextId = 0x4043;
                } else {
                    retTextId = 0x302A;
                }
            }
            break;
        case 40:
            if (LINK_IS_CHILD) {
                if (Flags_GetEventChkInf(0x25)) {
                    retTextId = 0x3027;
                } else if (Flags_GetEventChkInf(0x23)) {
                    retTextId = 0x3026;
                } else if (Flags_GetInfTable(0xEB)) {
                    retTextId = 0x302B;
                } else {
                    retTextId = 0x300A;
                }
            } else {
                if (Flags_GetEventChkInf(0x2B)) {
                    retTextId = 0x4043;
                } else {
                    retTextId = 0x302A;
                }
            }
            break;
        case 41:
            if (LINK_IS_CHILD) {
                if (Flags_GetEventChkInf(0x25)) {
                    retTextId = 0x3027;
                } else if (Flags_GetInfTable(0xF0)) {
                    retTextId = 0x3015;
                } else {
                    retTextId = 0x3014;
                }
            } else {
                if (Flags_GetEventChkInf(0x2C)) {
                    retTextId = 0x4043;
                } else {
                    retTextId = 0x302A;
                }
            }
            break;
        case 42:
            if (LINK_IS_CHILD) {
                if (Flags_GetEventChkInf(0x25)) {
                    retTextId = 0x3027;
                } else if (Flags_GetInfTable(0xF4)) {
                    retTextId = 0x3017;
                } else {
                    retTextId = 0x3016;
                }
            } else {
                if (Flags_GetEventChkInf(0x2C)) {
                    retTextId = 0x4043;
                } else {
                    retTextId = 0x302A;
                }
            }
            break;
        case 43:
            if (LINK_IS_CHILD) {
                if (Flags_GetEventChkInf(0x25)) {
                    retTextId = 0x3027;
                } else if (Flags_GetInfTable(0xF8)) {
                    retTextId = 0x3019;
                } else {
                    retTextId = 0x3018;
                }
            } else {
                if (Flags_GetEventChkInf(0x2D)) {
                    retTextId = 0x4043;
                } else {
                    retTextId = 0x302A;
                }
            }
            break;
        case 48:
            if (Flags_GetEventChkInf(0x25)) {
                retTextId = 0x3029;
            } else if (Flags_GetEventChkInf(0x20) && Flags_GetEventChkInf(0x21)) {
                retTextId = 0x301B;
            } else {
                retTextId = 0x301A;
            }
            break;
        case 49:
            if (Flags_GetEventChkInf(0x37)) {
                retTextId = 0x402D;
            } else if (Flags_GetEventChkInf(0x30)) {
                retTextId = 0x4007;
            } else {
                retTextId = 0x4006;
            }
            break;
        case 50:
            if (Flags_GetEventChkInf(0x37)) {
                retTextId = 0x402E;
            } else if (Flags_GetEventChkInf(0x30)) {
                if (Flags_GetInfTable(0x124)) {
                    retTextId = 0x4009;
                } else {
                    retTextId = 0x4008;
                }
            } else {
                retTextId = 0x4006;
            }
            break;
        case 51:
            if (Flags_GetEventChkInf(0x37)) {
                retTextId = 0x402D;
            } else if (Flags_GetEventChkInf(0x31)) {
                if (Flags_GetInfTable(0x12A)) {
                    retTextId = 0x400B;
                } else {
                    retTextId = 0x402F;
                }
            } else if (Flags_GetEventChkInf(0x30)) {
                retTextId = 0x400A;
            } else {
                retTextId = 0x4006;
            }
            break;
        case 52:
            if (Flags_GetEventChkInf(0x37)) {
                retTextId = 0x402E;
            } else if (Flags_GetEventChkInf(0x30)) {
                retTextId = 0x400C;
            } else {
                retTextId = 0x4006;
            }
            break;
        case 53:
            if (Flags_GetEventChkInf(0x37)) {
                retTextId = 0x402D;
            } else if (Flags_GetEventChkInf(0x33)) {
                retTextId = 0x4010;
            } else if (Flags_GetEventChkInf(0x30)) {
                retTextId = 0x400F;
            } else {
                retTextId = 0x4006;
            }
            break;
        case 54:
            if (Flags_GetEventChkInf(0x37)) {
                retTextId = 0x402E;
            } else if (Flags_GetEventChkInf(0x30)) {
                retTextId = 0x4011;
            } else {
                retTextId = 0x4006;
            }
            break;
        case 55:
            if (LINK_IS_CHILD) {
                if (Flags_GetEventChkInf(0x37)) {
                    retTextId = 0x402B;
                } else if (Flags_GetEventChkInf(0x31)) {
                    if (Flags_GetInfTable(0x138)) {
                        retTextId = 0x401C;
                    } else {
                        retTextId = 0x401B;
                    }
                } else {
                    retTextId = 0x401A;
                }
            } else {
                retTextId = 0;
            }
            break;
        case 58:
            retTextId = 0x500F;
            break;
        case 59:
            retTextId = 0x5010;
            break;
        case 60:
            retTextId = 0x5012;
            break;
        case 61:
            if (Flags_GetInfTable(0x166)) {
                retTextId = 0x5001;
            } else {
                retTextId = 0x5000;
            }
            break;
        case 62:
            retTextId = 0x5012;
            break;
        case 63:
            if (Flags_GetInfTable(0x16A)) {
                retTextId = 0x5001;
            } else {
                retTextId = 0x5000;
            }
            break;
        case 71:
            if (Flags_GetEventChkInf(0x16)) {
                retTextId = 0x2049;
            } else if (Flags_GetEventChkInf(0x15)) {
                retTextId = 0x2048;
            } else if (Flags_GetEventChkInf(0x14)) {
                retTextId = 0x2047;
            } else if (Flags_GetEventChkInf(0x12) && !Flags_GetEventChkInf(0x14)) {
                retTextId = 0x2044;
            } else if (Flags_GetEventChkInf(0x10)) {
                if (Flags_GetEventChkInf(0x11)) {
                    retTextId = 0x2043;
                } else {
                    retTextId = 0x2042;
                }
            } else {
                retTextId = 0x2041;
            }
            break;
        case 72:
            if (LINK_IS_CHILD) {
                if (Flags_GetEventChkInf(0x14)) {
                    retTextId = 0x2040;
                } else if (Flags_GetInfTable(0x94)) {
                    retTextId = 0x2040;
                } else {
                    retTextId = 0x203F;
                }
            } else {
                if (!Flags_GetEventChkInf(0x18)) {
                    if (gSaveContext.nightFlag) {
                        retTextId = 0x204E;
                    } else if (Flags_GetInfTable(0x9A)) {
                        retTextId = 0x2031;
                    } else {
                        retTextId = 0x2030;
                    }
                } else {
                    retTextId = 0;
                }
            }
            break;
    }

    if (retTextId == 0) {
        retTextId = 1;
    }

    return retTextId;
}

void func_80036E50(u16 textId, s16 arg1) {
    switch (arg1) {
        case 0:
            switch (textId) {
                case 0x1001:
                    Flags_SetInfTable(0x0);
                    return;
                case 0x1002:
                    Flags_SetInfTable(0x1);
                    return;
                case 0x1031:
                    Flags_SetEventChkInf(0x3);
                    Flags_SetInfTable(0x3);
                    return;
                case 0x1047:
                    Flags_SetInfTable(0x5);
                    return;
            }
            return;
        case 1:
            switch (textId) {
                case 0x102F:
                    Flags_SetEventChkInf(0x2);
                    Flags_SetInfTable(0xC);
                    return;
                case 0x1033:
                    Audio_PlaySoundGeneral(NA_SE_SY_CORRECT_CHIME, &D_801333D4, 4, &D_801333E0, &D_801333E0,
                                           &D_801333E8);
                    Flags_SetEventChkInf(0x4);
                    Flags_SetInfTable(0xE);
                    return;
                case 0x1045:
                    Flags_SetInfTable(0x10);
                    return;
                case 0x1060:
                    Flags_SetInfTable(0x15);
                    return;
                case 0x1067:
                    Flags_SetEventChkInf(0xA);
                    Flags_SetInfTable(0x17);
                    return;
                case 0x1070:
                    Flags_SetInfTable(0x19);
                    return;
            }
            return;
        case 2:
            if (textId == 0x1056) {
                Flags_SetInfTable(0x41);
            }
            return;
        case 3:
            if (textId == 0x1005) {
                Flags_SetInfTable(0x1E);
            }
            return;
        case 4:
            if (textId == 0x105D) {
                Flags_SetInfTable(0x47);
            }
            return;
        case 5:
            if (textId == 0x1008) {
                Flags_SetInfTable(0x22);
            }
            return;
        case 6:
            if (textId == 0x100A) {
                Flags_SetInfTable(0x24);
            }
            return;
        case 7:
            if (textId == 0x100C) {
                Flags_SetInfTable(0x26);
            }
            return;
        case 8:
            if (textId == 0x100E) {
                Flags_SetInfTable(0x28);
            }
            if (textId == 0x1059) {
                Flags_SetInfTable(0x51);
            }
            return;
        case 10:
            if (textId == 0x104F) {
                Flags_SetInfTable(0x59);
            }
            return;
        case 13:
            if (textId == 0x1054) {
                Flags_SetInfTable(0x61);
            }
            return;
        case 15:
            if (textId == 0x1062) {
                Flags_SetInfTable(0x66);
            }
            return;
        case 16:
            if (textId == 0x7002) {
                Flags_SetInfTable(0x6A);
            }
            if (textId == 0x7003) {
                Flags_SetInfTable(0x6A);
            }
            return;
        case 17:
            if (textId == 0x7007) {
                Flags_SetInfTable(0x6C);
            }
            return;
        case 18:
            if (textId == 0x7071) {
                Flags_SetInfTable(0x71);
            }
            return;
        case 20:
        case 21:
            if (textId == 0x2010) {
                Flags_SetInfTable(0x76);
            }
            return;
        case 25:
            if (textId == 0x7016) {
                Flags_SetInfTable(0xC2);
            }
            return;
        case 26:
            if (textId == 0x7018) {
                Flags_SetInfTable(0xC4);
            }
            return;
        case 28:
            if (textId == 0x701D) {
                Flags_SetInfTable(0xCA);
            }
            return;
        case 29:
            if (textId == 0x701F) {
                Flags_SetInfTable(0xCC);
            }
            return;
        case 30:
            if (textId == 0x7021) {
                Flags_SetInfTable(0xCE);
            }
            return;
        case 31:
            if (textId == 0x7023) {
                Flags_SetInfTable(0xD0);
            }
            return;
        case 32:
            if (textId == 0x7025) {
                Flags_SetInfTable(0xD2);
            }
            return;
        case 33:
            if (textId == 0x7027) {
                Flags_SetInfTable(0xD4);
            }
            return;
        case 34:
            if (textId == 0x403c) {
                Flags_SetInfTable(0xD6);
            }
            return;
        case 35:
            if (textId == 0x5028) {
                Flags_SetInfTable(0xD8);
            }
            return;
        case 38:
            if (textId == 0x3008) {
                Flags_SetInfTable(0xE0);
            }
            return;
        case 40:
            if (textId == 0x300B) {
                Flags_SetInfTable(0xEB);
            }
            return;
        case 41:
            if (textId == 0x3014) {
                Flags_SetInfTable(0xF0);
            }
            return;
        case 42:
            if (textId == 0x3016) {
                Flags_SetInfTable(0xF4);
            }
            return;
        case 43:
            if (textId == 0x3018) {
                Flags_SetEventChkInf(0x20);
                Flags_SetInfTable(0xF8);
            }
            return;
        case 48:
            if (textId == 0x3020) {
                Flags_SetEventChkInf(0x22);
                Flags_SetInfTable(0x113);
            }
            return;
        case 49:
        case 52:
        case 53:
        case 54:
            if (textId == 0x4006) {
                Flags_SetEventChkInf(0x30);
            }
            return;
        case 50:
            if (textId == 0x4006) {
                Flags_SetEventChkInf(0x30);
            }
            if (textId == 0x4008) {
                Flags_SetInfTable(0x124);
            }
            return;
        case 51:
            if (textId == 0x4006) {
                Flags_SetEventChkInf(0x30);
            }
            if (textId == 0x400A) {
                Flags_SetEventChkInf(0x32);
            }
            if (textId == 0x402F) {
                Flags_SetInfTable(0x12A);
            }
            return;
        case 55:
            if (textId == 0x401B) {
                Flags_SetEventChkInf(0x33);
                Flags_SetInfTable(0x138);
            }
            return;
        case 61:
            if (textId == 0x5000) {
                Flags_SetInfTable(0x166);
            }
            return;
        case 63:
            if (textId == 0x5013) {
                Flags_SetInfTable(0x16A);
            }
            return;
        case 71:
            if (textId == 0x2041) {
                Flags_SetEventChkInf(0x10);
            }
            if (textId == 0x2044) {
                Flags_SetEventChkInf(0x12);
            }
            if (textId == 0x2047) {
                Flags_SetEventChkInf(0x15);
            }
            if (textId == 0x2048) {
                Flags_SetEventChkInf(0x16);
            }
            return;
        case 72:
            return;
    }
}

s32 func_800374E0(GlobalContext* globalCtx, Actor* actor, u16 textId) {
    MessageContext* msgCtx = &globalCtx->msgCtx;
    s32 ret = 1;

    switch (textId) {
        case 0x1035:
            if (msgCtx->choiceIndex == 0) {
                if (Flags_GetInfTable(0x2A)) {
                    func_80035B18(globalCtx, actor, 0x1036);
                } else {
                    func_80035B18(globalCtx, actor, 0x1041);
                }
            }
            if (msgCtx->choiceIndex == 1) {
                if (Flags_GetInfTable(0x2B)) {
                    func_80035B18(globalCtx, actor, 0x1037);
                } else {
                    func_80035B18(globalCtx, actor, 0x1041);
                }
            }
            ret = 0;
            break;
        case 0x1038:
            if (msgCtx->choiceIndex == 0) {
                if (Flags_GetInfTable(0x2E)) {
                    func_80035B18(globalCtx, actor, 0x1039);
                } else {
                    func_80035B18(globalCtx, actor, 0x1041);
                }
            }
            if (msgCtx->choiceIndex == 1) {
                if (Flags_GetInfTable(0x2F)) {
                    func_80035B18(globalCtx, actor, 0x103A);
                } else {
                    func_80035B18(globalCtx, actor, 0x1041);
                }
            }
            if (msgCtx->choiceIndex == 2) {
                if (Flags_GetInfTable(0x30)) {
                    func_80035B18(globalCtx, actor, 0x103B);
                } else {
                    func_80035B18(globalCtx, actor, 0x1041);
                }
            }
            ret = 0;
            break;
        case 0x103E:
            if (msgCtx->choiceIndex == 0) {
                func_80035B18(globalCtx, actor, 0x103F);
            }
            if (msgCtx->choiceIndex == 1) {
                func_80035B18(globalCtx, actor, 0x1040);
            }
            ret = 0;
            break;
        case 0x1041:
            if (msgCtx->unk_E2FA == 0x1035) {
                if (msgCtx->choiceIndex == 0) {
                    func_80035B18(globalCtx, actor, 0x1036);
                    Flags_SetInfTable(0x2A);
                }
                if (msgCtx->choiceIndex == 1) {
                    func_80035B18(globalCtx, actor, 0x1037);
                    Flags_SetInfTable(0x2B);
                }
            }
            if (msgCtx->unk_E2FA == 0x1038) {
                if (msgCtx->choiceIndex == 0) {
                    func_80035B18(globalCtx, actor, 0x1039);
                    Flags_SetInfTable(0x2E);
                }
                if (msgCtx->choiceIndex == 1) {
                    func_80035B18(globalCtx, actor, 0x103A);
                    Flags_SetInfTable(0x2F);
                }
                if (msgCtx->choiceIndex == 2) {
                    func_80035B18(globalCtx, actor, 0x103B);
                    Flags_SetInfTable(0x30);
                }
            }
            ret = 0;
            break;
        case 0x1062:
            if (msgCtx->choiceIndex == 0) {
                func_80035B18(globalCtx, actor, 0x1063);
            }
            if (msgCtx->choiceIndex == 1) {
                func_80035B18(globalCtx, actor, 0x1064);
            }
            ret = 0;
            break;
        case 0x2030:
        case 0x2031:
            if (msgCtx->choiceIndex == 0) {
                if (gSaveContext.rupees >= 10) {
                    func_80035B18(globalCtx, actor, 0x2034);
                    Rupees_ChangeBy(-10);
                } else {
                    func_80035B18(globalCtx, actor, 0x2032);
                }
            }
            if (msgCtx->choiceIndex == 1) {
                func_80035B18(globalCtx, actor, 0x2032);
            }
            Flags_SetInfTable(0x9A);
            ret = 0;
            break;
        case 0x2036:
        case 0x2037:
            if (msgCtx->choiceIndex == 0) {
                func_80035B18(globalCtx, actor, 0x201F);
            }
            if (msgCtx->choiceIndex == 1) {
                func_80035B18(globalCtx, actor, 0x205A);
            }
            ret = 0;
            break;
        case 0x2038:
            if (msgCtx->choiceIndex == 0) {
                break;
            }
            if (msgCtx->choiceIndex == 1) {
                func_80035B18(globalCtx, actor, 0x205A);
            }
            ret = 0;
            break;
        case 0x2034:
            if (msgCtx->choiceIndex != 0) {
                break;
            }
            func_80035B18(globalCtx, actor, 0x2035);
            ret = 0;
            break;
        case 0x2043:
            if (Flags_GetEventChkInf(0x12)) {
                break;
            }
            func_80035B18(globalCtx, actor, 0x2044);
            ret = 0;
            break;
        case 0x205A:
            break;
        case 0x300A:
            if (msgCtx->choiceIndex == 0) {
                if (Flags_GetEventChkInf(0x22)) {
                    func_80035B18(globalCtx, actor, 0x300B);
                } else {
                    func_80035B18(globalCtx, actor, 0x300C);
                }
            }
            if (msgCtx->choiceIndex == 1) {
                func_80035B18(globalCtx, actor, 0x300D);
            }
            ret = 0;
            break;
        case 0x301B:
            if (msgCtx->choiceIndex == 0) {
                func_80035B18(globalCtx, actor, 0x301D);
            }
            if (msgCtx->choiceIndex == 1) {
                if (Flags_GetInfTable(0x113)) {
                    func_80035B18(globalCtx, actor, 0x301F);
                } else {
                    func_80035B18(globalCtx, actor, 0x301E);
                }
            }
            ret = 0;
            break;
        case 0x301E:
            func_80035B18(globalCtx, actor, 0x3020);
            ret = 0;
            break;
        case 0x400C:
            if (msgCtx->choiceIndex == 0) {
                func_80035B18(globalCtx, actor, 0x400D);
            }
            if (msgCtx->choiceIndex == 1) {
                func_80035B18(globalCtx, actor, 0x400E);
            }
            ret = 0;
            break;
        case 0x7007:
            func_80035B18(globalCtx, actor, 0x703E);
            ret = 0;
            break;
        case 0x703E:
            func_80035B18(globalCtx, actor, 0x703F);
            ret = 0;
            break;
        case 0x703F:
            func_80035B18(globalCtx, actor, 0x7042);
            ret = 0;
            break;
    }

    return ret;
}

u16 func_80037C30(GlobalContext* globalCtx, s16 arg1) {
    return func_80035BFC(globalCtx, arg1);
}

s32 func_80037C5C(GlobalContext* globalCtx, s16 arg1, u16 textId) {
    func_80036E50(textId, arg1);
    return 0;
}

s32 func_80037C94(GlobalContext* globalCtx, Actor* actor, s32 arg2) {
    return func_800374E0(globalCtx, actor, actor->textId);
}

s32 func_80037CB8(GlobalContext* globalCtx, Actor* actor, s16 arg2) {
    MessageContext* msgCtx = &globalCtx->msgCtx;
    s32 ret = 0;

    switch (func_8010BDBC(msgCtx)) {
        case 2:
            func_80037C5C(globalCtx, arg2, actor->textId);
            ret = 1;
            break;
        case 4:
        case 5:
            if (func_80106BC8(globalCtx) && func_80037C94(globalCtx, actor, arg2)) {
                Audio_PlaySoundGeneral(NA_SE_SY_CANCEL, &D_801333D4, 4, &D_801333E0, &D_801333E0, &D_801333E8);
                msgCtx->msgMode = 0x36;
                ret = 1;
            }
            break;
    }

    return ret;
}

s32 func_80037D98(GlobalContext* globalCtx, Actor* actor, s16 arg2, s32* arg3) {
    s16 var;
    s16 sp2C;
    s16 sp2A;
    s16 abs_var;

    if (func_8002F194(actor, globalCtx)) {
        *arg3 = 1;
        return 1;
    }

    if (*arg3 == 1) {
        if (func_80037CB8(globalCtx, actor, arg2)) {
            *arg3 = 0;
        }
        return 0;
    }

    func_8002F374(globalCtx, actor, &sp2C, &sp2A);

    if (0) {} // Necessary to match

    if ((sp2C < 0) || (sp2C > 320) || (sp2A < 0) || (sp2A > 240)) {
        return 0;
    }

    var = actor->yawTowardsLink - actor->shape.rot.y;
    abs_var = ABS(var);

    if (abs_var >= 0x4300) {
        return 0;
    }

    if ((actor->xyzDistFromLinkSq > 25600.0f) && (actor->unk_10C == 0)) {
        return 0;
    }

    if (actor->xyzDistFromLinkSq <= 6400.0f) {
        if (func_8002F2CC(actor, globalCtx, 80.0f)) {
            actor->textId = func_80037C30(globalCtx, arg2);
        }
    } else {
        if (func_8002F2F4(actor, globalCtx)) {
            actor->textId = func_80037C30(globalCtx, arg2);
        }
    }

    return 0;
}

s32 func_80037F30(Vec3s* arg0, Vec3s* arg1) {
    Math_SmoothScaleMaxMinS(&arg0->y, 0, 6, 6200, 100);
    Math_SmoothScaleMaxMinS(&arg0->x, 0, 6, 6200, 100);
    Math_SmoothScaleMaxMinS(&arg1->y, 0, 6, 6200, 100);
    Math_SmoothScaleMaxMinS(&arg1->x, 0, 6, 6200, 100);
    return 1;
}

s32 func_80037FC8(Actor* actor, Vec3f* arg1, Vec3s* arg2, Vec3s* arg3) {
    s16 sp36;
    s16 sp34;
    s16 var;

    sp36 = Math_Vec3f_Pitch(&actor->posRot2.pos, arg1);
    sp34 = Math_Vec3f_Yaw(&actor->posRot2.pos, arg1) - actor->posRot.rot.y;

    Math_SmoothScaleMaxMinS(&arg2->x, sp36, 6, 2000, 1);
    arg2->x = (arg2->x < -6000) ? -6000 : ((arg2->x > 6000) ? 6000 : arg2->x);

    var = Math_SmoothScaleMaxMinS(&arg2->y, sp34, 6, 2000, 1);
    arg2->y = (arg2->y < -8000) ? -8000 : ((arg2->y > 8000) ? 8000 : arg2->y);

    if (var && (ABS(arg2->y) < 8000)) {
        return 0;
    }

    Math_SmoothScaleMaxMinS(&arg3->y, sp34 - arg2->y, 4, 2000, 1);
    arg3->y = (arg3->y < -12000) ? -12000 : ((arg3->y > 12000) ? 12000 : arg3->y);

    return 1;
}

s32 func_80038154(GlobalContext* globalCtx, Actor* actor, Vec3s* arg2, Vec3s* arg3, f32 arg4) {
    Player* player = PLAYER;
    s32 pad;
    Vec3f sp2C;
    s16 var;
    s16 abs_var;

    actor->posRot2.pos = actor->posRot.pos;
    actor->posRot2.pos.y += arg4;

    if (!(((globalCtx->csCtx.state != 0) || (gDbgCamEnabled != 0)) && (gSaveContext.entranceIndex == 0x00EE))) {
        var = actor->yawTowardsLink - actor->shape.rot.y;
        abs_var = ABS(var);
        if (abs_var >= 0x4300) {
            func_80037F30(arg2, arg3);
            return 0;
        }
    }

    if (((globalCtx->csCtx.state != 0) || (gDbgCamEnabled != 0)) && (gSaveContext.entranceIndex == 0x00EE)) {
        sp2C = globalCtx->view.eye;
    } else {
        sp2C = player->actor.posRot2.pos;
    }

    func_80037FC8(actor, &sp2C, arg2, arg3);

    return 1;
}

s32 func_80038290(GlobalContext* globalCtx, Actor* actor, Vec3s* arg2, Vec3s* arg3, Vec3f arg4) {
    Player* player = PLAYER;
    s32 pad;
    Vec3f sp24;
    s16 var;
    s16 abs_var;

    actor->posRot2.pos = arg4;

    if (!(((globalCtx->csCtx.state != 0) || (gDbgCamEnabled != 0)) && (gSaveContext.entranceIndex == 0x00EE))) {
        var = actor->yawTowardsLink - actor->shape.rot.y;
        abs_var = ABS(var);
        if (abs_var >= 0x4300) {
            func_80037F30(arg2, arg3);
            return 0;
        }
    }

    if (((globalCtx->csCtx.state != 0) || (gDbgCamEnabled != 0)) && (gSaveContext.entranceIndex == 0x00EE)) {
        sp24 = globalCtx->view.eye;
    } else {
        sp24 = player->actor.posRot2.pos;
    }

    func_80037FC8(actor, &sp24, arg2, arg3);

    return 1;
}<|MERGE_RESOLUTION|>--- conflicted
+++ resolved
@@ -2162,17 +2162,10 @@
     func_80079EFC(lightMapper, globalCtx->state.gfxCtx);
 
     if (actor->flags & 0x1000) {
-<<<<<<< HEAD
-        camera = &globalCtx->cameras[0];
-        func_800D1694(actor->posRot.pos.x + camera->skyboxOffset.x,
-                      actor->posRot.pos.y + (f32)((actor->shape.unk_08 * actor->scale.y) + camera->skyboxOffset.y),
-                      actor->posRot.pos.z + camera->skyboxOffset.z, &actor->shape.rot);
-=======
-        func_800D1694(actor->posRot.pos.x + globalCtx->mainCamera.unk_80.x,
+        func_800D1694(actor->posRot.pos.x + globalCtx->mainCamera.skyboxOffset.x,
                       actor->posRot.pos.y +
-                          (f32)((actor->shape.unk_08 * actor->scale.y) + globalCtx->mainCamera.unk_80.y),
-                      actor->posRot.pos.z + globalCtx->mainCamera.unk_80.z, &actor->shape.rot);
->>>>>>> b4ac94a8
+                          (f32)((actor->shape.unk_08 * actor->scale.y) + globalCtx->mainCamera.skyboxOffset.y),
+                      actor->posRot.pos.z + globalCtx->mainCamera.skyboxOffset.z, &actor->shape.rot);
     } else {
         func_800D1694(actor->posRot.pos.x, actor->posRot.pos.y + (actor->shape.unk_08 * actor->scale.y),
                       actor->posRot.pos.z, &actor->shape.rot);
