#include "global.h"
#include "vt.h"

#include "overlays/actors/ovl_Arms_Hook/z_arms_hook.h"
#include "overlays/actors/ovl_En_Part/z_en_part.h"
#include "objects/gameplay_keep/gameplay_keep.h"
#include "objects/gameplay_dangeon_keep/gameplay_dangeon_keep.h"
#include "objects/object_bdoor/object_bdoor.h"

static CollisionPoly* sCurCeilingPoly;
static s32 sCurCeilingBgId;

void ActorShape_Init(ActorShape* shape, f32 yOffset, ActorShadowFunc shadowDraw, f32 shadowScale) {
    shape->yOffset = yOffset;
    shape->shadowDraw = shadowDraw;
    shape->shadowScale = shadowScale;
    shape->shadowAlpha = 255;
}

void ActorShadow_Draw(Actor* actor, Lights* lights, GlobalContext* globalCtx, Gfx* dlist, Color_RGBA8* color) {
    f32 temp1;
    f32 temp2;
    MtxF sp60;

    if (actor->floorPoly != NULL) {
        temp1 = actor->world.pos.y - actor->floorHeight;

        if (temp1 >= -50.0f && temp1 < 500.0f) {
            OPEN_DISPS(globalCtx->state.gfxCtx, "../z_actor.c", 1553);

            POLY_OPA_DISP = Gfx_CallSetupDL(POLY_OPA_DISP, 0x2C);

            gDPSetCombineLERP(POLY_OPA_DISP++, 0, 0, 0, PRIMITIVE, TEXEL0, 0, PRIMITIVE, 0, 0, 0, 0, COMBINED, 0, 0, 0,
                              COMBINED);

            temp1 = (temp1 < 0.0f) ? 0.0f : ((temp1 > 150.0f) ? 150.0f : temp1);
            temp2 = 1.0f - (temp1 * (1.0f / 350));

            if (color != NULL) {
                gDPSetPrimColor(POLY_OPA_DISP++, 0, 0, color->r, color->g, color->b,
                                (u32)(actor->shape.shadowAlpha * temp2) & 0xFF);
            } else {
                gDPSetPrimColor(POLY_OPA_DISP++, 0, 0, 0, 0, 0, (u32)(actor->shape.shadowAlpha * temp2) & 0xFF);
            }

            func_80038A28(actor->floorPoly, actor->world.pos.x, actor->floorHeight, actor->world.pos.z, &sp60);
            Matrix_Put(&sp60);

            if (dlist != gCircleShadowDL) {
                Matrix_RotateY(actor->shape.rot.y * (M_PI / 0x8000), MTXMODE_APPLY);
            }

            temp2 = (1.0f - (temp1 * (1.0f / 350))) * actor->shape.shadowScale;
            Matrix_Scale(actor->scale.x * temp2, 1.0f, actor->scale.z * temp2, MTXMODE_APPLY);

            gSPMatrix(POLY_OPA_DISP++, Matrix_NewMtx(globalCtx->state.gfxCtx, "../z_actor.c", 1588),
                      G_MTX_MODELVIEW | G_MTX_LOAD);
            gSPDisplayList(POLY_OPA_DISP++, dlist);

            CLOSE_DISPS(globalCtx->state.gfxCtx, "../z_actor.c", 1594);
        }
    }
}

void ActorShadow_DrawCircle(Actor* actor, Lights* lights, GlobalContext* globalCtx) {
    ActorShadow_Draw(actor, lights, globalCtx, gCircleShadowDL, NULL);
}

void ActorShadow_DrawWhiteCircle(Actor* actor, Lights* lights, GlobalContext* globalCtx) {
    static Color_RGBA8 white = { 255, 255, 255, 255 };

    ActorShadow_Draw(actor, lights, globalCtx, gCircleShadowDL, &white);
}

void ActorShadow_DrawHorse(Actor* actor, Lights* lights, GlobalContext* globalCtx) {
    ActorShadow_Draw(actor, lights, globalCtx, gHorseShadowDL, NULL);
}

void ActorShadow_DrawFoot(GlobalContext* globalCtx, Light* light, MtxF* arg2, s32 arg3, f32 arg4, f32 arg5, f32 arg6) {
    s32 pad1;
    f32 sp58;
    s32 pad2[2];

    OPEN_DISPS(globalCtx->state.gfxCtx, "../z_actor.c", 1661);

    gDPSetPrimColor(POLY_OPA_DISP++, 0, 0, 0, 0, 0,
                    (u32)(((arg3 * 0.00005f) > 1.0f ? 1.0f : (arg3 * 0.00005f)) * arg4) & 0xFF);

    sp58 = Math_FAtan2F(light->l.dir[0], light->l.dir[2]);
    arg6 *= (4.5f - (light->l.dir[1] * 0.035f));
    arg6 = (arg6 < 1.0f) ? 1.0f : arg6;
    Matrix_Put(arg2);
    Matrix_RotateY(sp58, MTXMODE_APPLY);
    Matrix_Scale(arg5, 1.0f, arg5 * arg6, MTXMODE_APPLY);

    gSPMatrix(POLY_OPA_DISP++, Matrix_NewMtx(globalCtx->state.gfxCtx, "../z_actor.c", 1687),
              G_MTX_MODELVIEW | G_MTX_LOAD);
    gSPDisplayList(POLY_OPA_DISP++, gFootShadowDL);

    CLOSE_DISPS(globalCtx->state.gfxCtx, "../z_actor.c", 1693);
}

void ActorShadow_DrawFeet(Actor* actor, Lights* lights, GlobalContext* globalCtx) {
    f32 distToFloor = actor->world.pos.y - actor->floorHeight;

    if (distToFloor > 20.0f) {
        f32 shadowScale = actor->shape.shadowScale;
        u8 shadowAlpha = actor->shape.shadowAlpha;
        f32 alphaRatio;

        actor->shape.shadowScale *= 0.3f;
        alphaRatio = (distToFloor - 20.0f) * 0.02f;
        actor->shape.shadowAlpha = (f32)actor->shape.shadowAlpha * CLAMP_MAX(alphaRatio, 1.0f);
        ActorShadow_DrawCircle(actor, lights, globalCtx);
        actor->shape.shadowScale = shadowScale;
        actor->shape.shadowAlpha = shadowAlpha;
    }

    if (distToFloor < 200.0f) {
        MtxF floorMtx;
        f32 floorHeight[2]; // One for each foot
        f32 distToFloor;
        f32 shadowAlpha;
        f32 shadowScaleX;
        f32 shadowScaleZ;
        Light* lightPtr;
        s32 lightNum;
        s32 lightNumMax;
        s32 i;
        s32 j;
        s32 numLights = lights->numLights - 2;
        Light* firstLightPtr = &lights->l.l[0];
        Vec3f* feetPosPtr = actor->shape.feetPos;
        f32* floorHeightPtr = floorHeight;

        OPEN_DISPS(globalCtx->state.gfxCtx, "../z_actor.c", 1741);

        POLY_OPA_DISP = Gfx_CallSetupDL(POLY_OPA_DISP, 0x2C);

        actor->shape.feetFloorFlags = 0;

        for (i = 0; i < 2; i++) {
            feetPosPtr->y += 50.0f;
            *floorHeightPtr = func_800BFCB8(globalCtx, &floorMtx, feetPosPtr);
            feetPosPtr->y -= 50.0f;
            actor->shape.feetFloorFlags <<= 1;
            distToFloor = feetPosPtr->y - *floorHeightPtr;

            if ((-1.0f <= distToFloor) && (distToFloor < 500.0f)) {
                if (distToFloor <= 0.0f) {
                    actor->shape.feetFloorFlags++;
                }
                distToFloor = CLAMP_MAX(distToFloor, 30.0f);
                shadowAlpha = (f32)actor->shape.shadowAlpha * (1.0f - (distToFloor * (1.0f / 30.0f)));
                distToFloor = CLAMP_MAX(distToFloor, 30.0f);
                shadowScaleZ = 1.0f - (distToFloor * (1.0f / (30.0f + 40.0f)));
                shadowScaleX = shadowScaleZ * actor->shape.shadowScale * actor->scale.x;
                lightNumMax = 0;
                lightPtr = firstLightPtr;

                for (j = 0; j < numLights; j++) {
                    if (lightPtr->l.dir[1] > 0) {
                        lightNum =
                            (lightPtr->l.col[0] + lightPtr->l.col[1] + lightPtr->l.col[2]) * ABS(lightPtr->l.dir[1]);
                        if (lightNum > 0) {
                            lightNumMax += lightNum;
                            ActorShadow_DrawFoot(globalCtx, lightPtr, &floorMtx, lightNum, shadowAlpha, shadowScaleX,
                                                 shadowScaleZ);
                        }
                    }
                    lightPtr++;
                }

                for (j = 0; j < 2; j++) {
                    if (lightPtr->l.dir[1] > 0) {
                        lightNum =
                            ((lightPtr->l.col[0] + lightPtr->l.col[1] + lightPtr->l.col[2]) * ABS(lightPtr->l.dir[1])) -
                            (lightNumMax * 8);
                        if (lightNum > 0) {
                            ActorShadow_DrawFoot(globalCtx, lightPtr, &floorMtx, lightNum, shadowAlpha, shadowScaleX,
                                                 shadowScaleZ);
                        }
                    }
                    lightPtr++;
                }
            }
            feetPosPtr++;
            floorHeightPtr++;
        }

        if (!(actor->bgCheckFlags & BGCHECKFLAG_GROUND)) {
            actor->shape.feetFloorFlags = 0;
        } else if (actor->shape.feetFloorFlags == 3) {
            f32 footDistY = actor->shape.feetPos[FOOT_LEFT].y - actor->shape.feetPos[FOOT_RIGHT].y;

            if ((floorHeight[0] + footDistY) < (floorHeight[1] - footDistY)) {
                actor->shape.feetFloorFlags = 2;
            } else {
                actor->shape.feetFloorFlags = 1;
            }
        }

        CLOSE_DISPS(globalCtx->state.gfxCtx, "../z_actor.c", 1831);
    }
}

void Actor_SetFeetPos(Actor* actor, s32 limbIndex, s32 leftFootIndex, Vec3f* leftFootPos, s32 rightFootIndex,
                      Vec3f* rightFootPos) {
    if (limbIndex == leftFootIndex) {
        Matrix_MultVec3f(leftFootPos, &actor->shape.feetPos[FOOT_LEFT]);
    } else if (limbIndex == rightFootIndex) {
        Matrix_MultVec3f(rightFootPos, &actor->shape.feetPos[FOOT_RIGHT]);
    }
}

void Actor_ProjectPos(GlobalContext* globalCtx, Vec3f* src, Vec3f* xyzDest, f32* cappedInvWDest) {
    SkinMatrix_Vec3fMtxFMultXYZW(&globalCtx->viewProjectionMtxF, src, xyzDest, cappedInvWDest);
    *cappedInvWDest = (*cappedInvWDest < 1.0f) ? 1.0f : (1.0f / *cappedInvWDest);
}

typedef struct {
    /* 0x00 */ Color_RGBA8 inner;
    /* 0x04 */ Color_RGBA8 outer;
} NaviColor; // size = 0x8

NaviColor sNaviColorList[] = {
    { { 0, 255, 0, 255 }, { 0, 255, 0, 0 } },         { { 0, 255, 0, 255 }, { 0, 255, 0, 0 } },
    { { 255, 255, 255, 255 }, { 0, 0, 255, 0 } },     { { 0, 255, 0, 255 }, { 0, 255, 0, 0 } },
    { { 150, 150, 255, 255 }, { 150, 150, 255, 0 } }, { { 255, 255, 0, 255 }, { 200, 155, 0, 0 } },
    { { 0, 255, 0, 255 }, { 0, 255, 0, 0 } },         { { 0, 255, 0, 255 }, { 0, 255, 0, 0 } },
    { { 0, 255, 0, 255 }, { 0, 255, 0, 0 } },         { { 255, 255, 0, 255 }, { 200, 155, 0, 0 } },
    { { 0, 255, 0, 255 }, { 0, 255, 0, 0 } },         { { 0, 255, 0, 255 }, { 0, 255, 0, 0 } },
    { { 0, 255, 0, 255 }, { 0, 255, 0, 0 } },
};

// unused
Gfx D_80115FF0[] = {
    gsSPEndDisplayList(),
};

void func_8002BE64(TargetContext* targetCtx, s32 index, f32 arg2, f32 arg3, f32 arg4) {
    targetCtx->arr_50[index].pos.x = arg2;
    targetCtx->arr_50[index].pos.y = arg3;
    targetCtx->arr_50[index].pos.z = arg4;
    targetCtx->arr_50[index].unk_0C = targetCtx->unk_44;
}

void func_8002BE98(TargetContext* targetCtx, s32 actorCategory, GlobalContext* globalCtx) {
    TargetContextEntry* entry;
    NaviColor* naviColor;
    s32 i;

    Math_Vec3f_Copy(&targetCtx->targetCenterPos, &globalCtx->view.eye);
    targetCtx->unk_44 = 500.0f;
    targetCtx->unk_48 = 0x100;

    naviColor = &sNaviColorList[actorCategory];

    entry = &targetCtx->arr_50[0];
    for (i = 0; i < ARRAY_COUNT(targetCtx->arr_50); i++) {
        func_8002BE64(targetCtx, i, 0.0f, 0.0f, 0.0f);
        entry->color.r = naviColor->inner.r;
        entry->color.g = naviColor->inner.g;
        entry->color.b = naviColor->inner.b;
        entry++;
    }
}

void Actor_SetNaviToActor(TargetContext* targetCtx, Actor* actor, s32 actorCategory, GlobalContext* globalCtx) {
    NaviColor* naviColor = &sNaviColorList[actorCategory];
    targetCtx->naviRefPos.x = actor->focus.pos.x;
    targetCtx->naviRefPos.y = actor->focus.pos.y + (actor->targetArrowOffset * actor->scale.y);
    targetCtx->naviRefPos.z = actor->focus.pos.z;
    targetCtx->naviInner.r = naviColor->inner.r;
    targetCtx->naviInner.g = naviColor->inner.g;
    targetCtx->naviInner.b = naviColor->inner.b;
    targetCtx->naviInner.a = naviColor->inner.a;
    targetCtx->naviOuter.r = naviColor->outer.r;
    targetCtx->naviOuter.g = naviColor->outer.g;
    targetCtx->naviOuter.b = naviColor->outer.b;
    targetCtx->naviOuter.a = naviColor->outer.a;
}

void func_8002C0C0(TargetContext* targetCtx, Actor* actor, GlobalContext* globalCtx) {
    targetCtx->arrowPointedActor = NULL;
    targetCtx->targetedActor = NULL;
    targetCtx->unk_40 = 0.0f;
    targetCtx->unk_8C = NULL;
    targetCtx->bgmEnemy = NULL;
    targetCtx->unk_4B = 0;
    targetCtx->unk_4C = 0;
    Actor_SetNaviToActor(targetCtx, actor, actor->category, globalCtx);
    func_8002BE98(targetCtx, actor->category, globalCtx);
}

void func_8002C124(TargetContext* targetCtx, GlobalContext* globalCtx) {
    Actor* actor = targetCtx->targetedActor;

    OPEN_DISPS(globalCtx->state.gfxCtx, "../z_actor.c", 2029);

    if (targetCtx->unk_48 != 0) {
        TargetContextEntry* entry;
        Player* player;
        s16 spCE;
        f32 temp1;
        Vec3f projTargetCenter;
        s32 spB8;
        f32 projTargetCappedInvW;
        s32 spB0;
        s32 spAC;
        f32 var1;
        f32 var2;
        s32 i;

        player = GET_PLAYER(globalCtx);

        spCE = 0xFF;
        var1 = 1.0f;

        if (targetCtx->unk_4B != 0) {
            spB8 = 1;
        } else {
            spB8 = 3;
        }

        if (actor != NULL) {
            Math_Vec3f_Copy(&targetCtx->targetCenterPos, &actor->focus.pos);
            var1 = (500.0f - targetCtx->unk_44) / 420.0f;
        } else {
            targetCtx->unk_48 -= 120;
            if (targetCtx->unk_48 < 0) {
                targetCtx->unk_48 = 0;
            }
            spCE = targetCtx->unk_48;
        }

        Actor_ProjectPos(globalCtx, &targetCtx->targetCenterPos, &projTargetCenter, &projTargetCappedInvW);

        projTargetCenter.x = (160 * (projTargetCenter.x * projTargetCappedInvW)) * var1;
        projTargetCenter.x = CLAMP(projTargetCenter.x, -320.0f, 320.0f);

        projTargetCenter.y = (120 * (projTargetCenter.y * projTargetCappedInvW)) * var1;
        projTargetCenter.y = CLAMP(projTargetCenter.y, -240.0f, 240.0f);

        projTargetCenter.z = projTargetCenter.z * var1;

        targetCtx->unk_4C--;
        if (targetCtx->unk_4C < 0) {
            targetCtx->unk_4C = 2;
        }

        func_8002BE64(targetCtx, targetCtx->unk_4C, projTargetCenter.x, projTargetCenter.y, projTargetCenter.z);

        if ((!(player->stateFlags1 & PLAYER_STATE1_6)) || (actor != player->unk_664)) {
            OVERLAY_DISP = Gfx_CallSetupDL(OVERLAY_DISP, 0x39);

            for (spB0 = 0, spAC = targetCtx->unk_4C; spB0 < spB8; spB0++, spAC = (spAC + 1) % 3) {
                entry = &targetCtx->arr_50[spAC];

                if (entry->unk_0C < 500.0f) {
                    if (entry->unk_0C <= 120.0f) {
                        var2 = 0.15f;
                    } else {
                        var2 = ((entry->unk_0C - 120.0f) * 0.001f) + 0.15f;
                    }

                    Matrix_Translate(entry->pos.x, entry->pos.y, 0.0f, MTXMODE_NEW);
                    Matrix_Scale(var2, 0.15f, 1.0f, MTXMODE_APPLY);

                    gDPSetPrimColor(OVERLAY_DISP++, 0, 0, entry->color.r, entry->color.g, entry->color.b, (u8)spCE);

                    Matrix_RotateZ((targetCtx->unk_4B & 0x7F) * (M_PI / 64), MTXMODE_APPLY);

                    for (i = 0; i < 4; i++) {
                        Matrix_RotateZ(M_PI / 2, MTXMODE_APPLY);
                        Matrix_Push();
                        Matrix_Translate(entry->unk_0C, entry->unk_0C, 0.0f, MTXMODE_APPLY);
                        gSPMatrix(OVERLAY_DISP++, Matrix_NewMtx(globalCtx->state.gfxCtx, "../z_actor.c", 2116),
                                  G_MTX_MODELVIEW | G_MTX_LOAD);
                        gSPDisplayList(OVERLAY_DISP++, gZTargetLockOnTriangleDL);
                        Matrix_Pop();
                    }
                }

                spCE -= 0xFF / 3;
                if (spCE < 0) {
                    spCE = 0;
                }
            }
        }
    }

    actor = targetCtx->unk_94;
    if ((actor != NULL) && !(actor->flags & ACTOR_FLAG_27)) {
        NaviColor* naviColor = &sNaviColorList[actor->category];

        POLY_XLU_DISP = Gfx_CallSetupDL(POLY_XLU_DISP, 0x7);

        Matrix_Translate(actor->focus.pos.x, actor->focus.pos.y + (actor->targetArrowOffset * actor->scale.y) + 17.0f,
                         actor->focus.pos.z, MTXMODE_NEW);
        Matrix_RotateY((f32)((u16)(globalCtx->gameplayFrames * 3000)) * (M_PI / 0x8000), MTXMODE_APPLY);
        Matrix_Scale((iREG(27) + 35) / 1000.0f, (iREG(28) + 60) / 1000.0f, (iREG(29) + 50) / 1000.0f, MTXMODE_APPLY);

        gDPSetPrimColor(POLY_XLU_DISP++, 0, 0, naviColor->inner.r, naviColor->inner.g, naviColor->inner.b, 255);
        gSPMatrix(POLY_XLU_DISP++, Matrix_NewMtx(globalCtx->state.gfxCtx, "../z_actor.c", 2153),
                  G_MTX_MODELVIEW | G_MTX_LOAD);
        gSPDisplayList(POLY_XLU_DISP++, gZTargetArrowDL);
    }

    CLOSE_DISPS(globalCtx->state.gfxCtx, "../z_actor.c", 2158);
}

void func_8002C7BC(TargetContext* targetCtx, Player* player, Actor* actorArg, GlobalContext* globalCtx) {
    s32 pad;
    Actor* unkActor;
    s32 actorCategory;
    Vec3f projectedFocusPos;
    f32 cappedInvWDest;
    f32 temp1;
    f32 temp2;
    f32 temp3;
    f32 temp4;
    f32 temp5;
    f32 temp6;
    s32 lockOnSfxId;

    unkActor = NULL;

    if ((player->unk_664 != NULL) && (player->unk_84B[player->unk_846] == 2)) {
        targetCtx->unk_94 = NULL;
    } else {
        func_80032AF0(globalCtx, &globalCtx->actorCtx, &unkActor, player);
        targetCtx->unk_94 = unkActor;
    }

    if (targetCtx->unk_8C != NULL) {
        unkActor = targetCtx->unk_8C;
        targetCtx->unk_8C = NULL;
    } else if (actorArg != NULL) {
        unkActor = actorArg;
    }

    if (unkActor != NULL) {
        actorCategory = unkActor->category;
    } else {
        actorCategory = player->actor.category;
    }

    if ((unkActor != targetCtx->arrowPointedActor) || (actorCategory != targetCtx->activeCategory)) {
        targetCtx->arrowPointedActor = unkActor;
        targetCtx->activeCategory = actorCategory;
        targetCtx->unk_40 = 1.0f;
    }

    if (unkActor == NULL) {
        unkActor = &player->actor;
    }

    if (Math_StepToF(&targetCtx->unk_40, 0.0f, 0.25f) == 0) {
        temp1 = 0.25f / targetCtx->unk_40;
        temp2 = unkActor->world.pos.x - targetCtx->naviRefPos.x;
        temp3 = (unkActor->world.pos.y + (unkActor->targetArrowOffset * unkActor->scale.y)) - targetCtx->naviRefPos.y;
        temp4 = unkActor->world.pos.z - targetCtx->naviRefPos.z;
        targetCtx->naviRefPos.x += temp2 * temp1;
        targetCtx->naviRefPos.y += temp3 * temp1;
        targetCtx->naviRefPos.z += temp4 * temp1;
    } else {
        Actor_SetNaviToActor(targetCtx, unkActor, actorCategory, globalCtx);
    }

    if ((actorArg != NULL) && (targetCtx->unk_4B == 0)) {
        Actor_ProjectPos(globalCtx, &actorArg->focus.pos, &projectedFocusPos, &cappedInvWDest);
        if (((projectedFocusPos.z <= 0.0f) || (1.0f <= fabsf(projectedFocusPos.x * cappedInvWDest))) ||
            (1.0f <= fabsf(projectedFocusPos.y * cappedInvWDest))) {
            actorArg = NULL;
        }
    }

    if (actorArg != NULL) {
        if (actorArg != targetCtx->targetedActor) {
            func_8002BE98(targetCtx, actorArg->category, globalCtx);
            targetCtx->targetedActor = actorArg;

            if (actorArg->id == ACTOR_EN_BOOM) {
                targetCtx->unk_48 = 0;
            }

            lockOnSfxId = CHECK_FLAG_ALL(actorArg->flags, ACTOR_FLAG_0 | ACTOR_FLAG_2) ? NA_SE_SY_LOCK_ON
                                                                                       : NA_SE_SY_LOCK_ON_HUMAN;
            func_80078884(lockOnSfxId);
        }

        targetCtx->targetCenterPos.x = actorArg->world.pos.x;
        targetCtx->targetCenterPos.y = actorArg->world.pos.y - (actorArg->shape.yOffset * actorArg->scale.y);
        targetCtx->targetCenterPos.z = actorArg->world.pos.z;

        if (targetCtx->unk_4B == 0) {
            temp5 = (500.0f - targetCtx->unk_44) * 3.0f;
            temp6 = (temp5 < 30.0f) ? 30.0f : ((100.0f < temp5) ? 100.0f : temp5);
            if (Math_StepToF(&targetCtx->unk_44, 80.0f, temp6) != 0) {
                targetCtx->unk_4B++;
            }
        } else {
            targetCtx->unk_4B = (targetCtx->unk_4B + 3) | 0x80;
            targetCtx->unk_44 = 120.0f;
        }
    } else {
        targetCtx->targetedActor = NULL;
        Math_StepToF(&targetCtx->unk_44, 500.0f, 80.0f);
    }
}

/**
 * Tests if current scene switch flag is set.
 */
s32 Flags_GetSwitch(GlobalContext* globalCtx, s32 flag) {
    if (flag < 0x20) {
        return globalCtx->actorCtx.flags.swch & (1 << flag);
    } else {
        return globalCtx->actorCtx.flags.tempSwch & (1 << (flag - 0x20));
    }
}

/**
 * Sets current scene switch flag.
 */
void Flags_SetSwitch(GlobalContext* globalCtx, s32 flag) {
    if (flag < 0x20) {
        globalCtx->actorCtx.flags.swch |= (1 << flag);
    } else {
        globalCtx->actorCtx.flags.tempSwch |= (1 << (flag - 0x20));
    }
}

/**
 * Unsets current scene switch flag.
 */
void Flags_UnsetSwitch(GlobalContext* globalCtx, s32 flag) {
    if (flag < 0x20) {
        globalCtx->actorCtx.flags.swch &= ~(1 << flag);
    } else {
        globalCtx->actorCtx.flags.tempSwch &= ~(1 << (flag - 0x20));
    }
}

/**
 * Tests if current scene unknown flag is set.
 */
s32 Flags_GetUnknown(GlobalContext* globalCtx, s32 flag) {
    if (flag < 0x20) {
        return globalCtx->actorCtx.flags.unk0 & (1 << flag);
    } else {
        return globalCtx->actorCtx.flags.unk1 & (1 << (flag - 0x20));
    }
}

/**
 * Sets current scene unknown flag.
 */
void Flags_SetUnknown(GlobalContext* globalCtx, s32 flag) {
    if (flag < 0x20) {
        globalCtx->actorCtx.flags.unk0 |= (1 << flag);
    } else {
        globalCtx->actorCtx.flags.unk1 |= (1 << (flag - 0x20));
    }
}

/**
 * Unsets current scene unknown flag.
 */
void Flags_UnsetUnknown(GlobalContext* globalCtx, s32 flag) {
    if (flag < 0x20) {
        globalCtx->actorCtx.flags.unk0 &= ~(1 << flag);
    } else {
        globalCtx->actorCtx.flags.unk1 &= ~(1 << (flag - 0x20));
    }
}

/**
 * Tests if current scene chest flag is set.
 */
s32 Flags_GetTreasure(GlobalContext* globalCtx, s32 flag) {
    return globalCtx->actorCtx.flags.chest & (1 << flag);
}

/**
 * Sets current scene chest flag.
 */
void Flags_SetTreasure(GlobalContext* globalCtx, s32 flag) {
    globalCtx->actorCtx.flags.chest |= (1 << flag);
}

/**
 * Tests if current scene clear flag is set.
 */
s32 Flags_GetClear(GlobalContext* globalCtx, s32 flag) {
    return globalCtx->actorCtx.flags.clear & (1 << flag);
}

/**
 * Sets current scene clear flag.
 */
void Flags_SetClear(GlobalContext* globalCtx, s32 flag) {
    globalCtx->actorCtx.flags.clear |= (1 << flag);
}

/**
 * Unsets current scene clear flag.
 */
void Flags_UnsetClear(GlobalContext* globalCtx, s32 flag) {
    globalCtx->actorCtx.flags.clear &= ~(1 << flag);
}

/**
 * Tests if current scene temp clear flag is set.
 */
s32 Flags_GetTempClear(GlobalContext* globalCtx, s32 flag) {
    return globalCtx->actorCtx.flags.tempClear & (1 << flag);
}

/**
 * Sets current scene temp clear flag.
 */
void Flags_SetTempClear(GlobalContext* globalCtx, s32 flag) {
    globalCtx->actorCtx.flags.tempClear |= (1 << flag);
}

/**
 * Unsets current scene temp clear flag.
 */
void Flags_UnsetTempClear(GlobalContext* globalCtx, s32 flag) {
    globalCtx->actorCtx.flags.tempClear &= ~(1 << flag);
}

/**
 * Tests if current scene collectible flag is set.
 */
s32 Flags_GetCollectible(GlobalContext* globalCtx, s32 flag) {
    if (flag < 0x20) {
        return globalCtx->actorCtx.flags.collect & (1 << flag);
    } else {
        return globalCtx->actorCtx.flags.tempCollect & (1 << (flag - 0x20));
    }
}

/**
 * Sets current scene collectible flag.
 */
void Flags_SetCollectible(GlobalContext* globalCtx, s32 flag) {
    if (flag != 0) {
        if (flag < 0x20) {
            globalCtx->actorCtx.flags.collect |= (1 << flag);
        } else {
            globalCtx->actorCtx.flags.tempCollect |= (1 << (flag - 0x20));
        }
    }
}

void TitleCard_Init(GlobalContext* globalCtx, TitleCardContext* titleCtx) {
    titleCtx->durationTimer = titleCtx->delayTimer = titleCtx->intensity = titleCtx->alpha = 0;
}

void TitleCard_InitBossName(GlobalContext* globalCtx, TitleCardContext* titleCtx, void* texture, s16 x, s16 y, u8 width,
                            u8 height) {
    titleCtx->texture = texture;
    titleCtx->x = x;
    titleCtx->y = y;
    titleCtx->width = width;
    titleCtx->height = height;
    titleCtx->durationTimer = 80;
    titleCtx->delayTimer = 0;
}

void TitleCard_InitPlaceName(GlobalContext* globalCtx, TitleCardContext* titleCtx, void* texture, s32 x, s32 y,
                             s32 width, s32 height, s32 delay) {
    SceneTableEntry* loadedScene = globalCtx->loadedScene;
    u32 size = loadedScene->titleFile.vromEnd - loadedScene->titleFile.vromStart;

    if ((size != 0) && (size <= 0x3000)) {
        DmaMgr_SendRequest1(texture, loadedScene->titleFile.vromStart, size, "../z_actor.c", 2765);
    }

    titleCtx->texture = texture;
    titleCtx->x = x;
    titleCtx->y = y;
    titleCtx->width = width;
    titleCtx->height = height;
    titleCtx->durationTimer = 80;
    titleCtx->delayTimer = delay;
}

void TitleCard_Update(GlobalContext* globalCtx, TitleCardContext* titleCtx) {
    if (DECR(titleCtx->delayTimer) == 0) {
        if (DECR(titleCtx->durationTimer) == 0) {
            Math_StepToS(&titleCtx->alpha, 0, 30);
            Math_StepToS(&titleCtx->intensity, 0, 70);
        } else {
            Math_StepToS(&titleCtx->alpha, 255, 10);
            Math_StepToS(&titleCtx->intensity, 255, 20);
        }
    }
}

void TitleCard_Draw(GlobalContext* globalCtx, TitleCardContext* titleCtx) {
    s32 width;
    s32 height;
    s32 unused;
    s32 titleX;
    s32 doubleWidth;
    s32 titleY;
    s32 titleSecondY;
    s32 textureLanguageOffset;

    if (titleCtx->alpha != 0) {
        width = titleCtx->width;
        height = titleCtx->height;
        titleX = (titleCtx->x * 4) - (width * 2);
        titleY = (titleCtx->y * 4) - (height * 2);
        doubleWidth = width * 2;

        OPEN_DISPS(globalCtx->state.gfxCtx, "../z_actor.c", 2824);

        textureLanguageOffset = width * height * gSaveContext.language;
        height = (width * height > 0x1000) ? 0x1000 / width : height;
        titleSecondY = titleY + (height * 4);

        OVERLAY_DISP = func_80093808(OVERLAY_DISP);

        gDPSetPrimColor(OVERLAY_DISP++, 0, 0, (u8)titleCtx->intensity, (u8)titleCtx->intensity, (u8)titleCtx->intensity,
                        (u8)titleCtx->alpha);

        gDPLoadTextureBlock(OVERLAY_DISP++, (s32)titleCtx->texture + textureLanguageOffset, G_IM_FMT_IA, G_IM_SIZ_8b,
                            width, height, 0, G_TX_NOMIRROR | G_TX_WRAP, G_TX_NOMIRROR | G_TX_WRAP, G_TX_NOMASK,
                            G_TX_NOMASK, G_TX_NOLOD, G_TX_NOLOD);

        gSPTextureRectangle(OVERLAY_DISP++, titleX, titleY, ((doubleWidth * 2) + titleX) - 4, titleY + (height * 4) - 1,
                            G_TX_RENDERTILE, 0, 0, 1 << 10, 1 << 10);

        height = titleCtx->height - height;

        // If texture is bigger than 0x1000, display the rest
        if (height > 0) {
            gDPLoadTextureBlock(OVERLAY_DISP++, (s32)titleCtx->texture + textureLanguageOffset + 0x1000, G_IM_FMT_IA,
                                G_IM_SIZ_8b, width, height, 0, G_TX_NOMIRROR | G_TX_WRAP, G_TX_NOMIRROR | G_TX_WRAP,
                                G_TX_NOMASK, G_TX_NOMASK, G_TX_NOLOD, G_TX_NOLOD);

            gSPTextureRectangle(OVERLAY_DISP++, titleX, titleSecondY, ((doubleWidth * 2) + titleX) - 4,
                                titleSecondY + (height * 4) - 1, G_TX_RENDERTILE, 0, 0, 1 << 10, 1 << 10);
        }

        CLOSE_DISPS(globalCtx->state.gfxCtx, "../z_actor.c", 2880);
    }
}

s32 TitleCard_Clear(GlobalContext* globalCtx, TitleCardContext* titleCtx) {
    if ((globalCtx->actorCtx.titleCtx.delayTimer != 0) || (globalCtx->actorCtx.titleCtx.alpha != 0)) {
        titleCtx->durationTimer = 0;
        titleCtx->delayTimer = 0;
        return false;
    }

    return true;
}

void Actor_Kill(Actor* actor) {
    actor->draw = NULL;
    actor->update = NULL;
    actor->flags &= ~ACTOR_FLAG_0;
}

void Actor_SetWorldToHome(Actor* actor) {
    actor->world = actor->home;
}

void Actor_SetFocus(Actor* actor, f32 yOffset) {
    actor->focus.pos.x = actor->world.pos.x;
    actor->focus.pos.y = actor->world.pos.y + yOffset;
    actor->focus.pos.z = actor->world.pos.z;

    actor->focus.rot.x = actor->world.rot.x;
    actor->focus.rot.y = actor->world.rot.y;
    actor->focus.rot.z = actor->world.rot.z;
}

void Actor_SetWorldRotToShape(Actor* actor) {
    actor->world.rot = actor->shape.rot;
}

void Actor_SetShapeRotToWorld(Actor* actor) {
    actor->shape.rot = actor->world.rot;
}

void Actor_SetScale(Actor* actor, f32 scale) {
    actor->scale.z = scale;
    actor->scale.y = scale;
    actor->scale.x = scale;
}

void Actor_SetObjectDependency(GlobalContext* globalCtx, Actor* actor) {
    gSegments[6] = VIRTUAL_TO_PHYSICAL(globalCtx->objectCtx.status[actor->objBankIndex].segment);
}

void Actor_Init(Actor* actor, GlobalContext* globalCtx) {
    Actor_SetWorldToHome(actor);
    Actor_SetShapeRotToWorld(actor);
    Actor_SetFocus(actor, 0.0f);
    Math_Vec3f_Copy(&actor->prevPos, &actor->world.pos);
    Actor_SetScale(actor, 0.01f);
    actor->targetMode = 3;
    actor->minVelocityY = -20.0f;
    actor->xyzDistToPlayerSq = FLT_MAX;
    actor->naviEnemyId = 0xFF;
    actor->uncullZoneForward = 1000.0f;
    actor->uncullZoneScale = 350.0f;
    actor->uncullZoneDownward = 700.0f;
    CollisionCheck_InitInfo(&actor->colChkInfo);
    actor->floorBgId = BGCHECK_SCENE;
    ActorShape_Init(&actor->shape, 0.0f, NULL, 0.0f);
    if (Object_IsLoaded(&globalCtx->objectCtx, actor->objBankIndex)) {
        Actor_SetObjectDependency(globalCtx, actor);
        actor->init(actor, globalCtx);
        actor->init = NULL;
    }
}

void Actor_Destroy(Actor* actor, GlobalContext* globalCtx) {
    ActorOverlay* overlayEntry;
    char* name;

    if (actor->destroy != NULL) {
        actor->destroy(actor, globalCtx);
        actor->destroy = NULL;
    } else {
        overlayEntry = actor->overlayEntry;
        name = overlayEntry->name != NULL ? overlayEntry->name : "";

        // "No Actor class destruct [%s]"
        osSyncPrintf("Ａｃｔｏｒクラス デストラクトがありません [%s]\n" VT_RST, name);
    }
}

void func_8002D7EC(Actor* actor) {
    f32 speedRate = R_UPDATE_RATE * 0.5f;

    actor->world.pos.x += (actor->velocity.x * speedRate) + actor->colChkInfo.displacement.x;
    actor->world.pos.y += (actor->velocity.y * speedRate) + actor->colChkInfo.displacement.y;
    actor->world.pos.z += (actor->velocity.z * speedRate) + actor->colChkInfo.displacement.z;
}

void func_8002D868(Actor* actor) {
    actor->velocity.x = Math_SinS(actor->world.rot.y) * actor->speedXZ;
    actor->velocity.z = Math_CosS(actor->world.rot.y) * actor->speedXZ;

    actor->velocity.y += actor->gravity;
    if (actor->velocity.y < actor->minVelocityY) {
        actor->velocity.y = actor->minVelocityY;
    }
}

void Actor_MoveForward(Actor* actor) {
    func_8002D868(actor);
    func_8002D7EC(actor);
}

void func_8002D908(Actor* actor) {
    f32 sp24 = Math_CosS(actor->world.rot.x) * actor->speedXZ;

    actor->velocity.x = Math_SinS(actor->world.rot.y) * sp24;
    actor->velocity.y = Math_SinS(actor->world.rot.x) * actor->speedXZ;
    actor->velocity.z = Math_CosS(actor->world.rot.y) * sp24;
}

void func_8002D97C(Actor* actor) {
    func_8002D908(actor);
    func_8002D7EC(actor);
}

void func_8002D9A4(Actor* actor, f32 arg1) {
    actor->speedXZ = Math_CosS(actor->world.rot.x) * arg1;
    actor->velocity.y = -Math_SinS(actor->world.rot.x) * arg1;
}

void func_8002D9F8(Actor* actor, SkelAnime* skelAnime) {
    Vec3f sp1C;

    SkelAnime_UpdateTranslation(skelAnime, &sp1C, actor->shape.rot.y);
    actor->world.pos.x += sp1C.x * actor->scale.x;
    actor->world.pos.y += sp1C.y * actor->scale.y;
    actor->world.pos.z += sp1C.z * actor->scale.z;
}

s16 Actor_WorldYawTowardActor(Actor* actorA, Actor* actorB) {
    return Math_Vec3f_Yaw(&actorA->world.pos, &actorB->world.pos);
}

s16 Actor_FocusYawTowardActor(Actor* actorA, Actor* actorB) {
    return Math_Vec3f_Yaw(&actorA->focus.pos, &actorB->focus.pos);
}

s16 Actor_WorldYawTowardPoint(Actor* actor, Vec3f* refPoint) {
    return Math_Vec3f_Yaw(&actor->world.pos, refPoint);
}

s16 Actor_WorldPitchTowardActor(Actor* actorA, Actor* actorB) {
    return Math_Vec3f_Pitch(&actorA->world.pos, &actorB->world.pos);
}

s16 Actor_FocusPitchTowardActor(Actor* actorA, Actor* actorB) {
    return Math_Vec3f_Pitch(&actorA->focus.pos, &actorB->focus.pos);
}

s16 Actor_WorldPitchTowardPoint(Actor* actor, Vec3f* refPoint) {
    return Math_Vec3f_Pitch(&actor->world.pos, refPoint);
}

f32 Actor_WorldDistXYZToActor(Actor* actorA, Actor* actorB) {
    return Math_Vec3f_DistXYZ(&actorA->world.pos, &actorB->world.pos);
}

f32 Actor_WorldDistXYZToPoint(Actor* actor, Vec3f* refPoint) {
    return Math_Vec3f_DistXYZ(&actor->world.pos, refPoint);
}

f32 Actor_WorldDistXZToActor(Actor* actorA, Actor* actorB) {
    return Math_Vec3f_DistXZ(&actorA->world.pos, &actorB->world.pos);
}

f32 Actor_WorldDistXZToPoint(Actor* actor, Vec3f* refPoint) {
    return Math_Vec3f_DistXZ(&actor->world.pos, refPoint);
}

void func_8002DBD0(Actor* actor, Vec3f* result, Vec3f* arg2) {
    f32 cosRot2Y;
    f32 sinRot2Y;
    f32 deltaX;
    f32 deltaZ;

    cosRot2Y = Math_CosS(actor->shape.rot.y);
    sinRot2Y = Math_SinS(actor->shape.rot.y);
    deltaX = arg2->x - actor->world.pos.x;
    deltaZ = arg2->z - actor->world.pos.z;

    result->x = (deltaX * cosRot2Y) - (deltaZ * sinRot2Y);
    result->z = (deltaX * sinRot2Y) + (deltaZ * cosRot2Y);
    result->y = arg2->y - actor->world.pos.y;
}

f32 Actor_HeightDiff(Actor* actorA, Actor* actorB) {
    return actorB->world.pos.y - actorA->world.pos.y;
}

f32 Player_GetHeight(Player* player) {
    f32 offset = (player->stateFlags1 & PLAYER_STATE1_23) ? 32.0f : 0.0f;

    if (LINK_IS_ADULT) {
        return offset + 68.0f;
    } else {
        return offset + 44.0f;
    }
}

f32 func_8002DCE4(Player* player) {
    if (player->stateFlags1 & PLAYER_STATE1_23) {
        return 8.0f;
    } else if (player->stateFlags1 & PLAYER_STATE1_27) {
        return (R_RUN_SPEED_LIMIT / 100.0f) * 0.6f;
    } else {
        return R_RUN_SPEED_LIMIT / 100.0f;
    }
}

s32 func_8002DD6C(Player* player) {
    return player->stateFlags1 & PLAYER_STATE1_3;
}

s32 func_8002DD78(Player* player) {
    return func_8002DD6C(player) && player->unk_834;
}

s32 func_8002DDA8(GlobalContext* globalCtx) {
    Player* player = GET_PLAYER(globalCtx);

    return (player->stateFlags1 & PLAYER_STATE1_11) || func_8002DD78(player);
}

s32 func_8002DDE4(GlobalContext* globalCtx) {
    Player* player = GET_PLAYER(globalCtx);

    return player->stateFlags2 & PLAYER_STATE2_3;
}

s32 func_8002DDF4(GlobalContext* globalCtx) {
    Player* player = GET_PLAYER(globalCtx);

    return player->stateFlags2 & PLAYER_STATE2_12;
}

void func_8002DE04(GlobalContext* globalCtx, Actor* actorA, Actor* actorB) {
    ArmsHook* hookshot = (ArmsHook*)Actor_Find(&globalCtx->actorCtx, ACTOR_ARMS_HOOK, ACTORCAT_ITEMACTION);

    hookshot->grabbed = actorB;
    hookshot->grabbedDistDiff.x = 0.0f;
    hookshot->grabbedDistDiff.y = 0.0f;
    hookshot->grabbedDistDiff.z = 0.0f;
    actorB->flags |= ACTOR_FLAG_13;
    actorA->flags &= ~ACTOR_FLAG_13;
}

void func_8002DE74(GlobalContext* globalCtx, Player* player) {
    if ((globalCtx->roomCtx.curRoom.unk_03 != 4) && func_800C0CB8(globalCtx)) {
        Camera_ChangeSetting(Gameplay_GetCamera(globalCtx, MAIN_CAM), CAM_SET_HORSE);
    }
}

void Actor_MountHorse(GlobalContext* globalCtx, Player* player, Actor* horse) {
    player->rideActor = horse;
    player->stateFlags1 |= PLAYER_STATE1_23;
    horse->child = &player->actor;
}

s32 func_8002DEEC(Player* player) {
    return (player->stateFlags1 & (PLAYER_STATE1_7 | PLAYER_STATE1_29)) || (player->csMode != 0);
}

void func_8002DF18(GlobalContext* globalCtx, Player* player) {
    func_8006DC68(globalCtx, player);
}

s32 func_8002DF38(GlobalContext* globalCtx, Actor* actor, u8 csMode) {
    Player* player = GET_PLAYER(globalCtx);

    player->csMode = csMode;
    player->unk_448 = actor;
    player->unk_46A = 0;

    return true;
}

s32 func_8002DF54(GlobalContext* globalCtx, Actor* actor, u8 csMode) {
    Player* player = GET_PLAYER(globalCtx);

    func_8002DF38(globalCtx, actor, csMode);
    player->unk_46A = 1;

    return true;
}

void func_8002DF90(DynaPolyActor* dynaActor) {
    dynaActor->unk_154 = 0.0f;
    dynaActor->unk_150 = 0.0f;
}

void func_8002DFA4(DynaPolyActor* dynaActor, f32 arg1, s16 arg2) {
    dynaActor->unk_150 += arg1;
    dynaActor->unk_158 = arg2;
}

/**
 * Chcek if the player is facing the specified actor.
 * The maximum angle difference that qualifies as "facing" is specified by `maxAngle`.
 */
s32 Player_IsFacingActor(Actor* actor, s16 maxAngle, GlobalContext* globalCtx) {
    Player* player = GET_PLAYER(globalCtx);
    s16 yawDiff = (s16)(actor->yawTowardsPlayer + 0x8000) - player->actor.shape.rot.y;

    if (ABS(yawDiff) < maxAngle) {
        return true;
    }

    return false;
}

/**
 * Chcek if `actorB` is facing `actorA`.
 * The maximum angle difference that qualifies as "facing" is specified by `maxAngle`.
 *
 * This function is unused in the original game.
 */
s32 Actor_ActorBIsFacingActorA(Actor* actorA, Actor* actorB, s16 maxAngle) {
    s16 yawDiff = (s16)(Actor_WorldYawTowardActor(actorA, actorB) + 0x8000) - actorB->shape.rot.y;

    if (ABS(yawDiff) < maxAngle) {
        return true;
    }

    return false;
}

/**
 * Chcek if the specified actor is facing the player.
 * The maximum angle difference that qualifies as "facing" is specified by `maxAngle`.
 */
s32 Actor_IsFacingPlayer(Actor* actor, s16 maxAngle) {
    s16 yawDiff = actor->yawTowardsPlayer - actor->shape.rot.y;

    if (ABS(yawDiff) < maxAngle) {
        return true;
    }

    return false;
}

/**
 * Chcek if `actorA` is facing `actorB`.
 * The maximum angle difference that qualifies as "facing" is specified by `maxAngle`.
 *
 * This function is unused in the original game.
 */
s32 Actor_ActorAIsFacingActorB(Actor* actorA, Actor* actorB, s16 maxAngle) {
    s16 yawDiff = Actor_WorldYawTowardActor(actorA, actorB) - actorA->shape.rot.y;

    if (ABS(yawDiff) < maxAngle) {
        return true;
    }

    return false;
}

/**
 * Chcek if the specified actor is facing the player and is nearby.
 * The maximum angle difference that qualifies as "facing" is specified by `maxAngle`.
 * The minimum distance that qualifies as "nearby" is specified by `range`.
 */
s32 Actor_IsFacingAndNearPlayer(Actor* actor, f32 range, s16 maxAngle) {
    s16 yawDiff = actor->yawTowardsPlayer - actor->shape.rot.y;

    if (ABS(yawDiff) < maxAngle) {
        f32 xyzDistanceFromLink = sqrtf(SQ(actor->xzDistToPlayer) + SQ(actor->yDistToPlayer));

        if (xyzDistanceFromLink < range) {
            return true;
        }
    }

    return false;
}

/**
 * Chcek if `actorA` is facing `actorB` and is nearby.
 * The maximum angle difference that qualifies as "facing" is specified by `maxAngle`.
 * The minimum distance that qualifies as "nearby" is specified by `range`.
 */
s32 Actor_ActorAIsFacingAndNearActorB(Actor* actorA, Actor* actorB, f32 range, s16 maxAngle) {
    if (Actor_WorldDistXYZToActor(actorA, actorB) < range) {
        s16 yawDiff = Actor_WorldYawTowardActor(actorA, actorB) - actorA->shape.rot.y;

        if (ABS(yawDiff) < maxAngle) {
            return true;
        }
    }

    return false;
}

s32 func_8002E234(Actor* actor, f32 arg1, s32 arg2) {
    if ((actor->bgCheckFlags & BGCHECKFLAG_GROUND) && (arg1 < -11.0f)) {
        actor->bgCheckFlags &= ~BGCHECKFLAG_GROUND;
        actor->bgCheckFlags |= BGCHECKFLAG_GROUND_LEAVE;

        if ((actor->velocity.y < 0.0f) && (arg2 & UPDBGCHECKINFO_FLAG_4)) {
            actor->velocity.y = 0.0f;
        }

        return false;
    }

    return true;
}

s32 func_8002E2AC(GlobalContext* globalCtx, Actor* actor, Vec3f* arg2, s32 arg3) {
    f32 floorHeightDiff;
    s32 floorBgId;

    arg2->y += 50.0f;

    actor->floorHeight =
        BgCheck_EntityRaycastFloor5(globalCtx, &globalCtx->colCtx, &actor->floorPoly, &floorBgId, actor, arg2);
    actor->bgCheckFlags &= ~(BGCHECKFLAG_GROUND_TOUCH | BGCHECKFLAG_GROUND_LEAVE | BGCHECKFLAG_GROUND_STRICT);

    if (actor->floorHeight <= BGCHECK_Y_MIN) {
        return func_8002E234(actor, BGCHECK_Y_MIN, arg3);
    }

    floorHeightDiff = actor->floorHeight - actor->world.pos.y;
    actor->floorBgId = floorBgId;

    if (floorHeightDiff >= 0.0f) { // actor is on or below the ground
        actor->bgCheckFlags |= BGCHECKFLAG_GROUND_STRICT;

        if (actor->bgCheckFlags & BGCHECKFLAG_CEILING) {
            if (floorBgId != sCurCeilingBgId) {
                if (floorHeightDiff > 15.0f) {
                    actor->bgCheckFlags |= BGCHECKFLAG_CRUSHED;
                }
            } else {
                actor->world.pos.x = actor->prevPos.x;
                actor->world.pos.z = actor->prevPos.z;
            }
        }

        actor->world.pos.y = actor->floorHeight;

        if (actor->velocity.y <= 0.0f) {
            if (!(actor->bgCheckFlags & BGCHECKFLAG_GROUND)) {
                actor->bgCheckFlags |= BGCHECKFLAG_GROUND_TOUCH;
            } else if ((arg3 & UPDBGCHECKINFO_FLAG_3) && (actor->gravity < 0.0f)) {
                actor->velocity.y = -4.0f;
            } else {
                actor->velocity.y = 0.0f;
            }

            actor->bgCheckFlags |= BGCHECKFLAG_GROUND;
            func_80043334(&globalCtx->colCtx, actor, actor->floorBgId);
        }
    } else { // actor is above ground
        if ((actor->bgCheckFlags & BGCHECKFLAG_GROUND) && (floorHeightDiff >= -11.0f)) {
            func_80043334(&globalCtx->colCtx, actor, actor->floorBgId);
        }

        return func_8002E234(actor, floorHeightDiff, arg3);
    }

    return true;
}

void Actor_UpdateBgCheckInfo(GlobalContext* globalCtx, Actor* actor, f32 wallCheckHeight, f32 wallCheckRadius,
                             f32 ceilingCheckHeight, s32 flags) {
    f32 sp74;
    s32 pad;
    Vec3f sp64;
    s32 bgId;
    CollisionPoly* wallPoly;
    f32 sp58;
    WaterBox* waterBox;
    f32 waterBoxYSurface;
    Vec3f ripplePos;

    sp74 = actor->world.pos.y - actor->prevPos.y;

    if ((actor->floorBgId != BGCHECK_SCENE) && (actor->bgCheckFlags & BGCHECKFLAG_GROUND)) {
        func_800433A4(&globalCtx->colCtx, actor->floorBgId, actor);
    }

    if (flags & UPDBGCHECKINFO_FLAG_0) {
        if ((!(flags & UPDBGCHECKINFO_FLAG_7) &&
             BgCheck_EntitySphVsWall3(&globalCtx->colCtx, &sp64, &actor->world.pos, &actor->prevPos, wallCheckRadius,
                                      &actor->wallPoly, &bgId, actor, wallCheckHeight)) ||
            ((flags & UPDBGCHECKINFO_FLAG_7) &&
             BgCheck_EntitySphVsWall4(&globalCtx->colCtx, &sp64, &actor->world.pos, &actor->prevPos, wallCheckRadius,
                                      &actor->wallPoly, &bgId, actor, wallCheckHeight))) {
            wallPoly = actor->wallPoly;
            Math_Vec3f_Copy(&actor->world.pos, &sp64);
            actor->wallYaw = Math_Atan2S(wallPoly->normal.z, wallPoly->normal.x);
            actor->bgCheckFlags |= BGCHECKFLAG_WALL;
            actor->wallBgId = bgId;
        } else {
            actor->bgCheckFlags &= ~BGCHECKFLAG_WALL;
        }
    }

    sp64.x = actor->world.pos.x;
    sp64.z = actor->world.pos.z;

    if (flags & UPDBGCHECKINFO_FLAG_1) {
        sp64.y = actor->prevPos.y + 10.0f;
        if (BgCheck_EntityCheckCeiling(&globalCtx->colCtx, &sp58, &sp64, (ceilingCheckHeight + sp74) - 10.0f,
                                       &sCurCeilingPoly, &sCurCeilingBgId, actor)) {
            actor->bgCheckFlags |= BGCHECKFLAG_CEILING;
            actor->world.pos.y = (sp58 + sp74) - 10.0f;
        } else {
            actor->bgCheckFlags &= ~BGCHECKFLAG_CEILING;
        }
    }

    if (flags & UPDBGCHECKINFO_FLAG_2) {
        sp64.y = actor->prevPos.y;
        func_8002E2AC(globalCtx, actor, &sp64, flags);
        waterBoxYSurface = actor->world.pos.y;
        if (WaterBox_GetSurface1(globalCtx, &globalCtx->colCtx, actor->world.pos.x, actor->world.pos.z,
                                 &waterBoxYSurface, &waterBox)) {
            actor->yDistToWater = waterBoxYSurface - actor->world.pos.y;
            if (actor->yDistToWater < 0.0f) {
                actor->bgCheckFlags &= ~(BGCHECKFLAG_WATER | BGCHECKFLAG_WATER_TOUCH);
            } else {
                if (!(actor->bgCheckFlags & BGCHECKFLAG_WATER)) {
                    actor->bgCheckFlags |= BGCHECKFLAG_WATER_TOUCH;
                    if (!(flags & UPDBGCHECKINFO_FLAG_6)) {
                        ripplePos.x = actor->world.pos.x;
                        ripplePos.y = waterBoxYSurface;
                        ripplePos.z = actor->world.pos.z;
                        EffectSsGRipple_Spawn(globalCtx, &ripplePos, 100, 500, 0);
                        EffectSsGRipple_Spawn(globalCtx, &ripplePos, 100, 500, 4);
                        EffectSsGRipple_Spawn(globalCtx, &ripplePos, 100, 500, 8);
                    }
                }
                actor->bgCheckFlags |= BGCHECKFLAG_WATER;
            }
        } else {
            actor->bgCheckFlags &= ~(BGCHECKFLAG_WATER | BGCHECKFLAG_WATER_TOUCH);
            actor->yDistToWater = BGCHECK_Y_MIN;
        }
    }
}

Mtx D_8015BBA8;

Gfx* func_8002E830(Vec3f* object, Vec3f* eye, Vec3f* lightDir, GraphicsContext* gfxCtx, Gfx* gfx, Hilite** hilite) {
    LookAt* lookAt;
    f32 correctedEyeX;

    lookAt = Graph_Alloc(gfxCtx, sizeof(LookAt));

    correctedEyeX = (eye->x == object->x) && (eye->z == object->z) ? eye->x + 0.001f : eye->x;

    *hilite = Graph_Alloc(gfxCtx, sizeof(Hilite));

    if (HREG(80) == 6) {
        osSyncPrintf("z_actor.c 3529 eye=[%f(%f) %f %f] object=[%f %f %f] light_direction=[%f %f %f]\n", correctedEyeX,
                     eye->x, eye->y, eye->z, object->x, object->y, object->z, lightDir->x, lightDir->y, lightDir->z);
    }

    func_800ABE74(correctedEyeX, eye->y, eye->z);
    guLookAtHilite(&D_8015BBA8, lookAt, *hilite, correctedEyeX, eye->y, eye->z, object->x, object->y, object->z, 0.0f,
                   1.0f, 0.0f, lightDir->x, lightDir->y, lightDir->z, lightDir->x, lightDir->y, lightDir->z, 0x10,
                   0x10);

    gSPLookAt(gfx++, lookAt);
    gDPSetHilite1Tile(gfx++, 1, *hilite, 0x10, 0x10);

    return gfx;
}

Hilite* func_8002EABC(Vec3f* object, Vec3f* eye, Vec3f* lightDir, GraphicsContext* gfxCtx) {
    Hilite* hilite;

    OPEN_DISPS(gfxCtx, "../z_actor.c", 4306);

    POLY_OPA_DISP = func_8002E830(object, eye, lightDir, gfxCtx, POLY_OPA_DISP, &hilite);

    CLOSE_DISPS(gfxCtx, "../z_actor.c", 4313);

    return hilite;
}

Hilite* func_8002EB44(Vec3f* object, Vec3f* eye, Vec3f* lightDir, GraphicsContext* gfxCtx) {
    Hilite* hilite;

    OPEN_DISPS(gfxCtx, "../z_actor.c", 4332);

    POLY_XLU_DISP = func_8002E830(object, eye, lightDir, gfxCtx, POLY_XLU_DISP, &hilite);

    CLOSE_DISPS(gfxCtx, "../z_actor.c", 4339);

    return hilite;
}

void func_8002EBCC(Actor* actor, GlobalContext* globalCtx, s32 flag) {
    Hilite* hilite;
    Vec3f lightDir;
    Gfx* displayListHead;
    Gfx* displayList;

    lightDir.x = globalCtx->envCtx.dirLight1.params.dir.x;
    lightDir.y = globalCtx->envCtx.dirLight1.params.dir.y;
    lightDir.z = globalCtx->envCtx.dirLight1.params.dir.z;

    if (HREG(80) == 6) {
        osSyncPrintf("z_actor.c 3637 game_play->view.eye=[%f(%f) %f %f]\n", globalCtx->view.eye.x,
                     globalCtx->view.eye.y, globalCtx->view.eye.z);
    }

    hilite = func_8002EABC(&actor->world.pos, &globalCtx->view.eye, &lightDir, globalCtx->state.gfxCtx);

    if (flag != 0) {
        displayList = Graph_Alloc(globalCtx->state.gfxCtx, 2 * sizeof(Gfx));
        displayListHead = displayList;

        OPEN_DISPS(globalCtx->state.gfxCtx, "../z_actor.c", 4384);

        gDPSetHilite1Tile(displayListHead++, 1, hilite, 0x10, 0x10);
        gSPEndDisplayList(displayListHead);
        gSPSegment(POLY_OPA_DISP++, 0x07, displayList);

        CLOSE_DISPS(globalCtx->state.gfxCtx, "../z_actor.c", 4394);
    }
}

void func_8002ED80(Actor* actor, GlobalContext* globalCtx, s32 flag) {
    Hilite* hilite;
    Vec3f lightDir;
    Gfx* displayListHead;
    Gfx* displayList;

    lightDir.x = globalCtx->envCtx.dirLight1.params.dir.x;
    lightDir.y = globalCtx->envCtx.dirLight1.params.dir.y;
    lightDir.z = globalCtx->envCtx.dirLight1.params.dir.z;

    hilite = func_8002EB44(&actor->world.pos, &globalCtx->view.eye, &lightDir, globalCtx->state.gfxCtx);

    if (flag != 0) {
        displayList = Graph_Alloc(globalCtx->state.gfxCtx, 2 * sizeof(Gfx));
        displayListHead = displayList;

        OPEN_DISPS(globalCtx->state.gfxCtx, "../z_actor.c", 4429);

        gDPSetHilite1Tile(displayListHead++, 1, hilite, 0x10, 0x10);
        gSPEndDisplayList(displayListHead);
        gSPSegment(POLY_XLU_DISP++, 0x07, displayList);

        CLOSE_DISPS(globalCtx->state.gfxCtx, "../z_actor.c", 4439);
    }
}

PosRot* Actor_GetFocus(PosRot* dest, Actor* actor) {
    *dest = actor->focus;

    return dest;
}

PosRot* Actor_GetWorld(PosRot* dest, Actor* actor) {
    *dest = actor->world;

    return dest;
}

PosRot* Actor_GetWorldPosShapeRot(PosRot* arg0, Actor* actor) {
    PosRot sp1C;

    Math_Vec3f_Copy(&sp1C.pos, &actor->world.pos);
    sp1C.rot = actor->shape.rot;
    *arg0 = sp1C;

    return arg0;
}

f32 func_8002EFC0(Actor* actor, Player* player, s16 arg2) {
    s16 yawTemp = (s16)(actor->yawTowardsPlayer - 0x8000) - arg2;
    s16 yawTempAbs = ABS(yawTemp);

    if (player->unk_664 != NULL) {
        if ((yawTempAbs > 0x4000) || (actor->flags & ACTOR_FLAG_27)) {
            return FLT_MAX;
        } else {
            f32 ret =
                actor->xyzDistToPlayerSq - actor->xyzDistToPlayerSq * 0.8f * ((0x4000 - yawTempAbs) * (1.0f / 0x8000));

            return ret;
        }
    }

    if (yawTempAbs > 0x2AAA) {
        return FLT_MAX;
    }

    return actor->xyzDistToPlayerSq;
}

typedef struct {
    /* 0x0 */ f32 rangeSq;
    /* 0x4 */ f32 leashScale;
} TargetRangeParams; // size = 0x8

#define TARGET_RANGE(range, leash) \
    { SQ(range), (f32)range / leash }

TargetRangeParams D_80115FF8[] = {
    TARGET_RANGE(70, 140),   TARGET_RANGE(170, 255),    TARGET_RANGE(280, 5600),      TARGET_RANGE(350, 525),
    TARGET_RANGE(700, 1050), TARGET_RANGE(1000, 1500),  TARGET_RANGE(100, 105.36842), TARGET_RANGE(140, 163.33333),
    TARGET_RANGE(240, 576),  TARGET_RANGE(280, 280000),
};

u32 func_8002F090(Actor* actor, f32 arg1) {
    return arg1 < D_80115FF8[actor->targetMode].rangeSq;
}

s32 func_8002F0C8(Actor* actor, Player* player, s32 flag) {
    if ((actor->update == NULL) || !(actor->flags & ACTOR_FLAG_0)) {
        return true;
    }

    if (!flag) {
        s16 var = (s16)(actor->yawTowardsPlayer - 0x8000) - player->actor.shape.rot.y;
        s16 abs_var = ABS(var);
        f32 dist;

        if ((player->unk_664 == NULL) && (abs_var > 0x2AAA)) {
            dist = FLT_MAX;
        } else {
            dist = actor->xyzDistToPlayerSq;
        }

        return !func_8002F090(actor, D_80115FF8[actor->targetMode].leashScale * dist);
    }

    return false;
}

u32 Actor_ProcessTalkRequest(Actor* actor, GlobalContext* globalCtx) {
    if (actor->flags & ACTOR_FLAG_8) {
        actor->flags &= ~ACTOR_FLAG_8;
        return true;
    }

    return false;
}

s32 func_8002F1C4(Actor* actor, GlobalContext* globalCtx, f32 arg2, f32 arg3, u32 exchangeItemId) {
    Player* player = GET_PLAYER(globalCtx);

    // This is convoluted but it seems like it must be a single if statement to match
    if ((player->actor.flags & ACTOR_FLAG_8) || ((exchangeItemId != EXCH_ITEM_NONE) && Player_InCsMode(globalCtx)) ||
        (!actor->isTargeted &&
         ((arg3 < fabsf(actor->yDistToPlayer)) || (player->targetActorDistance < actor->xzDistToPlayer) ||
          (arg2 < actor->xzDistToPlayer)))) {
        return false;
    }

    player->targetActor = actor;
    player->targetActorDistance = actor->xzDistToPlayer;
    player->exchangeItemId = exchangeItemId;

    return true;
}

s32 func_8002F298(Actor* actor, GlobalContext* globalCtx, f32 arg2, u32 exchangeItemId) {
    return func_8002F1C4(actor, globalCtx, arg2, arg2, exchangeItemId);
}

s32 func_8002F2CC(Actor* actor, GlobalContext* globalCtx, f32 arg2) {
    return func_8002F298(actor, globalCtx, arg2, EXCH_ITEM_NONE);
}

s32 func_8002F2F4(Actor* actor, GlobalContext* globalCtx) {
    f32 var1 = 50.0f + actor->colChkInfo.cylRadius;

    return func_8002F2CC(actor, globalCtx, var1);
}

u32 Actor_TextboxIsClosing(Actor* actor, GlobalContext* globalCtx) {
    if (Message_GetState(&globalCtx->msgCtx) == TEXT_STATE_CLOSING) {
        return true;
    } else {
        return false;
    }
}

s8 func_8002F368(GlobalContext* globalCtx) {
    Player* player = GET_PLAYER(globalCtx);

    return player->exchangeItemId;
}

void Actor_GetScreenPos(GlobalContext* globalCtx, Actor* actor, s16* x, s16* y) {
    Vec3f projectedPos;
    f32 cappedInvW;

    Actor_ProjectPos(globalCtx, &actor->focus.pos, &projectedPos, &cappedInvW);
    *x = projectedPos.x * cappedInvW * (SCREEN_WIDTH / 2) + (SCREEN_WIDTH / 2);
    *y = projectedPos.y * cappedInvW * -(SCREEN_HEIGHT / 2) + (SCREEN_HEIGHT / 2);
}

u32 Actor_HasParent(Actor* actor, GlobalContext* globalCtx) {
    if (actor->parent != NULL) {
        return true;
    } else {
        return false;
    }
}

s32 func_8002F434(Actor* actor, GlobalContext* globalCtx, s32 getItemId, f32 xzRange, f32 yRange) {
    Player* player = GET_PLAYER(globalCtx);

    if (!(player->stateFlags1 & (PLAYER_STATE1_7 | PLAYER_STATE1_12 | PLAYER_STATE1_13 | PLAYER_STATE1_14 |
                                 PLAYER_STATE1_18 | PLAYER_STATE1_19 | PLAYER_STATE1_20 | PLAYER_STATE1_21)) &&
        Player_GetExplosiveHeld(player) < 0) {
        if ((((player->heldActor != NULL) || (actor == player->targetActor)) && (getItemId > GI_NONE) &&
             (getItemId < GI_MAX)) ||
            (!(player->stateFlags1 & (PLAYER_STATE1_11 | PLAYER_STATE1_29)))) {
            if ((actor->xzDistToPlayer < xzRange) && (fabsf(actor->yDistToPlayer) < yRange)) {
                s16 yawDiff = actor->yawTowardsPlayer - player->actor.shape.rot.y;
                s32 absYawDiff = ABS(yawDiff);

                if ((getItemId != GI_NONE) || (player->getItemDirection < absYawDiff)) {
                    player->getItemId = getItemId;
                    player->interactRangeActor = actor;
                    player->getItemDirection = absYawDiff;
                    return true;
                }
            }
        }
    }

    return false;
}

void func_8002F554(Actor* actor, GlobalContext* globalCtx, s32 getItemId) {
    func_8002F434(actor, globalCtx, getItemId, 50.0f, 10.0f);
}

void func_8002F580(Actor* actor, GlobalContext* globalCtx) {
    func_8002F554(actor, globalCtx, GI_NONE);
}

u32 Actor_HasNoParent(Actor* actor, GlobalContext* globalCtx) {
    if (actor->parent == NULL) {
        return true;
    } else {
        return false;
    }
}

void func_8002F5C4(Actor* actorA, Actor* actorB, GlobalContext* globalCtx) {
    Actor* parent = actorA->parent;

    if (parent->id == ACTOR_PLAYER) {
        Player* player = (Player*)parent;

        player->heldActor = actorB;
        player->interactRangeActor = actorB;
    }

    parent->child = actorB;
    actorB->parent = parent;
    actorA->parent = NULL;
}

void func_8002F5F0(Actor* actor, GlobalContext* globalCtx) {
    Player* player = GET_PLAYER(globalCtx);

    if (actor->xyzDistToPlayerSq < player->unk_6A4) {
        player->unk_6A4 = actor->xyzDistToPlayerSq;
    }
}

s32 Actor_IsMounted(GlobalContext* globalCtx, Actor* horse) {
    if (horse->child != NULL) {
        return true;
    } else {
        return false;
    }
}

u32 Actor_SetRideActor(GlobalContext* globalCtx, Actor* horse, s32 mountSide) {
    Player* player = GET_PLAYER(globalCtx);

    if (!(player->stateFlags1 &
          (PLAYER_STATE1_7 | PLAYER_STATE1_11 | PLAYER_STATE1_12 | PLAYER_STATE1_13 | PLAYER_STATE1_14 |
           PLAYER_STATE1_18 | PLAYER_STATE1_19 | PLAYER_STATE1_20 | PLAYER_STATE1_21))) {
        player->rideActor = horse;
        player->mountSide = mountSide;
        return true;
    }

    return false;
}

s32 Actor_NotMounted(GlobalContext* globalCtx, Actor* horse) {
    if (horse->child == NULL) {
        return true;
    } else {
        return false;
    }
}

void func_8002F698(GlobalContext* globalCtx, Actor* actor, f32 arg2, s16 arg3, f32 arg4, u32 arg5, u32 arg6) {
    Player* player = GET_PLAYER(globalCtx);

    player->unk_8A0 = arg6;
    player->unk_8A1 = arg5;
    player->unk_8A2 = arg3;
    player->unk_8A4 = arg2;
    player->unk_8A8 = arg4;
}

void func_8002F6D4(GlobalContext* globalCtx, Actor* actor, f32 arg2, s16 arg3, f32 arg4, u32 arg5) {
    func_8002F698(globalCtx, actor, arg2, arg3, arg4, 2, arg5);
}

void func_8002F71C(GlobalContext* globalCtx, Actor* actor, f32 arg2, s16 arg3, f32 arg4) {
    func_8002F6D4(globalCtx, actor, arg2, arg3, arg4, 0);
}

void func_8002F758(GlobalContext* globalCtx, Actor* actor, f32 arg2, s16 arg3, f32 arg4, u32 arg5) {
    func_8002F698(globalCtx, actor, arg2, arg3, arg4, 1, arg5);
}

void func_8002F7A0(GlobalContext* globalCtx, Actor* actor, f32 arg2, s16 arg3, f32 arg4) {
    func_8002F758(globalCtx, actor, arg2, arg3, arg4, 0);
}

void func_8002F7DC(Actor* actor, u16 sfxId) {
    Audio_PlaySoundGeneral(sfxId, &actor->projectedPos, 4, &D_801333E0, &D_801333E0, &D_801333E8);
}

void Audio_PlayActorSound2(Actor* actor, u16 sfxId) {
    func_80078914(&actor->projectedPos, sfxId);
}

void func_8002F850(GlobalContext* globalCtx, Actor* actor) {
    s32 sfxId;

    if (actor->bgCheckFlags & BGCHECKFLAG_WATER) {
        if (actor->yDistToWater < 20.0f) {
            sfxId = NA_SE_PL_WALK_WATER0 - SFX_FLAG;
        } else {
            sfxId = NA_SE_PL_WALK_WATER1 - SFX_FLAG;
        }
    } else {
        sfxId = SurfaceType_GetSfx(&globalCtx->colCtx, actor->floorPoly, actor->floorBgId);
    }

    func_80078914(&actor->projectedPos, NA_SE_EV_BOMB_BOUND);
    func_80078914(&actor->projectedPos, sfxId + SFX_FLAG);
}

void func_8002F8F0(Actor* actor, u16 sfxId) {
    actor->sfx = sfxId;
    actor->flags |= ACTOR_FLAG_19;
    actor->flags &= ~(ACTOR_FLAG_20 | ACTOR_FLAG_21 | ACTOR_FLAG_28);
}

void func_8002F91C(Actor* actor, u16 sfxId) {
    actor->sfx = sfxId;
    actor->flags |= ACTOR_FLAG_20;
    actor->flags &= ~(ACTOR_FLAG_19 | ACTOR_FLAG_21 | ACTOR_FLAG_28);
}

void func_8002F948(Actor* actor, u16 sfxId) {
    actor->sfx = sfxId;
    actor->flags |= ACTOR_FLAG_21;
    actor->flags &= ~(ACTOR_FLAG_19 | ACTOR_FLAG_20 | ACTOR_FLAG_28);
}

void func_8002F974(Actor* actor, u16 sfxId) {
    actor->flags &= ~(ACTOR_FLAG_19 | ACTOR_FLAG_20 | ACTOR_FLAG_21 | ACTOR_FLAG_28);
    actor->sfx = sfxId;
}

void func_8002F994(Actor* actor, s32 arg1) {
    actor->flags |= ACTOR_FLAG_28;
    actor->flags &= ~(ACTOR_FLAG_19 | ACTOR_FLAG_20 | ACTOR_FLAG_21);
    if (arg1 < 40) {
        actor->sfx = NA_SE_PL_WALK_DIRT - SFX_FLAG;
    } else if (arg1 < 100) {
        actor->sfx = NA_SE_PL_WALK_CONCRETE - SFX_FLAG;
    } else {
        actor->sfx = NA_SE_PL_WALK_SAND - SFX_FLAG;
    }
}

// Tests if something hit Jabu Jabu surface, displaying hit splash and playing sfx if true
s32 func_8002F9EC(GlobalContext* globalCtx, Actor* actor, CollisionPoly* poly, s32 bgId, Vec3f* pos) {
    if (func_80041D4C(&globalCtx->colCtx, poly, bgId) == 8) {
        globalCtx->roomCtx.unk_74[0] = 1;
        CollisionCheck_BlueBlood(globalCtx, NULL, pos);
        Audio_PlayActorSound2(actor, NA_SE_IT_WALL_HIT_BUYO);
        return true;
    }

    return false;
}

// Local data used for Farore's Wind light (stored in BSS, possibly a struct?)
LightInfo D_8015BC00;
LightNode* D_8015BC10;
s32 D_8015BC14;
f32 D_8015BC18;

void func_8002FA60(GlobalContext* globalCtx) {
    Vec3f lightPos;

    if (gSaveContext.fw.set) {
        gSaveContext.respawn[RESPAWN_MODE_TOP].data = 0x28;
        gSaveContext.respawn[RESPAWN_MODE_TOP].pos.x = gSaveContext.fw.pos.x;
        gSaveContext.respawn[RESPAWN_MODE_TOP].pos.y = gSaveContext.fw.pos.y;
        gSaveContext.respawn[RESPAWN_MODE_TOP].pos.z = gSaveContext.fw.pos.z;
        gSaveContext.respawn[RESPAWN_MODE_TOP].yaw = gSaveContext.fw.yaw;
        gSaveContext.respawn[RESPAWN_MODE_TOP].playerParams = gSaveContext.fw.playerParams;
        gSaveContext.respawn[RESPAWN_MODE_TOP].entranceIndex = gSaveContext.fw.entranceIndex;
        gSaveContext.respawn[RESPAWN_MODE_TOP].roomIndex = gSaveContext.fw.roomIndex;
        gSaveContext.respawn[RESPAWN_MODE_TOP].tempSwchFlags = gSaveContext.fw.tempSwchFlags;
        gSaveContext.respawn[RESPAWN_MODE_TOP].tempCollectFlags = gSaveContext.fw.tempCollectFlags;
    } else {
        gSaveContext.respawn[RESPAWN_MODE_TOP].data = 0;
        gSaveContext.respawn[RESPAWN_MODE_TOP].pos.x = 0.0f;
        gSaveContext.respawn[RESPAWN_MODE_TOP].pos.y = 0.0f;
        gSaveContext.respawn[RESPAWN_MODE_TOP].pos.z = 0.0f;
    }

    lightPos.x = gSaveContext.respawn[RESPAWN_MODE_TOP].pos.x;
    lightPos.y = gSaveContext.respawn[RESPAWN_MODE_TOP].pos.y + 80.0f;
    lightPos.z = gSaveContext.respawn[RESPAWN_MODE_TOP].pos.z;

    Lights_PointNoGlowSetInfo(&D_8015BC00, lightPos.x, lightPos.y, lightPos.z, 0xFF, 0xFF, 0xFF, -1);

    D_8015BC10 = LightContext_InsertLight(globalCtx, &globalCtx->lightCtx, &D_8015BC00);
    D_8015BC14 = 0;
    D_8015BC18 = 0.0f;
}

void Actor_DrawFaroresWindPointer(GlobalContext* globalCtx) {
    s32 lightRadius = -1;
    s32 params;

    OPEN_DISPS(globalCtx->state.gfxCtx, "../z_actor.c", 5308);

    params = gSaveContext.respawn[RESPAWN_MODE_TOP].data;

    if (params) {
        f32 yOffset = LINK_IS_ADULT ? 80.0f : 60.0f;
        f32 ratio = 1.0f;
        s32 alpha = 255;
        s32 temp = params - 40;

        if (temp < 0) {
            gSaveContext.respawn[RESPAWN_MODE_TOP].data = ++params;
            ratio = ABS(params) * 0.025f;
            D_8015BC14 = 60;
            D_8015BC18 = 1.0f;
        } else if (D_8015BC14) {
            D_8015BC14--;
        } else if (D_8015BC18 > 0.0f) {
            static Vec3f effectVel = { 0.0f, -0.05f, 0.0f };
            static Vec3f effectAccel = { 0.0f, -0.025f, 0.0f };
            static Color_RGBA8 effectPrimCol = { 255, 255, 255, 0 };
            static Color_RGBA8 effectEnvCol = { 100, 200, 0, 0 };
            Vec3f* curPos = &gSaveContext.respawn[RESPAWN_MODE_TOP].pos;
            Vec3f* nextPos = &gSaveContext.respawn[RESPAWN_MODE_DOWN].pos;
            f32 prevNum = D_8015BC18;
            Vec3f dist;
            f32 diff = Math_Vec3f_DistXYZAndStoreDiff(nextPos, curPos, &dist);
            Vec3f effectPos;
            f32 factor;
            f32 length;
            f32 dx;
            f32 speed;

            if (diff < 20.0f) {
                D_8015BC18 = 0.0f;
                Math_Vec3f_Copy(curPos, nextPos);
            } else {
                length = diff * (1.0f / D_8015BC18);
                speed = 20.0f / length;
                speed = CLAMP_MIN(speed, 0.05f);
                Math_StepToF(&D_8015BC18, 0.0f, speed);
                factor = (diff * (D_8015BC18 / prevNum)) / diff;
                curPos->x = nextPos->x + (dist.x * factor);
                curPos->y = nextPos->y + (dist.y * factor);
                curPos->z = nextPos->z + (dist.z * factor);
                length *= 0.5f;
                dx = diff - length;
                yOffset += sqrtf(SQ(length) - SQ(dx)) * 0.2f;
                osSyncPrintf("-------- DISPLAY Y=%f\n", yOffset);
            }

            effectPos.x = curPos->x + Rand_CenteredFloat(6.0f);
            effectPos.y = curPos->y + 80.0f + (6.0f * Rand_ZeroOne());
            effectPos.z = curPos->z + Rand_CenteredFloat(6.0f);

            EffectSsKiraKira_SpawnDispersed(globalCtx, &effectPos, &effectVel, &effectAccel, &effectPrimCol,
                                            &effectEnvCol, 1000, 16);

            if (D_8015BC18 == 0.0f) {
                gSaveContext.respawn[RESPAWN_MODE_TOP] = gSaveContext.respawn[RESPAWN_MODE_DOWN];
                gSaveContext.respawn[RESPAWN_MODE_TOP].playerParams = 0x06FF;
                gSaveContext.respawn[RESPAWN_MODE_TOP].data = 40;
            }

            gSaveContext.respawn[RESPAWN_MODE_TOP].pos = *curPos;
        } else if (temp > 0) {
            Vec3f* curPos = &gSaveContext.respawn[RESPAWN_MODE_TOP].pos;
            f32 nextRatio = 1.0f - temp * 0.1f;
            f32 curRatio = 1.0f - (f32)(temp - 1) * 0.1f;
            Vec3f eye;
            Vec3f dist;
            f32 diff;

            if (nextRatio > 0.0f) {
                eye.x = globalCtx->view.eye.x;
                eye.y = globalCtx->view.eye.y - yOffset;
                eye.z = globalCtx->view.eye.z;
                diff = Math_Vec3f_DistXYZAndStoreDiff(&eye, curPos, &dist);
                diff = (diff * (nextRatio / curRatio)) / diff;
                curPos->x = eye.x + (dist.x * diff);
                curPos->y = eye.y + (dist.y * diff);
                curPos->z = eye.z + (dist.z * diff);
                gSaveContext.respawn[RESPAWN_MODE_TOP].pos = *curPos;
            }

            alpha = 255 - (temp * 30);

            if (alpha < 0) {
                gSaveContext.fw.set = 0;
                gSaveContext.respawn[RESPAWN_MODE_TOP].data = 0;
                alpha = 0;
            } else {
                gSaveContext.respawn[RESPAWN_MODE_TOP].data = ++params;
            }

            ratio = 1.0f + ((f32)temp * 0.2); // required to match
        }

        lightRadius = 500.0f * ratio;

        if ((globalCtx->csCtx.state == CS_STATE_IDLE) &&
            (((void)0, gSaveContext.respawn[RESPAWN_MODE_TOP].entranceIndex) ==
             ((void)0, gSaveContext.entranceIndex)) &&
            (((void)0, gSaveContext.respawn[RESPAWN_MODE_TOP].roomIndex) == globalCtx->roomCtx.curRoom.num)) {
            f32 scale = 0.025f * ratio;

            POLY_XLU_DISP = Gfx_CallSetupDL(POLY_XLU_DISP, 0x19);

            Matrix_Translate(((void)0, gSaveContext.respawn[RESPAWN_MODE_TOP].pos.x),
                             ((void)0, gSaveContext.respawn[RESPAWN_MODE_TOP].pos.y) + yOffset,
                             ((void)0, gSaveContext.respawn[RESPAWN_MODE_TOP].pos.z), MTXMODE_NEW);
            Matrix_Scale(scale, scale, scale, MTXMODE_APPLY);
            Matrix_Mult(&globalCtx->billboardMtxF, MTXMODE_APPLY);
            Matrix_Push();

            gDPPipeSync(POLY_XLU_DISP++);
            gDPSetPrimColor(POLY_XLU_DISP++, 128, 128, 255, 255, 200, alpha);
            gDPSetEnvColor(POLY_XLU_DISP++, 100, 200, 0, 255);

            Matrix_RotateZ(((globalCtx->gameplayFrames * 1500) & 0xFFFF) * M_PI / 32768.0f, MTXMODE_APPLY);
            gSPMatrix(POLY_XLU_DISP++, Matrix_NewMtx(globalCtx->state.gfxCtx, "../z_actor.c", 5458),
                      G_MTX_MODELVIEW | G_MTX_LOAD | G_MTX_NOPUSH);
            gSPDisplayList(POLY_XLU_DISP++, gEffFlash1DL);

            Matrix_Pop();
            Matrix_RotateZ(~((globalCtx->gameplayFrames * 1200) & 0xFFFF) * M_PI / 32768.0f, MTXMODE_APPLY);

            gSPMatrix(POLY_XLU_DISP++, Matrix_NewMtx(globalCtx->state.gfxCtx, "../z_actor.c", 5463),
                      G_MTX_MODELVIEW | G_MTX_LOAD | G_MTX_NOPUSH);
            gSPDisplayList(POLY_XLU_DISP++, gEffFlash1DL);
        }

        Lights_PointNoGlowSetInfo(&D_8015BC00, ((void)0, gSaveContext.respawn[RESPAWN_MODE_TOP].pos.x),
                                  ((void)0, gSaveContext.respawn[RESPAWN_MODE_TOP].pos.y) + yOffset,
                                  ((void)0, gSaveContext.respawn[RESPAWN_MODE_TOP].pos.z), 255, 255, 255, lightRadius);

        CLOSE_DISPS(globalCtx->state.gfxCtx, "../z_actor.c", 5474);
    }
}

void func_80030488(GlobalContext* globalCtx) {
    LightContext_RemoveLight(globalCtx, &globalCtx->lightCtx, D_8015BC10);
}

void Actor_DisableLens(GlobalContext* globalCtx) {
    if (globalCtx->actorCtx.lensActive) {
        globalCtx->actorCtx.lensActive = false;
        func_800876C8(globalCtx);
    }
}

// Actor_InitContext
void func_800304DC(GlobalContext* globalCtx, ActorContext* actorCtx, ActorEntry* actorEntry) {
    ActorOverlay* overlayEntry;
    SavedSceneFlags* savedSceneFlags;
    s32 i;

    savedSceneFlags = &gSaveContext.sceneFlags[globalCtx->sceneNum];

    bzero(actorCtx, sizeof(*actorCtx));

    ActorOverlayTable_Init();
    Matrix_MtxFCopy(&globalCtx->billboardMtxF, &gMtxFClear);
    Matrix_MtxFCopy(&globalCtx->viewProjectionMtxF, &gMtxFClear);

    overlayEntry = &gActorOverlayTable[0];
    for (i = 0; i < ARRAY_COUNT(gActorOverlayTable); i++) {
        overlayEntry->loadedRamAddr = NULL;
        overlayEntry->numLoaded = 0;
        overlayEntry++;
    }

    actorCtx->flags.chest = savedSceneFlags->chest;
    actorCtx->flags.swch = savedSceneFlags->swch;
    actorCtx->flags.clear = savedSceneFlags->clear;
    actorCtx->flags.collect = savedSceneFlags->collect;

    TitleCard_Init(globalCtx, &actorCtx->titleCtx);

    actorCtx->absoluteSpace = NULL;

    Actor_SpawnEntry(actorCtx, actorEntry, globalCtx);
    func_8002C0C0(&actorCtx->targetCtx, actorCtx->actorLists[ACTORCAT_PLAYER].head, globalCtx);
    func_8002FA60(globalCtx);
}

u32 D_80116068[ACTORCAT_MAX] = {
    PLAYER_STATE1_6 | PLAYER_STATE1_7 | PLAYER_STATE1_28,
    PLAYER_STATE1_6 | PLAYER_STATE1_7 | PLAYER_STATE1_28,
    0,
    PLAYER_STATE1_6 | PLAYER_STATE1_7 | PLAYER_STATE1_10 | PLAYER_STATE1_28,
    PLAYER_STATE1_7,
    PLAYER_STATE1_6 | PLAYER_STATE1_7 | PLAYER_STATE1_28 | PLAYER_STATE1_29,
    PLAYER_STATE1_7 | PLAYER_STATE1_28,
    0,
    PLAYER_STATE1_6 | PLAYER_STATE1_7 | PLAYER_STATE1_28 | PLAYER_STATE1_29,
    PLAYER_STATE1_6 | PLAYER_STATE1_7 | PLAYER_STATE1_10 | PLAYER_STATE1_28,
    0,
    PLAYER_STATE1_6 | PLAYER_STATE1_7 | PLAYER_STATE1_28,
};

void Actor_UpdateAll(GlobalContext* globalCtx, ActorContext* actorCtx) {
    Actor* refActor;
    Actor* actor;
    Player* player;
    u32* sp80;
    u32 unkFlag;
    u32 unkCondition;
    Actor* sp74;
    ActorEntry* actorEntry;
    s32 i;

    player = GET_PLAYER(globalCtx);

    if (0) {
        // This ASSERT is optimized out but it exists due to its presence in rodata
        ASSERT(gMaxActorId == ACTOR_ID_MAX, "MaxProfile == ACTOR_DLF_MAX", "../z_actor.c", UNK_LINE);
    }

    sp74 = NULL;
    unkFlag = 0;

    if (globalCtx->numSetupActors != 0) {
        actorEntry = &globalCtx->setupActorList[0];
        for (i = 0; i < globalCtx->numSetupActors; i++) {
            Actor_SpawnEntry(&globalCtx->actorCtx, actorEntry++, globalCtx);
        }
        globalCtx->numSetupActors = 0;
    }

    if (actorCtx->unk_02 != 0) {
        actorCtx->unk_02--;
    }

    if (KREG(0) == -100) {
        refActor = &GET_PLAYER(globalCtx)->actor;
        KREG(0) = 0;
        Actor_Spawn(&globalCtx->actorCtx, globalCtx, ACTOR_EN_CLEAR_TAG, refActor->world.pos.x,
                    refActor->world.pos.y + 100.0f, refActor->world.pos.z, 0, 0, 0, 1);
    }

    sp80 = &D_80116068[0];

    if (player->stateFlags2 & PLAYER_STATE2_27) {
        unkFlag = ACTOR_FLAG_25;
    }

    if ((player->stateFlags1 & PLAYER_STATE1_6) && ((player->actor.textId & 0xFF00) != 0x600)) {
        sp74 = player->targetActor;
    }

    for (i = 0; i < ARRAY_COUNT(actorCtx->actorLists); i++, sp80++) {
        unkCondition = (*sp80 & player->stateFlags1);

        actor = actorCtx->actorLists[i].head;
        while (actor != NULL) {
            if (actor->world.pos.y < -25000.0f) {
                actor->world.pos.y = -25000.0f;
            }

            actor->sfx = 0;

            if (actor->init != NULL) {
                if (Object_IsLoaded(&globalCtx->objectCtx, actor->objBankIndex)) {
                    Actor_SetObjectDependency(globalCtx, actor);
                    actor->init(actor, globalCtx);
                    actor->init = NULL;
                }
                actor = actor->next;
            } else if (!Object_IsLoaded(&globalCtx->objectCtx, actor->objBankIndex)) {
                Actor_Kill(actor);
                actor = actor->next;
            } else if ((unkFlag && !(actor->flags & unkFlag)) ||
                       (!unkFlag && unkCondition && (sp74 != actor) && (actor != player->naviActor) &&
                        (actor != player->heldActor) && (&player->actor != actor->parent))) {
                CollisionCheck_ResetDamage(&actor->colChkInfo);
                actor = actor->next;
            } else if (actor->update == NULL) {
                if (!actor->isDrawn) {
                    actor = Actor_Delete(&globalCtx->actorCtx, actor, globalCtx);
                } else {
                    Actor_Destroy(actor, globalCtx);
                    actor = actor->next;
                }
            } else {
                Math_Vec3f_Copy(&actor->prevPos, &actor->world.pos);
                actor->xzDistToPlayer = Actor_WorldDistXZToActor(actor, &player->actor);
                actor->yDistToPlayer = Actor_HeightDiff(actor, &player->actor);
                actor->xyzDistToPlayerSq = SQ(actor->xzDistToPlayer) + SQ(actor->yDistToPlayer);

                actor->yawTowardsPlayer = Actor_WorldYawTowardActor(actor, &player->actor);
                actor->flags &= ~ACTOR_FLAG_24;

                if ((DECR(actor->freezeTimer) == 0) && (actor->flags & (ACTOR_FLAG_4 | ACTOR_FLAG_6))) {
                    if (actor == player->unk_664) {
                        actor->isTargeted = true;
                    } else {
                        actor->isTargeted = false;
                    }

                    if ((actor->targetPriority != 0) && (player->unk_664 == NULL)) {
                        actor->targetPriority = 0;
                    }

                    Actor_SetObjectDependency(globalCtx, actor);
                    if (actor->colorFilterTimer != 0) {
                        actor->colorFilterTimer--;
                    }
                    actor->update(actor, globalCtx);
                    func_8003F8EC(globalCtx, &globalCtx->colCtx.dyna, actor);
                }

                CollisionCheck_ResetDamage(&actor->colChkInfo);

                actor = actor->next;
            }
        }

        if (i == ACTORCAT_BG) {
            DynaPoly_Setup(globalCtx, &globalCtx->colCtx.dyna);
        }
    }

    actor = player->unk_664;

    if ((actor != NULL) && (actor->update == NULL)) {
        actor = NULL;
        func_8008EDF0(player);
    }

    if ((actor == NULL) || (player->unk_66C < 5)) {
        actor = NULL;
        if (actorCtx->targetCtx.unk_4B != 0) {
            actorCtx->targetCtx.unk_4B = 0;
            func_80078884(NA_SE_SY_LOCK_OFF);
        }
    }

    func_8002C7BC(&actorCtx->targetCtx, player, actor, globalCtx);
    TitleCard_Update(globalCtx, &actorCtx->titleCtx);
    DynaPoly_UpdateBgActorTransforms(globalCtx, &globalCtx->colCtx.dyna);
}

void Actor_FaultPrint(Actor* actor, char* command) {
    ActorOverlay* overlayEntry;
    char* name;

    if ((actor == NULL) || (actor->overlayEntry == NULL)) {
        FaultDrawer_SetCursor(48, 24);
        FaultDrawer_Printf("ACTOR NAME is NULL");
    }

    overlayEntry = actor->overlayEntry;
    name = overlayEntry->name != NULL ? overlayEntry->name : "";

    osSyncPrintf("アクターの名前(%08x:%s)\n", actor, name); // "Actor name (%08x:%s)"

    if (command != NULL) {
        osSyncPrintf("コメント:%s\n", command); // "Command:%s"
    }

    FaultDrawer_SetCursor(48, 24);
    FaultDrawer_Printf("ACTOR NAME %08x:%s", actor, name);
}

void Actor_Draw(GlobalContext* globalCtx, Actor* actor) {
    FaultClient faultClient;
    Lights* lights;

    Fault_AddClient(&faultClient, Actor_FaultPrint, actor, "Actor_draw");

    OPEN_DISPS(globalCtx->state.gfxCtx, "../z_actor.c", 6035);

    lights = LightContext_NewLights(&globalCtx->lightCtx, globalCtx->state.gfxCtx);

    Lights_BindAll(lights, globalCtx->lightCtx.listHead, (actor->flags & ACTOR_FLAG_22) ? NULL : &actor->world.pos);
    Lights_Draw(lights, globalCtx->state.gfxCtx);

    if (actor->flags & ACTOR_FLAG_12) {
        Matrix_SetTranslateRotateYXZ(
            actor->world.pos.x + globalCtx->mainCamera.skyboxOffset.x,
            actor->world.pos.y + (f32)((actor->shape.yOffset * actor->scale.y) + globalCtx->mainCamera.skyboxOffset.y),
            actor->world.pos.z + globalCtx->mainCamera.skyboxOffset.z, &actor->shape.rot);
    } else {
        Matrix_SetTranslateRotateYXZ(actor->world.pos.x, actor->world.pos.y + (actor->shape.yOffset * actor->scale.y),
                                     actor->world.pos.z, &actor->shape.rot);
    }

    Matrix_Scale(actor->scale.x, actor->scale.y, actor->scale.z, MTXMODE_APPLY);
    Actor_SetObjectDependency(globalCtx, actor);

    gSPSegment(POLY_OPA_DISP++, 0x06, globalCtx->objectCtx.status[actor->objBankIndex].segment);
    gSPSegment(POLY_XLU_DISP++, 0x06, globalCtx->objectCtx.status[actor->objBankIndex].segment);

    if (actor->colorFilterTimer != 0) {
        Color_RGBA8 color = { 0, 0, 0, 255 };

        if (actor->colorFilterParams & 0x8000) {
            color.r = color.g = color.b = ((actor->colorFilterParams & 0x1F00) >> 5) | 7;
        } else if (actor->colorFilterParams & 0x4000) {
            color.r = ((actor->colorFilterParams & 0x1F00) >> 5) | 7;
        } else {
            color.b = ((actor->colorFilterParams & 0x1F00) >> 5) | 7;
        }

        if (actor->colorFilterParams & 0x2000) {
            func_80026860(globalCtx, &color, actor->colorFilterTimer, actor->colorFilterParams & 0xFF);
        } else {
            func_80026400(globalCtx, &color, actor->colorFilterTimer, actor->colorFilterParams & 0xFF);
        }
    }

    actor->draw(actor, globalCtx);

    if (actor->colorFilterTimer != 0) {
        if (actor->colorFilterParams & 0x2000) {
            func_80026A6C(globalCtx);
        } else {
            func_80026608(globalCtx);
        }
    }

    if (actor->shape.shadowDraw != NULL) {
        actor->shape.shadowDraw(actor, lights, globalCtx);
    }

    CLOSE_DISPS(globalCtx->state.gfxCtx, "../z_actor.c", 6119);

    Fault_RemoveClient(&faultClient);
}

void func_80030ED8(Actor* actor) {
    if (actor->flags & ACTOR_FLAG_19) {
        Audio_PlaySoundGeneral(actor->sfx, &actor->projectedPos, 4, &D_801333E0, &D_801333E0, &D_801333E8);
    } else if (actor->flags & ACTOR_FLAG_20) {
        func_80078884(actor->sfx);
    } else if (actor->flags & ACTOR_FLAG_21) {
        func_800788CC(actor->sfx);
    } else if (actor->flags & ACTOR_FLAG_28) {
        func_800F4C58(&D_801333D4, NA_SE_SY_TIMER - SFX_FLAG, (s8)(actor->sfx - 1));
    } else {
        func_80078914(&actor->projectedPos, actor->sfx);
    }
}

#define LENS_MASK_WIDTH 64
#define LENS_MASK_HEIGHT 64
// 26 and 6 are for padding between the mask texture and the screen borders
#define LENS_MASK_OFFSET_S ((SCREEN_WIDTH / 2 - LENS_MASK_WIDTH) - 26)
#define LENS_MASK_OFFSET_T ((SCREEN_HEIGHT / 2 - LENS_MASK_HEIGHT) - 6)

void Actor_DrawLensOverlay(GraphicsContext* gfxCtx) {
    OPEN_DISPS(gfxCtx, "../z_actor.c", 6161);

    gDPLoadTextureBlock(POLY_XLU_DISP++, gLensOfTruthMaskTex, G_IM_FMT_I, G_IM_SIZ_8b, LENS_MASK_WIDTH,
                        LENS_MASK_HEIGHT, 0, G_TX_MIRROR | G_TX_CLAMP, G_TX_MIRROR | G_TX_CLAMP, 6, 6, G_TX_NOLOD,
                        G_TX_NOLOD);

    gDPSetTileSize(POLY_XLU_DISP++, G_TX_RENDERTILE, (SCREEN_WIDTH / 2 - LENS_MASK_WIDTH) << 2,
                   (SCREEN_HEIGHT / 2 - LENS_MASK_HEIGHT) << 2, (SCREEN_WIDTH / 2 + LENS_MASK_WIDTH - 1) << 2,
                   (SCREEN_HEIGHT / 2 + LENS_MASK_HEIGHT - 1) << 2);
    gSPTextureRectangle(POLY_XLU_DISP++, 0, 0, SCREEN_WIDTH << 2, SCREEN_HEIGHT << 2, G_TX_RENDERTILE,
                        LENS_MASK_OFFSET_S << 5, LENS_MASK_OFFSET_T << 5,
                        (1 << 10) * (SCREEN_WIDTH - 2 * LENS_MASK_OFFSET_S) / SCREEN_WIDTH,
                        (1 << 10) * (SCREEN_HEIGHT - 2 * LENS_MASK_OFFSET_T) / SCREEN_HEIGHT);
    gDPPipeSync(POLY_XLU_DISP++);

    CLOSE_DISPS(gfxCtx, "../z_actor.c", 6183);
}

void Actor_DrawLensActors(GlobalContext* globalCtx, s32 numInvisibleActors, Actor** invisibleActors) {
    Actor** invisibleActor;
    GraphicsContext* gfxCtx;
    s32 i;

    gfxCtx = globalCtx->state.gfxCtx;

    OPEN_DISPS(gfxCtx, "../z_actor.c", 6197);

    gDPNoOpString(POLY_OPA_DISP++, "魔法のメガネ START", 0); // "Magic lens START"

    gDPPipeSync(POLY_XLU_DISP++);

    if (globalCtx->roomCtx.curRoom.showInvisActors == 0) {
        // Update both the color frame buffer and the z-buffer
        gDPSetOtherMode(POLY_XLU_DISP++,
                        G_AD_DISABLE | G_CD_MAGICSQ | G_CK_NONE | G_TC_FILT | G_TF_BILERP | G_TT_NONE | G_TL_TILE |
                            G_TD_CLAMP | G_TP_NONE | G_CYC_1CYCLE | G_PM_NPRIMITIVE,
                        G_AC_THRESHOLD | G_ZS_PRIM | Z_UPD | G_RM_CLD_SURF | G_RM_CLD_SURF2);

        gDPSetCombineMode(POLY_XLU_DISP++, G_CC_MODULATEIA_PRIM, G_CC_MODULATEIA_PRIM);
        gDPSetPrimColor(POLY_XLU_DISP++, 0, 0, 255, 0, 0, 255);

        // the z-buffer will later only allow drawing inside the lens circle
    } else {
        // Update the z-buffer but not the color frame buffer
        gDPSetOtherMode(POLY_XLU_DISP++,
                        G_AD_DISABLE | G_CD_MAGICSQ | G_CK_NONE | G_TC_FILT | G_TF_BILERP | G_TT_NONE | G_TL_TILE |
                            G_TD_CLAMP | G_TP_NONE | G_CYC_1CYCLE | G_PM_NPRIMITIVE,
                        G_AC_THRESHOLD | G_ZS_PRIM | Z_UPD | IM_RD | CVG_DST_SAVE | ZMODE_OPA | FORCE_BL |
                            GBL_c1(G_BL_CLR_BL, G_BL_0, G_BL_CLR_MEM, G_BL_1MA) |
                            GBL_c2(G_BL_CLR_BL, G_BL_0, G_BL_CLR_MEM, G_BL_1MA));

        // inverts the mask image, which initially is 0 inner and 74 outer,
        // by setting the combiner to draw 74 - image instead of the image
        gDPSetCombineLERP(POLY_XLU_DISP++, PRIMITIVE, TEXEL0, PRIM_LOD_FRAC, 0, PRIMITIVE, TEXEL0, PRIM_LOD_FRAC, 0,
                          PRIMITIVE, TEXEL0, PRIM_LOD_FRAC, 0, PRIMITIVE, TEXEL0, PRIM_LOD_FRAC, 0);
        gDPSetPrimColor(POLY_XLU_DISP++, 0, 0xFF, 74, 74, 74, 74);

        // the z-buffer will later only allow drawing outside the lens circle
    }

    // Together with the depth source set above, this sets the depth to the closest.
    // For a pixel with such a depth value, the z-buffer will reject drawing to that pixel.
    gDPSetPrimDepth(POLY_XLU_DISP++, 0, 0);

    // The z-buffer will be updated where the mask is not fully transparent.
    Actor_DrawLensOverlay(gfxCtx);

    // "Magic lens invisible Actor display START"
    gDPNoOpString(POLY_OPA_DISP++, "魔法のメガネ 見えないＡcｔｏｒ表示 START", numInvisibleActors);

    invisibleActor = &invisibleActors[0];
    for (i = 0; i < numInvisibleActors; i++) {
        // "Magic lens invisible Actor display"
        gDPNoOpString(POLY_OPA_DISP++, "魔法のメガネ 見えないＡcｔｏｒ表示", i);
        Actor_Draw(globalCtx, *(invisibleActor++));
    }

    // "Magic lens invisible Actor display END"
    gDPNoOpString(POLY_OPA_DISP++, "魔法のメガネ 見えないＡcｔｏｒ表示 END", numInvisibleActors);

    if (globalCtx->roomCtx.curRoom.showInvisActors != 0) {
        // Draw the lens overlay to the color frame buffer

        gDPNoOpString(POLY_OPA_DISP++, "青い眼鏡(外側)", 0); // "Blue spectacles (exterior)"

        gDPPipeSync(POLY_XLU_DISP++);

        gDPSetOtherMode(POLY_XLU_DISP++,
                        G_AD_DISABLE | G_CD_MAGICSQ | G_CK_NONE | G_TC_FILT | G_TF_BILERP | G_TT_NONE | G_TL_TILE |
                            G_TD_CLAMP | G_TP_NONE | G_CYC_1CYCLE | G_PM_NPRIMITIVE,
                        G_AC_THRESHOLD | G_ZS_PRIM | G_RM_CLD_SURF | G_RM_CLD_SURF2);
        gDPSetCombineMode(POLY_XLU_DISP++, G_CC_MODULATEIA_PRIM, G_CC_MODULATEIA_PRIM);
        gDPSetPrimColor(POLY_XLU_DISP++, 0, 0, 255, 0, 0, 255);

        Actor_DrawLensOverlay(gfxCtx);

        gDPNoOpString(POLY_OPA_DISP++, "青い眼鏡(外側)", 1); // "Blue spectacles (exterior)"
    }

    gDPNoOpString(POLY_OPA_DISP++, "魔法のメガネ END", 0); // "Magic lens END"

    CLOSE_DISPS(gfxCtx, "../z_actor.c", 6284);
}

s32 func_800314B0(GlobalContext* globalCtx, Actor* actor) {
    return func_800314D4(globalCtx, actor, &actor->projectedPos, actor->projectedW);
}

s32 func_800314D4(GlobalContext* globalCtx, Actor* actor, Vec3f* arg2, f32 arg3) {
    f32 var;

    if ((arg2->z > -actor->uncullZoneScale) && (arg2->z < (actor->uncullZoneForward + actor->uncullZoneScale))) {
        var = (arg3 < 1.0f) ? 1.0f : 1.0f / arg3;

        if ((((fabsf(arg2->x) - actor->uncullZoneScale) * var) < 1.0f) &&
            (((arg2->y + actor->uncullZoneDownward) * var) > -1.0f) &&
            (((arg2->y - actor->uncullZoneScale) * var) < 1.0f)) {
            return true;
        }
    }

    return false;
}

void func_800315AC(GlobalContext* globalCtx, ActorContext* actorCtx) {
    s32 invisibleActorCounter;
    Actor* invisibleActors[INVISIBLE_ACTOR_MAX];
    ActorListEntry* actorListEntry;
    Actor* actor;
    s32 i;

    invisibleActorCounter = 0;

    OPEN_DISPS(globalCtx->state.gfxCtx, "../z_actor.c", 6336);

    actorListEntry = &actorCtx->actorLists[0];

    for (i = 0; i < ARRAY_COUNT(actorCtx->actorLists); i++, actorListEntry++) {
        actor = actorListEntry->head;

        while (actor != NULL) {
            ActorOverlay* overlayEntry = actor->overlayEntry;
            char* actorName = overlayEntry->name != NULL ? overlayEntry->name : "";

            gDPNoOpString(POLY_OPA_DISP++, actorName, i);
            gDPNoOpString(POLY_XLU_DISP++, actorName, i);

            HREG(66) = i;

            if ((HREG(64) != 1) || ((HREG(65) != -1) && (HREG(65) != HREG(66))) || (HREG(68) == 0)) {
                SkinMatrix_Vec3fMtxFMultXYZW(&globalCtx->viewProjectionMtxF, &actor->world.pos, &actor->projectedPos,
                                             &actor->projectedW);
            }

            if ((HREG(64) != 1) || ((HREG(65) != -1) && (HREG(65) != HREG(66))) || (HREG(69) == 0)) {
                if (actor->sfx != 0) {
                    func_80030ED8(actor);
                }
            }

            if ((HREG(64) != 1) || ((HREG(65) != -1) && (HREG(65) != HREG(66))) || (HREG(70) == 0)) {
                if (func_800314B0(globalCtx, actor)) {
                    actor->flags |= ACTOR_FLAG_6;
                } else {
                    actor->flags &= ~ACTOR_FLAG_6;
                }
            }

            actor->isDrawn = false;

            if ((HREG(64) != 1) || ((HREG(65) != -1) && (HREG(65) != HREG(66))) || (HREG(71) == 0)) {
                if ((actor->init == NULL) && (actor->draw != NULL) && (actor->flags & (ACTOR_FLAG_5 | ACTOR_FLAG_6))) {
                    if ((actor->flags & ACTOR_FLAG_7) &&
                        ((globalCtx->roomCtx.curRoom.showInvisActors == 0) || globalCtx->actorCtx.lensActive ||
                         (actor->room != globalCtx->roomCtx.curRoom.num))) {
                        ASSERT(invisibleActorCounter < INVISIBLE_ACTOR_MAX,
                               "invisible_actor_counter < INVISIBLE_ACTOR_MAX", "../z_actor.c", 6464);
                        invisibleActors[invisibleActorCounter] = actor;
                        invisibleActorCounter++;
                    } else {
                        if ((HREG(64) != 1) || ((HREG(65) != -1) && (HREG(65) != HREG(66))) || (HREG(72) == 0)) {
                            Actor_Draw(globalCtx, actor);
                            actor->isDrawn = true;
                        }
                    }
                }
            }

            actor = actor->next;
        }
    }

    if ((HREG(64) != 1) || (HREG(73) != 0)) {
        Effect_DrawAll(globalCtx->state.gfxCtx);
    }

    if ((HREG(64) != 1) || (HREG(74) != 0)) {
        EffectSs_DrawAll(globalCtx);
    }

    if ((HREG(64) != 1) || (HREG(72) != 0)) {
        if (globalCtx->actorCtx.lensActive) {
            Actor_DrawLensActors(globalCtx, invisibleActorCounter, invisibleActors);
            if ((globalCtx->csCtx.state != CS_STATE_IDLE) || Player_InCsMode(globalCtx)) {
                Actor_DisableLens(globalCtx);
            }
        }
    }

    Actor_DrawFaroresWindPointer(globalCtx);

    if (IREG(32) == 0) {
        Lights_DrawGlow(globalCtx);
    }

    if ((HREG(64) != 1) || (HREG(75) != 0)) {
        TitleCard_Draw(globalCtx, &actorCtx->titleCtx);
    }

    if ((HREG(64) != 1) || (HREG(76) != 0)) {
        CollisionCheck_DrawCollision(globalCtx, &globalCtx->colChkCtx);
    }

    CLOSE_DISPS(globalCtx->state.gfxCtx, "../z_actor.c", 6563);
}

void func_80031A28(GlobalContext* globalCtx, ActorContext* actorCtx) {
    Actor* actor;
    s32 i;

    for (i = 0; i < ARRAY_COUNT(actorCtx->actorLists); i++) {
        actor = actorCtx->actorLists[i].head;
        while (actor != NULL) {
            if (!Object_IsLoaded(&globalCtx->objectCtx, actor->objBankIndex)) {
                Actor_Kill(actor);
            }
            actor = actor->next;
        }
    }
}

u8 sEnemyActorCategories[] = { ACTORCAT_ENEMY, ACTORCAT_BOSS };

void Actor_FreezeAllEnemies(GlobalContext* globalCtx, ActorContext* actorCtx, s32 duration) {
    Actor* actor;
    s32 i;

    for (i = 0; i < ARRAY_COUNT(sEnemyActorCategories); i++) {
        actor = actorCtx->actorLists[sEnemyActorCategories[i]].head;
        while (actor != NULL) {
            actor->freezeTimer = duration;
            actor = actor->next;
        }
    }
}

void func_80031B14(GlobalContext* globalCtx, ActorContext* actorCtx) {
    Actor* actor;
    s32 i;

    for (i = 0; i < ARRAY_COUNT(actorCtx->actorLists); i++) {
        actor = actorCtx->actorLists[i].head;
        while (actor != NULL) {
            if ((actor->room >= 0) && (actor->room != globalCtx->roomCtx.curRoom.num) &&
                (actor->room != globalCtx->roomCtx.prevRoom.num)) {
                if (!actor->isDrawn) {
                    actor = Actor_Delete(actorCtx, actor, globalCtx);
                } else {
                    Actor_Kill(actor);
                    Actor_Destroy(actor, globalCtx);
                    actor = actor->next;
                }
            } else {
                actor = actor->next;
            }
        }
    }

    CollisionCheck_ClearContext(globalCtx, &globalCtx->colChkCtx);
    actorCtx->flags.tempClear = 0;
    actorCtx->flags.tempSwch &= 0xFFFFFF;
    globalCtx->msgCtx.unk_E3F4 = 0;
}

// Actor_CleanupContext
void func_80031C3C(ActorContext* actorCtx, GlobalContext* globalCtx) {
    Actor* actor;
    s32 i;

    for (i = 0; i < ARRAY_COUNT(actorCtx->actorLists); i++) {
        actor = actorCtx->actorLists[i].head;
        while (actor != NULL) {
            Actor_Delete(actorCtx, actor, globalCtx);
            actor = actorCtx->actorLists[i].head;
        }
    }

    if (HREG(20) != 0) {
        osSyncPrintf("絶対魔法領域解放\n"); // "Absolute magic field deallocation"
    }

    if (actorCtx->absoluteSpace != NULL) {
        ZeldaArena_FreeDebug(actorCtx->absoluteSpace, "../z_actor.c", 6731);
        actorCtx->absoluteSpace = NULL;
    }

    Gameplay_SaveSceneFlags(globalCtx);
    func_80030488(globalCtx);
    ActorOverlayTable_Cleanup();
}

/**
 * Adds a given actor instance at the front of the actor list of the specified category.
 * Also sets the actor instance as being of that category.
 */
void Actor_AddToCategory(ActorContext* actorCtx, Actor* actorToAdd, u8 actorCategory) {
    Actor* prevHead;

    actorToAdd->category = actorCategory;

    actorCtx->total++;
    actorCtx->actorLists[actorCategory].length++;
    prevHead = actorCtx->actorLists[actorCategory].head;

    if (prevHead != NULL) {
        prevHead->prev = actorToAdd;
    }

    actorCtx->actorLists[actorCategory].head = actorToAdd;
    actorToAdd->next = prevHead;
}

/**
 * Removes a given actor instance from its actor list.
 * Also sets the temp clear flag of the current room if the actor removed was the last enemy loaded.
 */
Actor* Actor_RemoveFromCategory(GlobalContext* globalCtx, ActorContext* actorCtx, Actor* actorToRemove) {
    Actor* newHead;

    actorCtx->total--;
    actorCtx->actorLists[actorToRemove->category].length--;

    if (actorToRemove->prev != NULL) {
        actorToRemove->prev->next = actorToRemove->next;
    } else {
        actorCtx->actorLists[actorToRemove->category].head = actorToRemove->next;
    }

    newHead = actorToRemove->next;

    if (newHead != NULL) {
        newHead->prev = actorToRemove->prev;
    }

    actorToRemove->next = NULL;
    actorToRemove->prev = NULL;

    if ((actorToRemove->room == globalCtx->roomCtx.curRoom.num) && (actorToRemove->category == ACTORCAT_ENEMY) &&
        (actorCtx->actorLists[ACTORCAT_ENEMY].length == 0)) {
        Flags_SetTempClear(globalCtx, globalCtx->roomCtx.curRoom.num);
    }

    return newHead;
}

void Actor_FreeOverlay(ActorOverlay* actorOverlay) {
    osSyncPrintf(VT_FGCOL(CYAN));

    if (actorOverlay->numLoaded == 0) {
        if (HREG(20) != 0) {
            osSyncPrintf("アクタークライアントが０になりました\n"); // "Actor client is now 0"
        }

        if (actorOverlay->loadedRamAddr != NULL) {
            if (actorOverlay->allocType & ALLOCTYPE_PERMANENT) {
                if (HREG(20) != 0) {
                    osSyncPrintf("オーバーレイ解放しません\n"); // "Overlay will not be deallocated"
                }
            } else if (actorOverlay->allocType & ALLOCTYPE_ABSOLUTE) {
                if (HREG(20) != 0) {
                    // "Absolute magic field reserved, so deallocation will not occur"
                    osSyncPrintf("絶対魔法領域確保なので解放しません\n");
                }
                actorOverlay->loadedRamAddr = NULL;
            } else {
                if (HREG(20) != 0) {
                    osSyncPrintf("オーバーレイ解放します\n"); // "Overlay deallocated"
                }
                ZeldaArena_FreeDebug(actorOverlay->loadedRamAddr, "../z_actor.c", 6834);
                actorOverlay->loadedRamAddr = NULL;
            }
        }
    } else if (HREG(20) != 0) {
        // "%d of actor client remains"
        osSyncPrintf("アクタークライアントはあと %d 残っています\n", actorOverlay->numLoaded);
    }

    osSyncPrintf(VT_RST);
}

Actor* Actor_Spawn(ActorContext* actorCtx, GlobalContext* globalCtx, s16 actorId, f32 posX, f32 posY, f32 posZ,
                   s16 rotX, s16 rotY, s16 rotZ, s16 params) {
    s32 pad;
    Actor* actor;
    ActorInit* actorInit;
    s32 objBankIndex;
    ActorOverlay* overlayEntry;
    u32 temp;
    char* name;
    u32 overlaySize;

    overlayEntry = &gActorOverlayTable[actorId];
    ASSERT(actorId < ACTOR_ID_MAX, "profile < ACTOR_DLF_MAX", "../z_actor.c", 6883);

    name = overlayEntry->name != NULL ? overlayEntry->name : "";
    overlaySize = (u32)overlayEntry->vramEnd - (u32)overlayEntry->vramStart;

    if (HREG(20) != 0) {
        // "Actor class addition [%d:%s]"
        osSyncPrintf("アクタークラス追加 [%d:%s]\n", actorId, name);
    }

    if (actorCtx->total > ACTOR_NUMBER_MAX) {
        // "Ａｃｔｏｒ set number exceeded"
        osSyncPrintf(VT_COL(YELLOW, BLACK) "Ａｃｔｏｒセット数オーバー\n" VT_RST);
        return NULL;
    }

    if (overlayEntry->vramStart == 0) {
        if (HREG(20) != 0) {
            osSyncPrintf("オーバーレイではありません\n"); // "Not an overlay"
        }

        actorInit = overlayEntry->initInfo;
    } else {
        if (overlayEntry->loadedRamAddr != NULL) {
            if (HREG(20) != 0) {
                osSyncPrintf("既にロードされています\n"); // "Already loaded"
            }
        } else {
            if (overlayEntry->allocType & ALLOCTYPE_ABSOLUTE) {
                ASSERT(overlaySize <= AM_FIELD_SIZE, "actor_segsize <= AM_FIELD_SIZE", "../z_actor.c", 6934);

                if (actorCtx->absoluteSpace == NULL) {
                    // "AMF: absolute magic field"
                    actorCtx->absoluteSpace = ZeldaArena_MallocRDebug(AM_FIELD_SIZE, "AMF:絶対魔法領域", 0);
                    if (HREG(20) != 0) {
                        // "Absolute magic field reservation - %d bytes reserved"
                        osSyncPrintf("絶対魔法領域確保 %d バイト確保\n", AM_FIELD_SIZE);
                    }
                }

                overlayEntry->loadedRamAddr = actorCtx->absoluteSpace;
            } else if (overlayEntry->allocType & ALLOCTYPE_PERMANENT) {
                overlayEntry->loadedRamAddr = ZeldaArena_MallocRDebug(overlaySize, name, 0);
            } else {
                overlayEntry->loadedRamAddr = ZeldaArena_MallocDebug(overlaySize, name, 0);
            }

            if (overlayEntry->loadedRamAddr == NULL) {
                // "Cannot reserve actor program memory"
                osSyncPrintf(VT_COL(RED, WHITE) "Ａｃｔｏｒプログラムメモリが確保できません\n" VT_RST);
                return NULL;
            }

            Overlay_Load(overlayEntry->vromStart, overlayEntry->vromEnd, overlayEntry->vramStart, overlayEntry->vramEnd,
                         overlayEntry->loadedRamAddr);

            osSyncPrintf(VT_FGCOL(GREEN));
            osSyncPrintf("OVL(a):Seg:%08x-%08x Ram:%08x-%08x Off:%08x %s\n", overlayEntry->vramStart,
                         overlayEntry->vramEnd, overlayEntry->loadedRamAddr,
                         (u32)overlayEntry->loadedRamAddr + (u32)overlayEntry->vramEnd - (u32)overlayEntry->vramStart,
                         (u32)overlayEntry->vramStart - (u32)overlayEntry->loadedRamAddr, name);
            osSyncPrintf(VT_RST);

            overlayEntry->numLoaded = 0;
        }

        actorInit = (void*)(u32)((overlayEntry->initInfo != NULL)
                                     ? (void*)((u32)overlayEntry->initInfo -
                                               (s32)((u32)overlayEntry->vramStart - (u32)overlayEntry->loadedRamAddr))
                                     : NULL);
    }

    objBankIndex = Object_GetIndex(&globalCtx->objectCtx, actorInit->objectId);

    if ((objBankIndex < 0) ||
        ((actorInit->category == ACTORCAT_ENEMY) && Flags_GetClear(globalCtx, globalCtx->roomCtx.curRoom.num))) {
        // "No data bank!! <data bank＝%d> (profilep->bank=%d)"
        osSyncPrintf(VT_COL(RED, WHITE) "データバンク無し！！<データバンク＝%d>(profilep->bank=%d)\n" VT_RST,
                     objBankIndex, actorInit->objectId);
        Actor_FreeOverlay(overlayEntry);
        return NULL;
    }

    actor = ZeldaArena_MallocDebug(actorInit->instanceSize, name, 1);

    if (actor == NULL) {
        // "Actor class cannot be reserved! %s <size＝%d bytes>"
        osSyncPrintf(VT_COL(RED, WHITE) "Ａｃｔｏｒクラス確保できません！ %s <サイズ＝%dバイト>\n", VT_RST, name,
                     actorInit->instanceSize);
        Actor_FreeOverlay(overlayEntry);
        return NULL;
    }

    ASSERT(overlayEntry->numLoaded < 255, "actor_dlftbl->clients < 255", "../z_actor.c", 7031);

    overlayEntry->numLoaded++;

    if (HREG(20) != 0) {
        // "Actor client No. %d"
        osSyncPrintf("アクタークライアントは %d 個目です\n", overlayEntry->numLoaded);
    }

    Lib_MemSet((u8*)actor, actorInit->instanceSize, 0);
    actor->overlayEntry = overlayEntry;
    actor->id = actorInit->id;
    actor->flags = actorInit->flags;

    if (actorInit->id == ACTOR_EN_PART) {
        actor->objBankIndex = rotZ;
        rotZ = 0;
    } else {
        actor->objBankIndex = objBankIndex;
    }

    actor->init = actorInit->init;
    actor->destroy = actorInit->destroy;
    actor->update = actorInit->update;
    actor->draw = actorInit->draw;
    actor->room = globalCtx->roomCtx.curRoom.num;
    actor->home.pos.x = posX;
    actor->home.pos.y = posY;
    actor->home.pos.z = posZ;
    actor->home.rot.x = rotX;
    actor->home.rot.y = rotY;
    actor->home.rot.z = rotZ;
    actor->params = params;

    Actor_AddToCategory(actorCtx, actor, actorInit->category);

    temp = gSegments[6];
    Actor_Init(actor, globalCtx);
    gSegments[6] = temp;

    return actor;
}

Actor* Actor_SpawnAsChild(ActorContext* actorCtx, Actor* parent, GlobalContext* globalCtx, s16 actorId, f32 posX,
                          f32 posY, f32 posZ, s16 rotX, s16 rotY, s16 rotZ, s16 params) {
    Actor* spawnedActor = Actor_Spawn(actorCtx, globalCtx, actorId, posX, posY, posZ, rotX, rotY, rotZ, params);

    if (spawnedActor == NULL) {
        return NULL;
    }

    parent->child = spawnedActor;
    spawnedActor->parent = parent;

    if (spawnedActor->room >= 0) {
        spawnedActor->room = parent->room;
    }

    return spawnedActor;
}

void Actor_SpawnTransitionActors(GlobalContext* globalCtx, ActorContext* actorCtx) {
    TransitionActorEntry* transitionActor;
    u8 numActors;
    s32 i;

    transitionActor = globalCtx->transiActorCtx.list;
    numActors = globalCtx->transiActorCtx.numActors;

    for (i = 0; i < numActors; i++) {
        if (transitionActor->id >= 0) {
            if (((transitionActor->sides[0].room >= 0) &&
                 ((transitionActor->sides[0].room == globalCtx->roomCtx.curRoom.num) ||
                  (transitionActor->sides[0].room == globalCtx->roomCtx.prevRoom.num))) ||
                ((transitionActor->sides[1].room >= 0) &&
                 ((transitionActor->sides[1].room == globalCtx->roomCtx.curRoom.num) ||
                  (transitionActor->sides[1].room == globalCtx->roomCtx.prevRoom.num)))) {
                Actor_Spawn(actorCtx, globalCtx, (s16)(transitionActor->id & 0x1FFF), transitionActor->pos.x,
                            transitionActor->pos.y, transitionActor->pos.z, 0, transitionActor->rotY, 0,
                            (i << 0xA) + transitionActor->params);

                transitionActor->id = -transitionActor->id;
                numActors = globalCtx->transiActorCtx.numActors;
            }
        }
        transitionActor++;
    }
}

Actor* Actor_SpawnEntry(ActorContext* actorCtx, ActorEntry* actorEntry, GlobalContext* globalCtx) {
    return Actor_Spawn(actorCtx, globalCtx, actorEntry->id, actorEntry->pos.x, actorEntry->pos.y, actorEntry->pos.z,
                       actorEntry->rot.x, actorEntry->rot.y, actorEntry->rot.z, actorEntry->params);
}

Actor* Actor_Delete(ActorContext* actorCtx, Actor* actor, GlobalContext* globalCtx) {
    char* name;
    Player* player;
    Actor* newHead;
    ActorOverlay* overlayEntry;

    player = GET_PLAYER(globalCtx);

    overlayEntry = actor->overlayEntry;
    name = overlayEntry->name != NULL ? overlayEntry->name : "";

    if (HREG(20) != 0) {
        osSyncPrintf("アクタークラス削除 [%s]\n", name); // "Actor class deleted [%s]"
    }

    if ((player != NULL) && (actor == player->unk_664)) {
        func_8008EDF0(player);
        Camera_ChangeMode(Gameplay_GetCamera(globalCtx, Gameplay_GetActiveCamId(globalCtx)), 0);
    }

    if (actor == actorCtx->targetCtx.arrowPointedActor) {
        actorCtx->targetCtx.arrowPointedActor = NULL;
    }

    if (actor == actorCtx->targetCtx.unk_8C) {
        actorCtx->targetCtx.unk_8C = NULL;
    }

    if (actor == actorCtx->targetCtx.bgmEnemy) {
        actorCtx->targetCtx.bgmEnemy = NULL;
    }

    Audio_StopSfxByPos(&actor->projectedPos);
    Actor_Destroy(actor, globalCtx);

    newHead = Actor_RemoveFromCategory(globalCtx, actorCtx, actor);

    ZeldaArena_FreeDebug(actor, "../z_actor.c", 7242);

    if (overlayEntry->vramStart == 0) {
        if (HREG(20) != 0) {
            osSyncPrintf("オーバーレイではありません\n"); // "Not an overlay"
        }
    } else {
        ASSERT(overlayEntry->loadedRamAddr != NULL, "actor_dlftbl->allocp != NULL", "../z_actor.c", 7251);
        ASSERT(overlayEntry->numLoaded > 0, "actor_dlftbl->clients > 0", "../z_actor.c", 7252);
        overlayEntry->numLoaded--;
        Actor_FreeOverlay(overlayEntry);
    }

    return newHead;
}

s32 func_80032880(GlobalContext* globalCtx, Actor* actor) {
    s16 sp1E;
    s16 sp1C;

    Actor_GetScreenPos(globalCtx, actor, &sp1E, &sp1C);

    return (sp1E > -20) && (sp1E < 340) && (sp1C > -160) && (sp1C < 400);
}

Actor* D_8015BBE8;
Actor* D_8015BBEC;
f32 D_8015BBF0;
f32 sbgmEnemyDistSq;
s32 D_8015BBF8;
s16 D_8015BBFC;

void func_800328D4(GlobalContext* globalCtx, ActorContext* actorCtx, Player* player, u32 actorCategory) {
    f32 var;
    Actor* actor;
    Actor* sp84;
    CollisionPoly* sp80;
    s32 sp7C;
    Vec3f sp70;

    actor = actorCtx->actorLists[actorCategory].head;
    sp84 = player->unk_664;

    while (actor != NULL) {
        if ((actor->update != NULL) && ((Player*)actor != player) && CHECK_FLAG_ALL(actor->flags, ACTOR_FLAG_0)) {

            // This block below is for determining the closest actor to player in determining the volume
            // used while playing enemy bgm music
            if ((actorCategory == ACTORCAT_ENEMY) && CHECK_FLAG_ALL(actor->flags, ACTOR_FLAG_0 | ACTOR_FLAG_2) &&
                (actor->xyzDistToPlayerSq < SQ(500.0f)) && (actor->xyzDistToPlayerSq < sbgmEnemyDistSq)) {
                actorCtx->targetCtx.bgmEnemy = actor;
                sbgmEnemyDistSq = actor->xyzDistToPlayerSq;
            }

            if (actor != sp84) {
                var = func_8002EFC0(actor, player, D_8015BBFC);
                if ((var < D_8015BBF0) && func_8002F090(actor, var) && func_80032880(globalCtx, actor) &&
                    (!BgCheck_CameraLineTest1(&globalCtx->colCtx, &player->actor.focus.pos, &actor->focus.pos, &sp70,
                                              &sp80, 1, 1, 1, 1, &sp7C) ||
                     SurfaceType_IsIgnoredByProjectiles(&globalCtx->colCtx, sp80, sp7C))) {
                    if (actor->targetPriority != 0) {
                        if (actor->targetPriority < D_8015BBF8) {
                            D_8015BBEC = actor;
                            D_8015BBF8 = actor->targetPriority;
                        }
                    } else {
                        D_8015BBE8 = actor;
                        D_8015BBF0 = var;
                    }
                }
            }
        }

        actor = actor->next;
    }
}

u8 D_801160A0[] = {
    ACTORCAT_BOSS,  ACTORCAT_ENEMY,  ACTORCAT_BG,   ACTORCAT_EXPLOSIVE, ACTORCAT_NPC,  ACTORCAT_ITEMACTION,
    ACTORCAT_CHEST, ACTORCAT_SWITCH, ACTORCAT_PROP, ACTORCAT_MISC,      ACTORCAT_DOOR, ACTORCAT_SWITCH,
};

Actor* func_80032AF0(GlobalContext* globalCtx, ActorContext* actorCtx, Actor** actorPtr, Player* player) {
    s32 i;
    u8* entry;

    D_8015BBE8 = D_8015BBEC = NULL;
    D_8015BBF0 = sbgmEnemyDistSq = FLT_MAX;
    D_8015BBF8 = 0x7FFFFFFF;

    if (!Player_InCsMode(globalCtx)) {
        entry = &D_801160A0[0];

        actorCtx->targetCtx.bgmEnemy = NULL;
        D_8015BBFC = player->actor.shape.rot.y;

        for (i = 0; i < 3; i++) {
            func_800328D4(globalCtx, actorCtx, player, *entry);
            entry++;
        }

        if (D_8015BBE8 == NULL) {
            for (; i < ARRAY_COUNT(D_801160A0); i++) {
                func_800328D4(globalCtx, actorCtx, player, *entry);
                entry++;
            }
        }
    }

    if (D_8015BBE8 == 0) {
        *actorPtr = D_8015BBEC;
    } else {
        *actorPtr = D_8015BBE8;
    }

    return *actorPtr;
}

/**
 * Finds the first actor instance of a specified ID and category if there is one.
 */
Actor* Actor_Find(ActorContext* actorCtx, s32 actorId, s32 actorCategory) {
    Actor* actor = actorCtx->actorLists[actorCategory].head;

    while (actor != NULL) {
        if (actorId == actor->id) {
            return actor;
        }
        actor = actor->next;
    }

    return NULL;
}

/**
 * Play the death sound effect and flash the screen white for 4 frames.
 * While the screen flashes, the game freezes.
 */
void Enemy_StartFinishingBlow(GlobalContext* globalCtx, Actor* actor) {
    globalCtx->actorCtx.freezeFlashTimer = 5;
    SoundSource_PlaySfxAtFixedWorldPos(globalCtx, &actor->world.pos, 20, NA_SE_EN_LAST_DAMAGE);
}

s16 func_80032CB4(s16* arg0, s16 arg1, s16 arg2, s16 arg3) {
    if (DECR(arg0[1]) == 0) {
        arg0[1] = Rand_S16Offset(arg1, arg2);
    }

    if ((arg0[1] - arg3) > 0) {
        arg0[0] = 0;
    } else if (((arg0[1] - arg3) > -2) || (arg0[1] < 2)) {
        arg0[0] = 1;
    } else {
        arg0[0] = 2;
    }

    return arg0[0];
}

s16 func_80032D60(s16* arg0, s16 arg1, s16 arg2, s16 arg3) {
    if (DECR(arg0[1]) == 0) {
        arg0[1] = Rand_S16Offset(arg1, arg2);
        arg0[0]++;

        if ((arg0[0] % 3) == 0) {
            arg0[0] = (s32)(Rand_ZeroOne() * arg3) * 3;
        }
    }

    return arg0[0];
}

void BodyBreak_Alloc(BodyBreak* bodyBreak, s32 count, GlobalContext* globalCtx) {
    u32 matricesSize;
    u32 dListsSize;
    u32 objectIdsSize;

    matricesSize = (count + 1) * sizeof(*bodyBreak->matrices);
    bodyBreak->matrices = ZeldaArena_MallocDebug(matricesSize, "../z_actor.c", 7540);

    if (bodyBreak->matrices != NULL) {
        dListsSize = (count + 1) * sizeof(*bodyBreak->dLists);
        bodyBreak->dLists = ZeldaArena_MallocDebug(dListsSize, "../z_actor.c", 7543);

        if (bodyBreak->dLists != NULL) {
            objectIdsSize = (count + 1) * sizeof(*bodyBreak->objectIds);
            bodyBreak->objectIds = ZeldaArena_MallocDebug(objectIdsSize, "../z_actor.c", 7546);

            if (bodyBreak->objectIds != NULL) {
                Lib_MemSet((u8*)bodyBreak->matrices, matricesSize, 0);
                Lib_MemSet((u8*)bodyBreak->dLists, dListsSize, 0);
                Lib_MemSet((u8*)bodyBreak->objectIds, objectIdsSize, 0);
                bodyBreak->val = 1;
                return;
            }
        }
    }

    if (bodyBreak->matrices != NULL) {
        ZeldaArena_FreeDebug(bodyBreak->matrices, "../z_actor.c", 7558);
    }

    if (bodyBreak->dLists != NULL) {
        ZeldaArena_FreeDebug(bodyBreak->dLists, "../z_actor.c", 7561);
    }

    if (bodyBreak->objectIds != NULL) {
        ZeldaArena_FreeDebug(bodyBreak->objectIds, "../z_actor.c", 7564);
    }
}

void BodyBreak_SetInfo(BodyBreak* bodyBreak, s32 limbIndex, s32 minLimbIndex, s32 maxLimbIndex, u32 count, Gfx** dList,
                       s16 objectId) {
    GlobalContext* globalCtx = Effect_GetGlobalCtx();

    if ((globalCtx->actorCtx.freezeFlashTimer == 0) && (bodyBreak->val > 0)) {
        if ((limbIndex >= minLimbIndex) && (limbIndex <= maxLimbIndex) && (*dList != NULL)) {
            bodyBreak->dLists[bodyBreak->val] = *dList;
            Matrix_Get(&bodyBreak->matrices[bodyBreak->val]);
            bodyBreak->objectIds[bodyBreak->val] = objectId;
            bodyBreak->val++;
        }

        if (limbIndex != bodyBreak->prevLimbIndex) {
            bodyBreak->count++;
        }

        if ((u32)bodyBreak->count >= count) {
            bodyBreak->count = bodyBreak->val - 1;
            bodyBreak->val = BODYBREAK_STATUS_READY;
        }
    }

    bodyBreak->prevLimbIndex = limbIndex;
}

s32 BodyBreak_SpawnParts(Actor* actor, BodyBreak* bodyBreak, GlobalContext* globalCtx, s16 type) {
    EnPart* spawnedEnPart;
    MtxF* mtx;
    s16 objBankIndex;

    if (bodyBreak->val != BODYBREAK_STATUS_READY) {
        return false;
    }

    while (bodyBreak->count > 0) {
        Matrix_Put(&bodyBreak->matrices[bodyBreak->count]);
        Matrix_Scale(1.0f / actor->scale.x, 1.0f / actor->scale.y, 1.0f / actor->scale.z, MTXMODE_APPLY);
        Matrix_Get(&bodyBreak->matrices[bodyBreak->count]);

        if (1) {
            if (bodyBreak->objectIds[bodyBreak->count] >= 0) {
                objBankIndex = bodyBreak->objectIds[bodyBreak->count];
            } else {
                objBankIndex = actor->objBankIndex;
            }
        }

        mtx = &bodyBreak->matrices[bodyBreak->count];

        spawnedEnPart = (EnPart*)Actor_SpawnAsChild(&globalCtx->actorCtx, actor, globalCtx, ACTOR_EN_PART, mtx->xw,
                                                    mtx->yw, mtx->zw, 0, 0, objBankIndex, type);

        if (spawnedEnPart != NULL) {
            Matrix_MtxFToYXZRotS(&bodyBreak->matrices[bodyBreak->count], &spawnedEnPart->actor.shape.rot, 0);
            spawnedEnPart->displayList = bodyBreak->dLists[bodyBreak->count];
            spawnedEnPart->actor.scale = actor->scale;
        }

        bodyBreak->count--;
    }

    bodyBreak->val = BODYBREAK_STATUS_FINISHED;

    ZeldaArena_FreeDebug(bodyBreak->matrices, "../z_actor.c", 7678);
    ZeldaArena_FreeDebug(bodyBreak->dLists, "../z_actor.c", 7679);
    ZeldaArena_FreeDebug(bodyBreak->objectIds, "../z_actor.c", 7680);

    return true;
}

void Actor_SpawnFloorDustRing(GlobalContext* globalCtx, Actor* actor, Vec3f* posXZ, f32 radius, s32 amountMinusOne,
                              f32 randAccelWeight, s16 scale, s16 scaleStep, u8 useLighting) {
    Vec3f pos;
    Vec3f velocity = { 0.0f, 0.0f, 0.0f };
    Vec3f accel = { 0.0f, 0.3f, 0.0f };
    f32 angle;
    s32 i;

    angle = (Rand_ZeroOne() - 0.5f) * (2.0f * 3.14f);
    pos.y = actor->floorHeight;
    accel.y += (Rand_ZeroOne() - 0.5f) * 0.2f;

    for (i = amountMinusOne; i >= 0; i--) {
        pos.x = Math_SinF(angle) * radius + posXZ->x;
        pos.z = Math_CosF(angle) * radius + posXZ->z;
        accel.x = (Rand_ZeroOne() - 0.5f) * randAccelWeight;
        accel.z = (Rand_ZeroOne() - 0.5f) * randAccelWeight;

        if (scale == 0) {
            func_8002857C(globalCtx, &pos, &velocity, &accel);
        } else {
            if (useLighting) {
                func_800286CC(globalCtx, &pos, &velocity, &accel, scale, scaleStep);
            } else {
                func_8002865C(globalCtx, &pos, &velocity, &accel, scale, scaleStep);
            }
        }

        angle += (2.0f * 3.14f) / (amountMinusOne + 1.0f);
    }
}

void func_80033480(GlobalContext* globalCtx, Vec3f* posBase, f32 randRangeDiameter, s32 amountMinusOne, s16 scaleBase,
                   s16 scaleStep, u8 arg6) {
    Vec3f pos;
    Vec3f velocity = { 0.0f, 0.0f, 0.0f };
    Vec3f accel = { 0.0f, 0.3f, 0.0f };
    s16 scale;
    u32 var2;
    s32 i;

    for (i = amountMinusOne; i >= 0; i--) {
        pos.x = posBase->x + ((Rand_ZeroOne() - 0.5f) * randRangeDiameter);
        pos.y = posBase->y + ((Rand_ZeroOne() - 0.5f) * randRangeDiameter);
        pos.z = posBase->z + ((Rand_ZeroOne() - 0.5f) * randRangeDiameter);

        scale = (s16)((Rand_ZeroOne() * scaleBase) * 0.2f) + scaleBase;
        var2 = arg6;

        if (var2 != 0) {
            func_800286CC(globalCtx, &pos, &velocity, &accel, scale, scaleStep);
        } else {
            func_8002865C(globalCtx, &pos, &velocity, &accel, scale, scaleStep);
        }
    }
}

Actor* Actor_GetCollidedExplosive(GlobalContext* globalCtx, Collider* collider) {
    if ((collider->acFlags & AC_HIT) && (collider->ac->category == ACTORCAT_EXPLOSIVE)) {
        collider->acFlags &= ~AC_HIT;
        return collider->ac;
    }

    return NULL;
}

Actor* func_80033684(GlobalContext* globalCtx, Actor* explosiveActor) {
    Actor* actor = globalCtx->actorCtx.actorLists[ACTORCAT_EXPLOSIVE].head;

    while (actor != NULL) {
        if ((actor == explosiveActor) || (actor->params != 1)) {
            actor = actor->next;
        } else {
            if (Actor_WorldDistXYZToActor(explosiveActor, actor) <= (actor->shape.rot.z * 10) + 80.0f) {
                return actor;
            } else {
                actor = actor->next;
            }
        }
    }

    return NULL;
}

/**
 * Dynamically changes the category of a given actor instance.
 * This is done by moving it to the corresponding category list and setting its category variable accordingly.
 */
void Actor_ChangeCategory(GlobalContext* globalCtx, ActorContext* actorCtx, Actor* actor, u8 actorCategory) {
    Actor_RemoveFromCategory(globalCtx, actorCtx, actor);
    Actor_AddToCategory(actorCtx, actor, actorCategory);
}

/**
 * Checks if a hookshot or arrow actor is going to collide with the cylinder denoted by the
 * actor's `cylRadius` and `cylHeight`.
 * The check is only peformed if the projectile actor is within the provided sphere radius.
 *
 * Returns the actor if there will be collision, NULL otherwise.
 */
Actor* Actor_GetProjectileActor(GlobalContext* globalCtx, Actor* refActor, f32 radius) {
    Actor* actor;
    Vec3f spA8;
    f32 deltaX;
    f32 deltaY;
    f32 deltaZ;
    Vec3f sp90;
    Vec3f sp84;

    actor = globalCtx->actorCtx.actorLists[ACTORCAT_ITEMACTION].head;
    while (actor != NULL) {
        if (((actor->id != ACTOR_ARMS_HOOK) && (actor->id != ACTOR_EN_ARROW)) || (actor == refActor)) {
            actor = actor->next;
        } else {
            //! @bug The projectile actor gets unsafely casted to a hookshot to check its timer, even though
            //  it can also be an arrow.
            //  Luckily, the field at the same offset in the arrow actor is the x component of a vector
            //  which will rarely ever be 0. So it's very unlikely for this bug to cause an issue.
            if ((Math_Vec3f_DistXYZ(&refActor->world.pos, &actor->world.pos) > radius) ||
                (((ArmsHook*)actor)->timer == 0)) {
                actor = actor->next;
            } else {
                deltaX = Math_SinS(actor->world.rot.y) * (actor->speedXZ * 10.0f);
                deltaY = actor->velocity.y + (actor->gravity * 10.0f);
                deltaZ = Math_CosS(actor->world.rot.y) * (actor->speedXZ * 10.0f);

                spA8.x = actor->world.pos.x + deltaX;
                spA8.y = actor->world.pos.y + deltaY;
                spA8.z = actor->world.pos.z + deltaZ;

                if (CollisionCheck_CylSideVsLineSeg(refActor->colChkInfo.cylRadius, refActor->colChkInfo.cylHeight,
                                                    0.0f, &refActor->world.pos, &actor->world.pos, &spA8, &sp90,
                                                    &sp84)) {
                    return actor;
                } else {
                    actor = actor->next;
                }
            }
        }
    }

    return NULL;
}

/**
 * Sets the actor's text id with a dynamic prefix based on the current scene.
 */
void Actor_SetTextWithPrefix(GlobalContext* globalCtx, Actor* actor, s16 baseTextId) {
    s16 prefix;

    switch (globalCtx->sceneNum) {
        case SCENE_YDAN:
        case SCENE_YDAN_BOSS:
        case SCENE_MORIBOSSROOM:
        case SCENE_KOKIRI_HOME:
        case SCENE_KOKIRI_HOME3:
        case SCENE_KOKIRI_HOME4:
        case SCENE_KOKIRI_HOME5:
        case SCENE_KOKIRI_SHOP:
        case SCENE_LINK_HOME:
        case SCENE_SPOT04:
        case SCENE_SPOT05:
        case SCENE_SPOT10:
        case 112:
            prefix = 0x1000;
            break;
        case SCENE_MALON_STABLE:
        case SCENE_SPOT00:
        case SCENE_SPOT20:
            prefix = 0x2000;
            break;
        case SCENE_HIDAN:
        case SCENE_DDAN_BOSS:
        case SCENE_FIRE_BS:
        case SCENE_SPOT16:
        case SCENE_SPOT17:
        case SCENE_SPOT18:
            prefix = 0x3000;
            break;
        case SCENE_BDAN:
        case SCENE_BDAN_BOSS:
        case SCENE_SPOT03:
        case SCENE_SPOT07:
        case SCENE_SPOT08:
            prefix = 0x4000;
            break;
        case SCENE_HAKADAN:
        case SCENE_HAKADAN_BS:
        case SCENE_KAKARIKO:
        case SCENE_KAKARIKO3:
        case SCENE_IMPA:
        case SCENE_HUT:
        case SCENE_HAKAANA:
        case SCENE_HAKASITARELAY:
        case SCENE_SPOT01:
        case SCENE_SPOT02:
            prefix = 0x5000;
            break;
        case SCENE_JYASINZOU:
        case SCENE_JYASINBOSS:
        case SCENE_LABO:
        case SCENE_TENT:
        case SCENE_SPOT06:
        case SCENE_SPOT09:
        case SCENE_SPOT11:
            prefix = 0x6000;
            break;
        case SCENE_ENTRA:
        case SCENE_MARKET_ALLEY:
        case SCENE_MARKET_ALLEY_N:
        case SCENE_MARKET_DAY:
        case SCENE_MARKET_NIGHT:
        case SCENE_MARKET_RUINS:
        case SCENE_SPOT15:
            prefix = 0x7000;
            break;
        default:
            prefix = 0x0000;
            break;
    }

    actor->textId = prefix | baseTextId;
}

/**
 * Checks if a given actor will be standing on the ground after being translated
 * by the provided distance and angle.
 *
 * Returns true if the actor will be standing on ground.
 */
s16 Actor_TestFloorInDirection(Actor* actor, GlobalContext* globalCtx, f32 distance, s16 angle) {
    s16 ret;
    s16 prevBgCheckFlags;
    f32 dx;
    f32 dz;
    Vec3f prevActorPos;

    Math_Vec3f_Copy(&prevActorPos, &actor->world.pos);
    prevBgCheckFlags = actor->bgCheckFlags;

    dx = Math_SinS(angle) * distance;
    dz = Math_CosS(angle) * distance;
    actor->world.pos.x += dx;
    actor->world.pos.z += dz;

    Actor_UpdateBgCheckInfo(globalCtx, actor, 0.0f, 0.0f, 0.0f, UPDBGCHECKINFO_FLAG_2);

    Math_Vec3f_Copy(&actor->world.pos, &prevActorPos);

    ret = actor->bgCheckFlags & BGCHECKFLAG_GROUND;
    actor->bgCheckFlags = prevBgCheckFlags;

    return ret;
}

/**
 * Returns true if the player is targeting the provided actor
 */
s32 Actor_IsTargeted(GlobalContext* globalCtx, Actor* actor) {
    Player* player = GET_PLAYER(globalCtx);

    if ((player->stateFlags1 & PLAYER_STATE1_4) && actor->isTargeted) {
        return true;
    } else {
        return false;
    }
}

/**
 * Returns true if the player is targeting an actor other than the provided actor
 */
s32 Actor_OtherIsTargeted(GlobalContext* globalCtx, Actor* actor) {
    Player* player = GET_PLAYER(globalCtx);

    if ((player->stateFlags1 & PLAYER_STATE1_4) && !actor->isTargeted) {
        return true;
    } else {
        return false;
    }
}

f32 func_80033AEC(Vec3f* arg0, Vec3f* arg1, f32 arg2, f32 arg3, f32 arg4, f32 arg5) {
    f32 ret = 0.0f;

    if (arg4 <= Math_Vec3f_DistXYZ(arg0, arg1)) {
        ret = Math_SmoothStepToF(&arg1->x, arg0->x, arg2, arg3, 0.0f);
        ret += Math_SmoothStepToF(&arg1->y, arg0->y, arg2, arg3, 0.0f);
        ret += Math_SmoothStepToF(&arg1->z, arg0->z, arg2, arg3, 0.0f);
    } else if (arg5 < Math_Vec3f_DistXYZ(arg0, arg1)) {
        ret = Math_SmoothStepToF(&arg1->x, arg0->x, arg2, arg3, 0.0f);
        ret += Math_SmoothStepToF(&arg1->y, arg0->y, arg2, arg3, 0.0f);
        ret += Math_SmoothStepToF(&arg1->z, arg0->z, arg2, arg3, 0.0f);
    }

    return ret;
}

void func_80033C30(Vec3f* arg0, Vec3f* arg1, u8 alpha, GlobalContext* globalCtx) {
    MtxF sp60;
    f32 var;
    Vec3f sp50;
    CollisionPoly* sp4C;

    OPEN_DISPS(globalCtx->state.gfxCtx, "../z_actor.c", 8120);

    if (0) {} // Necessary to match

    POLY_OPA_DISP = Gfx_CallSetupDL(POLY_OPA_DISP, 0x2C);

    gDPSetPrimColor(POLY_OPA_DISP++, 0, 0, 0, 0, 0, alpha);

    sp50.x = arg0->x;
    sp50.y = arg0->y + 1.0f;
    sp50.z = arg0->z;

    var = BgCheck_EntityRaycastFloor2(globalCtx, &globalCtx->colCtx, &sp4C, &sp50);

    if (sp4C != NULL) {
        func_80038A28(sp4C, arg0->x, var, arg0->z, &sp60);
        Matrix_Put(&sp60);
    } else {
        Matrix_Translate(arg0->x, arg0->y, arg0->z, MTXMODE_NEW);
    }

    Matrix_Scale(arg1->x, 1.0f, arg1->z, MTXMODE_APPLY);

    gSPMatrix(POLY_OPA_DISP++, Matrix_NewMtx(globalCtx->state.gfxCtx, "../z_actor.c", 8149),
              G_MTX_MODELVIEW | G_MTX_LOAD);
    gSPDisplayList(POLY_OPA_DISP++, gCircleShadowDL);

    CLOSE_DISPS(globalCtx->state.gfxCtx, "../z_actor.c", 8155);
}

void func_80033DB8(GlobalContext* globalCtx, s16 arg1, s16 arg2) {
    s16 var = Quake_Add(&globalCtx->mainCamera, 3);

    Quake_SetSpeed(var, 20000);
    Quake_SetQuakeValues(var, arg1, 0, 0, 0);
    Quake_SetCountdown(var, arg2);
}

void func_80033E1C(GlobalContext* globalCtx, s16 arg1, s16 arg2, s16 arg3) {
    s16 var = Quake_Add(&globalCtx->mainCamera, 3);

    Quake_SetSpeed(var, arg3);
    Quake_SetQuakeValues(var, arg1, 0, 0, 0);
    Quake_SetCountdown(var, arg2);
}

void func_80033E88(Actor* actor, GlobalContext* globalCtx, s16 arg2, s16 arg3) {
    if (arg2 >= 5) {
        func_800AA000(actor->xyzDistToPlayerSq, 0xFF, 0x14, 0x96);
    } else {
        func_800AA000(actor->xyzDistToPlayerSq, 0xB4, 0x14, 0x64);
    }

    func_80033DB8(globalCtx, arg2, arg3);
}

f32 Rand_ZeroFloat(f32 f) {
    return Rand_ZeroOne() * f;
}

f32 Rand_CenteredFloat(f32 f) {
    return (Rand_ZeroOne() - 0.5f) * f;
}

typedef struct {
    /* 0x00 */ f32 chainAngle;
    /* 0x04 */ f32 chainLength;
    /* 0x08 */ f32 yShift;
    /* 0x0C */ f32 chainsScale;
    /* 0x10 */ f32 chainsRotZInit;
    /* 0x14 */ Gfx* chainDL;
    /* 0x18 */ Gfx* lockDL;
} DoorLockInfo; // size = 0x1C

static DoorLockInfo sDoorLocksInfo[] = {
    /* DOORLOCK_NORMAL */ { 0.54f, 6000.0f, 5000.0f, 1.0f, 0.0f, gDoorChainsDL, gDoorLockDL },
    /* DOORLOCK_BOSS */ { 0.644f, 12000.0f, 8000.0f, 1.0f, 0.0f, object_bdoor_DL_001530, object_bdoor_DL_001400 },
    /* DOORLOCK_NORMAL_SPIRIT */ { 0.64000005f, 8500.0f, 8000.0f, 1.75f, 0.1f, gDoorChainsDL, gDoorLockDL },
};

/**
 * Draws chains and lock of a locked door, of the specified `type` (see `DoorLockType`).
 * `frame` can be 0 to 10, where 0 is "open" and 10 is "closed", the chains slide accordingly.
 */
void Actor_DrawDoorLock(GlobalContext* globalCtx, s32 frame, s32 type) {
    DoorLockInfo* entry;
    s32 i;
    MtxF baseMtxF;
    f32 chainRotZ;
    f32 chainsTranslateX;
    f32 chainsTranslateY;
    f32 rotZStep;

    entry = &sDoorLocksInfo[type];
    chainRotZ = entry->chainsRotZInit;

    OPEN_DISPS(globalCtx->state.gfxCtx, "../z_actor.c", 8265);

    Matrix_Translate(0.0f, entry->yShift, 500.0f, MTXMODE_APPLY);
    Matrix_Get(&baseMtxF);

    chainsTranslateX = sinf(entry->chainAngle - chainRotZ) * -(10 - frame) * 0.1f * entry->chainLength;
    chainsTranslateY = cosf(entry->chainAngle - chainRotZ) * (10 - frame) * 0.1f * entry->chainLength;

    for (i = 0; i < 4; i++) {
        Matrix_Put(&baseMtxF);
        Matrix_RotateZ(chainRotZ, MTXMODE_APPLY);
        Matrix_Translate(chainsTranslateX, chainsTranslateY, 0.0f, MTXMODE_APPLY);

        if (entry->chainsScale != 1.0f) {
            Matrix_Scale(entry->chainsScale, entry->chainsScale, entry->chainsScale, MTXMODE_APPLY);
        }

        gSPMatrix(POLY_OPA_DISP++, Matrix_NewMtx(globalCtx->state.gfxCtx, "../z_actor.c", 8299),
                  G_MTX_MODELVIEW | G_MTX_LOAD);
        gSPDisplayList(POLY_OPA_DISP++, entry->chainDL);

        if (i % 2) {
            rotZStep = 2.0f * entry->chainAngle;
        } else {
            rotZStep = M_PI - (2.0f * entry->chainAngle);
        }

        chainRotZ += rotZStep;
    }

    Matrix_Put(&baseMtxF);
    Matrix_Scale(frame * 0.1f, frame * 0.1f, frame * 0.1f, MTXMODE_APPLY);

    gSPMatrix(POLY_OPA_DISP++, Matrix_NewMtx(globalCtx->state.gfxCtx, "../z_actor.c", 8314),
              G_MTX_MODELVIEW | G_MTX_LOAD);
    gSPDisplayList(POLY_OPA_DISP++, entry->lockDL);

    CLOSE_DISPS(globalCtx->state.gfxCtx, "../z_actor.c", 8319);
}

void func_8003424C(GlobalContext* globalCtx, Vec3f* arg1) {
    CollisionCheck_SpawnShieldParticlesMetal(globalCtx, arg1);
}

void Actor_SetColorFilter(Actor* actor, s16 colorFlag, s16 colorIntensityMax, s16 xluFlag, s16 duration) {
    if ((colorFlag == 0x8000) && !(colorIntensityMax & 0x8000)) {
        Audio_PlayActorSound2(actor, NA_SE_EN_LIGHT_ARROW_HIT);
    }

    actor->colorFilterParams = colorFlag | xluFlag | ((colorIntensityMax & 0xF8) << 5) | duration;
    actor->colorFilterTimer = duration;
}

Hilite* func_800342EC(Vec3f* object, GlobalContext* globalCtx) {
    Vec3f lightDir;

    lightDir.x = globalCtx->envCtx.dirLight1.params.dir.x;
    lightDir.y = globalCtx->envCtx.dirLight1.params.dir.y;
    lightDir.z = globalCtx->envCtx.dirLight1.params.dir.z;

    return func_8002EABC(object, &globalCtx->view.eye, &lightDir, globalCtx->state.gfxCtx);
}

Hilite* func_8003435C(Vec3f* object, GlobalContext* globalCtx) {
    Vec3f lightDir;

    lightDir.x = globalCtx->envCtx.dirLight1.params.dir.x;
    lightDir.y = globalCtx->envCtx.dirLight1.params.dir.y;
    lightDir.z = globalCtx->envCtx.dirLight1.params.dir.z;

    return func_8002EB44(object, &globalCtx->view.eye, &lightDir, globalCtx->state.gfxCtx);
}

s32 func_800343CC(GlobalContext* globalCtx, Actor* actor, s16* arg2, f32 interactRange, callback1_800343CC unkFunc1,
                  callback2_800343CC unkFunc2) {
    s16 x;
    s16 y;

    if (Actor_ProcessTalkRequest(actor, globalCtx)) {
        *arg2 = 1;
        return true;
    }

    if (*arg2 != 0) {
        *arg2 = unkFunc2(globalCtx, actor);
        return false;
    }

    Actor_GetScreenPos(globalCtx, actor, &x, &y);

    if ((x < 0) || (x > SCREEN_WIDTH) || (y < 0) || (y > SCREEN_HEIGHT)) {
        return false;
    }

    if (!func_8002F2CC(actor, globalCtx, interactRange)) {
        return false;
    }

    actor->textId = unkFunc1(globalCtx, actor);

    return false;
}

typedef struct {
    /* 0x00 */ s16 unk_00;
    /* 0x02 */ s16 unk_02;
    /* 0x04 */ s16 unk_04;
    /* 0x06 */ s16 unk_06;
    /* 0x08 */ s16 unk_08;
    /* 0x0A */ s16 unk_0A;
    /* 0x0C */ u8 unk_0C;
} struct_80116130_0; // size = 0x10

typedef struct {
    /* 0x00 */ struct_80116130_0 sub_00;
    /* 0x10 */ f32 unk_10;
    /* 0x14 */ s16 unk_14;
} struct_80116130; // size = 0x18

static struct_80116130 D_80116130[] = {
    { { 0x2AA8, 0xF1C8, 0x18E2, 0x1554, 0x0000, 0x0000, 1 }, 170.0f, 0x3FFC },
    { { 0x2AA8, 0xEAAC, 0x1554, 0x1554, 0xF8E4, 0x0E38, 1 }, 170.0f, 0x3FFC },
    { { 0x31C4, 0xE390, 0x0E38, 0x0E38, 0xF1C8, 0x071C, 1 }, 170.0f, 0x3FFC },
    { { 0x1554, 0xF1C8, 0x0000, 0x071C, 0xF8E4, 0x0000, 1 }, 170.0f, 0x3FFC },
    { { 0x2AA8, 0xF8E4, 0x071C, 0x0E38, 0xD558, 0x2AA8, 1 }, 170.0f, 0x3FFC },
    { { 0x0000, 0xE390, 0x2AA8, 0x3FFC, 0xF1C8, 0x0E38, 1 }, 170.0f, 0x3FFC },
    { { 0x2AA8, 0xF1C8, 0x0E38, 0x0E38, 0x0000, 0x0000, 1 }, 0.0f, 0x0000 },
    { { 0x2AA8, 0xF1C8, 0x0000, 0x0E38, 0x0000, 0x1C70, 1 }, 0.0f, 0x0000 },
    { { 0x2AA8, 0xF1C8, 0xF1C8, 0x0000, 0x0000, 0x0000, 1 }, 0.0f, 0x0000 },
    { { 0x071C, 0xF1C8, 0x0E38, 0x1C70, 0x0000, 0x0000, 1 }, 0.0f, 0x0000 },
    { { 0x0E38, 0xF1C8, 0x0000, 0x1C70, 0x0000, 0x0E38, 1 }, 0.0f, 0x0000 },
    { { 0x2AA8, 0xE390, 0x1C70, 0x0E38, 0xF1C8, 0x0E38, 1 }, 0.0f, 0x0000 },
    { { 0x18E2, 0xF1C8, 0x0E38, 0x0E38, 0x0000, 0x0000, 1 }, 0.0f, 0x0000 },
};

void func_800344BC(Actor* actor, struct_80034A14_arg1* arg1, s16 arg2, s16 arg3, s16 arg4, s16 arg5, s16 arg6, s16 arg7,
                   u8 arg8) {
    s16 sp46;
    s16 sp44;
    s16 temp2;
    s16 sp40;
    s16 temp1;
    Vec3f sp30;

    sp30.x = actor->world.pos.x;
    sp30.y = actor->world.pos.y + arg1->unk_14;
    sp30.z = actor->world.pos.z;

    sp46 = Math_Vec3f_Pitch(&sp30, &arg1->unk_18);
    sp44 = Math_Vec3f_Yaw(&sp30, &arg1->unk_18);
    sp40 = Math_Vec3f_Yaw(&actor->world.pos, &arg1->unk_18) - actor->shape.rot.y;

    temp1 = CLAMP(sp40, -arg2, arg2);
    Math_SmoothStepToS(&arg1->unk_08.y, temp1, 6, 2000, 1);

    temp1 = (ABS(sp40) >= 0x8000) ? 0 : ABS(sp40);
    arg1->unk_08.y = CLAMP(arg1->unk_08.y, -temp1, temp1);

    sp40 -= arg1->unk_08.y;

    temp1 = CLAMP(sp40, -arg5, arg5);
    Math_SmoothStepToS(&arg1->unk_0E.y, temp1, 6, 2000, 1);

    temp1 = (ABS(sp40) >= 0x8000) ? 0 : ABS(sp40);
    arg1->unk_0E.y = CLAMP(arg1->unk_0E.y, -temp1, temp1);

    if (arg8) {
        Math_SmoothStepToS(&actor->shape.rot.y, sp44, 6, 2000, 1);
    }

    temp1 = CLAMP(sp46, arg4, (s16)(u16)arg3);
    Math_SmoothStepToS(&arg1->unk_08.x, temp1, 6, 2000, 1);

    temp2 = sp46 - arg1->unk_08.x;

    temp1 = CLAMP(temp2, arg7, arg6);
    Math_SmoothStepToS(&arg1->unk_0E.x, temp1, 6, 2000, 1);
}

s16 func_800347E8(s16 arg0) {
    return D_80116130[arg0].unk_14;
}

s16 func_80034810(Actor* actor, struct_80034A14_arg1* arg1, f32 arg2, s16 arg3, s16 arg4) {
    s32 pad;
    s16 var;
    s16 abs_var;

    if (arg4 != 0) {
        return arg4;
    }

    if (arg1->unk_00 != 0) {
        return 4;
    }

    if (arg2 < Math_Vec3f_DistXYZ(&actor->world.pos, &arg1->unk_18)) {
        arg1->unk_04 = 0;
        arg1->unk_06 = 0;
        return 1;
    }

    var = Math_Vec3f_Yaw(&actor->world.pos, &arg1->unk_18);
    abs_var = ABS((s16)((f32)var - actor->shape.rot.y));
    if (arg3 >= abs_var) {
        arg1->unk_04 = 0;
        arg1->unk_06 = 0;
        return 2;
    }

    if (DECR(arg1->unk_04) != 0) {
        return arg1->unk_02;
    }

    switch (arg1->unk_06) {
        case 0:
        case 2:
            arg1->unk_04 = Rand_S16Offset(30, 30);
            arg1->unk_06++;
            return 1;
        case 1:
            arg1->unk_04 = Rand_S16Offset(10, 10);
            arg1->unk_06++;
            return 3;
    }

    return 4;
}

void func_80034A14(Actor* actor, struct_80034A14_arg1* arg1, s16 arg2, s16 arg3) {
    struct_80116130_0 sp38;

    arg1->unk_02 = func_80034810(actor, arg1, D_80116130[arg2].unk_10, D_80116130[arg2].unk_14, arg3);

    sp38 = D_80116130[arg2].sub_00;

    switch (arg1->unk_02) {
        case 1:
            sp38.unk_00 = 0;
            sp38.unk_04 = 0;
            sp38.unk_02 = 0;
        case 3:
            sp38.unk_06 = 0;
            sp38.unk_0A = 0;
            sp38.unk_08 = 0;
        case 2:
            sp38.unk_0C = 0;
    }

    func_800344BC(actor, arg1, sp38.unk_00, sp38.unk_04, sp38.unk_02, sp38.unk_06, sp38.unk_0A, sp38.unk_08,
                  sp38.unk_0C);
}

Gfx* func_80034B28(GraphicsContext* gfxCtx) {
    Gfx* displayList;

    displayList = Graph_Alloc(gfxCtx, sizeof(Gfx));
    gSPEndDisplayList(displayList);

    return displayList;
}

Gfx* func_80034B54(GraphicsContext* gfxCtx) {
    Gfx* displayListHead;
    Gfx* displayList;

    displayList = displayListHead = Graph_Alloc(gfxCtx, 2 * sizeof(Gfx));

    gDPSetRenderMode(displayListHead++, G_RM_FOG_SHADE_A,
                     AA_EN | Z_CMP | Z_UPD | IM_RD | CLR_ON_CVG | CVG_DST_WRAP | ZMODE_XLU | FORCE_BL |
                         GBL_c2(G_BL_CLR_IN, G_BL_A_IN, G_BL_CLR_MEM, G_BL_1MA));

    gSPEndDisplayList(displayListHead++);

    return displayList;
}

void func_80034BA0(GlobalContext* globalCtx, SkelAnime* skelAnime, OverrideLimbDraw overrideLimbDraw,
                   PostLimbDraw postLimbDraw, Actor* actor, s16 alpha) {
    OPEN_DISPS(globalCtx->state.gfxCtx, "../z_actor.c", 8831);

    func_80093D18(globalCtx->state.gfxCtx);

    gDPPipeSync(POLY_OPA_DISP++);
    gDPSetEnvColor(POLY_OPA_DISP++, 0, 0, 0, alpha);
    gDPPipeSync(POLY_OPA_DISP++);
    gSPSegment(POLY_OPA_DISP++, 0x0C, func_80034B28(globalCtx->state.gfxCtx));

    POLY_OPA_DISP = SkelAnime_DrawFlex(globalCtx, skelAnime->skeleton, skelAnime->jointTable, skelAnime->dListCount,
                                       overrideLimbDraw, postLimbDraw, actor, POLY_OPA_DISP);

    CLOSE_DISPS(globalCtx->state.gfxCtx, "../z_actor.c", 8860);
}

void func_80034CC4(GlobalContext* globalCtx, SkelAnime* skelAnime, OverrideLimbDraw overrideLimbDraw,
                   PostLimbDraw postLimbDraw, Actor* actor, s16 alpha) {
    OPEN_DISPS(globalCtx->state.gfxCtx, "../z_actor.c", 8876);

    func_80093D84(globalCtx->state.gfxCtx);

    gDPPipeSync(POLY_XLU_DISP++);
    gDPSetEnvColor(POLY_XLU_DISP++, 0, 0, 0, alpha);
    gSPSegment(POLY_XLU_DISP++, 0x0C, func_80034B54(globalCtx->state.gfxCtx));

    POLY_XLU_DISP = SkelAnime_DrawFlex(globalCtx, skelAnime->skeleton, skelAnime->jointTable, skelAnime->dListCount,
                                       overrideLimbDraw, postLimbDraw, actor, POLY_XLU_DISP);

    CLOSE_DISPS(globalCtx->state.gfxCtx, "../z_actor.c", 8904);
}

s16 func_80034DD4(Actor* actor, GlobalContext* globalCtx, s16 arg2, f32 arg3) {
    Player* player = GET_PLAYER(globalCtx);
    f32 var;

    if ((globalCtx->csCtx.state != CS_STATE_IDLE) || (gDbgCamEnabled)) {
        var = Math_Vec3f_DistXYZ(&actor->world.pos, &globalCtx->view.eye) * 0.25f;
    } else {
        var = Math_Vec3f_DistXYZ(&actor->world.pos, &player->actor.world.pos);
    }

    if (arg3 < var) {
        actor->flags &= ~ACTOR_FLAG_0;
        Math_SmoothStepToS(&arg2, 0, 6, 0x14, 1);
    } else {
        actor->flags |= ACTOR_FLAG_0;
        Math_SmoothStepToS(&arg2, 0xFF, 6, 0x14, 1);
    }

    return arg2;
}

void Animation_ChangeByInfo(SkelAnime* skelAnime, AnimationInfo* animationInfo, s32 index) {
    f32 frameCount;

    animationInfo += index;

    if (animationInfo->frameCount > 0.0f) {
        frameCount = animationInfo->frameCount;
    } else {
        frameCount = Animation_GetLastFrame(animationInfo->animation);
    }

    Animation_Change(skelAnime, animationInfo->animation, animationInfo->playSpeed, animationInfo->startFrame,
                     frameCount, animationInfo->mode, animationInfo->morphFrames);
}

void func_80034F54(GlobalContext* globalCtx, s16* arg1, s16* arg2, s32 arg3) {
    u32 frames = globalCtx->gameplayFrames;
    s32 i;

    for (i = 0; i < arg3; i++) {
        arg1[i] = (0x814 + 50 * i) * frames;
        arg2[i] = (0x940 + 50 * i) * frames;
    }
}

void Actor_Noop(Actor* actor, GlobalContext* globalCtx) {
}

s32 func_80035124(Actor* actor, GlobalContext* globalCtx) {
    s32 ret = 0;

    switch (actor->params) {
        case 0:
            if (Actor_HasParent(actor, globalCtx)) {
                actor->params = 1;
            } else if (!(actor->bgCheckFlags & BGCHECKFLAG_GROUND)) {
                Actor_MoveForward(actor);
                Math_SmoothStepToF(&actor->speedXZ, 0.0f, 1.0f, 0.1f, 0.0f);
            } else if ((actor->bgCheckFlags & BGCHECKFLAG_GROUND_TOUCH) && (actor->velocity.y < -4.0f)) {
                ret = 1;
            } else {
                actor->shape.rot.x = actor->shape.rot.z = 0;
                func_8002F580(actor, globalCtx);
            }
            break;
        case 1:
            if (Actor_HasNoParent(actor, globalCtx)) {
                actor->params = 0;
            }
            break;
    }

    Actor_UpdateBgCheckInfo(
        globalCtx, actor, actor->colChkInfo.cylHeight, actor->colChkInfo.cylRadius, actor->colChkInfo.cylRadius,
        UPDBGCHECKINFO_FLAG_0 | UPDBGCHECKINFO_FLAG_2 | UPDBGCHECKINFO_FLAG_3 | UPDBGCHECKINFO_FLAG_4);

    return ret;
}

#include "z_cheap_proc.c"

u8 func_800353E8(GlobalContext* globalCtx) {
    Player* player = GET_PLAYER(globalCtx);

    return player->unk_845;
}

/**
 * Finds the first actor instance of a specified ID and category within a given range from
 * an actor if there is one. If the ID provided is -1, this will look for any actor of the
 * specified category rather than a specific ID.
 */
Actor* Actor_FindNearby(GlobalContext* globalCtx, Actor* refActor, s16 actorId, u8 actorCategory, f32 range) {
    Actor* actor = globalCtx->actorCtx.actorLists[actorCategory].head;

    while (actor != NULL) {
        if (actor == refActor || ((actorId != -1) && (actorId != actor->id))) {
            actor = actor->next;
        } else {
            if (Actor_WorldDistXYZToActor(refActor, actor) <= range) {
                return actor;
            } else {
                actor = actor->next;
            }
        }
    }

    return NULL;
}

s32 func_800354B4(GlobalContext* globalCtx, Actor* actor, f32 range, s16 arg3, s16 arg4, s16 arg5) {
    Player* player = GET_PLAYER(globalCtx);
    s16 var1;
    s16 var2;

    var1 = (s16)(actor->yawTowardsPlayer + 0x8000) - player->actor.shape.rot.y;
    var2 = actor->yawTowardsPlayer - arg5;

    if ((actor->xzDistToPlayer <= range) && (player->meleeWeaponState != 0) && (arg4 >= ABS(var1)) &&
        (arg3 >= ABS(var2))) {
        return true;
    } else {
        return false;
    }
}

void func_8003555C(GlobalContext* globalCtx, Vec3f* pos, Vec3f* velocity, Vec3f* accel) {
    Color_RGBA8 color1;
    Color_RGBA8 color2;

    color1.r = 200;
    color1.g = 160;
    color1.b = 120;

    color2.r = 130;
    color2.g = 90;
    color2.b = 50;

    //! @bug color1 and color2 alpha components not set before being passed on
    EffectSsKiraKira_SpawnSmall(globalCtx, pos, velocity, accel, &color1, &color2);
}

Vec3f D_80116268 = { 0.0f, -1.5f, 0.0f };
Vec3f D_80116274 = { 0.0f, -0.2f, 0.0f };

Gfx D_80116280[] = {
    gsDPSetRenderMode(G_RM_FOG_SHADE_A, AA_EN | Z_CMP | Z_UPD | IM_RD | CLR_ON_CVG | CVG_DST_WRAP | ZMODE_XLU |
                                            FORCE_BL | GBL_c2(G_BL_CLR_IN, G_BL_A_IN, G_BL_CLR_MEM, G_BL_1MA)),
    gsDPSetAlphaCompare(G_AC_THRESHOLD),
    gsSPEndDisplayList(),
};

void func_800355B8(GlobalContext* globalCtx, Vec3f* pos) {
    func_8003555C(globalCtx, pos, &D_80116268, &D_80116274);
}

u8 func_800355E4(GlobalContext* globalCtx, Collider* collider) {
    Player* player = GET_PLAYER(globalCtx);

    if ((collider->acFlags & AC_TYPE_PLAYER) && (player->meleeWeaponState != 0) &&
        (player->meleeWeaponAnimation == 0x16)) {
        return true;
    } else {
        return false;
    }
}

u8 Actor_ApplyDamage(Actor* actor) {
    if (actor->colChkInfo.damage >= actor->colChkInfo.health) {
        actor->colChkInfo.health = 0;
    } else {
        actor->colChkInfo.health -= actor->colChkInfo.damage;
    }

    return actor->colChkInfo.health;
}

void Actor_SetDropFlag(Actor* actor, ColliderInfo* colInfo, s32 freezeFlag) {
    if (colInfo->acHitInfo == NULL) {
        actor->dropFlag = 0x00;
    } else if (freezeFlag && (colInfo->acHitInfo->toucher.dmgFlags & 0x10060000)) {
        actor->freezeTimer = colInfo->acHitInfo->toucher.damage;
        actor->dropFlag = 0x00;
    } else if (colInfo->acHitInfo->toucher.dmgFlags & 0x0800) {
        actor->dropFlag = 0x01;
    } else if (colInfo->acHitInfo->toucher.dmgFlags & 0x1000) {
        actor->dropFlag = 0x02;
    } else if (colInfo->acHitInfo->toucher.dmgFlags & 0x4000) {
        actor->dropFlag = 0x04;
    } else if (colInfo->acHitInfo->toucher.dmgFlags & 0x8000) {
        actor->dropFlag = 0x08;
    } else if (colInfo->acHitInfo->toucher.dmgFlags & 0x10000) {
        actor->dropFlag = 0x10;
    } else if (colInfo->acHitInfo->toucher.dmgFlags & 0x2000) {
        actor->dropFlag = 0x20;
    } else if (colInfo->acHitInfo->toucher.dmgFlags & 0x80000) {
        if (freezeFlag) {
            actor->freezeTimer = colInfo->acHitInfo->toucher.damage;
        }
        actor->dropFlag = 0x40;
    } else {
        actor->dropFlag = 0x00;
    }
}

void Actor_SetDropFlagJntSph(Actor* actor, ColliderJntSph* jntSph, s32 freezeFlag) {
    ColliderInfo* curColInfo;
    s32 flag;
    s32 i;

    actor->dropFlag = 0x00;

    for (i = jntSph->count - 1; i >= 0; i--) {
        curColInfo = &jntSph->elements[i].info;
        if (curColInfo->acHitInfo == NULL) {
            flag = 0x00;
        } else if (freezeFlag && (curColInfo->acHitInfo->toucher.dmgFlags & 0x10060000)) {
            actor->freezeTimer = curColInfo->acHitInfo->toucher.damage;
            flag = 0x00;
        } else if (curColInfo->acHitInfo->toucher.dmgFlags & 0x0800) {
            flag = 0x01;
        } else if (curColInfo->acHitInfo->toucher.dmgFlags & 0x1000) {
            flag = 0x02;
        } else if (curColInfo->acHitInfo->toucher.dmgFlags & 0x4000) {
            flag = 0x04;
        } else if (curColInfo->acHitInfo->toucher.dmgFlags & 0x8000) {
            flag = 0x08;
        } else if (curColInfo->acHitInfo->toucher.dmgFlags & 0x10000) {
            flag = 0x10;
        } else if (curColInfo->acHitInfo->toucher.dmgFlags & 0x2000) {
            flag = 0x20;
        } else if (curColInfo->acHitInfo->toucher.dmgFlags & 0x80000) {
            if (freezeFlag) {
                actor->freezeTimer = curColInfo->acHitInfo->toucher.damage;
            }
            flag = 0x40;
        } else {
            flag = 0x00;
        }
        actor->dropFlag |= flag;
    }
}

void func_80035844(Vec3f* arg0, Vec3f* arg1, Vec3s* arg2, s32 arg3) {
    f32 dx = arg1->x - arg0->x;
    f32 dz = arg1->z - arg0->z;
    f32 dy = arg3 ? (arg1->y - arg0->y) : (arg0->y - arg1->y);

    arg2->y = Math_Atan2S(dz, dx);
    arg2->x = Math_Atan2S(sqrtf(SQ(dx) + SQ(dz)), dy);
}

/**
 * Spawns En_Part (Dissipating Flames) actor as a child of the given actor.
 */
Actor* func_800358DC(Actor* actor, Vec3f* spawnPos, Vec3s* spawnRot, f32* arg3, s32 timer, s16* unused,
                     GlobalContext* globalCtx, s16 params, s32 arg8) {
    EnPart* spawnedEnPart;

    spawnedEnPart =
        (EnPart*)Actor_SpawnAsChild(&globalCtx->actorCtx, actor, globalCtx, ACTOR_EN_PART, spawnPos->x, spawnPos->y,
                                    spawnPos->z, spawnRot->x, spawnRot->y, actor->objBankIndex, params);
    if (spawnedEnPart != NULL) {
        spawnedEnPart->actor.scale = actor->scale;
        spawnedEnPart->actor.speedXZ = arg3[0];
        spawnedEnPart->displayList = arg8;
        spawnedEnPart->action = 2;
        spawnedEnPart->timer = timer;
        spawnedEnPart->rotZ = arg3[1];
        spawnedEnPart->rotZSpeed = arg3[2];
        return &spawnedEnPart->actor;
    }

    return NULL;
}

void func_800359B8(Actor* actor, s16 arg1, Vec3s* arg2) {
    f32 floorPolyNormalX;
    f32 floorPolyNormalY;
    f32 floorPolyNormalZ;
    f32 sp38;
    f32 sp34;
    f32 sp30;
    f32 sp2C;
    f32 sp28;
    f32 sp24;
    CollisionPoly* floorPoly;
    s32 pad;

    if (actor->floorPoly != NULL) {
        floorPoly = actor->floorPoly;
        floorPolyNormalX = COLPOLY_GET_NORMAL(floorPoly->normal.x);
        floorPolyNormalY = COLPOLY_GET_NORMAL(floorPoly->normal.y);
        floorPolyNormalZ = COLPOLY_GET_NORMAL(floorPoly->normal.z);

        sp38 = Math_SinS(arg1);
        sp34 = Math_CosS(arg1);
<<<<<<< HEAD
        sp28 = (-(sp44 * sp38) - (sp3C * sp34));
        arg2->x = -RADF_TO_BINANG(Math_FAtan2F(sp28 * sp40, 1.0f));

        sp2C = Math_SinS(arg1 - 16375);
        sp30 = Math_CosS(arg1 - 16375);
        sp24 = (-(sp44 * sp2C) - (sp3C * sp30));
        arg2->z = -RADF_TO_BINANG(Math_FAtan2F(sp24 * sp40, 1.0f));
=======
        sp28 = (-(floorPolyNormalX * sp38) - (floorPolyNormalZ * sp34));
        arg2->x = -(s16)(Math_FAtan2F(sp28 * floorPolyNormalY, 1.0f) * (32768 / M_PI));

        sp2C = Math_SinS(arg1 - 16375);
        sp30 = Math_CosS(arg1 - 16375);
        sp24 = (-(floorPolyNormalX * sp2C) - (floorPolyNormalZ * sp30));
        arg2->z = -(s16)(Math_FAtan2F(sp24 * floorPolyNormalY, 1.0f) * (32768 / M_PI));
>>>>>>> 5cadc5df
    }
}

void func_80035B18(GlobalContext* globalCtx, Actor* actor, u16 textId) {
    Message_ContinueTextbox(globalCtx, textId);
    actor->textId = textId;
}

/**
 * Tests if event_chk_inf flag is set.
 */
s32 Flags_GetEventChkInf(s32 flag) {
    return gSaveContext.eventChkInf[flag >> 4] & (1 << (flag & 0xF));
}

/**
 * Sets event_chk_inf flag.
 */
void Flags_SetEventChkInf(s32 flag) {
    gSaveContext.eventChkInf[flag >> 4] |= (1 << (flag & 0xF));
}

/**
 * Tests if "inf_table flag is set.
 */
s32 Flags_GetInfTable(s32 flag) {
    return gSaveContext.infTable[flag >> 4] & (1 << (flag & 0xF));
}

/**
 * Sets "inf_table" flag.
 */
void Flags_SetInfTable(s32 flag) {
    gSaveContext.infTable[flag >> 4] |= (1 << (flag & 0xF));
}

u32 func_80035BFC(GlobalContext* globalCtx, s16 arg1) {
    u16 retTextId = 0;

    switch (arg1) {
        case 0:
            if (Flags_GetEventChkInf(0x9)) {
                if (Flags_GetInfTable(0x5)) {
                    retTextId = 0x1048;
                } else {
                    retTextId = 0x1047;
                }
            } else {
                if (Flags_GetEventChkInf(0x2)) {
                    if (Flags_GetInfTable(0x3)) {
                        retTextId = 0x1032;
                    } else {
                        retTextId = 0x1031;
                    }
                } else {
                    if (Flags_GetInfTable(0x0)) {
                        if (Flags_GetInfTable(0x1)) {
                            retTextId = 0x1003;
                        } else {
                            retTextId = 0x1002;
                        }
                    } else {
                        retTextId = 0x1001;
                    }
                }
            }
            break;
        case 1:
            if (!LINK_IS_ADULT) {
                if (Flags_GetEventChkInf(0x9)) {
                    if (Flags_GetInfTable(0x10)) {
                        retTextId = 0x1046;
                    } else {
                        retTextId = 0x1045;
                    }
                } else {
                    if (Flags_GetEventChkInf(0x3)) {
                        if (Flags_GetInfTable(0xE)) {
                            retTextId = 0x1034;
                        } else {
                            retTextId = 0x1033;
                        }
                    } else {
                        if (Flags_GetInfTable(0xC)) {
                            retTextId = 0x1030;
                        } else {
                            retTextId = 0x102F;
                        }
                    }
                }
            } else {
                if (Flags_GetEventChkInf(0x5C)) {
                    if (Flags_GetInfTable(0x19)) {
                        retTextId = 0x1071;
                    } else {
                        retTextId = 0x1070;
                    }
                } else {
                    if (Flags_GetEventChkInf(0xB)) {
                        if (Flags_GetInfTable(0x17)) {
                            retTextId = 0x1068;
                        } else {
                            retTextId = 0x1067;
                        }
                    } else {
                        if (Flags_GetInfTable(0x15)) {
                            retTextId = 0x1061;
                        } else {
                            retTextId = 0x1060;
                        }
                    }
                }
            }
            break;
        case 2:
            if (!LINK_IS_ADULT) {
                if (Flags_GetEventChkInf(0x9)) {
                    retTextId = 0x1042;
                } else {
                    retTextId = 0x1004;
                }
            } else {
                if (Flags_GetEventChkInf(0x5C)) {
                    retTextId = 0x1072;
                } else if (Flags_GetInfTable(0x41)) {
                    retTextId = 0x1055;
                } else {
                    retTextId = 0x1056;
                }
            }
            break;
        case 3:
            if (!LINK_IS_ADULT) {
                if (Flags_GetEventChkInf(0x9)) {
                    retTextId = 0x1043;
                } else {
                    if (Flags_GetInfTable(0x1E)) {
                        retTextId = 0x1006;
                    } else {
                        retTextId = 0x1005;
                    }
                }
            } else {
                if (Flags_GetEventChkInf(0x5C)) {
                    retTextId = 0x1073;
                } else {
                    retTextId = 0x105A;
                }
            }
            break;
        case 4:
            if (!LINK_IS_ADULT) {
                if (Flags_GetEventChkInf(0x9)) {
                    retTextId = 0x1042;
                } else {
                    retTextId = 0x1007;
                }
            } else {
                if (Flags_GetEventChkInf(0x5C)) {
                    retTextId = 0x1072;
                } else if (Flags_GetInfTable(0x47)) {
                    retTextId = 0x105E;
                } else {
                    retTextId = 0x105D;
                }
            }
            break;
        case 5:
            if (!LINK_IS_ADULT) {
                if (Flags_GetEventChkInf(0x9)) {
                    retTextId = 0x1044;
                } else if (Flags_GetInfTable(0x22)) {
                    retTextId = 0x1009;
                } else {
                    retTextId = 0x1008;
                }
            } else {
                if (Flags_GetEventChkInf(0x5C)) {
                    retTextId = 0x1075;
                } else {
                    retTextId = 0x105B;
                }
            }
            break;
        case 6:
            if (!LINK_IS_ADULT) {
                if (Flags_GetEventChkInf(0x9)) {
                    retTextId = 0x1042;
                } else if (Flags_GetInfTable(0x24)) {
                    retTextId = 0x100B;
                } else {
                    retTextId = 0x100A;
                }
            } else {
                if (Flags_GetEventChkInf(0x5C)) {
                    retTextId = 0x1056;
                } else {
                    retTextId = 0x105F;
                }
            }
            break;
        case 7:
            if (!LINK_IS_ADULT) {
                if (Flags_GetEventChkInf(0x9)) {
                    retTextId = 0x1043;
                } else if (Flags_GetInfTable(0x26)) {
                    retTextId = 0x100D;
                } else {
                    retTextId = 0x100C;
                }
            } else {
                if (Flags_GetEventChkInf(0x5C)) {
                    retTextId = 0x1057;
                } else {
                    retTextId = 0x1057;
                }
            }
            break;
        case 8:
            if (!LINK_IS_ADULT) {
                if (Flags_GetEventChkInf(0x9)) {
                    retTextId = 0x1043;
                } else if (Flags_GetInfTable(0x28)) {
                    retTextId = 0x1019;
                } else {
                    retTextId = 0x100E;
                }
            } else {
                if (Flags_GetEventChkInf(0x5C)) {
                    retTextId = 0x1077;
                } else if (Flags_GetInfTable(0x51)) {
                    retTextId = 0x1058;
                } else {
                    retTextId = 0x1059;
                }
            }
            break;
        case 9:
            if (!LINK_IS_ADULT) {
                if (Flags_GetEventChkInf(0x9)) {
                    retTextId = 0x1049;
                } else {
                    retTextId = 0x1035;
                }
            } else {
                if (Flags_GetEventChkInf(0x5C)) {
                    retTextId = 0x1079;
                } else {
                    retTextId = 0x104E;
                }
            }
            break;
        case 10:
            if (!LINK_IS_ADULT) {
                if (Flags_GetEventChkInf(0x9)) {
                    retTextId = 0x104A;
                } else {
                    retTextId = 0x1038;
                }
            } else {
                if (Flags_GetEventChkInf(0x5C)) {
                    retTextId = 0x1079;
                } else if (Flags_GetInfTable(0x59)) {
                    retTextId = 0x1050;
                } else {
                    retTextId = 0x104F;
                }
            }
            break;
        case 11:
            if (!LINK_IS_ADULT) {
                if (Flags_GetEventChkInf(0x9)) {
                    retTextId = 0x104B;
                } else {
                    retTextId = 0x103C;
                }
            } else {
                if (Flags_GetEventChkInf(0x5C)) {
                    retTextId = 0x107B;
                } else {
                    retTextId = 0x1051;
                }
            }
            break;
        case 12:
            if (!LINK_IS_ADULT) {
                if (Flags_GetEventChkInf(0x9)) {
                    retTextId = 0x104C;
                } else {
                    retTextId = 0x103D;
                }
            } else {
                if (Flags_GetEventChkInf(0x5C)) {
                    retTextId = 0x107C;
                } else {
                    retTextId = 0x1052;
                }
            }
            break;
        case 13:
            if (!LINK_IS_ADULT) {
                if (Flags_GetEventChkInf(0x9)) {
                    retTextId = 0x104D;
                } else {
                    retTextId = 0x103E;
                }
            } else {
                if (Flags_GetEventChkInf(0x5C)) {
                    retTextId = 0x106E;
                } else if (Flags_GetInfTable(0x61)) {
                    retTextId = 0x1053;
                } else {
                    retTextId = 0x1054;
                }
            }
            break;
        case 15:
            if (Flags_GetEventChkInf(0x5C)) {
                retTextId = 0x1078;
            } else if (Flags_GetInfTable(0x66)) {
                retTextId = 0x1066;
            } else {
                retTextId = 0x1062;
            }
            break;
        case 16:
            if (globalCtx->sceneNum == SCENE_SPOT15) {
                retTextId = 0x7002;
            } else if (Flags_GetInfTable(0x6A)) {
                retTextId = 0x7004;
            } else if ((gSaveContext.dayTime >= 0x4000) && (gSaveContext.dayTime < 0xC556)) {
                retTextId = 0x7002;
            } else {
                retTextId = 0x7003;
            }
            break;
        case 17:
            if (Flags_GetEventChkInf(0x9) && Flags_GetEventChkInf(0x25) && Flags_GetEventChkInf(0x37)) {
                if (Flags_GetInfTable(0x6C)) {
                    retTextId = 0x7008;
                } else {
                    retTextId = 0x7007;
                }
            } else {
                retTextId = 0;
            }
            break;
        case 19:
            retTextId = 0x702D;
            break;
        case 18:
            if (Flags_GetEventChkInf(0x9) && Flags_GetEventChkInf(0x25) && Flags_GetEventChkInf(0x37)) {
                retTextId = 0x7006;
            } else {
                if (Flags_GetEventChkInf(0x12)) {
                    if (Flags_GetInfTable(0x71)) {
                        retTextId = 0x7072;
                    } else {
                        retTextId = 0x7071;
                    }
                } else {
                    retTextId = 0x7029;
                }
            }
            break;
        case 20:
        case 21:
            if (Flags_GetEventChkInf(0x42)) {
                retTextId = 0x2012;
            } else if (Flags_GetEventChkInf(0x41)) {
                if (Flags_GetInfTable(0x76)) {
                    retTextId = 0x2011;
                } else {
                    retTextId = 0x2010;
                }
            } else if (Flags_GetEventChkInf(0x40)) {
                retTextId = 0x200F;
            } else {
                retTextId = 0x200E;
            }
            break;
        case 24:
            if (Flags_GetEventChkInf(0x9) && Flags_GetEventChkInf(0x25) && Flags_GetEventChkInf(0x37)) {
                retTextId = 0x7044;
            } else {
                retTextId = 0x7015;
            }
            break;
        case 25:
            if (Flags_GetEventChkInf(0x9) && Flags_GetEventChkInf(0x25) && Flags_GetEventChkInf(0x37)) {
                retTextId = 0x7045;
            } else {
                Flags_GetInfTable(0xC2);
                retTextId = 0x7016;
            }
            break;
        case 26:
            if (Flags_GetEventChkInf(0x9) && Flags_GetEventChkInf(0x25) && Flags_GetEventChkInf(0x37)) {
                retTextId = 0x7046;
            } else {
                Flags_GetInfTable(0xC2);
                retTextId = 0x7018;
            }
            break;
        case 27:
            if (Flags_GetEventChkInf(0x9) && Flags_GetEventChkInf(0x25) && Flags_GetEventChkInf(0x37)) {
                retTextId = 0x7047;
            } else if (Flags_GetEventChkInf(0x14)) {
                retTextId = 0x701A;
            } else if (Flags_GetEventChkInf(0x11)) {
                if (Flags_GetInfTable(0xC6)) {
                    retTextId = 0x701C;
                } else {
                    retTextId = 0x701B;
                }
            } else {
                retTextId = 0x701A;
            }
            break;
        case 28:
            if (Flags_GetEventChkInf(0x9) && Flags_GetEventChkInf(0x25) && Flags_GetEventChkInf(0x37)) {
                retTextId = 0x7048;
            } else {
                Flags_GetInfTable(0xCA);
                retTextId = 0x701D;
            }
            break;
        case 29:
            if (Flags_GetEventChkInf(0x9) && Flags_GetEventChkInf(0x25) && Flags_GetEventChkInf(0x37)) {
                retTextId = 0x7049;
            } else {
                Flags_GetInfTable(0xCC);
                retTextId = 0x701F;
            }
            break;
        case 30:
            if (Flags_GetEventChkInf(0x9) && Flags_GetEventChkInf(0x25) && Flags_GetEventChkInf(0x37)) {
                retTextId = 0x704A;
            } else {
                Flags_GetInfTable(0xCE);
                retTextId = 0x7021;
            }
            break;
        case 31:
            if (Flags_GetEventChkInf(0x9) && Flags_GetEventChkInf(0x25) && Flags_GetEventChkInf(0x37)) {
                retTextId = 0x704B;
            } else {
                Flags_GetInfTable(0xD0);
                retTextId = 0x7023;
            }
            break;
        case 32:
            if (Flags_GetEventChkInf(0x9) && Flags_GetEventChkInf(0x25) && Flags_GetEventChkInf(0x37)) {
                retTextId = 0x704C;
            } else {
                Flags_GetInfTable(0xD2);
                retTextId = 0x7025;
            }
            break;
        case 33:
            if (Flags_GetEventChkInf(0x9) && Flags_GetEventChkInf(0x25) && Flags_GetEventChkInf(0x37)) {
                retTextId = 0x704D;
            } else {
                Flags_GetInfTable(0xD4);
                retTextId = 0x7027;
            }
            break;
        case 34:
            Flags_GetInfTable(0xD6);
            retTextId = 0x403C;
            break;
        case 35:
            if (Flags_GetInfTable(0xD8)) {
                retTextId = 0x5029;
            } else {
                retTextId = 0x5028;
            }
            break;
        case 37:
            retTextId = 0x5002;
            break;
        case 38:
            if (!LINK_IS_ADULT) {
                if (Flags_GetEventChkInf(0x25)) {
                    retTextId = 0x3027;
                } else if (Flags_GetEventChkInf(0x23)) {
                    retTextId = 0x3021;
                } else if (Flags_GetInfTable(0xE0)) {
                    retTextId = 0x302A;
                } else {
                    retTextId = 0x3008;
                }
            } else {
                if (Flags_GetEventChkInf(0x20)) {
                    retTextId = 0x4043;
                } else {
                    retTextId = 0x302A;
                }
            }
            break;
        case 39:
            if (!LINK_IS_ADULT) {
                if (Flags_GetEventChkInf(0x25)) {
                    retTextId = 0x3027;
                } else if (Flags_GetEventChkInf(0x23)) {
                    retTextId = 0x3026;
                } else {
                    retTextId = 0x3009;
                }
            } else {
                if (Flags_GetEventChkInf(0x2A)) {
                    retTextId = 0x4043;
                } else {
                    retTextId = 0x302A;
                }
            }
            break;
        case 40:
            if (!LINK_IS_ADULT) {
                if (Flags_GetEventChkInf(0x25)) {
                    retTextId = 0x3027;
                } else if (Flags_GetEventChkInf(0x23)) {
                    retTextId = 0x3026;
                } else if (Flags_GetInfTable(0xEB)) {
                    retTextId = 0x302B;
                } else {
                    retTextId = 0x300A;
                }
            } else {
                if (Flags_GetEventChkInf(0x2B)) {
                    retTextId = 0x4043;
                } else {
                    retTextId = 0x302A;
                }
            }
            break;
        case 41:
            if (!LINK_IS_ADULT) {
                if (Flags_GetEventChkInf(0x25)) {
                    retTextId = 0x3027;
                } else if (Flags_GetInfTable(0xF0)) {
                    retTextId = 0x3015;
                } else {
                    retTextId = 0x3014;
                }
            } else {
                if (Flags_GetEventChkInf(0x2C)) {
                    retTextId = 0x4043;
                } else {
                    retTextId = 0x302A;
                }
            }
            break;
        case 42:
            if (!LINK_IS_ADULT) {
                if (Flags_GetEventChkInf(0x25)) {
                    retTextId = 0x3027;
                } else if (Flags_GetInfTable(0xF4)) {
                    retTextId = 0x3017;
                } else {
                    retTextId = 0x3016;
                }
            } else {
                if (Flags_GetEventChkInf(0x2C)) {
                    retTextId = 0x4043;
                } else {
                    retTextId = 0x302A;
                }
            }
            break;
        case 43:
            if (!LINK_IS_ADULT) {
                if (Flags_GetEventChkInf(0x25)) {
                    retTextId = 0x3027;
                } else if (Flags_GetInfTable(0xF8)) {
                    retTextId = 0x3019;
                } else {
                    retTextId = 0x3018;
                }
            } else {
                if (Flags_GetEventChkInf(0x2D)) {
                    retTextId = 0x4043;
                } else {
                    retTextId = 0x302A;
                }
            }
            break;
        case 48:
            if (Flags_GetEventChkInf(0x25)) {
                retTextId = 0x3029;
            } else if (Flags_GetEventChkInf(0x20) && Flags_GetEventChkInf(0x21)) {
                retTextId = 0x301B;
            } else {
                retTextId = 0x301A;
            }
            break;
        case 49:
            if (Flags_GetEventChkInf(0x37)) {
                retTextId = 0x402D;
            } else if (Flags_GetEventChkInf(0x30)) {
                retTextId = 0x4007;
            } else {
                retTextId = 0x4006;
            }
            break;
        case 50:
            if (Flags_GetEventChkInf(0x37)) {
                retTextId = 0x402E;
            } else if (Flags_GetEventChkInf(0x30)) {
                if (Flags_GetInfTable(0x124)) {
                    retTextId = 0x4009;
                } else {
                    retTextId = 0x4008;
                }
            } else {
                retTextId = 0x4006;
            }
            break;
        case 51:
            if (Flags_GetEventChkInf(0x37)) {
                retTextId = 0x402D;
            } else if (Flags_GetEventChkInf(0x31)) {
                if (Flags_GetInfTable(0x12A)) {
                    retTextId = 0x400B;
                } else {
                    retTextId = 0x402F;
                }
            } else if (Flags_GetEventChkInf(0x30)) {
                retTextId = 0x400A;
            } else {
                retTextId = 0x4006;
            }
            break;
        case 52:
            if (Flags_GetEventChkInf(0x37)) {
                retTextId = 0x402E;
            } else if (Flags_GetEventChkInf(0x30)) {
                retTextId = 0x400C;
            } else {
                retTextId = 0x4006;
            }
            break;
        case 53:
            if (Flags_GetEventChkInf(0x37)) {
                retTextId = 0x402D;
            } else if (Flags_GetEventChkInf(0x33)) {
                retTextId = 0x4010;
            } else if (Flags_GetEventChkInf(0x30)) {
                retTextId = 0x400F;
            } else {
                retTextId = 0x4006;
            }
            break;
        case 54:
            if (Flags_GetEventChkInf(0x37)) {
                retTextId = 0x402E;
            } else if (Flags_GetEventChkInf(0x30)) {
                retTextId = 0x4011;
            } else {
                retTextId = 0x4006;
            }
            break;
        case 55:
            if (!LINK_IS_ADULT) {
                if (Flags_GetEventChkInf(0x37)) {
                    retTextId = 0x402B;
                } else if (Flags_GetEventChkInf(0x31)) {
                    if (Flags_GetInfTable(0x138)) {
                        retTextId = 0x401C;
                    } else {
                        retTextId = 0x401B;
                    }
                } else {
                    retTextId = 0x401A;
                }
            } else {
                retTextId = 0;
            }
            break;
        case 58:
            retTextId = 0x500F;
            break;
        case 59:
            retTextId = 0x5010;
            break;
        case 60:
            retTextId = 0x5012;
            break;
        case 61:
            if (Flags_GetInfTable(0x166)) {
                retTextId = 0x5001;
            } else {
                retTextId = 0x5000;
            }
            break;
        case 62:
            retTextId = 0x5012;
            break;
        case 63:
            if (Flags_GetInfTable(0x16A)) {
                retTextId = 0x5001;
            } else {
                retTextId = 0x5000;
            }
            break;
        case 71:
            if (Flags_GetEventChkInf(0x16)) {
                retTextId = 0x2049;
            } else if (Flags_GetEventChkInf(0x15)) {
                retTextId = 0x2048;
            } else if (Flags_GetEventChkInf(0x14)) {
                retTextId = 0x2047;
            } else if (Flags_GetEventChkInf(0x12) && !Flags_GetEventChkInf(0x14)) {
                retTextId = 0x2044;
            } else if (Flags_GetEventChkInf(0x10)) {
                if (Flags_GetEventChkInf(0x11)) {
                    retTextId = 0x2043;
                } else {
                    retTextId = 0x2042;
                }
            } else {
                retTextId = 0x2041;
            }
            break;
        case 72:
            if (!LINK_IS_ADULT) {
                if (Flags_GetEventChkInf(0x14)) {
                    retTextId = 0x2040;
                } else if (Flags_GetInfTable(0x94)) {
                    retTextId = 0x2040;
                } else {
                    retTextId = 0x203F;
                }
            } else {
                if (!Flags_GetEventChkInf(0x18)) {
                    if (!IS_DAY) {
                        retTextId = 0x204E;
                    } else if (Flags_GetInfTable(0x9A)) {
                        retTextId = 0x2031;
                    } else {
                        retTextId = 0x2030;
                    }
                } else {
                    retTextId = 0;
                }
            }
            break;
    }

    if (retTextId == 0) {
        retTextId = 1;
    }

    return retTextId;
}

void func_80036E50(u16 textId, s16 arg1) {
    switch (arg1) {
        case 0:
            switch (textId) {
                case 0x1001:
                    Flags_SetInfTable(0x0);
                    return;
                case 0x1002:
                    Flags_SetInfTable(0x1);
                    return;
                case 0x1031:
                    Flags_SetEventChkInf(0x3);
                    Flags_SetInfTable(0x3);
                    return;
                case 0x1047:
                    Flags_SetInfTable(0x5);
                    return;
            }
            return;
        case 1:
            switch (textId) {
                case 0x102F:
                    Flags_SetEventChkInf(0x2);
                    Flags_SetInfTable(0xC);
                    return;
                case 0x1033:
                    Audio_PlaySoundGeneral(NA_SE_SY_CORRECT_CHIME, &D_801333D4, 4, &D_801333E0, &D_801333E0,
                                           &D_801333E8);
                    Flags_SetEventChkInf(0x4);
                    Flags_SetInfTable(0xE);
                    return;
                case 0x1045:
                    Flags_SetInfTable(0x10);
                    return;
                case 0x1060:
                    Flags_SetInfTable(0x15);
                    return;
                case 0x1067:
                    Flags_SetEventChkInf(0xA);
                    Flags_SetInfTable(0x17);
                    return;
                case 0x1070:
                    Flags_SetInfTable(0x19);
                    return;
            }
            return;
        case 2:
            if (textId == 0x1056) {
                Flags_SetInfTable(0x41);
            }
            return;
        case 3:
            if (textId == 0x1005) {
                Flags_SetInfTable(0x1E);
            }
            return;
        case 4:
            if (textId == 0x105D) {
                Flags_SetInfTable(0x47);
            }
            return;
        case 5:
            if (textId == 0x1008) {
                Flags_SetInfTable(0x22);
            }
            return;
        case 6:
            if (textId == 0x100A) {
                Flags_SetInfTable(0x24);
            }
            return;
        case 7:
            if (textId == 0x100C) {
                Flags_SetInfTable(0x26);
            }
            return;
        case 8:
            if (textId == 0x100E) {
                Flags_SetInfTable(0x28);
            }
            if (textId == 0x1059) {
                Flags_SetInfTable(0x51);
            }
            return;
        case 10:
            if (textId == 0x104F) {
                Flags_SetInfTable(0x59);
            }
            return;
        case 13:
            if (textId == 0x1054) {
                Flags_SetInfTable(0x61);
            }
            return;
        case 15:
            if (textId == 0x1062) {
                Flags_SetInfTable(0x66);
            }
            return;
        case 16:
            if (textId == 0x7002) {
                Flags_SetInfTable(0x6A);
            }
            if (textId == 0x7003) {
                Flags_SetInfTable(0x6A);
            }
            return;
        case 17:
            if (textId == 0x7007) {
                Flags_SetInfTable(0x6C);
            }
            return;
        case 18:
            if (textId == 0x7071) {
                Flags_SetInfTable(0x71);
            }
            return;
        case 20:
        case 21:
            if (textId == 0x2010) {
                Flags_SetInfTable(0x76);
            }
            return;
        case 25:
            if (textId == 0x7016) {
                Flags_SetInfTable(0xC2);
            }
            return;
        case 26:
            if (textId == 0x7018) {
                Flags_SetInfTable(0xC4);
            }
            return;
        case 28:
            if (textId == 0x701D) {
                Flags_SetInfTable(0xCA);
            }
            return;
        case 29:
            if (textId == 0x701F) {
                Flags_SetInfTable(0xCC);
            }
            return;
        case 30:
            if (textId == 0x7021) {
                Flags_SetInfTable(0xCE);
            }
            return;
        case 31:
            if (textId == 0x7023) {
                Flags_SetInfTable(0xD0);
            }
            return;
        case 32:
            if (textId == 0x7025) {
                Flags_SetInfTable(0xD2);
            }
            return;
        case 33:
            if (textId == 0x7027) {
                Flags_SetInfTable(0xD4);
            }
            return;
        case 34:
            if (textId == 0x403C) {
                Flags_SetInfTable(0xD6);
            }
            return;
        case 35:
            if (textId == 0x5028) {
                Flags_SetInfTable(0xD8);
            }
            return;
        case 38:
            if (textId == 0x3008) {
                Flags_SetInfTable(0xE0);
            }
            return;
        case 40:
            if (textId == 0x300B) {
                Flags_SetInfTable(0xEB);
            }
            return;
        case 41:
            if (textId == 0x3014) {
                Flags_SetInfTable(0xF0);
            }
            return;
        case 42:
            if (textId == 0x3016) {
                Flags_SetInfTable(0xF4);
            }
            return;
        case 43:
            if (textId == 0x3018) {
                Flags_SetEventChkInf(0x20);
                Flags_SetInfTable(0xF8);
            }
            return;
        case 48:
            if (textId == 0x3020) {
                Flags_SetEventChkInf(0x22);
                Flags_SetInfTable(0x113);
            }
            return;
        case 49:
        case 52:
        case 53:
        case 54:
            if (textId == 0x4006) {
                Flags_SetEventChkInf(0x30);
            }
            return;
        case 50:
            if (textId == 0x4006) {
                Flags_SetEventChkInf(0x30);
            }
            if (textId == 0x4008) {
                Flags_SetInfTable(0x124);
            }
            return;
        case 51:
            if (textId == 0x4006) {
                Flags_SetEventChkInf(0x30);
            }
            if (textId == 0x400A) {
                Flags_SetEventChkInf(0x32);
            }
            if (textId == 0x402F) {
                Flags_SetInfTable(0x12A);
            }
            return;
        case 55:
            if (textId == 0x401B) {
                Flags_SetEventChkInf(0x33);
                Flags_SetInfTable(0x138);
            }
            return;
        case 61:
            if (textId == 0x5000) {
                Flags_SetInfTable(0x166);
            }
            return;
        case 63:
            if (textId == 0x5013) {
                Flags_SetInfTable(0x16A);
            }
            return;
        case 71:
            if (textId == 0x2041) {
                Flags_SetEventChkInf(0x10);
            }
            if (textId == 0x2044) {
                Flags_SetEventChkInf(0x12);
            }
            if (textId == 0x2047) {
                Flags_SetEventChkInf(0x15);
            }
            if (textId == 0x2048) {
                Flags_SetEventChkInf(0x16);
            }
            return;
        case 72:
            return;
    }
}

s32 func_800374E0(GlobalContext* globalCtx, Actor* actor, u16 textId) {
    MessageContext* msgCtx = &globalCtx->msgCtx;
    s32 ret = 1;

    switch (textId) {
        case 0x1035:
            if (msgCtx->choiceIndex == 0) {
                if (Flags_GetInfTable(0x2A)) {
                    func_80035B18(globalCtx, actor, 0x1036);
                } else {
                    func_80035B18(globalCtx, actor, 0x1041);
                }
            }
            if (msgCtx->choiceIndex == 1) {
                if (Flags_GetInfTable(0x2B)) {
                    func_80035B18(globalCtx, actor, 0x1037);
                } else {
                    func_80035B18(globalCtx, actor, 0x1041);
                }
            }
            ret = 0;
            break;
        case 0x1038:
            if (msgCtx->choiceIndex == 0) {
                if (Flags_GetInfTable(0x2E)) {
                    func_80035B18(globalCtx, actor, 0x1039);
                } else {
                    func_80035B18(globalCtx, actor, 0x1041);
                }
            }
            if (msgCtx->choiceIndex == 1) {
                if (Flags_GetInfTable(0x2F)) {
                    func_80035B18(globalCtx, actor, 0x103A);
                } else {
                    func_80035B18(globalCtx, actor, 0x1041);
                }
            }
            if (msgCtx->choiceIndex == 2) {
                if (Flags_GetInfTable(0x30)) {
                    func_80035B18(globalCtx, actor, 0x103B);
                } else {
                    func_80035B18(globalCtx, actor, 0x1041);
                }
            }
            ret = 0;
            break;
        case 0x103E:
            if (msgCtx->choiceIndex == 0) {
                func_80035B18(globalCtx, actor, 0x103F);
            }
            if (msgCtx->choiceIndex == 1) {
                func_80035B18(globalCtx, actor, 0x1040);
            }
            ret = 0;
            break;
        case 0x1041:
            if (msgCtx->choiceTextId == 0x1035) {
                if (msgCtx->choiceIndex == 0) {
                    func_80035B18(globalCtx, actor, 0x1036);
                    Flags_SetInfTable(0x2A);
                }
                if (msgCtx->choiceIndex == 1) {
                    func_80035B18(globalCtx, actor, 0x1037);
                    Flags_SetInfTable(0x2B);
                }
            }
            if (msgCtx->choiceTextId == 0x1038) {
                if (msgCtx->choiceIndex == 0) {
                    func_80035B18(globalCtx, actor, 0x1039);
                    Flags_SetInfTable(0x2E);
                }
                if (msgCtx->choiceIndex == 1) {
                    func_80035B18(globalCtx, actor, 0x103A);
                    Flags_SetInfTable(0x2F);
                }
                if (msgCtx->choiceIndex == 2) {
                    func_80035B18(globalCtx, actor, 0x103B);
                    Flags_SetInfTable(0x30);
                }
            }
            ret = 0;
            break;
        case 0x1062:
            if (msgCtx->choiceIndex == 0) {
                func_80035B18(globalCtx, actor, 0x1063);
            }
            if (msgCtx->choiceIndex == 1) {
                func_80035B18(globalCtx, actor, 0x1064);
            }
            ret = 0;
            break;
        case 0x2030:
        case 0x2031:
            if (msgCtx->choiceIndex == 0) {
                if (gSaveContext.rupees >= 10) {
                    func_80035B18(globalCtx, actor, 0x2034);
                    Rupees_ChangeBy(-10);
                } else {
                    func_80035B18(globalCtx, actor, 0x2032);
                }
            }
            if (msgCtx->choiceIndex == 1) {
                func_80035B18(globalCtx, actor, 0x2032);
            }
            Flags_SetInfTable(0x9A);
            ret = 0;
            break;
        case 0x2036:
        case 0x2037:
            if (msgCtx->choiceIndex == 0) {
                func_80035B18(globalCtx, actor, 0x201F);
            }
            if (msgCtx->choiceIndex == 1) {
                func_80035B18(globalCtx, actor, 0x205A);
            }
            ret = 0;
            break;
        case 0x2038:
            if (msgCtx->choiceIndex == 0) {
                break;
            }
            if (msgCtx->choiceIndex == 1) {
                func_80035B18(globalCtx, actor, 0x205A);
            }
            ret = 0;
            break;
        case 0x2034:
            if (msgCtx->choiceIndex != 0) {
                break;
            }
            func_80035B18(globalCtx, actor, 0x2035);
            ret = 0;
            break;
        case 0x2043:
            if (Flags_GetEventChkInf(0x12)) {
                break;
            }
            func_80035B18(globalCtx, actor, 0x2044);
            ret = 0;
            break;
        case 0x205A:
            break;
        case 0x300A:
            if (msgCtx->choiceIndex == 0) {
                if (Flags_GetEventChkInf(0x22)) {
                    func_80035B18(globalCtx, actor, 0x300B);
                } else {
                    func_80035B18(globalCtx, actor, 0x300C);
                }
            }
            if (msgCtx->choiceIndex == 1) {
                func_80035B18(globalCtx, actor, 0x300D);
            }
            ret = 0;
            break;
        case 0x301B:
            if (msgCtx->choiceIndex == 0) {
                func_80035B18(globalCtx, actor, 0x301D);
            }
            if (msgCtx->choiceIndex == 1) {
                if (Flags_GetInfTable(0x113)) {
                    func_80035B18(globalCtx, actor, 0x301F);
                } else {
                    func_80035B18(globalCtx, actor, 0x301E);
                }
            }
            ret = 0;
            break;
        case 0x301E:
            func_80035B18(globalCtx, actor, 0x3020);
            ret = 0;
            break;
        case 0x400C:
            if (msgCtx->choiceIndex == 0) {
                func_80035B18(globalCtx, actor, 0x400D);
            }
            if (msgCtx->choiceIndex == 1) {
                func_80035B18(globalCtx, actor, 0x400E);
            }
            ret = 0;
            break;
        case 0x7007:
            func_80035B18(globalCtx, actor, 0x703E);
            ret = 0;
            break;
        case 0x703E:
            func_80035B18(globalCtx, actor, 0x703F);
            ret = 0;
            break;
        case 0x703F:
            func_80035B18(globalCtx, actor, 0x7042);
            ret = 0;
            break;
    }

    return ret;
}

u16 func_80037C30(GlobalContext* globalCtx, s16 arg1) {
    return func_80035BFC(globalCtx, arg1);
}

s32 func_80037C5C(GlobalContext* globalCtx, s16 arg1, u16 textId) {
    func_80036E50(textId, arg1);
    return false;
}

s32 func_80037C94(GlobalContext* globalCtx, Actor* actor, s32 arg2) {
    return func_800374E0(globalCtx, actor, actor->textId);
}

s32 func_80037CB8(GlobalContext* globalCtx, Actor* actor, s16 arg2) {
    MessageContext* msgCtx = &globalCtx->msgCtx;
    s32 ret = false;

    switch (Message_GetState(msgCtx)) {
        case TEXT_STATE_CLOSING:
            func_80037C5C(globalCtx, arg2, actor->textId);
            ret = true;
            break;
        case TEXT_STATE_CHOICE:
        case TEXT_STATE_EVENT:
            if (Message_ShouldAdvance(globalCtx) && func_80037C94(globalCtx, actor, arg2)) {
                Audio_PlaySoundGeneral(NA_SE_SY_CANCEL, &D_801333D4, 4, &D_801333E0, &D_801333E0, &D_801333E8);
                msgCtx->msgMode = MSGMODE_TEXT_CLOSING;
                ret = true;
            }
            break;
    }

    return ret;
}

s32 func_80037D98(GlobalContext* globalCtx, Actor* actor, s16 arg2, s32* arg3) {
    s16 var;
    s16 sp2C;
    s16 sp2A;
    s16 abs_var;

    if (Actor_ProcessTalkRequest(actor, globalCtx)) {
        *arg3 = 1;
        return true;
    }

    if (*arg3 == 1) {
        if (func_80037CB8(globalCtx, actor, arg2)) {
            *arg3 = 0;
        }
        return false;
    }

    Actor_GetScreenPos(globalCtx, actor, &sp2C, &sp2A);

    if (0) {} // Necessary to match

    if ((sp2C < 0) || (sp2C > SCREEN_WIDTH) || (sp2A < 0) || (sp2A > SCREEN_HEIGHT)) {
        return false;
    }

    var = actor->yawTowardsPlayer - actor->shape.rot.y;
    abs_var = ABS(var);

    if (abs_var >= 0x4300) {
        return false;
    }

    if ((actor->xyzDistToPlayerSq > SQ(160.0f)) && !actor->isTargeted) {
        return false;
    }

    if (actor->xyzDistToPlayerSq <= SQ(80.0f)) {
        if (func_8002F2CC(actor, globalCtx, 80.0f)) {
            actor->textId = func_80037C30(globalCtx, arg2);
        }
    } else {
        if (func_8002F2F4(actor, globalCtx)) {
            actor->textId = func_80037C30(globalCtx, arg2);
        }
    }

    return false;
}

s32 func_80037F30(Vec3s* arg0, Vec3s* arg1) {
    Math_SmoothStepToS(&arg0->y, 0, 6, 6200, 100);
    Math_SmoothStepToS(&arg0->x, 0, 6, 6200, 100);
    Math_SmoothStepToS(&arg1->y, 0, 6, 6200, 100);
    Math_SmoothStepToS(&arg1->x, 0, 6, 6200, 100);
    return true;
}

s32 func_80037FC8(Actor* actor, Vec3f* arg1, Vec3s* arg2, Vec3s* arg3) {
    s16 sp36;
    s16 sp34;
    s16 var;

    sp36 = Math_Vec3f_Pitch(&actor->focus.pos, arg1);
    sp34 = Math_Vec3f_Yaw(&actor->focus.pos, arg1) - actor->world.rot.y;

    Math_SmoothStepToS(&arg2->x, sp36, 6, 2000, 1);
    arg2->x = (arg2->x < -6000) ? -6000 : ((arg2->x > 6000) ? 6000 : arg2->x);

    var = Math_SmoothStepToS(&arg2->y, sp34, 6, 2000, 1);
    arg2->y = (arg2->y < -8000) ? -8000 : ((arg2->y > 8000) ? 8000 : arg2->y);

    if (var && (ABS(arg2->y) < 8000)) {
        return false;
    }

    Math_SmoothStepToS(&arg3->y, sp34 - arg2->y, 4, 2000, 1);
    arg3->y = (arg3->y < -12000) ? -12000 : ((arg3->y > 12000) ? 12000 : arg3->y);

    return true;
}

s32 func_80038154(GlobalContext* globalCtx, Actor* actor, Vec3s* arg2, Vec3s* arg3, f32 arg4) {
    Player* player = GET_PLAYER(globalCtx);
    s32 pad;
    Vec3f sp2C;
    s16 var;
    s16 abs_var;

    actor->focus.pos = actor->world.pos;
    actor->focus.pos.y += arg4;

    if (!(((globalCtx->csCtx.state != CS_STATE_IDLE) || (gDbgCamEnabled)) && (gSaveContext.entranceIndex == 0x00EE))) {
        var = actor->yawTowardsPlayer - actor->shape.rot.y;
        abs_var = ABS(var);
        if (abs_var >= 0x4300) {
            func_80037F30(arg2, arg3);
            return false;
        }
    }

    if (((globalCtx->csCtx.state != CS_STATE_IDLE) || (gDbgCamEnabled)) && (gSaveContext.entranceIndex == 0x00EE)) {
        sp2C = globalCtx->view.eye;
    } else {
        sp2C = player->actor.focus.pos;
    }

    func_80037FC8(actor, &sp2C, arg2, arg3);

    return true;
}

s32 func_80038290(GlobalContext* globalCtx, Actor* actor, Vec3s* arg2, Vec3s* arg3, Vec3f arg4) {
    Player* player = GET_PLAYER(globalCtx);
    s32 pad;
    Vec3f sp24;
    s16 var;
    s16 abs_var;

    actor->focus.pos = arg4;

    if (!(((globalCtx->csCtx.state != CS_STATE_IDLE) || (gDbgCamEnabled)) && (gSaveContext.entranceIndex == 0x00EE))) {
        var = actor->yawTowardsPlayer - actor->shape.rot.y;
        abs_var = ABS(var);
        if (abs_var >= 0x4300) {
            func_80037F30(arg2, arg3);
            return false;
        }
    }

    if (((globalCtx->csCtx.state != CS_STATE_IDLE) || (gDbgCamEnabled)) && (gSaveContext.entranceIndex == 0x00EE)) {
        sp24 = globalCtx->view.eye;
    } else {
        sp24 = player->actor.focus.pos;
    }

    func_80037FC8(actor, &sp24, arg2, arg3);

    return true;
}<|MERGE_RESOLUTION|>--- conflicted
+++ resolved
@@ -4178,23 +4178,13 @@
 
         sp38 = Math_SinS(arg1);
         sp34 = Math_CosS(arg1);
-<<<<<<< HEAD
-        sp28 = (-(sp44 * sp38) - (sp3C * sp34));
-        arg2->x = -RADF_TO_BINANG(Math_FAtan2F(sp28 * sp40, 1.0f));
-
-        sp2C = Math_SinS(arg1 - 16375);
-        sp30 = Math_CosS(arg1 - 16375);
-        sp24 = (-(sp44 * sp2C) - (sp3C * sp30));
-        arg2->z = -RADF_TO_BINANG(Math_FAtan2F(sp24 * sp40, 1.0f));
-=======
         sp28 = (-(floorPolyNormalX * sp38) - (floorPolyNormalZ * sp34));
-        arg2->x = -(s16)(Math_FAtan2F(sp28 * floorPolyNormalY, 1.0f) * (32768 / M_PI));
+        arg2->x = -RADF_TO_BINANG(Math_FAtan2F(sp28 * floorPolyNormalY, 1.0f));
 
         sp2C = Math_SinS(arg1 - 16375);
         sp30 = Math_CosS(arg1 - 16375);
         sp24 = (-(floorPolyNormalX * sp2C) - (floorPolyNormalZ * sp30));
-        arg2->z = -(s16)(Math_FAtan2F(sp24 * floorPolyNormalY, 1.0f) * (32768 / M_PI));
->>>>>>> 5cadc5df
+        arg2->z = -RADF_TO_BINANG(Math_FAtan2F(sp24 * floorPolyNormalY, 1.0f));
     }
 }
 
