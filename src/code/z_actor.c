--- conflicted
+++ resolved
@@ -852,18 +852,12 @@
     actor->world.pos.z += (actor->velocity.z * speedRate) + actor->colChkInfo.displacement.z;
 }
 
-<<<<<<< HEAD
 /**
  * Update actor's velocity accounting for gravity (without exceeding terminal velocity)
  */
 void Actor_UpdateVelocityXZGravity(Actor* actor) {
-    actor->velocity.x = Math_SinS(actor->world.rot.y) * actor->speedXZ;
-    actor->velocity.z = Math_CosS(actor->world.rot.y) * actor->speedXZ;
-=======
-void func_8002D868(Actor* actor) {
     actor->velocity.x = Math_SinS(actor->world.rot.y) * actor->speed;
     actor->velocity.z = Math_CosS(actor->world.rot.y) * actor->speed;
->>>>>>> 92e03cf7
 
     actor->velocity.y += actor->gravity;
 
@@ -881,16 +875,11 @@
     Actor_UpdatePos(actor);
 }
 
-<<<<<<< HEAD
 /**
  * Update actor's velocity without gravity.
  */
 void Actor_UpdateVelocityXYZ(Actor* actor) {
-    f32 sp24 = Math_CosS(actor->world.rot.x) * actor->speedXZ;
-=======
-void func_8002D908(Actor* actor) {
     f32 speedXZ = Math_CosS(actor->world.rot.x) * actor->speed;
->>>>>>> 92e03cf7
 
     actor->velocity.x = Math_SinS(actor->world.rot.y) * speedXZ;
     actor->velocity.y = Math_SinS(actor->world.rot.x) * actor->speed;
@@ -906,15 +895,9 @@
     Actor_UpdatePos(actor);
 }
 
-<<<<<<< HEAD
 void Actor_SetSpeedXYZ(Actor* actor, f32 speed) {
-    actor->speedXZ = Math_CosS(actor->world.rot.x) * speed;
+    actor->speed = Math_CosS(actor->world.rot.x) * speed;
     actor->velocity.y = -Math_SinS(actor->world.rot.x) * speed;
-=======
-void func_8002D9A4(Actor* actor, f32 arg1) {
-    actor->speed = Math_CosS(actor->world.rot.x) * arg1;
-    actor->velocity.y = -Math_SinS(actor->world.rot.x) * arg1;
->>>>>>> 92e03cf7
 }
 
 void Actor_UpdatePosByAnimation(Actor* actor, SkelAnime* skelAnime) {
@@ -4126,13 +4109,8 @@
             if (Actor_HasParent(actor, play)) {
                 actor->params = 1;
             } else if (!(actor->bgCheckFlags & BGCHECKFLAG_GROUND)) {
-<<<<<<< HEAD
                 Actor_MoveXZGravity(actor);
-                Math_SmoothStepToF(&actor->speedXZ, 0.0f, 1.0f, 0.1f, 0.0f);
-=======
-                Actor_MoveForward(actor);
                 Math_SmoothStepToF(&actor->speed, 0.0f, 1.0f, 0.1f, 0.0f);
->>>>>>> 92e03cf7
             } else if ((actor->bgCheckFlags & BGCHECKFLAG_GROUND_TOUCH) && (actor->velocity.y < -4.0f)) {
                 ret = 1;
             } else {
