--- conflicted
+++ resolved
@@ -412,14 +412,8 @@
                     for (triangleIndex = 0; triangleIndex < 4; triangleIndex++) {
                         Matrix_RotateZ(M_PI / 2, MTXMODE_APPLY);
                         Matrix_Push();
-<<<<<<< HEAD
-                        Matrix_Translate(entry->unk_0C, entry->unk_0C, 0.0f, MTXMODE_APPLY);
+                        Matrix_Translate(reticle->radius, reticle->radius, 0.0f, MTXMODE_APPLY);
                         MATRIX_FINALIZE_AND_LOAD(OVERLAY_DISP++, play->state.gfxCtx, "../z_actor.c", 2116);
-=======
-                        Matrix_Translate(reticle->radius, reticle->radius, 0.0f, MTXMODE_APPLY);
-                        gSPMatrix(OVERLAY_DISP++, MATRIX_NEW(play->state.gfxCtx, "../z_actor.c", 2116),
-                                  G_MTX_MODELVIEW | G_MTX_LOAD);
->>>>>>> dbb059c6
                         gSPDisplayList(OVERLAY_DISP++, gZTargetLockOnTriangleDL);
                         Matrix_Pop();
                     }
@@ -446,13 +440,8 @@
         Matrix_RotateY(BINANG_TO_RAD((u16)(play->gameplayFrames * 3000)), MTXMODE_APPLY);
         Matrix_Scale((iREG(27) + 35) / 1000.0f, (iREG(28) + 60) / 1000.0f, (iREG(29) + 50) / 1000.0f, MTXMODE_APPLY);
 
-<<<<<<< HEAD
-        gDPSetPrimColor(POLY_XLU_DISP++, 0, 0, naviColor->inner.r, naviColor->inner.g, naviColor->inner.b, 255);
+        gDPSetPrimColor(POLY_XLU_DISP++, 0, 0, arrowColor->inner.r, arrowColor->inner.g, arrowColor->inner.b, 255);
         MATRIX_FINALIZE_AND_LOAD(POLY_XLU_DISP++, play->state.gfxCtx, "../z_actor.c", 2153);
-=======
-        gDPSetPrimColor(POLY_XLU_DISP++, 0, 0, arrowColor->inner.r, arrowColor->inner.g, arrowColor->inner.b, 255);
-        gSPMatrix(POLY_XLU_DISP++, MATRIX_NEW(play->state.gfxCtx, "../z_actor.c", 2153), G_MTX_MODELVIEW | G_MTX_LOAD);
->>>>>>> dbb059c6
         gSPDisplayList(POLY_XLU_DISP++, gZTargetArrowDL);
     }
 
