--- conflicted
+++ resolved
@@ -97,12 +97,7 @@
 
 #ifdef NON_MATCHING
 // saved register, stack usage and minor ordering differences
-<<<<<<< HEAD
 void ActorShadow_DrawFunc_Teardrop(Actor* actor, Lights* lights, GlobalContext* globalCtx) {
-    GraphicsContext* gfxCtx;
-=======
-void ActorShadow_DrawFunc_Teardrop(Actor* actor, LightMapper* lightMapper, GlobalContext* globalCtx) {
->>>>>>> 2a2fdf7f
     MtxF spE8;
     f32 spE0[2];
     s32 i;
@@ -1924,8 +1919,7 @@
         lightPos.y = gSaveContext.respawn[RESPAWN_MODE_TOP].pos.y + spD8;
         lightPos.z = gSaveContext.respawn[RESPAWN_MODE_TOP].pos.z;
 
-        Lights_PointNoGlowSetInfo(&D_8015BC00, lightPos.x, lightPos.y, lightPos.z, 0xFF, 0xFF, 0xFF,
-                                        500.0f * spD4);
+        Lights_PointNoGlowSetInfo(&D_8015BC00, lightPos.x, lightPos.y, lightPos.z, 0xFF, 0xFF, 0xFF, 500.0f * spD4);
 
         CLOSE_DISPS(globalCtx->state.gfxCtx, "../z_actor.c", 5474);
     }
@@ -2155,14 +2149,7 @@
 
 void Actor_Draw(GlobalContext* globalCtx, Actor* actor) {
     FaultClient faultClient;
-<<<<<<< HEAD
     Lights* lights;
-    GraphicsContext* gfxCtx;
-    Camera* camera;
-    Gfx* dispRefs[3];
-=======
-    LightMapper* lightMapper;
->>>>>>> 2a2fdf7f
 
     Fault_AddClient(&faultClient, Actor_FaultPrint, actor, "Actor_draw");
 
