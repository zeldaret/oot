#include "global.h"
#include "vt.h"

#include "overlays/actors/ovl_Arms_Hook/z_arms_hook.h"
#include "overlays/actors/ovl_En_Part/z_en_part.h"
#include "objects/gameplay_keep/gameplay_keep.h"
#include "objects/gameplay_dangeon_keep/gameplay_dangeon_keep.h"
#include "objects/object_bdoor/object_bdoor.h"

static CollisionPoly* sCurCeilingPoly;
static s32 sCurCeilingBgId;

void ActorShape_Init(ActorShape* shape, f32 yOffset, ActorShadowFunc shadowDraw, f32 shadowScale) {
    shape->yOffset = yOffset;
    shape->shadowDraw = shadowDraw;
    shape->shadowScale = shadowScale;
    shape->shadowAlpha = 255;
}

void ActorShadow_Draw(Actor* actor, Lights* lights, GlobalContext* globalCtx, Gfx* dlist, Color_RGBA8* color) {
    f32 temp1;
    f32 temp2;
    MtxF sp60;

    if (actor->floorPoly != NULL) {
        temp1 = actor->world.pos.y - actor->floorHeight;

        if (temp1 >= -50.0f && temp1 < 500.0f) {
            OPEN_DISPS(globalCtx->state.gfxCtx, "../z_actor.c", 1553);

            POLY_OPA_DISP = Gfx_CallSetupDL(POLY_OPA_DISP, 0x2C);

            gDPSetCombineLERP(POLY_OPA_DISP++, 0, 0, 0, PRIMITIVE, TEXEL0, 0, PRIMITIVE, 0, 0, 0, 0, COMBINED, 0, 0, 0,
                              COMBINED);

            temp1 = (temp1 < 0.0f) ? 0.0f : ((temp1 > 150.0f) ? 150.0f : temp1);
            temp2 = 1.0f - (temp1 * (1.0f / 350));

            if (color != NULL) {
                gDPSetPrimColor(POLY_OPA_DISP++, 0, 0, color->r, color->g, color->b,
                                (u32)(actor->shape.shadowAlpha * temp2) & 0xFF);
            } else {
                gDPSetPrimColor(POLY_OPA_DISP++, 0, 0, 0, 0, 0, (u32)(actor->shape.shadowAlpha * temp2) & 0xFF);
            }

            func_80038A28(actor->floorPoly, actor->world.pos.x, actor->floorHeight, actor->world.pos.z, &sp60);
            Matrix_Put(&sp60);

            if (dlist != gCircleShadowDL) {
                Matrix_RotateY(actor->shape.rot.y * (M_PI / 0x8000), MTXMODE_APPLY);
            }

            temp2 = (1.0f - (temp1 * (1.0f / 350))) * actor->shape.shadowScale;
            Matrix_Scale(actor->scale.x * temp2, 1.0f, actor->scale.z * temp2, MTXMODE_APPLY);

            gSPMatrix(POLY_OPA_DISP++, Matrix_NewMtx(globalCtx->state.gfxCtx, "../z_actor.c", 1588),
                      G_MTX_MODELVIEW | G_MTX_LOAD);
            gSPDisplayList(POLY_OPA_DISP++, dlist);

            CLOSE_DISPS(globalCtx->state.gfxCtx, "../z_actor.c", 1594);
        }
    }
}

void ActorShadow_DrawCircle(Actor* actor, Lights* lights, GlobalContext* globalCtx) {
    ActorShadow_Draw(actor, lights, globalCtx, gCircleShadowDL, NULL);
}

void ActorShadow_DrawWhiteCircle(Actor* actor, Lights* lights, GlobalContext* globalCtx) {
    static Color_RGBA8 white = { 255, 255, 255, 255 };

    ActorShadow_Draw(actor, lights, globalCtx, gCircleShadowDL, &white);
}

void ActorShadow_DrawHorse(Actor* actor, Lights* lights, GlobalContext* globalCtx) {
    ActorShadow_Draw(actor, lights, globalCtx, gHorseShadowDL, NULL);
}

void ActorShadow_DrawFoot(GlobalContext* globalCtx, Light* light, MtxF* arg2, s32 arg3, f32 arg4, f32 arg5, f32 arg6) {
    s32 pad1;
    f32 sp58;
    s32 pad2[2];

    OPEN_DISPS(globalCtx->state.gfxCtx, "../z_actor.c", 1661);

    gDPSetPrimColor(POLY_OPA_DISP++, 0, 0, 0, 0, 0,
                    (u32)(((arg3 * 0.00005f) > 1.0f ? 1.0f : (arg3 * 0.00005f)) * arg4) & 0xFF);

    sp58 = Math_FAtan2F(light->l.dir[0], light->l.dir[2]);
    arg6 *= (4.5f - (light->l.dir[1] * 0.035f));
    arg6 = (arg6 < 1.0f) ? 1.0f : arg6;
    Matrix_Put(arg2);
    Matrix_RotateY(sp58, MTXMODE_APPLY);
    Matrix_Scale(arg5, 1.0f, arg5 * arg6, MTXMODE_APPLY);

    gSPMatrix(POLY_OPA_DISP++, Matrix_NewMtx(globalCtx->state.gfxCtx, "../z_actor.c", 1687),
              G_MTX_MODELVIEW | G_MTX_LOAD);
    gSPDisplayList(POLY_OPA_DISP++, gFootShadowDL);

    CLOSE_DISPS(globalCtx->state.gfxCtx, "../z_actor.c", 1693);
}

void ActorShadow_DrawFeet(Actor* actor, Lights* lights, GlobalContext* globalCtx) {
    f32 distToFloor = actor->world.pos.y - actor->floorHeight;

    if (distToFloor > 20.0f) {
        f32 shadowScale = actor->shape.shadowScale;
        u8 shadowAlpha = actor->shape.shadowAlpha;
        f32 alphaRatio;

        actor->shape.shadowScale *= 0.3f;
        alphaRatio = (distToFloor - 20.0f) * 0.02f;
        actor->shape.shadowAlpha = (f32)actor->shape.shadowAlpha * CLAMP_MAX(alphaRatio, 1.0f);
        ActorShadow_DrawCircle(actor, lights, globalCtx);
        actor->shape.shadowScale = shadowScale;
        actor->shape.shadowAlpha = shadowAlpha;
    }

    if (distToFloor < 200.0f) {
        MtxF floorMtx;
        f32 floorHeight[2]; // One for each foot
        f32 distToFloor;
        f32 shadowAlpha;
        f32 shadowScaleX;
        f32 shadowScaleZ;
        Light* lightPtr;
        s32 lightNum;
        s32 lightNumMax;
        s32 i;
        s32 j;
        s32 numLights = lights->numLights - 2;
        Light* firstLightPtr = &lights->l.l[0];
        Vec3f* feetPosPtr = actor->shape.feetPos;
        f32* floorHeightPtr = floorHeight;

        OPEN_DISPS(globalCtx->state.gfxCtx, "../z_actor.c", 1741);

        POLY_OPA_DISP = Gfx_CallSetupDL(POLY_OPA_DISP, 0x2C);

        actor->shape.feetFloorFlags = 0;

        for (i = 0; i < 2; i++) {
            feetPosPtr->y += 50.0f;
            *floorHeightPtr = func_800BFCB8(globalCtx, &floorMtx, feetPosPtr);
            feetPosPtr->y -= 50.0f;
            actor->shape.feetFloorFlags <<= 1;
            distToFloor = feetPosPtr->y - *floorHeightPtr;

            if ((-1.0f <= distToFloor) && (distToFloor < 500.0f)) {
                if (distToFloor <= 0.0f) {
                    actor->shape.feetFloorFlags++;
                }
                distToFloor = CLAMP_MAX(distToFloor, 30.0f);
                shadowAlpha = (f32)actor->shape.shadowAlpha * (1.0f - (distToFloor * (1.0f / 30.0f)));
                distToFloor = CLAMP_MAX(distToFloor, 30.0f);
                shadowScaleZ = 1.0f - (distToFloor * (1.0f / (30.0f + 40.0f)));
                shadowScaleX = shadowScaleZ * actor->shape.shadowScale * actor->scale.x;
                lightNumMax = 0;
                lightPtr = firstLightPtr;

                for (j = 0; j < numLights; j++) {
                    if (lightPtr->l.dir[1] > 0) {
                        lightNum =
                            (lightPtr->l.col[0] + lightPtr->l.col[1] + lightPtr->l.col[2]) * ABS(lightPtr->l.dir[1]);
                        if (lightNum > 0) {
                            lightNumMax += lightNum;
                            ActorShadow_DrawFoot(globalCtx, lightPtr, &floorMtx, lightNum, shadowAlpha, shadowScaleX,
                                                 shadowScaleZ);
                        }
                    }
                    lightPtr++;
                }

                for (j = 0; j < 2; j++) {
                    if (lightPtr->l.dir[1] > 0) {
                        lightNum =
                            ((lightPtr->l.col[0] + lightPtr->l.col[1] + lightPtr->l.col[2]) * ABS(lightPtr->l.dir[1])) -
                            (lightNumMax * 8);
                        if (lightNum > 0) {
                            ActorShadow_DrawFoot(globalCtx, lightPtr, &floorMtx, lightNum, shadowAlpha, shadowScaleX,
                                                 shadowScaleZ);
                        }
                    }
                    lightPtr++;
                }
            }
            feetPosPtr++;
            floorHeightPtr++;
        }

        if (!(actor->bgCheckFlags & 1)) {
            actor->shape.feetFloorFlags = 0;
        } else if (actor->shape.feetFloorFlags == 3) {
            f32 footDistY = actor->shape.feetPos[FOOT_LEFT].y - actor->shape.feetPos[FOOT_RIGHT].y;

            if ((floorHeight[0] + footDistY) < (floorHeight[1] - footDistY)) {
                actor->shape.feetFloorFlags = 2;
            } else {
                actor->shape.feetFloorFlags = 1;
            }
        }

        CLOSE_DISPS(globalCtx->state.gfxCtx, "../z_actor.c", 1831);
    }
}

void Actor_SetFeetPos(Actor* actor, s32 limbIndex, s32 leftFootIndex, Vec3f* leftFootPos, s32 rightFootIndex,
                      Vec3f* rightFootPos) {
    if (limbIndex == leftFootIndex) {
        Matrix_MultVec3f(leftFootPos, &actor->shape.feetPos[FOOT_LEFT]);
    } else if (limbIndex == rightFootIndex) {
        Matrix_MultVec3f(rightFootPos, &actor->shape.feetPos[FOOT_RIGHT]);
    }
}

void func_8002BE04(GlobalContext* globalCtx, Vec3f* arg1, Vec3f* arg2, f32* arg3) {
    SkinMatrix_Vec3fMtxFMultXYZW(&globalCtx->viewProjectionMtxF, arg1, arg2, arg3);
    *arg3 = (*arg3 < 1.0f) ? 1.0f : (1.0f / *arg3);
}

typedef struct {
    /* 0x00 */ Color_RGBA8 inner;
    /* 0x04 */ Color_RGBA8 outer;
} NaviColor; // size = 0x8

NaviColor sNaviColorList[] = {
    { { 0, 255, 0, 255 }, { 0, 255, 0, 0 } },         { { 0, 255, 0, 255 }, { 0, 255, 0, 0 } },
    { { 255, 255, 255, 255 }, { 0, 0, 255, 0 } },     { { 0, 255, 0, 255 }, { 0, 255, 0, 0 } },
    { { 150, 150, 255, 255 }, { 150, 150, 255, 0 } }, { { 255, 255, 0, 255 }, { 200, 155, 0, 0 } },
    { { 0, 255, 0, 255 }, { 0, 255, 0, 0 } },         { { 0, 255, 0, 255 }, { 0, 255, 0, 0 } },
    { { 0, 255, 0, 255 }, { 0, 255, 0, 0 } },         { { 255, 255, 0, 255 }, { 200, 155, 0, 0 } },
    { { 0, 255, 0, 255 }, { 0, 255, 0, 0 } },         { { 0, 255, 0, 255 }, { 0, 255, 0, 0 } },
    { { 0, 255, 0, 255 }, { 0, 255, 0, 0 } },
};

// unused
Gfx D_80115FF0[] = {
    gsSPEndDisplayList(),
};

void func_8002BE64(TargetContext* targetCtx, s32 index, f32 arg2, f32 arg3, f32 arg4) {
    targetCtx->arr_50[index].pos.x = arg2;
    targetCtx->arr_50[index].pos.y = arg3;
    targetCtx->arr_50[index].pos.z = arg4;
    targetCtx->arr_50[index].unk_0C = targetCtx->unk_44;
}

void func_8002BE98(TargetContext* targetCtx, s32 actorCategory, GlobalContext* globalCtx) {
    TargetContextEntry* entry;
    NaviColor* naviColor;
    s32 i;

    Math_Vec3f_Copy(&targetCtx->targetCenterPos, &globalCtx->view.eye);
    targetCtx->unk_44 = 500.0f;
    targetCtx->unk_48 = 0x100;

    naviColor = &sNaviColorList[actorCategory];

    entry = &targetCtx->arr_50[0];
    for (i = 0; i < ARRAY_COUNT(targetCtx->arr_50); i++) {
        func_8002BE64(targetCtx, i, 0.0f, 0.0f, 0.0f);
        entry->color.r = naviColor->inner.r;
        entry->color.g = naviColor->inner.g;
        entry->color.b = naviColor->inner.b;
        entry++;
    }
}

void func_8002BF60(TargetContext* targetCtx, Actor* actor, s32 actorCategory, GlobalContext* globalCtx) {
    NaviColor* naviColor = &sNaviColorList[actorCategory];
    targetCtx->naviRefPos.x = actor->focus.pos.x;
    targetCtx->naviRefPos.y = actor->focus.pos.y + (actor->targetArrowOffset * actor->scale.y);
    targetCtx->naviRefPos.z = actor->focus.pos.z;
    targetCtx->naviInner.r = naviColor->inner.r;
    targetCtx->naviInner.g = naviColor->inner.g;
    targetCtx->naviInner.b = naviColor->inner.b;
    targetCtx->naviInner.a = naviColor->inner.a;
    targetCtx->naviOuter.r = naviColor->outer.r;
    targetCtx->naviOuter.g = naviColor->outer.g;
    targetCtx->naviOuter.b = naviColor->outer.b;
    targetCtx->naviOuter.a = naviColor->outer.a;
}

void func_8002C0C0(TargetContext* targetCtx, Actor* actor, GlobalContext* globalCtx) {
    targetCtx->arrowPointedActor = NULL;
    targetCtx->targetedActor = NULL;
    targetCtx->unk_40 = 0.0f;
    targetCtx->unk_8C = NULL;
    targetCtx->bgmEnemy = NULL;
    targetCtx->unk_4B = 0;
    targetCtx->unk_4C = 0;
    func_8002BF60(targetCtx, actor, actor->category, globalCtx);
    func_8002BE98(targetCtx, actor->category, globalCtx);
}

void func_8002C124(TargetContext* targetCtx, GlobalContext* globalCtx) {
    Actor* actor = targetCtx->targetedActor;

    OPEN_DISPS(globalCtx->state.gfxCtx, "../z_actor.c", 2029);

    if (targetCtx->unk_48 != 0) {
        TargetContextEntry* entry;
        Player* player;
        s16 spCE;
        f32 temp1;
        Vec3f spBC;
        s32 spB8;
        f32 spB4;
        s32 spB0;
        s32 spAC;
        f32 var1;
        f32 var2;
        s32 i;

        player = GET_PLAYER(globalCtx);

        spCE = 0xFF;
        var1 = 1.0f;

        if (targetCtx->unk_4B != 0) {
            spB8 = 1;
        } else {
            spB8 = 3;
        }

        if (actor != NULL) {
            Math_Vec3f_Copy(&targetCtx->targetCenterPos, &actor->focus.pos);
            var1 = (500.0f - targetCtx->unk_44) / 420.0f;
        } else {
            targetCtx->unk_48 -= 120;
            if (targetCtx->unk_48 < 0) {
                targetCtx->unk_48 = 0;
            }
            spCE = targetCtx->unk_48;
        }

        func_8002BE04(globalCtx, &targetCtx->targetCenterPos, &spBC, &spB4);

        spBC.x = (160 * (spBC.x * spB4)) * var1;
        spBC.x = CLAMP(spBC.x, -320.0f, 320.0f);

        spBC.y = (120 * (spBC.y * spB4)) * var1;
        spBC.y = CLAMP(spBC.y, -240.0f, 240.0f);

        spBC.z = spBC.z * var1;

        targetCtx->unk_4C--;
        if (targetCtx->unk_4C < 0) {
            targetCtx->unk_4C = 2;
        }

        func_8002BE64(targetCtx, targetCtx->unk_4C, spBC.x, spBC.y, spBC.z);

        if ((!(player->stateFlags1 & PLAYER_STATE1_6)) || (actor != player->unk_664)) {
            OVERLAY_DISP = Gfx_CallSetupDL(OVERLAY_DISP, 0x39);

            for (spB0 = 0, spAC = targetCtx->unk_4C; spB0 < spB8; spB0++, spAC = (spAC + 1) % 3) {
                entry = &targetCtx->arr_50[spAC];

                if (entry->unk_0C < 500.0f) {
                    if (entry->unk_0C <= 120.0f) {
                        var2 = 0.15f;
                    } else {
                        var2 = ((entry->unk_0C - 120.0f) * 0.001f) + 0.15f;
                    }

                    Matrix_Translate(entry->pos.x, entry->pos.y, 0.0f, MTXMODE_NEW);
                    Matrix_Scale(var2, 0.15f, 1.0f, MTXMODE_APPLY);

                    gDPSetPrimColor(OVERLAY_DISP++, 0, 0, entry->color.r, entry->color.g, entry->color.b, (u8)spCE);

                    Matrix_RotateZ((targetCtx->unk_4B & 0x7F) * (M_PI / 64), MTXMODE_APPLY);

                    for (i = 0; i < 4; i++) {
                        Matrix_RotateZ(M_PI / 2, MTXMODE_APPLY);
                        Matrix_Push();
                        Matrix_Translate(entry->unk_0C, entry->unk_0C, 0.0f, MTXMODE_APPLY);
                        gSPMatrix(OVERLAY_DISP++, Matrix_NewMtx(globalCtx->state.gfxCtx, "../z_actor.c", 2116),
                                  G_MTX_MODELVIEW | G_MTX_LOAD);
                        gSPDisplayList(OVERLAY_DISP++, gZTargetLockOnTriangleDL);
                        Matrix_Pop();
                    }
                }

                spCE -= 0xFF / 3;
                if (spCE < 0) {
                    spCE = 0;
                }
            }
        }
    }

    actor = targetCtx->unk_94;
    if ((actor != NULL) && !(actor->flags & ACTOR_FLAG_CANT_TARGET)) {
        NaviColor* naviColor = &sNaviColorList[actor->category];

        POLY_XLU_DISP = Gfx_CallSetupDL(POLY_XLU_DISP, 0x7);

        Matrix_Translate(actor->focus.pos.x, actor->focus.pos.y + (actor->targetArrowOffset * actor->scale.y) + 17.0f,
                         actor->focus.pos.z, MTXMODE_NEW);
        Matrix_RotateY((f32)((u16)(globalCtx->gameplayFrames * 3000)) * (M_PI / 0x8000), MTXMODE_APPLY);
        Matrix_Scale((iREG(27) + 35) / 1000.0f, (iREG(28) + 60) / 1000.0f, (iREG(29) + 50) / 1000.0f, MTXMODE_APPLY);

        gDPSetPrimColor(POLY_XLU_DISP++, 0, 0, naviColor->inner.r, naviColor->inner.g, naviColor->inner.b, 255);
        gSPMatrix(POLY_XLU_DISP++, Matrix_NewMtx(globalCtx->state.gfxCtx, "../z_actor.c", 2153),
                  G_MTX_MODELVIEW | G_MTX_LOAD);
        gSPDisplayList(POLY_XLU_DISP++, gZTargetArrowDL);
    }

    CLOSE_DISPS(globalCtx->state.gfxCtx, "../z_actor.c", 2158);
}

void func_8002C7BC(TargetContext* targetCtx, Player* player, Actor* actorArg, GlobalContext* globalCtx) {
    s32 pad;
    Actor* unkActor;
    s32 actorCategory;
    Vec3f sp50;
    f32 sp4C;
    f32 temp1;
    f32 temp2;
    f32 temp3;
    f32 temp4;
    f32 temp5;
    f32 temp6;
    s32 lockOnSfxId;

    unkActor = NULL;

    if ((player->unk_664 != NULL) && (player->unk_84B[player->unk_846] == 2)) {
        targetCtx->unk_94 = NULL;
    } else {
        func_80032AF0(globalCtx, &globalCtx->actorCtx, &unkActor, player);
        targetCtx->unk_94 = unkActor;
    }

    if (targetCtx->unk_8C != NULL) {
        unkActor = targetCtx->unk_8C;
        targetCtx->unk_8C = NULL;
    } else if (actorArg != NULL) {
        unkActor = actorArg;
    }

    if (unkActor != NULL) {
        actorCategory = unkActor->category;
    } else {
        actorCategory = player->actor.category;
    }

    if ((unkActor != targetCtx->arrowPointedActor) || (actorCategory != targetCtx->activeCategory)) {
        targetCtx->arrowPointedActor = unkActor;
        targetCtx->activeCategory = actorCategory;
        targetCtx->unk_40 = 1.0f;
    }

    if (unkActor == NULL) {
        unkActor = &player->actor;
    }

    if (Math_StepToF(&targetCtx->unk_40, 0.0f, 0.25f) == 0) {
        temp1 = 0.25f / targetCtx->unk_40;
        temp2 = unkActor->world.pos.x - targetCtx->naviRefPos.x;
        temp3 = (unkActor->world.pos.y + (unkActor->targetArrowOffset * unkActor->scale.y)) - targetCtx->naviRefPos.y;
        temp4 = unkActor->world.pos.z - targetCtx->naviRefPos.z;
        targetCtx->naviRefPos.x += temp2 * temp1;
        targetCtx->naviRefPos.y += temp3 * temp1;
        targetCtx->naviRefPos.z += temp4 * temp1;
    } else {
        func_8002BF60(targetCtx, unkActor, actorCategory, globalCtx);
    }

    if ((actorArg != NULL) && (targetCtx->unk_4B == 0)) {
        func_8002BE04(globalCtx, &actorArg->focus.pos, &sp50, &sp4C);
        if (((sp50.z <= 0.0f) || (1.0f <= fabsf(sp50.x * sp4C))) || (1.0f <= fabsf(sp50.y * sp4C))) {
            actorArg = NULL;
        }
    }

    if (actorArg != NULL) {
        if (actorArg != targetCtx->targetedActor) {
            func_8002BE98(targetCtx, actorArg->category, globalCtx);
            targetCtx->targetedActor = actorArg;

            if (actorArg->id == ACTOR_EN_BOOM) {
                targetCtx->unk_48 = 0;
            }

            lockOnSfxId = CHECK_FLAG_ALL(actorArg->flags, ACTOR_FLAG_TARGETABLE | ACTOR_FLAG_UNFRIENDLY)
                              ? NA_SE_SY_LOCK_ON
                              : NA_SE_SY_LOCK_ON_HUMAN;
            func_80078884(lockOnSfxId);
        }

        targetCtx->targetCenterPos.x = actorArg->world.pos.x;
        targetCtx->targetCenterPos.y = actorArg->world.pos.y - (actorArg->shape.yOffset * actorArg->scale.y);
        targetCtx->targetCenterPos.z = actorArg->world.pos.z;

        if (targetCtx->unk_4B == 0) {
            temp5 = (500.0f - targetCtx->unk_44) * 3.0f;
            temp6 = (temp5 < 30.0f) ? 30.0f : ((100.0f < temp5) ? 100.0f : temp5);
            if (Math_StepToF(&targetCtx->unk_44, 80.0f, temp6) != 0) {
                targetCtx->unk_4B++;
            }
        } else {
            targetCtx->unk_4B = (targetCtx->unk_4B + 3) | 0x80;
            targetCtx->unk_44 = 120.0f;
        }
    } else {
        targetCtx->targetedActor = NULL;
        Math_StepToF(&targetCtx->unk_44, 500.0f, 80.0f);
    }
}

/**
 * Tests if current scene switch flag is set.
 */
s32 Flags_GetSwitch(GlobalContext* globalCtx, s32 flag) {
    if (flag < 0x20) {
        return globalCtx->actorCtx.flags.swch & (1 << flag);
    } else {
        return globalCtx->actorCtx.flags.tempSwch & (1 << (flag - 0x20));
    }
}

/**
 * Sets current scene switch flag.
 */
void Flags_SetSwitch(GlobalContext* globalCtx, s32 flag) {
    if (flag < 0x20) {
        globalCtx->actorCtx.flags.swch |= (1 << flag);
    } else {
        globalCtx->actorCtx.flags.tempSwch |= (1 << (flag - 0x20));
    }
}

/**
 * Unsets current scene switch flag.
 */
void Flags_UnsetSwitch(GlobalContext* globalCtx, s32 flag) {
    if (flag < 0x20) {
        globalCtx->actorCtx.flags.swch &= ~(1 << flag);
    } else {
        globalCtx->actorCtx.flags.tempSwch &= ~(1 << (flag - 0x20));
    }
}

/**
 * Tests if current scene unknown flag is set.
 */
s32 Flags_GetUnknown(GlobalContext* globalCtx, s32 flag) {
    if (flag < 0x20) {
        return globalCtx->actorCtx.flags.unk0 & (1 << flag);
    } else {
        return globalCtx->actorCtx.flags.unk1 & (1 << (flag - 0x20));
    }
}

/**
 * Sets current scene unknown flag.
 */
void Flags_SetUnknown(GlobalContext* globalCtx, s32 flag) {
    if (flag < 0x20) {
        globalCtx->actorCtx.flags.unk0 |= (1 << flag);
    } else {
        globalCtx->actorCtx.flags.unk1 |= (1 << (flag - 0x20));
    }
}

/**
 * Unsets current scene unknown flag.
 */
void Flags_UnsetUnknown(GlobalContext* globalCtx, s32 flag) {
    if (flag < 0x20) {
        globalCtx->actorCtx.flags.unk0 &= ~(1 << flag);
    } else {
        globalCtx->actorCtx.flags.unk1 &= ~(1 << (flag - 0x20));
    }
}

/**
 * Tests if current scene chest flag is set.
 */
s32 Flags_GetTreasure(GlobalContext* globalCtx, s32 flag) {
    return globalCtx->actorCtx.flags.chest & (1 << flag);
}

/**
 * Sets current scene chest flag.
 */
void Flags_SetTreasure(GlobalContext* globalCtx, s32 flag) {
    globalCtx->actorCtx.flags.chest |= (1 << flag);
}

/**
 * Tests if current scene clear flag is set.
 */
s32 Flags_GetClear(GlobalContext* globalCtx, s32 flag) {
    return globalCtx->actorCtx.flags.clear & (1 << flag);
}

/**
 * Sets current scene clear flag.
 */
void Flags_SetClear(GlobalContext* globalCtx, s32 flag) {
    globalCtx->actorCtx.flags.clear |= (1 << flag);
}

/**
 * Unsets current scene clear flag.
 */
void Flags_UnsetClear(GlobalContext* globalCtx, s32 flag) {
    globalCtx->actorCtx.flags.clear &= ~(1 << flag);
}

/**
 * Tests if current scene temp clear flag is set.
 */
s32 Flags_GetTempClear(GlobalContext* globalCtx, s32 flag) {
    return globalCtx->actorCtx.flags.tempClear & (1 << flag);
}

/**
 * Sets current scene temp clear flag.
 */
void Flags_SetTempClear(GlobalContext* globalCtx, s32 flag) {
    globalCtx->actorCtx.flags.tempClear |= (1 << flag);
}

/**
 * Unsets current scene temp clear flag.
 */
void Flags_UnsetTempClear(GlobalContext* globalCtx, s32 flag) {
    globalCtx->actorCtx.flags.tempClear &= ~(1 << flag);
}

/**
 * Tests if current scene collectible flag is set.
 */
s32 Flags_GetCollectible(GlobalContext* globalCtx, s32 flag) {
    if (flag < 0x20) {
        return globalCtx->actorCtx.flags.collect & (1 << flag);
    } else {
        return globalCtx->actorCtx.flags.tempCollect & (1 << (flag - 0x20));
    }
}

/**
 * Sets current scene collectible flag.
 */
void Flags_SetCollectible(GlobalContext* globalCtx, s32 flag) {
    if (flag != 0) {
        if (flag < 0x20) {
            globalCtx->actorCtx.flags.collect |= (1 << flag);
        } else {
            globalCtx->actorCtx.flags.tempCollect |= (1 << (flag - 0x20));
        }
    }
}

void func_8002CDE4(GlobalContext* globalCtx, TitleCardContext* titleCtx) {
    titleCtx->durationTimer = titleCtx->delayTimer = titleCtx->intensity = titleCtx->alpha = 0;
}

void TitleCard_InitBossName(GlobalContext* globalCtx, TitleCardContext* titleCtx, void* texture, s16 x, s16 y, u8 width,
                            u8 height) {
    titleCtx->texture = texture;
    titleCtx->x = x;
    titleCtx->y = y;
    titleCtx->width = width;
    titleCtx->height = height;
    titleCtx->durationTimer = 80;
    titleCtx->delayTimer = 0;
}

void TitleCard_InitPlaceName(GlobalContext* globalCtx, TitleCardContext* titleCtx, void* texture, s32 x, s32 y,
                             s32 width, s32 height, s32 delay) {
    SceneTableEntry* loadedScene = globalCtx->loadedScene;
    u32 size = loadedScene->titleFile.vromEnd - loadedScene->titleFile.vromStart;

    if ((size != 0) && (size <= 0x3000)) {
        DmaMgr_SendRequest1(texture, loadedScene->titleFile.vromStart, size, "../z_actor.c", 2765);
    }

    titleCtx->texture = texture;
    titleCtx->x = x;
    titleCtx->y = y;
    titleCtx->width = width;
    titleCtx->height = height;
    titleCtx->durationTimer = 80;
    titleCtx->delayTimer = delay;
}

void TitleCard_Update(GlobalContext* globalCtx, TitleCardContext* titleCtx) {
    if (DECR(titleCtx->delayTimer) == 0) {
        if (DECR(titleCtx->durationTimer) == 0) {
            Math_StepToS(&titleCtx->alpha, 0, 30);
            Math_StepToS(&titleCtx->intensity, 0, 70);
        } else {
            Math_StepToS(&titleCtx->alpha, 255, 10);
            Math_StepToS(&titleCtx->intensity, 255, 20);
        }
    }
}

void TitleCard_Draw(GlobalContext* globalCtx, TitleCardContext* titleCtx) {
    s32 spCC;
    s32 spC8;
    s32 unk1;
    s32 spC0;
    s32 sp38;
    s32 spB8;
    s32 spB4;
    s32 spB0;

    if (titleCtx->alpha != 0) {
        spCC = titleCtx->width;
        spC8 = titleCtx->height;
        spC0 = (titleCtx->x * 4) - (spCC * 2);
        spB8 = (titleCtx->y * 4) - (spC8 * 2);
        sp38 = spCC * 2;

        OPEN_DISPS(globalCtx->state.gfxCtx, "../z_actor.c", 2824);

        spB0 = spCC * spC8 * gSaveContext.language;
        spC8 = (spCC * spC8 > 0x1000) ? 0x1000 / spCC : spC8;
        spB4 = spB8 + (spC8 * 4);

        OVERLAY_DISP = func_80093808(OVERLAY_DISP);

        gDPSetPrimColor(OVERLAY_DISP++, 0, 0, (u8)titleCtx->intensity, (u8)titleCtx->intensity, (u8)titleCtx->intensity,
                        (u8)titleCtx->alpha);

        gDPLoadTextureBlock(OVERLAY_DISP++, (s32)titleCtx->texture + spB0, G_IM_FMT_IA, G_IM_SIZ_8b, spCC, spC8, 0,
                            G_TX_NOMIRROR | G_TX_WRAP, G_TX_NOMIRROR | G_TX_WRAP, G_TX_NOMASK, G_TX_NOMASK, G_TX_NOLOD,
                            G_TX_NOLOD);

        gSPTextureRectangle(OVERLAY_DISP++, spC0, spB8, ((sp38 * 2) + spC0) - 4, spB8 + (spC8 * 4) - 1, G_TX_RENDERTILE,
                            0, 0, 1 << 10, 1 << 10);

        spC8 = titleCtx->height - spC8;

        if (spC8 > 0) {
            gDPLoadTextureBlock(OVERLAY_DISP++, (s32)titleCtx->texture + spB0 + 0x1000, G_IM_FMT_IA, G_IM_SIZ_8b, spCC,
                                spC8, 0, G_TX_NOMIRROR | G_TX_WRAP, G_TX_NOMIRROR | G_TX_WRAP, G_TX_NOMASK, G_TX_NOMASK,
                                G_TX_NOLOD, G_TX_NOLOD);

            gSPTextureRectangle(OVERLAY_DISP++, spC0, spB4, ((sp38 * 2) + spC0) - 4, spB4 + (spC8 * 4) - 1,
                                G_TX_RENDERTILE, 0, 0, 1 << 10, 1 << 10);
        }

        CLOSE_DISPS(globalCtx->state.gfxCtx, "../z_actor.c", 2880);
    }
}

s32 func_8002D53C(GlobalContext* globalCtx, TitleCardContext* titleCtx) {
    if ((globalCtx->actorCtx.titleCtx.delayTimer != 0) || (globalCtx->actorCtx.titleCtx.alpha != 0)) {
        titleCtx->durationTimer = 0;
        titleCtx->delayTimer = 0;
        return false;
    }

    return true;
}

void Actor_Kill(Actor* actor) {
    actor->draw = NULL;
    actor->update = NULL;
    actor->flags &= ~ACTOR_FLAG_TARGETABLE;
}

void Actor_SetWorldToHome(Actor* actor) {
    actor->world = actor->home;
}

void Actor_SetFocus(Actor* actor, f32 yOffset) {
    actor->focus.pos.x = actor->world.pos.x;
    actor->focus.pos.y = actor->world.pos.y + yOffset;
    actor->focus.pos.z = actor->world.pos.z;

    actor->focus.rot.x = actor->world.rot.x;
    actor->focus.rot.y = actor->world.rot.y;
    actor->focus.rot.z = actor->world.rot.z;
}

void Actor_SetWorldRotToShape(Actor* actor) {
    actor->world.rot = actor->shape.rot;
}

void Actor_SetShapeRotToWorld(Actor* actor) {
    actor->shape.rot = actor->world.rot;
}

void Actor_SetScale(Actor* actor, f32 scale) {
    actor->scale.z = scale;
    actor->scale.y = scale;
    actor->scale.x = scale;
}

void Actor_SetObjectDependency(GlobalContext* globalCtx, Actor* actor) {
    gSegments[6] = VIRTUAL_TO_PHYSICAL(globalCtx->objectCtx.status[actor->objBankIndex].segment);
}

void Actor_Init(Actor* actor, GlobalContext* globalCtx) {
    Actor_SetWorldToHome(actor);
    Actor_SetShapeRotToWorld(actor);
    Actor_SetFocus(actor, 0.0f);
    Math_Vec3f_Copy(&actor->prevPos, &actor->world.pos);
    Actor_SetScale(actor, 0.01f);
    actor->targetMode = 3;
    actor->minVelocityY = -20.0f;
    actor->xyzDistToPlayerSq = FLT_MAX;
    actor->naviEnemyId = 0xFF;
    actor->uncullZoneForward = 1000.0f;
    actor->uncullZoneScale = 350.0f;
    actor->uncullZoneDownward = 700.0f;
    CollisionCheck_InitInfo(&actor->colChkInfo);
    actor->floorBgId = BGCHECK_SCENE;
    ActorShape_Init(&actor->shape, 0.0f, NULL, 0.0f);
    if (Object_IsLoaded(&globalCtx->objectCtx, actor->objBankIndex)) {
        Actor_SetObjectDependency(globalCtx, actor);
        actor->init(actor, globalCtx);
        actor->init = NULL;
    }
}

void Actor_Destroy(Actor* actor, GlobalContext* globalCtx) {
    ActorOverlay* overlayEntry;
    char* name;

    if (actor->destroy != NULL) {
        actor->destroy(actor, globalCtx);
        actor->destroy = NULL;
    } else {
        overlayEntry = actor->overlayEntry;
        name = overlayEntry->name != NULL ? overlayEntry->name : "";

        // "No Actor class destruct [%s]"
        osSyncPrintf("Ａｃｔｏｒクラス デストラクトがありません [%s]\n" VT_RST, name);
    }
}

void func_8002D7EC(Actor* actor) {
    f32 speedRate = R_UPDATE_RATE * 0.5f;

    actor->world.pos.x += (actor->velocity.x * speedRate) + actor->colChkInfo.displacement.x;
    actor->world.pos.y += (actor->velocity.y * speedRate) + actor->colChkInfo.displacement.y;
    actor->world.pos.z += (actor->velocity.z * speedRate) + actor->colChkInfo.displacement.z;
}

void func_8002D868(Actor* actor) {
    actor->velocity.x = Math_SinS(actor->world.rot.y) * actor->speedXZ;
    actor->velocity.z = Math_CosS(actor->world.rot.y) * actor->speedXZ;

    actor->velocity.y += actor->gravity;
    if (actor->velocity.y < actor->minVelocityY) {
        actor->velocity.y = actor->minVelocityY;
    }
}

void Actor_MoveForward(Actor* actor) {
    func_8002D868(actor);
    func_8002D7EC(actor);
}

void func_8002D908(Actor* actor) {
    f32 sp24 = Math_CosS(actor->world.rot.x) * actor->speedXZ;

    actor->velocity.x = Math_SinS(actor->world.rot.y) * sp24;
    actor->velocity.y = Math_SinS(actor->world.rot.x) * actor->speedXZ;
    actor->velocity.z = Math_CosS(actor->world.rot.y) * sp24;
}

void func_8002D97C(Actor* actor) {
    func_8002D908(actor);
    func_8002D7EC(actor);
}

void func_8002D9A4(Actor* actor, f32 arg1) {
    actor->speedXZ = Math_CosS(actor->world.rot.x) * arg1;
    actor->velocity.y = -Math_SinS(actor->world.rot.x) * arg1;
}

void func_8002D9F8(Actor* actor, SkelAnime* skelAnime) {
    Vec3f sp1C;

    SkelAnime_UpdateTranslation(skelAnime, &sp1C, actor->shape.rot.y);
    actor->world.pos.x += sp1C.x * actor->scale.x;
    actor->world.pos.y += sp1C.y * actor->scale.y;
    actor->world.pos.z += sp1C.z * actor->scale.z;
}

s16 Actor_WorldYawTowardActor(Actor* actorA, Actor* actorB) {
    return Math_Vec3f_Yaw(&actorA->world.pos, &actorB->world.pos);
}

s16 Actor_FocusYawTowardActor(Actor* actorA, Actor* actorB) {
    return Math_Vec3f_Yaw(&actorA->focus.pos, &actorB->focus.pos);
}

s16 Actor_WorldYawTowardPoint(Actor* actor, Vec3f* refPoint) {
    return Math_Vec3f_Yaw(&actor->world.pos, refPoint);
}

s16 Actor_WorldPitchTowardActor(Actor* actorA, Actor* actorB) {
    return Math_Vec3f_Pitch(&actorA->world.pos, &actorB->world.pos);
}

s16 Actor_FocusPitchTowardActor(Actor* actorA, Actor* actorB) {
    return Math_Vec3f_Pitch(&actorA->focus.pos, &actorB->focus.pos);
}

s16 Actor_WorldPitchTowardPoint(Actor* actor, Vec3f* refPoint) {
    return Math_Vec3f_Pitch(&actor->world.pos, refPoint);
}

f32 Actor_WorldDistXYZToActor(Actor* actorA, Actor* actorB) {
    return Math_Vec3f_DistXYZ(&actorA->world.pos, &actorB->world.pos);
}

f32 Actor_WorldDistXYZToPoint(Actor* actor, Vec3f* refPoint) {
    return Math_Vec3f_DistXYZ(&actor->world.pos, refPoint);
}

f32 Actor_WorldDistXZToActor(Actor* actorA, Actor* actorB) {
    return Math_Vec3f_DistXZ(&actorA->world.pos, &actorB->world.pos);
}

f32 Actor_WorldDistXZToPoint(Actor* actor, Vec3f* refPoint) {
    return Math_Vec3f_DistXZ(&actor->world.pos, refPoint);
}

void func_8002DBD0(Actor* actor, Vec3f* result, Vec3f* arg2) {
    f32 cosRot2Y;
    f32 sinRot2Y;
    f32 deltaX;
    f32 deltaZ;

    cosRot2Y = Math_CosS(actor->shape.rot.y);
    sinRot2Y = Math_SinS(actor->shape.rot.y);
    deltaX = arg2->x - actor->world.pos.x;
    deltaZ = arg2->z - actor->world.pos.z;

    result->x = (deltaX * cosRot2Y) - (deltaZ * sinRot2Y);
    result->z = (deltaX * sinRot2Y) + (deltaZ * cosRot2Y);
    result->y = arg2->y - actor->world.pos.y;
}

f32 Actor_HeightDiff(Actor* actorA, Actor* actorB) {
    return actorB->world.pos.y - actorA->world.pos.y;
}

f32 Player_GetHeight(Player* player) {
    f32 offset = (player->stateFlags1 & PLAYER_STATE1_23) ? 32.0f : 0.0f;

    if (LINK_IS_ADULT) {
        return offset + 68.0f;
    } else {
        return offset + 44.0f;
    }
}

f32 func_8002DCE4(Player* player) {
    if (player->stateFlags1 & PLAYER_STATE1_23) {
        return 8.0f;
    } else if (player->stateFlags1 & PLAYER_STATE1_27) {
        return (R_RUN_SPEED_LIMIT / 100.0f) * 0.6f;
    } else {
        return R_RUN_SPEED_LIMIT / 100.0f;
    }
}

s32 func_8002DD6C(Player* player) {
    return player->stateFlags1 & PLAYER_STATE1_3;
}

s32 func_8002DD78(Player* player) {
    return func_8002DD6C(player) && player->unk_834;
}

s32 func_8002DDA8(GlobalContext* globalCtx) {
    Player* player = GET_PLAYER(globalCtx);

    return (player->stateFlags1 & PLAYER_STATE1_11) || func_8002DD78(player);
}

s32 func_8002DDE4(GlobalContext* globalCtx) {
    Player* player = GET_PLAYER(globalCtx);

    return player->stateFlags2 & PLAYER_STATE2_3;
}

s32 func_8002DDF4(GlobalContext* globalCtx) {
    Player* player = GET_PLAYER(globalCtx);

    return player->stateFlags2 & PLAYER_STATE2_12;
}

void func_8002DE04(GlobalContext* globalCtx, Actor* actorA, Actor* actorB) {
    ArmsHook* hookshot = (ArmsHook*)Actor_Find(&globalCtx->actorCtx, ACTOR_ARMS_HOOK, ACTORCAT_ITEMACTION);

    hookshot->grabbed = actorB;
    hookshot->grabbedDistDiff.x = 0.0f;
    hookshot->grabbedDistDiff.y = 0.0f;
    hookshot->grabbedDistDiff.z = 0.0f;
    actorB->flags |= ACTOR_FLAG_HOOK_ATTACHED;
    actorA->flags &= ~ACTOR_FLAG_HOOK_ATTACHED;
}

void func_8002DE74(GlobalContext* globalCtx, Player* player) {
    if ((globalCtx->roomCtx.curRoom.unk_03 != 4) && func_800C0CB8(globalCtx)) {
        Camera_ChangeSetting(Gameplay_GetCamera(globalCtx, MAIN_CAM), CAM_SET_HORSE);
    }
}

void Actor_MountHorse(GlobalContext* globalCtx, Player* player, Actor* horse) {
    player->rideActor = horse;
    player->stateFlags1 |= PLAYER_STATE1_23;
    horse->child = &player->actor;
}

s32 func_8002DEEC(Player* player) {
    return (player->stateFlags1 & (PLAYER_STATE1_7 | PLAYER_STATE1_29)) || (player->csMode != 0);
}

void func_8002DF18(GlobalContext* globalCtx, Player* player) {
    func_8006DC68(globalCtx, player);
}

s32 func_8002DF38(GlobalContext* globalCtx, Actor* actor, u8 csMode) {
    Player* player = GET_PLAYER(globalCtx);

    player->csMode = csMode;
    player->unk_448 = actor;
    player->unk_46A = 0;

    return true;
}

s32 func_8002DF54(GlobalContext* globalCtx, Actor* actor, u8 csMode) {
    Player* player = GET_PLAYER(globalCtx);

    func_8002DF38(globalCtx, actor, csMode);
    player->unk_46A = 1;

    return true;
}

void func_8002DF90(DynaPolyActor* dynaActor) {
    dynaActor->unk_154 = 0.0f;
    dynaActor->unk_150 = 0.0f;
}

void func_8002DFA4(DynaPolyActor* dynaActor, f32 arg1, s16 arg2) {
    dynaActor->unk_150 += arg1;
    dynaActor->unk_158 = arg2;
}

/**
 * Chcek if the player is facing the specified actor.
 * The maximum angle difference that qualifies as "facing" is specified by `maxAngle`.
 */
s32 Player_IsFacingActor(Actor* actor, s16 maxAngle, GlobalContext* globalCtx) {
    Player* player = GET_PLAYER(globalCtx);
    s16 yawDiff = (s16)(actor->yawTowardsPlayer + 0x8000) - player->actor.shape.rot.y;

    if (ABS(yawDiff) < maxAngle) {
        return true;
    }

    return false;
}

/**
 * Chcek if `actorB` is facing `actorA`.
 * The maximum angle difference that qualifies as "facing" is specified by `maxAngle`.
 *
 * This function is unused in the original game.
 */
s32 Actor_ActorBIsFacingActorA(Actor* actorA, Actor* actorB, s16 maxAngle) {
    s16 yawDiff = (s16)(Actor_WorldYawTowardActor(actorA, actorB) + 0x8000) - actorB->shape.rot.y;

    if (ABS(yawDiff) < maxAngle) {
        return true;
    }

    return false;
}

/**
 * Chcek if the specified actor is facing the player.
 * The maximum angle difference that qualifies as "facing" is specified by `maxAngle`.
 */
s32 Actor_IsFacingPlayer(Actor* actor, s16 maxAngle) {
    s16 yawDiff = actor->yawTowardsPlayer - actor->shape.rot.y;

    if (ABS(yawDiff) < maxAngle) {
        return true;
    }

    return false;
}

/**
 * Chcek if `actorA` is facing `actorB`.
 * The maximum angle difference that qualifies as "facing" is specified by `maxAngle`.
 *
 * This function is unused in the original game.
 */
s32 Actor_ActorAIsFacingActorB(Actor* actorA, Actor* actorB, s16 maxAngle) {
    s16 yawDiff = Actor_WorldYawTowardActor(actorA, actorB) - actorA->shape.rot.y;

    if (ABS(yawDiff) < maxAngle) {
        return true;
    }

    return false;
}

/**
 * Chcek if the specified actor is facing the player and is nearby.
 * The maximum angle difference that qualifies as "facing" is specified by `maxAngle`.
 * The minimum distance that qualifies as "nearby" is specified by `range`.
 */
s32 Actor_IsFacingAndNearPlayer(Actor* actor, f32 range, s16 maxAngle) {
    s16 yawDiff = actor->yawTowardsPlayer - actor->shape.rot.y;

    if (ABS(yawDiff) < maxAngle) {
        f32 xyzDistanceFromLink = sqrtf(SQ(actor->xzDistToPlayer) + SQ(actor->yDistToPlayer));

        if (xyzDistanceFromLink < range) {
            return true;
        }
    }

    return false;
}

/**
 * Chcek if `actorA` is facing `actorB` and is nearby.
 * The maximum angle difference that qualifies as "facing" is specified by `maxAngle`.
 * The minimum distance that qualifies as "nearby" is specified by `range`.
 */
s32 Actor_ActorAIsFacingAndNearActorB(Actor* actorA, Actor* actorB, f32 range, s16 maxAngle) {
    if (Actor_WorldDistXYZToActor(actorA, actorB) < range) {
        s16 yawDiff = Actor_WorldYawTowardActor(actorA, actorB) - actorA->shape.rot.y;

        if (ABS(yawDiff) < maxAngle) {
            return true;
        }
    }

    return false;
}

s32 func_8002E234(Actor* actor, f32 arg1, s32 arg2) {
    if ((actor->bgCheckFlags & 0x1) && (arg1 < -11.0f)) {
        actor->bgCheckFlags &= ~0x1;
        actor->bgCheckFlags |= 0x4;

        if ((actor->velocity.y < 0.0f) && (arg2 & 0x10)) {
            actor->velocity.y = 0.0f;
        }

        return false;
    }

    return true;
}

s32 func_8002E2AC(GlobalContext* globalCtx, Actor* actor, Vec3f* arg2, s32 arg3) {
    f32 floorHeightDiff;
    s32 floorBgId;

    arg2->y += 50.0f;

    actor->floorHeight =
        BgCheck_EntityRaycastFloor5(globalCtx, &globalCtx->colCtx, &actor->floorPoly, &floorBgId, actor, arg2);
    actor->bgCheckFlags &= ~0x0086;

    if (actor->floorHeight <= BGCHECK_Y_MIN) {
        return func_8002E234(actor, BGCHECK_Y_MIN, arg3);
    }

    floorHeightDiff = actor->floorHeight - actor->world.pos.y;
    actor->floorBgId = floorBgId;

    if (floorHeightDiff >= 0.0f) { // actor is on or below the ground
        actor->bgCheckFlags |= 0x80;

        if (actor->bgCheckFlags & 0x10) {
            if (floorBgId != sCurCeilingBgId) {
                if (floorHeightDiff > 15.0f) {
                    actor->bgCheckFlags |= 0x100;
                }
            } else {
                actor->world.pos.x = actor->prevPos.x;
                actor->world.pos.z = actor->prevPos.z;
            }
        }

        actor->world.pos.y = actor->floorHeight;

        if (actor->velocity.y <= 0.0f) {
            if (!(actor->bgCheckFlags & 0x1)) {
                actor->bgCheckFlags |= 0x2;
            } else if ((arg3 & 0x8) && (actor->gravity < 0.0f)) {
                actor->velocity.y = -4.0f;
            } else {
                actor->velocity.y = 0.0f;
            }

            actor->bgCheckFlags |= 0x1;
            func_80043334(&globalCtx->colCtx, actor, actor->floorBgId);
        }
    } else { // actor is above ground
        if ((actor->bgCheckFlags & 0x1) && (floorHeightDiff >= -11.0f)) {
            func_80043334(&globalCtx->colCtx, actor, actor->floorBgId);
        }

        return func_8002E234(actor, floorHeightDiff, arg3);
    }

    return true;
}

void Actor_UpdateBgCheckInfo(GlobalContext* globalCtx, Actor* actor, f32 wallCheckHeight, f32 wallCheckRadius,
                             f32 ceilingCheckHeight, s32 flags) {
    f32 sp74;
    s32 pad;
    Vec3f sp64;
    s32 bgId;
    CollisionPoly* wallPoly;
    f32 sp58;
    WaterBox* waterBox;
    f32 waterBoxYSurface;
    Vec3f ripplePos;

    sp74 = actor->world.pos.y - actor->prevPos.y;

    if ((actor->floorBgId != BGCHECK_SCENE) && (actor->bgCheckFlags & 1)) {
        func_800433A4(&globalCtx->colCtx, actor->floorBgId, actor);
    }

    if (flags & 1) {
        if ((!(flags & 0x80) &&
             BgCheck_EntitySphVsWall3(&globalCtx->colCtx, &sp64, &actor->world.pos, &actor->prevPos, wallCheckRadius,
                                      &actor->wallPoly, &bgId, actor, wallCheckHeight)) ||
            ((flags & 0x80) &&
             BgCheck_EntitySphVsWall4(&globalCtx->colCtx, &sp64, &actor->world.pos, &actor->prevPos, wallCheckRadius,
                                      &actor->wallPoly, &bgId, actor, wallCheckHeight))) {
            wallPoly = actor->wallPoly;
            Math_Vec3f_Copy(&actor->world.pos, &sp64);
            actor->wallYaw = Math_Atan2S(wallPoly->normal.z, wallPoly->normal.x);
            actor->bgCheckFlags |= 8;
            actor->wallBgId = bgId;
        } else {
            actor->bgCheckFlags &= ~8;
        }
    }

    sp64.x = actor->world.pos.x;
    sp64.z = actor->world.pos.z;

    if (flags & 2) {
        sp64.y = actor->prevPos.y + 10.0f;
        if (BgCheck_EntityCheckCeiling(&globalCtx->colCtx, &sp58, &sp64, (ceilingCheckHeight + sp74) - 10.0f,
                                       &sCurCeilingPoly, &sCurCeilingBgId, actor)) {
            actor->bgCheckFlags |= 0x10;
            actor->world.pos.y = (sp58 + sp74) - 10.0f;
        } else {
            actor->bgCheckFlags &= ~0x10;
        }
    }

    if (flags & 4) {
        sp64.y = actor->prevPos.y;
        func_8002E2AC(globalCtx, actor, &sp64, flags);
        waterBoxYSurface = actor->world.pos.y;
        if (WaterBox_GetSurface1(globalCtx, &globalCtx->colCtx, actor->world.pos.x, actor->world.pos.z,
                                 &waterBoxYSurface, &waterBox)) {
            actor->yDistToWater = waterBoxYSurface - actor->world.pos.y;
            if (actor->yDistToWater < 0.0f) {
                actor->bgCheckFlags &= ~0x60;
            } else {
                if (!(actor->bgCheckFlags & 0x20)) {
                    actor->bgCheckFlags |= 0x40;
                    if (!(flags & 0x40)) {
                        ripplePos.x = actor->world.pos.x;
                        ripplePos.y = waterBoxYSurface;
                        ripplePos.z = actor->world.pos.z;
                        EffectSsGRipple_Spawn(globalCtx, &ripplePos, 100, 500, 0);
                        EffectSsGRipple_Spawn(globalCtx, &ripplePos, 100, 500, 4);
                        EffectSsGRipple_Spawn(globalCtx, &ripplePos, 100, 500, 8);
                    }
                }
                actor->bgCheckFlags |= 0x20;
            }
        } else {
            actor->bgCheckFlags &= ~0x60;
            actor->yDistToWater = BGCHECK_Y_MIN;
        }
    }
}

Mtx D_8015BBA8;

Gfx* func_8002E830(Vec3f* object, Vec3f* eye, Vec3f* lightDir, GraphicsContext* gfxCtx, Gfx* gfx, Hilite** hilite) {
    LookAt* lookAt;
    f32 correctedEyeX;

    lookAt = Graph_Alloc(gfxCtx, sizeof(LookAt));

    correctedEyeX = (eye->x == object->x) && (eye->z == object->z) ? eye->x + 0.001f : eye->x;

    *hilite = Graph_Alloc(gfxCtx, sizeof(Hilite));

    if (HREG(80) == 6) {
        osSyncPrintf("z_actor.c 3529 eye=[%f(%f) %f %f] object=[%f %f %f] light_direction=[%f %f %f]\n", correctedEyeX,
                     eye->x, eye->y, eye->z, object->x, object->y, object->z, lightDir->x, lightDir->y, lightDir->z);
    }

    func_800ABE74(correctedEyeX, eye->y, eye->z);
    guLookAtHilite(&D_8015BBA8, lookAt, *hilite, correctedEyeX, eye->y, eye->z, object->x, object->y, object->z, 0.0f,
                   1.0f, 0.0f, lightDir->x, lightDir->y, lightDir->z, lightDir->x, lightDir->y, lightDir->z, 0x10,
                   0x10);

    gSPLookAt(gfx++, lookAt);
    gDPSetHilite1Tile(gfx++, 1, *hilite, 0x10, 0x10);

    return gfx;
}

Hilite* func_8002EABC(Vec3f* object, Vec3f* eye, Vec3f* lightDir, GraphicsContext* gfxCtx) {
    Hilite* hilite;

    OPEN_DISPS(gfxCtx, "../z_actor.c", 4306);

    POLY_OPA_DISP = func_8002E830(object, eye, lightDir, gfxCtx, POLY_OPA_DISP, &hilite);

    CLOSE_DISPS(gfxCtx, "../z_actor.c", 4313);

    return hilite;
}

Hilite* func_8002EB44(Vec3f* object, Vec3f* eye, Vec3f* lightDir, GraphicsContext* gfxCtx) {
    Hilite* hilite;

    OPEN_DISPS(gfxCtx, "../z_actor.c", 4332);

    POLY_XLU_DISP = func_8002E830(object, eye, lightDir, gfxCtx, POLY_XLU_DISP, &hilite);

    CLOSE_DISPS(gfxCtx, "../z_actor.c", 4339);

    return hilite;
}

void func_8002EBCC(Actor* actor, GlobalContext* globalCtx, s32 flag) {
    Hilite* hilite;
    Vec3f lightDir;
    Gfx* displayListHead;
    Gfx* displayList;

    lightDir.x = globalCtx->envCtx.dirLight1.params.dir.x;
    lightDir.y = globalCtx->envCtx.dirLight1.params.dir.y;
    lightDir.z = globalCtx->envCtx.dirLight1.params.dir.z;

    if (HREG(80) == 6) {
        osSyncPrintf("z_actor.c 3637 game_play->view.eye=[%f(%f) %f %f]\n", globalCtx->view.eye.x,
                     globalCtx->view.eye.y, globalCtx->view.eye.z);
    }

    hilite = func_8002EABC(&actor->world.pos, &globalCtx->view.eye, &lightDir, globalCtx->state.gfxCtx);

    if (flag != 0) {
        displayList = Graph_Alloc(globalCtx->state.gfxCtx, 2 * sizeof(Gfx));
        displayListHead = displayList;

        OPEN_DISPS(globalCtx->state.gfxCtx, "../z_actor.c", 4384);

        gDPSetHilite1Tile(displayListHead++, 1, hilite, 0x10, 0x10);
        gSPEndDisplayList(displayListHead);
        gSPSegment(POLY_OPA_DISP++, 0x07, displayList);

        CLOSE_DISPS(globalCtx->state.gfxCtx, "../z_actor.c", 4394);
    }
}

void func_8002ED80(Actor* actor, GlobalContext* globalCtx, s32 flag) {
    Hilite* hilite;
    Vec3f lightDir;
    Gfx* displayListHead;
    Gfx* displayList;

    lightDir.x = globalCtx->envCtx.dirLight1.params.dir.x;
    lightDir.y = globalCtx->envCtx.dirLight1.params.dir.y;
    lightDir.z = globalCtx->envCtx.dirLight1.params.dir.z;

    hilite = func_8002EB44(&actor->world.pos, &globalCtx->view.eye, &lightDir, globalCtx->state.gfxCtx);

    if (flag != 0) {
        displayList = Graph_Alloc(globalCtx->state.gfxCtx, 2 * sizeof(Gfx));
        displayListHead = displayList;

        OPEN_DISPS(globalCtx->state.gfxCtx, "../z_actor.c", 4429);

        gDPSetHilite1Tile(displayListHead++, 1, hilite, 0x10, 0x10);
        gSPEndDisplayList(displayListHead);
        gSPSegment(POLY_XLU_DISP++, 0x07, displayList);

        CLOSE_DISPS(globalCtx->state.gfxCtx, "../z_actor.c", 4439);
    }
}

PosRot* Actor_GetFocus(PosRot* dest, Actor* actor) {
    *dest = actor->focus;

    return dest;
}

PosRot* Actor_GetWorld(PosRot* dest, Actor* actor) {
    *dest = actor->world;

    return dest;
}

PosRot* Actor_GetWorldPosShapeRot(PosRot* arg0, Actor* actor) {
    PosRot sp1C;

    Math_Vec3f_Copy(&sp1C.pos, &actor->world.pos);
    sp1C.rot = actor->shape.rot;
    *arg0 = sp1C;

    return arg0;
}

f32 func_8002EFC0(Actor* actor, Player* player, s16 arg2) {
    s16 yawTemp = (s16)(actor->yawTowardsPlayer - 0x8000) - arg2;
    s16 yawTempAbs = ABS(yawTemp);

    if (player->unk_664 != NULL) {
        if ((yawTempAbs > 0x4000) || (actor->flags & ACTOR_FLAG_CANT_TARGET)) {
            return FLT_MAX;
        } else {
            f32 ret =
                actor->xyzDistToPlayerSq - actor->xyzDistToPlayerSq * 0.8f * ((0x4000 - yawTempAbs) * (1.0f / 0x8000));

            return ret;
        }
    }

    if (yawTempAbs > 0x2AAA) {
        return FLT_MAX;
    }

    return actor->xyzDistToPlayerSq;
}

typedef struct {
    /* 0x0 */ f32 rangeSq;
    /* 0x4 */ f32 leashScale;
} TargetRangeParams; // size = 0x8

#define TARGET_RANGE(range, leash) \
    { SQ(range), (f32)range / leash }

TargetRangeParams D_80115FF8[] = {
    TARGET_RANGE(70, 140),   TARGET_RANGE(170, 255),    TARGET_RANGE(280, 5600),      TARGET_RANGE(350, 525),
    TARGET_RANGE(700, 1050), TARGET_RANGE(1000, 1500),  TARGET_RANGE(100, 105.36842), TARGET_RANGE(140, 163.33333),
    TARGET_RANGE(240, 576),  TARGET_RANGE(280, 280000),
};

u32 func_8002F090(Actor* actor, f32 arg1) {
    return arg1 < D_80115FF8[actor->targetMode].rangeSq;
}

s32 func_8002F0C8(Actor* actor, Player* player, s32 flag) {
    if ((actor->update == NULL) || !(actor->flags & ACTOR_FLAG_TARGETABLE)) {
        return true;
    }

    if (!flag) {
        s16 var = (s16)(actor->yawTowardsPlayer - 0x8000) - player->actor.shape.rot.y;
        s16 abs_var = ABS(var);
        f32 dist;

        if ((player->unk_664 == NULL) && (abs_var > 0x2AAA)) {
            dist = FLT_MAX;
        } else {
            dist = actor->xyzDistToPlayerSq;
        }

        return !func_8002F090(actor, D_80115FF8[actor->targetMode].leashScale * dist);
    }

    return false;
}

u32 Actor_ProcessTalkRequest(Actor* actor, GlobalContext* globalCtx) {
    if (actor->flags & ACTOR_FLAG_TALK_REQUESTED) {
        actor->flags &= ~ACTOR_FLAG_TALK_REQUESTED;
        return true;
    }

    return false;
}

s32 func_8002F1C4(Actor* actor, GlobalContext* globalCtx, f32 arg2, f32 arg3, u32 exchangeItemId) {
    Player* player = GET_PLAYER(globalCtx);

    // This is convoluted but it seems like it must be a single if statement to match
    if ((player->actor.flags & ACTOR_FLAG_TALK_REQUESTED) ||
        ((exchangeItemId != EXCH_ITEM_NONE) && Player_InCsMode(globalCtx)) ||
        (!actor->isTargeted &&
         ((arg3 < fabsf(actor->yDistToPlayer)) || (player->targetActorDistance < actor->xzDistToPlayer) ||
          (arg2 < actor->xzDistToPlayer)))) {
        return false;
    }

    player->targetActor = actor;
    player->targetActorDistance = actor->xzDistToPlayer;
    player->exchangeItemId = exchangeItemId;

    return true;
}

s32 func_8002F298(Actor* actor, GlobalContext* globalCtx, f32 arg2, u32 exchangeItemId) {
    return func_8002F1C4(actor, globalCtx, arg2, arg2, exchangeItemId);
}

s32 func_8002F2CC(Actor* actor, GlobalContext* globalCtx, f32 arg2) {
    return func_8002F298(actor, globalCtx, arg2, EXCH_ITEM_NONE);
}

s32 func_8002F2F4(Actor* actor, GlobalContext* globalCtx) {
    f32 var1 = 50.0f + actor->colChkInfo.cylRadius;

    return func_8002F2CC(actor, globalCtx, var1);
}

u32 Actor_TextboxIsClosing(Actor* actor, GlobalContext* globalCtx) {
    if (Message_GetState(&globalCtx->msgCtx) == TEXT_STATE_CLOSING) {
        return true;
    } else {
        return false;
    }
}

s8 func_8002F368(GlobalContext* globalCtx) {
    Player* player = GET_PLAYER(globalCtx);

    return player->exchangeItemId;
}

void Actor_GetScreenPos(GlobalContext* globalCtx, Actor* actor, s16* x, s16* y) {
    Vec3f projectedPos;
    f32 w;

    func_8002BE04(globalCtx, &actor->focus.pos, &projectedPos, &w);
    *x = projectedPos.x * w * (SCREEN_WIDTH / 2) + (SCREEN_WIDTH / 2);
    *y = projectedPos.y * w * -(SCREEN_HEIGHT / 2) + (SCREEN_HEIGHT / 2);
}

u32 Actor_HasParent(Actor* actor, GlobalContext* globalCtx) {
    if (actor->parent != NULL) {
        return true;
    } else {
        return false;
    }
}

s32 func_8002F434(Actor* actor, GlobalContext* globalCtx, s32 getItemId, f32 xzRange, f32 yRange) {
    Player* player = GET_PLAYER(globalCtx);

    if (!(player->stateFlags1 & (PLAYER_STATE1_7 | PLAYER_STATE1_12 | PLAYER_STATE1_13 | PLAYER_STATE1_14 |
                                 PLAYER_STATE1_18 | PLAYER_STATE1_19 | PLAYER_STATE1_20 | PLAYER_STATE1_21)) &&
        Player_GetExplosiveHeld(player) < 0) {
        if ((((player->heldActor != NULL) || (actor == player->targetActor)) && (getItemId > GI_NONE) &&
             (getItemId < GI_MAX)) ||
            (!(player->stateFlags1 & (PLAYER_STATE1_11 | PLAYER_STATE1_29)))) {
            if ((actor->xzDistToPlayer < xzRange) && (fabsf(actor->yDistToPlayer) < yRange)) {
                s16 yawDiff = actor->yawTowardsPlayer - player->actor.shape.rot.y;
                s32 absYawDiff = ABS(yawDiff);

                if ((getItemId != GI_NONE) || (player->getItemDirection < absYawDiff)) {
                    player->getItemId = getItemId;
                    player->interactRangeActor = actor;
                    player->getItemDirection = absYawDiff;
                    return true;
                }
            }
        }
    }

    return false;
}

void func_8002F554(Actor* actor, GlobalContext* globalCtx, s32 getItemId) {
    func_8002F434(actor, globalCtx, getItemId, 50.0f, 10.0f);
}

void func_8002F580(Actor* actor, GlobalContext* globalCtx) {
    func_8002F554(actor, globalCtx, GI_NONE);
}

u32 Actor_HasNoParent(Actor* actor, GlobalContext* globalCtx) {
    if (actor->parent == NULL) {
        return true;
    } else {
        return false;
    }
}

void func_8002F5C4(Actor* actorA, Actor* actorB, GlobalContext* globalCtx) {
    Actor* parent = actorA->parent;

    if (parent->id == ACTOR_PLAYER) {
        Player* player = (Player*)parent;

        player->heldActor = actorB;
        player->interactRangeActor = actorB;
    }

    parent->child = actorB;
    actorB->parent = parent;
    actorA->parent = NULL;
}

void func_8002F5F0(Actor* actor, GlobalContext* globalCtx) {
    Player* player = GET_PLAYER(globalCtx);

    if (actor->xyzDistToPlayerSq < player->unk_6A4) {
        player->unk_6A4 = actor->xyzDistToPlayerSq;
    }
}

s32 Actor_IsMounted(GlobalContext* globalCtx, Actor* horse) {
    if (horse->child != NULL) {
        return true;
    } else {
        return false;
    }
}

u32 Actor_SetRideActor(GlobalContext* globalCtx, Actor* horse, s32 mountSide) {
    Player* player = GET_PLAYER(globalCtx);

    if (!(player->stateFlags1 &
          (PLAYER_STATE1_7 | PLAYER_STATE1_11 | PLAYER_STATE1_12 | PLAYER_STATE1_13 | PLAYER_STATE1_14 |
           PLAYER_STATE1_18 | PLAYER_STATE1_19 | PLAYER_STATE1_20 | PLAYER_STATE1_21))) {
        player->rideActor = horse;
        player->mountSide = mountSide;
        return true;
    }

    return false;
}

s32 Actor_NotMounted(GlobalContext* globalCtx, Actor* horse) {
    if (horse->child == NULL) {
        return true;
    } else {
        return false;
    }
}

void func_8002F698(GlobalContext* globalCtx, Actor* actor, f32 arg2, s16 arg3, f32 arg4, u32 arg5, u32 arg6) {
    Player* player = GET_PLAYER(globalCtx);

    player->unk_8A0 = arg6;
    player->unk_8A1 = arg5;
    player->unk_8A2 = arg3;
    player->unk_8A4 = arg2;
    player->unk_8A8 = arg4;
}

void func_8002F6D4(GlobalContext* globalCtx, Actor* actor, f32 arg2, s16 arg3, f32 arg4, u32 arg5) {
    func_8002F698(globalCtx, actor, arg2, arg3, arg4, 2, arg5);
}

void func_8002F71C(GlobalContext* globalCtx, Actor* actor, f32 arg2, s16 arg3, f32 arg4) {
    func_8002F6D4(globalCtx, actor, arg2, arg3, arg4, 0);
}

void func_8002F758(GlobalContext* globalCtx, Actor* actor, f32 arg2, s16 arg3, f32 arg4, u32 arg5) {
    func_8002F698(globalCtx, actor, arg2, arg3, arg4, 1, arg5);
}

void func_8002F7A0(GlobalContext* globalCtx, Actor* actor, f32 arg2, s16 arg3, f32 arg4) {
    func_8002F758(globalCtx, actor, arg2, arg3, arg4, 0);
}

void func_8002F7DC(Actor* actor, u16 sfxId) {
    Audio_PlaySoundGeneral(sfxId, &actor->projectedPos, 4, &D_801333E0, &D_801333E0, &D_801333E8);
}

void Audio_PlayActorSound2(Actor* actor, u16 sfxId) {
    func_80078914(&actor->projectedPos, sfxId);
}

void func_8002F850(GlobalContext* globalCtx, Actor* actor) {
    s32 sfxId;

    if (actor->bgCheckFlags & 0x20) {
        if (actor->yDistToWater < 20.0f) {
            sfxId = NA_SE_PL_WALK_WATER0 - SFX_FLAG;
        } else {
            sfxId = NA_SE_PL_WALK_WATER1 - SFX_FLAG;
        }
    } else {
        sfxId = SurfaceType_GetSfx(&globalCtx->colCtx, actor->floorPoly, actor->floorBgId);
    }

    func_80078914(&actor->projectedPos, NA_SE_EV_BOMB_BOUND);
    func_80078914(&actor->projectedPos, sfxId + SFX_FLAG);
}

void func_8002F8F0(Actor* actor, u16 sfxId) {
    actor->sfx = sfxId;
    actor->flags |= ACTOR_FLAG_SFX_AT_POS;
    actor->flags &= ~(ACTOR_FLAG_SFX_CENTERED2 | ACTOR_FLAG_SFX_CENTERED | ACTOR_FLAG_SFX_TIMER);
}

void func_8002F91C(Actor* actor, u16 sfxId) {
    actor->sfx = sfxId;
    actor->flags |= ACTOR_FLAG_SFX_CENTERED2;
    actor->flags &= ~(ACTOR_FLAG_SFX_AT_POS | ACTOR_FLAG_SFX_CENTERED | ACTOR_FLAG_SFX_TIMER);
}

void func_8002F948(Actor* actor, u16 sfxId) {
    actor->sfx = sfxId;
    actor->flags |= ACTOR_FLAG_SFX_CENTERED;
    actor->flags &= ~(ACTOR_FLAG_SFX_AT_POS | ACTOR_FLAG_SFX_CENTERED2 | ACTOR_FLAG_SFX_TIMER);
}

void func_8002F974(Actor* actor, u16 sfxId) {
    actor->flags &=
        ~(ACTOR_FLAG_SFX_AT_POS | ACTOR_FLAG_SFX_CENTERED2 | ACTOR_FLAG_SFX_CENTERED | ACTOR_FLAG_SFX_TIMER);
    actor->sfx = sfxId;
}

void func_8002F994(Actor* actor, s32 arg1) {
    actor->flags |= ACTOR_FLAG_SFX_TIMER;
    actor->flags &= ~(ACTOR_FLAG_SFX_AT_POS | ACTOR_FLAG_SFX_CENTERED2 | ACTOR_FLAG_SFX_CENTERED);
    if (arg1 < 40) {
        actor->sfx = NA_SE_PL_WALK_DIRT - SFX_FLAG;
    } else if (arg1 < 100) {
        actor->sfx = NA_SE_PL_WALK_CONCRETE - SFX_FLAG;
    } else {
        actor->sfx = NA_SE_PL_WALK_SAND - SFX_FLAG;
    }
}

// Tests if something hit Jabu Jabu surface, displaying hit splash and playing sfx if true
s32 func_8002F9EC(GlobalContext* globalCtx, Actor* actor, CollisionPoly* poly, s32 bgId, Vec3f* pos) {
    if (func_80041D4C(&globalCtx->colCtx, poly, bgId) == 8) {
        globalCtx->roomCtx.unk_74[0] = 1;
        CollisionCheck_BlueBlood(globalCtx, NULL, pos);
        Audio_PlayActorSound2(actor, NA_SE_IT_WALL_HIT_BUYO);
        return true;
    }

    return false;
}

// Local data used for Farore's Wind light (stored in BSS, possibly a struct?)
LightInfo D_8015BC00;
LightNode* D_8015BC10;
s32 D_8015BC14;
f32 D_8015BC18;

void func_8002FA60(GlobalContext* globalCtx) {
    Vec3f lightPos;

    if (gSaveContext.fw.set) {
        gSaveContext.respawn[RESPAWN_MODE_TOP].data = 0x28;
        gSaveContext.respawn[RESPAWN_MODE_TOP].pos.x = gSaveContext.fw.pos.x;
        gSaveContext.respawn[RESPAWN_MODE_TOP].pos.y = gSaveContext.fw.pos.y;
        gSaveContext.respawn[RESPAWN_MODE_TOP].pos.z = gSaveContext.fw.pos.z;
        gSaveContext.respawn[RESPAWN_MODE_TOP].yaw = gSaveContext.fw.yaw;
        gSaveContext.respawn[RESPAWN_MODE_TOP].playerParams = gSaveContext.fw.playerParams;
        gSaveContext.respawn[RESPAWN_MODE_TOP].entranceIndex = gSaveContext.fw.entranceIndex;
        gSaveContext.respawn[RESPAWN_MODE_TOP].roomIndex = gSaveContext.fw.roomIndex;
        gSaveContext.respawn[RESPAWN_MODE_TOP].tempSwchFlags = gSaveContext.fw.tempSwchFlags;
        gSaveContext.respawn[RESPAWN_MODE_TOP].tempCollectFlags = gSaveContext.fw.tempCollectFlags;
    } else {
        gSaveContext.respawn[RESPAWN_MODE_TOP].data = 0;
        gSaveContext.respawn[RESPAWN_MODE_TOP].pos.x = 0.0f;
        gSaveContext.respawn[RESPAWN_MODE_TOP].pos.y = 0.0f;
        gSaveContext.respawn[RESPAWN_MODE_TOP].pos.z = 0.0f;
    }

    lightPos.x = gSaveContext.respawn[RESPAWN_MODE_TOP].pos.x;
    lightPos.y = gSaveContext.respawn[RESPAWN_MODE_TOP].pos.y + 80.0f;
    lightPos.z = gSaveContext.respawn[RESPAWN_MODE_TOP].pos.z;

    Lights_PointNoGlowSetInfo(&D_8015BC00, lightPos.x, lightPos.y, lightPos.z, 0xFF, 0xFF, 0xFF, -1);

    D_8015BC10 = LightContext_InsertLight(globalCtx, &globalCtx->lightCtx, &D_8015BC00);
    D_8015BC14 = 0;
    D_8015BC18 = 0.0f;
}

void Actor_DrawFaroresWindPointer(GlobalContext* globalCtx) {
    s32 lightRadius = -1;
    s32 params;

    OPEN_DISPS(globalCtx->state.gfxCtx, "../z_actor.c", 5308);

    params = gSaveContext.respawn[RESPAWN_MODE_TOP].data;

    if (params) {
        f32 yOffset = LINK_IS_ADULT ? 80.0f : 60.0f;
        f32 ratio = 1.0f;
        s32 alpha = 255;
        s32 temp = params - 40;

        if (temp < 0) {
            gSaveContext.respawn[RESPAWN_MODE_TOP].data = ++params;
            ratio = ABS(params) * 0.025f;
            D_8015BC14 = 60;
            D_8015BC18 = 1.0f;
        } else if (D_8015BC14) {
            D_8015BC14--;
        } else if (D_8015BC18 > 0.0f) {
            static Vec3f effectVel = { 0.0f, -0.05f, 0.0f };
            static Vec3f effectAccel = { 0.0f, -0.025f, 0.0f };
            static Color_RGBA8 effectPrimCol = { 255, 255, 255, 0 };
            static Color_RGBA8 effectEnvCol = { 100, 200, 0, 0 };
            Vec3f* curPos = &gSaveContext.respawn[RESPAWN_MODE_TOP].pos;
            Vec3f* nextPos = &gSaveContext.respawn[RESPAWN_MODE_DOWN].pos;
            f32 prevNum = D_8015BC18;
            Vec3f dist;
            f32 diff = Math_Vec3f_DistXYZAndStoreDiff(nextPos, curPos, &dist);
            Vec3f effectPos;
            f32 factor;
            f32 length;
            f32 dx;
            f32 speed;

            if (diff < 20.0f) {
                D_8015BC18 = 0.0f;
                Math_Vec3f_Copy(curPos, nextPos);
            } else {
                length = diff * (1.0f / D_8015BC18);
                speed = 20.0f / length;
                speed = CLAMP_MIN(speed, 0.05f);
                Math_StepToF(&D_8015BC18, 0.0f, speed);
                factor = (diff * (D_8015BC18 / prevNum)) / diff;
                curPos->x = nextPos->x + (dist.x * factor);
                curPos->y = nextPos->y + (dist.y * factor);
                curPos->z = nextPos->z + (dist.z * factor);
                length *= 0.5f;
                dx = diff - length;
                yOffset += sqrtf(SQ(length) - SQ(dx)) * 0.2f;
                osSyncPrintf("-------- DISPLAY Y=%f\n", yOffset);
            }

            effectPos.x = curPos->x + Rand_CenteredFloat(6.0f);
            effectPos.y = curPos->y + 80.0f + (6.0f * Rand_ZeroOne());
            effectPos.z = curPos->z + Rand_CenteredFloat(6.0f);

            EffectSsKiraKira_SpawnDispersed(globalCtx, &effectPos, &effectVel, &effectAccel, &effectPrimCol,
                                            &effectEnvCol, 1000, 16);

            if (D_8015BC18 == 0.0f) {
                gSaveContext.respawn[RESPAWN_MODE_TOP] = gSaveContext.respawn[RESPAWN_MODE_DOWN];
                gSaveContext.respawn[RESPAWN_MODE_TOP].playerParams = 0x06FF;
                gSaveContext.respawn[RESPAWN_MODE_TOP].data = 40;
            }

            gSaveContext.respawn[RESPAWN_MODE_TOP].pos = *curPos;
        } else if (temp > 0) {
            Vec3f* curPos = &gSaveContext.respawn[RESPAWN_MODE_TOP].pos;
            f32 nextRatio = 1.0f - temp * 0.1f;
            f32 curRatio = 1.0f - (f32)(temp - 1) * 0.1f;
            Vec3f eye;
            Vec3f dist;
            f32 diff;

            if (nextRatio > 0.0f) {
                eye.x = globalCtx->view.eye.x;
                eye.y = globalCtx->view.eye.y - yOffset;
                eye.z = globalCtx->view.eye.z;
                diff = Math_Vec3f_DistXYZAndStoreDiff(&eye, curPos, &dist);
                diff = (diff * (nextRatio / curRatio)) / diff;
                curPos->x = eye.x + (dist.x * diff);
                curPos->y = eye.y + (dist.y * diff);
                curPos->z = eye.z + (dist.z * diff);
                gSaveContext.respawn[RESPAWN_MODE_TOP].pos = *curPos;
            }

            alpha = 255 - (temp * 30);

            if (alpha < 0) {
                gSaveContext.fw.set = 0;
                gSaveContext.respawn[RESPAWN_MODE_TOP].data = 0;
                alpha = 0;
            } else {
                gSaveContext.respawn[RESPAWN_MODE_TOP].data = ++params;
            }

            ratio = 1.0f + ((f32)temp * 0.2); // required to match
        }

        lightRadius = 500.0f * ratio;

        if ((globalCtx->csCtx.state == CS_STATE_IDLE) &&
            (((void)0, gSaveContext.respawn[RESPAWN_MODE_TOP].entranceIndex) ==
             ((void)0, gSaveContext.entranceIndex)) &&
            (((void)0, gSaveContext.respawn[RESPAWN_MODE_TOP].roomIndex) == globalCtx->roomCtx.curRoom.num)) {
            f32 scale = 0.025f * ratio;

            POLY_XLU_DISP = Gfx_CallSetupDL(POLY_XLU_DISP, 0x19);

            Matrix_Translate(((void)0, gSaveContext.respawn[RESPAWN_MODE_TOP].pos.x),
                             ((void)0, gSaveContext.respawn[RESPAWN_MODE_TOP].pos.y) + yOffset,
                             ((void)0, gSaveContext.respawn[RESPAWN_MODE_TOP].pos.z), MTXMODE_NEW);
            Matrix_Scale(scale, scale, scale, MTXMODE_APPLY);
            Matrix_Mult(&globalCtx->billboardMtxF, MTXMODE_APPLY);
            Matrix_Push();

            gDPPipeSync(POLY_XLU_DISP++);
            gDPSetPrimColor(POLY_XLU_DISP++, 128, 128, 255, 255, 200, alpha);
            gDPSetEnvColor(POLY_XLU_DISP++, 100, 200, 0, 255);

            Matrix_RotateZ(((globalCtx->gameplayFrames * 1500) & 0xFFFF) * M_PI / 32768.0f, MTXMODE_APPLY);
            gSPMatrix(POLY_XLU_DISP++, Matrix_NewMtx(globalCtx->state.gfxCtx, "../z_actor.c", 5458),
                      G_MTX_MODELVIEW | G_MTX_LOAD | G_MTX_NOPUSH);
            gSPDisplayList(POLY_XLU_DISP++, gEffFlash1DL);

            Matrix_Pop();
            Matrix_RotateZ(~((globalCtx->gameplayFrames * 1200) & 0xFFFF) * M_PI / 32768.0f, MTXMODE_APPLY);

            gSPMatrix(POLY_XLU_DISP++, Matrix_NewMtx(globalCtx->state.gfxCtx, "../z_actor.c", 5463),
                      G_MTX_MODELVIEW | G_MTX_LOAD | G_MTX_NOPUSH);
            gSPDisplayList(POLY_XLU_DISP++, gEffFlash1DL);
        }

        Lights_PointNoGlowSetInfo(&D_8015BC00, ((void)0, gSaveContext.respawn[RESPAWN_MODE_TOP].pos.x),
                                  ((void)0, gSaveContext.respawn[RESPAWN_MODE_TOP].pos.y) + yOffset,
                                  ((void)0, gSaveContext.respawn[RESPAWN_MODE_TOP].pos.z), 255, 255, 255, lightRadius);

        CLOSE_DISPS(globalCtx->state.gfxCtx, "../z_actor.c", 5474);
    }
}

void func_80030488(GlobalContext* globalCtx) {
    LightContext_RemoveLight(globalCtx, &globalCtx->lightCtx, D_8015BC10);
}

void Actor_DisableLens(GlobalContext* globalCtx) {
    if (globalCtx->actorCtx.lensActive) {
        globalCtx->actorCtx.lensActive = false;
        func_800876C8(globalCtx);
    }
}

// Actor_InitContext
void func_800304DC(GlobalContext* globalCtx, ActorContext* actorCtx, ActorEntry* actorEntry) {
    ActorOverlay* overlayEntry;
    SavedSceneFlags* savedSceneFlags;
    s32 i;

    savedSceneFlags = &gSaveContext.sceneFlags[globalCtx->sceneNum];

    bzero(actorCtx, sizeof(*actorCtx));

    ActorOverlayTable_Init();
    Matrix_MtxFCopy(&globalCtx->billboardMtxF, &gMtxFClear);
    Matrix_MtxFCopy(&globalCtx->viewProjectionMtxF, &gMtxFClear);

    overlayEntry = &gActorOverlayTable[0];
    for (i = 0; i < ARRAY_COUNT(gActorOverlayTable); i++) {
        overlayEntry->loadedRamAddr = NULL;
        overlayEntry->numLoaded = 0;
        overlayEntry++;
    }

    actorCtx->flags.chest = savedSceneFlags->chest;
    actorCtx->flags.swch = savedSceneFlags->swch;
    actorCtx->flags.clear = savedSceneFlags->clear;
    actorCtx->flags.collect = savedSceneFlags->collect;

    func_8002CDE4(globalCtx, &actorCtx->titleCtx);

    actorCtx->absoluteSpace = NULL;

    Actor_SpawnEntry(actorCtx, actorEntry, globalCtx);
    func_8002C0C0(&actorCtx->targetCtx, actorCtx->actorLists[ACTORCAT_PLAYER].head, globalCtx);
    func_8002FA60(globalCtx);
}

u32 D_80116068[ACTORCAT_MAX] = {
    PLAYER_STATE1_6 | PLAYER_STATE1_7 | PLAYER_STATE1_28,
    PLAYER_STATE1_6 | PLAYER_STATE1_7 | PLAYER_STATE1_28,
    0,
    PLAYER_STATE1_6 | PLAYER_STATE1_7 | PLAYER_STATE1_10 | PLAYER_STATE1_28,
    PLAYER_STATE1_7,
    PLAYER_STATE1_6 | PLAYER_STATE1_7 | PLAYER_STATE1_28 | PLAYER_STATE1_29,
    PLAYER_STATE1_7 | PLAYER_STATE1_28,
    0,
    PLAYER_STATE1_6 | PLAYER_STATE1_7 | PLAYER_STATE1_28 | PLAYER_STATE1_29,
    PLAYER_STATE1_6 | PLAYER_STATE1_7 | PLAYER_STATE1_10 | PLAYER_STATE1_28,
    0,
    PLAYER_STATE1_6 | PLAYER_STATE1_7 | PLAYER_STATE1_28,
};

void Actor_UpdateAll(GlobalContext* globalCtx, ActorContext* actorCtx) {
    Actor* refActor;
    Actor* actor;
    Player* player;
    u32* sp80;
    u32 unkFlag;
    u32 unkCondition;
    Actor* sp74;
    ActorEntry* actorEntry;
    s32 i;

    player = GET_PLAYER(globalCtx);

    if (0) {
        // This ASSERT is optimized out but it exists due to its presence in rodata
        ASSERT(gMaxActorId == ACTOR_ID_MAX, "MaxProfile == ACTOR_DLF_MAX", "../z_actor.c", UNK_LINE);
    }

    sp74 = NULL;
    unkFlag = 0;

    if (globalCtx->numSetupActors != 0) {
        actorEntry = &globalCtx->setupActorList[0];
        for (i = 0; i < globalCtx->numSetupActors; i++) {
            Actor_SpawnEntry(&globalCtx->actorCtx, actorEntry++, globalCtx);
        }
        globalCtx->numSetupActors = 0;
    }

    if (actorCtx->unk_02 != 0) {
        actorCtx->unk_02--;
    }

    if (KREG(0) == -100) {
        refActor = &GET_PLAYER(globalCtx)->actor;
        KREG(0) = 0;
        Actor_Spawn(&globalCtx->actorCtx, globalCtx, ACTOR_EN_CLEAR_TAG, refActor->world.pos.x,
                    refActor->world.pos.y + 100.0f, refActor->world.pos.z, 0, 0, 0, 1);
    }

    sp80 = &D_80116068[0];

    if (player->stateFlags2 & PLAYER_STATE2_27) {
        unkFlag = ACTOR_FLAG_OCARINA_NO_FREEZE;
    }

    if ((player->stateFlags1 & PLAYER_STATE1_6) && ((player->actor.textId & 0xFF00) != 0x600)) {
        sp74 = player->targetActor;
    }

    for (i = 0; i < ARRAY_COUNT(actorCtx->actorLists); i++, sp80++) {
        unkCondition = (*sp80 & player->stateFlags1);

        actor = actorCtx->actorLists[i].head;
        while (actor != NULL) {
            if (actor->world.pos.y < -25000.0f) {
                actor->world.pos.y = -25000.0f;
            }

            actor->sfx = 0;

            if (actor->init != NULL) {
                if (Object_IsLoaded(&globalCtx->objectCtx, actor->objBankIndex)) {
                    Actor_SetObjectDependency(globalCtx, actor);
                    actor->init(actor, globalCtx);
                    actor->init = NULL;
                }
                actor = actor->next;
            } else if (!Object_IsLoaded(&globalCtx->objectCtx, actor->objBankIndex)) {
                Actor_Kill(actor);
                actor = actor->next;
            } else if ((unkFlag && !(actor->flags & unkFlag)) ||
                       (!unkFlag && unkCondition && (sp74 != actor) && (actor != player->naviActor) &&
                        (actor != player->heldActor) && (&player->actor != actor->parent))) {
                CollisionCheck_ResetDamage(&actor->colChkInfo);
                actor = actor->next;
            } else if (actor->update == NULL) {
                if (!actor->isDrawn) {
                    actor = Actor_Delete(&globalCtx->actorCtx, actor, globalCtx);
                } else {
                    Actor_Destroy(actor, globalCtx);
                    actor = actor->next;
                }
            } else {
                Math_Vec3f_Copy(&actor->prevPos, &actor->world.pos);
                actor->xzDistToPlayer = Actor_WorldDistXZToActor(actor, &player->actor);
                actor->yDistToPlayer = Actor_HeightDiff(actor, &player->actor);
                actor->xyzDistToPlayerSq = SQ(actor->xzDistToPlayer) + SQ(actor->yDistToPlayer);

                actor->yawTowardsPlayer = Actor_WorldYawTowardActor(actor, &player->actor);
                actor->flags &= ~ACTOR_FLAG_PLAY_BODYHIT_SFX;

                if ((DECR(actor->freezeTimer) == 0) &&
                    (actor->flags & (ACTOR_FLAG_NO_UPDATE_CULLING | ACTOR_FLAG_NOT_CULLED))) {
                    if (actor == player->unk_664) {
                        actor->isTargeted = true;
                    } else {
                        actor->isTargeted = false;
                    }

                    if ((actor->targetPriority != 0) && (player->unk_664 == NULL)) {
                        actor->targetPriority = 0;
                    }

                    Actor_SetObjectDependency(globalCtx, actor);
                    if (actor->colorFilterTimer != 0) {
                        actor->colorFilterTimer--;
                    }
                    actor->update(actor, globalCtx);
                    func_8003F8EC(globalCtx, &globalCtx->colCtx.dyna, actor);
                }

                CollisionCheck_ResetDamage(&actor->colChkInfo);

                actor = actor->next;
            }
        }

        if (i == ACTORCAT_BG) {
            DynaPoly_Setup(globalCtx, &globalCtx->colCtx.dyna);
        }
    }

    actor = player->unk_664;

    if ((actor != NULL) && (actor->update == NULL)) {
        actor = NULL;
        func_8008EDF0(player);
    }

    if ((actor == NULL) || (player->unk_66C < 5)) {
        actor = NULL;
        if (actorCtx->targetCtx.unk_4B != 0) {
            actorCtx->targetCtx.unk_4B = 0;
            func_80078884(NA_SE_SY_LOCK_OFF);
        }
    }

    func_8002C7BC(&actorCtx->targetCtx, player, actor, globalCtx);
    TitleCard_Update(globalCtx, &actorCtx->titleCtx);
    DynaPoly_UpdateBgActorTransforms(globalCtx, &globalCtx->colCtx.dyna);
}

void Actor_FaultPrint(Actor* actor, char* command) {
    ActorOverlay* overlayEntry;
    char* name;

    if ((actor == NULL) || (actor->overlayEntry == NULL)) {
        FaultDrawer_SetCursor(48, 24);
        FaultDrawer_Printf("ACTOR NAME is NULL");
    }

    overlayEntry = actor->overlayEntry;
    name = overlayEntry->name != NULL ? overlayEntry->name : "";

    osSyncPrintf("アクターの名前(%08x:%s)\n", actor, name); // "Actor name (%08x:%s)"

    if (command != NULL) {
        osSyncPrintf("コメント:%s\n", command); // "Command:%s"
    }

    FaultDrawer_SetCursor(48, 24);
    FaultDrawer_Printf("ACTOR NAME %08x:%s", actor, name);
}

void Actor_Draw(GlobalContext* globalCtx, Actor* actor) {
    FaultClient faultClient;
    Lights* lights;

    Fault_AddClient(&faultClient, Actor_FaultPrint, actor, "Actor_draw");

    OPEN_DISPS(globalCtx->state.gfxCtx, "../z_actor.c", 6035);

    lights = LightContext_NewLights(&globalCtx->lightCtx, globalCtx->state.gfxCtx);

    Lights_BindAll(lights, globalCtx->lightCtx.listHead,
                   (actor->flags & ACTOR_FLAG_IGNORE_POINT_LIGHTS) ? NULL : &actor->world.pos);
    Lights_Draw(lights, globalCtx->state.gfxCtx);

    if (actor->flags & ACTOR_FLAG_IGNORE_QUAKE) {
        Matrix_SetTranslateRotateYXZ(
            actor->world.pos.x + globalCtx->mainCamera.quakeOffset.x,
            actor->world.pos.y + (f32)((actor->shape.yOffset * actor->scale.y) + globalCtx->mainCamera.quakeOffset.y),
            actor->world.pos.z + globalCtx->mainCamera.quakeOffset.z, &actor->shape.rot);
    } else {
        Matrix_SetTranslateRotateYXZ(actor->world.pos.x, actor->world.pos.y + (actor->shape.yOffset * actor->scale.y),
                                     actor->world.pos.z, &actor->shape.rot);
    }

    Matrix_Scale(actor->scale.x, actor->scale.y, actor->scale.z, MTXMODE_APPLY);
    Actor_SetObjectDependency(globalCtx, actor);

    gSPSegment(POLY_OPA_DISP++, 0x06, globalCtx->objectCtx.status[actor->objBankIndex].segment);
    gSPSegment(POLY_XLU_DISP++, 0x06, globalCtx->objectCtx.status[actor->objBankIndex].segment);

    if (actor->colorFilterTimer != 0) {
        Color_RGBA8 color = { 0, 0, 0, 255 };

        if (actor->colorFilterParams & 0x8000) {
            color.r = color.g = color.b = ((actor->colorFilterParams & 0x1F00) >> 5) | 7;
        } else if (actor->colorFilterParams & 0x4000) {
            color.r = ((actor->colorFilterParams & 0x1F00) >> 5) | 7;
        } else {
            color.b = ((actor->colorFilterParams & 0x1F00) >> 5) | 7;
        }

        if (actor->colorFilterParams & 0x2000) {
            func_80026860(globalCtx, &color, actor->colorFilterTimer, actor->colorFilterParams & 0xFF);
        } else {
            func_80026400(globalCtx, &color, actor->colorFilterTimer, actor->colorFilterParams & 0xFF);
        }
    }

    actor->draw(actor, globalCtx);

    if (actor->colorFilterTimer != 0) {
        if (actor->colorFilterParams & 0x2000) {
            func_80026A6C(globalCtx);
        } else {
            func_80026608(globalCtx);
        }
    }

    if (actor->shape.shadowDraw != NULL) {
        actor->shape.shadowDraw(actor, lights, globalCtx);
    }

    CLOSE_DISPS(globalCtx->state.gfxCtx, "../z_actor.c", 6119);

    Fault_RemoveClient(&faultClient);
}

void func_80030ED8(Actor* actor) {
    if (actor->flags & ACTOR_FLAG_SFX_AT_POS) {
        Audio_PlaySoundGeneral(actor->sfx, &actor->projectedPos, 4, &D_801333E0, &D_801333E0, &D_801333E8);
    } else if (actor->flags & ACTOR_FLAG_SFX_CENTERED2) {
        func_80078884(actor->sfx);
    } else if (actor->flags & ACTOR_FLAG_SFX_CENTERED) {
        func_800788CC(actor->sfx);
    } else if (actor->flags & ACTOR_FLAG_SFX_TIMER) {
        func_800F4C58(&D_801333D4, NA_SE_SY_TIMER - SFX_FLAG, (s8)(actor->sfx - 1));
    } else {
        func_80078914(&actor->projectedPos, actor->sfx);
    }
}

#define LENS_MASK_WIDTH 64
#define LENS_MASK_HEIGHT 64
// 26 and 6 are for padding between the mask texture and the screen borders
#define LENS_MASK_OFFSET_S ((SCREEN_WIDTH / 2 - LENS_MASK_WIDTH) - 26)
#define LENS_MASK_OFFSET_T ((SCREEN_HEIGHT / 2 - LENS_MASK_HEIGHT) - 6)

void Actor_DrawLensOverlay(GraphicsContext* gfxCtx) {
    OPEN_DISPS(gfxCtx, "../z_actor.c", 6161);

    gDPLoadTextureBlock(POLY_XLU_DISP++, gLensOfTruthMaskTex, G_IM_FMT_I, G_IM_SIZ_8b, LENS_MASK_WIDTH,
                        LENS_MASK_HEIGHT, 0, G_TX_MIRROR | G_TX_CLAMP, G_TX_MIRROR | G_TX_CLAMP, 6, 6, G_TX_NOLOD,
                        G_TX_NOLOD);

    gDPSetTileSize(POLY_XLU_DISP++, G_TX_RENDERTILE, (SCREEN_WIDTH / 2 - LENS_MASK_WIDTH) << 2,
                   (SCREEN_HEIGHT / 2 - LENS_MASK_HEIGHT) << 2, (SCREEN_WIDTH / 2 + LENS_MASK_WIDTH - 1) << 2,
                   (SCREEN_HEIGHT / 2 + LENS_MASK_HEIGHT - 1) << 2);
    gSPTextureRectangle(POLY_XLU_DISP++, 0, 0, SCREEN_WIDTH << 2, SCREEN_HEIGHT << 2, G_TX_RENDERTILE,
                        LENS_MASK_OFFSET_S << 5, LENS_MASK_OFFSET_T << 5,
                        (1 << 10) * (SCREEN_WIDTH - 2 * LENS_MASK_OFFSET_S) / SCREEN_WIDTH,
                        (1 << 10) * (SCREEN_HEIGHT - 2 * LENS_MASK_OFFSET_T) / SCREEN_HEIGHT);
    gDPPipeSync(POLY_XLU_DISP++);

    CLOSE_DISPS(gfxCtx, "../z_actor.c", 6183);
}

void Actor_DrawLensActors(GlobalContext* globalCtx, s32 numInvisibleActors, Actor** invisibleActors) {
    Actor** invisibleActor;
    GraphicsContext* gfxCtx;
    s32 i;

    gfxCtx = globalCtx->state.gfxCtx;

    OPEN_DISPS(gfxCtx, "../z_actor.c", 6197);

    gDPNoOpString(POLY_OPA_DISP++, "魔法のメガネ START", 0); // "Magic lens START"

    gDPPipeSync(POLY_XLU_DISP++);

    if (globalCtx->roomCtx.curRoom.showInvisActors == 0) {
        // Update both the color frame buffer and the z-buffer
        gDPSetOtherMode(POLY_XLU_DISP++,
                        G_AD_DISABLE | G_CD_MAGICSQ | G_CK_NONE | G_TC_FILT | G_TF_BILERP | G_TT_NONE | G_TL_TILE |
                            G_TD_CLAMP | G_TP_NONE | G_CYC_1CYCLE | G_PM_NPRIMITIVE,
                        G_AC_THRESHOLD | G_ZS_PRIM | Z_UPD | G_RM_CLD_SURF | G_RM_CLD_SURF2);

        gDPSetCombineMode(POLY_XLU_DISP++, G_CC_MODULATEIA_PRIM, G_CC_MODULATEIA_PRIM);
        gDPSetPrimColor(POLY_XLU_DISP++, 0, 0, 255, 0, 0, 255);

        // the z-buffer will later only allow drawing inside the lens circle
    } else {
        // Update the z-buffer but not the color frame buffer
        gDPSetOtherMode(POLY_XLU_DISP++,
                        G_AD_DISABLE | G_CD_MAGICSQ | G_CK_NONE | G_TC_FILT | G_TF_BILERP | G_TT_NONE | G_TL_TILE |
                            G_TD_CLAMP | G_TP_NONE | G_CYC_1CYCLE | G_PM_NPRIMITIVE,
                        G_AC_THRESHOLD | G_ZS_PRIM | Z_UPD | IM_RD | CVG_DST_SAVE | ZMODE_OPA | FORCE_BL |
                            GBL_c1(G_BL_CLR_BL, G_BL_0, G_BL_CLR_MEM, G_BL_1MA) |
                            GBL_c2(G_BL_CLR_BL, G_BL_0, G_BL_CLR_MEM, G_BL_1MA));

        // inverts the mask image, which initially is 0 inner and 74 outer,
        // by setting the combiner to draw 74 - image instead of the image
        gDPSetCombineLERP(POLY_XLU_DISP++, PRIMITIVE, TEXEL0, PRIM_LOD_FRAC, 0, PRIMITIVE, TEXEL0, PRIM_LOD_FRAC, 0,
                          PRIMITIVE, TEXEL0, PRIM_LOD_FRAC, 0, PRIMITIVE, TEXEL0, PRIM_LOD_FRAC, 0);
        gDPSetPrimColor(POLY_XLU_DISP++, 0, 0xFF, 74, 74, 74, 74);

        // the z-buffer will later only allow drawing outside the lens circle
    }

    // Together with the depth source set above, this sets the depth to the closest.
    // For a pixel with such a depth value, the z-buffer will reject drawing to that pixel.
    gDPSetPrimDepth(POLY_XLU_DISP++, 0, 0);

    // The z-buffer will be updated where the mask is not fully transparent.
    Actor_DrawLensOverlay(gfxCtx);

    // "Magic lens invisible Actor display START"
    gDPNoOpString(POLY_OPA_DISP++, "魔法のメガネ 見えないＡcｔｏｒ表示 START", numInvisibleActors);

    invisibleActor = &invisibleActors[0];
    for (i = 0; i < numInvisibleActors; i++) {
        // "Magic lens invisible Actor display"
        gDPNoOpString(POLY_OPA_DISP++, "魔法のメガネ 見えないＡcｔｏｒ表示", i);
        Actor_Draw(globalCtx, *(invisibleActor++));
    }

    // "Magic lens invisible Actor display END"
    gDPNoOpString(POLY_OPA_DISP++, "魔法のメガネ 見えないＡcｔｏｒ表示 END", numInvisibleActors);

    if (globalCtx->roomCtx.curRoom.showInvisActors != 0) {
        // Draw the lens overlay to the color frame buffer

        gDPNoOpString(POLY_OPA_DISP++, "青い眼鏡(外側)", 0); // "Blue spectacles (exterior)"

        gDPPipeSync(POLY_XLU_DISP++);

        gDPSetOtherMode(POLY_XLU_DISP++,
                        G_AD_DISABLE | G_CD_MAGICSQ | G_CK_NONE | G_TC_FILT | G_TF_BILERP | G_TT_NONE | G_TL_TILE |
                            G_TD_CLAMP | G_TP_NONE | G_CYC_1CYCLE | G_PM_NPRIMITIVE,
                        G_AC_THRESHOLD | G_ZS_PRIM | G_RM_CLD_SURF | G_RM_CLD_SURF2);
        gDPSetCombineMode(POLY_XLU_DISP++, G_CC_MODULATEIA_PRIM, G_CC_MODULATEIA_PRIM);
        gDPSetPrimColor(POLY_XLU_DISP++, 0, 0, 255, 0, 0, 255);

        Actor_DrawLensOverlay(gfxCtx);

        gDPNoOpString(POLY_OPA_DISP++, "青い眼鏡(外側)", 1); // "Blue spectacles (exterior)"
    }

    gDPNoOpString(POLY_OPA_DISP++, "魔法のメガネ END", 0); // "Magic lens END"

    CLOSE_DISPS(gfxCtx, "../z_actor.c", 6284);
}

s32 func_800314B0(GlobalContext* globalCtx, Actor* actor) {
    return func_800314D4(globalCtx, actor, &actor->projectedPos, actor->projectedW);
}

s32 func_800314D4(GlobalContext* globalCtx, Actor* actor, Vec3f* arg2, f32 arg3) {
    f32 var;

    if ((arg2->z > -actor->uncullZoneScale) && (arg2->z < (actor->uncullZoneForward + actor->uncullZoneScale))) {
        var = (arg3 < 1.0f) ? 1.0f : 1.0f / arg3;

        if ((((fabsf(arg2->x) - actor->uncullZoneScale) * var) < 1.0f) &&
            (((arg2->y + actor->uncullZoneDownward) * var) > -1.0f) &&
            (((arg2->y - actor->uncullZoneScale) * var) < 1.0f)) {
            return true;
        }
    }

    return false;
}

void func_800315AC(GlobalContext* globalCtx, ActorContext* actorCtx) {
    s32 invisibleActorCounter;
    Actor* invisibleActors[INVISIBLE_ACTOR_MAX];
    ActorListEntry* actorListEntry;
    Actor* actor;
    s32 i;

    invisibleActorCounter = 0;

    OPEN_DISPS(globalCtx->state.gfxCtx, "../z_actor.c", 6336);

    actorListEntry = &actorCtx->actorLists[0];

    for (i = 0; i < ARRAY_COUNT(actorCtx->actorLists); i++, actorListEntry++) {
        actor = actorListEntry->head;

        while (actor != NULL) {
            ActorOverlay* overlayEntry = actor->overlayEntry;
            char* actorName = overlayEntry->name != NULL ? overlayEntry->name : "";

            gDPNoOpString(POLY_OPA_DISP++, actorName, i);
            gDPNoOpString(POLY_XLU_DISP++, actorName, i);

            HREG(66) = i;

            if ((HREG(64) != 1) || ((HREG(65) != -1) && (HREG(65) != HREG(66))) || (HREG(68) == 0)) {
                SkinMatrix_Vec3fMtxFMultXYZW(&globalCtx->viewProjectionMtxF, &actor->world.pos, &actor->projectedPos,
                                             &actor->projectedW);
            }

            if ((HREG(64) != 1) || ((HREG(65) != -1) && (HREG(65) != HREG(66))) || (HREG(69) == 0)) {
                if (actor->sfx != 0) {
                    func_80030ED8(actor);
                }
            }

            if ((HREG(64) != 1) || ((HREG(65) != -1) && (HREG(65) != HREG(66))) || (HREG(70) == 0)) {
                if (func_800314B0(globalCtx, actor)) {
                    actor->flags |= ACTOR_FLAG_NOT_CULLED;
                } else {
                    actor->flags &= ~ACTOR_FLAG_NOT_CULLED;
                }
            }

            actor->isDrawn = false;

            if ((HREG(64) != 1) || ((HREG(65) != -1) && (HREG(65) != HREG(66))) || (HREG(71) == 0)) {
<<<<<<< HEAD
                if ((actor->init == NULL) && (actor->draw != NULL) &&
                    (actor->flags & (ACTOR_FLAG_NO_DRAW_CULLING | ACTOR_FLAG_NOT_CULLED))) {
                    if ((actor->flags & ACTOR_FLAG_REACT_TO_LENS) &&
                        ((globalCtx->roomCtx.curRoom.showInvisActors == 0) || (globalCtx->actorCtx.unk_03 != 0) ||
=======
                if ((actor->init == NULL) && (actor->draw != NULL) && (actor->flags & (ACTOR_FLAG_5 | ACTOR_FLAG_6))) {
                    if ((actor->flags & ACTOR_FLAG_7) &&
                        ((globalCtx->roomCtx.curRoom.showInvisActors == 0) || globalCtx->actorCtx.lensActive ||
>>>>>>> 82cedcc3
                         (actor->room != globalCtx->roomCtx.curRoom.num))) {
                        ASSERT(invisibleActorCounter < INVISIBLE_ACTOR_MAX,
                               "invisible_actor_counter < INVISIBLE_ACTOR_MAX", "../z_actor.c", 6464);
                        invisibleActors[invisibleActorCounter] = actor;
                        invisibleActorCounter++;
                    } else {
                        if ((HREG(64) != 1) || ((HREG(65) != -1) && (HREG(65) != HREG(66))) || (HREG(72) == 0)) {
                            Actor_Draw(globalCtx, actor);
                            actor->isDrawn = true;
                        }
                    }
                }
            }

            actor = actor->next;
        }
    }

    if ((HREG(64) != 1) || (HREG(73) != 0)) {
        Effect_DrawAll(globalCtx->state.gfxCtx);
    }

    if ((HREG(64) != 1) || (HREG(74) != 0)) {
        EffectSs_DrawAll(globalCtx);
    }

    if ((HREG(64) != 1) || (HREG(72) != 0)) {
        if (globalCtx->actorCtx.lensActive) {
            Actor_DrawLensActors(globalCtx, invisibleActorCounter, invisibleActors);
            if ((globalCtx->csCtx.state != CS_STATE_IDLE) || Player_InCsMode(globalCtx)) {
                Actor_DisableLens(globalCtx);
            }
        }
    }

    Actor_DrawFaroresWindPointer(globalCtx);

    if (IREG(32) == 0) {
        Lights_DrawGlow(globalCtx);
    }

    if ((HREG(64) != 1) || (HREG(75) != 0)) {
        TitleCard_Draw(globalCtx, &actorCtx->titleCtx);
    }

    if ((HREG(64) != 1) || (HREG(76) != 0)) {
        CollisionCheck_DrawCollision(globalCtx, &globalCtx->colChkCtx);
    }

    CLOSE_DISPS(globalCtx->state.gfxCtx, "../z_actor.c", 6563);
}

void func_80031A28(GlobalContext* globalCtx, ActorContext* actorCtx) {
    Actor* actor;
    s32 i;

    for (i = 0; i < ARRAY_COUNT(actorCtx->actorLists); i++) {
        actor = actorCtx->actorLists[i].head;
        while (actor != NULL) {
            if (!Object_IsLoaded(&globalCtx->objectCtx, actor->objBankIndex)) {
                Actor_Kill(actor);
            }
            actor = actor->next;
        }
    }
}

u8 sEnemyActorCategories[] = { ACTORCAT_ENEMY, ACTORCAT_BOSS };

void Actor_FreezeAllEnemies(GlobalContext* globalCtx, ActorContext* actorCtx, s32 duration) {
    Actor* actor;
    s32 i;

    for (i = 0; i < ARRAY_COUNT(sEnemyActorCategories); i++) {
        actor = actorCtx->actorLists[sEnemyActorCategories[i]].head;
        while (actor != NULL) {
            actor->freezeTimer = duration;
            actor = actor->next;
        }
    }
}

void func_80031B14(GlobalContext* globalCtx, ActorContext* actorCtx) {
    Actor* actor;
    s32 i;

    for (i = 0; i < ARRAY_COUNT(actorCtx->actorLists); i++) {
        actor = actorCtx->actorLists[i].head;
        while (actor != NULL) {
            if ((actor->room >= 0) && (actor->room != globalCtx->roomCtx.curRoom.num) &&
                (actor->room != globalCtx->roomCtx.prevRoom.num)) {
                if (!actor->isDrawn) {
                    actor = Actor_Delete(actorCtx, actor, globalCtx);
                } else {
                    Actor_Kill(actor);
                    Actor_Destroy(actor, globalCtx);
                    actor = actor->next;
                }
            } else {
                actor = actor->next;
            }
        }
    }

    CollisionCheck_ClearContext(globalCtx, &globalCtx->colChkCtx);
    actorCtx->flags.tempClear = 0;
    actorCtx->flags.tempSwch &= 0xFFFFFF;
    globalCtx->msgCtx.unk_E3F4 = 0;
}

// Actor_CleanupContext
void func_80031C3C(ActorContext* actorCtx, GlobalContext* globalCtx) {
    Actor* actor;
    s32 i;

    for (i = 0; i < ARRAY_COUNT(actorCtx->actorLists); i++) {
        actor = actorCtx->actorLists[i].head;
        while (actor != NULL) {
            Actor_Delete(actorCtx, actor, globalCtx);
            actor = actorCtx->actorLists[i].head;
        }
    }

    if (HREG(20) != 0) {
        osSyncPrintf("絶対魔法領域解放\n"); // "Absolute magic field deallocation"
    }

    if (actorCtx->absoluteSpace != NULL) {
        ZeldaArena_FreeDebug(actorCtx->absoluteSpace, "../z_actor.c", 6731);
        actorCtx->absoluteSpace = NULL;
    }

    Gameplay_SaveSceneFlags(globalCtx);
    func_80030488(globalCtx);
    ActorOverlayTable_Cleanup();
}

/**
 * Adds a given actor instance at the front of the actor list of the specified category.
 * Also sets the actor instance as being of that category.
 */
void Actor_AddToCategory(ActorContext* actorCtx, Actor* actorToAdd, u8 actorCategory) {
    Actor* prevHead;

    actorToAdd->category = actorCategory;

    actorCtx->total++;
    actorCtx->actorLists[actorCategory].length++;
    prevHead = actorCtx->actorLists[actorCategory].head;

    if (prevHead != NULL) {
        prevHead->prev = actorToAdd;
    }

    actorCtx->actorLists[actorCategory].head = actorToAdd;
    actorToAdd->next = prevHead;
}

/**
 * Removes a given actor instance from its actor list.
 * Also sets the temp clear flag of the current room if the actor removed was the last enemy loaded.
 */
Actor* Actor_RemoveFromCategory(GlobalContext* globalCtx, ActorContext* actorCtx, Actor* actorToRemove) {
    Actor* newHead;

    actorCtx->total--;
    actorCtx->actorLists[actorToRemove->category].length--;

    if (actorToRemove->prev != NULL) {
        actorToRemove->prev->next = actorToRemove->next;
    } else {
        actorCtx->actorLists[actorToRemove->category].head = actorToRemove->next;
    }

    newHead = actorToRemove->next;

    if (newHead != NULL) {
        newHead->prev = actorToRemove->prev;
    }

    actorToRemove->next = NULL;
    actorToRemove->prev = NULL;

    if ((actorToRemove->room == globalCtx->roomCtx.curRoom.num) && (actorToRemove->category == ACTORCAT_ENEMY) &&
        (actorCtx->actorLists[ACTORCAT_ENEMY].length == 0)) {
        Flags_SetTempClear(globalCtx, globalCtx->roomCtx.curRoom.num);
    }

    return newHead;
}

void Actor_FreeOverlay(ActorOverlay* actorOverlay) {
    osSyncPrintf(VT_FGCOL(CYAN));

    if (actorOverlay->numLoaded == 0) {
        if (HREG(20) != 0) {
            osSyncPrintf("アクタークライアントが０になりました\n"); // "Actor client is now 0"
        }

        if (actorOverlay->loadedRamAddr != NULL) {
            if (actorOverlay->allocType & ALLOCTYPE_PERMANENT) {
                if (HREG(20) != 0) {
                    osSyncPrintf("オーバーレイ解放しません\n"); // "Overlay will not be deallocated"
                }
            } else if (actorOverlay->allocType & ALLOCTYPE_ABSOLUTE) {
                if (HREG(20) != 0) {
                    // "Absolute magic field reserved, so deallocation will not occur"
                    osSyncPrintf("絶対魔法領域確保なので解放しません\n");
                }
                actorOverlay->loadedRamAddr = NULL;
            } else {
                if (HREG(20) != 0) {
                    osSyncPrintf("オーバーレイ解放します\n"); // "Overlay deallocated"
                }
                ZeldaArena_FreeDebug(actorOverlay->loadedRamAddr, "../z_actor.c", 6834);
                actorOverlay->loadedRamAddr = NULL;
            }
        }
    } else if (HREG(20) != 0) {
        // "%d of actor client remains"
        osSyncPrintf("アクタークライアントはあと %d 残っています\n", actorOverlay->numLoaded);
    }

    osSyncPrintf(VT_RST);
}

Actor* Actor_Spawn(ActorContext* actorCtx, GlobalContext* globalCtx, s16 actorId, f32 posX, f32 posY, f32 posZ,
                   s16 rotX, s16 rotY, s16 rotZ, s16 params) {
    s32 pad;
    Actor* actor;
    ActorInit* actorInit;
    s32 objBankIndex;
    ActorOverlay* overlayEntry;
    u32 temp;
    char* name;
    u32 overlaySize;

    overlayEntry = &gActorOverlayTable[actorId];
    ASSERT(actorId < ACTOR_ID_MAX, "profile < ACTOR_DLF_MAX", "../z_actor.c", 6883);

    name = overlayEntry->name != NULL ? overlayEntry->name : "";
    overlaySize = (u32)overlayEntry->vramEnd - (u32)overlayEntry->vramStart;

    if (HREG(20) != 0) {
        // "Actor class addition [%d:%s]"
        osSyncPrintf("アクタークラス追加 [%d:%s]\n", actorId, name);
    }

    if (actorCtx->total > ACTOR_NUMBER_MAX) {
        // "Ａｃｔｏｒ set number exceeded"
        osSyncPrintf(VT_COL(YELLOW, BLACK) "Ａｃｔｏｒセット数オーバー\n" VT_RST);
        return NULL;
    }

    if (overlayEntry->vramStart == 0) {
        if (HREG(20) != 0) {
            osSyncPrintf("オーバーレイではありません\n"); // "Not an overlay"
        }

        actorInit = overlayEntry->initInfo;
    } else {
        if (overlayEntry->loadedRamAddr != NULL) {
            if (HREG(20) != 0) {
                osSyncPrintf("既にロードされています\n"); // "Already loaded"
            }
        } else {
            if (overlayEntry->allocType & ALLOCTYPE_ABSOLUTE) {
                ASSERT(overlaySize <= AM_FIELD_SIZE, "actor_segsize <= AM_FIELD_SIZE", "../z_actor.c", 6934);

                if (actorCtx->absoluteSpace == NULL) {
                    // "AMF: absolute magic field"
                    actorCtx->absoluteSpace = ZeldaArena_MallocRDebug(AM_FIELD_SIZE, "AMF:絶対魔法領域", 0);
                    if (HREG(20) != 0) {
                        // "Absolute magic field reservation - %d bytes reserved"
                        osSyncPrintf("絶対魔法領域確保 %d バイト確保\n", AM_FIELD_SIZE);
                    }
                }

                overlayEntry->loadedRamAddr = actorCtx->absoluteSpace;
            } else if (overlayEntry->allocType & ALLOCTYPE_PERMANENT) {
                overlayEntry->loadedRamAddr = ZeldaArena_MallocRDebug(overlaySize, name, 0);
            } else {
                overlayEntry->loadedRamAddr = ZeldaArena_MallocDebug(overlaySize, name, 0);
            }

            if (overlayEntry->loadedRamAddr == NULL) {
                // "Cannot reserve actor program memory"
                osSyncPrintf(VT_COL(RED, WHITE) "Ａｃｔｏｒプログラムメモリが確保できません\n" VT_RST);
                return NULL;
            }

            Overlay_Load(overlayEntry->vromStart, overlayEntry->vromEnd, overlayEntry->vramStart, overlayEntry->vramEnd,
                         overlayEntry->loadedRamAddr);

            osSyncPrintf(VT_FGCOL(GREEN));
            osSyncPrintf("OVL(a):Seg:%08x-%08x Ram:%08x-%08x Off:%08x %s\n", overlayEntry->vramStart,
                         overlayEntry->vramEnd, overlayEntry->loadedRamAddr,
                         (u32)overlayEntry->loadedRamAddr + (u32)overlayEntry->vramEnd - (u32)overlayEntry->vramStart,
                         (u32)overlayEntry->vramStart - (u32)overlayEntry->loadedRamAddr, name);
            osSyncPrintf(VT_RST);

            overlayEntry->numLoaded = 0;
        }

        actorInit = (void*)(u32)((overlayEntry->initInfo != NULL)
                                     ? (void*)((u32)overlayEntry->initInfo -
                                               (s32)((u32)overlayEntry->vramStart - (u32)overlayEntry->loadedRamAddr))
                                     : NULL);
    }

    objBankIndex = Object_GetIndex(&globalCtx->objectCtx, actorInit->objectId);

    if ((objBankIndex < 0) ||
        ((actorInit->category == ACTORCAT_ENEMY) && Flags_GetClear(globalCtx, globalCtx->roomCtx.curRoom.num))) {
        // "No data bank!! <data bank＝%d> (profilep->bank=%d)"
        osSyncPrintf(VT_COL(RED, WHITE) "データバンク無し！！<データバンク＝%d>(profilep->bank=%d)\n" VT_RST,
                     objBankIndex, actorInit->objectId);
        Actor_FreeOverlay(overlayEntry);
        return NULL;
    }

    actor = ZeldaArena_MallocDebug(actorInit->instanceSize, name, 1);

    if (actor == NULL) {
        // "Actor class cannot be reserved! %s <size＝%d bytes>"
        osSyncPrintf(VT_COL(RED, WHITE) "Ａｃｔｏｒクラス確保できません！ %s <サイズ＝%dバイト>\n", VT_RST, name,
                     actorInit->instanceSize);
        Actor_FreeOverlay(overlayEntry);
        return NULL;
    }

    ASSERT(overlayEntry->numLoaded < 255, "actor_dlftbl->clients < 255", "../z_actor.c", 7031);

    overlayEntry->numLoaded++;

    if (HREG(20) != 0) {
        // "Actor client No. %d"
        osSyncPrintf("アクタークライアントは %d 個目です\n", overlayEntry->numLoaded);
    }

    Lib_MemSet((u8*)actor, actorInit->instanceSize, 0);
    actor->overlayEntry = overlayEntry;
    actor->id = actorInit->id;
    actor->flags = actorInit->flags;

    if (actorInit->id == ACTOR_EN_PART) {
        actor->objBankIndex = rotZ;
        rotZ = 0;
    } else {
        actor->objBankIndex = objBankIndex;
    }

    actor->init = actorInit->init;
    actor->destroy = actorInit->destroy;
    actor->update = actorInit->update;
    actor->draw = actorInit->draw;
    actor->room = globalCtx->roomCtx.curRoom.num;
    actor->home.pos.x = posX;
    actor->home.pos.y = posY;
    actor->home.pos.z = posZ;
    actor->home.rot.x = rotX;
    actor->home.rot.y = rotY;
    actor->home.rot.z = rotZ;
    actor->params = params;

    Actor_AddToCategory(actorCtx, actor, actorInit->category);

    temp = gSegments[6];
    Actor_Init(actor, globalCtx);
    gSegments[6] = temp;

    return actor;
}

Actor* Actor_SpawnAsChild(ActorContext* actorCtx, Actor* parent, GlobalContext* globalCtx, s16 actorId, f32 posX,
                          f32 posY, f32 posZ, s16 rotX, s16 rotY, s16 rotZ, s16 params) {
    Actor* spawnedActor = Actor_Spawn(actorCtx, globalCtx, actorId, posX, posY, posZ, rotX, rotY, rotZ, params);

    if (spawnedActor == NULL) {
        return NULL;
    }

    parent->child = spawnedActor;
    spawnedActor->parent = parent;

    if (spawnedActor->room >= 0) {
        spawnedActor->room = parent->room;
    }

    return spawnedActor;
}

void Actor_SpawnTransitionActors(GlobalContext* globalCtx, ActorContext* actorCtx) {
    TransitionActorEntry* transitionActor;
    u8 numActors;
    s32 i;

    transitionActor = globalCtx->transiActorCtx.list;
    numActors = globalCtx->transiActorCtx.numActors;

    for (i = 0; i < numActors; i++) {
        if (transitionActor->id >= 0) {
            if (((transitionActor->sides[0].room >= 0) &&
                 ((transitionActor->sides[0].room == globalCtx->roomCtx.curRoom.num) ||
                  (transitionActor->sides[0].room == globalCtx->roomCtx.prevRoom.num))) ||
                ((transitionActor->sides[1].room >= 0) &&
                 ((transitionActor->sides[1].room == globalCtx->roomCtx.curRoom.num) ||
                  (transitionActor->sides[1].room == globalCtx->roomCtx.prevRoom.num)))) {
                Actor_Spawn(actorCtx, globalCtx, (s16)(transitionActor->id & 0x1FFF), transitionActor->pos.x,
                            transitionActor->pos.y, transitionActor->pos.z, 0, transitionActor->rotY, 0,
                            (i << 0xA) + transitionActor->params);

                transitionActor->id = -transitionActor->id;
                numActors = globalCtx->transiActorCtx.numActors;
            }
        }
        transitionActor++;
    }
}

Actor* Actor_SpawnEntry(ActorContext* actorCtx, ActorEntry* actorEntry, GlobalContext* globalCtx) {
    return Actor_Spawn(actorCtx, globalCtx, actorEntry->id, actorEntry->pos.x, actorEntry->pos.y, actorEntry->pos.z,
                       actorEntry->rot.x, actorEntry->rot.y, actorEntry->rot.z, actorEntry->params);
}

Actor* Actor_Delete(ActorContext* actorCtx, Actor* actor, GlobalContext* globalCtx) {
    char* name;
    Player* player;
    Actor* newHead;
    ActorOverlay* overlayEntry;

    player = GET_PLAYER(globalCtx);

    overlayEntry = actor->overlayEntry;
    name = overlayEntry->name != NULL ? overlayEntry->name : "";

    if (HREG(20) != 0) {
        osSyncPrintf("アクタークラス削除 [%s]\n", name); // "Actor class deleted [%s]"
    }

    if ((player != NULL) && (actor == player->unk_664)) {
        func_8008EDF0(player);
        Camera_ChangeMode(Gameplay_GetCamera(globalCtx, Gameplay_GetActiveCamId(globalCtx)), 0);
    }

    if (actor == actorCtx->targetCtx.arrowPointedActor) {
        actorCtx->targetCtx.arrowPointedActor = NULL;
    }

    if (actor == actorCtx->targetCtx.unk_8C) {
        actorCtx->targetCtx.unk_8C = NULL;
    }

    if (actor == actorCtx->targetCtx.bgmEnemy) {
        actorCtx->targetCtx.bgmEnemy = NULL;
    }

    Audio_StopSfxByPos(&actor->projectedPos);
    Actor_Destroy(actor, globalCtx);

    newHead = Actor_RemoveFromCategory(globalCtx, actorCtx, actor);

    ZeldaArena_FreeDebug(actor, "../z_actor.c", 7242);

    if (overlayEntry->vramStart == 0) {
        if (HREG(20) != 0) {
            osSyncPrintf("オーバーレイではありません\n"); // "Not an overlay"
        }
    } else {
        ASSERT(overlayEntry->loadedRamAddr != NULL, "actor_dlftbl->allocp != NULL", "../z_actor.c", 7251);
        ASSERT(overlayEntry->numLoaded > 0, "actor_dlftbl->clients > 0", "../z_actor.c", 7252);
        overlayEntry->numLoaded--;
        Actor_FreeOverlay(overlayEntry);
    }

    return newHead;
}

s32 func_80032880(GlobalContext* globalCtx, Actor* actor) {
    s16 sp1E;
    s16 sp1C;

    Actor_GetScreenPos(globalCtx, actor, &sp1E, &sp1C);

    return (sp1E > -20) && (sp1E < 340) && (sp1C > -160) && (sp1C < 400);
}

Actor* D_8015BBE8;
Actor* D_8015BBEC;
f32 D_8015BBF0;
f32 sbgmEnemyDistSq;
s32 D_8015BBF8;
s16 D_8015BBFC;

void func_800328D4(GlobalContext* globalCtx, ActorContext* actorCtx, Player* player, u32 actorCategory) {
    f32 var;
    Actor* actor;
    Actor* sp84;
    CollisionPoly* sp80;
    s32 sp7C;
    Vec3f sp70;

    actor = actorCtx->actorLists[actorCategory].head;
    sp84 = player->unk_664;

    while (actor != NULL) {
        if ((actor->update != NULL) && ((Player*)actor != player) &&
            CHECK_FLAG_ALL(actor->flags, ACTOR_FLAG_TARGETABLE)) {

            // This block below is for determining the closest actor to player in determining the volume
            // used while playing enemy bgm music
            if ((actorCategory == ACTORCAT_ENEMY) &&
                CHECK_FLAG_ALL(actor->flags, ACTOR_FLAG_TARGETABLE | ACTOR_FLAG_UNFRIENDLY) &&
                (actor->xyzDistToPlayerSq < SQ(500.0f)) && (actor->xyzDistToPlayerSq < sbgmEnemyDistSq)) {
                actorCtx->targetCtx.bgmEnemy = actor;
                sbgmEnemyDistSq = actor->xyzDistToPlayerSq;
            }

            if (actor != sp84) {
                var = func_8002EFC0(actor, player, D_8015BBFC);
                if ((var < D_8015BBF0) && func_8002F090(actor, var) && func_80032880(globalCtx, actor) &&
                    (!BgCheck_CameraLineTest1(&globalCtx->colCtx, &player->actor.focus.pos, &actor->focus.pos, &sp70,
                                              &sp80, 1, 1, 1, 1, &sp7C) ||
                     SurfaceType_IsIgnoredByProjectiles(&globalCtx->colCtx, sp80, sp7C))) {
                    if (actor->targetPriority != 0) {
                        if (actor->targetPriority < D_8015BBF8) {
                            D_8015BBEC = actor;
                            D_8015BBF8 = actor->targetPriority;
                        }
                    } else {
                        D_8015BBE8 = actor;
                        D_8015BBF0 = var;
                    }
                }
            }
        }

        actor = actor->next;
    }
}

u8 D_801160A0[] = {
    ACTORCAT_BOSS,  ACTORCAT_ENEMY,  ACTORCAT_BG,   ACTORCAT_EXPLOSIVE, ACTORCAT_NPC,  ACTORCAT_ITEMACTION,
    ACTORCAT_CHEST, ACTORCAT_SWITCH, ACTORCAT_PROP, ACTORCAT_MISC,      ACTORCAT_DOOR, ACTORCAT_SWITCH,
};

Actor* func_80032AF0(GlobalContext* globalCtx, ActorContext* actorCtx, Actor** actorPtr, Player* player) {
    s32 i;
    u8* entry;

    D_8015BBE8 = D_8015BBEC = NULL;
    D_8015BBF0 = sbgmEnemyDistSq = FLT_MAX;
    D_8015BBF8 = 0x7FFFFFFF;

    if (!Player_InCsMode(globalCtx)) {
        entry = &D_801160A0[0];

        actorCtx->targetCtx.bgmEnemy = NULL;
        D_8015BBFC = player->actor.shape.rot.y;

        for (i = 0; i < 3; i++) {
            func_800328D4(globalCtx, actorCtx, player, *entry);
            entry++;
        }

        if (D_8015BBE8 == NULL) {
            for (; i < ARRAY_COUNT(D_801160A0); i++) {
                func_800328D4(globalCtx, actorCtx, player, *entry);
                entry++;
            }
        }
    }

    if (D_8015BBE8 == 0) {
        *actorPtr = D_8015BBEC;
    } else {
        *actorPtr = D_8015BBE8;
    }

    return *actorPtr;
}

/**
 * Finds the first actor instance of a specified ID and category if there is one.
 */
Actor* Actor_Find(ActorContext* actorCtx, s32 actorId, s32 actorCategory) {
    Actor* actor = actorCtx->actorLists[actorCategory].head;

    while (actor != NULL) {
        if (actorId == actor->id) {
            return actor;
        }
        actor = actor->next;
    }

    return NULL;
}

/**
 * Play the death sound effect and flash the screen white for 4 frames.
 * While the screen flashes, the game freezes.
 */
void Enemy_StartFinishingBlow(GlobalContext* globalCtx, Actor* actor) {
    globalCtx->actorCtx.freezeFlashTimer = 5;
    SoundSource_PlaySfxAtFixedWorldPos(globalCtx, &actor->world.pos, 20, NA_SE_EN_LAST_DAMAGE);
}

s16 func_80032CB4(s16* arg0, s16 arg1, s16 arg2, s16 arg3) {
    if (DECR(arg0[1]) == 0) {
        arg0[1] = Rand_S16Offset(arg1, arg2);
    }

    if ((arg0[1] - arg3) > 0) {
        arg0[0] = 0;
    } else if (((arg0[1] - arg3) > -2) || (arg0[1] < 2)) {
        arg0[0] = 1;
    } else {
        arg0[0] = 2;
    }

    return arg0[0];
}

s16 func_80032D60(s16* arg0, s16 arg1, s16 arg2, s16 arg3) {
    if (DECR(arg0[1]) == 0) {
        arg0[1] = Rand_S16Offset(arg1, arg2);
        arg0[0]++;

        if ((arg0[0] % 3) == 0) {
            arg0[0] = (s32)(Rand_ZeroOne() * arg3) * 3;
        }
    }

    return arg0[0];
}

void BodyBreak_Alloc(BodyBreak* bodyBreak, s32 count, GlobalContext* globalCtx) {
    u32 matricesSize;
    u32 dListsSize;
    u32 objectIdsSize;

    matricesSize = (count + 1) * sizeof(*bodyBreak->matrices);
    bodyBreak->matrices = ZeldaArena_MallocDebug(matricesSize, "../z_actor.c", 7540);

    if (bodyBreak->matrices != NULL) {
        dListsSize = (count + 1) * sizeof(*bodyBreak->dLists);
        bodyBreak->dLists = ZeldaArena_MallocDebug(dListsSize, "../z_actor.c", 7543);

        if (bodyBreak->dLists != NULL) {
            objectIdsSize = (count + 1) * sizeof(*bodyBreak->objectIds);
            bodyBreak->objectIds = ZeldaArena_MallocDebug(objectIdsSize, "../z_actor.c", 7546);

            if (bodyBreak->objectIds != NULL) {
                Lib_MemSet((u8*)bodyBreak->matrices, matricesSize, 0);
                Lib_MemSet((u8*)bodyBreak->dLists, dListsSize, 0);
                Lib_MemSet((u8*)bodyBreak->objectIds, objectIdsSize, 0);
                bodyBreak->val = 1;
                return;
            }
        }
    }

    if (bodyBreak->matrices != NULL) {
        ZeldaArena_FreeDebug(bodyBreak->matrices, "../z_actor.c", 7558);
    }

    if (bodyBreak->dLists != NULL) {
        ZeldaArena_FreeDebug(bodyBreak->dLists, "../z_actor.c", 7561);
    }

    if (bodyBreak->objectIds != NULL) {
        ZeldaArena_FreeDebug(bodyBreak->objectIds, "../z_actor.c", 7564);
    }
}

void BodyBreak_SetInfo(BodyBreak* bodyBreak, s32 limbIndex, s32 minLimbIndex, s32 maxLimbIndex, u32 count, Gfx** dList,
                       s16 objectId) {
    GlobalContext* globalCtx = Effect_GetGlobalCtx();

    if ((globalCtx->actorCtx.freezeFlashTimer == 0) && (bodyBreak->val > 0)) {
        if ((limbIndex >= minLimbIndex) && (limbIndex <= maxLimbIndex) && (*dList != NULL)) {
            bodyBreak->dLists[bodyBreak->val] = *dList;
            Matrix_Get(&bodyBreak->matrices[bodyBreak->val]);
            bodyBreak->objectIds[bodyBreak->val] = objectId;
            bodyBreak->val++;
        }

        if (limbIndex != bodyBreak->prevLimbIndex) {
            bodyBreak->count++;
        }

        if ((u32)bodyBreak->count >= count) {
            bodyBreak->count = bodyBreak->val - 1;
            bodyBreak->val = BODYBREAK_STATUS_READY;
        }
    }

    bodyBreak->prevLimbIndex = limbIndex;
}

s32 BodyBreak_SpawnParts(Actor* actor, BodyBreak* bodyBreak, GlobalContext* globalCtx, s16 type) {
    EnPart* spawnedEnPart;
    MtxF* mtx;
    s16 objBankIndex;

    if (bodyBreak->val != BODYBREAK_STATUS_READY) {
        return false;
    }

    while (bodyBreak->count > 0) {
        Matrix_Put(&bodyBreak->matrices[bodyBreak->count]);
        Matrix_Scale(1.0f / actor->scale.x, 1.0f / actor->scale.y, 1.0f / actor->scale.z, MTXMODE_APPLY);
        Matrix_Get(&bodyBreak->matrices[bodyBreak->count]);

        if (1) {
            if (bodyBreak->objectIds[bodyBreak->count] >= 0) {
                objBankIndex = bodyBreak->objectIds[bodyBreak->count];
            } else {
                objBankIndex = actor->objBankIndex;
            }
        }

        mtx = &bodyBreak->matrices[bodyBreak->count];

        spawnedEnPart = (EnPart*)Actor_SpawnAsChild(&globalCtx->actorCtx, actor, globalCtx, ACTOR_EN_PART, mtx->xw,
                                                    mtx->yw, mtx->zw, 0, 0, objBankIndex, type);

        if (spawnedEnPart != NULL) {
            Matrix_MtxFToYXZRotS(&bodyBreak->matrices[bodyBreak->count], &spawnedEnPart->actor.shape.rot, 0);
            spawnedEnPart->displayList = bodyBreak->dLists[bodyBreak->count];
            spawnedEnPart->actor.scale = actor->scale;
        }

        bodyBreak->count--;
    }

    bodyBreak->val = BODYBREAK_STATUS_FINISHED;

    ZeldaArena_FreeDebug(bodyBreak->matrices, "../z_actor.c", 7678);
    ZeldaArena_FreeDebug(bodyBreak->dLists, "../z_actor.c", 7679);
    ZeldaArena_FreeDebug(bodyBreak->objectIds, "../z_actor.c", 7680);

    return true;
}

void Actor_SpawnFloorDustRing(GlobalContext* globalCtx, Actor* actor, Vec3f* posXZ, f32 radius, s32 amountMinusOne,
                              f32 randAccelWeight, s16 scale, s16 scaleStep, u8 useLighting) {
    Vec3f pos;
    Vec3f velocity = { 0.0f, 0.0f, 0.0f };
    Vec3f accel = { 0.0f, 0.3f, 0.0f };
    f32 angle;
    s32 i;

    angle = (Rand_ZeroOne() - 0.5f) * (2.0f * 3.14f);
    pos.y = actor->floorHeight;
    accel.y += (Rand_ZeroOne() - 0.5f) * 0.2f;

    for (i = amountMinusOne; i >= 0; i--) {
        pos.x = Math_SinF(angle) * radius + posXZ->x;
        pos.z = Math_CosF(angle) * radius + posXZ->z;
        accel.x = (Rand_ZeroOne() - 0.5f) * randAccelWeight;
        accel.z = (Rand_ZeroOne() - 0.5f) * randAccelWeight;

        if (scale == 0) {
            func_8002857C(globalCtx, &pos, &velocity, &accel);
        } else {
            if (useLighting) {
                func_800286CC(globalCtx, &pos, &velocity, &accel, scale, scaleStep);
            } else {
                func_8002865C(globalCtx, &pos, &velocity, &accel, scale, scaleStep);
            }
        }

        angle += (2.0f * 3.14f) / (amountMinusOne + 1.0f);
    }
}

void func_80033480(GlobalContext* globalCtx, Vec3f* posBase, f32 randRangeDiameter, s32 amountMinusOne, s16 scaleBase,
                   s16 scaleStep, u8 arg6) {
    Vec3f pos;
    Vec3f velocity = { 0.0f, 0.0f, 0.0f };
    Vec3f accel = { 0.0f, 0.3f, 0.0f };
    s16 scale;
    u32 var2;
    s32 i;

    for (i = amountMinusOne; i >= 0; i--) {
        pos.x = posBase->x + ((Rand_ZeroOne() - 0.5f) * randRangeDiameter);
        pos.y = posBase->y + ((Rand_ZeroOne() - 0.5f) * randRangeDiameter);
        pos.z = posBase->z + ((Rand_ZeroOne() - 0.5f) * randRangeDiameter);

        scale = (s16)((Rand_ZeroOne() * scaleBase) * 0.2f) + scaleBase;
        var2 = arg6;

        if (var2 != 0) {
            func_800286CC(globalCtx, &pos, &velocity, &accel, scale, scaleStep);
        } else {
            func_8002865C(globalCtx, &pos, &velocity, &accel, scale, scaleStep);
        }
    }
}

Actor* Actor_GetCollidedExplosive(GlobalContext* globalCtx, Collider* collider) {
    if ((collider->acFlags & AC_HIT) && (collider->ac->category == ACTORCAT_EXPLOSIVE)) {
        collider->acFlags &= ~AC_HIT;
        return collider->ac;
    }

    return NULL;
}

Actor* func_80033684(GlobalContext* globalCtx, Actor* explosiveActor) {
    Actor* actor = globalCtx->actorCtx.actorLists[ACTORCAT_EXPLOSIVE].head;

    while (actor != NULL) {
        if ((actor == explosiveActor) || (actor->params != 1)) {
            actor = actor->next;
        } else {
            if (Actor_WorldDistXYZToActor(explosiveActor, actor) <= (actor->shape.rot.z * 10) + 80.0f) {
                return actor;
            } else {
                actor = actor->next;
            }
        }
    }

    return NULL;
}

/**
 * Dynamically changes the category of a given actor instance.
 * This is done by moving it to the corresponding category list and setting its category variable accordingly.
 */
void Actor_ChangeCategory(GlobalContext* globalCtx, ActorContext* actorCtx, Actor* actor, u8 actorCategory) {
    Actor_RemoveFromCategory(globalCtx, actorCtx, actor);
    Actor_AddToCategory(actorCtx, actor, actorCategory);
}

/**
 * Checks if a hookshot or arrow actor is going to collide with the cylinder denoted by the
 * actor's `cylRadius` and `cylHeight`.
 * The check is only peformed if the projectile actor is within the provided sphere radius.
 *
 * Returns the actor if there will be collision, NULL otherwise.
 */
Actor* Actor_GetProjectileActor(GlobalContext* globalCtx, Actor* refActor, f32 radius) {
    Actor* actor;
    Vec3f spA8;
    f32 deltaX;
    f32 deltaY;
    f32 deltaZ;
    Vec3f sp90;
    Vec3f sp84;

    actor = globalCtx->actorCtx.actorLists[ACTORCAT_ITEMACTION].head;
    while (actor != NULL) {
        if (((actor->id != ACTOR_ARMS_HOOK) && (actor->id != ACTOR_EN_ARROW)) || (actor == refActor)) {
            actor = actor->next;
        } else {
            //! @bug The projectile actor gets unsafely casted to a hookshot to check its timer, even though
            //  it can also be an arrow.
            //  Luckily, the field at the same offset in the arrow actor is the x component of a vector
            //  which will rarely ever be 0. So it's very unlikely for this bug to cause an issue.
            if ((Math_Vec3f_DistXYZ(&refActor->world.pos, &actor->world.pos) > radius) ||
                (((ArmsHook*)actor)->timer == 0)) {
                actor = actor->next;
            } else {
                deltaX = Math_SinS(actor->world.rot.y) * (actor->speedXZ * 10.0f);
                deltaY = actor->velocity.y + (actor->gravity * 10.0f);
                deltaZ = Math_CosS(actor->world.rot.y) * (actor->speedXZ * 10.0f);

                spA8.x = actor->world.pos.x + deltaX;
                spA8.y = actor->world.pos.y + deltaY;
                spA8.z = actor->world.pos.z + deltaZ;

                if (CollisionCheck_CylSideVsLineSeg(refActor->colChkInfo.cylRadius, refActor->colChkInfo.cylHeight,
                                                    0.0f, &refActor->world.pos, &actor->world.pos, &spA8, &sp90,
                                                    &sp84)) {
                    return actor;
                } else {
                    actor = actor->next;
                }
            }
        }
    }

    return NULL;
}

/**
 * Sets the actor's text id with a dynamic prefix based on the current scene.
 */
void Actor_SetTextWithPrefix(GlobalContext* globalCtx, Actor* actor, s16 baseTextId) {
    s16 prefix;

    switch (globalCtx->sceneNum) {
        case SCENE_YDAN:
        case SCENE_YDAN_BOSS:
        case SCENE_MORIBOSSROOM:
        case SCENE_KOKIRI_HOME:
        case SCENE_KOKIRI_HOME3:
        case SCENE_KOKIRI_HOME4:
        case SCENE_KOKIRI_HOME5:
        case SCENE_KOKIRI_SHOP:
        case SCENE_LINK_HOME:
        case SCENE_SPOT04:
        case SCENE_SPOT05:
        case SCENE_SPOT10:
        case 112:
            prefix = 0x1000;
            break;
        case SCENE_MALON_STABLE:
        case SCENE_SPOT00:
        case SCENE_SPOT20:
            prefix = 0x2000;
            break;
        case SCENE_HIDAN:
        case SCENE_DDAN_BOSS:
        case SCENE_FIRE_BS:
        case SCENE_SPOT16:
        case SCENE_SPOT17:
        case SCENE_SPOT18:
            prefix = 0x3000;
            break;
        case SCENE_BDAN:
        case SCENE_BDAN_BOSS:
        case SCENE_SPOT03:
        case SCENE_SPOT07:
        case SCENE_SPOT08:
            prefix = 0x4000;
            break;
        case SCENE_HAKADAN:
        case SCENE_HAKADAN_BS:
        case SCENE_KAKARIKO:
        case SCENE_KAKARIKO3:
        case SCENE_IMPA:
        case SCENE_HUT:
        case SCENE_HAKAANA:
        case SCENE_HAKASITARELAY:
        case SCENE_SPOT01:
        case SCENE_SPOT02:
            prefix = 0x5000;
            break;
        case SCENE_JYASINZOU:
        case SCENE_JYASINBOSS:
        case SCENE_LABO:
        case SCENE_TENT:
        case SCENE_SPOT06:
        case SCENE_SPOT09:
        case SCENE_SPOT11:
            prefix = 0x6000;
            break;
        case SCENE_ENTRA:
        case SCENE_MARKET_ALLEY:
        case SCENE_MARKET_ALLEY_N:
        case SCENE_MARKET_DAY:
        case SCENE_MARKET_NIGHT:
        case SCENE_MARKET_RUINS:
        case SCENE_SPOT15:
            prefix = 0x7000;
            break;
        default:
            prefix = 0x0000;
            break;
    }

    actor->textId = prefix | baseTextId;
}

/**
 * Checks if a given actor will be standing on the ground after being translated
 * by the provided distance and angle.
 *
 * Returns true if the actor will be standing on ground.
 */
s16 Actor_TestFloorInDirection(Actor* actor, GlobalContext* globalCtx, f32 distance, s16 angle) {
    s16 ret;
    s16 prevBgCheckFlags;
    f32 dx;
    f32 dz;
    Vec3f prevActorPos;

    Math_Vec3f_Copy(&prevActorPos, &actor->world.pos);
    prevBgCheckFlags = actor->bgCheckFlags;

    dx = Math_SinS(angle) * distance;
    dz = Math_CosS(angle) * distance;
    actor->world.pos.x += dx;
    actor->world.pos.z += dz;

    Actor_UpdateBgCheckInfo(globalCtx, actor, 0.0f, 0.0f, 0.0f, 4);

    Math_Vec3f_Copy(&actor->world.pos, &prevActorPos);

    ret = actor->bgCheckFlags & 1;
    actor->bgCheckFlags = prevBgCheckFlags;

    return ret;
}

/**
 * Returns true if the player is targeting the provided actor
 */
s32 Actor_IsTargeted(GlobalContext* globalCtx, Actor* actor) {
    Player* player = GET_PLAYER(globalCtx);

    if ((player->stateFlags1 & PLAYER_STATE1_4) && actor->isTargeted) {
        return true;
    } else {
        return false;
    }
}

/**
 * Returns true if the player is targeting an actor other than the provided actor
 */
s32 Actor_OtherIsTargeted(GlobalContext* globalCtx, Actor* actor) {
    Player* player = GET_PLAYER(globalCtx);

    if ((player->stateFlags1 & PLAYER_STATE1_4) && !actor->isTargeted) {
        return true;
    } else {
        return false;
    }
}

f32 func_80033AEC(Vec3f* arg0, Vec3f* arg1, f32 arg2, f32 arg3, f32 arg4, f32 arg5) {
    f32 ret = 0.0f;

    if (arg4 <= Math_Vec3f_DistXYZ(arg0, arg1)) {
        ret = Math_SmoothStepToF(&arg1->x, arg0->x, arg2, arg3, 0.0f);
        ret += Math_SmoothStepToF(&arg1->y, arg0->y, arg2, arg3, 0.0f);
        ret += Math_SmoothStepToF(&arg1->z, arg0->z, arg2, arg3, 0.0f);
    } else if (arg5 < Math_Vec3f_DistXYZ(arg0, arg1)) {
        ret = Math_SmoothStepToF(&arg1->x, arg0->x, arg2, arg3, 0.0f);
        ret += Math_SmoothStepToF(&arg1->y, arg0->y, arg2, arg3, 0.0f);
        ret += Math_SmoothStepToF(&arg1->z, arg0->z, arg2, arg3, 0.0f);
    }

    return ret;
}

void func_80033C30(Vec3f* arg0, Vec3f* arg1, u8 alpha, GlobalContext* globalCtx) {
    MtxF sp60;
    f32 var;
    Vec3f sp50;
    CollisionPoly* sp4C;

    OPEN_DISPS(globalCtx->state.gfxCtx, "../z_actor.c", 8120);

    if (0) {} // Necessary to match

    POLY_OPA_DISP = Gfx_CallSetupDL(POLY_OPA_DISP, 0x2C);

    gDPSetPrimColor(POLY_OPA_DISP++, 0, 0, 0, 0, 0, alpha);

    sp50.x = arg0->x;
    sp50.y = arg0->y + 1.0f;
    sp50.z = arg0->z;

    var = BgCheck_EntityRaycastFloor2(globalCtx, &globalCtx->colCtx, &sp4C, &sp50);

    if (sp4C != NULL) {
        func_80038A28(sp4C, arg0->x, var, arg0->z, &sp60);
        Matrix_Put(&sp60);
    } else {
        Matrix_Translate(arg0->x, arg0->y, arg0->z, MTXMODE_NEW);
    }

    Matrix_Scale(arg1->x, 1.0f, arg1->z, MTXMODE_APPLY);

    gSPMatrix(POLY_OPA_DISP++, Matrix_NewMtx(globalCtx->state.gfxCtx, "../z_actor.c", 8149),
              G_MTX_MODELVIEW | G_MTX_LOAD);
    gSPDisplayList(POLY_OPA_DISP++, gCircleShadowDL);

    CLOSE_DISPS(globalCtx->state.gfxCtx, "../z_actor.c", 8155);
}

void func_80033DB8(GlobalContext* globalCtx, s16 arg1, s16 arg2) {
    s16 var = Quake_Add(&globalCtx->mainCamera, 3);

    Quake_SetSpeed(var, 20000);
    Quake_SetQuakeValues(var, arg1, 0, 0, 0);
    Quake_SetCountdown(var, arg2);
}

void func_80033E1C(GlobalContext* globalCtx, s16 arg1, s16 arg2, s16 arg3) {
    s16 var = Quake_Add(&globalCtx->mainCamera, 3);

    Quake_SetSpeed(var, arg3);
    Quake_SetQuakeValues(var, arg1, 0, 0, 0);
    Quake_SetCountdown(var, arg2);
}

void func_80033E88(Actor* actor, GlobalContext* globalCtx, s16 arg2, s16 arg3) {
    if (arg2 >= 5) {
        func_800AA000(actor->xyzDistToPlayerSq, 0xFF, 0x14, 0x96);
    } else {
        func_800AA000(actor->xyzDistToPlayerSq, 0xB4, 0x14, 0x64);
    }

    func_80033DB8(globalCtx, arg2, arg3);
}

f32 Rand_ZeroFloat(f32 f) {
    return Rand_ZeroOne() * f;
}

f32 Rand_CenteredFloat(f32 f) {
    return (Rand_ZeroOne() - 0.5f) * f;
}

typedef struct {
    /* 0x00 */ f32 chainAngle;
    /* 0x04 */ f32 chainLength;
    /* 0x08 */ f32 yShift;
    /* 0x0C */ f32 chainsScale;
    /* 0x10 */ f32 chainsRotZInit;
    /* 0x14 */ Gfx* chainDL;
    /* 0x18 */ Gfx* lockDL;
} DoorLockInfo; // size = 0x1C

static DoorLockInfo sDoorLocksInfo[] = {
    /* DOORLOCK_NORMAL */ { 0.54f, 6000.0f, 5000.0f, 1.0f, 0.0f, gDoorChainsDL, gDoorLockDL },
    /* DOORLOCK_BOSS */ { 0.644f, 12000.0f, 8000.0f, 1.0f, 0.0f, object_bdoor_DL_001530, object_bdoor_DL_001400 },
    /* DOORLOCK_NORMAL_SPIRIT */ { 0.64000005f, 8500.0f, 8000.0f, 1.75f, 0.1f, gDoorChainsDL, gDoorLockDL },
};

/**
 * Draws chains and lock of a locked door, of the specified `type` (see `DoorLockType`).
 * `frame` can be 0 to 10, where 0 is "open" and 10 is "closed", the chains slide accordingly.
 */
void Actor_DrawDoorLock(GlobalContext* globalCtx, s32 frame, s32 type) {
    DoorLockInfo* entry;
    s32 i;
    MtxF baseMtxF;
    f32 chainRotZ;
    f32 chainsTranslateX;
    f32 chainsTranslateY;
    f32 rotZStep;

    entry = &sDoorLocksInfo[type];
    chainRotZ = entry->chainsRotZInit;

    OPEN_DISPS(globalCtx->state.gfxCtx, "../z_actor.c", 8265);

    Matrix_Translate(0.0f, entry->yShift, 500.0f, MTXMODE_APPLY);
    Matrix_Get(&baseMtxF);

    chainsTranslateX = sinf(entry->chainAngle - chainRotZ) * -(10 - frame) * 0.1f * entry->chainLength;
    chainsTranslateY = cosf(entry->chainAngle - chainRotZ) * (10 - frame) * 0.1f * entry->chainLength;

    for (i = 0; i < 4; i++) {
        Matrix_Put(&baseMtxF);
        Matrix_RotateZ(chainRotZ, MTXMODE_APPLY);
        Matrix_Translate(chainsTranslateX, chainsTranslateY, 0.0f, MTXMODE_APPLY);

        if (entry->chainsScale != 1.0f) {
            Matrix_Scale(entry->chainsScale, entry->chainsScale, entry->chainsScale, MTXMODE_APPLY);
        }

        gSPMatrix(POLY_OPA_DISP++, Matrix_NewMtx(globalCtx->state.gfxCtx, "../z_actor.c", 8299),
                  G_MTX_MODELVIEW | G_MTX_LOAD);
        gSPDisplayList(POLY_OPA_DISP++, entry->chainDL);

        if (i % 2) {
            rotZStep = 2.0f * entry->chainAngle;
        } else {
            rotZStep = M_PI - (2.0f * entry->chainAngle);
        }

        chainRotZ += rotZStep;
    }

    Matrix_Put(&baseMtxF);
    Matrix_Scale(frame * 0.1f, frame * 0.1f, frame * 0.1f, MTXMODE_APPLY);

    gSPMatrix(POLY_OPA_DISP++, Matrix_NewMtx(globalCtx->state.gfxCtx, "../z_actor.c", 8314),
              G_MTX_MODELVIEW | G_MTX_LOAD);
    gSPDisplayList(POLY_OPA_DISP++, entry->lockDL);

    CLOSE_DISPS(globalCtx->state.gfxCtx, "../z_actor.c", 8319);
}

void func_8003424C(GlobalContext* globalCtx, Vec3f* arg1) {
    CollisionCheck_SpawnShieldParticlesMetal(globalCtx, arg1);
}

void Actor_SetColorFilter(Actor* actor, s16 colorFlag, s16 colorIntensityMax, s16 xluFlag, s16 duration) {
    if ((colorFlag == 0x8000) && !(colorIntensityMax & 0x8000)) {
        Audio_PlayActorSound2(actor, NA_SE_EN_LIGHT_ARROW_HIT);
    }

    actor->colorFilterParams = colorFlag | xluFlag | ((colorIntensityMax & 0xF8) << 5) | duration;
    actor->colorFilterTimer = duration;
}

Hilite* func_800342EC(Vec3f* object, GlobalContext* globalCtx) {
    Vec3f lightDir;

    lightDir.x = globalCtx->envCtx.dirLight1.params.dir.x;
    lightDir.y = globalCtx->envCtx.dirLight1.params.dir.y;
    lightDir.z = globalCtx->envCtx.dirLight1.params.dir.z;

    return func_8002EABC(object, &globalCtx->view.eye, &lightDir, globalCtx->state.gfxCtx);
}

Hilite* func_8003435C(Vec3f* object, GlobalContext* globalCtx) {
    Vec3f lightDir;

    lightDir.x = globalCtx->envCtx.dirLight1.params.dir.x;
    lightDir.y = globalCtx->envCtx.dirLight1.params.dir.y;
    lightDir.z = globalCtx->envCtx.dirLight1.params.dir.z;

    return func_8002EB44(object, &globalCtx->view.eye, &lightDir, globalCtx->state.gfxCtx);
}

s32 func_800343CC(GlobalContext* globalCtx, Actor* actor, s16* arg2, f32 interactRange, callback1_800343CC unkFunc1,
                  callback2_800343CC unkFunc2) {
    s16 x;
    s16 y;

    if (Actor_ProcessTalkRequest(actor, globalCtx)) {
        *arg2 = 1;
        return true;
    }

    if (*arg2 != 0) {
        *arg2 = unkFunc2(globalCtx, actor);
        return false;
    }

    Actor_GetScreenPos(globalCtx, actor, &x, &y);

    if ((x < 0) || (x > SCREEN_WIDTH) || (y < 0) || (y > SCREEN_HEIGHT)) {
        return false;
    }

    if (!func_8002F2CC(actor, globalCtx, interactRange)) {
        return false;
    }

    actor->textId = unkFunc1(globalCtx, actor);

    return false;
}

typedef struct {
    /* 0x00 */ s16 unk_00;
    /* 0x02 */ s16 unk_02;
    /* 0x04 */ s16 unk_04;
    /* 0x06 */ s16 unk_06;
    /* 0x08 */ s16 unk_08;
    /* 0x0A */ s16 unk_0A;
    /* 0x0C */ u8 unk_0C;
} struct_80116130_0; // size = 0x10

typedef struct {
    /* 0x00 */ struct_80116130_0 sub_00;
    /* 0x10 */ f32 unk_10;
    /* 0x14 */ s16 unk_14;
} struct_80116130; // size = 0x18

static struct_80116130 D_80116130[] = {
    { { 0x2AA8, 0xF1C8, 0x18E2, 0x1554, 0x0000, 0x0000, 1 }, 170.0f, 0x3FFC },
    { { 0x2AA8, 0xEAAC, 0x1554, 0x1554, 0xF8E4, 0x0E38, 1 }, 170.0f, 0x3FFC },
    { { 0x31C4, 0xE390, 0x0E38, 0x0E38, 0xF1C8, 0x071C, 1 }, 170.0f, 0x3FFC },
    { { 0x1554, 0xF1C8, 0x0000, 0x071C, 0xF8E4, 0x0000, 1 }, 170.0f, 0x3FFC },
    { { 0x2AA8, 0xF8E4, 0x071C, 0x0E38, 0xD558, 0x2AA8, 1 }, 170.0f, 0x3FFC },
    { { 0x0000, 0xE390, 0x2AA8, 0x3FFC, 0xF1C8, 0x0E38, 1 }, 170.0f, 0x3FFC },
    { { 0x2AA8, 0xF1C8, 0x0E38, 0x0E38, 0x0000, 0x0000, 1 }, 0.0f, 0x0000 },
    { { 0x2AA8, 0xF1C8, 0x0000, 0x0E38, 0x0000, 0x1C70, 1 }, 0.0f, 0x0000 },
    { { 0x2AA8, 0xF1C8, 0xF1C8, 0x0000, 0x0000, 0x0000, 1 }, 0.0f, 0x0000 },
    { { 0x071C, 0xF1C8, 0x0E38, 0x1C70, 0x0000, 0x0000, 1 }, 0.0f, 0x0000 },
    { { 0x0E38, 0xF1C8, 0x0000, 0x1C70, 0x0000, 0x0E38, 1 }, 0.0f, 0x0000 },
    { { 0x2AA8, 0xE390, 0x1C70, 0x0E38, 0xF1C8, 0x0E38, 1 }, 0.0f, 0x0000 },
    { { 0x18E2, 0xF1C8, 0x0E38, 0x0E38, 0x0000, 0x0000, 1 }, 0.0f, 0x0000 },
};

void func_800344BC(Actor* actor, struct_80034A14_arg1* arg1, s16 arg2, s16 arg3, s16 arg4, s16 arg5, s16 arg6, s16 arg7,
                   u8 arg8) {
    s16 sp46;
    s16 sp44;
    s16 temp2;
    s16 sp40;
    s16 temp1;
    Vec3f sp30;

    sp30.x = actor->world.pos.x;
    sp30.y = actor->world.pos.y + arg1->unk_14;
    sp30.z = actor->world.pos.z;

    sp46 = Math_Vec3f_Pitch(&sp30, &arg1->unk_18);
    sp44 = Math_Vec3f_Yaw(&sp30, &arg1->unk_18);
    sp40 = Math_Vec3f_Yaw(&actor->world.pos, &arg1->unk_18) - actor->shape.rot.y;

    temp1 = CLAMP(sp40, -arg2, arg2);
    Math_SmoothStepToS(&arg1->unk_08.y, temp1, 6, 2000, 1);

    temp1 = (ABS(sp40) >= 0x8000) ? 0 : ABS(sp40);
    arg1->unk_08.y = CLAMP(arg1->unk_08.y, -temp1, temp1);

    sp40 -= arg1->unk_08.y;

    temp1 = CLAMP(sp40, -arg5, arg5);
    Math_SmoothStepToS(&arg1->unk_0E.y, temp1, 6, 2000, 1);

    temp1 = (ABS(sp40) >= 0x8000) ? 0 : ABS(sp40);
    arg1->unk_0E.y = CLAMP(arg1->unk_0E.y, -temp1, temp1);

    if (arg8) {
        Math_SmoothStepToS(&actor->shape.rot.y, sp44, 6, 2000, 1);
    }

    temp1 = CLAMP(sp46, arg4, (s16)(u16)arg3);
    Math_SmoothStepToS(&arg1->unk_08.x, temp1, 6, 2000, 1);

    temp2 = sp46 - arg1->unk_08.x;

    temp1 = CLAMP(temp2, arg7, arg6);
    Math_SmoothStepToS(&arg1->unk_0E.x, temp1, 6, 2000, 1);
}

s16 func_800347E8(s16 arg0) {
    return D_80116130[arg0].unk_14;
}

s16 func_80034810(Actor* actor, struct_80034A14_arg1* arg1, f32 arg2, s16 arg3, s16 arg4) {
    s32 pad;
    s16 var;
    s16 abs_var;

    if (arg4 != 0) {
        return arg4;
    }

    if (arg1->unk_00 != 0) {
        return 4;
    }

    if (arg2 < Math_Vec3f_DistXYZ(&actor->world.pos, &arg1->unk_18)) {
        arg1->unk_04 = 0;
        arg1->unk_06 = 0;
        return 1;
    }

    var = Math_Vec3f_Yaw(&actor->world.pos, &arg1->unk_18);
    abs_var = ABS((s16)((f32)var - actor->shape.rot.y));
    if (arg3 >= abs_var) {
        arg1->unk_04 = 0;
        arg1->unk_06 = 0;
        return 2;
    }

    if (DECR(arg1->unk_04) != 0) {
        return arg1->unk_02;
    }

    switch (arg1->unk_06) {
        case 0:
        case 2:
            arg1->unk_04 = Rand_S16Offset(30, 30);
            arg1->unk_06++;
            return 1;
        case 1:
            arg1->unk_04 = Rand_S16Offset(10, 10);
            arg1->unk_06++;
            return 3;
    }

    return 4;
}

void func_80034A14(Actor* actor, struct_80034A14_arg1* arg1, s16 arg2, s16 arg3) {
    struct_80116130_0 sp38;

    arg1->unk_02 = func_80034810(actor, arg1, D_80116130[arg2].unk_10, D_80116130[arg2].unk_14, arg3);

    sp38 = D_80116130[arg2].sub_00;

    switch (arg1->unk_02) {
        case 1:
            sp38.unk_00 = 0;
            sp38.unk_04 = 0;
            sp38.unk_02 = 0;
        case 3:
            sp38.unk_06 = 0;
            sp38.unk_0A = 0;
            sp38.unk_08 = 0;
        case 2:
            sp38.unk_0C = 0;
    }

    func_800344BC(actor, arg1, sp38.unk_00, sp38.unk_04, sp38.unk_02, sp38.unk_06, sp38.unk_0A, sp38.unk_08,
                  sp38.unk_0C);
}

Gfx* func_80034B28(GraphicsContext* gfxCtx) {
    Gfx* displayList;

    displayList = Graph_Alloc(gfxCtx, sizeof(Gfx));
    gSPEndDisplayList(displayList);

    return displayList;
}

Gfx* func_80034B54(GraphicsContext* gfxCtx) {
    Gfx* displayListHead;
    Gfx* displayList;

    displayList = displayListHead = Graph_Alloc(gfxCtx, 2 * sizeof(Gfx));

    gDPSetRenderMode(displayListHead++, G_RM_FOG_SHADE_A,
                     AA_EN | Z_CMP | Z_UPD | IM_RD | CLR_ON_CVG | CVG_DST_WRAP | ZMODE_XLU | FORCE_BL |
                         GBL_c2(G_BL_CLR_IN, G_BL_A_IN, G_BL_CLR_MEM, G_BL_1MA));

    gSPEndDisplayList(displayListHead++);

    return displayList;
}

void func_80034BA0(GlobalContext* globalCtx, SkelAnime* skelAnime, OverrideLimbDraw overrideLimbDraw,
                   PostLimbDraw postLimbDraw, Actor* actor, s16 alpha) {
    OPEN_DISPS(globalCtx->state.gfxCtx, "../z_actor.c", 8831);

    func_80093D18(globalCtx->state.gfxCtx);

    gDPPipeSync(POLY_OPA_DISP++);
    gDPSetEnvColor(POLY_OPA_DISP++, 0, 0, 0, alpha);
    gDPPipeSync(POLY_OPA_DISP++);
    gSPSegment(POLY_OPA_DISP++, 0x0C, func_80034B28(globalCtx->state.gfxCtx));

    POLY_OPA_DISP = SkelAnime_DrawFlex(globalCtx, skelAnime->skeleton, skelAnime->jointTable, skelAnime->dListCount,
                                       overrideLimbDraw, postLimbDraw, actor, POLY_OPA_DISP);

    CLOSE_DISPS(globalCtx->state.gfxCtx, "../z_actor.c", 8860);
}

void func_80034CC4(GlobalContext* globalCtx, SkelAnime* skelAnime, OverrideLimbDraw overrideLimbDraw,
                   PostLimbDraw postLimbDraw, Actor* actor, s16 alpha) {
    OPEN_DISPS(globalCtx->state.gfxCtx, "../z_actor.c", 8876);

    func_80093D84(globalCtx->state.gfxCtx);

    gDPPipeSync(POLY_XLU_DISP++);
    gDPSetEnvColor(POLY_XLU_DISP++, 0, 0, 0, alpha);
    gSPSegment(POLY_XLU_DISP++, 0x0C, func_80034B54(globalCtx->state.gfxCtx));

    POLY_XLU_DISP = SkelAnime_DrawFlex(globalCtx, skelAnime->skeleton, skelAnime->jointTable, skelAnime->dListCount,
                                       overrideLimbDraw, postLimbDraw, actor, POLY_XLU_DISP);

    CLOSE_DISPS(globalCtx->state.gfxCtx, "../z_actor.c", 8904);
}

s16 func_80034DD4(Actor* actor, GlobalContext* globalCtx, s16 arg2, f32 arg3) {
    Player* player = GET_PLAYER(globalCtx);
    f32 var;

    if ((globalCtx->csCtx.state != CS_STATE_IDLE) || (gDbgCamEnabled)) {
        var = Math_Vec3f_DistXYZ(&actor->world.pos, &globalCtx->view.eye) * 0.25f;
    } else {
        var = Math_Vec3f_DistXYZ(&actor->world.pos, &player->actor.world.pos);
    }

    if (arg3 < var) {
        actor->flags &= ~ACTOR_FLAG_TARGETABLE;
        Math_SmoothStepToS(&arg2, 0, 6, 0x14, 1);
    } else {
        actor->flags |= ACTOR_FLAG_TARGETABLE;
        Math_SmoothStepToS(&arg2, 0xFF, 6, 0x14, 1);
    }

    return arg2;
}

void Animation_ChangeByInfo(SkelAnime* skelAnime, AnimationInfo* animationInfo, s32 index) {
    f32 frameCount;

    animationInfo += index;

    if (animationInfo->frameCount > 0.0f) {
        frameCount = animationInfo->frameCount;
    } else {
        frameCount = Animation_GetLastFrame(animationInfo->animation);
    }

    Animation_Change(skelAnime, animationInfo->animation, animationInfo->playSpeed, animationInfo->startFrame,
                     frameCount, animationInfo->mode, animationInfo->morphFrames);
}

void func_80034F54(GlobalContext* globalCtx, s16* arg1, s16* arg2, s32 arg3) {
    u32 frames = globalCtx->gameplayFrames;
    s32 i;

    for (i = 0; i < arg3; i++) {
        arg1[i] = (0x814 + 50 * i) * frames;
        arg2[i] = (0x940 + 50 * i) * frames;
    }
}

void Actor_Noop(Actor* actor, GlobalContext* globalCtx) {
}

s32 func_80035124(Actor* actor, GlobalContext* globalCtx) {
    s32 ret = 0;

    switch (actor->params) {
        case 0:
            if (Actor_HasParent(actor, globalCtx)) {
                actor->params = 1;
            } else if (!(actor->bgCheckFlags & 1)) {
                Actor_MoveForward(actor);
                Math_SmoothStepToF(&actor->speedXZ, 0.0f, 1.0f, 0.1f, 0.0f);
            } else if ((actor->bgCheckFlags & 2) && (actor->velocity.y < -4.0f)) {
                ret = 1;
            } else {
                actor->shape.rot.x = actor->shape.rot.z = 0;
                func_8002F580(actor, globalCtx);
            }
            break;
        case 1:
            if (Actor_HasNoParent(actor, globalCtx)) {
                actor->params = 0;
            }
            break;
    }

    Actor_UpdateBgCheckInfo(globalCtx, actor, actor->colChkInfo.cylHeight, actor->colChkInfo.cylRadius,
                            actor->colChkInfo.cylRadius, 0x1D);

    return ret;
}

#include "z_cheap_proc.c"

u8 func_800353E8(GlobalContext* globalCtx) {
    Player* player = GET_PLAYER(globalCtx);

    return player->unk_845;
}

/**
 * Finds the first actor instance of a specified ID and category within a given range from
 * an actor if there is one. If the ID provided is -1, this will look for any actor of the
 * specified category rather than a specific ID.
 */
Actor* Actor_FindNearby(GlobalContext* globalCtx, Actor* refActor, s16 actorId, u8 actorCategory, f32 range) {
    Actor* actor = globalCtx->actorCtx.actorLists[actorCategory].head;

    while (actor != NULL) {
        if (actor == refActor || ((actorId != -1) && (actorId != actor->id))) {
            actor = actor->next;
        } else {
            if (Actor_WorldDistXYZToActor(refActor, actor) <= range) {
                return actor;
            } else {
                actor = actor->next;
            }
        }
    }

    return NULL;
}

s32 func_800354B4(GlobalContext* globalCtx, Actor* actor, f32 range, s16 arg3, s16 arg4, s16 arg5) {
    Player* player = GET_PLAYER(globalCtx);
    s16 var1;
    s16 var2;

    var1 = (s16)(actor->yawTowardsPlayer + 0x8000) - player->actor.shape.rot.y;
    var2 = actor->yawTowardsPlayer - arg5;

    if ((actor->xzDistToPlayer <= range) && (player->swordState != 0) && (arg4 >= ABS(var1)) && (arg3 >= ABS(var2))) {
        return true;
    } else {
        return false;
    }
}

void func_8003555C(GlobalContext* globalCtx, Vec3f* pos, Vec3f* velocity, Vec3f* accel) {
    Color_RGBA8 color1;
    Color_RGBA8 color2;

    color1.r = 200;
    color1.g = 160;
    color1.b = 120;

    color2.r = 130;
    color2.g = 90;
    color2.b = 50;

    //! @bug color1 and color2 alpha components not set before being passed on
    EffectSsKiraKira_SpawnSmall(globalCtx, pos, velocity, accel, &color1, &color2);
}

Vec3f D_80116268 = { 0.0f, -1.5f, 0.0f };
Vec3f D_80116274 = { 0.0f, -0.2f, 0.0f };

Gfx D_80116280[] = {
    gsDPSetRenderMode(G_RM_FOG_SHADE_A, AA_EN | Z_CMP | Z_UPD | IM_RD | CLR_ON_CVG | CVG_DST_WRAP | ZMODE_XLU |
                                            FORCE_BL | GBL_c2(G_BL_CLR_IN, G_BL_A_IN, G_BL_CLR_MEM, G_BL_1MA)),
    gsDPSetAlphaCompare(G_AC_THRESHOLD),
    gsSPEndDisplayList(),
};

void func_800355B8(GlobalContext* globalCtx, Vec3f* pos) {
    func_8003555C(globalCtx, pos, &D_80116268, &D_80116274);
}

u8 func_800355E4(GlobalContext* globalCtx, Collider* collider) {
    Player* player = GET_PLAYER(globalCtx);

    if ((collider->acFlags & AC_TYPE_PLAYER) && (player->swordState != 0) && (player->swordAnimation == 0x16)) {
        return true;
    } else {
        return false;
    }
}

u8 Actor_ApplyDamage(Actor* actor) {
    if (actor->colChkInfo.damage >= actor->colChkInfo.health) {
        actor->colChkInfo.health = 0;
    } else {
        actor->colChkInfo.health -= actor->colChkInfo.damage;
    }

    return actor->colChkInfo.health;
}

void Actor_SetDropFlag(Actor* actor, ColliderInfo* colInfo, s32 freezeFlag) {
    if (colInfo->acHitInfo == NULL) {
        actor->dropFlag = 0x00;
    } else if (freezeFlag && (colInfo->acHitInfo->toucher.dmgFlags & 0x10060000)) {
        actor->freezeTimer = colInfo->acHitInfo->toucher.damage;
        actor->dropFlag = 0x00;
    } else if (colInfo->acHitInfo->toucher.dmgFlags & 0x0800) {
        actor->dropFlag = 0x01;
    } else if (colInfo->acHitInfo->toucher.dmgFlags & 0x1000) {
        actor->dropFlag = 0x02;
    } else if (colInfo->acHitInfo->toucher.dmgFlags & 0x4000) {
        actor->dropFlag = 0x04;
    } else if (colInfo->acHitInfo->toucher.dmgFlags & 0x8000) {
        actor->dropFlag = 0x08;
    } else if (colInfo->acHitInfo->toucher.dmgFlags & 0x10000) {
        actor->dropFlag = 0x10;
    } else if (colInfo->acHitInfo->toucher.dmgFlags & 0x2000) {
        actor->dropFlag = 0x20;
    } else if (colInfo->acHitInfo->toucher.dmgFlags & 0x80000) {
        if (freezeFlag) {
            actor->freezeTimer = colInfo->acHitInfo->toucher.damage;
        }
        actor->dropFlag = 0x40;
    } else {
        actor->dropFlag = 0x00;
    }
}

void Actor_SetDropFlagJntSph(Actor* actor, ColliderJntSph* jntSph, s32 freezeFlag) {
    ColliderInfo* curColInfo;
    s32 flag;
    s32 i;

    actor->dropFlag = 0x00;

    for (i = jntSph->count - 1; i >= 0; i--) {
        curColInfo = &jntSph->elements[i].info;
        if (curColInfo->acHitInfo == NULL) {
            flag = 0x00;
        } else if (freezeFlag && (curColInfo->acHitInfo->toucher.dmgFlags & 0x10060000)) {
            actor->freezeTimer = curColInfo->acHitInfo->toucher.damage;
            flag = 0x00;
        } else if (curColInfo->acHitInfo->toucher.dmgFlags & 0x0800) {
            flag = 0x01;
        } else if (curColInfo->acHitInfo->toucher.dmgFlags & 0x1000) {
            flag = 0x02;
        } else if (curColInfo->acHitInfo->toucher.dmgFlags & 0x4000) {
            flag = 0x04;
        } else if (curColInfo->acHitInfo->toucher.dmgFlags & 0x8000) {
            flag = 0x08;
        } else if (curColInfo->acHitInfo->toucher.dmgFlags & 0x10000) {
            flag = 0x10;
        } else if (curColInfo->acHitInfo->toucher.dmgFlags & 0x2000) {
            flag = 0x20;
        } else if (curColInfo->acHitInfo->toucher.dmgFlags & 0x80000) {
            if (freezeFlag) {
                actor->freezeTimer = curColInfo->acHitInfo->toucher.damage;
            }
            flag = 0x40;
        } else {
            flag = 0x00;
        }
        actor->dropFlag |= flag;
    }
}

void func_80035844(Vec3f* arg0, Vec3f* arg1, Vec3s* arg2, s32 arg3) {
    f32 dx = arg1->x - arg0->x;
    f32 dz = arg1->z - arg0->z;
    f32 dy = arg3 ? (arg1->y - arg0->y) : (arg0->y - arg1->y);

    arg2->y = Math_Atan2S(dz, dx);
    arg2->x = Math_Atan2S(sqrtf(SQ(dx) + SQ(dz)), dy);
}

/**
 * Spawns En_Part (Dissipating Flames) actor as a child of the given actor.
 */
Actor* func_800358DC(Actor* actor, Vec3f* spawnPos, Vec3s* spawnRot, f32* arg3, s32 timer, s16* unused,
                     GlobalContext* globalCtx, s16 params, s32 arg8) {
    EnPart* spawnedEnPart;

    spawnedEnPart =
        (EnPart*)Actor_SpawnAsChild(&globalCtx->actorCtx, actor, globalCtx, ACTOR_EN_PART, spawnPos->x, spawnPos->y,
                                    spawnPos->z, spawnRot->x, spawnRot->y, actor->objBankIndex, params);
    if (spawnedEnPart != NULL) {
        spawnedEnPart->actor.scale = actor->scale;
        spawnedEnPart->actor.speedXZ = arg3[0];
        spawnedEnPart->displayList = arg8;
        spawnedEnPart->action = 2;
        spawnedEnPart->timer = timer;
        spawnedEnPart->rotZ = arg3[1];
        spawnedEnPart->rotZSpeed = arg3[2];
        return &spawnedEnPart->actor;
    }

    return NULL;
}

void func_800359B8(Actor* actor, s16 arg1, Vec3s* arg2) {
    f32 sp44;
    f32 sp40;
    f32 sp3C;
    f32 sp38;
    f32 sp34;
    f32 sp30;
    f32 sp2C;
    f32 sp28;
    f32 sp24;
    CollisionPoly* floorPoly;
    s32 pad;

    if (actor->floorPoly != NULL) {
        floorPoly = actor->floorPoly;
        sp44 = COLPOLY_GET_NORMAL(floorPoly->normal.x);
        sp40 = COLPOLY_GET_NORMAL(floorPoly->normal.y);
        sp3C = COLPOLY_GET_NORMAL(floorPoly->normal.z);

        sp38 = Math_SinS(arg1);
        sp34 = Math_CosS(arg1);
        sp28 = (-(sp44 * sp38) - (sp3C * sp34));
        arg2->x = -(s16)(Math_FAtan2F(sp28 * sp40, 1.0f) * (32768 / M_PI));

        sp2C = Math_SinS(arg1 - 16375);
        sp30 = Math_CosS(arg1 - 16375);
        sp24 = (-(sp44 * sp2C) - (sp3C * sp30));
        arg2->z = -(s16)(Math_FAtan2F(sp24 * sp40, 1.0f) * (32768 / M_PI));
    }
}

void func_80035B18(GlobalContext* globalCtx, Actor* actor, u16 textId) {
    Message_ContinueTextbox(globalCtx, textId);
    actor->textId = textId;
}

/**
 * Tests if event_chk_inf flag is set.
 */
s32 Flags_GetEventChkInf(s32 flag) {
    return gSaveContext.eventChkInf[flag >> 4] & (1 << (flag & 0xF));
}

/**
 * Sets event_chk_inf flag.
 */
void Flags_SetEventChkInf(s32 flag) {
    gSaveContext.eventChkInf[flag >> 4] |= (1 << (flag & 0xF));
}

/**
 * Tests if "inf_table flag is set.
 */
s32 Flags_GetInfTable(s32 flag) {
    return gSaveContext.infTable[flag >> 4] & (1 << (flag & 0xF));
}

/**
 * Sets "inf_table" flag.
 */
void Flags_SetInfTable(s32 flag) {
    gSaveContext.infTable[flag >> 4] |= (1 << (flag & 0xF));
}

u32 func_80035BFC(GlobalContext* globalCtx, s16 arg1) {
    u16 retTextId = 0;

    switch (arg1) {
        case 0:
            if (Flags_GetEventChkInf(0x9)) {
                if (Flags_GetInfTable(0x5)) {
                    retTextId = 0x1048;
                } else {
                    retTextId = 0x1047;
                }
            } else {
                if (Flags_GetEventChkInf(0x2)) {
                    if (Flags_GetInfTable(0x3)) {
                        retTextId = 0x1032;
                    } else {
                        retTextId = 0x1031;
                    }
                } else {
                    if (Flags_GetInfTable(0x0)) {
                        if (Flags_GetInfTable(0x1)) {
                            retTextId = 0x1003;
                        } else {
                            retTextId = 0x1002;
                        }
                    } else {
                        retTextId = 0x1001;
                    }
                }
            }
            break;
        case 1:
            if (!LINK_IS_ADULT) {
                if (Flags_GetEventChkInf(0x9)) {
                    if (Flags_GetInfTable(0x10)) {
                        retTextId = 0x1046;
                    } else {
                        retTextId = 0x1045;
                    }
                } else {
                    if (Flags_GetEventChkInf(0x3)) {
                        if (Flags_GetInfTable(0xE)) {
                            retTextId = 0x1034;
                        } else {
                            retTextId = 0x1033;
                        }
                    } else {
                        if (Flags_GetInfTable(0xC)) {
                            retTextId = 0x1030;
                        } else {
                            retTextId = 0x102F;
                        }
                    }
                }
            } else {
                if (Flags_GetEventChkInf(0x5C)) {
                    if (Flags_GetInfTable(0x19)) {
                        retTextId = 0x1071;
                    } else {
                        retTextId = 0x1070;
                    }
                } else {
                    if (Flags_GetEventChkInf(0xB)) {
                        if (Flags_GetInfTable(0x17)) {
                            retTextId = 0x1068;
                        } else {
                            retTextId = 0x1067;
                        }
                    } else {
                        if (Flags_GetInfTable(0x15)) {
                            retTextId = 0x1061;
                        } else {
                            retTextId = 0x1060;
                        }
                    }
                }
            }
            break;
        case 2:
            if (!LINK_IS_ADULT) {
                if (Flags_GetEventChkInf(0x9)) {
                    retTextId = 0x1042;
                } else {
                    retTextId = 0x1004;
                }
            } else {
                if (Flags_GetEventChkInf(0x5C)) {
                    retTextId = 0x1072;
                } else if (Flags_GetInfTable(0x41)) {
                    retTextId = 0x1055;
                } else {
                    retTextId = 0x1056;
                }
            }
            break;
        case 3:
            if (!LINK_IS_ADULT) {
                if (Flags_GetEventChkInf(0x9)) {
                    retTextId = 0x1043;
                } else {
                    if (Flags_GetInfTable(0x1E)) {
                        retTextId = 0x1006;
                    } else {
                        retTextId = 0x1005;
                    }
                }
            } else {
                if (Flags_GetEventChkInf(0x5C)) {
                    retTextId = 0x1073;
                } else {
                    retTextId = 0x105A;
                }
            }
            break;
        case 4:
            if (!LINK_IS_ADULT) {
                if (Flags_GetEventChkInf(0x9)) {
                    retTextId = 0x1042;
                } else {
                    retTextId = 0x1007;
                }
            } else {
                if (Flags_GetEventChkInf(0x5C)) {
                    retTextId = 0x1072;
                } else if (Flags_GetInfTable(0x47)) {
                    retTextId = 0x105E;
                } else {
                    retTextId = 0x105D;
                }
            }
            break;
        case 5:
            if (!LINK_IS_ADULT) {
                if (Flags_GetEventChkInf(0x9)) {
                    retTextId = 0x1044;
                } else if (Flags_GetInfTable(0x22)) {
                    retTextId = 0x1009;
                } else {
                    retTextId = 0x1008;
                }
            } else {
                if (Flags_GetEventChkInf(0x5C)) {
                    retTextId = 0x1075;
                } else {
                    retTextId = 0x105B;
                }
            }
            break;
        case 6:
            if (!LINK_IS_ADULT) {
                if (Flags_GetEventChkInf(0x9)) {
                    retTextId = 0x1042;
                } else if (Flags_GetInfTable(0x24)) {
                    retTextId = 0x100B;
                } else {
                    retTextId = 0x100A;
                }
            } else {
                if (Flags_GetEventChkInf(0x5C)) {
                    retTextId = 0x1056;
                } else {
                    retTextId = 0x105F;
                }
            }
            break;
        case 7:
            if (!LINK_IS_ADULT) {
                if (Flags_GetEventChkInf(0x9)) {
                    retTextId = 0x1043;
                } else if (Flags_GetInfTable(0x26)) {
                    retTextId = 0x100D;
                } else {
                    retTextId = 0x100C;
                }
            } else {
                if (Flags_GetEventChkInf(0x5C)) {
                    retTextId = 0x1057;
                } else {
                    retTextId = 0x1057;
                }
            }
            break;
        case 8:
            if (!LINK_IS_ADULT) {
                if (Flags_GetEventChkInf(0x9)) {
                    retTextId = 0x1043;
                } else if (Flags_GetInfTable(0x28)) {
                    retTextId = 0x1019;
                } else {
                    retTextId = 0x100E;
                }
            } else {
                if (Flags_GetEventChkInf(0x5C)) {
                    retTextId = 0x1077;
                } else if (Flags_GetInfTable(0x51)) {
                    retTextId = 0x1058;
                } else {
                    retTextId = 0x1059;
                }
            }
            break;
        case 9:
            if (!LINK_IS_ADULT) {
                if (Flags_GetEventChkInf(0x9)) {
                    retTextId = 0x1049;
                } else {
                    retTextId = 0x1035;
                }
            } else {
                if (Flags_GetEventChkInf(0x5C)) {
                    retTextId = 0x1079;
                } else {
                    retTextId = 0x104E;
                }
            }
            break;
        case 10:
            if (!LINK_IS_ADULT) {
                if (Flags_GetEventChkInf(0x9)) {
                    retTextId = 0x104A;
                } else {
                    retTextId = 0x1038;
                }
            } else {
                if (Flags_GetEventChkInf(0x5C)) {
                    retTextId = 0x1079;
                } else if (Flags_GetInfTable(0x59)) {
                    retTextId = 0x1050;
                } else {
                    retTextId = 0x104F;
                }
            }
            break;
        case 11:
            if (!LINK_IS_ADULT) {
                if (Flags_GetEventChkInf(0x9)) {
                    retTextId = 0x104B;
                } else {
                    retTextId = 0x103C;
                }
            } else {
                if (Flags_GetEventChkInf(0x5C)) {
                    retTextId = 0x107B;
                } else {
                    retTextId = 0x1051;
                }
            }
            break;
        case 12:
            if (!LINK_IS_ADULT) {
                if (Flags_GetEventChkInf(0x9)) {
                    retTextId = 0x104C;
                } else {
                    retTextId = 0x103D;
                }
            } else {
                if (Flags_GetEventChkInf(0x5C)) {
                    retTextId = 0x107C;
                } else {
                    retTextId = 0x1052;
                }
            }
            break;
        case 13:
            if (!LINK_IS_ADULT) {
                if (Flags_GetEventChkInf(0x9)) {
                    retTextId = 0x104D;
                } else {
                    retTextId = 0x103E;
                }
            } else {
                if (Flags_GetEventChkInf(0x5C)) {
                    retTextId = 0x106E;
                } else if (Flags_GetInfTable(0x61)) {
                    retTextId = 0x1053;
                } else {
                    retTextId = 0x1054;
                }
            }
            break;
        case 15:
            if (Flags_GetEventChkInf(0x5C)) {
                retTextId = 0x1078;
            } else if (Flags_GetInfTable(0x66)) {
                retTextId = 0x1066;
            } else {
                retTextId = 0x1062;
            }
            break;
        case 16:
            if (globalCtx->sceneNum == SCENE_SPOT15) {
                retTextId = 0x7002;
            } else if (Flags_GetInfTable(0x6A)) {
                retTextId = 0x7004;
            } else if ((gSaveContext.dayTime >= 0x4000) && (gSaveContext.dayTime < 0xC556)) {
                retTextId = 0x7002;
            } else {
                retTextId = 0x7003;
            }
            break;
        case 17:
            if (Flags_GetEventChkInf(0x9) && Flags_GetEventChkInf(0x25) && Flags_GetEventChkInf(0x37)) {
                if (Flags_GetInfTable(0x6C)) {
                    retTextId = 0x7008;
                } else {
                    retTextId = 0x7007;
                }
            } else {
                retTextId = 0;
            }
            break;
        case 19:
            retTextId = 0x702D;
            break;
        case 18:
            if (Flags_GetEventChkInf(0x9) && Flags_GetEventChkInf(0x25) && Flags_GetEventChkInf(0x37)) {
                retTextId = 0x7006;
            } else {
                if (Flags_GetEventChkInf(0x12)) {
                    if (Flags_GetInfTable(0x71)) {
                        retTextId = 0x7072;
                    } else {
                        retTextId = 0x7071;
                    }
                } else {
                    retTextId = 0x7029;
                }
            }
            break;
        case 20:
        case 21:
            if (Flags_GetEventChkInf(0x42)) {
                retTextId = 0x2012;
            } else if (Flags_GetEventChkInf(0x41)) {
                if (Flags_GetInfTable(0x76)) {
                    retTextId = 0x2011;
                } else {
                    retTextId = 0x2010;
                }
            } else if (Flags_GetEventChkInf(0x40)) {
                retTextId = 0x200F;
            } else {
                retTextId = 0x200E;
            }
            break;
        case 24:
            if (Flags_GetEventChkInf(0x9) && Flags_GetEventChkInf(0x25) && Flags_GetEventChkInf(0x37)) {
                retTextId = 0x7044;
            } else {
                retTextId = 0x7015;
            }
            break;
        case 25:
            if (Flags_GetEventChkInf(0x9) && Flags_GetEventChkInf(0x25) && Flags_GetEventChkInf(0x37)) {
                retTextId = 0x7045;
            } else {
                Flags_GetInfTable(0xC2);
                retTextId = 0x7016;
            }
            break;
        case 26:
            if (Flags_GetEventChkInf(0x9) && Flags_GetEventChkInf(0x25) && Flags_GetEventChkInf(0x37)) {
                retTextId = 0x7046;
            } else {
                Flags_GetInfTable(0xC2);
                retTextId = 0x7018;
            }
            break;
        case 27:
            if (Flags_GetEventChkInf(0x9) && Flags_GetEventChkInf(0x25) && Flags_GetEventChkInf(0x37)) {
                retTextId = 0x7047;
            } else if (Flags_GetEventChkInf(0x14)) {
                retTextId = 0x701A;
            } else if (Flags_GetEventChkInf(0x11)) {
                if (Flags_GetInfTable(0xC6)) {
                    retTextId = 0x701C;
                } else {
                    retTextId = 0x701B;
                }
            } else {
                retTextId = 0x701A;
            }
            break;
        case 28:
            if (Flags_GetEventChkInf(0x9) && Flags_GetEventChkInf(0x25) && Flags_GetEventChkInf(0x37)) {
                retTextId = 0x7048;
            } else {
                Flags_GetInfTable(0xCA);
                retTextId = 0x701D;
            }
            break;
        case 29:
            if (Flags_GetEventChkInf(0x9) && Flags_GetEventChkInf(0x25) && Flags_GetEventChkInf(0x37)) {
                retTextId = 0x7049;
            } else {
                Flags_GetInfTable(0xCC);
                retTextId = 0x701F;
            }
            break;
        case 30:
            if (Flags_GetEventChkInf(0x9) && Flags_GetEventChkInf(0x25) && Flags_GetEventChkInf(0x37)) {
                retTextId = 0x704A;
            } else {
                Flags_GetInfTable(0xCE);
                retTextId = 0x7021;
            }
            break;
        case 31:
            if (Flags_GetEventChkInf(0x9) && Flags_GetEventChkInf(0x25) && Flags_GetEventChkInf(0x37)) {
                retTextId = 0x704B;
            } else {
                Flags_GetInfTable(0xD0);
                retTextId = 0x7023;
            }
            break;
        case 32:
            if (Flags_GetEventChkInf(0x9) && Flags_GetEventChkInf(0x25) && Flags_GetEventChkInf(0x37)) {
                retTextId = 0x704C;
            } else {
                Flags_GetInfTable(0xD2);
                retTextId = 0x7025;
            }
            break;
        case 33:
            if (Flags_GetEventChkInf(0x9) && Flags_GetEventChkInf(0x25) && Flags_GetEventChkInf(0x37)) {
                retTextId = 0x704D;
            } else {
                Flags_GetInfTable(0xD4);
                retTextId = 0x7027;
            }
            break;
        case 34:
            Flags_GetInfTable(0xD6);
            retTextId = 0x403C;
            break;
        case 35:
            if (Flags_GetInfTable(0xD8)) {
                retTextId = 0x5029;
            } else {
                retTextId = 0x5028;
            }
            break;
        case 37:
            retTextId = 0x5002;
            break;
        case 38:
            if (!LINK_IS_ADULT) {
                if (Flags_GetEventChkInf(0x25)) {
                    retTextId = 0x3027;
                } else if (Flags_GetEventChkInf(0x23)) {
                    retTextId = 0x3021;
                } else if (Flags_GetInfTable(0xE0)) {
                    retTextId = 0x302A;
                } else {
                    retTextId = 0x3008;
                }
            } else {
                if (Flags_GetEventChkInf(0x20)) {
                    retTextId = 0x4043;
                } else {
                    retTextId = 0x302A;
                }
            }
            break;
        case 39:
            if (!LINK_IS_ADULT) {
                if (Flags_GetEventChkInf(0x25)) {
                    retTextId = 0x3027;
                } else if (Flags_GetEventChkInf(0x23)) {
                    retTextId = 0x3026;
                } else {
                    retTextId = 0x3009;
                }
            } else {
                if (Flags_GetEventChkInf(0x2A)) {
                    retTextId = 0x4043;
                } else {
                    retTextId = 0x302A;
                }
            }
            break;
        case 40:
            if (!LINK_IS_ADULT) {
                if (Flags_GetEventChkInf(0x25)) {
                    retTextId = 0x3027;
                } else if (Flags_GetEventChkInf(0x23)) {
                    retTextId = 0x3026;
                } else if (Flags_GetInfTable(0xEB)) {
                    retTextId = 0x302B;
                } else {
                    retTextId = 0x300A;
                }
            } else {
                if (Flags_GetEventChkInf(0x2B)) {
                    retTextId = 0x4043;
                } else {
                    retTextId = 0x302A;
                }
            }
            break;
        case 41:
            if (!LINK_IS_ADULT) {
                if (Flags_GetEventChkInf(0x25)) {
                    retTextId = 0x3027;
                } else if (Flags_GetInfTable(0xF0)) {
                    retTextId = 0x3015;
                } else {
                    retTextId = 0x3014;
                }
            } else {
                if (Flags_GetEventChkInf(0x2C)) {
                    retTextId = 0x4043;
                } else {
                    retTextId = 0x302A;
                }
            }
            break;
        case 42:
            if (!LINK_IS_ADULT) {
                if (Flags_GetEventChkInf(0x25)) {
                    retTextId = 0x3027;
                } else if (Flags_GetInfTable(0xF4)) {
                    retTextId = 0x3017;
                } else {
                    retTextId = 0x3016;
                }
            } else {
                if (Flags_GetEventChkInf(0x2C)) {
                    retTextId = 0x4043;
                } else {
                    retTextId = 0x302A;
                }
            }
            break;
        case 43:
            if (!LINK_IS_ADULT) {
                if (Flags_GetEventChkInf(0x25)) {
                    retTextId = 0x3027;
                } else if (Flags_GetInfTable(0xF8)) {
                    retTextId = 0x3019;
                } else {
                    retTextId = 0x3018;
                }
            } else {
                if (Flags_GetEventChkInf(0x2D)) {
                    retTextId = 0x4043;
                } else {
                    retTextId = 0x302A;
                }
            }
            break;
        case 48:
            if (Flags_GetEventChkInf(0x25)) {
                retTextId = 0x3029;
            } else if (Flags_GetEventChkInf(0x20) && Flags_GetEventChkInf(0x21)) {
                retTextId = 0x301B;
            } else {
                retTextId = 0x301A;
            }
            break;
        case 49:
            if (Flags_GetEventChkInf(0x37)) {
                retTextId = 0x402D;
            } else if (Flags_GetEventChkInf(0x30)) {
                retTextId = 0x4007;
            } else {
                retTextId = 0x4006;
            }
            break;
        case 50:
            if (Flags_GetEventChkInf(0x37)) {
                retTextId = 0x402E;
            } else if (Flags_GetEventChkInf(0x30)) {
                if (Flags_GetInfTable(0x124)) {
                    retTextId = 0x4009;
                } else {
                    retTextId = 0x4008;
                }
            } else {
                retTextId = 0x4006;
            }
            break;
        case 51:
            if (Flags_GetEventChkInf(0x37)) {
                retTextId = 0x402D;
            } else if (Flags_GetEventChkInf(0x31)) {
                if (Flags_GetInfTable(0x12A)) {
                    retTextId = 0x400B;
                } else {
                    retTextId = 0x402F;
                }
            } else if (Flags_GetEventChkInf(0x30)) {
                retTextId = 0x400A;
            } else {
                retTextId = 0x4006;
            }
            break;
        case 52:
            if (Flags_GetEventChkInf(0x37)) {
                retTextId = 0x402E;
            } else if (Flags_GetEventChkInf(0x30)) {
                retTextId = 0x400C;
            } else {
                retTextId = 0x4006;
            }
            break;
        case 53:
            if (Flags_GetEventChkInf(0x37)) {
                retTextId = 0x402D;
            } else if (Flags_GetEventChkInf(0x33)) {
                retTextId = 0x4010;
            } else if (Flags_GetEventChkInf(0x30)) {
                retTextId = 0x400F;
            } else {
                retTextId = 0x4006;
            }
            break;
        case 54:
            if (Flags_GetEventChkInf(0x37)) {
                retTextId = 0x402E;
            } else if (Flags_GetEventChkInf(0x30)) {
                retTextId = 0x4011;
            } else {
                retTextId = 0x4006;
            }
            break;
        case 55:
            if (!LINK_IS_ADULT) {
                if (Flags_GetEventChkInf(0x37)) {
                    retTextId = 0x402B;
                } else if (Flags_GetEventChkInf(0x31)) {
                    if (Flags_GetInfTable(0x138)) {
                        retTextId = 0x401C;
                    } else {
                        retTextId = 0x401B;
                    }
                } else {
                    retTextId = 0x401A;
                }
            } else {
                retTextId = 0;
            }
            break;
        case 58:
            retTextId = 0x500F;
            break;
        case 59:
            retTextId = 0x5010;
            break;
        case 60:
            retTextId = 0x5012;
            break;
        case 61:
            if (Flags_GetInfTable(0x166)) {
                retTextId = 0x5001;
            } else {
                retTextId = 0x5000;
            }
            break;
        case 62:
            retTextId = 0x5012;
            break;
        case 63:
            if (Flags_GetInfTable(0x16A)) {
                retTextId = 0x5001;
            } else {
                retTextId = 0x5000;
            }
            break;
        case 71:
            if (Flags_GetEventChkInf(0x16)) {
                retTextId = 0x2049;
            } else if (Flags_GetEventChkInf(0x15)) {
                retTextId = 0x2048;
            } else if (Flags_GetEventChkInf(0x14)) {
                retTextId = 0x2047;
            } else if (Flags_GetEventChkInf(0x12) && !Flags_GetEventChkInf(0x14)) {
                retTextId = 0x2044;
            } else if (Flags_GetEventChkInf(0x10)) {
                if (Flags_GetEventChkInf(0x11)) {
                    retTextId = 0x2043;
                } else {
                    retTextId = 0x2042;
                }
            } else {
                retTextId = 0x2041;
            }
            break;
        case 72:
            if (!LINK_IS_ADULT) {
                if (Flags_GetEventChkInf(0x14)) {
                    retTextId = 0x2040;
                } else if (Flags_GetInfTable(0x94)) {
                    retTextId = 0x2040;
                } else {
                    retTextId = 0x203F;
                }
            } else {
                if (!Flags_GetEventChkInf(0x18)) {
                    if (!IS_DAY) {
                        retTextId = 0x204E;
                    } else if (Flags_GetInfTable(0x9A)) {
                        retTextId = 0x2031;
                    } else {
                        retTextId = 0x2030;
                    }
                } else {
                    retTextId = 0;
                }
            }
            break;
    }

    if (retTextId == 0) {
        retTextId = 1;
    }

    return retTextId;
}

void func_80036E50(u16 textId, s16 arg1) {
    switch (arg1) {
        case 0:
            switch (textId) {
                case 0x1001:
                    Flags_SetInfTable(0x0);
                    return;
                case 0x1002:
                    Flags_SetInfTable(0x1);
                    return;
                case 0x1031:
                    Flags_SetEventChkInf(0x3);
                    Flags_SetInfTable(0x3);
                    return;
                case 0x1047:
                    Flags_SetInfTable(0x5);
                    return;
            }
            return;
        case 1:
            switch (textId) {
                case 0x102F:
                    Flags_SetEventChkInf(0x2);
                    Flags_SetInfTable(0xC);
                    return;
                case 0x1033:
                    Audio_PlaySoundGeneral(NA_SE_SY_CORRECT_CHIME, &D_801333D4, 4, &D_801333E0, &D_801333E0,
                                           &D_801333E8);
                    Flags_SetEventChkInf(0x4);
                    Flags_SetInfTable(0xE);
                    return;
                case 0x1045:
                    Flags_SetInfTable(0x10);
                    return;
                case 0x1060:
                    Flags_SetInfTable(0x15);
                    return;
                case 0x1067:
                    Flags_SetEventChkInf(0xA);
                    Flags_SetInfTable(0x17);
                    return;
                case 0x1070:
                    Flags_SetInfTable(0x19);
                    return;
            }
            return;
        case 2:
            if (textId == 0x1056) {
                Flags_SetInfTable(0x41);
            }
            return;
        case 3:
            if (textId == 0x1005) {
                Flags_SetInfTable(0x1E);
            }
            return;
        case 4:
            if (textId == 0x105D) {
                Flags_SetInfTable(0x47);
            }
            return;
        case 5:
            if (textId == 0x1008) {
                Flags_SetInfTable(0x22);
            }
            return;
        case 6:
            if (textId == 0x100A) {
                Flags_SetInfTable(0x24);
            }
            return;
        case 7:
            if (textId == 0x100C) {
                Flags_SetInfTable(0x26);
            }
            return;
        case 8:
            if (textId == 0x100E) {
                Flags_SetInfTable(0x28);
            }
            if (textId == 0x1059) {
                Flags_SetInfTable(0x51);
            }
            return;
        case 10:
            if (textId == 0x104F) {
                Flags_SetInfTable(0x59);
            }
            return;
        case 13:
            if (textId == 0x1054) {
                Flags_SetInfTable(0x61);
            }
            return;
        case 15:
            if (textId == 0x1062) {
                Flags_SetInfTable(0x66);
            }
            return;
        case 16:
            if (textId == 0x7002) {
                Flags_SetInfTable(0x6A);
            }
            if (textId == 0x7003) {
                Flags_SetInfTable(0x6A);
            }
            return;
        case 17:
            if (textId == 0x7007) {
                Flags_SetInfTable(0x6C);
            }
            return;
        case 18:
            if (textId == 0x7071) {
                Flags_SetInfTable(0x71);
            }
            return;
        case 20:
        case 21:
            if (textId == 0x2010) {
                Flags_SetInfTable(0x76);
            }
            return;
        case 25:
            if (textId == 0x7016) {
                Flags_SetInfTable(0xC2);
            }
            return;
        case 26:
            if (textId == 0x7018) {
                Flags_SetInfTable(0xC4);
            }
            return;
        case 28:
            if (textId == 0x701D) {
                Flags_SetInfTable(0xCA);
            }
            return;
        case 29:
            if (textId == 0x701F) {
                Flags_SetInfTable(0xCC);
            }
            return;
        case 30:
            if (textId == 0x7021) {
                Flags_SetInfTable(0xCE);
            }
            return;
        case 31:
            if (textId == 0x7023) {
                Flags_SetInfTable(0xD0);
            }
            return;
        case 32:
            if (textId == 0x7025) {
                Flags_SetInfTable(0xD2);
            }
            return;
        case 33:
            if (textId == 0x7027) {
                Flags_SetInfTable(0xD4);
            }
            return;
        case 34:
            if (textId == 0x403C) {
                Flags_SetInfTable(0xD6);
            }
            return;
        case 35:
            if (textId == 0x5028) {
                Flags_SetInfTable(0xD8);
            }
            return;
        case 38:
            if (textId == 0x3008) {
                Flags_SetInfTable(0xE0);
            }
            return;
        case 40:
            if (textId == 0x300B) {
                Flags_SetInfTable(0xEB);
            }
            return;
        case 41:
            if (textId == 0x3014) {
                Flags_SetInfTable(0xF0);
            }
            return;
        case 42:
            if (textId == 0x3016) {
                Flags_SetInfTable(0xF4);
            }
            return;
        case 43:
            if (textId == 0x3018) {
                Flags_SetEventChkInf(0x20);
                Flags_SetInfTable(0xF8);
            }
            return;
        case 48:
            if (textId == 0x3020) {
                Flags_SetEventChkInf(0x22);
                Flags_SetInfTable(0x113);
            }
            return;
        case 49:
        case 52:
        case 53:
        case 54:
            if (textId == 0x4006) {
                Flags_SetEventChkInf(0x30);
            }
            return;
        case 50:
            if (textId == 0x4006) {
                Flags_SetEventChkInf(0x30);
            }
            if (textId == 0x4008) {
                Flags_SetInfTable(0x124);
            }
            return;
        case 51:
            if (textId == 0x4006) {
                Flags_SetEventChkInf(0x30);
            }
            if (textId == 0x400A) {
                Flags_SetEventChkInf(0x32);
            }
            if (textId == 0x402F) {
                Flags_SetInfTable(0x12A);
            }
            return;
        case 55:
            if (textId == 0x401B) {
                Flags_SetEventChkInf(0x33);
                Flags_SetInfTable(0x138);
            }
            return;
        case 61:
            if (textId == 0x5000) {
                Flags_SetInfTable(0x166);
            }
            return;
        case 63:
            if (textId == 0x5013) {
                Flags_SetInfTable(0x16A);
            }
            return;
        case 71:
            if (textId == 0x2041) {
                Flags_SetEventChkInf(0x10);
            }
            if (textId == 0x2044) {
                Flags_SetEventChkInf(0x12);
            }
            if (textId == 0x2047) {
                Flags_SetEventChkInf(0x15);
            }
            if (textId == 0x2048) {
                Flags_SetEventChkInf(0x16);
            }
            return;
        case 72:
            return;
    }
}

s32 func_800374E0(GlobalContext* globalCtx, Actor* actor, u16 textId) {
    MessageContext* msgCtx = &globalCtx->msgCtx;
    s32 ret = 1;

    switch (textId) {
        case 0x1035:
            if (msgCtx->choiceIndex == 0) {
                if (Flags_GetInfTable(0x2A)) {
                    func_80035B18(globalCtx, actor, 0x1036);
                } else {
                    func_80035B18(globalCtx, actor, 0x1041);
                }
            }
            if (msgCtx->choiceIndex == 1) {
                if (Flags_GetInfTable(0x2B)) {
                    func_80035B18(globalCtx, actor, 0x1037);
                } else {
                    func_80035B18(globalCtx, actor, 0x1041);
                }
            }
            ret = 0;
            break;
        case 0x1038:
            if (msgCtx->choiceIndex == 0) {
                if (Flags_GetInfTable(0x2E)) {
                    func_80035B18(globalCtx, actor, 0x1039);
                } else {
                    func_80035B18(globalCtx, actor, 0x1041);
                }
            }
            if (msgCtx->choiceIndex == 1) {
                if (Flags_GetInfTable(0x2F)) {
                    func_80035B18(globalCtx, actor, 0x103A);
                } else {
                    func_80035B18(globalCtx, actor, 0x1041);
                }
            }
            if (msgCtx->choiceIndex == 2) {
                if (Flags_GetInfTable(0x30)) {
                    func_80035B18(globalCtx, actor, 0x103B);
                } else {
                    func_80035B18(globalCtx, actor, 0x1041);
                }
            }
            ret = 0;
            break;
        case 0x103E:
            if (msgCtx->choiceIndex == 0) {
                func_80035B18(globalCtx, actor, 0x103F);
            }
            if (msgCtx->choiceIndex == 1) {
                func_80035B18(globalCtx, actor, 0x1040);
            }
            ret = 0;
            break;
        case 0x1041:
            if (msgCtx->choiceTextId == 0x1035) {
                if (msgCtx->choiceIndex == 0) {
                    func_80035B18(globalCtx, actor, 0x1036);
                    Flags_SetInfTable(0x2A);
                }
                if (msgCtx->choiceIndex == 1) {
                    func_80035B18(globalCtx, actor, 0x1037);
                    Flags_SetInfTable(0x2B);
                }
            }
            if (msgCtx->choiceTextId == 0x1038) {
                if (msgCtx->choiceIndex == 0) {
                    func_80035B18(globalCtx, actor, 0x1039);
                    Flags_SetInfTable(0x2E);
                }
                if (msgCtx->choiceIndex == 1) {
                    func_80035B18(globalCtx, actor, 0x103A);
                    Flags_SetInfTable(0x2F);
                }
                if (msgCtx->choiceIndex == 2) {
                    func_80035B18(globalCtx, actor, 0x103B);
                    Flags_SetInfTable(0x30);
                }
            }
            ret = 0;
            break;
        case 0x1062:
            if (msgCtx->choiceIndex == 0) {
                func_80035B18(globalCtx, actor, 0x1063);
            }
            if (msgCtx->choiceIndex == 1) {
                func_80035B18(globalCtx, actor, 0x1064);
            }
            ret = 0;
            break;
        case 0x2030:
        case 0x2031:
            if (msgCtx->choiceIndex == 0) {
                if (gSaveContext.rupees >= 10) {
                    func_80035B18(globalCtx, actor, 0x2034);
                    Rupees_ChangeBy(-10);
                } else {
                    func_80035B18(globalCtx, actor, 0x2032);
                }
            }
            if (msgCtx->choiceIndex == 1) {
                func_80035B18(globalCtx, actor, 0x2032);
            }
            Flags_SetInfTable(0x9A);
            ret = 0;
            break;
        case 0x2036:
        case 0x2037:
            if (msgCtx->choiceIndex == 0) {
                func_80035B18(globalCtx, actor, 0x201F);
            }
            if (msgCtx->choiceIndex == 1) {
                func_80035B18(globalCtx, actor, 0x205A);
            }
            ret = 0;
            break;
        case 0x2038:
            if (msgCtx->choiceIndex == 0) {
                break;
            }
            if (msgCtx->choiceIndex == 1) {
                func_80035B18(globalCtx, actor, 0x205A);
            }
            ret = 0;
            break;
        case 0x2034:
            if (msgCtx->choiceIndex != 0) {
                break;
            }
            func_80035B18(globalCtx, actor, 0x2035);
            ret = 0;
            break;
        case 0x2043:
            if (Flags_GetEventChkInf(0x12)) {
                break;
            }
            func_80035B18(globalCtx, actor, 0x2044);
            ret = 0;
            break;
        case 0x205A:
            break;
        case 0x300A:
            if (msgCtx->choiceIndex == 0) {
                if (Flags_GetEventChkInf(0x22)) {
                    func_80035B18(globalCtx, actor, 0x300B);
                } else {
                    func_80035B18(globalCtx, actor, 0x300C);
                }
            }
            if (msgCtx->choiceIndex == 1) {
                func_80035B18(globalCtx, actor, 0x300D);
            }
            ret = 0;
            break;
        case 0x301B:
            if (msgCtx->choiceIndex == 0) {
                func_80035B18(globalCtx, actor, 0x301D);
            }
            if (msgCtx->choiceIndex == 1) {
                if (Flags_GetInfTable(0x113)) {
                    func_80035B18(globalCtx, actor, 0x301F);
                } else {
                    func_80035B18(globalCtx, actor, 0x301E);
                }
            }
            ret = 0;
            break;
        case 0x301E:
            func_80035B18(globalCtx, actor, 0x3020);
            ret = 0;
            break;
        case 0x400C:
            if (msgCtx->choiceIndex == 0) {
                func_80035B18(globalCtx, actor, 0x400D);
            }
            if (msgCtx->choiceIndex == 1) {
                func_80035B18(globalCtx, actor, 0x400E);
            }
            ret = 0;
            break;
        case 0x7007:
            func_80035B18(globalCtx, actor, 0x703E);
            ret = 0;
            break;
        case 0x703E:
            func_80035B18(globalCtx, actor, 0x703F);
            ret = 0;
            break;
        case 0x703F:
            func_80035B18(globalCtx, actor, 0x7042);
            ret = 0;
            break;
    }

    return ret;
}

u16 func_80037C30(GlobalContext* globalCtx, s16 arg1) {
    return func_80035BFC(globalCtx, arg1);
}

s32 func_80037C5C(GlobalContext* globalCtx, s16 arg1, u16 textId) {
    func_80036E50(textId, arg1);
    return false;
}

s32 func_80037C94(GlobalContext* globalCtx, Actor* actor, s32 arg2) {
    return func_800374E0(globalCtx, actor, actor->textId);
}

s32 func_80037CB8(GlobalContext* globalCtx, Actor* actor, s16 arg2) {
    MessageContext* msgCtx = &globalCtx->msgCtx;
    s32 ret = false;

    switch (Message_GetState(msgCtx)) {
        case TEXT_STATE_CLOSING:
            func_80037C5C(globalCtx, arg2, actor->textId);
            ret = true;
            break;
        case TEXT_STATE_CHOICE:
        case TEXT_STATE_EVENT:
            if (Message_ShouldAdvance(globalCtx) && func_80037C94(globalCtx, actor, arg2)) {
                Audio_PlaySoundGeneral(NA_SE_SY_CANCEL, &D_801333D4, 4, &D_801333E0, &D_801333E0, &D_801333E8);
                msgCtx->msgMode = MSGMODE_TEXT_CLOSING;
                ret = true;
            }
            break;
    }

    return ret;
}

s32 func_80037D98(GlobalContext* globalCtx, Actor* actor, s16 arg2, s32* arg3) {
    s16 var;
    s16 sp2C;
    s16 sp2A;
    s16 abs_var;

    if (Actor_ProcessTalkRequest(actor, globalCtx)) {
        *arg3 = 1;
        return true;
    }

    if (*arg3 == 1) {
        if (func_80037CB8(globalCtx, actor, arg2)) {
            *arg3 = 0;
        }
        return false;
    }

    Actor_GetScreenPos(globalCtx, actor, &sp2C, &sp2A);

    if (0) {} // Necessary to match

    if ((sp2C < 0) || (sp2C > SCREEN_WIDTH) || (sp2A < 0) || (sp2A > SCREEN_HEIGHT)) {
        return false;
    }

    var = actor->yawTowardsPlayer - actor->shape.rot.y;
    abs_var = ABS(var);

    if (abs_var >= 0x4300) {
        return false;
    }

    if ((actor->xyzDistToPlayerSq > SQ(160.0f)) && !actor->isTargeted) {
        return false;
    }

    if (actor->xyzDistToPlayerSq <= SQ(80.0f)) {
        if (func_8002F2CC(actor, globalCtx, 80.0f)) {
            actor->textId = func_80037C30(globalCtx, arg2);
        }
    } else {
        if (func_8002F2F4(actor, globalCtx)) {
            actor->textId = func_80037C30(globalCtx, arg2);
        }
    }

    return false;
}

s32 func_80037F30(Vec3s* arg0, Vec3s* arg1) {
    Math_SmoothStepToS(&arg0->y, 0, 6, 6200, 100);
    Math_SmoothStepToS(&arg0->x, 0, 6, 6200, 100);
    Math_SmoothStepToS(&arg1->y, 0, 6, 6200, 100);
    Math_SmoothStepToS(&arg1->x, 0, 6, 6200, 100);
    return true;
}

s32 func_80037FC8(Actor* actor, Vec3f* arg1, Vec3s* arg2, Vec3s* arg3) {
    s16 sp36;
    s16 sp34;
    s16 var;

    sp36 = Math_Vec3f_Pitch(&actor->focus.pos, arg1);
    sp34 = Math_Vec3f_Yaw(&actor->focus.pos, arg1) - actor->world.rot.y;

    Math_SmoothStepToS(&arg2->x, sp36, 6, 2000, 1);
    arg2->x = (arg2->x < -6000) ? -6000 : ((arg2->x > 6000) ? 6000 : arg2->x);

    var = Math_SmoothStepToS(&arg2->y, sp34, 6, 2000, 1);
    arg2->y = (arg2->y < -8000) ? -8000 : ((arg2->y > 8000) ? 8000 : arg2->y);

    if (var && (ABS(arg2->y) < 8000)) {
        return false;
    }

    Math_SmoothStepToS(&arg3->y, sp34 - arg2->y, 4, 2000, 1);
    arg3->y = (arg3->y < -12000) ? -12000 : ((arg3->y > 12000) ? 12000 : arg3->y);

    return true;
}

s32 func_80038154(GlobalContext* globalCtx, Actor* actor, Vec3s* arg2, Vec3s* arg3, f32 arg4) {
    Player* player = GET_PLAYER(globalCtx);
    s32 pad;
    Vec3f sp2C;
    s16 var;
    s16 abs_var;

    actor->focus.pos = actor->world.pos;
    actor->focus.pos.y += arg4;

    if (!(((globalCtx->csCtx.state != CS_STATE_IDLE) || (gDbgCamEnabled)) && (gSaveContext.entranceIndex == 0x00EE))) {
        var = actor->yawTowardsPlayer - actor->shape.rot.y;
        abs_var = ABS(var);
        if (abs_var >= 0x4300) {
            func_80037F30(arg2, arg3);
            return false;
        }
    }

    if (((globalCtx->csCtx.state != CS_STATE_IDLE) || (gDbgCamEnabled)) && (gSaveContext.entranceIndex == 0x00EE)) {
        sp2C = globalCtx->view.eye;
    } else {
        sp2C = player->actor.focus.pos;
    }

    func_80037FC8(actor, &sp2C, arg2, arg3);

    return true;
}

s32 func_80038290(GlobalContext* globalCtx, Actor* actor, Vec3s* arg2, Vec3s* arg3, Vec3f arg4) {
    Player* player = GET_PLAYER(globalCtx);
    s32 pad;
    Vec3f sp24;
    s16 var;
    s16 abs_var;

    actor->focus.pos = arg4;

    if (!(((globalCtx->csCtx.state != CS_STATE_IDLE) || (gDbgCamEnabled)) && (gSaveContext.entranceIndex == 0x00EE))) {
        var = actor->yawTowardsPlayer - actor->shape.rot.y;
        abs_var = ABS(var);
        if (abs_var >= 0x4300) {
            func_80037F30(arg2, arg3);
            return false;
        }
    }

    if (((globalCtx->csCtx.state != CS_STATE_IDLE) || (gDbgCamEnabled)) && (gSaveContext.entranceIndex == 0x00EE)) {
        sp24 = globalCtx->view.eye;
    } else {
        sp24 = player->actor.focus.pos;
    }

    func_80037FC8(actor, &sp24, arg2, arg3);

    return true;
}<|MERGE_RESOLUTION|>--- conflicted
+++ resolved
@@ -2428,16 +2428,10 @@
             actor->isDrawn = false;
 
             if ((HREG(64) != 1) || ((HREG(65) != -1) && (HREG(65) != HREG(66))) || (HREG(71) == 0)) {
-<<<<<<< HEAD
                 if ((actor->init == NULL) && (actor->draw != NULL) &&
                     (actor->flags & (ACTOR_FLAG_NO_DRAW_CULLING | ACTOR_FLAG_NOT_CULLED))) {
                     if ((actor->flags & ACTOR_FLAG_REACT_TO_LENS) &&
-                        ((globalCtx->roomCtx.curRoom.showInvisActors == 0) || (globalCtx->actorCtx.unk_03 != 0) ||
-=======
-                if ((actor->init == NULL) && (actor->draw != NULL) && (actor->flags & (ACTOR_FLAG_5 | ACTOR_FLAG_6))) {
-                    if ((actor->flags & ACTOR_FLAG_7) &&
                         ((globalCtx->roomCtx.curRoom.showInvisActors == 0) || globalCtx->actorCtx.lensActive ||
->>>>>>> 82cedcc3
                          (actor->room != globalCtx->roomCtx.curRoom.num))) {
                         ASSERT(invisibleActorCounter < INVISIBLE_ACTOR_MAX,
                                "invisible_actor_counter < INVISIBLE_ACTOR_MAX", "../z_actor.c", 6464);
