#include <ultra64.h>
#include <global.h>
#include <vt.h>
#include "overlays/actors/ovl_Arms_Hook/z_arms_hook.h"

#include "overlays/actors/ovl_En_Part/z_en_part.h"

void ActorShape_Init(ActorShape* shape, f32 arg1, void* shadowDrawFunc, f32 arg3) {
    shape->unk_08 = arg1;
    shape->shadowDrawFunc = shadowDrawFunc;
    shape->unk_10 = arg3;
    shape->unk_14 = -1;
}

void func_8002B200(Actor* actor, Lights* lights, GlobalContext* globalCtx, Gfx* dlist, Color_RGBA8* color) {
    f32 temp1;
    f32 temp2;
    MtxF sp60;

    if (actor->floorPoly != NULL) {
        temp1 = actor->posRot.pos.y - actor->groundY;

        if (temp1 >= -50.0f && temp1 < 500.0f) {
            OPEN_DISPS(globalCtx->state.gfxCtx, "../z_actor.c", 1553);

            oGfxCtx->polyOpa.p = Gfx_CallSetupDL(oGfxCtx->polyOpa.p, 0x2C);

            gDPSetCombineLERP(oGfxCtx->polyOpa.p++, 0, 0, 0, PRIMITIVE, TEXEL0, 0, PRIMITIVE, 0, 0, 0, 0, COMBINED, 0,
                              0, 0, COMBINED);

            temp1 = (temp1 < 0.0f) ? 0.0f : ((temp1 > 150.0f) ? 150.0f : temp1);
            temp2 = 1.0f - (temp1 * (1.f / 350));

            if (color != NULL) {
                gDPSetPrimColor(oGfxCtx->polyOpa.p++, 0, 0, color->r, color->g, color->b,
                                (u32)(actor->shape.unk_14 * temp2) & 0xFF);
            } else {
                gDPSetPrimColor(oGfxCtx->polyOpa.p++, 0, 0, 0, 0, 0, (u32)(actor->shape.unk_14 * temp2) & 0xFF);
            }

            func_80038A28(actor->floorPoly, actor->posRot.pos.x, actor->groundY, actor->posRot.pos.z, &sp60);
            Matrix_Put(&sp60);

            if (dlist != D_04049210) {
                Matrix_RotateY(actor->shape.rot.y * (M_PI / 32768), MTXMODE_APPLY);
            }

            temp2 = (1.0f - (temp1 * (1.f / 350))) * actor->shape.unk_10;
            Matrix_Scale(actor->scale.x * temp2, 1.0f, actor->scale.z * temp2, MTXMODE_APPLY);

            gSPMatrix(oGfxCtx->polyOpa.p++, Matrix_NewMtx(globalCtx->state.gfxCtx, "../z_actor.c", 1588),
                      G_MTX_MODELVIEW | G_MTX_LOAD);
            gSPDisplayList(oGfxCtx->polyOpa.p++, dlist);

            CLOSE_DISPS(globalCtx->state.gfxCtx, "../z_actor.c", 1594);
        }
    }
}

void ActorShadow_DrawFunc_Circle(Actor* actor, Lights* lights, GlobalContext* globalCtx) {
    func_8002B200(actor, lights, globalCtx, &D_04049210, NULL);
}

Color_RGBA8 D_80115F80 = { 255, 255, 255, 255 };

void ActorShadow_DrawFunc_WhiteCircle(Actor* actor, Lights* lights, GlobalContext* globalCtx) {
    func_8002B200(actor, lights, globalCtx, &D_04049210, &D_80115F80);
}

void ActorShadow_DrawFunc_Squiggly(Actor* actor, Lights* lights, GlobalContext* globalCtx) {
    func_8002B200(actor, lights, globalCtx, &D_04049AD0, NULL);
}

void func_8002B66C(GlobalContext* globalCtx, Light* light, MtxF* arg2, s32 arg3, f32 arg4, f32 arg5, f32 arg6) {
    s32 pad1;
    f32 sp58;
    s32 pad2[2];

    OPEN_DISPS(globalCtx->state.gfxCtx, "../z_actor.c", 1661);

    gDPSetPrimColor(oGfxCtx->polyOpa.p++, 0, 0, 0, 0, 0,
                    (u32)(((arg3 * 0.00005f) > 1.0f ? 1.0f : (arg3 * 0.00005f)) * arg4) & 0xFF);

    sp58 = Math_atan2f(light->l.dir[0], light->l.dir[2]);
    arg6 *= (4.5f - (light->l.dir[1] * 0.035f));
    arg6 = (arg6 < 1.0f) ? 1.0f : arg6;
    Matrix_Put(arg2);
    Matrix_RotateY(sp58, MTXMODE_APPLY);
    Matrix_Scale(arg5, 1.0f, arg5 * arg6, MTXMODE_APPLY);

    gSPMatrix(oGfxCtx->polyOpa.p++, Matrix_NewMtx(globalCtx->state.gfxCtx, "../z_actor.c", 1687),
              G_MTX_MODELVIEW | G_MTX_LOAD);
    gSPDisplayList(oGfxCtx->polyOpa.p++, &D_04048180);

    CLOSE_DISPS(globalCtx->state.gfxCtx, "../z_actor.c", 1693);
}

#ifdef NON_MATCHING
// saved register, stack usage and minor ordering differences
void ActorShadow_DrawFunc_Teardrop(Actor* actor, Lights* lights, GlobalContext* globalCtx) {
    MtxF spE8;
    f32 spE0[2];
    s32 i;
    f32* spAC;
    f32 temp_10;
    u8 temp_14;
    f32 temp_f0;
    f32 temp_f20;
    f32 temp_f20_2;
    f32 temp_f22_2;
    f32 temp_f24;
    s32 temp_a3;
    s32 temp_lo;
    u8 temp_s6;
    Vec3f* phi_s7;
    f32 phi_f2;
    Light* phi_s0;
    s32 phi_s1;
    s32 phi_s2;

    temp_f20 = actor->posRot.pos.y - actor->groundY;

    if (temp_f20 > 20.0f) {
        temp_10 = actor->shape.unk_10;
        temp_14 = actor->shape.unk_14;
        actor->shape.unk_10 *= 0.3f;
        actor->shape.unk_14 *= ((temp_f20 - 20.0f) * 0.02f) > 1.0f ? 1.0f : ((temp_f20 - 20.0f) * 0.02f);
        ActorShadow_DrawFunc_Circle(actor, lights, globalCtx);
        actor->shape.unk_10 = temp_10;
        actor->shape.unk_14 = temp_14;
    }

    if (temp_f20 < 200.0f) {
        phi_s7 = &actor->unk_CC[0];
        spAC = &spE0[0];
        temp_s6 = lights->numLights;
        temp_s6 -= 2;

        OPEN_DISPS(globalCtx->state.gfxCtx, "../z_actor.c", 1741);

        oGfxCtx->polyOpa.p = Gfx_CallSetupDL(oGfxCtx->polyOpa.p, 0x2C);
        actor->shape.unk_15 = 0;

        for (i = 0; i < 2; i++) {
            phi_s7->y += 50.0f;
            *spAC = func_800BFCB8(globalCtx, &spE8, phi_s7);
            phi_s7->y -= 50.0f;

            actor->shape.unk_15 *= 2;

            phi_f2 = phi_s7->y - *spAC;

            if ((phi_f2 >= -1.0f) && (phi_f2 < 500.0f)) {
                phi_s0 = &lights->l.l[0];

                if (phi_f2 <= 0.0f) {
                    actor->shape.unk_15++;
                }

                if (30.0f < phi_f2) {
                    phi_f2 = 30.0f;
                }

                temp_f24 = actor->shape.unk_14 * (1.0f - (phi_f2 * (1.0f / 30)));

                if (30.0f < phi_f2) {
                    phi_f2 = 30.0f;
                }

                temp_f20_2 = 1.0f - (phi_f2 * (1.0f / 70));
                temp_f22_2 = (actor->shape.unk_10 * temp_f20_2) * actor->scale.x;

                phi_s2 = 0;

                for (phi_s1 = 0; phi_s1 < temp_s6; phi_s1++) {
                    if (phi_s0->l.dir[1] > 0) {
                        temp_lo = ABS(phi_s0->l.dir[1]) * ((phi_s0->l.col[0] + phi_s0->l.col[1]) + phi_s0->l.col[2]);
                        if (temp_lo > 0) {
                            func_8002B66C(globalCtx, phi_s0, &spE8, temp_lo, temp_f24, temp_f22_2, temp_f20_2);
                            phi_s2 += temp_lo;
                        }
                    }
                    phi_s0++;
                }

                for (phi_s1 = 0; phi_s1 < 2; phi_s1++) {
                    if (phi_s0->l.dir[1] > 0) {
                        temp_a3 = (ABS(phi_s0->l.dir[1]) * ((phi_s0->l.col[0] + phi_s0->l.col[1]) + phi_s0->l.col[2])) -
                                  (phi_s2 * 8);
                        if (temp_a3 > 0) {
                            func_8002B66C(globalCtx, phi_s0, &spE8, temp_a3, temp_f24, temp_f22_2, temp_f20_2);
                        }
                    }
                    phi_s0++;
                }
            }

            spAC++;
            phi_s7++;
        }

        if (!(actor->bgCheckFlags & 1)) {
            actor->shape.unk_15 = 0;
        } else if (actor->shape.unk_15 == 3) {
            temp_f0 = actor->unk_CC[0].y - actor->unk_CC[1].y;
            actor->shape.unk_15 = ((spE0[0] + temp_f0) < (spE0[1] - temp_f0)) ? 2 : 1;
        }

        CLOSE_DISPS(globalCtx->state.gfxCtx, "../z_actor.c", 1831);
    }
}
#else
#pragma GLOBAL_ASM("asm/non_matchings/code/z_actor/ActorShadow_DrawFunc_Teardrop.s")
#endif

void func_8002BDB0(Actor* actor, s32 arg1, s32 arg2, Vec3f* arg3, s32 arg4, Vec3f* arg5) {
    if (arg1 == arg2) {
        Matrix_MultVec3f(arg3, &actor->unk_CC[0]);
    } else if (arg1 == arg4) {
        Matrix_MultVec3f(arg5, &actor->unk_CC[1]);
    }
}

void func_8002BE04(GlobalContext* globalCtx, Vec3f* arg1, Vec3f* arg2, f32* arg3) {
    SkinMatrix_Vec3fMtxFMultXYZW(&globalCtx->mf_11D60, arg1, arg2, arg3);
    *arg3 = (*arg3 < 1.0f) ? 1.0f : (1.0f / *arg3);
}

typedef struct {
    /* 0x00 */ Color_RGBA8 inner;
    /* 0x04 */ Color_RGBA8 outer;
} NaviColor; // size = 0x8

NaviColor sNaviColorList[] = {
    { { 0, 255, 0, 255 }, { 0, 255, 0, 0 } },         { { 0, 255, 0, 255 }, { 0, 255, 0, 0 } },
    { { 255, 255, 255, 255 }, { 0, 0, 255, 0 } },     { { 0, 255, 0, 255 }, { 0, 255, 0, 0 } },
    { { 150, 150, 255, 255 }, { 150, 150, 255, 0 } }, { { 255, 255, 0, 255 }, { 200, 155, 0, 0 } },
    { { 0, 255, 0, 255 }, { 0, 255, 0, 0 } },         { { 0, 255, 0, 255 }, { 0, 255, 0, 0 } },
    { { 0, 255, 0, 255 }, { 0, 255, 0, 0 } },         { { 255, 255, 0, 255 }, { 200, 155, 0, 0 } },
    { { 0, 255, 0, 255 }, { 0, 255, 0, 0 } },         { { 0, 255, 0, 255 }, { 0, 255, 0, 0 } },
    { { 0, 255, 0, 255 }, { 0, 255, 0, 0 } },
};

// unused
Gfx D_80115FF0[] = {
    gsSPEndDisplayList(),
};

void func_8002BE64(TargetContext* targetCtx, s32 index, f32 arg2, f32 arg3, f32 arg4) {
    targetCtx->arr_50[index].pos.x = arg2;
    targetCtx->arr_50[index].pos.y = arg3;
    targetCtx->arr_50[index].pos.z = arg4;
    targetCtx->arr_50[index].unk_0C = targetCtx->unk_44;
}

void func_8002BE98(TargetContext* targetCtx, s32 actorType, GlobalContext* globalCtx) {
    TargetContextEntry* entry;
    NaviColor* naviColor;
    s32 i;

    Math_Vec3f_Copy(&targetCtx->targetCenterPos, &globalCtx->view.eye);
    targetCtx->unk_44 = 500.0f;
    targetCtx->unk_48 = 0x100;

    naviColor = &sNaviColorList[actorType];

    entry = &targetCtx->arr_50[0];
    for (i = 0; i < ARRAY_COUNT(targetCtx->arr_50); i++) {
        func_8002BE64(targetCtx, i, 0.0f, 0.0f, 0.0f);
        entry->color.r = naviColor->inner.r;
        entry->color.g = naviColor->inner.g;
        entry->color.b = naviColor->inner.b;
        entry++;
    }
}

void func_8002BF60(TargetContext* targetCtx, Actor* actor, s32 actorType, GlobalContext* globalCtx) {
    NaviColor* naviColor = &sNaviColorList[actorType];
    targetCtx->naviRefPos.x = actor->posRot2.pos.x;
    targetCtx->naviRefPos.y = actor->posRot2.pos.y + (actor->unk_4C * actor->scale.y);
    targetCtx->naviRefPos.z = actor->posRot2.pos.z;
    targetCtx->naviInner.r = naviColor->inner.r;
    targetCtx->naviInner.g = naviColor->inner.g;
    targetCtx->naviInner.b = naviColor->inner.b;
    targetCtx->naviInner.a = naviColor->inner.a;
    targetCtx->naviOuter.r = naviColor->outer.r;
    targetCtx->naviOuter.g = naviColor->outer.g;
    targetCtx->naviOuter.b = naviColor->outer.b;
    targetCtx->naviOuter.a = naviColor->outer.a;
}

void func_8002C0C0(TargetContext* targetCtx, Actor* actor, GlobalContext* globalCtx) {
    targetCtx->arrowPointedActor = NULL;
    targetCtx->targetedActor = NULL;
    targetCtx->unk_40 = 0.0f;
    targetCtx->unk_8C = NULL;
    targetCtx->unk_90 = NULL;
    targetCtx->unk_4B = 0;
    targetCtx->unk_4C = 0;
    func_8002BF60(targetCtx, actor, actor->type, globalCtx);
    func_8002BE98(targetCtx, actor->type, globalCtx);
}

void func_8002C124(TargetContext* targetCtx, GlobalContext* globalCtx) {
    Actor* actor = targetCtx->targetedActor;

    OPEN_DISPS(globalCtx->state.gfxCtx, "../z_actor.c", 2029);

    if (targetCtx->unk_48 != 0) {
        TargetContextEntry* entry;
        Player* player;
        s16 spCE;
        f32 temp1;
        Vec3f spBC;
        s32 spB8;
        f32 spB4;
        s32 spB0;
        s32 spAC;
        f32 var1;
        f32 var2;
        s32 i;

        player = PLAYER;

        spCE = 0xFF;
        var1 = 1.0f;

        if (targetCtx->unk_4B != 0) {
            spB8 = 1;
        } else {
            spB8 = 3;
        }

        if (actor != NULL) {
            Math_Vec3f_Copy(&targetCtx->targetCenterPos, &actor->posRot2.pos);
            var1 = (500.0f - targetCtx->unk_44) / 420.0f;
        } else {
            targetCtx->unk_48 -= 120;
            if (targetCtx->unk_48 < 0) {
                targetCtx->unk_48 = 0;
            }
            spCE = targetCtx->unk_48;
        }

        func_8002BE04(globalCtx, &targetCtx->targetCenterPos, &spBC, &spB4);

        spBC.x = (160 * (spBC.x * spB4)) * var1;
        spBC.x = CLAMP(spBC.x, -320.0f, 320.0f);

        spBC.y = (120 * (spBC.y * spB4)) * var1;
        spBC.y = CLAMP(spBC.y, -240.0f, 240.0f);

        spBC.z = spBC.z * var1;

        targetCtx->unk_4C--;
        if (targetCtx->unk_4C < 0) {
            targetCtx->unk_4C = 2;
        }

        func_8002BE64(targetCtx, targetCtx->unk_4C, spBC.x, spBC.y, spBC.z);

        if ((!(player->stateFlags1 & 0x40)) || (actor != player->unk_664)) {
            oGfxCtx->overlay.p = Gfx_CallSetupDL(oGfxCtx->overlay.p, 0x39);

            for (spB0 = 0, spAC = targetCtx->unk_4C; spB0 < spB8; spB0++, spAC = (spAC + 1) % 3) {
                entry = &targetCtx->arr_50[spAC];

                if (entry->unk_0C < 500.0f) {
                    if (entry->unk_0C <= 120.0f) {
                        var2 = 0.15f;
                    } else {
                        var2 = ((entry->unk_0C - 120.0f) * 0.001f) + 0.15f;
                    }

                    Matrix_Translate(entry->pos.x, entry->pos.y, 0.0f, MTXMODE_NEW);
                    Matrix_Scale(var2, 0.15f, 1.0f, MTXMODE_APPLY);

                    gDPSetPrimColor(oGfxCtx->overlay.p++, 0, 0, entry->color.r, entry->color.g, entry->color.b,
                                    (u8)spCE);

                    Matrix_RotateZ((targetCtx->unk_4B & 0x7F) * (M_PI / 64), MTXMODE_APPLY);

                    for (i = 0; i < 4; i++) {
                        Matrix_RotateZ(M_PI / 2, MTXMODE_APPLY);
                        Matrix_Push();
                        Matrix_Translate(entry->unk_0C, entry->unk_0C, 0.0f, MTXMODE_APPLY);
                        gSPMatrix(oGfxCtx->overlay.p++, Matrix_NewMtx(globalCtx->state.gfxCtx, "../z_actor.c", 2116),
                                  G_MTX_MODELVIEW | G_MTX_LOAD);
                        gSPDisplayList(oGfxCtx->overlay.p++, D_0404D450);
                        Matrix_Pull();
                    }
                }

                spCE -= 0xFF / 3;
                if (spCE < 0) {
                    spCE = 0;
                }
            }
        }
    }

    actor = targetCtx->unk_94;
    if ((actor != NULL) && !(actor->flags & 0x8000000)) {
        NaviColor* naviColor = &sNaviColorList[actor->type];

        oGfxCtx->polyXlu.p = Gfx_CallSetupDL(oGfxCtx->polyXlu.p, 0x7);

        Matrix_Translate(actor->posRot2.pos.x, actor->posRot2.pos.y + (actor->unk_4C * actor->scale.y) + 17.0f,
                         actor->posRot2.pos.z, MTXMODE_NEW);
        Matrix_RotateY((f32)((u16)(globalCtx->gameplayFrames * 3000)) * (M_PI / 32768), MTXMODE_APPLY);
        Matrix_Scale((iREG(27) + 35) / 1000.0f, (iREG(28) + 60) / 1000.0f, (iREG(29) + 50) / 1000.0f, MTXMODE_APPLY);

        gDPSetPrimColor(oGfxCtx->polyXlu.p++, 0, 0, naviColor->inner.r, naviColor->inner.g, naviColor->inner.b, 255);
        gSPMatrix(oGfxCtx->polyXlu.p++, Matrix_NewMtx(globalCtx->state.gfxCtx, "../z_actor.c", 2153),
                  G_MTX_MODELVIEW | G_MTX_LOAD);
        gSPDisplayList(oGfxCtx->polyXlu.p++, &D_0400CB70);
    }

    CLOSE_DISPS(globalCtx->state.gfxCtx, "../z_actor.c", 2158);
}

void func_8002C7BC(TargetContext* targetCtx, Player* player, Actor* actorArg, GlobalContext* globalCtx) {
    s32 pad;
    Actor* unkActor;
    s32 actorType;
    Vec3f sp50;
    f32 sp4C;
    f32 temp1;
    f32 temp2;
    f32 temp3;
    f32 temp4;
    f32 temp5;
    f32 temp6;
    s32 lockOnSfxId;

    unkActor = NULL;

    if ((player->unk_664 != NULL) && (player->unk_84B[player->unk_846] == 2)) {
        targetCtx->unk_94 = NULL;
    } else {
        func_80032AF0(globalCtx, &globalCtx->actorCtx, &unkActor, player);
        targetCtx->unk_94 = unkActor;
    }

    if (targetCtx->unk_8C != NULL) {
        unkActor = targetCtx->unk_8C;
        targetCtx->unk_8C = NULL;
    } else if (actorArg != NULL) {
        unkActor = actorArg;
    }

    if (unkActor != NULL) {
        actorType = unkActor->type;
    } else {
        actorType = player->actor.type;
    }

    if ((unkActor != targetCtx->arrowPointedActor) || (actorType != targetCtx->activeType)) {
        targetCtx->arrowPointedActor = unkActor;
        targetCtx->activeType = actorType;
        targetCtx->unk_40 = 1.0f;
    }

    if (unkActor == NULL) {
        unkActor = &player->actor;
    }

    if (Math_ApproxF(&targetCtx->unk_40, 0.0f, 0.25f) == 0) {
        temp1 = 0.25f / targetCtx->unk_40;
        temp2 = unkActor->posRot.pos.x - targetCtx->naviRefPos.x;
        temp3 = (unkActor->posRot.pos.y + (unkActor->unk_4C * unkActor->scale.y)) - targetCtx->naviRefPos.y;
        temp4 = unkActor->posRot.pos.z - targetCtx->naviRefPos.z;
        targetCtx->naviRefPos.x += temp2 * temp1;
        targetCtx->naviRefPos.y += temp3 * temp1;
        targetCtx->naviRefPos.z += temp4 * temp1;
    } else {
        func_8002BF60(targetCtx, unkActor, actorType, globalCtx);
    }

    if ((actorArg != NULL) && (targetCtx->unk_4B == 0)) {
        func_8002BE04(globalCtx, &actorArg->posRot2.pos, &sp50, &sp4C);
        if (((sp50.z <= 0.0f) || (1.0f <= fabsf(sp50.x * sp4C))) || (1.0f <= fabsf(sp50.y * sp4C))) {
            actorArg = NULL;
        }
    }

    if (actorArg != NULL) {
        if (actorArg != targetCtx->targetedActor) {
            func_8002BE98(targetCtx, actorArg->type, globalCtx);
            targetCtx->targetedActor = actorArg;

            if (actorArg->id == ACTOR_EN_BOOM) {
                targetCtx->unk_48 = 0;
            }

            lockOnSfxId = ((actorArg->flags & 5) == 5) ? NA_SE_SY_LOCK_ON : NA_SE_SY_LOCK_ON_HUMAN;
            func_80078884(lockOnSfxId);
        }

        targetCtx->targetCenterPos.x = actorArg->posRot.pos.x;
        targetCtx->targetCenterPos.y = actorArg->posRot.pos.y - (actorArg->shape.unk_08 * actorArg->scale.y);
        targetCtx->targetCenterPos.z = actorArg->posRot.pos.z;

        if (targetCtx->unk_4B == 0) {
            temp5 = (500.0f - targetCtx->unk_44) * 3.0f;
            temp6 = (temp5 < 30.0f) ? 30.0f : ((100.0f < temp5) ? 100.0f : temp5);
            if (Math_ApproxF(&targetCtx->unk_44, 80.0f, temp6) != 0) {
                targetCtx->unk_4B++;
            }
        } else {
            targetCtx->unk_4B = (targetCtx->unk_4B + 3) | 0x80;
            targetCtx->unk_44 = 120.0f;
        }
    } else {
        targetCtx->targetedActor = NULL;
        Math_ApproxF(&targetCtx->unk_44, 500.0f, 80.0f);
    }
}

/**
 * Tests if current scene switch flag is set.
 */
s32 Flags_GetSwitch(GlobalContext* globalCtx, s32 flag) {
    if (flag < 0x20) {
        return globalCtx->actorCtx.flags.swch & (1 << flag);
    } else {
        return globalCtx->actorCtx.flags.tempSwch & (1 << flag);
    }
}

/**
 * Sets current scene switch flag.
 */
void Flags_SetSwitch(GlobalContext* globalCtx, s32 flag) {
    if (flag < 0x20) {
        globalCtx->actorCtx.flags.swch |= (1 << flag);
    } else {
        globalCtx->actorCtx.flags.tempSwch |= (1 << flag);
    }
}

/**
 * Unsets current scene switch flag.
 */
void Flags_UnsetSwitch(GlobalContext* globalCtx, s32 flag) {
    if (flag < 0x20) {
        globalCtx->actorCtx.flags.swch &= ~(1 << flag);
    } else {
        globalCtx->actorCtx.flags.tempSwch &= ~(1 << flag);
    }
}

/**
 * Tests if current scene unknown flag is set.
 */
s32 Flags_GetUnknown(GlobalContext* globalCtx, s32 flag) {
    if (flag < 0x20) {
        return globalCtx->actorCtx.flags.unk0 & (1 << flag);
    } else {
        return globalCtx->actorCtx.flags.unk1 & (1 << flag);
    }
}

/**
 * Sets current scene unknown flag.
 */
void Flags_SetUnknown(GlobalContext* globalCtx, s32 flag) {
    if (flag < 0x20) {
        globalCtx->actorCtx.flags.unk0 |= (1 << flag);
    } else {
        globalCtx->actorCtx.flags.unk1 |= (1 << flag);
    }
}

/**
 * Unsets current scene unknown flag.
 */
void Flags_UnsetUnknown(GlobalContext* globalCtx, s32 flag) {
    if (flag < 0x20) {
        globalCtx->actorCtx.flags.unk0 &= ~(1 << flag);
    } else {
        globalCtx->actorCtx.flags.unk1 &= ~(1 << flag);
    }
}

/**
 * Tests if current scene chest flag is set.
 */
s32 Flags_GetTreasure(GlobalContext* globalCtx, s32 flag) {
    return globalCtx->actorCtx.flags.chest & (1 << flag);
}

/**
 * Sets current scene chest flag.
 */
void Flags_SetTreasure(GlobalContext* globalCtx, s32 flag) {
    globalCtx->actorCtx.flags.chest |= (1 << flag);
}

/**
 * Tests if current scene clear flag is set.
 */
s32 Flags_GetClear(GlobalContext* globalCtx, s32 flag) {
    return globalCtx->actorCtx.flags.clear & (1 << flag);
}

/**
 * Sets current scene clear flag.
 */
void Flags_SetClear(GlobalContext* globalCtx, s32 flag) {
    globalCtx->actorCtx.flags.clear |= (1 << flag);
}

/**
 * Unsets current scene clear flag.
 */
void Flags_UnsetClear(GlobalContext* globalCtx, s32 flag) {
    globalCtx->actorCtx.flags.clear &= ~(1 << flag);
}

/**
 * Tests if current scene temp clear flag is set.
 */
s32 Flags_GetTempClear(GlobalContext* globalCtx, s32 flag) {
    return globalCtx->actorCtx.flags.tempClear & (1 << flag);
}

/**
 * Sets current scene temp clear flag.
 */
void Flags_SetTempClear(GlobalContext* globalCtx, s32 flag) {
    globalCtx->actorCtx.flags.tempClear |= 1 << flag;
}

/**
 * Unsets current scene temp clear flag.
 */
void Flags_UnsetTempClear(GlobalContext* globalCtx, s32 flag) {
    globalCtx->actorCtx.flags.tempClear &= ~(1 << flag);
}

/**
 * Tests if current scene collectible flag is set.
 */
s32 Flags_GetCollectible(GlobalContext* globalCtx, s32 flag) {
    if (flag < 0x20) {
        return globalCtx->actorCtx.flags.collect & (1 << flag);
    } else {
        return globalCtx->actorCtx.flags.tempCollect & (1 << flag);
    }
}

/**
 * Sets current scene collectible flag.
 */
void Flags_SetCollectible(GlobalContext* globalCtx, s32 flag) {
    if (flag != 0) {
        if (flag < 0x20) {
            globalCtx->actorCtx.flags.collect |= 1 << flag;
        } else {
            globalCtx->actorCtx.flags.tempCollect |= 1 << flag;
        }
    }
}

void func_8002CDE4(GlobalContext* globalCtx, TitleCardContext* titleCtx) {
    titleCtx->delayA = titleCtx->delayB = titleCtx->unk_E = titleCtx->unk_C = 0;
}

void TitleCard_InitBossName(GlobalContext* globalCtx, TitleCardContext* titleCtx, void* texture, s16 arg3, s16 arg4,
                            u8 arg5, u8 arg6) {
    titleCtx->texture = texture;
    titleCtx->unk_4 = arg3;
    titleCtx->unk_6 = arg4;
    titleCtx->unk_8 = arg5;
    titleCtx->unk_9 = arg6;
    titleCtx->delayA = 80;
    titleCtx->delayB = 0;
}

void TitleCard_InitPlaceName(GlobalContext* globalCtx, TitleCardContext* titleCtx, void* texture, s32 arg3, s32 arg4,
                             s32 arg5, s32 arg6, s32 arg7) {
    Scene* loadedScene = globalCtx->loadedScene;
    u32 size = loadedScene->titleFile.vromEnd - loadedScene->titleFile.vromStart;

    if ((size != 0) && (size <= 0x3000)) {
        DmaMgr_SendRequest1(texture, loadedScene->titleFile.vromStart, size, "../z_actor.c", 2765);
    }

    titleCtx->texture = texture;
    titleCtx->unk_4 = arg3;
    titleCtx->unk_6 = arg4;
    titleCtx->unk_8 = arg5;
    titleCtx->unk_9 = arg6;
    titleCtx->delayA = 80;
    titleCtx->delayB = arg7;
}

void TitleCard_Update(GlobalContext* globalCtx, TitleCardContext* titleCtx) {
    if (DECR(titleCtx->delayB) == 0) {
        if (DECR(titleCtx->delayA) == 0) {
            Math_ApproxS(&titleCtx->unk_C, 0, 30);
            Math_ApproxS(&titleCtx->unk_E, 0, 70);
        } else {
            Math_ApproxS(&titleCtx->unk_C, 255, 10);
            Math_ApproxS(&titleCtx->unk_E, 255, 20);
        }
    }
}

void TitleCard_Draw(GlobalContext* globalCtx, TitleCardContext* titleCtx) {
    s32 spCC;
    s32 spC8;
    s32 unk1;
    s32 spC0;
    s32 sp38;
    s32 spB8;
    s32 spB4;
    s32 spB0;

    if (titleCtx->unk_C != 0) {
        spCC = titleCtx->unk_8;
        spC8 = titleCtx->unk_9;
        spC0 = (titleCtx->unk_4 * 4) - (spCC * 2);
        spB8 = (titleCtx->unk_6 * 4) - (spC8 * 2);
        sp38 = spCC * 2;

        OPEN_DISPS(globalCtx->state.gfxCtx, "../z_actor.c", 2824);

        spB0 = spCC * spC8 * gSaveContext.language;
        spC8 = (spCC * spC8 > 0x1000) ? 0x1000 / spCC : spC8;
        spB4 = spB8 + (spC8 * 4);

        if (1) {} // Necessary to match

        oGfxCtx->overlay.p = func_80093808(oGfxCtx->overlay.p);

        gDPSetPrimColor(oGfxCtx->overlay.p++, 0, 0, (u8)titleCtx->unk_E, (u8)titleCtx->unk_E, (u8)titleCtx->unk_E,
                        (u8)titleCtx->unk_C);

        gDPLoadTextureBlock(oGfxCtx->overlay.p++, titleCtx->texture + spB0, G_IM_FMT_IA, G_IM_SIZ_8b, spCC, spC8, 0,
                            G_TX_NOMIRROR | G_TX_WRAP, G_TX_NOMIRROR | G_TX_WRAP, G_TX_NOMASK, G_TX_NOMASK, G_TX_NOLOD,
                            G_TX_NOLOD);

        gSPTextureRectangle(oGfxCtx->overlay.p++, spC0, spB8, ((sp38 * 2) + spC0) - 4, spB8 + (spC8 * 4) - 1,
                            G_TX_RENDERTILE, 0, 0, 1024, 1024);

        spC8 = titleCtx->unk_9 - spC8;

        if (spC8 > 0) {
            gDPLoadTextureBlock(oGfxCtx->overlay.p++, titleCtx->texture + spB0 + 0x1000, G_IM_FMT_IA, G_IM_SIZ_8b, spCC,
                                spC8, 0, G_TX_NOMIRROR | G_TX_WRAP, G_TX_NOMIRROR | G_TX_WRAP, G_TX_NOMASK, G_TX_NOMASK,
                                G_TX_NOLOD, G_TX_NOLOD);

            gSPTextureRectangle(oGfxCtx->overlay.p++, spC0, spB4, ((sp38 * 2) + spC0) - 4, spB4 + (spC8 * 4) - 1,
                                G_TX_RENDERTILE, 0, 0, 1024, 1024);
        }

        CLOSE_DISPS(globalCtx->state.gfxCtx, "../z_actor.c", 2880);
    }
}

s32 func_8002D53C(GlobalContext* globalCtx, TitleCardContext* titleCtx) {
    if ((globalCtx->actorCtx.titleCtx.delayB != 0) || (globalCtx->actorCtx.titleCtx.unk_C != 0)) {
        titleCtx->delayA = 0;
        titleCtx->delayB = 0;
        return 0;
    }

    return 1;
}

void Actor_Kill(Actor* actor) {
    actor->draw = NULL;
    actor->update = NULL;
    actor->flags &= ~0x1;
}

void Actor_InitPosRot(Actor* actor) {
    actor->posRot = actor->initPosRot;
}

void Actor_SetHeight(Actor* actor, f32 offset) {
    actor->posRot2.pos.x = actor->posRot.pos.x;
    actor->posRot2.pos.y = actor->posRot.pos.y + offset;
    actor->posRot2.pos.z = actor->posRot.pos.z;

    actor->posRot2.rot.x = actor->posRot.rot.x;
    actor->posRot2.rot.y = actor->posRot.rot.y;
    actor->posRot2.rot.z = actor->posRot.rot.z;
}

void func_8002D5F4(Actor* actor) {
    actor->posRot.rot = actor->shape.rot;
}

void func_8002D610(Actor* actor) {
    actor->shape.rot = actor->posRot.rot;
}

void Actor_SetScale(Actor* actor, f32 scale) {
    actor->scale.z = scale;
    actor->scale.y = scale;
    actor->scale.x = scale;
}

void Actor_SetObjectDependency(GlobalContext* globalCtx, Actor* actor) {
    gSegments[6] = VIRTUAL_TO_PHYSICAL(globalCtx->objectCtx.status[actor->objBankIndex].segment);
}

void Actor_Init(Actor* actor, GlobalContext* globalCtx) {
    Actor_InitPosRot(actor);
    func_8002D610(actor);
    Actor_SetHeight(actor, 0.0f);
    Math_Vec3f_Copy(&actor->pos4, &actor->posRot.pos);
    Actor_SetScale(actor, 0.01f);
    actor->unk_1F = 3;
    actor->minVelocityY = -20.0f;
    actor->xyzDistFromLinkSq = FLT_MAX;
    actor->naviEnemyId = 0xFF;
    actor->uncullZoneForward = 1000.0f;
    actor->uncullZoneScale = 350.0f;
    actor->uncullZoneDownward = 700.0f;
    func_80061E48(&actor->colChkInfo);
    actor->floorPolySource = BGCHECK_SCENE;
    ActorShape_Init(&actor->shape, 0.0f, NULL, 0.0f);
    if (Object_IsLoaded(&globalCtx->objectCtx, actor->objBankIndex)) {
        Actor_SetObjectDependency(globalCtx, actor);
        actor->init(actor, globalCtx);
        actor->init = NULL;
    }
}

void Actor_Destroy(Actor* actor, GlobalContext* globalCtx) {
    ActorOverlay* overlayEntry;
    char* name;

    if (actor->destroy != NULL) {
        actor->destroy(actor, globalCtx);
        actor->destroy = NULL;
    } else {
        overlayEntry = actor->overlayEntry;
        name = overlayEntry->name != NULL ? overlayEntry->name : "";

        // Translates to: "NO Actor CLASS DESTRUCT [%s]"
        osSyncPrintf("Ａｃｔｏｒクラス デストラクトがありません [%s]\n" VT_RST, name);
    }
}

void func_8002D7EC(Actor* actor) {
    f32 speedRate = R_UPDATE_RATE * 0.5f;
    actor->posRot.pos.x += (actor->velocity.x * speedRate) + actor->colChkInfo.displacement.x;
    actor->posRot.pos.y += (actor->velocity.y * speedRate) + actor->colChkInfo.displacement.y;
    actor->posRot.pos.z += (actor->velocity.z * speedRate) + actor->colChkInfo.displacement.z;
}

void func_8002D868(Actor* actor) {
    actor->velocity.x = Math_Sins(actor->posRot.rot.y) * actor->speedXZ;
    actor->velocity.z = Math_Coss(actor->posRot.rot.y) * actor->speedXZ;

    actor->velocity.y += actor->gravity;
    if (actor->velocity.y < actor->minVelocityY) {
        actor->velocity.y = actor->minVelocityY;
    }
}

void Actor_MoveForward(Actor* actor) {
    func_8002D868(actor);
    func_8002D7EC(actor);
}

void func_8002D908(Actor* actor) {
    f32 sp24 = Math_Coss(actor->posRot.rot.x) * actor->speedXZ;
    actor->velocity.x = Math_Sins(actor->posRot.rot.y) * sp24;
    actor->velocity.y = Math_Sins(actor->posRot.rot.x) * actor->speedXZ;
    actor->velocity.z = Math_Coss(actor->posRot.rot.y) * sp24;
}

void func_8002D97C(Actor* actor) {
    func_8002D908(actor);
    func_8002D7EC(actor);
}

void func_8002D9A4(Actor* actor, f32 arg1) {
    actor->speedXZ = Math_Coss(actor->posRot.rot.x) * arg1;
    actor->velocity.y = -Math_Sins(actor->posRot.rot.x) * arg1;
}

void func_8002D9F8(Actor* actor, SkelAnime* skelAnime) {
    Vec3f sp1C;
    func_800A54FC(skelAnime, &sp1C, actor->shape.rot.y);
    actor->posRot.pos.x += sp1C.x * actor->scale.x;
    actor->posRot.pos.y += sp1C.y * actor->scale.y;
    actor->posRot.pos.z += sp1C.z * actor->scale.z;
}

s16 func_8002DA78(Actor* actorA, Actor* actorB) {
    return Math_Vec3f_Yaw(&actorA->posRot.pos, &actorB->posRot.pos);
}

s16 func_8002DA9C(Actor* actorA, Actor* actorB) {
    return Math_Vec3f_Yaw(&actorA->posRot2.pos, &actorB->posRot2.pos);
}

s16 func_8002DAC0(Actor* actor, Vec3f* arg1) {
    return Math_Vec3f_Yaw(&actor->posRot.pos, arg1);
}

s16 func_8002DAE0(Actor* actorA, Actor* actorB) {
    return Math_Vec3f_Pitch(&actorA->posRot.pos, &actorB->posRot.pos);
}

s16 func_8002DB04(Actor* actorA, Actor* actorB) {
    return Math_Vec3f_Pitch(&actorA->posRot2.pos, &actorB->posRot2.pos);
}

s16 func_8002DB28(Actor* actor, Vec3f* arg1) {
    return Math_Vec3f_Pitch(&actor->posRot.pos, arg1);
}

f32 func_8002DB48(Actor* actorA, Actor* actorB) {
    return Math_Vec3f_DistXYZ(&actorA->posRot.pos, &actorB->posRot.pos);
}

f32 func_8002DB6C(Actor* actor, Vec3f* arg1) {
    return Math_Vec3f_DistXYZ(&actor->posRot.pos, arg1);
}

f32 func_8002DB8C(Actor* actorA, Actor* actorB) {
    return Math_Vec3f_DistXZ(&actorA->posRot.pos, &actorB->posRot.pos);
}

f32 func_8002DBB0(Actor* actor, Vec3f* arg1) {
    return Math_Vec3f_DistXZ(&actor->posRot.pos, arg1);
}

void func_8002DBD0(Actor* actor, Vec3f* result, Vec3f* arg2) {
    f32 cosRot2Y;
    f32 sinRot2Y;
    f32 deltaX;
    f32 deltaZ;

    cosRot2Y = Math_Coss(actor->shape.rot.y);
    sinRot2Y = Math_Sins(actor->shape.rot.y);
    deltaX = arg2->x - actor->posRot.pos.x;
    deltaZ = arg2->z - actor->posRot.pos.z;

    result->x = (deltaX * cosRot2Y) - (deltaZ * sinRot2Y);
    result->z = (deltaX * sinRot2Y) + (deltaZ * cosRot2Y);
    result->y = arg2->y - actor->posRot.pos.y;
}

f32 Actor_HeightDiff(Actor* actorA, Actor* actorB) {
    return actorB->posRot.pos.y - actorA->posRot.pos.y;
}

f32 Player_GetCameraYOffset(Player* player) {
    f32 offset = (player->stateFlags1 & 0x800000) ? 32.0f : 0.0f;

    if (LINK_IS_ADULT) {
        return offset + 68.0f;
    } else {
        return offset + 44.0f;
    }
}

f32 func_8002DCE4(Player* player) {
    if (player->stateFlags1 & 0x800000) {
        return 8.0f;
    } else if (player->stateFlags1 & 0x8000000) {
        return (R_RUN_SPEED_LIMIT / 100.0f) * 0.6f;
    } else {
        return R_RUN_SPEED_LIMIT / 100.0f;
    }
}

s32 func_8002DD6C(Player* player) {
    return player->stateFlags1 & 0x8;
}

s32 func_8002DD78(Player* player) {
    return func_8002DD6C(player) && player->unk_834;
}

s32 func_8002DDA8(GlobalContext* globalCtx) {
    Player* player = PLAYER;

    return (player->stateFlags1 & 0x800) || func_8002DD78(player);
}

s32 func_8002DDE4(GlobalContext* globalCtx) {
    Player* player = PLAYER;

    return player->stateFlags2 & 0x8;
}

s32 func_8002DDF4(GlobalContext* globalCtx) {
    Player* player = PLAYER;

    return player->stateFlags2 & 0x1000;
}

void func_8002DE04(GlobalContext* globalCtx, Actor* actorA, Actor* actorB) {
    ArmsHook* hookshot;

    hookshot = (ArmsHook*)Actor_Find(&globalCtx->actorCtx, ACTOR_ARMS_HOOK, ACTORTYPE_ITEMACTION);
    hookshot->grabbed = actorB;
    hookshot->grabbedDistDiff.x = 0.0f;
    hookshot->grabbedDistDiff.y = 0.0f;
    hookshot->grabbedDistDiff.z = 0.0f;
    actorB->flags |= 0x2000;
    actorA->flags &= ~0x2000;
}

void func_8002DE74(GlobalContext* globalCtx, Player* player) {
    if ((globalCtx->roomCtx.curRoom.unk_03 != 4) && func_800C0CB8(globalCtx)) {
        func_8005A77C(Gameplay_GetCamera(globalCtx, 0), 6);
    }
}

void func_8002DECC(GlobalContext* globalCtx, Player* player, Actor* horse) {
    player->rideActor = horse;
    player->stateFlags1 |= 0x800000;
    horse->child = &player->actor;
}

s32 func_8002DEEC(Player* player) {
    return (player->stateFlags1 & 0x20000080) || (player->csMode != 0);
}

void func_8002DF18(GlobalContext* globalCtx, Player* player) {
    func_8006DC68(globalCtx, player);
}

s32 func_8002DF38(GlobalContext* globalCtx, Actor* actor, u8 csMode) {
    Player* player = PLAYER;

    player->csMode = csMode;
    player->unk_448 = actor;
    player->unk_46A = 0;

    return 1;
}

s32 func_8002DF54(GlobalContext* globalCtx, Actor* actor, u8 csMode) {
    Player* player = PLAYER;

    func_8002DF38(globalCtx, actor, csMode);
    player->unk_46A = 1;

    return 1;
}

void func_8002DF90(DynaPolyActor* dynaActor) {
    dynaActor->unk_154 = 0.0f;
    dynaActor->unk_150 = 0.0f;
}

void func_8002DFA4(DynaPolyActor* dynaActor, f32 arg1, s16 arg2) {
    dynaActor->unk_150 += arg1;
    dynaActor->unk_158 = arg2;
}

s32 func_8002DFC8(Actor* actor, s16 arg1, GlobalContext* globalCtx) {
    Player* player = PLAYER;
    s16 var = (s16)(actor->yawTowardsLink + 0x8000) - player->actor.shape.rot.y;

    if (ABS(var) < arg1) {
        return 1;
    }

    return 0;
}

s32 func_8002E020(Actor* actorA, Actor* actorB, s16 arg2) {
    s16 var = (s16)(func_8002DA78(actorA, actorB) + 0x8000) - actorB->shape.rot.y;

    if (ABS(var) < arg2) {
        return 1;
    }

    return 0;
}

s32 func_8002E084(Actor* actor, s16 arg1) {
    s16 var = actor->yawTowardsLink - actor->shape.rot.y;

    if (ABS(var) < arg1) {
        return 1;
    }

    return 0;
}

s32 func_8002E0D0(Actor* actorA, Actor* actorB, s16 arg2) {
    s16 var = func_8002DA78(actorA, actorB) - actorA->shape.rot.y;

    if (ABS(var) < arg2) {
        return 1;
    }

    return 0;
}

s32 func_8002E12C(Actor* actor, f32 arg1, s16 arg2) {
    s16 var = actor->yawTowardsLink - actor->shape.rot.y;

    if (ABS(var) < arg2) {
        f32 xyzDistanceFromLink = sqrtf(SQ(actor->xzDistFromLink) + SQ(actor->yDistFromLink));

        if (xyzDistanceFromLink < arg1) {
            return 1;
        }
    }

    return 0;
}

s32 func_8002E1A8(Actor* actorA, Actor* actorB, f32 arg2, s16 arg3) {
    if (func_8002DB48(actorA, actorB) < arg2) {
        s16 var = func_8002DA78(actorA, actorB) - actorA->shape.rot.y;

        if (ABS(var) < arg3) {
            return 1;
        }
    }

    return 0;
}

s32 func_8002E234(Actor* actor, f32 arg1, s32 arg2) {
    if ((actor->bgCheckFlags & 0x1) && (arg1 < -11.0f)) {
        actor->bgCheckFlags &= ~0x1;
        actor->bgCheckFlags |= 0x4;

        if ((actor->velocity.y < 0.0f) && (arg2 & 0x10)) {
            actor->velocity.y = 0.0f;
        }

        return 0;
    }

    return 1;
}

CollisionPoly* D_8015BBA0;
s32 D_8015BBA4;

s32 func_8002E2AC(GlobalContext* globalCtx, Actor* actor, Vec3f* arg2, s32 arg3) {
    f32 sp34;
    s32 bgId;

    arg2->y += 50.0f;

    actor->groundY = func_8003CA0C(globalCtx, &globalCtx->colCtx, &actor->floorPoly, &bgId, actor, arg2);
    actor->bgCheckFlags &= ~0x0086;

    if (actor->groundY <= BGCHECK_Y_MIN) {
        return func_8002E234(actor, BGCHECK_Y_MIN, arg3);
    }

    sp34 = actor->groundY - actor->posRot.pos.y;
    actor->floorPolySource = bgId;

    if (sp34 >= 0.0f) {
        actor->bgCheckFlags |= 0x80;

        if (actor->bgCheckFlags & 0x10) {
            if (bgId != D_8015BBA4) {
                if (sp34 > 15.0f) {
                    actor->bgCheckFlags |= 0x100;
                }
            } else {
                actor->posRot.pos.x = actor->pos4.x;
                actor->posRot.pos.z = actor->pos4.z;
            }
        }

        actor->posRot.pos.y = actor->groundY;

        if (actor->velocity.y <= 0.0f) {
            if (!(actor->bgCheckFlags & 0x1)) {
                actor->bgCheckFlags |= 0x2;
            } else if ((arg3 & 0x8) && (actor->gravity < 0.0f)) {
                actor->velocity.y = -4.0f;
            } else {
                actor->velocity.y = 0.0f;
            }

            actor->bgCheckFlags |= 0x1;
            func_80043334(&globalCtx->colCtx, actor, actor->floorPolySource);
        }
    } else {
        if ((actor->bgCheckFlags & 0x1) && (sp34 >= -11.0f)) {
            func_80043334(&globalCtx->colCtx, actor, actor->floorPolySource);
        }

        return func_8002E234(actor, sp34, arg3);
    }

    return 1;
}

void func_8002E4B4(GlobalContext* globalCtx, Actor* actor, f32 arg2, f32 arg3, f32 arg4, s32 arg5) {
    f32 sp74;
    s32 pad;
    Vec3f sp64;
    s32 bgId;
    CollisionPoly* sp5C;
    f32 sp58;
    WaterBox* waterBox;
    f32 sp50;
    Vec3f sp44;

    sp74 = actor->posRot.pos.y - actor->pos4.y;

    if ((actor->floorPolySource != BGCHECK_SCENE) && (actor->bgCheckFlags & 1)) {
        func_800433A4(&globalCtx->colCtx, actor->floorPolySource, actor);
    }

    if (arg5 & 1) {
        if ((!(arg5 & 0x80) && func_8003D52C(&globalCtx->colCtx, &sp64, &actor->posRot.pos, &actor->pos4, arg3,
                                             &actor->wallPoly, &bgId, actor, arg2)) ||
            ((arg5 & 0x80) && func_8003D594(&globalCtx->colCtx, &sp64, &actor->posRot.pos, &actor->pos4, arg3,
                                            &actor->wallPoly, &bgId, actor, arg2))) {
            sp5C = actor->wallPoly;
            Math_Vec3f_Copy(&actor->posRot.pos, &sp64);
            actor->wallPolyRot = atan2s(sp5C->normal.z, sp5C->normal.x);
            actor->bgCheckFlags |= 8;
            actor->wallPolySource = bgId;
        } else {
            actor->bgCheckFlags &= ~8;
        }
    }

    sp64.x = actor->posRot.pos.x;
    sp64.z = actor->posRot.pos.z;

    if (arg5 & 2) {
        sp64.y = actor->pos4.y + 10.0f;
        if (func_8003D7A0(&globalCtx->colCtx, &sp58, &sp64, (arg4 + sp74) - 10.0f, &D_8015BBA0, &D_8015BBA4, actor)) {
            actor->bgCheckFlags |= 0x10;
            actor->posRot.pos.y = (sp58 + sp74) - 10.0f;
        } else {
            actor->bgCheckFlags &= ~0x10;
        }
    }

    if (arg5 & 4) {
        sp64.y = actor->pos4.y;
        func_8002E2AC(globalCtx, actor, &sp64, arg5);
        sp50 = actor->posRot.pos.y;
        if (func_8004213C(globalCtx, &globalCtx->colCtx, actor->posRot.pos.x, actor->posRot.pos.z, &sp50, &waterBox)) {
            actor->waterY = sp50 - actor->posRot.pos.y;
            if (actor->waterY < 0.0f) {
                actor->bgCheckFlags &= ~0x60;
            } else {
                if (!(actor->bgCheckFlags & 0x20)) {
                    actor->bgCheckFlags |= 0x40;
                    if (!(arg5 & 0x40)) {
                        sp44.x = actor->posRot.pos.x;
                        sp44.y = sp50;
                        sp44.z = actor->posRot.pos.z;
                        func_80029444(globalCtx, &sp44, 100, 500, 0);
                        func_80029444(globalCtx, &sp44, 100, 500, 4);
                        func_80029444(globalCtx, &sp44, 100, 500, 8);
                    }
                }
                actor->bgCheckFlags |= 0x20;
            }
        } else {
            actor->bgCheckFlags &= ~0x60;
            actor->waterY = BGCHECK_Y_MIN;
        }
    }
}

s32 D_8015BBA8[16];

Gfx* func_8002E830(Vec3f* object, Vec3f* eye, Vec3f* lightDir, GraphicsContext* gfxCtx, Gfx* gfx, Hilite** hilite) {
    Gfx* lookAt;
    f32 correctedEyeX;

    lookAt = Graph_Alloc(gfxCtx, 4 * sizeof(Gfx));

    correctedEyeX = (eye->x == object->x) && (eye->z == object->z) ? eye->x + 0.001f : eye->x;

    *hilite = Graph_Alloc(gfxCtx, sizeof(Hilite));

    if (HREG(80) == 6) {
        osSyncPrintf("z_actor.c 3529 eye=[%f(%f) %f %f] object=[%f %f %f] light_direction=[%f %f %f]\n",
                     (f64)correctedEyeX, (f64)eye->x, (f64)eye->y, (f64)eye->z, (f64)object->x, (f64)object->y,
                     (f64)object->z, (f64)lightDir->x, (f64)lightDir->y, (f64)lightDir->z);
    }

    func_800ABE74(correctedEyeX, eye->y, eye->z);
    guLookAtHilite(&D_8015BBA8, lookAt, *hilite, correctedEyeX, eye->y, eye->z, object->x, object->y, object->z, 0.0f,
                   1.0f, 0.0f, lightDir->x, lightDir->y, lightDir->z, lightDir->x, lightDir->y, lightDir->z, 0x10,
                   0x10);

    gSPLookAt(gfx++, lookAt);
    gDPSetHilite1Tile(gfx++, 1, *hilite, 0x10, 0x10);

    return gfx;
}

Hilite* func_8002EABC(Vec3f* object, Vec3f* eye, Vec3f* lightDir, GraphicsContext* gfxCtx) {
    Hilite* hilite;

    OPEN_DISPS(gfxCtx, "../z_actor.c", 4306);

    oGfxCtx->polyOpa.p = func_8002E830(object, eye, lightDir, gfxCtx, oGfxCtx->polyOpa.p, &hilite);

    CLOSE_DISPS(gfxCtx, "../z_actor.c", 4313);

    return hilite;
}

Hilite* func_8002EB44(Vec3f* object, Vec3f* eye, Vec3f* lightDir, GraphicsContext* gfxCtx) {
    Hilite* hilite;

    OPEN_DISPS(gfxCtx, "../z_actor.c", 4332);

    oGfxCtx->polyXlu.p = func_8002E830(object, eye, lightDir, gfxCtx, oGfxCtx->polyXlu.p, &hilite);

    CLOSE_DISPS(gfxCtx, "../z_actor.c", 4339);

    return hilite;
}

void func_8002EBCC(Actor* actor, GlobalContext* globalCtx, s32 flag) {
    Hilite* hilite;
    Vec3f lightDir;
    Gfx* displayListHead;
    Gfx* displayList;

    lightDir.x = globalCtx->envCtx.unk_2A;
    lightDir.y = globalCtx->envCtx.unk_2B;
    lightDir.z = globalCtx->envCtx.unk_2C;

    if (HREG(80) == 6) {
        osSyncPrintf("z_actor.c 3637 game_play->view.eye=[%f(%f) %f %f]\n", (f64)globalCtx->view.eye.x,
                     (f64)globalCtx->view.eye.y, (f64)globalCtx->view.eye.z);
    }

    hilite = func_8002EABC(&actor->posRot.pos, &globalCtx->view.eye, &lightDir, globalCtx->state.gfxCtx);

    if (flag != 0) {
        displayList = Graph_Alloc(globalCtx->state.gfxCtx, 2 * sizeof(Gfx));
        displayListHead = displayList;

        OPEN_DISPS(globalCtx->state.gfxCtx, "../z_actor.c", 4384);

        gDPSetHilite1Tile(displayListHead++, 1, hilite, 0x10, 0x10);
        gSPEndDisplayList(displayListHead);
        gSPSegment(oGfxCtx->polyOpa.p++, 0x07, displayList);

        CLOSE_DISPS(globalCtx->state.gfxCtx, "../z_actor.c", 4394);
    }
}

void func_8002ED80(Actor* actor, GlobalContext* globalCtx, s32 flag) {
    Hilite* hilite;
    Vec3f lightDir;
    Gfx* displayListHead;
    Gfx* displayList;

    lightDir.x = globalCtx->envCtx.unk_2A;
    lightDir.y = globalCtx->envCtx.unk_2B;
    lightDir.z = globalCtx->envCtx.unk_2C;

    hilite = func_8002EB44(&actor->posRot.pos, &globalCtx->view.eye, &lightDir, globalCtx->state.gfxCtx);

    if (flag != 0) {
        displayList = Graph_Alloc(globalCtx->state.gfxCtx, 2 * sizeof(Gfx));
        displayListHead = displayList;

        OPEN_DISPS(globalCtx->state.gfxCtx, "../z_actor.c", 4429);

        gDPSetHilite1Tile(displayListHead++, 1, hilite, 0x10, 0x10);
        gSPEndDisplayList(displayListHead);
        gSPSegment(oGfxCtx->polyXlu.p++, 0x07, displayList);

        CLOSE_DISPS(globalCtx->state.gfxCtx, "../z_actor.c", 4439);
    }
}

PosRot* func_8002EEE4(PosRot* arg0, Actor* actor) {
    *arg0 = actor->posRot2;

    return arg0;
}

PosRot* func_8002EF14(PosRot* arg0, Actor* actor) {
    *arg0 = actor->posRot;

    return arg0;
}

PosRot* func_8002EF44(PosRot* arg0, Actor* actor) {
    PosRot sp1C;

    Math_Vec3f_Copy(&sp1C.pos, &actor->posRot.pos);
    sp1C.rot = actor->shape.rot;
    *arg0 = sp1C;

    return arg0;
}

f32 func_8002EFC0(Actor* actor, Player* player, s16 arg2) {
    s16 yawTemp;
    s16 yawTempAbs;
    f32 ret;

    yawTemp = (s16)(actor->yawTowardsLink - 0x8000) - arg2;
    yawTempAbs = ABS(yawTemp);

    if (player->unk_664 != NULL) {
        if ((yawTempAbs > 0x4000) || (actor->flags & 0x8000000)) {
            return FLT_MAX;
        } else {
            ret = actor->xyzDistFromLinkSq -
                  actor->xyzDistFromLinkSq * 0.8f * ((0x4000 - yawTempAbs) * 3.0517578125e-05f);
            return ret;
        }
    }

    if (yawTempAbs > 0x2AAA) {
        return FLT_MAX;
    }

    return actor->xyzDistFromLinkSq;
}

typedef struct {
    f32 unk_0, unk_4;
} struct_80115FF8; // size = 0x8

struct_80115FF8 D_80115FF8[] = {
    { 4900.0f, 0.5f },         { 28900.0f, 0.6666667f },   { 78400.0f, 0.05f },       { 122500.0f, 0.6666667f },
    { 490000.0f, 0.6666667f }, { 1000000.0f, 0.6666667f }, { 10000.0f, 0.94905096f }, { 19600.0f, 0.85714287f },
    { 57600.0f, 0.41666666f }, { 78400.0f, 0.001f },
};

u32 func_8002F090(Actor* actor, f32 arg1) {
    return arg1 < D_80115FF8[actor->unk_1F].unk_0;
}

s32 func_8002F0C8(Actor* actor, Player* player, s32 flag) {
    s16 var;
    s16 abs_var;
    f32 dist;

    if ((actor->update == NULL) || !(actor->flags & 1)) {
        return 1;
    }

    if (!flag) {
        var = (s16)(actor->yawTowardsLink - 0x8000) - player->actor.shape.rot.y;
        abs_var = ABS(var);

        if ((player->unk_664 == NULL) && (abs_var > 0x2AAA)) {
            dist = FLT_MAX;
        } else {
            dist = actor->xyzDistFromLinkSq;
        }

        return !func_8002F090(actor, D_80115FF8[actor->unk_1F].unk_4 * dist);
    }

    return 0;
}

u32 func_8002F194(Actor* actor, GlobalContext* globalCtx) {
    if (actor->flags & 0x100) {
        actor->flags &= ~0x100;
        return 1;
    }

    return 0;
}

s32 func_8002F1C4(Actor* actor, GlobalContext* globalCtx, f32 arg2, f32 arg3, u32 exchangeItemId) {
    Player* player = PLAYER;

    // This is convoluted but it seems like it must be a single if statement to match
    if ((player->actor.flags & 0x100) || ((exchangeItemId != EXCH_ITEM_NONE) && Player_InCsMode(globalCtx)) ||
        ((actor->unk_10C == 0) &&
         ((arg3 < fabsf(actor->yDistFromLink)) || (player->targetActorDistance < actor->xzDistFromLink) ||
          (arg2 < actor->xzDistFromLink)))) {
        return 0;
    }

    player->targetActor = actor;
    player->targetActorDistance = actor->xzDistFromLink;
    player->exchangeItemId = exchangeItemId;

    return 1;
}

s32 func_8002F298(Actor* actor, GlobalContext* globalCtx, f32 arg2, u32 exchangeItemId) {
    return func_8002F1C4(actor, globalCtx, arg2, arg2, exchangeItemId);
}

s32 func_8002F2CC(Actor* actor, GlobalContext* globalCtx, f32 arg2) {
    return func_8002F298(actor, globalCtx, arg2, EXCH_ITEM_NONE);
}

s32 func_8002F2F4(Actor* actor, GlobalContext* globalCtx) {
    f32 var1 = 50.0f + actor->colChkInfo.unk_10;
    return func_8002F2CC(actor, globalCtx, var1);
}

u32 func_8002F334(Actor* actor, GlobalContext* globalCtx) {
    if (func_8010BDBC(&globalCtx->msgCtx) == 2) {
        return 1;
    } else {
        return 0;
    }
}

s8 func_8002F368(GlobalContext* globalCtx) {
    Player* player = PLAYER;

    return player->exchangeItemId;
}

void func_8002F374(GlobalContext* globalCtx, Actor* actor, s16* arg2, s16* arg3) {
    Vec3f sp1C;
    f32 sp18;

    func_8002BE04(globalCtx, &actor->posRot2.pos, &sp1C, &sp18);
    *arg2 = sp1C.x * sp18 * 160.0f + 160.0f;
    *arg3 = sp1C.y * sp18 * -120.0f + 120.0f;
}

u32 Actor_HasParent(Actor* actor, GlobalContext* globalCtx) {
    if (actor->parent != NULL) {
        return true;
    } else {
        return false;
    }
}

s32 func_8002F434(Actor* actor, GlobalContext* globalCtx, s32 getItemId, f32 xzRange, f32 yRange) {
    Player* player = PLAYER;
    s16 yawDiff;
    s32 absYawDiff;

    if (!(player->stateFlags1 & 0x3C7080) && Player_GetExplosiveHeld(player) < 0) {
        if ((((player->heldActor != NULL) || (actor == player->targetActor)) && (getItemId > GI_NONE) &&
             (getItemId < GI_MAX)) ||
            (!(player->stateFlags1 & 0x20000800))) {
            if ((actor->xzDistFromLink < xzRange) && (fabsf(actor->yDistFromLink) < yRange)) {
                yawDiff = actor->yawTowardsLink - player->actor.shape.rot.y;
                absYawDiff = ABS(yawDiff);
                if ((getItemId != GI_NONE) || (player->getItemDirection < absYawDiff)) {
                    player->getItemId = getItemId;
                    player->interactRangeActor = actor;
                    player->getItemDirection = absYawDiff;
                    return 1;
                }
            }
        }
    }

    return 0;
}

void func_8002F554(Actor* actor, GlobalContext* globalCtx, s32 getItemId) {
    func_8002F434(actor, globalCtx, getItemId, 50.0f, 10.0f);
}

void func_8002F580(Actor* actor, GlobalContext* globalCtx) {
    func_8002F554(actor, globalCtx, GI_NONE);
}

u32 Actor_HasNoParent(Actor* actor, GlobalContext* globalCtx) {
    if (actor->parent == NULL) {
        return true;
    } else {
        return false;
    }
}

void func_8002F5C4(Actor* actorA, Actor* actorB, GlobalContext* globalCtx) {
    Actor* parent = actorA->parent;

    if (parent->id == ACTOR_PLAYER) {
        Player* player = (Player*)parent;
        player->heldActor = actorB;
        player->interactRangeActor = actorB;
    }

    parent->child = actorB;
    actorB->parent = parent;
    actorA->parent = NULL;
}

void func_8002F5F0(Actor* actor, GlobalContext* globalCtx) {
    Player* player = PLAYER;

    if (actor->xyzDistFromLinkSq < player->unk_6A4) {
        player->unk_6A4 = actor->xyzDistFromLinkSq;
    }
}

u32 Actor_HasChild(GlobalContext* globalCtx, Actor* actor) {
    if (actor->child != NULL) {
        return true;
    } else {
        return false;
    }
}

u32 func_8002F63C(GlobalContext* globalCtx, Actor* horse, s32 arg2) {
    Player* player = PLAYER;

    if (!(player->stateFlags1 & 0x003C7880)) {
        player->rideActor = horse;
        player->unk_43C = arg2;
        return 1;
    }

    return 0;
}

u32 Actor_HasNoChild(GlobalContext* globalCtx, Actor* actor) {
    if (actor->child == NULL) {
        return true;
    } else {
        return false;
    }
}

void func_8002F698(GlobalContext* globalCtx, Actor* actor, f32 arg2, s16 arg3, f32 arg4, u32 arg5, u32 arg6) {
    Player* player = PLAYER;

    player->unk_8A0 = arg6;
    player->unk_8A1 = arg5;
    player->unk_8A2 = arg3;
    player->unk_8A4 = arg2;
    player->unk_8A8 = arg4;
}

void func_8002F6D4(GlobalContext* globalCtx, Actor* actor, f32 arg2, s16 arg3, f32 arg4, u32 arg5) {
    func_8002F698(globalCtx, actor, arg2, arg3, arg4, 2, arg5);
}

void func_8002F71C(GlobalContext* globalCtx, Actor* actor, f32 arg2, s16 arg3, f32 arg4) {
    func_8002F6D4(globalCtx, actor, arg2, arg3, arg4, 0);
}

void func_8002F758(GlobalContext* globalCtx, Actor* actor, f32 arg2, s16 arg3, f32 arg4, u32 arg5) {
    func_8002F698(globalCtx, actor, arg2, arg3, arg4, 1, arg5);
}

void func_8002F7A0(GlobalContext* globalCtx, Actor* actor, f32 arg2, s16 arg3, f32 arg4) {
    func_8002F758(globalCtx, actor, arg2, arg3, arg4, 0);
}

void func_8002F7DC(Actor* actor, u16 sfxId) {
    Audio_PlaySoundGeneral(sfxId, &actor->projectedPos, 4, &D_801333E0, &D_801333E0, &D_801333E8);
}

void Audio_PlayActorSound2(Actor* actor, u16 sfxId) {
    func_80078914(&actor->projectedPos, sfxId);
}

void func_8002F850(GlobalContext* globalCtx, Actor* actor) {
    s32 sfxId;

    if (actor->bgCheckFlags & 0x20) {
        if (actor->waterY < 20.0f) {
            sfxId = NA_SE_PL_WALK_WATER0 - SFX_FLAG;
        } else {
            sfxId = NA_SE_PL_WALK_WATER1 - SFX_FLAG;
        }
    } else {
        sfxId = func_80041F34(&globalCtx->colCtx, actor->floorPoly, actor->floorPolySource);
    }

    func_80078914(&actor->projectedPos, NA_SE_EV_BOMB_BOUND);
    func_80078914(&actor->projectedPos, sfxId + SFX_FLAG);
}

void func_8002F8F0(Actor* actor, u16 sfxId) {
    actor->sfx = sfxId;
    actor->flags |= 0x80000;
    actor->flags &= ~0x10300000;
}

void func_8002F91C(Actor* actor, u16 sfxId) {
    actor->sfx = sfxId;
    actor->flags |= 0x100000;
    actor->flags &= ~0x10280000;
}

void func_8002F948(Actor* actor, u16 sfxId) {
    actor->sfx = sfxId;
    actor->flags |= 0x200000;
    actor->flags &= ~0x10180000;
}

void func_8002F974(Actor* actor, u16 sfxId) {
    actor->flags &= ~0x10380000;
    actor->sfx = sfxId;
}

void func_8002F994(Actor* actor, s32 arg1) {
    actor->flags |= 0x10000000;
    actor->flags &= ~0x00380000;
    if (arg1 < 40) {
        actor->sfx = NA_SE_PL_WALK_DIRT - SFX_FLAG;
    } else if (arg1 < 100) {
        actor->sfx = NA_SE_PL_WALK_CONCRETE - SFX_FLAG;
    } else {
        actor->sfx = NA_SE_PL_WALK_SAND - SFX_FLAG;
    }
}

<<<<<<< HEAD
// Tests if something hit Jabu Jabu surface, displaying hit splash and playing sfx if true
s32 func_8002F9EC(GlobalContext* globalCtx, Actor* actor, CollisionPoly* poly, s32 bgId, Vec3f* pos) {
    if (func_80041D4C(&globalCtx->colCtx, poly, bgId) == 8) {
=======
s32 func_8002F9EC(GlobalContext* globalCtx, Actor* actor, CollisionPoly* arg2, u32 arg3, Vec3f* arg4) {
    if (func_80041D4C(&globalCtx->colCtx, arg2, arg3) == 8) {
>>>>>>> a506801c
        globalCtx->unk_11D30[0] = 1;
        func_8005DFAC(globalCtx, NULL, pos);
        Audio_PlayActorSound2(actor, NA_SE_IT_WALL_HIT_BUYO);
        return true;
    }

    return false;
}

// Local data used for Farore's Wind light (stored in BSS, possibly a struct?)
LightInfo D_8015BC00;
LightNode* D_8015BC10;
s32 D_8015BC14;
f32 D_8015BC18;

void func_8002FA60(GlobalContext* globalCtx) {
    Vec3f lightPos;

    if (gSaveContext.fw.set) {
        gSaveContext.respawn[RESPAWN_MODE_TOP].data = 0x28;
        gSaveContext.respawn[RESPAWN_MODE_TOP].pos.x = gSaveContext.fw.pos.x;
        gSaveContext.respawn[RESPAWN_MODE_TOP].pos.y = gSaveContext.fw.pos.y;
        gSaveContext.respawn[RESPAWN_MODE_TOP].pos.z = gSaveContext.fw.pos.z;
        gSaveContext.respawn[RESPAWN_MODE_TOP].yaw = gSaveContext.fw.yaw;
        gSaveContext.respawn[RESPAWN_MODE_TOP].playerParams = gSaveContext.fw.playerParams;
        gSaveContext.respawn[RESPAWN_MODE_TOP].entranceIndex = gSaveContext.fw.entranceIndex;
        gSaveContext.respawn[RESPAWN_MODE_TOP].roomIndex = gSaveContext.fw.roomIndex;
        gSaveContext.respawn[RESPAWN_MODE_TOP].tempSwchFlags = gSaveContext.fw.tempSwchFlags;
        gSaveContext.respawn[RESPAWN_MODE_TOP].tempCollectFlags = gSaveContext.fw.tempCollectFlags;
    } else {
        gSaveContext.respawn[RESPAWN_MODE_TOP].data = 0;
        gSaveContext.respawn[RESPAWN_MODE_TOP].pos.x = 0.0f;
        gSaveContext.respawn[RESPAWN_MODE_TOP].pos.y = 0.0f;
        gSaveContext.respawn[RESPAWN_MODE_TOP].pos.z = 0.0f;
    }

    lightPos.x = gSaveContext.respawn[RESPAWN_MODE_TOP].pos.x;
    lightPos.y = gSaveContext.respawn[RESPAWN_MODE_TOP].pos.y + 80.0f;
    lightPos.z = gSaveContext.respawn[RESPAWN_MODE_TOP].pos.z;

    Lights_PointNoGlowSetInfo(&D_8015BC00, lightPos.x, lightPos.y, lightPos.z, 0xFF, 0xFF, 0xFF, -1);

    D_8015BC10 = LightContext_InsertLight(globalCtx, &globalCtx->lightCtx, &D_8015BC00);
    D_8015BC14 = 0;
    D_8015BC18 = 0.0f;
}

Vec3f D_80116048 = { 0.0f, -0.05f, 0.0f };
Vec3f D_80116054 = { 0.0f, -0.025f, 0.0f };
Color_RGB8 D_80116060 = { 255, 255, 255 };
Color_RGB8 D_80116064 = { 100, 200, 0 };

#ifdef NON_MATCHING
// saved register, stack usage and minor ordering differences
// this also doesn't generate a few useless struct copies
void func_8002FBAC(GlobalContext* globalCtx) {
    Vec3f lightPos;
    f32 spD8;
    f32 spD4;
    s32 spD0;
    s32 spCC;
    f32 spC0;
    Vec3f spB4;
    Vec3f spA4;
    f32 sp9C;
    Vec3f sp7C;
    Vec3f sp70;
    f32 temp_f12;
    f32 temp_f14;
    f32 temp_f2;
    f32 temp_ret;
    s32 temp_a3;
    f32 phi_f14;
    f32 phi_f10;
    f32 phi_f6;

    OPEN_DISPS(globalCtx->state.gfxCtx, "../z_actor.c", 5308);

    if (gSaveContext.respawn[RESPAWN_MODE_TOP].data != 0) {
        if (LINK_IS_ADULT) {
            spD8 = 80.0f;
        } else {
            spD8 = 60.0f;
        }

        spD0 = 0xFF;
        spD4 = 1.0f;

        temp_a3 = gSaveContext.respawn[RESPAWN_MODE_TOP].data - 0x28;
        spCC = temp_a3;

        if (temp_a3 < 0) {
            gSaveContext.respawn[RESPAWN_MODE_TOP].data++;
            spD4 = ABS(gSaveContext.respawn[RESPAWN_MODE_TOP].data) * 0.025f;
            D_8015BC14 = 60;
            D_8015BC18 = 1.0f;
        } else if (D_8015BC14 != 0) {
            D_8015BC14--;
        } else if (D_8015BC18 > 0.0f) {
            spC0 = D_8015BC18;
            temp_ret = Math_Vec3f_DistXYZAndStoreDiff(&gSaveContext.respawn[RESPAWN_MODE_DOWN].pos,
                                                      &gSaveContext.respawn[RESPAWN_MODE_TOP].pos, &spB4);

            if (temp_ret < 20.0f) {
                D_8015BC18 = 0.0f;
                Math_Vec3f_Copy(&gSaveContext.respawn[RESPAWN_MODE_TOP].pos,
                                &gSaveContext.respawn[RESPAWN_MODE_DOWN].pos);
            } else {
                sp9C = (1.0f / D_8015BC18) * temp_ret;
                phi_f14 = 20.0f / sp9C;
                phi_f14 = (phi_f14 < 0.05f) ? 0.05f : phi_f14;
                Math_ApproxF(&D_8015BC18, 0.0f, phi_f14);
                temp_f2 = ((D_8015BC18 / spC0) * temp_ret) / temp_ret;
                gSaveContext.respawn[RESPAWN_MODE_TOP].pos.x =
                    gSaveContext.respawn[RESPAWN_MODE_DOWN].pos.x + (spB4.x * temp_f2);
                gSaveContext.respawn[RESPAWN_MODE_TOP].pos.y =
                    gSaveContext.respawn[RESPAWN_MODE_DOWN].pos.y + (spB4.y * temp_f2);
                gSaveContext.respawn[RESPAWN_MODE_TOP].pos.z =
                    gSaveContext.respawn[RESPAWN_MODE_DOWN].pos.z + (spB4.z * temp_f2);
                temp_f12 = sp9C * 0.5f;
                temp_f14 = temp_ret - temp_f12;
                spD8 += sqrtf((temp_f12 * temp_f12) - (temp_f14 * temp_f14)) * 0.2f;
                osSyncPrintf("-------- DISPLAY Y=%f\n", spD8);
            }

            spA4.x = Math_Rand_CenteredFloat(6.0f) + gSaveContext.respawn[RESPAWN_MODE_TOP].pos.x;
            spA4.y = Math_Rand_ZeroOne() * 6.0f + gSaveContext.respawn[RESPAWN_MODE_TOP].pos.y + 80.0f;
            spA4.z = Math_Rand_CenteredFloat(6.0f) + gSaveContext.respawn[RESPAWN_MODE_TOP].pos.z;

            func_80028BB0(globalCtx, &spA4, &D_80116048, &D_80116054, &D_80116060, &D_80116064, 1000, 0x10);

            if (D_8015BC18 == 0.0f) {
                gSaveContext.respawn[RESPAWN_MODE_TOP] = gSaveContext.respawn[RESPAWN_MODE_DOWN];
                gSaveContext.respawn[RESPAWN_MODE_TOP].playerParams = 0x06FF;
                gSaveContext.respawn[RESPAWN_MODE_TOP].data = 0x28;
            }

            // somehow this shouldn't be optimized out
            gSaveContext.respawn[RESPAWN_MODE_TOP].pos = gSaveContext.respawn[RESPAWN_MODE_TOP].pos;
        } else if (temp_a3 > 0) {
            temp_f12 = temp_a3 * 0.1f;

            if (temp_f12 < 1.0f) {
                sp7C.x = globalCtx->view.eye.x;
                sp7C.y = globalCtx->view.eye.y - spD8;
                sp7C.z = globalCtx->view.eye.z;
                temp_ret = Math_Vec3f_DistXYZAndStoreDiff(&sp7C, &gSaveContext.respawn[RESPAWN_MODE_TOP].pos, &sp70);
                temp_f2 = (((1.0f - temp_f12) / (1.0f - ((f32)(temp_a3 - 1) * 0.1f))) * temp_ret) / temp_ret;
                gSaveContext.respawn[RESPAWN_MODE_TOP].pos.x = sp70.x * temp_f2 + sp7C.x;
                gSaveContext.respawn[RESPAWN_MODE_TOP].pos.y = sp70.y * temp_f2 + sp7C.y;
                gSaveContext.respawn[RESPAWN_MODE_TOP].pos.z = sp70.z * temp_f2 + sp7C.z;
            }

            // somehow this shouldn't be optimized out
            gSaveContext.respawn[RESPAWN_MODE_TOP].pos = gSaveContext.respawn[RESPAWN_MODE_TOP].pos;

            spD0 = 0xFF - (((temp_a3 * 0x10) - temp_a3) * 2);

            if (spD0 < 0) {
                gSaveContext.fw.set = 0;
                gSaveContext.respawn[RESPAWN_MODE_TOP].data = 0;
                spD0 = 0;
            } else {
                gSaveContext.respawn[RESPAWN_MODE_TOP].data++;
            }

            spD4 = spCC * 0.200000000000000011102230246252 + 1.0f;
        }

        if ((globalCtx->csCtx.state == 0) &&
            (gSaveContext.respawn[RESPAWN_MODE_TOP].entranceIndex == gSaveContext.entranceIndex) &&
            (globalCtx->roomCtx.curRoom.num == gSaveContext.respawn[RESPAWN_MODE_TOP].roomIndex)) {
            oGfxCtx->polyXlu.p = Gfx_CallSetupDL(oGfxCtx->polyXlu.p, 0x19);

            Matrix_Translate(gSaveContext.respawn[RESPAWN_MODE_TOP].pos.x,
                             gSaveContext.respawn[RESPAWN_MODE_TOP].pos.y + spD8,
                             gSaveContext.respawn[RESPAWN_MODE_TOP].pos.z, MTXMODE_NEW);
            Matrix_Scale(0.025f * spD4, 0.025f * spD4, 0.025f * spD4, MTXMODE_APPLY);
            Matrix_Mult(&globalCtx->mf_11D60, MTXMODE_APPLY);
            Matrix_Push();

            gDPPipeSync(oGfxCtx->polyXlu.p++);
            gDPSetPrimColor(oGfxCtx->polyXlu.p++, 0x80, 0x80, 255, 255, 200, spD0);
            gDPSetEnvColor(oGfxCtx->polyXlu.p++, 100, 200, 0, 255);

            phi_f10 = (globalCtx->gameplayFrames * 1500) & 0xFFFF;
            Matrix_RotateZ((phi_f10 * M_PI) / 32768.0f, MTXMODE_APPLY);

            gSPMatrix(oGfxCtx->polyXlu.p++, Matrix_NewMtx(globalCtx->state.gfxCtx, "../z_actor.c", 5458),
                      G_MTX_MODELVIEW | G_MTX_LOAD);
            gSPDisplayList(oGfxCtx->polyXlu.p++, &D_04010130);

            Matrix_Pull();
            phi_f6 = ~((globalCtx->gameplayFrames * 1200) & 0xFFFF);
            Matrix_RotateZ((phi_f6 * M_PI) / 32768.0f, MTXMODE_APPLY);

            gSPMatrix(oGfxCtx->polyXlu.p++, Matrix_NewMtx(globalCtx->state.gfxCtx, "../z_actor.c", 5463),
                      G_MTX_MODELVIEW | G_MTX_LOAD);
            gSPDisplayList(oGfxCtx->polyXlu.p++, &D_04010130);
        }

        lightPos.x = gSaveContext.respawn[RESPAWN_MODE_TOP].pos.x;
        lightPos.y = gSaveContext.respawn[RESPAWN_MODE_TOP].pos.y + spD8;
        lightPos.z = gSaveContext.respawn[RESPAWN_MODE_TOP].pos.z;

        Lights_PointNoGlowSetInfo(&D_8015BC00, lightPos.x, lightPos.y, lightPos.z, 0xFF, 0xFF, 0xFF, 500.0f * spD4);

        CLOSE_DISPS(globalCtx->state.gfxCtx, "../z_actor.c", 5474);
    }
}
#else
#pragma GLOBAL_ASM("asm/non_matchings/code/z_actor/func_8002FBAC.s")
#endif

void func_80030488(GlobalContext* globalCtx) {
    LightContext_RemoveLight(globalCtx, &globalCtx->lightCtx, D_8015BC10);
}

void func_800304B0(GlobalContext* globalCtx) {
    if (globalCtx->actorCtx.unk_03 != 0) {
        globalCtx->actorCtx.unk_03 = 0;
        func_800876C8(globalCtx);
    }
}

// Actor_InitContext
void func_800304DC(GlobalContext* globalCtx, ActorContext* actorCtx, ActorEntry* actorEntry) {
    ActorOverlay* overlayEntry;
    SaveSceneFlags* saveSceneFlags;
    s32 i;

    saveSceneFlags = &gSaveContext.sceneFlags[globalCtx->sceneNum];

    bzero(actorCtx, sizeof(*actorCtx));

    ActorOverlayTable_Init();
    Matrix_MtxFCopy(&globalCtx->mf_11DA0, &gMtxFClear);
    Matrix_MtxFCopy(&globalCtx->mf_11D60, &gMtxFClear);

    overlayEntry = &gActorOverlayTable[0];
    for (i = 0; i < ARRAY_COUNT(gActorOverlayTable); i++) {
        overlayEntry->loadedRamAddr = NULL;
        overlayEntry->nbLoaded = 0;
        overlayEntry++;
    }

    actorCtx->flags.chest = saveSceneFlags->chest;
    actorCtx->flags.swch = saveSceneFlags->swch;
    actorCtx->flags.clear = saveSceneFlags->clear;
    actorCtx->flags.collect = saveSceneFlags->collect;

    func_8002CDE4(globalCtx, &actorCtx->titleCtx);

    actorCtx->absoluteSpace = NULL;

    Actor_SpawnEntry(actorCtx, actorEntry, globalCtx);
    func_8002C0C0(&actorCtx->targetCtx, actorCtx->actorList[ACTORTYPE_PLAYER].first, globalCtx);
    func_8002FA60(globalCtx);
}

u32 D_80116068[] = {
    0x100000C0, 0x100000C0, 0x00000000, 0x100004C0, 0x00000080, 0x300000C0,
    0x10000080, 0x00000000, 0x300000C0, 0x100004C0, 0x00000000, 0x100000C0,
};

void Actor_UpdateAll(GlobalContext* globalCtx, ActorContext* actorCtx) {
    Actor* refActor;
    Actor* actor;
    Player* player;
    u32* sp80;
    u32 unkFlag;
    u32 unkCondition;
    Actor* sp74;
    ActorEntry* actorEntry;
    s32 i;

    player = PLAYER;

    if (0) {
        // This assert is optimized out but it exists due to its presence in rodata
        if (gMaxActorId != ACTOR_ID_MAX) {
            __assert("MaxProfile == ACTOR_DLF_MAX", "../z_actor.c", UNK_LINE);
        }
    }

    sp74 = NULL;
    unkFlag = 0;

    if (globalCtx->nbSetupActors != 0) {
        actorEntry = &globalCtx->setupActorList[0];
        for (i = 0; i < globalCtx->nbSetupActors; i++) {
            Actor_SpawnEntry(&globalCtx->actorCtx, actorEntry++, globalCtx);
        }
        globalCtx->nbSetupActors = 0;
    }

    if (actorCtx->unk_02 != 0) {
        actorCtx->unk_02--;
    }

    if (KREG(0) == -100) {
        refActor = &PLAYER->actor;
        KREG(0) = 0;
        Actor_Spawn(&globalCtx->actorCtx, globalCtx, ACTOR_EN_CLEAR_TAG, refActor->posRot.pos.x,
                    refActor->posRot.pos.y + 100.0f, refActor->posRot.pos.z, 0, 0, 0, 1);
    }

    sp80 = &D_80116068[0];

    if (player->stateFlags2 & 0x8000000) {
        unkFlag = 0x2000000;
    }

    if ((player->stateFlags1 & 0x40) && ((player->actor.textId & 0xFF00) != 0x600)) {
        sp74 = player->targetActor;
    }

    for (i = 0; i < ARRAY_COUNT(actorCtx->actorList); i++, sp80++) {
        unkCondition = (*sp80 & player->stateFlags1);

        actor = actorCtx->actorList[i].first;
        while (actor != NULL) {
            if (actor->posRot.pos.y < -25000.0f) {
                actor->posRot.pos.y = -25000.0f;
            }

            actor->sfx = 0;

            if (actor->init != NULL) {
                if (Object_IsLoaded(&globalCtx->objectCtx, actor->objBankIndex)) {
                    Actor_SetObjectDependency(globalCtx, actor);
                    actor->init(actor, globalCtx);
                    actor->init = NULL;
                }
                actor = actor->next;
            } else if (!Object_IsLoaded(&globalCtx->objectCtx, actor->objBankIndex)) {
                Actor_Kill(actor);
                actor = actor->next;
            } else if ((unkFlag && !(actor->flags & unkFlag)) ||
                       (!unkFlag && unkCondition && (sp74 != actor) && (actor != player->naviActor) &&
                        (actor != player->heldActor) && (&player->actor != actor->parent))) {
                func_80061E8C(&actor->colChkInfo);
                actor = actor->next;
            } else if (actor->update == NULL) {
                if (!actor->isDrawn) {
                    actor = Actor_Delete(&globalCtx->actorCtx, actor, globalCtx);
                } else {
                    Actor_Destroy(actor, globalCtx);
                    actor = actor->next;
                }
            } else {
                Math_Vec3f_Copy(&actor->pos4, &actor->posRot.pos);
                actor->xzDistFromLink = func_8002DB8C(actor, &player->actor);
                actor->yDistFromLink = Actor_HeightDiff(actor, &player->actor);
                actor->xyzDistFromLinkSq = SQ(actor->xzDistFromLink) + SQ(actor->yDistFromLink);

                actor->yawTowardsLink = func_8002DA78(actor, &player->actor);
                actor->flags &= ~0x1000000;

                if ((DECR(actor->freezeTimer) == 0) && (actor->flags & 0x50)) {
                    if (actor == player->unk_664) {
                        actor->unk_10C = 1;
                    } else {
                        actor->unk_10C = 0;
                    }

                    if ((actor->unk_10D != 0) && (player->unk_664 == NULL)) {
                        actor->unk_10D = 0;
                    }

                    Actor_SetObjectDependency(globalCtx, actor);
                    if (actor->dmgEffectTimer != 0) {
                        actor->dmgEffectTimer--;
                    }
                    actor->update(actor, globalCtx);
                    func_8003F8EC(globalCtx, &globalCtx->colCtx.dyna, actor);
                }

                func_80061E8C(&actor->colChkInfo);

                actor = actor->next;
            }
        }

        if (i == ACTORTYPE_BG) {
            func_8003F984(globalCtx, &globalCtx->colCtx.dyna);
        }
    }

    actor = player->unk_664;

    if ((actor != NULL) && (actor->update == NULL)) {
        actor = NULL;
        func_8008EDF0(player);
    }

    if ((actor == NULL) || (player->unk_66C < 5)) {
        actor = NULL;
        if (actorCtx->targetCtx.unk_4B != 0) {
            actorCtx->targetCtx.unk_4B = 0;
            func_80078884(NA_SE_SY_LOCK_OFF);
        }
    }

    func_8002C7BC(&actorCtx->targetCtx, player, actor, globalCtx);
    TitleCard_Update(globalCtx, &actorCtx->titleCtx);
    func_8003FB64(globalCtx, &globalCtx->colCtx.dyna);
}

void Actor_FaultPrint(Actor* actor, char* command) {
    ActorOverlay* overlayEntry;
    char* name;

    if ((actor == NULL) || (actor->overlayEntry == NULL)) {
        FaultDrawer_SetCursor(48, 24);
        FaultDrawer_Printf("ACTOR NAME is NULL");
    }

    overlayEntry = actor->overlayEntry;
    name = overlayEntry->name != NULL ? overlayEntry->name : "";

    // Translates to: "ACTOR NAME(%08x:%s)"
    osSyncPrintf("アクターの名前(%08x:%s)\n", actor, name);

    if (command != NULL) {
        // Translates to: "COMMAND:%s"
        osSyncPrintf("コメント:%s\n", command);
    }

    FaultDrawer_SetCursor(48, 24);
    FaultDrawer_Printf("ACTOR NAME %08x:%s", actor, name);
}

void Actor_Draw(GlobalContext* globalCtx, Actor* actor) {
    FaultClient faultClient;
    Lights* lights;

    Fault_AddClient(&faultClient, Actor_FaultPrint, actor, "Actor_draw");

    OPEN_DISPS(globalCtx->state.gfxCtx, "../z_actor.c", 6035);

    lights = LightContext_NewLights(&globalCtx->lightCtx, globalCtx->state.gfxCtx);

    Lights_BindAll(lights, globalCtx->lightCtx.listHead, (actor->flags & 0x400000) ? NULL : &actor->posRot.pos);
    Lights_Draw(lights, globalCtx->state.gfxCtx);

    if (actor->flags & 0x1000) {
        func_800D1694(actor->posRot.pos.x + globalCtx->mainCamera.unk_80.x,
                      actor->posRot.pos.y +
                          (f32)((actor->shape.unk_08 * actor->scale.y) + globalCtx->mainCamera.unk_80.y),
                      actor->posRot.pos.z + globalCtx->mainCamera.unk_80.z, &actor->shape.rot);
    } else {
        func_800D1694(actor->posRot.pos.x, actor->posRot.pos.y + (actor->shape.unk_08 * actor->scale.y),
                      actor->posRot.pos.z, &actor->shape.rot);
    }

    Matrix_Scale(actor->scale.x, actor->scale.y, actor->scale.z, MTXMODE_APPLY);
    Actor_SetObjectDependency(globalCtx, actor);

    gSPSegment(oGfxCtx->polyOpa.p++, 0x06, globalCtx->objectCtx.status[actor->objBankIndex].segment);
    gSPSegment(oGfxCtx->polyXlu.p++, 0x06, globalCtx->objectCtx.status[actor->objBankIndex].segment);

    if (actor->dmgEffectTimer != 0) {
        // Must be inline data to match
        Color_RGBA8 sp2C = { 0, 0, 0, 255 };
        if (actor->dmgEffectParams & 0x8000) {
            sp2C.r = sp2C.g = sp2C.b = ((actor->dmgEffectParams & 0x1F00) >> 5) | 7;
        } else if (actor->dmgEffectParams & 0x4000) {
            sp2C.r = ((actor->dmgEffectParams & 0x1F00) >> 5) | 7;
        } else {
            sp2C.b = ((actor->dmgEffectParams & 0x1F00) >> 5) | 7;
        }

        if (actor->dmgEffectParams & 0x2000) {
            func_80026860(globalCtx, &sp2C, actor->dmgEffectTimer, actor->dmgEffectParams & 0xFF);
        } else {
            func_80026400(globalCtx, &sp2C, actor->dmgEffectTimer, actor->dmgEffectParams & 0xFF);
        }
    }

    actor->draw(actor, globalCtx);

    if (actor->dmgEffectTimer != 0) {
        if (actor->dmgEffectParams & 0x2000) {
            func_80026A6C(globalCtx);
        } else {
            func_80026608(globalCtx);
        }
    }

    if (actor->shape.shadowDrawFunc != NULL) {
        actor->shape.shadowDrawFunc(actor, lights, globalCtx);
    }

    CLOSE_DISPS(globalCtx->state.gfxCtx, "../z_actor.c", 6119);

    Fault_RemoveClient(&faultClient);
}

void func_80030ED8(Actor* actor) {
    if (actor->flags & 0x80000) {
        Audio_PlaySoundGeneral(actor->sfx, &actor->projectedPos, 4, &D_801333E0, &D_801333E0, &D_801333E8);
    } else if (actor->flags & 0x100000) {
        func_80078884(actor->sfx);
    } else if (actor->flags & 0x200000) {
        func_800788CC(actor->sfx);
    } else if (actor->flags & 0x10000000) {
        func_800F4C58(&D_801333D4, NA_SE_SY_TIMER - SFX_FLAG, (s8)(actor->sfx - 1));
    } else {
        func_80078914(&actor->projectedPos, actor->sfx);
    }
}

void func_80030FA8(GraphicsContext* gfxCtx) {
    OPEN_DISPS(gfxCtx, "../z_actor.c", 6161);

    gDPLoadTextureBlock(oGfxCtx->polyXlu.p++, &D_0401E370, G_IM_FMT_I, G_IM_SIZ_8b, 64, 64, 0, G_TX_MIRROR | G_TX_CLAMP,
                        G_TX_MIRROR | G_TX_CLAMP, 6, 6, G_TX_NOLOD, G_TX_NOLOD);

    gDPSetTileSize(oGfxCtx->polyXlu.p++, G_TX_RENDERTILE, 384, 224, 892, 732);
    gSPTextureRectangle(oGfxCtx->polyXlu.p++, 0, 0, 1280, 960, G_TX_RENDERTILE, 2240, 1600, 576, 597);
    gDPPipeSync(oGfxCtx->polyXlu.p++);

    CLOSE_DISPS(gfxCtx, "../z_actor.c", 6183);
}

void func_8003115C(GlobalContext* globalCtx, s32 nbInvisibleActors, Actor** invisibleActors) {
    Actor** invisibleActor;
    GraphicsContext* gfxCtx;
    s32 i;

    gfxCtx = globalCtx->state.gfxCtx;

    OPEN_DISPS(gfxCtx, "../z_actor.c", 6197);

    // Translates to: "MAGIC LENS START"
    gDPNoOpString(oGfxCtx->polyOpa.p++, "魔法のメガネ START", 0);

    gDPPipeSync(oGfxCtx->polyXlu.p++);

    if (globalCtx->roomCtx.curRoom.showInvisActors == 0) {
        gDPSetOtherMode(oGfxCtx->polyXlu.p++,
                        G_AD_DISABLE | G_CD_MAGICSQ | G_CK_NONE | G_TC_FILT | G_TF_BILERP | G_TT_NONE | G_TL_TILE |
                            G_TD_CLAMP | G_TP_NONE | G_CYC_1CYCLE | G_PM_NPRIMITIVE,
                        G_AC_THRESHOLD | G_ZS_PRIM | Z_UPD | G_RM_CLD_SURF | G_RM_CLD_SURF2);
        gDPSetCombineMode(oGfxCtx->polyXlu.p++, G_CC_MODULATEIA_PRIM, G_CC_MODULATEIA_PRIM);
        gDPSetPrimColor(oGfxCtx->polyXlu.p++, 0, 0, 255, 0, 0, 255);
    } else {
        gDPSetOtherMode(oGfxCtx->polyXlu.p++,
                        G_AD_DISABLE | G_CD_MAGICSQ | G_CK_NONE | G_TC_FILT | G_TF_BILERP | G_TT_NONE | G_TL_TILE |
                            G_TD_CLAMP | G_TP_NONE | G_CYC_1CYCLE | G_PM_NPRIMITIVE,
                        G_AC_THRESHOLD | G_ZS_PRIM | Z_UPD | IM_RD | CVG_DST_SAVE | ZMODE_OPA | FORCE_BL |
                            GBL_c1(G_BL_CLR_BL, G_BL_0, G_BL_CLR_MEM, G_BL_1MA) |
                            GBL_c2(G_BL_CLR_BL, G_BL_0, G_BL_CLR_MEM, G_BL_1MA));
        gDPSetCombineLERP(oGfxCtx->polyXlu.p++, PRIMITIVE, TEXEL0, PRIM_LOD_FRAC, 0, PRIMITIVE, TEXEL0, PRIM_LOD_FRAC,
                          0, PRIMITIVE, TEXEL0, PRIM_LOD_FRAC, 0, PRIMITIVE, TEXEL0, PRIM_LOD_FRAC, 0);
        gDPSetPrimColor(oGfxCtx->polyXlu.p++, 0, 0xFF, 74, 74, 74, 74);
    }

    gDPSetPrimDepth(oGfxCtx->polyXlu.p++, 0, 0);

    func_80030FA8(gfxCtx);

    // Translates to: "MAGIC LENS INVISIBLE ACTOR DISPLAY START"
    gDPNoOpString(oGfxCtx->polyOpa.p++, "魔法のメガネ 見えないＡcｔｏｒ表示 START", nbInvisibleActors);

    invisibleActor = &invisibleActors[0];
    for (i = 0; i < nbInvisibleActors; i++) {
        // Translates to: "MAGIC LENS INVISIBLE ACTOR DISPLAY"
        gDPNoOpString(oGfxCtx->polyOpa.p++, "魔法のメガネ 見えないＡcｔｏｒ表示", i);
        Actor_Draw(globalCtx, *(invisibleActor++));
    }

    // Translates to: "MAGIC LENS INVISIBLE ACTOR DISPLAY END"
    gDPNoOpString(oGfxCtx->polyOpa.p++, "魔法のメガネ 見えないＡcｔｏｒ表示 END", nbInvisibleActors);

    if (globalCtx->roomCtx.curRoom.showInvisActors != 0) {
        // Translates to: "BLUE SPECTACLES (EXTERIOR)"
        gDPNoOpString(oGfxCtx->polyOpa.p++, "青い眼鏡(外側)", 0);

        gDPPipeSync(oGfxCtx->polyXlu.p++);

        gDPSetOtherMode(oGfxCtx->polyXlu.p++,
                        G_AD_DISABLE | G_CD_MAGICSQ | G_CK_NONE | G_TC_FILT | G_TF_BILERP | G_TT_NONE | G_TL_TILE |
                            G_TD_CLAMP | G_TP_NONE | G_CYC_1CYCLE | G_PM_NPRIMITIVE,
                        G_AC_THRESHOLD | G_ZS_PRIM | G_RM_CLD_SURF | G_RM_CLD_SURF2);
        gDPSetCombineMode(oGfxCtx->polyXlu.p++, G_CC_MODULATEIA_PRIM, G_CC_MODULATEIA_PRIM);
        gDPSetPrimColor(oGfxCtx->polyXlu.p++, 0, 0, 255, 0, 0, 255);

        func_80030FA8(gfxCtx);

        // Translates to: "BLUE SPECTACLES (EXTERIOR)"
        gDPNoOpString(oGfxCtx->polyOpa.p++, "青い眼鏡(外側)", 1);
    }

    // Translates to: "MAGIC LENS END"
    gDPNoOpString(oGfxCtx->polyOpa.p++, "魔法のメガネ END", 0);

    CLOSE_DISPS(gfxCtx, "../z_actor.c", 6284);
}

s32 func_800314B0(GlobalContext* globalCtx, Actor* actor) {
    return func_800314D4(globalCtx, actor, &actor->projectedPos, actor->projectedW);
}

s32 func_800314D4(GlobalContext* globalCtx, Actor* actor, Vec3f* arg2, f32 arg3) {
    f32 var;

    if ((arg2->z > -actor->uncullZoneScale) && (arg2->z < (actor->uncullZoneForward + actor->uncullZoneScale))) {
        var = (arg3 < 1.0f) ? 1.0f : 1.0f / arg3;

        if ((((fabsf(arg2->x) - actor->uncullZoneScale) * var) < 1.0f) &&
            (((arg2->y + actor->uncullZoneDownward) * var) > -1.0f) &&
            (((arg2->y - actor->uncullZoneScale) * var) < 1.0f)) {
            return 1;
        }
    }

    return 0;
}

void func_800315AC(GlobalContext* globalCtx, ActorContext* actorCtx) {
    s32 invisibleActorCounter;
    Actor* invisibleActors[INVISIBLE_ACTOR_MAX];
    ActorListEntry* actorListEntry;
    Actor* actor;
    s32 i;

    invisibleActorCounter = 0;

    OPEN_DISPS(globalCtx->state.gfxCtx, "../z_actor.c", 6336);

    actorListEntry = &actorCtx->actorList[0];

    for (i = 0; i < ARRAY_COUNT(actorCtx->actorList); i++, actorListEntry++) {
        actor = actorListEntry->first;

        while (actor != NULL) {
            ActorOverlay* overlayEntry = actor->overlayEntry;
            char* actorName = overlayEntry->name != NULL ? overlayEntry->name : "";

            gDPNoOpString(oGfxCtx->polyOpa.p++, actorName, i);
            gDPNoOpString(oGfxCtx->polyXlu.p++, actorName, i);

            HREG(66) = i;

            if ((HREG(64) != 1) || ((HREG(65) != -1) && (HREG(65) != HREG(66))) || (HREG(68) == 0)) {
                SkinMatrix_Vec3fMtxFMultXYZW(&globalCtx->mf_11D60, &actor->posRot.pos, &actor->projectedPos,
                                             &actor->projectedW);
            }

            if ((HREG(64) != 1) || ((HREG(65) != -1) && (HREG(65) != HREG(66))) || (HREG(69) == 0)) {
                if (actor->sfx != 0) {
                    func_80030ED8(actor);
                }
            }

            if ((HREG(64) != 1) || ((HREG(65) != -1) && (HREG(65) != HREG(66))) || (HREG(70) == 0)) {
                if (func_800314B0(globalCtx, actor)) {
                    actor->flags |= 0x40;
                } else {
                    actor->flags &= ~0x40;
                }
            }

            actor->isDrawn = 0;

            if ((HREG(64) != 1) || ((HREG(65) != -1) && (HREG(65) != HREG(66))) || (HREG(71) == 0)) {
                if ((actor->init == NULL) && (actor->draw != NULL) && (actor->flags & 0x60)) {
                    if ((actor->flags & 0x80) &&
                        ((globalCtx->roomCtx.curRoom.showInvisActors == 0) || (globalCtx->actorCtx.unk_03 != 0) ||
                         (actor->room != globalCtx->roomCtx.curRoom.num))) {
                        if (invisibleActorCounter >= INVISIBLE_ACTOR_MAX) {
                            __assert("invisible_actor_counter < INVISIBLE_ACTOR_MAX", "../z_actor.c", 6464);
                        }
                        invisibleActors[invisibleActorCounter] = actor;
                        invisibleActorCounter++;
                    } else {
                        if ((HREG(64) != 1) || ((HREG(65) != -1) && (HREG(65) != HREG(66))) || (HREG(72) == 0)) {
                            Actor_Draw(globalCtx, actor);
                            actor->isDrawn = 1;
                        }
                    }
                }
            }

            actor = actor->next;
        }
    }

    if ((HREG(64) != 1) || (HREG(73) != 0)) {
        Effect_DrawAll(globalCtx->state.gfxCtx);
    }

    if ((HREG(64) != 1) || (HREG(74) != 0)) {
        EffectSs_DrawAll(globalCtx);
    }

    if ((HREG(64) != 1) || (HREG(72) != 0)) {
        if (globalCtx->actorCtx.unk_03 != 0) {
            func_8003115C(globalCtx, invisibleActorCounter, invisibleActors);
            if ((globalCtx->csCtx.state != 0) || Player_InCsMode(globalCtx)) {
                func_800304B0(globalCtx);
            }
        }
    }

    func_8002FBAC(globalCtx);

    if (IREG(32) == 0) {
        Lights_DrawGlow(globalCtx);
    }

    if ((HREG(64) != 1) || (HREG(75) != 0)) {
        TitleCard_Draw(globalCtx, &actorCtx->titleCtx);
    }

    if ((HREG(64) != 1) || (HREG(76) != 0)) {
        CollisionCheck_Draw(globalCtx, &globalCtx->colChkCtx);
    }

    CLOSE_DISPS(globalCtx->state.gfxCtx, "../z_actor.c", 6563);
}

void func_80031A28(GlobalContext* globalCtx, ActorContext* actorCtx) {
    Actor* actor;
    s32 i;

    for (i = 0; i < ARRAY_COUNT(actorCtx->actorList); i++) {
        actor = actorCtx->actorList[i].first;
        while (actor != NULL) {
            if (!Object_IsLoaded(&globalCtx->objectCtx, actor->objBankIndex)) {
                Actor_Kill(actor);
            }
            actor = actor->next;
        }
    }
}

u8 sEnemyActorTypes[] = { ACTORTYPE_ENEMY, ACTORTYPE_BOSS };

void Actor_FreezeAllEnemies(GlobalContext* globalCtx, ActorContext* actorCtx, s32 duration) {
    Actor* actor;
    s32 i;

    for (i = 0; i < ARRAY_COUNT(sEnemyActorTypes); i++) {
        actor = actorCtx->actorList[sEnemyActorTypes[i]].first;
        while (actor != NULL) {
            actor->freezeTimer = duration;
            actor = actor->next;
        }
    }
}

void func_80031B14(GlobalContext* globalCtx, ActorContext* actorCtx) {
    Actor* actor;
    s32 i;

    for (i = 0; i < ARRAY_COUNT(actorCtx->actorList); i++) {
        actor = actorCtx->actorList[i].first;
        while (actor != NULL) {
            if ((actor->room >= 0) && (actor->room != globalCtx->roomCtx.curRoom.num) &&
                (actor->room != globalCtx->roomCtx.prevRoom.num)) {
                if (!actor->isDrawn) {
                    actor = Actor_Delete(actorCtx, actor, globalCtx);
                } else {
                    Actor_Kill(actor);
                    Actor_Destroy(actor, globalCtx);
                    actor = actor->next;
                }
            } else {
                actor = actor->next;
            }
        }
    }

    CollisionCheck_InitContext(globalCtx, &globalCtx->colChkCtx);
    actorCtx->flags.tempClear = 0;
    actorCtx->flags.tempSwch &= 0xFFFFFF;
    globalCtx->msgCtx.unk_E3F4 = 0;
}

// Actor_CleanupContext
void func_80031C3C(ActorContext* actorCtx, GlobalContext* globalCtx) {
    Actor* actor;
    s32 i;

    for (i = 0; i < ARRAY_COUNT(actorCtx->actorList); i++) {
        actor = actorCtx->actorList[i].first;
        while (actor != NULL) {
            Actor_Delete(actorCtx, actor, globalCtx);
            actor = actorCtx->actorList[i].first;
        }
    }

    if (HREG(20) != 0) {
        // Translates to: "ABSOLUTE MAGIC FIELD DEALLOCATION"
        osSyncPrintf("絶対魔法領域解放\n");
    }

    if (actorCtx->absoluteSpace != NULL) {
        ZeldaArena_FreeDebug(actorCtx->absoluteSpace, "../z_actor.c", 6731);
        actorCtx->absoluteSpace = NULL;
    }

    Gameplay_SaveSceneFlags(globalCtx);
    func_80030488(globalCtx);
    ActorOverlayTable_Cleanup();
}

/**
 * Adds a given actor instance at the front of the actor list of the specified type.
 * Also sets the actor instance as being of that type.
 */
void Actor_AddToTypeList(ActorContext* actorCtx, Actor* actorToAdd, u8 actorType) {
    Actor* prevFirstActor;

    actorToAdd->type = actorType;

    actorCtx->total++;
    actorCtx->actorList[actorType].length++;
    prevFirstActor = actorCtx->actorList[actorType].first;

    if (prevFirstActor != NULL) {
        prevFirstActor->prev = actorToAdd;
    }

    actorCtx->actorList[actorType].first = actorToAdd;
    actorToAdd->next = prevFirstActor;
}

/**
 * Removes a given actor instance from its actor list.
 * Also sets the temp clear flag of the current room if the actor removed was the last enemy loaded.
 */
Actor* Actor_RemoveFromTypeList(GlobalContext* globalCtx, ActorContext* actorCtx, Actor* actorToRemove) {
    Actor* newFirstActor;

    actorCtx->total--;
    actorCtx->actorList[actorToRemove->type].length--;

    if (actorToRemove->prev != NULL) {
        actorToRemove->prev->next = actorToRemove->next;
    } else {
        actorCtx->actorList[actorToRemove->type].first = actorToRemove->next;
    }

    newFirstActor = actorToRemove->next;

    if (newFirstActor != NULL) {
        newFirstActor->prev = actorToRemove->prev;
    }

    actorToRemove->next = NULL;
    actorToRemove->prev = NULL;

    if ((actorToRemove->room == globalCtx->roomCtx.curRoom.num) && (actorToRemove->type == ACTORTYPE_ENEMY) &&
        (actorCtx->actorList[ACTORTYPE_ENEMY].length == 0)) {
        Flags_SetTempClear(globalCtx, globalCtx->roomCtx.curRoom.num);
    }

    return newFirstActor;
}

void Actor_FreeOverlay(ActorOverlay* actorOverlay) {
    osSyncPrintf(VT_FGCOL(CYAN));

    if (actorOverlay->nbLoaded == 0) {
        if (HREG(20) != 0) {
            // Translates to: "ACTOR CLIENT IS NOW 0"
            osSyncPrintf("アクタークライアントが０になりました\n");
        }

        if (actorOverlay->loadedRamAddr != NULL) {
            if (actorOverlay->allocType & ALLOCTYPE_PERMANENT) {
                if (HREG(20) != 0) {
                    // Translates to: "OVERLAY WILL NOT BE DEALLOCATED"
                    osSyncPrintf("オーバーレイ解放しません\n");
                }
            } else if (actorOverlay->allocType & ALLOCTYPE_ABSOLUTE) {
                if (HREG(20) != 0) {
                    // Translates to: "ABSOLUTE MAGIC FIELD RESERVED, SO DEALLOCATION WILL NOT OCCUR"
                    osSyncPrintf("絶対魔法領域確保なので解放しません\n");
                }
                actorOverlay->loadedRamAddr = NULL;
            } else {
                if (HREG(20) != 0) {
                    // Translates to: "OVERLAY DEALLOCATED"
                    osSyncPrintf("オーバーレイ解放します\n");
                }
                ZeldaArena_FreeDebug(actorOverlay->loadedRamAddr, "../z_actor.c", 6834);
                actorOverlay->loadedRamAddr = NULL;
            }
        }
    } else if (HREG(20) != 0) {
        // Translates to: "%d OF ACTOR CLIENT REMAINS"
        osSyncPrintf("アクタークライアントはあと %d 残っています\n", actorOverlay->nbLoaded);
    }

    osSyncPrintf(VT_RST);
}

Actor* Actor_Spawn(ActorContext* actorCtx, GlobalContext* globalCtx, s16 actorId, f32 posX, f32 posY, f32 posZ,
                   s16 rotX, s16 rotY, s16 rotZ, s16 params) {
    s32 pad;
    Actor* actor;
    ActorInit* actorInit;
    s32 objBankIndex;
    ActorOverlay* overlayEntry;
    u32 temp;
    char* name;
    u32 overlaySize;

    overlayEntry = &gActorOverlayTable[actorId];

    if (actorId >= ACTOR_ID_MAX) {
        __assert("profile < ACTOR_DLF_MAX", "../z_actor.c", 6883);
    }

    name = overlayEntry->name != NULL ? overlayEntry->name : "";
    overlaySize = (u32)overlayEntry->vramEnd - (u32)overlayEntry->vramStart;

    if (HREG(20) != 0) {
        // Translates to: "ACTOR CLASS ADDITION [%d:%s]"
        osSyncPrintf("アクタークラス追加 [%d:%s]\n", actorId, name);
    }

    if (actorCtx->total > ACTOR_NUMBER_MAX) {
        // Translates to: "Ａｃｔｏｒ SET NUMBER EXCEEDED"
        osSyncPrintf(VT_COL(YELLOW, BLACK) "Ａｃｔｏｒセット数オーバー\n" VT_RST);
        return NULL;
    }

    if (overlayEntry->vramStart == 0) {
        if (HREG(20) != 0) {
            // Translates to: "NOT AN OVERLAY"
            osSyncPrintf("オーバーレイではありません\n");
        }

        actorInit = overlayEntry->initInfo;
    } else {
        if (overlayEntry->loadedRamAddr != NULL) {
            if (HREG(20) != 0) {
                // Translates to: "ALREADY LOADED"
                osSyncPrintf("既にロードされています\n");
            }
        } else {
            if (overlayEntry->allocType & ALLOCTYPE_ABSOLUTE) {
                if (overlaySize > AM_FIELD_SIZE) {
                    __assert("actor_segsize <= AM_FIELD_SIZE", "../z_actor.c", 6934);
                }

                if (actorCtx->absoluteSpace == NULL) {
                    // Translates to: "AMF: ABSOLUTE MAGIC FIELD"
                    actorCtx->absoluteSpace = ZeldaArena_MallocRDebug(AM_FIELD_SIZE, "AMF:絶対魔法領域", 0);
                    if (HREG(20) != 0) {
                        // Translates to: "ABSOLUTE MAGIC FIELD RESERVATION - %d BYTES RESERVED"
                        osSyncPrintf("絶対魔法領域確保 %d バイト確保\n", AM_FIELD_SIZE);
                    }
                }

                overlayEntry->loadedRamAddr = actorCtx->absoluteSpace;
            } else if (overlayEntry->allocType & ALLOCTYPE_PERMANENT) {
                overlayEntry->loadedRamAddr = ZeldaArena_MallocRDebug(overlaySize, name, 0);
            } else {
                overlayEntry->loadedRamAddr = ZeldaArena_MallocDebug(overlaySize, name, 0);
            }

            if (overlayEntry->loadedRamAddr == NULL) {
                // Translates to: "CANNOT RESERVE ACTOR PROGRAM MEMORY"
                osSyncPrintf(VT_COL(RED, WHITE) "Ａｃｔｏｒプログラムメモリが確保できません\n" VT_RST);
                return NULL;
            }

            Overlay_Load(overlayEntry->vromStart, overlayEntry->vromEnd, overlayEntry->vramStart, overlayEntry->vramEnd,
                         overlayEntry->loadedRamAddr);

            osSyncPrintf(VT_FGCOL(GREEN));
            osSyncPrintf("OVL(a):Seg:%08x-%08x Ram:%08x-%08x Off:%08x %s\n", overlayEntry->vramStart,
                         overlayEntry->vramEnd, overlayEntry->loadedRamAddr,
                         (u32)overlayEntry->loadedRamAddr + (u32)overlayEntry->vramEnd - (u32)overlayEntry->vramStart,
                         (u32)overlayEntry->vramStart - (u32)overlayEntry->loadedRamAddr, name);
            osSyncPrintf(VT_RST);

            overlayEntry->nbLoaded = 0;
        }

        actorInit = (void*)(u32)((overlayEntry->initInfo != NULL)
                                     ? (void*)((u32)overlayEntry->initInfo -
                                               (s32)((u32)overlayEntry->vramStart - (u32)overlayEntry->loadedRamAddr))
                                     : NULL);
    }

    objBankIndex = Object_GetIndex(&globalCtx->objectCtx, actorInit->objectId);

    if ((objBankIndex < 0) ||
        ((actorInit->type == ACTORTYPE_ENEMY) && (Flags_GetClear(globalCtx, globalCtx->roomCtx.curRoom.num)))) {
        // Translates to: "NO DATA BANK!! <DATA BANK＝%d> (profilep->bank=%d)"
        osSyncPrintf(VT_COL(RED, WHITE) "データバンク無し！！<データバンク＝%d>(profilep->bank=%d)\n" VT_RST,
                     objBankIndex, actorInit->objectId);
        Actor_FreeOverlay(overlayEntry);
        return NULL;
    }

    actor = ZeldaArena_MallocDebug(actorInit->instanceSize, name, 1);

    if (actor == NULL) {
        // Translates to: "ACTOR CLASS CANNOT BE RESERVED! %s <SIZE＝%d BYTES>"
        osSyncPrintf(VT_COL(RED, WHITE) "Ａｃｔｏｒクラス確保できません！ %s <サイズ＝%dバイト>\n", VT_RST, name,
                     actorInit->instanceSize);
        Actor_FreeOverlay(overlayEntry);
        return NULL;
    }

    if (overlayEntry->nbLoaded >= 255) {
        __assert("actor_dlftbl->clients < 255", "../z_actor.c", 7031);
    }

    overlayEntry->nbLoaded++;

    if (HREG(20) != 0) {
        // Translates to: "ACTOR CLIENT No. %d"
        osSyncPrintf("アクタークライアントは %d 個目です\n", overlayEntry->nbLoaded);
    }

    Lib_MemSet(actor, actorInit->instanceSize, 0);
    actor->overlayEntry = overlayEntry;
    actor->id = actorInit->id;
    actor->flags = actorInit->flags;

    if (actorInit->id == ACTOR_EN_PART) {
        actor->objBankIndex = rotZ;
        rotZ = 0;
    } else {
        actor->objBankIndex = objBankIndex;
    }

    actor->init = actorInit->init;
    actor->destroy = actorInit->destroy;
    actor->update = actorInit->update;
    actor->draw = actorInit->draw;
    actor->room = globalCtx->roomCtx.curRoom.num;
    actor->initPosRot.pos.x = posX;
    actor->initPosRot.pos.y = posY;
    actor->initPosRot.pos.z = posZ;
    actor->initPosRot.rot.x = rotX;
    actor->initPosRot.rot.y = rotY;
    actor->initPosRot.rot.z = rotZ;
    actor->params = params;

    Actor_AddToTypeList(actorCtx, actor, actorInit->type);

    temp = gSegments[6];
    Actor_Init(actor, globalCtx);
    gSegments[6] = temp;

    return actor;
}

Actor* Actor_SpawnAsChild(ActorContext* actorCtx, Actor* parent, GlobalContext* globalCtx, s16 actorId, f32 posX,
                          f32 posY, f32 posZ, s16 rotX, s16 rotY, s16 rotZ, s16 params) {
    Actor* spawnedActor = Actor_Spawn(actorCtx, globalCtx, actorId, posX, posY, posZ, rotX, rotY, rotZ, params);
    if (spawnedActor == NULL) {
        return NULL;
    }

    parent->child = spawnedActor;
    spawnedActor->parent = parent;

    if (spawnedActor->room >= 0) {
        spawnedActor->room = parent->room;
    }

    return spawnedActor;
}

void Actor_SpawnTransitionActors(GlobalContext* globalCtx, ActorContext* actorCtx) {
    TransitionActorEntry* transitionActor;
    u8 nbTransitionActors;
    s32 i;

    transitionActor = globalCtx->transitionActorList;
    nbTransitionActors = globalCtx->nbTransitionActors;

    for (i = 0; i < nbTransitionActors; i++) {
        if (transitionActor->id >= 0) {
            if (((transitionActor->sides[0].room >= 0) &&
                 ((transitionActor->sides[0].room == globalCtx->roomCtx.curRoom.num) ||
                  (transitionActor->sides[0].room == globalCtx->roomCtx.prevRoom.num))) ||
                ((transitionActor->sides[1].room >= 0) &&
                 ((transitionActor->sides[1].room == globalCtx->roomCtx.curRoom.num) ||
                  (transitionActor->sides[1].room == globalCtx->roomCtx.prevRoom.num)))) {
                Actor_Spawn(actorCtx, globalCtx, (s16)(transitionActor->id & 0x1FFF), transitionActor->pos.x,
                            transitionActor->pos.y, transitionActor->pos.z, 0, transitionActor->rotY, 0,
                            (i << 0xA) + transitionActor->params);

                transitionActor->id = -transitionActor->id;
                nbTransitionActors = globalCtx->nbTransitionActors;
            }
        }
        transitionActor++;
    }
}

Actor* Actor_SpawnEntry(ActorContext* actorCtx, ActorEntry* actorEntry, GlobalContext* globalCtx) {
    return Actor_Spawn(actorCtx, globalCtx, actorEntry->id, actorEntry->pos.x, actorEntry->pos.y, actorEntry->pos.z,
                       actorEntry->rot.x, actorEntry->rot.y, actorEntry->rot.z, actorEntry->params);
}

Actor* Actor_Delete(ActorContext* actorCtx, Actor* actor, GlobalContext* globalCtx) {
    char* name;
    Player* player;
    Actor* newFirstActor;
    ActorOverlay* overlayEntry;

    player = PLAYER;

    overlayEntry = actor->overlayEntry;
    name = overlayEntry->name != NULL ? overlayEntry->name : "";

    if (HREG(20) != 0) {
        // Translates to: "ACTOR CLASS DELETED [%s]"
        osSyncPrintf("アクタークラス削除 [%s]\n", name);
    }

    if ((player != NULL) && (actor == player->unk_664)) {
        func_8008EDF0(player);
        func_8005A444(Gameplay_GetCamera(globalCtx, Gameplay_GetActiveCamId(globalCtx)), 0);
    }

    if (actor == actorCtx->targetCtx.arrowPointedActor) {
        actorCtx->targetCtx.arrowPointedActor = NULL;
    }

    if (actor == actorCtx->targetCtx.unk_8C) {
        actorCtx->targetCtx.unk_8C = NULL;
    }

    if (actor == actorCtx->targetCtx.unk_90) {
        actorCtx->targetCtx.unk_90 = NULL;
    }

    func_800F89E8(&actor->projectedPos);
    Actor_Destroy(actor, globalCtx);

    newFirstActor = Actor_RemoveFromTypeList(globalCtx, actorCtx, actor);

    ZeldaArena_FreeDebug(actor, "../z_actor.c", 7242);

    if (overlayEntry->vramStart == 0) {
        if (HREG(20) != 0) {
            // Translates to: "NOT AN OVERLAY"
            osSyncPrintf("オーバーレイではありません\n");
        }
    } else {
        if (overlayEntry->loadedRamAddr == NULL) {
            __assert("actor_dlftbl->allocp != NULL", "../z_actor.c", 7251);
        }

        if (overlayEntry->nbLoaded <= 0) {
            __assert("actor_dlftbl->clients > 0", "../z_actor.c", 7252);
        }

        overlayEntry->nbLoaded--;
        Actor_FreeOverlay(overlayEntry);
    }

    return newFirstActor;
}

s32 func_80032880(GlobalContext* globalCtx, Actor* actor) {
    s16 sp1E;
    s16 sp1C;

    func_8002F374(globalCtx, actor, &sp1E, &sp1C);

    return (sp1E > -20) && (sp1E < 340) && (sp1C > -160) && (sp1C < 400);
}

Actor* D_8015BBE8;
Actor* D_8015BBEC;
f32 D_8015BBF0;
f32 D_8015BBF4;
s32 D_8015BBF8;
s16 D_8015BBFC;

void func_800328D4(GlobalContext* globalCtx, ActorContext* actorCtx, Player* player, u32 actorType) {
    f32 var;
    Actor* actor;
    Actor* sp84;
    CollisionPoly* sp80;
    UNK_TYPE sp7C;
    Vec3f sp70;

    actor = actorCtx->actorList[actorType].first;
    sp84 = player->unk_664;

    while (actor != NULL) {
        if ((actor->update != NULL) && ((Player*)actor != player) && ((actor->flags & 1) == 1)) {
            if ((actorType == ACTORTYPE_ENEMY) && ((actor->flags & 5) == 5) && (actor->xyzDistFromLinkSq < 250000.0f) &&
                (actor->xyzDistFromLinkSq < D_8015BBF4)) {
                actorCtx->targetCtx.unk_90 = actor;
                D_8015BBF4 = actor->xyzDistFromLinkSq;
            }

            if (actor != sp84) {
                var = func_8002EFC0(actor, player, D_8015BBFC);
                if ((var < D_8015BBF0) && func_8002F090(actor, var) && func_80032880(globalCtx, actor) &&
                    (!func_8003DD6C(&globalCtx->colCtx, &player->actor.posRot2.pos, &actor->posRot2.pos, &sp70, &sp80,
                                    1, 1, 1, 1, &sp7C) ||
                     func_80042048(&globalCtx->colCtx, sp80, sp7C))) {
                    if (actor->unk_10D != 0) {
                        if (actor->unk_10D < D_8015BBF8) {
                            D_8015BBEC = actor;
                            D_8015BBF8 = actor->unk_10D;
                        }
                    } else {
                        D_8015BBE8 = actor;
                        D_8015BBF0 = var;
                    }
                }
            }
        }

        actor = actor->next;
    }
}

u8 D_801160A0[] = {
    ACTORTYPE_BOSS,  ACTORTYPE_ENEMY,  ACTORTYPE_BG,   ACTORTYPE_EXPLOSIVES, ACTORTYPE_NPC,  ACTORTYPE_ITEMACTION,
    ACTORTYPE_CHEST, ACTORTYPE_SWITCH, ACTORTYPE_PROP, ACTORTYPE_MISC,       ACTORTYPE_DOOR, ACTORTYPE_SWITCH,
};

Actor* func_80032AF0(GlobalContext* globalCtx, ActorContext* actorCtx, Actor** actorPtr, Player* player) {
    s32 i;
    u8* entry;

    D_8015BBE8 = D_8015BBEC = NULL;
    D_8015BBF0 = D_8015BBF4 = FLT_MAX;
    D_8015BBF8 = 0x7FFFFFFF;

    if (!Player_InCsMode(globalCtx)) {
        entry = &D_801160A0[0];

        actorCtx->targetCtx.unk_90 = NULL;
        D_8015BBFC = player->actor.shape.rot.y;

        for (i = 0; i < 3; i++) {
            func_800328D4(globalCtx, actorCtx, player, *entry);
            entry++;
        }

        if (D_8015BBE8 == NULL) {
            for (i; i < ARRAY_COUNT(D_801160A0); i++) {
                func_800328D4(globalCtx, actorCtx, player, *entry);
                entry++;
            }
        }
    }

    if (D_8015BBE8 == 0) {
        *actorPtr = D_8015BBEC;
    } else {
        *actorPtr = D_8015BBE8;
    }

    return *actorPtr;
}

/**
 * Finds the first actor instance of a specified id and type if there is one.
 */
Actor* Actor_Find(ActorContext* actorCtx, s32 actorId, s32 actorType) {
    Actor* actor = actorCtx->actorList[actorType].first;

    while (actor != NULL) {
        if (actorId == actor->id) {
            return actor;
        }
        actor = actor->next;
    }

    return NULL;
}

void func_80032C7C(GlobalContext* globalCtx, Actor* actor) {
    globalCtx->actorCtx.unk_00 = 5;
    Audio_PlaySoundAtPosition(globalCtx, &actor->posRot.pos, 20, NA_SE_EN_LAST_DAMAGE);
}

s16 func_80032CB4(s16* arg0, s16 arg1, s16 arg2, s16 arg3) {
    if (DECR(arg0[1]) == 0) {
        arg0[1] = Math_Rand_S16Offset(arg1, arg2);
    }

    if ((arg0[1] - arg3) > 0) {
        arg0[0] = 0;
    } else if (((arg0[1] - arg3) > -2) || (arg0[1] < 2)) {
        arg0[0] = 1;
    } else {
        arg0[0] = 2;
    }

    return arg0[0];
}

s16 func_80032D60(s16* arg0, s16 arg1, s16 arg2, s16 arg3) {
    if (DECR(arg0[1]) == 0) {
        arg0[1] = Math_Rand_S16Offset(arg1, arg2);
        arg0[0]++;

        if ((arg0[0] % 3) == 0) {
            arg0[0] = (s32)(Math_Rand_ZeroOne() * arg3) * 3;
        }
    }

    return arg0[0];
}

void func_80032E24(struct_80032E24* arg0, s32 arg1, GlobalContext* globalCtx) {
    u32 sp28;
    u32 sp24;
    u32 sp20;

    sp28 = (arg1 * sizeof(*arg0->unk_00)) + sizeof(*arg0->unk_00);
    arg0->unk_00 = ZeldaArena_MallocDebug(sp28, "../z_actor.c", 7540);
    if (arg0->unk_00 != NULL) {
        sp24 = (arg1 * sizeof(*arg0->unk_0C)) + sizeof(*arg0->unk_0C);
        arg0->unk_0C = ZeldaArena_MallocDebug(sp24, "../z_actor.c", 7543);
        if (arg0->unk_0C != NULL) {
            sp20 = (arg1 * sizeof(*arg0->unk_04)) + sizeof(*arg0->unk_04);
            arg0->unk_04 = ZeldaArena_MallocDebug(sp20, "../z_actor.c", 7546);
            if (arg0->unk_04 != NULL) {
                Lib_MemSet(arg0->unk_00, sp28, 0);
                Lib_MemSet(arg0->unk_0C, sp24, 0);
                Lib_MemSet(arg0->unk_04, sp20, 0);
                arg0->unk_10 = 1;
                return;
            }
        }
    }

    if (arg0->unk_00 != NULL) {
        ZeldaArena_FreeDebug(arg0->unk_00, "../z_actor.c", 7558);
    }

    if (arg0->unk_0C != NULL) {
        ZeldaArena_FreeDebug(arg0->unk_0C, "../z_actor.c", 7561);
    }

    if (arg0->unk_04 != NULL) {
        ZeldaArena_FreeDebug(arg0->unk_04, "../z_actor.c", 7564);
    }
}

void func_80032F54(struct_80032E24* arg0, s32 arg1, s32 arg2, s32 arg3, u32 arg4, s32* arg5, s16 arg6) {
    GlobalContext* globalCtx = Effect_GetGlobalCtx();

    if ((globalCtx->actorCtx.unk_00 == 0) && (arg0->unk_10 > 0)) {
        if ((arg1 >= arg2) && (arg3 >= arg1) && (*arg5 != 0)) {
            arg0->unk_0C[arg0->unk_10] = *arg5;
            Matrix_Get(&arg0->unk_00[arg0->unk_10]);
            arg0->unk_04[arg0->unk_10] = arg6;
            arg0->unk_10++;
        }

        if (arg1 != arg0->unk_14) {
            arg0->unk_08++;
        }

        if (arg0->unk_08 >= arg4) {
            arg0->unk_08 = arg0->unk_10 - 1;
            arg0->unk_10 = -1;
        }
    }

    arg0->unk_14 = arg1;
}

s32 func_8003305C(Actor* actor, struct_80032E24* arg1, GlobalContext* globalCtx, s16 params) {
    EnPart* spawnedEnPart;
    MtxF* mtx;
    s16 objBankIndex;

    if (arg1->unk_10 != -1) {
        return 0;
    }

    while (arg1->unk_08 > 0) {
        Matrix_Put(&arg1->unk_00[arg1->unk_08]);
        Matrix_Scale(1.0f / actor->scale.x, 1.0f / actor->scale.y, 1.0f / actor->scale.z, MTXMODE_APPLY);
        Matrix_Get(&arg1->unk_00[arg1->unk_08]);

        if (1) { // Necessary to match
            if (arg1->unk_04[arg1->unk_08] >= 0) {
                objBankIndex = arg1->unk_04[arg1->unk_08];
            } else {
                objBankIndex = actor->objBankIndex;
            }
        }

        mtx = &arg1->unk_00[arg1->unk_08];
        spawnedEnPart = (EnPart*)Actor_SpawnAsChild(&globalCtx->actorCtx, actor, globalCtx, ACTOR_EN_PART, mtx->wx,
                                                    mtx->wy, mtx->wz, 0, 0, objBankIndex, params);
        if (spawnedEnPart != NULL) {
            func_800D20CC(&arg1->unk_00[arg1->unk_08], &spawnedEnPart->actor.shape.rot, 0);
            spawnedEnPart->unk_150 = arg1->unk_0C[arg1->unk_08];
            spawnedEnPart->actor.scale = actor->scale;
        }

        arg1->unk_08--;
    }

    arg1->unk_10 = 0;
    ZeldaArena_FreeDebug(arg1->unk_00, "../z_actor.c", 7678);
    ZeldaArena_FreeDebug(arg1->unk_0C, "../z_actor.c", 7679);
    ZeldaArena_FreeDebug(arg1->unk_04, "../z_actor.c", 7680);

    return 1;
}

void func_80033260(GlobalContext* globalCtx, Actor* actor, Vec3f* arg2, f32 arg3, s32 arg4, f32 arg5, s16 scale,
                   s16 scaleStep, u8 arg8) {
    Vec3f pos;
    Vec3f velocity = { 0.0f, 0.0f, 0.0f };
    Vec3f accel = { 0.0f, 0.3f, 0.0f };
    f32 var;
    s32 i;

    var = (Math_Rand_ZeroOne() - 0.5f) * 6.28f;
    pos.y = actor->groundY;
    accel.y += (Math_Rand_ZeroOne() - 0.5f) * 0.2f;

    for (i = arg4; i >= 0; i--) {
        pos.x = (func_800CA720(var) * arg3) + arg2->x;
        pos.z = (func_800CA774(var) * arg3) + arg2->z;
        accel.x = (Math_Rand_ZeroOne() - 0.5f) * arg5;
        accel.z = (Math_Rand_ZeroOne() - 0.5f) * arg5;

        if (scale == 0) {
            func_8002857C(globalCtx, &pos, &velocity, &accel);
        } else if (arg8 != 0) {
            func_800286CC(globalCtx, &pos, &velocity, &accel, scale, scaleStep);
        } else {
            func_8002865C(globalCtx, &pos, &velocity, &accel, scale, scaleStep);
        }

        var += 6.28f / (arg4 + 1.0f);
    }
}

void func_80033480(GlobalContext* globalCtx, Vec3f* arg1, f32 arg2, s32 arg3, s16 arg4, s16 scaleStep, u8 arg6) {
    Vec3f pos;
    Vec3f velocity = { 0.0f, 0.0f, 0.0f };
    Vec3f accel = { 0.0f, 0.3f, 0.0f };
    s16 scale;
    u32 var2;
    s32 i;

    for (i = arg3; i >= 0; i--) {
        pos.x = arg1->x + ((Math_Rand_ZeroOne() - 0.5f) * arg2);
        pos.y = arg1->y + ((Math_Rand_ZeroOne() - 0.5f) * arg2);
        pos.z = arg1->z + ((Math_Rand_ZeroOne() - 0.5f) * arg2);

        scale = (s16)((Math_Rand_ZeroOne() * arg4) * 0.2f) + arg4;
        var2 = arg6;

        if (var2 != 0) {
            func_800286CC(globalCtx, &pos, &velocity, &accel, scale, scaleStep);
        } else {
            func_8002865C(globalCtx, &pos, &velocity, &accel, scale, scaleStep);
        }
    }
}

Actor* Actor_GetCollidedExplosive(GlobalContext* globalCtx, Collider* collider) {
    if ((collider->acFlags & 0x2) && (collider->ac->type == ACTORTYPE_EXPLOSIVES)) {
        collider->acFlags &= ~0x2;
        return collider->ac;
    }

    return NULL;
}

Actor* func_80033684(GlobalContext* globalCtx, Actor* explosiveActor) {
    Actor* actor = globalCtx->actorCtx.actorList[ACTORTYPE_EXPLOSIVES].first;

    while (actor != NULL) {
        if ((actor == explosiveActor) || (actor->params != 1)) {
            actor = actor->next;
        } else {
            if (func_8002DB48(explosiveActor, actor) <= (actor->shape.rot.z * 10) + 80.0f) {
                return actor;
            } else {
                actor = actor->next;
            }
        }
    }

    return NULL;
}

/**
 * Dynamically changes the type of a given actor instance.
 * This is done by moving it to the corresponding type list and setting its type variable accordingly.
 */
void Actor_ChangeType(GlobalContext* globalCtx, ActorContext* actorCtx, Actor* actor, u8 actorType) {
    Actor_RemoveFromTypeList(globalCtx, actorCtx, actor);
    Actor_AddToTypeList(actorCtx, actor, actorType);
}

typedef struct {
    /* 0x000 */ Actor actor;
    /* 0x14C */ char unk_14C[0xC4];
    /* 0x210 */ s16 unk_210;
} Actor_80033780;

Actor_80033780* func_80033780(GlobalContext* globalCtx, Actor* refActor, f32 arg2) {
    Actor_80033780* itemActor;
    Vec3f spA8;
    f32 deltaX;
    f32 deltaY;
    f32 deltaZ;
    Vec3f sp90;
    Vec3f sp84;
    Actor* actor;

    actor = globalCtx->actorCtx.actorList[ACTORTYPE_ITEMACTION].first;
    while (actor != NULL) {
        if (((actor->id != ACTOR_ARMS_HOOK) && (actor->id != ACTOR_EN_ARROW)) || (actor == refActor)) {
            actor = actor->next;
        } else {
            itemActor = (Actor_80033780*)actor;
            if ((arg2 < Math_Vec3f_DistXYZ(&refActor->posRot.pos, &itemActor->actor.posRot.pos)) ||
                (itemActor->unk_210 == 0)) {
                actor = actor->next;
            } else {
                deltaX = Math_Sins(itemActor->actor.posRot.rot.y) * (itemActor->actor.speedXZ * 10.0f);
                deltaY = itemActor->actor.velocity.y + (itemActor->actor.gravity * 10.0f);
                deltaZ = Math_Coss(itemActor->actor.posRot.rot.y) * (itemActor->actor.speedXZ * 10.0f);

                spA8.x = itemActor->actor.posRot.pos.x + deltaX;
                spA8.y = itemActor->actor.posRot.pos.y + deltaY;
                spA8.z = itemActor->actor.posRot.pos.z + deltaZ;

                if (func_80062ECC(refActor->colChkInfo.unk_10, refActor->colChkInfo.unk_12, 0.0f, &refActor->posRot.pos,
                                  &itemActor->actor.posRot.pos, &spA8, &sp90, &sp84)) {
                    return itemActor;
                } else {
                    actor = actor->next;
                }
            }
        }
    }

    return NULL;
}

/**
 * Sets the actor's text id with a dynamic prefix based on the current scene.
 */
void Actor_SetTextWithPrefix(GlobalContext* globalCtx, Actor* actor, s16 baseTextId) {
    s16 prefix;

    switch (globalCtx->sceneNum) {
        case SCENE_YDAN:
        case SCENE_YDAN_BOSS:
        case SCENE_MORIBOSSROOM:
        case SCENE_KOKIRI_HOME:
        case SCENE_KOKIRI_HOME3:
        case SCENE_KOKIRI_HOME4:
        case SCENE_KOKIRI_HOME5:
        case SCENE_KOKIRI_SHOP:
        case SCENE_LINK_HOME:
        case SCENE_SPOT04:
        case SCENE_SPOT05:
        case SCENE_SPOT10:
        case 112:
            prefix = 0x1000;
            break;
        case SCENE_MALON_STABLE:
        case SCENE_SPOT00:
        case SCENE_SPOT20:
            prefix = 0x2000;
            break;
        case SCENE_HIDAN:
        case SCENE_DDAN_BOSS:
        case SCENE_FIRE_BS:
        case SCENE_SPOT16:
        case SCENE_SPOT17:
        case SCENE_SPOT18:
            prefix = 0x3000;
            break;
        case SCENE_BDAN:
        case SCENE_BDAN_BOSS:
        case SCENE_SPOT03:
        case SCENE_SPOT07:
        case SCENE_SPOT08:
            prefix = 0x4000;
            break;
        case SCENE_HAKADAN:
        case SCENE_HAKADAN_BS:
        case SCENE_KAKARIKO:
        case SCENE_KAKARIKO3:
        case SCENE_IMPA:
        case SCENE_HUT:
        case SCENE_HAKAANA:
        case SCENE_HAKASITARELAY:
        case SCENE_SPOT01:
        case SCENE_SPOT02:
            prefix = 0x5000;
            break;
        case SCENE_JYASINZOU:
        case SCENE_JYASINBOSS:
        case SCENE_LABO:
        case SCENE_TENT:
        case SCENE_SPOT06:
        case SCENE_SPOT09:
        case SCENE_SPOT11:
            prefix = 0x6000;
            break;
        case SCENE_ENTRA:
        case SCENE_MARKET_ALLEY:
        case SCENE_MARKET_ALLEY_N:
        case SCENE_MARKET_DAY:
        case SCENE_MARKET_NIGHT:
        case SCENE_MARKET_RUINS:
        case SCENE_SPOT15:
            prefix = 0x7000;
            break;
        default:
            prefix = 0x0000;
            break;
    }

    actor->textId = prefix | baseTextId;
}

s16 func_800339B8(Actor* actor, GlobalContext* globalCtx, f32 arg2, s16 arg3) {
    s16 ret;
    s16 sp44;
    f32 sp40;
    f32 sp3C;
    Vec3f sp30;

    Math_Vec3f_Copy(&sp30, &actor->posRot.pos);
    sp44 = actor->bgCheckFlags;
    sp40 = Math_Sins(arg3) * arg2;
    sp3C = Math_Coss(arg3) * arg2;
    actor->posRot.pos.x += sp40;
    actor->posRot.pos.z += sp3C;
    func_8002E4B4(globalCtx, actor, 0.0f, 0.0f, 0.0f, 4);
    Math_Vec3f_Copy(&actor->posRot.pos, &sp30);

    ret = actor->bgCheckFlags & 1;
    actor->bgCheckFlags = sp44;

    return ret;
}

s32 func_80033A84(GlobalContext* globalCtx, Actor* actor) {
    Player* player = PLAYER;

    if ((player->stateFlags1 & 0x10) && (actor->unk_10C != 0)) {
        return 1;
    } else {
        return 0;
    }
}

s32 func_80033AB8(GlobalContext* globalCtx, Actor* actor) {
    Player* player = PLAYER;

    if ((player->stateFlags1 & 0x10) && (actor->unk_10C == 0)) {
        return 1;
    } else {
        return 0;
    }
}

f32 func_80033AEC(Vec3f* arg0, Vec3f* arg1, f32 arg2, f32 arg3, f32 arg4, f32 arg5) {
    f32 ret = 0.0f;

    if (arg4 <= Math_Vec3f_DistXYZ(arg0, arg1)) {
        ret = Math_SmoothScaleMaxMinF(&arg1->x, arg0->x, arg2, arg3, 0.0f);
        ret += Math_SmoothScaleMaxMinF(&arg1->y, arg0->y, arg2, arg3, 0.0f);
        ret += Math_SmoothScaleMaxMinF(&arg1->z, arg0->z, arg2, arg3, 0.0f);
    } else if (arg5 < Math_Vec3f_DistXYZ(arg0, arg1)) {
        ret = Math_SmoothScaleMaxMinF(&arg1->x, arg0->x, arg2, arg3, 0.0f);
        ret += Math_SmoothScaleMaxMinF(&arg1->y, arg0->y, arg2, arg3, 0.0f);
        ret += Math_SmoothScaleMaxMinF(&arg1->z, arg0->z, arg2, arg3, 0.0f);
    }

    return ret;
}

void func_80033C30(Vec3f* arg0, Vec3f* arg1, u8 alpha, GlobalContext* globalCtx) {
    MtxF sp60;
    f32 var;
    Vec3f sp50;
    CollisionPoly* sp4C;

    OPEN_DISPS(globalCtx->state.gfxCtx, "../z_actor.c", 8120);

    if (0) {} // Necessary to match

    oGfxCtx->polyOpa.p = Gfx_CallSetupDL(oGfxCtx->polyOpa.p, 0x2C);

    gDPSetPrimColor(oGfxCtx->polyOpa.p++, 0, 0, 0, 0, 0, alpha);

    sp50.x = arg0->x;
    sp50.y = arg0->y + 1.0f;
    sp50.z = arg0->z;

    var = func_8003C8EC(globalCtx, &globalCtx->colCtx, &sp4C, &sp50);

    if (sp4C != NULL) {
        func_80038A28(sp4C, arg0->x, var, arg0->z, &sp60);
        Matrix_Put(&sp60);
    } else {
        Matrix_Translate(arg0->x, arg0->y, arg0->z, MTXMODE_NEW);
    }

    Matrix_Scale(arg1->x, 1.0f, arg1->z, MTXMODE_APPLY);

    gSPMatrix(oGfxCtx->polyOpa.p++, Matrix_NewMtx(globalCtx->state.gfxCtx, "../z_actor.c", 8149),
              G_MTX_MODELVIEW | G_MTX_LOAD);
    gSPDisplayList(oGfxCtx->polyOpa.p++, &D_04049210);

    CLOSE_DISPS(globalCtx->state.gfxCtx, "../z_actor.c", 8155);
}

void func_80033DB8(GlobalContext* globalCtx, s16 arg1, s16 arg2) {
    s16 var = Quake_Add(&globalCtx->mainCamera, 3);
    Quake_SetSpeed(var, 20000);
    Quake_SetQuakeValues(var, arg1, 0, 0, 0);
    Quake_SetCountdown(var, arg2);
}

void func_80033E1C(GlobalContext* globalCtx, s16 arg1, s16 arg2, s16 arg3) {
    s16 var = Quake_Add(&globalCtx->mainCamera, 3);
    Quake_SetSpeed(var, arg3);
    Quake_SetQuakeValues(var, arg1, 0, 0, 0);
    Quake_SetCountdown(var, arg2);
}

void func_80033E88(Actor* actor, GlobalContext* globalCtx, s16 arg2, s16 arg3) {
    if (arg2 >= 5) {
        func_800AA000(actor->xyzDistFromLinkSq, 0xFF, 0x14, 0x96);
    } else {
        func_800AA000(actor->xyzDistFromLinkSq, 0xB4, 0x14, 0x64);
    }

    func_80033DB8(globalCtx, arg2, arg3);
}

f32 Math_Rand_ZeroFloat(f32 f) {
    return Math_Rand_ZeroOne() * f;
}

f32 Math_Rand_CenteredFloat(f32 f) {
    return (Math_Rand_ZeroOne() - 0.5f) * f;
}

typedef struct {
    /* 0x00 */ f32 unk_00;
    /* 0x04 */ f32 unk_04;
    /* 0x08 */ f32 unk_08;
    /* 0x0C */ f32 unk_0C;
    /* 0x10 */ f32 unk_10;
    /* 0x14 */ u32 unk_14;
    /* 0x18 */ u32 unk_18;
} struct_801160DC; // size = 0x1C

struct_801160DC D_801160DC[] = {
    { 0.54f, 6000.0f, 5000.0f, 1.0f, 0.0f, 0x050011F0, 0x05001100 },
    { 0.644f, 12000.0f, 8000.0f, 1.0f, 0.0f, 0x06001530, 0x06001400 },
    { 0.64000005f, 8500.0f, 8000.0f, 1.75f, 0.1f, 0x050011F0, 0x05001100 },
};

void func_80033F54(GlobalContext* globalCtx, s32 arg1, s32 arg2) {
    struct_801160DC* entry;
    s32 i;
    MtxF spB0;
    f32 var;
    f32 temp1;
    f32 temp2;
    f32 temp3;

    entry = &D_801160DC[arg2];
    var = entry->unk_10;

    OPEN_DISPS(globalCtx->state.gfxCtx, "../z_actor.c", 8265);

    Matrix_Translate(0.0f, entry->unk_08, 500.0f, MTXMODE_APPLY);
    Matrix_Get(&spB0);

    temp1 = sinf(entry->unk_00 - var) * -(10 - arg1) * 0.1f * entry->unk_04;
    temp2 = cosf(entry->unk_00 - var) * (10 - arg1) * 0.1f * entry->unk_04;

    for (i = 0; i < 4; i++) {
        Matrix_Put(&spB0);
        Matrix_RotateZ(var, MTXMODE_APPLY);
        Matrix_Translate(temp1, temp2, 0.0f, MTXMODE_APPLY);

        if (entry->unk_0C != 1.0f) {
            Matrix_Scale(entry->unk_0C, entry->unk_0C, entry->unk_0C, MTXMODE_APPLY);
        }

        gSPMatrix(oGfxCtx->polyOpa.p++, Matrix_NewMtx(globalCtx->state.gfxCtx, "../z_actor.c", 8299),
                  G_MTX_MODELVIEW | G_MTX_LOAD);
        gSPDisplayList(oGfxCtx->polyOpa.p++, entry->unk_14);

        if (i % 2) {
            temp3 = entry->unk_00 + entry->unk_00;
        } else {
            temp3 = M_PI - (entry->unk_00 + entry->unk_00);
        }

        var += temp3;
    }

    Matrix_Put(&spB0);
    Matrix_Scale(arg1 * 0.1f, arg1 * 0.1f, arg1 * 0.1f, MTXMODE_APPLY);

    gSPMatrix(oGfxCtx->polyOpa.p++, Matrix_NewMtx(globalCtx->state.gfxCtx, "../z_actor.c", 8314),
              G_MTX_MODELVIEW | G_MTX_LOAD);
    gSPDisplayList(oGfxCtx->polyOpa.p++, entry->unk_18);

    CLOSE_DISPS(globalCtx->state.gfxCtx, "../z_actor.c", 8319);
}

void func_8003424C(GlobalContext* globalCtx, Vec3f* arg1) {
    func_80062D60(globalCtx, arg1);
}

void func_8003426C(Actor* actor, s16 arg1, s16 arg2, s16 arg3, s16 arg4) {
    if ((arg1 == 0x8000) && !(arg2 & 0x8000)) {
        Audio_PlayActorSound2(actor, NA_SE_EN_LIGHT_ARROW_HIT);
    }

    actor->dmgEffectParams = arg1 | arg3 | ((arg2 & 0xF8) << 5) | arg4;
    actor->dmgEffectTimer = arg4;
}

Hilite* func_800342EC(Vec3f* object, GlobalContext* globalCtx) {
    Vec3f lightDir;

    lightDir.x = globalCtx->envCtx.unk_2A;
    lightDir.y = globalCtx->envCtx.unk_2B;
    lightDir.z = globalCtx->envCtx.unk_2C;

    return func_8002EABC(object, &globalCtx->view.eye, &lightDir, globalCtx->state.gfxCtx);
}

Hilite* func_8003435C(Vec3f* object, GlobalContext* globalCtx) {
    Vec3f lightDir;

    lightDir.x = globalCtx->envCtx.unk_2A;
    lightDir.y = globalCtx->envCtx.unk_2B;
    lightDir.z = globalCtx->envCtx.unk_2C;

    return func_8002EB44(object, &globalCtx->view.eye, &lightDir, globalCtx->state.gfxCtx);
}

s32 func_800343CC(GlobalContext* globalCtx, Actor* actor, s16* arg2, f32 arg3, callback1_800343CC unkFunc1,
                  callback2_800343CC unkFunc2) {
    s16 sp26;
    s16 sp24;

    if (func_8002F194(actor, globalCtx)) {
        *arg2 = 1;
        return 1;
    }

    if (*arg2 != 0) {
        *arg2 = unkFunc2(globalCtx, actor);
        return 0;
    }

    func_8002F374(globalCtx, actor, &sp26, &sp24);

    if ((sp26 < 0) || (sp26 > SCREEN_WIDTH) || (sp24 < 0) || (sp24 > SCREEN_HEIGHT)) {
        return 0;
    }

    if (!func_8002F2CC(actor, globalCtx, arg3)) {
        return 0;
    }

    actor->textId = unkFunc1(globalCtx, actor);

    return 0;
}

typedef struct {
    /* 0x00 */ s16 unk_00;
    /* 0x02 */ s16 unk_02;
    /* 0x04 */ s16 unk_04;
    /* 0x06 */ s16 unk_06;
    /* 0x08 */ s16 unk_08;
    /* 0x0A */ s16 unk_0A;
    /* 0x0C */ u8 unk_0C;
} struct_80116130_0; // size = 0x10

typedef struct {
    /* 0x00 */ struct_80116130_0 sub_00;
    /* 0x10 */ f32 unk_10;
    /* 0x14 */ s16 unk_14;
} struct_80116130; // size = 0x18

struct_80116130 D_80116130[] = {
    { { 0x2AA8, 0xF1C8, 0x18E2, 0x1554, 0x0000, 0x0000, 1 }, 170.0f, 0x3FFC },
    { { 0x2AA8, 0xEAAC, 0x1554, 0x1554, 0xF8E4, 0x0E38, 1 }, 170.0f, 0x3FFC },
    { { 0x31C4, 0xE390, 0x0E38, 0x0E38, 0xF1C8, 0x071C, 1 }, 170.0f, 0x3FFC },
    { { 0x1554, 0xF1C8, 0x0000, 0x071C, 0xF8E4, 0x0000, 1 }, 170.0f, 0x3FFC },
    { { 0x2AA8, 0xF8E4, 0x071C, 0x0E38, 0xD558, 0x2AA8, 1 }, 170.0f, 0x3FFC },
    { { 0x0000, 0xE390, 0x2AA8, 0x3FFC, 0xF1C8, 0x0E38, 1 }, 170.0f, 0x3FFC },
    { { 0x2AA8, 0xF1C8, 0x0E38, 0x0E38, 0x0000, 0x0000, 1 }, 0.0f, 0x0000 },
    { { 0x2AA8, 0xF1C8, 0x0000, 0x0E38, 0x0000, 0x1C70, 1 }, 0.0f, 0x0000 },
    { { 0x2AA8, 0xF1C8, 0xF1C8, 0x0000, 0x0000, 0x0000, 1 }, 0.0f, 0x0000 },
    { { 0x071C, 0xF1C8, 0x0E38, 0x1C70, 0x0000, 0x0000, 1 }, 0.0f, 0x0000 },
    { { 0x0E38, 0xF1C8, 0x0000, 0x1C70, 0x0000, 0x0E38, 1 }, 0.0f, 0x0000 },
    { { 0x2AA8, 0xE390, 0x1C70, 0x0E38, 0xF1C8, 0x0E38, 1 }, 0.0f, 0x0000 },
    { { 0x18E2, 0xF1C8, 0x0E38, 0x0E38, 0x0000, 0x0000, 1 }, 0.0f, 0x0000 },
};

#ifdef NON_MATCHING
// regalloc differences
void func_800344BC(Actor* actor, struct_80034A14_arg1* arg1, s16 arg2, s16 arg3, s16 arg4, s16 arg5, s16 arg6, s16 arg7,
                   u8 arg8) {
    s16 sp46;
    s16 sp44;
    s16 temp2;
    s16 sp40;
    s16 temp1;
    Vec3f sp30;

    sp30.x = actor->posRot.pos.x;
    sp30.y = actor->posRot.pos.y + arg1->unk_14;
    sp30.z = actor->posRot.pos.z;

    sp46 = Math_Vec3f_Pitch(&sp30, &arg1->unk_18);
    sp44 = Math_Vec3f_Yaw(&sp30, &arg1->unk_18);
    sp40 = Math_Vec3f_Yaw(&actor->posRot.pos, &arg1->unk_18) - actor->shape.rot.y;

    temp1 = CLAMP(sp40, -arg2, arg2);
    Math_SmoothScaleMaxMinS(&arg1->unk_08.y, temp1, 6, 2000, 1);

    sp40 = (ABS(sp40) >= 0x8000) ? 0 : ABS(sp40);
    arg1->unk_08.y = CLAMP(arg1->unk_08.y, -sp40, sp40);

    sp40 = sp40 - arg1->unk_08.y;

    temp1 = CLAMP(sp40, -arg5, arg5);
    Math_SmoothScaleMaxMinS(&arg1->unk_0E.y, temp1, 6, 2000, 1);

    sp40 = (ABS(sp40) >= 0x8000) ? 0 : ABS(sp40);
    arg1->unk_0E.y = CLAMP(arg1->unk_0E.y, -sp40, sp40);

    if (arg8 != 0) {
        if (arg3) {} // Seems necessary to match
        Math_SmoothScaleMaxMinS(&actor->shape.rot.y, sp44, 6, 2000, 1);
    }

    temp1 = CLAMP(sp46, arg4, arg3);
    Math_SmoothScaleMaxMinS(&arg1->unk_08.x, temp1, 6, 2000, 1);

    temp2 = sp46 - arg1->unk_08.x;

    temp1 = CLAMP(temp2, arg7, arg6);
    Math_SmoothScaleMaxMinS(&arg1->unk_0E.x, temp1, 6, 2000, 1);
}
#else
#pragma GLOBAL_ASM("asm/non_matchings/code/z_actor/func_800344BC.s")
#endif

s16 func_800347E8(s16 arg0) {
    return D_80116130[arg0].unk_14;
}

s16 func_80034810(Actor* actor, struct_80034A14_arg1* arg1, f32 arg2, s16 arg3, s16 arg4) {
    s32 pad;
    s16 var;
    s16 abs_var;

    if (arg4 != 0) {
        return arg4;
    }

    if (arg1->unk_00 != 0) {
        return 4;
    }

    if (arg2 < Math_Vec3f_DistXYZ(&actor->posRot.pos, &arg1->unk_18)) {
        arg1->unk_04 = 0;
        arg1->unk_06 = 0;
        return 1;
    }

    var = Math_Vec3f_Yaw(&actor->posRot.pos, &arg1->unk_18);
    abs_var = ABS((s16)((f32)var - actor->shape.rot.y));
    if (arg3 >= abs_var) {
        arg1->unk_04 = 0;
        arg1->unk_06 = 0;
        return 2;
    }

    if (DECR(arg1->unk_04) != 0) {
        return arg1->unk_02;
    }

    switch (arg1->unk_06) {
        case 0:
        case 2:
            arg1->unk_04 = Math_Rand_S16Offset(30, 30);
            arg1->unk_06++;
            return 1;
        case 1:
            arg1->unk_04 = Math_Rand_S16Offset(10, 10);
            arg1->unk_06++;
            return 3;
    }

    return 4;
}

void func_80034A14(Actor* actor, struct_80034A14_arg1* arg1, s16 arg2, s16 arg3) {
    struct_80116130_0 sp38;

    arg1->unk_02 = func_80034810(actor, arg1, D_80116130[arg2].unk_10, D_80116130[arg2].unk_14, arg3);

    sp38 = D_80116130[arg2].sub_00;

    switch (arg1->unk_02) {
        case 1:
            sp38.unk_00 = 0;
            sp38.unk_04 = 0;
            sp38.unk_02 = 0;
        case 3:
            sp38.unk_06 = 0;
            sp38.unk_0A = 0;
            sp38.unk_08 = 0;
        case 2:
            sp38.unk_0C = 0;
    }

    func_800344BC(actor, arg1, sp38.unk_00, sp38.unk_04, sp38.unk_02, sp38.unk_06, sp38.unk_0A, sp38.unk_08,
                  sp38.unk_0C);
}

Gfx* func_80034B28(GraphicsContext* gfxCtx) {
    Gfx* displayList;

    displayList = Graph_Alloc(gfxCtx, sizeof(Gfx));
    gSPEndDisplayList(displayList);

    return displayList;
}

Gfx* func_80034B54(GraphicsContext* gfxCtx) {
    Gfx* displayListHead;
    Gfx* displayList;

    displayList = displayListHead = Graph_Alloc(gfxCtx, 2 * sizeof(Gfx));

    gDPSetRenderMode(displayListHead++, G_RM_FOG_SHADE_A,
                     AA_EN | Z_CMP | Z_UPD | IM_RD | CLR_ON_CVG | CVG_DST_WRAP | ZMODE_XLU | FORCE_BL |
                         GBL_c2(G_BL_CLR_IN, G_BL_A_IN, G_BL_CLR_MEM, G_BL_1MA));

    gSPEndDisplayList(displayListHead++);

    return displayList;
}

void func_80034BA0(GlobalContext* globalCtx, SkelAnime* skelAnime, OverrideLimbDraw2 overrideLimbDraw,
                   PostLimbDraw2 postLimbDraw, Actor* actor, s16 alpha) {
    OPEN_DISPS(globalCtx->state.gfxCtx, "../z_actor.c", 8831);

    func_80093D18(globalCtx->state.gfxCtx);

    gDPPipeSync(oGfxCtx->polyOpa.p++);
    gDPSetEnvColor(oGfxCtx->polyOpa.p++, 0, 0, 0, alpha);
    gDPPipeSync(oGfxCtx->polyOpa.p++);
    gSPSegment(oGfxCtx->polyOpa.p++, 0x0C, func_80034B28(globalCtx->state.gfxCtx));

    oGfxCtx->polyOpa.p =
        SkelAnime_DrawSV2(globalCtx, skelAnime->skeleton, skelAnime->limbDrawTbl, skelAnime->dListCount,
                          overrideLimbDraw, postLimbDraw, actor, oGfxCtx->polyOpa.p);

    CLOSE_DISPS(globalCtx->state.gfxCtx, "../z_actor.c", 8860);
}

void func_80034CC4(GlobalContext* globalCtx, SkelAnime* skelAnime, OverrideLimbDraw2 overrideLimbDraw,
                   PostLimbDraw2 postLimbDraw, Actor* actor, s16 alpha) {
    OPEN_DISPS(globalCtx->state.gfxCtx, "../z_actor.c", 8876);

    func_80093D84(globalCtx->state.gfxCtx);

    gDPPipeSync(oGfxCtx->polyXlu.p++);
    gDPSetEnvColor(oGfxCtx->polyXlu.p++, 0, 0, 0, alpha);
    gSPSegment(oGfxCtx->polyXlu.p++, 0x0C, func_80034B54(globalCtx->state.gfxCtx));

    oGfxCtx->polyXlu.p =
        SkelAnime_DrawSV2(globalCtx, skelAnime->skeleton, skelAnime->limbDrawTbl, skelAnime->dListCount,
                          overrideLimbDraw, postLimbDraw, actor, oGfxCtx->polyXlu.p);

    CLOSE_DISPS(globalCtx->state.gfxCtx, "../z_actor.c", 8904);
}

s16 func_80034DD4(Actor* actor, GlobalContext* globalCtx, s16 arg2, f32 arg3) {
    Player* player = PLAYER;
    f32 var;

    if ((globalCtx->csCtx.state != 0) || (D_8011D394 != 0)) {
        var = Math_Vec3f_DistXYZ(&actor->posRot.pos, &globalCtx->view.eye) * 0.25f;
    } else {
        var = Math_Vec3f_DistXYZ(&actor->posRot.pos, &player->actor.posRot.pos);
    }

    if (arg3 < var) {
        actor->flags &= ~1;
        Math_SmoothScaleMaxMinS(&arg2, 0, 6, 0x14, 1);
    } else {
        actor->flags |= 1;
        Math_SmoothScaleMaxMinS(&arg2, 0xFF, 6, 0x14, 1);
    }

    return arg2;
}

void func_80034EC0(SkelAnime* skelAnime, struct_80034EC0_Entry* arg1, s32 arg2) {
    f32 frameCount;

    arg1 += arg2;

    if (arg1->frameCount > 0.0f) {
        frameCount = arg1->frameCount;
    } else {
        frameCount = SkelAnime_GetFrameCount(arg1->animation);
    }

    SkelAnime_ChangeAnim(skelAnime, arg1->animation, arg1->playbackSpeed, arg1->unk_08, frameCount, arg1->unk_10,
                         arg1->transitionRate);
}

void func_80034F54(GlobalContext* globalCtx, s16* arg1, s16* arg2, s32 arg3) {
    u32 frames = globalCtx->gameplayFrames;
    s32 i;

    for (i = 0; i < arg3; i++) {
        arg1[i] = (0x814 + 50 * i) * frames;
        arg2[i] = (0x940 + 50 * i) * frames;
    }
}

void Actor_Noop(Actor* actor, GlobalContext* globalCtx) {
}

s32 func_80035124(Actor* actor, GlobalContext* globalCtx) {
    s32 ret = 0;

    switch (actor->params) {
        case 0:
            if (Actor_HasParent(actor, globalCtx)) {
                actor->params = 1;
            } else if (!(actor->bgCheckFlags & 1)) {
                Actor_MoveForward(actor);
                Math_SmoothScaleMaxMinF(&actor->speedXZ, 0.0f, 1.0f, 0.1f, 0.0f);
            } else if ((actor->bgCheckFlags & 2) && (actor->velocity.y < -4.0f)) {
                ret = 1;
            } else {
                actor->shape.rot.x = actor->shape.rot.z = 0;
                func_8002F580(actor, globalCtx);
            }
            break;
        case 1:
            if (Actor_HasNoParent(actor, globalCtx)) {
                actor->params = 0;
            }
            break;
    }

    func_8002E4B4(globalCtx, actor, actor->colChkInfo.unk_12, actor->colChkInfo.unk_10, actor->colChkInfo.unk_10, 0x1D);

    return ret;
}

#include "z_cheap_proc.c"

u8 func_800353E8(GlobalContext* globalCtx) {
    Player* player = PLAYER;

    return player->unk_845;
}

/**
 * Finds the first actor instance of a specified id and type within a given range from an actor if there is one.
 * If the id provided is -1, this will look for any actor of the specified type rather than a specific id.
 */
Actor* Actor_FindNearby(GlobalContext* globalCtx, Actor* refActor, s16 actorId, u8 actorType, f32 range) {
    Actor* actor = globalCtx->actorCtx.actorList[actorType].first;

    while (actor != NULL) {
        if (actor == refActor || ((actorId != -1) && (actorId != actor->id))) {
            actor = actor->next;
        } else {
            if (func_8002DB48(refActor, actor) <= range) {
                return actor;
            } else {
                actor = actor->next;
            }
        }
    }

    return NULL;
}

s32 func_800354B4(GlobalContext* globalCtx, Actor* actor, f32 range, s16 arg3, s16 arg4, s16 arg5) {
    Player* player = PLAYER;
    s16 var1;
    s16 var2;

    var1 = (s16)(actor->yawTowardsLink + 0x8000) - player->actor.shape.rot.y;
    var2 = actor->yawTowardsLink - arg5;

    if ((actor->xzDistFromLink <= range) && (player->swordState != 0) && (arg4 >= ABS(var1)) && (arg3 >= ABS(var2))) {
        return 1;
    } else {
        return 0;
    }
}

void func_8003555C(GlobalContext* globalCtx, Vec3f* arg1, Vec3f* arg2, Vec3f* arg3) {
    Color_RGB8 color1;
    Color_RGB8 color2;

    color1.r = 200;
    color1.g = 160;
    color1.b = 120;

    color2.r = 130;
    color2.g = 90;
    color2.b = 50;

    func_80028B74(globalCtx, arg1, arg2, arg3, &color1, &color2);
}

Vec3f D_80116268 = { 0.0f, -1.5f, 0.0f };
Vec3f D_80116274 = { 0.0f, -0.2f, 0.0f };

Gfx D_80116280[] = {
    gsDPSetRenderMode(G_RM_FOG_SHADE_A, AA_EN | Z_CMP | Z_UPD | IM_RD | CLR_ON_CVG | CVG_DST_WRAP | ZMODE_XLU |
                                            FORCE_BL | GBL_c2(G_BL_CLR_IN, G_BL_A_IN, G_BL_CLR_MEM, G_BL_1MA)),
    gsDPSetAlphaCompare(G_AC_THRESHOLD),
    gsSPEndDisplayList(),
};

void func_800355B8(GlobalContext* globalCtx, Vec3f* arg1) {
    func_8003555C(globalCtx, arg1, &D_80116268, &D_80116274);
}

u8 func_800355E4(GlobalContext* globalCtx, Collider* collider) {
    Player* player = PLAYER;

    if ((collider->acFlags & 0x08) && (player->swordState != 0) && (player->swordAnimation == 0x16)) {
        return 1;
    } else {
        return 0;
    }
}

u8 Actor_ApplyDamage(Actor* actor) {
    if (actor->colChkInfo.damage >= actor->colChkInfo.health) {
        actor->colChkInfo.health = 0;
    } else {
        actor->colChkInfo.health -= actor->colChkInfo.damage;
    }

    return actor->colChkInfo.health;
}

void func_80035650(Actor* actor, ColliderBody* colBody, s32 freezeFlag) {
    if (colBody->acHitItem == NULL) {
        actor->unk_116 = 0x00;
    } else if (freezeFlag && (colBody->acHitItem->toucher.flags & 0x10060000)) {
        actor->freezeTimer = colBody->acHitItem->toucher.damage;
        actor->unk_116 = 0x00;
    } else if (colBody->acHitItem->toucher.flags & 0x0800) {
        actor->unk_116 = 0x01;
    } else if (colBody->acHitItem->toucher.flags & 0x1000) {
        actor->unk_116 = 0x02;
    } else if (colBody->acHitItem->toucher.flags & 0x4000) {
        actor->unk_116 = 0x04;
    } else if (colBody->acHitItem->toucher.flags & 0x8000) {
        actor->unk_116 = 0x08;
    } else if (colBody->acHitItem->toucher.flags & 0x10000) {
        actor->unk_116 = 0x10;
    } else if (colBody->acHitItem->toucher.flags & 0x2000) {
        actor->unk_116 = 0x20;
    } else if (colBody->acHitItem->toucher.flags & 0x80000) {
        if (freezeFlag) {
            actor->freezeTimer = colBody->acHitItem->toucher.damage;
        }
        actor->unk_116 = 0x40;
    } else {
        actor->unk_116 = 0x00;
    }
}

void func_8003573C(Actor* actor, ColliderJntSph* jntSph, s32 freezeFlag) {
    ColliderBody* curColBody;
    s32 flag;
    s32 i;

    actor->unk_116 = 0x00;

    for (i = jntSph->count - 1; i >= 0; i--) {
        curColBody = &jntSph->list[i].body;
        if (curColBody->acHitItem == NULL) {
            flag = 0x00;
        } else if (freezeFlag && (curColBody->acHitItem->toucher.flags & 0x10060000)) {
            actor->freezeTimer = curColBody->acHitItem->toucher.damage;
            flag = 0x00;
        } else if (curColBody->acHitItem->toucher.flags & 0x0800) {
            flag = 0x01;
        } else if (curColBody->acHitItem->toucher.flags & 0x1000) {
            flag = 0x02;
        } else if (curColBody->acHitItem->toucher.flags & 0x4000) {
            flag = 0x04;
        } else if (curColBody->acHitItem->toucher.flags & 0x8000) {
            flag = 0x08;
        } else if (curColBody->acHitItem->toucher.flags & 0x10000) {
            flag = 0x10;
        } else if (curColBody->acHitItem->toucher.flags & 0x2000) {
            flag = 0x20;
        } else if (curColBody->acHitItem->toucher.flags & 0x80000) {
            if (freezeFlag) {
                actor->freezeTimer = curColBody->acHitItem->toucher.damage;
            }
            flag = 0x40;
        } else {
            flag = 0x00;
        }
        actor->unk_116 |= flag;
    }
}

void func_80035844(Vec3f* arg0, Vec3f* arg1, s16* arg2, s32 arg3) {
    f32 dx = arg1->x - arg0->x;
    f32 dz = arg1->z - arg0->z;
    f32 dy = arg3 ? (arg1->y - arg0->y) : (arg0->y - arg1->y);

    arg2[1] = atan2s(dz, dx);
    arg2[0] = atan2s(sqrtf(SQ(dx) + SQ(dz)), dy);
}

/**
 * Spawns En_Part (Dissipating Flames) actor as a child of the given actor.
 */
EnPart* func_800358DC(Actor* actor, Vec3f* spawnPos, Vec3s* spawnRot, Vec3f* arg3, s32 arg4, s32 unused,
                      GlobalContext* globalCtx, s16 params, s32 arg8) {
    EnPart* spawnedEnPart;

    spawnedEnPart =
        (EnPart*)Actor_SpawnAsChild(&globalCtx->actorCtx, actor, globalCtx, ACTOR_EN_PART, spawnPos->x, spawnPos->y,
                                    spawnPos->z, spawnRot->x, spawnRot->y, actor->objBankIndex, params);
    if (spawnedEnPart != NULL) {
        spawnedEnPart->actor.scale = actor->scale;
        spawnedEnPart->actor.speedXZ = arg3->x;
        spawnedEnPart->unk_150 = arg8;
        spawnedEnPart->unk_14C = 2;
        spawnedEnPart->unk_14E = arg4;
        spawnedEnPart->unk_154 = arg3->y;
        spawnedEnPart->unk_158 = arg3->z;
        return spawnedEnPart;
    }

    return NULL;
}

void func_800359B8(Actor* actor, s16 arg1, Vec3s* arg2) {
    f32 sp44;
    f32 sp40;
    f32 sp3C;
    f32 sp38;
    f32 sp34;
    f32 sp30;
    f32 sp2C;
    f32 sp28;
    f32 sp24;
    CollisionPoly* floorPoly;
    s32 pad;

    if (actor->floorPoly != NULL) {
        floorPoly = actor->floorPoly;
<<<<<<< HEAD
        sp44 = COLPOLY_GET_NORMAL(floorPoly->normal.x);
        sp40 = COLPOLY_GET_NORMAL(floorPoly->normal.y);
        sp3C = COLPOLY_GET_NORMAL(floorPoly->normal.z);
=======
        sp44 = floorPoly->norm.x * (1.0f / 32767);
        sp40 = floorPoly->norm.y * (1.0f / 32767);
        sp3C = floorPoly->norm.z * (1.0f / 32767);
>>>>>>> a506801c

        sp38 = Math_Sins(arg1);
        sp34 = Math_Coss(arg1);
        sp28 = (-(sp44 * sp38) - (sp3C * sp34));
        arg2->x = -(s16)(Math_atan2f(sp28 * sp40, 1.0f) * (32768 / M_PI));

        sp2C = Math_Sins(arg1 - 16375);
        sp30 = Math_Coss(arg1 - 16375);
        sp24 = (-(sp44 * sp2C) - (sp3C * sp30));
        arg2->z = -(s16)(Math_atan2f(sp24 * sp40, 1.0f) * (32768 / M_PI));
    }
}

void func_80035B18(GlobalContext* globalCtx, Actor* actor, u16 textId) {
    func_8010B720(globalCtx, textId);
    actor->textId = textId;
}

/**
 * Tests if event_chk_inf flag is set.
 */
s32 Flags_GetEventChkInf(s32 flag) {
    return gSaveContext.eventChkInf[flag >> 4] & (1 << (flag & 0xF));
}

/**
 * Sets event_chk_inf flag.
 */
void Flags_SetEventChkInf(s32 flag) {
    gSaveContext.eventChkInf[flag >> 4] |= (1 << (flag & 0xF));
}

/**
 * Tests if "inf_table flag is set.
 */
s32 Flags_GetInfTable(s32 flag) {
    return gSaveContext.infTable[flag >> 4] & (1 << (flag & 0xF));
}

/**
 * Sets "inf_table" flag.
 */
void Flags_SetInfTable(s32 flag) {
    gSaveContext.infTable[flag >> 4] |= (1 << (flag & 0xF));
}

u32 func_80035BFC(GlobalContext* globalCtx, s16 arg1) {
    u16 retTextId = 0;

    switch (arg1) {
        case 0:
            if (Flags_GetEventChkInf(0x9)) {
                if (Flags_GetInfTable(0x5)) {
                    retTextId = 0x1048;
                } else {
                    retTextId = 0x1047;
                }
            } else {
                if (Flags_GetEventChkInf(0x2)) {
                    if (Flags_GetInfTable(0x3)) {
                        retTextId = 0x1032;
                    } else {
                        retTextId = 0x1031;
                    }
                } else {
                    if (Flags_GetInfTable(0x0)) {
                        if (Flags_GetInfTable(0x1)) {
                            retTextId = 0x1003;
                        } else {
                            retTextId = 0x1002;
                        }
                    } else {
                        retTextId = 0x1001;
                    }
                }
            }
            break;
        case 1:
            if (LINK_IS_CHILD) {
                if (Flags_GetEventChkInf(0x9)) {
                    if (Flags_GetInfTable(0x10)) {
                        retTextId = 0x1046;
                    } else {
                        retTextId = 0x1045;
                    }
                } else {
                    if (Flags_GetEventChkInf(0x3)) {
                        if (Flags_GetInfTable(0xE)) {
                            retTextId = 0x1034;
                        } else {
                            retTextId = 0x1033;
                        }
                    } else {
                        if (Flags_GetInfTable(0xC)) {
                            retTextId = 0x1030;
                        } else {
                            retTextId = 0x102F;
                        }
                    }
                }
            } else {
                if (Flags_GetEventChkInf(0x5C)) {
                    if (Flags_GetInfTable(0x19)) {
                        retTextId = 0x1071;
                    } else {
                        retTextId = 0x1070;
                    }
                } else {
                    if (Flags_GetEventChkInf(0xB)) {
                        if (Flags_GetInfTable(0x17)) {
                            retTextId = 0x1068;
                        } else {
                            retTextId = 0x1067;
                        }
                    } else {
                        if (Flags_GetInfTable(0x15)) {
                            retTextId = 0x1061;
                        } else {
                            retTextId = 0x1060;
                        }
                    }
                }
            }
            break;
        case 2:
            if (LINK_IS_CHILD) {
                if (Flags_GetEventChkInf(0x9)) {
                    retTextId = 0x1042;
                } else {
                    retTextId = 0x1004;
                }
            } else {
                if (Flags_GetEventChkInf(0x5C)) {
                    retTextId = 0x1072;
                } else if (Flags_GetInfTable(0x41)) {
                    retTextId = 0x1055;
                } else {
                    retTextId = 0x1056;
                }
            }
            break;
        case 3:
            if (LINK_IS_CHILD) {
                if (Flags_GetEventChkInf(0x9)) {
                    retTextId = 0x1043;
                } else {
                    if (Flags_GetInfTable(0x1E)) {
                        retTextId = 0x1006;
                    } else {
                        retTextId = 0x1005;
                    }
                }
            } else {
                if (Flags_GetEventChkInf(0x5C)) {
                    retTextId = 0x1073;
                } else {
                    retTextId = 0x105A;
                }
            }
            break;
        case 4:
            if (LINK_IS_CHILD) {
                if (Flags_GetEventChkInf(0x9)) {
                    retTextId = 0x1042;
                } else {
                    retTextId = 0x1007;
                }
            } else {
                if (Flags_GetEventChkInf(0x5C)) {
                    retTextId = 0x1072;
                } else if (Flags_GetInfTable(0x47)) {
                    retTextId = 0x105E;
                } else {
                    retTextId = 0x105D;
                }
            }
            break;
        case 5:
            if (LINK_IS_CHILD) {
                if (Flags_GetEventChkInf(0x9)) {
                    retTextId = 0x1044;
                } else if (Flags_GetInfTable(0x22)) {
                    retTextId = 0x1009;
                } else {
                    retTextId = 0x1008;
                }
            } else {
                if (Flags_GetEventChkInf(0x5C)) {
                    retTextId = 0x1075;
                } else {
                    retTextId = 0x105B;
                }
            }
            break;
        case 6:
            if (LINK_IS_CHILD) {
                if (Flags_GetEventChkInf(0x9)) {
                    retTextId = 0x1042;
                } else if (Flags_GetInfTable(0x24)) {
                    retTextId = 0x100B;
                } else {
                    retTextId = 0x100A;
                }
            } else {
                if (Flags_GetEventChkInf(0x5C)) {
                    retTextId = 0x1056;
                } else {
                    retTextId = 0x105F;
                }
            }
            break;
        case 7:
            if (LINK_IS_CHILD) {
                if (Flags_GetEventChkInf(0x9)) {
                    retTextId = 0x1043;
                } else if (Flags_GetInfTable(0x26)) {
                    retTextId = 0x100D;
                } else {
                    retTextId = 0x100C;
                }
            } else {
                if (Flags_GetEventChkInf(0x5C)) {
                    retTextId = 0x1057;
                } else {
                    retTextId = 0x1057;
                }
            }
            break;
        case 8:
            if (LINK_IS_CHILD) {
                if (Flags_GetEventChkInf(0x9)) {
                    retTextId = 0x1043;
                } else if (Flags_GetInfTable(0x28)) {
                    retTextId = 0x1019;
                } else {
                    retTextId = 0x100E;
                }
            } else {
                if (Flags_GetEventChkInf(0x5C)) {
                    retTextId = 0x1077;
                } else if (Flags_GetInfTable(0x51)) {
                    retTextId = 0x1058;
                } else {
                    retTextId = 0x1059;
                }
            }
            break;
        case 9:
            if (LINK_IS_CHILD) {
                if (Flags_GetEventChkInf(0x9)) {
                    retTextId = 0x1049;
                } else {
                    retTextId = 0x1035;
                }
            } else {
                if (Flags_GetEventChkInf(0x5C)) {
                    retTextId = 0x1079;
                } else {
                    retTextId = 0x104e;
                }
            }
            break;
        case 10:
            if (LINK_IS_CHILD) {
                if (Flags_GetEventChkInf(0x9)) {
                    retTextId = 0x104A;
                } else {
                    retTextId = 0x1038;
                }
            } else {
                if (Flags_GetEventChkInf(0x5C)) {
                    retTextId = 0x1079;
                } else if (Flags_GetInfTable(0x59)) {
                    retTextId = 0x1050;
                } else {
                    retTextId = 0x104F;
                }
            }
            break;
        case 11:
            if (LINK_IS_CHILD) {
                if (Flags_GetEventChkInf(0x9)) {
                    retTextId = 0x104B;
                } else {
                    retTextId = 0x103C;
                }
            } else {
                if (Flags_GetEventChkInf(0x5C)) {
                    retTextId = 0x107b;
                } else {
                    retTextId = 0x1051;
                }
            }
            break;
        case 12:
            if (LINK_IS_CHILD) {
                if (Flags_GetEventChkInf(0x9)) {
                    retTextId = 0x104C;
                } else {
                    retTextId = 0x103D;
                }
            } else {
                if (Flags_GetEventChkInf(0x5C)) {
                    retTextId = 0x107C;
                } else {
                    retTextId = 0x1052;
                }
            }
            break;
        case 13:
            if (LINK_IS_CHILD) {
                if (Flags_GetEventChkInf(0x9)) {
                    retTextId = 0x104D;
                } else {
                    retTextId = 0x103E;
                }
            } else {
                if (Flags_GetEventChkInf(0x5C)) {
                    retTextId = 0x106E;
                } else if (Flags_GetInfTable(0x61)) {
                    retTextId = 0x1053;
                } else {
                    retTextId = 0x1054;
                }
            }
            break;
        case 15:
            if (Flags_GetEventChkInf(0x5C)) {
                retTextId = 0x1078;
            } else if (Flags_GetInfTable(0x66)) {
                retTextId = 0x1066;
            } else {
                retTextId = 0x1062;
            }
            break;
        case 16:
            if (globalCtx->sceneNum == SCENE_SPOT15) {
                retTextId = 0x7002;
            } else if (Flags_GetInfTable(0x6A)) {
                retTextId = 0x7004;
            } else if ((gSaveContext.dayTime >= 0x4000) && (gSaveContext.dayTime < 0xC556)) {
                retTextId = 0x7002;
            } else {
                retTextId = 0x7003;
            }
            break;
        case 17:
            if (Flags_GetEventChkInf(0x9) && Flags_GetEventChkInf(0x25) && Flags_GetEventChkInf(0x37)) {
                if (Flags_GetInfTable(0x6c)) {
                    retTextId = 0x7008;
                } else {
                    retTextId = 0x7007;
                }
            } else {
                retTextId = 0;
            }
            break;
        case 19:
            retTextId = 0x702D;
            break;
        case 18:
            if (Flags_GetEventChkInf(0x9) && Flags_GetEventChkInf(0x25) && Flags_GetEventChkInf(0x37)) {
                retTextId = 0x7006;
            } else {
                if (Flags_GetEventChkInf(0x12)) {
                    if (Flags_GetInfTable(0x71)) {
                        retTextId = 0x7072;
                    } else {
                        retTextId = 0x7071;
                    }
                } else {
                    retTextId = 0x7029;
                }
            }
            break;
        case 20:
        case 21:
            if (Flags_GetEventChkInf(0x42)) {
                retTextId = 0x2012;
            } else if (Flags_GetEventChkInf(0x41)) {
                if (Flags_GetInfTable(0x76)) {
                    retTextId = 0x2011;
                } else {
                    retTextId = 0x2010;
                }
            } else if (Flags_GetEventChkInf(0x40)) {
                retTextId = 0x200F;
            } else {
                retTextId = 0x200E;
            }
            break;
        case 24:
            if (Flags_GetEventChkInf(0x9) && Flags_GetEventChkInf(0x25) && Flags_GetEventChkInf(0x37)) {
                retTextId = 0x7044;
            } else {
                retTextId = 0x7015;
            }
            break;
        case 25:
            if (Flags_GetEventChkInf(0x9) && Flags_GetEventChkInf(0x25) && Flags_GetEventChkInf(0x37)) {
                retTextId = 0x7045;
            } else {
                Flags_GetInfTable(0xC2);
                retTextId = 0x7016;
            }
            break;
        case 26:
            if (Flags_GetEventChkInf(0x9) && Flags_GetEventChkInf(0x25) && Flags_GetEventChkInf(0x37)) {
                retTextId = 0x7046;
            } else {
                Flags_GetInfTable(0xc2);
                retTextId = 0x7018;
            }
            break;
        case 27:
            if (Flags_GetEventChkInf(0x9) && Flags_GetEventChkInf(0x25) && Flags_GetEventChkInf(0x37)) {
                retTextId = 0x7047;
            } else if (Flags_GetEventChkInf(0x14)) {
                retTextId = 0x701A;
            } else if (Flags_GetEventChkInf(0x11)) {
                if (Flags_GetInfTable(0xC6)) {
                    retTextId = 0x701C;
                } else {
                    retTextId = 0x701B;
                }
            } else {
                retTextId = 0x701A;
            }
            break;
        case 28:
            if (Flags_GetEventChkInf(0x9) && Flags_GetEventChkInf(0x25) && Flags_GetEventChkInf(0x37)) {
                retTextId = 0x7048;
            } else {
                Flags_GetInfTable(0xca);
                retTextId = 0x701D;
            }
            break;
        case 29:
            if (Flags_GetEventChkInf(0x9) && Flags_GetEventChkInf(0x25) && Flags_GetEventChkInf(0x37)) {
                retTextId = 0x7049;
            } else {
                Flags_GetInfTable(0xcc);
                retTextId = 0x701F;
            }
            break;
        case 30:
            if (Flags_GetEventChkInf(0x9) && Flags_GetEventChkInf(0x25) && Flags_GetEventChkInf(0x37)) {
                retTextId = 0x704A;
            } else {
                Flags_GetInfTable(0xCE);
                retTextId = 0x7021;
            }
            break;
        case 31:
            if (Flags_GetEventChkInf(0x9) && Flags_GetEventChkInf(0x25) && Flags_GetEventChkInf(0x37)) {
                retTextId = 0x704B;
            } else {
                Flags_GetInfTable(0xD0);
                retTextId = 0x7023;
            }
            break;
        case 32:
            if (Flags_GetEventChkInf(0x9) && Flags_GetEventChkInf(0x25) && Flags_GetEventChkInf(0x37)) {
                retTextId = 0x704C;
            } else {
                Flags_GetInfTable(0xD2);
                retTextId = 0x7025;
            }
            break;
        case 33:
            if (Flags_GetEventChkInf(0x9) && Flags_GetEventChkInf(0x25) && Flags_GetEventChkInf(0x37)) {
                retTextId = 0x704D;
            } else {
                Flags_GetInfTable(0xD4);
                retTextId = 0x7027;
            }
            break;
        case 34:
            Flags_GetInfTable(0xD6);
            retTextId = 0x403C;
            break;
        case 35:
            if (Flags_GetInfTable(0xD8)) {
                retTextId = 0x5029;
            } else {
                retTextId = 0x5028;
            }
            break;
        case 37:
            retTextId = 0x5002;
            break;
        case 38:
            if (LINK_IS_CHILD) {
                if (Flags_GetEventChkInf(0x25)) {
                    retTextId = 0x3027;
                } else if (Flags_GetEventChkInf(0x23)) {
                    retTextId = 0x3021;
                } else if (Flags_GetInfTable(0xE0)) {
                    retTextId = 0x302A;
                } else {
                    retTextId = 0x3008;
                }
            } else {
                if (Flags_GetEventChkInf(0x20)) {
                    retTextId = 0x4043;
                } else {
                    retTextId = 0x302A;
                }
            }
            break;
        case 39:
            if (LINK_IS_CHILD) {
                if (Flags_GetEventChkInf(0x25)) {
                    retTextId = 0x3027;
                } else if (Flags_GetEventChkInf(0x23)) {
                    retTextId = 0x3026;
                } else {
                    retTextId = 0x3009;
                }
            } else {
                if (Flags_GetEventChkInf(0x2A)) {
                    retTextId = 0x4043;
                } else {
                    retTextId = 0x302A;
                }
            }
            break;
        case 40:
            if (LINK_IS_CHILD) {
                if (Flags_GetEventChkInf(0x25)) {
                    retTextId = 0x3027;
                } else if (Flags_GetEventChkInf(0x23)) {
                    retTextId = 0x3026;
                } else if (Flags_GetInfTable(0xEB)) {
                    retTextId = 0x302B;
                } else {
                    retTextId = 0x300A;
                }
            } else {
                if (Flags_GetEventChkInf(0x2B)) {
                    retTextId = 0x4043;
                } else {
                    retTextId = 0x302A;
                }
            }
            break;
        case 41:
            if (LINK_IS_CHILD) {
                if (Flags_GetEventChkInf(0x25)) {
                    retTextId = 0x3027;
                } else if (Flags_GetInfTable(0xF0)) {
                    retTextId = 0x3015;
                } else {
                    retTextId = 0x3014;
                }
            } else {
                if (Flags_GetEventChkInf(0x2C)) {
                    retTextId = 0x4043;
                } else {
                    retTextId = 0x302A;
                }
            }
            break;
        case 42:
            if (LINK_IS_CHILD) {
                if (Flags_GetEventChkInf(0x25)) {
                    retTextId = 0x3027;
                } else if (Flags_GetInfTable(0xF4)) {
                    retTextId = 0x3017;
                } else {
                    retTextId = 0x3016;
                }
            } else {
                if (Flags_GetEventChkInf(0x2C)) {
                    retTextId = 0x4043;
                } else {
                    retTextId = 0x302A;
                }
            }
            break;
        case 43:
            if (LINK_IS_CHILD) {
                if (Flags_GetEventChkInf(0x25)) {
                    retTextId = 0x3027;
                } else if (Flags_GetInfTable(0xF8)) {
                    retTextId = 0x3019;
                } else {
                    retTextId = 0x3018;
                }
            } else {
                if (Flags_GetEventChkInf(0x2D)) {
                    retTextId = 0x4043;
                } else {
                    retTextId = 0x302A;
                }
            }
            break;
        case 48:
            if (Flags_GetEventChkInf(0x25)) {
                retTextId = 0x3029;
            } else if (Flags_GetEventChkInf(0x20) && Flags_GetEventChkInf(0x21)) {
                retTextId = 0x301B;
            } else {
                retTextId = 0x301A;
            }
            break;
        case 49:
            if (Flags_GetEventChkInf(0x37)) {
                retTextId = 0x402D;
            } else if (Flags_GetEventChkInf(0x30)) {
                retTextId = 0x4007;
            } else {
                retTextId = 0x4006;
            }
            break;
        case 50:
            if (Flags_GetEventChkInf(0x37)) {
                retTextId = 0x402E;
            } else if (Flags_GetEventChkInf(0x30)) {
                if (Flags_GetInfTable(0x124)) {
                    retTextId = 0x4009;
                } else {
                    retTextId = 0x4008;
                }
            } else {
                retTextId = 0x4006;
            }
            break;
        case 51:
            if (Flags_GetEventChkInf(0x37)) {
                retTextId = 0x402D;
            } else if (Flags_GetEventChkInf(0x31)) {
                if (Flags_GetInfTable(0x12A)) {
                    retTextId = 0x400B;
                } else {
                    retTextId = 0x402F;
                }
            } else if (Flags_GetEventChkInf(0x30)) {
                retTextId = 0x400A;
            } else {
                retTextId = 0x4006;
            }
            break;
        case 52:
            if (Flags_GetEventChkInf(0x37)) {
                retTextId = 0x402E;
            } else if (Flags_GetEventChkInf(0x30)) {
                retTextId = 0x400C;
            } else {
                retTextId = 0x4006;
            }
            break;
        case 53:
            if (Flags_GetEventChkInf(0x37)) {
                retTextId = 0x402D;
            } else if (Flags_GetEventChkInf(0x33)) {
                retTextId = 0x4010;
            } else if (Flags_GetEventChkInf(0x30)) {
                retTextId = 0x400F;
            } else {
                retTextId = 0x4006;
            }
            break;
        case 54:
            if (Flags_GetEventChkInf(0x37)) {
                retTextId = 0x402E;
            } else if (Flags_GetEventChkInf(0x30)) {
                retTextId = 0x4011;
            } else {
                retTextId = 0x4006;
            }
            break;
        case 55:
            if (LINK_IS_CHILD) {
                if (Flags_GetEventChkInf(0x37)) {
                    retTextId = 0x402B;
                } else if (Flags_GetEventChkInf(0x31)) {
                    if (Flags_GetInfTable(0x138)) {
                        retTextId = 0x401C;
                    } else {
                        retTextId = 0x401B;
                    }
                } else {
                    retTextId = 0x401A;
                }
            } else {
                retTextId = 0;
            }
            break;
        case 58:
            retTextId = 0x500F;
            break;
        case 59:
            retTextId = 0x5010;
            break;
        case 60:
            retTextId = 0x5012;
            break;
        case 61:
            if (Flags_GetInfTable(0x166)) {
                retTextId = 0x5001;
            } else {
                retTextId = 0x5000;
            }
            break;
        case 62:
            retTextId = 0x5012;
            break;
        case 63:
            if (Flags_GetInfTable(0x16A)) {
                retTextId = 0x5001;
            } else {
                retTextId = 0x5000;
            }
            break;
        case 71:
            if (Flags_GetEventChkInf(0x16)) {
                retTextId = 0x2049;
            } else if (Flags_GetEventChkInf(0x15)) {
                retTextId = 0x2048;
            } else if (Flags_GetEventChkInf(0x14)) {
                retTextId = 0x2047;
            } else if (Flags_GetEventChkInf(0x12) && !Flags_GetEventChkInf(0x14)) {
                retTextId = 0x2044;
            } else if (Flags_GetEventChkInf(0x10)) {
                if (Flags_GetEventChkInf(0x11)) {
                    retTextId = 0x2043;
                } else {
                    retTextId = 0x2042;
                }
            } else {
                retTextId = 0x2041;
            }
            break;
        case 72:
            if (LINK_IS_CHILD) {
                if (Flags_GetEventChkInf(0x14)) {
                    retTextId = 0x2040;
                } else if (Flags_GetInfTable(0x94)) {
                    retTextId = 0x2040;
                } else {
                    retTextId = 0x203F;
                }
            } else {
                if (!Flags_GetEventChkInf(0x18)) {
                    if (gSaveContext.nightFlag) {
                        retTextId = 0x204E;
                    } else if (Flags_GetInfTable(0x9A)) {
                        retTextId = 0x2031;
                    } else {
                        retTextId = 0x2030;
                    }
                } else {
                    retTextId = 0;
                }
            }
            break;
    }

    if (retTextId == 0) {
        retTextId = 1;
    }

    return retTextId;
}

void func_80036E50(u16 textId, s16 arg1) {
    switch (arg1) {
        case 0:
            switch (textId) {
                case 0x1001:
                    Flags_SetInfTable(0x0);
                    return;
                case 0x1002:
                    Flags_SetInfTable(0x1);
                    return;
                case 0x1031:
                    Flags_SetEventChkInf(0x3);
                    Flags_SetInfTable(0x3);
                    return;
                case 0x1047:
                    Flags_SetInfTable(0x5);
                    return;
            }
            return;
        case 1:
            switch (textId) {
                case 0x102F:
                    Flags_SetEventChkInf(0x2);
                    Flags_SetInfTable(0xC);
                    return;
                case 0x1033:
                    Audio_PlaySoundGeneral(NA_SE_SY_CORRECT_CHIME, &D_801333D4, 4, &D_801333E0, &D_801333E0,
                                           &D_801333E8);
                    Flags_SetEventChkInf(0x4);
                    Flags_SetInfTable(0xE);
                    return;
                case 0x1045:
                    Flags_SetInfTable(0x10);
                    return;
                case 0x1060:
                    Flags_SetInfTable(0x15);
                    return;
                case 0x1067:
                    Flags_SetEventChkInf(0xA);
                    Flags_SetInfTable(0x17);
                    return;
                case 0x1070:
                    Flags_SetInfTable(0x19);
                    return;
            }
            return;
        case 2:
            if (textId == 0x1056) {
                Flags_SetInfTable(0x41);
            }
            return;
        case 3:
            if (textId == 0x1005) {
                Flags_SetInfTable(0x1E);
            }
            return;
        case 4:
            if (textId == 0x105D) {
                Flags_SetInfTable(0x47);
            }
            return;
        case 5:
            if (textId == 0x1008) {
                Flags_SetInfTable(0x22);
            }
            return;
        case 6:
            if (textId == 0x100A) {
                Flags_SetInfTable(0x24);
            }
            return;
        case 7:
            if (textId == 0x100C) {
                Flags_SetInfTable(0x26);
            }
            return;
        case 8:
            if (textId == 0x100E) {
                Flags_SetInfTable(0x28);
            }
            if (textId == 0x1059) {
                Flags_SetInfTable(0x51);
            }
            return;
        case 10:
            if (textId == 0x104F) {
                Flags_SetInfTable(0x59);
            }
            return;
        case 13:
            if (textId == 0x1054) {
                Flags_SetInfTable(0x61);
            }
            return;
        case 15:
            if (textId == 0x1062) {
                Flags_SetInfTable(0x66);
            }
            return;
        case 16:
            if (textId == 0x7002) {
                Flags_SetInfTable(0x6A);
            }
            if (textId == 0x7003) {
                Flags_SetInfTable(0x6A);
            }
            return;
        case 17:
            if (textId == 0x7007) {
                Flags_SetInfTable(0x6C);
            }
            return;
        case 18:
            if (textId == 0x7071) {
                Flags_SetInfTable(0x71);
            }
            return;
        case 20:
        case 21:
            if (textId == 0x2010) {
                Flags_SetInfTable(0x76);
            }
            return;
        case 25:
            if (textId == 0x7016) {
                Flags_SetInfTable(0xC2);
            }
            return;
        case 26:
            if (textId == 0x7018) {
                Flags_SetInfTable(0xC4);
            }
            return;
        case 28:
            if (textId == 0x701D) {
                Flags_SetInfTable(0xCA);
            }
            return;
        case 29:
            if (textId == 0x701F) {
                Flags_SetInfTable(0xCC);
            }
            return;
        case 30:
            if (textId == 0x7021) {
                Flags_SetInfTable(0xCE);
            }
            return;
        case 31:
            if (textId == 0x7023) {
                Flags_SetInfTable(0xD0);
            }
            return;
        case 32:
            if (textId == 0x7025) {
                Flags_SetInfTable(0xD2);
            }
            return;
        case 33:
            if (textId == 0x7027) {
                Flags_SetInfTable(0xD4);
            }
            return;
        case 34:
            if (textId == 0x403c) {
                Flags_SetInfTable(0xD6);
            }
            return;
        case 35:
            if (textId == 0x5028) {
                Flags_SetInfTable(0xD8);
            }
            return;
        case 38:
            if (textId == 0x3008) {
                Flags_SetInfTable(0xE0);
            }
            return;
        case 40:
            if (textId == 0x300B) {
                Flags_SetInfTable(0xEB);
            }
            return;
        case 41:
            if (textId == 0x3014) {
                Flags_SetInfTable(0xF0);
            }
            return;
        case 42:
            if (textId == 0x3016) {
                Flags_SetInfTable(0xF4);
            }
            return;
        case 43:
            if (textId == 0x3018) {
                Flags_SetEventChkInf(0x20);
                Flags_SetInfTable(0xF8);
            }
            return;
        case 48:
            if (textId == 0x3020) {
                Flags_SetEventChkInf(0x22);
                Flags_SetInfTable(0x113);
            }
            return;
        case 49:
        case 52:
        case 53:
        case 54:
            if (textId == 0x4006) {
                Flags_SetEventChkInf(0x30);
            }
            return;
        case 50:
            if (textId == 0x4006) {
                Flags_SetEventChkInf(0x30);
            }
            if (textId == 0x4008) {
                Flags_SetInfTable(0x124);
            }
            return;
        case 51:
            if (textId == 0x4006) {
                Flags_SetEventChkInf(0x30);
            }
            if (textId == 0x400A) {
                Flags_SetEventChkInf(0x32);
            }
            if (textId == 0x402F) {
                Flags_SetInfTable(0x12A);
            }
            return;
        case 55:
            if (textId == 0x401B) {
                Flags_SetEventChkInf(0x33);
                Flags_SetInfTable(0x138);
            }
            return;
        case 61:
            if (textId == 0x5000) {
                Flags_SetInfTable(0x166);
            }
            return;
        case 63:
            if (textId == 0x5013) {
                Flags_SetInfTable(0x16A);
            }
            return;
        case 71:
            if (textId == 0x2041) {
                Flags_SetEventChkInf(0x10);
            }
            if (textId == 0x2044) {
                Flags_SetEventChkInf(0x12);
            }
            if (textId == 0x2047) {
                Flags_SetEventChkInf(0x15);
            }
            if (textId == 0x2048) {
                Flags_SetEventChkInf(0x16);
            }
            return;
        case 72:
            return;
    }
}

s32 func_800374E0(GlobalContext* globalCtx, Actor* actor, u16 textId) {
    MessageContext* msgCtx = &globalCtx->msgCtx;
    s32 ret = 1;

    switch (textId) {
        case 0x1035:
            if (msgCtx->choiceIndex == 0) {
                if (Flags_GetInfTable(0x2A)) {
                    func_80035B18(globalCtx, actor, 0x1036);
                } else {
                    func_80035B18(globalCtx, actor, 0x1041);
                }
            }
            if (msgCtx->choiceIndex == 1) {
                if (Flags_GetInfTable(0x2B)) {
                    func_80035B18(globalCtx, actor, 0x1037);
                } else {
                    func_80035B18(globalCtx, actor, 0x1041);
                }
            }
            ret = 0;
            break;
        case 0x1038:
            if (msgCtx->choiceIndex == 0) {
                if (Flags_GetInfTable(0x2E)) {
                    func_80035B18(globalCtx, actor, 0x1039);
                } else {
                    func_80035B18(globalCtx, actor, 0x1041);
                }
            }
            if (msgCtx->choiceIndex == 1) {
                if (Flags_GetInfTable(0x2F)) {
                    func_80035B18(globalCtx, actor, 0x103A);
                } else {
                    func_80035B18(globalCtx, actor, 0x1041);
                }
            }
            if (msgCtx->choiceIndex == 2) {
                if (Flags_GetInfTable(0x30)) {
                    func_80035B18(globalCtx, actor, 0x103B);
                } else {
                    func_80035B18(globalCtx, actor, 0x1041);
                }
            }
            ret = 0;
            break;
        case 0x103E:
            if (msgCtx->choiceIndex == 0) {
                func_80035B18(globalCtx, actor, 0x103F);
            }
            if (msgCtx->choiceIndex == 1) {
                func_80035B18(globalCtx, actor, 0x1040);
            }
            ret = 0;
            break;
        case 0x1041:
            if (msgCtx->unk_E2FA == 0x1035) {
                if (msgCtx->choiceIndex == 0) {
                    func_80035B18(globalCtx, actor, 0x1036);
                    Flags_SetInfTable(0x2A);
                }
                if (msgCtx->choiceIndex == 1) {
                    func_80035B18(globalCtx, actor, 0x1037);
                    Flags_SetInfTable(0x2B);
                }
            }
            if (msgCtx->unk_E2FA == 0x1038) {
                if (msgCtx->choiceIndex == 0) {
                    func_80035B18(globalCtx, actor, 0x1039);
                    Flags_SetInfTable(0x2E);
                }
                if (msgCtx->choiceIndex == 1) {
                    func_80035B18(globalCtx, actor, 0x103A);
                    Flags_SetInfTable(0x2F);
                }
                if (msgCtx->choiceIndex == 2) {
                    func_80035B18(globalCtx, actor, 0x103B);
                    Flags_SetInfTable(0x30);
                }
            }
            ret = 0;
            break;
        case 0x1062:
            if (msgCtx->choiceIndex == 0) {
                func_80035B18(globalCtx, actor, 0x1063);
            }
            if (msgCtx->choiceIndex == 1) {
                func_80035B18(globalCtx, actor, 0x1064);
            }
            ret = 0;
            break;
        case 0x2030:
        case 0x2031:
            if (msgCtx->choiceIndex == 0) {
                if (gSaveContext.rupees >= 10) {
                    func_80035B18(globalCtx, actor, 0x2034);
                    Rupees_ChangeBy(-10);
                } else {
                    func_80035B18(globalCtx, actor, 0x2032);
                }
            }
            if (msgCtx->choiceIndex == 1) {
                func_80035B18(globalCtx, actor, 0x2032);
            }
            Flags_SetInfTable(0x9A);
            ret = 0;
            break;
        case 0x2036:
        case 0x2037:
            if (msgCtx->choiceIndex == 0) {
                func_80035B18(globalCtx, actor, 0x201F);
            }
            if (msgCtx->choiceIndex == 1) {
                func_80035B18(globalCtx, actor, 0x205A);
            }
            ret = 0;
            break;
        case 0x2038:
            if (msgCtx->choiceIndex == 0) {
                break;
            }
            if (msgCtx->choiceIndex == 1) {
                func_80035B18(globalCtx, actor, 0x205A);
            }
            ret = 0;
            break;
        case 0x2034:
            if (msgCtx->choiceIndex != 0) {
                break;
            }
            func_80035B18(globalCtx, actor, 0x2035);
            ret = 0;
            break;
        case 0x2043:
            if (Flags_GetEventChkInf(0x12)) {
                break;
            }
            func_80035B18(globalCtx, actor, 0x2044);
            ret = 0;
            break;
        case 0x205A:
            break;
        case 0x300A:
            if (msgCtx->choiceIndex == 0) {
                if (Flags_GetEventChkInf(0x22)) {
                    func_80035B18(globalCtx, actor, 0x300B);
                } else {
                    func_80035B18(globalCtx, actor, 0x300C);
                }
            }
            if (msgCtx->choiceIndex == 1) {
                func_80035B18(globalCtx, actor, 0x300D);
            }
            ret = 0;
            break;
        case 0x301B:
            if (msgCtx->choiceIndex == 0) {
                func_80035B18(globalCtx, actor, 0x301D);
            }
            if (msgCtx->choiceIndex == 1) {
                if (Flags_GetInfTable(0x113)) {
                    func_80035B18(globalCtx, actor, 0x301F);
                } else {
                    func_80035B18(globalCtx, actor, 0x301E);
                }
            }
            ret = 0;
            break;
        case 0x301E:
            func_80035B18(globalCtx, actor, 0x3020);
            ret = 0;
            break;
        case 0x400C:
            if (msgCtx->choiceIndex == 0) {
                func_80035B18(globalCtx, actor, 0x400D);
            }
            if (msgCtx->choiceIndex == 1) {
                func_80035B18(globalCtx, actor, 0x400E);
            }
            ret = 0;
            break;
        case 0x7007:
            func_80035B18(globalCtx, actor, 0x703E);
            ret = 0;
            break;
        case 0x703E:
            func_80035B18(globalCtx, actor, 0x703F);
            ret = 0;
            break;
        case 0x703F:
            func_80035B18(globalCtx, actor, 0x7042);
            ret = 0;
            break;
    }

    return ret;
}

u16 func_80037C30(GlobalContext* globalCtx, s16 arg1) {
    return func_80035BFC(globalCtx, arg1);
}

s32 func_80037C5C(GlobalContext* globalCtx, s16 arg1, u16 textId) {
    func_80036E50(textId, arg1);
    return 0;
}

s32 func_80037C94(GlobalContext* globalCtx, Actor* actor, s32 arg2) {
    return func_800374E0(globalCtx, actor, actor->textId);
}

s32 func_80037CB8(GlobalContext* globalCtx, Actor* actor, s16 arg2) {
    MessageContext* msgCtx = &globalCtx->msgCtx;
    s32 ret = 0;

    switch (func_8010BDBC(msgCtx)) {
        case 2:
            func_80037C5C(globalCtx, arg2, actor->textId);
            ret = 1;
            break;
        case 4:
        case 5:
            if (func_80106BC8(globalCtx) && func_80037C94(globalCtx, actor, arg2)) {
                Audio_PlaySoundGeneral(NA_SE_SY_CANCEL, &D_801333D4, 4, &D_801333E0, &D_801333E0, &D_801333E8);
                msgCtx->msgMode = 0x36;
                ret = 1;
            }
            break;
    }

    return ret;
}

s32 func_80037D98(GlobalContext* globalCtx, Actor* actor, s16 arg2, s32* arg3) {
    s16 var;
    s16 sp2C;
    s16 sp2A;
    s16 abs_var;

    if (func_8002F194(actor, globalCtx)) {
        *arg3 = 1;
        return 1;
    }

    if (*arg3 == 1) {
        if (func_80037CB8(globalCtx, actor, arg2)) {
            *arg3 = 0;
        }
        return 0;
    }

    func_8002F374(globalCtx, actor, &sp2C, &sp2A);

    if (0) {} // Necessary to match

    if ((sp2C < 0) || (sp2C > SCREEN_WIDTH) || (sp2A < 0) || (sp2A > SCREEN_HEIGHT)) {
        return 0;
    }

    var = actor->yawTowardsLink - actor->shape.rot.y;
    abs_var = ABS(var);

    if (abs_var >= 0x4300) {
        return 0;
    }

    if ((actor->xyzDistFromLinkSq > 25600.0f) && (actor->unk_10C == 0)) {
        return 0;
    }

    if (actor->xyzDistFromLinkSq <= 6400.0f) {
        if (func_8002F2CC(actor, globalCtx, 80.0f)) {
            actor->textId = func_80037C30(globalCtx, arg2);
        }
    } else {
        if (func_8002F2F4(actor, globalCtx)) {
            actor->textId = func_80037C30(globalCtx, arg2);
        }
    }

    return 0;
}

s32 func_80037F30(Vec3s* arg0, Vec3s* arg1) {
    Math_SmoothScaleMaxMinS(&arg0->y, 0, 6, 6200, 100);
    Math_SmoothScaleMaxMinS(&arg0->x, 0, 6, 6200, 100);
    Math_SmoothScaleMaxMinS(&arg1->y, 0, 6, 6200, 100);
    Math_SmoothScaleMaxMinS(&arg1->x, 0, 6, 6200, 100);
    return 1;
}

s32 func_80037FC8(Actor* actor, Vec3f* arg1, Vec3s* arg2, Vec3s* arg3) {
    s16 sp36;
    s16 sp34;
    s16 var;

    sp36 = Math_Vec3f_Pitch(&actor->posRot2.pos, arg1);
    sp34 = Math_Vec3f_Yaw(&actor->posRot2.pos, arg1) - actor->posRot.rot.y;

    Math_SmoothScaleMaxMinS(&arg2->x, sp36, 6, 2000, 1);
    arg2->x = (arg2->x < -6000) ? -6000 : ((arg2->x > 6000) ? 6000 : arg2->x);

    var = Math_SmoothScaleMaxMinS(&arg2->y, sp34, 6, 2000, 1);
    arg2->y = (arg2->y < -8000) ? -8000 : ((arg2->y > 8000) ? 8000 : arg2->y);

    if (var && (ABS(arg2->y) < 8000)) {
        return 0;
    }

    Math_SmoothScaleMaxMinS(&arg3->y, sp34 - arg2->y, 4, 2000, 1);
    arg3->y = (arg3->y < -12000) ? -12000 : ((arg3->y > 12000) ? 12000 : arg3->y);

    return 1;
}

s32 func_80038154(GlobalContext* globalCtx, Actor* actor, Vec3s* arg2, Vec3s* arg3, f32 arg4) {
    Player* player = PLAYER;
    s32 pad;
    Vec3f sp2C;
    s16 var;
    s16 abs_var;

    actor->posRot2.pos = actor->posRot.pos;
    actor->posRot2.pos.y += arg4;

    if (!(((globalCtx->csCtx.state != 0) || (D_8011D394 != 0)) && (gSaveContext.entranceIndex == 0x00EE))) {
        var = actor->yawTowardsLink - actor->shape.rot.y;
        abs_var = ABS(var);
        if (abs_var >= 0x4300) {
            func_80037F30(arg2, arg3);
            return 0;
        }
    }

    if (((globalCtx->csCtx.state != 0) || (D_8011D394 != 0)) && (gSaveContext.entranceIndex == 0x00EE)) {
        sp2C = globalCtx->view.eye;
    } else {
        sp2C = player->actor.posRot2.pos;
    }

    func_80037FC8(actor, &sp2C, arg2, arg3);

    return 1;
}

s32 func_80038290(GlobalContext* globalCtx, Actor* actor, Vec3s* arg2, Vec3s* arg3, Vec3f arg4) {
    Player* player = PLAYER;
    s32 pad;
    Vec3f sp24;
    s16 var;
    s16 abs_var;

    actor->posRot2.pos = arg4;

    if (!(((globalCtx->csCtx.state != 0) || (D_8011D394 != 0)) && (gSaveContext.entranceIndex == 0x00EE))) {
        var = actor->yawTowardsLink - actor->shape.rot.y;
        abs_var = ABS(var);
        if (abs_var >= 0x4300) {
            func_80037F30(arg2, arg3);
            return 0;
        }
    }

    if (((globalCtx->csCtx.state != 0) || (D_8011D394 != 0)) && (gSaveContext.entranceIndex == 0x00EE)) {
        sp24 = globalCtx->view.eye;
    } else {
        sp24 = player->actor.posRot2.pos;
    }

    func_80037FC8(actor, &sp24, arg2, arg3);

    return 1;
}<|MERGE_RESOLUTION|>--- conflicted
+++ resolved
@@ -1719,14 +1719,9 @@
     }
 }
 
-<<<<<<< HEAD
 // Tests if something hit Jabu Jabu surface, displaying hit splash and playing sfx if true
 s32 func_8002F9EC(GlobalContext* globalCtx, Actor* actor, CollisionPoly* poly, s32 bgId, Vec3f* pos) {
     if (func_80041D4C(&globalCtx->colCtx, poly, bgId) == 8) {
-=======
-s32 func_8002F9EC(GlobalContext* globalCtx, Actor* actor, CollisionPoly* arg2, u32 arg3, Vec3f* arg4) {
-    if (func_80041D4C(&globalCtx->colCtx, arg2, arg3) == 8) {
->>>>>>> a506801c
         globalCtx->unk_11D30[0] = 1;
         func_8005DFAC(globalCtx, NULL, pos);
         Audio_PlayActorSound2(actor, NA_SE_IT_WALL_HIT_BUYO);
@@ -4123,15 +4118,9 @@
 
     if (actor->floorPoly != NULL) {
         floorPoly = actor->floorPoly;
-<<<<<<< HEAD
         sp44 = COLPOLY_GET_NORMAL(floorPoly->normal.x);
         sp40 = COLPOLY_GET_NORMAL(floorPoly->normal.y);
         sp3C = COLPOLY_GET_NORMAL(floorPoly->normal.z);
-=======
-        sp44 = floorPoly->norm.x * (1.0f / 32767);
-        sp40 = floorPoly->norm.y * (1.0f / 32767);
-        sp3C = floorPoly->norm.z * (1.0f / 32767);
->>>>>>> a506801c
 
         sp38 = Math_Sins(arg1);
         sp34 = Math_Coss(arg1);
