#include "global.h"
#include "vt.h"

#include "overlays/actors/ovl_Arms_Hook/z_arms_hook.h"
#include "overlays/actors/ovl_En_Part/z_en_part.h"
#include "objects/gameplay_keep/gameplay_keep.h"

void ActorShape_Init(ActorShape* shape, f32 yOffset, ActorShadowFunc shadowDraw, f32 shadowScale) {
    shape->yOffset = yOffset;
    shape->shadowDraw = shadowDraw;
    shape->shadowScale = shadowScale;
    shape->shadowAlpha = 255;
}

void ActorShadow_Draw(Actor* actor, Lights* lights, GlobalContext* globalCtx, Gfx* dlist, Color_RGBA8* color) {
    f32 temp1;
    f32 temp2;
    MtxF sp60;

    if (actor->floorPoly != NULL) {
        temp1 = actor->world.pos.y - actor->floorHeight;

        if (temp1 >= -50.0f && temp1 < 500.0f) {
            OPEN_DISPS(globalCtx->state.gfxCtx, "../z_actor.c", 1553);

            POLY_OPA_DISP = Gfx_CallSetupDL(POLY_OPA_DISP, 0x2C);

            gDPSetCombineLERP(POLY_OPA_DISP++, 0, 0, 0, PRIMITIVE, TEXEL0, 0, PRIMITIVE, 0, 0, 0, 0, COMBINED, 0, 0, 0,
                              COMBINED);

            temp1 = (temp1 < 0.0f) ? 0.0f : ((temp1 > 150.0f) ? 150.0f : temp1);
            temp2 = 1.0f - (temp1 * (1.0f / 350));

            if (color != NULL) {
                gDPSetPrimColor(POLY_OPA_DISP++, 0, 0, color->r, color->g, color->b,
                                (u32)(actor->shape.shadowAlpha * temp2) & 0xFF);
            } else {
                gDPSetPrimColor(POLY_OPA_DISP++, 0, 0, 0, 0, 0, (u32)(actor->shape.shadowAlpha * temp2) & 0xFF);
            }

            func_80038A28(actor->floorPoly, actor->world.pos.x, actor->floorHeight, actor->world.pos.z, &sp60);
            Matrix_Put(&sp60);

            if (dlist != gCircleShadowDL) {
                Matrix_RotateY(actor->shape.rot.y * (M_PI / 32768), MTXMODE_APPLY);
            }

            temp2 = (1.0f - (temp1 * (1.0f / 350))) * actor->shape.shadowScale;
            Matrix_Scale(actor->scale.x * temp2, 1.0f, actor->scale.z * temp2, MTXMODE_APPLY);

            gSPMatrix(POLY_OPA_DISP++, Matrix_NewMtx(globalCtx->state.gfxCtx, "../z_actor.c", 1588),
                      G_MTX_MODELVIEW | G_MTX_LOAD);
            gSPDisplayList(POLY_OPA_DISP++, dlist);

            CLOSE_DISPS(globalCtx->state.gfxCtx, "../z_actor.c", 1594);
        }
    }
}

void ActorShadow_DrawCircle(Actor* actor, Lights* lights, GlobalContext* globalCtx) {
    ActorShadow_Draw(actor, lights, globalCtx, gCircleShadowDL, NULL);
}

void ActorShadow_DrawWhiteCircle(Actor* actor, Lights* lights, GlobalContext* globalCtx) {
    static Color_RGBA8 white = { 255, 255, 255, 255 };

    ActorShadow_Draw(actor, lights, globalCtx, gCircleShadowDL, &white);
}

void ActorShadow_DrawHorse(Actor* actor, Lights* lights, GlobalContext* globalCtx) {
    ActorShadow_Draw(actor, lights, globalCtx, gHorseShadowDL, NULL);
}

void ActorShadow_DrawFoot(GlobalContext* globalCtx, Light* light, MtxF* arg2, s32 arg3, f32 arg4, f32 arg5, f32 arg6) {
    s32 pad1;
    f32 sp58;
    s32 pad2[2];

    OPEN_DISPS(globalCtx->state.gfxCtx, "../z_actor.c", 1661);

    gDPSetPrimColor(POLY_OPA_DISP++, 0, 0, 0, 0, 0,
                    (u32)(((arg3 * 0.00005f) > 1.0f ? 1.0f : (arg3 * 0.00005f)) * arg4) & 0xFF);

    sp58 = Math_FAtan2F(light->l.dir[0], light->l.dir[2]);
    arg6 *= (4.5f - (light->l.dir[1] * 0.035f));
    arg6 = (arg6 < 1.0f) ? 1.0f : arg6;
    Matrix_Put(arg2);
    Matrix_RotateY(sp58, MTXMODE_APPLY);
    Matrix_Scale(arg5, 1.0f, arg5 * arg6, MTXMODE_APPLY);

    gSPMatrix(POLY_OPA_DISP++, Matrix_NewMtx(globalCtx->state.gfxCtx, "../z_actor.c", 1687),
              G_MTX_MODELVIEW | G_MTX_LOAD);
    gSPDisplayList(POLY_OPA_DISP++, gFootShadowDL);

    CLOSE_DISPS(globalCtx->state.gfxCtx, "../z_actor.c", 1693);
}

#ifdef NON_MATCHING
// saved register, stack usage and minor ordering differences
void ActorShadow_DrawFeet(Actor* actor, Lights* lights, GlobalContext* globalCtx) {
    MtxF spE8;
    f32 spE0[2];
    s32 i;
    f32* spAC;
    f32 temp_10;
    u8 temp_14;
    f32 temp_f0;
    f32 temp_f20;
    f32 temp_f20_2;
    f32 temp_f22_2;
    f32 temp_f24;
    s32 temp_a3;
    s32 temp_lo;
    u8 temp_s6;
    Vec3f* phi_s7;
    f32 phi_f2;
    Light* phi_s0;
    s32 phi_s1;
    s32 phi_s2;

    temp_f20 = actor->world.pos.y - actor->floorHeight;

    if (temp_f20 > 20.0f) {
        temp_10 = actor->shape.shadowScale;
        temp_14 = actor->shape.shadowAlpha;
        actor->shape.shadowScale *= 0.3f;
        actor->shape.shadowAlpha *= ((temp_f20 - 20.0f) * 0.02f) > 1.0f ? 1.0f : ((temp_f20 - 20.0f) * 0.02f);
        ActorShadow_DrawCircle(actor, lights, globalCtx);
        actor->shape.shadowScale = temp_10;
        actor->shape.shadowAlpha = temp_14;
    }

    if (temp_f20 < 200.0f) {
        phi_s7 = &actor->shape.feetPos[FOOT_LEFT];
        spAC = &spE0[0];
        temp_s6 = lights->numLights;
        temp_s6 -= 2;

        OPEN_DISPS(globalCtx->state.gfxCtx, "../z_actor.c", 1741);

        POLY_OPA_DISP = Gfx_CallSetupDL(POLY_OPA_DISP, 0x2C);
        actor->shape.feetFloorFlags = 0;

        for (i = 0; i < 2; i++) {
            phi_s7->y += 50.0f;
            *spAC = func_800BFCB8(globalCtx, &spE8, phi_s7);
            phi_s7->y -= 50.0f;

            actor->shape.feetFloorFlags *= 2;

            phi_f2 = phi_s7->y - *spAC;

            if ((phi_f2 >= -1.0f) && (phi_f2 < 500.0f)) {
                phi_s0 = &lights->l.l[0];

                if (phi_f2 <= 0.0f) {
                    actor->shape.feetFloorFlags++;
                }

                if (30.0f < phi_f2) {
                    phi_f2 = 30.0f;
                }

                temp_f24 = actor->shape.shadowAlpha * (1.0f - (phi_f2 * (1.0f / 30)));

                if (30.0f < phi_f2) {
                    phi_f2 = 30.0f;
                }

                temp_f20_2 = 1.0f - (phi_f2 * (1.0f / 70));
                temp_f22_2 = (actor->shape.shadowScale * temp_f20_2) * actor->scale.x;

                phi_s2 = 0;

                for (phi_s1 = 0; phi_s1 < temp_s6; phi_s1++) {
                    if (phi_s0->l.dir[1] > 0) {
                        temp_lo = ABS(phi_s0->l.dir[1]) * ((phi_s0->l.col[0] + phi_s0->l.col[1]) + phi_s0->l.col[2]);
                        if (temp_lo > 0) {
                            ActorShadow_DrawFoot(globalCtx, phi_s0, &spE8, temp_lo, temp_f24, temp_f22_2, temp_f20_2);
                            phi_s2 += temp_lo;
                        }
                    }
                    phi_s0++;
                }

                for (phi_s1 = 0; phi_s1 < 2; phi_s1++) {
                    if (phi_s0->l.dir[1] > 0) {
                        temp_a3 = (ABS(phi_s0->l.dir[1]) * ((phi_s0->l.col[0] + phi_s0->l.col[1]) + phi_s0->l.col[2])) -
                                  (phi_s2 * 8);
                        if (temp_a3 > 0) {
                            ActorShadow_DrawFoot(globalCtx, phi_s0, &spE8, temp_a3, temp_f24, temp_f22_2, temp_f20_2);
                        }
                    }
                    phi_s0++;
                }
            }

            spAC++;
            phi_s7++;
        }

        if (!(actor->bgCheckFlags & 1)) {
            actor->shape.feetFloorFlags = 0;
        } else if (actor->shape.feetFloorFlags == 3) {
            temp_f0 = actor->shape.feetPos[FOOT_LEFT].y - actor->shape.feetPos[FOOT_RIGHT].y;
            actor->shape.feetFloorFlags = ((spE0[0] + temp_f0) < (spE0[1] - temp_f0)) ? 2 : 1;
        }

        CLOSE_DISPS(globalCtx->state.gfxCtx, "../z_actor.c", 1831);
    }
}
#else
#pragma GLOBAL_ASM("asm/non_matchings/code/z_actor/ActorShadow_DrawFeet.s")
#endif

void Actor_SetFeetPos(Actor* actor, s32 limbIndex, s32 leftFootIndex, Vec3f* leftFootPos, s32 rightFootIndex,
                      Vec3f* rightFootPos) {
    if (limbIndex == leftFootIndex) {
        Matrix_MultVec3f(leftFootPos, &actor->shape.feetPos[FOOT_LEFT]);
    } else if (limbIndex == rightFootIndex) {
        Matrix_MultVec3f(rightFootPos, &actor->shape.feetPos[FOOT_RIGHT]);
    }
}

void func_8002BE04(GlobalContext* globalCtx, Vec3f* arg1, Vec3f* arg2, f32* arg3) {
    SkinMatrix_Vec3fMtxFMultXYZW(&globalCtx->mf_11D60, arg1, arg2, arg3);
    *arg3 = (*arg3 < 1.0f) ? 1.0f : (1.0f / *arg3);
}

typedef struct {
    /* 0x00 */ Color_RGBA8 inner;
    /* 0x04 */ Color_RGBA8 outer;
} NaviColor; // size = 0x8

NaviColor sNaviColorList[] = {
    { { 0, 255, 0, 255 }, { 0, 255, 0, 0 } },         { { 0, 255, 0, 255 }, { 0, 255, 0, 0 } },
    { { 255, 255, 255, 255 }, { 0, 0, 255, 0 } },     { { 0, 255, 0, 255 }, { 0, 255, 0, 0 } },
    { { 150, 150, 255, 255 }, { 150, 150, 255, 0 } }, { { 255, 255, 0, 255 }, { 200, 155, 0, 0 } },
    { { 0, 255, 0, 255 }, { 0, 255, 0, 0 } },         { { 0, 255, 0, 255 }, { 0, 255, 0, 0 } },
    { { 0, 255, 0, 255 }, { 0, 255, 0, 0 } },         { { 255, 255, 0, 255 }, { 200, 155, 0, 0 } },
    { { 0, 255, 0, 255 }, { 0, 255, 0, 0 } },         { { 0, 255, 0, 255 }, { 0, 255, 0, 0 } },
    { { 0, 255, 0, 255 }, { 0, 255, 0, 0 } },
};

// unused
Gfx D_80115FF0[] = {
    gsSPEndDisplayList(),
};

void func_8002BE64(TargetContext* targetCtx, s32 index, f32 arg2, f32 arg3, f32 arg4) {
    targetCtx->arr_50[index].pos.x = arg2;
    targetCtx->arr_50[index].pos.y = arg3;
    targetCtx->arr_50[index].pos.z = arg4;
    targetCtx->arr_50[index].unk_0C = targetCtx->unk_44;
}

void func_8002BE98(TargetContext* targetCtx, s32 actorCategory, GlobalContext* globalCtx) {
    TargetContextEntry* entry;
    NaviColor* naviColor;
    s32 i;

    Math_Vec3f_Copy(&targetCtx->targetCenterPos, &globalCtx->view.eye);
    targetCtx->unk_44 = 500.0f;
    targetCtx->unk_48 = 0x100;

    naviColor = &sNaviColorList[actorCategory];

    entry = &targetCtx->arr_50[0];
    for (i = 0; i < ARRAY_COUNT(targetCtx->arr_50); i++) {
        func_8002BE64(targetCtx, i, 0.0f, 0.0f, 0.0f);
        entry->color.r = naviColor->inner.r;
        entry->color.g = naviColor->inner.g;
        entry->color.b = naviColor->inner.b;
        entry++;
    }
}

void func_8002BF60(TargetContext* targetCtx, Actor* actor, s32 actorCategory, GlobalContext* globalCtx) {
    NaviColor* naviColor = &sNaviColorList[actorCategory];
    targetCtx->naviRefPos.x = actor->focus.pos.x;
    targetCtx->naviRefPos.y = actor->focus.pos.y + (actor->targetArrowOffset * actor->scale.y);
    targetCtx->naviRefPos.z = actor->focus.pos.z;
    targetCtx->naviInner.r = naviColor->inner.r;
    targetCtx->naviInner.g = naviColor->inner.g;
    targetCtx->naviInner.b = naviColor->inner.b;
    targetCtx->naviInner.a = naviColor->inner.a;
    targetCtx->naviOuter.r = naviColor->outer.r;
    targetCtx->naviOuter.g = naviColor->outer.g;
    targetCtx->naviOuter.b = naviColor->outer.b;
    targetCtx->naviOuter.a = naviColor->outer.a;
}

void func_8002C0C0(TargetContext* targetCtx, Actor* actor, GlobalContext* globalCtx) {
    targetCtx->arrowPointedActor = NULL;
    targetCtx->targetedActor = NULL;
    targetCtx->unk_40 = 0.0f;
    targetCtx->unk_8C = NULL;
    targetCtx->unk_90 = NULL;
    targetCtx->unk_4B = 0;
    targetCtx->unk_4C = 0;
    func_8002BF60(targetCtx, actor, actor->category, globalCtx);
    func_8002BE98(targetCtx, actor->category, globalCtx);
}

void func_8002C124(TargetContext* targetCtx, GlobalContext* globalCtx) {
    Actor* actor = targetCtx->targetedActor;

    OPEN_DISPS(globalCtx->state.gfxCtx, "../z_actor.c", 2029);

    if (targetCtx->unk_48 != 0) {
        TargetContextEntry* entry;
        Player* player;
        s16 spCE;
        f32 temp1;
        Vec3f spBC;
        s32 spB8;
        f32 spB4;
        s32 spB0;
        s32 spAC;
        f32 var1;
        f32 var2;
        s32 i;

        player = PLAYER;

        spCE = 0xFF;
        var1 = 1.0f;

        if (targetCtx->unk_4B != 0) {
            spB8 = 1;
        } else {
            spB8 = 3;
        }

        if (actor != NULL) {
            Math_Vec3f_Copy(&targetCtx->targetCenterPos, &actor->focus.pos);
            var1 = (500.0f - targetCtx->unk_44) / 420.0f;
        } else {
            targetCtx->unk_48 -= 120;
            if (targetCtx->unk_48 < 0) {
                targetCtx->unk_48 = 0;
            }
            spCE = targetCtx->unk_48;
        }

        func_8002BE04(globalCtx, &targetCtx->targetCenterPos, &spBC, &spB4);

        spBC.x = (160 * (spBC.x * spB4)) * var1;
        spBC.x = CLAMP(spBC.x, -320.0f, 320.0f);

        spBC.y = (120 * (spBC.y * spB4)) * var1;
        spBC.y = CLAMP(spBC.y, -240.0f, 240.0f);

        spBC.z = spBC.z * var1;

        targetCtx->unk_4C--;
        if (targetCtx->unk_4C < 0) {
            targetCtx->unk_4C = 2;
        }

        func_8002BE64(targetCtx, targetCtx->unk_4C, spBC.x, spBC.y, spBC.z);

        if ((!(player->stateFlags1 & 0x40)) || (actor != player->unk_664)) {
            OVERLAY_DISP = Gfx_CallSetupDL(OVERLAY_DISP, 0x39);

            for (spB0 = 0, spAC = targetCtx->unk_4C; spB0 < spB8; spB0++, spAC = (spAC + 1) % 3) {
                entry = &targetCtx->arr_50[spAC];

                if (entry->unk_0C < 500.0f) {
                    if (entry->unk_0C <= 120.0f) {
                        var2 = 0.15f;
                    } else {
                        var2 = ((entry->unk_0C - 120.0f) * 0.001f) + 0.15f;
                    }

                    Matrix_Translate(entry->pos.x, entry->pos.y, 0.0f, MTXMODE_NEW);
                    Matrix_Scale(var2, 0.15f, 1.0f, MTXMODE_APPLY);

                    gDPSetPrimColor(OVERLAY_DISP++, 0, 0, entry->color.r, entry->color.g, entry->color.b, (u8)spCE);

                    Matrix_RotateZ((targetCtx->unk_4B & 0x7F) * (M_PI / 64), MTXMODE_APPLY);

                    for (i = 0; i < 4; i++) {
                        Matrix_RotateZ(M_PI / 2, MTXMODE_APPLY);
                        Matrix_Push();
                        Matrix_Translate(entry->unk_0C, entry->unk_0C, 0.0f, MTXMODE_APPLY);
                        gSPMatrix(OVERLAY_DISP++, Matrix_NewMtx(globalCtx->state.gfxCtx, "../z_actor.c", 2116),
                                  G_MTX_MODELVIEW | G_MTX_LOAD);
                        gSPDisplayList(OVERLAY_DISP++, gZTargetLockOnTriangleDL);
                        Matrix_Pop();
                    }
                }

                spCE -= 0xFF / 3;
                if (spCE < 0) {
                    spCE = 0;
                }
            }
        }
    }

    actor = targetCtx->unk_94;
    if ((actor != NULL) && !(actor->flags & 0x8000000)) {
        NaviColor* naviColor = &sNaviColorList[actor->category];

        POLY_XLU_DISP = Gfx_CallSetupDL(POLY_XLU_DISP, 0x7);

        Matrix_Translate(actor->focus.pos.x, actor->focus.pos.y + (actor->targetArrowOffset * actor->scale.y) + 17.0f,
                         actor->focus.pos.z, MTXMODE_NEW);
        Matrix_RotateY((f32)((u16)(globalCtx->gameplayFrames * 3000)) * (M_PI / 32768), MTXMODE_APPLY);
        Matrix_Scale((iREG(27) + 35) / 1000.0f, (iREG(28) + 60) / 1000.0f, (iREG(29) + 50) / 1000.0f, MTXMODE_APPLY);

        gDPSetPrimColor(POLY_XLU_DISP++, 0, 0, naviColor->inner.r, naviColor->inner.g, naviColor->inner.b, 255);
        gSPMatrix(POLY_XLU_DISP++, Matrix_NewMtx(globalCtx->state.gfxCtx, "../z_actor.c", 2153),
                  G_MTX_MODELVIEW | G_MTX_LOAD);
        gSPDisplayList(POLY_XLU_DISP++, &gZTargetArrowDL);
    }

    CLOSE_DISPS(globalCtx->state.gfxCtx, "../z_actor.c", 2158);
}

void func_8002C7BC(TargetContext* targetCtx, Player* player, Actor* actorArg, GlobalContext* globalCtx) {
    s32 pad;
    Actor* unkActor;
    s32 actorCategory;
    Vec3f sp50;
    f32 sp4C;
    f32 temp1;
    f32 temp2;
    f32 temp3;
    f32 temp4;
    f32 temp5;
    f32 temp6;
    s32 lockOnSfxId;

    unkActor = NULL;

    if ((player->unk_664 != NULL) && (player->unk_84B[player->unk_846] == 2)) {
        targetCtx->unk_94 = NULL;
    } else {
        func_80032AF0(globalCtx, &globalCtx->actorCtx, &unkActor, player);
        targetCtx->unk_94 = unkActor;
    }

    if (targetCtx->unk_8C != NULL) {
        unkActor = targetCtx->unk_8C;
        targetCtx->unk_8C = NULL;
    } else if (actorArg != NULL) {
        unkActor = actorArg;
    }

    if (unkActor != NULL) {
        actorCategory = unkActor->category;
    } else {
        actorCategory = player->actor.category;
    }

    if ((unkActor != targetCtx->arrowPointedActor) || (actorCategory != targetCtx->activeCategory)) {
        targetCtx->arrowPointedActor = unkActor;
        targetCtx->activeCategory = actorCategory;
        targetCtx->unk_40 = 1.0f;
    }

    if (unkActor == NULL) {
        unkActor = &player->actor;
    }

    if (Math_StepToF(&targetCtx->unk_40, 0.0f, 0.25f) == 0) {
        temp1 = 0.25f / targetCtx->unk_40;
        temp2 = unkActor->world.pos.x - targetCtx->naviRefPos.x;
        temp3 = (unkActor->world.pos.y + (unkActor->targetArrowOffset * unkActor->scale.y)) - targetCtx->naviRefPos.y;
        temp4 = unkActor->world.pos.z - targetCtx->naviRefPos.z;
        targetCtx->naviRefPos.x += temp2 * temp1;
        targetCtx->naviRefPos.y += temp3 * temp1;
        targetCtx->naviRefPos.z += temp4 * temp1;
    } else {
        func_8002BF60(targetCtx, unkActor, actorCategory, globalCtx);
    }

    if ((actorArg != NULL) && (targetCtx->unk_4B == 0)) {
        func_8002BE04(globalCtx, &actorArg->focus.pos, &sp50, &sp4C);
        if (((sp50.z <= 0.0f) || (1.0f <= fabsf(sp50.x * sp4C))) || (1.0f <= fabsf(sp50.y * sp4C))) {
            actorArg = NULL;
        }
    }

    if (actorArg != NULL) {
        if (actorArg != targetCtx->targetedActor) {
            func_8002BE98(targetCtx, actorArg->category, globalCtx);
            targetCtx->targetedActor = actorArg;

            if (actorArg->id == ACTOR_EN_BOOM) {
                targetCtx->unk_48 = 0;
            }

            lockOnSfxId = ((actorArg->flags & 5) == 5) ? NA_SE_SY_LOCK_ON : NA_SE_SY_LOCK_ON_HUMAN;
            func_80078884(lockOnSfxId);
        }

        targetCtx->targetCenterPos.x = actorArg->world.pos.x;
        targetCtx->targetCenterPos.y = actorArg->world.pos.y - (actorArg->shape.yOffset * actorArg->scale.y);
        targetCtx->targetCenterPos.z = actorArg->world.pos.z;

        if (targetCtx->unk_4B == 0) {
            temp5 = (500.0f - targetCtx->unk_44) * 3.0f;
            temp6 = (temp5 < 30.0f) ? 30.0f : ((100.0f < temp5) ? 100.0f : temp5);
            if (Math_StepToF(&targetCtx->unk_44, 80.0f, temp6) != 0) {
                targetCtx->unk_4B++;
            }
        } else {
            targetCtx->unk_4B = (targetCtx->unk_4B + 3) | 0x80;
            targetCtx->unk_44 = 120.0f;
        }
    } else {
        targetCtx->targetedActor = NULL;
        Math_StepToF(&targetCtx->unk_44, 500.0f, 80.0f);
    }
}

/**
 * Tests if current scene switch flag is set.
 */
s32 Flags_GetSwitch(GlobalContext* globalCtx, s32 flag) {
    if (flag < 0x20) {
        return globalCtx->actorCtx.flags.swch & (1 << flag);
    } else {
        return globalCtx->actorCtx.flags.tempSwch & (1 << (flag - 0x20));
    }
}

/**
 * Sets current scene switch flag.
 */
void Flags_SetSwitch(GlobalContext* globalCtx, s32 flag) {
    if (flag < 0x20) {
        globalCtx->actorCtx.flags.swch |= (1 << flag);
    } else {
        globalCtx->actorCtx.flags.tempSwch |= (1 << (flag - 0x20));
    }
}

/**
 * Unsets current scene switch flag.
 */
void Flags_UnsetSwitch(GlobalContext* globalCtx, s32 flag) {
    if (flag < 0x20) {
        globalCtx->actorCtx.flags.swch &= ~(1 << flag);
    } else {
        globalCtx->actorCtx.flags.tempSwch &= ~(1 << (flag - 0x20));
    }
}

/**
 * Tests if current scene unknown flag is set.
 */
s32 Flags_GetUnknown(GlobalContext* globalCtx, s32 flag) {
    if (flag < 0x20) {
        return globalCtx->actorCtx.flags.unk0 & (1 << flag);
    } else {
        return globalCtx->actorCtx.flags.unk1 & (1 << (flag - 0x20));
    }
}

/**
 * Sets current scene unknown flag.
 */
void Flags_SetUnknown(GlobalContext* globalCtx, s32 flag) {
    if (flag < 0x20) {
        globalCtx->actorCtx.flags.unk0 |= (1 << flag);
    } else {
        globalCtx->actorCtx.flags.unk1 |= (1 << (flag - 0x20));
    }
}

/**
 * Unsets current scene unknown flag.
 */
void Flags_UnsetUnknown(GlobalContext* globalCtx, s32 flag) {
    if (flag < 0x20) {
        globalCtx->actorCtx.flags.unk0 &= ~(1 << flag);
    } else {
        globalCtx->actorCtx.flags.unk1 &= ~(1 << (flag - 0x20));
    }
}

/**
 * Tests if current scene chest flag is set.
 */
s32 Flags_GetTreasure(GlobalContext* globalCtx, s32 flag) {
    return globalCtx->actorCtx.flags.chest & (1 << flag);
}

/**
 * Sets current scene chest flag.
 */
void Flags_SetTreasure(GlobalContext* globalCtx, s32 flag) {
    globalCtx->actorCtx.flags.chest |= (1 << flag);
}

/**
 * Tests if current scene clear flag is set.
 */
s32 Flags_GetClear(GlobalContext* globalCtx, s32 flag) {
    return globalCtx->actorCtx.flags.clear & (1 << flag);
}

/**
 * Sets current scene clear flag.
 */
void Flags_SetClear(GlobalContext* globalCtx, s32 flag) {
    globalCtx->actorCtx.flags.clear |= (1 << flag);
}

/**
 * Unsets current scene clear flag.
 */
void Flags_UnsetClear(GlobalContext* globalCtx, s32 flag) {
    globalCtx->actorCtx.flags.clear &= ~(1 << flag);
}

/**
 * Tests if current scene temp clear flag is set.
 */
s32 Flags_GetTempClear(GlobalContext* globalCtx, s32 flag) {
    return globalCtx->actorCtx.flags.tempClear & (1 << flag);
}

/**
 * Sets current scene temp clear flag.
 */
void Flags_SetTempClear(GlobalContext* globalCtx, s32 flag) {
    globalCtx->actorCtx.flags.tempClear |= (1 << flag);
}

/**
 * Unsets current scene temp clear flag.
 */
void Flags_UnsetTempClear(GlobalContext* globalCtx, s32 flag) {
    globalCtx->actorCtx.flags.tempClear &= ~(1 << flag);
}

/**
 * Tests if current scene collectible flag is set.
 */
s32 Flags_GetCollectible(GlobalContext* globalCtx, s32 flag) {
    if (flag < 0x20) {
        return globalCtx->actorCtx.flags.collect & (1 << flag);
    } else {
        return globalCtx->actorCtx.flags.tempCollect & (1 << (flag - 0x20));
    }
}

/**
 * Sets current scene collectible flag.
 */
void Flags_SetCollectible(GlobalContext* globalCtx, s32 flag) {
    if (flag != 0) {
        if (flag < 0x20) {
            globalCtx->actorCtx.flags.collect |= (1 << flag);
        } else {
            globalCtx->actorCtx.flags.tempCollect |= (1 << (flag - 0x20));
        }
    }
}

void func_8002CDE4(GlobalContext* globalCtx, TitleCardContext* titleCtx) {
    titleCtx->delayA = titleCtx->delayB = titleCtx->unk_E = titleCtx->unk_C = 0;
}

void TitleCard_InitBossName(GlobalContext* globalCtx, TitleCardContext* titleCtx, void* texture, s16 arg3, s16 arg4,
                            u8 arg5, u8 arg6) {
    titleCtx->texture = texture;
    titleCtx->unk_4 = arg3;
    titleCtx->unk_6 = arg4;
    titleCtx->unk_8 = arg5;
    titleCtx->unk_9 = arg6;
    titleCtx->delayA = 80;
    titleCtx->delayB = 0;
}

void TitleCard_InitPlaceName(GlobalContext* globalCtx, TitleCardContext* titleCtx, void* texture, s32 arg3, s32 arg4,
                             s32 arg5, s32 arg6, s32 arg7) {
    Scene* loadedScene = globalCtx->loadedScene;
    u32 size = loadedScene->titleFile.vromEnd - loadedScene->titleFile.vromStart;

    if ((size != 0) && (size <= 0x3000)) {
        DmaMgr_SendRequest1(texture, loadedScene->titleFile.vromStart, size, "../z_actor.c", 2765);
    }

    titleCtx->texture = texture;
    titleCtx->unk_4 = arg3;
    titleCtx->unk_6 = arg4;
    titleCtx->unk_8 = arg5;
    titleCtx->unk_9 = arg6;
    titleCtx->delayA = 80;
    titleCtx->delayB = arg7;
}

void TitleCard_Update(GlobalContext* globalCtx, TitleCardContext* titleCtx) {
    if (DECR(titleCtx->delayB) == 0) {
        if (DECR(titleCtx->delayA) == 0) {
            Math_StepToS(&titleCtx->unk_C, 0, 30);
            Math_StepToS(&titleCtx->unk_E, 0, 70);
        } else {
            Math_StepToS(&titleCtx->unk_C, 255, 10);
            Math_StepToS(&titleCtx->unk_E, 255, 20);
        }
    }
}

void TitleCard_Draw(GlobalContext* globalCtx, TitleCardContext* titleCtx) {
    s32 spCC;
    s32 spC8;
    s32 unk1;
    s32 spC0;
    s32 sp38;
    s32 spB8;
    s32 spB4;
    s32 spB0;

    if (titleCtx->unk_C != 0) {
        spCC = titleCtx->unk_8;
        spC8 = titleCtx->unk_9;
        spC0 = (titleCtx->unk_4 * 4) - (spCC * 2);
        spB8 = (titleCtx->unk_6 * 4) - (spC8 * 2);
        sp38 = spCC * 2;

        OPEN_DISPS(globalCtx->state.gfxCtx, "../z_actor.c", 2824);

        spB0 = spCC * spC8 * gSaveContext.language;
        spC8 = (spCC * spC8 > 0x1000) ? 0x1000 / spCC : spC8;
        spB4 = spB8 + (spC8 * 4);

        if (1) {} // Necessary to match

        OVERLAY_DISP = func_80093808(OVERLAY_DISP);

        gDPSetPrimColor(OVERLAY_DISP++, 0, 0, (u8)titleCtx->unk_E, (u8)titleCtx->unk_E, (u8)titleCtx->unk_E,
                        (u8)titleCtx->unk_C);

<<<<<<< HEAD
        gDPLoadTextureBlock(oGfxCtx->overlay.p++, (s32)titleCtx->texture + spB0, G_IM_FMT_IA, G_IM_SIZ_8b, spCC, spC8, 0,
=======
        gDPLoadTextureBlock(OVERLAY_DISP++, titleCtx->texture + spB0, G_IM_FMT_IA, G_IM_SIZ_8b, spCC, spC8, 0,
>>>>>>> 28cfd82a
                            G_TX_NOMIRROR | G_TX_WRAP, G_TX_NOMIRROR | G_TX_WRAP, G_TX_NOMASK, G_TX_NOMASK, G_TX_NOLOD,
                            G_TX_NOLOD);

        gSPTextureRectangle(OVERLAY_DISP++, spC0, spB8, ((sp38 * 2) + spC0) - 4, spB8 + (spC8 * 4) - 1, G_TX_RENDERTILE,
                            0, 0, 1024, 1024);

        spC8 = titleCtx->unk_9 - spC8;

        if (spC8 > 0) {
<<<<<<< HEAD
            gDPLoadTextureBlock(oGfxCtx->overlay.p++, (s32)titleCtx->texture + spB0 + 0x1000, G_IM_FMT_IA, G_IM_SIZ_8b, spCC,
                                spC8, 0, G_TX_NOMIRROR | G_TX_WRAP, G_TX_NOMIRROR | G_TX_WRAP, G_TX_NOMASK, G_TX_NOMASK,
=======
            gDPLoadTextureBlock(OVERLAY_DISP++, titleCtx->texture + spB0 + 0x1000, G_IM_FMT_IA, G_IM_SIZ_8b, spCC, spC8,
                                0, G_TX_NOMIRROR | G_TX_WRAP, G_TX_NOMIRROR | G_TX_WRAP, G_TX_NOMASK, G_TX_NOMASK,
>>>>>>> 28cfd82a
                                G_TX_NOLOD, G_TX_NOLOD);

            gSPTextureRectangle(OVERLAY_DISP++, spC0, spB4, ((sp38 * 2) + spC0) - 4, spB4 + (spC8 * 4) - 1,
                                G_TX_RENDERTILE, 0, 0, 1024, 1024);
        }

        CLOSE_DISPS(globalCtx->state.gfxCtx, "../z_actor.c", 2880);
    }
}

s32 func_8002D53C(GlobalContext* globalCtx, TitleCardContext* titleCtx) {
    if ((globalCtx->actorCtx.titleCtx.delayB != 0) || (globalCtx->actorCtx.titleCtx.unk_C != 0)) {
        titleCtx->delayA = 0;
        titleCtx->delayB = 0;
        return 0;
    }

    return 1;
}

void Actor_Kill(Actor* actor) {
    actor->draw = NULL;
    actor->update = NULL;
    actor->flags &= ~0x1;
}

void Actor_SetWorldToHome(Actor* actor) {
    actor->world = actor->home;
}

void Actor_SetFocus(Actor* actor, f32 yOffset) {
    actor->focus.pos.x = actor->world.pos.x;
    actor->focus.pos.y = actor->world.pos.y + yOffset;
    actor->focus.pos.z = actor->world.pos.z;

    actor->focus.rot.x = actor->world.rot.x;
    actor->focus.rot.y = actor->world.rot.y;
    actor->focus.rot.z = actor->world.rot.z;
}

void Actor_SetWorldRotToShape(Actor* actor) {
    actor->world.rot = actor->shape.rot;
}

void Actor_SetShapeRotToWorld(Actor* actor) {
    actor->shape.rot = actor->world.rot;
}

void Actor_SetScale(Actor* actor, f32 scale) {
    actor->scale.z = scale;
    actor->scale.y = scale;
    actor->scale.x = scale;
}

void Actor_SetObjectDependency(GlobalContext* globalCtx, Actor* actor) {
    gSegments[6] = VIRTUAL_TO_PHYSICAL(globalCtx->objectCtx.status[actor->objBankIndex].segment);
}

void Actor_Init(Actor* actor, GlobalContext* globalCtx) {
    Actor_SetWorldToHome(actor);
    Actor_SetShapeRotToWorld(actor);
    Actor_SetFocus(actor, 0.0f);
    Math_Vec3f_Copy(&actor->prevPos, &actor->world.pos);
    Actor_SetScale(actor, 0.01f);
    actor->targetMode = 3;
    actor->minVelocityY = -20.0f;
    actor->xyzDistToPlayerSq = FLT_MAX;
    actor->naviEnemyId = 0xFF;
    actor->uncullZoneForward = 1000.0f;
    actor->uncullZoneScale = 350.0f;
    actor->uncullZoneDownward = 700.0f;
    CollisionCheck_InitInfo(&actor->colChkInfo);
    actor->floorBgId = BGCHECK_SCENE;
    ActorShape_Init(&actor->shape, 0.0f, NULL, 0.0f);
    if (Object_IsLoaded(&globalCtx->objectCtx, actor->objBankIndex)) {
        Actor_SetObjectDependency(globalCtx, actor);
        actor->init(actor, globalCtx);
        actor->init = NULL;
    }
}

void Actor_Destroy(Actor* actor, GlobalContext* globalCtx) {
    ActorOverlay* overlayEntry;
    char* name;

    if (actor->destroy != NULL) {
        actor->destroy(actor, globalCtx);
        actor->destroy = NULL;
    } else {
        overlayEntry = actor->overlayEntry;
        name = overlayEntry->name != NULL ? overlayEntry->name : "";

        // Translates to: "NO Actor CLASS DESTRUCT [%s]"
        osSyncPrintf("Ａｃｔｏｒクラス デストラクトがありません [%s]\n" VT_RST, name);
    }
}

void func_8002D7EC(Actor* actor) {
    f32 speedRate = R_UPDATE_RATE * 0.5f;
    actor->world.pos.x += (actor->velocity.x * speedRate) + actor->colChkInfo.displacement.x;
    actor->world.pos.y += (actor->velocity.y * speedRate) + actor->colChkInfo.displacement.y;
    actor->world.pos.z += (actor->velocity.z * speedRate) + actor->colChkInfo.displacement.z;
}

void func_8002D868(Actor* actor) {
    actor->velocity.x = Math_SinS(actor->world.rot.y) * actor->speedXZ;
    actor->velocity.z = Math_CosS(actor->world.rot.y) * actor->speedXZ;

    actor->velocity.y += actor->gravity;
    if (actor->velocity.y < actor->minVelocityY) {
        actor->velocity.y = actor->minVelocityY;
    }
}

void Actor_MoveForward(Actor* actor) {
    func_8002D868(actor);
    func_8002D7EC(actor);
}

void func_8002D908(Actor* actor) {
    f32 sp24 = Math_CosS(actor->world.rot.x) * actor->speedXZ;
    actor->velocity.x = Math_SinS(actor->world.rot.y) * sp24;
    actor->velocity.y = Math_SinS(actor->world.rot.x) * actor->speedXZ;
    actor->velocity.z = Math_CosS(actor->world.rot.y) * sp24;
}

void func_8002D97C(Actor* actor) {
    func_8002D908(actor);
    func_8002D7EC(actor);
}

void func_8002D9A4(Actor* actor, f32 arg1) {
    actor->speedXZ = Math_CosS(actor->world.rot.x) * arg1;
    actor->velocity.y = -Math_SinS(actor->world.rot.x) * arg1;
}

void func_8002D9F8(Actor* actor, SkelAnime* skelAnime) {
    Vec3f sp1C;
    SkelAnime_UpdateTranslation(skelAnime, &sp1C, actor->shape.rot.y);
    actor->world.pos.x += sp1C.x * actor->scale.x;
    actor->world.pos.y += sp1C.y * actor->scale.y;
    actor->world.pos.z += sp1C.z * actor->scale.z;
}

s16 Actor_WorldYawTowardActor(Actor* actorA, Actor* actorB) {
    return Math_Vec3f_Yaw(&actorA->world.pos, &actorB->world.pos);
}

s16 Actor_FocusYawTowardActor(Actor* actorA, Actor* actorB) {
    return Math_Vec3f_Yaw(&actorA->focus.pos, &actorB->focus.pos);
}

s16 Actor_WorldYawTowardPoint(Actor* actor, Vec3f* refPoint) {
    return Math_Vec3f_Yaw(&actor->world.pos, refPoint);
}

s16 Actor_WorldPitchTowardActor(Actor* actorA, Actor* actorB) {
    return Math_Vec3f_Pitch(&actorA->world.pos, &actorB->world.pos);
}

s16 Actor_FocusPitchTowardActor(Actor* actorA, Actor* actorB) {
    return Math_Vec3f_Pitch(&actorA->focus.pos, &actorB->focus.pos);
}

s16 Actor_WorldPitchTowardPoint(Actor* actor, Vec3f* refPoint) {
    return Math_Vec3f_Pitch(&actor->world.pos, refPoint);
}

f32 Actor_WorldDistXYZToActor(Actor* actorA, Actor* actorB) {
    return Math_Vec3f_DistXYZ(&actorA->world.pos, &actorB->world.pos);
}

f32 Actor_WorldDistXYZToPoint(Actor* actor, Vec3f* refPoint) {
    return Math_Vec3f_DistXYZ(&actor->world.pos, refPoint);
}

f32 Actor_WorldDistXZToActor(Actor* actorA, Actor* actorB) {
    return Math_Vec3f_DistXZ(&actorA->world.pos, &actorB->world.pos);
}

f32 Actor_WorldDistXZToPoint(Actor* actor, Vec3f* refPoint) {
    return Math_Vec3f_DistXZ(&actor->world.pos, refPoint);
}

void func_8002DBD0(Actor* actor, Vec3f* result, Vec3f* arg2) {
    f32 cosRot2Y;
    f32 sinRot2Y;
    f32 deltaX;
    f32 deltaZ;

    cosRot2Y = Math_CosS(actor->shape.rot.y);
    sinRot2Y = Math_SinS(actor->shape.rot.y);
    deltaX = arg2->x - actor->world.pos.x;
    deltaZ = arg2->z - actor->world.pos.z;

    result->x = (deltaX * cosRot2Y) - (deltaZ * sinRot2Y);
    result->z = (deltaX * sinRot2Y) + (deltaZ * cosRot2Y);
    result->y = arg2->y - actor->world.pos.y;
}

f32 Actor_HeightDiff(Actor* actorA, Actor* actorB) {
    return actorB->world.pos.y - actorA->world.pos.y;
}

f32 Player_GetHeight(Player* player) {
    f32 offset = (player->stateFlags1 & 0x800000) ? 32.0f : 0.0f;

    if (LINK_IS_ADULT) {
        return offset + 68.0f;
    } else {
        return offset + 44.0f;
    }
}

f32 func_8002DCE4(Player* player) {
    if (player->stateFlags1 & 0x800000) {
        return 8.0f;
    } else if (player->stateFlags1 & 0x8000000) {
        return (R_RUN_SPEED_LIMIT / 100.0f) * 0.6f;
    } else {
        return R_RUN_SPEED_LIMIT / 100.0f;
    }
}

s32 func_8002DD6C(Player* player) {
    return player->stateFlags1 & 0x8;
}

s32 func_8002DD78(Player* player) {
    return func_8002DD6C(player) && player->unk_834;
}

s32 func_8002DDA8(GlobalContext* globalCtx) {
    Player* player = PLAYER;

    return (player->stateFlags1 & 0x800) || func_8002DD78(player);
}

s32 func_8002DDE4(GlobalContext* globalCtx) {
    Player* player = PLAYER;

    return player->stateFlags2 & 0x8;
}

s32 func_8002DDF4(GlobalContext* globalCtx) {
    Player* player = PLAYER;

    return player->stateFlags2 & 0x1000;
}

void func_8002DE04(GlobalContext* globalCtx, Actor* actorA, Actor* actorB) {
    ArmsHook* hookshot;

    hookshot = (ArmsHook*)Actor_Find(&globalCtx->actorCtx, ACTOR_ARMS_HOOK, ACTORCAT_ITEMACTION);
    hookshot->grabbed = actorB;
    hookshot->grabbedDistDiff.x = 0.0f;
    hookshot->grabbedDistDiff.y = 0.0f;
    hookshot->grabbedDistDiff.z = 0.0f;
    actorB->flags |= 0x2000;
    actorA->flags &= ~0x2000;
}

void func_8002DE74(GlobalContext* globalCtx, Player* player) {
    if ((globalCtx->roomCtx.curRoom.unk_03 != 4) && func_800C0CB8(globalCtx)) {
        Camera_ChangeSetting(Gameplay_GetCamera(globalCtx, 0), CAM_SET_HORSE0);
    }
}

void func_8002DECC(GlobalContext* globalCtx, Player* player, Actor* horse) {
    player->rideActor = horse;
    player->stateFlags1 |= 0x800000;
    horse->child = &player->actor;
}

s32 func_8002DEEC(Player* player) {
    return (player->stateFlags1 & 0x20000080) || (player->csMode != 0);
}

void func_8002DF18(GlobalContext* globalCtx, Player* player) {
    func_8006DC68(globalCtx, player);
}

s32 func_8002DF38(GlobalContext* globalCtx, Actor* actor, u8 csMode) {
    Player* player = PLAYER;

    player->csMode = csMode;
    player->unk_448 = actor;
    player->unk_46A = 0;

    return 1;
}

s32 func_8002DF54(GlobalContext* globalCtx, Actor* actor, u8 csMode) {
    Player* player = PLAYER;

    func_8002DF38(globalCtx, actor, csMode);
    player->unk_46A = 1;

    return 1;
}

void func_8002DF90(DynaPolyActor* dynaActor) {
    dynaActor->unk_154 = 0.0f;
    dynaActor->unk_150 = 0.0f;
}

void func_8002DFA4(DynaPolyActor* dynaActor, f32 arg1, s16 arg2) {
    dynaActor->unk_150 += arg1;
    dynaActor->unk_158 = arg2;
}

s32 func_8002DFC8(Actor* actor, s16 arg1, GlobalContext* globalCtx) {
    Player* player = PLAYER;
    s16 var = (s16)(actor->yawTowardsPlayer + 0x8000) - player->actor.shape.rot.y;

    if (ABS(var) < arg1) {
        return 1;
    }

    return 0;
}

s32 func_8002E020(Actor* actorA, Actor* actorB, s16 arg2) {
    s16 var = (s16)(Actor_WorldYawTowardActor(actorA, actorB) + 0x8000) - actorB->shape.rot.y;

    if (ABS(var) < arg2) {
        return 1;
    }

    return 0;
}

s32 func_8002E084(Actor* actor, s16 arg1) {
    s16 var = actor->yawTowardsPlayer - actor->shape.rot.y;

    if (ABS(var) < arg1) {
        return 1;
    }

    return 0;
}

s32 func_8002E0D0(Actor* actorA, Actor* actorB, s16 arg2) {
    s16 var = Actor_WorldYawTowardActor(actorA, actorB) - actorA->shape.rot.y;

    if (ABS(var) < arg2) {
        return 1;
    }

    return 0;
}

s32 func_8002E12C(Actor* actor, f32 arg1, s16 arg2) {
    s16 var = actor->yawTowardsPlayer - actor->shape.rot.y;

    if (ABS(var) < arg2) {
        f32 xyzDistanceFromLink = sqrtf(SQ(actor->xzDistToPlayer) + SQ(actor->yDistToPlayer));

        if (xyzDistanceFromLink < arg1) {
            return 1;
        }
    }

    return 0;
}

s32 func_8002E1A8(Actor* actorA, Actor* actorB, f32 arg2, s16 arg3) {
    if (Actor_WorldDistXYZToActor(actorA, actorB) < arg2) {
        s16 var = Actor_WorldYawTowardActor(actorA, actorB) - actorA->shape.rot.y;

        if (ABS(var) < arg3) {
            return 1;
        }
    }

    return 0;
}

s32 func_8002E234(Actor* actor, f32 arg1, s32 arg2) {
    if ((actor->bgCheckFlags & 0x1) && (arg1 < -11.0f)) {
        actor->bgCheckFlags &= ~0x1;
        actor->bgCheckFlags |= 0x4;

        if ((actor->velocity.y < 0.0f) && (arg2 & 0x10)) {
            actor->velocity.y = 0.0f;
        }

        return 0;
    }

    return 1;
}

CollisionPoly* sCurCeilingPoly;
s32 sCurCeilingBgId;

s32 func_8002E2AC(GlobalContext* globalCtx, Actor* actor, Vec3f* arg2, s32 arg3) {
    f32 floorHeightDiff;
    s32 floorBgId;

    arg2->y += 50.0f;

    actor->floorHeight =
        BgCheck_EntityRaycastFloor5(globalCtx, &globalCtx->colCtx, &actor->floorPoly, &floorBgId, actor, arg2);
    actor->bgCheckFlags &= ~0x0086;

    if (actor->floorHeight <= BGCHECK_Y_MIN) {
        return func_8002E234(actor, BGCHECK_Y_MIN, arg3);
    }

    floorHeightDiff = actor->floorHeight - actor->world.pos.y;
    actor->floorBgId = floorBgId;

    if (floorHeightDiff >= 0.0f) { // actor is on or below the ground
        actor->bgCheckFlags |= 0x80;

        if (actor->bgCheckFlags & 0x10) {
            if (floorBgId != sCurCeilingBgId) {
                if (floorHeightDiff > 15.0f) {
                    actor->bgCheckFlags |= 0x100;
                }
            } else {
                actor->world.pos.x = actor->prevPos.x;
                actor->world.pos.z = actor->prevPos.z;
            }
        }

        actor->world.pos.y = actor->floorHeight;

        if (actor->velocity.y <= 0.0f) {
            if (!(actor->bgCheckFlags & 0x1)) {
                actor->bgCheckFlags |= 0x2;
            } else if ((arg3 & 0x8) && (actor->gravity < 0.0f)) {
                actor->velocity.y = -4.0f;
            } else {
                actor->velocity.y = 0.0f;
            }

            actor->bgCheckFlags |= 0x1;
            func_80043334(&globalCtx->colCtx, actor, actor->floorBgId);
        }
    } else { // actor is above ground
        if ((actor->bgCheckFlags & 0x1) && (floorHeightDiff >= -11.0f)) {
            func_80043334(&globalCtx->colCtx, actor, actor->floorBgId);
        }

        return func_8002E234(actor, floorHeightDiff, arg3);
    }

    return 1;
}

void Actor_UpdateBgCheckInfo(GlobalContext* globalCtx, Actor* actor, f32 arg2, f32 arg3, f32 arg4, s32 arg5) {
    f32 sp74;
    s32 pad;
    Vec3f sp64;
    s32 bgId;
    CollisionPoly* wallPoly;
    f32 sp58;
    WaterBox* waterBox;
    f32 waterBoxYSurface;
    Vec3f ripplePos;

    sp74 = actor->world.pos.y - actor->prevPos.y;

    if ((actor->floorBgId != BGCHECK_SCENE) && (actor->bgCheckFlags & 1)) {
        func_800433A4(&globalCtx->colCtx, actor->floorBgId, actor);
    }

    if (arg5 & 1) {
        if ((!(arg5 & 0x80) && BgCheck_EntitySphVsWall3(&globalCtx->colCtx, &sp64, &actor->world.pos, &actor->prevPos,
                                                        arg3, &actor->wallPoly, &bgId, actor, arg2)) ||
            ((arg5 & 0x80) && BgCheck_EntitySphVsWall4(&globalCtx->colCtx, &sp64, &actor->world.pos, &actor->prevPos,
                                                       arg3, &actor->wallPoly, &bgId, actor, arg2))) {
            wallPoly = actor->wallPoly;
            Math_Vec3f_Copy(&actor->world.pos, &sp64);
            actor->wallYaw = Math_Atan2S(wallPoly->normal.z, wallPoly->normal.x);
            actor->bgCheckFlags |= 8;
            actor->wallBgId = bgId;
        } else {
            actor->bgCheckFlags &= ~8;
        }
    }

    sp64.x = actor->world.pos.x;
    sp64.z = actor->world.pos.z;

    if (arg5 & 2) {
        sp64.y = actor->prevPos.y + 10.0f;
        if (BgCheck_EntityCheckCeiling(&globalCtx->colCtx, &sp58, &sp64, (arg4 + sp74) - 10.0f, &sCurCeilingPoly,
                                       &sCurCeilingBgId, actor)) {
            actor->bgCheckFlags |= 0x10;
            actor->world.pos.y = (sp58 + sp74) - 10.0f;
        } else {
            actor->bgCheckFlags &= ~0x10;
        }
    }

    if (arg5 & 4) {
        sp64.y = actor->prevPos.y;
        func_8002E2AC(globalCtx, actor, &sp64, arg5);
        waterBoxYSurface = actor->world.pos.y;
        if (WaterBox_GetSurface1(globalCtx, &globalCtx->colCtx, actor->world.pos.x, actor->world.pos.z,
                                 &waterBoxYSurface, &waterBox)) {
            actor->yDistToWater = waterBoxYSurface - actor->world.pos.y;
            if (actor->yDistToWater < 0.0f) {
                actor->bgCheckFlags &= ~0x60;
            } else {
                if (!(actor->bgCheckFlags & 0x20)) {
                    actor->bgCheckFlags |= 0x40;
                    if (!(arg5 & 0x40)) {
                        ripplePos.x = actor->world.pos.x;
                        ripplePos.y = waterBoxYSurface;
                        ripplePos.z = actor->world.pos.z;
                        EffectSsGRipple_Spawn(globalCtx, &ripplePos, 100, 500, 0);
                        EffectSsGRipple_Spawn(globalCtx, &ripplePos, 100, 500, 4);
                        EffectSsGRipple_Spawn(globalCtx, &ripplePos, 100, 500, 8);
                    }
                }
                actor->bgCheckFlags |= 0x20;
            }
        } else {
            actor->bgCheckFlags &= ~0x60;
            actor->yDistToWater = BGCHECK_Y_MIN;
        }
    }
}

Mtx D_8015BBA8;

Gfx* func_8002E830(Vec3f* object, Vec3f* eye, Vec3f* lightDir, GraphicsContext* gfxCtx, Gfx* gfx, Hilite** hilite) {
    LookAt* lookAt;
    f32 correctedEyeX;

    lookAt = Graph_Alloc(gfxCtx, sizeof(LookAt));

    correctedEyeX = (eye->x == object->x) && (eye->z == object->z) ? eye->x + 0.001f : eye->x;

    *hilite = Graph_Alloc(gfxCtx, sizeof(Hilite));

    if (HREG(80) == 6) {
        osSyncPrintf("z_actor.c 3529 eye=[%f(%f) %f %f] object=[%f %f %f] light_direction=[%f %f %f]\n", correctedEyeX,
                     eye->x, eye->y, eye->z, object->x, object->y, object->z, lightDir->x, lightDir->y, lightDir->z);
    }

    func_800ABE74(correctedEyeX, eye->y, eye->z);
    guLookAtHilite(&D_8015BBA8, lookAt, *hilite, correctedEyeX, eye->y, eye->z, object->x, object->y, object->z, 0.0f,
                   1.0f, 0.0f, lightDir->x, lightDir->y, lightDir->z, lightDir->x, lightDir->y, lightDir->z, 0x10,
                   0x10);

    gSPLookAt(gfx++, lookAt);
    gDPSetHilite1Tile(gfx++, 1, *hilite, 0x10, 0x10);

    return gfx;
}

Hilite* func_8002EABC(Vec3f* object, Vec3f* eye, Vec3f* lightDir, GraphicsContext* gfxCtx) {
    Hilite* hilite;

    OPEN_DISPS(gfxCtx, "../z_actor.c", 4306);

    POLY_OPA_DISP = func_8002E830(object, eye, lightDir, gfxCtx, POLY_OPA_DISP, &hilite);

    CLOSE_DISPS(gfxCtx, "../z_actor.c", 4313);

    return hilite;
}

Hilite* func_8002EB44(Vec3f* object, Vec3f* eye, Vec3f* lightDir, GraphicsContext* gfxCtx) {
    Hilite* hilite;

    OPEN_DISPS(gfxCtx, "../z_actor.c", 4332);

    POLY_XLU_DISP = func_8002E830(object, eye, lightDir, gfxCtx, POLY_XLU_DISP, &hilite);

    CLOSE_DISPS(gfxCtx, "../z_actor.c", 4339);

    return hilite;
}

void func_8002EBCC(Actor* actor, GlobalContext* globalCtx, s32 flag) {
    Hilite* hilite;
    Vec3f lightDir;
    Gfx* displayListHead;
    Gfx* displayList;

    lightDir.x = globalCtx->envCtx.unk_2A;
    lightDir.y = globalCtx->envCtx.unk_2B;
    lightDir.z = globalCtx->envCtx.unk_2C;

    if (HREG(80) == 6) {
        osSyncPrintf("z_actor.c 3637 game_play->view.eye=[%f(%f) %f %f]\n", globalCtx->view.eye.x,
                     globalCtx->view.eye.y, globalCtx->view.eye.z);
    }

    hilite = func_8002EABC(&actor->world.pos, &globalCtx->view.eye, &lightDir, globalCtx->state.gfxCtx);

    if (flag != 0) {
        displayList = Graph_Alloc(globalCtx->state.gfxCtx, 2 * sizeof(Gfx));
        displayListHead = displayList;

        OPEN_DISPS(globalCtx->state.gfxCtx, "../z_actor.c", 4384);

        gDPSetHilite1Tile(displayListHead++, 1, hilite, 0x10, 0x10);
        gSPEndDisplayList(displayListHead);
        gSPSegment(POLY_OPA_DISP++, 0x07, displayList);

        CLOSE_DISPS(globalCtx->state.gfxCtx, "../z_actor.c", 4394);
    }
}

void func_8002ED80(Actor* actor, GlobalContext* globalCtx, s32 flag) {
    Hilite* hilite;
    Vec3f lightDir;
    Gfx* displayListHead;
    Gfx* displayList;

    lightDir.x = globalCtx->envCtx.unk_2A;
    lightDir.y = globalCtx->envCtx.unk_2B;
    lightDir.z = globalCtx->envCtx.unk_2C;

    hilite = func_8002EB44(&actor->world.pos, &globalCtx->view.eye, &lightDir, globalCtx->state.gfxCtx);

    if (flag != 0) {
        displayList = Graph_Alloc(globalCtx->state.gfxCtx, 2 * sizeof(Gfx));
        displayListHead = displayList;

        OPEN_DISPS(globalCtx->state.gfxCtx, "../z_actor.c", 4429);

        gDPSetHilite1Tile(displayListHead++, 1, hilite, 0x10, 0x10);
        gSPEndDisplayList(displayListHead);
        gSPSegment(POLY_XLU_DISP++, 0x07, displayList);

        CLOSE_DISPS(globalCtx->state.gfxCtx, "../z_actor.c", 4439);
    }
}

PosRot* Actor_GetFocus(PosRot* dest, Actor* actor) {
    *dest = actor->focus;

    return dest;
}

PosRot* Actor_GetWorld(PosRot* dest, Actor* actor) {
    *dest = actor->world;

    return dest;
}

PosRot* Actor_GetWorldPosShapeRot(PosRot* arg0, Actor* actor) {
    PosRot sp1C;

    Math_Vec3f_Copy(&sp1C.pos, &actor->world.pos);
    sp1C.rot = actor->shape.rot;
    *arg0 = sp1C;

    return arg0;
}

f32 func_8002EFC0(Actor* actor, Player* player, s16 arg2) {
    s16 yawTemp;
    s16 yawTempAbs;
    f32 ret;

    yawTemp = (s16)(actor->yawTowardsPlayer - 0x8000) - arg2;
    yawTempAbs = ABS(yawTemp);

    if (player->unk_664 != NULL) {
        if ((yawTempAbs > 0x4000) || (actor->flags & 0x8000000)) {
            return FLT_MAX;
        } else {
            ret = actor->xyzDistToPlayerSq -
                  actor->xyzDistToPlayerSq * 0.8f * ((0x4000 - yawTempAbs) * 3.0517578125e-05f);
            return ret;
        }
    }

    if (yawTempAbs > 0x2AAA) {
        return FLT_MAX;
    }

    return actor->xyzDistToPlayerSq;
}

typedef struct {
    /* 0x0 */ f32 rangeSq;
    /* 0x4 */ f32 leashScale;
} TargetRangeParams; // size = 0x8

#define TARGET_RANGE(range, leash) \
    { SQ(range), (f32)range / leash }

TargetRangeParams D_80115FF8[] = {
    TARGET_RANGE(70, 140),   TARGET_RANGE(170, 255),    TARGET_RANGE(280, 5600),      TARGET_RANGE(350, 525),
    TARGET_RANGE(700, 1050), TARGET_RANGE(1000, 1500),  TARGET_RANGE(100, 105.36842), TARGET_RANGE(140, 163.33333),
    TARGET_RANGE(240, 576),  TARGET_RANGE(280, 280000),
};

u32 func_8002F090(Actor* actor, f32 arg1) {
    return arg1 < D_80115FF8[actor->targetMode].rangeSq;
}

s32 func_8002F0C8(Actor* actor, Player* player, s32 flag) {
    s16 var;
    s16 abs_var;
    f32 dist;

    if ((actor->update == NULL) || !(actor->flags & 1)) {
        return 1;
    }

    if (!flag) {
        var = (s16)(actor->yawTowardsPlayer - 0x8000) - player->actor.shape.rot.y;
        abs_var = ABS(var);

        if ((player->unk_664 == NULL) && (abs_var > 0x2AAA)) {
            dist = FLT_MAX;
        } else {
            dist = actor->xyzDistToPlayerSq;
        }

        return !func_8002F090(actor, D_80115FF8[actor->targetMode].leashScale * dist);
    }

    return 0;
}

u32 func_8002F194(Actor* actor, GlobalContext* globalCtx) {
    if (actor->flags & 0x100) {
        actor->flags &= ~0x100;
        return 1;
    }

    return 0;
}

s32 func_8002F1C4(Actor* actor, GlobalContext* globalCtx, f32 arg2, f32 arg3, u32 exchangeItemId) {
    Player* player = PLAYER;

    // This is convoluted but it seems like it must be a single if statement to match
    if ((player->actor.flags & 0x100) || ((exchangeItemId != EXCH_ITEM_NONE) && Player_InCsMode(globalCtx)) ||
        (!actor->isTargeted &&
         ((arg3 < fabsf(actor->yDistToPlayer)) || (player->targetActorDistance < actor->xzDistToPlayer) ||
          (arg2 < actor->xzDistToPlayer)))) {
        return 0;
    }

    player->targetActor = actor;
    player->targetActorDistance = actor->xzDistToPlayer;
    player->exchangeItemId = exchangeItemId;

    return 1;
}

s32 func_8002F298(Actor* actor, GlobalContext* globalCtx, f32 arg2, u32 exchangeItemId) {
    return func_8002F1C4(actor, globalCtx, arg2, arg2, exchangeItemId);
}

s32 func_8002F2CC(Actor* actor, GlobalContext* globalCtx, f32 arg2) {
    return func_8002F298(actor, globalCtx, arg2, EXCH_ITEM_NONE);
}

s32 func_8002F2F4(Actor* actor, GlobalContext* globalCtx) {
    f32 var1 = 50.0f + actor->colChkInfo.cylRadius;
    return func_8002F2CC(actor, globalCtx, var1);
}

u32 func_8002F334(Actor* actor, GlobalContext* globalCtx) {
    if (func_8010BDBC(&globalCtx->msgCtx) == 2) {
        return 1;
    } else {
        return 0;
    }
}

s8 func_8002F368(GlobalContext* globalCtx) {
    Player* player = PLAYER;

    return player->exchangeItemId;
}

void func_8002F374(GlobalContext* globalCtx, Actor* actor, s16* arg2, s16* arg3) {
    Vec3f sp1C;
    f32 sp18;

    func_8002BE04(globalCtx, &actor->focus.pos, &sp1C, &sp18);
    *arg2 = sp1C.x * sp18 * 160.0f + 160.0f;
    *arg3 = sp1C.y * sp18 * -120.0f + 120.0f;
}

u32 Actor_HasParent(Actor* actor, GlobalContext* globalCtx) {
    if (actor->parent != NULL) {
        return true;
    } else {
        return false;
    }
}

s32 func_8002F434(Actor* actor, GlobalContext* globalCtx, s32 getItemId, f32 xzRange, f32 yRange) {
    Player* player = PLAYER;
    s16 yawDiff;
    s32 absYawDiff;

    if (!(player->stateFlags1 & 0x3C7080) && Player_GetExplosiveHeld(player) < 0) {
        if ((((player->heldActor != NULL) || (actor == player->targetActor)) && (getItemId > GI_NONE) &&
             (getItemId < GI_MAX)) ||
            (!(player->stateFlags1 & 0x20000800))) {
            if ((actor->xzDistToPlayer < xzRange) && (fabsf(actor->yDistToPlayer) < yRange)) {
                yawDiff = actor->yawTowardsPlayer - player->actor.shape.rot.y;
                absYawDiff = ABS(yawDiff);
                if ((getItemId != GI_NONE) || (player->getItemDirection < absYawDiff)) {
                    player->getItemId = getItemId;
                    player->interactRangeActor = actor;
                    player->getItemDirection = absYawDiff;
                    return 1;
                }
            }
        }
    }

    return 0;
}

void func_8002F554(Actor* actor, GlobalContext* globalCtx, s32 getItemId) {
    func_8002F434(actor, globalCtx, getItemId, 50.0f, 10.0f);
}

void func_8002F580(Actor* actor, GlobalContext* globalCtx) {
    func_8002F554(actor, globalCtx, GI_NONE);
}

u32 Actor_HasNoParent(Actor* actor, GlobalContext* globalCtx) {
    if (actor->parent == NULL) {
        return true;
    } else {
        return false;
    }
}

void func_8002F5C4(Actor* actorA, Actor* actorB, GlobalContext* globalCtx) {
    Actor* parent = actorA->parent;

    if (parent->id == ACTOR_PLAYER) {
        Player* player = (Player*)parent;
        player->heldActor = actorB;
        player->interactRangeActor = actorB;
    }

    parent->child = actorB;
    actorB->parent = parent;
    actorA->parent = NULL;
}

void func_8002F5F0(Actor* actor, GlobalContext* globalCtx) {
    Player* player = PLAYER;

    if (actor->xyzDistToPlayerSq < player->unk_6A4) {
        player->unk_6A4 = actor->xyzDistToPlayerSq;
    }
}

u32 Actor_HasChild(GlobalContext* globalCtx, Actor* actor) {
    if (actor->child != NULL) {
        return true;
    } else {
        return false;
    }
}

u32 func_8002F63C(GlobalContext* globalCtx, Actor* horse, s32 arg2) {
    Player* player = PLAYER;

    if (!(player->stateFlags1 & 0x003C7880)) {
        player->rideActor = horse;
        player->unk_43C = arg2;
        return 1;
    }

    return 0;
}

u32 Actor_HasNoChild(GlobalContext* globalCtx, Actor* actor) {
    if (actor->child == NULL) {
        return true;
    } else {
        return false;
    }
}

void func_8002F698(GlobalContext* globalCtx, Actor* actor, f32 arg2, s16 arg3, f32 arg4, u32 arg5, u32 arg6) {
    Player* player = PLAYER;

    player->unk_8A0 = arg6;
    player->unk_8A1 = arg5;
    player->unk_8A2 = arg3;
    player->unk_8A4 = arg2;
    player->unk_8A8 = arg4;
}

void func_8002F6D4(GlobalContext* globalCtx, Actor* actor, f32 arg2, s16 arg3, f32 arg4, u32 arg5) {
    func_8002F698(globalCtx, actor, arg2, arg3, arg4, 2, arg5);
}

void func_8002F71C(GlobalContext* globalCtx, Actor* actor, f32 arg2, s16 arg3, f32 arg4) {
    func_8002F6D4(globalCtx, actor, arg2, arg3, arg4, 0);
}

void func_8002F758(GlobalContext* globalCtx, Actor* actor, f32 arg2, s16 arg3, f32 arg4, u32 arg5) {
    func_8002F698(globalCtx, actor, arg2, arg3, arg4, 1, arg5);
}

void func_8002F7A0(GlobalContext* globalCtx, Actor* actor, f32 arg2, s16 arg3, f32 arg4) {
    func_8002F758(globalCtx, actor, arg2, arg3, arg4, 0);
}

void func_8002F7DC(Actor* actor, u16 sfxId) {
    Audio_PlaySoundGeneral(sfxId, &actor->projectedPos, 4, &D_801333E0, &D_801333E0, &D_801333E8);
}

void Audio_PlayActorSound2(Actor* actor, u16 sfxId) {
    func_80078914(&actor->projectedPos, sfxId);
}

void func_8002F850(GlobalContext* globalCtx, Actor* actor) {
    s32 sfxId;

    if (actor->bgCheckFlags & 0x20) {
        if (actor->yDistToWater < 20.0f) {
            sfxId = NA_SE_PL_WALK_WATER0 - SFX_FLAG;
        } else {
            sfxId = NA_SE_PL_WALK_WATER1 - SFX_FLAG;
        }
    } else {
        sfxId = SurfaceType_GetSfx(&globalCtx->colCtx, actor->floorPoly, actor->floorBgId);
    }

    func_80078914(&actor->projectedPos, NA_SE_EV_BOMB_BOUND);
    func_80078914(&actor->projectedPos, sfxId + SFX_FLAG);
}

void func_8002F8F0(Actor* actor, u16 sfxId) {
    actor->sfx = sfxId;
    actor->flags |= 0x80000;
    actor->flags &= ~0x10300000;
}

void func_8002F91C(Actor* actor, u16 sfxId) {
    actor->sfx = sfxId;
    actor->flags |= 0x100000;
    actor->flags &= ~0x10280000;
}

void func_8002F948(Actor* actor, u16 sfxId) {
    actor->sfx = sfxId;
    actor->flags |= 0x200000;
    actor->flags &= ~0x10180000;
}

void func_8002F974(Actor* actor, u16 sfxId) {
    actor->flags &= ~0x10380000;
    actor->sfx = sfxId;
}

void func_8002F994(Actor* actor, s32 arg1) {
    actor->flags |= 0x10000000;
    actor->flags &= ~0x00380000;
    if (arg1 < 40) {
        actor->sfx = NA_SE_PL_WALK_DIRT - SFX_FLAG;
    } else if (arg1 < 100) {
        actor->sfx = NA_SE_PL_WALK_CONCRETE - SFX_FLAG;
    } else {
        actor->sfx = NA_SE_PL_WALK_SAND - SFX_FLAG;
    }
}

// Tests if something hit Jabu Jabu surface, displaying hit splash and playing sfx if true
s32 func_8002F9EC(GlobalContext* globalCtx, Actor* actor, CollisionPoly* poly, s32 bgId, Vec3f* pos) {
    if (func_80041D4C(&globalCtx->colCtx, poly, bgId) == 8) {
        globalCtx->unk_11D30[0] = 1;
        CollisionCheck_BlueBlood(globalCtx, NULL, pos);
        Audio_PlayActorSound2(actor, NA_SE_IT_WALL_HIT_BUYO);
        return true;
    }

    return false;
}

// Local data used for Farore's Wind light (stored in BSS, possibly a struct?)
LightInfo D_8015BC00;
LightNode* D_8015BC10;
s32 D_8015BC14;
f32 D_8015BC18;

void func_8002FA60(GlobalContext* globalCtx) {
    Vec3f lightPos;

    if (gSaveContext.fw.set) {
        gSaveContext.respawn[RESPAWN_MODE_TOP].data = 0x28;
        gSaveContext.respawn[RESPAWN_MODE_TOP].pos.x = gSaveContext.fw.pos.x;
        gSaveContext.respawn[RESPAWN_MODE_TOP].pos.y = gSaveContext.fw.pos.y;
        gSaveContext.respawn[RESPAWN_MODE_TOP].pos.z = gSaveContext.fw.pos.z;
        gSaveContext.respawn[RESPAWN_MODE_TOP].yaw = gSaveContext.fw.yaw;
        gSaveContext.respawn[RESPAWN_MODE_TOP].playerParams = gSaveContext.fw.playerParams;
        gSaveContext.respawn[RESPAWN_MODE_TOP].entranceIndex = gSaveContext.fw.entranceIndex;
        gSaveContext.respawn[RESPAWN_MODE_TOP].roomIndex = gSaveContext.fw.roomIndex;
        gSaveContext.respawn[RESPAWN_MODE_TOP].tempSwchFlags = gSaveContext.fw.tempSwchFlags;
        gSaveContext.respawn[RESPAWN_MODE_TOP].tempCollectFlags = gSaveContext.fw.tempCollectFlags;
    } else {
        gSaveContext.respawn[RESPAWN_MODE_TOP].data = 0;
        gSaveContext.respawn[RESPAWN_MODE_TOP].pos.x = 0.0f;
        gSaveContext.respawn[RESPAWN_MODE_TOP].pos.y = 0.0f;
        gSaveContext.respawn[RESPAWN_MODE_TOP].pos.z = 0.0f;
    }

    lightPos.x = gSaveContext.respawn[RESPAWN_MODE_TOP].pos.x;
    lightPos.y = gSaveContext.respawn[RESPAWN_MODE_TOP].pos.y + 80.0f;
    lightPos.z = gSaveContext.respawn[RESPAWN_MODE_TOP].pos.z;

    Lights_PointNoGlowSetInfo(&D_8015BC00, lightPos.x, lightPos.y, lightPos.z, 0xFF, 0xFF, 0xFF, -1);

    D_8015BC10 = LightContext_InsertLight(globalCtx, &globalCtx->lightCtx, &D_8015BC00);
    D_8015BC14 = 0;
    D_8015BC18 = 0.0f;
}

Vec3f D_80116048 = { 0.0f, -0.05f, 0.0f };
Vec3f D_80116054 = { 0.0f, -0.025f, 0.0f };
Color_RGBA8 D_80116060 = { 255, 255, 255, 0 };
Color_RGBA8 D_80116064 = { 100, 200, 0, 0 };

#ifdef NON_MATCHING
// saved register, stack usage and minor ordering differences
// this also doesn't generate a few useless struct copies
void func_8002FBAC(GlobalContext* globalCtx) {
    Vec3f lightPos;
    f32 spD8;
    f32 spD4;
    s32 spD0;
    s32 spCC;
    f32 spC0;
    Vec3f spB4;
    Vec3f spA4;
    f32 sp9C;
    Vec3f sp7C;
    Vec3f sp70;
    f32 temp_f12;
    f32 temp_f14;
    f32 temp_f2;
    f32 temp_ret;
    s32 temp_a3;
    f32 phi_f14;
    f32 phi_f10;
    f32 phi_f6;

    OPEN_DISPS(globalCtx->state.gfxCtx, "../z_actor.c", 5308);

    if (gSaveContext.respawn[RESPAWN_MODE_TOP].data != 0) {
        if (LINK_IS_ADULT) {
            spD8 = 80.0f;
        } else {
            spD8 = 60.0f;
        }

        spD0 = 0xFF;
        spD4 = 1.0f;

        temp_a3 = gSaveContext.respawn[RESPAWN_MODE_TOP].data - 0x28;
        spCC = temp_a3;

        if (temp_a3 < 0) {
            gSaveContext.respawn[RESPAWN_MODE_TOP].data++;
            spD4 = ABS(gSaveContext.respawn[RESPAWN_MODE_TOP].data) * 0.025f;
            D_8015BC14 = 60;
            D_8015BC18 = 1.0f;
        } else if (D_8015BC14 != 0) {
            D_8015BC14--;
        } else if (D_8015BC18 > 0.0f) {
            spC0 = D_8015BC18;
            temp_ret = Math_Vec3f_DistXYZAndStoreDiff(&gSaveContext.respawn[RESPAWN_MODE_DOWN].pos,
                                                      &gSaveContext.respawn[RESPAWN_MODE_TOP].pos, &spB4);

            if (temp_ret < 20.0f) {
                D_8015BC18 = 0.0f;
                Math_Vec3f_Copy(&gSaveContext.respawn[RESPAWN_MODE_TOP].pos,
                                &gSaveContext.respawn[RESPAWN_MODE_DOWN].pos);
            } else {
                sp9C = (1.0f / D_8015BC18) * temp_ret;
                phi_f14 = 20.0f / sp9C;
                phi_f14 = (phi_f14 < 0.05f) ? 0.05f : phi_f14;
                Math_StepToF(&D_8015BC18, 0.0f, phi_f14);
                temp_f2 = ((D_8015BC18 / spC0) * temp_ret) / temp_ret;
                gSaveContext.respawn[RESPAWN_MODE_TOP].pos.x =
                    gSaveContext.respawn[RESPAWN_MODE_DOWN].pos.x + (spB4.x * temp_f2);
                gSaveContext.respawn[RESPAWN_MODE_TOP].pos.y =
                    gSaveContext.respawn[RESPAWN_MODE_DOWN].pos.y + (spB4.y * temp_f2);
                gSaveContext.respawn[RESPAWN_MODE_TOP].pos.z =
                    gSaveContext.respawn[RESPAWN_MODE_DOWN].pos.z + (spB4.z * temp_f2);
                temp_f12 = sp9C * 0.5f;
                temp_f14 = temp_ret - temp_f12;
                spD8 += sqrtf((temp_f12 * temp_f12) - (temp_f14 * temp_f14)) * 0.2f;
                osSyncPrintf("-------- DISPLAY Y=%f\n", spD8);
            }

            spA4.x = Rand_CenteredFloat(6.0f) + gSaveContext.respawn[RESPAWN_MODE_TOP].pos.x;
            spA4.y = Rand_ZeroOne() * 6.0f + gSaveContext.respawn[RESPAWN_MODE_TOP].pos.y + 80.0f;
            spA4.z = Rand_CenteredFloat(6.0f) + gSaveContext.respawn[RESPAWN_MODE_TOP].pos.z;

            EffectSsKiraKira_SpawnDispersed(globalCtx, &spA4, &D_80116048, &D_80116054, &D_80116060, &D_80116064, 1000,
                                            16);

            if (D_8015BC18 == 0.0f) {
                gSaveContext.respawn[RESPAWN_MODE_TOP] = gSaveContext.respawn[RESPAWN_MODE_DOWN];
                gSaveContext.respawn[RESPAWN_MODE_TOP].playerParams = 0x06FF;
                gSaveContext.respawn[RESPAWN_MODE_TOP].data = 0x28;
            }

            // somehow this shouldn't be optimized out
            gSaveContext.respawn[RESPAWN_MODE_TOP].pos = gSaveContext.respawn[RESPAWN_MODE_TOP].pos;
        } else if (temp_a3 > 0) {
            temp_f12 = temp_a3 * 0.1f;

            if (temp_f12 < 1.0f) {
                sp7C.x = globalCtx->view.eye.x;
                sp7C.y = globalCtx->view.eye.y - spD8;
                sp7C.z = globalCtx->view.eye.z;
                temp_ret = Math_Vec3f_DistXYZAndStoreDiff(&sp7C, &gSaveContext.respawn[RESPAWN_MODE_TOP].pos, &sp70);
                temp_f2 = (((1.0f - temp_f12) / (1.0f - ((f32)(temp_a3 - 1) * 0.1f))) * temp_ret) / temp_ret;
                gSaveContext.respawn[RESPAWN_MODE_TOP].pos.x = sp70.x * temp_f2 + sp7C.x;
                gSaveContext.respawn[RESPAWN_MODE_TOP].pos.y = sp70.y * temp_f2 + sp7C.y;
                gSaveContext.respawn[RESPAWN_MODE_TOP].pos.z = sp70.z * temp_f2 + sp7C.z;
            }

            // somehow this shouldn't be optimized out
            gSaveContext.respawn[RESPAWN_MODE_TOP].pos = gSaveContext.respawn[RESPAWN_MODE_TOP].pos;

            spD0 = 0xFF - (((temp_a3 * 0x10) - temp_a3) * 2);

            if (spD0 < 0) {
                gSaveContext.fw.set = 0;
                gSaveContext.respawn[RESPAWN_MODE_TOP].data = 0;
                spD0 = 0;
            } else {
                gSaveContext.respawn[RESPAWN_MODE_TOP].data++;
            }

            spD4 = spCC * 0.200000000000000011102230246252 + 1.0f;
        }

        if ((globalCtx->csCtx.state == 0) &&
            (gSaveContext.respawn[RESPAWN_MODE_TOP].entranceIndex == gSaveContext.entranceIndex) &&
            (globalCtx->roomCtx.curRoom.num == gSaveContext.respawn[RESPAWN_MODE_TOP].roomIndex)) {
            POLY_XLU_DISP = Gfx_CallSetupDL(POLY_XLU_DISP, 0x19);

            Matrix_Translate(gSaveContext.respawn[RESPAWN_MODE_TOP].pos.x,
                             gSaveContext.respawn[RESPAWN_MODE_TOP].pos.y + spD8,
                             gSaveContext.respawn[RESPAWN_MODE_TOP].pos.z, MTXMODE_NEW);
            Matrix_Scale(0.025f * spD4, 0.025f * spD4, 0.025f * spD4, MTXMODE_APPLY);
            Matrix_Mult(&globalCtx->mf_11D60, MTXMODE_APPLY);
            Matrix_Push();

            gDPPipeSync(POLY_XLU_DISP++);
            gDPSetPrimColor(POLY_XLU_DISP++, 0x80, 0x80, 255, 255, 200, spD0);
            gDPSetEnvColor(POLY_XLU_DISP++, 100, 200, 0, 255);

            phi_f10 = (globalCtx->gameplayFrames * 1500) & 0xFFFF;
            Matrix_RotateZ((phi_f10 * M_PI) / 32768.0f, MTXMODE_APPLY);

            gSPMatrix(POLY_XLU_DISP++, Matrix_NewMtx(globalCtx->state.gfxCtx, "../z_actor.c", 5458),
                      G_MTX_MODELVIEW | G_MTX_LOAD);
            gSPDisplayList(POLY_XLU_DISP++, &gEffFlash1DL);

            Matrix_Pop();
            phi_f6 = ~((globalCtx->gameplayFrames * 1200) & 0xFFFF);
            Matrix_RotateZ((phi_f6 * M_PI) / 32768.0f, MTXMODE_APPLY);

            gSPMatrix(POLY_XLU_DISP++, Matrix_NewMtx(globalCtx->state.gfxCtx, "../z_actor.c", 5463),
                      G_MTX_MODELVIEW | G_MTX_LOAD);
            gSPDisplayList(POLY_XLU_DISP++, &gEffFlash1DL);
        }

        lightPos.x = gSaveContext.respawn[RESPAWN_MODE_TOP].pos.x;
        lightPos.y = gSaveContext.respawn[RESPAWN_MODE_TOP].pos.y + spD8;
        lightPos.z = gSaveContext.respawn[RESPAWN_MODE_TOP].pos.z;

        Lights_PointNoGlowSetInfo(&D_8015BC00, lightPos.x, lightPos.y, lightPos.z, 0xFF, 0xFF, 0xFF, 500.0f * spD4);

        CLOSE_DISPS(globalCtx->state.gfxCtx, "../z_actor.c", 5474);
    }
}
#else
#pragma GLOBAL_ASM("asm/non_matchings/code/z_actor/func_8002FBAC.s")
#endif

void func_80030488(GlobalContext* globalCtx) {
    LightContext_RemoveLight(globalCtx, &globalCtx->lightCtx, D_8015BC10);
}

void func_800304B0(GlobalContext* globalCtx) {
    if (globalCtx->actorCtx.unk_03 != 0) {
        globalCtx->actorCtx.unk_03 = 0;
        func_800876C8(globalCtx);
    }
}

// Actor_InitContext
void func_800304DC(GlobalContext* globalCtx, ActorContext* actorCtx, ActorEntry* actorEntry) {
    ActorOverlay* overlayEntry;
    SavedSceneFlags* savedSceneFlags;
    s32 i;

    savedSceneFlags = &gSaveContext.sceneFlags[globalCtx->sceneNum];

    bzero(actorCtx, sizeof(*actorCtx));

    ActorOverlayTable_Init();
    Matrix_MtxFCopy(&globalCtx->mf_11DA0, &gMtxFClear);
    Matrix_MtxFCopy(&globalCtx->mf_11D60, &gMtxFClear);

    overlayEntry = &gActorOverlayTable[0];
    for (i = 0; i < ARRAY_COUNT(gActorOverlayTable); i++) {
        overlayEntry->loadedRamAddr = NULL;
        overlayEntry->nbLoaded = 0;
        overlayEntry++;
    }

    actorCtx->flags.chest = savedSceneFlags->chest;
    actorCtx->flags.swch = savedSceneFlags->swch;
    actorCtx->flags.clear = savedSceneFlags->clear;
    actorCtx->flags.collect = savedSceneFlags->collect;

    func_8002CDE4(globalCtx, &actorCtx->titleCtx);

    actorCtx->absoluteSpace = NULL;

    Actor_SpawnEntry(actorCtx, actorEntry, globalCtx);
    func_8002C0C0(&actorCtx->targetCtx, actorCtx->actorLists[ACTORCAT_PLAYER].head, globalCtx);
    func_8002FA60(globalCtx);
}

u32 D_80116068[] = {
    0x100000C0, 0x100000C0, 0x00000000, 0x100004C0, 0x00000080, 0x300000C0,
    0x10000080, 0x00000000, 0x300000C0, 0x100004C0, 0x00000000, 0x100000C0,
};

void Actor_UpdateAll(GlobalContext* globalCtx, ActorContext* actorCtx) {
    Actor* refActor;
    Actor* actor;
    Player* player;
    u32* sp80;
    u32 unkFlag;
    u32 unkCondition;
    Actor* sp74;
    ActorEntry* actorEntry;
    s32 i;

    player = PLAYER;

    if (0) {
        // This assert is optimized out but it exists due to its presence in rodata
        if (gMaxActorId != ACTOR_ID_MAX) {
            __assert("MaxProfile == ACTOR_DLF_MAX", "../z_actor.c", UNK_LINE);
        }
    }

    sp74 = NULL;
    unkFlag = 0;

    if (globalCtx->nbSetupActors != 0) {
        actorEntry = &globalCtx->setupActorList[0];
        for (i = 0; i < globalCtx->nbSetupActors; i++) {
            Actor_SpawnEntry(&globalCtx->actorCtx, actorEntry++, globalCtx);
        }
        globalCtx->nbSetupActors = 0;
    }

    if (actorCtx->unk_02 != 0) {
        actorCtx->unk_02--;
    }

    if (KREG(0) == -100) {
        refActor = &PLAYER->actor;
        KREG(0) = 0;
        Actor_Spawn(&globalCtx->actorCtx, globalCtx, ACTOR_EN_CLEAR_TAG, refActor->world.pos.x,
                    refActor->world.pos.y + 100.0f, refActor->world.pos.z, 0, 0, 0, 1);
    }

    sp80 = &D_80116068[0];

    if (player->stateFlags2 & 0x8000000) {
        unkFlag = 0x2000000;
    }

    if ((player->stateFlags1 & 0x40) && ((player->actor.textId & 0xFF00) != 0x600)) {
        sp74 = player->targetActor;
    }

    for (i = 0; i < ARRAY_COUNT(actorCtx->actorLists); i++, sp80++) {
        unkCondition = (*sp80 & player->stateFlags1);

        actor = actorCtx->actorLists[i].head;
        while (actor != NULL) {
            if (actor->world.pos.y < -25000.0f) {
                actor->world.pos.y = -25000.0f;
            }

            actor->sfx = 0;

            if (actor->init != NULL) {
                if (Object_IsLoaded(&globalCtx->objectCtx, actor->objBankIndex)) {
                    Actor_SetObjectDependency(globalCtx, actor);
                    actor->init(actor, globalCtx);
                    actor->init = NULL;
                }
                actor = actor->next;
            } else if (!Object_IsLoaded(&globalCtx->objectCtx, actor->objBankIndex)) {
                Actor_Kill(actor);
                actor = actor->next;
            } else if ((unkFlag && !(actor->flags & unkFlag)) ||
                       (!unkFlag && unkCondition && (sp74 != actor) && (actor != player->naviActor) &&
                        (actor != player->heldActor) && (&player->actor != actor->parent))) {
                CollisionCheck_ResetDamage(&actor->colChkInfo);
                actor = actor->next;
            } else if (actor->update == NULL) {
                if (!actor->isDrawn) {
                    actor = Actor_Delete(&globalCtx->actorCtx, actor, globalCtx);
                } else {
                    Actor_Destroy(actor, globalCtx);
                    actor = actor->next;
                }
            } else {
                Math_Vec3f_Copy(&actor->prevPos, &actor->world.pos);
                actor->xzDistToPlayer = Actor_WorldDistXZToActor(actor, &player->actor);
                actor->yDistToPlayer = Actor_HeightDiff(actor, &player->actor);
                actor->xyzDistToPlayerSq = SQ(actor->xzDistToPlayer) + SQ(actor->yDistToPlayer);

                actor->yawTowardsPlayer = Actor_WorldYawTowardActor(actor, &player->actor);
                actor->flags &= ~0x1000000;

                if ((DECR(actor->freezeTimer) == 0) && (actor->flags & 0x50)) {
                    if (actor == player->unk_664) {
                        actor->isTargeted = true;
                    } else {
                        actor->isTargeted = false;
                    }

                    if ((actor->targetPriority != 0) && (player->unk_664 == NULL)) {
                        actor->targetPriority = 0;
                    }

                    Actor_SetObjectDependency(globalCtx, actor);
                    if (actor->colorFilterTimer != 0) {
                        actor->colorFilterTimer--;
                    }
                    actor->update(actor, globalCtx);
                    func_8003F8EC(globalCtx, &globalCtx->colCtx.dyna, actor);
                }

                CollisionCheck_ResetDamage(&actor->colChkInfo);

                actor = actor->next;
            }
        }

        if (i == ACTORCAT_BG) {
            DynaPoly_Setup(globalCtx, &globalCtx->colCtx.dyna);
        }
    }

    actor = player->unk_664;

    if ((actor != NULL) && (actor->update == NULL)) {
        actor = NULL;
        func_8008EDF0(player);
    }

    if ((actor == NULL) || (player->unk_66C < 5)) {
        actor = NULL;
        if (actorCtx->targetCtx.unk_4B != 0) {
            actorCtx->targetCtx.unk_4B = 0;
            func_80078884(NA_SE_SY_LOCK_OFF);
        }
    }

    func_8002C7BC(&actorCtx->targetCtx, player, actor, globalCtx);
    TitleCard_Update(globalCtx, &actorCtx->titleCtx);
    DynaPoly_UpdateBgActorTransforms(globalCtx, &globalCtx->colCtx.dyna);
}

void Actor_FaultPrint(Actor* actor, char* command) {
    ActorOverlay* overlayEntry;
    char* name;

    if ((actor == NULL) || (actor->overlayEntry == NULL)) {
        FaultDrawer_SetCursor(48, 24);
        FaultDrawer_Printf("ACTOR NAME is NULL");
    }

    overlayEntry = actor->overlayEntry;
    name = overlayEntry->name != NULL ? overlayEntry->name : "";

    // Translates to: "ACTOR NAME(%08x:%s)"
    osSyncPrintf("アクターの名前(%08x:%s)\n", actor, name);

    if (command != NULL) {
        // Translates to: "COMMAND:%s"
        osSyncPrintf("コメント:%s\n", command);
    }

    FaultDrawer_SetCursor(48, 24);
    FaultDrawer_Printf("ACTOR NAME %08x:%s", actor, name);
}

void Actor_Draw(GlobalContext* globalCtx, Actor* actor) {
    FaultClient faultClient;
    Lights* lights;

    Fault_AddClient(&faultClient, Actor_FaultPrint, actor, "Actor_draw");

    OPEN_DISPS(globalCtx->state.gfxCtx, "../z_actor.c", 6035);

    lights = LightContext_NewLights(&globalCtx->lightCtx, globalCtx->state.gfxCtx);

    Lights_BindAll(lights, globalCtx->lightCtx.listHead, (actor->flags & 0x400000) ? NULL : &actor->world.pos);
    Lights_Draw(lights, globalCtx->state.gfxCtx);

    if (actor->flags & 0x1000) {
        func_800D1694(actor->world.pos.x + globalCtx->mainCamera.skyboxOffset.x,
                      actor->world.pos.y +
                          (f32)((actor->shape.yOffset * actor->scale.y) + globalCtx->mainCamera.skyboxOffset.y),
                      actor->world.pos.z + globalCtx->mainCamera.skyboxOffset.z, &actor->shape.rot);
    } else {
        func_800D1694(actor->world.pos.x, actor->world.pos.y + (actor->shape.yOffset * actor->scale.y),
                      actor->world.pos.z, &actor->shape.rot);
    }

    Matrix_Scale(actor->scale.x, actor->scale.y, actor->scale.z, MTXMODE_APPLY);
    Actor_SetObjectDependency(globalCtx, actor);

    gSPSegment(POLY_OPA_DISP++, 0x06, globalCtx->objectCtx.status[actor->objBankIndex].segment);
    gSPSegment(POLY_XLU_DISP++, 0x06, globalCtx->objectCtx.status[actor->objBankIndex].segment);

    if (actor->colorFilterTimer != 0) {
        Color_RGBA8 sp2C = { 0, 0, 0, 255 };

        if (actor->colorFilterParams & 0x8000) {
            sp2C.r = sp2C.g = sp2C.b = ((actor->colorFilterParams & 0x1F00) >> 5) | 7;
        } else if (actor->colorFilterParams & 0x4000) {
            sp2C.r = ((actor->colorFilterParams & 0x1F00) >> 5) | 7;
        } else {
            sp2C.b = ((actor->colorFilterParams & 0x1F00) >> 5) | 7;
        }

        if (actor->colorFilterParams & 0x2000) {
            func_80026860(globalCtx, &sp2C, actor->colorFilterTimer, actor->colorFilterParams & 0xFF);
        } else {
            func_80026400(globalCtx, &sp2C, actor->colorFilterTimer, actor->colorFilterParams & 0xFF);
        }
    }

    actor->draw(actor, globalCtx);

    if (actor->colorFilterTimer != 0) {
        if (actor->colorFilterParams & 0x2000) {
            func_80026A6C(globalCtx);
        } else {
            func_80026608(globalCtx);
        }
    }

    if (actor->shape.shadowDraw != NULL) {
        actor->shape.shadowDraw(actor, lights, globalCtx);
    }

    CLOSE_DISPS(globalCtx->state.gfxCtx, "../z_actor.c", 6119);

    Fault_RemoveClient(&faultClient);
}

void func_80030ED8(Actor* actor) {
    if (actor->flags & 0x80000) {
        Audio_PlaySoundGeneral(actor->sfx, &actor->projectedPos, 4, &D_801333E0, &D_801333E0, &D_801333E8);
    } else if (actor->flags & 0x100000) {
        func_80078884(actor->sfx);
    } else if (actor->flags & 0x200000) {
        func_800788CC(actor->sfx);
    } else if (actor->flags & 0x10000000) {
        func_800F4C58(&D_801333D4, NA_SE_SY_TIMER - SFX_FLAG, (s8)(actor->sfx - 1));
    } else {
        func_80078914(&actor->projectedPos, actor->sfx);
    }
}

void func_80030FA8(GraphicsContext* gfxCtx) {
    OPEN_DISPS(gfxCtx, "../z_actor.c", 6161);

    gDPLoadTextureBlock(POLY_XLU_DISP++, gUnknownCircle5Tex, G_IM_FMT_I, G_IM_SIZ_8b, 64, 64, 0,
                        G_TX_MIRROR | G_TX_CLAMP, G_TX_MIRROR | G_TX_CLAMP, 6, 6, G_TX_NOLOD, G_TX_NOLOD);

    gDPSetTileSize(POLY_XLU_DISP++, G_TX_RENDERTILE, 384, 224, 892, 732);
    gSPTextureRectangle(POLY_XLU_DISP++, 0, 0, 1280, 960, G_TX_RENDERTILE, 2240, 1600, 576, 597);
    gDPPipeSync(POLY_XLU_DISP++);

    CLOSE_DISPS(gfxCtx, "../z_actor.c", 6183);
}

void func_8003115C(GlobalContext* globalCtx, s32 nbInvisibleActors, Actor** invisibleActors) {
    Actor** invisibleActor;
    GraphicsContext* gfxCtx;
    s32 i;

    gfxCtx = globalCtx->state.gfxCtx;

    OPEN_DISPS(gfxCtx, "../z_actor.c", 6197);

    // Translates to: "MAGIC LENS START"
    gDPNoOpString(POLY_OPA_DISP++, "魔法のメガネ START", 0);

    gDPPipeSync(POLY_XLU_DISP++);

    if (globalCtx->roomCtx.curRoom.showInvisActors == 0) {
        gDPSetOtherMode(POLY_XLU_DISP++,
                        G_AD_DISABLE | G_CD_MAGICSQ | G_CK_NONE | G_TC_FILT | G_TF_BILERP | G_TT_NONE | G_TL_TILE |
                            G_TD_CLAMP | G_TP_NONE | G_CYC_1CYCLE | G_PM_NPRIMITIVE,
                        G_AC_THRESHOLD | G_ZS_PRIM | Z_UPD | G_RM_CLD_SURF | G_RM_CLD_SURF2);
        gDPSetCombineMode(POLY_XLU_DISP++, G_CC_MODULATEIA_PRIM, G_CC_MODULATEIA_PRIM);
        gDPSetPrimColor(POLY_XLU_DISP++, 0, 0, 255, 0, 0, 255);
    } else {
        gDPSetOtherMode(POLY_XLU_DISP++,
                        G_AD_DISABLE | G_CD_MAGICSQ | G_CK_NONE | G_TC_FILT | G_TF_BILERP | G_TT_NONE | G_TL_TILE |
                            G_TD_CLAMP | G_TP_NONE | G_CYC_1CYCLE | G_PM_NPRIMITIVE,
                        G_AC_THRESHOLD | G_ZS_PRIM | Z_UPD | IM_RD | CVG_DST_SAVE | ZMODE_OPA | FORCE_BL |
                            GBL_c1(G_BL_CLR_BL, G_BL_0, G_BL_CLR_MEM, G_BL_1MA) |
                            GBL_c2(G_BL_CLR_BL, G_BL_0, G_BL_CLR_MEM, G_BL_1MA));
        gDPSetCombineLERP(POLY_XLU_DISP++, PRIMITIVE, TEXEL0, PRIM_LOD_FRAC, 0, PRIMITIVE, TEXEL0, PRIM_LOD_FRAC, 0,
                          PRIMITIVE, TEXEL0, PRIM_LOD_FRAC, 0, PRIMITIVE, TEXEL0, PRIM_LOD_FRAC, 0);
        gDPSetPrimColor(POLY_XLU_DISP++, 0, 0xFF, 74, 74, 74, 74);
    }

    gDPSetPrimDepth(POLY_XLU_DISP++, 0, 0);

    func_80030FA8(gfxCtx);

    // Translates to: "MAGIC LENS INVISIBLE ACTOR DISPLAY START"
    gDPNoOpString(POLY_OPA_DISP++, "魔法のメガネ 見えないＡcｔｏｒ表示 START", nbInvisibleActors);

    invisibleActor = &invisibleActors[0];
    for (i = 0; i < nbInvisibleActors; i++) {
        // Translates to: "MAGIC LENS INVISIBLE ACTOR DISPLAY"
        gDPNoOpString(POLY_OPA_DISP++, "魔法のメガネ 見えないＡcｔｏｒ表示", i);
        Actor_Draw(globalCtx, *(invisibleActor++));
    }

    // Translates to: "MAGIC LENS INVISIBLE ACTOR DISPLAY END"
    gDPNoOpString(POLY_OPA_DISP++, "魔法のメガネ 見えないＡcｔｏｒ表示 END", nbInvisibleActors);

    if (globalCtx->roomCtx.curRoom.showInvisActors != 0) {
        // Translates to: "BLUE SPECTACLES (EXTERIOR)"
        gDPNoOpString(POLY_OPA_DISP++, "青い眼鏡(外側)", 0);

        gDPPipeSync(POLY_XLU_DISP++);

        gDPSetOtherMode(POLY_XLU_DISP++,
                        G_AD_DISABLE | G_CD_MAGICSQ | G_CK_NONE | G_TC_FILT | G_TF_BILERP | G_TT_NONE | G_TL_TILE |
                            G_TD_CLAMP | G_TP_NONE | G_CYC_1CYCLE | G_PM_NPRIMITIVE,
                        G_AC_THRESHOLD | G_ZS_PRIM | G_RM_CLD_SURF | G_RM_CLD_SURF2);
        gDPSetCombineMode(POLY_XLU_DISP++, G_CC_MODULATEIA_PRIM, G_CC_MODULATEIA_PRIM);
        gDPSetPrimColor(POLY_XLU_DISP++, 0, 0, 255, 0, 0, 255);

        func_80030FA8(gfxCtx);

        // Translates to: "BLUE SPECTACLES (EXTERIOR)"
        gDPNoOpString(POLY_OPA_DISP++, "青い眼鏡(外側)", 1);
    }

    // Translates to: "MAGIC LENS END"
    gDPNoOpString(POLY_OPA_DISP++, "魔法のメガネ END", 0);

    CLOSE_DISPS(gfxCtx, "../z_actor.c", 6284);
}

s32 func_800314B0(GlobalContext* globalCtx, Actor* actor) {
    return func_800314D4(globalCtx, actor, &actor->projectedPos, actor->projectedW);
}

s32 func_800314D4(GlobalContext* globalCtx, Actor* actor, Vec3f* arg2, f32 arg3) {
    f32 var;

    if ((arg2->z > -actor->uncullZoneScale) && (arg2->z < (actor->uncullZoneForward + actor->uncullZoneScale))) {
        var = (arg3 < 1.0f) ? 1.0f : 1.0f / arg3;

        if ((((fabsf(arg2->x) - actor->uncullZoneScale) * var) < 1.0f) &&
            (((arg2->y + actor->uncullZoneDownward) * var) > -1.0f) &&
            (((arg2->y - actor->uncullZoneScale) * var) < 1.0f)) {
            return 1;
        }
    }

    return 0;
}

void func_800315AC(GlobalContext* globalCtx, ActorContext* actorCtx) {
    s32 invisibleActorCounter;
    Actor* invisibleActors[INVISIBLE_ACTOR_MAX];
    ActorListEntry* actorListEntry;
    Actor* actor;
    s32 i;

    invisibleActorCounter = 0;

    OPEN_DISPS(globalCtx->state.gfxCtx, "../z_actor.c", 6336);

    actorListEntry = &actorCtx->actorLists[0];

    for (i = 0; i < ARRAY_COUNT(actorCtx->actorLists); i++, actorListEntry++) {
        actor = actorListEntry->head;

        while (actor != NULL) {
            ActorOverlay* overlayEntry = actor->overlayEntry;
            char* actorName = overlayEntry->name != NULL ? overlayEntry->name : "";

            gDPNoOpString(POLY_OPA_DISP++, actorName, i);
            gDPNoOpString(POLY_XLU_DISP++, actorName, i);

            HREG(66) = i;

            if ((HREG(64) != 1) || ((HREG(65) != -1) && (HREG(65) != HREG(66))) || (HREG(68) == 0)) {
                SkinMatrix_Vec3fMtxFMultXYZW(&globalCtx->mf_11D60, &actor->world.pos, &actor->projectedPos,
                                             &actor->projectedW);
            }

            if ((HREG(64) != 1) || ((HREG(65) != -1) && (HREG(65) != HREG(66))) || (HREG(69) == 0)) {
                if (actor->sfx != 0) {
                    func_80030ED8(actor);
                }
            }

            if ((HREG(64) != 1) || ((HREG(65) != -1) && (HREG(65) != HREG(66))) || (HREG(70) == 0)) {
                if (func_800314B0(globalCtx, actor)) {
                    actor->flags |= 0x40;
                } else {
                    actor->flags &= ~0x40;
                }
            }

            actor->isDrawn = false;

            if ((HREG(64) != 1) || ((HREG(65) != -1) && (HREG(65) != HREG(66))) || (HREG(71) == 0)) {
                if ((actor->init == NULL) && (actor->draw != NULL) && (actor->flags & 0x60)) {
                    if ((actor->flags & 0x80) &&
                        ((globalCtx->roomCtx.curRoom.showInvisActors == 0) || (globalCtx->actorCtx.unk_03 != 0) ||
                         (actor->room != globalCtx->roomCtx.curRoom.num))) {
                        if (invisibleActorCounter >= INVISIBLE_ACTOR_MAX) {
                            __assert("invisible_actor_counter < INVISIBLE_ACTOR_MAX", "../z_actor.c", 6464);
                        }
                        invisibleActors[invisibleActorCounter] = actor;
                        invisibleActorCounter++;
                    } else {
                        if ((HREG(64) != 1) || ((HREG(65) != -1) && (HREG(65) != HREG(66))) || (HREG(72) == 0)) {
                            Actor_Draw(globalCtx, actor);
                            actor->isDrawn = true;
                        }
                    }
                }
            }

            actor = actor->next;
        }
    }

    if ((HREG(64) != 1) || (HREG(73) != 0)) {
        Effect_DrawAll(globalCtx->state.gfxCtx);
    }

    if ((HREG(64) != 1) || (HREG(74) != 0)) {
        EffectSs_DrawAll(globalCtx);
    }

    if ((HREG(64) != 1) || (HREG(72) != 0)) {
        if (globalCtx->actorCtx.unk_03 != 0) {
            func_8003115C(globalCtx, invisibleActorCounter, invisibleActors);
            if ((globalCtx->csCtx.state != 0) || Player_InCsMode(globalCtx)) {
                func_800304B0(globalCtx);
            }
        }
    }

    func_8002FBAC(globalCtx);

    if (IREG(32) == 0) {
        Lights_DrawGlow(globalCtx);
    }

    if ((HREG(64) != 1) || (HREG(75) != 0)) {
        TitleCard_Draw(globalCtx, &actorCtx->titleCtx);
    }

    if ((HREG(64) != 1) || (HREG(76) != 0)) {
        CollisionCheck_DrawCollision(globalCtx, &globalCtx->colChkCtx);
    }

    CLOSE_DISPS(globalCtx->state.gfxCtx, "../z_actor.c", 6563);
}

void func_80031A28(GlobalContext* globalCtx, ActorContext* actorCtx) {
    Actor* actor;
    s32 i;

    for (i = 0; i < ARRAY_COUNT(actorCtx->actorLists); i++) {
        actor = actorCtx->actorLists[i].head;
        while (actor != NULL) {
            if (!Object_IsLoaded(&globalCtx->objectCtx, actor->objBankIndex)) {
                Actor_Kill(actor);
            }
            actor = actor->next;
        }
    }
}

u8 sEnemyActorCategories[] = { ACTORCAT_ENEMY, ACTORCAT_BOSS };

void Actor_FreezeAllEnemies(GlobalContext* globalCtx, ActorContext* actorCtx, s32 duration) {
    Actor* actor;
    s32 i;

    for (i = 0; i < ARRAY_COUNT(sEnemyActorCategories); i++) {
        actor = actorCtx->actorLists[sEnemyActorCategories[i]].head;
        while (actor != NULL) {
            actor->freezeTimer = duration;
            actor = actor->next;
        }
    }
}

void func_80031B14(GlobalContext* globalCtx, ActorContext* actorCtx) {
    Actor* actor;
    s32 i;

    for (i = 0; i < ARRAY_COUNT(actorCtx->actorLists); i++) {
        actor = actorCtx->actorLists[i].head;
        while (actor != NULL) {
            if ((actor->room >= 0) && (actor->room != globalCtx->roomCtx.curRoom.num) &&
                (actor->room != globalCtx->roomCtx.prevRoom.num)) {
                if (!actor->isDrawn) {
                    actor = Actor_Delete(actorCtx, actor, globalCtx);
                } else {
                    Actor_Kill(actor);
                    Actor_Destroy(actor, globalCtx);
                    actor = actor->next;
                }
            } else {
                actor = actor->next;
            }
        }
    }

    CollisionCheck_ClearContext(globalCtx, &globalCtx->colChkCtx);
    actorCtx->flags.tempClear = 0;
    actorCtx->flags.tempSwch &= 0xFFFFFF;
    globalCtx->msgCtx.unk_E3F4 = 0;
}

// Actor_CleanupContext
void func_80031C3C(ActorContext* actorCtx, GlobalContext* globalCtx) {
    Actor* actor;
    s32 i;

    for (i = 0; i < ARRAY_COUNT(actorCtx->actorLists); i++) {
        actor = actorCtx->actorLists[i].head;
        while (actor != NULL) {
            Actor_Delete(actorCtx, actor, globalCtx);
            actor = actorCtx->actorLists[i].head;
        }
    }

    if (HREG(20) != 0) {
        // Translates to: "ABSOLUTE MAGIC FIELD DEALLOCATION"
        osSyncPrintf("絶対魔法領域解放\n");
    }

    if (actorCtx->absoluteSpace != NULL) {
        ZeldaArena_FreeDebug(actorCtx->absoluteSpace, "../z_actor.c", 6731);
        actorCtx->absoluteSpace = NULL;
    }

    Gameplay_SaveSceneFlags(globalCtx);
    func_80030488(globalCtx);
    ActorOverlayTable_Cleanup();
}

/**
 * Adds a given actor instance at the front of the actor list of the specified category.
 * Also sets the actor instance as being of that category.
 */
void Actor_AddToCategory(ActorContext* actorCtx, Actor* actorToAdd, u8 actorCategory) {
    Actor* prevHead;

    actorToAdd->category = actorCategory;

    actorCtx->total++;
    actorCtx->actorLists[actorCategory].length++;
    prevHead = actorCtx->actorLists[actorCategory].head;

    if (prevHead != NULL) {
        prevHead->prev = actorToAdd;
    }

    actorCtx->actorLists[actorCategory].head = actorToAdd;
    actorToAdd->next = prevHead;
}

/**
 * Removes a given actor instance from its actor list.
 * Also sets the temp clear flag of the current room if the actor removed was the last enemy loaded.
 */
Actor* Actor_RemoveFromCategory(GlobalContext* globalCtx, ActorContext* actorCtx, Actor* actorToRemove) {
    Actor* newHead;

    actorCtx->total--;
    actorCtx->actorLists[actorToRemove->category].length--;

    if (actorToRemove->prev != NULL) {
        actorToRemove->prev->next = actorToRemove->next;
    } else {
        actorCtx->actorLists[actorToRemove->category].head = actorToRemove->next;
    }

    newHead = actorToRemove->next;

    if (newHead != NULL) {
        newHead->prev = actorToRemove->prev;
    }

    actorToRemove->next = NULL;
    actorToRemove->prev = NULL;

    if ((actorToRemove->room == globalCtx->roomCtx.curRoom.num) && (actorToRemove->category == ACTORCAT_ENEMY) &&
        (actorCtx->actorLists[ACTORCAT_ENEMY].length == 0)) {
        Flags_SetTempClear(globalCtx, globalCtx->roomCtx.curRoom.num);
    }

    return newHead;
}

void Actor_FreeOverlay(ActorOverlay* actorOverlay) {
    osSyncPrintf(VT_FGCOL(CYAN));

    if (actorOverlay->nbLoaded == 0) {
        if (HREG(20) != 0) {
            // Translates to: "ACTOR CLIENT IS NOW 0"
            osSyncPrintf("アクタークライアントが０になりました\n");
        }

        if (actorOverlay->loadedRamAddr != NULL) {
            if (actorOverlay->allocType & ALLOCTYPE_PERMANENT) {
                if (HREG(20) != 0) {
                    // Translates to: "OVERLAY WILL NOT BE DEALLOCATED"
                    osSyncPrintf("オーバーレイ解放しません\n");
                }
            } else if (actorOverlay->allocType & ALLOCTYPE_ABSOLUTE) {
                if (HREG(20) != 0) {
                    // Translates to: "ABSOLUTE MAGIC FIELD RESERVED, SO DEALLOCATION WILL NOT OCCUR"
                    osSyncPrintf("絶対魔法領域確保なので解放しません\n");
                }
                actorOverlay->loadedRamAddr = NULL;
            } else {
                if (HREG(20) != 0) {
                    // Translates to: "OVERLAY DEALLOCATED"
                    osSyncPrintf("オーバーレイ解放します\n");
                }
                ZeldaArena_FreeDebug(actorOverlay->loadedRamAddr, "../z_actor.c", 6834);
                actorOverlay->loadedRamAddr = NULL;
            }
        }
    } else if (HREG(20) != 0) {
        // Translates to: "%d OF ACTOR CLIENT REMAINS"
        osSyncPrintf("アクタークライアントはあと %d 残っています\n", actorOverlay->nbLoaded);
    }

    osSyncPrintf(VT_RST);
}

Actor* Actor_Spawn(ActorContext* actorCtx, GlobalContext* globalCtx, s16 actorId, f32 posX, f32 posY, f32 posZ,
                   s16 rotX, s16 rotY, s16 rotZ, s16 params) {
    s32 pad;
    Actor* actor;
    ActorInit* actorInit;
    s32 objBankIndex;
    ActorOverlay* overlayEntry;
    u32 temp;
    char* name;
    u32 overlaySize;

    overlayEntry = &gActorOverlayTable[actorId];

    if (actorId >= ACTOR_ID_MAX) {
        __assert("profile < ACTOR_DLF_MAX", "../z_actor.c", 6883);
    }

    name = overlayEntry->name != NULL ? overlayEntry->name : "";
    overlaySize = (u32)overlayEntry->vramEnd - (u32)overlayEntry->vramStart;

    if (HREG(20) != 0) {
        // Translates to: "ACTOR CLASS ADDITION [%d:%s]"
        osSyncPrintf("アクタークラス追加 [%d:%s]\n", actorId, name);
    }

    if (actorCtx->total > ACTOR_NUMBER_MAX) {
        // Translates to: "Ａｃｔｏｒ SET NUMBER EXCEEDED"
        osSyncPrintf(VT_COL(YELLOW, BLACK) "Ａｃｔｏｒセット数オーバー\n" VT_RST);
        return NULL;
    }

    if (overlayEntry->vramStart == 0) {
        if (HREG(20) != 0) {
            // Translates to: "NOT AN OVERLAY"
            osSyncPrintf("オーバーレイではありません\n");
        }

        actorInit = overlayEntry->initInfo;
    } else {
        if (overlayEntry->loadedRamAddr != NULL) {
            if (HREG(20) != 0) {
                // Translates to: "ALREADY LOADED"
                osSyncPrintf("既にロードされています\n");
            }
        } else {
            if (overlayEntry->allocType & ALLOCTYPE_ABSOLUTE) {
                if (overlaySize > AM_FIELD_SIZE) {
                    __assert("actor_segsize <= AM_FIELD_SIZE", "../z_actor.c", 6934);
                }

                if (actorCtx->absoluteSpace == NULL) {
                    // Translates to: "AMF: ABSOLUTE MAGIC FIELD"
                    actorCtx->absoluteSpace = ZeldaArena_MallocRDebug(AM_FIELD_SIZE, "AMF:絶対魔法領域", 0);
                    if (HREG(20) != 0) {
                        // Translates to: "ABSOLUTE MAGIC FIELD RESERVATION - %d BYTES RESERVED"
                        osSyncPrintf("絶対魔法領域確保 %d バイト確保\n", AM_FIELD_SIZE);
                    }
                }

                overlayEntry->loadedRamAddr = actorCtx->absoluteSpace;
            } else if (overlayEntry->allocType & ALLOCTYPE_PERMANENT) {
                overlayEntry->loadedRamAddr = ZeldaArena_MallocRDebug(overlaySize, name, 0);
            } else {
                overlayEntry->loadedRamAddr = ZeldaArena_MallocDebug(overlaySize, name, 0);
            }

            if (overlayEntry->loadedRamAddr == NULL) {
                // Translates to: "CANNOT RESERVE ACTOR PROGRAM MEMORY"
                osSyncPrintf(VT_COL(RED, WHITE) "Ａｃｔｏｒプログラムメモリが確保できません\n" VT_RST);
                return NULL;
            }

            Overlay_Load(overlayEntry->vromStart, overlayEntry->vromEnd, overlayEntry->vramStart, overlayEntry->vramEnd,
                         overlayEntry->loadedRamAddr);

            osSyncPrintf(VT_FGCOL(GREEN));
            osSyncPrintf("OVL(a):Seg:%08x-%08x Ram:%08x-%08x Off:%08x %s\n", overlayEntry->vramStart,
                         overlayEntry->vramEnd, overlayEntry->loadedRamAddr,
                         (u32)overlayEntry->loadedRamAddr + (u32)overlayEntry->vramEnd - (u32)overlayEntry->vramStart,
                         (u32)overlayEntry->vramStart - (u32)overlayEntry->loadedRamAddr, name);
            osSyncPrintf(VT_RST);

            overlayEntry->nbLoaded = 0;
        }

        actorInit = (void*)(u32)((overlayEntry->initInfo != NULL)
                                     ? (void*)((u32)overlayEntry->initInfo -
                                               (s32)((u32)overlayEntry->vramStart - (u32)overlayEntry->loadedRamAddr))
                                     : NULL);
    }

    objBankIndex = Object_GetIndex(&globalCtx->objectCtx, actorInit->objectId);

    if ((objBankIndex < 0) ||
        ((actorInit->category == ACTORCAT_ENEMY) && (Flags_GetClear(globalCtx, globalCtx->roomCtx.curRoom.num)))) {
        // Translates to: "NO DATA BANK!! <DATA BANK＝%d> (profilep->bank=%d)"
        osSyncPrintf(VT_COL(RED, WHITE) "データバンク無し！！<データバンク＝%d>(profilep->bank=%d)\n" VT_RST,
                     objBankIndex, actorInit->objectId);
        Actor_FreeOverlay(overlayEntry);
        return NULL;
    }

    actor = ZeldaArena_MallocDebug(actorInit->instanceSize, name, 1);

    if (actor == NULL) {
        // Translates to: "ACTOR CLASS CANNOT BE RESERVED! %s <SIZE＝%d BYTES>"
        osSyncPrintf(VT_COL(RED, WHITE) "Ａｃｔｏｒクラス確保できません！ %s <サイズ＝%dバイト>\n", VT_RST, name,
                     actorInit->instanceSize);
        Actor_FreeOverlay(overlayEntry);
        return NULL;
    }

    if (overlayEntry->nbLoaded >= 255) {
        __assert("actor_dlftbl->clients < 255", "../z_actor.c", 7031);
    }

    overlayEntry->nbLoaded++;

    if (HREG(20) != 0) {
        // Translates to: "ACTOR CLIENT No. %d"
        osSyncPrintf("アクタークライアントは %d 個目です\n", overlayEntry->nbLoaded);
    }

    Lib_MemSet((u8*)actor, actorInit->instanceSize, 0);
    actor->overlayEntry = overlayEntry;
    actor->id = actorInit->id;
    actor->flags = actorInit->flags;

    if (actorInit->id == ACTOR_EN_PART) {
        actor->objBankIndex = rotZ;
        rotZ = 0;
    } else {
        actor->objBankIndex = objBankIndex;
    }

    actor->init = actorInit->init;
    actor->destroy = actorInit->destroy;
    actor->update = actorInit->update;
    actor->draw = actorInit->draw;
    actor->room = globalCtx->roomCtx.curRoom.num;
    actor->home.pos.x = posX;
    actor->home.pos.y = posY;
    actor->home.pos.z = posZ;
    actor->home.rot.x = rotX;
    actor->home.rot.y = rotY;
    actor->home.rot.z = rotZ;
    actor->params = params;

    Actor_AddToCategory(actorCtx, actor, actorInit->category);

    temp = gSegments[6];
    Actor_Init(actor, globalCtx);
    gSegments[6] = temp;

    return actor;
}

Actor* Actor_SpawnAsChild(ActorContext* actorCtx, Actor* parent, GlobalContext* globalCtx, s16 actorId, f32 posX,
                          f32 posY, f32 posZ, s16 rotX, s16 rotY, s16 rotZ, s16 params) {
    Actor* spawnedActor = Actor_Spawn(actorCtx, globalCtx, actorId, posX, posY, posZ, rotX, rotY, rotZ, params);
    if (spawnedActor == NULL) {
        return NULL;
    }

    parent->child = spawnedActor;
    spawnedActor->parent = parent;

    if (spawnedActor->room >= 0) {
        spawnedActor->room = parent->room;
    }

    return spawnedActor;
}

void Actor_SpawnTransitionActors(GlobalContext* globalCtx, ActorContext* actorCtx) {
    TransitionActorEntry* transitionActor;
    u8 nbTransitionActors;
    s32 i;

    transitionActor = globalCtx->transitionActorList;
    nbTransitionActors = globalCtx->nbTransitionActors;

    for (i = 0; i < nbTransitionActors; i++) {
        if (transitionActor->id >= 0) {
            if (((transitionActor->sides[0].room >= 0) &&
                 ((transitionActor->sides[0].room == globalCtx->roomCtx.curRoom.num) ||
                  (transitionActor->sides[0].room == globalCtx->roomCtx.prevRoom.num))) ||
                ((transitionActor->sides[1].room >= 0) &&
                 ((transitionActor->sides[1].room == globalCtx->roomCtx.curRoom.num) ||
                  (transitionActor->sides[1].room == globalCtx->roomCtx.prevRoom.num)))) {
                Actor_Spawn(actorCtx, globalCtx, (s16)(transitionActor->id & 0x1FFF), transitionActor->pos.x,
                            transitionActor->pos.y, transitionActor->pos.z, 0, transitionActor->rotY, 0,
                            (i << 0xA) + transitionActor->params);

                transitionActor->id = -transitionActor->id;
                nbTransitionActors = globalCtx->nbTransitionActors;
            }
        }
        transitionActor++;
    }
}

Actor* Actor_SpawnEntry(ActorContext* actorCtx, ActorEntry* actorEntry, GlobalContext* globalCtx) {
    return Actor_Spawn(actorCtx, globalCtx, actorEntry->id, actorEntry->pos.x, actorEntry->pos.y, actorEntry->pos.z,
                       actorEntry->rot.x, actorEntry->rot.y, actorEntry->rot.z, actorEntry->params);
}

Actor* Actor_Delete(ActorContext* actorCtx, Actor* actor, GlobalContext* globalCtx) {
    char* name;
    Player* player;
    Actor* newHead;
    ActorOverlay* overlayEntry;

    player = PLAYER;

    overlayEntry = actor->overlayEntry;
    name = overlayEntry->name != NULL ? overlayEntry->name : "";

    if (HREG(20) != 0) {
        // Translates to: "ACTOR CLASS DELETED [%s]"
        osSyncPrintf("アクタークラス削除 [%s]\n", name);
    }

    if ((player != NULL) && (actor == player->unk_664)) {
        func_8008EDF0(player);
        Camera_ChangeMode(Gameplay_GetCamera(globalCtx, Gameplay_GetActiveCamId(globalCtx)), 0);
    }

    if (actor == actorCtx->targetCtx.arrowPointedActor) {
        actorCtx->targetCtx.arrowPointedActor = NULL;
    }

    if (actor == actorCtx->targetCtx.unk_8C) {
        actorCtx->targetCtx.unk_8C = NULL;
    }

    if (actor == actorCtx->targetCtx.unk_90) {
        actorCtx->targetCtx.unk_90 = NULL;
    }

    func_800F89E8(&actor->projectedPos);
    Actor_Destroy(actor, globalCtx);

    newHead = Actor_RemoveFromCategory(globalCtx, actorCtx, actor);

    ZeldaArena_FreeDebug(actor, "../z_actor.c", 7242);

    if (overlayEntry->vramStart == 0) {
        if (HREG(20) != 0) {
            // Translates to: "NOT AN OVERLAY"
            osSyncPrintf("オーバーレイではありません\n");
        }
    } else {
        if (overlayEntry->loadedRamAddr == NULL) {
            __assert("actor_dlftbl->allocp != NULL", "../z_actor.c", 7251);
        }

        if (overlayEntry->nbLoaded <= 0) {
            __assert("actor_dlftbl->clients > 0", "../z_actor.c", 7252);
        }

        overlayEntry->nbLoaded--;
        Actor_FreeOverlay(overlayEntry);
    }

    return newHead;
}

s32 func_80032880(GlobalContext* globalCtx, Actor* actor) {
    s16 sp1E;
    s16 sp1C;

    func_8002F374(globalCtx, actor, &sp1E, &sp1C);

    return (sp1E > -20) && (sp1E < 340) && (sp1C > -160) && (sp1C < 400);
}

Actor* D_8015BBE8;
Actor* D_8015BBEC;
f32 D_8015BBF0;
f32 D_8015BBF4;
s32 D_8015BBF8;
s16 D_8015BBFC;

void func_800328D4(GlobalContext* globalCtx, ActorContext* actorCtx, Player* player, u32 actorCategory) {
    f32 var;
    Actor* actor;
    Actor* sp84;
    CollisionPoly* sp80;
    UNK_TYPE sp7C;
    Vec3f sp70;

    actor = actorCtx->actorLists[actorCategory].head;
    sp84 = player->unk_664;

    while (actor != NULL) {
        if ((actor->update != NULL) && ((Player*)actor != player) && ((actor->flags & 1) == 1)) {
            if ((actorCategory == ACTORCAT_ENEMY) && ((actor->flags & 5) == 5) &&
                (actor->xyzDistToPlayerSq < 250000.0f) && (actor->xyzDistToPlayerSq < D_8015BBF4)) {
                actorCtx->targetCtx.unk_90 = actor;
                D_8015BBF4 = actor->xyzDistToPlayerSq;
            }

            if (actor != sp84) {
                var = func_8002EFC0(actor, player, D_8015BBFC);
                if ((var < D_8015BBF0) && func_8002F090(actor, var) && func_80032880(globalCtx, actor) &&
                    (!BgCheck_CameraLineTest1(&globalCtx->colCtx, &player->actor.focus.pos, &actor->focus.pos, &sp70,
                                              &sp80, 1, 1, 1, 1, &sp7C) ||
                     SurfaceType_IsIgnoredByProjectiles(&globalCtx->colCtx, sp80, sp7C))) {
                    if (actor->targetPriority != 0) {
                        if (actor->targetPriority < D_8015BBF8) {
                            D_8015BBEC = actor;
                            D_8015BBF8 = actor->targetPriority;
                        }
                    } else {
                        D_8015BBE8 = actor;
                        D_8015BBF0 = var;
                    }
                }
            }
        }

        actor = actor->next;
    }
}

u8 D_801160A0[] = {
    ACTORCAT_BOSS,  ACTORCAT_ENEMY,  ACTORCAT_BG,   ACTORCAT_EXPLOSIVE, ACTORCAT_NPC,  ACTORCAT_ITEMACTION,
    ACTORCAT_CHEST, ACTORCAT_SWITCH, ACTORCAT_PROP, ACTORCAT_MISC,      ACTORCAT_DOOR, ACTORCAT_SWITCH,
};

Actor* func_80032AF0(GlobalContext* globalCtx, ActorContext* actorCtx, Actor** actorPtr, Player* player) {
    s32 i;
    u8* entry;

    D_8015BBE8 = D_8015BBEC = NULL;
    D_8015BBF0 = D_8015BBF4 = FLT_MAX;
    D_8015BBF8 = 0x7FFFFFFF;

    if (!Player_InCsMode(globalCtx)) {
        entry = &D_801160A0[0];

        actorCtx->targetCtx.unk_90 = NULL;
        D_8015BBFC = player->actor.shape.rot.y;

        for (i = 0; i < 3; i++) {
            func_800328D4(globalCtx, actorCtx, player, *entry);
            entry++;
        }

        if (D_8015BBE8 == NULL) {
            for (; i < ARRAY_COUNT(D_801160A0); i++) {
                func_800328D4(globalCtx, actorCtx, player, *entry);
                entry++;
            }
        }
    }

    if (D_8015BBE8 == 0) {
        *actorPtr = D_8015BBEC;
    } else {
        *actorPtr = D_8015BBE8;
    }

    return *actorPtr;
}

/**
 * Finds the first actor instance of a specified ID and category if there is one.
 */
Actor* Actor_Find(ActorContext* actorCtx, s32 actorId, s32 actorCategory) {
    Actor* actor = actorCtx->actorLists[actorCategory].head;

    while (actor != NULL) {
        if (actorId == actor->id) {
            return actor;
        }
        actor = actor->next;
    }

    return NULL;
}

void func_80032C7C(GlobalContext* globalCtx, Actor* actor) {
    globalCtx->actorCtx.unk_00 = 5;
    Audio_PlaySoundAtPosition(globalCtx, &actor->world.pos, 20, NA_SE_EN_LAST_DAMAGE);
}

s16 func_80032CB4(s16* arg0, s16 arg1, s16 arg2, s16 arg3) {
    if (DECR(arg0[1]) == 0) {
        arg0[1] = Rand_S16Offset(arg1, arg2);
    }

    if ((arg0[1] - arg3) > 0) {
        arg0[0] = 0;
    } else if (((arg0[1] - arg3) > -2) || (arg0[1] < 2)) {
        arg0[0] = 1;
    } else {
        arg0[0] = 2;
    }

    return arg0[0];
}

s16 func_80032D60(s16* arg0, s16 arg1, s16 arg2, s16 arg3) {
    if (DECR(arg0[1]) == 0) {
        arg0[1] = Rand_S16Offset(arg1, arg2);
        arg0[0]++;

        if ((arg0[0] % 3) == 0) {
            arg0[0] = (s32)(Rand_ZeroOne() * arg3) * 3;
        }
    }

    return arg0[0];
}

void func_80032E24(struct_80032E24* arg0, s32 arg1, GlobalContext* globalCtx) {
    u32 sp28;
    u32 sp24;
    u32 sp20;

    sp28 = (arg1 * sizeof(*arg0->unk_00)) + sizeof(*arg0->unk_00);
    arg0->unk_00 = ZeldaArena_MallocDebug(sp28, "../z_actor.c", 7540);
    if (arg0->unk_00 != NULL) {
        sp24 = (arg1 * sizeof(*arg0->unk_0C)) + sizeof(*arg0->unk_0C);
        arg0->unk_0C = ZeldaArena_MallocDebug(sp24, "../z_actor.c", 7543);
        if (arg0->unk_0C != NULL) {
            sp20 = (arg1 * sizeof(*arg0->unk_04)) + sizeof(*arg0->unk_04);
            arg0->unk_04 = ZeldaArena_MallocDebug(sp20, "../z_actor.c", 7546);
            if (arg0->unk_04 != NULL) {
                Lib_MemSet((u8*)arg0->unk_00, sp28, 0);
                Lib_MemSet((u8*)arg0->unk_0C, sp24, 0);
                Lib_MemSet((u8*)arg0->unk_04, sp20, 0);
                arg0->unk_10 = 1;
                return;
            }
        }
    }

    if (arg0->unk_00 != NULL) {
        ZeldaArena_FreeDebug(arg0->unk_00, "../z_actor.c", 7558);
    }

    if (arg0->unk_0C != NULL) {
        ZeldaArena_FreeDebug(arg0->unk_0C, "../z_actor.c", 7561);
    }

    if (arg0->unk_04 != NULL) {
        ZeldaArena_FreeDebug(arg0->unk_04, "../z_actor.c", 7564);
    }
}

void func_80032F54(struct_80032E24* arg0, s32 arg1, s32 arg2, s32 arg3, u32 arg4, Gfx** dList, s16 arg6) {
    GlobalContext* globalCtx = Effect_GetGlobalCtx();

    if ((globalCtx->actorCtx.unk_00 == 0) && (arg0->unk_10 > 0)) {
        if ((arg1 >= arg2) && (arg3 >= arg1) && (*dList != 0)) {
            arg0->unk_0C[arg0->unk_10] = *dList;
            Matrix_Get(&arg0->unk_00[arg0->unk_10]);
            arg0->unk_04[arg0->unk_10] = arg6;
            arg0->unk_10++;
        }

        if (arg1 != arg0->unk_14) {
            arg0->unk_08++;
        }

        if ((u32)arg0->unk_08 >= arg4) {
            arg0->unk_08 = arg0->unk_10 - 1;
            arg0->unk_10 = -1;
        }
    }

    arg0->unk_14 = arg1;
}

s32 func_8003305C(Actor* actor, struct_80032E24* arg1, GlobalContext* globalCtx, s16 params) {
    EnPart* spawnedEnPart;
    MtxF* mtx;
    s16 objBankIndex;

    if (arg1->unk_10 != -1) {
        return 0;
    }

    while (arg1->unk_08 > 0) {
        Matrix_Put(&arg1->unk_00[arg1->unk_08]);
        Matrix_Scale(1.0f / actor->scale.x, 1.0f / actor->scale.y, 1.0f / actor->scale.z, MTXMODE_APPLY);
        Matrix_Get(&arg1->unk_00[arg1->unk_08]);

        if (1) { // Necessary to match
            if (arg1->unk_04[arg1->unk_08] >= 0) {
                objBankIndex = arg1->unk_04[arg1->unk_08];
            } else {
                objBankIndex = actor->objBankIndex;
            }
        }

        mtx = &arg1->unk_00[arg1->unk_08];
        spawnedEnPart = (EnPart*)Actor_SpawnAsChild(&globalCtx->actorCtx, actor, globalCtx, ACTOR_EN_PART, mtx->wx,
                                                    mtx->wy, mtx->wz, 0, 0, objBankIndex, params);
        if (spawnedEnPart != NULL) {
            func_800D20CC(&arg1->unk_00[arg1->unk_08], &spawnedEnPart->actor.shape.rot, 0);
            spawnedEnPart->displayList = arg1->unk_0C[arg1->unk_08];
            spawnedEnPart->actor.scale = actor->scale;
        }

        arg1->unk_08--;
    }

    arg1->unk_10 = 0;
    ZeldaArena_FreeDebug(arg1->unk_00, "../z_actor.c", 7678);
    ZeldaArena_FreeDebug(arg1->unk_0C, "../z_actor.c", 7679);
    ZeldaArena_FreeDebug(arg1->unk_04, "../z_actor.c", 7680);

    return 1;
}

void func_80033260(GlobalContext* globalCtx, Actor* actor, Vec3f* arg2, f32 arg3, s32 arg4, f32 arg5, s16 scale,
                   s16 scaleStep, u8 arg8) {
    Vec3f pos;
    Vec3f velocity = { 0.0f, 0.0f, 0.0f };
    Vec3f accel = { 0.0f, 0.3f, 0.0f };
    f32 var;
    s32 i;

    var = (Rand_ZeroOne() - 0.5f) * 6.28f;
    pos.y = actor->floorHeight;
    accel.y += (Rand_ZeroOne() - 0.5f) * 0.2f;

    for (i = arg4; i >= 0; i--) {
        pos.x = (Math_SinF(var) * arg3) + arg2->x;
        pos.z = (Math_CosF(var) * arg3) + arg2->z;
        accel.x = (Rand_ZeroOne() - 0.5f) * arg5;
        accel.z = (Rand_ZeroOne() - 0.5f) * arg5;

        if (scale == 0) {
            func_8002857C(globalCtx, &pos, &velocity, &accel);
        } else if (arg8 != 0) {
            func_800286CC(globalCtx, &pos, &velocity, &accel, scale, scaleStep);
        } else {
            func_8002865C(globalCtx, &pos, &velocity, &accel, scale, scaleStep);
        }

        var += 6.28f / (arg4 + 1.0f);
    }
}

void func_80033480(GlobalContext* globalCtx, Vec3f* arg1, f32 arg2, s32 arg3, s16 arg4, s16 scaleStep, u8 arg6) {
    Vec3f pos;
    Vec3f velocity = { 0.0f, 0.0f, 0.0f };
    Vec3f accel = { 0.0f, 0.3f, 0.0f };
    s16 scale;
    u32 var2;
    s32 i;

    for (i = arg3; i >= 0; i--) {
        pos.x = arg1->x + ((Rand_ZeroOne() - 0.5f) * arg2);
        pos.y = arg1->y + ((Rand_ZeroOne() - 0.5f) * arg2);
        pos.z = arg1->z + ((Rand_ZeroOne() - 0.5f) * arg2);

        scale = (s16)((Rand_ZeroOne() * arg4) * 0.2f) + arg4;
        var2 = arg6;

        if (var2 != 0) {
            func_800286CC(globalCtx, &pos, &velocity, &accel, scale, scaleStep);
        } else {
            func_8002865C(globalCtx, &pos, &velocity, &accel, scale, scaleStep);
        }
    }
}

Actor* Actor_GetCollidedExplosive(GlobalContext* globalCtx, Collider* collider) {
    if ((collider->acFlags & AC_HIT) && (collider->ac->category == ACTORCAT_EXPLOSIVE)) {
        collider->acFlags &= ~AC_HIT;
        return collider->ac;
    }

    return NULL;
}

Actor* func_80033684(GlobalContext* globalCtx, Actor* explosiveActor) {
    Actor* actor = globalCtx->actorCtx.actorLists[ACTORCAT_EXPLOSIVE].head;

    while (actor != NULL) {
        if ((actor == explosiveActor) || (actor->params != 1)) {
            actor = actor->next;
        } else {
            if (Actor_WorldDistXYZToActor(explosiveActor, actor) <= (actor->shape.rot.z * 10) + 80.0f) {
                return actor;
            } else {
                actor = actor->next;
            }
        }
    }

    return NULL;
}

/**
 * Dynamically changes the category of a given actor instance.
 * This is done by moving it to the corresponding category list and setting its category variable accordingly.
 */
void Actor_ChangeCategory(GlobalContext* globalCtx, ActorContext* actorCtx, Actor* actor, u8 actorCategory) {
    Actor_RemoveFromCategory(globalCtx, actorCtx, actor);
    Actor_AddToCategory(actorCtx, actor, actorCategory);
}

typedef struct {
    /* 0x000 */ Actor actor;
    /* 0x14C */ char unk_14C[0xC4];
    /* 0x210 */ s16 unk_210;
} Actor_80033780;

Actor* func_80033780(GlobalContext* globalCtx, Actor* refActor, f32 arg2) {
    Actor_80033780* itemActor;
    Vec3f spA8;
    f32 deltaX;
    f32 deltaY;
    f32 deltaZ;
    Vec3f sp90;
    Vec3f sp84;
    Actor* actor;

    actor = globalCtx->actorCtx.actorLists[ACTORCAT_ITEMACTION].head;
    while (actor != NULL) {
        if (((actor->id != ACTOR_ARMS_HOOK) && (actor->id != ACTOR_EN_ARROW)) || (actor == refActor)) {
            actor = actor->next;
        } else {
            itemActor = (Actor_80033780*)actor;
            if ((arg2 < Math_Vec3f_DistXYZ(&refActor->world.pos, &itemActor->actor.world.pos)) ||
                (itemActor->unk_210 == 0)) {
                actor = actor->next;
            } else {
                deltaX = Math_SinS(itemActor->actor.world.rot.y) * (itemActor->actor.speedXZ * 10.0f);
                deltaY = itemActor->actor.velocity.y + (itemActor->actor.gravity * 10.0f);
                deltaZ = Math_CosS(itemActor->actor.world.rot.y) * (itemActor->actor.speedXZ * 10.0f);

                spA8.x = itemActor->actor.world.pos.x + deltaX;
                spA8.y = itemActor->actor.world.pos.y + deltaY;
                spA8.z = itemActor->actor.world.pos.z + deltaZ;

                if (CollisionCheck_CylSideVsLineSeg(refActor->colChkInfo.cylRadius, refActor->colChkInfo.cylHeight,
                                                    0.0f, &refActor->world.pos, &itemActor->actor.world.pos, &spA8,
                                                    &sp90, &sp84)) {
                    return &itemActor->actor;
                } else {
                    actor = actor->next;
                }
            }
        }
    }

    return NULL;
}

/**
 * Sets the actor's text id with a dynamic prefix based on the current scene.
 */
void Actor_SetTextWithPrefix(GlobalContext* globalCtx, Actor* actor, s16 baseTextId) {
    s16 prefix;

    switch (globalCtx->sceneNum) {
        case SCENE_YDAN:
        case SCENE_YDAN_BOSS:
        case SCENE_MORIBOSSROOM:
        case SCENE_KOKIRI_HOME:
        case SCENE_KOKIRI_HOME3:
        case SCENE_KOKIRI_HOME4:
        case SCENE_KOKIRI_HOME5:
        case SCENE_KOKIRI_SHOP:
        case SCENE_LINK_HOME:
        case SCENE_SPOT04:
        case SCENE_SPOT05:
        case SCENE_SPOT10:
        case 112:
            prefix = 0x1000;
            break;
        case SCENE_MALON_STABLE:
        case SCENE_SPOT00:
        case SCENE_SPOT20:
            prefix = 0x2000;
            break;
        case SCENE_HIDAN:
        case SCENE_DDAN_BOSS:
        case SCENE_FIRE_BS:
        case SCENE_SPOT16:
        case SCENE_SPOT17:
        case SCENE_SPOT18:
            prefix = 0x3000;
            break;
        case SCENE_BDAN:
        case SCENE_BDAN_BOSS:
        case SCENE_SPOT03:
        case SCENE_SPOT07:
        case SCENE_SPOT08:
            prefix = 0x4000;
            break;
        case SCENE_HAKADAN:
        case SCENE_HAKADAN_BS:
        case SCENE_KAKARIKO:
        case SCENE_KAKARIKO3:
        case SCENE_IMPA:
        case SCENE_HUT:
        case SCENE_HAKAANA:
        case SCENE_HAKASITARELAY:
        case SCENE_SPOT01:
        case SCENE_SPOT02:
            prefix = 0x5000;
            break;
        case SCENE_JYASINZOU:
        case SCENE_JYASINBOSS:
        case SCENE_LABO:
        case SCENE_TENT:
        case SCENE_SPOT06:
        case SCENE_SPOT09:
        case SCENE_SPOT11:
            prefix = 0x6000;
            break;
        case SCENE_ENTRA:
        case SCENE_MARKET_ALLEY:
        case SCENE_MARKET_ALLEY_N:
        case SCENE_MARKET_DAY:
        case SCENE_MARKET_NIGHT:
        case SCENE_MARKET_RUINS:
        case SCENE_SPOT15:
            prefix = 0x7000;
            break;
        default:
            prefix = 0x0000;
            break;
    }

    actor->textId = prefix | baseTextId;
}

s16 func_800339B8(Actor* actor, GlobalContext* globalCtx, f32 arg2, s16 arg3) {
    s16 ret;
    s16 sp44;
    f32 sp40;
    f32 sp3C;
    Vec3f sp30;

    Math_Vec3f_Copy(&sp30, &actor->world.pos);
    sp44 = actor->bgCheckFlags;
    sp40 = Math_SinS(arg3) * arg2;
    sp3C = Math_CosS(arg3) * arg2;
    actor->world.pos.x += sp40;
    actor->world.pos.z += sp3C;
    Actor_UpdateBgCheckInfo(globalCtx, actor, 0.0f, 0.0f, 0.0f, 4);
    Math_Vec3f_Copy(&actor->world.pos, &sp30);

    ret = actor->bgCheckFlags & 1;
    actor->bgCheckFlags = sp44;

    return ret;
}

s32 func_80033A84(GlobalContext* globalCtx, Actor* actor) {
    Player* player = PLAYER;

    if ((player->stateFlags1 & 0x10) && actor->isTargeted) {
        return 1;
    } else {
        return 0;
    }
}

s32 func_80033AB8(GlobalContext* globalCtx, Actor* actor) {
    Player* player = PLAYER;

    if ((player->stateFlags1 & 0x10) && !actor->isTargeted) {
        return 1;
    } else {
        return 0;
    }
}

f32 func_80033AEC(Vec3f* arg0, Vec3f* arg1, f32 arg2, f32 arg3, f32 arg4, f32 arg5) {
    f32 ret = 0.0f;

    if (arg4 <= Math_Vec3f_DistXYZ(arg0, arg1)) {
        ret = Math_SmoothStepToF(&arg1->x, arg0->x, arg2, arg3, 0.0f);
        ret += Math_SmoothStepToF(&arg1->y, arg0->y, arg2, arg3, 0.0f);
        ret += Math_SmoothStepToF(&arg1->z, arg0->z, arg2, arg3, 0.0f);
    } else if (arg5 < Math_Vec3f_DistXYZ(arg0, arg1)) {
        ret = Math_SmoothStepToF(&arg1->x, arg0->x, arg2, arg3, 0.0f);
        ret += Math_SmoothStepToF(&arg1->y, arg0->y, arg2, arg3, 0.0f);
        ret += Math_SmoothStepToF(&arg1->z, arg0->z, arg2, arg3, 0.0f);
    }

    return ret;
}

void func_80033C30(Vec3f* arg0, Vec3f* arg1, u8 alpha, GlobalContext* globalCtx) {
    MtxF sp60;
    f32 var;
    Vec3f sp50;
    CollisionPoly* sp4C;

    OPEN_DISPS(globalCtx->state.gfxCtx, "../z_actor.c", 8120);

    if (0) {} // Necessary to match

    POLY_OPA_DISP = Gfx_CallSetupDL(POLY_OPA_DISP, 0x2C);

    gDPSetPrimColor(POLY_OPA_DISP++, 0, 0, 0, 0, 0, alpha);

    sp50.x = arg0->x;
    sp50.y = arg0->y + 1.0f;
    sp50.z = arg0->z;

    var = BgCheck_EntityRaycastFloor2(globalCtx, &globalCtx->colCtx, &sp4C, &sp50);

    if (sp4C != NULL) {
        func_80038A28(sp4C, arg0->x, var, arg0->z, &sp60);
        Matrix_Put(&sp60);
    } else {
        Matrix_Translate(arg0->x, arg0->y, arg0->z, MTXMODE_NEW);
    }

    Matrix_Scale(arg1->x, 1.0f, arg1->z, MTXMODE_APPLY);

    gSPMatrix(POLY_OPA_DISP++, Matrix_NewMtx(globalCtx->state.gfxCtx, "../z_actor.c", 8149),
              G_MTX_MODELVIEW | G_MTX_LOAD);
    gSPDisplayList(POLY_OPA_DISP++, &gCircleShadowDL);

    CLOSE_DISPS(globalCtx->state.gfxCtx, "../z_actor.c", 8155);
}

void func_80033DB8(GlobalContext* globalCtx, s16 arg1, s16 arg2) {
    s16 var = Quake_Add(&globalCtx->mainCamera, 3);
    Quake_SetSpeed(var, 20000);
    Quake_SetQuakeValues(var, arg1, 0, 0, 0);
    Quake_SetCountdown(var, arg2);
}

void func_80033E1C(GlobalContext* globalCtx, s16 arg1, s16 arg2, s16 arg3) {
    s16 var = Quake_Add(&globalCtx->mainCamera, 3);
    Quake_SetSpeed(var, arg3);
    Quake_SetQuakeValues(var, arg1, 0, 0, 0);
    Quake_SetCountdown(var, arg2);
}

void func_80033E88(Actor* actor, GlobalContext* globalCtx, s16 arg2, s16 arg3) {
    if (arg2 >= 5) {
        func_800AA000(actor->xyzDistToPlayerSq, 0xFF, 0x14, 0x96);
    } else {
        func_800AA000(actor->xyzDistToPlayerSq, 0xB4, 0x14, 0x64);
    }

    func_80033DB8(globalCtx, arg2, arg3);
}

f32 Rand_ZeroFloat(f32 f) {
    return Rand_ZeroOne() * f;
}

f32 Rand_CenteredFloat(f32 f) {
    return (Rand_ZeroOne() - 0.5f) * f;
}

typedef struct {
    /* 0x00 */ f32 unk_00;
    /* 0x04 */ f32 unk_04;
    /* 0x08 */ f32 unk_08;
    /* 0x0C */ f32 unk_0C;
    /* 0x10 */ f32 unk_10;
    /* 0x14 */ u32 unk_14;
    /* 0x18 */ u32 unk_18;
} struct_801160DC; // size = 0x1C

struct_801160DC D_801160DC[] = {
    { 0.54f, 6000.0f, 5000.0f, 1.0f, 0.0f, 0x050011F0, 0x05001100 },
    { 0.644f, 12000.0f, 8000.0f, 1.0f, 0.0f, 0x06001530, 0x06001400 },
    { 0.64000005f, 8500.0f, 8000.0f, 1.75f, 0.1f, 0x050011F0, 0x05001100 },
};

void Actor_DrawDoorLock(GlobalContext* globalCtx, s32 frame, s32 type) {
    struct_801160DC* entry;
    s32 i;
    MtxF spB0;
    f32 var;
    f32 temp1;
    f32 temp2;
    f32 temp3;

    entry = &D_801160DC[type];
    var = entry->unk_10;

    OPEN_DISPS(globalCtx->state.gfxCtx, "../z_actor.c", 8265);

    Matrix_Translate(0.0f, entry->unk_08, 500.0f, MTXMODE_APPLY);
    Matrix_Get(&spB0);

    temp1 = sinf(entry->unk_00 - var) * -(10 - frame) * 0.1f * entry->unk_04;
    temp2 = cosf(entry->unk_00 - var) * (10 - frame) * 0.1f * entry->unk_04;

    for (i = 0; i < 4; i++) {
        Matrix_Put(&spB0);
        Matrix_RotateZ(var, MTXMODE_APPLY);
        Matrix_Translate(temp1, temp2, 0.0f, MTXMODE_APPLY);

        if (entry->unk_0C != 1.0f) {
            Matrix_Scale(entry->unk_0C, entry->unk_0C, entry->unk_0C, MTXMODE_APPLY);
        }

        gSPMatrix(POLY_OPA_DISP++, Matrix_NewMtx(globalCtx->state.gfxCtx, "../z_actor.c", 8299),
                  G_MTX_MODELVIEW | G_MTX_LOAD);
        gSPDisplayList(POLY_OPA_DISP++, entry->unk_14);

        if (i % 2) {
            temp3 = entry->unk_00 + entry->unk_00;
        } else {
            temp3 = M_PI - (entry->unk_00 + entry->unk_00);
        }

        var += temp3;
    }

    Matrix_Put(&spB0);
    Matrix_Scale(frame * 0.1f, frame * 0.1f, frame * 0.1f, MTXMODE_APPLY);

    gSPMatrix(POLY_OPA_DISP++, Matrix_NewMtx(globalCtx->state.gfxCtx, "../z_actor.c", 8314),
              G_MTX_MODELVIEW | G_MTX_LOAD);
    gSPDisplayList(POLY_OPA_DISP++, entry->unk_18);

    CLOSE_DISPS(globalCtx->state.gfxCtx, "../z_actor.c", 8319);
}

void func_8003424C(GlobalContext* globalCtx, Vec3f* arg1) {
    CollisionCheck_SpawnShieldParticlesMetal(globalCtx, arg1);
}

void Actor_SetColorFilter(Actor* actor, s16 colorFlag, s16 colorIntensityMax, s16 xluFlag, s16 duration) {
    if ((colorFlag == 0x8000) && !(colorIntensityMax & 0x8000)) {
        Audio_PlayActorSound2(actor, NA_SE_EN_LIGHT_ARROW_HIT);
    }

    actor->colorFilterParams = colorFlag | xluFlag | ((colorIntensityMax & 0xF8) << 5) | duration;
    actor->colorFilterTimer = duration;
}

Hilite* func_800342EC(Vec3f* object, GlobalContext* globalCtx) {
    Vec3f lightDir;

    lightDir.x = globalCtx->envCtx.unk_2A;
    lightDir.y = globalCtx->envCtx.unk_2B;
    lightDir.z = globalCtx->envCtx.unk_2C;

    return func_8002EABC(object, &globalCtx->view.eye, &lightDir, globalCtx->state.gfxCtx);
}

Hilite* func_8003435C(Vec3f* object, GlobalContext* globalCtx) {
    Vec3f lightDir;

    lightDir.x = globalCtx->envCtx.unk_2A;
    lightDir.y = globalCtx->envCtx.unk_2B;
    lightDir.z = globalCtx->envCtx.unk_2C;

    return func_8002EB44(object, &globalCtx->view.eye, &lightDir, globalCtx->state.gfxCtx);
}

s32 func_800343CC(GlobalContext* globalCtx, Actor* actor, s16* arg2, f32 arg3, callback1_800343CC unkFunc1,
                  callback2_800343CC unkFunc2) {
    s16 sp26;
    s16 sp24;

    if (func_8002F194(actor, globalCtx)) {
        *arg2 = 1;
        return 1;
    }

    if (*arg2 != 0) {
        *arg2 = unkFunc2(globalCtx, actor);
        return 0;
    }

    func_8002F374(globalCtx, actor, &sp26, &sp24);

    if ((sp26 < 0) || (sp26 > SCREEN_WIDTH) || (sp24 < 0) || (sp24 > SCREEN_HEIGHT)) {
        return 0;
    }

    if (!func_8002F2CC(actor, globalCtx, arg3)) {
        return 0;
    }

    actor->textId = unkFunc1(globalCtx, actor);

    return 0;
}

typedef struct {
    /* 0x00 */ s16 unk_00;
    /* 0x02 */ s16 unk_02;
    /* 0x04 */ s16 unk_04;
    /* 0x06 */ s16 unk_06;
    /* 0x08 */ s16 unk_08;
    /* 0x0A */ s16 unk_0A;
    /* 0x0C */ u8 unk_0C;
} struct_80116130_0; // size = 0x10

typedef struct {
    /* 0x00 */ struct_80116130_0 sub_00;
    /* 0x10 */ f32 unk_10;
    /* 0x14 */ s16 unk_14;
} struct_80116130; // size = 0x18

struct_80116130 D_80116130[] = {
    { { 0x2AA8, 0xF1C8, 0x18E2, 0x1554, 0x0000, 0x0000, 1 }, 170.0f, 0x3FFC },
    { { 0x2AA8, 0xEAAC, 0x1554, 0x1554, 0xF8E4, 0x0E38, 1 }, 170.0f, 0x3FFC },
    { { 0x31C4, 0xE390, 0x0E38, 0x0E38, 0xF1C8, 0x071C, 1 }, 170.0f, 0x3FFC },
    { { 0x1554, 0xF1C8, 0x0000, 0x071C, 0xF8E4, 0x0000, 1 }, 170.0f, 0x3FFC },
    { { 0x2AA8, 0xF8E4, 0x071C, 0x0E38, 0xD558, 0x2AA8, 1 }, 170.0f, 0x3FFC },
    { { 0x0000, 0xE390, 0x2AA8, 0x3FFC, 0xF1C8, 0x0E38, 1 }, 170.0f, 0x3FFC },
    { { 0x2AA8, 0xF1C8, 0x0E38, 0x0E38, 0x0000, 0x0000, 1 }, 0.0f, 0x0000 },
    { { 0x2AA8, 0xF1C8, 0x0000, 0x0E38, 0x0000, 0x1C70, 1 }, 0.0f, 0x0000 },
    { { 0x2AA8, 0xF1C8, 0xF1C8, 0x0000, 0x0000, 0x0000, 1 }, 0.0f, 0x0000 },
    { { 0x071C, 0xF1C8, 0x0E38, 0x1C70, 0x0000, 0x0000, 1 }, 0.0f, 0x0000 },
    { { 0x0E38, 0xF1C8, 0x0000, 0x1C70, 0x0000, 0x0E38, 1 }, 0.0f, 0x0000 },
    { { 0x2AA8, 0xE390, 0x1C70, 0x0E38, 0xF1C8, 0x0E38, 1 }, 0.0f, 0x0000 },
    { { 0x18E2, 0xF1C8, 0x0E38, 0x0E38, 0x0000, 0x0000, 1 }, 0.0f, 0x0000 },
};

#ifdef NON_MATCHING
// regalloc differences
void func_800344BC(Actor* actor, struct_80034A14_arg1* arg1, s16 arg2, s16 arg3, s16 arg4, s16 arg5, s16 arg6, s16 arg7,
                   u8 arg8) {
    s16 sp46;
    s16 sp44;
    s16 temp2;
    s16 sp40;
    s16 temp1;
    Vec3f sp30;

    sp30.x = actor->world.pos.x;
    sp30.y = actor->world.pos.y + arg1->unk_14;
    sp30.z = actor->world.pos.z;

    sp46 = Math_Vec3f_Pitch(&sp30, &arg1->unk_18);
    sp44 = Math_Vec3f_Yaw(&sp30, &arg1->unk_18);
    sp40 = Math_Vec3f_Yaw(&actor->world.pos, &arg1->unk_18) - actor->shape.rot.y;

    temp1 = CLAMP(sp40, -arg2, arg2);
    Math_SmoothStepToS(&arg1->unk_08.y, temp1, 6, 2000, 1);

    sp40 = (ABS(sp40) >= 0x8000) ? 0 : ABS(sp40);
    arg1->unk_08.y = CLAMP(arg1->unk_08.y, -sp40, sp40);

    sp40 = sp40 - arg1->unk_08.y;

    temp1 = CLAMP(sp40, -arg5, arg5);
    Math_SmoothStepToS(&arg1->unk_0E.y, temp1, 6, 2000, 1);

    sp40 = (ABS(sp40) >= 0x8000) ? 0 : ABS(sp40);
    arg1->unk_0E.y = CLAMP(arg1->unk_0E.y, -sp40, sp40);

    if (arg8 != 0) {
        if (arg3) {} // Seems necessary to match
        Math_SmoothStepToS(&actor->shape.rot.y, sp44, 6, 2000, 1);
    }

    temp1 = CLAMP(sp46, arg4, arg3);
    Math_SmoothStepToS(&arg1->unk_08.x, temp1, 6, 2000, 1);

    temp2 = sp46 - arg1->unk_08.x;

    temp1 = CLAMP(temp2, arg7, arg6);
    Math_SmoothStepToS(&arg1->unk_0E.x, temp1, 6, 2000, 1);
}
#else
#pragma GLOBAL_ASM("asm/non_matchings/code/z_actor/func_800344BC.s")
#endif

s16 func_800347E8(s16 arg0) {
    return D_80116130[arg0].unk_14;
}

s16 func_80034810(Actor* actor, struct_80034A14_arg1* arg1, f32 arg2, s16 arg3, s16 arg4) {
    s32 pad;
    s16 var;
    s16 abs_var;

    if (arg4 != 0) {
        return arg4;
    }

    if (arg1->unk_00 != 0) {
        return 4;
    }

    if (arg2 < Math_Vec3f_DistXYZ(&actor->world.pos, &arg1->unk_18)) {
        arg1->unk_04 = 0;
        arg1->unk_06 = 0;
        return 1;
    }

    var = Math_Vec3f_Yaw(&actor->world.pos, &arg1->unk_18);
    abs_var = ABS((s16)((f32)var - actor->shape.rot.y));
    if (arg3 >= abs_var) {
        arg1->unk_04 = 0;
        arg1->unk_06 = 0;
        return 2;
    }

    if (DECR(arg1->unk_04) != 0) {
        return arg1->unk_02;
    }

    switch (arg1->unk_06) {
        case 0:
        case 2:
            arg1->unk_04 = Rand_S16Offset(30, 30);
            arg1->unk_06++;
            return 1;
        case 1:
            arg1->unk_04 = Rand_S16Offset(10, 10);
            arg1->unk_06++;
            return 3;
    }

    return 4;
}

void func_80034A14(Actor* actor, struct_80034A14_arg1* arg1, s16 arg2, s16 arg3) {
    struct_80116130_0 sp38;

    arg1->unk_02 = func_80034810(actor, arg1, D_80116130[arg2].unk_10, D_80116130[arg2].unk_14, arg3);

    sp38 = D_80116130[arg2].sub_00;

    switch (arg1->unk_02) {
        case 1:
            sp38.unk_00 = 0;
            sp38.unk_04 = 0;
            sp38.unk_02 = 0;
        case 3:
            sp38.unk_06 = 0;
            sp38.unk_0A = 0;
            sp38.unk_08 = 0;
        case 2:
            sp38.unk_0C = 0;
    }

    func_800344BC(actor, arg1, sp38.unk_00, sp38.unk_04, sp38.unk_02, sp38.unk_06, sp38.unk_0A, sp38.unk_08,
                  sp38.unk_0C);
}

Gfx* func_80034B28(GraphicsContext* gfxCtx) {
    Gfx* displayList;

    displayList = Graph_Alloc(gfxCtx, sizeof(Gfx));
    gSPEndDisplayList(displayList);

    return displayList;
}

Gfx* func_80034B54(GraphicsContext* gfxCtx) {
    Gfx* displayListHead;
    Gfx* displayList;

    displayList = displayListHead = Graph_Alloc(gfxCtx, 2 * sizeof(Gfx));

    gDPSetRenderMode(displayListHead++, G_RM_FOG_SHADE_A,
                     AA_EN | Z_CMP | Z_UPD | IM_RD | CLR_ON_CVG | CVG_DST_WRAP | ZMODE_XLU | FORCE_BL |
                         GBL_c2(G_BL_CLR_IN, G_BL_A_IN, G_BL_CLR_MEM, G_BL_1MA));

    gSPEndDisplayList(displayListHead++);

    return displayList;
}

void func_80034BA0(GlobalContext* globalCtx, SkelAnime* skelAnime, OverrideLimbDraw overrideLimbDraw,
                   PostLimbDraw postLimbDraw, Actor* actor, s16 alpha) {
    OPEN_DISPS(globalCtx->state.gfxCtx, "../z_actor.c", 8831);

    func_80093D18(globalCtx->state.gfxCtx);

    gDPPipeSync(POLY_OPA_DISP++);
    gDPSetEnvColor(POLY_OPA_DISP++, 0, 0, 0, alpha);
    gDPPipeSync(POLY_OPA_DISP++);
    gSPSegment(POLY_OPA_DISP++, 0x0C, func_80034B28(globalCtx->state.gfxCtx));

    POLY_OPA_DISP = SkelAnime_DrawFlex(globalCtx, skelAnime->skeleton, skelAnime->jointTable, skelAnime->dListCount,
                                       overrideLimbDraw, postLimbDraw, actor, POLY_OPA_DISP);

    CLOSE_DISPS(globalCtx->state.gfxCtx, "../z_actor.c", 8860);
}

void func_80034CC4(GlobalContext* globalCtx, SkelAnime* skelAnime, OverrideLimbDraw overrideLimbDraw,
                   PostLimbDraw postLimbDraw, Actor* actor, s16 alpha) {
    OPEN_DISPS(globalCtx->state.gfxCtx, "../z_actor.c", 8876);

    func_80093D84(globalCtx->state.gfxCtx);

    gDPPipeSync(POLY_XLU_DISP++);
    gDPSetEnvColor(POLY_XLU_DISP++, 0, 0, 0, alpha);
    gSPSegment(POLY_XLU_DISP++, 0x0C, func_80034B54(globalCtx->state.gfxCtx));

    POLY_XLU_DISP = SkelAnime_DrawFlex(globalCtx, skelAnime->skeleton, skelAnime->jointTable, skelAnime->dListCount,
                                       overrideLimbDraw, postLimbDraw, actor, POLY_XLU_DISP);

    CLOSE_DISPS(globalCtx->state.gfxCtx, "../z_actor.c", 8904);
}

s16 func_80034DD4(Actor* actor, GlobalContext* globalCtx, s16 arg2, f32 arg3) {
    Player* player = PLAYER;
    f32 var;

    if ((globalCtx->csCtx.state != 0) || (gDbgCamEnabled != 0)) {
        var = Math_Vec3f_DistXYZ(&actor->world.pos, &globalCtx->view.eye) * 0.25f;
    } else {
        var = Math_Vec3f_DistXYZ(&actor->world.pos, &player->actor.world.pos);
    }

    if (arg3 < var) {
        actor->flags &= ~1;
        Math_SmoothStepToS(&arg2, 0, 6, 0x14, 1);
    } else {
        actor->flags |= 1;
        Math_SmoothStepToS(&arg2, 0xFF, 6, 0x14, 1);
    }

    return arg2;
}

void func_80034EC0(SkelAnime* skelAnime, struct_80034EC0_Entry* animations, s32 index) {
    f32 frameCount;

    animations += index;

    if (animations->frameCount > 0.0f) {
        frameCount = animations->frameCount;
    } else {
        frameCount = Animation_GetLastFrame(animations->animation);
    }

    Animation_Change(skelAnime, animations->animation, animations->playbackSpeed, animations->startFrame, frameCount,
                     animations->mode, animations->transitionRate);
}

void func_80034F54(GlobalContext* globalCtx, s16* arg1, s16* arg2, s32 arg3) {
    u32 frames = globalCtx->gameplayFrames;
    s32 i;

    for (i = 0; i < arg3; i++) {
        arg1[i] = (0x814 + 50 * i) * frames;
        arg2[i] = (0x940 + 50 * i) * frames;
    }
}

void Actor_Noop(Actor* actor, GlobalContext* globalCtx) {
}

s32 func_80035124(Actor* actor, GlobalContext* globalCtx) {
    s32 ret = 0;

    switch (actor->params) {
        case 0:
            if (Actor_HasParent(actor, globalCtx)) {
                actor->params = 1;
            } else if (!(actor->bgCheckFlags & 1)) {
                Actor_MoveForward(actor);
                Math_SmoothStepToF(&actor->speedXZ, 0.0f, 1.0f, 0.1f, 0.0f);
            } else if ((actor->bgCheckFlags & 2) && (actor->velocity.y < -4.0f)) {
                ret = 1;
            } else {
                actor->shape.rot.x = actor->shape.rot.z = 0;
                func_8002F580(actor, globalCtx);
            }
            break;
        case 1:
            if (Actor_HasNoParent(actor, globalCtx)) {
                actor->params = 0;
            }
            break;
    }

    Actor_UpdateBgCheckInfo(globalCtx, actor, actor->colChkInfo.cylHeight, actor->colChkInfo.cylRadius,
                            actor->colChkInfo.cylRadius, 0x1D);

    return ret;
}

#include "z_cheap_proc.c"

u8 func_800353E8(GlobalContext* globalCtx) {
    Player* player = PLAYER;

    return player->unk_845;
}

/**
 * Finds the first actor instance of a specified ID and category within a given range from
 * an actor if there is one. If the ID provided is -1, this will look for any actor of the
 * specified category rather than a specific ID.
 */
Actor* Actor_FindNearby(GlobalContext* globalCtx, Actor* refActor, s16 actorId, u8 actorCategory, f32 range) {
    Actor* actor = globalCtx->actorCtx.actorLists[actorCategory].head;

    while (actor != NULL) {
        if (actor == refActor || ((actorId != -1) && (actorId != actor->id))) {
            actor = actor->next;
        } else {
            if (Actor_WorldDistXYZToActor(refActor, actor) <= range) {
                return actor;
            } else {
                actor = actor->next;
            }
        }
    }

    return NULL;
}

s32 func_800354B4(GlobalContext* globalCtx, Actor* actor, f32 range, s16 arg3, s16 arg4, s16 arg5) {
    Player* player = PLAYER;
    s16 var1;
    s16 var2;

    var1 = (s16)(actor->yawTowardsPlayer + 0x8000) - player->actor.shape.rot.y;
    var2 = actor->yawTowardsPlayer - arg5;

    if ((actor->xzDistToPlayer <= range) && (player->swordState != 0) && (arg4 >= ABS(var1)) && (arg3 >= ABS(var2))) {
        return 1;
    } else {
        return 0;
    }
}

void func_8003555C(GlobalContext* globalCtx, Vec3f* arg1, Vec3f* arg2, Vec3f* arg3) {
    Color_RGBA8 color1;
    Color_RGBA8 color2;

    color1.r = 200;
    color1.g = 160;
    color1.b = 120;

    color2.r = 130;
    color2.g = 90;
    color2.b = 50;

    //! @bug color1 and color2 alpha components not set before being passed on
    EffectSsKiraKira_SpawnSmall(globalCtx, arg1, arg2, arg3, &color1, &color2);
}

Vec3f D_80116268 = { 0.0f, -1.5f, 0.0f };
Vec3f D_80116274 = { 0.0f, -0.2f, 0.0f };

Gfx D_80116280[] = {
    gsDPSetRenderMode(G_RM_FOG_SHADE_A, AA_EN | Z_CMP | Z_UPD | IM_RD | CLR_ON_CVG | CVG_DST_WRAP | ZMODE_XLU |
                                            FORCE_BL | GBL_c2(G_BL_CLR_IN, G_BL_A_IN, G_BL_CLR_MEM, G_BL_1MA)),
    gsDPSetAlphaCompare(G_AC_THRESHOLD),
    gsSPEndDisplayList(),
};

void func_800355B8(GlobalContext* globalCtx, Vec3f* arg1) {
    func_8003555C(globalCtx, arg1, &D_80116268, &D_80116274);
}

u8 func_800355E4(GlobalContext* globalCtx, Collider* collider) {
    Player* player = PLAYER;

    if ((collider->acFlags & AC_TYPE_PLAYER) && (player->swordState != 0) && (player->swordAnimation == 0x16)) {
        return 1;
    } else {
        return 0;
    }
}

u8 Actor_ApplyDamage(Actor* actor) {
    if (actor->colChkInfo.damage >= actor->colChkInfo.health) {
        actor->colChkInfo.health = 0;
    } else {
        actor->colChkInfo.health -= actor->colChkInfo.damage;
    }

    return actor->colChkInfo.health;
}

void func_80035650(Actor* actor, ColliderInfo* colInfo, s32 freezeFlag) {
    if (colInfo->acHitInfo == NULL) {
        actor->dropFlag = 0x00;
    } else if (freezeFlag && (colInfo->acHitInfo->toucher.dmgFlags & 0x10060000)) {
        actor->freezeTimer = colInfo->acHitInfo->toucher.damage;
        actor->dropFlag = 0x00;
    } else if (colInfo->acHitInfo->toucher.dmgFlags & 0x0800) {
        actor->dropFlag = 0x01;
    } else if (colInfo->acHitInfo->toucher.dmgFlags & 0x1000) {
        actor->dropFlag = 0x02;
    } else if (colInfo->acHitInfo->toucher.dmgFlags & 0x4000) {
        actor->dropFlag = 0x04;
    } else if (colInfo->acHitInfo->toucher.dmgFlags & 0x8000) {
        actor->dropFlag = 0x08;
    } else if (colInfo->acHitInfo->toucher.dmgFlags & 0x10000) {
        actor->dropFlag = 0x10;
    } else if (colInfo->acHitInfo->toucher.dmgFlags & 0x2000) {
        actor->dropFlag = 0x20;
    } else if (colInfo->acHitInfo->toucher.dmgFlags & 0x80000) {
        if (freezeFlag) {
            actor->freezeTimer = colInfo->acHitInfo->toucher.damage;
        }
        actor->dropFlag = 0x40;
    } else {
        actor->dropFlag = 0x00;
    }
}

void func_8003573C(Actor* actor, ColliderJntSph* jntSph, s32 freezeFlag) {
    ColliderInfo* curColInfo;
    s32 flag;
    s32 i;

    actor->dropFlag = 0x00;

    for (i = jntSph->count - 1; i >= 0; i--) {
        curColInfo = &jntSph->elements[i].info;
        if (curColInfo->acHitInfo == NULL) {
            flag = 0x00;
        } else if (freezeFlag && (curColInfo->acHitInfo->toucher.dmgFlags & 0x10060000)) {
            actor->freezeTimer = curColInfo->acHitInfo->toucher.damage;
            flag = 0x00;
        } else if (curColInfo->acHitInfo->toucher.dmgFlags & 0x0800) {
            flag = 0x01;
        } else if (curColInfo->acHitInfo->toucher.dmgFlags & 0x1000) {
            flag = 0x02;
        } else if (curColInfo->acHitInfo->toucher.dmgFlags & 0x4000) {
            flag = 0x04;
        } else if (curColInfo->acHitInfo->toucher.dmgFlags & 0x8000) {
            flag = 0x08;
        } else if (curColInfo->acHitInfo->toucher.dmgFlags & 0x10000) {
            flag = 0x10;
        } else if (curColInfo->acHitInfo->toucher.dmgFlags & 0x2000) {
            flag = 0x20;
        } else if (curColInfo->acHitInfo->toucher.dmgFlags & 0x80000) {
            if (freezeFlag) {
                actor->freezeTimer = curColInfo->acHitInfo->toucher.damage;
            }
            flag = 0x40;
        } else {
            flag = 0x00;
        }
        actor->dropFlag |= flag;
    }
}

void func_80035844(Vec3f* arg0, Vec3f* arg1, Vec3s* arg2, s32 arg3) {
    f32 dx = arg1->x - arg0->x;
    f32 dz = arg1->z - arg0->z;
    f32 dy = arg3 ? (arg1->y - arg0->y) : (arg0->y - arg1->y);

    arg2->y = Math_Atan2S(dz, dx);
    arg2->x = Math_Atan2S(sqrtf(SQ(dx) + SQ(dz)), dy);
}

/**
 * Spawns En_Part (Dissipating Flames) actor as a child of the given actor.
 */
Actor* func_800358DC(Actor* actor, Vec3f* spawnPos, Vec3s* spawnRot, f32* arg3, s32 timer, s16* unused,
                     GlobalContext* globalCtx, s16 params, s32 arg8) {
    EnPart* spawnedEnPart;

    spawnedEnPart =
        (EnPart*)Actor_SpawnAsChild(&globalCtx->actorCtx, actor, globalCtx, ACTOR_EN_PART, spawnPos->x, spawnPos->y,
                                    spawnPos->z, spawnRot->x, spawnRot->y, actor->objBankIndex, params);
    if (spawnedEnPart != NULL) {
        spawnedEnPart->actor.scale = actor->scale;
        spawnedEnPart->actor.speedXZ = arg3[0];
        spawnedEnPart->displayList = arg8;
        spawnedEnPart->action = 2;
        spawnedEnPart->timer = timer;
        spawnedEnPart->rotZ = arg3[1];
        spawnedEnPart->rotZSpeed = arg3[2];
        return &spawnedEnPart->actor;
    }

    return NULL;
}

void func_800359B8(Actor* actor, s16 arg1, Vec3s* arg2) {
    f32 sp44;
    f32 sp40;
    f32 sp3C;
    f32 sp38;
    f32 sp34;
    f32 sp30;
    f32 sp2C;
    f32 sp28;
    f32 sp24;
    CollisionPoly* floorPoly;
    s32 pad;

    if (actor->floorPoly != NULL) {
        floorPoly = actor->floorPoly;
        sp44 = COLPOLY_GET_NORMAL(floorPoly->normal.x);
        sp40 = COLPOLY_GET_NORMAL(floorPoly->normal.y);
        sp3C = COLPOLY_GET_NORMAL(floorPoly->normal.z);

        sp38 = Math_SinS(arg1);
        sp34 = Math_CosS(arg1);
        sp28 = (-(sp44 * sp38) - (sp3C * sp34));
        arg2->x = -(s16)(Math_FAtan2F(sp28 * sp40, 1.0f) * (32768 / M_PI));

        sp2C = Math_SinS(arg1 - 16375);
        sp30 = Math_CosS(arg1 - 16375);
        sp24 = (-(sp44 * sp2C) - (sp3C * sp30));
        arg2->z = -(s16)(Math_FAtan2F(sp24 * sp40, 1.0f) * (32768 / M_PI));
    }
}

void func_80035B18(GlobalContext* globalCtx, Actor* actor, u16 textId) {
    func_8010B720(globalCtx, textId);
    actor->textId = textId;
}

/**
 * Tests if event_chk_inf flag is set.
 */
s32 Flags_GetEventChkInf(s32 flag) {
    return gSaveContext.eventChkInf[flag >> 4] & (1 << (flag & 0xF));
}

/**
 * Sets event_chk_inf flag.
 */
void Flags_SetEventChkInf(s32 flag) {
    gSaveContext.eventChkInf[flag >> 4] |= (1 << (flag & 0xF));
}

/**
 * Tests if "inf_table flag is set.
 */
s32 Flags_GetInfTable(s32 flag) {
    return gSaveContext.infTable[flag >> 4] & (1 << (flag & 0xF));
}

/**
 * Sets "inf_table" flag.
 */
void Flags_SetInfTable(s32 flag) {
    gSaveContext.infTable[flag >> 4] |= (1 << (flag & 0xF));
}

u32 func_80035BFC(GlobalContext* globalCtx, s16 arg1) {
    u16 retTextId = 0;

    switch (arg1) {
        case 0:
            if (Flags_GetEventChkInf(0x9)) {
                if (Flags_GetInfTable(0x5)) {
                    retTextId = 0x1048;
                } else {
                    retTextId = 0x1047;
                }
            } else {
                if (Flags_GetEventChkInf(0x2)) {
                    if (Flags_GetInfTable(0x3)) {
                        retTextId = 0x1032;
                    } else {
                        retTextId = 0x1031;
                    }
                } else {
                    if (Flags_GetInfTable(0x0)) {
                        if (Flags_GetInfTable(0x1)) {
                            retTextId = 0x1003;
                        } else {
                            retTextId = 0x1002;
                        }
                    } else {
                        retTextId = 0x1001;
                    }
                }
            }
            break;
        case 1:
            if (LINK_IS_CHILD) {
                if (Flags_GetEventChkInf(0x9)) {
                    if (Flags_GetInfTable(0x10)) {
                        retTextId = 0x1046;
                    } else {
                        retTextId = 0x1045;
                    }
                } else {
                    if (Flags_GetEventChkInf(0x3)) {
                        if (Flags_GetInfTable(0xE)) {
                            retTextId = 0x1034;
                        } else {
                            retTextId = 0x1033;
                        }
                    } else {
                        if (Flags_GetInfTable(0xC)) {
                            retTextId = 0x1030;
                        } else {
                            retTextId = 0x102F;
                        }
                    }
                }
            } else {
                if (Flags_GetEventChkInf(0x5C)) {
                    if (Flags_GetInfTable(0x19)) {
                        retTextId = 0x1071;
                    } else {
                        retTextId = 0x1070;
                    }
                } else {
                    if (Flags_GetEventChkInf(0xB)) {
                        if (Flags_GetInfTable(0x17)) {
                            retTextId = 0x1068;
                        } else {
                            retTextId = 0x1067;
                        }
                    } else {
                        if (Flags_GetInfTable(0x15)) {
                            retTextId = 0x1061;
                        } else {
                            retTextId = 0x1060;
                        }
                    }
                }
            }
            break;
        case 2:
            if (LINK_IS_CHILD) {
                if (Flags_GetEventChkInf(0x9)) {
                    retTextId = 0x1042;
                } else {
                    retTextId = 0x1004;
                }
            } else {
                if (Flags_GetEventChkInf(0x5C)) {
                    retTextId = 0x1072;
                } else if (Flags_GetInfTable(0x41)) {
                    retTextId = 0x1055;
                } else {
                    retTextId = 0x1056;
                }
            }
            break;
        case 3:
            if (LINK_IS_CHILD) {
                if (Flags_GetEventChkInf(0x9)) {
                    retTextId = 0x1043;
                } else {
                    if (Flags_GetInfTable(0x1E)) {
                        retTextId = 0x1006;
                    } else {
                        retTextId = 0x1005;
                    }
                }
            } else {
                if (Flags_GetEventChkInf(0x5C)) {
                    retTextId = 0x1073;
                } else {
                    retTextId = 0x105A;
                }
            }
            break;
        case 4:
            if (LINK_IS_CHILD) {
                if (Flags_GetEventChkInf(0x9)) {
                    retTextId = 0x1042;
                } else {
                    retTextId = 0x1007;
                }
            } else {
                if (Flags_GetEventChkInf(0x5C)) {
                    retTextId = 0x1072;
                } else if (Flags_GetInfTable(0x47)) {
                    retTextId = 0x105E;
                } else {
                    retTextId = 0x105D;
                }
            }
            break;
        case 5:
            if (LINK_IS_CHILD) {
                if (Flags_GetEventChkInf(0x9)) {
                    retTextId = 0x1044;
                } else if (Flags_GetInfTable(0x22)) {
                    retTextId = 0x1009;
                } else {
                    retTextId = 0x1008;
                }
            } else {
                if (Flags_GetEventChkInf(0x5C)) {
                    retTextId = 0x1075;
                } else {
                    retTextId = 0x105B;
                }
            }
            break;
        case 6:
            if (LINK_IS_CHILD) {
                if (Flags_GetEventChkInf(0x9)) {
                    retTextId = 0x1042;
                } else if (Flags_GetInfTable(0x24)) {
                    retTextId = 0x100B;
                } else {
                    retTextId = 0x100A;
                }
            } else {
                if (Flags_GetEventChkInf(0x5C)) {
                    retTextId = 0x1056;
                } else {
                    retTextId = 0x105F;
                }
            }
            break;
        case 7:
            if (LINK_IS_CHILD) {
                if (Flags_GetEventChkInf(0x9)) {
                    retTextId = 0x1043;
                } else if (Flags_GetInfTable(0x26)) {
                    retTextId = 0x100D;
                } else {
                    retTextId = 0x100C;
                }
            } else {
                if (Flags_GetEventChkInf(0x5C)) {
                    retTextId = 0x1057;
                } else {
                    retTextId = 0x1057;
                }
            }
            break;
        case 8:
            if (LINK_IS_CHILD) {
                if (Flags_GetEventChkInf(0x9)) {
                    retTextId = 0x1043;
                } else if (Flags_GetInfTable(0x28)) {
                    retTextId = 0x1019;
                } else {
                    retTextId = 0x100E;
                }
            } else {
                if (Flags_GetEventChkInf(0x5C)) {
                    retTextId = 0x1077;
                } else if (Flags_GetInfTable(0x51)) {
                    retTextId = 0x1058;
                } else {
                    retTextId = 0x1059;
                }
            }
            break;
        case 9:
            if (LINK_IS_CHILD) {
                if (Flags_GetEventChkInf(0x9)) {
                    retTextId = 0x1049;
                } else {
                    retTextId = 0x1035;
                }
            } else {
                if (Flags_GetEventChkInf(0x5C)) {
                    retTextId = 0x1079;
                } else {
                    retTextId = 0x104e;
                }
            }
            break;
        case 10:
            if (LINK_IS_CHILD) {
                if (Flags_GetEventChkInf(0x9)) {
                    retTextId = 0x104A;
                } else {
                    retTextId = 0x1038;
                }
            } else {
                if (Flags_GetEventChkInf(0x5C)) {
                    retTextId = 0x1079;
                } else if (Flags_GetInfTable(0x59)) {
                    retTextId = 0x1050;
                } else {
                    retTextId = 0x104F;
                }
            }
            break;
        case 11:
            if (LINK_IS_CHILD) {
                if (Flags_GetEventChkInf(0x9)) {
                    retTextId = 0x104B;
                } else {
                    retTextId = 0x103C;
                }
            } else {
                if (Flags_GetEventChkInf(0x5C)) {
                    retTextId = 0x107b;
                } else {
                    retTextId = 0x1051;
                }
            }
            break;
        case 12:
            if (LINK_IS_CHILD) {
                if (Flags_GetEventChkInf(0x9)) {
                    retTextId = 0x104C;
                } else {
                    retTextId = 0x103D;
                }
            } else {
                if (Flags_GetEventChkInf(0x5C)) {
                    retTextId = 0x107C;
                } else {
                    retTextId = 0x1052;
                }
            }
            break;
        case 13:
            if (LINK_IS_CHILD) {
                if (Flags_GetEventChkInf(0x9)) {
                    retTextId = 0x104D;
                } else {
                    retTextId = 0x103E;
                }
            } else {
                if (Flags_GetEventChkInf(0x5C)) {
                    retTextId = 0x106E;
                } else if (Flags_GetInfTable(0x61)) {
                    retTextId = 0x1053;
                } else {
                    retTextId = 0x1054;
                }
            }
            break;
        case 15:
            if (Flags_GetEventChkInf(0x5C)) {
                retTextId = 0x1078;
            } else if (Flags_GetInfTable(0x66)) {
                retTextId = 0x1066;
            } else {
                retTextId = 0x1062;
            }
            break;
        case 16:
            if (globalCtx->sceneNum == SCENE_SPOT15) {
                retTextId = 0x7002;
            } else if (Flags_GetInfTable(0x6A)) {
                retTextId = 0x7004;
            } else if ((gSaveContext.dayTime >= 0x4000) && (gSaveContext.dayTime < 0xC556)) {
                retTextId = 0x7002;
            } else {
                retTextId = 0x7003;
            }
            break;
        case 17:
            if (Flags_GetEventChkInf(0x9) && Flags_GetEventChkInf(0x25) && Flags_GetEventChkInf(0x37)) {
                if (Flags_GetInfTable(0x6c)) {
                    retTextId = 0x7008;
                } else {
                    retTextId = 0x7007;
                }
            } else {
                retTextId = 0;
            }
            break;
        case 19:
            retTextId = 0x702D;
            break;
        case 18:
            if (Flags_GetEventChkInf(0x9) && Flags_GetEventChkInf(0x25) && Flags_GetEventChkInf(0x37)) {
                retTextId = 0x7006;
            } else {
                if (Flags_GetEventChkInf(0x12)) {
                    if (Flags_GetInfTable(0x71)) {
                        retTextId = 0x7072;
                    } else {
                        retTextId = 0x7071;
                    }
                } else {
                    retTextId = 0x7029;
                }
            }
            break;
        case 20:
        case 21:
            if (Flags_GetEventChkInf(0x42)) {
                retTextId = 0x2012;
            } else if (Flags_GetEventChkInf(0x41)) {
                if (Flags_GetInfTable(0x76)) {
                    retTextId = 0x2011;
                } else {
                    retTextId = 0x2010;
                }
            } else if (Flags_GetEventChkInf(0x40)) {
                retTextId = 0x200F;
            } else {
                retTextId = 0x200E;
            }
            break;
        case 24:
            if (Flags_GetEventChkInf(0x9) && Flags_GetEventChkInf(0x25) && Flags_GetEventChkInf(0x37)) {
                retTextId = 0x7044;
            } else {
                retTextId = 0x7015;
            }
            break;
        case 25:
            if (Flags_GetEventChkInf(0x9) && Flags_GetEventChkInf(0x25) && Flags_GetEventChkInf(0x37)) {
                retTextId = 0x7045;
            } else {
                Flags_GetInfTable(0xC2);
                retTextId = 0x7016;
            }
            break;
        case 26:
            if (Flags_GetEventChkInf(0x9) && Flags_GetEventChkInf(0x25) && Flags_GetEventChkInf(0x37)) {
                retTextId = 0x7046;
            } else {
                Flags_GetInfTable(0xc2);
                retTextId = 0x7018;
            }
            break;
        case 27:
            if (Flags_GetEventChkInf(0x9) && Flags_GetEventChkInf(0x25) && Flags_GetEventChkInf(0x37)) {
                retTextId = 0x7047;
            } else if (Flags_GetEventChkInf(0x14)) {
                retTextId = 0x701A;
            } else if (Flags_GetEventChkInf(0x11)) {
                if (Flags_GetInfTable(0xC6)) {
                    retTextId = 0x701C;
                } else {
                    retTextId = 0x701B;
                }
            } else {
                retTextId = 0x701A;
            }
            break;
        case 28:
            if (Flags_GetEventChkInf(0x9) && Flags_GetEventChkInf(0x25) && Flags_GetEventChkInf(0x37)) {
                retTextId = 0x7048;
            } else {
                Flags_GetInfTable(0xca);
                retTextId = 0x701D;
            }
            break;
        case 29:
            if (Flags_GetEventChkInf(0x9) && Flags_GetEventChkInf(0x25) && Flags_GetEventChkInf(0x37)) {
                retTextId = 0x7049;
            } else {
                Flags_GetInfTable(0xcc);
                retTextId = 0x701F;
            }
            break;
        case 30:
            if (Flags_GetEventChkInf(0x9) && Flags_GetEventChkInf(0x25) && Flags_GetEventChkInf(0x37)) {
                retTextId = 0x704A;
            } else {
                Flags_GetInfTable(0xCE);
                retTextId = 0x7021;
            }
            break;
        case 31:
            if (Flags_GetEventChkInf(0x9) && Flags_GetEventChkInf(0x25) && Flags_GetEventChkInf(0x37)) {
                retTextId = 0x704B;
            } else {
                Flags_GetInfTable(0xD0);
                retTextId = 0x7023;
            }
            break;
        case 32:
            if (Flags_GetEventChkInf(0x9) && Flags_GetEventChkInf(0x25) && Flags_GetEventChkInf(0x37)) {
                retTextId = 0x704C;
            } else {
                Flags_GetInfTable(0xD2);
                retTextId = 0x7025;
            }
            break;
        case 33:
            if (Flags_GetEventChkInf(0x9) && Flags_GetEventChkInf(0x25) && Flags_GetEventChkInf(0x37)) {
                retTextId = 0x704D;
            } else {
                Flags_GetInfTable(0xD4);
                retTextId = 0x7027;
            }
            break;
        case 34:
            Flags_GetInfTable(0xD6);
            retTextId = 0x403C;
            break;
        case 35:
            if (Flags_GetInfTable(0xD8)) {
                retTextId = 0x5029;
            } else {
                retTextId = 0x5028;
            }
            break;
        case 37:
            retTextId = 0x5002;
            break;
        case 38:
            if (LINK_IS_CHILD) {
                if (Flags_GetEventChkInf(0x25)) {
                    retTextId = 0x3027;
                } else if (Flags_GetEventChkInf(0x23)) {
                    retTextId = 0x3021;
                } else if (Flags_GetInfTable(0xE0)) {
                    retTextId = 0x302A;
                } else {
                    retTextId = 0x3008;
                }
            } else {
                if (Flags_GetEventChkInf(0x20)) {
                    retTextId = 0x4043;
                } else {
                    retTextId = 0x302A;
                }
            }
            break;
        case 39:
            if (LINK_IS_CHILD) {
                if (Flags_GetEventChkInf(0x25)) {
                    retTextId = 0x3027;
                } else if (Flags_GetEventChkInf(0x23)) {
                    retTextId = 0x3026;
                } else {
                    retTextId = 0x3009;
                }
            } else {
                if (Flags_GetEventChkInf(0x2A)) {
                    retTextId = 0x4043;
                } else {
                    retTextId = 0x302A;
                }
            }
            break;
        case 40:
            if (LINK_IS_CHILD) {
                if (Flags_GetEventChkInf(0x25)) {
                    retTextId = 0x3027;
                } else if (Flags_GetEventChkInf(0x23)) {
                    retTextId = 0x3026;
                } else if (Flags_GetInfTable(0xEB)) {
                    retTextId = 0x302B;
                } else {
                    retTextId = 0x300A;
                }
            } else {
                if (Flags_GetEventChkInf(0x2B)) {
                    retTextId = 0x4043;
                } else {
                    retTextId = 0x302A;
                }
            }
            break;
        case 41:
            if (LINK_IS_CHILD) {
                if (Flags_GetEventChkInf(0x25)) {
                    retTextId = 0x3027;
                } else if (Flags_GetInfTable(0xF0)) {
                    retTextId = 0x3015;
                } else {
                    retTextId = 0x3014;
                }
            } else {
                if (Flags_GetEventChkInf(0x2C)) {
                    retTextId = 0x4043;
                } else {
                    retTextId = 0x302A;
                }
            }
            break;
        case 42:
            if (LINK_IS_CHILD) {
                if (Flags_GetEventChkInf(0x25)) {
                    retTextId = 0x3027;
                } else if (Flags_GetInfTable(0xF4)) {
                    retTextId = 0x3017;
                } else {
                    retTextId = 0x3016;
                }
            } else {
                if (Flags_GetEventChkInf(0x2C)) {
                    retTextId = 0x4043;
                } else {
                    retTextId = 0x302A;
                }
            }
            break;
        case 43:
            if (LINK_IS_CHILD) {
                if (Flags_GetEventChkInf(0x25)) {
                    retTextId = 0x3027;
                } else if (Flags_GetInfTable(0xF8)) {
                    retTextId = 0x3019;
                } else {
                    retTextId = 0x3018;
                }
            } else {
                if (Flags_GetEventChkInf(0x2D)) {
                    retTextId = 0x4043;
                } else {
                    retTextId = 0x302A;
                }
            }
            break;
        case 48:
            if (Flags_GetEventChkInf(0x25)) {
                retTextId = 0x3029;
            } else if (Flags_GetEventChkInf(0x20) && Flags_GetEventChkInf(0x21)) {
                retTextId = 0x301B;
            } else {
                retTextId = 0x301A;
            }
            break;
        case 49:
            if (Flags_GetEventChkInf(0x37)) {
                retTextId = 0x402D;
            } else if (Flags_GetEventChkInf(0x30)) {
                retTextId = 0x4007;
            } else {
                retTextId = 0x4006;
            }
            break;
        case 50:
            if (Flags_GetEventChkInf(0x37)) {
                retTextId = 0x402E;
            } else if (Flags_GetEventChkInf(0x30)) {
                if (Flags_GetInfTable(0x124)) {
                    retTextId = 0x4009;
                } else {
                    retTextId = 0x4008;
                }
            } else {
                retTextId = 0x4006;
            }
            break;
        case 51:
            if (Flags_GetEventChkInf(0x37)) {
                retTextId = 0x402D;
            } else if (Flags_GetEventChkInf(0x31)) {
                if (Flags_GetInfTable(0x12A)) {
                    retTextId = 0x400B;
                } else {
                    retTextId = 0x402F;
                }
            } else if (Flags_GetEventChkInf(0x30)) {
                retTextId = 0x400A;
            } else {
                retTextId = 0x4006;
            }
            break;
        case 52:
            if (Flags_GetEventChkInf(0x37)) {
                retTextId = 0x402E;
            } else if (Flags_GetEventChkInf(0x30)) {
                retTextId = 0x400C;
            } else {
                retTextId = 0x4006;
            }
            break;
        case 53:
            if (Flags_GetEventChkInf(0x37)) {
                retTextId = 0x402D;
            } else if (Flags_GetEventChkInf(0x33)) {
                retTextId = 0x4010;
            } else if (Flags_GetEventChkInf(0x30)) {
                retTextId = 0x400F;
            } else {
                retTextId = 0x4006;
            }
            break;
        case 54:
            if (Flags_GetEventChkInf(0x37)) {
                retTextId = 0x402E;
            } else if (Flags_GetEventChkInf(0x30)) {
                retTextId = 0x4011;
            } else {
                retTextId = 0x4006;
            }
            break;
        case 55:
            if (LINK_IS_CHILD) {
                if (Flags_GetEventChkInf(0x37)) {
                    retTextId = 0x402B;
                } else if (Flags_GetEventChkInf(0x31)) {
                    if (Flags_GetInfTable(0x138)) {
                        retTextId = 0x401C;
                    } else {
                        retTextId = 0x401B;
                    }
                } else {
                    retTextId = 0x401A;
                }
            } else {
                retTextId = 0;
            }
            break;
        case 58:
            retTextId = 0x500F;
            break;
        case 59:
            retTextId = 0x5010;
            break;
        case 60:
            retTextId = 0x5012;
            break;
        case 61:
            if (Flags_GetInfTable(0x166)) {
                retTextId = 0x5001;
            } else {
                retTextId = 0x5000;
            }
            break;
        case 62:
            retTextId = 0x5012;
            break;
        case 63:
            if (Flags_GetInfTable(0x16A)) {
                retTextId = 0x5001;
            } else {
                retTextId = 0x5000;
            }
            break;
        case 71:
            if (Flags_GetEventChkInf(0x16)) {
                retTextId = 0x2049;
            } else if (Flags_GetEventChkInf(0x15)) {
                retTextId = 0x2048;
            } else if (Flags_GetEventChkInf(0x14)) {
                retTextId = 0x2047;
            } else if (Flags_GetEventChkInf(0x12) && !Flags_GetEventChkInf(0x14)) {
                retTextId = 0x2044;
            } else if (Flags_GetEventChkInf(0x10)) {
                if (Flags_GetEventChkInf(0x11)) {
                    retTextId = 0x2043;
                } else {
                    retTextId = 0x2042;
                }
            } else {
                retTextId = 0x2041;
            }
            break;
        case 72:
            if (LINK_IS_CHILD) {
                if (Flags_GetEventChkInf(0x14)) {
                    retTextId = 0x2040;
                } else if (Flags_GetInfTable(0x94)) {
                    retTextId = 0x2040;
                } else {
                    retTextId = 0x203F;
                }
            } else {
                if (!Flags_GetEventChkInf(0x18)) {
                    if (gSaveContext.nightFlag != 0) {
                        retTextId = 0x204E;
                    } else if (Flags_GetInfTable(0x9A)) {
                        retTextId = 0x2031;
                    } else {
                        retTextId = 0x2030;
                    }
                } else {
                    retTextId = 0;
                }
            }
            break;
    }

    if (retTextId == 0) {
        retTextId = 1;
    }

    return retTextId;
}

void func_80036E50(u16 textId, s16 arg1) {
    switch (arg1) {
        case 0:
            switch (textId) {
                case 0x1001:
                    Flags_SetInfTable(0x0);
                    return;
                case 0x1002:
                    Flags_SetInfTable(0x1);
                    return;
                case 0x1031:
                    Flags_SetEventChkInf(0x3);
                    Flags_SetInfTable(0x3);
                    return;
                case 0x1047:
                    Flags_SetInfTable(0x5);
                    return;
            }
            return;
        case 1:
            switch (textId) {
                case 0x102F:
                    Flags_SetEventChkInf(0x2);
                    Flags_SetInfTable(0xC);
                    return;
                case 0x1033:
                    Audio_PlaySoundGeneral(NA_SE_SY_CORRECT_CHIME, &D_801333D4, 4, &D_801333E0, &D_801333E0,
                                           &D_801333E8);
                    Flags_SetEventChkInf(0x4);
                    Flags_SetInfTable(0xE);
                    return;
                case 0x1045:
                    Flags_SetInfTable(0x10);
                    return;
                case 0x1060:
                    Flags_SetInfTable(0x15);
                    return;
                case 0x1067:
                    Flags_SetEventChkInf(0xA);
                    Flags_SetInfTable(0x17);
                    return;
                case 0x1070:
                    Flags_SetInfTable(0x19);
                    return;
            }
            return;
        case 2:
            if (textId == 0x1056) {
                Flags_SetInfTable(0x41);
            }
            return;
        case 3:
            if (textId == 0x1005) {
                Flags_SetInfTable(0x1E);
            }
            return;
        case 4:
            if (textId == 0x105D) {
                Flags_SetInfTable(0x47);
            }
            return;
        case 5:
            if (textId == 0x1008) {
                Flags_SetInfTable(0x22);
            }
            return;
        case 6:
            if (textId == 0x100A) {
                Flags_SetInfTable(0x24);
            }
            return;
        case 7:
            if (textId == 0x100C) {
                Flags_SetInfTable(0x26);
            }
            return;
        case 8:
            if (textId == 0x100E) {
                Flags_SetInfTable(0x28);
            }
            if (textId == 0x1059) {
                Flags_SetInfTable(0x51);
            }
            return;
        case 10:
            if (textId == 0x104F) {
                Flags_SetInfTable(0x59);
            }
            return;
        case 13:
            if (textId == 0x1054) {
                Flags_SetInfTable(0x61);
            }
            return;
        case 15:
            if (textId == 0x1062) {
                Flags_SetInfTable(0x66);
            }
            return;
        case 16:
            if (textId == 0x7002) {
                Flags_SetInfTable(0x6A);
            }
            if (textId == 0x7003) {
                Flags_SetInfTable(0x6A);
            }
            return;
        case 17:
            if (textId == 0x7007) {
                Flags_SetInfTable(0x6C);
            }
            return;
        case 18:
            if (textId == 0x7071) {
                Flags_SetInfTable(0x71);
            }
            return;
        case 20:
        case 21:
            if (textId == 0x2010) {
                Flags_SetInfTable(0x76);
            }
            return;
        case 25:
            if (textId == 0x7016) {
                Flags_SetInfTable(0xC2);
            }
            return;
        case 26:
            if (textId == 0x7018) {
                Flags_SetInfTable(0xC4);
            }
            return;
        case 28:
            if (textId == 0x701D) {
                Flags_SetInfTable(0xCA);
            }
            return;
        case 29:
            if (textId == 0x701F) {
                Flags_SetInfTable(0xCC);
            }
            return;
        case 30:
            if (textId == 0x7021) {
                Flags_SetInfTable(0xCE);
            }
            return;
        case 31:
            if (textId == 0x7023) {
                Flags_SetInfTable(0xD0);
            }
            return;
        case 32:
            if (textId == 0x7025) {
                Flags_SetInfTable(0xD2);
            }
            return;
        case 33:
            if (textId == 0x7027) {
                Flags_SetInfTable(0xD4);
            }
            return;
        case 34:
            if (textId == 0x403c) {
                Flags_SetInfTable(0xD6);
            }
            return;
        case 35:
            if (textId == 0x5028) {
                Flags_SetInfTable(0xD8);
            }
            return;
        case 38:
            if (textId == 0x3008) {
                Flags_SetInfTable(0xE0);
            }
            return;
        case 40:
            if (textId == 0x300B) {
                Flags_SetInfTable(0xEB);
            }
            return;
        case 41:
            if (textId == 0x3014) {
                Flags_SetInfTable(0xF0);
            }
            return;
        case 42:
            if (textId == 0x3016) {
                Flags_SetInfTable(0xF4);
            }
            return;
        case 43:
            if (textId == 0x3018) {
                Flags_SetEventChkInf(0x20);
                Flags_SetInfTable(0xF8);
            }
            return;
        case 48:
            if (textId == 0x3020) {
                Flags_SetEventChkInf(0x22);
                Flags_SetInfTable(0x113);
            }
            return;
        case 49:
        case 52:
        case 53:
        case 54:
            if (textId == 0x4006) {
                Flags_SetEventChkInf(0x30);
            }
            return;
        case 50:
            if (textId == 0x4006) {
                Flags_SetEventChkInf(0x30);
            }
            if (textId == 0x4008) {
                Flags_SetInfTable(0x124);
            }
            return;
        case 51:
            if (textId == 0x4006) {
                Flags_SetEventChkInf(0x30);
            }
            if (textId == 0x400A) {
                Flags_SetEventChkInf(0x32);
            }
            if (textId == 0x402F) {
                Flags_SetInfTable(0x12A);
            }
            return;
        case 55:
            if (textId == 0x401B) {
                Flags_SetEventChkInf(0x33);
                Flags_SetInfTable(0x138);
            }
            return;
        case 61:
            if (textId == 0x5000) {
                Flags_SetInfTable(0x166);
            }
            return;
        case 63:
            if (textId == 0x5013) {
                Flags_SetInfTable(0x16A);
            }
            return;
        case 71:
            if (textId == 0x2041) {
                Flags_SetEventChkInf(0x10);
            }
            if (textId == 0x2044) {
                Flags_SetEventChkInf(0x12);
            }
            if (textId == 0x2047) {
                Flags_SetEventChkInf(0x15);
            }
            if (textId == 0x2048) {
                Flags_SetEventChkInf(0x16);
            }
            return;
        case 72:
            return;
    }
}

s32 func_800374E0(GlobalContext* globalCtx, Actor* actor, u16 textId) {
    MessageContext* msgCtx = &globalCtx->msgCtx;
    s32 ret = 1;

    switch (textId) {
        case 0x1035:
            if (msgCtx->choiceIndex == 0) {
                if (Flags_GetInfTable(0x2A)) {
                    func_80035B18(globalCtx, actor, 0x1036);
                } else {
                    func_80035B18(globalCtx, actor, 0x1041);
                }
            }
            if (msgCtx->choiceIndex == 1) {
                if (Flags_GetInfTable(0x2B)) {
                    func_80035B18(globalCtx, actor, 0x1037);
                } else {
                    func_80035B18(globalCtx, actor, 0x1041);
                }
            }
            ret = 0;
            break;
        case 0x1038:
            if (msgCtx->choiceIndex == 0) {
                if (Flags_GetInfTable(0x2E)) {
                    func_80035B18(globalCtx, actor, 0x1039);
                } else {
                    func_80035B18(globalCtx, actor, 0x1041);
                }
            }
            if (msgCtx->choiceIndex == 1) {
                if (Flags_GetInfTable(0x2F)) {
                    func_80035B18(globalCtx, actor, 0x103A);
                } else {
                    func_80035B18(globalCtx, actor, 0x1041);
                }
            }
            if (msgCtx->choiceIndex == 2) {
                if (Flags_GetInfTable(0x30)) {
                    func_80035B18(globalCtx, actor, 0x103B);
                } else {
                    func_80035B18(globalCtx, actor, 0x1041);
                }
            }
            ret = 0;
            break;
        case 0x103E:
            if (msgCtx->choiceIndex == 0) {
                func_80035B18(globalCtx, actor, 0x103F);
            }
            if (msgCtx->choiceIndex == 1) {
                func_80035B18(globalCtx, actor, 0x1040);
            }
            ret = 0;
            break;
        case 0x1041:
            if (msgCtx->unk_E2FA == 0x1035) {
                if (msgCtx->choiceIndex == 0) {
                    func_80035B18(globalCtx, actor, 0x1036);
                    Flags_SetInfTable(0x2A);
                }
                if (msgCtx->choiceIndex == 1) {
                    func_80035B18(globalCtx, actor, 0x1037);
                    Flags_SetInfTable(0x2B);
                }
            }
            if (msgCtx->unk_E2FA == 0x1038) {
                if (msgCtx->choiceIndex == 0) {
                    func_80035B18(globalCtx, actor, 0x1039);
                    Flags_SetInfTable(0x2E);
                }
                if (msgCtx->choiceIndex == 1) {
                    func_80035B18(globalCtx, actor, 0x103A);
                    Flags_SetInfTable(0x2F);
                }
                if (msgCtx->choiceIndex == 2) {
                    func_80035B18(globalCtx, actor, 0x103B);
                    Flags_SetInfTable(0x30);
                }
            }
            ret = 0;
            break;
        case 0x1062:
            if (msgCtx->choiceIndex == 0) {
                func_80035B18(globalCtx, actor, 0x1063);
            }
            if (msgCtx->choiceIndex == 1) {
                func_80035B18(globalCtx, actor, 0x1064);
            }
            ret = 0;
            break;
        case 0x2030:
        case 0x2031:
            if (msgCtx->choiceIndex == 0) {
                if (gSaveContext.rupees >= 10) {
                    func_80035B18(globalCtx, actor, 0x2034);
                    Rupees_ChangeBy(-10);
                } else {
                    func_80035B18(globalCtx, actor, 0x2032);
                }
            }
            if (msgCtx->choiceIndex == 1) {
                func_80035B18(globalCtx, actor, 0x2032);
            }
            Flags_SetInfTable(0x9A);
            ret = 0;
            break;
        case 0x2036:
        case 0x2037:
            if (msgCtx->choiceIndex == 0) {
                func_80035B18(globalCtx, actor, 0x201F);
            }
            if (msgCtx->choiceIndex == 1) {
                func_80035B18(globalCtx, actor, 0x205A);
            }
            ret = 0;
            break;
        case 0x2038:
            if (msgCtx->choiceIndex == 0) {
                break;
            }
            if (msgCtx->choiceIndex == 1) {
                func_80035B18(globalCtx, actor, 0x205A);
            }
            ret = 0;
            break;
        case 0x2034:
            if (msgCtx->choiceIndex != 0) {
                break;
            }
            func_80035B18(globalCtx, actor, 0x2035);
            ret = 0;
            break;
        case 0x2043:
            if (Flags_GetEventChkInf(0x12)) {
                break;
            }
            func_80035B18(globalCtx, actor, 0x2044);
            ret = 0;
            break;
        case 0x205A:
            break;
        case 0x300A:
            if (msgCtx->choiceIndex == 0) {
                if (Flags_GetEventChkInf(0x22)) {
                    func_80035B18(globalCtx, actor, 0x300B);
                } else {
                    func_80035B18(globalCtx, actor, 0x300C);
                }
            }
            if (msgCtx->choiceIndex == 1) {
                func_80035B18(globalCtx, actor, 0x300D);
            }
            ret = 0;
            break;
        case 0x301B:
            if (msgCtx->choiceIndex == 0) {
                func_80035B18(globalCtx, actor, 0x301D);
            }
            if (msgCtx->choiceIndex == 1) {
                if (Flags_GetInfTable(0x113)) {
                    func_80035B18(globalCtx, actor, 0x301F);
                } else {
                    func_80035B18(globalCtx, actor, 0x301E);
                }
            }
            ret = 0;
            break;
        case 0x301E:
            func_80035B18(globalCtx, actor, 0x3020);
            ret = 0;
            break;
        case 0x400C:
            if (msgCtx->choiceIndex == 0) {
                func_80035B18(globalCtx, actor, 0x400D);
            }
            if (msgCtx->choiceIndex == 1) {
                func_80035B18(globalCtx, actor, 0x400E);
            }
            ret = 0;
            break;
        case 0x7007:
            func_80035B18(globalCtx, actor, 0x703E);
            ret = 0;
            break;
        case 0x703E:
            func_80035B18(globalCtx, actor, 0x703F);
            ret = 0;
            break;
        case 0x703F:
            func_80035B18(globalCtx, actor, 0x7042);
            ret = 0;
            break;
    }

    return ret;
}

u16 func_80037C30(GlobalContext* globalCtx, s16 arg1) {
    return func_80035BFC(globalCtx, arg1);
}

s32 func_80037C5C(GlobalContext* globalCtx, s16 arg1, u16 textId) {
    func_80036E50(textId, arg1);
    return 0;
}

s32 func_80037C94(GlobalContext* globalCtx, Actor* actor, s32 arg2) {
    return func_800374E0(globalCtx, actor, actor->textId);
}

s32 func_80037CB8(GlobalContext* globalCtx, Actor* actor, s16 arg2) {
    MessageContext* msgCtx = &globalCtx->msgCtx;
    s32 ret = 0;

    switch (func_8010BDBC(msgCtx)) {
        case 2:
            func_80037C5C(globalCtx, arg2, actor->textId);
            ret = 1;
            break;
        case 4:
        case 5:
            if (func_80106BC8(globalCtx) && func_80037C94(globalCtx, actor, arg2)) {
                Audio_PlaySoundGeneral(NA_SE_SY_CANCEL, &D_801333D4, 4, &D_801333E0, &D_801333E0, &D_801333E8);
                msgCtx->msgMode = 0x36;
                ret = 1;
            }
            break;
    }

    return ret;
}

s32 func_80037D98(GlobalContext* globalCtx, Actor* actor, s16 arg2, s32* arg3) {
    s16 var;
    s16 sp2C;
    s16 sp2A;
    s16 abs_var;

    if (func_8002F194(actor, globalCtx)) {
        *arg3 = 1;
        return 1;
    }

    if (*arg3 == 1) {
        if (func_80037CB8(globalCtx, actor, arg2)) {
            *arg3 = 0;
        }
        return 0;
    }

    func_8002F374(globalCtx, actor, &sp2C, &sp2A);

    if (0) {} // Necessary to match

    if ((sp2C < 0) || (sp2C > SCREEN_WIDTH) || (sp2A < 0) || (sp2A > SCREEN_HEIGHT)) {
        return 0;
    }

    var = actor->yawTowardsPlayer - actor->shape.rot.y;
    abs_var = ABS(var);

    if (abs_var >= 0x4300) {
        return 0;
    }

    if ((actor->xyzDistToPlayerSq > 25600.0f) && !actor->isTargeted) {
        return 0;
    }

    if (actor->xyzDistToPlayerSq <= 6400.0f) {
        if (func_8002F2CC(actor, globalCtx, 80.0f)) {
            actor->textId = func_80037C30(globalCtx, arg2);
        }
    } else {
        if (func_8002F2F4(actor, globalCtx)) {
            actor->textId = func_80037C30(globalCtx, arg2);
        }
    }

    return 0;
}

s32 func_80037F30(Vec3s* arg0, Vec3s* arg1) {
    Math_SmoothStepToS(&arg0->y, 0, 6, 6200, 100);
    Math_SmoothStepToS(&arg0->x, 0, 6, 6200, 100);
    Math_SmoothStepToS(&arg1->y, 0, 6, 6200, 100);
    Math_SmoothStepToS(&arg1->x, 0, 6, 6200, 100);
    return 1;
}

s32 func_80037FC8(Actor* actor, Vec3f* arg1, Vec3s* arg2, Vec3s* arg3) {
    s16 sp36;
    s16 sp34;
    s16 var;

    sp36 = Math_Vec3f_Pitch(&actor->focus.pos, arg1);
    sp34 = Math_Vec3f_Yaw(&actor->focus.pos, arg1) - actor->world.rot.y;

    Math_SmoothStepToS(&arg2->x, sp36, 6, 2000, 1);
    arg2->x = (arg2->x < -6000) ? -6000 : ((arg2->x > 6000) ? 6000 : arg2->x);

    var = Math_SmoothStepToS(&arg2->y, sp34, 6, 2000, 1);
    arg2->y = (arg2->y < -8000) ? -8000 : ((arg2->y > 8000) ? 8000 : arg2->y);

    if (var && (ABS(arg2->y) < 8000)) {
        return 0;
    }

    Math_SmoothStepToS(&arg3->y, sp34 - arg2->y, 4, 2000, 1);
    arg3->y = (arg3->y < -12000) ? -12000 : ((arg3->y > 12000) ? 12000 : arg3->y);

    return 1;
}

s32 func_80038154(GlobalContext* globalCtx, Actor* actor, Vec3s* arg2, Vec3s* arg3, f32 arg4) {
    Player* player = PLAYER;
    s32 pad;
    Vec3f sp2C;
    s16 var;
    s16 abs_var;

    actor->focus.pos = actor->world.pos;
    actor->focus.pos.y += arg4;

    if (!(((globalCtx->csCtx.state != 0) || (gDbgCamEnabled != 0)) && (gSaveContext.entranceIndex == 0x00EE))) {
        var = actor->yawTowardsPlayer - actor->shape.rot.y;
        abs_var = ABS(var);
        if (abs_var >= 0x4300) {
            func_80037F30(arg2, arg3);
            return 0;
        }
    }

    if (((globalCtx->csCtx.state != 0) || (gDbgCamEnabled != 0)) && (gSaveContext.entranceIndex == 0x00EE)) {
        sp2C = globalCtx->view.eye;
    } else {
        sp2C = player->actor.focus.pos;
    }

    func_80037FC8(actor, &sp2C, arg2, arg3);

    return 1;
}

s32 func_80038290(GlobalContext* globalCtx, Actor* actor, Vec3s* arg2, Vec3s* arg3, Vec3f arg4) {
    Player* player = PLAYER;
    s32 pad;
    Vec3f sp24;
    s16 var;
    s16 abs_var;

    actor->focus.pos = arg4;

    if (!(((globalCtx->csCtx.state != 0) || (gDbgCamEnabled != 0)) && (gSaveContext.entranceIndex == 0x00EE))) {
        var = actor->yawTowardsPlayer - actor->shape.rot.y;
        abs_var = ABS(var);
        if (abs_var >= 0x4300) {
            func_80037F30(arg2, arg3);
            return 0;
        }
    }

    if (((globalCtx->csCtx.state != 0) || (gDbgCamEnabled != 0)) && (gSaveContext.entranceIndex == 0x00EE)) {
        sp24 = globalCtx->view.eye;
    } else {
        sp24 = player->actor.focus.pos;
    }

    func_80037FC8(actor, &sp24, arg2, arg3);

    return 1;
}<|MERGE_RESOLUTION|>--- conflicted
+++ resolved
@@ -738,11 +738,7 @@
         gDPSetPrimColor(OVERLAY_DISP++, 0, 0, (u8)titleCtx->unk_E, (u8)titleCtx->unk_E, (u8)titleCtx->unk_E,
                         (u8)titleCtx->unk_C);
 
-<<<<<<< HEAD
-        gDPLoadTextureBlock(oGfxCtx->overlay.p++, (s32)titleCtx->texture + spB0, G_IM_FMT_IA, G_IM_SIZ_8b, spCC, spC8, 0,
-=======
-        gDPLoadTextureBlock(OVERLAY_DISP++, titleCtx->texture + spB0, G_IM_FMT_IA, G_IM_SIZ_8b, spCC, spC8, 0,
->>>>>>> 28cfd82a
+        gDPLoadTextureBlock(OVERLAY_DISP++, (s32)titleCtx->texture + spB0, G_IM_FMT_IA, G_IM_SIZ_8b, spCC, spC8, 0,
                             G_TX_NOMIRROR | G_TX_WRAP, G_TX_NOMIRROR | G_TX_WRAP, G_TX_NOMASK, G_TX_NOMASK, G_TX_NOLOD,
                             G_TX_NOLOD);
 
@@ -752,13 +748,8 @@
         spC8 = titleCtx->unk_9 - spC8;
 
         if (spC8 > 0) {
-<<<<<<< HEAD
-            gDPLoadTextureBlock(oGfxCtx->overlay.p++, (s32)titleCtx->texture + spB0 + 0x1000, G_IM_FMT_IA, G_IM_SIZ_8b, spCC,
+            gDPLoadTextureBlock(OVERLAY_DISP++, (s32)titleCtx->texture + spB0 + 0x1000, G_IM_FMT_IA, G_IM_SIZ_8b, spCC,
                                 spC8, 0, G_TX_NOMIRROR | G_TX_WRAP, G_TX_NOMIRROR | G_TX_WRAP, G_TX_NOMASK, G_TX_NOMASK,
-=======
-            gDPLoadTextureBlock(OVERLAY_DISP++, titleCtx->texture + spB0 + 0x1000, G_IM_FMT_IA, G_IM_SIZ_8b, spCC, spC8,
-                                0, G_TX_NOMIRROR | G_TX_WRAP, G_TX_NOMIRROR | G_TX_WRAP, G_TX_NOMASK, G_TX_NOMASK,
->>>>>>> 28cfd82a
                                 G_TX_NOLOD, G_TX_NOLOD);
 
             gSPTextureRectangle(OVERLAY_DISP++, spC0, spB4, ((sp38 * 2) + spC0) - 4, spB4 + (spC8 * 4) - 1,
