#include "global.h"
#include "quake.h"
#include "terminal.h"

#include "overlays/actors/ovl_Arms_Hook/z_arms_hook.h"
#include "overlays/actors/ovl_En_Part/z_en_part.h"
#include "assets/objects/gameplay_keep/gameplay_keep.h"
#include "assets/objects/gameplay_dangeon_keep/gameplay_dangeon_keep.h"
#include "assets/objects/object_bdoor/object_bdoor.h"

static CollisionPoly* sCurCeilingPoly;
static s32 sCurCeilingBgId;

void ActorShape_Init(ActorShape* shape, f32 yOffset, ActorShadowFunc shadowDraw, f32 shadowScale) {
    shape->yOffset = yOffset;
    shape->shadowDraw = shadowDraw;
    shape->shadowScale = shadowScale;
    shape->shadowAlpha = 255;
}

void ActorShadow_Draw(Actor* actor, Lights* lights, PlayState* play, Gfx* dlist, Color_RGBA8* color) {
    f32 temp1;
    f32 temp2;
    MtxF sp60;

    if (actor->floorPoly != NULL) {
        temp1 = actor->world.pos.y - actor->floorHeight;

        if (temp1 >= -50.0f && temp1 < 500.0f) {
            OPEN_DISPS(play->state.gfxCtx, "../z_actor.c", 1553);

            POLY_OPA_DISP = Gfx_SetupDL(POLY_OPA_DISP, SETUPDL_44);

            gDPSetCombineLERP(POLY_OPA_DISP++, 0, 0, 0, PRIMITIVE, TEXEL0, 0, PRIMITIVE, 0, 0, 0, 0, COMBINED, 0, 0, 0,
                              COMBINED);

            temp1 = (temp1 < 0.0f) ? 0.0f : ((temp1 > 150.0f) ? 150.0f : temp1);
            temp2 = 1.0f - (temp1 * (1.0f / 350));

            if (color != NULL) {
                gDPSetPrimColor(POLY_OPA_DISP++, 0, 0, color->r, color->g, color->b,
                                (u32)(actor->shape.shadowAlpha * temp2) & 0xFF);
            } else {
                gDPSetPrimColor(POLY_OPA_DISP++, 0, 0, 0, 0, 0, (u32)(actor->shape.shadowAlpha * temp2) & 0xFF);
            }

            func_80038A28(actor->floorPoly, actor->world.pos.x, actor->floorHeight, actor->world.pos.z, &sp60);
            Matrix_Put(&sp60);

            if (dlist != gCircleShadowDL) {
                Matrix_RotateY(BINANG_TO_RAD(actor->shape.rot.y), MTXMODE_APPLY);
            }

            temp2 = (1.0f - (temp1 * (1.0f / 350))) * actor->shape.shadowScale;
            Matrix_Scale(actor->scale.x * temp2, 1.0f, actor->scale.z * temp2, MTXMODE_APPLY);

            gSPMatrix(POLY_OPA_DISP++, MATRIX_NEW(play->state.gfxCtx, "../z_actor.c", 1588),
                      G_MTX_MODELVIEW | G_MTX_LOAD);
            gSPDisplayList(POLY_OPA_DISP++, dlist);

            CLOSE_DISPS(play->state.gfxCtx, "../z_actor.c", 1594);
        }
    }
}

void ActorShadow_DrawCircle(Actor* actor, Lights* lights, PlayState* play) {
    ActorShadow_Draw(actor, lights, play, gCircleShadowDL, NULL);
}

void ActorShadow_DrawWhiteCircle(Actor* actor, Lights* lights, PlayState* play) {
    static Color_RGBA8 white = { 255, 255, 255, 255 };

    ActorShadow_Draw(actor, lights, play, gCircleShadowDL, &white);
}

void ActorShadow_DrawHorse(Actor* actor, Lights* lights, PlayState* play) {
    ActorShadow_Draw(actor, lights, play, gHorseShadowDL, NULL);
}

void ActorShadow_DrawFoot(PlayState* play, Light* light, MtxF* arg2, s32 arg3, f32 arg4, f32 arg5, f32 arg6) {
    s32 pad1;
    f32 sp58;
    s32 pad2[2];

    OPEN_DISPS(play->state.gfxCtx, "../z_actor.c", 1661);

    gDPSetPrimColor(POLY_OPA_DISP++, 0, 0, 0, 0, 0,
                    (u32)(((arg3 * 0.00005f) > 1.0f ? 1.0f : (arg3 * 0.00005f)) * arg4) & 0xFF);

    sp58 = Math_FAtan2F(light->l.dir[0], light->l.dir[2]);
    arg6 *= (4.5f - (light->l.dir[1] * 0.035f));
    arg6 = (arg6 < 1.0f) ? 1.0f : arg6;
    Matrix_Put(arg2);
    Matrix_RotateY(sp58, MTXMODE_APPLY);
    Matrix_Scale(arg5, 1.0f, arg5 * arg6, MTXMODE_APPLY);

    gSPMatrix(POLY_OPA_DISP++, MATRIX_NEW(play->state.gfxCtx, "../z_actor.c", 1687), G_MTX_MODELVIEW | G_MTX_LOAD);
    gSPDisplayList(POLY_OPA_DISP++, gFootShadowDL);

    CLOSE_DISPS(play->state.gfxCtx, "../z_actor.c", 1693);
}

void ActorShadow_DrawFeet(Actor* actor, Lights* lights, PlayState* play) {
    f32 distToFloor = actor->world.pos.y - actor->floorHeight;

    if (distToFloor > 20.0f) {
        f32 shadowScale = actor->shape.shadowScale;
        u8 shadowAlpha = actor->shape.shadowAlpha;
        f32 alphaRatio;

        actor->shape.shadowScale *= 0.3f;
        alphaRatio = (distToFloor - 20.0f) * 0.02f;
        actor->shape.shadowAlpha = (f32)actor->shape.shadowAlpha * CLAMP_MAX(alphaRatio, 1.0f);
        ActorShadow_DrawCircle(actor, lights, play);
        actor->shape.shadowScale = shadowScale;
        actor->shape.shadowAlpha = shadowAlpha;
    }

    if (distToFloor < 200.0f) {
        MtxF floorMtx;
        f32 floorHeight[2]; // One for each foot
        f32 distToFloor;
        f32 shadowAlpha;
        f32 shadowScaleX;
        f32 shadowScaleZ;
        Light* lightPtr;
        s32 lightNum;
        s32 lightNumMax;
        s32 i;
        s32 j;
        s32 numLights = lights->numLights - 2;
        Light* firstLightPtr = &lights->l.l[0];
        Vec3f* feetPosPtr = actor->shape.feetPos;
        f32* floorHeightPtr = floorHeight;

        OPEN_DISPS(play->state.gfxCtx, "../z_actor.c", 1741);

        POLY_OPA_DISP = Gfx_SetupDL(POLY_OPA_DISP, SETUPDL_44);

        // feetFloorFlag is temporarily a bitfield where the bits are set if the foot is on ground
        // feetFloorFlag & 2 is left foot, feetFloorFlag & 1 is right foot
        actor->shape.feetFloorFlag = 0;

        for (i = 0; i < 2; i++) {
            feetPosPtr->y += 50.0f;
            *floorHeightPtr = func_800BFCB8(play, &floorMtx, feetPosPtr);
            feetPosPtr->y -= 50.0f;
            actor->shape.feetFloorFlag <<= 1;
            distToFloor = feetPosPtr->y - *floorHeightPtr;

            if ((-1.0f <= distToFloor) && (distToFloor < 500.0f)) {
                if (distToFloor <= 0.0f) {
                    actor->shape.feetFloorFlag++;
                }
                distToFloor = CLAMP_MAX(distToFloor, 30.0f);
                shadowAlpha = (f32)actor->shape.shadowAlpha * (1.0f - (distToFloor * (1.0f / 30.0f)));
                distToFloor = CLAMP_MAX(distToFloor, 30.0f);
                shadowScaleZ = 1.0f - (distToFloor * (1.0f / (30.0f + 40.0f)));
                shadowScaleX = shadowScaleZ * actor->shape.shadowScale * actor->scale.x;
                lightNumMax = 0;
                lightPtr = firstLightPtr;

                for (j = 0; j < numLights; j++) {
                    if (lightPtr->l.dir[1] > 0) {
                        lightNum =
                            (lightPtr->l.col[0] + lightPtr->l.col[1] + lightPtr->l.col[2]) * ABS(lightPtr->l.dir[1]);
                        if (lightNum > 0) {
                            lightNumMax += lightNum;
                            ActorShadow_DrawFoot(play, lightPtr, &floorMtx, lightNum, shadowAlpha, shadowScaleX,
                                                 shadowScaleZ);
                        }
                    }
                    lightPtr++;
                }

                for (j = 0; j < 2; j++) {
                    if (lightPtr->l.dir[1] > 0) {
                        lightNum =
                            ((lightPtr->l.col[0] + lightPtr->l.col[1] + lightPtr->l.col[2]) * ABS(lightPtr->l.dir[1])) -
                            (lightNumMax * 8);
                        if (lightNum > 0) {
                            ActorShadow_DrawFoot(play, lightPtr, &floorMtx, lightNum, shadowAlpha, shadowScaleX,
                                                 shadowScaleZ);
                        }
                    }
                    lightPtr++;
                }
            }
            feetPosPtr++;
            floorHeightPtr++;
        }

        if (!(actor->bgCheckFlags & BGCHECKFLAG_GROUND)) {
            actor->shape.feetFloorFlag = 0;
        } else if (actor->shape.feetFloorFlag == 3) {
            f32 footDistY = actor->shape.feetPos[FOOT_LEFT].y - actor->shape.feetPos[FOOT_RIGHT].y;

            if ((floorHeight[FOOT_LEFT] + footDistY) < (floorHeight[FOOT_RIGHT] - footDistY)) {
                actor->shape.feetFloorFlag = 2;
            } else {
                actor->shape.feetFloorFlag = 1;
            }
        }

        CLOSE_DISPS(play->state.gfxCtx, "../z_actor.c", 1831);
    }
}

void Actor_SetFeetPos(Actor* actor, s32 limbIndex, s32 leftFootIndex, Vec3f* leftFootPos, s32 rightFootIndex,
                      Vec3f* rightFootPos) {
    if (limbIndex == leftFootIndex) {
        Matrix_MultVec3f(leftFootPos, &actor->shape.feetPos[FOOT_LEFT]);
    } else if (limbIndex == rightFootIndex) {
        Matrix_MultVec3f(rightFootPos, &actor->shape.feetPos[FOOT_RIGHT]);
    }
}

void Actor_ProjectPos(PlayState* play, Vec3f* src, Vec3f* xyzDest, f32* cappedInvWDest) {
    SkinMatrix_Vec3fMtxFMultXYZW(&play->viewProjectionMtxF, src, xyzDest, cappedInvWDest);
    *cappedInvWDest = (*cappedInvWDest < 1.0f) ? 1.0f : (1.0f / *cappedInvWDest);
}

typedef struct {
    /* 0x00 */ Color_RGBA8 inner;
    /* 0x04 */ Color_RGBA8 outer;
} NaviColor; // size = 0x8

NaviColor sNaviColorList[] = {
    { { 0, 255, 0, 255 }, { 0, 255, 0, 0 } },         { { 0, 255, 0, 255 }, { 0, 255, 0, 0 } },
    { { 255, 255, 255, 255 }, { 0, 0, 255, 0 } },     { { 0, 255, 0, 255 }, { 0, 255, 0, 0 } },
    { { 150, 150, 255, 255 }, { 150, 150, 255, 0 } }, { { 255, 255, 0, 255 }, { 200, 155, 0, 0 } },
    { { 0, 255, 0, 255 }, { 0, 255, 0, 0 } },         { { 0, 255, 0, 255 }, { 0, 255, 0, 0 } },
    { { 0, 255, 0, 255 }, { 0, 255, 0, 0 } },         { { 255, 255, 0, 255 }, { 200, 155, 0, 0 } },
    { { 0, 255, 0, 255 }, { 0, 255, 0, 0 } },         { { 0, 255, 0, 255 }, { 0, 255, 0, 0 } },
    { { 0, 255, 0, 255 }, { 0, 255, 0, 0 } },
};

// unused
Gfx D_80115FF0[] = {
    gsSPEndDisplayList(),
};

void func_8002BE64(TargetContext* targetCtx, s32 index, f32 arg2, f32 arg3, f32 arg4) {
    targetCtx->arr_50[index].pos.x = arg2;
    targetCtx->arr_50[index].pos.y = arg3;
    targetCtx->arr_50[index].pos.z = arg4;
    targetCtx->arr_50[index].unk_0C = targetCtx->unk_44;
}

void func_8002BE98(TargetContext* targetCtx, s32 actorCategory, PlayState* play) {
    TargetContextEntry* entry;
    NaviColor* naviColor;
    s32 i;

    Math_Vec3f_Copy(&targetCtx->targetCenterPos, &play->view.eye);
    targetCtx->unk_44 = 500.0f;
    targetCtx->unk_48 = 0x100;

    naviColor = &sNaviColorList[actorCategory];

    entry = &targetCtx->arr_50[0];
    for (i = 0; i < ARRAY_COUNT(targetCtx->arr_50); i++) {
        func_8002BE64(targetCtx, i, 0.0f, 0.0f, 0.0f);
        entry->color.r = naviColor->inner.r;
        entry->color.g = naviColor->inner.g;
        entry->color.b = naviColor->inner.b;
        entry++;
    }
}

void Actor_SetNaviToActor(TargetContext* targetCtx, Actor* actor, s32 actorCategory, PlayState* play) {
    NaviColor* naviColor = &sNaviColorList[actorCategory];
    targetCtx->naviRefPos.x = actor->focus.pos.x;
    targetCtx->naviRefPos.y = actor->focus.pos.y + (actor->targetArrowOffset * actor->scale.y);
    targetCtx->naviRefPos.z = actor->focus.pos.z;
    targetCtx->naviInner.r = naviColor->inner.r;
    targetCtx->naviInner.g = naviColor->inner.g;
    targetCtx->naviInner.b = naviColor->inner.b;
    targetCtx->naviInner.a = naviColor->inner.a;
    targetCtx->naviOuter.r = naviColor->outer.r;
    targetCtx->naviOuter.g = naviColor->outer.g;
    targetCtx->naviOuter.b = naviColor->outer.b;
    targetCtx->naviOuter.a = naviColor->outer.a;
}

void func_8002C0C0(TargetContext* targetCtx, Actor* actor, PlayState* play) {
    targetCtx->arrowPointedActor = NULL;
    targetCtx->targetedActor = NULL;
    targetCtx->unk_40 = 0.0f;
    targetCtx->unk_8C = NULL;
    targetCtx->bgmEnemy = NULL;
    targetCtx->unk_4B = 0;
    targetCtx->unk_4C = 0;
    Actor_SetNaviToActor(targetCtx, actor, actor->category, play);
    func_8002BE98(targetCtx, actor->category, play);
}

void func_8002C124(TargetContext* targetCtx, PlayState* play) {
    Actor* actor = targetCtx->targetedActor;

    OPEN_DISPS(play->state.gfxCtx, "../z_actor.c", 2029);

    if (targetCtx->unk_48 != 0) {
        TargetContextEntry* entry;
        Player* player;
        s16 spCE;
        f32 temp1;
        Vec3f projTargetCenter;
        s32 spB8;
        f32 projTargetCappedInvW;
        s32 spB0;
        s32 spAC;
        f32 var1;
        f32 var2;
        s32 i;

        player = GET_PLAYER(play);

        spCE = 0xFF;
        var1 = 1.0f;

        if (targetCtx->unk_4B != 0) {
            spB8 = 1;
        } else {
            spB8 = 3;
        }

        if (actor != NULL) {
            Math_Vec3f_Copy(&targetCtx->targetCenterPos, &actor->focus.pos);
            var1 = (500.0f - targetCtx->unk_44) / 420.0f;
        } else {
            targetCtx->unk_48 -= 120;
            if (targetCtx->unk_48 < 0) {
                targetCtx->unk_48 = 0;
            }
            spCE = targetCtx->unk_48;
        }

        Actor_ProjectPos(play, &targetCtx->targetCenterPos, &projTargetCenter, &projTargetCappedInvW);

        projTargetCenter.x = (160 * (projTargetCenter.x * projTargetCappedInvW)) * var1;
        projTargetCenter.x = CLAMP(projTargetCenter.x, -320.0f, 320.0f);

        projTargetCenter.y = (120 * (projTargetCenter.y * projTargetCappedInvW)) * var1;
        projTargetCenter.y = CLAMP(projTargetCenter.y, -240.0f, 240.0f);

        projTargetCenter.z = projTargetCenter.z * var1;

        targetCtx->unk_4C--;
        if (targetCtx->unk_4C < 0) {
            targetCtx->unk_4C = 2;
        }

        func_8002BE64(targetCtx, targetCtx->unk_4C, projTargetCenter.x, projTargetCenter.y, projTargetCenter.z);

        if (!(player->stateFlags1 & PLAYER_STATE1_6) || (actor != player->unk_664)) {
            OVERLAY_DISP = Gfx_SetupDL(OVERLAY_DISP, SETUPDL_57);

            for (spB0 = 0, spAC = targetCtx->unk_4C; spB0 < spB8; spB0++, spAC = (spAC + 1) % 3) {
                entry = &targetCtx->arr_50[spAC];

                if (entry->unk_0C < 500.0f) {
                    if (entry->unk_0C <= 120.0f) {
                        var2 = 0.15f;
                    } else {
                        var2 = ((entry->unk_0C - 120.0f) * 0.001f) + 0.15f;
                    }

                    Matrix_Translate(entry->pos.x, entry->pos.y, 0.0f, MTXMODE_NEW);
                    Matrix_Scale(var2, 0.15f, 1.0f, MTXMODE_APPLY);

                    gDPSetPrimColor(OVERLAY_DISP++, 0, 0, entry->color.r, entry->color.g, entry->color.b, (u8)spCE);

                    Matrix_RotateZ((targetCtx->unk_4B & 0x7F) * (M_PI / 64), MTXMODE_APPLY);

                    for (i = 0; i < 4; i++) {
                        Matrix_RotateZ(M_PI / 2, MTXMODE_APPLY);
                        Matrix_Push();
                        Matrix_Translate(entry->unk_0C, entry->unk_0C, 0.0f, MTXMODE_APPLY);
                        gSPMatrix(OVERLAY_DISP++, MATRIX_NEW(play->state.gfxCtx, "../z_actor.c", 2116),
                                  G_MTX_MODELVIEW | G_MTX_LOAD);
                        gSPDisplayList(OVERLAY_DISP++, gZTargetLockOnTriangleDL);
                        Matrix_Pop();
                    }
                }

                spCE -= 0xFF / 3;
                if (spCE < 0) {
                    spCE = 0;
                }
            }
        }
    }

    actor = targetCtx->unk_94;
    if ((actor != NULL) && !(actor->flags & ACTOR_FLAG_27)) {
        NaviColor* naviColor = &sNaviColorList[actor->category];

        POLY_XLU_DISP = Gfx_SetupDL(POLY_XLU_DISP, SETUPDL_7);

        Matrix_Translate(actor->focus.pos.x, actor->focus.pos.y + (actor->targetArrowOffset * actor->scale.y) + 17.0f,
                         actor->focus.pos.z, MTXMODE_NEW);
        Matrix_RotateY(BINANG_TO_RAD((u16)(play->gameplayFrames * 3000)), MTXMODE_APPLY);
        Matrix_Scale((iREG(27) + 35) / 1000.0f, (iREG(28) + 60) / 1000.0f, (iREG(29) + 50) / 1000.0f, MTXMODE_APPLY);

        gDPSetPrimColor(POLY_XLU_DISP++, 0, 0, naviColor->inner.r, naviColor->inner.g, naviColor->inner.b, 255);
        gSPMatrix(POLY_XLU_DISP++, MATRIX_NEW(play->state.gfxCtx, "../z_actor.c", 2153), G_MTX_MODELVIEW | G_MTX_LOAD);
        gSPDisplayList(POLY_XLU_DISP++, gZTargetArrowDL);
    }

    CLOSE_DISPS(play->state.gfxCtx, "../z_actor.c", 2158);
}

void func_8002C7BC(TargetContext* targetCtx, Player* player, Actor* actorArg, PlayState* play) {
    s32 pad;
    Actor* unkActor;
    s32 actorCategory;
    Vec3f projectedFocusPos;
    f32 cappedInvWDest;
    f32 temp1;
    f32 temp2;
    f32 temp3;
    f32 temp4;
    f32 temp5;
    f32 temp6;
    s32 lockOnSfxId;

    unkActor = NULL;

    if ((player->unk_664 != NULL) && (player->unk_84B[player->unk_846] == 2)) {
        targetCtx->unk_94 = NULL;
    } else {
        func_80032AF0(play, &play->actorCtx, &unkActor, player);
        targetCtx->unk_94 = unkActor;
    }

    if (targetCtx->unk_8C != NULL) {
        unkActor = targetCtx->unk_8C;
        targetCtx->unk_8C = NULL;
    } else if (actorArg != NULL) {
        unkActor = actorArg;
    }

    if (unkActor != NULL) {
        actorCategory = unkActor->category;
    } else {
        actorCategory = player->actor.category;
    }

    if ((unkActor != targetCtx->arrowPointedActor) || (actorCategory != targetCtx->activeCategory)) {
        targetCtx->arrowPointedActor = unkActor;
        targetCtx->activeCategory = actorCategory;
        targetCtx->unk_40 = 1.0f;
    }

    if (unkActor == NULL) {
        unkActor = &player->actor;
    }

    if (Math_StepToF(&targetCtx->unk_40, 0.0f, 0.25f) == 0) {
        temp1 = 0.25f / targetCtx->unk_40;
        temp2 = unkActor->world.pos.x - targetCtx->naviRefPos.x;
        temp3 = (unkActor->world.pos.y + (unkActor->targetArrowOffset * unkActor->scale.y)) - targetCtx->naviRefPos.y;
        temp4 = unkActor->world.pos.z - targetCtx->naviRefPos.z;
        targetCtx->naviRefPos.x += temp2 * temp1;
        targetCtx->naviRefPos.y += temp3 * temp1;
        targetCtx->naviRefPos.z += temp4 * temp1;
    } else {
        Actor_SetNaviToActor(targetCtx, unkActor, actorCategory, play);
    }

    if ((actorArg != NULL) && (targetCtx->unk_4B == 0)) {
        Actor_ProjectPos(play, &actorArg->focus.pos, &projectedFocusPos, &cappedInvWDest);
        if (((projectedFocusPos.z <= 0.0f) || (1.0f <= fabsf(projectedFocusPos.x * cappedInvWDest))) ||
            (1.0f <= fabsf(projectedFocusPos.y * cappedInvWDest))) {
            actorArg = NULL;
        }
    }

    if (actorArg != NULL) {
        if (actorArg != targetCtx->targetedActor) {
            func_8002BE98(targetCtx, actorArg->category, play);
            targetCtx->targetedActor = actorArg;

            if (actorArg->id == ACTOR_EN_BOOM) {
                targetCtx->unk_48 = 0;
            }

            lockOnSfxId = CHECK_FLAG_ALL(actorArg->flags, ACTOR_FLAG_0 | ACTOR_FLAG_2) ? NA_SE_SY_LOCK_ON
                                                                                       : NA_SE_SY_LOCK_ON_HUMAN;
            Sfx_PlaySfxCentered(lockOnSfxId);
        }

        targetCtx->targetCenterPos.x = actorArg->world.pos.x;
        targetCtx->targetCenterPos.y = actorArg->world.pos.y - (actorArg->shape.yOffset * actorArg->scale.y);
        targetCtx->targetCenterPos.z = actorArg->world.pos.z;

        if (targetCtx->unk_4B == 0) {
            temp5 = (500.0f - targetCtx->unk_44) * 3.0f;
            temp6 = (temp5 < 30.0f) ? 30.0f : ((100.0f < temp5) ? 100.0f : temp5);
            if (Math_StepToF(&targetCtx->unk_44, 80.0f, temp6) != 0) {
                targetCtx->unk_4B++;
            }
        } else {
            targetCtx->unk_4B = (targetCtx->unk_4B + 3) | 0x80;
            targetCtx->unk_44 = 120.0f;
        }
    } else {
        targetCtx->targetedActor = NULL;
        Math_StepToF(&targetCtx->unk_44, 500.0f, 80.0f);
    }
}

/**
 * Tests if current scene switch flag is set.
 */
s32 Flags_GetSwitch(PlayState* play, s32 flag) {
    if (flag < 0x20) {
        return play->actorCtx.flags.swch & (1 << flag);
    } else {
        return play->actorCtx.flags.tempSwch & (1 << (flag - 0x20));
    }
}

/**
 * Sets current scene switch flag.
 */
void Flags_SetSwitch(PlayState* play, s32 flag) {
    if (flag < 0x20) {
        play->actorCtx.flags.swch |= (1 << flag);
    } else {
        play->actorCtx.flags.tempSwch |= (1 << (flag - 0x20));
    }
}

/**
 * Unsets current scene switch flag.
 */
void Flags_UnsetSwitch(PlayState* play, s32 flag) {
    if (flag < 0x20) {
        play->actorCtx.flags.swch &= ~(1 << flag);
    } else {
        play->actorCtx.flags.tempSwch &= ~(1 << (flag - 0x20));
    }
}

/**
 * Tests if unknown flag is set.
 */
s32 Flags_GetUnknown(PlayState* play, s32 flag) {
    if (flag < 0x20) {
        return play->actorCtx.flags.unk0 & (1 << flag);
    } else {
        return play->actorCtx.flags.unk1 & (1 << (flag - 0x20));
    }
}

/**
 * Sets unknown flag.
 */
void Flags_SetUnknown(PlayState* play, s32 flag) {
    if (flag < 0x20) {
        play->actorCtx.flags.unk0 |= (1 << flag);
    } else {
        play->actorCtx.flags.unk1 |= (1 << (flag - 0x20));
    }
}

/**
 * Unsets unknown flag.
 */
void Flags_UnsetUnknown(PlayState* play, s32 flag) {
    if (flag < 0x20) {
        play->actorCtx.flags.unk0 &= ~(1 << flag);
    } else {
        play->actorCtx.flags.unk1 &= ~(1 << (flag - 0x20));
    }
}

/**
 * Tests if current scene chest flag is set.
 */
s32 Flags_GetTreasure(PlayState* play, s32 flag) {
    return play->actorCtx.flags.chest & (1 << flag);
}

/**
 * Sets current scene chest flag.
 */
void Flags_SetTreasure(PlayState* play, s32 flag) {
    play->actorCtx.flags.chest |= (1 << flag);
}

/**
 * Tests if current scene clear flag is set.
 */
s32 Flags_GetClear(PlayState* play, s32 flag) {
    return play->actorCtx.flags.clear & (1 << flag);
}

/**
 * Sets current scene clear flag.
 */
void Flags_SetClear(PlayState* play, s32 flag) {
    play->actorCtx.flags.clear |= (1 << flag);
}

/**
 * Unsets current scene clear flag.
 */
void Flags_UnsetClear(PlayState* play, s32 flag) {
    play->actorCtx.flags.clear &= ~(1 << flag);
}

/**
 * Tests if current scene temp clear flag is set.
 */
s32 Flags_GetTempClear(PlayState* play, s32 flag) {
    return play->actorCtx.flags.tempClear & (1 << flag);
}

/**
 * Sets current scene temp clear flag.
 */
void Flags_SetTempClear(PlayState* play, s32 flag) {
    play->actorCtx.flags.tempClear |= (1 << flag);
}

/**
 * Unsets current scene temp clear flag.
 */
void Flags_UnsetTempClear(PlayState* play, s32 flag) {
    play->actorCtx.flags.tempClear &= ~(1 << flag);
}

/**
 * Tests if current scene collectible flag is set.
 */
s32 Flags_GetCollectible(PlayState* play, s32 flag) {
    if (flag < 0x20) {
        return play->actorCtx.flags.collect & (1 << flag);
    } else {
        return play->actorCtx.flags.tempCollect & (1 << (flag - 0x20));
    }
}

/**
 * Sets current scene collectible flag.
 */
void Flags_SetCollectible(PlayState* play, s32 flag) {
    if (flag != 0) {
        if (flag < 0x20) {
            play->actorCtx.flags.collect |= (1 << flag);
        } else {
            play->actorCtx.flags.tempCollect |= (1 << (flag - 0x20));
        }
    }
}

void TitleCard_Init(PlayState* play, TitleCardContext* titleCtx) {
    titleCtx->durationTimer = titleCtx->delayTimer = titleCtx->intensity = titleCtx->alpha = 0;
}

void TitleCard_InitBossName(PlayState* play, TitleCardContext* titleCtx, void* texture, s16 x, s16 y, u8 width,
                            u8 height) {
    titleCtx->texture = texture;
    titleCtx->x = x;
    titleCtx->y = y;
    titleCtx->width = width;
    titleCtx->height = height;
    titleCtx->durationTimer = 80;
    titleCtx->delayTimer = 0;
}

void TitleCard_InitPlaceName(PlayState* play, TitleCardContext* titleCtx, void* texture, s32 x, s32 y, s32 width,
                             s32 height, s32 delay) {
    SceneTableEntry* loadedScene = play->loadedScene;
    u32 size = loadedScene->titleFile.vromEnd - loadedScene->titleFile.vromStart;

    if ((size != 0) && (size <= 0x3000)) {
        DMA_REQUEST_SYNC(texture, loadedScene->titleFile.vromStart, size, "../z_actor.c", 2765);
    }

    titleCtx->texture = texture;
    titleCtx->x = x;
    titleCtx->y = y;
    titleCtx->width = width;
    titleCtx->height = height;
    titleCtx->durationTimer = 80;
    titleCtx->delayTimer = delay;
}

void TitleCard_Update(PlayState* play, TitleCardContext* titleCtx) {
    if (DECR(titleCtx->delayTimer) == 0) {
        if (DECR(titleCtx->durationTimer) == 0) {
            Math_StepToS(&titleCtx->alpha, 0, 30);
            Math_StepToS(&titleCtx->intensity, 0, 70);
        } else {
            Math_StepToS(&titleCtx->alpha, 255, 10);
            Math_StepToS(&titleCtx->intensity, 255, 20);
        }
    }
}

void TitleCard_Draw(PlayState* play, TitleCardContext* titleCtx) {
    s32 width;
    s32 height;
    s32 unused;
    s32 titleX;
    s32 doubleWidth;
    s32 titleY;
    s32 titleSecondY;
    s32 textureLanguageOffset;

    if (titleCtx->alpha != 0) {
        width = titleCtx->width;
        height = titleCtx->height;
        titleX = (titleCtx->x * 4) - (width * 2);
        titleY = (titleCtx->y * 4) - (height * 2);
        doubleWidth = width * 2;

        OPEN_DISPS(play->state.gfxCtx, "../z_actor.c", 2824);

        textureLanguageOffset = width * height * gSaveContext.language;
        height = (width * height > 0x1000) ? 0x1000 / width : height;
        titleSecondY = titleY + (height * 4);

        OVERLAY_DISP = Gfx_SetupDL_52NoCD(OVERLAY_DISP);

        gDPSetPrimColor(OVERLAY_DISP++, 0, 0, (u8)titleCtx->intensity, (u8)titleCtx->intensity, (u8)titleCtx->intensity,
                        (u8)titleCtx->alpha);

        gDPLoadTextureBlock(OVERLAY_DISP++, (u8*)titleCtx->texture + textureLanguageOffset, G_IM_FMT_IA, G_IM_SIZ_8b,
                            width, height, 0, G_TX_NOMIRROR | G_TX_WRAP, G_TX_NOMIRROR | G_TX_WRAP, G_TX_NOMASK,
                            G_TX_NOMASK, G_TX_NOLOD, G_TX_NOLOD);

        gSPTextureRectangle(OVERLAY_DISP++, titleX, titleY, ((doubleWidth * 2) + titleX) - 4, titleY + (height * 4) - 1,
                            G_TX_RENDERTILE, 0, 0, 1 << 10, 1 << 10);

        height = titleCtx->height - height;

        // If texture is bigger than 0x1000, display the rest
        if (height > 0) {
            gDPLoadTextureBlock(OVERLAY_DISP++, (u8*)titleCtx->texture + textureLanguageOffset + 0x1000, G_IM_FMT_IA,
                                G_IM_SIZ_8b, width, height, 0, G_TX_NOMIRROR | G_TX_WRAP, G_TX_NOMIRROR | G_TX_WRAP,
                                G_TX_NOMASK, G_TX_NOMASK, G_TX_NOLOD, G_TX_NOLOD);

            gSPTextureRectangle(OVERLAY_DISP++, titleX, titleSecondY, ((doubleWidth * 2) + titleX) - 4,
                                titleSecondY + (height * 4) - 1, G_TX_RENDERTILE, 0, 0, 1 << 10, 1 << 10);
        }

        CLOSE_DISPS(play->state.gfxCtx, "../z_actor.c", 2880);
    }
}

s32 TitleCard_Clear(PlayState* play, TitleCardContext* titleCtx) {
    if ((play->actorCtx.titleCtx.delayTimer != 0) || (play->actorCtx.titleCtx.alpha != 0)) {
        titleCtx->durationTimer = 0;
        titleCtx->delayTimer = 0;
        return false;
    }

    return true;
}

void Actor_Kill(Actor* actor) {
    actor->draw = NULL;
    actor->update = NULL;
    actor->flags &= ~ACTOR_FLAG_0;
}

void Actor_SetWorldToHome(Actor* actor) {
    actor->world = actor->home;
}

void Actor_SetFocus(Actor* actor, f32 yOffset) {
    actor->focus.pos.x = actor->world.pos.x;
    actor->focus.pos.y = actor->world.pos.y + yOffset;
    actor->focus.pos.z = actor->world.pos.z;

    actor->focus.rot.x = actor->world.rot.x;
    actor->focus.rot.y = actor->world.rot.y;
    actor->focus.rot.z = actor->world.rot.z;
}

void Actor_SetWorldRotToShape(Actor* actor) {
    actor->world.rot = actor->shape.rot;
}

void Actor_SetShapeRotToWorld(Actor* actor) {
    actor->shape.rot = actor->world.rot;
}

void Actor_SetScale(Actor* actor, f32 scale) {
    actor->scale.z = scale;
    actor->scale.y = scale;
    actor->scale.x = scale;
}

void Actor_SetObjectDependency(PlayState* play, Actor* actor) {
    gSegments[6] = VIRTUAL_TO_PHYSICAL(play->objectCtx.slots[actor->objectSlot].segment);
}

void Actor_Init(Actor* actor, PlayState* play) {
    Actor_SetWorldToHome(actor);
    Actor_SetShapeRotToWorld(actor);
    Actor_SetFocus(actor, 0.0f);
    Math_Vec3f_Copy(&actor->prevPos, &actor->world.pos);
    Actor_SetScale(actor, 0.01f);
    actor->targetMode = 3;
    actor->minVelocityY = -20.0f;
    actor->xyzDistToPlayerSq = MAXFLOAT;
    actor->naviEnemyId = NAVI_ENEMY_NONE;
    actor->uncullZoneForward = 1000.0f;
    actor->uncullZoneScale = 350.0f;
    actor->uncullZoneDownward = 700.0f;
    CollisionCheck_InitInfo(&actor->colChkInfo);
    actor->floorBgId = BGCHECK_SCENE;
    ActorShape_Init(&actor->shape, 0.0f, NULL, 0.0f);
    if (Object_IsLoaded(&play->objectCtx, actor->objectSlot)) {
        Actor_SetObjectDependency(play, actor);
        actor->init(actor, play);
        actor->init = NULL;
    }
}

void Actor_Destroy(Actor* actor, PlayState* play) {
    ActorOverlay* overlayEntry;
    char* name;

    if (actor->destroy != NULL) {
        actor->destroy(actor, play);
        actor->destroy = NULL;
    } else {
        overlayEntry = actor->overlayEntry;
        name = overlayEntry->name != NULL ? overlayEntry->name : "";

        // "No Actor class destruct [%s]"
        PRINTF("Ａｃｔｏｒクラス デストラクトがありません [%s]\n" VT_RST, name);
    }
}

/**
 * Update actor's position factoring in velocity and collider displacement
 */
void Actor_UpdatePos(Actor* actor) {
    f32 speedRate = R_UPDATE_RATE * 0.5f;

    actor->world.pos.x += (actor->velocity.x * speedRate) + actor->colChkInfo.displacement.x;
    actor->world.pos.y += (actor->velocity.y * speedRate) + actor->colChkInfo.displacement.y;
    actor->world.pos.z += (actor->velocity.z * speedRate) + actor->colChkInfo.displacement.z;
}

/**
 * Update actor's velocity accounting for gravity (without dropping below minimum y velocity)
 */
void Actor_UpdateVelocityXZGravity(Actor* actor) {
    actor->velocity.x = Math_SinS(actor->world.rot.y) * actor->speed;
    actor->velocity.z = Math_CosS(actor->world.rot.y) * actor->speed;

    actor->velocity.y += actor->gravity;

    if (actor->velocity.y < actor->minVelocityY) {
        actor->velocity.y = actor->minVelocityY;
    }
}

/**
 * Move actor while accounting for its current velocity and gravity.
 * `actor.speed` is used as the XZ velocity.
 * The actor will move in the direction of its world yaw.
 */
void Actor_MoveXZGravity(Actor* actor) {
    Actor_UpdateVelocityXZGravity(actor);
    Actor_UpdatePos(actor);
}

/**
 * Update actor's velocity without gravity.
 */
void Actor_UpdateVelocityXYZ(Actor* actor) {
    f32 speedXZ = Math_CosS(actor->world.rot.x) * actor->speed;

    actor->velocity.x = Math_SinS(actor->world.rot.y) * speedXZ;
    actor->velocity.y = Math_SinS(actor->world.rot.x) * actor->speed;
    actor->velocity.z = Math_CosS(actor->world.rot.y) * speedXZ;
}

/**
 * Move actor while accounting for its current velocity.
 * `actor.speed` is used as the XYZ velocity.
 * The actor will move in the direction of its world yaw and pitch, with positive pitch moving upwards.
 */
void Actor_MoveXYZ(Actor* actor) {
    Actor_UpdateVelocityXYZ(actor);
    Actor_UpdatePos(actor);
}

/**
 * From a given XYZ speed value, set the corresponding XZ speed as `actor.speed`, and Y speed as Y velocity.
 * Only the actor's world pitch is factored in, with positive pitch moving downwards.
 */
void Actor_SetProjectileSpeed(Actor* actor, f32 speedXYZ) {
    actor->speed = Math_CosS(actor->world.rot.x) * speedXYZ;
    actor->velocity.y = -Math_SinS(actor->world.rot.x) * speedXYZ;
}

void Actor_UpdatePosByAnimation(Actor* actor, SkelAnime* skelAnime) {
    Vec3f posDiff;

    SkelAnime_UpdateTranslation(skelAnime, &posDiff, actor->shape.rot.y);

    actor->world.pos.x += posDiff.x * actor->scale.x;
    actor->world.pos.y += posDiff.y * actor->scale.y;
    actor->world.pos.z += posDiff.z * actor->scale.z;
}

/**
 * @return Yaw towards `target` for `origin`, using world positions.
 */
s16 Actor_WorldYawTowardActor(Actor* origin, Actor* target) {
    return Math_Vec3f_Yaw(&origin->world.pos, &target->world.pos);
}

/**
 * @return Yaw towards `target` for `origin`, using focus positions.
 */
s16 Actor_FocusYawTowardActor(Actor* origin, Actor* target) {
    return Math_Vec3f_Yaw(&origin->focus.pos, &target->focus.pos);
}

/**
 * @return Yaw towards `point` for `origin`.
 */
s16 Actor_WorldYawTowardPoint(Actor* origin, Vec3f* point) {
    return Math_Vec3f_Yaw(&origin->world.pos, point);
}

s16 Actor_WorldPitchTowardActor(Actor* actorA, Actor* actorB) {
    return Math_Vec3f_Pitch(&actorA->world.pos, &actorB->world.pos);
}

s16 Actor_FocusPitchTowardActor(Actor* actorA, Actor* actorB) {
    return Math_Vec3f_Pitch(&actorA->focus.pos, &actorB->focus.pos);
}

s16 Actor_WorldPitchTowardPoint(Actor* actor, Vec3f* refPoint) {
    return Math_Vec3f_Pitch(&actor->world.pos, refPoint);
}

f32 Actor_WorldDistXYZToActor(Actor* actorA, Actor* actorB) {
    return Math_Vec3f_DistXYZ(&actorA->world.pos, &actorB->world.pos);
}

f32 Actor_WorldDistXYZToPoint(Actor* actor, Vec3f* refPoint) {
    return Math_Vec3f_DistXYZ(&actor->world.pos, refPoint);
}

f32 Actor_WorldDistXZToActor(Actor* actorA, Actor* actorB) {
    return Math_Vec3f_DistXZ(&actorA->world.pos, &actorB->world.pos);
}

f32 Actor_WorldDistXZToPoint(Actor* actor, Vec3f* refPoint) {
    return Math_Vec3f_DistXZ(&actor->world.pos, refPoint);
}

/**
 * Convert `pos` to be relative to the actor's position and yaw, store into `dest`.
 * Actor_WorldToActorCoords
 */
void func_8002DBD0(Actor* actor, Vec3f* dest, Vec3f* pos) {
    f32 cosY;
    f32 sinY;
    f32 deltaX;
    f32 deltaZ;

    cosY = Math_CosS(actor->shape.rot.y);
    sinY = Math_SinS(actor->shape.rot.y);
    deltaX = pos->x - actor->world.pos.x;
    deltaZ = pos->z - actor->world.pos.z;

    dest->x = (deltaX * cosY) - (deltaZ * sinY);
    dest->z = (deltaX * sinY) + (deltaZ * cosY);
    dest->y = pos->y - actor->world.pos.y;
}

f32 Actor_HeightDiff(Actor* actorA, Actor* actorB) {
    return actorB->world.pos.y - actorA->world.pos.y;
}

f32 Player_GetHeight(Player* player) {
    f32 offset = (player->stateFlags1 & PLAYER_STATE1_23) ? 32.0f : 0.0f;

    if (LINK_IS_ADULT) {
        return offset + 68.0f;
    } else {
        return offset + 44.0f;
    }
}

f32 func_8002DCE4(Player* player) {
    if (player->stateFlags1 & PLAYER_STATE1_23) {
        return 8.0f;
    } else if (player->stateFlags1 & PLAYER_STATE1_27) {
        return (R_RUN_SPEED_LIMIT / 100.0f) * 0.6f;
    } else {
        return R_RUN_SPEED_LIMIT / 100.0f;
    }
}

int func_8002DD6C(Player* player) {
    return player->stateFlags1 & PLAYER_STATE1_3;
}

<<<<<<< HEAD
s32 func_8002DD78(Player* player) {
    return func_8002DD6C(player) && (player->unk_834 != 0);
=======
int func_8002DD78(Player* player) {
    return func_8002DD6C(player) && player->unk_834;
>>>>>>> 5dd19e48
}

int func_8002DDA8(PlayState* play) {
    Player* player = GET_PLAYER(play);

    return (player->stateFlags1 & PLAYER_STATE1_11) || func_8002DD78(player);
}

s32 func_8002DDE4(PlayState* play) {
    Player* player = GET_PLAYER(play);

    return player->stateFlags2 & PLAYER_STATE2_3;
}

s32 func_8002DDF4(PlayState* play) {
    Player* player = GET_PLAYER(play);

    return player->stateFlags2 & PLAYER_STATE2_12;
}

void func_8002DE04(PlayState* play, Actor* actorA, Actor* actorB) {
    ArmsHook* hookshot = (ArmsHook*)Actor_Find(&play->actorCtx, ACTOR_ARMS_HOOK, ACTORCAT_ITEMACTION);

    hookshot->grabbed = actorB;
    hookshot->grabbedDistDiff.x = 0.0f;
    hookshot->grabbedDistDiff.y = 0.0f;
    hookshot->grabbedDistDiff.z = 0.0f;
    actorB->flags |= ACTOR_FLAG_13;
    actorA->flags &= ~ACTOR_FLAG_13;
}

void func_8002DE74(PlayState* play, Player* player) {
    if ((play->roomCtx.curRoom.behaviorType1 != ROOM_BEHAVIOR_TYPE1_4) && Play_CamIsNotFixed(play)) {
        Camera_RequestSetting(Play_GetCamera(play, CAM_ID_MAIN), CAM_SET_HORSE);
    }
}

void Actor_MountHorse(PlayState* play, Player* player, Actor* horse) {
    player->rideActor = horse;
    player->stateFlags1 |= PLAYER_STATE1_23;
    horse->child = &player->actor;
}

int func_8002DEEC(Player* player) {
    return (player->stateFlags1 & (PLAYER_STATE1_7 | PLAYER_STATE1_29)) || (player->csAction != PLAYER_CSACTION_NONE);
}

void func_8002DF18(PlayState* play, Player* player) {
    func_8006DC68(play, player);
}

/**
 * Sets a Player Cutscene Action specified by `csAction`.
 * There are no safety checks to see if Player is already in some form of a cutscene state.
 * This will instantly take effect.
 *
 * `haltActorsDuringCsAction` being set to false in this function means that all actors will
 * be able to update while Player is performing the cutscene action.
 *
 * Note: due to how player implements initializing the cutscene action state, `haltActorsDuringCsAction`
 * will only be considered the first time player starts a `csAction`.
 * Player must leave the cutscene action state and enter it again before halting actors can be toggled.
 */
s32 Player_SetCsAction(PlayState* play, Actor* csActor, u8 csAction) {
    Player* player = GET_PLAYER(play);

    player->csAction = csAction;
    player->csActor = csActor;
    player->cv.haltActorsDuringCsAction = false;

    return true;
}

/**
 * Sets a Player Cutscene Action specified by `csAction`.
 * There are no safety checks to see if Player is already in some form of a cutscene state.
 * This will instantly take effect.
 *
 * `haltActorsDuringCsAction` being set to true in this function means that eventually `PLAYER_STATE1_29` will be set.
 * This makes it so actors belonging to categories `ACTORCAT_ENEMY` and `ACTORCAT_MISC` will not update
 * while Player is performing the cutscene action.
 *
 * Note: due to how player implements initializing the cutscene action state, `haltActorsDuringCsAction`
 * will only be considered the first time player starts a `csAction`.
 * Player must leave the cutscene action state and enter it again before halting actors can be toggled.
 */
s32 Player_SetCsActionWithHaltedActors(PlayState* play, Actor* csActor, u8 csAction) {
    Player* player = GET_PLAYER(play);

    Player_SetCsAction(play, csActor, csAction);
    player->cv.haltActorsDuringCsAction = true;

    return true;
}

void func_8002DF90(DynaPolyActor* dynaActor) {
    dynaActor->unk_154 = 0.0f;
    dynaActor->unk_150 = 0.0f;
}

void func_8002DFA4(DynaPolyActor* dynaActor, f32 arg1, s16 arg2) {
    dynaActor->unk_150 += arg1;
    dynaActor->unk_158 = arg2;
}

/**
 * Chcek if the player is facing the specified actor.
 * The maximum angle difference that qualifies as "facing" is specified by `maxAngle`.
 */
s32 Player_IsFacingActor(Actor* actor, s16 maxAngle, PlayState* play) {
    Player* player = GET_PLAYER(play);
    s16 yawDiff = (s16)(actor->yawTowardsPlayer + 0x8000) - player->actor.shape.rot.y;

    if (ABS(yawDiff) < maxAngle) {
        return true;
    }

    return false;
}

/**
 * Chcek if `actorB` is facing `actorA`.
 * The maximum angle difference that qualifies as "facing" is specified by `maxAngle`.
 *
 * This function is unused in the original game.
 */
s32 Actor_ActorBIsFacingActorA(Actor* actorA, Actor* actorB, s16 maxAngle) {
    s16 yawDiff = (s16)(Actor_WorldYawTowardActor(actorA, actorB) + 0x8000) - actorB->shape.rot.y;

    if (ABS(yawDiff) < maxAngle) {
        return true;
    }

    return false;
}

/**
 * Chcek if the specified actor is facing the player.
 * The maximum angle difference that qualifies as "facing" is specified by `maxAngle`.
 */
s32 Actor_IsFacingPlayer(Actor* actor, s16 maxAngle) {
    s16 yawDiff = actor->yawTowardsPlayer - actor->shape.rot.y;

    if (ABS(yawDiff) < maxAngle) {
        return true;
    }

    return false;
}

/**
 * Chcek if `actorA` is facing `actorB`.
 * The maximum angle difference that qualifies as "facing" is specified by `maxAngle`.
 *
 * This function is unused in the original game.
 */
s32 Actor_ActorAIsFacingActorB(Actor* actorA, Actor* actorB, s16 maxAngle) {
    s16 yawDiff = Actor_WorldYawTowardActor(actorA, actorB) - actorA->shape.rot.y;

    if (ABS(yawDiff) < maxAngle) {
        return true;
    }

    return false;
}

/**
 * Chcek if the specified actor is facing the player and is nearby.
 * The maximum angle difference that qualifies as "facing" is specified by `maxAngle`.
 * The minimum distance that qualifies as "nearby" is specified by `range`.
 */
s32 Actor_IsFacingAndNearPlayer(Actor* actor, f32 range, s16 maxAngle) {
    s16 yawDiff = actor->yawTowardsPlayer - actor->shape.rot.y;

    if (ABS(yawDiff) < maxAngle) {
        f32 xyzDistanceFromLink = sqrtf(SQ(actor->xzDistToPlayer) + SQ(actor->yDistToPlayer));

        if (xyzDistanceFromLink < range) {
            return true;
        }
    }

    return false;
}

/**
 * Chcek if `actorA` is facing `actorB` and is nearby.
 * The maximum angle difference that qualifies as "facing" is specified by `maxAngle`.
 * The minimum distance that qualifies as "nearby" is specified by `range`.
 */
s32 Actor_ActorAIsFacingAndNearActorB(Actor* actorA, Actor* actorB, f32 range, s16 maxAngle) {
    if (Actor_WorldDistXYZToActor(actorA, actorB) < range) {
        s16 yawDiff = Actor_WorldYawTowardActor(actorA, actorB) - actorA->shape.rot.y;

        if (ABS(yawDiff) < maxAngle) {
            return true;
        }
    }

    return false;
}

s32 func_8002E234(Actor* actor, f32 arg1, s32 arg2) {
    if ((actor->bgCheckFlags & BGCHECKFLAG_GROUND) && (arg1 < -11.0f)) {
        actor->bgCheckFlags &= ~BGCHECKFLAG_GROUND;
        actor->bgCheckFlags |= BGCHECKFLAG_GROUND_LEAVE;

        if ((actor->velocity.y < 0.0f) && (arg2 & UPDBGCHECKINFO_FLAG_4)) {
            actor->velocity.y = 0.0f;
        }

        return false;
    }

    return true;
}

s32 func_8002E2AC(PlayState* play, Actor* actor, Vec3f* pos, s32 arg3) {
    f32 floorHeightDiff;
    s32 floorBgId;

    pos->y += 50.0f;

    actor->floorHeight = BgCheck_EntityRaycastDown5(play, &play->colCtx, &actor->floorPoly, &floorBgId, actor, pos);
    actor->bgCheckFlags &= ~(BGCHECKFLAG_GROUND_TOUCH | BGCHECKFLAG_GROUND_LEAVE | BGCHECKFLAG_GROUND_STRICT);

    if (actor->floorHeight <= BGCHECK_Y_MIN) {
        return func_8002E234(actor, BGCHECK_Y_MIN, arg3);
    }

    floorHeightDiff = actor->floorHeight - actor->world.pos.y;
    actor->floorBgId = floorBgId;

    if (floorHeightDiff >= 0.0f) { // actor is on or below the ground
        actor->bgCheckFlags |= BGCHECKFLAG_GROUND_STRICT;

        if (actor->bgCheckFlags & BGCHECKFLAG_CEILING) {
            if (floorBgId != sCurCeilingBgId) {
                if (floorHeightDiff > 15.0f) {
                    actor->bgCheckFlags |= BGCHECKFLAG_CRUSHED;
                }
            } else {
                actor->world.pos.x = actor->prevPos.x;
                actor->world.pos.z = actor->prevPos.z;
            }
        }

        actor->world.pos.y = actor->floorHeight;

        if (actor->velocity.y <= 0.0f) {
            if (!(actor->bgCheckFlags & BGCHECKFLAG_GROUND)) {
                actor->bgCheckFlags |= BGCHECKFLAG_GROUND_TOUCH;
            } else if ((arg3 & UPDBGCHECKINFO_FLAG_3) && (actor->gravity < 0.0f)) {
                actor->velocity.y = -4.0f;
            } else {
                actor->velocity.y = 0.0f;
            }

            actor->bgCheckFlags |= BGCHECKFLAG_GROUND;
            func_80043334(&play->colCtx, actor, actor->floorBgId);
        }
    } else { // actor is above ground
        if ((actor->bgCheckFlags & BGCHECKFLAG_GROUND) && (floorHeightDiff >= -11.0f)) {
            func_80043334(&play->colCtx, actor, actor->floorBgId);
        }

        return func_8002E234(actor, floorHeightDiff, arg3);
    }

    return true;
}

void Actor_UpdateBgCheckInfo(PlayState* play, Actor* actor, f32 wallCheckHeight, f32 wallCheckRadius,
                             f32 ceilingCheckHeight, s32 flags) {
    f32 sp74;
    s32 pad;
    Vec3f sp64;
    s32 bgId;
    CollisionPoly* wallPoly;
    f32 sp58;
    WaterBox* waterBox;
    f32 waterBoxYSurface;
    Vec3f ripplePos;

    sp74 = actor->world.pos.y - actor->prevPos.y;

    if ((actor->floorBgId != BGCHECK_SCENE) && (actor->bgCheckFlags & BGCHECKFLAG_GROUND)) {
        DynaPolyActor_TransformCarriedActor(&play->colCtx, actor->floorBgId, actor);
    }

    if (flags & UPDBGCHECKINFO_FLAG_0) {
        if ((!(flags & UPDBGCHECKINFO_FLAG_7) &&
             BgCheck_EntitySphVsWall3(&play->colCtx, &sp64, &actor->world.pos, &actor->prevPos, wallCheckRadius,
                                      &actor->wallPoly, &bgId, actor, wallCheckHeight)) ||
            ((flags & UPDBGCHECKINFO_FLAG_7) &&
             BgCheck_EntitySphVsWall4(&play->colCtx, &sp64, &actor->world.pos, &actor->prevPos, wallCheckRadius,
                                      &actor->wallPoly, &bgId, actor, wallCheckHeight))) {
            wallPoly = actor->wallPoly;
            Math_Vec3f_Copy(&actor->world.pos, &sp64);
            actor->wallYaw = Math_Atan2S(wallPoly->normal.z, wallPoly->normal.x);
            actor->bgCheckFlags |= BGCHECKFLAG_WALL;
            actor->wallBgId = bgId;
        } else {
            actor->bgCheckFlags &= ~BGCHECKFLAG_WALL;
        }
    }

    sp64.x = actor->world.pos.x;
    sp64.z = actor->world.pos.z;

    if (flags & UPDBGCHECKINFO_FLAG_1) {
        sp64.y = actor->prevPos.y + 10.0f;
        if (BgCheck_EntityCheckCeiling(&play->colCtx, &sp58, &sp64, (ceilingCheckHeight + sp74) - 10.0f,
                                       &sCurCeilingPoly, &sCurCeilingBgId, actor)) {
            actor->bgCheckFlags |= BGCHECKFLAG_CEILING;
            actor->world.pos.y = (sp58 + sp74) - 10.0f;
        } else {
            actor->bgCheckFlags &= ~BGCHECKFLAG_CEILING;
        }
    }

    if (flags & UPDBGCHECKINFO_FLAG_2) {
        sp64.y = actor->prevPos.y;
        func_8002E2AC(play, actor, &sp64, flags);
        waterBoxYSurface = actor->world.pos.y;
        if (WaterBox_GetSurface1(play, &play->colCtx, actor->world.pos.x, actor->world.pos.z, &waterBoxYSurface,
                                 &waterBox)) {
            actor->yDistToWater = waterBoxYSurface - actor->world.pos.y;
            if (actor->yDistToWater < 0.0f) {
                actor->bgCheckFlags &= ~(BGCHECKFLAG_WATER | BGCHECKFLAG_WATER_TOUCH);
            } else {
                if (!(actor->bgCheckFlags & BGCHECKFLAG_WATER)) {
                    actor->bgCheckFlags |= BGCHECKFLAG_WATER_TOUCH;
                    if (!(flags & UPDBGCHECKINFO_FLAG_6)) {
                        ripplePos.x = actor->world.pos.x;
                        ripplePos.y = waterBoxYSurface;
                        ripplePos.z = actor->world.pos.z;
                        EffectSsGRipple_Spawn(play, &ripplePos, 100, 500, 0);
                        EffectSsGRipple_Spawn(play, &ripplePos, 100, 500, 4);
                        EffectSsGRipple_Spawn(play, &ripplePos, 100, 500, 8);
                    }
                }
                actor->bgCheckFlags |= BGCHECKFLAG_WATER;
            }
        } else {
            actor->bgCheckFlags &= ~(BGCHECKFLAG_WATER | BGCHECKFLAG_WATER_TOUCH);
            actor->yDistToWater = BGCHECK_Y_MIN;
        }
    }
}

Mtx D_8015BBA8;

Gfx* func_8002E830(Vec3f* object, Vec3f* eye, Vec3f* lightDir, GraphicsContext* gfxCtx, Gfx* gfx, Hilite** hilite) {
    LookAt* lookAt;
    f32 correctedEyeX;

    lookAt = GRAPH_ALLOC(gfxCtx, sizeof(LookAt));

    correctedEyeX = (eye->x == object->x) && (eye->z == object->z) ? eye->x + 0.001f : eye->x;

    *hilite = GRAPH_ALLOC(gfxCtx, sizeof(Hilite));

    if (R_HREG_MODE == HREG_MODE_PRINT_HILITE_INFO) {
        PRINTF("z_actor.c 3529 eye=[%f(%f) %f %f] object=[%f %f %f] light_direction=[%f %f %f]\n", correctedEyeX,
               eye->x, eye->y, eye->z, object->x, object->y, object->z, lightDir->x, lightDir->y, lightDir->z);
    }

    View_ErrorCheckEyePosition(correctedEyeX, eye->y, eye->z);
    guLookAtHilite(&D_8015BBA8, lookAt, *hilite, correctedEyeX, eye->y, eye->z, object->x, object->y, object->z, 0.0f,
                   1.0f, 0.0f, lightDir->x, lightDir->y, lightDir->z, lightDir->x, lightDir->y, lightDir->z, 16, 16);

    gSPLookAt(gfx++, lookAt);
    gDPSetHilite1Tile(gfx++, 1, *hilite, 16, 16);

    return gfx;
}

Hilite* func_8002EABC(Vec3f* object, Vec3f* eye, Vec3f* lightDir, GraphicsContext* gfxCtx) {
    Hilite* hilite;

    OPEN_DISPS(gfxCtx, "../z_actor.c", 4306);

    POLY_OPA_DISP = func_8002E830(object, eye, lightDir, gfxCtx, POLY_OPA_DISP, &hilite);

    CLOSE_DISPS(gfxCtx, "../z_actor.c", 4313);

    return hilite;
}

Hilite* func_8002EB44(Vec3f* object, Vec3f* eye, Vec3f* lightDir, GraphicsContext* gfxCtx) {
    Hilite* hilite;

    OPEN_DISPS(gfxCtx, "../z_actor.c", 4332);

    POLY_XLU_DISP = func_8002E830(object, eye, lightDir, gfxCtx, POLY_XLU_DISP, &hilite);

    CLOSE_DISPS(gfxCtx, "../z_actor.c", 4339);

    return hilite;
}

void func_8002EBCC(Actor* actor, PlayState* play, s32 flag) {
    Hilite* hilite;
    Vec3f lightDir;
    Gfx* displayListHead;
    Gfx* displayList;

    lightDir.x = play->envCtx.dirLight1.params.dir.x;
    lightDir.y = play->envCtx.dirLight1.params.dir.y;
    lightDir.z = play->envCtx.dirLight1.params.dir.z;

    if (R_HREG_MODE == HREG_MODE_PRINT_HILITE_INFO) {
        PRINTF("z_actor.c 3637 game_play->view.eye=[%f(%f) %f %f]\n", play->view.eye.x, play->view.eye.y,
               play->view.eye.z);
    }

    hilite = func_8002EABC(&actor->world.pos, &play->view.eye, &lightDir, play->state.gfxCtx);

    if (flag != 0) {
        displayList = GRAPH_ALLOC(play->state.gfxCtx, 2 * sizeof(Gfx));
        displayListHead = displayList;

        OPEN_DISPS(play->state.gfxCtx, "../z_actor.c", 4384);

        gDPSetHilite1Tile(displayListHead++, 1, hilite, 16, 16);
        gSPEndDisplayList(displayListHead);
        gSPSegment(POLY_OPA_DISP++, 0x07, displayList);

        CLOSE_DISPS(play->state.gfxCtx, "../z_actor.c", 4394);
    }
}

void func_8002ED80(Actor* actor, PlayState* play, s32 flag) {
    Hilite* hilite;
    Vec3f lightDir;
    Gfx* displayListHead;
    Gfx* displayList;

    lightDir.x = play->envCtx.dirLight1.params.dir.x;
    lightDir.y = play->envCtx.dirLight1.params.dir.y;
    lightDir.z = play->envCtx.dirLight1.params.dir.z;

    hilite = func_8002EB44(&actor->world.pos, &play->view.eye, &lightDir, play->state.gfxCtx);

    if (flag != 0) {
        displayList = GRAPH_ALLOC(play->state.gfxCtx, 2 * sizeof(Gfx));
        displayListHead = displayList;

        OPEN_DISPS(play->state.gfxCtx, "../z_actor.c", 4429);

        gDPSetHilite1Tile(displayListHead++, 1, hilite, 16, 16);
        gSPEndDisplayList(displayListHead);
        gSPSegment(POLY_XLU_DISP++, 0x07, displayList);

        CLOSE_DISPS(play->state.gfxCtx, "../z_actor.c", 4439);
    }
}

PosRot Actor_GetFocus(Actor* actor) {
    return actor->focus;
}

PosRot Actor_GetWorld(Actor* actor) {
    return actor->world;
}

PosRot Actor_GetWorldPosShapeRot(Actor* actor) {
    PosRot worldPosRot;

    Math_Vec3f_Copy(&worldPosRot.pos, &actor->world.pos);
    worldPosRot.rot = actor->shape.rot;

    return worldPosRot;
}

f32 func_8002EFC0(Actor* actor, Player* player, s16 arg2) {
    s16 yawTemp = (s16)(actor->yawTowardsPlayer - 0x8000) - arg2;
    s16 yawTempAbs = ABS(yawTemp);

    if (player->unk_664 != NULL) {
        if ((yawTempAbs > 0x4000) || (actor->flags & ACTOR_FLAG_27)) {
            return MAXFLOAT;
        } else {
            f32 ret =
                actor->xyzDistToPlayerSq - actor->xyzDistToPlayerSq * 0.8f * ((0x4000 - yawTempAbs) * (1.0f / 0x8000));

            return ret;
        }
    }

    if (yawTempAbs > 0x2AAA) {
        return MAXFLOAT;
    }

    return actor->xyzDistToPlayerSq;
}

typedef struct {
    /* 0x0 */ f32 rangeSq;
    /* 0x4 */ f32 leashScale;
} TargetRangeParams; // size = 0x8

#define TARGET_RANGE(range, leash) \
    { SQ(range), (f32)range / leash }

TargetRangeParams D_80115FF8[] = {
    TARGET_RANGE(70, 140),   TARGET_RANGE(170, 255),    TARGET_RANGE(280, 5600),      TARGET_RANGE(350, 525),
    TARGET_RANGE(700, 1050), TARGET_RANGE(1000, 1500),  TARGET_RANGE(100, 105.36842), TARGET_RANGE(140, 163.33333),
    TARGET_RANGE(240, 576),  TARGET_RANGE(280, 280000),
};

u32 func_8002F090(Actor* actor, f32 arg1) {
    return arg1 < D_80115FF8[actor->targetMode].rangeSq;
}

s32 func_8002F0C8(Actor* actor, Player* player, s32 flag) {
    if ((actor->update == NULL) || !(actor->flags & ACTOR_FLAG_0)) {
        return true;
    }

    if (!flag) {
        s16 var = (s16)(actor->yawTowardsPlayer - 0x8000) - player->actor.shape.rot.y;
        s16 abs_var = ABS(var);
        f32 dist;

        if ((player->unk_664 == NULL) && (abs_var > 0x2AAA)) {
            dist = MAXFLOAT;
        } else {
            dist = actor->xyzDistToPlayerSq;
        }

        return !func_8002F090(actor, D_80115FF8[actor->targetMode].leashScale * dist);
    }

    return false;
}

/**
 * When a given talk offer is accepted, Player will set `ACTOR_FLAG_TALK` for that actor.
 * This function serves to acknowledge that the offer was accepted by Player, and notifies the actor
 * that it should proceed with its own internal processes for handling dialogue.
 *
 * @return  true if the talk offer was accepted, false otherwise
 */
s32 Actor_TalkOfferAccepted(Actor* actor, PlayState* play) {
    if (actor->flags & ACTOR_FLAG_TALK) {
        actor->flags &= ~ACTOR_FLAG_TALK;
        return true;
    }

    return false;
}

/**
 * This function covers offering the ability to talk with the player.
 * Passing an exchangeItemId (see `ExchangeItemID`) allows the player to also use the item to initiate the
 * conversation.
 *
 * This function carries a talk exchange offer to the player actor if context allows it (e.g. the player is in range
 * and not busy with certain things).
 *
 * @return true If the player actor is capable of accepting the offer.
 */
s32 Actor_OfferTalkExchange(Actor* actor, PlayState* play, f32 xzRange, f32 yRange, u32 exchangeItemId) {
    Player* player = GET_PLAYER(play);

    if ((player->actor.flags & ACTOR_FLAG_TALK) || ((exchangeItemId != EXCH_ITEM_NONE) && Player_InCsMode(play)) ||
        (!actor->isTargeted &&
         ((yRange < fabsf(actor->yDistToPlayer)) || (player->targetActorDistance < actor->xzDistToPlayer) ||
          (xzRange < actor->xzDistToPlayer)))) {
        return false;
    }

    player->targetActor = actor;
    player->targetActorDistance = actor->xzDistToPlayer;
    player->exchangeItemId = exchangeItemId;

    return true;
}

/**
 * Offers a talk exchange request within an equilateral cylinder with the radius specified.
 */
s32 Actor_OfferTalkExchangeEquiCylinder(Actor* actor, PlayState* play, f32 radius, u32 exchangeItemId) {
    return Actor_OfferTalkExchange(actor, play, radius, radius, exchangeItemId);
}

/**
 * Offers a talk request within an equilateral cylinder with the radius specified.
 */
s32 Actor_OfferTalk(Actor* actor, PlayState* play, f32 radius) {
    return Actor_OfferTalkExchangeEquiCylinder(actor, play, radius, EXCH_ITEM_NONE);
}

/**
 * Offers a talk request within an equilateral cylinder whose radius is determined by the actor's collision check
 * cylinder's radius.
 */
s32 Actor_OfferTalkNearColChkInfoCylinder(Actor* actor, PlayState* play) {
    f32 cylRadius = 50.0f + actor->colChkInfo.cylRadius;

    return Actor_OfferTalk(actor, play, cylRadius);
}

u32 Actor_TextboxIsClosing(Actor* actor, PlayState* play) {
    if (Message_GetState(&play->msgCtx) == TEXT_STATE_CLOSING) {
        return true;
    } else {
        return false;
    }
}

s8 func_8002F368(PlayState* play) {
    Player* player = GET_PLAYER(play);

    return player->exchangeItemId;
}

void Actor_GetScreenPos(PlayState* play, Actor* actor, s16* x, s16* y) {
    Vec3f projectedPos;
    f32 cappedInvW;

    Actor_ProjectPos(play, &actor->focus.pos, &projectedPos, &cappedInvW);
    *x = projectedPos.x * cappedInvW * (SCREEN_WIDTH / 2) + (SCREEN_WIDTH / 2);
    *y = projectedPos.y * cappedInvW * -(SCREEN_HEIGHT / 2) + (SCREEN_HEIGHT / 2);
}

u32 Actor_HasParent(Actor* actor, PlayState* play) {
    if (actor->parent != NULL) {
        return true;
    } else {
        return false;
    }
}

/**
 * This function covers various interactions with the player actor, using Get Item IDs (see `GetItemID` enum).
 * It is typically used to give items to the player, but also has other purposes.
 *
 * This function carries a get item request to the player actor if context allows it (e.g. the player is in range and
 * not busy with certain things). The player actor performs the requested action itself.
 *
 * The following description of what the `getItemId` values can do is provided here for completeness, but these
 * behaviors are entirely out of the scope of this function. All behavior is defined by the player actor.
 *
 * - Positive values (`GI_NONE < getItemId < GI_MAX`):
 *    Give an item to the player. The player may not get it immediately (for example if diving), but is expected to
 *    in the near future.
 * - Negative values (`-GI_MAX < getItemId < GI_NONE`):
 *    Used by treasure chests to indicate the chest can be opened (by pressing A).
 *    The item gotten corresponds to the positive Get Item ID `abs(getItemId)`.
 * - `GI_NONE`:
 *    Allows the player to pick up the actor (by pressing A), to carry it around.
 * - `GI_MAX`:
 *    Allows the player to catch specific actors in a bottle.
 *
 * @return true If the player actor is capable of accepting the offer.
 */
s32 Actor_OfferGetItem(Actor* actor, PlayState* play, s32 getItemId, f32 xzRange, f32 yRange) {
    Player* player = GET_PLAYER(play);

    if (!(player->stateFlags1 & (PLAYER_STATE1_7 | PLAYER_STATE1_12 | PLAYER_STATE1_13 | PLAYER_STATE1_14 |
                                 PLAYER_STATE1_18 | PLAYER_STATE1_19 | PLAYER_STATE1_20 | PLAYER_STATE1_21)) &&
        Player_GetExplosiveHeld(player) < 0) {
        if ((((player->heldActor != NULL) || (actor == player->targetActor)) && (getItemId > GI_NONE) &&
             (getItemId < GI_MAX)) ||
            (!(player->stateFlags1 & (PLAYER_STATE1_11 | PLAYER_STATE1_29)))) {
            if ((actor->xzDistToPlayer < xzRange) && (fabsf(actor->yDistToPlayer) < yRange)) {
                s16 yawDiff = actor->yawTowardsPlayer - player->actor.shape.rot.y;
                s32 absYawDiff = ABS(yawDiff);

                if ((getItemId != GI_NONE) || (player->getItemDirection < absYawDiff)) {
                    player->getItemId = getItemId;
                    player->interactRangeActor = actor;
                    player->getItemDirection = absYawDiff;
                    return true;
                }
            }
        }
    }

    return false;
}

s32 Actor_OfferGetItemNearby(Actor* actor, PlayState* play, s32 getItemId) {
    return Actor_OfferGetItem(actor, play, getItemId, 50.0f, 10.0f);
}

s32 Actor_OfferCarry(Actor* actor, PlayState* play) {
    return Actor_OfferGetItemNearby(actor, play, GI_NONE);
}

u32 Actor_HasNoParent(Actor* actor, PlayState* play) {
    if (actor->parent == NULL) {
        return true;
    } else {
        return false;
    }
}

void func_8002F5C4(Actor* actorA, Actor* actorB, PlayState* play) {
    Actor* parent = actorA->parent;

    if (parent->id == ACTOR_PLAYER) {
        Player* player = (Player*)parent;

        player->heldActor = actorB;
        player->interactRangeActor = actorB;
    }

    parent->child = actorB;
    actorB->parent = parent;
    actorA->parent = NULL;
}

void Actor_SetClosestSecretDistance(Actor* actor, PlayState* play) {
    Player* player = GET_PLAYER(play);

    if (actor->xyzDistToPlayerSq < player->closestSecretDistSq) {
        player->closestSecretDistSq = actor->xyzDistToPlayerSq;
    }
}

s32 Actor_IsMounted(PlayState* play, Actor* horse) {
    if (horse->child != NULL) {
        return true;
    } else {
        return false;
    }
}

u32 Actor_SetRideActor(PlayState* play, Actor* horse, s32 mountSide) {
    Player* player = GET_PLAYER(play);

    if (!(player->stateFlags1 &
          (PLAYER_STATE1_7 | PLAYER_STATE1_11 | PLAYER_STATE1_12 | PLAYER_STATE1_13 | PLAYER_STATE1_14 |
           PLAYER_STATE1_18 | PLAYER_STATE1_19 | PLAYER_STATE1_20 | PLAYER_STATE1_21))) {
        player->rideActor = horse;
        player->mountSide = mountSide;
        return true;
    }

    return false;
}

s32 Actor_NotMounted(PlayState* play, Actor* horse) {
    if (horse->child == NULL) {
        return true;
    } else {
        return false;
    }
}

void func_8002F698(PlayState* play, Actor* actor, f32 arg2, s16 arg3, f32 arg4, u32 arg5, u32 arg6) {
    Player* player = GET_PLAYER(play);

    player->unk_8A0 = arg6;
    player->unk_8A1 = arg5;
    player->unk_8A2 = arg3;
    player->unk_8A4 = arg2;
    player->unk_8A8 = arg4;
}

void func_8002F6D4(PlayState* play, Actor* actor, f32 arg2, s16 arg3, f32 arg4, u32 arg5) {
    func_8002F698(play, actor, arg2, arg3, arg4, 2, arg5);
}

void func_8002F71C(PlayState* play, Actor* actor, f32 arg2, s16 arg3, f32 arg4) {
    func_8002F6D4(play, actor, arg2, arg3, arg4, 0);
}

void func_8002F758(PlayState* play, Actor* actor, f32 arg2, s16 arg3, f32 arg4, u32 arg5) {
    func_8002F698(play, actor, arg2, arg3, arg4, 1, arg5);
}

void func_8002F7A0(PlayState* play, Actor* actor, f32 arg2, s16 arg3, f32 arg4) {
    func_8002F758(play, actor, arg2, arg3, arg4, 0);
}

/**
 * Play a sound effect at the player's position
 */
void Player_PlaySfx(Player* player, u16 sfxId) {
    Audio_PlaySfxGeneral(sfxId, &player->actor.projectedPos, 4, &gSfxDefaultFreqAndVolScale,
                         &gSfxDefaultFreqAndVolScale, &gSfxDefaultReverb);
}

/**
 * Play a sound effect at the actor's position
 */
void Actor_PlaySfx(Actor* actor, u16 sfxId) {
    Sfx_PlaySfxAtPos(&actor->projectedPos, sfxId);
}

void func_8002F850(PlayState* play, Actor* actor) {
    s32 surfaceSfxOffset;

    if (actor->bgCheckFlags & BGCHECKFLAG_WATER) {
        if (actor->yDistToWater < 20.0f) {
            surfaceSfxOffset = SURFACE_SFX_OFFSET_WATER_SHALLOW;
        } else {
            surfaceSfxOffset = SURFACE_SFX_OFFSET_WATER_DEEP;
        }
    } else {
        surfaceSfxOffset = SurfaceType_GetSfxOffset(&play->colCtx, actor->floorPoly, actor->floorBgId);
    }

    Sfx_PlaySfxAtPos(&actor->projectedPos, NA_SE_EV_BOMB_BOUND);
    Sfx_PlaySfxAtPos(&actor->projectedPos, NA_SE_PL_WALK_GROUND + surfaceSfxOffset);
}

void func_8002F8F0(Actor* actor, u16 sfxId) {
    actor->sfx = sfxId;
    actor->flags |= ACTOR_FLAG_19;
    actor->flags &= ~(ACTOR_FLAG_20 | ACTOR_FLAG_21 | ACTOR_FLAG_28);
}

void func_8002F91C(Actor* actor, u16 sfxId) {
    actor->sfx = sfxId;
    actor->flags |= ACTOR_FLAG_20;
    actor->flags &= ~(ACTOR_FLAG_19 | ACTOR_FLAG_21 | ACTOR_FLAG_28);
}

void func_8002F948(Actor* actor, u16 sfxId) {
    actor->sfx = sfxId;
    actor->flags |= ACTOR_FLAG_21;
    actor->flags &= ~(ACTOR_FLAG_19 | ACTOR_FLAG_20 | ACTOR_FLAG_28);
}

void func_8002F974(Actor* actor, u16 sfxId) {
    actor->flags &= ~(ACTOR_FLAG_19 | ACTOR_FLAG_20 | ACTOR_FLAG_21 | ACTOR_FLAG_28);
    actor->sfx = sfxId;
}

void func_8002F994(Actor* actor, s32 timer) {
    actor->flags |= ACTOR_FLAG_28;
    actor->flags &= ~(ACTOR_FLAG_19 | ACTOR_FLAG_20 | ACTOR_FLAG_21);

    // The sfx field is not used for an actual sound effect here.
    // Instead, it controls the tick speed of the timer sound effect.
    if (timer < 40) {
        actor->sfx = 3;
    } else if (timer < 100) {
        actor->sfx = 2;
    } else {
        actor->sfx = 1;
    }
}

// Tests if something hit Jabu Jabu surface, displaying hit splash and playing sfx if true
s32 func_8002F9EC(PlayState* play, Actor* actor, CollisionPoly* poly, s32 bgId, Vec3f* pos) {
    if (SurfaceType_GetFloorType(&play->colCtx, poly, bgId) == FLOOR_TYPE_8) {
        play->roomCtx.unk_74[0] = 1;
        CollisionCheck_BlueBlood(play, NULL, pos);
        Actor_PlaySfx(actor, NA_SE_IT_WALL_HIT_BUYO);
        return true;
    }

    return false;
}

// Local data used for Farore's Wind light (stored in BSS, possibly a struct?)
LightInfo D_8015BC00;
LightNode* D_8015BC10;
s32 D_8015BC14;
f32 D_8015BC18;

void func_8002FA60(PlayState* play) {
    Vec3f lightPos;

    if (gSaveContext.save.info.fw.set) {
        gSaveContext.respawn[RESPAWN_MODE_TOP].data = 0x28;
        gSaveContext.respawn[RESPAWN_MODE_TOP].pos.x = gSaveContext.save.info.fw.pos.x;
        gSaveContext.respawn[RESPAWN_MODE_TOP].pos.y = gSaveContext.save.info.fw.pos.y;
        gSaveContext.respawn[RESPAWN_MODE_TOP].pos.z = gSaveContext.save.info.fw.pos.z;
        gSaveContext.respawn[RESPAWN_MODE_TOP].yaw = gSaveContext.save.info.fw.yaw;
        gSaveContext.respawn[RESPAWN_MODE_TOP].playerParams = gSaveContext.save.info.fw.playerParams;
        gSaveContext.respawn[RESPAWN_MODE_TOP].entranceIndex = gSaveContext.save.info.fw.entranceIndex;
        gSaveContext.respawn[RESPAWN_MODE_TOP].roomIndex = gSaveContext.save.info.fw.roomIndex;
        gSaveContext.respawn[RESPAWN_MODE_TOP].tempSwchFlags = gSaveContext.save.info.fw.tempSwchFlags;
        gSaveContext.respawn[RESPAWN_MODE_TOP].tempCollectFlags = gSaveContext.save.info.fw.tempCollectFlags;
    } else {
        gSaveContext.respawn[RESPAWN_MODE_TOP].data = 0;
        gSaveContext.respawn[RESPAWN_MODE_TOP].pos.x = 0.0f;
        gSaveContext.respawn[RESPAWN_MODE_TOP].pos.y = 0.0f;
        gSaveContext.respawn[RESPAWN_MODE_TOP].pos.z = 0.0f;
    }

    lightPos.x = gSaveContext.respawn[RESPAWN_MODE_TOP].pos.x;
    lightPos.y = gSaveContext.respawn[RESPAWN_MODE_TOP].pos.y + 80.0f;
    lightPos.z = gSaveContext.respawn[RESPAWN_MODE_TOP].pos.z;

    Lights_PointNoGlowSetInfo(&D_8015BC00, lightPos.x, lightPos.y, lightPos.z, 0xFF, 0xFF, 0xFF, -1);

    D_8015BC10 = LightContext_InsertLight(play, &play->lightCtx, &D_8015BC00);
    D_8015BC14 = 0;
    D_8015BC18 = 0.0f;
}

void Actor_DrawFaroresWindPointer(PlayState* play) {
    s32 lightRadius = -1;
    s32 params;

    OPEN_DISPS(play->state.gfxCtx, "../z_actor.c", 5308);

    params = gSaveContext.respawn[RESPAWN_MODE_TOP].data;

    if (params) {
        f32 yOffset = LINK_IS_ADULT ? 80.0f : 60.0f;
        f32 ratio = 1.0f;
        s32 alpha = 255;
        s32 temp = params - 40;

        if (temp < 0) {
            gSaveContext.respawn[RESPAWN_MODE_TOP].data = ++params;
            ratio = ABS(params) * 0.025f;
            D_8015BC14 = 60;
            D_8015BC18 = 1.0f;
        } else if (D_8015BC14) {
            D_8015BC14--;
        } else if (D_8015BC18 > 0.0f) {
            static Vec3f effectVel = { 0.0f, -0.05f, 0.0f };
            static Vec3f effectAccel = { 0.0f, -0.025f, 0.0f };
            static Color_RGBA8 effectPrimCol = { 255, 255, 255, 0 };
            static Color_RGBA8 effectEnvCol = { 100, 200, 0, 0 };
            Vec3f* curPos = &gSaveContext.respawn[RESPAWN_MODE_TOP].pos;
            Vec3f* nextPos = &gSaveContext.respawn[RESPAWN_MODE_DOWN].pos;
            f32 prevNum = D_8015BC18;
            Vec3f dist;
            f32 diff = Math_Vec3f_DistXYZAndStoreDiff(nextPos, curPos, &dist);
            Vec3f effectPos;
            f32 factor;
            f32 length;
            f32 dx;
            f32 speed;

            if (diff < 20.0f) {
                D_8015BC18 = 0.0f;
                Math_Vec3f_Copy(curPos, nextPos);
            } else {
                length = diff * (1.0f / D_8015BC18);
                speed = 20.0f / length;
                speed = CLAMP_MIN(speed, 0.05f);
                Math_StepToF(&D_8015BC18, 0.0f, speed);
                factor = (diff * (D_8015BC18 / prevNum)) / diff;
                curPos->x = nextPos->x + (dist.x * factor);
                curPos->y = nextPos->y + (dist.y * factor);
                curPos->z = nextPos->z + (dist.z * factor);
                length *= 0.5f;
                dx = diff - length;
                yOffset += sqrtf(SQ(length) - SQ(dx)) * 0.2f;
                PRINTF("-------- DISPLAY Y=%f\n", yOffset);
            }

            effectPos.x = curPos->x + Rand_CenteredFloat(6.0f);
            effectPos.y = curPos->y + 80.0f + (6.0f * Rand_ZeroOne());
            effectPos.z = curPos->z + Rand_CenteredFloat(6.0f);

            EffectSsKiraKira_SpawnDispersed(play, &effectPos, &effectVel, &effectAccel, &effectPrimCol, &effectEnvCol,
                                            1000, 16);

            if (D_8015BC18 == 0.0f) {
                gSaveContext.respawn[RESPAWN_MODE_TOP] = gSaveContext.respawn[RESPAWN_MODE_DOWN];
                gSaveContext.respawn[RESPAWN_MODE_TOP].playerParams = 0x06FF;
                gSaveContext.respawn[RESPAWN_MODE_TOP].data = 40;
            }

            gSaveContext.respawn[RESPAWN_MODE_TOP].pos = *curPos;
        } else if (temp > 0) {
            Vec3f* curPos = &gSaveContext.respawn[RESPAWN_MODE_TOP].pos;
            f32 nextRatio = 1.0f - temp * 0.1f;
            f32 curRatio = 1.0f - (f32)(temp - 1) * 0.1f;
            Vec3f eye;
            Vec3f dist;
            f32 diff;

            if (nextRatio > 0.0f) {
                eye.x = play->view.eye.x;
                eye.y = play->view.eye.y - yOffset;
                eye.z = play->view.eye.z;
                diff = Math_Vec3f_DistXYZAndStoreDiff(&eye, curPos, &dist);
                diff = (diff * (nextRatio / curRatio)) / diff;
                curPos->x = eye.x + (dist.x * diff);
                curPos->y = eye.y + (dist.y * diff);
                curPos->z = eye.z + (dist.z * diff);
                gSaveContext.respawn[RESPAWN_MODE_TOP].pos = *curPos;
            }

            alpha = 255 - (temp * 30);

            if (alpha < 0) {
                gSaveContext.save.info.fw.set = 0;
                gSaveContext.respawn[RESPAWN_MODE_TOP].data = 0;
                alpha = 0;
            } else {
                gSaveContext.respawn[RESPAWN_MODE_TOP].data = ++params;
            }

            ratio = 1.0f + ((f32)temp * 0.2); // required to match
        }

        lightRadius = 500.0f * ratio;

        //! @bug One of the conditions for this block checks an entrance index to see if the light ball should draw.
        //! This does not account for the fact that some dungeons have multiple entrances.
        //! If a dungeon is entered through a different entrance than the one that was saved, the light ball will not
        //! draw.
        if ((play->csCtx.state == CS_STATE_IDLE) &&
            (((void)0, gSaveContext.respawn[RESPAWN_MODE_TOP].entranceIndex) ==
             ((void)0, gSaveContext.save.entranceIndex)) &&
            (((void)0, gSaveContext.respawn[RESPAWN_MODE_TOP].roomIndex) == play->roomCtx.curRoom.num)) {
            f32 scale = 0.025f * ratio;

            POLY_XLU_DISP = Gfx_SetupDL(POLY_XLU_DISP, SETUPDL_25);

            Matrix_Translate(((void)0, gSaveContext.respawn[RESPAWN_MODE_TOP].pos.x),
                             ((void)0, gSaveContext.respawn[RESPAWN_MODE_TOP].pos.y) + yOffset,
                             ((void)0, gSaveContext.respawn[RESPAWN_MODE_TOP].pos.z), MTXMODE_NEW);
            Matrix_Scale(scale, scale, scale, MTXMODE_APPLY);
            Matrix_Mult(&play->billboardMtxF, MTXMODE_APPLY);
            Matrix_Push();

            gDPPipeSync(POLY_XLU_DISP++);
            gDPSetPrimColor(POLY_XLU_DISP++, 128, 128, 255, 255, 200, alpha);
            gDPSetEnvColor(POLY_XLU_DISP++, 100, 200, 0, 255);

            Matrix_RotateZ(BINANG_TO_RAD_ALT2((play->gameplayFrames * 1500) & 0xFFFF), MTXMODE_APPLY);
            gSPMatrix(POLY_XLU_DISP++, MATRIX_NEW(play->state.gfxCtx, "../z_actor.c", 5458),
                      G_MTX_MODELVIEW | G_MTX_LOAD | G_MTX_NOPUSH);
            gSPDisplayList(POLY_XLU_DISP++, gEffFlash1DL);

            Matrix_Pop();
            Matrix_RotateZ(BINANG_TO_RAD_ALT2(~((play->gameplayFrames * 1200) & 0xFFFF)), MTXMODE_APPLY);

            gSPMatrix(POLY_XLU_DISP++, MATRIX_NEW(play->state.gfxCtx, "../z_actor.c", 5463),
                      G_MTX_MODELVIEW | G_MTX_LOAD | G_MTX_NOPUSH);
            gSPDisplayList(POLY_XLU_DISP++, gEffFlash1DL);
        }

        //! @bug This function call is not contained in the above block, meaning the light for Farore's Wind will draw
        //! in every scene at the same position that it was originally set.
        Lights_PointNoGlowSetInfo(&D_8015BC00, ((void)0, gSaveContext.respawn[RESPAWN_MODE_TOP].pos.x),
                                  ((void)0, gSaveContext.respawn[RESPAWN_MODE_TOP].pos.y) + yOffset,
                                  ((void)0, gSaveContext.respawn[RESPAWN_MODE_TOP].pos.z), 255, 255, 255, lightRadius);

        CLOSE_DISPS(play->state.gfxCtx, "../z_actor.c", 5474);
    }
}

void func_80030488(PlayState* play) {
    LightContext_RemoveLight(play, &play->lightCtx, D_8015BC10);
}

void Actor_DisableLens(PlayState* play) {
    if (play->actorCtx.lensActive) {
        play->actorCtx.lensActive = false;
        Magic_Reset(play);
    }
}

void Actor_InitContext(PlayState* play, ActorContext* actorCtx, ActorEntry* playerEntry) {
    ActorOverlay* overlayEntry;
    SavedSceneFlags* savedSceneFlags;
    s32 i;

    savedSceneFlags = &gSaveContext.save.info.sceneFlags[play->sceneId];

    bzero(actorCtx, sizeof(ActorContext));

    ActorOverlayTable_Init();
    Matrix_MtxFCopy(&play->billboardMtxF, &gMtxFClear);
    Matrix_MtxFCopy(&play->viewProjectionMtxF, &gMtxFClear);

    overlayEntry = &gActorOverlayTable[0];
    for (i = 0; i < ARRAY_COUNT(gActorOverlayTable); i++) {
        overlayEntry->loadedRamAddr = NULL;
        overlayEntry->numLoaded = 0;
        overlayEntry++;
    }

    actorCtx->flags.chest = savedSceneFlags->chest;
    actorCtx->flags.swch = savedSceneFlags->swch;
    actorCtx->flags.clear = savedSceneFlags->clear;
    actorCtx->flags.collect = savedSceneFlags->collect;

    TitleCard_Init(play, &actorCtx->titleCtx);

    actorCtx->absoluteSpace = NULL;

    Actor_SpawnEntry(actorCtx, playerEntry, play);
    func_8002C0C0(&actorCtx->targetCtx, actorCtx->actorLists[ACTORCAT_PLAYER].head, play);
    func_8002FA60(play);
}

u32 sCategoryFreezeMasks[ACTORCAT_MAX] = {
    // ACTORCAT_SWITCH
    PLAYER_STATE1_6 | PLAYER_STATE1_7 | PLAYER_STATE1_28,
    // ACTORCAT_BG
    PLAYER_STATE1_6 | PLAYER_STATE1_7 | PLAYER_STATE1_28,
    // ACTORCAT_PLAYER
    0,
    // ACTORCAT_EXPLOSIVE
    PLAYER_STATE1_6 | PLAYER_STATE1_7 | PLAYER_STATE1_10 | PLAYER_STATE1_28,
    // ACTORCAT_NPC
    PLAYER_STATE1_7,
    // ACTORCAT_ENEMY
    PLAYER_STATE1_6 | PLAYER_STATE1_7 | PLAYER_STATE1_28 | PLAYER_STATE1_29,
    // ACTORCAT_PROP
    PLAYER_STATE1_7 | PLAYER_STATE1_28,
    // ACTORCAT_ITEMACTION
    0,
    // ACTORCAT_MISC
    PLAYER_STATE1_6 | PLAYER_STATE1_7 | PLAYER_STATE1_28 | PLAYER_STATE1_29,
    // ACTORCAT_BOSS
    PLAYER_STATE1_6 | PLAYER_STATE1_7 | PLAYER_STATE1_10 | PLAYER_STATE1_28,
    // ACTORCAT_DOOR
    0,
    // ACTORCAT_CHEST
    PLAYER_STATE1_6 | PLAYER_STATE1_7 | PLAYER_STATE1_28,
};

void Actor_UpdateAll(PlayState* play, ActorContext* actorCtx) {
    Actor* refActor;
    Actor* actor;
    Player* player;
    u32* categoryFreezeMaskP;
    u32 requiredActorFlag;
    u32 canFreezeCategory;
    Actor* sp74;
    ActorEntry* actorEntry;
    s32 i;

    player = GET_PLAYER(play);

    if (0) {
        // This ASSERT is optimized out but it exists due to its presence in rodata
        ASSERT(gMaxActorId == ACTOR_ID_MAX, "MaxProfile == ACTOR_DLF_MAX", "../z_actor.c", UNK_LINE);
    }

    sp74 = NULL;
    requiredActorFlag = 0;

    if (play->numActorEntries != 0) {
        actorEntry = &play->actorEntryList[0];
        for (i = 0; i < play->numActorEntries; i++) {
            Actor_SpawnEntry(&play->actorCtx, actorEntry++, play);
        }
        play->numActorEntries = 0;
    }

    if (actorCtx->unk_02 != 0) {
        actorCtx->unk_02--;
    }

    if (KREG(0) == -100) {
        refActor = &GET_PLAYER(play)->actor;
        KREG(0) = 0;
        Actor_Spawn(&play->actorCtx, play, ACTOR_EN_CLEAR_TAG, refActor->world.pos.x, refActor->world.pos.y + 100.0f,
                    refActor->world.pos.z, 0, 0, 0, 1);
    }

    categoryFreezeMaskP = &sCategoryFreezeMasks[0];

    if (player->stateFlags2 & PLAYER_STATE2_27) {
        requiredActorFlag = ACTOR_FLAG_25;
    }

    if ((player->stateFlags1 & PLAYER_STATE1_6) && ((player->actor.textId & 0xFF00) != 0x600)) {
        sp74 = player->targetActor;
    }

    for (i = 0; i < ARRAY_COUNT(actorCtx->actorLists); i++, categoryFreezeMaskP++) {
        canFreezeCategory = (*categoryFreezeMaskP & player->stateFlags1);

        actor = actorCtx->actorLists[i].head;
        while (actor != NULL) {
            if (actor->world.pos.y < -25000.0f) {
                actor->world.pos.y = -25000.0f;
            }

            actor->sfx = 0;

            if (actor->init != NULL) {
                if (Object_IsLoaded(&play->objectCtx, actor->objectSlot)) {
                    Actor_SetObjectDependency(play, actor);
                    actor->init(actor, play);
                    actor->init = NULL;
                }
                actor = actor->next;
            } else if (!Object_IsLoaded(&play->objectCtx, actor->objectSlot)) {
                Actor_Kill(actor);
                actor = actor->next;
            } else if ((requiredActorFlag && !(actor->flags & requiredActorFlag)) ||
                       (!requiredActorFlag && canFreezeCategory &&
                        !((sp74 == actor) || (actor == player->naviActor) || (actor == player->heldActor) ||
                          (&player->actor == actor->parent)))) {
                CollisionCheck_ResetDamage(&actor->colChkInfo);
                actor = actor->next;
            } else if (actor->update == NULL) {
                if (!actor->isDrawn) {
                    actor = Actor_Delete(&play->actorCtx, actor, play);
                } else {
                    Actor_Destroy(actor, play);
                    actor = actor->next;
                }
            } else {
                Math_Vec3f_Copy(&actor->prevPos, &actor->world.pos);
                actor->xzDistToPlayer = Actor_WorldDistXZToActor(actor, &player->actor);
                actor->yDistToPlayer = Actor_HeightDiff(actor, &player->actor);
                actor->xyzDistToPlayerSq = SQ(actor->xzDistToPlayer) + SQ(actor->yDistToPlayer);

                actor->yawTowardsPlayer = Actor_WorldYawTowardActor(actor, &player->actor);
                actor->flags &= ~ACTOR_FLAG_24;

                if ((DECR(actor->freezeTimer) == 0) && (actor->flags & (ACTOR_FLAG_4 | ACTOR_FLAG_6))) {
                    if (actor == player->unk_664) {
                        actor->isTargeted = true;
                    } else {
                        actor->isTargeted = false;
                    }

                    if ((actor->targetPriority != 0) && (player->unk_664 == NULL)) {
                        actor->targetPriority = 0;
                    }

                    Actor_SetObjectDependency(play, actor);
                    if (actor->colorFilterTimer != 0) {
                        actor->colorFilterTimer--;
                    }
                    actor->update(actor, play);
                    DynaPoly_UnsetAllInteractFlags(play, &play->colCtx.dyna, actor);
                }

                CollisionCheck_ResetDamage(&actor->colChkInfo);

                actor = actor->next;
            }
        }

        if (i == ACTORCAT_BG) {
            DynaPoly_UpdateContext(play, &play->colCtx.dyna);
        }
    }

    actor = player->unk_664;

    if ((actor != NULL) && (actor->update == NULL)) {
        actor = NULL;
        func_8008EDF0(player);
    }

    if ((actor == NULL) || (player->unk_66C < 5)) {
        actor = NULL;
        if (actorCtx->targetCtx.unk_4B != 0) {
            actorCtx->targetCtx.unk_4B = 0;
            Sfx_PlaySfxCentered(NA_SE_SY_LOCK_OFF);
        }
    }

    func_8002C7BC(&actorCtx->targetCtx, player, actor, play);
    TitleCard_Update(play, &actorCtx->titleCtx);
    DynaPoly_UpdateBgActorTransforms(play, &play->colCtx.dyna);
}

void Actor_FaultPrint(Actor* actor, char* command) {
    ActorOverlay* overlayEntry;
    char* name;

    if ((actor == NULL) || (actor->overlayEntry == NULL)) {
        FaultDrawer_SetCursor(48, 24);
        FaultDrawer_Printf("ACTOR NAME is NULL");
    }

    overlayEntry = actor->overlayEntry;
    name = overlayEntry->name != NULL ? overlayEntry->name : "";

    PRINTF("アクターの名前(%08x:%s)\n", actor, name); // "Actor name (%08x:%s)"

    if (command != NULL) {
        PRINTF("コメント:%s\n", command); // "Command:%s"
    }

    FaultDrawer_SetCursor(48, 24);
    FaultDrawer_Printf("ACTOR NAME %08x:%s", actor, name);
}

void Actor_Draw(PlayState* play, Actor* actor) {
    FaultClient faultClient;
    Lights* lights;

    Fault_AddClient(&faultClient, Actor_FaultPrint, actor, "Actor_draw");

    OPEN_DISPS(play->state.gfxCtx, "../z_actor.c", 6035);

    lights = LightContext_NewLights(&play->lightCtx, play->state.gfxCtx);

    Lights_BindAll(lights, play->lightCtx.listHead,
                   (actor->flags & ACTOR_FLAG_IGNORE_POINT_LIGHTS) ? NULL : &actor->world.pos);
    Lights_Draw(lights, play->state.gfxCtx);

    if (actor->flags & ACTOR_FLAG_IGNORE_QUAKE) {
        Matrix_SetTranslateRotateYXZ(actor->world.pos.x + play->mainCamera.quakeOffset.x,
                                     actor->world.pos.y +
                                         ((actor->shape.yOffset * actor->scale.y) + play->mainCamera.quakeOffset.y),
                                     actor->world.pos.z + play->mainCamera.quakeOffset.z, &actor->shape.rot);
    } else {
        Matrix_SetTranslateRotateYXZ(actor->world.pos.x, actor->world.pos.y + (actor->shape.yOffset * actor->scale.y),
                                     actor->world.pos.z, &actor->shape.rot);
    }

    Matrix_Scale(actor->scale.x, actor->scale.y, actor->scale.z, MTXMODE_APPLY);
    Actor_SetObjectDependency(play, actor);

    gSPSegment(POLY_OPA_DISP++, 0x06, play->objectCtx.slots[actor->objectSlot].segment);
    gSPSegment(POLY_XLU_DISP++, 0x06, play->objectCtx.slots[actor->objectSlot].segment);

    if (actor->colorFilterTimer != 0) {
        Color_RGBA8 color = { 0, 0, 0, 255 };

        if (actor->colorFilterParams & COLORFILTER_COLORFLAG_GRAY) {
            color.r = color.g = color.b = COLORFILTER_GET_COLORINTENSITY(actor->colorFilterParams) | 7;
        } else if (actor->colorFilterParams & COLORFILTER_COLORFLAG_RED) {
            color.r = COLORFILTER_GET_COLORINTENSITY(actor->colorFilterParams) | 7;
        } else {
            color.b = COLORFILTER_GET_COLORINTENSITY(actor->colorFilterParams) | 7;
        }

        if (actor->colorFilterParams & COLORFILTER_BUFFLAG_XLU) {
            func_80026860(play, &color, actor->colorFilterTimer, COLORFILTER_GET_DURATION(actor->colorFilterParams));
        } else {
            func_80026400(play, &color, actor->colorFilterTimer, COLORFILTER_GET_DURATION(actor->colorFilterParams));
        }
    }

    actor->draw(actor, play);

    if (actor->colorFilterTimer != 0) {
        if (actor->colorFilterParams & COLORFILTER_BUFFLAG_XLU) {
            func_80026A6C(play);
        } else {
            func_80026608(play);
        }
    }

    if (actor->shape.shadowDraw != NULL) {
        actor->shape.shadowDraw(actor, lights, play);
    }

    CLOSE_DISPS(play->state.gfxCtx, "../z_actor.c", 6119);

    Fault_RemoveClient(&faultClient);
}

void func_80030ED8(Actor* actor) {
    if (actor->flags & ACTOR_FLAG_19) {
        Audio_PlaySfxGeneral(actor->sfx, &actor->projectedPos, 4, &gSfxDefaultFreqAndVolScale,
                             &gSfxDefaultFreqAndVolScale, &gSfxDefaultReverb);
    } else if (actor->flags & ACTOR_FLAG_20) {
        Sfx_PlaySfxCentered(actor->sfx);
    } else if (actor->flags & ACTOR_FLAG_21) {
        Sfx_PlaySfxCentered2(actor->sfx);
    } else if (actor->flags & ACTOR_FLAG_28) {
        func_800F4C58(&gSfxDefaultPos, NA_SE_SY_TIMER - SFX_FLAG, (s8)(actor->sfx - 1));
    } else {
        Sfx_PlaySfxAtPos(&actor->projectedPos, actor->sfx);
    }
}

#define LENS_MASK_WIDTH 64
#define LENS_MASK_HEIGHT 64
// 26 and 6 are for padding between the mask texture and the screen borders
#define LENS_MASK_OFFSET_S ((SCREEN_WIDTH / 2 - LENS_MASK_WIDTH) - 26)
#define LENS_MASK_OFFSET_T ((SCREEN_HEIGHT / 2 - LENS_MASK_HEIGHT) - 6)

void Actor_DrawLensOverlay(GraphicsContext* gfxCtx) {
    OPEN_DISPS(gfxCtx, "../z_actor.c", 6161);

    gDPLoadTextureBlock(POLY_XLU_DISP++, gLensOfTruthMaskTex, G_IM_FMT_I, G_IM_SIZ_8b, LENS_MASK_WIDTH,
                        LENS_MASK_HEIGHT, 0, G_TX_MIRROR | G_TX_CLAMP, G_TX_MIRROR | G_TX_CLAMP, 6, 6, G_TX_NOLOD,
                        G_TX_NOLOD);

    gDPSetTileSize(POLY_XLU_DISP++, G_TX_RENDERTILE, (SCREEN_WIDTH / 2 - LENS_MASK_WIDTH) << 2,
                   (SCREEN_HEIGHT / 2 - LENS_MASK_HEIGHT) << 2, (SCREEN_WIDTH / 2 + LENS_MASK_WIDTH - 1) << 2,
                   (SCREEN_HEIGHT / 2 + LENS_MASK_HEIGHT - 1) << 2);
    gSPTextureRectangle(POLY_XLU_DISP++, 0, 0, SCREEN_WIDTH << 2, SCREEN_HEIGHT << 2, G_TX_RENDERTILE,
                        LENS_MASK_OFFSET_S << 5, LENS_MASK_OFFSET_T << 5,
                        (1 << 10) * (SCREEN_WIDTH - 2 * LENS_MASK_OFFSET_S) / SCREEN_WIDTH,
                        (1 << 10) * (SCREEN_HEIGHT - 2 * LENS_MASK_OFFSET_T) / SCREEN_HEIGHT);
    gDPPipeSync(POLY_XLU_DISP++);

    CLOSE_DISPS(gfxCtx, "../z_actor.c", 6183);
}

void Actor_DrawLensActors(PlayState* play, s32 numInvisibleActors, Actor** invisibleActors) {
    Actor** invisibleActor;
    GraphicsContext* gfxCtx;
    s32 i;

    gfxCtx = play->state.gfxCtx;

    OPEN_DISPS(gfxCtx, "../z_actor.c", 6197);

    gDPNoOpString(POLY_OPA_DISP++, "魔法のメガネ START", 0); // "Magic lens START"

    gDPPipeSync(POLY_XLU_DISP++);

    if (play->roomCtx.curRoom.lensMode == LENS_MODE_HIDE_ACTORS) {
        // Update both the color frame buffer and the z-buffer
        gDPSetOtherMode(POLY_XLU_DISP++,
                        G_AD_DISABLE | G_CD_MAGICSQ | G_CK_NONE | G_TC_FILT | G_TF_BILERP | G_TT_NONE | G_TL_TILE |
                            G_TD_CLAMP | G_TP_NONE | G_CYC_1CYCLE | G_PM_NPRIMITIVE,
                        G_AC_THRESHOLD | G_ZS_PRIM | Z_UPD | G_RM_CLD_SURF | G_RM_CLD_SURF2);

        gDPSetCombineMode(POLY_XLU_DISP++, G_CC_MODULATEIA_PRIM, G_CC_MODULATEIA_PRIM);
        gDPSetPrimColor(POLY_XLU_DISP++, 0, 0, 255, 0, 0, 255);

        // the z-buffer will later only allow drawing inside the lens circle
    } else {
        // Update the z-buffer but not the color frame buffer
        gDPSetOtherMode(POLY_XLU_DISP++,
                        G_AD_DISABLE | G_CD_MAGICSQ | G_CK_NONE | G_TC_FILT | G_TF_BILERP | G_TT_NONE | G_TL_TILE |
                            G_TD_CLAMP | G_TP_NONE | G_CYC_1CYCLE | G_PM_NPRIMITIVE,
                        G_AC_THRESHOLD | G_ZS_PRIM | Z_UPD | IM_RD | CVG_DST_SAVE | ZMODE_OPA | FORCE_BL |
                            GBL_c1(G_BL_CLR_BL, G_BL_0, G_BL_CLR_MEM, G_BL_1MA) |
                            GBL_c2(G_BL_CLR_BL, G_BL_0, G_BL_CLR_MEM, G_BL_1MA));

        // inverts the mask image, which initially is 0 inner and 74 outer,
        // by setting the combiner to draw 74 - image instead of the image
        gDPSetCombineLERP(POLY_XLU_DISP++, PRIMITIVE, TEXEL0, PRIM_LOD_FRAC, 0, PRIMITIVE, TEXEL0, PRIM_LOD_FRAC, 0,
                          PRIMITIVE, TEXEL0, PRIM_LOD_FRAC, 0, PRIMITIVE, TEXEL0, PRIM_LOD_FRAC, 0);
        gDPSetPrimColor(POLY_XLU_DISP++, 0, 0xFF, 74, 74, 74, 74);

        // the z-buffer will later only allow drawing outside the lens circle
    }

    // Together with the depth source set above, this sets the depth to the closest.
    // For a pixel with such a depth value, the z-buffer will reject drawing to that pixel.
    gDPSetPrimDepth(POLY_XLU_DISP++, 0, 0);

    // The z-buffer will be updated where the mask is not fully transparent.
    Actor_DrawLensOverlay(gfxCtx);

    // "Magic lens invisible Actor display START"
    gDPNoOpString(POLY_OPA_DISP++, "魔法のメガネ 見えないＡcｔｏｒ表示 START", numInvisibleActors);

    invisibleActor = &invisibleActors[0];
    for (i = 0; i < numInvisibleActors; i++) {
        // "Magic lens invisible Actor display"
        gDPNoOpString(POLY_OPA_DISP++, "魔法のメガネ 見えないＡcｔｏｒ表示", i);
        Actor_Draw(play, *(invisibleActor++));
    }

    // "Magic lens invisible Actor display END"
    gDPNoOpString(POLY_OPA_DISP++, "魔法のメガネ 見えないＡcｔｏｒ表示 END", numInvisibleActors);

    if (play->roomCtx.curRoom.lensMode != LENS_MODE_HIDE_ACTORS) {
        // Draw the lens overlay to the color frame buffer

        gDPNoOpString(POLY_OPA_DISP++, "青い眼鏡(外側)", 0); // "Blue spectacles (exterior)"

        gDPPipeSync(POLY_XLU_DISP++);

        gDPSetOtherMode(POLY_XLU_DISP++,
                        G_AD_DISABLE | G_CD_MAGICSQ | G_CK_NONE | G_TC_FILT | G_TF_BILERP | G_TT_NONE | G_TL_TILE |
                            G_TD_CLAMP | G_TP_NONE | G_CYC_1CYCLE | G_PM_NPRIMITIVE,
                        G_AC_THRESHOLD | G_ZS_PRIM | G_RM_CLD_SURF | G_RM_CLD_SURF2);
        gDPSetCombineMode(POLY_XLU_DISP++, G_CC_MODULATEIA_PRIM, G_CC_MODULATEIA_PRIM);
        gDPSetPrimColor(POLY_XLU_DISP++, 0, 0, 255, 0, 0, 255);

        Actor_DrawLensOverlay(gfxCtx);

        gDPNoOpString(POLY_OPA_DISP++, "青い眼鏡(外側)", 1); // "Blue spectacles (exterior)"
    }

    gDPNoOpString(POLY_OPA_DISP++, "魔法のメガネ END", 0); // "Magic lens END"

    CLOSE_DISPS(gfxCtx, "../z_actor.c", 6284);
}

s32 func_800314B0(PlayState* play, Actor* actor) {
    return func_800314D4(play, actor, &actor->projectedPos, actor->projectedW);
}

s32 func_800314D4(PlayState* play, Actor* actor, Vec3f* arg2, f32 arg3) {
    f32 var;

    if ((arg2->z > -actor->uncullZoneScale) && (arg2->z < (actor->uncullZoneForward + actor->uncullZoneScale))) {
        var = (arg3 < 1.0f) ? 1.0f : 1.0f / arg3;

        if ((((fabsf(arg2->x) - actor->uncullZoneScale) * var) < 1.0f) &&
            (((arg2->y + actor->uncullZoneDownward) * var) > -1.0f) &&
            (((arg2->y - actor->uncullZoneScale) * var) < 1.0f)) {
            return true;
        }
    }

    return false;
}

void func_800315AC(PlayState* play, ActorContext* actorCtx) {
    s32 invisibleActorCounter;
    Actor* invisibleActors[INVISIBLE_ACTOR_MAX];
    ActorListEntry* actorListEntry;
    Actor* actor;
    s32 i;

    invisibleActorCounter = 0;

    OPEN_DISPS(play->state.gfxCtx, "../z_actor.c", 6336);

    actorListEntry = &actorCtx->actorLists[0];

    for (i = 0; i < ARRAY_COUNT(actorCtx->actorLists); i++, actorListEntry++) {
        actor = actorListEntry->head;

        while (actor != NULL) {
            ActorOverlay* overlayEntry = actor->overlayEntry;
            char* actorName = overlayEntry->name != NULL ? overlayEntry->name : "";

            gDPNoOpString(POLY_OPA_DISP++, actorName, i);
            gDPNoOpString(POLY_XLU_DISP++, actorName, i);

            HREG(66) = i;

            if ((HREG(64) != 1) || ((HREG(65) != -1) && (HREG(65) != HREG(66))) || (HREG(68) == 0)) {
                SkinMatrix_Vec3fMtxFMultXYZW(&play->viewProjectionMtxF, &actor->world.pos, &actor->projectedPos,
                                             &actor->projectedW);
            }

            if ((HREG(64) != 1) || ((HREG(65) != -1) && (HREG(65) != HREG(66))) || (HREG(69) == 0)) {
                if (actor->sfx != 0) {
                    func_80030ED8(actor);
                }
            }

            if ((HREG(64) != 1) || ((HREG(65) != -1) && (HREG(65) != HREG(66))) || (HREG(70) == 0)) {
                if (func_800314B0(play, actor)) {
                    actor->flags |= ACTOR_FLAG_6;
                } else {
                    actor->flags &= ~ACTOR_FLAG_6;
                }
            }

            actor->isDrawn = false;

            if ((HREG(64) != 1) || ((HREG(65) != -1) && (HREG(65) != HREG(66))) || (HREG(71) == 0)) {
                if ((actor->init == NULL) && (actor->draw != NULL) && (actor->flags & (ACTOR_FLAG_5 | ACTOR_FLAG_6))) {
                    if ((actor->flags & ACTOR_FLAG_REACT_TO_LENS) &&
                        ((play->roomCtx.curRoom.lensMode == LENS_MODE_HIDE_ACTORS) || play->actorCtx.lensActive ||
                         (actor->room != play->roomCtx.curRoom.num))) {
                        ASSERT(invisibleActorCounter < INVISIBLE_ACTOR_MAX,
                               "invisible_actor_counter < INVISIBLE_ACTOR_MAX", "../z_actor.c", 6464);
                        invisibleActors[invisibleActorCounter] = actor;
                        invisibleActorCounter++;
                    } else {
                        if ((HREG(64) != 1) || ((HREG(65) != -1) && (HREG(65) != HREG(66))) || (HREG(72) == 0)) {
                            Actor_Draw(play, actor);
                            actor->isDrawn = true;
                        }
                    }
                }
            }

            actor = actor->next;
        }
    }

    if ((HREG(64) != 1) || (HREG(73) != 0)) {
        Effect_DrawAll(play->state.gfxCtx);
    }

    if ((HREG(64) != 1) || (HREG(74) != 0)) {
        EffectSs_DrawAll(play);
    }

    if ((HREG(64) != 1) || (HREG(72) != 0)) {
        if (play->actorCtx.lensActive) {
            Actor_DrawLensActors(play, invisibleActorCounter, invisibleActors);
            if ((play->csCtx.state != CS_STATE_IDLE) || Player_InCsMode(play)) {
                Actor_DisableLens(play);
            }
        }
    }

    Actor_DrawFaroresWindPointer(play);

    if (IREG(32) == 0) {
        Lights_DrawGlow(play);
    }

    if ((HREG(64) != 1) || (HREG(75) != 0)) {
        TitleCard_Draw(play, &actorCtx->titleCtx);
    }

    if ((HREG(64) != 1) || (HREG(76) != 0)) {
        CollisionCheck_DrawCollision(play, &play->colChkCtx);
    }

    CLOSE_DISPS(play->state.gfxCtx, "../z_actor.c", 6563);
}

/**
 * Kill every actor which depends on an object that is not loaded.
 */
void Actor_KillAllWithMissingObject(PlayState* play, ActorContext* actorCtx) {
    Actor* actor;
    s32 i;

    for (i = 0; i < ARRAY_COUNT(actorCtx->actorLists); i++) {
        actor = actorCtx->actorLists[i].head;
        while (actor != NULL) {
            if (!Object_IsLoaded(&play->objectCtx, actor->objectSlot)) {
                Actor_Kill(actor);
            }
            actor = actor->next;
        }
    }
}

u8 sEnemyActorCategories[] = { ACTORCAT_ENEMY, ACTORCAT_BOSS };

void Actor_FreezeAllEnemies(PlayState* play, ActorContext* actorCtx, s32 duration) {
    Actor* actor;
    s32 i;

    for (i = 0; i < ARRAY_COUNT(sEnemyActorCategories); i++) {
        actor = actorCtx->actorLists[sEnemyActorCategories[i]].head;
        while (actor != NULL) {
            actor->freezeTimer = duration;
            actor = actor->next;
        }
    }
}

/**
 * Kill actors on room change and update flags accordingly
 */
void func_80031B14(PlayState* play, ActorContext* actorCtx) {
    Actor* actor;
    s32 i;

    for (i = 0; i < ARRAY_COUNT(actorCtx->actorLists); i++) {
        actor = actorCtx->actorLists[i].head;
        while (actor != NULL) {
            if ((actor->room >= 0) && (actor->room != play->roomCtx.curRoom.num) &&
                (actor->room != play->roomCtx.prevRoom.num)) {
                if (!actor->isDrawn) {
                    actor = Actor_Delete(actorCtx, actor, play);
                } else {
                    Actor_Kill(actor);
                    Actor_Destroy(actor, play);
                    actor = actor->next;
                }
            } else {
                actor = actor->next;
            }
        }
    }

    CollisionCheck_ClearContext(play, &play->colChkCtx);
    actorCtx->flags.tempClear = 0;
    actorCtx->flags.tempSwch &= 0xFFFFFF;
    play->msgCtx.unk_E3F4 = 0;
}

// Actor_CleanupContext
void func_80031C3C(ActorContext* actorCtx, PlayState* play) {
    Actor* actor;
    s32 i;

    for (i = 0; i < ARRAY_COUNT(actorCtx->actorLists); i++) {
        actor = actorCtx->actorLists[i].head;
        while (actor != NULL) {
            Actor_Delete(actorCtx, actor, play);
            actor = actorCtx->actorLists[i].head;
        }
    }

    if (HREG(20) != 0) {
        PRINTF("絶対魔法領域解放\n"); // "Absolute magic field deallocation"
    }

    if (actorCtx->absoluteSpace != NULL) {
        ZELDA_ARENA_FREE(actorCtx->absoluteSpace, "../z_actor.c", 6731);
        actorCtx->absoluteSpace = NULL;
    }

    Play_SaveSceneFlags(play);
    func_80030488(play);
    ActorOverlayTable_Cleanup();
}

/**
 * Adds a given actor instance at the front of the actor list of the specified category.
 * Also sets the actor instance as being of that category.
 */
void Actor_AddToCategory(ActorContext* actorCtx, Actor* actorToAdd, u8 actorCategory) {
    Actor* prevHead;

    actorToAdd->category = actorCategory;

    actorCtx->total++;
    actorCtx->actorLists[actorCategory].length++;
    prevHead = actorCtx->actorLists[actorCategory].head;

    if (prevHead != NULL) {
        prevHead->prev = actorToAdd;
    }

    actorCtx->actorLists[actorCategory].head = actorToAdd;
    actorToAdd->next = prevHead;
}

/**
 * Removes a given actor instance from its actor list.
 * Also sets the temp clear flag of the current room if the actor removed was the last enemy loaded.
 */
Actor* Actor_RemoveFromCategory(PlayState* play, ActorContext* actorCtx, Actor* actorToRemove) {
    Actor* newHead;

    actorCtx->total--;
    actorCtx->actorLists[actorToRemove->category].length--;

    if (actorToRemove->prev != NULL) {
        actorToRemove->prev->next = actorToRemove->next;
    } else {
        actorCtx->actorLists[actorToRemove->category].head = actorToRemove->next;
    }

    newHead = actorToRemove->next;

    if (newHead != NULL) {
        newHead->prev = actorToRemove->prev;
    }

    actorToRemove->next = NULL;
    actorToRemove->prev = NULL;

    if ((actorToRemove->room == play->roomCtx.curRoom.num) && (actorToRemove->category == ACTORCAT_ENEMY) &&
        (actorCtx->actorLists[ACTORCAT_ENEMY].length == 0)) {
        Flags_SetTempClear(play, play->roomCtx.curRoom.num);
    }

    return newHead;
}

void Actor_FreeOverlay(ActorOverlay* actorOverlay) {
    PRINTF(VT_FGCOL(CYAN));

    if (actorOverlay->numLoaded == 0) {
        if (HREG(20) != 0) {
            PRINTF("アクタークライアントが０になりました\n"); // "Actor client is now 0"
        }

        if (actorOverlay->loadedRamAddr != NULL) {
            if (actorOverlay->allocType & ACTOROVL_ALLOC_PERSISTENT) {
                if (HREG(20) != 0) {
                    PRINTF("オーバーレイ解放しません\n"); // "Overlay will not be deallocated"
                }
            } else if (actorOverlay->allocType & ACTOROVL_ALLOC_ABSOLUTE) {
                if (HREG(20) != 0) {
                    // "Absolute magic field reserved, so deallocation will not occur"
                    PRINTF("絶対魔法領域確保なので解放しません\n");
                }
                actorOverlay->loadedRamAddr = NULL;
            } else {
                if (HREG(20) != 0) {
                    PRINTF("オーバーレイ解放します\n"); // "Overlay deallocated"
                }
                ZELDA_ARENA_FREE(actorOverlay->loadedRamAddr, "../z_actor.c", 6834);
                actorOverlay->loadedRamAddr = NULL;
            }
        }
    } else if (HREG(20) != 0) {
        // "%d of actor client remains"
        PRINTF("アクタークライアントはあと %d 残っています\n", actorOverlay->numLoaded);
    }

    PRINTF(VT_RST);
}

Actor* Actor_Spawn(ActorContext* actorCtx, PlayState* play, s16 actorId, f32 posX, f32 posY, f32 posZ, s16 rotX,
                   s16 rotY, s16 rotZ, s16 params) {
    s32 pad;
    Actor* actor;
    ActorInit* actorInit;
    s32 objectSlot;
    ActorOverlay* overlayEntry;
    uintptr_t temp;
    char* name;
    u32 overlaySize;

    overlayEntry = &gActorOverlayTable[actorId];
    ASSERT(actorId < ACTOR_ID_MAX, "profile < ACTOR_DLF_MAX", "../z_actor.c", 6883);

    name = overlayEntry->name != NULL ? overlayEntry->name : "";
    overlaySize = (uintptr_t)overlayEntry->vramEnd - (uintptr_t)overlayEntry->vramStart;

    if (HREG(20) != 0) {
        // "Actor class addition [%d:%s]"
        PRINTF("アクタークラス追加 [%d:%s]\n", actorId, name);
    }

    if (actorCtx->total > ACTOR_NUMBER_MAX) {
        // "Ａｃｔｏｒ set number exceeded"
        PRINTF(VT_COL(YELLOW, BLACK) "Ａｃｔｏｒセット数オーバー\n" VT_RST);
        return NULL;
    }

    if (overlayEntry->vramStart == NULL) {
        if (HREG(20) != 0) {
            PRINTF("オーバーレイではありません\n"); // "Not an overlay"
        }

        actorInit = overlayEntry->initInfo;
    } else {
        if (overlayEntry->loadedRamAddr != NULL) {
            if (HREG(20) != 0) {
                PRINTF("既にロードされています\n"); // "Already loaded"
            }
        } else {
            if (overlayEntry->allocType & ACTOROVL_ALLOC_ABSOLUTE) {
                ASSERT(overlaySize <= ACTOROVL_ABSOLUTE_SPACE_SIZE, "actor_segsize <= AM_FIELD_SIZE", "../z_actor.c",
                       6934);

                if (actorCtx->absoluteSpace == NULL) {
                    // "AMF: absolute magic field"
                    actorCtx->absoluteSpace = ZELDA_ARENA_MALLOC_R(ACTOROVL_ABSOLUTE_SPACE_SIZE, "AMF:絶対魔法領域", 0);
                    if (HREG(20) != 0) {
                        // "Absolute magic field reservation - %d bytes reserved"
                        PRINTF("絶対魔法領域確保 %d バイト確保\n", ACTOROVL_ABSOLUTE_SPACE_SIZE);
                    }
                }

                overlayEntry->loadedRamAddr = actorCtx->absoluteSpace;
            } else if (overlayEntry->allocType & ACTOROVL_ALLOC_PERSISTENT) {
                overlayEntry->loadedRamAddr = ZELDA_ARENA_MALLOC_R(overlaySize, name, 0);
            } else {
                overlayEntry->loadedRamAddr = ZELDA_ARENA_MALLOC(overlaySize, name, 0);
            }

            if (overlayEntry->loadedRamAddr == NULL) {
                // "Cannot reserve actor program memory"
                PRINTF(VT_COL(RED, WHITE) "Ａｃｔｏｒプログラムメモリが確保できません\n" VT_RST);
                return NULL;
            }

            Overlay_Load(overlayEntry->vromStart, overlayEntry->vromEnd, overlayEntry->vramStart, overlayEntry->vramEnd,
                         overlayEntry->loadedRamAddr);

            PRINTF(VT_FGCOL(GREEN));
            PRINTF("OVL(a):Seg:%08x-%08x Ram:%08x-%08x Off:%08x %s\n", overlayEntry->vramStart, overlayEntry->vramEnd,
                   overlayEntry->loadedRamAddr,
                   (uintptr_t)overlayEntry->loadedRamAddr + (uintptr_t)overlayEntry->vramEnd -
                       (uintptr_t)overlayEntry->vramStart,
                   (uintptr_t)overlayEntry->vramStart - (uintptr_t)overlayEntry->loadedRamAddr, name);
            PRINTF(VT_RST);

            overlayEntry->numLoaded = 0;
        }

        actorInit = (void*)(uintptr_t)((overlayEntry->initInfo != NULL)
                                           ? (void*)((uintptr_t)overlayEntry->initInfo -
                                                     (intptr_t)((uintptr_t)overlayEntry->vramStart -
                                                                (uintptr_t)overlayEntry->loadedRamAddr))
                                           : NULL);
    }

    objectSlot = Object_GetSlot(&play->objectCtx, actorInit->objectId);

    if ((objectSlot < 0) ||
        ((actorInit->category == ACTORCAT_ENEMY) && Flags_GetClear(play, play->roomCtx.curRoom.num))) {
        // "No data bank!! <data bank＝%d> (profilep->bank=%d)"
        PRINTF(VT_COL(RED, WHITE) "データバンク無し！！<データバンク＝%d>(profilep->bank=%d)\n" VT_RST, objectSlot,
               actorInit->objectId);
        Actor_FreeOverlay(overlayEntry);
        return NULL;
    }

    actor = ZELDA_ARENA_MALLOC(actorInit->instanceSize, name, 1);

    if (actor == NULL) {
        // "Actor class cannot be reserved! %s <size＝%d bytes>"
        PRINTF(VT_COL(RED, WHITE) "Ａｃｔｏｒクラス確保できません！ %s <サイズ＝%dバイト>\n", VT_RST, name,
               actorInit->instanceSize);
        Actor_FreeOverlay(overlayEntry);
        return NULL;
    }

    ASSERT(overlayEntry->numLoaded < 255, "actor_dlftbl->clients < 255", "../z_actor.c", 7031);

    overlayEntry->numLoaded++;

    if (HREG(20) != 0) {
        // "Actor client No. %d"
        PRINTF("アクタークライアントは %d 個目です\n", overlayEntry->numLoaded);
    }

    Lib_MemSet((u8*)actor, actorInit->instanceSize, 0);
    actor->overlayEntry = overlayEntry;
    actor->id = actorInit->id;
    actor->flags = actorInit->flags;

    if (actorInit->id == ACTOR_EN_PART) {
        actor->objectSlot = rotZ;
        rotZ = 0;
    } else {
        actor->objectSlot = objectSlot;
    }

    actor->init = actorInit->init;
    actor->destroy = actorInit->destroy;
    actor->update = actorInit->update;
    actor->draw = actorInit->draw;
    actor->room = play->roomCtx.curRoom.num;
    actor->home.pos.x = posX;
    actor->home.pos.y = posY;
    actor->home.pos.z = posZ;
    actor->home.rot.x = rotX;
    actor->home.rot.y = rotY;
    actor->home.rot.z = rotZ;
    actor->params = params;

    Actor_AddToCategory(actorCtx, actor, actorInit->category);

    temp = gSegments[6];
    Actor_Init(actor, play);
    gSegments[6] = temp;

    return actor;
}

Actor* Actor_SpawnAsChild(ActorContext* actorCtx, Actor* parent, PlayState* play, s16 actorId, f32 posX, f32 posY,
                          f32 posZ, s16 rotX, s16 rotY, s16 rotZ, s16 params) {
    Actor* spawnedActor = Actor_Spawn(actorCtx, play, actorId, posX, posY, posZ, rotX, rotY, rotZ, params);

    if (spawnedActor == NULL) {
        return NULL;
    }

    parent->child = spawnedActor;
    spawnedActor->parent = parent;

    if (spawnedActor->room >= 0) {
        spawnedActor->room = parent->room;
    }

    return spawnedActor;
}

void Actor_SpawnTransitionActors(PlayState* play, ActorContext* actorCtx) {
    TransitionActorEntry* transitionActor;
    u8 numActors;
    s32 i;

    transitionActor = play->transiActorCtx.list;
    numActors = play->transiActorCtx.numActors;

    for (i = 0; i < numActors; i++) {
        if (transitionActor->id >= 0) {
            if (((transitionActor->sides[0].room >= 0) &&
                 ((transitionActor->sides[0].room == play->roomCtx.curRoom.num) ||
                  (transitionActor->sides[0].room == play->roomCtx.prevRoom.num))) ||
                ((transitionActor->sides[1].room >= 0) &&
                 ((transitionActor->sides[1].room == play->roomCtx.curRoom.num) ||
                  (transitionActor->sides[1].room == play->roomCtx.prevRoom.num)))) {
                Actor_Spawn(actorCtx, play, (s16)(transitionActor->id & 0x1FFF), transitionActor->pos.x,
                            transitionActor->pos.y, transitionActor->pos.z, 0, transitionActor->rotY, 0,
                            (i << TRANSITION_ACTOR_PARAMS_INDEX_SHIFT) + transitionActor->params);

                transitionActor->id = -transitionActor->id;
                numActors = play->transiActorCtx.numActors;
            }
        }
        transitionActor++;
    }
}

Actor* Actor_SpawnEntry(ActorContext* actorCtx, ActorEntry* actorEntry, PlayState* play) {
    return Actor_Spawn(actorCtx, play, actorEntry->id, actorEntry->pos.x, actorEntry->pos.y, actorEntry->pos.z,
                       actorEntry->rot.x, actorEntry->rot.y, actorEntry->rot.z, actorEntry->params);
}

Actor* Actor_Delete(ActorContext* actorCtx, Actor* actor, PlayState* play) {
    char* name;
    Player* player;
    Actor* newHead;
    ActorOverlay* overlayEntry;

    player = GET_PLAYER(play);

    overlayEntry = actor->overlayEntry;
    name = overlayEntry->name != NULL ? overlayEntry->name : "";

    if (HREG(20) != 0) {
        PRINTF("アクタークラス削除 [%s]\n", name); // "Actor class deleted [%s]"
    }

    if ((player != NULL) && (actor == player->unk_664)) {
        func_8008EDF0(player);
        Camera_RequestMode(Play_GetCamera(play, Play_GetActiveCamId(play)), CAM_MODE_NORMAL);
    }

    if (actor == actorCtx->targetCtx.arrowPointedActor) {
        actorCtx->targetCtx.arrowPointedActor = NULL;
    }

    if (actor == actorCtx->targetCtx.unk_8C) {
        actorCtx->targetCtx.unk_8C = NULL;
    }

    if (actor == actorCtx->targetCtx.bgmEnemy) {
        actorCtx->targetCtx.bgmEnemy = NULL;
    }

    Audio_StopSfxByPos(&actor->projectedPos);
    Actor_Destroy(actor, play);

    newHead = Actor_RemoveFromCategory(play, actorCtx, actor);

    ZELDA_ARENA_FREE(actor, "../z_actor.c", 7242);

    if (overlayEntry->vramStart == NULL) {
        if (HREG(20) != 0) {
            PRINTF("オーバーレイではありません\n"); // "Not an overlay"
        }
    } else {
        ASSERT(overlayEntry->loadedRamAddr != NULL, "actor_dlftbl->allocp != NULL", "../z_actor.c", 7251);
        ASSERT(overlayEntry->numLoaded > 0, "actor_dlftbl->clients > 0", "../z_actor.c", 7252);
        overlayEntry->numLoaded--;
        Actor_FreeOverlay(overlayEntry);
    }

    return newHead;
}

int func_80032880(PlayState* play, Actor* actor) {
    s16 sp1E;
    s16 sp1C;

    Actor_GetScreenPos(play, actor, &sp1E, &sp1C);

    return (sp1E > -20) && (sp1E < 340) && (sp1C > -160) && (sp1C < 400);
}

Actor* D_8015BBE8;
Actor* D_8015BBEC;
f32 D_8015BBF0;
f32 sbgmEnemyDistSq;
s32 D_8015BBF8;
s16 D_8015BBFC;

void func_800328D4(PlayState* play, ActorContext* actorCtx, Player* player, u32 actorCategory) {
    f32 var;
    Actor* actor;
    Actor* sp84;
    CollisionPoly* sp80;
    s32 sp7C;
    Vec3f sp70;

    actor = actorCtx->actorLists[actorCategory].head;
    sp84 = player->unk_664;

    while (actor != NULL) {
        if ((actor->update != NULL) && ((Player*)actor != player) && CHECK_FLAG_ALL(actor->flags, ACTOR_FLAG_0)) {

            // This block below is for determining the closest actor to player in determining the volume
            // used while playing enemy background music
            if ((actorCategory == ACTORCAT_ENEMY) && CHECK_FLAG_ALL(actor->flags, ACTOR_FLAG_0 | ACTOR_FLAG_2) &&
                (actor->xyzDistToPlayerSq < SQ(500.0f)) && (actor->xyzDistToPlayerSq < sbgmEnemyDistSq)) {
                actorCtx->targetCtx.bgmEnemy = actor;
                sbgmEnemyDistSq = actor->xyzDistToPlayerSq;
            }

            if (actor != sp84) {
                var = func_8002EFC0(actor, player, D_8015BBFC);
                if ((var < D_8015BBF0) && func_8002F090(actor, var) && func_80032880(play, actor) &&
                    (!BgCheck_CameraLineTest1(&play->colCtx, &player->actor.focus.pos, &actor->focus.pos, &sp70, &sp80,
                                              1, 1, 1, 1, &sp7C) ||
                     SurfaceType_IsIgnoredByProjectiles(&play->colCtx, sp80, sp7C))) {
                    if (actor->targetPriority != 0) {
                        if (actor->targetPriority < D_8015BBF8) {
                            D_8015BBEC = actor;
                            D_8015BBF8 = actor->targetPriority;
                        }
                    } else {
                        D_8015BBE8 = actor;
                        D_8015BBF0 = var;
                    }
                }
            }
        }

        actor = actor->next;
    }
}

u8 D_801160A0[] = {
    ACTORCAT_BOSS,  ACTORCAT_ENEMY,  ACTORCAT_BG,   ACTORCAT_EXPLOSIVE, ACTORCAT_NPC,  ACTORCAT_ITEMACTION,
    ACTORCAT_CHEST, ACTORCAT_SWITCH, ACTORCAT_PROP, ACTORCAT_MISC,      ACTORCAT_DOOR, ACTORCAT_SWITCH,
};

Actor* func_80032AF0(PlayState* play, ActorContext* actorCtx, Actor** actorPtr, Player* player) {
    s32 i;
    u8* entry;

    D_8015BBE8 = D_8015BBEC = NULL;
    D_8015BBF0 = sbgmEnemyDistSq = MAXFLOAT;
    D_8015BBF8 = 0x7FFFFFFF;

    if (!Player_InCsMode(play)) {
        entry = &D_801160A0[0];

        actorCtx->targetCtx.bgmEnemy = NULL;
        D_8015BBFC = player->actor.shape.rot.y;

        for (i = 0; i < 3; i++) {
            func_800328D4(play, actorCtx, player, *entry);
            entry++;
        }

        if (D_8015BBE8 == NULL) {
            for (; i < ARRAY_COUNT(D_801160A0); i++) {
                func_800328D4(play, actorCtx, player, *entry);
                entry++;
            }
        }
    }

    if (D_8015BBE8 == NULL) {
        *actorPtr = D_8015BBEC;
    } else {
        *actorPtr = D_8015BBE8;
    }

    return *actorPtr;
}

/**
 * Finds the first actor instance of a specified ID and category if there is one.
 */
Actor* Actor_Find(ActorContext* actorCtx, s32 actorId, s32 actorCategory) {
    Actor* actor = actorCtx->actorLists[actorCategory].head;

    while (actor != NULL) {
        if (actorId == actor->id) {
            return actor;
        }
        actor = actor->next;
    }

    return NULL;
}

/**
 * Play the death sound effect and flash the screen white for 4 frames.
 * While the screen flashes, the game freezes.
 */
void Enemy_StartFinishingBlow(PlayState* play, Actor* actor) {
    play->actorCtx.freezeFlashTimer = 5;
    SfxSource_PlaySfxAtFixedWorldPos(play, &actor->world.pos, 20, NA_SE_EN_LAST_DAMAGE);
}

s16 func_80032CB4(s16* arg0, s16 arg1, s16 arg2, s16 arg3) {
    if (DECR(arg0[1]) == 0) {
        arg0[1] = Rand_S16Offset(arg1, arg2);
    }

    if ((arg0[1] - arg3) > 0) {
        arg0[0] = 0;
    } else if (((arg0[1] - arg3) > -2) || (arg0[1] < 2)) {
        arg0[0] = 1;
    } else {
        arg0[0] = 2;
    }

    return arg0[0];
}

s16 func_80032D60(s16* arg0, s16 arg1, s16 arg2, s16 arg3) {
    if (DECR(arg0[1]) == 0) {
        arg0[1] = Rand_S16Offset(arg1, arg2);
        arg0[0]++;

        if ((arg0[0] % 3) == 0) {
            arg0[0] = (s32)(Rand_ZeroOne() * arg3) * 3;
        }
    }

    return arg0[0];
}

void BodyBreak_Alloc(BodyBreak* bodyBreak, s32 count, PlayState* play) {
    u32 matricesSize;
    u32 dListsSize;
    u32 objectSlotsSize;

    matricesSize = (count + 1) * sizeof(*bodyBreak->matrices);
    bodyBreak->matrices = ZELDA_ARENA_MALLOC(matricesSize, "../z_actor.c", 7540);

    if (bodyBreak->matrices != NULL) {
        dListsSize = (count + 1) * sizeof(*bodyBreak->dLists);
        bodyBreak->dLists = ZELDA_ARENA_MALLOC(dListsSize, "../z_actor.c", 7543);

        if (bodyBreak->dLists != NULL) {
            objectSlotsSize = (count + 1) * sizeof(*bodyBreak->objectSlots);
            bodyBreak->objectSlots = ZELDA_ARENA_MALLOC(objectSlotsSize, "../z_actor.c", 7546);

            if (bodyBreak->objectSlots != NULL) {
                Lib_MemSet((u8*)bodyBreak->matrices, matricesSize, 0);
                Lib_MemSet((u8*)bodyBreak->dLists, dListsSize, 0);
                Lib_MemSet((u8*)bodyBreak->objectSlots, objectSlotsSize, 0);
                bodyBreak->val = 1;
                return;
            }
        }
    }

    if (bodyBreak->matrices != NULL) {
        ZELDA_ARENA_FREE(bodyBreak->matrices, "../z_actor.c", 7558);
    }

    if (bodyBreak->dLists != NULL) {
        ZELDA_ARENA_FREE(bodyBreak->dLists, "../z_actor.c", 7561);
    }

    if (bodyBreak->objectSlots != NULL) {
        ZELDA_ARENA_FREE(bodyBreak->objectSlots, "../z_actor.c", 7564);
    }
}

void BodyBreak_SetInfo(BodyBreak* bodyBreak, s32 limbIndex, s32 minLimbIndex, s32 maxLimbIndex, u32 count, Gfx** dList,
                       s16 objectSlot) {
    PlayState* play = Effect_GetPlayState();

    if ((play->actorCtx.freezeFlashTimer == 0) && (bodyBreak->val > 0)) {
        if ((limbIndex >= minLimbIndex) && (limbIndex <= maxLimbIndex) && (*dList != NULL)) {
            bodyBreak->dLists[bodyBreak->val] = *dList;
            Matrix_Get(&bodyBreak->matrices[bodyBreak->val]);
            bodyBreak->objectSlots[bodyBreak->val] = objectSlot;
            bodyBreak->val++;
        }

        if (limbIndex != bodyBreak->prevLimbIndex) {
            bodyBreak->count++;
        }

        if ((u32)bodyBreak->count >= count) {
            bodyBreak->count = bodyBreak->val - 1;
            bodyBreak->val = BODYBREAK_STATUS_READY;
        }
    }

    bodyBreak->prevLimbIndex = limbIndex;
}

s32 BodyBreak_SpawnParts(Actor* actor, BodyBreak* bodyBreak, PlayState* play, s16 type) {
    EnPart* spawnedEnPart;
    MtxF* mtx;
    s16 objectSlot;

    if (bodyBreak->val != BODYBREAK_STATUS_READY) {
        return false;
    }

    while (bodyBreak->count > 0) {
        Matrix_Put(&bodyBreak->matrices[bodyBreak->count]);
        Matrix_Scale(1.0f / actor->scale.x, 1.0f / actor->scale.y, 1.0f / actor->scale.z, MTXMODE_APPLY);
        Matrix_Get(&bodyBreak->matrices[bodyBreak->count]);

        if (1) {
            if (bodyBreak->objectSlots[bodyBreak->count] > BODYBREAK_OBJECT_SLOT_DEFAULT) {
                objectSlot = bodyBreak->objectSlots[bodyBreak->count];
            } else {
                objectSlot = actor->objectSlot;
            }
        }

        mtx = &bodyBreak->matrices[bodyBreak->count];

        spawnedEnPart = (EnPart*)Actor_SpawnAsChild(&play->actorCtx, actor, play, ACTOR_EN_PART, mtx->xw, mtx->yw,
                                                    mtx->zw, 0, 0, objectSlot, type);

        if (spawnedEnPart != NULL) {
            Matrix_MtxFToYXZRotS(&bodyBreak->matrices[bodyBreak->count], &spawnedEnPart->actor.shape.rot, 0);
            spawnedEnPart->displayList = bodyBreak->dLists[bodyBreak->count];
            spawnedEnPart->actor.scale = actor->scale;
        }

        bodyBreak->count--;
    }

    bodyBreak->val = BODYBREAK_STATUS_FINISHED;

    ZELDA_ARENA_FREE(bodyBreak->matrices, "../z_actor.c", 7678);
    ZELDA_ARENA_FREE(bodyBreak->dLists, "../z_actor.c", 7679);
    ZELDA_ARENA_FREE(bodyBreak->objectSlots, "../z_actor.c", 7680);

    return true;
}

void Actor_SpawnFloorDustRing(PlayState* play, Actor* actor, Vec3f* posXZ, f32 radius, s32 amountMinusOne,
                              f32 randAccelWeight, s16 scale, s16 scaleStep, u8 useLighting) {
    Vec3f pos;
    Vec3f velocity = { 0.0f, 0.0f, 0.0f };
    Vec3f accel = { 0.0f, 0.3f, 0.0f };
    f32 angle;
    s32 i;

    angle = (Rand_ZeroOne() - 0.5f) * (2.0f * 3.14f);
    pos.y = actor->floorHeight;
    accel.y += (Rand_ZeroOne() - 0.5f) * 0.2f;

    for (i = amountMinusOne; i >= 0; i--) {
        pos.x = Math_SinF(angle) * radius + posXZ->x;
        pos.z = Math_CosF(angle) * radius + posXZ->z;
        accel.x = (Rand_ZeroOne() - 0.5f) * randAccelWeight;
        accel.z = (Rand_ZeroOne() - 0.5f) * randAccelWeight;

        if (scale == 0) {
            func_8002857C(play, &pos, &velocity, &accel);
        } else {
            if (useLighting) {
                func_800286CC(play, &pos, &velocity, &accel, scale, scaleStep);
            } else {
                func_8002865C(play, &pos, &velocity, &accel, scale, scaleStep);
            }
        }

        angle += (2.0f * 3.14f) / (amountMinusOne + 1.0f);
    }
}

void func_80033480(PlayState* play, Vec3f* posBase, f32 randRangeDiameter, s32 amountMinusOne, s16 scaleBase,
                   s16 scaleStep, u8 arg6) {
    Vec3f pos;
    Vec3f velocity = { 0.0f, 0.0f, 0.0f };
    Vec3f accel = { 0.0f, 0.3f, 0.0f };
    s16 scale;
    u32 var2;
    s32 i;

    for (i = amountMinusOne; i >= 0; i--) {
        pos.x = posBase->x + ((Rand_ZeroOne() - 0.5f) * randRangeDiameter);
        pos.y = posBase->y + ((Rand_ZeroOne() - 0.5f) * randRangeDiameter);
        pos.z = posBase->z + ((Rand_ZeroOne() - 0.5f) * randRangeDiameter);

        scale = (s16)((Rand_ZeroOne() * scaleBase) * 0.2f) + scaleBase;
        var2 = arg6;

        if (var2 != 0) {
            func_800286CC(play, &pos, &velocity, &accel, scale, scaleStep);
        } else {
            func_8002865C(play, &pos, &velocity, &accel, scale, scaleStep);
        }
    }
}

Actor* Actor_GetCollidedExplosive(PlayState* play, Collider* collider) {
    if ((collider->acFlags & AC_HIT) && (collider->ac->category == ACTORCAT_EXPLOSIVE)) {
        collider->acFlags &= ~AC_HIT;
        return collider->ac;
    }

    return NULL;
}

Actor* func_80033684(PlayState* play, Actor* explosiveActor) {
    Actor* actor = play->actorCtx.actorLists[ACTORCAT_EXPLOSIVE].head;

    while (actor != NULL) {
        if ((actor == explosiveActor) || (actor->params != 1)) {
            actor = actor->next;
        } else {
            if (Actor_WorldDistXYZToActor(explosiveActor, actor) <= (actor->shape.rot.z * 10) + 80.0f) {
                return actor;
            } else {
                actor = actor->next;
            }
        }
    }

    return NULL;
}

/**
 * Dynamically changes the category of a given actor instance.
 * This is done by moving it to the corresponding category list and setting its category variable accordingly.
 */
void Actor_ChangeCategory(PlayState* play, ActorContext* actorCtx, Actor* actor, u8 actorCategory) {
    //! @bug Calling this function immediately moves an actor from one category list to the other.
    //! So, if Actor_ChangeCategory is called during an actor update, the inner loop in
    //! Actor_UpdateAll will continue from the next actor in the new category, rather than the next
    //! actor in the old category. This will cause any actors after this one in the old category to
    //! be skipped over and not updated, and any actors in the new category to be updated more than
    //! once.
    Actor_RemoveFromCategory(play, actorCtx, actor);
    Actor_AddToCategory(actorCtx, actor, actorCategory);
}

/**
 * Checks if a hookshot or arrow actor is going to collide with the cylinder denoted by the
 * actor's `cylRadius` and `cylHeight`.
 * The check is only peformed if the projectile actor is within the provided sphere radius.
 *
 * Returns the actor if there will be collision, NULL otherwise.
 */
Actor* Actor_GetProjectileActor(PlayState* play, Actor* refActor, f32 radius) {
    Actor* actor;
    Vec3f spA8;
    f32 deltaX;
    f32 deltaY;
    f32 deltaZ;
    Vec3f sp90;
    Vec3f sp84;

    actor = play->actorCtx.actorLists[ACTORCAT_ITEMACTION].head;
    while (actor != NULL) {
        if (((actor->id != ACTOR_ARMS_HOOK) && (actor->id != ACTOR_EN_ARROW)) || (actor == refActor)) {
            actor = actor->next;
        } else {
            //! @bug The projectile actor gets unsafely casted to a hookshot to check its timer, even though
            //  it can also be an arrow.
            //  Luckily, the field at the same offset in the arrow actor is the x component of a vector
            //  which will rarely ever be 0. So it's very unlikely for this bug to cause an issue.
            if ((Math_Vec3f_DistXYZ(&refActor->world.pos, &actor->world.pos) > radius) ||
                (((ArmsHook*)actor)->timer == 0)) {
                actor = actor->next;
            } else {
                deltaX = Math_SinS(actor->world.rot.y) * (actor->speed * 10.0f);
                deltaY = actor->velocity.y + (actor->gravity * 10.0f);
                deltaZ = Math_CosS(actor->world.rot.y) * (actor->speed * 10.0f);

                spA8.x = actor->world.pos.x + deltaX;
                spA8.y = actor->world.pos.y + deltaY;
                spA8.z = actor->world.pos.z + deltaZ;

                if (CollisionCheck_CylSideVsLineSeg(refActor->colChkInfo.cylRadius, refActor->colChkInfo.cylHeight,
                                                    0.0f, &refActor->world.pos, &actor->world.pos, &spA8, &sp90,
                                                    &sp84)) {
                    return actor;
                } else {
                    actor = actor->next;
                }
            }
        }
    }

    return NULL;
}

/**
 * Sets the actor's text id with a dynamic prefix based on the current scene.
 */
void Actor_SetTextWithPrefix(PlayState* play, Actor* actor, s16 baseTextId) {
    s16 prefix;

    switch (play->sceneId) {
        case SCENE_DEKU_TREE:
        case SCENE_DEKU_TREE_BOSS:
        case SCENE_FOREST_TEMPLE_BOSS:
        case SCENE_KNOW_IT_ALL_BROS_HOUSE:
        case SCENE_TWINS_HOUSE:
        case SCENE_MIDOS_HOUSE:
        case SCENE_SARIAS_HOUSE:
        case SCENE_KOKIRI_SHOP:
        case SCENE_LINKS_HOUSE:
        case SCENE_KOKIRI_FOREST:
        case SCENE_SACRED_FOREST_MEADOW:
        case SCENE_LOST_WOODS:
        case 112:
            prefix = 0x1000;
            break;
        case SCENE_STABLE:
        case SCENE_HYRULE_FIELD:
        case SCENE_LON_LON_RANCH:
            prefix = 0x2000;
            break;
        case SCENE_FIRE_TEMPLE:
        case SCENE_DODONGOS_CAVERN_BOSS:
        case SCENE_FIRE_TEMPLE_BOSS:
        case SCENE_DEATH_MOUNTAIN_TRAIL:
        case SCENE_DEATH_MOUNTAIN_CRATER:
        case SCENE_GORON_CITY:
            prefix = 0x3000;
            break;
        case SCENE_JABU_JABU:
        case SCENE_JABU_JABU_BOSS:
        case SCENE_ZORAS_RIVER:
        case SCENE_ZORAS_DOMAIN:
        case SCENE_ZORAS_FOUNTAIN:
            prefix = 0x4000;
            break;
        case SCENE_SHADOW_TEMPLE:
        case SCENE_SHADOW_TEMPLE_BOSS:
        case SCENE_KAKARIKO_CENTER_GUEST_HOUSE:
        case SCENE_BACK_ALLEY_HOUSE:
        case SCENE_DOG_LADY_HOUSE:
        case SCENE_GRAVEKEEPERS_HUT:
        case SCENE_REDEAD_GRAVE:
        case SCENE_WINDMILL_AND_DAMPES_GRAVE:
        case SCENE_KAKARIKO_VILLAGE:
        case SCENE_GRAVEYARD:
            prefix = 0x5000;
            break;
        case SCENE_SPIRIT_TEMPLE:
        case SCENE_SPIRIT_TEMPLE_BOSS:
        case SCENE_IMPAS_HOUSE:
        case SCENE_CARPENTERS_TENT:
        case SCENE_LAKE_HYLIA:
        case SCENE_GERUDO_VALLEY:
        case SCENE_DESERT_COLOSSUS:
            prefix = 0x6000;
            break;
        case SCENE_MARKET_ENTRANCE_DAY:
        case SCENE_BACK_ALLEY_DAY:
        case SCENE_BACK_ALLEY_NIGHT:
        case SCENE_MARKET_DAY:
        case SCENE_MARKET_NIGHT:
        case SCENE_MARKET_RUINS:
        case SCENE_HYRULE_CASTLE:
            prefix = 0x7000;
            break;
        default:
            prefix = 0x0000;
            break;
    }

    actor->textId = prefix | baseTextId;
}

/**
 * Checks if a given actor will be standing on the ground after being translated
 * by the provided distance and angle.
 *
 * Returns true if the actor will be standing on ground.
 */
s16 Actor_TestFloorInDirection(Actor* actor, PlayState* play, f32 distance, s16 angle) {
    s16 ret;
    s16 prevBgCheckFlags;
    f32 dx;
    f32 dz;
    Vec3f prevActorPos;

    Math_Vec3f_Copy(&prevActorPos, &actor->world.pos);
    prevBgCheckFlags = actor->bgCheckFlags;

    dx = Math_SinS(angle) * distance;
    dz = Math_CosS(angle) * distance;
    actor->world.pos.x += dx;
    actor->world.pos.z += dz;

    Actor_UpdateBgCheckInfo(play, actor, 0.0f, 0.0f, 0.0f, UPDBGCHECKINFO_FLAG_2);

    Math_Vec3f_Copy(&actor->world.pos, &prevActorPos);

    ret = actor->bgCheckFlags & BGCHECKFLAG_GROUND;
    actor->bgCheckFlags = prevBgCheckFlags;

    return ret;
}

/**
 * Returns true if the player is targeting the provided actor
 */
s32 Actor_IsTargeted(PlayState* play, Actor* actor) {
    Player* player = GET_PLAYER(play);

    if ((player->stateFlags1 & PLAYER_STATE1_4) && actor->isTargeted) {
        return true;
    } else {
        return false;
    }
}

/**
 * Returns true if the player is targeting an actor other than the provided actor
 */
s32 Actor_OtherIsTargeted(PlayState* play, Actor* actor) {
    Player* player = GET_PLAYER(play);

    if ((player->stateFlags1 & PLAYER_STATE1_4) && !actor->isTargeted) {
        return true;
    } else {
        return false;
    }
}

f32 func_80033AEC(Vec3f* arg0, Vec3f* arg1, f32 arg2, f32 arg3, f32 arg4, f32 arg5) {
    f32 ret = 0.0f;

    if (arg4 <= Math_Vec3f_DistXYZ(arg0, arg1)) {
        ret = Math_SmoothStepToF(&arg1->x, arg0->x, arg2, arg3, 0.0f);
        ret += Math_SmoothStepToF(&arg1->y, arg0->y, arg2, arg3, 0.0f);
        ret += Math_SmoothStepToF(&arg1->z, arg0->z, arg2, arg3, 0.0f);
    } else if (arg5 < Math_Vec3f_DistXYZ(arg0, arg1)) {
        ret = Math_SmoothStepToF(&arg1->x, arg0->x, arg2, arg3, 0.0f);
        ret += Math_SmoothStepToF(&arg1->y, arg0->y, arg2, arg3, 0.0f);
        ret += Math_SmoothStepToF(&arg1->z, arg0->z, arg2, arg3, 0.0f);
    }

    return ret;
}

void func_80033C30(Vec3f* arg0, Vec3f* arg1, u8 alpha, PlayState* play) {
    MtxF sp60;
    f32 yIntersect;
    Vec3f checkPos;
    CollisionPoly* groundPoly;

    OPEN_DISPS(play->state.gfxCtx, "../z_actor.c", 8120);

    if (0) {} // Necessary to match

    POLY_OPA_DISP = Gfx_SetupDL(POLY_OPA_DISP, SETUPDL_44);

    gDPSetPrimColor(POLY_OPA_DISP++, 0, 0, 0, 0, 0, alpha);

    checkPos.x = arg0->x;
    checkPos.y = arg0->y + 1.0f;
    checkPos.z = arg0->z;

    yIntersect = BgCheck_EntityRaycastDown2(play, &play->colCtx, &groundPoly, &checkPos);

    if (groundPoly != NULL) {
        func_80038A28(groundPoly, arg0->x, yIntersect, arg0->z, &sp60);
        Matrix_Put(&sp60);
    } else {
        Matrix_Translate(arg0->x, arg0->y, arg0->z, MTXMODE_NEW);
    }

    Matrix_Scale(arg1->x, 1.0f, arg1->z, MTXMODE_APPLY);

    gSPMatrix(POLY_OPA_DISP++, MATRIX_NEW(play->state.gfxCtx, "../z_actor.c", 8149), G_MTX_MODELVIEW | G_MTX_LOAD);
    gSPDisplayList(POLY_OPA_DISP++, gCircleShadowDL);

    CLOSE_DISPS(play->state.gfxCtx, "../z_actor.c", 8155);
}

void Actor_RequestQuake(PlayState* play, s16 y, s16 duration) {
    s16 quakeIndex = Quake_Request(&play->mainCamera, QUAKE_TYPE_3);

    Quake_SetSpeed(quakeIndex, 20000);
    Quake_SetPerturbations(quakeIndex, y, 0, 0, 0);
    Quake_SetDuration(quakeIndex, duration);
}

void Actor_RequestQuakeWithSpeed(PlayState* play, s16 y, s16 duration, s16 speed) {
    s16 quakeIndex = Quake_Request(&play->mainCamera, QUAKE_TYPE_3);

    Quake_SetSpeed(quakeIndex, speed);
    Quake_SetPerturbations(quakeIndex, y, 0, 0, 0);
    Quake_SetDuration(quakeIndex, duration);
}

void Actor_RequestQuakeAndRumble(Actor* actor, PlayState* play, s16 quakeY, s16 quakeDuration) {
    if (quakeY >= 5) {
        Rumble_Request(actor->xyzDistToPlayerSq, 255, 20, 150);
    } else {
        Rumble_Request(actor->xyzDistToPlayerSq, 180, 20, 100);
    }
    Actor_RequestQuake(play, quakeY, quakeDuration);
}

f32 Rand_ZeroFloat(f32 f) {
    return Rand_ZeroOne() * f;
}

f32 Rand_CenteredFloat(f32 f) {
    return (Rand_ZeroOne() - 0.5f) * f;
}

typedef struct {
    /* 0x00 */ f32 chainAngle;
    /* 0x04 */ f32 chainLength;
    /* 0x08 */ f32 yShift;
    /* 0x0C */ f32 chainsScale;
    /* 0x10 */ f32 chainsRotZInit;
    /* 0x14 */ Gfx* chainDL;
    /* 0x18 */ Gfx* lockDL;
} DoorLockInfo; // size = 0x1C

static DoorLockInfo sDoorLocksInfo[] = {
    /* DOORLOCK_NORMAL */ { 0.54f, 6000.0f, 5000.0f, 1.0f, 0.0f, gDoorChainDL, gDoorLockDL },
    /* DOORLOCK_BOSS */ { 0.644f, 12000.0f, 8000.0f, 1.0f, 0.0f, gBossDoorChainDL, gBossDoorLockDL },
    /* DOORLOCK_NORMAL_SPIRIT */ { 0.64000005f, 8500.0f, 8000.0f, 1.75f, 0.1f, gDoorChainDL, gDoorLockDL },
};

/**
 * Draws chains and lock of a locked door, of the specified `type` (see `DoorLockType`).
 * `frame` can be 0 to 10, where 0 is "open" and 10 is "closed", the chains slide accordingly.
 */
void Actor_DrawDoorLock(PlayState* play, s32 frame, s32 type) {
    DoorLockInfo* entry;
    s32 i;
    MtxF baseMtxF;
    f32 chainRotZ;
    f32 chainsTranslateX;
    f32 chainsTranslateY;
    f32 rotZStep;

    entry = &sDoorLocksInfo[type];
    chainRotZ = entry->chainsRotZInit;

    OPEN_DISPS(play->state.gfxCtx, "../z_actor.c", 8265);

    Matrix_Translate(0.0f, entry->yShift, 500.0f, MTXMODE_APPLY);
    Matrix_Get(&baseMtxF);

    chainsTranslateX = sinf(entry->chainAngle - chainRotZ) * -(10 - frame) * 0.1f * entry->chainLength;
    chainsTranslateY = cosf(entry->chainAngle - chainRotZ) * (10 - frame) * 0.1f * entry->chainLength;

    for (i = 0; i < 4; i++) {
        Matrix_Put(&baseMtxF);
        Matrix_RotateZ(chainRotZ, MTXMODE_APPLY);
        Matrix_Translate(chainsTranslateX, chainsTranslateY, 0.0f, MTXMODE_APPLY);

        if (entry->chainsScale != 1.0f) {
            Matrix_Scale(entry->chainsScale, entry->chainsScale, entry->chainsScale, MTXMODE_APPLY);
        }

        gSPMatrix(POLY_OPA_DISP++, MATRIX_NEW(play->state.gfxCtx, "../z_actor.c", 8299), G_MTX_MODELVIEW | G_MTX_LOAD);
        gSPDisplayList(POLY_OPA_DISP++, entry->chainDL);

        if (i % 2) {
            rotZStep = 2.0f * entry->chainAngle;
        } else {
            rotZStep = M_PI - (2.0f * entry->chainAngle);
        }

        chainRotZ += rotZStep;
    }

    Matrix_Put(&baseMtxF);
    Matrix_Scale(frame * 0.1f, frame * 0.1f, frame * 0.1f, MTXMODE_APPLY);

    gSPMatrix(POLY_OPA_DISP++, MATRIX_NEW(play->state.gfxCtx, "../z_actor.c", 8314), G_MTX_MODELVIEW | G_MTX_LOAD);
    gSPDisplayList(POLY_OPA_DISP++, entry->lockDL);

    CLOSE_DISPS(play->state.gfxCtx, "../z_actor.c", 8319);
}

void func_8003424C(PlayState* play, Vec3f* arg1) {
    CollisionCheck_SpawnShieldParticlesMetal(play, arg1);
}

void Actor_SetColorFilter(Actor* actor, s16 colorFlag, s16 colorIntensityMax, s16 bufFlag, s16 duration) {
    if ((colorFlag == COLORFILTER_COLORFLAG_GRAY) && !(colorIntensityMax & COLORFILTER_INTENSITY_FLAG)) {
        Actor_PlaySfx(actor, NA_SE_EN_LIGHT_ARROW_HIT);
    }

    actor->colorFilterParams = colorFlag | bufFlag | ((colorIntensityMax & 0xF8) << 5) | duration;
    actor->colorFilterTimer = duration;
}

Hilite* func_800342EC(Vec3f* object, PlayState* play) {
    Vec3f lightDir;

    lightDir.x = play->envCtx.dirLight1.params.dir.x;
    lightDir.y = play->envCtx.dirLight1.params.dir.y;
    lightDir.z = play->envCtx.dirLight1.params.dir.z;

    return func_8002EABC(object, &play->view.eye, &lightDir, play->state.gfxCtx);
}

Hilite* func_8003435C(Vec3f* object, PlayState* play) {
    Vec3f lightDir;

    lightDir.x = play->envCtx.dirLight1.params.dir.x;
    lightDir.y = play->envCtx.dirLight1.params.dir.y;
    lightDir.z = play->envCtx.dirLight1.params.dir.z;

    return func_8002EB44(object, &play->view.eye, &lightDir, play->state.gfxCtx);
}

/**
 * Updates NPC talking state. Checks for a talk request and updates
 * the talkState parameter when a dialog is ongoing. Otherwise checks if
 * the actor is onscreen, advertises the interaction in a range and sets
 * the current text id if necessary.
 *
 * The talk state values are defined in the NpcTalkState enum.
 *
 * @see NpcTalkState
 *
 * @param[in,out] talkState Talk state
 * @param interactRange The interact (talking) range for the actor
 * @param getTextId Callback for getting the next text id
 * @param updateTalkState Callback for getting the next talkState value
 * @return True if a new dialog was started (player talked to the actor). False otherwise.
 */
s32 Npc_UpdateTalking(PlayState* play, Actor* actor, s16* talkState, f32 interactRange, NpcGetTextIdFunc getTextId,
                      NpcUpdateTalkStateFunc updateTalkState) {
    s16 x;
    s16 y;

    if (Actor_TalkOfferAccepted(actor, play)) {
        *talkState = NPC_TALK_STATE_TALKING;
        return true;
    }

    if (*talkState != NPC_TALK_STATE_IDLE) {
        *talkState = updateTalkState(play, actor);
        return false;
    }

    Actor_GetScreenPos(play, actor, &x, &y);
    if ((x < 0) || (x > SCREEN_WIDTH) || (y < 0) || (y > SCREEN_HEIGHT)) {
        // Actor is offscreen
        return false;
    }

    if (!Actor_OfferTalk(actor, play, interactRange)) {
        return false;
    }

    actor->textId = getTextId(play, actor);

    return false;
}

typedef struct {
    /* 0x00 */ s16 maxHeadYaw;
    /* 0x02 */ s16 minHeadPitch;
    /* 0x04 */ s16 maxHeadPitch;
    /* 0x06 */ s16 maxTorsoYaw;
    /* 0x08 */ s16 minTorsoPitch;
    /* 0x0A */ s16 maxTorsoPitch;
    /* 0x0C */ u8 rotateYaw;
} NpcTrackingRotLimits; // size = 0x10

typedef struct {
    /* 0x00 */ NpcTrackingRotLimits rotLimits;
    // Fields specific to NPC_TRACKING_PLAYER_AUTO_TURN mode
    /* 0x10 */ f32 autoTurnDistanceRange;   // Max distance to player to enable tracking and auto-turn
    /* 0x14 */ s16 maxYawForPlayerTracking; // Player is tracked if within this yaw
} NpcTrackingParams;                        // size = 0x18

/**
 * Npc tracking angle limit presets to use with Npc_TrackPoint.
 *
 * @see Npc_TrackPoint
 */
static NpcTrackingParams sNpcTrackingPresets[] = {
    { { 0x2AA8, -0x0E38, 0x18E2, 0x1554, 0x0000, 0x0000, true }, 170.0f, 0x3FFC },
    { { 0x2AA8, -0x1554, 0x1554, 0x1554, -0x071C, 0x0E38, true }, 170.0f, 0x3FFC },
    { { 0x31C4, -0x1C70, 0x0E38, 0x0E38, -0x0E38, 0x071C, true }, 170.0f, 0x3FFC },
    { { 0x1554, -0x0E38, 0x0000, 0x071C, -0x071C, 0x0000, true }, 170.0f, 0x3FFC },
    { { 0x2AA8, -0x071C, 0x071C, 0x0E38, -0x2AA8, 0x2AA8, true }, 170.0f, 0x3FFC },
    { { 0x0000, -0x1C70, 0x2AA8, 0x3FFC, -0x0E38, 0x0E38, true }, 170.0f, 0x3FFC },
    { { 0x2AA8, -0x0E38, 0x0E38, 0x0E38, 0x0000, 0x0000, true }, 0.0f, 0x0000 },
    { { 0x2AA8, -0x0E38, 0x0000, 0x0E38, 0x0000, 0x1C70, true }, 0.0f, 0x0000 },
    { { 0x2AA8, -0x0E38, -0x0E38, 0x0000, 0x0000, 0x0000, true }, 0.0f, 0x0000 },
    { { 0x071C, -0x0E38, 0x0E38, 0x1C70, 0x0000, 0x0000, true }, 0.0f, 0x0000 },
    { { 0x0E38, -0x0E38, 0x0000, 0x1C70, 0x0000, 0x0E38, true }, 0.0f, 0x0000 },
    { { 0x2AA8, -0x1C70, 0x1C70, 0x0E38, -0x0E38, 0x0E38, true }, 0.0f, 0x0000 },
    { { 0x18E2, -0x0E38, 0x0E38, 0x0E38, 0x0000, 0x0000, true }, 0.0f, 0x0000 },
};

/**
 * Smoothly turns the actor's whole body and updates torso and head rotations in
 * NpcInteractInfo so that the actor tracks the point specified in NpcInteractInfo.trackPos.
 * Rotations are limited to specified angles.
 *
 * Head and torso rotation angles are determined by calculating the pitch and yaw
 * from the actor position to the given target position.
 *
 * The y position of the actor is offset by NpcInteractInfo.yOffset
 * before calculating the angles. It can be used to configure the height difference
 * between the actor and the target.
 *
 * @param maxHeadYaw maximum head yaw difference from neutral position
 * @param maxHeadPitch maximum head pitch angle
 * @param minHeadPitch minimum head pitch angle
 * @param maxTorsoYaw maximum torso yaw difference from neutral position
 * @param maxTorsoPitch maximum torso pitch angle
 * @param minTorsoPitch minimum torso pitch angle
 * @param rotateYaw if true, the actor's yaw (shape.rot.y) is updated to turn the actor's whole body
 */
void Npc_TrackPointWithLimits(Actor* actor, NpcInteractInfo* interactInfo, s16 maxHeadYaw, s16 maxHeadPitch,
                              s16 minHeadPitch, s16 maxTorsoYaw, s16 maxTorsoPitch, s16 minTorsoPitch, u8 rotateYaw) {
    s16 pitchTowardsTarget;
    s16 yawTowardsTarget;
    s16 torsoPitch;
    s16 bodyYawDiff;
    s16 temp;
    Vec3f offsetActorPos;

    offsetActorPos.x = actor->world.pos.x;
    offsetActorPos.y = actor->world.pos.y + interactInfo->yOffset;
    offsetActorPos.z = actor->world.pos.z;

    pitchTowardsTarget = Math_Vec3f_Pitch(&offsetActorPos, &interactInfo->trackPos);
    yawTowardsTarget = Math_Vec3f_Yaw(&offsetActorPos, &interactInfo->trackPos);
    bodyYawDiff = Math_Vec3f_Yaw(&actor->world.pos, &interactInfo->trackPos) - actor->shape.rot.y;

    temp = CLAMP(bodyYawDiff, -maxHeadYaw, maxHeadYaw);
    Math_SmoothStepToS(&interactInfo->headRot.y, temp, 6, 2000, 1);

    temp = (ABS(bodyYawDiff) >= 0x8000) ? 0 : ABS(bodyYawDiff);
    interactInfo->headRot.y = CLAMP(interactInfo->headRot.y, -temp, temp);

    bodyYawDiff -= interactInfo->headRot.y;

    temp = CLAMP(bodyYawDiff, -maxTorsoYaw, maxTorsoYaw);
    Math_SmoothStepToS(&interactInfo->torsoRot.y, temp, 6, 2000, 1);

    temp = (ABS(bodyYawDiff) >= 0x8000) ? 0 : ABS(bodyYawDiff);
    interactInfo->torsoRot.y = CLAMP(interactInfo->torsoRot.y, -temp, temp);

    if (rotateYaw) {
        Math_SmoothStepToS(&actor->shape.rot.y, yawTowardsTarget, 6, 2000, 1);
    }

    temp = CLAMP(pitchTowardsTarget, minHeadPitch, (s16)(u16)maxHeadPitch);
    Math_SmoothStepToS(&interactInfo->headRot.x, temp, 6, 2000, 1);

    torsoPitch = pitchTowardsTarget - interactInfo->headRot.x;

    temp = CLAMP(torsoPitch, minTorsoPitch, maxTorsoPitch);
    Math_SmoothStepToS(&interactInfo->torsoRot.x, temp, 6, 2000, 1);
}

s16 Npc_GetTrackingPresetMaxPlayerYaw(s16 presetIndex) {
    return sNpcTrackingPresets[presetIndex].maxYawForPlayerTracking;
}

/**
 * Handles NPC tracking modes and auto-turning towards the player when
 * NPC_TRACKING_PLAYER_AUTO_TURN tracking mode is used.
 *
 * Returns a tracking mode that will determine which actor limbs
 * will be rotated towards the target.
 *
 * When the player is behind the actor (i.e. not in the yaw range in front of the actor
 * defined by maxYawForPlayerTracking), the actor will start an auto-turn sequence:
 *   - look forward for 30-60 frames
 *   - turn head to look at the player for 10-20 frames
 *   - look forward for 30-60 frames
 *   - turn the entire body to face the player
 *
 * @param distanceRange Max distance to player that tracking and auto-turning will be active for
 * @param maxYawForPlayerTracking Maximum angle for tracking the player.
 * @param trackingMode The tracking mode selected by the actor. If this is not
 *        NPC_TRACKING_PLAYER_AUTO_TURN this function does nothing
 *
 * @return The tracking mode (NpcTrackingMode) to use for the current frame.
 */
s16 Npc_UpdateAutoTurn(Actor* actor, NpcInteractInfo* interactInfo, f32 distanceRange, s16 maxYawForPlayerTracking,
                       s16 trackingMode) {

    s32 pad;
    s16 yaw;
    s16 yawDiff;

    if (trackingMode != NPC_TRACKING_PLAYER_AUTO_TURN) {
        return trackingMode;
    }

    if (interactInfo->talkState != NPC_TALK_STATE_IDLE) {
        // When talking, always fully turn to face the player
        return NPC_TRACKING_FULL_BODY;
    }

    if (distanceRange < Math_Vec3f_DistXYZ(&actor->world.pos, &interactInfo->trackPos)) {
        // Player is too far away, do not track
        interactInfo->autoTurnTimer = 0;
        interactInfo->autoTurnState = 0;
        return NPC_TRACKING_NONE;
    }

    yaw = Math_Vec3f_Yaw(&actor->world.pos, &interactInfo->trackPos);
    yawDiff = ABS((s16)((f32)yaw - actor->shape.rot.y));
    if (maxYawForPlayerTracking >= yawDiff) {
        // Player is in front of the actor, track with the head and the torso
        interactInfo->autoTurnTimer = 0;
        interactInfo->autoTurnState = 0;
        return NPC_TRACKING_HEAD_AND_TORSO;
    }

    // Player is behind the actor, run the auto-turn sequence.

    if (DECR(interactInfo->autoTurnTimer) != 0) {
        // While the timer is still running, return the previous tracking mode
        return interactInfo->trackingMode;
    }

    switch (interactInfo->autoTurnState) {
        case 0:
        case 2:
            // Just stand still, not tracking the player
            interactInfo->autoTurnTimer = Rand_S16Offset(30, 30);
            interactInfo->autoTurnState++;
            return NPC_TRACKING_NONE;
        case 1:
            // Glance at the player by only turning the head
            interactInfo->autoTurnTimer = Rand_S16Offset(10, 10);
            interactInfo->autoTurnState++;
            return NPC_TRACKING_HEAD;
    }

    // Auto-turn sequence complete, turn towards the player
    return NPC_TRACKING_FULL_BODY;
}

/**
 * Rotates the actor's whole body, torso and head tracking the point specified in NpcInteractInfo.trackPos.
 * Uses angle limits from a preset selected from from sNpcTrackingPresets.
 *
 * The trackingMode parameter controls whether the head and torso are turned towards the target.
 * If not, they are smoothly turned towards zero. Setting the parameter to NPC_TRACKING_FULL_BODY
 * causes the actor's whole body to be rotated to face the target.
 *
 * If NPC_TRACKING_PLAYER_AUTO_TURN is used, the actor will track the player with its head and torso as long
 * as the player is in front of the actor (within a yaw angle specified in the option preset).
 * If the player is outside of this angle, the actor will turn to face the player after a while.
 *
 * @see Npc_UpdateAutoTurn
 * @see sNpcTrackingPresets
 * @see NpcTrackingMode
 *
 * @param presetIndex The index to a preset in sNpcTrackingPresets
 * @param trackingMode A value from NpcTrackingMode enum
 */
void Npc_TrackPoint(Actor* actor, NpcInteractInfo* interactInfo, s16 presetIndex, s16 trackingMode) {
    NpcTrackingRotLimits rotLimits;

    interactInfo->trackingMode =
        Npc_UpdateAutoTurn(actor, interactInfo, sNpcTrackingPresets[presetIndex].autoTurnDistanceRange,
                           sNpcTrackingPresets[presetIndex].maxYawForPlayerTracking, trackingMode);

    rotLimits = sNpcTrackingPresets[presetIndex].rotLimits;

    switch (interactInfo->trackingMode) {
        case NPC_TRACKING_NONE:
            rotLimits.maxHeadYaw = 0;
            rotLimits.maxHeadPitch = 0;
            rotLimits.minHeadPitch = 0;
            FALLTHROUGH;
        case NPC_TRACKING_HEAD:
            rotLimits.maxTorsoYaw = 0;
            rotLimits.maxTorsoPitch = 0;
            rotLimits.minTorsoPitch = 0;
            FALLTHROUGH;
        case NPC_TRACKING_HEAD_AND_TORSO:
            rotLimits.rotateYaw = false;
            break;
    }

    Npc_TrackPointWithLimits(actor, interactInfo, rotLimits.maxHeadYaw, rotLimits.maxHeadPitch, rotLimits.minHeadPitch,
                             rotLimits.maxTorsoYaw, rotLimits.maxTorsoPitch, rotLimits.minTorsoPitch,
                             rotLimits.rotateYaw);
}

Gfx* func_80034B28(GraphicsContext* gfxCtx) {
    Gfx* displayList;

    displayList = GRAPH_ALLOC(gfxCtx, sizeof(Gfx));
    gSPEndDisplayList(displayList);

    return displayList;
}

Gfx* func_80034B54(GraphicsContext* gfxCtx) {
    Gfx* displayListHead;
    Gfx* displayList;

    displayList = displayListHead = GRAPH_ALLOC(gfxCtx, 2 * sizeof(Gfx));

    gDPSetRenderMode(displayListHead++, G_RM_FOG_SHADE_A,
                     AA_EN | Z_CMP | Z_UPD | IM_RD | CLR_ON_CVG | CVG_DST_WRAP | ZMODE_XLU | FORCE_BL |
                         GBL_c2(G_BL_CLR_IN, G_BL_A_IN, G_BL_CLR_MEM, G_BL_1MA));

    gSPEndDisplayList(displayListHead++);

    return displayList;
}

void func_80034BA0(PlayState* play, SkelAnime* skelAnime, OverrideLimbDraw overrideLimbDraw, PostLimbDraw postLimbDraw,
                   Actor* actor, s16 alpha) {
    OPEN_DISPS(play->state.gfxCtx, "../z_actor.c", 8831);

    Gfx_SetupDL_25Opa(play->state.gfxCtx);

    gDPPipeSync(POLY_OPA_DISP++);
    gDPSetEnvColor(POLY_OPA_DISP++, 0, 0, 0, alpha);
    gDPPipeSync(POLY_OPA_DISP++);
    gSPSegment(POLY_OPA_DISP++, 0x0C, func_80034B28(play->state.gfxCtx));

    POLY_OPA_DISP = SkelAnime_DrawFlex(play, skelAnime->skeleton, skelAnime->jointTable, skelAnime->dListCount,
                                       overrideLimbDraw, postLimbDraw, actor, POLY_OPA_DISP);

    CLOSE_DISPS(play->state.gfxCtx, "../z_actor.c", 8860);
}

void func_80034CC4(PlayState* play, SkelAnime* skelAnime, OverrideLimbDraw overrideLimbDraw, PostLimbDraw postLimbDraw,
                   Actor* actor, s16 alpha) {
    OPEN_DISPS(play->state.gfxCtx, "../z_actor.c", 8876);

    Gfx_SetupDL_25Xlu(play->state.gfxCtx);

    gDPPipeSync(POLY_XLU_DISP++);
    gDPSetEnvColor(POLY_XLU_DISP++, 0, 0, 0, alpha);
    gSPSegment(POLY_XLU_DISP++, 0x0C, func_80034B54(play->state.gfxCtx));

    POLY_XLU_DISP = SkelAnime_DrawFlex(play, skelAnime->skeleton, skelAnime->jointTable, skelAnime->dListCount,
                                       overrideLimbDraw, postLimbDraw, actor, POLY_XLU_DISP);

    CLOSE_DISPS(play->state.gfxCtx, "../z_actor.c", 8904);
}

s16 func_80034DD4(Actor* actor, PlayState* play, s16 arg2, f32 arg3) {
    Player* player = GET_PLAYER(play);
    f32 var;

    if ((play->csCtx.state != CS_STATE_IDLE) || gDebugCamEnabled) {
        var = Math_Vec3f_DistXYZ(&actor->world.pos, &play->view.eye) * 0.25f;
    } else {
        var = Math_Vec3f_DistXYZ(&actor->world.pos, &player->actor.world.pos);
    }

    if (arg3 < var) {
        actor->flags &= ~ACTOR_FLAG_0;
        Math_SmoothStepToS(&arg2, 0, 6, 0x14, 1);
    } else {
        actor->flags |= ACTOR_FLAG_0;
        Math_SmoothStepToS(&arg2, 0xFF, 6, 0x14, 1);
    }

    return arg2;
}

void Animation_ChangeByInfo(SkelAnime* skelAnime, AnimationInfo* animationInfo, s32 index) {
    f32 frameCount;

    animationInfo += index;

    if (animationInfo->frameCount > 0.0f) {
        frameCount = animationInfo->frameCount;
    } else {
        frameCount = Animation_GetLastFrame(animationInfo->animation);
    }

    Animation_Change(skelAnime, animationInfo->animation, animationInfo->playSpeed, animationInfo->startFrame,
                     frameCount, animationInfo->mode, animationInfo->morphFrames);
}

void func_80034F54(PlayState* play, s16* arg1, s16* arg2, s32 arg3) {
    u32 frames = play->gameplayFrames;
    s32 i;

    for (i = 0; i < arg3; i++) {
        arg1[i] = (0x814 + 50 * i) * frames;
        arg2[i] = (0x940 + 50 * i) * frames;
    }
}

void Actor_Noop(Actor* actor, PlayState* play) {
}

s32 func_80035124(Actor* actor, PlayState* play) {
    s32 ret = 0;

    switch (actor->params) {
        case 0:
            if (Actor_HasParent(actor, play)) {
                actor->params = 1;
            } else if (!(actor->bgCheckFlags & BGCHECKFLAG_GROUND)) {
                Actor_MoveXZGravity(actor);
                Math_SmoothStepToF(&actor->speed, 0.0f, 1.0f, 0.1f, 0.0f);
            } else if ((actor->bgCheckFlags & BGCHECKFLAG_GROUND_TOUCH) && (actor->velocity.y < -4.0f)) {
                ret = 1;
            } else {
                actor->shape.rot.x = actor->shape.rot.z = 0;
                Actor_OfferCarry(actor, play);
            }
            break;
        case 1:
            if (Actor_HasNoParent(actor, play)) {
                actor->params = 0;
            }
            break;
    }

    Actor_UpdateBgCheckInfo(
        play, actor, actor->colChkInfo.cylHeight, actor->colChkInfo.cylRadius, actor->colChkInfo.cylRadius,
        UPDBGCHECKINFO_FLAG_0 | UPDBGCHECKINFO_FLAG_2 | UPDBGCHECKINFO_FLAG_3 | UPDBGCHECKINFO_FLAG_4);

    return ret;
}

#include "z_cheap_proc.inc.c"

u8 func_800353E8(PlayState* play) {
    Player* player = GET_PLAYER(play);

    return player->unk_845;
}

/**
 * Finds the first actor instance of a specified ID and category within a given range from
 * an actor if there is one. If the ID provided is -1, this will look for any actor of the
 * specified category rather than a specific ID.
 */
Actor* Actor_FindNearby(PlayState* play, Actor* refActor, s16 actorId, u8 actorCategory, f32 range) {
    Actor* actor = play->actorCtx.actorLists[actorCategory].head;

    while (actor != NULL) {
        if (actor == refActor || ((actorId != -1) && (actorId != actor->id))) {
            actor = actor->next;
        } else {
            if (Actor_WorldDistXYZToActor(refActor, actor) <= range) {
                return actor;
            } else {
                actor = actor->next;
            }
        }
    }

    return NULL;
}

s32 func_800354B4(PlayState* play, Actor* actor, f32 range, s16 arg3, s16 arg4, s16 arg5) {
    Player* player = GET_PLAYER(play);
    s16 var1;
    s16 var2;

    var1 = (s16)(actor->yawTowardsPlayer + 0x8000) - player->actor.shape.rot.y;
    var2 = actor->yawTowardsPlayer - arg5;

    if ((actor->xzDistToPlayer <= range) && (player->meleeWeaponState != 0) && (arg4 >= ABS(var1)) &&
        (arg3 >= ABS(var2))) {
        return true;
    } else {
        return false;
    }
}

void func_8003555C(PlayState* play, Vec3f* pos, Vec3f* velocity, Vec3f* accel) {
    Color_RGBA8 color1;
    Color_RGBA8 color2;

    color1.r = 200;
    color1.g = 160;
    color1.b = 120;

    color2.r = 130;
    color2.g = 90;
    color2.b = 50;

    //! @bug color1 and color2 alpha components not set before being passed on
    EffectSsKiraKira_SpawnSmall(play, pos, velocity, accel, &color1, &color2);
}

Vec3f D_80116268 = { 0.0f, -1.5f, 0.0f };
Vec3f D_80116274 = { 0.0f, -0.2f, 0.0f };

Gfx D_80116280[] = {
    gsDPSetRenderMode(G_RM_FOG_SHADE_A, AA_EN | Z_CMP | Z_UPD | IM_RD | CLR_ON_CVG | CVG_DST_WRAP | ZMODE_XLU |
                                            FORCE_BL | GBL_c2(G_BL_CLR_IN, G_BL_A_IN, G_BL_CLR_MEM, G_BL_1MA)),
    gsDPSetAlphaCompare(G_AC_THRESHOLD),
    gsSPEndDisplayList(),
};

void func_800355B8(PlayState* play, Vec3f* pos) {
    func_8003555C(play, pos, &D_80116268, &D_80116274);
}

u8 func_800355E4(PlayState* play, Collider* collider) {
    Player* player = GET_PLAYER(play);

    if ((collider->acFlags & AC_TYPE_PLAYER) && (player->meleeWeaponState != 0) &&
        (player->meleeWeaponAnimation == PLAYER_MWA_HAMMER_FORWARD)) {
        return true;
    } else {
        return false;
    }
}

u8 Actor_ApplyDamage(Actor* actor) {
    if (actor->colChkInfo.damage >= actor->colChkInfo.health) {
        actor->colChkInfo.health = 0;
    } else {
        actor->colChkInfo.health -= actor->colChkInfo.damage;
    }

    return actor->colChkInfo.health;
}

void Actor_SetDropFlag(Actor* actor, ColliderElement* elem, s32 freezeFlag) {
    if (elem->acHitElem == NULL) {
        actor->dropFlag = 0x00;
    } else if (freezeFlag && (elem->acHitElem->toucher.dmgFlags & (DMG_UNKNOWN_1 | DMG_MAGIC_ICE | DMG_MAGIC_FIRE))) {
        actor->freezeTimer = elem->acHitElem->toucher.damage;
        actor->dropFlag = 0x00;
    } else if (elem->acHitElem->toucher.dmgFlags & DMG_ARROW_FIRE) {
        actor->dropFlag = 0x01;
    } else if (elem->acHitElem->toucher.dmgFlags & DMG_ARROW_ICE) {
        actor->dropFlag = 0x02;
    } else if (elem->acHitElem->toucher.dmgFlags & DMG_ARROW_UNK1) {
        actor->dropFlag = 0x04;
    } else if (elem->acHitElem->toucher.dmgFlags & DMG_ARROW_UNK2) {
        actor->dropFlag = 0x08;
    } else if (elem->acHitElem->toucher.dmgFlags & DMG_ARROW_UNK3) {
        actor->dropFlag = 0x10;
    } else if (elem->acHitElem->toucher.dmgFlags & DMG_ARROW_LIGHT) {
        actor->dropFlag = 0x20;
    } else if (elem->acHitElem->toucher.dmgFlags & DMG_MAGIC_LIGHT) {
        if (freezeFlag) {
            actor->freezeTimer = elem->acHitElem->toucher.damage;
        }
        actor->dropFlag = 0x40;
    } else {
        actor->dropFlag = 0x00;
    }
}

void Actor_SetDropFlagJntSph(Actor* actor, ColliderJntSph* jntSph, s32 freezeFlag) {
    ColliderElement* elem;
    s32 flag;
    s32 i;

    actor->dropFlag = 0x00;

    for (i = jntSph->count - 1; i >= 0; i--) {
        elem = &jntSph->elements[i].base;
        if (elem->acHitElem == NULL) {
            flag = 0x00;
        } else if (freezeFlag &&
                   (elem->acHitElem->toucher.dmgFlags & (DMG_UNKNOWN_1 | DMG_MAGIC_ICE | DMG_MAGIC_FIRE))) {
            actor->freezeTimer = elem->acHitElem->toucher.damage;
            flag = 0x00;
        } else if (elem->acHitElem->toucher.dmgFlags & DMG_ARROW_FIRE) {
            flag = 0x01;
        } else if (elem->acHitElem->toucher.dmgFlags & DMG_ARROW_ICE) {
            flag = 0x02;
        } else if (elem->acHitElem->toucher.dmgFlags & DMG_ARROW_UNK1) {
            flag = 0x04;
        } else if (elem->acHitElem->toucher.dmgFlags & DMG_ARROW_UNK2) {
            flag = 0x08;
        } else if (elem->acHitElem->toucher.dmgFlags & DMG_ARROW_UNK3) {
            flag = 0x10;
        } else if (elem->acHitElem->toucher.dmgFlags & DMG_ARROW_LIGHT) {
            flag = 0x20;
        } else if (elem->acHitElem->toucher.dmgFlags & DMG_MAGIC_LIGHT) {
            if (freezeFlag) {
                actor->freezeTimer = elem->acHitElem->toucher.damage;
            }
            flag = 0x40;
        } else {
            flag = 0x00;
        }
        actor->dropFlag |= flag;
    }
}

void func_80035844(Vec3f* arg0, Vec3f* arg1, Vec3s* arg2, s32 arg3) {
    f32 dx = arg1->x - arg0->x;
    f32 dz = arg1->z - arg0->z;
    f32 dy = arg3 ? (arg1->y - arg0->y) : (arg0->y - arg1->y);

    arg2->y = Math_Atan2S(dz, dx);
    arg2->x = Math_Atan2S(sqrtf(SQ(dx) + SQ(dz)), dy);
}

/**
 * Spawns En_Part (Dissipating Flames) actor as a child of the given actor.
 */
Actor* func_800358DC(Actor* actor, Vec3f* spawnPos, Vec3s* spawnRot, f32* arg3, s32 timer, s16* unused, PlayState* play,
                     s16 params, Gfx* dList) {
    EnPart* spawnedEnPart;

    spawnedEnPart = (EnPart*)Actor_SpawnAsChild(&play->actorCtx, actor, play, ACTOR_EN_PART, spawnPos->x, spawnPos->y,
                                                spawnPos->z, spawnRot->x, spawnRot->y, actor->objectSlot, params);
    if (spawnedEnPart != NULL) {
        spawnedEnPart->actor.scale = actor->scale;
        spawnedEnPart->actor.speed = arg3[0];
        spawnedEnPart->displayList = dList;
        spawnedEnPart->action = 2;
        spawnedEnPart->timer = timer;
        spawnedEnPart->rotZ = arg3[1];
        spawnedEnPart->rotZSpeed = arg3[2];
        return &spawnedEnPart->actor;
    }

    return NULL;
}

void func_800359B8(Actor* actor, s16 arg1, Vec3s* arg2) {
    f32 floorPolyNormalX;
    f32 floorPolyNormalY;
    f32 floorPolyNormalZ;
    f32 sp38;
    f32 sp34;
    f32 sp30;
    f32 sp2C;
    f32 sp28;
    f32 sp24;
    CollisionPoly* floorPoly;
    s32 pad;

    if (actor->floorPoly != NULL) {
        floorPoly = actor->floorPoly;
        floorPolyNormalX = COLPOLY_GET_NORMAL(floorPoly->normal.x);
        floorPolyNormalY = COLPOLY_GET_NORMAL(floorPoly->normal.y);
        floorPolyNormalZ = COLPOLY_GET_NORMAL(floorPoly->normal.z);

        sp38 = Math_SinS(arg1);
        sp34 = Math_CosS(arg1);
        sp28 = (-(floorPolyNormalX * sp38) - (floorPolyNormalZ * sp34));
        arg2->x = -RAD_TO_BINANG(Math_FAtan2F(sp28 * floorPolyNormalY, 1.0f));

        sp2C = Math_SinS(arg1 - 16375);
        sp30 = Math_CosS(arg1 - 16375);
        sp24 = (-(floorPolyNormalX * sp2C) - (floorPolyNormalZ * sp30));
        arg2->z = -RAD_TO_BINANG(Math_FAtan2F(sp24 * floorPolyNormalY, 1.0f));
    }
}

void func_80035B18(PlayState* play, Actor* actor, u16 textId) {
    Message_ContinueTextbox(play, textId);
    actor->textId = textId;
}

/**
 * Tests if event_chk_inf flag is set.
 */
s32 Flags_GetEventChkInf(s32 flag) {
    return GET_EVENTCHKINF(flag);
}

/**
 * Sets event_chk_inf flag.
 */
void Flags_SetEventChkInf(s32 flag) {
    SET_EVENTCHKINF(flag);
}

/**
 * Tests if inf_table flag is set.
 */
s32 Flags_GetInfTable(s32 flag) {
    return GET_INFTABLE(flag);
}

/**
 * Sets inf_table flag.
 */
void Flags_SetInfTable(s32 flag) {
    SET_INFTABLE(flag);
}

u32 func_80035BFC(PlayState* play, s16 arg1) {
    u16 retTextId = 0;

    switch (arg1) {
        case 0:
            if (Flags_GetEventChkInf(EVENTCHKINF_09)) {
                if (Flags_GetInfTable(INFTABLE_05)) {
                    retTextId = 0x1048;
                } else {
                    retTextId = 0x1047;
                }
            } else {
                if (Flags_GetEventChkInf(EVENTCHKINF_02)) {
                    if (Flags_GetInfTable(INFTABLE_03)) {
                        retTextId = 0x1032;
                    } else {
                        retTextId = 0x1031;
                    }
                } else {
                    if (Flags_GetInfTable(INFTABLE_00)) {
                        if (Flags_GetInfTable(INFTABLE_01)) {
                            retTextId = 0x1003;
                        } else {
                            retTextId = 0x1002;
                        }
                    } else {
                        retTextId = 0x1001;
                    }
                }
            }
            break;
        case 1:
            if (!LINK_IS_ADULT) {
                if (Flags_GetEventChkInf(EVENTCHKINF_09)) {
                    if (Flags_GetInfTable(INFTABLE_10)) {
                        retTextId = 0x1046;
                    } else {
                        retTextId = 0x1045;
                    }
                } else {
                    if (Flags_GetEventChkInf(EVENTCHKINF_03)) {
                        if (Flags_GetInfTable(INFTABLE_0E)) {
                            retTextId = 0x1034;
                        } else {
                            retTextId = 0x1033;
                        }
                    } else {
                        if (Flags_GetInfTable(INFTABLE_0C)) {
                            retTextId = 0x1030;
                        } else {
                            retTextId = 0x102F;
                        }
                    }
                }
            } else {
                if (Flags_GetEventChkInf(EVENTCHKINF_5C)) {
                    if (Flags_GetInfTable(INFTABLE_19)) {
                        retTextId = 0x1071;
                    } else {
                        retTextId = 0x1070;
                    }
                } else {
                    if (Flags_GetEventChkInf(EVENTCHKINF_0B)) {
                        if (Flags_GetInfTable(INFTABLE_17)) {
                            retTextId = 0x1068;
                        } else {
                            retTextId = 0x1067;
                        }
                    } else {
                        if (Flags_GetInfTable(INFTABLE_15)) {
                            retTextId = 0x1061;
                        } else {
                            retTextId = 0x1060;
                        }
                    }
                }
            }
            break;
        case 2:
            if (!LINK_IS_ADULT) {
                if (Flags_GetEventChkInf(EVENTCHKINF_09)) {
                    retTextId = 0x1042;
                } else {
                    retTextId = 0x1004;
                }
            } else {
                if (Flags_GetEventChkInf(EVENTCHKINF_5C)) {
                    retTextId = 0x1072;
                } else if (Flags_GetInfTable(INFTABLE_41)) {
                    retTextId = 0x1055;
                } else {
                    retTextId = 0x1056;
                }
            }
            break;
        case 3:
            if (!LINK_IS_ADULT) {
                if (Flags_GetEventChkInf(EVENTCHKINF_09)) {
                    retTextId = 0x1043;
                } else {
                    if (Flags_GetInfTable(INFTABLE_1E)) {
                        retTextId = 0x1006;
                    } else {
                        retTextId = 0x1005;
                    }
                }
            } else {
                if (Flags_GetEventChkInf(EVENTCHKINF_5C)) {
                    retTextId = 0x1073;
                } else {
                    retTextId = 0x105A;
                }
            }
            break;
        case 4:
            if (!LINK_IS_ADULT) {
                if (Flags_GetEventChkInf(EVENTCHKINF_09)) {
                    retTextId = 0x1042;
                } else {
                    retTextId = 0x1007;
                }
            } else {
                if (Flags_GetEventChkInf(EVENTCHKINF_5C)) {
                    retTextId = 0x1072;
                } else if (Flags_GetInfTable(INFTABLE_47)) {
                    retTextId = 0x105E;
                } else {
                    retTextId = 0x105D;
                }
            }
            break;
        case 5:
            if (!LINK_IS_ADULT) {
                if (Flags_GetEventChkInf(EVENTCHKINF_09)) {
                    retTextId = 0x1044;
                } else if (Flags_GetInfTable(INFTABLE_22)) {
                    retTextId = 0x1009;
                } else {
                    retTextId = 0x1008;
                }
            } else {
                if (Flags_GetEventChkInf(EVENTCHKINF_5C)) {
                    retTextId = 0x1075;
                } else {
                    retTextId = 0x105B;
                }
            }
            break;
        case 6:
            if (!LINK_IS_ADULT) {
                if (Flags_GetEventChkInf(EVENTCHKINF_09)) {
                    retTextId = 0x1042;
                } else if (Flags_GetInfTable(INFTABLE_24)) {
                    retTextId = 0x100B;
                } else {
                    retTextId = 0x100A;
                }
            } else {
                if (Flags_GetEventChkInf(EVENTCHKINF_5C)) {
                    retTextId = 0x1056;
                } else {
                    retTextId = 0x105F;
                }
            }
            break;
        case 7:
            if (!LINK_IS_ADULT) {
                if (Flags_GetEventChkInf(EVENTCHKINF_09)) {
                    retTextId = 0x1043;
                } else if (Flags_GetInfTable(INFTABLE_26)) {
                    retTextId = 0x100D;
                } else {
                    retTextId = 0x100C;
                }
            } else {
                if (Flags_GetEventChkInf(EVENTCHKINF_5C)) {
                    retTextId = 0x1057;
                } else {
                    retTextId = 0x1057;
                }
            }
            break;
        case 8:
            if (!LINK_IS_ADULT) {
                if (Flags_GetEventChkInf(EVENTCHKINF_09)) {
                    retTextId = 0x1043;
                } else if (Flags_GetInfTable(INFTABLE_28)) {
                    retTextId = 0x1019;
                } else {
                    retTextId = 0x100E;
                }
            } else {
                if (Flags_GetEventChkInf(EVENTCHKINF_5C)) {
                    retTextId = 0x1077;
                } else if (Flags_GetInfTable(INFTABLE_51)) {
                    retTextId = 0x1058;
                } else {
                    retTextId = 0x1059;
                }
            }
            break;
        case 9:
            if (!LINK_IS_ADULT) {
                if (Flags_GetEventChkInf(EVENTCHKINF_09)) {
                    retTextId = 0x1049;
                } else {
                    retTextId = 0x1035;
                }
            } else {
                if (Flags_GetEventChkInf(EVENTCHKINF_5C)) {
                    retTextId = 0x1079;
                } else {
                    retTextId = 0x104E;
                }
            }
            break;
        case 10:
            if (!LINK_IS_ADULT) {
                if (Flags_GetEventChkInf(EVENTCHKINF_09)) {
                    retTextId = 0x104A;
                } else {
                    retTextId = 0x1038;
                }
            } else {
                if (Flags_GetEventChkInf(EVENTCHKINF_5C)) {
                    retTextId = 0x1079;
                } else if (Flags_GetInfTable(INFTABLE_59)) {
                    retTextId = 0x1050;
                } else {
                    retTextId = 0x104F;
                }
            }
            break;
        case 11:
            if (!LINK_IS_ADULT) {
                if (Flags_GetEventChkInf(EVENTCHKINF_09)) {
                    retTextId = 0x104B;
                } else {
                    retTextId = 0x103C;
                }
            } else {
                if (Flags_GetEventChkInf(EVENTCHKINF_5C)) {
                    retTextId = 0x107B;
                } else {
                    retTextId = 0x1051;
                }
            }
            break;
        case 12:
            if (!LINK_IS_ADULT) {
                if (Flags_GetEventChkInf(EVENTCHKINF_09)) {
                    retTextId = 0x104C;
                } else {
                    retTextId = 0x103D;
                }
            } else {
                if (Flags_GetEventChkInf(EVENTCHKINF_5C)) {
                    retTextId = 0x107C;
                } else {
                    retTextId = 0x1052;
                }
            }
            break;
        case 13:
            if (!LINK_IS_ADULT) {
                if (Flags_GetEventChkInf(EVENTCHKINF_09)) {
                    retTextId = 0x104D;
                } else {
                    retTextId = 0x103E;
                }
            } else {
                if (Flags_GetEventChkInf(EVENTCHKINF_5C)) {
                    retTextId = 0x106E;
                } else if (Flags_GetInfTable(INFTABLE_61)) {
                    retTextId = 0x1053;
                } else {
                    retTextId = 0x1054;
                }
            }
            break;
        case 15:
            if (Flags_GetEventChkInf(EVENTCHKINF_5C)) {
                retTextId = 0x1078;
            } else if (Flags_GetInfTable(INFTABLE_66)) {
                retTextId = 0x1066;
            } else {
                retTextId = 0x1062;
            }
            break;
        case 16:
            if (play->sceneId == SCENE_HYRULE_CASTLE) {
                retTextId = 0x7002;
            } else if (Flags_GetInfTable(INFTABLE_6A)) {
                retTextId = 0x7004;
            } else if ((gSaveContext.save.dayTime >= CLOCK_TIME(6, 0)) &&
                       (gSaveContext.save.dayTime <= CLOCK_TIME(18, 30))) {
                retTextId = 0x7002;
            } else {
                retTextId = 0x7003;
            }
            break;
        case 17:
            if (Flags_GetEventChkInf(EVENTCHKINF_09) && Flags_GetEventChkInf(EVENTCHKINF_25) &&
                Flags_GetEventChkInf(EVENTCHKINF_37)) {
                if (Flags_GetInfTable(INFTABLE_6C)) {
                    retTextId = 0x7008;
                } else {
                    retTextId = 0x7007;
                }
            } else {
                retTextId = 0;
            }
            break;
        case 19:
            retTextId = 0x702D;
            break;
        case 18:
            if (Flags_GetEventChkInf(EVENTCHKINF_09) && Flags_GetEventChkInf(EVENTCHKINF_25) &&
                Flags_GetEventChkInf(EVENTCHKINF_37)) {
                retTextId = 0x7006;
            } else {
                if (Flags_GetEventChkInf(EVENTCHKINF_RECEIVED_WEIRD_EGG)) {
                    if (Flags_GetInfTable(INFTABLE_71)) {
                        retTextId = 0x7072;
                    } else {
                        retTextId = 0x7071;
                    }
                } else {
                    retTextId = 0x7029;
                }
            }
            break;
        case 20:
        case 21:
            if (Flags_GetEventChkInf(EVENTCHKINF_42)) {
                retTextId = 0x2012;
            } else if (Flags_GetEventChkInf(EVENTCHKINF_41)) {
                if (Flags_GetInfTable(INFTABLE_76)) {
                    retTextId = 0x2011;
                } else {
                    retTextId = 0x2010;
                }
            } else if (Flags_GetEventChkInf(EVENTCHKINF_40)) {
                retTextId = 0x200F;
            } else {
                retTextId = 0x200E;
            }
            break;
        case 24:
            if (Flags_GetEventChkInf(EVENTCHKINF_09) && Flags_GetEventChkInf(EVENTCHKINF_25) &&
                Flags_GetEventChkInf(EVENTCHKINF_37)) {
                retTextId = 0x7044;
            } else {
                retTextId = 0x7015;
            }
            break;
        case 25:
            if (Flags_GetEventChkInf(EVENTCHKINF_09) && Flags_GetEventChkInf(EVENTCHKINF_25) &&
                Flags_GetEventChkInf(EVENTCHKINF_37)) {
                retTextId = 0x7045;
            } else {
                Flags_GetInfTable(INFTABLE_C2);
                retTextId = 0x7016;
            }
            break;
        case 26:
            if (Flags_GetEventChkInf(EVENTCHKINF_09) && Flags_GetEventChkInf(EVENTCHKINF_25) &&
                Flags_GetEventChkInf(EVENTCHKINF_37)) {
                retTextId = 0x7046;
            } else {
                Flags_GetInfTable(INFTABLE_C2);
                retTextId = 0x7018;
            }
            break;
        case 27:
            if (Flags_GetEventChkInf(EVENTCHKINF_09) && Flags_GetEventChkInf(EVENTCHKINF_25) &&
                Flags_GetEventChkInf(EVENTCHKINF_37)) {
                retTextId = 0x7047;
            } else if (Flags_GetEventChkInf(EVENTCHKINF_TALON_RETURNED_FROM_CASTLE)) {
                retTextId = 0x701A;
            } else if (Flags_GetEventChkInf(EVENTCHKINF_11)) {
                if (Flags_GetInfTable(INFTABLE_C6)) {
                    retTextId = 0x701C;
                } else {
                    retTextId = 0x701B;
                }
            } else {
                retTextId = 0x701A;
            }
            break;
        case 28:
            if (Flags_GetEventChkInf(EVENTCHKINF_09) && Flags_GetEventChkInf(EVENTCHKINF_25) &&
                Flags_GetEventChkInf(EVENTCHKINF_37)) {
                retTextId = 0x7048;
            } else {
                Flags_GetInfTable(INFTABLE_CA);
                retTextId = 0x701D;
            }
            break;
        case 29:
            if (Flags_GetEventChkInf(EVENTCHKINF_09) && Flags_GetEventChkInf(EVENTCHKINF_25) &&
                Flags_GetEventChkInf(EVENTCHKINF_37)) {
                retTextId = 0x7049;
            } else {
                Flags_GetInfTable(INFTABLE_CC);
                retTextId = 0x701F;
            }
            break;
        case 30:
            if (Flags_GetEventChkInf(EVENTCHKINF_09) && Flags_GetEventChkInf(EVENTCHKINF_25) &&
                Flags_GetEventChkInf(EVENTCHKINF_37)) {
                retTextId = 0x704A;
            } else {
                Flags_GetInfTable(INFTABLE_CE);
                retTextId = 0x7021;
            }
            break;
        case 31:
            if (Flags_GetEventChkInf(EVENTCHKINF_09) && Flags_GetEventChkInf(EVENTCHKINF_25) &&
                Flags_GetEventChkInf(EVENTCHKINF_37)) {
                retTextId = 0x704B;
            } else {
                Flags_GetInfTable(INFTABLE_D0);
                retTextId = 0x7023;
            }
            break;
        case 32:
            if (Flags_GetEventChkInf(EVENTCHKINF_09) && Flags_GetEventChkInf(EVENTCHKINF_25) &&
                Flags_GetEventChkInf(EVENTCHKINF_37)) {
                retTextId = 0x704C;
            } else {
                Flags_GetInfTable(INFTABLE_D2);
                retTextId = 0x7025;
            }
            break;
        case 33:
            if (Flags_GetEventChkInf(EVENTCHKINF_09) && Flags_GetEventChkInf(EVENTCHKINF_25) &&
                Flags_GetEventChkInf(EVENTCHKINF_37)) {
                retTextId = 0x704D;
            } else {
                Flags_GetInfTable(INFTABLE_D4);
                retTextId = 0x7027;
            }
            break;
        case 34:
            Flags_GetInfTable(INFTABLE_D6);
            retTextId = 0x403C;
            break;
        case 35:
            if (Flags_GetInfTable(INFTABLE_D8)) {
                retTextId = 0x5029;
            } else {
                retTextId = 0x5028;
            }
            break;
        case 37:
            retTextId = 0x5002;
            break;
        case 38:
            if (!LINK_IS_ADULT) {
                if (Flags_GetEventChkInf(EVENTCHKINF_25)) {
                    retTextId = 0x3027;
                } else if (Flags_GetEventChkInf(EVENTCHKINF_23)) {
                    retTextId = 0x3021;
                } else if (Flags_GetInfTable(INFTABLE_E0)) {
                    retTextId = 0x302A;
                } else {
                    retTextId = 0x3008;
                }
            } else {
                if (Flags_GetEventChkInf(EVENTCHKINF_20)) {
                    retTextId = 0x4043;
                } else {
                    retTextId = 0x302A;
                }
            }
            break;
        case 39:
            if (!LINK_IS_ADULT) {
                if (Flags_GetEventChkInf(EVENTCHKINF_25)) {
                    retTextId = 0x3027;
                } else if (Flags_GetEventChkInf(EVENTCHKINF_23)) {
                    retTextId = 0x3026;
                } else {
                    retTextId = 0x3009;
                }
            } else {
                if (Flags_GetEventChkInf(EVENTCHKINF_2A)) {
                    retTextId = 0x4043;
                } else {
                    retTextId = 0x302A;
                }
            }
            break;
        case 40:
            if (!LINK_IS_ADULT) {
                if (Flags_GetEventChkInf(EVENTCHKINF_25)) {
                    retTextId = 0x3027;
                } else if (Flags_GetEventChkInf(EVENTCHKINF_23)) {
                    retTextId = 0x3026;
                } else if (Flags_GetInfTable(INFTABLE_EB)) {
                    retTextId = 0x302B;
                } else {
                    retTextId = 0x300A;
                }
            } else {
                if (Flags_GetEventChkInf(EVENTCHKINF_2B)) {
                    retTextId = 0x4043;
                } else {
                    retTextId = 0x302A;
                }
            }
            break;
        case 41:
            if (!LINK_IS_ADULT) {
                if (Flags_GetEventChkInf(EVENTCHKINF_25)) {
                    retTextId = 0x3027;
                } else if (Flags_GetInfTable(INFTABLE_F0)) {
                    retTextId = 0x3015;
                } else {
                    retTextId = 0x3014;
                }
            } else {
                if (Flags_GetEventChkInf(EVENTCHKINF_2C)) {
                    retTextId = 0x4043;
                } else {
                    retTextId = 0x302A;
                }
            }
            break;
        case 42:
            if (!LINK_IS_ADULT) {
                if (Flags_GetEventChkInf(EVENTCHKINF_25)) {
                    retTextId = 0x3027;
                } else if (Flags_GetInfTable(INFTABLE_F4)) {
                    retTextId = 0x3017;
                } else {
                    retTextId = 0x3016;
                }
            } else {
                if (Flags_GetEventChkInf(EVENTCHKINF_2C)) {
                    retTextId = 0x4043;
                } else {
                    retTextId = 0x302A;
                }
            }
            break;
        case 43:
            if (!LINK_IS_ADULT) {
                if (Flags_GetEventChkInf(EVENTCHKINF_25)) {
                    retTextId = 0x3027;
                } else if (Flags_GetInfTable(INFTABLE_F8)) {
                    retTextId = 0x3019;
                } else {
                    retTextId = 0x3018;
                }
            } else {
                if (Flags_GetEventChkInf(EVENTCHKINF_2D)) {
                    retTextId = 0x4043;
                } else {
                    retTextId = 0x302A;
                }
            }
            break;
        case 48:
            if (Flags_GetEventChkInf(EVENTCHKINF_25)) {
                retTextId = 0x3029;
            } else if (Flags_GetEventChkInf(EVENTCHKINF_20) && Flags_GetEventChkInf(EVENTCHKINF_21)) {
                retTextId = 0x301B;
            } else {
                retTextId = 0x301A;
            }
            break;
        case 49:
            if (Flags_GetEventChkInf(EVENTCHKINF_37)) {
                retTextId = 0x402D;
            } else if (Flags_GetEventChkInf(EVENTCHKINF_30)) {
                retTextId = 0x4007;
            } else {
                retTextId = 0x4006;
            }
            break;
        case 50:
            if (Flags_GetEventChkInf(EVENTCHKINF_37)) {
                retTextId = 0x402E;
            } else if (Flags_GetEventChkInf(EVENTCHKINF_30)) {
                if (Flags_GetInfTable(INFTABLE_124)) {
                    retTextId = 0x4009;
                } else {
                    retTextId = 0x4008;
                }
            } else {
                retTextId = 0x4006;
            }
            break;
        case 51:
            if (Flags_GetEventChkInf(EVENTCHKINF_37)) {
                retTextId = 0x402D;
            } else if (Flags_GetEventChkInf(EVENTCHKINF_31)) {
                if (Flags_GetInfTable(INFTABLE_12A)) {
                    retTextId = 0x400B;
                } else {
                    retTextId = 0x402F;
                }
            } else if (Flags_GetEventChkInf(EVENTCHKINF_30)) {
                retTextId = 0x400A;
            } else {
                retTextId = 0x4006;
            }
            break;
        case 52:
            if (Flags_GetEventChkInf(EVENTCHKINF_37)) {
                retTextId = 0x402E;
            } else if (Flags_GetEventChkInf(EVENTCHKINF_30)) {
                retTextId = 0x400C;
            } else {
                retTextId = 0x4006;
            }
            break;
        case 53:
            if (Flags_GetEventChkInf(EVENTCHKINF_37)) {
                retTextId = 0x402D;
            } else if (Flags_GetEventChkInf(EVENTCHKINF_33)) {
                retTextId = 0x4010;
            } else if (Flags_GetEventChkInf(EVENTCHKINF_30)) {
                retTextId = 0x400F;
            } else {
                retTextId = 0x4006;
            }
            break;
        case 54:
            if (Flags_GetEventChkInf(EVENTCHKINF_37)) {
                retTextId = 0x402E;
            } else if (Flags_GetEventChkInf(EVENTCHKINF_30)) {
                retTextId = 0x4011;
            } else {
                retTextId = 0x4006;
            }
            break;
        case 55:
            if (!LINK_IS_ADULT) {
                if (Flags_GetEventChkInf(EVENTCHKINF_37)) {
                    retTextId = 0x402B;
                } else if (Flags_GetEventChkInf(EVENTCHKINF_31)) {
                    if (Flags_GetInfTable(INFTABLE_138)) {
                        retTextId = 0x401C;
                    } else {
                        retTextId = 0x401B;
                    }
                } else {
                    retTextId = 0x401A;
                }
            } else {
                retTextId = 0;
            }
            break;
        case 58:
            retTextId = 0x500F;
            break;
        case 59:
            retTextId = 0x5010;
            break;
        case 60:
            retTextId = 0x5012;
            break;
        case 61:
            if (Flags_GetInfTable(INFTABLE_166)) {
                retTextId = 0x5001;
            } else {
                retTextId = 0x5000;
            }
            break;
        case 62:
            retTextId = 0x5012;
            break;
        case 63:
            if (Flags_GetInfTable(INFTABLE_16A)) {
                retTextId = 0x5001;
            } else {
                retTextId = 0x5000;
            }
            break;
        case 71:
            if (Flags_GetEventChkInf(EVENTCHKINF_CAN_LEARN_EPONAS_SONG)) {
                retTextId = 0x2049;
            } else if (Flags_GetEventChkInf(EVENTCHKINF_TALKED_TO_CHILD_MALON_AT_RANCH)) {
                retTextId = 0x2048;
            } else if (Flags_GetEventChkInf(EVENTCHKINF_TALON_RETURNED_FROM_CASTLE)) {
                retTextId = 0x2047;
            } else if (Flags_GetEventChkInf(EVENTCHKINF_RECEIVED_WEIRD_EGG) &&
                       !Flags_GetEventChkInf(EVENTCHKINF_TALON_RETURNED_FROM_CASTLE)) {
                retTextId = 0x2044;
            } else if (Flags_GetEventChkInf(EVENTCHKINF_TALKED_TO_MALON_FIRST_TIME)) {
                if (Flags_GetEventChkInf(EVENTCHKINF_11)) {
                    retTextId = 0x2043;
                } else {
                    retTextId = 0x2042;
                }
            } else {
                retTextId = 0x2041;
            }
            break;
        case 72:
            if (!LINK_IS_ADULT) {
                if (Flags_GetEventChkInf(EVENTCHKINF_TALON_RETURNED_FROM_CASTLE)) {
                    retTextId = 0x2040;
                } else if (Flags_GetInfTable(INFTABLE_94)) {
                    retTextId = 0x2040;
                } else {
                    retTextId = 0x203F;
                }
            } else {
                if (!Flags_GetEventChkInf(EVENTCHKINF_EPONA_OBTAINED)) {
                    if (!IS_DAY) {
                        retTextId = 0x204E;
                    } else if (Flags_GetInfTable(INFTABLE_9A)) {
                        retTextId = 0x2031;
                    } else {
                        retTextId = 0x2030;
                    }
                } else {
                    retTextId = 0;
                }
            }
            break;
    }

    if (retTextId == 0) {
        retTextId = 1;
    }

    return retTextId;
}

void func_80036E50(u16 textId, s16 arg1) {
    switch (arg1) {
        case 0:
            switch (textId) {
                case 0x1001:
                    Flags_SetInfTable(INFTABLE_00);
                    return;
                case 0x1002:
                    Flags_SetInfTable(INFTABLE_01);
                    return;
                case 0x1031:
                    Flags_SetEventChkInf(EVENTCHKINF_03);
                    Flags_SetInfTable(INFTABLE_03);
                    return;
                case 0x1047:
                    Flags_SetInfTable(INFTABLE_05);
                    return;
            }
            return;
        case 1:
            switch (textId) {
                case 0x102F:
                    Flags_SetEventChkInf(EVENTCHKINF_02);
                    Flags_SetInfTable(INFTABLE_0C);
                    return;
                case 0x1033:
                    Audio_PlaySfxGeneral(NA_SE_SY_CORRECT_CHIME, &gSfxDefaultPos, 4, &gSfxDefaultFreqAndVolScale,
                                         &gSfxDefaultFreqAndVolScale, &gSfxDefaultReverb);
                    Flags_SetEventChkInf(EVENTCHKINF_04);
                    Flags_SetInfTable(INFTABLE_0E);
                    return;
                case 0x1045:
                    Flags_SetInfTable(INFTABLE_10);
                    return;
                case 0x1060:
                    Flags_SetInfTable(INFTABLE_15);
                    return;
                case 0x1067:
                    Flags_SetEventChkInf(EVENTCHKINF_0A);
                    Flags_SetInfTable(INFTABLE_17);
                    return;
                case 0x1070:
                    Flags_SetInfTable(INFTABLE_19);
                    return;
            }
            return;
        case 2:
            if (textId == 0x1056) {
                Flags_SetInfTable(INFTABLE_41);
            }
            return;
        case 3:
            if (textId == 0x1005) {
                Flags_SetInfTable(INFTABLE_1E);
            }
            return;
        case 4:
            if (textId == 0x105D) {
                Flags_SetInfTable(INFTABLE_47);
            }
            return;
        case 5:
            if (textId == 0x1008) {
                Flags_SetInfTable(INFTABLE_22);
            }
            return;
        case 6:
            if (textId == 0x100A) {
                Flags_SetInfTable(INFTABLE_24);
            }
            return;
        case 7:
            if (textId == 0x100C) {
                Flags_SetInfTable(INFTABLE_26);
            }
            return;
        case 8:
            if (textId == 0x100E) {
                Flags_SetInfTable(INFTABLE_28);
            }
            if (textId == 0x1059) {
                Flags_SetInfTable(INFTABLE_51);
            }
            return;
        case 10:
            if (textId == 0x104F) {
                Flags_SetInfTable(INFTABLE_59);
            }
            return;
        case 13:
            if (textId == 0x1054) {
                Flags_SetInfTable(INFTABLE_61);
            }
            return;
        case 15:
            if (textId == 0x1062) {
                Flags_SetInfTable(INFTABLE_66);
            }
            return;
        case 16:
            if (textId == 0x7002) {
                Flags_SetInfTable(INFTABLE_6A);
            }
            if (textId == 0x7003) {
                Flags_SetInfTable(INFTABLE_6A);
            }
            return;
        case 17:
            if (textId == 0x7007) {
                Flags_SetInfTable(INFTABLE_6C);
            }
            return;
        case 18:
            if (textId == 0x7071) {
                Flags_SetInfTable(INFTABLE_71);
            }
            return;
        case 20:
        case 21:
            if (textId == 0x2010) {
                Flags_SetInfTable(INFTABLE_76);
            }
            return;
        case 25:
            if (textId == 0x7016) {
                Flags_SetInfTable(INFTABLE_C2);
            }
            return;
        case 26:
            if (textId == 0x7018) {
                Flags_SetInfTable(INFTABLE_C4);
            }
            return;
        case 28:
            if (textId == 0x701D) {
                Flags_SetInfTable(INFTABLE_CA);
            }
            return;
        case 29:
            if (textId == 0x701F) {
                Flags_SetInfTable(INFTABLE_CC);
            }
            return;
        case 30:
            if (textId == 0x7021) {
                Flags_SetInfTable(INFTABLE_CE);
            }
            return;
        case 31:
            if (textId == 0x7023) {
                Flags_SetInfTable(INFTABLE_D0);
            }
            return;
        case 32:
            if (textId == 0x7025) {
                Flags_SetInfTable(INFTABLE_D2);
            }
            return;
        case 33:
            if (textId == 0x7027) {
                Flags_SetInfTable(INFTABLE_D4);
            }
            return;
        case 34:
            if (textId == 0x403C) {
                Flags_SetInfTable(INFTABLE_D6);
            }
            return;
        case 35:
            if (textId == 0x5028) {
                Flags_SetInfTable(INFTABLE_D8);
            }
            return;
        case 38:
            if (textId == 0x3008) {
                Flags_SetInfTable(INFTABLE_E0);
            }
            return;
        case 40:
            if (textId == 0x300B) {
                Flags_SetInfTable(INFTABLE_EB);
            }
            return;
        case 41:
            if (textId == 0x3014) {
                Flags_SetInfTable(INFTABLE_F0);
            }
            return;
        case 42:
            if (textId == 0x3016) {
                Flags_SetInfTable(INFTABLE_F4);
            }
            return;
        case 43:
            if (textId == 0x3018) {
                Flags_SetEventChkInf(EVENTCHKINF_20);
                Flags_SetInfTable(INFTABLE_F8);
            }
            return;
        case 48:
            if (textId == 0x3020) {
                Flags_SetEventChkInf(EVENTCHKINF_22);
                Flags_SetInfTable(INFTABLE_113);
            }
            return;
        case 49:
        case 52:
        case 53:
        case 54:
            if (textId == 0x4006) {
                Flags_SetEventChkInf(EVENTCHKINF_30);
            }
            return;
        case 50:
            if (textId == 0x4006) {
                Flags_SetEventChkInf(EVENTCHKINF_30);
            }
            if (textId == 0x4008) {
                Flags_SetInfTable(INFTABLE_124);
            }
            return;
        case 51:
            if (textId == 0x4006) {
                Flags_SetEventChkInf(EVENTCHKINF_30);
            }
            if (textId == 0x400A) {
                Flags_SetEventChkInf(EVENTCHKINF_32);
            }
            if (textId == 0x402F) {
                Flags_SetInfTable(INFTABLE_12A);
            }
            return;
        case 55:
            if (textId == 0x401B) {
                Flags_SetEventChkInf(EVENTCHKINF_33);
                Flags_SetInfTable(INFTABLE_138);
            }
            return;
        case 61:
            if (textId == 0x5000) {
                Flags_SetInfTable(INFTABLE_166);
            }
            return;
        case 63:
            if (textId == 0x5013) {
                Flags_SetInfTable(INFTABLE_16A);
            }
            return;
        case 71:
            if (textId == 0x2041) {
                Flags_SetEventChkInf(EVENTCHKINF_TALKED_TO_MALON_FIRST_TIME);
            }
            if (textId == 0x2044) {
                Flags_SetEventChkInf(EVENTCHKINF_RECEIVED_WEIRD_EGG);
            }
            if (textId == 0x2047) {
                Flags_SetEventChkInf(EVENTCHKINF_TALKED_TO_CHILD_MALON_AT_RANCH);
            }
            if (textId == 0x2048) {
                Flags_SetEventChkInf(EVENTCHKINF_CAN_LEARN_EPONAS_SONG);
            }
            return;
        case 72:
            return;
    }
}

s32 func_800374E0(PlayState* play, Actor* actor, u16 textId) {
    MessageContext* msgCtx = &play->msgCtx;
    s32 ret = 1;

    switch (textId) {
        case 0x1035:
            if (msgCtx->choiceIndex == 0) {
                if (Flags_GetInfTable(INFTABLE_2A)) {
                    func_80035B18(play, actor, 0x1036);
                } else {
                    func_80035B18(play, actor, 0x1041);
                }
            }
            if (msgCtx->choiceIndex == 1) {
                if (Flags_GetInfTable(INFTABLE_2B)) {
                    func_80035B18(play, actor, 0x1037);
                } else {
                    func_80035B18(play, actor, 0x1041);
                }
            }
            ret = 0;
            break;
        case 0x1038:
            if (msgCtx->choiceIndex == 0) {
                if (Flags_GetInfTable(INFTABLE_2E)) {
                    func_80035B18(play, actor, 0x1039);
                } else {
                    func_80035B18(play, actor, 0x1041);
                }
            }
            if (msgCtx->choiceIndex == 1) {
                if (Flags_GetInfTable(INFTABLE_2F)) {
                    func_80035B18(play, actor, 0x103A);
                } else {
                    func_80035B18(play, actor, 0x1041);
                }
            }
            if (msgCtx->choiceIndex == 2) {
                if (Flags_GetInfTable(INFTABLE_30)) {
                    func_80035B18(play, actor, 0x103B);
                } else {
                    func_80035B18(play, actor, 0x1041);
                }
            }
            ret = 0;
            break;
        case 0x103E:
            if (msgCtx->choiceIndex == 0) {
                func_80035B18(play, actor, 0x103F);
            }
            if (msgCtx->choiceIndex == 1) {
                func_80035B18(play, actor, 0x1040);
            }
            ret = 0;
            break;
        case 0x1041:
            if (msgCtx->choiceTextId == 0x1035) {
                if (msgCtx->choiceIndex == 0) {
                    func_80035B18(play, actor, 0x1036);
                    Flags_SetInfTable(INFTABLE_2A);
                }
                if (msgCtx->choiceIndex == 1) {
                    func_80035B18(play, actor, 0x1037);
                    Flags_SetInfTable(INFTABLE_2B);
                }
            }
            if (msgCtx->choiceTextId == 0x1038) {
                if (msgCtx->choiceIndex == 0) {
                    func_80035B18(play, actor, 0x1039);
                    Flags_SetInfTable(INFTABLE_2E);
                }
                if (msgCtx->choiceIndex == 1) {
                    func_80035B18(play, actor, 0x103A);
                    Flags_SetInfTable(INFTABLE_2F);
                }
                if (msgCtx->choiceIndex == 2) {
                    func_80035B18(play, actor, 0x103B);
                    Flags_SetInfTable(INFTABLE_30);
                }
            }
            ret = 0;
            break;
        case 0x1062:
            if (msgCtx->choiceIndex == 0) {
                func_80035B18(play, actor, 0x1063);
            }
            if (msgCtx->choiceIndex == 1) {
                func_80035B18(play, actor, 0x1064);
            }
            ret = 0;
            break;
        case 0x2030:
        case 0x2031:
            if (msgCtx->choiceIndex == 0) {
                if (gSaveContext.save.info.playerData.rupees >= 10) {
                    func_80035B18(play, actor, 0x2034);
                    Rupees_ChangeBy(-10);
                } else {
                    func_80035B18(play, actor, 0x2032);
                }
            }
            if (msgCtx->choiceIndex == 1) {
                func_80035B18(play, actor, 0x2032);
            }
            Flags_SetInfTable(INFTABLE_9A);
            ret = 0;
            break;
        case 0x2036:
        case 0x2037:
            if (msgCtx->choiceIndex == 0) {
                func_80035B18(play, actor, 0x201F);
            }
            if (msgCtx->choiceIndex == 1) {
                func_80035B18(play, actor, 0x205A);
            }
            ret = 0;
            break;
        case 0x2038:
            if (msgCtx->choiceIndex == 0) {
                break;
            }
            if (msgCtx->choiceIndex == 1) {
                func_80035B18(play, actor, 0x205A);
            }
            ret = 0;
            break;
        case 0x2034:
            if (msgCtx->choiceIndex != 0) {
                break;
            }
            func_80035B18(play, actor, 0x2035);
            ret = 0;
            break;
        case 0x2043:
            if (Flags_GetEventChkInf(EVENTCHKINF_RECEIVED_WEIRD_EGG)) {
                break;
            }
            func_80035B18(play, actor, 0x2044);
            ret = 0;
            break;
        case 0x205A:
            break;
        case 0x300A:
            if (msgCtx->choiceIndex == 0) {
                if (Flags_GetEventChkInf(EVENTCHKINF_22)) {
                    func_80035B18(play, actor, 0x300B);
                } else {
                    func_80035B18(play, actor, 0x300C);
                }
            }
            if (msgCtx->choiceIndex == 1) {
                func_80035B18(play, actor, 0x300D);
            }
            ret = 0;
            break;
        case 0x301B:
            if (msgCtx->choiceIndex == 0) {
                func_80035B18(play, actor, 0x301D);
            }
            if (msgCtx->choiceIndex == 1) {
                if (Flags_GetInfTable(INFTABLE_113)) {
                    func_80035B18(play, actor, 0x301F);
                } else {
                    func_80035B18(play, actor, 0x301E);
                }
            }
            ret = 0;
            break;
        case 0x301E:
            func_80035B18(play, actor, 0x3020);
            ret = 0;
            break;
        case 0x400C:
            if (msgCtx->choiceIndex == 0) {
                func_80035B18(play, actor, 0x400D);
            }
            if (msgCtx->choiceIndex == 1) {
                func_80035B18(play, actor, 0x400E);
            }
            ret = 0;
            break;
        case 0x7007:
            func_80035B18(play, actor, 0x703E);
            ret = 0;
            break;
        case 0x703E:
            func_80035B18(play, actor, 0x703F);
            ret = 0;
            break;
        case 0x703F:
            func_80035B18(play, actor, 0x7042);
            ret = 0;
            break;
    }

    return ret;
}

u16 func_80037C30(PlayState* play, s16 arg1) {
    return func_80035BFC(play, arg1);
}

s32 func_80037C5C(PlayState* play, s16 arg1, u16 textId) {
    func_80036E50(textId, arg1);
    return false;
}

s32 func_80037C94(PlayState* play, Actor* actor, s32 arg2) {
    return func_800374E0(play, actor, actor->textId);
}

s32 func_80037CB8(PlayState* play, Actor* actor, s16 arg2) {
    MessageContext* msgCtx = &play->msgCtx;
    s32 ret = false;

    switch (Message_GetState(msgCtx)) {
        case TEXT_STATE_CLOSING:
            func_80037C5C(play, arg2, actor->textId);
            ret = true;
            break;
        case TEXT_STATE_CHOICE:
        case TEXT_STATE_EVENT:
            if (Message_ShouldAdvance(play) && func_80037C94(play, actor, arg2)) {
                Audio_PlaySfxGeneral(NA_SE_SY_CANCEL, &gSfxDefaultPos, 4, &gSfxDefaultFreqAndVolScale,
                                     &gSfxDefaultFreqAndVolScale, &gSfxDefaultReverb);
                msgCtx->msgMode = MSGMODE_TEXT_CLOSING;
                ret = true;
            }
            break;
    }

    return ret;
}

s32 func_80037D98(PlayState* play, Actor* actor, s16 arg2, s32* arg3) {
    s16 var;
    s16 sp2C;
    s16 sp2A;
    s16 abs_var;

    if (Actor_TalkOfferAccepted(actor, play)) {
        *arg3 = 1;
        return true;
    }

    if (*arg3 == 1) {
        if (func_80037CB8(play, actor, arg2)) {
            *arg3 = 0;
        }
        return false;
    }

    Actor_GetScreenPos(play, actor, &sp2C, &sp2A);

    if ((sp2C < 0) || (sp2C > SCREEN_WIDTH) || (sp2A < 0) || (sp2A > SCREEN_HEIGHT)) {
        return false;
    }

    var = actor->yawTowardsPlayer - actor->shape.rot.y;
    abs_var = ABS(var);

    if (abs_var >= 0x4300) {
        return false;
    }

    if ((actor->xyzDistToPlayerSq > SQ(160.0f)) && !actor->isTargeted) {
        return false;
    }

    if (actor->xyzDistToPlayerSq <= SQ(80.0f)) {
        if (Actor_OfferTalk(actor, play, 80.0f)) {
            actor->textId = func_80037C30(play, arg2);
        }
    } else {
        if (Actor_OfferTalkNearColChkInfoCylinder(actor, play)) {
            actor->textId = func_80037C30(play, arg2);
        }
    }

    return false;
}

s32 Actor_TrackNone(Vec3s* headRot, Vec3s* torsoRot) {
    Math_SmoothStepToS(&headRot->y, 0, 6, 6200, 100);
    Math_SmoothStepToS(&headRot->x, 0, 6, 6200, 100);
    Math_SmoothStepToS(&torsoRot->y, 0, 6, 6200, 100);
    Math_SmoothStepToS(&torsoRot->x, 0, 6, 6200, 100);
    return true;
}

s32 Actor_TrackPoint(Actor* actor, Vec3f* target, Vec3s* headRot, Vec3s* torsoRot) {
    s16 pitch;
    s16 yaw;
    s16 yawDiff;

    pitch = Math_Vec3f_Pitch(&actor->focus.pos, target);
    yaw = Math_Vec3f_Yaw(&actor->focus.pos, target) - actor->world.rot.y;

    Math_SmoothStepToS(&headRot->x, pitch, 6, 2000, 1);
    headRot->x = CLAMP(headRot->x, -6000, 6000);

    yawDiff = Math_SmoothStepToS(&headRot->y, yaw, 6, 2000, 1);
    headRot->y = CLAMP(headRot->y, -8000, 8000);

    if ((yawDiff != 0) && (ABS(headRot->y) < 8000)) {
        return false;
    }

    Math_SmoothStepToS(&torsoRot->y, yaw - headRot->y, 4, 2000, 1);
    torsoRot->y = CLAMP(torsoRot->y, -12000, 12000);

    return true;
}

/**
 * Same as Actor_TrackPlayer, except use the actor's world position as the focus point, with the height
 * specified.
 *
 * @param play
 * @param actor
 * @param headRot the computed actor's head's rotation step
 * @param torsoRot the computed actor's torso's rotation step
 * @param focusHeight the height of the focus point relative to their world position
 *
 * @return true if rotated towards player, false if rotations were stepped back to zero.
 *
 * @note same note as Actor_TrackPlayer
 */
s32 Actor_TrackPlayerSetFocusHeight(PlayState* play, Actor* actor, Vec3s* headRot, Vec3s* torsoRot, f32 focusHeight) {
    Player* player = GET_PLAYER(play);
    s16 yaw;
    Vec3f target;

    actor->focus.pos = actor->world.pos;
    actor->focus.pos.y += focusHeight;

    if (!(((play->csCtx.state != CS_STATE_IDLE) || gDebugCamEnabled) &&
          (gSaveContext.save.entranceIndex == ENTR_KOKIRI_FOREST_0))) {
        yaw = ABS((s16)(actor->yawTowardsPlayer - actor->shape.rot.y));
        if (yaw >= 0x4300) {
            Actor_TrackNone(headRot, torsoRot);
            return false;
        }
    }

    if (((play->csCtx.state != CS_STATE_IDLE) || gDebugCamEnabled) &&
        (gSaveContext.save.entranceIndex == ENTR_KOKIRI_FOREST_0)) {
        target = play->view.eye;
    } else {
        target = player->actor.focus.pos;
    }

    Actor_TrackPoint(actor, &target, headRot, torsoRot);

    return true;
}

/**
 * Computes the necessary HeadRot and TorsoRot steps to be added to the normal rotation to smoothly turn an actors's
 * head and torso towards the player if within a certain yaw, else smoothly returns the rotations back to zero.
 * Also sets the focus position with the specified point.
 *
 * @param play
 * @param actor
 * @param headRot the computed actor's head's rotation step
 * @param torsoRot the computed actor's torso's rotation step
 * @param focusPos the point to set as the actor's focus position
 *
 * @return true if rotated towards player, false if rotations were stepped back to zero.
 *
 * @note if in a cutscene or debug camera is enabled, and the last entrance used was Kokiri Forest spawn 0, the computed
 * rotation will instead turn towards the view eye no matter the yaw.
 */
s32 Actor_TrackPlayer(PlayState* play, Actor* actor, Vec3s* headRot, Vec3s* torsoRot, Vec3f focusPos) {
    Player* player = GET_PLAYER(play);
    s16 yaw;
    Vec3f target;

    actor->focus.pos = focusPos;

    if (!(((play->csCtx.state != CS_STATE_IDLE) || gDebugCamEnabled) &&
          (gSaveContext.save.entranceIndex == ENTR_KOKIRI_FOREST_0))) {
        yaw = ABS((s16)(actor->yawTowardsPlayer - actor->shape.rot.y));
        if (yaw >= 0x4300) {
            Actor_TrackNone(headRot, torsoRot);
            return false;
        }
    }

    if (((play->csCtx.state != CS_STATE_IDLE) || gDebugCamEnabled) &&
        (gSaveContext.save.entranceIndex == ENTR_KOKIRI_FOREST_0)) {
        target = play->view.eye;
    } else {
        target = player->actor.focus.pos;
    }

    Actor_TrackPoint(actor, &target, headRot, torsoRot);

    return true;
}<|MERGE_RESOLUTION|>--- conflicted
+++ resolved
@@ -1012,13 +1012,8 @@
     return player->stateFlags1 & PLAYER_STATE1_3;
 }
 
-<<<<<<< HEAD
-s32 func_8002DD78(Player* player) {
+int func_8002DD78(Player* player) {
     return func_8002DD6C(player) && (player->unk_834 != 0);
-=======
-int func_8002DD78(Player* player) {
-    return func_8002DD6C(player) && player->unk_834;
->>>>>>> 5dd19e48
 }
 
 int func_8002DDA8(PlayState* play) {
