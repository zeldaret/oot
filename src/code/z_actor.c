#include <ultra64.h>
#include <global.h>
#include <vt.h>

#include "overlays/actors/ovl_En_Part/z_en_part.h"

void ActorShape_Init(ActorShape* shape, f32 arg1, void* shadowDrawFunc, f32 arg3) {
    shape->unk_08 = arg1;
    shape->shadowDrawFunc = shadowDrawFunc;
    shape->unk_10 = arg3;
    shape->unk_14 = -1;
}

void func_8002B200(Actor* actor, LightMapper* lightMapper, GlobalContext* globalCtx, Gfx* dlist, Color_RGBA8* color) {
    f32 temp1;
    f32 temp2;
    MtxF sp60;
    GraphicsContext* gfxCtx;
    Gfx* dispRefs[4];

    if (actor->floorPoly != NULL) {
        temp1 = actor->posRot.pos.y - actor->groundY;

        if (temp1 >= -50.0f && temp1 < 500.0f) {
            gfxCtx = globalCtx->state.gfxCtx;
            Graph_OpenDisps(dispRefs, globalCtx->state.gfxCtx, "../z_actor.c", 1553);

            gfxCtx->polyOpa.p = Gfx_CallSetupDL(gfxCtx->polyOpa.p, 0x2C);

            gDPSetCombineLERP(gfxCtx->polyOpa.p++, 0, 0, 0, PRIMITIVE, TEXEL0, 0, PRIMITIVE, 0, 0, 0, 0, COMBINED, 0, 0,
                              0, COMBINED);

            temp1 = (temp1 < 0.0f) ? 0.0f : ((temp1 > 150.0f) ? 150.0f : temp1);
            temp2 = 1.0f - (temp1 * (1.f / 350));

            if (color != NULL) {
                gDPSetPrimColor(gfxCtx->polyOpa.p++, 0, 0, color->r, color->g, color->b,
                                (u32)(actor->shape.unk_14 * temp2) & 0xFF);
            } else {
                gDPSetPrimColor(gfxCtx->polyOpa.p++, 0, 0, 0, 0, 0, (u32)(actor->shape.unk_14 * temp2) & 0xFF);
            }

            func_80038A28(actor->floorPoly, actor->posRot.pos.x, actor->groundY, actor->posRot.pos.z, &sp60);
            Matrix_Put(&sp60);

            if (dlist != D_04049210) {
                Matrix_RotateY(actor->shape.rot.y * (M_PI / 32768), MTXMODE_APPLY);
            }

            temp2 = (1.0f - (temp1 * (1.f / 350))) * actor->shape.unk_10;
            Matrix_Scale(actor->scale.x * temp2, 1.0f, actor->scale.z * temp2, MTXMODE_APPLY);

            gSPMatrix(gfxCtx->polyOpa.p++, Matrix_NewMtx(globalCtx->state.gfxCtx, "../z_actor.c", 1588),
                      G_MTX_MODELVIEW | G_MTX_LOAD);
            gSPDisplayList(gfxCtx->polyOpa.p++, dlist);

            Graph_CloseDisps(dispRefs, globalCtx->state.gfxCtx, "../z_actor.c", 1594);
        }
    }
}

void ActorShadow_DrawFunc_Circle(Actor* actor, LightMapper* lightMapper, GlobalContext* globalCtx) {
    func_8002B200(actor, lightMapper, globalCtx, &D_04049210, NULL);
}

Color_RGBA8 D_80115F80 = { 0xFF, 0xFF, 0xFF, 0xFF };

void ActorShadow_DrawFunc_WhiteCircle(Actor* actor, LightMapper* lightMapper, GlobalContext* globalCtx) {
    func_8002B200(actor, lightMapper, globalCtx, &D_04049210, &D_80115F80);
}

void ActorShadow_DrawFunc_Squiggly(Actor* actor, LightMapper* lightMapper, GlobalContext* globalCtx) {
    func_8002B200(actor, lightMapper, globalCtx, &D_04049AD0, NULL);
}

void func_8002B66C(GlobalContext* globalCtx, Light* light, MtxF* arg2, s32 arg3, f32 arg4, f32 arg5, f32 arg6) {
    GraphicsContext* gfxCtx = globalCtx->state.gfxCtx;
    f32 sp58;
    Gfx* dispRefs[7];

    Graph_OpenDisps(dispRefs, globalCtx->state.gfxCtx, "../z_actor.c", 1661);

    gDPSetPrimColor(gfxCtx->polyOpa.p++, 0, 0, 0, 0, 0,
                    (u32)(((arg3 * 0.00005f) > 1.0f ? 1.0f : (arg3 * 0.00005f)) * arg4) & 0xFF);

    sp58 = Math_atan2f(light->l.dir[0], light->l.dir[2]);
    arg6 *= (4.5f - (light->l.dir[1] * 0.035f));
    arg6 = (arg6 < 1.0f) ? 1.0f : arg6;
    Matrix_Put(arg2);
    Matrix_RotateY(sp58, MTXMODE_APPLY);
    Matrix_Scale(arg5, 1.0f, arg5 * arg6, MTXMODE_APPLY);

    gSPMatrix(gfxCtx->polyOpa.p++, Matrix_NewMtx(globalCtx->state.gfxCtx, "../z_actor.c", 1687),
              G_MTX_MODELVIEW | G_MTX_LOAD);
    gSPDisplayList(gfxCtx->polyOpa.p++, &D_04048180);

    Graph_CloseDisps(dispRefs, globalCtx->state.gfxCtx, "../z_actor.c", 1693);
}

#ifdef NON_MATCHING
// saved register, stack usage and minor ordering differences
void ActorShadow_DrawFunc_Teardrop(Actor* actor, LightMapper* lightMapper, GlobalContext* globalCtx) {
    GraphicsContext* gfxCtx;
    MtxF spE8;
    f32 spE0[2];
    s32 i;
    f32* spAC;
    Gfx* dispRefs[4];
    f32 temp_10;
    u8 temp_14;
    f32 temp_f0;
    f32 temp_f20;
    f32 temp_f20_2;
    f32 temp_f22_2;
    f32 temp_f24;
    s32 temp_a3;
    s32 temp_lo;
    u8 temp_s6;
    Vec3f* phi_s7;
    f32 phi_f2;
    Light* phi_s0;
    s32 phi_s1;
    s32 phi_s2;

    temp_f20 = actor->posRot.pos.y - actor->groundY;

    if (temp_f20 > 20.0f) {
        temp_10 = actor->shape.unk_10;
        temp_14 = actor->shape.unk_14;
        actor->shape.unk_10 *= 0.3f;
        actor->shape.unk_14 *= ((temp_f20 - 20.0f) * 0.02f) > 1.0f ? 1.0f : ((temp_f20 - 20.0f) * 0.02f);
        ActorShadow_DrawFunc_Circle(actor, lightMapper, globalCtx);
        actor->shape.unk_10 = temp_10;
        actor->shape.unk_14 = temp_14;
    }

    if (temp_f20 < 200.0f) {
        phi_s7 = &actor->unk_CC[0];
        spAC = &spE0[0];
        temp_s6 = lightMapper->numLights;
        temp_s6 -= 2;

        gfxCtx = globalCtx->state.gfxCtx;
        Graph_OpenDisps(dispRefs, globalCtx->state.gfxCtx, "../z_actor.c", 1741);

        gfxCtx->polyOpa.p = Gfx_CallSetupDL(gfxCtx->polyOpa.p, 0x2C);
        actor->shape.unk_15 = 0;

        for (i = 0; i < 2; i++) {
            phi_s7->y += 50.0f;
            *spAC = func_800BFCB8(globalCtx, &spE8, phi_s7);
            phi_s7->y -= 50.0f;

            actor->shape.unk_15 *= 2;

            phi_f2 = phi_s7->y - *spAC;

            if ((phi_f2 >= -1.0f) && (phi_f2 < 500.0f)) {
                phi_s0 = lightMapper->lights;

                if (phi_f2 <= 0.0f) {
                    actor->shape.unk_15++;
                }

                if (30.0f < phi_f2) {
                    phi_f2 = 30.0f;
                }

                temp_f24 = actor->shape.unk_14 * (1.0f - (phi_f2 * (1.0f / 30)));

                if (30.0f < phi_f2) {
                    phi_f2 = 30.0f;
                }

                temp_f20_2 = 1.0f - (phi_f2 * (1.0f / 70));
                temp_f22_2 = (actor->shape.unk_10 * temp_f20_2) * actor->scale.x;

                phi_s2 = 0;

                for (phi_s1 = 0; phi_s1 < temp_s6; phi_s1++) {
                    if (phi_s0->l.dir[1] > 0) {
                        temp_lo = ABS(phi_s0->l.dir[1]) * ((phi_s0->l.col[0] + phi_s0->l.col[1]) + phi_s0->l.col[2]);
                        if (temp_lo > 0) {
                            func_8002B66C(globalCtx, phi_s0, &spE8, temp_lo, temp_f24, temp_f22_2, temp_f20_2);
                            phi_s2 += temp_lo;
                        }
                    }
                    phi_s0++;
                }

                for (phi_s1 = 0; phi_s1 < 2; phi_s1++) {
                    if (phi_s0->l.dir[1] > 0) {
                        temp_a3 = (ABS(phi_s0->l.dir[1]) * ((phi_s0->l.col[0] + phi_s0->l.col[1]) + phi_s0->l.col[2])) -
                                  (phi_s2 * 8);
                        if (temp_a3 > 0) {
                            func_8002B66C(globalCtx, phi_s0, &spE8, temp_a3, temp_f24, temp_f22_2, temp_f20_2);
                        }
                    }
                    phi_s0++;
                }
            }

            spAC++;
            phi_s7++;
        }

        if (!(actor->bgCheckFlags & 1)) {
            actor->shape.unk_15 = 0;
        } else if (actor->shape.unk_15 == 3) {
            temp_f0 = actor->unk_CC[0].y - actor->unk_CC[1].y;
            actor->shape.unk_15 = ((spE0[0] + temp_f0) < (spE0[1] - temp_f0)) ? 2 : 1;
        }

        Graph_CloseDisps(dispRefs, globalCtx->state.gfxCtx, "../z_actor.c", 1831);
    }
}
#else
#pragma GLOBAL_ASM("asm/non_matchings/code/z_actor/ActorShadow_DrawFunc_Teardrop.s")
#endif

void func_8002BDB0(Actor* actor, s32 arg1, s32 arg2, UNK_PTR arg3, s32 arg4, UNK_PTR arg5) {
    if (arg1 == arg2) {
        Matrix_MultVec3f(arg3, &actor->unk_CC[0]);
    } else if (arg1 == arg4) {
        Matrix_MultVec3f(arg5, &actor->unk_CC[1]);
    }
}

void func_8002BE04(GlobalContext* globalCtx, Vec3f* arg1, Vec3f* arg2, f32* arg3) {
    func_800A6E10(&globalCtx->mf_11D60, arg1, arg2, arg3);
    *arg3 = (*arg3 < 1.0f) ? 1.0f : (1.0f / *arg3);
}

typedef struct {
    /* 0x00 */ Color_RGBA8 inner;
    /* 0x04 */ Color_RGBA8 outer;
} NaviColor; // size = 0x8

NaviColor sNaviColorList[] = {
    { { 0x00, 0xFF, 0x00, 0xFF }, { 0x00, 0xFF, 0x00, 0x00 } },
    { { 0x00, 0xFF, 0x00, 0xFF }, { 0x00, 0xFF, 0x00, 0x00 } },
    { { 0xFF, 0xFF, 0xFF, 0xFF }, { 0x00, 0x00, 0xFF, 0x00 } },
    { { 0x00, 0xFF, 0x00, 0xFF }, { 0x00, 0xFF, 0x00, 0x00 } },
    { { 0x96, 0x96, 0xFF, 0xFF }, { 0x96, 0x96, 0xFF, 0x00 } },
    { { 0xFF, 0xFF, 0x00, 0xFF }, { 0xC8, 0x9B, 0x00, 0x00 } },
    { { 0x00, 0xFF, 0x00, 0xFF }, { 0x00, 0xFF, 0x00, 0x00 } },
    { { 0x00, 0xFF, 0x00, 0xFF }, { 0x00, 0xFF, 0x00, 0x00 } },
    { { 0x00, 0xFF, 0x00, 0xFF }, { 0x00, 0xFF, 0x00, 0x00 } },
    { { 0xFF, 0xFF, 0x00, 0xFF }, { 0xC8, 0x9B, 0x00, 0x00 } },
    { { 0x00, 0xFF, 0x00, 0xFF }, { 0x00, 0xFF, 0x00, 0x00 } },
    { { 0x00, 0xFF, 0x00, 0xFF }, { 0x00, 0xFF, 0x00, 0x00 } },
    { { 0x00, 0xFF, 0x00, 0xFF }, { 0x00, 0xFF, 0x00, 0x00 } },
};

// unused
Gfx D_80115FF0[] = {
    gsSPEndDisplayList(),
};

void func_8002BE64(TargetContext* targetCtx, s32 index, f32 arg2, f32 arg3, f32 arg4) {
    targetCtx->arr_50[index].pos.x = arg2;
    targetCtx->arr_50[index].pos.y = arg3;
    targetCtx->arr_50[index].pos.z = arg4;
    targetCtx->arr_50[index].unk_0C = targetCtx->unk_44;
}

void func_8002BE98(TargetContext* targetCtx, s32 actorType, GlobalContext* globalCtx) {
    TargetContextEntry* entry;
    NaviColor* naviColor;
    s32 i;

    Math_Vec3f_Copy(&targetCtx->targetCenterPos, &globalCtx->view.eye);
    targetCtx->unk_44 = 500.0f;
    targetCtx->unk_48 = 0x100;

    naviColor = &sNaviColorList[actorType];

    entry = &targetCtx->arr_50[0];
    for (i = 0; i < ARRAY_COUNT(targetCtx->arr_50); i++) {
        func_8002BE64(targetCtx, i, 0.0f, 0.0f, 0.0f);
        entry->color.r = naviColor->inner.r;
        entry->color.g = naviColor->inner.g;
        entry->color.b = naviColor->inner.b;
        entry++;
    }
}

void func_8002BF60(TargetContext* targetCtx, Actor* actor, s32 actorType, GlobalContext* globalCtx) {
    NaviColor* naviColor = &sNaviColorList[actorType];
    targetCtx->naviRefPos.x = actor->posRot2.pos.x;
    targetCtx->naviRefPos.y = actor->posRot2.pos.y + (actor->unk_4C * actor->scale.y);
    targetCtx->naviRefPos.z = actor->posRot2.pos.z;
    targetCtx->naviInner.r = naviColor->inner.r;
    targetCtx->naviInner.g = naviColor->inner.g;
    targetCtx->naviInner.b = naviColor->inner.b;
    targetCtx->naviInner.a = naviColor->inner.a;
    targetCtx->naviOuter.r = naviColor->outer.r;
    targetCtx->naviOuter.g = naviColor->outer.g;
    targetCtx->naviOuter.b = naviColor->outer.b;
    targetCtx->naviOuter.a = naviColor->outer.a;
}

void func_8002C0C0(TargetContext* targetCtx, Actor* actor, GlobalContext* globalCtx) {
    targetCtx->arrowPointedActor = NULL;
    targetCtx->targetedActor = NULL;
    targetCtx->unk_40 = 0.0f;
    targetCtx->unk_8C = NULL;
    targetCtx->unk_90 = NULL;
    targetCtx->unk_4B = 0;
    targetCtx->unk_4C = 0;
    func_8002BF60(targetCtx, actor, actor->type, globalCtx);
    func_8002BE98(targetCtx, actor->type, globalCtx);
}

#ifdef NON_MATCHING
// regalloc and minor ordering differences
void func_8002C124(TargetContext* targetCtx, GlobalContext* globalCtx) {
    Actor* actor;
    Player* player;
    GraphicsContext* gfxCtx;
    Gfx* dispRefs[4];
    TargetContextEntry* entry;
    s16 spCE;
    f32 temp1;
    Vec3f spBC;
    s32 spB8;
    f32 spB4;
    s32 spB0;
    s32 spAC;
    f32 var1;
    f32 var2;
    s32 i;

    actor = targetCtx->targetedActor;
    gfxCtx = globalCtx->state.gfxCtx;
    Graph_OpenDisps(dispRefs, globalCtx->state.gfxCtx, "../z_actor.c", 2029);

    if (targetCtx->unk_48 != 0) {
        player = PLAYER;

        spCE = 0xFF;
        var1 = 1.0f;

        if (targetCtx->unk_4B != 0) {
            spB8 = 1;
        } else {
            spB8 = 3;
        }

        if (actor != NULL) {
            Math_Vec3f_Copy(&targetCtx->targetCenterPos, &actor->posRot2.pos);
            var1 = (500.0f - targetCtx->unk_44) / 420.0f;
        } else {
            targetCtx->unk_48 -= 120;
            if (targetCtx->unk_48 < 0) {
                targetCtx->unk_48 = 0;
            }
            spCE = targetCtx->unk_48;
        }

        func_8002BE04(globalCtx, &targetCtx->targetCenterPos, &spBC, &spB4);

        temp1 = ((spBC.x * spB4) * 160) * var1;
        spBC.x = (temp1 < -320) ? -320 : ((temp1 > 320) ? 320 : temp1);

        temp1 = ((spBC.y * spB4) * 120) * var1;
        spBC.y = (temp1 < -240) ? -240 : ((temp1 > 240) ? 240 : temp1);

        spBC.z = spBC.z * var1;

        targetCtx->unk_4C--;
        if (targetCtx->unk_4C < 0) {
            targetCtx->unk_4C = 2;
        }

        func_8002BE64(targetCtx, targetCtx->unk_4C, spBC.x, spBC.y, spBC.z);

        if ((!(player->stateFlags1 & 0x40)) || (actor != player->unk_664)) {
            gfxCtx->overlay.p = Gfx_CallSetupDL(gfxCtx->overlay.p, 0x39);

            for (spB0 = 0, spAC = targetCtx->unk_4C; spB0 < spB8; spB0++) {
                entry = &targetCtx->arr_50[spAC];

                if (entry->unk_0C < 500.0f) {
                    if (entry->unk_0C <= 120.0f) {
                        var2 = 0.15f;
                    } else {
                        var2 = ((entry->unk_0C - 120.0f) * 0.001f) + 0.15f;
                    }

                    Matrix_Translate(entry->pos.x, entry->pos.y, 0.0f, MTXMODE_NEW);
                    Matrix_Scale(var2, 0.15f, 1.0f, MTXMODE_APPLY);

                    gDPSetPrimColor(gfxCtx->overlay.p++, 0, 0, entry->color.r, entry->color.g, entry->color.b,
                                    (u8)spCE);

                    Matrix_RotateZ((targetCtx->unk_4B & 0x7F) * (M_PI / 64), MTXMODE_APPLY);

                    for (i = 0; i < 4; i++) {
                        Matrix_RotateZ(M_PI / 2, MTXMODE_APPLY);
                        Matrix_Push();
                        Matrix_Translate(entry->unk_0C, entry->unk_0C, 0.0f, MTXMODE_APPLY);
                        gSPMatrix(gfxCtx->overlay.p++, Matrix_NewMtx(globalCtx->state.gfxCtx, "../z_actor.c", 2116),
                                  G_MTX_MODELVIEW | G_MTX_LOAD);
                        gSPDisplayList(gfxCtx->overlay.p++, &D_0404D450);
                        Matrix_Pull();
                    }
                }

                spCE = spCE - (0xFF / 3);
                if (spCE < 0) {
                    spCE = 0;
                }
                spAC = (spAC + 1) % 3;
            }
        }
    }

    actor = targetCtx->unk_94;
    if ((actor != NULL) && !(actor->flags & 0x8000000)) {
        NaviColor* naviColor = &sNaviColorList[actor->type];

        gfxCtx->polyXlu.p = Gfx_CallSetupDL(gfxCtx->polyXlu.p, 0x7);

        Matrix_Translate(actor->posRot2.pos.x, actor->posRot2.pos.y + (actor->unk_4C * actor->scale.y) + 17.0f,
                         actor->posRot2.pos.z, MTXMODE_NEW);
        Matrix_RotateY((f32)((u16)(globalCtx->gameplayFrames * 3000)) * (M_PI / 32768), MTXMODE_APPLY);
        Matrix_Scale((iREG(27) + 35) / 1000.0f, (iREG(28) + 60) / 1000.0f, (iREG(29) + 50) / 1000.0f, MTXMODE_APPLY);

        gDPSetPrimColor(gfxCtx->polyXlu.p++, 0, 0, naviColor->inner.r, naviColor->inner.g, naviColor->inner.b, 0xFF);
        gSPMatrix(gfxCtx->polyXlu.p++, Matrix_NewMtx(globalCtx->state.gfxCtx, "../z_actor.c", 2153),
                  G_MTX_MODELVIEW | G_MTX_LOAD);
        gSPDisplayList(gfxCtx->polyXlu.p++, &D_0400CB70);
    }

    Graph_CloseDisps(dispRefs, globalCtx->state.gfxCtx, "../z_actor.c", 2158);
}
#else
#pragma GLOBAL_ASM("asm/non_matchings/code/z_actor/func_8002C124.s")
#endif

void func_8002C7BC(TargetContext* targetCtx, Player* player, Actor* actorArg, GlobalContext* globalCtx) {
    s32 pad;
    Actor* unkActor;
    s32 actorType;
    Vec3f sp50;
    f32 sp4C;
    f32 temp1;
    f32 temp2;
    f32 temp3;
    f32 temp4;
    f32 temp5;
    f32 temp6;
    s32 lockOnSfxId;

    unkActor = NULL;

    if ((player->unk_664 != NULL) && (player->unk_84B[player->unk_846] == 2)) {
        targetCtx->unk_94 = NULL;
    } else {
        func_80032AF0(globalCtx, &globalCtx->actorCtx, &unkActor, player);
        targetCtx->unk_94 = unkActor;
    }

    if (targetCtx->unk_8C != NULL) {
        unkActor = targetCtx->unk_8C;
        targetCtx->unk_8C = NULL;
    } else if (actorArg != NULL) {
        unkActor = actorArg;
    }

    if (unkActor != NULL) {
        actorType = unkActor->type;
    } else {
        actorType = player->actor.type;
    }

    if ((unkActor != targetCtx->arrowPointedActor) || (actorType != targetCtx->activeType)) {
        targetCtx->arrowPointedActor = unkActor;
        targetCtx->activeType = actorType;
        targetCtx->unk_40 = 1.0f;
    }

    if (unkActor == NULL) {
        unkActor = &player->actor;
    }

    if (Math_ApproxF(&targetCtx->unk_40, 0.0f, 0.25f) == 0) {
        temp1 = 0.25f / targetCtx->unk_40;
        temp2 = unkActor->posRot.pos.x - targetCtx->naviRefPos.x;
        temp3 = (unkActor->posRot.pos.y + (unkActor->unk_4C * unkActor->scale.y)) - targetCtx->naviRefPos.y;
        temp4 = unkActor->posRot.pos.z - targetCtx->naviRefPos.z;
        targetCtx->naviRefPos.x += temp2 * temp1;
        targetCtx->naviRefPos.y += temp3 * temp1;
        targetCtx->naviRefPos.z += temp4 * temp1;
    } else {
        func_8002BF60(targetCtx, unkActor, actorType, globalCtx);
    }

    if ((actorArg != NULL) && (targetCtx->unk_4B == 0)) {
        func_8002BE04(globalCtx, &actorArg->posRot2.pos, &sp50, &sp4C);
        if (((sp50.z <= 0.0f) || (1.0f <= fabsf(sp50.x * sp4C))) || (1.0f <= fabsf(sp50.y * sp4C))) {
            actorArg = NULL;
        }
    }

    if (actorArg != NULL) {
        if (actorArg != targetCtx->targetedActor) {
            func_8002BE98(targetCtx, actorArg->type, globalCtx);
            targetCtx->targetedActor = actorArg;

            if (actorArg->id == ACTOR_EN_BOOM) {
                targetCtx->unk_48 = 0;
            }

            lockOnSfxId = ((actorArg->flags & 5) == 5) ? NA_SE_SY_LOCK_ON : NA_SE_SY_LOCK_ON_HUMAN;
            func_80078884(lockOnSfxId);
        }

        targetCtx->targetCenterPos.x = actorArg->posRot.pos.x;
        targetCtx->targetCenterPos.y = actorArg->posRot.pos.y - (actorArg->shape.unk_08 * actorArg->scale.y);
        targetCtx->targetCenterPos.z = actorArg->posRot.pos.z;

        if (targetCtx->unk_4B == 0) {
            temp5 = (500.0f - targetCtx->unk_44) * 3.0f;
            temp6 = (temp5 < 30.0f) ? 30.0f : ((100.0f < temp5) ? 100.0f : temp5);
            if (Math_ApproxF(&targetCtx->unk_44, 80.0f, temp6) != 0) {
                targetCtx->unk_4B++;
            }
        } else {
            targetCtx->unk_4B = (targetCtx->unk_4B + 3) | 0x80;
            targetCtx->unk_44 = 120.0f;
        }
    } else {
        targetCtx->targetedActor = NULL;
        Math_ApproxF(&targetCtx->unk_44, 500.0f, 80.0f);
    }
}

/**
 * Tests if current scene switch flag is set.
 */
s32 Flags_GetSwitch(GlobalContext* globalCtx, s32 flag) {
    if (flag < 0x20) {
        return globalCtx->actorCtx.flags.swch & (1 << flag);
    } else {
        return globalCtx->actorCtx.flags.tempSwch & (1 << flag);
    }
}

/**
 * Sets current scene switch flag.
 */
void Flags_SetSwitch(GlobalContext* globalCtx, s32 flag) {
    if (flag < 0x20) {
        globalCtx->actorCtx.flags.swch |= (1 << flag);
    } else {
        globalCtx->actorCtx.flags.tempSwch |= (1 << flag);
    }
}

/**
 * Unsets current scene switch flag.
 */
void Flags_UnsetSwitch(GlobalContext* globalCtx, s32 flag) {
    if (flag < 0x20) {
        globalCtx->actorCtx.flags.swch &= ~(1 << flag);
    } else {
        globalCtx->actorCtx.flags.tempSwch &= ~(1 << flag);
    }
}

/**
 * Tests if current scene unknown flag is set.
 */
s32 Flags_GetUnknown(GlobalContext* globalCtx, s32 flag) {
    if (flag < 0x20) {
        return globalCtx->actorCtx.flags.unk0 & (1 << flag);
    } else {
        return globalCtx->actorCtx.flags.unk1 & (1 << flag);
    }
}

/**
 * Sets current scene unknown flag.
 */
void Flags_SetUnknown(GlobalContext* globalCtx, s32 flag) {
    if (flag < 0x20) {
        globalCtx->actorCtx.flags.unk0 |= (1 << flag);
    } else {
        globalCtx->actorCtx.flags.unk1 |= (1 << flag);
    }
}

/**
 * Unsets current scene unknown flag.
 */
void Flags_UnsetUnknown(GlobalContext* globalCtx, s32 flag) {
    if (flag < 0x20) {
        globalCtx->actorCtx.flags.unk0 &= ~(1 << flag);
    } else {
        globalCtx->actorCtx.flags.unk1 &= ~(1 << flag);
    }
}

/**
 * Tests if current scene chest flag is set.
 */
s32 Flags_GetTreasure(GlobalContext* globalCtx, s32 flag) {
    return globalCtx->actorCtx.flags.chest & (1 << flag);
}

/**
 * Sets current scene chest flag.
 */
void Flags_SetTreasure(GlobalContext* globalCtx, s32 flag) {
    globalCtx->actorCtx.flags.chest |= (1 << flag);
}

/**
 * Tests if current scene clear flag is set.
 */
s32 Flags_GetClear(GlobalContext* globalCtx, s32 flag) {
    return globalCtx->actorCtx.flags.clear & (1 << flag);
}

/**
 * Sets current scene clear flag.
 */
void Flags_SetClear(GlobalContext* globalCtx, s32 flag) {
    globalCtx->actorCtx.flags.clear |= (1 << flag);
}

/**
 * Unsets current scene clear flag.
 */
void Flags_UnsetClear(GlobalContext* globalCtx, s32 flag) {
    globalCtx->actorCtx.flags.clear &= ~(1 << flag);
}

/**
 * Tests if current scene temp clear flag is set.
 */
s32 Flags_GetTempClear(GlobalContext* globalCtx, s32 flag) {
    return globalCtx->actorCtx.flags.tempClear & (1 << flag);
}

/**
 * Sets current scene temp clear flag.
 */
void Flags_SetTempClear(GlobalContext* globalCtx, s32 flag) {
    globalCtx->actorCtx.flags.tempClear |= 1 << flag;
}

/**
 * Unsets current scene temp clear flag.
 */
void Flags_UnsetTempClear(GlobalContext* globalCtx, s32 flag) {
    globalCtx->actorCtx.flags.tempClear &= ~(1 << flag);
}

/**
 * Tests if current scene collectible flag is set.
 */
s32 Flags_GetCollectible(GlobalContext* globalCtx, s32 flag) {
    if (flag < 0x20) {
        return globalCtx->actorCtx.flags.collect & (1 << flag);
    } else {
        return globalCtx->actorCtx.flags.tempCollect & (1 << flag);
    }
}

/**
 * Sets current scene collectible flag.
 */
void Flags_SetCollectible(GlobalContext* globalCtx, s32 flag) {
    if (flag != 0) {
        if (flag < 0x20) {
            globalCtx->actorCtx.flags.collect |= 1 << flag;
        } else {
            globalCtx->actorCtx.flags.tempCollect |= 1 << flag;
        }
    }
}

void func_8002CDE4(GlobalContext* globalCtx, TitleCardContext* titleCtx) {
    titleCtx->delayA = titleCtx->delayB = titleCtx->unk_E = titleCtx->unk_C = 0;
}

void TitleCard_InitBossName(GlobalContext* globalCtx, TitleCardContext* titleCtx, u32 texture, s16 arg3, s16 arg4,
                            u8 arg5, u8 arg6) {
    titleCtx->texture = texture;
    titleCtx->unk_4 = arg3;
    titleCtx->unk_6 = arg4;
    titleCtx->unk_8 = arg5;
    titleCtx->unk_9 = arg6;
    titleCtx->delayA = 80;
    titleCtx->delayB = 0;
}

void TitleCard_InitPlaceName(GlobalContext* globalCtx, TitleCardContext* titleCtx, u32 texture, s32 arg3, s32 arg4,
                             s32 arg5, s32 arg6, s32 arg7) {
    Scene* loadedScene = globalCtx->loadedScene;
    u32 size = loadedScene->titleFile.vromEnd - loadedScene->titleFile.vromStart;

    if ((size != 0) && (size <= 0x3000)) {
        DmaMgr_SendRequest1(texture, loadedScene->titleFile.vromStart, size, "../z_actor.c", 2765);
    }

    titleCtx->texture = texture;
    titleCtx->unk_4 = arg3;
    titleCtx->unk_6 = arg4;
    titleCtx->unk_8 = arg5;
    titleCtx->unk_9 = arg6;
    titleCtx->delayA = 80;
    titleCtx->delayB = arg7;
}

void TitleCard_Update(GlobalContext* globalCtx, TitleCardContext* titleCtx) {
    if (DECR(titleCtx->delayB) == 0) {
        if (DECR(titleCtx->delayA) == 0) {
            Math_ApproxS(&titleCtx->unk_C, 0, 30);
            Math_ApproxS(&titleCtx->unk_E, 0, 70);
        } else {
            Math_ApproxS(&titleCtx->unk_C, 255, 10);
            Math_ApproxS(&titleCtx->unk_E, 255, 20);
        }
    }
}

void TitleCard_Draw(GlobalContext* globalCtx, TitleCardContext* titleCtx) {
    s32 spCC;
    s32 spC8;
    s32 unk1;
    s32 spC0;
    s32 sp38;
    s32 spB8;
    s32 spB4;
    s32 spB0;
    GraphicsContext* gfxCtx;
    Gfx* dispRefs[4];

    if (titleCtx->unk_C != 0) {
        spCC = titleCtx->unk_8;
        spC8 = titleCtx->unk_9;
        spC0 = (titleCtx->unk_4 * 4) - (spCC * 2);
        spB8 = (titleCtx->unk_6 * 4) - (spC8 * 2);
        sp38 = spCC * 2;

        gfxCtx = globalCtx->state.gfxCtx;
        Graph_OpenDisps(dispRefs, globalCtx->state.gfxCtx, "../z_actor.c", 2824);

        spB0 = spCC * spC8 * gSaveContext.language;
        spC8 = (spCC * spC8 > 0x1000) ? 0x1000 / spCC : spC8;
        spB4 = spB8 + (spC8 * 4);

        if (1) {} // Necessary to match

        gfxCtx->overlay.p = func_80093808(gfxCtx->overlay.p);

        gDPSetPrimColor(gfxCtx->overlay.p++, 0, 0, (u8)titleCtx->unk_E, (u8)titleCtx->unk_E, (u8)titleCtx->unk_E,
                        (u8)titleCtx->unk_C);

        gDPLoadTextureBlock(gfxCtx->overlay.p++, titleCtx->texture + spB0, G_IM_FMT_IA, G_IM_SIZ_8b, spCC, spC8, 0,
                            G_TX_NOMIRROR | G_TX_WRAP, G_TX_NOMIRROR | G_TX_WRAP, G_TX_NOMASK, G_TX_NOMASK, G_TX_NOLOD,
                            G_TX_NOLOD);

        gSPTextureRectangle(gfxCtx->overlay.p++, spC0, spB8, ((sp38 * 2) + spC0) - 4, spB8 + (spC8 * 4) - 1,
                            G_TX_RENDERTILE, 0, 0, 1024, 1024);

        spC8 = titleCtx->unk_9 - spC8;

        if (spC8 > 0) {
            gDPLoadTextureBlock(gfxCtx->overlay.p++, titleCtx->texture + spB0 + 0x1000, G_IM_FMT_IA, G_IM_SIZ_8b, spCC,
                                spC8, 0, G_TX_NOMIRROR | G_TX_WRAP, G_TX_NOMIRROR | G_TX_WRAP, G_TX_NOMASK, G_TX_NOMASK,
                                G_TX_NOLOD, G_TX_NOLOD);

            gSPTextureRectangle(gfxCtx->overlay.p++, spC0, spB4, ((sp38 * 2) + spC0) - 4, spB4 + (spC8 * 4) - 1,
                                G_TX_RENDERTILE, 0, 0, 1024, 1024);
        }

        Graph_CloseDisps(dispRefs, globalCtx->state.gfxCtx, "../z_actor.c", 2880);
    }
}

s32 func_8002D53C(GlobalContext* globalCtx, TitleCardContext* titleCtx) {
    if ((globalCtx->actorCtx.titleCtx.delayB != 0) || (globalCtx->actorCtx.titleCtx.unk_C != 0)) {
        titleCtx->delayA = 0;
        titleCtx->delayB = 0;
        return 0;
    }

    return 1;
}

void Actor_Kill(Actor* actor) {
    actor->draw = NULL;
    actor->update = NULL;
    actor->flags &= ~0x1;
}

void Actor_InitPosRot(Actor* actor) {
    actor->posRot = actor->initPosRot;
}

void Actor_SetHeight(Actor* actor, f32 offset) {
    actor->posRot2.pos.x = actor->posRot.pos.x;
    actor->posRot2.pos.y = actor->posRot.pos.y + offset;
    actor->posRot2.pos.z = actor->posRot.pos.z;

    actor->posRot2.rot.x = actor->posRot.rot.x;
    actor->posRot2.rot.y = actor->posRot.rot.y;
    actor->posRot2.rot.z = actor->posRot.rot.z;
}

void func_8002D5F4(Actor* actor) {
    actor->posRot.rot = actor->shape.rot;
}

void func_8002D610(Actor* actor) {
    actor->shape.rot = actor->posRot.rot;
}

void Actor_SetScale(Actor* actor, f32 scale) {
    actor->scale.z = scale;
    actor->scale.y = scale;
    actor->scale.x = scale;
}

void Actor_SetObjectDependency(GlobalContext* globalCtx, Actor* actor) {
    gSegments[6] = PHYSICAL_TO_VIRTUAL(globalCtx->objectCtx.status[actor->objBankIndex].segment);
}

void Actor_Init(Actor* actor, GlobalContext* globalCtx) {
    Actor_InitPosRot(actor);
    func_8002D610(actor);
    Actor_SetHeight(actor, 0.0f);
    Math_Vec3f_Copy(&actor->pos4, &actor->posRot.pos);
    Actor_SetScale(actor, 0.01f);
    actor->unk_1F = 3;
    actor->minVelocityY = -20.0f;
    actor->xyzDistFromLinkSq = FLT_MAX;
    actor->naviEnemyId = 0xFF;
    actor->unk_F4 = 1000.0f;
    actor->unk_F8 = 350.0f;
    actor->unk_FC = 700.0f;
    func_80061E48(&actor->colChkInfo);
    actor->floorPolySource = 0x32;
    ActorShape_Init(&actor->shape, 0.0f, NULL, 0.0f);
    if (Object_IsLoaded(&globalCtx->objectCtx, actor->objBankIndex)) {
        Actor_SetObjectDependency(globalCtx, actor);
        actor->init(actor, globalCtx);
        actor->init = NULL;
    }
}

void Actor_Destroy(Actor* actor, GlobalContext* globalCtx) {
    ActorOverlay* overlayEntry;
    char* name;

    if (actor->destroy != NULL) {
        actor->destroy(actor, globalCtx);
        actor->destroy = NULL;
    } else {
        overlayEntry = actor->overlayEntry;
        name = overlayEntry->name != NULL ? overlayEntry->name : "";

        // Translates to: "NO Actor CLASS DESTRUCT [%s]"
        osSyncPrintf("Ａｃｔｏｒクラス デストラクトがありません [%s]\n" VT_RST, name);
    }
}

void func_8002D7EC(Actor* actor) {
    f32 speedRate = R_UPDATE_RATE * 0.5f;
    actor->posRot.pos.x += (actor->velocity.x * speedRate) + actor->colChkInfo.displacement.x;
    actor->posRot.pos.y += (actor->velocity.y * speedRate) + actor->colChkInfo.displacement.y;
    actor->posRot.pos.z += (actor->velocity.z * speedRate) + actor->colChkInfo.displacement.z;
}

void func_8002D868(Actor* actor) {
    actor->velocity.x = Math_Sins(actor->posRot.rot.y) * actor->speedXZ;
    actor->velocity.z = Math_Coss(actor->posRot.rot.y) * actor->speedXZ;

    actor->velocity.y += actor->gravity;
    if (actor->velocity.y < actor->minVelocityY) {
        actor->velocity.y = actor->minVelocityY;
    }
}

void Actor_MoveForward(Actor* actor) {
    func_8002D868(actor);
    func_8002D7EC(actor);
}

void func_8002D908(Actor* actor) {
    f32 sp24 = Math_Coss(actor->posRot.rot.x) * actor->speedXZ;
    actor->velocity.x = Math_Sins(actor->posRot.rot.y) * sp24;
    actor->velocity.y = Math_Sins(actor->posRot.rot.x) * actor->speedXZ;
    actor->velocity.z = Math_Coss(actor->posRot.rot.y) * sp24;
}

void func_8002D97C(Actor* actor) {
    func_8002D908(actor);
    func_8002D7EC(actor);
}

void func_8002D9A4(Actor* actor, f32 arg1) {
    actor->speedXZ = Math_Coss(actor->posRot.rot.x) * arg1;
    actor->velocity.y = -Math_Sins(actor->posRot.rot.x) * arg1;
}

void func_8002D9F8(Actor* actor, UNK_PTR arg1) {
    Vec3f sp1C;
    func_800A54FC(arg1, &sp1C, actor->shape.rot.y);
    actor->posRot.pos.x += sp1C.x * actor->scale.x;
    actor->posRot.pos.y += sp1C.y * actor->scale.y;
    actor->posRot.pos.z += sp1C.z * actor->scale.z;
}

s16 func_8002DA78(Actor* actorA, Actor* actorB) {
    return Math_Vec3f_Yaw(&actorA->posRot.pos, &actorB->posRot.pos);
}

s16 func_8002DA9C(Actor* actorA, Actor* actorB) {
    return Math_Vec3f_Yaw(&actorA->posRot2.pos, &actorB->posRot2.pos);
}

s16 func_8002DAC0(Actor* actor, Vec3f* arg1) {
    return Math_Vec3f_Yaw(&actor->posRot.pos, arg1);
}

s16 func_8002DAE0(Actor* actorA, Actor* actorB) {
    return Math_Vec3f_Pitch(&actorA->posRot.pos, &actorB->posRot.pos);
}

s16 func_8002DB04(Actor* actorA, Actor* actorB) {
    return Math_Vec3f_Pitch(&actorA->posRot2.pos, &actorB->posRot2.pos);
}

s16 func_8002DB28(Actor* actor, Vec3f* arg1) {
    return Math_Vec3f_Pitch(&actor->posRot.pos, arg1);
}

f32 func_8002DB48(Actor* actorA, Actor* actorB) {
    return Math_Vec3f_DistXYZ(&actorA->posRot.pos, &actorB->posRot.pos);
}

f32 func_8002DB6C(Actor* actor, Vec3f* arg1) {
    return Math_Vec3f_DistXYZ(&actor->posRot.pos, arg1);
}

f32 func_8002DB8C(Actor* actorA, Actor* actorB) {
    return Math_Vec3f_DistXZ(&actorA->posRot.pos, &actorB->posRot.pos);
}

f32 func_8002DBB0(Actor* actor, Vec3f* arg1) {
    return Math_Vec3f_DistXZ(&actor->posRot.pos, arg1);
}

void func_8002DBD0(Actor* actor, Vec3f* result, Vec3f* arg2) {
    f32 cosRot2Y;
    f32 sinRot2Y;
    f32 deltaX;
    f32 deltaZ;

    cosRot2Y = Math_Coss(actor->shape.rot.y);
    sinRot2Y = Math_Sins(actor->shape.rot.y);
    deltaX = arg2->x - actor->posRot.pos.x;
    deltaZ = arg2->z - actor->posRot.pos.z;

    result->x = (deltaX * cosRot2Y) - (deltaZ * sinRot2Y);
    result->z = (deltaX * sinRot2Y) + (deltaZ * cosRot2Y);
    result->y = arg2->y - actor->posRot.pos.y;
}

f32 Actor_HeightDiff(Actor* actorA, Actor* actorB) {
    return actorB->posRot.pos.y - actorA->posRot.pos.y;
}

f32 Player_GetCameraYOffset(Player* player) {
    f32 offset = (player->stateFlags1 & 0x800000) ? 32.0f : 0.0f;

    if (LINK_IS_ADULT) {
        return offset + 68.0f;
    } else {
        return offset + 44.0f;
    }
}

f32 func_8002DCE4(Player* player) {
    if (player->stateFlags1 & 0x800000) {
        return 8.0f;
    } else if (player->stateFlags1 & 0x8000000) {
        return (R_RUN_SPEED_LIMIT / 100.0f) * 0.6f;
    } else {
        return R_RUN_SPEED_LIMIT / 100.0f;
    }
}

s32 func_8002DD6C(Player* player) {
    return player->stateFlags1 & 0x8;
}

s32 func_8002DD78(Player* player) {
    return func_8002DD6C(player) && player->unk_834;
}

s32 func_8002DDA8(GlobalContext* globalCtx) {
    Player* player = PLAYER;
    return (player->stateFlags1 & 0x800) || func_8002DD78(player);
}

s32 func_8002DDE4(GlobalContext* globalCtx) {
    Player* player = PLAYER;
    return player->stateFlags2 & 0x8;
}

s32 func_8002DDF4(GlobalContext* globalCtx) {
    Player* player = PLAYER;
    return player->stateFlags2 & 0x1000;
}

typedef struct {
    /* 0x000 */ Actor actor;
    /* 0x14C */ char unk_14C[0xB4];
    /* 0x200 */ Actor* unk_200;
    /* 0x204 */ f32 unk_204;
    /* 0x208 */ f32 unk_208;
    /* 0x20C */ f32 unk_20C;
    /* 0x210 */ s16 unk_210;
} ActorArmsHook;

void func_8002DE04(GlobalContext* globalCtx, Actor* actorA, Actor* actorB) {
    ActorArmsHook* hookActor;

    hookActor = (ActorArmsHook*)Actor_Find(&globalCtx->actorCtx, 0x0066, ACTORTYPE_ITEMACTION);
    hookActor->unk_200 = actorB;
    hookActor->unk_204 = 0.0f;
    hookActor->unk_208 = 0.0f;
    hookActor->unk_20C = 0.0f;
    actorB->flags |= 0x2000;
    actorA->flags &= ~0x2000;
}

void func_8002DE74(GlobalContext* globalCtx, Player* player) {
    if ((globalCtx->roomCtx.curRoom.unk_03 != 4) && func_800C0CB8(globalCtx)) {
        Camera_ChangeSettingDefaultFlags(Gameplay_GetCamera(globalCtx, 0), 6);
    }
}

void func_8002DECC(GlobalContext* globalCtx, Player* player, Actor* actor) {
    player->rideActor = actor;
    player->stateFlags1 |= 0x800000;
    actor->attachedB = &player->actor;
}

s32 func_8002DEEC(Player* player) {
    return (player->stateFlags1 & 0x20000080) || player->action;
}

void func_8002DF18(GlobalContext* globalCtx, Player* player) {
    func_8006DC68(globalCtx, player);
}

u32 func_8002DF38(GlobalContext* globalCtx, Actor* actor, u8 newAction) {
    Player* player = PLAYER;
    player->action = newAction;
    player->unk_448 = actor;
    player->unk_46A = 0;

    return 1;
}

s32 func_8002DF54(GlobalContext* globalCtx, Actor* actor, u8 arg2) {
    Player* player = PLAYER;
    func_8002DF38(globalCtx, actor, arg2);
    player->unk_46A = 1;

    return 1;
}

void func_8002DF90(DynaPolyActor* dynaActor) {
    dynaActor->unk_154 = 0.0f;
    dynaActor->unk_150 = 0.0f;
}

void func_8002DFA4(DynaPolyActor* dynaActor, f32 arg1, s16 arg2) {
    dynaActor->unk_150 += arg1;
    dynaActor->unk_158 = arg2;
}

s32 func_8002DFC8(Actor* actor, s16 arg1, GlobalContext* globalCtx) {
    Player* player = PLAYER;
    s16 var = (s16)(actor->yawTowardsLink + 0x8000) - player->actor.shape.rot.y;

    if (ABS(var) < arg1) {
        return 1;
    }

    return 0;
}

s32 func_8002E020(Actor* actorA, Actor* actorB, s16 arg2) {
    s16 var = (s16)(func_8002DA78(actorA, actorB) + 0x8000) - actorB->shape.rot.y;

    if (ABS(var) < arg2) {
        return 1;
    }

    return 0;
}

s32 func_8002E084(Actor* actor, s16 arg1) {
    s16 var = actor->yawTowardsLink - actor->shape.rot.y;

    if (ABS(var) < arg1) {
        return 1;
    }

    return 0;
}

s32 func_8002E0D0(Actor* actorA, Actor* actorB, s16 arg2) {
    s16 var = func_8002DA78(actorA, actorB) - actorA->shape.rot.y;

    if (ABS(var) < arg2) {
        return 1;
    }

    return 0;
}

s32 func_8002E12C(Actor* actor, f32 arg1, s16 arg2) {
    s16 var = actor->yawTowardsLink - actor->shape.rot.y;

    if (ABS(var) < arg2) {
        f32 xyzDistanceFromLink = sqrtf(SQ(actor->xzDistFromLink) + SQ(actor->yDistFromLink));

        if (xyzDistanceFromLink < arg1) {
            return 1;
        }
    }

    return 0;
}

s32 func_8002E1A8(Actor* actorA, Actor* actorB, f32 arg2, s16 arg3) {
    if (func_8002DB48(actorA, actorB) < arg2) {
        s16 var = func_8002DA78(actorA, actorB) - actorA->shape.rot.y;

        if (ABS(var) < arg3) {
            return 1;
        }
    }

    return 0;
}

s32 func_8002E234(Actor* actor, f32 arg1, s32 arg2) {
    if ((actor->bgCheckFlags & 0x1) && (arg1 < -11.0f)) {
        actor->bgCheckFlags &= ~0x1;
        actor->bgCheckFlags |= 0x4;

        if ((actor->velocity.y < 0.0f) && (arg2 & 0x10)) {
            actor->velocity.y = 0.0f;
        }

        return 0;
    }

    return 1;
}

UNK_TYPE D_8015BBA0;
u32 D_8015BBA4;

s32 func_8002E2AC(GlobalContext* globalCtx, Actor* actor, Vec3f* arg2, s32 arg3) {
    f32 sp34;
    u32 sp30;

    arg2->y += 50.0f;

    actor->groundY = func_8003CA0C(globalCtx, &globalCtx->colCtx, &actor->floorPoly, &sp30, actor, arg2);
    actor->bgCheckFlags &= ~0x0086;

    if (actor->groundY <= -32000.0f) {
        return func_8002E234(actor, -32000.0f, arg3);
    }

    sp34 = actor->groundY - actor->posRot.pos.y;
    actor->floorPolySource = sp30;

    if (sp34 >= 0.0f) {
        actor->bgCheckFlags |= 0x80;

        if (actor->bgCheckFlags & 0x10) {
            if (sp30 != D_8015BBA4) {
                if (sp34 > 15.0f) {
                    actor->bgCheckFlags |= 0x100;
                }
            } else {
                actor->posRot.pos.x = actor->pos4.x;
                actor->posRot.pos.z = actor->pos4.z;
            }
        }

        actor->posRot.pos.y = actor->groundY;

        if (actor->velocity.y <= 0.0f) {
            if (!(actor->bgCheckFlags & 0x1)) {
                actor->bgCheckFlags |= 0x2;
            } else if ((arg3 & 0x8) && (actor->gravity < 0.0f)) {
                actor->velocity.y = -4.0f;
            } else {
                actor->velocity.y = 0.0f;
            }

            actor->bgCheckFlags |= 0x1;
            func_80043334(&globalCtx->colCtx, actor, actor->floorPolySource);
        }
    } else {
        if ((actor->bgCheckFlags & 0x1) && (sp34 >= -11.0f)) {
            func_80043334(&globalCtx->colCtx, actor, actor->floorPolySource);
        }

        return func_8002E234(actor, sp34, arg3);
    }

    return 1;
}

void func_8002E4B4(GlobalContext* globalCtx, Actor* actor, f32 arg2, f32 arg3, f32 arg4, s32 arg5) {
    f32 sp74;
    s32 pad;
    Vec3f sp64;
    u32 sp60;
    CollisionPoly* sp5C;
    f32 sp58;
    UNK_TYPE sp54;
    f32 sp50;
    Vec3f sp44;

    sp74 = actor->posRot.pos.y - actor->pos4.y;

    if ((actor->floorPolySource != 0x32) && (actor->bgCheckFlags & 1)) {
        func_800433A4(&globalCtx->colCtx, actor->floorPolySource, actor);
    }

    if (arg5 & 1) {
        if ((!(arg5 & 0x80) && func_8003D52C(&globalCtx->colCtx, &sp64, &actor->posRot.pos, &actor->pos4, arg3,
                                             &actor->wallPoly, &sp60, actor, arg2)) ||
            ((arg5 & 0x80) && func_8003D594(&globalCtx->colCtx, &sp64, &actor->posRot.pos, &actor->pos4, arg3,
                                            &actor->wallPoly, &sp60, actor, arg2))) {
            sp5C = actor->wallPoly;
            Math_Vec3f_Copy(&actor->posRot.pos, &sp64);
            actor->wallPolyRot = atan2s(sp5C->norm.z, sp5C->norm.x);
            actor->bgCheckFlags |= 8;
            actor->wallPolySource = sp60;
        } else {
            actor->bgCheckFlags &= ~8;
        }
    }

    sp64.x = actor->posRot.pos.x;
    sp64.z = actor->posRot.pos.z;

    if (arg5 & 2) {
        sp64.y = actor->pos4.y + 10.0f;
        if (func_8003D7A0(&globalCtx->colCtx, &sp58, &sp64, (arg4 + sp74) - 10.0f, &D_8015BBA0, &D_8015BBA4, actor)) {
            actor->bgCheckFlags |= 0x10;
            actor->posRot.pos.y = (sp58 + sp74) - 10.0f;
        } else {
            actor->bgCheckFlags &= ~0x10;
        }
    }

    if (arg5 & 4) {
        sp64.y = actor->pos4.y;
        func_8002E2AC(globalCtx, actor, &sp64, arg5);
        sp50 = actor->posRot.pos.y;
        if (func_8004213C(globalCtx, &globalCtx->colCtx, actor->posRot.pos.x, actor->posRot.pos.z, &sp50, &sp54)) {
            actor->waterY = sp50 - actor->posRot.pos.y;
            if (actor->waterY < 0.0f) {
                actor->bgCheckFlags &= ~0x60;
            } else {
                if (!(actor->bgCheckFlags & 0x20)) {
                    actor->bgCheckFlags |= 0x40;
                    if (!(arg5 & 0x40)) {
                        sp44.x = actor->posRot.pos.x;
                        sp44.y = sp50;
                        sp44.z = actor->posRot.pos.z;
                        func_80029444(globalCtx, &sp44, 100, 500, 0);
                        func_80029444(globalCtx, &sp44, 100, 500, 4);
                        func_80029444(globalCtx, &sp44, 100, 500, 8);
                    }
                }
                actor->bgCheckFlags |= 0x20;
            }
        } else {
            actor->bgCheckFlags &= ~0x60;
            actor->waterY = -32000.0f;
        }
    }
}

s32 D_8015BBA8[16];

Gfx* func_8002E830(Vec3f* object, Vec3f* eye, Vec3f* lightDir, GraphicsContext* gfxCtx, Gfx* gfx, Hilite** hilite) {
    Gfx* lookAt;
    f32 correctedEyeX;

    lookAt = Graph_Alloc(gfxCtx, 4 * sizeof(Gfx));

    correctedEyeX = (eye->x == object->x) && (eye->z == object->z) ? eye->x + 0.001f : eye->x;

    *hilite = Graph_Alloc(gfxCtx, sizeof(Hilite));

    if (HREG(80) == 6) {
        osSyncPrintf("z_actor.c 3529 eye=[%f(%f) %f %f] object=[%f %f %f] light_direction=[%f %f %f]\n",
                     (f64)correctedEyeX, (f64)eye->x, (f64)eye->y, (f64)eye->z, (f64)object->x, (f64)object->y,
                     (f64)object->z, (f64)lightDir->x, (f64)lightDir->y, (f64)lightDir->z);
    }

    func_800ABE74(correctedEyeX, eye->y, eye->z);
    guLookAtHilite(&D_8015BBA8, lookAt, *hilite, correctedEyeX, eye->y, eye->z, object->x, object->y, object->z, 0.0f,
                   1.0f, 0.0f, lightDir->x, lightDir->y, lightDir->z, lightDir->x, lightDir->y, lightDir->z, 0x10,
                   0x10);

    gSPLookAt(gfx++, lookAt);
    gDPSetHilite1Tile(gfx++, 1, *hilite, 0x10, 0x10);

    return gfx;
}

Hilite* func_8002EABC(Vec3f* object, Vec3f* eye, Vec3f* lightDir, GraphicsContext* gfxCtx) {
    Hilite* hilite;
    Gfx* dispRefs[5];

    Graph_OpenDisps(dispRefs, gfxCtx, "../z_actor.c", 4306);
    gfxCtx->polyOpa.p = func_8002E830(object, eye, lightDir, gfxCtx, gfxCtx->polyOpa.p, &hilite);
    Graph_CloseDisps(dispRefs, gfxCtx, "../z_actor.c", 4313);

    return hilite;
}

Hilite* func_8002EB44(Vec3f* object, Vec3f* eye, Vec3f* lightDir, GraphicsContext* gfxCtx) {
    Hilite* hilite;
    Gfx* dispRefs[5];

    Graph_OpenDisps(dispRefs, gfxCtx, "../z_actor.c", 4332);
    gfxCtx->polyXlu.p = func_8002E830(object, eye, lightDir, gfxCtx, gfxCtx->polyXlu.p, &hilite);
    Graph_CloseDisps(dispRefs, gfxCtx, "../z_actor.c", 4339);

    return hilite;
}

void func_8002EBCC(Actor* actor, GlobalContext* globalCtx, s32 flag) {
    Hilite* hilite;
    Vec3f lightDir;
    Gfx* displayListHead;
    Gfx* displayList;
    GraphicsContext* gfxCtx;
    Gfx* dispRefs[4];

    lightDir.x = globalCtx->envCtx.unk_2A;
    lightDir.y = globalCtx->envCtx.unk_2B;
    lightDir.z = globalCtx->envCtx.unk_2C;

    if (HREG(80) == 6) {
        osSyncPrintf("z_actor.c 3637 game_play->view.eye=[%f(%f) %f %f]\n", (f64)globalCtx->view.eye.x,
                     (f64)globalCtx->view.eye.y, (f64)globalCtx->view.eye.z);
    }

    hilite = func_8002EABC(&actor->posRot.pos, &globalCtx->view.eye, &lightDir, globalCtx->state.gfxCtx);

    if (flag != 0) {
        displayList = Graph_Alloc(globalCtx->state.gfxCtx, 2 * sizeof(Gfx));
        displayListHead = displayList;

        gfxCtx = globalCtx->state.gfxCtx;
        Graph_OpenDisps(dispRefs, globalCtx->state.gfxCtx, "../z_actor.c", 4384);

        gDPSetHilite1Tile(displayListHead++, 1, hilite, 0x10, 0x10);
        gSPEndDisplayList(displayListHead);
        gSPSegment(gfxCtx->polyOpa.p++, 0x07, displayList);

        Graph_CloseDisps(dispRefs, globalCtx->state.gfxCtx, "../z_actor.c", 4394);
    }
}

void func_8002ED80(Actor* actor, GlobalContext* globalCtx, s32 flag) {
    Hilite* hilite;
    Vec3f lightDir;
    Gfx* displayListHead;
    Gfx* displayList;
    GraphicsContext* gfxCtx;
    Gfx* dispRefs[4];

    lightDir.x = globalCtx->envCtx.unk_2A;
    lightDir.y = globalCtx->envCtx.unk_2B;
    lightDir.z = globalCtx->envCtx.unk_2C;

    hilite = func_8002EB44(&actor->posRot.pos, &globalCtx->view.eye, &lightDir, globalCtx->state.gfxCtx);

    if (flag != 0) {
        displayList = Graph_Alloc(globalCtx->state.gfxCtx, 2 * sizeof(Gfx));
        displayListHead = displayList;

        gfxCtx = globalCtx->state.gfxCtx;
        Graph_OpenDisps(dispRefs, globalCtx->state.gfxCtx, "../z_actor.c", 4429);

        gDPSetHilite1Tile(displayListHead++, 1, hilite, 0x10, 0x10);
        gSPEndDisplayList(displayListHead);
        gSPSegment(gfxCtx->polyXlu.p++, 0x07, displayList);

        Graph_CloseDisps(dispRefs, globalCtx->state.gfxCtx, "../z_actor.c", 4439);
    }
}

PosRot* func_8002EEE4(PosRot* arg0, Actor* actor) {
    *arg0 = actor->posRot2;

    return arg0;
}

PosRot* func_8002EF14(PosRot* arg0, Actor* actor) {
    *arg0 = actor->posRot;

    return arg0;
}

PosRot* func_8002EF44(PosRot* arg0, Actor* actor) {
    PosRot sp1C;

    Math_Vec3f_Copy(&sp1C.pos, &actor->posRot.pos);
    sp1C.rot = actor->shape.rot;
    *arg0 = sp1C;

    return arg0;
}

#ifdef NON_MATCHING
// single regalloc difference
f32 func_8002EFC0(Actor* actor, Player* player, s16 arg2) {
    s16 var;
    s16 abs_var;

    var = (s16)(actor->yawTowardsLink - 0x8000) - arg2;
    abs_var = ABS(var);

    if (player->unk_664 != NULL) {
        if ((abs_var > 0x4000) || (actor->flags & 0x8000000)) {
            return FLT_MAX;
        } else {
            return actor->xyzDistFromLinkSq -
                   actor->xyzDistFromLinkSq * 0.8f * ((0x4000 - abs_var) * 3.0517578125e-05f);
        }
    }

    if (abs_var > 0x2AAA) {
        return FLT_MAX;
    }

    return actor->xyzDistFromLinkSq;
}
#else
extern f32 func_8002EFC0(Actor* actor, Player* player, s16 arg2);
#pragma GLOBAL_ASM("asm/non_matchings/code/z_actor/func_8002EFC0.s")
#endif

typedef struct {
    f32 unk_0, unk_4;
} struct_80115FF8; // size = 0x8

struct_80115FF8 D_80115FF8[] = {
    { 4900.0f, 0.5f },         { 28900.0f, 0.6666667f },   { 78400.0f, 0.05f },       { 122500.0f, 0.6666667f },
    { 490000.0f, 0.6666667f }, { 1000000.0f, 0.6666667f }, { 10000.0f, 0.94905096f }, { 19600.0f, 0.85714287f },
    { 57600.0f, 0.41666666f }, { 78400.0f, 0.001f },
};

u32 func_8002F090(Actor* actor, f32 arg1) {
    return arg1 < D_80115FF8[actor->unk_1F].unk_0;
}

s32 func_8002F0C8(Actor* actor, Player* player, s32 flag) {
    s16 var;
    s16 abs_var;
    f32 dist;

    if ((actor->update == NULL) || !(actor->flags & 1)) {
        return 1;
    }

    if (!flag) {
        var = (s16)(actor->yawTowardsLink - 0x8000) - player->actor.shape.rot.y;
        abs_var = ABS(var);

        if ((player->unk_664 == NULL) && (abs_var > 0x2AAA)) {
            dist = FLT_MAX;
        } else {
            dist = actor->xyzDistFromLinkSq;
        }

        return !func_8002F090(actor, D_80115FF8[actor->unk_1F].unk_4 * dist);
    }

    return 0;
}

u32 func_8002F194(Actor* actor, GlobalContext* globalCtx) {
    if (actor->flags & 0x100) {
        actor->flags &= ~0x100;
        return 1;
    }

    return 0;
}

s32 func_8002F1C4(Actor* actor, GlobalContext* globalCtx, f32 arg2, f32 arg3, u32 arg4) {
    Player* player = PLAYER;

    // This is convoluted but it seems like it must be a single if statement to match
    if ((player->actor.flags & 0x100) || ((arg4 != 0) && func_8008E988(globalCtx)) ||
        ((actor->unk_10C == 0) &&
         ((arg3 < fabsf(actor->yDistFromLink)) || (player->targetActorDistance < actor->xzDistFromLink) ||
          (arg2 < actor->xzDistFromLink)))) {
        return 0;
    }

    player->naviTargetActor = actor;
    player->targetActorDistance = actor->xzDistFromLink;
    player->exchangeItemId = arg4;

    return 1;
}

s32 func_8002F298(Actor* actor, GlobalContext* globalCtx, f32 arg2, u32 arg3) {
    return func_8002F1C4(actor, globalCtx, arg2, arg2, arg3);
}

s32 func_8002F2CC(Actor* actor, GlobalContext* globalCtx, f32 arg2) {
    return func_8002F298(actor, globalCtx, arg2, 0);
}

s32 func_8002F2F4(Actor* actor, GlobalContext* globalCtx) {
    f32 var1 = 50.0f + actor->colChkInfo.unk_10;
    return func_8002F2CC(actor, globalCtx, var1);
}

u32 func_8002F334(Actor* actor, GlobalContext* globalCtx) {
    if (func_8010BDBC(&globalCtx->msgCtx) == 2) {
        return 1;
    } else {
        return 0;
    }
}

s8 func_8002F368(GlobalContext* globalCtx) {
    Player* player = PLAYER;
    return player->exchangeItemId;
}

void func_8002F374(GlobalContext* globalCtx, Actor* actor, s16* arg2, s16* arg3) {
    Vec3f sp1C;
    f32 sp18;

    func_8002BE04(globalCtx, &actor->posRot2.pos, &sp1C, &sp18);
    *arg2 = sp1C.x * sp18 * 160.0f + 160.0f;
    *arg3 = sp1C.y * sp18 * -120.0f + 120.0f;
}

u32 func_8002F410(Actor* actor, GlobalContext* globalCtx) {
    if (actor->attachedA != NULL) {
        return 1;
    } else {
        return 0;
    }
}

s32 func_8002F434(Actor* actor, GlobalContext* globalCtx, s32 getItemId, f32 xzRange, f32 yRange) {
    Player* player = PLAYER;
    s16 var;
    s32 abs_var;

    if (!(player->stateFlags1 & 0x3C7080) && func_8008F29C(player) < 0) {
        if ((((player->heldActor != NULL) || (actor == player->naviTargetActor)) && (getItemId > 0) &&
             (getItemId < 0x7E)) ||
            (!(player->stateFlags1 & 0x20000800))) {
            if ((actor->xzDistFromLink < xzRange) && (fabsf(actor->yDistFromLink) < yRange)) {
                var = actor->yawTowardsLink - player->actor.shape.rot.y;
                abs_var = ABS(var);
                if ((getItemId != 0) || (player->getItemDirection < abs_var)) {
                    player->getItemId = getItemId;
                    player->interactRangeActor = actor;
                    player->getItemDirection = abs_var;
                    return 1;
                }
            }
        }
    }

    return 0;
}

void func_8002F554(Actor* actor, GlobalContext* globalCtx, s32 getItemId) {
    func_8002F434(actor, globalCtx, getItemId, 50.0f, 10.0f);
}

void func_8002F580(Actor* actor, GlobalContext* globalCtx) {
    func_8002F554(actor, globalCtx, 0);
}

u32 func_8002F5A0(Actor* actor, GlobalContext* globalCtx) {
    if (actor->attachedA == NULL) {
        return 1;
    } else {
        return 0;
    }
}

void func_8002F5C4(Actor* actorA, Actor* actorB, GlobalContext* globalCtx) {
    Actor* actorAttachedA = actorA->attachedA;

    if (actorAttachedA->id == ACTOR_PLAYER) {
        Player* player = (Player*)actorAttachedA;
        player->heldActor = actorB;
        player->interactRangeActor = actorB;
    }

    actorAttachedA->attachedB = actorB;
    actorB->attachedA = actorAttachedA;
    actorA->attachedA = NULL;
}

void func_8002F5F0(Actor* actor, GlobalContext* globalCtx) {
    Player* player = PLAYER;

    if (actor->xyzDistFromLinkSq < player->unk_6A4) {
        player->unk_6A4 = actor->xyzDistFromLinkSq;
    }
}

u32 func_8002F618(GlobalContext* globalCtx, Actor* actor) {
    if (actor->attachedB != NULL) {
        return 1;
    } else {
        return 0;
    }
}

u32 func_8002F63C(GlobalContext* globalCtx, Actor* actor, s32 arg2) {
    Player* player = PLAYER;

    if (!(player->stateFlags1 & 0x003C7880)) {
        player->rideActor = actor;
        player->unk_43C = arg2;
        return 1;
    }

    return 0;
}

u32 func_8002F674(GlobalContext* globalCtx, Actor* actor) {
    if (actor->attachedB == NULL) {
        return 1;
    } else {
        return 0;
    }
}

void func_8002F698(GlobalContext* globalCtx, u32 arg1, f32 arg2, s16 arg3, f32 arg4, u32 arg5, u32 arg6) {
    Player* player = PLAYER;
    player->unk_8A0 = arg6;
    player->unk_8A1 = arg5;
    player->unk_8A2 = arg3;
    player->unk_8A4 = arg2;
    player->unk_8A8 = arg4;
}

void func_8002F6D4(GlobalContext* globalCtx, u32 arg1, f32 arg2, s16 arg3, f32 arg4, u32 arg5) {
    func_8002F698(globalCtx, arg1, arg2, arg3, arg4, 2, arg5);
}

void func_8002F71C(GlobalContext* globalCtx, u32 arg1, f32 arg2, s16 arg3, f32 arg4) {
    func_8002F6D4(globalCtx, arg1, arg2, arg3, arg4, 0);
}

void func_8002F758(GlobalContext* globalCtx, u32 arg1, f32 arg2, s16 arg3, f32 arg4, u32 arg5) {
    func_8002F698(globalCtx, arg1, arg2, arg3, arg4, 1, arg5);
}

void func_8002F7A0(GlobalContext* globalCtx, u32 arg1, f32 arg2, s16 arg3, f32 arg4) {
    func_8002F758(globalCtx, arg1, arg2, arg3, arg4, 0);
}

void func_8002F7DC(Actor* actor, u16 sfxId) {
    Audio_PlaySoundGeneral(sfxId, &actor->unk_E4, 4, &D_801333E0, &D_801333E0, &D_801333E8);
}

void Audio_PlayActorSound2(Actor* actor, u16 sfxId) {
    func_80078914(&actor->unk_E4, sfxId);
}

void func_8002F850(GlobalContext* globalCtx, Actor* actor) {
    s32 sfxId;

    if (actor->bgCheckFlags & 0x20) {
        if (actor->waterY < 20.0f) {
            sfxId = NA_SE_PL_WALK_WATER0;
        } else {
            sfxId = NA_SE_PL_WALK_WATER1;
        }
    } else {
        sfxId = func_80041F34(&globalCtx->colCtx, actor->floorPoly, actor->floorPolySource, actor);
    }

    func_80078914(&actor->unk_E4, NA_SE_EV_BOMB_BOUND);
    func_80078914(&actor->unk_E4, sfxId + 0x800);
}

void func_8002F8F0(Actor* actor, u16 sfxId) {
    actor->sfx = sfxId;
    actor->flags |= 0x80000;
    actor->flags &= ~0x10300000;
}

void func_8002F91C(Actor* actor, u16 sfxId) {
    actor->sfx = sfxId;
    actor->flags |= 0x100000;
    actor->flags &= ~0x10280000;
}

void func_8002F948(Actor* actor, u16 sfxId) {
    actor->sfx = sfxId;
    actor->flags |= 0x200000;
    actor->flags &= ~0x10180000;
}

void func_8002F974(Actor* actor, u16 sfxId) {
    actor->flags &= ~0x10380000;
    actor->sfx = sfxId;
}

void func_8002F994(Actor* actor, s32 sfxId) {
    actor->flags |= 0x10000000;
    actor->flags &= ~0x00380000;
    if (sfxId < NA_SE_PL_LAND_GRASS) {
        actor->sfx = NA_SE_PL_WALK_DIRT;
    } else if (sfxId < NA_SE_PL_DIVE_BUBBLE) {
        actor->sfx = NA_SE_PL_WALK_CONCRETE;
    } else {
        actor->sfx = NA_SE_PL_WALK_SAND;
    }
}

s32 func_8002F9EC(GlobalContext* globalCtx, Actor* actor, UNK_TYPE arg2, UNK_TYPE arg3, UNK_TYPE arg4) {
    if (func_80041D4C(&globalCtx->colCtx, arg2, arg3) == 8) {
        globalCtx->unk_11D30[0] = 1;
        func_8005DFAC(globalCtx, 0, arg4);
        Audio_PlayActorSound2(actor, NA_SE_IT_WALL_HIT_BUYO);
        return 1;
    }

    return 0;
}

// Local data used for Farore's Wind light (stored in BSS, possibly a struct?)
LightInfoPositional D_8015BC00;
z_Light* D_8015BC10;
s32 D_8015BC14;
f32 D_8015BC18;

void func_8002FA60(GlobalContext* globalCtx) {
    Vec3f lightPos;

    if (gSaveContext.fw.set) {
        gSaveContext.respawn[RESPAWN_MODE_TOP].data = 0x28;
        gSaveContext.respawn[RESPAWN_MODE_TOP].pos.x = gSaveContext.fw.pos.x;
        gSaveContext.respawn[RESPAWN_MODE_TOP].pos.y = gSaveContext.fw.pos.y;
        gSaveContext.respawn[RESPAWN_MODE_TOP].pos.z = gSaveContext.fw.pos.z;
        gSaveContext.respawn[RESPAWN_MODE_TOP].yaw = gSaveContext.fw.yaw;
        gSaveContext.respawn[RESPAWN_MODE_TOP].playerParams = gSaveContext.fw.playerParams;
        gSaveContext.respawn[RESPAWN_MODE_TOP].entranceIndex = gSaveContext.fw.entranceIndex;
        gSaveContext.respawn[RESPAWN_MODE_TOP].roomIndex = gSaveContext.fw.roomIndex;
        gSaveContext.respawn[RESPAWN_MODE_TOP].tempSwchFlags = gSaveContext.fw.tempSwchFlags;
        gSaveContext.respawn[RESPAWN_MODE_TOP].tempCollectFlags = gSaveContext.fw.tempCollectFlags;
    } else {
        gSaveContext.respawn[RESPAWN_MODE_TOP].data = 0;
        gSaveContext.respawn[RESPAWN_MODE_TOP].pos.x = 0.0f;
        gSaveContext.respawn[RESPAWN_MODE_TOP].pos.y = 0.0f;
        gSaveContext.respawn[RESPAWN_MODE_TOP].pos.z = 0.0f;
    }

    lightPos.x = gSaveContext.respawn[RESPAWN_MODE_TOP].pos.x;
    lightPos.y = gSaveContext.respawn[RESPAWN_MODE_TOP].pos.y + 80.0f;
    lightPos.z = gSaveContext.respawn[RESPAWN_MODE_TOP].pos.z;

    Lights_InitType0PositionalLight(&D_8015BC00, lightPos.x, lightPos.y, lightPos.z, 0xFF, 0xFF, 0xFF, -1);

    D_8015BC10 = Lights_Insert(globalCtx, &globalCtx->lightCtx, &D_8015BC00);
    D_8015BC14 = 0;
    D_8015BC18 = 0.0f;
}

Vec3f D_80116048 = { 0.0f, -0.05f, 0.0f };
Vec3f D_80116054 = { 0.0f, -0.025f, 0.0f };
Color_RGB8 D_80116060 = { 0xFF, 0xFF, 0xFF };
Color_RGB8 D_80116064 = { 0x64, 0xC8, 0x00 };

#ifdef NON_MATCHING
// saved register, stack usage and minor ordering differences
// this also doesn't generate a few useless struct copies
void func_8002FBAC(GlobalContext* globalCtx) {
    GraphicsContext* gfxCtx;
    Gfx* dispRefs[6];
    Vec3f lightPos;
    f32 spD8;
    f32 spD4;
    s32 spD0;
    s32 spCC;
    f32 spC0;
    Vec3f spB4;
    Vec3f spA4;
    f32 sp9C;
    Vec3f sp7C;
    Vec3f sp70;
    f32 temp_f12;
    f32 temp_f14;
    f32 temp_f2;
    f32 temp_ret;
    s32 temp_a3;
    f32 phi_f14;
    f32 phi_f10;
    f32 phi_f6;

    gfxCtx = globalCtx->state.gfxCtx;

    Graph_OpenDisps(dispRefs, globalCtx->state.gfxCtx, "../z_actor.c", 5308);

    if (gSaveContext.respawn[RESPAWN_MODE_TOP].data != 0) {
        if (LINK_IS_ADULT) {
            spD8 = 80.0f;
        } else {
            spD8 = 60.0f;
        }

        spD0 = 0xFF;
        spD4 = 1.0f;

        temp_a3 = gSaveContext.respawn[RESPAWN_MODE_TOP].data - 0x28;
        spCC = temp_a3;

        if (temp_a3 < 0) {
            gSaveContext.respawn[RESPAWN_MODE_TOP].data++;
            spD4 = ABS(gSaveContext.respawn[RESPAWN_MODE_TOP].data) * 0.025f;
            D_8015BC14 = 60;
            D_8015BC18 = 1.0f;
        } else if (D_8015BC14 != 0) {
            D_8015BC14--;
        } else if (D_8015BC18 > 0.0f) {
            spC0 = D_8015BC18;
            temp_ret = Math_Vec3f_DistXYZAndStoreDiff(&gSaveContext.respawn[RESPAWN_MODE_DOWN].pos,
                                                      &gSaveContext.respawn[RESPAWN_MODE_TOP].pos, &spB4);

            if (temp_ret < 20.0f) {
                D_8015BC18 = 0.0f;
                Math_Vec3f_Copy(&gSaveContext.respawn[RESPAWN_MODE_TOP].pos,
                                &gSaveContext.respawn[RESPAWN_MODE_DOWN].pos);
            } else {
                sp9C = (1.0f / D_8015BC18) * temp_ret;
                phi_f14 = 20.0f / sp9C;
                phi_f14 = (phi_f14 < 0.05f) ? 0.05f : phi_f14;
                Math_ApproxF(&D_8015BC18, 0.0f, phi_f14);
                temp_f2 = ((D_8015BC18 / spC0) * temp_ret) / temp_ret;
                gSaveContext.respawn[RESPAWN_MODE_TOP].pos.x =
                    gSaveContext.respawn[RESPAWN_MODE_DOWN].pos.x + (spB4.x * temp_f2);
                gSaveContext.respawn[RESPAWN_MODE_TOP].pos.y =
                    gSaveContext.respawn[RESPAWN_MODE_DOWN].pos.y + (spB4.y * temp_f2);
                gSaveContext.respawn[RESPAWN_MODE_TOP].pos.z =
                    gSaveContext.respawn[RESPAWN_MODE_DOWN].pos.z + (spB4.z * temp_f2);
                temp_f12 = sp9C * 0.5f;
                temp_f14 = temp_ret - temp_f12;
                spD8 += sqrtf((temp_f12 * temp_f12) - (temp_f14 * temp_f14)) * 0.2f;
                osSyncPrintf("-------- DISPLAY Y=%f\n", spD8);
            }

            spA4.x = Math_Rand_CenteredFloat(6.0f) + gSaveContext.respawn[RESPAWN_MODE_TOP].pos.x;
            spA4.y = Math_Rand_ZeroOne() * 6.0f + gSaveContext.respawn[RESPAWN_MODE_TOP].pos.y + 80.0f;
            spA4.z = Math_Rand_CenteredFloat(6.0f) + gSaveContext.respawn[RESPAWN_MODE_TOP].pos.z;

            func_80028BB0(globalCtx, &spA4, &D_80116048, &D_80116054, &D_80116060, &D_80116064, 1000, 0x10);

            if (D_8015BC18 == 0.0f) {
                gSaveContext.respawn[RESPAWN_MODE_TOP] = gSaveContext.respawn[RESPAWN_MODE_DOWN];
                gSaveContext.respawn[RESPAWN_MODE_TOP].playerParams = 0x06FF;
                gSaveContext.respawn[RESPAWN_MODE_TOP].data = 0x28;
            }

            // somehow this shouldn't be optimized out
            gSaveContext.respawn[RESPAWN_MODE_TOP].pos = gSaveContext.respawn[RESPAWN_MODE_TOP].pos;
        } else if (temp_a3 > 0) {
            temp_f12 = temp_a3 * 0.1f;

            if (temp_f12 < 1.0f) {
                sp7C.x = globalCtx->view.eye.x;
                sp7C.y = globalCtx->view.eye.y - spD8;
                sp7C.z = globalCtx->view.eye.z;
                temp_ret = Math_Vec3f_DistXYZAndStoreDiff(&sp7C, &gSaveContext.respawn[RESPAWN_MODE_TOP].pos, &sp70);
                temp_f2 = (((1.0f - temp_f12) / (1.0f - ((f32)(temp_a3 - 1) * 0.1f))) * temp_ret) / temp_ret;
                gSaveContext.respawn[RESPAWN_MODE_TOP].pos.x = sp70.x * temp_f2 + sp7C.x;
                gSaveContext.respawn[RESPAWN_MODE_TOP].pos.y = sp70.y * temp_f2 + sp7C.y;
                gSaveContext.respawn[RESPAWN_MODE_TOP].pos.z = sp70.z * temp_f2 + sp7C.z;
            }

            // somehow this shouldn't be optimized out
            gSaveContext.respawn[RESPAWN_MODE_TOP].pos = gSaveContext.respawn[RESPAWN_MODE_TOP].pos;

            spD0 = 0xFF - (((temp_a3 * 0x10) - temp_a3) * 2);

            if (spD0 < 0) {
                gSaveContext.fw.set = 0;
                gSaveContext.respawn[RESPAWN_MODE_TOP].data = 0;
                spD0 = 0;
            } else {
                gSaveContext.respawn[RESPAWN_MODE_TOP].data++;
            }

            spD4 = spCC * 0.200000000000000011102230246252 + 1.0f;
        }

        if ((globalCtx->csCtx.state == 0) &&
            (gSaveContext.respawn[RESPAWN_MODE_TOP].entranceIndex == gSaveContext.entranceIndex) &&
            (globalCtx->roomCtx.curRoom.num == gSaveContext.respawn[RESPAWN_MODE_TOP].roomIndex)) {
            gfxCtx->polyXlu.p = Gfx_CallSetupDL(gfxCtx->polyXlu.p, 0x19);

            Matrix_Translate(gSaveContext.respawn[RESPAWN_MODE_TOP].pos.x,
                             gSaveContext.respawn[RESPAWN_MODE_TOP].pos.y + spD8,
                             gSaveContext.respawn[RESPAWN_MODE_TOP].pos.z, MTXMODE_NEW);
            Matrix_Scale(0.025f * spD4, 0.025f * spD4, 0.025f * spD4, MTXMODE_APPLY);
            Matrix_Mult(&globalCtx->mf_11D60, MTXMODE_APPLY);
            Matrix_Push();

            gDPPipeSync(gfxCtx->polyXlu.p++);
            gDPSetPrimColor(gfxCtx->polyXlu.p++, 0x80, 0x80, 0xFF, 0xFF, 0xC8, spD0);
            gDPSetEnvColor(gfxCtx->polyXlu.p++, 0x64, 0xC8, 0x00, 0xFF);

            phi_f10 = (globalCtx->gameplayFrames * 1500) & 0xFFFF;
            Matrix_RotateZ((phi_f10 * M_PI) / 32768.0f, MTXMODE_APPLY);

            gSPMatrix(gfxCtx->polyXlu.p++, Matrix_NewMtx(globalCtx->state.gfxCtx, "../z_actor.c", 5458),
                      G_MTX_MODELVIEW | G_MTX_LOAD);
            gSPDisplayList(gfxCtx->polyXlu.p++, &D_04010130);

            Matrix_Pull();
            phi_f6 = ~((globalCtx->gameplayFrames * 1200) & 0xFFFF);
            Matrix_RotateZ((phi_f6 * M_PI) / 32768.0f, MTXMODE_APPLY);

            gSPMatrix(gfxCtx->polyXlu.p++, Matrix_NewMtx(globalCtx->state.gfxCtx, "../z_actor.c", 5463),
                      G_MTX_MODELVIEW | G_MTX_LOAD);
            gSPDisplayList(gfxCtx->polyXlu.p++, &D_04010130);
        }

        lightPos.x = gSaveContext.respawn[RESPAWN_MODE_TOP].pos.x;
        lightPos.y = gSaveContext.respawn[RESPAWN_MODE_TOP].pos.y + spD8;
        lightPos.z = gSaveContext.respawn[RESPAWN_MODE_TOP].pos.z;

        Lights_InitType0PositionalLight(&D_8015BC00, lightPos.x, lightPos.y, lightPos.z, 0xFF, 0xFF, 0xFF,
                                        500.0f * spD4);

        Graph_CloseDisps(dispRefs, globalCtx->state.gfxCtx, "../z_actor.c", 5474);
    }
}
#else
#pragma GLOBAL_ASM("asm/non_matchings/code/z_actor/func_8002FBAC.s")
#endif

void func_80030488(GlobalContext* globalCtx) {
    Lights_Remove(globalCtx, &globalCtx->lightCtx, D_8015BC10);
}

void func_800304B0(GlobalContext* globalCtx) {
    if (globalCtx->actorCtx.unk_03 != 0) {
        globalCtx->actorCtx.unk_03 = 0;
        func_800876C8(globalCtx);
    }
}

// Actor_InitContext
void func_800304DC(GlobalContext* globalCtx, ActorContext* actorCtx, ActorEntry* actorEntry) {
    ActorOverlay* overlayEntry;
    SaveSceneFlags* saveSceneFlags;
    s32 i;

    saveSceneFlags = &gSaveContext.sceneFlags[globalCtx->sceneNum];

    bzero(actorCtx, sizeof(*actorCtx));

    ActorOverlayTable_Init();
    Matrix_MtxFCopy(&globalCtx->mf_11DA0, &gMtxFClear);
    Matrix_MtxFCopy(&globalCtx->mf_11D60, &gMtxFClear);

    overlayEntry = &gActorOverlayTable[0];
    for (i = 0; i < ARRAY_COUNT(gActorOverlayTable); i++) {
        overlayEntry->loadedRamAddr = NULL;
        overlayEntry->nbLoaded = 0;
        overlayEntry++;
    }

    actorCtx->flags.chest = saveSceneFlags->chest;
    actorCtx->flags.swch = saveSceneFlags->swch;
    actorCtx->flags.clear = saveSceneFlags->clear;
    actorCtx->flags.collect = saveSceneFlags->collect;

    func_8002CDE4(globalCtx, &actorCtx->titleCtx);

    actorCtx->absoluteSpace = NULL;

    Actor_SpawnEntry(actorCtx, actorEntry, globalCtx);
    func_8002C0C0(&actorCtx->targetCtx, actorCtx->actorList[ACTORTYPE_PLAYER].first, globalCtx);
    func_8002FA60(globalCtx);
}

u32 D_80116068[] = {
    0x100000C0, 0x100000C0, 0x00000000, 0x100004C0, 0x00000080, 0x300000C0,
    0x10000080, 0x00000000, 0x300000C0, 0x100004C0, 0x00000000, 0x100000C0,
};

void Actor_UpdateAll(GlobalContext* globalCtx, ActorContext* actorCtx) {
    Actor* refActor;
    Actor* actor;
    Player* player;
    u32* sp80;
    u32 unkFlag;
    u32 unkCondition;
    Actor* sp74;
    ActorEntry* actorEntry;
    s32 i;

    player = PLAYER;

    if (0) {
        // This assert is optimized out but it exists due to its presence in rodata
        if (gMaxActorId != ACTOR_ID_MAX) {
            __assert("MaxProfile == ACTOR_DLF_MAX", "../z_actor.c", UNK_LINE);
        }
    }

    sp74 = NULL;
    unkFlag = 0;

    if (globalCtx->nbSetupActors != 0) {
        actorEntry = &globalCtx->setupActorList[0];
        for (i = 0; i < globalCtx->nbSetupActors; i++) {
            Actor_SpawnEntry(&globalCtx->actorCtx, actorEntry++, globalCtx);
        }
        globalCtx->nbSetupActors = 0;
    }

    if (actorCtx->unk_02 != 0) {
        actorCtx->unk_02--;
    }

    if (KREG(0) == -100) {
        refActor = &PLAYER->actor;
        KREG(0) = 0;
        Actor_Spawn(&globalCtx->actorCtx, globalCtx, ACTOR_EN_CLEAR_TAG, refActor->posRot.pos.x,
                    refActor->posRot.pos.y + 100.0f, refActor->posRot.pos.z, 0, 0, 0, 1);
    }

    sp80 = &D_80116068[0];

    if (player->stateFlags2 & 0x8000000) {
        unkFlag = 0x2000000;
    }

    if ((player->stateFlags1 & 0x40) && ((player->actor.textId & 0xFF00) != 0x600)) {
        sp74 = player->naviTargetActor;
    }

    for (i = 0; i < ARRAY_COUNT(actorCtx->actorList); i++, sp80++) {
        unkCondition = (*sp80 & player->stateFlags1);

        actor = actorCtx->actorList[i].first;
        while (actor != NULL) {
            if (actor->posRot.pos.y < -25000.0f) {
                actor->posRot.pos.y = -25000.0f;
            }

            actor->sfx = 0;

            if (actor->init != NULL) {
                if (Object_IsLoaded(&globalCtx->objectCtx, actor->objBankIndex)) {
                    Actor_SetObjectDependency(globalCtx, actor);
                    actor->init(actor, globalCtx);
                    actor->init = NULL;
                }
                actor = actor->next;
            } else if (!Object_IsLoaded(&globalCtx->objectCtx, actor->objBankIndex)) {
                Actor_Kill(actor);
                actor = actor->next;
            } else if ((unkFlag && !(actor->flags & unkFlag)) ||
                       (!unkFlag && unkCondition && (sp74 != actor) && (actor != player->navi) &&
                        (actor != player->heldActor) && (&player->actor != actor->attachedA))) {
                func_80061E8C(&actor->colChkInfo);
                actor = actor->next;
            } else if (actor->update == NULL) {
                if (!actor->activelyDrawn) {
                    actor = Actor_Delete(&globalCtx->actorCtx, actor, globalCtx);
                } else {
                    Actor_Destroy(actor, globalCtx);
                    actor = actor->next;
                }
            } else {
                Math_Vec3f_Copy(&actor->pos4, &actor->posRot.pos);
                actor->xzDistFromLink = func_8002DB8C(actor, &player->actor);
                actor->yDistFromLink = Actor_HeightDiff(actor, &player->actor);
                actor->xyzDistFromLinkSq = SQ(actor->xzDistFromLink) + SQ(actor->yDistFromLink);

                actor->yawTowardsLink = func_8002DA78(actor, &player->actor);
                actor->flags &= ~0x1000000;

                if ((DECR(actor->freeze) == 0) && (actor->flags & 0x50)) {
                    if (actor == player->unk_664) {
                        actor->unk_10C = 1;
                    } else {
                        actor->unk_10C = 0;
                    }

                    if ((actor->unk_10D != 0) && (player->unk_664 == NULL)) {
                        actor->unk_10D = 0;
                    }

                    Actor_SetObjectDependency(globalCtx, actor);
                    if (actor->dmgEffectTimer != 0) {
                        actor->dmgEffectTimer--;
                    }
                    actor->update(actor, globalCtx);
                    func_8003F8EC(globalCtx, &globalCtx->colCtx.dyna, actor);
                }

                func_80061E8C(&actor->colChkInfo);

                actor = actor->next;
            }
        }

        if (i == ACTORTYPE_BG) {
            func_8003F984(globalCtx, &globalCtx->colCtx.dyna);
        }
    }

    actor = player->unk_664;

    if ((actor != NULL) && (actor->update == NULL)) {
        actor = NULL;
        func_8008EDF0(player);
    }

    if ((actor == NULL) || (player->unk_66C < 5)) {
        actor = NULL;
        if (actorCtx->targetCtx.unk_4B != 0) {
            actorCtx->targetCtx.unk_4B = 0;
            func_80078884(NA_SE_SY_LOCK_OFF);
        }
    }

    func_8002C7BC(&actorCtx->targetCtx, player, actor, globalCtx);
    TitleCard_Update(globalCtx, &actorCtx->titleCtx);
    func_8003FB64(globalCtx, &globalCtx->colCtx.dyna);
}

void Actor_FaultPrint(Actor* actor, char* command) {
    ActorOverlay* overlayEntry;
    char* name;

    if ((actor == NULL) || (actor->overlayEntry == NULL)) {
        FaultDrawer_SetCursor(48, 24);
        FaultDrawer_Printf("ACTOR NAME is NULL");
    }

    overlayEntry = actor->overlayEntry;
    name = overlayEntry->name != NULL ? overlayEntry->name : "";

    // Translates to: "ACTOR NAME(%08x:%s)"
    osSyncPrintf("アクターの名前(%08x:%s)\n", actor, name);

    if (command != NULL) {
        // Translates to: "COMMAND:%s"
        osSyncPrintf("コメント:%s\n", command);
    }

    FaultDrawer_SetCursor(48, 24);
    FaultDrawer_Printf("ACTOR NAME %08x:%s", actor, name);
}

void Actor_Draw(GlobalContext* globalCtx, Actor* actor) {
    FaultClient faultClient;
    LightMapper* lightMapper;
    GraphicsContext* gfxCtx;
    Camera* camera;
    Gfx* dispRefs[3];

    Fault_AddClient(&faultClient, Actor_FaultPrint, actor, "Actor_draw");

    gfxCtx = globalCtx->state.gfxCtx;

    Graph_OpenDisps(dispRefs, globalCtx->state.gfxCtx, "../z_actor.c", 6035);

    lightMapper = Lights_CreateMapper(&globalCtx->lightCtx, globalCtx->state.gfxCtx);

    func_8007A474(lightMapper, globalCtx->lightCtx.lightsHead, (actor->flags & 0x400000) ? NULL : &actor->posRot.pos);
    func_80079EFC(lightMapper, globalCtx->state.gfxCtx);

    if (actor->flags & 0x1000) {
        camera = &globalCtx->cameras[0];
        func_800D1694(actor->posRot.pos.x + camera->unk_80.x,
                      actor->posRot.pos.y + (f32)((actor->shape.unk_08 * actor->scale.y) + camera->unk_80.y),
                      actor->posRot.pos.z + camera->unk_80.z, &actor->shape.rot);
    } else {
        func_800D1694(actor->posRot.pos.x, actor->posRot.pos.y + (actor->shape.unk_08 * actor->scale.y),
                      actor->posRot.pos.z, &actor->shape.rot);
    }

    Matrix_Scale(actor->scale.x, actor->scale.y, actor->scale.z, MTXMODE_APPLY);
    Actor_SetObjectDependency(globalCtx, actor);

    gSPSegment(gfxCtx->polyOpa.p++, 0x06, globalCtx->objectCtx.status[actor->objBankIndex].segment);
    gSPSegment(gfxCtx->polyXlu.p++, 0x06, globalCtx->objectCtx.status[actor->objBankIndex].segment);

    if (actor->dmgEffectTimer != 0) {
        // Must be inline data to match
        Color_RGBA8 sp2C = { 0x00, 0x00, 0x00, 0xFF };
        if (actor->dmgEffectParams & 0x8000) {
            sp2C.r = sp2C.g = sp2C.b = ((actor->dmgEffectParams & 0x1F00) >> 5) | 7;
        } else if (actor->dmgEffectParams & 0x4000) {
            sp2C.r = ((actor->dmgEffectParams & 0x1F00) >> 5) | 7;
        } else {
            sp2C.b = ((actor->dmgEffectParams & 0x1F00) >> 5) | 7;
        }

        if (actor->dmgEffectParams & 0x2000) {
            func_80026860(globalCtx, &sp2C, actor->dmgEffectTimer, actor->dmgEffectParams & 0xFF);
        } else {
            func_80026400(globalCtx, &sp2C, actor->dmgEffectTimer, actor->dmgEffectParams & 0xFF);
        }
    }

    actor->draw(actor, globalCtx);

    if (actor->dmgEffectTimer != 0) {
        if (actor->dmgEffectParams & 0x2000) {
            func_80026A6C(globalCtx);
        } else {
            func_80026608(globalCtx);
        }
    }

    if (actor->shape.shadowDrawFunc != NULL) {
        actor->shape.shadowDrawFunc(actor, lightMapper, globalCtx);
    }

    Graph_CloseDisps(dispRefs, globalCtx->state.gfxCtx, "../z_actor.c", 6119);

    Fault_RemoveClient(&faultClient);
}

void func_80030ED8(Actor* actor) {
    if (actor->flags & 0x80000) {
        Audio_PlaySoundGeneral(actor->sfx, &actor->unk_E4, 4, &D_801333E0, &D_801333E0, &D_801333E8);
    } else if (actor->flags & 0x100000) {
        func_80078884(actor->sfx);
    } else if (actor->flags & 0x200000) {
        func_800788CC(actor->sfx);
    } else if (actor->flags & 0x10000000) {
        func_800F4C58(&D_801333D4, 0x2021, (s8)(actor->sfx - 1));
    } else {
        func_80078914(&actor->unk_E4, actor->sfx);
    }
}

void func_80030FA8(GraphicsContext* gfxCtx) {
    Gfx* dispRefs[5];

    Graph_OpenDisps(dispRefs, gfxCtx, "../z_actor.c", 6161);

    gDPLoadTextureBlock(gfxCtx->polyXlu.p++, &D_0401E370, G_IM_FMT_I, G_IM_SIZ_8b, 64, 64, 0, G_TX_MIRROR | G_TX_CLAMP,
                        G_TX_MIRROR | G_TX_CLAMP, 6, 6, G_TX_NOLOD, G_TX_NOLOD);

    gDPSetTileSize(gfxCtx->polyXlu.p++, G_TX_RENDERTILE, 384, 224, 892, 732);
    gSPTextureRectangle(gfxCtx->polyXlu.p++, 0, 0, 1280, 960, G_TX_RENDERTILE, 2240, 1600, 576, 597);
    gDPPipeSync(gfxCtx->polyXlu.p++);

    Graph_CloseDisps(dispRefs, gfxCtx, "../z_actor.c", 6183);
}

void func_8003115C(GlobalContext* globalCtx, s32 nbInvisibleActors, Actor** invisibleActors) {
    Actor** invisibleActor;
    GraphicsContext* gfxCtx;
    s32 i;
    Gfx* dispRefs[5];

    gfxCtx = globalCtx->state.gfxCtx;

    Graph_OpenDisps(dispRefs, gfxCtx, "../z_actor.c", 6197);

    // Translates to: "MAGIC LENS START"
    gDPNoOpString(gfxCtx->polyOpa.p++, "魔法のメガネ START", 0);

    gDPPipeSync(gfxCtx->polyXlu.p++);

    if (globalCtx->roomCtx.curRoom.showInvisActors == 0) {
        gDPSetOtherMode(gfxCtx->polyXlu.p++,
                        G_AD_DISABLE | G_CD_MAGICSQ | G_CK_NONE | G_TC_FILT | G_TF_BILERP | G_TT_NONE | G_TL_TILE |
                            G_TD_CLAMP | G_TP_NONE | G_CYC_1CYCLE | G_PM_NPRIMITIVE,
                        G_AC_THRESHOLD | G_ZS_PRIM | Z_UPD | G_RM_CLD_SURF | G_RM_CLD_SURF2);
        gDPSetCombineMode(gfxCtx->polyXlu.p++, G_CC_MODULATEIA_PRIM, G_CC_MODULATEIA_PRIM);
        gDPSetPrimColor(gfxCtx->polyXlu.p++, 0, 0, 0xFF, 0x00, 0x00, 0xFF);
    } else {
        gDPSetOtherMode(gfxCtx->polyXlu.p++,
                        G_AD_DISABLE | G_CD_MAGICSQ | G_CK_NONE | G_TC_FILT | G_TF_BILERP | G_TT_NONE | G_TL_TILE |
                            G_TD_CLAMP | G_TP_NONE | G_CYC_1CYCLE | G_PM_NPRIMITIVE,
                        G_AC_THRESHOLD | G_ZS_PRIM | Z_UPD | IM_RD | CVG_DST_SAVE | ZMODE_OPA | FORCE_BL |
                            GBL_c1(G_BL_CLR_BL, G_BL_0, G_BL_CLR_MEM, G_BL_1MA) |
                            GBL_c2(G_BL_CLR_BL, G_BL_0, G_BL_CLR_MEM, G_BL_1MA));
        gDPSetCombineLERP(gfxCtx->polyXlu.p++, PRIMITIVE, TEXEL0, PRIM_LOD_FRAC, 0, PRIMITIVE, TEXEL0, PRIM_LOD_FRAC, 0,
                          PRIMITIVE, TEXEL0, PRIM_LOD_FRAC, 0, PRIMITIVE, TEXEL0, PRIM_LOD_FRAC, 0);
        gDPSetPrimColor(gfxCtx->polyXlu.p++, 0, 0xFF, 0x4A, 0x4A, 0x4A, 0x4A);
    }

    gDPSetPrimDepth(gfxCtx->polyXlu.p++, 0, 0);

    func_80030FA8(gfxCtx);

    // Translates to: "MAGIC LENS INVISIBLE ACTOR DISPLAY START"
    gDPNoOpString(gfxCtx->polyOpa.p++, "魔法のメガネ 見えないＡcｔｏｒ表示 START", nbInvisibleActors);

    invisibleActor = &invisibleActors[0];
    for (i = 0; i < nbInvisibleActors; i++) {
        // Translates to: "MAGIC LENS INVISIBLE ACTOR DISPLAY"
        gDPNoOpString(gfxCtx->polyOpa.p++, "魔法のメガネ 見えないＡcｔｏｒ表示", i);
        Actor_Draw(globalCtx, *(invisibleActor++));
    }

    // Translates to: "MAGIC LENS INVISIBLE ACTOR DISPLAY END"
    gDPNoOpString(gfxCtx->polyOpa.p++, "魔法のメガネ 見えないＡcｔｏｒ表示 END", nbInvisibleActors);

    if (globalCtx->roomCtx.curRoom.showInvisActors != 0) {
        // Translates to: "BLUE SPECTACLES (EXTERIOR)"
        gDPNoOpString(gfxCtx->polyOpa.p++, "青い眼鏡(外側)", 0);

        gDPPipeSync(gfxCtx->polyXlu.p++);

        gDPSetOtherMode(gfxCtx->polyXlu.p++,
                        G_AD_DISABLE | G_CD_MAGICSQ | G_CK_NONE | G_TC_FILT | G_TF_BILERP | G_TT_NONE | G_TL_TILE |
                            G_TD_CLAMP | G_TP_NONE | G_CYC_1CYCLE | G_PM_NPRIMITIVE,
                        G_AC_THRESHOLD | G_ZS_PRIM | G_RM_CLD_SURF | G_RM_CLD_SURF2);
        gDPSetCombineMode(gfxCtx->polyXlu.p++, G_CC_MODULATEIA_PRIM, G_CC_MODULATEIA_PRIM);
        gDPSetPrimColor(gfxCtx->polyXlu.p++, 0, 0, 0xFF, 0x00, 0x00, 0xFF);

        func_80030FA8(gfxCtx);

        // Translates to: "BLUE SPECTACLES (EXTERIOR)"
        gDPNoOpString(gfxCtx->polyOpa.p++, "青い眼鏡(外側)", 1);
    }

    // Translates to: "MAGIC LENS END"
    gDPNoOpString(gfxCtx->polyOpa.p++, "魔法のメガネ END", 0);

    Graph_CloseDisps(dispRefs, gfxCtx, "../z_actor.c", 6284);
}

s32 func_800314B0(GlobalContext* globalCtx, Actor* actor) {
    return func_800314D4(globalCtx, actor, &actor->unk_E4, actor->unk_F0);
}

s32 func_800314D4(GlobalContext* globalCtx, Actor* actor, Vec3f* arg2, f32 arg3) {
    f32 var;

    if ((arg2->z > -actor->unk_F8) && (arg2->z < (actor->unk_F4 + actor->unk_F8))) {
        var = (arg3 < 1.0f) ? 1.0f : 1.0f / arg3;

        if ((((fabsf(arg2->x) - actor->unk_F8) * var) < 1.0f) && (((arg2->y + actor->unk_FC) * var) > -1.0f) &&
            (((arg2->y - actor->unk_F8) * var) < 1.0f)) {
            return 1;
        }
    }

    return 0;
}

void func_800315AC(GlobalContext* globalCtx, ActorContext* actorCtx) {
    s32 invisibleActorCounter;
    Actor* invisibleActors[INVISIBLE_ACTOR_MAX];
    ActorListEntry* actorListEntry;
    GraphicsContext* gfxCtx;
    s32 i;
    Gfx* dispRefs[5];
    Actor* actor;
    ActorOverlay* overlayEntry;
    char* actorName;

    gfxCtx = globalCtx->state.gfxCtx;
    invisibleActorCounter = 0;

    Graph_OpenDisps(dispRefs, globalCtx->state.gfxCtx, "../z_actor.c", 6336);

    actorListEntry = &actorCtx->actorList[0];

    for (i = 0; i < ARRAY_COUNT(actorCtx->actorList); i++, actorListEntry++) {
        actor = actorListEntry->first;
        while (actor != NULL) {
            overlayEntry = actor->overlayEntry;
            actorName = overlayEntry->name != NULL ? overlayEntry->name : "";

            gDPNoOpString(gfxCtx->polyOpa.p++, actorName, i);
            gDPNoOpString(gfxCtx->polyXlu.p++, actorName, i);

            HREG(66) = i;

            if ((HREG(64) != 1) || ((HREG(65) != -1) && (HREG(65) != HREG(66))) || (HREG(68) == 0)) {
                func_800A6E10(&globalCtx->mf_11D60, &actor->posRot.pos, &actor->unk_E4, &actor->unk_F0);
            }

            if ((HREG(64) != 1) || ((HREG(65) != -1) && (HREG(65) != HREG(66))) || (HREG(69) == 0)) {
                if (actor->sfx != 0) {
                    func_80030ED8(actor);
                }
            }

            if ((HREG(64) != 1) || ((HREG(65) != -1) && (HREG(65) != HREG(66))) || (HREG(70) == 0)) {
                if (func_800314B0(globalCtx, actor)) {
                    actor->flags |= 0x40;
                } else {
                    actor->flags &= ~0x40;
                }
            }

            actor->activelyDrawn = 0;

            if ((HREG(64) != 1) || ((HREG(65) != -1) && (HREG(65) != HREG(66))) || (HREG(71) == 0)) {
                if ((actor->init == NULL) && (actor->draw != NULL) && (actor->flags & 0x60)) {
                    if ((actor->flags & 0x80) &&
                        ((globalCtx->roomCtx.curRoom.showInvisActors == 0) || (globalCtx->actorCtx.unk_03 != 0) ||
                         (actor->room != globalCtx->roomCtx.curRoom.num))) {
                        if (invisibleActorCounter >= INVISIBLE_ACTOR_MAX) {
                            __assert("invisible_actor_counter < INVISIBLE_ACTOR_MAX", "../z_actor.c", 6464);
                        }
                        invisibleActors[invisibleActorCounter] = actor;
                        invisibleActorCounter++;
                    } else {
                        if ((HREG(64) != 1) || ((HREG(65) != -1) && (HREG(65) != HREG(66))) || (HREG(72) == 0)) {
                            Actor_Draw(globalCtx, actor);
                            actor->activelyDrawn = 1;
                        }
                    }
                }
            }

            actor = actor->next;
        }
    }

    if ((HREG(64) != 1) || (HREG(73) != 0)) {
        Effect_DrawAll(globalCtx->state.gfxCtx);
    }

    if ((HREG(64) != 1) || (HREG(74) != 0)) {
        EffectSs_DrawAll(globalCtx);
    }

    if ((HREG(64) != 1) || (HREG(72) != 0)) {
        if (globalCtx->actorCtx.unk_03 != 0) {
            func_8003115C(globalCtx, invisibleActorCounter, invisibleActors);
            if ((globalCtx->csCtx.state != 0) || func_8008E988(globalCtx)) {
                func_800304B0(globalCtx);
            }
        }
    }

    func_8002FBAC(globalCtx);

    if (IREG(32) == 0) {
        func_8007ABBC(globalCtx);
    }

    if ((HREG(64) != 1) || (HREG(75) != 0)) {
        TitleCard_Draw(globalCtx, &actorCtx->titleCtx);
    }

    if ((HREG(64) != 1) || (HREG(76) != 0)) {
        CollisionCheck_Draw(globalCtx, &globalCtx->colChkCtx);
    }

    Graph_CloseDisps(dispRefs, globalCtx->state.gfxCtx, "../z_actor.c", 6563);
}

void func_80031A28(GlobalContext* globalCtx, ActorContext* actorCtx) {
    Actor* actor;
    s32 i;

    for (i = 0; i < ARRAY_COUNT(actorCtx->actorList); i++) {
        actor = actorCtx->actorList[i].first;
        while (actor != NULL) {
            if (!Object_IsLoaded(&globalCtx->objectCtx, actor->objBankIndex)) {
                Actor_Kill(actor);
            }
            actor = actor->next;
        }
    }
}

u8 sEnemyActorTypes[] = { ACTORTYPE_ENEMY, ACTORTYPE_BOSS };

void Actor_FreezeAllEnemies(GlobalContext* globalCtx, ActorContext* actorCtx, s32 freezeValue) {
    Actor* actor;
    s32 i;

    for (i = 0; i < ARRAY_COUNT(sEnemyActorTypes); i++) {
        actor = actorCtx->actorList[sEnemyActorTypes[i]].first;
        while (actor != NULL) {
            actor->freeze = freezeValue;
            actor = actor->next;
        }
    }
}

void func_80031B14(GlobalContext* globalCtx, ActorContext* actorCtx) {
    Actor* actor;
    s32 i;

    for (i = 0; i < ARRAY_COUNT(actorCtx->actorList); i++) {
        actor = actorCtx->actorList[i].first;
        while (actor != NULL) {
            if ((actor->room >= 0) && (actor->room != globalCtx->roomCtx.curRoom.num) &&
                (actor->room != globalCtx->roomCtx.prevRoom.num)) {
                if (!actor->activelyDrawn) {
                    actor = Actor_Delete(actorCtx, actor, globalCtx);
                } else {
                    Actor_Kill(actor);
                    Actor_Destroy(actor, globalCtx);
                    actor = actor->next;
                }
            } else {
                actor = actor->next;
            }
        }
    }

    CollisionCheck_InitContext(globalCtx, &globalCtx->colChkCtx);
    actorCtx->flags.tempClear = 0;
    actorCtx->flags.tempSwch &= 0xFFFFFF;
    globalCtx->msgCtx.unk_E3F4 = 0;
}

// Actor_CleanupContext
void func_80031C3C(ActorContext* actorCtx, GlobalContext* globalCtx) {
    Actor* actor;
    s32 i;

    for (i = 0; i < ARRAY_COUNT(actorCtx->actorList); i++) {
        actor = actorCtx->actorList[i].first;
        while (actor != NULL) {
            Actor_Delete(actorCtx, actor, globalCtx);
            actor = actorCtx->actorList[i].first;
        }
    }

    if (HREG(20) != 0) {
        // Translates to: "ABSOLUTE MAGIC FIELD DEALLOCATION"
        osSyncPrintf("絶対魔法領域解放\n");
    }

    if (actorCtx->absoluteSpace != NULL) {
        ZeldaArena_FreeDebug(actorCtx->absoluteSpace, "../z_actor.c", 6731);
        actorCtx->absoluteSpace = NULL;
    }

    Gameplay_SaveSceneFlags(globalCtx);
    func_80030488(globalCtx);
    ActorOverlayTable_Cleanup();
}

/**
 * Adds a given actor instance at the front of the actor list of the specified type.
 * Also sets the actor instance as being of that type.
 */
void Actor_AddToTypeList(ActorContext* actorCtx, Actor* actorToAdd, u8 actorType) {
    Actor* prevFirstActor;

    actorToAdd->type = actorType;

    actorCtx->total++;
    actorCtx->actorList[actorType].length++;
    prevFirstActor = actorCtx->actorList[actorType].first;

    if (prevFirstActor != NULL) {
        prevFirstActor->prev = actorToAdd;
    }

    actorCtx->actorList[actorType].first = actorToAdd;
    actorToAdd->next = prevFirstActor;
}

/**
 * Removes a given actor instance from its actor list.
 * Also sets the temp clear flag of the current room if the actor removed was the last enemy loaded.
 */
Actor* Actor_RemoveFromTypeList(GlobalContext* globalCtx, ActorContext* actorCtx, Actor* actorToRemove) {
    Actor* newFirstActor;

    actorCtx->total--;
    actorCtx->actorList[actorToRemove->type].length--;

    if (actorToRemove->prev != NULL) {
        actorToRemove->prev->next = actorToRemove->next;
    } else {
        actorCtx->actorList[actorToRemove->type].first = actorToRemove->next;
    }

    newFirstActor = actorToRemove->next;

    if (newFirstActor != NULL) {
        newFirstActor->prev = actorToRemove->prev;
    }

    actorToRemove->next = NULL;
    actorToRemove->prev = NULL;

    if ((actorToRemove->room == globalCtx->roomCtx.curRoom.num) && (actorToRemove->type == ACTORTYPE_ENEMY) &&
        (actorCtx->actorList[ACTORTYPE_ENEMY].length == 0)) {
        Flags_SetTempClear(globalCtx, globalCtx->roomCtx.curRoom.num);
    }

    return newFirstActor;
}

void Actor_FreeOverlay(ActorOverlay* actorOverlay) {
    osSyncPrintf(VT_FGCOL(CYAN));

    if (actorOverlay->nbLoaded == 0) {
        if (HREG(20) != 0) {
            // Translates to: "ACTOR CLIENT IS NOW 0"
            osSyncPrintf("アクタークライアントが０になりました\n");
        }

        if (actorOverlay->loadedRamAddr != NULL) {
            if (actorOverlay->allocType & ALLOCTYPE_PERMANENT) {
                if (HREG(20) != 0) {
                    // Translates to: "OVERLAY WILL NOT BE DEALLOCATED"
                    osSyncPrintf("オーバーレイ解放しません\n");
                }
            } else if (actorOverlay->allocType & ALLOCTYPE_ABSOLUTE) {
                if (HREG(20) != 0) {
                    // Translates to: "ABSOLUTE MAGIC FIELD RESERVED, SO DEALLOCATION WILL NOT OCCUR"
                    osSyncPrintf("絶対魔法領域確保なので解放しません\n");
                }
                actorOverlay->loadedRamAddr = NULL;
            } else {
                if (HREG(20) != 0) {
                    // Translates to: "OVERLAY DEALLOCATED"
                    osSyncPrintf("オーバーレイ解放します\n");
                }
                ZeldaArena_FreeDebug(actorOverlay->loadedRamAddr, "../z_actor.c", 6834);
                actorOverlay->loadedRamAddr = NULL;
            }
        }
    } else if (HREG(20) != 0) {
        // Translates to: "%d OF ACTOR CLIENT REMAINS"
        osSyncPrintf("アクタークライアントはあと %d 残っています\n", actorOverlay->nbLoaded);
    }

    osSyncPrintf(VT_RST);
}

Actor* Actor_Spawn(ActorContext* actorCtx, GlobalContext* globalCtx, s16 actorId, f32 posX, f32 posY, f32 posZ,
                   s16 rotX, s16 rotY, s16 rotZ, s16 params) {
    s32 pad;
    Actor* actor;
    ActorInit* actorInit;
    s32 objBankIndex;
    ActorOverlay* overlayEntry;
    u32 temp;
    char* name;
    u32 overlaySize;

    overlayEntry = &gActorOverlayTable[actorId];

    if (actorId >= ACTOR_ID_MAX) {
        __assert("profile < ACTOR_DLF_MAX", "../z_actor.c", 6883);
    }

    name = overlayEntry->name != NULL ? overlayEntry->name : "";
    overlaySize = (u32)overlayEntry->vramEnd - (u32)overlayEntry->vramStart;

    if (HREG(20) != 0) {
        // Translates to: "ACTOR CLASS ADDITION [%d:%s]"
        osSyncPrintf("アクタークラス追加 [%d:%s]\n", actorId, name);
    }

    if (actorCtx->total > ACTOR_NUMBER_MAX) {
        // Translates to: "Ａｃｔｏｒ SET NUMBER EXCEEDED"
        osSyncPrintf(VT_COL(YELLOW, BLACK) "Ａｃｔｏｒセット数オーバー\n" VT_RST);
        return NULL;
    }

    if (overlayEntry->vramStart == 0) {
        if (HREG(20) != 0) {
            // Translates to: "NOT AN OVERLAY"
            osSyncPrintf("オーバーレイではありません\n");
        }

        actorInit = overlayEntry->initInfo;
    } else {
        if (overlayEntry->loadedRamAddr != NULL) {
            if (HREG(20) != 0) {
                // Translates to: "ALREADY LOADED"
                osSyncPrintf("既にロードされています\n");
            }
        } else {
            if (overlayEntry->allocType & ALLOCTYPE_ABSOLUTE) {
                if (overlaySize > AM_FIELD_SIZE) {
                    __assert("actor_segsize <= AM_FIELD_SIZE", "../z_actor.c", 6934);
                }

                if (actorCtx->absoluteSpace == NULL) {
                    // Translates to: "AMF: ABSOLUTE MAGIC FIELD"
                    actorCtx->absoluteSpace = ZeldaArena_MallocRDebug(AM_FIELD_SIZE, "AMF:絶対魔法領域", 0);
                    if (HREG(20) != 0) {
                        // Translates to: "ABSOLUTE MAGIC FIELD RESERVATION - %d BYTES RESERVED"
                        osSyncPrintf("絶対魔法領域確保 %d バイト確保\n", AM_FIELD_SIZE);
                    }
                }

                overlayEntry->loadedRamAddr = actorCtx->absoluteSpace;
            } else if (overlayEntry->allocType & ALLOCTYPE_PERMANENT) {
                overlayEntry->loadedRamAddr = ZeldaArena_MallocRDebug(overlaySize, name, 0);
            } else {
                overlayEntry->loadedRamAddr = ZeldaArena_MallocDebug(overlaySize, name, 0);
            }

            if (overlayEntry->loadedRamAddr == NULL) {
                // Translates to: "CANNOT RESERVE ACTOR PROGRAM MEMORY"
                osSyncPrintf(VT_COL(RED, WHITE) "Ａｃｔｏｒプログラムメモリが確保できません\n" VT_RST);
                return NULL;
            }

            Overlay_Load(overlayEntry->vromStart, overlayEntry->vromEnd, overlayEntry->vramStart, overlayEntry->vramEnd,
                         overlayEntry->loadedRamAddr);

            osSyncPrintf(VT_FGCOL(GREEN));
            osSyncPrintf("OVL(a):Seg:%08x-%08x Ram:%08x-%08x Off:%08x %s\n", overlayEntry->vramStart,
                         overlayEntry->vramEnd, overlayEntry->loadedRamAddr,
                         (u32)overlayEntry->loadedRamAddr + (u32)overlayEntry->vramEnd - (u32)overlayEntry->vramStart,
                         (u32)overlayEntry->vramStart - (u32)overlayEntry->loadedRamAddr, name);
            osSyncPrintf(VT_RST);

            overlayEntry->nbLoaded = 0;
        }

        actorInit = (void*)(u32)((overlayEntry->initInfo != NULL)
                                     ? (void*)((u32)overlayEntry->initInfo -
                                               (s32)((u32)overlayEntry->vramStart - (u32)overlayEntry->loadedRamAddr))
                                     : NULL);
    }

    objBankIndex = Object_GetIndex(&globalCtx->objectCtx, actorInit->objectId);

    if ((objBankIndex < 0) ||
        ((actorInit->type == ACTORTYPE_ENEMY) && (Flags_GetClear(globalCtx, globalCtx->roomCtx.curRoom.num)))) {
        // Translates to: "NO DATA BANK!! <DATA BANK＝%d> (profilep->bank=%d)"
        osSyncPrintf(VT_COL(RED, WHITE) "データバンク無し！！<データバンク＝%d>(profilep->bank=%d)\n" VT_RST,
                     objBankIndex, actorInit->objectId);
        Actor_FreeOverlay(overlayEntry);
        return NULL;
    }

    actor = ZeldaArena_MallocDebug(actorInit->instanceSize, name, 1);

    if (actor == NULL) {
        // Translates to: "ACTOR CLASS CANNOT BE RESERVED! %s <SIZE＝%d BYTES>"
        osSyncPrintf(VT_COL(RED, WHITE) "Ａｃｔｏｒクラス確保できません！ %s <サイズ＝%dバイト>\n", VT_RST, name,
                     actorInit->instanceSize);
        Actor_FreeOverlay(overlayEntry);
        return NULL;
    }

    if (overlayEntry->nbLoaded >= 255) {
        __assert("actor_dlftbl->clients < 255", "../z_actor.c", 7031);
    }

    overlayEntry->nbLoaded++;

    if (HREG(20) != 0) {
        // Translates to: "ACTOR CLIENT No. %d"
        osSyncPrintf("アクタークライアントは %d 個目です\n", overlayEntry->nbLoaded);
    }

    Lib_MemSet(actor, actorInit->instanceSize, 0);
    actor->overlayEntry = overlayEntry;
    actor->id = actorInit->id;
    actor->flags = actorInit->flags;

    if (actorInit->id == ACTOR_EN_PART) {
        actor->objBankIndex = rotZ;
        rotZ = 0;
    } else {
        actor->objBankIndex = objBankIndex;
    }

    actor->init = actorInit->init;
    actor->destroy = actorInit->destroy;
    actor->update = actorInit->update;
    actor->draw = actorInit->draw;
    actor->room = globalCtx->roomCtx.curRoom.num;
    actor->initPosRot.pos.x = posX;
    actor->initPosRot.pos.y = posY;
    actor->initPosRot.pos.z = posZ;
    actor->initPosRot.rot.x = rotX;
    actor->initPosRot.rot.y = rotY;
    actor->initPosRot.rot.z = rotZ;
    actor->params = params;

    Actor_AddToTypeList(actorCtx, actor, actorInit->type);

    temp = gSegments[6];
    Actor_Init(actor, globalCtx);
    gSegments[6] = temp;

    return actor;
}

Actor* Actor_SpawnAttached(ActorContext* actorCtx, Actor* attachedTo, GlobalContext* globalCtx, s16 actorId, f32 posX,
                           f32 posY, f32 posZ, s16 rotX, s16 rotY, s16 rotZ, s16 params) {
    Actor* spawnedActor = Actor_Spawn(actorCtx, globalCtx, actorId, posX, posY, posZ, rotX, rotY, rotZ, params);
    if (spawnedActor == NULL) {
        return NULL;
    }

    attachedTo->attachedB = spawnedActor;
    spawnedActor->attachedA = attachedTo;

    if (spawnedActor->room >= 0) {
        spawnedActor->room = attachedTo->room;
    }

    return spawnedActor;
}

void Actor_SpawnTransitionActors(GlobalContext* globalCtx, ActorContext* actorCtx) {
    TransitionActorEntry* transitionActor;
    u8 nbTransitionActors;
    s32 i;

    transitionActor = globalCtx->transitionActorList;
    nbTransitionActors = globalCtx->nbTransitionActors;

    for (i = 0; i < nbTransitionActors; i++) {
        if (transitionActor->id >= 0) {
            if (((transitionActor->frontRoom >= 0) &&
                 ((transitionActor->frontRoom == globalCtx->roomCtx.curRoom.num) ||
                  (transitionActor->frontRoom == globalCtx->roomCtx.prevRoom.num))) ||
                ((transitionActor->backRoom >= 0) &&
                 ((transitionActor->backRoom == globalCtx->roomCtx.curRoom.num) ||
                  (transitionActor->backRoom == globalCtx->roomCtx.prevRoom.num)))) {
                Actor_Spawn(actorCtx, globalCtx, (s16)(transitionActor->id & 0x1FFF), transitionActor->pos.x,
                            transitionActor->pos.y, transitionActor->pos.z, 0, transitionActor->rotY, 0,
                            (i << 0xA) + transitionActor->params);

                transitionActor->id = -transitionActor->id;
                nbTransitionActors = globalCtx->nbTransitionActors;
            }
        }
        transitionActor++;
    }
}

Actor* Actor_SpawnEntry(ActorContext* actorCtx, ActorEntry* actorEntry, GlobalContext* globalCtx) {
    return Actor_Spawn(actorCtx, globalCtx, actorEntry->id, actorEntry->pos.x, actorEntry->pos.y, actorEntry->pos.z,
                       actorEntry->rot.x, actorEntry->rot.y, actorEntry->rot.z, actorEntry->params);
}

Actor* Actor_Delete(ActorContext* actorCtx, Actor* actor, GlobalContext* globalCtx) {
    char* name;
    Player* player;
    Actor* newFirstActor;
    ActorOverlay* overlayEntry;

    player = PLAYER;

    overlayEntry = actor->overlayEntry;
    name = overlayEntry->name != NULL ? overlayEntry->name : "";

    if (HREG(20) != 0) {
        // Translates to: "ACTOR CLASS DELETED [%s]"
        osSyncPrintf("アクタークラス削除 [%s]\n", name);
    }

    if ((player != NULL) && (actor == player->unk_664)) {
        func_8008EDF0(player);
        Camera_ChangeModeDefaultFlags(Gameplay_GetCamera(globalCtx, Gameplay_GetActiveCamId(globalCtx)), 0);
    }

    if (actor == actorCtx->targetCtx.arrowPointedActor) {
        actorCtx->targetCtx.arrowPointedActor = NULL;
    }

    if (actor == actorCtx->targetCtx.unk_8C) {
        actorCtx->targetCtx.unk_8C = NULL;
    }

    if (actor == actorCtx->targetCtx.unk_90) {
        actorCtx->targetCtx.unk_90 = NULL;
    }

    func_800F89E8(&actor->unk_E4);
    Actor_Destroy(actor, globalCtx);

    newFirstActor = Actor_RemoveFromTypeList(globalCtx, actorCtx, actor);

    ZeldaArena_FreeDebug(actor, "../z_actor.c", 7242);

    if (overlayEntry->vramStart == 0) {
        if (HREG(20) != 0) {
            // Translates to: "NOT AN OVERLAY"
            osSyncPrintf("オーバーレイではありません\n");
        }
    } else {
        if (overlayEntry->loadedRamAddr == NULL) {
            __assert("actor_dlftbl->allocp != NULL", "../z_actor.c", 7251);
        }

        if (overlayEntry->nbLoaded <= 0) {
            __assert("actor_dlftbl->clients > 0", "../z_actor.c", 7252);
        }

        overlayEntry->nbLoaded--;
        Actor_FreeOverlay(overlayEntry);
    }

    return newFirstActor;
}

s32 func_80032880(GlobalContext* globalCtx, Actor* actor) {
    s16 sp1E;
    s16 sp1C;

    func_8002F374(globalCtx, actor, &sp1E, &sp1C);

    return (sp1E > -20) && (sp1E < 340) && (sp1C > -160) && (sp1C < 400);
}

Actor* D_8015BBE8;
Actor* D_8015BBEC;
f32 D_8015BBF0;
f32 D_8015BBF4;
s32 D_8015BBF8;
s16 D_8015BBFC;

void func_800328D4(GlobalContext* globalCtx, ActorContext* actorCtx, Player* player, u32 actorType) {
    f32 var;
    Actor* actor;
    Actor* sp84;
    CollisionPoly* sp80;
    UNK_TYPE sp7C;
    Vec3f sp70;

    actor = actorCtx->actorList[actorType].first;
    sp84 = player->unk_664;

    while (actor != NULL) {
        if ((actor->update != NULL) && ((Player*)actor != player) && ((actor->flags & 1) == 1)) {
            if ((actorType == ACTORTYPE_ENEMY) && ((actor->flags & 5) == 5) && (actor->xyzDistFromLinkSq < 250000.0f) &&
                (actor->xyzDistFromLinkSq < D_8015BBF4)) {
                actorCtx->targetCtx.unk_90 = actor;
                D_8015BBF4 = actor->xyzDistFromLinkSq;
            }

            if (actor != sp84) {
                var = func_8002EFC0(actor, player, D_8015BBFC);
                if ((var < D_8015BBF0) && func_8002F090(actor, var) && func_80032880(globalCtx, actor) &&
                    (!func_8003DD6C(&globalCtx->colCtx, &player->actor.posRot2.pos, &actor->posRot2.pos, &sp70, &sp80,
                                    1, 1, 1, 1, &sp7C) ||
                     func_80042048(&globalCtx->colCtx, sp80, sp7C))) {
                    if (actor->unk_10D != 0) {
                        if (actor->unk_10D < D_8015BBF8) {
                            D_8015BBEC = actor;
                            D_8015BBF8 = actor->unk_10D;
                        }
                    } else {
                        D_8015BBE8 = actor;
                        D_8015BBF0 = var;
                    }
                }
            }
        }

        actor = actor->next;
    }
}

u8 D_801160A0[] = {
    ACTORTYPE_BOSS,  ACTORTYPE_ENEMY,  ACTORTYPE_BG,   ACTORTYPE_EXPLOSIVES, ACTORTYPE_NPC,  ACTORTYPE_ITEMACTION,
    ACTORTYPE_CHEST, ACTORTYPE_SWITCH, ACTORTYPE_PROP, ACTORTYPE_MISC,       ACTORTYPE_DOOR, ACTORTYPE_SWITCH,
};

Actor* func_80032AF0(GlobalContext* globalCtx, ActorContext* actorCtx, Actor** actorPtr, Player* player) {
    s32 i;
    u8* entry;

    D_8015BBE8 = D_8015BBEC = NULL;
    D_8015BBF0 = D_8015BBF4 = FLT_MAX;
    D_8015BBF8 = 0x7FFFFFFF;

    if (!func_8008E988(globalCtx)) {
        entry = &D_801160A0[0];

        actorCtx->targetCtx.unk_90 = NULL;
        D_8015BBFC = player->actor.shape.rot.y;

        for (i = 0; i < 3; i++) {
            func_800328D4(globalCtx, actorCtx, player, *entry);
            entry++;
        }

        if (D_8015BBE8 == NULL) {
            for (i; i < ARRAY_COUNT(D_801160A0); i++) {
                func_800328D4(globalCtx, actorCtx, player, *entry);
                entry++;
            }
        }
    }

    if (D_8015BBE8 == 0) {
        *actorPtr = D_8015BBEC;
    } else {
        *actorPtr = D_8015BBE8;
    }

    return *actorPtr;
}

/**
 * Finds the first actor instance of a specified id and type if there is one.
 */
Actor* Actor_Find(ActorContext* actorCtx, s32 actorId, s32 actorType) {
    Actor* actor = actorCtx->actorList[actorType].first;

    while (actor != NULL) {
        if (actorId == actor->id) {
            return actor;
        }
        actor = actor->next;
    }

    return NULL;
}

void func_80032C7C(GlobalContext* globalCtx, Actor* actor) {
    globalCtx->actorCtx.unk_00 = 5;
    Audio_PlaySoundAtPosition(globalCtx, &actor->posRot.pos, 20, NA_SE_EN_LAST_DAMAGE);
}

s16 func_80032CB4(s16* arg0, s16 arg1, s16 arg2, s16 arg3) {
    if (DECR(arg0[1]) == 0) {
        arg0[1] = Math_Rand_S16Offset(arg1, arg2);
    }

    if ((arg0[1] - arg3) > 0) {
        arg0[0] = 0;
    } else if (((arg0[1] - arg3) > -2) || (arg0[1] < 2)) {
        arg0[0] = 1;
    } else {
        arg0[0] = 2;
    }

    return arg0[0];
}

s16 func_80032D60(s16* arg0, s16 arg1, s16 arg2, s16 arg3) {
    if (DECR(arg0[1]) == 0) {
        arg0[1] = Math_Rand_S16Offset(arg1, arg2);
        arg0[0]++;

        if ((arg0[0] % 3) == 0) {
            arg0[0] = (s32)(Math_Rand_ZeroOne() * arg3) * 3;
        }
    }

    return arg0[0];
}

void func_80032E24(struct_80032E24* arg0, s32 arg1, GlobalContext* globalCtx) {
    u32 sp28;
    u32 sp24;
    u32 sp20;

    sp28 = (arg1 * sizeof(*arg0->unk_00)) + sizeof(*arg0->unk_00);
    arg0->unk_00 = ZeldaArena_MallocDebug(sp28, "../z_actor.c", 7540);
    if (arg0->unk_00 != NULL) {
        sp24 = (arg1 * sizeof(*arg0->unk_0C)) + sizeof(*arg0->unk_0C);
        arg0->unk_0C = ZeldaArena_MallocDebug(sp24, "../z_actor.c", 7543);
        if (arg0->unk_0C != NULL) {
            sp20 = (arg1 * sizeof(*arg0->unk_04)) + sizeof(*arg0->unk_04);
            arg0->unk_04 = ZeldaArena_MallocDebug(sp20, "../z_actor.c", 7546);
            if (arg0->unk_04 != NULL) {
                Lib_MemSet(arg0->unk_00, sp28, 0);
                Lib_MemSet(arg0->unk_0C, sp24, 0);
                Lib_MemSet(arg0->unk_04, sp20, 0);
                arg0->unk_10 = 1;
                return;
            }
        }
    }

    if (arg0->unk_00 != NULL) {
        ZeldaArena_FreeDebug(arg0->unk_00, "../z_actor.c", 7558);
    }

    if (arg0->unk_0C != NULL) {
        ZeldaArena_FreeDebug(arg0->unk_0C, "../z_actor.c", 7561);
    }

    if (arg0->unk_04 != NULL) {
        ZeldaArena_FreeDebug(arg0->unk_04, "../z_actor.c", 7564);
    }
}

void func_80032F54(struct_80032E24* arg0, s32 arg1, s32 arg2, s32 arg3, u32 arg4, s32* arg5, s16 arg6) {
    GlobalContext* globalCtx = Effect_GetGlobalCtx();

    if ((globalCtx->actorCtx.unk_00 == 0) && (arg0->unk_10 > 0)) {
        if ((arg1 >= arg2) && (arg3 >= arg1) && (*arg5 != 0)) {
            arg0->unk_0C[arg0->unk_10] = *arg5;
            Matrix_Get(&arg0->unk_00[arg0->unk_10]);
            arg0->unk_04[arg0->unk_10] = arg6;
            arg0->unk_10++;
        }

        if (arg1 != arg0->unk_14) {
            arg0->unk_08++;
        }

        if (arg0->unk_08 >= arg4) {
            arg0->unk_08 = arg0->unk_10 - 1;
            arg0->unk_10 = -1;
        }
    }

    arg0->unk_14 = arg1;
}

s32 func_8003305C(Actor* actor, struct_80032E24* arg1, GlobalContext* globalCtx, s16 params) {
    EnPart* spawnedEnPart;
    MtxF* mtx;
    s16 objBankIndex;

    if (arg1->unk_10 != -1) {
        return 0;
    }

    while (arg1->unk_08 > 0) {
        Matrix_Put(&arg1->unk_00[arg1->unk_08]);
        Matrix_Scale(1.0f / actor->scale.x, 1.0f / actor->scale.y, 1.0f / actor->scale.z, MTXMODE_APPLY);
        Matrix_Get(&arg1->unk_00[arg1->unk_08]);

        if (1) { // Necessary to match
            if (arg1->unk_04[arg1->unk_08] >= 0) {
                objBankIndex = arg1->unk_04[arg1->unk_08];
            } else {
                objBankIndex = actor->objBankIndex;
            }
        }

        mtx = &arg1->unk_00[arg1->unk_08];
        spawnedEnPart = (EnPart*)Actor_SpawnAttached(&globalCtx->actorCtx, actor, globalCtx, ACTOR_EN_PART, mtx->wx,
                                                     mtx->wy, mtx->wz, 0, 0, objBankIndex, params);
        if (spawnedEnPart != NULL) {
            func_800D20CC(&arg1->unk_00[arg1->unk_08], &spawnedEnPart->actor.shape.rot, 0);
            spawnedEnPart->unk_150 = arg1->unk_0C[arg1->unk_08];
            spawnedEnPart->actor.scale = actor->scale;
        }

        arg1->unk_08--;
    }

    arg1->unk_10 = 0;
    ZeldaArena_FreeDebug(arg1->unk_00, "../z_actor.c", 7678);
    ZeldaArena_FreeDebug(arg1->unk_0C, "../z_actor.c", 7679);
    ZeldaArena_FreeDebug(arg1->unk_04, "../z_actor.c", 7680);

    return 1;
}

void func_80033260(GlobalContext* globalCtx, Actor* actor, Vec3f* arg2, f32 arg3, s32 arg4, f32 arg5, s16 arg6,
                   s16 arg7, u8 arg8) {
    Vec3f sp9C;
    Vec3f sp90 = { 0.0f, 0.0f, 0.0f };
    Vec3f sp84 = { 0.0f, 0.3f, 0.0f };
    f32 var;
    s32 i;

    var = (Math_Rand_ZeroOne() - 0.5f) * 6.28f;
    sp9C.y = actor->groundY;
    sp84.y += (Math_Rand_ZeroOne() - 0.5f) * 0.2f;

    for (i = arg4; i >= 0; i--) {
        sp9C.x = (func_800CA720(var) * arg3) + arg2->x;
        sp9C.z = (func_800CA774(var) * arg3) + arg2->z;
        sp84.x = (Math_Rand_ZeroOne() - 0.5f) * arg5;
        sp84.z = (Math_Rand_ZeroOne() - 0.5f) * arg5;

        if (arg6 == 0) {
            func_8002857C(globalCtx, &sp9C, &sp90, &sp84);
        } else if (arg8 != 0) {
            func_800286CC(globalCtx, &sp9C, &sp90, &sp84, arg6, arg7);
        } else {
            func_8002865C(globalCtx, &sp9C, &sp90, &sp84, arg6, arg7);
        }

        var += 6.28f / (arg4 + 1.0f);
    }
}

void func_80033480(GlobalContext* globalCtx, Vec3f* arg1, f32 arg2, s32 arg3, s16 arg4, s16 arg5, u8 arg6) {
    Vec3f sp94;
    Vec3f sp88 = { 0.0f, 0.0f, 0.0f };
    Vec3f sp7C = { 0.0f, 0.3f, 0.0f };
    s16 var;
    u32 var2;
    s32 i;

    for (i = arg3; i >= 0; i--) {
        sp94.x = arg1->x + ((Math_Rand_ZeroOne() - 0.5f) * arg2);
        sp94.y = arg1->y + ((Math_Rand_ZeroOne() - 0.5f) * arg2);
        sp94.z = arg1->z + ((Math_Rand_ZeroOne() - 0.5f) * arg2);

        var = (s16)((Math_Rand_ZeroOne() * arg4) * 0.2f) + arg4;
        var2 = arg6;

        if (var2 != 0) {
            func_800286CC(globalCtx, &sp94, &sp88, &sp7C, var, arg5);
        } else {
            func_8002865C(globalCtx, &sp94, &sp88, &sp7C, var, arg5);
        }
    }
}

Actor* func_80033640(GlobalContext* globalCtx, Collider* collider) {
    if ((collider->acFlags & 0x2) && (collider->ac->type == ACTORTYPE_EXPLOSIVES)) {
        collider->acFlags &= ~0x2;
        return collider->ac;
    }

    return NULL;
}

Actor* func_80033684(GlobalContext* globalCtx, Actor* explosiveActor) {
    Actor* actor = globalCtx->actorCtx.actorList[ACTORTYPE_EXPLOSIVES].first;

    while (actor != NULL) {
        if ((actor == explosiveActor) || (actor->params != 1)) {
            actor = actor->next;
        } else {
            if (func_8002DB48(explosiveActor, actor) <= (actor->shape.rot.z * 10) + 80.0f) {
                return actor;
            } else {
                actor = actor->next;
            }
        }
    }

    return NULL;
}

/**
 * Dynamically changes the type of a given actor instance.
 * This is done by moving it to the corresponding type list and setting its type variable accordingly.
 */
void Actor_ChangeType(GlobalContext* globalCtx, ActorContext* actorCtx, Actor* actor, u8 actorType) {
    Actor_RemoveFromTypeList(globalCtx, actorCtx, actor);
    Actor_AddToTypeList(actorCtx, actor, actorType);
}

typedef struct {
    /* 0x000 */ Actor actor;
    /* 0x14C */ char unk_14C[0xC4];
    /* 0x210 */ s16 unk_210;
} Actor_80033780;

Actor_80033780* func_80033780(GlobalContext* globalCtx, Actor* refActor, f32 arg2) {
    Actor_80033780* itemActor;
    Vec3f spA8;
    f32 deltaX;
    f32 deltaY;
    f32 deltaZ;
    Vec3f sp90;
    Vec3f sp84;
    Actor* actor;

    actor = globalCtx->actorCtx.actorList[ACTORTYPE_ITEMACTION].first;
    while (actor != NULL) {
        if (((actor->id != ACTOR_ARMS_HOOK) && (actor->id != ACTOR_EN_ARROW)) || (actor == refActor)) {
            actor = actor->next;
        } else {
            itemActor = (Actor_80033780*)actor;
            if ((arg2 < Math_Vec3f_DistXYZ(&refActor->posRot.pos, &itemActor->actor.posRot.pos)) ||
                (itemActor->unk_210 == 0)) {
                actor = actor->next;
            } else {
                deltaX = Math_Sins(itemActor->actor.posRot.rot.y) * (itemActor->actor.speedXZ * 10.0f);
                deltaY = itemActor->actor.velocity.y + (itemActor->actor.gravity * 10.0f);
                deltaZ = Math_Coss(itemActor->actor.posRot.rot.y) * (itemActor->actor.speedXZ * 10.0f);

                spA8.x = itemActor->actor.posRot.pos.x + deltaX;
                spA8.y = itemActor->actor.posRot.pos.y + deltaY;
                spA8.z = itemActor->actor.posRot.pos.z + deltaZ;

                if (func_80062ECC(refActor->colChkInfo.unk_10, refActor->colChkInfo.unk_12, 0.0f, &refActor->posRot.pos,
                                  &itemActor->actor.posRot.pos, &spA8, &sp90, &sp84)) {
                    return itemActor;
                } else {
                    actor = actor->next;
                }
            }
        }
    }

    return NULL;
}

/**
 * Sets the actor's text id with a dynamic prefix based on the current scene.
 */
void Actor_SetTextWithPrefix(GlobalContext* globalCtx, Actor* actor, s16 baseTextId) {
    s16 prefix;

    switch (globalCtx->sceneNum) {
        case SCENE_YDAN:
        case SCENE_YDAN_BOSS:
        case SCENE_MORIBOSSROOM:
        case SCENE_KOKIRI_HOME:
        case SCENE_KOKIRI_HOME3:
        case SCENE_KOKIRI_HOME4:
        case SCENE_KOKIRI_HOME5:
        case SCENE_KOKIRI_SHOP:
        case SCENE_LINK_HOME:
        case SCENE_SPOT04:
        case SCENE_SPOT05:
        case SCENE_SPOT10:
        case 112:
            prefix = 0x1000;
            break;
        case SCENE_MALON_STABLE:
        case SCENE_SPOT00:
        case SCENE_SPOT20:
            prefix = 0x2000;
            break;
        case SCENE_HIDAN:
        case SCENE_DDAN_BOSS:
        case SCENE_FIRE_BS:
        case SCENE_SPOT16:
        case SCENE_SPOT17:
        case SCENE_SPOT18:
            prefix = 0x3000;
            break;
        case SCENE_BDAN:
        case SCENE_BDAN_BOSS:
        case SCENE_SPOT03:
        case SCENE_SPOT07:
        case SCENE_SPOT08:
            prefix = 0x4000;
            break;
        case SCENE_HAKADAN:
        case SCENE_HAKADAN_BS:
        case SCENE_KAKARIKO:
        case SCENE_KAKARIKO3:
        case SCENE_IMPA:
        case SCENE_HUT:
        case SCENE_HAKAANA:
        case SCENE_HAKASITARELAY:
        case SCENE_SPOT01:
        case SCENE_SPOT02:
            prefix = 0x5000;
            break;
        case SCENE_JYASINZOU:
        case SCENE_JYASINBOSS:
        case SCENE_LABO:
        case SCENE_TENT:
        case SCENE_SPOT06:
        case SCENE_SPOT09:
        case SCENE_SPOT11:
            prefix = 0x6000;
            break;
        case SCENE_ENTRA:
        case SCENE_MARKET_ALLEY:
        case SCENE_MARKET_ALLEY_N:
        case SCENE_MARKET_DAY:
        case SCENE_MARKET_NIGHT:
        case SCENE_MARKET_RUINS:
        case SCENE_SPOT15:
            prefix = 0x7000;
            break;
        default:
            prefix = 0x0000;
            break;
    }

    actor->textId = prefix | baseTextId;
}

s16 func_800339B8(Actor* actor, GlobalContext* globalCtx, f32 arg2, s16 arg3) {
    s16 ret;
    s16 sp44;
    f32 sp40;
    f32 sp3C;
    Vec3f sp30;

    Math_Vec3f_Copy(&sp30, &actor->posRot.pos);
    sp44 = actor->bgCheckFlags;
    sp40 = Math_Sins(arg3) * arg2;
    sp3C = Math_Coss(arg3) * arg2;
    actor->posRot.pos.x += sp40;
    actor->posRot.pos.z += sp3C;
    func_8002E4B4(globalCtx, actor, 0.0f, 0.0f, 0.0f, 4);
    Math_Vec3f_Copy(&actor->posRot.pos, &sp30);

    ret = actor->bgCheckFlags & 1;
    actor->bgCheckFlags = sp44;

    return ret;
}

s32 func_80033A84(GlobalContext* globalCtx, Actor* actor) {
    Player* player = PLAYER;
    if ((player->stateFlags1 & 0x10) && (actor->unk_10C != 0)) {
        return 1;
    } else {
        return 0;
    }
}

s32 func_80033AB8(GlobalContext* globalCtx, Actor* actor) {
    Player* player = PLAYER;
    if ((player->stateFlags1 & 0x10) && (actor->unk_10C == 0)) {
        return 1;
    } else {
        return 0;
    }
}

f32 func_80033AEC(Vec3f* arg0, Vec3f* arg1, f32 arg2, f32 arg3, f32 arg4, f32 arg5) {
    f32 ret = 0.0f;

    if (arg4 <= Math_Vec3f_DistXYZ(arg0, arg1)) {
        ret = Math_SmoothScaleMaxMinF(&arg1->x, arg0->x, arg2, arg3, 0.0f);
        ret += Math_SmoothScaleMaxMinF(&arg1->y, arg0->y, arg2, arg3, 0.0f);
        ret += Math_SmoothScaleMaxMinF(&arg1->z, arg0->z, arg2, arg3, 0.0f);
    } else if (arg5 < Math_Vec3f_DistXYZ(arg0, arg1)) {
        ret = Math_SmoothScaleMaxMinF(&arg1->x, arg0->x, arg2, arg3, 0.0f);
        ret += Math_SmoothScaleMaxMinF(&arg1->y, arg0->y, arg2, arg3, 0.0f);
        ret += Math_SmoothScaleMaxMinF(&arg1->z, arg0->z, arg2, arg3, 0.0f);
    }

    return ret;
}

void func_80033C30(Vec3f* arg0, Vec3f* arg1, u8 alpha, GlobalContext* globalCtx) {
    MtxF sp60;
    f32 var;
    Vec3f sp50;
    CollisionPoly* sp4C;
    GraphicsContext* gfxCtx = globalCtx->state.gfxCtx;
    Gfx* dispRefs[4];

    Graph_OpenDisps(dispRefs, globalCtx->state.gfxCtx, "../z_actor.c", 8120);

    if (0) {} // Necessary to match

    gfxCtx->polyOpa.p = Gfx_CallSetupDL(gfxCtx->polyOpa.p, 0x2C);

    gDPSetPrimColor(gfxCtx->polyOpa.p++, 0, 0, 0x00, 0x00, 0x00, alpha);

    sp50.x = arg0->x;
    sp50.y = arg0->y + 1.0f;
    sp50.z = arg0->z;

    var = func_8003C8EC(globalCtx, &globalCtx->colCtx, &sp4C, &sp50);

    if (sp4C != NULL) {
        func_80038A28(sp4C, arg0->x, var, arg0->z, &sp60);
        Matrix_Put(&sp60);
    } else {
        Matrix_Translate(arg0->x, arg0->y, arg0->z, MTXMODE_NEW);
    }

    Matrix_Scale(arg1->x, 1.0f, arg1->z, MTXMODE_APPLY);

    gSPMatrix(gfxCtx->polyOpa.p++, Matrix_NewMtx(globalCtx->state.gfxCtx, "../z_actor.c", 8149),
              G_MTX_MODELVIEW | G_MTX_LOAD);
    gSPDisplayList(gfxCtx->polyOpa.p++, &D_04049210);

    Graph_CloseDisps(dispRefs, globalCtx->state.gfxCtx, "../z_actor.c", 8155);
}

void func_80033DB8(GlobalContext* globalCtx, s16 arg1, s16 arg2) {
    s16 var = Quake_Add(&globalCtx->cameras[0], 3);
    Quake_SetSpeed(var, 20000);
    Quake_SetQuakeValues(var, arg1, 0, 0, 0);
    Quake_SetCountdown(var, arg2);
}

void func_80033E1C(GlobalContext* globalCtx, s16 arg1, s16 arg2, s16 arg3) {
    s16 var = Quake_Add(&globalCtx->cameras[0], 3);
    Quake_SetSpeed(var, arg3);
    Quake_SetQuakeValues(var, arg1, 0, 0, 0);
    Quake_SetCountdown(var, arg2);
}

void func_80033E88(Actor* actor, GlobalContext* globalCtx, s16 arg2, s16 arg3) {
    if (arg2 >= 5) {
        func_800AA000(actor->xyzDistFromLinkSq, 0xFF, 0x14, 0x96);
    } else {
        func_800AA000(actor->xyzDistFromLinkSq, 0xB4, 0x14, 0x64);
    }

    func_80033DB8(globalCtx, arg2, arg3);
}

f32 Math_Rand_ZeroFloat(f32 f) {
    return Math_Rand_ZeroOne() * f;
}

f32 Math_Rand_CenteredFloat(f32 f) {
    return (Math_Rand_ZeroOne() - 0.5f) * f;
}

typedef struct {
    /* 0x00 */ f32 unk_00;
    /* 0x04 */ f32 unk_04;
    /* 0x08 */ f32 unk_08;
    /* 0x0C */ f32 unk_0C;
    /* 0x10 */ f32 unk_10;
    /* 0x14 */ u32 unk_14;
    /* 0x18 */ u32 unk_18;
} struct_801160DC; // size = 0x1C

struct_801160DC D_801160DC[] = {
    { 0.54f, 6000.0f, 5000.0f, 1.0f, 0.0f, 0x050011F0, 0x05001100 },
    { 0.644f, 12000.0f, 8000.0f, 1.0f, 0.0f, 0x06001530, 0x06001400 },
    { 0.64000005f, 8500.0f, 8000.0f, 1.75f, 0.1f, 0x050011F0, 0x05001100 },
};

void func_80033F54(GlobalContext* globalCtx, s32 arg1, s32 arg2) {
    struct_801160DC* entry;
    s32 i;
    MtxF spB0;
    f32 var;
    f32 temp1;
    f32 temp2;
    f32 temp3;
    GraphicsContext* gfxCtx;
    Gfx* dispRefs[4];

    entry = &D_801160DC[arg2];
    var = entry->unk_10;

    gfxCtx = globalCtx->state.gfxCtx;
    Graph_OpenDisps(dispRefs, globalCtx->state.gfxCtx, "../z_actor.c", 8265);

    Matrix_Translate(0.0f, entry->unk_08, 500.0f, MTXMODE_APPLY);
    Matrix_Get(&spB0);

    temp1 = sinf(entry->unk_00 - var) * -(10 - arg1) * 0.1f * entry->unk_04;
    temp2 = cosf(entry->unk_00 - var) * (10 - arg1) * 0.1f * entry->unk_04;

    for (i = 0; i < 4; i++) {
        Matrix_Put(&spB0);
        Matrix_RotateZ(var, MTXMODE_APPLY);
        Matrix_Translate(temp1, temp2, 0.0f, MTXMODE_APPLY);

        if (entry->unk_0C != 1.0f) {
            Matrix_Scale(entry->unk_0C, entry->unk_0C, entry->unk_0C, MTXMODE_APPLY);
        }

        gSPMatrix(gfxCtx->polyOpa.p++, Matrix_NewMtx(globalCtx->state.gfxCtx, "../z_actor.c", 8299),
                  G_MTX_MODELVIEW | G_MTX_LOAD);
        gSPDisplayList(gfxCtx->polyOpa.p++, entry->unk_14);

        if (i % 2) {
            temp3 = entry->unk_00 + entry->unk_00;
        } else {
            temp3 = M_PI - (entry->unk_00 + entry->unk_00);
        }

        var += temp3;
    }

    Matrix_Put(&spB0);
    Matrix_Scale(arg1 * 0.1f, arg1 * 0.1f, arg1 * 0.1f, MTXMODE_APPLY);

    gSPMatrix(gfxCtx->polyOpa.p++, Matrix_NewMtx(globalCtx->state.gfxCtx, "../z_actor.c", 8314),
              G_MTX_MODELVIEW | G_MTX_LOAD);
    gSPDisplayList(gfxCtx->polyOpa.p++, entry->unk_18);

    Graph_CloseDisps(dispRefs, globalCtx->state.gfxCtx, "../z_actor.c", 8319);
}

void func_8003424C(GlobalContext* globalCtx, Vec3f* arg1) {
    func_80062D60(globalCtx, arg1);
}

void func_8003426C(Actor* actor, s16 arg1, s16 arg2, s16 arg3, s16 arg4) {
    if ((arg1 == 0x8000) && !(arg2 & 0x8000)) {
        Audio_PlayActorSound2(actor, NA_SE_EN_LIGHT_ARROW_HIT);
    }

    actor->dmgEffectParams = arg1 | arg3 | ((arg2 & 0xF8) << 5) | arg4;
    actor->dmgEffectTimer = arg4;
}

Hilite* func_800342EC(Vec3f* object, GlobalContext* globalCtx) {
    Vec3f lightDir;

    lightDir.x = globalCtx->envCtx.unk_2A;
    lightDir.y = globalCtx->envCtx.unk_2B;
    lightDir.z = globalCtx->envCtx.unk_2C;

    return func_8002EABC(object, &globalCtx->view.eye, &lightDir, globalCtx->state.gfxCtx);
}

Hilite* func_8003435C(Vec3f* object, GlobalContext* globalCtx) {
    Vec3f lightDir;

    lightDir.x = globalCtx->envCtx.unk_2A;
    lightDir.y = globalCtx->envCtx.unk_2B;
    lightDir.z = globalCtx->envCtx.unk_2C;

    return func_8002EB44(object, &globalCtx->view.eye, &lightDir, globalCtx->state.gfxCtx);
}

s32 func_800343CC(GlobalContext* globalCtx, Actor* actor, s16* arg2, f32 arg3, callback1_800343CC unkFunc1,
                  callback2_800343CC unkFunc2) {
    s16 sp26;
    s16 sp24;

    if (func_8002F194(actor, globalCtx)) {
        *arg2 = 1;
        return 1;
    }

    if (*arg2 != 0) {
        *arg2 = unkFunc2(globalCtx, actor);
        return 0;
    }

    func_8002F374(globalCtx, actor, &sp26, &sp24);

    if ((sp26 < 0) || (sp26 > 0x140) || (sp24 < 0) || (sp24 > 0xF0)) {
        return 0;
    }

    if (!func_8002F2CC(actor, globalCtx, arg3)) {
        return 0;
    }

    actor->textId = unkFunc1(globalCtx, actor);

    return 0;
}

typedef struct {
    /* 0x00 */ s16 unk_00;
    /* 0x02 */ s16 unk_02;
    /* 0x04 */ s16 unk_04;
    /* 0x06 */ s16 unk_06;
    /* 0x08 */ s16 unk_08;
    /* 0x0A */ s16 unk_0A;
    /* 0x0C */ u8 unk_0C;
} struct_80116130_0; // size = 0x10

typedef struct {
    /* 0x00 */ struct_80116130_0 sub_00;
    /* 0x10 */ f32 unk_10;
    /* 0x14 */ s16 unk_14;
} struct_80116130; // size = 0x18

struct_80116130 D_80116130[] = {
    { { 0x2AA8, 0xF1C8, 0x18E2, 0x1554, 0x0000, 0x0000, 1 }, 170.0f, 0x3FFC },
    { { 0x2AA8, 0xEAAC, 0x1554, 0x1554, 0xF8E4, 0x0E38, 1 }, 170.0f, 0x3FFC },
    { { 0x31C4, 0xE390, 0x0E38, 0x0E38, 0xF1C8, 0x071C, 1 }, 170.0f, 0x3FFC },
    { { 0x1554, 0xF1C8, 0x0000, 0x071C, 0xF8E4, 0x0000, 1 }, 170.0f, 0x3FFC },
    { { 0x2AA8, 0xF8E4, 0x071C, 0x0E38, 0xD558, 0x2AA8, 1 }, 170.0f, 0x3FFC },
    { { 0x0000, 0xE390, 0x2AA8, 0x3FFC, 0xF1C8, 0x0E38, 1 }, 170.0f, 0x3FFC },
    { { 0x2AA8, 0xF1C8, 0x0E38, 0x0E38, 0x0000, 0x0000, 1 }, 0.0f, 0x0000 },
    { { 0x2AA8, 0xF1C8, 0x0000, 0x0E38, 0x0000, 0x1C70, 1 }, 0.0f, 0x0000 },
    { { 0x2AA8, 0xF1C8, 0xF1C8, 0x0000, 0x0000, 0x0000, 1 }, 0.0f, 0x0000 },
    { { 0x071C, 0xF1C8, 0x0E38, 0x1C70, 0x0000, 0x0000, 1 }, 0.0f, 0x0000 },
    { { 0x0E38, 0xF1C8, 0x0000, 0x1C70, 0x0000, 0x0E38, 1 }, 0.0f, 0x0000 },
    { { 0x2AA8, 0xE390, 0x1C70, 0x0E38, 0xF1C8, 0x0E38, 1 }, 0.0f, 0x0000 },
    { { 0x18E2, 0xF1C8, 0x0E38, 0x0E38, 0x0000, 0x0000, 1 }, 0.0f, 0x0000 },
};

#ifdef NON_MATCHING
// regalloc differences
void func_800344BC(Actor* actor, struct_80034A14_arg1* arg1, s16 arg2, s16 arg3, s16 arg4, s16 arg5, s16 arg6, s16 arg7,
                   u8 arg8) {
    s16 sp46;
    s16 sp44;
    s16 temp2;
    s16 sp40;
    s16 temp1;
    Vec3f sp30;

    sp30.x = actor->posRot.pos.x;
    sp30.y = actor->posRot.pos.y + arg1->unk_14;
    sp30.z = actor->posRot.pos.z;

    sp46 = Math_Vec3f_Pitch(&sp30, &arg1->unk_18);
    sp44 = Math_Vec3f_Yaw(&sp30, &arg1->unk_18);
    sp40 = Math_Vec3f_Yaw(&actor->posRot.pos, &arg1->unk_18) - actor->shape.rot.y;

    temp1 = (sp40 < -arg2) ? -arg2 : ((sp40 > arg2) ? arg2 : sp40);
    Math_SmoothScaleMaxMinS(&arg1->unk_08.y, temp1, 6, 2000, 1);

    sp40 = (ABS(sp40) >= 0x8000) ? 0 : ((sp40 >= 0) ? sp40 : -sp40);
    arg1->unk_08.y = ((arg1->unk_08.y < -sp40) ? -sp40 : ((arg1->unk_08.y > sp40) ? sp40 : arg1->unk_08.y));

    sp40 = sp40 - arg1->unk_08.y;

    temp1 = (sp40 < -arg5) ? -arg5 : ((sp40 > arg5) ? arg5 : sp40);
    Math_SmoothScaleMaxMinS(&arg1->unk_08.z, temp1, 6, 2000, 1);

    sp40 = (ABS(sp40) >= 0x8000) ? 0 : ((sp40 >= 0) ? sp40 : -sp40);
    arg1->unk_08.z = ((arg1->unk_08.z < -sp40) ? -sp40 : ((arg1->unk_08.z > sp40) ? sp40 : arg1->unk_08.z));

    if (arg8 != 0) {
        if (arg3) {} // Seems necessary to match
        Math_SmoothScaleMaxMinS(&actor->shape.rot.y, sp44, 6, 2000, 1);
    }

    temp1 = (sp46 < arg4) ? arg4 : ((sp46 > arg3) ? arg3 : sp46);
    Math_SmoothScaleMaxMinS(&arg1->unk_08, temp1, 6, 2000, 1);

    temp2 = sp46 - arg1->unk_08.x;

    temp1 = (temp2 < arg7) ? arg7 : ((temp2 > arg6) ? arg6 : temp2);
    Math_SmoothScaleMaxMinS(&arg1->unk_0E.x, temp1, 6, 2000, 1);
}
#else
#pragma GLOBAL_ASM("asm/non_matchings/code/z_actor/func_800344BC.s")
#endif

s16 func_800347E8(s16 arg0) {
    return D_80116130[arg0].unk_14;
}

s16 func_80034810(Actor* actor, struct_80034A14_arg1* arg1, f32 arg2, s16 arg3, s16 arg4) {
    s32 pad;
    s16 var;
    s16 abs_var;

    if (arg4 != 0) {
        return arg4;
    }

    if (arg1->unk_00 != 0) {
        return 4;
    }

    if (arg2 < Math_Vec3f_DistXYZ(&actor->posRot.pos, &arg1->unk_18)) {
        arg1->unk_04 = 0;
        arg1->unk_06 = 0;
        return 1;
    }

    var = Math_Vec3f_Yaw(&actor->posRot.pos, &arg1->unk_18);
    abs_var = ABS((s16)((f32)var - actor->shape.rot.y));
    if (arg3 >= abs_var) {
        arg1->unk_04 = 0;
        arg1->unk_06 = 0;
        return 2;
    }

    if (DECR(arg1->unk_04) != 0) {
        return arg1->unk_02;
    }

    switch (arg1->unk_06) {
        case 0:
        case 2:
            arg1->unk_04 = Math_Rand_S16Offset(30, 30);
            arg1->unk_06++;
            return 1;
        case 1:
            arg1->unk_04 = Math_Rand_S16Offset(10, 10);
            arg1->unk_06++;
            return 3;
    }

    return 4;
}

void func_80034A14(Actor* actor, struct_80034A14_arg1* arg1, s16 arg2, s16 arg3) {
    struct_80116130_0 sp38;

    arg1->unk_02 = func_80034810(actor, arg1, D_80116130[arg2].unk_10, D_80116130[arg2].unk_14, arg3);

    sp38 = D_80116130[arg2].sub_00;

    switch (arg1->unk_02) {
        case 1:
            sp38.unk_00 = 0;
            sp38.unk_04 = 0;
            sp38.unk_02 = 0;
        case 3:
            sp38.unk_06 = 0;
            sp38.unk_0A = 0;
            sp38.unk_08 = 0;
        case 2:
            sp38.unk_0C = 0;
    }

    func_800344BC(actor, arg1, sp38.unk_00, sp38.unk_04, sp38.unk_02, sp38.unk_06, sp38.unk_0A, sp38.unk_08,
                  sp38.unk_0C);
}

Gfx* func_80034B28(GraphicsContext* gfxCtx) {
    Gfx* displayList;

    displayList = Graph_Alloc(gfxCtx, sizeof(Gfx));
    gSPEndDisplayList(displayList);

    return displayList;
}

#ifdef NON_MATCHING
// doesn't generate the 2 useless move instructions before returning
Gfx* func_80034B54(GraphicsContext* gfxCtx) {
    Gfx* displayList;
    Gfx* displayListHead;

    displayList = Graph_Alloc(gfxCtx, 2 * sizeof(Gfx));
    displayListHead = displayList;

    gDPSetRenderMode(displayListHead++, G_RM_FOG_SHADE_A,
                     AA_EN | Z_CMP | Z_UPD | IM_RD | CLR_ON_CVG | CVG_DST_WRAP | ZMODE_XLU | FORCE_BL |
                         GBL_c2(G_BL_CLR_IN, G_BL_A_IN, G_BL_CLR_MEM, G_BL_1MA));

    gSPEndDisplayList(displayListHead);

    return displayList;
}
#else
#pragma GLOBAL_ASM("asm/non_matchings/code/z_actor/func_80034B54.s")
#endif

void func_80034BA0(GlobalContext* globalCtx, SkelAnime* skelAnime, OverrideLimbDraw2 overrideLimbDraw,
                   PostLimbDraw2 postLimbDraw, Actor* actor, s16 alpha) {
    GraphicsContext* gfxCtx = globalCtx->state.gfxCtx;
    Gfx* dispRefs[4];

    Graph_OpenDisps(dispRefs, globalCtx->state.gfxCtx, "../z_actor.c", 8831);

    func_80093D18(globalCtx->state.gfxCtx);

    gDPPipeSync(gfxCtx->polyOpa.p++);
    gDPSetEnvColor(gfxCtx->polyOpa.p++, 0x00, 0x00, 0x00, alpha);
    gDPPipeSync(gfxCtx->polyOpa.p++);
    gSPSegment(gfxCtx->polyOpa.p++, 0x0C, func_80034B28(globalCtx->state.gfxCtx));

    gfxCtx->polyOpa.p = SkelAnime_DrawSV2(globalCtx, skelAnime->skeleton, skelAnime->limbDrawTbl, skelAnime->dListCount,
                                          overrideLimbDraw, postLimbDraw, actor, gfxCtx->polyOpa.p);

    Graph_CloseDisps(dispRefs, globalCtx->state.gfxCtx, "../z_actor.c", 8860);
}

void func_80034CC4(GlobalContext* globalCtx, SkelAnime* skelAnime, OverrideLimbDraw2 overrideLimbDraw,
                   PostLimbDraw2 postLimbDraw, Actor* actor, s16 alpha) {
    GraphicsContext* gfxCtx = globalCtx->state.gfxCtx;
    Gfx* dispRefs[4];

    Graph_OpenDisps(dispRefs, globalCtx->state.gfxCtx, "../z_actor.c", 8876);

    func_80093D84(globalCtx->state.gfxCtx);

    gDPPipeSync(gfxCtx->polyXlu.p++);
    gDPSetEnvColor(gfxCtx->polyXlu.p++, 0x00, 0x00, 0x00, alpha);
    gSPSegment(gfxCtx->polyXlu.p++, 0x0C, func_80034B54(globalCtx->state.gfxCtx));

    gfxCtx->polyXlu.p = SkelAnime_DrawSV2(globalCtx, skelAnime->skeleton, skelAnime->limbDrawTbl, skelAnime->dListCount,
                                          overrideLimbDraw, postLimbDraw, actor, gfxCtx->polyXlu.p);

    Graph_CloseDisps(dispRefs, globalCtx->state.gfxCtx, "../z_actor.c", 8904);
}

s16 func_80034DD4(Actor* actor, GlobalContext* globalCtx, s16 arg2, f32 arg3) {
    Player* player = PLAYER;
    f32 var;

    if ((globalCtx->csCtx.state != 0) || (gDbgCamEnabled != 0)) {
        var = Math_Vec3f_DistXYZ(&actor->posRot.pos, &globalCtx->view.eye) * 0.25f;
    } else {
        var = Math_Vec3f_DistXYZ(&actor->posRot.pos, &player->actor.posRot.pos);
    }

    if (arg3 < var) {
        actor->flags &= ~1;
        Math_SmoothScaleMaxMinS(&arg2, 0, 6, 0x14, 1);
    } else {
        actor->flags |= 1;
        Math_SmoothScaleMaxMinS(&arg2, 0xFF, 6, 0x14, 1);
    }

    return arg2;
}

void func_80034EC0(SkelAnime* skelAnime, struct_80034EC0_Entry* arg1, s32 arg2) {
    f32 frameCount;

    arg1 += arg2;

    if (arg1->frameCount > 0.0f) {
        frameCount = arg1->frameCount;
    } else {
        frameCount = SkelAnime_GetFrameCount(arg1->animation);
    }

    SkelAnime_ChangeAnim(skelAnime, arg1->animation, arg1->playbackSpeed, arg1->unk_08, frameCount, arg1->unk_10,
                         arg1->transitionRate);
}

void func_80034F54(GlobalContext* globalCtx, s16* arg1, s16* arg2, s32 arg3) {
    u32 frames = globalCtx->gameplayFrames;
    s32 i;

    for (i = 0; i < arg3; i++) {
        arg1[i] = (0x814 + 50 * i) * frames;
        arg2[i] = (0x940 + 50 * i) * frames;
    }
}

void Actor_Noop(Actor* actor, GlobalContext* globalCtx) {
}

s32 func_80035124(Actor* actor, GlobalContext* globalCtx) {
    s32 ret = 0;

    switch (actor->params) {
        case 0:
            if (func_8002F410(actor, globalCtx)) {
                actor->params = 1;
            } else if (!(actor->bgCheckFlags & 1)) {
                Actor_MoveForward(actor);
                Math_SmoothScaleMaxMinF(&actor->speedXZ, 0.0f, 1.0f, 0.1f, 0.0f);
            } else if ((actor->bgCheckFlags & 2) && (actor->velocity.y < -4.0f)) {
                ret = 1;
            } else {
                actor->shape.rot.x = actor->shape.rot.z = 0;
                func_8002F580(actor, globalCtx);
            }
            break;
        case 1:
            if (func_8002F5A0(actor, globalCtx)) {
                actor->params = 0;
            }
            break;
    }

    func_8002E4B4(globalCtx, actor, actor->colChkInfo.unk_12, actor->colChkInfo.unk_10, actor->colChkInfo.unk_10, 0x1D);

    return ret;
}

#include "z_cheap_proc.c"

u8 func_800353E8(GlobalContext* globalCtx) {
    Player* player = PLAYER;
    return player->unk_845;
}

/**
 * Finds the first actor instance of a specified id and type within a given range from an actor if there is one.
 * If the id provided is -1, this will look for any actor of the specified type rather than a specific id.
 */
Actor* Actor_FindNearby(GlobalContext* globalCtx, Actor* refActor, s16 actorId, u8 actorType, f32 range) {
    Actor* actor = globalCtx->actorCtx.actorList[actorType].first;

    while (actor != NULL) {
        if (actor == refActor || ((actorId != -1) && (actorId != actor->id))) {
            actor = actor->next;
        } else {
            if (func_8002DB48(refActor, actor) <= range) {
                return actor;
            } else {
                actor = actor->next;
            }
        }
    }

    return NULL;
}

s32 func_800354B4(GlobalContext* globalCtx, Actor* actor, f32 range, s16 arg3, s16 arg4, s16 arg5) {
    Player* player = PLAYER;
    s16 var1;
    s16 var2;

    var1 = (s16)(actor->yawTowardsLink + 0x8000) - player->actor.shape.rot.y;
    var2 = actor->yawTowardsLink - arg5;

    if ((actor->xzDistFromLink <= range) && (player->swordState != 0) && (arg4 >= ABS(var1)) && (arg3 >= ABS(var2))) {
        return 1;
    } else {
        return 0;
    }
}

void func_8003555C(GlobalContext* globalCtx, Vec3f* arg1, Vec3f* arg2, Vec3f* arg3) {
    Color_RGB8 color1;
    Color_RGB8 color2;

    color1.r = 0xC8;
    color1.g = 0xA0;
    color1.b = 0x78;

    color2.r = 0x82;
    color2.g = 0x5A;
    color2.b = 0x32;

    func_80028B74(globalCtx, arg1, arg2, arg3, &color1, &color2);
}

Vec3f D_80116268 = { 0.0f, -1.5f, 0.0f };
Vec3f D_80116274 = { 0.0f, -0.2f, 0.0f };

Gfx D_80116280[] = {
    gsDPSetRenderMode(G_RM_FOG_SHADE_A, AA_EN | Z_CMP | Z_UPD | IM_RD | CLR_ON_CVG | CVG_DST_WRAP | ZMODE_XLU |
                                            FORCE_BL | GBL_c2(G_BL_CLR_IN, G_BL_A_IN, G_BL_CLR_MEM, G_BL_1MA)),
    gsDPSetAlphaCompare(G_AC_THRESHOLD),
    gsSPEndDisplayList(),
};

void func_800355B8(GlobalContext* globalCtx, Vec3f* arg1) {
    func_8003555C(globalCtx, arg1, &D_80116268, &D_80116274);
}

u8 func_800355E4(GlobalContext* globalCtx, Collider* collider) {
    Player* player = PLAYER;

    if ((collider->acFlags & 0x08) && (player->swordState != 0) && (player->swordAnimation == 0x16)) {
        return 1;
    } else {
        return 0;
    }
}

u8 Actor_ApplyDamage(Actor* actor) {
    if (actor->colChkInfo.damage >= actor->colChkInfo.health) {
        actor->colChkInfo.health = 0;
    } else {
        actor->colChkInfo.health -= actor->colChkInfo.damage;
    }

    return actor->colChkInfo.health;
}

void func_80035650(Actor* actor, ColliderBody* colBody, s32 freezeFlag) {
    if (colBody->acHitItem == NULL) {
        actor->unk_116 = 0x00;
    } else if (freezeFlag && (colBody->acHitItem->toucher.flags & 0x10060000)) {
        actor->freeze = colBody->acHitItem->toucher.damage;
        actor->unk_116 = 0x00;
    } else if (colBody->acHitItem->toucher.flags & 0x0800) {
        actor->unk_116 = 0x01;
    } else if (colBody->acHitItem->toucher.flags & 0x1000) {
        actor->unk_116 = 0x02;
    } else if (colBody->acHitItem->toucher.flags & 0x4000) {
        actor->unk_116 = 0x04;
    } else if (colBody->acHitItem->toucher.flags & 0x8000) {
        actor->unk_116 = 0x08;
    } else if ((colBody->acHitItem->toucher.flags << 0xF) < 0) {
        actor->unk_116 = 0x10;
    } else if (colBody->acHitItem->toucher.flags & 0x2000) {
        actor->unk_116 = 0x20;
    } else if ((colBody->acHitItem->toucher.flags << 0xC) < 0) {
        if (freezeFlag) {
            actor->freeze = colBody->acHitItem->toucher.damage;
        }
        actor->unk_116 = 0x40;
    } else {
        actor->unk_116 = 0x00;
    }
}

void func_8003573C(Actor* actor, ColliderJntSph* jntSph, s32 freezeFlag) {
    ColliderBody* curColBody;
    s32 flag;
    s32 i;

    actor->unk_116 = 0x00;

    for (i = jntSph->count - 1; i >= 0; i--) {
        curColBody = &jntSph->list[i].body;
        if (curColBody->acHitItem == NULL) {
            flag = 0x00;
        } else if (freezeFlag && (curColBody->acHitItem->toucher.flags & 0x10060000)) {
            actor->freeze = curColBody->acHitItem->toucher.damage;
            flag = 0x00;
        } else if (curColBody->acHitItem->toucher.flags & 0x0800) {
            flag = 0x01;
        } else if (curColBody->acHitItem->toucher.flags & 0x1000) {
            flag = 0x02;
        } else if (curColBody->acHitItem->toucher.flags & 0x4000) {
            flag = 0x04;
        } else if (curColBody->acHitItem->toucher.flags & 0x8000) {
            flag = 0x08;
        } else if (curColBody->acHitItem->toucher.flags & 0x10000) {
            flag = 0x10;
        } else if (curColBody->acHitItem->toucher.flags & 0x2000) {
            flag = 0x20;
        } else if (curColBody->acHitItem->toucher.flags & 0x80000) {
            if (freezeFlag) {
                actor->freeze = curColBody->acHitItem->toucher.damage;
            }
            flag = 0x40;
        } else {
            flag = 0x00;
        }
        actor->unk_116 |= flag;
    }
}

void func_80035844(Vec3f* arg0, Vec3f* arg1, s16* arg2, s32 arg3) {
    f32 dx = arg1->x - arg0->x;
    f32 dz = arg1->z - arg0->z;
    f32 dy = arg3 ? (arg1->y - arg0->y) : (arg0->y - arg1->y);

    arg2[1] = atan2s(dz, dx);
    arg2[0] = atan2s(sqrtf(SQ(dx) + SQ(dz)), dy);
}

/**
 * Spawns En_Part (Dissipating Flames) actor attached to the given actor.
 */
EnPart* func_800358DC(Actor* actor, Vec3f* spawnPos, Vec3s* spawnRot, Vec3f* arg3, s32 arg4, s32 unused,
                      GlobalContext* globalCtx, s16 params, s32 arg8) {
    EnPart* spawnedEnPart;

    spawnedEnPart =
        (EnPart*)Actor_SpawnAttached(&globalCtx->actorCtx, actor, globalCtx, ACTOR_EN_PART, spawnPos->x, spawnPos->y,
                                     spawnPos->z, spawnRot->x, spawnRot->y, actor->objBankIndex, params);
    if (spawnedEnPart != NULL) {
        spawnedEnPart->actor.scale = actor->scale;
        spawnedEnPart->actor.speedXZ = arg3->x;
        spawnedEnPart->unk_150 = arg8;
        spawnedEnPart->unk_14C = 2;
        spawnedEnPart->unk_14E = arg4;
        spawnedEnPart->unk_154 = arg3->y;
        spawnedEnPart->unk_158 = arg3->z;
        return spawnedEnPart;
    }

    return NULL;
}

void func_800359B8(Actor* actor, s16 arg1, Vec3s* arg2) {
    f32 sp44;
    f32 sp40;
    f32 sp3C;
    f32 sp38;
    f32 sp34;
    f32 sp30;
    f32 sp2C;
    f32 sp28;
    f32 sp24;
    CollisionPoly* floorPoly;
    s32 pad;

    if (actor->floorPoly != NULL) {
        floorPoly = actor->floorPoly;
        sp44 = floorPoly->norm.x * (1.f / 32767);
        sp40 = floorPoly->norm.y * (1.f / 32767);
        sp3C = floorPoly->norm.z * (1.f / 32767);

        sp38 = Math_Sins(arg1);
        sp34 = Math_Coss(arg1);
        sp28 = (-(sp44 * sp38) - (sp3C * sp34));
        arg2->x = -(s16)(Math_atan2f(sp28 * sp40, 1.0f) * (32768 / M_PI));

        sp2C = Math_Sins(arg1 - 16375);
        sp30 = Math_Coss(arg1 - 16375);
        sp24 = (-(sp44 * sp2C) - (sp3C * sp30));
        arg2->z = -(s16)(Math_atan2f(sp24 * sp40, 1.0f) * (32768 / M_PI));
    }
}

void func_80035B18(GlobalContext* globalCtx, Actor* actor, u16 textId) {
    func_8010B720(globalCtx, textId);
    actor->textId = textId;
}

/**
 * Tests if event_chk_inf flag is set.
 */
s32 Flags_GetEventChkInf(s32 flag) {
    return gSaveContext.eventChkInf[flag >> 4] & (1 << (flag & 0xF));
}

/**
 * Sets event_chk_inf flag.
 */
void Flags_SetEventChkInf(s32 flag) {
    gSaveContext.eventChkInf[flag >> 4] |= (1 << (flag & 0xF));
}

/**
 * Tests if "inf_table flag is set.
 */
s32 Flags_GetInfTable(s32 flag) {
    return gSaveContext.infTable[flag >> 4] & (1 << (flag & 0xF));
}

/**
 * Sets "inf_table" flag.
 */
void Flags_SetInfTable(s32 flag) {
    gSaveContext.infTable[flag >> 4] |= (1 << (flag & 0xF));
}

u32 func_80035BFC(GlobalContext* globalCtx, s16 arg1) {
    u16 retTextId = 0;

    switch (arg1) {
        case 0:
            if (Flags_GetEventChkInf(0x9)) {
                if (Flags_GetInfTable(0x5)) {
                    retTextId = 0x1048;
                } else {
                    retTextId = 0x1047;
                }
            } else {
                if (Flags_GetEventChkInf(0x2)) {
                    if (Flags_GetInfTable(0x3)) {
                        retTextId = 0x1032;
                    } else {
                        retTextId = 0x1031;
                    }
                } else {
                    if (Flags_GetInfTable(0x0)) {
                        if (Flags_GetInfTable(0x1)) {
                            retTextId = 0x1003;
                        } else {
                            retTextId = 0x1002;
                        }
                    } else {
                        retTextId = 0x1001;
                    }
                }
            }
            break;
        case 1:
            if (LINK_IS_CHILD) {
                if (Flags_GetEventChkInf(0x9)) {
                    if (Flags_GetInfTable(0x10)) {
                        retTextId = 0x1046;
                    } else {
                        retTextId = 0x1045;
                    }
                } else {
                    if (Flags_GetEventChkInf(0x3)) {
                        if (Flags_GetInfTable(0xE)) {
                            retTextId = 0x1034;
                        } else {
                            retTextId = 0x1033;
                        }
                    } else {
                        if (Flags_GetInfTable(0xC)) {
                            retTextId = 0x1030;
                        } else {
                            retTextId = 0x102F;
                        }
                    }
                }
            } else {
                if (Flags_GetEventChkInf(0x5C)) {
                    if (Flags_GetInfTable(0x19)) {
                        retTextId = 0x1071;
                    } else {
                        retTextId = 0x1070;
                    }
                } else {
                    if (Flags_GetEventChkInf(0xB)) {
                        if (Flags_GetInfTable(0x17)) {
                            retTextId = 0x1068;
                        } else {
                            retTextId = 0x1067;
                        }
                    } else {
                        if (Flags_GetInfTable(0x15)) {
                            retTextId = 0x1061;
                        } else {
                            retTextId = 0x1060;
                        }
                    }
                }
            }
            break;
        case 2:
            if (LINK_IS_CHILD) {
                if (Flags_GetEventChkInf(0x9)) {
                    retTextId = 0x1042;
                } else {
                    retTextId = 0x1004;
                }
            } else {
                if (Flags_GetEventChkInf(0x5C)) {
                    retTextId = 0x1072;
                } else if (Flags_GetInfTable(0x41)) {
                    retTextId = 0x1055;
                } else {
                    retTextId = 0x1056;
                }
            }
            break;
        case 3:
            if (LINK_IS_CHILD) {
                if (Flags_GetEventChkInf(0x9)) {
                    retTextId = 0x1043;
                } else {
                    if (Flags_GetInfTable(0x1E)) {
                        retTextId = 0x1006;
                    } else {
                        retTextId = 0x1005;
                    }
                }
            } else {
                if (Flags_GetEventChkInf(0x5C)) {
                    retTextId = 0x1073;
                } else {
                    retTextId = 0x105A;
                }
            }
            break;
        case 4:
            if (LINK_IS_CHILD) {
                if (Flags_GetEventChkInf(0x9)) {
                    retTextId = 0x1042;
                } else {
                    retTextId = 0x1007;
                }
            } else {
                if (Flags_GetEventChkInf(0x5C)) {
                    retTextId = 0x1072;
                } else if (Flags_GetInfTable(0x47)) {
                    retTextId = 0x105E;
                } else {
                    retTextId = 0x105D;
                }
            }
            break;
        case 5:
            if (LINK_IS_CHILD) {
                if (Flags_GetEventChkInf(0x9)) {
                    retTextId = 0x1044;
                } else if (Flags_GetInfTable(0x22)) {
                    retTextId = 0x1009;
                } else {
                    retTextId = 0x1008;
                }
            } else {
                if (Flags_GetEventChkInf(0x5C)) {
                    retTextId = 0x1075;
                } else {
                    retTextId = 0x105B;
                }
            }
            break;
        case 6:
            if (LINK_IS_CHILD) {
                if (Flags_GetEventChkInf(0x9)) {
                    retTextId = 0x1042;
                } else if (Flags_GetInfTable(0x24)) {
                    retTextId = 0x100B;
                } else {
                    retTextId = 0x100A;
                }
            } else {
                if (Flags_GetEventChkInf(0x5C)) {
                    retTextId = 0x1056;
                } else {
                    retTextId = 0x105F;
                }
            }
            break;
        case 7:
            if (LINK_IS_CHILD) {
                if (Flags_GetEventChkInf(0x9)) {
                    retTextId = 0x1043;
                } else if (Flags_GetInfTable(0x26)) {
                    retTextId = 0x100D;
                } else {
                    retTextId = 0x100C;
                }
            } else {
                if (Flags_GetEventChkInf(0x5C)) {
                    retTextId = 0x1057;
                } else {
                    retTextId = 0x1057;
                }
            }
            break;
        case 8:
            if (LINK_IS_CHILD) {
                if (Flags_GetEventChkInf(0x9)) {
                    retTextId = 0x1043;
                } else if (Flags_GetInfTable(0x28)) {
                    retTextId = 0x1019;
                } else {
                    retTextId = 0x100E;
                }
            } else {
                if (Flags_GetEventChkInf(0x5C)) {
                    retTextId = 0x1077;
                } else if (Flags_GetInfTable(0x51)) {
                    retTextId = 0x1058;
                } else {
                    retTextId = 0x1059;
                }
            }
            break;
        case 9:
            if (LINK_IS_CHILD) {
                if (Flags_GetEventChkInf(0x9)) {
                    retTextId = 0x1049;
                } else {
                    retTextId = 0x1035;
                }
            } else {
                if (Flags_GetEventChkInf(0x5C)) {
                    retTextId = 0x1079;
                } else {
                    retTextId = 0x104e;
                }
            }
            break;
        case 10:
            if (LINK_IS_CHILD) {
                if (Flags_GetEventChkInf(0x9)) {
                    retTextId = 0x104A;
                } else {
                    retTextId = 0x1038;
                }
            } else {
                if (Flags_GetEventChkInf(0x5C)) {
                    retTextId = 0x1079;
                } else if (Flags_GetInfTable(0x59)) {
                    retTextId = 0x1050;
                } else {
                    retTextId = 0x104F;
                }
            }
            break;
        case 11:
            if (LINK_IS_CHILD) {
                if (Flags_GetEventChkInf(0x9)) {
                    retTextId = 0x104B;
                } else {
                    retTextId = 0x103C;
                }
            } else {
                if (Flags_GetEventChkInf(0x5C)) {
                    retTextId = 0x107b;
                } else {
                    retTextId = 0x1051;
                }
            }
            break;
        case 12:
            if (LINK_IS_CHILD) {
                if (Flags_GetEventChkInf(0x9)) {
                    retTextId = 0x104C;
                } else {
                    retTextId = 0x103D;
                }
            } else {
                if (Flags_GetEventChkInf(0x5C)) {
                    retTextId = 0x107C;
                } else {
                    retTextId = 0x1052;
                }
            }
            break;
        case 13:
            if (LINK_IS_CHILD) {
                if (Flags_GetEventChkInf(0x9)) {
                    retTextId = 0x104D;
                } else {
                    retTextId = 0x103E;
                }
            } else {
                if (Flags_GetEventChkInf(0x5C)) {
                    retTextId = 0x106E;
                } else if (Flags_GetInfTable(0x61)) {
                    retTextId = 0x1053;
                } else {
                    retTextId = 0x1054;
                }
            }
            break;
        case 15:
            if (Flags_GetEventChkInf(0x5C)) {
                retTextId = 0x1078;
            } else if (Flags_GetInfTable(0x66)) {
                retTextId = 0x1066;
            } else {
                retTextId = 0x1062;
            }
            break;
        case 16:
            if (globalCtx->sceneNum == SCENE_SPOT15) {
                retTextId = 0x7002;
            } else if (Flags_GetInfTable(0x6A)) {
                retTextId = 0x7004;
            } else if ((gSaveContext.dayTime >= 0x4000) && (gSaveContext.dayTime < 0xC556)) {
                retTextId = 0x7002;
            } else {
                retTextId = 0x7003;
            }
            break;
        case 17:
            if (Flags_GetEventChkInf(0x9) && Flags_GetEventChkInf(0x25) && Flags_GetEventChkInf(0x37)) {
                if (Flags_GetInfTable(0x6c)) {
                    retTextId = 0x7008;
                } else {
                    retTextId = 0x7007;
                }
            } else {
                retTextId = 0;
            }
            break;
        case 19:
            retTextId = 0x702D;
            break;
        case 18:
            if (Flags_GetEventChkInf(0x9) && Flags_GetEventChkInf(0x25) && Flags_GetEventChkInf(0x37)) {
                retTextId = 0x7006;
            } else {
                if (Flags_GetEventChkInf(0x12)) {
                    if (Flags_GetInfTable(0x71)) {
                        retTextId = 0x7072;
                    } else {
                        retTextId = 0x7071;
                    }
                } else {
                    retTextId = 0x7029;
                }
            }
            break;
        case 20:
        case 21:
            if (Flags_GetEventChkInf(0x42)) {
                retTextId = 0x2012;
            } else if (Flags_GetEventChkInf(0x41)) {
                if (Flags_GetInfTable(0x76)) {
                    retTextId = 0x2011;
                } else {
                    retTextId = 0x2010;
                }
            } else if (Flags_GetEventChkInf(0x40)) {
                retTextId = 0x200F;
            } else {
                retTextId = 0x200E;
            }
            break;
        case 24:
            if (Flags_GetEventChkInf(0x9) && Flags_GetEventChkInf(0x25) && Flags_GetEventChkInf(0x37)) {
                retTextId = 0x7044;
            } else {
                retTextId = 0x7015;
            }
            break;
        case 25:
            if (Flags_GetEventChkInf(0x9) && Flags_GetEventChkInf(0x25) && Flags_GetEventChkInf(0x37)) {
                retTextId = 0x7045;
            } else {
                Flags_GetInfTable(0xC2);
                retTextId = 0x7016;
            }
            break;
        case 26:
            if (Flags_GetEventChkInf(0x9) && Flags_GetEventChkInf(0x25) && Flags_GetEventChkInf(0x37)) {
                retTextId = 0x7046;
            } else {
                Flags_GetInfTable(0xc2);
                retTextId = 0x7018;
            }
            break;
        case 27:
            if (Flags_GetEventChkInf(0x9) && Flags_GetEventChkInf(0x25) && Flags_GetEventChkInf(0x37)) {
                retTextId = 0x7047;
            } else if (Flags_GetEventChkInf(0x14)) {
                retTextId = 0x701A;
            } else if (Flags_GetEventChkInf(0x11)) {
                if (Flags_GetInfTable(0xC6)) {
                    retTextId = 0x701C;
                } else {
                    retTextId = 0x701B;
                }
            } else {
                retTextId = 0x701A;
            }
            break;
        case 28:
            if (Flags_GetEventChkInf(0x9) && Flags_GetEventChkInf(0x25) && Flags_GetEventChkInf(0x37)) {
                retTextId = 0x7048;
            } else {
                Flags_GetInfTable(0xca);
                retTextId = 0x701D;
            }
            break;
        case 29:
            if (Flags_GetEventChkInf(0x9) && Flags_GetEventChkInf(0x25) && Flags_GetEventChkInf(0x37)) {
                retTextId = 0x7049;
            } else {
                Flags_GetInfTable(0xcc);
                retTextId = 0x701F;
            }
            break;
        case 30:
            if (Flags_GetEventChkInf(0x9) && Flags_GetEventChkInf(0x25) && Flags_GetEventChkInf(0x37)) {
                retTextId = 0x704A;
            } else {
                Flags_GetInfTable(0xCE);
                retTextId = 0x7021;
            }
            break;
        case 31:
            if (Flags_GetEventChkInf(0x9) && Flags_GetEventChkInf(0x25) && Flags_GetEventChkInf(0x37)) {
                retTextId = 0x704B;
            } else {
                Flags_GetInfTable(0xD0);
                retTextId = 0x7023;
            }
            break;
        case 32:
            if (Flags_GetEventChkInf(0x9) && Flags_GetEventChkInf(0x25) && Flags_GetEventChkInf(0x37)) {
                retTextId = 0x704C;
            } else {
                Flags_GetInfTable(0xD2);
                retTextId = 0x7025;
            }
            break;
        case 33:
            if (Flags_GetEventChkInf(0x9) && Flags_GetEventChkInf(0x25) && Flags_GetEventChkInf(0x37)) {
                retTextId = 0x704D;
            } else {
                Flags_GetInfTable(0xD4);
                retTextId = 0x7027;
            }
            break;
        case 34:
            Flags_GetInfTable(0xD6);
            retTextId = 0x403C;
            break;
        case 35:
            if (Flags_GetInfTable(0xD8)) {
                retTextId = 0x5029;
            } else {
                retTextId = 0x5028;
            }
            break;
        case 37:
            retTextId = 0x5002;
            break;
        case 38:
            if (LINK_IS_CHILD) {
                if (Flags_GetEventChkInf(0x25)) {
                    retTextId = 0x3027;
                } else if (Flags_GetEventChkInf(0x23)) {
                    retTextId = 0x3021;
                } else if (Flags_GetInfTable(0xE0)) {
                    retTextId = 0x302A;
                } else {
                    retTextId = 0x3008;
                }
            } else {
                if (Flags_GetEventChkInf(0x20)) {
                    retTextId = 0x4043;
                } else {
                    retTextId = 0x302A;
                }
            }
            break;
        case 39:
            if (LINK_IS_CHILD) {
                if (Flags_GetEventChkInf(0x25)) {
                    retTextId = 0x3027;
                } else if (Flags_GetEventChkInf(0x23)) {
                    retTextId = 0x3026;
                } else {
                    retTextId = 0x3009;
                }
            } else {
                if (Flags_GetEventChkInf(0x2A)) {
                    retTextId = 0x4043;
                } else {
                    retTextId = 0x302A;
                }
            }
            break;
        case 40:
            if (LINK_IS_CHILD) {
                if (Flags_GetEventChkInf(0x25)) {
                    retTextId = 0x3027;
                } else if (Flags_GetEventChkInf(0x23)) {
                    retTextId = 0x3026;
                } else if (Flags_GetInfTable(0xEB)) {
                    retTextId = 0x302B;
                } else {
                    retTextId = 0x300A;
                }
            } else {
                if (Flags_GetEventChkInf(0x2B)) {
                    retTextId = 0x4043;
                } else {
                    retTextId = 0x302A;
                }
            }
            break;
        case 41:
            if (LINK_IS_CHILD) {
                if (Flags_GetEventChkInf(0x25)) {
                    retTextId = 0x3027;
                } else if (Flags_GetInfTable(0xF0)) {
                    retTextId = 0x3015;
                } else {
                    retTextId = 0x3014;
                }
            } else {
                if (Flags_GetEventChkInf(0x2C)) {
                    retTextId = 0x4043;
                } else {
                    retTextId = 0x302A;
                }
            }
            break;
        case 42:
            if (LINK_IS_CHILD) {
                if (Flags_GetEventChkInf(0x25)) {
                    retTextId = 0x3027;
                } else if (Flags_GetInfTable(0xF4)) {
                    retTextId = 0x3017;
                } else {
                    retTextId = 0x3016;
                }
            } else {
                if (Flags_GetEventChkInf(0x2C)) {
                    retTextId = 0x4043;
                } else {
                    retTextId = 0x302A;
                }
            }
            break;
        case 43:
            if (LINK_IS_CHILD) {
                if (Flags_GetEventChkInf(0x25)) {
                    retTextId = 0x3027;
                } else if (Flags_GetInfTable(0xF8)) {
                    retTextId = 0x3019;
                } else {
                    retTextId = 0x3018;
                }
            } else {
                if (Flags_GetEventChkInf(0x2D)) {
                    retTextId = 0x4043;
                } else {
                    retTextId = 0x302A;
                }
            }
            break;
        case 48:
            if (Flags_GetEventChkInf(0x25)) {
                retTextId = 0x3029;
            } else if (Flags_GetEventChkInf(0x20) && Flags_GetEventChkInf(0x21)) {
                retTextId = 0x301B;
            } else {
                retTextId = 0x301A;
            }
            break;
        case 49:
            if (Flags_GetEventChkInf(0x37)) {
                retTextId = 0x402D;
            } else if (Flags_GetEventChkInf(0x30)) {
                retTextId = 0x4007;
            } else {
                retTextId = 0x4006;
            }
            break;
        case 50:
            if (Flags_GetEventChkInf(0x37)) {
                retTextId = 0x402E;
            } else if (Flags_GetEventChkInf(0x30)) {
                if (Flags_GetInfTable(0x124)) {
                    retTextId = 0x4009;
                } else {
                    retTextId = 0x4008;
                }
            } else {
                retTextId = 0x4006;
            }
            break;
        case 51:
            if (Flags_GetEventChkInf(0x37)) {
                retTextId = 0x402D;
            } else if (Flags_GetEventChkInf(0x31)) {
                if (Flags_GetInfTable(0x12A)) {
                    retTextId = 0x400B;
                } else {
                    retTextId = 0x402F;
                }
            } else if (Flags_GetEventChkInf(0x30)) {
                retTextId = 0x400A;
            } else {
                retTextId = 0x4006;
            }
            break;
        case 52:
            if (Flags_GetEventChkInf(0x37)) {
                retTextId = 0x402E;
            } else if (Flags_GetEventChkInf(0x30)) {
                retTextId = 0x400C;
            } else {
                retTextId = 0x4006;
            }
            break;
        case 53:
            if (Flags_GetEventChkInf(0x37)) {
                retTextId = 0x402D;
            } else if (Flags_GetEventChkInf(0x33)) {
                retTextId = 0x4010;
            } else if (Flags_GetEventChkInf(0x30)) {
                retTextId = 0x400F;
            } else {
                retTextId = 0x4006;
            }
            break;
        case 54:
            if (Flags_GetEventChkInf(0x37)) {
                retTextId = 0x402E;
            } else if (Flags_GetEventChkInf(0x30)) {
                retTextId = 0x4011;
            } else {
                retTextId = 0x4006;
            }
            break;
        case 55:
            if (LINK_IS_CHILD) {
                if (Flags_GetEventChkInf(0x37)) {
                    retTextId = 0x402B;
                } else if (Flags_GetEventChkInf(0x31)) {
                    if (Flags_GetInfTable(0x138)) {
                        retTextId = 0x401C;
                    } else {
                        retTextId = 0x401B;
                    }
                } else {
                    retTextId = 0x401A;
                }
            } else {
                retTextId = 0;
            }
            break;
        case 58:
            retTextId = 0x500F;
            break;
        case 59:
            retTextId = 0x5010;
            break;
        case 60:
            retTextId = 0x5012;
            break;
        case 61:
            if (Flags_GetInfTable(0x166)) {
                retTextId = 0x5001;
            } else {
                retTextId = 0x5000;
            }
            break;
        case 62:
            retTextId = 0x5012;
            break;
        case 63:
            if (Flags_GetInfTable(0x16A)) {
                retTextId = 0x5001;
            } else {
                retTextId = 0x5000;
            }
            break;
        case 71:
            if (Flags_GetEventChkInf(0x16)) {
                retTextId = 0x2049;
            } else if (Flags_GetEventChkInf(0x15)) {
                retTextId = 0x2048;
            } else if (Flags_GetEventChkInf(0x14)) {
                retTextId = 0x2047;
            } else if (Flags_GetEventChkInf(0x12) && !Flags_GetEventChkInf(0x14)) {
                retTextId = 0x2044;
            } else if (Flags_GetEventChkInf(0x10)) {
                if (Flags_GetEventChkInf(0x11)) {
                    retTextId = 0x2043;
                } else {
                    retTextId = 0x2042;
                }
            } else {
                retTextId = 0x2041;
            }
            break;
        case 72:
            if (LINK_IS_CHILD) {
                if (Flags_GetEventChkInf(0x14)) {
                    retTextId = 0x2040;
                } else if (Flags_GetInfTable(0x94)) {
                    retTextId = 0x2040;
                } else {
                    retTextId = 0x203F;
                }
            } else {
                if (!Flags_GetEventChkInf(0x18)) {
                    if (gSaveContext.nightFlag) {
                        retTextId = 0x204E;
                    } else if (Flags_GetInfTable(0x9A)) {
                        retTextId = 0x2031;
                    } else {
                        retTextId = 0x2030;
                    }
                } else {
                    retTextId = 0;
                }
            }
            break;
    }

    if (retTextId == 0) {
        retTextId = 1;
    }

    return retTextId;
}

void func_80036E50(u16 textId, s16 arg1) {
    switch (arg1) {
        case 0:
            switch (textId) {
                case 0x1001:
                    Flags_SetInfTable(0x0);
                    return;
                case 0x1002:
                    Flags_SetInfTable(0x1);
                    return;
                case 0x1031:
                    Flags_SetEventChkInf(0x3);
                    Flags_SetInfTable(0x3);
                    return;
                case 0x1047:
                    Flags_SetInfTable(0x5);
                    return;
            }
            return;
        case 1:
            switch (textId) {
                case 0x102F:
                    Flags_SetEventChkInf(0x2);
                    Flags_SetInfTable(0xC);
                    return;
                case 0x1033:
                    Audio_PlaySoundGeneral(NA_SE_SY_CORRECT_CHIME, &D_801333D4, 4, &D_801333E0, &D_801333E0,
                                           &D_801333E8);
                    Flags_SetEventChkInf(0x4);
                    Flags_SetInfTable(0xE);
                    return;
                case 0x1045:
                    Flags_SetInfTable(0x10);
                    return;
                case 0x1060:
                    Flags_SetInfTable(0x15);
                    return;
                case 0x1067:
                    Flags_SetEventChkInf(0xA);
                    Flags_SetInfTable(0x17);
                    return;
                case 0x1070:
                    Flags_SetInfTable(0x19);
                    return;
            }
            return;
        case 2:
            if (textId == 0x1056) {
                Flags_SetInfTable(0x41);
            }
            return;
        case 3:
            if (textId == 0x1005) {
                Flags_SetInfTable(0x1E);
            }
            return;
        case 4:
            if (textId == 0x105D) {
                Flags_SetInfTable(0x47);
            }
            return;
        case 5:
            if (textId == 0x1008) {
                Flags_SetInfTable(0x22);
            }
            return;
        case 6:
            if (textId == 0x100A) {
                Flags_SetInfTable(0x24);
            }
            return;
        case 7:
            if (textId == 0x100C) {
                Flags_SetInfTable(0x26);
            }
            return;
        case 8:
            if (textId == 0x100E) {
                Flags_SetInfTable(0x28);
            }
            if (textId == 0x1059) {
                Flags_SetInfTable(0x51);
            }
            return;
        case 10:
            if (textId == 0x104F) {
                Flags_SetInfTable(0x59);
            }
            return;
        case 13:
            if (textId == 0x1054) {
                Flags_SetInfTable(0x61);
            }
            return;
        case 15:
            if (textId == 0x1062) {
                Flags_SetInfTable(0x66);
            }
            return;
        case 16:
            if (textId == 0x7002) {
                Flags_SetInfTable(0x6A);
            }
            if (textId == 0x7003) {
                Flags_SetInfTable(0x6A);
            }
            return;
        case 17:
            if (textId == 0x7007) {
                Flags_SetInfTable(0x6C);
            }
            return;
        case 18:
            if (textId == 0x7071) {
                Flags_SetInfTable(0x71);
            }
            return;
        case 20:
        case 21:
            if (textId == 0x2010) {
                Flags_SetInfTable(0x76);
            }
            return;
        case 25:
            if (textId == 0x7016) {
                Flags_SetInfTable(0xC2);
            }
            return;
        case 26:
            if (textId == 0x7018) {
                Flags_SetInfTable(0xC4);
            }
            return;
        case 28:
            if (textId == 0x701D) {
                Flags_SetInfTable(0xCA);
            }
            return;
        case 29:
            if (textId == 0x701F) {
                Flags_SetInfTable(0xCC);
            }
            return;
        case 30:
            if (textId == 0x7021) {
                Flags_SetInfTable(0xCE);
            }
            return;
        case 31:
            if (textId == 0x7023) {
                Flags_SetInfTable(0xD0);
            }
            return;
        case 32:
            if (textId == 0x7025) {
                Flags_SetInfTable(0xD2);
            }
            return;
        case 33:
            if (textId == 0x7027) {
                Flags_SetInfTable(0xD4);
            }
            return;
        case 34:
            if (textId == 0x403c) {
                Flags_SetInfTable(0xD6);
            }
            return;
        case 35:
            if (textId == 0x5028) {
                Flags_SetInfTable(0xD8);
            }
            return;
        case 38:
            if (textId == 0x3008) {
                Flags_SetInfTable(0xE0);
            }
            return;
        case 40:
            if (textId == 0x300B) {
                Flags_SetInfTable(0xEB);
            }
            return;
        case 41:
            if (textId == 0x3014) {
                Flags_SetInfTable(0xF0);
            }
            return;
        case 42:
            if (textId == 0x3016) {
                Flags_SetInfTable(0xF4);
            }
            return;
        case 43:
            if (textId == 0x3018) {
                Flags_SetEventChkInf(0x20);
                Flags_SetInfTable(0xF8);
            }
            return;
        case 48:
            if (textId == 0x3020) {
                Flags_SetEventChkInf(0x22);
                Flags_SetInfTable(0x113);
            }
            return;
        case 49:
        case 52:
        case 53:
        case 54:
            if (textId == 0x4006) {
                Flags_SetEventChkInf(0x30);
            }
            return;
        case 50:
            if (textId == 0x4006) {
                Flags_SetEventChkInf(0x30);
            }
            if (textId == 0x4008) {
                Flags_SetInfTable(0x124);
            }
            return;
        case 51:
            if (textId == 0x4006) {
                Flags_SetEventChkInf(0x30);
            }
            if (textId == 0x400A) {
                Flags_SetEventChkInf(0x32);
            }
            if (textId == 0x402F) {
                Flags_SetInfTable(0x12A);
            }
            return;
        case 55:
            if (textId == 0x401B) {
                Flags_SetEventChkInf(0x33);
                Flags_SetInfTable(0x138);
            }
            return;
        case 61:
            if (textId == 0x5000) {
                Flags_SetInfTable(0x166);
            }
            return;
        case 63:
            if (textId == 0x5013) {
                Flags_SetInfTable(0x16A);
            }
            return;
        case 71:
            if (textId == 0x2041) {
                Flags_SetEventChkInf(0x10);
            }
            if (textId == 0x2044) {
                Flags_SetEventChkInf(0x12);
            }
            if (textId == 0x2047) {
                Flags_SetEventChkInf(0x15);
            }
            if (textId == 0x2048) {
                Flags_SetEventChkInf(0x16);
            }
            return;
        case 72:
            return;
    }
}

s32 func_800374E0(GlobalContext* globalCtx, Actor* actor, u16 textId) {
    MessageContext* msgCtx = &globalCtx->msgCtx;
    s32 ret = 1;

    switch (textId) {
        case 0x1035:
            if (msgCtx->choiceIndex == 0) {
                if (Flags_GetInfTable(0x2A)) {
                    func_80035B18(globalCtx, actor, 0x1036);
                } else {
                    func_80035B18(globalCtx, actor, 0x1041);
                }
            }
            if (msgCtx->choiceIndex == 1) {
                if (Flags_GetInfTable(0x2B)) {
                    func_80035B18(globalCtx, actor, 0x1037);
                } else {
                    func_80035B18(globalCtx, actor, 0x1041);
                }
            }
            ret = 0;
            break;
        case 0x1038:
            if (msgCtx->choiceIndex == 0) {
                if (Flags_GetInfTable(0x2E)) {
                    func_80035B18(globalCtx, actor, 0x1039);
                } else {
                    func_80035B18(globalCtx, actor, 0x1041);
                }
            }
            if (msgCtx->choiceIndex == 1) {
                if (Flags_GetInfTable(0x2F)) {
                    func_80035B18(globalCtx, actor, 0x103A);
                } else {
                    func_80035B18(globalCtx, actor, 0x1041);
                }
            }
            if (msgCtx->choiceIndex == 2) {
                if (Flags_GetInfTable(0x30)) {
                    func_80035B18(globalCtx, actor, 0x103B);
                } else {
                    func_80035B18(globalCtx, actor, 0x1041);
                }
            }
            ret = 0;
            break;
        case 0x103E:
            if (msgCtx->choiceIndex == 0) {
                func_80035B18(globalCtx, actor, 0x103F);
            }
            if (msgCtx->choiceIndex == 1) {
                func_80035B18(globalCtx, actor, 0x1040);
            }
            ret = 0;
            break;
        case 0x1041:
            if (msgCtx->unk_E2FA == 0x1035) {
                if (msgCtx->choiceIndex == 0) {
                    func_80035B18(globalCtx, actor, 0x1036);
                    Flags_SetInfTable(0x2A);
                }
                if (msgCtx->choiceIndex == 1) {
                    func_80035B18(globalCtx, actor, 0x1037);
                    Flags_SetInfTable(0x2B);
                }
            }
            if (msgCtx->unk_E2FA == 0x1038) {
                if (msgCtx->choiceIndex == 0) {
                    func_80035B18(globalCtx, actor, 0x1039);
                    Flags_SetInfTable(0x2E);
                }
                if (msgCtx->choiceIndex == 1) {
                    func_80035B18(globalCtx, actor, 0x103A);
                    Flags_SetInfTable(0x2F);
                }
                if (msgCtx->choiceIndex == 2) {
                    func_80035B18(globalCtx, actor, 0x103B);
                    Flags_SetInfTable(0x30);
                }
            }
            ret = 0;
            break;
        case 0x1062:
            if (msgCtx->choiceIndex == 0) {
                func_80035B18(globalCtx, actor, 0x1063);
            }
            if (msgCtx->choiceIndex == 1) {
                func_80035B18(globalCtx, actor, 0x1064);
            }
            ret = 0;
            break;
        case 0x2030:
        case 0x2031:
            if (msgCtx->choiceIndex == 0) {
                if (gSaveContext.rupees >= 10) {
                    func_80035B18(globalCtx, actor, 0x2034);
                    Rupees_ChangeBy(-10);
                } else {
                    func_80035B18(globalCtx, actor, 0x2032);
                }
            }
            if (msgCtx->choiceIndex == 1) {
                func_80035B18(globalCtx, actor, 0x2032);
            }
            Flags_SetInfTable(0x9A);
            ret = 0;
            break;
        case 0x2036:
        case 0x2037:
            if (msgCtx->choiceIndex == 0) {
                func_80035B18(globalCtx, actor, 0x201F);
            }
            if (msgCtx->choiceIndex == 1) {
                func_80035B18(globalCtx, actor, 0x205A);
            }
            ret = 0;
            break;
        case 0x2038:
            if (msgCtx->choiceIndex == 0) {
                break;
            }
            if (msgCtx->choiceIndex == 1) {
                func_80035B18(globalCtx, actor, 0x205A);
            }
            ret = 0;
            break;
        case 0x2034:
            if (msgCtx->choiceIndex != 0) {
                break;
            }
            func_80035B18(globalCtx, actor, 0x2035);
            ret = 0;
            break;
        case 0x2043:
            if (Flags_GetEventChkInf(0x12)) {
                break;
            }
            func_80035B18(globalCtx, actor, 0x2044);
            ret = 0;
            break;
        case 0x205A:
            break;
        case 0x300A:
            if (msgCtx->choiceIndex == 0) {
                if (Flags_GetEventChkInf(0x22)) {
                    func_80035B18(globalCtx, actor, 0x300B);
                } else {
                    func_80035B18(globalCtx, actor, 0x300C);
                }
            }
            if (msgCtx->choiceIndex == 1) {
                func_80035B18(globalCtx, actor, 0x300D);
            }
            ret = 0;
            break;
        case 0x301B:
            if (msgCtx->choiceIndex == 0) {
                func_80035B18(globalCtx, actor, 0x301D);
            }
            if (msgCtx->choiceIndex == 1) {
                if (Flags_GetInfTable(0x113)) {
                    func_80035B18(globalCtx, actor, 0x301F);
                } else {
                    func_80035B18(globalCtx, actor, 0x301E);
                }
            }
            ret = 0;
            break;
        case 0x301E:
            func_80035B18(globalCtx, actor, 0x3020);
            ret = 0;
            break;
        case 0x400C:
            if (msgCtx->choiceIndex == 0) {
                func_80035B18(globalCtx, actor, 0x400D);
            }
            if (msgCtx->choiceIndex == 1) {
                func_80035B18(globalCtx, actor, 0x400E);
            }
            ret = 0;
            break;
        case 0x7007:
            func_80035B18(globalCtx, actor, 0x703E);
            ret = 0;
            break;
        case 0x703E:
            func_80035B18(globalCtx, actor, 0x703F);
            ret = 0;
            break;
        case 0x703F:
            func_80035B18(globalCtx, actor, 0x7042);
            ret = 0;
            break;
    }

    return ret;
}

u16 func_80037C30(GlobalContext* globalCtx, s16 arg1) {
    return func_80035BFC(globalCtx, arg1);
}

s32 func_80037C5C(GlobalContext* globalCtx, s16 arg1, u16 textId) {
    func_80036E50(textId, arg1);
    return 0;
}

s32 func_80037C94(GlobalContext* globalCtx, Actor* actor, s32 arg2) {
    return func_800374E0(globalCtx, actor, actor->textId);
}

s32 func_80037CB8(GlobalContext* globalCtx, Actor* actor, s16 arg2) {
    MessageContext* msgCtx = &globalCtx->msgCtx;
    s32 ret = 0;

    switch (func_8010BDBC(msgCtx)) {
        case 2:
            func_80037C5C(globalCtx, arg2, actor->textId);
            ret = 1;
            break;
        case 4:
        case 5:
            if (func_80106BC8(globalCtx) && func_80037C94(globalCtx, actor, arg2)) {
                Audio_PlaySoundGeneral(NA_SE_SY_CANCEL, &D_801333D4, 4, &D_801333E0, &D_801333E0, &D_801333E8);
                msgCtx->msgMode = 0x36;
                ret = 1;
            }
            break;
    }

    return ret;
}

s32 func_80037D98(GlobalContext* globalCtx, Actor* actor, s16 arg2, s32* arg3) {
    s16 var;
    s16 sp2C;
    s16 sp2A;
    s16 abs_var;

    if (func_8002F194(actor, globalCtx)) {
        *arg3 = 1;
        return 1;
    }

    if (*arg3 == 1) {
        if (func_80037CB8(globalCtx, actor, arg2)) {
            *arg3 = 0;
        }
        return 0;
    }

    func_8002F374(globalCtx, actor, &sp2C, &sp2A);

    if (0) {} // Necessary to match

    if ((sp2C < 0) || (sp2C > 320) || (sp2A < 0) || (sp2A > 240)) {
        return 0;
    }

    var = actor->yawTowardsLink - actor->shape.rot.y;
    abs_var = ABS(var);

    if (abs_var >= 0x4300) {
        return 0;
    }

    if ((actor->xyzDistFromLinkSq > 25600.0f) && (actor->unk_10C == 0)) {
        return 0;
    }

    if (actor->xyzDistFromLinkSq <= 6400.0f) {
        if (func_8002F2CC(actor, globalCtx, 80.0f)) {
            actor->textId = func_80037C30(globalCtx, arg2);
        }
    } else {
        if (func_8002F2F4(actor, globalCtx)) {
            actor->textId = func_80037C30(globalCtx, arg2);
        }
    }

    return 0;
}

s32 func_80037F30(Vec3s* arg0, Vec3s* arg1) {
    Math_SmoothScaleMaxMinS(&arg0->y, 0, 6, 6200, 100);
    Math_SmoothScaleMaxMinS(&arg0->x, 0, 6, 6200, 100);
    Math_SmoothScaleMaxMinS(&arg1->y, 0, 6, 6200, 100);
    Math_SmoothScaleMaxMinS(&arg1->x, 0, 6, 6200, 100);
    return 1;
}

s32 func_80037FC8(Actor* actor, Vec3f* arg1, Vec3s* arg2, Vec3s* arg3) {
    s16 sp36;
    s16 sp34;
    s16 var;

    sp36 = Math_Vec3f_Pitch(&actor->posRot2.pos, arg1);
    sp34 = Math_Vec3f_Yaw(&actor->posRot2.pos, arg1) - actor->posRot.rot.y;

    Math_SmoothScaleMaxMinS(&arg2->x, sp36, 6, 2000, 1);
    arg2->x = (arg2->x < -6000) ? -6000 : ((arg2->x > 6000) ? 6000 : arg2->x);

    var = Math_SmoothScaleMaxMinS(&arg2->y, sp34, 6, 2000, 1);
    arg2->y = (arg2->y < -8000) ? -8000 : ((arg2->y > 8000) ? 8000 : arg2->y);

    if (var && (ABS(arg2->y) < 8000)) {
        return 0;
    }

    Math_SmoothScaleMaxMinS(&arg3->y, sp34 - arg2->y, 4, 2000, 1);
    arg3->y = (arg3->y < -12000) ? -12000 : ((arg3->y > 12000) ? 12000 : arg3->y);

    return 1;
}

s32 func_80038154(GlobalContext* globalCtx, Actor* actor, Vec3s* arg2, Vec3s* arg3, f32 arg4) {
    Player* player = PLAYER;
    s32 pad;
    Vec3f sp2C;
    s16 var;
    s16 abs_var;

    actor->posRot2.pos = actor->posRot.pos;
    actor->posRot2.pos.y += arg4;

<<<<<<< HEAD
    if (!(((globalCtx->csCtx.state != 0) || (gDbgCamEnabled != 0)) && (gSaveContext.entranceIndex == 0x00EE))) {
        var = actor->rotTowardsLinkY - actor->shape.rot.y;
=======
    if (!(((globalCtx->csCtx.state != 0) || (D_8011D394 != 0)) && (gSaveContext.entranceIndex == 0x00EE))) {
        var = actor->yawTowardsLink - actor->shape.rot.y;
>>>>>>> 229e0c86
        abs_var = ABS(var);
        if (abs_var >= 0x4300) {
            func_80037F30(arg2, arg3);
            return 0;
        }
    }

    if (((globalCtx->csCtx.state != 0) || (gDbgCamEnabled != 0)) && (gSaveContext.entranceIndex == 0x00EE)) {
        sp2C = globalCtx->view.eye;
    } else {
        sp2C = player->actor.posRot2.pos;
    }

    func_80037FC8(actor, &sp2C, arg2, arg3);

    return 1;
}

s32 func_80038290(GlobalContext* globalCtx, Actor* actor, Vec3s* arg2, Vec3s* arg3, Vec3f arg4) {
    Player* player = PLAYER;
    s32 pad;
    Vec3f sp24;
    s16 var;
    s16 abs_var;

    actor->posRot2.pos = arg4;

<<<<<<< HEAD
    if (!(((globalCtx->csCtx.state != 0) || (gDbgCamEnabled != 0)) && (gSaveContext.entranceIndex == 0x00EE))) {
        var = actor->rotTowardsLinkY - actor->shape.rot.y;
=======
    if (!(((globalCtx->csCtx.state != 0) || (D_8011D394 != 0)) && (gSaveContext.entranceIndex == 0x00EE))) {
        var = actor->yawTowardsLink - actor->shape.rot.y;
>>>>>>> 229e0c86
        abs_var = ABS(var);
        if (abs_var >= 0x4300) {
            func_80037F30(arg2, arg3);
            return 0;
        }
    }

    if (((globalCtx->csCtx.state != 0) || (gDbgCamEnabled != 0)) && (gSaveContext.entranceIndex == 0x00EE)) {
        sp24 = globalCtx->view.eye;
    } else {
        sp24 = player->actor.posRot2.pos;
    }

    func_80037FC8(actor, &sp24, arg2, arg3);

    return 1;
}<|MERGE_RESOLUTION|>--- conflicted
+++ resolved
@@ -5539,13 +5539,8 @@
     actor->posRot2.pos = actor->posRot.pos;
     actor->posRot2.pos.y += arg4;
 
-<<<<<<< HEAD
     if (!(((globalCtx->csCtx.state != 0) || (gDbgCamEnabled != 0)) && (gSaveContext.entranceIndex == 0x00EE))) {
-        var = actor->rotTowardsLinkY - actor->shape.rot.y;
-=======
-    if (!(((globalCtx->csCtx.state != 0) || (D_8011D394 != 0)) && (gSaveContext.entranceIndex == 0x00EE))) {
         var = actor->yawTowardsLink - actor->shape.rot.y;
->>>>>>> 229e0c86
         abs_var = ABS(var);
         if (abs_var >= 0x4300) {
             func_80037F30(arg2, arg3);
@@ -5573,13 +5568,8 @@
 
     actor->posRot2.pos = arg4;
 
-<<<<<<< HEAD
     if (!(((globalCtx->csCtx.state != 0) || (gDbgCamEnabled != 0)) && (gSaveContext.entranceIndex == 0x00EE))) {
-        var = actor->rotTowardsLinkY - actor->shape.rot.y;
-=======
-    if (!(((globalCtx->csCtx.state != 0) || (D_8011D394 != 0)) && (gSaveContext.entranceIndex == 0x00EE))) {
         var = actor->yawTowardsLink - actor->shape.rot.y;
->>>>>>> 229e0c86
         abs_var = ABS(var);
         if (abs_var >= 0x4300) {
             func_80037F30(arg2, arg3);
