#include "global.h"
#include "vt.h"

#include "overlays/actors/ovl_Arms_Hook/z_arms_hook.h"
#include "overlays/actors/ovl_En_Part/z_en_part.h"
#include "objects/gameplay_keep/gameplay_keep.h"

void ActorShape_Init(ActorShape* shape, f32 yOffset, ActorShadowFunc shadowDraw, f32 shadowScale) {
    shape->yOffset = yOffset;
    shape->shadowDraw = shadowDraw;
    shape->shadowScale = shadowScale;
    shape->shadowAlpha = 255;
}

void ActorShadow_Draw(Actor* actor, Lights* lights, GlobalContext* globalCtx, Gfx* dlist, Color_RGBA8* color) {
    f32 temp1;
    f32 temp2;
    MtxF sp60;

    if (actor->floorPoly != NULL) {
        temp1 = actor->world.pos.y - actor->floorHeight;

        if (temp1 >= -50.0f && temp1 < 500.0f) {
            OPEN_DISPS(globalCtx->state.gfxCtx, "../z_actor.c", 1553);

            POLY_OPA_DISP = Gfx_CallSetupDL(POLY_OPA_DISP, 0x2C);

            gDPSetCombineLERP(POLY_OPA_DISP++, 0, 0, 0, PRIMITIVE, TEXEL0, 0, PRIMITIVE, 0, 0, 0, 0, COMBINED, 0, 0, 0,
                              COMBINED);

            temp1 = (temp1 < 0.0f) ? 0.0f : ((temp1 > 150.0f) ? 150.0f : temp1);
            temp2 = 1.0f - (temp1 * (1.0f / 350));

            if (color != NULL) {
                gDPSetPrimColor(POLY_OPA_DISP++, 0, 0, color->r, color->g, color->b,
                                (u32)(actor->shape.shadowAlpha * temp2) & 0xFF);
            } else {
                gDPSetPrimColor(POLY_OPA_DISP++, 0, 0, 0, 0, 0, (u32)(actor->shape.shadowAlpha * temp2) & 0xFF);
            }

            func_80038A28(actor->floorPoly, actor->world.pos.x, actor->floorHeight, actor->world.pos.z, &sp60);
            Matrix_Put(&sp60);

            if (dlist != gCircleShadowDL) {
                Matrix_RotateY(actor->shape.rot.y * (M_PI / 0x8000), MTXMODE_APPLY);
            }

            temp2 = (1.0f - (temp1 * (1.0f / 350))) * actor->shape.shadowScale;
            Matrix_Scale(actor->scale.x * temp2, 1.0f, actor->scale.z * temp2, MTXMODE_APPLY);

            gSPMatrix(POLY_OPA_DISP++, Matrix_NewMtx(globalCtx->state.gfxCtx, "../z_actor.c", 1588),
                      G_MTX_MODELVIEW | G_MTX_LOAD);
            gSPDisplayList(POLY_OPA_DISP++, dlist);

            CLOSE_DISPS(globalCtx->state.gfxCtx, "../z_actor.c", 1594);
        }
    }
}

void ActorShadow_DrawCircle(Actor* actor, Lights* lights, GlobalContext* globalCtx) {
    ActorShadow_Draw(actor, lights, globalCtx, gCircleShadowDL, NULL);
}

void ActorShadow_DrawWhiteCircle(Actor* actor, Lights* lights, GlobalContext* globalCtx) {
    static Color_RGBA8 white = { 255, 255, 255, 255 };

    ActorShadow_Draw(actor, lights, globalCtx, gCircleShadowDL, &white);
}

void ActorShadow_DrawHorse(Actor* actor, Lights* lights, GlobalContext* globalCtx) {
    ActorShadow_Draw(actor, lights, globalCtx, gHorseShadowDL, NULL);
}

void ActorShadow_DrawFoot(GlobalContext* globalCtx, Light* light, MtxF* arg2, s32 arg3, f32 arg4, f32 arg5, f32 arg6) {
    s32 pad1;
    f32 sp58;
    s32 pad2[2];

    OPEN_DISPS(globalCtx->state.gfxCtx, "../z_actor.c", 1661);

    gDPSetPrimColor(POLY_OPA_DISP++, 0, 0, 0, 0, 0,
                    (u32)(((arg3 * 0.00005f) > 1.0f ? 1.0f : (arg3 * 0.00005f)) * arg4) & 0xFF);

    sp58 = Math_FAtan2F(light->l.dir[0], light->l.dir[2]);
    arg6 *= (4.5f - (light->l.dir[1] * 0.035f));
    arg6 = (arg6 < 1.0f) ? 1.0f : arg6;
    Matrix_Put(arg2);
    Matrix_RotateY(sp58, MTXMODE_APPLY);
    Matrix_Scale(arg5, 1.0f, arg5 * arg6, MTXMODE_APPLY);

    gSPMatrix(POLY_OPA_DISP++, Matrix_NewMtx(globalCtx->state.gfxCtx, "../z_actor.c", 1687),
              G_MTX_MODELVIEW | G_MTX_LOAD);
    gSPDisplayList(POLY_OPA_DISP++, gFootShadowDL);

    CLOSE_DISPS(globalCtx->state.gfxCtx, "../z_actor.c", 1693);
}

#ifdef NON_MATCHING
// saved register, stack usage and minor ordering differences
void ActorShadow_DrawFeet(Actor* actor, Lights* lights, GlobalContext* globalCtx) {
    MtxF spE8;
    f32 spE0[2];
    s32 i;
    f32* spAC;
    f32 temp_10;
    u8 temp_14;
    f32 temp_f0;
    f32 temp_f20;
    f32 temp_f20_2;
    f32 temp_f22_2;
    f32 temp_f24;
    s32 temp_a3;
    s32 temp_lo;
    u8 temp_s6;
    Vec3f* phi_s7;
    f32 phi_f2;
    Light* phi_s0;
    s32 phi_s1;
    s32 phi_s2;

    temp_f20 = actor->world.pos.y - actor->floorHeight;

    if (temp_f20 > 20.0f) {
        temp_10 = actor->shape.shadowScale;
        temp_14 = actor->shape.shadowAlpha;
        actor->shape.shadowScale *= 0.3f;
        actor->shape.shadowAlpha *= ((temp_f20 - 20.0f) * 0.02f) > 1.0f ? 1.0f : ((temp_f20 - 20.0f) * 0.02f);
        ActorShadow_DrawCircle(actor, lights, globalCtx);
        actor->shape.shadowScale = temp_10;
        actor->shape.shadowAlpha = temp_14;
    }

    if (temp_f20 < 200.0f) {
        phi_s7 = &actor->shape.feetPos[FOOT_LEFT];
        spAC = &spE0[0];
        temp_s6 = lights->numLights;
        temp_s6 -= 2;

        OPEN_DISPS(globalCtx->state.gfxCtx, "../z_actor.c", 1741);

        POLY_OPA_DISP = Gfx_CallSetupDL(POLY_OPA_DISP, 0x2C);
        actor->shape.feetFloorFlags = 0;

        for (i = 0; i < 2; i++) {
            phi_s7->y += 50.0f;
            *spAC = func_800BFCB8(globalCtx, &spE8, phi_s7);
            phi_s7->y -= 50.0f;

            actor->shape.feetFloorFlags *= 2;

            phi_f2 = phi_s7->y - *spAC;

            if ((phi_f2 >= -1.0f) && (phi_f2 < 500.0f)) {
                phi_s0 = &lights->l.l[0];

                if (phi_f2 <= 0.0f) {
                    actor->shape.feetFloorFlags++;
                }

                if (30.0f < phi_f2) {
                    phi_f2 = 30.0f;
                }

                temp_f24 = actor->shape.shadowAlpha * (1.0f - (phi_f2 * (1.0f / 30)));

                if (30.0f < phi_f2) {
                    phi_f2 = 30.0f;
                }

                temp_f20_2 = 1.0f - (phi_f2 * (1.0f / 70));
                temp_f22_2 = (actor->shape.shadowScale * temp_f20_2) * actor->scale.x;

                phi_s2 = 0;

                for (phi_s1 = 0; phi_s1 < temp_s6; phi_s1++) {
                    if (phi_s0->l.dir[1] > 0) {
                        temp_lo = ABS(phi_s0->l.dir[1]) * ((phi_s0->l.col[0] + phi_s0->l.col[1]) + phi_s0->l.col[2]);
                        if (temp_lo > 0) {
                            ActorShadow_DrawFoot(globalCtx, phi_s0, &spE8, temp_lo, temp_f24, temp_f22_2, temp_f20_2);
                            phi_s2 += temp_lo;
                        }
                    }
                    phi_s0++;
                }

                for (phi_s1 = 0; phi_s1 < 2; phi_s1++) {
                    if (phi_s0->l.dir[1] > 0) {
                        temp_a3 = (ABS(phi_s0->l.dir[1]) * ((phi_s0->l.col[0] + phi_s0->l.col[1]) + phi_s0->l.col[2])) -
                                  (phi_s2 * 8);
                        if (temp_a3 > 0) {
                            ActorShadow_DrawFoot(globalCtx, phi_s0, &spE8, temp_a3, temp_f24, temp_f22_2, temp_f20_2);
                        }
                    }
                    phi_s0++;
                }
            }

            spAC++;
            phi_s7++;
        }

        if (!(actor->bgCheckFlags & 1)) {
            actor->shape.feetFloorFlags = 0;
        } else if (actor->shape.feetFloorFlags == 3) {
            temp_f0 = actor->shape.feetPos[FOOT_LEFT].y - actor->shape.feetPos[FOOT_RIGHT].y;
            actor->shape.feetFloorFlags = ((spE0[0] + temp_f0) < (spE0[1] - temp_f0)) ? 2 : 1;
        }

        CLOSE_DISPS(globalCtx->state.gfxCtx, "../z_actor.c", 1831);
    }
}
#else
#pragma GLOBAL_ASM("asm/non_matchings/code/z_actor/ActorShadow_DrawFeet.s")
#endif

void Actor_SetFeetPos(Actor* actor, s32 limbIndex, s32 leftFootIndex, Vec3f* leftFootPos, s32 rightFootIndex,
                      Vec3f* rightFootPos) {
    if (limbIndex == leftFootIndex) {
        Matrix_MultVec3f(leftFootPos, &actor->shape.feetPos[FOOT_LEFT]);
    } else if (limbIndex == rightFootIndex) {
        Matrix_MultVec3f(rightFootPos, &actor->shape.feetPos[FOOT_RIGHT]);
    }
}

void func_8002BE04(GlobalContext* globalCtx, Vec3f* arg1, Vec3f* arg2, f32* arg3) {
    SkinMatrix_Vec3fMtxFMultXYZW(&globalCtx->mf_11D60, arg1, arg2, arg3);
    *arg3 = (*arg3 < 1.0f) ? 1.0f : (1.0f / *arg3);
}

typedef struct {
    /* 0x00 */ Color_RGBA8 inner;
    /* 0x04 */ Color_RGBA8 outer;
} NaviColor; // size = 0x8

NaviColor sNaviColorList[] = {
    { { 0, 255, 0, 255 }, { 0, 255, 0, 0 } },         { { 0, 255, 0, 255 }, { 0, 255, 0, 0 } },
    { { 255, 255, 255, 255 }, { 0, 0, 255, 0 } },     { { 0, 255, 0, 255 }, { 0, 255, 0, 0 } },
    { { 150, 150, 255, 255 }, { 150, 150, 255, 0 } }, { { 255, 255, 0, 255 }, { 200, 155, 0, 0 } },
    { { 0, 255, 0, 255 }, { 0, 255, 0, 0 } },         { { 0, 255, 0, 255 }, { 0, 255, 0, 0 } },
    { { 0, 255, 0, 255 }, { 0, 255, 0, 0 } },         { { 255, 255, 0, 255 }, { 200, 155, 0, 0 } },
    { { 0, 255, 0, 255 }, { 0, 255, 0, 0 } },         { { 0, 255, 0, 255 }, { 0, 255, 0, 0 } },
    { { 0, 255, 0, 255 }, { 0, 255, 0, 0 } },
};

// unused
Gfx D_80115FF0[] = {
    gsSPEndDisplayList(),
};

void func_8002BE64(TargetContext* targetCtx, s32 index, f32 arg2, f32 arg3, f32 arg4) {
    targetCtx->arr_50[index].pos.x = arg2;
    targetCtx->arr_50[index].pos.y = arg3;
    targetCtx->arr_50[index].pos.z = arg4;
    targetCtx->arr_50[index].unk_0C = targetCtx->unk_44;
}

void func_8002BE98(TargetContext* targetCtx, s32 actorCategory, GlobalContext* globalCtx) {
    TargetContextEntry* entry;
    NaviColor* naviColor;
    s32 i;

    Math_Vec3f_Copy(&targetCtx->targetCenterPos, &globalCtx->view.eye);
    targetCtx->unk_44 = 500.0f;
    targetCtx->unk_48 = 0x100;

    naviColor = &sNaviColorList[actorCategory];

    entry = &targetCtx->arr_50[0];
    for (i = 0; i < ARRAY_COUNT(targetCtx->arr_50); i++) {
        func_8002BE64(targetCtx, i, 0.0f, 0.0f, 0.0f);
        entry->color.r = naviColor->inner.r;
        entry->color.g = naviColor->inner.g;
        entry->color.b = naviColor->inner.b;
        entry++;
    }
}

void func_8002BF60(TargetContext* targetCtx, Actor* actor, s32 actorCategory, GlobalContext* globalCtx) {
    NaviColor* naviColor = &sNaviColorList[actorCategory];
    targetCtx->naviRefPos.x = actor->focus.pos.x;
    targetCtx->naviRefPos.y = actor->focus.pos.y + (actor->targetArrowOffset * actor->scale.y);
    targetCtx->naviRefPos.z = actor->focus.pos.z;
    targetCtx->naviInner.r = naviColor->inner.r;
    targetCtx->naviInner.g = naviColor->inner.g;
    targetCtx->naviInner.b = naviColor->inner.b;
    targetCtx->naviInner.a = naviColor->inner.a;
    targetCtx->naviOuter.r = naviColor->outer.r;
    targetCtx->naviOuter.g = naviColor->outer.g;
    targetCtx->naviOuter.b = naviColor->outer.b;
    targetCtx->naviOuter.a = naviColor->outer.a;
}

void func_8002C0C0(TargetContext* targetCtx, Actor* actor, GlobalContext* globalCtx) {
    targetCtx->arrowPointedActor = NULL;
    targetCtx->targetedActor = NULL;
    targetCtx->unk_40 = 0.0f;
    targetCtx->unk_8C = NULL;
    targetCtx->unk_90 = NULL;
    targetCtx->unk_4B = 0;
    targetCtx->unk_4C = 0;
    func_8002BF60(targetCtx, actor, actor->category, globalCtx);
    func_8002BE98(targetCtx, actor->category, globalCtx);
}

void func_8002C124(TargetContext* targetCtx, GlobalContext* globalCtx) {
    Actor* actor = targetCtx->targetedActor;

    OPEN_DISPS(globalCtx->state.gfxCtx, "../z_actor.c", 2029);

    if (targetCtx->unk_48 != 0) {
        TargetContextEntry* entry;
        Player* player;
        s16 spCE;
        f32 temp1;
        Vec3f spBC;
        s32 spB8;
        f32 spB4;
        s32 spB0;
        s32 spAC;
        f32 var1;
        f32 var2;
        s32 i;

        player = PLAYER;

        spCE = 0xFF;
        var1 = 1.0f;

        if (targetCtx->unk_4B != 0) {
            spB8 = 1;
        } else {
            spB8 = 3;
        }

        if (actor != NULL) {
            Math_Vec3f_Copy(&targetCtx->targetCenterPos, &actor->focus.pos);
            var1 = (500.0f - targetCtx->unk_44) / 420.0f;
        } else {
            targetCtx->unk_48 -= 120;
            if (targetCtx->unk_48 < 0) {
                targetCtx->unk_48 = 0;
            }
            spCE = targetCtx->unk_48;
        }

        func_8002BE04(globalCtx, &targetCtx->targetCenterPos, &spBC, &spB4);

        spBC.x = (160 * (spBC.x * spB4)) * var1;
        spBC.x = CLAMP(spBC.x, -320.0f, 320.0f);

        spBC.y = (120 * (spBC.y * spB4)) * var1;
        spBC.y = CLAMP(spBC.y, -240.0f, 240.0f);

        spBC.z = spBC.z * var1;

        targetCtx->unk_4C--;
        if (targetCtx->unk_4C < 0) {
            targetCtx->unk_4C = 2;
        }

        func_8002BE64(targetCtx, targetCtx->unk_4C, spBC.x, spBC.y, spBC.z);

        if ((!(player->stateFlags1 & 0x40)) || (actor != player->unk_664)) {
            OVERLAY_DISP = Gfx_CallSetupDL(OVERLAY_DISP, 0x39);

            for (spB0 = 0, spAC = targetCtx->unk_4C; spB0 < spB8; spB0++, spAC = (spAC + 1) % 3) {
                entry = &targetCtx->arr_50[spAC];

                if (entry->unk_0C < 500.0f) {
                    if (entry->unk_0C <= 120.0f) {
                        var2 = 0.15f;
                    } else {
                        var2 = ((entry->unk_0C - 120.0f) * 0.001f) + 0.15f;
                    }

                    Matrix_Translate(entry->pos.x, entry->pos.y, 0.0f, MTXMODE_NEW);
                    Matrix_Scale(var2, 0.15f, 1.0f, MTXMODE_APPLY);

                    gDPSetPrimColor(OVERLAY_DISP++, 0, 0, entry->color.r, entry->color.g, entry->color.b, (u8)spCE);

                    Matrix_RotateZ((targetCtx->unk_4B & 0x7F) * (M_PI / 64), MTXMODE_APPLY);

                    for (i = 0; i < 4; i++) {
                        Matrix_RotateZ(M_PI / 2, MTXMODE_APPLY);
                        Matrix_Push();
                        Matrix_Translate(entry->unk_0C, entry->unk_0C, 0.0f, MTXMODE_APPLY);
                        gSPMatrix(OVERLAY_DISP++, Matrix_NewMtx(globalCtx->state.gfxCtx, "../z_actor.c", 2116),
                                  G_MTX_MODELVIEW | G_MTX_LOAD);
                        gSPDisplayList(OVERLAY_DISP++, gZTargetLockOnTriangleDL);
                        Matrix_Pop();
                    }
                }

                spCE -= 0xFF / 3;
                if (spCE < 0) {
                    spCE = 0;
                }
            }
        }
    }

    actor = targetCtx->unk_94;
    if ((actor != NULL) && !(actor->flags & 0x8000000)) {
        NaviColor* naviColor = &sNaviColorList[actor->category];

        POLY_XLU_DISP = Gfx_CallSetupDL(POLY_XLU_DISP, 0x7);

        Matrix_Translate(actor->focus.pos.x, actor->focus.pos.y + (actor->targetArrowOffset * actor->scale.y) + 17.0f,
                         actor->focus.pos.z, MTXMODE_NEW);
        Matrix_RotateY((f32)((u16)(globalCtx->gameplayFrames * 3000)) * (M_PI / 0x8000), MTXMODE_APPLY);
        Matrix_Scale((iREG(27) + 35) / 1000.0f, (iREG(28) + 60) / 1000.0f, (iREG(29) + 50) / 1000.0f, MTXMODE_APPLY);

        gDPSetPrimColor(POLY_XLU_DISP++, 0, 0, naviColor->inner.r, naviColor->inner.g, naviColor->inner.b, 255);
        gSPMatrix(POLY_XLU_DISP++, Matrix_NewMtx(globalCtx->state.gfxCtx, "../z_actor.c", 2153),
                  G_MTX_MODELVIEW | G_MTX_LOAD);
        gSPDisplayList(POLY_XLU_DISP++, &gZTargetArrowDL);
    }

    CLOSE_DISPS(globalCtx->state.gfxCtx, "../z_actor.c", 2158);
}

void func_8002C7BC(TargetContext* targetCtx, Player* player, Actor* actorArg, GlobalContext* globalCtx) {
    s32 pad;
    Actor* unkActor;
    s32 actorCategory;
    Vec3f sp50;
    f32 sp4C;
    f32 temp1;
    f32 temp2;
    f32 temp3;
    f32 temp4;
    f32 temp5;
    f32 temp6;
    s32 lockOnSfxId;

    unkActor = NULL;

    if ((player->unk_664 != NULL) && (player->unk_84B[player->unk_846] == 2)) {
        targetCtx->unk_94 = NULL;
    } else {
        func_80032AF0(globalCtx, &globalCtx->actorCtx, &unkActor, player);
        targetCtx->unk_94 = unkActor;
    }

    if (targetCtx->unk_8C != NULL) {
        unkActor = targetCtx->unk_8C;
        targetCtx->unk_8C = NULL;
    } else if (actorArg != NULL) {
        unkActor = actorArg;
    }

    if (unkActor != NULL) {
        actorCategory = unkActor->category;
    } else {
        actorCategory = player->actor.category;
    }

    if ((unkActor != targetCtx->arrowPointedActor) || (actorCategory != targetCtx->activeCategory)) {
        targetCtx->arrowPointedActor = unkActor;
        targetCtx->activeCategory = actorCategory;
        targetCtx->unk_40 = 1.0f;
    }

    if (unkActor == NULL) {
        unkActor = &player->actor;
    }

    if (Math_StepToF(&targetCtx->unk_40, 0.0f, 0.25f) == 0) {
        temp1 = 0.25f / targetCtx->unk_40;
        temp2 = unkActor->world.pos.x - targetCtx->naviRefPos.x;
        temp3 = (unkActor->world.pos.y + (unkActor->targetArrowOffset * unkActor->scale.y)) - targetCtx->naviRefPos.y;
        temp4 = unkActor->world.pos.z - targetCtx->naviRefPos.z;
        targetCtx->naviRefPos.x += temp2 * temp1;
        targetCtx->naviRefPos.y += temp3 * temp1;
        targetCtx->naviRefPos.z += temp4 * temp1;
    } else {
        func_8002BF60(targetCtx, unkActor, actorCategory, globalCtx);
    }

    if ((actorArg != NULL) && (targetCtx->unk_4B == 0)) {
        func_8002BE04(globalCtx, &actorArg->focus.pos, &sp50, &sp4C);
        if (((sp50.z <= 0.0f) || (1.0f <= fabsf(sp50.x * sp4C))) || (1.0f <= fabsf(sp50.y * sp4C))) {
            actorArg = NULL;
        }
    }

    if (actorArg != NULL) {
        if (actorArg != targetCtx->targetedActor) {
            func_8002BE98(targetCtx, actorArg->category, globalCtx);
            targetCtx->targetedActor = actorArg;

            if (actorArg->id == ACTOR_EN_BOOM) {
                targetCtx->unk_48 = 0;
            }

            lockOnSfxId = ((actorArg->flags & 5) == 5) ? NA_SE_SY_LOCK_ON : NA_SE_SY_LOCK_ON_HUMAN;
            func_80078884(lockOnSfxId);
        }

        targetCtx->targetCenterPos.x = actorArg->world.pos.x;
        targetCtx->targetCenterPos.y = actorArg->world.pos.y - (actorArg->shape.yOffset * actorArg->scale.y);
        targetCtx->targetCenterPos.z = actorArg->world.pos.z;

        if (targetCtx->unk_4B == 0) {
            temp5 = (500.0f - targetCtx->unk_44) * 3.0f;
            temp6 = (temp5 < 30.0f) ? 30.0f : ((100.0f < temp5) ? 100.0f : temp5);
            if (Math_StepToF(&targetCtx->unk_44, 80.0f, temp6) != 0) {
                targetCtx->unk_4B++;
            }
        } else {
            targetCtx->unk_4B = (targetCtx->unk_4B + 3) | 0x80;
            targetCtx->unk_44 = 120.0f;
        }
    } else {
        targetCtx->targetedActor = NULL;
        Math_StepToF(&targetCtx->unk_44, 500.0f, 80.0f);
    }
}

/**
 * Tests if current scene switch flag is set.
 */
s32 Flags_GetSwitch(GlobalContext* globalCtx, s32 flag) {
    if (flag < 0x20) {
        return globalCtx->actorCtx.flags.swch & (1 << flag);
    } else {
        return globalCtx->actorCtx.flags.tempSwch & (1 << (flag - 0x20));
    }
}

/**
 * Sets current scene switch flag.
 */
void Flags_SetSwitch(GlobalContext* globalCtx, s32 flag) {
    if (flag < 0x20) {
        globalCtx->actorCtx.flags.swch |= (1 << flag);
    } else {
        globalCtx->actorCtx.flags.tempSwch |= (1 << (flag - 0x20));
    }
}

/**
 * Unsets current scene switch flag.
 */
void Flags_UnsetSwitch(GlobalContext* globalCtx, s32 flag) {
    if (flag < 0x20) {
        globalCtx->actorCtx.flags.swch &= ~(1 << flag);
    } else {
        globalCtx->actorCtx.flags.tempSwch &= ~(1 << (flag - 0x20));
    }
}

/**
 * Tests if current scene unknown flag is set.
 */
s32 Flags_GetUnknown(GlobalContext* globalCtx, s32 flag) {
    if (flag < 0x20) {
        return globalCtx->actorCtx.flags.unk0 & (1 << flag);
    } else {
        return globalCtx->actorCtx.flags.unk1 & (1 << (flag - 0x20));
    }
}

/**
 * Sets current scene unknown flag.
 */
void Flags_SetUnknown(GlobalContext* globalCtx, s32 flag) {
    if (flag < 0x20) {
        globalCtx->actorCtx.flags.unk0 |= (1 << flag);
    } else {
        globalCtx->actorCtx.flags.unk1 |= (1 << (flag - 0x20));
    }
}

/**
 * Unsets current scene unknown flag.
 */
void Flags_UnsetUnknown(GlobalContext* globalCtx, s32 flag) {
    if (flag < 0x20) {
        globalCtx->actorCtx.flags.unk0 &= ~(1 << flag);
    } else {
        globalCtx->actorCtx.flags.unk1 &= ~(1 << (flag - 0x20));
    }
}

/**
 * Tests if current scene chest flag is set.
 */
s32 Flags_GetTreasure(GlobalContext* globalCtx, s32 flag) {
    return globalCtx->actorCtx.flags.chest & (1 << flag);
}

/**
 * Sets current scene chest flag.
 */
void Flags_SetTreasure(GlobalContext* globalCtx, s32 flag) {
    globalCtx->actorCtx.flags.chest |= (1 << flag);
}

/**
 * Tests if current scene clear flag is set.
 */
s32 Flags_GetClear(GlobalContext* globalCtx, s32 flag) {
    return globalCtx->actorCtx.flags.clear & (1 << flag);
}

/**
 * Sets current scene clear flag.
 */
void Flags_SetClear(GlobalContext* globalCtx, s32 flag) {
    globalCtx->actorCtx.flags.clear |= (1 << flag);
}

/**
 * Unsets current scene clear flag.
 */
void Flags_UnsetClear(GlobalContext* globalCtx, s32 flag) {
    globalCtx->actorCtx.flags.clear &= ~(1 << flag);
}

/**
 * Tests if current scene temp clear flag is set.
 */
s32 Flags_GetTempClear(GlobalContext* globalCtx, s32 flag) {
    return globalCtx->actorCtx.flags.tempClear & (1 << flag);
}

/**
 * Sets current scene temp clear flag.
 */
void Flags_SetTempClear(GlobalContext* globalCtx, s32 flag) {
    globalCtx->actorCtx.flags.tempClear |= (1 << flag);
}

/**
 * Unsets current scene temp clear flag.
 */
void Flags_UnsetTempClear(GlobalContext* globalCtx, s32 flag) {
    globalCtx->actorCtx.flags.tempClear &= ~(1 << flag);
}

/**
 * Tests if current scene collectible flag is set.
 */
s32 Flags_GetCollectible(GlobalContext* globalCtx, s32 flag) {
    if (flag < 0x20) {
        return globalCtx->actorCtx.flags.collect & (1 << flag);
    } else {
        return globalCtx->actorCtx.flags.tempCollect & (1 << (flag - 0x20));
    }
}

/**
 * Sets current scene collectible flag.
 */
void Flags_SetCollectible(GlobalContext* globalCtx, s32 flag) {
    if (flag != 0) {
        if (flag < 0x20) {
            globalCtx->actorCtx.flags.collect |= (1 << flag);
        } else {
            globalCtx->actorCtx.flags.tempCollect |= (1 << (flag - 0x20));
        }
    }
}

void func_8002CDE4(GlobalContext* globalCtx, TitleCardContext* titleCtx) {
    titleCtx->durationTimer = titleCtx->delayTimer = titleCtx->intensity = titleCtx->alpha = 0;
}

void TitleCard_InitBossName(GlobalContext* globalCtx, TitleCardContext* titleCtx, void* texture, s16 x, s16 y, u8 width,
                            u8 height) {
    titleCtx->texture = texture;
    titleCtx->x = x;
    titleCtx->y = y;
    titleCtx->width = width;
    titleCtx->height = height;
    titleCtx->durationTimer = 80;
    titleCtx->delayTimer = 0;
}

void TitleCard_InitPlaceName(GlobalContext* globalCtx, TitleCardContext* titleCtx, void* texture, s32 x, s32 y,
                             s32 width, s32 height, s32 delay) {
    Scene* loadedScene = globalCtx->loadedScene;
    u32 size = loadedScene->titleFile.vromEnd - loadedScene->titleFile.vromStart;

    if ((size != 0) && (size <= 0x3000)) {
        DmaMgr_SendRequest1(texture, loadedScene->titleFile.vromStart, size, "../z_actor.c", 2765);
    }

    titleCtx->texture = texture;
    titleCtx->x = x;
    titleCtx->y = y;
    titleCtx->width = width;
    titleCtx->height = height;
    titleCtx->durationTimer = 80;
    titleCtx->delayTimer = delay;
}

void TitleCard_Update(GlobalContext* globalCtx, TitleCardContext* titleCtx) {
    if (DECR(titleCtx->delayTimer) == 0) {
        if (DECR(titleCtx->durationTimer) == 0) {
            Math_StepToS(&titleCtx->alpha, 0, 30);
            Math_StepToS(&titleCtx->intensity, 0, 70);
        } else {
            Math_StepToS(&titleCtx->alpha, 255, 10);
            Math_StepToS(&titleCtx->intensity, 255, 20);
        }
    }
}

void TitleCard_Draw(GlobalContext* globalCtx, TitleCardContext* titleCtx) {
    s32 spCC;
    s32 spC8;
    s32 unk1;
    s32 spC0;
    s32 sp38;
    s32 spB8;
    s32 spB4;
    s32 spB0;

    if (titleCtx->alpha != 0) {
        spCC = titleCtx->width;
        spC8 = titleCtx->height;
        spC0 = (titleCtx->x * 4) - (spCC * 2);
        spB8 = (titleCtx->y * 4) - (spC8 * 2);
        sp38 = spCC * 2;

        OPEN_DISPS(globalCtx->state.gfxCtx, "../z_actor.c", 2824);

        spB0 = spCC * spC8 * gSaveContext.language;
        spC8 = (spCC * spC8 > 0x1000) ? 0x1000 / spCC : spC8;
        spB4 = spB8 + (spC8 * 4);

        if (1) {} // Necessary to match

        OVERLAY_DISP = func_80093808(OVERLAY_DISP);

        gDPSetPrimColor(OVERLAY_DISP++, 0, 0, (u8)titleCtx->intensity, (u8)titleCtx->intensity, (u8)titleCtx->intensity,
                        (u8)titleCtx->alpha);

        gDPLoadTextureBlock(OVERLAY_DISP++, (s32)titleCtx->texture + spB0, G_IM_FMT_IA, G_IM_SIZ_8b, spCC, spC8, 0,
                            G_TX_NOMIRROR | G_TX_WRAP, G_TX_NOMIRROR | G_TX_WRAP, G_TX_NOMASK, G_TX_NOMASK, G_TX_NOLOD,
                            G_TX_NOLOD);

        gSPTextureRectangle(OVERLAY_DISP++, spC0, spB8, ((sp38 * 2) + spC0) - 4, spB8 + (spC8 * 4) - 1, G_TX_RENDERTILE,
                            0, 0, 1 << 10, 1 << 10);

        spC8 = titleCtx->height - spC8;

        if (spC8 > 0) {
            gDPLoadTextureBlock(OVERLAY_DISP++, (s32)titleCtx->texture + spB0 + 0x1000, G_IM_FMT_IA, G_IM_SIZ_8b, spCC,
                                spC8, 0, G_TX_NOMIRROR | G_TX_WRAP, G_TX_NOMIRROR | G_TX_WRAP, G_TX_NOMASK, G_TX_NOMASK,
                                G_TX_NOLOD, G_TX_NOLOD);

            gSPTextureRectangle(OVERLAY_DISP++, spC0, spB4, ((sp38 * 2) + spC0) - 4, spB4 + (spC8 * 4) - 1,
                                G_TX_RENDERTILE, 0, 0, 1 << 10, 1 << 10);
        }

        CLOSE_DISPS(globalCtx->state.gfxCtx, "../z_actor.c", 2880);
    }
}

s32 func_8002D53C(GlobalContext* globalCtx, TitleCardContext* titleCtx) {
    if ((globalCtx->actorCtx.titleCtx.delayTimer != 0) || (globalCtx->actorCtx.titleCtx.alpha != 0)) {
        titleCtx->durationTimer = 0;
        titleCtx->delayTimer = 0;
        return false;
    }

    return true;
}

void Actor_Kill(Actor* actor) {
    actor->draw = NULL;
    actor->update = NULL;
    actor->flags &= ~0x1;
}

void Actor_SetWorldToHome(Actor* actor) {
    actor->world = actor->home;
}

void Actor_SetFocus(Actor* actor, f32 yOffset) {
    actor->focus.pos.x = actor->world.pos.x;
    actor->focus.pos.y = actor->world.pos.y + yOffset;
    actor->focus.pos.z = actor->world.pos.z;

    actor->focus.rot.x = actor->world.rot.x;
    actor->focus.rot.y = actor->world.rot.y;
    actor->focus.rot.z = actor->world.rot.z;
}

void Actor_SetWorldRotToShape(Actor* actor) {
    actor->world.rot = actor->shape.rot;
}

void Actor_SetShapeRotToWorld(Actor* actor) {
    actor->shape.rot = actor->world.rot;
}

void Actor_SetScale(Actor* actor, f32 scale) {
    actor->scale.z = scale;
    actor->scale.y = scale;
    actor->scale.x = scale;
}

void Actor_SetObjectDependency(GlobalContext* globalCtx, Actor* actor) {
    gSegments[6] = VIRTUAL_TO_PHYSICAL(globalCtx->objectCtx.status[actor->objBankIndex].segment);
}

void Actor_Init(Actor* actor, GlobalContext* globalCtx) {
    Actor_SetWorldToHome(actor);
    Actor_SetShapeRotToWorld(actor);
    Actor_SetFocus(actor, 0.0f);
    Math_Vec3f_Copy(&actor->prevPos, &actor->world.pos);
    Actor_SetScale(actor, 0.01f);
    actor->targetMode = 3;
    actor->minVelocityY = -20.0f;
    actor->xyzDistToPlayerSq = FLT_MAX;
    actor->naviEnemyId = 0xFF;
    actor->uncullZoneForward = 1000.0f;
    actor->uncullZoneScale = 350.0f;
    actor->uncullZoneDownward = 700.0f;
    CollisionCheck_InitInfo(&actor->colChkInfo);
    actor->floorBgId = BGCHECK_SCENE;
    ActorShape_Init(&actor->shape, 0.0f, NULL, 0.0f);
    if (Object_IsLoaded(&globalCtx->objectCtx, actor->objBankIndex)) {
        Actor_SetObjectDependency(globalCtx, actor);
        actor->init(actor, globalCtx);
        actor->init = NULL;
    }
}

void Actor_Destroy(Actor* actor, GlobalContext* globalCtx) {
    ActorOverlay* overlayEntry;
    char* name;

    if (actor->destroy != NULL) {
        actor->destroy(actor, globalCtx);
        actor->destroy = NULL;
    } else {
        overlayEntry = actor->overlayEntry;
        name = overlayEntry->name != NULL ? overlayEntry->name : "";

        // Translates to: "NO Actor CLASS DESTRUCT [%s]"
        osSyncPrintf("Ａｃｔｏｒクラス デストラクトがありません [%s]\n" VT_RST, name);
    }
}

s16 func_8002D7EC(Actor* actor) {
    f32 speedRate = R_UPDATE_RATE * 0.5f;

    actor->world.pos.x += (actor->velocity.x * speedRate) + actor->colChkInfo.displacement.x;
    actor->world.pos.y += (actor->velocity.y * speedRate) + actor->colChkInfo.displacement.y;
    actor->world.pos.z += (actor->velocity.z * speedRate) + actor->colChkInfo.displacement.z;
}

void func_8002D868(Actor* actor) {
    actor->velocity.x = Math_SinS(actor->world.rot.y) * actor->speedXZ;
    actor->velocity.z = Math_CosS(actor->world.rot.y) * actor->speedXZ;

    actor->velocity.y += actor->gravity;
    if (actor->velocity.y < actor->minVelocityY) {
        actor->velocity.y = actor->minVelocityY;
    }
}

void Actor_MoveForward(Actor* actor) {
    func_8002D868(actor);
    func_8002D7EC(actor);
}

void func_8002D908(Actor* actor) {
    f32 sp24 = Math_CosS(actor->world.rot.x) * actor->speedXZ;

    actor->velocity.x = Math_SinS(actor->world.rot.y) * sp24;
    actor->velocity.y = Math_SinS(actor->world.rot.x) * actor->speedXZ;
    actor->velocity.z = Math_CosS(actor->world.rot.y) * sp24;
}

void func_8002D97C(Actor* actor) {
    func_8002D908(actor);
    func_8002D7EC(actor);
}

void func_8002D9A4(Actor* actor, f32 arg1) {
    actor->speedXZ = Math_CosS(actor->world.rot.x) * arg1;
    actor->velocity.y = -Math_SinS(actor->world.rot.x) * arg1;
}

void func_8002D9F8(Actor* actor, SkelAnime* skelAnime) {
    Vec3f sp1C;

    SkelAnime_UpdateTranslation(skelAnime, &sp1C, actor->shape.rot.y);
    actor->world.pos.x += sp1C.x * actor->scale.x;
    actor->world.pos.y += sp1C.y * actor->scale.y;
    actor->world.pos.z += sp1C.z * actor->scale.z;
}

s16 Actor_WorldYawTowardActor(Actor* actorA, Actor* actorB) {
    return Math_Vec3f_Yaw(&actorA->world.pos, &actorB->world.pos);
}

s16 Actor_FocusYawTowardActor(Actor* actorA, Actor* actorB) {
    return Math_Vec3f_Yaw(&actorA->focus.pos, &actorB->focus.pos);
}

s16 Actor_WorldYawTowardPoint(Actor* actor, Vec3f* refPoint) {
    return Math_Vec3f_Yaw(&actor->world.pos, refPoint);
}

s16 Actor_WorldPitchTowardActor(Actor* actorA, Actor* actorB) {
    return Math_Vec3f_Pitch(&actorA->world.pos, &actorB->world.pos);
}

s16 Actor_FocusPitchTowardActor(Actor* actorA, Actor* actorB) {
    return Math_Vec3f_Pitch(&actorA->focus.pos, &actorB->focus.pos);
}

s16 Actor_WorldPitchTowardPoint(Actor* actor, Vec3f* refPoint) {
    return Math_Vec3f_Pitch(&actor->world.pos, refPoint);
}

f32 Actor_WorldDistXYZToActor(Actor* actorA, Actor* actorB) {
    return Math_Vec3f_DistXYZ(&actorA->world.pos, &actorB->world.pos);
}

f32 Actor_WorldDistXYZToPoint(Actor* actor, Vec3f* refPoint) {
    return Math_Vec3f_DistXYZ(&actor->world.pos, refPoint);
}

f32 Actor_WorldDistXZToActor(Actor* actorA, Actor* actorB) {
    return Math_Vec3f_DistXZ(&actorA->world.pos, &actorB->world.pos);
}

f32 Actor_WorldDistXZToPoint(Actor* actor, Vec3f* refPoint) {
    return Math_Vec3f_DistXZ(&actor->world.pos, refPoint);
}

void func_8002DBD0(Actor* actor, Vec3f* result, Vec3f* arg2) {
    f32 cosRot2Y;
    f32 sinRot2Y;
    f32 deltaX;
    f32 deltaZ;

    cosRot2Y = Math_CosS(actor->shape.rot.y);
    sinRot2Y = Math_SinS(actor->shape.rot.y);
    deltaX = arg2->x - actor->world.pos.x;
    deltaZ = arg2->z - actor->world.pos.z;

    result->x = (deltaX * cosRot2Y) - (deltaZ * sinRot2Y);
    result->z = (deltaX * sinRot2Y) + (deltaZ * cosRot2Y);
    result->y = arg2->y - actor->world.pos.y;
}

f32 Actor_HeightDiff(Actor* actorA, Actor* actorB) {
    return actorB->world.pos.y - actorA->world.pos.y;
}

f32 Player_GetHeight(Player* player) {
    f32 offset = (player->stateFlags1 & 0x800000) ? 32.0f : 0.0f;

    if (LINK_IS_ADULT) {
        return offset + 68.0f;
    } else {
        return offset + 44.0f;
    }
}

f32 func_8002DCE4(Player* player) {
    if (player->stateFlags1 & 0x800000) {
        return 8.0f;
    } else if (player->stateFlags1 & 0x8000000) {
        return (R_RUN_SPEED_LIMIT / 100.0f) * 0.6f;
    } else {
        return R_RUN_SPEED_LIMIT / 100.0f;
    }
}

s32 func_8002DD6C(Player* player) {
    return player->stateFlags1 & 0x8;
}

s32 func_8002DD78(Player* player) {
    return func_8002DD6C(player) && player->unk_834;
}

s32 func_8002DDA8(GlobalContext* globalCtx) {
    Player* player = PLAYER;

    return (player->stateFlags1 & 0x800) || func_8002DD78(player);
}

s32 func_8002DDE4(GlobalContext* globalCtx) {
    Player* player = PLAYER;

    return player->stateFlags2 & 0x8;
}

s32 func_8002DDF4(GlobalContext* globalCtx) {
    Player* player = PLAYER;

    return player->stateFlags2 & 0x1000;
}

void func_8002DE04(GlobalContext* globalCtx, Actor* actorA, Actor* actorB) {
    ArmsHook* hookshot = (ArmsHook*)Actor_Find(&globalCtx->actorCtx, ACTOR_ARMS_HOOK, ACTORCAT_ITEMACTION);

    hookshot->grabbed = actorB;
    hookshot->grabbedDistDiff.x = 0.0f;
    hookshot->grabbedDistDiff.y = 0.0f;
    hookshot->grabbedDistDiff.z = 0.0f;
    actorB->flags |= 0x2000;
    actorA->flags &= ~0x2000;
}

void func_8002DE74(GlobalContext* globalCtx, Player* player) {
    if ((globalCtx->roomCtx.curRoom.unk_03 != 4) && func_800C0CB8(globalCtx)) {
        Camera_ChangeSetting(Gameplay_GetCamera(globalCtx, MAIN_CAM), CAM_SET_HORSE0);
    }
}

void Actor_MountHorse(GlobalContext* globalCtx, Player* player, Actor* horse) {
    player->rideActor = horse;
    player->stateFlags1 |= 0x800000;
    horse->child = &player->actor;
}

s32 func_8002DEEC(Player* player) {
    return (player->stateFlags1 & 0x20000080) || (player->csMode != 0);
}

void func_8002DF18(GlobalContext* globalCtx, Player* player) {
    func_8006DC68(globalCtx, player);
}

s32 func_8002DF38(GlobalContext* globalCtx, Actor* actor, u8 csMode) {
    Player* player = PLAYER;

    player->csMode = csMode;
    player->unk_448 = actor;
    player->unk_46A = 0;

    return true;
}

s32 func_8002DF54(GlobalContext* globalCtx, Actor* actor, u8 csMode) {
    Player* player = PLAYER;

    func_8002DF38(globalCtx, actor, csMode);
    player->unk_46A = 1;

    return true;
}

void func_8002DF90(DynaPolyActor* dynaActor) {
    dynaActor->unk_154 = 0.0f;
    dynaActor->unk_150 = 0.0f;
}

void func_8002DFA4(DynaPolyActor* dynaActor, f32 arg1, s16 arg2) {
    dynaActor->unk_150 += arg1;
    dynaActor->unk_158 = arg2;
}

/**
 * Chcek if the player is facing the specified actor.
 * The maximum angle difference that qualifies as "facing" is specified by `maxAngle`.
 */
s32 Player_IsFacingActor(Actor* actor, s16 maxAngle, GlobalContext* globalCtx) {
    Player* player = PLAYER;
    s16 yawDiff = (s16)(actor->yawTowardsPlayer + 0x8000) - player->actor.shape.rot.y;

    if (ABS(yawDiff) < maxAngle) {
        return true;
    }

    return false;
}

/**
 * Chcek if `actorB` is facing `actorA`.
 * The maximum angle difference that qualifies as "facing" is specified by `maxAngle`.
 *
 * This function is unused in the original game.
 */
s32 Actor_ActorBIsFacingActorA(Actor* actorA, Actor* actorB, s16 maxAngle) {
    s16 yawDiff = (s16)(Actor_WorldYawTowardActor(actorA, actorB) + 0x8000) - actorB->shape.rot.y;

    if (ABS(yawDiff) < maxAngle) {
        return true;
    }

    return false;
}

/**
 * Chcek if the specified actor is facing the player.
 * The maximum angle difference that qualifies as "facing" is specified by `maxAngle`.
 */
s32 Actor_IsFacingPlayer(Actor* actor, s16 maxAngle) {
    s16 yawDiff = actor->yawTowardsPlayer - actor->shape.rot.y;

    if (ABS(yawDiff) < maxAngle) {
        return true;
    }

    return false;
}

/**
 * Chcek if `actorA` is facing `actorB`.
 * The maximum angle difference that qualifies as "facing" is specified by `maxAngle`.
 *
 * This function is unused in the original game.
 */
s32 Actor_ActorAIsFacingActorB(Actor* actorA, Actor* actorB, s16 maxAngle) {
    s16 yawDiff = Actor_WorldYawTowardActor(actorA, actorB) - actorA->shape.rot.y;

    if (ABS(yawDiff) < maxAngle) {
        return true;
    }

    return false;
}

/**
 * Chcek if the specified actor is facing the player and is nearby.
 * The maximum angle difference that qualifies as "facing" is specified by `maxAngle`.
 * The minimum distance that qualifies as "nearby" is specified by `range`.
 */
s32 Actor_IsFacingAndNearPlayer(Actor* actor, f32 range, s16 maxAngle) {
    s16 yawDiff = actor->yawTowardsPlayer - actor->shape.rot.y;

    if (ABS(yawDiff) < maxAngle) {
        f32 xyzDistanceFromLink = sqrtf(SQ(actor->xzDistToPlayer) + SQ(actor->yDistToPlayer));

        if (xyzDistanceFromLink < range) {
            return true;
        }
    }

    return false;
}

/**
 * Chcek if `actorA` is facing `actorB` and is nearby.
 * The maximum angle difference that qualifies as "facing" is specified by `maxAngle`.
 * The minimum distance that qualifies as "nearby" is specified by `range`.
 */
s32 Actor_ActorAIsFacingAndNearActorB(Actor* actorA, Actor* actorB, f32 range, s16 maxAngle) {
    if (Actor_WorldDistXYZToActor(actorA, actorB) < range) {
        s16 yawDiff = Actor_WorldYawTowardActor(actorA, actorB) - actorA->shape.rot.y;

        if (ABS(yawDiff) < maxAngle) {
            return true;
        }
    }

    return false;
}

s32 func_8002E234(Actor* actor, f32 arg1, s32 arg2) {
    if ((actor->bgCheckFlags & 0x1) && (arg1 < -11.0f)) {
        actor->bgCheckFlags &= ~0x1;
        actor->bgCheckFlags |= 0x4;

        if ((actor->velocity.y < 0.0f) && (arg2 & 0x10)) {
            actor->velocity.y = 0.0f;
        }

        return false;
    }

    return true;
}

CollisionPoly* sCurCeilingPoly;
s32 sCurCeilingBgId;

s32 func_8002E2AC(GlobalContext* globalCtx, Actor* actor, Vec3f* arg2, s32 arg3) {
    f32 floorHeightDiff;
    s32 floorBgId;

    arg2->y += 50.0f;

    actor->floorHeight =
        BgCheck_EntityRaycastFloor5(globalCtx, &globalCtx->colCtx, &actor->floorPoly, &floorBgId, actor, arg2);
    actor->bgCheckFlags &= ~0x0086;

    if (actor->floorHeight <= BGCHECK_Y_MIN) {
        return func_8002E234(actor, BGCHECK_Y_MIN, arg3);
    }

    floorHeightDiff = actor->floorHeight - actor->world.pos.y;
    actor->floorBgId = floorBgId;

    if (floorHeightDiff >= 0.0f) { // actor is on or below the ground
        actor->bgCheckFlags |= 0x80;

        if (actor->bgCheckFlags & 0x10) {
            if (floorBgId != sCurCeilingBgId) {
                if (floorHeightDiff > 15.0f) {
                    actor->bgCheckFlags |= 0x100;
                }
            } else {
                actor->world.pos.x = actor->prevPos.x;
                actor->world.pos.z = actor->prevPos.z;
            }
        }

        actor->world.pos.y = actor->floorHeight;

        if (actor->velocity.y <= 0.0f) {
            if (!(actor->bgCheckFlags & 0x1)) {
                actor->bgCheckFlags |= 0x2;
            } else if ((arg3 & 0x8) && (actor->gravity < 0.0f)) {
                actor->velocity.y = -4.0f;
            } else {
                actor->velocity.y = 0.0f;
            }

            actor->bgCheckFlags |= 0x1;
            func_80043334(&globalCtx->colCtx, actor, actor->floorBgId);
        }
    } else { // actor is above ground
        if ((actor->bgCheckFlags & 0x1) && (floorHeightDiff >= -11.0f)) {
            func_80043334(&globalCtx->colCtx, actor, actor->floorBgId);
        }

        return func_8002E234(actor, floorHeightDiff, arg3);
    }

    return true;
}

void Actor_UpdateBgCheckInfo(GlobalContext* globalCtx, Actor* actor, f32 wallCheckHeight, f32 wallCheckRadius,
                             f32 ceilingCheckHeight, s32 flags) {
    f32 sp74;
    s32 pad;
    Vec3f sp64;
    s32 bgId;
    CollisionPoly* wallPoly;
    f32 sp58;
    WaterBox* waterBox;
    f32 waterBoxYSurface;
    Vec3f ripplePos;

    sp74 = actor->world.pos.y - actor->prevPos.y;

    if ((actor->floorBgId != BGCHECK_SCENE) && (actor->bgCheckFlags & 1)) {
        func_800433A4(&globalCtx->colCtx, actor->floorBgId, actor);
    }

    if (flags & 1) {
        if ((!(flags & 0x80) &&
             BgCheck_EntitySphVsWall3(&globalCtx->colCtx, &sp64, &actor->world.pos, &actor->prevPos, wallCheckRadius,
                                      &actor->wallPoly, &bgId, actor, wallCheckHeight)) ||
            ((flags & 0x80) &&
             BgCheck_EntitySphVsWall4(&globalCtx->colCtx, &sp64, &actor->world.pos, &actor->prevPos, wallCheckRadius,
                                      &actor->wallPoly, &bgId, actor, wallCheckHeight))) {
            wallPoly = actor->wallPoly;
            Math_Vec3f_Copy(&actor->world.pos, &sp64);
            actor->wallYaw = Math_Atan2S(wallPoly->normal.z, wallPoly->normal.x);
            actor->bgCheckFlags |= 8;
            actor->wallBgId = bgId;
        } else {
            actor->bgCheckFlags &= ~8;
        }
    }

    sp64.x = actor->world.pos.x;
    sp64.z = actor->world.pos.z;

    if (flags & 2) {
        sp64.y = actor->prevPos.y + 10.0f;
        if (BgCheck_EntityCheckCeiling(&globalCtx->colCtx, &sp58, &sp64, (ceilingCheckHeight + sp74) - 10.0f,
                                       &sCurCeilingPoly, &sCurCeilingBgId, actor)) {
            actor->bgCheckFlags |= 0x10;
            actor->world.pos.y = (sp58 + sp74) - 10.0f;
        } else {
            actor->bgCheckFlags &= ~0x10;
        }
    }

    if (flags & 4) {
        sp64.y = actor->prevPos.y;
        func_8002E2AC(globalCtx, actor, &sp64, flags);
        waterBoxYSurface = actor->world.pos.y;
        if (WaterBox_GetSurface1(globalCtx, &globalCtx->colCtx, actor->world.pos.x, actor->world.pos.z,
                                 &waterBoxYSurface, &waterBox)) {
            actor->yDistToWater = waterBoxYSurface - actor->world.pos.y;
            if (actor->yDistToWater < 0.0f) {
                actor->bgCheckFlags &= ~0x60;
            } else {
                if (!(actor->bgCheckFlags & 0x20)) {
                    actor->bgCheckFlags |= 0x40;
                    if (!(flags & 0x40)) {
                        ripplePos.x = actor->world.pos.x;
                        ripplePos.y = waterBoxYSurface;
                        ripplePos.z = actor->world.pos.z;
                        EffectSsGRipple_Spawn(globalCtx, &ripplePos, 100, 500, 0);
                        EffectSsGRipple_Spawn(globalCtx, &ripplePos, 100, 500, 4);
                        EffectSsGRipple_Spawn(globalCtx, &ripplePos, 100, 500, 8);
                    }
                }
                actor->bgCheckFlags |= 0x20;
            }
        } else {
            actor->bgCheckFlags &= ~0x60;
            actor->yDistToWater = BGCHECK_Y_MIN;
        }
    }
}

Mtx D_8015BBA8;

Gfx* func_8002E830(Vec3f* object, Vec3f* eye, Vec3f* lightDir, GraphicsContext* gfxCtx, Gfx* gfx, Hilite** hilite) {
    LookAt* lookAt;
    f32 correctedEyeX;

    lookAt = Graph_Alloc(gfxCtx, sizeof(LookAt));

    correctedEyeX = (eye->x == object->x) && (eye->z == object->z) ? eye->x + 0.001f : eye->x;

    *hilite = Graph_Alloc(gfxCtx, sizeof(Hilite));

    if (HREG(80) == 6) {
        osSyncPrintf("z_actor.c 3529 eye=[%f(%f) %f %f] object=[%f %f %f] light_direction=[%f %f %f]\n", correctedEyeX,
                     eye->x, eye->y, eye->z, object->x, object->y, object->z, lightDir->x, lightDir->y, lightDir->z);
    }

    func_800ABE74(correctedEyeX, eye->y, eye->z);
    guLookAtHilite(&D_8015BBA8, lookAt, *hilite, correctedEyeX, eye->y, eye->z, object->x, object->y, object->z, 0.0f,
                   1.0f, 0.0f, lightDir->x, lightDir->y, lightDir->z, lightDir->x, lightDir->y, lightDir->z, 0x10,
                   0x10);

    gSPLookAt(gfx++, lookAt);
    gDPSetHilite1Tile(gfx++, 1, *hilite, 0x10, 0x10);

    return gfx;
}

Hilite* func_8002EABC(Vec3f* object, Vec3f* eye, Vec3f* lightDir, GraphicsContext* gfxCtx) {
    Hilite* hilite;

    OPEN_DISPS(gfxCtx, "../z_actor.c", 4306);

    POLY_OPA_DISP = func_8002E830(object, eye, lightDir, gfxCtx, POLY_OPA_DISP, &hilite);

    CLOSE_DISPS(gfxCtx, "../z_actor.c", 4313);

    return hilite;
}

Hilite* func_8002EB44(Vec3f* object, Vec3f* eye, Vec3f* lightDir, GraphicsContext* gfxCtx) {
    Hilite* hilite;

    OPEN_DISPS(gfxCtx, "../z_actor.c", 4332);

    POLY_XLU_DISP = func_8002E830(object, eye, lightDir, gfxCtx, POLY_XLU_DISP, &hilite);

    CLOSE_DISPS(gfxCtx, "../z_actor.c", 4339);

    return hilite;
}

void func_8002EBCC(Actor* actor, GlobalContext* globalCtx, s32 flag) {
    Hilite* hilite;
    Vec3f lightDir;
    Gfx* displayListHead;
    Gfx* displayList;

    lightDir.x = globalCtx->envCtx.unk_2A;
    lightDir.y = globalCtx->envCtx.unk_2B;
    lightDir.z = globalCtx->envCtx.unk_2C;

    if (HREG(80) == 6) {
        osSyncPrintf("z_actor.c 3637 game_play->view.eye=[%f(%f) %f %f]\n", globalCtx->view.eye.x,
                     globalCtx->view.eye.y, globalCtx->view.eye.z);
    }

    hilite = func_8002EABC(&actor->world.pos, &globalCtx->view.eye, &lightDir, globalCtx->state.gfxCtx);

    if (flag != 0) {
        displayList = Graph_Alloc(globalCtx->state.gfxCtx, 2 * sizeof(Gfx));
        displayListHead = displayList;

        OPEN_DISPS(globalCtx->state.gfxCtx, "../z_actor.c", 4384);

        gDPSetHilite1Tile(displayListHead++, 1, hilite, 0x10, 0x10);
        gSPEndDisplayList(displayListHead);
        gSPSegment(POLY_OPA_DISP++, 0x07, displayList);

        CLOSE_DISPS(globalCtx->state.gfxCtx, "../z_actor.c", 4394);
    }
}

void func_8002ED80(Actor* actor, GlobalContext* globalCtx, s32 flag) {
    Hilite* hilite;
    Vec3f lightDir;
    Gfx* displayListHead;
    Gfx* displayList;

    lightDir.x = globalCtx->envCtx.unk_2A;
    lightDir.y = globalCtx->envCtx.unk_2B;
    lightDir.z = globalCtx->envCtx.unk_2C;

    hilite = func_8002EB44(&actor->world.pos, &globalCtx->view.eye, &lightDir, globalCtx->state.gfxCtx);

    if (flag != 0) {
        displayList = Graph_Alloc(globalCtx->state.gfxCtx, 2 * sizeof(Gfx));
        displayListHead = displayList;

        OPEN_DISPS(globalCtx->state.gfxCtx, "../z_actor.c", 4429);

        gDPSetHilite1Tile(displayListHead++, 1, hilite, 0x10, 0x10);
        gSPEndDisplayList(displayListHead);
        gSPSegment(POLY_XLU_DISP++, 0x07, displayList);

        CLOSE_DISPS(globalCtx->state.gfxCtx, "../z_actor.c", 4439);
    }
}

PosRot* Actor_GetFocus(PosRot* dest, Actor* actor) {
    *dest = actor->focus;

    return dest;
}

PosRot* Actor_GetWorld(PosRot* dest, Actor* actor) {
    *dest = actor->world;

    return dest;
}

PosRot* Actor_GetWorldPosShapeRot(PosRot* arg0, Actor* actor) {
    PosRot sp1C;

    Math_Vec3f_Copy(&sp1C.pos, &actor->world.pos);
    sp1C.rot = actor->shape.rot;
    *arg0 = sp1C;

    return arg0;
}

f32 func_8002EFC0(Actor* actor, Player* player, s16 arg2) {
    s16 yawTemp = (s16)(actor->yawTowardsPlayer - 0x8000) - arg2;
    s16 yawTempAbs = ABS(yawTemp);

    if (player->unk_664 != NULL) {
        if ((yawTempAbs > 0x4000) || (actor->flags & 0x8000000)) {
            return FLT_MAX;
        } else {
            f32 ret =
                actor->xyzDistToPlayerSq - actor->xyzDistToPlayerSq * 0.8f * ((0x4000 - yawTempAbs) * (1.0f / 0x8000));
            return ret;
        }
    }

    if (yawTempAbs > 0x2AAA) {
        return FLT_MAX;
    }

    return actor->xyzDistToPlayerSq;
}

typedef struct {
    /* 0x0 */ f32 rangeSq;
    /* 0x4 */ f32 leashScale;
} TargetRangeParams; // size = 0x8

#define TARGET_RANGE(range, leash) \
    { SQ(range), (f32)range / leash }

TargetRangeParams D_80115FF8[] = {
    TARGET_RANGE(70, 140),   TARGET_RANGE(170, 255),    TARGET_RANGE(280, 5600),      TARGET_RANGE(350, 525),
    TARGET_RANGE(700, 1050), TARGET_RANGE(1000, 1500),  TARGET_RANGE(100, 105.36842), TARGET_RANGE(140, 163.33333),
    TARGET_RANGE(240, 576),  TARGET_RANGE(280, 280000),
};

u32 func_8002F090(Actor* actor, f32 arg1) {
    return arg1 < D_80115FF8[actor->targetMode].rangeSq;
}

s32 func_8002F0C8(Actor* actor, Player* player, s32 flag) {
    if ((actor->update == NULL) || !(actor->flags & 1)) {
        return true;
    }

    if (!flag) {
        s16 var = (s16)(actor->yawTowardsPlayer - 0x8000) - player->actor.shape.rot.y;
        s16 abs_var = ABS(var);
        f32 dist;

        if ((player->unk_664 == NULL) && (abs_var > 0x2AAA)) {
            dist = FLT_MAX;
        } else {
            dist = actor->xyzDistToPlayerSq;
        }

        return !func_8002F090(actor, D_80115FF8[actor->targetMode].leashScale * dist);
    }

    return false;
}

u32 Actor_IsTalking(Actor* actor, GlobalContext* globalCtx) {
    if (actor->flags & 0x100) {
        actor->flags &= ~0x100;
        return true;
    }

    return false;
}

s32 func_8002F1C4(Actor* actor, GlobalContext* globalCtx, f32 arg2, f32 arg3, u32 exchangeItemId) {
    Player* player = PLAYER;

    // This is convoluted but it seems like it must be a single if statement to match
    if ((player->actor.flags & 0x100) || ((exchangeItemId != EXCH_ITEM_NONE) && Player_InCsMode(globalCtx)) ||
        (!actor->isTargeted &&
         ((arg3 < fabsf(actor->yDistToPlayer)) || (player->targetActorDistance < actor->xzDistToPlayer) ||
          (arg2 < actor->xzDistToPlayer)))) {
        return false;
    }

    player->targetActor = actor;
    player->targetActorDistance = actor->xzDistToPlayer;
    player->exchangeItemId = exchangeItemId;

    return true;
}

s32 func_8002F298(Actor* actor, GlobalContext* globalCtx, f32 arg2, u32 exchangeItemId) {
    return func_8002F1C4(actor, globalCtx, arg2, arg2, exchangeItemId);
}

s32 func_8002F2CC(Actor* actor, GlobalContext* globalCtx, f32 arg2) {
    return func_8002F298(actor, globalCtx, arg2, EXCH_ITEM_NONE);
}

s32 func_8002F2F4(Actor* actor, GlobalContext* globalCtx) {
    f32 var1 = 50.0f + actor->colChkInfo.cylRadius;

    return func_8002F2CC(actor, globalCtx, var1);
}

u32 func_8002F334(Actor* actor, GlobalContext* globalCtx) {
    if (func_8010BDBC(&globalCtx->msgCtx) == 2) {
        return true;
    } else {
        return false;
    }
}

s8 func_8002F368(GlobalContext* globalCtx) {
    Player* player = PLAYER;

    return player->exchangeItemId;
}

<<<<<<< HEAD
void func_8002F374(GlobalContext* globalCtx, Actor* actor, s16* outX, s16* outY) {
    Vec3f projectedPos;
    f32 w;

    func_8002BE04(globalCtx, &actor->focus.pos, &projectedPos, &w);
    *outX = projectedPos.x * w * (SCREEN_WIDTH/2) + (SCREEN_WIDTH/2);
    *outY = projectedPos.y * w * -(SCREEN_HEIGHT/2) + (SCREEN_HEIGHT/2);
=======
void func_8002F374(GlobalContext* globalCtx, Actor* actor, s16* x, s16* y) {
    Vec3f sp1C;
    f32 sp18;

    func_8002BE04(globalCtx, &actor->focus.pos, &sp1C, &sp18);
    *x = sp1C.x * sp18 * 160.0f + 160.0f;
    *y = sp1C.y * sp18 * -120.0f + 120.0f;
>>>>>>> e632b9a1
}

u32 Actor_HasParent(Actor* actor, GlobalContext* globalCtx) {
    if (actor->parent != NULL) {
        return true;
    } else {
        return false;
    }
}

s32 func_8002F434(Actor* actor, GlobalContext* globalCtx, s32 getItemId, f32 xzRange, f32 yRange) {
    Player* player = PLAYER;

    if (!(player->stateFlags1 & 0x3C7080) && Player_GetExplosiveHeld(player) < 0) {
        if ((((player->heldActor != NULL) || (actor == player->targetActor)) && (getItemId > GI_NONE) &&
             (getItemId < GI_MAX)) ||
            (!(player->stateFlags1 & 0x20000800))) {
            if ((actor->xzDistToPlayer < xzRange) && (fabsf(actor->yDistToPlayer) < yRange)) {
                s16 yawDiff = actor->yawTowardsPlayer - player->actor.shape.rot.y;
                s32 absYawDiff = ABS(yawDiff);

                if ((getItemId != GI_NONE) || (player->getItemDirection < absYawDiff)) {
                    player->getItemId = getItemId;
                    player->interactRangeActor = actor;
                    player->getItemDirection = absYawDiff;
                    return true;
                }
            }
        }
    }

    return false;
}

void func_8002F554(Actor* actor, GlobalContext* globalCtx, s32 getItemId) {
    func_8002F434(actor, globalCtx, getItemId, 50.0f, 10.0f);
}

void func_8002F580(Actor* actor, GlobalContext* globalCtx) {
    func_8002F554(actor, globalCtx, GI_NONE);
}

u32 Actor_HasNoParent(Actor* actor, GlobalContext* globalCtx) {
    if (actor->parent == NULL) {
        return true;
    } else {
        return false;
    }
}

void func_8002F5C4(Actor* actorA, Actor* actorB, GlobalContext* globalCtx) {
    Actor* parent = actorA->parent;

    if (parent->id == ACTOR_PLAYER) {
        Player* player = (Player*)parent;

        player->heldActor = actorB;
        player->interactRangeActor = actorB;
    }

    parent->child = actorB;
    actorB->parent = parent;
    actorA->parent = NULL;
}

void func_8002F5F0(Actor* actor, GlobalContext* globalCtx) {
    Player* player = PLAYER;

    if (actor->xyzDistToPlayerSq < player->unk_6A4) {
        player->unk_6A4 = actor->xyzDistToPlayerSq;
    }
}

s32 Actor_IsMounted(GlobalContext* globalCtx, Actor* horse) {
    if (horse->child != NULL) {
        return true;
    } else {
        return false;
    }
}

u32 Actor_SetRideActor(GlobalContext* globalCtx, Actor* horse, s32 mountSide) {
    Player* player = PLAYER;

    if (!(player->stateFlags1 & 0x003C7880)) {
        player->rideActor = horse;
        player->mountSide = mountSide;
        return true;
    }

    return false;
}

s32 Actor_NotMounted(GlobalContext* globalCtx, Actor* horse) {
    if (horse->child == NULL) {
        return true;
    } else {
        return false;
    }
}

void func_8002F698(GlobalContext* globalCtx, Actor* actor, f32 arg2, s16 arg3, f32 arg4, u32 arg5, u32 arg6) {
    Player* player = PLAYER;

    player->unk_8A0 = arg6;
    player->unk_8A1 = arg5;
    player->unk_8A2 = arg3;
    player->unk_8A4 = arg2;
    player->unk_8A8 = arg4;
}

void func_8002F6D4(GlobalContext* globalCtx, Actor* actor, f32 arg2, s16 arg3, f32 arg4, u32 arg5) {
    func_8002F698(globalCtx, actor, arg2, arg3, arg4, 2, arg5);
}

void func_8002F71C(GlobalContext* globalCtx, Actor* actor, f32 arg2, s16 arg3, f32 arg4) {
    func_8002F6D4(globalCtx, actor, arg2, arg3, arg4, 0);
}

void func_8002F758(GlobalContext* globalCtx, Actor* actor, f32 arg2, s16 arg3, f32 arg4, u32 arg5) {
    func_8002F698(globalCtx, actor, arg2, arg3, arg4, 1, arg5);
}

void func_8002F7A0(GlobalContext* globalCtx, Actor* actor, f32 arg2, s16 arg3, f32 arg4) {
    func_8002F758(globalCtx, actor, arg2, arg3, arg4, 0);
}

void func_8002F7DC(Actor* actor, u16 sfxId) {
    Audio_PlaySoundGeneral(sfxId, &actor->projectedPos, 4, &D_801333E0, &D_801333E0, &D_801333E8);
}

void Audio_PlayActorSound2(Actor* actor, u16 sfxId) {
    func_80078914(&actor->projectedPos, sfxId);
}

void func_8002F850(GlobalContext* globalCtx, Actor* actor) {
    s32 sfxId;

    if (actor->bgCheckFlags & 0x20) {
        if (actor->yDistToWater < 20.0f) {
            sfxId = NA_SE_PL_WALK_WATER0 - SFX_FLAG;
        } else {
            sfxId = NA_SE_PL_WALK_WATER1 - SFX_FLAG;
        }
    } else {
        sfxId = SurfaceType_GetSfx(&globalCtx->colCtx, actor->floorPoly, actor->floorBgId);
    }

    func_80078914(&actor->projectedPos, NA_SE_EV_BOMB_BOUND);
    func_80078914(&actor->projectedPos, sfxId + SFX_FLAG);
}

void func_8002F8F0(Actor* actor, u16 sfxId) {
    actor->sfx = sfxId;
    actor->flags |= 0x80000;
    actor->flags &= ~0x10300000;
}

void func_8002F91C(Actor* actor, u16 sfxId) {
    actor->sfx = sfxId;
    actor->flags |= 0x100000;
    actor->flags &= ~0x10280000;
}

void func_8002F948(Actor* actor, u16 sfxId) {
    actor->sfx = sfxId;
    actor->flags |= 0x200000;
    actor->flags &= ~0x10180000;
}

void func_8002F974(Actor* actor, u16 sfxId) {
    actor->flags &= ~0x10380000;
    actor->sfx = sfxId;
}

void func_8002F994(Actor* actor, s32 arg1) {
    actor->flags |= 0x10000000;
    actor->flags &= ~0x00380000;
    if (arg1 < 40) {
        actor->sfx = NA_SE_PL_WALK_DIRT - SFX_FLAG;
    } else if (arg1 < 100) {
        actor->sfx = NA_SE_PL_WALK_CONCRETE - SFX_FLAG;
    } else {
        actor->sfx = NA_SE_PL_WALK_SAND - SFX_FLAG;
    }
}

// Tests if something hit Jabu Jabu surface, displaying hit splash and playing sfx if true
s32 func_8002F9EC(GlobalContext* globalCtx, Actor* actor, CollisionPoly* poly, s32 bgId, Vec3f* pos) {
    if (func_80041D4C(&globalCtx->colCtx, poly, bgId) == 8) {
        globalCtx->unk_11D30[0] = 1;
        CollisionCheck_BlueBlood(globalCtx, NULL, pos);
        Audio_PlayActorSound2(actor, NA_SE_IT_WALL_HIT_BUYO);
        return true;
    }

    return false;
}

// Local data used for Farore's Wind light (stored in BSS, possibly a struct?)
LightInfo D_8015BC00;
LightNode* D_8015BC10;
s32 D_8015BC14;
f32 D_8015BC18;

void func_8002FA60(GlobalContext* globalCtx) {
    Vec3f lightPos;

    if (gSaveContext.fw.set) {
        gSaveContext.respawn[RESPAWN_MODE_TOP].data = 0x28;
        gSaveContext.respawn[RESPAWN_MODE_TOP].pos.x = gSaveContext.fw.pos.x;
        gSaveContext.respawn[RESPAWN_MODE_TOP].pos.y = gSaveContext.fw.pos.y;
        gSaveContext.respawn[RESPAWN_MODE_TOP].pos.z = gSaveContext.fw.pos.z;
        gSaveContext.respawn[RESPAWN_MODE_TOP].yaw = gSaveContext.fw.yaw;
        gSaveContext.respawn[RESPAWN_MODE_TOP].playerParams = gSaveContext.fw.playerParams;
        gSaveContext.respawn[RESPAWN_MODE_TOP].entranceIndex = gSaveContext.fw.entranceIndex;
        gSaveContext.respawn[RESPAWN_MODE_TOP].roomIndex = gSaveContext.fw.roomIndex;
        gSaveContext.respawn[RESPAWN_MODE_TOP].tempSwchFlags = gSaveContext.fw.tempSwchFlags;
        gSaveContext.respawn[RESPAWN_MODE_TOP].tempCollectFlags = gSaveContext.fw.tempCollectFlags;
    } else {
        gSaveContext.respawn[RESPAWN_MODE_TOP].data = 0;
        gSaveContext.respawn[RESPAWN_MODE_TOP].pos.x = 0.0f;
        gSaveContext.respawn[RESPAWN_MODE_TOP].pos.y = 0.0f;
        gSaveContext.respawn[RESPAWN_MODE_TOP].pos.z = 0.0f;
    }

    lightPos.x = gSaveContext.respawn[RESPAWN_MODE_TOP].pos.x;
    lightPos.y = gSaveContext.respawn[RESPAWN_MODE_TOP].pos.y + 80.0f;
    lightPos.z = gSaveContext.respawn[RESPAWN_MODE_TOP].pos.z;

    Lights_PointNoGlowSetInfo(&D_8015BC00, lightPos.x, lightPos.y, lightPos.z, 0xFF, 0xFF, 0xFF, -1);

    D_8015BC10 = LightContext_InsertLight(globalCtx, &globalCtx->lightCtx, &D_8015BC00);
    D_8015BC14 = 0;
    D_8015BC18 = 0.0f;
}

#ifdef NON_MATCHING
// some regalloc and odd loading of gSaveContext
void func_8002FBAC(GlobalContext* globalCtx) {
    static Vec3f D_80116048 = { 0.0f, -0.05f, 0.0f };
    static Vec3f D_80116054 = { 0.0f, -0.025f, 0.0f };
    static Color_RGBA8 D_80116060 = { 255, 255, 255, 0 };
    static Color_RGBA8 D_80116064 = { 100, 200, 0, 0 };
    Vec3f* temp = &gSaveContext.respawn[RESPAWN_MODE_TOP].pos;
    s32 spF0;

    OPEN_DISPS(globalCtx->state.gfxCtx, "../z_actor.c", 5308);

    spF0 = gSaveContext.respawn[RESPAWN_MODE_TOP].data;

    if (spF0 != 0) {
        f32 spD8 = (LINK_IS_ADULT) ? 80.0f : 60.0f;
        f32 spD4 = 1.0f;
        s32 spD0 = 0xFF;
        s32 spCC = spF0 - 40;
        s32 temp2;
        s32 pad;

        if (spCC < 0) {
            gSaveContext.respawn[RESPAWN_MODE_TOP].data = ++spF0;
            spD4 = ABS(spF0) * 0.025f;
            D_8015BC14 = 60;
            D_8015BC18 = 1.0f;
        } else if (D_8015BC14 != 0) {
            D_8015BC14--;
        } else if (D_8015BC18 > 0.0f) {
            f32 spC0 = D_8015BC18;
            Vec3f spB4;
            f32 spB0 = Math_Vec3f_DistXYZAndStoreDiff(&gSaveContext.respawn[RESPAWN_MODE_DOWN].pos, temp, &spB4);
            Vec3f spA4;

            if (spB0 < 20.0f) {
                D_8015BC18 = 0.0f;
                Math_Vec3f_Copy(temp, &gSaveContext.respawn[RESPAWN_MODE_DOWN].pos);
            } else {
                f32 temp_f2;
                f32 sp9C = spB0 * (1.0f / D_8015BC18);
                f32 phi_f14 = 20.0f / sp9C;

                phi_f14 = CLAMP_MIN(phi_f14, 0.05f);
                Math_StepToF(&D_8015BC18, 0.0f, phi_f14);

                temp_f2 = ((D_8015BC18 / spC0) * spB0) / spB0;

                temp->x = gSaveContext.respawn[RESPAWN_MODE_DOWN].pos.x + (spB4.x * temp_f2);
                temp->y = gSaveContext.respawn[RESPAWN_MODE_DOWN].pos.y + (spB4.y * temp_f2);
                temp->z = gSaveContext.respawn[RESPAWN_MODE_DOWN].pos.z + (spB4.z * temp_f2);
                spD8 += sqrtf(SQ(sp9C / 2.0f) - SQ(spB0 - sp9C / 2.0f)) * 0.2f;

                osSyncPrintf("-------- DISPLAY Y=%f\n", spD8);
            }

            spA4.x = temp->x + Rand_CenteredFloat(6.0f);
            spA4.y = temp->y + 80.0f + Rand_ZeroOne() * 6.0f;
            spA4.z = temp->z + Rand_CenteredFloat(6.0f);

            EffectSsKiraKira_SpawnDispersed(globalCtx, &spA4, &D_80116048, &D_80116054, &D_80116060, &D_80116064, 1000,
                                            16);

            if (D_8015BC18 == 0.0f) {
                gSaveContext.respawn[RESPAWN_MODE_TOP] = gSaveContext.respawn[RESPAWN_MODE_DOWN];
                gSaveContext.respawn[RESPAWN_MODE_TOP].playerParams = 0x06FF;
                gSaveContext.respawn[RESPAWN_MODE_TOP].data = 40;
            }

            gSaveContext.respawn[RESPAWN_MODE_TOP].pos = *temp;
        } else if (spCC > 0) {
            if (spCC * 0.1f < 1.0f) {
                s32 pad2;
                s32 pad3;
                f32 temp3;
                f32 temp4;
                Vec3f sp7C;
                Vec3f sp70;

                sp7C.x = globalCtx->view.eye.x;
                sp7C.y = globalCtx->view.eye.y - spD8;
                sp7C.z = globalCtx->view.eye.z;
                temp4 = Math_Vec3f_DistXYZAndStoreDiff(&sp7C, temp, &sp70);
                temp3 = (((1.0f - spCC * 0.1f) / (1.0f - ((f32)(spCC - 1) * 0.1f))) * temp4) / temp4;
                temp->x = sp70.x * temp3 + sp7C.x;
                temp->y = sp70.y * temp3 + sp7C.y;
                temp->z = sp70.z * temp3 + sp7C.z;

                gSaveContext.respawn[RESPAWN_MODE_TOP].pos = *temp;
            }

            spD0 = 0xFF - 30 * spCC;

            if (spD0 < 0) {
                gSaveContext.fw.set = 0;
                gSaveContext.respawn[RESPAWN_MODE_TOP].data = 0;
                spD0 = 0;
            } else {
                gSaveContext.respawn[RESPAWN_MODE_TOP].data = ++spF0;
            }

            spD4 = (f32)spCC * 0.2 + 1.0f;
        }

        if (globalCtx->csCtx.state == CS_STATE_IDLE) {
            temp2 = gSaveContext.respawn[RESPAWN_MODE_TOP].entranceIndex;
            if ((temp2 == gSaveContext.entranceIndex) &&
                (globalCtx->roomCtx.curRoom.num == gSaveContext.respawn[RESPAWN_MODE_TOP].roomIndex)) {
                f32 phi_f10;
                f32 phi_f6;

                POLY_XLU_DISP = Gfx_CallSetupDL(POLY_XLU_DISP, 0x19);
                // bad gSaveContext load here
                Matrix_Translate(temp->x, temp->y + spD8, temp->z, MTXMODE_NEW);
                Matrix_Scale(0.025f * spD4, 0.025f * spD4, 0.025f * spD4, MTXMODE_APPLY);
                Matrix_Mult(&globalCtx->mf_11DA0, MTXMODE_APPLY);
                Matrix_Push();

                gDPPipeSync(POLY_XLU_DISP++);
                gDPSetPrimColor(POLY_XLU_DISP++, 0x80, 0x80, 255, 255, 200, spD0);
                gDPSetEnvColor(POLY_XLU_DISP++, 100, 200, 0, 255);

                phi_f10 = (globalCtx->gameplayFrames * 1500) & 0xFFFF;
                Matrix_RotateZ((phi_f10 * M_PI) / 32768.0f, MTXMODE_APPLY);

                gSPMatrix(POLY_XLU_DISP++, Matrix_NewMtx(globalCtx->state.gfxCtx, "../z_actor.c", 5458),
                          G_MTX_MODELVIEW | G_MTX_LOAD);
                gSPDisplayList(POLY_XLU_DISP++, &gEffFlash1DL);

                Matrix_Pop();
                phi_f6 = ~((globalCtx->gameplayFrames * 1200) & 0xFFFF);
                Matrix_RotateZ((phi_f6 * M_PI) / 32768.0f, MTXMODE_APPLY);

                gSPMatrix(POLY_XLU_DISP++, Matrix_NewMtx(globalCtx->state.gfxCtx, "../z_actor.c", 5463),
                          G_MTX_MODELVIEW | G_MTX_LOAD);
                gSPDisplayList(POLY_XLU_DISP++, &gEffFlash1DL);
            }
            {
                Vec3f lightPos;

                lightPos.x = gSaveContext.respawn[RESPAWN_MODE_TOP].pos.x;
                lightPos.y = gSaveContext.respawn[RESPAWN_MODE_TOP].pos.y + spD8;
                lightPos.z = gSaveContext.respawn[RESPAWN_MODE_TOP].pos.z;

                Lights_PointNoGlowSetInfo(&D_8015BC00, lightPos.x, lightPos.y, lightPos.z, 0xFF, 0xFF, 0xFF,
                                          500.0f * spD4);
            }
            CLOSE_DISPS(globalCtx->state.gfxCtx, "../z_actor.c", 5474);
        }
    }
}
#else

static Vec3f D_80116048 = { 0.0f, -0.05f, 0.0f };
static Vec3f D_80116054 = { 0.0f, -0.025f, 0.0f };
static Color_RGBA8 D_80116060 = { 255, 255, 255, 0 };
static Color_RGBA8 D_80116064 = { 100, 200, 0, 0 };

#pragma GLOBAL_ASM("asm/non_matchings/code/z_actor/func_8002FBAC.s")
#endif

void func_80030488(GlobalContext* globalCtx) {
    LightContext_RemoveLight(globalCtx, &globalCtx->lightCtx, D_8015BC10);
}

void func_800304B0(GlobalContext* globalCtx) {
    if (globalCtx->actorCtx.unk_03 != 0) {
        globalCtx->actorCtx.unk_03 = 0;
        func_800876C8(globalCtx);
    }
}

// Actor_InitContext
void func_800304DC(GlobalContext* globalCtx, ActorContext* actorCtx, ActorEntry* actorEntry) {
    ActorOverlay* overlayEntry;
    SavedSceneFlags* savedSceneFlags;
    s32 i;

    savedSceneFlags = &gSaveContext.sceneFlags[globalCtx->sceneNum];

    bzero(actorCtx, sizeof(*actorCtx));

    ActorOverlayTable_Init();
    Matrix_MtxFCopy(&globalCtx->mf_11DA0, &gMtxFClear);
    Matrix_MtxFCopy(&globalCtx->mf_11D60, &gMtxFClear);

    overlayEntry = &gActorOverlayTable[0];
    for (i = 0; i < ARRAY_COUNT(gActorOverlayTable); i++) {
        overlayEntry->loadedRamAddr = NULL;
        overlayEntry->nbLoaded = 0;
        overlayEntry++;
    }

    actorCtx->flags.chest = savedSceneFlags->chest;
    actorCtx->flags.swch = savedSceneFlags->swch;
    actorCtx->flags.clear = savedSceneFlags->clear;
    actorCtx->flags.collect = savedSceneFlags->collect;

    func_8002CDE4(globalCtx, &actorCtx->titleCtx);

    actorCtx->absoluteSpace = NULL;

    Actor_SpawnEntry(actorCtx, actorEntry, globalCtx);
    func_8002C0C0(&actorCtx->targetCtx, actorCtx->actorLists[ACTORCAT_PLAYER].head, globalCtx);
    func_8002FA60(globalCtx);
}

u32 D_80116068[] = {
    0x100000C0, 0x100000C0, 0x00000000, 0x100004C0, 0x00000080, 0x300000C0,
    0x10000080, 0x00000000, 0x300000C0, 0x100004C0, 0x00000000, 0x100000C0,
};

void Actor_UpdateAll(GlobalContext* globalCtx, ActorContext* actorCtx) {
    Actor* refActor;
    Actor* actor;
    Player* player;
    u32* sp80;
    u32 unkFlag;
    u32 unkCondition;
    Actor* sp74;
    ActorEntry* actorEntry;
    s32 i;

    player = PLAYER;

    if (0) {
        // This ASSERT is optimized out but it exists due to its presence in rodata
        ASSERT(gMaxActorId == ACTOR_ID_MAX, "MaxProfile == ACTOR_DLF_MAX", "../z_actor.c", UNK_LINE);
    }

    sp74 = NULL;
    unkFlag = 0;

    if (globalCtx->nbSetupActors != 0) {
        actorEntry = &globalCtx->setupActorList[0];
        for (i = 0; i < globalCtx->nbSetupActors; i++) {
            Actor_SpawnEntry(&globalCtx->actorCtx, actorEntry++, globalCtx);
        }
        globalCtx->nbSetupActors = 0;
    }

    if (actorCtx->unk_02 != 0) {
        actorCtx->unk_02--;
    }

    if (KREG(0) == -100) {
        refActor = &PLAYER->actor;
        KREG(0) = 0;
        Actor_Spawn(&globalCtx->actorCtx, globalCtx, ACTOR_EN_CLEAR_TAG, refActor->world.pos.x,
                    refActor->world.pos.y + 100.0f, refActor->world.pos.z, 0, 0, 0, 1);
    }

    sp80 = &D_80116068[0];

    if (player->stateFlags2 & 0x8000000) {
        unkFlag = 0x2000000;
    }

    if ((player->stateFlags1 & 0x40) && ((player->actor.textId & 0xFF00) != 0x600)) {
        sp74 = player->targetActor;
    }

    for (i = 0; i < ARRAY_COUNT(actorCtx->actorLists); i++, sp80++) {
        unkCondition = (*sp80 & player->stateFlags1);

        actor = actorCtx->actorLists[i].head;
        while (actor != NULL) {
            if (actor->world.pos.y < -25000.0f) {
                actor->world.pos.y = -25000.0f;
            }

            actor->sfx = 0;

            if (actor->init != NULL) {
                if (Object_IsLoaded(&globalCtx->objectCtx, actor->objBankIndex)) {
                    Actor_SetObjectDependency(globalCtx, actor);
                    actor->init(actor, globalCtx);
                    actor->init = NULL;
                }
                actor = actor->next;
            } else if (!Object_IsLoaded(&globalCtx->objectCtx, actor->objBankIndex)) {
                Actor_Kill(actor);
                actor = actor->next;
            } else if ((unkFlag && !(actor->flags & unkFlag)) ||
                       (!unkFlag && unkCondition && (sp74 != actor) && (actor != player->naviActor) &&
                        (actor != player->heldActor) && (&player->actor != actor->parent))) {
                CollisionCheck_ResetDamage(&actor->colChkInfo);
                actor = actor->next;
            } else if (actor->update == NULL) {
                if (!actor->isDrawn) {
                    actor = Actor_Delete(&globalCtx->actorCtx, actor, globalCtx);
                } else {
                    Actor_Destroy(actor, globalCtx);
                    actor = actor->next;
                }
            } else {
                Math_Vec3f_Copy(&actor->prevPos, &actor->world.pos);
                actor->xzDistToPlayer = Actor_WorldDistXZToActor(actor, &player->actor);
                actor->yDistToPlayer = Actor_HeightDiff(actor, &player->actor);
                actor->xyzDistToPlayerSq = SQ(actor->xzDistToPlayer) + SQ(actor->yDistToPlayer);

                actor->yawTowardsPlayer = Actor_WorldYawTowardActor(actor, &player->actor);
                actor->flags &= ~0x1000000;

                if ((DECR(actor->freezeTimer) == 0) && (actor->flags & 0x50)) {
                    if (actor == player->unk_664) {
                        actor->isTargeted = true;
                    } else {
                        actor->isTargeted = false;
                    }

                    if ((actor->targetPriority != 0) && (player->unk_664 == NULL)) {
                        actor->targetPriority = 0;
                    }

                    Actor_SetObjectDependency(globalCtx, actor);
                    if (actor->colorFilterTimer != 0) {
                        actor->colorFilterTimer--;
                    }
                    actor->update(actor, globalCtx);
                    func_8003F8EC(globalCtx, &globalCtx->colCtx.dyna, actor);
                }

                CollisionCheck_ResetDamage(&actor->colChkInfo);

                actor = actor->next;
            }
        }

        if (i == ACTORCAT_BG) {
            DynaPoly_Setup(globalCtx, &globalCtx->colCtx.dyna);
        }
    }

    actor = player->unk_664;

    if ((actor != NULL) && (actor->update == NULL)) {
        actor = NULL;
        func_8008EDF0(player);
    }

    if ((actor == NULL) || (player->unk_66C < 5)) {
        actor = NULL;
        if (actorCtx->targetCtx.unk_4B != 0) {
            actorCtx->targetCtx.unk_4B = 0;
            func_80078884(NA_SE_SY_LOCK_OFF);
        }
    }

    func_8002C7BC(&actorCtx->targetCtx, player, actor, globalCtx);
    TitleCard_Update(globalCtx, &actorCtx->titleCtx);
    DynaPoly_UpdateBgActorTransforms(globalCtx, &globalCtx->colCtx.dyna);
}

void Actor_FaultPrint(Actor* actor, char* command) {
    ActorOverlay* overlayEntry;
    char* name;

    if ((actor == NULL) || (actor->overlayEntry == NULL)) {
        FaultDrawer_SetCursor(48, 24);
        FaultDrawer_Printf("ACTOR NAME is NULL");
    }

    overlayEntry = actor->overlayEntry;
    name = overlayEntry->name != NULL ? overlayEntry->name : "";

    // Translates to: "ACTOR NAME(%08x:%s)"
    osSyncPrintf("アクターの名前(%08x:%s)\n", actor, name);

    if (command != NULL) {
        // Translates to: "COMMAND:%s"
        osSyncPrintf("コメント:%s\n", command);
    }

    FaultDrawer_SetCursor(48, 24);
    FaultDrawer_Printf("ACTOR NAME %08x:%s", actor, name);
}

void Actor_Draw(GlobalContext* globalCtx, Actor* actor) {
    FaultClient faultClient;
    Lights* lights;

    Fault_AddClient(&faultClient, Actor_FaultPrint, actor, "Actor_draw");

    OPEN_DISPS(globalCtx->state.gfxCtx, "../z_actor.c", 6035);

    lights = LightContext_NewLights(&globalCtx->lightCtx, globalCtx->state.gfxCtx);

    Lights_BindAll(lights, globalCtx->lightCtx.listHead, (actor->flags & 0x400000) ? NULL : &actor->world.pos);
    Lights_Draw(lights, globalCtx->state.gfxCtx);

    if (actor->flags & 0x1000) {
        func_800D1694(actor->world.pos.x + globalCtx->mainCamera.skyboxOffset.x,
                      actor->world.pos.y +
                          (f32)((actor->shape.yOffset * actor->scale.y) + globalCtx->mainCamera.skyboxOffset.y),
                      actor->world.pos.z + globalCtx->mainCamera.skyboxOffset.z, &actor->shape.rot);
    } else {
        func_800D1694(actor->world.pos.x, actor->world.pos.y + (actor->shape.yOffset * actor->scale.y),
                      actor->world.pos.z, &actor->shape.rot);
    }

    Matrix_Scale(actor->scale.x, actor->scale.y, actor->scale.z, MTXMODE_APPLY);
    Actor_SetObjectDependency(globalCtx, actor);

    gSPSegment(POLY_OPA_DISP++, 0x06, globalCtx->objectCtx.status[actor->objBankIndex].segment);
    gSPSegment(POLY_XLU_DISP++, 0x06, globalCtx->objectCtx.status[actor->objBankIndex].segment);

    if (actor->colorFilterTimer != 0) {
        Color_RGBA8 sp2C = { 0, 0, 0, 255 };

        if (actor->colorFilterParams & 0x8000) {
            sp2C.r = sp2C.g = sp2C.b = ((actor->colorFilterParams & 0x1F00) >> 5) | 7;
        } else if (actor->colorFilterParams & 0x4000) {
            sp2C.r = ((actor->colorFilterParams & 0x1F00) >> 5) | 7;
        } else {
            sp2C.b = ((actor->colorFilterParams & 0x1F00) >> 5) | 7;
        }

        if (actor->colorFilterParams & 0x2000) {
            func_80026860(globalCtx, &sp2C, actor->colorFilterTimer, actor->colorFilterParams & 0xFF);
        } else {
            func_80026400(globalCtx, &sp2C, actor->colorFilterTimer, actor->colorFilterParams & 0xFF);
        }
    }

    actor->draw(actor, globalCtx);

    if (actor->colorFilterTimer != 0) {
        if (actor->colorFilterParams & 0x2000) {
            func_80026A6C(globalCtx);
        } else {
            func_80026608(globalCtx);
        }
    }

    if (actor->shape.shadowDraw != NULL) {
        actor->shape.shadowDraw(actor, lights, globalCtx);
    }

    CLOSE_DISPS(globalCtx->state.gfxCtx, "../z_actor.c", 6119);

    Fault_RemoveClient(&faultClient);
}

void func_80030ED8(Actor* actor) {
    if (actor->flags & 0x80000) {
        Audio_PlaySoundGeneral(actor->sfx, &actor->projectedPos, 4, &D_801333E0, &D_801333E0, &D_801333E8);
    } else if (actor->flags & 0x100000) {
        func_80078884(actor->sfx);
    } else if (actor->flags & 0x200000) {
        func_800788CC(actor->sfx);
    } else if (actor->flags & 0x10000000) {
        func_800F4C58(&D_801333D4, NA_SE_SY_TIMER - SFX_FLAG, (s8)(actor->sfx - 1));
    } else {
        func_80078914(&actor->projectedPos, actor->sfx);
    }
}

void func_80030FA8(GraphicsContext* gfxCtx) {
    OPEN_DISPS(gfxCtx, "../z_actor.c", 6161);

    gDPLoadTextureBlock(POLY_XLU_DISP++, gLensOfTruthMaskTex, G_IM_FMT_I, G_IM_SIZ_8b, 64, 64, 0,
                        G_TX_MIRROR | G_TX_CLAMP, G_TX_MIRROR | G_TX_CLAMP, 6, 6, G_TX_NOLOD, G_TX_NOLOD);

    gDPSetTileSize(POLY_XLU_DISP++, G_TX_RENDERTILE, 384, 224, 892, 732);
    gSPTextureRectangle(POLY_XLU_DISP++, 0, 0, 1280, 960, G_TX_RENDERTILE, 2240, 1600, 576, 597);
    gDPPipeSync(POLY_XLU_DISP++);

    CLOSE_DISPS(gfxCtx, "../z_actor.c", 6183);
}

void func_8003115C(GlobalContext* globalCtx, s32 nbInvisibleActors, Actor** invisibleActors) {
    Actor** invisibleActor;
    GraphicsContext* gfxCtx;
    s32 i;

    gfxCtx = globalCtx->state.gfxCtx;

    OPEN_DISPS(gfxCtx, "../z_actor.c", 6197);

    // Translates to: "MAGIC LENS START"
    gDPNoOpString(POLY_OPA_DISP++, "魔法のメガネ START", 0);

    gDPPipeSync(POLY_XLU_DISP++);

    if (globalCtx->roomCtx.curRoom.showInvisActors == 0) {
        gDPSetOtherMode(POLY_XLU_DISP++,
                        G_AD_DISABLE | G_CD_MAGICSQ | G_CK_NONE | G_TC_FILT | G_TF_BILERP | G_TT_NONE | G_TL_TILE |
                            G_TD_CLAMP | G_TP_NONE | G_CYC_1CYCLE | G_PM_NPRIMITIVE,
                        G_AC_THRESHOLD | G_ZS_PRIM | Z_UPD | G_RM_CLD_SURF | G_RM_CLD_SURF2);
        gDPSetCombineMode(POLY_XLU_DISP++, G_CC_MODULATEIA_PRIM, G_CC_MODULATEIA_PRIM);
        gDPSetPrimColor(POLY_XLU_DISP++, 0, 0, 255, 0, 0, 255);
    } else {
        gDPSetOtherMode(POLY_XLU_DISP++,
                        G_AD_DISABLE | G_CD_MAGICSQ | G_CK_NONE | G_TC_FILT | G_TF_BILERP | G_TT_NONE | G_TL_TILE |
                            G_TD_CLAMP | G_TP_NONE | G_CYC_1CYCLE | G_PM_NPRIMITIVE,
                        G_AC_THRESHOLD | G_ZS_PRIM | Z_UPD | IM_RD | CVG_DST_SAVE | ZMODE_OPA | FORCE_BL |
                            GBL_c1(G_BL_CLR_BL, G_BL_0, G_BL_CLR_MEM, G_BL_1MA) |
                            GBL_c2(G_BL_CLR_BL, G_BL_0, G_BL_CLR_MEM, G_BL_1MA));
        gDPSetCombineLERP(POLY_XLU_DISP++, PRIMITIVE, TEXEL0, PRIM_LOD_FRAC, 0, PRIMITIVE, TEXEL0, PRIM_LOD_FRAC, 0,
                          PRIMITIVE, TEXEL0, PRIM_LOD_FRAC, 0, PRIMITIVE, TEXEL0, PRIM_LOD_FRAC, 0);
        gDPSetPrimColor(POLY_XLU_DISP++, 0, 0xFF, 74, 74, 74, 74);
    }

    gDPSetPrimDepth(POLY_XLU_DISP++, 0, 0);

    func_80030FA8(gfxCtx);

    // Translates to: "MAGIC LENS INVISIBLE ACTOR DISPLAY START"
    gDPNoOpString(POLY_OPA_DISP++, "魔法のメガネ 見えないＡcｔｏｒ表示 START", nbInvisibleActors);

    invisibleActor = &invisibleActors[0];
    for (i = 0; i < nbInvisibleActors; i++) {
        // Translates to: "MAGIC LENS INVISIBLE ACTOR DISPLAY"
        gDPNoOpString(POLY_OPA_DISP++, "魔法のメガネ 見えないＡcｔｏｒ表示", i);
        Actor_Draw(globalCtx, *(invisibleActor++));
    }

    // Translates to: "MAGIC LENS INVISIBLE ACTOR DISPLAY END"
    gDPNoOpString(POLY_OPA_DISP++, "魔法のメガネ 見えないＡcｔｏｒ表示 END", nbInvisibleActors);

    if (globalCtx->roomCtx.curRoom.showInvisActors != 0) {
        // Translates to: "BLUE SPECTACLES (EXTERIOR)"
        gDPNoOpString(POLY_OPA_DISP++, "青い眼鏡(外側)", 0);

        gDPPipeSync(POLY_XLU_DISP++);

        gDPSetOtherMode(POLY_XLU_DISP++,
                        G_AD_DISABLE | G_CD_MAGICSQ | G_CK_NONE | G_TC_FILT | G_TF_BILERP | G_TT_NONE | G_TL_TILE |
                            G_TD_CLAMP | G_TP_NONE | G_CYC_1CYCLE | G_PM_NPRIMITIVE,
                        G_AC_THRESHOLD | G_ZS_PRIM | G_RM_CLD_SURF | G_RM_CLD_SURF2);
        gDPSetCombineMode(POLY_XLU_DISP++, G_CC_MODULATEIA_PRIM, G_CC_MODULATEIA_PRIM);
        gDPSetPrimColor(POLY_XLU_DISP++, 0, 0, 255, 0, 0, 255);

        func_80030FA8(gfxCtx);

        // Translates to: "BLUE SPECTACLES (EXTERIOR)"
        gDPNoOpString(POLY_OPA_DISP++, "青い眼鏡(外側)", 1);
    }

    // Translates to: "MAGIC LENS END"
    gDPNoOpString(POLY_OPA_DISP++, "魔法のメガネ END", 0);

    CLOSE_DISPS(gfxCtx, "../z_actor.c", 6284);
}

s32 func_800314B0(GlobalContext* globalCtx, Actor* actor) {
    return func_800314D4(globalCtx, actor, &actor->projectedPos, actor->projectedW);
}

s32 func_800314D4(GlobalContext* globalCtx, Actor* actor, Vec3f* arg2, f32 arg3) {
    f32 var;

    if ((arg2->z > -actor->uncullZoneScale) && (arg2->z < (actor->uncullZoneForward + actor->uncullZoneScale))) {
        var = (arg3 < 1.0f) ? 1.0f : 1.0f / arg3;

        if ((((fabsf(arg2->x) - actor->uncullZoneScale) * var) < 1.0f) &&
            (((arg2->y + actor->uncullZoneDownward) * var) > -1.0f) &&
            (((arg2->y - actor->uncullZoneScale) * var) < 1.0f)) {
            return true;
        }
    }

    return false;
}

void func_800315AC(GlobalContext* globalCtx, ActorContext* actorCtx) {
    s32 invisibleActorCounter;
    Actor* invisibleActors[INVISIBLE_ACTOR_MAX];
    ActorListEntry* actorListEntry;
    Actor* actor;
    s32 i;

    invisibleActorCounter = 0;

    OPEN_DISPS(globalCtx->state.gfxCtx, "../z_actor.c", 6336);

    actorListEntry = &actorCtx->actorLists[0];

    for (i = 0; i < ARRAY_COUNT(actorCtx->actorLists); i++, actorListEntry++) {
        actor = actorListEntry->head;

        while (actor != NULL) {
            ActorOverlay* overlayEntry = actor->overlayEntry;
            char* actorName = overlayEntry->name != NULL ? overlayEntry->name : "";

            gDPNoOpString(POLY_OPA_DISP++, actorName, i);
            gDPNoOpString(POLY_XLU_DISP++, actorName, i);

            HREG(66) = i;

            if ((HREG(64) != 1) || ((HREG(65) != -1) && (HREG(65) != HREG(66))) || (HREG(68) == 0)) {
                SkinMatrix_Vec3fMtxFMultXYZW(&globalCtx->mf_11D60, &actor->world.pos, &actor->projectedPos,
                                             &actor->projectedW);
            }

            if ((HREG(64) != 1) || ((HREG(65) != -1) && (HREG(65) != HREG(66))) || (HREG(69) == 0)) {
                if (actor->sfx != 0) {
                    func_80030ED8(actor);
                }
            }

            if ((HREG(64) != 1) || ((HREG(65) != -1) && (HREG(65) != HREG(66))) || (HREG(70) == 0)) {
                if (func_800314B0(globalCtx, actor)) {
                    actor->flags |= 0x40;
                } else {
                    actor->flags &= ~0x40;
                }
            }

            actor->isDrawn = false;

            if ((HREG(64) != 1) || ((HREG(65) != -1) && (HREG(65) != HREG(66))) || (HREG(71) == 0)) {
                if ((actor->init == NULL) && (actor->draw != NULL) && (actor->flags & 0x60)) {
                    if ((actor->flags & 0x80) &&
                        ((globalCtx->roomCtx.curRoom.showInvisActors == 0) || (globalCtx->actorCtx.unk_03 != 0) ||
                         (actor->room != globalCtx->roomCtx.curRoom.num))) {
                        ASSERT(invisibleActorCounter < INVISIBLE_ACTOR_MAX,
                               "invisible_actor_counter < INVISIBLE_ACTOR_MAX", "../z_actor.c", 6464);
                        invisibleActors[invisibleActorCounter] = actor;
                        invisibleActorCounter++;
                    } else {
                        if ((HREG(64) != 1) || ((HREG(65) != -1) && (HREG(65) != HREG(66))) || (HREG(72) == 0)) {
                            Actor_Draw(globalCtx, actor);
                            actor->isDrawn = true;
                        }
                    }
                }
            }

            actor = actor->next;
        }
    }

    if ((HREG(64) != 1) || (HREG(73) != 0)) {
        Effect_DrawAll(globalCtx->state.gfxCtx);
    }

    if ((HREG(64) != 1) || (HREG(74) != 0)) {
        EffectSs_DrawAll(globalCtx);
    }

    if ((HREG(64) != 1) || (HREG(72) != 0)) {
        if (globalCtx->actorCtx.unk_03 != 0) {
            func_8003115C(globalCtx, invisibleActorCounter, invisibleActors);
            if ((globalCtx->csCtx.state != CS_STATE_IDLE) || Player_InCsMode(globalCtx)) {
                func_800304B0(globalCtx);
            }
        }
    }

    func_8002FBAC(globalCtx);

    if (IREG(32) == 0) {
        Lights_DrawGlow(globalCtx);
    }

    if ((HREG(64) != 1) || (HREG(75) != 0)) {
        TitleCard_Draw(globalCtx, &actorCtx->titleCtx);
    }

    if ((HREG(64) != 1) || (HREG(76) != 0)) {
        CollisionCheck_DrawCollision(globalCtx, &globalCtx->colChkCtx);
    }

    CLOSE_DISPS(globalCtx->state.gfxCtx, "../z_actor.c", 6563);
}

void func_80031A28(GlobalContext* globalCtx, ActorContext* actorCtx) {
    Actor* actor;
    s32 i;

    for (i = 0; i < ARRAY_COUNT(actorCtx->actorLists); i++) {
        actor = actorCtx->actorLists[i].head;
        while (actor != NULL) {
            if (!Object_IsLoaded(&globalCtx->objectCtx, actor->objBankIndex)) {
                Actor_Kill(actor);
            }
            actor = actor->next;
        }
    }
}

u8 sEnemyActorCategories[] = { ACTORCAT_ENEMY, ACTORCAT_BOSS };

void Actor_FreezeAllEnemies(GlobalContext* globalCtx, ActorContext* actorCtx, s32 duration) {
    Actor* actor;
    s32 i;

    for (i = 0; i < ARRAY_COUNT(sEnemyActorCategories); i++) {
        actor = actorCtx->actorLists[sEnemyActorCategories[i]].head;
        while (actor != NULL) {
            actor->freezeTimer = duration;
            actor = actor->next;
        }
    }
}

void func_80031B14(GlobalContext* globalCtx, ActorContext* actorCtx) {
    Actor* actor;
    s32 i;

    for (i = 0; i < ARRAY_COUNT(actorCtx->actorLists); i++) {
        actor = actorCtx->actorLists[i].head;
        while (actor != NULL) {
            if ((actor->room >= 0) && (actor->room != globalCtx->roomCtx.curRoom.num) &&
                (actor->room != globalCtx->roomCtx.prevRoom.num)) {
                if (!actor->isDrawn) {
                    actor = Actor_Delete(actorCtx, actor, globalCtx);
                } else {
                    Actor_Kill(actor);
                    Actor_Destroy(actor, globalCtx);
                    actor = actor->next;
                }
            } else {
                actor = actor->next;
            }
        }
    }

    CollisionCheck_ClearContext(globalCtx, &globalCtx->colChkCtx);
    actorCtx->flags.tempClear = 0;
    actorCtx->flags.tempSwch &= 0xFFFFFF;
    globalCtx->msgCtx.unk_E3F4 = 0;
}

// Actor_CleanupContext
void func_80031C3C(ActorContext* actorCtx, GlobalContext* globalCtx) {
    Actor* actor;
    s32 i;

    for (i = 0; i < ARRAY_COUNT(actorCtx->actorLists); i++) {
        actor = actorCtx->actorLists[i].head;
        while (actor != NULL) {
            Actor_Delete(actorCtx, actor, globalCtx);
            actor = actorCtx->actorLists[i].head;
        }
    }

    if (HREG(20) != 0) {
        // Translates to: "ABSOLUTE MAGIC FIELD DEALLOCATION"
        osSyncPrintf("絶対魔法領域解放\n");
    }

    if (actorCtx->absoluteSpace != NULL) {
        ZeldaArena_FreeDebug(actorCtx->absoluteSpace, "../z_actor.c", 6731);
        actorCtx->absoluteSpace = NULL;
    }

    Gameplay_SaveSceneFlags(globalCtx);
    func_80030488(globalCtx);
    ActorOverlayTable_Cleanup();
}

/**
 * Adds a given actor instance at the front of the actor list of the specified category.
 * Also sets the actor instance as being of that category.
 */
void Actor_AddToCategory(ActorContext* actorCtx, Actor* actorToAdd, u8 actorCategory) {
    Actor* prevHead;

    actorToAdd->category = actorCategory;

    actorCtx->total++;
    actorCtx->actorLists[actorCategory].length++;
    prevHead = actorCtx->actorLists[actorCategory].head;

    if (prevHead != NULL) {
        prevHead->prev = actorToAdd;
    }

    actorCtx->actorLists[actorCategory].head = actorToAdd;
    actorToAdd->next = prevHead;
}

/**
 * Removes a given actor instance from its actor list.
 * Also sets the temp clear flag of the current room if the actor removed was the last enemy loaded.
 */
Actor* Actor_RemoveFromCategory(GlobalContext* globalCtx, ActorContext* actorCtx, Actor* actorToRemove) {
    Actor* newHead;

    actorCtx->total--;
    actorCtx->actorLists[actorToRemove->category].length--;

    if (actorToRemove->prev != NULL) {
        actorToRemove->prev->next = actorToRemove->next;
    } else {
        actorCtx->actorLists[actorToRemove->category].head = actorToRemove->next;
    }

    newHead = actorToRemove->next;

    if (newHead != NULL) {
        newHead->prev = actorToRemove->prev;
    }

    actorToRemove->next = NULL;
    actorToRemove->prev = NULL;

    if ((actorToRemove->room == globalCtx->roomCtx.curRoom.num) && (actorToRemove->category == ACTORCAT_ENEMY) &&
        (actorCtx->actorLists[ACTORCAT_ENEMY].length == 0)) {
        Flags_SetTempClear(globalCtx, globalCtx->roomCtx.curRoom.num);
    }

    return newHead;
}

void Actor_FreeOverlay(ActorOverlay* actorOverlay) {
    osSyncPrintf(VT_FGCOL(CYAN));

    if (actorOverlay->nbLoaded == 0) {
        if (HREG(20) != 0) {
            // Translates to: "ACTOR CLIENT IS NOW 0"
            osSyncPrintf("アクタークライアントが０になりました\n");
        }

        if (actorOverlay->loadedRamAddr != NULL) {
            if (actorOverlay->allocType & ALLOCTYPE_PERMANENT) {
                if (HREG(20) != 0) {
                    // Translates to: "OVERLAY WILL NOT BE DEALLOCATED"
                    osSyncPrintf("オーバーレイ解放しません\n");
                }
            } else if (actorOverlay->allocType & ALLOCTYPE_ABSOLUTE) {
                if (HREG(20) != 0) {
                    // Translates to: "ABSOLUTE MAGIC FIELD RESERVED, SO DEALLOCATION WILL NOT OCCUR"
                    osSyncPrintf("絶対魔法領域確保なので解放しません\n");
                }
                actorOverlay->loadedRamAddr = NULL;
            } else {
                if (HREG(20) != 0) {
                    // Translates to: "OVERLAY DEALLOCATED"
                    osSyncPrintf("オーバーレイ解放します\n");
                }
                ZeldaArena_FreeDebug(actorOverlay->loadedRamAddr, "../z_actor.c", 6834);
                actorOverlay->loadedRamAddr = NULL;
            }
        }
    } else if (HREG(20) != 0) {
        // Translates to: "%d OF ACTOR CLIENT REMAINS"
        osSyncPrintf("アクタークライアントはあと %d 残っています\n", actorOverlay->nbLoaded);
    }

    osSyncPrintf(VT_RST);
}

Actor* Actor_Spawn(ActorContext* actorCtx, GlobalContext* globalCtx, s16 actorId, f32 posX, f32 posY, f32 posZ,
                   s16 rotX, s16 rotY, s16 rotZ, s16 params) {
    s32 pad;
    Actor* actor;
    ActorInit* actorInit;
    s32 objBankIndex;
    ActorOverlay* overlayEntry;
    u32 temp;
    char* name;
    u32 overlaySize;

    overlayEntry = &gActorOverlayTable[actorId];
    ASSERT(actorId < ACTOR_ID_MAX, "profile < ACTOR_DLF_MAX", "../z_actor.c", 6883);

    name = overlayEntry->name != NULL ? overlayEntry->name : "";
    overlaySize = (u32)overlayEntry->vramEnd - (u32)overlayEntry->vramStart;

    if (HREG(20) != 0) {
        // Translates to: "ACTOR CLASS ADDITION [%d:%s]"
        osSyncPrintf("アクタークラス追加 [%d:%s]\n", actorId, name);
    }

    if (actorCtx->total > ACTOR_NUMBER_MAX) {
        // Translates to: "Ａｃｔｏｒ SET NUMBER EXCEEDED"
        osSyncPrintf(VT_COL(YELLOW, BLACK) "Ａｃｔｏｒセット数オーバー\n" VT_RST);
        return NULL;
    }

    if (overlayEntry->vramStart == 0) {
        if (HREG(20) != 0) {
            // Translates to: "NOT AN OVERLAY"
            osSyncPrintf("オーバーレイではありません\n");
        }

        actorInit = overlayEntry->initInfo;
    } else {
        if (overlayEntry->loadedRamAddr != NULL) {
            if (HREG(20) != 0) {
                // Translates to: "ALREADY LOADED"
                osSyncPrintf("既にロードされています\n");
            }
        } else {
            if (overlayEntry->allocType & ALLOCTYPE_ABSOLUTE) {
                ASSERT(overlaySize <= AM_FIELD_SIZE, "actor_segsize <= AM_FIELD_SIZE", "../z_actor.c", 6934);

                if (actorCtx->absoluteSpace == NULL) {
                    // Translates to: "AMF: ABSOLUTE MAGIC FIELD"
                    actorCtx->absoluteSpace = ZeldaArena_MallocRDebug(AM_FIELD_SIZE, "AMF:絶対魔法領域", 0);
                    if (HREG(20) != 0) {
                        // Translates to: "ABSOLUTE MAGIC FIELD RESERVATION - %d BYTES RESERVED"
                        osSyncPrintf("絶対魔法領域確保 %d バイト確保\n", AM_FIELD_SIZE);
                    }
                }

                overlayEntry->loadedRamAddr = actorCtx->absoluteSpace;
            } else if (overlayEntry->allocType & ALLOCTYPE_PERMANENT) {
                overlayEntry->loadedRamAddr = ZeldaArena_MallocRDebug(overlaySize, name, 0);
            } else {
                overlayEntry->loadedRamAddr = ZeldaArena_MallocDebug(overlaySize, name, 0);
            }

            if (overlayEntry->loadedRamAddr == NULL) {
                // Translates to: "CANNOT RESERVE ACTOR PROGRAM MEMORY"
                osSyncPrintf(VT_COL(RED, WHITE) "Ａｃｔｏｒプログラムメモリが確保できません\n" VT_RST);
                return NULL;
            }

            Overlay_Load(overlayEntry->vromStart, overlayEntry->vromEnd, overlayEntry->vramStart, overlayEntry->vramEnd,
                         overlayEntry->loadedRamAddr);

            osSyncPrintf(VT_FGCOL(GREEN));
            osSyncPrintf("OVL(a):Seg:%08x-%08x Ram:%08x-%08x Off:%08x %s\n", overlayEntry->vramStart,
                         overlayEntry->vramEnd, overlayEntry->loadedRamAddr,
                         (u32)overlayEntry->loadedRamAddr + (u32)overlayEntry->vramEnd - (u32)overlayEntry->vramStart,
                         (u32)overlayEntry->vramStart - (u32)overlayEntry->loadedRamAddr, name);
            osSyncPrintf(VT_RST);

            overlayEntry->nbLoaded = 0;
        }

        actorInit = (void*)(u32)((overlayEntry->initInfo != NULL)
                                     ? (void*)((u32)overlayEntry->initInfo -
                                               (s32)((u32)overlayEntry->vramStart - (u32)overlayEntry->loadedRamAddr))
                                     : NULL);
    }

    objBankIndex = Object_GetIndex(&globalCtx->objectCtx, actorInit->objectId);

    if ((objBankIndex < 0) ||
        ((actorInit->category == ACTORCAT_ENEMY) && (Flags_GetClear(globalCtx, globalCtx->roomCtx.curRoom.num)))) {
        // Translates to: "NO DATA BANK!! <DATA BANK＝%d> (profilep->bank=%d)"
        osSyncPrintf(VT_COL(RED, WHITE) "データバンク無し！！<データバンク＝%d>(profilep->bank=%d)\n" VT_RST,
                     objBankIndex, actorInit->objectId);
        Actor_FreeOverlay(overlayEntry);
        return NULL;
    }

    actor = ZeldaArena_MallocDebug(actorInit->instanceSize, name, 1);

    if (actor == NULL) {
        // Translates to: "ACTOR CLASS CANNOT BE RESERVED! %s <SIZE＝%d BYTES>"
        osSyncPrintf(VT_COL(RED, WHITE) "Ａｃｔｏｒクラス確保できません！ %s <サイズ＝%dバイト>\n", VT_RST, name,
                     actorInit->instanceSize);
        Actor_FreeOverlay(overlayEntry);
        return NULL;
    }

    ASSERT(overlayEntry->nbLoaded < 255, "actor_dlftbl->clients < 255", "../z_actor.c", 7031);

    overlayEntry->nbLoaded++;

    if (HREG(20) != 0) {
        // Translates to: "ACTOR CLIENT No. %d"
        osSyncPrintf("アクタークライアントは %d 個目です\n", overlayEntry->nbLoaded);
    }

    Lib_MemSet((u8*)actor, actorInit->instanceSize, 0);
    actor->overlayEntry = overlayEntry;
    actor->id = actorInit->id;
    actor->flags = actorInit->flags;

    if (actorInit->id == ACTOR_EN_PART) {
        actor->objBankIndex = rotZ;
        rotZ = 0;
    } else {
        actor->objBankIndex = objBankIndex;
    }

    actor->init = actorInit->init;
    actor->destroy = actorInit->destroy;
    actor->update = actorInit->update;
    actor->draw = actorInit->draw;
    actor->room = globalCtx->roomCtx.curRoom.num;
    actor->home.pos.x = posX;
    actor->home.pos.y = posY;
    actor->home.pos.z = posZ;
    actor->home.rot.x = rotX;
    actor->home.rot.y = rotY;
    actor->home.rot.z = rotZ;
    actor->params = params;

    Actor_AddToCategory(actorCtx, actor, actorInit->category);

    temp = gSegments[6];
    Actor_Init(actor, globalCtx);
    gSegments[6] = temp;

    return actor;
}

Actor* Actor_SpawnAsChild(ActorContext* actorCtx, Actor* parent, GlobalContext* globalCtx, s16 actorId, f32 posX,
                          f32 posY, f32 posZ, s16 rotX, s16 rotY, s16 rotZ, s16 params) {
    Actor* spawnedActor = Actor_Spawn(actorCtx, globalCtx, actorId, posX, posY, posZ, rotX, rotY, rotZ, params);
    if (spawnedActor == NULL) {
        return NULL;
    }

    parent->child = spawnedActor;
    spawnedActor->parent = parent;

    if (spawnedActor->room >= 0) {
        spawnedActor->room = parent->room;
    }

    return spawnedActor;
}

void Actor_SpawnTransitionActors(GlobalContext* globalCtx, ActorContext* actorCtx) {
    TransitionActorEntry* transitionActor;
    u8 nbTransitionActors;
    s32 i;

    transitionActor = globalCtx->transitionActorList;
    nbTransitionActors = globalCtx->nbTransitionActors;

    for (i = 0; i < nbTransitionActors; i++) {
        if (transitionActor->id >= 0) {
            if (((transitionActor->sides[0].room >= 0) &&
                 ((transitionActor->sides[0].room == globalCtx->roomCtx.curRoom.num) ||
                  (transitionActor->sides[0].room == globalCtx->roomCtx.prevRoom.num))) ||
                ((transitionActor->sides[1].room >= 0) &&
                 ((transitionActor->sides[1].room == globalCtx->roomCtx.curRoom.num) ||
                  (transitionActor->sides[1].room == globalCtx->roomCtx.prevRoom.num)))) {
                Actor_Spawn(actorCtx, globalCtx, (s16)(transitionActor->id & 0x1FFF), transitionActor->pos.x,
                            transitionActor->pos.y, transitionActor->pos.z, 0, transitionActor->rotY, 0,
                            (i << 0xA) + transitionActor->params);

                transitionActor->id = -transitionActor->id;
                nbTransitionActors = globalCtx->nbTransitionActors;
            }
        }
        transitionActor++;
    }
}

Actor* Actor_SpawnEntry(ActorContext* actorCtx, ActorEntry* actorEntry, GlobalContext* globalCtx) {
    return Actor_Spawn(actorCtx, globalCtx, actorEntry->id, actorEntry->pos.x, actorEntry->pos.y, actorEntry->pos.z,
                       actorEntry->rot.x, actorEntry->rot.y, actorEntry->rot.z, actorEntry->params);
}

Actor* Actor_Delete(ActorContext* actorCtx, Actor* actor, GlobalContext* globalCtx) {
    char* name;
    Player* player;
    Actor* newHead;
    ActorOverlay* overlayEntry;

    player = PLAYER;

    overlayEntry = actor->overlayEntry;
    name = overlayEntry->name != NULL ? overlayEntry->name : "";

    if (HREG(20) != 0) {
        // Translates to: "ACTOR CLASS DELETED [%s]"
        osSyncPrintf("アクタークラス削除 [%s]\n", name);
    }

    if ((player != NULL) && (actor == player->unk_664)) {
        func_8008EDF0(player);
        Camera_ChangeMode(Gameplay_GetCamera(globalCtx, Gameplay_GetActiveCamId(globalCtx)), 0);
    }

    if (actor == actorCtx->targetCtx.arrowPointedActor) {
        actorCtx->targetCtx.arrowPointedActor = NULL;
    }

    if (actor == actorCtx->targetCtx.unk_8C) {
        actorCtx->targetCtx.unk_8C = NULL;
    }

    if (actor == actorCtx->targetCtx.unk_90) {
        actorCtx->targetCtx.unk_90 = NULL;
    }

    func_800F89E8(&actor->projectedPos);
    Actor_Destroy(actor, globalCtx);

    newHead = Actor_RemoveFromCategory(globalCtx, actorCtx, actor);

    ZeldaArena_FreeDebug(actor, "../z_actor.c", 7242);

    if (overlayEntry->vramStart == 0) {
        if (HREG(20) != 0) {
            // Translates to: "NOT AN OVERLAY"
            osSyncPrintf("オーバーレイではありません\n");
        }
    } else {
        ASSERT(overlayEntry->loadedRamAddr != NULL, "actor_dlftbl->allocp != NULL", "../z_actor.c", 7251);
        ASSERT(overlayEntry->nbLoaded > 0, "actor_dlftbl->clients > 0", "../z_actor.c", 7252);
        overlayEntry->nbLoaded--;
        Actor_FreeOverlay(overlayEntry);
    }

    return newHead;
}

s32 func_80032880(GlobalContext* globalCtx, Actor* actor) {
    s16 sp1E;
    s16 sp1C;

    func_8002F374(globalCtx, actor, &sp1E, &sp1C);

    return (sp1E > -20) && (sp1E < 340) && (sp1C > -160) && (sp1C < 400);
}

Actor* D_8015BBE8;
Actor* D_8015BBEC;
f32 D_8015BBF0;
f32 D_8015BBF4;
s32 D_8015BBF8;
s16 D_8015BBFC;

void func_800328D4(GlobalContext* globalCtx, ActorContext* actorCtx, Player* player, u32 actorCategory) {
    f32 var;
    Actor* actor;
    Actor* sp84;
    CollisionPoly* sp80;
    UNK_TYPE sp7C;
    Vec3f sp70;

    actor = actorCtx->actorLists[actorCategory].head;
    sp84 = player->unk_664;

    while (actor != NULL) {
        if ((actor->update != NULL) && ((Player*)actor != player) && ((actor->flags & 1) == 1)) {
            if ((actorCategory == ACTORCAT_ENEMY) && ((actor->flags & 5) == 5) &&
                (actor->xyzDistToPlayerSq < 250000.0f) && (actor->xyzDistToPlayerSq < D_8015BBF4)) {
                actorCtx->targetCtx.unk_90 = actor;
                D_8015BBF4 = actor->xyzDistToPlayerSq;
            }

            if (actor != sp84) {
                var = func_8002EFC0(actor, player, D_8015BBFC);
                if ((var < D_8015BBF0) && func_8002F090(actor, var) && func_80032880(globalCtx, actor) &&
                    (!BgCheck_CameraLineTest1(&globalCtx->colCtx, &player->actor.focus.pos, &actor->focus.pos, &sp70,
                                              &sp80, 1, 1, 1, 1, &sp7C) ||
                     SurfaceType_IsIgnoredByProjectiles(&globalCtx->colCtx, sp80, sp7C))) {
                    if (actor->targetPriority != 0) {
                        if (actor->targetPriority < D_8015BBF8) {
                            D_8015BBEC = actor;
                            D_8015BBF8 = actor->targetPriority;
                        }
                    } else {
                        D_8015BBE8 = actor;
                        D_8015BBF0 = var;
                    }
                }
            }
        }

        actor = actor->next;
    }
}

u8 D_801160A0[] = {
    ACTORCAT_BOSS,  ACTORCAT_ENEMY,  ACTORCAT_BG,   ACTORCAT_EXPLOSIVE, ACTORCAT_NPC,  ACTORCAT_ITEMACTION,
    ACTORCAT_CHEST, ACTORCAT_SWITCH, ACTORCAT_PROP, ACTORCAT_MISC,      ACTORCAT_DOOR, ACTORCAT_SWITCH,
};

Actor* func_80032AF0(GlobalContext* globalCtx, ActorContext* actorCtx, Actor** actorPtr, Player* player) {
    s32 i;
    u8* entry;

    D_8015BBE8 = D_8015BBEC = NULL;
    D_8015BBF0 = D_8015BBF4 = FLT_MAX;
    D_8015BBF8 = 0x7FFFFFFF;

    if (!Player_InCsMode(globalCtx)) {
        entry = &D_801160A0[0];

        actorCtx->targetCtx.unk_90 = NULL;
        D_8015BBFC = player->actor.shape.rot.y;

        for (i = 0; i < 3; i++) {
            func_800328D4(globalCtx, actorCtx, player, *entry);
            entry++;
        }

        if (D_8015BBE8 == NULL) {
            for (; i < ARRAY_COUNT(D_801160A0); i++) {
                func_800328D4(globalCtx, actorCtx, player, *entry);
                entry++;
            }
        }
    }

    if (D_8015BBE8 == 0) {
        *actorPtr = D_8015BBEC;
    } else {
        *actorPtr = D_8015BBE8;
    }

    return *actorPtr;
}

/**
 * Finds the first actor instance of a specified ID and category if there is one.
 */
Actor* Actor_Find(ActorContext* actorCtx, s32 actorId, s32 actorCategory) {
    Actor* actor = actorCtx->actorLists[actorCategory].head;

    while (actor != NULL) {
        if (actorId == actor->id) {
            return actor;
        }
        actor = actor->next;
    }

    return NULL;
}

/**
 * Play the death sound effect and flash the screen white for 4 frames.
 * While the screen flashes, the game freezes.
 */
void Enemy_StartFinishingBlow(GlobalContext* globalCtx, Actor* actor) {
    globalCtx->actorCtx.freezeFlashTimer = 5;
    Audio_PlaySoundAtPosition(globalCtx, &actor->world.pos, 20, NA_SE_EN_LAST_DAMAGE);
}

s16 func_80032CB4(s16* arg0, s16 arg1, s16 arg2, s16 arg3) {
    if (DECR(arg0[1]) == 0) {
        arg0[1] = Rand_S16Offset(arg1, arg2);
    }

    if ((arg0[1] - arg3) > 0) {
        arg0[0] = 0;
    } else if (((arg0[1] - arg3) > -2) || (arg0[1] < 2)) {
        arg0[0] = 1;
    } else {
        arg0[0] = 2;
    }

    return arg0[0];
}

s16 func_80032D60(s16* arg0, s16 arg1, s16 arg2, s16 arg3) {
    if (DECR(arg0[1]) == 0) {
        arg0[1] = Rand_S16Offset(arg1, arg2);
        arg0[0]++;

        if ((arg0[0] % 3) == 0) {
            arg0[0] = (s32)(Rand_ZeroOne() * arg3) * 3;
        }
    }

    return arg0[0];
}

void BodyBreak_Alloc(BodyBreak* bodyBreak, s32 count, GlobalContext* globalCtx) {
    u32 matricesSize;
    u32 dListsSize;
    u32 objectIdsSize;

    matricesSize = (count + 1) * sizeof(*bodyBreak->matrices);
    bodyBreak->matrices = ZeldaArena_MallocDebug(matricesSize, "../z_actor.c", 7540);

    if (bodyBreak->matrices != NULL) {
        dListsSize = (count + 1) * sizeof(*bodyBreak->dLists);
        bodyBreak->dLists = ZeldaArena_MallocDebug(dListsSize, "../z_actor.c", 7543);

        if (bodyBreak->dLists != NULL) {
            objectIdsSize = (count + 1) * sizeof(*bodyBreak->objectIds);
            bodyBreak->objectIds = ZeldaArena_MallocDebug(objectIdsSize, "../z_actor.c", 7546);

            if (bodyBreak->objectIds != NULL) {
                Lib_MemSet((u8*)bodyBreak->matrices, matricesSize, 0);
                Lib_MemSet((u8*)bodyBreak->dLists, dListsSize, 0);
                Lib_MemSet((u8*)bodyBreak->objectIds, objectIdsSize, 0);
                bodyBreak->val = 1;
                return;
            }
        }
    }

    if (bodyBreak->matrices != NULL) {
        ZeldaArena_FreeDebug(bodyBreak->matrices, "../z_actor.c", 7558);
    }

    if (bodyBreak->dLists != NULL) {
        ZeldaArena_FreeDebug(bodyBreak->dLists, "../z_actor.c", 7561);
    }

    if (bodyBreak->objectIds != NULL) {
        ZeldaArena_FreeDebug(bodyBreak->objectIds, "../z_actor.c", 7564);
    }
}

void BodyBreak_SetInfo(BodyBreak* bodyBreak, s32 limbIndex, s32 minLimbIndex, s32 maxLimbIndex, u32 count, Gfx** dList,
                       s16 objectId) {
    GlobalContext* globalCtx = Effect_GetGlobalCtx();

    if ((globalCtx->actorCtx.freezeFlashTimer == 0) && (bodyBreak->val > 0)) {
        if ((limbIndex >= minLimbIndex) && (limbIndex <= maxLimbIndex) && (*dList != NULL)) {
            bodyBreak->dLists[bodyBreak->val] = *dList;
            Matrix_Get(&bodyBreak->matrices[bodyBreak->val]);
            bodyBreak->objectIds[bodyBreak->val] = objectId;
            bodyBreak->val++;
        }

        if (limbIndex != bodyBreak->prevLimbIndex) {
            bodyBreak->count++;
        }

        if ((u32)bodyBreak->count >= count) {
            bodyBreak->count = bodyBreak->val - 1;
            bodyBreak->val = BODYBREAK_STATUS_READY;
        }
    }

    bodyBreak->prevLimbIndex = limbIndex;
}

s32 BodyBreak_SpawnParts(Actor* actor, BodyBreak* bodyBreak, GlobalContext* globalCtx, s16 type) {
    EnPart* spawnedEnPart;
    MtxF* mtx;
    s16 objBankIndex;

    if (bodyBreak->val != BODYBREAK_STATUS_READY) {
        return false;
    }

    while (bodyBreak->count > 0) {
        Matrix_Put(&bodyBreak->matrices[bodyBreak->count]);
        Matrix_Scale(1.0f / actor->scale.x, 1.0f / actor->scale.y, 1.0f / actor->scale.z, MTXMODE_APPLY);
        Matrix_Get(&bodyBreak->matrices[bodyBreak->count]);

        if (1) {
            if (bodyBreak->objectIds[bodyBreak->count] >= 0) {
                objBankIndex = bodyBreak->objectIds[bodyBreak->count];
            } else {
                objBankIndex = actor->objBankIndex;
            }
        }

        mtx = &bodyBreak->matrices[bodyBreak->count];

        spawnedEnPart = (EnPart*)Actor_SpawnAsChild(&globalCtx->actorCtx, actor, globalCtx, ACTOR_EN_PART, mtx->wx,
                                                    mtx->wy, mtx->wz, 0, 0, objBankIndex, type);

        if (spawnedEnPart != NULL) {
            func_800D20CC(&bodyBreak->matrices[bodyBreak->count], &spawnedEnPart->actor.shape.rot, 0);
            spawnedEnPart->displayList = bodyBreak->dLists[bodyBreak->count];
            spawnedEnPart->actor.scale = actor->scale;
        }

        bodyBreak->count--;
    }

    bodyBreak->val = BODYBREAK_STATUS_FINISHED;

    ZeldaArena_FreeDebug(bodyBreak->matrices, "../z_actor.c", 7678);
    ZeldaArena_FreeDebug(bodyBreak->dLists, "../z_actor.c", 7679);
    ZeldaArena_FreeDebug(bodyBreak->objectIds, "../z_actor.c", 7680);

    return true;
}

void Actor_SpawnFloorDust(GlobalContext* globalCtx, Actor* actor, Vec3f* arg2, f32 arg3, s32 arg4, f32 randAccelWeight,
                          s16 scale, s16 scaleStep, u8 arg8) {
    Vec3f pos;
    Vec3f velocity = { 0.0f, 0.0f, 0.0f };
    Vec3f accel = { 0.0f, 0.3f, 0.0f };
    f32 var;
    s32 i;

    var = (Rand_ZeroOne() - 0.5f) * 6.28f;
    pos.y = actor->floorHeight;
    accel.y += (Rand_ZeroOne() - 0.5f) * 0.2f;

    for (i = arg4; i >= 0; i--) {
        pos.x = (Math_SinF(var) * arg3) + arg2->x;
        pos.z = (Math_CosF(var) * arg3) + arg2->z;
        accel.x = (Rand_ZeroOne() - 0.5f) * randAccelWeight;
        accel.z = (Rand_ZeroOne() - 0.5f) * randAccelWeight;

        if (scale == 0) {
            func_8002857C(globalCtx, &pos, &velocity, &accel);
        } else if (arg8 != 0) {
            func_800286CC(globalCtx, &pos, &velocity, &accel, scale, scaleStep);
        } else {
            func_8002865C(globalCtx, &pos, &velocity, &accel, scale, scaleStep);
        }

        var += 6.28f / (arg4 + 1.0f);
    }
}

void func_80033480(GlobalContext* globalCtx, Vec3f* arg1, f32 arg2, s32 arg3, s16 arg4, s16 scaleStep, u8 arg6) {
    Vec3f pos;
    Vec3f velocity = { 0.0f, 0.0f, 0.0f };
    Vec3f accel = { 0.0f, 0.3f, 0.0f };
    s16 scale;
    u32 var2;
    s32 i;

    for (i = arg3; i >= 0; i--) {
        pos.x = arg1->x + ((Rand_ZeroOne() - 0.5f) * arg2);
        pos.y = arg1->y + ((Rand_ZeroOne() - 0.5f) * arg2);
        pos.z = arg1->z + ((Rand_ZeroOne() - 0.5f) * arg2);

        scale = (s16)((Rand_ZeroOne() * arg4) * 0.2f) + arg4;
        var2 = arg6;

        if (var2 != 0) {
            func_800286CC(globalCtx, &pos, &velocity, &accel, scale, scaleStep);
        } else {
            func_8002865C(globalCtx, &pos, &velocity, &accel, scale, scaleStep);
        }
    }
}

Actor* Actor_GetCollidedExplosive(GlobalContext* globalCtx, Collider* collider) {
    if ((collider->acFlags & AC_HIT) && (collider->ac->category == ACTORCAT_EXPLOSIVE)) {
        collider->acFlags &= ~AC_HIT;
        return collider->ac;
    }

    return NULL;
}

Actor* func_80033684(GlobalContext* globalCtx, Actor* explosiveActor) {
    Actor* actor = globalCtx->actorCtx.actorLists[ACTORCAT_EXPLOSIVE].head;

    while (actor != NULL) {
        if ((actor == explosiveActor) || (actor->params != 1)) {
            actor = actor->next;
        } else {
            if (Actor_WorldDistXYZToActor(explosiveActor, actor) <= (actor->shape.rot.z * 10) + 80.0f) {
                return actor;
            } else {
                actor = actor->next;
            }
        }
    }

    return NULL;
}

/**
 * Dynamically changes the category of a given actor instance.
 * This is done by moving it to the corresponding category list and setting its category variable accordingly.
 */
void Actor_ChangeCategory(GlobalContext* globalCtx, ActorContext* actorCtx, Actor* actor, u8 actorCategory) {
    Actor_RemoveFromCategory(globalCtx, actorCtx, actor);
    Actor_AddToCategory(actorCtx, actor, actorCategory);
}

/**
 * Checks if a hookshot or arrow actor is going to collide with the cylinder denoted by the
 * actor's `cylRadius` and `cylHeight`.
 * The check is only peformed if the projectile actor is within the provided sphere radius.
 *
 * Returns the actor if there will be collision, NULL otherwise.
 */
Actor* Actor_GetProjectileActor(GlobalContext* globalCtx, Actor* refActor, f32 radius) {
    Actor* actor;
    Vec3f spA8;
    f32 deltaX;
    f32 deltaY;
    f32 deltaZ;
    Vec3f sp90;
    Vec3f sp84;

    actor = globalCtx->actorCtx.actorLists[ACTORCAT_ITEMACTION].head;
    while (actor != NULL) {
        if (((actor->id != ACTOR_ARMS_HOOK) && (actor->id != ACTOR_EN_ARROW)) || (actor == refActor)) {
            actor = actor->next;
        } else {
            //! @bug The projectile actor gets unsafely casted to a hookshot to check its timer, even though
            //  it can also be an arrow.
            //  Luckily, the field at the same offset in the arrow actor is the x component of a vector
            //  which will rarely ever be 0. So its very unlikely for this bug to cause an issue.
            if ((Math_Vec3f_DistXYZ(&refActor->world.pos, &actor->world.pos) > radius) ||
                (((ArmsHook*)actor)->timer == 0)) {
                actor = actor->next;
            } else {
                deltaX = Math_SinS(actor->world.rot.y) * (actor->speedXZ * 10.0f);
                deltaY = actor->velocity.y + (actor->gravity * 10.0f);
                deltaZ = Math_CosS(actor->world.rot.y) * (actor->speedXZ * 10.0f);

                spA8.x = actor->world.pos.x + deltaX;
                spA8.y = actor->world.pos.y + deltaY;
                spA8.z = actor->world.pos.z + deltaZ;

                if (CollisionCheck_CylSideVsLineSeg(refActor->colChkInfo.cylRadius, refActor->colChkInfo.cylHeight,
                                                    0.0f, &refActor->world.pos, &actor->world.pos, &spA8, &sp90,
                                                    &sp84)) {
                    return actor;
                } else {
                    actor = actor->next;
                }
            }
        }
    }

    return NULL;
}

/**
 * Sets the actor's text id with a dynamic prefix based on the current scene.
 */
void Actor_SetTextWithPrefix(GlobalContext* globalCtx, Actor* actor, s16 baseTextId) {
    s16 prefix;

    switch (globalCtx->sceneNum) {
        case SCENE_YDAN:
        case SCENE_YDAN_BOSS:
        case SCENE_MORIBOSSROOM:
        case SCENE_KOKIRI_HOME:
        case SCENE_KOKIRI_HOME3:
        case SCENE_KOKIRI_HOME4:
        case SCENE_KOKIRI_HOME5:
        case SCENE_KOKIRI_SHOP:
        case SCENE_LINK_HOME:
        case SCENE_SPOT04:
        case SCENE_SPOT05:
        case SCENE_SPOT10:
        case 112:
            prefix = 0x1000;
            break;
        case SCENE_MALON_STABLE:
        case SCENE_SPOT00:
        case SCENE_SPOT20:
            prefix = 0x2000;
            break;
        case SCENE_HIDAN:
        case SCENE_DDAN_BOSS:
        case SCENE_FIRE_BS:
        case SCENE_SPOT16:
        case SCENE_SPOT17:
        case SCENE_SPOT18:
            prefix = 0x3000;
            break;
        case SCENE_BDAN:
        case SCENE_BDAN_BOSS:
        case SCENE_SPOT03:
        case SCENE_SPOT07:
        case SCENE_SPOT08:
            prefix = 0x4000;
            break;
        case SCENE_HAKADAN:
        case SCENE_HAKADAN_BS:
        case SCENE_KAKARIKO:
        case SCENE_KAKARIKO3:
        case SCENE_IMPA:
        case SCENE_HUT:
        case SCENE_HAKAANA:
        case SCENE_HAKASITARELAY:
        case SCENE_SPOT01:
        case SCENE_SPOT02:
            prefix = 0x5000;
            break;
        case SCENE_JYASINZOU:
        case SCENE_JYASINBOSS:
        case SCENE_LABO:
        case SCENE_TENT:
        case SCENE_SPOT06:
        case SCENE_SPOT09:
        case SCENE_SPOT11:
            prefix = 0x6000;
            break;
        case SCENE_ENTRA:
        case SCENE_MARKET_ALLEY:
        case SCENE_MARKET_ALLEY_N:
        case SCENE_MARKET_DAY:
        case SCENE_MARKET_NIGHT:
        case SCENE_MARKET_RUINS:
        case SCENE_SPOT15:
            prefix = 0x7000;
            break;
        default:
            prefix = 0x0000;
            break;
    }

    actor->textId = prefix | baseTextId;
}

s16 func_800339B8(Actor* actor, GlobalContext* globalCtx, f32 arg2, s16 arg3) {
    s16 ret;
    s16 sp44;
    f32 sp40;
    f32 sp3C;
    Vec3f sp30;

    Math_Vec3f_Copy(&sp30, &actor->world.pos);
    sp44 = actor->bgCheckFlags;
    sp40 = Math_SinS(arg3) * arg2;
    sp3C = Math_CosS(arg3) * arg2;
    actor->world.pos.x += sp40;
    actor->world.pos.z += sp3C;
    Actor_UpdateBgCheckInfo(globalCtx, actor, 0.0f, 0.0f, 0.0f, 4);
    Math_Vec3f_Copy(&actor->world.pos, &sp30);

    ret = actor->bgCheckFlags & 1;
    actor->bgCheckFlags = sp44;

    return ret;
}

/**
 * Returns true if the player is targeting the provided actor
 */
s32 Actor_IsTargeted(GlobalContext* globalCtx, Actor* actor) {
    Player* player = PLAYER;

    if ((player->stateFlags1 & 0x10) && actor->isTargeted) {
        return true;
    } else {
        return false;
    }
}

/**
 * Returns true if the player is targeting an actor other than the provided actor
 */
s32 Actor_OtherIsTargeted(GlobalContext* globalCtx, Actor* actor) {
    Player* player = PLAYER;

    if ((player->stateFlags1 & 0x10) && !actor->isTargeted) {
        return true;
    } else {
        return false;
    }
}

f32 func_80033AEC(Vec3f* arg0, Vec3f* arg1, f32 arg2, f32 arg3, f32 arg4, f32 arg5) {
    f32 ret = 0.0f;

    if (arg4 <= Math_Vec3f_DistXYZ(arg0, arg1)) {
        ret = Math_SmoothStepToF(&arg1->x, arg0->x, arg2, arg3, 0.0f);
        ret += Math_SmoothStepToF(&arg1->y, arg0->y, arg2, arg3, 0.0f);
        ret += Math_SmoothStepToF(&arg1->z, arg0->z, arg2, arg3, 0.0f);
    } else if (arg5 < Math_Vec3f_DistXYZ(arg0, arg1)) {
        ret = Math_SmoothStepToF(&arg1->x, arg0->x, arg2, arg3, 0.0f);
        ret += Math_SmoothStepToF(&arg1->y, arg0->y, arg2, arg3, 0.0f);
        ret += Math_SmoothStepToF(&arg1->z, arg0->z, arg2, arg3, 0.0f);
    }

    return ret;
}

void func_80033C30(Vec3f* arg0, Vec3f* arg1, u8 alpha, GlobalContext* globalCtx) {
    MtxF sp60;
    f32 var;
    Vec3f sp50;
    CollisionPoly* sp4C;

    OPEN_DISPS(globalCtx->state.gfxCtx, "../z_actor.c", 8120);

    if (0) {} // Necessary to match

    POLY_OPA_DISP = Gfx_CallSetupDL(POLY_OPA_DISP, 0x2C);

    gDPSetPrimColor(POLY_OPA_DISP++, 0, 0, 0, 0, 0, alpha);

    sp50.x = arg0->x;
    sp50.y = arg0->y + 1.0f;
    sp50.z = arg0->z;

    var = BgCheck_EntityRaycastFloor2(globalCtx, &globalCtx->colCtx, &sp4C, &sp50);

    if (sp4C != NULL) {
        func_80038A28(sp4C, arg0->x, var, arg0->z, &sp60);
        Matrix_Put(&sp60);
    } else {
        Matrix_Translate(arg0->x, arg0->y, arg0->z, MTXMODE_NEW);
    }

    Matrix_Scale(arg1->x, 1.0f, arg1->z, MTXMODE_APPLY);

    gSPMatrix(POLY_OPA_DISP++, Matrix_NewMtx(globalCtx->state.gfxCtx, "../z_actor.c", 8149),
              G_MTX_MODELVIEW | G_MTX_LOAD);
    gSPDisplayList(POLY_OPA_DISP++, &gCircleShadowDL);

    CLOSE_DISPS(globalCtx->state.gfxCtx, "../z_actor.c", 8155);
}

void func_80033DB8(GlobalContext* globalCtx, s16 arg1, s16 arg2) {
    s16 var = Quake_Add(&globalCtx->mainCamera, 3);
    Quake_SetSpeed(var, 20000);
    Quake_SetQuakeValues(var, arg1, 0, 0, 0);
    Quake_SetCountdown(var, arg2);
}

void func_80033E1C(GlobalContext* globalCtx, s16 arg1, s16 arg2, s16 arg3) {
    s16 var = Quake_Add(&globalCtx->mainCamera, 3);
    Quake_SetSpeed(var, arg3);
    Quake_SetQuakeValues(var, arg1, 0, 0, 0);
    Quake_SetCountdown(var, arg2);
}

void func_80033E88(Actor* actor, GlobalContext* globalCtx, s16 arg2, s16 arg3) {
    if (arg2 >= 5) {
        func_800AA000(actor->xyzDistToPlayerSq, 0xFF, 0x14, 0x96);
    } else {
        func_800AA000(actor->xyzDistToPlayerSq, 0xB4, 0x14, 0x64);
    }

    func_80033DB8(globalCtx, arg2, arg3);
}

f32 Rand_ZeroFloat(f32 f) {
    return Rand_ZeroOne() * f;
}

f32 Rand_CenteredFloat(f32 f) {
    return (Rand_ZeroOne() - 0.5f) * f;
}

typedef struct {
    /* 0x00 */ f32 unk_00;
    /* 0x04 */ f32 unk_04;
    /* 0x08 */ f32 unk_08;
    /* 0x0C */ f32 unk_0C;
    /* 0x10 */ f32 unk_10;
    /* 0x14 */ u32 unk_14;
    /* 0x18 */ u32 unk_18;
} struct_801160DC; // size = 0x1C

static struct_801160DC D_801160DC[] = {
    { 0.54f, 6000.0f, 5000.0f, 1.0f, 0.0f, 0x050011F0, 0x05001100 },
    { 0.644f, 12000.0f, 8000.0f, 1.0f, 0.0f, 0x06001530, 0x06001400 },
    { 0.64000005f, 8500.0f, 8000.0f, 1.75f, 0.1f, 0x050011F0, 0x05001100 },
};

void Actor_DrawDoorLock(GlobalContext* globalCtx, s32 frame, s32 type) {
    struct_801160DC* entry;
    s32 i;
    MtxF spB0;
    f32 var;
    f32 temp1;
    f32 temp2;
    f32 temp3;

    entry = &D_801160DC[type];
    var = entry->unk_10;

    OPEN_DISPS(globalCtx->state.gfxCtx, "../z_actor.c", 8265);

    Matrix_Translate(0.0f, entry->unk_08, 500.0f, MTXMODE_APPLY);
    Matrix_Get(&spB0);

    temp1 = sinf(entry->unk_00 - var) * -(10 - frame) * 0.1f * entry->unk_04;
    temp2 = cosf(entry->unk_00 - var) * (10 - frame) * 0.1f * entry->unk_04;

    for (i = 0; i < 4; i++) {
        Matrix_Put(&spB0);
        Matrix_RotateZ(var, MTXMODE_APPLY);
        Matrix_Translate(temp1, temp2, 0.0f, MTXMODE_APPLY);

        if (entry->unk_0C != 1.0f) {
            Matrix_Scale(entry->unk_0C, entry->unk_0C, entry->unk_0C, MTXMODE_APPLY);
        }

        gSPMatrix(POLY_OPA_DISP++, Matrix_NewMtx(globalCtx->state.gfxCtx, "../z_actor.c", 8299),
                  G_MTX_MODELVIEW | G_MTX_LOAD);
        gSPDisplayList(POLY_OPA_DISP++, entry->unk_14);

        if (i % 2) {
            temp3 = entry->unk_00 + entry->unk_00;
        } else {
            temp3 = M_PI - (entry->unk_00 + entry->unk_00);
        }

        var += temp3;
    }

    Matrix_Put(&spB0);
    Matrix_Scale(frame * 0.1f, frame * 0.1f, frame * 0.1f, MTXMODE_APPLY);

    gSPMatrix(POLY_OPA_DISP++, Matrix_NewMtx(globalCtx->state.gfxCtx, "../z_actor.c", 8314),
              G_MTX_MODELVIEW | G_MTX_LOAD);
    gSPDisplayList(POLY_OPA_DISP++, entry->unk_18);

    CLOSE_DISPS(globalCtx->state.gfxCtx, "../z_actor.c", 8319);
}

void func_8003424C(GlobalContext* globalCtx, Vec3f* arg1) {
    CollisionCheck_SpawnShieldParticlesMetal(globalCtx, arg1);
}

void Actor_SetColorFilter(Actor* actor, s16 colorFlag, s16 colorIntensityMax, s16 xluFlag, s16 duration) {
    if ((colorFlag == 0x8000) && !(colorIntensityMax & 0x8000)) {
        Audio_PlayActorSound2(actor, NA_SE_EN_LIGHT_ARROW_HIT);
    }

    actor->colorFilterParams = colorFlag | xluFlag | ((colorIntensityMax & 0xF8) << 5) | duration;
    actor->colorFilterTimer = duration;
}

Hilite* func_800342EC(Vec3f* object, GlobalContext* globalCtx) {
    Vec3f lightDir;

    lightDir.x = globalCtx->envCtx.unk_2A;
    lightDir.y = globalCtx->envCtx.unk_2B;
    lightDir.z = globalCtx->envCtx.unk_2C;

    return func_8002EABC(object, &globalCtx->view.eye, &lightDir, globalCtx->state.gfxCtx);
}

Hilite* func_8003435C(Vec3f* object, GlobalContext* globalCtx) {
    Vec3f lightDir;

    lightDir.x = globalCtx->envCtx.unk_2A;
    lightDir.y = globalCtx->envCtx.unk_2B;
    lightDir.z = globalCtx->envCtx.unk_2C;

    return func_8002EB44(object, &globalCtx->view.eye, &lightDir, globalCtx->state.gfxCtx);
}

s32 func_800343CC(GlobalContext* globalCtx, Actor* actor, s16* arg2, f32 arg3, callback1_800343CC unkFunc1,
                  callback2_800343CC unkFunc2) {
    s16 sp26;
    s16 sp24;

    if (Actor_IsTalking(actor, globalCtx)) {
        *arg2 = 1;
        return true;
    }

    if (*arg2 != 0) {
        *arg2 = unkFunc2(globalCtx, actor);
        return false;
    }

    func_8002F374(globalCtx, actor, &sp26, &sp24);

    if ((sp26 < 0) || (sp26 > SCREEN_WIDTH) || (sp24 < 0) || (sp24 > SCREEN_HEIGHT)) {
        return false;
    }

    if (!func_8002F2CC(actor, globalCtx, arg3)) {
        return false;
    }

    actor->textId = unkFunc1(globalCtx, actor);

    return false;
}

typedef struct {
    /* 0x00 */ s16 unk_00;
    /* 0x02 */ s16 unk_02;
    /* 0x04 */ s16 unk_04;
    /* 0x06 */ s16 unk_06;
    /* 0x08 */ s16 unk_08;
    /* 0x0A */ s16 unk_0A;
    /* 0x0C */ u8 unk_0C;
} struct_80116130_0; // size = 0x10

typedef struct {
    /* 0x00 */ struct_80116130_0 sub_00;
    /* 0x10 */ f32 unk_10;
    /* 0x14 */ s16 unk_14;
} struct_80116130; // size = 0x18

static struct_80116130 D_80116130[] = {
    { { 0x2AA8, 0xF1C8, 0x18E2, 0x1554, 0x0000, 0x0000, 1 }, 170.0f, 0x3FFC },
    { { 0x2AA8, 0xEAAC, 0x1554, 0x1554, 0xF8E4, 0x0E38, 1 }, 170.0f, 0x3FFC },
    { { 0x31C4, 0xE390, 0x0E38, 0x0E38, 0xF1C8, 0x071C, 1 }, 170.0f, 0x3FFC },
    { { 0x1554, 0xF1C8, 0x0000, 0x071C, 0xF8E4, 0x0000, 1 }, 170.0f, 0x3FFC },
    { { 0x2AA8, 0xF8E4, 0x071C, 0x0E38, 0xD558, 0x2AA8, 1 }, 170.0f, 0x3FFC },
    { { 0x0000, 0xE390, 0x2AA8, 0x3FFC, 0xF1C8, 0x0E38, 1 }, 170.0f, 0x3FFC },
    { { 0x2AA8, 0xF1C8, 0x0E38, 0x0E38, 0x0000, 0x0000, 1 }, 0.0f, 0x0000 },
    { { 0x2AA8, 0xF1C8, 0x0000, 0x0E38, 0x0000, 0x1C70, 1 }, 0.0f, 0x0000 },
    { { 0x2AA8, 0xF1C8, 0xF1C8, 0x0000, 0x0000, 0x0000, 1 }, 0.0f, 0x0000 },
    { { 0x071C, 0xF1C8, 0x0E38, 0x1C70, 0x0000, 0x0000, 1 }, 0.0f, 0x0000 },
    { { 0x0E38, 0xF1C8, 0x0000, 0x1C70, 0x0000, 0x0E38, 1 }, 0.0f, 0x0000 },
    { { 0x2AA8, 0xE390, 0x1C70, 0x0E38, 0xF1C8, 0x0E38, 1 }, 0.0f, 0x0000 },
    { { 0x18E2, 0xF1C8, 0x0E38, 0x0E38, 0x0000, 0x0000, 1 }, 0.0f, 0x0000 },
};

void func_800344BC(Actor* actor, struct_80034A14_arg1* arg1, s16 arg2, s16 arg3, s16 arg4, s16 arg5, s16 arg6, s16 arg7,
                   u8 arg8) {
    s16 sp46;
    s16 sp44;
    s16 temp2;
    s16 sp40;
    s16 temp1;
    Vec3f sp30;

    sp30.x = actor->world.pos.x;
    sp30.y = actor->world.pos.y + arg1->unk_14;
    sp30.z = actor->world.pos.z;

    sp46 = Math_Vec3f_Pitch(&sp30, &arg1->unk_18);
    sp44 = Math_Vec3f_Yaw(&sp30, &arg1->unk_18);
    sp40 = Math_Vec3f_Yaw(&actor->world.pos, &arg1->unk_18) - actor->shape.rot.y;

    temp1 = CLAMP(sp40, -arg2, arg2);
    Math_SmoothStepToS(&arg1->unk_08.y, temp1, 6, 2000, 1);

    temp1 = (ABS(sp40) >= 0x8000) ? 0 : ABS(sp40);
    arg1->unk_08.y = CLAMP(arg1->unk_08.y, -temp1, temp1);

    sp40 -= arg1->unk_08.y;

    temp1 = CLAMP(sp40, -arg5, arg5);
    Math_SmoothStepToS(&arg1->unk_0E.y, temp1, 6, 2000, 1);

    temp1 = (ABS(sp40) >= 0x8000) ? 0 : ABS(sp40);
    arg1->unk_0E.y = CLAMP(arg1->unk_0E.y, -temp1, temp1);

    if (arg8) {
        Math_SmoothStepToS(&actor->shape.rot.y, sp44, 6, 2000, 1);
    }

    temp1 = CLAMP(sp46, arg4, (s16)(u16)arg3);
    Math_SmoothStepToS(&arg1->unk_08.x, temp1, 6, 2000, 1);

    temp2 = sp46 - arg1->unk_08.x;

    temp1 = CLAMP(temp2, arg7, arg6);
    Math_SmoothStepToS(&arg1->unk_0E.x, temp1, 6, 2000, 1);
}

s16 func_800347E8(s16 arg0) {
    return D_80116130[arg0].unk_14;
}

s16 func_80034810(Actor* actor, struct_80034A14_arg1* arg1, f32 arg2, s16 arg3, s16 arg4) {
    s32 pad;
    s16 var;
    s16 abs_var;

    if (arg4 != 0) {
        return arg4;
    }

    if (arg1->unk_00 != 0) {
        return 4;
    }

    if (arg2 < Math_Vec3f_DistXYZ(&actor->world.pos, &arg1->unk_18)) {
        arg1->unk_04 = 0;
        arg1->unk_06 = 0;
        return 1;
    }

    var = Math_Vec3f_Yaw(&actor->world.pos, &arg1->unk_18);
    abs_var = ABS((s16)((f32)var - actor->shape.rot.y));
    if (arg3 >= abs_var) {
        arg1->unk_04 = 0;
        arg1->unk_06 = 0;
        return 2;
    }

    if (DECR(arg1->unk_04) != 0) {
        return arg1->unk_02;
    }

    switch (arg1->unk_06) {
        case 0:
        case 2:
            arg1->unk_04 = Rand_S16Offset(30, 30);
            arg1->unk_06++;
            return 1;
        case 1:
            arg1->unk_04 = Rand_S16Offset(10, 10);
            arg1->unk_06++;
            return 3;
    }

    return 4;
}

void func_80034A14(Actor* actor, struct_80034A14_arg1* arg1, s16 arg2, s16 arg3) {
    struct_80116130_0 sp38;

    arg1->unk_02 = func_80034810(actor, arg1, D_80116130[arg2].unk_10, D_80116130[arg2].unk_14, arg3);

    sp38 = D_80116130[arg2].sub_00;

    switch (arg1->unk_02) {
        case 1:
            sp38.unk_00 = 0;
            sp38.unk_04 = 0;
            sp38.unk_02 = 0;
        case 3:
            sp38.unk_06 = 0;
            sp38.unk_0A = 0;
            sp38.unk_08 = 0;
        case 2:
            sp38.unk_0C = 0;
    }

    func_800344BC(actor, arg1, sp38.unk_00, sp38.unk_04, sp38.unk_02, sp38.unk_06, sp38.unk_0A, sp38.unk_08,
                  sp38.unk_0C);
}

Gfx* func_80034B28(GraphicsContext* gfxCtx) {
    Gfx* displayList;

    displayList = Graph_Alloc(gfxCtx, sizeof(Gfx));
    gSPEndDisplayList(displayList);

    return displayList;
}

Gfx* func_80034B54(GraphicsContext* gfxCtx) {
    Gfx* displayListHead;
    Gfx* displayList;

    displayList = displayListHead = Graph_Alloc(gfxCtx, 2 * sizeof(Gfx));

    gDPSetRenderMode(displayListHead++, G_RM_FOG_SHADE_A,
                     AA_EN | Z_CMP | Z_UPD | IM_RD | CLR_ON_CVG | CVG_DST_WRAP | ZMODE_XLU | FORCE_BL |
                         GBL_c2(G_BL_CLR_IN, G_BL_A_IN, G_BL_CLR_MEM, G_BL_1MA));

    gSPEndDisplayList(displayListHead++);

    return displayList;
}

void func_80034BA0(GlobalContext* globalCtx, SkelAnime* skelAnime, OverrideLimbDraw overrideLimbDraw,
                   PostLimbDraw postLimbDraw, Actor* actor, s16 alpha) {
    OPEN_DISPS(globalCtx->state.gfxCtx, "../z_actor.c", 8831);

    func_80093D18(globalCtx->state.gfxCtx);

    gDPPipeSync(POLY_OPA_DISP++);
    gDPSetEnvColor(POLY_OPA_DISP++, 0, 0, 0, alpha);
    gDPPipeSync(POLY_OPA_DISP++);
    gSPSegment(POLY_OPA_DISP++, 0x0C, func_80034B28(globalCtx->state.gfxCtx));

    POLY_OPA_DISP = SkelAnime_DrawFlex(globalCtx, skelAnime->skeleton, skelAnime->jointTable, skelAnime->dListCount,
                                       overrideLimbDraw, postLimbDraw, actor, POLY_OPA_DISP);

    CLOSE_DISPS(globalCtx->state.gfxCtx, "../z_actor.c", 8860);
}

void func_80034CC4(GlobalContext* globalCtx, SkelAnime* skelAnime, OverrideLimbDraw overrideLimbDraw,
                   PostLimbDraw postLimbDraw, Actor* actor, s16 alpha) {
    OPEN_DISPS(globalCtx->state.gfxCtx, "../z_actor.c", 8876);

    func_80093D84(globalCtx->state.gfxCtx);

    gDPPipeSync(POLY_XLU_DISP++);
    gDPSetEnvColor(POLY_XLU_DISP++, 0, 0, 0, alpha);
    gSPSegment(POLY_XLU_DISP++, 0x0C, func_80034B54(globalCtx->state.gfxCtx));

    POLY_XLU_DISP = SkelAnime_DrawFlex(globalCtx, skelAnime->skeleton, skelAnime->jointTable, skelAnime->dListCount,
                                       overrideLimbDraw, postLimbDraw, actor, POLY_XLU_DISP);

    CLOSE_DISPS(globalCtx->state.gfxCtx, "../z_actor.c", 8904);
}

s16 func_80034DD4(Actor* actor, GlobalContext* globalCtx, s16 arg2, f32 arg3) {
    Player* player = PLAYER;
    f32 var;

    if ((globalCtx->csCtx.state != CS_STATE_IDLE) || (gDbgCamEnabled)) {
        var = Math_Vec3f_DistXYZ(&actor->world.pos, &globalCtx->view.eye) * 0.25f;
    } else {
        var = Math_Vec3f_DistXYZ(&actor->world.pos, &player->actor.world.pos);
    }

    if (arg3 < var) {
        actor->flags &= ~1;
        Math_SmoothStepToS(&arg2, 0, 6, 0x14, 1);
    } else {
        actor->flags |= 1;
        Math_SmoothStepToS(&arg2, 0xFF, 6, 0x14, 1);
    }

    return arg2;
}

void func_80034EC0(SkelAnime* skelAnime, struct_80034EC0_Entry* animations, s32 index) {
    f32 frameCount;

    animations += index;

    if (animations->frameCount > 0.0f) {
        frameCount = animations->frameCount;
    } else {
        frameCount = Animation_GetLastFrame(animations->animation);
    }

    Animation_Change(skelAnime, animations->animation, animations->playbackSpeed, animations->startFrame, frameCount,
                     animations->mode, animations->transitionRate);
}

void func_80034F54(GlobalContext* globalCtx, s16* arg1, s16* arg2, s32 arg3) {
    u32 frames = globalCtx->gameplayFrames;
    s32 i;

    for (i = 0; i < arg3; i++) {
        arg1[i] = (0x814 + 50 * i) * frames;
        arg2[i] = (0x940 + 50 * i) * frames;
    }
}

void Actor_Noop(Actor* actor, GlobalContext* globalCtx) {
}

s32 func_80035124(Actor* actor, GlobalContext* globalCtx) {
    s32 ret = 0;

    switch (actor->params) {
        case 0:
            if (Actor_HasParent(actor, globalCtx)) {
                actor->params = 1;
            } else if (!(actor->bgCheckFlags & 1)) {
                Actor_MoveForward(actor);
                Math_SmoothStepToF(&actor->speedXZ, 0.0f, 1.0f, 0.1f, 0.0f);
            } else if ((actor->bgCheckFlags & 2) && (actor->velocity.y < -4.0f)) {
                ret = 1;
            } else {
                actor->shape.rot.x = actor->shape.rot.z = 0;
                func_8002F580(actor, globalCtx);
            }
            break;
        case 1:
            if (Actor_HasNoParent(actor, globalCtx)) {
                actor->params = 0;
            }
            break;
    }

    Actor_UpdateBgCheckInfo(globalCtx, actor, actor->colChkInfo.cylHeight, actor->colChkInfo.cylRadius,
                            actor->colChkInfo.cylRadius, 0x1D);

    return ret;
}

#include "z_cheap_proc.c"

u8 func_800353E8(GlobalContext* globalCtx) {
    Player* player = PLAYER;

    return player->unk_845;
}

/**
 * Finds the first actor instance of a specified ID and category within a given range from
 * an actor if there is one. If the ID provided is -1, this will look for any actor of the
 * specified category rather than a specific ID.
 */
Actor* Actor_FindNearby(GlobalContext* globalCtx, Actor* refActor, s16 actorId, u8 actorCategory, f32 range) {
    Actor* actor = globalCtx->actorCtx.actorLists[actorCategory].head;

    while (actor != NULL) {
        if (actor == refActor || ((actorId != -1) && (actorId != actor->id))) {
            actor = actor->next;
        } else {
            if (Actor_WorldDistXYZToActor(refActor, actor) <= range) {
                return actor;
            } else {
                actor = actor->next;
            }
        }
    }

    return NULL;
}

s32 func_800354B4(GlobalContext* globalCtx, Actor* actor, f32 range, s16 arg3, s16 arg4, s16 arg5) {
    Player* player = PLAYER;
    s16 var1;
    s16 var2;

    var1 = (s16)(actor->yawTowardsPlayer + 0x8000) - player->actor.shape.rot.y;
    var2 = actor->yawTowardsPlayer - arg5;

    if ((actor->xzDistToPlayer <= range) && (player->swordState != 0) && (arg4 >= ABS(var1)) && (arg3 >= ABS(var2))) {
        return true;
    } else {
        return false;
    }
}

void func_8003555C(GlobalContext* globalCtx, Vec3f* arg1, Vec3f* arg2, Vec3f* arg3) {
    Color_RGBA8 color1;
    Color_RGBA8 color2;

    color1.r = 200;
    color1.g = 160;
    color1.b = 120;

    color2.r = 130;
    color2.g = 90;
    color2.b = 50;

    //! @bug color1 and color2 alpha components not set before being passed on
    EffectSsKiraKira_SpawnSmall(globalCtx, arg1, arg2, arg3, &color1, &color2);
}

Vec3f D_80116268 = { 0.0f, -1.5f, 0.0f };
Vec3f D_80116274 = { 0.0f, -0.2f, 0.0f };

Gfx D_80116280[] = {
    gsDPSetRenderMode(G_RM_FOG_SHADE_A, AA_EN | Z_CMP | Z_UPD | IM_RD | CLR_ON_CVG | CVG_DST_WRAP | ZMODE_XLU |
                                            FORCE_BL | GBL_c2(G_BL_CLR_IN, G_BL_A_IN, G_BL_CLR_MEM, G_BL_1MA)),
    gsDPSetAlphaCompare(G_AC_THRESHOLD),
    gsSPEndDisplayList(),
};

void func_800355B8(GlobalContext* globalCtx, Vec3f* arg1) {
    func_8003555C(globalCtx, arg1, &D_80116268, &D_80116274);
}

u8 func_800355E4(GlobalContext* globalCtx, Collider* collider) {
    Player* player = PLAYER;

    if ((collider->acFlags & AC_TYPE_PLAYER) && (player->swordState != 0) && (player->swordAnimation == 0x16)) {
        return true;
    } else {
        return false;
    }
}

u8 Actor_ApplyDamage(Actor* actor) {
    if (actor->colChkInfo.damage >= actor->colChkInfo.health) {
        actor->colChkInfo.health = 0;
    } else {
        actor->colChkInfo.health -= actor->colChkInfo.damage;
    }

    return actor->colChkInfo.health;
}

void Actor_SetDropFlag(Actor* actor, ColliderInfo* colInfo, s32 freezeFlag) {
    if (colInfo->acHitInfo == NULL) {
        actor->dropFlag = 0x00;
    } else if (freezeFlag && (colInfo->acHitInfo->toucher.dmgFlags & 0x10060000)) {
        actor->freezeTimer = colInfo->acHitInfo->toucher.damage;
        actor->dropFlag = 0x00;
    } else if (colInfo->acHitInfo->toucher.dmgFlags & 0x0800) {
        actor->dropFlag = 0x01;
    } else if (colInfo->acHitInfo->toucher.dmgFlags & 0x1000) {
        actor->dropFlag = 0x02;
    } else if (colInfo->acHitInfo->toucher.dmgFlags & 0x4000) {
        actor->dropFlag = 0x04;
    } else if (colInfo->acHitInfo->toucher.dmgFlags & 0x8000) {
        actor->dropFlag = 0x08;
    } else if (colInfo->acHitInfo->toucher.dmgFlags & 0x10000) {
        actor->dropFlag = 0x10;
    } else if (colInfo->acHitInfo->toucher.dmgFlags & 0x2000) {
        actor->dropFlag = 0x20;
    } else if (colInfo->acHitInfo->toucher.dmgFlags & 0x80000) {
        if (freezeFlag) {
            actor->freezeTimer = colInfo->acHitInfo->toucher.damage;
        }
        actor->dropFlag = 0x40;
    } else {
        actor->dropFlag = 0x00;
    }
}

void Actor_SetDropFlagJntSph(Actor* actor, ColliderJntSph* jntSph, s32 freezeFlag) {
    ColliderInfo* curColInfo;
    s32 flag;
    s32 i;

    actor->dropFlag = 0x00;

    for (i = jntSph->count - 1; i >= 0; i--) {
        curColInfo = &jntSph->elements[i].info;
        if (curColInfo->acHitInfo == NULL) {
            flag = 0x00;
        } else if (freezeFlag && (curColInfo->acHitInfo->toucher.dmgFlags & 0x10060000)) {
            actor->freezeTimer = curColInfo->acHitInfo->toucher.damage;
            flag = 0x00;
        } else if (curColInfo->acHitInfo->toucher.dmgFlags & 0x0800) {
            flag = 0x01;
        } else if (curColInfo->acHitInfo->toucher.dmgFlags & 0x1000) {
            flag = 0x02;
        } else if (curColInfo->acHitInfo->toucher.dmgFlags & 0x4000) {
            flag = 0x04;
        } else if (curColInfo->acHitInfo->toucher.dmgFlags & 0x8000) {
            flag = 0x08;
        } else if (curColInfo->acHitInfo->toucher.dmgFlags & 0x10000) {
            flag = 0x10;
        } else if (curColInfo->acHitInfo->toucher.dmgFlags & 0x2000) {
            flag = 0x20;
        } else if (curColInfo->acHitInfo->toucher.dmgFlags & 0x80000) {
            if (freezeFlag) {
                actor->freezeTimer = curColInfo->acHitInfo->toucher.damage;
            }
            flag = 0x40;
        } else {
            flag = 0x00;
        }
        actor->dropFlag |= flag;
    }
}

void func_80035844(Vec3f* arg0, Vec3f* arg1, Vec3s* arg2, s32 arg3) {
    f32 dx = arg1->x - arg0->x;
    f32 dz = arg1->z - arg0->z;
    f32 dy = arg3 ? (arg1->y - arg0->y) : (arg0->y - arg1->y);

    arg2->y = Math_Atan2S(dz, dx);
    arg2->x = Math_Atan2S(sqrtf(SQ(dx) + SQ(dz)), dy);
}

/**
 * Spawns En_Part (Dissipating Flames) actor as a child of the given actor.
 */
Actor* func_800358DC(Actor* actor, Vec3f* spawnPos, Vec3s* spawnRot, f32* arg3, s32 timer, s16* unused,
                     GlobalContext* globalCtx, s16 params, s32 arg8) {
    EnPart* spawnedEnPart;

    spawnedEnPart =
        (EnPart*)Actor_SpawnAsChild(&globalCtx->actorCtx, actor, globalCtx, ACTOR_EN_PART, spawnPos->x, spawnPos->y,
                                    spawnPos->z, spawnRot->x, spawnRot->y, actor->objBankIndex, params);
    if (spawnedEnPart != NULL) {
        spawnedEnPart->actor.scale = actor->scale;
        spawnedEnPart->actor.speedXZ = arg3[0];
        spawnedEnPart->displayList = arg8;
        spawnedEnPart->action = 2;
        spawnedEnPart->timer = timer;
        spawnedEnPart->rotZ = arg3[1];
        spawnedEnPart->rotZSpeed = arg3[2];
        return &spawnedEnPart->actor;
    }

    return NULL;
}

void func_800359B8(Actor* actor, s16 arg1, Vec3s* arg2) {
    f32 sp44;
    f32 sp40;
    f32 sp3C;
    f32 sp38;
    f32 sp34;
    f32 sp30;
    f32 sp2C;
    f32 sp28;
    f32 sp24;
    CollisionPoly* floorPoly;
    s32 pad;

    if (actor->floorPoly != NULL) {
        floorPoly = actor->floorPoly;
        sp44 = COLPOLY_GET_NORMAL(floorPoly->normal.x);
        sp40 = COLPOLY_GET_NORMAL(floorPoly->normal.y);
        sp3C = COLPOLY_GET_NORMAL(floorPoly->normal.z);

        sp38 = Math_SinS(arg1);
        sp34 = Math_CosS(arg1);
        sp28 = (-(sp44 * sp38) - (sp3C * sp34));
        arg2->x = -(s16)(Math_FAtan2F(sp28 * sp40, 1.0f) * (32768 / M_PI));

        sp2C = Math_SinS(arg1 - 16375);
        sp30 = Math_CosS(arg1 - 16375);
        sp24 = (-(sp44 * sp2C) - (sp3C * sp30));
        arg2->z = -(s16)(Math_FAtan2F(sp24 * sp40, 1.0f) * (32768 / M_PI));
    }
}

void func_80035B18(GlobalContext* globalCtx, Actor* actor, u16 textId) {
    func_8010B720(globalCtx, textId);
    actor->textId = textId;
}

/**
 * Tests if event_chk_inf flag is set.
 */
s32 Flags_GetEventChkInf(s32 flag) {
    return gSaveContext.eventChkInf[flag >> 4] & (1 << (flag & 0xF));
}

/**
 * Sets event_chk_inf flag.
 */
void Flags_SetEventChkInf(s32 flag) {
    gSaveContext.eventChkInf[flag >> 4] |= (1 << (flag & 0xF));
}

/**
 * Tests if "inf_table flag is set.
 */
s32 Flags_GetInfTable(s32 flag) {
    return gSaveContext.infTable[flag >> 4] & (1 << (flag & 0xF));
}

/**
 * Sets "inf_table" flag.
 */
void Flags_SetInfTable(s32 flag) {
    gSaveContext.infTable[flag >> 4] |= (1 << (flag & 0xF));
}

u32 func_80035BFC(GlobalContext* globalCtx, s16 arg1) {
    u16 retTextId = 0;

    switch (arg1) {
        case 0:
            if (Flags_GetEventChkInf(0x9)) {
                if (Flags_GetInfTable(0x5)) {
                    retTextId = 0x1048;
                } else {
                    retTextId = 0x1047;
                }
            } else {
                if (Flags_GetEventChkInf(0x2)) {
                    if (Flags_GetInfTable(0x3)) {
                        retTextId = 0x1032;
                    } else {
                        retTextId = 0x1031;
                    }
                } else {
                    if (Flags_GetInfTable(0x0)) {
                        if (Flags_GetInfTable(0x1)) {
                            retTextId = 0x1003;
                        } else {
                            retTextId = 0x1002;
                        }
                    } else {
                        retTextId = 0x1001;
                    }
                }
            }
            break;
        case 1:
            if (LINK_IS_CHILD) {
                if (Flags_GetEventChkInf(0x9)) {
                    if (Flags_GetInfTable(0x10)) {
                        retTextId = 0x1046;
                    } else {
                        retTextId = 0x1045;
                    }
                } else {
                    if (Flags_GetEventChkInf(0x3)) {
                        if (Flags_GetInfTable(0xE)) {
                            retTextId = 0x1034;
                        } else {
                            retTextId = 0x1033;
                        }
                    } else {
                        if (Flags_GetInfTable(0xC)) {
                            retTextId = 0x1030;
                        } else {
                            retTextId = 0x102F;
                        }
                    }
                }
            } else {
                if (Flags_GetEventChkInf(0x5C)) {
                    if (Flags_GetInfTable(0x19)) {
                        retTextId = 0x1071;
                    } else {
                        retTextId = 0x1070;
                    }
                } else {
                    if (Flags_GetEventChkInf(0xB)) {
                        if (Flags_GetInfTable(0x17)) {
                            retTextId = 0x1068;
                        } else {
                            retTextId = 0x1067;
                        }
                    } else {
                        if (Flags_GetInfTable(0x15)) {
                            retTextId = 0x1061;
                        } else {
                            retTextId = 0x1060;
                        }
                    }
                }
            }
            break;
        case 2:
            if (LINK_IS_CHILD) {
                if (Flags_GetEventChkInf(0x9)) {
                    retTextId = 0x1042;
                } else {
                    retTextId = 0x1004;
                }
            } else {
                if (Flags_GetEventChkInf(0x5C)) {
                    retTextId = 0x1072;
                } else if (Flags_GetInfTable(0x41)) {
                    retTextId = 0x1055;
                } else {
                    retTextId = 0x1056;
                }
            }
            break;
        case 3:
            if (LINK_IS_CHILD) {
                if (Flags_GetEventChkInf(0x9)) {
                    retTextId = 0x1043;
                } else {
                    if (Flags_GetInfTable(0x1E)) {
                        retTextId = 0x1006;
                    } else {
                        retTextId = 0x1005;
                    }
                }
            } else {
                if (Flags_GetEventChkInf(0x5C)) {
                    retTextId = 0x1073;
                } else {
                    retTextId = 0x105A;
                }
            }
            break;
        case 4:
            if (LINK_IS_CHILD) {
                if (Flags_GetEventChkInf(0x9)) {
                    retTextId = 0x1042;
                } else {
                    retTextId = 0x1007;
                }
            } else {
                if (Flags_GetEventChkInf(0x5C)) {
                    retTextId = 0x1072;
                } else if (Flags_GetInfTable(0x47)) {
                    retTextId = 0x105E;
                } else {
                    retTextId = 0x105D;
                }
            }
            break;
        case 5:
            if (LINK_IS_CHILD) {
                if (Flags_GetEventChkInf(0x9)) {
                    retTextId = 0x1044;
                } else if (Flags_GetInfTable(0x22)) {
                    retTextId = 0x1009;
                } else {
                    retTextId = 0x1008;
                }
            } else {
                if (Flags_GetEventChkInf(0x5C)) {
                    retTextId = 0x1075;
                } else {
                    retTextId = 0x105B;
                }
            }
            break;
        case 6:
            if (LINK_IS_CHILD) {
                if (Flags_GetEventChkInf(0x9)) {
                    retTextId = 0x1042;
                } else if (Flags_GetInfTable(0x24)) {
                    retTextId = 0x100B;
                } else {
                    retTextId = 0x100A;
                }
            } else {
                if (Flags_GetEventChkInf(0x5C)) {
                    retTextId = 0x1056;
                } else {
                    retTextId = 0x105F;
                }
            }
            break;
        case 7:
            if (LINK_IS_CHILD) {
                if (Flags_GetEventChkInf(0x9)) {
                    retTextId = 0x1043;
                } else if (Flags_GetInfTable(0x26)) {
                    retTextId = 0x100D;
                } else {
                    retTextId = 0x100C;
                }
            } else {
                if (Flags_GetEventChkInf(0x5C)) {
                    retTextId = 0x1057;
                } else {
                    retTextId = 0x1057;
                }
            }
            break;
        case 8:
            if (LINK_IS_CHILD) {
                if (Flags_GetEventChkInf(0x9)) {
                    retTextId = 0x1043;
                } else if (Flags_GetInfTable(0x28)) {
                    retTextId = 0x1019;
                } else {
                    retTextId = 0x100E;
                }
            } else {
                if (Flags_GetEventChkInf(0x5C)) {
                    retTextId = 0x1077;
                } else if (Flags_GetInfTable(0x51)) {
                    retTextId = 0x1058;
                } else {
                    retTextId = 0x1059;
                }
            }
            break;
        case 9:
            if (LINK_IS_CHILD) {
                if (Flags_GetEventChkInf(0x9)) {
                    retTextId = 0x1049;
                } else {
                    retTextId = 0x1035;
                }
            } else {
                if (Flags_GetEventChkInf(0x5C)) {
                    retTextId = 0x1079;
                } else {
                    retTextId = 0x104e;
                }
            }
            break;
        case 10:
            if (LINK_IS_CHILD) {
                if (Flags_GetEventChkInf(0x9)) {
                    retTextId = 0x104A;
                } else {
                    retTextId = 0x1038;
                }
            } else {
                if (Flags_GetEventChkInf(0x5C)) {
                    retTextId = 0x1079;
                } else if (Flags_GetInfTable(0x59)) {
                    retTextId = 0x1050;
                } else {
                    retTextId = 0x104F;
                }
            }
            break;
        case 11:
            if (LINK_IS_CHILD) {
                if (Flags_GetEventChkInf(0x9)) {
                    retTextId = 0x104B;
                } else {
                    retTextId = 0x103C;
                }
            } else {
                if (Flags_GetEventChkInf(0x5C)) {
                    retTextId = 0x107b;
                } else {
                    retTextId = 0x1051;
                }
            }
            break;
        case 12:
            if (LINK_IS_CHILD) {
                if (Flags_GetEventChkInf(0x9)) {
                    retTextId = 0x104C;
                } else {
                    retTextId = 0x103D;
                }
            } else {
                if (Flags_GetEventChkInf(0x5C)) {
                    retTextId = 0x107C;
                } else {
                    retTextId = 0x1052;
                }
            }
            break;
        case 13:
            if (LINK_IS_CHILD) {
                if (Flags_GetEventChkInf(0x9)) {
                    retTextId = 0x104D;
                } else {
                    retTextId = 0x103E;
                }
            } else {
                if (Flags_GetEventChkInf(0x5C)) {
                    retTextId = 0x106E;
                } else if (Flags_GetInfTable(0x61)) {
                    retTextId = 0x1053;
                } else {
                    retTextId = 0x1054;
                }
            }
            break;
        case 15:
            if (Flags_GetEventChkInf(0x5C)) {
                retTextId = 0x1078;
            } else if (Flags_GetInfTable(0x66)) {
                retTextId = 0x1066;
            } else {
                retTextId = 0x1062;
            }
            break;
        case 16:
            if (globalCtx->sceneNum == SCENE_SPOT15) {
                retTextId = 0x7002;
            } else if (Flags_GetInfTable(0x6A)) {
                retTextId = 0x7004;
            } else if ((gSaveContext.dayTime >= 0x4000) && (gSaveContext.dayTime < 0xC556)) {
                retTextId = 0x7002;
            } else {
                retTextId = 0x7003;
            }
            break;
        case 17:
            if (Flags_GetEventChkInf(0x9) && Flags_GetEventChkInf(0x25) && Flags_GetEventChkInf(0x37)) {
                if (Flags_GetInfTable(0x6c)) {
                    retTextId = 0x7008;
                } else {
                    retTextId = 0x7007;
                }
            } else {
                retTextId = 0;
            }
            break;
        case 19:
            retTextId = 0x702D;
            break;
        case 18:
            if (Flags_GetEventChkInf(0x9) && Flags_GetEventChkInf(0x25) && Flags_GetEventChkInf(0x37)) {
                retTextId = 0x7006;
            } else {
                if (Flags_GetEventChkInf(0x12)) {
                    if (Flags_GetInfTable(0x71)) {
                        retTextId = 0x7072;
                    } else {
                        retTextId = 0x7071;
                    }
                } else {
                    retTextId = 0x7029;
                }
            }
            break;
        case 20:
        case 21:
            if (Flags_GetEventChkInf(0x42)) {
                retTextId = 0x2012;
            } else if (Flags_GetEventChkInf(0x41)) {
                if (Flags_GetInfTable(0x76)) {
                    retTextId = 0x2011;
                } else {
                    retTextId = 0x2010;
                }
            } else if (Flags_GetEventChkInf(0x40)) {
                retTextId = 0x200F;
            } else {
                retTextId = 0x200E;
            }
            break;
        case 24:
            if (Flags_GetEventChkInf(0x9) && Flags_GetEventChkInf(0x25) && Flags_GetEventChkInf(0x37)) {
                retTextId = 0x7044;
            } else {
                retTextId = 0x7015;
            }
            break;
        case 25:
            if (Flags_GetEventChkInf(0x9) && Flags_GetEventChkInf(0x25) && Flags_GetEventChkInf(0x37)) {
                retTextId = 0x7045;
            } else {
                Flags_GetInfTable(0xC2);
                retTextId = 0x7016;
            }
            break;
        case 26:
            if (Flags_GetEventChkInf(0x9) && Flags_GetEventChkInf(0x25) && Flags_GetEventChkInf(0x37)) {
                retTextId = 0x7046;
            } else {
                Flags_GetInfTable(0xc2);
                retTextId = 0x7018;
            }
            break;
        case 27:
            if (Flags_GetEventChkInf(0x9) && Flags_GetEventChkInf(0x25) && Flags_GetEventChkInf(0x37)) {
                retTextId = 0x7047;
            } else if (Flags_GetEventChkInf(0x14)) {
                retTextId = 0x701A;
            } else if (Flags_GetEventChkInf(0x11)) {
                if (Flags_GetInfTable(0xC6)) {
                    retTextId = 0x701C;
                } else {
                    retTextId = 0x701B;
                }
            } else {
                retTextId = 0x701A;
            }
            break;
        case 28:
            if (Flags_GetEventChkInf(0x9) && Flags_GetEventChkInf(0x25) && Flags_GetEventChkInf(0x37)) {
                retTextId = 0x7048;
            } else {
                Flags_GetInfTable(0xca);
                retTextId = 0x701D;
            }
            break;
        case 29:
            if (Flags_GetEventChkInf(0x9) && Flags_GetEventChkInf(0x25) && Flags_GetEventChkInf(0x37)) {
                retTextId = 0x7049;
            } else {
                Flags_GetInfTable(0xcc);
                retTextId = 0x701F;
            }
            break;
        case 30:
            if (Flags_GetEventChkInf(0x9) && Flags_GetEventChkInf(0x25) && Flags_GetEventChkInf(0x37)) {
                retTextId = 0x704A;
            } else {
                Flags_GetInfTable(0xCE);
                retTextId = 0x7021;
            }
            break;
        case 31:
            if (Flags_GetEventChkInf(0x9) && Flags_GetEventChkInf(0x25) && Flags_GetEventChkInf(0x37)) {
                retTextId = 0x704B;
            } else {
                Flags_GetInfTable(0xD0);
                retTextId = 0x7023;
            }
            break;
        case 32:
            if (Flags_GetEventChkInf(0x9) && Flags_GetEventChkInf(0x25) && Flags_GetEventChkInf(0x37)) {
                retTextId = 0x704C;
            } else {
                Flags_GetInfTable(0xD2);
                retTextId = 0x7025;
            }
            break;
        case 33:
            if (Flags_GetEventChkInf(0x9) && Flags_GetEventChkInf(0x25) && Flags_GetEventChkInf(0x37)) {
                retTextId = 0x704D;
            } else {
                Flags_GetInfTable(0xD4);
                retTextId = 0x7027;
            }
            break;
        case 34:
            Flags_GetInfTable(0xD6);
            retTextId = 0x403C;
            break;
        case 35:
            if (Flags_GetInfTable(0xD8)) {
                retTextId = 0x5029;
            } else {
                retTextId = 0x5028;
            }
            break;
        case 37:
            retTextId = 0x5002;
            break;
        case 38:
            if (LINK_IS_CHILD) {
                if (Flags_GetEventChkInf(0x25)) {
                    retTextId = 0x3027;
                } else if (Flags_GetEventChkInf(0x23)) {
                    retTextId = 0x3021;
                } else if (Flags_GetInfTable(0xE0)) {
                    retTextId = 0x302A;
                } else {
                    retTextId = 0x3008;
                }
            } else {
                if (Flags_GetEventChkInf(0x20)) {
                    retTextId = 0x4043;
                } else {
                    retTextId = 0x302A;
                }
            }
            break;
        case 39:
            if (LINK_IS_CHILD) {
                if (Flags_GetEventChkInf(0x25)) {
                    retTextId = 0x3027;
                } else if (Flags_GetEventChkInf(0x23)) {
                    retTextId = 0x3026;
                } else {
                    retTextId = 0x3009;
                }
            } else {
                if (Flags_GetEventChkInf(0x2A)) {
                    retTextId = 0x4043;
                } else {
                    retTextId = 0x302A;
                }
            }
            break;
        case 40:
            if (LINK_IS_CHILD) {
                if (Flags_GetEventChkInf(0x25)) {
                    retTextId = 0x3027;
                } else if (Flags_GetEventChkInf(0x23)) {
                    retTextId = 0x3026;
                } else if (Flags_GetInfTable(0xEB)) {
                    retTextId = 0x302B;
                } else {
                    retTextId = 0x300A;
                }
            } else {
                if (Flags_GetEventChkInf(0x2B)) {
                    retTextId = 0x4043;
                } else {
                    retTextId = 0x302A;
                }
            }
            break;
        case 41:
            if (LINK_IS_CHILD) {
                if (Flags_GetEventChkInf(0x25)) {
                    retTextId = 0x3027;
                } else if (Flags_GetInfTable(0xF0)) {
                    retTextId = 0x3015;
                } else {
                    retTextId = 0x3014;
                }
            } else {
                if (Flags_GetEventChkInf(0x2C)) {
                    retTextId = 0x4043;
                } else {
                    retTextId = 0x302A;
                }
            }
            break;
        case 42:
            if (LINK_IS_CHILD) {
                if (Flags_GetEventChkInf(0x25)) {
                    retTextId = 0x3027;
                } else if (Flags_GetInfTable(0xF4)) {
                    retTextId = 0x3017;
                } else {
                    retTextId = 0x3016;
                }
            } else {
                if (Flags_GetEventChkInf(0x2C)) {
                    retTextId = 0x4043;
                } else {
                    retTextId = 0x302A;
                }
            }
            break;
        case 43:
            if (LINK_IS_CHILD) {
                if (Flags_GetEventChkInf(0x25)) {
                    retTextId = 0x3027;
                } else if (Flags_GetInfTable(0xF8)) {
                    retTextId = 0x3019;
                } else {
                    retTextId = 0x3018;
                }
            } else {
                if (Flags_GetEventChkInf(0x2D)) {
                    retTextId = 0x4043;
                } else {
                    retTextId = 0x302A;
                }
            }
            break;
        case 48:
            if (Flags_GetEventChkInf(0x25)) {
                retTextId = 0x3029;
            } else if (Flags_GetEventChkInf(0x20) && Flags_GetEventChkInf(0x21)) {
                retTextId = 0x301B;
            } else {
                retTextId = 0x301A;
            }
            break;
        case 49:
            if (Flags_GetEventChkInf(0x37)) {
                retTextId = 0x402D;
            } else if (Flags_GetEventChkInf(0x30)) {
                retTextId = 0x4007;
            } else {
                retTextId = 0x4006;
            }
            break;
        case 50:
            if (Flags_GetEventChkInf(0x37)) {
                retTextId = 0x402E;
            } else if (Flags_GetEventChkInf(0x30)) {
                if (Flags_GetInfTable(0x124)) {
                    retTextId = 0x4009;
                } else {
                    retTextId = 0x4008;
                }
            } else {
                retTextId = 0x4006;
            }
            break;
        case 51:
            if (Flags_GetEventChkInf(0x37)) {
                retTextId = 0x402D;
            } else if (Flags_GetEventChkInf(0x31)) {
                if (Flags_GetInfTable(0x12A)) {
                    retTextId = 0x400B;
                } else {
                    retTextId = 0x402F;
                }
            } else if (Flags_GetEventChkInf(0x30)) {
                retTextId = 0x400A;
            } else {
                retTextId = 0x4006;
            }
            break;
        case 52:
            if (Flags_GetEventChkInf(0x37)) {
                retTextId = 0x402E;
            } else if (Flags_GetEventChkInf(0x30)) {
                retTextId = 0x400C;
            } else {
                retTextId = 0x4006;
            }
            break;
        case 53:
            if (Flags_GetEventChkInf(0x37)) {
                retTextId = 0x402D;
            } else if (Flags_GetEventChkInf(0x33)) {
                retTextId = 0x4010;
            } else if (Flags_GetEventChkInf(0x30)) {
                retTextId = 0x400F;
            } else {
                retTextId = 0x4006;
            }
            break;
        case 54:
            if (Flags_GetEventChkInf(0x37)) {
                retTextId = 0x402E;
            } else if (Flags_GetEventChkInf(0x30)) {
                retTextId = 0x4011;
            } else {
                retTextId = 0x4006;
            }
            break;
        case 55:
            if (LINK_IS_CHILD) {
                if (Flags_GetEventChkInf(0x37)) {
                    retTextId = 0x402B;
                } else if (Flags_GetEventChkInf(0x31)) {
                    if (Flags_GetInfTable(0x138)) {
                        retTextId = 0x401C;
                    } else {
                        retTextId = 0x401B;
                    }
                } else {
                    retTextId = 0x401A;
                }
            } else {
                retTextId = 0;
            }
            break;
        case 58:
            retTextId = 0x500F;
            break;
        case 59:
            retTextId = 0x5010;
            break;
        case 60:
            retTextId = 0x5012;
            break;
        case 61:
            if (Flags_GetInfTable(0x166)) {
                retTextId = 0x5001;
            } else {
                retTextId = 0x5000;
            }
            break;
        case 62:
            retTextId = 0x5012;
            break;
        case 63:
            if (Flags_GetInfTable(0x16A)) {
                retTextId = 0x5001;
            } else {
                retTextId = 0x5000;
            }
            break;
        case 71:
            if (Flags_GetEventChkInf(0x16)) {
                retTextId = 0x2049;
            } else if (Flags_GetEventChkInf(0x15)) {
                retTextId = 0x2048;
            } else if (Flags_GetEventChkInf(0x14)) {
                retTextId = 0x2047;
            } else if (Flags_GetEventChkInf(0x12) && !Flags_GetEventChkInf(0x14)) {
                retTextId = 0x2044;
            } else if (Flags_GetEventChkInf(0x10)) {
                if (Flags_GetEventChkInf(0x11)) {
                    retTextId = 0x2043;
                } else {
                    retTextId = 0x2042;
                }
            } else {
                retTextId = 0x2041;
            }
            break;
        case 72:
            if (LINK_IS_CHILD) {
                if (Flags_GetEventChkInf(0x14)) {
                    retTextId = 0x2040;
                } else if (Flags_GetInfTable(0x94)) {
                    retTextId = 0x2040;
                } else {
                    retTextId = 0x203F;
                }
            } else {
                if (!Flags_GetEventChkInf(0x18)) {
                    if (gSaveContext.nightFlag != 0) {
                        retTextId = 0x204E;
                    } else if (Flags_GetInfTable(0x9A)) {
                        retTextId = 0x2031;
                    } else {
                        retTextId = 0x2030;
                    }
                } else {
                    retTextId = 0;
                }
            }
            break;
    }

    if (retTextId == 0) {
        retTextId = 1;
    }

    return retTextId;
}

void func_80036E50(u16 textId, s16 arg1) {
    switch (arg1) {
        case 0:
            switch (textId) {
                case 0x1001:
                    Flags_SetInfTable(0x0);
                    return;
                case 0x1002:
                    Flags_SetInfTable(0x1);
                    return;
                case 0x1031:
                    Flags_SetEventChkInf(0x3);
                    Flags_SetInfTable(0x3);
                    return;
                case 0x1047:
                    Flags_SetInfTable(0x5);
                    return;
            }
            return;
        case 1:
            switch (textId) {
                case 0x102F:
                    Flags_SetEventChkInf(0x2);
                    Flags_SetInfTable(0xC);
                    return;
                case 0x1033:
                    Audio_PlaySoundGeneral(NA_SE_SY_CORRECT_CHIME, &D_801333D4, 4, &D_801333E0, &D_801333E0,
                                           &D_801333E8);
                    Flags_SetEventChkInf(0x4);
                    Flags_SetInfTable(0xE);
                    return;
                case 0x1045:
                    Flags_SetInfTable(0x10);
                    return;
                case 0x1060:
                    Flags_SetInfTable(0x15);
                    return;
                case 0x1067:
                    Flags_SetEventChkInf(0xA);
                    Flags_SetInfTable(0x17);
                    return;
                case 0x1070:
                    Flags_SetInfTable(0x19);
                    return;
            }
            return;
        case 2:
            if (textId == 0x1056) {
                Flags_SetInfTable(0x41);
            }
            return;
        case 3:
            if (textId == 0x1005) {
                Flags_SetInfTable(0x1E);
            }
            return;
        case 4:
            if (textId == 0x105D) {
                Flags_SetInfTable(0x47);
            }
            return;
        case 5:
            if (textId == 0x1008) {
                Flags_SetInfTable(0x22);
            }
            return;
        case 6:
            if (textId == 0x100A) {
                Flags_SetInfTable(0x24);
            }
            return;
        case 7:
            if (textId == 0x100C) {
                Flags_SetInfTable(0x26);
            }
            return;
        case 8:
            if (textId == 0x100E) {
                Flags_SetInfTable(0x28);
            }
            if (textId == 0x1059) {
                Flags_SetInfTable(0x51);
            }
            return;
        case 10:
            if (textId == 0x104F) {
                Flags_SetInfTable(0x59);
            }
            return;
        case 13:
            if (textId == 0x1054) {
                Flags_SetInfTable(0x61);
            }
            return;
        case 15:
            if (textId == 0x1062) {
                Flags_SetInfTable(0x66);
            }
            return;
        case 16:
            if (textId == 0x7002) {
                Flags_SetInfTable(0x6A);
            }
            if (textId == 0x7003) {
                Flags_SetInfTable(0x6A);
            }
            return;
        case 17:
            if (textId == 0x7007) {
                Flags_SetInfTable(0x6C);
            }
            return;
        case 18:
            if (textId == 0x7071) {
                Flags_SetInfTable(0x71);
            }
            return;
        case 20:
        case 21:
            if (textId == 0x2010) {
                Flags_SetInfTable(0x76);
            }
            return;
        case 25:
            if (textId == 0x7016) {
                Flags_SetInfTable(0xC2);
            }
            return;
        case 26:
            if (textId == 0x7018) {
                Flags_SetInfTable(0xC4);
            }
            return;
        case 28:
            if (textId == 0x701D) {
                Flags_SetInfTable(0xCA);
            }
            return;
        case 29:
            if (textId == 0x701F) {
                Flags_SetInfTable(0xCC);
            }
            return;
        case 30:
            if (textId == 0x7021) {
                Flags_SetInfTable(0xCE);
            }
            return;
        case 31:
            if (textId == 0x7023) {
                Flags_SetInfTable(0xD0);
            }
            return;
        case 32:
            if (textId == 0x7025) {
                Flags_SetInfTable(0xD2);
            }
            return;
        case 33:
            if (textId == 0x7027) {
                Flags_SetInfTable(0xD4);
            }
            return;
        case 34:
            if (textId == 0x403c) {
                Flags_SetInfTable(0xD6);
            }
            return;
        case 35:
            if (textId == 0x5028) {
                Flags_SetInfTable(0xD8);
            }
            return;
        case 38:
            if (textId == 0x3008) {
                Flags_SetInfTable(0xE0);
            }
            return;
        case 40:
            if (textId == 0x300B) {
                Flags_SetInfTable(0xEB);
            }
            return;
        case 41:
            if (textId == 0x3014) {
                Flags_SetInfTable(0xF0);
            }
            return;
        case 42:
            if (textId == 0x3016) {
                Flags_SetInfTable(0xF4);
            }
            return;
        case 43:
            if (textId == 0x3018) {
                Flags_SetEventChkInf(0x20);
                Flags_SetInfTable(0xF8);
            }
            return;
        case 48:
            if (textId == 0x3020) {
                Flags_SetEventChkInf(0x22);
                Flags_SetInfTable(0x113);
            }
            return;
        case 49:
        case 52:
        case 53:
        case 54:
            if (textId == 0x4006) {
                Flags_SetEventChkInf(0x30);
            }
            return;
        case 50:
            if (textId == 0x4006) {
                Flags_SetEventChkInf(0x30);
            }
            if (textId == 0x4008) {
                Flags_SetInfTable(0x124);
            }
            return;
        case 51:
            if (textId == 0x4006) {
                Flags_SetEventChkInf(0x30);
            }
            if (textId == 0x400A) {
                Flags_SetEventChkInf(0x32);
            }
            if (textId == 0x402F) {
                Flags_SetInfTable(0x12A);
            }
            return;
        case 55:
            if (textId == 0x401B) {
                Flags_SetEventChkInf(0x33);
                Flags_SetInfTable(0x138);
            }
            return;
        case 61:
            if (textId == 0x5000) {
                Flags_SetInfTable(0x166);
            }
            return;
        case 63:
            if (textId == 0x5013) {
                Flags_SetInfTable(0x16A);
            }
            return;
        case 71:
            if (textId == 0x2041) {
                Flags_SetEventChkInf(0x10);
            }
            if (textId == 0x2044) {
                Flags_SetEventChkInf(0x12);
            }
            if (textId == 0x2047) {
                Flags_SetEventChkInf(0x15);
            }
            if (textId == 0x2048) {
                Flags_SetEventChkInf(0x16);
            }
            return;
        case 72:
            return;
    }
}

s32 func_800374E0(GlobalContext* globalCtx, Actor* actor, u16 textId) {
    MessageContext* msgCtx = &globalCtx->msgCtx;
    s32 ret = 1;

    switch (textId) {
        case 0x1035:
            if (msgCtx->choiceIndex == 0) {
                if (Flags_GetInfTable(0x2A)) {
                    func_80035B18(globalCtx, actor, 0x1036);
                } else {
                    func_80035B18(globalCtx, actor, 0x1041);
                }
            }
            if (msgCtx->choiceIndex == 1) {
                if (Flags_GetInfTable(0x2B)) {
                    func_80035B18(globalCtx, actor, 0x1037);
                } else {
                    func_80035B18(globalCtx, actor, 0x1041);
                }
            }
            ret = 0;
            break;
        case 0x1038:
            if (msgCtx->choiceIndex == 0) {
                if (Flags_GetInfTable(0x2E)) {
                    func_80035B18(globalCtx, actor, 0x1039);
                } else {
                    func_80035B18(globalCtx, actor, 0x1041);
                }
            }
            if (msgCtx->choiceIndex == 1) {
                if (Flags_GetInfTable(0x2F)) {
                    func_80035B18(globalCtx, actor, 0x103A);
                } else {
                    func_80035B18(globalCtx, actor, 0x1041);
                }
            }
            if (msgCtx->choiceIndex == 2) {
                if (Flags_GetInfTable(0x30)) {
                    func_80035B18(globalCtx, actor, 0x103B);
                } else {
                    func_80035B18(globalCtx, actor, 0x1041);
                }
            }
            ret = 0;
            break;
        case 0x103E:
            if (msgCtx->choiceIndex == 0) {
                func_80035B18(globalCtx, actor, 0x103F);
            }
            if (msgCtx->choiceIndex == 1) {
                func_80035B18(globalCtx, actor, 0x1040);
            }
            ret = 0;
            break;
        case 0x1041:
            if (msgCtx->unk_E2FA == 0x1035) {
                if (msgCtx->choiceIndex == 0) {
                    func_80035B18(globalCtx, actor, 0x1036);
                    Flags_SetInfTable(0x2A);
                }
                if (msgCtx->choiceIndex == 1) {
                    func_80035B18(globalCtx, actor, 0x1037);
                    Flags_SetInfTable(0x2B);
                }
            }
            if (msgCtx->unk_E2FA == 0x1038) {
                if (msgCtx->choiceIndex == 0) {
                    func_80035B18(globalCtx, actor, 0x1039);
                    Flags_SetInfTable(0x2E);
                }
                if (msgCtx->choiceIndex == 1) {
                    func_80035B18(globalCtx, actor, 0x103A);
                    Flags_SetInfTable(0x2F);
                }
                if (msgCtx->choiceIndex == 2) {
                    func_80035B18(globalCtx, actor, 0x103B);
                    Flags_SetInfTable(0x30);
                }
            }
            ret = 0;
            break;
        case 0x1062:
            if (msgCtx->choiceIndex == 0) {
                func_80035B18(globalCtx, actor, 0x1063);
            }
            if (msgCtx->choiceIndex == 1) {
                func_80035B18(globalCtx, actor, 0x1064);
            }
            ret = 0;
            break;
        case 0x2030:
        case 0x2031:
            if (msgCtx->choiceIndex == 0) {
                if (gSaveContext.rupees >= 10) {
                    func_80035B18(globalCtx, actor, 0x2034);
                    Rupees_ChangeBy(-10);
                } else {
                    func_80035B18(globalCtx, actor, 0x2032);
                }
            }
            if (msgCtx->choiceIndex == 1) {
                func_80035B18(globalCtx, actor, 0x2032);
            }
            Flags_SetInfTable(0x9A);
            ret = 0;
            break;
        case 0x2036:
        case 0x2037:
            if (msgCtx->choiceIndex == 0) {
                func_80035B18(globalCtx, actor, 0x201F);
            }
            if (msgCtx->choiceIndex == 1) {
                func_80035B18(globalCtx, actor, 0x205A);
            }
            ret = 0;
            break;
        case 0x2038:
            if (msgCtx->choiceIndex == 0) {
                break;
            }
            if (msgCtx->choiceIndex == 1) {
                func_80035B18(globalCtx, actor, 0x205A);
            }
            ret = 0;
            break;
        case 0x2034:
            if (msgCtx->choiceIndex != 0) {
                break;
            }
            func_80035B18(globalCtx, actor, 0x2035);
            ret = 0;
            break;
        case 0x2043:
            if (Flags_GetEventChkInf(0x12)) {
                break;
            }
            func_80035B18(globalCtx, actor, 0x2044);
            ret = 0;
            break;
        case 0x205A:
            break;
        case 0x300A:
            if (msgCtx->choiceIndex == 0) {
                if (Flags_GetEventChkInf(0x22)) {
                    func_80035B18(globalCtx, actor, 0x300B);
                } else {
                    func_80035B18(globalCtx, actor, 0x300C);
                }
            }
            if (msgCtx->choiceIndex == 1) {
                func_80035B18(globalCtx, actor, 0x300D);
            }
            ret = 0;
            break;
        case 0x301B:
            if (msgCtx->choiceIndex == 0) {
                func_80035B18(globalCtx, actor, 0x301D);
            }
            if (msgCtx->choiceIndex == 1) {
                if (Flags_GetInfTable(0x113)) {
                    func_80035B18(globalCtx, actor, 0x301F);
                } else {
                    func_80035B18(globalCtx, actor, 0x301E);
                }
            }
            ret = 0;
            break;
        case 0x301E:
            func_80035B18(globalCtx, actor, 0x3020);
            ret = 0;
            break;
        case 0x400C:
            if (msgCtx->choiceIndex == 0) {
                func_80035B18(globalCtx, actor, 0x400D);
            }
            if (msgCtx->choiceIndex == 1) {
                func_80035B18(globalCtx, actor, 0x400E);
            }
            ret = 0;
            break;
        case 0x7007:
            func_80035B18(globalCtx, actor, 0x703E);
            ret = 0;
            break;
        case 0x703E:
            func_80035B18(globalCtx, actor, 0x703F);
            ret = 0;
            break;
        case 0x703F:
            func_80035B18(globalCtx, actor, 0x7042);
            ret = 0;
            break;
    }

    return ret;
}

u16 func_80037C30(GlobalContext* globalCtx, s16 arg1) {
    return func_80035BFC(globalCtx, arg1);
}

s32 func_80037C5C(GlobalContext* globalCtx, s16 arg1, u16 textId) {
    func_80036E50(textId, arg1);
    return false;
}

s32 func_80037C94(GlobalContext* globalCtx, Actor* actor, s32 arg2) {
    return func_800374E0(globalCtx, actor, actor->textId);
}

s32 func_80037CB8(GlobalContext* globalCtx, Actor* actor, s16 arg2) {
    MessageContext* msgCtx = &globalCtx->msgCtx;
    s32 ret = false;

    switch (func_8010BDBC(msgCtx)) {
        case 2:
            func_80037C5C(globalCtx, arg2, actor->textId);
            ret = true;
            break;
        case 4:
        case 5:
            if (Message_ShouldAdvance(globalCtx) && func_80037C94(globalCtx, actor, arg2)) {
                Audio_PlaySoundGeneral(NA_SE_SY_CANCEL, &D_801333D4, 4, &D_801333E0, &D_801333E0, &D_801333E8);
                msgCtx->msgMode = MSGMODE_UNK_36;
                ret = true;
            }
            break;
    }

    return ret;
}

s32 func_80037D98(GlobalContext* globalCtx, Actor* actor, s16 arg2, s32* arg3) {
    s16 var;
    s16 sp2C;
    s16 sp2A;
    s16 abs_var;

    if (Actor_IsTalking(actor, globalCtx)) {
        *arg3 = 1;
        return true;
    }

    if (*arg3 == 1) {
        if (func_80037CB8(globalCtx, actor, arg2)) {
            *arg3 = 0;
        }
        return false;
    }

    func_8002F374(globalCtx, actor, &sp2C, &sp2A);

    if (0) {} // Necessary to match

    if ((sp2C < 0) || (sp2C > SCREEN_WIDTH) || (sp2A < 0) || (sp2A > SCREEN_HEIGHT)) {
        return false;
    }

    var = actor->yawTowardsPlayer - actor->shape.rot.y;
    abs_var = ABS(var);

    if (abs_var >= 0x4300) {
        return false;
    }

    if ((actor->xyzDistToPlayerSq > SQ(160.0f)) && !actor->isTargeted) {
        return false;
    }

    if (actor->xyzDistToPlayerSq <= SQ(80.0f)) {
        if (func_8002F2CC(actor, globalCtx, 80.0f)) {
            actor->textId = func_80037C30(globalCtx, arg2);
        }
    } else {
        if (func_8002F2F4(actor, globalCtx)) {
            actor->textId = func_80037C30(globalCtx, arg2);
        }
    }

    return false;
}

s32 func_80037F30(Vec3s* arg0, Vec3s* arg1) {
    Math_SmoothStepToS(&arg0->y, 0, 6, 6200, 100);
    Math_SmoothStepToS(&arg0->x, 0, 6, 6200, 100);
    Math_SmoothStepToS(&arg1->y, 0, 6, 6200, 100);
    Math_SmoothStepToS(&arg1->x, 0, 6, 6200, 100);
    return true;
}

s32 func_80037FC8(Actor* actor, Vec3f* arg1, Vec3s* arg2, Vec3s* arg3) {
    s16 sp36;
    s16 sp34;
    s16 var;

    sp36 = Math_Vec3f_Pitch(&actor->focus.pos, arg1);
    sp34 = Math_Vec3f_Yaw(&actor->focus.pos, arg1) - actor->world.rot.y;

    Math_SmoothStepToS(&arg2->x, sp36, 6, 2000, 1);
    arg2->x = (arg2->x < -6000) ? -6000 : ((arg2->x > 6000) ? 6000 : arg2->x);

    var = Math_SmoothStepToS(&arg2->y, sp34, 6, 2000, 1);
    arg2->y = (arg2->y < -8000) ? -8000 : ((arg2->y > 8000) ? 8000 : arg2->y);

    if (var && (ABS(arg2->y) < 8000)) {
        return false;
    }

    Math_SmoothStepToS(&arg3->y, sp34 - arg2->y, 4, 2000, 1);
    arg3->y = (arg3->y < -12000) ? -12000 : ((arg3->y > 12000) ? 12000 : arg3->y);

    return true;
}

s32 func_80038154(GlobalContext* globalCtx, Actor* actor, Vec3s* arg2, Vec3s* arg3, f32 arg4) {
    Player* player = PLAYER;
    s32 pad;
    Vec3f sp2C;
    s16 var;
    s16 abs_var;

    actor->focus.pos = actor->world.pos;
    actor->focus.pos.y += arg4;

    if (!(((globalCtx->csCtx.state != CS_STATE_IDLE) || (gDbgCamEnabled)) && (gSaveContext.entranceIndex == 0x00EE))) {
        var = actor->yawTowardsPlayer - actor->shape.rot.y;
        abs_var = ABS(var);
        if (abs_var >= 0x4300) {
            func_80037F30(arg2, arg3);
            return false;
        }
    }

    if (((globalCtx->csCtx.state != CS_STATE_IDLE) || (gDbgCamEnabled)) && (gSaveContext.entranceIndex == 0x00EE)) {
        sp2C = globalCtx->view.eye;
    } else {
        sp2C = player->actor.focus.pos;
    }

    func_80037FC8(actor, &sp2C, arg2, arg3);

    return true;
}

s32 func_80038290(GlobalContext* globalCtx, Actor* actor, Vec3s* arg2, Vec3s* arg3, Vec3f arg4) {
    Player* player = PLAYER;
    s32 pad;
    Vec3f sp24;
    s16 var;
    s16 abs_var;

    actor->focus.pos = arg4;

    if (!(((globalCtx->csCtx.state != CS_STATE_IDLE) || (gDbgCamEnabled)) && (gSaveContext.entranceIndex == 0x00EE))) {
        var = actor->yawTowardsPlayer - actor->shape.rot.y;
        abs_var = ABS(var);
        if (abs_var >= 0x4300) {
            func_80037F30(arg2, arg3);
            return false;
        }
    }

    if (((globalCtx->csCtx.state != CS_STATE_IDLE) || (gDbgCamEnabled)) && (gSaveContext.entranceIndex == 0x00EE)) {
        sp24 = globalCtx->view.eye;
    } else {
        sp24 = player->actor.focus.pos;
    }

    func_80037FC8(actor, &sp24, arg2, arg3);

    return true;
}<|MERGE_RESOLUTION|>--- conflicted
+++ resolved
@@ -1560,23 +1560,13 @@
     return player->exchangeItemId;
 }
 
-<<<<<<< HEAD
-void func_8002F374(GlobalContext* globalCtx, Actor* actor, s16* outX, s16* outY) {
+void func_8002F374(GlobalContext* globalCtx, Actor* actor, s16* x, s16* y) {
     Vec3f projectedPos;
     f32 w;
 
     func_8002BE04(globalCtx, &actor->focus.pos, &projectedPos, &w);
-    *outX = projectedPos.x * w * (SCREEN_WIDTH/2) + (SCREEN_WIDTH/2);
-    *outY = projectedPos.y * w * -(SCREEN_HEIGHT/2) + (SCREEN_HEIGHT/2);
-=======
-void func_8002F374(GlobalContext* globalCtx, Actor* actor, s16* x, s16* y) {
-    Vec3f sp1C;
-    f32 sp18;
-
-    func_8002BE04(globalCtx, &actor->focus.pos, &sp1C, &sp18);
-    *x = sp1C.x * sp18 * 160.0f + 160.0f;
-    *y = sp1C.y * sp18 * -120.0f + 120.0f;
->>>>>>> e632b9a1
+    *x = projectedPos.x * w * (SCREEN_WIDTH/2) + (SCREEN_WIDTH/2);
+    *y = projectedPos.y * w * -(SCREEN_HEIGHT/2) + (SCREEN_HEIGHT/2);
 }
 
 u32 Actor_HasParent(Actor* actor, GlobalContext* globalCtx) {
