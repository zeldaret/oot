#include "global.h"
#include "vt.h"

#include "overlays/actors/ovl_Arms_Hook/z_arms_hook.h"
#include "overlays/actors/ovl_En_Part/z_en_part.h"
#include "objects/gameplay_keep/gameplay_keep.h"

void ActorShape_Init(ActorShape* shape, f32 yOffset, ActorShadowFunc shadowDraw, f32 shadowScale) {
    shape->yOffset = yOffset;
    shape->shadowDraw = shadowDraw;
    shape->shadowScale = shadowScale;
    shape->shadowAlpha = 255;
}

void ActorShadow_Draw(Actor* actor, Lights* lights, GlobalContext* globalCtx, Gfx* dlist, Color_RGBA8* color) {
    f32 temp1;
    f32 temp2;
    MtxF sp60;

    if (actor->floorPoly != NULL) {
        temp1 = actor->world.pos.y - actor->floorHeight;

        if (temp1 >= -50.0f && temp1 < 500.0f) {
            OPEN_DISPS(globalCtx->state.gfxCtx, "../z_actor.c", 1553);

            POLY_OPA_DISP = Gfx_CallSetupDL(POLY_OPA_DISP, 0x2C);

            gDPSetCombineLERP(POLY_OPA_DISP++, 0, 0, 0, PRIMITIVE, TEXEL0, 0, PRIMITIVE, 0, 0, 0, 0, COMBINED, 0, 0, 0,
                              COMBINED);

            temp1 = (temp1 < 0.0f) ? 0.0f : ((temp1 > 150.0f) ? 150.0f : temp1);
            temp2 = 1.0f - (temp1 * (1.0f / 350));

            if (color != NULL) {
                gDPSetPrimColor(POLY_OPA_DISP++, 0, 0, color->r, color->g, color->b,
                                (u32)(actor->shape.shadowAlpha * temp2) & 0xFF);
            } else {
                gDPSetPrimColor(POLY_OPA_DISP++, 0, 0, 0, 0, 0, (u32)(actor->shape.shadowAlpha * temp2) & 0xFF);
            }

            func_80038A28(actor->floorPoly, actor->world.pos.x, actor->floorHeight, actor->world.pos.z, &sp60);
            Matrix_Put(&sp60);

            if (dlist != gCircleShadowDL) {
                Matrix_RotateY(actor->shape.rot.y * (M_PI / 0x8000), MTXMODE_APPLY);
            }

            temp2 = (1.0f - (temp1 * (1.0f / 350))) * actor->shape.shadowScale;
            Matrix_Scale(actor->scale.x * temp2, 1.0f, actor->scale.z * temp2, MTXMODE_APPLY);

            gSPMatrix(POLY_OPA_DISP++, Matrix_NewMtx(globalCtx->state.gfxCtx, "../z_actor.c", 1588),
                      G_MTX_MODELVIEW | G_MTX_LOAD);
            gSPDisplayList(POLY_OPA_DISP++, dlist);

            CLOSE_DISPS(globalCtx->state.gfxCtx, "../z_actor.c", 1594);
        }
    }
}

void ActorShadow_DrawCircle(Actor* actor, Lights* lights, GlobalContext* globalCtx) {
    ActorShadow_Draw(actor, lights, globalCtx, gCircleShadowDL, NULL);
}

void ActorShadow_DrawWhiteCircle(Actor* actor, Lights* lights, GlobalContext* globalCtx) {
    static Color_RGBA8 white = { 255, 255, 255, 255 };

    ActorShadow_Draw(actor, lights, globalCtx, gCircleShadowDL, &white);
}

void ActorShadow_DrawHorse(Actor* actor, Lights* lights, GlobalContext* globalCtx) {
    ActorShadow_Draw(actor, lights, globalCtx, gHorseShadowDL, NULL);
}

void ActorShadow_DrawFoot(GlobalContext* globalCtx, Light* light, MtxF* arg2, s32 arg3, f32 arg4, f32 arg5, f32 arg6) {
    s32 pad1;
    f32 sp58;
    s32 pad2[2];

    OPEN_DISPS(globalCtx->state.gfxCtx, "../z_actor.c", 1661);

    gDPSetPrimColor(POLY_OPA_DISP++, 0, 0, 0, 0, 0,
                    (u32)(((arg3 * 0.00005f) > 1.0f ? 1.0f : (arg3 * 0.00005f)) * arg4) & 0xFF);

    sp58 = Math_FAtan2F(light->l.dir[0], light->l.dir[2]);
    arg6 *= (4.5f - (light->l.dir[1] * 0.035f));
    arg6 = (arg6 < 1.0f) ? 1.0f : arg6;
    Matrix_Put(arg2);
    Matrix_RotateY(sp58, MTXMODE_APPLY);
    Matrix_Scale(arg5, 1.0f, arg5 * arg6, MTXMODE_APPLY);

    gSPMatrix(POLY_OPA_DISP++, Matrix_NewMtx(globalCtx->state.gfxCtx, "../z_actor.c", 1687),
              G_MTX_MODELVIEW | G_MTX_LOAD);
    gSPDisplayList(POLY_OPA_DISP++, gFootShadowDL);

    CLOSE_DISPS(globalCtx->state.gfxCtx, "../z_actor.c", 1693);
}

#ifdef NON_MATCHING
// saved register, stack usage and minor ordering differences
void ActorShadow_DrawFeet(Actor* actor, Lights* lights, GlobalContext* globalCtx) {
    MtxF spE8;
    f32 spE0[2];
    s32 i;
    f32* spAC;
    f32 temp_10;
    u8 temp_14;
    f32 temp_f0;
    f32 temp_f20;
    f32 temp_f20_2;
    f32 temp_f22_2;
    f32 temp_f24;
    s32 temp_a3;
    s32 temp_lo;
    u8 temp_s6;
    Vec3f* phi_s7;
    f32 phi_f2;
    Light* phi_s0;
    s32 phi_s1;
    s32 phi_s2;

    temp_f20 = actor->world.pos.y - actor->floorHeight;

    if (temp_f20 > 20.0f) {
        temp_10 = actor->shape.shadowScale;
        temp_14 = actor->shape.shadowAlpha;
        actor->shape.shadowScale *= 0.3f;
        actor->shape.shadowAlpha *= ((temp_f20 - 20.0f) * 0.02f) > 1.0f ? 1.0f : ((temp_f20 - 20.0f) * 0.02f);
        ActorShadow_DrawCircle(actor, lights, globalCtx);
        actor->shape.shadowScale = temp_10;
        actor->shape.shadowAlpha = temp_14;
    }

    if (temp_f20 < 200.0f) {
        phi_s7 = &actor->shape.feetPos[FOOT_LEFT];
        spAC = &spE0[0];
        temp_s6 = lights->numLights;
        temp_s6 -= 2;

        OPEN_DISPS(globalCtx->state.gfxCtx, "../z_actor.c", 1741);

        POLY_OPA_DISP = Gfx_CallSetupDL(POLY_OPA_DISP, 0x2C);
        actor->shape.feetFloorFlags = 0;

        for (i = 0; i < 2; i++) {
            phi_s7->y += 50.0f;
            *spAC = func_800BFCB8(globalCtx, &spE8, phi_s7);
            phi_s7->y -= 50.0f;

            actor->shape.feetFloorFlags *= 2;

            phi_f2 = phi_s7->y - *spAC;

            if ((phi_f2 >= -1.0f) && (phi_f2 < 500.0f)) {
                phi_s0 = &lights->l.l[0];

                if (phi_f2 <= 0.0f) {
                    actor->shape.feetFloorFlags++;
                }

                if (30.0f < phi_f2) {
                    phi_f2 = 30.0f;
                }

                temp_f24 = actor->shape.shadowAlpha * (1.0f - (phi_f2 * (1.0f / 30)));

                if (30.0f < phi_f2) {
                    phi_f2 = 30.0f;
                }

                temp_f20_2 = 1.0f - (phi_f2 * (1.0f / 70));
                temp_f22_2 = (actor->shape.shadowScale * temp_f20_2) * actor->scale.x;

                phi_s2 = 0;

                for (phi_s1 = 0; phi_s1 < temp_s6; phi_s1++) {
                    if (phi_s0->l.dir[1] > 0) {
                        temp_lo = ABS(phi_s0->l.dir[1]) * ((phi_s0->l.col[0] + phi_s0->l.col[1]) + phi_s0->l.col[2]);
                        if (temp_lo > 0) {
                            ActorShadow_DrawFoot(globalCtx, phi_s0, &spE8, temp_lo, temp_f24, temp_f22_2, temp_f20_2);
                            phi_s2 += temp_lo;
                        }
                    }
                    phi_s0++;
                }

                for (phi_s1 = 0; phi_s1 < 2; phi_s1++) {
                    if (phi_s0->l.dir[1] > 0) {
                        temp_a3 = (ABS(phi_s0->l.dir[1]) * ((phi_s0->l.col[0] + phi_s0->l.col[1]) + phi_s0->l.col[2])) -
                                  (phi_s2 * 8);
                        if (temp_a3 > 0) {
                            ActorShadow_DrawFoot(globalCtx, phi_s0, &spE8, temp_a3, temp_f24, temp_f22_2, temp_f20_2);
                        }
                    }
                    phi_s0++;
                }
            }

            spAC++;
            phi_s7++;
        }

        if (!(actor->bgCheckFlags & 1)) {
            actor->shape.feetFloorFlags = 0;
        } else if (actor->shape.feetFloorFlags == 3) {
            temp_f0 = actor->shape.feetPos[FOOT_LEFT].y - actor->shape.feetPos[FOOT_RIGHT].y;
            actor->shape.feetFloorFlags = ((spE0[0] + temp_f0) < (spE0[1] - temp_f0)) ? 2 : 1;
        }

        CLOSE_DISPS(globalCtx->state.gfxCtx, "../z_actor.c", 1831);
    }
}
#else
#pragma GLOBAL_ASM("asm/non_matchings/code/z_actor/ActorShadow_DrawFeet.s")
#endif

void Actor_SetFeetPos(Actor* actor, s32 limbIndex, s32 leftFootIndex, Vec3f* leftFootPos, s32 rightFootIndex,
                      Vec3f* rightFootPos) {
    if (limbIndex == leftFootIndex) {
        Matrix_MultVec3f(leftFootPos, &actor->shape.feetPos[FOOT_LEFT]);
    } else if (limbIndex == rightFootIndex) {
        Matrix_MultVec3f(rightFootPos, &actor->shape.feetPos[FOOT_RIGHT]);
    }
}

void func_8002BE04(GlobalContext* globalCtx, Vec3f* arg1, Vec3f* arg2, f32* arg3) {
    SkinMatrix_Vec3fMtxFMultXYZW(&globalCtx->mf_11D60, arg1, arg2, arg3);
    *arg3 = (*arg3 < 1.0f) ? 1.0f : (1.0f / *arg3);
}

typedef struct {
    /* 0x00 */ Color_RGBA8 inner;
    /* 0x04 */ Color_RGBA8 outer;
} NaviColor; // size = 0x8

NaviColor sNaviColorList[] = {
    { { 0, 255, 0, 255 }, { 0, 255, 0, 0 } },         { { 0, 255, 0, 255 }, { 0, 255, 0, 0 } },
    { { 255, 255, 255, 255 }, { 0, 0, 255, 0 } },     { { 0, 255, 0, 255 }, { 0, 255, 0, 0 } },
    { { 150, 150, 255, 255 }, { 150, 150, 255, 0 } }, { { 255, 255, 0, 255 }, { 200, 155, 0, 0 } },
    { { 0, 255, 0, 255 }, { 0, 255, 0, 0 } },         { { 0, 255, 0, 255 }, { 0, 255, 0, 0 } },
    { { 0, 255, 0, 255 }, { 0, 255, 0, 0 } },         { { 255, 255, 0, 255 }, { 200, 155, 0, 0 } },
    { { 0, 255, 0, 255 }, { 0, 255, 0, 0 } },         { { 0, 255, 0, 255 }, { 0, 255, 0, 0 } },
    { { 0, 255, 0, 255 }, { 0, 255, 0, 0 } },
};

// unused
Gfx D_80115FF0[] = {
    gsSPEndDisplayList(),
};

void func_8002BE64(TargetContext* targetCtx, s32 index, f32 arg2, f32 arg3, f32 arg4) {
    targetCtx->arr_50[index].pos.x = arg2;
    targetCtx->arr_50[index].pos.y = arg3;
    targetCtx->arr_50[index].pos.z = arg4;
    targetCtx->arr_50[index].unk_0C = targetCtx->unk_44;
}

void func_8002BE98(TargetContext* targetCtx, s32 actorCategory, GlobalContext* globalCtx) {
    TargetContextEntry* entry;
    NaviColor* naviColor;
    s32 i;

    Math_Vec3f_Copy(&targetCtx->targetCenterPos, &globalCtx->view.eye);
    targetCtx->unk_44 = 500.0f;
    targetCtx->unk_48 = 0x100;

    naviColor = &sNaviColorList[actorCategory];

    entry = &targetCtx->arr_50[0];
    for (i = 0; i < ARRAY_COUNT(targetCtx->arr_50); i++) {
        func_8002BE64(targetCtx, i, 0.0f, 0.0f, 0.0f);
        entry->color.r = naviColor->inner.r;
        entry->color.g = naviColor->inner.g;
        entry->color.b = naviColor->inner.b;
        entry++;
    }
}

void func_8002BF60(TargetContext* targetCtx, Actor* actor, s32 actorCategory, GlobalContext* globalCtx) {
    NaviColor* naviColor = &sNaviColorList[actorCategory];
    targetCtx->naviRefPos.x = actor->focus.pos.x;
    targetCtx->naviRefPos.y = actor->focus.pos.y + (actor->targetArrowOffset * actor->scale.y);
    targetCtx->naviRefPos.z = actor->focus.pos.z;
    targetCtx->naviInner.r = naviColor->inner.r;
    targetCtx->naviInner.g = naviColor->inner.g;
    targetCtx->naviInner.b = naviColor->inner.b;
    targetCtx->naviInner.a = naviColor->inner.a;
    targetCtx->naviOuter.r = naviColor->outer.r;
    targetCtx->naviOuter.g = naviColor->outer.g;
    targetCtx->naviOuter.b = naviColor->outer.b;
    targetCtx->naviOuter.a = naviColor->outer.a;
}

void func_8002C0C0(TargetContext* targetCtx, Actor* actor, GlobalContext* globalCtx) {
    targetCtx->arrowPointedActor = NULL;
    targetCtx->targetedActor = NULL;
    targetCtx->unk_40 = 0.0f;
    targetCtx->unk_8C = NULL;
    targetCtx->unk_90 = NULL;
    targetCtx->unk_4B = 0;
    targetCtx->unk_4C = 0;
    func_8002BF60(targetCtx, actor, actor->category, globalCtx);
    func_8002BE98(targetCtx, actor->category, globalCtx);
}

void func_8002C124(TargetContext* targetCtx, GlobalContext* globalCtx) {
    Actor* actor = targetCtx->targetedActor;

    OPEN_DISPS(globalCtx->state.gfxCtx, "../z_actor.c", 2029);

    if (targetCtx->unk_48 != 0) {
        TargetContextEntry* entry;
        Player* player;
        s16 spCE;
        f32 temp1;
        Vec3f spBC;
        s32 spB8;
        f32 spB4;
        s32 spB0;
        s32 spAC;
        f32 var1;
        f32 var2;
        s32 i;

        player = PLAYER;

        spCE = 0xFF;
        var1 = 1.0f;

        if (targetCtx->unk_4B != 0) {
            spB8 = 1;
        } else {
            spB8 = 3;
        }

        if (actor != NULL) {
            Math_Vec3f_Copy(&targetCtx->targetCenterPos, &actor->focus.pos);
            var1 = (500.0f - targetCtx->unk_44) / 420.0f;
        } else {
            targetCtx->unk_48 -= 120;
            if (targetCtx->unk_48 < 0) {
                targetCtx->unk_48 = 0;
            }
            spCE = targetCtx->unk_48;
        }

        func_8002BE04(globalCtx, &targetCtx->targetCenterPos, &spBC, &spB4);

        spBC.x = (160 * (spBC.x * spB4)) * var1;
        spBC.x = CLAMP(spBC.x, -320.0f, 320.0f);

        spBC.y = (120 * (spBC.y * spB4)) * var1;
        spBC.y = CLAMP(spBC.y, -240.0f, 240.0f);

        spBC.z = spBC.z * var1;

        targetCtx->unk_4C--;
        if (targetCtx->unk_4C < 0) {
            targetCtx->unk_4C = 2;
        }

        func_8002BE64(targetCtx, targetCtx->unk_4C, spBC.x, spBC.y, spBC.z);

        if ((!(player->stateFlags1 & 0x40)) || (actor != player->unk_664)) {
            OVERLAY_DISP = Gfx_CallSetupDL(OVERLAY_DISP, 0x39);

            for (spB0 = 0, spAC = targetCtx->unk_4C; spB0 < spB8; spB0++, spAC = (spAC + 1) % 3) {
                entry = &targetCtx->arr_50[spAC];

                if (entry->unk_0C < 500.0f) {
                    if (entry->unk_0C <= 120.0f) {
                        var2 = 0.15f;
                    } else {
                        var2 = ((entry->unk_0C - 120.0f) * 0.001f) + 0.15f;
                    }

                    Matrix_Translate(entry->pos.x, entry->pos.y, 0.0f, MTXMODE_NEW);
                    Matrix_Scale(var2, 0.15f, 1.0f, MTXMODE_APPLY);

                    gDPSetPrimColor(OVERLAY_DISP++, 0, 0, entry->color.r, entry->color.g, entry->color.b, (u8)spCE);

                    Matrix_RotateZ((targetCtx->unk_4B & 0x7F) * (M_PI / 64), MTXMODE_APPLY);

                    for (i = 0; i < 4; i++) {
                        Matrix_RotateZ(M_PI / 2, MTXMODE_APPLY);
                        Matrix_Push();
                        Matrix_Translate(entry->unk_0C, entry->unk_0C, 0.0f, MTXMODE_APPLY);
                        gSPMatrix(OVERLAY_DISP++, Matrix_NewMtx(globalCtx->state.gfxCtx, "../z_actor.c", 2116),
                                  G_MTX_MODELVIEW | G_MTX_LOAD);
                        gSPDisplayList(OVERLAY_DISP++, gZTargetLockOnTriangleDL);
                        Matrix_Pop();
                    }
                }

                spCE -= 0xFF / 3;
                if (spCE < 0) {
                    spCE = 0;
                }
            }
        }
    }

    actor = targetCtx->unk_94;
    if ((actor != NULL) && !(actor->flags & 0x8000000)) {
        NaviColor* naviColor = &sNaviColorList[actor->category];

        POLY_XLU_DISP = Gfx_CallSetupDL(POLY_XLU_DISP, 0x7);

        Matrix_Translate(actor->focus.pos.x, actor->focus.pos.y + (actor->targetArrowOffset * actor->scale.y) + 17.0f,
                         actor->focus.pos.z, MTXMODE_NEW);
        Matrix_RotateY((f32)((u16)(globalCtx->gameplayFrames * 3000)) * (M_PI / 0x8000), MTXMODE_APPLY);
        Matrix_Scale((iREG(27) + 35) / 1000.0f, (iREG(28) + 60) / 1000.0f, (iREG(29) + 50) / 1000.0f, MTXMODE_APPLY);

        gDPSetPrimColor(POLY_XLU_DISP++, 0, 0, naviColor->inner.r, naviColor->inner.g, naviColor->inner.b, 255);
        gSPMatrix(POLY_XLU_DISP++, Matrix_NewMtx(globalCtx->state.gfxCtx, "../z_actor.c", 2153),
                  G_MTX_MODELVIEW | G_MTX_LOAD);
        gSPDisplayList(POLY_XLU_DISP++, &gZTargetArrowDL);
    }

    CLOSE_DISPS(globalCtx->state.gfxCtx, "../z_actor.c", 2158);
}

void func_8002C7BC(TargetContext* targetCtx, Player* player, Actor* actorArg, GlobalContext* globalCtx) {
    s32 pad;
    Actor* unkActor;
    s32 actorCategory;
    Vec3f sp50;
    f32 sp4C;
    f32 temp1;
    f32 temp2;
    f32 temp3;
    f32 temp4;
    f32 temp5;
    f32 temp6;
    s32 lockOnSfxId;

    unkActor = NULL;

    if ((player->unk_664 != NULL) && (player->unk_84B[player->unk_846] == 2)) {
        targetCtx->unk_94 = NULL;
    } else {
        func_80032AF0(globalCtx, &globalCtx->actorCtx, &unkActor, player);
        targetCtx->unk_94 = unkActor;
    }

    if (targetCtx->unk_8C != NULL) {
        unkActor = targetCtx->unk_8C;
        targetCtx->unk_8C = NULL;
    } else if (actorArg != NULL) {
        unkActor = actorArg;
    }

    if (unkActor != NULL) {
        actorCategory = unkActor->category;
    } else {
        actorCategory = player->actor.category;
    }

    if ((unkActor != targetCtx->arrowPointedActor) || (actorCategory != targetCtx->activeCategory)) {
        targetCtx->arrowPointedActor = unkActor;
        targetCtx->activeCategory = actorCategory;
        targetCtx->unk_40 = 1.0f;
    }

    if (unkActor == NULL) {
        unkActor = &player->actor;
    }

    if (Math_StepToF(&targetCtx->unk_40, 0.0f, 0.25f) == 0) {
        temp1 = 0.25f / targetCtx->unk_40;
        temp2 = unkActor->world.pos.x - targetCtx->naviRefPos.x;
        temp3 = (unkActor->world.pos.y + (unkActor->targetArrowOffset * unkActor->scale.y)) - targetCtx->naviRefPos.y;
        temp4 = unkActor->world.pos.z - targetCtx->naviRefPos.z;
        targetCtx->naviRefPos.x += temp2 * temp1;
        targetCtx->naviRefPos.y += temp3 * temp1;
        targetCtx->naviRefPos.z += temp4 * temp1;
    } else {
        func_8002BF60(targetCtx, unkActor, actorCategory, globalCtx);
    }

    if ((actorArg != NULL) && (targetCtx->unk_4B == 0)) {
        func_8002BE04(globalCtx, &actorArg->focus.pos, &sp50, &sp4C);
        if (((sp50.z <= 0.0f) || (1.0f <= fabsf(sp50.x * sp4C))) || (1.0f <= fabsf(sp50.y * sp4C))) {
            actorArg = NULL;
        }
    }

    if (actorArg != NULL) {
        if (actorArg != targetCtx->targetedActor) {
            func_8002BE98(targetCtx, actorArg->category, globalCtx);
            targetCtx->targetedActor = actorArg;

            if (actorArg->id == ACTOR_EN_BOOM) {
                targetCtx->unk_48 = 0;
            }

            lockOnSfxId = ((actorArg->flags & 5) == 5) ? NA_SE_SY_LOCK_ON : NA_SE_SY_LOCK_ON_HUMAN;
            func_80078884(lockOnSfxId);
        }

        targetCtx->targetCenterPos.x = actorArg->world.pos.x;
        targetCtx->targetCenterPos.y = actorArg->world.pos.y - (actorArg->shape.yOffset * actorArg->scale.y);
        targetCtx->targetCenterPos.z = actorArg->world.pos.z;

        if (targetCtx->unk_4B == 0) {
            temp5 = (500.0f - targetCtx->unk_44) * 3.0f;
            temp6 = (temp5 < 30.0f) ? 30.0f : ((100.0f < temp5) ? 100.0f : temp5);
            if (Math_StepToF(&targetCtx->unk_44, 80.0f, temp6) != 0) {
                targetCtx->unk_4B++;
            }
        } else {
            targetCtx->unk_4B = (targetCtx->unk_4B + 3) | 0x80;
            targetCtx->unk_44 = 120.0f;
        }
    } else {
        targetCtx->targetedActor = NULL;
        Math_StepToF(&targetCtx->unk_44, 500.0f, 80.0f);
    }
}

/**
 * Tests if current scene switch flag is set.
 */
s32 Flags_GetSwitch(GlobalContext* globalCtx, s32 flag) {
    if (flag < 0x20) {
        return globalCtx->actorCtx.flags.swch & (1 << flag);
    } else {
        return globalCtx->actorCtx.flags.tempSwch & (1 << (flag - 0x20));
    }
}

/**
 * Sets current scene switch flag.
 */
void Flags_SetSwitch(GlobalContext* globalCtx, s32 flag) {
    if (flag < 0x20) {
        globalCtx->actorCtx.flags.swch |= (1 << flag);
    } else {
        globalCtx->actorCtx.flags.tempSwch |= (1 << (flag - 0x20));
    }
}

/**
 * Unsets current scene switch flag.
 */
void Flags_UnsetSwitch(GlobalContext* globalCtx, s32 flag) {
    if (flag < 0x20) {
        globalCtx->actorCtx.flags.swch &= ~(1 << flag);
    } else {
        globalCtx->actorCtx.flags.tempSwch &= ~(1 << (flag - 0x20));
    }
}

/**
 * Tests if current scene unknown flag is set.
 */
s32 Flags_GetUnknown(GlobalContext* globalCtx, s32 flag) {
    if (flag < 0x20) {
        return globalCtx->actorCtx.flags.unk0 & (1 << flag);
    } else {
        return globalCtx->actorCtx.flags.unk1 & (1 << (flag - 0x20));
    }
}

/**
 * Sets current scene unknown flag.
 */
void Flags_SetUnknown(GlobalContext* globalCtx, s32 flag) {
    if (flag < 0x20) {
        globalCtx->actorCtx.flags.unk0 |= (1 << flag);
    } else {
        globalCtx->actorCtx.flags.unk1 |= (1 << (flag - 0x20));
    }
}

/**
 * Unsets current scene unknown flag.
 */
void Flags_UnsetUnknown(GlobalContext* globalCtx, s32 flag) {
    if (flag < 0x20) {
        globalCtx->actorCtx.flags.unk0 &= ~(1 << flag);
    } else {
        globalCtx->actorCtx.flags.unk1 &= ~(1 << (flag - 0x20));
    }
}

/**
 * Tests if current scene chest flag is set.
 */
s32 Flags_GetTreasure(GlobalContext* globalCtx, s32 flag) {
    return globalCtx->actorCtx.flags.chest & (1 << flag);
}

/**
 * Sets current scene chest flag.
 */
void Flags_SetTreasure(GlobalContext* globalCtx, s32 flag) {
    globalCtx->actorCtx.flags.chest |= (1 << flag);
}

/**
 * Tests if current scene clear flag is set.
 */
s32 Flags_GetClear(GlobalContext* globalCtx, s32 flag) {
    return globalCtx->actorCtx.flags.clear & (1 << flag);
}

/**
 * Sets current scene clear flag.
 */
void Flags_SetClear(GlobalContext* globalCtx, s32 flag) {
    globalCtx->actorCtx.flags.clear |= (1 << flag);
}

/**
 * Unsets current scene clear flag.
 */
void Flags_UnsetClear(GlobalContext* globalCtx, s32 flag) {
    globalCtx->actorCtx.flags.clear &= ~(1 << flag);
}

/**
 * Tests if current scene temp clear flag is set.
 */
s32 Flags_GetTempClear(GlobalContext* globalCtx, s32 flag) {
    return globalCtx->actorCtx.flags.tempClear & (1 << flag);
}

/**
 * Sets current scene temp clear flag.
 */
void Flags_SetTempClear(GlobalContext* globalCtx, s32 flag) {
    globalCtx->actorCtx.flags.tempClear |= (1 << flag);
}

/**
 * Unsets current scene temp clear flag.
 */
void Flags_UnsetTempClear(GlobalContext* globalCtx, s32 flag) {
    globalCtx->actorCtx.flags.tempClear &= ~(1 << flag);
}

/**
 * Tests if current scene collectible flag is set.
 */
s32 Flags_GetCollectible(GlobalContext* globalCtx, s32 flag) {
    if (flag < 0x20) {
        return globalCtx->actorCtx.flags.collect & (1 << flag);
    } else {
        return globalCtx->actorCtx.flags.tempCollect & (1 << (flag - 0x20));
    }
}

/**
 * Sets current scene collectible flag.
 */
void Flags_SetCollectible(GlobalContext* globalCtx, s32 flag) {
    if (flag != 0) {
        if (flag < 0x20) {
            globalCtx->actorCtx.flags.collect |= (1 << flag);
        } else {
            globalCtx->actorCtx.flags.tempCollect |= (1 << (flag - 0x20));
        }
    }
}

void func_8002CDE4(GlobalContext* globalCtx, TitleCardContext* titleCtx) {
    titleCtx->durationTimer = titleCtx->delayTimer = titleCtx->intensity = titleCtx->alpha = 0;
}

void TitleCard_InitBossName(GlobalContext* globalCtx, TitleCardContext* titleCtx, void* texture, s16 x, s16 y, u8 width,
                            u8 height) {
    titleCtx->texture = texture;
    titleCtx->x = x;
    titleCtx->y = y;
    titleCtx->width = width;
    titleCtx->height = height;
    titleCtx->durationTimer = 80;
    titleCtx->delayTimer = 0;
}

void TitleCard_InitPlaceName(GlobalContext* globalCtx, TitleCardContext* titleCtx, void* texture, s32 x, s32 y,
                             s32 width, s32 height, s32 delay) {
    Scene* loadedScene = globalCtx->loadedScene;
    u32 size = loadedScene->titleFile.vromEnd - loadedScene->titleFile.vromStart;

    if ((size != 0) && (size <= 0x3000)) {
        DmaMgr_SendRequest1(texture, loadedScene->titleFile.vromStart, size, "../z_actor.c", 2765);
    }

    titleCtx->texture = texture;
    titleCtx->x = x;
    titleCtx->y = y;
    titleCtx->width = width;
    titleCtx->height = height;
    titleCtx->durationTimer = 80;
    titleCtx->delayTimer = delay;
}

void TitleCard_Update(GlobalContext* globalCtx, TitleCardContext* titleCtx) {
    if (DECR(titleCtx->delayTimer) == 0) {
        if (DECR(titleCtx->durationTimer) == 0) {
            Math_StepToS(&titleCtx->alpha, 0, 30);
            Math_StepToS(&titleCtx->intensity, 0, 70);
        } else {
            Math_StepToS(&titleCtx->alpha, 255, 10);
            Math_StepToS(&titleCtx->intensity, 255, 20);
        }
    }
}

void TitleCard_Draw(GlobalContext* globalCtx, TitleCardContext* titleCtx) {
    s32 spCC;
    s32 spC8;
    s32 unk1;
    s32 spC0;
    s32 sp38;
    s32 spB8;
    s32 spB4;
    s32 spB0;

    if (titleCtx->alpha != 0) {
        spCC = titleCtx->width;
        spC8 = titleCtx->height;
        spC0 = (titleCtx->x * 4) - (spCC * 2);
        spB8 = (titleCtx->y * 4) - (spC8 * 2);
        sp38 = spCC * 2;

        OPEN_DISPS(globalCtx->state.gfxCtx, "../z_actor.c", 2824);

        spB0 = spCC * spC8 * gSaveContext.language;
        spC8 = (spCC * spC8 > 0x1000) ? 0x1000 / spCC : spC8;
        spB4 = spB8 + (spC8 * 4);

        if (1) {} // Necessary to match

        OVERLAY_DISP = func_80093808(OVERLAY_DISP);

        gDPSetPrimColor(OVERLAY_DISP++, 0, 0, (u8)titleCtx->intensity, (u8)titleCtx->intensity, (u8)titleCtx->intensity,
                        (u8)titleCtx->alpha);

        gDPLoadTextureBlock(OVERLAY_DISP++, (s32)titleCtx->texture + spB0, G_IM_FMT_IA, G_IM_SIZ_8b, spCC, spC8, 0,
                            G_TX_NOMIRROR | G_TX_WRAP, G_TX_NOMIRROR | G_TX_WRAP, G_TX_NOMASK, G_TX_NOMASK, G_TX_NOLOD,
                            G_TX_NOLOD);

        gSPTextureRectangle(OVERLAY_DISP++, spC0, spB8, ((sp38 * 2) + spC0) - 4, spB8 + (spC8 * 4) - 1, G_TX_RENDERTILE,
                            0, 0, 1 << 10, 1 << 10);

        spC8 = titleCtx->height - spC8;

        if (spC8 > 0) {
            gDPLoadTextureBlock(OVERLAY_DISP++, (s32)titleCtx->texture + spB0 + 0x1000, G_IM_FMT_IA, G_IM_SIZ_8b, spCC,
                                spC8, 0, G_TX_NOMIRROR | G_TX_WRAP, G_TX_NOMIRROR | G_TX_WRAP, G_TX_NOMASK, G_TX_NOMASK,
                                G_TX_NOLOD, G_TX_NOLOD);

            gSPTextureRectangle(OVERLAY_DISP++, spC0, spB4, ((sp38 * 2) + spC0) - 4, spB4 + (spC8 * 4) - 1,
                                G_TX_RENDERTILE, 0, 0, 1 << 10, 1 << 10);
        }

        CLOSE_DISPS(globalCtx->state.gfxCtx, "../z_actor.c", 2880);
    }
}

s32 func_8002D53C(GlobalContext* globalCtx, TitleCardContext* titleCtx) {
    if ((globalCtx->actorCtx.titleCtx.delayTimer != 0) || (globalCtx->actorCtx.titleCtx.alpha != 0)) {
        titleCtx->durationTimer = 0;
        titleCtx->delayTimer = 0;
        return false;
    }

    return true;
}

void Actor_Kill(Actor* actor) {
    actor->draw = NULL;
    actor->update = NULL;
    actor->flags &= ~0x1;
}

void Actor_SetWorldToHome(Actor* actor) {
    actor->world = actor->home;
}

void Actor_SetFocus(Actor* actor, f32 yOffset) {
    actor->focus.pos.x = actor->world.pos.x;
    actor->focus.pos.y = actor->world.pos.y + yOffset;
    actor->focus.pos.z = actor->world.pos.z;

    actor->focus.rot.x = actor->world.rot.x;
    actor->focus.rot.y = actor->world.rot.y;
    actor->focus.rot.z = actor->world.rot.z;
}

void Actor_SetWorldRotToShape(Actor* actor) {
    actor->world.rot = actor->shape.rot;
}

void Actor_SetShapeRotToWorld(Actor* actor) {
    actor->shape.rot = actor->world.rot;
}

void Actor_SetScale(Actor* actor, f32 scale) {
    actor->scale.z = scale;
    actor->scale.y = scale;
    actor->scale.x = scale;
}

void Actor_SetObjectDependency(GlobalContext* globalCtx, Actor* actor) {
    gSegments[6] = VIRTUAL_TO_PHYSICAL(globalCtx->objectCtx.status[actor->objBankIndex].segment);
}

void Actor_Init(Actor* actor, GlobalContext* globalCtx) {
    Actor_SetWorldToHome(actor);
    Actor_SetShapeRotToWorld(actor);
    Actor_SetFocus(actor, 0.0f);
    Math_Vec3f_Copy(&actor->prevPos, &actor->world.pos);
    Actor_SetScale(actor, 0.01f);
    actor->targetMode = 3;
    actor->minVelocityY = -20.0f;
    actor->xyzDistToPlayerSq = FLT_MAX;
    actor->naviEnemyId = 0xFF;
    actor->uncullZoneForward = 1000.0f;
    actor->uncullZoneScale = 350.0f;
    actor->uncullZoneDownward = 700.0f;
    CollisionCheck_InitInfo(&actor->colChkInfo);
    actor->floorBgId = BGCHECK_SCENE;
    ActorShape_Init(&actor->shape, 0.0f, NULL, 0.0f);
    if (Object_IsLoaded(&globalCtx->objectCtx, actor->objBankIndex)) {
        Actor_SetObjectDependency(globalCtx, actor);
        actor->init(actor, globalCtx);
        actor->init = NULL;
    }
}

void Actor_Destroy(Actor* actor, GlobalContext* globalCtx) {
    ActorOverlay* overlayEntry;
    char* name;

    if (actor->destroy != NULL) {
        actor->destroy(actor, globalCtx);
        actor->destroy = NULL;
    } else {
        overlayEntry = actor->overlayEntry;
        name = overlayEntry->name != NULL ? overlayEntry->name : "";

        // Translates to: "NO Actor CLASS DESTRUCT [%s]"
        osSyncPrintf("Ａｃｔｏｒクラス デストラクトがありません [%s]\n" VT_RST, name);
    }
}

s16 func_8002D7EC(Actor* actor) {
    f32 speedRate = R_UPDATE_RATE * 0.5f;

    actor->world.pos.x += (actor->velocity.x * speedRate) + actor->colChkInfo.displacement.x;
    actor->world.pos.y += (actor->velocity.y * speedRate) + actor->colChkInfo.displacement.y;
    actor->world.pos.z += (actor->velocity.z * speedRate) + actor->colChkInfo.displacement.z;
}

void func_8002D868(Actor* actor) {
    actor->velocity.x = Math_SinS(actor->world.rot.y) * actor->speedXZ;
    actor->velocity.z = Math_CosS(actor->world.rot.y) * actor->speedXZ;

    actor->velocity.y += actor->gravity;
    if (actor->velocity.y < actor->minVelocityY) {
        actor->velocity.y = actor->minVelocityY;
    }
}

void Actor_MoveForward(Actor* actor) {
    func_8002D868(actor);
    func_8002D7EC(actor);
}

void func_8002D908(Actor* actor) {
    f32 sp24 = Math_CosS(actor->world.rot.x) * actor->speedXZ;

    actor->velocity.x = Math_SinS(actor->world.rot.y) * sp24;
    actor->velocity.y = Math_SinS(actor->world.rot.x) * actor->speedXZ;
    actor->velocity.z = Math_CosS(actor->world.rot.y) * sp24;
}

void func_8002D97C(Actor* actor) {
    func_8002D908(actor);
    func_8002D7EC(actor);
}

void func_8002D9A4(Actor* actor, f32 arg1) {
    actor->speedXZ = Math_CosS(actor->world.rot.x) * arg1;
    actor->velocity.y = -Math_SinS(actor->world.rot.x) * arg1;
}

void func_8002D9F8(Actor* actor, SkelAnime* skelAnime) {
    Vec3f sp1C;

    SkelAnime_UpdateTranslation(skelAnime, &sp1C, actor->shape.rot.y);
    actor->world.pos.x += sp1C.x * actor->scale.x;
    actor->world.pos.y += sp1C.y * actor->scale.y;
    actor->world.pos.z += sp1C.z * actor->scale.z;
}

s16 Actor_WorldYawTowardActor(Actor* actorA, Actor* actorB) {
    return Math_Vec3f_Yaw(&actorA->world.pos, &actorB->world.pos);
}

s16 Actor_FocusYawTowardActor(Actor* actorA, Actor* actorB) {
    return Math_Vec3f_Yaw(&actorA->focus.pos, &actorB->focus.pos);
}

s16 Actor_WorldYawTowardPoint(Actor* actor, Vec3f* refPoint) {
    return Math_Vec3f_Yaw(&actor->world.pos, refPoint);
}

s16 Actor_WorldPitchTowardActor(Actor* actorA, Actor* actorB) {
    return Math_Vec3f_Pitch(&actorA->world.pos, &actorB->world.pos);
}

s16 Actor_FocusPitchTowardActor(Actor* actorA, Actor* actorB) {
    return Math_Vec3f_Pitch(&actorA->focus.pos, &actorB->focus.pos);
}

s16 Actor_WorldPitchTowardPoint(Actor* actor, Vec3f* refPoint) {
    return Math_Vec3f_Pitch(&actor->world.pos, refPoint);
}

f32 Actor_WorldDistXYZToActor(Actor* actorA, Actor* actorB) {
    return Math_Vec3f_DistXYZ(&actorA->world.pos, &actorB->world.pos);
}

f32 Actor_WorldDistXYZToPoint(Actor* actor, Vec3f* refPoint) {
    return Math_Vec3f_DistXYZ(&actor->world.pos, refPoint);
}

f32 Actor_WorldDistXZToActor(Actor* actorA, Actor* actorB) {
    return Math_Vec3f_DistXZ(&actorA->world.pos, &actorB->world.pos);
}

f32 Actor_WorldDistXZToPoint(Actor* actor, Vec3f* refPoint) {
    return Math_Vec3f_DistXZ(&actor->world.pos, refPoint);
}

void func_8002DBD0(Actor* actor, Vec3f* result, Vec3f* arg2) {
    f32 cosRot2Y;
    f32 sinRot2Y;
    f32 deltaX;
    f32 deltaZ;

    cosRot2Y = Math_CosS(actor->shape.rot.y);
    sinRot2Y = Math_SinS(actor->shape.rot.y);
    deltaX = arg2->x - actor->world.pos.x;
    deltaZ = arg2->z - actor->world.pos.z;

    result->x = (deltaX * cosRot2Y) - (deltaZ * sinRot2Y);
    result->z = (deltaX * sinRot2Y) + (deltaZ * cosRot2Y);
    result->y = arg2->y - actor->world.pos.y;
}

f32 Actor_HeightDiff(Actor* actorA, Actor* actorB) {
    return actorB->world.pos.y - actorA->world.pos.y;
}

f32 Player_GetHeight(Player* player) {
    f32 offset = (player->stateFlags1 & 0x800000) ? 32.0f : 0.0f;

    if (LINK_IS_ADULT) {
        return offset + 68.0f;
    } else {
        return offset + 44.0f;
    }
}

f32 func_8002DCE4(Player* player) {
    if (player->stateFlags1 & 0x800000) {
        return 8.0f;
    } else if (player->stateFlags1 & 0x8000000) {
        return (R_RUN_SPEED_LIMIT / 100.0f) * 0.6f;
    } else {
        return R_RUN_SPEED_LIMIT / 100.0f;
    }
}

s32 func_8002DD6C(Player* player) {
    return player->stateFlags1 & 0x8;
}

s32 func_8002DD78(Player* player) {
    return func_8002DD6C(player) && player->unk_834;
}

s32 func_8002DDA8(GlobalContext* globalCtx) {
    Player* player = PLAYER;

    return (player->stateFlags1 & 0x800) || func_8002DD78(player);
}

s32 func_8002DDE4(GlobalContext* globalCtx) {
    Player* player = PLAYER;

    return player->stateFlags2 & 0x8;
}

s32 func_8002DDF4(GlobalContext* globalCtx) {
    Player* player = PLAYER;

    return player->stateFlags2 & 0x1000;
}

void func_8002DE04(GlobalContext* globalCtx, Actor* actorA, Actor* actorB) {
    ArmsHook* hookshot = (ArmsHook*)Actor_Find(&globalCtx->actorCtx, ACTOR_ARMS_HOOK, ACTORCAT_ITEMACTION);

    hookshot->grabbed = actorB;
    hookshot->grabbedDistDiff.x = 0.0f;
    hookshot->grabbedDistDiff.y = 0.0f;
    hookshot->grabbedDistDiff.z = 0.0f;
    actorB->flags |= 0x2000;
    actorA->flags &= ~0x2000;
}

void func_8002DE74(GlobalContext* globalCtx, Player* player) {
    if ((globalCtx->roomCtx.curRoom.unk_03 != 4) && func_800C0CB8(globalCtx)) {
        Camera_ChangeSetting(Gameplay_GetCamera(globalCtx, MAIN_CAM), CAM_SET_HORSE0);
    }
}

void Actor_MountHorse(GlobalContext* globalCtx, Player* player, Actor* horse) {
    player->rideActor = horse;
    player->stateFlags1 |= 0x800000;
    horse->child = &player->actor;
}

s32 func_8002DEEC(Player* player) {
    return (player->stateFlags1 & 0x20000080) || (player->csMode != 0);
}

void func_8002DF18(GlobalContext* globalCtx, Player* player) {
    func_8006DC68(globalCtx, player);
}

s32 func_8002DF38(GlobalContext* globalCtx, Actor* actor, u8 csMode) {
    Player* player = PLAYER;

    player->csMode = csMode;
    player->unk_448 = actor;
    player->unk_46A = 0;

    return true;
}

s32 func_8002DF54(GlobalContext* globalCtx, Actor* actor, u8 csMode) {
    Player* player = PLAYER;

    func_8002DF38(globalCtx, actor, csMode);
    player->unk_46A = 1;

    return true;
}

void func_8002DF90(DynaPolyActor* dynaActor) {
    dynaActor->unk_154 = 0.0f;
    dynaActor->unk_150 = 0.0f;
}

void func_8002DFA4(DynaPolyActor* dynaActor, f32 arg1, s16 arg2) {
    dynaActor->unk_150 += arg1;
    dynaActor->unk_158 = arg2;
}

/**
 * Chcek if the player is facing the specified actor.
 * The maximum angle difference that qualifies as "facing" is specified by `maxAngle`.
 */
s32 Player_IsFacingActor(Actor* actor, s16 maxAngle, GlobalContext* globalCtx) {
    Player* player = PLAYER;
    s16 yawDiff = (s16)(actor->yawTowardsPlayer + 0x8000) - player->actor.shape.rot.y;

    if (ABS(yawDiff) < maxAngle) {
        return true;
    }

    return false;
}

/**
 * Chcek if `actorB` is facing `actorA`.
 * The maximum angle difference that qualifies as "facing" is specified by `maxAngle`.
 *
 * This function is unused in the original game.
 */
s32 Actor_ActorBIsFacingActorA(Actor* actorA, Actor* actorB, s16 maxAngle) {
    s16 yawDiff = (s16)(Actor_WorldYawTowardActor(actorA, actorB) + 0x8000) - actorB->shape.rot.y;

    if (ABS(yawDiff) < maxAngle) {
        return true;
    }

    return false;
}

<<<<<<< HEAD
s32 Actor_YawInRangeWithPlayer(Actor* actor, s16 yaw) {
    s16 yawDiff = actor->yawTowardsPlayer - actor->shape.rot.y;

    if (ABS(yawDiff) < yaw) {
=======
/**
 * Chcek if the specified actor is facing the player.
 * The maximum angle difference that qualifies as "facing" is specified by `maxAngle`.
 */
s32 Actor_IsFacingPlayer(Actor* actor, s16 maxAngle) {
    s16 yawDiff = actor->yawTowardsPlayer - actor->shape.rot.y;

    if (ABS(yawDiff) < maxAngle) {
>>>>>>> e632b9a1
        return true;
    }

    return false;
}

<<<<<<< HEAD
s32 Actor_YawInRangeWithActor(Actor* actorA, Actor* actorB, s16 yaw) {
    s16 yawDiff = Actor_WorldYawTowardActor(actorA, actorB) - actorA->shape.rot.y;

    if (ABS(yawDiff) < yaw) {
=======
/**
 * Chcek if `actorA` is facing `actorB`.
 * The maximum angle difference that qualifies as "facing" is specified by `maxAngle`.
 *
 * This function is unused in the original game.
 */
s32 Actor_ActorAIsFacingActorB(Actor* actorA, Actor* actorB, s16 maxAngle) {
    s16 yawDiff = Actor_WorldYawTowardActor(actorA, actorB) - actorA->shape.rot.y;

    if (ABS(yawDiff) < maxAngle) {
>>>>>>> e632b9a1
        return true;
    }

    return false;
}

<<<<<<< HEAD
s32 Actor_YawAndDistInRangeWithPlayer(Actor* actor, f32 dist, s16 yaw) {
    s16 yawDiff = actor->yawTowardsPlayer - actor->shape.rot.y;

    if (ABS(yawDiff) < yaw) {
        f32 xyzDistanceFromLink = sqrtf(SQ(actor->xzDistToPlayer) + SQ(actor->yDistToPlayer));

        if (xyzDistanceFromLink < dist) {
=======
/**
 * Chcek if the specified actor is facing the player and is nearby.
 * The maximum angle difference that qualifies as "facing" is specified by `maxAngle`.
 * The minimum distance that qualifies as "nearby" is specified by `range`.
 */
s32 Actor_IsFacingAndNearPlayer(Actor* actor, f32 range, s16 maxAngle) {
    s16 yawDiff = actor->yawTowardsPlayer - actor->shape.rot.y;

    if (ABS(yawDiff) < maxAngle) {
        f32 xyzDistanceFromLink = sqrtf(SQ(actor->xzDistToPlayer) + SQ(actor->yDistToPlayer));

        if (xyzDistanceFromLink < range) {
>>>>>>> e632b9a1
            return true;
        }
    }

    return false;
}

<<<<<<< HEAD
s32 Actor_YawAndDistInRangeWithActor(Actor* actorA, Actor* actorB, f32 dist, s16 yaw) {
    if (Actor_WorldDistXYZToActor(actorA, actorB) < dist) {
        s16 yawDiff = Actor_WorldYawTowardActor(actorA, actorB) - actorA->shape.rot.y;

        if (ABS(yawDiff) < yaw) {
=======
/**
 * Chcek if `actorA` is facing `actorB` and is nearby.
 * The maximum angle difference that qualifies as "facing" is specified by `maxAngle`.
 * The minimum distance that qualifies as "nearby" is specified by `range`.
 */
s32 Actor_ActorAIsFacingAndNearActorB(Actor* actorA, Actor* actorB, f32 range, s16 maxAngle) {
    if (Actor_WorldDistXYZToActor(actorA, actorB) < range) {
        s16 yawDiff = Actor_WorldYawTowardActor(actorA, actorB) - actorA->shape.rot.y;

        if (ABS(yawDiff) < maxAngle) {
>>>>>>> e632b9a1
            return true;
        }
    }

    return false;
}

s32 func_8002E234(Actor* actor, f32 arg1, s32 arg2) {
    if ((actor->bgCheckFlags & 0x1) && (arg1 < -11.0f)) {
        actor->bgCheckFlags &= ~0x1;
        actor->bgCheckFlags |= 0x4;

        if ((actor->velocity.y < 0.0f) && (arg2 & 0x10)) {
            actor->velocity.y = 0.0f;
        }

        return false;
    }

    return true;
}

CollisionPoly* sCurCeilingPoly;
s32 sCurCeilingBgId;

s32 func_8002E2AC(GlobalContext* globalCtx, Actor* actor, Vec3f* arg2, s32 arg3) {
    f32 floorHeightDiff;
    s32 floorBgId;

    arg2->y += 50.0f;

    actor->floorHeight =
        BgCheck_EntityRaycastFloor5(globalCtx, &globalCtx->colCtx, &actor->floorPoly, &floorBgId, actor, arg2);
    actor->bgCheckFlags &= ~0x0086;

    if (actor->floorHeight <= BGCHECK_Y_MIN) {
        return func_8002E234(actor, BGCHECK_Y_MIN, arg3);
    }

    floorHeightDiff = actor->floorHeight - actor->world.pos.y;
    actor->floorBgId = floorBgId;

    if (floorHeightDiff >= 0.0f) { // actor is on or below the ground
        actor->bgCheckFlags |= 0x80;

        if (actor->bgCheckFlags & 0x10) {
            if (floorBgId != sCurCeilingBgId) {
                if (floorHeightDiff > 15.0f) {
                    actor->bgCheckFlags |= 0x100;
                }
            } else {
                actor->world.pos.x = actor->prevPos.x;
                actor->world.pos.z = actor->prevPos.z;
            }
        }

        actor->world.pos.y = actor->floorHeight;

        if (actor->velocity.y <= 0.0f) {
            if (!(actor->bgCheckFlags & 0x1)) {
                actor->bgCheckFlags |= 0x2;
            } else if ((arg3 & 0x8) && (actor->gravity < 0.0f)) {
                actor->velocity.y = -4.0f;
            } else {
                actor->velocity.y = 0.0f;
            }

            actor->bgCheckFlags |= 0x1;
            func_80043334(&globalCtx->colCtx, actor, actor->floorBgId);
        }
    } else { // actor is above ground
        if ((actor->bgCheckFlags & 0x1) && (floorHeightDiff >= -11.0f)) {
            func_80043334(&globalCtx->colCtx, actor, actor->floorBgId);
        }

        return func_8002E234(actor, floorHeightDiff, arg3);
    }

    return true;
}

void Actor_UpdateBgCheckInfo(GlobalContext* globalCtx, Actor* actor, f32 wallCheckHeight, f32 wallCheckRadius,
                             f32 ceilingCheckHeight, s32 flags) {
    f32 sp74;
    s32 pad;
    Vec3f sp64;
    s32 bgId;
    CollisionPoly* wallPoly;
    f32 sp58;
    WaterBox* waterBox;
    f32 waterBoxYSurface;
    Vec3f ripplePos;

    sp74 = actor->world.pos.y - actor->prevPos.y;

    if ((actor->floorBgId != BGCHECK_SCENE) && (actor->bgCheckFlags & 1)) {
        func_800433A4(&globalCtx->colCtx, actor->floorBgId, actor);
    }

    if (flags & 1) {
        if ((!(flags & 0x80) &&
             BgCheck_EntitySphVsWall3(&globalCtx->colCtx, &sp64, &actor->world.pos, &actor->prevPos, wallCheckRadius,
                                      &actor->wallPoly, &bgId, actor, wallCheckHeight)) ||
            ((flags & 0x80) &&
             BgCheck_EntitySphVsWall4(&globalCtx->colCtx, &sp64, &actor->world.pos, &actor->prevPos, wallCheckRadius,
                                      &actor->wallPoly, &bgId, actor, wallCheckHeight))) {
            wallPoly = actor->wallPoly;
            Math_Vec3f_Copy(&actor->world.pos, &sp64);
            actor->wallYaw = Math_Atan2S(wallPoly->normal.z, wallPoly->normal.x);
            actor->bgCheckFlags |= 8;
            actor->wallBgId = bgId;
        } else {
            actor->bgCheckFlags &= ~8;
        }
    }

    sp64.x = actor->world.pos.x;
    sp64.z = actor->world.pos.z;

    if (flags & 2) {
        sp64.y = actor->prevPos.y + 10.0f;
        if (BgCheck_EntityCheckCeiling(&globalCtx->colCtx, &sp58, &sp64, (ceilingCheckHeight + sp74) - 10.0f,
                                       &sCurCeilingPoly, &sCurCeilingBgId, actor)) {
            actor->bgCheckFlags |= 0x10;
            actor->world.pos.y = (sp58 + sp74) - 10.0f;
        } else {
            actor->bgCheckFlags &= ~0x10;
        }
    }

    if (flags & 4) {
        sp64.y = actor->prevPos.y;
        func_8002E2AC(globalCtx, actor, &sp64, flags);
        waterBoxYSurface = actor->world.pos.y;
        if (WaterBox_GetSurface1(globalCtx, &globalCtx->colCtx, actor->world.pos.x, actor->world.pos.z,
                                 &waterBoxYSurface, &waterBox)) {
            actor->yDistToWater = waterBoxYSurface - actor->world.pos.y;
            if (actor->yDistToWater < 0.0f) {
                actor->bgCheckFlags &= ~0x60;
            } else {
                if (!(actor->bgCheckFlags & 0x20)) {
                    actor->bgCheckFlags |= 0x40;
                    if (!(flags & 0x40)) {
                        ripplePos.x = actor->world.pos.x;
                        ripplePos.y = waterBoxYSurface;
                        ripplePos.z = actor->world.pos.z;
                        EffectSsGRipple_Spawn(globalCtx, &ripplePos, 100, 500, 0);
                        EffectSsGRipple_Spawn(globalCtx, &ripplePos, 100, 500, 4);
                        EffectSsGRipple_Spawn(globalCtx, &ripplePos, 100, 500, 8);
                    }
                }
                actor->bgCheckFlags |= 0x20;
            }
        } else {
            actor->bgCheckFlags &= ~0x60;
            actor->yDistToWater = BGCHECK_Y_MIN;
        }
    }
}

Mtx D_8015BBA8;

Gfx* func_8002E830(Vec3f* object, Vec3f* eye, Vec3f* lightDir, GraphicsContext* gfxCtx, Gfx* gfx, Hilite** hilite) {
    LookAt* lookAt;
    f32 correctedEyeX;

    lookAt = Graph_Alloc(gfxCtx, sizeof(LookAt));

    correctedEyeX = (eye->x == object->x) && (eye->z == object->z) ? eye->x + 0.001f : eye->x;

    *hilite = Graph_Alloc(gfxCtx, sizeof(Hilite));

    if (HREG(80) == 6) {
        osSyncPrintf("z_actor.c 3529 eye=[%f(%f) %f %f] object=[%f %f %f] light_direction=[%f %f %f]\n", correctedEyeX,
                     eye->x, eye->y, eye->z, object->x, object->y, object->z, lightDir->x, lightDir->y, lightDir->z);
    }

    func_800ABE74(correctedEyeX, eye->y, eye->z);
    guLookAtHilite(&D_8015BBA8, lookAt, *hilite, correctedEyeX, eye->y, eye->z, object->x, object->y, object->z, 0.0f,
                   1.0f, 0.0f, lightDir->x, lightDir->y, lightDir->z, lightDir->x, lightDir->y, lightDir->z, 0x10,
                   0x10);

    gSPLookAt(gfx++, lookAt);
    gDPSetHilite1Tile(gfx++, 1, *hilite, 0x10, 0x10);

    return gfx;
}

Hilite* func_8002EABC(Vec3f* object, Vec3f* eye, Vec3f* lightDir, GraphicsContext* gfxCtx) {
    Hilite* hilite;

    OPEN_DISPS(gfxCtx, "../z_actor.c", 4306);

    POLY_OPA_DISP = func_8002E830(object, eye, lightDir, gfxCtx, POLY_OPA_DISP, &hilite);

    CLOSE_DISPS(gfxCtx, "../z_actor.c", 4313);

    return hilite;
}

Hilite* func_8002EB44(Vec3f* object, Vec3f* eye, Vec3f* lightDir, GraphicsContext* gfxCtx) {
    Hilite* hilite;

    OPEN_DISPS(gfxCtx, "../z_actor.c", 4332);

    POLY_XLU_DISP = func_8002E830(object, eye, lightDir, gfxCtx, POLY_XLU_DISP, &hilite);

    CLOSE_DISPS(gfxCtx, "../z_actor.c", 4339);

    return hilite;
}

void func_8002EBCC(Actor* actor, GlobalContext* globalCtx, s32 flag) {
    Hilite* hilite;
    Vec3f lightDir;
    Gfx* displayListHead;
    Gfx* displayList;

    lightDir.x = globalCtx->envCtx.unk_2A;
    lightDir.y = globalCtx->envCtx.unk_2B;
    lightDir.z = globalCtx->envCtx.unk_2C;

    if (HREG(80) == 6) {
        osSyncPrintf("z_actor.c 3637 game_play->view.eye=[%f(%f) %f %f]\n", globalCtx->view.eye.x,
                     globalCtx->view.eye.y, globalCtx->view.eye.z);
    }

    hilite = func_8002EABC(&actor->world.pos, &globalCtx->view.eye, &lightDir, globalCtx->state.gfxCtx);

    if (flag != 0) {
        displayList = Graph_Alloc(globalCtx->state.gfxCtx, 2 * sizeof(Gfx));
        displayListHead = displayList;

        OPEN_DISPS(globalCtx->state.gfxCtx, "../z_actor.c", 4384);

        gDPSetHilite1Tile(displayListHead++, 1, hilite, 0x10, 0x10);
        gSPEndDisplayList(displayListHead);
        gSPSegment(POLY_OPA_DISP++, 0x07, displayList);

        CLOSE_DISPS(globalCtx->state.gfxCtx, "../z_actor.c", 4394);
    }
}

void func_8002ED80(Actor* actor, GlobalContext* globalCtx, s32 flag) {
    Hilite* hilite;
    Vec3f lightDir;
    Gfx* displayListHead;
    Gfx* displayList;

    lightDir.x = globalCtx->envCtx.unk_2A;
    lightDir.y = globalCtx->envCtx.unk_2B;
    lightDir.z = globalCtx->envCtx.unk_2C;

    hilite = func_8002EB44(&actor->world.pos, &globalCtx->view.eye, &lightDir, globalCtx->state.gfxCtx);

    if (flag != 0) {
        displayList = Graph_Alloc(globalCtx->state.gfxCtx, 2 * sizeof(Gfx));
        displayListHead = displayList;

        OPEN_DISPS(globalCtx->state.gfxCtx, "../z_actor.c", 4429);

        gDPSetHilite1Tile(displayListHead++, 1, hilite, 0x10, 0x10);
        gSPEndDisplayList(displayListHead);
        gSPSegment(POLY_XLU_DISP++, 0x07, displayList);

        CLOSE_DISPS(globalCtx->state.gfxCtx, "../z_actor.c", 4439);
    }
}

PosRot* Actor_GetFocus(PosRot* dest, Actor* actor) {
    *dest = actor->focus;

    return dest;
}

PosRot* Actor_GetWorld(PosRot* dest, Actor* actor) {
    *dest = actor->world;

    return dest;
}

PosRot* Actor_GetWorldPosShapeRot(PosRot* arg0, Actor* actor) {
    PosRot sp1C;

    Math_Vec3f_Copy(&sp1C.pos, &actor->world.pos);
    sp1C.rot = actor->shape.rot;
    *arg0 = sp1C;

    return arg0;
}

f32 func_8002EFC0(Actor* actor, Player* player, s16 arg2) {
    s16 yawTemp = (s16)(actor->yawTowardsPlayer - 0x8000) - arg2;
    s16 yawTempAbs = ABS(yawTemp);

    if (player->unk_664 != NULL) {
        if ((yawTempAbs > 0x4000) || (actor->flags & 0x8000000)) {
            return FLT_MAX;
        } else {
            f32 ret =
                actor->xyzDistToPlayerSq - actor->xyzDistToPlayerSq * 0.8f * ((0x4000 - yawTempAbs) * (1.0f / 0x8000));
            return ret;
        }
    }

    if (yawTempAbs > 0x2AAA) {
        return FLT_MAX;
    }

    return actor->xyzDistToPlayerSq;
}

typedef struct {
    /* 0x0 */ f32 rangeSq;
    /* 0x4 */ f32 leashScale;
} TargetRangeParams; // size = 0x8

#define TARGET_RANGE(range, leash) \
    { SQ(range), (f32)range / leash }

TargetRangeParams D_80115FF8[] = {
    TARGET_RANGE(70, 140),   TARGET_RANGE(170, 255),    TARGET_RANGE(280, 5600),      TARGET_RANGE(350, 525),
    TARGET_RANGE(700, 1050), TARGET_RANGE(1000, 1500),  TARGET_RANGE(100, 105.36842), TARGET_RANGE(140, 163.33333),
    TARGET_RANGE(240, 576),  TARGET_RANGE(280, 280000),
};

u32 func_8002F090(Actor* actor, f32 arg1) {
    return arg1 < D_80115FF8[actor->targetMode].rangeSq;
}

s32 func_8002F0C8(Actor* actor, Player* player, s32 flag) {
    if ((actor->update == NULL) || !(actor->flags & 1)) {
        return true;
    }

    if (!flag) {
        s16 var = (s16)(actor->yawTowardsPlayer - 0x8000) - player->actor.shape.rot.y;
        s16 abs_var = ABS(var);
        f32 dist;

        if ((player->unk_664 == NULL) && (abs_var > 0x2AAA)) {
            dist = FLT_MAX;
        } else {
            dist = actor->xyzDistToPlayerSq;
        }

        return !func_8002F090(actor, D_80115FF8[actor->targetMode].leashScale * dist);
    }

    return false;
}

u32 func_8002F194(Actor* actor, GlobalContext* globalCtx) {
    if (actor->flags & 0x100) {
        actor->flags &= ~0x100;
        return true;
    }

    return false;
}

s32 func_8002F1C4(Actor* actor, GlobalContext* globalCtx, f32 arg2, f32 arg3, u32 exchangeItemId) {
    Player* player = PLAYER;

    // This is convoluted but it seems like it must be a single if statement to match
    if ((player->actor.flags & 0x100) || ((exchangeItemId != EXCH_ITEM_NONE) && Player_InCsMode(globalCtx)) ||
        (!actor->isTargeted &&
         ((arg3 < fabsf(actor->yDistToPlayer)) || (player->targetActorDistance < actor->xzDistToPlayer) ||
          (arg2 < actor->xzDistToPlayer)))) {
        return false;
    }

    player->targetActor = actor;
    player->targetActorDistance = actor->xzDistToPlayer;
    player->exchangeItemId = exchangeItemId;

    return true;
}

s32 func_8002F298(Actor* actor, GlobalContext* globalCtx, f32 arg2, u32 exchangeItemId) {
    return func_8002F1C4(actor, globalCtx, arg2, arg2, exchangeItemId);
}

s32 func_8002F2CC(Actor* actor, GlobalContext* globalCtx, f32 arg2) {
    return func_8002F298(actor, globalCtx, arg2, EXCH_ITEM_NONE);
}

s32 func_8002F2F4(Actor* actor, GlobalContext* globalCtx) {
    f32 var1 = 50.0f + actor->colChkInfo.cylRadius;

    return func_8002F2CC(actor, globalCtx, var1);
}

u32 func_8002F334(Actor* actor, GlobalContext* globalCtx) {
    if (func_8010BDBC(&globalCtx->msgCtx) == 2) {
        return true;
    } else {
        return false;
    }
}

s8 func_8002F368(GlobalContext* globalCtx) {
    Player* player = PLAYER;

    return player->exchangeItemId;
}

void func_8002F374(GlobalContext* globalCtx, Actor* actor, s16* x, s16* y) {
    Vec3f sp1C;
    f32 sp18;

    func_8002BE04(globalCtx, &actor->focus.pos, &sp1C, &sp18);
    *x = sp1C.x * sp18 * 160.0f + 160.0f;
    *y = sp1C.y * sp18 * -120.0f + 120.0f;
}

u32 Actor_HasParent(Actor* actor, GlobalContext* globalCtx) {
    if (actor->parent != NULL) {
        return true;
    } else {
        return false;
    }
}

s32 func_8002F434(Actor* actor, GlobalContext* globalCtx, s32 getItemId, f32 xzRange, f32 yRange) {
    Player* player = PLAYER;

    if (!(player->stateFlags1 & 0x3C7080) && Player_GetExplosiveHeld(player) < 0) {
        if ((((player->heldActor != NULL) || (actor == player->targetActor)) && (getItemId > GI_NONE) &&
             (getItemId < GI_MAX)) ||
            (!(player->stateFlags1 & 0x20000800))) {
            if ((actor->xzDistToPlayer < xzRange) && (fabsf(actor->yDistToPlayer) < yRange)) {
                s16 yawDiff = actor->yawTowardsPlayer - player->actor.shape.rot.y;
                s32 absYawDiff = ABS(yawDiff);

                if ((getItemId != GI_NONE) || (player->getItemDirection < absYawDiff)) {
                    player->getItemId = getItemId;
                    player->interactRangeActor = actor;
                    player->getItemDirection = absYawDiff;
                    return true;
                }
            }
        }
    }

    return false;
}

void func_8002F554(Actor* actor, GlobalContext* globalCtx, s32 getItemId) {
    func_8002F434(actor, globalCtx, getItemId, 50.0f, 10.0f);
}

void func_8002F580(Actor* actor, GlobalContext* globalCtx) {
    func_8002F554(actor, globalCtx, GI_NONE);
}

u32 Actor_HasNoParent(Actor* actor, GlobalContext* globalCtx) {
    if (actor->parent == NULL) {
        return true;
    } else {
        return false;
    }
}

void func_8002F5C4(Actor* actorA, Actor* actorB, GlobalContext* globalCtx) {
    Actor* parent = actorA->parent;

    if (parent->id == ACTOR_PLAYER) {
        Player* player = (Player*)parent;

        player->heldActor = actorB;
        player->interactRangeActor = actorB;
    }

    parent->child = actorB;
    actorB->parent = parent;
    actorA->parent = NULL;
}

void func_8002F5F0(Actor* actor, GlobalContext* globalCtx) {
    Player* player = PLAYER;

    if (actor->xyzDistToPlayerSq < player->unk_6A4) {
        player->unk_6A4 = actor->xyzDistToPlayerSq;
    }
}

s32 Actor_IsMounted(GlobalContext* globalCtx, Actor* horse) {
    if (horse->child != NULL) {
        return true;
    } else {
        return false;
    }
}

u32 Actor_SetRideActor(GlobalContext* globalCtx, Actor* horse, s32 mountSide) {
    Player* player = PLAYER;

    if (!(player->stateFlags1 & 0x003C7880)) {
        player->rideActor = horse;
        player->mountSide = mountSide;
        return true;
    }

    return false;
}

s32 Actor_NotMounted(GlobalContext* globalCtx, Actor* horse) {
    if (horse->child == NULL) {
        return true;
    } else {
        return false;
    }
}

void func_8002F698(GlobalContext* globalCtx, Actor* actor, f32 arg2, s16 arg3, f32 arg4, u32 arg5, u32 arg6) {
    Player* player = PLAYER;

    player->unk_8A0 = arg6;
    player->unk_8A1 = arg5;
    player->unk_8A2 = arg3;
    player->unk_8A4 = arg2;
    player->unk_8A8 = arg4;
}

void func_8002F6D4(GlobalContext* globalCtx, Actor* actor, f32 arg2, s16 arg3, f32 arg4, u32 arg5) {
    func_8002F698(globalCtx, actor, arg2, arg3, arg4, 2, arg5);
}

void func_8002F71C(GlobalContext* globalCtx, Actor* actor, f32 arg2, s16 arg3, f32 arg4) {
    func_8002F6D4(globalCtx, actor, arg2, arg3, arg4, 0);
}

void func_8002F758(GlobalContext* globalCtx, Actor* actor, f32 arg2, s16 arg3, f32 arg4, u32 arg5) {
    func_8002F698(globalCtx, actor, arg2, arg3, arg4, 1, arg5);
}

void func_8002F7A0(GlobalContext* globalCtx, Actor* actor, f32 arg2, s16 arg3, f32 arg4) {
    func_8002F758(globalCtx, actor, arg2, arg3, arg4, 0);
}

void func_8002F7DC(Actor* actor, u16 sfxId) {
    Audio_PlaySoundGeneral(sfxId, &actor->projectedPos, 4, &D_801333E0, &D_801333E0, &D_801333E8);
}

void Audio_PlayActorSound2(Actor* actor, u16 sfxId) {
    func_80078914(&actor->projectedPos, sfxId);
}

void func_8002F850(GlobalContext* globalCtx, Actor* actor) {
    s32 sfxId;

    if (actor->bgCheckFlags & 0x20) {
        if (actor->yDistToWater < 20.0f) {
            sfxId = NA_SE_PL_WALK_WATER0 - SFX_FLAG;
        } else {
            sfxId = NA_SE_PL_WALK_WATER1 - SFX_FLAG;
        }
    } else {
        sfxId = SurfaceType_GetSfx(&globalCtx->colCtx, actor->floorPoly, actor->floorBgId);
    }

    func_80078914(&actor->projectedPos, NA_SE_EV_BOMB_BOUND);
    func_80078914(&actor->projectedPos, sfxId + SFX_FLAG);
}

void func_8002F8F0(Actor* actor, u16 sfxId) {
    actor->sfx = sfxId;
    actor->flags |= 0x80000;
    actor->flags &= ~0x10300000;
}

void func_8002F91C(Actor* actor, u16 sfxId) {
    actor->sfx = sfxId;
    actor->flags |= 0x100000;
    actor->flags &= ~0x10280000;
}

void func_8002F948(Actor* actor, u16 sfxId) {
    actor->sfx = sfxId;
    actor->flags |= 0x200000;
    actor->flags &= ~0x10180000;
}

void func_8002F974(Actor* actor, u16 sfxId) {
    actor->flags &= ~0x10380000;
    actor->sfx = sfxId;
}

void func_8002F994(Actor* actor, s32 arg1) {
    actor->flags |= 0x10000000;
    actor->flags &= ~0x00380000;
    if (arg1 < 40) {
        actor->sfx = NA_SE_PL_WALK_DIRT - SFX_FLAG;
    } else if (arg1 < 100) {
        actor->sfx = NA_SE_PL_WALK_CONCRETE - SFX_FLAG;
    } else {
        actor->sfx = NA_SE_PL_WALK_SAND - SFX_FLAG;
    }
}

// Tests if something hit Jabu Jabu surface, displaying hit splash and playing sfx if true
s32 func_8002F9EC(GlobalContext* globalCtx, Actor* actor, CollisionPoly* poly, s32 bgId, Vec3f* pos) {
    if (func_80041D4C(&globalCtx->colCtx, poly, bgId) == 8) {
        globalCtx->unk_11D30[0] = 1;
        CollisionCheck_BlueBlood(globalCtx, NULL, pos);
        Audio_PlayActorSound2(actor, NA_SE_IT_WALL_HIT_BUYO);
        return true;
    }

    return false;
}

// Local data used for Farore's Wind light (stored in BSS, possibly a struct?)
LightInfo D_8015BC00;
LightNode* D_8015BC10;
s32 D_8015BC14;
f32 D_8015BC18;

void func_8002FA60(GlobalContext* globalCtx) {
    Vec3f lightPos;

    if (gSaveContext.fw.set) {
        gSaveContext.respawn[RESPAWN_MODE_TOP].data = 0x28;
        gSaveContext.respawn[RESPAWN_MODE_TOP].pos.x = gSaveContext.fw.pos.x;
        gSaveContext.respawn[RESPAWN_MODE_TOP].pos.y = gSaveContext.fw.pos.y;
        gSaveContext.respawn[RESPAWN_MODE_TOP].pos.z = gSaveContext.fw.pos.z;
        gSaveContext.respawn[RESPAWN_MODE_TOP].yaw = gSaveContext.fw.yaw;
        gSaveContext.respawn[RESPAWN_MODE_TOP].playerParams = gSaveContext.fw.playerParams;
        gSaveContext.respawn[RESPAWN_MODE_TOP].entranceIndex = gSaveContext.fw.entranceIndex;
        gSaveContext.respawn[RESPAWN_MODE_TOP].roomIndex = gSaveContext.fw.roomIndex;
        gSaveContext.respawn[RESPAWN_MODE_TOP].tempSwchFlags = gSaveContext.fw.tempSwchFlags;
        gSaveContext.respawn[RESPAWN_MODE_TOP].tempCollectFlags = gSaveContext.fw.tempCollectFlags;
    } else {
        gSaveContext.respawn[RESPAWN_MODE_TOP].data = 0;
        gSaveContext.respawn[RESPAWN_MODE_TOP].pos.x = 0.0f;
        gSaveContext.respawn[RESPAWN_MODE_TOP].pos.y = 0.0f;
        gSaveContext.respawn[RESPAWN_MODE_TOP].pos.z = 0.0f;
    }

    lightPos.x = gSaveContext.respawn[RESPAWN_MODE_TOP].pos.x;
    lightPos.y = gSaveContext.respawn[RESPAWN_MODE_TOP].pos.y + 80.0f;
    lightPos.z = gSaveContext.respawn[RESPAWN_MODE_TOP].pos.z;

    Lights_PointNoGlowSetInfo(&D_8015BC00, lightPos.x, lightPos.y, lightPos.z, 0xFF, 0xFF, 0xFF, -1);

    D_8015BC10 = LightContext_InsertLight(globalCtx, &globalCtx->lightCtx, &D_8015BC00);
    D_8015BC14 = 0;
    D_8015BC18 = 0.0f;
}

#ifdef NON_MATCHING
// some regalloc and odd loading of gSaveContext
void func_8002FBAC(GlobalContext* globalCtx) {
    static Vec3f D_80116048 = { 0.0f, -0.05f, 0.0f };
    static Vec3f D_80116054 = { 0.0f, -0.025f, 0.0f };
    static Color_RGBA8 D_80116060 = { 255, 255, 255, 0 };
    static Color_RGBA8 D_80116064 = { 100, 200, 0, 0 };
    Vec3f* temp = &gSaveContext.respawn[RESPAWN_MODE_TOP].pos;
    s32 spF0;

    OPEN_DISPS(globalCtx->state.gfxCtx, "../z_actor.c", 5308);

    spF0 = gSaveContext.respawn[RESPAWN_MODE_TOP].data;

    if (spF0 != 0) {
        f32 spD8 = (LINK_IS_ADULT) ? 80.0f : 60.0f;
        f32 spD4 = 1.0f;
        s32 spD0 = 0xFF;
        s32 spCC = spF0 - 40;
        s32 temp2;
        s32 pad;

        if (spCC < 0) {
            gSaveContext.respawn[RESPAWN_MODE_TOP].data = ++spF0;
            spD4 = ABS(spF0) * 0.025f;
            D_8015BC14 = 60;
            D_8015BC18 = 1.0f;
        } else if (D_8015BC14 != 0) {
            D_8015BC14--;
        } else if (D_8015BC18 > 0.0f) {
            f32 spC0 = D_8015BC18;
            Vec3f spB4;
            f32 spB0 = Math_Vec3f_DistXYZAndStoreDiff(&gSaveContext.respawn[RESPAWN_MODE_DOWN].pos, temp, &spB4);
            Vec3f spA4;

            if (spB0 < 20.0f) {
                D_8015BC18 = 0.0f;
                Math_Vec3f_Copy(temp, &gSaveContext.respawn[RESPAWN_MODE_DOWN].pos);
            } else {
                f32 temp_f2;
                f32 sp9C = spB0 * (1.0f / D_8015BC18);
                f32 phi_f14 = 20.0f / sp9C;

                phi_f14 = CLAMP_MIN(phi_f14, 0.05f);
                Math_StepToF(&D_8015BC18, 0.0f, phi_f14);

                temp_f2 = ((D_8015BC18 / spC0) * spB0) / spB0;

                temp->x = gSaveContext.respawn[RESPAWN_MODE_DOWN].pos.x + (spB4.x * temp_f2);
                temp->y = gSaveContext.respawn[RESPAWN_MODE_DOWN].pos.y + (spB4.y * temp_f2);
                temp->z = gSaveContext.respawn[RESPAWN_MODE_DOWN].pos.z + (spB4.z * temp_f2);
                spD8 += sqrtf(SQ(sp9C / 2.0f) - SQ(spB0 - sp9C / 2.0f)) * 0.2f;

                osSyncPrintf("-------- DISPLAY Y=%f\n", spD8);
            }

            spA4.x = temp->x + Rand_CenteredFloat(6.0f);
            spA4.y = temp->y + 80.0f + Rand_ZeroOne() * 6.0f;
            spA4.z = temp->z + Rand_CenteredFloat(6.0f);

            EffectSsKiraKira_SpawnDispersed(globalCtx, &spA4, &D_80116048, &D_80116054, &D_80116060, &D_80116064, 1000,
                                            16);

            if (D_8015BC18 == 0.0f) {
                gSaveContext.respawn[RESPAWN_MODE_TOP] = gSaveContext.respawn[RESPAWN_MODE_DOWN];
                gSaveContext.respawn[RESPAWN_MODE_TOP].playerParams = 0x06FF;
                gSaveContext.respawn[RESPAWN_MODE_TOP].data = 40;
            }

            gSaveContext.respawn[RESPAWN_MODE_TOP].pos = *temp;
        } else if (spCC > 0) {
            if (spCC * 0.1f < 1.0f) {
                s32 pad2;
                s32 pad3;
                f32 temp3;
                f32 temp4;
                Vec3f sp7C;
                Vec3f sp70;

                sp7C.x = globalCtx->view.eye.x;
                sp7C.y = globalCtx->view.eye.y - spD8;
                sp7C.z = globalCtx->view.eye.z;
                temp4 = Math_Vec3f_DistXYZAndStoreDiff(&sp7C, temp, &sp70);
                temp3 = (((1.0f - spCC * 0.1f) / (1.0f - ((f32)(spCC - 1) * 0.1f))) * temp4) / temp4;
                temp->x = sp70.x * temp3 + sp7C.x;
                temp->y = sp70.y * temp3 + sp7C.y;
                temp->z = sp70.z * temp3 + sp7C.z;

                gSaveContext.respawn[RESPAWN_MODE_TOP].pos = *temp;
            }

            spD0 = 0xFF - 30 * spCC;

            if (spD0 < 0) {
                gSaveContext.fw.set = 0;
                gSaveContext.respawn[RESPAWN_MODE_TOP].data = 0;
                spD0 = 0;
            } else {
                gSaveContext.respawn[RESPAWN_MODE_TOP].data = ++spF0;
            }

            spD4 = (f32)spCC * 0.2 + 1.0f;
        }

        if (globalCtx->csCtx.state == CS_STATE_IDLE) {
            temp2 = gSaveContext.respawn[RESPAWN_MODE_TOP].entranceIndex;
            if ((temp2 == gSaveContext.entranceIndex) &&
                (globalCtx->roomCtx.curRoom.num == gSaveContext.respawn[RESPAWN_MODE_TOP].roomIndex)) {
                f32 phi_f10;
                f32 phi_f6;

                POLY_XLU_DISP = Gfx_CallSetupDL(POLY_XLU_DISP, 0x19);
                // bad gSaveContext load here
                Matrix_Translate(temp->x, temp->y + spD8, temp->z, MTXMODE_NEW);
                Matrix_Scale(0.025f * spD4, 0.025f * spD4, 0.025f * spD4, MTXMODE_APPLY);
                Matrix_Mult(&globalCtx->mf_11DA0, MTXMODE_APPLY);
                Matrix_Push();

                gDPPipeSync(POLY_XLU_DISP++);
                gDPSetPrimColor(POLY_XLU_DISP++, 0x80, 0x80, 255, 255, 200, spD0);
                gDPSetEnvColor(POLY_XLU_DISP++, 100, 200, 0, 255);

                phi_f10 = (globalCtx->gameplayFrames * 1500) & 0xFFFF;
                Matrix_RotateZ((phi_f10 * M_PI) / 32768.0f, MTXMODE_APPLY);

                gSPMatrix(POLY_XLU_DISP++, Matrix_NewMtx(globalCtx->state.gfxCtx, "../z_actor.c", 5458),
                          G_MTX_MODELVIEW | G_MTX_LOAD);
                gSPDisplayList(POLY_XLU_DISP++, &gEffFlash1DL);

                Matrix_Pop();
                phi_f6 = ~((globalCtx->gameplayFrames * 1200) & 0xFFFF);
                Matrix_RotateZ((phi_f6 * M_PI) / 32768.0f, MTXMODE_APPLY);

                gSPMatrix(POLY_XLU_DISP++, Matrix_NewMtx(globalCtx->state.gfxCtx, "../z_actor.c", 5463),
                          G_MTX_MODELVIEW | G_MTX_LOAD);
                gSPDisplayList(POLY_XLU_DISP++, &gEffFlash1DL);
            }
            {
                Vec3f lightPos;

                lightPos.x = gSaveContext.respawn[RESPAWN_MODE_TOP].pos.x;
                lightPos.y = gSaveContext.respawn[RESPAWN_MODE_TOP].pos.y + spD8;
                lightPos.z = gSaveContext.respawn[RESPAWN_MODE_TOP].pos.z;

                Lights_PointNoGlowSetInfo(&D_8015BC00, lightPos.x, lightPos.y, lightPos.z, 0xFF, 0xFF, 0xFF,
                                          500.0f * spD4);
            }
            CLOSE_DISPS(globalCtx->state.gfxCtx, "../z_actor.c", 5474);
        }
    }
}
#else

static Vec3f D_80116048 = { 0.0f, -0.05f, 0.0f };
static Vec3f D_80116054 = { 0.0f, -0.025f, 0.0f };
static Color_RGBA8 D_80116060 = { 255, 255, 255, 0 };
static Color_RGBA8 D_80116064 = { 100, 200, 0, 0 };

#pragma GLOBAL_ASM("asm/non_matchings/code/z_actor/func_8002FBAC.s")
#endif

void func_80030488(GlobalContext* globalCtx) {
    LightContext_RemoveLight(globalCtx, &globalCtx->lightCtx, D_8015BC10);
}

void func_800304B0(GlobalContext* globalCtx) {
    if (globalCtx->actorCtx.unk_03 != 0) {
        globalCtx->actorCtx.unk_03 = 0;
        func_800876C8(globalCtx);
    }
}

// Actor_InitContext
void func_800304DC(GlobalContext* globalCtx, ActorContext* actorCtx, ActorEntry* actorEntry) {
    ActorOverlay* overlayEntry;
    SavedSceneFlags* savedSceneFlags;
    s32 i;

    savedSceneFlags = &gSaveContext.sceneFlags[globalCtx->sceneNum];

    bzero(actorCtx, sizeof(*actorCtx));

    ActorOverlayTable_Init();
    Matrix_MtxFCopy(&globalCtx->mf_11DA0, &gMtxFClear);
    Matrix_MtxFCopy(&globalCtx->mf_11D60, &gMtxFClear);

    overlayEntry = &gActorOverlayTable[0];
    for (i = 0; i < ARRAY_COUNT(gActorOverlayTable); i++) {
        overlayEntry->loadedRamAddr = NULL;
        overlayEntry->nbLoaded = 0;
        overlayEntry++;
    }

    actorCtx->flags.chest = savedSceneFlags->chest;
    actorCtx->flags.swch = savedSceneFlags->swch;
    actorCtx->flags.clear = savedSceneFlags->clear;
    actorCtx->flags.collect = savedSceneFlags->collect;

    func_8002CDE4(globalCtx, &actorCtx->titleCtx);

    actorCtx->absoluteSpace = NULL;

    Actor_SpawnEntry(actorCtx, actorEntry, globalCtx);
    func_8002C0C0(&actorCtx->targetCtx, actorCtx->actorLists[ACTORCAT_PLAYER].head, globalCtx);
    func_8002FA60(globalCtx);
}

u32 D_80116068[] = {
    0x100000C0, 0x100000C0, 0x00000000, 0x100004C0, 0x00000080, 0x300000C0,
    0x10000080, 0x00000000, 0x300000C0, 0x100004C0, 0x00000000, 0x100000C0,
};

void Actor_UpdateAll(GlobalContext* globalCtx, ActorContext* actorCtx) {
    Actor* refActor;
    Actor* actor;
    Player* player;
    u32* sp80;
    u32 unkFlag;
    u32 unkCondition;
    Actor* sp74;
    ActorEntry* actorEntry;
    s32 i;

    player = PLAYER;

    if (0) {
        // This ASSERT is optimized out but it exists due to its presence in rodata
        ASSERT(gMaxActorId == ACTOR_ID_MAX, "MaxProfile == ACTOR_DLF_MAX", "../z_actor.c", UNK_LINE);
    }

    sp74 = NULL;
    unkFlag = 0;

    if (globalCtx->nbSetupActors != 0) {
        actorEntry = &globalCtx->setupActorList[0];
        for (i = 0; i < globalCtx->nbSetupActors; i++) {
            Actor_SpawnEntry(&globalCtx->actorCtx, actorEntry++, globalCtx);
        }
        globalCtx->nbSetupActors = 0;
    }

    if (actorCtx->unk_02 != 0) {
        actorCtx->unk_02--;
    }

    if (KREG(0) == -100) {
        refActor = &PLAYER->actor;
        KREG(0) = 0;
        Actor_Spawn(&globalCtx->actorCtx, globalCtx, ACTOR_EN_CLEAR_TAG, refActor->world.pos.x,
                    refActor->world.pos.y + 100.0f, refActor->world.pos.z, 0, 0, 0, 1);
    }

    sp80 = &D_80116068[0];

    if (player->stateFlags2 & 0x8000000) {
        unkFlag = 0x2000000;
    }

    if ((player->stateFlags1 & 0x40) && ((player->actor.textId & 0xFF00) != 0x600)) {
        sp74 = player->targetActor;
    }

    for (i = 0; i < ARRAY_COUNT(actorCtx->actorLists); i++, sp80++) {
        unkCondition = (*sp80 & player->stateFlags1);

        actor = actorCtx->actorLists[i].head;
        while (actor != NULL) {
            if (actor->world.pos.y < -25000.0f) {
                actor->world.pos.y = -25000.0f;
            }

            actor->sfx = 0;

            if (actor->init != NULL) {
                if (Object_IsLoaded(&globalCtx->objectCtx, actor->objBankIndex)) {
                    Actor_SetObjectDependency(globalCtx, actor);
                    actor->init(actor, globalCtx);
                    actor->init = NULL;
                }
                actor = actor->next;
            } else if (!Object_IsLoaded(&globalCtx->objectCtx, actor->objBankIndex)) {
                Actor_Kill(actor);
                actor = actor->next;
            } else if ((unkFlag && !(actor->flags & unkFlag)) ||
                       (!unkFlag && unkCondition && (sp74 != actor) && (actor != player->naviActor) &&
                        (actor != player->heldActor) && (&player->actor != actor->parent))) {
                CollisionCheck_ResetDamage(&actor->colChkInfo);
                actor = actor->next;
            } else if (actor->update == NULL) {
                if (!actor->isDrawn) {
                    actor = Actor_Delete(&globalCtx->actorCtx, actor, globalCtx);
                } else {
                    Actor_Destroy(actor, globalCtx);
                    actor = actor->next;
                }
            } else {
                Math_Vec3f_Copy(&actor->prevPos, &actor->world.pos);
                actor->xzDistToPlayer = Actor_WorldDistXZToActor(actor, &player->actor);
                actor->yDistToPlayer = Actor_HeightDiff(actor, &player->actor);
                actor->xyzDistToPlayerSq = SQ(actor->xzDistToPlayer) + SQ(actor->yDistToPlayer);

                actor->yawTowardsPlayer = Actor_WorldYawTowardActor(actor, &player->actor);
                actor->flags &= ~0x1000000;

                if ((DECR(actor->freezeTimer) == 0) && (actor->flags & 0x50)) {
                    if (actor == player->unk_664) {
                        actor->isTargeted = true;
                    } else {
                        actor->isTargeted = false;
                    }

                    if ((actor->targetPriority != 0) && (player->unk_664 == NULL)) {
                        actor->targetPriority = 0;
                    }

                    Actor_SetObjectDependency(globalCtx, actor);
                    if (actor->colorFilterTimer != 0) {
                        actor->colorFilterTimer--;
                    }
                    actor->update(actor, globalCtx);
                    func_8003F8EC(globalCtx, &globalCtx->colCtx.dyna, actor);
                }

                CollisionCheck_ResetDamage(&actor->colChkInfo);

                actor = actor->next;
            }
        }

        if (i == ACTORCAT_BG) {
            DynaPoly_Setup(globalCtx, &globalCtx->colCtx.dyna);
        }
    }

    actor = player->unk_664;

    if ((actor != NULL) && (actor->update == NULL)) {
        actor = NULL;
        func_8008EDF0(player);
    }

    if ((actor == NULL) || (player->unk_66C < 5)) {
        actor = NULL;
        if (actorCtx->targetCtx.unk_4B != 0) {
            actorCtx->targetCtx.unk_4B = 0;
            func_80078884(NA_SE_SY_LOCK_OFF);
        }
    }

    func_8002C7BC(&actorCtx->targetCtx, player, actor, globalCtx);
    TitleCard_Update(globalCtx, &actorCtx->titleCtx);
    DynaPoly_UpdateBgActorTransforms(globalCtx, &globalCtx->colCtx.dyna);
}

void Actor_FaultPrint(Actor* actor, char* command) {
    ActorOverlay* overlayEntry;
    char* name;

    if ((actor == NULL) || (actor->overlayEntry == NULL)) {
        FaultDrawer_SetCursor(48, 24);
        FaultDrawer_Printf("ACTOR NAME is NULL");
    }

    overlayEntry = actor->overlayEntry;
    name = overlayEntry->name != NULL ? overlayEntry->name : "";

    // Translates to: "ACTOR NAME(%08x:%s)"
    osSyncPrintf("アクターの名前(%08x:%s)\n", actor, name);

    if (command != NULL) {
        // Translates to: "COMMAND:%s"
        osSyncPrintf("コメント:%s\n", command);
    }

    FaultDrawer_SetCursor(48, 24);
    FaultDrawer_Printf("ACTOR NAME %08x:%s", actor, name);
}

void Actor_Draw(GlobalContext* globalCtx, Actor* actor) {
    FaultClient faultClient;
    Lights* lights;

    Fault_AddClient(&faultClient, Actor_FaultPrint, actor, "Actor_draw");

    OPEN_DISPS(globalCtx->state.gfxCtx, "../z_actor.c", 6035);

    lights = LightContext_NewLights(&globalCtx->lightCtx, globalCtx->state.gfxCtx);

    Lights_BindAll(lights, globalCtx->lightCtx.listHead, (actor->flags & 0x400000) ? NULL : &actor->world.pos);
    Lights_Draw(lights, globalCtx->state.gfxCtx);

    if (actor->flags & 0x1000) {
        func_800D1694(actor->world.pos.x + globalCtx->mainCamera.skyboxOffset.x,
                      actor->world.pos.y +
                          (f32)((actor->shape.yOffset * actor->scale.y) + globalCtx->mainCamera.skyboxOffset.y),
                      actor->world.pos.z + globalCtx->mainCamera.skyboxOffset.z, &actor->shape.rot);
    } else {
        func_800D1694(actor->world.pos.x, actor->world.pos.y + (actor->shape.yOffset * actor->scale.y),
                      actor->world.pos.z, &actor->shape.rot);
    }

    Matrix_Scale(actor->scale.x, actor->scale.y, actor->scale.z, MTXMODE_APPLY);
    Actor_SetObjectDependency(globalCtx, actor);

    gSPSegment(POLY_OPA_DISP++, 0x06, globalCtx->objectCtx.status[actor->objBankIndex].segment);
    gSPSegment(POLY_XLU_DISP++, 0x06, globalCtx->objectCtx.status[actor->objBankIndex].segment);

    if (actor->colorFilterTimer != 0) {
        Color_RGBA8 sp2C = { 0, 0, 0, 255 };

        if (actor->colorFilterParams & 0x8000) {
            sp2C.r = sp2C.g = sp2C.b = ((actor->colorFilterParams & 0x1F00) >> 5) | 7;
        } else if (actor->colorFilterParams & 0x4000) {
            sp2C.r = ((actor->colorFilterParams & 0x1F00) >> 5) | 7;
        } else {
            sp2C.b = ((actor->colorFilterParams & 0x1F00) >> 5) | 7;
        }

        if (actor->colorFilterParams & 0x2000) {
            func_80026860(globalCtx, &sp2C, actor->colorFilterTimer, actor->colorFilterParams & 0xFF);
        } else {
            func_80026400(globalCtx, &sp2C, actor->colorFilterTimer, actor->colorFilterParams & 0xFF);
        }
    }

    actor->draw(actor, globalCtx);

    if (actor->colorFilterTimer != 0) {
        if (actor->colorFilterParams & 0x2000) {
            func_80026A6C(globalCtx);
        } else {
            func_80026608(globalCtx);
        }
    }

    if (actor->shape.shadowDraw != NULL) {
        actor->shape.shadowDraw(actor, lights, globalCtx);
    }

    CLOSE_DISPS(globalCtx->state.gfxCtx, "../z_actor.c", 6119);

    Fault_RemoveClient(&faultClient);
}

void func_80030ED8(Actor* actor) {
    if (actor->flags & 0x80000) {
        Audio_PlaySoundGeneral(actor->sfx, &actor->projectedPos, 4, &D_801333E0, &D_801333E0, &D_801333E8);
    } else if (actor->flags & 0x100000) {
        func_80078884(actor->sfx);
    } else if (actor->flags & 0x200000) {
        func_800788CC(actor->sfx);
    } else if (actor->flags & 0x10000000) {
        func_800F4C58(&D_801333D4, NA_SE_SY_TIMER - SFX_FLAG, (s8)(actor->sfx - 1));
    } else {
        func_80078914(&actor->projectedPos, actor->sfx);
    }
}

void func_80030FA8(GraphicsContext* gfxCtx) {
    OPEN_DISPS(gfxCtx, "../z_actor.c", 6161);

    gDPLoadTextureBlock(POLY_XLU_DISP++, gLensOfTruthMaskTex, G_IM_FMT_I, G_IM_SIZ_8b, 64, 64, 0,
                        G_TX_MIRROR | G_TX_CLAMP, G_TX_MIRROR | G_TX_CLAMP, 6, 6, G_TX_NOLOD, G_TX_NOLOD);

    gDPSetTileSize(POLY_XLU_DISP++, G_TX_RENDERTILE, 384, 224, 892, 732);
    gSPTextureRectangle(POLY_XLU_DISP++, 0, 0, 1280, 960, G_TX_RENDERTILE, 2240, 1600, 576, 597);
    gDPPipeSync(POLY_XLU_DISP++);

    CLOSE_DISPS(gfxCtx, "../z_actor.c", 6183);
}

void func_8003115C(GlobalContext* globalCtx, s32 nbInvisibleActors, Actor** invisibleActors) {
    Actor** invisibleActor;
    GraphicsContext* gfxCtx;
    s32 i;

    gfxCtx = globalCtx->state.gfxCtx;

    OPEN_DISPS(gfxCtx, "../z_actor.c", 6197);

    // Translates to: "MAGIC LENS START"
    gDPNoOpString(POLY_OPA_DISP++, "魔法のメガネ START", 0);

    gDPPipeSync(POLY_XLU_DISP++);

    if (globalCtx->roomCtx.curRoom.showInvisActors == 0) {
        gDPSetOtherMode(POLY_XLU_DISP++,
                        G_AD_DISABLE | G_CD_MAGICSQ | G_CK_NONE | G_TC_FILT | G_TF_BILERP | G_TT_NONE | G_TL_TILE |
                            G_TD_CLAMP | G_TP_NONE | G_CYC_1CYCLE | G_PM_NPRIMITIVE,
                        G_AC_THRESHOLD | G_ZS_PRIM | Z_UPD | G_RM_CLD_SURF | G_RM_CLD_SURF2);
        gDPSetCombineMode(POLY_XLU_DISP++, G_CC_MODULATEIA_PRIM, G_CC_MODULATEIA_PRIM);
        gDPSetPrimColor(POLY_XLU_DISP++, 0, 0, 255, 0, 0, 255);
    } else {
        gDPSetOtherMode(POLY_XLU_DISP++,
                        G_AD_DISABLE | G_CD_MAGICSQ | G_CK_NONE | G_TC_FILT | G_TF_BILERP | G_TT_NONE | G_TL_TILE |
                            G_TD_CLAMP | G_TP_NONE | G_CYC_1CYCLE | G_PM_NPRIMITIVE,
                        G_AC_THRESHOLD | G_ZS_PRIM | Z_UPD | IM_RD | CVG_DST_SAVE | ZMODE_OPA | FORCE_BL |
                            GBL_c1(G_BL_CLR_BL, G_BL_0, G_BL_CLR_MEM, G_BL_1MA) |
                            GBL_c2(G_BL_CLR_BL, G_BL_0, G_BL_CLR_MEM, G_BL_1MA));
        gDPSetCombineLERP(POLY_XLU_DISP++, PRIMITIVE, TEXEL0, PRIM_LOD_FRAC, 0, PRIMITIVE, TEXEL0, PRIM_LOD_FRAC, 0,
                          PRIMITIVE, TEXEL0, PRIM_LOD_FRAC, 0, PRIMITIVE, TEXEL0, PRIM_LOD_FRAC, 0);
        gDPSetPrimColor(POLY_XLU_DISP++, 0, 0xFF, 74, 74, 74, 74);
    }

    gDPSetPrimDepth(POLY_XLU_DISP++, 0, 0);

    func_80030FA8(gfxCtx);

    // Translates to: "MAGIC LENS INVISIBLE ACTOR DISPLAY START"
    gDPNoOpString(POLY_OPA_DISP++, "魔法のメガネ 見えないＡcｔｏｒ表示 START", nbInvisibleActors);

    invisibleActor = &invisibleActors[0];
    for (i = 0; i < nbInvisibleActors; i++) {
        // Translates to: "MAGIC LENS INVISIBLE ACTOR DISPLAY"
        gDPNoOpString(POLY_OPA_DISP++, "魔法のメガネ 見えないＡcｔｏｒ表示", i);
        Actor_Draw(globalCtx, *(invisibleActor++));
    }

    // Translates to: "MAGIC LENS INVISIBLE ACTOR DISPLAY END"
    gDPNoOpString(POLY_OPA_DISP++, "魔法のメガネ 見えないＡcｔｏｒ表示 END", nbInvisibleActors);

    if (globalCtx->roomCtx.curRoom.showInvisActors != 0) {
        // Translates to: "BLUE SPECTACLES (EXTERIOR)"
        gDPNoOpString(POLY_OPA_DISP++, "青い眼鏡(外側)", 0);

        gDPPipeSync(POLY_XLU_DISP++);

        gDPSetOtherMode(POLY_XLU_DISP++,
                        G_AD_DISABLE | G_CD_MAGICSQ | G_CK_NONE | G_TC_FILT | G_TF_BILERP | G_TT_NONE | G_TL_TILE |
                            G_TD_CLAMP | G_TP_NONE | G_CYC_1CYCLE | G_PM_NPRIMITIVE,
                        G_AC_THRESHOLD | G_ZS_PRIM | G_RM_CLD_SURF | G_RM_CLD_SURF2);
        gDPSetCombineMode(POLY_XLU_DISP++, G_CC_MODULATEIA_PRIM, G_CC_MODULATEIA_PRIM);
        gDPSetPrimColor(POLY_XLU_DISP++, 0, 0, 255, 0, 0, 255);

        func_80030FA8(gfxCtx);

        // Translates to: "BLUE SPECTACLES (EXTERIOR)"
        gDPNoOpString(POLY_OPA_DISP++, "青い眼鏡(外側)", 1);
    }

    // Translates to: "MAGIC LENS END"
    gDPNoOpString(POLY_OPA_DISP++, "魔法のメガネ END", 0);

    CLOSE_DISPS(gfxCtx, "../z_actor.c", 6284);
}

s32 func_800314B0(GlobalContext* globalCtx, Actor* actor) {
    return func_800314D4(globalCtx, actor, &actor->projectedPos, actor->projectedW);
}

s32 func_800314D4(GlobalContext* globalCtx, Actor* actor, Vec3f* arg2, f32 arg3) {
    f32 var;

    if ((arg2->z > -actor->uncullZoneScale) && (arg2->z < (actor->uncullZoneForward + actor->uncullZoneScale))) {
        var = (arg3 < 1.0f) ? 1.0f : 1.0f / arg3;

        if ((((fabsf(arg2->x) - actor->uncullZoneScale) * var) < 1.0f) &&
            (((arg2->y + actor->uncullZoneDownward) * var) > -1.0f) &&
            (((arg2->y - actor->uncullZoneScale) * var) < 1.0f)) {
            return true;
        }
    }

    return false;
}

void func_800315AC(GlobalContext* globalCtx, ActorContext* actorCtx) {
    s32 invisibleActorCounter;
    Actor* invisibleActors[INVISIBLE_ACTOR_MAX];
    ActorListEntry* actorListEntry;
    Actor* actor;
    s32 i;

    invisibleActorCounter = 0;

    OPEN_DISPS(globalCtx->state.gfxCtx, "../z_actor.c", 6336);

    actorListEntry = &actorCtx->actorLists[0];

    for (i = 0; i < ARRAY_COUNT(actorCtx->actorLists); i++, actorListEntry++) {
        actor = actorListEntry->head;

        while (actor != NULL) {
            ActorOverlay* overlayEntry = actor->overlayEntry;
            char* actorName = overlayEntry->name != NULL ? overlayEntry->name : "";

            gDPNoOpString(POLY_OPA_DISP++, actorName, i);
            gDPNoOpString(POLY_XLU_DISP++, actorName, i);

            HREG(66) = i;

            if ((HREG(64) != 1) || ((HREG(65) != -1) && (HREG(65) != HREG(66))) || (HREG(68) == 0)) {
                SkinMatrix_Vec3fMtxFMultXYZW(&globalCtx->mf_11D60, &actor->world.pos, &actor->projectedPos,
                                             &actor->projectedW);
            }

            if ((HREG(64) != 1) || ((HREG(65) != -1) && (HREG(65) != HREG(66))) || (HREG(69) == 0)) {
                if (actor->sfx != 0) {
                    func_80030ED8(actor);
                }
            }

            if ((HREG(64) != 1) || ((HREG(65) != -1) && (HREG(65) != HREG(66))) || (HREG(70) == 0)) {
                if (func_800314B0(globalCtx, actor)) {
                    actor->flags |= 0x40;
                } else {
                    actor->flags &= ~0x40;
                }
            }

            actor->isDrawn = false;

            if ((HREG(64) != 1) || ((HREG(65) != -1) && (HREG(65) != HREG(66))) || (HREG(71) == 0)) {
                if ((actor->init == NULL) && (actor->draw != NULL) && (actor->flags & 0x60)) {
                    if ((actor->flags & 0x80) &&
                        ((globalCtx->roomCtx.curRoom.showInvisActors == 0) || (globalCtx->actorCtx.unk_03 != 0) ||
                         (actor->room != globalCtx->roomCtx.curRoom.num))) {
                        ASSERT(invisibleActorCounter < INVISIBLE_ACTOR_MAX,
                               "invisible_actor_counter < INVISIBLE_ACTOR_MAX", "../z_actor.c", 6464);
                        invisibleActors[invisibleActorCounter] = actor;
                        invisibleActorCounter++;
                    } else {
                        if ((HREG(64) != 1) || ((HREG(65) != -1) && (HREG(65) != HREG(66))) || (HREG(72) == 0)) {
                            Actor_Draw(globalCtx, actor);
                            actor->isDrawn = true;
                        }
                    }
                }
            }

            actor = actor->next;
        }
    }

    if ((HREG(64) != 1) || (HREG(73) != 0)) {
        Effect_DrawAll(globalCtx->state.gfxCtx);
    }

    if ((HREG(64) != 1) || (HREG(74) != 0)) {
        EffectSs_DrawAll(globalCtx);
    }

    if ((HREG(64) != 1) || (HREG(72) != 0)) {
        if (globalCtx->actorCtx.unk_03 != 0) {
            func_8003115C(globalCtx, invisibleActorCounter, invisibleActors);
            if ((globalCtx->csCtx.state != CS_STATE_IDLE) || Player_InCsMode(globalCtx)) {
                func_800304B0(globalCtx);
            }
        }
    }

    func_8002FBAC(globalCtx);

    if (IREG(32) == 0) {
        Lights_DrawGlow(globalCtx);
    }

    if ((HREG(64) != 1) || (HREG(75) != 0)) {
        TitleCard_Draw(globalCtx, &actorCtx->titleCtx);
    }

    if ((HREG(64) != 1) || (HREG(76) != 0)) {
        CollisionCheck_DrawCollision(globalCtx, &globalCtx->colChkCtx);
    }

    CLOSE_DISPS(globalCtx->state.gfxCtx, "../z_actor.c", 6563);
}

void func_80031A28(GlobalContext* globalCtx, ActorContext* actorCtx) {
    Actor* actor;
    s32 i;

    for (i = 0; i < ARRAY_COUNT(actorCtx->actorLists); i++) {
        actor = actorCtx->actorLists[i].head;
        while (actor != NULL) {
            if (!Object_IsLoaded(&globalCtx->objectCtx, actor->objBankIndex)) {
                Actor_Kill(actor);
            }
            actor = actor->next;
        }
    }
}

u8 sEnemyActorCategories[] = { ACTORCAT_ENEMY, ACTORCAT_BOSS };

void Actor_FreezeAllEnemies(GlobalContext* globalCtx, ActorContext* actorCtx, s32 duration) {
    Actor* actor;
    s32 i;

    for (i = 0; i < ARRAY_COUNT(sEnemyActorCategories); i++) {
        actor = actorCtx->actorLists[sEnemyActorCategories[i]].head;
        while (actor != NULL) {
            actor->freezeTimer = duration;
            actor = actor->next;
        }
    }
}

void func_80031B14(GlobalContext* globalCtx, ActorContext* actorCtx) {
    Actor* actor;
    s32 i;

    for (i = 0; i < ARRAY_COUNT(actorCtx->actorLists); i++) {
        actor = actorCtx->actorLists[i].head;
        while (actor != NULL) {
            if ((actor->room >= 0) && (actor->room != globalCtx->roomCtx.curRoom.num) &&
                (actor->room != globalCtx->roomCtx.prevRoom.num)) {
                if (!actor->isDrawn) {
                    actor = Actor_Delete(actorCtx, actor, globalCtx);
                } else {
                    Actor_Kill(actor);
                    Actor_Destroy(actor, globalCtx);
                    actor = actor->next;
                }
            } else {
                actor = actor->next;
            }
        }
    }

    CollisionCheck_ClearContext(globalCtx, &globalCtx->colChkCtx);
    actorCtx->flags.tempClear = 0;
    actorCtx->flags.tempSwch &= 0xFFFFFF;
    globalCtx->msgCtx.unk_E3F4 = 0;
}

// Actor_CleanupContext
void func_80031C3C(ActorContext* actorCtx, GlobalContext* globalCtx) {
    Actor* actor;
    s32 i;

    for (i = 0; i < ARRAY_COUNT(actorCtx->actorLists); i++) {
        actor = actorCtx->actorLists[i].head;
        while (actor != NULL) {
            Actor_Delete(actorCtx, actor, globalCtx);
            actor = actorCtx->actorLists[i].head;
        }
    }

    if (HREG(20) != 0) {
        // Translates to: "ABSOLUTE MAGIC FIELD DEALLOCATION"
        osSyncPrintf("絶対魔法領域解放\n");
    }

    if (actorCtx->absoluteSpace != NULL) {
        ZeldaArena_FreeDebug(actorCtx->absoluteSpace, "../z_actor.c", 6731);
        actorCtx->absoluteSpace = NULL;
    }

    Gameplay_SaveSceneFlags(globalCtx);
    func_80030488(globalCtx);
    ActorOverlayTable_Cleanup();
}

/**
 * Adds a given actor instance at the front of the actor list of the specified category.
 * Also sets the actor instance as being of that category.
 */
void Actor_AddToCategory(ActorContext* actorCtx, Actor* actorToAdd, u8 actorCategory) {
    Actor* prevHead;

    actorToAdd->category = actorCategory;

    actorCtx->total++;
    actorCtx->actorLists[actorCategory].length++;
    prevHead = actorCtx->actorLists[actorCategory].head;

    if (prevHead != NULL) {
        prevHead->prev = actorToAdd;
    }

    actorCtx->actorLists[actorCategory].head = actorToAdd;
    actorToAdd->next = prevHead;
}

/**
 * Removes a given actor instance from its actor list.
 * Also sets the temp clear flag of the current room if the actor removed was the last enemy loaded.
 */
Actor* Actor_RemoveFromCategory(GlobalContext* globalCtx, ActorContext* actorCtx, Actor* actorToRemove) {
    Actor* newHead;

    actorCtx->total--;
    actorCtx->actorLists[actorToRemove->category].length--;

    if (actorToRemove->prev != NULL) {
        actorToRemove->prev->next = actorToRemove->next;
    } else {
        actorCtx->actorLists[actorToRemove->category].head = actorToRemove->next;
    }

    newHead = actorToRemove->next;

    if (newHead != NULL) {
        newHead->prev = actorToRemove->prev;
    }

    actorToRemove->next = NULL;
    actorToRemove->prev = NULL;

    if ((actorToRemove->room == globalCtx->roomCtx.curRoom.num) && (actorToRemove->category == ACTORCAT_ENEMY) &&
        (actorCtx->actorLists[ACTORCAT_ENEMY].length == 0)) {
        Flags_SetTempClear(globalCtx, globalCtx->roomCtx.curRoom.num);
    }

    return newHead;
}

void Actor_FreeOverlay(ActorOverlay* actorOverlay) {
    osSyncPrintf(VT_FGCOL(CYAN));

    if (actorOverlay->nbLoaded == 0) {
        if (HREG(20) != 0) {
            // Translates to: "ACTOR CLIENT IS NOW 0"
            osSyncPrintf("アクタークライアントが０になりました\n");
        }

        if (actorOverlay->loadedRamAddr != NULL) {
            if (actorOverlay->allocType & ALLOCTYPE_PERMANENT) {
                if (HREG(20) != 0) {
                    // Translates to: "OVERLAY WILL NOT BE DEALLOCATED"
                    osSyncPrintf("オーバーレイ解放しません\n");
                }
            } else if (actorOverlay->allocType & ALLOCTYPE_ABSOLUTE) {
                if (HREG(20) != 0) {
                    // Translates to: "ABSOLUTE MAGIC FIELD RESERVED, SO DEALLOCATION WILL NOT OCCUR"
                    osSyncPrintf("絶対魔法領域確保なので解放しません\n");
                }
                actorOverlay->loadedRamAddr = NULL;
            } else {
                if (HREG(20) != 0) {
                    // Translates to: "OVERLAY DEALLOCATED"
                    osSyncPrintf("オーバーレイ解放します\n");
                }
                ZeldaArena_FreeDebug(actorOverlay->loadedRamAddr, "../z_actor.c", 6834);
                actorOverlay->loadedRamAddr = NULL;
            }
        }
    } else if (HREG(20) != 0) {
        // Translates to: "%d OF ACTOR CLIENT REMAINS"
        osSyncPrintf("アクタークライアントはあと %d 残っています\n", actorOverlay->nbLoaded);
    }

    osSyncPrintf(VT_RST);
}

Actor* Actor_Spawn(ActorContext* actorCtx, GlobalContext* globalCtx, s16 actorId, f32 posX, f32 posY, f32 posZ,
                   s16 rotX, s16 rotY, s16 rotZ, s16 params) {
    s32 pad;
    Actor* actor;
    ActorInit* actorInit;
    s32 objBankIndex;
    ActorOverlay* overlayEntry;
    u32 temp;
    char* name;
    u32 overlaySize;

    overlayEntry = &gActorOverlayTable[actorId];
    ASSERT(actorId < ACTOR_ID_MAX, "profile < ACTOR_DLF_MAX", "../z_actor.c", 6883);

    name = overlayEntry->name != NULL ? overlayEntry->name : "";
    overlaySize = (u32)overlayEntry->vramEnd - (u32)overlayEntry->vramStart;

    if (HREG(20) != 0) {
        // Translates to: "ACTOR CLASS ADDITION [%d:%s]"
        osSyncPrintf("アクタークラス追加 [%d:%s]\n", actorId, name);
    }

    if (actorCtx->total > ACTOR_NUMBER_MAX) {
        // Translates to: "Ａｃｔｏｒ SET NUMBER EXCEEDED"
        osSyncPrintf(VT_COL(YELLOW, BLACK) "Ａｃｔｏｒセット数オーバー\n" VT_RST);
        return NULL;
    }

    if (overlayEntry->vramStart == 0) {
        if (HREG(20) != 0) {
            // Translates to: "NOT AN OVERLAY"
            osSyncPrintf("オーバーレイではありません\n");
        }

        actorInit = overlayEntry->initInfo;
    } else {
        if (overlayEntry->loadedRamAddr != NULL) {
            if (HREG(20) != 0) {
                // Translates to: "ALREADY LOADED"
                osSyncPrintf("既にロードされています\n");
            }
        } else {
            if (overlayEntry->allocType & ALLOCTYPE_ABSOLUTE) {
                ASSERT(overlaySize <= AM_FIELD_SIZE, "actor_segsize <= AM_FIELD_SIZE", "../z_actor.c", 6934);

                if (actorCtx->absoluteSpace == NULL) {
                    // Translates to: "AMF: ABSOLUTE MAGIC FIELD"
                    actorCtx->absoluteSpace = ZeldaArena_MallocRDebug(AM_FIELD_SIZE, "AMF:絶対魔法領域", 0);
                    if (HREG(20) != 0) {
                        // Translates to: "ABSOLUTE MAGIC FIELD RESERVATION - %d BYTES RESERVED"
                        osSyncPrintf("絶対魔法領域確保 %d バイト確保\n", AM_FIELD_SIZE);
                    }
                }

                overlayEntry->loadedRamAddr = actorCtx->absoluteSpace;
            } else if (overlayEntry->allocType & ALLOCTYPE_PERMANENT) {
                overlayEntry->loadedRamAddr = ZeldaArena_MallocRDebug(overlaySize, name, 0);
            } else {
                overlayEntry->loadedRamAddr = ZeldaArena_MallocDebug(overlaySize, name, 0);
            }

            if (overlayEntry->loadedRamAddr == NULL) {
                // Translates to: "CANNOT RESERVE ACTOR PROGRAM MEMORY"
                osSyncPrintf(VT_COL(RED, WHITE) "Ａｃｔｏｒプログラムメモリが確保できません\n" VT_RST);
                return NULL;
            }

            Overlay_Load(overlayEntry->vromStart, overlayEntry->vromEnd, overlayEntry->vramStart, overlayEntry->vramEnd,
                         overlayEntry->loadedRamAddr);

            osSyncPrintf(VT_FGCOL(GREEN));
            osSyncPrintf("OVL(a):Seg:%08x-%08x Ram:%08x-%08x Off:%08x %s\n", overlayEntry->vramStart,
                         overlayEntry->vramEnd, overlayEntry->loadedRamAddr,
                         (u32)overlayEntry->loadedRamAddr + (u32)overlayEntry->vramEnd - (u32)overlayEntry->vramStart,
                         (u32)overlayEntry->vramStart - (u32)overlayEntry->loadedRamAddr, name);
            osSyncPrintf(VT_RST);

            overlayEntry->nbLoaded = 0;
        }

        actorInit = (void*)(u32)((overlayEntry->initInfo != NULL)
                                     ? (void*)((u32)overlayEntry->initInfo -
                                               (s32)((u32)overlayEntry->vramStart - (u32)overlayEntry->loadedRamAddr))
                                     : NULL);
    }

    objBankIndex = Object_GetIndex(&globalCtx->objectCtx, actorInit->objectId);

    if ((objBankIndex < 0) ||
        ((actorInit->category == ACTORCAT_ENEMY) && (Flags_GetClear(globalCtx, globalCtx->roomCtx.curRoom.num)))) {
        // Translates to: "NO DATA BANK!! <DATA BANK＝%d> (profilep->bank=%d)"
        osSyncPrintf(VT_COL(RED, WHITE) "データバンク無し！！<データバンク＝%d>(profilep->bank=%d)\n" VT_RST,
                     objBankIndex, actorInit->objectId);
        Actor_FreeOverlay(overlayEntry);
        return NULL;
    }

    actor = ZeldaArena_MallocDebug(actorInit->instanceSize, name, 1);

    if (actor == NULL) {
        // Translates to: "ACTOR CLASS CANNOT BE RESERVED! %s <SIZE＝%d BYTES>"
        osSyncPrintf(VT_COL(RED, WHITE) "Ａｃｔｏｒクラス確保できません！ %s <サイズ＝%dバイト>\n", VT_RST, name,
                     actorInit->instanceSize);
        Actor_FreeOverlay(overlayEntry);
        return NULL;
    }

    ASSERT(overlayEntry->nbLoaded < 255, "actor_dlftbl->clients < 255", "../z_actor.c", 7031);

    overlayEntry->nbLoaded++;

    if (HREG(20) != 0) {
        // Translates to: "ACTOR CLIENT No. %d"
        osSyncPrintf("アクタークライアントは %d 個目です\n", overlayEntry->nbLoaded);
    }

    Lib_MemSet((u8*)actor, actorInit->instanceSize, 0);
    actor->overlayEntry = overlayEntry;
    actor->id = actorInit->id;
    actor->flags = actorInit->flags;

    if (actorInit->id == ACTOR_EN_PART) {
        actor->objBankIndex = rotZ;
        rotZ = 0;
    } else {
        actor->objBankIndex = objBankIndex;
    }

    actor->init = actorInit->init;
    actor->destroy = actorInit->destroy;
    actor->update = actorInit->update;
    actor->draw = actorInit->draw;
    actor->room = globalCtx->roomCtx.curRoom.num;
    actor->home.pos.x = posX;
    actor->home.pos.y = posY;
    actor->home.pos.z = posZ;
    actor->home.rot.x = rotX;
    actor->home.rot.y = rotY;
    actor->home.rot.z = rotZ;
    actor->params = params;

    Actor_AddToCategory(actorCtx, actor, actorInit->category);

    temp = gSegments[6];
    Actor_Init(actor, globalCtx);
    gSegments[6] = temp;

    return actor;
}

Actor* Actor_SpawnAsChild(ActorContext* actorCtx, Actor* parent, GlobalContext* globalCtx, s16 actorId, f32 posX,
                          f32 posY, f32 posZ, s16 rotX, s16 rotY, s16 rotZ, s16 params) {
    Actor* spawnedActor = Actor_Spawn(actorCtx, globalCtx, actorId, posX, posY, posZ, rotX, rotY, rotZ, params);
    if (spawnedActor == NULL) {
        return NULL;
    }

    parent->child = spawnedActor;
    spawnedActor->parent = parent;

    if (spawnedActor->room >= 0) {
        spawnedActor->room = parent->room;
    }

    return spawnedActor;
}

void Actor_SpawnTransitionActors(GlobalContext* globalCtx, ActorContext* actorCtx) {
    TransitionActorEntry* transitionActor;
    u8 nbTransitionActors;
    s32 i;

    transitionActor = globalCtx->transitionActorList;
    nbTransitionActors = globalCtx->nbTransitionActors;

    for (i = 0; i < nbTransitionActors; i++) {
        if (transitionActor->id >= 0) {
            if (((transitionActor->sides[0].room >= 0) &&
                 ((transitionActor->sides[0].room == globalCtx->roomCtx.curRoom.num) ||
                  (transitionActor->sides[0].room == globalCtx->roomCtx.prevRoom.num))) ||
                ((transitionActor->sides[1].room >= 0) &&
                 ((transitionActor->sides[1].room == globalCtx->roomCtx.curRoom.num) ||
                  (transitionActor->sides[1].room == globalCtx->roomCtx.prevRoom.num)))) {
                Actor_Spawn(actorCtx, globalCtx, (s16)(transitionActor->id & 0x1FFF), transitionActor->pos.x,
                            transitionActor->pos.y, transitionActor->pos.z, 0, transitionActor->rotY, 0,
                            (i << 0xA) + transitionActor->params);

                transitionActor->id = -transitionActor->id;
                nbTransitionActors = globalCtx->nbTransitionActors;
            }
        }
        transitionActor++;
    }
}

Actor* Actor_SpawnEntry(ActorContext* actorCtx, ActorEntry* actorEntry, GlobalContext* globalCtx) {
    return Actor_Spawn(actorCtx, globalCtx, actorEntry->id, actorEntry->pos.x, actorEntry->pos.y, actorEntry->pos.z,
                       actorEntry->rot.x, actorEntry->rot.y, actorEntry->rot.z, actorEntry->params);
}

Actor* Actor_Delete(ActorContext* actorCtx, Actor* actor, GlobalContext* globalCtx) {
    char* name;
    Player* player;
    Actor* newHead;
    ActorOverlay* overlayEntry;

    player = PLAYER;

    overlayEntry = actor->overlayEntry;
    name = overlayEntry->name != NULL ? overlayEntry->name : "";

    if (HREG(20) != 0) {
        // Translates to: "ACTOR CLASS DELETED [%s]"
        osSyncPrintf("アクタークラス削除 [%s]\n", name);
    }

    if ((player != NULL) && (actor == player->unk_664)) {
        func_8008EDF0(player);
        Camera_ChangeMode(Gameplay_GetCamera(globalCtx, Gameplay_GetActiveCamId(globalCtx)), 0);
    }

    if (actor == actorCtx->targetCtx.arrowPointedActor) {
        actorCtx->targetCtx.arrowPointedActor = NULL;
    }

    if (actor == actorCtx->targetCtx.unk_8C) {
        actorCtx->targetCtx.unk_8C = NULL;
    }

    if (actor == actorCtx->targetCtx.unk_90) {
        actorCtx->targetCtx.unk_90 = NULL;
    }

    func_800F89E8(&actor->projectedPos);
    Actor_Destroy(actor, globalCtx);

    newHead = Actor_RemoveFromCategory(globalCtx, actorCtx, actor);

    ZeldaArena_FreeDebug(actor, "../z_actor.c", 7242);

    if (overlayEntry->vramStart == 0) {
        if (HREG(20) != 0) {
            // Translates to: "NOT AN OVERLAY"
            osSyncPrintf("オーバーレイではありません\n");
        }
    } else {
        ASSERT(overlayEntry->loadedRamAddr != NULL, "actor_dlftbl->allocp != NULL", "../z_actor.c", 7251);
        ASSERT(overlayEntry->nbLoaded > 0, "actor_dlftbl->clients > 0", "../z_actor.c", 7252);
        overlayEntry->nbLoaded--;
        Actor_FreeOverlay(overlayEntry);
    }

    return newHead;
}

s32 func_80032880(GlobalContext* globalCtx, Actor* actor) {
    s16 sp1E;
    s16 sp1C;

    func_8002F374(globalCtx, actor, &sp1E, &sp1C);

    return (sp1E > -20) && (sp1E < 340) && (sp1C > -160) && (sp1C < 400);
}

Actor* D_8015BBE8;
Actor* D_8015BBEC;
f32 D_8015BBF0;
f32 D_8015BBF4;
s32 D_8015BBF8;
s16 D_8015BBFC;

void func_800328D4(GlobalContext* globalCtx, ActorContext* actorCtx, Player* player, u32 actorCategory) {
    f32 var;
    Actor* actor;
    Actor* sp84;
    CollisionPoly* sp80;
    UNK_TYPE sp7C;
    Vec3f sp70;

    actor = actorCtx->actorLists[actorCategory].head;
    sp84 = player->unk_664;

    while (actor != NULL) {
        if ((actor->update != NULL) && ((Player*)actor != player) && ((actor->flags & 1) == 1)) {
            if ((actorCategory == ACTORCAT_ENEMY) && ((actor->flags & 5) == 5) &&
                (actor->xyzDistToPlayerSq < 250000.0f) && (actor->xyzDistToPlayerSq < D_8015BBF4)) {
                actorCtx->targetCtx.unk_90 = actor;
                D_8015BBF4 = actor->xyzDistToPlayerSq;
            }

            if (actor != sp84) {
                var = func_8002EFC0(actor, player, D_8015BBFC);
                if ((var < D_8015BBF0) && func_8002F090(actor, var) && func_80032880(globalCtx, actor) &&
                    (!BgCheck_CameraLineTest1(&globalCtx->colCtx, &player->actor.focus.pos, &actor->focus.pos, &sp70,
                                              &sp80, 1, 1, 1, 1, &sp7C) ||
                     SurfaceType_IsIgnoredByProjectiles(&globalCtx->colCtx, sp80, sp7C))) {
                    if (actor->targetPriority != 0) {
                        if (actor->targetPriority < D_8015BBF8) {
                            D_8015BBEC = actor;
                            D_8015BBF8 = actor->targetPriority;
                        }
                    } else {
                        D_8015BBE8 = actor;
                        D_8015BBF0 = var;
                    }
                }
            }
        }

        actor = actor->next;
    }
}

u8 D_801160A0[] = {
    ACTORCAT_BOSS,  ACTORCAT_ENEMY,  ACTORCAT_BG,   ACTORCAT_EXPLOSIVE, ACTORCAT_NPC,  ACTORCAT_ITEMACTION,
    ACTORCAT_CHEST, ACTORCAT_SWITCH, ACTORCAT_PROP, ACTORCAT_MISC,      ACTORCAT_DOOR, ACTORCAT_SWITCH,
};

Actor* func_80032AF0(GlobalContext* globalCtx, ActorContext* actorCtx, Actor** actorPtr, Player* player) {
    s32 i;
    u8* entry;

    D_8015BBE8 = D_8015BBEC = NULL;
    D_8015BBF0 = D_8015BBF4 = FLT_MAX;
    D_8015BBF8 = 0x7FFFFFFF;

    if (!Player_InCsMode(globalCtx)) {
        entry = &D_801160A0[0];

        actorCtx->targetCtx.unk_90 = NULL;
        D_8015BBFC = player->actor.shape.rot.y;

        for (i = 0; i < 3; i++) {
            func_800328D4(globalCtx, actorCtx, player, *entry);
            entry++;
        }

        if (D_8015BBE8 == NULL) {
            for (; i < ARRAY_COUNT(D_801160A0); i++) {
                func_800328D4(globalCtx, actorCtx, player, *entry);
                entry++;
            }
        }
    }

    if (D_8015BBE8 == 0) {
        *actorPtr = D_8015BBEC;
    } else {
        *actorPtr = D_8015BBE8;
    }

    return *actorPtr;
}

/**
 * Finds the first actor instance of a specified ID and category if there is one.
 */
Actor* Actor_Find(ActorContext* actorCtx, s32 actorId, s32 actorCategory) {
    Actor* actor = actorCtx->actorLists[actorCategory].head;

    while (actor != NULL) {
        if (actorId == actor->id) {
            return actor;
        }
        actor = actor->next;
    }

    return NULL;
}

/**
 * Play the death sound effect and flash the screen white for 4 frames.
 * While the screen flashes, the game freezes.
 */
<<<<<<< HEAD
void Actor_PlayDeathFx(GlobalContext* globalCtx, Actor* actor) {
=======
void Enemy_StartFinishingBlow(GlobalContext* globalCtx, Actor* actor) {
>>>>>>> e632b9a1
    globalCtx->actorCtx.freezeFlashTimer = 5;
    Audio_PlaySoundAtPosition(globalCtx, &actor->world.pos, 20, NA_SE_EN_LAST_DAMAGE);
}

s16 func_80032CB4(s16* arg0, s16 arg1, s16 arg2, s16 arg3) {
    if (DECR(arg0[1]) == 0) {
        arg0[1] = Rand_S16Offset(arg1, arg2);
    }

    if ((arg0[1] - arg3) > 0) {
        arg0[0] = 0;
    } else if (((arg0[1] - arg3) > -2) || (arg0[1] < 2)) {
        arg0[0] = 1;
    } else {
        arg0[0] = 2;
    }

    return arg0[0];
}

s16 func_80032D60(s16* arg0, s16 arg1, s16 arg2, s16 arg3) {
    if (DECR(arg0[1]) == 0) {
        arg0[1] = Rand_S16Offset(arg1, arg2);
        arg0[0]++;

        if ((arg0[0] % 3) == 0) {
            arg0[0] = (s32)(Rand_ZeroOne() * arg3) * 3;
        }
    }

    return arg0[0];
}

void BodyBreak_Alloc(BodyBreak* bodyBreak, s32 count, GlobalContext* globalCtx) {
    u32 matricesSize;
    u32 dListsSize;
    u32 objectIdsSize;

    matricesSize = (count + 1) * sizeof(*bodyBreak->matrices);
    bodyBreak->matrices = ZeldaArena_MallocDebug(matricesSize, "../z_actor.c", 7540);

    if (bodyBreak->matrices != NULL) {
        dListsSize = (count + 1) * sizeof(*bodyBreak->dLists);
        bodyBreak->dLists = ZeldaArena_MallocDebug(dListsSize, "../z_actor.c", 7543);

        if (bodyBreak->dLists != NULL) {
            objectIdsSize = (count + 1) * sizeof(*bodyBreak->objectIds);
            bodyBreak->objectIds = ZeldaArena_MallocDebug(objectIdsSize, "../z_actor.c", 7546);

            if (bodyBreak->objectIds != NULL) {
                Lib_MemSet((u8*)bodyBreak->matrices, matricesSize, 0);
                Lib_MemSet((u8*)bodyBreak->dLists, dListsSize, 0);
                Lib_MemSet((u8*)bodyBreak->objectIds, objectIdsSize, 0);
                bodyBreak->val = 1;
                return;
            }
        }
    }

    if (bodyBreak->matrices != NULL) {
        ZeldaArena_FreeDebug(bodyBreak->matrices, "../z_actor.c", 7558);
    }

    if (bodyBreak->dLists != NULL) {
        ZeldaArena_FreeDebug(bodyBreak->dLists, "../z_actor.c", 7561);
    }

    if (bodyBreak->objectIds != NULL) {
        ZeldaArena_FreeDebug(bodyBreak->objectIds, "../z_actor.c", 7564);
    }
}

void BodyBreak_SetInfo(BodyBreak* bodyBreak, s32 limbIndex, s32 minLimbIndex, s32 maxLimbIndex, u32 count, Gfx** dList,
                       s16 objectId) {
    GlobalContext* globalCtx = Effect_GetGlobalCtx();

<<<<<<< HEAD
    if ((globalCtx->actorCtx.freezeFlashTimer == 0) && (arg0->unk_10 > 0)) {
        if ((arg1 >= arg2) && (arg3 >= arg1) && (*dList != 0)) {
            arg0->unk_0C[arg0->unk_10] = *dList;
            Matrix_Get(&arg0->unk_00[arg0->unk_10]);
            arg0->unk_04[arg0->unk_10] = arg6;
            arg0->unk_10++;
=======
    if ((globalCtx->actorCtx.freezeFlashTimer == 0) && (bodyBreak->val > 0)) {
        if ((limbIndex >= minLimbIndex) && (limbIndex <= maxLimbIndex) && (*dList != NULL)) {
            bodyBreak->dLists[bodyBreak->val] = *dList;
            Matrix_Get(&bodyBreak->matrices[bodyBreak->val]);
            bodyBreak->objectIds[bodyBreak->val] = objectId;
            bodyBreak->val++;
>>>>>>> e632b9a1
        }

        if (limbIndex != bodyBreak->prevLimbIndex) {
            bodyBreak->count++;
        }

        if ((u32)bodyBreak->count >= count) {
            bodyBreak->count = bodyBreak->val - 1;
            bodyBreak->val = BODYBREAK_STATUS_READY;
        }
    }

    bodyBreak->prevLimbIndex = limbIndex;
}

s32 BodyBreak_SpawnParts(Actor* actor, BodyBreak* bodyBreak, GlobalContext* globalCtx, s16 type) {
    EnPart* spawnedEnPart;
    MtxF* mtx;
    s16 objBankIndex;

    if (bodyBreak->val != BODYBREAK_STATUS_READY) {
        return false;
    }

    while (bodyBreak->count > 0) {
        Matrix_Put(&bodyBreak->matrices[bodyBreak->count]);
        Matrix_Scale(1.0f / actor->scale.x, 1.0f / actor->scale.y, 1.0f / actor->scale.z, MTXMODE_APPLY);
        Matrix_Get(&bodyBreak->matrices[bodyBreak->count]);

        if (1) {
            if (bodyBreak->objectIds[bodyBreak->count] >= 0) {
                objBankIndex = bodyBreak->objectIds[bodyBreak->count];
            } else {
                objBankIndex = actor->objBankIndex;
            }
        }

        mtx = &bodyBreak->matrices[bodyBreak->count];

        spawnedEnPart = (EnPart*)Actor_SpawnAsChild(&globalCtx->actorCtx, actor, globalCtx, ACTOR_EN_PART, mtx->wx,
                                                    mtx->wy, mtx->wz, 0, 0, objBankIndex, type);

        if (spawnedEnPart != NULL) {
            func_800D20CC(&bodyBreak->matrices[bodyBreak->count], &spawnedEnPart->actor.shape.rot, 0);
            spawnedEnPart->displayList = bodyBreak->dLists[bodyBreak->count];
            spawnedEnPart->actor.scale = actor->scale;
        }

        bodyBreak->count--;
    }

    bodyBreak->val = BODYBREAK_STATUS_FINISHED;

    ZeldaArena_FreeDebug(bodyBreak->matrices, "../z_actor.c", 7678);
    ZeldaArena_FreeDebug(bodyBreak->dLists, "../z_actor.c", 7679);
    ZeldaArena_FreeDebug(bodyBreak->objectIds, "../z_actor.c", 7680);

    return true;
}

<<<<<<< HEAD
void Actor_SpawnFloorDust(GlobalContext* globalCtx, Actor* actor, Vec3f* arg2, f32 arg3, s32 arg4, f32 arg5, s16 scale,
                          s16 scaleStep, u8 arg8) {
=======
void Actor_SpawnFloorDust(GlobalContext* globalCtx, Actor* actor, Vec3f* arg2, f32 arg3, s32 arg4, f32 randAccelWeight,
                          s16 scale, s16 scaleStep, u8 arg8) {
>>>>>>> e632b9a1
    Vec3f pos;
    Vec3f velocity = { 0.0f, 0.0f, 0.0f };
    Vec3f accel = { 0.0f, 0.3f, 0.0f };
    f32 var;
    s32 i;

    var = (Rand_ZeroOne() - 0.5f) * 6.28f;
    pos.y = actor->floorHeight;
    accel.y += (Rand_ZeroOne() - 0.5f) * 0.2f;

    for (i = arg4; i >= 0; i--) {
        pos.x = (Math_SinF(var) * arg3) + arg2->x;
        pos.z = (Math_CosF(var) * arg3) + arg2->z;
        accel.x = (Rand_ZeroOne() - 0.5f) * randAccelWeight;
        accel.z = (Rand_ZeroOne() - 0.5f) * randAccelWeight;

        if (scale == 0) {
            func_8002857C(globalCtx, &pos, &velocity, &accel);
        } else if (arg8 != 0) {
            func_800286CC(globalCtx, &pos, &velocity, &accel, scale, scaleStep);
        } else {
            func_8002865C(globalCtx, &pos, &velocity, &accel, scale, scaleStep);
        }

        var += 6.28f / (arg4 + 1.0f);
    }
}

void func_80033480(GlobalContext* globalCtx, Vec3f* arg1, f32 arg2, s32 arg3, s16 arg4, s16 scaleStep, u8 arg6) {
    Vec3f pos;
    Vec3f velocity = { 0.0f, 0.0f, 0.0f };
    Vec3f accel = { 0.0f, 0.3f, 0.0f };
    s16 scale;
    u32 var2;
    s32 i;

    for (i = arg3; i >= 0; i--) {
        pos.x = arg1->x + ((Rand_ZeroOne() - 0.5f) * arg2);
        pos.y = arg1->y + ((Rand_ZeroOne() - 0.5f) * arg2);
        pos.z = arg1->z + ((Rand_ZeroOne() - 0.5f) * arg2);

        scale = (s16)((Rand_ZeroOne() * arg4) * 0.2f) + arg4;
        var2 = arg6;

        if (var2 != 0) {
            func_800286CC(globalCtx, &pos, &velocity, &accel, scale, scaleStep);
        } else {
            func_8002865C(globalCtx, &pos, &velocity, &accel, scale, scaleStep);
        }
    }
}

Actor* Actor_GetCollidedExplosive(GlobalContext* globalCtx, Collider* collider) {
    if ((collider->acFlags & AC_HIT) && (collider->ac->category == ACTORCAT_EXPLOSIVE)) {
        collider->acFlags &= ~AC_HIT;
        return collider->ac;
    }

    return NULL;
}

Actor* func_80033684(GlobalContext* globalCtx, Actor* explosiveActor) {
    Actor* actor = globalCtx->actorCtx.actorLists[ACTORCAT_EXPLOSIVE].head;

    while (actor != NULL) {
        if ((actor == explosiveActor) || (actor->params != 1)) {
            actor = actor->next;
        } else {
            if (Actor_WorldDistXYZToActor(explosiveActor, actor) <= (actor->shape.rot.z * 10) + 80.0f) {
                return actor;
            } else {
                actor = actor->next;
            }
        }
    }

    return NULL;
}

/**
 * Dynamically changes the category of a given actor instance.
 * This is done by moving it to the corresponding category list and setting its category variable accordingly.
 */
void Actor_ChangeCategory(GlobalContext* globalCtx, ActorContext* actorCtx, Actor* actor, u8 actorCategory) {
    Actor_RemoveFromCategory(globalCtx, actorCtx, actor);
    Actor_AddToCategory(actorCtx, actor, actorCategory);
}

/**
 * Checks if a hookshot or arrow actor is going to collide with the cylinder denoted by the
 * actor's `cylRadius` and `cylHeight`.
 * The check is only peformed if the projectile actor is within the provided sphere radius.
 *
 * Returns the actor if there will be collision, NULL otherwise.
 */
Actor* Actor_GetProjectileActor(GlobalContext* globalCtx, Actor* refActor, f32 radius) {
    Actor* actor;
    Vec3f spA8;
    f32 deltaX;
    f32 deltaY;
    f32 deltaZ;
    Vec3f sp90;
    Vec3f sp84;

    actor = globalCtx->actorCtx.actorLists[ACTORCAT_ITEMACTION].head;
    while (actor != NULL) {
        if (((actor->id != ACTOR_ARMS_HOOK) && (actor->id != ACTOR_EN_ARROW)) || (actor == refActor)) {
            actor = actor->next;
        } else {
            //! @bug The projectile actor gets unsafely casted to a hookshot to check its timer, even though
            //  it can also be an arrow.
            //  Luckily, the field at the same offset in the arrow actor is the x component of a vector
            //  which will rarely ever be 0. So its very unlikely for this bug to cause an issue.
            if ((Math_Vec3f_DistXYZ(&refActor->world.pos, &actor->world.pos) > radius) ||
                (((ArmsHook*)actor)->timer == 0)) {
                actor = actor->next;
            } else {
                deltaX = Math_SinS(actor->world.rot.y) * (actor->speedXZ * 10.0f);
                deltaY = actor->velocity.y + (actor->gravity * 10.0f);
                deltaZ = Math_CosS(actor->world.rot.y) * (actor->speedXZ * 10.0f);

                spA8.x = actor->world.pos.x + deltaX;
                spA8.y = actor->world.pos.y + deltaY;
                spA8.z = actor->world.pos.z + deltaZ;

                if (CollisionCheck_CylSideVsLineSeg(refActor->colChkInfo.cylRadius, refActor->colChkInfo.cylHeight,
                                                    0.0f, &refActor->world.pos, &actor->world.pos, &spA8, &sp90,
                                                    &sp84)) {
                    return actor;
                } else {
                    actor = actor->next;
                }
            }
        }
    }

    return NULL;
}

/**
 * Sets the actor's text id with a dynamic prefix based on the current scene.
 */
void Actor_SetTextWithPrefix(GlobalContext* globalCtx, Actor* actor, s16 baseTextId) {
    s16 prefix;

    switch (globalCtx->sceneNum) {
        case SCENE_YDAN:
        case SCENE_YDAN_BOSS:
        case SCENE_MORIBOSSROOM:
        case SCENE_KOKIRI_HOME:
        case SCENE_KOKIRI_HOME3:
        case SCENE_KOKIRI_HOME4:
        case SCENE_KOKIRI_HOME5:
        case SCENE_KOKIRI_SHOP:
        case SCENE_LINK_HOME:
        case SCENE_SPOT04:
        case SCENE_SPOT05:
        case SCENE_SPOT10:
        case 112:
            prefix = 0x1000;
            break;
        case SCENE_MALON_STABLE:
        case SCENE_SPOT00:
        case SCENE_SPOT20:
            prefix = 0x2000;
            break;
        case SCENE_HIDAN:
        case SCENE_DDAN_BOSS:
        case SCENE_FIRE_BS:
        case SCENE_SPOT16:
        case SCENE_SPOT17:
        case SCENE_SPOT18:
            prefix = 0x3000;
            break;
        case SCENE_BDAN:
        case SCENE_BDAN_BOSS:
        case SCENE_SPOT03:
        case SCENE_SPOT07:
        case SCENE_SPOT08:
            prefix = 0x4000;
            break;
        case SCENE_HAKADAN:
        case SCENE_HAKADAN_BS:
        case SCENE_KAKARIKO:
        case SCENE_KAKARIKO3:
        case SCENE_IMPA:
        case SCENE_HUT:
        case SCENE_HAKAANA:
        case SCENE_HAKASITARELAY:
        case SCENE_SPOT01:
        case SCENE_SPOT02:
            prefix = 0x5000;
            break;
        case SCENE_JYASINZOU:
        case SCENE_JYASINBOSS:
        case SCENE_LABO:
        case SCENE_TENT:
        case SCENE_SPOT06:
        case SCENE_SPOT09:
        case SCENE_SPOT11:
            prefix = 0x6000;
            break;
        case SCENE_ENTRA:
        case SCENE_MARKET_ALLEY:
        case SCENE_MARKET_ALLEY_N:
        case SCENE_MARKET_DAY:
        case SCENE_MARKET_NIGHT:
        case SCENE_MARKET_RUINS:
        case SCENE_SPOT15:
            prefix = 0x7000;
            break;
        default:
            prefix = 0x0000;
            break;
    }

    actor->textId = prefix | baseTextId;
}
/**
 * Checks if a given actor will be standing on the ground after being translated
 * by the provided distance and angle.
 *
 * Returns true if the actor will be standing on ground.
 */
s16 func_800339B8(Actor* actor, GlobalContext* globalCtx, f32 distance, s16 yaw) {
    s16 ret;
    s16 curBgCheckFlags;
    f32 newX;
    f32 newZ;
    Vec3f curPos;

    Math_Vec3f_Copy(&curPos, &actor->world.pos);
    curBgCheckFlags = actor->bgCheckFlags;

    newX = Math_SinS(yaw) * distance;
    newZ = Math_CosS(yaw) * distance;

    actor->world.pos.x += newX;
    actor->world.pos.z += newZ;

    Actor_UpdateBgCheckInfo(globalCtx, actor, 0.0f, 0.0f, 0.0f, 4);
    Math_Vec3f_Copy(&actor->world.pos, &curPos);

    ret = actor->bgCheckFlags & 1;
    actor->bgCheckFlags = curBgCheckFlags;

    return ret;
}

/**
 * Returns true if the player is targeting the provided actor
 */
s32 Actor_IsTargeted(GlobalContext* globalCtx, Actor* actor) {
    Player* player = PLAYER;

    if ((player->stateFlags1 & 0x10) && actor->isTargeted) {
        return true;
    } else {
        return false;
    }
}

/**
 * Returns true if the player is targeting an actor other than the provided actor
 */
s32 Actor_OtherIsTargeted(GlobalContext* globalCtx, Actor* actor) {
    Player* player = PLAYER;

    if ((player->stateFlags1 & 0x10) && !actor->isTargeted) {
        return true;
    } else {
        return false;
    }
}

f32 func_80033AEC(Vec3f* arg0, Vec3f* arg1, f32 arg2, f32 arg3, f32 arg4, f32 arg5) {
    f32 ret = 0.0f;

    if (arg4 <= Math_Vec3f_DistXYZ(arg0, arg1)) {
        ret = Math_SmoothStepToF(&arg1->x, arg0->x, arg2, arg3, 0.0f);
        ret += Math_SmoothStepToF(&arg1->y, arg0->y, arg2, arg3, 0.0f);
        ret += Math_SmoothStepToF(&arg1->z, arg0->z, arg2, arg3, 0.0f);
    } else if (arg5 < Math_Vec3f_DistXYZ(arg0, arg1)) {
        ret = Math_SmoothStepToF(&arg1->x, arg0->x, arg2, arg3, 0.0f);
        ret += Math_SmoothStepToF(&arg1->y, arg0->y, arg2, arg3, 0.0f);
        ret += Math_SmoothStepToF(&arg1->z, arg0->z, arg2, arg3, 0.0f);
    }

    return ret;
}

void func_80033C30(Vec3f* arg0, Vec3f* arg1, u8 alpha, GlobalContext* globalCtx) {
    MtxF sp60;
    f32 var;
    Vec3f sp50;
    CollisionPoly* sp4C;

    OPEN_DISPS(globalCtx->state.gfxCtx, "../z_actor.c", 8120);

    if (0) {} // Necessary to match

    POLY_OPA_DISP = Gfx_CallSetupDL(POLY_OPA_DISP, 0x2C);

    gDPSetPrimColor(POLY_OPA_DISP++, 0, 0, 0, 0, 0, alpha);

    sp50.x = arg0->x;
    sp50.y = arg0->y + 1.0f;
    sp50.z = arg0->z;

    var = BgCheck_EntityRaycastFloor2(globalCtx, &globalCtx->colCtx, &sp4C, &sp50);

    if (sp4C != NULL) {
        func_80038A28(sp4C, arg0->x, var, arg0->z, &sp60);
        Matrix_Put(&sp60);
    } else {
        Matrix_Translate(arg0->x, arg0->y, arg0->z, MTXMODE_NEW);
    }

    Matrix_Scale(arg1->x, 1.0f, arg1->z, MTXMODE_APPLY);

    gSPMatrix(POLY_OPA_DISP++, Matrix_NewMtx(globalCtx->state.gfxCtx, "../z_actor.c", 8149),
              G_MTX_MODELVIEW | G_MTX_LOAD);
    gSPDisplayList(POLY_OPA_DISP++, &gCircleShadowDL);

    CLOSE_DISPS(globalCtx->state.gfxCtx, "../z_actor.c", 8155);
}

void func_80033DB8(GlobalContext* globalCtx, s16 arg1, s16 arg2) {
    s16 var = Quake_Add(&globalCtx->mainCamera, 3);
    Quake_SetSpeed(var, 20000);
    Quake_SetQuakeValues(var, arg1, 0, 0, 0);
    Quake_SetCountdown(var, arg2);
}

void func_80033E1C(GlobalContext* globalCtx, s16 arg1, s16 arg2, s16 arg3) {
    s16 var = Quake_Add(&globalCtx->mainCamera, 3);
    Quake_SetSpeed(var, arg3);
    Quake_SetQuakeValues(var, arg1, 0, 0, 0);
    Quake_SetCountdown(var, arg2);
}

void func_80033E88(Actor* actor, GlobalContext* globalCtx, s16 arg2, s16 arg3) {
    if (arg2 >= 5) {
        func_800AA000(actor->xyzDistToPlayerSq, 0xFF, 0x14, 0x96);
    } else {
        func_800AA000(actor->xyzDistToPlayerSq, 0xB4, 0x14, 0x64);
    }

    func_80033DB8(globalCtx, arg2, arg3);
}

f32 Rand_ZeroFloat(f32 f) {
    return Rand_ZeroOne() * f;
}

f32 Rand_CenteredFloat(f32 f) {
    return (Rand_ZeroOne() - 0.5f) * f;
}

typedef struct {
    /* 0x00 */ f32 unk_00;
    /* 0x04 */ f32 unk_04;
    /* 0x08 */ f32 unk_08;
    /* 0x0C */ f32 unk_0C;
    /* 0x10 */ f32 unk_10;
    /* 0x14 */ u32 unk_14;
    /* 0x18 */ u32 unk_18;
} struct_801160DC; // size = 0x1C

static struct_801160DC D_801160DC[] = {
    { 0.54f, 6000.0f, 5000.0f, 1.0f, 0.0f, 0x050011F0, 0x05001100 },
    { 0.644f, 12000.0f, 8000.0f, 1.0f, 0.0f, 0x06001530, 0x06001400 },
    { 0.64000005f, 8500.0f, 8000.0f, 1.75f, 0.1f, 0x050011F0, 0x05001100 },
};

void Actor_DrawDoorLock(GlobalContext* globalCtx, s32 frame, s32 type) {
    struct_801160DC* entry;
    s32 i;
    MtxF spB0;
    f32 var;
    f32 temp1;
    f32 temp2;
    f32 temp3;

    entry = &D_801160DC[type];
    var = entry->unk_10;

    OPEN_DISPS(globalCtx->state.gfxCtx, "../z_actor.c", 8265);

    Matrix_Translate(0.0f, entry->unk_08, 500.0f, MTXMODE_APPLY);
    Matrix_Get(&spB0);

    temp1 = sinf(entry->unk_00 - var) * -(10 - frame) * 0.1f * entry->unk_04;
    temp2 = cosf(entry->unk_00 - var) * (10 - frame) * 0.1f * entry->unk_04;

    for (i = 0; i < 4; i++) {
        Matrix_Put(&spB0);
        Matrix_RotateZ(var, MTXMODE_APPLY);
        Matrix_Translate(temp1, temp2, 0.0f, MTXMODE_APPLY);

        if (entry->unk_0C != 1.0f) {
            Matrix_Scale(entry->unk_0C, entry->unk_0C, entry->unk_0C, MTXMODE_APPLY);
        }

        gSPMatrix(POLY_OPA_DISP++, Matrix_NewMtx(globalCtx->state.gfxCtx, "../z_actor.c", 8299),
                  G_MTX_MODELVIEW | G_MTX_LOAD);
        gSPDisplayList(POLY_OPA_DISP++, entry->unk_14);

        if (i % 2) {
            temp3 = entry->unk_00 + entry->unk_00;
        } else {
            temp3 = M_PI - (entry->unk_00 + entry->unk_00);
        }

        var += temp3;
    }

    Matrix_Put(&spB0);
    Matrix_Scale(frame * 0.1f, frame * 0.1f, frame * 0.1f, MTXMODE_APPLY);

    gSPMatrix(POLY_OPA_DISP++, Matrix_NewMtx(globalCtx->state.gfxCtx, "../z_actor.c", 8314),
              G_MTX_MODELVIEW | G_MTX_LOAD);
    gSPDisplayList(POLY_OPA_DISP++, entry->unk_18);

    CLOSE_DISPS(globalCtx->state.gfxCtx, "../z_actor.c", 8319);
}

void func_8003424C(GlobalContext* globalCtx, Vec3f* arg1) {
    CollisionCheck_SpawnShieldParticlesMetal(globalCtx, arg1);
}

void Actor_SetColorFilter(Actor* actor, s16 colorFlag, s16 colorIntensityMax, s16 xluFlag, s16 duration) {
    if ((colorFlag == 0x8000) && !(colorIntensityMax & 0x8000)) {
        Audio_PlayActorSound2(actor, NA_SE_EN_LIGHT_ARROW_HIT);
    }

    actor->colorFilterParams = colorFlag | xluFlag | ((colorIntensityMax & 0xF8) << 5) | duration;
    actor->colorFilterTimer = duration;
}

Hilite* func_800342EC(Vec3f* object, GlobalContext* globalCtx) {
    Vec3f lightDir;

    lightDir.x = globalCtx->envCtx.unk_2A;
    lightDir.y = globalCtx->envCtx.unk_2B;
    lightDir.z = globalCtx->envCtx.unk_2C;

    return func_8002EABC(object, &globalCtx->view.eye, &lightDir, globalCtx->state.gfxCtx);
}

Hilite* func_8003435C(Vec3f* object, GlobalContext* globalCtx) {
    Vec3f lightDir;

    lightDir.x = globalCtx->envCtx.unk_2A;
    lightDir.y = globalCtx->envCtx.unk_2B;
    lightDir.z = globalCtx->envCtx.unk_2C;

    return func_8002EB44(object, &globalCtx->view.eye, &lightDir, globalCtx->state.gfxCtx);
}

s32 func_800343CC(GlobalContext* globalCtx, Actor* actor, s16* arg2, f32 arg3, callback1_800343CC unkFunc1,
                  callback2_800343CC unkFunc2) {
    s16 sp26;
    s16 sp24;

    if (func_8002F194(actor, globalCtx)) {
        *arg2 = 1;
        return true;
    }

    if (*arg2 != 0) {
        *arg2 = unkFunc2(globalCtx, actor);
        return false;
    }

    func_8002F374(globalCtx, actor, &sp26, &sp24);

    if ((sp26 < 0) || (sp26 > SCREEN_WIDTH) || (sp24 < 0) || (sp24 > SCREEN_HEIGHT)) {
        return false;
    }

    if (!func_8002F2CC(actor, globalCtx, arg3)) {
        return false;
    }

    actor->textId = unkFunc1(globalCtx, actor);

    return false;
}

typedef struct {
    /* 0x00 */ s16 unk_00;
    /* 0x02 */ s16 unk_02;
    /* 0x04 */ s16 unk_04;
    /* 0x06 */ s16 unk_06;
    /* 0x08 */ s16 unk_08;
    /* 0x0A */ s16 unk_0A;
    /* 0x0C */ u8 unk_0C;
} struct_80116130_0; // size = 0x10

typedef struct {
    /* 0x00 */ struct_80116130_0 sub_00;
    /* 0x10 */ f32 unk_10;
    /* 0x14 */ s16 unk_14;
} struct_80116130; // size = 0x18

static struct_80116130 D_80116130[] = {
    { { 0x2AA8, 0xF1C8, 0x18E2, 0x1554, 0x0000, 0x0000, 1 }, 170.0f, 0x3FFC },
    { { 0x2AA8, 0xEAAC, 0x1554, 0x1554, 0xF8E4, 0x0E38, 1 }, 170.0f, 0x3FFC },
    { { 0x31C4, 0xE390, 0x0E38, 0x0E38, 0xF1C8, 0x071C, 1 }, 170.0f, 0x3FFC },
    { { 0x1554, 0xF1C8, 0x0000, 0x071C, 0xF8E4, 0x0000, 1 }, 170.0f, 0x3FFC },
    { { 0x2AA8, 0xF8E4, 0x071C, 0x0E38, 0xD558, 0x2AA8, 1 }, 170.0f, 0x3FFC },
    { { 0x0000, 0xE390, 0x2AA8, 0x3FFC, 0xF1C8, 0x0E38, 1 }, 170.0f, 0x3FFC },
    { { 0x2AA8, 0xF1C8, 0x0E38, 0x0E38, 0x0000, 0x0000, 1 }, 0.0f, 0x0000 },
    { { 0x2AA8, 0xF1C8, 0x0000, 0x0E38, 0x0000, 0x1C70, 1 }, 0.0f, 0x0000 },
    { { 0x2AA8, 0xF1C8, 0xF1C8, 0x0000, 0x0000, 0x0000, 1 }, 0.0f, 0x0000 },
    { { 0x071C, 0xF1C8, 0x0E38, 0x1C70, 0x0000, 0x0000, 1 }, 0.0f, 0x0000 },
    { { 0x0E38, 0xF1C8, 0x0000, 0x1C70, 0x0000, 0x0E38, 1 }, 0.0f, 0x0000 },
    { { 0x2AA8, 0xE390, 0x1C70, 0x0E38, 0xF1C8, 0x0E38, 1 }, 0.0f, 0x0000 },
    { { 0x18E2, 0xF1C8, 0x0E38, 0x0E38, 0x0000, 0x0000, 1 }, 0.0f, 0x0000 },
};

void func_800344BC(Actor* actor, struct_80034A14_arg1* arg1, s16 arg2, s16 arg3, s16 arg4, s16 arg5, s16 arg6, s16 arg7,
                   u8 arg8) {
    s16 sp46;
    s16 sp44;
    s16 temp2;
    s16 sp40;
    s16 temp1;
    Vec3f sp30;

    sp30.x = actor->world.pos.x;
    sp30.y = actor->world.pos.y + arg1->unk_14;
    sp30.z = actor->world.pos.z;

    sp46 = Math_Vec3f_Pitch(&sp30, &arg1->unk_18);
    sp44 = Math_Vec3f_Yaw(&sp30, &arg1->unk_18);
    sp40 = Math_Vec3f_Yaw(&actor->world.pos, &arg1->unk_18) - actor->shape.rot.y;

    temp1 = CLAMP(sp40, -arg2, arg2);
    Math_SmoothStepToS(&arg1->unk_08.y, temp1, 6, 2000, 1);

    temp1 = (ABS(sp40) >= 0x8000) ? 0 : ABS(sp40);
    arg1->unk_08.y = CLAMP(arg1->unk_08.y, -temp1, temp1);

    sp40 -= arg1->unk_08.y;

    temp1 = CLAMP(sp40, -arg5, arg5);
    Math_SmoothStepToS(&arg1->unk_0E.y, temp1, 6, 2000, 1);

    temp1 = (ABS(sp40) >= 0x8000) ? 0 : ABS(sp40);
    arg1->unk_0E.y = CLAMP(arg1->unk_0E.y, -temp1, temp1);

    if (arg8) {
        Math_SmoothStepToS(&actor->shape.rot.y, sp44, 6, 2000, 1);
    }

    temp1 = CLAMP(sp46, arg4, (s16)(u16)arg3);
    Math_SmoothStepToS(&arg1->unk_08.x, temp1, 6, 2000, 1);

    temp2 = sp46 - arg1->unk_08.x;

    temp1 = CLAMP(temp2, arg7, arg6);
    Math_SmoothStepToS(&arg1->unk_0E.x, temp1, 6, 2000, 1);
}

s16 func_800347E8(s16 arg0) {
    return D_80116130[arg0].unk_14;
}

s16 func_80034810(Actor* actor, struct_80034A14_arg1* arg1, f32 arg2, s16 arg3, s16 arg4) {
    s32 pad;
    s16 var;
    s16 abs_var;

    if (arg4 != 0) {
        return arg4;
    }

    if (arg1->unk_00 != 0) {
        return 4;
    }

    if (arg2 < Math_Vec3f_DistXYZ(&actor->world.pos, &arg1->unk_18)) {
        arg1->unk_04 = 0;
        arg1->unk_06 = 0;
        return 1;
    }

    var = Math_Vec3f_Yaw(&actor->world.pos, &arg1->unk_18);
    abs_var = ABS((s16)((f32)var - actor->shape.rot.y));
    if (arg3 >= abs_var) {
        arg1->unk_04 = 0;
        arg1->unk_06 = 0;
        return 2;
    }

    if (DECR(arg1->unk_04) != 0) {
        return arg1->unk_02;
    }

    switch (arg1->unk_06) {
        case 0:
        case 2:
            arg1->unk_04 = Rand_S16Offset(30, 30);
            arg1->unk_06++;
            return 1;
        case 1:
            arg1->unk_04 = Rand_S16Offset(10, 10);
            arg1->unk_06++;
            return 3;
    }

    return 4;
}

void func_80034A14(Actor* actor, struct_80034A14_arg1* arg1, s16 arg2, s16 arg3) {
    struct_80116130_0 sp38;

    arg1->unk_02 = func_80034810(actor, arg1, D_80116130[arg2].unk_10, D_80116130[arg2].unk_14, arg3);

    sp38 = D_80116130[arg2].sub_00;

    switch (arg1->unk_02) {
        case 1:
            sp38.unk_00 = 0;
            sp38.unk_04 = 0;
            sp38.unk_02 = 0;
        case 3:
            sp38.unk_06 = 0;
            sp38.unk_0A = 0;
            sp38.unk_08 = 0;
        case 2:
            sp38.unk_0C = 0;
    }

    func_800344BC(actor, arg1, sp38.unk_00, sp38.unk_04, sp38.unk_02, sp38.unk_06, sp38.unk_0A, sp38.unk_08,
                  sp38.unk_0C);
}

Gfx* func_80034B28(GraphicsContext* gfxCtx) {
    Gfx* displayList;

    displayList = Graph_Alloc(gfxCtx, sizeof(Gfx));
    gSPEndDisplayList(displayList);

    return displayList;
}

Gfx* func_80034B54(GraphicsContext* gfxCtx) {
    Gfx* displayListHead;
    Gfx* displayList;

    displayList = displayListHead = Graph_Alloc(gfxCtx, 2 * sizeof(Gfx));

    gDPSetRenderMode(displayListHead++, G_RM_FOG_SHADE_A,
                     AA_EN | Z_CMP | Z_UPD | IM_RD | CLR_ON_CVG | CVG_DST_WRAP | ZMODE_XLU | FORCE_BL |
                         GBL_c2(G_BL_CLR_IN, G_BL_A_IN, G_BL_CLR_MEM, G_BL_1MA));

    gSPEndDisplayList(displayListHead++);

    return displayList;
}

void func_80034BA0(GlobalContext* globalCtx, SkelAnime* skelAnime, OverrideLimbDraw overrideLimbDraw,
                   PostLimbDraw postLimbDraw, Actor* actor, s16 alpha) {
    OPEN_DISPS(globalCtx->state.gfxCtx, "../z_actor.c", 8831);

    func_80093D18(globalCtx->state.gfxCtx);

    gDPPipeSync(POLY_OPA_DISP++);
    gDPSetEnvColor(POLY_OPA_DISP++, 0, 0, 0, alpha);
    gDPPipeSync(POLY_OPA_DISP++);
    gSPSegment(POLY_OPA_DISP++, 0x0C, func_80034B28(globalCtx->state.gfxCtx));

    POLY_OPA_DISP = SkelAnime_DrawFlex(globalCtx, skelAnime->skeleton, skelAnime->jointTable, skelAnime->dListCount,
                                       overrideLimbDraw, postLimbDraw, actor, POLY_OPA_DISP);

    CLOSE_DISPS(globalCtx->state.gfxCtx, "../z_actor.c", 8860);
}

void func_80034CC4(GlobalContext* globalCtx, SkelAnime* skelAnime, OverrideLimbDraw overrideLimbDraw,
                   PostLimbDraw postLimbDraw, Actor* actor, s16 alpha) {
    OPEN_DISPS(globalCtx->state.gfxCtx, "../z_actor.c", 8876);

    func_80093D84(globalCtx->state.gfxCtx);

    gDPPipeSync(POLY_XLU_DISP++);
    gDPSetEnvColor(POLY_XLU_DISP++, 0, 0, 0, alpha);
    gSPSegment(POLY_XLU_DISP++, 0x0C, func_80034B54(globalCtx->state.gfxCtx));

    POLY_XLU_DISP = SkelAnime_DrawFlex(globalCtx, skelAnime->skeleton, skelAnime->jointTable, skelAnime->dListCount,
                                       overrideLimbDraw, postLimbDraw, actor, POLY_XLU_DISP);

    CLOSE_DISPS(globalCtx->state.gfxCtx, "../z_actor.c", 8904);
}

s16 func_80034DD4(Actor* actor, GlobalContext* globalCtx, s16 arg2, f32 arg3) {
    Player* player = PLAYER;
    f32 var;

    if ((globalCtx->csCtx.state != CS_STATE_IDLE) || (gDbgCamEnabled)) {
        var = Math_Vec3f_DistXYZ(&actor->world.pos, &globalCtx->view.eye) * 0.25f;
    } else {
        var = Math_Vec3f_DistXYZ(&actor->world.pos, &player->actor.world.pos);
    }

    if (arg3 < var) {
        actor->flags &= ~1;
        Math_SmoothStepToS(&arg2, 0, 6, 0x14, 1);
    } else {
        actor->flags |= 1;
        Math_SmoothStepToS(&arg2, 0xFF, 6, 0x14, 1);
    }

    return arg2;
}

void func_80034EC0(SkelAnime* skelAnime, struct_80034EC0_Entry* animations, s32 index) {
    f32 frameCount;

    animations += index;

    if (animations->frameCount > 0.0f) {
        frameCount = animations->frameCount;
    } else {
        frameCount = Animation_GetLastFrame(animations->animation);
    }

    Animation_Change(skelAnime, animations->animation, animations->playbackSpeed, animations->startFrame, frameCount,
                     animations->mode, animations->transitionRate);
}

void func_80034F54(GlobalContext* globalCtx, s16* arg1, s16* arg2, s32 arg3) {
    u32 frames = globalCtx->gameplayFrames;
    s32 i;

    for (i = 0; i < arg3; i++) {
        arg1[i] = (0x814 + 50 * i) * frames;
        arg2[i] = (0x940 + 50 * i) * frames;
    }
}

void Actor_Noop(Actor* actor, GlobalContext* globalCtx) {
}

s32 func_80035124(Actor* actor, GlobalContext* globalCtx) {
    s32 ret = 0;

    switch (actor->params) {
        case 0:
            if (Actor_HasParent(actor, globalCtx)) {
                actor->params = 1;
            } else if (!(actor->bgCheckFlags & 1)) {
                Actor_MoveForward(actor);
                Math_SmoothStepToF(&actor->speedXZ, 0.0f, 1.0f, 0.1f, 0.0f);
            } else if ((actor->bgCheckFlags & 2) && (actor->velocity.y < -4.0f)) {
                ret = 1;
            } else {
                actor->shape.rot.x = actor->shape.rot.z = 0;
                func_8002F580(actor, globalCtx);
            }
            break;
        case 1:
            if (Actor_HasNoParent(actor, globalCtx)) {
                actor->params = 0;
            }
            break;
    }

    Actor_UpdateBgCheckInfo(globalCtx, actor, actor->colChkInfo.cylHeight, actor->colChkInfo.cylRadius,
                            actor->colChkInfo.cylRadius, 0x1D);

    return ret;
}

#include "z_cheap_proc.c"

u8 func_800353E8(GlobalContext* globalCtx) {
    Player* player = PLAYER;

    return player->unk_845;
}

/**
 * Finds the first actor instance of a specified ID and category within a given range from
 * an actor if there is one. If the ID provided is -1, this will look for any actor of the
 * specified category rather than a specific ID.
 */
Actor* Actor_FindNearby(GlobalContext* globalCtx, Actor* refActor, s16 actorId, u8 actorCategory, f32 range) {
    Actor* actor = globalCtx->actorCtx.actorLists[actorCategory].head;

    while (actor != NULL) {
        if (actor == refActor || ((actorId != -1) && (actorId != actor->id))) {
            actor = actor->next;
        } else {
            if (Actor_WorldDistXYZToActor(refActor, actor) <= range) {
                return actor;
            } else {
                actor = actor->next;
            }
        }
    }

    return NULL;
}

s32 func_800354B4(GlobalContext* globalCtx, Actor* actor, f32 range, s16 arg3, s16 arg4, s16 arg5) {
    Player* player = PLAYER;
    s16 var1;
    s16 var2;

    var1 = (s16)(actor->yawTowardsPlayer + 0x8000) - player->actor.shape.rot.y;
    var2 = actor->yawTowardsPlayer - arg5;

    if ((actor->xzDistToPlayer <= range) && (player->swordState != 0) && (arg4 >= ABS(var1)) && (arg3 >= ABS(var2))) {
        return true;
    } else {
        return false;
    }
}

void func_8003555C(GlobalContext* globalCtx, Vec3f* arg1, Vec3f* arg2, Vec3f* arg3) {
    Color_RGBA8 color1;
    Color_RGBA8 color2;

    color1.r = 200;
    color1.g = 160;
    color1.b = 120;

    color2.r = 130;
    color2.g = 90;
    color2.b = 50;

    //! @bug color1 and color2 alpha components not set before being passed on
    EffectSsKiraKira_SpawnSmall(globalCtx, arg1, arg2, arg3, &color1, &color2);
}

Vec3f D_80116268 = { 0.0f, -1.5f, 0.0f };
Vec3f D_80116274 = { 0.0f, -0.2f, 0.0f };

Gfx D_80116280[] = {
    gsDPSetRenderMode(G_RM_FOG_SHADE_A, AA_EN | Z_CMP | Z_UPD | IM_RD | CLR_ON_CVG | CVG_DST_WRAP | ZMODE_XLU |
                                            FORCE_BL | GBL_c2(G_BL_CLR_IN, G_BL_A_IN, G_BL_CLR_MEM, G_BL_1MA)),
    gsDPSetAlphaCompare(G_AC_THRESHOLD),
    gsSPEndDisplayList(),
};

void func_800355B8(GlobalContext* globalCtx, Vec3f* arg1) {
    func_8003555C(globalCtx, arg1, &D_80116268, &D_80116274);
}

u8 func_800355E4(GlobalContext* globalCtx, Collider* collider) {
    Player* player = PLAYER;

    if ((collider->acFlags & AC_TYPE_PLAYER) && (player->swordState != 0) && (player->swordAnimation == 0x16)) {
        return true;
    } else {
        return false;
    }
}

u8 Actor_ApplyDamage(Actor* actor) {
    if (actor->colChkInfo.damage >= actor->colChkInfo.health) {
        actor->colChkInfo.health = 0;
    } else {
        actor->colChkInfo.health -= actor->colChkInfo.damage;
    }

    return actor->colChkInfo.health;
}

void Actor_SetDropFlag(Actor* actor, ColliderInfo* colInfo, s32 freezeFlag) {
    if (colInfo->acHitInfo == NULL) {
        actor->dropFlag = 0x00;
    } else if (freezeFlag && (colInfo->acHitInfo->toucher.dmgFlags & 0x10060000)) {
        actor->freezeTimer = colInfo->acHitInfo->toucher.damage;
        actor->dropFlag = 0x00;
    } else if (colInfo->acHitInfo->toucher.dmgFlags & 0x0800) {
        actor->dropFlag = 0x01;
    } else if (colInfo->acHitInfo->toucher.dmgFlags & 0x1000) {
        actor->dropFlag = 0x02;
    } else if (colInfo->acHitInfo->toucher.dmgFlags & 0x4000) {
        actor->dropFlag = 0x04;
    } else if (colInfo->acHitInfo->toucher.dmgFlags & 0x8000) {
        actor->dropFlag = 0x08;
    } else if (colInfo->acHitInfo->toucher.dmgFlags & 0x10000) {
        actor->dropFlag = 0x10;
    } else if (colInfo->acHitInfo->toucher.dmgFlags & 0x2000) {
        actor->dropFlag = 0x20;
    } else if (colInfo->acHitInfo->toucher.dmgFlags & 0x80000) {
        if (freezeFlag) {
            actor->freezeTimer = colInfo->acHitInfo->toucher.damage;
        }
        actor->dropFlag = 0x40;
    } else {
        actor->dropFlag = 0x00;
    }
}

void Actor_SetDropFlagJntSph(Actor* actor, ColliderJntSph* jntSph, s32 freezeFlag) {
    ColliderInfo* curColInfo;
    s32 flag;
    s32 i;

    actor->dropFlag = 0x00;

    for (i = jntSph->count - 1; i >= 0; i--) {
        curColInfo = &jntSph->elements[i].info;
        if (curColInfo->acHitInfo == NULL) {
            flag = 0x00;
        } else if (freezeFlag && (curColInfo->acHitInfo->toucher.dmgFlags & 0x10060000)) {
            actor->freezeTimer = curColInfo->acHitInfo->toucher.damage;
            flag = 0x00;
        } else if (curColInfo->acHitInfo->toucher.dmgFlags & 0x0800) {
            flag = 0x01;
        } else if (curColInfo->acHitInfo->toucher.dmgFlags & 0x1000) {
            flag = 0x02;
        } else if (curColInfo->acHitInfo->toucher.dmgFlags & 0x4000) {
            flag = 0x04;
        } else if (curColInfo->acHitInfo->toucher.dmgFlags & 0x8000) {
            flag = 0x08;
        } else if (curColInfo->acHitInfo->toucher.dmgFlags & 0x10000) {
            flag = 0x10;
        } else if (curColInfo->acHitInfo->toucher.dmgFlags & 0x2000) {
            flag = 0x20;
        } else if (curColInfo->acHitInfo->toucher.dmgFlags & 0x80000) {
            if (freezeFlag) {
                actor->freezeTimer = curColInfo->acHitInfo->toucher.damage;
            }
            flag = 0x40;
        } else {
            flag = 0x00;
        }
        actor->dropFlag |= flag;
    }
}

void func_80035844(Vec3f* arg0, Vec3f* arg1, Vec3s* arg2, s32 arg3) {
    f32 dx = arg1->x - arg0->x;
    f32 dz = arg1->z - arg0->z;
    f32 dy = arg3 ? (arg1->y - arg0->y) : (arg0->y - arg1->y);

    arg2->y = Math_Atan2S(dz, dx);
    arg2->x = Math_Atan2S(sqrtf(SQ(dx) + SQ(dz)), dy);
}

/**
 * Spawns En_Part (Dissipating Flames) actor as a child of the given actor.
 */
Actor* func_800358DC(Actor* actor, Vec3f* spawnPos, Vec3s* spawnRot, f32* arg3, s32 timer, s16* unused,
                     GlobalContext* globalCtx, s16 params, s32 arg8) {
    EnPart* spawnedEnPart;

    spawnedEnPart =
        (EnPart*)Actor_SpawnAsChild(&globalCtx->actorCtx, actor, globalCtx, ACTOR_EN_PART, spawnPos->x, spawnPos->y,
                                    spawnPos->z, spawnRot->x, spawnRot->y, actor->objBankIndex, params);
    if (spawnedEnPart != NULL) {
        spawnedEnPart->actor.scale = actor->scale;
        spawnedEnPart->actor.speedXZ = arg3[0];
        spawnedEnPart->displayList = arg8;
        spawnedEnPart->action = 2;
        spawnedEnPart->timer = timer;
        spawnedEnPart->rotZ = arg3[1];
        spawnedEnPart->rotZSpeed = arg3[2];
        return &spawnedEnPart->actor;
    }

    return NULL;
}

void func_800359B8(Actor* actor, s16 arg1, Vec3s* arg2) {
    f32 sp44;
    f32 sp40;
    f32 sp3C;
    f32 sp38;
    f32 sp34;
    f32 sp30;
    f32 sp2C;
    f32 sp28;
    f32 sp24;
    CollisionPoly* floorPoly;
    s32 pad;

    if (actor->floorPoly != NULL) {
        floorPoly = actor->floorPoly;
        sp44 = COLPOLY_GET_NORMAL(floorPoly->normal.x);
        sp40 = COLPOLY_GET_NORMAL(floorPoly->normal.y);
        sp3C = COLPOLY_GET_NORMAL(floorPoly->normal.z);

        sp38 = Math_SinS(arg1);
        sp34 = Math_CosS(arg1);
        sp28 = (-(sp44 * sp38) - (sp3C * sp34));
        arg2->x = -(s16)(Math_FAtan2F(sp28 * sp40, 1.0f) * (32768 / M_PI));

        sp2C = Math_SinS(arg1 - 16375);
        sp30 = Math_CosS(arg1 - 16375);
        sp24 = (-(sp44 * sp2C) - (sp3C * sp30));
        arg2->z = -(s16)(Math_FAtan2F(sp24 * sp40, 1.0f) * (32768 / M_PI));
    }
}

void func_80035B18(GlobalContext* globalCtx, Actor* actor, u16 textId) {
    func_8010B720(globalCtx, textId);
    actor->textId = textId;
}

/**
 * Tests if event_chk_inf flag is set.
 */
s32 Flags_GetEventChkInf(s32 flag) {
    return gSaveContext.eventChkInf[flag >> 4] & (1 << (flag & 0xF));
}

/**
 * Sets event_chk_inf flag.
 */
void Flags_SetEventChkInf(s32 flag) {
    gSaveContext.eventChkInf[flag >> 4] |= (1 << (flag & 0xF));
}

/**
 * Tests if "inf_table flag is set.
 */
s32 Flags_GetInfTable(s32 flag) {
    return gSaveContext.infTable[flag >> 4] & (1 << (flag & 0xF));
}

/**
 * Sets "inf_table" flag.
 */
void Flags_SetInfTable(s32 flag) {
    gSaveContext.infTable[flag >> 4] |= (1 << (flag & 0xF));
}

u32 func_80035BFC(GlobalContext* globalCtx, s16 arg1) {
    u16 retTextId = 0;

    switch (arg1) {
        case 0:
            if (Flags_GetEventChkInf(0x9)) {
                if (Flags_GetInfTable(0x5)) {
                    retTextId = 0x1048;
                } else {
                    retTextId = 0x1047;
                }
            } else {
                if (Flags_GetEventChkInf(0x2)) {
                    if (Flags_GetInfTable(0x3)) {
                        retTextId = 0x1032;
                    } else {
                        retTextId = 0x1031;
                    }
                } else {
                    if (Flags_GetInfTable(0x0)) {
                        if (Flags_GetInfTable(0x1)) {
                            retTextId = 0x1003;
                        } else {
                            retTextId = 0x1002;
                        }
                    } else {
                        retTextId = 0x1001;
                    }
                }
            }
            break;
        case 1:
            if (LINK_IS_CHILD) {
                if (Flags_GetEventChkInf(0x9)) {
                    if (Flags_GetInfTable(0x10)) {
                        retTextId = 0x1046;
                    } else {
                        retTextId = 0x1045;
                    }
                } else {
                    if (Flags_GetEventChkInf(0x3)) {
                        if (Flags_GetInfTable(0xE)) {
                            retTextId = 0x1034;
                        } else {
                            retTextId = 0x1033;
                        }
                    } else {
                        if (Flags_GetInfTable(0xC)) {
                            retTextId = 0x1030;
                        } else {
                            retTextId = 0x102F;
                        }
                    }
                }
            } else {
                if (Flags_GetEventChkInf(0x5C)) {
                    if (Flags_GetInfTable(0x19)) {
                        retTextId = 0x1071;
                    } else {
                        retTextId = 0x1070;
                    }
                } else {
                    if (Flags_GetEventChkInf(0xB)) {
                        if (Flags_GetInfTable(0x17)) {
                            retTextId = 0x1068;
                        } else {
                            retTextId = 0x1067;
                        }
                    } else {
                        if (Flags_GetInfTable(0x15)) {
                            retTextId = 0x1061;
                        } else {
                            retTextId = 0x1060;
                        }
                    }
                }
            }
            break;
        case 2:
            if (LINK_IS_CHILD) {
                if (Flags_GetEventChkInf(0x9)) {
                    retTextId = 0x1042;
                } else {
                    retTextId = 0x1004;
                }
            } else {
                if (Flags_GetEventChkInf(0x5C)) {
                    retTextId = 0x1072;
                } else if (Flags_GetInfTable(0x41)) {
                    retTextId = 0x1055;
                } else {
                    retTextId = 0x1056;
                }
            }
            break;
        case 3:
            if (LINK_IS_CHILD) {
                if (Flags_GetEventChkInf(0x9)) {
                    retTextId = 0x1043;
                } else {
                    if (Flags_GetInfTable(0x1E)) {
                        retTextId = 0x1006;
                    } else {
                        retTextId = 0x1005;
                    }
                }
            } else {
                if (Flags_GetEventChkInf(0x5C)) {
                    retTextId = 0x1073;
                } else {
                    retTextId = 0x105A;
                }
            }
            break;
        case 4:
            if (LINK_IS_CHILD) {
                if (Flags_GetEventChkInf(0x9)) {
                    retTextId = 0x1042;
                } else {
                    retTextId = 0x1007;
                }
            } else {
                if (Flags_GetEventChkInf(0x5C)) {
                    retTextId = 0x1072;
                } else if (Flags_GetInfTable(0x47)) {
                    retTextId = 0x105E;
                } else {
                    retTextId = 0x105D;
                }
            }
            break;
        case 5:
            if (LINK_IS_CHILD) {
                if (Flags_GetEventChkInf(0x9)) {
                    retTextId = 0x1044;
                } else if (Flags_GetInfTable(0x22)) {
                    retTextId = 0x1009;
                } else {
                    retTextId = 0x1008;
                }
            } else {
                if (Flags_GetEventChkInf(0x5C)) {
                    retTextId = 0x1075;
                } else {
                    retTextId = 0x105B;
                }
            }
            break;
        case 6:
            if (LINK_IS_CHILD) {
                if (Flags_GetEventChkInf(0x9)) {
                    retTextId = 0x1042;
                } else if (Flags_GetInfTable(0x24)) {
                    retTextId = 0x100B;
                } else {
                    retTextId = 0x100A;
                }
            } else {
                if (Flags_GetEventChkInf(0x5C)) {
                    retTextId = 0x1056;
                } else {
                    retTextId = 0x105F;
                }
            }
            break;
        case 7:
            if (LINK_IS_CHILD) {
                if (Flags_GetEventChkInf(0x9)) {
                    retTextId = 0x1043;
                } else if (Flags_GetInfTable(0x26)) {
                    retTextId = 0x100D;
                } else {
                    retTextId = 0x100C;
                }
            } else {
                if (Flags_GetEventChkInf(0x5C)) {
                    retTextId = 0x1057;
                } else {
                    retTextId = 0x1057;
                }
            }
            break;
        case 8:
            if (LINK_IS_CHILD) {
                if (Flags_GetEventChkInf(0x9)) {
                    retTextId = 0x1043;
                } else if (Flags_GetInfTable(0x28)) {
                    retTextId = 0x1019;
                } else {
                    retTextId = 0x100E;
                }
            } else {
                if (Flags_GetEventChkInf(0x5C)) {
                    retTextId = 0x1077;
                } else if (Flags_GetInfTable(0x51)) {
                    retTextId = 0x1058;
                } else {
                    retTextId = 0x1059;
                }
            }
            break;
        case 9:
            if (LINK_IS_CHILD) {
                if (Flags_GetEventChkInf(0x9)) {
                    retTextId = 0x1049;
                } else {
                    retTextId = 0x1035;
                }
            } else {
                if (Flags_GetEventChkInf(0x5C)) {
                    retTextId = 0x1079;
                } else {
                    retTextId = 0x104e;
                }
            }
            break;
        case 10:
            if (LINK_IS_CHILD) {
                if (Flags_GetEventChkInf(0x9)) {
                    retTextId = 0x104A;
                } else {
                    retTextId = 0x1038;
                }
            } else {
                if (Flags_GetEventChkInf(0x5C)) {
                    retTextId = 0x1079;
                } else if (Flags_GetInfTable(0x59)) {
                    retTextId = 0x1050;
                } else {
                    retTextId = 0x104F;
                }
            }
            break;
        case 11:
            if (LINK_IS_CHILD) {
                if (Flags_GetEventChkInf(0x9)) {
                    retTextId = 0x104B;
                } else {
                    retTextId = 0x103C;
                }
            } else {
                if (Flags_GetEventChkInf(0x5C)) {
                    retTextId = 0x107b;
                } else {
                    retTextId = 0x1051;
                }
            }
            break;
        case 12:
            if (LINK_IS_CHILD) {
                if (Flags_GetEventChkInf(0x9)) {
                    retTextId = 0x104C;
                } else {
                    retTextId = 0x103D;
                }
            } else {
                if (Flags_GetEventChkInf(0x5C)) {
                    retTextId = 0x107C;
                } else {
                    retTextId = 0x1052;
                }
            }
            break;
        case 13:
            if (LINK_IS_CHILD) {
                if (Flags_GetEventChkInf(0x9)) {
                    retTextId = 0x104D;
                } else {
                    retTextId = 0x103E;
                }
            } else {
                if (Flags_GetEventChkInf(0x5C)) {
                    retTextId = 0x106E;
                } else if (Flags_GetInfTable(0x61)) {
                    retTextId = 0x1053;
                } else {
                    retTextId = 0x1054;
                }
            }
            break;
        case 15:
            if (Flags_GetEventChkInf(0x5C)) {
                retTextId = 0x1078;
            } else if (Flags_GetInfTable(0x66)) {
                retTextId = 0x1066;
            } else {
                retTextId = 0x1062;
            }
            break;
        case 16:
            if (globalCtx->sceneNum == SCENE_SPOT15) {
                retTextId = 0x7002;
            } else if (Flags_GetInfTable(0x6A)) {
                retTextId = 0x7004;
            } else if ((gSaveContext.dayTime >= 0x4000) && (gSaveContext.dayTime < 0xC556)) {
                retTextId = 0x7002;
            } else {
                retTextId = 0x7003;
            }
            break;
        case 17:
            if (Flags_GetEventChkInf(0x9) && Flags_GetEventChkInf(0x25) && Flags_GetEventChkInf(0x37)) {
                if (Flags_GetInfTable(0x6c)) {
                    retTextId = 0x7008;
                } else {
                    retTextId = 0x7007;
                }
            } else {
                retTextId = 0;
            }
            break;
        case 19:
            retTextId = 0x702D;
            break;
        case 18:
            if (Flags_GetEventChkInf(0x9) && Flags_GetEventChkInf(0x25) && Flags_GetEventChkInf(0x37)) {
                retTextId = 0x7006;
            } else {
                if (Flags_GetEventChkInf(0x12)) {
                    if (Flags_GetInfTable(0x71)) {
                        retTextId = 0x7072;
                    } else {
                        retTextId = 0x7071;
                    }
                } else {
                    retTextId = 0x7029;
                }
            }
            break;
        case 20:
        case 21:
            if (Flags_GetEventChkInf(0x42)) {
                retTextId = 0x2012;
            } else if (Flags_GetEventChkInf(0x41)) {
                if (Flags_GetInfTable(0x76)) {
                    retTextId = 0x2011;
                } else {
                    retTextId = 0x2010;
                }
            } else if (Flags_GetEventChkInf(0x40)) {
                retTextId = 0x200F;
            } else {
                retTextId = 0x200E;
            }
            break;
        case 24:
            if (Flags_GetEventChkInf(0x9) && Flags_GetEventChkInf(0x25) && Flags_GetEventChkInf(0x37)) {
                retTextId = 0x7044;
            } else {
                retTextId = 0x7015;
            }
            break;
        case 25:
            if (Flags_GetEventChkInf(0x9) && Flags_GetEventChkInf(0x25) && Flags_GetEventChkInf(0x37)) {
                retTextId = 0x7045;
            } else {
                Flags_GetInfTable(0xC2);
                retTextId = 0x7016;
            }
            break;
        case 26:
            if (Flags_GetEventChkInf(0x9) && Flags_GetEventChkInf(0x25) && Flags_GetEventChkInf(0x37)) {
                retTextId = 0x7046;
            } else {
                Flags_GetInfTable(0xc2);
                retTextId = 0x7018;
            }
            break;
        case 27:
            if (Flags_GetEventChkInf(0x9) && Flags_GetEventChkInf(0x25) && Flags_GetEventChkInf(0x37)) {
                retTextId = 0x7047;
            } else if (Flags_GetEventChkInf(0x14)) {
                retTextId = 0x701A;
            } else if (Flags_GetEventChkInf(0x11)) {
                if (Flags_GetInfTable(0xC6)) {
                    retTextId = 0x701C;
                } else {
                    retTextId = 0x701B;
                }
            } else {
                retTextId = 0x701A;
            }
            break;
        case 28:
            if (Flags_GetEventChkInf(0x9) && Flags_GetEventChkInf(0x25) && Flags_GetEventChkInf(0x37)) {
                retTextId = 0x7048;
            } else {
                Flags_GetInfTable(0xca);
                retTextId = 0x701D;
            }
            break;
        case 29:
            if (Flags_GetEventChkInf(0x9) && Flags_GetEventChkInf(0x25) && Flags_GetEventChkInf(0x37)) {
                retTextId = 0x7049;
            } else {
                Flags_GetInfTable(0xcc);
                retTextId = 0x701F;
            }
            break;
        case 30:
            if (Flags_GetEventChkInf(0x9) && Flags_GetEventChkInf(0x25) && Flags_GetEventChkInf(0x37)) {
                retTextId = 0x704A;
            } else {
                Flags_GetInfTable(0xCE);
                retTextId = 0x7021;
            }
            break;
        case 31:
            if (Flags_GetEventChkInf(0x9) && Flags_GetEventChkInf(0x25) && Flags_GetEventChkInf(0x37)) {
                retTextId = 0x704B;
            } else {
                Flags_GetInfTable(0xD0);
                retTextId = 0x7023;
            }
            break;
        case 32:
            if (Flags_GetEventChkInf(0x9) && Flags_GetEventChkInf(0x25) && Flags_GetEventChkInf(0x37)) {
                retTextId = 0x704C;
            } else {
                Flags_GetInfTable(0xD2);
                retTextId = 0x7025;
            }
            break;
        case 33:
            if (Flags_GetEventChkInf(0x9) && Flags_GetEventChkInf(0x25) && Flags_GetEventChkInf(0x37)) {
                retTextId = 0x704D;
            } else {
                Flags_GetInfTable(0xD4);
                retTextId = 0x7027;
            }
            break;
        case 34:
            Flags_GetInfTable(0xD6);
            retTextId = 0x403C;
            break;
        case 35:
            if (Flags_GetInfTable(0xD8)) {
                retTextId = 0x5029;
            } else {
                retTextId = 0x5028;
            }
            break;
        case 37:
            retTextId = 0x5002;
            break;
        case 38:
            if (LINK_IS_CHILD) {
                if (Flags_GetEventChkInf(0x25)) {
                    retTextId = 0x3027;
                } else if (Flags_GetEventChkInf(0x23)) {
                    retTextId = 0x3021;
                } else if (Flags_GetInfTable(0xE0)) {
                    retTextId = 0x302A;
                } else {
                    retTextId = 0x3008;
                }
            } else {
                if (Flags_GetEventChkInf(0x20)) {
                    retTextId = 0x4043;
                } else {
                    retTextId = 0x302A;
                }
            }
            break;
        case 39:
            if (LINK_IS_CHILD) {
                if (Flags_GetEventChkInf(0x25)) {
                    retTextId = 0x3027;
                } else if (Flags_GetEventChkInf(0x23)) {
                    retTextId = 0x3026;
                } else {
                    retTextId = 0x3009;
                }
            } else {
                if (Flags_GetEventChkInf(0x2A)) {
                    retTextId = 0x4043;
                } else {
                    retTextId = 0x302A;
                }
            }
            break;
        case 40:
            if (LINK_IS_CHILD) {
                if (Flags_GetEventChkInf(0x25)) {
                    retTextId = 0x3027;
                } else if (Flags_GetEventChkInf(0x23)) {
                    retTextId = 0x3026;
                } else if (Flags_GetInfTable(0xEB)) {
                    retTextId = 0x302B;
                } else {
                    retTextId = 0x300A;
                }
            } else {
                if (Flags_GetEventChkInf(0x2B)) {
                    retTextId = 0x4043;
                } else {
                    retTextId = 0x302A;
                }
            }
            break;
        case 41:
            if (LINK_IS_CHILD) {
                if (Flags_GetEventChkInf(0x25)) {
                    retTextId = 0x3027;
                } else if (Flags_GetInfTable(0xF0)) {
                    retTextId = 0x3015;
                } else {
                    retTextId = 0x3014;
                }
            } else {
                if (Flags_GetEventChkInf(0x2C)) {
                    retTextId = 0x4043;
                } else {
                    retTextId = 0x302A;
                }
            }
            break;
        case 42:
            if (LINK_IS_CHILD) {
                if (Flags_GetEventChkInf(0x25)) {
                    retTextId = 0x3027;
                } else if (Flags_GetInfTable(0xF4)) {
                    retTextId = 0x3017;
                } else {
                    retTextId = 0x3016;
                }
            } else {
                if (Flags_GetEventChkInf(0x2C)) {
                    retTextId = 0x4043;
                } else {
                    retTextId = 0x302A;
                }
            }
            break;
        case 43:
            if (LINK_IS_CHILD) {
                if (Flags_GetEventChkInf(0x25)) {
                    retTextId = 0x3027;
                } else if (Flags_GetInfTable(0xF8)) {
                    retTextId = 0x3019;
                } else {
                    retTextId = 0x3018;
                }
            } else {
                if (Flags_GetEventChkInf(0x2D)) {
                    retTextId = 0x4043;
                } else {
                    retTextId = 0x302A;
                }
            }
            break;
        case 48:
            if (Flags_GetEventChkInf(0x25)) {
                retTextId = 0x3029;
            } else if (Flags_GetEventChkInf(0x20) && Flags_GetEventChkInf(0x21)) {
                retTextId = 0x301B;
            } else {
                retTextId = 0x301A;
            }
            break;
        case 49:
            if (Flags_GetEventChkInf(0x37)) {
                retTextId = 0x402D;
            } else if (Flags_GetEventChkInf(0x30)) {
                retTextId = 0x4007;
            } else {
                retTextId = 0x4006;
            }
            break;
        case 50:
            if (Flags_GetEventChkInf(0x37)) {
                retTextId = 0x402E;
            } else if (Flags_GetEventChkInf(0x30)) {
                if (Flags_GetInfTable(0x124)) {
                    retTextId = 0x4009;
                } else {
                    retTextId = 0x4008;
                }
            } else {
                retTextId = 0x4006;
            }
            break;
        case 51:
            if (Flags_GetEventChkInf(0x37)) {
                retTextId = 0x402D;
            } else if (Flags_GetEventChkInf(0x31)) {
                if (Flags_GetInfTable(0x12A)) {
                    retTextId = 0x400B;
                } else {
                    retTextId = 0x402F;
                }
            } else if (Flags_GetEventChkInf(0x30)) {
                retTextId = 0x400A;
            } else {
                retTextId = 0x4006;
            }
            break;
        case 52:
            if (Flags_GetEventChkInf(0x37)) {
                retTextId = 0x402E;
            } else if (Flags_GetEventChkInf(0x30)) {
                retTextId = 0x400C;
            } else {
                retTextId = 0x4006;
            }
            break;
        case 53:
            if (Flags_GetEventChkInf(0x37)) {
                retTextId = 0x402D;
            } else if (Flags_GetEventChkInf(0x33)) {
                retTextId = 0x4010;
            } else if (Flags_GetEventChkInf(0x30)) {
                retTextId = 0x400F;
            } else {
                retTextId = 0x4006;
            }
            break;
        case 54:
            if (Flags_GetEventChkInf(0x37)) {
                retTextId = 0x402E;
            } else if (Flags_GetEventChkInf(0x30)) {
                retTextId = 0x4011;
            } else {
                retTextId = 0x4006;
            }
            break;
        case 55:
            if (LINK_IS_CHILD) {
                if (Flags_GetEventChkInf(0x37)) {
                    retTextId = 0x402B;
                } else if (Flags_GetEventChkInf(0x31)) {
                    if (Flags_GetInfTable(0x138)) {
                        retTextId = 0x401C;
                    } else {
                        retTextId = 0x401B;
                    }
                } else {
                    retTextId = 0x401A;
                }
            } else {
                retTextId = 0;
            }
            break;
        case 58:
            retTextId = 0x500F;
            break;
        case 59:
            retTextId = 0x5010;
            break;
        case 60:
            retTextId = 0x5012;
            break;
        case 61:
            if (Flags_GetInfTable(0x166)) {
                retTextId = 0x5001;
            } else {
                retTextId = 0x5000;
            }
            break;
        case 62:
            retTextId = 0x5012;
            break;
        case 63:
            if (Flags_GetInfTable(0x16A)) {
                retTextId = 0x5001;
            } else {
                retTextId = 0x5000;
            }
            break;
        case 71:
            if (Flags_GetEventChkInf(0x16)) {
                retTextId = 0x2049;
            } else if (Flags_GetEventChkInf(0x15)) {
                retTextId = 0x2048;
            } else if (Flags_GetEventChkInf(0x14)) {
                retTextId = 0x2047;
            } else if (Flags_GetEventChkInf(0x12) && !Flags_GetEventChkInf(0x14)) {
                retTextId = 0x2044;
            } else if (Flags_GetEventChkInf(0x10)) {
                if (Flags_GetEventChkInf(0x11)) {
                    retTextId = 0x2043;
                } else {
                    retTextId = 0x2042;
                }
            } else {
                retTextId = 0x2041;
            }
            break;
        case 72:
            if (LINK_IS_CHILD) {
                if (Flags_GetEventChkInf(0x14)) {
                    retTextId = 0x2040;
                } else if (Flags_GetInfTable(0x94)) {
                    retTextId = 0x2040;
                } else {
                    retTextId = 0x203F;
                }
            } else {
                if (!Flags_GetEventChkInf(0x18)) {
                    if (gSaveContext.nightFlag != 0) {
                        retTextId = 0x204E;
                    } else if (Flags_GetInfTable(0x9A)) {
                        retTextId = 0x2031;
                    } else {
                        retTextId = 0x2030;
                    }
                } else {
                    retTextId = 0;
                }
            }
            break;
    }

    if (retTextId == 0) {
        retTextId = 1;
    }

    return retTextId;
}

void func_80036E50(u16 textId, s16 arg1) {
    switch (arg1) {
        case 0:
            switch (textId) {
                case 0x1001:
                    Flags_SetInfTable(0x0);
                    return;
                case 0x1002:
                    Flags_SetInfTable(0x1);
                    return;
                case 0x1031:
                    Flags_SetEventChkInf(0x3);
                    Flags_SetInfTable(0x3);
                    return;
                case 0x1047:
                    Flags_SetInfTable(0x5);
                    return;
            }
            return;
        case 1:
            switch (textId) {
                case 0x102F:
                    Flags_SetEventChkInf(0x2);
                    Flags_SetInfTable(0xC);
                    return;
                case 0x1033:
                    Audio_PlaySoundGeneral(NA_SE_SY_CORRECT_CHIME, &D_801333D4, 4, &D_801333E0, &D_801333E0,
                                           &D_801333E8);
                    Flags_SetEventChkInf(0x4);
                    Flags_SetInfTable(0xE);
                    return;
                case 0x1045:
                    Flags_SetInfTable(0x10);
                    return;
                case 0x1060:
                    Flags_SetInfTable(0x15);
                    return;
                case 0x1067:
                    Flags_SetEventChkInf(0xA);
                    Flags_SetInfTable(0x17);
                    return;
                case 0x1070:
                    Flags_SetInfTable(0x19);
                    return;
            }
            return;
        case 2:
            if (textId == 0x1056) {
                Flags_SetInfTable(0x41);
            }
            return;
        case 3:
            if (textId == 0x1005) {
                Flags_SetInfTable(0x1E);
            }
            return;
        case 4:
            if (textId == 0x105D) {
                Flags_SetInfTable(0x47);
            }
            return;
        case 5:
            if (textId == 0x1008) {
                Flags_SetInfTable(0x22);
            }
            return;
        case 6:
            if (textId == 0x100A) {
                Flags_SetInfTable(0x24);
            }
            return;
        case 7:
            if (textId == 0x100C) {
                Flags_SetInfTable(0x26);
            }
            return;
        case 8:
            if (textId == 0x100E) {
                Flags_SetInfTable(0x28);
            }
            if (textId == 0x1059) {
                Flags_SetInfTable(0x51);
            }
            return;
        case 10:
            if (textId == 0x104F) {
                Flags_SetInfTable(0x59);
            }
            return;
        case 13:
            if (textId == 0x1054) {
                Flags_SetInfTable(0x61);
            }
            return;
        case 15:
            if (textId == 0x1062) {
                Flags_SetInfTable(0x66);
            }
            return;
        case 16:
            if (textId == 0x7002) {
                Flags_SetInfTable(0x6A);
            }
            if (textId == 0x7003) {
                Flags_SetInfTable(0x6A);
            }
            return;
        case 17:
            if (textId == 0x7007) {
                Flags_SetInfTable(0x6C);
            }
            return;
        case 18:
            if (textId == 0x7071) {
                Flags_SetInfTable(0x71);
            }
            return;
        case 20:
        case 21:
            if (textId == 0x2010) {
                Flags_SetInfTable(0x76);
            }
            return;
        case 25:
            if (textId == 0x7016) {
                Flags_SetInfTable(0xC2);
            }
            return;
        case 26:
            if (textId == 0x7018) {
                Flags_SetInfTable(0xC4);
            }
            return;
        case 28:
            if (textId == 0x701D) {
                Flags_SetInfTable(0xCA);
            }
            return;
        case 29:
            if (textId == 0x701F) {
                Flags_SetInfTable(0xCC);
            }
            return;
        case 30:
            if (textId == 0x7021) {
                Flags_SetInfTable(0xCE);
            }
            return;
        case 31:
            if (textId == 0x7023) {
                Flags_SetInfTable(0xD0);
            }
            return;
        case 32:
            if (textId == 0x7025) {
                Flags_SetInfTable(0xD2);
            }
            return;
        case 33:
            if (textId == 0x7027) {
                Flags_SetInfTable(0xD4);
            }
            return;
        case 34:
            if (textId == 0x403c) {
                Flags_SetInfTable(0xD6);
            }
            return;
        case 35:
            if (textId == 0x5028) {
                Flags_SetInfTable(0xD8);
            }
            return;
        case 38:
            if (textId == 0x3008) {
                Flags_SetInfTable(0xE0);
            }
            return;
        case 40:
            if (textId == 0x300B) {
                Flags_SetInfTable(0xEB);
            }
            return;
        case 41:
            if (textId == 0x3014) {
                Flags_SetInfTable(0xF0);
            }
            return;
        case 42:
            if (textId == 0x3016) {
                Flags_SetInfTable(0xF4);
            }
            return;
        case 43:
            if (textId == 0x3018) {
                Flags_SetEventChkInf(0x20);
                Flags_SetInfTable(0xF8);
            }
            return;
        case 48:
            if (textId == 0x3020) {
                Flags_SetEventChkInf(0x22);
                Flags_SetInfTable(0x113);
            }
            return;
        case 49:
        case 52:
        case 53:
        case 54:
            if (textId == 0x4006) {
                Flags_SetEventChkInf(0x30);
            }
            return;
        case 50:
            if (textId == 0x4006) {
                Flags_SetEventChkInf(0x30);
            }
            if (textId == 0x4008) {
                Flags_SetInfTable(0x124);
            }
            return;
        case 51:
            if (textId == 0x4006) {
                Flags_SetEventChkInf(0x30);
            }
            if (textId == 0x400A) {
                Flags_SetEventChkInf(0x32);
            }
            if (textId == 0x402F) {
                Flags_SetInfTable(0x12A);
            }
            return;
        case 55:
            if (textId == 0x401B) {
                Flags_SetEventChkInf(0x33);
                Flags_SetInfTable(0x138);
            }
            return;
        case 61:
            if (textId == 0x5000) {
                Flags_SetInfTable(0x166);
            }
            return;
        case 63:
            if (textId == 0x5013) {
                Flags_SetInfTable(0x16A);
            }
            return;
        case 71:
            if (textId == 0x2041) {
                Flags_SetEventChkInf(0x10);
            }
            if (textId == 0x2044) {
                Flags_SetEventChkInf(0x12);
            }
            if (textId == 0x2047) {
                Flags_SetEventChkInf(0x15);
            }
            if (textId == 0x2048) {
                Flags_SetEventChkInf(0x16);
            }
            return;
        case 72:
            return;
    }
}

s32 func_800374E0(GlobalContext* globalCtx, Actor* actor, u16 textId) {
    MessageContext* msgCtx = &globalCtx->msgCtx;
    s32 ret = 1;

    switch (textId) {
        case 0x1035:
            if (msgCtx->choiceIndex == 0) {
                if (Flags_GetInfTable(0x2A)) {
                    func_80035B18(globalCtx, actor, 0x1036);
                } else {
                    func_80035B18(globalCtx, actor, 0x1041);
                }
            }
            if (msgCtx->choiceIndex == 1) {
                if (Flags_GetInfTable(0x2B)) {
                    func_80035B18(globalCtx, actor, 0x1037);
                } else {
                    func_80035B18(globalCtx, actor, 0x1041);
                }
            }
            ret = 0;
            break;
        case 0x1038:
            if (msgCtx->choiceIndex == 0) {
                if (Flags_GetInfTable(0x2E)) {
                    func_80035B18(globalCtx, actor, 0x1039);
                } else {
                    func_80035B18(globalCtx, actor, 0x1041);
                }
            }
            if (msgCtx->choiceIndex == 1) {
                if (Flags_GetInfTable(0x2F)) {
                    func_80035B18(globalCtx, actor, 0x103A);
                } else {
                    func_80035B18(globalCtx, actor, 0x1041);
                }
            }
            if (msgCtx->choiceIndex == 2) {
                if (Flags_GetInfTable(0x30)) {
                    func_80035B18(globalCtx, actor, 0x103B);
                } else {
                    func_80035B18(globalCtx, actor, 0x1041);
                }
            }
            ret = 0;
            break;
        case 0x103E:
            if (msgCtx->choiceIndex == 0) {
                func_80035B18(globalCtx, actor, 0x103F);
            }
            if (msgCtx->choiceIndex == 1) {
                func_80035B18(globalCtx, actor, 0x1040);
            }
            ret = 0;
            break;
        case 0x1041:
            if (msgCtx->unk_E2FA == 0x1035) {
                if (msgCtx->choiceIndex == 0) {
                    func_80035B18(globalCtx, actor, 0x1036);
                    Flags_SetInfTable(0x2A);
                }
                if (msgCtx->choiceIndex == 1) {
                    func_80035B18(globalCtx, actor, 0x1037);
                    Flags_SetInfTable(0x2B);
                }
            }
            if (msgCtx->unk_E2FA == 0x1038) {
                if (msgCtx->choiceIndex == 0) {
                    func_80035B18(globalCtx, actor, 0x1039);
                    Flags_SetInfTable(0x2E);
                }
                if (msgCtx->choiceIndex == 1) {
                    func_80035B18(globalCtx, actor, 0x103A);
                    Flags_SetInfTable(0x2F);
                }
                if (msgCtx->choiceIndex == 2) {
                    func_80035B18(globalCtx, actor, 0x103B);
                    Flags_SetInfTable(0x30);
                }
            }
            ret = 0;
            break;
        case 0x1062:
            if (msgCtx->choiceIndex == 0) {
                func_80035B18(globalCtx, actor, 0x1063);
            }
            if (msgCtx->choiceIndex == 1) {
                func_80035B18(globalCtx, actor, 0x1064);
            }
            ret = 0;
            break;
        case 0x2030:
        case 0x2031:
            if (msgCtx->choiceIndex == 0) {
                if (gSaveContext.rupees >= 10) {
                    func_80035B18(globalCtx, actor, 0x2034);
                    Rupees_ChangeBy(-10);
                } else {
                    func_80035B18(globalCtx, actor, 0x2032);
                }
            }
            if (msgCtx->choiceIndex == 1) {
                func_80035B18(globalCtx, actor, 0x2032);
            }
            Flags_SetInfTable(0x9A);
            ret = 0;
            break;
        case 0x2036:
        case 0x2037:
            if (msgCtx->choiceIndex == 0) {
                func_80035B18(globalCtx, actor, 0x201F);
            }
            if (msgCtx->choiceIndex == 1) {
                func_80035B18(globalCtx, actor, 0x205A);
            }
            ret = 0;
            break;
        case 0x2038:
            if (msgCtx->choiceIndex == 0) {
                break;
            }
            if (msgCtx->choiceIndex == 1) {
                func_80035B18(globalCtx, actor, 0x205A);
            }
            ret = 0;
            break;
        case 0x2034:
            if (msgCtx->choiceIndex != 0) {
                break;
            }
            func_80035B18(globalCtx, actor, 0x2035);
            ret = 0;
            break;
        case 0x2043:
            if (Flags_GetEventChkInf(0x12)) {
                break;
            }
            func_80035B18(globalCtx, actor, 0x2044);
            ret = 0;
            break;
        case 0x205A:
            break;
        case 0x300A:
            if (msgCtx->choiceIndex == 0) {
                if (Flags_GetEventChkInf(0x22)) {
                    func_80035B18(globalCtx, actor, 0x300B);
                } else {
                    func_80035B18(globalCtx, actor, 0x300C);
                }
            }
            if (msgCtx->choiceIndex == 1) {
                func_80035B18(globalCtx, actor, 0x300D);
            }
            ret = 0;
            break;
        case 0x301B:
            if (msgCtx->choiceIndex == 0) {
                func_80035B18(globalCtx, actor, 0x301D);
            }
            if (msgCtx->choiceIndex == 1) {
                if (Flags_GetInfTable(0x113)) {
                    func_80035B18(globalCtx, actor, 0x301F);
                } else {
                    func_80035B18(globalCtx, actor, 0x301E);
                }
            }
            ret = 0;
            break;
        case 0x301E:
            func_80035B18(globalCtx, actor, 0x3020);
            ret = 0;
            break;
        case 0x400C:
            if (msgCtx->choiceIndex == 0) {
                func_80035B18(globalCtx, actor, 0x400D);
            }
            if (msgCtx->choiceIndex == 1) {
                func_80035B18(globalCtx, actor, 0x400E);
            }
            ret = 0;
            break;
        case 0x7007:
            func_80035B18(globalCtx, actor, 0x703E);
            ret = 0;
            break;
        case 0x703E:
            func_80035B18(globalCtx, actor, 0x703F);
            ret = 0;
            break;
        case 0x703F:
            func_80035B18(globalCtx, actor, 0x7042);
            ret = 0;
            break;
    }

    return ret;
}

u16 func_80037C30(GlobalContext* globalCtx, s16 arg1) {
    return func_80035BFC(globalCtx, arg1);
}

s32 func_80037C5C(GlobalContext* globalCtx, s16 arg1, u16 textId) {
    func_80036E50(textId, arg1);
    return false;
}

s32 func_80037C94(GlobalContext* globalCtx, Actor* actor, s32 arg2) {
    return func_800374E0(globalCtx, actor, actor->textId);
}

s32 func_80037CB8(GlobalContext* globalCtx, Actor* actor, s16 arg2) {
    MessageContext* msgCtx = &globalCtx->msgCtx;
    s32 ret = false;

    switch (func_8010BDBC(msgCtx)) {
        case 2:
            func_80037C5C(globalCtx, arg2, actor->textId);
            ret = true;
            break;
        case 4:
        case 5:
            if (func_80106BC8(globalCtx) && func_80037C94(globalCtx, actor, arg2)) {
                Audio_PlaySoundGeneral(NA_SE_SY_CANCEL, &D_801333D4, 4, &D_801333E0, &D_801333E0, &D_801333E8);
                msgCtx->msgMode = 0x36;
                ret = true;
            }
            break;
    }

    return ret;
}

s32 func_80037D98(GlobalContext* globalCtx, Actor* actor, s16 arg2, s32* arg3) {
    s16 var;
    s16 sp2C;
    s16 sp2A;
    s16 abs_var;

    if (func_8002F194(actor, globalCtx)) {
        *arg3 = 1;
        return true;
    }

    if (*arg3 == 1) {
        if (func_80037CB8(globalCtx, actor, arg2)) {
            *arg3 = 0;
        }
        return false;
    }

    func_8002F374(globalCtx, actor, &sp2C, &sp2A);

    if (0) {} // Necessary to match

    if ((sp2C < 0) || (sp2C > SCREEN_WIDTH) || (sp2A < 0) || (sp2A > SCREEN_HEIGHT)) {
        return false;
    }

    var = actor->yawTowardsPlayer - actor->shape.rot.y;
    abs_var = ABS(var);

    if (abs_var >= 0x4300) {
        return false;
    }

    if ((actor->xyzDistToPlayerSq > SQ(160.0f)) && !actor->isTargeted) {
        return false;
    }

    if (actor->xyzDistToPlayerSq <= SQ(80.0f)) {
        if (func_8002F2CC(actor, globalCtx, 80.0f)) {
            actor->textId = func_80037C30(globalCtx, arg2);
        }
    } else {
        if (func_8002F2F4(actor, globalCtx)) {
            actor->textId = func_80037C30(globalCtx, arg2);
        }
    }

    return false;
}

s32 func_80037F30(Vec3s* arg0, Vec3s* arg1) {
    Math_SmoothStepToS(&arg0->y, 0, 6, 6200, 100);
    Math_SmoothStepToS(&arg0->x, 0, 6, 6200, 100);
    Math_SmoothStepToS(&arg1->y, 0, 6, 6200, 100);
    Math_SmoothStepToS(&arg1->x, 0, 6, 6200, 100);
    return true;
}

s32 func_80037FC8(Actor* actor, Vec3f* arg1, Vec3s* arg2, Vec3s* arg3) {
    s16 sp36;
    s16 sp34;
    s16 var;

    sp36 = Math_Vec3f_Pitch(&actor->focus.pos, arg1);
    sp34 = Math_Vec3f_Yaw(&actor->focus.pos, arg1) - actor->world.rot.y;

    Math_SmoothStepToS(&arg2->x, sp36, 6, 2000, 1);
    arg2->x = (arg2->x < -6000) ? -6000 : ((arg2->x > 6000) ? 6000 : arg2->x);

    var = Math_SmoothStepToS(&arg2->y, sp34, 6, 2000, 1);
    arg2->y = (arg2->y < -8000) ? -8000 : ((arg2->y > 8000) ? 8000 : arg2->y);

    if (var && (ABS(arg2->y) < 8000)) {
        return false;
    }

    Math_SmoothStepToS(&arg3->y, sp34 - arg2->y, 4, 2000, 1);
    arg3->y = (arg3->y < -12000) ? -12000 : ((arg3->y > 12000) ? 12000 : arg3->y);

    return true;
}

s32 func_80038154(GlobalContext* globalCtx, Actor* actor, Vec3s* arg2, Vec3s* arg3, f32 arg4) {
    Player* player = PLAYER;
    s32 pad;
    Vec3f sp2C;
    s16 var;
    s16 abs_var;

    actor->focus.pos = actor->world.pos;
    actor->focus.pos.y += arg4;

    if (!(((globalCtx->csCtx.state != CS_STATE_IDLE) || (gDbgCamEnabled)) && (gSaveContext.entranceIndex == 0x00EE))) {
        var = actor->yawTowardsPlayer - actor->shape.rot.y;
        abs_var = ABS(var);
        if (abs_var >= 0x4300) {
            func_80037F30(arg2, arg3);
            return false;
        }
    }

    if (((globalCtx->csCtx.state != CS_STATE_IDLE) || (gDbgCamEnabled)) && (gSaveContext.entranceIndex == 0x00EE)) {
        sp2C = globalCtx->view.eye;
    } else {
        sp2C = player->actor.focus.pos;
    }

    func_80037FC8(actor, &sp2C, arg2, arg3);

    return true;
}

s32 func_80038290(GlobalContext* globalCtx, Actor* actor, Vec3s* arg2, Vec3s* arg3, Vec3f arg4) {
    Player* player = PLAYER;
    s32 pad;
    Vec3f sp24;
    s16 var;
    s16 abs_var;

    actor->focus.pos = arg4;

    if (!(((globalCtx->csCtx.state != CS_STATE_IDLE) || (gDbgCamEnabled)) && (gSaveContext.entranceIndex == 0x00EE))) {
        var = actor->yawTowardsPlayer - actor->shape.rot.y;
        abs_var = ABS(var);
        if (abs_var >= 0x4300) {
            func_80037F30(arg2, arg3);
            return false;
        }
    }

    if (((globalCtx->csCtx.state != CS_STATE_IDLE) || (gDbgCamEnabled)) && (gSaveContext.entranceIndex == 0x00EE)) {
        sp24 = globalCtx->view.eye;
    } else {
        sp24 = player->actor.focus.pos;
    }

    func_80037FC8(actor, &sp24, arg2, arg3);

    return true;
}<|MERGE_RESOLUTION|>--- conflicted
+++ resolved
@@ -1094,12 +1094,6 @@
     return false;
 }
 
-<<<<<<< HEAD
-s32 Actor_YawInRangeWithPlayer(Actor* actor, s16 yaw) {
-    s16 yawDiff = actor->yawTowardsPlayer - actor->shape.rot.y;
-
-    if (ABS(yawDiff) < yaw) {
-=======
 /**
  * Chcek if the specified actor is facing the player.
  * The maximum angle difference that qualifies as "facing" is specified by `maxAngle`.
@@ -1108,19 +1102,12 @@
     s16 yawDiff = actor->yawTowardsPlayer - actor->shape.rot.y;
 
     if (ABS(yawDiff) < maxAngle) {
->>>>>>> e632b9a1
         return true;
     }
 
     return false;
 }
 
-<<<<<<< HEAD
-s32 Actor_YawInRangeWithActor(Actor* actorA, Actor* actorB, s16 yaw) {
-    s16 yawDiff = Actor_WorldYawTowardActor(actorA, actorB) - actorA->shape.rot.y;
-
-    if (ABS(yawDiff) < yaw) {
-=======
 /**
  * Chcek if `actorA` is facing `actorB`.
  * The maximum angle difference that qualifies as "facing" is specified by `maxAngle`.
@@ -1131,22 +1118,12 @@
     s16 yawDiff = Actor_WorldYawTowardActor(actorA, actorB) - actorA->shape.rot.y;
 
     if (ABS(yawDiff) < maxAngle) {
->>>>>>> e632b9a1
         return true;
     }
 
     return false;
 }
 
-<<<<<<< HEAD
-s32 Actor_YawAndDistInRangeWithPlayer(Actor* actor, f32 dist, s16 yaw) {
-    s16 yawDiff = actor->yawTowardsPlayer - actor->shape.rot.y;
-
-    if (ABS(yawDiff) < yaw) {
-        f32 xyzDistanceFromLink = sqrtf(SQ(actor->xzDistToPlayer) + SQ(actor->yDistToPlayer));
-
-        if (xyzDistanceFromLink < dist) {
-=======
 /**
  * Chcek if the specified actor is facing the player and is nearby.
  * The maximum angle difference that qualifies as "facing" is specified by `maxAngle`.
@@ -1159,7 +1136,6 @@
         f32 xyzDistanceFromLink = sqrtf(SQ(actor->xzDistToPlayer) + SQ(actor->yDistToPlayer));
 
         if (xyzDistanceFromLink < range) {
->>>>>>> e632b9a1
             return true;
         }
     }
@@ -1167,13 +1143,6 @@
     return false;
 }
 
-<<<<<<< HEAD
-s32 Actor_YawAndDistInRangeWithActor(Actor* actorA, Actor* actorB, f32 dist, s16 yaw) {
-    if (Actor_WorldDistXYZToActor(actorA, actorB) < dist) {
-        s16 yawDiff = Actor_WorldYawTowardActor(actorA, actorB) - actorA->shape.rot.y;
-
-        if (ABS(yawDiff) < yaw) {
-=======
 /**
  * Chcek if `actorA` is facing `actorB` and is nearby.
  * The maximum angle difference that qualifies as "facing" is specified by `maxAngle`.
@@ -1184,7 +1153,6 @@
         s16 yawDiff = Actor_WorldYawTowardActor(actorA, actorB) - actorA->shape.rot.y;
 
         if (ABS(yawDiff) < maxAngle) {
->>>>>>> e632b9a1
             return true;
         }
     }
@@ -3056,11 +3024,7 @@
  * Play the death sound effect and flash the screen white for 4 frames.
  * While the screen flashes, the game freezes.
  */
-<<<<<<< HEAD
-void Actor_PlayDeathFx(GlobalContext* globalCtx, Actor* actor) {
-=======
 void Enemy_StartFinishingBlow(GlobalContext* globalCtx, Actor* actor) {
->>>>>>> e632b9a1
     globalCtx->actorCtx.freezeFlashTimer = 5;
     Audio_PlaySoundAtPosition(globalCtx, &actor->world.pos, 20, NA_SE_EN_LAST_DAMAGE);
 }
@@ -3137,21 +3101,12 @@
                        s16 objectId) {
     GlobalContext* globalCtx = Effect_GetGlobalCtx();
 
-<<<<<<< HEAD
-    if ((globalCtx->actorCtx.freezeFlashTimer == 0) && (arg0->unk_10 > 0)) {
-        if ((arg1 >= arg2) && (arg3 >= arg1) && (*dList != 0)) {
-            arg0->unk_0C[arg0->unk_10] = *dList;
-            Matrix_Get(&arg0->unk_00[arg0->unk_10]);
-            arg0->unk_04[arg0->unk_10] = arg6;
-            arg0->unk_10++;
-=======
     if ((globalCtx->actorCtx.freezeFlashTimer == 0) && (bodyBreak->val > 0)) {
         if ((limbIndex >= minLimbIndex) && (limbIndex <= maxLimbIndex) && (*dList != NULL)) {
             bodyBreak->dLists[bodyBreak->val] = *dList;
             Matrix_Get(&bodyBreak->matrices[bodyBreak->val]);
             bodyBreak->objectIds[bodyBreak->val] = objectId;
             bodyBreak->val++;
->>>>>>> e632b9a1
         }
 
         if (limbIndex != bodyBreak->prevLimbIndex) {
@@ -3212,13 +3167,8 @@
     return true;
 }
 
-<<<<<<< HEAD
-void Actor_SpawnFloorDust(GlobalContext* globalCtx, Actor* actor, Vec3f* arg2, f32 arg3, s32 arg4, f32 arg5, s16 scale,
-                          s16 scaleStep, u8 arg8) {
-=======
 void Actor_SpawnFloorDust(GlobalContext* globalCtx, Actor* actor, Vec3f* arg2, f32 arg3, s32 arg4, f32 randAccelWeight,
                           s16 scale, s16 scaleStep, u8 arg8) {
->>>>>>> e632b9a1
     Vec3f pos;
     Vec3f velocity = { 0.0f, 0.0f, 0.0f };
     Vec3f accel = { 0.0f, 0.3f, 0.0f };
