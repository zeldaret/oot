--- conflicted
+++ resolved
@@ -1049,13 +1049,8 @@
     horse->child = &player->actor;
 }
 
-<<<<<<< HEAD
 int func_8002DEEC(Player* player) {
-    return (player->stateFlags1 & (PLAYER_STATE1_7 | PLAYER_STATE1_29)) || (player->csMode != PLAYER_CSMODE_NONE);
-=======
-s32 func_8002DEEC(Player* player) {
     return (player->stateFlags1 & (PLAYER_STATE1_7 | PLAYER_STATE1_29)) || (player->csAction != PLAYER_CSACTION_NONE);
->>>>>>> ebc6ebf2
 }
 
 void func_8002DF18(PlayState* play, Player* player) {
