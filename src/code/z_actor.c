#include "libc64/math64.h"
#include "libu64/overlay.h"
#include "fault.h"
#include "gfx.h"
#include "gfx_setupdl.h"
#include "quake.h"
#include "rand.h"
#include "regs.h"
#include "rumble.h"
#include "segmented_address.h"
#include "sfx.h"
#include "sys_math.h"
#include "sys_matrix.h"
#include "terminal.h"
#include "versions.h"
#include "z_actor_dlftbls.h"
#include "z_lib.h"
#include "zelda_arena.h"
#include "z64actor.h"
#include "z64effect.h"
#include "z64light.h"
#include "z64horse.h"
#include "z64play.h"
#include "z64save.h"
#include "z64skin_matrix.h"

#include "global.h"

#include "overlays/actors/ovl_Arms_Hook/z_arms_hook.h"
#include "overlays/actors/ovl_En_Part/z_en_part.h"

#include "assets/objects/gameplay_keep/gameplay_keep.h"
#include "assets/objects/gameplay_dangeon_keep/gameplay_dangeon_keep.h"
#include "assets/objects/object_bdoor/object_bdoor.h"

<<<<<<< HEAD
#pragma increment_block_number "gc-eu:128 gc-eu-mq:128 gc-jp:128 gc-jp-ce:128 gc-jp-mq:128 gc-us:128 gc-us-mq:128" \
                               "ntsc-1.0:128 ntsc-1.1:128 ntsc-1.2:128 pal-1.0:128 pal-1.1:128"
=======
#pragma increment_block_number "gc-eu:128 gc-eu-mq:128 gc-jp:0 gc-jp-ce:0 gc-jp-mq:0 gc-us:0 gc-us-mq:0 ntsc-1.0:128" \
                               "ntsc-1.1:0 ntsc-1.2:0 pal-1.0:0 pal-1.1:0"
>>>>>>> 3d1af546

CollisionPoly* sCurCeilingPoly;
s32 sCurCeilingBgId;

#if DEBUG_FEATURES
#define ACTOR_DEBUG_PRINTF           \
    if (R_ENABLE_ACTOR_DEBUG_PRINTF) \
    PRINTF
#else
#define ACTOR_DEBUG_PRINTF \
    if (0)                 \
    PRINTF
#endif

#if DEBUG_FEATURES
#define ACTOR_COLOR_WARNING VT_COL(YELLOW, BLACK)
#define ACTOR_COLOR_ERROR VT_COL(RED, WHITE)
#define ACTOR_RST VT_RST
#else
#define ACTOR_COLOR_WARNING ""
#define ACTOR_COLOR_ERROR ""
#define ACTOR_RST ""
#endif

void ActorShape_Init(ActorShape* shape, f32 yOffset, ActorShadowFunc shadowDraw, f32 shadowScale) {
    shape->yOffset = yOffset;
    shape->shadowDraw = shadowDraw;
    shape->shadowScale = shadowScale;
    shape->shadowAlpha = 255;
}

void ActorShadow_Draw(Actor* actor, Lights* lights, PlayState* play, Gfx* dlist, Color_RGBA8* color) {
    f32 temp1;
    f32 temp2;
    MtxF sp60;

    if (actor->floorPoly == NULL) {
        return;
    }

    temp1 = actor->world.pos.y - actor->floorHeight;

    if (temp1 >= -50.0f && temp1 < 500.0f) {
        OPEN_DISPS(play->state.gfxCtx, "../z_actor.c", 1553);

        POLY_OPA_DISP = Gfx_SetupDL(POLY_OPA_DISP, SETUPDL_44);

        gDPSetCombineLERP(POLY_OPA_DISP++, 0, 0, 0, PRIMITIVE, TEXEL0, 0, PRIMITIVE, 0, 0, 0, 0, COMBINED, 0, 0, 0,
                          COMBINED);

        temp1 = (temp1 < 0.0f) ? 0.0f : ((temp1 > 150.0f) ? 150.0f : temp1);
        temp2 = 1.0f - (temp1 * (1.0f / 350));

        if (color != NULL) {
            gDPSetPrimColor(POLY_OPA_DISP++, 0, 0, color->r, color->g, color->b,
                            (u32)(actor->shape.shadowAlpha * temp2) & 0xFF);
        } else {
            gDPSetPrimColor(POLY_OPA_DISP++, 0, 0, 0, 0, 0, (u32)(actor->shape.shadowAlpha * temp2) & 0xFF);
        }

        func_80038A28(actor->floorPoly, actor->world.pos.x, actor->floorHeight, actor->world.pos.z, &sp60);
        Matrix_Put(&sp60);

        if (dlist != gCircleShadowDL) {
            Matrix_RotateY(BINANG_TO_RAD(actor->shape.rot.y), MTXMODE_APPLY);
        }

        temp2 = (1.0f - (temp1 * (1.0f / 350)));
        temp2 *= actor->shape.shadowScale;
        Matrix_Scale(temp2 * actor->scale.x, 1.0f, temp2 * actor->scale.z, MTXMODE_APPLY);

        MATRIX_FINALIZE_AND_LOAD(POLY_OPA_DISP++, play->state.gfxCtx, "../z_actor.c", 1588);
        gSPDisplayList(POLY_OPA_DISP++, dlist);

        CLOSE_DISPS(play->state.gfxCtx, "../z_actor.c", 1594);
    }
}

void ActorShadow_DrawCircle(Actor* actor, Lights* lights, PlayState* play) {
    ActorShadow_Draw(actor, lights, play, gCircleShadowDL, NULL);
}

void ActorShadow_DrawWhiteCircle(Actor* actor, Lights* lights, PlayState* play) {
    static Color_RGBA8 white = { 255, 255, 255, 255 };

    ActorShadow_Draw(actor, lights, play, gCircleShadowDL, &white);
}

void ActorShadow_DrawHorse(Actor* actor, Lights* lights, PlayState* play) {
    ActorShadow_Draw(actor, lights, play, gHorseShadowDL, NULL);
}

void ActorShadow_DrawFoot(PlayState* play, Light* light, MtxF* arg2, s32 arg3, f32 arg4, f32 arg5, f32 arg6) {
    s32 pad1;
    f32 sp58;
    f32 temp;
    s32 pad2;

    OPEN_DISPS(play->state.gfxCtx, "../z_actor.c", 1661);

    temp = arg3 * 0.00005f;
    gDPSetPrimColor(POLY_OPA_DISP++, 0, 0, 0, 0, 0, (u32)(arg4 * (temp > 1.0f ? 1.0f : temp)) & 0xFF);

    sp58 = Math_FAtan2F(light->l.dir[0], light->l.dir[2]);
    arg6 *= (4.5f - (light->l.dir[1] * 0.035f));
    if (arg6 < 1.0f) {
        arg6 = 1.0f;
    }
    Matrix_Put(arg2);
    Matrix_RotateY(sp58, MTXMODE_APPLY);
    Matrix_Scale(arg5, 1.0f, arg5 * arg6, MTXMODE_APPLY);

    MATRIX_FINALIZE_AND_LOAD(POLY_OPA_DISP++, play->state.gfxCtx, "../z_actor.c", 1687);
    gSPDisplayList(POLY_OPA_DISP++, gFootShadowDL);

    CLOSE_DISPS(play->state.gfxCtx, "../z_actor.c", 1693);
}

void ActorShadow_DrawFeet(Actor* actor, Lights* lights, PlayState* play) {
    f32 distToFloor = actor->world.pos.y - actor->floorHeight;

    if (distToFloor > 20.0f) {
        f32 shadowScale = actor->shape.shadowScale;
        u8 shadowAlpha = actor->shape.shadowAlpha;
        f32 alphaRatio;

        actor->shape.shadowScale *= 0.3f;
        alphaRatio = (distToFloor - 20.0f) * 0.02f;
        actor->shape.shadowAlpha = (f32)actor->shape.shadowAlpha * CLAMP_MAX(alphaRatio, 1.0f);
        ActorShadow_DrawCircle(actor, lights, play);
        actor->shape.shadowScale = shadowScale;
        actor->shape.shadowAlpha = shadowAlpha;
    }

    if (distToFloor < 200.0f) {
        MtxF floorMtx;
        f32 floorHeight[2]; // One for each foot
        f32 distToFloor;
        f32 shadowAlpha;
        f32 shadowScaleX;
        f32 shadowScaleZ;
        Light* lightPtr;
        s32 lightNum;
        s32 lightNumMax;
        s32 i;
        s32 j;
        s32 numLights = lights->numLights - 2;
        Light* firstLightPtr = &lights->l.l[0];
        Vec3f* feetPosPtr = actor->shape.feetPos;
        f32* floorHeightPtr = floorHeight;

        OPEN_DISPS(play->state.gfxCtx, "../z_actor.c", 1741);

        POLY_OPA_DISP = Gfx_SetupDL(POLY_OPA_DISP, SETUPDL_44);

        // feetFloorFlag is temporarily a bitfield where the bits are set if the foot is on ground
        // feetFloorFlag & 2 is left foot, feetFloorFlag & 1 is right foot
        actor->shape.feetFloorFlag = 0;

        for (i = 0; i < 2; i++) {
            feetPosPtr->y += 50.0f;
            *floorHeightPtr = func_800BFCB8(play, &floorMtx, feetPosPtr);
            feetPosPtr->y -= 50.0f;
            actor->shape.feetFloorFlag <<= 1;
            distToFloor = feetPosPtr->y - *floorHeightPtr;

            if ((-1.0f <= distToFloor) && (distToFloor < 500.0f)) {
                if (distToFloor <= 0.0f) {
                    actor->shape.feetFloorFlag++;
                }
                if (distToFloor > 30.0f) {
                    distToFloor = 30.0f;
                }
                shadowAlpha = (f32)actor->shape.shadowAlpha * (1.0f - (distToFloor * (1.0f / 30.0f)));
                if (distToFloor > 30.0f) {
                    distToFloor = 30.0f;
                }
                shadowScaleZ = 1.0f - (distToFloor * (1.0f / (30.0f + 40.0f)));
                shadowScaleX = shadowScaleZ * actor->shape.shadowScale * actor->scale.x;
                lightNumMax = 0;
                lightPtr = firstLightPtr;

                for (j = 0; j < numLights; j++) {
                    if (lightPtr->l.dir[1] > 0) {
                        lightNum =
                            (lightPtr->l.col[0] + lightPtr->l.col[1] + lightPtr->l.col[2]) * ABS(lightPtr->l.dir[1]);
                        if (lightNum > 0) {
                            lightNumMax += lightNum;
                            ActorShadow_DrawFoot(play, lightPtr, &floorMtx, lightNum, shadowAlpha, shadowScaleX,
                                                 shadowScaleZ);
                        }
                    }
                    lightPtr++;
                }

                for (j = 0; j < 2; j++) {
                    if (lightPtr->l.dir[1] > 0) {
                        lightNum =
                            ((lightPtr->l.col[0] + lightPtr->l.col[1] + lightPtr->l.col[2]) * ABS(lightPtr->l.dir[1])) -
                            (lightNumMax * 8);
                        if (lightNum > 0) {
                            ActorShadow_DrawFoot(play, lightPtr, &floorMtx, lightNum, shadowAlpha, shadowScaleX,
                                                 shadowScaleZ);
                        }
                    }
                    lightPtr++;
                }
            }
            feetPosPtr++;
            floorHeightPtr++;
        }

        if (!(actor->bgCheckFlags & BGCHECKFLAG_GROUND)) {
            actor->shape.feetFloorFlag = 0;
        } else if (actor->shape.feetFloorFlag == 3) {
            f32 footDistY = actor->shape.feetPos[FOOT_LEFT].y - actor->shape.feetPos[FOOT_RIGHT].y;

            if ((floorHeight[FOOT_LEFT] + footDistY) < (floorHeight[FOOT_RIGHT] - footDistY)) {
                actor->shape.feetFloorFlag = 2;
            } else {
                actor->shape.feetFloorFlag = 1;
            }
        }

        CLOSE_DISPS(play->state.gfxCtx, "../z_actor.c", 1831);
    }
}

void Actor_SetFeetPos(Actor* actor, s32 limbIndex, s32 leftFootIndex, Vec3f* leftFootPos, s32 rightFootIndex,
                      Vec3f* rightFootPos) {
    if (limbIndex == leftFootIndex) {
        Matrix_MultVec3f(leftFootPos, &actor->shape.feetPos[FOOT_LEFT]);
    } else if (limbIndex == rightFootIndex) {
        Matrix_MultVec3f(rightFootPos, &actor->shape.feetPos[FOOT_RIGHT]);
    }
}

void Actor_ProjectPos(PlayState* play, Vec3f* src, Vec3f* xyzDest, f32* cappedInvWDest) {
    SkinMatrix_Vec3fMtxFMultXYZW(&play->viewProjectionMtxF, src, xyzDest, cappedInvWDest);
    if (*cappedInvWDest < 1.0f) {
        *cappedInvWDest = 1.0f;
    } else {
        *cappedInvWDest = 1.0f / *cappedInvWDest;
    }
}

typedef struct AttentionColor {
    /* 0x00 */ Color_RGBA8 primary;   // Used for Navi's inner color, lock-on arrow, and lock-on reticle
    /* 0x04 */ Color_RGBA8 secondary; // Used for Navi's outer color
} AttentionColor;                     // size = 0x8

// Needs to be static to work around an EGCS codegen bug in Attention_SetNaviState on iQue builds.
// If this isn't static, accessing the element at offset 4 into the struct (secondary.r) will not
// be offset correctly in the compiled code.
static AttentionColor sAttentionColors[ACTORCAT_MAX + 1] = {
    { { 0, 255, 0, 255 }, { 0, 255, 0, 0 } },         // ACTORCAT_SWITCH
    { { 0, 255, 0, 255 }, { 0, 255, 0, 0 } },         // ACTORCAT_BG
    { { 255, 255, 255, 255 }, { 0, 0, 255, 0 } },     // ACTORCAT_PLAYER
    { { 0, 255, 0, 255 }, { 0, 255, 0, 0 } },         // ACTORCAT_EXPLOSIVE
    { { 150, 150, 255, 255 }, { 150, 150, 255, 0 } }, // ACTORCAT_NPC
    { { 255, 255, 0, 255 }, { 200, 155, 0, 0 } },     // ACTORCAT_ENEMY
    { { 0, 255, 0, 255 }, { 0, 255, 0, 0 } },         // ACTORCAT_PROP
    { { 0, 255, 0, 255 }, { 0, 255, 0, 0 } },         // ACTORCAT_ITEMACTION
    { { 0, 255, 0, 255 }, { 0, 255, 0, 0 } },         // ACTORCAT_MISC
    { { 255, 255, 0, 255 }, { 200, 155, 0, 0 } },     // ACTORCAT_BOSS
    { { 0, 255, 0, 255 }, { 0, 255, 0, 0 } },         // ACTORCAT_DOOR
    { { 0, 255, 0, 255 }, { 0, 255, 0, 0 } },         // ACTORCAT_CHEST
    { { 0, 255, 0, 255 }, { 0, 255, 0, 0 } },         // unused extra entry
};

// unused
Gfx D_80115FF0[] = {
    gsSPEndDisplayList(),
};

void Attention_SetReticlePos(Attention* attention, s32 reticleNum, f32 x, f32 y, f32 z) {
    LockOnReticle* reticle = &attention->lockOnReticles[reticleNum];

    reticle->pos.x = x;
    reticle->pos.y = y;
    reticle->pos.z = z;

    reticle->radius = attention->reticleRadius;
}

void Attention_InitReticle(Attention* attention, s32 actorCategory, PlayState* play) {
    LockOnReticle* reticle;
    AttentionColor* attentionColor = &sAttentionColors[actorCategory];
    s32 i;

    Math_Vec3f_Copy(&attention->reticlePos, &play->view.eye);

    attention->reticleRadius = 500.0f; // radius starts wide to zoom in on the actor
    attention->reticleFadeAlphaControl = 256;

    reticle = &attention->lockOnReticles[0];

    for (i = 0; i < ARRAY_COUNT(attention->lockOnReticles); i++, reticle++) {
        Attention_SetReticlePos(attention, i, 0.0f, 0.0f, 0.0f);

        reticle->color.r = attentionColor->primary.r;
        reticle->color.g = attentionColor->primary.g;
        reticle->color.b = attentionColor->primary.b;
    }
}

void Attention_SetNaviState(Attention* attention, Actor* actor, s32 actorCategory, PlayState* play) {
    attention->naviHoverPos.x = actor->focus.pos.x;
    attention->naviHoverPos.y = actor->focus.pos.y + (actor->lockOnArrowOffset * actor->scale.y);
    attention->naviHoverPos.z = actor->focus.pos.z;

    attention->naviInnerColor.r = sAttentionColors[actorCategory].primary.r;
    attention->naviInnerColor.g = sAttentionColors[actorCategory].primary.g;
    attention->naviInnerColor.b = sAttentionColors[actorCategory].primary.b;
    attention->naviInnerColor.a = sAttentionColors[actorCategory].primary.a;

    attention->naviOuterColor.r = sAttentionColors[actorCategory].secondary.r;
    attention->naviOuterColor.g = sAttentionColors[actorCategory].secondary.g;
    attention->naviOuterColor.b = sAttentionColors[actorCategory].secondary.b;
    attention->naviOuterColor.a = sAttentionColors[actorCategory].secondary.a;
}

void Attention_Init(Attention* attention, Actor* actor, PlayState* play) {
    attention->naviHoverActor = attention->reticleActor = attention->forcedLockOnActor = attention->bgmEnemy = NULL;

    attention->reticleSpinCounter = 0;
    attention->naviMoveProgressFactor = 0.0f;
    attention->curReticle = 0;

    Attention_SetNaviState(attention, actor, actor->category, play);
    Attention_InitReticle(attention, actor->category, play);
}

void Attention_Draw(Attention* attention, PlayState* play) {
    Actor* actor; // used for both the reticle actor and arrow hover actor

    actor = attention->reticleActor;

    OPEN_DISPS(play->state.gfxCtx, "../z_actor.c", 2029);

    if (attention->reticleFadeAlphaControl != 0) {
        LockOnReticle* reticle;
        Player* player = GET_PLAYER(play);
        s16 alpha;
        f32 projectdPosScale;
        Vec3f projectedPos;
        s32 numReticles;
        f32 invW;
        s32 i;
        s32 curReticle;
        f32 lockOnScaleX;
        s32 triangleIndex;

        alpha = 255;
        projectdPosScale = 1.0f;

        if (attention->reticleSpinCounter != 0) {
            // Reticle is spinning so it is active, only need to draw one
            numReticles = 1;
        } else {
            // Use multiple reticles for the motion blur effect from the reticle
            // quickly zooming in on an actor from off screen
            numReticles = ARRAY_COUNT(attention->lockOnReticles);
        }

        if (actor != NULL) {
            Math_Vec3f_Copy(&attention->reticlePos, &actor->focus.pos);
            projectdPosScale = (500.0f - attention->reticleRadius) / 420.0f;
        } else {
            // Not locked on, start fading out
            attention->reticleFadeAlphaControl -= 120;

            if (attention->reticleFadeAlphaControl < 0) {
                attention->reticleFadeAlphaControl = 0;
            }

            // `reticleFadeAlphaControl` is only used as an alpha when fading out.
            // Otherwise it defaults to 255, set above.
            alpha = attention->reticleFadeAlphaControl;
        }

        Actor_ProjectPos(play, &attention->reticlePos, &projectedPos, &invW);

        projectedPos.x = ((SCREEN_WIDTH / 2) * (projectedPos.x * invW)) * projectdPosScale;
        projectedPos.x = CLAMP(projectedPos.x, -SCREEN_WIDTH, SCREEN_WIDTH);

        projectedPos.y = ((SCREEN_HEIGHT / 2) * (projectedPos.y * invW)) * projectdPosScale;
        projectedPos.y = CLAMP(projectedPos.y, -SCREEN_HEIGHT, SCREEN_HEIGHT);

        projectedPos.z *= projectdPosScale;

        attention->curReticle--;

        if (attention->curReticle < 0) {
            attention->curReticle = ARRAY_COUNT(attention->lockOnReticles) - 1;
        }

        Attention_SetReticlePos(attention, attention->curReticle, projectedPos.x, projectedPos.y, projectedPos.z);

        if (!(player->stateFlags1 & PLAYER_STATE1_TALKING) || (player->focusActor != actor)) {
            OVERLAY_DISP = Gfx_SetupDL(OVERLAY_DISP, SETUPDL_57);

            for (i = 0, curReticle = attention->curReticle; i < numReticles;
                 i++, curReticle = (curReticle + 1) % ARRAY_COUNT(attention->lockOnReticles)) {
                reticle = &attention->lockOnReticles[curReticle];

                if (reticle->radius < 500.0f) {
                    if (reticle->radius <= 120.0f) {
                        lockOnScaleX = 0.15f;
                    } else {
                        lockOnScaleX = ((reticle->radius - 120.0f) * 0.001f) + 0.15f;
                    }

                    Matrix_Translate(reticle->pos.x, reticle->pos.y, 0.0f, MTXMODE_NEW);
                    Matrix_Scale(lockOnScaleX, 0.15f, 1.0f, MTXMODE_APPLY);

                    gDPSetPrimColor(OVERLAY_DISP++, 0, 0, reticle->color.r, reticle->color.g, reticle->color.b,
                                    (u8)alpha);

                    Matrix_RotateZ((attention->reticleSpinCounter & 0x7F) * (M_PI / 64), MTXMODE_APPLY);

                    // Draw the 4 triangles that make up the reticle
                    for (triangleIndex = 0; triangleIndex < 4; triangleIndex++) {
                        Matrix_RotateZ(M_PI / 2, MTXMODE_APPLY);
                        Matrix_Push();
                        Matrix_Translate(reticle->radius, reticle->radius, 0.0f, MTXMODE_APPLY);
                        MATRIX_FINALIZE_AND_LOAD(OVERLAY_DISP++, play->state.gfxCtx, "../z_actor.c", 2116);
                        gSPDisplayList(OVERLAY_DISP++, gLockOnReticleTriangleDL);
                        Matrix_Pop();
                    }
                }

                alpha -= 255 / ARRAY_COUNT(attention->lockOnReticles);

                if (alpha < 0) {
                    alpha = 0;
                }
            }
        }
    }

    actor = attention->arrowHoverActor;

    if ((actor != NULL) && !(actor->flags & ACTOR_FLAG_LOCK_ON_DISABLED)) {
        AttentionColor* attentionColor = &sAttentionColors[actor->category];

        POLY_XLU_DISP = Gfx_SetupDL(POLY_XLU_DISP, SETUPDL_7);

        Matrix_Translate(actor->focus.pos.x, actor->focus.pos.y + (actor->lockOnArrowOffset * actor->scale.y) + 17.0f,
                         actor->focus.pos.z, MTXMODE_NEW);
        Matrix_RotateY(BINANG_TO_RAD((play->gameplayFrames * 3000) & 0xFFFF), MTXMODE_APPLY);
        Matrix_Scale((iREG(27) + 35) / 1000.0f, (iREG(28) + 60) / 1000.0f, (iREG(29) + 50) / 1000.0f, MTXMODE_APPLY);

        gDPSetPrimColor(POLY_XLU_DISP++, 0, 0, attentionColor->primary.r, attentionColor->primary.g,
                        attentionColor->primary.b, 255);
        MATRIX_FINALIZE_AND_LOAD(POLY_XLU_DISP++, play->state.gfxCtx, "../z_actor.c", 2153);
        gSPDisplayList(POLY_XLU_DISP++, gLockOnArrowDL);
    }

    CLOSE_DISPS(play->state.gfxCtx, "../z_actor.c", 2158);
}

void Attention_Update(Attention* attention, Player* player, Actor* playerFocusActor, PlayState* play) {
    s32 pad;
    Actor* actor; // used for both the Navi hover actor and reticle actor
    s32 category;
    Vec3f projectedFocusPos;
    f32 cappedInvWDest;

    actor = NULL;

    if ((player->focusActor != NULL) &&
        (player->controlStickDirections[player->controlStickDataIndex] == PLAYER_STICK_DIR_BACKWARD)) {
        // Holding backward on the control stick prevents an arrow appearing over the next lock-on actor.
        // This helps escape a lock-on loop when using Switch Targeting, but note that this still works for
        // Hold Targeting as well.
        attention->arrowHoverActor = NULL;
    } else {
        // Find the next attention actor so Navi and an arrow can hover over it (if applicable)
        Attention_FindActor(play, &play->actorCtx, &actor, player);
        attention->arrowHoverActor = actor;
    }

    if (attention->forcedLockOnActor != NULL) {
        // This lock-on actor takes precedence over anything else
        // (this feature is never used in practice)
        actor = attention->forcedLockOnActor;
        attention->forcedLockOnActor = NULL;
    } else if (playerFocusActor != NULL) {
        // Stay locked-on to the same actor, if there is one.
        // This also makes Navi fly over to the current focus actor, if there is one.
        actor = playerFocusActor;
    }

    if (actor != NULL) {
        category = actor->category;
    } else {
        category = player->actor.category;
    }

    if ((actor != attention->naviHoverActor) || (category != attention->naviHoverActorCategory)) {
        // Set Navi to hover over a new actor
        attention->naviHoverActor = actor;
        attention->naviHoverActorCategory = category;
        attention->naviMoveProgressFactor = 1.0f;
    }

    if (actor == NULL) {
        // Setting the actor to Player will make Navi return to him
        actor = &player->actor;
    }

    if (!Math_StepToF(&attention->naviMoveProgressFactor, 0.0f, 0.25f)) {
        f32 moveScale = 0.25f / attention->naviMoveProgressFactor;
        f32 x = actor->world.pos.x - attention->naviHoverPos.x;
        f32 y = (actor->world.pos.y + (actor->lockOnArrowOffset * actor->scale.y)) - attention->naviHoverPos.y;
        f32 z = actor->world.pos.z - attention->naviHoverPos.z;

        attention->naviHoverPos.x += x * moveScale;
        attention->naviHoverPos.y += y * moveScale;
        attention->naviHoverPos.z += z * moveScale;
    } else {
        // Set Navi pos and color after reaching destination
        Attention_SetNaviState(attention, actor, category, play);
    }

    if ((playerFocusActor != NULL) && (attention->reticleSpinCounter == 0)) {
        Actor_ProjectPos(play, &playerFocusActor->focus.pos, &projectedFocusPos, &cappedInvWDest);

        if (((projectedFocusPos.z <= 0.0f) || (1.0f <= fabsf(projectedFocusPos.x * cappedInvWDest))) ||
            (1.0f <= fabsf(projectedFocusPos.y * cappedInvWDest))) {
            // Release the reticle if the actor is off screen.
            // It is possible to move far enough away from an actor that it goes off screen, despite being
            // locked onto it. In this case the reticle will release, but the lock-on will remain
            // because Player is still updating focusActor.
            // It is unclear if this is intentional, or if it is a bug and the lock-on as a whole is supposed
            // to release.
            playerFocusActor = NULL;
        }
    }

    if (playerFocusActor != NULL) {
        if (playerFocusActor != attention->reticleActor) {
            s32 lockOnSfxId;

            // Set up a new reticle
            Attention_InitReticle(attention, playerFocusActor->category, play);
            attention->reticleActor = playerFocusActor;

            if (playerFocusActor->id == ACTOR_EN_BOOM) {
                // Don't draw the reticle when locked onto the boomerang.
                // Note that it isn't possible to lock onto the boomerang, so this code doesn't do anything.
                // This implies that the boomerang camera lock may have been implemented with Z-Targeting at one point,
                // but was eventually implemented as its own camera mode instead.
                attention->reticleFadeAlphaControl = 0;
            }

            lockOnSfxId = CHECK_FLAG_ALL(playerFocusActor->flags, ACTOR_FLAG_ATTENTION_ENABLED | ACTOR_FLAG_HOSTILE)
                              ? NA_SE_SY_LOCK_ON
                              : NA_SE_SY_LOCK_ON_HUMAN;
            Sfx_PlaySfxCentered(lockOnSfxId);
        }

        // Update reticle

        attention->reticlePos.x = playerFocusActor->world.pos.x;
        attention->reticlePos.y =
            playerFocusActor->world.pos.y - (playerFocusActor->shape.yOffset * playerFocusActor->scale.y);
        attention->reticlePos.z = playerFocusActor->world.pos.z;

        if (attention->reticleSpinCounter == 0) {
            f32 step = (500.0f - attention->reticleRadius) * 3.0f;
            f32 reticleZoomStep = CLAMP(step, 30.0f, 100.0f);

            if (Math_StepToF(&attention->reticleRadius, 80.0f, reticleZoomStep)) {
                // Non-zero counter indicates the reticle is done zooming in
                attention->reticleSpinCounter++;
            }
        } else {
            // Finished zooming in, spin the reticle around the lock-on actor

            // 0x80 is or'd to avoid a value of zero.
            // This rotation value gets multiplied by 0x200, which multiplied by 0x80 gives a full turn (0x10000)
            attention->reticleSpinCounter = (attention->reticleSpinCounter + 3) | 0x80;
            attention->reticleRadius = 120.0f;
        }
    } else {
        // Expand the radius quickly as the reticle is released
        attention->reticleActor = NULL;
        Math_StepToF(&attention->reticleRadius, 500.0f, 80.0f);
    }
}

/**
 * Tests if current scene switch flag is set.
 */
s32 Flags_GetSwitch(PlayState* play, s32 flag) {
    if (flag < 0x20) {
        return play->actorCtx.flags.swch & (1 << flag);
    } else {
        return play->actorCtx.flags.tempSwch & (1 << (flag - 0x20));
    }
}

/**
 * Sets current scene switch flag.
 */
void Flags_SetSwitch(PlayState* play, s32 flag) {
    if (flag < 0x20) {
        play->actorCtx.flags.swch |= (1 << flag);
    } else {
        play->actorCtx.flags.tempSwch |= (1 << (flag - 0x20));
    }
}

/**
 * Unsets current scene switch flag.
 */
void Flags_UnsetSwitch(PlayState* play, s32 flag) {
    if (flag < 0x20) {
        play->actorCtx.flags.swch &= ~(1 << flag);
    } else {
        play->actorCtx.flags.tempSwch &= ~(1 << (flag - 0x20));
    }
}

/**
 * Tests if unknown flag is set.
 */
s32 Flags_GetUnknown(PlayState* play, s32 flag) {
    if (flag < 0x20) {
        return play->actorCtx.flags.unk0 & (1 << flag);
    } else {
        return play->actorCtx.flags.unk1 & (1 << (flag - 0x20));
    }
}

/**
 * Sets unknown flag.
 */
void Flags_SetUnknown(PlayState* play, s32 flag) {
    if (flag < 0x20) {
        play->actorCtx.flags.unk0 |= (1 << flag);
    } else {
        play->actorCtx.flags.unk1 |= (1 << (flag - 0x20));
    }
}

/**
 * Unsets unknown flag.
 */
void Flags_UnsetUnknown(PlayState* play, s32 flag) {
    if (flag < 0x20) {
        play->actorCtx.flags.unk0 &= ~(1 << flag);
    } else {
        play->actorCtx.flags.unk1 &= ~(1 << (flag - 0x20));
    }
}

/**
 * Tests if current scene chest flag is set.
 */
s32 Flags_GetTreasure(PlayState* play, s32 flag) {
    return play->actorCtx.flags.chest & (1 << flag);
}

/**
 * Sets current scene chest flag.
 */
void Flags_SetTreasure(PlayState* play, s32 flag) {
    play->actorCtx.flags.chest |= (1 << flag);
}

/**
 * Tests if current scene clear flag is set.
 */
s32 Flags_GetClear(PlayState* play, s32 flag) {
    return play->actorCtx.flags.clear & (1 << flag);
}

/**
 * Sets current scene clear flag.
 */
void Flags_SetClear(PlayState* play, s32 flag) {
    play->actorCtx.flags.clear |= (1 << flag);
}

/**
 * Unsets current scene clear flag.
 */
void Flags_UnsetClear(PlayState* play, s32 flag) {
    play->actorCtx.flags.clear &= ~(1 << flag);
}

/**
 * Tests if current scene temp clear flag is set.
 */
s32 Flags_GetTempClear(PlayState* play, s32 flag) {
    return play->actorCtx.flags.tempClear & (1 << flag);
}

/**
 * Sets current scene temp clear flag.
 */
void Flags_SetTempClear(PlayState* play, s32 flag) {
    play->actorCtx.flags.tempClear |= (1 << flag);
}

/**
 * Unsets current scene temp clear flag.
 */
void Flags_UnsetTempClear(PlayState* play, s32 flag) {
    play->actorCtx.flags.tempClear &= ~(1 << flag);
}

/**
 * Tests if current scene collectible flag is set.
 */
s32 Flags_GetCollectible(PlayState* play, s32 flag) {
    if (flag < 0x20) {
        return play->actorCtx.flags.collect & (1 << flag);
    } else {
        return play->actorCtx.flags.tempCollect & (1 << (flag - 0x20));
    }
}

/**
 * Sets current scene collectible flag.
 */
void Flags_SetCollectible(PlayState* play, s32 flag) {
    if (flag != 0) {
        if (flag < 0x20) {
            play->actorCtx.flags.collect |= (1 << flag);
        } else {
            play->actorCtx.flags.tempCollect |= (1 << (flag - 0x20));
        }
    }
}

void TitleCard_Init(PlayState* play, TitleCardContext* titleCtx) {
    titleCtx->durationTimer = titleCtx->delayTimer = titleCtx->intensity = titleCtx->alpha = 0;
}

void TitleCard_InitBossName(PlayState* play, TitleCardContext* titleCtx, void* texture, s16 x, s16 y, u8 width,
                            u8 height) {
    titleCtx->texture = texture;
    titleCtx->x = x;
    titleCtx->y = y;
    titleCtx->width = width;
    titleCtx->height = height;
    titleCtx->durationTimer = 80;
    titleCtx->delayTimer = 0;
}

void TitleCard_InitPlaceName(PlayState* play, TitleCardContext* titleCtx, void* texture, s32 x, s32 y, s32 width,
                             s32 height, s32 delay) {
    SceneTableEntry* loadedScene = play->loadedScene;
    u32 size = loadedScene->titleFile.vromEnd - loadedScene->titleFile.vromStart;

    if ((size != 0) && (size <= 0x1000 * LANGUAGE_MAX)) {
        DMA_REQUEST_SYNC(texture, loadedScene->titleFile.vromStart, size, "../z_actor.c", 2765);
    }

    titleCtx->texture = texture;
    titleCtx->x = x;
    titleCtx->y = y;
    titleCtx->width = width;
    titleCtx->height = height;
    titleCtx->durationTimer = 80;
    titleCtx->delayTimer = delay;
}

void TitleCard_Update(PlayState* play, TitleCardContext* titleCtx) {
    if (DECR(titleCtx->delayTimer) == 0) {
        if (DECR(titleCtx->durationTimer) == 0) {
            Math_StepToS(&titleCtx->alpha, 0, 30);
            Math_StepToS(&titleCtx->intensity, 0, 70);
        } else {
            Math_StepToS(&titleCtx->alpha, 255, 10);
            Math_StepToS(&titleCtx->intensity, 255, 20);
        }
    }
}

void TitleCard_Draw(PlayState* play, TitleCardContext* titleCtx) {
    s32 width;
    s32 height;
    s32 doubleWidth;
    s32 titleX1;
    s32 titleX2;
    s32 titleY1;
    s32 titleY2;
    s32 textureLanguageOffset;

    if (titleCtx->alpha != 0) {
        width = titleCtx->width;
        height = titleCtx->height;
        doubleWidth = width * 2;
        titleX1 = (titleCtx->x * 4) - (width * 2);
        titleX2 = titleX1 + (doubleWidth * 2) - 4;
        titleY1 = (titleCtx->y * 4) - (height * 2);

        OPEN_DISPS(play->state.gfxCtx, "../z_actor.c", 2824);

#if OOT_NTSC
        if (gSaveContext.language == LANGUAGE_JPN) {
            textureLanguageOffset = 0;
        } else {
            textureLanguageOffset = width * height;
        }
#else
        textureLanguageOffset = width * height * gSaveContext.language;
#endif

        if (width * height > 0x1000) {
            height = 0x1000 / width;
        }

        titleY2 = titleY1 + (height * 4);

        OVERLAY_DISP = Gfx_SetupDL_52NoCD(OVERLAY_DISP);

        gDPSetPrimColor(OVERLAY_DISP++, 0, 0, (u8)titleCtx->intensity, (u8)titleCtx->intensity, (u8)titleCtx->intensity,
                        (u8)titleCtx->alpha);

        gDPLoadTextureBlock(OVERLAY_DISP++, (u8*)titleCtx->texture + textureLanguageOffset, G_IM_FMT_IA, G_IM_SIZ_8b,
                            width, height, 0, G_TX_NOMIRROR | G_TX_WRAP, G_TX_NOMIRROR | G_TX_WRAP, G_TX_NOMASK,
                            G_TX_NOMASK, G_TX_NOLOD, G_TX_NOLOD);

        gSPTextureRectangle(OVERLAY_DISP++, titleX1, titleY1, titleX2, titleY2 - 1, G_TX_RENDERTILE, 0, 0, 1 << 10,
                            1 << 10);

        height = titleCtx->height - height;

        // If texture is bigger than 0x1000, display the rest
        if (height > 0) {
            gDPLoadTextureBlock(OVERLAY_DISP++, (u8*)titleCtx->texture + 0x1000 + textureLanguageOffset, G_IM_FMT_IA,
                                G_IM_SIZ_8b, width, height, 0, G_TX_NOMIRROR | G_TX_WRAP, G_TX_NOMIRROR | G_TX_WRAP,
                                G_TX_NOMASK, G_TX_NOMASK, G_TX_NOLOD, G_TX_NOLOD);

            gSPTextureRectangle(OVERLAY_DISP++, titleX1, titleY2, titleX2, titleY2 + (height * 4) - 1, G_TX_RENDERTILE,
                                0, 0, 1 << 10, 1 << 10);
        }

        CLOSE_DISPS(play->state.gfxCtx, "../z_actor.c", 2880);
    }
}

s32 TitleCard_Clear(PlayState* play, TitleCardContext* titleCtx) {
    if ((play->actorCtx.titleCtx.delayTimer != 0) || (play->actorCtx.titleCtx.alpha != 0)) {
        titleCtx->durationTimer = 0;
        titleCtx->delayTimer = 0;
        return false;
    }

    return true;
}

void Actor_Kill(Actor* actor) {
    actor->draw = NULL;
    actor->update = NULL;
    actor->flags &= ~ACTOR_FLAG_ATTENTION_ENABLED;
}

void Actor_SetWorldToHome(Actor* actor) {
    actor->world = actor->home;
}

void Actor_SetFocus(Actor* actor, f32 yOffset) {
    actor->focus.pos.x = actor->world.pos.x;
    actor->focus.pos.y = actor->world.pos.y + yOffset;
    actor->focus.pos.z = actor->world.pos.z;

    actor->focus.rot.x = actor->world.rot.x;
    actor->focus.rot.y = actor->world.rot.y;
    actor->focus.rot.z = actor->world.rot.z;
}

void Actor_SetWorldRotToShape(Actor* actor) {
    actor->world.rot = actor->shape.rot;
}

void Actor_SetShapeRotToWorld(Actor* actor) {
    actor->shape.rot = actor->world.rot;
}

void Actor_SetScale(Actor* actor, f32 scale) {
    actor->scale.z = scale;
    actor->scale.y = scale;
    actor->scale.x = scale;
}

void Actor_SetObjectDependency(PlayState* play, Actor* actor) {
    gSegments[6] = VIRTUAL_TO_PHYSICAL(play->objectCtx.slots[actor->objectSlot].segment);
}

void Actor_Init(Actor* actor, PlayState* play) {
    Actor_SetWorldToHome(actor);
    Actor_SetShapeRotToWorld(actor);
    Actor_SetFocus(actor, 0.0f);
    Math_Vec3f_Copy(&actor->prevPos, &actor->world.pos);
    Actor_SetScale(actor, 0.01f);
    actor->attentionRangeType = ATTENTION_RANGE_3;
    actor->minVelocityY = -20.0f;
    actor->xyzDistToPlayerSq = MAXFLOAT;
    actor->naviEnemyId = NAVI_ENEMY_NONE;
    actor->cullingVolumeDistance = 1000.0f;
    actor->cullingVolumeScale = 350.0f;
    actor->cullingVolumeDownward = 700.0f;
    CollisionCheck_InitInfo(&actor->colChkInfo);
    actor->floorBgId = BGCHECK_SCENE;
    ActorShape_Init(&actor->shape, 0.0f, NULL, 0.0f);
    if (Object_IsLoaded(&play->objectCtx, actor->objectSlot)) {
        Actor_SetObjectDependency(play, actor);
        actor->init(actor, play);
        actor->init = NULL;
    }
}

void Actor_Destroy(Actor* actor, PlayState* play) {
    ActorOverlay* overlayEntry;
    char* name;

    if (actor->destroy != NULL) {
        actor->destroy(actor, play);
        actor->destroy = NULL;
    } else {
#if DEBUG_FEATURES
        overlayEntry = actor->overlayEntry;
        name = overlayEntry->name != NULL ? overlayEntry->name : "";

        PRINTF(T("Ａｃｔｏｒクラス デストラクトがありません [%s]\n", "No Actor class destruct [%s]\n") ACTOR_RST, name);
#endif
    }
}

/**
 * Update actor's position factoring in velocity and collider displacement
 */
void Actor_UpdatePos(Actor* actor) {
    f32 speedRate = R_UPDATE_RATE * 0.5f;

    actor->world.pos.x += (actor->velocity.x * speedRate) + actor->colChkInfo.displacement.x;
    actor->world.pos.y += (actor->velocity.y * speedRate) + actor->colChkInfo.displacement.y;
    actor->world.pos.z += (actor->velocity.z * speedRate) + actor->colChkInfo.displacement.z;
}

/**
 * Update actor's velocity accounting for gravity (without dropping below minimum y velocity)
 */
void Actor_UpdateVelocityXZGravity(Actor* actor) {
    actor->velocity.x = actor->speed * Math_SinS(actor->world.rot.y);
    actor->velocity.z = actor->speed * Math_CosS(actor->world.rot.y);

    actor->velocity.y += actor->gravity;

    if (actor->velocity.y < actor->minVelocityY) {
        actor->velocity.y = actor->minVelocityY;
    }
}

/**
 * Move actor while accounting for its current velocity and gravity.
 * `actor.speed` is used as the XZ velocity.
 * The actor will move in the direction of its world yaw.
 */
void Actor_MoveXZGravity(Actor* actor) {
    Actor_UpdateVelocityXZGravity(actor);
    Actor_UpdatePos(actor);
}

/**
 * Update actor's velocity without gravity.
 */
void Actor_UpdateVelocityXYZ(Actor* actor) {
    f32 speedXZ = actor->speed * Math_CosS(actor->world.rot.x);

    actor->velocity.x = speedXZ * Math_SinS(actor->world.rot.y);
    actor->velocity.y = actor->speed * Math_SinS(actor->world.rot.x);
    actor->velocity.z = speedXZ * Math_CosS(actor->world.rot.y);
}

/**
 * Move actor while accounting for its current velocity.
 * `actor.speed` is used as the XYZ velocity.
 * The actor will move in the direction of its world yaw and pitch, with positive pitch moving upwards.
 */
void Actor_MoveXYZ(Actor* actor) {
    Actor_UpdateVelocityXYZ(actor);
    Actor_UpdatePos(actor);
}

/**
 * From a given XYZ speed value, set the corresponding XZ speed as `actor.speed`, and Y speed as Y velocity.
 * Only the actor's world pitch is factored in, with positive pitch moving downwards.
 */
void Actor_SetProjectileSpeed(Actor* actor, f32 speedXYZ) {
    actor->speed = speedXYZ * Math_CosS(actor->world.rot.x);
    actor->velocity.y = speedXYZ * -Math_SinS(actor->world.rot.x);
}

void Actor_UpdatePosByAnimation(Actor* actor, SkelAnime* skelAnime) {
    Vec3f posDiff;

    SkelAnime_UpdateTranslation(skelAnime, &posDiff, actor->shape.rot.y);

    actor->world.pos.x += posDiff.x * actor->scale.x;
    actor->world.pos.y += posDiff.y * actor->scale.y;
    actor->world.pos.z += posDiff.z * actor->scale.z;
}

/**
 * @return Yaw towards `target` for `origin`, using world positions.
 */
s16 Actor_WorldYawTowardActor(Actor* origin, Actor* target) {
    return Math_Vec3f_Yaw(&origin->world.pos, &target->world.pos);
}

/**
 * @return Yaw towards `target` for `origin`, using focus positions.
 */
s16 Actor_FocusYawTowardActor(Actor* origin, Actor* target) {
    return Math_Vec3f_Yaw(&origin->focus.pos, &target->focus.pos);
}

/**
 * @return Yaw towards `point` for `origin`.
 */
s16 Actor_WorldYawTowardPoint(Actor* origin, Vec3f* point) {
    return Math_Vec3f_Yaw(&origin->world.pos, point);
}

s16 Actor_WorldPitchTowardActor(Actor* actorA, Actor* actorB) {
    return Math_Vec3f_Pitch(&actorA->world.pos, &actorB->world.pos);
}

s16 Actor_FocusPitchTowardActor(Actor* actorA, Actor* actorB) {
    return Math_Vec3f_Pitch(&actorA->focus.pos, &actorB->focus.pos);
}

s16 Actor_WorldPitchTowardPoint(Actor* actor, Vec3f* refPoint) {
    return Math_Vec3f_Pitch(&actor->world.pos, refPoint);
}

f32 Actor_WorldDistXYZToActor(Actor* actorA, Actor* actorB) {
    return Math_Vec3f_DistXYZ(&actorA->world.pos, &actorB->world.pos);
}

f32 Actor_WorldDistXYZToPoint(Actor* actor, Vec3f* refPoint) {
    return Math_Vec3f_DistXYZ(&actor->world.pos, refPoint);
}

f32 Actor_WorldDistXZToActor(Actor* actorA, Actor* actorB) {
    return Math_Vec3f_DistXZ(&actorA->world.pos, &actorB->world.pos);
}

f32 Actor_WorldDistXZToPoint(Actor* actor, Vec3f* refPoint) {
    return Math_Vec3f_DistXZ(&actor->world.pos, refPoint);
}

/**
 * Convert `pos` to be relative to the actor's position and yaw, store into `dest`.
 */
void Actor_WorldToActorCoords(Actor* actor, Vec3f* dest, Vec3f* pos) {
    f32 cosY;
    f32 sinY;
    f32 deltaX;
    f32 deltaZ;

    cosY = Math_CosS(actor->shape.rot.y);
    sinY = Math_SinS(actor->shape.rot.y);
    deltaX = pos->x - actor->world.pos.x;
    deltaZ = pos->z - actor->world.pos.z;

    dest->x = -(deltaZ * sinY) + (deltaX * cosY);
    dest->z = (deltaX * sinY) + (deltaZ * cosY);
    dest->y = pos->y - actor->world.pos.y;
}

f32 Actor_HeightDiff(Actor* actorA, Actor* actorB) {
    return actorB->world.pos.y - actorA->world.pos.y;
}

f32 Player_GetHeight(Player* player) {
    f32 offset = (player->stateFlags1 & PLAYER_STATE1_23) ? 32.0f : 0.0f;

    if (LINK_IS_ADULT) {
        return offset + 68.0f;
    } else {
        return offset + 44.0f;
    }
}

f32 func_8002DCE4(Player* player) {
    s32 pad;

    if (player->stateFlags1 & PLAYER_STATE1_23) {
        return 8.0f;
    } else if (player->stateFlags1 & PLAYER_STATE1_27) {
        return (R_RUN_SPEED_LIMIT / 100.0f) * 0.6f;
    } else {
        return R_RUN_SPEED_LIMIT / 100.0f;
    }
}

int func_8002DD6C(Player* player) {
    return player->stateFlags1 & PLAYER_STATE1_3;
}

int func_8002DD78(Player* player) {
    return func_8002DD6C(player) && (player->unk_834 != 0);
}

int func_8002DDA8(PlayState* play) {
    Player* player = GET_PLAYER(play);

    return (player->stateFlags1 & PLAYER_STATE1_CARRYING_ACTOR) || func_8002DD78(player);
}

s32 func_8002DDE4(PlayState* play) {
    Player* player = GET_PLAYER(play);

    return player->stateFlags2 & PLAYER_STATE2_3;
}

s32 func_8002DDF4(PlayState* play) {
    Player* player = GET_PLAYER(play);

    return player->stateFlags2 & PLAYER_STATE2_12;
}

/**
 * Swap hookshot attachment state from one actor to another.
 *
 * Note: There is no safety check for a NULL hookshot pointer.
 * The responsibility is on the caller to make sure the hookshot exists.
 */
void Actor_SwapHookshotAttachment(PlayState* play, Actor* srcActor, Actor* destActor) {
    ArmsHook* hookshot = (ArmsHook*)Actor_Find(&play->actorCtx, ACTOR_ARMS_HOOK, ACTORCAT_ITEMACTION);

    hookshot->attachedActor = destActor;

    // The hookshot will attach at exactly the actors world position with 0 offset
    hookshot->attachPointOffset.x = hookshot->attachPointOffset.y = hookshot->attachPointOffset.z = 0.0f;

    destActor->flags |= ACTOR_FLAG_HOOKSHOT_ATTACHED;
    srcActor->flags &= ~ACTOR_FLAG_HOOKSHOT_ATTACHED;
}

void Actor_RequestHorseCameraSetting(PlayState* play, Player* player) {
    if ((play->roomCtx.curRoom.type != ROOM_TYPE_4) && Play_CamIsNotFixed(play)) {
        Camera_RequestSetting(Play_GetCamera(play, CAM_ID_MAIN), CAM_SET_HORSE);
    }
}

void Actor_MountHorse(PlayState* play, Player* player, Actor* horse) {
    player->rideActor = horse;
    player->stateFlags1 |= PLAYER_STATE1_23;
    horse->child = &player->actor;
}

int func_8002DEEC(Player* player) {
    return (player->stateFlags1 & (PLAYER_STATE1_DEAD | PLAYER_STATE1_29)) ||
           (player->csAction != PLAYER_CSACTION_NONE);
}

void Actor_InitPlayerHorse(PlayState* play, Player* player) {
    Horse_InitPlayerHorse(play, player);
}

/**
 * Sets a Player Cutscene Action specified by `csAction`.
 * There are no safety checks to see if Player is already in some form of a cutscene state.
 * This will instantly take effect.
 *
 * `haltActorsDuringCsAction` being set to false in this function means that all actors will
 * be able to update while Player is performing the cutscene action.
 *
 * Note: due to how player implements initializing the cutscene action state, `haltActorsDuringCsAction`
 * will only be considered the first time player starts a `csAction`.
 * Player must leave the cutscene action state and enter it again before halting actors can be toggled.
 */
s32 Player_SetCsAction(PlayState* play, Actor* csActor, u8 csAction) {
    Player* player = GET_PLAYER(play);

    player->csAction = csAction;
    player->csActor = csActor;
    player->cv.haltActorsDuringCsAction = false;

    return true;
}

/**
 * Sets a Player Cutscene Action specified by `csAction`.
 * There are no safety checks to see if Player is already in some form of a cutscene state.
 * This will instantly take effect.
 *
 * `haltActorsDuringCsAction` being set to true in this function means that eventually `PLAYER_STATE1_29` will be set.
 * This makes it so actors belonging to categories `ACTORCAT_ENEMY` and `ACTORCAT_MISC` will not update
 * while Player is performing the cutscene action.
 *
 * Note: due to how player implements initializing the cutscene action state, `haltActorsDuringCsAction`
 * will only be considered the first time player starts a `csAction`.
 * Player must leave the cutscene action state and enter it again before halting actors can be toggled.
 */
s32 Player_SetCsActionWithHaltedActors(PlayState* play, Actor* csActor, u8 csAction) {
    Player* player = GET_PLAYER(play);

    Player_SetCsAction(play, csActor, csAction);
    player->cv.haltActorsDuringCsAction = true;

    return true;
}

void func_8002DF90(DynaPolyActor* dynaActor) {
    dynaActor->unk_150 = dynaActor->unk_154 = 0.0f;
}

void func_8002DFA4(DynaPolyActor* dynaActor, f32 arg1, s16 arg2) {
    dynaActor->unk_150 += arg1;
    dynaActor->unk_158 = arg2;
}

/**
 * Chcek if the player is facing the specified actor.
 * The maximum angle difference that qualifies as "facing" is specified by `maxAngle`.
 */
s32 Player_IsFacingActor(Actor* actor, s16 maxAngle, PlayState* play) {
    Player* player = GET_PLAYER(play);
    s16 yawDiff = (s16)(actor->yawTowardsPlayer + 0x8000) - player->actor.shape.rot.y;

    if (ABS(yawDiff) < maxAngle) {
        return true;
    }

    return false;
}

/**
 * Chcek if `actorB` is facing `actorA`.
 * The maximum angle difference that qualifies as "facing" is specified by `maxAngle`.
 *
 * This function is unused in the original game.
 */
s32 Actor_ActorBIsFacingActorA(Actor* actorA, Actor* actorB, s16 maxAngle) {
    s16 yawDiff = (s16)(Actor_WorldYawTowardActor(actorA, actorB) + 0x8000) - actorB->shape.rot.y;

    if (ABS(yawDiff) < maxAngle) {
        return true;
    }

    return false;
}

/**
 * Chcek if the specified actor is facing the player.
 * The maximum angle difference that qualifies as "facing" is specified by `maxAngle`.
 */
s32 Actor_IsFacingPlayer(Actor* actor, s16 maxAngle) {
    s16 yawDiff = actor->yawTowardsPlayer - actor->shape.rot.y;

    if (ABS(yawDiff) < maxAngle) {
        return true;
    }

    return false;
}

/**
 * Chcek if `actorA` is facing `actorB`.
 * The maximum angle difference that qualifies as "facing" is specified by `maxAngle`.
 *
 * This function is unused in the original game.
 */
s32 Actor_ActorAIsFacingActorB(Actor* actorA, Actor* actorB, s16 maxAngle) {
    s16 yawDiff = Actor_WorldYawTowardActor(actorA, actorB) - actorA->shape.rot.y;

    if (ABS(yawDiff) < maxAngle) {
        return true;
    }

    return false;
}

/**
 * Chcek if the specified actor is facing the player and is nearby.
 * The maximum angle difference that qualifies as "facing" is specified by `maxAngle`.
 * The minimum distance that qualifies as "nearby" is specified by `range`.
 */
s32 Actor_IsFacingAndNearPlayer(Actor* actor, f32 range, s16 maxAngle) {
    s16 yawDiff = actor->yawTowardsPlayer - actor->shape.rot.y;

    if (ABS(yawDiff) < maxAngle) {
        f32 xyzDistanceFromLink = sqrtf(SQ(actor->xzDistToPlayer) + SQ(actor->yDistToPlayer));

        if (xyzDistanceFromLink < range) {
            return true;
        }
    }

    return false;
}

/**
 * Chcek if `actorA` is facing `actorB` and is nearby.
 * The maximum angle difference that qualifies as "facing" is specified by `maxAngle`.
 * The minimum distance that qualifies as "nearby" is specified by `range`.
 */
s32 Actor_ActorAIsFacingAndNearActorB(Actor* actorA, Actor* actorB, f32 range, s16 maxAngle) {
    if (Actor_WorldDistXYZToActor(actorA, actorB) < range) {
        s16 yawDiff = Actor_WorldYawTowardActor(actorA, actorB) - actorA->shape.rot.y;

        if (ABS(yawDiff) < maxAngle) {
            return true;
        }
    }

    return false;
}

s32 func_8002E234(Actor* actor, f32 arg1, s32 arg2) {
    if ((actor->bgCheckFlags & BGCHECKFLAG_GROUND) && (arg1 < -11.0f)) {
        actor->bgCheckFlags &= ~BGCHECKFLAG_GROUND;
        actor->bgCheckFlags |= BGCHECKFLAG_GROUND_LEAVE;

        if ((actor->velocity.y < 0.0f) && (arg2 & UPDBGCHECKINFO_FLAG_4)) {
            actor->velocity.y = 0.0f;
        }

        return false;
    }

    return true;
}

s32 func_8002E2AC(PlayState* play, Actor* actor, Vec3f* pos, s32 arg3) {
    f32 floorHeightDiff;
    s32 floorBgId;

    pos->y += 50.0f;

    actor->floorHeight = BgCheck_EntityRaycastDown5(play, &play->colCtx, &actor->floorPoly, &floorBgId, actor, pos);
    actor->bgCheckFlags &= ~(BGCHECKFLAG_GROUND_TOUCH | BGCHECKFLAG_GROUND_LEAVE | BGCHECKFLAG_GROUND_STRICT);

    if (actor->floorHeight <= BGCHECK_Y_MIN) {
        return func_8002E234(actor, BGCHECK_Y_MIN, arg3);
    }

    floorHeightDiff = actor->floorHeight - actor->world.pos.y;
    actor->floorBgId = floorBgId;

    if (floorHeightDiff >= 0.0f) { // actor is on or below the ground
        actor->bgCheckFlags |= BGCHECKFLAG_GROUND_STRICT;

        if (actor->bgCheckFlags & BGCHECKFLAG_CEILING) {
            if (sCurCeilingBgId != floorBgId) {
                if (floorHeightDiff > 15.0f) {
                    actor->bgCheckFlags |= BGCHECKFLAG_CRUSHED;
                }
            } else {
                actor->world.pos.x = actor->prevPos.x;
                actor->world.pos.z = actor->prevPos.z;
            }
        }

        actor->world.pos.y = actor->floorHeight;

        if (actor->velocity.y <= 0.0f) {
            if (!(actor->bgCheckFlags & BGCHECKFLAG_GROUND)) {
                actor->bgCheckFlags |= BGCHECKFLAG_GROUND_TOUCH;
            } else if ((arg3 & UPDBGCHECKINFO_FLAG_3) && (actor->gravity < 0.0f)) {
                actor->velocity.y = -4.0f;
            } else {
                actor->velocity.y = 0.0f;
            }

            actor->bgCheckFlags |= BGCHECKFLAG_GROUND;
            func_80043334(&play->colCtx, actor, actor->floorBgId);
        }
    } else { // actor is above ground
        if ((actor->bgCheckFlags & BGCHECKFLAG_GROUND) && (floorHeightDiff >= -11.0f)) {
            func_80043334(&play->colCtx, actor, actor->floorBgId);
        }

        return func_8002E234(actor, floorHeightDiff, arg3);
    }

    return true;
}

void Actor_UpdateBgCheckInfo(PlayState* play, Actor* actor, f32 wallCheckHeight, f32 wallCheckRadius,
                             f32 ceilingCheckHeight, s32 flags) {
    f32 sp74;
    s32 floorBgId;
    Vec3f sp64;

    sp74 = actor->world.pos.y - actor->prevPos.y;
    floorBgId = actor->floorBgId;

    if ((floorBgId != BGCHECK_SCENE) && (actor->bgCheckFlags & BGCHECKFLAG_GROUND)) {
        DynaPolyActor_TransformCarriedActor(&play->colCtx, floorBgId, actor);
    }

    if (flags & UPDBGCHECKINFO_FLAG_0) {
        s32 bgId;

        if ((!(flags & UPDBGCHECKINFO_FLAG_7) &&
             BgCheck_EntitySphVsWall3(&play->colCtx, &sp64, &actor->world.pos, &actor->prevPos, wallCheckRadius,
                                      &actor->wallPoly, &bgId, actor, wallCheckHeight)) ||
            ((flags & UPDBGCHECKINFO_FLAG_7) &&
             BgCheck_EntitySphVsWall4(&play->colCtx, &sp64, &actor->world.pos, &actor->prevPos, wallCheckRadius,
                                      &actor->wallPoly, &bgId, actor, wallCheckHeight))) {
            CollisionPoly* wallPoly;

            wallPoly = actor->wallPoly;
            Math_Vec3f_Copy(&actor->world.pos, &sp64);
            actor->wallYaw = Math_Atan2S(wallPoly->normal.z, wallPoly->normal.x);
            actor->bgCheckFlags |= BGCHECKFLAG_WALL;
            actor->wallBgId = bgId;
        } else {
            actor->bgCheckFlags &= ~BGCHECKFLAG_WALL;
        }
    }

    sp64.x = actor->world.pos.x;
    sp64.z = actor->world.pos.z;

    if (flags & UPDBGCHECKINFO_FLAG_1) {
        f32 sp58;

        sp64.y = actor->prevPos.y + 10.0f;
        if (BgCheck_EntityCheckCeiling(&play->colCtx, &sp58, &sp64, (ceilingCheckHeight + sp74) - 10.0f,
                                       &sCurCeilingPoly, &sCurCeilingBgId, actor)) {
            actor->bgCheckFlags |= BGCHECKFLAG_CEILING;
            actor->world.pos.y = (sp58 + sp74) - 10.0f;
        } else {
            actor->bgCheckFlags &= ~BGCHECKFLAG_CEILING;
        }
    }

    if (flags & UPDBGCHECKINFO_FLAG_2) {
        WaterBox* waterBox;
        f32 waterBoxYSurface;

        sp64.y = actor->prevPos.y;
        func_8002E2AC(play, actor, &sp64, flags);
        waterBoxYSurface = actor->world.pos.y;
        if (WaterBox_GetSurface1(play, &play->colCtx, actor->world.pos.x, actor->world.pos.z, &waterBoxYSurface,
                                 &waterBox)) {
            actor->depthInWater = waterBoxYSurface - actor->world.pos.y;
            if (actor->depthInWater < 0.0f) {
                actor->bgCheckFlags &= ~(BGCHECKFLAG_WATER | BGCHECKFLAG_WATER_TOUCH);
            } else {
                if (!(actor->bgCheckFlags & BGCHECKFLAG_WATER)) {
                    Vec3f ripplePos;

                    actor->bgCheckFlags |= BGCHECKFLAG_WATER_TOUCH;
                    if (!(flags & UPDBGCHECKINFO_FLAG_6)) {
                        ripplePos.x = actor->world.pos.x;
                        ripplePos.y = waterBoxYSurface;
                        ripplePos.z = actor->world.pos.z;
                        EffectSsGRipple_Spawn(play, &ripplePos, 100, 500, 0);
                        EffectSsGRipple_Spawn(play, &ripplePos, 100, 500, 4);
                        EffectSsGRipple_Spawn(play, &ripplePos, 100, 500, 8);
                    }
                }
                actor->bgCheckFlags |= BGCHECKFLAG_WATER;
            }
        } else {
            actor->depthInWater = BGCHECK_Y_MIN;
            actor->bgCheckFlags &= ~(BGCHECKFLAG_WATER | BGCHECKFLAG_WATER_TOUCH);
        }
    }
}

Mtx D_8015BBA8;

Gfx* func_8002E830(Vec3f* object, Vec3f* eye, Vec3f* lightDir, GraphicsContext* gfxCtx, Gfx* gfx, Hilite** hilite) {
    LookAt* lookAt;
    f32 correctedEyeX;

    lookAt = GRAPH_ALLOC(gfxCtx, sizeof(LookAt));

    correctedEyeX = (eye->x == object->x) && (eye->z == object->z) ? eye->x + 0.001f : eye->x;

    *hilite = GRAPH_ALLOC(gfxCtx, sizeof(Hilite));

#if DEBUG_FEATURES
    if (R_HREG_MODE == HREG_MODE_PRINT_HILITE_INFO) {
        PRINTF("z_actor.c 3529 eye=[%f(%f) %f %f] object=[%f %f %f] light_direction=[%f %f %f]\n", correctedEyeX,
               eye->x, eye->y, eye->z, object->x, object->y, object->z, lightDir->x, lightDir->y, lightDir->z);
    }
#endif

    VIEW_ERROR_CHECK_EYE_POS(correctedEyeX, eye->y, eye->z);

    guLookAtHilite(&D_8015BBA8, lookAt, *hilite, correctedEyeX, eye->y, eye->z, object->x, object->y, object->z, 0.0f,
                   1.0f, 0.0f, lightDir->x, lightDir->y, lightDir->z, lightDir->x, lightDir->y, lightDir->z, 16, 16);

    gSPLookAt(gfx++, lookAt);
    gDPSetHilite1Tile(gfx++, 1, *hilite, 16, 16);

    return gfx;
}

Hilite* func_8002EABC(Vec3f* object, Vec3f* eye, Vec3f* lightDir, GraphicsContext* gfxCtx) {
    Hilite* hilite;

    OPEN_DISPS(gfxCtx, "../z_actor.c", 4306);

    POLY_OPA_DISP = func_8002E830(object, eye, lightDir, gfxCtx, POLY_OPA_DISP, &hilite);

    CLOSE_DISPS(gfxCtx, "../z_actor.c", 4313);

    return hilite;
}

Hilite* func_8002EB44(Vec3f* object, Vec3f* eye, Vec3f* lightDir, GraphicsContext* gfxCtx) {
    Hilite* hilite;

    OPEN_DISPS(gfxCtx, "../z_actor.c", 4332);

    POLY_XLU_DISP = func_8002E830(object, eye, lightDir, gfxCtx, POLY_XLU_DISP, &hilite);

    CLOSE_DISPS(gfxCtx, "../z_actor.c", 4339);

    return hilite;
}

void func_8002EBCC(Actor* actor, PlayState* play, s32 flag) {
    Hilite* hilite;
    Vec3f lightDir;
    Gfx* displayListHead;
    Gfx* displayList;

    lightDir.x = play->envCtx.dirLight1.params.dir.x;
    lightDir.y = play->envCtx.dirLight1.params.dir.y;
    lightDir.z = play->envCtx.dirLight1.params.dir.z;

#if DEBUG_FEATURES
    if (R_HREG_MODE == HREG_MODE_PRINT_HILITE_INFO) {
        PRINTF("z_actor.c 3637 game_play->view.eye=[%f(%f) %f %f]\n", play->view.eye.x, play->view.eye.y,
               play->view.eye.z);
    }
#endif

    hilite = func_8002EABC(&actor->world.pos, &play->view.eye, &lightDir, play->state.gfxCtx);

    if (flag != 0) {
        displayList = GRAPH_ALLOC(play->state.gfxCtx, 2 * sizeof(Gfx));
        displayListHead = displayList;

        OPEN_DISPS(play->state.gfxCtx, "../z_actor.c", 4384);

        gDPSetHilite1Tile(displayListHead++, 1, hilite, 16, 16);
        gSPEndDisplayList(displayListHead);
        gSPSegment(POLY_OPA_DISP++, 0x07, displayList);

        CLOSE_DISPS(play->state.gfxCtx, "../z_actor.c", 4394);
    }
}

void func_8002ED80(Actor* actor, PlayState* play, s32 flag) {
    Hilite* hilite;
    Vec3f lightDir;
    Gfx* displayListHead;
    Gfx* displayList;

    lightDir.x = play->envCtx.dirLight1.params.dir.x;
    lightDir.y = play->envCtx.dirLight1.params.dir.y;
    lightDir.z = play->envCtx.dirLight1.params.dir.z;

    hilite = func_8002EB44(&actor->world.pos, &play->view.eye, &lightDir, play->state.gfxCtx);

    if (flag != 0) {
        displayList = GRAPH_ALLOC(play->state.gfxCtx, 2 * sizeof(Gfx));
        displayListHead = displayList;

        OPEN_DISPS(play->state.gfxCtx, "../z_actor.c", 4429);

        gDPSetHilite1Tile(displayListHead++, 1, hilite, 16, 16);
        gSPEndDisplayList(displayListHead);
        gSPSegment(POLY_XLU_DISP++, 0x07, displayList);

        CLOSE_DISPS(play->state.gfxCtx, "../z_actor.c", 4439);
    }
}

PosRot Actor_GetFocus(Actor* actor) {
    return actor->focus;
}

PosRot Actor_GetWorld(Actor* actor) {
    return actor->world;
}

PosRot Actor_GetWorldPosShapeRot(Actor* actor) {
    PosRot worldPosRot;

    Math_Vec3f_Copy(&worldPosRot.pos, &actor->world.pos);
    worldPosRot.rot = actor->shape.rot;

    return worldPosRot;
}

/**
 * Returns the squared xyz distance from the actor to Player.
 * This distance will be weighted if Player is already locked onto another actor.
 */
f32 Attention_WeightedDistToPlayerSq(Actor* actor, Player* player, s16 playerShapeYaw) {
    s16 yawTempAbs = (s16)ABS((s16)((s16)(actor->yawTowardsPlayer - 0x8000) - playerShapeYaw));

    if (player->focusActor != NULL) {
        if ((yawTempAbs > 0x4000) || (actor->flags & ACTOR_FLAG_LOCK_ON_DISABLED)) {
            return MAXFLOAT;
        } else {
            f32 adjDistSq;

            // The distance returned is scaled down as the player faces more toward the actor.
            // At 90 degrees, 100% of the original distance will be returned.
            // This scales down linearly to 60% when facing 0 degrees away.
            adjDistSq =
                actor->xyzDistToPlayerSq - actor->xyzDistToPlayerSq * 0.8f * ((0x4000 - yawTempAbs) * (1.0f / 0x8000));

            return adjDistSq;
        }
    }

    // Player has to be facing less than ~60 degrees away from the actor
    if (yawTempAbs > 0x2AAA) {
        return MAXFLOAT;
    }

    // Unweighted distSq
    return actor->xyzDistToPlayerSq;
}

typedef struct AttentionRangeParams {
    /* 0x0 */ f32 attentionRangeSq;
    /* 0x4 */ f32 lockOnLeashScale;
} AttentionRangeParams; // size = 0x8

#define ATTENTION_RANGES(range, lockOnLeashRange) \
    { SQ(range), (f32)range / lockOnLeashRange }

AttentionRangeParams sAttentionRanges[ATTENTION_RANGE_MAX] = {
    ATTENTION_RANGES(70, 140),        // ATTENTION_RANGE_0
    ATTENTION_RANGES(170, 255),       // ATTENTION_RANGE_1
    ATTENTION_RANGES(280, 5600),      // ATTENTION_RANGE_2
    ATTENTION_RANGES(350, 525),       // ATTENTION_RANGE_3
    ATTENTION_RANGES(700, 1050),      // ATTENTION_RANGE_4
    ATTENTION_RANGES(1000, 1500),     // ATTENTION_RANGE_5
    ATTENTION_RANGES(100, 105.36842), // ATTENTION_RANGE_6
    ATTENTION_RANGES(140, 163.33333), // ATTENTION_RANGE_7
    ATTENTION_RANGES(240, 576),       // ATTENTION_RANGE_8
    ATTENTION_RANGES(280, 280000),    // ATTENTION_RANGE_9
};

/**
 * Checks if an actor at `distSq` is inside the range specified by its `attentionRangeType`.
 *
 * Note that this gets used for both the attention range check and for the lock-on leash range check.
 * Despite how the data is presented in `sAttentionRanges`, the leash range is stored as a scale factor value.
 * When checking the leash range, this scale factor is applied to the input distance and checked against
 * the base `attentionRangeSq` value, which was used to initiate the lock-on in the first place.
 */
u32 Attention_ActorIsInRange(Actor* actor, f32 distSq) {
    return distSq < sAttentionRanges[actor->attentionRangeType].attentionRangeSq;
}

/**
 * Returns true if an actor lock-on should be released.
 * This function does not actually release the lock-on, as that is Player's responsibility.
 *
 * If an actor's update function is NULL or `ACTOR_FLAG_ATTENTION_ENABLED` is unset, the lock-on should be released.
 *
 * There is also a check for Player exceeding the lock-on leash distance.
 * Note that this check will be ignored if `ignoreLeash` is true.
 *
 */
s32 Attention_ShouldReleaseLockOn(Actor* actor, Player* player, s32 ignoreLeash) {
    if ((actor->update == NULL) || !(actor->flags & ACTOR_FLAG_ATTENTION_ENABLED)) {
        return true;
    }

    if (!ignoreLeash) {
        s16 yawDiffAbs = (s16)ABS((s16)((s16)(actor->yawTowardsPlayer - 0x8000) - player->actor.shape.rot.y));
        // This function is only called (and is only relevant) when `player->focusActor != NULL`,
        // so the MAXFLOAT case is unreachable.
        f32 distSq = ((player->focusActor == NULL) && (yawDiffAbs > 0x2AAA)) ? MAXFLOAT : actor->xyzDistToPlayerSq;

        return !Attention_ActorIsInRange(actor, distSq * sAttentionRanges[actor->attentionRangeType].lockOnLeashScale);
    }

    return false;
}

/**
 * When a given talk offer is accepted, Player will set `ACTOR_FLAG_TALK` for that actor.
 * This function serves to acknowledge that the offer was accepted by Player, and notifies the actor
 * that it should proceed with its own internal processes for handling dialogue.
 *
 * @return  true if the talk offer was accepted, false otherwise
 */
s32 Actor_TalkOfferAccepted(Actor* actor, PlayState* play) {
    if (actor->flags & ACTOR_FLAG_TALK) {
        actor->flags &= ~ACTOR_FLAG_TALK;
        return true;
    }

    return false;
}

/**
 * This function covers offering the ability to talk with the player.
 * Passing an exchangeItemId (see `ExchangeItemID`) allows the player to also use the item to initiate the
 * conversation.
 *
 * This function carries a talk exchange offer to the player actor if context allows it (e.g. the player is in range
 * and not busy with certain things).
 *
 * @return true If the player actor is capable of accepting the offer.
 */
s32 Actor_OfferTalkExchange(Actor* actor, PlayState* play, f32 xzRange, f32 yRange, u32 exchangeItemId) {
    Player* player = GET_PLAYER(play);

    if ((player->actor.flags & ACTOR_FLAG_TALK) || ((exchangeItemId != EXCH_ITEM_NONE) && Player_InCsMode(play)) ||
        (!actor->isLockedOn &&
         ((fabsf(actor->yDistToPlayer) > yRange) || (actor->xzDistToPlayer > player->talkActorDistance) ||
          (actor->xzDistToPlayer > xzRange)))) {
        return false;
    }

    player->talkActor = actor;
    player->talkActorDistance = actor->xzDistToPlayer;
    player->exchangeItemId = exchangeItemId;

    return true;
}

/**
 * Offers a talk exchange request within an equilateral cylinder with the radius specified.
 */
s32 Actor_OfferTalkExchangeEquiCylinder(Actor* actor, PlayState* play, f32 radius, u32 exchangeItemId) {
    return Actor_OfferTalkExchange(actor, play, radius, radius, exchangeItemId);
}

/**
 * Offers a talk request within an equilateral cylinder with the radius specified.
 */
s32 Actor_OfferTalk(Actor* actor, PlayState* play, f32 radius) {
    return Actor_OfferTalkExchangeEquiCylinder(actor, play, radius, EXCH_ITEM_NONE);
}

/**
 * Offers a talk request within an equilateral cylinder whose radius is determined by the actor's collision check
 * cylinder's radius.
 */
s32 Actor_OfferTalkNearColChkInfoCylinder(Actor* actor, PlayState* play) {
    f32 cylRadius = 50.0f + actor->colChkInfo.cylRadius;

    return Actor_OfferTalk(actor, play, cylRadius);
}

u32 Actor_TextboxIsClosing(Actor* actor, PlayState* play) {
    if (Message_GetState(&play->msgCtx) == TEXT_STATE_CLOSING) {
        return true;
    } else {
        return false;
    }
}

s8 Actor_GetPlayerExchangeItemId(PlayState* play) {
    Player* player = GET_PLAYER(play);

    return player->exchangeItemId;
}

void Actor_GetScreenPos(PlayState* play, Actor* actor, s16* x, s16* y) {
    Vec3f projectedPos;
    f32 cappedInvW;

    Actor_ProjectPos(play, &actor->focus.pos, &projectedPos, &cappedInvW);
    *x = projectedPos.x * cappedInvW * (SCREEN_WIDTH / 2) + (SCREEN_WIDTH / 2);
    *y = projectedPos.y * cappedInvW * -(SCREEN_HEIGHT / 2) + (SCREEN_HEIGHT / 2);
}

u32 Actor_HasParent(Actor* actor, PlayState* play) {
    if (actor->parent != NULL) {
        return true;
    } else {
        return false;
    }
}

/**
 * This function covers various interactions with the player actor, using Get Item IDs (see `GetItemID` enum).
 * It is typically used to give items to the player, but also has other purposes.
 *
 * This function carries a get item request to the player actor if context allows it (e.g. the player is in range and
 * not busy with certain things). The player actor performs the requested action itself.
 *
 * The following description of what the `getItemId` values can do is provided here for completeness, but these
 * behaviors are entirely out of the scope of this function. All behavior is defined by the player actor.
 *
 * - Positive values (`GI_NONE < getItemId < GI_MAX`):
 *    Give an item to the player. The player may not get it immediately (for example if diving), but is expected to
 *    in the near future.
 * - Negative values (`-GI_MAX < getItemId < GI_NONE`):
 *    Used by treasure chests to indicate the chest can be opened (by pressing A).
 *    The item gotten corresponds to the positive Get Item ID `abs(getItemId)`.
 * - `GI_NONE`:
 *    Allows the player to pick up the actor (by pressing A), to carry it around.
 * - `GI_MAX`:
 *    Allows the player to catch specific actors in a bottle.
 *
 * @return true If the player actor is capable of accepting the offer.
 */
s32 Actor_OfferGetItem(Actor* actor, PlayState* play, s32 getItemId, f32 xzRange, f32 yRange) {
    Player* player = GET_PLAYER(play);

    if (!(player->stateFlags1 &
          (PLAYER_STATE1_DEAD | PLAYER_STATE1_CHARGING_SPIN_ATTACK | PLAYER_STATE1_13 | PLAYER_STATE1_14 |
           PLAYER_STATE1_18 | PLAYER_STATE1_19 | PLAYER_STATE1_20 | PLAYER_STATE1_21)) &&
        Player_GetExplosiveHeld(player) < 0) {
        if ((((player->heldActor != NULL) || (player->talkActor == actor)) && (getItemId > GI_NONE) &&
             (getItemId < GI_MAX)) ||
            (!(player->stateFlags1 & (PLAYER_STATE1_CARRYING_ACTOR | PLAYER_STATE1_29)))) {
            if ((actor->xzDistToPlayer < xzRange) && (fabsf(actor->yDistToPlayer) < yRange)) {
                s16 yawDiff = actor->yawTowardsPlayer - player->actor.shape.rot.y;
                s32 absYawDiff = ABS(yawDiff);

                if ((getItemId != GI_NONE) || (player->getItemDirection < absYawDiff)) {
                    player->getItemId = getItemId;
                    player->interactRangeActor = actor;
                    player->getItemDirection = absYawDiff;
                    return true;
                }
            }
        }
    }

    return false;
}

s32 Actor_OfferGetItemNearby(Actor* actor, PlayState* play, s32 getItemId) {
    return Actor_OfferGetItem(actor, play, getItemId, 50.0f, 10.0f);
}

s32 Actor_OfferCarry(Actor* actor, PlayState* play) {
    return Actor_OfferGetItemNearby(actor, play, GI_NONE);
}

u32 Actor_HasNoParent(Actor* actor, PlayState* play) {
    if (actor->parent == NULL) {
        return true;
    } else {
        return false;
    }
}

void func_8002F5C4(Actor* actorA, Actor* actorB, PlayState* play) {
    Actor* parent = actorA->parent;

    if (parent->id == ACTOR_PLAYER) {
        Player* player = (Player*)parent;

        player->heldActor = actorB;
        player->interactRangeActor = actorB;
    }

    parent->child = actorB;
    actorB->parent = parent;
    actorA->parent = NULL;
}

void Actor_SetClosestSecretDistance(Actor* actor, PlayState* play) {
    Player* player = GET_PLAYER(play);

    if (actor->xyzDistToPlayerSq < player->closestSecretDistSq) {
        player->closestSecretDistSq = actor->xyzDistToPlayerSq;
    }
}

s32 Actor_IsMounted(PlayState* play, Actor* horse) {
    if (horse->child != NULL) {
        return true;
    } else {
        return false;
    }
}

u32 Actor_SetRideActor(PlayState* play, Actor* horse, s32 mountSide) {
    Player* player = GET_PLAYER(play);

    if (!(player->stateFlags1 &
          (PLAYER_STATE1_DEAD | PLAYER_STATE1_CARRYING_ACTOR | PLAYER_STATE1_CHARGING_SPIN_ATTACK | PLAYER_STATE1_13 |
           PLAYER_STATE1_14 | PLAYER_STATE1_18 | PLAYER_STATE1_19 | PLAYER_STATE1_20 | PLAYER_STATE1_21))) {
        player->rideActor = horse;
        player->mountSide = mountSide;
        return true;
    }

    return false;
}

s32 Actor_NotMounted(PlayState* play, Actor* horse) {
    if (horse->child == NULL) {
        return true;
    } else {
        return false;
    }
}

/**
 * Sets the player's knockback properties
 *
 * @param play
 * @param actor source actor applying knockback damage
 * @param speed
 * @param rot the direction the player will be pushed
 * @param yVelocity
 * @param type PlayerKnockbackType
 * @param damage additional amount of damage to deal to the player
 */
void Actor_SetPlayerKnockback(PlayState* play, Actor* actor, f32 speed, s16 rot, f32 yVelocity, u32 type, u32 damage) {
    Player* player = GET_PLAYER(play);

    player->knockbackDamage = damage;
    player->knockbackType = type;
    player->knockbackSpeed = speed;
    player->knockbackRot = rot;
    player->knockbackYVelocity = yVelocity;
}

/**
 * Knocks the player to the ground
 *
 * @param play
 * @param actor source actor applying knockback damage
 * @param speed
 * @param rot the direction the player will be pushed
 * @param yVelocity
 * @param damage additional amount of damage to deal to the player
 */
void Actor_SetPlayerKnockbackLarge(PlayState* play, Actor* actor, f32 speed, s16 rot, f32 yVelocity, u32 damage) {
    Actor_SetPlayerKnockback(play, actor, speed, rot, yVelocity, PLAYER_KNOCKBACK_LARGE, damage);
}

/**
 * Knocks the player to the ground, without applying additional damage
 *
 * @param play
 * @param actor source actor applying knockback damage
 * @param speed
 * @param rot the direction the player will be pushed
 * @param yVelocity
 */
void Actor_SetPlayerKnockbackLargeNoDamage(PlayState* play, Actor* actor, f32 speed, s16 rot, f32 yVelocity) {
    Actor_SetPlayerKnockbackLarge(play, actor, speed, rot, yVelocity, 0);
}

/**
 * Knocks the player back while keeping them on their feet
 *
 * @param play
 * @param actor
 * @param speed overridden
 * @param rot the direction the player will be pushed
 * @param yVelocity overridden
 * @param damage additional amount of damage to deal to the player
 */
void Actor_SetPlayerKnockbackSmall(PlayState* play, Actor* actor, f32 speed, s16 rot, f32 yVelocity, u32 damage) {
    Actor_SetPlayerKnockback(play, actor, speed, rot, yVelocity, PLAYER_KNOCKBACK_SMALL, damage);
}

/**
 * Knocks the player back while keeping them on their feet, without applying additional damage
 *
 * @param play
 * @param actor
 * @param speed overridden
 * @param rot the direction the player will be pushed
 * @param yVelocity overridden
 */
void Actor_SetPlayerKnockbackSmallNoDamage(PlayState* play, Actor* actor, f32 speed, s16 rot, f32 yVelocity) {
    Actor_SetPlayerKnockbackSmall(play, actor, speed, rot, yVelocity, 0);
}

/**
 * Play a sound effect at the player's position
 */
void Player_PlaySfx(Player* player, u16 sfxId) {
    Audio_PlaySfxGeneral(sfxId, &player->actor.projectedPos, 4, &gSfxDefaultFreqAndVolScale,
                         &gSfxDefaultFreqAndVolScale, &gSfxDefaultReverb);
}

/**
 * Play a sound effect at the actor's position
 */
void Actor_PlaySfx(Actor* actor, u16 sfxId) {
    Sfx_PlaySfxAtPos(&actor->projectedPos, sfxId);
}

void Actor_PlaySfx_SurfaceBomb(PlayState* play, Actor* actor) {
    s32 surfaceSfxOffset;

    if (actor->bgCheckFlags & BGCHECKFLAG_WATER) {
        if (actor->depthInWater < 20.0f) {
            surfaceSfxOffset = SURFACE_SFX_OFFSET_WATER_SHALLOW;
        } else {
            surfaceSfxOffset = SURFACE_SFX_OFFSET_WATER_DEEP;
        }
    } else {
        surfaceSfxOffset = SurfaceType_GetSfxOffset(&play->colCtx, actor->floorPoly, actor->floorBgId);
    }

    Sfx_PlaySfxAtPos(&actor->projectedPos, NA_SE_EV_BOMB_BOUND);
    Sfx_PlaySfxAtPos(&actor->projectedPos, NA_SE_PL_WALK_GROUND + surfaceSfxOffset);
}

/**
 * Play a sfx at the actor's position using the shared flagged audio system
 */
void Actor_PlaySfx_Flagged2(Actor* actor, u16 sfxId) {
    actor->sfx = sfxId;
    actor->flags |= ACTOR_FLAG_SFX_ACTOR_POS_2;
    actor->flags &= ~(ACTOR_AUDIO_FLAG_SFX_CENTERED_1 | ACTOR_AUDIO_FLAG_SFX_CENTERED_2 | ACTOR_FLAG_SFX_TIMER);
}

/**
 * Play a sfx at the center of the screen using the shared flagged audio system
 */
void Actor_PlaySfx_FlaggedCentered1(Actor* actor, u16 sfxId) {
    actor->sfx = sfxId;
    actor->flags |= ACTOR_AUDIO_FLAG_SFX_CENTERED_1;
    actor->flags &= ~(ACTOR_FLAG_SFX_ACTOR_POS_2 | ACTOR_AUDIO_FLAG_SFX_CENTERED_2 | ACTOR_FLAG_SFX_TIMER);
}

/**
 * Play a sfx at the center of the screen using the shared flagged audio system
 */
void Actor_PlaySfx_FlaggedCentered2(Actor* actor, u16 sfxId) {
    actor->sfx = sfxId;
    actor->flags |= ACTOR_AUDIO_FLAG_SFX_CENTERED_2;
    actor->flags &= ~(ACTOR_FLAG_SFX_ACTOR_POS_2 | ACTOR_AUDIO_FLAG_SFX_CENTERED_1 | ACTOR_FLAG_SFX_TIMER);
}

/**
 * Play a sfx at the actor's position using the shared flagged audio system
 */
void Actor_PlaySfx_Flagged(Actor* actor, u16 sfxId) {
    actor->flags &= ~(ACTOR_FLAG_SFX_ACTOR_POS_2 | ACTOR_AUDIO_FLAG_SFX_CENTERED_1 | ACTOR_AUDIO_FLAG_SFX_CENTERED_2 |
                      ACTOR_FLAG_SFX_TIMER);
    actor->sfx = sfxId;
}

void Actor_PlaySfx_FlaggedTimer(Actor* actor, s32 timer) {
    actor->flags |= ACTOR_FLAG_SFX_TIMER;
    actor->flags &= ~(ACTOR_FLAG_SFX_ACTOR_POS_2 | ACTOR_AUDIO_FLAG_SFX_CENTERED_1 | ACTOR_AUDIO_FLAG_SFX_CENTERED_2);

    // The sfx field is not used for an actual sound effect here.
    // Instead, it controls the tick speed of the timer sound effect.
    if (timer < 40) {
        actor->sfx = 3;
    } else if (timer < 100) {
        actor->sfx = 2;
    } else {
        actor->sfx = 1;
    }
}

// Tests if something hit Jabu Jabu surface, displaying hit splash and playing sfx if true
s32 func_8002F9EC(PlayState* play, Actor* actor, CollisionPoly* poly, s32 bgId, Vec3f* pos) {
    if (SurfaceType_GetFloorType(&play->colCtx, poly, bgId) == FLOOR_TYPE_8) {
        play->roomCtx.drawParams[0] = 1;
        CollisionCheck_BlueBlood(play, NULL, pos);
        Actor_PlaySfx(actor, NA_SE_IT_WALL_HIT_BUYO);
        return true;
    }

    return false;
}

#pragma increment_block_number "gc-eu:22 gc-eu-mq:22 gc-jp:22 gc-jp-ce:22 gc-jp-mq:22 gc-us:22 gc-us-mq:22" \
                               "ntsc-1.0:22 ntsc-1.1:22 ntsc-1.2:22 pal-1.0:22 pal-1.1:22"

// Local data used for Farore's Wind light (stored in BSS)
LightInfo D_8015BC00;
LightNode* D_8015BC10;
s32 D_8015BC14;
f32 D_8015BC18;

void func_8002FA60(PlayState* play) {
    f32 lightPosX;
    f32 lightPosY;
    f32 lightPosZ;

    if (gSaveContext.save.info.fw.set) {
        gSaveContext.respawn[RESPAWN_MODE_TOP].data = 0x28;
        gSaveContext.respawn[RESPAWN_MODE_TOP].pos.x = gSaveContext.save.info.fw.pos.x;
        gSaveContext.respawn[RESPAWN_MODE_TOP].pos.y = gSaveContext.save.info.fw.pos.y;
        gSaveContext.respawn[RESPAWN_MODE_TOP].pos.z = gSaveContext.save.info.fw.pos.z;
        gSaveContext.respawn[RESPAWN_MODE_TOP].yaw = gSaveContext.save.info.fw.yaw;
        gSaveContext.respawn[RESPAWN_MODE_TOP].playerParams = gSaveContext.save.info.fw.playerParams;
        gSaveContext.respawn[RESPAWN_MODE_TOP].entranceIndex = gSaveContext.save.info.fw.entranceIndex;
        gSaveContext.respawn[RESPAWN_MODE_TOP].roomIndex = gSaveContext.save.info.fw.roomIndex;
        gSaveContext.respawn[RESPAWN_MODE_TOP].tempSwchFlags = gSaveContext.save.info.fw.tempSwchFlags;
        gSaveContext.respawn[RESPAWN_MODE_TOP].tempCollectFlags = gSaveContext.save.info.fw.tempCollectFlags;
    } else {
        gSaveContext.respawn[RESPAWN_MODE_TOP].data = 0;
        gSaveContext.respawn[RESPAWN_MODE_TOP].pos.x = 0.0f;
        gSaveContext.respawn[RESPAWN_MODE_TOP].pos.y = 0.0f;
        gSaveContext.respawn[RESPAWN_MODE_TOP].pos.z = 0.0f;
    }

    // clang-format off
    lightPosX = gSaveContext.respawn[RESPAWN_MODE_TOP].pos.x; \
    lightPosY = gSaveContext.respawn[RESPAWN_MODE_TOP].pos.y + 80.0f; \
    lightPosZ = gSaveContext.respawn[RESPAWN_MODE_TOP].pos.z; \
    Lights_PointNoGlowSetInfo(&D_8015BC00, lightPosX, lightPosY, lightPosZ, 0xFF, 0xFF, 0xFF, -1);
    // clang-format on

    D_8015BC10 = LightContext_InsertLight(play, &play->lightCtx, &D_8015BC00);
    D_8015BC14 = 0;
    D_8015BC18 = 0.0f;
}

void Actor_DrawFaroresWindPointer(PlayState* play) {
    s32 lightRadius = -1;
    s32 params;

    OPEN_DISPS(play->state.gfxCtx, "../z_actor.c", 5308);

    params = gSaveContext.respawn[RESPAWN_MODE_TOP].data;

    if (params) {
        f32 yOffset = LINK_IS_ADULT ? 80.0f : 60.0f;
        f32 ratio = 1.0f;
        s32 alpha = 255;
        s32 temp = params - 40;

        if (temp < 0) {
            gSaveContext.respawn[RESPAWN_MODE_TOP].data = ++params;
            ratio = ABS(params) * 0.025f;
            D_8015BC14 = 60;
            D_8015BC18 = 1.0f;
        } else if (D_8015BC14) {
            D_8015BC14--;
        } else if (D_8015BC18 > 0.0f) {
            static Vec3f effectVel = { 0.0f, -0.05f, 0.0f };
            static Vec3f effectAccel = { 0.0f, -0.025f, 0.0f };
            static Color_RGBA8 effectPrimCol = { 255, 255, 255, 0 };
            static Color_RGBA8 effectEnvCol = { 100, 200, 0, 0 };
            Vec3f* curPos = &gSaveContext.respawn[RESPAWN_MODE_TOP].pos;
            Vec3f* nextPos = &gSaveContext.respawn[RESPAWN_MODE_DOWN].pos;
            f32 prevNum = D_8015BC18;
            Vec3f dist;
            f32 diff = Math_Vec3f_DistXYZAndStoreDiff(nextPos, curPos, &dist);
            Vec3f effectPos;
            f32 factor;
            f32 length;
            f32 dx;
            f32 speed;

            if (diff < 20.0f) {
                D_8015BC18 = 0.0f;
                Math_Vec3f_Copy(curPos, nextPos);
            } else {
                length = diff * (1.0f / D_8015BC18);
                speed = 20.0f / length;
                if (speed < 0.05f) {
                    speed = 0.05f;
                }
                Math_StepToF(&D_8015BC18, 0.0f, speed);
                factor = (diff * (D_8015BC18 / prevNum)) / diff;
                curPos->x = nextPos->x + (dist.x * factor);
                curPos->y = nextPos->y + (dist.y * factor);
                curPos->z = nextPos->z + (dist.z * factor);
                length *= 0.5f;
                dx = diff - length;
                yOffset += sqrtf(SQ(length) - SQ(dx)) * 0.2f;
                PRINTF("-------- DISPLAY Y=%f\n", yOffset);
            }

            effectPos.x = curPos->x + Rand_CenteredFloat(6.0f);
            effectPos.y = curPos->y + 80.0f + (6.0f * Rand_ZeroOne());
            effectPos.z = curPos->z + Rand_CenteredFloat(6.0f);

            EffectSsKiraKira_SpawnDispersed(play, &effectPos, &effectVel, &effectAccel, &effectPrimCol, &effectEnvCol,
                                            1000, 16);

            if (D_8015BC18 == 0.0f) {
                gSaveContext.respawn[RESPAWN_MODE_TOP] = gSaveContext.respawn[RESPAWN_MODE_DOWN];
                gSaveContext.respawn[RESPAWN_MODE_TOP].playerParams =
                    PLAYER_PARAMS(PLAYER_START_MODE_FARORES_WIND, PLAYER_START_BG_CAM_DEFAULT);
                gSaveContext.respawn[RESPAWN_MODE_TOP].data = 40;
            }

            gSaveContext.respawn[RESPAWN_MODE_TOP].pos = *curPos;
        } else if (temp > 0) {
            Vec3f* curPos = &gSaveContext.respawn[RESPAWN_MODE_TOP].pos;
            f32 nextRatio = 1.0f - temp * 0.1f;
            f32 curRatio = 1.0f - (f32)(temp - 1) * 0.1f;
            Vec3f eye;
            Vec3f dist;
            f32 diff;

            if (nextRatio > 0.0f) {
                eye.x = play->view.eye.x;
                eye.y = play->view.eye.y - yOffset;
                eye.z = play->view.eye.z;
                diff = Math_Vec3f_DistXYZAndStoreDiff(&eye, curPos, &dist);
                diff = (diff * (nextRatio / curRatio)) / diff;
                curPos->x = eye.x + (dist.x * diff);
                curPos->y = eye.y + (dist.y * diff);
                curPos->z = eye.z + (dist.z * diff);
                gSaveContext.respawn[RESPAWN_MODE_TOP].pos = *curPos;
            }

            alpha = 255 - (temp * 30);

            if (alpha < 0) {
                gSaveContext.save.info.fw.set = 0;
                gSaveContext.respawn[RESPAWN_MODE_TOP].data = 0;
                alpha = 0;
            } else {
                gSaveContext.respawn[RESPAWN_MODE_TOP].data = ++params;
            }

            ratio = 1.0f + ((f32)temp * 0.2); // required to match
        }

        lightRadius = 500.0f * ratio;

        //! @bug One of the conditions for this block checks an entrance index to see if the light ball should draw.
        //! This does not account for the fact that some dungeons have multiple entrances.
        //! If a dungeon is entered through a different entrance than the one that was saved, the light ball will not
        //! draw.
        if ((play->csCtx.state == CS_STATE_IDLE) &&
            (((void)0, gSaveContext.respawn[RESPAWN_MODE_TOP].entranceIndex) ==
             ((void)0, gSaveContext.save.entranceIndex)) &&
            (((void)0, gSaveContext.respawn[RESPAWN_MODE_TOP].roomIndex) == play->roomCtx.curRoom.num)) {
            f32 scale = 0.025f * ratio;

            POLY_XLU_DISP = Gfx_SetupDL(POLY_XLU_DISP, SETUPDL_25);

            Matrix_Translate(((void)0, gSaveContext.respawn[RESPAWN_MODE_TOP].pos.x),
                             ((void)0, gSaveContext.respawn[RESPAWN_MODE_TOP].pos.y) + yOffset,
                             ((void)0, gSaveContext.respawn[RESPAWN_MODE_TOP].pos.z), MTXMODE_NEW);
            Matrix_Scale(scale, scale, scale, MTXMODE_APPLY);
            Matrix_Mult(&play->billboardMtxF, MTXMODE_APPLY);
            Matrix_Push();

            gDPPipeSync(POLY_XLU_DISP++);
            gDPSetPrimColor(POLY_XLU_DISP++, 128, 128, 255, 255, 200, alpha);
            gDPSetEnvColor(POLY_XLU_DISP++, 100, 200, 0, 255);

            Matrix_RotateZ(BINANG_TO_RAD_ALT2((play->gameplayFrames * 1500) & 0xFFFF), MTXMODE_APPLY);
            MATRIX_FINALIZE_AND_LOAD(POLY_XLU_DISP++, play->state.gfxCtx, "../z_actor.c", 5458);
            gSPDisplayList(POLY_XLU_DISP++, gEffFlash1DL);

            Matrix_Pop();
            Matrix_RotateZ(BINANG_TO_RAD_ALT2(~((play->gameplayFrames * 1200) & 0xFFFF)), MTXMODE_APPLY);

            MATRIX_FINALIZE_AND_LOAD(POLY_XLU_DISP++, play->state.gfxCtx, "../z_actor.c", 5463);
            gSPDisplayList(POLY_XLU_DISP++, gEffFlash1DL);
        }

        //! @bug This function call is not contained in the above block, meaning the light for Farore's Wind will draw
        //! in every scene at the same position that it was originally set.
        Lights_PointNoGlowSetInfo(&D_8015BC00, ((void)0, gSaveContext.respawn[RESPAWN_MODE_TOP].pos.x),
                                  ((void)0, gSaveContext.respawn[RESPAWN_MODE_TOP].pos.y) + yOffset,
                                  ((void)0, gSaveContext.respawn[RESPAWN_MODE_TOP].pos.z), 255, 255, 255, lightRadius);

        CLOSE_DISPS(play->state.gfxCtx, "../z_actor.c", 5474);
    }
}

void func_80030488(PlayState* play) {
    LightContext_RemoveLight(play, &play->lightCtx, D_8015BC10);
}

void Actor_DisableLens(PlayState* play) {
    if (play->actorCtx.lensActive) {
        play->actorCtx.lensActive = false;
        Magic_Reset(play);
    }
}

void Actor_InitContext(PlayState* play, ActorContext* actorCtx, ActorEntry* playerEntry) {
    ActorOverlay* overlayEntry;
    SavedSceneFlags* savedSceneFlags;
    s32 i;

    savedSceneFlags = &gSaveContext.save.info.sceneFlags[play->sceneId];

    bzero(actorCtx, sizeof(ActorContext));

    ActorOverlayTable_Init();
    Matrix_MtxFCopy(&play->billboardMtxF, &gIdentityMtxF);
    Matrix_MtxFCopy(&play->viewProjectionMtxF, &gIdentityMtxF);

    overlayEntry = &gActorOverlayTable[0];
    for (i = 0; i < ARRAY_COUNT(gActorOverlayTable); i++) {
        overlayEntry->loadedRamAddr = NULL;
        overlayEntry->numLoaded = 0;
        overlayEntry++;
    }

    actorCtx->flags.chest = savedSceneFlags->chest;
    actorCtx->flags.swch = savedSceneFlags->swch;
    actorCtx->flags.clear = savedSceneFlags->clear;
    actorCtx->flags.collect = savedSceneFlags->collect;

    TitleCard_Init(play, &actorCtx->titleCtx);

    actorCtx->absoluteSpace = NULL;

    Actor_SpawnEntry(actorCtx, playerEntry, play);
    Attention_Init(&actorCtx->attention, actorCtx->actorLists[ACTORCAT_PLAYER].head, play);
    func_8002FA60(play);
}

u32 sCategoryFreezeMasks[ACTORCAT_MAX] = {
    // ACTORCAT_SWITCH
    PLAYER_STATE1_TALKING | PLAYER_STATE1_DEAD | PLAYER_STATE1_28,
    // ACTORCAT_BG
    PLAYER_STATE1_TALKING | PLAYER_STATE1_DEAD | PLAYER_STATE1_28,
    // ACTORCAT_PLAYER
    0,
    // ACTORCAT_EXPLOSIVE
    PLAYER_STATE1_TALKING | PLAYER_STATE1_DEAD | PLAYER_STATE1_10 | PLAYER_STATE1_28,
    // ACTORCAT_NPC
    PLAYER_STATE1_DEAD,
    // ACTORCAT_ENEMY
    PLAYER_STATE1_TALKING | PLAYER_STATE1_DEAD | PLAYER_STATE1_28 | PLAYER_STATE1_29,
    // ACTORCAT_PROP
    PLAYER_STATE1_DEAD | PLAYER_STATE1_28,
    // ACTORCAT_ITEMACTION
    0,
    // ACTORCAT_MISC
    PLAYER_STATE1_TALKING | PLAYER_STATE1_DEAD | PLAYER_STATE1_28 | PLAYER_STATE1_29,
    // ACTORCAT_BOSS
    PLAYER_STATE1_TALKING | PLAYER_STATE1_DEAD | PLAYER_STATE1_10 | PLAYER_STATE1_28,
    // ACTORCAT_DOOR
    0,
    // ACTORCAT_CHEST
    PLAYER_STATE1_TALKING | PLAYER_STATE1_DEAD | PLAYER_STATE1_28,
};

void Actor_UpdateAll(PlayState* play, ActorContext* actorCtx) {
    s32 i;
    Actor* actor;
    Player* player;
    u32* categoryFreezeMaskP;
    u32 freezeExceptionFlag;
    u32 canFreezeCategory;
    Actor* sp74;
    ActorEntry* actorEntry;

    player = GET_PLAYER(play);

#if DEBUG_FEATURES
    if (0) {
        // This ASSERT is optimized out, but it can be assumed to exist because its string is present in rodata
        ASSERT(gMaxActorId == ACTOR_ID_MAX, "MaxProfile == ACTOR_DLF_MAX", "../z_actor.c", UNK_LINE);
    }
#endif

    sp74 = NULL;
    freezeExceptionFlag = 0;

    if (play->numActorEntries != 0) {
        actorEntry = &play->actorEntryList[0];
        for (i = 0; i < play->numActorEntries; i++) {
            Actor_SpawnEntry(&play->actorCtx, actorEntry++, play);
        }
        play->numActorEntries = 0;
    }

    if (actorCtx->unk_02 != 0) {
        actorCtx->unk_02--;
    }

#if DEBUG_FEATURES
    if (KREG(0) == -100) {
        Actor* player = &GET_PLAYER(play)->actor;

        KREG(0) = 0;
        Actor_Spawn(&play->actorCtx, play, ACTOR_EN_CLEAR_TAG, player->world.pos.x, player->world.pos.y + 100.0f,
                    player->world.pos.z, 0, 0, 0, 1);
    }
#endif

    categoryFreezeMaskP = &sCategoryFreezeMasks[0];

    if (player->stateFlags2 & PLAYER_STATE2_USING_OCARINA) {
        freezeExceptionFlag = ACTOR_FLAG_UPDATE_DURING_OCARINA;
    }

    if ((player->stateFlags1 & PLAYER_STATE1_TALKING) && ((player->actor.textId & 0xFF00) != 0x600)) {
        sp74 = player->talkActor;
    }

    for (i = 0; i < ARRAY_COUNT(actorCtx->actorLists); i++, categoryFreezeMaskP++) {
        canFreezeCategory = (player->stateFlags1 & *categoryFreezeMaskP);

        actor = actorCtx->actorLists[i].head;
        while (actor != NULL) {
            if (actor->world.pos.y < -25000.0f) {
                actor->world.pos.y = -25000.0f;
            }

            actor->sfx = 0;

            if (actor->init != NULL) {
                if (Object_IsLoaded(&play->objectCtx, actor->objectSlot)) {
                    Actor_SetObjectDependency(play, actor);
                    actor->init(actor, play);
                    actor->init = NULL;
                }
                actor = actor->next;
            } else if (!Object_IsLoaded(&play->objectCtx, actor->objectSlot)) {
                Actor_Kill(actor);
                actor = actor->next;
            } else if ((freezeExceptionFlag != 0 && !(actor->flags & freezeExceptionFlag)) ||
                       (freezeExceptionFlag == 0 && canFreezeCategory &&
                        !((sp74 == actor) || (player->naviActor == actor) || (player->heldActor == actor) ||
                          (actor->parent == &player->actor)))) {
                CollisionCheck_ResetDamage(&actor->colChkInfo);
                actor = actor->next;
            } else if (actor->update == NULL) {
                if (!actor->isDrawn) {
                    actor = Actor_Delete(&play->actorCtx, actor, play);
                } else {
                    Actor_Destroy(actor, play);
                    actor = actor->next;
                }
            } else {
                Math_Vec3f_Copy(&actor->prevPos, &actor->world.pos);
                actor->xzDistToPlayer = Actor_WorldDistXZToActor(actor, &player->actor);
                actor->yDistToPlayer = Actor_HeightDiff(actor, &player->actor);
                actor->xyzDistToPlayerSq = SQ(actor->xzDistToPlayer) + SQ(actor->yDistToPlayer);

                actor->yawTowardsPlayer = Actor_WorldYawTowardActor(actor, &player->actor);
                actor->flags &= ~ACTOR_FLAG_SFX_FOR_PLAYER_BODY_HIT;

                if ((DECR(actor->freezeTimer) == 0) &&
                    (actor->flags & (ACTOR_FLAG_UPDATE_CULLING_DISABLED | ACTOR_FLAG_INSIDE_CULLING_VOLUME))) {
                    if (actor == player->focusActor) {
                        actor->isLockedOn = true;
                    } else {
                        actor->isLockedOn = false;
                    }

                    if ((actor->attentionPriority != 0) && (player->focusActor == NULL)) {
                        actor->attentionPriority = 0;
                    }

                    Actor_SetObjectDependency(play, actor);
                    if (actor->colorFilterTimer != 0) {
                        actor->colorFilterTimer--;
                    }
                    actor->update(actor, play);
                    DynaPoly_UnsetAllInteractFlags(play, &play->colCtx.dyna, actor);
                }

                CollisionCheck_ResetDamage(&actor->colChkInfo);

                actor = actor->next;
            }
        }

        if (i == ACTORCAT_BG) {
            DynaPoly_UpdateContext(play, &play->colCtx.dyna);
        }
    }

    actor = player->focusActor;

    if ((actor != NULL) && (actor->update == NULL)) {
        actor = NULL;
        Player_ReleaseLockOn(player);
    }

    if ((actor == NULL) || (player->zTargetActiveTimer < 5)) {
        if (actorCtx->attention.reticleSpinCounter != 0) {
            actorCtx->attention.reticleSpinCounter = 0;
            Sfx_PlaySfxCentered(NA_SE_SY_LOCK_OFF);
        }
        actor = NULL;
    }

    Attention_Update(&actorCtx->attention, player, actor, play);
    TitleCard_Update(play, &actorCtx->titleCtx);
    DynaPoly_UpdateBgActorTransforms(play, &play->colCtx.dyna);
}

void Actor_FaultPrint(Actor* actor, char* command) {
    ActorOverlay* overlayEntry;
    char* name;

    if ((actor == NULL) || (actor->overlayEntry == NULL)) {
        Fault_SetCursor(48, 24);
        Fault_Printf("ACTOR NAME is NULL");
    }

#if DEBUG_FEATURES
    overlayEntry = actor->overlayEntry;
    name = overlayEntry->name != NULL ? overlayEntry->name : "";
#else
    name = "";
#endif

    PRINTF(T("アクターの名前(%08x:%s)\n", "Actor name (%08x:%s)\n"), actor, name);

    if (command != NULL) {
        PRINTF(T("コメント:%s\n", "Command: %s\n"), command);
    }

    Fault_SetCursor(48, 24);
    Fault_Printf("ACTOR NAME %08x:%s", actor, name);
}

void Actor_Draw(PlayState* play, Actor* actor) {
    FaultClient faultClient;
    Lights* lights;
#if PLATFORM_IQUE
    ObjectEntry* slots;
#endif

    Fault_AddClient(&faultClient, Actor_FaultPrint, actor, "Actor_draw");

    OPEN_DISPS(play->state.gfxCtx, "../z_actor.c", 6035);

    lights = LightContext_NewLights(&play->lightCtx, play->state.gfxCtx);

    Lights_BindAll(lights, play->lightCtx.listHead,
                   (actor->flags & ACTOR_FLAG_IGNORE_POINT_LIGHTS) ? NULL : &actor->world.pos);
    Lights_Draw(lights, play->state.gfxCtx);

    if (actor->flags & ACTOR_FLAG_IGNORE_QUAKE) {
        Matrix_SetTranslateRotateYXZ(actor->world.pos.x + play->mainCamera.quakeOffset.x,
                                     actor->world.pos.y +
                                         ((actor->shape.yOffset * actor->scale.y) + play->mainCamera.quakeOffset.y),
                                     actor->world.pos.z + play->mainCamera.quakeOffset.z, &actor->shape.rot);
    } else {
        Matrix_SetTranslateRotateYXZ(actor->world.pos.x, actor->world.pos.y + (actor->shape.yOffset * actor->scale.y),
                                     actor->world.pos.z, &actor->shape.rot);
    }

    Matrix_Scale(actor->scale.x, actor->scale.y, actor->scale.z, MTXMODE_APPLY);
    Actor_SetObjectDependency(play, actor);

#if !PLATFORM_IQUE
    gSPSegment(POLY_OPA_DISP++, 0x06, play->objectCtx.slots[actor->objectSlot].segment);
    gSPSegment(POLY_XLU_DISP++, 0x06, play->objectCtx.slots[actor->objectSlot].segment);
#else
    // Workaround for EGCS internal compiler error (see docs/compilers.md)
    slots = play->objectCtx.slots;
    gSPSegment(POLY_OPA_DISP++, 0x06, slots[actor->objectSlot].segment);
    gSPSegment(POLY_XLU_DISP++, 0x06, slots[actor->objectSlot].segment);
#endif

    if (actor->colorFilterTimer != 0) {
        Color_RGBA8 color = { 0, 0, 0, 255 };

        if (actor->colorFilterParams & COLORFILTER_COLORFLAG_GRAY) {
            color.r = color.g = color.b = COLORFILTER_GET_COLORINTENSITY(actor->colorFilterParams) | 7;
        } else if (actor->colorFilterParams & COLORFILTER_COLORFLAG_RED) {
            color.r = COLORFILTER_GET_COLORINTENSITY(actor->colorFilterParams) | 7;
        } else {
            color.b = COLORFILTER_GET_COLORINTENSITY(actor->colorFilterParams) | 7;
        }

        if (actor->colorFilterParams & COLORFILTER_BUFFLAG_XLU) {
            func_80026860(play, &color, actor->colorFilterTimer, COLORFILTER_GET_DURATION(actor->colorFilterParams));
        } else {
            func_80026400(play, &color, actor->colorFilterTimer, COLORFILTER_GET_DURATION(actor->colorFilterParams));
        }
    }

    actor->draw(actor, play);

    if (actor->colorFilterTimer != 0) {
        if (actor->colorFilterParams & COLORFILTER_BUFFLAG_XLU) {
            func_80026A6C(play);
        } else {
            func_80026608(play);
        }
    }

    if (actor->shape.shadowDraw != NULL) {
        actor->shape.shadowDraw(actor, lights, play);
    }

    CLOSE_DISPS(play->state.gfxCtx, "../z_actor.c", 6119);

    Fault_RemoveClient(&faultClient);
}

void Actor_UpdateFlaggedAudio(Actor* actor) {
    if (actor->flags & ACTOR_FLAG_SFX_ACTOR_POS_2) {
        Audio_PlaySfxGeneral(actor->sfx, &actor->projectedPos, 4, &gSfxDefaultFreqAndVolScale,
                             &gSfxDefaultFreqAndVolScale, &gSfxDefaultReverb);
    } else if (actor->flags & ACTOR_AUDIO_FLAG_SFX_CENTERED_1) {
        Sfx_PlaySfxCentered(actor->sfx);
    } else if (actor->flags & ACTOR_AUDIO_FLAG_SFX_CENTERED_2) {
        Sfx_PlaySfxCentered2(actor->sfx);
    } else if (actor->flags & ACTOR_FLAG_SFX_TIMER) {
        func_800F4C58(&gSfxDefaultPos, NA_SE_SY_TIMER - SFX_FLAG, (s8)(actor->sfx - 1));
    } else {
        Sfx_PlaySfxAtPos(&actor->projectedPos, actor->sfx);
    }
}

#define LENS_MASK_WIDTH 64
#define LENS_MASK_HEIGHT 64
// 26 and 6 are for padding between the mask texture and the screen borders
#define LENS_MASK_OFFSET_S ((SCREEN_WIDTH / 2 - LENS_MASK_WIDTH) - 26)
#define LENS_MASK_OFFSET_T ((SCREEN_HEIGHT / 2 - LENS_MASK_HEIGHT) - 6)

void Actor_DrawLensOverlay(GraphicsContext* gfxCtx) {
    OPEN_DISPS(gfxCtx, "../z_actor.c", 6161);

    gDPLoadTextureBlock(POLY_XLU_DISP++, gLensOfTruthMaskTex, G_IM_FMT_I, G_IM_SIZ_8b, LENS_MASK_WIDTH,
                        LENS_MASK_HEIGHT, 0, G_TX_MIRROR | G_TX_CLAMP, G_TX_MIRROR | G_TX_CLAMP, 6, 6, G_TX_NOLOD,
                        G_TX_NOLOD);

    gDPSetTileSize(POLY_XLU_DISP++, G_TX_RENDERTILE, (SCREEN_WIDTH / 2 - LENS_MASK_WIDTH) << 2,
                   (SCREEN_HEIGHT / 2 - LENS_MASK_HEIGHT) << 2, (SCREEN_WIDTH / 2 + LENS_MASK_WIDTH - 1) << 2,
                   (SCREEN_HEIGHT / 2 + LENS_MASK_HEIGHT - 1) << 2);
    gSPTextureRectangle(POLY_XLU_DISP++, 0, 0, SCREEN_WIDTH << 2, SCREEN_HEIGHT << 2, G_TX_RENDERTILE,
                        LENS_MASK_OFFSET_S << 5, LENS_MASK_OFFSET_T << 5,
                        (1 << 10) * (SCREEN_WIDTH - 2 * LENS_MASK_OFFSET_S) / SCREEN_WIDTH,
                        (1 << 10) * (SCREEN_HEIGHT - 2 * LENS_MASK_OFFSET_T) / SCREEN_HEIGHT);
    gDPPipeSync(POLY_XLU_DISP++);

    CLOSE_DISPS(gfxCtx, "../z_actor.c", 6183);
}

void Actor_DrawLensActors(PlayState* play, s32 numInvisibleActors, Actor** invisibleActors) {
    Actor** invisibleActor;
    GraphicsContext* gfxCtx;
    s32 i;

    gfxCtx = play->state.gfxCtx;

    OPEN_DISPS(gfxCtx, "../z_actor.c", 6197);

    gDPNoOpString(POLY_OPA_DISP++, "魔法のメガネ START", 0); // "Magic lens START"

    gDPPipeSync(POLY_XLU_DISP++);

    if (play->roomCtx.curRoom.lensMode == LENS_MODE_SHOW_ACTORS) {
        // Update both the color frame buffer and the z-buffer
        gDPSetOtherMode(POLY_XLU_DISP++,
                        G_AD_DISABLE | G_CD_MAGICSQ | G_CK_NONE | G_TC_FILT | G_TF_BILERP | G_TT_NONE | G_TL_TILE |
                            G_TD_CLAMP | G_TP_NONE | G_CYC_1CYCLE | G_PM_NPRIMITIVE,
                        G_AC_THRESHOLD | G_ZS_PRIM | Z_UPD | G_RM_CLD_SURF | G_RM_CLD_SURF2);

        gDPSetCombineMode(POLY_XLU_DISP++, G_CC_MODULATEIA_PRIM, G_CC_MODULATEIA_PRIM);
        gDPSetPrimColor(POLY_XLU_DISP++, 0, 0, 255, 0, 0, 255);

        // the z-buffer will later only allow drawing inside the lens circle
    } else {
        // Update the z-buffer but not the color frame buffer
        gDPSetOtherMode(POLY_XLU_DISP++,
                        G_AD_DISABLE | G_CD_MAGICSQ | G_CK_NONE | G_TC_FILT | G_TF_BILERP | G_TT_NONE | G_TL_TILE |
                            G_TD_CLAMP | G_TP_NONE | G_CYC_1CYCLE | G_PM_NPRIMITIVE,
                        G_AC_THRESHOLD | G_ZS_PRIM | Z_UPD | IM_RD | CVG_DST_SAVE | ZMODE_OPA | FORCE_BL |
                            GBL_c1(G_BL_CLR_BL, G_BL_0, G_BL_CLR_MEM, G_BL_1MA) |
                            GBL_c2(G_BL_CLR_BL, G_BL_0, G_BL_CLR_MEM, G_BL_1MA));

        // inverts the mask image, which initially is 0 inner and 74 outer,
        // by setting the combiner to draw 74 - image instead of the image
        gDPSetCombineLERP(POLY_XLU_DISP++, PRIMITIVE, TEXEL0, PRIM_LOD_FRAC, 0, PRIMITIVE, TEXEL0, PRIM_LOD_FRAC, 0,
                          PRIMITIVE, TEXEL0, PRIM_LOD_FRAC, 0, PRIMITIVE, TEXEL0, PRIM_LOD_FRAC, 0);
        gDPSetPrimColor(POLY_XLU_DISP++, 0, 0xFF, 74, 74, 74, 74);

        // the z-buffer will later only allow drawing outside the lens circle
    }

    // Together with the depth source set above, this sets the depth to the closest.
    // For a pixel with such a depth value, the z-buffer will reject drawing to that pixel.
    gDPSetPrimDepth(POLY_XLU_DISP++, 0, 0);

    // The z-buffer will be updated where the mask is not fully transparent.
    Actor_DrawLensOverlay(gfxCtx);

    // "Magic lens invisible Actor display START"
    gDPNoOpString(POLY_OPA_DISP++, "魔法のメガネ 見えないＡcｔｏｒ表示 START", numInvisibleActors);

    invisibleActor = &invisibleActors[0];
    for (i = 0; i < numInvisibleActors; i++) {
        // "Magic lens invisible Actor display"
        gDPNoOpString(POLY_OPA_DISP++, "魔法のメガネ 見えないＡcｔｏｒ表示", i);
        Actor_Draw(play, *(invisibleActor++));
    }

    // "Magic lens invisible Actor display END"
    gDPNoOpString(POLY_OPA_DISP++, "魔法のメガネ 見えないＡcｔｏｒ表示 END", numInvisibleActors);

    if (play->roomCtx.curRoom.lensMode != LENS_MODE_SHOW_ACTORS) {
        // Draw the lens overlay to the color frame buffer

        gDPNoOpString(POLY_OPA_DISP++, "青い眼鏡(外側)", 0); // "Blue spectacles (exterior)"

        gDPPipeSync(POLY_XLU_DISP++);

        gDPSetOtherMode(POLY_XLU_DISP++,
                        G_AD_DISABLE | G_CD_MAGICSQ | G_CK_NONE | G_TC_FILT | G_TF_BILERP | G_TT_NONE | G_TL_TILE |
                            G_TD_CLAMP | G_TP_NONE | G_CYC_1CYCLE | G_PM_NPRIMITIVE,
                        G_AC_THRESHOLD | G_ZS_PRIM | G_RM_CLD_SURF | G_RM_CLD_SURF2);
        gDPSetCombineMode(POLY_XLU_DISP++, G_CC_MODULATEIA_PRIM, G_CC_MODULATEIA_PRIM);
        gDPSetPrimColor(POLY_XLU_DISP++, 0, 0, 255, 0, 0, 255);

        Actor_DrawLensOverlay(gfxCtx);

        gDPNoOpString(POLY_OPA_DISP++, "青い眼鏡(外側)", 1); // "Blue spectacles (exterior)"
    }

    gDPNoOpString(POLY_OPA_DISP++, "魔法のメガネ END", 0); // "Magic lens END"

    CLOSE_DISPS(gfxCtx, "../z_actor.c", 6284);
}

/**
 * Checks if an actor should be culled or not, by seeing if it is contained within its own culling volume.
 * For more details on the culling test, see `Actor_CullingVolumeTest`.
 *
 * Returns true if the actor is inside its culling volume. In other words, it should not cull.
 *
 * "Culling" in this context refers to the removal of something for the sake of improving performance.
 * For actors, being culled means that their Update and Draw processes are halted.
 * While halted, an Actor's update state is frozen and it will not draw, making it invisible.
 *
 * Actors that are within the bounds of their culling volume may update and draw, while actors that are
 * out of bounds of its culling volume may be excluded from updating and drawing until they are within bounds.
 *
 * It is possible for actors to opt out of update culling or draw culling.
 * This is set per-actor with `ACTOR_FLAG_UPDATE_CULLING_DISABLED` and `ACTOR_FLAG_DRAW_CULLING_DISABLED`.
 *
 * Note: Even if either `ACTOR_FLAG_UPDATE_CULLING_DISABLED` or `ACTOR_FLAG_DRAW_CULLING_DISABLED` are set, the actor
 * will still undergo the culling test and set `ACTOR_FLAG_INSIDE_CULLING_VOLUME` accordingly.
 * So, `ACTOR_FLAG_INSIDE_CULLING_VOLUME` cannot be used on it own to determine if an actor is actually culled.
 * It simply says whether or not they are physically located within the bounds of the culling volume.
 */
s32 Actor_CullingCheck(PlayState* play, Actor* actor) {
    return Actor_CullingVolumeTest(play, actor, &actor->projectedPos, actor->projectedW);
}

/**
 * Tests if an actor is currently within the bounds of its own culling volume.
 *
 * The culling volume is a 3D shape composed of a frustum with a box attached to the end of it. The frustum sits at the
 * camera's position and projects forward, encompassing the player's current view; the box extrudes behind the camera,
 * allowing actors in the immediate vicinity behind and to the sides of the camera to be detected.
 *
 * This function returns true if the actor is within bounds, false if not.
 * The comparison is done in projected space against the actor's projected position as the viewing frustum
 * in world space transforms to a box in projected space, making the calculation easy.
 *
 * Every actor can set properties for their own culling volume, changing its dimensions to suit the needs of
 * it and its environment. These properties are in units of projected space (i.e. compared to the actor's position
 * after perspective projection is applied) are therefore not directly comparable to world units.
 * These depend on the current view parameters (fov, aspect, scale, znear, zfar).
 * The default parameters considered are (60 degrees, 4/3, 1.0, 10, 12800).
 *
 *    cullingVolumeDistance: Configures how far forward the far plane of the frustum should extend.
 *                           This along with cullingVolumeScale determines the maximum distance from
 *                           the camera eye that the actor can be detected at. This quantity is related
 *                           to world units by a factor of
 *                                   (znear - zfar) / ((znear + zfar) * scale).
 *                           For default view parameters, increasing this property by 1 increases the
 *                           distance by ~0.995 world units.
 *
 *    cullingVolumeScale: Scales the entire culling volume in all directions except the downward
 *                        direction. Both the frustum and the box will scale in size. This quantity is
 *                        related to world units by different factors based on direction:
 *                         - For the forward and backward directions, they are related in the same way
 *                           as above. For default view parameters, increasing this property by 1 increases
 *                           the forward and backward scales by ~0.995 world units.
 *                         - For the sideways directions, the relation to world units is
 *                                   (aspect / scale) * tan(0.5 * fov)
 *                           For default view parameters, increasing this property by 1 increases the
 *                           sideways scales by ~0.77 world units.
 *                         - For the upward direction, the relation to world units is
 *                                   (1 / scale) * tan(0.5 * fov)
 *                           For default view parameters, increasing this property by 1 increases the
 *                           scale by ~0.58 world units.
 *
 *    cullingVolumeDownward: Sets the height of the culling volume in the downward direction. Increasing
 *                           this value will make actors below the camera more easily detected. This
 *                           quantity is related to world units by the same factor as the upward scale.
 *                           For default view parameters, increasing this property by 1 increases the
 *                           downward height by ~0.58 world units.
 *
 * This interactive 3D graph visualizes the shape of the culling volume and has sliders for the 3 properties mentioned
 * above: https://www.desmos.com/3d/4ztkxqky2a.
 */
s32 Actor_CullingVolumeTest(PlayState* play, Actor* actor, Vec3f* projPos, f32 projW) {
    f32 invW;

    if ((projPos->z > -actor->cullingVolumeScale) &&
        (projPos->z < (actor->cullingVolumeDistance + actor->cullingVolumeScale))) {
        // Clamping `projW` affects points behind the camera, so that the culling volume has
        // a frustum shape in front of the camera and a box shape behind the camera.
        invW = (projW < 1.0f) ? 1.0f : 1.0f / (f32)projW;

        if ((((fabsf(projPos->x) - actor->cullingVolumeScale) * invW) < 1.0f) &&
            (((projPos->y + actor->cullingVolumeDownward) * invW) > -1.0f) &&
            (((projPos->y - actor->cullingVolumeScale) * invW) < 1.0f)) {
            return true;
        }
    }

    return false;
}

/**
 * Iterates through all category lists to draw every actor.
 *
 * In addition to actors, this function also draws:
 * - Effects
 * - EffectSs
 * - Title Cards
 * - Farores Wind Pointer
 * - Light glow
 * - Actor Collision (debug only)
 *
 * Note: If an actor is made visible by Lens of Truth, it will be drawn by `Actor_DrawLensActors` instead.
 */
void Actor_DrawAll(PlayState* play, ActorContext* actorCtx) {
    s32 invisibleActorCounter;
    Actor* invisibleActors[INVISIBLE_ACTOR_MAX];
    ActorListEntry* actorListEntry;
    Actor* actor;
    s32 i;

    invisibleActorCounter = 0;

    OPEN_DISPS(play->state.gfxCtx, "../z_actor.c", 6336);

    actorListEntry = &actorCtx->actorLists[0];

    for (i = 0; i < ARRAY_COUNT(actorCtx->actorLists); i++, actorListEntry++) {
        actor = actorListEntry->head;

        while (actor != NULL) {
            ActorOverlay* overlayEntry = actor->overlayEntry;
            char* actorName;

#if DEBUG_FEATURES
            actorName = overlayEntry->name != NULL ? overlayEntry->name : "";
#else
            actorName = "";
#endif

            gDPNoOpString(POLY_OPA_DISP++, actorName, i);
            gDPNoOpString(POLY_XLU_DISP++, actorName, i);

            if (DEBUG_FEATURES) {
                HREG(66) = i;
            }

            if (!DEBUG_FEATURES || (HREG(64) != 1) || ((HREG(65) != -1) && (HREG(65) != HREG(66))) || (HREG(68) == 0)) {
                SkinMatrix_Vec3fMtxFMultXYZW(&play->viewProjectionMtxF, &actor->world.pos, &actor->projectedPos,
                                             &actor->projectedW);
            }

            if (!DEBUG_FEATURES || (HREG(64) != 1) || ((HREG(65) != -1) && (HREG(65) != HREG(66))) || (HREG(69) == 0)) {
                if (actor->sfx != 0) {
                    Actor_UpdateFlaggedAudio(actor);
                }
            }

            if (!DEBUG_FEATURES || (HREG(64) != 1) || ((HREG(65) != -1) && (HREG(65) != HREG(66))) || (HREG(70) == 0)) {
                if (Actor_CullingCheck(play, actor)) {
                    actor->flags |= ACTOR_FLAG_INSIDE_CULLING_VOLUME;
                } else {
                    actor->flags &= ~ACTOR_FLAG_INSIDE_CULLING_VOLUME;
                }
            }

            actor->isDrawn = false;

            if (!DEBUG_FEATURES || (HREG(64) != 1) || ((HREG(65) != -1) && (HREG(65) != HREG(66))) || (HREG(71) == 0)) {
                if ((actor->init == NULL) && (actor->draw != NULL) &&
                    (actor->flags & (ACTOR_FLAG_DRAW_CULLING_DISABLED | ACTOR_FLAG_INSIDE_CULLING_VOLUME))) {
                    if ((actor->flags & ACTOR_FLAG_REACT_TO_LENS) &&
                        ((play->roomCtx.curRoom.lensMode == LENS_MODE_SHOW_ACTORS) || play->actorCtx.lensActive ||
                         (actor->room != play->roomCtx.curRoom.num))) {
                        ASSERT(invisibleActorCounter < INVISIBLE_ACTOR_MAX,
                               "invisible_actor_counter < INVISIBLE_ACTOR_MAX", "../z_actor.c", 6464);
                        invisibleActors[invisibleActorCounter] = actor;
                        invisibleActorCounter++;
                    } else {
                        if (!DEBUG_FEATURES || (HREG(64) != 1) || ((HREG(65) != -1) && (HREG(65) != HREG(66))) ||
                            (HREG(72) == 0)) {
                            Actor_Draw(play, actor);
                            actor->isDrawn = true;
                        }
                    }
                }
            }

            actor = actor->next;
        }
    }

    if (!DEBUG_FEATURES || (HREG(64) != 1) || (HREG(73) != 0)) {
        Effect_DrawAll(play->state.gfxCtx);
    }

    if (!DEBUG_FEATURES || (HREG(64) != 1) || (HREG(74) != 0)) {
        EffectSs_DrawAll(play);
    }

    if (!DEBUG_FEATURES || (HREG(64) != 1) || (HREG(72) != 0)) {
        if (play->actorCtx.lensActive) {
            Actor_DrawLensActors(play, invisibleActorCounter, invisibleActors);
            if ((play->csCtx.state != CS_STATE_IDLE) || Player_InCsMode(play)) {
                Actor_DisableLens(play);
            }
        }
    }

    Actor_DrawFaroresWindPointer(play);

    if (IREG(32) == 0) {
        Lights_DrawGlow(play);
    }

    if (!DEBUG_FEATURES || (HREG(64) != 1) || (HREG(75) != 0)) {
        TitleCard_Draw(play, &actorCtx->titleCtx);
    }

#if DEBUG_FEATURES
    if ((HREG(64) != 1) || (HREG(76) != 0)) {
        CollisionCheck_DrawCollision(play, &play->colChkCtx);
    }
#endif

    CLOSE_DISPS(play->state.gfxCtx, "../z_actor.c", 6563);
}

/**
 * Kill every actor which depends on an object that is not loaded.
 */
void Actor_KillAllWithMissingObject(PlayState* play, ActorContext* actorCtx) {
    Actor* actor;
    s32 i;

    for (i = 0; i < ARRAY_COUNT(actorCtx->actorLists); i++) {
        actor = actorCtx->actorLists[i].head;
        while (actor != NULL) {
            if (!Object_IsLoaded(&play->objectCtx, actor->objectSlot)) {
                Actor_Kill(actor);
            }
            actor = actor->next;
        }
    }
}

u8 sEnemyActorCategories[] = { ACTORCAT_ENEMY, ACTORCAT_BOSS };

void Actor_FreezeAllEnemies(PlayState* play, ActorContext* actorCtx, s32 duration) {
    Actor* actor;
    s32 i;

    for (i = 0; i < ARRAY_COUNT(sEnemyActorCategories); i++) {
        actor = actorCtx->actorLists[sEnemyActorCategories[i]].head;
        while (actor != NULL) {
            actor->freezeTimer = duration;
            actor = actor->next;
        }
    }
}

/**
 * Kill actors on room change and update flags accordingly
 */
void func_80031B14(PlayState* play, ActorContext* actorCtx) {
    Actor* actor;
    s32 i;

    for (i = 0; i < ARRAY_COUNT(actorCtx->actorLists); i++) {
        actor = actorCtx->actorLists[i].head;
        while (actor != NULL) {
            if ((actor->room >= 0) && (actor->room != play->roomCtx.curRoom.num) &&
                (actor->room != play->roomCtx.prevRoom.num)) {
                if (!actor->isDrawn) {
                    actor = Actor_Delete(actorCtx, actor, play);
                } else {
                    Actor_Kill(actor);
                    Actor_Destroy(actor, play);
                    actor = actor->next;
                }
            } else {
                actor = actor->next;
            }
        }
    }

    CollisionCheck_ClearContext(play, &play->colChkCtx);
    actorCtx->flags.tempClear = 0;
    actorCtx->flags.tempSwch &= 0xFFFFFF;
    play->msgCtx.unk_E3F4 = 0;
}

// Actor_CleanupContext
void func_80031C3C(ActorContext* actorCtx, PlayState* play) {
    Actor* actor;
    s32 i;

    for (i = 0; i < ARRAY_COUNT(actorCtx->actorLists); i++) {
        actor = actorCtx->actorLists[i].head;
        while (actor != NULL) {
            Actor_Delete(actorCtx, actor, play);
            actor = actorCtx->actorLists[i].head;
        }
    }

    ACTOR_DEBUG_PRINTF(T("絶対魔法領域解放\n", "Absolute magic field deallocation\n"));

    if (actorCtx->absoluteSpace != NULL) {
        ZELDA_ARENA_FREE(actorCtx->absoluteSpace, "../z_actor.c", 6731);
        actorCtx->absoluteSpace = NULL;
    }

    Play_SaveSceneFlags(play);
    func_80030488(play);
    ActorOverlayTable_Cleanup();
}

/**
 * Adds a given actor instance at the front of the actor list of the specified category.
 * Also sets the actor instance as being of that category.
 */
void Actor_AddToCategory(ActorContext* actorCtx, Actor* actorToAdd, u8 actorCategory) {
    Actor* prevHead;

    actorToAdd->category = actorCategory;

    actorCtx->total++;
    actorCtx->actorLists[actorCategory].length++;
    prevHead = actorCtx->actorLists[actorCategory].head;

    if (prevHead != NULL) {
        prevHead->prev = actorToAdd;
    }

    actorCtx->actorLists[actorCategory].head = actorToAdd;
    actorToAdd->next = prevHead;
}

/**
 * Removes a given actor instance from its actor list.
 * Also sets the temp clear flag of the current room if the actor removed was the last enemy loaded.
 */
Actor* Actor_RemoveFromCategory(PlayState* play, ActorContext* actorCtx, Actor* actorToRemove) {
    Actor* newHead;

    actorCtx->total--;
    actorCtx->actorLists[actorToRemove->category].length--;

    if (actorToRemove->prev != NULL) {
        actorToRemove->prev->next = actorToRemove->next;
    } else {
        actorCtx->actorLists[actorToRemove->category].head = actorToRemove->next;
    }

    newHead = actorToRemove->next;

    if (newHead != NULL) {
        newHead->prev = actorToRemove->prev;
    }

    actorToRemove->next = NULL;
    actorToRemove->prev = NULL;

    if ((actorToRemove->room == play->roomCtx.curRoom.num) && (actorToRemove->category == ACTORCAT_ENEMY) &&
        (actorCtx->actorLists[ACTORCAT_ENEMY].length == 0)) {
        Flags_SetTempClear(play, play->roomCtx.curRoom.num);
    }

    return newHead;
}

void Actor_FreeOverlay(ActorOverlay* actorOverlay) {
    PRINTF_COLOR_CYAN();

    if (actorOverlay->numLoaded == 0) {
        ACTOR_DEBUG_PRINTF(T("アクタークライアントが０になりました\n", "Actor clients are now 0\n"));

        if (actorOverlay->loadedRamAddr != NULL) {
            if (actorOverlay->allocType & ACTOROVL_ALLOC_PERSISTENT) {
                ACTOR_DEBUG_PRINTF(T("オーバーレイ解放しません\n", "Overlay will not be deallocated\n"));
            } else if (actorOverlay->allocType & ACTOROVL_ALLOC_ABSOLUTE) {
                ACTOR_DEBUG_PRINTF(T("絶対魔法領域確保なので解放しません\n",
                                     "Absolute magic field reserved, so deallocation will not occur\n"));
                actorOverlay->loadedRamAddr = NULL;
            } else {
                ACTOR_DEBUG_PRINTF(T("オーバーレイ解放します\n", "Overlay deallocated\n"));
                ZELDA_ARENA_FREE(actorOverlay->loadedRamAddr, "../z_actor.c", 6834);
                actorOverlay->loadedRamAddr = NULL;
            }
        }
    } else {
        ACTOR_DEBUG_PRINTF(T("アクタークライアントはあと %d 残っています\n", "%d of actor client remaining\n"),
                           actorOverlay->numLoaded);
    }

    PRINTF_RST();
}

Actor* Actor_Spawn(ActorContext* actorCtx, PlayState* play, s16 actorId, f32 posX, f32 posY, f32 posZ, s16 rotX,
                   s16 rotY, s16 rotZ, s16 params) {
    s32 pad;
    Actor* actor;
    ActorProfile* profile;
    s32 objectSlot;
    ActorOverlay* overlayEntry;
    uintptr_t temp;
    char* name;
    u32 overlaySize;

    overlayEntry = &gActorOverlayTable[actorId];
    ASSERT(actorId < ACTOR_ID_MAX, "profile < ACTOR_DLF_MAX", "../z_actor.c", 6883);

#if DEBUG_FEATURES
    name = overlayEntry->name != NULL ? overlayEntry->name : "";
#endif

    overlaySize = (uintptr_t)overlayEntry->vramEnd - (uintptr_t)overlayEntry->vramStart;

    ACTOR_DEBUG_PRINTF(T("アクタークラス追加 [%d:%s]\n", "Actor class addition [%d:%s]\n"), actorId, name);

    if (actorCtx->total > ACTOR_NUMBER_MAX) {
        PRINTF(ACTOR_COLOR_WARNING T("Ａｃｔｏｒセット数オーバー\n", "Actor set number exceeded\n") ACTOR_RST);
        return NULL;
    }

    if (overlayEntry->vramStart == NULL) {
        ACTOR_DEBUG_PRINTF(T("オーバーレイではありません\n", "Not an overlay\n"));

        profile = overlayEntry->profile;
    } else {
        if (overlayEntry->loadedRamAddr != NULL) {
            ACTOR_DEBUG_PRINTF(T("既にロードされています\n", "Already loaded\n"));
        } else {
            if (overlayEntry->allocType & ACTOROVL_ALLOC_ABSOLUTE) {
                ASSERT(overlaySize <= ACTOROVL_ABSOLUTE_SPACE_SIZE, "actor_segsize <= AM_FIELD_SIZE", "../z_actor.c",
                       6934);

                if (actorCtx->absoluteSpace == NULL) {
                    actorCtx->absoluteSpace = ZELDA_ARENA_MALLOC_R(
                        ACTOROVL_ABSOLUTE_SPACE_SIZE, T("AMF:絶対魔法領域", "AMF: absolute magic field"), 0);
                    ACTOR_DEBUG_PRINTF(
                        T("絶対魔法領域確保 %d バイト確保\n", "Absolute magic field allocation %d bytes allocated\n"),
                        ACTOROVL_ABSOLUTE_SPACE_SIZE);
                }

                overlayEntry->loadedRamAddr = actorCtx->absoluteSpace;
            } else if (overlayEntry->allocType & ACTOROVL_ALLOC_PERSISTENT) {
                overlayEntry->loadedRamAddr = ZELDA_ARENA_MALLOC_R(overlaySize, name, 0);
            } else {
                overlayEntry->loadedRamAddr = ZELDA_ARENA_MALLOC(overlaySize, name, 0);
            }

            if (overlayEntry->loadedRamAddr == NULL) {
                PRINTF(ACTOR_COLOR_ERROR T("Ａｃｔｏｒプログラムメモリが確保できません\n",
                                           "Cannot reserve actor program memory\n") ACTOR_RST);
                return NULL;
            }

            Overlay_Load(overlayEntry->file.vromStart, overlayEntry->file.vromEnd, overlayEntry->vramStart,
                         overlayEntry->vramEnd, overlayEntry->loadedRamAddr);

            PRINTF_COLOR_GREEN();
            PRINTF("OVL(a):Seg:%08x-%08x Ram:%08x-%08x Off:%08x %s\n", overlayEntry->vramStart, overlayEntry->vramEnd,
                   overlayEntry->loadedRamAddr,
                   (uintptr_t)overlayEntry->loadedRamAddr + (uintptr_t)overlayEntry->vramEnd -
                       (uintptr_t)overlayEntry->vramStart,
                   (uintptr_t)overlayEntry->vramStart - (uintptr_t)overlayEntry->loadedRamAddr, name);
            PRINTF_RST();

            overlayEntry->numLoaded = 0;
        }

        profile = (void*)(uintptr_t)((overlayEntry->profile != NULL)
                                         ? (void*)((uintptr_t)overlayEntry->profile -
                                                   (intptr_t)((uintptr_t)overlayEntry->vramStart -
                                                              (uintptr_t)overlayEntry->loadedRamAddr))
                                         : NULL);
    }

    objectSlot = Object_GetSlot(&play->objectCtx, profile->objectId);

    if ((objectSlot < 0) ||
        ((profile->category == ACTORCAT_ENEMY) && Flags_GetClear(play, play->roomCtx.curRoom.num))) {
        PRINTF(ACTOR_COLOR_ERROR T("データバンク無し！！<データバンク＝%d>(profilep->bank=%d)\n",
                                   "No data bank!! <data bank=%d> (profilep->bank=%d)\n") ACTOR_RST,
               objectSlot, profile->objectId);
        Actor_FreeOverlay(overlayEntry);
        return NULL;
    }

    actor = ZELDA_ARENA_MALLOC(profile->instanceSize, name, 1);

    if (actor == NULL) {
        PRINTF(ACTOR_COLOR_ERROR T("Ａｃｔｏｒクラス確保できません！ %s <サイズ＝%dバイト>\n",
                                   "Actor class cannot be reserved! %s <size=%d bytes>\n"),
               ACTOR_RST, name, profile->instanceSize);
        Actor_FreeOverlay(overlayEntry);
        return NULL;
    }

    ASSERT(overlayEntry->numLoaded < 255, "actor_dlftbl->clients < 255", "../z_actor.c", 7031);

    overlayEntry->numLoaded++;

    if (1) {}

    ACTOR_DEBUG_PRINTF(T("アクタークライアントは %d 個目です\n", "Actor client No. %d\n"), overlayEntry->numLoaded);

    Lib_MemSet((u8*)actor, profile->instanceSize, 0);
    actor->overlayEntry = overlayEntry;
    actor->id = profile->id;
    actor->flags = profile->flags;

    if (profile->id == ACTOR_EN_PART) {
        actor->objectSlot = rotZ;
        rotZ = 0;
    } else {
        actor->objectSlot = objectSlot;
    }

    actor->init = profile->init;
    actor->destroy = profile->destroy;
    actor->update = profile->update;
    actor->draw = profile->draw;

    actor->room = play->roomCtx.curRoom.num;

    actor->home.pos.x = posX;
    actor->home.pos.y = posY;
    actor->home.pos.z = posZ;

    actor->home.rot.x = rotX;
    actor->home.rot.y = rotY;
    actor->home.rot.z = rotZ;

    actor->params = params;

    Actor_AddToCategory(actorCtx, actor, profile->category);

    temp = gSegments[6];
    Actor_Init(actor, play);
    gSegments[6] = temp;

    return actor;
}

Actor* Actor_SpawnAsChild(ActorContext* actorCtx, Actor* parent, PlayState* play, s16 actorId, f32 posX, f32 posY,
                          f32 posZ, s16 rotX, s16 rotY, s16 rotZ, s16 params) {
    Actor* spawnedActor = Actor_Spawn(actorCtx, play, actorId, posX, posY, posZ, rotX, rotY, rotZ, params);

    if (spawnedActor == NULL) {
        return NULL;
    }

    parent->child = spawnedActor;
    spawnedActor->parent = parent;

    if (spawnedActor->room >= 0) {
        spawnedActor->room = parent->room;
    }

    return spawnedActor;
}

void Actor_SpawnTransitionActors(PlayState* play, ActorContext* actorCtx) {
    TransitionActorEntry* transitionActor;
    u8 numActors;
    s32 i;

    transitionActor = play->transitionActors.list;
    numActors = play->transitionActors.count;

    for (i = 0; i < numActors; i++) {
        if (transitionActor->id >= 0) {
            if (((transitionActor->sides[0].room >= 0) &&
                 ((transitionActor->sides[0].room == play->roomCtx.curRoom.num) ||
                  (transitionActor->sides[0].room == play->roomCtx.prevRoom.num))) ||
                ((transitionActor->sides[1].room >= 0) &&
                 ((transitionActor->sides[1].room == play->roomCtx.curRoom.num) ||
                  (transitionActor->sides[1].room == play->roomCtx.prevRoom.num)))) {
                Actor_Spawn(actorCtx, play, (s16)(transitionActor->id & 0x1FFF), transitionActor->pos.x,
                            transitionActor->pos.y, transitionActor->pos.z, 0, transitionActor->rotY, 0,
                            (i << TRANSITION_ACTOR_PARAMS_INDEX_SHIFT) + transitionActor->params);

                transitionActor->id = -transitionActor->id;
                numActors = play->transitionActors.count;
            }
        }
        transitionActor++;
    }
}

Actor* Actor_SpawnEntry(ActorContext* actorCtx, ActorEntry* actorEntry, PlayState* play) {
    return Actor_Spawn(actorCtx, play, actorEntry->id, actorEntry->pos.x, actorEntry->pos.y, actorEntry->pos.z,
                       actorEntry->rot.x, actorEntry->rot.y, actorEntry->rot.z, actorEntry->params);
}

Actor* Actor_Delete(ActorContext* actorCtx, Actor* actor, PlayState* play) {
    PlayState* play2 = (PlayState*)play;
    Player* player;
    Actor* newHead;
    ActorOverlay* overlayEntry;
    UNUSED_NDEBUG char* name;

    player = GET_PLAYER(play);

    overlayEntry = actor->overlayEntry;

#if DEBUG_FEATURES
    name = overlayEntry->name != NULL ? overlayEntry->name : "";
#else
    name = "";
#endif

    ACTOR_DEBUG_PRINTF(T("アクタークラス削除 [%s]\n", "Actor class deleted [%s]\n"), name);

    if ((player != NULL) && (player->focusActor == actor)) {
        Player_ReleaseLockOn(player);
        Camera_RequestMode(Play_GetCamera(play2, Play_GetActiveCamId(play2)), CAM_MODE_NORMAL);
    }

    if (actorCtx->attention.naviHoverActor == actor) {
        actorCtx->attention.naviHoverActor = NULL;
    }

    if (actorCtx->attention.forcedLockOnActor == actor) {
        actorCtx->attention.forcedLockOnActor = NULL;
    }

    if (actorCtx->attention.bgmEnemy == actor) {
        actorCtx->attention.bgmEnemy = NULL;
    }

    Audio_StopSfxByPos(&actor->projectedPos);
    Actor_Destroy(actor, play2);

    newHead = Actor_RemoveFromCategory(play2, actorCtx, actor);

    ZELDA_ARENA_FREE(actor, "../z_actor.c", 7242);

    if (overlayEntry->vramStart == NULL) {
        ACTOR_DEBUG_PRINTF(T("オーバーレイではありません\n", "Not an overlay\n"));
    } else {
        ASSERT(overlayEntry->loadedRamAddr != NULL, "actor_dlftbl->allocp != NULL", "../z_actor.c", 7251);
        ASSERT(overlayEntry->numLoaded > 0, "actor_dlftbl->clients > 0", "../z_actor.c", 7252);
        overlayEntry->numLoaded--;
        Actor_FreeOverlay(overlayEntry);
    }

    return newHead;
}

/**
 * Checks that an actor is on-screen enough to be considered an attention actor.
 *
 * Note that the screen bounds checks are larger than the actual screen region
 * to give room for error.
 */
int Attention_ActorOnScreen(PlayState* play, Actor* actor) {
    s16 x;
    s16 y;

    Actor_GetScreenPos(play, actor, &x, &y);

#define X_LEEWAY 20
#define Y_LEEWAY 160

    return (x > 0 - X_LEEWAY) && (x < SCREEN_WIDTH + X_LEEWAY) && (y > 0 - Y_LEEWAY) && (y < SCREEN_HEIGHT + Y_LEEWAY);
}

Actor* sNearestAttentionActor;
Actor* sPrioritizedAttentionActor;
f32 sNearestAttentionActorDistSq;
f32 sBgmEnemyDistSq;
s32 sHighestAttentionPriority;
s16 sAttentionPlayerRotY;

/**
 * Search for attention actors within the specified category.
 *
 * To be considered an attention actor the actor needs to:
 * - Have a non-NULL update function (still active)
 * - Not be player (this is technically a redundant check because the PLAYER category is never searched)
 * - Have `ACTOR_FLAG_ATTENTION_ENABLED` set
 * - Not be the current focus actor
 * - Be the closest attention actor found so far
 * - Be within range, specified by attentionRangeType
 * - Be roughly on-screen
 * - Not be blocked by a surface
 *
 * If an actor has a priority value set and the value is the lowest found so far, it will be set as the prioritized
 * attention actor. Otherwise, it is set as the nearest attention actor.
 *
 * This function is expected to be called with almost every actor category in each cycle. On a new cycle its global
 * variables must be reset by the caller, otherwise the information of the previous cycle will be retained.
 */
void Attention_FindActorInCategory(PlayState* play, ActorContext* actorCtx, Player* player, u32 actorCategory) {
    f32 distSq;
    Actor* actor;
    Actor* playerFocusActor;
    CollisionPoly* poly;
    s32 bgId;
    Vec3f lineTestResultPos;

    actor = actorCtx->actorLists[actorCategory].head;
    playerFocusActor = player->focusActor;

    while (actor != NULL) {
        if ((actor->update != NULL) && ((Player*)actor != player) &&
            CHECK_FLAG_ALL(actor->flags, ACTOR_FLAG_ATTENTION_ENABLED)) {
            if ((actorCategory == ACTORCAT_ENEMY) &&
                CHECK_FLAG_ALL(actor->flags, ACTOR_FLAG_ATTENTION_ENABLED | ACTOR_FLAG_HOSTILE) &&
                (actor->xyzDistToPlayerSq < SQ(500.0f)) && (actor->xyzDistToPlayerSq < sBgmEnemyDistSq)) {
                actorCtx->attention.bgmEnemy = actor;
                sBgmEnemyDistSq = actor->xyzDistToPlayerSq;
            }

            if (actor != playerFocusActor) {
                distSq = Attention_WeightedDistToPlayerSq(actor, player, sAttentionPlayerRotY);

                if ((distSq < sNearestAttentionActorDistSq) && Attention_ActorIsInRange(actor, distSq) &&
                    Attention_ActorOnScreen(play, actor) &&
                    (!BgCheck_CameraLineTest1(&play->colCtx, &player->actor.focus.pos, &actor->focus.pos,
                                              &lineTestResultPos, &poly, true, true, true, true, &bgId) ||
                     SurfaceType_IsIgnoredByProjectiles(&play->colCtx, poly, bgId))) {
                    if (actor->attentionPriority != 0) {
                        // Lower values are considered higher priority
                        if (actor->attentionPriority < sHighestAttentionPriority) {
                            sPrioritizedAttentionActor = actor;
                            sHighestAttentionPriority = actor->attentionPriority;
                        }
                    } else {
                        sNearestAttentionActor = actor;
                        sNearestAttentionActorDistSq = distSq;
                    }
                }
            }
        }

        actor = actor->next;
    }
}

u8 sAttentionCategorySearchOrder[] = {
    ACTORCAT_BOSS,  ACTORCAT_ENEMY,  ACTORCAT_BG,   ACTORCAT_EXPLOSIVE, ACTORCAT_NPC,  ACTORCAT_ITEMACTION,
    ACTORCAT_CHEST, ACTORCAT_SWITCH, ACTORCAT_PROP, ACTORCAT_MISC,      ACTORCAT_DOOR, ACTORCAT_SWITCH,
};

/**
 * Search for the nearest attention actor by iterating through most actor categories.
 * See `Attention_FindActorInCategory` for more details on search criteria.
 *
 * The actor found is stored in the `attentionActorP` parameter, which is also returned.
 * It may be NULL if no actor that fulfills the criteria is found.
 */
Actor* Attention_FindActor(PlayState* play, ActorContext* actorCtx, Actor** attentionActorP, Player* player) {
    s32 i;
    u8* category;

    sNearestAttentionActor = sPrioritizedAttentionActor = NULL;
    sNearestAttentionActorDistSq = sBgmEnemyDistSq = MAXFLOAT;
    sHighestAttentionPriority = INT32_MAX;

    if (!Player_InCsMode(play)) {
        category = &sAttentionCategorySearchOrder[0];
        actorCtx->attention.bgmEnemy = NULL;
        sAttentionPlayerRotY = player->actor.shape.rot.y;

        // Search the first 3 actor categories first for an attention actor
        // These are Boss, Enemy, and Bg, in order.
        for (i = 0; i < 3; i++, category++) {
            Attention_FindActorInCategory(play, actorCtx, player, *category);
        }

        // If no actor in the above categories was found, then try searching in the remaining categories
        if (sNearestAttentionActor == NULL) {
            for (; i < ARRAY_COUNT(sAttentionCategorySearchOrder); i++, category++) {
                Attention_FindActorInCategory(play, actorCtx, player, *category);
            }
        }
    }

    if (sNearestAttentionActor == NULL) {
        *attentionActorP = sPrioritizedAttentionActor;
    } else {
        *attentionActorP = sNearestAttentionActor;
    }

    return *attentionActorP;
}

/**
 * Finds the first actor instance of a specified ID and category if there is one.
 */
Actor* Actor_Find(ActorContext* actorCtx, s32 actorId, s32 actorCategory) {
    Actor* actor = actorCtx->actorLists[actorCategory].head;

    while (actor != NULL) {
        if (actor->id == actorId) {
            return actor;
        }
        actor = actor->next;
    }

    return NULL;
}

/**
 * Play the death sound effect and flash the screen white for 4 frames.
 * While the screen flashes, the game freezes.
 */
void Enemy_StartFinishingBlow(PlayState* play, Actor* actor) {
    play->actorCtx.freezeFlashTimer = 5;
    SfxSource_PlaySfxAtFixedWorldPos(play, &actor->world.pos, 20, NA_SE_EN_LAST_DAMAGE);
}

/**
 * Updates `FaceChange` data for a blinking pattern.
 * This system expects that the actor using the system has defined 3 faces in this exact order:
 * "eyes open", "eyes half open", "eyes closed".
 *
 * @param faceChange  pointer to an actor's faceChange data
 * @param blinkIntervalBase  The base number of frames between blinks
 * @param blinkIntervalRandRange  The range for a random number of frames that can be added to `blinkIntervalBase`
 * @param blinkDuration  The number of frames it takes for a single blink to occur
 */
s16 FaceChange_UpdateBlinking(FaceChange* faceChange, s16 blinkIntervalBase, s16 blinkIntervalRandRange,
                              s16 blinkDuration) {
    if (DECR(faceChange->timer) == 0) {
        faceChange->timer = Rand_S16Offset(blinkIntervalBase, blinkIntervalRandRange);
    }

    if ((faceChange->timer - blinkDuration) > 0) {
        // `timer - duration` is positive so this is the default state: "eyes open" face
        faceChange->face = 0;
    } else if (((faceChange->timer - blinkDuration) > -2) || (faceChange->timer < 2)) {
        // This condition aims to catch both cases where the "eyes half open" face is needed.
        // Note that the comparison assumes the duration of the "eyes half open" phase is 2 frames, irrespective of the
        // value of `blinkDuration`. The duration for the "eyes closed" phase is `blinkDuration - 4`.
        // For Player's use case `blinkDuration` is 6, so the "eyes closed" phase happens to have
        // the same duration as each "eyes half open" phase.
        faceChange->face = 1;
    } else {
        // If both conditions above fail, the only possibility left is the "eyes closed" face
        faceChange->face = 2;
    }

    return faceChange->face;
}

/**
 * Updates `FaceChange` data for randomly selected face sets.
 * Each set contains 3 faces. After the timer runs out, the next face in the set is used.
 * After the third face in a set is used, a new face set is randomly chosen.
 *
 * @param faceChange  pointer to an actor's faceChange data
 * @param changeTimerBase  The base number of frames between each face change
 * @param changeTimerRandRange  The range for a random number of frames that can be added to `changeTimerBase`
 * @param faceSetRange  The max number of face sets that will be chosen from
 */
s16 FaceChange_UpdateRandomSet(FaceChange* faceChange, s16 changeTimerBase, s16 changeTimerRandRange,
                               s16 faceSetRange) {
    if (DECR(faceChange->timer) == 0) {
        faceChange->timer = Rand_S16Offset(changeTimerBase, changeTimerRandRange);
        faceChange->face++;

        if ((faceChange->face % 3) == 0) {
            // Randomly chose a "set number", then multiply by 3 because each set has 3 faces.
            // This will use the first face in the newly chosen set.
            faceChange->face = (s32)(Rand_ZeroOne() * faceSetRange) * 3;
        }
    }

    return faceChange->face;
}

void BodyBreak_Alloc(BodyBreak* bodyBreak, s32 count, PlayState* play) {
    if ((bodyBreak->matrices = ZELDA_ARENA_MALLOC((count + 1) * sizeof(*bodyBreak->matrices), "../z_actor.c", 7540)) !=
            NULL &&
        (bodyBreak->dLists = ZELDA_ARENA_MALLOC((count + 1) * sizeof(*bodyBreak->dLists), "../z_actor.c", 7543)) !=
            NULL &&
        (bodyBreak->objectSlots =
             ZELDA_ARENA_MALLOC((count + 1) * sizeof(*bodyBreak->objectSlots), "../z_actor.c", 7546)) != NULL) {

        Lib_MemSet((u8*)bodyBreak->matrices, (count + 1) * sizeof(*bodyBreak->matrices), 0);
        Lib_MemSet((u8*)bodyBreak->dLists, (count + 1) * sizeof(*bodyBreak->dLists), 0);
        Lib_MemSet((u8*)bodyBreak->objectSlots, (count + 1) * sizeof(*bodyBreak->objectSlots), 0);
        bodyBreak->val = 1;
    } else {
        if (bodyBreak->matrices != NULL) {
            ZELDA_ARENA_FREE(bodyBreak->matrices, "../z_actor.c", 7558);
        }

        if (bodyBreak->dLists != NULL) {
            ZELDA_ARENA_FREE(bodyBreak->dLists, "../z_actor.c", 7561);
        }

        if (bodyBreak->objectSlots != NULL) {
            ZELDA_ARENA_FREE(bodyBreak->objectSlots, "../z_actor.c", 7564);
        }
    }
}

void BodyBreak_SetInfo(BodyBreak* bodyBreak, s32 limbIndex, s32 minLimbIndex, s32 maxLimbIndex, u32 count, Gfx** dList,
                       s16 objectSlot) {
    PlayState* play = Effect_GetPlayState();

    if ((play->actorCtx.freezeFlashTimer == 0) && (bodyBreak->val > 0)) {
        if ((limbIndex >= minLimbIndex) && (limbIndex <= maxLimbIndex) && (*dList != NULL)) {
            bodyBreak->dLists[bodyBreak->val] = *dList;
            Matrix_Get(&bodyBreak->matrices[bodyBreak->val]);
            bodyBreak->objectSlots[bodyBreak->val] = objectSlot;
            bodyBreak->val++;
        }

        if (bodyBreak->prevLimbIndex != limbIndex) {
            bodyBreak->count++;
        }

        if ((u32)bodyBreak->count >= count) {
            bodyBreak->count = bodyBreak->val - 1;
            bodyBreak->val = BODYBREAK_STATUS_READY;
        }
    }

    bodyBreak->prevLimbIndex = limbIndex;
}

s32 BodyBreak_SpawnParts(Actor* actor, BodyBreak* bodyBreak, PlayState* play, s16 type) {
    EnPart* spawnedEnPart;
    s16 objectSlot;

    if (bodyBreak->val != BODYBREAK_STATUS_READY) {
        return false;
    }

    while (bodyBreak->count > 0) {
        Matrix_Put(&bodyBreak->matrices[bodyBreak->count]);
        Matrix_Scale(1.0f / actor->scale.x, 1.0f / actor->scale.y, 1.0f / actor->scale.z, MTXMODE_APPLY);
        Matrix_Get(&bodyBreak->matrices[bodyBreak->count]);

        if (1) {
            if (bodyBreak->objectSlots[bodyBreak->count] > BODYBREAK_OBJECT_SLOT_DEFAULT) {
                objectSlot = bodyBreak->objectSlots[bodyBreak->count];
            } else {
                objectSlot = actor->objectSlot;
            }
        }

        spawnedEnPart = (EnPart*)Actor_SpawnAsChild(
            &play->actorCtx, actor, play, ACTOR_EN_PART, bodyBreak->matrices[bodyBreak->count].xw,
            bodyBreak->matrices[bodyBreak->count].yw, bodyBreak->matrices[bodyBreak->count].zw, 0, 0, objectSlot, type);

        if (spawnedEnPart != NULL) {
#if OOT_VERSION < PAL_1_0
            //! @bug Wrong rotation order compared to Actor_Draw
            Matrix_MtxFToZYXRotS(&bodyBreak->matrices[bodyBreak->count], &spawnedEnPart->actor.shape.rot, 0);
#else
            Matrix_MtxFToYXZRotS(&bodyBreak->matrices[bodyBreak->count], &spawnedEnPart->actor.shape.rot, 0);
#endif
            spawnedEnPart->displayList = bodyBreak->dLists[bodyBreak->count];
            spawnedEnPart->actor.scale = actor->scale;
        }

        bodyBreak->count--;
    }

    bodyBreak->val = BODYBREAK_STATUS_FINISHED;

    ZELDA_ARENA_FREE(bodyBreak->matrices, "../z_actor.c", 7678);
    ZELDA_ARENA_FREE(bodyBreak->dLists, "../z_actor.c", 7679);
    ZELDA_ARENA_FREE(bodyBreak->objectSlots, "../z_actor.c", 7680);

    return true;
}

void Actor_SpawnFloorDustRing(PlayState* play, Actor* actor, Vec3f* posXZ, f32 radius, s32 amountMinusOne,
                              f32 randAccelWeight, s16 scale, s16 scaleStep, u8 useLighting) {
    Vec3f pos;
    Vec3f velocity = { 0.0f, 0.0f, 0.0f };
    Vec3f accel = { 0.0f, 0.3f, 0.0f };
    f32 angle;
    s32 i;

    angle = (Rand_ZeroOne() - 0.5f) * (2.0f * 3.14f);
    pos.y = actor->floorHeight;
    accel.y += (Rand_ZeroOne() - 0.5f) * 0.2f;

    for (i = amountMinusOne; i >= 0; i--) {
        pos.x = posXZ->x + Math_SinF(angle) * radius;
        pos.z = posXZ->z + Math_CosF(angle) * radius;
        accel.x = (Rand_ZeroOne() - 0.5f) * randAccelWeight;
        accel.z = (Rand_ZeroOne() - 0.5f) * randAccelWeight;

        if (scale == 0) {
            func_8002857C(play, &pos, &velocity, &accel);
        } else {
            if (useLighting) {
                func_800286CC(play, &pos, &velocity, &accel, scale, scaleStep);
            } else {
                func_8002865C(play, &pos, &velocity, &accel, scale, scaleStep);
            }
        }

        angle += (2.0f * 3.14f) / (amountMinusOne + 1.0f);
    }
}

void func_80033480(PlayState* play, Vec3f* posBase, f32 randRangeDiameter, s32 amountMinusOne, s16 scaleBase,
                   s16 scaleStep, u8 arg6) {
    Vec3f pos;
    Vec3f velocity = { 0.0f, 0.0f, 0.0f };
    Vec3f accel = { 0.0f, 0.3f, 0.0f };
    s16 scale;
    u32 var2;
    s32 i;

    for (i = amountMinusOne; i >= 0; i--) {
        pos.x = posBase->x + ((Rand_ZeroOne() - 0.5f) * randRangeDiameter);
        pos.y = posBase->y + ((Rand_ZeroOne() - 0.5f) * randRangeDiameter);
        pos.z = posBase->z + ((Rand_ZeroOne() - 0.5f) * randRangeDiameter);

        scale = (s16)((scaleBase * Rand_ZeroOne()) * 0.2f) + scaleBase;
        var2 = arg6;

        if (var2 != 0) {
            func_800286CC(play, &pos, &velocity, &accel, scale, scaleStep);
        } else {
            func_8002865C(play, &pos, &velocity, &accel, scale, scaleStep);
        }
    }
}

Actor* Actor_GetCollidedExplosive(PlayState* play, Collider* collider) {
    if ((collider->acFlags & AC_HIT) && (collider->ac->category == ACTORCAT_EXPLOSIVE)) {
        collider->acFlags &= ~AC_HIT;
        return collider->ac;
    }

    return NULL;
}

Actor* func_80033684(PlayState* play, Actor* explosiveActor) {
    Actor* actor = play->actorCtx.actorLists[ACTORCAT_EXPLOSIVE].head;

    while (actor != NULL) {
        if ((actor == explosiveActor) || (actor->params != 1)) {
            actor = actor->next;
        } else {
            if (Actor_WorldDistXYZToActor(explosiveActor, actor) <= (actor->shape.rot.z * 10) + 80.0f) {
                return actor;
            } else {
                actor = actor->next;
            }
        }
    }

    return NULL;
}

/**
 * Dynamically changes the category of a given actor instance.
 * This is done by moving it to the corresponding category list and setting its category variable accordingly.
 */
void Actor_ChangeCategory(PlayState* play, ActorContext* actorCtx, Actor* actor, u8 actorCategory) {
    //! @bug Calling this function immediately moves an actor from one category list to the other.
    //! So, if Actor_ChangeCategory is called during an actor update, the inner loop in
    //! Actor_UpdateAll will continue from the next actor in the new category, rather than the next
    //! actor in the old category. This will cause any actors after this one in the old category to
    //! be skipped over and not updated, and any actors in the new category to be updated more than
    //! once.
    Actor_RemoveFromCategory(play, actorCtx, actor);
    Actor_AddToCategory(actorCtx, actor, actorCategory);
}

/**
 * Checks if a hookshot or arrow actor is going to collide with the cylinder denoted by the
 * actor's `cylRadius` and `cylHeight`.
 * The check is only peformed if the projectile actor is within the provided sphere radius.
 *
 * Returns the actor if there will be collision, NULL otherwise.
 */
Actor* Actor_GetProjectileActor(PlayState* play, Actor* refActor, f32 radius) {
    Actor* actor;
    Vec3f spA8;
    Vec3f delta;
    Vec3f sp90;
    Vec3f sp84;

    actor = play->actorCtx.actorLists[ACTORCAT_ITEMACTION].head;
    while (actor != NULL) {
        if (((actor->id != ACTOR_ARMS_HOOK) && (actor->id != ACTOR_EN_ARROW)) || (actor == refActor)) {
            actor = actor->next;
        } else {
            //! @bug The projectile actor gets unsafely casted to a hookshot to check its timer, even though
            //  it can also be an arrow.
            //  Luckily, the field at the same offset in the arrow actor is the x component of a vector
            //  which will rarely ever be 0. So it's very unlikely for this bug to cause an issue.
            if ((Math_Vec3f_DistXYZ(&refActor->world.pos, &actor->world.pos) > radius) ||
                (((ArmsHook*)actor)->timer == 0)) {
                actor = actor->next;
            } else {
                delta.x = (actor->speed * 10.0f) * Math_SinS(actor->world.rot.y);
                delta.y = actor->velocity.y + (actor->gravity * 10.0f);
                delta.z = (actor->speed * 10.0f) * Math_CosS(actor->world.rot.y);

                spA8.x = actor->world.pos.x + delta.x;
                spA8.y = actor->world.pos.y + delta.y;
                spA8.z = actor->world.pos.z + delta.z;

                if (CollisionCheck_CylSideVsLineSeg(refActor->colChkInfo.cylRadius, refActor->colChkInfo.cylHeight,
                                                    0.0f, &refActor->world.pos, &actor->world.pos, &spA8, &sp90,
                                                    &sp84)) {
                    return actor;
                } else {
                    actor = actor->next;
                }
            }
        }
    }

    return NULL;
}

/**
 * Sets the actor's text id with a dynamic prefix based on the current scene.
 */
void Actor_SetTextWithPrefix(PlayState* play, Actor* actor, s16 baseTextId) {
    s16 prefix;

    switch (play->sceneId) {
        case SCENE_DEKU_TREE:
        case SCENE_DEKU_TREE_BOSS:
        case SCENE_FOREST_TEMPLE_BOSS:
        case SCENE_KNOW_IT_ALL_BROS_HOUSE:
        case SCENE_TWINS_HOUSE:
        case SCENE_MIDOS_HOUSE:
        case SCENE_SARIAS_HOUSE:
        case SCENE_KOKIRI_SHOP:
        case SCENE_LINKS_HOUSE:
        case SCENE_KOKIRI_FOREST:
        case SCENE_SACRED_FOREST_MEADOW:
        case SCENE_LOST_WOODS:
        case 112:
            prefix = 0x1000;
            break;
        case SCENE_STABLE:
        case SCENE_HYRULE_FIELD:
        case SCENE_LON_LON_RANCH:
            prefix = 0x2000;
            break;
        case SCENE_FIRE_TEMPLE:
        case SCENE_DODONGOS_CAVERN_BOSS:
        case SCENE_FIRE_TEMPLE_BOSS:
        case SCENE_DEATH_MOUNTAIN_TRAIL:
        case SCENE_DEATH_MOUNTAIN_CRATER:
        case SCENE_GORON_CITY:
            prefix = 0x3000;
            break;
        case SCENE_JABU_JABU:
        case SCENE_JABU_JABU_BOSS:
        case SCENE_ZORAS_RIVER:
        case SCENE_ZORAS_DOMAIN:
        case SCENE_ZORAS_FOUNTAIN:
            prefix = 0x4000;
            break;
        case SCENE_SHADOW_TEMPLE:
        case SCENE_SHADOW_TEMPLE_BOSS:
        case SCENE_KAKARIKO_CENTER_GUEST_HOUSE:
        case SCENE_BACK_ALLEY_HOUSE:
        case SCENE_DOG_LADY_HOUSE:
        case SCENE_GRAVEKEEPERS_HUT:
        case SCENE_REDEAD_GRAVE:
        case SCENE_WINDMILL_AND_DAMPES_GRAVE:
        case SCENE_KAKARIKO_VILLAGE:
        case SCENE_GRAVEYARD:
            prefix = 0x5000;
            break;
        case SCENE_SPIRIT_TEMPLE:
        case SCENE_SPIRIT_TEMPLE_BOSS:
        case SCENE_IMPAS_HOUSE:
        case SCENE_CARPENTERS_TENT:
        case SCENE_LAKE_HYLIA:
        case SCENE_GERUDO_VALLEY:
        case SCENE_DESERT_COLOSSUS:
            prefix = 0x6000;
            break;
        case SCENE_MARKET_ENTRANCE_DAY:
        case SCENE_BACK_ALLEY_DAY:
        case SCENE_BACK_ALLEY_NIGHT:
        case SCENE_MARKET_DAY:
        case SCENE_MARKET_NIGHT:
        case SCENE_MARKET_RUINS:
        case SCENE_HYRULE_CASTLE:
            prefix = 0x7000;
            break;
        default:
            prefix = 0x0000;
            break;
    }

    actor->textId = prefix | baseTextId;
}

/**
 * Checks if a given actor will be standing on the ground after being translated
 * by the provided distance and angle.
 *
 * Returns true if the actor will be standing on ground.
 */
s16 Actor_TestFloorInDirection(Actor* actor, PlayState* play, f32 distance, s16 angle) {
    s16 ret;
    s16 prevBgCheckFlags;
    f32 dx;
    f32 dz;
    Vec3f prevActorPos;

    Math_Vec3f_Copy(&prevActorPos, &actor->world.pos);
    prevBgCheckFlags = actor->bgCheckFlags;

    dx = distance * Math_SinS(angle);
    dz = distance * Math_CosS(angle);
    actor->world.pos.x += dx;
    actor->world.pos.z += dz;

    Actor_UpdateBgCheckInfo(play, actor, 0.0f, 0.0f, 0.0f, UPDBGCHECKINFO_FLAG_2);

    Math_Vec3f_Copy(&actor->world.pos, &prevActorPos);

    ret = actor->bgCheckFlags & BGCHECKFLAG_GROUND;
    actor->bgCheckFlags = prevBgCheckFlags;

    return ret;
}

/**
 * Returns true if the player is locked onto the specified actor
 */
s32 Actor_IsLockedOn(PlayState* play, Actor* actor) {
    Player* player = GET_PLAYER(play);

    if ((player->stateFlags1 & PLAYER_STATE1_HOSTILE_LOCK_ON) && actor->isLockedOn) {
        return true;
    } else {
        return false;
    }
}

/**
 * Returns true if the player is locked onto an actor other than the specified actor
 */
s32 Actor_OtherIsLockedOn(PlayState* play, Actor* actor) {
    Player* player = GET_PLAYER(play);

    if ((player->stateFlags1 & PLAYER_STATE1_HOSTILE_LOCK_ON) && !actor->isLockedOn) {
        return true;
    } else {
        return false;
    }
}

f32 func_80033AEC(Vec3f* arg0, Vec3f* arg1, f32 arg2, f32 arg3, f32 arg4, f32 arg5) {
    f32 ret = 0.0f;

    if (arg4 <= Math_Vec3f_DistXYZ(arg0, arg1)) {
        ret = Math_SmoothStepToF(&arg1->x, arg0->x, arg2, arg3, 0.0f);
        ret += Math_SmoothStepToF(&arg1->y, arg0->y, arg2, arg3, 0.0f);
        ret += Math_SmoothStepToF(&arg1->z, arg0->z, arg2, arg3, 0.0f);
    } else if (arg5 < Math_Vec3f_DistXYZ(arg0, arg1)) {
        ret = Math_SmoothStepToF(&arg1->x, arg0->x, arg2, arg3, 0.0f);
        ret += Math_SmoothStepToF(&arg1->y, arg0->y, arg2, arg3, 0.0f);
        ret += Math_SmoothStepToF(&arg1->z, arg0->z, arg2, arg3, 0.0f);
    }

    return ret;
}

void func_80033C30(Vec3f* arg0, Vec3f* arg1, u8 alpha, PlayState* play) {
    MtxF sp60;
    f32 yIntersect;
    Vec3f checkPos;
    CollisionPoly* groundPoly;

    OPEN_DISPS(play->state.gfxCtx, "../z_actor.c", 8120);

    POLY_OPA_DISP = Gfx_SetupDL(POLY_OPA_DISP, SETUPDL_44);

    gDPSetPrimColor(POLY_OPA_DISP++, 0, 0, 0, 0, 0, alpha);

    checkPos.x = arg0->x;
    checkPos.y = arg0->y + 1.0f;
    checkPos.z = arg0->z;

    yIntersect = BgCheck_EntityRaycastDown2(play, &play->colCtx, &groundPoly, &checkPos);

    if (groundPoly != NULL) {
        func_80038A28(groundPoly, arg0->x, yIntersect, arg0->z, &sp60);
        Matrix_Put(&sp60);
    } else {
        Matrix_Translate(arg0->x, arg0->y, arg0->z, MTXMODE_NEW);
    }

    Matrix_Scale(arg1->x, 1.0f, arg1->z, MTXMODE_APPLY);

    MATRIX_FINALIZE_AND_LOAD(POLY_OPA_DISP++, play->state.gfxCtx, "../z_actor.c", 8149);
    gSPDisplayList(POLY_OPA_DISP++, gCircleShadowDL);

    CLOSE_DISPS(play->state.gfxCtx, "../z_actor.c", 8155);
}

void Actor_RequestQuake(PlayState* play, s16 y, s16 duration) {
    s16 quakeIndex = Quake_Request(&play->mainCamera, QUAKE_TYPE_3);

    Quake_SetSpeed(quakeIndex, 20000);
    Quake_SetPerturbations(quakeIndex, y, 0, 0, 0);
    Quake_SetDuration(quakeIndex, duration);
}

void Actor_RequestQuakeWithSpeed(PlayState* play, s16 y, s16 duration, s16 speed) {
    s16 quakeIndex = Quake_Request(&play->mainCamera, QUAKE_TYPE_3);

    Quake_SetSpeed(quakeIndex, speed);
    Quake_SetPerturbations(quakeIndex, y, 0, 0, 0);
    Quake_SetDuration(quakeIndex, duration);
}

void Actor_RequestQuakeAndRumble(Actor* actor, PlayState* play, s16 quakeY, s16 quakeDuration) {
    if (quakeY >= 5) {
        Rumble_Request(actor->xyzDistToPlayerSq, 255, 20, 150);
    } else {
        Rumble_Request(actor->xyzDistToPlayerSq, 180, 20, 100);
    }
    Actor_RequestQuake(play, quakeY, quakeDuration);
}

f32 Rand_ZeroFloat(f32 f) {
    return Rand_ZeroOne() * f;
}

f32 Rand_CenteredFloat(f32 f) {
    return (Rand_ZeroOne() - 0.5f) * f;
}

typedef struct DoorLockInfo {
    /* 0x00 */ f32 chainAngle;
    /* 0x04 */ f32 chainLength;
    /* 0x08 */ f32 yShift;
    /* 0x0C */ f32 chainsScale;
    /* 0x10 */ f32 chainsRotZInit;
    /* 0x14 */ Gfx* chainDL;
    /* 0x18 */ Gfx* lockDL;
} DoorLockInfo; // size = 0x1C

static DoorLockInfo sDoorLocksInfo[] = {
    /* DOORLOCK_NORMAL */ { 0.54f, 6000.0f, 5000.0f, 1.0f, 0.0f, gDoorChainDL, gDoorLockDL },
    /* DOORLOCK_BOSS */ { 0.644f, 12000.0f, 8000.0f, 1.0f, 0.0f, gBossDoorChainDL, gBossDoorLockDL },
    /* DOORLOCK_NORMAL_SPIRIT */ { 0.64000005f, 8500.0f, 8000.0f, 1.75f, 0.1f, gDoorChainDL, gDoorLockDL },
};

/**
 * Draws chains and lock of a locked door, of the specified `type` (see `DoorLockType`).
 * `frame` can be 0 to 10, where 0 is "open" and 10 is "closed", the chains slide accordingly.
 */
void Actor_DrawDoorLock(PlayState* play, s32 frame, s32 type) {
    DoorLockInfo* entry;
    s32 i;
    MtxF baseMtxF;
    f32 chainRotZ;
    f32 chainsTranslateX;
    f32 chainsTranslateY;
    f32 scale;

    entry = &sDoorLocksInfo[type];
    chainRotZ = entry->chainsRotZInit;

    OPEN_DISPS(play->state.gfxCtx, "../z_actor.c", 8265);

    Matrix_Translate(0.0f, entry->yShift, 500.0f, MTXMODE_APPLY);
    Matrix_Get(&baseMtxF);

    {
        f32 rotZStep;

        chainsTranslateX = -(10 - frame) * sinf(entry->chainAngle - chainRotZ) * 0.1f * entry->chainLength;
        chainsTranslateY = (10 - frame) * cosf(entry->chainAngle - chainRotZ) * 0.1f * entry->chainLength;

        for (i = 0; i < 4; i++) {

            Matrix_Put(&baseMtxF);
            Matrix_RotateZ(chainRotZ, MTXMODE_APPLY);
            Matrix_Translate(chainsTranslateX, chainsTranslateY, 0.0f, MTXMODE_APPLY);

            if (entry->chainsScale != 1.0f) {
                Matrix_Scale(entry->chainsScale, entry->chainsScale, entry->chainsScale, MTXMODE_APPLY);
            }

            MATRIX_FINALIZE_AND_LOAD(POLY_OPA_DISP++, play->state.gfxCtx, "../z_actor.c", 8299);
            gSPDisplayList(POLY_OPA_DISP++, entry->chainDL);

            if (i % 2) {
                rotZStep = 2.0f * entry->chainAngle;
            } else {
                rotZStep = M_PI - (2.0f * entry->chainAngle);
            }

            chainRotZ += rotZStep;
        }
    }

    scale = frame * 0.1f;
    Matrix_Put(&baseMtxF);
    Matrix_Scale(scale, scale, scale, MTXMODE_APPLY);

    MATRIX_FINALIZE_AND_LOAD(POLY_OPA_DISP++, play->state.gfxCtx, "../z_actor.c", 8314);
    gSPDisplayList(POLY_OPA_DISP++, entry->lockDL);

    CLOSE_DISPS(play->state.gfxCtx, "../z_actor.c", 8319);
}

void func_8003424C(PlayState* play, Vec3f* arg1) {
    CollisionCheck_SpawnShieldParticlesMetal(play, arg1);
}

void Actor_SetColorFilter(Actor* actor, s16 colorFlag, s16 colorIntensityMax, s16 bufFlag, s16 duration) {
    //! @bug This first comparison is always false as COLORFILTER_COLORFLAG_GRAY is out of range of an s16.
    if ((colorFlag == COLORFILTER_COLORFLAG_GRAY) && !(colorIntensityMax & COLORFILTER_INTENSITY_FLAG)) {
        Actor_PlaySfx(actor, NA_SE_EN_LIGHT_ARROW_HIT);
    }

    actor->colorFilterParams = colorFlag | bufFlag | ((colorIntensityMax & 0xF8) << 5) | duration;
    actor->colorFilterTimer = duration;
}

void func_800342EC(Vec3f* object, PlayState* play) {
    Vec3f lightDir;

    lightDir.x = play->envCtx.dirLight1.params.dir.x;
    lightDir.y = play->envCtx.dirLight1.params.dir.y;
    lightDir.z = play->envCtx.dirLight1.params.dir.z;

    func_8002EABC(object, &play->view.eye, &lightDir, play->state.gfxCtx);
}

void func_8003435C(Vec3f* object, PlayState* play) {
    Vec3f lightDir;

    lightDir.x = play->envCtx.dirLight1.params.dir.x;
    lightDir.y = play->envCtx.dirLight1.params.dir.y;
    lightDir.z = play->envCtx.dirLight1.params.dir.z;

    func_8002EB44(object, &play->view.eye, &lightDir, play->state.gfxCtx);
}

/**
 * Updates NPC talking state. Checks for a talk request and updates
 * the talkState parameter when a dialog is ongoing. Otherwise checks if
 * the actor is onscreen, advertises the interaction in a range and sets
 * the current text id if necessary.
 *
 * The talk state values are defined in the NpcTalkState enum.
 *
 * @see NpcTalkState
 *
 * @param[in,out] talkState Talk state
 * @param interactRange The interact (talking) range for the actor
 * @param getTextId Callback for getting the next text id
 * @param updateTalkState Callback for getting the next talkState value
 * @return True if a new dialog was started (player talked to the actor). False otherwise.
 */
s32 Npc_UpdateTalking(PlayState* play, Actor* actor, s16* talkState, f32 interactRange, NpcGetTextIdFunc getTextId,
                      NpcUpdateTalkStateFunc updateTalkState) {
    s16 x;
    s16 y;

    if (Actor_TalkOfferAccepted(actor, play)) {
        *talkState = NPC_TALK_STATE_TALKING;
        return true;
    }

    if (*talkState != NPC_TALK_STATE_IDLE) {
        *talkState = updateTalkState(play, actor);
        return false;
    }

    Actor_GetScreenPos(play, actor, &x, &y);
    if ((x < 0) || (x > SCREEN_WIDTH) || (y < 0) || (y > SCREEN_HEIGHT)) {
        // Actor is offscreen
        return false;
    }

    if (!Actor_OfferTalk(actor, play, interactRange)) {
        return false;
    }

    actor->textId = getTextId(play, actor);

    return false;
}

typedef struct NpcTrackingRotLimits {
    /* 0x00 */ s16 maxHeadYaw;
    /* 0x02 */ s16 minHeadPitch;
    /* 0x04 */ s16 maxHeadPitch;
    /* 0x06 */ s16 maxTorsoYaw;
    /* 0x08 */ s16 minTorsoPitch;
    /* 0x0A */ s16 maxTorsoPitch;
    /* 0x0C */ u8 rotateYaw;
} NpcTrackingRotLimits; // size = 0x10

typedef struct NpcTrackingParams {
    /* 0x00 */ NpcTrackingRotLimits rotLimits;
    // Fields specific to NPC_TRACKING_PLAYER_AUTO_TURN mode
    /* 0x10 */ f32 autoTurnDistanceRange;   // Max distance to player to enable tracking and auto-turn
    /* 0x14 */ s16 maxYawForPlayerTracking; // Player is tracked if within this yaw
} NpcTrackingParams;                        // size = 0x18

/**
 * Npc tracking angle limit presets to use with Npc_TrackPoint.
 *
 * @see Npc_TrackPoint
 */
static NpcTrackingParams sNpcTrackingPresets[] = {
    { { 0x2AA8, -0x0E38, 0x18E2, 0x1554, 0x0000, 0x0000, true }, 170.0f, 0x3FFC },
    { { 0x2AA8, -0x1554, 0x1554, 0x1554, -0x071C, 0x0E38, true }, 170.0f, 0x3FFC },
    { { 0x31C4, -0x1C70, 0x0E38, 0x0E38, -0x0E38, 0x071C, true }, 170.0f, 0x3FFC },
    { { 0x1554, -0x0E38, 0x0000, 0x071C, -0x071C, 0x0000, true }, 170.0f, 0x3FFC },
    { { 0x2AA8, -0x071C, 0x071C, 0x0E38, -0x2AA8, 0x2AA8, true }, 170.0f, 0x3FFC },
    { { 0x0000, -0x1C70, 0x2AA8, 0x3FFC, -0x0E38, 0x0E38, true }, 170.0f, 0x3FFC },
    { { 0x2AA8, -0x0E38, 0x0E38, 0x0E38, 0x0000, 0x0000, true }, 0.0f, 0x0000 },
    { { 0x2AA8, -0x0E38, 0x0000, 0x0E38, 0x0000, 0x1C70, true }, 0.0f, 0x0000 },
    { { 0x2AA8, -0x0E38, -0x0E38, 0x0000, 0x0000, 0x0000, true }, 0.0f, 0x0000 },
    { { 0x071C, -0x0E38, 0x0E38, 0x1C70, 0x0000, 0x0000, true }, 0.0f, 0x0000 },
    { { 0x0E38, -0x0E38, 0x0000, 0x1C70, 0x0000, 0x0E38, true }, 0.0f, 0x0000 },
    { { 0x2AA8, -0x1C70, 0x1C70, 0x0E38, -0x0E38, 0x0E38, true }, 0.0f, 0x0000 },
    { { 0x18E2, -0x0E38, 0x0E38, 0x0E38, 0x0000, 0x0000, true }, 0.0f, 0x0000 },
};

/**
 * Smoothly turns the actor's whole body and updates torso and head rotations in
 * NpcInteractInfo so that the actor tracks the point specified in NpcInteractInfo.trackPos.
 * Rotations are limited to specified angles.
 *
 * Head and torso rotation angles are determined by calculating the pitch and yaw
 * from the actor position to the given target position.
 *
 * The y position of the actor is offset by NpcInteractInfo.yOffset
 * before calculating the angles. It can be used to configure the height difference
 * between the actor and the target.
 *
 * @param maxHeadYaw maximum head yaw difference from neutral position
 * @param maxHeadPitch maximum head pitch angle
 * @param minHeadPitch minimum head pitch angle
 * @param maxTorsoYaw maximum torso yaw difference from neutral position
 * @param maxTorsoPitch maximum torso pitch angle
 * @param minTorsoPitch minimum torso pitch angle
 * @param rotateYaw if true, the actor's yaw (shape.rot.y) is updated to turn the actor's whole body
 */
void Npc_TrackPointWithLimits(Actor* actor, NpcInteractInfo* interactInfo, s16 maxHeadYaw, s16 maxHeadPitch,
                              s16 minHeadPitch, s16 maxTorsoYaw, s16 maxTorsoPitch, s16 minTorsoPitch, u8 rotateYaw) {
    s16 pitchTowardsTarget;
    s16 yawTowardsTarget;
    s16 pitch;
    s16 bodyYawDiff;
    s16 temp;
    Vec3f offsetActorPos;

    offsetActorPos.x = actor->world.pos.x;
    offsetActorPos.y = actor->world.pos.y + interactInfo->yOffset;
    offsetActorPos.z = actor->world.pos.z;

    pitchTowardsTarget = Math_Vec3f_Pitch(&offsetActorPos, &interactInfo->trackPos);
    yawTowardsTarget = Math_Vec3f_Yaw(&offsetActorPos, &interactInfo->trackPos);
    bodyYawDiff = Math_Vec3f_Yaw(&actor->world.pos, &interactInfo->trackPos);
    bodyYawDiff -= actor->shape.rot.y;

    temp = CLAMP(bodyYawDiff, -maxHeadYaw, maxHeadYaw);
    Math_SmoothStepToS(&interactInfo->headRot.y, temp, 6, 2000, 1);

    temp = (ABS(bodyYawDiff) >= 0x8000) ? 0 : ABS(bodyYawDiff);
    interactInfo->headRot.y = CLAMP(interactInfo->headRot.y, -temp, temp);

    bodyYawDiff -= interactInfo->headRot.y;

    temp = CLAMP(bodyYawDiff, -maxTorsoYaw, maxTorsoYaw);
    Math_SmoothStepToS(&interactInfo->torsoRot.y, temp, 6, 2000, 1);

    temp = (ABS(bodyYawDiff) >= 0x8000) ? 0 : ABS(bodyYawDiff);
    interactInfo->torsoRot.y = CLAMP(interactInfo->torsoRot.y, -temp, temp);

    if (rotateYaw) {
        Math_SmoothStepToS(&actor->shape.rot.y, yawTowardsTarget, 6, 2000, 1);
    }

    pitch = pitchTowardsTarget;
    temp = CLAMP(pitch, minHeadPitch, maxHeadPitch);
    Math_SmoothStepToS(&interactInfo->headRot.x, temp, 6, 2000, 1);

    pitch -= interactInfo->headRot.x;
    temp = CLAMP(pitch, minTorsoPitch, maxTorsoPitch);
    Math_SmoothStepToS(&interactInfo->torsoRot.x, temp, 6, 2000, 1);
}

s16 Npc_GetTrackingPresetMaxPlayerYaw(s16 presetIndex) {
    return sNpcTrackingPresets[presetIndex].maxYawForPlayerTracking;
}

/**
 * Handles NPC tracking modes and auto-turning towards the player when
 * NPC_TRACKING_PLAYER_AUTO_TURN tracking mode is used.
 *
 * Returns a tracking mode that will determine which actor limbs
 * will be rotated towards the target.
 *
 * When the player is behind the actor (i.e. not in the yaw range in front of the actor
 * defined by maxYawForPlayerTracking), the actor will start an auto-turn sequence:
 *   - look forward for 30-60 frames
 *   - turn head to look at the player for 10-20 frames
 *   - look forward for 30-60 frames
 *   - turn the entire body to face the player
 *
 * @param distanceRange Max distance to player that tracking and auto-turning will be active for
 * @param maxYawForPlayerTracking Maximum angle for tracking the player.
 * @param trackingMode The tracking mode selected by the actor. If this is not
 *        NPC_TRACKING_PLAYER_AUTO_TURN this function does nothing
 *
 * @return The tracking mode (NpcTrackingMode) to use for the current frame.
 */
s16 Npc_UpdateAutoTurn(Actor* actor, NpcInteractInfo* interactInfo, f32 distanceRange, s16 maxYawForPlayerTracking,
                       s16 trackingMode) {

    s32 pad;
    s16 yaw;
    s16 yawDiff;

    if (trackingMode != NPC_TRACKING_PLAYER_AUTO_TURN) {
        return trackingMode;
    }

    if (interactInfo->talkState != NPC_TALK_STATE_IDLE) {
        // When talking, always fully turn to face the player
        return NPC_TRACKING_FULL_BODY;
    }

    if (distanceRange < Math_Vec3f_DistXYZ(&actor->world.pos, &interactInfo->trackPos)) {
        // Player is too far away, do not track
        interactInfo->autoTurnTimer = 0;
        interactInfo->autoTurnState = 0;
        return NPC_TRACKING_NONE;
    }

    yaw = Math_Vec3f_Yaw(&actor->world.pos, &interactInfo->trackPos);
    yawDiff = ABS((s16)((f32)yaw - actor->shape.rot.y));
    if (maxYawForPlayerTracking >= yawDiff) {
        // Player is in front of the actor, track with the head and the torso
        interactInfo->autoTurnTimer = 0;
        interactInfo->autoTurnState = 0;
        return NPC_TRACKING_HEAD_AND_TORSO;
    }

    // Player is behind the actor, run the auto-turn sequence.

    if (DECR(interactInfo->autoTurnTimer) != 0) {
        // While the timer is still running, return the previous tracking mode
        return interactInfo->trackingMode;
    }

    switch (interactInfo->autoTurnState) {
        case 0:
        case 2:
            // Just stand still, not tracking the player
            interactInfo->autoTurnTimer = Rand_S16Offset(30, 30);
            interactInfo->autoTurnState++;
            return NPC_TRACKING_NONE;
        case 1:
            // Glance at the player by only turning the head
            interactInfo->autoTurnTimer = Rand_S16Offset(10, 10);
            interactInfo->autoTurnState++;
            return NPC_TRACKING_HEAD;
    }

    // Auto-turn sequence complete, turn towards the player
    return NPC_TRACKING_FULL_BODY;
}

/**
 * Rotates the actor's whole body, torso and head tracking the point specified in NpcInteractInfo.trackPos.
 * Uses angle limits from a preset selected from from sNpcTrackingPresets.
 *
 * The trackingMode parameter controls whether the head and torso are turned towards the target.
 * If not, they are smoothly turned towards zero. Setting the parameter to NPC_TRACKING_FULL_BODY
 * causes the actor's whole body to be rotated to face the target.
 *
 * If NPC_TRACKING_PLAYER_AUTO_TURN is used, the actor will track the player with its head and torso as long
 * as the player is in front of the actor (within a yaw angle specified in the option preset).
 * If the player is outside of this angle, the actor will turn to face the player after a while.
 *
 * @see Npc_UpdateAutoTurn
 * @see sNpcTrackingPresets
 * @see NpcTrackingMode
 *
 * @param presetIndex The index to a preset in sNpcTrackingPresets
 * @param trackingMode A value from NpcTrackingMode enum
 */
void Npc_TrackPoint(Actor* actor, NpcInteractInfo* interactInfo, s16 presetIndex, s16 trackingMode) {
    NpcTrackingRotLimits rotLimits;

    interactInfo->trackingMode =
        Npc_UpdateAutoTurn(actor, interactInfo, sNpcTrackingPresets[presetIndex].autoTurnDistanceRange,
                           sNpcTrackingPresets[presetIndex].maxYawForPlayerTracking, trackingMode);

    rotLimits = sNpcTrackingPresets[presetIndex].rotLimits;

    switch (interactInfo->trackingMode) {
        case NPC_TRACKING_NONE:
            rotLimits.maxHeadYaw = 0;
            rotLimits.maxHeadPitch = 0;
            rotLimits.minHeadPitch = 0;
            FALLTHROUGH;
        case NPC_TRACKING_HEAD:
            rotLimits.maxTorsoYaw = 0;
            rotLimits.maxTorsoPitch = 0;
            rotLimits.minTorsoPitch = 0;
            FALLTHROUGH;
        case NPC_TRACKING_HEAD_AND_TORSO:
            rotLimits.rotateYaw = false;
            break;
    }

    Npc_TrackPointWithLimits(actor, interactInfo, rotLimits.maxHeadYaw, rotLimits.maxHeadPitch, rotLimits.minHeadPitch,
                             rotLimits.maxTorsoYaw, rotLimits.maxTorsoPitch, rotLimits.minTorsoPitch,
                             rotLimits.rotateYaw);
}

Gfx* func_80034B28(GraphicsContext* gfxCtx) {
    Gfx* displayList;

    displayList = GRAPH_ALLOC(gfxCtx, sizeof(Gfx));
    gSPEndDisplayList(displayList);

    return displayList;
}

Gfx* func_80034B54(GraphicsContext* gfxCtx) {
    Gfx* displayListHead;
    Gfx* displayList;

    displayList = displayListHead = GRAPH_ALLOC(gfxCtx, 2 * sizeof(Gfx));

    gDPSetRenderMode(displayListHead++, G_RM_FOG_SHADE_A,
                     AA_EN | Z_CMP | Z_UPD | IM_RD | CLR_ON_CVG | CVG_DST_WRAP | ZMODE_XLU | FORCE_BL |
                         GBL_c2(G_BL_CLR_IN, G_BL_A_IN, G_BL_CLR_MEM, G_BL_1MA));

    gSPEndDisplayList(displayListHead++);

    return displayList;
}

void func_80034BA0(PlayState* play, SkelAnime* skelAnime, OverrideLimbDraw overrideLimbDraw, PostLimbDraw postLimbDraw,
                   Actor* actor, s16 alpha) {
    OPEN_DISPS(play->state.gfxCtx, "../z_actor.c", 8831);

    Gfx_SetupDL_25Opa(play->state.gfxCtx);

    gDPPipeSync(POLY_OPA_DISP++);
    gDPSetEnvColor(POLY_OPA_DISP++, 0, 0, 0, alpha);
    gDPPipeSync(POLY_OPA_DISP++);
    gSPSegment(POLY_OPA_DISP++, 0x0C, func_80034B28(play->state.gfxCtx));

    POLY_OPA_DISP = SkelAnime_DrawFlex(play, skelAnime->skeleton, skelAnime->jointTable, skelAnime->dListCount,
                                       overrideLimbDraw, postLimbDraw, actor, POLY_OPA_DISP);

    CLOSE_DISPS(play->state.gfxCtx, "../z_actor.c", 8860);
}

void func_80034CC4(PlayState* play, SkelAnime* skelAnime, OverrideLimbDraw overrideLimbDraw, PostLimbDraw postLimbDraw,
                   Actor* actor, s16 alpha) {
    OPEN_DISPS(play->state.gfxCtx, "../z_actor.c", 8876);

    Gfx_SetupDL_25Xlu(play->state.gfxCtx);

    gDPPipeSync(POLY_XLU_DISP++);
    gDPSetEnvColor(POLY_XLU_DISP++, 0, 0, 0, alpha);
    gSPSegment(POLY_XLU_DISP++, 0x0C, func_80034B54(play->state.gfxCtx));

    POLY_XLU_DISP = SkelAnime_DrawFlex(play, skelAnime->skeleton, skelAnime->jointTable, skelAnime->dListCount,
                                       overrideLimbDraw, postLimbDraw, actor, POLY_XLU_DISP);

    CLOSE_DISPS(play->state.gfxCtx, "../z_actor.c", 8904);
}

s16 Actor_UpdateAlphaByDistance(Actor* actor, PlayState* play, s16 alpha, f32 radius) {
    Player* player = GET_PLAYER(play);
    f32 distance;

    if ((play->csCtx.state != CS_STATE_IDLE) || gDebugCamEnabled) {
        distance = Math_Vec3f_DistXYZ(&actor->world.pos, &play->view.eye) * 0.25f;
    } else {
        distance = Math_Vec3f_DistXYZ(&actor->world.pos, &player->actor.world.pos);
    }

    if (radius < distance) {
        actor->flags &= ~ACTOR_FLAG_ATTENTION_ENABLED;
        Math_SmoothStepToS(&alpha, 0, 6, 0x14, 1);
    } else {
        actor->flags |= ACTOR_FLAG_ATTENTION_ENABLED;
        Math_SmoothStepToS(&alpha, 0xFF, 6, 0x14, 1);
    }

    return alpha;
}

void Animation_ChangeByInfo(SkelAnime* skelAnime, AnimationInfo* animationInfo, s32 index) {
    f32 frameCount;

    animationInfo += index;

    if (animationInfo->frameCount > 0.0f) {
        frameCount = animationInfo->frameCount;
    } else {
        frameCount = Animation_GetLastFrame(animationInfo->animation);
    }

    Animation_Change(skelAnime, animationInfo->animation, animationInfo->playSpeed, animationInfo->startFrame,
                     frameCount, animationInfo->mode, animationInfo->morphFrames);
}

/**
 * Fills two tables with rotation angles that can be used to simulate idle animations.
 *
 * The rotation angles are dependent on the current frame, so should be updated regularly, generally every frame.
 *
 * This is done for the desired limb by taking either the `sin` of the yTable value or the `cos` of the zTable value,
 * multiplying by some scale factor (generally 200), and adding that to the already existing rotation.
 *
 * Note: With the common scale factor of 200, this effect is practically unnoticeable if the current animation already
 * has motion involved.
 */
void Actor_UpdateFidgetTables(PlayState* play, s16* fidgetTableY, s16* fidgetTableZ, s32 tableLen) {
    u32 frames = play->gameplayFrames;
    s32 i;

    for (i = 0; i < tableLen; i++) {
        fidgetTableY[i] = frames * (FIDGET_FREQ_Y + FIDGET_FREQ_LIMB * i);
        fidgetTableZ[i] = frames * (FIDGET_FREQ_Z + FIDGET_FREQ_LIMB * i);
    }
}

void Actor_Noop(Actor* actor, PlayState* play) {
}

s32 func_80035124(Actor* actor, PlayState* play) {
    s32 ret = 0;

    switch (actor->params) {
        case 0:
            if (Actor_HasParent(actor, play)) {
                actor->params = 1;
            } else if (!(actor->bgCheckFlags & BGCHECKFLAG_GROUND)) {
                Actor_MoveXZGravity(actor);
                Math_SmoothStepToF(&actor->speed, 0.0f, 1.0f, 0.1f, 0.0f);
            } else if ((actor->bgCheckFlags & BGCHECKFLAG_GROUND_TOUCH) && (actor->velocity.y < -4.0f)) {
                ret = 1;
            } else {
                actor->shape.rot.x = actor->shape.rot.z = 0;
                Actor_OfferCarry(actor, play);
            }
            break;
        case 1:
            if (Actor_HasNoParent(actor, play)) {
                actor->params = 0;
            }
            break;
    }

    Actor_UpdateBgCheckInfo(
        play, actor, actor->colChkInfo.cylHeight, actor->colChkInfo.cylRadius, actor->colChkInfo.cylRadius,
        UPDBGCHECKINFO_FLAG_0 | UPDBGCHECKINFO_FLAG_2 | UPDBGCHECKINFO_FLAG_3 | UPDBGCHECKINFO_FLAG_4);

    return ret;
}

#include "z_cheap_proc.inc.c"

u8 func_800353E8(PlayState* play) {
    Player* player = GET_PLAYER(play);

    return player->unk_845;
}

/**
 * Finds the first actor instance of a specified ID and category within a given range from
 * an actor if there is one. If the ID provided is -1, this will look for any actor of the
 * specified category rather than a specific ID.
 */
Actor* Actor_FindNearby(PlayState* play, Actor* refActor, s16 actorId, u8 actorCategory, f32 range) {
    Actor* actor = play->actorCtx.actorLists[actorCategory].head;

    while (actor != NULL) {
        if (actor == refActor || ((actorId != -1) && (actor->id != actorId))) {
            actor = actor->next;
        } else {
            if (Actor_WorldDistXYZToActor(refActor, actor) <= range) {
                return actor;
            } else {
                actor = actor->next;
            }
        }
    }

    return NULL;
}

s32 func_800354B4(PlayState* play, Actor* actor, f32 range, s16 arg3, s16 arg4, s16 arg5) {
    Player* player = GET_PLAYER(play);
    s16 var1;
    s16 var2;

    var1 = (s16)(actor->yawTowardsPlayer + 0x8000) - player->actor.shape.rot.y;
    var2 = actor->yawTowardsPlayer - arg5;

    if ((actor->xzDistToPlayer <= range) && (player->meleeWeaponState != 0) && (arg4 >= ABS(var1)) &&
        (arg3 >= ABS(var2))) {
        return true;
    } else {
        return false;
    }
}

void func_8003555C(PlayState* play, Vec3f* pos, Vec3f* velocity, Vec3f* accel) {
    Color_RGBA8 color1;
    Color_RGBA8 color2;

    color1.r = 200;
    color1.g = 160;
    color1.b = 120;

    color2.r = 130;
    color2.g = 90;
    color2.b = 50;

    //! @bug color1 and color2 alpha components not set before being passed on
    EffectSsKiraKira_SpawnSmall(play, pos, velocity, accel, &color1, &color2);
}

Vec3f D_80116268 = { 0.0f, -1.5f, 0.0f };
Vec3f D_80116274 = { 0.0f, -0.2f, 0.0f };

Gfx D_80116280[] = {
    gsDPSetRenderMode(G_RM_FOG_SHADE_A, AA_EN | Z_CMP | Z_UPD | IM_RD | CLR_ON_CVG | CVG_DST_WRAP | ZMODE_XLU |
                                            FORCE_BL | GBL_c2(G_BL_CLR_IN, G_BL_A_IN, G_BL_CLR_MEM, G_BL_1MA)),
    gsDPSetAlphaCompare(G_AC_THRESHOLD),
    gsSPEndDisplayList(),
};

void func_800355B8(PlayState* play, Vec3f* pos) {
    func_8003555C(play, pos, &D_80116268, &D_80116274);
}

u8 func_800355E4(PlayState* play, Collider* collider) {
    Player* player = GET_PLAYER(play);

    if ((collider->acFlags & AC_TYPE_PLAYER) && (player->meleeWeaponState != 0) &&
        (player->meleeWeaponAnimation == PLAYER_MWA_HAMMER_FORWARD)) {
        return true;
    } else {
        return false;
    }
}

u8 Actor_ApplyDamage(Actor* actor) {
    if (actor->colChkInfo.health <= actor->colChkInfo.damage) {
        actor->colChkInfo.health = 0;
    } else {
        actor->colChkInfo.health -= actor->colChkInfo.damage;
    }

    return actor->colChkInfo.health;
}

void Actor_SetDropFlag(Actor* actor, ColliderElement* elem, s32 freezeFlag) {
    ColliderElement* acHitElem = elem->acHitElem;

    if (acHitElem == NULL) {
        actor->dropFlag = 0x00;
    } else if (freezeFlag && (acHitElem->atDmgInfo.dmgFlags & (DMG_UNKNOWN_1 | DMG_MAGIC_ICE | DMG_MAGIC_FIRE))) {
        actor->freezeTimer = acHitElem->atDmgInfo.damage;
        actor->dropFlag = 0x00;
    } else if (acHitElem->atDmgInfo.dmgFlags & DMG_ARROW_FIRE) {
        actor->dropFlag = 0x01;
    } else if (acHitElem->atDmgInfo.dmgFlags & DMG_ARROW_ICE) {
        actor->dropFlag = 0x02;
    } else if (acHitElem->atDmgInfo.dmgFlags & DMG_ARROW_UNK1) {
        actor->dropFlag = 0x04;
    } else if (acHitElem->atDmgInfo.dmgFlags & DMG_ARROW_UNK2) {
        actor->dropFlag = 0x08;
    } else if (acHitElem->atDmgInfo.dmgFlags & DMG_ARROW_UNK3) {
        actor->dropFlag = 0x10;
    } else if (acHitElem->atDmgInfo.dmgFlags & DMG_ARROW_LIGHT) {
        actor->dropFlag = 0x20;
    } else if (acHitElem->atDmgInfo.dmgFlags & DMG_MAGIC_LIGHT) {
        if (freezeFlag) {
            actor->freezeTimer = acHitElem->atDmgInfo.damage;
        }
        actor->dropFlag = 0x40;
    } else {
        actor->dropFlag = 0x00;
    }
}

void Actor_SetDropFlagJntSph(Actor* actor, ColliderJntSph* jntSph, s32 freezeFlag) {
    ColliderElement* elem;
    ColliderElement* acHitElem;
    s32 flag;
    s32 i;

    actor->dropFlag = 0x00;

    for (i = jntSph->count - 1; i >= 0; i--) {
        elem = &jntSph->elements[i].base;
        acHitElem = elem->acHitElem;
        if (acHitElem == NULL) {
            flag = 0x00;
        } else if (freezeFlag && (acHitElem->atDmgInfo.dmgFlags & (DMG_UNKNOWN_1 | DMG_MAGIC_ICE | DMG_MAGIC_FIRE))) {
            actor->freezeTimer = acHitElem->atDmgInfo.damage;
            flag = 0x00;
        } else if (acHitElem->atDmgInfo.dmgFlags & DMG_ARROW_FIRE) {
            flag = 0x01;
        } else if (acHitElem->atDmgInfo.dmgFlags & DMG_ARROW_ICE) {
            flag = 0x02;
        } else if (acHitElem->atDmgInfo.dmgFlags & DMG_ARROW_UNK1) {
            flag = 0x04;
        } else if (acHitElem->atDmgInfo.dmgFlags & DMG_ARROW_UNK2) {
            flag = 0x08;
        } else if (acHitElem->atDmgInfo.dmgFlags & DMG_ARROW_UNK3) {
            flag = 0x10;
        } else if (acHitElem->atDmgInfo.dmgFlags & DMG_ARROW_LIGHT) {
            flag = 0x20;
        } else if (acHitElem->atDmgInfo.dmgFlags & DMG_MAGIC_LIGHT) {
            if (freezeFlag) {
                actor->freezeTimer = acHitElem->atDmgInfo.damage;
            }
            flag = 0x40;
        } else {
            flag = 0x00;
        }
        actor->dropFlag |= flag;
    }
}

void func_80035844(Vec3f* arg0, Vec3f* arg1, Vec3s* arg2, s32 arg3) {
    f32 dx = arg1->x - arg0->x;
    f32 dz = arg1->z - arg0->z;
    f32 dy = arg3 ? (arg1->y - arg0->y) : (arg0->y - arg1->y);

    arg2->y = Math_Atan2S(dz, dx);
    arg2->x = Math_Atan2S(sqrtf(SQ(dx) + SQ(dz)), dy);
}

/**
 * Spawns En_Part (Dissipating Flames) actor as a child of the given actor.
 */
Actor* func_800358DC(Actor* actor, Vec3f* spawnPos, Vec3s* spawnRot, f32* arg3, s32 timer, s16* unused, PlayState* play,
                     s16 params, Gfx* dList) {
    EnPart* spawnedEnPart;

    spawnedEnPart = (EnPart*)Actor_SpawnAsChild(&play->actorCtx, actor, play, ACTOR_EN_PART, spawnPos->x, spawnPos->y,
                                                spawnPos->z, spawnRot->x, spawnRot->y, actor->objectSlot, params);
    if (spawnedEnPart != NULL) {
        spawnedEnPart->actor.scale = actor->scale;
        spawnedEnPart->actor.speed = arg3[0];
        spawnedEnPart->displayList = dList;
        spawnedEnPart->action = 2;
        spawnedEnPart->timer = timer;
        spawnedEnPart->rotZ = arg3[1];
        spawnedEnPart->rotZSpeed = arg3[2];
        return &spawnedEnPart->actor;
    }

    return NULL;
}

void func_800359B8(Actor* actor, s16 arg1, Vec3s* arg2) {
    if (actor->floorPoly != NULL) {
        f32 floorPolyNormalX;
        f32 floorPolyNormalY;
        f32 floorPolyNormalZ;
        f32 sp38;
        f32 sp34;
        f32 sp30;
        f32 sp2C;
        f32 sp28;
        f32 sp24;
        CollisionPoly* floorPoly;
        s32 pad;

        floorPoly = actor->floorPoly;
        floorPolyNormalX = COLPOLY_GET_NORMAL(floorPoly->normal.x);
        floorPolyNormalY = COLPOLY_GET_NORMAL(floorPoly->normal.y);
        floorPolyNormalZ = COLPOLY_GET_NORMAL(floorPoly->normal.z);

        sp38 = Math_SinS(arg1);
        sp34 = Math_CosS(arg1);
        sp28 = (-(floorPolyNormalX * sp38) - (floorPolyNormalZ * sp34));
        arg2->x = -RAD_TO_BINANG(Math_FAtan2F(sp28 * floorPolyNormalY, 1.0f));

        sp2C = Math_SinS(arg1 - 16375);
        sp30 = Math_CosS(arg1 - 16375);
        sp24 = (-(floorPolyNormalX * sp2C) - (floorPolyNormalZ * sp30));
        arg2->z = -RAD_TO_BINANG(Math_FAtan2F(sp24 * floorPolyNormalY, 1.0f));
    }
}

void func_80035B18(PlayState* play, Actor* actor, u16 textId) {
    Message_ContinueTextbox(play, textId);
    actor->textId = textId;
}

/**
 * Tests if event_chk_inf flag is set.
 */
s32 Flags_GetEventChkInf(s32 flag) {
    s32 mask = EVENTCHKINF_MASK(flag);
    s32 index = EVENTCHKINF_INDEX(flag);

    return gSaveContext.save.info.eventChkInf[index] & mask;
}

/**
 * Sets event_chk_inf flag.
 */
void Flags_SetEventChkInf(s32 flag) {
    s32 mask = EVENTCHKINF_MASK(flag);
    s32 index = EVENTCHKINF_INDEX(flag);

    gSaveContext.save.info.eventChkInf[index] |= mask;
}

/**
 * Tests if inf_table flag is set.
 */
s32 Flags_GetInfTable(s32 flag) {
    s32 mask = INFTABLE_MASK(flag);
    s32 index = INFTABLE_INDEX(flag);

    return gSaveContext.save.info.infTable[index] & mask;
}

/**
 * Sets inf_table flag.
 */
void Flags_SetInfTable(s32 flag) {
    s32 mask = INFTABLE_MASK(flag);
    s32 index = INFTABLE_INDEX(flag);

    gSaveContext.save.info.infTable[index] |= mask;
}

u32 func_80035BFC(PlayState* play, s16 arg1) {
    u16 retTextId = 0;

    switch (arg1) {
        case 0:
            if (Flags_GetEventChkInf(EVENTCHKINF_09)) {
                if (Flags_GetInfTable(INFTABLE_05)) {
                    retTextId = 0x1048;
                } else {
                    retTextId = 0x1047;
                }
            } else {
                if (Flags_GetEventChkInf(EVENTCHKINF_MIDO_DENIED_DEKU_TREE_ACCESS)) {
                    if (Flags_GetInfTable(INFTABLE_03)) {
                        retTextId = 0x1032;
                    } else {
                        retTextId = 0x1031;
                    }
                } else {
                    if (Flags_GetInfTable(INFTABLE_00)) {
                        if (Flags_GetInfTable(INFTABLE_01)) {
                            retTextId = 0x1003;
                        } else {
                            retTextId = 0x1002;
                        }
                    } else {
                        retTextId = 0x1001;
                    }
                }
            }
            break;
        case 1:
            if (!LINK_IS_ADULT) {
                if (Flags_GetEventChkInf(EVENTCHKINF_09)) {
                    if (Flags_GetInfTable(INFTABLE_10)) {
                        retTextId = 0x1046;
                    } else {
                        retTextId = 0x1045;
                    }
                } else {
                    if (Flags_GetEventChkInf(EVENTCHKINF_03)) {
                        if (Flags_GetInfTable(INFTABLE_0E)) {
                            retTextId = 0x1034;
                        } else {
                            retTextId = 0x1033;
                        }
                    } else {
                        if (Flags_GetInfTable(INFTABLE_0C)) {
                            retTextId = 0x1030;
                        } else {
                            retTextId = 0x102F;
                        }
                    }
                }
            } else {
                if (Flags_GetEventChkInf(EVENTCHKINF_5C)) {
                    if (Flags_GetInfTable(INFTABLE_19)) {
                        retTextId = 0x1071;
                    } else {
                        retTextId = 0x1070;
                    }
                } else {
                    if (Flags_GetEventChkInf(EVENTCHKINF_0B)) {
                        if (Flags_GetInfTable(INFTABLE_17)) {
                            retTextId = 0x1068;
                        } else {
                            retTextId = 0x1067;
                        }
                    } else {
                        if (Flags_GetInfTable(INFTABLE_15)) {
                            retTextId = 0x1061;
                        } else {
                            retTextId = 0x1060;
                        }
                    }
                }
            }
            break;
        case 2:
            if (!LINK_IS_ADULT) {
                if (Flags_GetEventChkInf(EVENTCHKINF_09)) {
                    retTextId = 0x1042;
                } else {
                    retTextId = 0x1004;
                }
            } else {
                if (Flags_GetEventChkInf(EVENTCHKINF_5C)) {
                    retTextId = 0x1072;
                } else if (Flags_GetInfTable(INFTABLE_41)) {
                    retTextId = 0x1055;
                } else {
                    retTextId = 0x1056;
                }
            }
            break;
        case 3:
            if (!LINK_IS_ADULT) {
                if (Flags_GetEventChkInf(EVENTCHKINF_09)) {
                    retTextId = 0x1043;
                } else {
                    if (Flags_GetInfTable(INFTABLE_1E)) {
                        retTextId = 0x1006;
                    } else {
                        retTextId = 0x1005;
                    }
                }
            } else {
                if (Flags_GetEventChkInf(EVENTCHKINF_5C)) {
                    retTextId = 0x1073;
                } else {
                    retTextId = 0x105A;
                }
            }
            break;
        case 4:
            if (!LINK_IS_ADULT) {
                if (Flags_GetEventChkInf(EVENTCHKINF_09)) {
                    retTextId = 0x1042;
                } else {
                    retTextId = 0x1007;
                }
            } else {
                if (Flags_GetEventChkInf(EVENTCHKINF_5C)) {
                    retTextId = 0x1072;
                } else if (Flags_GetInfTable(INFTABLE_47)) {
                    retTextId = 0x105E;
                } else {
                    retTextId = 0x105D;
                }
            }
            break;
        case 5:
            if (!LINK_IS_ADULT) {
                if (Flags_GetEventChkInf(EVENTCHKINF_09)) {
                    retTextId = 0x1044;
                } else if (Flags_GetInfTable(INFTABLE_22)) {
                    retTextId = 0x1009;
                } else {
                    retTextId = 0x1008;
                }
            } else {
                if (Flags_GetEventChkInf(EVENTCHKINF_5C)) {
                    retTextId = 0x1075;
                } else {
                    retTextId = 0x105B;
                }
            }
            break;
        case 6:
            if (!LINK_IS_ADULT) {
                if (Flags_GetEventChkInf(EVENTCHKINF_09)) {
                    retTextId = 0x1042;
                } else if (Flags_GetInfTable(INFTABLE_24)) {
                    retTextId = 0x100B;
                } else {
                    retTextId = 0x100A;
                }
            } else {
                if (Flags_GetEventChkInf(EVENTCHKINF_5C)) {
                    retTextId = 0x1056;
                } else {
                    retTextId = 0x105F;
                }
            }
            break;
        case 7:
            if (!LINK_IS_ADULT) {
                if (Flags_GetEventChkInf(EVENTCHKINF_09)) {
                    retTextId = 0x1043;
                } else if (Flags_GetInfTable(INFTABLE_26)) {
                    retTextId = 0x100D;
                } else {
                    retTextId = 0x100C;
                }
            } else {
                if (Flags_GetEventChkInf(EVENTCHKINF_5C)) {
                    retTextId = 0x1057;
                } else {
                    retTextId = 0x1057;
                }
            }
            break;
        case 8:
            if (!LINK_IS_ADULT) {
                if (Flags_GetEventChkInf(EVENTCHKINF_09)) {
                    retTextId = 0x1043;
                } else if (Flags_GetInfTable(INFTABLE_28)) {
                    retTextId = 0x1019;
                } else {
                    retTextId = 0x100E;
                }
            } else {
                if (Flags_GetEventChkInf(EVENTCHKINF_5C)) {
                    retTextId = 0x1077;
                } else if (Flags_GetInfTable(INFTABLE_51)) {
                    retTextId = 0x1058;
                } else {
                    retTextId = 0x1059;
                }
            }
            break;
        case 9:
            if (!LINK_IS_ADULT) {
                if (Flags_GetEventChkInf(EVENTCHKINF_09)) {
                    retTextId = 0x1049;
                } else {
                    retTextId = 0x1035;
                }
            } else {
                if (Flags_GetEventChkInf(EVENTCHKINF_5C)) {
                    retTextId = 0x1079;
                } else {
                    retTextId = 0x104E;
                }
            }
            break;
        case 10:
            if (!LINK_IS_ADULT) {
                if (Flags_GetEventChkInf(EVENTCHKINF_09)) {
                    retTextId = 0x104A;
                } else {
                    retTextId = 0x1038;
                }
            } else {
                if (Flags_GetEventChkInf(EVENTCHKINF_5C)) {
                    retTextId = 0x1079;
                } else if (Flags_GetInfTable(INFTABLE_59)) {
                    retTextId = 0x1050;
                } else {
                    retTextId = 0x104F;
                }
            }
            break;
        case 11:
            if (!LINK_IS_ADULT) {
                if (Flags_GetEventChkInf(EVENTCHKINF_09)) {
                    retTextId = 0x104B;
                } else {
                    retTextId = 0x103C;
                }
            } else {
                if (Flags_GetEventChkInf(EVENTCHKINF_5C)) {
                    retTextId = 0x107B;
                } else {
                    retTextId = 0x1051;
                }
            }
            break;
        case 12:
            if (!LINK_IS_ADULT) {
                if (Flags_GetEventChkInf(EVENTCHKINF_09)) {
                    retTextId = 0x104C;
                } else {
                    retTextId = 0x103D;
                }
            } else {
                if (Flags_GetEventChkInf(EVENTCHKINF_5C)) {
                    retTextId = 0x107C;
                } else {
                    retTextId = 0x1052;
                }
            }
            break;
        case 13:
            if (!LINK_IS_ADULT) {
                if (Flags_GetEventChkInf(EVENTCHKINF_09)) {
                    retTextId = 0x104D;
                } else {
                    retTextId = 0x103E;
                }
            } else {
                if (Flags_GetEventChkInf(EVENTCHKINF_5C)) {
                    retTextId = 0x106E;
                } else if (Flags_GetInfTable(INFTABLE_61)) {
                    retTextId = 0x1053;
                } else {
                    retTextId = 0x1054;
                }
            }
            break;
        case 15:
            if (Flags_GetEventChkInf(EVENTCHKINF_5C)) {
                retTextId = 0x1078;
            } else if (Flags_GetInfTable(INFTABLE_66)) {
                retTextId = 0x1066;
            } else {
                retTextId = 0x1062;
            }
            break;
        case 16:
            if (play->sceneId == SCENE_HYRULE_CASTLE) {
                retTextId = 0x7002;
            } else if (Flags_GetInfTable(INFTABLE_6A)) {
                retTextId = 0x7004;
            } else if ((gSaveContext.save.dayTime >= CLOCK_TIME(6, 0)) &&
                       (gSaveContext.save.dayTime <= CLOCK_TIME(18, 30))) {
                retTextId = 0x7002;
            } else {
                retTextId = 0x7003;
            }
            break;
        case 17:
            if (Flags_GetEventChkInf(EVENTCHKINF_09) && Flags_GetEventChkInf(EVENTCHKINF_25) &&
                Flags_GetEventChkInf(EVENTCHKINF_37)) {
                if (Flags_GetInfTable(INFTABLE_6C)) {
                    retTextId = 0x7008;
                } else {
                    retTextId = 0x7007;
                }
            }
            break;
        case 19:
            retTextId = 0x702D;
            break;
        case 18:
            if (Flags_GetEventChkInf(EVENTCHKINF_09) && Flags_GetEventChkInf(EVENTCHKINF_25) &&
                Flags_GetEventChkInf(EVENTCHKINF_37)) {
                retTextId = 0x7006;
            } else {
                if (Flags_GetEventChkInf(EVENTCHKINF_RECEIVED_WEIRD_EGG)) {
                    if (Flags_GetInfTable(INFTABLE_71)) {
                        retTextId = 0x7072;
                    } else {
                        retTextId = 0x7071;
                    }
                } else {
                    retTextId = 0x7029;
                }
            }
            break;
        case 20:
        case 21:
            if (Flags_GetEventChkInf(EVENTCHKINF_42)) {
                retTextId = 0x2012;
            } else if (Flags_GetEventChkInf(EVENTCHKINF_41)) {
                if (Flags_GetInfTable(INFTABLE_76)) {
                    retTextId = 0x2011;
                } else {
                    retTextId = 0x2010;
                }
            } else if (Flags_GetEventChkInf(EVENTCHKINF_40)) {
                retTextId = 0x200F;
            } else {
                retTextId = 0x200E;
            }
            break;
        case 24:
            if (Flags_GetEventChkInf(EVENTCHKINF_09) && Flags_GetEventChkInf(EVENTCHKINF_25) &&
                Flags_GetEventChkInf(EVENTCHKINF_37)) {
                retTextId = 0x7044;
            } else {
                retTextId = 0x7015;
            }
            break;
        case 25:
            if (Flags_GetEventChkInf(EVENTCHKINF_09) && Flags_GetEventChkInf(EVENTCHKINF_25) &&
                Flags_GetEventChkInf(EVENTCHKINF_37)) {
                retTextId = 0x7045;
            } else {
                Flags_GetInfTable(INFTABLE_C2);
                retTextId = 0x7016;
            }
            break;
        case 26:
            if (Flags_GetEventChkInf(EVENTCHKINF_09) && Flags_GetEventChkInf(EVENTCHKINF_25) &&
                Flags_GetEventChkInf(EVENTCHKINF_37)) {
                retTextId = 0x7046;
            } else {
                Flags_GetInfTable(INFTABLE_C2);
                retTextId = 0x7018;
            }
            break;
        case 27:
            if (Flags_GetEventChkInf(EVENTCHKINF_09) && Flags_GetEventChkInf(EVENTCHKINF_25) &&
                Flags_GetEventChkInf(EVENTCHKINF_37)) {
                retTextId = 0x7047;
            } else if (Flags_GetEventChkInf(EVENTCHKINF_TALON_RETURNED_FROM_CASTLE)) {
                retTextId = 0x701A;
            } else if (Flags_GetEventChkInf(EVENTCHKINF_11)) {
                if (Flags_GetInfTable(INFTABLE_C6)) {
                    retTextId = 0x701C;
                } else {
                    retTextId = 0x701B;
                }
            } else {
                retTextId = 0x701A;
            }
            break;
        case 28:
            if (Flags_GetEventChkInf(EVENTCHKINF_09) && Flags_GetEventChkInf(EVENTCHKINF_25) &&
                Flags_GetEventChkInf(EVENTCHKINF_37)) {
                retTextId = 0x7048;
            } else {
                Flags_GetInfTable(INFTABLE_CA);
                retTextId = 0x701D;
            }
            break;
        case 29:
            if (Flags_GetEventChkInf(EVENTCHKINF_09) && Flags_GetEventChkInf(EVENTCHKINF_25) &&
                Flags_GetEventChkInf(EVENTCHKINF_37)) {
                retTextId = 0x7049;
            } else {
                Flags_GetInfTable(INFTABLE_CC);
                retTextId = 0x701F;
            }
            break;
        case 30:
            if (Flags_GetEventChkInf(EVENTCHKINF_09) && Flags_GetEventChkInf(EVENTCHKINF_25) &&
                Flags_GetEventChkInf(EVENTCHKINF_37)) {
                retTextId = 0x704A;
            } else {
                Flags_GetInfTable(INFTABLE_CE);
                retTextId = 0x7021;
            }
            break;
        case 31:
            if (Flags_GetEventChkInf(EVENTCHKINF_09) && Flags_GetEventChkInf(EVENTCHKINF_25) &&
                Flags_GetEventChkInf(EVENTCHKINF_37)) {
                retTextId = 0x704B;
            } else {
                Flags_GetInfTable(INFTABLE_D0);
                retTextId = 0x7023;
            }
            break;
        case 32:
            if (Flags_GetEventChkInf(EVENTCHKINF_09) && Flags_GetEventChkInf(EVENTCHKINF_25) &&
                Flags_GetEventChkInf(EVENTCHKINF_37)) {
                retTextId = 0x704C;
            } else {
                Flags_GetInfTable(INFTABLE_D2);
                retTextId = 0x7025;
            }
            break;
        case 33:
            if (Flags_GetEventChkInf(EVENTCHKINF_09) && Flags_GetEventChkInf(EVENTCHKINF_25) &&
                Flags_GetEventChkInf(EVENTCHKINF_37)) {
                retTextId = 0x704D;
            } else {
                Flags_GetInfTable(INFTABLE_D4);
                retTextId = 0x7027;
            }
            break;
        case 34:
            Flags_GetInfTable(INFTABLE_D6);
            retTextId = 0x403C;
            break;
        case 35:
            if (Flags_GetInfTable(INFTABLE_D8)) {
                retTextId = 0x5029;
            } else {
                retTextId = 0x5028;
            }
            break;
        case 37:
            retTextId = 0x5002;
            break;
        case 38:
            if (!LINK_IS_ADULT) {
                if (Flags_GetEventChkInf(EVENTCHKINF_25)) {
                    retTextId = 0x3027;
                } else if (Flags_GetEventChkInf(EVENTCHKINF_23)) {
                    retTextId = 0x3021;
                } else if (Flags_GetInfTable(INFTABLE_E0)) {
                    retTextId = 0x302A;
                } else {
                    retTextId = 0x3008;
                }
            } else {
                if (Flags_GetEventChkInf(EVENTCHKINF_20)) {
                    retTextId = 0x4043;
                } else {
                    retTextId = 0x302A;
                }
            }
            break;
        case 39:
            if (!LINK_IS_ADULT) {
                if (Flags_GetEventChkInf(EVENTCHKINF_25)) {
                    retTextId = 0x3027;
                } else if (Flags_GetEventChkInf(EVENTCHKINF_23)) {
                    retTextId = 0x3026;
                } else {
                    retTextId = 0x3009;
                }
            } else {
                if (Flags_GetEventChkInf(EVENTCHKINF_2A)) {
                    retTextId = 0x4043;
                } else {
                    retTextId = 0x302A;
                }
            }
            break;
        case 40:
            if (!LINK_IS_ADULT) {
                if (Flags_GetEventChkInf(EVENTCHKINF_25)) {
                    retTextId = 0x3027;
                } else if (Flags_GetEventChkInf(EVENTCHKINF_23)) {
                    retTextId = 0x3026;
                } else if (Flags_GetInfTable(INFTABLE_EB)) {
                    retTextId = 0x302B;
                } else {
                    retTextId = 0x300A;
                }
            } else {
                if (Flags_GetEventChkInf(EVENTCHKINF_2B)) {
                    retTextId = 0x4043;
                } else {
                    retTextId = 0x302A;
                }
            }
            break;
        case 41:
            if (!LINK_IS_ADULT) {
                if (Flags_GetEventChkInf(EVENTCHKINF_25)) {
                    retTextId = 0x3027;
                } else if (Flags_GetInfTable(INFTABLE_F0)) {
                    retTextId = 0x3015;
                } else {
                    retTextId = 0x3014;
                }
            } else {
                if (Flags_GetEventChkInf(EVENTCHKINF_2C)) {
                    retTextId = 0x4043;
                } else {
                    retTextId = 0x302A;
                }
            }
            break;
        case 42:
            if (!LINK_IS_ADULT) {
                if (Flags_GetEventChkInf(EVENTCHKINF_25)) {
                    retTextId = 0x3027;
                } else if (Flags_GetInfTable(INFTABLE_F4)) {
                    retTextId = 0x3017;
                } else {
                    retTextId = 0x3016;
                }
            } else {
                if (Flags_GetEventChkInf(EVENTCHKINF_2C)) {
                    retTextId = 0x4043;
                } else {
                    retTextId = 0x302A;
                }
            }
            break;
        case 43:
            if (!LINK_IS_ADULT) {
                if (Flags_GetEventChkInf(EVENTCHKINF_25)) {
                    retTextId = 0x3027;
                } else if (Flags_GetInfTable(INFTABLE_F8)) {
                    retTextId = 0x3019;
                } else {
                    retTextId = 0x3018;
                }
            } else {
                if (Flags_GetEventChkInf(EVENTCHKINF_2D)) {
                    retTextId = 0x4043;
                } else {
                    retTextId = 0x302A;
                }
            }
            break;
        case 48:
            if (Flags_GetEventChkInf(EVENTCHKINF_25)) {
                retTextId = 0x3029;
            } else if (Flags_GetEventChkInf(EVENTCHKINF_20) && Flags_GetEventChkInf(EVENTCHKINF_21)) {
                retTextId = 0x301B;
            } else {
                retTextId = 0x301A;
            }
            break;
        case 49:
            if (Flags_GetEventChkInf(EVENTCHKINF_37)) {
                retTextId = 0x402D;
            } else if (Flags_GetEventChkInf(EVENTCHKINF_30)) {
                retTextId = 0x4007;
            } else {
                retTextId = 0x4006;
            }
            break;
        case 50:
            if (Flags_GetEventChkInf(EVENTCHKINF_37)) {
                retTextId = 0x402E;
            } else if (Flags_GetEventChkInf(EVENTCHKINF_30)) {
                if (Flags_GetInfTable(INFTABLE_124)) {
                    retTextId = 0x4009;
                } else {
                    retTextId = 0x4008;
                }
            } else {
                retTextId = 0x4006;
            }
            break;
        case 51:
            if (Flags_GetEventChkInf(EVENTCHKINF_37)) {
                retTextId = 0x402D;
            } else if (Flags_GetEventChkInf(EVENTCHKINF_31)) {
                if (Flags_GetInfTable(INFTABLE_12A)) {
                    retTextId = 0x400B;
                } else {
                    retTextId = 0x402F;
                }
            } else if (Flags_GetEventChkInf(EVENTCHKINF_30)) {
                retTextId = 0x400A;
            } else {
                retTextId = 0x4006;
            }
            break;
        case 52:
            if (Flags_GetEventChkInf(EVENTCHKINF_37)) {
                retTextId = 0x402E;
            } else if (Flags_GetEventChkInf(EVENTCHKINF_30)) {
                retTextId = 0x400C;
            } else {
                retTextId = 0x4006;
            }
            break;
        case 53:
            if (Flags_GetEventChkInf(EVENTCHKINF_37)) {
                retTextId = 0x402D;
            } else if (Flags_GetEventChkInf(EVENTCHKINF_GAVE_LETTER_TO_KING_ZORA)) {
                retTextId = 0x4010;
            } else if (Flags_GetEventChkInf(EVENTCHKINF_30)) {
                retTextId = 0x400F;
            } else {
                retTextId = 0x4006;
            }
            break;
        case 54:
            if (Flags_GetEventChkInf(EVENTCHKINF_37)) {
                retTextId = 0x402E;
            } else if (Flags_GetEventChkInf(EVENTCHKINF_30)) {
                retTextId = 0x4011;
            } else {
                retTextId = 0x4006;
            }
            break;
        case 55:
            if (!LINK_IS_ADULT) {
                if (Flags_GetEventChkInf(EVENTCHKINF_37)) {
                    retTextId = 0x402B;
                } else if (Flags_GetEventChkInf(EVENTCHKINF_31)) {
                    if (Flags_GetInfTable(INFTABLE_138)) {
                        retTextId = 0x401C;
                    } else {
                        retTextId = 0x401B;
                    }
                } else {
                    retTextId = 0x401A;
                }
            }
            break;
        case 58:
            retTextId = 0x500F;
            break;
        case 59:
            retTextId = 0x5010;
            break;
        case 60:
            retTextId = 0x5012;
            break;
        case 61:
            if (Flags_GetInfTable(INFTABLE_166)) {
                retTextId = 0x5001;
            } else {
                retTextId = 0x5000;
            }
            break;
        case 62:
            retTextId = 0x5012;
            break;
        case 63:
            if (Flags_GetInfTable(INFTABLE_16A)) {
                retTextId = 0x5001;
            } else {
                retTextId = 0x5000;
            }
            break;
        case 71:
            if (Flags_GetEventChkInf(EVENTCHKINF_CAN_LEARN_EPONAS_SONG)) {
                retTextId = 0x2049;
            } else if (Flags_GetEventChkInf(EVENTCHKINF_TALKED_TO_CHILD_MALON_AT_RANCH)) {
                retTextId = 0x2048;
            } else if (Flags_GetEventChkInf(EVENTCHKINF_TALON_RETURNED_FROM_CASTLE)) {
                retTextId = 0x2047;
            } else if (Flags_GetEventChkInf(EVENTCHKINF_RECEIVED_WEIRD_EGG) &&
                       !Flags_GetEventChkInf(EVENTCHKINF_TALON_RETURNED_FROM_CASTLE)) {
                retTextId = 0x2044;
            } else if (Flags_GetEventChkInf(EVENTCHKINF_TALKED_TO_MALON_FIRST_TIME)) {
                if (Flags_GetEventChkInf(EVENTCHKINF_11)) {
                    retTextId = 0x2043;
                } else {
                    retTextId = 0x2042;
                }
            } else {
                retTextId = 0x2041;
            }
            break;
        case 72:
            if (!LINK_IS_ADULT) {
                if (Flags_GetEventChkInf(EVENTCHKINF_TALON_RETURNED_FROM_CASTLE)) {
                    retTextId = 0x2040;
                } else if (Flags_GetInfTable(INFTABLE_94)) {
                    retTextId = 0x2040;
                } else {
                    retTextId = 0x203F;
                }
            } else {
                if (!Flags_GetEventChkInf(EVENTCHKINF_EPONA_OBTAINED)) {
                    if (!IS_DAY) {
                        retTextId = 0x204E;
                    } else if (Flags_GetInfTable(INFTABLE_9A)) {
                        retTextId = 0x2031;
                    } else {
                        retTextId = 0x2030;
                    }
                }
            }
            break;
    }

    if (retTextId == 0) {
        retTextId = 1;
    }

    return retTextId;
}

void func_80036E50(u16 textId, s16 arg1) {
    switch (arg1) {
        case 0:
            switch (textId) {
                case 0x1001:
                    Flags_SetInfTable(INFTABLE_00);
                    return;
                case 0x1002:
                    Flags_SetInfTable(INFTABLE_01);
                    return;
                case 0x1031:
                    Flags_SetEventChkInf(EVENTCHKINF_03);
                    Flags_SetInfTable(INFTABLE_03);
                    return;
                case 0x1047:
                    Flags_SetInfTable(INFTABLE_05);
                    return;
            }
            return;
        case 1:
            switch (textId) {
                case 0x102F:
                    Flags_SetEventChkInf(EVENTCHKINF_MIDO_DENIED_DEKU_TREE_ACCESS);
                    Flags_SetInfTable(INFTABLE_0C);
                    return;
                case 0x1033:
                    Audio_PlaySfxGeneral(NA_SE_SY_CORRECT_CHIME, &gSfxDefaultPos, 4, &gSfxDefaultFreqAndVolScale,
                                         &gSfxDefaultFreqAndVolScale, &gSfxDefaultReverb);
                    Flags_SetEventChkInf(EVENTCHKINF_04);
                    Flags_SetInfTable(INFTABLE_0E);
                    return;
                case 0x1045:
                    Flags_SetInfTable(INFTABLE_10);
                    return;
                case 0x1060:
                    Flags_SetInfTable(INFTABLE_15);
                    return;
                case 0x1067:
                    Flags_SetEventChkInf(EVENTCHKINF_0A);
                    Flags_SetInfTable(INFTABLE_17);
                    return;
                case 0x1070:
                    Flags_SetInfTable(INFTABLE_19);
                    return;
            }
            return;
        case 2:
            if (textId == 0x1056) {
                Flags_SetInfTable(INFTABLE_41);
            }
            return;
        case 3:
            if (textId == 0x1005) {
                Flags_SetInfTable(INFTABLE_1E);
            }
            return;
        case 4:
            if (textId == 0x105D) {
                Flags_SetInfTable(INFTABLE_47);
            }
            return;
        case 5:
            if (textId == 0x1008) {
                Flags_SetInfTable(INFTABLE_22);
            }
            return;
        case 6:
            if (textId == 0x100A) {
                Flags_SetInfTable(INFTABLE_24);
            }
            return;
        case 7:
            if (textId == 0x100C) {
                Flags_SetInfTable(INFTABLE_26);
            }
            return;
        case 8:
            if (textId == 0x100E) {
                Flags_SetInfTable(INFTABLE_28);
            }
            if (textId == 0x1059) {
                Flags_SetInfTable(INFTABLE_51);
            }
            return;
        case 10:
            if (textId == 0x104F) {
                Flags_SetInfTable(INFTABLE_59);
            }
            return;
        case 13:
            if (textId == 0x1054) {
                Flags_SetInfTable(INFTABLE_61);
            }
            return;
        case 15:
            if (textId == 0x1062) {
                Flags_SetInfTable(INFTABLE_66);
            }
            return;
        case 16:
            if (textId == 0x7002) {
                Flags_SetInfTable(INFTABLE_6A);
            }
            if (textId == 0x7003) {
                Flags_SetInfTable(INFTABLE_6A);
            }
            return;
        case 17:
            if (textId == 0x7007) {
                Flags_SetInfTable(INFTABLE_6C);
            }
            return;
        case 18:
            if (textId == 0x7071) {
                Flags_SetInfTable(INFTABLE_71);
            }
            return;
        case 20:
        case 21:
            if (textId == 0x2010) {
                Flags_SetInfTable(INFTABLE_76);
            }
            return;
        case 25:
            if (textId == 0x7016) {
                Flags_SetInfTable(INFTABLE_C2);
            }
            return;
        case 26:
            if (textId == 0x7018) {
                Flags_SetInfTable(INFTABLE_C4);
            }
            return;
        case 28:
            if (textId == 0x701D) {
                Flags_SetInfTable(INFTABLE_CA);
            }
            return;
        case 29:
            if (textId == 0x701F) {
                Flags_SetInfTable(INFTABLE_CC);
            }
            return;
        case 30:
            if (textId == 0x7021) {
                Flags_SetInfTable(INFTABLE_CE);
            }
            return;
        case 31:
            if (textId == 0x7023) {
                Flags_SetInfTable(INFTABLE_D0);
            }
            return;
        case 32:
            if (textId == 0x7025) {
                Flags_SetInfTable(INFTABLE_D2);
            }
            return;
        case 33:
            if (textId == 0x7027) {
                Flags_SetInfTable(INFTABLE_D4);
            }
            return;
        case 34:
            if (textId == 0x403C) {
                Flags_SetInfTable(INFTABLE_D6);
            }
            return;
        case 35:
            if (textId == 0x5028) {
                Flags_SetInfTable(INFTABLE_D8);
            }
            return;
        case 38:
            if (textId == 0x3008) {
                Flags_SetInfTable(INFTABLE_E0);
            }
            return;
        case 40:
            if (textId == 0x300B) {
                Flags_SetInfTable(INFTABLE_EB);
            }
            return;
        case 41:
            if (textId == 0x3014) {
                Flags_SetInfTable(INFTABLE_F0);
            }
            return;
        case 42:
            if (textId == 0x3016) {
                Flags_SetInfTable(INFTABLE_F4);
            }
            return;
        case 43:
            if (textId == 0x3018) {
                Flags_SetEventChkInf(EVENTCHKINF_20);
                Flags_SetInfTable(INFTABLE_F8);
            }
            return;
        case 48:
            if (textId == 0x3020) {
                Flags_SetEventChkInf(EVENTCHKINF_22);
                Flags_SetInfTable(INFTABLE_113);
            }
            return;
        case 49:
        case 52:
        case 53:
        case 54:
            if (textId == 0x4006) {
                Flags_SetEventChkInf(EVENTCHKINF_30);
            }
            return;
        case 50:
            if (textId == 0x4006) {
                Flags_SetEventChkInf(EVENTCHKINF_30);
            }
            if (textId == 0x4008) {
                Flags_SetInfTable(INFTABLE_124);
            }
            return;
        case 51:
            if (textId == 0x4006) {
                Flags_SetEventChkInf(EVENTCHKINF_30);
            }
            if (textId == 0x400A) {
                Flags_SetEventChkInf(EVENTCHKINF_32);
            }
            if (textId == 0x402F) {
                Flags_SetInfTable(INFTABLE_12A);
            }
            return;
        case 55:
            if (textId == 0x401B) {
                Flags_SetEventChkInf(EVENTCHKINF_GAVE_LETTER_TO_KING_ZORA);
                Flags_SetInfTable(INFTABLE_138);
            }
            return;
        case 61:
            if (textId == 0x5000) {
                Flags_SetInfTable(INFTABLE_166);
            }
            return;
        case 63:
            if (textId == 0x5013) {
                Flags_SetInfTable(INFTABLE_16A);
            }
            return;
        case 71:
            if (textId == 0x2041) {
                Flags_SetEventChkInf(EVENTCHKINF_TALKED_TO_MALON_FIRST_TIME);
            }
            if (textId == 0x2044) {
                Flags_SetEventChkInf(EVENTCHKINF_RECEIVED_WEIRD_EGG);
            }
            if (textId == 0x2047) {
                Flags_SetEventChkInf(EVENTCHKINF_TALKED_TO_CHILD_MALON_AT_RANCH);
            }
            if (textId == 0x2048) {
                Flags_SetEventChkInf(EVENTCHKINF_CAN_LEARN_EPONAS_SONG);
            }
            return;
        case 72:
            return;
    }
}

s32 func_800374E0(PlayState* play, Actor* actor, u16 textId) {
    MessageContext* msgCtx = &play->msgCtx;
    s32 ret = 1;

    switch (textId) {
        case 0x1035:
            if (msgCtx->choiceIndex == 0) {
                if (Flags_GetInfTable(INFTABLE_2A)) {
                    func_80035B18(play, actor, 0x1036);
                } else {
                    func_80035B18(play, actor, 0x1041);
                }
            }
            if (msgCtx->choiceIndex == 1) {
                if (Flags_GetInfTable(INFTABLE_2B)) {
                    func_80035B18(play, actor, 0x1037);
                } else {
                    func_80035B18(play, actor, 0x1041);
                }
            }
            ret = 0;
            break;
        case 0x1038:
            if (msgCtx->choiceIndex == 0) {
                if (Flags_GetInfTable(INFTABLE_2E)) {
                    func_80035B18(play, actor, 0x1039);
                } else {
                    func_80035B18(play, actor, 0x1041);
                }
            }
            if (msgCtx->choiceIndex == 1) {
                if (Flags_GetInfTable(INFTABLE_2F)) {
                    func_80035B18(play, actor, 0x103A);
                } else {
                    func_80035B18(play, actor, 0x1041);
                }
            }
            if (msgCtx->choiceIndex == 2) {
                if (Flags_GetInfTable(INFTABLE_30)) {
                    func_80035B18(play, actor, 0x103B);
                } else {
                    func_80035B18(play, actor, 0x1041);
                }
            }
            ret = 0;
            break;
        case 0x103E:
            if (msgCtx->choiceIndex == 0) {
                func_80035B18(play, actor, 0x103F);
            }
            if (msgCtx->choiceIndex == 1) {
                func_80035B18(play, actor, 0x1040);
            }
            ret = 0;
            break;
        case 0x1041:
            if (msgCtx->choiceTextId == 0x1035) {
                if (msgCtx->choiceIndex == 0) {
                    func_80035B18(play, actor, 0x1036);
                    Flags_SetInfTable(INFTABLE_2A);
                }
                if (msgCtx->choiceIndex == 1) {
                    func_80035B18(play, actor, 0x1037);
                    Flags_SetInfTable(INFTABLE_2B);
                }
            }
            if (msgCtx->choiceTextId == 0x1038) {
                if (msgCtx->choiceIndex == 0) {
                    func_80035B18(play, actor, 0x1039);
                    Flags_SetInfTable(INFTABLE_2E);
                }
                if (msgCtx->choiceIndex == 1) {
                    func_80035B18(play, actor, 0x103A);
                    Flags_SetInfTable(INFTABLE_2F);
                }
                if (msgCtx->choiceIndex == 2) {
                    func_80035B18(play, actor, 0x103B);
                    Flags_SetInfTable(INFTABLE_30);
                }
            }
            ret = 0;
            break;
        case 0x1062:
            if (msgCtx->choiceIndex == 0) {
                func_80035B18(play, actor, 0x1063);
            }
            if (msgCtx->choiceIndex == 1) {
                func_80035B18(play, actor, 0x1064);
            }
            ret = 0;
            break;
        case 0x2030:
        case 0x2031:
            if (msgCtx->choiceIndex == 0) {
                if (gSaveContext.save.info.playerData.rupees >= 10) {
                    func_80035B18(play, actor, 0x2034);
                    Rupees_ChangeBy(-10);
                } else {
                    func_80035B18(play, actor, 0x2032);
                }
            }
            if (msgCtx->choiceIndex == 1) {
                func_80035B18(play, actor, 0x2032);
            }
            Flags_SetInfTable(INFTABLE_9A);
            ret = 0;
            break;
        case 0x2035:
            break;
        case 0x2036:
        case 0x2037:
            if (msgCtx->choiceIndex == 0) {
                func_80035B18(play, actor, 0x201F);
            }
            if (msgCtx->choiceIndex == 1) {
                func_80035B18(play, actor, 0x205A);
            }
            ret = 0;
            break;
        case 0x2038:
            if (msgCtx->choiceIndex == 0) {
                break;
            }
            if (msgCtx->choiceIndex == 1) {
                func_80035B18(play, actor, 0x205A);
            }
            ret = 0;
            break;
        case 0x2034:
            if (msgCtx->choiceIndex != 0) {
                break;
            }
            func_80035B18(play, actor, 0x2035);
            ret = 0;
            break;
        case 0x2043:
            if (Flags_GetEventChkInf(EVENTCHKINF_RECEIVED_WEIRD_EGG)) {
                break;
            }
            func_80035B18(play, actor, 0x2044);
            ret = 0;
            break;
        case 0x205A:
            break;
        case 0x300A:
            if (msgCtx->choiceIndex == 0) {
                if (Flags_GetEventChkInf(EVENTCHKINF_22)) {
                    func_80035B18(play, actor, 0x300B);
                } else {
                    func_80035B18(play, actor, 0x300C);
                }
            }
            if (msgCtx->choiceIndex == 1) {
                func_80035B18(play, actor, 0x300D);
            }
            ret = 0;
            break;
        case 0x301B:
            if (msgCtx->choiceIndex == 0) {
                func_80035B18(play, actor, 0x301D);
            }
            if (msgCtx->choiceIndex == 1) {
                if (Flags_GetInfTable(INFTABLE_113)) {
                    func_80035B18(play, actor, 0x301F);
                } else {
                    func_80035B18(play, actor, 0x301E);
                }
            }
            ret = 0;
            break;
        case 0x301E:
            func_80035B18(play, actor, 0x3020);
            ret = 0;
            break;
        case 0x400C:
            if (msgCtx->choiceIndex == 0) {
                func_80035B18(play, actor, 0x400D);
            }
            if (msgCtx->choiceIndex == 1) {
                func_80035B18(play, actor, 0x400E);
            }
            ret = 0;
            break;
        case 0x7007:
            func_80035B18(play, actor, 0x703E);
            ret = 0;
            break;
        case 0x703E:
            func_80035B18(play, actor, 0x703F);
            ret = 0;
            break;
        case 0x703F:
            func_80035B18(play, actor, 0x7042);
            ret = 0;
            break;
    }

    return ret;
}

u16 func_80037C30(PlayState* play, s16 arg1) {
    return func_80035BFC(play, arg1);
}

s32 func_80037C5C(PlayState* play, s16 arg1, u16 textId) {
    func_80036E50(textId, arg1);
    return false;
}

s32 func_80037C94(PlayState* play, Actor* actor, s32 arg2) {
    return func_800374E0(play, actor, actor->textId);
}

s32 func_80037CB8(PlayState* play, Actor* actor, s16 arg2) {
    MessageContext* msgCtx = &play->msgCtx;
    s32 ret = false;

    switch (Message_GetState(msgCtx)) {
        case TEXT_STATE_CLOSING:
            func_80037C5C(play, arg2, actor->textId);
            ret = true;
            break;
        case TEXT_STATE_CHOICE:
        case TEXT_STATE_EVENT:
            if (Message_ShouldAdvance(play) && func_80037C94(play, actor, arg2)) {
                Audio_PlaySfxGeneral(NA_SE_SY_CANCEL, &gSfxDefaultPos, 4, &gSfxDefaultFreqAndVolScale,
                                     &gSfxDefaultFreqAndVolScale, &gSfxDefaultReverb);
                msgCtx->msgMode = MSGMODE_TEXT_CLOSING;
                ret = true;
            }
            break;
    }

    return ret;
}

s32 func_80037D98(PlayState* play, Actor* actor, s32 arg2, s32* arg3) {
    s16 var;
    s16 sp2C;
    s16 sp2A;
    s16 abs_var;

    if (Actor_TalkOfferAccepted(actor, play)) {
        *arg3 = 1;
        return true;
    }

    if (*arg3 == 1) {
        if (func_80037CB8(play, actor, arg2)) {
            *arg3 = 0;
        }
        return false;
    }

    Actor_GetScreenPos(play, actor, &sp2C, &sp2A);

    if ((sp2C < 0) || (sp2C > SCREEN_WIDTH) || (sp2A < 0) || (sp2A > SCREEN_HEIGHT)) {
        return false;
    }

    var = actor->yawTowardsPlayer - actor->shape.rot.y;
    abs_var = ABS(var);

    if (abs_var >= 0x4300) {
        return false;
    }

    if ((actor->xyzDistToPlayerSq > SQ(160.0f)) && !actor->isLockedOn) {
        return false;
    }

    if (actor->xyzDistToPlayerSq <= SQ(80.0f)) {
        if (Actor_OfferTalk(actor, play, 80.0f)) {
            actor->textId = func_80037C30(play, arg2);
        }
    } else {
        if (Actor_OfferTalkNearColChkInfoCylinder(actor, play)) {
            actor->textId = func_80037C30(play, arg2);
        }
    }

    return false;
}

s32 Actor_TrackNone(Vec3s* headRot, Vec3s* torsoRot) {
    Math_SmoothStepToS(&headRot->y, 0, 6, 6200, 100);
    Math_SmoothStepToS(&headRot->x, 0, 6, 6200, 100);
    Math_SmoothStepToS(&torsoRot->y, 0, 6, 6200, 100);
    Math_SmoothStepToS(&torsoRot->x, 0, 6, 6200, 100);
    return true;
}

s32 Actor_TrackPoint(Actor* actor, Vec3f* target, Vec3s* headRot, Vec3s* torsoRot) {
    s16 pitch;
    s16 yaw;
    s16 yawDiff;

    pitch = Math_Vec3f_Pitch(&actor->focus.pos, target);
    yaw = Math_Vec3f_Yaw(&actor->focus.pos, target) - actor->world.rot.y;

    Math_SmoothStepToS(&headRot->x, pitch, 6, 2000, 1);
    headRot->x = CLAMP(headRot->x, -6000, 6000);

    yawDiff = Math_SmoothStepToS(&headRot->y, yaw, 6, 2000, 1);
    headRot->y = CLAMP(headRot->y, -8000, 8000);

    if ((yawDiff != 0) && (ABS(headRot->y) < 8000)) {
        return false;
    }

    Math_SmoothStepToS(&torsoRot->y, yaw - headRot->y, 4, 2000, 1);
    torsoRot->y = CLAMP(torsoRot->y, -12000, 12000);

    return true;
}

/**
 * Same as Actor_TrackPlayer, except use the actor's world position as the focus point, with the height
 * specified.
 *
 * @param play
 * @param actor
 * @param headRot the computed actor's head's rotation step
 * @param torsoRot the computed actor's torso's rotation step
 * @param focusHeight the height of the focus point relative to their world position
 *
 * @return true if rotated towards player, false if rotations were stepped back to zero.
 *
 * @note same note as Actor_TrackPlayer
 */
s32 Actor_TrackPlayerSetFocusHeight(PlayState* play, Actor* actor, Vec3s* headRot, Vec3s* torsoRot, f32 focusHeight) {
    Player* player = GET_PLAYER(play);
    s16 yaw;
    Vec3f target;

    actor->focus.pos = actor->world.pos;
    actor->focus.pos.y += focusHeight;

    if (!(((play->csCtx.state != CS_STATE_IDLE) || gDebugCamEnabled) &&
          (gSaveContext.save.entranceIndex == ENTR_KOKIRI_FOREST_0))) {
        yaw = ABS((s16)(actor->yawTowardsPlayer - actor->shape.rot.y));
        if (yaw >= 0x4300) {
            Actor_TrackNone(headRot, torsoRot);
            return false;
        }
    }

    if (((play->csCtx.state != CS_STATE_IDLE) || gDebugCamEnabled) &&
        (gSaveContext.save.entranceIndex == ENTR_KOKIRI_FOREST_0)) {
        target = play->view.eye;
    } else {
        target = player->actor.focus.pos;
    }

    Actor_TrackPoint(actor, &target, headRot, torsoRot);

    return true;
}

/**
 * Computes the necessary HeadRot and TorsoRot steps to be added to the normal rotation to smoothly turn an actors's
 * head and torso towards the player if within a certain yaw, else smoothly returns the rotations back to zero.
 * Also sets the focus position with the specified point.
 *
 * @param play
 * @param actor
 * @param headRot the computed actor's head's rotation step
 * @param torsoRot the computed actor's torso's rotation step
 * @param focusPos the point to set as the actor's focus position
 *
 * @return true if rotated towards player, false if rotations were stepped back to zero.
 *
 * @note if in a cutscene or debug camera is enabled, and the last entrance used was Kokiri Forest spawn 0, the computed
 * rotation will instead turn towards the view eye no matter the yaw.
 */
s32 Actor_TrackPlayer(PlayState* play, Actor* actor, Vec3s* headRot, Vec3s* torsoRot, Vec3f focusPos) {
    Player* player = GET_PLAYER(play);
    s16 yaw;
    Vec3f target;

    actor->focus.pos = focusPos;

    if (!(((play->csCtx.state != CS_STATE_IDLE) || gDebugCamEnabled) &&
          (gSaveContext.save.entranceIndex == ENTR_KOKIRI_FOREST_0))) {
        yaw = ABS((s16)(actor->yawTowardsPlayer - actor->shape.rot.y));
        if (yaw >= 0x4300) {
            Actor_TrackNone(headRot, torsoRot);
            return false;
        }
    }

    if (((play->csCtx.state != CS_STATE_IDLE) || gDebugCamEnabled) &&
        (gSaveContext.save.entranceIndex == ENTR_KOKIRI_FOREST_0)) {
        target = play->view.eye;
    } else {
        target = player->actor.focus.pos;
    }

    Actor_TrackPoint(actor, &target, headRot, torsoRot);

    return true;
}<|MERGE_RESOLUTION|>--- conflicted
+++ resolved
@@ -33,13 +33,8 @@
 #include "assets/objects/gameplay_dangeon_keep/gameplay_dangeon_keep.h"
 #include "assets/objects/object_bdoor/object_bdoor.h"
 
-<<<<<<< HEAD
-#pragma increment_block_number "gc-eu:128 gc-eu-mq:128 gc-jp:128 gc-jp-ce:128 gc-jp-mq:128 gc-us:128 gc-us-mq:128" \
-                               "ntsc-1.0:128 ntsc-1.1:128 ntsc-1.2:128 pal-1.0:128 pal-1.1:128"
-=======
 #pragma increment_block_number "gc-eu:128 gc-eu-mq:128 gc-jp:0 gc-jp-ce:0 gc-jp-mq:0 gc-us:0 gc-us-mq:0 ntsc-1.0:128" \
                                "ntsc-1.1:0 ntsc-1.2:0 pal-1.0:0 pal-1.1:0"
->>>>>>> 3d1af546
 
 CollisionPoly* sCurCeilingPoly;
 s32 sCurCeilingBgId;
