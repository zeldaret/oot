#include "global.h"
#include "fault.h"
#include "quake.h"
#include "rand.h"
#include "terminal.h"

#include "overlays/actors/ovl_Arms_Hook/z_arms_hook.h"
#include "overlays/actors/ovl_En_Part/z_en_part.h"
#include "assets/objects/gameplay_keep/gameplay_keep.h"
#include "assets/objects/gameplay_dangeon_keep/gameplay_dangeon_keep.h"
#include "assets/objects/object_bdoor/object_bdoor.h"

#pragma increment_block_number "gc-eu:128 gc-eu-mq:128 gc-jp:128 gc-jp-ce:128 gc-jp-mq:128 gc-us:128 gc-us-mq:128"

static CollisionPoly* sCurCeilingPoly;
static s32 sCurCeilingBgId;

#if OOT_DEBUG
#define ACTOR_DEBUG_PRINTF           \
    if (R_ENABLE_ACTOR_DEBUG_PRINTF) \
    PRINTF
#elif IDO_PRINTF_WORKAROUND
#define ACTOR_DEBUG_PRINTF(args) (void)0
#else
#define ACTOR_DEBUG_PRINTF(format, ...) (void)0
#endif

void ActorShape_Init(ActorShape* shape, f32 yOffset, ActorShadowFunc shadowDraw, f32 shadowScale) {
    shape->yOffset = yOffset;
    shape->shadowDraw = shadowDraw;
    shape->shadowScale = shadowScale;
    shape->shadowAlpha = 255;
}

void ActorShadow_Draw(Actor* actor, Lights* lights, PlayState* play, Gfx* dlist, Color_RGBA8* color) {
    f32 temp1;
    f32 temp2;
    MtxF sp60;

    if (actor->floorPoly == NULL) {
        return;
    }

    temp1 = actor->world.pos.y - actor->floorHeight;

    if (temp1 >= -50.0f && temp1 < 500.0f) {
        OPEN_DISPS(play->state.gfxCtx, "../z_actor.c", 1553);

        POLY_OPA_DISP = Gfx_SetupDL(POLY_OPA_DISP, SETUPDL_44);

        gDPSetCombineLERP(POLY_OPA_DISP++, 0, 0, 0, PRIMITIVE, TEXEL0, 0, PRIMITIVE, 0, 0, 0, 0, COMBINED, 0, 0, 0,
                          COMBINED);

        temp1 = (temp1 < 0.0f) ? 0.0f : ((temp1 > 150.0f) ? 150.0f : temp1);
        temp2 = 1.0f - (temp1 * (1.0f / 350));

        if (color != NULL) {
            gDPSetPrimColor(POLY_OPA_DISP++, 0, 0, color->r, color->g, color->b,
                            (u32)(actor->shape.shadowAlpha * temp2) & 0xFF);
        } else {
            gDPSetPrimColor(POLY_OPA_DISP++, 0, 0, 0, 0, 0, (u32)(actor->shape.shadowAlpha * temp2) & 0xFF);
        }

        func_80038A28(actor->floorPoly, actor->world.pos.x, actor->floorHeight, actor->world.pos.z, &sp60);
        Matrix_Put(&sp60);

        if (dlist != gCircleShadowDL) {
            Matrix_RotateY(BINANG_TO_RAD(actor->shape.rot.y), MTXMODE_APPLY);
        }

        temp2 = (1.0f - (temp1 * (1.0f / 350))) * actor->shape.shadowScale;
        Matrix_Scale(actor->scale.x * temp2, 1.0f, actor->scale.z * temp2, MTXMODE_APPLY);

        MATRIX_FINALIZE_AND_LOAD(POLY_OPA_DISP++, play->state.gfxCtx, "../z_actor.c", 1588);
        gSPDisplayList(POLY_OPA_DISP++, dlist);

        CLOSE_DISPS(play->state.gfxCtx, "../z_actor.c", 1594);
    }
}

void ActorShadow_DrawCircle(Actor* actor, Lights* lights, PlayState* play) {
    ActorShadow_Draw(actor, lights, play, gCircleShadowDL, NULL);
}

void ActorShadow_DrawWhiteCircle(Actor* actor, Lights* lights, PlayState* play) {
    static Color_RGBA8 white = { 255, 255, 255, 255 };

    ActorShadow_Draw(actor, lights, play, gCircleShadowDL, &white);
}

void ActorShadow_DrawHorse(Actor* actor, Lights* lights, PlayState* play) {
    ActorShadow_Draw(actor, lights, play, gHorseShadowDL, NULL);
}

void ActorShadow_DrawFoot(PlayState* play, Light* light, MtxF* arg2, s32 arg3, f32 arg4, f32 arg5, f32 arg6) {
    s32 pad1;
    f32 sp58;
    s32 pad2[2];

    OPEN_DISPS(play->state.gfxCtx, "../z_actor.c", 1661);

    gDPSetPrimColor(POLY_OPA_DISP++, 0, 0, 0, 0, 0,
                    (u32)(((arg3 * 0.00005f) > 1.0f ? 1.0f : (arg3 * 0.00005f)) * arg4) & 0xFF);

    sp58 = Math_FAtan2F(light->l.dir[0], light->l.dir[2]);
    arg6 *= (4.5f - (light->l.dir[1] * 0.035f));
    arg6 = (arg6 < 1.0f) ? 1.0f : arg6;
    Matrix_Put(arg2);
    Matrix_RotateY(sp58, MTXMODE_APPLY);
    Matrix_Scale(arg5, 1.0f, arg5 * arg6, MTXMODE_APPLY);

    MATRIX_FINALIZE_AND_LOAD(POLY_OPA_DISP++, play->state.gfxCtx, "../z_actor.c", 1687);
    gSPDisplayList(POLY_OPA_DISP++, gFootShadowDL);

    CLOSE_DISPS(play->state.gfxCtx, "../z_actor.c", 1693);
}

void ActorShadow_DrawFeet(Actor* actor, Lights* lights, PlayState* play) {
    f32 distToFloor = actor->world.pos.y - actor->floorHeight;

    if (distToFloor > 20.0f) {
        f32 shadowScale = actor->shape.shadowScale;
        u8 shadowAlpha = actor->shape.shadowAlpha;
        f32 alphaRatio;

        actor->shape.shadowScale *= 0.3f;
        alphaRatio = (distToFloor - 20.0f) * 0.02f;
        actor->shape.shadowAlpha = (f32)actor->shape.shadowAlpha * CLAMP_MAX(alphaRatio, 1.0f);
        ActorShadow_DrawCircle(actor, lights, play);
        actor->shape.shadowScale = shadowScale;
        actor->shape.shadowAlpha = shadowAlpha;
    }

    if (distToFloor < 200.0f) {
        MtxF floorMtx;
        f32 floorHeight[2]; // One for each foot
        f32 distToFloor;
        f32 shadowAlpha;
        f32 shadowScaleX;
        f32 shadowScaleZ;
        Light* lightPtr;
        s32 lightNum;
        s32 lightNumMax;
        s32 i;
        s32 j;
        s32 numLights = lights->numLights - 2;
        Light* firstLightPtr = &lights->l.l[0];
        Vec3f* feetPosPtr = actor->shape.feetPos;
        f32* floorHeightPtr = floorHeight;

        OPEN_DISPS(play->state.gfxCtx, "../z_actor.c", 1741);

        POLY_OPA_DISP = Gfx_SetupDL(POLY_OPA_DISP, SETUPDL_44);

        // feetFloorFlag is temporarily a bitfield where the bits are set if the foot is on ground
        // feetFloorFlag & 2 is left foot, feetFloorFlag & 1 is right foot
        actor->shape.feetFloorFlag = 0;

        for (i = 0; i < 2; i++) {
            feetPosPtr->y += 50.0f;
            *floorHeightPtr = func_800BFCB8(play, &floorMtx, feetPosPtr);
            feetPosPtr->y -= 50.0f;
            actor->shape.feetFloorFlag <<= 1;
            distToFloor = feetPosPtr->y - *floorHeightPtr;

            if (1) {}

            if ((-1.0f <= distToFloor) && (distToFloor < 500.0f)) {
                if (distToFloor <= 0.0f) {
                    actor->shape.feetFloorFlag++;
                }
                distToFloor = CLAMP_MAX(distToFloor, 30.0f);
                shadowAlpha = (f32)actor->shape.shadowAlpha * (1.0f - (distToFloor * (1.0f / 30.0f)));
                distToFloor = CLAMP_MAX(distToFloor, 30.0f);
                shadowScaleZ = 1.0f - (distToFloor * (1.0f / (30.0f + 40.0f)));
                shadowScaleX = shadowScaleZ * actor->shape.shadowScale * actor->scale.x;
                lightNumMax = 0;
                lightPtr = firstLightPtr;

                for (j = 0; j < numLights; j++) {
                    if (lightPtr->l.dir[1] > 0) {
                        lightNum =
                            (lightPtr->l.col[0] + lightPtr->l.col[1] + lightPtr->l.col[2]) * ABS(lightPtr->l.dir[1]);
                        if (lightNum > 0) {
                            lightNumMax += lightNum;
                            ActorShadow_DrawFoot(play, lightPtr, &floorMtx, lightNum, shadowAlpha, shadowScaleX,
                                                 shadowScaleZ);
                        }
                    }
                    lightPtr++;
                }

                for (j = 0; j < 2; j++) {
                    if (lightPtr->l.dir[1] > 0) {
                        lightNum =
                            ((lightPtr->l.col[0] + lightPtr->l.col[1] + lightPtr->l.col[2]) * ABS(lightPtr->l.dir[1])) -
                            (lightNumMax * 8);
                        if (lightNum > 0) {
                            ActorShadow_DrawFoot(play, lightPtr, &floorMtx, lightNum, shadowAlpha, shadowScaleX,
                                                 shadowScaleZ);
                        }
                    }
                    lightPtr++;
                }
            }
            feetPosPtr++;
            floorHeightPtr++;
        }

        if (!(actor->bgCheckFlags & BGCHECKFLAG_GROUND)) {
            actor->shape.feetFloorFlag = 0;
        } else if (actor->shape.feetFloorFlag == 3) {
            f32 footDistY = actor->shape.feetPos[FOOT_LEFT].y - actor->shape.feetPos[FOOT_RIGHT].y;

            if ((floorHeight[FOOT_LEFT] + footDistY) < (floorHeight[FOOT_RIGHT] - footDistY)) {
                actor->shape.feetFloorFlag = 2;
            } else {
                actor->shape.feetFloorFlag = 1;
            }
        }

        CLOSE_DISPS(play->state.gfxCtx, "../z_actor.c", 1831);
    }
}

void Actor_SetFeetPos(Actor* actor, s32 limbIndex, s32 leftFootIndex, Vec3f* leftFootPos, s32 rightFootIndex,
                      Vec3f* rightFootPos) {
    if (limbIndex == leftFootIndex) {
        Matrix_MultVec3f(leftFootPos, &actor->shape.feetPos[FOOT_LEFT]);
    } else if (limbIndex == rightFootIndex) {
        Matrix_MultVec3f(rightFootPos, &actor->shape.feetPos[FOOT_RIGHT]);
    }
}

void Actor_ProjectPos(PlayState* play, Vec3f* src, Vec3f* xyzDest, f32* cappedInvWDest) {
    SkinMatrix_Vec3fMtxFMultXYZW(&play->viewProjectionMtxF, src, xyzDest, cappedInvWDest);
    *cappedInvWDest = (*cappedInvWDest < 1.0f) ? 1.0f : (1.0f / *cappedInvWDest);
}

typedef struct AttentionColor {
    /* 0x00 */ Color_RGBA8 primary;   // Used for Navi's inner color, lock-on arrow, and lock-on reticle
    /* 0x04 */ Color_RGBA8 secondary; // Used for Navi's outer color
} AttentionColor;                     // size = 0x8

AttentionColor sAttentionColors[ACTORCAT_MAX + 1] = {
    { { 0, 255, 0, 255 }, { 0, 255, 0, 0 } },         // ACTORCAT_SWITCH
    { { 0, 255, 0, 255 }, { 0, 255, 0, 0 } },         // ACTORCAT_BG
    { { 255, 255, 255, 255 }, { 0, 0, 255, 0 } },     // ACTORCAT_PLAYER
    { { 0, 255, 0, 255 }, { 0, 255, 0, 0 } },         // ACTORCAT_EXPLOSIVE
    { { 150, 150, 255, 255 }, { 150, 150, 255, 0 } }, // ACTORCAT_NPC
    { { 255, 255, 0, 255 }, { 200, 155, 0, 0 } },     // ACTORCAT_ENEMY
    { { 0, 255, 0, 255 }, { 0, 255, 0, 0 } },         // ACTORCAT_PROP
    { { 0, 255, 0, 255 }, { 0, 255, 0, 0 } },         // ACTORCAT_ITEMACTION
    { { 0, 255, 0, 255 }, { 0, 255, 0, 0 } },         // ACTORCAT_MISC
    { { 255, 255, 0, 255 }, { 200, 155, 0, 0 } },     // ACTORCAT_BOSS
    { { 0, 255, 0, 255 }, { 0, 255, 0, 0 } },         // ACTORCAT_DOOR
    { { 0, 255, 0, 255 }, { 0, 255, 0, 0 } },         // ACTORCAT_CHEST
    { { 0, 255, 0, 255 }, { 0, 255, 0, 0 } },         // unused extra entry
};

// unused
Gfx D_80115FF0[] = {
    gsSPEndDisplayList(),
};

void Attention_SetReticlePos(Attention* attention, s32 reticleNum, f32 x, f32 y, f32 z) {
    attention->lockOnReticles[reticleNum].pos.x = x;
    attention->lockOnReticles[reticleNum].pos.y = y;
    attention->lockOnReticles[reticleNum].pos.z = z;

    attention->lockOnReticles[reticleNum].radius = attention->reticleRadius;
}

void Attention_InitReticle(Attention* attention, s32 actorCategory, PlayState* play) {
    LockOnReticle* reticle;
    AttentionColor* attentionColor = &sAttentionColors[actorCategory];
    s32 i;

    Math_Vec3f_Copy(&attention->reticlePos, &play->view.eye);

    attention->reticleRadius = 500.0f; // radius starts wide to zoom in on the actor
    attention->reticleFadeAlphaControl = 256;

    reticle = &attention->lockOnReticles[0];

    for (i = 0; i < ARRAY_COUNT(attention->lockOnReticles); i++, reticle++) {
        Attention_SetReticlePos(attention, i, 0.0f, 0.0f, 0.0f);

        reticle->color.r = attentionColor->primary.r;
        reticle->color.g = attentionColor->primary.g;
        reticle->color.b = attentionColor->primary.b;
    }
}

void Attention_SetNaviState(Attention* attention, Actor* actor, s32 actorCategory, PlayState* play) {
    AttentionColor* attentionColor = &sAttentionColors[actorCategory];

    attention->naviHoverPos.x = actor->focus.pos.x;
    attention->naviHoverPos.y = actor->focus.pos.y + (actor->lockOnArrowOffset * actor->scale.y);
    attention->naviHoverPos.z = actor->focus.pos.z;

    attention->naviInnerColor.r = attentionColor->primary.r;
    attention->naviInnerColor.g = attentionColor->primary.g;
    attention->naviInnerColor.b = attentionColor->primary.b;
    attention->naviInnerColor.a = attentionColor->primary.a;

    attention->naviOuterColor.r = attentionColor->secondary.r;
    attention->naviOuterColor.g = attentionColor->secondary.g;
    attention->naviOuterColor.b = attentionColor->secondary.b;
    attention->naviOuterColor.a = attentionColor->secondary.a;
}

void Attention_Init(Attention* attention, Actor* actor, PlayState* play) {
    attention->naviHoverActor = attention->reticleActor = attention->forcedLockOnActor = attention->bgmEnemy = NULL;

    attention->reticleSpinCounter = 0;
    attention->curReticle = 0;
    attention->naviMoveProgressFactor = 0.0f;

    Attention_SetNaviState(attention, actor, actor->category, play);
    Attention_InitReticle(attention, actor->category, play);
}

void Attention_Draw(Attention* attention, PlayState* play) {
    Actor* actor; // used for both the reticle actor and arrow hover actor

    actor = attention->reticleActor;

    OPEN_DISPS(play->state.gfxCtx, "../z_actor.c", 2029);

    if (attention->reticleFadeAlphaControl != 0) {
        LockOnReticle* reticle;
        Player* player = GET_PLAYER(play);
        s16 alpha;
        f32 projectdPosScale;
        Vec3f projectedPos;
        s32 numReticles;
        f32 invW;
        s32 i;
        s32 curReticle;
        f32 lockOnScaleX;
        s32 triangleIndex;

        alpha = 255;
        projectdPosScale = 1.0f;

        if (attention->reticleSpinCounter != 0) {
            // Reticle is spinning so it is active, only need to draw one
            numReticles = 1;
        } else {
            // Use multiple reticles for the motion blur effect from the reticle
            // quickly zooming in on an actor from off screen
            numReticles = ARRAY_COUNT(attention->lockOnReticles);
        }

        if (actor != NULL) {
            Math_Vec3f_Copy(&attention->reticlePos, &actor->focus.pos);
            projectdPosScale = (500.0f - attention->reticleRadius) / 420.0f;
        } else {
            // Not locked on, start fading out
            attention->reticleFadeAlphaControl -= 120;

            if (attention->reticleFadeAlphaControl < 0) {
                attention->reticleFadeAlphaControl = 0;
            }

            // `reticleFadeAlphaControl` is only used as an alpha when fading out.
            // Otherwise it defaults to 255, set above.
            alpha = attention->reticleFadeAlphaControl;
        }

        Actor_ProjectPos(play, &attention->reticlePos, &projectedPos, &invW);

        projectedPos.x = ((SCREEN_WIDTH / 2) * (projectedPos.x * invW)) * projectdPosScale;
        projectedPos.x = CLAMP(projectedPos.x, -SCREEN_WIDTH, SCREEN_WIDTH);

        projectedPos.y = ((SCREEN_HEIGHT / 2) * (projectedPos.y * invW)) * projectdPosScale;
        projectedPos.y = CLAMP(projectedPos.y, -SCREEN_HEIGHT, SCREEN_HEIGHT);

        projectedPos.z *= projectdPosScale;

        attention->curReticle--;

        if (attention->curReticle < 0) {
            attention->curReticle = ARRAY_COUNT(attention->lockOnReticles) - 1;
        }

        Attention_SetReticlePos(attention, attention->curReticle, projectedPos.x, projectedPos.y, projectedPos.z);

        if (!(player->stateFlags1 & PLAYER_STATE1_6) || (actor != player->focusActor)) {
            OVERLAY_DISP = Gfx_SetupDL(OVERLAY_DISP, SETUPDL_57);

            for (i = 0, curReticle = attention->curReticle; i < numReticles;
                 i++, curReticle = (curReticle + 1) % ARRAY_COUNT(attention->lockOnReticles)) {
                reticle = &attention->lockOnReticles[curReticle];

                if (reticle->radius < 500.0f) {
                    if (reticle->radius <= 120.0f) {
                        lockOnScaleX = 0.15f;
                    } else {
                        lockOnScaleX = ((reticle->radius - 120.0f) * 0.001f) + 0.15f;
                    }

                    Matrix_Translate(reticle->pos.x, reticle->pos.y, 0.0f, MTXMODE_NEW);
                    Matrix_Scale(lockOnScaleX, 0.15f, 1.0f, MTXMODE_APPLY);

                    gDPSetPrimColor(OVERLAY_DISP++, 0, 0, reticle->color.r, reticle->color.g, reticle->color.b,
                                    (u8)alpha);

                    Matrix_RotateZ((attention->reticleSpinCounter & 0x7F) * (M_PI / 64), MTXMODE_APPLY);

                    // Draw the 4 triangles that make up the reticle
                    for (triangleIndex = 0; triangleIndex < 4; triangleIndex++) {
                        Matrix_RotateZ(M_PI / 2, MTXMODE_APPLY);
                        Matrix_Push();
                        Matrix_Translate(reticle->radius, reticle->radius, 0.0f, MTXMODE_APPLY);
<<<<<<< HEAD
                        MATRIX_FINALIZE_AND_LOAD(OVERLAY_DISP++, play->state.gfxCtx, "../z_actor.c", 2116);
                        gSPDisplayList(OVERLAY_DISP++, gZTargetLockOnTriangleDL);
=======
                        gSPMatrix(OVERLAY_DISP++, MATRIX_NEW(play->state.gfxCtx, "../z_actor.c", 2116),
                                  G_MTX_MODELVIEW | G_MTX_LOAD);
                        gSPDisplayList(OVERLAY_DISP++, gLockOnReticleTriangleDL);
>>>>>>> 2e79b83b
                        Matrix_Pop();
                    }
                }

                alpha -= 255 / ARRAY_COUNT(attention->lockOnReticles);

                if (alpha < 0) {
                    alpha = 0;
                }
            }
        }
    }

    actor = attention->arrowHoverActor;

    if ((actor != NULL) && !(actor->flags & ACTOR_FLAG_LOCK_ON_DISABLED)) {
        AttentionColor* attentionColor = &sAttentionColors[actor->category];

        POLY_XLU_DISP = Gfx_SetupDL(POLY_XLU_DISP, SETUPDL_7);

        Matrix_Translate(actor->focus.pos.x, actor->focus.pos.y + (actor->lockOnArrowOffset * actor->scale.y) + 17.0f,
                         actor->focus.pos.z, MTXMODE_NEW);
        Matrix_RotateY(BINANG_TO_RAD((u16)(play->gameplayFrames * 3000)), MTXMODE_APPLY);
        Matrix_Scale((iREG(27) + 35) / 1000.0f, (iREG(28) + 60) / 1000.0f, (iREG(29) + 50) / 1000.0f, MTXMODE_APPLY);

<<<<<<< HEAD
        gDPSetPrimColor(POLY_XLU_DISP++, 0, 0, arrowColor->inner.r, arrowColor->inner.g, arrowColor->inner.b, 255);
        MATRIX_FINALIZE_AND_LOAD(POLY_XLU_DISP++, play->state.gfxCtx, "../z_actor.c", 2153);
        gSPDisplayList(POLY_XLU_DISP++, gZTargetArrowDL);
=======
        gDPSetPrimColor(POLY_XLU_DISP++, 0, 0, attentionColor->primary.r, attentionColor->primary.g,
                        attentionColor->primary.b, 255);
        gSPMatrix(POLY_XLU_DISP++, MATRIX_NEW(play->state.gfxCtx, "../z_actor.c", 2153), G_MTX_MODELVIEW | G_MTX_LOAD);
        gSPDisplayList(POLY_XLU_DISP++, gLockOnArrowDL);
>>>>>>> 2e79b83b
    }

    CLOSE_DISPS(play->state.gfxCtx, "../z_actor.c", 2158);
}

void Attention_Update(Attention* attention, Player* player, Actor* playerFocusActor, PlayState* play) {
    s32 pad;
    Actor* actor; // used for both the Navi hover actor and reticle actor
    s32 category;
    Vec3f projectedFocusPos;
    f32 cappedInvWDest;

    actor = NULL;

    if ((player->focusActor != NULL) &&
        (player->controlStickDirections[player->controlStickDataIndex] == PLAYER_STICK_DIR_BACKWARD)) {
        // Holding backward on the control stick prevents an arrow appearing over the next lock-on actor.
        // This helps escape a lock-on loop when using Switch Targeting, but note that this still works for
        // Hold Targeting as well.
        attention->arrowHoverActor = NULL;
    } else {
        // Find the next attention actor so Navi and an arrow can hover over it (if applicable)
        Attention_FindActor(play, &play->actorCtx, &actor, player);
        attention->arrowHoverActor = actor;
    }

    if (attention->forcedLockOnActor != NULL) {
        // This lock-on actor takes precedence over anything else
        // (this feature is never used in practice)
        actor = attention->forcedLockOnActor;
        attention->forcedLockOnActor = NULL;
    } else if (playerFocusActor != NULL) {
        // Stay locked-on to the same actor, if there is one.
        // This also makes Navi fly over to the current focus actor, if there is one.
        actor = playerFocusActor;
    }

    if (actor != NULL) {
        category = actor->category;
    } else {
        category = player->actor.category;
    }

    if ((actor != attention->naviHoverActor) || (category != attention->naviHoverActorCategory)) {
        // Set Navi to hover over a new actor
        attention->naviHoverActor = actor;
        attention->naviHoverActorCategory = category;
        attention->naviMoveProgressFactor = 1.0f;
    }

    if (actor == NULL) {
        // Setting the actor to Player will make Navi return to him
        actor = &player->actor;
    }

    if (!Math_StepToF(&attention->naviMoveProgressFactor, 0.0f, 0.25f)) {
        f32 moveScale = 0.25f / attention->naviMoveProgressFactor;
        f32 x = actor->world.pos.x - attention->naviHoverPos.x;
        f32 y = (actor->world.pos.y + (actor->lockOnArrowOffset * actor->scale.y)) - attention->naviHoverPos.y;
        f32 z = actor->world.pos.z - attention->naviHoverPos.z;

        attention->naviHoverPos.x += x * moveScale;
        attention->naviHoverPos.y += y * moveScale;
        attention->naviHoverPos.z += z * moveScale;
    } else {
        // Set Navi pos and color after reaching destination
        Attention_SetNaviState(attention, actor, category, play);
    }

    if ((playerFocusActor != NULL) && (attention->reticleSpinCounter == 0)) {
        Actor_ProjectPos(play, &playerFocusActor->focus.pos, &projectedFocusPos, &cappedInvWDest);

        if (((projectedFocusPos.z <= 0.0f) || (1.0f <= fabsf(projectedFocusPos.x * cappedInvWDest))) ||
            (1.0f <= fabsf(projectedFocusPos.y * cappedInvWDest))) {
            // Release the reticle if the actor is off screen.
            // It is possible to move far enough away from an actor that it goes off screen, despite being
            // locked onto it. In this case the reticle will release, but the lock-on will remain
            // because Player is still updating focusActor.
            // It is unclear if this is intentional, or if it is a bug and the lock-on as a whole is supposed
            // to release.
            playerFocusActor = NULL;
        }
    }

    if (playerFocusActor != NULL) {
        if (playerFocusActor != attention->reticleActor) {
            s32 lockOnSfxId;

            // Set up a new reticle
            Attention_InitReticle(attention, playerFocusActor->category, play);
            attention->reticleActor = playerFocusActor;

            if (playerFocusActor->id == ACTOR_EN_BOOM) {
                // Don't draw the reticle when locked onto the boomerang.
                // Note that it isn't possible to lock onto the boomerang, so this code doesn't do anything.
                // This implies that the boomerang camera lock may have been implemented with Z-Targeting at one point,
                // but was eventually implemented as its own camera mode instead.
                attention->reticleFadeAlphaControl = 0;
            }

            lockOnSfxId = CHECK_FLAG_ALL(playerFocusActor->flags, ACTOR_FLAG_ATTENTION_ENABLED | ACTOR_FLAG_HOSTILE)
                              ? NA_SE_SY_LOCK_ON
                              : NA_SE_SY_LOCK_ON_HUMAN;
            Sfx_PlaySfxCentered(lockOnSfxId);
        }

        // Update reticle

        attention->reticlePos.x = playerFocusActor->world.pos.x;
        attention->reticlePos.y =
            playerFocusActor->world.pos.y - (playerFocusActor->shape.yOffset * playerFocusActor->scale.y);
        attention->reticlePos.z = playerFocusActor->world.pos.z;

        if (attention->reticleSpinCounter == 0) {
            f32 step = (500.0f - attention->reticleRadius) * 3.0f;
            f32 reticleZoomStep = CLAMP(step, 30.0f, 100.0f);

            if (Math_StepToF(&attention->reticleRadius, 80.0f, reticleZoomStep)) {
                // Non-zero counter indicates the reticle is done zooming in
                attention->reticleSpinCounter++;
            }
        } else {
            // Finished zooming in, spin the reticle around the lock-on actor

            // 0x80 is or'd to avoid a value of zero.
            // This rotation value gets multiplied by 0x200, which multiplied by 0x80 gives a full turn (0x10000)
            attention->reticleSpinCounter = (attention->reticleSpinCounter + 3) | 0x80;
            attention->reticleRadius = 120.0f;
        }
    } else {
        // Expand the radius quickly as the reticle is released
        attention->reticleActor = NULL;
        Math_StepToF(&attention->reticleRadius, 500.0f, 80.0f);
    }
}

/**
 * Tests if current scene switch flag is set.
 */
s32 Flags_GetSwitch(PlayState* play, s32 flag) {
    if (flag < 0x20) {
        return play->actorCtx.flags.swch & (1 << flag);
    } else {
        return play->actorCtx.flags.tempSwch & (1 << (flag - 0x20));
    }
}

/**
 * Sets current scene switch flag.
 */
void Flags_SetSwitch(PlayState* play, s32 flag) {
    if (flag < 0x20) {
        play->actorCtx.flags.swch |= (1 << flag);
    } else {
        play->actorCtx.flags.tempSwch |= (1 << (flag - 0x20));
    }
}

/**
 * Unsets current scene switch flag.
 */
void Flags_UnsetSwitch(PlayState* play, s32 flag) {
    if (flag < 0x20) {
        play->actorCtx.flags.swch &= ~(1 << flag);
    } else {
        play->actorCtx.flags.tempSwch &= ~(1 << (flag - 0x20));
    }
}

/**
 * Tests if unknown flag is set.
 */
s32 Flags_GetUnknown(PlayState* play, s32 flag) {
    if (flag < 0x20) {
        return play->actorCtx.flags.unk0 & (1 << flag);
    } else {
        return play->actorCtx.flags.unk1 & (1 << (flag - 0x20));
    }
}

/**
 * Sets unknown flag.
 */
void Flags_SetUnknown(PlayState* play, s32 flag) {
    if (flag < 0x20) {
        play->actorCtx.flags.unk0 |= (1 << flag);
    } else {
        play->actorCtx.flags.unk1 |= (1 << (flag - 0x20));
    }
}

/**
 * Unsets unknown flag.
 */
void Flags_UnsetUnknown(PlayState* play, s32 flag) {
    if (flag < 0x20) {
        play->actorCtx.flags.unk0 &= ~(1 << flag);
    } else {
        play->actorCtx.flags.unk1 &= ~(1 << (flag - 0x20));
    }
}

/**
 * Tests if current scene chest flag is set.
 */
s32 Flags_GetTreasure(PlayState* play, s32 flag) {
    return play->actorCtx.flags.chest & (1 << flag);
}

/**
 * Sets current scene chest flag.
 */
void Flags_SetTreasure(PlayState* play, s32 flag) {
    play->actorCtx.flags.chest |= (1 << flag);
}

/**
 * Tests if current scene clear flag is set.
 */
s32 Flags_GetClear(PlayState* play, s32 flag) {
    return play->actorCtx.flags.clear & (1 << flag);
}

/**
 * Sets current scene clear flag.
 */
void Flags_SetClear(PlayState* play, s32 flag) {
    play->actorCtx.flags.clear |= (1 << flag);
}

/**
 * Unsets current scene clear flag.
 */
void Flags_UnsetClear(PlayState* play, s32 flag) {
    play->actorCtx.flags.clear &= ~(1 << flag);
}

/**
 * Tests if current scene temp clear flag is set.
 */
s32 Flags_GetTempClear(PlayState* play, s32 flag) {
    return play->actorCtx.flags.tempClear & (1 << flag);
}

/**
 * Sets current scene temp clear flag.
 */
void Flags_SetTempClear(PlayState* play, s32 flag) {
    play->actorCtx.flags.tempClear |= (1 << flag);
}

/**
 * Unsets current scene temp clear flag.
 */
void Flags_UnsetTempClear(PlayState* play, s32 flag) {
    play->actorCtx.flags.tempClear &= ~(1 << flag);
}

/**
 * Tests if current scene collectible flag is set.
 */
s32 Flags_GetCollectible(PlayState* play, s32 flag) {
    if (flag < 0x20) {
        return play->actorCtx.flags.collect & (1 << flag);
    } else {
        return play->actorCtx.flags.tempCollect & (1 << (flag - 0x20));
    }
}

/**
 * Sets current scene collectible flag.
 */
void Flags_SetCollectible(PlayState* play, s32 flag) {
    if (flag != 0) {
        if (flag < 0x20) {
            play->actorCtx.flags.collect |= (1 << flag);
        } else {
            play->actorCtx.flags.tempCollect |= (1 << (flag - 0x20));
        }
    }
}

void TitleCard_Init(PlayState* play, TitleCardContext* titleCtx) {
    titleCtx->durationTimer = titleCtx->delayTimer = titleCtx->intensity = titleCtx->alpha = 0;
}

void TitleCard_InitBossName(PlayState* play, TitleCardContext* titleCtx, void* texture, s16 x, s16 y, u8 width,
                            u8 height) {
    titleCtx->texture = texture;
    titleCtx->x = x;
    titleCtx->y = y;
    titleCtx->width = width;
    titleCtx->height = height;
    titleCtx->durationTimer = 80;
    titleCtx->delayTimer = 0;
}

void TitleCard_InitPlaceName(PlayState* play, TitleCardContext* titleCtx, void* texture, s32 x, s32 y, s32 width,
                             s32 height, s32 delay) {
    SceneTableEntry* loadedScene = play->loadedScene;
    u32 size = loadedScene->titleFile.vromEnd - loadedScene->titleFile.vromStart;

    if ((size != 0) && (size <= 0x1000 * LANGUAGE_MAX)) {
        DMA_REQUEST_SYNC(texture, loadedScene->titleFile.vromStart, size, "../z_actor.c", 2765);
    }

    titleCtx->texture = texture;
    titleCtx->x = x;
    titleCtx->y = y;
    titleCtx->width = width;
    titleCtx->height = height;
    titleCtx->durationTimer = 80;
    titleCtx->delayTimer = delay;
}

void TitleCard_Update(PlayState* play, TitleCardContext* titleCtx) {
    if (DECR(titleCtx->delayTimer) == 0) {
        if (DECR(titleCtx->durationTimer) == 0) {
            Math_StepToS(&titleCtx->alpha, 0, 30);
            Math_StepToS(&titleCtx->intensity, 0, 70);
        } else {
            Math_StepToS(&titleCtx->alpha, 255, 10);
            Math_StepToS(&titleCtx->intensity, 255, 20);
        }
    }
}

void TitleCard_Draw(PlayState* play, TitleCardContext* titleCtx) {
    s32 width;
    s32 height;
    s32 doubleWidth;
    s32 titleX1;
    s32 titleX2;
    s32 titleY1;
    s32 titleY2;
    s32 textureLanguageOffset;

    if (titleCtx->alpha != 0) {
        width = titleCtx->width;
        height = titleCtx->height;
        doubleWidth = width * 2;
        titleX1 = (titleCtx->x * 4) - (width * 2);
        titleY1 = (titleCtx->y * 4) - (height * 2);

        OPEN_DISPS(play->state.gfxCtx, "../z_actor.c", 2824);

#if OOT_NTSC
        if (gSaveContext.language == LANGUAGE_JPN) {
            textureLanguageOffset = 0;
        } else {
            textureLanguageOffset = width * height;
        }
#else
        textureLanguageOffset = width * height * gSaveContext.language;
#endif

        if (width * height > 0x1000) {
            height = 0x1000 / width;
        }

        titleX2 = titleX1 + (doubleWidth * 2);
        titleY2 = titleY1 + (height * 4);

        OVERLAY_DISP = Gfx_SetupDL_52NoCD(OVERLAY_DISP);

        gDPSetPrimColor(OVERLAY_DISP++, 0, 0, (u8)titleCtx->intensity, (u8)titleCtx->intensity, (u8)titleCtx->intensity,
                        (u8)titleCtx->alpha);

        gDPLoadTextureBlock(OVERLAY_DISP++, (u8*)titleCtx->texture + textureLanguageOffset, G_IM_FMT_IA, G_IM_SIZ_8b,
                            width, height, 0, G_TX_NOMIRROR | G_TX_WRAP, G_TX_NOMIRROR | G_TX_WRAP, G_TX_NOMASK,
                            G_TX_NOMASK, G_TX_NOLOD, G_TX_NOLOD);

        gSPTextureRectangle(OVERLAY_DISP++, titleX1, titleY1, titleX2 - 4, titleY2 - 1, G_TX_RENDERTILE, 0, 0, 1 << 10,
                            1 << 10);

        height = titleCtx->height - height;

        // If texture is bigger than 0x1000, display the rest
        if (height > 0) {
            gDPLoadTextureBlock(OVERLAY_DISP++, (u8*)titleCtx->texture + textureLanguageOffset + 0x1000, G_IM_FMT_IA,
                                G_IM_SIZ_8b, width, height, 0, G_TX_NOMIRROR | G_TX_WRAP, G_TX_NOMIRROR | G_TX_WRAP,
                                G_TX_NOMASK, G_TX_NOMASK, G_TX_NOLOD, G_TX_NOLOD);

            gSPTextureRectangle(OVERLAY_DISP++, titleX1, titleY2, titleX2 - 4, titleY2 + (height * 4) - 1,
                                G_TX_RENDERTILE, 0, 0, 1 << 10, 1 << 10);
        }

        CLOSE_DISPS(play->state.gfxCtx, "../z_actor.c", 2880);
    }
}

s32 TitleCard_Clear(PlayState* play, TitleCardContext* titleCtx) {
    if ((play->actorCtx.titleCtx.delayTimer != 0) || (play->actorCtx.titleCtx.alpha != 0)) {
        titleCtx->durationTimer = 0;
        titleCtx->delayTimer = 0;
        return false;
    }

    return true;
}

void Actor_Kill(Actor* actor) {
    actor->draw = NULL;
    actor->update = NULL;
    actor->flags &= ~ACTOR_FLAG_ATTENTION_ENABLED;
}

void Actor_SetWorldToHome(Actor* actor) {
    actor->world = actor->home;
}

void Actor_SetFocus(Actor* actor, f32 yOffset) {
    actor->focus.pos.x = actor->world.pos.x;
    actor->focus.pos.y = actor->world.pos.y + yOffset;
    actor->focus.pos.z = actor->world.pos.z;

    actor->focus.rot.x = actor->world.rot.x;
    actor->focus.rot.y = actor->world.rot.y;
    actor->focus.rot.z = actor->world.rot.z;
}

void Actor_SetWorldRotToShape(Actor* actor) {
    actor->world.rot = actor->shape.rot;
}

void Actor_SetShapeRotToWorld(Actor* actor) {
    actor->shape.rot = actor->world.rot;
}

void Actor_SetScale(Actor* actor, f32 scale) {
    actor->scale.z = scale;
    actor->scale.y = scale;
    actor->scale.x = scale;
}

void Actor_SetObjectDependency(PlayState* play, Actor* actor) {
    gSegments[6] = VIRTUAL_TO_PHYSICAL(play->objectCtx.slots[actor->objectSlot].segment);
}

void Actor_Init(Actor* actor, PlayState* play) {
    Actor_SetWorldToHome(actor);
    Actor_SetShapeRotToWorld(actor);
    Actor_SetFocus(actor, 0.0f);
    Math_Vec3f_Copy(&actor->prevPos, &actor->world.pos);
    Actor_SetScale(actor, 0.01f);
    actor->attentionRangeType = ATTENTION_RANGE_3;
    actor->minVelocityY = -20.0f;
    actor->xyzDistToPlayerSq = MAXFLOAT;
    actor->naviEnemyId = NAVI_ENEMY_NONE;
    actor->uncullZoneForward = 1000.0f;
    actor->uncullZoneScale = 350.0f;
    actor->uncullZoneDownward = 700.0f;
    CollisionCheck_InitInfo(&actor->colChkInfo);
    actor->floorBgId = BGCHECK_SCENE;
    ActorShape_Init(&actor->shape, 0.0f, NULL, 0.0f);
    if (Object_IsLoaded(&play->objectCtx, actor->objectSlot)) {
        Actor_SetObjectDependency(play, actor);
        actor->init(actor, play);
        actor->init = NULL;
    }
}

void Actor_Destroy(Actor* actor, PlayState* play) {
    ActorOverlay* overlayEntry;
    char* name;

    if (actor->destroy != NULL) {
        actor->destroy(actor, play);
        actor->destroy = NULL;
    } else {
#if OOT_DEBUG
        overlayEntry = actor->overlayEntry;
        name = overlayEntry->name != NULL ? overlayEntry->name : "";

        PRINTF(T("Ａｃｔｏｒクラス デストラクトがありません [%s]\n", "No Actor class destruct [%s]\n") VT_RST, name);
#endif
    }
}

/**
 * Update actor's position factoring in velocity and collider displacement
 */
void Actor_UpdatePos(Actor* actor) {
    f32 speedRate = R_UPDATE_RATE * 0.5f;

    actor->world.pos.x += (actor->velocity.x * speedRate) + actor->colChkInfo.displacement.x;
    actor->world.pos.y += (actor->velocity.y * speedRate) + actor->colChkInfo.displacement.y;
    actor->world.pos.z += (actor->velocity.z * speedRate) + actor->colChkInfo.displacement.z;
}

/**
 * Update actor's velocity accounting for gravity (without dropping below minimum y velocity)
 */
void Actor_UpdateVelocityXZGravity(Actor* actor) {
    actor->velocity.x = Math_SinS(actor->world.rot.y) * actor->speed;
    actor->velocity.z = Math_CosS(actor->world.rot.y) * actor->speed;

    actor->velocity.y += actor->gravity;

    if (actor->velocity.y < actor->minVelocityY) {
        actor->velocity.y = actor->minVelocityY;
    }
}

/**
 * Move actor while accounting for its current velocity and gravity.
 * `actor.speed` is used as the XZ velocity.
 * The actor will move in the direction of its world yaw.
 */
void Actor_MoveXZGravity(Actor* actor) {
    Actor_UpdateVelocityXZGravity(actor);
    Actor_UpdatePos(actor);
}

/**
 * Update actor's velocity without gravity.
 */
void Actor_UpdateVelocityXYZ(Actor* actor) {
    f32 speedXZ = Math_CosS(actor->world.rot.x) * actor->speed;

    actor->velocity.x = Math_SinS(actor->world.rot.y) * speedXZ;
    actor->velocity.y = Math_SinS(actor->world.rot.x) * actor->speed;
    actor->velocity.z = Math_CosS(actor->world.rot.y) * speedXZ;
}

/**
 * Move actor while accounting for its current velocity.
 * `actor.speed` is used as the XYZ velocity.
 * The actor will move in the direction of its world yaw and pitch, with positive pitch moving upwards.
 */
void Actor_MoveXYZ(Actor* actor) {
    Actor_UpdateVelocityXYZ(actor);
    Actor_UpdatePos(actor);
}

/**
 * From a given XYZ speed value, set the corresponding XZ speed as `actor.speed`, and Y speed as Y velocity.
 * Only the actor's world pitch is factored in, with positive pitch moving downwards.
 */
void Actor_SetProjectileSpeed(Actor* actor, f32 speedXYZ) {
    actor->speed = Math_CosS(actor->world.rot.x) * speedXYZ;
    actor->velocity.y = -Math_SinS(actor->world.rot.x) * speedXYZ;
}

void Actor_UpdatePosByAnimation(Actor* actor, SkelAnime* skelAnime) {
    Vec3f posDiff;

    SkelAnime_UpdateTranslation(skelAnime, &posDiff, actor->shape.rot.y);

    actor->world.pos.x += posDiff.x * actor->scale.x;
    actor->world.pos.y += posDiff.y * actor->scale.y;
    actor->world.pos.z += posDiff.z * actor->scale.z;
}

/**
 * @return Yaw towards `target` for `origin`, using world positions.
 */
s16 Actor_WorldYawTowardActor(Actor* origin, Actor* target) {
    return Math_Vec3f_Yaw(&origin->world.pos, &target->world.pos);
}

/**
 * @return Yaw towards `target` for `origin`, using focus positions.
 */
s16 Actor_FocusYawTowardActor(Actor* origin, Actor* target) {
    return Math_Vec3f_Yaw(&origin->focus.pos, &target->focus.pos);
}

/**
 * @return Yaw towards `point` for `origin`.
 */
s16 Actor_WorldYawTowardPoint(Actor* origin, Vec3f* point) {
    return Math_Vec3f_Yaw(&origin->world.pos, point);
}

s16 Actor_WorldPitchTowardActor(Actor* actorA, Actor* actorB) {
    return Math_Vec3f_Pitch(&actorA->world.pos, &actorB->world.pos);
}

s16 Actor_FocusPitchTowardActor(Actor* actorA, Actor* actorB) {
    return Math_Vec3f_Pitch(&actorA->focus.pos, &actorB->focus.pos);
}

s16 Actor_WorldPitchTowardPoint(Actor* actor, Vec3f* refPoint) {
    return Math_Vec3f_Pitch(&actor->world.pos, refPoint);
}

f32 Actor_WorldDistXYZToActor(Actor* actorA, Actor* actorB) {
    return Math_Vec3f_DistXYZ(&actorA->world.pos, &actorB->world.pos);
}

f32 Actor_WorldDistXYZToPoint(Actor* actor, Vec3f* refPoint) {
    return Math_Vec3f_DistXYZ(&actor->world.pos, refPoint);
}

f32 Actor_WorldDistXZToActor(Actor* actorA, Actor* actorB) {
    return Math_Vec3f_DistXZ(&actorA->world.pos, &actorB->world.pos);
}

f32 Actor_WorldDistXZToPoint(Actor* actor, Vec3f* refPoint) {
    return Math_Vec3f_DistXZ(&actor->world.pos, refPoint);
}

/**
 * Convert `pos` to be relative to the actor's position and yaw, store into `dest`.
 */
void Actor_WorldToActorCoords(Actor* actor, Vec3f* dest, Vec3f* pos) {
    f32 cosY;
    f32 sinY;
    f32 deltaX;
    f32 deltaZ;

    cosY = Math_CosS(actor->shape.rot.y);
    sinY = Math_SinS(actor->shape.rot.y);
    deltaX = pos->x - actor->world.pos.x;
    deltaZ = pos->z - actor->world.pos.z;

    dest->x = (deltaX * cosY) - (deltaZ * sinY);
    dest->z = (deltaX * sinY) + (deltaZ * cosY);
    dest->y = pos->y - actor->world.pos.y;
}

f32 Actor_HeightDiff(Actor* actorA, Actor* actorB) {
    return actorB->world.pos.y - actorA->world.pos.y;
}

f32 Player_GetHeight(Player* player) {
    f32 offset = (player->stateFlags1 & PLAYER_STATE1_23) ? 32.0f : 0.0f;

    if (LINK_IS_ADULT) {
        return offset + 68.0f;
    } else {
        return offset + 44.0f;
    }
}

f32 func_8002DCE4(Player* player) {
    if (player->stateFlags1 & PLAYER_STATE1_23) {
        return 8.0f;
    } else if (player->stateFlags1 & PLAYER_STATE1_27) {
        return (R_RUN_SPEED_LIMIT / 100.0f) * 0.6f;
    } else {
        return R_RUN_SPEED_LIMIT / 100.0f;
    }
}

int func_8002DD6C(Player* player) {
    return player->stateFlags1 & PLAYER_STATE1_3;
}

int func_8002DD78(Player* player) {
    return func_8002DD6C(player) && player->unk_834;
}

int func_8002DDA8(PlayState* play) {
    Player* player = GET_PLAYER(play);

    return (player->stateFlags1 & PLAYER_STATE1_ACTOR_CARRY) || func_8002DD78(player);
}

s32 func_8002DDE4(PlayState* play) {
    Player* player = GET_PLAYER(play);

    return player->stateFlags2 & PLAYER_STATE2_3;
}

s32 func_8002DDF4(PlayState* play) {
    Player* player = GET_PLAYER(play);

    return player->stateFlags2 & PLAYER_STATE2_12;
}

void func_8002DE04(PlayState* play, Actor* actorA, Actor* actorB) {
    ArmsHook* hookshot = (ArmsHook*)Actor_Find(&play->actorCtx, ACTOR_ARMS_HOOK, ACTORCAT_ITEMACTION);

    hookshot->grabbed = actorB;
    hookshot->grabbedDistDiff.x = 0.0f;
    hookshot->grabbedDistDiff.y = 0.0f;
    hookshot->grabbedDistDiff.z = 0.0f;
    actorB->flags |= ACTOR_FLAG_13;
    actorA->flags &= ~ACTOR_FLAG_13;
}

void func_8002DE74(PlayState* play, Player* player) {
    if ((play->roomCtx.curRoom.behaviorType1 != ROOM_BEHAVIOR_TYPE1_4) && Play_CamIsNotFixed(play)) {
        Camera_RequestSetting(Play_GetCamera(play, CAM_ID_MAIN), CAM_SET_HORSE);
    }
}

void Actor_MountHorse(PlayState* play, Player* player, Actor* horse) {
    player->rideActor = horse;
    player->stateFlags1 |= PLAYER_STATE1_23;
    horse->child = &player->actor;
}

int func_8002DEEC(Player* player) {
    return (player->stateFlags1 & (PLAYER_STATE1_7 | PLAYER_STATE1_29)) || (player->csAction != PLAYER_CSACTION_NONE);
}

void func_8002DF18(PlayState* play, Player* player) {
    func_8006DC68(play, player);
}

/**
 * Sets a Player Cutscene Action specified by `csAction`.
 * There are no safety checks to see if Player is already in some form of a cutscene state.
 * This will instantly take effect.
 *
 * `haltActorsDuringCsAction` being set to false in this function means that all actors will
 * be able to update while Player is performing the cutscene action.
 *
 * Note: due to how player implements initializing the cutscene action state, `haltActorsDuringCsAction`
 * will only be considered the first time player starts a `csAction`.
 * Player must leave the cutscene action state and enter it again before halting actors can be toggled.
 */
s32 Player_SetCsAction(PlayState* play, Actor* csActor, u8 csAction) {
    Player* player = GET_PLAYER(play);

    player->csAction = csAction;
    player->csActor = csActor;
    player->cv.haltActorsDuringCsAction = false;

    return true;
}

/**
 * Sets a Player Cutscene Action specified by `csAction`.
 * There are no safety checks to see if Player is already in some form of a cutscene state.
 * This will instantly take effect.
 *
 * `haltActorsDuringCsAction` being set to true in this function means that eventually `PLAYER_STATE1_29` will be set.
 * This makes it so actors belonging to categories `ACTORCAT_ENEMY` and `ACTORCAT_MISC` will not update
 * while Player is performing the cutscene action.
 *
 * Note: due to how player implements initializing the cutscene action state, `haltActorsDuringCsAction`
 * will only be considered the first time player starts a `csAction`.
 * Player must leave the cutscene action state and enter it again before halting actors can be toggled.
 */
s32 Player_SetCsActionWithHaltedActors(PlayState* play, Actor* csActor, u8 csAction) {
    Player* player = GET_PLAYER(play);

    Player_SetCsAction(play, csActor, csAction);
    player->cv.haltActorsDuringCsAction = true;

    return true;
}

void func_8002DF90(DynaPolyActor* dynaActor) {
    dynaActor->unk_154 = 0.0f;
    dynaActor->unk_150 = 0.0f;
}

void func_8002DFA4(DynaPolyActor* dynaActor, f32 arg1, s16 arg2) {
    dynaActor->unk_150 += arg1;
    dynaActor->unk_158 = arg2;
}

/**
 * Chcek if the player is facing the specified actor.
 * The maximum angle difference that qualifies as "facing" is specified by `maxAngle`.
 */
s32 Player_IsFacingActor(Actor* actor, s16 maxAngle, PlayState* play) {
    Player* player = GET_PLAYER(play);
    s16 yawDiff = (s16)(actor->yawTowardsPlayer + 0x8000) - player->actor.shape.rot.y;

    if (ABS(yawDiff) < maxAngle) {
        return true;
    }

    return false;
}

/**
 * Chcek if `actorB` is facing `actorA`.
 * The maximum angle difference that qualifies as "facing" is specified by `maxAngle`.
 *
 * This function is unused in the original game.
 */
s32 Actor_ActorBIsFacingActorA(Actor* actorA, Actor* actorB, s16 maxAngle) {
    s16 yawDiff = (s16)(Actor_WorldYawTowardActor(actorA, actorB) + 0x8000) - actorB->shape.rot.y;

    if (ABS(yawDiff) < maxAngle) {
        return true;
    }

    return false;
}

/**
 * Chcek if the specified actor is facing the player.
 * The maximum angle difference that qualifies as "facing" is specified by `maxAngle`.
 */
s32 Actor_IsFacingPlayer(Actor* actor, s16 maxAngle) {
    s16 yawDiff = actor->yawTowardsPlayer - actor->shape.rot.y;

    if (ABS(yawDiff) < maxAngle) {
        return true;
    }

    return false;
}

/**
 * Chcek if `actorA` is facing `actorB`.
 * The maximum angle difference that qualifies as "facing" is specified by `maxAngle`.
 *
 * This function is unused in the original game.
 */
s32 Actor_ActorAIsFacingActorB(Actor* actorA, Actor* actorB, s16 maxAngle) {
    s16 yawDiff = Actor_WorldYawTowardActor(actorA, actorB) - actorA->shape.rot.y;

    if (ABS(yawDiff) < maxAngle) {
        return true;
    }

    return false;
}

/**
 * Chcek if the specified actor is facing the player and is nearby.
 * The maximum angle difference that qualifies as "facing" is specified by `maxAngle`.
 * The minimum distance that qualifies as "nearby" is specified by `range`.
 */
s32 Actor_IsFacingAndNearPlayer(Actor* actor, f32 range, s16 maxAngle) {
    s16 yawDiff = actor->yawTowardsPlayer - actor->shape.rot.y;

    if (ABS(yawDiff) < maxAngle) {
        f32 xyzDistanceFromLink = sqrtf(SQ(actor->xzDistToPlayer) + SQ(actor->yDistToPlayer));

        if (xyzDistanceFromLink < range) {
            return true;
        }
    }

    return false;
}

/**
 * Chcek if `actorA` is facing `actorB` and is nearby.
 * The maximum angle difference that qualifies as "facing" is specified by `maxAngle`.
 * The minimum distance that qualifies as "nearby" is specified by `range`.
 */
s32 Actor_ActorAIsFacingAndNearActorB(Actor* actorA, Actor* actorB, f32 range, s16 maxAngle) {
    if (Actor_WorldDistXYZToActor(actorA, actorB) < range) {
        s16 yawDiff = Actor_WorldYawTowardActor(actorA, actorB) - actorA->shape.rot.y;

        if (ABS(yawDiff) < maxAngle) {
            return true;
        }
    }

    return false;
}

s32 func_8002E234(Actor* actor, f32 arg1, s32 arg2) {
    if ((actor->bgCheckFlags & BGCHECKFLAG_GROUND) && (arg1 < -11.0f)) {
        actor->bgCheckFlags &= ~BGCHECKFLAG_GROUND;
        actor->bgCheckFlags |= BGCHECKFLAG_GROUND_LEAVE;

        if ((actor->velocity.y < 0.0f) && (arg2 & UPDBGCHECKINFO_FLAG_4)) {
            actor->velocity.y = 0.0f;
        }

        return false;
    }

    return true;
}

s32 func_8002E2AC(PlayState* play, Actor* actor, Vec3f* pos, s32 arg3) {
    f32 floorHeightDiff;
    s32 floorBgId;

    pos->y += 50.0f;

    actor->floorHeight = BgCheck_EntityRaycastDown5(play, &play->colCtx, &actor->floorPoly, &floorBgId, actor, pos);
    actor->bgCheckFlags &= ~(BGCHECKFLAG_GROUND_TOUCH | BGCHECKFLAG_GROUND_LEAVE | BGCHECKFLAG_GROUND_STRICT);

    if (actor->floorHeight <= BGCHECK_Y_MIN) {
        return func_8002E234(actor, BGCHECK_Y_MIN, arg3);
    }

    floorHeightDiff = actor->floorHeight - actor->world.pos.y;
    actor->floorBgId = floorBgId;

    if (floorHeightDiff >= 0.0f) { // actor is on or below the ground
        actor->bgCheckFlags |= BGCHECKFLAG_GROUND_STRICT;

        if (actor->bgCheckFlags & BGCHECKFLAG_CEILING) {
            if (floorBgId != sCurCeilingBgId) {
                if (floorHeightDiff > 15.0f) {
                    actor->bgCheckFlags |= BGCHECKFLAG_CRUSHED;
                }
            } else {
                actor->world.pos.x = actor->prevPos.x;
                actor->world.pos.z = actor->prevPos.z;
            }
        }

        actor->world.pos.y = actor->floorHeight;

        if (actor->velocity.y <= 0.0f) {
            if (!(actor->bgCheckFlags & BGCHECKFLAG_GROUND)) {
                actor->bgCheckFlags |= BGCHECKFLAG_GROUND_TOUCH;
            } else if ((arg3 & UPDBGCHECKINFO_FLAG_3) && (actor->gravity < 0.0f)) {
                actor->velocity.y = -4.0f;
            } else {
                actor->velocity.y = 0.0f;
            }

            actor->bgCheckFlags |= BGCHECKFLAG_GROUND;
            func_80043334(&play->colCtx, actor, actor->floorBgId);
        }
    } else { // actor is above ground
        if ((actor->bgCheckFlags & BGCHECKFLAG_GROUND) && (floorHeightDiff >= -11.0f)) {
            func_80043334(&play->colCtx, actor, actor->floorBgId);
        }

        return func_8002E234(actor, floorHeightDiff, arg3);
    }

    return true;
}

void Actor_UpdateBgCheckInfo(PlayState* play, Actor* actor, f32 wallCheckHeight, f32 wallCheckRadius,
                             f32 ceilingCheckHeight, s32 flags) {
    f32 sp74;
    s32 pad;
    Vec3f sp64;

    sp74 = actor->world.pos.y - actor->prevPos.y;

    if ((actor->floorBgId != BGCHECK_SCENE) && (actor->bgCheckFlags & BGCHECKFLAG_GROUND)) {
        DynaPolyActor_TransformCarriedActor(&play->colCtx, actor->floorBgId, actor);
    }

    if (flags & UPDBGCHECKINFO_FLAG_0) {
        s32 bgId;

        if ((!(flags & UPDBGCHECKINFO_FLAG_7) &&
             BgCheck_EntitySphVsWall3(&play->colCtx, &sp64, &actor->world.pos, &actor->prevPos, wallCheckRadius,
                                      &actor->wallPoly, &bgId, actor, wallCheckHeight)) ||
            ((flags & UPDBGCHECKINFO_FLAG_7) &&
             BgCheck_EntitySphVsWall4(&play->colCtx, &sp64, &actor->world.pos, &actor->prevPos, wallCheckRadius,
                                      &actor->wallPoly, &bgId, actor, wallCheckHeight))) {
            CollisionPoly* wallPoly;

            wallPoly = actor->wallPoly;
            Math_Vec3f_Copy(&actor->world.pos, &sp64);
            actor->wallYaw = Math_Atan2S(wallPoly->normal.z, wallPoly->normal.x);
            actor->bgCheckFlags |= BGCHECKFLAG_WALL;
            actor->wallBgId = bgId;
        } else {
            actor->bgCheckFlags &= ~BGCHECKFLAG_WALL;
        }
    }

    sp64.x = actor->world.pos.x;
    sp64.z = actor->world.pos.z;

    if (flags & UPDBGCHECKINFO_FLAG_1) {
        f32 sp58;

        sp64.y = actor->prevPos.y + 10.0f;
        if (BgCheck_EntityCheckCeiling(&play->colCtx, &sp58, &sp64, (ceilingCheckHeight + sp74) - 10.0f,
                                       &sCurCeilingPoly, &sCurCeilingBgId, actor)) {
            actor->bgCheckFlags |= BGCHECKFLAG_CEILING;
            actor->world.pos.y = (sp58 + sp74) - 10.0f;
        } else {
            actor->bgCheckFlags &= ~BGCHECKFLAG_CEILING;
        }
    }

    if (flags & UPDBGCHECKINFO_FLAG_2) {
        WaterBox* waterBox;
        f32 waterBoxYSurface;

        sp64.y = actor->prevPos.y;
        func_8002E2AC(play, actor, &sp64, flags);
        waterBoxYSurface = actor->world.pos.y;
        if (WaterBox_GetSurface1(play, &play->colCtx, actor->world.pos.x, actor->world.pos.z, &waterBoxYSurface,
                                 &waterBox)) {
            actor->depthInWater = waterBoxYSurface - actor->world.pos.y;
            if (actor->depthInWater < 0.0f) {
                actor->bgCheckFlags &= ~(BGCHECKFLAG_WATER | BGCHECKFLAG_WATER_TOUCH);
            } else {
                if (!(actor->bgCheckFlags & BGCHECKFLAG_WATER)) {
                    Vec3f ripplePos;

                    actor->bgCheckFlags |= BGCHECKFLAG_WATER_TOUCH;
                    if (!(flags & UPDBGCHECKINFO_FLAG_6)) {
                        ripplePos.x = actor->world.pos.x;
                        ripplePos.y = waterBoxYSurface;
                        ripplePos.z = actor->world.pos.z;
                        EffectSsGRipple_Spawn(play, &ripplePos, 100, 500, 0);
                        EffectSsGRipple_Spawn(play, &ripplePos, 100, 500, 4);
                        EffectSsGRipple_Spawn(play, &ripplePos, 100, 500, 8);
                    }
                }
                actor->bgCheckFlags |= BGCHECKFLAG_WATER;
            }
        } else {
            actor->bgCheckFlags &= ~(BGCHECKFLAG_WATER | BGCHECKFLAG_WATER_TOUCH);
            actor->depthInWater = BGCHECK_Y_MIN;
        }
    }
}

Mtx D_8015BBA8;

Gfx* func_8002E830(Vec3f* object, Vec3f* eye, Vec3f* lightDir, GraphicsContext* gfxCtx, Gfx* gfx, Hilite** hilite) {
    LookAt* lookAt;
    f32 correctedEyeX;

    lookAt = GRAPH_ALLOC(gfxCtx, sizeof(LookAt));

    correctedEyeX = (eye->x == object->x) && (eye->z == object->z) ? eye->x + 0.001f : eye->x;

    *hilite = GRAPH_ALLOC(gfxCtx, sizeof(Hilite));

#if OOT_DEBUG
    if (R_HREG_MODE == HREG_MODE_PRINT_HILITE_INFO) {
        PRINTF("z_actor.c 3529 eye=[%f(%f) %f %f] object=[%f %f %f] light_direction=[%f %f %f]\n", correctedEyeX,
               eye->x, eye->y, eye->z, object->x, object->y, object->z, lightDir->x, lightDir->y, lightDir->z);
    }
#endif

    VIEW_ERROR_CHECK_EYE_POS(correctedEyeX, eye->y, eye->z);

    guLookAtHilite(&D_8015BBA8, lookAt, *hilite, correctedEyeX, eye->y, eye->z, object->x, object->y, object->z, 0.0f,
                   1.0f, 0.0f, lightDir->x, lightDir->y, lightDir->z, lightDir->x, lightDir->y, lightDir->z, 16, 16);

    gSPLookAt(gfx++, lookAt);
    gDPSetHilite1Tile(gfx++, 1, *hilite, 16, 16);

    return gfx;
}

Hilite* func_8002EABC(Vec3f* object, Vec3f* eye, Vec3f* lightDir, GraphicsContext* gfxCtx) {
    Hilite* hilite;

    OPEN_DISPS(gfxCtx, "../z_actor.c", 4306);

    POLY_OPA_DISP = func_8002E830(object, eye, lightDir, gfxCtx, POLY_OPA_DISP, &hilite);

    CLOSE_DISPS(gfxCtx, "../z_actor.c", 4313);

    return hilite;
}

Hilite* func_8002EB44(Vec3f* object, Vec3f* eye, Vec3f* lightDir, GraphicsContext* gfxCtx) {
    Hilite* hilite;

    OPEN_DISPS(gfxCtx, "../z_actor.c", 4332);

    POLY_XLU_DISP = func_8002E830(object, eye, lightDir, gfxCtx, POLY_XLU_DISP, &hilite);

    CLOSE_DISPS(gfxCtx, "../z_actor.c", 4339);

    return hilite;
}

void func_8002EBCC(Actor* actor, PlayState* play, s32 flag) {
    Hilite* hilite;
    Vec3f lightDir;
    Gfx* displayListHead;
    Gfx* displayList;

    lightDir.x = play->envCtx.dirLight1.params.dir.x;
    lightDir.y = play->envCtx.dirLight1.params.dir.y;
    lightDir.z = play->envCtx.dirLight1.params.dir.z;

    if (R_HREG_MODE == HREG_MODE_PRINT_HILITE_INFO) {
        PRINTF("z_actor.c 3637 game_play->view.eye=[%f(%f) %f %f]\n", play->view.eye.x, play->view.eye.y,
               play->view.eye.z);
    }

    hilite = func_8002EABC(&actor->world.pos, &play->view.eye, &lightDir, play->state.gfxCtx);

    if (flag != 0) {
        displayList = GRAPH_ALLOC(play->state.gfxCtx, 2 * sizeof(Gfx));
        displayListHead = displayList;

        OPEN_DISPS(play->state.gfxCtx, "../z_actor.c", 4384);

        gDPSetHilite1Tile(displayListHead++, 1, hilite, 16, 16);
        gSPEndDisplayList(displayListHead);
        gSPSegment(POLY_OPA_DISP++, 0x07, displayList);

        CLOSE_DISPS(play->state.gfxCtx, "../z_actor.c", 4394);
    }
}

void func_8002ED80(Actor* actor, PlayState* play, s32 flag) {
    Hilite* hilite;
    Vec3f lightDir;
    Gfx* displayListHead;
    Gfx* displayList;

    lightDir.x = play->envCtx.dirLight1.params.dir.x;
    lightDir.y = play->envCtx.dirLight1.params.dir.y;
    lightDir.z = play->envCtx.dirLight1.params.dir.z;

    hilite = func_8002EB44(&actor->world.pos, &play->view.eye, &lightDir, play->state.gfxCtx);

    if (flag != 0) {
        displayList = GRAPH_ALLOC(play->state.gfxCtx, 2 * sizeof(Gfx));
        displayListHead = displayList;

        OPEN_DISPS(play->state.gfxCtx, "../z_actor.c", 4429);

        gDPSetHilite1Tile(displayListHead++, 1, hilite, 16, 16);
        gSPEndDisplayList(displayListHead);
        gSPSegment(POLY_XLU_DISP++, 0x07, displayList);

        CLOSE_DISPS(play->state.gfxCtx, "../z_actor.c", 4439);
    }
}

PosRot Actor_GetFocus(Actor* actor) {
    return actor->focus;
}

PosRot Actor_GetWorld(Actor* actor) {
    return actor->world;
}

PosRot Actor_GetWorldPosShapeRot(Actor* actor) {
    PosRot worldPosRot;

    Math_Vec3f_Copy(&worldPosRot.pos, &actor->world.pos);
    worldPosRot.rot = actor->shape.rot;

    return worldPosRot;
}

/**
 * Returns the squared xyz distance from the actor to Player.
 * This distance will be weighted if Player is already locked onto another actor.
 */
f32 Attention_WeightedDistToPlayerSq(Actor* actor, Player* player, s16 playerShapeYaw) {
    s16 yawTemp = (s16)(actor->yawTowardsPlayer - 0x8000) - playerShapeYaw;
    s16 yawTempAbs = ABS(yawTemp);

    if (player->focusActor != NULL) {
        if ((yawTempAbs > 0x4000) || (actor->flags & ACTOR_FLAG_LOCK_ON_DISABLED)) {
            return MAXFLOAT;
        } else {
            f32 adjDistSq;

            // The distance returned is scaled down as the player faces more toward the actor.
            // At 90 degrees, 100% of the original distance will be returned.
            // This scales down linearly to 60% when facing 0 degrees away.
            adjDistSq =
                actor->xyzDistToPlayerSq - actor->xyzDistToPlayerSq * 0.8f * ((0x4000 - yawTempAbs) * (1.0f / 0x8000));

            return adjDistSq;
        }
    }

    // Player has to be facing less than ~60 degrees away from the actor
    if (yawTempAbs > 0x2AAA) {
        return MAXFLOAT;
    }

    // Unweighted distSq
    return actor->xyzDistToPlayerSq;
}

typedef struct AttentionRangeParams {
    /* 0x0 */ f32 attentionRangeSq;
    /* 0x4 */ f32 lockOnLeashScale;
} AttentionRangeParams; // size = 0x8

#define ATTENTION_RANGES(range, lockOnLeashRange) \
    { SQ(range), (f32)range / lockOnLeashRange }

AttentionRangeParams sAttentionRanges[ATTENTION_RANGE_MAX] = {
    ATTENTION_RANGES(70, 140),        // ATTENTION_RANGE_0
    ATTENTION_RANGES(170, 255),       // ATTENTION_RANGE_1
    ATTENTION_RANGES(280, 5600),      // ATTENTION_RANGE_2
    ATTENTION_RANGES(350, 525),       // ATTENTION_RANGE_3
    ATTENTION_RANGES(700, 1050),      // ATTENTION_RANGE_4
    ATTENTION_RANGES(1000, 1500),     // ATTENTION_RANGE_5
    ATTENTION_RANGES(100, 105.36842), // ATTENTION_RANGE_6
    ATTENTION_RANGES(140, 163.33333), // ATTENTION_RANGE_7
    ATTENTION_RANGES(240, 576),       // ATTENTION_RANGE_8
    ATTENTION_RANGES(280, 280000),    // ATTENTION_RANGE_9
};

/**
 * Checks if an actor at `distSq` is inside the range specified by its `attentionRangeType`.
 *
 * Note that this gets used for both the attention range check and for the lock-on leash range check.
 * Despite how the data is presented in `sAttentionRanges`, the leash range is stored as a scale factor value.
 * When checking the leash range, this scale factor is applied to the input distance and checked against
 * the base `attentionRangeSq` value, which was used to initiate the lock-on in the first place.
 */
u32 Attention_ActorIsInRange(Actor* actor, f32 distSq) {
    return distSq < sAttentionRanges[actor->attentionRangeType].attentionRangeSq;
}

/**
 * Returns true if an actor lock-on should be released.
 * This function does not actually release the lock-on, as that is Player's responsibility.
 *
 * If an actor's update function is NULL or `ACTOR_FLAG_ATTENTION_ENABLED` is unset, the lock-on should be released.
 *
 * There is also a check for Player exceeding the lock-on leash distance.
 * Note that this check will be ignored if `ignoreLeash` is true.
 *
 */
s32 Attention_ShouldReleaseLockOn(Actor* actor, Player* player, s32 ignoreLeash) {
    if ((actor->update == NULL) || !(actor->flags & ACTOR_FLAG_ATTENTION_ENABLED)) {
        return true;
    }

    if (!ignoreLeash) {
        s16 yawDiff = (s16)(actor->yawTowardsPlayer - 0x8000) - player->actor.shape.rot.y;
        s16 yawDiffAbs = ABS(yawDiff);
        f32 distSq;

        if ((player->focusActor == NULL) && (yawDiffAbs > 0x2AAA)) {
            // This function is only called (and is only relevant) when `player->focusActor != NULL`.
            // This is unreachable.
            distSq = MAXFLOAT;
        } else {
            distSq = actor->xyzDistToPlayerSq;
        }

        return !Attention_ActorIsInRange(actor, sAttentionRanges[actor->attentionRangeType].lockOnLeashScale * distSq);
    }

    return false;
}

/**
 * When a given talk offer is accepted, Player will set `ACTOR_FLAG_TALK` for that actor.
 * This function serves to acknowledge that the offer was accepted by Player, and notifies the actor
 * that it should proceed with its own internal processes for handling dialogue.
 *
 * @return  true if the talk offer was accepted, false otherwise
 */
s32 Actor_TalkOfferAccepted(Actor* actor, PlayState* play) {
    if (actor->flags & ACTOR_FLAG_TALK) {
        actor->flags &= ~ACTOR_FLAG_TALK;
        return true;
    }

    return false;
}

/**
 * This function covers offering the ability to talk with the player.
 * Passing an exchangeItemId (see `ExchangeItemID`) allows the player to also use the item to initiate the
 * conversation.
 *
 * This function carries a talk exchange offer to the player actor if context allows it (e.g. the player is in range
 * and not busy with certain things).
 *
 * @return true If the player actor is capable of accepting the offer.
 */
s32 Actor_OfferTalkExchange(Actor* actor, PlayState* play, f32 xzRange, f32 yRange, u32 exchangeItemId) {
    Player* player = GET_PLAYER(play);

    if ((player->actor.flags & ACTOR_FLAG_TALK) || ((exchangeItemId != EXCH_ITEM_NONE) && Player_InCsMode(play)) ||
        (!actor->isLockedOn &&
         ((yRange < fabsf(actor->yDistToPlayer)) || (player->talkActorDistance < actor->xzDistToPlayer) ||
          (xzRange < actor->xzDistToPlayer)))) {
        return false;
    }

    player->talkActor = actor;
    player->talkActorDistance = actor->xzDistToPlayer;
    player->exchangeItemId = exchangeItemId;

    return true;
}

/**
 * Offers a talk exchange request within an equilateral cylinder with the radius specified.
 */
s32 Actor_OfferTalkExchangeEquiCylinder(Actor* actor, PlayState* play, f32 radius, u32 exchangeItemId) {
    return Actor_OfferTalkExchange(actor, play, radius, radius, exchangeItemId);
}

/**
 * Offers a talk request within an equilateral cylinder with the radius specified.
 */
s32 Actor_OfferTalk(Actor* actor, PlayState* play, f32 radius) {
    return Actor_OfferTalkExchangeEquiCylinder(actor, play, radius, EXCH_ITEM_NONE);
}

/**
 * Offers a talk request within an equilateral cylinder whose radius is determined by the actor's collision check
 * cylinder's radius.
 */
s32 Actor_OfferTalkNearColChkInfoCylinder(Actor* actor, PlayState* play) {
    f32 cylRadius = 50.0f + actor->colChkInfo.cylRadius;

    return Actor_OfferTalk(actor, play, cylRadius);
}

u32 Actor_TextboxIsClosing(Actor* actor, PlayState* play) {
    if (Message_GetState(&play->msgCtx) == TEXT_STATE_CLOSING) {
        return true;
    } else {
        return false;
    }
}

s8 func_8002F368(PlayState* play) {
    Player* player = GET_PLAYER(play);

    return player->exchangeItemId;
}

void Actor_GetScreenPos(PlayState* play, Actor* actor, s16* x, s16* y) {
    Vec3f projectedPos;
    f32 cappedInvW;

    Actor_ProjectPos(play, &actor->focus.pos, &projectedPos, &cappedInvW);
    *x = projectedPos.x * cappedInvW * (SCREEN_WIDTH / 2) + (SCREEN_WIDTH / 2);
    *y = projectedPos.y * cappedInvW * -(SCREEN_HEIGHT / 2) + (SCREEN_HEIGHT / 2);
}

u32 Actor_HasParent(Actor* actor, PlayState* play) {
    if (actor->parent != NULL) {
        return true;
    } else {
        return false;
    }
}

/**
 * This function covers various interactions with the player actor, using Get Item IDs (see `GetItemID` enum).
 * It is typically used to give items to the player, but also has other purposes.
 *
 * This function carries a get item request to the player actor if context allows it (e.g. the player is in range and
 * not busy with certain things). The player actor performs the requested action itself.
 *
 * The following description of what the `getItemId` values can do is provided here for completeness, but these
 * behaviors are entirely out of the scope of this function. All behavior is defined by the player actor.
 *
 * - Positive values (`GI_NONE < getItemId < GI_MAX`):
 *    Give an item to the player. The player may not get it immediately (for example if diving), but is expected to
 *    in the near future.
 * - Negative values (`-GI_MAX < getItemId < GI_NONE`):
 *    Used by treasure chests to indicate the chest can be opened (by pressing A).
 *    The item gotten corresponds to the positive Get Item ID `abs(getItemId)`.
 * - `GI_NONE`:
 *    Allows the player to pick up the actor (by pressing A), to carry it around.
 * - `GI_MAX`:
 *    Allows the player to catch specific actors in a bottle.
 *
 * @return true If the player actor is capable of accepting the offer.
 */
s32 Actor_OfferGetItem(Actor* actor, PlayState* play, s32 getItemId, f32 xzRange, f32 yRange) {
    Player* player = GET_PLAYER(play);

    if (!(player->stateFlags1 & (PLAYER_STATE1_7 | PLAYER_STATE1_12 | PLAYER_STATE1_13 | PLAYER_STATE1_14 |
                                 PLAYER_STATE1_18 | PLAYER_STATE1_19 | PLAYER_STATE1_20 | PLAYER_STATE1_21)) &&
        Player_GetExplosiveHeld(player) < 0) {
        if ((((player->heldActor != NULL) || (actor == player->talkActor)) && (getItemId > GI_NONE) &&
             (getItemId < GI_MAX)) ||
            (!(player->stateFlags1 & (PLAYER_STATE1_ACTOR_CARRY | PLAYER_STATE1_29)))) {
            if ((actor->xzDistToPlayer < xzRange) && (fabsf(actor->yDistToPlayer) < yRange)) {
                s16 yawDiff = actor->yawTowardsPlayer - player->actor.shape.rot.y;
                s32 absYawDiff = ABS(yawDiff);

                if ((getItemId != GI_NONE) || (player->getItemDirection < absYawDiff)) {
                    player->getItemId = getItemId;
                    player->interactRangeActor = actor;
                    player->getItemDirection = absYawDiff;
                    return true;
                }
            }
        }
    }

    return false;
}

s32 Actor_OfferGetItemNearby(Actor* actor, PlayState* play, s32 getItemId) {
    return Actor_OfferGetItem(actor, play, getItemId, 50.0f, 10.0f);
}

s32 Actor_OfferCarry(Actor* actor, PlayState* play) {
    return Actor_OfferGetItemNearby(actor, play, GI_NONE);
}

u32 Actor_HasNoParent(Actor* actor, PlayState* play) {
    if (actor->parent == NULL) {
        return true;
    } else {
        return false;
    }
}

void func_8002F5C4(Actor* actorA, Actor* actorB, PlayState* play) {
    Actor* parent = actorA->parent;

    if (parent->id == ACTOR_PLAYER) {
        Player* player = (Player*)parent;

        player->heldActor = actorB;
        player->interactRangeActor = actorB;
    }

    parent->child = actorB;
    actorB->parent = parent;
    actorA->parent = NULL;
}

void Actor_SetClosestSecretDistance(Actor* actor, PlayState* play) {
    Player* player = GET_PLAYER(play);

    if (actor->xyzDistToPlayerSq < player->closestSecretDistSq) {
        player->closestSecretDistSq = actor->xyzDistToPlayerSq;
    }
}

s32 Actor_IsMounted(PlayState* play, Actor* horse) {
    if (horse->child != NULL) {
        return true;
    } else {
        return false;
    }
}

u32 Actor_SetRideActor(PlayState* play, Actor* horse, s32 mountSide) {
    Player* player = GET_PLAYER(play);

    if (!(player->stateFlags1 &
          (PLAYER_STATE1_7 | PLAYER_STATE1_ACTOR_CARRY | PLAYER_STATE1_12 | PLAYER_STATE1_13 | PLAYER_STATE1_14 |
           PLAYER_STATE1_18 | PLAYER_STATE1_19 | PLAYER_STATE1_20 | PLAYER_STATE1_21))) {
        player->rideActor = horse;
        player->mountSide = mountSide;
        return true;
    }

    return false;
}

s32 Actor_NotMounted(PlayState* play, Actor* horse) {
    if (horse->child == NULL) {
        return true;
    } else {
        return false;
    }
}

void func_8002F698(PlayState* play, Actor* actor, f32 arg2, s16 arg3, f32 arg4, u32 arg5, u32 arg6) {
    Player* player = GET_PLAYER(play);

    player->unk_8A0 = arg6;
    player->unk_8A1 = arg5;
    player->unk_8A4 = arg2;
    player->unk_8A2 = arg3;
    player->unk_8A8 = arg4;
}

void func_8002F6D4(PlayState* play, Actor* actor, f32 arg2, s16 arg3, f32 arg4, u32 arg5) {
    func_8002F698(play, actor, arg2, arg3, arg4, 2, arg5);
}

void func_8002F71C(PlayState* play, Actor* actor, f32 arg2, s16 arg3, f32 arg4) {
    func_8002F6D4(play, actor, arg2, arg3, arg4, 0);
}

void func_8002F758(PlayState* play, Actor* actor, f32 arg2, s16 arg3, f32 arg4, u32 arg5) {
    func_8002F698(play, actor, arg2, arg3, arg4, 1, arg5);
}

void func_8002F7A0(PlayState* play, Actor* actor, f32 arg2, s16 arg3, f32 arg4) {
    func_8002F758(play, actor, arg2, arg3, arg4, 0);
}

/**
 * Play a sound effect at the player's position
 */
void Player_PlaySfx(Player* player, u16 sfxId) {
    Audio_PlaySfxGeneral(sfxId, &player->actor.projectedPos, 4, &gSfxDefaultFreqAndVolScale,
                         &gSfxDefaultFreqAndVolScale, &gSfxDefaultReverb);
}

/**
 * Play a sound effect at the actor's position
 */
void Actor_PlaySfx(Actor* actor, u16 sfxId) {
    Sfx_PlaySfxAtPos(&actor->projectedPos, sfxId);
}

void Actor_PlaySfx_SurfaceBomb(PlayState* play, Actor* actor) {
    s32 surfaceSfxOffset;

    if (actor->bgCheckFlags & BGCHECKFLAG_WATER) {
        if (actor->depthInWater < 20.0f) {
            surfaceSfxOffset = SURFACE_SFX_OFFSET_WATER_SHALLOW;
        } else {
            surfaceSfxOffset = SURFACE_SFX_OFFSET_WATER_DEEP;
        }
    } else {
        surfaceSfxOffset = SurfaceType_GetSfxOffset(&play->colCtx, actor->floorPoly, actor->floorBgId);
    }

    Sfx_PlaySfxAtPos(&actor->projectedPos, NA_SE_EV_BOMB_BOUND);
    Sfx_PlaySfxAtPos(&actor->projectedPos, NA_SE_PL_WALK_GROUND + surfaceSfxOffset);
}

/**
 * Play a sfx at the actor's position using the shared flagged audio system
 */
void Actor_PlaySfx_Flagged2(Actor* actor, u16 sfxId) {
    actor->sfx = sfxId;
    actor->flags |= ACTOR_FLAG_SFX_ACTOR_POS_2;
    actor->flags &= ~(ACTOR_AUDIO_FLAG_SFX_CENTERED_1 | ACTOR_AUDIO_FLAG_SFX_CENTERED_2 | ACTOR_FLAG_SFX_TIMER);
}

/**
 * Play a sfx at the center of the screen using the shared flagged audio system
 */
void Actor_PlaySfx_FlaggedCentered1(Actor* actor, u16 sfxId) {
    actor->sfx = sfxId;
    actor->flags |= ACTOR_AUDIO_FLAG_SFX_CENTERED_1;
    actor->flags &= ~(ACTOR_FLAG_SFX_ACTOR_POS_2 | ACTOR_AUDIO_FLAG_SFX_CENTERED_2 | ACTOR_FLAG_SFX_TIMER);
}

/**
 * Play a sfx at the center of the screen using the shared flagged audio system
 */
void Actor_PlaySfx_FlaggedCentered2(Actor* actor, u16 sfxId) {
    actor->sfx = sfxId;
    actor->flags |= ACTOR_AUDIO_FLAG_SFX_CENTERED_2;
    actor->flags &= ~(ACTOR_FLAG_SFX_ACTOR_POS_2 | ACTOR_AUDIO_FLAG_SFX_CENTERED_1 | ACTOR_FLAG_SFX_TIMER);
}

/**
 * Play a sfx at the actor's position using the shared flagged audio system
 */
void Actor_PlaySfx_Flagged(Actor* actor, u16 sfxId) {
    actor->flags &= ~(ACTOR_FLAG_SFX_ACTOR_POS_2 | ACTOR_AUDIO_FLAG_SFX_CENTERED_1 | ACTOR_AUDIO_FLAG_SFX_CENTERED_2 |
                      ACTOR_FLAG_SFX_TIMER);
    actor->sfx = sfxId;
}

void Actor_PlaySfx_FlaggedTimer(Actor* actor, s32 timer) {
    actor->flags |= ACTOR_FLAG_SFX_TIMER;
    actor->flags &= ~(ACTOR_FLAG_SFX_ACTOR_POS_2 | ACTOR_AUDIO_FLAG_SFX_CENTERED_1 | ACTOR_AUDIO_FLAG_SFX_CENTERED_2);

    // The sfx field is not used for an actual sound effect here.
    // Instead, it controls the tick speed of the timer sound effect.
    if (timer < 40) {
        actor->sfx = 3;
    } else if (timer < 100) {
        actor->sfx = 2;
    } else {
        actor->sfx = 1;
    }
}

// Tests if something hit Jabu Jabu surface, displaying hit splash and playing sfx if true
s32 func_8002F9EC(PlayState* play, Actor* actor, CollisionPoly* poly, s32 bgId, Vec3f* pos) {
    if (SurfaceType_GetFloorType(&play->colCtx, poly, bgId) == FLOOR_TYPE_8) {
        play->roomCtx.drawParams[0] = 1;
        CollisionCheck_BlueBlood(play, NULL, pos);
        Actor_PlaySfx(actor, NA_SE_IT_WALL_HIT_BUYO);
        return true;
    }

    return false;
}

#pragma increment_block_number "gc-eu:22 gc-eu-mq:22 gc-jp:22 gc-jp-ce:22 gc-jp-mq:22 gc-us:22 gc-us-mq:22"

// Local data used for Farore's Wind light (stored in BSS)
LightInfo D_8015BC00;
LightNode* D_8015BC10;
s32 D_8015BC14;
f32 D_8015BC18;

void func_8002FA60(PlayState* play) {
    Vec3f lightPos;

    if (gSaveContext.save.info.fw.set) {
        gSaveContext.respawn[RESPAWN_MODE_TOP].data = 0x28;
        gSaveContext.respawn[RESPAWN_MODE_TOP].pos.x = gSaveContext.save.info.fw.pos.x;
        gSaveContext.respawn[RESPAWN_MODE_TOP].pos.y = gSaveContext.save.info.fw.pos.y;
        gSaveContext.respawn[RESPAWN_MODE_TOP].pos.z = gSaveContext.save.info.fw.pos.z;
        gSaveContext.respawn[RESPAWN_MODE_TOP].yaw = gSaveContext.save.info.fw.yaw;
        gSaveContext.respawn[RESPAWN_MODE_TOP].playerParams = gSaveContext.save.info.fw.playerParams;
        gSaveContext.respawn[RESPAWN_MODE_TOP].entranceIndex = gSaveContext.save.info.fw.entranceIndex;
        gSaveContext.respawn[RESPAWN_MODE_TOP].roomIndex = gSaveContext.save.info.fw.roomIndex;
        gSaveContext.respawn[RESPAWN_MODE_TOP].tempSwchFlags = gSaveContext.save.info.fw.tempSwchFlags;
        gSaveContext.respawn[RESPAWN_MODE_TOP].tempCollectFlags = gSaveContext.save.info.fw.tempCollectFlags;
    } else {
        gSaveContext.respawn[RESPAWN_MODE_TOP].data = 0;
        gSaveContext.respawn[RESPAWN_MODE_TOP].pos.x = 0.0f;
        gSaveContext.respawn[RESPAWN_MODE_TOP].pos.y = 0.0f;
        gSaveContext.respawn[RESPAWN_MODE_TOP].pos.z = 0.0f;
    }

    // clang-format off
    lightPos.x = gSaveContext.respawn[RESPAWN_MODE_TOP].pos.x; \
    lightPos.y = gSaveContext.respawn[RESPAWN_MODE_TOP].pos.y + 80.0f; \
    lightPos.z = gSaveContext.respawn[RESPAWN_MODE_TOP].pos.z; \
    Lights_PointNoGlowSetInfo(&D_8015BC00, lightPos.x, lightPos.y, lightPos.z, 0xFF, 0xFF, 0xFF, -1);
    // clang-format on

    D_8015BC10 = LightContext_InsertLight(play, &play->lightCtx, &D_8015BC00);
    D_8015BC14 = 0;
    D_8015BC18 = 0.0f;
}

void Actor_DrawFaroresWindPointer(PlayState* play) {
    s32 lightRadius = -1;
    s32 params;

    OPEN_DISPS(play->state.gfxCtx, "../z_actor.c", 5308);

    params = gSaveContext.respawn[RESPAWN_MODE_TOP].data;

    if (params) {
        f32 yOffset = LINK_IS_ADULT ? 80.0f : 60.0f;
        f32 ratio = 1.0f;
        s32 alpha = 255;
        s32 temp = params - 40;

        if (temp < 0) {
            gSaveContext.respawn[RESPAWN_MODE_TOP].data = ++params;
            ratio = ABS(params) * 0.025f;
            D_8015BC14 = 60;
            D_8015BC18 = 1.0f;
        } else if (D_8015BC14) {
            D_8015BC14--;
        } else if (D_8015BC18 > 0.0f) {
            static Vec3f effectVel = { 0.0f, -0.05f, 0.0f };
            static Vec3f effectAccel = { 0.0f, -0.025f, 0.0f };
            static Color_RGBA8 effectPrimCol = { 255, 255, 255, 0 };
            static Color_RGBA8 effectEnvCol = { 100, 200, 0, 0 };
            Vec3f* curPos = &gSaveContext.respawn[RESPAWN_MODE_TOP].pos;
            Vec3f* nextPos = &gSaveContext.respawn[RESPAWN_MODE_DOWN].pos;
            f32 prevNum = D_8015BC18;
            Vec3f dist;
            f32 diff = Math_Vec3f_DistXYZAndStoreDiff(nextPos, curPos, &dist);
            Vec3f effectPos;
            f32 factor;
            f32 length;
            f32 dx;
            f32 speed;

            if (diff < 20.0f) {
                D_8015BC18 = 0.0f;
                Math_Vec3f_Copy(curPos, nextPos);
            } else {
                length = diff * (1.0f / D_8015BC18);
                speed = 20.0f / length;
                speed = CLAMP_MIN(speed, 0.05f);
                Math_StepToF(&D_8015BC18, 0.0f, speed);
                factor = (diff * (D_8015BC18 / prevNum)) / diff;
                curPos->x = nextPos->x + (dist.x * factor);
                curPos->y = nextPos->y + (dist.y * factor);
                curPos->z = nextPos->z + (dist.z * factor);
                length *= 0.5f;
                dx = diff - length;
                yOffset += sqrtf(SQ(length) - SQ(dx)) * 0.2f;
                PRINTF("-------- DISPLAY Y=%f\n", yOffset);
            }

            effectPos.x = curPos->x + Rand_CenteredFloat(6.0f);
            effectPos.y = curPos->y + 80.0f + (6.0f * Rand_ZeroOne());
            effectPos.z = curPos->z + Rand_CenteredFloat(6.0f);

            EffectSsKiraKira_SpawnDispersed(play, &effectPos, &effectVel, &effectAccel, &effectPrimCol, &effectEnvCol,
                                            1000, 16);

            if (D_8015BC18 == 0.0f) {
                gSaveContext.respawn[RESPAWN_MODE_TOP] = gSaveContext.respawn[RESPAWN_MODE_DOWN];
                gSaveContext.respawn[RESPAWN_MODE_TOP].playerParams = 0x06FF;
                gSaveContext.respawn[RESPAWN_MODE_TOP].data = 40;
            }

            gSaveContext.respawn[RESPAWN_MODE_TOP].pos = *curPos;
        } else if (temp > 0) {
            Vec3f* curPos = &gSaveContext.respawn[RESPAWN_MODE_TOP].pos;
            f32 nextRatio = 1.0f - temp * 0.1f;
            f32 curRatio = 1.0f - (f32)(temp - 1) * 0.1f;
            Vec3f eye;
            Vec3f dist;
            f32 diff;

            if (nextRatio > 0.0f) {
                eye.x = play->view.eye.x;
                eye.y = play->view.eye.y - yOffset;
                eye.z = play->view.eye.z;
                diff = Math_Vec3f_DistXYZAndStoreDiff(&eye, curPos, &dist);
                diff = (diff * (nextRatio / curRatio)) / diff;
                curPos->x = eye.x + (dist.x * diff);
                curPos->y = eye.y + (dist.y * diff);
                curPos->z = eye.z + (dist.z * diff);
                gSaveContext.respawn[RESPAWN_MODE_TOP].pos = *curPos;
            }

            alpha = 255 - (temp * 30);

            if (alpha < 0) {
                gSaveContext.save.info.fw.set = 0;
                gSaveContext.respawn[RESPAWN_MODE_TOP].data = 0;
                alpha = 0;
            } else {
                gSaveContext.respawn[RESPAWN_MODE_TOP].data = ++params;
            }

            ratio = 1.0f + ((f32)temp * 0.2); // required to match
        }

        lightRadius = 500.0f * ratio;

        //! @bug One of the conditions for this block checks an entrance index to see if the light ball should draw.
        //! This does not account for the fact that some dungeons have multiple entrances.
        //! If a dungeon is entered through a different entrance than the one that was saved, the light ball will not
        //! draw.
        if ((play->csCtx.state == CS_STATE_IDLE) &&
            (((void)0, gSaveContext.respawn[RESPAWN_MODE_TOP].entranceIndex) ==
             ((void)0, gSaveContext.save.entranceIndex)) &&
            (((void)0, gSaveContext.respawn[RESPAWN_MODE_TOP].roomIndex) == play->roomCtx.curRoom.num)) {
            f32 scale = 0.025f * ratio;

            POLY_XLU_DISP = Gfx_SetupDL(POLY_XLU_DISP, SETUPDL_25);

            Matrix_Translate(((void)0, gSaveContext.respawn[RESPAWN_MODE_TOP].pos.x),
                             ((void)0, gSaveContext.respawn[RESPAWN_MODE_TOP].pos.y) + yOffset,
                             ((void)0, gSaveContext.respawn[RESPAWN_MODE_TOP].pos.z), MTXMODE_NEW);
            Matrix_Scale(scale, scale, scale, MTXMODE_APPLY);
            Matrix_Mult(&play->billboardMtxF, MTXMODE_APPLY);
            Matrix_Push();

            gDPPipeSync(POLY_XLU_DISP++);
            gDPSetPrimColor(POLY_XLU_DISP++, 128, 128, 255, 255, 200, alpha);
            gDPSetEnvColor(POLY_XLU_DISP++, 100, 200, 0, 255);

            Matrix_RotateZ(BINANG_TO_RAD_ALT2((play->gameplayFrames * 1500) & 0xFFFF), MTXMODE_APPLY);
            MATRIX_FINALIZE_AND_LOAD(POLY_XLU_DISP++, play->state.gfxCtx, "../z_actor.c", 5458);
            gSPDisplayList(POLY_XLU_DISP++, gEffFlash1DL);

            Matrix_Pop();
            Matrix_RotateZ(BINANG_TO_RAD_ALT2(~((play->gameplayFrames * 1200) & 0xFFFF)), MTXMODE_APPLY);

            MATRIX_FINALIZE_AND_LOAD(POLY_XLU_DISP++, play->state.gfxCtx, "../z_actor.c", 5463);
            gSPDisplayList(POLY_XLU_DISP++, gEffFlash1DL);
        }

        //! @bug This function call is not contained in the above block, meaning the light for Farore's Wind will draw
        //! in every scene at the same position that it was originally set.
        Lights_PointNoGlowSetInfo(&D_8015BC00, ((void)0, gSaveContext.respawn[RESPAWN_MODE_TOP].pos.x),
                                  ((void)0, gSaveContext.respawn[RESPAWN_MODE_TOP].pos.y) + yOffset,
                                  ((void)0, gSaveContext.respawn[RESPAWN_MODE_TOP].pos.z), 255, 255, 255, lightRadius);

        CLOSE_DISPS(play->state.gfxCtx, "../z_actor.c", 5474);
    }
}

void func_80030488(PlayState* play) {
    LightContext_RemoveLight(play, &play->lightCtx, D_8015BC10);
}

void Actor_DisableLens(PlayState* play) {
    if (play->actorCtx.lensActive) {
        play->actorCtx.lensActive = false;
        Magic_Reset(play);
    }
}

void Actor_InitContext(PlayState* play, ActorContext* actorCtx, ActorEntry* playerEntry) {
    ActorOverlay* overlayEntry;
    SavedSceneFlags* savedSceneFlags;
    s32 i;

    savedSceneFlags = &gSaveContext.save.info.sceneFlags[play->sceneId];

    bzero(actorCtx, sizeof(ActorContext));

    ActorOverlayTable_Init();
    Matrix_MtxFCopy(&play->billboardMtxF, &gMtxFClear);
    Matrix_MtxFCopy(&play->viewProjectionMtxF, &gMtxFClear);

    overlayEntry = &gActorOverlayTable[0];
    for (i = 0; i < ARRAY_COUNT(gActorOverlayTable); i++) {
        overlayEntry->loadedRamAddr = NULL;
        overlayEntry->numLoaded = 0;
        overlayEntry++;
    }

    actorCtx->flags.chest = savedSceneFlags->chest;
    actorCtx->flags.swch = savedSceneFlags->swch;
    actorCtx->flags.clear = savedSceneFlags->clear;
    actorCtx->flags.collect = savedSceneFlags->collect;

    TitleCard_Init(play, &actorCtx->titleCtx);

    actorCtx->absoluteSpace = NULL;

    Actor_SpawnEntry(actorCtx, playerEntry, play);
    Attention_Init(&actorCtx->attention, actorCtx->actorLists[ACTORCAT_PLAYER].head, play);
    func_8002FA60(play);
}

u32 sCategoryFreezeMasks[ACTORCAT_MAX] = {
    // ACTORCAT_SWITCH
    PLAYER_STATE1_6 | PLAYER_STATE1_7 | PLAYER_STATE1_28,
    // ACTORCAT_BG
    PLAYER_STATE1_6 | PLAYER_STATE1_7 | PLAYER_STATE1_28,
    // ACTORCAT_PLAYER
    0,
    // ACTORCAT_EXPLOSIVE
    PLAYER_STATE1_6 | PLAYER_STATE1_7 | PLAYER_STATE1_10 | PLAYER_STATE1_28,
    // ACTORCAT_NPC
    PLAYER_STATE1_7,
    // ACTORCAT_ENEMY
    PLAYER_STATE1_6 | PLAYER_STATE1_7 | PLAYER_STATE1_28 | PLAYER_STATE1_29,
    // ACTORCAT_PROP
    PLAYER_STATE1_7 | PLAYER_STATE1_28,
    // ACTORCAT_ITEMACTION
    0,
    // ACTORCAT_MISC
    PLAYER_STATE1_6 | PLAYER_STATE1_7 | PLAYER_STATE1_28 | PLAYER_STATE1_29,
    // ACTORCAT_BOSS
    PLAYER_STATE1_6 | PLAYER_STATE1_7 | PLAYER_STATE1_10 | PLAYER_STATE1_28,
    // ACTORCAT_DOOR
    0,
    // ACTORCAT_CHEST
    PLAYER_STATE1_6 | PLAYER_STATE1_7 | PLAYER_STATE1_28,
};

void Actor_UpdateAll(PlayState* play, ActorContext* actorCtx) {
    s32 i;
    Actor* actor;
    Player* player;
    u32* categoryFreezeMaskP;
    u32 requiredActorFlag;
    u32 canFreezeCategory;
    Actor* sp74;
    ActorEntry* actorEntry;

    player = GET_PLAYER(play);

    if (0) {
        // This ASSERT is optimized out but it exists due to its presence in rodata
        ASSERT(gMaxActorId == ACTOR_ID_MAX, "MaxProfile == ACTOR_DLF_MAX", "../z_actor.c", UNK_LINE);
    }

    sp74 = NULL;
    requiredActorFlag = 0;

    if (play->numActorEntries != 0) {
        actorEntry = &play->actorEntryList[0];
        for (i = 0; i < play->numActorEntries; i++) {
            Actor_SpawnEntry(&play->actorCtx, actorEntry++, play);
        }
        play->numActorEntries = 0;
    }

    if (actorCtx->unk_02 != 0) {
        actorCtx->unk_02--;
    }

#if OOT_DEBUG
    if (KREG(0) == -100) {
        Actor* player = &GET_PLAYER(play)->actor;

        KREG(0) = 0;
        Actor_Spawn(&play->actorCtx, play, ACTOR_EN_CLEAR_TAG, player->world.pos.x, player->world.pos.y + 100.0f,
                    player->world.pos.z, 0, 0, 0, 1);
    }
#endif

    categoryFreezeMaskP = &sCategoryFreezeMasks[0];

    if (player->stateFlags2 & PLAYER_STATE2_27) {
        requiredActorFlag = ACTOR_FLAG_25;
    }

    if ((player->stateFlags1 & PLAYER_STATE1_6) && ((player->actor.textId & 0xFF00) != 0x600)) {
        sp74 = player->talkActor;
    }

    for (i = 0; i < ARRAY_COUNT(actorCtx->actorLists); i++, categoryFreezeMaskP++) {
        canFreezeCategory = (*categoryFreezeMaskP & player->stateFlags1);

        actor = actorCtx->actorLists[i].head;
        while (actor != NULL) {
            if (actor->world.pos.y < -25000.0f) {
                actor->world.pos.y = -25000.0f;
            }

            actor->sfx = 0;

            if (actor->init != NULL) {
                if (Object_IsLoaded(&play->objectCtx, actor->objectSlot)) {
                    Actor_SetObjectDependency(play, actor);
                    actor->init(actor, play);
                    actor->init = NULL;
                }
                actor = actor->next;
            } else if (!Object_IsLoaded(&play->objectCtx, actor->objectSlot)) {
                Actor_Kill(actor);
                actor = actor->next;
            } else if ((requiredActorFlag && !(actor->flags & requiredActorFlag)) ||
                       (!requiredActorFlag && canFreezeCategory &&
                        !((sp74 == actor) || (actor == player->naviActor) || (actor == player->heldActor) ||
                          (&player->actor == actor->parent)))) {
                CollisionCheck_ResetDamage(&actor->colChkInfo);
                actor = actor->next;
            } else if (actor->update == NULL) {
                if (!actor->isDrawn) {
                    actor = Actor_Delete(&play->actorCtx, actor, play);
                } else {
                    Actor_Destroy(actor, play);
                    actor = actor->next;
                }
            } else {
                Math_Vec3f_Copy(&actor->prevPos, &actor->world.pos);
                actor->xzDistToPlayer = Actor_WorldDistXZToActor(actor, &player->actor);
                actor->yDistToPlayer = Actor_HeightDiff(actor, &player->actor);
                actor->xyzDistToPlayerSq = SQ(actor->xzDistToPlayer) + SQ(actor->yDistToPlayer);

                actor->yawTowardsPlayer = Actor_WorldYawTowardActor(actor, &player->actor);
                actor->flags &= ~ACTOR_FLAG_24;

                if ((DECR(actor->freezeTimer) == 0) && (actor->flags & (ACTOR_FLAG_4 | ACTOR_FLAG_6))) {
                    if (actor == player->focusActor) {
                        actor->isLockedOn = true;
                    } else {
                        actor->isLockedOn = false;
                    }

                    if ((actor->attentionPriority != 0) && (player->focusActor == NULL)) {
                        actor->attentionPriority = 0;
                    }

                    Actor_SetObjectDependency(play, actor);
                    if (actor->colorFilterTimer != 0) {
                        actor->colorFilterTimer--;
                    }
                    actor->update(actor, play);
                    DynaPoly_UnsetAllInteractFlags(play, &play->colCtx.dyna, actor);
                }

                CollisionCheck_ResetDamage(&actor->colChkInfo);

                actor = actor->next;
            }
        }

        if (i == ACTORCAT_BG) {
            DynaPoly_UpdateContext(play, &play->colCtx.dyna);
        }
    }

    actor = player->focusActor;

    if ((actor != NULL) && (actor->update == NULL)) {
        actor = NULL;
        func_8008EDF0(player);
    }

    if ((actor == NULL) || (player->unk_66C < 5)) {
        actor = NULL;

        if (actorCtx->attention.reticleSpinCounter != 0) {
            actorCtx->attention.reticleSpinCounter = 0;
            Sfx_PlaySfxCentered(NA_SE_SY_LOCK_OFF);
        }
    }

    Attention_Update(&actorCtx->attention, player, actor, play);
    TitleCard_Update(play, &actorCtx->titleCtx);
    DynaPoly_UpdateBgActorTransforms(play, &play->colCtx.dyna);
}

void Actor_FaultPrint(Actor* actor, char* command) {
    ActorOverlay* overlayEntry;
    char* name;

    if ((actor == NULL) || (actor->overlayEntry == NULL)) {
        Fault_SetCursor(48, 24);
        Fault_Printf("ACTOR NAME is NULL");
    }

#if OOT_DEBUG
    overlayEntry = actor->overlayEntry;
    name = overlayEntry->name != NULL ? overlayEntry->name : "";

    PRINTF(T("アクターの名前(%08x:%s)\n", "Actor name (%08x:%s)\n"), actor, name);
#else
    name = "";
#endif

    if (command != NULL) {
        PRINTF(T("コメント:%s\n", "Command: %s\n"), command);
    }

    Fault_SetCursor(48, 24);
    Fault_Printf("ACTOR NAME %08x:%s", actor, name);
}

void Actor_Draw(PlayState* play, Actor* actor) {
    FaultClient faultClient;
    Lights* lights;

    Fault_AddClient(&faultClient, Actor_FaultPrint, actor, "Actor_draw");

    OPEN_DISPS(play->state.gfxCtx, "../z_actor.c", 6035);

    lights = LightContext_NewLights(&play->lightCtx, play->state.gfxCtx);

    Lights_BindAll(lights, play->lightCtx.listHead,
                   (actor->flags & ACTOR_FLAG_IGNORE_POINT_LIGHTS) ? NULL : &actor->world.pos);
    Lights_Draw(lights, play->state.gfxCtx);

    if (actor->flags & ACTOR_FLAG_IGNORE_QUAKE) {
        Matrix_SetTranslateRotateYXZ(actor->world.pos.x + play->mainCamera.quakeOffset.x,
                                     actor->world.pos.y +
                                         ((actor->shape.yOffset * actor->scale.y) + play->mainCamera.quakeOffset.y),
                                     actor->world.pos.z + play->mainCamera.quakeOffset.z, &actor->shape.rot);
    } else {
        Matrix_SetTranslateRotateYXZ(actor->world.pos.x, actor->world.pos.y + (actor->shape.yOffset * actor->scale.y),
                                     actor->world.pos.z, &actor->shape.rot);
    }

    Matrix_Scale(actor->scale.x, actor->scale.y, actor->scale.z, MTXMODE_APPLY);
    Actor_SetObjectDependency(play, actor);

    gSPSegment(POLY_OPA_DISP++, 0x06, play->objectCtx.slots[actor->objectSlot].segment);
    gSPSegment(POLY_XLU_DISP++, 0x06, play->objectCtx.slots[actor->objectSlot].segment);

    if (actor->colorFilterTimer != 0) {
        Color_RGBA8 color = { 0, 0, 0, 255 };

        if (actor->colorFilterParams & COLORFILTER_COLORFLAG_GRAY) {
            color.r = color.g = color.b = COLORFILTER_GET_COLORINTENSITY(actor->colorFilterParams) | 7;
        } else if (actor->colorFilterParams & COLORFILTER_COLORFLAG_RED) {
            color.r = COLORFILTER_GET_COLORINTENSITY(actor->colorFilterParams) | 7;
        } else {
            color.b = COLORFILTER_GET_COLORINTENSITY(actor->colorFilterParams) | 7;
        }

        if (actor->colorFilterParams & COLORFILTER_BUFFLAG_XLU) {
            func_80026860(play, &color, actor->colorFilterTimer, COLORFILTER_GET_DURATION(actor->colorFilterParams));
        } else {
            func_80026400(play, &color, actor->colorFilterTimer, COLORFILTER_GET_DURATION(actor->colorFilterParams));
        }
    }

    actor->draw(actor, play);

    if (actor->colorFilterTimer != 0) {
        if (actor->colorFilterParams & COLORFILTER_BUFFLAG_XLU) {
            func_80026A6C(play);
        } else {
            func_80026608(play);
        }
    }

    if (actor->shape.shadowDraw != NULL) {
        actor->shape.shadowDraw(actor, lights, play);
    }

    CLOSE_DISPS(play->state.gfxCtx, "../z_actor.c", 6119);

    Fault_RemoveClient(&faultClient);
}

void Actor_UpdateFlaggedAudio(Actor* actor) {
    if (actor->flags & ACTOR_FLAG_SFX_ACTOR_POS_2) {
        Audio_PlaySfxGeneral(actor->sfx, &actor->projectedPos, 4, &gSfxDefaultFreqAndVolScale,
                             &gSfxDefaultFreqAndVolScale, &gSfxDefaultReverb);
    } else if (actor->flags & ACTOR_AUDIO_FLAG_SFX_CENTERED_1) {
        Sfx_PlaySfxCentered(actor->sfx);
    } else if (actor->flags & ACTOR_AUDIO_FLAG_SFX_CENTERED_2) {
        Sfx_PlaySfxCentered2(actor->sfx);
    } else if (actor->flags & ACTOR_FLAG_SFX_TIMER) {
        func_800F4C58(&gSfxDefaultPos, NA_SE_SY_TIMER - SFX_FLAG, (s8)(actor->sfx - 1));
    } else {
        Sfx_PlaySfxAtPos(&actor->projectedPos, actor->sfx);
    }
}

#define LENS_MASK_WIDTH 64
#define LENS_MASK_HEIGHT 64
// 26 and 6 are for padding between the mask texture and the screen borders
#define LENS_MASK_OFFSET_S ((SCREEN_WIDTH / 2 - LENS_MASK_WIDTH) - 26)
#define LENS_MASK_OFFSET_T ((SCREEN_HEIGHT / 2 - LENS_MASK_HEIGHT) - 6)

void Actor_DrawLensOverlay(GraphicsContext* gfxCtx) {
    OPEN_DISPS(gfxCtx, "../z_actor.c", 6161);

    gDPLoadTextureBlock(POLY_XLU_DISP++, gLensOfTruthMaskTex, G_IM_FMT_I, G_IM_SIZ_8b, LENS_MASK_WIDTH,
                        LENS_MASK_HEIGHT, 0, G_TX_MIRROR | G_TX_CLAMP, G_TX_MIRROR | G_TX_CLAMP, 6, 6, G_TX_NOLOD,
                        G_TX_NOLOD);

    gDPSetTileSize(POLY_XLU_DISP++, G_TX_RENDERTILE, (SCREEN_WIDTH / 2 - LENS_MASK_WIDTH) << 2,
                   (SCREEN_HEIGHT / 2 - LENS_MASK_HEIGHT) << 2, (SCREEN_WIDTH / 2 + LENS_MASK_WIDTH - 1) << 2,
                   (SCREEN_HEIGHT / 2 + LENS_MASK_HEIGHT - 1) << 2);
    gSPTextureRectangle(POLY_XLU_DISP++, 0, 0, SCREEN_WIDTH << 2, SCREEN_HEIGHT << 2, G_TX_RENDERTILE,
                        LENS_MASK_OFFSET_S << 5, LENS_MASK_OFFSET_T << 5,
                        (1 << 10) * (SCREEN_WIDTH - 2 * LENS_MASK_OFFSET_S) / SCREEN_WIDTH,
                        (1 << 10) * (SCREEN_HEIGHT - 2 * LENS_MASK_OFFSET_T) / SCREEN_HEIGHT);
    gDPPipeSync(POLY_XLU_DISP++);

    CLOSE_DISPS(gfxCtx, "../z_actor.c", 6183);
}

void Actor_DrawLensActors(PlayState* play, s32 numInvisibleActors, Actor** invisibleActors) {
    Actor** invisibleActor;
    GraphicsContext* gfxCtx;
    s32 i;

    gfxCtx = play->state.gfxCtx;

    OPEN_DISPS(gfxCtx, "../z_actor.c", 6197);

    gDPNoOpString(POLY_OPA_DISP++, "魔法のメガネ START", 0); // "Magic lens START"

    gDPPipeSync(POLY_XLU_DISP++);

    if (play->roomCtx.curRoom.lensMode == LENS_MODE_SHOW_ACTORS) {
        // Update both the color frame buffer and the z-buffer
        gDPSetOtherMode(POLY_XLU_DISP++,
                        G_AD_DISABLE | G_CD_MAGICSQ | G_CK_NONE | G_TC_FILT | G_TF_BILERP | G_TT_NONE | G_TL_TILE |
                            G_TD_CLAMP | G_TP_NONE | G_CYC_1CYCLE | G_PM_NPRIMITIVE,
                        G_AC_THRESHOLD | G_ZS_PRIM | Z_UPD | G_RM_CLD_SURF | G_RM_CLD_SURF2);

        gDPSetCombineMode(POLY_XLU_DISP++, G_CC_MODULATEIA_PRIM, G_CC_MODULATEIA_PRIM);
        gDPSetPrimColor(POLY_XLU_DISP++, 0, 0, 255, 0, 0, 255);

        // the z-buffer will later only allow drawing inside the lens circle
    } else {
        // Update the z-buffer but not the color frame buffer
        gDPSetOtherMode(POLY_XLU_DISP++,
                        G_AD_DISABLE | G_CD_MAGICSQ | G_CK_NONE | G_TC_FILT | G_TF_BILERP | G_TT_NONE | G_TL_TILE |
                            G_TD_CLAMP | G_TP_NONE | G_CYC_1CYCLE | G_PM_NPRIMITIVE,
                        G_AC_THRESHOLD | G_ZS_PRIM | Z_UPD | IM_RD | CVG_DST_SAVE | ZMODE_OPA | FORCE_BL |
                            GBL_c1(G_BL_CLR_BL, G_BL_0, G_BL_CLR_MEM, G_BL_1MA) |
                            GBL_c2(G_BL_CLR_BL, G_BL_0, G_BL_CLR_MEM, G_BL_1MA));

        // inverts the mask image, which initially is 0 inner and 74 outer,
        // by setting the combiner to draw 74 - image instead of the image
        gDPSetCombineLERP(POLY_XLU_DISP++, PRIMITIVE, TEXEL0, PRIM_LOD_FRAC, 0, PRIMITIVE, TEXEL0, PRIM_LOD_FRAC, 0,
                          PRIMITIVE, TEXEL0, PRIM_LOD_FRAC, 0, PRIMITIVE, TEXEL0, PRIM_LOD_FRAC, 0);
        gDPSetPrimColor(POLY_XLU_DISP++, 0, 0xFF, 74, 74, 74, 74);

        // the z-buffer will later only allow drawing outside the lens circle
    }

    // Together with the depth source set above, this sets the depth to the closest.
    // For a pixel with such a depth value, the z-buffer will reject drawing to that pixel.
    gDPSetPrimDepth(POLY_XLU_DISP++, 0, 0);

    // The z-buffer will be updated where the mask is not fully transparent.
    Actor_DrawLensOverlay(gfxCtx);

    // "Magic lens invisible Actor display START"
    gDPNoOpString(POLY_OPA_DISP++, "魔法のメガネ 見えないＡcｔｏｒ表示 START", numInvisibleActors);

    invisibleActor = &invisibleActors[0];
    for (i = 0; i < numInvisibleActors; i++) {
        // "Magic lens invisible Actor display"
        gDPNoOpString(POLY_OPA_DISP++, "魔法のメガネ 見えないＡcｔｏｒ表示", i);
        Actor_Draw(play, *(invisibleActor++));
    }

    // "Magic lens invisible Actor display END"
    gDPNoOpString(POLY_OPA_DISP++, "魔法のメガネ 見えないＡcｔｏｒ表示 END", numInvisibleActors);

    if (play->roomCtx.curRoom.lensMode != LENS_MODE_SHOW_ACTORS) {
        // Draw the lens overlay to the color frame buffer

        gDPNoOpString(POLY_OPA_DISP++, "青い眼鏡(外側)", 0); // "Blue spectacles (exterior)"

        gDPPipeSync(POLY_XLU_DISP++);

        gDPSetOtherMode(POLY_XLU_DISP++,
                        G_AD_DISABLE | G_CD_MAGICSQ | G_CK_NONE | G_TC_FILT | G_TF_BILERP | G_TT_NONE | G_TL_TILE |
                            G_TD_CLAMP | G_TP_NONE | G_CYC_1CYCLE | G_PM_NPRIMITIVE,
                        G_AC_THRESHOLD | G_ZS_PRIM | G_RM_CLD_SURF | G_RM_CLD_SURF2);
        gDPSetCombineMode(POLY_XLU_DISP++, G_CC_MODULATEIA_PRIM, G_CC_MODULATEIA_PRIM);
        gDPSetPrimColor(POLY_XLU_DISP++, 0, 0, 255, 0, 0, 255);

        Actor_DrawLensOverlay(gfxCtx);

        gDPNoOpString(POLY_OPA_DISP++, "青い眼鏡(外側)", 1); // "Blue spectacles (exterior)"
    }

    gDPNoOpString(POLY_OPA_DISP++, "魔法のメガネ END", 0); // "Magic lens END"

    CLOSE_DISPS(gfxCtx, "../z_actor.c", 6284);
}

s32 func_800314B0(PlayState* play, Actor* actor) {
    return func_800314D4(play, actor, &actor->projectedPos, actor->projectedW);
}

s32 func_800314D4(PlayState* play, Actor* actor, Vec3f* arg2, f32 arg3) {
    f32 var;

    if ((arg2->z > -actor->uncullZoneScale) && (arg2->z < (actor->uncullZoneForward + actor->uncullZoneScale))) {
        var = (arg3 < 1.0f) ? 1.0f : 1.0f / arg3;

        if ((((fabsf(arg2->x) - actor->uncullZoneScale) * var) < 1.0f) &&
            (((arg2->y + actor->uncullZoneDownward) * var) > -1.0f) &&
            (((arg2->y - actor->uncullZoneScale) * var) < 1.0f)) {
            return true;
        }
    }

    return false;
}

void func_800315AC(PlayState* play, ActorContext* actorCtx) {
    s32 invisibleActorCounter;
    Actor* invisibleActors[INVISIBLE_ACTOR_MAX];
    ActorListEntry* actorListEntry;
    Actor* actor;
    s32 i;

    invisibleActorCounter = 0;

    OPEN_DISPS(play->state.gfxCtx, "../z_actor.c", 6336);

    actorListEntry = &actorCtx->actorLists[0];

    for (i = 0; i < ARRAY_COUNT(actorCtx->actorLists); i++, actorListEntry++) {
        actor = actorListEntry->head;

        while (actor != NULL) {
            ActorOverlay* overlayEntry = actor->overlayEntry;
            char* actorName = overlayEntry->name != NULL ? overlayEntry->name : "";

            gDPNoOpString(POLY_OPA_DISP++, actorName, i);
            gDPNoOpString(POLY_XLU_DISP++, actorName, i);

            if (OOT_DEBUG) {
                HREG(66) = i;
            }

            if (!OOT_DEBUG || (HREG(64) != 1) || ((HREG(65) != -1) && (HREG(65) != HREG(66))) || (HREG(68) == 0)) {
                SkinMatrix_Vec3fMtxFMultXYZW(&play->viewProjectionMtxF, &actor->world.pos, &actor->projectedPos,
                                             &actor->projectedW);
            }

            if (!OOT_DEBUG || (HREG(64) != 1) || ((HREG(65) != -1) && (HREG(65) != HREG(66))) || (HREG(69) == 0)) {
                if (actor->sfx != 0) {
                    Actor_UpdateFlaggedAudio(actor);
                }
            }

            if (!OOT_DEBUG || (HREG(64) != 1) || ((HREG(65) != -1) && (HREG(65) != HREG(66))) || (HREG(70) == 0)) {
                if (func_800314B0(play, actor)) {
                    actor->flags |= ACTOR_FLAG_6;
                } else {
                    actor->flags &= ~ACTOR_FLAG_6;
                }
            }

            actor->isDrawn = false;

            if (!OOT_DEBUG || (HREG(64) != 1) || ((HREG(65) != -1) && (HREG(65) != HREG(66))) || (HREG(71) == 0)) {
                if ((actor->init == NULL) && (actor->draw != NULL) && (actor->flags & (ACTOR_FLAG_5 | ACTOR_FLAG_6))) {
                    if ((actor->flags & ACTOR_FLAG_REACT_TO_LENS) &&
                        ((play->roomCtx.curRoom.lensMode == LENS_MODE_SHOW_ACTORS) || play->actorCtx.lensActive ||
                         (actor->room != play->roomCtx.curRoom.num))) {
                        ASSERT(invisibleActorCounter < INVISIBLE_ACTOR_MAX,
                               "invisible_actor_counter < INVISIBLE_ACTOR_MAX", "../z_actor.c", 6464);
                        invisibleActors[invisibleActorCounter] = actor;
                        invisibleActorCounter++;
                    } else {
                        if (!OOT_DEBUG || (HREG(64) != 1) || ((HREG(65) != -1) && (HREG(65) != HREG(66))) ||
                            (HREG(72) == 0)) {
                            Actor_Draw(play, actor);
                            actor->isDrawn = true;
                        }
                    }
                }
            }

            actor = actor->next;
        }
    }

    if (!OOT_DEBUG || (HREG(64) != 1) || (HREG(73) != 0)) {
        Effect_DrawAll(play->state.gfxCtx);
    }

    if (!OOT_DEBUG || (HREG(64) != 1) || (HREG(74) != 0)) {
        EffectSs_DrawAll(play);
    }

    if (!OOT_DEBUG || (HREG(64) != 1) || (HREG(72) != 0)) {
        if (play->actorCtx.lensActive) {
            Actor_DrawLensActors(play, invisibleActorCounter, invisibleActors);
            if ((play->csCtx.state != CS_STATE_IDLE) || Player_InCsMode(play)) {
                Actor_DisableLens(play);
            }
        }
    }

    Actor_DrawFaroresWindPointer(play);

    if (IREG(32) == 0) {
        Lights_DrawGlow(play);
    }

    if (!OOT_DEBUG || (HREG(64) != 1) || (HREG(75) != 0)) {
        TitleCard_Draw(play, &actorCtx->titleCtx);
    }

#if OOT_DEBUG
    if ((HREG(64) != 1) || (HREG(76) != 0)) {
        CollisionCheck_DrawCollision(play, &play->colChkCtx);
    }
#endif

    CLOSE_DISPS(play->state.gfxCtx, "../z_actor.c", 6563);
}

/**
 * Kill every actor which depends on an object that is not loaded.
 */
void Actor_KillAllWithMissingObject(PlayState* play, ActorContext* actorCtx) {
    Actor* actor;
    s32 i;

    for (i = 0; i < ARRAY_COUNT(actorCtx->actorLists); i++) {
        actor = actorCtx->actorLists[i].head;
        while (actor != NULL) {
            if (!Object_IsLoaded(&play->objectCtx, actor->objectSlot)) {
                Actor_Kill(actor);
            }
            actor = actor->next;
        }
    }
}

u8 sEnemyActorCategories[] = { ACTORCAT_ENEMY, ACTORCAT_BOSS };

void Actor_FreezeAllEnemies(PlayState* play, ActorContext* actorCtx, s32 duration) {
    Actor* actor;
    s32 i;

    for (i = 0; i < ARRAY_COUNT(sEnemyActorCategories); i++) {
        actor = actorCtx->actorLists[sEnemyActorCategories[i]].head;
        while (actor != NULL) {
            actor->freezeTimer = duration;
            actor = actor->next;
        }
    }
}

/**
 * Kill actors on room change and update flags accordingly
 */
void func_80031B14(PlayState* play, ActorContext* actorCtx) {
    Actor* actor;
    s32 i;

    for (i = 0; i < ARRAY_COUNT(actorCtx->actorLists); i++) {
        actor = actorCtx->actorLists[i].head;
        while (actor != NULL) {
            if ((actor->room >= 0) && (actor->room != play->roomCtx.curRoom.num) &&
                (actor->room != play->roomCtx.prevRoom.num)) {
                if (!actor->isDrawn) {
                    actor = Actor_Delete(actorCtx, actor, play);
                } else {
                    Actor_Kill(actor);
                    Actor_Destroy(actor, play);
                    actor = actor->next;
                }
            } else {
                actor = actor->next;
            }
        }
    }

    CollisionCheck_ClearContext(play, &play->colChkCtx);
    actorCtx->flags.tempClear = 0;
    actorCtx->flags.tempSwch &= 0xFFFFFF;
    play->msgCtx.unk_E3F4 = 0;
}

// Actor_CleanupContext
void func_80031C3C(ActorContext* actorCtx, PlayState* play) {
    Actor* actor;
    s32 i;

    for (i = 0; i < ARRAY_COUNT(actorCtx->actorLists); i++) {
        actor = actorCtx->actorLists[i].head;
        while (actor != NULL) {
            Actor_Delete(actorCtx, actor, play);
            actor = actorCtx->actorLists[i].head;
        }
    }

    ACTOR_DEBUG_PRINTF(T("絶対魔法領域解放\n", "Absolute magic field deallocation\n"));

    if (actorCtx->absoluteSpace != NULL) {
        ZELDA_ARENA_FREE(actorCtx->absoluteSpace, "../z_actor.c", 6731);
        actorCtx->absoluteSpace = NULL;
    }

    Play_SaveSceneFlags(play);
    func_80030488(play);
    ActorOverlayTable_Cleanup();
}

/**
 * Adds a given actor instance at the front of the actor list of the specified category.
 * Also sets the actor instance as being of that category.
 */
void Actor_AddToCategory(ActorContext* actorCtx, Actor* actorToAdd, u8 actorCategory) {
    Actor* prevHead;

    actorToAdd->category = actorCategory;

    actorCtx->total++;
    actorCtx->actorLists[actorCategory].length++;
    prevHead = actorCtx->actorLists[actorCategory].head;

    if (prevHead != NULL) {
        prevHead->prev = actorToAdd;
    }

    actorCtx->actorLists[actorCategory].head = actorToAdd;
    actorToAdd->next = prevHead;
}

/**
 * Removes a given actor instance from its actor list.
 * Also sets the temp clear flag of the current room if the actor removed was the last enemy loaded.
 */
Actor* Actor_RemoveFromCategory(PlayState* play, ActorContext* actorCtx, Actor* actorToRemove) {
    Actor* newHead;

    actorCtx->total--;
    actorCtx->actorLists[actorToRemove->category].length--;

    if (actorToRemove->prev != NULL) {
        actorToRemove->prev->next = actorToRemove->next;
    } else {
        actorCtx->actorLists[actorToRemove->category].head = actorToRemove->next;
    }

    newHead = actorToRemove->next;

    if (newHead != NULL) {
        newHead->prev = actorToRemove->prev;
    }

    actorToRemove->next = NULL;
    actorToRemove->prev = NULL;

    if ((actorToRemove->room == play->roomCtx.curRoom.num) && (actorToRemove->category == ACTORCAT_ENEMY) &&
        (actorCtx->actorLists[ACTORCAT_ENEMY].length == 0)) {
        Flags_SetTempClear(play, play->roomCtx.curRoom.num);
    }

    return newHead;
}

void Actor_FreeOverlay(ActorOverlay* actorOverlay) {
    PRINTF(VT_FGCOL(CYAN));

    if (actorOverlay->numLoaded == 0) {
        ACTOR_DEBUG_PRINTF(T("アクタークライアントが０になりました\n", "Actor clients are now 0\n"));

        if (actorOverlay->loadedRamAddr != NULL) {
            if (actorOverlay->allocType & ACTOROVL_ALLOC_PERSISTENT) {
                ACTOR_DEBUG_PRINTF(T("オーバーレイ解放しません\n", "Overlay will not be deallocated\n"));
            } else if (actorOverlay->allocType & ACTOROVL_ALLOC_ABSOLUTE) {
                ACTOR_DEBUG_PRINTF(T("絶対魔法領域確保なので解放しません\n",
                                     "Absolute magic field reserved, so deallocation will not occur\n"));
                actorOverlay->loadedRamAddr = NULL;
            } else {
                ACTOR_DEBUG_PRINTF(T("オーバーレイ解放します\n", "Overlay deallocated\n"));
                ZELDA_ARENA_FREE(actorOverlay->loadedRamAddr, "../z_actor.c", 6834);
                actorOverlay->loadedRamAddr = NULL;
            }
        }
    } else {
        ACTOR_DEBUG_PRINTF(T("アクタークライアントはあと %d 残っています\n", "%d of actor client remaining\n"),
                           actorOverlay->numLoaded);
    }

    PRINTF(VT_RST);
}

Actor* Actor_Spawn(ActorContext* actorCtx, PlayState* play, s16 actorId, f32 posX, f32 posY, f32 posZ, s16 rotX,
                   s16 rotY, s16 rotZ, s16 params) {
    s32 pad;
    Actor* actor;
    ActorProfile* profile;
    s32 objectSlot;
    ActorOverlay* overlayEntry;
    uintptr_t temp;
    char* name;
    u32 overlaySize;

    overlayEntry = &gActorOverlayTable[actorId];
    ASSERT(actorId < ACTOR_ID_MAX, "profile < ACTOR_DLF_MAX", "../z_actor.c", 6883);

#if OOT_DEBUG
    name = overlayEntry->name != NULL ? overlayEntry->name : "";
#endif

    overlaySize = (uintptr_t)overlayEntry->vramEnd - (uintptr_t)overlayEntry->vramStart;

    ACTOR_DEBUG_PRINTF(T("アクタークラス追加 [%d:%s]\n", "Actor class addition [%d:%s]\n"), actorId, name);

    if (actorCtx->total > ACTOR_NUMBER_MAX) {
        PRINTF(VT_COL(YELLOW, BLACK) T("Ａｃｔｏｒセット数オーバー\n", "Actor set number exceeded\n") VT_RST);
        return NULL;
    }

    if (overlayEntry->vramStart == NULL) {
        ACTOR_DEBUG_PRINTF(T("オーバーレイではありません\n", "Not an overlay\n"));

        profile = overlayEntry->profile;
    } else {
        if (overlayEntry->loadedRamAddr != NULL) {
            ACTOR_DEBUG_PRINTF(T("既にロードされています\n", "Already loaded\n"));
        } else {
            if (overlayEntry->allocType & ACTOROVL_ALLOC_ABSOLUTE) {
                ASSERT(overlaySize <= ACTOROVL_ABSOLUTE_SPACE_SIZE, "actor_segsize <= AM_FIELD_SIZE", "../z_actor.c",
                       6934);

                if (actorCtx->absoluteSpace == NULL) {
                    actorCtx->absoluteSpace = ZELDA_ARENA_MALLOC_R(
                        ACTOROVL_ABSOLUTE_SPACE_SIZE, T("AMF:絶対魔法領域", "AMF: absolute magic field"), 0);
                    ACTOR_DEBUG_PRINTF(
                        T("絶対魔法領域確保 %d バイト確保\n", "Absolute magic field allocation %d bytes allocated\n"),
                        ACTOROVL_ABSOLUTE_SPACE_SIZE);
                }

                overlayEntry->loadedRamAddr = actorCtx->absoluteSpace;
            } else if (overlayEntry->allocType & ACTOROVL_ALLOC_PERSISTENT) {
                overlayEntry->loadedRamAddr = ZELDA_ARENA_MALLOC_R(overlaySize, name, 0);
            } else {
                overlayEntry->loadedRamAddr = ZELDA_ARENA_MALLOC(overlaySize, name, 0);
            }

            if (overlayEntry->loadedRamAddr == NULL) {
                PRINTF(VT_COL(RED, WHITE) T("Ａｃｔｏｒプログラムメモリが確保できません\n",
                                            "Cannot reserve actor program memory\n") VT_RST);
                return NULL;
            }

            Overlay_Load(overlayEntry->file.vromStart, overlayEntry->file.vromEnd, overlayEntry->vramStart,
                         overlayEntry->vramEnd, overlayEntry->loadedRamAddr);

            PRINTF(VT_FGCOL(GREEN));
            PRINTF("OVL(a):Seg:%08x-%08x Ram:%08x-%08x Off:%08x %s\n", overlayEntry->vramStart, overlayEntry->vramEnd,
                   overlayEntry->loadedRamAddr,
                   (uintptr_t)overlayEntry->loadedRamAddr + (uintptr_t)overlayEntry->vramEnd -
                       (uintptr_t)overlayEntry->vramStart,
                   (uintptr_t)overlayEntry->vramStart - (uintptr_t)overlayEntry->loadedRamAddr, name);
            PRINTF(VT_RST);

            overlayEntry->numLoaded = 0;
        }

        profile = (void*)(uintptr_t)((overlayEntry->profile != NULL)
                                         ? (void*)((uintptr_t)overlayEntry->profile -
                                                   (intptr_t)((uintptr_t)overlayEntry->vramStart -
                                                              (uintptr_t)overlayEntry->loadedRamAddr))
                                         : NULL);
    }

    objectSlot = Object_GetSlot(&play->objectCtx, profile->objectId);

    if ((objectSlot < 0) ||
        ((profile->category == ACTORCAT_ENEMY) && Flags_GetClear(play, play->roomCtx.curRoom.num))) {
        PRINTF(VT_COL(RED, WHITE) T("データバンク無し！！<データバンク＝%d>(profilep->bank=%d)\n",
                                    "No data bank!! <data bank=%d> (profilep->bank=%d)\n") VT_RST,
               objectSlot, profile->objectId);
        Actor_FreeOverlay(overlayEntry);
        return NULL;
    }

    actor = ZELDA_ARENA_MALLOC(profile->instanceSize, name, 1);

    if (actor == NULL) {
        PRINTF(VT_COL(RED, WHITE) T("Ａｃｔｏｒクラス確保できません！ %s <サイズ＝%dバイト>\n",
                                    "Actor class cannot be reserved! %s <size=%d bytes>\n"),
               VT_RST, name, profile->instanceSize);
        Actor_FreeOverlay(overlayEntry);
        return NULL;
    }

    ASSERT(overlayEntry->numLoaded < 255, "actor_dlftbl->clients < 255", "../z_actor.c", 7031);

    overlayEntry->numLoaded++;

    if (1) {}

    ACTOR_DEBUG_PRINTF(T("アクタークライアントは %d 個目です\n", "Actor client No. %d\n"), overlayEntry->numLoaded);

    Lib_MemSet((u8*)actor, profile->instanceSize, 0);
    actor->overlayEntry = overlayEntry;
    actor->id = profile->id;
    actor->flags = profile->flags;

    if (profile->id == ACTOR_EN_PART) {
        actor->objectSlot = rotZ;
        rotZ = 0;
    } else {
        actor->objectSlot = objectSlot;
    }

    actor->init = profile->init;
    actor->destroy = profile->destroy;
    actor->update = profile->update;
    actor->draw = profile->draw;

    actor->room = play->roomCtx.curRoom.num;

    actor->home.pos.x = posX;
    actor->home.pos.y = posY;
    actor->home.pos.z = posZ;

    actor->home.rot.x = rotX;
    actor->home.rot.y = rotY;
    actor->home.rot.z = rotZ;

    actor->params = params;

    Actor_AddToCategory(actorCtx, actor, profile->category);

    temp = gSegments[6];
    Actor_Init(actor, play);
    gSegments[6] = temp;

    return actor;
}

Actor* Actor_SpawnAsChild(ActorContext* actorCtx, Actor* parent, PlayState* play, s16 actorId, f32 posX, f32 posY,
                          f32 posZ, s16 rotX, s16 rotY, s16 rotZ, s16 params) {
    Actor* spawnedActor = Actor_Spawn(actorCtx, play, actorId, posX, posY, posZ, rotX, rotY, rotZ, params);

    if (spawnedActor == NULL) {
        return NULL;
    }

    parent->child = spawnedActor;
    spawnedActor->parent = parent;

    if (spawnedActor->room >= 0) {
        spawnedActor->room = parent->room;
    }

    return spawnedActor;
}

void Actor_SpawnTransitionActors(PlayState* play, ActorContext* actorCtx) {
    TransitionActorEntry* transitionActor;
    u8 numActors;
    s32 i;

    transitionActor = play->transitionActors.list;
    numActors = play->transitionActors.count;

    for (i = 0; i < numActors; i++) {
        if (transitionActor->id >= 0) {
            if (((transitionActor->sides[0].room >= 0) &&
                 ((transitionActor->sides[0].room == play->roomCtx.curRoom.num) ||
                  (transitionActor->sides[0].room == play->roomCtx.prevRoom.num))) ||
                ((transitionActor->sides[1].room >= 0) &&
                 ((transitionActor->sides[1].room == play->roomCtx.curRoom.num) ||
                  (transitionActor->sides[1].room == play->roomCtx.prevRoom.num)))) {
                Actor_Spawn(actorCtx, play, (s16)(transitionActor->id & 0x1FFF), transitionActor->pos.x,
                            transitionActor->pos.y, transitionActor->pos.z, 0, transitionActor->rotY, 0,
                            (i << TRANSITION_ACTOR_PARAMS_INDEX_SHIFT) + transitionActor->params);

                transitionActor->id = -transitionActor->id;
                numActors = play->transitionActors.count;
            }
        }
        transitionActor++;
    }
}

Actor* Actor_SpawnEntry(ActorContext* actorCtx, ActorEntry* actorEntry, PlayState* play) {
    return Actor_Spawn(actorCtx, play, actorEntry->id, actorEntry->pos.x, actorEntry->pos.y, actorEntry->pos.z,
                       actorEntry->rot.x, actorEntry->rot.y, actorEntry->rot.z, actorEntry->params);
}

Actor* Actor_Delete(ActorContext* actorCtx, Actor* actor, PlayState* play) {
    char* name;
    Player* player;
    Actor* newHead;
    ActorOverlay* overlayEntry;

    player = GET_PLAYER(play);

    overlayEntry = actor->overlayEntry;
    name = overlayEntry->name != NULL ? overlayEntry->name : "";

    ACTOR_DEBUG_PRINTF(T("アクタークラス削除 [%s]\n", "Actor class deleted [%s]\n"), name);

    if ((player != NULL) && (actor == player->focusActor)) {
        func_8008EDF0(player);
        Camera_RequestMode(Play_GetCamera(play, Play_GetActiveCamId(play)), CAM_MODE_NORMAL);
    }

    if (actor == actorCtx->attention.naviHoverActor) {
        actorCtx->attention.naviHoverActor = NULL;
    }

    if (actor == actorCtx->attention.forcedLockOnActor) {
        actorCtx->attention.forcedLockOnActor = NULL;
    }

    if (actor == actorCtx->attention.bgmEnemy) {
        actorCtx->attention.bgmEnemy = NULL;
    }

    Audio_StopSfxByPos(&actor->projectedPos);
    Actor_Destroy(actor, play);

    newHead = Actor_RemoveFromCategory(play, actorCtx, actor);

    ZELDA_ARENA_FREE(actor, "../z_actor.c", 7242);

    if (overlayEntry->vramStart == NULL) {
        ACTOR_DEBUG_PRINTF(T("オーバーレイではありません\n", "Not an overlay\n"));
    } else {
        ASSERT(overlayEntry->loadedRamAddr != NULL, "actor_dlftbl->allocp != NULL", "../z_actor.c", 7251);
        ASSERT(overlayEntry->numLoaded > 0, "actor_dlftbl->clients > 0", "../z_actor.c", 7252);
        overlayEntry->numLoaded--;
        Actor_FreeOverlay(overlayEntry);
    }

    return newHead;
}

/**
 * Checks that an actor is on-screen enough to be considered an attention actor.
 *
 * Note that the screen bounds checks are larger than the actual screen region
 * to give room for error.
 */
int Attention_ActorOnScreen(PlayState* play, Actor* actor) {
    s16 x;
    s16 y;

    Actor_GetScreenPos(play, actor, &x, &y);

#define X_LEEWAY 20
#define Y_LEEWAY 160

    return (x > 0 - X_LEEWAY) && (x < SCREEN_WIDTH + X_LEEWAY) && (y > 0 - Y_LEEWAY) && (y < SCREEN_HEIGHT + Y_LEEWAY);
}

Actor* sNearestAttentionActor;
Actor* sPrioritizedAttentionActor;
f32 sNearestAttentionActorDistSq;
f32 sBgmEnemyDistSq;
s32 sHighestAttentionPriority;
s16 sAttentionPlayerRotY;

/**
 * Search for attention actors within the specified category.
 *
 * To be considered an attention actor the actor needs to:
 * - Have a non-NULL update function (still active)
 * - Not be player (this is technically a redundant check because the PLAYER category is never searched)
 * - Have `ACTOR_FLAG_ATTENTION_ENABLED` set
 * - Not be the current focus actor
 * - Be the closest attention actor found so far
 * - Be within range, specified by attentionRangeType
 * - Be roughly on-screen
 * - Not be blocked by a surface
 *
 * If an actor has a priority value set and the value is the lowest found so far, it will be set as the prioritized
 * attention actor. Otherwise, it is set as the nearest attention actor.
 *
 * This function is expected to be called with almost every actor category in each cycle. On a new cycle its global
 * variables must be reset by the caller, otherwise the information of the previous cycle will be retained.
 */
void Attention_FindActorInCategory(PlayState* play, ActorContext* actorCtx, Player* player, u32 actorCategory) {
    f32 distSq;
    Actor* actor;
    Actor* playerFocusActor;
    CollisionPoly* poly;
    s32 bgId;
    Vec3f lineTestResultPos;

    actor = actorCtx->actorLists[actorCategory].head;
    playerFocusActor = player->focusActor;

    while (actor != NULL) {
        if ((actor->update != NULL) && ((Player*)actor != player) &&
            CHECK_FLAG_ALL(actor->flags, ACTOR_FLAG_ATTENTION_ENABLED)) {
            if ((actorCategory == ACTORCAT_ENEMY) &&
                CHECK_FLAG_ALL(actor->flags, ACTOR_FLAG_ATTENTION_ENABLED | ACTOR_FLAG_HOSTILE) &&
                (actor->xyzDistToPlayerSq < SQ(500.0f)) && (actor->xyzDistToPlayerSq < sBgmEnemyDistSq)) {
                actorCtx->attention.bgmEnemy = actor;
                sBgmEnemyDistSq = actor->xyzDistToPlayerSq;
            }

            if (actor != playerFocusActor) {
                distSq = Attention_WeightedDistToPlayerSq(actor, player, sAttentionPlayerRotY);

                if ((distSq < sNearestAttentionActorDistSq) && Attention_ActorIsInRange(actor, distSq) &&
                    Attention_ActorOnScreen(play, actor) &&
                    (!BgCheck_CameraLineTest1(&play->colCtx, &player->actor.focus.pos, &actor->focus.pos,
                                              &lineTestResultPos, &poly, true, true, true, true, &bgId) ||
                     SurfaceType_IsIgnoredByProjectiles(&play->colCtx, poly, bgId))) {
                    if (actor->attentionPriority != 0) {
                        // Lower values are considered higher priority
                        if (actor->attentionPriority < sHighestAttentionPriority) {
                            sPrioritizedAttentionActor = actor;
                            sHighestAttentionPriority = actor->attentionPriority;
                        }
                    } else {
                        sNearestAttentionActor = actor;
                        sNearestAttentionActorDistSq = distSq;
                    }
                }
            }
        }

        actor = actor->next;
    }
}

u8 sAttentionCategorySearchOrder[] = {
    ACTORCAT_BOSS,  ACTORCAT_ENEMY,  ACTORCAT_BG,   ACTORCAT_EXPLOSIVE, ACTORCAT_NPC,  ACTORCAT_ITEMACTION,
    ACTORCAT_CHEST, ACTORCAT_SWITCH, ACTORCAT_PROP, ACTORCAT_MISC,      ACTORCAT_DOOR, ACTORCAT_SWITCH,
};

/**
 * Search for the nearest attention actor by iterating through most actor categories.
 * See `Attention_FindActorInCategory` for more details on search criteria.
 *
 * The actor found is stored in the `attentionActorP` parameter, which is also returned.
 * It may be NULL if no actor that fulfills the criteria is found.
 */
Actor* Attention_FindActor(PlayState* play, ActorContext* actorCtx, Actor** attentionActorP, Player* player) {
    s32 i;
    u8* category;

    sNearestAttentionActor = sPrioritizedAttentionActor = NULL;
    sNearestAttentionActorDistSq = sBgmEnemyDistSq = MAXFLOAT;
    sHighestAttentionPriority = INT32_MAX;

    if (!Player_InCsMode(play)) {
        category = &sAttentionCategorySearchOrder[0];
        actorCtx->attention.bgmEnemy = NULL;
        sAttentionPlayerRotY = player->actor.shape.rot.y;

        // Search the first 3 actor categories first for an attention actor
        // These are Boss, Enemy, and Bg, in order.
        for (i = 0; i < 3; i++) {
            Attention_FindActorInCategory(play, actorCtx, player, *category);
            category++;
        }

        // If no actor in the above categories was found, then try searching in the remaining categories
        if (sNearestAttentionActor == NULL) {
            for (; i < ARRAY_COUNT(sAttentionCategorySearchOrder); i++) {
                Attention_FindActorInCategory(play, actorCtx, player, *category);
                category++;
            }
        }
    }

    if (sNearestAttentionActor == NULL) {
        *attentionActorP = sPrioritizedAttentionActor;
    } else {
        *attentionActorP = sNearestAttentionActor;
    }

    return *attentionActorP;
}

/**
 * Finds the first actor instance of a specified ID and category if there is one.
 */
Actor* Actor_Find(ActorContext* actorCtx, s32 actorId, s32 actorCategory) {
    Actor* actor = actorCtx->actorLists[actorCategory].head;

    while (actor != NULL) {
        if (actorId == actor->id) {
            return actor;
        }
        actor = actor->next;
    }

    return NULL;
}

/**
 * Play the death sound effect and flash the screen white for 4 frames.
 * While the screen flashes, the game freezes.
 */
void Enemy_StartFinishingBlow(PlayState* play, Actor* actor) {
    play->actorCtx.freezeFlashTimer = 5;
    SfxSource_PlaySfxAtFixedWorldPos(play, &actor->world.pos, 20, NA_SE_EN_LAST_DAMAGE);
}

/**
 * Updates `FaceChange` data for a blinking pattern.
 * This system expects that the actor using the system has defined 3 faces in this exact order:
 * "eyes open", "eyes half open", "eyes closed".
 *
 * @param faceChange  pointer to an actor's faceChange data
 * @param blinkIntervalBase  The base number of frames between blinks
 * @param blinkIntervalRandRange  The range for a random number of frames that can be added to `blinkIntervalBase`
 * @param blinkDuration  The number of frames it takes for a single blink to occur
 */
s16 FaceChange_UpdateBlinking(FaceChange* faceChange, s16 blinkIntervalBase, s16 blinkIntervalRandRange,
                              s16 blinkDuration) {
    if (DECR(faceChange->timer) == 0) {
        faceChange->timer = Rand_S16Offset(blinkIntervalBase, blinkIntervalRandRange);
    }

    if ((faceChange->timer - blinkDuration) > 0) {
        // `timer - duration` is positive so this is the default state: "eyes open" face
        faceChange->face = 0;
    } else if (((faceChange->timer - blinkDuration) > -2) || (faceChange->timer < 2)) {
        // This condition aims to catch both cases where the "eyes half open" face is needed.
        // Note that the comparison assumes the duration of the "eyes half open" phase is 2 frames, irrespective of the
        // value of `blinkDuration`. The duration for the "eyes closed" phase is `blinkDuration - 4`.
        // For Player's use case `blinkDuration` is 6, so the "eyes closed" phase happens to have
        // the same duration as each "eyes half open" phase.
        faceChange->face = 1;
    } else {
        // If both conditions above fail, the only possibility left is the "eyes closed" face
        faceChange->face = 2;
    }

    return faceChange->face;
}

/**
 * Updates `FaceChange` data for randomly selected face sets.
 * Each set contains 3 faces. After the timer runs out, the next face in the set is used.
 * After the third face in a set is used, a new face set is randomly chosen.
 *
 * @param faceChange  pointer to an actor's faceChange data
 * @param changeTimerBase  The base number of frames between each face change
 * @param changeTimerRandRange  The range for a random number of frames that can be added to `changeTimerBase`
 * @param faceSetRange  The max number of face sets that will be chosen from
 */
s16 FaceChange_UpdateRandomSet(FaceChange* faceChange, s16 changeTimerBase, s16 changeTimerRandRange,
                               s16 faceSetRange) {
    if (DECR(faceChange->timer) == 0) {
        faceChange->timer = Rand_S16Offset(changeTimerBase, changeTimerRandRange);
        faceChange->face++;

        if ((faceChange->face % 3) == 0) {
            // Randomly chose a "set number", then multiply by 3 because each set has 3 faces.
            // This will use the first face in the newly chosen set.
            faceChange->face = (s32)(Rand_ZeroOne() * faceSetRange) * 3;
        }
    }

    return faceChange->face;
}

void BodyBreak_Alloc(BodyBreak* bodyBreak, s32 count, PlayState* play) {
    u32 matricesSize;
    u32 dListsSize;
    u32 objectSlotsSize;

    matricesSize = (count + 1) * sizeof(*bodyBreak->matrices);
    bodyBreak->matrices = ZELDA_ARENA_MALLOC(matricesSize, "../z_actor.c", 7540);

    if (bodyBreak->matrices != NULL) {
        dListsSize = (count + 1) * sizeof(*bodyBreak->dLists);
        bodyBreak->dLists = ZELDA_ARENA_MALLOC(dListsSize, "../z_actor.c", 7543);

        if (bodyBreak->dLists != NULL) {
            objectSlotsSize = (count + 1) * sizeof(*bodyBreak->objectSlots);
            bodyBreak->objectSlots = ZELDA_ARENA_MALLOC(objectSlotsSize, "../z_actor.c", 7546);

            if (bodyBreak->objectSlots != NULL) {
                Lib_MemSet((u8*)bodyBreak->matrices, matricesSize, 0);
                Lib_MemSet((u8*)bodyBreak->dLists, dListsSize, 0);
                Lib_MemSet((u8*)bodyBreak->objectSlots, objectSlotsSize, 0);
                bodyBreak->val = 1;
                return;
            }
        }
    }

    if (bodyBreak->matrices != NULL) {
        ZELDA_ARENA_FREE(bodyBreak->matrices, "../z_actor.c", 7558);
    }

    if (bodyBreak->dLists != NULL) {
        ZELDA_ARENA_FREE(bodyBreak->dLists, "../z_actor.c", 7561);
    }

    if (bodyBreak->objectSlots != NULL) {
        ZELDA_ARENA_FREE(bodyBreak->objectSlots, "../z_actor.c", 7564);
    }
}

void BodyBreak_SetInfo(BodyBreak* bodyBreak, s32 limbIndex, s32 minLimbIndex, s32 maxLimbIndex, u32 count, Gfx** dList,
                       s16 objectSlot) {
    PlayState* play = Effect_GetPlayState();

    if ((play->actorCtx.freezeFlashTimer == 0) && (bodyBreak->val > 0)) {
        if ((limbIndex >= minLimbIndex) && (limbIndex <= maxLimbIndex) && (*dList != NULL)) {
            bodyBreak->dLists[bodyBreak->val] = *dList;
            Matrix_Get(&bodyBreak->matrices[bodyBreak->val]);
            bodyBreak->objectSlots[bodyBreak->val] = objectSlot;
            bodyBreak->val++;
        }

        if (limbIndex != bodyBreak->prevLimbIndex) {
            bodyBreak->count++;
        }

        if ((u32)bodyBreak->count >= count) {
            bodyBreak->count = bodyBreak->val - 1;
            bodyBreak->val = BODYBREAK_STATUS_READY;
        }
    }

    bodyBreak->prevLimbIndex = limbIndex;
}

s32 BodyBreak_SpawnParts(Actor* actor, BodyBreak* bodyBreak, PlayState* play, s16 type) {
    EnPart* spawnedEnPart;
    MtxF* mtx;
    s16 objectSlot;

    if (bodyBreak->val != BODYBREAK_STATUS_READY) {
        return false;
    }

    while (bodyBreak->count > 0) {
        Matrix_Put(&bodyBreak->matrices[bodyBreak->count]);
        Matrix_Scale(1.0f / actor->scale.x, 1.0f / actor->scale.y, 1.0f / actor->scale.z, MTXMODE_APPLY);
        Matrix_Get(&bodyBreak->matrices[bodyBreak->count]);

        if (1) {
            if (bodyBreak->objectSlots[bodyBreak->count] > BODYBREAK_OBJECT_SLOT_DEFAULT) {
                objectSlot = bodyBreak->objectSlots[bodyBreak->count];
            } else {
                objectSlot = actor->objectSlot;
            }
        }

        mtx = &bodyBreak->matrices[bodyBreak->count];

        spawnedEnPart = (EnPart*)Actor_SpawnAsChild(&play->actorCtx, actor, play, ACTOR_EN_PART, mtx->xw, mtx->yw,
                                                    mtx->zw, 0, 0, objectSlot, type);

        if (spawnedEnPart != NULL) {
            Matrix_MtxFToYXZRotS(&bodyBreak->matrices[bodyBreak->count], &spawnedEnPart->actor.shape.rot, 0);
            spawnedEnPart->displayList = bodyBreak->dLists[bodyBreak->count];
            spawnedEnPart->actor.scale = actor->scale;
        }

        bodyBreak->count--;
    }

    bodyBreak->val = BODYBREAK_STATUS_FINISHED;

    ZELDA_ARENA_FREE(bodyBreak->matrices, "../z_actor.c", 7678);
    ZELDA_ARENA_FREE(bodyBreak->dLists, "../z_actor.c", 7679);
    ZELDA_ARENA_FREE(bodyBreak->objectSlots, "../z_actor.c", 7680);

    return true;
}

void Actor_SpawnFloorDustRing(PlayState* play, Actor* actor, Vec3f* posXZ, f32 radius, s32 amountMinusOne,
                              f32 randAccelWeight, s16 scale, s16 scaleStep, u8 useLighting) {
    Vec3f pos;
    Vec3f velocity = { 0.0f, 0.0f, 0.0f };
    Vec3f accel = { 0.0f, 0.3f, 0.0f };
    f32 angle;
    s32 i;

    angle = (Rand_ZeroOne() - 0.5f) * (2.0f * 3.14f);
    pos.y = actor->floorHeight;
    accel.y += (Rand_ZeroOne() - 0.5f) * 0.2f;

    for (i = amountMinusOne; i >= 0; i--) {
        pos.x = Math_SinF(angle) * radius + posXZ->x;
        pos.z = Math_CosF(angle) * radius + posXZ->z;
        accel.x = (Rand_ZeroOne() - 0.5f) * randAccelWeight;
        accel.z = (Rand_ZeroOne() - 0.5f) * randAccelWeight;

        if (scale == 0) {
            func_8002857C(play, &pos, &velocity, &accel);
        } else {
            if (useLighting) {
                func_800286CC(play, &pos, &velocity, &accel, scale, scaleStep);
            } else {
                func_8002865C(play, &pos, &velocity, &accel, scale, scaleStep);
            }
        }

        angle += (2.0f * 3.14f) / (amountMinusOne + 1.0f);
    }
}

void func_80033480(PlayState* play, Vec3f* posBase, f32 randRangeDiameter, s32 amountMinusOne, s16 scaleBase,
                   s16 scaleStep, u8 arg6) {
    Vec3f pos;
    Vec3f velocity = { 0.0f, 0.0f, 0.0f };
    Vec3f accel = { 0.0f, 0.3f, 0.0f };
    s16 scale;
    u32 var2;
    s32 i;

    for (i = amountMinusOne; i >= 0; i--) {
        pos.x = posBase->x + ((Rand_ZeroOne() - 0.5f) * randRangeDiameter);
        pos.y = posBase->y + ((Rand_ZeroOne() - 0.5f) * randRangeDiameter);
        pos.z = posBase->z + ((Rand_ZeroOne() - 0.5f) * randRangeDiameter);

        scale = (s16)((Rand_ZeroOne() * scaleBase) * 0.2f) + scaleBase;
        var2 = arg6;

        if (var2 != 0) {
            func_800286CC(play, &pos, &velocity, &accel, scale, scaleStep);
        } else {
            func_8002865C(play, &pos, &velocity, &accel, scale, scaleStep);
        }
    }
}

Actor* Actor_GetCollidedExplosive(PlayState* play, Collider* collider) {
    if ((collider->acFlags & AC_HIT) && (collider->ac->category == ACTORCAT_EXPLOSIVE)) {
        collider->acFlags &= ~AC_HIT;
        return collider->ac;
    }

    return NULL;
}

Actor* func_80033684(PlayState* play, Actor* explosiveActor) {
    Actor* actor = play->actorCtx.actorLists[ACTORCAT_EXPLOSIVE].head;

    while (actor != NULL) {
        if ((actor == explosiveActor) || (actor->params != 1)) {
            actor = actor->next;
        } else {
            if (Actor_WorldDistXYZToActor(explosiveActor, actor) <= (actor->shape.rot.z * 10) + 80.0f) {
                return actor;
            } else {
                actor = actor->next;
            }
        }
    }

    return NULL;
}

/**
 * Dynamically changes the category of a given actor instance.
 * This is done by moving it to the corresponding category list and setting its category variable accordingly.
 */
void Actor_ChangeCategory(PlayState* play, ActorContext* actorCtx, Actor* actor, u8 actorCategory) {
    //! @bug Calling this function immediately moves an actor from one category list to the other.
    //! So, if Actor_ChangeCategory is called during an actor update, the inner loop in
    //! Actor_UpdateAll will continue from the next actor in the new category, rather than the next
    //! actor in the old category. This will cause any actors after this one in the old category to
    //! be skipped over and not updated, and any actors in the new category to be updated more than
    //! once.
    Actor_RemoveFromCategory(play, actorCtx, actor);
    Actor_AddToCategory(actorCtx, actor, actorCategory);
}

/**
 * Checks if a hookshot or arrow actor is going to collide with the cylinder denoted by the
 * actor's `cylRadius` and `cylHeight`.
 * The check is only peformed if the projectile actor is within the provided sphere radius.
 *
 * Returns the actor if there will be collision, NULL otherwise.
 */
Actor* Actor_GetProjectileActor(PlayState* play, Actor* refActor, f32 radius) {
    Actor* actor;
    Vec3f spA8;
    f32 deltaX;
    f32 deltaY;
    f32 deltaZ;
    Vec3f sp90;
    Vec3f sp84;

    actor = play->actorCtx.actorLists[ACTORCAT_ITEMACTION].head;
    while (actor != NULL) {
        if (((actor->id != ACTOR_ARMS_HOOK) && (actor->id != ACTOR_EN_ARROW)) || (actor == refActor)) {
            actor = actor->next;
        } else {
            //! @bug The projectile actor gets unsafely casted to a hookshot to check its timer, even though
            //  it can also be an arrow.
            //  Luckily, the field at the same offset in the arrow actor is the x component of a vector
            //  which will rarely ever be 0. So it's very unlikely for this bug to cause an issue.
            if ((Math_Vec3f_DistXYZ(&refActor->world.pos, &actor->world.pos) > radius) ||
                (((ArmsHook*)actor)->timer == 0)) {
                actor = actor->next;
            } else {
                deltaX = Math_SinS(actor->world.rot.y) * (actor->speed * 10.0f);
                deltaY = actor->velocity.y + (actor->gravity * 10.0f);
                deltaZ = Math_CosS(actor->world.rot.y) * (actor->speed * 10.0f);

                spA8.x = actor->world.pos.x + deltaX;
                spA8.y = actor->world.pos.y + deltaY;
                spA8.z = actor->world.pos.z + deltaZ;

                if (CollisionCheck_CylSideVsLineSeg(refActor->colChkInfo.cylRadius, refActor->colChkInfo.cylHeight,
                                                    0.0f, &refActor->world.pos, &actor->world.pos, &spA8, &sp90,
                                                    &sp84)) {
                    return actor;
                } else {
                    actor = actor->next;
                }
            }
        }
    }

    return NULL;
}

/**
 * Sets the actor's text id with a dynamic prefix based on the current scene.
 */
void Actor_SetTextWithPrefix(PlayState* play, Actor* actor, s16 baseTextId) {
    s16 prefix;

    switch (play->sceneId) {
        case SCENE_DEKU_TREE:
        case SCENE_DEKU_TREE_BOSS:
        case SCENE_FOREST_TEMPLE_BOSS:
        case SCENE_KNOW_IT_ALL_BROS_HOUSE:
        case SCENE_TWINS_HOUSE:
        case SCENE_MIDOS_HOUSE:
        case SCENE_SARIAS_HOUSE:
        case SCENE_KOKIRI_SHOP:
        case SCENE_LINKS_HOUSE:
        case SCENE_KOKIRI_FOREST:
        case SCENE_SACRED_FOREST_MEADOW:
        case SCENE_LOST_WOODS:
        case 112:
            prefix = 0x1000;
            break;
        case SCENE_STABLE:
        case SCENE_HYRULE_FIELD:
        case SCENE_LON_LON_RANCH:
            prefix = 0x2000;
            break;
        case SCENE_FIRE_TEMPLE:
        case SCENE_DODONGOS_CAVERN_BOSS:
        case SCENE_FIRE_TEMPLE_BOSS:
        case SCENE_DEATH_MOUNTAIN_TRAIL:
        case SCENE_DEATH_MOUNTAIN_CRATER:
        case SCENE_GORON_CITY:
            prefix = 0x3000;
            break;
        case SCENE_JABU_JABU:
        case SCENE_JABU_JABU_BOSS:
        case SCENE_ZORAS_RIVER:
        case SCENE_ZORAS_DOMAIN:
        case SCENE_ZORAS_FOUNTAIN:
            prefix = 0x4000;
            break;
        case SCENE_SHADOW_TEMPLE:
        case SCENE_SHADOW_TEMPLE_BOSS:
        case SCENE_KAKARIKO_CENTER_GUEST_HOUSE:
        case SCENE_BACK_ALLEY_HOUSE:
        case SCENE_DOG_LADY_HOUSE:
        case SCENE_GRAVEKEEPERS_HUT:
        case SCENE_REDEAD_GRAVE:
        case SCENE_WINDMILL_AND_DAMPES_GRAVE:
        case SCENE_KAKARIKO_VILLAGE:
        case SCENE_GRAVEYARD:
            prefix = 0x5000;
            break;
        case SCENE_SPIRIT_TEMPLE:
        case SCENE_SPIRIT_TEMPLE_BOSS:
        case SCENE_IMPAS_HOUSE:
        case SCENE_CARPENTERS_TENT:
        case SCENE_LAKE_HYLIA:
        case SCENE_GERUDO_VALLEY:
        case SCENE_DESERT_COLOSSUS:
            prefix = 0x6000;
            break;
        case SCENE_MARKET_ENTRANCE_DAY:
        case SCENE_BACK_ALLEY_DAY:
        case SCENE_BACK_ALLEY_NIGHT:
        case SCENE_MARKET_DAY:
        case SCENE_MARKET_NIGHT:
        case SCENE_MARKET_RUINS:
        case SCENE_HYRULE_CASTLE:
            prefix = 0x7000;
            break;
        default:
            prefix = 0x0000;
            break;
    }

    actor->textId = prefix | baseTextId;
}

/**
 * Checks if a given actor will be standing on the ground after being translated
 * by the provided distance and angle.
 *
 * Returns true if the actor will be standing on ground.
 */
s16 Actor_TestFloorInDirection(Actor* actor, PlayState* play, f32 distance, s16 angle) {
    s16 ret;
    s16 prevBgCheckFlags;
    f32 dx;
    f32 dz;
    Vec3f prevActorPos;

    Math_Vec3f_Copy(&prevActorPos, &actor->world.pos);
    prevBgCheckFlags = actor->bgCheckFlags;

    dx = Math_SinS(angle) * distance;
    dz = Math_CosS(angle) * distance;
    actor->world.pos.x += dx;
    actor->world.pos.z += dz;

    Actor_UpdateBgCheckInfo(play, actor, 0.0f, 0.0f, 0.0f, UPDBGCHECKINFO_FLAG_2);

    Math_Vec3f_Copy(&actor->world.pos, &prevActorPos);

    ret = actor->bgCheckFlags & BGCHECKFLAG_GROUND;
    actor->bgCheckFlags = prevBgCheckFlags;

    return ret;
}

/**
 * Returns true if the player is locked onto the specified actor
 */
s32 Actor_IsLockedOn(PlayState* play, Actor* actor) {
    Player* player = GET_PLAYER(play);

    if ((player->stateFlags1 & PLAYER_STATE1_4) && actor->isLockedOn) {
        return true;
    } else {
        return false;
    }
}

/**
 * Returns true if the player is locked onto an actor other than the specified actor
 */
s32 Actor_OtherIsLockedOn(PlayState* play, Actor* actor) {
    Player* player = GET_PLAYER(play);

    if ((player->stateFlags1 & PLAYER_STATE1_4) && !actor->isLockedOn) {
        return true;
    } else {
        return false;
    }
}

f32 func_80033AEC(Vec3f* arg0, Vec3f* arg1, f32 arg2, f32 arg3, f32 arg4, f32 arg5) {
    f32 ret = 0.0f;

    if (arg4 <= Math_Vec3f_DistXYZ(arg0, arg1)) {
        ret = Math_SmoothStepToF(&arg1->x, arg0->x, arg2, arg3, 0.0f);
        ret += Math_SmoothStepToF(&arg1->y, arg0->y, arg2, arg3, 0.0f);
        ret += Math_SmoothStepToF(&arg1->z, arg0->z, arg2, arg3, 0.0f);
    } else if (arg5 < Math_Vec3f_DistXYZ(arg0, arg1)) {
        ret = Math_SmoothStepToF(&arg1->x, arg0->x, arg2, arg3, 0.0f);
        ret += Math_SmoothStepToF(&arg1->y, arg0->y, arg2, arg3, 0.0f);
        ret += Math_SmoothStepToF(&arg1->z, arg0->z, arg2, arg3, 0.0f);
    }

    return ret;
}

void func_80033C30(Vec3f* arg0, Vec3f* arg1, u8 alpha, PlayState* play) {
    MtxF sp60;
    f32 yIntersect;
    Vec3f checkPos;
    CollisionPoly* groundPoly;

    OPEN_DISPS(play->state.gfxCtx, "../z_actor.c", 8120);

    POLY_OPA_DISP = Gfx_SetupDL(POLY_OPA_DISP, SETUPDL_44);

    gDPSetPrimColor(POLY_OPA_DISP++, 0, 0, 0, 0, 0, alpha);

    checkPos.x = arg0->x;
    checkPos.y = arg0->y + 1.0f;
    checkPos.z = arg0->z;

    yIntersect = BgCheck_EntityRaycastDown2(play, &play->colCtx, &groundPoly, &checkPos);

    if (groundPoly != NULL) {
        func_80038A28(groundPoly, arg0->x, yIntersect, arg0->z, &sp60);
        Matrix_Put(&sp60);
    } else {
        Matrix_Translate(arg0->x, arg0->y, arg0->z, MTXMODE_NEW);
    }

    Matrix_Scale(arg1->x, 1.0f, arg1->z, MTXMODE_APPLY);

    MATRIX_FINALIZE_AND_LOAD(POLY_OPA_DISP++, play->state.gfxCtx, "../z_actor.c", 8149);
    gSPDisplayList(POLY_OPA_DISP++, gCircleShadowDL);

    CLOSE_DISPS(play->state.gfxCtx, "../z_actor.c", 8155);
}

void Actor_RequestQuake(PlayState* play, s16 y, s16 duration) {
    s16 quakeIndex = Quake_Request(&play->mainCamera, QUAKE_TYPE_3);

    Quake_SetSpeed(quakeIndex, 20000);
    Quake_SetPerturbations(quakeIndex, y, 0, 0, 0);
    Quake_SetDuration(quakeIndex, duration);
}

void Actor_RequestQuakeWithSpeed(PlayState* play, s16 y, s16 duration, s16 speed) {
    s16 quakeIndex = Quake_Request(&play->mainCamera, QUAKE_TYPE_3);

    Quake_SetSpeed(quakeIndex, speed);
    Quake_SetPerturbations(quakeIndex, y, 0, 0, 0);
    Quake_SetDuration(quakeIndex, duration);
}

void Actor_RequestQuakeAndRumble(Actor* actor, PlayState* play, s16 quakeY, s16 quakeDuration) {
    if (quakeY >= 5) {
        Rumble_Request(actor->xyzDistToPlayerSq, 255, 20, 150);
    } else {
        Rumble_Request(actor->xyzDistToPlayerSq, 180, 20, 100);
    }
    Actor_RequestQuake(play, quakeY, quakeDuration);
}

f32 Rand_ZeroFloat(f32 f) {
    return Rand_ZeroOne() * f;
}

f32 Rand_CenteredFloat(f32 f) {
    return (Rand_ZeroOne() - 0.5f) * f;
}

typedef struct DoorLockInfo {
    /* 0x00 */ f32 chainAngle;
    /* 0x04 */ f32 chainLength;
    /* 0x08 */ f32 yShift;
    /* 0x0C */ f32 chainsScale;
    /* 0x10 */ f32 chainsRotZInit;
    /* 0x14 */ Gfx* chainDL;
    /* 0x18 */ Gfx* lockDL;
} DoorLockInfo; // size = 0x1C

static DoorLockInfo sDoorLocksInfo[] = {
    /* DOORLOCK_NORMAL */ { 0.54f, 6000.0f, 5000.0f, 1.0f, 0.0f, gDoorChainDL, gDoorLockDL },
    /* DOORLOCK_BOSS */ { 0.644f, 12000.0f, 8000.0f, 1.0f, 0.0f, gBossDoorChainDL, gBossDoorLockDL },
    /* DOORLOCK_NORMAL_SPIRIT */ { 0.64000005f, 8500.0f, 8000.0f, 1.75f, 0.1f, gDoorChainDL, gDoorLockDL },
};

/**
 * Draws chains and lock of a locked door, of the specified `type` (see `DoorLockType`).
 * `frame` can be 0 to 10, where 0 is "open" and 10 is "closed", the chains slide accordingly.
 */
void Actor_DrawDoorLock(PlayState* play, s32 frame, s32 type) {
    DoorLockInfo* entry;
    s32 i;
    MtxF baseMtxF;
    f32 chainRotZ;
    f32 chainsTranslateX;
    f32 chainsTranslateY;
    s32 pad;

    entry = &sDoorLocksInfo[type];
    chainRotZ = entry->chainsRotZInit;

    OPEN_DISPS(play->state.gfxCtx, "../z_actor.c", 8265);

    Matrix_Translate(0.0f, entry->yShift, 500.0f, MTXMODE_APPLY);
    Matrix_Get(&baseMtxF);

    {
        f32 rotZStep;

        chainsTranslateX = sinf(entry->chainAngle - chainRotZ) * -(10 - frame) * 0.1f * entry->chainLength;
        chainsTranslateY = cosf(entry->chainAngle - chainRotZ) * (10 - frame) * 0.1f * entry->chainLength;

        for (i = 0; i < 4; i++) {

            Matrix_Put(&baseMtxF);
            Matrix_RotateZ(chainRotZ, MTXMODE_APPLY);
            Matrix_Translate(chainsTranslateX, chainsTranslateY, 0.0f, MTXMODE_APPLY);

            if (entry->chainsScale != 1.0f) {
                Matrix_Scale(entry->chainsScale, entry->chainsScale, entry->chainsScale, MTXMODE_APPLY);
            }

            MATRIX_FINALIZE_AND_LOAD(POLY_OPA_DISP++, play->state.gfxCtx, "../z_actor.c", 8299);
            gSPDisplayList(POLY_OPA_DISP++, entry->chainDL);

            if (i % 2) {
                rotZStep = 2.0f * entry->chainAngle;
            } else {
                rotZStep = M_PI - (2.0f * entry->chainAngle);
            }

            chainRotZ += rotZStep;
        }
    }

    Matrix_Put(&baseMtxF);
    Matrix_Scale(frame * 0.1f, frame * 0.1f, frame * 0.1f, MTXMODE_APPLY);

    MATRIX_FINALIZE_AND_LOAD(POLY_OPA_DISP++, play->state.gfxCtx, "../z_actor.c", 8314);
    gSPDisplayList(POLY_OPA_DISP++, entry->lockDL);

    CLOSE_DISPS(play->state.gfxCtx, "../z_actor.c", 8319);
}

void func_8003424C(PlayState* play, Vec3f* arg1) {
    CollisionCheck_SpawnShieldParticlesMetal(play, arg1);
}

void Actor_SetColorFilter(Actor* actor, s16 colorFlag, s16 colorIntensityMax, s16 bufFlag, s16 duration) {
    if ((colorFlag == COLORFILTER_COLORFLAG_GRAY) && !(colorIntensityMax & COLORFILTER_INTENSITY_FLAG)) {
        Actor_PlaySfx(actor, NA_SE_EN_LIGHT_ARROW_HIT);
    }

    actor->colorFilterParams = colorFlag | bufFlag | ((colorIntensityMax & 0xF8) << 5) | duration;
    actor->colorFilterTimer = duration;
}

void func_800342EC(Vec3f* object, PlayState* play) {
    Vec3f lightDir;

    lightDir.x = play->envCtx.dirLight1.params.dir.x;
    lightDir.y = play->envCtx.dirLight1.params.dir.y;
    lightDir.z = play->envCtx.dirLight1.params.dir.z;

    func_8002EABC(object, &play->view.eye, &lightDir, play->state.gfxCtx);
}

void func_8003435C(Vec3f* object, PlayState* play) {
    Vec3f lightDir;

    lightDir.x = play->envCtx.dirLight1.params.dir.x;
    lightDir.y = play->envCtx.dirLight1.params.dir.y;
    lightDir.z = play->envCtx.dirLight1.params.dir.z;

    func_8002EB44(object, &play->view.eye, &lightDir, play->state.gfxCtx);
}

/**
 * Updates NPC talking state. Checks for a talk request and updates
 * the talkState parameter when a dialog is ongoing. Otherwise checks if
 * the actor is onscreen, advertises the interaction in a range and sets
 * the current text id if necessary.
 *
 * The talk state values are defined in the NpcTalkState enum.
 *
 * @see NpcTalkState
 *
 * @param[in,out] talkState Talk state
 * @param interactRange The interact (talking) range for the actor
 * @param getTextId Callback for getting the next text id
 * @param updateTalkState Callback for getting the next talkState value
 * @return True if a new dialog was started (player talked to the actor). False otherwise.
 */
s32 Npc_UpdateTalking(PlayState* play, Actor* actor, s16* talkState, f32 interactRange, NpcGetTextIdFunc getTextId,
                      NpcUpdateTalkStateFunc updateTalkState) {
    s16 x;
    s16 y;

    if (Actor_TalkOfferAccepted(actor, play)) {
        *talkState = NPC_TALK_STATE_TALKING;
        return true;
    }

    if (*talkState != NPC_TALK_STATE_IDLE) {
        *talkState = updateTalkState(play, actor);
        return false;
    }

    Actor_GetScreenPos(play, actor, &x, &y);
    if ((x < 0) || (x > SCREEN_WIDTH) || (y < 0) || (y > SCREEN_HEIGHT)) {
        // Actor is offscreen
        return false;
    }

    if (!Actor_OfferTalk(actor, play, interactRange)) {
        return false;
    }

    actor->textId = getTextId(play, actor);

    return false;
}

typedef struct NpcTrackingRotLimits {
    /* 0x00 */ s16 maxHeadYaw;
    /* 0x02 */ s16 minHeadPitch;
    /* 0x04 */ s16 maxHeadPitch;
    /* 0x06 */ s16 maxTorsoYaw;
    /* 0x08 */ s16 minTorsoPitch;
    /* 0x0A */ s16 maxTorsoPitch;
    /* 0x0C */ u8 rotateYaw;
} NpcTrackingRotLimits; // size = 0x10

typedef struct NpcTrackingParams {
    /* 0x00 */ NpcTrackingRotLimits rotLimits;
    // Fields specific to NPC_TRACKING_PLAYER_AUTO_TURN mode
    /* 0x10 */ f32 autoTurnDistanceRange;   // Max distance to player to enable tracking and auto-turn
    /* 0x14 */ s16 maxYawForPlayerTracking; // Player is tracked if within this yaw
} NpcTrackingParams;                        // size = 0x18

/**
 * Npc tracking angle limit presets to use with Npc_TrackPoint.
 *
 * @see Npc_TrackPoint
 */
static NpcTrackingParams sNpcTrackingPresets[] = {
    { { 0x2AA8, -0x0E38, 0x18E2, 0x1554, 0x0000, 0x0000, true }, 170.0f, 0x3FFC },
    { { 0x2AA8, -0x1554, 0x1554, 0x1554, -0x071C, 0x0E38, true }, 170.0f, 0x3FFC },
    { { 0x31C4, -0x1C70, 0x0E38, 0x0E38, -0x0E38, 0x071C, true }, 170.0f, 0x3FFC },
    { { 0x1554, -0x0E38, 0x0000, 0x071C, -0x071C, 0x0000, true }, 170.0f, 0x3FFC },
    { { 0x2AA8, -0x071C, 0x071C, 0x0E38, -0x2AA8, 0x2AA8, true }, 170.0f, 0x3FFC },
    { { 0x0000, -0x1C70, 0x2AA8, 0x3FFC, -0x0E38, 0x0E38, true }, 170.0f, 0x3FFC },
    { { 0x2AA8, -0x0E38, 0x0E38, 0x0E38, 0x0000, 0x0000, true }, 0.0f, 0x0000 },
    { { 0x2AA8, -0x0E38, 0x0000, 0x0E38, 0x0000, 0x1C70, true }, 0.0f, 0x0000 },
    { { 0x2AA8, -0x0E38, -0x0E38, 0x0000, 0x0000, 0x0000, true }, 0.0f, 0x0000 },
    { { 0x071C, -0x0E38, 0x0E38, 0x1C70, 0x0000, 0x0000, true }, 0.0f, 0x0000 },
    { { 0x0E38, -0x0E38, 0x0000, 0x1C70, 0x0000, 0x0E38, true }, 0.0f, 0x0000 },
    { { 0x2AA8, -0x1C70, 0x1C70, 0x0E38, -0x0E38, 0x0E38, true }, 0.0f, 0x0000 },
    { { 0x18E2, -0x0E38, 0x0E38, 0x0E38, 0x0000, 0x0000, true }, 0.0f, 0x0000 },
};

/**
 * Smoothly turns the actor's whole body and updates torso and head rotations in
 * NpcInteractInfo so that the actor tracks the point specified in NpcInteractInfo.trackPos.
 * Rotations are limited to specified angles.
 *
 * Head and torso rotation angles are determined by calculating the pitch and yaw
 * from the actor position to the given target position.
 *
 * The y position of the actor is offset by NpcInteractInfo.yOffset
 * before calculating the angles. It can be used to configure the height difference
 * between the actor and the target.
 *
 * @param maxHeadYaw maximum head yaw difference from neutral position
 * @param maxHeadPitch maximum head pitch angle
 * @param minHeadPitch minimum head pitch angle
 * @param maxTorsoYaw maximum torso yaw difference from neutral position
 * @param maxTorsoPitch maximum torso pitch angle
 * @param minTorsoPitch minimum torso pitch angle
 * @param rotateYaw if true, the actor's yaw (shape.rot.y) is updated to turn the actor's whole body
 */
void Npc_TrackPointWithLimits(Actor* actor, NpcInteractInfo* interactInfo, s16 maxHeadYaw, s16 maxHeadPitch,
                              s16 minHeadPitch, s16 maxTorsoYaw, s16 maxTorsoPitch, s16 minTorsoPitch, u8 rotateYaw) {
    s16 pitchTowardsTarget;
    s16 yawTowardsTarget;
    s16 torsoPitch;
    s16 bodyYawDiff;
    s16 temp;
    Vec3f offsetActorPos;

    offsetActorPos.x = actor->world.pos.x;
    offsetActorPos.y = actor->world.pos.y + interactInfo->yOffset;
    offsetActorPos.z = actor->world.pos.z;

    pitchTowardsTarget = Math_Vec3f_Pitch(&offsetActorPos, &interactInfo->trackPos);
    yawTowardsTarget = Math_Vec3f_Yaw(&offsetActorPos, &interactInfo->trackPos);
    bodyYawDiff = Math_Vec3f_Yaw(&actor->world.pos, &interactInfo->trackPos) - actor->shape.rot.y;

    temp = CLAMP(bodyYawDiff, -maxHeadYaw, maxHeadYaw);
    Math_SmoothStepToS(&interactInfo->headRot.y, temp, 6, 2000, 1);

    temp = (ABS(bodyYawDiff) >= 0x8000) ? 0 : ABS(bodyYawDiff);
    interactInfo->headRot.y = CLAMP(interactInfo->headRot.y, -temp, temp);

    bodyYawDiff -= interactInfo->headRot.y;

    temp = CLAMP(bodyYawDiff, -maxTorsoYaw, maxTorsoYaw);
    Math_SmoothStepToS(&interactInfo->torsoRot.y, temp, 6, 2000, 1);

    temp = (ABS(bodyYawDiff) >= 0x8000) ? 0 : ABS(bodyYawDiff);
    interactInfo->torsoRot.y = CLAMP(interactInfo->torsoRot.y, -temp, temp);

    if (rotateYaw) {
        Math_SmoothStepToS(&actor->shape.rot.y, yawTowardsTarget, 6, 2000, 1);
    }

    temp = CLAMP(pitchTowardsTarget, minHeadPitch, (s16)(u16)maxHeadPitch);
    Math_SmoothStepToS(&interactInfo->headRot.x, temp, 6, 2000, 1);

    torsoPitch = pitchTowardsTarget - interactInfo->headRot.x;

    temp = CLAMP(torsoPitch, minTorsoPitch, maxTorsoPitch);
    Math_SmoothStepToS(&interactInfo->torsoRot.x, temp, 6, 2000, 1);
}

s16 Npc_GetTrackingPresetMaxPlayerYaw(s16 presetIndex) {
    return sNpcTrackingPresets[presetIndex].maxYawForPlayerTracking;
}

/**
 * Handles NPC tracking modes and auto-turning towards the player when
 * NPC_TRACKING_PLAYER_AUTO_TURN tracking mode is used.
 *
 * Returns a tracking mode that will determine which actor limbs
 * will be rotated towards the target.
 *
 * When the player is behind the actor (i.e. not in the yaw range in front of the actor
 * defined by maxYawForPlayerTracking), the actor will start an auto-turn sequence:
 *   - look forward for 30-60 frames
 *   - turn head to look at the player for 10-20 frames
 *   - look forward for 30-60 frames
 *   - turn the entire body to face the player
 *
 * @param distanceRange Max distance to player that tracking and auto-turning will be active for
 * @param maxYawForPlayerTracking Maximum angle for tracking the player.
 * @param trackingMode The tracking mode selected by the actor. If this is not
 *        NPC_TRACKING_PLAYER_AUTO_TURN this function does nothing
 *
 * @return The tracking mode (NpcTrackingMode) to use for the current frame.
 */
s16 Npc_UpdateAutoTurn(Actor* actor, NpcInteractInfo* interactInfo, f32 distanceRange, s16 maxYawForPlayerTracking,
                       s16 trackingMode) {

    s32 pad;
    s16 yaw;
    s16 yawDiff;

    if (trackingMode != NPC_TRACKING_PLAYER_AUTO_TURN) {
        return trackingMode;
    }

    if (interactInfo->talkState != NPC_TALK_STATE_IDLE) {
        // When talking, always fully turn to face the player
        return NPC_TRACKING_FULL_BODY;
    }

    if (distanceRange < Math_Vec3f_DistXYZ(&actor->world.pos, &interactInfo->trackPos)) {
        // Player is too far away, do not track
        interactInfo->autoTurnTimer = 0;
        interactInfo->autoTurnState = 0;
        return NPC_TRACKING_NONE;
    }

    yaw = Math_Vec3f_Yaw(&actor->world.pos, &interactInfo->trackPos);
    yawDiff = ABS((s16)((f32)yaw - actor->shape.rot.y));
    if (maxYawForPlayerTracking >= yawDiff) {
        // Player is in front of the actor, track with the head and the torso
        interactInfo->autoTurnTimer = 0;
        interactInfo->autoTurnState = 0;
        return NPC_TRACKING_HEAD_AND_TORSO;
    }

    // Player is behind the actor, run the auto-turn sequence.

    if (DECR(interactInfo->autoTurnTimer) != 0) {
        // While the timer is still running, return the previous tracking mode
        return interactInfo->trackingMode;
    }

    switch (interactInfo->autoTurnState) {
        case 0:
        case 2:
            // Just stand still, not tracking the player
            interactInfo->autoTurnTimer = Rand_S16Offset(30, 30);
            interactInfo->autoTurnState++;
            return NPC_TRACKING_NONE;
        case 1:
            // Glance at the player by only turning the head
            interactInfo->autoTurnTimer = Rand_S16Offset(10, 10);
            interactInfo->autoTurnState++;
            return NPC_TRACKING_HEAD;
    }

    // Auto-turn sequence complete, turn towards the player
    return NPC_TRACKING_FULL_BODY;
}

/**
 * Rotates the actor's whole body, torso and head tracking the point specified in NpcInteractInfo.trackPos.
 * Uses angle limits from a preset selected from from sNpcTrackingPresets.
 *
 * The trackingMode parameter controls whether the head and torso are turned towards the target.
 * If not, they are smoothly turned towards zero. Setting the parameter to NPC_TRACKING_FULL_BODY
 * causes the actor's whole body to be rotated to face the target.
 *
 * If NPC_TRACKING_PLAYER_AUTO_TURN is used, the actor will track the player with its head and torso as long
 * as the player is in front of the actor (within a yaw angle specified in the option preset).
 * If the player is outside of this angle, the actor will turn to face the player after a while.
 *
 * @see Npc_UpdateAutoTurn
 * @see sNpcTrackingPresets
 * @see NpcTrackingMode
 *
 * @param presetIndex The index to a preset in sNpcTrackingPresets
 * @param trackingMode A value from NpcTrackingMode enum
 */
void Npc_TrackPoint(Actor* actor, NpcInteractInfo* interactInfo, s16 presetIndex, s16 trackingMode) {
    NpcTrackingRotLimits rotLimits;

    interactInfo->trackingMode =
        Npc_UpdateAutoTurn(actor, interactInfo, sNpcTrackingPresets[presetIndex].autoTurnDistanceRange,
                           sNpcTrackingPresets[presetIndex].maxYawForPlayerTracking, trackingMode);

    rotLimits = sNpcTrackingPresets[presetIndex].rotLimits;

    switch (interactInfo->trackingMode) {
        case NPC_TRACKING_NONE:
            rotLimits.maxHeadYaw = 0;
            rotLimits.maxHeadPitch = 0;
            rotLimits.minHeadPitch = 0;
            FALLTHROUGH;
        case NPC_TRACKING_HEAD:
            rotLimits.maxTorsoYaw = 0;
            rotLimits.maxTorsoPitch = 0;
            rotLimits.minTorsoPitch = 0;
            FALLTHROUGH;
        case NPC_TRACKING_HEAD_AND_TORSO:
            rotLimits.rotateYaw = false;
            break;
    }

    Npc_TrackPointWithLimits(actor, interactInfo, rotLimits.maxHeadYaw, rotLimits.maxHeadPitch, rotLimits.minHeadPitch,
                             rotLimits.maxTorsoYaw, rotLimits.maxTorsoPitch, rotLimits.minTorsoPitch,
                             rotLimits.rotateYaw);
}

Gfx* func_80034B28(GraphicsContext* gfxCtx) {
    Gfx* displayList;

    displayList = GRAPH_ALLOC(gfxCtx, sizeof(Gfx));
    gSPEndDisplayList(displayList);

    return displayList;
}

Gfx* func_80034B54(GraphicsContext* gfxCtx) {
    Gfx* displayListHead;
    Gfx* displayList;

    displayList = displayListHead = GRAPH_ALLOC(gfxCtx, 2 * sizeof(Gfx));

    gDPSetRenderMode(displayListHead++, G_RM_FOG_SHADE_A,
                     AA_EN | Z_CMP | Z_UPD | IM_RD | CLR_ON_CVG | CVG_DST_WRAP | ZMODE_XLU | FORCE_BL |
                         GBL_c2(G_BL_CLR_IN, G_BL_A_IN, G_BL_CLR_MEM, G_BL_1MA));

    gSPEndDisplayList(displayListHead++);

    return displayList;
}

void func_80034BA0(PlayState* play, SkelAnime* skelAnime, OverrideLimbDraw overrideLimbDraw, PostLimbDraw postLimbDraw,
                   Actor* actor, s16 alpha) {
    OPEN_DISPS(play->state.gfxCtx, "../z_actor.c", 8831);

    Gfx_SetupDL_25Opa(play->state.gfxCtx);

    gDPPipeSync(POLY_OPA_DISP++);
    gDPSetEnvColor(POLY_OPA_DISP++, 0, 0, 0, alpha);
    gDPPipeSync(POLY_OPA_DISP++);
    gSPSegment(POLY_OPA_DISP++, 0x0C, func_80034B28(play->state.gfxCtx));

    POLY_OPA_DISP = SkelAnime_DrawFlex(play, skelAnime->skeleton, skelAnime->jointTable, skelAnime->dListCount,
                                       overrideLimbDraw, postLimbDraw, actor, POLY_OPA_DISP);

    CLOSE_DISPS(play->state.gfxCtx, "../z_actor.c", 8860);
}

void func_80034CC4(PlayState* play, SkelAnime* skelAnime, OverrideLimbDraw overrideLimbDraw, PostLimbDraw postLimbDraw,
                   Actor* actor, s16 alpha) {
    OPEN_DISPS(play->state.gfxCtx, "../z_actor.c", 8876);

    Gfx_SetupDL_25Xlu(play->state.gfxCtx);

    gDPPipeSync(POLY_XLU_DISP++);
    gDPSetEnvColor(POLY_XLU_DISP++, 0, 0, 0, alpha);
    gSPSegment(POLY_XLU_DISP++, 0x0C, func_80034B54(play->state.gfxCtx));

    POLY_XLU_DISP = SkelAnime_DrawFlex(play, skelAnime->skeleton, skelAnime->jointTable, skelAnime->dListCount,
                                       overrideLimbDraw, postLimbDraw, actor, POLY_XLU_DISP);

    CLOSE_DISPS(play->state.gfxCtx, "../z_actor.c", 8904);
}

s16 func_80034DD4(Actor* actor, PlayState* play, s16 arg2, f32 arg3) {
    Player* player = GET_PLAYER(play);
    f32 var;

    if ((play->csCtx.state != CS_STATE_IDLE) || gDebugCamEnabled) {
        var = Math_Vec3f_DistXYZ(&actor->world.pos, &play->view.eye) * 0.25f;
    } else {
        var = Math_Vec3f_DistXYZ(&actor->world.pos, &player->actor.world.pos);
    }

    if (arg3 < var) {
        actor->flags &= ~ACTOR_FLAG_ATTENTION_ENABLED;
        Math_SmoothStepToS(&arg2, 0, 6, 0x14, 1);
    } else {
        actor->flags |= ACTOR_FLAG_ATTENTION_ENABLED;
        Math_SmoothStepToS(&arg2, 0xFF, 6, 0x14, 1);
    }

    return arg2;
}

void Animation_ChangeByInfo(SkelAnime* skelAnime, AnimationInfo* animationInfo, s32 index) {
    f32 frameCount;

    animationInfo += index;

    if (animationInfo->frameCount > 0.0f) {
        frameCount = animationInfo->frameCount;
    } else {
        frameCount = Animation_GetLastFrame(animationInfo->animation);
    }

    Animation_Change(skelAnime, animationInfo->animation, animationInfo->playSpeed, animationInfo->startFrame,
                     frameCount, animationInfo->mode, animationInfo->morphFrames);
}

void func_80034F54(PlayState* play, s16* arg1, s16* arg2, s32 arg3) {
    u32 frames = play->gameplayFrames;
    s32 i;

    for (i = 0; i < arg3; i++) {
        arg1[i] = (0x814 + 50 * i) * frames;
        arg2[i] = (0x940 + 50 * i) * frames;
    }
}

void Actor_Noop(Actor* actor, PlayState* play) {
}

s32 func_80035124(Actor* actor, PlayState* play) {
    s32 ret = 0;

    switch (actor->params) {
        case 0:
            if (Actor_HasParent(actor, play)) {
                actor->params = 1;
            } else if (!(actor->bgCheckFlags & BGCHECKFLAG_GROUND)) {
                Actor_MoveXZGravity(actor);
                Math_SmoothStepToF(&actor->speed, 0.0f, 1.0f, 0.1f, 0.0f);
            } else if ((actor->bgCheckFlags & BGCHECKFLAG_GROUND_TOUCH) && (actor->velocity.y < -4.0f)) {
                ret = 1;
            } else {
                actor->shape.rot.x = actor->shape.rot.z = 0;
                Actor_OfferCarry(actor, play);
            }
            break;
        case 1:
            if (Actor_HasNoParent(actor, play)) {
                actor->params = 0;
            }
            break;
    }

    Actor_UpdateBgCheckInfo(
        play, actor, actor->colChkInfo.cylHeight, actor->colChkInfo.cylRadius, actor->colChkInfo.cylRadius,
        UPDBGCHECKINFO_FLAG_0 | UPDBGCHECKINFO_FLAG_2 | UPDBGCHECKINFO_FLAG_3 | UPDBGCHECKINFO_FLAG_4);

    return ret;
}

#include "z_cheap_proc.inc.c"

u8 func_800353E8(PlayState* play) {
    Player* player = GET_PLAYER(play);

    return player->unk_845;
}

/**
 * Finds the first actor instance of a specified ID and category within a given range from
 * an actor if there is one. If the ID provided is -1, this will look for any actor of the
 * specified category rather than a specific ID.
 */
Actor* Actor_FindNearby(PlayState* play, Actor* refActor, s16 actorId, u8 actorCategory, f32 range) {
    Actor* actor = play->actorCtx.actorLists[actorCategory].head;

    while (actor != NULL) {
        if (actor == refActor || ((actorId != -1) && (actorId != actor->id))) {
            actor = actor->next;
        } else {
            if (Actor_WorldDistXYZToActor(refActor, actor) <= range) {
                return actor;
            } else {
                actor = actor->next;
            }
        }
    }

    return NULL;
}

s32 func_800354B4(PlayState* play, Actor* actor, f32 range, s16 arg3, s16 arg4, s16 arg5) {
    Player* player = GET_PLAYER(play);
    s16 var1;
    s16 var2;

    var1 = (s16)(actor->yawTowardsPlayer + 0x8000) - player->actor.shape.rot.y;
    var2 = actor->yawTowardsPlayer - arg5;

    if ((actor->xzDistToPlayer <= range) && (player->meleeWeaponState != 0) && (arg4 >= ABS(var1)) &&
        (arg3 >= ABS(var2))) {
        return true;
    } else {
        return false;
    }
}

void func_8003555C(PlayState* play, Vec3f* pos, Vec3f* velocity, Vec3f* accel) {
    Color_RGBA8 color1;
    Color_RGBA8 color2;

    color1.r = 200;
    color1.g = 160;
    color1.b = 120;

    color2.r = 130;
    color2.g = 90;
    color2.b = 50;

    //! @bug color1 and color2 alpha components not set before being passed on
    EffectSsKiraKira_SpawnSmall(play, pos, velocity, accel, &color1, &color2);
}

Vec3f D_80116268 = { 0.0f, -1.5f, 0.0f };
Vec3f D_80116274 = { 0.0f, -0.2f, 0.0f };

Gfx D_80116280[] = {
    gsDPSetRenderMode(G_RM_FOG_SHADE_A, AA_EN | Z_CMP | Z_UPD | IM_RD | CLR_ON_CVG | CVG_DST_WRAP | ZMODE_XLU |
                                            FORCE_BL | GBL_c2(G_BL_CLR_IN, G_BL_A_IN, G_BL_CLR_MEM, G_BL_1MA)),
    gsDPSetAlphaCompare(G_AC_THRESHOLD),
    gsSPEndDisplayList(),
};

void func_800355B8(PlayState* play, Vec3f* pos) {
    func_8003555C(play, pos, &D_80116268, &D_80116274);
}

u8 func_800355E4(PlayState* play, Collider* collider) {
    Player* player = GET_PLAYER(play);

    if ((collider->acFlags & AC_TYPE_PLAYER) && (player->meleeWeaponState != 0) &&
        (player->meleeWeaponAnimation == PLAYER_MWA_HAMMER_FORWARD)) {
        return true;
    } else {
        return false;
    }
}

u8 Actor_ApplyDamage(Actor* actor) {
    if (actor->colChkInfo.damage >= actor->colChkInfo.health) {
        actor->colChkInfo.health = 0;
    } else {
        actor->colChkInfo.health -= actor->colChkInfo.damage;
    }

    return actor->colChkInfo.health;
}

void Actor_SetDropFlag(Actor* actor, ColliderElement* elem, s32 freezeFlag) {
    if (elem->acHitElem == NULL) {
        actor->dropFlag = 0x00;
    } else if (freezeFlag && (elem->acHitElem->atDmgInfo.dmgFlags & (DMG_UNKNOWN_1 | DMG_MAGIC_ICE | DMG_MAGIC_FIRE))) {
        actor->freezeTimer = elem->acHitElem->atDmgInfo.damage;
        actor->dropFlag = 0x00;
    } else if (elem->acHitElem->atDmgInfo.dmgFlags & DMG_ARROW_FIRE) {
        actor->dropFlag = 0x01;
    } else if (elem->acHitElem->atDmgInfo.dmgFlags & DMG_ARROW_ICE) {
        actor->dropFlag = 0x02;
    } else if (elem->acHitElem->atDmgInfo.dmgFlags & DMG_ARROW_UNK1) {
        actor->dropFlag = 0x04;
    } else if (elem->acHitElem->atDmgInfo.dmgFlags & DMG_ARROW_UNK2) {
        actor->dropFlag = 0x08;
    } else if (elem->acHitElem->atDmgInfo.dmgFlags & DMG_ARROW_UNK3) {
        actor->dropFlag = 0x10;
    } else if (elem->acHitElem->atDmgInfo.dmgFlags & DMG_ARROW_LIGHT) {
        actor->dropFlag = 0x20;
    } else if (elem->acHitElem->atDmgInfo.dmgFlags & DMG_MAGIC_LIGHT) {
        if (freezeFlag) {
            actor->freezeTimer = elem->acHitElem->atDmgInfo.damage;
        }
        actor->dropFlag = 0x40;
    } else {
        actor->dropFlag = 0x00;
    }
}

void Actor_SetDropFlagJntSph(Actor* actor, ColliderJntSph* jntSph, s32 freezeFlag) {
    ColliderElement* elem;
    s32 flag;
    s32 i;

    actor->dropFlag = 0x00;

    for (i = jntSph->count - 1; i >= 0; i--) {
        elem = &jntSph->elements[i].base;
        if (elem->acHitElem == NULL) {
            flag = 0x00;
        } else if (freezeFlag &&
                   (elem->acHitElem->atDmgInfo.dmgFlags & (DMG_UNKNOWN_1 | DMG_MAGIC_ICE | DMG_MAGIC_FIRE))) {
            actor->freezeTimer = elem->acHitElem->atDmgInfo.damage;
            flag = 0x00;
        } else if (elem->acHitElem->atDmgInfo.dmgFlags & DMG_ARROW_FIRE) {
            flag = 0x01;
        } else if (elem->acHitElem->atDmgInfo.dmgFlags & DMG_ARROW_ICE) {
            flag = 0x02;
        } else if (elem->acHitElem->atDmgInfo.dmgFlags & DMG_ARROW_UNK1) {
            flag = 0x04;
        } else if (elem->acHitElem->atDmgInfo.dmgFlags & DMG_ARROW_UNK2) {
            flag = 0x08;
        } else if (elem->acHitElem->atDmgInfo.dmgFlags & DMG_ARROW_UNK3) {
            flag = 0x10;
        } else if (elem->acHitElem->atDmgInfo.dmgFlags & DMG_ARROW_LIGHT) {
            flag = 0x20;
        } else if (elem->acHitElem->atDmgInfo.dmgFlags & DMG_MAGIC_LIGHT) {
            if (freezeFlag) {
                actor->freezeTimer = elem->acHitElem->atDmgInfo.damage;
            }
            flag = 0x40;
        } else {
            flag = 0x00;
        }
        actor->dropFlag |= flag;
    }
}

void func_80035844(Vec3f* arg0, Vec3f* arg1, Vec3s* arg2, s32 arg3) {
    f32 dx = arg1->x - arg0->x;
    f32 dz = arg1->z - arg0->z;
    f32 dy = arg3 ? (arg1->y - arg0->y) : (arg0->y - arg1->y);

    arg2->y = Math_Atan2S(dz, dx);
    arg2->x = Math_Atan2S(sqrtf(SQ(dx) + SQ(dz)), dy);
}

/**
 * Spawns En_Part (Dissipating Flames) actor as a child of the given actor.
 */
Actor* func_800358DC(Actor* actor, Vec3f* spawnPos, Vec3s* spawnRot, f32* arg3, s32 timer, s16* unused, PlayState* play,
                     s16 params, Gfx* dList) {
    EnPart* spawnedEnPart;

    spawnedEnPart = (EnPart*)Actor_SpawnAsChild(&play->actorCtx, actor, play, ACTOR_EN_PART, spawnPos->x, spawnPos->y,
                                                spawnPos->z, spawnRot->x, spawnRot->y, actor->objectSlot, params);
    if (spawnedEnPart != NULL) {
        spawnedEnPart->actor.scale = actor->scale;
        spawnedEnPart->actor.speed = arg3[0];
        spawnedEnPart->displayList = dList;
        spawnedEnPart->action = 2;
        spawnedEnPart->timer = timer;
        spawnedEnPart->rotZ = arg3[1];
        spawnedEnPart->rotZSpeed = arg3[2];
        return &spawnedEnPart->actor;
    }

    return NULL;
}

void func_800359B8(Actor* actor, s16 arg1, Vec3s* arg2) {
    if (actor->floorPoly != NULL) {
        f32 floorPolyNormalX;
        f32 floorPolyNormalY;
        f32 floorPolyNormalZ;
        f32 sp38;
        f32 sp34;
        f32 sp30;
        f32 sp2C;
        f32 sp28;
        f32 sp24;
        CollisionPoly* floorPoly;
        s32 pad;

        floorPoly = actor->floorPoly;
        floorPolyNormalX = COLPOLY_GET_NORMAL(floorPoly->normal.x);
        floorPolyNormalY = COLPOLY_GET_NORMAL(floorPoly->normal.y);
        floorPolyNormalZ = COLPOLY_GET_NORMAL(floorPoly->normal.z);

        sp38 = Math_SinS(arg1);
        sp34 = Math_CosS(arg1);
        sp28 = (-(floorPolyNormalX * sp38) - (floorPolyNormalZ * sp34));
        arg2->x = -RAD_TO_BINANG(Math_FAtan2F(sp28 * floorPolyNormalY, 1.0f));

        sp2C = Math_SinS(arg1 - 16375);
        sp30 = Math_CosS(arg1 - 16375);
        sp24 = (-(floorPolyNormalX * sp2C) - (floorPolyNormalZ * sp30));
        arg2->z = -RAD_TO_BINANG(Math_FAtan2F(sp24 * floorPolyNormalY, 1.0f));
    }
}

void func_80035B18(PlayState* play, Actor* actor, u16 textId) {
    Message_ContinueTextbox(play, textId);
    actor->textId = textId;
}

/**
 * Tests if event_chk_inf flag is set.
 */
s32 Flags_GetEventChkInf(s32 flag) {
    return GET_EVENTCHKINF(flag);
}

/**
 * Sets event_chk_inf flag.
 */
void Flags_SetEventChkInf(s32 flag) {
    SET_EVENTCHKINF(flag);
}

/**
 * Tests if inf_table flag is set.
 */
s32 Flags_GetInfTable(s32 flag) {
    return GET_INFTABLE(flag);
}

/**
 * Sets inf_table flag.
 */
void Flags_SetInfTable(s32 flag) {
    SET_INFTABLE(flag);
}

u32 func_80035BFC(PlayState* play, s16 arg1) {
    u16 retTextId = 0;

    switch (arg1) {
        case 0:
            if (Flags_GetEventChkInf(EVENTCHKINF_09)) {
                if (Flags_GetInfTable(INFTABLE_05)) {
                    retTextId = 0x1048;
                } else {
                    retTextId = 0x1047;
                }
            } else {
                if (Flags_GetEventChkInf(EVENTCHKINF_02)) {
                    if (Flags_GetInfTable(INFTABLE_03)) {
                        retTextId = 0x1032;
                    } else {
                        retTextId = 0x1031;
                    }
                } else {
                    if (Flags_GetInfTable(INFTABLE_00)) {
                        if (Flags_GetInfTable(INFTABLE_01)) {
                            retTextId = 0x1003;
                        } else {
                            retTextId = 0x1002;
                        }
                    } else {
                        retTextId = 0x1001;
                    }
                }
            }
            break;
        case 1:
            if (!LINK_IS_ADULT) {
                if (Flags_GetEventChkInf(EVENTCHKINF_09)) {
                    if (Flags_GetInfTable(INFTABLE_10)) {
                        retTextId = 0x1046;
                    } else {
                        retTextId = 0x1045;
                    }
                } else {
                    if (Flags_GetEventChkInf(EVENTCHKINF_03)) {
                        if (Flags_GetInfTable(INFTABLE_0E)) {
                            retTextId = 0x1034;
                        } else {
                            retTextId = 0x1033;
                        }
                    } else {
                        if (Flags_GetInfTable(INFTABLE_0C)) {
                            retTextId = 0x1030;
                        } else {
                            retTextId = 0x102F;
                        }
                    }
                }
            } else {
                if (Flags_GetEventChkInf(EVENTCHKINF_5C)) {
                    if (Flags_GetInfTable(INFTABLE_19)) {
                        retTextId = 0x1071;
                    } else {
                        retTextId = 0x1070;
                    }
                } else {
                    if (Flags_GetEventChkInf(EVENTCHKINF_0B)) {
                        if (Flags_GetInfTable(INFTABLE_17)) {
                            retTextId = 0x1068;
                        } else {
                            retTextId = 0x1067;
                        }
                    } else {
                        if (Flags_GetInfTable(INFTABLE_15)) {
                            retTextId = 0x1061;
                        } else {
                            retTextId = 0x1060;
                        }
                    }
                }
            }
            break;
        case 2:
            if (!LINK_IS_ADULT) {
                if (Flags_GetEventChkInf(EVENTCHKINF_09)) {
                    retTextId = 0x1042;
                } else {
                    retTextId = 0x1004;
                }
            } else {
                if (Flags_GetEventChkInf(EVENTCHKINF_5C)) {
                    retTextId = 0x1072;
                } else if (Flags_GetInfTable(INFTABLE_41)) {
                    retTextId = 0x1055;
                } else {
                    retTextId = 0x1056;
                }
            }
            break;
        case 3:
            if (!LINK_IS_ADULT) {
                if (Flags_GetEventChkInf(EVENTCHKINF_09)) {
                    retTextId = 0x1043;
                } else {
                    if (Flags_GetInfTable(INFTABLE_1E)) {
                        retTextId = 0x1006;
                    } else {
                        retTextId = 0x1005;
                    }
                }
            } else {
                if (Flags_GetEventChkInf(EVENTCHKINF_5C)) {
                    retTextId = 0x1073;
                } else {
                    retTextId = 0x105A;
                }
            }
            break;
        case 4:
            if (!LINK_IS_ADULT) {
                if (Flags_GetEventChkInf(EVENTCHKINF_09)) {
                    retTextId = 0x1042;
                } else {
                    retTextId = 0x1007;
                }
            } else {
                if (Flags_GetEventChkInf(EVENTCHKINF_5C)) {
                    retTextId = 0x1072;
                } else if (Flags_GetInfTable(INFTABLE_47)) {
                    retTextId = 0x105E;
                } else {
                    retTextId = 0x105D;
                }
            }
            break;
        case 5:
            if (!LINK_IS_ADULT) {
                if (Flags_GetEventChkInf(EVENTCHKINF_09)) {
                    retTextId = 0x1044;
                } else if (Flags_GetInfTable(INFTABLE_22)) {
                    retTextId = 0x1009;
                } else {
                    retTextId = 0x1008;
                }
            } else {
                if (Flags_GetEventChkInf(EVENTCHKINF_5C)) {
                    retTextId = 0x1075;
                } else {
                    retTextId = 0x105B;
                }
            }
            break;
        case 6:
            if (!LINK_IS_ADULT) {
                if (Flags_GetEventChkInf(EVENTCHKINF_09)) {
                    retTextId = 0x1042;
                } else if (Flags_GetInfTable(INFTABLE_24)) {
                    retTextId = 0x100B;
                } else {
                    retTextId = 0x100A;
                }
            } else {
                if (Flags_GetEventChkInf(EVENTCHKINF_5C)) {
                    retTextId = 0x1056;
                } else {
                    retTextId = 0x105F;
                }
            }
            break;
        case 7:
            if (!LINK_IS_ADULT) {
                if (Flags_GetEventChkInf(EVENTCHKINF_09)) {
                    retTextId = 0x1043;
                } else if (Flags_GetInfTable(INFTABLE_26)) {
                    retTextId = 0x100D;
                } else {
                    retTextId = 0x100C;
                }
            } else {
                if (Flags_GetEventChkInf(EVENTCHKINF_5C)) {
                    retTextId = 0x1057;
                } else {
                    retTextId = 0x1057;
                }
            }
            break;
        case 8:
            if (!LINK_IS_ADULT) {
                if (Flags_GetEventChkInf(EVENTCHKINF_09)) {
                    retTextId = 0x1043;
                } else if (Flags_GetInfTable(INFTABLE_28)) {
                    retTextId = 0x1019;
                } else {
                    retTextId = 0x100E;
                }
            } else {
                if (Flags_GetEventChkInf(EVENTCHKINF_5C)) {
                    retTextId = 0x1077;
                } else if (Flags_GetInfTable(INFTABLE_51)) {
                    retTextId = 0x1058;
                } else {
                    retTextId = 0x1059;
                }
            }
            break;
        case 9:
            if (!LINK_IS_ADULT) {
                if (Flags_GetEventChkInf(EVENTCHKINF_09)) {
                    retTextId = 0x1049;
                } else {
                    retTextId = 0x1035;
                }
            } else {
                if (Flags_GetEventChkInf(EVENTCHKINF_5C)) {
                    retTextId = 0x1079;
                } else {
                    retTextId = 0x104E;
                }
            }
            break;
        case 10:
            if (!LINK_IS_ADULT) {
                if (Flags_GetEventChkInf(EVENTCHKINF_09)) {
                    retTextId = 0x104A;
                } else {
                    retTextId = 0x1038;
                }
            } else {
                if (Flags_GetEventChkInf(EVENTCHKINF_5C)) {
                    retTextId = 0x1079;
                } else if (Flags_GetInfTable(INFTABLE_59)) {
                    retTextId = 0x1050;
                } else {
                    retTextId = 0x104F;
                }
            }
            break;
        case 11:
            if (!LINK_IS_ADULT) {
                if (Flags_GetEventChkInf(EVENTCHKINF_09)) {
                    retTextId = 0x104B;
                } else {
                    retTextId = 0x103C;
                }
            } else {
                if (Flags_GetEventChkInf(EVENTCHKINF_5C)) {
                    retTextId = 0x107B;
                } else {
                    retTextId = 0x1051;
                }
            }
            break;
        case 12:
            if (!LINK_IS_ADULT) {
                if (Flags_GetEventChkInf(EVENTCHKINF_09)) {
                    retTextId = 0x104C;
                } else {
                    retTextId = 0x103D;
                }
            } else {
                if (Flags_GetEventChkInf(EVENTCHKINF_5C)) {
                    retTextId = 0x107C;
                } else {
                    retTextId = 0x1052;
                }
            }
            break;
        case 13:
            if (!LINK_IS_ADULT) {
                if (Flags_GetEventChkInf(EVENTCHKINF_09)) {
                    retTextId = 0x104D;
                } else {
                    retTextId = 0x103E;
                }
            } else {
                if (Flags_GetEventChkInf(EVENTCHKINF_5C)) {
                    retTextId = 0x106E;
                } else if (Flags_GetInfTable(INFTABLE_61)) {
                    retTextId = 0x1053;
                } else {
                    retTextId = 0x1054;
                }
            }
            break;
        case 15:
            if (Flags_GetEventChkInf(EVENTCHKINF_5C)) {
                retTextId = 0x1078;
            } else if (Flags_GetInfTable(INFTABLE_66)) {
                retTextId = 0x1066;
            } else {
                retTextId = 0x1062;
            }
            break;
        case 16:
            if (play->sceneId == SCENE_HYRULE_CASTLE) {
                retTextId = 0x7002;
            } else if (Flags_GetInfTable(INFTABLE_6A)) {
                retTextId = 0x7004;
            } else if ((gSaveContext.save.dayTime >= CLOCK_TIME(6, 0)) &&
                       (gSaveContext.save.dayTime <= CLOCK_TIME(18, 30))) {
                retTextId = 0x7002;
            } else {
                retTextId = 0x7003;
            }
            break;
        case 17:
            if (Flags_GetEventChkInf(EVENTCHKINF_09) && Flags_GetEventChkInf(EVENTCHKINF_25) &&
                Flags_GetEventChkInf(EVENTCHKINF_37)) {
                if (Flags_GetInfTable(INFTABLE_6C)) {
                    retTextId = 0x7008;
                } else {
                    retTextId = 0x7007;
                }
            } else {
                retTextId = 0;
            }
            break;
        case 19:
            retTextId = 0x702D;
            break;
        case 18:
            if (Flags_GetEventChkInf(EVENTCHKINF_09) && Flags_GetEventChkInf(EVENTCHKINF_25) &&
                Flags_GetEventChkInf(EVENTCHKINF_37)) {
                retTextId = 0x7006;
            } else {
                if (Flags_GetEventChkInf(EVENTCHKINF_RECEIVED_WEIRD_EGG)) {
                    if (Flags_GetInfTable(INFTABLE_71)) {
                        retTextId = 0x7072;
                    } else {
                        retTextId = 0x7071;
                    }
                } else {
                    retTextId = 0x7029;
                }
            }
            break;
        case 20:
        case 21:
            if (Flags_GetEventChkInf(EVENTCHKINF_42)) {
                retTextId = 0x2012;
            } else if (Flags_GetEventChkInf(EVENTCHKINF_41)) {
                if (Flags_GetInfTable(INFTABLE_76)) {
                    retTextId = 0x2011;
                } else {
                    retTextId = 0x2010;
                }
            } else if (Flags_GetEventChkInf(EVENTCHKINF_40)) {
                retTextId = 0x200F;
            } else {
                retTextId = 0x200E;
            }
            break;
        case 24:
            if (Flags_GetEventChkInf(EVENTCHKINF_09) && Flags_GetEventChkInf(EVENTCHKINF_25) &&
                Flags_GetEventChkInf(EVENTCHKINF_37)) {
                retTextId = 0x7044;
            } else {
                retTextId = 0x7015;
            }
            break;
        case 25:
            if (Flags_GetEventChkInf(EVENTCHKINF_09) && Flags_GetEventChkInf(EVENTCHKINF_25) &&
                Flags_GetEventChkInf(EVENTCHKINF_37)) {
                retTextId = 0x7045;
            } else {
                Flags_GetInfTable(INFTABLE_C2);
                retTextId = 0x7016;
            }
            break;
        case 26:
            if (Flags_GetEventChkInf(EVENTCHKINF_09) && Flags_GetEventChkInf(EVENTCHKINF_25) &&
                Flags_GetEventChkInf(EVENTCHKINF_37)) {
                retTextId = 0x7046;
            } else {
                Flags_GetInfTable(INFTABLE_C2);
                retTextId = 0x7018;
            }
            break;
        case 27:
            if (Flags_GetEventChkInf(EVENTCHKINF_09) && Flags_GetEventChkInf(EVENTCHKINF_25) &&
                Flags_GetEventChkInf(EVENTCHKINF_37)) {
                retTextId = 0x7047;
            } else if (Flags_GetEventChkInf(EVENTCHKINF_TALON_RETURNED_FROM_CASTLE)) {
                retTextId = 0x701A;
            } else if (Flags_GetEventChkInf(EVENTCHKINF_11)) {
                if (Flags_GetInfTable(INFTABLE_C6)) {
                    retTextId = 0x701C;
                } else {
                    retTextId = 0x701B;
                }
            } else {
                retTextId = 0x701A;
            }
            break;
        case 28:
            if (Flags_GetEventChkInf(EVENTCHKINF_09) && Flags_GetEventChkInf(EVENTCHKINF_25) &&
                Flags_GetEventChkInf(EVENTCHKINF_37)) {
                retTextId = 0x7048;
            } else {
                Flags_GetInfTable(INFTABLE_CA);
                retTextId = 0x701D;
            }
            break;
        case 29:
            if (Flags_GetEventChkInf(EVENTCHKINF_09) && Flags_GetEventChkInf(EVENTCHKINF_25) &&
                Flags_GetEventChkInf(EVENTCHKINF_37)) {
                retTextId = 0x7049;
            } else {
                Flags_GetInfTable(INFTABLE_CC);
                retTextId = 0x701F;
            }
            break;
        case 30:
            if (Flags_GetEventChkInf(EVENTCHKINF_09) && Flags_GetEventChkInf(EVENTCHKINF_25) &&
                Flags_GetEventChkInf(EVENTCHKINF_37)) {
                retTextId = 0x704A;
            } else {
                Flags_GetInfTable(INFTABLE_CE);
                retTextId = 0x7021;
            }
            break;
        case 31:
            if (Flags_GetEventChkInf(EVENTCHKINF_09) && Flags_GetEventChkInf(EVENTCHKINF_25) &&
                Flags_GetEventChkInf(EVENTCHKINF_37)) {
                retTextId = 0x704B;
            } else {
                Flags_GetInfTable(INFTABLE_D0);
                retTextId = 0x7023;
            }
            break;
        case 32:
            if (Flags_GetEventChkInf(EVENTCHKINF_09) && Flags_GetEventChkInf(EVENTCHKINF_25) &&
                Flags_GetEventChkInf(EVENTCHKINF_37)) {
                retTextId = 0x704C;
            } else {
                Flags_GetInfTable(INFTABLE_D2);
                retTextId = 0x7025;
            }
            break;
        case 33:
            if (Flags_GetEventChkInf(EVENTCHKINF_09) && Flags_GetEventChkInf(EVENTCHKINF_25) &&
                Flags_GetEventChkInf(EVENTCHKINF_37)) {
                retTextId = 0x704D;
            } else {
                Flags_GetInfTable(INFTABLE_D4);
                retTextId = 0x7027;
            }
            break;
        case 34:
            Flags_GetInfTable(INFTABLE_D6);
            retTextId = 0x403C;
            break;
        case 35:
            if (Flags_GetInfTable(INFTABLE_D8)) {
                retTextId = 0x5029;
            } else {
                retTextId = 0x5028;
            }
            break;
        case 37:
            retTextId = 0x5002;
            break;
        case 38:
            if (!LINK_IS_ADULT) {
                if (Flags_GetEventChkInf(EVENTCHKINF_25)) {
                    retTextId = 0x3027;
                } else if (Flags_GetEventChkInf(EVENTCHKINF_23)) {
                    retTextId = 0x3021;
                } else if (Flags_GetInfTable(INFTABLE_E0)) {
                    retTextId = 0x302A;
                } else {
                    retTextId = 0x3008;
                }
            } else {
                if (Flags_GetEventChkInf(EVENTCHKINF_20)) {
                    retTextId = 0x4043;
                } else {
                    retTextId = 0x302A;
                }
            }
            break;
        case 39:
            if (!LINK_IS_ADULT) {
                if (Flags_GetEventChkInf(EVENTCHKINF_25)) {
                    retTextId = 0x3027;
                } else if (Flags_GetEventChkInf(EVENTCHKINF_23)) {
                    retTextId = 0x3026;
                } else {
                    retTextId = 0x3009;
                }
            } else {
                if (Flags_GetEventChkInf(EVENTCHKINF_2A)) {
                    retTextId = 0x4043;
                } else {
                    retTextId = 0x302A;
                }
            }
            break;
        case 40:
            if (!LINK_IS_ADULT) {
                if (Flags_GetEventChkInf(EVENTCHKINF_25)) {
                    retTextId = 0x3027;
                } else if (Flags_GetEventChkInf(EVENTCHKINF_23)) {
                    retTextId = 0x3026;
                } else if (Flags_GetInfTable(INFTABLE_EB)) {
                    retTextId = 0x302B;
                } else {
                    retTextId = 0x300A;
                }
            } else {
                if (Flags_GetEventChkInf(EVENTCHKINF_2B)) {
                    retTextId = 0x4043;
                } else {
                    retTextId = 0x302A;
                }
            }
            break;
        case 41:
            if (!LINK_IS_ADULT) {
                if (Flags_GetEventChkInf(EVENTCHKINF_25)) {
                    retTextId = 0x3027;
                } else if (Flags_GetInfTable(INFTABLE_F0)) {
                    retTextId = 0x3015;
                } else {
                    retTextId = 0x3014;
                }
            } else {
                if (Flags_GetEventChkInf(EVENTCHKINF_2C)) {
                    retTextId = 0x4043;
                } else {
                    retTextId = 0x302A;
                }
            }
            break;
        case 42:
            if (!LINK_IS_ADULT) {
                if (Flags_GetEventChkInf(EVENTCHKINF_25)) {
                    retTextId = 0x3027;
                } else if (Flags_GetInfTable(INFTABLE_F4)) {
                    retTextId = 0x3017;
                } else {
                    retTextId = 0x3016;
                }
            } else {
                if (Flags_GetEventChkInf(EVENTCHKINF_2C)) {
                    retTextId = 0x4043;
                } else {
                    retTextId = 0x302A;
                }
            }
            break;
        case 43:
            if (!LINK_IS_ADULT) {
                if (Flags_GetEventChkInf(EVENTCHKINF_25)) {
                    retTextId = 0x3027;
                } else if (Flags_GetInfTable(INFTABLE_F8)) {
                    retTextId = 0x3019;
                } else {
                    retTextId = 0x3018;
                }
            } else {
                if (Flags_GetEventChkInf(EVENTCHKINF_2D)) {
                    retTextId = 0x4043;
                } else {
                    retTextId = 0x302A;
                }
            }
            break;
        case 48:
            if (Flags_GetEventChkInf(EVENTCHKINF_25)) {
                retTextId = 0x3029;
            } else if (Flags_GetEventChkInf(EVENTCHKINF_20) && Flags_GetEventChkInf(EVENTCHKINF_21)) {
                retTextId = 0x301B;
            } else {
                retTextId = 0x301A;
            }
            break;
        case 49:
            if (Flags_GetEventChkInf(EVENTCHKINF_37)) {
                retTextId = 0x402D;
            } else if (Flags_GetEventChkInf(EVENTCHKINF_30)) {
                retTextId = 0x4007;
            } else {
                retTextId = 0x4006;
            }
            break;
        case 50:
            if (Flags_GetEventChkInf(EVENTCHKINF_37)) {
                retTextId = 0x402E;
            } else if (Flags_GetEventChkInf(EVENTCHKINF_30)) {
                if (Flags_GetInfTable(INFTABLE_124)) {
                    retTextId = 0x4009;
                } else {
                    retTextId = 0x4008;
                }
            } else {
                retTextId = 0x4006;
            }
            break;
        case 51:
            if (Flags_GetEventChkInf(EVENTCHKINF_37)) {
                retTextId = 0x402D;
            } else if (Flags_GetEventChkInf(EVENTCHKINF_31)) {
                if (Flags_GetInfTable(INFTABLE_12A)) {
                    retTextId = 0x400B;
                } else {
                    retTextId = 0x402F;
                }
            } else if (Flags_GetEventChkInf(EVENTCHKINF_30)) {
                retTextId = 0x400A;
            } else {
                retTextId = 0x4006;
            }
            break;
        case 52:
            if (Flags_GetEventChkInf(EVENTCHKINF_37)) {
                retTextId = 0x402E;
            } else if (Flags_GetEventChkInf(EVENTCHKINF_30)) {
                retTextId = 0x400C;
            } else {
                retTextId = 0x4006;
            }
            break;
        case 53:
            if (Flags_GetEventChkInf(EVENTCHKINF_37)) {
                retTextId = 0x402D;
            } else if (Flags_GetEventChkInf(EVENTCHKINF_33)) {
                retTextId = 0x4010;
            } else if (Flags_GetEventChkInf(EVENTCHKINF_30)) {
                retTextId = 0x400F;
            } else {
                retTextId = 0x4006;
            }
            break;
        case 54:
            if (Flags_GetEventChkInf(EVENTCHKINF_37)) {
                retTextId = 0x402E;
            } else if (Flags_GetEventChkInf(EVENTCHKINF_30)) {
                retTextId = 0x4011;
            } else {
                retTextId = 0x4006;
            }
            break;
        case 55:
            if (!LINK_IS_ADULT) {
                if (Flags_GetEventChkInf(EVENTCHKINF_37)) {
                    retTextId = 0x402B;
                } else if (Flags_GetEventChkInf(EVENTCHKINF_31)) {
                    if (Flags_GetInfTable(INFTABLE_138)) {
                        retTextId = 0x401C;
                    } else {
                        retTextId = 0x401B;
                    }
                } else {
                    retTextId = 0x401A;
                }
            } else {
                retTextId = 0;
            }
            break;
        case 58:
            retTextId = 0x500F;
            break;
        case 59:
            retTextId = 0x5010;
            break;
        case 60:
            retTextId = 0x5012;
            break;
        case 61:
            if (Flags_GetInfTable(INFTABLE_166)) {
                retTextId = 0x5001;
            } else {
                retTextId = 0x5000;
            }
            break;
        case 62:
            retTextId = 0x5012;
            break;
        case 63:
            if (Flags_GetInfTable(INFTABLE_16A)) {
                retTextId = 0x5001;
            } else {
                retTextId = 0x5000;
            }
            break;
        case 71:
            if (Flags_GetEventChkInf(EVENTCHKINF_CAN_LEARN_EPONAS_SONG)) {
                retTextId = 0x2049;
            } else if (Flags_GetEventChkInf(EVENTCHKINF_TALKED_TO_CHILD_MALON_AT_RANCH)) {
                retTextId = 0x2048;
            } else if (Flags_GetEventChkInf(EVENTCHKINF_TALON_RETURNED_FROM_CASTLE)) {
                retTextId = 0x2047;
            } else if (Flags_GetEventChkInf(EVENTCHKINF_RECEIVED_WEIRD_EGG) &&
                       !Flags_GetEventChkInf(EVENTCHKINF_TALON_RETURNED_FROM_CASTLE)) {
                retTextId = 0x2044;
            } else if (Flags_GetEventChkInf(EVENTCHKINF_TALKED_TO_MALON_FIRST_TIME)) {
                if (Flags_GetEventChkInf(EVENTCHKINF_11)) {
                    retTextId = 0x2043;
                } else {
                    retTextId = 0x2042;
                }
            } else {
                retTextId = 0x2041;
            }
            break;
        case 72:
            if (!LINK_IS_ADULT) {
                if (Flags_GetEventChkInf(EVENTCHKINF_TALON_RETURNED_FROM_CASTLE)) {
                    retTextId = 0x2040;
                } else if (Flags_GetInfTable(INFTABLE_94)) {
                    retTextId = 0x2040;
                } else {
                    retTextId = 0x203F;
                }
            } else {
                if (!Flags_GetEventChkInf(EVENTCHKINF_EPONA_OBTAINED)) {
                    if (!IS_DAY) {
                        retTextId = 0x204E;
                    } else if (Flags_GetInfTable(INFTABLE_9A)) {
                        retTextId = 0x2031;
                    } else {
                        retTextId = 0x2030;
                    }
                } else {
                    retTextId = 0;
                }
            }
            break;
    }

    if (retTextId == 0) {
        retTextId = 1;
    }

    return retTextId;
}

void func_80036E50(u16 textId, s16 arg1) {
    switch (arg1) {
        case 0:
            switch (textId) {
                case 0x1001:
                    Flags_SetInfTable(INFTABLE_00);
                    return;
                case 0x1002:
                    Flags_SetInfTable(INFTABLE_01);
                    return;
                case 0x1031:
                    Flags_SetEventChkInf(EVENTCHKINF_03);
                    Flags_SetInfTable(INFTABLE_03);
                    return;
                case 0x1047:
                    Flags_SetInfTable(INFTABLE_05);
                    return;
            }
            return;
        case 1:
            switch (textId) {
                case 0x102F:
                    Flags_SetEventChkInf(EVENTCHKINF_02);
                    Flags_SetInfTable(INFTABLE_0C);
                    return;
                case 0x1033:
                    Audio_PlaySfxGeneral(NA_SE_SY_CORRECT_CHIME, &gSfxDefaultPos, 4, &gSfxDefaultFreqAndVolScale,
                                         &gSfxDefaultFreqAndVolScale, &gSfxDefaultReverb);
                    Flags_SetEventChkInf(EVENTCHKINF_04);
                    Flags_SetInfTable(INFTABLE_0E);
                    return;
                case 0x1045:
                    Flags_SetInfTable(INFTABLE_10);
                    return;
                case 0x1060:
                    Flags_SetInfTable(INFTABLE_15);
                    return;
                case 0x1067:
                    Flags_SetEventChkInf(EVENTCHKINF_0A);
                    Flags_SetInfTable(INFTABLE_17);
                    return;
                case 0x1070:
                    Flags_SetInfTable(INFTABLE_19);
                    return;
            }
            return;
        case 2:
            if (textId == 0x1056) {
                Flags_SetInfTable(INFTABLE_41);
            }
            return;
        case 3:
            if (textId == 0x1005) {
                Flags_SetInfTable(INFTABLE_1E);
            }
            return;
        case 4:
            if (textId == 0x105D) {
                Flags_SetInfTable(INFTABLE_47);
            }
            return;
        case 5:
            if (textId == 0x1008) {
                Flags_SetInfTable(INFTABLE_22);
            }
            return;
        case 6:
            if (textId == 0x100A) {
                Flags_SetInfTable(INFTABLE_24);
            }
            return;
        case 7:
            if (textId == 0x100C) {
                Flags_SetInfTable(INFTABLE_26);
            }
            return;
        case 8:
            if (textId == 0x100E) {
                Flags_SetInfTable(INFTABLE_28);
            }
            if (textId == 0x1059) {
                Flags_SetInfTable(INFTABLE_51);
            }
            return;
        case 10:
            if (textId == 0x104F) {
                Flags_SetInfTable(INFTABLE_59);
            }
            return;
        case 13:
            if (textId == 0x1054) {
                Flags_SetInfTable(INFTABLE_61);
            }
            return;
        case 15:
            if (textId == 0x1062) {
                Flags_SetInfTable(INFTABLE_66);
            }
            return;
        case 16:
            if (textId == 0x7002) {
                Flags_SetInfTable(INFTABLE_6A);
            }
            if (textId == 0x7003) {
                Flags_SetInfTable(INFTABLE_6A);
            }
            return;
        case 17:
            if (textId == 0x7007) {
                Flags_SetInfTable(INFTABLE_6C);
            }
            return;
        case 18:
            if (textId == 0x7071) {
                Flags_SetInfTable(INFTABLE_71);
            }
            return;
        case 20:
        case 21:
            if (textId == 0x2010) {
                Flags_SetInfTable(INFTABLE_76);
            }
            return;
        case 25:
            if (textId == 0x7016) {
                Flags_SetInfTable(INFTABLE_C2);
            }
            return;
        case 26:
            if (textId == 0x7018) {
                Flags_SetInfTable(INFTABLE_C4);
            }
            return;
        case 28:
            if (textId == 0x701D) {
                Flags_SetInfTable(INFTABLE_CA);
            }
            return;
        case 29:
            if (textId == 0x701F) {
                Flags_SetInfTable(INFTABLE_CC);
            }
            return;
        case 30:
            if (textId == 0x7021) {
                Flags_SetInfTable(INFTABLE_CE);
            }
            return;
        case 31:
            if (textId == 0x7023) {
                Flags_SetInfTable(INFTABLE_D0);
            }
            return;
        case 32:
            if (textId == 0x7025) {
                Flags_SetInfTable(INFTABLE_D2);
            }
            return;
        case 33:
            if (textId == 0x7027) {
                Flags_SetInfTable(INFTABLE_D4);
            }
            return;
        case 34:
            if (textId == 0x403C) {
                Flags_SetInfTable(INFTABLE_D6);
            }
            return;
        case 35:
            if (textId == 0x5028) {
                Flags_SetInfTable(INFTABLE_D8);
            }
            return;
        case 38:
            if (textId == 0x3008) {
                Flags_SetInfTable(INFTABLE_E0);
            }
            return;
        case 40:
            if (textId == 0x300B) {
                Flags_SetInfTable(INFTABLE_EB);
            }
            return;
        case 41:
            if (textId == 0x3014) {
                Flags_SetInfTable(INFTABLE_F0);
            }
            return;
        case 42:
            if (textId == 0x3016) {
                Flags_SetInfTable(INFTABLE_F4);
            }
            return;
        case 43:
            if (textId == 0x3018) {
                Flags_SetEventChkInf(EVENTCHKINF_20);
                Flags_SetInfTable(INFTABLE_F8);
            }
            return;
        case 48:
            if (textId == 0x3020) {
                Flags_SetEventChkInf(EVENTCHKINF_22);
                Flags_SetInfTable(INFTABLE_113);
            }
            return;
        case 49:
        case 52:
        case 53:
        case 54:
            if (textId == 0x4006) {
                Flags_SetEventChkInf(EVENTCHKINF_30);
            }
            return;
        case 50:
            if (textId == 0x4006) {
                Flags_SetEventChkInf(EVENTCHKINF_30);
            }
            if (textId == 0x4008) {
                Flags_SetInfTable(INFTABLE_124);
            }
            return;
        case 51:
            if (textId == 0x4006) {
                Flags_SetEventChkInf(EVENTCHKINF_30);
            }
            if (textId == 0x400A) {
                Flags_SetEventChkInf(EVENTCHKINF_32);
            }
            if (textId == 0x402F) {
                Flags_SetInfTable(INFTABLE_12A);
            }
            return;
        case 55:
            if (textId == 0x401B) {
                Flags_SetEventChkInf(EVENTCHKINF_33);
                Flags_SetInfTable(INFTABLE_138);
            }
            return;
        case 61:
            if (textId == 0x5000) {
                Flags_SetInfTable(INFTABLE_166);
            }
            return;
        case 63:
            if (textId == 0x5013) {
                Flags_SetInfTable(INFTABLE_16A);
            }
            return;
        case 71:
            if (textId == 0x2041) {
                Flags_SetEventChkInf(EVENTCHKINF_TALKED_TO_MALON_FIRST_TIME);
            }
            if (textId == 0x2044) {
                Flags_SetEventChkInf(EVENTCHKINF_RECEIVED_WEIRD_EGG);
            }
            if (textId == 0x2047) {
                Flags_SetEventChkInf(EVENTCHKINF_TALKED_TO_CHILD_MALON_AT_RANCH);
            }
            if (textId == 0x2048) {
                Flags_SetEventChkInf(EVENTCHKINF_CAN_LEARN_EPONAS_SONG);
            }
            return;
        case 72:
            return;
    }
}

s32 func_800374E0(PlayState* play, Actor* actor, u16 textId) {
    MessageContext* msgCtx = &play->msgCtx;
    s32 ret = 1;

    switch (textId) {
        case 0x1035:
            if (msgCtx->choiceIndex == 0) {
                if (Flags_GetInfTable(INFTABLE_2A)) {
                    func_80035B18(play, actor, 0x1036);
                } else {
                    func_80035B18(play, actor, 0x1041);
                }
            }
            if (msgCtx->choiceIndex == 1) {
                if (Flags_GetInfTable(INFTABLE_2B)) {
                    func_80035B18(play, actor, 0x1037);
                } else {
                    func_80035B18(play, actor, 0x1041);
                }
            }
            ret = 0;
            break;
        case 0x1038:
            if (msgCtx->choiceIndex == 0) {
                if (Flags_GetInfTable(INFTABLE_2E)) {
                    func_80035B18(play, actor, 0x1039);
                } else {
                    func_80035B18(play, actor, 0x1041);
                }
            }
            if (msgCtx->choiceIndex == 1) {
                if (Flags_GetInfTable(INFTABLE_2F)) {
                    func_80035B18(play, actor, 0x103A);
                } else {
                    func_80035B18(play, actor, 0x1041);
                }
            }
            if (msgCtx->choiceIndex == 2) {
                if (Flags_GetInfTable(INFTABLE_30)) {
                    func_80035B18(play, actor, 0x103B);
                } else {
                    func_80035B18(play, actor, 0x1041);
                }
            }
            ret = 0;
            break;
        case 0x103E:
            if (msgCtx->choiceIndex == 0) {
                func_80035B18(play, actor, 0x103F);
            }
            if (msgCtx->choiceIndex == 1) {
                func_80035B18(play, actor, 0x1040);
            }
            ret = 0;
            break;
        case 0x1041:
            if (msgCtx->choiceTextId == 0x1035) {
                if (msgCtx->choiceIndex == 0) {
                    func_80035B18(play, actor, 0x1036);
                    Flags_SetInfTable(INFTABLE_2A);
                }
                if (msgCtx->choiceIndex == 1) {
                    func_80035B18(play, actor, 0x1037);
                    Flags_SetInfTable(INFTABLE_2B);
                }
            }
            if (msgCtx->choiceTextId == 0x1038) {
                if (msgCtx->choiceIndex == 0) {
                    func_80035B18(play, actor, 0x1039);
                    Flags_SetInfTable(INFTABLE_2E);
                }
                if (msgCtx->choiceIndex == 1) {
                    func_80035B18(play, actor, 0x103A);
                    Flags_SetInfTable(INFTABLE_2F);
                }
                if (msgCtx->choiceIndex == 2) {
                    func_80035B18(play, actor, 0x103B);
                    Flags_SetInfTable(INFTABLE_30);
                }
            }
            ret = 0;
            break;
        case 0x1062:
            if (msgCtx->choiceIndex == 0) {
                func_80035B18(play, actor, 0x1063);
            }
            if (msgCtx->choiceIndex == 1) {
                func_80035B18(play, actor, 0x1064);
            }
            ret = 0;
            break;
        case 0x2030:
        case 0x2031:
            if (msgCtx->choiceIndex == 0) {
                if (gSaveContext.save.info.playerData.rupees >= 10) {
                    func_80035B18(play, actor, 0x2034);
                    Rupees_ChangeBy(-10);
                } else {
                    func_80035B18(play, actor, 0x2032);
                }
            }
            if (msgCtx->choiceIndex == 1) {
                func_80035B18(play, actor, 0x2032);
            }
            Flags_SetInfTable(INFTABLE_9A);
            ret = 0;
            break;
        case 0x2036:
        case 0x2037:
            if (msgCtx->choiceIndex == 0) {
                func_80035B18(play, actor, 0x201F);
            }
            if (msgCtx->choiceIndex == 1) {
                func_80035B18(play, actor, 0x205A);
            }
            ret = 0;
            break;
        case 0x2038:
            if (msgCtx->choiceIndex == 0) {
                break;
            }
            if (msgCtx->choiceIndex == 1) {
                func_80035B18(play, actor, 0x205A);
            }
            ret = 0;
            break;
        case 0x2034:
            if (msgCtx->choiceIndex != 0) {
                break;
            }
            func_80035B18(play, actor, 0x2035);
            ret = 0;
            break;
        case 0x2043:
            if (Flags_GetEventChkInf(EVENTCHKINF_RECEIVED_WEIRD_EGG)) {
                break;
            }
            func_80035B18(play, actor, 0x2044);
            ret = 0;
            break;
        case 0x205A:
            break;
        case 0x300A:
            if (msgCtx->choiceIndex == 0) {
                if (Flags_GetEventChkInf(EVENTCHKINF_22)) {
                    func_80035B18(play, actor, 0x300B);
                } else {
                    func_80035B18(play, actor, 0x300C);
                }
            }
            if (msgCtx->choiceIndex == 1) {
                func_80035B18(play, actor, 0x300D);
            }
            ret = 0;
            break;
        case 0x301B:
            if (msgCtx->choiceIndex == 0) {
                func_80035B18(play, actor, 0x301D);
            }
            if (msgCtx->choiceIndex == 1) {
                if (Flags_GetInfTable(INFTABLE_113)) {
                    func_80035B18(play, actor, 0x301F);
                } else {
                    func_80035B18(play, actor, 0x301E);
                }
            }
            ret = 0;
            break;
        case 0x301E:
            func_80035B18(play, actor, 0x3020);
            ret = 0;
            break;
        case 0x400C:
            if (msgCtx->choiceIndex == 0) {
                func_80035B18(play, actor, 0x400D);
            }
            if (msgCtx->choiceIndex == 1) {
                func_80035B18(play, actor, 0x400E);
            }
            ret = 0;
            break;
        case 0x7007:
            func_80035B18(play, actor, 0x703E);
            ret = 0;
            break;
        case 0x703E:
            func_80035B18(play, actor, 0x703F);
            ret = 0;
            break;
        case 0x703F:
            func_80035B18(play, actor, 0x7042);
            ret = 0;
            break;
    }

    return ret;
}

u16 func_80037C30(PlayState* play, s16 arg1) {
    return func_80035BFC(play, arg1);
}

s32 func_80037C5C(PlayState* play, s16 arg1, u16 textId) {
    func_80036E50(textId, arg1);
    return false;
}

s32 func_80037C94(PlayState* play, Actor* actor, s32 arg2) {
    return func_800374E0(play, actor, actor->textId);
}

s32 func_80037CB8(PlayState* play, Actor* actor, s16 arg2) {
    MessageContext* msgCtx = &play->msgCtx;
    s32 ret = false;

    switch (Message_GetState(msgCtx)) {
        case TEXT_STATE_CLOSING:
            func_80037C5C(play, arg2, actor->textId);
            ret = true;
            break;
        case TEXT_STATE_CHOICE:
        case TEXT_STATE_EVENT:
            if (Message_ShouldAdvance(play) && func_80037C94(play, actor, arg2)) {
                Audio_PlaySfxGeneral(NA_SE_SY_CANCEL, &gSfxDefaultPos, 4, &gSfxDefaultFreqAndVolScale,
                                     &gSfxDefaultFreqAndVolScale, &gSfxDefaultReverb);
                msgCtx->msgMode = MSGMODE_TEXT_CLOSING;
                ret = true;
            }
            break;
    }

    return ret;
}

s32 func_80037D98(PlayState* play, Actor* actor, s16 arg2, s32* arg3) {
    s16 var;
    s16 sp2C;
    s16 sp2A;
    s16 abs_var;

    if (Actor_TalkOfferAccepted(actor, play)) {
        *arg3 = 1;
        return true;
    }

    if (*arg3 == 1) {
        if (func_80037CB8(play, actor, arg2)) {
            *arg3 = 0;
        }
        return false;
    }

    Actor_GetScreenPos(play, actor, &sp2C, &sp2A);

    if ((sp2C < 0) || (sp2C > SCREEN_WIDTH) || (sp2A < 0) || (sp2A > SCREEN_HEIGHT)) {
        return false;
    }

    var = actor->yawTowardsPlayer - actor->shape.rot.y;
    abs_var = ABS(var);

    if (abs_var >= 0x4300) {
        return false;
    }

    if ((actor->xyzDistToPlayerSq > SQ(160.0f)) && !actor->isLockedOn) {
        return false;
    }

    if (actor->xyzDistToPlayerSq <= SQ(80.0f)) {
        if (Actor_OfferTalk(actor, play, 80.0f)) {
            actor->textId = func_80037C30(play, arg2);
        }
    } else {
        if (Actor_OfferTalkNearColChkInfoCylinder(actor, play)) {
            actor->textId = func_80037C30(play, arg2);
        }
    }

    return false;
}

s32 Actor_TrackNone(Vec3s* headRot, Vec3s* torsoRot) {
    Math_SmoothStepToS(&headRot->y, 0, 6, 6200, 100);
    Math_SmoothStepToS(&headRot->x, 0, 6, 6200, 100);
    Math_SmoothStepToS(&torsoRot->y, 0, 6, 6200, 100);
    Math_SmoothStepToS(&torsoRot->x, 0, 6, 6200, 100);
    return true;
}

s32 Actor_TrackPoint(Actor* actor, Vec3f* target, Vec3s* headRot, Vec3s* torsoRot) {
    s16 pitch;
    s16 yaw;
    s16 yawDiff;

    pitch = Math_Vec3f_Pitch(&actor->focus.pos, target);
    yaw = Math_Vec3f_Yaw(&actor->focus.pos, target) - actor->world.rot.y;

    Math_SmoothStepToS(&headRot->x, pitch, 6, 2000, 1);
    headRot->x = CLAMP(headRot->x, -6000, 6000);

    yawDiff = Math_SmoothStepToS(&headRot->y, yaw, 6, 2000, 1);
    headRot->y = CLAMP(headRot->y, -8000, 8000);

    if ((yawDiff != 0) && (ABS(headRot->y) < 8000)) {
        return false;
    }

    Math_SmoothStepToS(&torsoRot->y, yaw - headRot->y, 4, 2000, 1);
    torsoRot->y = CLAMP(torsoRot->y, -12000, 12000);

    return true;
}

/**
 * Same as Actor_TrackPlayer, except use the actor's world position as the focus point, with the height
 * specified.
 *
 * @param play
 * @param actor
 * @param headRot the computed actor's head's rotation step
 * @param torsoRot the computed actor's torso's rotation step
 * @param focusHeight the height of the focus point relative to their world position
 *
 * @return true if rotated towards player, false if rotations were stepped back to zero.
 *
 * @note same note as Actor_TrackPlayer
 */
s32 Actor_TrackPlayerSetFocusHeight(PlayState* play, Actor* actor, Vec3s* headRot, Vec3s* torsoRot, f32 focusHeight) {
    Player* player = GET_PLAYER(play);
    s16 yaw;
    Vec3f target;

    actor->focus.pos = actor->world.pos;
    actor->focus.pos.y += focusHeight;

    if (!(((play->csCtx.state != CS_STATE_IDLE) || gDebugCamEnabled) &&
          (gSaveContext.save.entranceIndex == ENTR_KOKIRI_FOREST_0))) {
        yaw = ABS((s16)(actor->yawTowardsPlayer - actor->shape.rot.y));
        if (yaw >= 0x4300) {
            Actor_TrackNone(headRot, torsoRot);
            return false;
        }
    }

    if (((play->csCtx.state != CS_STATE_IDLE) || gDebugCamEnabled) &&
        (gSaveContext.save.entranceIndex == ENTR_KOKIRI_FOREST_0)) {
        target = play->view.eye;
    } else {
        target = player->actor.focus.pos;
    }

    Actor_TrackPoint(actor, &target, headRot, torsoRot);

    return true;
}

/**
 * Computes the necessary HeadRot and TorsoRot steps to be added to the normal rotation to smoothly turn an actors's
 * head and torso towards the player if within a certain yaw, else smoothly returns the rotations back to zero.
 * Also sets the focus position with the specified point.
 *
 * @param play
 * @param actor
 * @param headRot the computed actor's head's rotation step
 * @param torsoRot the computed actor's torso's rotation step
 * @param focusPos the point to set as the actor's focus position
 *
 * @return true if rotated towards player, false if rotations were stepped back to zero.
 *
 * @note if in a cutscene or debug camera is enabled, and the last entrance used was Kokiri Forest spawn 0, the computed
 * rotation will instead turn towards the view eye no matter the yaw.
 */
s32 Actor_TrackPlayer(PlayState* play, Actor* actor, Vec3s* headRot, Vec3s* torsoRot, Vec3f focusPos) {
    Player* player = GET_PLAYER(play);
    s16 yaw;
    Vec3f target;

    actor->focus.pos = focusPos;

    if (!(((play->csCtx.state != CS_STATE_IDLE) || gDebugCamEnabled) &&
          (gSaveContext.save.entranceIndex == ENTR_KOKIRI_FOREST_0))) {
        yaw = ABS((s16)(actor->yawTowardsPlayer - actor->shape.rot.y));
        if (yaw >= 0x4300) {
            Actor_TrackNone(headRot, torsoRot);
            return false;
        }
    }

    if (((play->csCtx.state != CS_STATE_IDLE) || gDebugCamEnabled) &&
        (gSaveContext.save.entranceIndex == ENTR_KOKIRI_FOREST_0)) {
        target = play->view.eye;
    } else {
        target = player->actor.focus.pos;
    }

    Actor_TrackPoint(actor, &target, headRot, torsoRot);

    return true;
}<|MERGE_RESOLUTION|>--- conflicted
+++ resolved
@@ -414,14 +414,8 @@
                         Matrix_RotateZ(M_PI / 2, MTXMODE_APPLY);
                         Matrix_Push();
                         Matrix_Translate(reticle->radius, reticle->radius, 0.0f, MTXMODE_APPLY);
-<<<<<<< HEAD
                         MATRIX_FINALIZE_AND_LOAD(OVERLAY_DISP++, play->state.gfxCtx, "../z_actor.c", 2116);
-                        gSPDisplayList(OVERLAY_DISP++, gZTargetLockOnTriangleDL);
-=======
-                        gSPMatrix(OVERLAY_DISP++, MATRIX_NEW(play->state.gfxCtx, "../z_actor.c", 2116),
-                                  G_MTX_MODELVIEW | G_MTX_LOAD);
                         gSPDisplayList(OVERLAY_DISP++, gLockOnReticleTriangleDL);
->>>>>>> 2e79b83b
                         Matrix_Pop();
                     }
                 }
@@ -447,16 +441,10 @@
         Matrix_RotateY(BINANG_TO_RAD((u16)(play->gameplayFrames * 3000)), MTXMODE_APPLY);
         Matrix_Scale((iREG(27) + 35) / 1000.0f, (iREG(28) + 60) / 1000.0f, (iREG(29) + 50) / 1000.0f, MTXMODE_APPLY);
 
-<<<<<<< HEAD
-        gDPSetPrimColor(POLY_XLU_DISP++, 0, 0, arrowColor->inner.r, arrowColor->inner.g, arrowColor->inner.b, 255);
-        MATRIX_FINALIZE_AND_LOAD(POLY_XLU_DISP++, play->state.gfxCtx, "../z_actor.c", 2153);
-        gSPDisplayList(POLY_XLU_DISP++, gZTargetArrowDL);
-=======
         gDPSetPrimColor(POLY_XLU_DISP++, 0, 0, attentionColor->primary.r, attentionColor->primary.g,
                         attentionColor->primary.b, 255);
-        gSPMatrix(POLY_XLU_DISP++, MATRIX_NEW(play->state.gfxCtx, "../z_actor.c", 2153), G_MTX_MODELVIEW | G_MTX_LOAD);
+        MATRIX_FINALIZE_AND_LOAD(POLY_XLU_DISP++, play->state.gfxCtx, "../z_actor.c", 2153);
         gSPDisplayList(POLY_XLU_DISP++, gLockOnArrowDL);
->>>>>>> 2e79b83b
     }
 
     CLOSE_DISPS(play->state.gfxCtx, "../z_actor.c", 2158);
