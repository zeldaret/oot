--- conflicted
+++ resolved
@@ -3267,16 +3267,10 @@
                 spA8.y = itemActor->actor.posRot.pos.y + deltaY;
                 spA8.z = itemActor->actor.posRot.pos.z + deltaZ;
 
-<<<<<<< HEAD
                 if (CollisionCheck_CylSideVsLineSeg(refActor->colChkInfo.unk_10, refActor->colChkInfo.unk_12, 0.0f,
                                                     &refActor->posRot.pos, &itemActor->actor.posRot.pos, &spA8, &sp90,
                                                     &sp84)) {
-                    return itemActor;
-=======
-                if (func_80062ECC(refActor->colChkInfo.unk_10, refActor->colChkInfo.unk_12, 0.0f, &refActor->posRot.pos,
-                                  &itemActor->actor.posRot.pos, &spA8, &sp90, &sp84)) {
                     return &itemActor->actor;
->>>>>>> df704a9f
                 } else {
                     actor = actor->next;
                 }
