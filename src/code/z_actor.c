#include "global.h"
#include "vt.h"

#include "overlays/actors/ovl_Arms_Hook/z_arms_hook.h"
#include "overlays/actors/ovl_En_Part/z_en_part.h"
#include "objects/gameplay_keep/gameplay_keep.h"
#include "objects/gameplay_dangeon_keep/gameplay_dangeon_keep.h"
#include "objects/object_bdoor/object_bdoor.h"

static CollisionPoly* sCurCeilingPoly;
static s32 sCurCeilingBgId;

void ActorShape_Init(ActorShape* shape, f32 yOffset, ActorShadowFunc shadowDraw, f32 shadowScale) {
    shape->yOffset = yOffset;
    shape->shadowDraw = shadowDraw;
    shape->shadowScale = shadowScale;
    shape->shadowAlpha = 255;
}

void ActorShadow_Draw(Actor* actor, Lights* lights, PlayState* play, Gfx* dlist, Color_RGBA8* color) {
    f32 temp1;
    f32 temp2;
    MtxF sp60;

    if (actor->floorPoly != NULL) {
        temp1 = actor->world.pos.y - actor->floorHeight;

        if (temp1 >= -50.0f && temp1 < 500.0f) {
            OPEN_DISPS(play->state.gfxCtx, "../z_actor.c", 1553);

            POLY_OPA_DISP = Gfx_CallSetupDL(POLY_OPA_DISP, 0x2C);

            gDPSetCombineLERP(POLY_OPA_DISP++, 0, 0, 0, PRIMITIVE, TEXEL0, 0, PRIMITIVE, 0, 0, 0, 0, COMBINED, 0, 0, 0,
                              COMBINED);

            temp1 = (temp1 < 0.0f) ? 0.0f : ((temp1 > 150.0f) ? 150.0f : temp1);
            temp2 = 1.0f - (temp1 * (1.0f / 350));

            if (color != NULL) {
                gDPSetPrimColor(POLY_OPA_DISP++, 0, 0, color->r, color->g, color->b,
                                (u32)(actor->shape.shadowAlpha * temp2) & 0xFF);
            } else {
                gDPSetPrimColor(POLY_OPA_DISP++, 0, 0, 0, 0, 0, (u32)(actor->shape.shadowAlpha * temp2) & 0xFF);
            }

            func_80038A28(actor->floorPoly, actor->world.pos.x, actor->floorHeight, actor->world.pos.z, &sp60);
            Matrix_Put(&sp60);

            if (dlist != gCircleShadowDL) {
                Matrix_RotateY(BINANG_TO_RAD(actor->shape.rot.y), MTXMODE_APPLY);
            }

            temp2 = (1.0f - (temp1 * (1.0f / 350))) * actor->shape.shadowScale;
            Matrix_Scale(actor->scale.x * temp2, 1.0f, actor->scale.z * temp2, MTXMODE_APPLY);

            gSPMatrix(POLY_OPA_DISP++, Matrix_NewMtx(play->state.gfxCtx, "../z_actor.c", 1588),
                      G_MTX_MODELVIEW | G_MTX_LOAD);
            gSPDisplayList(POLY_OPA_DISP++, dlist);

            CLOSE_DISPS(play->state.gfxCtx, "../z_actor.c", 1594);
        }
    }
}

void ActorShadow_DrawCircle(Actor* actor, Lights* lights, PlayState* play) {
    ActorShadow_Draw(actor, lights, play, gCircleShadowDL, NULL);
}

void ActorShadow_DrawWhiteCircle(Actor* actor, Lights* lights, PlayState* play) {
    static Color_RGBA8 white = { 255, 255, 255, 255 };

    ActorShadow_Draw(actor, lights, play, gCircleShadowDL, &white);
}

void ActorShadow_DrawHorse(Actor* actor, Lights* lights, PlayState* play) {
    ActorShadow_Draw(actor, lights, play, gHorseShadowDL, NULL);
}

void ActorShadow_DrawFoot(PlayState* play, Light* light, MtxF* arg2, s32 arg3, f32 arg4, f32 arg5, f32 arg6) {
    s32 pad1;
    f32 sp58;
    s32 pad2[2];

    OPEN_DISPS(play->state.gfxCtx, "../z_actor.c", 1661);

    gDPSetPrimColor(POLY_OPA_DISP++, 0, 0, 0, 0, 0,
                    (u32)(((arg3 * 0.00005f) > 1.0f ? 1.0f : (arg3 * 0.00005f)) * arg4) & 0xFF);

    sp58 = Math_FAtan2F(light->l.dir[0], light->l.dir[2]);
    arg6 *= (4.5f - (light->l.dir[1] * 0.035f));
    arg6 = (arg6 < 1.0f) ? 1.0f : arg6;
    Matrix_Put(arg2);
    Matrix_RotateY(sp58, MTXMODE_APPLY);
    Matrix_Scale(arg5, 1.0f, arg5 * arg6, MTXMODE_APPLY);

    gSPMatrix(POLY_OPA_DISP++, Matrix_NewMtx(play->state.gfxCtx, "../z_actor.c", 1687), G_MTX_MODELVIEW | G_MTX_LOAD);
    gSPDisplayList(POLY_OPA_DISP++, gFootShadowDL);

    CLOSE_DISPS(play->state.gfxCtx, "../z_actor.c", 1693);
}

void ActorShadow_DrawFeet(Actor* actor, Lights* lights, PlayState* play) {
    f32 distToFloor = actor->world.pos.y - actor->floorHeight;

    if (distToFloor > 20.0f) {
        f32 shadowScale = actor->shape.shadowScale;
        u8 shadowAlpha = actor->shape.shadowAlpha;
        f32 alphaRatio;

        actor->shape.shadowScale *= 0.3f;
        alphaRatio = (distToFloor - 20.0f) * 0.02f;
        actor->shape.shadowAlpha = (f32)actor->shape.shadowAlpha * CLAMP_MAX(alphaRatio, 1.0f);
        ActorShadow_DrawCircle(actor, lights, play);
        actor->shape.shadowScale = shadowScale;
        actor->shape.shadowAlpha = shadowAlpha;
    }

    if (distToFloor < 200.0f) {
        MtxF floorMtx;
        f32 floorHeight[2]; // One for each foot
        f32 distToFloor;
        f32 shadowAlpha;
        f32 shadowScaleX;
        f32 shadowScaleZ;
        Light* lightPtr;
        s32 lightNum;
        s32 lightNumMax;
        s32 i;
        s32 j;
        s32 numLights = lights->numLights - 2;
        Light* firstLightPtr = &lights->l.l[0];
        Vec3f* feetPosPtr = actor->shape.feetPos;
        f32* floorHeightPtr = floorHeight;

        OPEN_DISPS(play->state.gfxCtx, "../z_actor.c", 1741);

        POLY_OPA_DISP = Gfx_CallSetupDL(POLY_OPA_DISP, 0x2C);

        // feetFloorFlag is temporarily a bitfield where the bits are set if the foot is on ground
        // feetFloorFlag & 2 is left foot, feetFloorFlag & 1 is right foot
        actor->shape.feetFloorFlag = 0;

        for (i = 0; i < 2; i++) {
            feetPosPtr->y += 50.0f;
            *floorHeightPtr = func_800BFCB8(play, &floorMtx, feetPosPtr);
            feetPosPtr->y -= 50.0f;
            actor->shape.feetFloorFlag <<= 1;
            distToFloor = feetPosPtr->y - *floorHeightPtr;

            if ((-1.0f <= distToFloor) && (distToFloor < 500.0f)) {
                if (distToFloor <= 0.0f) {
                    actor->shape.feetFloorFlag++;
                }
                distToFloor = CLAMP_MAX(distToFloor, 30.0f);
                shadowAlpha = (f32)actor->shape.shadowAlpha * (1.0f - (distToFloor * (1.0f / 30.0f)));
                distToFloor = CLAMP_MAX(distToFloor, 30.0f);
                shadowScaleZ = 1.0f - (distToFloor * (1.0f / (30.0f + 40.0f)));
                shadowScaleX = shadowScaleZ * actor->shape.shadowScale * actor->scale.x;
                lightNumMax = 0;
                lightPtr = firstLightPtr;

                for (j = 0; j < numLights; j++) {
                    if (lightPtr->l.dir[1] > 0) {
                        lightNum =
                            (lightPtr->l.col[0] + lightPtr->l.col[1] + lightPtr->l.col[2]) * ABS(lightPtr->l.dir[1]);
                        if (lightNum > 0) {
                            lightNumMax += lightNum;
                            ActorShadow_DrawFoot(play, lightPtr, &floorMtx, lightNum, shadowAlpha, shadowScaleX,
                                                 shadowScaleZ);
                        }
                    }
                    lightPtr++;
                }

                for (j = 0; j < 2; j++) {
                    if (lightPtr->l.dir[1] > 0) {
                        lightNum =
                            ((lightPtr->l.col[0] + lightPtr->l.col[1] + lightPtr->l.col[2]) * ABS(lightPtr->l.dir[1])) -
                            (lightNumMax * 8);
                        if (lightNum > 0) {
                            ActorShadow_DrawFoot(play, lightPtr, &floorMtx, lightNum, shadowAlpha, shadowScaleX,
                                                 shadowScaleZ);
                        }
                    }
                    lightPtr++;
                }
            }
            feetPosPtr++;
            floorHeightPtr++;
        }

        if (!(actor->bgCheckFlags & BGCHECKFLAG_GROUND)) {
            actor->shape.feetFloorFlag = 0;
        } else if (actor->shape.feetFloorFlag == 3) {
            f32 footDistY = actor->shape.feetPos[FOOT_LEFT].y - actor->shape.feetPos[FOOT_RIGHT].y;

            if ((floorHeight[FOOT_LEFT] + footDistY) < (floorHeight[FOOT_RIGHT] - footDistY)) {
                actor->shape.feetFloorFlag = 2;
            } else {
                actor->shape.feetFloorFlag = 1;
            }
        }

        CLOSE_DISPS(play->state.gfxCtx, "../z_actor.c", 1831);
    }
}

void Actor_SetFeetPos(Actor* actor, s32 limbIndex, s32 leftFootIndex, Vec3f* leftFootPos, s32 rightFootIndex,
                      Vec3f* rightFootPos) {
    if (limbIndex == leftFootIndex) {
        Matrix_MultVec3f(leftFootPos, &actor->shape.feetPos[FOOT_LEFT]);
    } else if (limbIndex == rightFootIndex) {
        Matrix_MultVec3f(rightFootPos, &actor->shape.feetPos[FOOT_RIGHT]);
    }
}

void Actor_ProjectPos(PlayState* play, Vec3f* src, Vec3f* xyzDest, f32* cappedInvWDest) {
    SkinMatrix_Vec3fMtxFMultXYZW(&play->viewProjectionMtxF, src, xyzDest, cappedInvWDest);
    *cappedInvWDest = (*cappedInvWDest < 1.0f) ? 1.0f : (1.0f / *cappedInvWDest);
}

typedef struct {
    /* 0x00 */ Color_RGBA8 inner;
    /* 0x04 */ Color_RGBA8 outer;
} NaviColor; // size = 0x8

NaviColor sNaviColorList[] = {
    { { 0, 255, 0, 255 }, { 0, 255, 0, 0 } },         { { 0, 255, 0, 255 }, { 0, 255, 0, 0 } },
    { { 255, 255, 255, 255 }, { 0, 0, 255, 0 } },     { { 0, 255, 0, 255 }, { 0, 255, 0, 0 } },
    { { 150, 150, 255, 255 }, { 150, 150, 255, 0 } }, { { 255, 255, 0, 255 }, { 200, 155, 0, 0 } },
    { { 0, 255, 0, 255 }, { 0, 255, 0, 0 } },         { { 0, 255, 0, 255 }, { 0, 255, 0, 0 } },
    { { 0, 255, 0, 255 }, { 0, 255, 0, 0 } },         { { 255, 255, 0, 255 }, { 200, 155, 0, 0 } },
    { { 0, 255, 0, 255 }, { 0, 255, 0, 0 } },         { { 0, 255, 0, 255 }, { 0, 255, 0, 0 } },
    { { 0, 255, 0, 255 }, { 0, 255, 0, 0 } },
};

// unused
Gfx D_80115FF0[] = {
    gsSPEndDisplayList(),
};

void func_8002BE64(TargetContext* targetCtx, s32 index, f32 arg2, f32 arg3, f32 arg4) {
    targetCtx->arr_50[index].pos.x = arg2;
    targetCtx->arr_50[index].pos.y = arg3;
    targetCtx->arr_50[index].pos.z = arg4;
    targetCtx->arr_50[index].unk_0C = targetCtx->unk_44;
}

void func_8002BE98(TargetContext* targetCtx, s32 actorCategory, PlayState* play) {
    TargetContextEntry* entry;
    NaviColor* naviColor;
    s32 i;

    Math_Vec3f_Copy(&targetCtx->targetCenterPos, &play->view.eye);
    targetCtx->unk_44 = 500.0f;
    targetCtx->unk_48 = 0x100;

    naviColor = &sNaviColorList[actorCategory];

    entry = &targetCtx->arr_50[0];
    for (i = 0; i < ARRAY_COUNT(targetCtx->arr_50); i++) {
        func_8002BE64(targetCtx, i, 0.0f, 0.0f, 0.0f);
        entry->color.r = naviColor->inner.r;
        entry->color.g = naviColor->inner.g;
        entry->color.b = naviColor->inner.b;
        entry++;
    }
}

void Actor_SetNaviToActor(TargetContext* targetCtx, Actor* actor, s32 actorCategory, PlayState* play) {
    NaviColor* naviColor = &sNaviColorList[actorCategory];
    targetCtx->naviRefPos.x = actor->focus.pos.x;
    targetCtx->naviRefPos.y = actor->focus.pos.y + (actor->targetArrowOffset * actor->scale.y);
    targetCtx->naviRefPos.z = actor->focus.pos.z;
    targetCtx->naviInner.r = naviColor->inner.r;
    targetCtx->naviInner.g = naviColor->inner.g;
    targetCtx->naviInner.b = naviColor->inner.b;
    targetCtx->naviInner.a = naviColor->inner.a;
    targetCtx->naviOuter.r = naviColor->outer.r;
    targetCtx->naviOuter.g = naviColor->outer.g;
    targetCtx->naviOuter.b = naviColor->outer.b;
    targetCtx->naviOuter.a = naviColor->outer.a;
}

void func_8002C0C0(TargetContext* targetCtx, Actor* actor, PlayState* play) {
    targetCtx->arrowPointedActor = NULL;
    targetCtx->targetedActor = NULL;
    targetCtx->unk_40 = 0.0f;
    targetCtx->unk_8C = NULL;
    targetCtx->bgmEnemy = NULL;
    targetCtx->unk_4B = 0;
    targetCtx->unk_4C = 0;
    Actor_SetNaviToActor(targetCtx, actor, actor->category, play);
    func_8002BE98(targetCtx, actor->category, play);
}

void func_8002C124(TargetContext* targetCtx, PlayState* play) {
    Actor* actor = targetCtx->targetedActor;

    OPEN_DISPS(play->state.gfxCtx, "../z_actor.c", 2029);

    if (targetCtx->unk_48 != 0) {
        TargetContextEntry* entry;
        Player* player;
        s16 spCE;
        f32 temp1;
        Vec3f projTargetCenter;
        s32 spB8;
        f32 projTargetCappedInvW;
        s32 spB0;
        s32 spAC;
        f32 var1;
        f32 var2;
        s32 i;

        player = GET_PLAYER(play);

        spCE = 0xFF;
        var1 = 1.0f;

        if (targetCtx->unk_4B != 0) {
            spB8 = 1;
        } else {
            spB8 = 3;
        }

        if (actor != NULL) {
            Math_Vec3f_Copy(&targetCtx->targetCenterPos, &actor->focus.pos);
            var1 = (500.0f - targetCtx->unk_44) / 420.0f;
        } else {
            targetCtx->unk_48 -= 120;
            if (targetCtx->unk_48 < 0) {
                targetCtx->unk_48 = 0;
            }
            spCE = targetCtx->unk_48;
        }

        Actor_ProjectPos(play, &targetCtx->targetCenterPos, &projTargetCenter, &projTargetCappedInvW);

        projTargetCenter.x = (160 * (projTargetCenter.x * projTargetCappedInvW)) * var1;
        projTargetCenter.x = CLAMP(projTargetCenter.x, -320.0f, 320.0f);

        projTargetCenter.y = (120 * (projTargetCenter.y * projTargetCappedInvW)) * var1;
        projTargetCenter.y = CLAMP(projTargetCenter.y, -240.0f, 240.0f);

        projTargetCenter.z = projTargetCenter.z * var1;

        targetCtx->unk_4C--;
        if (targetCtx->unk_4C < 0) {
            targetCtx->unk_4C = 2;
        }

        func_8002BE64(targetCtx, targetCtx->unk_4C, projTargetCenter.x, projTargetCenter.y, projTargetCenter.z);

        if (!(player->stateFlags1 & PLAYER_STATE1_6) || (actor != player->unk_664)) {
            OVERLAY_DISP = Gfx_CallSetupDL(OVERLAY_DISP, 0x39);

            for (spB0 = 0, spAC = targetCtx->unk_4C; spB0 < spB8; spB0++, spAC = (spAC + 1) % 3) {
                entry = &targetCtx->arr_50[spAC];

                if (entry->unk_0C < 500.0f) {
                    if (entry->unk_0C <= 120.0f) {
                        var2 = 0.15f;
                    } else {
                        var2 = ((entry->unk_0C - 120.0f) * 0.001f) + 0.15f;
                    }

                    Matrix_Translate(entry->pos.x, entry->pos.y, 0.0f, MTXMODE_NEW);
                    Matrix_Scale(var2, 0.15f, 1.0f, MTXMODE_APPLY);

                    gDPSetPrimColor(OVERLAY_DISP++, 0, 0, entry->color.r, entry->color.g, entry->color.b, (u8)spCE);

                    Matrix_RotateZ((targetCtx->unk_4B & 0x7F) * (M_PI / 64), MTXMODE_APPLY);

                    for (i = 0; i < 4; i++) {
                        Matrix_RotateZ(M_PI / 2, MTXMODE_APPLY);
                        Matrix_Push();
                        Matrix_Translate(entry->unk_0C, entry->unk_0C, 0.0f, MTXMODE_APPLY);
                        gSPMatrix(OVERLAY_DISP++, Matrix_NewMtx(play->state.gfxCtx, "../z_actor.c", 2116),
                                  G_MTX_MODELVIEW | G_MTX_LOAD);
                        gSPDisplayList(OVERLAY_DISP++, gZTargetLockOnTriangleDL);
                        Matrix_Pop();
                    }
                }

                spCE -= 0xFF / 3;
                if (spCE < 0) {
                    spCE = 0;
                }
            }
        }
    }

    actor = targetCtx->unk_94;
    if ((actor != NULL) && !(actor->flags & ACTOR_FLAG_27)) {
        NaviColor* naviColor = &sNaviColorList[actor->category];

        POLY_XLU_DISP = Gfx_CallSetupDL(POLY_XLU_DISP, 0x7);

        Matrix_Translate(actor->focus.pos.x, actor->focus.pos.y + (actor->targetArrowOffset * actor->scale.y) + 17.0f,
                         actor->focus.pos.z, MTXMODE_NEW);
        Matrix_RotateY(BINANG_TO_RAD((u16)(play->gameplayFrames * 3000)), MTXMODE_APPLY);
        Matrix_Scale((iREG(27) + 35) / 1000.0f, (iREG(28) + 60) / 1000.0f, (iREG(29) + 50) / 1000.0f, MTXMODE_APPLY);

        gDPSetPrimColor(POLY_XLU_DISP++, 0, 0, naviColor->inner.r, naviColor->inner.g, naviColor->inner.b, 255);
        gSPMatrix(POLY_XLU_DISP++, Matrix_NewMtx(play->state.gfxCtx, "../z_actor.c", 2153),
                  G_MTX_MODELVIEW | G_MTX_LOAD);
        gSPDisplayList(POLY_XLU_DISP++, gZTargetArrowDL);
    }

    CLOSE_DISPS(play->state.gfxCtx, "../z_actor.c", 2158);
}

void func_8002C7BC(TargetContext* targetCtx, Player* player, Actor* actorArg, PlayState* play) {
    s32 pad;
    Actor* unkActor;
    s32 actorCategory;
    Vec3f projectedFocusPos;
    f32 cappedInvWDest;
    f32 temp1;
    f32 temp2;
    f32 temp3;
    f32 temp4;
    f32 temp5;
    f32 temp6;
    s32 lockOnSfxId;

    unkActor = NULL;

    if ((player->unk_664 != NULL) && (player->unk_84B[player->unk_846] == 2)) {
        targetCtx->unk_94 = NULL;
    } else {
        func_80032AF0(play, &play->actorCtx, &unkActor, player);
        targetCtx->unk_94 = unkActor;
    }

    if (targetCtx->unk_8C != NULL) {
        unkActor = targetCtx->unk_8C;
        targetCtx->unk_8C = NULL;
    } else if (actorArg != NULL) {
        unkActor = actorArg;
    }

    if (unkActor != NULL) {
        actorCategory = unkActor->category;
    } else {
        actorCategory = player->actor.category;
    }

    if ((unkActor != targetCtx->arrowPointedActor) || (actorCategory != targetCtx->activeCategory)) {
        targetCtx->arrowPointedActor = unkActor;
        targetCtx->activeCategory = actorCategory;
        targetCtx->unk_40 = 1.0f;
    }

    if (unkActor == NULL) {
        unkActor = &player->actor;
    }

    if (Math_StepToF(&targetCtx->unk_40, 0.0f, 0.25f) == 0) {
        temp1 = 0.25f / targetCtx->unk_40;
        temp2 = unkActor->world.pos.x - targetCtx->naviRefPos.x;
        temp3 = (unkActor->world.pos.y + (unkActor->targetArrowOffset * unkActor->scale.y)) - targetCtx->naviRefPos.y;
        temp4 = unkActor->world.pos.z - targetCtx->naviRefPos.z;
        targetCtx->naviRefPos.x += temp2 * temp1;
        targetCtx->naviRefPos.y += temp3 * temp1;
        targetCtx->naviRefPos.z += temp4 * temp1;
    } else {
        Actor_SetNaviToActor(targetCtx, unkActor, actorCategory, play);
    }

    if ((actorArg != NULL) && (targetCtx->unk_4B == 0)) {
        Actor_ProjectPos(play, &actorArg->focus.pos, &projectedFocusPos, &cappedInvWDest);
        if (((projectedFocusPos.z <= 0.0f) || (1.0f <= fabsf(projectedFocusPos.x * cappedInvWDest))) ||
            (1.0f <= fabsf(projectedFocusPos.y * cappedInvWDest))) {
            actorArg = NULL;
        }
    }

    if (actorArg != NULL) {
        if (actorArg != targetCtx->targetedActor) {
            func_8002BE98(targetCtx, actorArg->category, play);
            targetCtx->targetedActor = actorArg;

            if (actorArg->id == ACTOR_EN_BOOM) {
                targetCtx->unk_48 = 0;
            }

            lockOnSfxId = CHECK_FLAG_ALL(actorArg->flags, ACTOR_FLAG_0 | ACTOR_FLAG_2) ? NA_SE_SY_LOCK_ON
                                                                                       : NA_SE_SY_LOCK_ON_HUMAN;
            func_80078884(lockOnSfxId);
        }

        targetCtx->targetCenterPos.x = actorArg->world.pos.x;
        targetCtx->targetCenterPos.y = actorArg->world.pos.y - (actorArg->shape.yOffset * actorArg->scale.y);
        targetCtx->targetCenterPos.z = actorArg->world.pos.z;

        if (targetCtx->unk_4B == 0) {
            temp5 = (500.0f - targetCtx->unk_44) * 3.0f;
            temp6 = (temp5 < 30.0f) ? 30.0f : ((100.0f < temp5) ? 100.0f : temp5);
            if (Math_StepToF(&targetCtx->unk_44, 80.0f, temp6) != 0) {
                targetCtx->unk_4B++;
            }
        } else {
            targetCtx->unk_4B = (targetCtx->unk_4B + 3) | 0x80;
            targetCtx->unk_44 = 120.0f;
        }
    } else {
        targetCtx->targetedActor = NULL;
        Math_StepToF(&targetCtx->unk_44, 500.0f, 80.0f);
    }
}

/**
 * Tests if current scene switch flag is set.
 */
s32 Flags_GetSwitch(PlayState* play, s32 flag) {
    if (flag < 0x20) {
        return play->actorCtx.flags.swch & (1 << flag);
    } else {
        return play->actorCtx.flags.tempSwch & (1 << (flag - 0x20));
    }
}

/**
 * Sets current scene switch flag.
 */
void Flags_SetSwitch(PlayState* play, s32 flag) {
    if (flag < 0x20) {
        play->actorCtx.flags.swch |= (1 << flag);
    } else {
        play->actorCtx.flags.tempSwch |= (1 << (flag - 0x20));
    }
}

/**
 * Unsets current scene switch flag.
 */
void Flags_UnsetSwitch(PlayState* play, s32 flag) {
    if (flag < 0x20) {
        play->actorCtx.flags.swch &= ~(1 << flag);
    } else {
        play->actorCtx.flags.tempSwch &= ~(1 << (flag - 0x20));
    }
}

/**
 * Tests if unknown flag is set.
 */
s32 Flags_GetUnknown(PlayState* play, s32 flag) {
    if (flag < 0x20) {
        return play->actorCtx.flags.unk0 & (1 << flag);
    } else {
        return play->actorCtx.flags.unk1 & (1 << (flag - 0x20));
    }
}

/**
 * Sets unknown flag.
 */
void Flags_SetUnknown(PlayState* play, s32 flag) {
    if (flag < 0x20) {
        play->actorCtx.flags.unk0 |= (1 << flag);
    } else {
        play->actorCtx.flags.unk1 |= (1 << (flag - 0x20));
    }
}

/**
 * Unsets unknown flag.
 */
void Flags_UnsetUnknown(PlayState* play, s32 flag) {
    if (flag < 0x20) {
        play->actorCtx.flags.unk0 &= ~(1 << flag);
    } else {
        play->actorCtx.flags.unk1 &= ~(1 << (flag - 0x20));
    }
}

/**
 * Tests if current scene chest flag is set.
 */
s32 Flags_GetTreasure(PlayState* play, s32 flag) {
    return play->actorCtx.flags.chest & (1 << flag);
}

/**
 * Sets current scene chest flag.
 */
void Flags_SetTreasure(PlayState* play, s32 flag) {
    play->actorCtx.flags.chest |= (1 << flag);
}

/**
 * Tests if current scene clear flag is set.
 */
s32 Flags_GetClear(PlayState* play, s32 flag) {
    return play->actorCtx.flags.clear & (1 << flag);
}

/**
 * Sets current scene clear flag.
 */
void Flags_SetClear(PlayState* play, s32 flag) {
    play->actorCtx.flags.clear |= (1 << flag);
}

/**
 * Unsets current scene clear flag.
 */
void Flags_UnsetClear(PlayState* play, s32 flag) {
    play->actorCtx.flags.clear &= ~(1 << flag);
}

/**
 * Tests if current scene temp clear flag is set.
 */
s32 Flags_GetTempClear(PlayState* play, s32 flag) {
    return play->actorCtx.flags.tempClear & (1 << flag);
}

/**
 * Sets current scene temp clear flag.
 */
void Flags_SetTempClear(PlayState* play, s32 flag) {
    play->actorCtx.flags.tempClear |= (1 << flag);
}

/**
 * Unsets current scene temp clear flag.
 */
void Flags_UnsetTempClear(PlayState* play, s32 flag) {
    play->actorCtx.flags.tempClear &= ~(1 << flag);
}

/**
 * Tests if current scene collectible flag is set.
 */
s32 Flags_GetCollectible(PlayState* play, s32 flag) {
    if (flag < 0x20) {
        return play->actorCtx.flags.collect & (1 << flag);
    } else {
        return play->actorCtx.flags.tempCollect & (1 << (flag - 0x20));
    }
}

/**
 * Sets current scene collectible flag.
 */
void Flags_SetCollectible(PlayState* play, s32 flag) {
    if (flag != 0) {
        if (flag < 0x20) {
            play->actorCtx.flags.collect |= (1 << flag);
        } else {
            play->actorCtx.flags.tempCollect |= (1 << (flag - 0x20));
        }
    }
}

void TitleCard_Init(PlayState* play, TitleCardContext* titleCtx) {
    titleCtx->durationTimer = titleCtx->delayTimer = titleCtx->intensity = titleCtx->alpha = 0;
}

void TitleCard_InitBossName(PlayState* play, TitleCardContext* titleCtx, void* texture, s16 x, s16 y, u8 width,
                            u8 height) {
    titleCtx->texture = texture;
    titleCtx->x = x;
    titleCtx->y = y;
    titleCtx->width = width;
    titleCtx->height = height;
    titleCtx->durationTimer = 80;
    titleCtx->delayTimer = 0;
}

void TitleCard_InitPlaceName(PlayState* play, TitleCardContext* titleCtx, void* texture, s32 x, s32 y, s32 width,
                             s32 height, s32 delay) {
    SceneTableEntry* loadedScene = play->loadedScene;
    u32 size = loadedScene->titleFile.vromEnd - loadedScene->titleFile.vromStart;

    if ((size != 0) && (size <= 0x3000)) {
        DmaMgr_SendRequest1(texture, loadedScene->titleFile.vromStart, size, "../z_actor.c", 2765);
    }

    titleCtx->texture = texture;
    titleCtx->x = x;
    titleCtx->y = y;
    titleCtx->width = width;
    titleCtx->height = height;
    titleCtx->durationTimer = 80;
    titleCtx->delayTimer = delay;
}

void TitleCard_Update(PlayState* play, TitleCardContext* titleCtx) {
    if (DECR(titleCtx->delayTimer) == 0) {
        if (DECR(titleCtx->durationTimer) == 0) {
            Math_StepToS(&titleCtx->alpha, 0, 30);
            Math_StepToS(&titleCtx->intensity, 0, 70);
        } else {
            Math_StepToS(&titleCtx->alpha, 255, 10);
            Math_StepToS(&titleCtx->intensity, 255, 20);
        }
    }
}

void TitleCard_Draw(PlayState* play, TitleCardContext* titleCtx) {
    s32 width;
    s32 height;
    s32 unused;
    s32 titleX;
    s32 doubleWidth;
    s32 titleY;
    s32 titleSecondY;
    s32 textureLanguageOffset;

    if (titleCtx->alpha != 0) {
        width = titleCtx->width;
        height = titleCtx->height;
        titleX = (titleCtx->x * 4) - (width * 2);
        titleY = (titleCtx->y * 4) - (height * 2);
        doubleWidth = width * 2;

        OPEN_DISPS(play->state.gfxCtx, "../z_actor.c", 2824);

        textureLanguageOffset = width * height * gSaveContext.language;
        height = (width * height > 0x1000) ? 0x1000 / width : height;
        titleSecondY = titleY + (height * 4);

        OVERLAY_DISP = func_80093808(OVERLAY_DISP);

        gDPSetPrimColor(OVERLAY_DISP++, 0, 0, (u8)titleCtx->intensity, (u8)titleCtx->intensity, (u8)titleCtx->intensity,
                        (u8)titleCtx->alpha);

        gDPLoadTextureBlock(OVERLAY_DISP++, (s32)titleCtx->texture + textureLanguageOffset, G_IM_FMT_IA, G_IM_SIZ_8b,
                            width, height, 0, G_TX_NOMIRROR | G_TX_WRAP, G_TX_NOMIRROR | G_TX_WRAP, G_TX_NOMASK,
                            G_TX_NOMASK, G_TX_NOLOD, G_TX_NOLOD);

        gSPTextureRectangle(OVERLAY_DISP++, titleX, titleY, ((doubleWidth * 2) + titleX) - 4, titleY + (height * 4) - 1,
                            G_TX_RENDERTILE, 0, 0, 1 << 10, 1 << 10);

        height = titleCtx->height - height;

        // If texture is bigger than 0x1000, display the rest
        if (height > 0) {
            gDPLoadTextureBlock(OVERLAY_DISP++, (s32)titleCtx->texture + textureLanguageOffset + 0x1000, G_IM_FMT_IA,
                                G_IM_SIZ_8b, width, height, 0, G_TX_NOMIRROR | G_TX_WRAP, G_TX_NOMIRROR | G_TX_WRAP,
                                G_TX_NOMASK, G_TX_NOMASK, G_TX_NOLOD, G_TX_NOLOD);

            gSPTextureRectangle(OVERLAY_DISP++, titleX, titleSecondY, ((doubleWidth * 2) + titleX) - 4,
                                titleSecondY + (height * 4) - 1, G_TX_RENDERTILE, 0, 0, 1 << 10, 1 << 10);
        }

        CLOSE_DISPS(play->state.gfxCtx, "../z_actor.c", 2880);
    }
}

s32 TitleCard_Clear(PlayState* play, TitleCardContext* titleCtx) {
    if ((play->actorCtx.titleCtx.delayTimer != 0) || (play->actorCtx.titleCtx.alpha != 0)) {
        titleCtx->durationTimer = 0;
        titleCtx->delayTimer = 0;
        return false;
    }

    return true;
}

void Actor_Kill(Actor* actor) {
    actor->draw = NULL;
    actor->update = NULL;
    actor->flags &= ~ACTOR_FLAG_0;
}

void Actor_SetWorldToHome(Actor* actor) {
    actor->world = actor->home;
}

void Actor_SetFocus(Actor* actor, f32 yOffset) {
    actor->focus.pos.x = actor->world.pos.x;
    actor->focus.pos.y = actor->world.pos.y + yOffset;
    actor->focus.pos.z = actor->world.pos.z;

    actor->focus.rot.x = actor->world.rot.x;
    actor->focus.rot.y = actor->world.rot.y;
    actor->focus.rot.z = actor->world.rot.z;
}

void Actor_SetWorldRotToShape(Actor* actor) {
    actor->world.rot = actor->shape.rot;
}

void Actor_SetShapeRotToWorld(Actor* actor) {
    actor->shape.rot = actor->world.rot;
}

void Actor_SetScale(Actor* actor, f32 scale) {
    actor->scale.z = scale;
    actor->scale.y = scale;
    actor->scale.x = scale;
}

void Actor_SetObjectDependency(PlayState* play, Actor* actor) {
    gSegments[6] = VIRTUAL_TO_PHYSICAL(play->objectCtx.status[actor->objBankIndex].segment);
}

void Actor_Init(Actor* actor, PlayState* play) {
    Actor_SetWorldToHome(actor);
    Actor_SetShapeRotToWorld(actor);
    Actor_SetFocus(actor, 0.0f);
    Math_Vec3f_Copy(&actor->prevPos, &actor->world.pos);
    Actor_SetScale(actor, 0.01f);
    actor->targetMode = 3;
    actor->minVelocityY = -20.0f;
    actor->xyzDistToPlayerSq = FLT_MAX;
    actor->naviEnemyId = NAVI_ENEMY_NONE;
    actor->uncullZoneForward = 1000.0f;
    actor->uncullZoneScale = 350.0f;
    actor->uncullZoneDownward = 700.0f;
    CollisionCheck_InitInfo(&actor->colChkInfo);
    actor->floorBgId = BGCHECK_SCENE;
    ActorShape_Init(&actor->shape, 0.0f, NULL, 0.0f);
    if (Object_IsLoaded(&play->objectCtx, actor->objBankIndex)) {
        Actor_SetObjectDependency(play, actor);
        actor->init(actor, play);
        actor->init = NULL;
    }
}

void Actor_Destroy(Actor* actor, PlayState* play) {
    ActorOverlay* overlayEntry;
    char* name;

    if (actor->destroy != NULL) {
        actor->destroy(actor, play);
        actor->destroy = NULL;
    } else {
        overlayEntry = actor->overlayEntry;
        name = overlayEntry->name != NULL ? overlayEntry->name : "";

        // "No Actor class destruct [%s]"
        osSyncPrintf("Ａｃｔｏｒクラス デストラクトがありません [%s]\n" VT_RST, name);
    }
}

void func_8002D7EC(Actor* actor) {
    f32 speedRate = R_UPDATE_RATE * 0.5f;

    actor->world.pos.x += (actor->velocity.x * speedRate) + actor->colChkInfo.displacement.x;
    actor->world.pos.y += (actor->velocity.y * speedRate) + actor->colChkInfo.displacement.y;
    actor->world.pos.z += (actor->velocity.z * speedRate) + actor->colChkInfo.displacement.z;
}

void func_8002D868(Actor* actor) {
    actor->velocity.x = Math_SinS(actor->world.rot.y) * actor->speedXZ;
    actor->velocity.z = Math_CosS(actor->world.rot.y) * actor->speedXZ;

    actor->velocity.y += actor->gravity;
    if (actor->velocity.y < actor->minVelocityY) {
        actor->velocity.y = actor->minVelocityY;
    }
}

void Actor_MoveForward(Actor* actor) {
    func_8002D868(actor);
    func_8002D7EC(actor);
}

void func_8002D908(Actor* actor) {
    f32 sp24 = Math_CosS(actor->world.rot.x) * actor->speedXZ;

    actor->velocity.x = Math_SinS(actor->world.rot.y) * sp24;
    actor->velocity.y = Math_SinS(actor->world.rot.x) * actor->speedXZ;
    actor->velocity.z = Math_CosS(actor->world.rot.y) * sp24;
}

void func_8002D97C(Actor* actor) {
    func_8002D908(actor);
    func_8002D7EC(actor);
}

void func_8002D9A4(Actor* actor, f32 arg1) {
    actor->speedXZ = Math_CosS(actor->world.rot.x) * arg1;
    actor->velocity.y = -Math_SinS(actor->world.rot.x) * arg1;
}

void func_8002D9F8(Actor* actor, SkelAnime* skelAnime) {
    Vec3f sp1C;

    SkelAnime_UpdateTranslation(skelAnime, &sp1C, actor->shape.rot.y);
    actor->world.pos.x += sp1C.x * actor->scale.x;
    actor->world.pos.y += sp1C.y * actor->scale.y;
    actor->world.pos.z += sp1C.z * actor->scale.z;
}

s16 Actor_WorldYawTowardActor(Actor* actorA, Actor* actorB) {
    return Math_Vec3f_Yaw(&actorA->world.pos, &actorB->world.pos);
}

s16 Actor_FocusYawTowardActor(Actor* actorA, Actor* actorB) {
    return Math_Vec3f_Yaw(&actorA->focus.pos, &actorB->focus.pos);
}

s16 Actor_WorldYawTowardPoint(Actor* actor, Vec3f* refPoint) {
    return Math_Vec3f_Yaw(&actor->world.pos, refPoint);
}

s16 Actor_WorldPitchTowardActor(Actor* actorA, Actor* actorB) {
    return Math_Vec3f_Pitch(&actorA->world.pos, &actorB->world.pos);
}

s16 Actor_FocusPitchTowardActor(Actor* actorA, Actor* actorB) {
    return Math_Vec3f_Pitch(&actorA->focus.pos, &actorB->focus.pos);
}

s16 Actor_WorldPitchTowardPoint(Actor* actor, Vec3f* refPoint) {
    return Math_Vec3f_Pitch(&actor->world.pos, refPoint);
}

f32 Actor_WorldDistXYZToActor(Actor* actorA, Actor* actorB) {
    return Math_Vec3f_DistXYZ(&actorA->world.pos, &actorB->world.pos);
}

f32 Actor_WorldDistXYZToPoint(Actor* actor, Vec3f* refPoint) {
    return Math_Vec3f_DistXYZ(&actor->world.pos, refPoint);
}

f32 Actor_WorldDistXZToActor(Actor* actorA, Actor* actorB) {
    return Math_Vec3f_DistXZ(&actorA->world.pos, &actorB->world.pos);
}

f32 Actor_WorldDistXZToPoint(Actor* actor, Vec3f* refPoint) {
    return Math_Vec3f_DistXZ(&actor->world.pos, refPoint);
}

void func_8002DBD0(Actor* actor, Vec3f* result, Vec3f* arg2) {
    f32 cosRot2Y;
    f32 sinRot2Y;
    f32 deltaX;
    f32 deltaZ;

    cosRot2Y = Math_CosS(actor->shape.rot.y);
    sinRot2Y = Math_SinS(actor->shape.rot.y);
    deltaX = arg2->x - actor->world.pos.x;
    deltaZ = arg2->z - actor->world.pos.z;

    result->x = (deltaX * cosRot2Y) - (deltaZ * sinRot2Y);
    result->z = (deltaX * sinRot2Y) + (deltaZ * cosRot2Y);
    result->y = arg2->y - actor->world.pos.y;
}

f32 Actor_HeightDiff(Actor* actorA, Actor* actorB) {
    return actorB->world.pos.y - actorA->world.pos.y;
}

f32 Player_GetHeight(Player* player) {
    f32 offset = (player->stateFlags1 & PLAYER_STATE1_23) ? 32.0f : 0.0f;

    if (LINK_IS_ADULT) {
        return offset + 68.0f;
    } else {
        return offset + 44.0f;
    }
}

f32 func_8002DCE4(Player* player) {
    if (player->stateFlags1 & PLAYER_STATE1_23) {
        return 8.0f;
    } else if (player->stateFlags1 & PLAYER_STATE1_27) {
        return (R_RUN_SPEED_LIMIT / 100.0f) * 0.6f;
    } else {
        return R_RUN_SPEED_LIMIT / 100.0f;
    }
}

s32 func_8002DD6C(Player* player) {
    return player->stateFlags1 & PLAYER_STATE1_3;
}

s32 func_8002DD78(Player* player) {
    return func_8002DD6C(player) && player->unk_834;
}

s32 func_8002DDA8(PlayState* play) {
    Player* player = GET_PLAYER(play);

    return (player->stateFlags1 & PLAYER_STATE1_11) || func_8002DD78(player);
}

s32 func_8002DDE4(PlayState* play) {
    Player* player = GET_PLAYER(play);

    return player->stateFlags2 & PLAYER_STATE2_3;
}

s32 func_8002DDF4(PlayState* play) {
    Player* player = GET_PLAYER(play);

    return player->stateFlags2 & PLAYER_STATE2_12;
}

void func_8002DE04(PlayState* play, Actor* actorA, Actor* actorB) {
    ArmsHook* hookshot = (ArmsHook*)Actor_Find(&play->actorCtx, ACTOR_ARMS_HOOK, ACTORCAT_ITEMACTION);

    hookshot->grabbed = actorB;
    hookshot->grabbedDistDiff.x = 0.0f;
    hookshot->grabbedDistDiff.y = 0.0f;
    hookshot->grabbedDistDiff.z = 0.0f;
    actorB->flags |= ACTOR_FLAG_13;
    actorA->flags &= ~ACTOR_FLAG_13;
}

void func_8002DE74(PlayState* play, Player* player) {
    if ((play->roomCtx.curRoom.behaviorType1 != ROOM_BEHAVIOR_TYPE1_4) && func_800C0CB8(play)) {
        Camera_ChangeSetting(Play_GetCamera(play, CAM_ID_MAIN), CAM_SET_HORSE);
    }
}

void Actor_MountHorse(PlayState* play, Player* player, Actor* horse) {
    player->rideActor = horse;
    player->stateFlags1 |= PLAYER_STATE1_23;
    horse->child = &player->actor;
}

s32 func_8002DEEC(Player* player) {
    return (player->stateFlags1 & (PLAYER_STATE1_7 | PLAYER_STATE1_29)) || (player->csMode != 0);
}

void func_8002DF18(PlayState* play, Player* player) {
    func_8006DC68(play, player);
}

s32 func_8002DF38(PlayState* play, Actor* actor, u8 csMode) {
    Player* player = GET_PLAYER(play);

    player->csMode = csMode;
    player->unk_448 = actor;
    player->doorBgCamDataIndex = 0;

    return true;
}

s32 func_8002DF54(PlayState* play, Actor* actor, u8 csMode) {
    Player* player = GET_PLAYER(play);

<<<<<<< HEAD
    func_8002DF38(globalCtx, actor, csMode);
    player->doorBgCamDataIndex = 1;
=======
    func_8002DF38(play, actor, csMode);
    player->unk_46A = 1;
>>>>>>> 2e6279bc

    return true;
}

void func_8002DF90(DynaPolyActor* dynaActor) {
    dynaActor->unk_154 = 0.0f;
    dynaActor->unk_150 = 0.0f;
}

void func_8002DFA4(DynaPolyActor* dynaActor, f32 arg1, s16 arg2) {
    dynaActor->unk_150 += arg1;
    dynaActor->unk_158 = arg2;
}

/**
 * Chcek if the player is facing the specified actor.
 * The maximum angle difference that qualifies as "facing" is specified by `maxAngle`.
 */
s32 Player_IsFacingActor(Actor* actor, s16 maxAngle, PlayState* play) {
    Player* player = GET_PLAYER(play);
    s16 yawDiff = (s16)(actor->yawTowardsPlayer + 0x8000) - player->actor.shape.rot.y;

    if (ABS(yawDiff) < maxAngle) {
        return true;
    }

    return false;
}

/**
 * Chcek if `actorB` is facing `actorA`.
 * The maximum angle difference that qualifies as "facing" is specified by `maxAngle`.
 *
 * This function is unused in the original game.
 */
s32 Actor_ActorBIsFacingActorA(Actor* actorA, Actor* actorB, s16 maxAngle) {
    s16 yawDiff = (s16)(Actor_WorldYawTowardActor(actorA, actorB) + 0x8000) - actorB->shape.rot.y;

    if (ABS(yawDiff) < maxAngle) {
        return true;
    }

    return false;
}

/**
 * Chcek if the specified actor is facing the player.
 * The maximum angle difference that qualifies as "facing" is specified by `maxAngle`.
 */
s32 Actor_IsFacingPlayer(Actor* actor, s16 maxAngle) {
    s16 yawDiff = actor->yawTowardsPlayer - actor->shape.rot.y;

    if (ABS(yawDiff) < maxAngle) {
        return true;
    }

    return false;
}

/**
 * Chcek if `actorA` is facing `actorB`.
 * The maximum angle difference that qualifies as "facing" is specified by `maxAngle`.
 *
 * This function is unused in the original game.
 */
s32 Actor_ActorAIsFacingActorB(Actor* actorA, Actor* actorB, s16 maxAngle) {
    s16 yawDiff = Actor_WorldYawTowardActor(actorA, actorB) - actorA->shape.rot.y;

    if (ABS(yawDiff) < maxAngle) {
        return true;
    }

    return false;
}

/**
 * Chcek if the specified actor is facing the player and is nearby.
 * The maximum angle difference that qualifies as "facing" is specified by `maxAngle`.
 * The minimum distance that qualifies as "nearby" is specified by `range`.
 */
s32 Actor_IsFacingAndNearPlayer(Actor* actor, f32 range, s16 maxAngle) {
    s16 yawDiff = actor->yawTowardsPlayer - actor->shape.rot.y;

    if (ABS(yawDiff) < maxAngle) {
        f32 xyzDistanceFromLink = sqrtf(SQ(actor->xzDistToPlayer) + SQ(actor->yDistToPlayer));

        if (xyzDistanceFromLink < range) {
            return true;
        }
    }

    return false;
}

/**
 * Chcek if `actorA` is facing `actorB` and is nearby.
 * The maximum angle difference that qualifies as "facing" is specified by `maxAngle`.
 * The minimum distance that qualifies as "nearby" is specified by `range`.
 */
s32 Actor_ActorAIsFacingAndNearActorB(Actor* actorA, Actor* actorB, f32 range, s16 maxAngle) {
    if (Actor_WorldDistXYZToActor(actorA, actorB) < range) {
        s16 yawDiff = Actor_WorldYawTowardActor(actorA, actorB) - actorA->shape.rot.y;

        if (ABS(yawDiff) < maxAngle) {
            return true;
        }
    }

    return false;
}

s32 func_8002E234(Actor* actor, f32 arg1, s32 arg2) {
    if ((actor->bgCheckFlags & BGCHECKFLAG_GROUND) && (arg1 < -11.0f)) {
        actor->bgCheckFlags &= ~BGCHECKFLAG_GROUND;
        actor->bgCheckFlags |= BGCHECKFLAG_GROUND_LEAVE;

        if ((actor->velocity.y < 0.0f) && (arg2 & UPDBGCHECKINFO_FLAG_4)) {
            actor->velocity.y = 0.0f;
        }

        return false;
    }

    return true;
}

s32 func_8002E2AC(PlayState* play, Actor* actor, Vec3f* arg2, s32 arg3) {
    f32 floorHeightDiff;
    s32 floorBgId;

    arg2->y += 50.0f;

    actor->floorHeight = BgCheck_EntityRaycastFloor5(play, &play->colCtx, &actor->floorPoly, &floorBgId, actor, arg2);
    actor->bgCheckFlags &= ~(BGCHECKFLAG_GROUND_TOUCH | BGCHECKFLAG_GROUND_LEAVE | BGCHECKFLAG_GROUND_STRICT);

    if (actor->floorHeight <= BGCHECK_Y_MIN) {
        return func_8002E234(actor, BGCHECK_Y_MIN, arg3);
    }

    floorHeightDiff = actor->floorHeight - actor->world.pos.y;
    actor->floorBgId = floorBgId;

    if (floorHeightDiff >= 0.0f) { // actor is on or below the ground
        actor->bgCheckFlags |= BGCHECKFLAG_GROUND_STRICT;

        if (actor->bgCheckFlags & BGCHECKFLAG_CEILING) {
            if (floorBgId != sCurCeilingBgId) {
                if (floorHeightDiff > 15.0f) {
                    actor->bgCheckFlags |= BGCHECKFLAG_CRUSHED;
                }
            } else {
                actor->world.pos.x = actor->prevPos.x;
                actor->world.pos.z = actor->prevPos.z;
            }
        }

        actor->world.pos.y = actor->floorHeight;

        if (actor->velocity.y <= 0.0f) {
            if (!(actor->bgCheckFlags & BGCHECKFLAG_GROUND)) {
                actor->bgCheckFlags |= BGCHECKFLAG_GROUND_TOUCH;
            } else if ((arg3 & UPDBGCHECKINFO_FLAG_3) && (actor->gravity < 0.0f)) {
                actor->velocity.y = -4.0f;
            } else {
                actor->velocity.y = 0.0f;
            }

            actor->bgCheckFlags |= BGCHECKFLAG_GROUND;
            func_80043334(&play->colCtx, actor, actor->floorBgId);
        }
    } else { // actor is above ground
        if ((actor->bgCheckFlags & BGCHECKFLAG_GROUND) && (floorHeightDiff >= -11.0f)) {
            func_80043334(&play->colCtx, actor, actor->floorBgId);
        }

        return func_8002E234(actor, floorHeightDiff, arg3);
    }

    return true;
}

void Actor_UpdateBgCheckInfo(PlayState* play, Actor* actor, f32 wallCheckHeight, f32 wallCheckRadius,
                             f32 ceilingCheckHeight, s32 flags) {
    f32 sp74;
    s32 pad;
    Vec3f sp64;
    s32 bgId;
    CollisionPoly* wallPoly;
    f32 sp58;
    WaterBox* waterBox;
    f32 waterBoxYSurface;
    Vec3f ripplePos;

    sp74 = actor->world.pos.y - actor->prevPos.y;

    if ((actor->floorBgId != BGCHECK_SCENE) && (actor->bgCheckFlags & BGCHECKFLAG_GROUND)) {
        func_800433A4(&play->colCtx, actor->floorBgId, actor);
    }

    if (flags & UPDBGCHECKINFO_FLAG_0) {
        if ((!(flags & UPDBGCHECKINFO_FLAG_7) &&
             BgCheck_EntitySphVsWall3(&play->colCtx, &sp64, &actor->world.pos, &actor->prevPos, wallCheckRadius,
                                      &actor->wallPoly, &bgId, actor, wallCheckHeight)) ||
            ((flags & UPDBGCHECKINFO_FLAG_7) &&
             BgCheck_EntitySphVsWall4(&play->colCtx, &sp64, &actor->world.pos, &actor->prevPos, wallCheckRadius,
                                      &actor->wallPoly, &bgId, actor, wallCheckHeight))) {
            wallPoly = actor->wallPoly;
            Math_Vec3f_Copy(&actor->world.pos, &sp64);
            actor->wallYaw = Math_Atan2S(wallPoly->normal.z, wallPoly->normal.x);
            actor->bgCheckFlags |= BGCHECKFLAG_WALL;
            actor->wallBgId = bgId;
        } else {
            actor->bgCheckFlags &= ~BGCHECKFLAG_WALL;
        }
    }

    sp64.x = actor->world.pos.x;
    sp64.z = actor->world.pos.z;

    if (flags & UPDBGCHECKINFO_FLAG_1) {
        sp64.y = actor->prevPos.y + 10.0f;
        if (BgCheck_EntityCheckCeiling(&play->colCtx, &sp58, &sp64, (ceilingCheckHeight + sp74) - 10.0f,
                                       &sCurCeilingPoly, &sCurCeilingBgId, actor)) {
            actor->bgCheckFlags |= BGCHECKFLAG_CEILING;
            actor->world.pos.y = (sp58 + sp74) - 10.0f;
        } else {
            actor->bgCheckFlags &= ~BGCHECKFLAG_CEILING;
        }
    }

    if (flags & UPDBGCHECKINFO_FLAG_2) {
        sp64.y = actor->prevPos.y;
        func_8002E2AC(play, actor, &sp64, flags);
        waterBoxYSurface = actor->world.pos.y;
        if (WaterBox_GetSurface1(play, &play->colCtx, actor->world.pos.x, actor->world.pos.z, &waterBoxYSurface,
                                 &waterBox)) {
            actor->yDistToWater = waterBoxYSurface - actor->world.pos.y;
            if (actor->yDistToWater < 0.0f) {
                actor->bgCheckFlags &= ~(BGCHECKFLAG_WATER | BGCHECKFLAG_WATER_TOUCH);
            } else {
                if (!(actor->bgCheckFlags & BGCHECKFLAG_WATER)) {
                    actor->bgCheckFlags |= BGCHECKFLAG_WATER_TOUCH;
                    if (!(flags & UPDBGCHECKINFO_FLAG_6)) {
                        ripplePos.x = actor->world.pos.x;
                        ripplePos.y = waterBoxYSurface;
                        ripplePos.z = actor->world.pos.z;
                        EffectSsGRipple_Spawn(play, &ripplePos, 100, 500, 0);
                        EffectSsGRipple_Spawn(play, &ripplePos, 100, 500, 4);
                        EffectSsGRipple_Spawn(play, &ripplePos, 100, 500, 8);
                    }
                }
                actor->bgCheckFlags |= BGCHECKFLAG_WATER;
            }
        } else {
            actor->bgCheckFlags &= ~(BGCHECKFLAG_WATER | BGCHECKFLAG_WATER_TOUCH);
            actor->yDistToWater = BGCHECK_Y_MIN;
        }
    }
}

Mtx D_8015BBA8;

Gfx* func_8002E830(Vec3f* object, Vec3f* eye, Vec3f* lightDir, GraphicsContext* gfxCtx, Gfx* gfx, Hilite** hilite) {
    LookAt* lookAt;
    f32 correctedEyeX;

    lookAt = Graph_Alloc(gfxCtx, sizeof(LookAt));

    correctedEyeX = (eye->x == object->x) && (eye->z == object->z) ? eye->x + 0.001f : eye->x;

    *hilite = Graph_Alloc(gfxCtx, sizeof(Hilite));

    if (HREG(80) == 6) {
        osSyncPrintf("z_actor.c 3529 eye=[%f(%f) %f %f] object=[%f %f %f] light_direction=[%f %f %f]\n", correctedEyeX,
                     eye->x, eye->y, eye->z, object->x, object->y, object->z, lightDir->x, lightDir->y, lightDir->z);
    }

    View_ErrorCheckEyePosition(correctedEyeX, eye->y, eye->z);
    guLookAtHilite(&D_8015BBA8, lookAt, *hilite, correctedEyeX, eye->y, eye->z, object->x, object->y, object->z, 0.0f,
                   1.0f, 0.0f, lightDir->x, lightDir->y, lightDir->z, lightDir->x, lightDir->y, lightDir->z, 0x10,
                   0x10);

    gSPLookAt(gfx++, lookAt);
    gDPSetHilite1Tile(gfx++, 1, *hilite, 0x10, 0x10);

    return gfx;
}

Hilite* func_8002EABC(Vec3f* object, Vec3f* eye, Vec3f* lightDir, GraphicsContext* gfxCtx) {
    Hilite* hilite;

    OPEN_DISPS(gfxCtx, "../z_actor.c", 4306);

    POLY_OPA_DISP = func_8002E830(object, eye, lightDir, gfxCtx, POLY_OPA_DISP, &hilite);

    CLOSE_DISPS(gfxCtx, "../z_actor.c", 4313);

    return hilite;
}

Hilite* func_8002EB44(Vec3f* object, Vec3f* eye, Vec3f* lightDir, GraphicsContext* gfxCtx) {
    Hilite* hilite;

    OPEN_DISPS(gfxCtx, "../z_actor.c", 4332);

    POLY_XLU_DISP = func_8002E830(object, eye, lightDir, gfxCtx, POLY_XLU_DISP, &hilite);

    CLOSE_DISPS(gfxCtx, "../z_actor.c", 4339);

    return hilite;
}

void func_8002EBCC(Actor* actor, PlayState* play, s32 flag) {
    Hilite* hilite;
    Vec3f lightDir;
    Gfx* displayListHead;
    Gfx* displayList;

    lightDir.x = play->envCtx.dirLight1.params.dir.x;
    lightDir.y = play->envCtx.dirLight1.params.dir.y;
    lightDir.z = play->envCtx.dirLight1.params.dir.z;

    if (HREG(80) == 6) {
        osSyncPrintf("z_actor.c 3637 game_play->view.eye=[%f(%f) %f %f]\n", play->view.eye.x, play->view.eye.y,
                     play->view.eye.z);
    }

    hilite = func_8002EABC(&actor->world.pos, &play->view.eye, &lightDir, play->state.gfxCtx);

    if (flag != 0) {
        displayList = Graph_Alloc(play->state.gfxCtx, 2 * sizeof(Gfx));
        displayListHead = displayList;

        OPEN_DISPS(play->state.gfxCtx, "../z_actor.c", 4384);

        gDPSetHilite1Tile(displayListHead++, 1, hilite, 0x10, 0x10);
        gSPEndDisplayList(displayListHead);
        gSPSegment(POLY_OPA_DISP++, 0x07, displayList);

        CLOSE_DISPS(play->state.gfxCtx, "../z_actor.c", 4394);
    }
}

void func_8002ED80(Actor* actor, PlayState* play, s32 flag) {
    Hilite* hilite;
    Vec3f lightDir;
    Gfx* displayListHead;
    Gfx* displayList;

    lightDir.x = play->envCtx.dirLight1.params.dir.x;
    lightDir.y = play->envCtx.dirLight1.params.dir.y;
    lightDir.z = play->envCtx.dirLight1.params.dir.z;

    hilite = func_8002EB44(&actor->world.pos, &play->view.eye, &lightDir, play->state.gfxCtx);

    if (flag != 0) {
        displayList = Graph_Alloc(play->state.gfxCtx, 2 * sizeof(Gfx));
        displayListHead = displayList;

        OPEN_DISPS(play->state.gfxCtx, "../z_actor.c", 4429);

        gDPSetHilite1Tile(displayListHead++, 1, hilite, 0x10, 0x10);
        gSPEndDisplayList(displayListHead);
        gSPSegment(POLY_XLU_DISP++, 0x07, displayList);

        CLOSE_DISPS(play->state.gfxCtx, "../z_actor.c", 4439);
    }
}

PosRot* Actor_GetFocus(PosRot* dest, Actor* actor) {
    *dest = actor->focus;

    return dest;
}

PosRot* Actor_GetWorld(PosRot* dest, Actor* actor) {
    *dest = actor->world;

    return dest;
}

PosRot* Actor_GetWorldPosShapeRot(PosRot* arg0, Actor* actor) {
    PosRot sp1C;

    Math_Vec3f_Copy(&sp1C.pos, &actor->world.pos);
    sp1C.rot = actor->shape.rot;
    *arg0 = sp1C;

    return arg0;
}

f32 func_8002EFC0(Actor* actor, Player* player, s16 arg2) {
    s16 yawTemp = (s16)(actor->yawTowardsPlayer - 0x8000) - arg2;
    s16 yawTempAbs = ABS(yawTemp);

    if (player->unk_664 != NULL) {
        if ((yawTempAbs > 0x4000) || (actor->flags & ACTOR_FLAG_27)) {
            return FLT_MAX;
        } else {
            f32 ret =
                actor->xyzDistToPlayerSq - actor->xyzDistToPlayerSq * 0.8f * ((0x4000 - yawTempAbs) * (1.0f / 0x8000));

            return ret;
        }
    }

    if (yawTempAbs > 0x2AAA) {
        return FLT_MAX;
    }

    return actor->xyzDistToPlayerSq;
}

typedef struct {
    /* 0x0 */ f32 rangeSq;
    /* 0x4 */ f32 leashScale;
} TargetRangeParams; // size = 0x8

#define TARGET_RANGE(range, leash) \
    { SQ(range), (f32)range / leash }

TargetRangeParams D_80115FF8[] = {
    TARGET_RANGE(70, 140),   TARGET_RANGE(170, 255),    TARGET_RANGE(280, 5600),      TARGET_RANGE(350, 525),
    TARGET_RANGE(700, 1050), TARGET_RANGE(1000, 1500),  TARGET_RANGE(100, 105.36842), TARGET_RANGE(140, 163.33333),
    TARGET_RANGE(240, 576),  TARGET_RANGE(280, 280000),
};

u32 func_8002F090(Actor* actor, f32 arg1) {
    return arg1 < D_80115FF8[actor->targetMode].rangeSq;
}

s32 func_8002F0C8(Actor* actor, Player* player, s32 flag) {
    if ((actor->update == NULL) || !(actor->flags & ACTOR_FLAG_0)) {
        return true;
    }

    if (!flag) {
        s16 var = (s16)(actor->yawTowardsPlayer - 0x8000) - player->actor.shape.rot.y;
        s16 abs_var = ABS(var);
        f32 dist;

        if ((player->unk_664 == NULL) && (abs_var > 0x2AAA)) {
            dist = FLT_MAX;
        } else {
            dist = actor->xyzDistToPlayerSq;
        }

        return !func_8002F090(actor, D_80115FF8[actor->targetMode].leashScale * dist);
    }

    return false;
}

u32 Actor_ProcessTalkRequest(Actor* actor, PlayState* play) {
    if (actor->flags & ACTOR_FLAG_8) {
        actor->flags &= ~ACTOR_FLAG_8;
        return true;
    }

    return false;
}

s32 func_8002F1C4(Actor* actor, PlayState* play, f32 arg2, f32 arg3, u32 exchangeItemId) {
    Player* player = GET_PLAYER(play);

    // This is convoluted but it seems like it must be a single if statement to match
    if ((player->actor.flags & ACTOR_FLAG_8) || ((exchangeItemId != EXCH_ITEM_NONE) && Player_InCsMode(play)) ||
        (!actor->isTargeted &&
         ((arg3 < fabsf(actor->yDistToPlayer)) || (player->targetActorDistance < actor->xzDistToPlayer) ||
          (arg2 < actor->xzDistToPlayer)))) {
        return false;
    }

    player->targetActor = actor;
    player->targetActorDistance = actor->xzDistToPlayer;
    player->exchangeItemId = exchangeItemId;

    return true;
}

s32 func_8002F298(Actor* actor, PlayState* play, f32 arg2, u32 exchangeItemId) {
    return func_8002F1C4(actor, play, arg2, arg2, exchangeItemId);
}

s32 func_8002F2CC(Actor* actor, PlayState* play, f32 arg2) {
    return func_8002F298(actor, play, arg2, EXCH_ITEM_NONE);
}

s32 func_8002F2F4(Actor* actor, PlayState* play) {
    f32 var1 = 50.0f + actor->colChkInfo.cylRadius;

    return func_8002F2CC(actor, play, var1);
}

u32 Actor_TextboxIsClosing(Actor* actor, PlayState* play) {
    if (Message_GetState(&play->msgCtx) == TEXT_STATE_CLOSING) {
        return true;
    } else {
        return false;
    }
}

s8 func_8002F368(PlayState* play) {
    Player* player = GET_PLAYER(play);

    return player->exchangeItemId;
}

void Actor_GetScreenPos(PlayState* play, Actor* actor, s16* x, s16* y) {
    Vec3f projectedPos;
    f32 cappedInvW;

    Actor_ProjectPos(play, &actor->focus.pos, &projectedPos, &cappedInvW);
    *x = projectedPos.x * cappedInvW * (SCREEN_WIDTH / 2) + (SCREEN_WIDTH / 2);
    *y = projectedPos.y * cappedInvW * -(SCREEN_HEIGHT / 2) + (SCREEN_HEIGHT / 2);
}

u32 Actor_HasParent(Actor* actor, PlayState* play) {
    if (actor->parent != NULL) {
        return true;
    } else {
        return false;
    }
}

s32 func_8002F434(Actor* actor, PlayState* play, s32 getItemId, f32 xzRange, f32 yRange) {
    Player* player = GET_PLAYER(play);

    if (!(player->stateFlags1 & (PLAYER_STATE1_7 | PLAYER_STATE1_12 | PLAYER_STATE1_13 | PLAYER_STATE1_14 |
                                 PLAYER_STATE1_18 | PLAYER_STATE1_19 | PLAYER_STATE1_20 | PLAYER_STATE1_21)) &&
        Player_GetExplosiveHeld(player) < 0) {
        if ((((player->heldActor != NULL) || (actor == player->targetActor)) && (getItemId > GI_NONE) &&
             (getItemId < GI_MAX)) ||
            (!(player->stateFlags1 & (PLAYER_STATE1_11 | PLAYER_STATE1_29)))) {
            if ((actor->xzDistToPlayer < xzRange) && (fabsf(actor->yDistToPlayer) < yRange)) {
                s16 yawDiff = actor->yawTowardsPlayer - player->actor.shape.rot.y;
                s32 absYawDiff = ABS(yawDiff);

                if ((getItemId != GI_NONE) || (player->getItemDirection < absYawDiff)) {
                    player->getItemId = getItemId;
                    player->interactRangeActor = actor;
                    player->getItemDirection = absYawDiff;
                    return true;
                }
            }
        }
    }

    return false;
}

void func_8002F554(Actor* actor, PlayState* play, s32 getItemId) {
    func_8002F434(actor, play, getItemId, 50.0f, 10.0f);
}

void func_8002F580(Actor* actor, PlayState* play) {
    func_8002F554(actor, play, GI_NONE);
}

u32 Actor_HasNoParent(Actor* actor, PlayState* play) {
    if (actor->parent == NULL) {
        return true;
    } else {
        return false;
    }
}

void func_8002F5C4(Actor* actorA, Actor* actorB, PlayState* play) {
    Actor* parent = actorA->parent;

    if (parent->id == ACTOR_PLAYER) {
        Player* player = (Player*)parent;

        player->heldActor = actorB;
        player->interactRangeActor = actorB;
    }

    parent->child = actorB;
    actorB->parent = parent;
    actorA->parent = NULL;
}

void func_8002F5F0(Actor* actor, PlayState* play) {
    Player* player = GET_PLAYER(play);

    if (actor->xyzDistToPlayerSq < player->unk_6A4) {
        player->unk_6A4 = actor->xyzDistToPlayerSq;
    }
}

s32 Actor_IsMounted(PlayState* play, Actor* horse) {
    if (horse->child != NULL) {
        return true;
    } else {
        return false;
    }
}

u32 Actor_SetRideActor(PlayState* play, Actor* horse, s32 mountSide) {
    Player* player = GET_PLAYER(play);

    if (!(player->stateFlags1 &
          (PLAYER_STATE1_7 | PLAYER_STATE1_11 | PLAYER_STATE1_12 | PLAYER_STATE1_13 | PLAYER_STATE1_14 |
           PLAYER_STATE1_18 | PLAYER_STATE1_19 | PLAYER_STATE1_20 | PLAYER_STATE1_21))) {
        player->rideActor = horse;
        player->mountSide = mountSide;
        return true;
    }

    return false;
}

s32 Actor_NotMounted(PlayState* play, Actor* horse) {
    if (horse->child == NULL) {
        return true;
    } else {
        return false;
    }
}

void func_8002F698(PlayState* play, Actor* actor, f32 arg2, s16 arg3, f32 arg4, u32 arg5, u32 arg6) {
    Player* player = GET_PLAYER(play);

    player->unk_8A0 = arg6;
    player->unk_8A1 = arg5;
    player->unk_8A2 = arg3;
    player->unk_8A4 = arg2;
    player->unk_8A8 = arg4;
}

void func_8002F6D4(PlayState* play, Actor* actor, f32 arg2, s16 arg3, f32 arg4, u32 arg5) {
    func_8002F698(play, actor, arg2, arg3, arg4, 2, arg5);
}

void func_8002F71C(PlayState* play, Actor* actor, f32 arg2, s16 arg3, f32 arg4) {
    func_8002F6D4(play, actor, arg2, arg3, arg4, 0);
}

void func_8002F758(PlayState* play, Actor* actor, f32 arg2, s16 arg3, f32 arg4, u32 arg5) {
    func_8002F698(play, actor, arg2, arg3, arg4, 1, arg5);
}

void func_8002F7A0(PlayState* play, Actor* actor, f32 arg2, s16 arg3, f32 arg4) {
    func_8002F758(play, actor, arg2, arg3, arg4, 0);
}

void func_8002F7DC(Actor* actor, u16 sfxId) {
    Audio_PlaySoundGeneral(sfxId, &actor->projectedPos, 4, &gSfxDefaultFreqAndVolScale, &gSfxDefaultFreqAndVolScale,
                           &gSfxDefaultReverb);
}

void Audio_PlayActorSound2(Actor* actor, u16 sfxId) {
    func_80078914(&actor->projectedPos, sfxId);
}

void func_8002F850(PlayState* play, Actor* actor) {
    s32 sfxId;

    if (actor->bgCheckFlags & BGCHECKFLAG_WATER) {
        if (actor->yDistToWater < 20.0f) {
            sfxId = NA_SE_PL_WALK_WATER0 - SFX_FLAG;
        } else {
            sfxId = NA_SE_PL_WALK_WATER1 - SFX_FLAG;
        }
    } else {
        sfxId = SurfaceType_GetSfx(&play->colCtx, actor->floorPoly, actor->floorBgId);
    }

    func_80078914(&actor->projectedPos, NA_SE_EV_BOMB_BOUND);
    func_80078914(&actor->projectedPos, sfxId + SFX_FLAG);
}

void func_8002F8F0(Actor* actor, u16 sfxId) {
    actor->sfx = sfxId;
    actor->flags |= ACTOR_FLAG_19;
    actor->flags &= ~(ACTOR_FLAG_20 | ACTOR_FLAG_21 | ACTOR_FLAG_28);
}

void func_8002F91C(Actor* actor, u16 sfxId) {
    actor->sfx = sfxId;
    actor->flags |= ACTOR_FLAG_20;
    actor->flags &= ~(ACTOR_FLAG_19 | ACTOR_FLAG_21 | ACTOR_FLAG_28);
}

void func_8002F948(Actor* actor, u16 sfxId) {
    actor->sfx = sfxId;
    actor->flags |= ACTOR_FLAG_21;
    actor->flags &= ~(ACTOR_FLAG_19 | ACTOR_FLAG_20 | ACTOR_FLAG_28);
}

void func_8002F974(Actor* actor, u16 sfxId) {
    actor->flags &= ~(ACTOR_FLAG_19 | ACTOR_FLAG_20 | ACTOR_FLAG_21 | ACTOR_FLAG_28);
    actor->sfx = sfxId;
}

void func_8002F994(Actor* actor, s32 arg1) {
    actor->flags |= ACTOR_FLAG_28;
    actor->flags &= ~(ACTOR_FLAG_19 | ACTOR_FLAG_20 | ACTOR_FLAG_21);
    if (arg1 < 40) {
        actor->sfx = NA_SE_PL_WALK_DIRT - SFX_FLAG;
    } else if (arg1 < 100) {
        actor->sfx = NA_SE_PL_WALK_CONCRETE - SFX_FLAG;
    } else {
        actor->sfx = NA_SE_PL_WALK_SAND - SFX_FLAG;
    }
}

// Tests if something hit Jabu Jabu surface, displaying hit splash and playing sfx if true
s32 func_8002F9EC(PlayState* play, Actor* actor, CollisionPoly* poly, s32 bgId, Vec3f* pos) {
    if (func_80041D4C(&play->colCtx, poly, bgId) == 8) {
        play->roomCtx.unk_74[0] = 1;
        CollisionCheck_BlueBlood(play, NULL, pos);
        Audio_PlayActorSound2(actor, NA_SE_IT_WALL_HIT_BUYO);
        return true;
    }

    return false;
}

// Local data used for Farore's Wind light (stored in BSS, possibly a struct?)
LightInfo D_8015BC00;
LightNode* D_8015BC10;
s32 D_8015BC14;
f32 D_8015BC18;

void func_8002FA60(PlayState* play) {
    Vec3f lightPos;

    if (gSaveContext.fw.set) {
        gSaveContext.respawn[RESPAWN_MODE_TOP].data = 0x28;
        gSaveContext.respawn[RESPAWN_MODE_TOP].pos.x = gSaveContext.fw.pos.x;
        gSaveContext.respawn[RESPAWN_MODE_TOP].pos.y = gSaveContext.fw.pos.y;
        gSaveContext.respawn[RESPAWN_MODE_TOP].pos.z = gSaveContext.fw.pos.z;
        gSaveContext.respawn[RESPAWN_MODE_TOP].yaw = gSaveContext.fw.yaw;
        gSaveContext.respawn[RESPAWN_MODE_TOP].playerParams = gSaveContext.fw.playerParams;
        gSaveContext.respawn[RESPAWN_MODE_TOP].entranceIndex = gSaveContext.fw.entranceIndex;
        gSaveContext.respawn[RESPAWN_MODE_TOP].roomIndex = gSaveContext.fw.roomIndex;
        gSaveContext.respawn[RESPAWN_MODE_TOP].tempSwchFlags = gSaveContext.fw.tempSwchFlags;
        gSaveContext.respawn[RESPAWN_MODE_TOP].tempCollectFlags = gSaveContext.fw.tempCollectFlags;
    } else {
        gSaveContext.respawn[RESPAWN_MODE_TOP].data = 0;
        gSaveContext.respawn[RESPAWN_MODE_TOP].pos.x = 0.0f;
        gSaveContext.respawn[RESPAWN_MODE_TOP].pos.y = 0.0f;
        gSaveContext.respawn[RESPAWN_MODE_TOP].pos.z = 0.0f;
    }

    lightPos.x = gSaveContext.respawn[RESPAWN_MODE_TOP].pos.x;
    lightPos.y = gSaveContext.respawn[RESPAWN_MODE_TOP].pos.y + 80.0f;
    lightPos.z = gSaveContext.respawn[RESPAWN_MODE_TOP].pos.z;

    Lights_PointNoGlowSetInfo(&D_8015BC00, lightPos.x, lightPos.y, lightPos.z, 0xFF, 0xFF, 0xFF, -1);

    D_8015BC10 = LightContext_InsertLight(play, &play->lightCtx, &D_8015BC00);
    D_8015BC14 = 0;
    D_8015BC18 = 0.0f;
}

void Actor_DrawFaroresWindPointer(PlayState* play) {
    s32 lightRadius = -1;
    s32 params;

    OPEN_DISPS(play->state.gfxCtx, "../z_actor.c", 5308);

    params = gSaveContext.respawn[RESPAWN_MODE_TOP].data;

    if (params) {
        f32 yOffset = LINK_IS_ADULT ? 80.0f : 60.0f;
        f32 ratio = 1.0f;
        s32 alpha = 255;
        s32 temp = params - 40;

        if (temp < 0) {
            gSaveContext.respawn[RESPAWN_MODE_TOP].data = ++params;
            ratio = ABS(params) * 0.025f;
            D_8015BC14 = 60;
            D_8015BC18 = 1.0f;
        } else if (D_8015BC14) {
            D_8015BC14--;
        } else if (D_8015BC18 > 0.0f) {
            static Vec3f effectVel = { 0.0f, -0.05f, 0.0f };
            static Vec3f effectAccel = { 0.0f, -0.025f, 0.0f };
            static Color_RGBA8 effectPrimCol = { 255, 255, 255, 0 };
            static Color_RGBA8 effectEnvCol = { 100, 200, 0, 0 };
            Vec3f* curPos = &gSaveContext.respawn[RESPAWN_MODE_TOP].pos;
            Vec3f* nextPos = &gSaveContext.respawn[RESPAWN_MODE_DOWN].pos;
            f32 prevNum = D_8015BC18;
            Vec3f dist;
            f32 diff = Math_Vec3f_DistXYZAndStoreDiff(nextPos, curPos, &dist);
            Vec3f effectPos;
            f32 factor;
            f32 length;
            f32 dx;
            f32 speed;

            if (diff < 20.0f) {
                D_8015BC18 = 0.0f;
                Math_Vec3f_Copy(curPos, nextPos);
            } else {
                length = diff * (1.0f / D_8015BC18);
                speed = 20.0f / length;
                speed = CLAMP_MIN(speed, 0.05f);
                Math_StepToF(&D_8015BC18, 0.0f, speed);
                factor = (diff * (D_8015BC18 / prevNum)) / diff;
                curPos->x = nextPos->x + (dist.x * factor);
                curPos->y = nextPos->y + (dist.y * factor);
                curPos->z = nextPos->z + (dist.z * factor);
                length *= 0.5f;
                dx = diff - length;
                yOffset += sqrtf(SQ(length) - SQ(dx)) * 0.2f;
                osSyncPrintf("-------- DISPLAY Y=%f\n", yOffset);
            }

            effectPos.x = curPos->x + Rand_CenteredFloat(6.0f);
            effectPos.y = curPos->y + 80.0f + (6.0f * Rand_ZeroOne());
            effectPos.z = curPos->z + Rand_CenteredFloat(6.0f);

            EffectSsKiraKira_SpawnDispersed(play, &effectPos, &effectVel, &effectAccel, &effectPrimCol, &effectEnvCol,
                                            1000, 16);

            if (D_8015BC18 == 0.0f) {
                gSaveContext.respawn[RESPAWN_MODE_TOP] = gSaveContext.respawn[RESPAWN_MODE_DOWN];
                gSaveContext.respawn[RESPAWN_MODE_TOP].playerParams = 0x06FF;
                gSaveContext.respawn[RESPAWN_MODE_TOP].data = 40;
            }

            gSaveContext.respawn[RESPAWN_MODE_TOP].pos = *curPos;
        } else if (temp > 0) {
            Vec3f* curPos = &gSaveContext.respawn[RESPAWN_MODE_TOP].pos;
            f32 nextRatio = 1.0f - temp * 0.1f;
            f32 curRatio = 1.0f - (f32)(temp - 1) * 0.1f;
            Vec3f eye;
            Vec3f dist;
            f32 diff;

            if (nextRatio > 0.0f) {
                eye.x = play->view.eye.x;
                eye.y = play->view.eye.y - yOffset;
                eye.z = play->view.eye.z;
                diff = Math_Vec3f_DistXYZAndStoreDiff(&eye, curPos, &dist);
                diff = (diff * (nextRatio / curRatio)) / diff;
                curPos->x = eye.x + (dist.x * diff);
                curPos->y = eye.y + (dist.y * diff);
                curPos->z = eye.z + (dist.z * diff);
                gSaveContext.respawn[RESPAWN_MODE_TOP].pos = *curPos;
            }

            alpha = 255 - (temp * 30);

            if (alpha < 0) {
                gSaveContext.fw.set = 0;
                gSaveContext.respawn[RESPAWN_MODE_TOP].data = 0;
                alpha = 0;
            } else {
                gSaveContext.respawn[RESPAWN_MODE_TOP].data = ++params;
            }

            ratio = 1.0f + ((f32)temp * 0.2); // required to match
        }

        lightRadius = 500.0f * ratio;

        if ((play->csCtx.state == CS_STATE_IDLE) &&
            (((void)0, gSaveContext.respawn[RESPAWN_MODE_TOP].entranceIndex) ==
             ((void)0, gSaveContext.entranceIndex)) &&
            (((void)0, gSaveContext.respawn[RESPAWN_MODE_TOP].roomIndex) == play->roomCtx.curRoom.num)) {
            f32 scale = 0.025f * ratio;

            POLY_XLU_DISP = Gfx_CallSetupDL(POLY_XLU_DISP, 0x19);

            Matrix_Translate(((void)0, gSaveContext.respawn[RESPAWN_MODE_TOP].pos.x),
                             ((void)0, gSaveContext.respawn[RESPAWN_MODE_TOP].pos.y) + yOffset,
                             ((void)0, gSaveContext.respawn[RESPAWN_MODE_TOP].pos.z), MTXMODE_NEW);
            Matrix_Scale(scale, scale, scale, MTXMODE_APPLY);
            Matrix_Mult(&play->billboardMtxF, MTXMODE_APPLY);
            Matrix_Push();

            gDPPipeSync(POLY_XLU_DISP++);
            gDPSetPrimColor(POLY_XLU_DISP++, 128, 128, 255, 255, 200, alpha);
            gDPSetEnvColor(POLY_XLU_DISP++, 100, 200, 0, 255);

            Matrix_RotateZ(BINANG_TO_RAD_ALT2((play->gameplayFrames * 1500) & 0xFFFF), MTXMODE_APPLY);
            gSPMatrix(POLY_XLU_DISP++, Matrix_NewMtx(play->state.gfxCtx, "../z_actor.c", 5458),
                      G_MTX_MODELVIEW | G_MTX_LOAD | G_MTX_NOPUSH);
            gSPDisplayList(POLY_XLU_DISP++, gEffFlash1DL);

            Matrix_Pop();
            Matrix_RotateZ(BINANG_TO_RAD_ALT2(~((play->gameplayFrames * 1200) & 0xFFFF)), MTXMODE_APPLY);

            gSPMatrix(POLY_XLU_DISP++, Matrix_NewMtx(play->state.gfxCtx, "../z_actor.c", 5463),
                      G_MTX_MODELVIEW | G_MTX_LOAD | G_MTX_NOPUSH);
            gSPDisplayList(POLY_XLU_DISP++, gEffFlash1DL);
        }

        Lights_PointNoGlowSetInfo(&D_8015BC00, ((void)0, gSaveContext.respawn[RESPAWN_MODE_TOP].pos.x),
                                  ((void)0, gSaveContext.respawn[RESPAWN_MODE_TOP].pos.y) + yOffset,
                                  ((void)0, gSaveContext.respawn[RESPAWN_MODE_TOP].pos.z), 255, 255, 255, lightRadius);

        CLOSE_DISPS(play->state.gfxCtx, "../z_actor.c", 5474);
    }
}

void func_80030488(PlayState* play) {
    LightContext_RemoveLight(play, &play->lightCtx, D_8015BC10);
}

void Actor_DisableLens(PlayState* play) {
    if (play->actorCtx.lensActive) {
        play->actorCtx.lensActive = false;
        func_800876C8(play);
    }
}

// Actor_InitContext
void func_800304DC(PlayState* play, ActorContext* actorCtx, ActorEntry* actorEntry) {
    ActorOverlay* overlayEntry;
    SavedSceneFlags* savedSceneFlags;
    s32 i;

    savedSceneFlags = &gSaveContext.sceneFlags[play->sceneNum];

    bzero(actorCtx, sizeof(*actorCtx));

    ActorOverlayTable_Init();
    Matrix_MtxFCopy(&play->billboardMtxF, &gMtxFClear);
    Matrix_MtxFCopy(&play->viewProjectionMtxF, &gMtxFClear);

    overlayEntry = &gActorOverlayTable[0];
    for (i = 0; i < ARRAY_COUNT(gActorOverlayTable); i++) {
        overlayEntry->loadedRamAddr = NULL;
        overlayEntry->numLoaded = 0;
        overlayEntry++;
    }

    actorCtx->flags.chest = savedSceneFlags->chest;
    actorCtx->flags.swch = savedSceneFlags->swch;
    actorCtx->flags.clear = savedSceneFlags->clear;
    actorCtx->flags.collect = savedSceneFlags->collect;

    TitleCard_Init(play, &actorCtx->titleCtx);

    actorCtx->absoluteSpace = NULL;

    Actor_SpawnEntry(actorCtx, actorEntry, play);
    func_8002C0C0(&actorCtx->targetCtx, actorCtx->actorLists[ACTORCAT_PLAYER].head, play);
    func_8002FA60(play);
}

u32 D_80116068[ACTORCAT_MAX] = {
    PLAYER_STATE1_6 | PLAYER_STATE1_7 | PLAYER_STATE1_28,
    PLAYER_STATE1_6 | PLAYER_STATE1_7 | PLAYER_STATE1_28,
    0,
    PLAYER_STATE1_6 | PLAYER_STATE1_7 | PLAYER_STATE1_10 | PLAYER_STATE1_28,
    PLAYER_STATE1_7,
    PLAYER_STATE1_6 | PLAYER_STATE1_7 | PLAYER_STATE1_28 | PLAYER_STATE1_29,
    PLAYER_STATE1_7 | PLAYER_STATE1_28,
    0,
    PLAYER_STATE1_6 | PLAYER_STATE1_7 | PLAYER_STATE1_28 | PLAYER_STATE1_29,
    PLAYER_STATE1_6 | PLAYER_STATE1_7 | PLAYER_STATE1_10 | PLAYER_STATE1_28,
    0,
    PLAYER_STATE1_6 | PLAYER_STATE1_7 | PLAYER_STATE1_28,
};

void Actor_UpdateAll(PlayState* play, ActorContext* actorCtx) {
    Actor* refActor;
    Actor* actor;
    Player* player;
    u32* sp80;
    u32 unkFlag;
    u32 unkCondition;
    Actor* sp74;
    ActorEntry* actorEntry;
    s32 i;

    player = GET_PLAYER(play);

    if (0) {
        // This ASSERT is optimized out but it exists due to its presence in rodata
        ASSERT(gMaxActorId == ACTOR_ID_MAX, "MaxProfile == ACTOR_DLF_MAX", "../z_actor.c", UNK_LINE);
    }

    sp74 = NULL;
    unkFlag = 0;

    if (play->numSetupActors != 0) {
        actorEntry = &play->setupActorList[0];
        for (i = 0; i < play->numSetupActors; i++) {
            Actor_SpawnEntry(&play->actorCtx, actorEntry++, play);
        }
        play->numSetupActors = 0;
    }

    if (actorCtx->unk_02 != 0) {
        actorCtx->unk_02--;
    }

    if (KREG(0) == -100) {
        refActor = &GET_PLAYER(play)->actor;
        KREG(0) = 0;
        Actor_Spawn(&play->actorCtx, play, ACTOR_EN_CLEAR_TAG, refActor->world.pos.x, refActor->world.pos.y + 100.0f,
                    refActor->world.pos.z, 0, 0, 0, 1);
    }

    sp80 = &D_80116068[0];

    if (player->stateFlags2 & PLAYER_STATE2_27) {
        unkFlag = ACTOR_FLAG_25;
    }

    if ((player->stateFlags1 & PLAYER_STATE1_6) && ((player->actor.textId & 0xFF00) != 0x600)) {
        sp74 = player->targetActor;
    }

    for (i = 0; i < ARRAY_COUNT(actorCtx->actorLists); i++, sp80++) {
        unkCondition = (*sp80 & player->stateFlags1);

        actor = actorCtx->actorLists[i].head;
        while (actor != NULL) {
            if (actor->world.pos.y < -25000.0f) {
                actor->world.pos.y = -25000.0f;
            }

            actor->sfx = 0;

            if (actor->init != NULL) {
                if (Object_IsLoaded(&play->objectCtx, actor->objBankIndex)) {
                    Actor_SetObjectDependency(play, actor);
                    actor->init(actor, play);
                    actor->init = NULL;
                }
                actor = actor->next;
            } else if (!Object_IsLoaded(&play->objectCtx, actor->objBankIndex)) {
                Actor_Kill(actor);
                actor = actor->next;
            } else if ((unkFlag && !(actor->flags & unkFlag)) ||
                       (!unkFlag && unkCondition && (sp74 != actor) && (actor != player->naviActor) &&
                        (actor != player->heldActor) && (&player->actor != actor->parent))) {
                CollisionCheck_ResetDamage(&actor->colChkInfo);
                actor = actor->next;
            } else if (actor->update == NULL) {
                if (!actor->isDrawn) {
                    actor = Actor_Delete(&play->actorCtx, actor, play);
                } else {
                    Actor_Destroy(actor, play);
                    actor = actor->next;
                }
            } else {
                Math_Vec3f_Copy(&actor->prevPos, &actor->world.pos);
                actor->xzDistToPlayer = Actor_WorldDistXZToActor(actor, &player->actor);
                actor->yDistToPlayer = Actor_HeightDiff(actor, &player->actor);
                actor->xyzDistToPlayerSq = SQ(actor->xzDistToPlayer) + SQ(actor->yDistToPlayer);

                actor->yawTowardsPlayer = Actor_WorldYawTowardActor(actor, &player->actor);
                actor->flags &= ~ACTOR_FLAG_24;

                if ((DECR(actor->freezeTimer) == 0) && (actor->flags & (ACTOR_FLAG_4 | ACTOR_FLAG_6))) {
                    if (actor == player->unk_664) {
                        actor->isTargeted = true;
                    } else {
                        actor->isTargeted = false;
                    }

                    if ((actor->targetPriority != 0) && (player->unk_664 == NULL)) {
                        actor->targetPriority = 0;
                    }

                    Actor_SetObjectDependency(play, actor);
                    if (actor->colorFilterTimer != 0) {
                        actor->colorFilterTimer--;
                    }
                    actor->update(actor, play);
                    func_8003F8EC(play, &play->colCtx.dyna, actor);
                }

                CollisionCheck_ResetDamage(&actor->colChkInfo);

                actor = actor->next;
            }
        }

        if (i == ACTORCAT_BG) {
            DynaPoly_Setup(play, &play->colCtx.dyna);
        }
    }

    actor = player->unk_664;

    if ((actor != NULL) && (actor->update == NULL)) {
        actor = NULL;
        func_8008EDF0(player);
    }

    if ((actor == NULL) || (player->unk_66C < 5)) {
        actor = NULL;
        if (actorCtx->targetCtx.unk_4B != 0) {
            actorCtx->targetCtx.unk_4B = 0;
            func_80078884(NA_SE_SY_LOCK_OFF);
        }
    }

    func_8002C7BC(&actorCtx->targetCtx, player, actor, play);
    TitleCard_Update(play, &actorCtx->titleCtx);
    DynaPoly_UpdateBgActorTransforms(play, &play->colCtx.dyna);
}

void Actor_FaultPrint(Actor* actor, char* command) {
    ActorOverlay* overlayEntry;
    char* name;

    if ((actor == NULL) || (actor->overlayEntry == NULL)) {
        FaultDrawer_SetCursor(48, 24);
        FaultDrawer_Printf("ACTOR NAME is NULL");
    }

    overlayEntry = actor->overlayEntry;
    name = overlayEntry->name != NULL ? overlayEntry->name : "";

    osSyncPrintf("アクターの名前(%08x:%s)\n", actor, name); // "Actor name (%08x:%s)"

    if (command != NULL) {
        osSyncPrintf("コメント:%s\n", command); // "Command:%s"
    }

    FaultDrawer_SetCursor(48, 24);
    FaultDrawer_Printf("ACTOR NAME %08x:%s", actor, name);
}

void Actor_Draw(PlayState* play, Actor* actor) {
    FaultClient faultClient;
    Lights* lights;

    Fault_AddClient(&faultClient, Actor_FaultPrint, actor, "Actor_draw");

    OPEN_DISPS(play->state.gfxCtx, "../z_actor.c", 6035);

    lights = LightContext_NewLights(&play->lightCtx, play->state.gfxCtx);

    Lights_BindAll(lights, play->lightCtx.listHead, (actor->flags & ACTOR_FLAG_22) ? NULL : &actor->world.pos);
    Lights_Draw(lights, play->state.gfxCtx);

    if (actor->flags & ACTOR_FLAG_12) {
        Matrix_SetTranslateRotateYXZ(
            actor->world.pos.x + play->mainCamera.skyboxOffset.x,
            actor->world.pos.y + (f32)((actor->shape.yOffset * actor->scale.y) + play->mainCamera.skyboxOffset.y),
            actor->world.pos.z + play->mainCamera.skyboxOffset.z, &actor->shape.rot);
    } else {
        Matrix_SetTranslateRotateYXZ(actor->world.pos.x, actor->world.pos.y + (actor->shape.yOffset * actor->scale.y),
                                     actor->world.pos.z, &actor->shape.rot);
    }

    Matrix_Scale(actor->scale.x, actor->scale.y, actor->scale.z, MTXMODE_APPLY);
    Actor_SetObjectDependency(play, actor);

    gSPSegment(POLY_OPA_DISP++, 0x06, play->objectCtx.status[actor->objBankIndex].segment);
    gSPSegment(POLY_XLU_DISP++, 0x06, play->objectCtx.status[actor->objBankIndex].segment);

    if (actor->colorFilterTimer != 0) {
        Color_RGBA8 color = { 0, 0, 0, 255 };

        if (actor->colorFilterParams & 0x8000) {
            color.r = color.g = color.b = ((actor->colorFilterParams & 0x1F00) >> 5) | 7;
        } else if (actor->colorFilterParams & 0x4000) {
            color.r = ((actor->colorFilterParams & 0x1F00) >> 5) | 7;
        } else {
            color.b = ((actor->colorFilterParams & 0x1F00) >> 5) | 7;
        }

        if (actor->colorFilterParams & 0x2000) {
            func_80026860(play, &color, actor->colorFilterTimer, actor->colorFilterParams & 0xFF);
        } else {
            func_80026400(play, &color, actor->colorFilterTimer, actor->colorFilterParams & 0xFF);
        }
    }

    actor->draw(actor, play);

    if (actor->colorFilterTimer != 0) {
        if (actor->colorFilterParams & 0x2000) {
            func_80026A6C(play);
        } else {
            func_80026608(play);
        }
    }

    if (actor->shape.shadowDraw != NULL) {
        actor->shape.shadowDraw(actor, lights, play);
    }

    CLOSE_DISPS(play->state.gfxCtx, "../z_actor.c", 6119);

    Fault_RemoveClient(&faultClient);
}

void func_80030ED8(Actor* actor) {
    if (actor->flags & ACTOR_FLAG_19) {
        Audio_PlaySoundGeneral(actor->sfx, &actor->projectedPos, 4, &gSfxDefaultFreqAndVolScale,
                               &gSfxDefaultFreqAndVolScale, &gSfxDefaultReverb);
    } else if (actor->flags & ACTOR_FLAG_20) {
        func_80078884(actor->sfx);
    } else if (actor->flags & ACTOR_FLAG_21) {
        func_800788CC(actor->sfx);
    } else if (actor->flags & ACTOR_FLAG_28) {
        func_800F4C58(&gSfxDefaultPos, NA_SE_SY_TIMER - SFX_FLAG, (s8)(actor->sfx - 1));
    } else {
        func_80078914(&actor->projectedPos, actor->sfx);
    }
}

#define LENS_MASK_WIDTH 64
#define LENS_MASK_HEIGHT 64
// 26 and 6 are for padding between the mask texture and the screen borders
#define LENS_MASK_OFFSET_S ((SCREEN_WIDTH / 2 - LENS_MASK_WIDTH) - 26)
#define LENS_MASK_OFFSET_T ((SCREEN_HEIGHT / 2 - LENS_MASK_HEIGHT) - 6)

void Actor_DrawLensOverlay(GraphicsContext* gfxCtx) {
    OPEN_DISPS(gfxCtx, "../z_actor.c", 6161);

    gDPLoadTextureBlock(POLY_XLU_DISP++, gLensOfTruthMaskTex, G_IM_FMT_I, G_IM_SIZ_8b, LENS_MASK_WIDTH,
                        LENS_MASK_HEIGHT, 0, G_TX_MIRROR | G_TX_CLAMP, G_TX_MIRROR | G_TX_CLAMP, 6, 6, G_TX_NOLOD,
                        G_TX_NOLOD);

    gDPSetTileSize(POLY_XLU_DISP++, G_TX_RENDERTILE, (SCREEN_WIDTH / 2 - LENS_MASK_WIDTH) << 2,
                   (SCREEN_HEIGHT / 2 - LENS_MASK_HEIGHT) << 2, (SCREEN_WIDTH / 2 + LENS_MASK_WIDTH - 1) << 2,
                   (SCREEN_HEIGHT / 2 + LENS_MASK_HEIGHT - 1) << 2);
    gSPTextureRectangle(POLY_XLU_DISP++, 0, 0, SCREEN_WIDTH << 2, SCREEN_HEIGHT << 2, G_TX_RENDERTILE,
                        LENS_MASK_OFFSET_S << 5, LENS_MASK_OFFSET_T << 5,
                        (1 << 10) * (SCREEN_WIDTH - 2 * LENS_MASK_OFFSET_S) / SCREEN_WIDTH,
                        (1 << 10) * (SCREEN_HEIGHT - 2 * LENS_MASK_OFFSET_T) / SCREEN_HEIGHT);
    gDPPipeSync(POLY_XLU_DISP++);

    CLOSE_DISPS(gfxCtx, "../z_actor.c", 6183);
}

void Actor_DrawLensActors(PlayState* play, s32 numInvisibleActors, Actor** invisibleActors) {
    Actor** invisibleActor;
    GraphicsContext* gfxCtx;
    s32 i;

    gfxCtx = play->state.gfxCtx;

    OPEN_DISPS(gfxCtx, "../z_actor.c", 6197);

    gDPNoOpString(POLY_OPA_DISP++, "魔法のメガネ START", 0); // "Magic lens START"

    gDPPipeSync(POLY_XLU_DISP++);

    if (play->roomCtx.curRoom.lensMode == LENS_MODE_HIDE_ACTORS) {
        // Update both the color frame buffer and the z-buffer
        gDPSetOtherMode(POLY_XLU_DISP++,
                        G_AD_DISABLE | G_CD_MAGICSQ | G_CK_NONE | G_TC_FILT | G_TF_BILERP | G_TT_NONE | G_TL_TILE |
                            G_TD_CLAMP | G_TP_NONE | G_CYC_1CYCLE | G_PM_NPRIMITIVE,
                        G_AC_THRESHOLD | G_ZS_PRIM | Z_UPD | G_RM_CLD_SURF | G_RM_CLD_SURF2);

        gDPSetCombineMode(POLY_XLU_DISP++, G_CC_MODULATEIA_PRIM, G_CC_MODULATEIA_PRIM);
        gDPSetPrimColor(POLY_XLU_DISP++, 0, 0, 255, 0, 0, 255);

        // the z-buffer will later only allow drawing inside the lens circle
    } else {
        // Update the z-buffer but not the color frame buffer
        gDPSetOtherMode(POLY_XLU_DISP++,
                        G_AD_DISABLE | G_CD_MAGICSQ | G_CK_NONE | G_TC_FILT | G_TF_BILERP | G_TT_NONE | G_TL_TILE |
                            G_TD_CLAMP | G_TP_NONE | G_CYC_1CYCLE | G_PM_NPRIMITIVE,
                        G_AC_THRESHOLD | G_ZS_PRIM | Z_UPD | IM_RD | CVG_DST_SAVE | ZMODE_OPA | FORCE_BL |
                            GBL_c1(G_BL_CLR_BL, G_BL_0, G_BL_CLR_MEM, G_BL_1MA) |
                            GBL_c2(G_BL_CLR_BL, G_BL_0, G_BL_CLR_MEM, G_BL_1MA));

        // inverts the mask image, which initially is 0 inner and 74 outer,
        // by setting the combiner to draw 74 - image instead of the image
        gDPSetCombineLERP(POLY_XLU_DISP++, PRIMITIVE, TEXEL0, PRIM_LOD_FRAC, 0, PRIMITIVE, TEXEL0, PRIM_LOD_FRAC, 0,
                          PRIMITIVE, TEXEL0, PRIM_LOD_FRAC, 0, PRIMITIVE, TEXEL0, PRIM_LOD_FRAC, 0);
        gDPSetPrimColor(POLY_XLU_DISP++, 0, 0xFF, 74, 74, 74, 74);

        // the z-buffer will later only allow drawing outside the lens circle
    }

    // Together with the depth source set above, this sets the depth to the closest.
    // For a pixel with such a depth value, the z-buffer will reject drawing to that pixel.
    gDPSetPrimDepth(POLY_XLU_DISP++, 0, 0);

    // The z-buffer will be updated where the mask is not fully transparent.
    Actor_DrawLensOverlay(gfxCtx);

    // "Magic lens invisible Actor display START"
    gDPNoOpString(POLY_OPA_DISP++, "魔法のメガネ 見えないＡcｔｏｒ表示 START", numInvisibleActors);

    invisibleActor = &invisibleActors[0];
    for (i = 0; i < numInvisibleActors; i++) {
        // "Magic lens invisible Actor display"
        gDPNoOpString(POLY_OPA_DISP++, "魔法のメガネ 見えないＡcｔｏｒ表示", i);
        Actor_Draw(play, *(invisibleActor++));
    }

    // "Magic lens invisible Actor display END"
    gDPNoOpString(POLY_OPA_DISP++, "魔法のメガネ 見えないＡcｔｏｒ表示 END", numInvisibleActors);

    if (play->roomCtx.curRoom.lensMode != LENS_MODE_HIDE_ACTORS) {
        // Draw the lens overlay to the color frame buffer

        gDPNoOpString(POLY_OPA_DISP++, "青い眼鏡(外側)", 0); // "Blue spectacles (exterior)"

        gDPPipeSync(POLY_XLU_DISP++);

        gDPSetOtherMode(POLY_XLU_DISP++,
                        G_AD_DISABLE | G_CD_MAGICSQ | G_CK_NONE | G_TC_FILT | G_TF_BILERP | G_TT_NONE | G_TL_TILE |
                            G_TD_CLAMP | G_TP_NONE | G_CYC_1CYCLE | G_PM_NPRIMITIVE,
                        G_AC_THRESHOLD | G_ZS_PRIM | G_RM_CLD_SURF | G_RM_CLD_SURF2);
        gDPSetCombineMode(POLY_XLU_DISP++, G_CC_MODULATEIA_PRIM, G_CC_MODULATEIA_PRIM);
        gDPSetPrimColor(POLY_XLU_DISP++, 0, 0, 255, 0, 0, 255);

        Actor_DrawLensOverlay(gfxCtx);

        gDPNoOpString(POLY_OPA_DISP++, "青い眼鏡(外側)", 1); // "Blue spectacles (exterior)"
    }

    gDPNoOpString(POLY_OPA_DISP++, "魔法のメガネ END", 0); // "Magic lens END"

    CLOSE_DISPS(gfxCtx, "../z_actor.c", 6284);
}

s32 func_800314B0(PlayState* play, Actor* actor) {
    return func_800314D4(play, actor, &actor->projectedPos, actor->projectedW);
}

s32 func_800314D4(PlayState* play, Actor* actor, Vec3f* arg2, f32 arg3) {
    f32 var;

    if ((arg2->z > -actor->uncullZoneScale) && (arg2->z < (actor->uncullZoneForward + actor->uncullZoneScale))) {
        var = (arg3 < 1.0f) ? 1.0f : 1.0f / arg3;

        if ((((fabsf(arg2->x) - actor->uncullZoneScale) * var) < 1.0f) &&
            (((arg2->y + actor->uncullZoneDownward) * var) > -1.0f) &&
            (((arg2->y - actor->uncullZoneScale) * var) < 1.0f)) {
            return true;
        }
    }

    return false;
}

void func_800315AC(PlayState* play, ActorContext* actorCtx) {
    s32 invisibleActorCounter;
    Actor* invisibleActors[INVISIBLE_ACTOR_MAX];
    ActorListEntry* actorListEntry;
    Actor* actor;
    s32 i;

    invisibleActorCounter = 0;

    OPEN_DISPS(play->state.gfxCtx, "../z_actor.c", 6336);

    actorListEntry = &actorCtx->actorLists[0];

    for (i = 0; i < ARRAY_COUNT(actorCtx->actorLists); i++, actorListEntry++) {
        actor = actorListEntry->head;

        while (actor != NULL) {
            ActorOverlay* overlayEntry = actor->overlayEntry;
            char* actorName = overlayEntry->name != NULL ? overlayEntry->name : "";

            gDPNoOpString(POLY_OPA_DISP++, actorName, i);
            gDPNoOpString(POLY_XLU_DISP++, actorName, i);

            HREG(66) = i;

            if ((HREG(64) != 1) || ((HREG(65) != -1) && (HREG(65) != HREG(66))) || (HREG(68) == 0)) {
                SkinMatrix_Vec3fMtxFMultXYZW(&play->viewProjectionMtxF, &actor->world.pos, &actor->projectedPos,
                                             &actor->projectedW);
            }

            if ((HREG(64) != 1) || ((HREG(65) != -1) && (HREG(65) != HREG(66))) || (HREG(69) == 0)) {
                if (actor->sfx != 0) {
                    func_80030ED8(actor);
                }
            }

            if ((HREG(64) != 1) || ((HREG(65) != -1) && (HREG(65) != HREG(66))) || (HREG(70) == 0)) {
                if (func_800314B0(play, actor)) {
                    actor->flags |= ACTOR_FLAG_6;
                } else {
                    actor->flags &= ~ACTOR_FLAG_6;
                }
            }

            actor->isDrawn = false;

            if ((HREG(64) != 1) || ((HREG(65) != -1) && (HREG(65) != HREG(66))) || (HREG(71) == 0)) {
                if ((actor->init == NULL) && (actor->draw != NULL) && (actor->flags & (ACTOR_FLAG_5 | ACTOR_FLAG_6))) {
                    if ((actor->flags & ACTOR_FLAG_7) &&
                        ((play->roomCtx.curRoom.lensMode == LENS_MODE_HIDE_ACTORS) || play->actorCtx.lensActive ||
                         (actor->room != play->roomCtx.curRoom.num))) {
                        ASSERT(invisibleActorCounter < INVISIBLE_ACTOR_MAX,
                               "invisible_actor_counter < INVISIBLE_ACTOR_MAX", "../z_actor.c", 6464);
                        invisibleActors[invisibleActorCounter] = actor;
                        invisibleActorCounter++;
                    } else {
                        if ((HREG(64) != 1) || ((HREG(65) != -1) && (HREG(65) != HREG(66))) || (HREG(72) == 0)) {
                            Actor_Draw(play, actor);
                            actor->isDrawn = true;
                        }
                    }
                }
            }

            actor = actor->next;
        }
    }

    if ((HREG(64) != 1) || (HREG(73) != 0)) {
        Effect_DrawAll(play->state.gfxCtx);
    }

    if ((HREG(64) != 1) || (HREG(74) != 0)) {
        EffectSs_DrawAll(play);
    }

    if ((HREG(64) != 1) || (HREG(72) != 0)) {
        if (play->actorCtx.lensActive) {
            Actor_DrawLensActors(play, invisibleActorCounter, invisibleActors);
            if ((play->csCtx.state != CS_STATE_IDLE) || Player_InCsMode(play)) {
                Actor_DisableLens(play);
            }
        }
    }

    Actor_DrawFaroresWindPointer(play);

    if (IREG(32) == 0) {
        Lights_DrawGlow(play);
    }

    if ((HREG(64) != 1) || (HREG(75) != 0)) {
        TitleCard_Draw(play, &actorCtx->titleCtx);
    }

    if ((HREG(64) != 1) || (HREG(76) != 0)) {
        CollisionCheck_DrawCollision(play, &play->colChkCtx);
    }

    CLOSE_DISPS(play->state.gfxCtx, "../z_actor.c", 6563);
}

void func_80031A28(PlayState* play, ActorContext* actorCtx) {
    Actor* actor;
    s32 i;

    for (i = 0; i < ARRAY_COUNT(actorCtx->actorLists); i++) {
        actor = actorCtx->actorLists[i].head;
        while (actor != NULL) {
            if (!Object_IsLoaded(&play->objectCtx, actor->objBankIndex)) {
                Actor_Kill(actor);
            }
            actor = actor->next;
        }
    }
}

u8 sEnemyActorCategories[] = { ACTORCAT_ENEMY, ACTORCAT_BOSS };

void Actor_FreezeAllEnemies(PlayState* play, ActorContext* actorCtx, s32 duration) {
    Actor* actor;
    s32 i;

    for (i = 0; i < ARRAY_COUNT(sEnemyActorCategories); i++) {
        actor = actorCtx->actorLists[sEnemyActorCategories[i]].head;
        while (actor != NULL) {
            actor->freezeTimer = duration;
            actor = actor->next;
        }
    }
}

void func_80031B14(PlayState* play, ActorContext* actorCtx) {
    Actor* actor;
    s32 i;

    for (i = 0; i < ARRAY_COUNT(actorCtx->actorLists); i++) {
        actor = actorCtx->actorLists[i].head;
        while (actor != NULL) {
            if ((actor->room >= 0) && (actor->room != play->roomCtx.curRoom.num) &&
                (actor->room != play->roomCtx.prevRoom.num)) {
                if (!actor->isDrawn) {
                    actor = Actor_Delete(actorCtx, actor, play);
                } else {
                    Actor_Kill(actor);
                    Actor_Destroy(actor, play);
                    actor = actor->next;
                }
            } else {
                actor = actor->next;
            }
        }
    }

    CollisionCheck_ClearContext(play, &play->colChkCtx);
    actorCtx->flags.tempClear = 0;
    actorCtx->flags.tempSwch &= 0xFFFFFF;
    play->msgCtx.unk_E3F4 = 0;
}

// Actor_CleanupContext
void func_80031C3C(ActorContext* actorCtx, PlayState* play) {
    Actor* actor;
    s32 i;

    for (i = 0; i < ARRAY_COUNT(actorCtx->actorLists); i++) {
        actor = actorCtx->actorLists[i].head;
        while (actor != NULL) {
            Actor_Delete(actorCtx, actor, play);
            actor = actorCtx->actorLists[i].head;
        }
    }

    if (HREG(20) != 0) {
        osSyncPrintf("絶対魔法領域解放\n"); // "Absolute magic field deallocation"
    }

    if (actorCtx->absoluteSpace != NULL) {
        ZeldaArena_FreeDebug(actorCtx->absoluteSpace, "../z_actor.c", 6731);
        actorCtx->absoluteSpace = NULL;
    }

    Play_SaveSceneFlags(play);
    func_80030488(play);
    ActorOverlayTable_Cleanup();
}

/**
 * Adds a given actor instance at the front of the actor list of the specified category.
 * Also sets the actor instance as being of that category.
 */
void Actor_AddToCategory(ActorContext* actorCtx, Actor* actorToAdd, u8 actorCategory) {
    Actor* prevHead;

    actorToAdd->category = actorCategory;

    actorCtx->total++;
    actorCtx->actorLists[actorCategory].length++;
    prevHead = actorCtx->actorLists[actorCategory].head;

    if (prevHead != NULL) {
        prevHead->prev = actorToAdd;
    }

    actorCtx->actorLists[actorCategory].head = actorToAdd;
    actorToAdd->next = prevHead;
}

/**
 * Removes a given actor instance from its actor list.
 * Also sets the temp clear flag of the current room if the actor removed was the last enemy loaded.
 */
Actor* Actor_RemoveFromCategory(PlayState* play, ActorContext* actorCtx, Actor* actorToRemove) {
    Actor* newHead;

    actorCtx->total--;
    actorCtx->actorLists[actorToRemove->category].length--;

    if (actorToRemove->prev != NULL) {
        actorToRemove->prev->next = actorToRemove->next;
    } else {
        actorCtx->actorLists[actorToRemove->category].head = actorToRemove->next;
    }

    newHead = actorToRemove->next;

    if (newHead != NULL) {
        newHead->prev = actorToRemove->prev;
    }

    actorToRemove->next = NULL;
    actorToRemove->prev = NULL;

    if ((actorToRemove->room == play->roomCtx.curRoom.num) && (actorToRemove->category == ACTORCAT_ENEMY) &&
        (actorCtx->actorLists[ACTORCAT_ENEMY].length == 0)) {
        Flags_SetTempClear(play, play->roomCtx.curRoom.num);
    }

    return newHead;
}

void Actor_FreeOverlay(ActorOverlay* actorOverlay) {
    osSyncPrintf(VT_FGCOL(CYAN));

    if (actorOverlay->numLoaded == 0) {
        if (HREG(20) != 0) {
            osSyncPrintf("アクタークライアントが０になりました\n"); // "Actor client is now 0"
        }

        if (actorOverlay->loadedRamAddr != NULL) {
            if (actorOverlay->allocType & ALLOCTYPE_PERMANENT) {
                if (HREG(20) != 0) {
                    osSyncPrintf("オーバーレイ解放しません\n"); // "Overlay will not be deallocated"
                }
            } else if (actorOverlay->allocType & ALLOCTYPE_ABSOLUTE) {
                if (HREG(20) != 0) {
                    // "Absolute magic field reserved, so deallocation will not occur"
                    osSyncPrintf("絶対魔法領域確保なので解放しません\n");
                }
                actorOverlay->loadedRamAddr = NULL;
            } else {
                if (HREG(20) != 0) {
                    osSyncPrintf("オーバーレイ解放します\n"); // "Overlay deallocated"
                }
                ZeldaArena_FreeDebug(actorOverlay->loadedRamAddr, "../z_actor.c", 6834);
                actorOverlay->loadedRamAddr = NULL;
            }
        }
    } else if (HREG(20) != 0) {
        // "%d of actor client remains"
        osSyncPrintf("アクタークライアントはあと %d 残っています\n", actorOverlay->numLoaded);
    }

    osSyncPrintf(VT_RST);
}

Actor* Actor_Spawn(ActorContext* actorCtx, PlayState* play, s16 actorId, f32 posX, f32 posY, f32 posZ, s16 rotX,
                   s16 rotY, s16 rotZ, s16 params) {
    s32 pad;
    Actor* actor;
    ActorInit* actorInit;
    s32 objBankIndex;
    ActorOverlay* overlayEntry;
    u32 temp;
    char* name;
    u32 overlaySize;

    overlayEntry = &gActorOverlayTable[actorId];
    ASSERT(actorId < ACTOR_ID_MAX, "profile < ACTOR_DLF_MAX", "../z_actor.c", 6883);

    name = overlayEntry->name != NULL ? overlayEntry->name : "";
    overlaySize = (u32)overlayEntry->vramEnd - (u32)overlayEntry->vramStart;

    if (HREG(20) != 0) {
        // "Actor class addition [%d:%s]"
        osSyncPrintf("アクタークラス追加 [%d:%s]\n", actorId, name);
    }

    if (actorCtx->total > ACTOR_NUMBER_MAX) {
        // "Ａｃｔｏｒ set number exceeded"
        osSyncPrintf(VT_COL(YELLOW, BLACK) "Ａｃｔｏｒセット数オーバー\n" VT_RST);
        return NULL;
    }

    if (overlayEntry->vramStart == 0) {
        if (HREG(20) != 0) {
            osSyncPrintf("オーバーレイではありません\n"); // "Not an overlay"
        }

        actorInit = overlayEntry->initInfo;
    } else {
        if (overlayEntry->loadedRamAddr != NULL) {
            if (HREG(20) != 0) {
                osSyncPrintf("既にロードされています\n"); // "Already loaded"
            }
        } else {
            if (overlayEntry->allocType & ALLOCTYPE_ABSOLUTE) {
                ASSERT(overlaySize <= AM_FIELD_SIZE, "actor_segsize <= AM_FIELD_SIZE", "../z_actor.c", 6934);

                if (actorCtx->absoluteSpace == NULL) {
                    // "AMF: absolute magic field"
                    actorCtx->absoluteSpace = ZeldaArena_MallocRDebug(AM_FIELD_SIZE, "AMF:絶対魔法領域", 0);
                    if (HREG(20) != 0) {
                        // "Absolute magic field reservation - %d bytes reserved"
                        osSyncPrintf("絶対魔法領域確保 %d バイト確保\n", AM_FIELD_SIZE);
                    }
                }

                overlayEntry->loadedRamAddr = actorCtx->absoluteSpace;
            } else if (overlayEntry->allocType & ALLOCTYPE_PERMANENT) {
                overlayEntry->loadedRamAddr = ZeldaArena_MallocRDebug(overlaySize, name, 0);
            } else {
                overlayEntry->loadedRamAddr = ZeldaArena_MallocDebug(overlaySize, name, 0);
            }

            if (overlayEntry->loadedRamAddr == NULL) {
                // "Cannot reserve actor program memory"
                osSyncPrintf(VT_COL(RED, WHITE) "Ａｃｔｏｒプログラムメモリが確保できません\n" VT_RST);
                return NULL;
            }

            Overlay_Load(overlayEntry->vromStart, overlayEntry->vromEnd, overlayEntry->vramStart, overlayEntry->vramEnd,
                         overlayEntry->loadedRamAddr);

            osSyncPrintf(VT_FGCOL(GREEN));
            osSyncPrintf("OVL(a):Seg:%08x-%08x Ram:%08x-%08x Off:%08x %s\n", overlayEntry->vramStart,
                         overlayEntry->vramEnd, overlayEntry->loadedRamAddr,
                         (u32)overlayEntry->loadedRamAddr + (u32)overlayEntry->vramEnd - (u32)overlayEntry->vramStart,
                         (u32)overlayEntry->vramStart - (u32)overlayEntry->loadedRamAddr, name);
            osSyncPrintf(VT_RST);

            overlayEntry->numLoaded = 0;
        }

        actorInit = (void*)(u32)((overlayEntry->initInfo != NULL)
                                     ? (void*)((u32)overlayEntry->initInfo -
                                               (s32)((u32)overlayEntry->vramStart - (u32)overlayEntry->loadedRamAddr))
                                     : NULL);
    }

    objBankIndex = Object_GetIndex(&play->objectCtx, actorInit->objectId);

    if ((objBankIndex < 0) ||
        ((actorInit->category == ACTORCAT_ENEMY) && Flags_GetClear(play, play->roomCtx.curRoom.num))) {
        // "No data bank!! <data bank＝%d> (profilep->bank=%d)"
        osSyncPrintf(VT_COL(RED, WHITE) "データバンク無し！！<データバンク＝%d>(profilep->bank=%d)\n" VT_RST,
                     objBankIndex, actorInit->objectId);
        Actor_FreeOverlay(overlayEntry);
        return NULL;
    }

    actor = ZeldaArena_MallocDebug(actorInit->instanceSize, name, 1);

    if (actor == NULL) {
        // "Actor class cannot be reserved! %s <size＝%d bytes>"
        osSyncPrintf(VT_COL(RED, WHITE) "Ａｃｔｏｒクラス確保できません！ %s <サイズ＝%dバイト>\n", VT_RST, name,
                     actorInit->instanceSize);
        Actor_FreeOverlay(overlayEntry);
        return NULL;
    }

    ASSERT(overlayEntry->numLoaded < 255, "actor_dlftbl->clients < 255", "../z_actor.c", 7031);

    overlayEntry->numLoaded++;

    if (HREG(20) != 0) {
        // "Actor client No. %d"
        osSyncPrintf("アクタークライアントは %d 個目です\n", overlayEntry->numLoaded);
    }

    Lib_MemSet((u8*)actor, actorInit->instanceSize, 0);
    actor->overlayEntry = overlayEntry;
    actor->id = actorInit->id;
    actor->flags = actorInit->flags;

    if (actorInit->id == ACTOR_EN_PART) {
        actor->objBankIndex = rotZ;
        rotZ = 0;
    } else {
        actor->objBankIndex = objBankIndex;
    }

    actor->init = actorInit->init;
    actor->destroy = actorInit->destroy;
    actor->update = actorInit->update;
    actor->draw = actorInit->draw;
    actor->room = play->roomCtx.curRoom.num;
    actor->home.pos.x = posX;
    actor->home.pos.y = posY;
    actor->home.pos.z = posZ;
    actor->home.rot.x = rotX;
    actor->home.rot.y = rotY;
    actor->home.rot.z = rotZ;
    actor->params = params;

    Actor_AddToCategory(actorCtx, actor, actorInit->category);

    temp = gSegments[6];
    Actor_Init(actor, play);
    gSegments[6] = temp;

    return actor;
}

Actor* Actor_SpawnAsChild(ActorContext* actorCtx, Actor* parent, PlayState* play, s16 actorId, f32 posX, f32 posY,
                          f32 posZ, s16 rotX, s16 rotY, s16 rotZ, s16 params) {
    Actor* spawnedActor = Actor_Spawn(actorCtx, play, actorId, posX, posY, posZ, rotX, rotY, rotZ, params);

    if (spawnedActor == NULL) {
        return NULL;
    }

    parent->child = spawnedActor;
    spawnedActor->parent = parent;

    if (spawnedActor->room >= 0) {
        spawnedActor->room = parent->room;
    }

    return spawnedActor;
}

void Actor_SpawnTransitionActors(PlayState* play, ActorContext* actorCtx) {
    TransitionActorEntry* transitionActor;
    u8 numActors;
    s32 i;

    transitionActor = play->transiActorCtx.list;
    numActors = play->transiActorCtx.numActors;

    for (i = 0; i < numActors; i++) {
        if (transitionActor->id >= 0) {
            if (((transitionActor->sides[0].room >= 0) &&
                 ((transitionActor->sides[0].room == play->roomCtx.curRoom.num) ||
                  (transitionActor->sides[0].room == play->roomCtx.prevRoom.num))) ||
                ((transitionActor->sides[1].room >= 0) &&
                 ((transitionActor->sides[1].room == play->roomCtx.curRoom.num) ||
                  (transitionActor->sides[1].room == play->roomCtx.prevRoom.num)))) {
                Actor_Spawn(actorCtx, play, (s16)(transitionActor->id & 0x1FFF), transitionActor->pos.x,
                            transitionActor->pos.y, transitionActor->pos.z, 0, transitionActor->rotY, 0,
                            (i << 0xA) + transitionActor->params);

                transitionActor->id = -transitionActor->id;
                numActors = play->transiActorCtx.numActors;
            }
        }
        transitionActor++;
    }
}

Actor* Actor_SpawnEntry(ActorContext* actorCtx, ActorEntry* actorEntry, PlayState* play) {
    return Actor_Spawn(actorCtx, play, actorEntry->id, actorEntry->pos.x, actorEntry->pos.y, actorEntry->pos.z,
                       actorEntry->rot.x, actorEntry->rot.y, actorEntry->rot.z, actorEntry->params);
}

Actor* Actor_Delete(ActorContext* actorCtx, Actor* actor, PlayState* play) {
    char* name;
    Player* player;
    Actor* newHead;
    ActorOverlay* overlayEntry;

    player = GET_PLAYER(play);

    overlayEntry = actor->overlayEntry;
    name = overlayEntry->name != NULL ? overlayEntry->name : "";

    if (HREG(20) != 0) {
        osSyncPrintf("アクタークラス削除 [%s]\n", name); // "Actor class deleted [%s]"
    }

    if ((player != NULL) && (actor == player->unk_664)) {
        func_8008EDF0(player);
        Camera_ChangeMode(Play_GetCamera(play, Play_GetActiveCamId(play)), 0);
    }

    if (actor == actorCtx->targetCtx.arrowPointedActor) {
        actorCtx->targetCtx.arrowPointedActor = NULL;
    }

    if (actor == actorCtx->targetCtx.unk_8C) {
        actorCtx->targetCtx.unk_8C = NULL;
    }

    if (actor == actorCtx->targetCtx.bgmEnemy) {
        actorCtx->targetCtx.bgmEnemy = NULL;
    }

    Audio_StopSfxByPos(&actor->projectedPos);
    Actor_Destroy(actor, play);

    newHead = Actor_RemoveFromCategory(play, actorCtx, actor);

    ZeldaArena_FreeDebug(actor, "../z_actor.c", 7242);

    if (overlayEntry->vramStart == 0) {
        if (HREG(20) != 0) {
            osSyncPrintf("オーバーレイではありません\n"); // "Not an overlay"
        }
    } else {
        ASSERT(overlayEntry->loadedRamAddr != NULL, "actor_dlftbl->allocp != NULL", "../z_actor.c", 7251);
        ASSERT(overlayEntry->numLoaded > 0, "actor_dlftbl->clients > 0", "../z_actor.c", 7252);
        overlayEntry->numLoaded--;
        Actor_FreeOverlay(overlayEntry);
    }

    return newHead;
}

s32 func_80032880(PlayState* play, Actor* actor) {
    s16 sp1E;
    s16 sp1C;

    Actor_GetScreenPos(play, actor, &sp1E, &sp1C);

    return (sp1E > -20) && (sp1E < 340) && (sp1C > -160) && (sp1C < 400);
}

Actor* D_8015BBE8;
Actor* D_8015BBEC;
f32 D_8015BBF0;
f32 sbgmEnemyDistSq;
s32 D_8015BBF8;
s16 D_8015BBFC;

void func_800328D4(PlayState* play, ActorContext* actorCtx, Player* player, u32 actorCategory) {
    f32 var;
    Actor* actor;
    Actor* sp84;
    CollisionPoly* sp80;
    s32 sp7C;
    Vec3f sp70;

    actor = actorCtx->actorLists[actorCategory].head;
    sp84 = player->unk_664;

    while (actor != NULL) {
        if ((actor->update != NULL) && ((Player*)actor != player) && CHECK_FLAG_ALL(actor->flags, ACTOR_FLAG_0)) {

            // This block below is for determining the closest actor to player in determining the volume
            // used while playing enemy bgm music
            if ((actorCategory == ACTORCAT_ENEMY) && CHECK_FLAG_ALL(actor->flags, ACTOR_FLAG_0 | ACTOR_FLAG_2) &&
                (actor->xyzDistToPlayerSq < SQ(500.0f)) && (actor->xyzDistToPlayerSq < sbgmEnemyDistSq)) {
                actorCtx->targetCtx.bgmEnemy = actor;
                sbgmEnemyDistSq = actor->xyzDistToPlayerSq;
            }

            if (actor != sp84) {
                var = func_8002EFC0(actor, player, D_8015BBFC);
                if ((var < D_8015BBF0) && func_8002F090(actor, var) && func_80032880(play, actor) &&
                    (!BgCheck_CameraLineTest1(&play->colCtx, &player->actor.focus.pos, &actor->focus.pos, &sp70, &sp80,
                                              1, 1, 1, 1, &sp7C) ||
                     SurfaceType_IsIgnoredByProjectiles(&play->colCtx, sp80, sp7C))) {
                    if (actor->targetPriority != 0) {
                        if (actor->targetPriority < D_8015BBF8) {
                            D_8015BBEC = actor;
                            D_8015BBF8 = actor->targetPriority;
                        }
                    } else {
                        D_8015BBE8 = actor;
                        D_8015BBF0 = var;
                    }
                }
            }
        }

        actor = actor->next;
    }
}

u8 D_801160A0[] = {
    ACTORCAT_BOSS,  ACTORCAT_ENEMY,  ACTORCAT_BG,   ACTORCAT_EXPLOSIVE, ACTORCAT_NPC,  ACTORCAT_ITEMACTION,
    ACTORCAT_CHEST, ACTORCAT_SWITCH, ACTORCAT_PROP, ACTORCAT_MISC,      ACTORCAT_DOOR, ACTORCAT_SWITCH,
};

Actor* func_80032AF0(PlayState* play, ActorContext* actorCtx, Actor** actorPtr, Player* player) {
    s32 i;
    u8* entry;

    D_8015BBE8 = D_8015BBEC = NULL;
    D_8015BBF0 = sbgmEnemyDistSq = FLT_MAX;
    D_8015BBF8 = 0x7FFFFFFF;

    if (!Player_InCsMode(play)) {
        entry = &D_801160A0[0];

        actorCtx->targetCtx.bgmEnemy = NULL;
        D_8015BBFC = player->actor.shape.rot.y;

        for (i = 0; i < 3; i++) {
            func_800328D4(play, actorCtx, player, *entry);
            entry++;
        }

        if (D_8015BBE8 == NULL) {
            for (; i < ARRAY_COUNT(D_801160A0); i++) {
                func_800328D4(play, actorCtx, player, *entry);
                entry++;
            }
        }
    }

    if (D_8015BBE8 == 0) {
        *actorPtr = D_8015BBEC;
    } else {
        *actorPtr = D_8015BBE8;
    }

    return *actorPtr;
}

/**
 * Finds the first actor instance of a specified ID and category if there is one.
 */
Actor* Actor_Find(ActorContext* actorCtx, s32 actorId, s32 actorCategory) {
    Actor* actor = actorCtx->actorLists[actorCategory].head;

    while (actor != NULL) {
        if (actorId == actor->id) {
            return actor;
        }
        actor = actor->next;
    }

    return NULL;
}

/**
 * Play the death sound effect and flash the screen white for 4 frames.
 * While the screen flashes, the game freezes.
 */
void Enemy_StartFinishingBlow(PlayState* play, Actor* actor) {
    play->actorCtx.freezeFlashTimer = 5;
    SoundSource_PlaySfxAtFixedWorldPos(play, &actor->world.pos, 20, NA_SE_EN_LAST_DAMAGE);
}

s16 func_80032CB4(s16* arg0, s16 arg1, s16 arg2, s16 arg3) {
    if (DECR(arg0[1]) == 0) {
        arg0[1] = Rand_S16Offset(arg1, arg2);
    }

    if ((arg0[1] - arg3) > 0) {
        arg0[0] = 0;
    } else if (((arg0[1] - arg3) > -2) || (arg0[1] < 2)) {
        arg0[0] = 1;
    } else {
        arg0[0] = 2;
    }

    return arg0[0];
}

s16 func_80032D60(s16* arg0, s16 arg1, s16 arg2, s16 arg3) {
    if (DECR(arg0[1]) == 0) {
        arg0[1] = Rand_S16Offset(arg1, arg2);
        arg0[0]++;

        if ((arg0[0] % 3) == 0) {
            arg0[0] = (s32)(Rand_ZeroOne() * arg3) * 3;
        }
    }

    return arg0[0];
}

void BodyBreak_Alloc(BodyBreak* bodyBreak, s32 count, PlayState* play) {
    u32 matricesSize;
    u32 dListsSize;
    u32 objectIdsSize;

    matricesSize = (count + 1) * sizeof(*bodyBreak->matrices);
    bodyBreak->matrices = ZeldaArena_MallocDebug(matricesSize, "../z_actor.c", 7540);

    if (bodyBreak->matrices != NULL) {
        dListsSize = (count + 1) * sizeof(*bodyBreak->dLists);
        bodyBreak->dLists = ZeldaArena_MallocDebug(dListsSize, "../z_actor.c", 7543);

        if (bodyBreak->dLists != NULL) {
            objectIdsSize = (count + 1) * sizeof(*bodyBreak->objectIds);
            bodyBreak->objectIds = ZeldaArena_MallocDebug(objectIdsSize, "../z_actor.c", 7546);

            if (bodyBreak->objectIds != NULL) {
                Lib_MemSet((u8*)bodyBreak->matrices, matricesSize, 0);
                Lib_MemSet((u8*)bodyBreak->dLists, dListsSize, 0);
                Lib_MemSet((u8*)bodyBreak->objectIds, objectIdsSize, 0);
                bodyBreak->val = 1;
                return;
            }
        }
    }

    if (bodyBreak->matrices != NULL) {
        ZeldaArena_FreeDebug(bodyBreak->matrices, "../z_actor.c", 7558);
    }

    if (bodyBreak->dLists != NULL) {
        ZeldaArena_FreeDebug(bodyBreak->dLists, "../z_actor.c", 7561);
    }

    if (bodyBreak->objectIds != NULL) {
        ZeldaArena_FreeDebug(bodyBreak->objectIds, "../z_actor.c", 7564);
    }
}

void BodyBreak_SetInfo(BodyBreak* bodyBreak, s32 limbIndex, s32 minLimbIndex, s32 maxLimbIndex, u32 count, Gfx** dList,
                       s16 objectId) {
    PlayState* play = Effect_GetPlayState();

    if ((play->actorCtx.freezeFlashTimer == 0) && (bodyBreak->val > 0)) {
        if ((limbIndex >= minLimbIndex) && (limbIndex <= maxLimbIndex) && (*dList != NULL)) {
            bodyBreak->dLists[bodyBreak->val] = *dList;
            Matrix_Get(&bodyBreak->matrices[bodyBreak->val]);
            bodyBreak->objectIds[bodyBreak->val] = objectId;
            bodyBreak->val++;
        }

        if (limbIndex != bodyBreak->prevLimbIndex) {
            bodyBreak->count++;
        }

        if ((u32)bodyBreak->count >= count) {
            bodyBreak->count = bodyBreak->val - 1;
            bodyBreak->val = BODYBREAK_STATUS_READY;
        }
    }

    bodyBreak->prevLimbIndex = limbIndex;
}

s32 BodyBreak_SpawnParts(Actor* actor, BodyBreak* bodyBreak, PlayState* play, s16 type) {
    EnPart* spawnedEnPart;
    MtxF* mtx;
    s16 objBankIndex;

    if (bodyBreak->val != BODYBREAK_STATUS_READY) {
        return false;
    }

    while (bodyBreak->count > 0) {
        Matrix_Put(&bodyBreak->matrices[bodyBreak->count]);
        Matrix_Scale(1.0f / actor->scale.x, 1.0f / actor->scale.y, 1.0f / actor->scale.z, MTXMODE_APPLY);
        Matrix_Get(&bodyBreak->matrices[bodyBreak->count]);

        if (1) {
            if (bodyBreak->objectIds[bodyBreak->count] >= 0) {
                objBankIndex = bodyBreak->objectIds[bodyBreak->count];
            } else {
                objBankIndex = actor->objBankIndex;
            }
        }

        mtx = &bodyBreak->matrices[bodyBreak->count];

        spawnedEnPart = (EnPart*)Actor_SpawnAsChild(&play->actorCtx, actor, play, ACTOR_EN_PART, mtx->xw, mtx->yw,
                                                    mtx->zw, 0, 0, objBankIndex, type);

        if (spawnedEnPart != NULL) {
            Matrix_MtxFToYXZRotS(&bodyBreak->matrices[bodyBreak->count], &spawnedEnPart->actor.shape.rot, 0);
            spawnedEnPart->displayList = bodyBreak->dLists[bodyBreak->count];
            spawnedEnPart->actor.scale = actor->scale;
        }

        bodyBreak->count--;
    }

    bodyBreak->val = BODYBREAK_STATUS_FINISHED;

    ZeldaArena_FreeDebug(bodyBreak->matrices, "../z_actor.c", 7678);
    ZeldaArena_FreeDebug(bodyBreak->dLists, "../z_actor.c", 7679);
    ZeldaArena_FreeDebug(bodyBreak->objectIds, "../z_actor.c", 7680);

    return true;
}

void Actor_SpawnFloorDustRing(PlayState* play, Actor* actor, Vec3f* posXZ, f32 radius, s32 amountMinusOne,
                              f32 randAccelWeight, s16 scale, s16 scaleStep, u8 useLighting) {
    Vec3f pos;
    Vec3f velocity = { 0.0f, 0.0f, 0.0f };
    Vec3f accel = { 0.0f, 0.3f, 0.0f };
    f32 angle;
    s32 i;

    angle = (Rand_ZeroOne() - 0.5f) * (2.0f * 3.14f);
    pos.y = actor->floorHeight;
    accel.y += (Rand_ZeroOne() - 0.5f) * 0.2f;

    for (i = amountMinusOne; i >= 0; i--) {
        pos.x = Math_SinF(angle) * radius + posXZ->x;
        pos.z = Math_CosF(angle) * radius + posXZ->z;
        accel.x = (Rand_ZeroOne() - 0.5f) * randAccelWeight;
        accel.z = (Rand_ZeroOne() - 0.5f) * randAccelWeight;

        if (scale == 0) {
            func_8002857C(play, &pos, &velocity, &accel);
        } else {
            if (useLighting) {
                func_800286CC(play, &pos, &velocity, &accel, scale, scaleStep);
            } else {
                func_8002865C(play, &pos, &velocity, &accel, scale, scaleStep);
            }
        }

        angle += (2.0f * 3.14f) / (amountMinusOne + 1.0f);
    }
}

void func_80033480(PlayState* play, Vec3f* posBase, f32 randRangeDiameter, s32 amountMinusOne, s16 scaleBase,
                   s16 scaleStep, u8 arg6) {
    Vec3f pos;
    Vec3f velocity = { 0.0f, 0.0f, 0.0f };
    Vec3f accel = { 0.0f, 0.3f, 0.0f };
    s16 scale;
    u32 var2;
    s32 i;

    for (i = amountMinusOne; i >= 0; i--) {
        pos.x = posBase->x + ((Rand_ZeroOne() - 0.5f) * randRangeDiameter);
        pos.y = posBase->y + ((Rand_ZeroOne() - 0.5f) * randRangeDiameter);
        pos.z = posBase->z + ((Rand_ZeroOne() - 0.5f) * randRangeDiameter);

        scale = (s16)((Rand_ZeroOne() * scaleBase) * 0.2f) + scaleBase;
        var2 = arg6;

        if (var2 != 0) {
            func_800286CC(play, &pos, &velocity, &accel, scale, scaleStep);
        } else {
            func_8002865C(play, &pos, &velocity, &accel, scale, scaleStep);
        }
    }
}

Actor* Actor_GetCollidedExplosive(PlayState* play, Collider* collider) {
    if ((collider->acFlags & AC_HIT) && (collider->ac->category == ACTORCAT_EXPLOSIVE)) {
        collider->acFlags &= ~AC_HIT;
        return collider->ac;
    }

    return NULL;
}

Actor* func_80033684(PlayState* play, Actor* explosiveActor) {
    Actor* actor = play->actorCtx.actorLists[ACTORCAT_EXPLOSIVE].head;

    while (actor != NULL) {
        if ((actor == explosiveActor) || (actor->params != 1)) {
            actor = actor->next;
        } else {
            if (Actor_WorldDistXYZToActor(explosiveActor, actor) <= (actor->shape.rot.z * 10) + 80.0f) {
                return actor;
            } else {
                actor = actor->next;
            }
        }
    }

    return NULL;
}

/**
 * Dynamically changes the category of a given actor instance.
 * This is done by moving it to the corresponding category list and setting its category variable accordingly.
 */
void Actor_ChangeCategory(PlayState* play, ActorContext* actorCtx, Actor* actor, u8 actorCategory) {
    Actor_RemoveFromCategory(play, actorCtx, actor);
    Actor_AddToCategory(actorCtx, actor, actorCategory);
}

/**
 * Checks if a hookshot or arrow actor is going to collide with the cylinder denoted by the
 * actor's `cylRadius` and `cylHeight`.
 * The check is only peformed if the projectile actor is within the provided sphere radius.
 *
 * Returns the actor if there will be collision, NULL otherwise.
 */
Actor* Actor_GetProjectileActor(PlayState* play, Actor* refActor, f32 radius) {
    Actor* actor;
    Vec3f spA8;
    f32 deltaX;
    f32 deltaY;
    f32 deltaZ;
    Vec3f sp90;
    Vec3f sp84;

    actor = play->actorCtx.actorLists[ACTORCAT_ITEMACTION].head;
    while (actor != NULL) {
        if (((actor->id != ACTOR_ARMS_HOOK) && (actor->id != ACTOR_EN_ARROW)) || (actor == refActor)) {
            actor = actor->next;
        } else {
            //! @bug The projectile actor gets unsafely casted to a hookshot to check its timer, even though
            //  it can also be an arrow.
            //  Luckily, the field at the same offset in the arrow actor is the x component of a vector
            //  which will rarely ever be 0. So it's very unlikely for this bug to cause an issue.
            if ((Math_Vec3f_DistXYZ(&refActor->world.pos, &actor->world.pos) > radius) ||
                (((ArmsHook*)actor)->timer == 0)) {
                actor = actor->next;
            } else {
                deltaX = Math_SinS(actor->world.rot.y) * (actor->speedXZ * 10.0f);
                deltaY = actor->velocity.y + (actor->gravity * 10.0f);
                deltaZ = Math_CosS(actor->world.rot.y) * (actor->speedXZ * 10.0f);

                spA8.x = actor->world.pos.x + deltaX;
                spA8.y = actor->world.pos.y + deltaY;
                spA8.z = actor->world.pos.z + deltaZ;

                if (CollisionCheck_CylSideVsLineSeg(refActor->colChkInfo.cylRadius, refActor->colChkInfo.cylHeight,
                                                    0.0f, &refActor->world.pos, &actor->world.pos, &spA8, &sp90,
                                                    &sp84)) {
                    return actor;
                } else {
                    actor = actor->next;
                }
            }
        }
    }

    return NULL;
}

/**
 * Sets the actor's text id with a dynamic prefix based on the current scene.
 */
void Actor_SetTextWithPrefix(PlayState* play, Actor* actor, s16 baseTextId) {
    s16 prefix;

    switch (play->sceneNum) {
        case SCENE_YDAN:
        case SCENE_YDAN_BOSS:
        case SCENE_MORIBOSSROOM:
        case SCENE_KOKIRI_HOME:
        case SCENE_KOKIRI_HOME3:
        case SCENE_KOKIRI_HOME4:
        case SCENE_KOKIRI_HOME5:
        case SCENE_KOKIRI_SHOP:
        case SCENE_LINK_HOME:
        case SCENE_SPOT04:
        case SCENE_SPOT05:
        case SCENE_SPOT10:
        case 112:
            prefix = 0x1000;
            break;
        case SCENE_MALON_STABLE:
        case SCENE_SPOT00:
        case SCENE_SPOT20:
            prefix = 0x2000;
            break;
        case SCENE_HIDAN:
        case SCENE_DDAN_BOSS:
        case SCENE_FIRE_BS:
        case SCENE_SPOT16:
        case SCENE_SPOT17:
        case SCENE_SPOT18:
            prefix = 0x3000;
            break;
        case SCENE_BDAN:
        case SCENE_BDAN_BOSS:
        case SCENE_SPOT03:
        case SCENE_SPOT07:
        case SCENE_SPOT08:
            prefix = 0x4000;
            break;
        case SCENE_HAKADAN:
        case SCENE_HAKADAN_BS:
        case SCENE_KAKARIKO:
        case SCENE_KAKARIKO3:
        case SCENE_IMPA:
        case SCENE_HUT:
        case SCENE_HAKAANA:
        case SCENE_HAKASITARELAY:
        case SCENE_SPOT01:
        case SCENE_SPOT02:
            prefix = 0x5000;
            break;
        case SCENE_JYASINZOU:
        case SCENE_JYASINBOSS:
        case SCENE_LABO:
        case SCENE_TENT:
        case SCENE_SPOT06:
        case SCENE_SPOT09:
        case SCENE_SPOT11:
            prefix = 0x6000;
            break;
        case SCENE_ENTRA:
        case SCENE_MARKET_ALLEY:
        case SCENE_MARKET_ALLEY_N:
        case SCENE_MARKET_DAY:
        case SCENE_MARKET_NIGHT:
        case SCENE_MARKET_RUINS:
        case SCENE_SPOT15:
            prefix = 0x7000;
            break;
        default:
            prefix = 0x0000;
            break;
    }

    actor->textId = prefix | baseTextId;
}

/**
 * Checks if a given actor will be standing on the ground after being translated
 * by the provided distance and angle.
 *
 * Returns true if the actor will be standing on ground.
 */
s16 Actor_TestFloorInDirection(Actor* actor, PlayState* play, f32 distance, s16 angle) {
    s16 ret;
    s16 prevBgCheckFlags;
    f32 dx;
    f32 dz;
    Vec3f prevActorPos;

    Math_Vec3f_Copy(&prevActorPos, &actor->world.pos);
    prevBgCheckFlags = actor->bgCheckFlags;

    dx = Math_SinS(angle) * distance;
    dz = Math_CosS(angle) * distance;
    actor->world.pos.x += dx;
    actor->world.pos.z += dz;

    Actor_UpdateBgCheckInfo(play, actor, 0.0f, 0.0f, 0.0f, UPDBGCHECKINFO_FLAG_2);

    Math_Vec3f_Copy(&actor->world.pos, &prevActorPos);

    ret = actor->bgCheckFlags & BGCHECKFLAG_GROUND;
    actor->bgCheckFlags = prevBgCheckFlags;

    return ret;
}

/**
 * Returns true if the player is targeting the provided actor
 */
s32 Actor_IsTargeted(PlayState* play, Actor* actor) {
    Player* player = GET_PLAYER(play);

    if ((player->stateFlags1 & PLAYER_STATE1_4) && actor->isTargeted) {
        return true;
    } else {
        return false;
    }
}

/**
 * Returns true if the player is targeting an actor other than the provided actor
 */
s32 Actor_OtherIsTargeted(PlayState* play, Actor* actor) {
    Player* player = GET_PLAYER(play);

    if ((player->stateFlags1 & PLAYER_STATE1_4) && !actor->isTargeted) {
        return true;
    } else {
        return false;
    }
}

f32 func_80033AEC(Vec3f* arg0, Vec3f* arg1, f32 arg2, f32 arg3, f32 arg4, f32 arg5) {
    f32 ret = 0.0f;

    if (arg4 <= Math_Vec3f_DistXYZ(arg0, arg1)) {
        ret = Math_SmoothStepToF(&arg1->x, arg0->x, arg2, arg3, 0.0f);
        ret += Math_SmoothStepToF(&arg1->y, arg0->y, arg2, arg3, 0.0f);
        ret += Math_SmoothStepToF(&arg1->z, arg0->z, arg2, arg3, 0.0f);
    } else if (arg5 < Math_Vec3f_DistXYZ(arg0, arg1)) {
        ret = Math_SmoothStepToF(&arg1->x, arg0->x, arg2, arg3, 0.0f);
        ret += Math_SmoothStepToF(&arg1->y, arg0->y, arg2, arg3, 0.0f);
        ret += Math_SmoothStepToF(&arg1->z, arg0->z, arg2, arg3, 0.0f);
    }

    return ret;
}

void func_80033C30(Vec3f* arg0, Vec3f* arg1, u8 alpha, PlayState* play) {
    MtxF sp60;
    f32 var;
    Vec3f sp50;
    CollisionPoly* sp4C;

    OPEN_DISPS(play->state.gfxCtx, "../z_actor.c", 8120);

    if (0) {} // Necessary to match

    POLY_OPA_DISP = Gfx_CallSetupDL(POLY_OPA_DISP, 0x2C);

    gDPSetPrimColor(POLY_OPA_DISP++, 0, 0, 0, 0, 0, alpha);

    sp50.x = arg0->x;
    sp50.y = arg0->y + 1.0f;
    sp50.z = arg0->z;

    var = BgCheck_EntityRaycastFloor2(play, &play->colCtx, &sp4C, &sp50);

    if (sp4C != NULL) {
        func_80038A28(sp4C, arg0->x, var, arg0->z, &sp60);
        Matrix_Put(&sp60);
    } else {
        Matrix_Translate(arg0->x, arg0->y, arg0->z, MTXMODE_NEW);
    }

    Matrix_Scale(arg1->x, 1.0f, arg1->z, MTXMODE_APPLY);

    gSPMatrix(POLY_OPA_DISP++, Matrix_NewMtx(play->state.gfxCtx, "../z_actor.c", 8149), G_MTX_MODELVIEW | G_MTX_LOAD);
    gSPDisplayList(POLY_OPA_DISP++, gCircleShadowDL);

    CLOSE_DISPS(play->state.gfxCtx, "../z_actor.c", 8155);
}

void func_80033DB8(PlayState* play, s16 arg1, s16 arg2) {
    s16 var = Quake_Add(&play->mainCamera, 3);

    Quake_SetSpeed(var, 20000);
    Quake_SetQuakeValues(var, arg1, 0, 0, 0);
    Quake_SetCountdown(var, arg2);
}

void func_80033E1C(PlayState* play, s16 arg1, s16 arg2, s16 arg3) {
    s16 var = Quake_Add(&play->mainCamera, 3);

    Quake_SetSpeed(var, arg3);
    Quake_SetQuakeValues(var, arg1, 0, 0, 0);
    Quake_SetCountdown(var, arg2);
}

void func_80033E88(Actor* actor, PlayState* play, s16 arg2, s16 arg3) {
    if (arg2 >= 5) {
        func_800AA000(actor->xyzDistToPlayerSq, 0xFF, 0x14, 0x96);
    } else {
        func_800AA000(actor->xyzDistToPlayerSq, 0xB4, 0x14, 0x64);
    }

    func_80033DB8(play, arg2, arg3);
}

f32 Rand_ZeroFloat(f32 f) {
    return Rand_ZeroOne() * f;
}

f32 Rand_CenteredFloat(f32 f) {
    return (Rand_ZeroOne() - 0.5f) * f;
}

typedef struct {
    /* 0x00 */ f32 chainAngle;
    /* 0x04 */ f32 chainLength;
    /* 0x08 */ f32 yShift;
    /* 0x0C */ f32 chainsScale;
    /* 0x10 */ f32 chainsRotZInit;
    /* 0x14 */ Gfx* chainDL;
    /* 0x18 */ Gfx* lockDL;
} DoorLockInfo; // size = 0x1C

static DoorLockInfo sDoorLocksInfo[] = {
    /* DOORLOCK_NORMAL */ { 0.54f, 6000.0f, 5000.0f, 1.0f, 0.0f, gDoorChainsDL, gDoorLockDL },
    /* DOORLOCK_BOSS */ { 0.644f, 12000.0f, 8000.0f, 1.0f, 0.0f, object_bdoor_DL_001530, object_bdoor_DL_001400 },
    /* DOORLOCK_NORMAL_SPIRIT */ { 0.64000005f, 8500.0f, 8000.0f, 1.75f, 0.1f, gDoorChainsDL, gDoorLockDL },
};

/**
 * Draws chains and lock of a locked door, of the specified `type` (see `DoorLockType`).
 * `frame` can be 0 to 10, where 0 is "open" and 10 is "closed", the chains slide accordingly.
 */
void Actor_DrawDoorLock(PlayState* play, s32 frame, s32 type) {
    DoorLockInfo* entry;
    s32 i;
    MtxF baseMtxF;
    f32 chainRotZ;
    f32 chainsTranslateX;
    f32 chainsTranslateY;
    f32 rotZStep;

    entry = &sDoorLocksInfo[type];
    chainRotZ = entry->chainsRotZInit;

    OPEN_DISPS(play->state.gfxCtx, "../z_actor.c", 8265);

    Matrix_Translate(0.0f, entry->yShift, 500.0f, MTXMODE_APPLY);
    Matrix_Get(&baseMtxF);

    chainsTranslateX = sinf(entry->chainAngle - chainRotZ) * -(10 - frame) * 0.1f * entry->chainLength;
    chainsTranslateY = cosf(entry->chainAngle - chainRotZ) * (10 - frame) * 0.1f * entry->chainLength;

    for (i = 0; i < 4; i++) {
        Matrix_Put(&baseMtxF);
        Matrix_RotateZ(chainRotZ, MTXMODE_APPLY);
        Matrix_Translate(chainsTranslateX, chainsTranslateY, 0.0f, MTXMODE_APPLY);

        if (entry->chainsScale != 1.0f) {
            Matrix_Scale(entry->chainsScale, entry->chainsScale, entry->chainsScale, MTXMODE_APPLY);
        }

        gSPMatrix(POLY_OPA_DISP++, Matrix_NewMtx(play->state.gfxCtx, "../z_actor.c", 8299),
                  G_MTX_MODELVIEW | G_MTX_LOAD);
        gSPDisplayList(POLY_OPA_DISP++, entry->chainDL);

        if (i % 2) {
            rotZStep = 2.0f * entry->chainAngle;
        } else {
            rotZStep = M_PI - (2.0f * entry->chainAngle);
        }

        chainRotZ += rotZStep;
    }

    Matrix_Put(&baseMtxF);
    Matrix_Scale(frame * 0.1f, frame * 0.1f, frame * 0.1f, MTXMODE_APPLY);

    gSPMatrix(POLY_OPA_DISP++, Matrix_NewMtx(play->state.gfxCtx, "../z_actor.c", 8314), G_MTX_MODELVIEW | G_MTX_LOAD);
    gSPDisplayList(POLY_OPA_DISP++, entry->lockDL);

    CLOSE_DISPS(play->state.gfxCtx, "../z_actor.c", 8319);
}

void func_8003424C(PlayState* play, Vec3f* arg1) {
    CollisionCheck_SpawnShieldParticlesMetal(play, arg1);
}

void Actor_SetColorFilter(Actor* actor, s16 colorFlag, s16 colorIntensityMax, s16 xluFlag, s16 duration) {
    if ((colorFlag == 0x8000) && !(colorIntensityMax & 0x8000)) {
        Audio_PlayActorSound2(actor, NA_SE_EN_LIGHT_ARROW_HIT);
    }

    actor->colorFilterParams = colorFlag | xluFlag | ((colorIntensityMax & 0xF8) << 5) | duration;
    actor->colorFilterTimer = duration;
}

Hilite* func_800342EC(Vec3f* object, PlayState* play) {
    Vec3f lightDir;

    lightDir.x = play->envCtx.dirLight1.params.dir.x;
    lightDir.y = play->envCtx.dirLight1.params.dir.y;
    lightDir.z = play->envCtx.dirLight1.params.dir.z;

    return func_8002EABC(object, &play->view.eye, &lightDir, play->state.gfxCtx);
}

Hilite* func_8003435C(Vec3f* object, PlayState* play) {
    Vec3f lightDir;

    lightDir.x = play->envCtx.dirLight1.params.dir.x;
    lightDir.y = play->envCtx.dirLight1.params.dir.y;
    lightDir.z = play->envCtx.dirLight1.params.dir.z;

    return func_8002EB44(object, &play->view.eye, &lightDir, play->state.gfxCtx);
}

s32 func_800343CC(PlayState* play, Actor* actor, s16* arg2, f32 interactRange, callback1_800343CC unkFunc1,
                  callback2_800343CC unkFunc2) {
    s16 x;
    s16 y;

    if (Actor_ProcessTalkRequest(actor, play)) {
        *arg2 = 1;
        return true;
    }

    if (*arg2 != 0) {
        *arg2 = unkFunc2(play, actor);
        return false;
    }

    Actor_GetScreenPos(play, actor, &x, &y);

    if ((x < 0) || (x > SCREEN_WIDTH) || (y < 0) || (y > SCREEN_HEIGHT)) {
        return false;
    }

    if (!func_8002F2CC(actor, play, interactRange)) {
        return false;
    }

    actor->textId = unkFunc1(play, actor);

    return false;
}

typedef struct {
    /* 0x00 */ s16 unk_00;
    /* 0x02 */ s16 unk_02;
    /* 0x04 */ s16 unk_04;
    /* 0x06 */ s16 unk_06;
    /* 0x08 */ s16 unk_08;
    /* 0x0A */ s16 unk_0A;
    /* 0x0C */ u8 unk_0C;
} struct_80116130_0; // size = 0x10

typedef struct {
    /* 0x00 */ struct_80116130_0 sub_00;
    /* 0x10 */ f32 unk_10;
    /* 0x14 */ s16 unk_14;
} struct_80116130; // size = 0x18

static struct_80116130 D_80116130[] = {
    { { 0x2AA8, 0xF1C8, 0x18E2, 0x1554, 0x0000, 0x0000, 1 }, 170.0f, 0x3FFC },
    { { 0x2AA8, 0xEAAC, 0x1554, 0x1554, 0xF8E4, 0x0E38, 1 }, 170.0f, 0x3FFC },
    { { 0x31C4, 0xE390, 0x0E38, 0x0E38, 0xF1C8, 0x071C, 1 }, 170.0f, 0x3FFC },
    { { 0x1554, 0xF1C8, 0x0000, 0x071C, 0xF8E4, 0x0000, 1 }, 170.0f, 0x3FFC },
    { { 0x2AA8, 0xF8E4, 0x071C, 0x0E38, 0xD558, 0x2AA8, 1 }, 170.0f, 0x3FFC },
    { { 0x0000, 0xE390, 0x2AA8, 0x3FFC, 0xF1C8, 0x0E38, 1 }, 170.0f, 0x3FFC },
    { { 0x2AA8, 0xF1C8, 0x0E38, 0x0E38, 0x0000, 0x0000, 1 }, 0.0f, 0x0000 },
    { { 0x2AA8, 0xF1C8, 0x0000, 0x0E38, 0x0000, 0x1C70, 1 }, 0.0f, 0x0000 },
    { { 0x2AA8, 0xF1C8, 0xF1C8, 0x0000, 0x0000, 0x0000, 1 }, 0.0f, 0x0000 },
    { { 0x071C, 0xF1C8, 0x0E38, 0x1C70, 0x0000, 0x0000, 1 }, 0.0f, 0x0000 },
    { { 0x0E38, 0xF1C8, 0x0000, 0x1C70, 0x0000, 0x0E38, 1 }, 0.0f, 0x0000 },
    { { 0x2AA8, 0xE390, 0x1C70, 0x0E38, 0xF1C8, 0x0E38, 1 }, 0.0f, 0x0000 },
    { { 0x18E2, 0xF1C8, 0x0E38, 0x0E38, 0x0000, 0x0000, 1 }, 0.0f, 0x0000 },
};

void func_800344BC(Actor* actor, struct_80034A14_arg1* arg1, s16 arg2, s16 arg3, s16 arg4, s16 arg5, s16 arg6, s16 arg7,
                   u8 arg8) {
    s16 sp46;
    s16 sp44;
    s16 temp2;
    s16 sp40;
    s16 temp1;
    Vec3f sp30;

    sp30.x = actor->world.pos.x;
    sp30.y = actor->world.pos.y + arg1->unk_14;
    sp30.z = actor->world.pos.z;

    sp46 = Math_Vec3f_Pitch(&sp30, &arg1->unk_18);
    sp44 = Math_Vec3f_Yaw(&sp30, &arg1->unk_18);
    sp40 = Math_Vec3f_Yaw(&actor->world.pos, &arg1->unk_18) - actor->shape.rot.y;

    temp1 = CLAMP(sp40, -arg2, arg2);
    Math_SmoothStepToS(&arg1->unk_08.y, temp1, 6, 2000, 1);

    temp1 = (ABS(sp40) >= 0x8000) ? 0 : ABS(sp40);
    arg1->unk_08.y = CLAMP(arg1->unk_08.y, -temp1, temp1);

    sp40 -= arg1->unk_08.y;

    temp1 = CLAMP(sp40, -arg5, arg5);
    Math_SmoothStepToS(&arg1->unk_0E.y, temp1, 6, 2000, 1);

    temp1 = (ABS(sp40) >= 0x8000) ? 0 : ABS(sp40);
    arg1->unk_0E.y = CLAMP(arg1->unk_0E.y, -temp1, temp1);

    if (arg8) {
        Math_SmoothStepToS(&actor->shape.rot.y, sp44, 6, 2000, 1);
    }

    temp1 = CLAMP(sp46, arg4, (s16)(u16)arg3);
    Math_SmoothStepToS(&arg1->unk_08.x, temp1, 6, 2000, 1);

    temp2 = sp46 - arg1->unk_08.x;

    temp1 = CLAMP(temp2, arg7, arg6);
    Math_SmoothStepToS(&arg1->unk_0E.x, temp1, 6, 2000, 1);
}

s16 func_800347E8(s16 arg0) {
    return D_80116130[arg0].unk_14;
}

s16 func_80034810(Actor* actor, struct_80034A14_arg1* arg1, f32 arg2, s16 arg3, s16 arg4) {
    s32 pad;
    s16 var;
    s16 abs_var;

    if (arg4 != 0) {
        return arg4;
    }

    if (arg1->unk_00 != 0) {
        return 4;
    }

    if (arg2 < Math_Vec3f_DistXYZ(&actor->world.pos, &arg1->unk_18)) {
        arg1->unk_04 = 0;
        arg1->unk_06 = 0;
        return 1;
    }

    var = Math_Vec3f_Yaw(&actor->world.pos, &arg1->unk_18);
    abs_var = ABS((s16)((f32)var - actor->shape.rot.y));
    if (arg3 >= abs_var) {
        arg1->unk_04 = 0;
        arg1->unk_06 = 0;
        return 2;
    }

    if (DECR(arg1->unk_04) != 0) {
        return arg1->unk_02;
    }

    switch (arg1->unk_06) {
        case 0:
        case 2:
            arg1->unk_04 = Rand_S16Offset(30, 30);
            arg1->unk_06++;
            return 1;
        case 1:
            arg1->unk_04 = Rand_S16Offset(10, 10);
            arg1->unk_06++;
            return 3;
    }

    return 4;
}

void func_80034A14(Actor* actor, struct_80034A14_arg1* arg1, s16 arg2, s16 arg3) {
    struct_80116130_0 sp38;

    arg1->unk_02 = func_80034810(actor, arg1, D_80116130[arg2].unk_10, D_80116130[arg2].unk_14, arg3);

    sp38 = D_80116130[arg2].sub_00;

    switch (arg1->unk_02) {
        case 1:
            sp38.unk_00 = 0;
            sp38.unk_04 = 0;
            sp38.unk_02 = 0;
        case 3:
            sp38.unk_06 = 0;
            sp38.unk_0A = 0;
            sp38.unk_08 = 0;
        case 2:
            sp38.unk_0C = 0;
    }

    func_800344BC(actor, arg1, sp38.unk_00, sp38.unk_04, sp38.unk_02, sp38.unk_06, sp38.unk_0A, sp38.unk_08,
                  sp38.unk_0C);
}

Gfx* func_80034B28(GraphicsContext* gfxCtx) {
    Gfx* displayList;

    displayList = Graph_Alloc(gfxCtx, sizeof(Gfx));
    gSPEndDisplayList(displayList);

    return displayList;
}

Gfx* func_80034B54(GraphicsContext* gfxCtx) {
    Gfx* displayListHead;
    Gfx* displayList;

    displayList = displayListHead = Graph_Alloc(gfxCtx, 2 * sizeof(Gfx));

    gDPSetRenderMode(displayListHead++, G_RM_FOG_SHADE_A,
                     AA_EN | Z_CMP | Z_UPD | IM_RD | CLR_ON_CVG | CVG_DST_WRAP | ZMODE_XLU | FORCE_BL |
                         GBL_c2(G_BL_CLR_IN, G_BL_A_IN, G_BL_CLR_MEM, G_BL_1MA));

    gSPEndDisplayList(displayListHead++);

    return displayList;
}

void func_80034BA0(PlayState* play, SkelAnime* skelAnime, OverrideLimbDraw overrideLimbDraw, PostLimbDraw postLimbDraw,
                   Actor* actor, s16 alpha) {
    OPEN_DISPS(play->state.gfxCtx, "../z_actor.c", 8831);

    func_80093D18(play->state.gfxCtx);

    gDPPipeSync(POLY_OPA_DISP++);
    gDPSetEnvColor(POLY_OPA_DISP++, 0, 0, 0, alpha);
    gDPPipeSync(POLY_OPA_DISP++);
    gSPSegment(POLY_OPA_DISP++, 0x0C, func_80034B28(play->state.gfxCtx));

    POLY_OPA_DISP = SkelAnime_DrawFlex(play, skelAnime->skeleton, skelAnime->jointTable, skelAnime->dListCount,
                                       overrideLimbDraw, postLimbDraw, actor, POLY_OPA_DISP);

    CLOSE_DISPS(play->state.gfxCtx, "../z_actor.c", 8860);
}

void func_80034CC4(PlayState* play, SkelAnime* skelAnime, OverrideLimbDraw overrideLimbDraw, PostLimbDraw postLimbDraw,
                   Actor* actor, s16 alpha) {
    OPEN_DISPS(play->state.gfxCtx, "../z_actor.c", 8876);

    func_80093D84(play->state.gfxCtx);

    gDPPipeSync(POLY_XLU_DISP++);
    gDPSetEnvColor(POLY_XLU_DISP++, 0, 0, 0, alpha);
    gSPSegment(POLY_XLU_DISP++, 0x0C, func_80034B54(play->state.gfxCtx));

    POLY_XLU_DISP = SkelAnime_DrawFlex(play, skelAnime->skeleton, skelAnime->jointTable, skelAnime->dListCount,
                                       overrideLimbDraw, postLimbDraw, actor, POLY_XLU_DISP);

    CLOSE_DISPS(play->state.gfxCtx, "../z_actor.c", 8904);
}

s16 func_80034DD4(Actor* actor, PlayState* play, s16 arg2, f32 arg3) {
    Player* player = GET_PLAYER(play);
    f32 var;

    if ((play->csCtx.state != CS_STATE_IDLE) || gDbgCamEnabled) {
        var = Math_Vec3f_DistXYZ(&actor->world.pos, &play->view.eye) * 0.25f;
    } else {
        var = Math_Vec3f_DistXYZ(&actor->world.pos, &player->actor.world.pos);
    }

    if (arg3 < var) {
        actor->flags &= ~ACTOR_FLAG_0;
        Math_SmoothStepToS(&arg2, 0, 6, 0x14, 1);
    } else {
        actor->flags |= ACTOR_FLAG_0;
        Math_SmoothStepToS(&arg2, 0xFF, 6, 0x14, 1);
    }

    return arg2;
}

void Animation_ChangeByInfo(SkelAnime* skelAnime, AnimationInfo* animationInfo, s32 index) {
    f32 frameCount;

    animationInfo += index;

    if (animationInfo->frameCount > 0.0f) {
        frameCount = animationInfo->frameCount;
    } else {
        frameCount = Animation_GetLastFrame(animationInfo->animation);
    }

    Animation_Change(skelAnime, animationInfo->animation, animationInfo->playSpeed, animationInfo->startFrame,
                     frameCount, animationInfo->mode, animationInfo->morphFrames);
}

void func_80034F54(PlayState* play, s16* arg1, s16* arg2, s32 arg3) {
    u32 frames = play->gameplayFrames;
    s32 i;

    for (i = 0; i < arg3; i++) {
        arg1[i] = (0x814 + 50 * i) * frames;
        arg2[i] = (0x940 + 50 * i) * frames;
    }
}

void Actor_Noop(Actor* actor, PlayState* play) {
}

s32 func_80035124(Actor* actor, PlayState* play) {
    s32 ret = 0;

    switch (actor->params) {
        case 0:
            if (Actor_HasParent(actor, play)) {
                actor->params = 1;
            } else if (!(actor->bgCheckFlags & BGCHECKFLAG_GROUND)) {
                Actor_MoveForward(actor);
                Math_SmoothStepToF(&actor->speedXZ, 0.0f, 1.0f, 0.1f, 0.0f);
            } else if ((actor->bgCheckFlags & BGCHECKFLAG_GROUND_TOUCH) && (actor->velocity.y < -4.0f)) {
                ret = 1;
            } else {
                actor->shape.rot.x = actor->shape.rot.z = 0;
                func_8002F580(actor, play);
            }
            break;
        case 1:
            if (Actor_HasNoParent(actor, play)) {
                actor->params = 0;
            }
            break;
    }

    Actor_UpdateBgCheckInfo(
        play, actor, actor->colChkInfo.cylHeight, actor->colChkInfo.cylRadius, actor->colChkInfo.cylRadius,
        UPDBGCHECKINFO_FLAG_0 | UPDBGCHECKINFO_FLAG_2 | UPDBGCHECKINFO_FLAG_3 | UPDBGCHECKINFO_FLAG_4);

    return ret;
}

#include "z_cheap_proc.c"

u8 func_800353E8(PlayState* play) {
    Player* player = GET_PLAYER(play);

    return player->unk_845;
}

/**
 * Finds the first actor instance of a specified ID and category within a given range from
 * an actor if there is one. If the ID provided is -1, this will look for any actor of the
 * specified category rather than a specific ID.
 */
Actor* Actor_FindNearby(PlayState* play, Actor* refActor, s16 actorId, u8 actorCategory, f32 range) {
    Actor* actor = play->actorCtx.actorLists[actorCategory].head;

    while (actor != NULL) {
        if (actor == refActor || ((actorId != -1) && (actorId != actor->id))) {
            actor = actor->next;
        } else {
            if (Actor_WorldDistXYZToActor(refActor, actor) <= range) {
                return actor;
            } else {
                actor = actor->next;
            }
        }
    }

    return NULL;
}

s32 func_800354B4(PlayState* play, Actor* actor, f32 range, s16 arg3, s16 arg4, s16 arg5) {
    Player* player = GET_PLAYER(play);
    s16 var1;
    s16 var2;

    var1 = (s16)(actor->yawTowardsPlayer + 0x8000) - player->actor.shape.rot.y;
    var2 = actor->yawTowardsPlayer - arg5;

    if ((actor->xzDistToPlayer <= range) && (player->meleeWeaponState != 0) && (arg4 >= ABS(var1)) &&
        (arg3 >= ABS(var2))) {
        return true;
    } else {
        return false;
    }
}

void func_8003555C(PlayState* play, Vec3f* pos, Vec3f* velocity, Vec3f* accel) {
    Color_RGBA8 color1;
    Color_RGBA8 color2;

    color1.r = 200;
    color1.g = 160;
    color1.b = 120;

    color2.r = 130;
    color2.g = 90;
    color2.b = 50;

    //! @bug color1 and color2 alpha components not set before being passed on
    EffectSsKiraKira_SpawnSmall(play, pos, velocity, accel, &color1, &color2);
}

Vec3f D_80116268 = { 0.0f, -1.5f, 0.0f };
Vec3f D_80116274 = { 0.0f, -0.2f, 0.0f };

Gfx D_80116280[] = {
    gsDPSetRenderMode(G_RM_FOG_SHADE_A, AA_EN | Z_CMP | Z_UPD | IM_RD | CLR_ON_CVG | CVG_DST_WRAP | ZMODE_XLU |
                                            FORCE_BL | GBL_c2(G_BL_CLR_IN, G_BL_A_IN, G_BL_CLR_MEM, G_BL_1MA)),
    gsDPSetAlphaCompare(G_AC_THRESHOLD),
    gsSPEndDisplayList(),
};

void func_800355B8(PlayState* play, Vec3f* pos) {
    func_8003555C(play, pos, &D_80116268, &D_80116274);
}

u8 func_800355E4(PlayState* play, Collider* collider) {
    Player* player = GET_PLAYER(play);

    if ((collider->acFlags & AC_TYPE_PLAYER) && (player->meleeWeaponState != 0) &&
        (player->meleeWeaponAnimation == PLAYER_MWA_HAMMER_FORWARD)) {
        return true;
    } else {
        return false;
    }
}

u8 Actor_ApplyDamage(Actor* actor) {
    if (actor->colChkInfo.damage >= actor->colChkInfo.health) {
        actor->colChkInfo.health = 0;
    } else {
        actor->colChkInfo.health -= actor->colChkInfo.damage;
    }

    return actor->colChkInfo.health;
}

void Actor_SetDropFlag(Actor* actor, ColliderInfo* colInfo, s32 freezeFlag) {
    if (colInfo->acHitInfo == NULL) {
        actor->dropFlag = 0x00;
    } else if (freezeFlag && (colInfo->acHitInfo->toucher.dmgFlags & 0x10060000)) {
        actor->freezeTimer = colInfo->acHitInfo->toucher.damage;
        actor->dropFlag = 0x00;
    } else if (colInfo->acHitInfo->toucher.dmgFlags & 0x0800) {
        actor->dropFlag = 0x01;
    } else if (colInfo->acHitInfo->toucher.dmgFlags & 0x1000) {
        actor->dropFlag = 0x02;
    } else if (colInfo->acHitInfo->toucher.dmgFlags & 0x4000) {
        actor->dropFlag = 0x04;
    } else if (colInfo->acHitInfo->toucher.dmgFlags & 0x8000) {
        actor->dropFlag = 0x08;
    } else if (colInfo->acHitInfo->toucher.dmgFlags & 0x10000) {
        actor->dropFlag = 0x10;
    } else if (colInfo->acHitInfo->toucher.dmgFlags & 0x2000) {
        actor->dropFlag = 0x20;
    } else if (colInfo->acHitInfo->toucher.dmgFlags & 0x80000) {
        if (freezeFlag) {
            actor->freezeTimer = colInfo->acHitInfo->toucher.damage;
        }
        actor->dropFlag = 0x40;
    } else {
        actor->dropFlag = 0x00;
    }
}

void Actor_SetDropFlagJntSph(Actor* actor, ColliderJntSph* jntSph, s32 freezeFlag) {
    ColliderInfo* curColInfo;
    s32 flag;
    s32 i;

    actor->dropFlag = 0x00;

    for (i = jntSph->count - 1; i >= 0; i--) {
        curColInfo = &jntSph->elements[i].info;
        if (curColInfo->acHitInfo == NULL) {
            flag = 0x00;
        } else if (freezeFlag && (curColInfo->acHitInfo->toucher.dmgFlags & 0x10060000)) {
            actor->freezeTimer = curColInfo->acHitInfo->toucher.damage;
            flag = 0x00;
        } else if (curColInfo->acHitInfo->toucher.dmgFlags & 0x0800) {
            flag = 0x01;
        } else if (curColInfo->acHitInfo->toucher.dmgFlags & 0x1000) {
            flag = 0x02;
        } else if (curColInfo->acHitInfo->toucher.dmgFlags & 0x4000) {
            flag = 0x04;
        } else if (curColInfo->acHitInfo->toucher.dmgFlags & 0x8000) {
            flag = 0x08;
        } else if (curColInfo->acHitInfo->toucher.dmgFlags & 0x10000) {
            flag = 0x10;
        } else if (curColInfo->acHitInfo->toucher.dmgFlags & 0x2000) {
            flag = 0x20;
        } else if (curColInfo->acHitInfo->toucher.dmgFlags & 0x80000) {
            if (freezeFlag) {
                actor->freezeTimer = curColInfo->acHitInfo->toucher.damage;
            }
            flag = 0x40;
        } else {
            flag = 0x00;
        }
        actor->dropFlag |= flag;
    }
}

void func_80035844(Vec3f* arg0, Vec3f* arg1, Vec3s* arg2, s32 arg3) {
    f32 dx = arg1->x - arg0->x;
    f32 dz = arg1->z - arg0->z;
    f32 dy = arg3 ? (arg1->y - arg0->y) : (arg0->y - arg1->y);

    arg2->y = Math_Atan2S(dz, dx);
    arg2->x = Math_Atan2S(sqrtf(SQ(dx) + SQ(dz)), dy);
}

/**
 * Spawns En_Part (Dissipating Flames) actor as a child of the given actor.
 */
Actor* func_800358DC(Actor* actor, Vec3f* spawnPos, Vec3s* spawnRot, f32* arg3, s32 timer, s16* unused, PlayState* play,
                     s16 params, s32 arg8) {
    EnPart* spawnedEnPart;

    spawnedEnPart = (EnPart*)Actor_SpawnAsChild(&play->actorCtx, actor, play, ACTOR_EN_PART, spawnPos->x, spawnPos->y,
                                                spawnPos->z, spawnRot->x, spawnRot->y, actor->objBankIndex, params);
    if (spawnedEnPart != NULL) {
        spawnedEnPart->actor.scale = actor->scale;
        spawnedEnPart->actor.speedXZ = arg3[0];
        spawnedEnPart->displayList = arg8;
        spawnedEnPart->action = 2;
        spawnedEnPart->timer = timer;
        spawnedEnPart->rotZ = arg3[1];
        spawnedEnPart->rotZSpeed = arg3[2];
        return &spawnedEnPart->actor;
    }

    return NULL;
}

void func_800359B8(Actor* actor, s16 arg1, Vec3s* arg2) {
    f32 floorPolyNormalX;
    f32 floorPolyNormalY;
    f32 floorPolyNormalZ;
    f32 sp38;
    f32 sp34;
    f32 sp30;
    f32 sp2C;
    f32 sp28;
    f32 sp24;
    CollisionPoly* floorPoly;
    s32 pad;

    if (actor->floorPoly != NULL) {
        floorPoly = actor->floorPoly;
        floorPolyNormalX = COLPOLY_GET_NORMAL(floorPoly->normal.x);
        floorPolyNormalY = COLPOLY_GET_NORMAL(floorPoly->normal.y);
        floorPolyNormalZ = COLPOLY_GET_NORMAL(floorPoly->normal.z);

        sp38 = Math_SinS(arg1);
        sp34 = Math_CosS(arg1);
        sp28 = (-(floorPolyNormalX * sp38) - (floorPolyNormalZ * sp34));
        arg2->x = -RAD_TO_BINANG(Math_FAtan2F(sp28 * floorPolyNormalY, 1.0f));

        sp2C = Math_SinS(arg1 - 16375);
        sp30 = Math_CosS(arg1 - 16375);
        sp24 = (-(floorPolyNormalX * sp2C) - (floorPolyNormalZ * sp30));
        arg2->z = -RAD_TO_BINANG(Math_FAtan2F(sp24 * floorPolyNormalY, 1.0f));
    }
}

void func_80035B18(PlayState* play, Actor* actor, u16 textId) {
    Message_ContinueTextbox(play, textId);
    actor->textId = textId;
}

/**
 * Tests if event_chk_inf flag is set.
 */
s32 Flags_GetEventChkInf(s32 flag) {
    return GET_EVENTCHKINF(flag);
}

/**
 * Sets event_chk_inf flag.
 */
void Flags_SetEventChkInf(s32 flag) {
    SET_EVENTCHKINF(flag);
}

/**
 * Tests if "inf_table flag is set.
 */
s32 Flags_GetInfTable(s32 flag) {
    return GET_INFTABLE(flag);
}

/**
 * Sets "inf_table" flag.
 */
void Flags_SetInfTable(s32 flag) {
    SET_INFTABLE(flag);
}

u32 func_80035BFC(PlayState* play, s16 arg1) {
    u16 retTextId = 0;

    switch (arg1) {
        case 0:
            if (Flags_GetEventChkInf(EVENTCHKINF_09)) {
                if (Flags_GetInfTable(INFTABLE_05)) {
                    retTextId = 0x1048;
                } else {
                    retTextId = 0x1047;
                }
            } else {
                if (Flags_GetEventChkInf(EVENTCHKINF_02)) {
                    if (Flags_GetInfTable(INFTABLE_03)) {
                        retTextId = 0x1032;
                    } else {
                        retTextId = 0x1031;
                    }
                } else {
                    if (Flags_GetInfTable(INFTABLE_00)) {
                        if (Flags_GetInfTable(INFTABLE_01)) {
                            retTextId = 0x1003;
                        } else {
                            retTextId = 0x1002;
                        }
                    } else {
                        retTextId = 0x1001;
                    }
                }
            }
            break;
        case 1:
            if (!LINK_IS_ADULT) {
                if (Flags_GetEventChkInf(EVENTCHKINF_09)) {
                    if (Flags_GetInfTable(INFTABLE_10)) {
                        retTextId = 0x1046;
                    } else {
                        retTextId = 0x1045;
                    }
                } else {
                    if (Flags_GetEventChkInf(EVENTCHKINF_03)) {
                        if (Flags_GetInfTable(INFTABLE_0E)) {
                            retTextId = 0x1034;
                        } else {
                            retTextId = 0x1033;
                        }
                    } else {
                        if (Flags_GetInfTable(INFTABLE_0C)) {
                            retTextId = 0x1030;
                        } else {
                            retTextId = 0x102F;
                        }
                    }
                }
            } else {
                if (Flags_GetEventChkInf(EVENTCHKINF_5C)) {
                    if (Flags_GetInfTable(INFTABLE_19)) {
                        retTextId = 0x1071;
                    } else {
                        retTextId = 0x1070;
                    }
                } else {
                    if (Flags_GetEventChkInf(EVENTCHKINF_0B)) {
                        if (Flags_GetInfTable(INFTABLE_17)) {
                            retTextId = 0x1068;
                        } else {
                            retTextId = 0x1067;
                        }
                    } else {
                        if (Flags_GetInfTable(INFTABLE_15)) {
                            retTextId = 0x1061;
                        } else {
                            retTextId = 0x1060;
                        }
                    }
                }
            }
            break;
        case 2:
            if (!LINK_IS_ADULT) {
                if (Flags_GetEventChkInf(EVENTCHKINF_09)) {
                    retTextId = 0x1042;
                } else {
                    retTextId = 0x1004;
                }
            } else {
                if (Flags_GetEventChkInf(EVENTCHKINF_5C)) {
                    retTextId = 0x1072;
                } else if (Flags_GetInfTable(INFTABLE_41)) {
                    retTextId = 0x1055;
                } else {
                    retTextId = 0x1056;
                }
            }
            break;
        case 3:
            if (!LINK_IS_ADULT) {
                if (Flags_GetEventChkInf(EVENTCHKINF_09)) {
                    retTextId = 0x1043;
                } else {
                    if (Flags_GetInfTable(INFTABLE_1E)) {
                        retTextId = 0x1006;
                    } else {
                        retTextId = 0x1005;
                    }
                }
            } else {
                if (Flags_GetEventChkInf(EVENTCHKINF_5C)) {
                    retTextId = 0x1073;
                } else {
                    retTextId = 0x105A;
                }
            }
            break;
        case 4:
            if (!LINK_IS_ADULT) {
                if (Flags_GetEventChkInf(EVENTCHKINF_09)) {
                    retTextId = 0x1042;
                } else {
                    retTextId = 0x1007;
                }
            } else {
                if (Flags_GetEventChkInf(EVENTCHKINF_5C)) {
                    retTextId = 0x1072;
                } else if (Flags_GetInfTable(INFTABLE_47)) {
                    retTextId = 0x105E;
                } else {
                    retTextId = 0x105D;
                }
            }
            break;
        case 5:
            if (!LINK_IS_ADULT) {
                if (Flags_GetEventChkInf(EVENTCHKINF_09)) {
                    retTextId = 0x1044;
                } else if (Flags_GetInfTable(INFTABLE_22)) {
                    retTextId = 0x1009;
                } else {
                    retTextId = 0x1008;
                }
            } else {
                if (Flags_GetEventChkInf(EVENTCHKINF_5C)) {
                    retTextId = 0x1075;
                } else {
                    retTextId = 0x105B;
                }
            }
            break;
        case 6:
            if (!LINK_IS_ADULT) {
                if (Flags_GetEventChkInf(EVENTCHKINF_09)) {
                    retTextId = 0x1042;
                } else if (Flags_GetInfTable(INFTABLE_24)) {
                    retTextId = 0x100B;
                } else {
                    retTextId = 0x100A;
                }
            } else {
                if (Flags_GetEventChkInf(EVENTCHKINF_5C)) {
                    retTextId = 0x1056;
                } else {
                    retTextId = 0x105F;
                }
            }
            break;
        case 7:
            if (!LINK_IS_ADULT) {
                if (Flags_GetEventChkInf(EVENTCHKINF_09)) {
                    retTextId = 0x1043;
                } else if (Flags_GetInfTable(INFTABLE_26)) {
                    retTextId = 0x100D;
                } else {
                    retTextId = 0x100C;
                }
            } else {
                if (Flags_GetEventChkInf(EVENTCHKINF_5C)) {
                    retTextId = 0x1057;
                } else {
                    retTextId = 0x1057;
                }
            }
            break;
        case 8:
            if (!LINK_IS_ADULT) {
                if (Flags_GetEventChkInf(EVENTCHKINF_09)) {
                    retTextId = 0x1043;
                } else if (Flags_GetInfTable(INFTABLE_28)) {
                    retTextId = 0x1019;
                } else {
                    retTextId = 0x100E;
                }
            } else {
                if (Flags_GetEventChkInf(EVENTCHKINF_5C)) {
                    retTextId = 0x1077;
                } else if (Flags_GetInfTable(INFTABLE_51)) {
                    retTextId = 0x1058;
                } else {
                    retTextId = 0x1059;
                }
            }
            break;
        case 9:
            if (!LINK_IS_ADULT) {
                if (Flags_GetEventChkInf(EVENTCHKINF_09)) {
                    retTextId = 0x1049;
                } else {
                    retTextId = 0x1035;
                }
            } else {
                if (Flags_GetEventChkInf(EVENTCHKINF_5C)) {
                    retTextId = 0x1079;
                } else {
                    retTextId = 0x104E;
                }
            }
            break;
        case 10:
            if (!LINK_IS_ADULT) {
                if (Flags_GetEventChkInf(EVENTCHKINF_09)) {
                    retTextId = 0x104A;
                } else {
                    retTextId = 0x1038;
                }
            } else {
                if (Flags_GetEventChkInf(EVENTCHKINF_5C)) {
                    retTextId = 0x1079;
                } else if (Flags_GetInfTable(INFTABLE_59)) {
                    retTextId = 0x1050;
                } else {
                    retTextId = 0x104F;
                }
            }
            break;
        case 11:
            if (!LINK_IS_ADULT) {
                if (Flags_GetEventChkInf(EVENTCHKINF_09)) {
                    retTextId = 0x104B;
                } else {
                    retTextId = 0x103C;
                }
            } else {
                if (Flags_GetEventChkInf(EVENTCHKINF_5C)) {
                    retTextId = 0x107B;
                } else {
                    retTextId = 0x1051;
                }
            }
            break;
        case 12:
            if (!LINK_IS_ADULT) {
                if (Flags_GetEventChkInf(EVENTCHKINF_09)) {
                    retTextId = 0x104C;
                } else {
                    retTextId = 0x103D;
                }
            } else {
                if (Flags_GetEventChkInf(EVENTCHKINF_5C)) {
                    retTextId = 0x107C;
                } else {
                    retTextId = 0x1052;
                }
            }
            break;
        case 13:
            if (!LINK_IS_ADULT) {
                if (Flags_GetEventChkInf(EVENTCHKINF_09)) {
                    retTextId = 0x104D;
                } else {
                    retTextId = 0x103E;
                }
            } else {
                if (Flags_GetEventChkInf(EVENTCHKINF_5C)) {
                    retTextId = 0x106E;
                } else if (Flags_GetInfTable(INFTABLE_61)) {
                    retTextId = 0x1053;
                } else {
                    retTextId = 0x1054;
                }
            }
            break;
        case 15:
            if (Flags_GetEventChkInf(EVENTCHKINF_5C)) {
                retTextId = 0x1078;
            } else if (Flags_GetInfTable(INFTABLE_66)) {
                retTextId = 0x1066;
            } else {
                retTextId = 0x1062;
            }
            break;
        case 16:
            if (play->sceneNum == SCENE_SPOT15) {
                retTextId = 0x7002;
            } else if (Flags_GetInfTable(INFTABLE_6A)) {
                retTextId = 0x7004;
            } else if ((gSaveContext.dayTime >= CLOCK_TIME(6, 0)) && (gSaveContext.dayTime <= CLOCK_TIME(18, 30))) {
                retTextId = 0x7002;
            } else {
                retTextId = 0x7003;
            }
            break;
        case 17:
            if (Flags_GetEventChkInf(EVENTCHKINF_09) && Flags_GetEventChkInf(EVENTCHKINF_25) &&
                Flags_GetEventChkInf(EVENTCHKINF_37)) {
                if (Flags_GetInfTable(INFTABLE_6C)) {
                    retTextId = 0x7008;
                } else {
                    retTextId = 0x7007;
                }
            } else {
                retTextId = 0;
            }
            break;
        case 19:
            retTextId = 0x702D;
            break;
        case 18:
            if (Flags_GetEventChkInf(EVENTCHKINF_09) && Flags_GetEventChkInf(EVENTCHKINF_25) &&
                Flags_GetEventChkInf(EVENTCHKINF_37)) {
                retTextId = 0x7006;
            } else {
                if (Flags_GetEventChkInf(EVENTCHKINF_12)) {
                    if (Flags_GetInfTable(INFTABLE_71)) {
                        retTextId = 0x7072;
                    } else {
                        retTextId = 0x7071;
                    }
                } else {
                    retTextId = 0x7029;
                }
            }
            break;
        case 20:
        case 21:
            if (Flags_GetEventChkInf(EVENTCHKINF_42)) {
                retTextId = 0x2012;
            } else if (Flags_GetEventChkInf(EVENTCHKINF_41)) {
                if (Flags_GetInfTable(INFTABLE_76)) {
                    retTextId = 0x2011;
                } else {
                    retTextId = 0x2010;
                }
            } else if (Flags_GetEventChkInf(EVENTCHKINF_40)) {
                retTextId = 0x200F;
            } else {
                retTextId = 0x200E;
            }
            break;
        case 24:
            if (Flags_GetEventChkInf(EVENTCHKINF_09) && Flags_GetEventChkInf(EVENTCHKINF_25) &&
                Flags_GetEventChkInf(EVENTCHKINF_37)) {
                retTextId = 0x7044;
            } else {
                retTextId = 0x7015;
            }
            break;
        case 25:
            if (Flags_GetEventChkInf(EVENTCHKINF_09) && Flags_GetEventChkInf(EVENTCHKINF_25) &&
                Flags_GetEventChkInf(EVENTCHKINF_37)) {
                retTextId = 0x7045;
            } else {
                Flags_GetInfTable(INFTABLE_C2);
                retTextId = 0x7016;
            }
            break;
        case 26:
            if (Flags_GetEventChkInf(EVENTCHKINF_09) && Flags_GetEventChkInf(EVENTCHKINF_25) &&
                Flags_GetEventChkInf(EVENTCHKINF_37)) {
                retTextId = 0x7046;
            } else {
                Flags_GetInfTable(INFTABLE_C2);
                retTextId = 0x7018;
            }
            break;
        case 27:
            if (Flags_GetEventChkInf(EVENTCHKINF_09) && Flags_GetEventChkInf(EVENTCHKINF_25) &&
                Flags_GetEventChkInf(EVENTCHKINF_37)) {
                retTextId = 0x7047;
            } else if (Flags_GetEventChkInf(EVENTCHKINF_14)) {
                retTextId = 0x701A;
            } else if (Flags_GetEventChkInf(EVENTCHKINF_11)) {
                if (Flags_GetInfTable(INFTABLE_C6)) {
                    retTextId = 0x701C;
                } else {
                    retTextId = 0x701B;
                }
            } else {
                retTextId = 0x701A;
            }
            break;
        case 28:
            if (Flags_GetEventChkInf(EVENTCHKINF_09) && Flags_GetEventChkInf(EVENTCHKINF_25) &&
                Flags_GetEventChkInf(EVENTCHKINF_37)) {
                retTextId = 0x7048;
            } else {
                Flags_GetInfTable(INFTABLE_CA);
                retTextId = 0x701D;
            }
            break;
        case 29:
            if (Flags_GetEventChkInf(EVENTCHKINF_09) && Flags_GetEventChkInf(EVENTCHKINF_25) &&
                Flags_GetEventChkInf(EVENTCHKINF_37)) {
                retTextId = 0x7049;
            } else {
                Flags_GetInfTable(INFTABLE_CC);
                retTextId = 0x701F;
            }
            break;
        case 30:
            if (Flags_GetEventChkInf(EVENTCHKINF_09) && Flags_GetEventChkInf(EVENTCHKINF_25) &&
                Flags_GetEventChkInf(EVENTCHKINF_37)) {
                retTextId = 0x704A;
            } else {
                Flags_GetInfTable(INFTABLE_CE);
                retTextId = 0x7021;
            }
            break;
        case 31:
            if (Flags_GetEventChkInf(EVENTCHKINF_09) && Flags_GetEventChkInf(EVENTCHKINF_25) &&
                Flags_GetEventChkInf(EVENTCHKINF_37)) {
                retTextId = 0x704B;
            } else {
                Flags_GetInfTable(INFTABLE_D0);
                retTextId = 0x7023;
            }
            break;
        case 32:
            if (Flags_GetEventChkInf(EVENTCHKINF_09) && Flags_GetEventChkInf(EVENTCHKINF_25) &&
                Flags_GetEventChkInf(EVENTCHKINF_37)) {
                retTextId = 0x704C;
            } else {
                Flags_GetInfTable(INFTABLE_D2);
                retTextId = 0x7025;
            }
            break;
        case 33:
            if (Flags_GetEventChkInf(EVENTCHKINF_09) && Flags_GetEventChkInf(EVENTCHKINF_25) &&
                Flags_GetEventChkInf(EVENTCHKINF_37)) {
                retTextId = 0x704D;
            } else {
                Flags_GetInfTable(INFTABLE_D4);
                retTextId = 0x7027;
            }
            break;
        case 34:
            Flags_GetInfTable(INFTABLE_D6);
            retTextId = 0x403C;
            break;
        case 35:
            if (Flags_GetInfTable(INFTABLE_D8)) {
                retTextId = 0x5029;
            } else {
                retTextId = 0x5028;
            }
            break;
        case 37:
            retTextId = 0x5002;
            break;
        case 38:
            if (!LINK_IS_ADULT) {
                if (Flags_GetEventChkInf(EVENTCHKINF_25)) {
                    retTextId = 0x3027;
                } else if (Flags_GetEventChkInf(EVENTCHKINF_23)) {
                    retTextId = 0x3021;
                } else if (Flags_GetInfTable(INFTABLE_E0)) {
                    retTextId = 0x302A;
                } else {
                    retTextId = 0x3008;
                }
            } else {
                if (Flags_GetEventChkInf(EVENTCHKINF_20)) {
                    retTextId = 0x4043;
                } else {
                    retTextId = 0x302A;
                }
            }
            break;
        case 39:
            if (!LINK_IS_ADULT) {
                if (Flags_GetEventChkInf(EVENTCHKINF_25)) {
                    retTextId = 0x3027;
                } else if (Flags_GetEventChkInf(EVENTCHKINF_23)) {
                    retTextId = 0x3026;
                } else {
                    retTextId = 0x3009;
                }
            } else {
                if (Flags_GetEventChkInf(EVENTCHKINF_2A)) {
                    retTextId = 0x4043;
                } else {
                    retTextId = 0x302A;
                }
            }
            break;
        case 40:
            if (!LINK_IS_ADULT) {
                if (Flags_GetEventChkInf(EVENTCHKINF_25)) {
                    retTextId = 0x3027;
                } else if (Flags_GetEventChkInf(EVENTCHKINF_23)) {
                    retTextId = 0x3026;
                } else if (Flags_GetInfTable(INFTABLE_EB)) {
                    retTextId = 0x302B;
                } else {
                    retTextId = 0x300A;
                }
            } else {
                if (Flags_GetEventChkInf(EVENTCHKINF_2B)) {
                    retTextId = 0x4043;
                } else {
                    retTextId = 0x302A;
                }
            }
            break;
        case 41:
            if (!LINK_IS_ADULT) {
                if (Flags_GetEventChkInf(EVENTCHKINF_25)) {
                    retTextId = 0x3027;
                } else if (Flags_GetInfTable(INFTABLE_F0)) {
                    retTextId = 0x3015;
                } else {
                    retTextId = 0x3014;
                }
            } else {
                if (Flags_GetEventChkInf(EVENTCHKINF_2C)) {
                    retTextId = 0x4043;
                } else {
                    retTextId = 0x302A;
                }
            }
            break;
        case 42:
            if (!LINK_IS_ADULT) {
                if (Flags_GetEventChkInf(EVENTCHKINF_25)) {
                    retTextId = 0x3027;
                } else if (Flags_GetInfTable(INFTABLE_F4)) {
                    retTextId = 0x3017;
                } else {
                    retTextId = 0x3016;
                }
            } else {
                if (Flags_GetEventChkInf(EVENTCHKINF_2C)) {
                    retTextId = 0x4043;
                } else {
                    retTextId = 0x302A;
                }
            }
            break;
        case 43:
            if (!LINK_IS_ADULT) {
                if (Flags_GetEventChkInf(EVENTCHKINF_25)) {
                    retTextId = 0x3027;
                } else if (Flags_GetInfTable(INFTABLE_F8)) {
                    retTextId = 0x3019;
                } else {
                    retTextId = 0x3018;
                }
            } else {
                if (Flags_GetEventChkInf(EVENTCHKINF_2D)) {
                    retTextId = 0x4043;
                } else {
                    retTextId = 0x302A;
                }
            }
            break;
        case 48:
            if (Flags_GetEventChkInf(EVENTCHKINF_25)) {
                retTextId = 0x3029;
            } else if (Flags_GetEventChkInf(EVENTCHKINF_20) && Flags_GetEventChkInf(EVENTCHKINF_21)) {
                retTextId = 0x301B;
            } else {
                retTextId = 0x301A;
            }
            break;
        case 49:
            if (Flags_GetEventChkInf(EVENTCHKINF_37)) {
                retTextId = 0x402D;
            } else if (Flags_GetEventChkInf(EVENTCHKINF_30)) {
                retTextId = 0x4007;
            } else {
                retTextId = 0x4006;
            }
            break;
        case 50:
            if (Flags_GetEventChkInf(EVENTCHKINF_37)) {
                retTextId = 0x402E;
            } else if (Flags_GetEventChkInf(EVENTCHKINF_30)) {
                if (Flags_GetInfTable(INFTABLE_124)) {
                    retTextId = 0x4009;
                } else {
                    retTextId = 0x4008;
                }
            } else {
                retTextId = 0x4006;
            }
            break;
        case 51:
            if (Flags_GetEventChkInf(EVENTCHKINF_37)) {
                retTextId = 0x402D;
            } else if (Flags_GetEventChkInf(EVENTCHKINF_31)) {
                if (Flags_GetInfTable(INFTABLE_12A)) {
                    retTextId = 0x400B;
                } else {
                    retTextId = 0x402F;
                }
            } else if (Flags_GetEventChkInf(EVENTCHKINF_30)) {
                retTextId = 0x400A;
            } else {
                retTextId = 0x4006;
            }
            break;
        case 52:
            if (Flags_GetEventChkInf(EVENTCHKINF_37)) {
                retTextId = 0x402E;
            } else if (Flags_GetEventChkInf(EVENTCHKINF_30)) {
                retTextId = 0x400C;
            } else {
                retTextId = 0x4006;
            }
            break;
        case 53:
            if (Flags_GetEventChkInf(EVENTCHKINF_37)) {
                retTextId = 0x402D;
            } else if (Flags_GetEventChkInf(EVENTCHKINF_33)) {
                retTextId = 0x4010;
            } else if (Flags_GetEventChkInf(EVENTCHKINF_30)) {
                retTextId = 0x400F;
            } else {
                retTextId = 0x4006;
            }
            break;
        case 54:
            if (Flags_GetEventChkInf(EVENTCHKINF_37)) {
                retTextId = 0x402E;
            } else if (Flags_GetEventChkInf(EVENTCHKINF_30)) {
                retTextId = 0x4011;
            } else {
                retTextId = 0x4006;
            }
            break;
        case 55:
            if (!LINK_IS_ADULT) {
                if (Flags_GetEventChkInf(EVENTCHKINF_37)) {
                    retTextId = 0x402B;
                } else if (Flags_GetEventChkInf(EVENTCHKINF_31)) {
                    if (Flags_GetInfTable(INFTABLE_138)) {
                        retTextId = 0x401C;
                    } else {
                        retTextId = 0x401B;
                    }
                } else {
                    retTextId = 0x401A;
                }
            } else {
                retTextId = 0;
            }
            break;
        case 58:
            retTextId = 0x500F;
            break;
        case 59:
            retTextId = 0x5010;
            break;
        case 60:
            retTextId = 0x5012;
            break;
        case 61:
            if (Flags_GetInfTable(INFTABLE_166)) {
                retTextId = 0x5001;
            } else {
                retTextId = 0x5000;
            }
            break;
        case 62:
            retTextId = 0x5012;
            break;
        case 63:
            if (Flags_GetInfTable(INFTABLE_16A)) {
                retTextId = 0x5001;
            } else {
                retTextId = 0x5000;
            }
            break;
        case 71:
            if (Flags_GetEventChkInf(EVENTCHKINF_16)) {
                retTextId = 0x2049;
            } else if (Flags_GetEventChkInf(EVENTCHKINF_15)) {
                retTextId = 0x2048;
            } else if (Flags_GetEventChkInf(EVENTCHKINF_14)) {
                retTextId = 0x2047;
            } else if (Flags_GetEventChkInf(EVENTCHKINF_12) && !Flags_GetEventChkInf(EVENTCHKINF_14)) {
                retTextId = 0x2044;
            } else if (Flags_GetEventChkInf(EVENTCHKINF_10)) {
                if (Flags_GetEventChkInf(EVENTCHKINF_11)) {
                    retTextId = 0x2043;
                } else {
                    retTextId = 0x2042;
                }
            } else {
                retTextId = 0x2041;
            }
            break;
        case 72:
            if (!LINK_IS_ADULT) {
                if (Flags_GetEventChkInf(EVENTCHKINF_14)) {
                    retTextId = 0x2040;
                } else if (Flags_GetInfTable(INFTABLE_94)) {
                    retTextId = 0x2040;
                } else {
                    retTextId = 0x203F;
                }
            } else {
                if (!Flags_GetEventChkInf(EVENTCHKINF_18)) {
                    if (!IS_DAY) {
                        retTextId = 0x204E;
                    } else if (Flags_GetInfTable(INFTABLE_9A)) {
                        retTextId = 0x2031;
                    } else {
                        retTextId = 0x2030;
                    }
                } else {
                    retTextId = 0;
                }
            }
            break;
    }

    if (retTextId == 0) {
        retTextId = 1;
    }

    return retTextId;
}

void func_80036E50(u16 textId, s16 arg1) {
    switch (arg1) {
        case 0:
            switch (textId) {
                case 0x1001:
                    Flags_SetInfTable(INFTABLE_00);
                    return;
                case 0x1002:
                    Flags_SetInfTable(INFTABLE_01);
                    return;
                case 0x1031:
                    Flags_SetEventChkInf(EVENTCHKINF_03);
                    Flags_SetInfTable(INFTABLE_03);
                    return;
                case 0x1047:
                    Flags_SetInfTable(INFTABLE_05);
                    return;
            }
            return;
        case 1:
            switch (textId) {
                case 0x102F:
                    Flags_SetEventChkInf(EVENTCHKINF_02);
                    Flags_SetInfTable(INFTABLE_0C);
                    return;
                case 0x1033:
                    Audio_PlaySoundGeneral(NA_SE_SY_CORRECT_CHIME, &gSfxDefaultPos, 4, &gSfxDefaultFreqAndVolScale,
                                           &gSfxDefaultFreqAndVolScale, &gSfxDefaultReverb);
                    Flags_SetEventChkInf(EVENTCHKINF_04);
                    Flags_SetInfTable(INFTABLE_0E);
                    return;
                case 0x1045:
                    Flags_SetInfTable(INFTABLE_10);
                    return;
                case 0x1060:
                    Flags_SetInfTable(INFTABLE_15);
                    return;
                case 0x1067:
                    Flags_SetEventChkInf(EVENTCHKINF_0A);
                    Flags_SetInfTable(INFTABLE_17);
                    return;
                case 0x1070:
                    Flags_SetInfTable(INFTABLE_19);
                    return;
            }
            return;
        case 2:
            if (textId == 0x1056) {
                Flags_SetInfTable(INFTABLE_41);
            }
            return;
        case 3:
            if (textId == 0x1005) {
                Flags_SetInfTable(INFTABLE_1E);
            }
            return;
        case 4:
            if (textId == 0x105D) {
                Flags_SetInfTable(INFTABLE_47);
            }
            return;
        case 5:
            if (textId == 0x1008) {
                Flags_SetInfTable(INFTABLE_22);
            }
            return;
        case 6:
            if (textId == 0x100A) {
                Flags_SetInfTable(INFTABLE_24);
            }
            return;
        case 7:
            if (textId == 0x100C) {
                Flags_SetInfTable(INFTABLE_26);
            }
            return;
        case 8:
            if (textId == 0x100E) {
                Flags_SetInfTable(INFTABLE_28);
            }
            if (textId == 0x1059) {
                Flags_SetInfTable(INFTABLE_51);
            }
            return;
        case 10:
            if (textId == 0x104F) {
                Flags_SetInfTable(INFTABLE_59);
            }
            return;
        case 13:
            if (textId == 0x1054) {
                Flags_SetInfTable(INFTABLE_61);
            }
            return;
        case 15:
            if (textId == 0x1062) {
                Flags_SetInfTable(INFTABLE_66);
            }
            return;
        case 16:
            if (textId == 0x7002) {
                Flags_SetInfTable(INFTABLE_6A);
            }
            if (textId == 0x7003) {
                Flags_SetInfTable(INFTABLE_6A);
            }
            return;
        case 17:
            if (textId == 0x7007) {
                Flags_SetInfTable(INFTABLE_6C);
            }
            return;
        case 18:
            if (textId == 0x7071) {
                Flags_SetInfTable(INFTABLE_71);
            }
            return;
        case 20:
        case 21:
            if (textId == 0x2010) {
                Flags_SetInfTable(INFTABLE_76);
            }
            return;
        case 25:
            if (textId == 0x7016) {
                Flags_SetInfTable(INFTABLE_C2);
            }
            return;
        case 26:
            if (textId == 0x7018) {
                Flags_SetInfTable(INFTABLE_C4);
            }
            return;
        case 28:
            if (textId == 0x701D) {
                Flags_SetInfTable(INFTABLE_CA);
            }
            return;
        case 29:
            if (textId == 0x701F) {
                Flags_SetInfTable(INFTABLE_CC);
            }
            return;
        case 30:
            if (textId == 0x7021) {
                Flags_SetInfTable(INFTABLE_CE);
            }
            return;
        case 31:
            if (textId == 0x7023) {
                Flags_SetInfTable(INFTABLE_D0);
            }
            return;
        case 32:
            if (textId == 0x7025) {
                Flags_SetInfTable(INFTABLE_D2);
            }
            return;
        case 33:
            if (textId == 0x7027) {
                Flags_SetInfTable(INFTABLE_D4);
            }
            return;
        case 34:
            if (textId == 0x403C) {
                Flags_SetInfTable(INFTABLE_D6);
            }
            return;
        case 35:
            if (textId == 0x5028) {
                Flags_SetInfTable(INFTABLE_D8);
            }
            return;
        case 38:
            if (textId == 0x3008) {
                Flags_SetInfTable(INFTABLE_E0);
            }
            return;
        case 40:
            if (textId == 0x300B) {
                Flags_SetInfTable(INFTABLE_EB);
            }
            return;
        case 41:
            if (textId == 0x3014) {
                Flags_SetInfTable(INFTABLE_F0);
            }
            return;
        case 42:
            if (textId == 0x3016) {
                Flags_SetInfTable(INFTABLE_F4);
            }
            return;
        case 43:
            if (textId == 0x3018) {
                Flags_SetEventChkInf(EVENTCHKINF_20);
                Flags_SetInfTable(INFTABLE_F8);
            }
            return;
        case 48:
            if (textId == 0x3020) {
                Flags_SetEventChkInf(EVENTCHKINF_22);
                Flags_SetInfTable(INFTABLE_113);
            }
            return;
        case 49:
        case 52:
        case 53:
        case 54:
            if (textId == 0x4006) {
                Flags_SetEventChkInf(EVENTCHKINF_30);
            }
            return;
        case 50:
            if (textId == 0x4006) {
                Flags_SetEventChkInf(EVENTCHKINF_30);
            }
            if (textId == 0x4008) {
                Flags_SetInfTable(INFTABLE_124);
            }
            return;
        case 51:
            if (textId == 0x4006) {
                Flags_SetEventChkInf(EVENTCHKINF_30);
            }
            if (textId == 0x400A) {
                Flags_SetEventChkInf(EVENTCHKINF_32);
            }
            if (textId == 0x402F) {
                Flags_SetInfTable(INFTABLE_12A);
            }
            return;
        case 55:
            if (textId == 0x401B) {
                Flags_SetEventChkInf(EVENTCHKINF_33);
                Flags_SetInfTable(INFTABLE_138);
            }
            return;
        case 61:
            if (textId == 0x5000) {
                Flags_SetInfTable(INFTABLE_166);
            }
            return;
        case 63:
            if (textId == 0x5013) {
                Flags_SetInfTable(INFTABLE_16A);
            }
            return;
        case 71:
            if (textId == 0x2041) {
                Flags_SetEventChkInf(EVENTCHKINF_10);
            }
            if (textId == 0x2044) {
                Flags_SetEventChkInf(EVENTCHKINF_12);
            }
            if (textId == 0x2047) {
                Flags_SetEventChkInf(EVENTCHKINF_15);
            }
            if (textId == 0x2048) {
                Flags_SetEventChkInf(EVENTCHKINF_16);
            }
            return;
        case 72:
            return;
    }
}

s32 func_800374E0(PlayState* play, Actor* actor, u16 textId) {
    MessageContext* msgCtx = &play->msgCtx;
    s32 ret = 1;

    switch (textId) {
        case 0x1035:
            if (msgCtx->choiceIndex == 0) {
                if (Flags_GetInfTable(INFTABLE_2A)) {
                    func_80035B18(play, actor, 0x1036);
                } else {
                    func_80035B18(play, actor, 0x1041);
                }
            }
            if (msgCtx->choiceIndex == 1) {
                if (Flags_GetInfTable(INFTABLE_2B)) {
                    func_80035B18(play, actor, 0x1037);
                } else {
                    func_80035B18(play, actor, 0x1041);
                }
            }
            ret = 0;
            break;
        case 0x1038:
            if (msgCtx->choiceIndex == 0) {
                if (Flags_GetInfTable(INFTABLE_2E)) {
                    func_80035B18(play, actor, 0x1039);
                } else {
                    func_80035B18(play, actor, 0x1041);
                }
            }
            if (msgCtx->choiceIndex == 1) {
                if (Flags_GetInfTable(INFTABLE_2F)) {
                    func_80035B18(play, actor, 0x103A);
                } else {
                    func_80035B18(play, actor, 0x1041);
                }
            }
            if (msgCtx->choiceIndex == 2) {
                if (Flags_GetInfTable(INFTABLE_30)) {
                    func_80035B18(play, actor, 0x103B);
                } else {
                    func_80035B18(play, actor, 0x1041);
                }
            }
            ret = 0;
            break;
        case 0x103E:
            if (msgCtx->choiceIndex == 0) {
                func_80035B18(play, actor, 0x103F);
            }
            if (msgCtx->choiceIndex == 1) {
                func_80035B18(play, actor, 0x1040);
            }
            ret = 0;
            break;
        case 0x1041:
            if (msgCtx->choiceTextId == 0x1035) {
                if (msgCtx->choiceIndex == 0) {
                    func_80035B18(play, actor, 0x1036);
                    Flags_SetInfTable(INFTABLE_2A);
                }
                if (msgCtx->choiceIndex == 1) {
                    func_80035B18(play, actor, 0x1037);
                    Flags_SetInfTable(INFTABLE_2B);
                }
            }
            if (msgCtx->choiceTextId == 0x1038) {
                if (msgCtx->choiceIndex == 0) {
                    func_80035B18(play, actor, 0x1039);
                    Flags_SetInfTable(INFTABLE_2E);
                }
                if (msgCtx->choiceIndex == 1) {
                    func_80035B18(play, actor, 0x103A);
                    Flags_SetInfTable(INFTABLE_2F);
                }
                if (msgCtx->choiceIndex == 2) {
                    func_80035B18(play, actor, 0x103B);
                    Flags_SetInfTable(INFTABLE_30);
                }
            }
            ret = 0;
            break;
        case 0x1062:
            if (msgCtx->choiceIndex == 0) {
                func_80035B18(play, actor, 0x1063);
            }
            if (msgCtx->choiceIndex == 1) {
                func_80035B18(play, actor, 0x1064);
            }
            ret = 0;
            break;
        case 0x2030:
        case 0x2031:
            if (msgCtx->choiceIndex == 0) {
                if (gSaveContext.rupees >= 10) {
                    func_80035B18(play, actor, 0x2034);
                    Rupees_ChangeBy(-10);
                } else {
                    func_80035B18(play, actor, 0x2032);
                }
            }
            if (msgCtx->choiceIndex == 1) {
                func_80035B18(play, actor, 0x2032);
            }
            Flags_SetInfTable(INFTABLE_9A);
            ret = 0;
            break;
        case 0x2036:
        case 0x2037:
            if (msgCtx->choiceIndex == 0) {
                func_80035B18(play, actor, 0x201F);
            }
            if (msgCtx->choiceIndex == 1) {
                func_80035B18(play, actor, 0x205A);
            }
            ret = 0;
            break;
        case 0x2038:
            if (msgCtx->choiceIndex == 0) {
                break;
            }
            if (msgCtx->choiceIndex == 1) {
                func_80035B18(play, actor, 0x205A);
            }
            ret = 0;
            break;
        case 0x2034:
            if (msgCtx->choiceIndex != 0) {
                break;
            }
            func_80035B18(play, actor, 0x2035);
            ret = 0;
            break;
        case 0x2043:
            if (Flags_GetEventChkInf(EVENTCHKINF_12)) {
                break;
            }
            func_80035B18(play, actor, 0x2044);
            ret = 0;
            break;
        case 0x205A:
            break;
        case 0x300A:
            if (msgCtx->choiceIndex == 0) {
                if (Flags_GetEventChkInf(EVENTCHKINF_22)) {
                    func_80035B18(play, actor, 0x300B);
                } else {
                    func_80035B18(play, actor, 0x300C);
                }
            }
            if (msgCtx->choiceIndex == 1) {
                func_80035B18(play, actor, 0x300D);
            }
            ret = 0;
            break;
        case 0x301B:
            if (msgCtx->choiceIndex == 0) {
                func_80035B18(play, actor, 0x301D);
            }
            if (msgCtx->choiceIndex == 1) {
                if (Flags_GetInfTable(INFTABLE_113)) {
                    func_80035B18(play, actor, 0x301F);
                } else {
                    func_80035B18(play, actor, 0x301E);
                }
            }
            ret = 0;
            break;
        case 0x301E:
            func_80035B18(play, actor, 0x3020);
            ret = 0;
            break;
        case 0x400C:
            if (msgCtx->choiceIndex == 0) {
                func_80035B18(play, actor, 0x400D);
            }
            if (msgCtx->choiceIndex == 1) {
                func_80035B18(play, actor, 0x400E);
            }
            ret = 0;
            break;
        case 0x7007:
            func_80035B18(play, actor, 0x703E);
            ret = 0;
            break;
        case 0x703E:
            func_80035B18(play, actor, 0x703F);
            ret = 0;
            break;
        case 0x703F:
            func_80035B18(play, actor, 0x7042);
            ret = 0;
            break;
    }

    return ret;
}

u16 func_80037C30(PlayState* play, s16 arg1) {
    return func_80035BFC(play, arg1);
}

s32 func_80037C5C(PlayState* play, s16 arg1, u16 textId) {
    func_80036E50(textId, arg1);
    return false;
}

s32 func_80037C94(PlayState* play, Actor* actor, s32 arg2) {
    return func_800374E0(play, actor, actor->textId);
}

s32 func_80037CB8(PlayState* play, Actor* actor, s16 arg2) {
    MessageContext* msgCtx = &play->msgCtx;
    s32 ret = false;

    switch (Message_GetState(msgCtx)) {
        case TEXT_STATE_CLOSING:
            func_80037C5C(play, arg2, actor->textId);
            ret = true;
            break;
        case TEXT_STATE_CHOICE:
        case TEXT_STATE_EVENT:
            if (Message_ShouldAdvance(play) && func_80037C94(play, actor, arg2)) {
                Audio_PlaySoundGeneral(NA_SE_SY_CANCEL, &gSfxDefaultPos, 4, &gSfxDefaultFreqAndVolScale,
                                       &gSfxDefaultFreqAndVolScale, &gSfxDefaultReverb);
                msgCtx->msgMode = MSGMODE_TEXT_CLOSING;
                ret = true;
            }
            break;
    }

    return ret;
}

s32 func_80037D98(PlayState* play, Actor* actor, s16 arg2, s32* arg3) {
    s16 var;
    s16 sp2C;
    s16 sp2A;
    s16 abs_var;

    if (Actor_ProcessTalkRequest(actor, play)) {
        *arg3 = 1;
        return true;
    }

    if (*arg3 == 1) {
        if (func_80037CB8(play, actor, arg2)) {
            *arg3 = 0;
        }
        return false;
    }

    Actor_GetScreenPos(play, actor, &sp2C, &sp2A);

    if (0) {} // Necessary to match

    if ((sp2C < 0) || (sp2C > SCREEN_WIDTH) || (sp2A < 0) || (sp2A > SCREEN_HEIGHT)) {
        return false;
    }

    var = actor->yawTowardsPlayer - actor->shape.rot.y;
    abs_var = ABS(var);

    if (abs_var >= 0x4300) {
        return false;
    }

    if ((actor->xyzDistToPlayerSq > SQ(160.0f)) && !actor->isTargeted) {
        return false;
    }

    if (actor->xyzDistToPlayerSq <= SQ(80.0f)) {
        if (func_8002F2CC(actor, play, 80.0f)) {
            actor->textId = func_80037C30(play, arg2);
        }
    } else {
        if (func_8002F2F4(actor, play)) {
            actor->textId = func_80037C30(play, arg2);
        }
    }

    return false;
}

s32 func_80037F30(Vec3s* arg0, Vec3s* arg1) {
    Math_SmoothStepToS(&arg0->y, 0, 6, 6200, 100);
    Math_SmoothStepToS(&arg0->x, 0, 6, 6200, 100);
    Math_SmoothStepToS(&arg1->y, 0, 6, 6200, 100);
    Math_SmoothStepToS(&arg1->x, 0, 6, 6200, 100);
    return true;
}

s32 func_80037FC8(Actor* actor, Vec3f* arg1, Vec3s* arg2, Vec3s* arg3) {
    s16 sp36;
    s16 sp34;
    s16 var;

    sp36 = Math_Vec3f_Pitch(&actor->focus.pos, arg1);
    sp34 = Math_Vec3f_Yaw(&actor->focus.pos, arg1) - actor->world.rot.y;

    Math_SmoothStepToS(&arg2->x, sp36, 6, 2000, 1);
    arg2->x = (arg2->x < -6000) ? -6000 : ((arg2->x > 6000) ? 6000 : arg2->x);

    var = Math_SmoothStepToS(&arg2->y, sp34, 6, 2000, 1);
    arg2->y = (arg2->y < -8000) ? -8000 : ((arg2->y > 8000) ? 8000 : arg2->y);

    if (var && (ABS(arg2->y) < 8000)) {
        return false;
    }

    Math_SmoothStepToS(&arg3->y, sp34 - arg2->y, 4, 2000, 1);
    arg3->y = (arg3->y < -12000) ? -12000 : ((arg3->y > 12000) ? 12000 : arg3->y);

    return true;
}

s32 func_80038154(PlayState* play, Actor* actor, Vec3s* arg2, Vec3s* arg3, f32 arg4) {
    Player* player = GET_PLAYER(play);
    s32 pad;
    Vec3f sp2C;
    s16 var;
    s16 abs_var;

    actor->focus.pos = actor->world.pos;
    actor->focus.pos.y += arg4;

    if (!(((play->csCtx.state != CS_STATE_IDLE) || gDbgCamEnabled) && (gSaveContext.entranceIndex == ENTR_SPOT04_0))) {
        var = actor->yawTowardsPlayer - actor->shape.rot.y;
        abs_var = ABS(var);
        if (abs_var >= 0x4300) {
            func_80037F30(arg2, arg3);
            return false;
        }
    }

    if (((play->csCtx.state != CS_STATE_IDLE) || gDbgCamEnabled) && (gSaveContext.entranceIndex == ENTR_SPOT04_0)) {
        sp2C = play->view.eye;
    } else {
        sp2C = player->actor.focus.pos;
    }

    func_80037FC8(actor, &sp2C, arg2, arg3);

    return true;
}

s32 func_80038290(PlayState* play, Actor* actor, Vec3s* arg2, Vec3s* arg3, Vec3f arg4) {
    Player* player = GET_PLAYER(play);
    s32 pad;
    Vec3f sp24;
    s16 var;
    s16 abs_var;

    actor->focus.pos = arg4;

    if (!(((play->csCtx.state != CS_STATE_IDLE) || gDbgCamEnabled) && (gSaveContext.entranceIndex == ENTR_SPOT04_0))) {
        var = actor->yawTowardsPlayer - actor->shape.rot.y;
        abs_var = ABS(var);
        if (abs_var >= 0x4300) {
            func_80037F30(arg2, arg3);
            return false;
        }
    }

    if (((play->csCtx.state != CS_STATE_IDLE) || gDbgCamEnabled) && (gSaveContext.entranceIndex == ENTR_SPOT04_0)) {
        sp24 = play->view.eye;
    } else {
        sp24 = player->actor.focus.pos;
    }

    func_80037FC8(actor, &sp24, arg2, arg3);

    return true;
}<|MERGE_RESOLUTION|>--- conflicted
+++ resolved
@@ -1040,13 +1040,8 @@
 s32 func_8002DF54(PlayState* play, Actor* actor, u8 csMode) {
     Player* player = GET_PLAYER(play);
 
-<<<<<<< HEAD
-    func_8002DF38(globalCtx, actor, csMode);
+    func_8002DF38(play, actor, csMode);
     player->doorBgCamDataIndex = 1;
-=======
-    func_8002DF38(play, actor, csMode);
-    player->unk_46A = 1;
->>>>>>> 2e6279bc
 
     return true;
 }
