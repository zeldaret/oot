#include "global.h"
#include "vt.h"

#include "overlays/actors/ovl_Arms_Hook/z_arms_hook.h"
#include "overlays/actors/ovl_En_Part/z_en_part.h"
#include "objects/gameplay_keep/gameplay_keep.h"

void ActorShape_Init(ActorShape* shape, f32 yOffset, ActorShadowFunc shadowDraw, f32 shadowScale) {
    shape->yOffset = yOffset;
    shape->shadowDraw = shadowDraw;
    shape->shadowScale = shadowScale;
    shape->shadowAlpha = 255;
}

void ActorShadow_Draw(Actor* actor, Lights* lights, GlobalContext* globalCtx, Gfx* dlist, Color_RGBA8* color) {
    f32 temp1;
    f32 temp2;
    MtxF sp60;

    if (actor->floorPoly != NULL) {
        temp1 = actor->world.pos.y - actor->floorHeight;

        if (temp1 >= -50.0f && temp1 < 500.0f) {
            OPEN_DISPS(globalCtx->state.gfxCtx, "../z_actor.c", 1553);

            POLY_OPA_DISP = Gfx_CallSetupDL(POLY_OPA_DISP, 0x2C);

            gDPSetCombineLERP(POLY_OPA_DISP++, 0, 0, 0, PRIMITIVE, TEXEL0, 0, PRIMITIVE, 0, 0, 0, 0, COMBINED, 0, 0, 0,
                              COMBINED);

            temp1 = (temp1 < 0.0f) ? 0.0f : ((temp1 > 150.0f) ? 150.0f : temp1);
            temp2 = 1.0f - (temp1 * (1.0f / 350));

            if (color != NULL) {
                gDPSetPrimColor(POLY_OPA_DISP++, 0, 0, color->r, color->g, color->b,
                                (u32)(actor->shape.shadowAlpha * temp2) & 0xFF);
            } else {
                gDPSetPrimColor(POLY_OPA_DISP++, 0, 0, 0, 0, 0, (u32)(actor->shape.shadowAlpha * temp2) & 0xFF);
            }

            func_80038A28(actor->floorPoly, actor->world.pos.x, actor->floorHeight, actor->world.pos.z, &sp60);
            Matrix_Put(&sp60);

            if (dlist != gCircleShadowDL) {
                Matrix_RotateY(actor->shape.rot.y * (M_PI / 32768), MTXMODE_APPLY);
            }

            temp2 = (1.0f - (temp1 * (1.0f / 350))) * actor->shape.shadowScale;
            Matrix_Scale(actor->scale.x * temp2, 1.0f, actor->scale.z * temp2, MTXMODE_APPLY);

            gSPMatrix(POLY_OPA_DISP++, Matrix_NewMtx(globalCtx->state.gfxCtx, "../z_actor.c", 1588),
                      G_MTX_MODELVIEW | G_MTX_LOAD);
            gSPDisplayList(POLY_OPA_DISP++, dlist);

            CLOSE_DISPS(globalCtx->state.gfxCtx, "../z_actor.c", 1594);
        }
    }
}

void ActorShadow_DrawCircle(Actor* actor, Lights* lights, GlobalContext* globalCtx) {
    ActorShadow_Draw(actor, lights, globalCtx, gCircleShadowDL, NULL);
}

void ActorShadow_DrawWhiteCircle(Actor* actor, Lights* lights, GlobalContext* globalCtx) {
    static Color_RGBA8 white = { 255, 255, 255, 255 };

    ActorShadow_Draw(actor, lights, globalCtx, gCircleShadowDL, &white);
}

void ActorShadow_DrawHorse(Actor* actor, Lights* lights, GlobalContext* globalCtx) {
    ActorShadow_Draw(actor, lights, globalCtx, gHorseShadowDL, NULL);
}

void ActorShadow_DrawFoot(GlobalContext* globalCtx, Light* light, MtxF* arg2, s32 arg3, f32 arg4, f32 arg5, f32 arg6) {
    s32 pad1;
    f32 sp58;
    s32 pad2[2];

    OPEN_DISPS(globalCtx->state.gfxCtx, "../z_actor.c", 1661);

    gDPSetPrimColor(POLY_OPA_DISP++, 0, 0, 0, 0, 0,
                    (u32)(((arg3 * 0.00005f) > 1.0f ? 1.0f : (arg3 * 0.00005f)) * arg4) & 0xFF);

    sp58 = Math_FAtan2F(light->l.dir[0], light->l.dir[2]);
    arg6 *= (4.5f - (light->l.dir[1] * 0.035f));
    arg6 = (arg6 < 1.0f) ? 1.0f : arg6;
    Matrix_Put(arg2);
    Matrix_RotateY(sp58, MTXMODE_APPLY);
    Matrix_Scale(arg5, 1.0f, arg5 * arg6, MTXMODE_APPLY);

    gSPMatrix(POLY_OPA_DISP++, Matrix_NewMtx(globalCtx->state.gfxCtx, "../z_actor.c", 1687),
              G_MTX_MODELVIEW | G_MTX_LOAD);
    gSPDisplayList(POLY_OPA_DISP++, gFootShadowDL);

    CLOSE_DISPS(globalCtx->state.gfxCtx, "../z_actor.c", 1693);
}

#ifdef NON_MATCHING
// saved register, stack usage and minor ordering differences
void ActorShadow_DrawFeet(Actor* actor, Lights* lights, GlobalContext* globalCtx) {
    MtxF spE8;
    f32 spE0[2];
    s32 i;
    f32* spAC;
    f32 temp_10;
    u8 temp_14;
    f32 temp_f0;
    f32 temp_f20;
    f32 temp_f20_2;
    f32 temp_f22_2;
    f32 temp_f24;
    s32 temp_a3;
    s32 temp_lo;
    u8 temp_s6;
    Vec3f* phi_s7;
    f32 phi_f2;
    Light* phi_s0;
    s32 phi_s1;
    s32 phi_s2;

    temp_f20 = actor->world.pos.y - actor->floorHeight;

    if (temp_f20 > 20.0f) {
        temp_10 = actor->shape.shadowScale;
        temp_14 = actor->shape.shadowAlpha;
        actor->shape.shadowScale *= 0.3f;
        actor->shape.shadowAlpha *= ((temp_f20 - 20.0f) * 0.02f) > 1.0f ? 1.0f : ((temp_f20 - 20.0f) * 0.02f);
        ActorShadow_DrawCircle(actor, lights, globalCtx);
        actor->shape.shadowScale = temp_10;
        actor->shape.shadowAlpha = temp_14;
    }

    if (temp_f20 < 200.0f) {
        phi_s7 = &actor->shape.feetPos[FOOT_LEFT];
        spAC = &spE0[0];
        temp_s6 = lights->numLights;
        temp_s6 -= 2;

        OPEN_DISPS(globalCtx->state.gfxCtx, "../z_actor.c", 1741);

        POLY_OPA_DISP = Gfx_CallSetupDL(POLY_OPA_DISP, 0x2C);
        actor->shape.feetFloorFlags = 0;

        for (i = 0; i < 2; i++) {
            phi_s7->y += 50.0f;
            *spAC = func_800BFCB8(globalCtx, &spE8, phi_s7);
            phi_s7->y -= 50.0f;

            actor->shape.feetFloorFlags *= 2;

            phi_f2 = phi_s7->y - *spAC;

            if ((phi_f2 >= -1.0f) && (phi_f2 < 500.0f)) {
                phi_s0 = &lights->l.l[0];

                if (phi_f2 <= 0.0f) {
                    actor->shape.feetFloorFlags++;
                }

                if (30.0f < phi_f2) {
                    phi_f2 = 30.0f;
                }

                temp_f24 = actor->shape.shadowAlpha * (1.0f - (phi_f2 * (1.0f / 30)));

                if (30.0f < phi_f2) {
                    phi_f2 = 30.0f;
                }

                temp_f20_2 = 1.0f - (phi_f2 * (1.0f / 70));
                temp_f22_2 = (actor->shape.shadowScale * temp_f20_2) * actor->scale.x;

                phi_s2 = 0;

                for (phi_s1 = 0; phi_s1 < temp_s6; phi_s1++) {
                    if (phi_s0->l.dir[1] > 0) {
                        temp_lo = ABS(phi_s0->l.dir[1]) * ((phi_s0->l.col[0] + phi_s0->l.col[1]) + phi_s0->l.col[2]);
                        if (temp_lo > 0) {
                            ActorShadow_DrawFoot(globalCtx, phi_s0, &spE8, temp_lo, temp_f24, temp_f22_2, temp_f20_2);
                            phi_s2 += temp_lo;
                        }
                    }
                    phi_s0++;
                }

                for (phi_s1 = 0; phi_s1 < 2; phi_s1++) {
                    if (phi_s0->l.dir[1] > 0) {
                        temp_a3 = (ABS(phi_s0->l.dir[1]) * ((phi_s0->l.col[0] + phi_s0->l.col[1]) + phi_s0->l.col[2])) -
                                  (phi_s2 * 8);
                        if (temp_a3 > 0) {
                            ActorShadow_DrawFoot(globalCtx, phi_s0, &spE8, temp_a3, temp_f24, temp_f22_2, temp_f20_2);
                        }
                    }
                    phi_s0++;
                }
            }

            spAC++;
            phi_s7++;
        }

        if (!(actor->bgCheckFlags & 1)) {
            actor->shape.feetFloorFlags = 0;
        } else if (actor->shape.feetFloorFlags == 3) {
            temp_f0 = actor->shape.feetPos[FOOT_LEFT].y - actor->shape.feetPos[FOOT_RIGHT].y;
            actor->shape.feetFloorFlags = ((spE0[0] + temp_f0) < (spE0[1] - temp_f0)) ? 2 : 1;
        }

        CLOSE_DISPS(globalCtx->state.gfxCtx, "../z_actor.c", 1831);
    }
}
#else
#pragma GLOBAL_ASM("asm/non_matchings/code/z_actor/ActorShadow_DrawFeet.s")
#endif

void Actor_SetFeetPos(Actor* actor, s32 limbIndex, s32 leftFootIndex, Vec3f* leftFootPos, s32 rightFootIndex,
                      Vec3f* rightFootPos) {
    if (limbIndex == leftFootIndex) {
        Matrix_MultVec3f(leftFootPos, &actor->shape.feetPos[FOOT_LEFT]);
    } else if (limbIndex == rightFootIndex) {
        Matrix_MultVec3f(rightFootPos, &actor->shape.feetPos[FOOT_RIGHT]);
    }
}

void func_8002BE04(GlobalContext* globalCtx, Vec3f* arg1, Vec3f* arg2, f32* arg3) {
    SkinMatrix_Vec3fMtxFMultXYZW(&globalCtx->mf_11D60, arg1, arg2, arg3);
    *arg3 = (*arg3 < 1.0f) ? 1.0f : (1.0f / *arg3);
}

typedef struct {
    /* 0x00 */ Color_RGBA8 inner;
    /* 0x04 */ Color_RGBA8 outer;
} NaviColor; // size = 0x8

NaviColor sNaviColorList[] = {
    { { 0, 255, 0, 255 }, { 0, 255, 0, 0 } },         { { 0, 255, 0, 255 }, { 0, 255, 0, 0 } },
    { { 255, 255, 255, 255 }, { 0, 0, 255, 0 } },     { { 0, 255, 0, 255 }, { 0, 255, 0, 0 } },
    { { 150, 150, 255, 255 }, { 150, 150, 255, 0 } }, { { 255, 255, 0, 255 }, { 200, 155, 0, 0 } },
    { { 0, 255, 0, 255 }, { 0, 255, 0, 0 } },         { { 0, 255, 0, 255 }, { 0, 255, 0, 0 } },
    { { 0, 255, 0, 255 }, { 0, 255, 0, 0 } },         { { 255, 255, 0, 255 }, { 200, 155, 0, 0 } },
    { { 0, 255, 0, 255 }, { 0, 255, 0, 0 } },         { { 0, 255, 0, 255 }, { 0, 255, 0, 0 } },
    { { 0, 255, 0, 255 }, { 0, 255, 0, 0 } },
};

// unused
Gfx D_80115FF0[] = {
    gsSPEndDisplayList(),
};

void func_8002BE64(TargetContext* targetCtx, s32 index, f32 arg2, f32 arg3, f32 arg4) {
    targetCtx->arr_50[index].pos.x = arg2;
    targetCtx->arr_50[index].pos.y = arg3;
    targetCtx->arr_50[index].pos.z = arg4;
    targetCtx->arr_50[index].unk_0C = targetCtx->unk_44;
}

void func_8002BE98(TargetContext* targetCtx, s32 actorCategory, GlobalContext* globalCtx) {
    TargetContextEntry* entry;
    NaviColor* naviColor;
    s32 i;

    Math_Vec3f_Copy(&targetCtx->targetCenterPos, &globalCtx->view.eye);
    targetCtx->unk_44 = 500.0f;
    targetCtx->unk_48 = 0x100;

    naviColor = &sNaviColorList[actorCategory];

    entry = &targetCtx->arr_50[0];
    for (i = 0; i < ARRAY_COUNT(targetCtx->arr_50); i++) {
        func_8002BE64(targetCtx, i, 0.0f, 0.0f, 0.0f);
        entry->color.r = naviColor->inner.r;
        entry->color.g = naviColor->inner.g;
        entry->color.b = naviColor->inner.b;
        entry++;
    }
}

void func_8002BF60(TargetContext* targetCtx, Actor* actor, s32 actorCategory, GlobalContext* globalCtx) {
    NaviColor* naviColor = &sNaviColorList[actorCategory];
    targetCtx->naviRefPos.x = actor->focus.pos.x;
    targetCtx->naviRefPos.y = actor->focus.pos.y + (actor->targetArrowOffset * actor->scale.y);
    targetCtx->naviRefPos.z = actor->focus.pos.z;
    targetCtx->naviInner.r = naviColor->inner.r;
    targetCtx->naviInner.g = naviColor->inner.g;
    targetCtx->naviInner.b = naviColor->inner.b;
    targetCtx->naviInner.a = naviColor->inner.a;
    targetCtx->naviOuter.r = naviColor->outer.r;
    targetCtx->naviOuter.g = naviColor->outer.g;
    targetCtx->naviOuter.b = naviColor->outer.b;
    targetCtx->naviOuter.a = naviColor->outer.a;
}

void func_8002C0C0(TargetContext* targetCtx, Actor* actor, GlobalContext* globalCtx) {
    targetCtx->arrowPointedActor = NULL;
    targetCtx->targetedActor = NULL;
    targetCtx->unk_40 = 0.0f;
    targetCtx->unk_8C = NULL;
    targetCtx->unk_90 = NULL;
    targetCtx->unk_4B = 0;
    targetCtx->unk_4C = 0;
    func_8002BF60(targetCtx, actor, actor->category, globalCtx);
    func_8002BE98(targetCtx, actor->category, globalCtx);
}

void func_8002C124(TargetContext* targetCtx, GlobalContext* globalCtx) {
    Actor* actor = targetCtx->targetedActor;

    OPEN_DISPS(globalCtx->state.gfxCtx, "../z_actor.c", 2029);

    if (targetCtx->unk_48 != 0) {
        TargetContextEntry* entry;
        Player* player;
        s16 spCE;
        f32 temp1;
        Vec3f spBC;
        s32 spB8;
        f32 spB4;
        s32 spB0;
        s32 spAC;
        f32 var1;
        f32 var2;
        s32 i;

        player = PLAYER;

        spCE = 0xFF;
        var1 = 1.0f;

        if (targetCtx->unk_4B != 0) {
            spB8 = 1;
        } else {
            spB8 = 3;
        }

        if (actor != NULL) {
            Math_Vec3f_Copy(&targetCtx->targetCenterPos, &actor->focus.pos);
            var1 = (500.0f - targetCtx->unk_44) / 420.0f;
        } else {
            targetCtx->unk_48 -= 120;
            if (targetCtx->unk_48 < 0) {
                targetCtx->unk_48 = 0;
            }
            spCE = targetCtx->unk_48;
        }

        func_8002BE04(globalCtx, &targetCtx->targetCenterPos, &spBC, &spB4);

        spBC.x = (160 * (spBC.x * spB4)) * var1;
        spBC.x = CLAMP(spBC.x, -320.0f, 320.0f);

        spBC.y = (120 * (spBC.y * spB4)) * var1;
        spBC.y = CLAMP(spBC.y, -240.0f, 240.0f);

        spBC.z = spBC.z * var1;

        targetCtx->unk_4C--;
        if (targetCtx->unk_4C < 0) {
            targetCtx->unk_4C = 2;
        }

        func_8002BE64(targetCtx, targetCtx->unk_4C, spBC.x, spBC.y, spBC.z);

        if ((!(player->stateFlags1 & 0x40)) || (actor != player->unk_664)) {
            OVERLAY_DISP = Gfx_CallSetupDL(OVERLAY_DISP, 0x39);

            for (spB0 = 0, spAC = targetCtx->unk_4C; spB0 < spB8; spB0++, spAC = (spAC + 1) % 3) {
                entry = &targetCtx->arr_50[spAC];

                if (entry->unk_0C < 500.0f) {
                    if (entry->unk_0C <= 120.0f) {
                        var2 = 0.15f;
                    } else {
                        var2 = ((entry->unk_0C - 120.0f) * 0.001f) + 0.15f;
                    }

                    Matrix_Translate(entry->pos.x, entry->pos.y, 0.0f, MTXMODE_NEW);
                    Matrix_Scale(var2, 0.15f, 1.0f, MTXMODE_APPLY);

                    gDPSetPrimColor(OVERLAY_DISP++, 0, 0, entry->color.r, entry->color.g, entry->color.b, (u8)spCE);

                    Matrix_RotateZ((targetCtx->unk_4B & 0x7F) * (M_PI / 64), MTXMODE_APPLY);

                    for (i = 0; i < 4; i++) {
                        Matrix_RotateZ(M_PI / 2, MTXMODE_APPLY);
                        Matrix_Push();
                        Matrix_Translate(entry->unk_0C, entry->unk_0C, 0.0f, MTXMODE_APPLY);
                        gSPMatrix(OVERLAY_DISP++, Matrix_NewMtx(globalCtx->state.gfxCtx, "../z_actor.c", 2116),
                                  G_MTX_MODELVIEW | G_MTX_LOAD);
                        gSPDisplayList(OVERLAY_DISP++, gZTargetLockOnTriangleDL);
                        Matrix_Pop();
                    }
                }

                spCE -= 0xFF / 3;
                if (spCE < 0) {
                    spCE = 0;
                }
            }
        }
    }

    actor = targetCtx->unk_94;
    if ((actor != NULL) && !(actor->flags & 0x8000000)) {
        NaviColor* naviColor = &sNaviColorList[actor->category];

        POLY_XLU_DISP = Gfx_CallSetupDL(POLY_XLU_DISP, 0x7);

        Matrix_Translate(actor->focus.pos.x, actor->focus.pos.y + (actor->targetArrowOffset * actor->scale.y) + 17.0f,
                         actor->focus.pos.z, MTXMODE_NEW);
        Matrix_RotateY((f32)((u16)(globalCtx->gameplayFrames * 3000)) * (M_PI / 32768), MTXMODE_APPLY);
        Matrix_Scale((iREG(27) + 35) / 1000.0f, (iREG(28) + 60) / 1000.0f, (iREG(29) + 50) / 1000.0f, MTXMODE_APPLY);

        gDPSetPrimColor(POLY_XLU_DISP++, 0, 0, naviColor->inner.r, naviColor->inner.g, naviColor->inner.b, 255);
        gSPMatrix(POLY_XLU_DISP++, Matrix_NewMtx(globalCtx->state.gfxCtx, "../z_actor.c", 2153),
                  G_MTX_MODELVIEW | G_MTX_LOAD);
        gSPDisplayList(POLY_XLU_DISP++, &gZTargetArrowDL);
    }

    CLOSE_DISPS(globalCtx->state.gfxCtx, "../z_actor.c", 2158);
}

void func_8002C7BC(TargetContext* targetCtx, Player* player, Actor* actorArg, GlobalContext* globalCtx) {
    s32 pad;
    Actor* unkActor;
    s32 actorCategory;
    Vec3f sp50;
    f32 sp4C;
    f32 temp1;
    f32 temp2;
    f32 temp3;
    f32 temp4;
    f32 temp5;
    f32 temp6;
    s32 lockOnSfxId;

    unkActor = NULL;

    if ((player->unk_664 != NULL) && (player->unk_84B[player->unk_846] == 2)) {
        targetCtx->unk_94 = NULL;
    } else {
        func_80032AF0(globalCtx, &globalCtx->actorCtx, &unkActor, player);
        targetCtx->unk_94 = unkActor;
    }

    if (targetCtx->unk_8C != NULL) {
        unkActor = targetCtx->unk_8C;
        targetCtx->unk_8C = NULL;
    } else if (actorArg != NULL) {
        unkActor = actorArg;
    }

    if (unkActor != NULL) {
        actorCategory = unkActor->category;
    } else {
        actorCategory = player->actor.category;
    }

    if ((unkActor != targetCtx->arrowPointedActor) || (actorCategory != targetCtx->activeCategory)) {
        targetCtx->arrowPointedActor = unkActor;
        targetCtx->activeCategory = actorCategory;
        targetCtx->unk_40 = 1.0f;
    }

    if (unkActor == NULL) {
        unkActor = &player->actor;
    }

    if (Math_StepToF(&targetCtx->unk_40, 0.0f, 0.25f) == 0) {
        temp1 = 0.25f / targetCtx->unk_40;
        temp2 = unkActor->world.pos.x - targetCtx->naviRefPos.x;
        temp3 = (unkActor->world.pos.y + (unkActor->targetArrowOffset * unkActor->scale.y)) - targetCtx->naviRefPos.y;
        temp4 = unkActor->world.pos.z - targetCtx->naviRefPos.z;
        targetCtx->naviRefPos.x += temp2 * temp1;
        targetCtx->naviRefPos.y += temp3 * temp1;
        targetCtx->naviRefPos.z += temp4 * temp1;
    } else {
        func_8002BF60(targetCtx, unkActor, actorCategory, globalCtx);
    }

    if ((actorArg != NULL) && (targetCtx->unk_4B == 0)) {
        func_8002BE04(globalCtx, &actorArg->focus.pos, &sp50, &sp4C);
        if (((sp50.z <= 0.0f) || (1.0f <= fabsf(sp50.x * sp4C))) || (1.0f <= fabsf(sp50.y * sp4C))) {
            actorArg = NULL;
        }
    }

    if (actorArg != NULL) {
        if (actorArg != targetCtx->targetedActor) {
            func_8002BE98(targetCtx, actorArg->category, globalCtx);
            targetCtx->targetedActor = actorArg;

            if (actorArg->id == ACTOR_EN_BOOM) {
                targetCtx->unk_48 = 0;
            }

            lockOnSfxId = ((actorArg->flags & 5) == 5) ? NA_SE_SY_LOCK_ON : NA_SE_SY_LOCK_ON_HUMAN;
            func_80078884(lockOnSfxId);
        }

        targetCtx->targetCenterPos.x = actorArg->world.pos.x;
        targetCtx->targetCenterPos.y = actorArg->world.pos.y - (actorArg->shape.yOffset * actorArg->scale.y);
        targetCtx->targetCenterPos.z = actorArg->world.pos.z;

        if (targetCtx->unk_4B == 0) {
            temp5 = (500.0f - targetCtx->unk_44) * 3.0f;
            temp6 = (temp5 < 30.0f) ? 30.0f : ((100.0f < temp5) ? 100.0f : temp5);
            if (Math_StepToF(&targetCtx->unk_44, 80.0f, temp6) != 0) {
                targetCtx->unk_4B++;
            }
        } else {
            targetCtx->unk_4B = (targetCtx->unk_4B + 3) | 0x80;
            targetCtx->unk_44 = 120.0f;
        }
    } else {
        targetCtx->targetedActor = NULL;
        Math_StepToF(&targetCtx->unk_44, 500.0f, 80.0f);
    }
}

/**
 * Tests if current scene switch flag is set.
 */
s32 Flags_GetSwitch(GlobalContext* globalCtx, s32 flag) {
    if (flag < 0x20) {
        return globalCtx->actorCtx.flags.swch & (1 << flag);
    } else {
        return globalCtx->actorCtx.flags.tempSwch & (1 << (flag - 0x20));
    }
}

/**
 * Sets current scene switch flag.
 */
void Flags_SetSwitch(GlobalContext* globalCtx, s32 flag) {
    if (flag < 0x20) {
        globalCtx->actorCtx.flags.swch |= (1 << flag);
    } else {
        globalCtx->actorCtx.flags.tempSwch |= (1 << (flag - 0x20));
    }
}

/**
 * Unsets current scene switch flag.
 */
void Flags_UnsetSwitch(GlobalContext* globalCtx, s32 flag) {
    if (flag < 0x20) {
        globalCtx->actorCtx.flags.swch &= ~(1 << flag);
    } else {
        globalCtx->actorCtx.flags.tempSwch &= ~(1 << (flag - 0x20));
    }
}

/**
 * Tests if current scene unknown flag is set.
 */
s32 Flags_GetUnknown(GlobalContext* globalCtx, s32 flag) {
    if (flag < 0x20) {
        return globalCtx->actorCtx.flags.unk0 & (1 << flag);
    } else {
        return globalCtx->actorCtx.flags.unk1 & (1 << (flag - 0x20));
    }
}

/**
 * Sets current scene unknown flag.
 */
void Flags_SetUnknown(GlobalContext* globalCtx, s32 flag) {
    if (flag < 0x20) {
        globalCtx->actorCtx.flags.unk0 |= (1 << flag);
    } else {
        globalCtx->actorCtx.flags.unk1 |= (1 << (flag - 0x20));
    }
}

/**
 * Unsets current scene unknown flag.
 */
void Flags_UnsetUnknown(GlobalContext* globalCtx, s32 flag) {
    if (flag < 0x20) {
        globalCtx->actorCtx.flags.unk0 &= ~(1 << flag);
    } else {
        globalCtx->actorCtx.flags.unk1 &= ~(1 << (flag - 0x20));
    }
}

/**
 * Tests if current scene chest flag is set.
 */
s32 Flags_GetTreasure(GlobalContext* globalCtx, s32 flag) {
    return globalCtx->actorCtx.flags.chest & (1 << flag);
}

/**
 * Sets current scene chest flag.
 */
void Flags_SetTreasure(GlobalContext* globalCtx, s32 flag) {
    globalCtx->actorCtx.flags.chest |= (1 << flag);
}

/**
 * Tests if current scene clear flag is set.
 */
s32 Flags_GetClear(GlobalContext* globalCtx, s32 flag) {
    return globalCtx->actorCtx.flags.clear & (1 << flag);
}

/**
 * Sets current scene clear flag.
 */
void Flags_SetClear(GlobalContext* globalCtx, s32 flag) {
    globalCtx->actorCtx.flags.clear |= (1 << flag);
}

/**
 * Unsets current scene clear flag.
 */
void Flags_UnsetClear(GlobalContext* globalCtx, s32 flag) {
    globalCtx->actorCtx.flags.clear &= ~(1 << flag);
}

/**
 * Tests if current scene temp clear flag is set.
 */
s32 Flags_GetTempClear(GlobalContext* globalCtx, s32 flag) {
    return globalCtx->actorCtx.flags.tempClear & (1 << flag);
}

/**
 * Sets current scene temp clear flag.
 */
void Flags_SetTempClear(GlobalContext* globalCtx, s32 flag) {
    globalCtx->actorCtx.flags.tempClear |= (1 << flag);
}

/**
 * Unsets current scene temp clear flag.
 */
void Flags_UnsetTempClear(GlobalContext* globalCtx, s32 flag) {
    globalCtx->actorCtx.flags.tempClear &= ~(1 << flag);
}

/**
 * Tests if current scene collectible flag is set.
 */
s32 Flags_GetCollectible(GlobalContext* globalCtx, s32 flag) {
    if (flag < 0x20) {
        return globalCtx->actorCtx.flags.collect & (1 << flag);
    } else {
        return globalCtx->actorCtx.flags.tempCollect & (1 << (flag - 0x20));
    }
}

/**
 * Sets current scene collectible flag.
 */
void Flags_SetCollectible(GlobalContext* globalCtx, s32 flag) {
    if (flag != 0) {
        if (flag < 0x20) {
            globalCtx->actorCtx.flags.collect |= (1 << flag);
        } else {
            globalCtx->actorCtx.flags.tempCollect |= (1 << (flag - 0x20));
        }
    }
}

void func_8002CDE4(GlobalContext* globalCtx, TitleCardContext* titleCtx) {
    titleCtx->delayA = titleCtx->delayB = titleCtx->unk_E = titleCtx->unk_C = 0;
}

void TitleCard_InitBossName(GlobalContext* globalCtx, TitleCardContext* titleCtx, void* texture, s16 arg3, s16 arg4,
                            u8 arg5, u8 arg6) {
    titleCtx->texture = texture;
    titleCtx->unk_4 = arg3;
    titleCtx->unk_6 = arg4;
    titleCtx->unk_8 = arg5;
    titleCtx->unk_9 = arg6;
    titleCtx->delayA = 80;
    titleCtx->delayB = 0;
}

void TitleCard_InitPlaceName(GlobalContext* globalCtx, TitleCardContext* titleCtx, void* texture, s32 arg3, s32 arg4,
                             s32 arg5, s32 arg6, s32 arg7) {
    Scene* loadedScene = globalCtx->loadedScene;
    u32 size = loadedScene->titleFile.vromEnd - loadedScene->titleFile.vromStart;

    if ((size != 0) && (size <= 0x3000)) {
        DmaMgr_SendRequest1(texture, loadedScene->titleFile.vromStart, size, "../z_actor.c", 2765);
    }

    titleCtx->texture = texture;
    titleCtx->unk_4 = arg3;
    titleCtx->unk_6 = arg4;
    titleCtx->unk_8 = arg5;
    titleCtx->unk_9 = arg6;
    titleCtx->delayA = 80;
    titleCtx->delayB = arg7;
}

void TitleCard_Update(GlobalContext* globalCtx, TitleCardContext* titleCtx) {
    if (DECR(titleCtx->delayB) == 0) {
        if (DECR(titleCtx->delayA) == 0) {
            Math_StepToS(&titleCtx->unk_C, 0, 30);
            Math_StepToS(&titleCtx->unk_E, 0, 70);
        } else {
            Math_StepToS(&titleCtx->unk_C, 255, 10);
            Math_StepToS(&titleCtx->unk_E, 255, 20);
        }
    }
}

void TitleCard_Draw(GlobalContext* globalCtx, TitleCardContext* titleCtx) {
    s32 spCC;
    s32 spC8;
    s32 unk1;
    s32 spC0;
    s32 sp38;
    s32 spB8;
    s32 spB4;
    s32 spB0;

    if (titleCtx->unk_C != 0) {
        spCC = titleCtx->unk_8;
        spC8 = titleCtx->unk_9;
        spC0 = (titleCtx->unk_4 * 4) - (spCC * 2);
        spB8 = (titleCtx->unk_6 * 4) - (spC8 * 2);
        sp38 = spCC * 2;

        OPEN_DISPS(globalCtx->state.gfxCtx, "../z_actor.c", 2824);

        spB0 = spCC * spC8 * gSaveContext.language;
        spC8 = (spCC * spC8 > 0x1000) ? 0x1000 / spCC : spC8;
        spB4 = spB8 + (spC8 * 4);

        if (1) {} // Necessary to match

        OVERLAY_DISP = func_80093808(OVERLAY_DISP);

        gDPSetPrimColor(OVERLAY_DISP++, 0, 0, (u8)titleCtx->unk_E, (u8)titleCtx->unk_E, (u8)titleCtx->unk_E,
                        (u8)titleCtx->unk_C);

        gDPLoadTextureBlock(OVERLAY_DISP++, titleCtx->texture + spB0, G_IM_FMT_IA, G_IM_SIZ_8b, spCC, spC8, 0,
                            G_TX_NOMIRROR | G_TX_WRAP, G_TX_NOMIRROR | G_TX_WRAP, G_TX_NOMASK, G_TX_NOMASK, G_TX_NOLOD,
                            G_TX_NOLOD);

        gSPTextureRectangle(OVERLAY_DISP++, spC0, spB8, ((sp38 * 2) + spC0) - 4, spB8 + (spC8 * 4) - 1, G_TX_RENDERTILE,
                            0, 0, 1024, 1024);

        spC8 = titleCtx->unk_9 - spC8;

        if (spC8 > 0) {
            gDPLoadTextureBlock(OVERLAY_DISP++, titleCtx->texture + spB0 + 0x1000, G_IM_FMT_IA, G_IM_SIZ_8b, spCC, spC8,
                                0, G_TX_NOMIRROR | G_TX_WRAP, G_TX_NOMIRROR | G_TX_WRAP, G_TX_NOMASK, G_TX_NOMASK,
                                G_TX_NOLOD, G_TX_NOLOD);

            gSPTextureRectangle(OVERLAY_DISP++, spC0, spB4, ((sp38 * 2) + spC0) - 4, spB4 + (spC8 * 4) - 1,
                                G_TX_RENDERTILE, 0, 0, 1024, 1024);
        }

        CLOSE_DISPS(globalCtx->state.gfxCtx, "../z_actor.c", 2880);
    }
}

s32 func_8002D53C(GlobalContext* globalCtx, TitleCardContext* titleCtx) {
    if ((globalCtx->actorCtx.titleCtx.delayB != 0) || (globalCtx->actorCtx.titleCtx.unk_C != 0)) {
        titleCtx->delayA = 0;
        titleCtx->delayB = 0;
        return 0;
    }

    return 1;
}

void Actor_Kill(Actor* actor) {
    actor->draw = NULL;
    actor->update = NULL;
    actor->flags &= ~0x1;
}

void Actor_SetWorldToHome(Actor* actor) {
    actor->world = actor->home;
}

void Actor_SetFocus(Actor* actor, f32 yOffset) {
    actor->focus.pos.x = actor->world.pos.x;
    actor->focus.pos.y = actor->world.pos.y + yOffset;
    actor->focus.pos.z = actor->world.pos.z;

    actor->focus.rot.x = actor->world.rot.x;
    actor->focus.rot.y = actor->world.rot.y;
    actor->focus.rot.z = actor->world.rot.z;
}

void Actor_SetWorldRotToShape(Actor* actor) {
    actor->world.rot = actor->shape.rot;
}

void Actor_SetShapeRotToWorld(Actor* actor) {
    actor->shape.rot = actor->world.rot;
}

void Actor_SetScale(Actor* actor, f32 scale) {
    actor->scale.z = scale;
    actor->scale.y = scale;
    actor->scale.x = scale;
}

void Actor_SetObjectDependency(GlobalContext* globalCtx, Actor* actor) {
    gSegments[6] = VIRTUAL_TO_PHYSICAL(globalCtx->objectCtx.status[actor->objBankIndex].segment);
}

void Actor_Init(Actor* actor, GlobalContext* globalCtx) {
    Actor_SetWorldToHome(actor);
    Actor_SetShapeRotToWorld(actor);
    Actor_SetFocus(actor, 0.0f);
    Math_Vec3f_Copy(&actor->prevPos, &actor->world.pos);
    Actor_SetScale(actor, 0.01f);
    actor->targetMode = 3;
    actor->minVelocityY = -20.0f;
    actor->xyzDistToPlayerSq = FLT_MAX;
    actor->naviEnemyId = 0xFF;
    actor->uncullZoneForward = 1000.0f;
    actor->uncullZoneScale = 350.0f;
    actor->uncullZoneDownward = 700.0f;
    CollisionCheck_InitInfo(&actor->colChkInfo);
    actor->floorBgId = BGCHECK_SCENE;
    ActorShape_Init(&actor->shape, 0.0f, NULL, 0.0f);
    if (Object_IsLoaded(&globalCtx->objectCtx, actor->objBankIndex)) {
        Actor_SetObjectDependency(globalCtx, actor);
        actor->init(actor, globalCtx);
        actor->init = NULL;
    }
}

void Actor_Destroy(Actor* actor, GlobalContext* globalCtx) {
    ActorOverlay* overlayEntry;
    char* name;

    if (actor->destroy != NULL) {
        actor->destroy(actor, globalCtx);
        actor->destroy = NULL;
    } else {
        overlayEntry = actor->overlayEntry;
        name = overlayEntry->name != NULL ? overlayEntry->name : "";

        // Translates to: "NO Actor CLASS DESTRUCT [%s]"
        osSyncPrintf("Ａｃｔｏｒクラス デストラクトがありません [%s]\n" VT_RST, name);
    }
}

void func_8002D7EC(Actor* actor) {
    f32 speedRate = R_UPDATE_RATE * 0.5f;
    actor->world.pos.x += (actor->velocity.x * speedRate) + actor->colChkInfo.displacement.x;
    actor->world.pos.y += (actor->velocity.y * speedRate) + actor->colChkInfo.displacement.y;
    actor->world.pos.z += (actor->velocity.z * speedRate) + actor->colChkInfo.displacement.z;
}

void func_8002D868(Actor* actor) {
    actor->velocity.x = Math_SinS(actor->world.rot.y) * actor->speedXZ;
    actor->velocity.z = Math_CosS(actor->world.rot.y) * actor->speedXZ;

    actor->velocity.y += actor->gravity;
    if (actor->velocity.y < actor->minVelocityY) {
        actor->velocity.y = actor->minVelocityY;
    }
}

void Actor_MoveForward(Actor* actor) {
    func_8002D868(actor);
    func_8002D7EC(actor);
}

void func_8002D908(Actor* actor) {
    f32 sp24 = Math_CosS(actor->world.rot.x) * actor->speedXZ;
    actor->velocity.x = Math_SinS(actor->world.rot.y) * sp24;
    actor->velocity.y = Math_SinS(actor->world.rot.x) * actor->speedXZ;
    actor->velocity.z = Math_CosS(actor->world.rot.y) * sp24;
}

void func_8002D97C(Actor* actor) {
    func_8002D908(actor);
    func_8002D7EC(actor);
}

void func_8002D9A4(Actor* actor, f32 arg1) {
    actor->speedXZ = Math_CosS(actor->world.rot.x) * arg1;
    actor->velocity.y = -Math_SinS(actor->world.rot.x) * arg1;
}

void func_8002D9F8(Actor* actor, SkelAnime* skelAnime) {
    Vec3f sp1C;
    SkelAnime_UpdateTranslation(skelAnime, &sp1C, actor->shape.rot.y);
    actor->world.pos.x += sp1C.x * actor->scale.x;
    actor->world.pos.y += sp1C.y * actor->scale.y;
    actor->world.pos.z += sp1C.z * actor->scale.z;
}

s16 Actor_WorldYawTowardActor(Actor* actorA, Actor* actorB) {
    return Math_Vec3f_Yaw(&actorA->world.pos, &actorB->world.pos);
}

s16 Actor_FocusYawTowardActor(Actor* actorA, Actor* actorB) {
    return Math_Vec3f_Yaw(&actorA->focus.pos, &actorB->focus.pos);
}

s16 Actor_WorldYawTowardPoint(Actor* actor, Vec3f* refPoint) {
    return Math_Vec3f_Yaw(&actor->world.pos, refPoint);
}

s16 Actor_WorldPitchTowardActor(Actor* actorA, Actor* actorB) {
    return Math_Vec3f_Pitch(&actorA->world.pos, &actorB->world.pos);
}

s16 Actor_FocusPitchTowardActor(Actor* actorA, Actor* actorB) {
    return Math_Vec3f_Pitch(&actorA->focus.pos, &actorB->focus.pos);
}

s16 Actor_WorldPitchTowardPoint(Actor* actor, Vec3f* refPoint) {
    return Math_Vec3f_Pitch(&actor->world.pos, refPoint);
}

f32 Actor_WorldDistXYZToActor(Actor* actorA, Actor* actorB) {
    return Math_Vec3f_DistXYZ(&actorA->world.pos, &actorB->world.pos);
}

f32 Actor_WorldDistXYZToPoint(Actor* actor, Vec3f* refPoint) {
    return Math_Vec3f_DistXYZ(&actor->world.pos, refPoint);
}

f32 Actor_WorldDistXZToActor(Actor* actorA, Actor* actorB) {
    return Math_Vec3f_DistXZ(&actorA->world.pos, &actorB->world.pos);
}

f32 Actor_WorldDistXZToPoint(Actor* actor, Vec3f* refPoint) {
    return Math_Vec3f_DistXZ(&actor->world.pos, refPoint);
}

void func_8002DBD0(Actor* actor, Vec3f* result, Vec3f* arg2) {
    f32 cosRot2Y;
    f32 sinRot2Y;
    f32 deltaX;
    f32 deltaZ;

    cosRot2Y = Math_CosS(actor->shape.rot.y);
    sinRot2Y = Math_SinS(actor->shape.rot.y);
    deltaX = arg2->x - actor->world.pos.x;
    deltaZ = arg2->z - actor->world.pos.z;

    result->x = (deltaX * cosRot2Y) - (deltaZ * sinRot2Y);
    result->z = (deltaX * sinRot2Y) + (deltaZ * cosRot2Y);
    result->y = arg2->y - actor->world.pos.y;
}

f32 Actor_HeightDiff(Actor* actorA, Actor* actorB) {
    return actorB->world.pos.y - actorA->world.pos.y;
}

f32 Player_GetHeight(Player* player) {
    f32 offset = (player->stateFlags1 & 0x800000) ? 32.0f : 0.0f;

    if (LINK_IS_ADULT) {
        return offset + 68.0f;
    } else {
        return offset + 44.0f;
    }
}

f32 func_8002DCE4(Player* player) {
    if (player->stateFlags1 & 0x800000) {
        return 8.0f;
    } else if (player->stateFlags1 & 0x8000000) {
        return (R_RUN_SPEED_LIMIT / 100.0f) * 0.6f;
    } else {
        return R_RUN_SPEED_LIMIT / 100.0f;
    }
}

s32 func_8002DD6C(Player* player) {
    return player->stateFlags1 & 0x8;
}

s32 func_8002DD78(Player* player) {
    return func_8002DD6C(player) && player->unk_834;
}

s32 func_8002DDA8(GlobalContext* globalCtx) {
    Player* player = PLAYER;

    return (player->stateFlags1 & 0x800) || func_8002DD78(player);
}

s32 func_8002DDE4(GlobalContext* globalCtx) {
    Player* player = PLAYER;

    return player->stateFlags2 & 0x8;
}

s32 func_8002DDF4(GlobalContext* globalCtx) {
    Player* player = PLAYER;

    return player->stateFlags2 & 0x1000;
}

void func_8002DE04(GlobalContext* globalCtx, Actor* actorA, Actor* actorB) {
    ArmsHook* hookshot;

    hookshot = (ArmsHook*)Actor_Find(&globalCtx->actorCtx, ACTOR_ARMS_HOOK, ACTORCAT_ITEMACTION);
    hookshot->grabbed = actorB;
    hookshot->grabbedDistDiff.x = 0.0f;
    hookshot->grabbedDistDiff.y = 0.0f;
    hookshot->grabbedDistDiff.z = 0.0f;
    actorB->flags |= 0x2000;
    actorA->flags &= ~0x2000;
}

void func_8002DE74(GlobalContext* globalCtx, Player* player) {
    if ((globalCtx->roomCtx.curRoom.unk_03 != 4) && func_800C0CB8(globalCtx)) {
        Camera_ChangeSetting(Gameplay_GetCamera(globalCtx, 0), CAM_SET_HORSE0);
    }
}

void func_8002DECC(GlobalContext* globalCtx, Player* player, Actor* horse) {
    player->rideActor = horse;
    player->stateFlags1 |= 0x800000;
    horse->child = &player->actor;
}

s32 func_8002DEEC(Player* player) {
    return (player->stateFlags1 & 0x20000080) || (player->csMode != 0);
}

void func_8002DF18(GlobalContext* globalCtx, Player* player) {
    func_8006DC68(globalCtx, player);
}

s32 func_8002DF38(GlobalContext* globalCtx, Actor* actor, u8 csMode) {
    Player* player = PLAYER;

    player->csMode = csMode;
    player->unk_448 = actor;
    player->unk_46A = 0;

    return 1;
}

s32 func_8002DF54(GlobalContext* globalCtx, Actor* actor, u8 csMode) {
    Player* player = PLAYER;

    func_8002DF38(globalCtx, actor, csMode);
    player->unk_46A = 1;

    return 1;
}

void func_8002DF90(DynaPolyActor* dynaActor) {
    dynaActor->unk_154 = 0.0f;
    dynaActor->unk_150 = 0.0f;
}

void func_8002DFA4(DynaPolyActor* dynaActor, f32 arg1, s16 arg2) {
    dynaActor->unk_150 += arg1;
    dynaActor->unk_158 = arg2;
}

s32 func_8002DFC8(Actor* actor, s16 arg1, GlobalContext* globalCtx) {
    Player* player = PLAYER;
    s16 var = (s16)(actor->yawTowardsPlayer + 0x8000) - player->actor.shape.rot.y;

    if (ABS(var) < arg1) {
        return 1;
    }

    return 0;
}

s32 func_8002E020(Actor* actorA, Actor* actorB, s16 arg2) {
    s16 var = (s16)(Actor_WorldYawTowardActor(actorA, actorB) + 0x8000) - actorB->shape.rot.y;

    if (ABS(var) < arg2) {
        return 1;
    }

    return 0;
}

s32 func_8002E084(Actor* actor, s16 arg1) {
    s16 var = actor->yawTowardsPlayer - actor->shape.rot.y;

    if (ABS(var) < arg1) {
        return 1;
    }

    return 0;
}

s32 func_8002E0D0(Actor* actorA, Actor* actorB, s16 arg2) {
    s16 var = Actor_WorldYawTowardActor(actorA, actorB) - actorA->shape.rot.y;

    if (ABS(var) < arg2) {
        return 1;
    }

    return 0;
}

s32 func_8002E12C(Actor* actor, f32 arg1, s16 arg2) {
    s16 var = actor->yawTowardsPlayer - actor->shape.rot.y;

    if (ABS(var) < arg2) {
        f32 xyzDistanceFromLink = sqrtf(SQ(actor->xzDistToPlayer) + SQ(actor->yDistToPlayer));

        if (xyzDistanceFromLink < arg1) {
            return 1;
        }
    }

    return 0;
}

s32 func_8002E1A8(Actor* actorA, Actor* actorB, f32 arg2, s16 arg3) {
    if (Actor_WorldDistXYZToActor(actorA, actorB) < arg2) {
        s16 var = Actor_WorldYawTowardActor(actorA, actorB) - actorA->shape.rot.y;

        if (ABS(var) < arg3) {
            return 1;
        }
    }

    return 0;
}

s32 func_8002E234(Actor* actor, f32 arg1, s32 arg2) {
    if ((actor->bgCheckFlags & 0x1) && (arg1 < -11.0f)) {
        actor->bgCheckFlags &= ~0x1;
        actor->bgCheckFlags |= 0x4;

        if ((actor->velocity.y < 0.0f) && (arg2 & 0x10)) {
            actor->velocity.y = 0.0f;
        }

        return 0;
    }

    return 1;
}

CollisionPoly* sCurCeilingPoly;
s32 sCurCeilingBgId;

s32 func_8002E2AC(GlobalContext* globalCtx, Actor* actor, Vec3f* arg2, s32 arg3) {
    f32 floorHeightDiff;
    s32 floorBgId;

    arg2->y += 50.0f;

    actor->floorHeight =
        BgCheck_EntityRaycastFloor5(globalCtx, &globalCtx->colCtx, &actor->floorPoly, &floorBgId, actor, arg2);
    actor->bgCheckFlags &= ~0x0086;

    if (actor->floorHeight <= BGCHECK_Y_MIN) {
        return func_8002E234(actor, BGCHECK_Y_MIN, arg3);
    }

    floorHeightDiff = actor->floorHeight - actor->world.pos.y;
    actor->floorBgId = floorBgId;

    if (floorHeightDiff >= 0.0f) { // actor is on or below the ground
        actor->bgCheckFlags |= 0x80;

        if (actor->bgCheckFlags & 0x10) {
            if (floorBgId != sCurCeilingBgId) {
                if (floorHeightDiff > 15.0f) {
                    actor->bgCheckFlags |= 0x100;
                }
            } else {
                actor->world.pos.x = actor->prevPos.x;
                actor->world.pos.z = actor->prevPos.z;
            }
        }

        actor->world.pos.y = actor->floorHeight;

        if (actor->velocity.y <= 0.0f) {
            if (!(actor->bgCheckFlags & 0x1)) {
                actor->bgCheckFlags |= 0x2;
            } else if ((arg3 & 0x8) && (actor->gravity < 0.0f)) {
                actor->velocity.y = -4.0f;
            } else {
                actor->velocity.y = 0.0f;
            }

            actor->bgCheckFlags |= 0x1;
            func_80043334(&globalCtx->colCtx, actor, actor->floorBgId);
        }
    } else { // actor is above ground
        if ((actor->bgCheckFlags & 0x1) && (floorHeightDiff >= -11.0f)) {
            func_80043334(&globalCtx->colCtx, actor, actor->floorBgId);
        }

        return func_8002E234(actor, floorHeightDiff, arg3);
    }

    return 1;
}

void Actor_UpdateBgCheckInfo(GlobalContext* globalCtx, Actor* actor, f32 arg2, f32 arg3, f32 arg4, s32 arg5) {
    f32 sp74;
    s32 pad;
    Vec3f sp64;
    s32 bgId;
    CollisionPoly* wallPoly;
    f32 sp58;
    WaterBox* waterBox;
    f32 waterBoxYSurface;
    Vec3f ripplePos;

    sp74 = actor->world.pos.y - actor->prevPos.y;

    if ((actor->floorBgId != BGCHECK_SCENE) && (actor->bgCheckFlags & 1)) {
        func_800433A4(&globalCtx->colCtx, actor->floorBgId, actor);
    }

    if (arg5 & 1) {
        if ((!(arg5 & 0x80) && BgCheck_EntitySphVsWall3(&globalCtx->colCtx, &sp64, &actor->world.pos, &actor->prevPos,
                                                        arg3, &actor->wallPoly, &bgId, actor, arg2)) ||
            ((arg5 & 0x80) && BgCheck_EntitySphVsWall4(&globalCtx->colCtx, &sp64, &actor->world.pos, &actor->prevPos,
                                                       arg3, &actor->wallPoly, &bgId, actor, arg2))) {
            wallPoly = actor->wallPoly;
            Math_Vec3f_Copy(&actor->world.pos, &sp64);
            actor->wallYaw = Math_Atan2S(wallPoly->normal.z, wallPoly->normal.x);
            actor->bgCheckFlags |= 8;
            actor->wallBgId = bgId;
        } else {
            actor->bgCheckFlags &= ~8;
        }
    }

    sp64.x = actor->world.pos.x;
    sp64.z = actor->world.pos.z;

    if (arg5 & 2) {
        sp64.y = actor->prevPos.y + 10.0f;
        if (BgCheck_EntityCheckCeiling(&globalCtx->colCtx, &sp58, &sp64, (arg4 + sp74) - 10.0f, &sCurCeilingPoly,
                                       &sCurCeilingBgId, actor)) {
            actor->bgCheckFlags |= 0x10;
            actor->world.pos.y = (sp58 + sp74) - 10.0f;
        } else {
            actor->bgCheckFlags &= ~0x10;
        }
    }

    if (arg5 & 4) {
        sp64.y = actor->prevPos.y;
        func_8002E2AC(globalCtx, actor, &sp64, arg5);
        waterBoxYSurface = actor->world.pos.y;
        if (WaterBox_GetSurface1(globalCtx, &globalCtx->colCtx, actor->world.pos.x, actor->world.pos.z,
                                 &waterBoxYSurface, &waterBox)) {
            actor->yDistToWater = waterBoxYSurface - actor->world.pos.y;
            if (actor->yDistToWater < 0.0f) {
                actor->bgCheckFlags &= ~0x60;
            } else {
                if (!(actor->bgCheckFlags & 0x20)) {
                    actor->bgCheckFlags |= 0x40;
                    if (!(arg5 & 0x40)) {
                        ripplePos.x = actor->world.pos.x;
                        ripplePos.y = waterBoxYSurface;
                        ripplePos.z = actor->world.pos.z;
                        EffectSsGRipple_Spawn(globalCtx, &ripplePos, 100, 500, 0);
                        EffectSsGRipple_Spawn(globalCtx, &ripplePos, 100, 500, 4);
                        EffectSsGRipple_Spawn(globalCtx, &ripplePos, 100, 500, 8);
                    }
                }
                actor->bgCheckFlags |= 0x20;
            }
        } else {
            actor->bgCheckFlags &= ~0x60;
            actor->yDistToWater = BGCHECK_Y_MIN;
        }
    }
}

Mtx D_8015BBA8;

Gfx* func_8002E830(Vec3f* object, Vec3f* eye, Vec3f* lightDir, GraphicsContext* gfxCtx, Gfx* gfx, Hilite** hilite) {
    LookAt* lookAt;
    f32 correctedEyeX;

    lookAt = Graph_Alloc(gfxCtx, sizeof(LookAt));

    correctedEyeX = (eye->x == object->x) && (eye->z == object->z) ? eye->x + 0.001f : eye->x;

    *hilite = Graph_Alloc(gfxCtx, sizeof(Hilite));

    if (HREG(80) == 6) {
        osSyncPrintf("z_actor.c 3529 eye=[%f(%f) %f %f] object=[%f %f %f] light_direction=[%f %f %f]\n", correctedEyeX,
                     eye->x, eye->y, eye->z, object->x, object->y, object->z, lightDir->x, lightDir->y, lightDir->z);
    }

    func_800ABE74(correctedEyeX, eye->y, eye->z);
    guLookAtHilite(&D_8015BBA8, lookAt, *hilite, correctedEyeX, eye->y, eye->z, object->x, object->y, object->z, 0.0f,
                   1.0f, 0.0f, lightDir->x, lightDir->y, lightDir->z, lightDir->x, lightDir->y, lightDir->z, 0x10,
                   0x10);

    gSPLookAt(gfx++, lookAt);
    gDPSetHilite1Tile(gfx++, 1, *hilite, 0x10, 0x10);

    return gfx;
}

Hilite* func_8002EABC(Vec3f* object, Vec3f* eye, Vec3f* lightDir, GraphicsContext* gfxCtx) {
    Hilite* hilite;

    OPEN_DISPS(gfxCtx, "../z_actor.c", 4306);

    POLY_OPA_DISP = func_8002E830(object, eye, lightDir, gfxCtx, POLY_OPA_DISP, &hilite);

    CLOSE_DISPS(gfxCtx, "../z_actor.c", 4313);

    return hilite;
}

Hilite* func_8002EB44(Vec3f* object, Vec3f* eye, Vec3f* lightDir, GraphicsContext* gfxCtx) {
    Hilite* hilite;

    OPEN_DISPS(gfxCtx, "../z_actor.c", 4332);

    POLY_XLU_DISP = func_8002E830(object, eye, lightDir, gfxCtx, POLY_XLU_DISP, &hilite);

    CLOSE_DISPS(gfxCtx, "../z_actor.c", 4339);

    return hilite;
}

void func_8002EBCC(Actor* actor, GlobalContext* globalCtx, s32 flag) {
    Hilite* hilite;
    Vec3f lightDir;
    Gfx* displayListHead;
    Gfx* displayList;

    lightDir.x = globalCtx->envCtx.unk_2A;
    lightDir.y = globalCtx->envCtx.unk_2B;
    lightDir.z = globalCtx->envCtx.unk_2C;

    if (HREG(80) == 6) {
        osSyncPrintf("z_actor.c 3637 game_play->view.eye=[%f(%f) %f %f]\n", globalCtx->view.eye.x,
                     globalCtx->view.eye.y, globalCtx->view.eye.z);
    }

    hilite = func_8002EABC(&actor->world.pos, &globalCtx->view.eye, &lightDir, globalCtx->state.gfxCtx);

    if (flag != 0) {
        displayList = Graph_Alloc(globalCtx->state.gfxCtx, 2 * sizeof(Gfx));
        displayListHead = displayList;

        OPEN_DISPS(globalCtx->state.gfxCtx, "../z_actor.c", 4384);

        gDPSetHilite1Tile(displayListHead++, 1, hilite, 0x10, 0x10);
        gSPEndDisplayList(displayListHead);
        gSPSegment(POLY_OPA_DISP++, 0x07, displayList);

        CLOSE_DISPS(globalCtx->state.gfxCtx, "../z_actor.c", 4394);
    }
}

void func_8002ED80(Actor* actor, GlobalContext* globalCtx, s32 flag) {
    Hilite* hilite;
    Vec3f lightDir;
    Gfx* displayListHead;
    Gfx* displayList;

    lightDir.x = globalCtx->envCtx.unk_2A;
    lightDir.y = globalCtx->envCtx.unk_2B;
    lightDir.z = globalCtx->envCtx.unk_2C;

    hilite = func_8002EB44(&actor->world.pos, &globalCtx->view.eye, &lightDir, globalCtx->state.gfxCtx);

    if (flag != 0) {
        displayList = Graph_Alloc(globalCtx->state.gfxCtx, 2 * sizeof(Gfx));
        displayListHead = displayList;

        OPEN_DISPS(globalCtx->state.gfxCtx, "../z_actor.c", 4429);

        gDPSetHilite1Tile(displayListHead++, 1, hilite, 0x10, 0x10);
        gSPEndDisplayList(displayListHead);
        gSPSegment(POLY_XLU_DISP++, 0x07, displayList);

        CLOSE_DISPS(globalCtx->state.gfxCtx, "../z_actor.c", 4439);
    }
}

PosRot* Actor_GetFocus(PosRot* dest, Actor* actor) {
    *dest = actor->focus;

    return dest;
}

PosRot* Actor_GetWorld(PosRot* dest, Actor* actor) {
    *dest = actor->world;

    return dest;
}

PosRot* Actor_GetWorldPosShapeRot(PosRot* arg0, Actor* actor) {
    PosRot sp1C;

    Math_Vec3f_Copy(&sp1C.pos, &actor->world.pos);
    sp1C.rot = actor->shape.rot;
    *arg0 = sp1C;

    return arg0;
}

f32 func_8002EFC0(Actor* actor, Player* player, s16 arg2) {
    s16 yawTemp;
    s16 yawTempAbs;
    f32 ret;

    yawTemp = (s16)(actor->yawTowardsPlayer - 0x8000) - arg2;
    yawTempAbs = ABS(yawTemp);

    if (player->unk_664 != NULL) {
        if ((yawTempAbs > 0x4000) || (actor->flags & 0x8000000)) {
            return FLT_MAX;
        } else {
            ret = actor->xyzDistToPlayerSq -
                  actor->xyzDistToPlayerSq * 0.8f * ((0x4000 - yawTempAbs) * 3.0517578125e-05f);
            return ret;
        }
    }

    if (yawTempAbs > 0x2AAA) {
        return FLT_MAX;
    }

    return actor->xyzDistToPlayerSq;
}

typedef struct {
    /* 0x0 */ f32 rangeSq;
    /* 0x4 */ f32 leashScale;
} TargetRangeParams; // size = 0x8

#define TARGET_RANGE(range, leash) \
    { SQ(range), (f32)range / leash }

TargetRangeParams D_80115FF8[] = {
    TARGET_RANGE(70, 140),   TARGET_RANGE(170, 255),    TARGET_RANGE(280, 5600),      TARGET_RANGE(350, 525),
    TARGET_RANGE(700, 1050), TARGET_RANGE(1000, 1500),  TARGET_RANGE(100, 105.36842), TARGET_RANGE(140, 163.33333),
    TARGET_RANGE(240, 576),  TARGET_RANGE(280, 280000),
};

u32 func_8002F090(Actor* actor, f32 arg1) {
    return arg1 < D_80115FF8[actor->targetMode].rangeSq;
}

s32 func_8002F0C8(Actor* actor, Player* player, s32 flag) {
    s16 var;
    s16 abs_var;
    f32 dist;

    if ((actor->update == NULL) || !(actor->flags & 1)) {
        return 1;
    }

    if (!flag) {
        var = (s16)(actor->yawTowardsPlayer - 0x8000) - player->actor.shape.rot.y;
        abs_var = ABS(var);

        if ((player->unk_664 == NULL) && (abs_var > 0x2AAA)) {
            dist = FLT_MAX;
        } else {
            dist = actor->xyzDistToPlayerSq;
        }

        return !func_8002F090(actor, D_80115FF8[actor->targetMode].leashScale * dist);
    }

    return 0;
}

u32 func_8002F194(Actor* actor, GlobalContext* globalCtx) {
    if (actor->flags & 0x100) {
        actor->flags &= ~0x100;
        return 1;
    }

    return 0;
}

s32 func_8002F1C4(Actor* actor, GlobalContext* globalCtx, f32 arg2, f32 arg3, u32 exchangeItemId) {
    Player* player = PLAYER;

    // This is convoluted but it seems like it must be a single if statement to match
    if ((player->actor.flags & 0x100) || ((exchangeItemId != EXCH_ITEM_NONE) && Player_InCsMode(globalCtx)) ||
<<<<<<< HEAD
        ((!actor->isTargeted) &&
         ((arg3 < fabsf(actor->yDistFromLink)) || (player->targetActorDistance < actor->xzDistFromLink) ||
          (arg2 < actor->xzDistFromLink)))) {
=======
        (!actor->isTargeted &&
         ((arg3 < fabsf(actor->yDistToPlayer)) || (player->targetActorDistance < actor->xzDistToPlayer) ||
          (arg2 < actor->xzDistToPlayer)))) {
>>>>>>> 8b57f36d
        return 0;
    }

    player->targetActor = actor;
    player->targetActorDistance = actor->xzDistToPlayer;
    player->exchangeItemId = exchangeItemId;

    return 1;
}

s32 func_8002F298(Actor* actor, GlobalContext* globalCtx, f32 arg2, u32 exchangeItemId) {
    return func_8002F1C4(actor, globalCtx, arg2, arg2, exchangeItemId);
}

s32 func_8002F2CC(Actor* actor, GlobalContext* globalCtx, f32 arg2) {
    return func_8002F298(actor, globalCtx, arg2, EXCH_ITEM_NONE);
}

s32 func_8002F2F4(Actor* actor, GlobalContext* globalCtx) {
    f32 var1 = 50.0f + actor->colChkInfo.cylRadius;
    return func_8002F2CC(actor, globalCtx, var1);
}

u32 func_8002F334(Actor* actor, GlobalContext* globalCtx) {
    if (func_8010BDBC(&globalCtx->msgCtx) == 2) {
        return 1;
    } else {
        return 0;
    }
}

s8 func_8002F368(GlobalContext* globalCtx) {
    Player* player = PLAYER;

    return player->exchangeItemId;
}

void func_8002F374(GlobalContext* globalCtx, Actor* actor, s16* arg2, s16* arg3) {
    Vec3f sp1C;
    f32 sp18;

    func_8002BE04(globalCtx, &actor->focus.pos, &sp1C, &sp18);
    *arg2 = sp1C.x * sp18 * 160.0f + 160.0f;
    *arg3 = sp1C.y * sp18 * -120.0f + 120.0f;
}

u32 Actor_HasParent(Actor* actor, GlobalContext* globalCtx) {
    if (actor->parent != NULL) {
        return true;
    } else {
        return false;
    }
}

s32 func_8002F434(Actor* actor, GlobalContext* globalCtx, s32 getItemId, f32 xzRange, f32 yRange) {
    Player* player = PLAYER;
    s16 yawDiff;
    s32 absYawDiff;

    if (!(player->stateFlags1 & 0x3C7080) && Player_GetExplosiveHeld(player) < 0) {
        if ((((player->heldActor != NULL) || (actor == player->targetActor)) && (getItemId > GI_NONE) &&
             (getItemId < GI_MAX)) ||
            (!(player->stateFlags1 & 0x20000800))) {
            if ((actor->xzDistToPlayer < xzRange) && (fabsf(actor->yDistToPlayer) < yRange)) {
                yawDiff = actor->yawTowardsPlayer - player->actor.shape.rot.y;
                absYawDiff = ABS(yawDiff);
                if ((getItemId != GI_NONE) || (player->getItemDirection < absYawDiff)) {
                    player->getItemId = getItemId;
                    player->interactRangeActor = actor;
                    player->getItemDirection = absYawDiff;
                    return 1;
                }
            }
        }
    }

    return 0;
}

void func_8002F554(Actor* actor, GlobalContext* globalCtx, s32 getItemId) {
    func_8002F434(actor, globalCtx, getItemId, 50.0f, 10.0f);
}

void func_8002F580(Actor* actor, GlobalContext* globalCtx) {
    func_8002F554(actor, globalCtx, GI_NONE);
}

u32 Actor_HasNoParent(Actor* actor, GlobalContext* globalCtx) {
    if (actor->parent == NULL) {
        return true;
    } else {
        return false;
    }
}

void func_8002F5C4(Actor* actorA, Actor* actorB, GlobalContext* globalCtx) {
    Actor* parent = actorA->parent;

    if (parent->id == ACTOR_PLAYER) {
        Player* player = (Player*)parent;
        player->heldActor = actorB;
        player->interactRangeActor = actorB;
    }

    parent->child = actorB;
    actorB->parent = parent;
    actorA->parent = NULL;
}

void func_8002F5F0(Actor* actor, GlobalContext* globalCtx) {
    Player* player = PLAYER;

    if (actor->xyzDistToPlayerSq < player->unk_6A4) {
        player->unk_6A4 = actor->xyzDistToPlayerSq;
    }
}

u32 Actor_HasChild(GlobalContext* globalCtx, Actor* actor) {
    if (actor->child != NULL) {
        return true;
    } else {
        return false;
    }
}

u32 func_8002F63C(GlobalContext* globalCtx, Actor* horse, s32 arg2) {
    Player* player = PLAYER;

    if (!(player->stateFlags1 & 0x003C7880)) {
        player->rideActor = horse;
        player->unk_43C = arg2;
        return 1;
    }

    return 0;
}

u32 Actor_HasNoChild(GlobalContext* globalCtx, Actor* actor) {
    if (actor->child == NULL) {
        return true;
    } else {
        return false;
    }
}

void func_8002F698(GlobalContext* globalCtx, Actor* actor, f32 arg2, s16 arg3, f32 arg4, u32 arg5, u32 arg6) {
    Player* player = PLAYER;

    player->unk_8A0 = arg6;
    player->unk_8A1 = arg5;
    player->unk_8A2 = arg3;
    player->unk_8A4 = arg2;
    player->unk_8A8 = arg4;
}

void func_8002F6D4(GlobalContext* globalCtx, Actor* actor, f32 arg2, s16 arg3, f32 arg4, u32 arg5) {
    func_8002F698(globalCtx, actor, arg2, arg3, arg4, 2, arg5);
}

void func_8002F71C(GlobalContext* globalCtx, Actor* actor, f32 arg2, s16 arg3, f32 arg4) {
    func_8002F6D4(globalCtx, actor, arg2, arg3, arg4, 0);
}

void func_8002F758(GlobalContext* globalCtx, Actor* actor, f32 arg2, s16 arg3, f32 arg4, u32 arg5) {
    func_8002F698(globalCtx, actor, arg2, arg3, arg4, 1, arg5);
}

void func_8002F7A0(GlobalContext* globalCtx, Actor* actor, f32 arg2, s16 arg3, f32 arg4) {
    func_8002F758(globalCtx, actor, arg2, arg3, arg4, 0);
}

void func_8002F7DC(Actor* actor, u16 sfxId) {
    Audio_PlaySoundGeneral(sfxId, &actor->projectedPos, 4, &D_801333E0, &D_801333E0, &D_801333E8);
}

void Audio_PlayActorSound2(Actor* actor, u16 sfxId) {
    func_80078914(&actor->projectedPos, sfxId);
}

void func_8002F850(GlobalContext* globalCtx, Actor* actor) {
    s32 sfxId;

    if (actor->bgCheckFlags & 0x20) {
        if (actor->yDistToWater < 20.0f) {
            sfxId = NA_SE_PL_WALK_WATER0 - SFX_FLAG;
        } else {
            sfxId = NA_SE_PL_WALK_WATER1 - SFX_FLAG;
        }
    } else {
        sfxId = SurfaceType_GetSfx(&globalCtx->colCtx, actor->floorPoly, actor->floorBgId);
    }

    func_80078914(&actor->projectedPos, NA_SE_EV_BOMB_BOUND);
    func_80078914(&actor->projectedPos, sfxId + SFX_FLAG);
}

void func_8002F8F0(Actor* actor, u16 sfxId) {
    actor->sfx = sfxId;
    actor->flags |= 0x80000;
    actor->flags &= ~0x10300000;
}

void func_8002F91C(Actor* actor, u16 sfxId) {
    actor->sfx = sfxId;
    actor->flags |= 0x100000;
    actor->flags &= ~0x10280000;
}

void func_8002F948(Actor* actor, u16 sfxId) {
    actor->sfx = sfxId;
    actor->flags |= 0x200000;
    actor->flags &= ~0x10180000;
}

void func_8002F974(Actor* actor, u16 sfxId) {
    actor->flags &= ~0x10380000;
    actor->sfx = sfxId;
}

void func_8002F994(Actor* actor, s32 arg1) {
    actor->flags |= 0x10000000;
    actor->flags &= ~0x00380000;
    if (arg1 < 40) {
        actor->sfx = NA_SE_PL_WALK_DIRT - SFX_FLAG;
    } else if (arg1 < 100) {
        actor->sfx = NA_SE_PL_WALK_CONCRETE - SFX_FLAG;
    } else {
        actor->sfx = NA_SE_PL_WALK_SAND - SFX_FLAG;
    }
}

// Tests if something hit Jabu Jabu surface, displaying hit splash and playing sfx if true
s32 func_8002F9EC(GlobalContext* globalCtx, Actor* actor, CollisionPoly* poly, s32 bgId, Vec3f* pos) {
    if (func_80041D4C(&globalCtx->colCtx, poly, bgId) == 8) {
        globalCtx->unk_11D30[0] = 1;
        CollisionCheck_BlueBlood(globalCtx, NULL, pos);
        Audio_PlayActorSound2(actor, NA_SE_IT_WALL_HIT_BUYO);
        return true;
    }

    return false;
}

// Local data used for Farore's Wind light (stored in BSS, possibly a struct?)
LightInfo D_8015BC00;
LightNode* D_8015BC10;
s32 D_8015BC14;
f32 D_8015BC18;

void func_8002FA60(GlobalContext* globalCtx) {
    Vec3f lightPos;

    if (gSaveContext.fw.set) {
        gSaveContext.respawn[RESPAWN_MODE_TOP].data = 0x28;
        gSaveContext.respawn[RESPAWN_MODE_TOP].pos.x = gSaveContext.fw.pos.x;
        gSaveContext.respawn[RESPAWN_MODE_TOP].pos.y = gSaveContext.fw.pos.y;
        gSaveContext.respawn[RESPAWN_MODE_TOP].pos.z = gSaveContext.fw.pos.z;
        gSaveContext.respawn[RESPAWN_MODE_TOP].yaw = gSaveContext.fw.yaw;
        gSaveContext.respawn[RESPAWN_MODE_TOP].playerParams = gSaveContext.fw.playerParams;
        gSaveContext.respawn[RESPAWN_MODE_TOP].entranceIndex = gSaveContext.fw.entranceIndex;
        gSaveContext.respawn[RESPAWN_MODE_TOP].roomIndex = gSaveContext.fw.roomIndex;
        gSaveContext.respawn[RESPAWN_MODE_TOP].tempSwchFlags = gSaveContext.fw.tempSwchFlags;
        gSaveContext.respawn[RESPAWN_MODE_TOP].tempCollectFlags = gSaveContext.fw.tempCollectFlags;
    } else {
        gSaveContext.respawn[RESPAWN_MODE_TOP].data = 0;
        gSaveContext.respawn[RESPAWN_MODE_TOP].pos.x = 0.0f;
        gSaveContext.respawn[RESPAWN_MODE_TOP].pos.y = 0.0f;
        gSaveContext.respawn[RESPAWN_MODE_TOP].pos.z = 0.0f;
    }

    lightPos.x = gSaveContext.respawn[RESPAWN_MODE_TOP].pos.x;
    lightPos.y = gSaveContext.respawn[RESPAWN_MODE_TOP].pos.y + 80.0f;
    lightPos.z = gSaveContext.respawn[RESPAWN_MODE_TOP].pos.z;

    Lights_PointNoGlowSetInfo(&D_8015BC00, lightPos.x, lightPos.y, lightPos.z, 0xFF, 0xFF, 0xFF, -1);

    D_8015BC10 = LightContext_InsertLight(globalCtx, &globalCtx->lightCtx, &D_8015BC00);
    D_8015BC14 = 0;
    D_8015BC18 = 0.0f;
}

Vec3f D_80116048 = { 0.0f, -0.05f, 0.0f };
Vec3f D_80116054 = { 0.0f, -0.025f, 0.0f };
Color_RGBA8 D_80116060 = { 255, 255, 255, 0 };
Color_RGBA8 D_80116064 = { 100, 200, 0, 0 };

#ifdef NON_MATCHING
// saved register, stack usage and minor ordering differences
// this also doesn't generate a few useless struct copies
void func_8002FBAC(GlobalContext* globalCtx) {
    Vec3f lightPos;
    f32 spD8;
    f32 spD4;
    s32 spD0;
    s32 spCC;
    f32 spC0;
    Vec3f spB4;
    Vec3f spA4;
    f32 sp9C;
    Vec3f sp7C;
    Vec3f sp70;
    f32 temp_f12;
    f32 temp_f14;
    f32 temp_f2;
    f32 temp_ret;
    s32 temp_a3;
    f32 phi_f14;
    f32 phi_f10;
    f32 phi_f6;

    OPEN_DISPS(globalCtx->state.gfxCtx, "../z_actor.c", 5308);

    if (gSaveContext.respawn[RESPAWN_MODE_TOP].data != 0) {
        if (LINK_IS_ADULT) {
            spD8 = 80.0f;
        } else {
            spD8 = 60.0f;
        }

        spD0 = 0xFF;
        spD4 = 1.0f;

        temp_a3 = gSaveContext.respawn[RESPAWN_MODE_TOP].data - 0x28;
        spCC = temp_a3;

        if (temp_a3 < 0) {
            gSaveContext.respawn[RESPAWN_MODE_TOP].data++;
            spD4 = ABS(gSaveContext.respawn[RESPAWN_MODE_TOP].data) * 0.025f;
            D_8015BC14 = 60;
            D_8015BC18 = 1.0f;
        } else if (D_8015BC14 != 0) {
            D_8015BC14--;
        } else if (D_8015BC18 > 0.0f) {
            spC0 = D_8015BC18;
            temp_ret = Math_Vec3f_DistXYZAndStoreDiff(&gSaveContext.respawn[RESPAWN_MODE_DOWN].pos,
                                                      &gSaveContext.respawn[RESPAWN_MODE_TOP].pos, &spB4);

            if (temp_ret < 20.0f) {
                D_8015BC18 = 0.0f;
                Math_Vec3f_Copy(&gSaveContext.respawn[RESPAWN_MODE_TOP].pos,
                                &gSaveContext.respawn[RESPAWN_MODE_DOWN].pos);
            } else {
                sp9C = (1.0f / D_8015BC18) * temp_ret;
                phi_f14 = 20.0f / sp9C;
                phi_f14 = (phi_f14 < 0.05f) ? 0.05f : phi_f14;
                Math_StepToF(&D_8015BC18, 0.0f, phi_f14);
                temp_f2 = ((D_8015BC18 / spC0) * temp_ret) / temp_ret;
                gSaveContext.respawn[RESPAWN_MODE_TOP].pos.x =
                    gSaveContext.respawn[RESPAWN_MODE_DOWN].pos.x + (spB4.x * temp_f2);
                gSaveContext.respawn[RESPAWN_MODE_TOP].pos.y =
                    gSaveContext.respawn[RESPAWN_MODE_DOWN].pos.y + (spB4.y * temp_f2);
                gSaveContext.respawn[RESPAWN_MODE_TOP].pos.z =
                    gSaveContext.respawn[RESPAWN_MODE_DOWN].pos.z + (spB4.z * temp_f2);
                temp_f12 = sp9C * 0.5f;
                temp_f14 = temp_ret - temp_f12;
                spD8 += sqrtf((temp_f12 * temp_f12) - (temp_f14 * temp_f14)) * 0.2f;
                osSyncPrintf("-------- DISPLAY Y=%f\n", spD8);
            }

            spA4.x = Rand_CenteredFloat(6.0f) + gSaveContext.respawn[RESPAWN_MODE_TOP].pos.x;
            spA4.y = Rand_ZeroOne() * 6.0f + gSaveContext.respawn[RESPAWN_MODE_TOP].pos.y + 80.0f;
            spA4.z = Rand_CenteredFloat(6.0f) + gSaveContext.respawn[RESPAWN_MODE_TOP].pos.z;

            EffectSsKiraKira_SpawnDispersed(globalCtx, &spA4, &D_80116048, &D_80116054, &D_80116060, &D_80116064, 1000,
                                            16);

            if (D_8015BC18 == 0.0f) {
                gSaveContext.respawn[RESPAWN_MODE_TOP] = gSaveContext.respawn[RESPAWN_MODE_DOWN];
                gSaveContext.respawn[RESPAWN_MODE_TOP].playerParams = 0x06FF;
                gSaveContext.respawn[RESPAWN_MODE_TOP].data = 0x28;
            }

            // somehow this shouldn't be optimized out
            gSaveContext.respawn[RESPAWN_MODE_TOP].pos = gSaveContext.respawn[RESPAWN_MODE_TOP].pos;
        } else if (temp_a3 > 0) {
            temp_f12 = temp_a3 * 0.1f;

            if (temp_f12 < 1.0f) {
                sp7C.x = globalCtx->view.eye.x;
                sp7C.y = globalCtx->view.eye.y - spD8;
                sp7C.z = globalCtx->view.eye.z;
                temp_ret = Math_Vec3f_DistXYZAndStoreDiff(&sp7C, &gSaveContext.respawn[RESPAWN_MODE_TOP].pos, &sp70);
                temp_f2 = (((1.0f - temp_f12) / (1.0f - ((f32)(temp_a3 - 1) * 0.1f))) * temp_ret) / temp_ret;
                gSaveContext.respawn[RESPAWN_MODE_TOP].pos.x = sp70.x * temp_f2 + sp7C.x;
                gSaveContext.respawn[RESPAWN_MODE_TOP].pos.y = sp70.y * temp_f2 + sp7C.y;
                gSaveContext.respawn[RESPAWN_MODE_TOP].pos.z = sp70.z * temp_f2 + sp7C.z;
            }

            // somehow this shouldn't be optimized out
            gSaveContext.respawn[RESPAWN_MODE_TOP].pos = gSaveContext.respawn[RESPAWN_MODE_TOP].pos;

            spD0 = 0xFF - (((temp_a3 * 0x10) - temp_a3) * 2);

            if (spD0 < 0) {
                gSaveContext.fw.set = 0;
                gSaveContext.respawn[RESPAWN_MODE_TOP].data = 0;
                spD0 = 0;
            } else {
                gSaveContext.respawn[RESPAWN_MODE_TOP].data++;
            }

            spD4 = spCC * 0.200000000000000011102230246252 + 1.0f;
        }

        if ((globalCtx->csCtx.state == 0) &&
            (gSaveContext.respawn[RESPAWN_MODE_TOP].entranceIndex == gSaveContext.entranceIndex) &&
            (globalCtx->roomCtx.curRoom.num == gSaveContext.respawn[RESPAWN_MODE_TOP].roomIndex)) {
            POLY_XLU_DISP = Gfx_CallSetupDL(POLY_XLU_DISP, 0x19);

            Matrix_Translate(gSaveContext.respawn[RESPAWN_MODE_TOP].pos.x,
                             gSaveContext.respawn[RESPAWN_MODE_TOP].pos.y + spD8,
                             gSaveContext.respawn[RESPAWN_MODE_TOP].pos.z, MTXMODE_NEW);
            Matrix_Scale(0.025f * spD4, 0.025f * spD4, 0.025f * spD4, MTXMODE_APPLY);
            Matrix_Mult(&globalCtx->mf_11D60, MTXMODE_APPLY);
            Matrix_Push();

            gDPPipeSync(POLY_XLU_DISP++);
            gDPSetPrimColor(POLY_XLU_DISP++, 0x80, 0x80, 255, 255, 200, spD0);
            gDPSetEnvColor(POLY_XLU_DISP++, 100, 200, 0, 255);

            phi_f10 = (globalCtx->gameplayFrames * 1500) & 0xFFFF;
            Matrix_RotateZ((phi_f10 * M_PI) / 32768.0f, MTXMODE_APPLY);

            gSPMatrix(POLY_XLU_DISP++, Matrix_NewMtx(globalCtx->state.gfxCtx, "../z_actor.c", 5458),
                      G_MTX_MODELVIEW | G_MTX_LOAD);
            gSPDisplayList(POLY_XLU_DISP++, &gEffFlash1DL);

            Matrix_Pop();
            phi_f6 = ~((globalCtx->gameplayFrames * 1200) & 0xFFFF);
            Matrix_RotateZ((phi_f6 * M_PI) / 32768.0f, MTXMODE_APPLY);

            gSPMatrix(POLY_XLU_DISP++, Matrix_NewMtx(globalCtx->state.gfxCtx, "../z_actor.c", 5463),
                      G_MTX_MODELVIEW | G_MTX_LOAD);
            gSPDisplayList(POLY_XLU_DISP++, &gEffFlash1DL);
        }

        lightPos.x = gSaveContext.respawn[RESPAWN_MODE_TOP].pos.x;
        lightPos.y = gSaveContext.respawn[RESPAWN_MODE_TOP].pos.y + spD8;
        lightPos.z = gSaveContext.respawn[RESPAWN_MODE_TOP].pos.z;

        Lights_PointNoGlowSetInfo(&D_8015BC00, lightPos.x, lightPos.y, lightPos.z, 0xFF, 0xFF, 0xFF, 500.0f * spD4);

        CLOSE_DISPS(globalCtx->state.gfxCtx, "../z_actor.c", 5474);
    }
}
#else
#pragma GLOBAL_ASM("asm/non_matchings/code/z_actor/func_8002FBAC.s")
#endif

void func_80030488(GlobalContext* globalCtx) {
    LightContext_RemoveLight(globalCtx, &globalCtx->lightCtx, D_8015BC10);
}

void func_800304B0(GlobalContext* globalCtx) {
    if (globalCtx->actorCtx.unk_03 != 0) {
        globalCtx->actorCtx.unk_03 = 0;
        func_800876C8(globalCtx);
    }
}

// Actor_InitContext
void func_800304DC(GlobalContext* globalCtx, ActorContext* actorCtx, ActorEntry* actorEntry) {
    ActorOverlay* overlayEntry;
    SavedSceneFlags* savedSceneFlags;
    s32 i;

    savedSceneFlags = &gSaveContext.sceneFlags[globalCtx->sceneNum];

    bzero(actorCtx, sizeof(*actorCtx));

    ActorOverlayTable_Init();
    Matrix_MtxFCopy(&globalCtx->mf_11DA0, &gMtxFClear);
    Matrix_MtxFCopy(&globalCtx->mf_11D60, &gMtxFClear);

    overlayEntry = &gActorOverlayTable[0];
    for (i = 0; i < ARRAY_COUNT(gActorOverlayTable); i++) {
        overlayEntry->loadedRamAddr = NULL;
        overlayEntry->nbLoaded = 0;
        overlayEntry++;
    }

    actorCtx->flags.chest = savedSceneFlags->chest;
    actorCtx->flags.swch = savedSceneFlags->swch;
    actorCtx->flags.clear = savedSceneFlags->clear;
    actorCtx->flags.collect = savedSceneFlags->collect;

    func_8002CDE4(globalCtx, &actorCtx->titleCtx);

    actorCtx->absoluteSpace = NULL;

    Actor_SpawnEntry(actorCtx, actorEntry, globalCtx);
    func_8002C0C0(&actorCtx->targetCtx, actorCtx->actorLists[ACTORCAT_PLAYER].head, globalCtx);
    func_8002FA60(globalCtx);
}

u32 D_80116068[] = {
    0x100000C0, 0x100000C0, 0x00000000, 0x100004C0, 0x00000080, 0x300000C0,
    0x10000080, 0x00000000, 0x300000C0, 0x100004C0, 0x00000000, 0x100000C0,
};

void Actor_UpdateAll(GlobalContext* globalCtx, ActorContext* actorCtx) {
    Actor* refActor;
    Actor* actor;
    Player* player;
    u32* sp80;
    u32 unkFlag;
    u32 unkCondition;
    Actor* sp74;
    ActorEntry* actorEntry;
    s32 i;

    player = PLAYER;

    if (0) {
        // This assert is optimized out but it exists due to its presence in rodata
        if (gMaxActorId != ACTOR_ID_MAX) {
            __assert("MaxProfile == ACTOR_DLF_MAX", "../z_actor.c", UNK_LINE);
        }
    }

    sp74 = NULL;
    unkFlag = 0;

    if (globalCtx->nbSetupActors != 0) {
        actorEntry = &globalCtx->setupActorList[0];
        for (i = 0; i < globalCtx->nbSetupActors; i++) {
            Actor_SpawnEntry(&globalCtx->actorCtx, actorEntry++, globalCtx);
        }
        globalCtx->nbSetupActors = 0;
    }

    if (actorCtx->unk_02 != 0) {
        actorCtx->unk_02--;
    }

    if (KREG(0) == -100) {
        refActor = &PLAYER->actor;
        KREG(0) = 0;
        Actor_Spawn(&globalCtx->actorCtx, globalCtx, ACTOR_EN_CLEAR_TAG, refActor->world.pos.x,
                    refActor->world.pos.y + 100.0f, refActor->world.pos.z, 0, 0, 0, 1);
    }

    sp80 = &D_80116068[0];

    if (player->stateFlags2 & 0x8000000) {
        unkFlag = 0x2000000;
    }

    if ((player->stateFlags1 & 0x40) && ((player->actor.textId & 0xFF00) != 0x600)) {
        sp74 = player->targetActor;
    }

    for (i = 0; i < ARRAY_COUNT(actorCtx->actorLists); i++, sp80++) {
        unkCondition = (*sp80 & player->stateFlags1);

        actor = actorCtx->actorLists[i].head;
        while (actor != NULL) {
            if (actor->world.pos.y < -25000.0f) {
                actor->world.pos.y = -25000.0f;
            }

            actor->sfx = 0;

            if (actor->init != NULL) {
                if (Object_IsLoaded(&globalCtx->objectCtx, actor->objBankIndex)) {
                    Actor_SetObjectDependency(globalCtx, actor);
                    actor->init(actor, globalCtx);
                    actor->init = NULL;
                }
                actor = actor->next;
            } else if (!Object_IsLoaded(&globalCtx->objectCtx, actor->objBankIndex)) {
                Actor_Kill(actor);
                actor = actor->next;
            } else if ((unkFlag && !(actor->flags & unkFlag)) ||
                       (!unkFlag && unkCondition && (sp74 != actor) && (actor != player->naviActor) &&
                        (actor != player->heldActor) && (&player->actor != actor->parent))) {
                CollisionCheck_ResetDamage(&actor->colChkInfo);
                actor = actor->next;
            } else if (actor->update == NULL) {
                if (!actor->isDrawn) {
                    actor = Actor_Delete(&globalCtx->actorCtx, actor, globalCtx);
                } else {
                    Actor_Destroy(actor, globalCtx);
                    actor = actor->next;
                }
            } else {
                Math_Vec3f_Copy(&actor->prevPos, &actor->world.pos);
                actor->xzDistToPlayer = Actor_WorldDistXZToActor(actor, &player->actor);
                actor->yDistToPlayer = Actor_HeightDiff(actor, &player->actor);
                actor->xyzDistToPlayerSq = SQ(actor->xzDistToPlayer) + SQ(actor->yDistToPlayer);

                actor->yawTowardsPlayer = Actor_WorldYawTowardActor(actor, &player->actor);
                actor->flags &= ~0x1000000;

                if ((DECR(actor->freezeTimer) == 0) && (actor->flags & 0x50)) {
                    if (actor == player->unk_664) {
                        actor->isTargeted = true;
                    } else {
                        actor->isTargeted = false;
                    }

                    if ((actor->targetPriority != 0) && (player->unk_664 == NULL)) {
                        actor->targetPriority = 0;
                    }

                    Actor_SetObjectDependency(globalCtx, actor);
                    if (actor->colorFilterTimer != 0) {
                        actor->colorFilterTimer--;
                    }
                    actor->update(actor, globalCtx);
                    func_8003F8EC(globalCtx, &globalCtx->colCtx.dyna, actor);
                }

                CollisionCheck_ResetDamage(&actor->colChkInfo);

                actor = actor->next;
            }
        }

        if (i == ACTORCAT_BG) {
            DynaPoly_Setup(globalCtx, &globalCtx->colCtx.dyna);
        }
    }

    actor = player->unk_664;

    if ((actor != NULL) && (actor->update == NULL)) {
        actor = NULL;
        func_8008EDF0(player);
    }

    if ((actor == NULL) || (player->unk_66C < 5)) {
        actor = NULL;
        if (actorCtx->targetCtx.unk_4B != 0) {
            actorCtx->targetCtx.unk_4B = 0;
            func_80078884(NA_SE_SY_LOCK_OFF);
        }
    }

    func_8002C7BC(&actorCtx->targetCtx, player, actor, globalCtx);
    TitleCard_Update(globalCtx, &actorCtx->titleCtx);
    DynaPoly_UpdateBgActorTransforms(globalCtx, &globalCtx->colCtx.dyna);
}

void Actor_FaultPrint(Actor* actor, char* command) {
    ActorOverlay* overlayEntry;
    char* name;

    if ((actor == NULL) || (actor->overlayEntry == NULL)) {
        FaultDrawer_SetCursor(48, 24);
        FaultDrawer_Printf("ACTOR NAME is NULL");
    }

    overlayEntry = actor->overlayEntry;
    name = overlayEntry->name != NULL ? overlayEntry->name : "";

    // Translates to: "ACTOR NAME(%08x:%s)"
    osSyncPrintf("アクターの名前(%08x:%s)\n", actor, name);

    if (command != NULL) {
        // Translates to: "COMMAND:%s"
        osSyncPrintf("コメント:%s\n", command);
    }

    FaultDrawer_SetCursor(48, 24);
    FaultDrawer_Printf("ACTOR NAME %08x:%s", actor, name);
}

void Actor_Draw(GlobalContext* globalCtx, Actor* actor) {
    FaultClient faultClient;
    Lights* lights;

    Fault_AddClient(&faultClient, Actor_FaultPrint, actor, "Actor_draw");

    OPEN_DISPS(globalCtx->state.gfxCtx, "../z_actor.c", 6035);

    lights = LightContext_NewLights(&globalCtx->lightCtx, globalCtx->state.gfxCtx);

    Lights_BindAll(lights, globalCtx->lightCtx.listHead, (actor->flags & 0x400000) ? NULL : &actor->world.pos);
    Lights_Draw(lights, globalCtx->state.gfxCtx);

    if (actor->flags & 0x1000) {
        func_800D1694(actor->world.pos.x + globalCtx->mainCamera.skyboxOffset.x,
                      actor->world.pos.y +
                          (f32)((actor->shape.yOffset * actor->scale.y) + globalCtx->mainCamera.skyboxOffset.y),
                      actor->world.pos.z + globalCtx->mainCamera.skyboxOffset.z, &actor->shape.rot);
    } else {
        func_800D1694(actor->world.pos.x, actor->world.pos.y + (actor->shape.yOffset * actor->scale.y),
                      actor->world.pos.z, &actor->shape.rot);
    }

    Matrix_Scale(actor->scale.x, actor->scale.y, actor->scale.z, MTXMODE_APPLY);
    Actor_SetObjectDependency(globalCtx, actor);

    gSPSegment(POLY_OPA_DISP++, 0x06, globalCtx->objectCtx.status[actor->objBankIndex].segment);
    gSPSegment(POLY_XLU_DISP++, 0x06, globalCtx->objectCtx.status[actor->objBankIndex].segment);

    if (actor->colorFilterTimer != 0) {
        Color_RGBA8 sp2C = { 0, 0, 0, 255 };

        if (actor->colorFilterParams & 0x8000) {
            sp2C.r = sp2C.g = sp2C.b = ((actor->colorFilterParams & 0x1F00) >> 5) | 7;
        } else if (actor->colorFilterParams & 0x4000) {
            sp2C.r = ((actor->colorFilterParams & 0x1F00) >> 5) | 7;
        } else {
            sp2C.b = ((actor->colorFilterParams & 0x1F00) >> 5) | 7;
        }

        if (actor->colorFilterParams & 0x2000) {
            func_80026860(globalCtx, &sp2C, actor->colorFilterTimer, actor->colorFilterParams & 0xFF);
        } else {
            func_80026400(globalCtx, &sp2C, actor->colorFilterTimer, actor->colorFilterParams & 0xFF);
        }
    }

    actor->draw(actor, globalCtx);

    if (actor->colorFilterTimer != 0) {
        if (actor->colorFilterParams & 0x2000) {
            func_80026A6C(globalCtx);
        } else {
            func_80026608(globalCtx);
        }
    }

    if (actor->shape.shadowDraw != NULL) {
        actor->shape.shadowDraw(actor, lights, globalCtx);
    }

    CLOSE_DISPS(globalCtx->state.gfxCtx, "../z_actor.c", 6119);

    Fault_RemoveClient(&faultClient);
}

void func_80030ED8(Actor* actor) {
    if (actor->flags & 0x80000) {
        Audio_PlaySoundGeneral(actor->sfx, &actor->projectedPos, 4, &D_801333E0, &D_801333E0, &D_801333E8);
    } else if (actor->flags & 0x100000) {
        func_80078884(actor->sfx);
    } else if (actor->flags & 0x200000) {
        func_800788CC(actor->sfx);
    } else if (actor->flags & 0x10000000) {
        func_800F4C58(&D_801333D4, NA_SE_SY_TIMER - SFX_FLAG, (s8)(actor->sfx - 1));
    } else {
        func_80078914(&actor->projectedPos, actor->sfx);
    }
}

void func_80030FA8(GraphicsContext* gfxCtx) {
    OPEN_DISPS(gfxCtx, "../z_actor.c", 6161);

    gDPLoadTextureBlock(POLY_XLU_DISP++, gUnknownCircle5Tex, G_IM_FMT_I, G_IM_SIZ_8b, 64, 64, 0,
                        G_TX_MIRROR | G_TX_CLAMP, G_TX_MIRROR | G_TX_CLAMP, 6, 6, G_TX_NOLOD, G_TX_NOLOD);

    gDPSetTileSize(POLY_XLU_DISP++, G_TX_RENDERTILE, 384, 224, 892, 732);
    gSPTextureRectangle(POLY_XLU_DISP++, 0, 0, 1280, 960, G_TX_RENDERTILE, 2240, 1600, 576, 597);
    gDPPipeSync(POLY_XLU_DISP++);

    CLOSE_DISPS(gfxCtx, "../z_actor.c", 6183);
}

void func_8003115C(GlobalContext* globalCtx, s32 nbInvisibleActors, Actor** invisibleActors) {
    Actor** invisibleActor;
    GraphicsContext* gfxCtx;
    s32 i;

    gfxCtx = globalCtx->state.gfxCtx;

    OPEN_DISPS(gfxCtx, "../z_actor.c", 6197);

    // Translates to: "MAGIC LENS START"
    gDPNoOpString(POLY_OPA_DISP++, "魔法のメガネ START", 0);

    gDPPipeSync(POLY_XLU_DISP++);

    if (globalCtx->roomCtx.curRoom.showInvisActors == 0) {
        gDPSetOtherMode(POLY_XLU_DISP++,
                        G_AD_DISABLE | G_CD_MAGICSQ | G_CK_NONE | G_TC_FILT | G_TF_BILERP | G_TT_NONE | G_TL_TILE |
                            G_TD_CLAMP | G_TP_NONE | G_CYC_1CYCLE | G_PM_NPRIMITIVE,
                        G_AC_THRESHOLD | G_ZS_PRIM | Z_UPD | G_RM_CLD_SURF | G_RM_CLD_SURF2);
        gDPSetCombineMode(POLY_XLU_DISP++, G_CC_MODULATEIA_PRIM, G_CC_MODULATEIA_PRIM);
        gDPSetPrimColor(POLY_XLU_DISP++, 0, 0, 255, 0, 0, 255);
    } else {
        gDPSetOtherMode(POLY_XLU_DISP++,
                        G_AD_DISABLE | G_CD_MAGICSQ | G_CK_NONE | G_TC_FILT | G_TF_BILERP | G_TT_NONE | G_TL_TILE |
                            G_TD_CLAMP | G_TP_NONE | G_CYC_1CYCLE | G_PM_NPRIMITIVE,
                        G_AC_THRESHOLD | G_ZS_PRIM | Z_UPD | IM_RD | CVG_DST_SAVE | ZMODE_OPA | FORCE_BL |
                            GBL_c1(G_BL_CLR_BL, G_BL_0, G_BL_CLR_MEM, G_BL_1MA) |
                            GBL_c2(G_BL_CLR_BL, G_BL_0, G_BL_CLR_MEM, G_BL_1MA));
        gDPSetCombineLERP(POLY_XLU_DISP++, PRIMITIVE, TEXEL0, PRIM_LOD_FRAC, 0, PRIMITIVE, TEXEL0, PRIM_LOD_FRAC, 0,
                          PRIMITIVE, TEXEL0, PRIM_LOD_FRAC, 0, PRIMITIVE, TEXEL0, PRIM_LOD_FRAC, 0);
        gDPSetPrimColor(POLY_XLU_DISP++, 0, 0xFF, 74, 74, 74, 74);
    }

    gDPSetPrimDepth(POLY_XLU_DISP++, 0, 0);

    func_80030FA8(gfxCtx);

    // Translates to: "MAGIC LENS INVISIBLE ACTOR DISPLAY START"
    gDPNoOpString(POLY_OPA_DISP++, "魔法のメガネ 見えないＡcｔｏｒ表示 START", nbInvisibleActors);

    invisibleActor = &invisibleActors[0];
    for (i = 0; i < nbInvisibleActors; i++) {
        // Translates to: "MAGIC LENS INVISIBLE ACTOR DISPLAY"
        gDPNoOpString(POLY_OPA_DISP++, "魔法のメガネ 見えないＡcｔｏｒ表示", i);
        Actor_Draw(globalCtx, *(invisibleActor++));
    }

    // Translates to: "MAGIC LENS INVISIBLE ACTOR DISPLAY END"
    gDPNoOpString(POLY_OPA_DISP++, "魔法のメガネ 見えないＡcｔｏｒ表示 END", nbInvisibleActors);

    if (globalCtx->roomCtx.curRoom.showInvisActors != 0) {
        // Translates to: "BLUE SPECTACLES (EXTERIOR)"
        gDPNoOpString(POLY_OPA_DISP++, "青い眼鏡(外側)", 0);

        gDPPipeSync(POLY_XLU_DISP++);

        gDPSetOtherMode(POLY_XLU_DISP++,
                        G_AD_DISABLE | G_CD_MAGICSQ | G_CK_NONE | G_TC_FILT | G_TF_BILERP | G_TT_NONE | G_TL_TILE |
                            G_TD_CLAMP | G_TP_NONE | G_CYC_1CYCLE | G_PM_NPRIMITIVE,
                        G_AC_THRESHOLD | G_ZS_PRIM | G_RM_CLD_SURF | G_RM_CLD_SURF2);
        gDPSetCombineMode(POLY_XLU_DISP++, G_CC_MODULATEIA_PRIM, G_CC_MODULATEIA_PRIM);
        gDPSetPrimColor(POLY_XLU_DISP++, 0, 0, 255, 0, 0, 255);

        func_80030FA8(gfxCtx);

        // Translates to: "BLUE SPECTACLES (EXTERIOR)"
        gDPNoOpString(POLY_OPA_DISP++, "青い眼鏡(外側)", 1);
    }

    // Translates to: "MAGIC LENS END"
    gDPNoOpString(POLY_OPA_DISP++, "魔法のメガネ END", 0);

    CLOSE_DISPS(gfxCtx, "../z_actor.c", 6284);
}

s32 func_800314B0(GlobalContext* globalCtx, Actor* actor) {
    return func_800314D4(globalCtx, actor, &actor->projectedPos, actor->projectedW);
}

s32 func_800314D4(GlobalContext* globalCtx, Actor* actor, Vec3f* arg2, f32 arg3) {
    f32 var;

    if ((arg2->z > -actor->uncullZoneScale) && (arg2->z < (actor->uncullZoneForward + actor->uncullZoneScale))) {
        var = (arg3 < 1.0f) ? 1.0f : 1.0f / arg3;

        if ((((fabsf(arg2->x) - actor->uncullZoneScale) * var) < 1.0f) &&
            (((arg2->y + actor->uncullZoneDownward) * var) > -1.0f) &&
            (((arg2->y - actor->uncullZoneScale) * var) < 1.0f)) {
            return 1;
        }
    }

    return 0;
}

void func_800315AC(GlobalContext* globalCtx, ActorContext* actorCtx) {
    s32 invisibleActorCounter;
    Actor* invisibleActors[INVISIBLE_ACTOR_MAX];
    ActorListEntry* actorListEntry;
    Actor* actor;
    s32 i;

    invisibleActorCounter = 0;

    OPEN_DISPS(globalCtx->state.gfxCtx, "../z_actor.c", 6336);

    actorListEntry = &actorCtx->actorLists[0];

    for (i = 0; i < ARRAY_COUNT(actorCtx->actorLists); i++, actorListEntry++) {
        actor = actorListEntry->head;

        while (actor != NULL) {
            ActorOverlay* overlayEntry = actor->overlayEntry;
            char* actorName = overlayEntry->name != NULL ? overlayEntry->name : "";

            gDPNoOpString(POLY_OPA_DISP++, actorName, i);
            gDPNoOpString(POLY_XLU_DISP++, actorName, i);

            HREG(66) = i;

            if ((HREG(64) != 1) || ((HREG(65) != -1) && (HREG(65) != HREG(66))) || (HREG(68) == 0)) {
                SkinMatrix_Vec3fMtxFMultXYZW(&globalCtx->mf_11D60, &actor->world.pos, &actor->projectedPos,
                                             &actor->projectedW);
            }

            if ((HREG(64) != 1) || ((HREG(65) != -1) && (HREG(65) != HREG(66))) || (HREG(69) == 0)) {
                if (actor->sfx != 0) {
                    func_80030ED8(actor);
                }
            }

            if ((HREG(64) != 1) || ((HREG(65) != -1) && (HREG(65) != HREG(66))) || (HREG(70) == 0)) {
                if (func_800314B0(globalCtx, actor)) {
                    actor->flags |= 0x40;
                } else {
                    actor->flags &= ~0x40;
                }
            }

            actor->isDrawn = false;

            if ((HREG(64) != 1) || ((HREG(65) != -1) && (HREG(65) != HREG(66))) || (HREG(71) == 0)) {
                if ((actor->init == NULL) && (actor->draw != NULL) && (actor->flags & 0x60)) {
                    if ((actor->flags & 0x80) &&
                        ((globalCtx->roomCtx.curRoom.showInvisActors == 0) || (globalCtx->actorCtx.unk_03 != 0) ||
                         (actor->room != globalCtx->roomCtx.curRoom.num))) {
                        if (invisibleActorCounter >= INVISIBLE_ACTOR_MAX) {
                            __assert("invisible_actor_counter < INVISIBLE_ACTOR_MAX", "../z_actor.c", 6464);
                        }
                        invisibleActors[invisibleActorCounter] = actor;
                        invisibleActorCounter++;
                    } else {
                        if ((HREG(64) != 1) || ((HREG(65) != -1) && (HREG(65) != HREG(66))) || (HREG(72) == 0)) {
                            Actor_Draw(globalCtx, actor);
                            actor->isDrawn = true;
                        }
                    }
                }
            }

            actor = actor->next;
        }
    }

    if ((HREG(64) != 1) || (HREG(73) != 0)) {
        Effect_DrawAll(globalCtx->state.gfxCtx);
    }

    if ((HREG(64) != 1) || (HREG(74) != 0)) {
        EffectSs_DrawAll(globalCtx);
    }

    if ((HREG(64) != 1) || (HREG(72) != 0)) {
        if (globalCtx->actorCtx.unk_03 != 0) {
            func_8003115C(globalCtx, invisibleActorCounter, invisibleActors);
            if ((globalCtx->csCtx.state != 0) || Player_InCsMode(globalCtx)) {
                func_800304B0(globalCtx);
            }
        }
    }

    func_8002FBAC(globalCtx);

    if (IREG(32) == 0) {
        Lights_DrawGlow(globalCtx);
    }

    if ((HREG(64) != 1) || (HREG(75) != 0)) {
        TitleCard_Draw(globalCtx, &actorCtx->titleCtx);
    }

    if ((HREG(64) != 1) || (HREG(76) != 0)) {
        CollisionCheck_DrawCollision(globalCtx, &globalCtx->colChkCtx);
    }

    CLOSE_DISPS(globalCtx->state.gfxCtx, "../z_actor.c", 6563);
}

void func_80031A28(GlobalContext* globalCtx, ActorContext* actorCtx) {
    Actor* actor;
    s32 i;

    for (i = 0; i < ARRAY_COUNT(actorCtx->actorLists); i++) {
        actor = actorCtx->actorLists[i].head;
        while (actor != NULL) {
            if (!Object_IsLoaded(&globalCtx->objectCtx, actor->objBankIndex)) {
                Actor_Kill(actor);
            }
            actor = actor->next;
        }
    }
}

u8 sEnemyActorCategories[] = { ACTORCAT_ENEMY, ACTORCAT_BOSS };

void Actor_FreezeAllEnemies(GlobalContext* globalCtx, ActorContext* actorCtx, s32 duration) {
    Actor* actor;
    s32 i;

    for (i = 0; i < ARRAY_COUNT(sEnemyActorCategories); i++) {
        actor = actorCtx->actorLists[sEnemyActorCategories[i]].head;
        while (actor != NULL) {
            actor->freezeTimer = duration;
            actor = actor->next;
        }
    }
}

void func_80031B14(GlobalContext* globalCtx, ActorContext* actorCtx) {
    Actor* actor;
    s32 i;

    for (i = 0; i < ARRAY_COUNT(actorCtx->actorLists); i++) {
        actor = actorCtx->actorLists[i].head;
        while (actor != NULL) {
            if ((actor->room >= 0) && (actor->room != globalCtx->roomCtx.curRoom.num) &&
                (actor->room != globalCtx->roomCtx.prevRoom.num)) {
                if (!actor->isDrawn) {
                    actor = Actor_Delete(actorCtx, actor, globalCtx);
                } else {
                    Actor_Kill(actor);
                    Actor_Destroy(actor, globalCtx);
                    actor = actor->next;
                }
            } else {
                actor = actor->next;
            }
        }
    }

    CollisionCheck_ClearContext(globalCtx, &globalCtx->colChkCtx);
    actorCtx->flags.tempClear = 0;
    actorCtx->flags.tempSwch &= 0xFFFFFF;
    globalCtx->msgCtx.unk_E3F4 = 0;
}

// Actor_CleanupContext
void func_80031C3C(ActorContext* actorCtx, GlobalContext* globalCtx) {
    Actor* actor;
    s32 i;

    for (i = 0; i < ARRAY_COUNT(actorCtx->actorLists); i++) {
        actor = actorCtx->actorLists[i].head;
        while (actor != NULL) {
            Actor_Delete(actorCtx, actor, globalCtx);
            actor = actorCtx->actorLists[i].head;
        }
    }

    if (HREG(20) != 0) {
        // Translates to: "ABSOLUTE MAGIC FIELD DEALLOCATION"
        osSyncPrintf("絶対魔法領域解放\n");
    }

    if (actorCtx->absoluteSpace != NULL) {
        ZeldaArena_FreeDebug(actorCtx->absoluteSpace, "../z_actor.c", 6731);
        actorCtx->absoluteSpace = NULL;
    }

    Gameplay_SaveSceneFlags(globalCtx);
    func_80030488(globalCtx);
    ActorOverlayTable_Cleanup();
}

/**
 * Adds a given actor instance at the front of the actor list of the specified category.
 * Also sets the actor instance as being of that category.
 */
void Actor_AddToCategory(ActorContext* actorCtx, Actor* actorToAdd, u8 actorCategory) {
    Actor* prevHead;

    actorToAdd->category = actorCategory;

    actorCtx->total++;
    actorCtx->actorLists[actorCategory].length++;
    prevHead = actorCtx->actorLists[actorCategory].head;

    if (prevHead != NULL) {
        prevHead->prev = actorToAdd;
    }

    actorCtx->actorLists[actorCategory].head = actorToAdd;
    actorToAdd->next = prevHead;
}

/**
 * Removes a given actor instance from its actor list.
 * Also sets the temp clear flag of the current room if the actor removed was the last enemy loaded.
 */
Actor* Actor_RemoveFromCategory(GlobalContext* globalCtx, ActorContext* actorCtx, Actor* actorToRemove) {
    Actor* newHead;

    actorCtx->total--;
    actorCtx->actorLists[actorToRemove->category].length--;

    if (actorToRemove->prev != NULL) {
        actorToRemove->prev->next = actorToRemove->next;
    } else {
        actorCtx->actorLists[actorToRemove->category].head = actorToRemove->next;
    }

    newHead = actorToRemove->next;

    if (newHead != NULL) {
        newHead->prev = actorToRemove->prev;
    }

    actorToRemove->next = NULL;
    actorToRemove->prev = NULL;

    if ((actorToRemove->room == globalCtx->roomCtx.curRoom.num) && (actorToRemove->category == ACTORCAT_ENEMY) &&
        (actorCtx->actorLists[ACTORCAT_ENEMY].length == 0)) {
        Flags_SetTempClear(globalCtx, globalCtx->roomCtx.curRoom.num);
    }

    return newHead;
}

void Actor_FreeOverlay(ActorOverlay* actorOverlay) {
    osSyncPrintf(VT_FGCOL(CYAN));

    if (actorOverlay->nbLoaded == 0) {
        if (HREG(20) != 0) {
            // Translates to: "ACTOR CLIENT IS NOW 0"
            osSyncPrintf("アクタークライアントが０になりました\n");
        }

        if (actorOverlay->loadedRamAddr != NULL) {
            if (actorOverlay->allocType & ALLOCTYPE_PERMANENT) {
                if (HREG(20) != 0) {
                    // Translates to: "OVERLAY WILL NOT BE DEALLOCATED"
                    osSyncPrintf("オーバーレイ解放しません\n");
                }
            } else if (actorOverlay->allocType & ALLOCTYPE_ABSOLUTE) {
                if (HREG(20) != 0) {
                    // Translates to: "ABSOLUTE MAGIC FIELD RESERVED, SO DEALLOCATION WILL NOT OCCUR"
                    osSyncPrintf("絶対魔法領域確保なので解放しません\n");
                }
                actorOverlay->loadedRamAddr = NULL;
            } else {
                if (HREG(20) != 0) {
                    // Translates to: "OVERLAY DEALLOCATED"
                    osSyncPrintf("オーバーレイ解放します\n");
                }
                ZeldaArena_FreeDebug(actorOverlay->loadedRamAddr, "../z_actor.c", 6834);
                actorOverlay->loadedRamAddr = NULL;
            }
        }
    } else if (HREG(20) != 0) {
        // Translates to: "%d OF ACTOR CLIENT REMAINS"
        osSyncPrintf("アクタークライアントはあと %d 残っています\n", actorOverlay->nbLoaded);
    }

    osSyncPrintf(VT_RST);
}

Actor* Actor_Spawn(ActorContext* actorCtx, GlobalContext* globalCtx, s16 actorId, f32 posX, f32 posY, f32 posZ,
                   s16 rotX, s16 rotY, s16 rotZ, s16 params) {
    s32 pad;
    Actor* actor;
    ActorInit* actorInit;
    s32 objBankIndex;
    ActorOverlay* overlayEntry;
    u32 temp;
    char* name;
    u32 overlaySize;

    overlayEntry = &gActorOverlayTable[actorId];

    if (actorId >= ACTOR_ID_MAX) {
        __assert("profile < ACTOR_DLF_MAX", "../z_actor.c", 6883);
    }

    name = overlayEntry->name != NULL ? overlayEntry->name : "";
    overlaySize = (u32)overlayEntry->vramEnd - (u32)overlayEntry->vramStart;

    if (HREG(20) != 0) {
        // Translates to: "ACTOR CLASS ADDITION [%d:%s]"
        osSyncPrintf("アクタークラス追加 [%d:%s]\n", actorId, name);
    }

    if (actorCtx->total > ACTOR_NUMBER_MAX) {
        // Translates to: "Ａｃｔｏｒ SET NUMBER EXCEEDED"
        osSyncPrintf(VT_COL(YELLOW, BLACK) "Ａｃｔｏｒセット数オーバー\n" VT_RST);
        return NULL;
    }

    if (overlayEntry->vramStart == 0) {
        if (HREG(20) != 0) {
            // Translates to: "NOT AN OVERLAY"
            osSyncPrintf("オーバーレイではありません\n");
        }

        actorInit = overlayEntry->initInfo;
    } else {
        if (overlayEntry->loadedRamAddr != NULL) {
            if (HREG(20) != 0) {
                // Translates to: "ALREADY LOADED"
                osSyncPrintf("既にロードされています\n");
            }
        } else {
            if (overlayEntry->allocType & ALLOCTYPE_ABSOLUTE) {
                if (overlaySize > AM_FIELD_SIZE) {
                    __assert("actor_segsize <= AM_FIELD_SIZE", "../z_actor.c", 6934);
                }

                if (actorCtx->absoluteSpace == NULL) {
                    // Translates to: "AMF: ABSOLUTE MAGIC FIELD"
                    actorCtx->absoluteSpace = ZeldaArena_MallocRDebug(AM_FIELD_SIZE, "AMF:絶対魔法領域", 0);
                    if (HREG(20) != 0) {
                        // Translates to: "ABSOLUTE MAGIC FIELD RESERVATION - %d BYTES RESERVED"
                        osSyncPrintf("絶対魔法領域確保 %d バイト確保\n", AM_FIELD_SIZE);
                    }
                }

                overlayEntry->loadedRamAddr = actorCtx->absoluteSpace;
            } else if (overlayEntry->allocType & ALLOCTYPE_PERMANENT) {
                overlayEntry->loadedRamAddr = ZeldaArena_MallocRDebug(overlaySize, name, 0);
            } else {
                overlayEntry->loadedRamAddr = ZeldaArena_MallocDebug(overlaySize, name, 0);
            }

            if (overlayEntry->loadedRamAddr == NULL) {
                // Translates to: "CANNOT RESERVE ACTOR PROGRAM MEMORY"
                osSyncPrintf(VT_COL(RED, WHITE) "Ａｃｔｏｒプログラムメモリが確保できません\n" VT_RST);
                return NULL;
            }

            Overlay_Load(overlayEntry->vromStart, overlayEntry->vromEnd, overlayEntry->vramStart, overlayEntry->vramEnd,
                         overlayEntry->loadedRamAddr);

            osSyncPrintf(VT_FGCOL(GREEN));
            osSyncPrintf("OVL(a):Seg:%08x-%08x Ram:%08x-%08x Off:%08x %s\n", overlayEntry->vramStart,
                         overlayEntry->vramEnd, overlayEntry->loadedRamAddr,
                         (u32)overlayEntry->loadedRamAddr + (u32)overlayEntry->vramEnd - (u32)overlayEntry->vramStart,
                         (u32)overlayEntry->vramStart - (u32)overlayEntry->loadedRamAddr, name);
            osSyncPrintf(VT_RST);

            overlayEntry->nbLoaded = 0;
        }

        actorInit = (void*)(u32)((overlayEntry->initInfo != NULL)
                                     ? (void*)((u32)overlayEntry->initInfo -
                                               (s32)((u32)overlayEntry->vramStart - (u32)overlayEntry->loadedRamAddr))
                                     : NULL);
    }

    objBankIndex = Object_GetIndex(&globalCtx->objectCtx, actorInit->objectId);

    if ((objBankIndex < 0) ||
        ((actorInit->category == ACTORCAT_ENEMY) && (Flags_GetClear(globalCtx, globalCtx->roomCtx.curRoom.num)))) {
        // Translates to: "NO DATA BANK!! <DATA BANK＝%d> (profilep->bank=%d)"
        osSyncPrintf(VT_COL(RED, WHITE) "データバンク無し！！<データバンク＝%d>(profilep->bank=%d)\n" VT_RST,
                     objBankIndex, actorInit->objectId);
        Actor_FreeOverlay(overlayEntry);
        return NULL;
    }

    actor = ZeldaArena_MallocDebug(actorInit->instanceSize, name, 1);

    if (actor == NULL) {
        // Translates to: "ACTOR CLASS CANNOT BE RESERVED! %s <SIZE＝%d BYTES>"
        osSyncPrintf(VT_COL(RED, WHITE) "Ａｃｔｏｒクラス確保できません！ %s <サイズ＝%dバイト>\n", VT_RST, name,
                     actorInit->instanceSize);
        Actor_FreeOverlay(overlayEntry);
        return NULL;
    }

    if (overlayEntry->nbLoaded >= 255) {
        __assert("actor_dlftbl->clients < 255", "../z_actor.c", 7031);
    }

    overlayEntry->nbLoaded++;

    if (HREG(20) != 0) {
        // Translates to: "ACTOR CLIENT No. %d"
        osSyncPrintf("アクタークライアントは %d 個目です\n", overlayEntry->nbLoaded);
    }

    Lib_MemSet((u8*)actor, actorInit->instanceSize, 0);
    actor->overlayEntry = overlayEntry;
    actor->id = actorInit->id;
    actor->flags = actorInit->flags;

    if (actorInit->id == ACTOR_EN_PART) {
        actor->objBankIndex = rotZ;
        rotZ = 0;
    } else {
        actor->objBankIndex = objBankIndex;
    }

    actor->init = actorInit->init;
    actor->destroy = actorInit->destroy;
    actor->update = actorInit->update;
    actor->draw = actorInit->draw;
    actor->room = globalCtx->roomCtx.curRoom.num;
    actor->home.pos.x = posX;
    actor->home.pos.y = posY;
    actor->home.pos.z = posZ;
    actor->home.rot.x = rotX;
    actor->home.rot.y = rotY;
    actor->home.rot.z = rotZ;
    actor->params = params;

    Actor_AddToCategory(actorCtx, actor, actorInit->category);

    temp = gSegments[6];
    Actor_Init(actor, globalCtx);
    gSegments[6] = temp;

    return actor;
}

Actor* Actor_SpawnAsChild(ActorContext* actorCtx, Actor* parent, GlobalContext* globalCtx, s16 actorId, f32 posX,
                          f32 posY, f32 posZ, s16 rotX, s16 rotY, s16 rotZ, s16 params) {
    Actor* spawnedActor = Actor_Spawn(actorCtx, globalCtx, actorId, posX, posY, posZ, rotX, rotY, rotZ, params);
    if (spawnedActor == NULL) {
        return NULL;
    }

    parent->child = spawnedActor;
    spawnedActor->parent = parent;

    if (spawnedActor->room >= 0) {
        spawnedActor->room = parent->room;
    }

    return spawnedActor;
}

void Actor_SpawnTransitionActors(GlobalContext* globalCtx, ActorContext* actorCtx) {
    TransitionActorEntry* transitionActor;
    u8 nbTransitionActors;
    s32 i;

    transitionActor = globalCtx->transitionActorList;
    nbTransitionActors = globalCtx->nbTransitionActors;

    for (i = 0; i < nbTransitionActors; i++) {
        if (transitionActor->id >= 0) {
            if (((transitionActor->sides[0].room >= 0) &&
                 ((transitionActor->sides[0].room == globalCtx->roomCtx.curRoom.num) ||
                  (transitionActor->sides[0].room == globalCtx->roomCtx.prevRoom.num))) ||
                ((transitionActor->sides[1].room >= 0) &&
                 ((transitionActor->sides[1].room == globalCtx->roomCtx.curRoom.num) ||
                  (transitionActor->sides[1].room == globalCtx->roomCtx.prevRoom.num)))) {
                Actor_Spawn(actorCtx, globalCtx, (s16)(transitionActor->id & 0x1FFF), transitionActor->pos.x,
                            transitionActor->pos.y, transitionActor->pos.z, 0, transitionActor->rotY, 0,
                            (i << 0xA) + transitionActor->params);

                transitionActor->id = -transitionActor->id;
                nbTransitionActors = globalCtx->nbTransitionActors;
            }
        }
        transitionActor++;
    }
}

Actor* Actor_SpawnEntry(ActorContext* actorCtx, ActorEntry* actorEntry, GlobalContext* globalCtx) {
    return Actor_Spawn(actorCtx, globalCtx, actorEntry->id, actorEntry->pos.x, actorEntry->pos.y, actorEntry->pos.z,
                       actorEntry->rot.x, actorEntry->rot.y, actorEntry->rot.z, actorEntry->params);
}

Actor* Actor_Delete(ActorContext* actorCtx, Actor* actor, GlobalContext* globalCtx) {
    char* name;
    Player* player;
    Actor* newHead;
    ActorOverlay* overlayEntry;

    player = PLAYER;

    overlayEntry = actor->overlayEntry;
    name = overlayEntry->name != NULL ? overlayEntry->name : "";

    if (HREG(20) != 0) {
        // Translates to: "ACTOR CLASS DELETED [%s]"
        osSyncPrintf("アクタークラス削除 [%s]\n", name);
    }

    if ((player != NULL) && (actor == player->unk_664)) {
        func_8008EDF0(player);
        Camera_ChangeMode(Gameplay_GetCamera(globalCtx, Gameplay_GetActiveCamId(globalCtx)), 0);
    }

    if (actor == actorCtx->targetCtx.arrowPointedActor) {
        actorCtx->targetCtx.arrowPointedActor = NULL;
    }

    if (actor == actorCtx->targetCtx.unk_8C) {
        actorCtx->targetCtx.unk_8C = NULL;
    }

    if (actor == actorCtx->targetCtx.unk_90) {
        actorCtx->targetCtx.unk_90 = NULL;
    }

    func_800F89E8(&actor->projectedPos);
    Actor_Destroy(actor, globalCtx);

    newHead = Actor_RemoveFromCategory(globalCtx, actorCtx, actor);

    ZeldaArena_FreeDebug(actor, "../z_actor.c", 7242);

    if (overlayEntry->vramStart == 0) {
        if (HREG(20) != 0) {
            // Translates to: "NOT AN OVERLAY"
            osSyncPrintf("オーバーレイではありません\n");
        }
    } else {
        if (overlayEntry->loadedRamAddr == NULL) {
            __assert("actor_dlftbl->allocp != NULL", "../z_actor.c", 7251);
        }

        if (overlayEntry->nbLoaded <= 0) {
            __assert("actor_dlftbl->clients > 0", "../z_actor.c", 7252);
        }

        overlayEntry->nbLoaded--;
        Actor_FreeOverlay(overlayEntry);
    }

    return newHead;
}

s32 func_80032880(GlobalContext* globalCtx, Actor* actor) {
    s16 sp1E;
    s16 sp1C;

    func_8002F374(globalCtx, actor, &sp1E, &sp1C);

    return (sp1E > -20) && (sp1E < 340) && (sp1C > -160) && (sp1C < 400);
}

Actor* D_8015BBE8;
Actor* D_8015BBEC;
f32 D_8015BBF0;
f32 D_8015BBF4;
s32 D_8015BBF8;
s16 D_8015BBFC;

void func_800328D4(GlobalContext* globalCtx, ActorContext* actorCtx, Player* player, u32 actorCategory) {
    f32 var;
    Actor* actor;
    Actor* sp84;
    CollisionPoly* sp80;
    UNK_TYPE sp7C;
    Vec3f sp70;

    actor = actorCtx->actorLists[actorCategory].head;
    sp84 = player->unk_664;

    while (actor != NULL) {
        if ((actor->update != NULL) && ((Player*)actor != player) && ((actor->flags & 1) == 1)) {
            if ((actorCategory == ACTORCAT_ENEMY) && ((actor->flags & 5) == 5) &&
                (actor->xyzDistToPlayerSq < 250000.0f) && (actor->xyzDistToPlayerSq < D_8015BBF4)) {
                actorCtx->targetCtx.unk_90 = actor;
                D_8015BBF4 = actor->xyzDistToPlayerSq;
            }

            if (actor != sp84) {
                var = func_8002EFC0(actor, player, D_8015BBFC);
                if ((var < D_8015BBF0) && func_8002F090(actor, var) && func_80032880(globalCtx, actor) &&
                    (!BgCheck_CameraLineTest1(&globalCtx->colCtx, &player->actor.focus.pos, &actor->focus.pos, &sp70,
                                              &sp80, 1, 1, 1, 1, &sp7C) ||
                     SurfaceType_IsIgnoredByProjectiles(&globalCtx->colCtx, sp80, sp7C))) {
                    if (actor->targetPriority != 0) {
                        if (actor->targetPriority < D_8015BBF8) {
                            D_8015BBEC = actor;
                            D_8015BBF8 = actor->targetPriority;
                        }
                    } else {
                        D_8015BBE8 = actor;
                        D_8015BBF0 = var;
                    }
                }
            }
        }

        actor = actor->next;
    }
}

u8 D_801160A0[] = {
    ACTORCAT_BOSS,  ACTORCAT_ENEMY,  ACTORCAT_BG,   ACTORCAT_EXPLOSIVE, ACTORCAT_NPC,  ACTORCAT_ITEMACTION,
    ACTORCAT_CHEST, ACTORCAT_SWITCH, ACTORCAT_PROP, ACTORCAT_MISC,      ACTORCAT_DOOR, ACTORCAT_SWITCH,
};

Actor* func_80032AF0(GlobalContext* globalCtx, ActorContext* actorCtx, Actor** actorPtr, Player* player) {
    s32 i;
    u8* entry;

    D_8015BBE8 = D_8015BBEC = NULL;
    D_8015BBF0 = D_8015BBF4 = FLT_MAX;
    D_8015BBF8 = 0x7FFFFFFF;

    if (!Player_InCsMode(globalCtx)) {
        entry = &D_801160A0[0];

        actorCtx->targetCtx.unk_90 = NULL;
        D_8015BBFC = player->actor.shape.rot.y;

        for (i = 0; i < 3; i++) {
            func_800328D4(globalCtx, actorCtx, player, *entry);
            entry++;
        }

        if (D_8015BBE8 == NULL) {
            for (; i < ARRAY_COUNT(D_801160A0); i++) {
                func_800328D4(globalCtx, actorCtx, player, *entry);
                entry++;
            }
        }
    }

    if (D_8015BBE8 == 0) {
        *actorPtr = D_8015BBEC;
    } else {
        *actorPtr = D_8015BBE8;
    }

    return *actorPtr;
}

/**
 * Finds the first actor instance of a specified ID and category if there is one.
 */
Actor* Actor_Find(ActorContext* actorCtx, s32 actorId, s32 actorCategory) {
    Actor* actor = actorCtx->actorLists[actorCategory].head;

    while (actor != NULL) {
        if (actorId == actor->id) {
            return actor;
        }
        actor = actor->next;
    }

    return NULL;
}

void func_80032C7C(GlobalContext* globalCtx, Actor* actor) {
    globalCtx->actorCtx.unk_00 = 5;
    Audio_PlaySoundAtPosition(globalCtx, &actor->world.pos, 20, NA_SE_EN_LAST_DAMAGE);
}

s16 func_80032CB4(s16* arg0, s16 arg1, s16 arg2, s16 arg3) {
    if (DECR(arg0[1]) == 0) {
        arg0[1] = Rand_S16Offset(arg1, arg2);
    }

    if ((arg0[1] - arg3) > 0) {
        arg0[0] = 0;
    } else if (((arg0[1] - arg3) > -2) || (arg0[1] < 2)) {
        arg0[0] = 1;
    } else {
        arg0[0] = 2;
    }

    return arg0[0];
}

s16 func_80032D60(s16* arg0, s16 arg1, s16 arg2, s16 arg3) {
    if (DECR(arg0[1]) == 0) {
        arg0[1] = Rand_S16Offset(arg1, arg2);
        arg0[0]++;

        if ((arg0[0] % 3) == 0) {
            arg0[0] = (s32)(Rand_ZeroOne() * arg3) * 3;
        }
    }

    return arg0[0];
}

void func_80032E24(struct_80032E24* arg0, s32 arg1, GlobalContext* globalCtx) {
    u32 sp28;
    u32 sp24;
    u32 sp20;

    sp28 = (arg1 * sizeof(*arg0->unk_00)) + sizeof(*arg0->unk_00);
    arg0->unk_00 = ZeldaArena_MallocDebug(sp28, "../z_actor.c", 7540);
    if (arg0->unk_00 != NULL) {
        sp24 = (arg1 * sizeof(*arg0->unk_0C)) + sizeof(*arg0->unk_0C);
        arg0->unk_0C = ZeldaArena_MallocDebug(sp24, "../z_actor.c", 7543);
        if (arg0->unk_0C != NULL) {
            sp20 = (arg1 * sizeof(*arg0->unk_04)) + sizeof(*arg0->unk_04);
            arg0->unk_04 = ZeldaArena_MallocDebug(sp20, "../z_actor.c", 7546);
            if (arg0->unk_04 != NULL) {
                Lib_MemSet((u8*)arg0->unk_00, sp28, 0);
                Lib_MemSet((u8*)arg0->unk_0C, sp24, 0);
                Lib_MemSet((u8*)arg0->unk_04, sp20, 0);
                arg0->unk_10 = 1;
                return;
            }
        }
    }

    if (arg0->unk_00 != NULL) {
        ZeldaArena_FreeDebug(arg0->unk_00, "../z_actor.c", 7558);
    }

    if (arg0->unk_0C != NULL) {
        ZeldaArena_FreeDebug(arg0->unk_0C, "../z_actor.c", 7561);
    }

    if (arg0->unk_04 != NULL) {
        ZeldaArena_FreeDebug(arg0->unk_04, "../z_actor.c", 7564);
    }
}

void func_80032F54(struct_80032E24* arg0, s32 arg1, s32 arg2, s32 arg3, u32 arg4, Gfx** dList, s16 arg6) {
    GlobalContext* globalCtx = Effect_GetGlobalCtx();

    if ((globalCtx->actorCtx.unk_00 == 0) && (arg0->unk_10 > 0)) {
        if ((arg1 >= arg2) && (arg3 >= arg1) && (*dList != 0)) {
            arg0->unk_0C[arg0->unk_10] = *dList;
            Matrix_Get(&arg0->unk_00[arg0->unk_10]);
            arg0->unk_04[arg0->unk_10] = arg6;
            arg0->unk_10++;
        }

        if (arg1 != arg0->unk_14) {
            arg0->unk_08++;
        }

        if ((u32)arg0->unk_08 >= arg4) {
            arg0->unk_08 = arg0->unk_10 - 1;
            arg0->unk_10 = -1;
        }
    }

    arg0->unk_14 = arg1;
}

s32 func_8003305C(Actor* actor, struct_80032E24* arg1, GlobalContext* globalCtx, s16 params) {
    EnPart* spawnedEnPart;
    MtxF* mtx;
    s16 objBankIndex;

    if (arg1->unk_10 != -1) {
        return 0;
    }

    while (arg1->unk_08 > 0) {
        Matrix_Put(&arg1->unk_00[arg1->unk_08]);
        Matrix_Scale(1.0f / actor->scale.x, 1.0f / actor->scale.y, 1.0f / actor->scale.z, MTXMODE_APPLY);
        Matrix_Get(&arg1->unk_00[arg1->unk_08]);

        if (1) { // Necessary to match
            if (arg1->unk_04[arg1->unk_08] >= 0) {
                objBankIndex = arg1->unk_04[arg1->unk_08];
            } else {
                objBankIndex = actor->objBankIndex;
            }
        }

        mtx = &arg1->unk_00[arg1->unk_08];
        spawnedEnPart = (EnPart*)Actor_SpawnAsChild(&globalCtx->actorCtx, actor, globalCtx, ACTOR_EN_PART, mtx->wx,
                                                    mtx->wy, mtx->wz, 0, 0, objBankIndex, params);
        if (spawnedEnPart != NULL) {
            func_800D20CC(&arg1->unk_00[arg1->unk_08], &spawnedEnPart->actor.shape.rot, 0);
            spawnedEnPart->displayList = arg1->unk_0C[arg1->unk_08];
            spawnedEnPart->actor.scale = actor->scale;
        }

        arg1->unk_08--;
    }

    arg1->unk_10 = 0;
    ZeldaArena_FreeDebug(arg1->unk_00, "../z_actor.c", 7678);
    ZeldaArena_FreeDebug(arg1->unk_0C, "../z_actor.c", 7679);
    ZeldaArena_FreeDebug(arg1->unk_04, "../z_actor.c", 7680);

    return 1;
}

void func_80033260(GlobalContext* globalCtx, Actor* actor, Vec3f* arg2, f32 arg3, s32 arg4, f32 arg5, s16 scale,
                   s16 scaleStep, u8 arg8) {
    Vec3f pos;
    Vec3f velocity = { 0.0f, 0.0f, 0.0f };
    Vec3f accel = { 0.0f, 0.3f, 0.0f };
    f32 var;
    s32 i;

    var = (Rand_ZeroOne() - 0.5f) * 6.28f;
    pos.y = actor->floorHeight;
    accel.y += (Rand_ZeroOne() - 0.5f) * 0.2f;

    for (i = arg4; i >= 0; i--) {
        pos.x = (Math_SinF(var) * arg3) + arg2->x;
        pos.z = (Math_CosF(var) * arg3) + arg2->z;
        accel.x = (Rand_ZeroOne() - 0.5f) * arg5;
        accel.z = (Rand_ZeroOne() - 0.5f) * arg5;

        if (scale == 0) {
            func_8002857C(globalCtx, &pos, &velocity, &accel);
        } else if (arg8 != 0) {
            func_800286CC(globalCtx, &pos, &velocity, &accel, scale, scaleStep);
        } else {
            func_8002865C(globalCtx, &pos, &velocity, &accel, scale, scaleStep);
        }

        var += 6.28f / (arg4 + 1.0f);
    }
}

void func_80033480(GlobalContext* globalCtx, Vec3f* arg1, f32 arg2, s32 arg3, s16 arg4, s16 scaleStep, u8 arg6) {
    Vec3f pos;
    Vec3f velocity = { 0.0f, 0.0f, 0.0f };
    Vec3f accel = { 0.0f, 0.3f, 0.0f };
    s16 scale;
    u32 var2;
    s32 i;

    for (i = arg3; i >= 0; i--) {
        pos.x = arg1->x + ((Rand_ZeroOne() - 0.5f) * arg2);
        pos.y = arg1->y + ((Rand_ZeroOne() - 0.5f) * arg2);
        pos.z = arg1->z + ((Rand_ZeroOne() - 0.5f) * arg2);

        scale = (s16)((Rand_ZeroOne() * arg4) * 0.2f) + arg4;
        var2 = arg6;

        if (var2 != 0) {
            func_800286CC(globalCtx, &pos, &velocity, &accel, scale, scaleStep);
        } else {
            func_8002865C(globalCtx, &pos, &velocity, &accel, scale, scaleStep);
        }
    }
}

Actor* Actor_GetCollidedExplosive(GlobalContext* globalCtx, Collider* collider) {
    if ((collider->acFlags & AC_HIT) && (collider->ac->category == ACTORCAT_EXPLOSIVE)) {
        collider->acFlags &= ~AC_HIT;
        return collider->ac;
    }

    return NULL;
}

Actor* func_80033684(GlobalContext* globalCtx, Actor* explosiveActor) {
    Actor* actor = globalCtx->actorCtx.actorLists[ACTORCAT_EXPLOSIVE].head;

    while (actor != NULL) {
        if ((actor == explosiveActor) || (actor->params != 1)) {
            actor = actor->next;
        } else {
            if (Actor_WorldDistXYZToActor(explosiveActor, actor) <= (actor->shape.rot.z * 10) + 80.0f) {
                return actor;
            } else {
                actor = actor->next;
            }
        }
    }

    return NULL;
}

/**
 * Dynamically changes the category of a given actor instance.
 * This is done by moving it to the corresponding category list and setting its category variable accordingly.
 */
void Actor_ChangeCategory(GlobalContext* globalCtx, ActorContext* actorCtx, Actor* actor, u8 actorCategory) {
    Actor_RemoveFromCategory(globalCtx, actorCtx, actor);
    Actor_AddToCategory(actorCtx, actor, actorCategory);
}

<<<<<<< HEAD
ProjectileActor* func_80033780(GlobalContext* globalCtx, Actor* refActor, f32 arg2) {
    ProjectileActor* itemActor;
=======
typedef struct {
    /* 0x000 */ Actor actor;
    /* 0x14C */ char unk_14C[0xC4];
    /* 0x210 */ s16 unk_210;
} Actor_80033780;

Actor* func_80033780(GlobalContext* globalCtx, Actor* refActor, f32 arg2) {
    Actor_80033780* itemActor;
>>>>>>> 8b57f36d
    Vec3f spA8;
    f32 deltaX;
    f32 deltaY;
    f32 deltaZ;
    Vec3f sp90;
    Vec3f sp84;
    Actor* actor;

    actor = globalCtx->actorCtx.actorLists[ACTORCAT_ITEMACTION].head;
    while (actor != NULL) {
        if (((actor->id != ACTOR_ARMS_HOOK) && (actor->id != ACTOR_EN_ARROW)) || (actor == refActor)) {
            actor = actor->next;
        } else {
<<<<<<< HEAD
            itemActor = (ProjectileActor*)actor;
            if ((arg2 < Math_Vec3f_DistXYZ(&refActor->posRot.pos, &itemActor->actor.posRot.pos)) ||
=======
            itemActor = (Actor_80033780*)actor;
            if ((arg2 < Math_Vec3f_DistXYZ(&refActor->world.pos, &itemActor->actor.world.pos)) ||
>>>>>>> 8b57f36d
                (itemActor->unk_210 == 0)) {
                actor = actor->next;
            } else {
                deltaX = Math_SinS(itemActor->actor.world.rot.y) * (itemActor->actor.speedXZ * 10.0f);
                deltaY = itemActor->actor.velocity.y + (itemActor->actor.gravity * 10.0f);
                deltaZ = Math_CosS(itemActor->actor.world.rot.y) * (itemActor->actor.speedXZ * 10.0f);

                spA8.x = itemActor->actor.world.pos.x + deltaX;
                spA8.y = itemActor->actor.world.pos.y + deltaY;
                spA8.z = itemActor->actor.world.pos.z + deltaZ;

                if (CollisionCheck_CylSideVsLineSeg(refActor->colChkInfo.cylRadius, refActor->colChkInfo.cylHeight,
                                                    0.0f, &refActor->world.pos, &itemActor->actor.world.pos, &spA8,
                                                    &sp90, &sp84)) {
                    return &itemActor->actor;
                } else {
                    actor = actor->next;
                }
            }
        }
    }

    return NULL;
}

/**
 * Sets the actor's text id with a dynamic prefix based on the current scene.
 */
void Actor_SetTextWithPrefix(GlobalContext* globalCtx, Actor* actor, s16 baseTextId) {
    s16 prefix;

    switch (globalCtx->sceneNum) {
        case SCENE_YDAN:
        case SCENE_YDAN_BOSS:
        case SCENE_MORIBOSSROOM:
        case SCENE_KOKIRI_HOME:
        case SCENE_KOKIRI_HOME3:
        case SCENE_KOKIRI_HOME4:
        case SCENE_KOKIRI_HOME5:
        case SCENE_KOKIRI_SHOP:
        case SCENE_LINK_HOME:
        case SCENE_SPOT04:
        case SCENE_SPOT05:
        case SCENE_SPOT10:
        case 112:
            prefix = 0x1000;
            break;
        case SCENE_MALON_STABLE:
        case SCENE_SPOT00:
        case SCENE_SPOT20:
            prefix = 0x2000;
            break;
        case SCENE_HIDAN:
        case SCENE_DDAN_BOSS:
        case SCENE_FIRE_BS:
        case SCENE_SPOT16:
        case SCENE_SPOT17:
        case SCENE_SPOT18:
            prefix = 0x3000;
            break;
        case SCENE_BDAN:
        case SCENE_BDAN_BOSS:
        case SCENE_SPOT03:
        case SCENE_SPOT07:
        case SCENE_SPOT08:
            prefix = 0x4000;
            break;
        case SCENE_HAKADAN:
        case SCENE_HAKADAN_BS:
        case SCENE_KAKARIKO:
        case SCENE_KAKARIKO3:
        case SCENE_IMPA:
        case SCENE_HUT:
        case SCENE_HAKAANA:
        case SCENE_HAKASITARELAY:
        case SCENE_SPOT01:
        case SCENE_SPOT02:
            prefix = 0x5000;
            break;
        case SCENE_JYASINZOU:
        case SCENE_JYASINBOSS:
        case SCENE_LABO:
        case SCENE_TENT:
        case SCENE_SPOT06:
        case SCENE_SPOT09:
        case SCENE_SPOT11:
            prefix = 0x6000;
            break;
        case SCENE_ENTRA:
        case SCENE_MARKET_ALLEY:
        case SCENE_MARKET_ALLEY_N:
        case SCENE_MARKET_DAY:
        case SCENE_MARKET_NIGHT:
        case SCENE_MARKET_RUINS:
        case SCENE_SPOT15:
            prefix = 0x7000;
            break;
        default:
            prefix = 0x0000;
            break;
    }

    actor->textId = prefix | baseTextId;
}

s16 func_800339B8(Actor* actor, GlobalContext* globalCtx, f32 arg2, s16 arg3) {
    s16 ret;
    s16 sp44;
    f32 sp40;
    f32 sp3C;
    Vec3f sp30;

    Math_Vec3f_Copy(&sp30, &actor->world.pos);
    sp44 = actor->bgCheckFlags;
    sp40 = Math_SinS(arg3) * arg2;
    sp3C = Math_CosS(arg3) * arg2;
    actor->world.pos.x += sp40;
    actor->world.pos.z += sp3C;
    Actor_UpdateBgCheckInfo(globalCtx, actor, 0.0f, 0.0f, 0.0f, 4);
    Math_Vec3f_Copy(&actor->world.pos, &sp30);

    ret = actor->bgCheckFlags & 1;
    actor->bgCheckFlags = sp44;

    return ret;
}

s32 func_80033A84(GlobalContext* globalCtx, Actor* actor) {
    Player* player = PLAYER;

<<<<<<< HEAD
    if ((player->stateFlags1 & 0x10) && (actor->isTargeted)) {
=======
    if ((player->stateFlags1 & 0x10) && actor->isTargeted) {
>>>>>>> 8b57f36d
        return 1;
    } else {
        return 0;
    }
}

s32 func_80033AB8(GlobalContext* globalCtx, Actor* actor) {
    Player* player = PLAYER;

<<<<<<< HEAD
    if ((player->stateFlags1 & 0x10) && (!actor->isTargeted)) {
=======
    if ((player->stateFlags1 & 0x10) && !actor->isTargeted) {
>>>>>>> 8b57f36d
        return 1;
    } else {
        return 0;
    }
}

f32 func_80033AEC(Vec3f* arg0, Vec3f* arg1, f32 arg2, f32 arg3, f32 arg4, f32 arg5) {
    f32 ret = 0.0f;

    if (arg4 <= Math_Vec3f_DistXYZ(arg0, arg1)) {
        ret = Math_SmoothStepToF(&arg1->x, arg0->x, arg2, arg3, 0.0f);
        ret += Math_SmoothStepToF(&arg1->y, arg0->y, arg2, arg3, 0.0f);
        ret += Math_SmoothStepToF(&arg1->z, arg0->z, arg2, arg3, 0.0f);
    } else if (arg5 < Math_Vec3f_DistXYZ(arg0, arg1)) {
        ret = Math_SmoothStepToF(&arg1->x, arg0->x, arg2, arg3, 0.0f);
        ret += Math_SmoothStepToF(&arg1->y, arg0->y, arg2, arg3, 0.0f);
        ret += Math_SmoothStepToF(&arg1->z, arg0->z, arg2, arg3, 0.0f);
    }

    return ret;
}

void func_80033C30(Vec3f* arg0, Vec3f* arg1, u8 alpha, GlobalContext* globalCtx) {
    MtxF sp60;
    f32 var;
    Vec3f sp50;
    CollisionPoly* sp4C;

    OPEN_DISPS(globalCtx->state.gfxCtx, "../z_actor.c", 8120);

    if (0) {} // Necessary to match

    POLY_OPA_DISP = Gfx_CallSetupDL(POLY_OPA_DISP, 0x2C);

    gDPSetPrimColor(POLY_OPA_DISP++, 0, 0, 0, 0, 0, alpha);

    sp50.x = arg0->x;
    sp50.y = arg0->y + 1.0f;
    sp50.z = arg0->z;

    var = BgCheck_EntityRaycastFloor2(globalCtx, &globalCtx->colCtx, &sp4C, &sp50);

    if (sp4C != NULL) {
        func_80038A28(sp4C, arg0->x, var, arg0->z, &sp60);
        Matrix_Put(&sp60);
    } else {
        Matrix_Translate(arg0->x, arg0->y, arg0->z, MTXMODE_NEW);
    }

    Matrix_Scale(arg1->x, 1.0f, arg1->z, MTXMODE_APPLY);

    gSPMatrix(POLY_OPA_DISP++, Matrix_NewMtx(globalCtx->state.gfxCtx, "../z_actor.c", 8149),
              G_MTX_MODELVIEW | G_MTX_LOAD);
    gSPDisplayList(POLY_OPA_DISP++, &gCircleShadowDL);

    CLOSE_DISPS(globalCtx->state.gfxCtx, "../z_actor.c", 8155);
}

void func_80033DB8(GlobalContext* globalCtx, s16 arg1, s16 arg2) {
    s16 var = Quake_Add(&globalCtx->mainCamera, 3);
    Quake_SetSpeed(var, 20000);
    Quake_SetQuakeValues(var, arg1, 0, 0, 0);
    Quake_SetCountdown(var, arg2);
}

void func_80033E1C(GlobalContext* globalCtx, s16 arg1, s16 arg2, s16 arg3) {
    s16 var = Quake_Add(&globalCtx->mainCamera, 3);
    Quake_SetSpeed(var, arg3);
    Quake_SetQuakeValues(var, arg1, 0, 0, 0);
    Quake_SetCountdown(var, arg2);
}

void func_80033E88(Actor* actor, GlobalContext* globalCtx, s16 arg2, s16 arg3) {
    if (arg2 >= 5) {
        func_800AA000(actor->xyzDistToPlayerSq, 0xFF, 0x14, 0x96);
    } else {
        func_800AA000(actor->xyzDistToPlayerSq, 0xB4, 0x14, 0x64);
    }

    func_80033DB8(globalCtx, arg2, arg3);
}

f32 Rand_ZeroFloat(f32 f) {
    return Rand_ZeroOne() * f;
}

f32 Rand_CenteredFloat(f32 f) {
    return (Rand_ZeroOne() - 0.5f) * f;
}

typedef struct {
    /* 0x00 */ f32 unk_00;
    /* 0x04 */ f32 unk_04;
    /* 0x08 */ f32 unk_08;
    /* 0x0C */ f32 unk_0C;
    /* 0x10 */ f32 unk_10;
    /* 0x14 */ u32 unk_14;
    /* 0x18 */ u32 unk_18;
} struct_801160DC; // size = 0x1C

struct_801160DC D_801160DC[] = {
    { 0.54f, 6000.0f, 5000.0f, 1.0f, 0.0f, 0x050011F0, 0x05001100 },
    { 0.644f, 12000.0f, 8000.0f, 1.0f, 0.0f, 0x06001530, 0x06001400 },
    { 0.64000005f, 8500.0f, 8000.0f, 1.75f, 0.1f, 0x050011F0, 0x05001100 },
};

void Actor_DrawDoorLock(GlobalContext* globalCtx, s32 frame, s32 type) {
    struct_801160DC* entry;
    s32 i;
    MtxF spB0;
    f32 var;
    f32 temp1;
    f32 temp2;
    f32 temp3;

    entry = &D_801160DC[type];
    var = entry->unk_10;

    OPEN_DISPS(globalCtx->state.gfxCtx, "../z_actor.c", 8265);

    Matrix_Translate(0.0f, entry->unk_08, 500.0f, MTXMODE_APPLY);
    Matrix_Get(&spB0);

    temp1 = sinf(entry->unk_00 - var) * -(10 - frame) * 0.1f * entry->unk_04;
    temp2 = cosf(entry->unk_00 - var) * (10 - frame) * 0.1f * entry->unk_04;

    for (i = 0; i < 4; i++) {
        Matrix_Put(&spB0);
        Matrix_RotateZ(var, MTXMODE_APPLY);
        Matrix_Translate(temp1, temp2, 0.0f, MTXMODE_APPLY);

        if (entry->unk_0C != 1.0f) {
            Matrix_Scale(entry->unk_0C, entry->unk_0C, entry->unk_0C, MTXMODE_APPLY);
        }

        gSPMatrix(POLY_OPA_DISP++, Matrix_NewMtx(globalCtx->state.gfxCtx, "../z_actor.c", 8299),
                  G_MTX_MODELVIEW | G_MTX_LOAD);
        gSPDisplayList(POLY_OPA_DISP++, entry->unk_14);

        if (i % 2) {
            temp3 = entry->unk_00 + entry->unk_00;
        } else {
            temp3 = M_PI - (entry->unk_00 + entry->unk_00);
        }

        var += temp3;
    }

    Matrix_Put(&spB0);
    Matrix_Scale(frame * 0.1f, frame * 0.1f, frame * 0.1f, MTXMODE_APPLY);

    gSPMatrix(POLY_OPA_DISP++, Matrix_NewMtx(globalCtx->state.gfxCtx, "../z_actor.c", 8314),
              G_MTX_MODELVIEW | G_MTX_LOAD);
    gSPDisplayList(POLY_OPA_DISP++, entry->unk_18);

    CLOSE_DISPS(globalCtx->state.gfxCtx, "../z_actor.c", 8319);
}

void func_8003424C(GlobalContext* globalCtx, Vec3f* arg1) {
    CollisionCheck_SpawnShieldParticlesMetal(globalCtx, arg1);
}

void Actor_SetColorFilter(Actor* actor, s16 colorFlag, s16 colorIntensityMax, s16 xluFlag, s16 duration) {
    if ((colorFlag == 0x8000) && !(colorIntensityMax & 0x8000)) {
        Audio_PlayActorSound2(actor, NA_SE_EN_LIGHT_ARROW_HIT);
    }

    actor->colorFilterParams = colorFlag | xluFlag | ((colorIntensityMax & 0xF8) << 5) | duration;
    actor->colorFilterTimer = duration;
}

Hilite* func_800342EC(Vec3f* object, GlobalContext* globalCtx) {
    Vec3f lightDir;

    lightDir.x = globalCtx->envCtx.unk_2A;
    lightDir.y = globalCtx->envCtx.unk_2B;
    lightDir.z = globalCtx->envCtx.unk_2C;

    return func_8002EABC(object, &globalCtx->view.eye, &lightDir, globalCtx->state.gfxCtx);
}

Hilite* func_8003435C(Vec3f* object, GlobalContext* globalCtx) {
    Vec3f lightDir;

    lightDir.x = globalCtx->envCtx.unk_2A;
    lightDir.y = globalCtx->envCtx.unk_2B;
    lightDir.z = globalCtx->envCtx.unk_2C;

    return func_8002EB44(object, &globalCtx->view.eye, &lightDir, globalCtx->state.gfxCtx);
}

s32 func_800343CC(GlobalContext* globalCtx, Actor* actor, s16* arg2, f32 arg3, callback1_800343CC unkFunc1,
                  callback2_800343CC unkFunc2) {
    s16 sp26;
    s16 sp24;

    if (func_8002F194(actor, globalCtx)) {
        *arg2 = 1;
        return 1;
    }

    if (*arg2 != 0) {
        *arg2 = unkFunc2(globalCtx, actor);
        return 0;
    }

    func_8002F374(globalCtx, actor, &sp26, &sp24);

    if ((sp26 < 0) || (sp26 > SCREEN_WIDTH) || (sp24 < 0) || (sp24 > SCREEN_HEIGHT)) {
        return 0;
    }

    if (!func_8002F2CC(actor, globalCtx, arg3)) {
        return 0;
    }

    actor->textId = unkFunc1(globalCtx, actor);

    return 0;
}

typedef struct {
    /* 0x00 */ s16 unk_00;
    /* 0x02 */ s16 unk_02;
    /* 0x04 */ s16 unk_04;
    /* 0x06 */ s16 unk_06;
    /* 0x08 */ s16 unk_08;
    /* 0x0A */ s16 unk_0A;
    /* 0x0C */ u8 unk_0C;
} struct_80116130_0; // size = 0x10

typedef struct {
    /* 0x00 */ struct_80116130_0 sub_00;
    /* 0x10 */ f32 unk_10;
    /* 0x14 */ s16 unk_14;
} struct_80116130; // size = 0x18

struct_80116130 D_80116130[] = {
    { { 0x2AA8, 0xF1C8, 0x18E2, 0x1554, 0x0000, 0x0000, 1 }, 170.0f, 0x3FFC },
    { { 0x2AA8, 0xEAAC, 0x1554, 0x1554, 0xF8E4, 0x0E38, 1 }, 170.0f, 0x3FFC },
    { { 0x31C4, 0xE390, 0x0E38, 0x0E38, 0xF1C8, 0x071C, 1 }, 170.0f, 0x3FFC },
    { { 0x1554, 0xF1C8, 0x0000, 0x071C, 0xF8E4, 0x0000, 1 }, 170.0f, 0x3FFC },
    { { 0x2AA8, 0xF8E4, 0x071C, 0x0E38, 0xD558, 0x2AA8, 1 }, 170.0f, 0x3FFC },
    { { 0x0000, 0xE390, 0x2AA8, 0x3FFC, 0xF1C8, 0x0E38, 1 }, 170.0f, 0x3FFC },
    { { 0x2AA8, 0xF1C8, 0x0E38, 0x0E38, 0x0000, 0x0000, 1 }, 0.0f, 0x0000 },
    { { 0x2AA8, 0xF1C8, 0x0000, 0x0E38, 0x0000, 0x1C70, 1 }, 0.0f, 0x0000 },
    { { 0x2AA8, 0xF1C8, 0xF1C8, 0x0000, 0x0000, 0x0000, 1 }, 0.0f, 0x0000 },
    { { 0x071C, 0xF1C8, 0x0E38, 0x1C70, 0x0000, 0x0000, 1 }, 0.0f, 0x0000 },
    { { 0x0E38, 0xF1C8, 0x0000, 0x1C70, 0x0000, 0x0E38, 1 }, 0.0f, 0x0000 },
    { { 0x2AA8, 0xE390, 0x1C70, 0x0E38, 0xF1C8, 0x0E38, 1 }, 0.0f, 0x0000 },
    { { 0x18E2, 0xF1C8, 0x0E38, 0x0E38, 0x0000, 0x0000, 1 }, 0.0f, 0x0000 },
};

#ifdef NON_MATCHING
// regalloc differences
void func_800344BC(Actor* actor, struct_80034A14_arg1* arg1, s16 arg2, s16 arg3, s16 arg4, s16 arg5, s16 arg6, s16 arg7,
                   u8 arg8) {
    s16 sp46;
    s16 sp44;
    s16 temp2;
    s16 sp40;
    s16 temp1;
    Vec3f sp30;

    sp30.x = actor->world.pos.x;
    sp30.y = actor->world.pos.y + arg1->unk_14;
    sp30.z = actor->world.pos.z;

    sp46 = Math_Vec3f_Pitch(&sp30, &arg1->unk_18);
    sp44 = Math_Vec3f_Yaw(&sp30, &arg1->unk_18);
    sp40 = Math_Vec3f_Yaw(&actor->world.pos, &arg1->unk_18) - actor->shape.rot.y;

    temp1 = CLAMP(sp40, -arg2, arg2);
    Math_SmoothStepToS(&arg1->unk_08.y, temp1, 6, 2000, 1);

    sp40 = (ABS(sp40) >= 0x8000) ? 0 : ABS(sp40);
    arg1->unk_08.y = CLAMP(arg1->unk_08.y, -sp40, sp40);

    sp40 = sp40 - arg1->unk_08.y;

    temp1 = CLAMP(sp40, -arg5, arg5);
    Math_SmoothStepToS(&arg1->unk_0E.y, temp1, 6, 2000, 1);

    sp40 = (ABS(sp40) >= 0x8000) ? 0 : ABS(sp40);
    arg1->unk_0E.y = CLAMP(arg1->unk_0E.y, -sp40, sp40);

    if (arg8 != 0) {
        if (arg3) {} // Seems necessary to match
        Math_SmoothStepToS(&actor->shape.rot.y, sp44, 6, 2000, 1);
    }

    temp1 = CLAMP(sp46, arg4, arg3);
    Math_SmoothStepToS(&arg1->unk_08.x, temp1, 6, 2000, 1);

    temp2 = sp46 - arg1->unk_08.x;

    temp1 = CLAMP(temp2, arg7, arg6);
    Math_SmoothStepToS(&arg1->unk_0E.x, temp1, 6, 2000, 1);
}
#else
#pragma GLOBAL_ASM("asm/non_matchings/code/z_actor/func_800344BC.s")
#endif

s16 func_800347E8(s16 arg0) {
    return D_80116130[arg0].unk_14;
}

s16 func_80034810(Actor* actor, struct_80034A14_arg1* arg1, f32 arg2, s16 arg3, s16 arg4) {
    s32 pad;
    s16 var;
    s16 abs_var;

    if (arg4 != 0) {
        return arg4;
    }

    if (arg1->unk_00 != 0) {
        return 4;
    }

    if (arg2 < Math_Vec3f_DistXYZ(&actor->world.pos, &arg1->unk_18)) {
        arg1->unk_04 = 0;
        arg1->unk_06 = 0;
        return 1;
    }

    var = Math_Vec3f_Yaw(&actor->world.pos, &arg1->unk_18);
    abs_var = ABS((s16)((f32)var - actor->shape.rot.y));
    if (arg3 >= abs_var) {
        arg1->unk_04 = 0;
        arg1->unk_06 = 0;
        return 2;
    }

    if (DECR(arg1->unk_04) != 0) {
        return arg1->unk_02;
    }

    switch (arg1->unk_06) {
        case 0:
        case 2:
            arg1->unk_04 = Rand_S16Offset(30, 30);
            arg1->unk_06++;
            return 1;
        case 1:
            arg1->unk_04 = Rand_S16Offset(10, 10);
            arg1->unk_06++;
            return 3;
    }

    return 4;
}

void func_80034A14(Actor* actor, struct_80034A14_arg1* arg1, s16 arg2, s16 arg3) {
    struct_80116130_0 sp38;

    arg1->unk_02 = func_80034810(actor, arg1, D_80116130[arg2].unk_10, D_80116130[arg2].unk_14, arg3);

    sp38 = D_80116130[arg2].sub_00;

    switch (arg1->unk_02) {
        case 1:
            sp38.unk_00 = 0;
            sp38.unk_04 = 0;
            sp38.unk_02 = 0;
        case 3:
            sp38.unk_06 = 0;
            sp38.unk_0A = 0;
            sp38.unk_08 = 0;
        case 2:
            sp38.unk_0C = 0;
    }

    func_800344BC(actor, arg1, sp38.unk_00, sp38.unk_04, sp38.unk_02, sp38.unk_06, sp38.unk_0A, sp38.unk_08,
                  sp38.unk_0C);
}

Gfx* func_80034B28(GraphicsContext* gfxCtx) {
    Gfx* displayList;

    displayList = Graph_Alloc(gfxCtx, sizeof(Gfx));
    gSPEndDisplayList(displayList);

    return displayList;
}

Gfx* func_80034B54(GraphicsContext* gfxCtx) {
    Gfx* displayListHead;
    Gfx* displayList;

    displayList = displayListHead = Graph_Alloc(gfxCtx, 2 * sizeof(Gfx));

    gDPSetRenderMode(displayListHead++, G_RM_FOG_SHADE_A,
                     AA_EN | Z_CMP | Z_UPD | IM_RD | CLR_ON_CVG | CVG_DST_WRAP | ZMODE_XLU | FORCE_BL |
                         GBL_c2(G_BL_CLR_IN, G_BL_A_IN, G_BL_CLR_MEM, G_BL_1MA));

    gSPEndDisplayList(displayListHead++);

    return displayList;
}

void func_80034BA0(GlobalContext* globalCtx, SkelAnime* skelAnime, OverrideLimbDraw overrideLimbDraw,
                   PostLimbDraw postLimbDraw, Actor* actor, s16 alpha) {
    OPEN_DISPS(globalCtx->state.gfxCtx, "../z_actor.c", 8831);

    func_80093D18(globalCtx->state.gfxCtx);

    gDPPipeSync(POLY_OPA_DISP++);
    gDPSetEnvColor(POLY_OPA_DISP++, 0, 0, 0, alpha);
    gDPPipeSync(POLY_OPA_DISP++);
    gSPSegment(POLY_OPA_DISP++, 0x0C, func_80034B28(globalCtx->state.gfxCtx));

    POLY_OPA_DISP = SkelAnime_DrawFlex(globalCtx, skelAnime->skeleton, skelAnime->jointTable, skelAnime->dListCount,
                                       overrideLimbDraw, postLimbDraw, actor, POLY_OPA_DISP);

    CLOSE_DISPS(globalCtx->state.gfxCtx, "../z_actor.c", 8860);
}

void func_80034CC4(GlobalContext* globalCtx, SkelAnime* skelAnime, OverrideLimbDraw overrideLimbDraw,
                   PostLimbDraw postLimbDraw, Actor* actor, s16 alpha) {
    OPEN_DISPS(globalCtx->state.gfxCtx, "../z_actor.c", 8876);

    func_80093D84(globalCtx->state.gfxCtx);

    gDPPipeSync(POLY_XLU_DISP++);
    gDPSetEnvColor(POLY_XLU_DISP++, 0, 0, 0, alpha);
    gSPSegment(POLY_XLU_DISP++, 0x0C, func_80034B54(globalCtx->state.gfxCtx));

    POLY_XLU_DISP = SkelAnime_DrawFlex(globalCtx, skelAnime->skeleton, skelAnime->jointTable, skelAnime->dListCount,
                                       overrideLimbDraw, postLimbDraw, actor, POLY_XLU_DISP);

    CLOSE_DISPS(globalCtx->state.gfxCtx, "../z_actor.c", 8904);
}

s16 func_80034DD4(Actor* actor, GlobalContext* globalCtx, s16 arg2, f32 arg3) {
    Player* player = PLAYER;
    f32 var;

    if ((globalCtx->csCtx.state != 0) || (gDbgCamEnabled != 0)) {
        var = Math_Vec3f_DistXYZ(&actor->world.pos, &globalCtx->view.eye) * 0.25f;
    } else {
        var = Math_Vec3f_DistXYZ(&actor->world.pos, &player->actor.world.pos);
    }

    if (arg3 < var) {
        actor->flags &= ~1;
        Math_SmoothStepToS(&arg2, 0, 6, 0x14, 1);
    } else {
        actor->flags |= 1;
        Math_SmoothStepToS(&arg2, 0xFF, 6, 0x14, 1);
    }

    return arg2;
}

void func_80034EC0(SkelAnime* skelAnime, struct_80034EC0_Entry* animations, s32 index) {
    f32 frameCount;

    animations += index;

    if (animations->frameCount > 0.0f) {
        frameCount = animations->frameCount;
    } else {
        frameCount = Animation_GetLastFrame(animations->animation);
    }

    Animation_Change(skelAnime, animations->animation, animations->playbackSpeed, animations->startFrame, frameCount,
                     animations->mode, animations->transitionRate);
}

void func_80034F54(GlobalContext* globalCtx, s16* arg1, s16* arg2, s32 arg3) {
    u32 frames = globalCtx->gameplayFrames;
    s32 i;

    for (i = 0; i < arg3; i++) {
        arg1[i] = (0x814 + 50 * i) * frames;
        arg2[i] = (0x940 + 50 * i) * frames;
    }
}

void Actor_Noop(Actor* actor, GlobalContext* globalCtx) {
}

s32 func_80035124(Actor* actor, GlobalContext* globalCtx) {
    s32 ret = 0;

    switch (actor->params) {
        case 0:
            if (Actor_HasParent(actor, globalCtx)) {
                actor->params = 1;
            } else if (!(actor->bgCheckFlags & 1)) {
                Actor_MoveForward(actor);
                Math_SmoothStepToF(&actor->speedXZ, 0.0f, 1.0f, 0.1f, 0.0f);
            } else if ((actor->bgCheckFlags & 2) && (actor->velocity.y < -4.0f)) {
                ret = 1;
            } else {
                actor->shape.rot.x = actor->shape.rot.z = 0;
                func_8002F580(actor, globalCtx);
            }
            break;
        case 1:
            if (Actor_HasNoParent(actor, globalCtx)) {
                actor->params = 0;
            }
            break;
    }

    Actor_UpdateBgCheckInfo(globalCtx, actor, actor->colChkInfo.cylHeight, actor->colChkInfo.cylRadius,
                            actor->colChkInfo.cylRadius, 0x1D);

    return ret;
}

#include "z_cheap_proc.c"

u8 func_800353E8(GlobalContext* globalCtx) {
    Player* player = PLAYER;

    return player->unk_845;
}

/**
 * Finds the first actor instance of a specified ID and category within a given range from
 * an actor if there is one. If the ID provided is -1, this will look for any actor of the
 * specified category rather than a specific ID.
 */
Actor* Actor_FindNearby(GlobalContext* globalCtx, Actor* refActor, s16 actorId, u8 actorCategory, f32 range) {
    Actor* actor = globalCtx->actorCtx.actorLists[actorCategory].head;

    while (actor != NULL) {
        if (actor == refActor || ((actorId != -1) && (actorId != actor->id))) {
            actor = actor->next;
        } else {
            if (Actor_WorldDistXYZToActor(refActor, actor) <= range) {
                return actor;
            } else {
                actor = actor->next;
            }
        }
    }

    return NULL;
}

s32 func_800354B4(GlobalContext* globalCtx, Actor* actor, f32 range, s16 arg3, s16 arg4, s16 arg5) {
    Player* player = PLAYER;
    s16 var1;
    s16 var2;

    var1 = (s16)(actor->yawTowardsPlayer + 0x8000) - player->actor.shape.rot.y;
    var2 = actor->yawTowardsPlayer - arg5;

    if ((actor->xzDistToPlayer <= range) && (player->swordState != 0) && (arg4 >= ABS(var1)) && (arg3 >= ABS(var2))) {
        return 1;
    } else {
        return 0;
    }
}

void func_8003555C(GlobalContext* globalCtx, Vec3f* arg1, Vec3f* arg2, Vec3f* arg3) {
    Color_RGBA8 color1;
    Color_RGBA8 color2;

    color1.r = 200;
    color1.g = 160;
    color1.b = 120;

    color2.r = 130;
    color2.g = 90;
    color2.b = 50;

    //! @bug color1 and color2 alpha components not set before being passed on
    EffectSsKiraKira_SpawnSmall(globalCtx, arg1, arg2, arg3, &color1, &color2);
}

Vec3f D_80116268 = { 0.0f, -1.5f, 0.0f };
Vec3f D_80116274 = { 0.0f, -0.2f, 0.0f };

Gfx D_80116280[] = {
    gsDPSetRenderMode(G_RM_FOG_SHADE_A, AA_EN | Z_CMP | Z_UPD | IM_RD | CLR_ON_CVG | CVG_DST_WRAP | ZMODE_XLU |
                                            FORCE_BL | GBL_c2(G_BL_CLR_IN, G_BL_A_IN, G_BL_CLR_MEM, G_BL_1MA)),
    gsDPSetAlphaCompare(G_AC_THRESHOLD),
    gsSPEndDisplayList(),
};

void func_800355B8(GlobalContext* globalCtx, Vec3f* arg1) {
    func_8003555C(globalCtx, arg1, &D_80116268, &D_80116274);
}

u8 func_800355E4(GlobalContext* globalCtx, Collider* collider) {
    Player* player = PLAYER;

    if ((collider->acFlags & AC_TYPE_PLAYER) && (player->swordState != 0) && (player->swordAnimation == 0x16)) {
        return 1;
    } else {
        return 0;
    }
}

u8 Actor_ApplyDamage(Actor* actor) {
    if (actor->colChkInfo.damage >= actor->colChkInfo.health) {
        actor->colChkInfo.health = 0;
    } else {
        actor->colChkInfo.health -= actor->colChkInfo.damage;
    }

    return actor->colChkInfo.health;
}

void func_80035650(Actor* actor, ColliderInfo* colInfo, s32 freezeFlag) {
    if (colInfo->acHitInfo == NULL) {
        actor->dropFlag = 0x00;
    } else if (freezeFlag && (colInfo->acHitInfo->toucher.dmgFlags & 0x10060000)) {
        actor->freezeTimer = colInfo->acHitInfo->toucher.damage;
        actor->dropFlag = 0x00;
    } else if (colInfo->acHitInfo->toucher.dmgFlags & 0x0800) {
        actor->dropFlag = 0x01;
    } else if (colInfo->acHitInfo->toucher.dmgFlags & 0x1000) {
        actor->dropFlag = 0x02;
    } else if (colInfo->acHitInfo->toucher.dmgFlags & 0x4000) {
        actor->dropFlag = 0x04;
    } else if (colInfo->acHitInfo->toucher.dmgFlags & 0x8000) {
        actor->dropFlag = 0x08;
    } else if (colInfo->acHitInfo->toucher.dmgFlags & 0x10000) {
        actor->dropFlag = 0x10;
    } else if (colInfo->acHitInfo->toucher.dmgFlags & 0x2000) {
        actor->dropFlag = 0x20;
    } else if (colInfo->acHitInfo->toucher.dmgFlags & 0x80000) {
        if (freezeFlag) {
            actor->freezeTimer = colInfo->acHitInfo->toucher.damage;
        }
        actor->dropFlag = 0x40;
    } else {
        actor->dropFlag = 0x00;
    }
}

void func_8003573C(Actor* actor, ColliderJntSph* jntSph, s32 freezeFlag) {
    ColliderInfo* curColInfo;
    s32 flag;
    s32 i;

    actor->dropFlag = 0x00;

    for (i = jntSph->count - 1; i >= 0; i--) {
        curColInfo = &jntSph->elements[i].info;
        if (curColInfo->acHitInfo == NULL) {
            flag = 0x00;
        } else if (freezeFlag && (curColInfo->acHitInfo->toucher.dmgFlags & 0x10060000)) {
            actor->freezeTimer = curColInfo->acHitInfo->toucher.damage;
            flag = 0x00;
        } else if (curColInfo->acHitInfo->toucher.dmgFlags & 0x0800) {
            flag = 0x01;
        } else if (curColInfo->acHitInfo->toucher.dmgFlags & 0x1000) {
            flag = 0x02;
        } else if (curColInfo->acHitInfo->toucher.dmgFlags & 0x4000) {
            flag = 0x04;
        } else if (curColInfo->acHitInfo->toucher.dmgFlags & 0x8000) {
            flag = 0x08;
        } else if (curColInfo->acHitInfo->toucher.dmgFlags & 0x10000) {
            flag = 0x10;
        } else if (curColInfo->acHitInfo->toucher.dmgFlags & 0x2000) {
            flag = 0x20;
        } else if (curColInfo->acHitInfo->toucher.dmgFlags & 0x80000) {
            if (freezeFlag) {
                actor->freezeTimer = curColInfo->acHitInfo->toucher.damage;
            }
            flag = 0x40;
        } else {
            flag = 0x00;
        }
        actor->dropFlag |= flag;
    }
}

void func_80035844(Vec3f* arg0, Vec3f* arg1, Vec3s* arg2, s32 arg3) {
    f32 dx = arg1->x - arg0->x;
    f32 dz = arg1->z - arg0->z;
    f32 dy = arg3 ? (arg1->y - arg0->y) : (arg0->y - arg1->y);

    arg2->y = Math_Atan2S(dz, dx);
    arg2->x = Math_Atan2S(sqrtf(SQ(dx) + SQ(dz)), dy);
}

/**
 * Spawns En_Part (Dissipating Flames) actor as a child of the given actor.
 */
Actor* func_800358DC(Actor* actor, Vec3f* spawnPos, Vec3s* spawnRot, f32* arg3, s32 timer, s16* unused,
                     GlobalContext* globalCtx, s16 params, s32 arg8) {
    EnPart* spawnedEnPart;

    spawnedEnPart =
        (EnPart*)Actor_SpawnAsChild(&globalCtx->actorCtx, actor, globalCtx, ACTOR_EN_PART, spawnPos->x, spawnPos->y,
                                    spawnPos->z, spawnRot->x, spawnRot->y, actor->objBankIndex, params);
    if (spawnedEnPart != NULL) {
        spawnedEnPart->actor.scale = actor->scale;
        spawnedEnPart->actor.speedXZ = arg3[0];
        spawnedEnPart->displayList = arg8;
        spawnedEnPart->action = 2;
        spawnedEnPart->timer = timer;
        spawnedEnPart->rotZ = arg3[1];
        spawnedEnPart->rotZSpeed = arg3[2];
        return &spawnedEnPart->actor;
    }

    return NULL;
}

void func_800359B8(Actor* actor, s16 arg1, Vec3s* arg2) {
    f32 sp44;
    f32 sp40;
    f32 sp3C;
    f32 sp38;
    f32 sp34;
    f32 sp30;
    f32 sp2C;
    f32 sp28;
    f32 sp24;
    CollisionPoly* floorPoly;
    s32 pad;

    if (actor->floorPoly != NULL) {
        floorPoly = actor->floorPoly;
        sp44 = COLPOLY_GET_NORMAL(floorPoly->normal.x);
        sp40 = COLPOLY_GET_NORMAL(floorPoly->normal.y);
        sp3C = COLPOLY_GET_NORMAL(floorPoly->normal.z);

        sp38 = Math_SinS(arg1);
        sp34 = Math_CosS(arg1);
        sp28 = (-(sp44 * sp38) - (sp3C * sp34));
        arg2->x = -(s16)(Math_FAtan2F(sp28 * sp40, 1.0f) * (32768 / M_PI));

        sp2C = Math_SinS(arg1 - 16375);
        sp30 = Math_CosS(arg1 - 16375);
        sp24 = (-(sp44 * sp2C) - (sp3C * sp30));
        arg2->z = -(s16)(Math_FAtan2F(sp24 * sp40, 1.0f) * (32768 / M_PI));
    }
}

void func_80035B18(GlobalContext* globalCtx, Actor* actor, u16 textId) {
    func_8010B720(globalCtx, textId);
    actor->textId = textId;
}

/**
 * Tests if event_chk_inf flag is set.
 */
s32 Flags_GetEventChkInf(s32 flag) {
    return gSaveContext.eventChkInf[flag >> 4] & (1 << (flag & 0xF));
}

/**
 * Sets event_chk_inf flag.
 */
void Flags_SetEventChkInf(s32 flag) {
    gSaveContext.eventChkInf[flag >> 4] |= (1 << (flag & 0xF));
}

/**
 * Tests if "inf_table flag is set.
 */
s32 Flags_GetInfTable(s32 flag) {
    return gSaveContext.infTable[flag >> 4] & (1 << (flag & 0xF));
}

/**
 * Sets "inf_table" flag.
 */
void Flags_SetInfTable(s32 flag) {
    gSaveContext.infTable[flag >> 4] |= (1 << (flag & 0xF));
}

u32 func_80035BFC(GlobalContext* globalCtx, s16 arg1) {
    u16 retTextId = 0;

    switch (arg1) {
        case 0:
            if (Flags_GetEventChkInf(0x9)) {
                if (Flags_GetInfTable(0x5)) {
                    retTextId = 0x1048;
                } else {
                    retTextId = 0x1047;
                }
            } else {
                if (Flags_GetEventChkInf(0x2)) {
                    if (Flags_GetInfTable(0x3)) {
                        retTextId = 0x1032;
                    } else {
                        retTextId = 0x1031;
                    }
                } else {
                    if (Flags_GetInfTable(0x0)) {
                        if (Flags_GetInfTable(0x1)) {
                            retTextId = 0x1003;
                        } else {
                            retTextId = 0x1002;
                        }
                    } else {
                        retTextId = 0x1001;
                    }
                }
            }
            break;
        case 1:
            if (LINK_IS_CHILD) {
                if (Flags_GetEventChkInf(0x9)) {
                    if (Flags_GetInfTable(0x10)) {
                        retTextId = 0x1046;
                    } else {
                        retTextId = 0x1045;
                    }
                } else {
                    if (Flags_GetEventChkInf(0x3)) {
                        if (Flags_GetInfTable(0xE)) {
                            retTextId = 0x1034;
                        } else {
                            retTextId = 0x1033;
                        }
                    } else {
                        if (Flags_GetInfTable(0xC)) {
                            retTextId = 0x1030;
                        } else {
                            retTextId = 0x102F;
                        }
                    }
                }
            } else {
                if (Flags_GetEventChkInf(0x5C)) {
                    if (Flags_GetInfTable(0x19)) {
                        retTextId = 0x1071;
                    } else {
                        retTextId = 0x1070;
                    }
                } else {
                    if (Flags_GetEventChkInf(0xB)) {
                        if (Flags_GetInfTable(0x17)) {
                            retTextId = 0x1068;
                        } else {
                            retTextId = 0x1067;
                        }
                    } else {
                        if (Flags_GetInfTable(0x15)) {
                            retTextId = 0x1061;
                        } else {
                            retTextId = 0x1060;
                        }
                    }
                }
            }
            break;
        case 2:
            if (LINK_IS_CHILD) {
                if (Flags_GetEventChkInf(0x9)) {
                    retTextId = 0x1042;
                } else {
                    retTextId = 0x1004;
                }
            } else {
                if (Flags_GetEventChkInf(0x5C)) {
                    retTextId = 0x1072;
                } else if (Flags_GetInfTable(0x41)) {
                    retTextId = 0x1055;
                } else {
                    retTextId = 0x1056;
                }
            }
            break;
        case 3:
            if (LINK_IS_CHILD) {
                if (Flags_GetEventChkInf(0x9)) {
                    retTextId = 0x1043;
                } else {
                    if (Flags_GetInfTable(0x1E)) {
                        retTextId = 0x1006;
                    } else {
                        retTextId = 0x1005;
                    }
                }
            } else {
                if (Flags_GetEventChkInf(0x5C)) {
                    retTextId = 0x1073;
                } else {
                    retTextId = 0x105A;
                }
            }
            break;
        case 4:
            if (LINK_IS_CHILD) {
                if (Flags_GetEventChkInf(0x9)) {
                    retTextId = 0x1042;
                } else {
                    retTextId = 0x1007;
                }
            } else {
                if (Flags_GetEventChkInf(0x5C)) {
                    retTextId = 0x1072;
                } else if (Flags_GetInfTable(0x47)) {
                    retTextId = 0x105E;
                } else {
                    retTextId = 0x105D;
                }
            }
            break;
        case 5:
            if (LINK_IS_CHILD) {
                if (Flags_GetEventChkInf(0x9)) {
                    retTextId = 0x1044;
                } else if (Flags_GetInfTable(0x22)) {
                    retTextId = 0x1009;
                } else {
                    retTextId = 0x1008;
                }
            } else {
                if (Flags_GetEventChkInf(0x5C)) {
                    retTextId = 0x1075;
                } else {
                    retTextId = 0x105B;
                }
            }
            break;
        case 6:
            if (LINK_IS_CHILD) {
                if (Flags_GetEventChkInf(0x9)) {
                    retTextId = 0x1042;
                } else if (Flags_GetInfTable(0x24)) {
                    retTextId = 0x100B;
                } else {
                    retTextId = 0x100A;
                }
            } else {
                if (Flags_GetEventChkInf(0x5C)) {
                    retTextId = 0x1056;
                } else {
                    retTextId = 0x105F;
                }
            }
            break;
        case 7:
            if (LINK_IS_CHILD) {
                if (Flags_GetEventChkInf(0x9)) {
                    retTextId = 0x1043;
                } else if (Flags_GetInfTable(0x26)) {
                    retTextId = 0x100D;
                } else {
                    retTextId = 0x100C;
                }
            } else {
                if (Flags_GetEventChkInf(0x5C)) {
                    retTextId = 0x1057;
                } else {
                    retTextId = 0x1057;
                }
            }
            break;
        case 8:
            if (LINK_IS_CHILD) {
                if (Flags_GetEventChkInf(0x9)) {
                    retTextId = 0x1043;
                } else if (Flags_GetInfTable(0x28)) {
                    retTextId = 0x1019;
                } else {
                    retTextId = 0x100E;
                }
            } else {
                if (Flags_GetEventChkInf(0x5C)) {
                    retTextId = 0x1077;
                } else if (Flags_GetInfTable(0x51)) {
                    retTextId = 0x1058;
                } else {
                    retTextId = 0x1059;
                }
            }
            break;
        case 9:
            if (LINK_IS_CHILD) {
                if (Flags_GetEventChkInf(0x9)) {
                    retTextId = 0x1049;
                } else {
                    retTextId = 0x1035;
                }
            } else {
                if (Flags_GetEventChkInf(0x5C)) {
                    retTextId = 0x1079;
                } else {
                    retTextId = 0x104e;
                }
            }
            break;
        case 10:
            if (LINK_IS_CHILD) {
                if (Flags_GetEventChkInf(0x9)) {
                    retTextId = 0x104A;
                } else {
                    retTextId = 0x1038;
                }
            } else {
                if (Flags_GetEventChkInf(0x5C)) {
                    retTextId = 0x1079;
                } else if (Flags_GetInfTable(0x59)) {
                    retTextId = 0x1050;
                } else {
                    retTextId = 0x104F;
                }
            }
            break;
        case 11:
            if (LINK_IS_CHILD) {
                if (Flags_GetEventChkInf(0x9)) {
                    retTextId = 0x104B;
                } else {
                    retTextId = 0x103C;
                }
            } else {
                if (Flags_GetEventChkInf(0x5C)) {
                    retTextId = 0x107b;
                } else {
                    retTextId = 0x1051;
                }
            }
            break;
        case 12:
            if (LINK_IS_CHILD) {
                if (Flags_GetEventChkInf(0x9)) {
                    retTextId = 0x104C;
                } else {
                    retTextId = 0x103D;
                }
            } else {
                if (Flags_GetEventChkInf(0x5C)) {
                    retTextId = 0x107C;
                } else {
                    retTextId = 0x1052;
                }
            }
            break;
        case 13:
            if (LINK_IS_CHILD) {
                if (Flags_GetEventChkInf(0x9)) {
                    retTextId = 0x104D;
                } else {
                    retTextId = 0x103E;
                }
            } else {
                if (Flags_GetEventChkInf(0x5C)) {
                    retTextId = 0x106E;
                } else if (Flags_GetInfTable(0x61)) {
                    retTextId = 0x1053;
                } else {
                    retTextId = 0x1054;
                }
            }
            break;
        case 15:
            if (Flags_GetEventChkInf(0x5C)) {
                retTextId = 0x1078;
            } else if (Flags_GetInfTable(0x66)) {
                retTextId = 0x1066;
            } else {
                retTextId = 0x1062;
            }
            break;
        case 16:
            if (globalCtx->sceneNum == SCENE_SPOT15) {
                retTextId = 0x7002;
            } else if (Flags_GetInfTable(0x6A)) {
                retTextId = 0x7004;
            } else if ((gSaveContext.dayTime >= 0x4000) && (gSaveContext.dayTime < 0xC556)) {
                retTextId = 0x7002;
            } else {
                retTextId = 0x7003;
            }
            break;
        case 17:
            if (Flags_GetEventChkInf(0x9) && Flags_GetEventChkInf(0x25) && Flags_GetEventChkInf(0x37)) {
                if (Flags_GetInfTable(0x6c)) {
                    retTextId = 0x7008;
                } else {
                    retTextId = 0x7007;
                }
            } else {
                retTextId = 0;
            }
            break;
        case 19:
            retTextId = 0x702D;
            break;
        case 18:
            if (Flags_GetEventChkInf(0x9) && Flags_GetEventChkInf(0x25) && Flags_GetEventChkInf(0x37)) {
                retTextId = 0x7006;
            } else {
                if (Flags_GetEventChkInf(0x12)) {
                    if (Flags_GetInfTable(0x71)) {
                        retTextId = 0x7072;
                    } else {
                        retTextId = 0x7071;
                    }
                } else {
                    retTextId = 0x7029;
                }
            }
            break;
        case 20:
        case 21:
            if (Flags_GetEventChkInf(0x42)) {
                retTextId = 0x2012;
            } else if (Flags_GetEventChkInf(0x41)) {
                if (Flags_GetInfTable(0x76)) {
                    retTextId = 0x2011;
                } else {
                    retTextId = 0x2010;
                }
            } else if (Flags_GetEventChkInf(0x40)) {
                retTextId = 0x200F;
            } else {
                retTextId = 0x200E;
            }
            break;
        case 24:
            if (Flags_GetEventChkInf(0x9) && Flags_GetEventChkInf(0x25) && Flags_GetEventChkInf(0x37)) {
                retTextId = 0x7044;
            } else {
                retTextId = 0x7015;
            }
            break;
        case 25:
            if (Flags_GetEventChkInf(0x9) && Flags_GetEventChkInf(0x25) && Flags_GetEventChkInf(0x37)) {
                retTextId = 0x7045;
            } else {
                Flags_GetInfTable(0xC2);
                retTextId = 0x7016;
            }
            break;
        case 26:
            if (Flags_GetEventChkInf(0x9) && Flags_GetEventChkInf(0x25) && Flags_GetEventChkInf(0x37)) {
                retTextId = 0x7046;
            } else {
                Flags_GetInfTable(0xc2);
                retTextId = 0x7018;
            }
            break;
        case 27:
            if (Flags_GetEventChkInf(0x9) && Flags_GetEventChkInf(0x25) && Flags_GetEventChkInf(0x37)) {
                retTextId = 0x7047;
            } else if (Flags_GetEventChkInf(0x14)) {
                retTextId = 0x701A;
            } else if (Flags_GetEventChkInf(0x11)) {
                if (Flags_GetInfTable(0xC6)) {
                    retTextId = 0x701C;
                } else {
                    retTextId = 0x701B;
                }
            } else {
                retTextId = 0x701A;
            }
            break;
        case 28:
            if (Flags_GetEventChkInf(0x9) && Flags_GetEventChkInf(0x25) && Flags_GetEventChkInf(0x37)) {
                retTextId = 0x7048;
            } else {
                Flags_GetInfTable(0xca);
                retTextId = 0x701D;
            }
            break;
        case 29:
            if (Flags_GetEventChkInf(0x9) && Flags_GetEventChkInf(0x25) && Flags_GetEventChkInf(0x37)) {
                retTextId = 0x7049;
            } else {
                Flags_GetInfTable(0xcc);
                retTextId = 0x701F;
            }
            break;
        case 30:
            if (Flags_GetEventChkInf(0x9) && Flags_GetEventChkInf(0x25) && Flags_GetEventChkInf(0x37)) {
                retTextId = 0x704A;
            } else {
                Flags_GetInfTable(0xCE);
                retTextId = 0x7021;
            }
            break;
        case 31:
            if (Flags_GetEventChkInf(0x9) && Flags_GetEventChkInf(0x25) && Flags_GetEventChkInf(0x37)) {
                retTextId = 0x704B;
            } else {
                Flags_GetInfTable(0xD0);
                retTextId = 0x7023;
            }
            break;
        case 32:
            if (Flags_GetEventChkInf(0x9) && Flags_GetEventChkInf(0x25) && Flags_GetEventChkInf(0x37)) {
                retTextId = 0x704C;
            } else {
                Flags_GetInfTable(0xD2);
                retTextId = 0x7025;
            }
            break;
        case 33:
            if (Flags_GetEventChkInf(0x9) && Flags_GetEventChkInf(0x25) && Flags_GetEventChkInf(0x37)) {
                retTextId = 0x704D;
            } else {
                Flags_GetInfTable(0xD4);
                retTextId = 0x7027;
            }
            break;
        case 34:
            Flags_GetInfTable(0xD6);
            retTextId = 0x403C;
            break;
        case 35:
            if (Flags_GetInfTable(0xD8)) {
                retTextId = 0x5029;
            } else {
                retTextId = 0x5028;
            }
            break;
        case 37:
            retTextId = 0x5002;
            break;
        case 38:
            if (LINK_IS_CHILD) {
                if (Flags_GetEventChkInf(0x25)) {
                    retTextId = 0x3027;
                } else if (Flags_GetEventChkInf(0x23)) {
                    retTextId = 0x3021;
                } else if (Flags_GetInfTable(0xE0)) {
                    retTextId = 0x302A;
                } else {
                    retTextId = 0x3008;
                }
            } else {
                if (Flags_GetEventChkInf(0x20)) {
                    retTextId = 0x4043;
                } else {
                    retTextId = 0x302A;
                }
            }
            break;
        case 39:
            if (LINK_IS_CHILD) {
                if (Flags_GetEventChkInf(0x25)) {
                    retTextId = 0x3027;
                } else if (Flags_GetEventChkInf(0x23)) {
                    retTextId = 0x3026;
                } else {
                    retTextId = 0x3009;
                }
            } else {
                if (Flags_GetEventChkInf(0x2A)) {
                    retTextId = 0x4043;
                } else {
                    retTextId = 0x302A;
                }
            }
            break;
        case 40:
            if (LINK_IS_CHILD) {
                if (Flags_GetEventChkInf(0x25)) {
                    retTextId = 0x3027;
                } else if (Flags_GetEventChkInf(0x23)) {
                    retTextId = 0x3026;
                } else if (Flags_GetInfTable(0xEB)) {
                    retTextId = 0x302B;
                } else {
                    retTextId = 0x300A;
                }
            } else {
                if (Flags_GetEventChkInf(0x2B)) {
                    retTextId = 0x4043;
                } else {
                    retTextId = 0x302A;
                }
            }
            break;
        case 41:
            if (LINK_IS_CHILD) {
                if (Flags_GetEventChkInf(0x25)) {
                    retTextId = 0x3027;
                } else if (Flags_GetInfTable(0xF0)) {
                    retTextId = 0x3015;
                } else {
                    retTextId = 0x3014;
                }
            } else {
                if (Flags_GetEventChkInf(0x2C)) {
                    retTextId = 0x4043;
                } else {
                    retTextId = 0x302A;
                }
            }
            break;
        case 42:
            if (LINK_IS_CHILD) {
                if (Flags_GetEventChkInf(0x25)) {
                    retTextId = 0x3027;
                } else if (Flags_GetInfTable(0xF4)) {
                    retTextId = 0x3017;
                } else {
                    retTextId = 0x3016;
                }
            } else {
                if (Flags_GetEventChkInf(0x2C)) {
                    retTextId = 0x4043;
                } else {
                    retTextId = 0x302A;
                }
            }
            break;
        case 43:
            if (LINK_IS_CHILD) {
                if (Flags_GetEventChkInf(0x25)) {
                    retTextId = 0x3027;
                } else if (Flags_GetInfTable(0xF8)) {
                    retTextId = 0x3019;
                } else {
                    retTextId = 0x3018;
                }
            } else {
                if (Flags_GetEventChkInf(0x2D)) {
                    retTextId = 0x4043;
                } else {
                    retTextId = 0x302A;
                }
            }
            break;
        case 48:
            if (Flags_GetEventChkInf(0x25)) {
                retTextId = 0x3029;
            } else if (Flags_GetEventChkInf(0x20) && Flags_GetEventChkInf(0x21)) {
                retTextId = 0x301B;
            } else {
                retTextId = 0x301A;
            }
            break;
        case 49:
            if (Flags_GetEventChkInf(0x37)) {
                retTextId = 0x402D;
            } else if (Flags_GetEventChkInf(0x30)) {
                retTextId = 0x4007;
            } else {
                retTextId = 0x4006;
            }
            break;
        case 50:
            if (Flags_GetEventChkInf(0x37)) {
                retTextId = 0x402E;
            } else if (Flags_GetEventChkInf(0x30)) {
                if (Flags_GetInfTable(0x124)) {
                    retTextId = 0x4009;
                } else {
                    retTextId = 0x4008;
                }
            } else {
                retTextId = 0x4006;
            }
            break;
        case 51:
            if (Flags_GetEventChkInf(0x37)) {
                retTextId = 0x402D;
            } else if (Flags_GetEventChkInf(0x31)) {
                if (Flags_GetInfTable(0x12A)) {
                    retTextId = 0x400B;
                } else {
                    retTextId = 0x402F;
                }
            } else if (Flags_GetEventChkInf(0x30)) {
                retTextId = 0x400A;
            } else {
                retTextId = 0x4006;
            }
            break;
        case 52:
            if (Flags_GetEventChkInf(0x37)) {
                retTextId = 0x402E;
            } else if (Flags_GetEventChkInf(0x30)) {
                retTextId = 0x400C;
            } else {
                retTextId = 0x4006;
            }
            break;
        case 53:
            if (Flags_GetEventChkInf(0x37)) {
                retTextId = 0x402D;
            } else if (Flags_GetEventChkInf(0x33)) {
                retTextId = 0x4010;
            } else if (Flags_GetEventChkInf(0x30)) {
                retTextId = 0x400F;
            } else {
                retTextId = 0x4006;
            }
            break;
        case 54:
            if (Flags_GetEventChkInf(0x37)) {
                retTextId = 0x402E;
            } else if (Flags_GetEventChkInf(0x30)) {
                retTextId = 0x4011;
            } else {
                retTextId = 0x4006;
            }
            break;
        case 55:
            if (LINK_IS_CHILD) {
                if (Flags_GetEventChkInf(0x37)) {
                    retTextId = 0x402B;
                } else if (Flags_GetEventChkInf(0x31)) {
                    if (Flags_GetInfTable(0x138)) {
                        retTextId = 0x401C;
                    } else {
                        retTextId = 0x401B;
                    }
                } else {
                    retTextId = 0x401A;
                }
            } else {
                retTextId = 0;
            }
            break;
        case 58:
            retTextId = 0x500F;
            break;
        case 59:
            retTextId = 0x5010;
            break;
        case 60:
            retTextId = 0x5012;
            break;
        case 61:
            if (Flags_GetInfTable(0x166)) {
                retTextId = 0x5001;
            } else {
                retTextId = 0x5000;
            }
            break;
        case 62:
            retTextId = 0x5012;
            break;
        case 63:
            if (Flags_GetInfTable(0x16A)) {
                retTextId = 0x5001;
            } else {
                retTextId = 0x5000;
            }
            break;
        case 71:
            if (Flags_GetEventChkInf(0x16)) {
                retTextId = 0x2049;
            } else if (Flags_GetEventChkInf(0x15)) {
                retTextId = 0x2048;
            } else if (Flags_GetEventChkInf(0x14)) {
                retTextId = 0x2047;
            } else if (Flags_GetEventChkInf(0x12) && !Flags_GetEventChkInf(0x14)) {
                retTextId = 0x2044;
            } else if (Flags_GetEventChkInf(0x10)) {
                if (Flags_GetEventChkInf(0x11)) {
                    retTextId = 0x2043;
                } else {
                    retTextId = 0x2042;
                }
            } else {
                retTextId = 0x2041;
            }
            break;
        case 72:
            if (LINK_IS_CHILD) {
                if (Flags_GetEventChkInf(0x14)) {
                    retTextId = 0x2040;
                } else if (Flags_GetInfTable(0x94)) {
                    retTextId = 0x2040;
                } else {
                    retTextId = 0x203F;
                }
            } else {
                if (!Flags_GetEventChkInf(0x18)) {
                    if (gSaveContext.nightFlag != 0) {
                        retTextId = 0x204E;
                    } else if (Flags_GetInfTable(0x9A)) {
                        retTextId = 0x2031;
                    } else {
                        retTextId = 0x2030;
                    }
                } else {
                    retTextId = 0;
                }
            }
            break;
    }

    if (retTextId == 0) {
        retTextId = 1;
    }

    return retTextId;
}

void func_80036E50(u16 textId, s16 arg1) {
    switch (arg1) {
        case 0:
            switch (textId) {
                case 0x1001:
                    Flags_SetInfTable(0x0);
                    return;
                case 0x1002:
                    Flags_SetInfTable(0x1);
                    return;
                case 0x1031:
                    Flags_SetEventChkInf(0x3);
                    Flags_SetInfTable(0x3);
                    return;
                case 0x1047:
                    Flags_SetInfTable(0x5);
                    return;
            }
            return;
        case 1:
            switch (textId) {
                case 0x102F:
                    Flags_SetEventChkInf(0x2);
                    Flags_SetInfTable(0xC);
                    return;
                case 0x1033:
                    Audio_PlaySoundGeneral(NA_SE_SY_CORRECT_CHIME, &D_801333D4, 4, &D_801333E0, &D_801333E0,
                                           &D_801333E8);
                    Flags_SetEventChkInf(0x4);
                    Flags_SetInfTable(0xE);
                    return;
                case 0x1045:
                    Flags_SetInfTable(0x10);
                    return;
                case 0x1060:
                    Flags_SetInfTable(0x15);
                    return;
                case 0x1067:
                    Flags_SetEventChkInf(0xA);
                    Flags_SetInfTable(0x17);
                    return;
                case 0x1070:
                    Flags_SetInfTable(0x19);
                    return;
            }
            return;
        case 2:
            if (textId == 0x1056) {
                Flags_SetInfTable(0x41);
            }
            return;
        case 3:
            if (textId == 0x1005) {
                Flags_SetInfTable(0x1E);
            }
            return;
        case 4:
            if (textId == 0x105D) {
                Flags_SetInfTable(0x47);
            }
            return;
        case 5:
            if (textId == 0x1008) {
                Flags_SetInfTable(0x22);
            }
            return;
        case 6:
            if (textId == 0x100A) {
                Flags_SetInfTable(0x24);
            }
            return;
        case 7:
            if (textId == 0x100C) {
                Flags_SetInfTable(0x26);
            }
            return;
        case 8:
            if (textId == 0x100E) {
                Flags_SetInfTable(0x28);
            }
            if (textId == 0x1059) {
                Flags_SetInfTable(0x51);
            }
            return;
        case 10:
            if (textId == 0x104F) {
                Flags_SetInfTable(0x59);
            }
            return;
        case 13:
            if (textId == 0x1054) {
                Flags_SetInfTable(0x61);
            }
            return;
        case 15:
            if (textId == 0x1062) {
                Flags_SetInfTable(0x66);
            }
            return;
        case 16:
            if (textId == 0x7002) {
                Flags_SetInfTable(0x6A);
            }
            if (textId == 0x7003) {
                Flags_SetInfTable(0x6A);
            }
            return;
        case 17:
            if (textId == 0x7007) {
                Flags_SetInfTable(0x6C);
            }
            return;
        case 18:
            if (textId == 0x7071) {
                Flags_SetInfTable(0x71);
            }
            return;
        case 20:
        case 21:
            if (textId == 0x2010) {
                Flags_SetInfTable(0x76);
            }
            return;
        case 25:
            if (textId == 0x7016) {
                Flags_SetInfTable(0xC2);
            }
            return;
        case 26:
            if (textId == 0x7018) {
                Flags_SetInfTable(0xC4);
            }
            return;
        case 28:
            if (textId == 0x701D) {
                Flags_SetInfTable(0xCA);
            }
            return;
        case 29:
            if (textId == 0x701F) {
                Flags_SetInfTable(0xCC);
            }
            return;
        case 30:
            if (textId == 0x7021) {
                Flags_SetInfTable(0xCE);
            }
            return;
        case 31:
            if (textId == 0x7023) {
                Flags_SetInfTable(0xD0);
            }
            return;
        case 32:
            if (textId == 0x7025) {
                Flags_SetInfTable(0xD2);
            }
            return;
        case 33:
            if (textId == 0x7027) {
                Flags_SetInfTable(0xD4);
            }
            return;
        case 34:
            if (textId == 0x403c) {
                Flags_SetInfTable(0xD6);
            }
            return;
        case 35:
            if (textId == 0x5028) {
                Flags_SetInfTable(0xD8);
            }
            return;
        case 38:
            if (textId == 0x3008) {
                Flags_SetInfTable(0xE0);
            }
            return;
        case 40:
            if (textId == 0x300B) {
                Flags_SetInfTable(0xEB);
            }
            return;
        case 41:
            if (textId == 0x3014) {
                Flags_SetInfTable(0xF0);
            }
            return;
        case 42:
            if (textId == 0x3016) {
                Flags_SetInfTable(0xF4);
            }
            return;
        case 43:
            if (textId == 0x3018) {
                Flags_SetEventChkInf(0x20);
                Flags_SetInfTable(0xF8);
            }
            return;
        case 48:
            if (textId == 0x3020) {
                Flags_SetEventChkInf(0x22);
                Flags_SetInfTable(0x113);
            }
            return;
        case 49:
        case 52:
        case 53:
        case 54:
            if (textId == 0x4006) {
                Flags_SetEventChkInf(0x30);
            }
            return;
        case 50:
            if (textId == 0x4006) {
                Flags_SetEventChkInf(0x30);
            }
            if (textId == 0x4008) {
                Flags_SetInfTable(0x124);
            }
            return;
        case 51:
            if (textId == 0x4006) {
                Flags_SetEventChkInf(0x30);
            }
            if (textId == 0x400A) {
                Flags_SetEventChkInf(0x32);
            }
            if (textId == 0x402F) {
                Flags_SetInfTable(0x12A);
            }
            return;
        case 55:
            if (textId == 0x401B) {
                Flags_SetEventChkInf(0x33);
                Flags_SetInfTable(0x138);
            }
            return;
        case 61:
            if (textId == 0x5000) {
                Flags_SetInfTable(0x166);
            }
            return;
        case 63:
            if (textId == 0x5013) {
                Flags_SetInfTable(0x16A);
            }
            return;
        case 71:
            if (textId == 0x2041) {
                Flags_SetEventChkInf(0x10);
            }
            if (textId == 0x2044) {
                Flags_SetEventChkInf(0x12);
            }
            if (textId == 0x2047) {
                Flags_SetEventChkInf(0x15);
            }
            if (textId == 0x2048) {
                Flags_SetEventChkInf(0x16);
            }
            return;
        case 72:
            return;
    }
}

s32 func_800374E0(GlobalContext* globalCtx, Actor* actor, u16 textId) {
    MessageContext* msgCtx = &globalCtx->msgCtx;
    s32 ret = 1;

    switch (textId) {
        case 0x1035:
            if (msgCtx->choiceIndex == 0) {
                if (Flags_GetInfTable(0x2A)) {
                    func_80035B18(globalCtx, actor, 0x1036);
                } else {
                    func_80035B18(globalCtx, actor, 0x1041);
                }
            }
            if (msgCtx->choiceIndex == 1) {
                if (Flags_GetInfTable(0x2B)) {
                    func_80035B18(globalCtx, actor, 0x1037);
                } else {
                    func_80035B18(globalCtx, actor, 0x1041);
                }
            }
            ret = 0;
            break;
        case 0x1038:
            if (msgCtx->choiceIndex == 0) {
                if (Flags_GetInfTable(0x2E)) {
                    func_80035B18(globalCtx, actor, 0x1039);
                } else {
                    func_80035B18(globalCtx, actor, 0x1041);
                }
            }
            if (msgCtx->choiceIndex == 1) {
                if (Flags_GetInfTable(0x2F)) {
                    func_80035B18(globalCtx, actor, 0x103A);
                } else {
                    func_80035B18(globalCtx, actor, 0x1041);
                }
            }
            if (msgCtx->choiceIndex == 2) {
                if (Flags_GetInfTable(0x30)) {
                    func_80035B18(globalCtx, actor, 0x103B);
                } else {
                    func_80035B18(globalCtx, actor, 0x1041);
                }
            }
            ret = 0;
            break;
        case 0x103E:
            if (msgCtx->choiceIndex == 0) {
                func_80035B18(globalCtx, actor, 0x103F);
            }
            if (msgCtx->choiceIndex == 1) {
                func_80035B18(globalCtx, actor, 0x1040);
            }
            ret = 0;
            break;
        case 0x1041:
            if (msgCtx->unk_E2FA == 0x1035) {
                if (msgCtx->choiceIndex == 0) {
                    func_80035B18(globalCtx, actor, 0x1036);
                    Flags_SetInfTable(0x2A);
                }
                if (msgCtx->choiceIndex == 1) {
                    func_80035B18(globalCtx, actor, 0x1037);
                    Flags_SetInfTable(0x2B);
                }
            }
            if (msgCtx->unk_E2FA == 0x1038) {
                if (msgCtx->choiceIndex == 0) {
                    func_80035B18(globalCtx, actor, 0x1039);
                    Flags_SetInfTable(0x2E);
                }
                if (msgCtx->choiceIndex == 1) {
                    func_80035B18(globalCtx, actor, 0x103A);
                    Flags_SetInfTable(0x2F);
                }
                if (msgCtx->choiceIndex == 2) {
                    func_80035B18(globalCtx, actor, 0x103B);
                    Flags_SetInfTable(0x30);
                }
            }
            ret = 0;
            break;
        case 0x1062:
            if (msgCtx->choiceIndex == 0) {
                func_80035B18(globalCtx, actor, 0x1063);
            }
            if (msgCtx->choiceIndex == 1) {
                func_80035B18(globalCtx, actor, 0x1064);
            }
            ret = 0;
            break;
        case 0x2030:
        case 0x2031:
            if (msgCtx->choiceIndex == 0) {
                if (gSaveContext.rupees >= 10) {
                    func_80035B18(globalCtx, actor, 0x2034);
                    Rupees_ChangeBy(-10);
                } else {
                    func_80035B18(globalCtx, actor, 0x2032);
                }
            }
            if (msgCtx->choiceIndex == 1) {
                func_80035B18(globalCtx, actor, 0x2032);
            }
            Flags_SetInfTable(0x9A);
            ret = 0;
            break;
        case 0x2036:
        case 0x2037:
            if (msgCtx->choiceIndex == 0) {
                func_80035B18(globalCtx, actor, 0x201F);
            }
            if (msgCtx->choiceIndex == 1) {
                func_80035B18(globalCtx, actor, 0x205A);
            }
            ret = 0;
            break;
        case 0x2038:
            if (msgCtx->choiceIndex == 0) {
                break;
            }
            if (msgCtx->choiceIndex == 1) {
                func_80035B18(globalCtx, actor, 0x205A);
            }
            ret = 0;
            break;
        case 0x2034:
            if (msgCtx->choiceIndex != 0) {
                break;
            }
            func_80035B18(globalCtx, actor, 0x2035);
            ret = 0;
            break;
        case 0x2043:
            if (Flags_GetEventChkInf(0x12)) {
                break;
            }
            func_80035B18(globalCtx, actor, 0x2044);
            ret = 0;
            break;
        case 0x205A:
            break;
        case 0x300A:
            if (msgCtx->choiceIndex == 0) {
                if (Flags_GetEventChkInf(0x22)) {
                    func_80035B18(globalCtx, actor, 0x300B);
                } else {
                    func_80035B18(globalCtx, actor, 0x300C);
                }
            }
            if (msgCtx->choiceIndex == 1) {
                func_80035B18(globalCtx, actor, 0x300D);
            }
            ret = 0;
            break;
        case 0x301B:
            if (msgCtx->choiceIndex == 0) {
                func_80035B18(globalCtx, actor, 0x301D);
            }
            if (msgCtx->choiceIndex == 1) {
                if (Flags_GetInfTable(0x113)) {
                    func_80035B18(globalCtx, actor, 0x301F);
                } else {
                    func_80035B18(globalCtx, actor, 0x301E);
                }
            }
            ret = 0;
            break;
        case 0x301E:
            func_80035B18(globalCtx, actor, 0x3020);
            ret = 0;
            break;
        case 0x400C:
            if (msgCtx->choiceIndex == 0) {
                func_80035B18(globalCtx, actor, 0x400D);
            }
            if (msgCtx->choiceIndex == 1) {
                func_80035B18(globalCtx, actor, 0x400E);
            }
            ret = 0;
            break;
        case 0x7007:
            func_80035B18(globalCtx, actor, 0x703E);
            ret = 0;
            break;
        case 0x703E:
            func_80035B18(globalCtx, actor, 0x703F);
            ret = 0;
            break;
        case 0x703F:
            func_80035B18(globalCtx, actor, 0x7042);
            ret = 0;
            break;
    }

    return ret;
}

u16 func_80037C30(GlobalContext* globalCtx, s16 arg1) {
    return func_80035BFC(globalCtx, arg1);
}

s32 func_80037C5C(GlobalContext* globalCtx, s16 arg1, u16 textId) {
    func_80036E50(textId, arg1);
    return 0;
}

s32 func_80037C94(GlobalContext* globalCtx, Actor* actor, s32 arg2) {
    return func_800374E0(globalCtx, actor, actor->textId);
}

s32 func_80037CB8(GlobalContext* globalCtx, Actor* actor, s16 arg2) {
    MessageContext* msgCtx = &globalCtx->msgCtx;
    s32 ret = 0;

    switch (func_8010BDBC(msgCtx)) {
        case 2:
            func_80037C5C(globalCtx, arg2, actor->textId);
            ret = 1;
            break;
        case 4:
        case 5:
            if (func_80106BC8(globalCtx) && func_80037C94(globalCtx, actor, arg2)) {
                Audio_PlaySoundGeneral(NA_SE_SY_CANCEL, &D_801333D4, 4, &D_801333E0, &D_801333E0, &D_801333E8);
                msgCtx->msgMode = 0x36;
                ret = 1;
            }
            break;
    }

    return ret;
}

s32 func_80037D98(GlobalContext* globalCtx, Actor* actor, s16 arg2, s32* arg3) {
    s16 var;
    s16 sp2C;
    s16 sp2A;
    s16 abs_var;

    if (func_8002F194(actor, globalCtx)) {
        *arg3 = 1;
        return 1;
    }

    if (*arg3 == 1) {
        if (func_80037CB8(globalCtx, actor, arg2)) {
            *arg3 = 0;
        }
        return 0;
    }

    func_8002F374(globalCtx, actor, &sp2C, &sp2A);

    if (0) {} // Necessary to match

    if ((sp2C < 0) || (sp2C > SCREEN_WIDTH) || (sp2A < 0) || (sp2A > SCREEN_HEIGHT)) {
        return 0;
    }

    var = actor->yawTowardsPlayer - actor->shape.rot.y;
    abs_var = ABS(var);

    if (abs_var >= 0x4300) {
        return 0;
    }

<<<<<<< HEAD
    if ((actor->xyzDistFromLinkSq > 25600.0f) && (!actor->isTargeted)) {
=======
    if ((actor->xyzDistToPlayerSq > 25600.0f) && !actor->isTargeted) {
>>>>>>> 8b57f36d
        return 0;
    }

    if (actor->xyzDistToPlayerSq <= 6400.0f) {
        if (func_8002F2CC(actor, globalCtx, 80.0f)) {
            actor->textId = func_80037C30(globalCtx, arg2);
        }
    } else {
        if (func_8002F2F4(actor, globalCtx)) {
            actor->textId = func_80037C30(globalCtx, arg2);
        }
    }

    return 0;
}

s32 func_80037F30(Vec3s* arg0, Vec3s* arg1) {
    Math_SmoothStepToS(&arg0->y, 0, 6, 6200, 100);
    Math_SmoothStepToS(&arg0->x, 0, 6, 6200, 100);
    Math_SmoothStepToS(&arg1->y, 0, 6, 6200, 100);
    Math_SmoothStepToS(&arg1->x, 0, 6, 6200, 100);
    return 1;
}

s32 func_80037FC8(Actor* actor, Vec3f* arg1, Vec3s* arg2, Vec3s* arg3) {
    s16 sp36;
    s16 sp34;
    s16 var;

    sp36 = Math_Vec3f_Pitch(&actor->focus.pos, arg1);
    sp34 = Math_Vec3f_Yaw(&actor->focus.pos, arg1) - actor->world.rot.y;

    Math_SmoothStepToS(&arg2->x, sp36, 6, 2000, 1);
    arg2->x = (arg2->x < -6000) ? -6000 : ((arg2->x > 6000) ? 6000 : arg2->x);

    var = Math_SmoothStepToS(&arg2->y, sp34, 6, 2000, 1);
    arg2->y = (arg2->y < -8000) ? -8000 : ((arg2->y > 8000) ? 8000 : arg2->y);

    if (var && (ABS(arg2->y) < 8000)) {
        return 0;
    }

    Math_SmoothStepToS(&arg3->y, sp34 - arg2->y, 4, 2000, 1);
    arg3->y = (arg3->y < -12000) ? -12000 : ((arg3->y > 12000) ? 12000 : arg3->y);

    return 1;
}

s32 func_80038154(GlobalContext* globalCtx, Actor* actor, Vec3s* arg2, Vec3s* arg3, f32 arg4) {
    Player* player = PLAYER;
    s32 pad;
    Vec3f sp2C;
    s16 var;
    s16 abs_var;

    actor->focus.pos = actor->world.pos;
    actor->focus.pos.y += arg4;

    if (!(((globalCtx->csCtx.state != 0) || (gDbgCamEnabled != 0)) && (gSaveContext.entranceIndex == 0x00EE))) {
        var = actor->yawTowardsPlayer - actor->shape.rot.y;
        abs_var = ABS(var);
        if (abs_var >= 0x4300) {
            func_80037F30(arg2, arg3);
            return 0;
        }
    }

    if (((globalCtx->csCtx.state != 0) || (gDbgCamEnabled != 0)) && (gSaveContext.entranceIndex == 0x00EE)) {
        sp2C = globalCtx->view.eye;
    } else {
        sp2C = player->actor.focus.pos;
    }

    func_80037FC8(actor, &sp2C, arg2, arg3);

    return 1;
}

s32 func_80038290(GlobalContext* globalCtx, Actor* actor, Vec3s* arg2, Vec3s* arg3, Vec3f arg4) {
    Player* player = PLAYER;
    s32 pad;
    Vec3f sp24;
    s16 var;
    s16 abs_var;

    actor->focus.pos = arg4;

    if (!(((globalCtx->csCtx.state != 0) || (gDbgCamEnabled != 0)) && (gSaveContext.entranceIndex == 0x00EE))) {
        var = actor->yawTowardsPlayer - actor->shape.rot.y;
        abs_var = ABS(var);
        if (abs_var >= 0x4300) {
            func_80037F30(arg2, arg3);
            return 0;
        }
    }

    if (((globalCtx->csCtx.state != 0) || (gDbgCamEnabled != 0)) && (gSaveContext.entranceIndex == 0x00EE)) {
        sp24 = globalCtx->view.eye;
    } else {
        sp24 = player->actor.focus.pos;
    }

    func_80037FC8(actor, &sp24, arg2, arg3);

    return 1;
}<|MERGE_RESOLUTION|>--- conflicted
+++ resolved
@@ -1491,15 +1491,9 @@
 
     // This is convoluted but it seems like it must be a single if statement to match
     if ((player->actor.flags & 0x100) || ((exchangeItemId != EXCH_ITEM_NONE) && Player_InCsMode(globalCtx)) ||
-<<<<<<< HEAD
-        ((!actor->isTargeted) &&
-         ((arg3 < fabsf(actor->yDistFromLink)) || (player->targetActorDistance < actor->xzDistFromLink) ||
-          (arg2 < actor->xzDistFromLink)))) {
-=======
         (!actor->isTargeted &&
          ((arg3 < fabsf(actor->yDistToPlayer)) || (player->targetActorDistance < actor->xzDistToPlayer) ||
           (arg2 < actor->xzDistToPlayer)))) {
->>>>>>> 8b57f36d
         return 0;
     }
 
@@ -3246,10 +3240,6 @@
     Actor_AddToCategory(actorCtx, actor, actorCategory);
 }
 
-<<<<<<< HEAD
-ProjectileActor* func_80033780(GlobalContext* globalCtx, Actor* refActor, f32 arg2) {
-    ProjectileActor* itemActor;
-=======
 typedef struct {
     /* 0x000 */ Actor actor;
     /* 0x14C */ char unk_14C[0xC4];
@@ -3258,7 +3248,6 @@
 
 Actor* func_80033780(GlobalContext* globalCtx, Actor* refActor, f32 arg2) {
     Actor_80033780* itemActor;
->>>>>>> 8b57f36d
     Vec3f spA8;
     f32 deltaX;
     f32 deltaY;
@@ -3272,13 +3261,8 @@
         if (((actor->id != ACTOR_ARMS_HOOK) && (actor->id != ACTOR_EN_ARROW)) || (actor == refActor)) {
             actor = actor->next;
         } else {
-<<<<<<< HEAD
-            itemActor = (ProjectileActor*)actor;
-            if ((arg2 < Math_Vec3f_DistXYZ(&refActor->posRot.pos, &itemActor->actor.posRot.pos)) ||
-=======
             itemActor = (Actor_80033780*)actor;
             if ((arg2 < Math_Vec3f_DistXYZ(&refActor->world.pos, &itemActor->actor.world.pos)) ||
->>>>>>> 8b57f36d
                 (itemActor->unk_210 == 0)) {
                 actor = actor->next;
             } else {
@@ -3409,11 +3393,7 @@
 s32 func_80033A84(GlobalContext* globalCtx, Actor* actor) {
     Player* player = PLAYER;
 
-<<<<<<< HEAD
-    if ((player->stateFlags1 & 0x10) && (actor->isTargeted)) {
-=======
     if ((player->stateFlags1 & 0x10) && actor->isTargeted) {
->>>>>>> 8b57f36d
         return 1;
     } else {
         return 0;
@@ -3423,11 +3403,7 @@
 s32 func_80033AB8(GlobalContext* globalCtx, Actor* actor) {
     Player* player = PLAYER;
 
-<<<<<<< HEAD
-    if ((player->stateFlags1 & 0x10) && (!actor->isTargeted)) {
-=======
     if ((player->stateFlags1 & 0x10) && !actor->isTargeted) {
->>>>>>> 8b57f36d
         return 1;
     } else {
         return 0;
@@ -5453,11 +5429,7 @@
         return 0;
     }
 
-<<<<<<< HEAD
-    if ((actor->xyzDistFromLinkSq > 25600.0f) && (!actor->isTargeted)) {
-=======
     if ((actor->xyzDistToPlayerSq > 25600.0f) && !actor->isTargeted) {
->>>>>>> 8b57f36d
         return 0;
     }
 
