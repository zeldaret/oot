#include "global.h"
#include "vt.h"

#include "overlays/actors/ovl_Arms_Hook/z_arms_hook.h"
#include "overlays/actors/ovl_En_Part/z_en_part.h"
#include "objects/gameplay_keep/gameplay_keep.h"

void ActorShape_Init(ActorShape* shape, f32 arg1, void* shadowDrawFunc, f32 arg3) {
    shape->unk_08 = arg1;
    shape->shadowDrawFunc = shadowDrawFunc;
    shape->unk_10 = arg3;
    shape->unk_14 = -1;
}

void func_8002B200(Actor* actor, Lights* lights, GlobalContext* globalCtx, Gfx* dlist, Color_RGBA8* color) {
    f32 temp1;
    f32 temp2;
    MtxF sp60;

    if (actor->floorPoly != NULL) {
        temp1 = actor->posRot.pos.y - actor->groundY;

        if (temp1 >= -50.0f && temp1 < 500.0f) {
            OPEN_DISPS(globalCtx->state.gfxCtx, "../z_actor.c", 1553);

            POLY_OPA_DISP = Gfx_CallSetupDL(POLY_OPA_DISP, 0x2C);

            gDPSetCombineLERP(POLY_OPA_DISP++, 0, 0, 0, PRIMITIVE, TEXEL0, 0, PRIMITIVE, 0, 0, 0, 0, COMBINED, 0, 0, 0,
                              COMBINED);

            temp1 = (temp1 < 0.0f) ? 0.0f : ((temp1 > 150.0f) ? 150.0f : temp1);
            temp2 = 1.0f - (temp1 * (1.0f / 350));

            if (color != NULL) {
                gDPSetPrimColor(POLY_OPA_DISP++, 0, 0, color->r, color->g, color->b,
                                (u32)(actor->shape.unk_14 * temp2) & 0xFF);
            } else {
                gDPSetPrimColor(POLY_OPA_DISP++, 0, 0, 0, 0, 0, (u32)(actor->shape.unk_14 * temp2) & 0xFF);
            }

            func_80038A28(actor->floorPoly, actor->posRot.pos.x, actor->groundY, actor->posRot.pos.z, &sp60);
            Matrix_Put(&sp60);

            if (dlist != D_04049210) {
                Matrix_RotateY(actor->shape.rot.y * (M_PI / 32768), MTXMODE_APPLY);
            }

            temp2 = (1.0f - (temp1 * (1.0f / 350))) * actor->shape.unk_10;
            Matrix_Scale(actor->scale.x * temp2, 1.0f, actor->scale.z * temp2, MTXMODE_APPLY);

            gSPMatrix(POLY_OPA_DISP++, Matrix_NewMtx(globalCtx->state.gfxCtx, "../z_actor.c", 1588),
                      G_MTX_MODELVIEW | G_MTX_LOAD);
            gSPDisplayList(POLY_OPA_DISP++, dlist);

            CLOSE_DISPS(globalCtx->state.gfxCtx, "../z_actor.c", 1594);
        }
    }
}

void ActorShadow_DrawFunc_Circle(Actor* actor, Lights* lights, GlobalContext* globalCtx) {
    func_8002B200(actor, lights, globalCtx, &D_04049210, NULL);
}

Color_RGBA8 D_80115F80 = { 255, 255, 255, 255 };

void ActorShadow_DrawFunc_WhiteCircle(Actor* actor, Lights* lights, GlobalContext* globalCtx) {
    func_8002B200(actor, lights, globalCtx, &D_04049210, &D_80115F80);
}

void ActorShadow_DrawFunc_Squiggly(Actor* actor, Lights* lights, GlobalContext* globalCtx) {
    func_8002B200(actor, lights, globalCtx, D_04049AD0, NULL);
}

void func_8002B66C(GlobalContext* globalCtx, Light* light, MtxF* arg2, s32 arg3, f32 arg4, f32 arg5, f32 arg6) {
    s32 pad1;
    f32 sp58;
    s32 pad2[2];

    OPEN_DISPS(globalCtx->state.gfxCtx, "../z_actor.c", 1661);

    gDPSetPrimColor(POLY_OPA_DISP++, 0, 0, 0, 0, 0,
                    (u32)(((arg3 * 0.00005f) > 1.0f ? 1.0f : (arg3 * 0.00005f)) * arg4) & 0xFF);

    sp58 = Math_FAtan2F(light->l.dir[0], light->l.dir[2]);
    arg6 *= (4.5f - (light->l.dir[1] * 0.035f));
    arg6 = (arg6 < 1.0f) ? 1.0f : arg6;
    Matrix_Put(arg2);
    Matrix_RotateY(sp58, MTXMODE_APPLY);
    Matrix_Scale(arg5, 1.0f, arg5 * arg6, MTXMODE_APPLY);

    gSPMatrix(POLY_OPA_DISP++, Matrix_NewMtx(globalCtx->state.gfxCtx, "../z_actor.c", 1687),
              G_MTX_MODELVIEW | G_MTX_LOAD);
    gSPDisplayList(POLY_OPA_DISP++, &D_04048180);

    CLOSE_DISPS(globalCtx->state.gfxCtx, "../z_actor.c", 1693);
}

#ifdef NON_MATCHING
// saved register, stack usage and minor ordering differences
void ActorShadow_DrawFunc_Teardrop(Actor* actor, Lights* lights, GlobalContext* globalCtx) {
    MtxF spE8;
    f32 spE0[2];
    s32 i;
    f32* spAC;
    f32 temp_10;
    u8 temp_14;
    f32 temp_f0;
    f32 temp_f20;
    f32 temp_f20_2;
    f32 temp_f22_2;
    f32 temp_f24;
    s32 temp_a3;
    s32 temp_lo;
    u8 temp_s6;
    Vec3f* phi_s7;
    f32 phi_f2;
    Light* phi_s0;
    s32 phi_s1;
    s32 phi_s2;

    temp_f20 = actor->posRot.pos.y - actor->groundY;

    if (temp_f20 > 20.0f) {
        temp_10 = actor->shape.unk_10;
        temp_14 = actor->shape.unk_14;
        actor->shape.unk_10 *= 0.3f;
        actor->shape.unk_14 *= ((temp_f20 - 20.0f) * 0.02f) > 1.0f ? 1.0f : ((temp_f20 - 20.0f) * 0.02f);
        ActorShadow_DrawFunc_Circle(actor, lights, globalCtx);
        actor->shape.unk_10 = temp_10;
        actor->shape.unk_14 = temp_14;
    }

    if (temp_f20 < 200.0f) {
        phi_s7 = &actor->unk_CC[0];
        spAC = &spE0[0];
        temp_s6 = lights->numLights;
        temp_s6 -= 2;

        OPEN_DISPS(globalCtx->state.gfxCtx, "../z_actor.c", 1741);

        POLY_OPA_DISP = Gfx_CallSetupDL(POLY_OPA_DISP, 0x2C);
        actor->shape.unk_15 = 0;

        for (i = 0; i < 2; i++) {
            phi_s7->y += 50.0f;
            *spAC = func_800BFCB8(globalCtx, &spE8, phi_s7);
            phi_s7->y -= 50.0f;

            actor->shape.unk_15 *= 2;

            phi_f2 = phi_s7->y - *spAC;

            if ((phi_f2 >= -1.0f) && (phi_f2 < 500.0f)) {
                phi_s0 = &lights->l.l[0];

                if (phi_f2 <= 0.0f) {
                    actor->shape.unk_15++;
                }

                if (30.0f < phi_f2) {
                    phi_f2 = 30.0f;
                }

                temp_f24 = actor->shape.unk_14 * (1.0f - (phi_f2 * (1.0f / 30)));

                if (30.0f < phi_f2) {
                    phi_f2 = 30.0f;
                }

                temp_f20_2 = 1.0f - (phi_f2 * (1.0f / 70));
                temp_f22_2 = (actor->shape.unk_10 * temp_f20_2) * actor->scale.x;

                phi_s2 = 0;

                for (phi_s1 = 0; phi_s1 < temp_s6; phi_s1++) {
                    if (phi_s0->l.dir[1] > 0) {
                        temp_lo = ABS(phi_s0->l.dir[1]) * ((phi_s0->l.col[0] + phi_s0->l.col[1]) + phi_s0->l.col[2]);
                        if (temp_lo > 0) {
                            func_8002B66C(globalCtx, phi_s0, &spE8, temp_lo, temp_f24, temp_f22_2, temp_f20_2);
                            phi_s2 += temp_lo;
                        }
                    }
                    phi_s0++;
                }

                for (phi_s1 = 0; phi_s1 < 2; phi_s1++) {
                    if (phi_s0->l.dir[1] > 0) {
                        temp_a3 = (ABS(phi_s0->l.dir[1]) * ((phi_s0->l.col[0] + phi_s0->l.col[1]) + phi_s0->l.col[2])) -
                                  (phi_s2 * 8);
                        if (temp_a3 > 0) {
                            func_8002B66C(globalCtx, phi_s0, &spE8, temp_a3, temp_f24, temp_f22_2, temp_f20_2);
                        }
                    }
                    phi_s0++;
                }
            }

            spAC++;
            phi_s7++;
        }

        if (!(actor->bgCheckFlags & 1)) {
            actor->shape.unk_15 = 0;
        } else if (actor->shape.unk_15 == 3) {
            temp_f0 = actor->unk_CC[0].y - actor->unk_CC[1].y;
            actor->shape.unk_15 = ((spE0[0] + temp_f0) < (spE0[1] - temp_f0)) ? 2 : 1;
        }

        CLOSE_DISPS(globalCtx->state.gfxCtx, "../z_actor.c", 1831);
    }
}
#else
#pragma GLOBAL_ASM("asm/non_matchings/code/z_actor/ActorShadow_DrawFunc_Teardrop.s")
#endif

void func_8002BDB0(Actor* actor, s32 arg1, s32 arg2, Vec3f* arg3, s32 arg4, Vec3f* arg5) {
    if (arg1 == arg2) {
        Matrix_MultVec3f(arg3, &actor->unk_CC[0]);
    } else if (arg1 == arg4) {
        Matrix_MultVec3f(arg5, &actor->unk_CC[1]);
    }
}

void func_8002BE04(GlobalContext* globalCtx, Vec3f* arg1, Vec3f* arg2, f32* arg3) {
    SkinMatrix_Vec3fMtxFMultXYZW(&globalCtx->mf_11D60, arg1, arg2, arg3);
    *arg3 = (*arg3 < 1.0f) ? 1.0f : (1.0f / *arg3);
}

typedef struct {
    /* 0x00 */ Color_RGBA8 inner;
    /* 0x04 */ Color_RGBA8 outer;
} NaviColor; // size = 0x8

NaviColor sNaviColorList[] = {
    { { 0, 255, 0, 255 }, { 0, 255, 0, 0 } },         { { 0, 255, 0, 255 }, { 0, 255, 0, 0 } },
    { { 255, 255, 255, 255 }, { 0, 0, 255, 0 } },     { { 0, 255, 0, 255 }, { 0, 255, 0, 0 } },
    { { 150, 150, 255, 255 }, { 150, 150, 255, 0 } }, { { 255, 255, 0, 255 }, { 200, 155, 0, 0 } },
    { { 0, 255, 0, 255 }, { 0, 255, 0, 0 } },         { { 0, 255, 0, 255 }, { 0, 255, 0, 0 } },
    { { 0, 255, 0, 255 }, { 0, 255, 0, 0 } },         { { 255, 255, 0, 255 }, { 200, 155, 0, 0 } },
    { { 0, 255, 0, 255 }, { 0, 255, 0, 0 } },         { { 0, 255, 0, 255 }, { 0, 255, 0, 0 } },
    { { 0, 255, 0, 255 }, { 0, 255, 0, 0 } },
};

// unused
Gfx D_80115FF0[] = {
    gsSPEndDisplayList(),
};

void func_8002BE64(TargetContext* targetCtx, s32 index, f32 arg2, f32 arg3, f32 arg4) {
    targetCtx->arr_50[index].pos.x = arg2;
    targetCtx->arr_50[index].pos.y = arg3;
    targetCtx->arr_50[index].pos.z = arg4;
    targetCtx->arr_50[index].unk_0C = targetCtx->unk_44;
}

void func_8002BE98(TargetContext* targetCtx, s32 actorType, GlobalContext* globalCtx) {
    TargetContextEntry* entry;
    NaviColor* naviColor;
    s32 i;

    Math_Vec3f_Copy(&targetCtx->targetCenterPos, &globalCtx->view.eye);
    targetCtx->unk_44 = 500.0f;
    targetCtx->unk_48 = 0x100;

    naviColor = &sNaviColorList[actorType];

    entry = &targetCtx->arr_50[0];
    for (i = 0; i < ARRAY_COUNT(targetCtx->arr_50); i++) {
        func_8002BE64(targetCtx, i, 0.0f, 0.0f, 0.0f);
        entry->color.r = naviColor->inner.r;
        entry->color.g = naviColor->inner.g;
        entry->color.b = naviColor->inner.b;
        entry++;
    }
}

void func_8002BF60(TargetContext* targetCtx, Actor* actor, s32 actorType, GlobalContext* globalCtx) {
    NaviColor* naviColor = &sNaviColorList[actorType];
    targetCtx->naviRefPos.x = actor->posRot2.pos.x;
    targetCtx->naviRefPos.y = actor->posRot2.pos.y + (actor->unk_4C * actor->scale.y);
    targetCtx->naviRefPos.z = actor->posRot2.pos.z;
    targetCtx->naviInner.r = naviColor->inner.r;
    targetCtx->naviInner.g = naviColor->inner.g;
    targetCtx->naviInner.b = naviColor->inner.b;
    targetCtx->naviInner.a = naviColor->inner.a;
    targetCtx->naviOuter.r = naviColor->outer.r;
    targetCtx->naviOuter.g = naviColor->outer.g;
    targetCtx->naviOuter.b = naviColor->outer.b;
    targetCtx->naviOuter.a = naviColor->outer.a;
}

void func_8002C0C0(TargetContext* targetCtx, Actor* actor, GlobalContext* globalCtx) {
    targetCtx->arrowPointedActor = NULL;
    targetCtx->targetedActor = NULL;
    targetCtx->unk_40 = 0.0f;
    targetCtx->unk_8C = NULL;
    targetCtx->unk_90 = NULL;
    targetCtx->unk_4B = 0;
    targetCtx->unk_4C = 0;
    func_8002BF60(targetCtx, actor, actor->type, globalCtx);
    func_8002BE98(targetCtx, actor->type, globalCtx);
}

void func_8002C124(TargetContext* targetCtx, GlobalContext* globalCtx) {
    Actor* actor = targetCtx->targetedActor;

    OPEN_DISPS(globalCtx->state.gfxCtx, "../z_actor.c", 2029);

    if (targetCtx->unk_48 != 0) {
        TargetContextEntry* entry;
        Player* player;
        s16 spCE;
        f32 temp1;
        Vec3f spBC;
        s32 spB8;
        f32 spB4;
        s32 spB0;
        s32 spAC;
        f32 var1;
        f32 var2;
        s32 i;

        player = PLAYER;

        spCE = 0xFF;
        var1 = 1.0f;

        if (targetCtx->unk_4B != 0) {
            spB8 = 1;
        } else {
            spB8 = 3;
        }

        if (actor != NULL) {
            Math_Vec3f_Copy(&targetCtx->targetCenterPos, &actor->posRot2.pos);
            var1 = (500.0f - targetCtx->unk_44) / 420.0f;
        } else {
            targetCtx->unk_48 -= 120;
            if (targetCtx->unk_48 < 0) {
                targetCtx->unk_48 = 0;
            }
            spCE = targetCtx->unk_48;
        }

        func_8002BE04(globalCtx, &targetCtx->targetCenterPos, &spBC, &spB4);

        spBC.x = (160 * (spBC.x * spB4)) * var1;
        spBC.x = CLAMP(spBC.x, -320.0f, 320.0f);

        spBC.y = (120 * (spBC.y * spB4)) * var1;
        spBC.y = CLAMP(spBC.y, -240.0f, 240.0f);

        spBC.z = spBC.z * var1;

        targetCtx->unk_4C--;
        if (targetCtx->unk_4C < 0) {
            targetCtx->unk_4C = 2;
        }

        func_8002BE64(targetCtx, targetCtx->unk_4C, spBC.x, spBC.y, spBC.z);

        if ((!(player->stateFlags1 & 0x40)) || (actor != player->unk_664)) {
            OVERLAY_DISP = Gfx_CallSetupDL(OVERLAY_DISP, 0x39);

            for (spB0 = 0, spAC = targetCtx->unk_4C; spB0 < spB8; spB0++, spAC = (spAC + 1) % 3) {
                entry = &targetCtx->arr_50[spAC];

                if (entry->unk_0C < 500.0f) {
                    if (entry->unk_0C <= 120.0f) {
                        var2 = 0.15f;
                    } else {
                        var2 = ((entry->unk_0C - 120.0f) * 0.001f) + 0.15f;
                    }

                    Matrix_Translate(entry->pos.x, entry->pos.y, 0.0f, MTXMODE_NEW);
                    Matrix_Scale(var2, 0.15f, 1.0f, MTXMODE_APPLY);

                    gDPSetPrimColor(OVERLAY_DISP++, 0, 0, entry->color.r, entry->color.g, entry->color.b, (u8)spCE);

                    Matrix_RotateZ((targetCtx->unk_4B & 0x7F) * (M_PI / 64), MTXMODE_APPLY);

                    for (i = 0; i < 4; i++) {
                        Matrix_RotateZ(M_PI / 2, MTXMODE_APPLY);
                        Matrix_Push();
                        Matrix_Translate(entry->unk_0C, entry->unk_0C, 0.0f, MTXMODE_APPLY);
                        gSPMatrix(OVERLAY_DISP++, Matrix_NewMtx(globalCtx->state.gfxCtx, "../z_actor.c", 2116),
                                  G_MTX_MODELVIEW | G_MTX_LOAD);
                        gSPDisplayList(OVERLAY_DISP++, D_0404D450);
                        Matrix_Pull();
                    }
                }

                spCE -= 0xFF / 3;
                if (spCE < 0) {
                    spCE = 0;
                }
            }
        }
    }

    actor = targetCtx->unk_94;
    if ((actor != NULL) && !(actor->flags & 0x8000000)) {
        NaviColor* naviColor = &sNaviColorList[actor->type];

        POLY_XLU_DISP = Gfx_CallSetupDL(POLY_XLU_DISP, 0x7);

        Matrix_Translate(actor->posRot2.pos.x, actor->posRot2.pos.y + (actor->unk_4C * actor->scale.y) + 17.0f,
                         actor->posRot2.pos.z, MTXMODE_NEW);
        Matrix_RotateY((f32)((u16)(globalCtx->gameplayFrames * 3000)) * (M_PI / 32768), MTXMODE_APPLY);
        Matrix_Scale((iREG(27) + 35) / 1000.0f, (iREG(28) + 60) / 1000.0f, (iREG(29) + 50) / 1000.0f, MTXMODE_APPLY);

        gDPSetPrimColor(POLY_XLU_DISP++, 0, 0, naviColor->inner.r, naviColor->inner.g, naviColor->inner.b, 255);
        gSPMatrix(POLY_XLU_DISP++, Matrix_NewMtx(globalCtx->state.gfxCtx, "../z_actor.c", 2153),
                  G_MTX_MODELVIEW | G_MTX_LOAD);
        gSPDisplayList(POLY_XLU_DISP++, &D_0400CB70);
    }

    CLOSE_DISPS(globalCtx->state.gfxCtx, "../z_actor.c", 2158);
}

void func_8002C7BC(TargetContext* targetCtx, Player* player, Actor* actorArg, GlobalContext* globalCtx) {
    s32 pad;
    Actor* unkActor;
    s32 actorType;
    Vec3f sp50;
    f32 sp4C;
    f32 temp1;
    f32 temp2;
    f32 temp3;
    f32 temp4;
    f32 temp5;
    f32 temp6;
    s32 lockOnSfxId;

    unkActor = NULL;

    if ((player->unk_664 != NULL) && (player->unk_84B[player->unk_846] == 2)) {
        targetCtx->unk_94 = NULL;
    } else {
        func_80032AF0(globalCtx, &globalCtx->actorCtx, &unkActor, player);
        targetCtx->unk_94 = unkActor;
    }

    if (targetCtx->unk_8C != NULL) {
        unkActor = targetCtx->unk_8C;
        targetCtx->unk_8C = NULL;
    } else if (actorArg != NULL) {
        unkActor = actorArg;
    }

    if (unkActor != NULL) {
        actorType = unkActor->type;
    } else {
        actorType = player->actor.type;
    }

    if ((unkActor != targetCtx->arrowPointedActor) || (actorType != targetCtx->activeType)) {
        targetCtx->arrowPointedActor = unkActor;
        targetCtx->activeType = actorType;
        targetCtx->unk_40 = 1.0f;
    }

    if (unkActor == NULL) {
        unkActor = &player->actor;
    }

    if (Math_StepToF(&targetCtx->unk_40, 0.0f, 0.25f) == 0) {
        temp1 = 0.25f / targetCtx->unk_40;
        temp2 = unkActor->posRot.pos.x - targetCtx->naviRefPos.x;
        temp3 = (unkActor->posRot.pos.y + (unkActor->unk_4C * unkActor->scale.y)) - targetCtx->naviRefPos.y;
        temp4 = unkActor->posRot.pos.z - targetCtx->naviRefPos.z;
        targetCtx->naviRefPos.x += temp2 * temp1;
        targetCtx->naviRefPos.y += temp3 * temp1;
        targetCtx->naviRefPos.z += temp4 * temp1;
    } else {
        func_8002BF60(targetCtx, unkActor, actorType, globalCtx);
    }

    if ((actorArg != NULL) && (targetCtx->unk_4B == 0)) {
        func_8002BE04(globalCtx, &actorArg->posRot2.pos, &sp50, &sp4C);
        if (((sp50.z <= 0.0f) || (1.0f <= fabsf(sp50.x * sp4C))) || (1.0f <= fabsf(sp50.y * sp4C))) {
            actorArg = NULL;
        }
    }

    if (actorArg != NULL) {
        if (actorArg != targetCtx->targetedActor) {
            func_8002BE98(targetCtx, actorArg->type, globalCtx);
            targetCtx->targetedActor = actorArg;

            if (actorArg->id == ACTOR_EN_BOOM) {
                targetCtx->unk_48 = 0;
            }

            lockOnSfxId = ((actorArg->flags & 5) == 5) ? NA_SE_SY_LOCK_ON : NA_SE_SY_LOCK_ON_HUMAN;
            func_80078884(lockOnSfxId);
        }

        targetCtx->targetCenterPos.x = actorArg->posRot.pos.x;
        targetCtx->targetCenterPos.y = actorArg->posRot.pos.y - (actorArg->shape.unk_08 * actorArg->scale.y);
        targetCtx->targetCenterPos.z = actorArg->posRot.pos.z;

        if (targetCtx->unk_4B == 0) {
            temp5 = (500.0f - targetCtx->unk_44) * 3.0f;
            temp6 = (temp5 < 30.0f) ? 30.0f : ((100.0f < temp5) ? 100.0f : temp5);
            if (Math_StepToF(&targetCtx->unk_44, 80.0f, temp6) != 0) {
                targetCtx->unk_4B++;
            }
        } else {
            targetCtx->unk_4B = (targetCtx->unk_4B + 3) | 0x80;
            targetCtx->unk_44 = 120.0f;
        }
    } else {
        targetCtx->targetedActor = NULL;
        Math_StepToF(&targetCtx->unk_44, 500.0f, 80.0f);
    }
}

/**
 * Tests if current scene switch flag is set.
 */
s32 Flags_GetSwitch(GlobalContext* globalCtx, s32 flag) {
    if (flag < 0x20) {
        return globalCtx->actorCtx.flags.swch & (1 << flag);
    } else {
        return globalCtx->actorCtx.flags.tempSwch & (1 << (flag - 0x20));
    }
}

/**
 * Sets current scene switch flag.
 */
void Flags_SetSwitch(GlobalContext* globalCtx, s32 flag) {
    if (flag < 0x20) {
        globalCtx->actorCtx.flags.swch |= (1 << flag);
    } else {
        globalCtx->actorCtx.flags.tempSwch |= (1 << (flag - 0x20));
    }
}

/**
 * Unsets current scene switch flag.
 */
void Flags_UnsetSwitch(GlobalContext* globalCtx, s32 flag) {
    if (flag < 0x20) {
        globalCtx->actorCtx.flags.swch &= ~(1 << flag);
    } else {
        globalCtx->actorCtx.flags.tempSwch &= ~(1 << (flag - 0x20));
    }
}

/**
 * Tests if current scene unknown flag is set.
 */
s32 Flags_GetUnknown(GlobalContext* globalCtx, s32 flag) {
    if (flag < 0x20) {
        return globalCtx->actorCtx.flags.unk0 & (1 << flag);
    } else {
        return globalCtx->actorCtx.flags.unk1 & (1 << (flag - 0x20));
    }
}

/**
 * Sets current scene unknown flag.
 */
void Flags_SetUnknown(GlobalContext* globalCtx, s32 flag) {
    if (flag < 0x20) {
        globalCtx->actorCtx.flags.unk0 |= (1 << flag);
    } else {
        globalCtx->actorCtx.flags.unk1 |= (1 << (flag - 0x20));
    }
}

/**
 * Unsets current scene unknown flag.
 */
void Flags_UnsetUnknown(GlobalContext* globalCtx, s32 flag) {
    if (flag < 0x20) {
        globalCtx->actorCtx.flags.unk0 &= ~(1 << flag);
    } else {
        globalCtx->actorCtx.flags.unk1 &= ~(1 << (flag - 0x20));
    }
}

/**
 * Tests if current scene chest flag is set.
 */
s32 Flags_GetTreasure(GlobalContext* globalCtx, s32 flag) {
    return globalCtx->actorCtx.flags.chest & (1 << flag);
}

/**
 * Sets current scene chest flag.
 */
void Flags_SetTreasure(GlobalContext* globalCtx, s32 flag) {
    globalCtx->actorCtx.flags.chest |= (1 << flag);
}

/**
 * Tests if current scene clear flag is set.
 */
s32 Flags_GetClear(GlobalContext* globalCtx, s32 flag) {
    return globalCtx->actorCtx.flags.clear & (1 << flag);
}

/**
 * Sets current scene clear flag.
 */
void Flags_SetClear(GlobalContext* globalCtx, s32 flag) {
    globalCtx->actorCtx.flags.clear |= (1 << flag);
}

/**
 * Unsets current scene clear flag.
 */
void Flags_UnsetClear(GlobalContext* globalCtx, s32 flag) {
    globalCtx->actorCtx.flags.clear &= ~(1 << flag);
}

/**
 * Tests if current scene temp clear flag is set.
 */
s32 Flags_GetTempClear(GlobalContext* globalCtx, s32 flag) {
    return globalCtx->actorCtx.flags.tempClear & (1 << flag);
}

/**
 * Sets current scene temp clear flag.
 */
void Flags_SetTempClear(GlobalContext* globalCtx, s32 flag) {
    globalCtx->actorCtx.flags.tempClear |= (1 << flag);
}

/**
 * Unsets current scene temp clear flag.
 */
void Flags_UnsetTempClear(GlobalContext* globalCtx, s32 flag) {
    globalCtx->actorCtx.flags.tempClear &= ~(1 << flag);
}

/**
 * Tests if current scene collectible flag is set.
 */
s32 Flags_GetCollectible(GlobalContext* globalCtx, s32 flag) {
    if (flag < 0x20) {
        return globalCtx->actorCtx.flags.collect & (1 << flag);
    } else {
        return globalCtx->actorCtx.flags.tempCollect & (1 << (flag - 0x20));
    }
}

/**
 * Sets current scene collectible flag.
 */
void Flags_SetCollectible(GlobalContext* globalCtx, s32 flag) {
    if (flag != 0) {
        if (flag < 0x20) {
            globalCtx->actorCtx.flags.collect |= (1 << flag);
        } else {
            globalCtx->actorCtx.flags.tempCollect |= (1 << (flag - 0x20));
        }
    }
}

void func_8002CDE4(GlobalContext* globalCtx, TitleCardContext* titleCtx) {
    titleCtx->delayA = titleCtx->delayB = titleCtx->unk_E = titleCtx->unk_C = 0;
}

void TitleCard_InitBossName(GlobalContext* globalCtx, TitleCardContext* titleCtx, void* texture, s16 arg3, s16 arg4,
                            u8 arg5, u8 arg6) {
    titleCtx->texture = texture;
    titleCtx->unk_4 = arg3;
    titleCtx->unk_6 = arg4;
    titleCtx->unk_8 = arg5;
    titleCtx->unk_9 = arg6;
    titleCtx->delayA = 80;
    titleCtx->delayB = 0;
}

void TitleCard_InitPlaceName(GlobalContext* globalCtx, TitleCardContext* titleCtx, void* texture, s32 arg3, s32 arg4,
                             s32 arg5, s32 arg6, s32 arg7) {
    Scene* loadedScene = globalCtx->loadedScene;
    u32 size = loadedScene->titleFile.vromEnd - loadedScene->titleFile.vromStart;

    if ((size != 0) && (size <= 0x3000)) {
        DmaMgr_SendRequest1(texture, loadedScene->titleFile.vromStart, size, "../z_actor.c", 2765);
    }

    titleCtx->texture = texture;
    titleCtx->unk_4 = arg3;
    titleCtx->unk_6 = arg4;
    titleCtx->unk_8 = arg5;
    titleCtx->unk_9 = arg6;
    titleCtx->delayA = 80;
    titleCtx->delayB = arg7;
}

void TitleCard_Update(GlobalContext* globalCtx, TitleCardContext* titleCtx) {
    if (DECR(titleCtx->delayB) == 0) {
        if (DECR(titleCtx->delayA) == 0) {
            Math_StepToS(&titleCtx->unk_C, 0, 30);
            Math_StepToS(&titleCtx->unk_E, 0, 70);
        } else {
            Math_StepToS(&titleCtx->unk_C, 255, 10);
            Math_StepToS(&titleCtx->unk_E, 255, 20);
        }
    }
}

void TitleCard_Draw(GlobalContext* globalCtx, TitleCardContext* titleCtx) {
    s32 spCC;
    s32 spC8;
    s32 unk1;
    s32 spC0;
    s32 sp38;
    s32 spB8;
    s32 spB4;
    s32 spB0;

    if (titleCtx->unk_C != 0) {
        spCC = titleCtx->unk_8;
        spC8 = titleCtx->unk_9;
        spC0 = (titleCtx->unk_4 * 4) - (spCC * 2);
        spB8 = (titleCtx->unk_6 * 4) - (spC8 * 2);
        sp38 = spCC * 2;

        OPEN_DISPS(globalCtx->state.gfxCtx, "../z_actor.c", 2824);

        spB0 = spCC * spC8 * gSaveContext.language;
        spC8 = (spCC * spC8 > 0x1000) ? 0x1000 / spCC : spC8;
        spB4 = spB8 + (spC8 * 4);

        if (1) {} // Necessary to match

        OVERLAY_DISP = func_80093808(OVERLAY_DISP);

        gDPSetPrimColor(OVERLAY_DISP++, 0, 0, (u8)titleCtx->unk_E, (u8)titleCtx->unk_E, (u8)titleCtx->unk_E,
                        (u8)titleCtx->unk_C);

        gDPLoadTextureBlock(OVERLAY_DISP++, titleCtx->texture + spB0, G_IM_FMT_IA, G_IM_SIZ_8b, spCC, spC8, 0,
                            G_TX_NOMIRROR | G_TX_WRAP, G_TX_NOMIRROR | G_TX_WRAP, G_TX_NOMASK, G_TX_NOMASK, G_TX_NOLOD,
                            G_TX_NOLOD);

        gSPTextureRectangle(OVERLAY_DISP++, spC0, spB8, ((sp38 * 2) + spC0) - 4, spB8 + (spC8 * 4) - 1, G_TX_RENDERTILE,
                            0, 0, 1024, 1024);

        spC8 = titleCtx->unk_9 - spC8;

        if (spC8 > 0) {
            gDPLoadTextureBlock(OVERLAY_DISP++, titleCtx->texture + spB0 + 0x1000, G_IM_FMT_IA, G_IM_SIZ_8b, spCC, spC8,
                                0, G_TX_NOMIRROR | G_TX_WRAP, G_TX_NOMIRROR | G_TX_WRAP, G_TX_NOMASK, G_TX_NOMASK,
                                G_TX_NOLOD, G_TX_NOLOD);

            gSPTextureRectangle(OVERLAY_DISP++, spC0, spB4, ((sp38 * 2) + spC0) - 4, spB4 + (spC8 * 4) - 1,
                                G_TX_RENDERTILE, 0, 0, 1024, 1024);
        }

        CLOSE_DISPS(globalCtx->state.gfxCtx, "../z_actor.c", 2880);
    }
}

s32 func_8002D53C(GlobalContext* globalCtx, TitleCardContext* titleCtx) {
    if ((globalCtx->actorCtx.titleCtx.delayB != 0) || (globalCtx->actorCtx.titleCtx.unk_C != 0)) {
        titleCtx->delayA = 0;
        titleCtx->delayB = 0;
        return 0;
    }

    return 1;
}

void Actor_Kill(Actor* actor) {
    actor->draw = NULL;
    actor->update = NULL;
    actor->flags &= ~0x1;
}

void Actor_InitPosRot(Actor* actor) {
    actor->posRot = actor->initPosRot;
}

void Actor_SetHeight(Actor* actor, f32 offset) {
    actor->posRot2.pos.x = actor->posRot.pos.x;
    actor->posRot2.pos.y = actor->posRot.pos.y + offset;
    actor->posRot2.pos.z = actor->posRot.pos.z;

    actor->posRot2.rot.x = actor->posRot.rot.x;
    actor->posRot2.rot.y = actor->posRot.rot.y;
    actor->posRot2.rot.z = actor->posRot.rot.z;
}

void func_8002D5F4(Actor* actor) {
    actor->posRot.rot = actor->shape.rot;
}

void func_8002D610(Actor* actor) {
    actor->shape.rot = actor->posRot.rot;
}

void Actor_SetScale(Actor* actor, f32 scale) {
    actor->scale.z = scale;
    actor->scale.y = scale;
    actor->scale.x = scale;
}

void Actor_SetObjectDependency(GlobalContext* globalCtx, Actor* actor) {
    gSegments[6] = VIRTUAL_TO_PHYSICAL(globalCtx->objectCtx.status[actor->objBankIndex].segment);
}

void Actor_Init(Actor* actor, GlobalContext* globalCtx) {
    Actor_InitPosRot(actor);
    func_8002D610(actor);
    Actor_SetHeight(actor, 0.0f);
    Math_Vec3f_Copy(&actor->pos4, &actor->posRot.pos);
    Actor_SetScale(actor, 0.01f);
    actor->unk_1F = 3;
    actor->minVelocityY = -20.0f;
    actor->xyzDistFromLinkSq = FLT_MAX;
    actor->naviEnemyId = 0xFF;
    actor->uncullZoneForward = 1000.0f;
    actor->uncullZoneScale = 350.0f;
    actor->uncullZoneDownward = 700.0f;
    func_80061E48(&actor->colChkInfo);
    actor->floorPolySource = BGCHECK_SCENE;
    ActorShape_Init(&actor->shape, 0.0f, NULL, 0.0f);
    if (Object_IsLoaded(&globalCtx->objectCtx, actor->objBankIndex)) {
        Actor_SetObjectDependency(globalCtx, actor);
        actor->init(actor, globalCtx);
        actor->init = NULL;
    }
}

void Actor_Destroy(Actor* actor, GlobalContext* globalCtx) {
    ActorOverlay* overlayEntry;
    char* name;

    if (actor->destroy != NULL) {
        actor->destroy(actor, globalCtx);
        actor->destroy = NULL;
    } else {
        overlayEntry = actor->overlayEntry;
        name = overlayEntry->name != NULL ? overlayEntry->name : "";

        // Translates to: "NO Actor CLASS DESTRUCT [%s]"
        osSyncPrintf("Ａｃｔｏｒクラス デストラクトがありません [%s]\n" VT_RST, name);
    }
}

void func_8002D7EC(Actor* actor) {
    f32 speedRate = R_UPDATE_RATE * 0.5f;
    actor->posRot.pos.x += (actor->velocity.x * speedRate) + actor->colChkInfo.displacement.x;
    actor->posRot.pos.y += (actor->velocity.y * speedRate) + actor->colChkInfo.displacement.y;
    actor->posRot.pos.z += (actor->velocity.z * speedRate) + actor->colChkInfo.displacement.z;
}

void func_8002D868(Actor* actor) {
    actor->velocity.x = Math_SinS(actor->posRot.rot.y) * actor->speedXZ;
    actor->velocity.z = Math_CosS(actor->posRot.rot.y) * actor->speedXZ;

    actor->velocity.y += actor->gravity;
    if (actor->velocity.y < actor->minVelocityY) {
        actor->velocity.y = actor->minVelocityY;
    }
}

void Actor_MoveForward(Actor* actor) {
    func_8002D868(actor);
    func_8002D7EC(actor);
}

void func_8002D908(Actor* actor) {
    f32 sp24 = Math_CosS(actor->posRot.rot.x) * actor->speedXZ;
    actor->velocity.x = Math_SinS(actor->posRot.rot.y) * sp24;
    actor->velocity.y = Math_SinS(actor->posRot.rot.x) * actor->speedXZ;
    actor->velocity.z = Math_CosS(actor->posRot.rot.y) * sp24;
}

void func_8002D97C(Actor* actor) {
    func_8002D908(actor);
    func_8002D7EC(actor);
}

void func_8002D9A4(Actor* actor, f32 arg1) {
    actor->speedXZ = Math_CosS(actor->posRot.rot.x) * arg1;
    actor->velocity.y = -Math_SinS(actor->posRot.rot.x) * arg1;
}

void func_8002D9F8(Actor* actor, SkelAnime* skelAnime) {
    Vec3f sp1C;
    func_800A54FC(skelAnime, &sp1C, actor->shape.rot.y);
    actor->posRot.pos.x += sp1C.x * actor->scale.x;
    actor->posRot.pos.y += sp1C.y * actor->scale.y;
    actor->posRot.pos.z += sp1C.z * actor->scale.z;
}

s16 func_8002DA78(Actor* actorA, Actor* actorB) {
    return Math_Vec3f_Yaw(&actorA->posRot.pos, &actorB->posRot.pos);
}

s16 func_8002DA9C(Actor* actorA, Actor* actorB) {
    return Math_Vec3f_Yaw(&actorA->posRot2.pos, &actorB->posRot2.pos);
}

s16 func_8002DAC0(Actor* actor, Vec3f* arg1) {
    return Math_Vec3f_Yaw(&actor->posRot.pos, arg1);
}

s16 func_8002DAE0(Actor* actorA, Actor* actorB) {
    return Math_Vec3f_Pitch(&actorA->posRot.pos, &actorB->posRot.pos);
}

s16 func_8002DB04(Actor* actorA, Actor* actorB) {
    return Math_Vec3f_Pitch(&actorA->posRot2.pos, &actorB->posRot2.pos);
}

s16 func_8002DB28(Actor* actor, Vec3f* arg1) {
    return Math_Vec3f_Pitch(&actor->posRot.pos, arg1);
}

f32 func_8002DB48(Actor* actorA, Actor* actorB) {
    return Math_Vec3f_DistXYZ(&actorA->posRot.pos, &actorB->posRot.pos);
}

f32 func_8002DB6C(Actor* actor, Vec3f* arg1) {
    return Math_Vec3f_DistXYZ(&actor->posRot.pos, arg1);
}

f32 func_8002DB8C(Actor* actorA, Actor* actorB) {
    return Math_Vec3f_DistXZ(&actorA->posRot.pos, &actorB->posRot.pos);
}

f32 func_8002DBB0(Actor* actor, Vec3f* arg1) {
    return Math_Vec3f_DistXZ(&actor->posRot.pos, arg1);
}

void func_8002DBD0(Actor* actor, Vec3f* result, Vec3f* arg2) {
    f32 cosRot2Y;
    f32 sinRot2Y;
    f32 deltaX;
    f32 deltaZ;

    cosRot2Y = Math_CosS(actor->shape.rot.y);
    sinRot2Y = Math_SinS(actor->shape.rot.y);
    deltaX = arg2->x - actor->posRot.pos.x;
    deltaZ = arg2->z - actor->posRot.pos.z;

    result->x = (deltaX * cosRot2Y) - (deltaZ * sinRot2Y);
    result->z = (deltaX * sinRot2Y) + (deltaZ * cosRot2Y);
    result->y = arg2->y - actor->posRot.pos.y;
}

f32 Actor_HeightDiff(Actor* actorA, Actor* actorB) {
    return actorB->posRot.pos.y - actorA->posRot.pos.y;
}

f32 Player_GetHeight(Player* player) {
    f32 offset = (player->stateFlags1 & 0x800000) ? 32.0f : 0.0f;

    if (LINK_IS_ADULT) {
        return offset + 68.0f;
    } else {
        return offset + 44.0f;
    }
}

f32 func_8002DCE4(Player* player) {
    if (player->stateFlags1 & 0x800000) {
        return 8.0f;
    } else if (player->stateFlags1 & 0x8000000) {
        return (R_RUN_SPEED_LIMIT / 100.0f) * 0.6f;
    } else {
        return R_RUN_SPEED_LIMIT / 100.0f;
    }
}

s32 func_8002DD6C(Player* player) {
    return player->stateFlags1 & 0x8;
}

s32 func_8002DD78(Player* player) {
    return func_8002DD6C(player) && player->unk_834;
}

s32 func_8002DDA8(GlobalContext* globalCtx) {
    Player* player = PLAYER;

    return (player->stateFlags1 & 0x800) || func_8002DD78(player);
}

s32 func_8002DDE4(GlobalContext* globalCtx) {
    Player* player = PLAYER;

    return player->stateFlags2 & 0x8;
}

s32 func_8002DDF4(GlobalContext* globalCtx) {
    Player* player = PLAYER;

    return player->stateFlags2 & 0x1000;
}

void func_8002DE04(GlobalContext* globalCtx, Actor* actorA, Actor* actorB) {
    ArmsHook* hookshot;

    hookshot = (ArmsHook*)Actor_Find(&globalCtx->actorCtx, ACTOR_ARMS_HOOK, ACTORTYPE_ITEMACTION);
    hookshot->grabbed = actorB;
    hookshot->grabbedDistDiff.x = 0.0f;
    hookshot->grabbedDistDiff.y = 0.0f;
    hookshot->grabbedDistDiff.z = 0.0f;
    actorB->flags |= 0x2000;
    actorA->flags &= ~0x2000;
}

void func_8002DE74(GlobalContext* globalCtx, Player* player) {
    if ((globalCtx->roomCtx.curRoom.unk_03 != 4) && func_800C0CB8(globalCtx)) {
        Camera_ChangeSetting(Gameplay_GetCamera(globalCtx, 0), CAM_SET_HORSE0);
    }
}

void func_8002DECC(GlobalContext* globalCtx, Player* player, Actor* horse) {
    player->rideActor = horse;
    player->stateFlags1 |= 0x800000;
    horse->child = &player->actor;
}

s32 func_8002DEEC(Player* player) {
    return (player->stateFlags1 & 0x20000080) || (player->csMode != 0);
}

void func_8002DF18(GlobalContext* globalCtx, Player* player) {
    func_8006DC68(globalCtx, player);
}

s32 func_8002DF38(GlobalContext* globalCtx, Actor* actor, u8 csMode) {
    Player* player = PLAYER;

    player->csMode = csMode;
    player->unk_448 = actor;
    player->unk_46A = 0;

    return 1;
}

s32 func_8002DF54(GlobalContext* globalCtx, Actor* actor, u8 csMode) {
    Player* player = PLAYER;

    func_8002DF38(globalCtx, actor, csMode);
    player->unk_46A = 1;

    return 1;
}

void func_8002DF90(DynaPolyActor* dynaActor) {
    dynaActor->unk_154 = 0.0f;
    dynaActor->unk_150 = 0.0f;
}

void func_8002DFA4(DynaPolyActor* dynaActor, f32 arg1, s16 arg2) {
    dynaActor->unk_150 += arg1;
    dynaActor->unk_158 = arg2;
}

s32 func_8002DFC8(Actor* actor, s16 arg1, GlobalContext* globalCtx) {
    Player* player = PLAYER;
    s16 var = (s16)(actor->yawTowardsLink + 0x8000) - player->actor.shape.rot.y;

    if (ABS(var) < arg1) {
        return 1;
    }

    return 0;
}

s32 func_8002E020(Actor* actorA, Actor* actorB, s16 arg2) {
    s16 var = (s16)(func_8002DA78(actorA, actorB) + 0x8000) - actorB->shape.rot.y;

    if (ABS(var) < arg2) {
        return 1;
    }

    return 0;
}

s32 func_8002E084(Actor* actor, s16 arg1) {
    s16 var = actor->yawTowardsLink - actor->shape.rot.y;

    if (ABS(var) < arg1) {
        return 1;
    }

    return 0;
}

s32 func_8002E0D0(Actor* actorA, Actor* actorB, s16 arg2) {
    s16 var = func_8002DA78(actorA, actorB) - actorA->shape.rot.y;

    if (ABS(var) < arg2) {
        return 1;
    }

    return 0;
}

s32 func_8002E12C(Actor* actor, f32 arg1, s16 arg2) {
    s16 var = actor->yawTowardsLink - actor->shape.rot.y;

    if (ABS(var) < arg2) {
        f32 xyzDistanceFromLink = sqrtf(SQ(actor->xzDistFromLink) + SQ(actor->yDistFromLink));

        if (xyzDistanceFromLink < arg1) {
            return 1;
        }
    }

    return 0;
}

s32 func_8002E1A8(Actor* actorA, Actor* actorB, f32 arg2, s16 arg3) {
    if (func_8002DB48(actorA, actorB) < arg2) {
        s16 var = func_8002DA78(actorA, actorB) - actorA->shape.rot.y;

        if (ABS(var) < arg3) {
            return 1;
        }
    }

    return 0;
}

s32 func_8002E234(Actor* actor, f32 arg1, s32 arg2) {
    if ((actor->bgCheckFlags & 0x1) && (arg1 < -11.0f)) {
        actor->bgCheckFlags &= ~0x1;
        actor->bgCheckFlags |= 0x4;

        if ((actor->velocity.y < 0.0f) && (arg2 & 0x10)) {
            actor->velocity.y = 0.0f;
        }

        return 0;
    }

    return 1;
}

CollisionPoly* D_8015BBA0;
s32 D_8015BBA4;

s32 func_8002E2AC(GlobalContext* globalCtx, Actor* actor, Vec3f* arg2, s32 arg3) {
    f32 sp34;
    s32 bgId;

    arg2->y += 50.0f;

    actor->groundY = BgCheck_EntityRaycastFloor5(globalCtx, &globalCtx->colCtx, &actor->floorPoly, &bgId, actor, arg2);
    actor->bgCheckFlags &= ~0x0086;

    if (actor->groundY <= BGCHECK_Y_MIN) {
        return func_8002E234(actor, BGCHECK_Y_MIN, arg3);
    }

    sp34 = actor->groundY - actor->posRot.pos.y;
    actor->floorPolySource = bgId;

    if (sp34 >= 0.0f) {
        actor->bgCheckFlags |= 0x80;

        if (actor->bgCheckFlags & 0x10) {
            if (bgId != D_8015BBA4) {
                if (sp34 > 15.0f) {
                    actor->bgCheckFlags |= 0x100;
                }
            } else {
                actor->posRot.pos.x = actor->pos4.x;
                actor->posRot.pos.z = actor->pos4.z;
            }
        }

        actor->posRot.pos.y = actor->groundY;

        if (actor->velocity.y <= 0.0f) {
            if (!(actor->bgCheckFlags & 0x1)) {
                actor->bgCheckFlags |= 0x2;
            } else if ((arg3 & 0x8) && (actor->gravity < 0.0f)) {
                actor->velocity.y = -4.0f;
            } else {
                actor->velocity.y = 0.0f;
            }

            actor->bgCheckFlags |= 0x1;
            func_80043334(&globalCtx->colCtx, actor, actor->floorPolySource);
        }
    } else {
        if ((actor->bgCheckFlags & 0x1) && (sp34 >= -11.0f)) {
            func_80043334(&globalCtx->colCtx, actor, actor->floorPolySource);
        }

        return func_8002E234(actor, sp34, arg3);
    }

    return 1;
}

void func_8002E4B4(GlobalContext* globalCtx, Actor* actor, f32 arg2, f32 arg3, f32 arg4, s32 arg5) {
    f32 sp74;
    s32 pad;
    Vec3f sp64;
    s32 bgId;
    CollisionPoly* sp5C;
    f32 sp58;
    WaterBox* waterBox;
    f32 sp50;
    Vec3f ripplePos;

    sp74 = actor->posRot.pos.y - actor->pos4.y;

    if ((actor->floorPolySource != BGCHECK_SCENE) && (actor->bgCheckFlags & 1)) {
        func_800433A4(&globalCtx->colCtx, actor->floorPolySource, actor);
    }

    if (arg5 & 1) {
        if ((!(arg5 & 0x80) && BgCheck_EntitySphVsWall3(&globalCtx->colCtx, &sp64, &actor->posRot.pos, &actor->pos4,
                                                        arg3, &actor->wallPoly, &bgId, actor, arg2)) ||
            ((arg5 & 0x80) && BgCheck_EntitySphVsWall4(&globalCtx->colCtx, &sp64, &actor->posRot.pos, &actor->pos4,
                                                       arg3, &actor->wallPoly, &bgId, actor, arg2))) {
            sp5C = actor->wallPoly;
            Math_Vec3f_Copy(&actor->posRot.pos, &sp64);
<<<<<<< HEAD
            actor->wallPolyRot = atan2s(sp5C->normal.z, sp5C->normal.x);
=======
            actor->wallPolyRot = Math_Atan2S(sp5C->norm.z, sp5C->norm.x);
>>>>>>> b95643b3
            actor->bgCheckFlags |= 8;
            actor->wallPolySource = bgId;
        } else {
            actor->bgCheckFlags &= ~8;
        }
    }

    sp64.x = actor->posRot.pos.x;
    sp64.z = actor->posRot.pos.z;

    if (arg5 & 2) {
        sp64.y = actor->pos4.y + 10.0f;
        if (BgCheck_EntityCheckCeiling(&globalCtx->colCtx, &sp58, &sp64, (arg4 + sp74) - 10.0f, &D_8015BBA0,
                                       &D_8015BBA4, actor)) {
            actor->bgCheckFlags |= 0x10;
            actor->posRot.pos.y = (sp58 + sp74) - 10.0f;
        } else {
            actor->bgCheckFlags &= ~0x10;
        }
    }

    if (arg5 & 4) {
        sp64.y = actor->pos4.y;
        func_8002E2AC(globalCtx, actor, &sp64, arg5);
        sp50 = actor->posRot.pos.y;
        if (WaterBox_GetSurface1(globalCtx, &globalCtx->colCtx, actor->posRot.pos.x, actor->posRot.pos.z, &sp50,
                                 &waterBox)) {
            actor->waterY = sp50 - actor->posRot.pos.y;
            if (actor->waterY < 0.0f) {
                actor->bgCheckFlags &= ~0x60;
            } else {
                if (!(actor->bgCheckFlags & 0x20)) {
                    actor->bgCheckFlags |= 0x40;
                    if (!(arg5 & 0x40)) {
                        ripplePos.x = actor->posRot.pos.x;
                        ripplePos.y = sp50;
                        ripplePos.z = actor->posRot.pos.z;
                        EffectSsGRipple_Spawn(globalCtx, &ripplePos, 100, 500, 0);
                        EffectSsGRipple_Spawn(globalCtx, &ripplePos, 100, 500, 4);
                        EffectSsGRipple_Spawn(globalCtx, &ripplePos, 100, 500, 8);
                    }
                }
                actor->bgCheckFlags |= 0x20;
            }
        } else {
            actor->bgCheckFlags &= ~0x60;
            actor->waterY = BGCHECK_Y_MIN;
        }
    }
}

s32 D_8015BBA8[16];

Gfx* func_8002E830(Vec3f* object, Vec3f* eye, Vec3f* lightDir, GraphicsContext* gfxCtx, Gfx* gfx, Hilite** hilite) {
    Gfx* lookAt;
    f32 correctedEyeX;

    lookAt = Graph_Alloc(gfxCtx, 4 * sizeof(Gfx));

    correctedEyeX = (eye->x == object->x) && (eye->z == object->z) ? eye->x + 0.001f : eye->x;

    *hilite = Graph_Alloc(gfxCtx, sizeof(Hilite));

    if (HREG(80) == 6) {
        osSyncPrintf("z_actor.c 3529 eye=[%f(%f) %f %f] object=[%f %f %f] light_direction=[%f %f %f]\n", correctedEyeX,
                     eye->x, eye->y, eye->z, object->x, object->y, object->z, lightDir->x, lightDir->y, lightDir->z);
    }

    func_800ABE74(correctedEyeX, eye->y, eye->z);
    guLookAtHilite(&D_8015BBA8, lookAt, *hilite, correctedEyeX, eye->y, eye->z, object->x, object->y, object->z, 0.0f,
                   1.0f, 0.0f, lightDir->x, lightDir->y, lightDir->z, lightDir->x, lightDir->y, lightDir->z, 0x10,
                   0x10);

    gSPLookAt(gfx++, lookAt);
    gDPSetHilite1Tile(gfx++, 1, *hilite, 0x10, 0x10);

    return gfx;
}

Hilite* func_8002EABC(Vec3f* object, Vec3f* eye, Vec3f* lightDir, GraphicsContext* gfxCtx) {
    Hilite* hilite;

    OPEN_DISPS(gfxCtx, "../z_actor.c", 4306);

    POLY_OPA_DISP = func_8002E830(object, eye, lightDir, gfxCtx, POLY_OPA_DISP, &hilite);

    CLOSE_DISPS(gfxCtx, "../z_actor.c", 4313);

    return hilite;
}

Hilite* func_8002EB44(Vec3f* object, Vec3f* eye, Vec3f* lightDir, GraphicsContext* gfxCtx) {
    Hilite* hilite;

    OPEN_DISPS(gfxCtx, "../z_actor.c", 4332);

    POLY_XLU_DISP = func_8002E830(object, eye, lightDir, gfxCtx, POLY_XLU_DISP, &hilite);

    CLOSE_DISPS(gfxCtx, "../z_actor.c", 4339);

    return hilite;
}

void func_8002EBCC(Actor* actor, GlobalContext* globalCtx, s32 flag) {
    Hilite* hilite;
    Vec3f lightDir;
    Gfx* displayListHead;
    Gfx* displayList;

    lightDir.x = globalCtx->envCtx.unk_2A;
    lightDir.y = globalCtx->envCtx.unk_2B;
    lightDir.z = globalCtx->envCtx.unk_2C;

    if (HREG(80) == 6) {
        osSyncPrintf("z_actor.c 3637 game_play->view.eye=[%f(%f) %f %f]\n", globalCtx->view.eye.x,
                     globalCtx->view.eye.y, globalCtx->view.eye.z);
    }

    hilite = func_8002EABC(&actor->posRot.pos, &globalCtx->view.eye, &lightDir, globalCtx->state.gfxCtx);

    if (flag != 0) {
        displayList = Graph_Alloc(globalCtx->state.gfxCtx, 2 * sizeof(Gfx));
        displayListHead = displayList;

        OPEN_DISPS(globalCtx->state.gfxCtx, "../z_actor.c", 4384);

        gDPSetHilite1Tile(displayListHead++, 1, hilite, 0x10, 0x10);
        gSPEndDisplayList(displayListHead);
        gSPSegment(POLY_OPA_DISP++, 0x07, displayList);

        CLOSE_DISPS(globalCtx->state.gfxCtx, "../z_actor.c", 4394);
    }
}

void func_8002ED80(Actor* actor, GlobalContext* globalCtx, s32 flag) {
    Hilite* hilite;
    Vec3f lightDir;
    Gfx* displayListHead;
    Gfx* displayList;

    lightDir.x = globalCtx->envCtx.unk_2A;
    lightDir.y = globalCtx->envCtx.unk_2B;
    lightDir.z = globalCtx->envCtx.unk_2C;

    hilite = func_8002EB44(&actor->posRot.pos, &globalCtx->view.eye, &lightDir, globalCtx->state.gfxCtx);

    if (flag != 0) {
        displayList = Graph_Alloc(globalCtx->state.gfxCtx, 2 * sizeof(Gfx));
        displayListHead = displayList;

        OPEN_DISPS(globalCtx->state.gfxCtx, "../z_actor.c", 4429);

        gDPSetHilite1Tile(displayListHead++, 1, hilite, 0x10, 0x10);
        gSPEndDisplayList(displayListHead);
        gSPSegment(POLY_XLU_DISP++, 0x07, displayList);

        CLOSE_DISPS(globalCtx->state.gfxCtx, "../z_actor.c", 4439);
    }
}

PosRot* func_8002EEE4(PosRot* arg0, Actor* actor) {
    *arg0 = actor->posRot2;

    return arg0;
}

PosRot* func_8002EF14(PosRot* arg0, Actor* actor) {
    *arg0 = actor->posRot;

    return arg0;
}

PosRot* func_8002EF44(PosRot* arg0, Actor* actor) {
    PosRot sp1C;

    Math_Vec3f_Copy(&sp1C.pos, &actor->posRot.pos);
    sp1C.rot = actor->shape.rot;
    *arg0 = sp1C;

    return arg0;
}

f32 func_8002EFC0(Actor* actor, Player* player, s16 arg2) {
    s16 yawTemp;
    s16 yawTempAbs;
    f32 ret;

    yawTemp = (s16)(actor->yawTowardsLink - 0x8000) - arg2;
    yawTempAbs = ABS(yawTemp);

    if (player->unk_664 != NULL) {
        if ((yawTempAbs > 0x4000) || (actor->flags & 0x8000000)) {
            return FLT_MAX;
        } else {
            ret = actor->xyzDistFromLinkSq -
                  actor->xyzDistFromLinkSq * 0.8f * ((0x4000 - yawTempAbs) * 3.0517578125e-05f);
            return ret;
        }
    }

    if (yawTempAbs > 0x2AAA) {
        return FLT_MAX;
    }

    return actor->xyzDistFromLinkSq;
}

typedef struct {
    f32 unk_0, unk_4;
} struct_80115FF8; // size = 0x8

struct_80115FF8 D_80115FF8[] = {
    { 4900.0f, 0.5f },         { 28900.0f, 0.6666667f },   { 78400.0f, 0.05f },       { 122500.0f, 0.6666667f },
    { 490000.0f, 0.6666667f }, { 1000000.0f, 0.6666667f }, { 10000.0f, 0.94905096f }, { 19600.0f, 0.85714287f },
    { 57600.0f, 0.41666666f }, { 78400.0f, 0.001f },
};

u32 func_8002F090(Actor* actor, f32 arg1) {
    return arg1 < D_80115FF8[actor->unk_1F].unk_0;
}

s32 func_8002F0C8(Actor* actor, Player* player, s32 flag) {
    s16 var;
    s16 abs_var;
    f32 dist;

    if ((actor->update == NULL) || !(actor->flags & 1)) {
        return 1;
    }

    if (!flag) {
        var = (s16)(actor->yawTowardsLink - 0x8000) - player->actor.shape.rot.y;
        abs_var = ABS(var);

        if ((player->unk_664 == NULL) && (abs_var > 0x2AAA)) {
            dist = FLT_MAX;
        } else {
            dist = actor->xyzDistFromLinkSq;
        }

        return !func_8002F090(actor, D_80115FF8[actor->unk_1F].unk_4 * dist);
    }

    return 0;
}

u32 func_8002F194(Actor* actor, GlobalContext* globalCtx) {
    if (actor->flags & 0x100) {
        actor->flags &= ~0x100;
        return 1;
    }

    return 0;
}

s32 func_8002F1C4(Actor* actor, GlobalContext* globalCtx, f32 arg2, f32 arg3, u32 exchangeItemId) {
    Player* player = PLAYER;

    // This is convoluted but it seems like it must be a single if statement to match
    if ((player->actor.flags & 0x100) || ((exchangeItemId != EXCH_ITEM_NONE) && Player_InCsMode(globalCtx)) ||
        ((actor->unk_10C == 0) &&
         ((arg3 < fabsf(actor->yDistFromLink)) || (player->targetActorDistance < actor->xzDistFromLink) ||
          (arg2 < actor->xzDistFromLink)))) {
        return 0;
    }

    player->targetActor = actor;
    player->targetActorDistance = actor->xzDistFromLink;
    player->exchangeItemId = exchangeItemId;

    return 1;
}

s32 func_8002F298(Actor* actor, GlobalContext* globalCtx, f32 arg2, u32 exchangeItemId) {
    return func_8002F1C4(actor, globalCtx, arg2, arg2, exchangeItemId);
}

s32 func_8002F2CC(Actor* actor, GlobalContext* globalCtx, f32 arg2) {
    return func_8002F298(actor, globalCtx, arg2, EXCH_ITEM_NONE);
}

s32 func_8002F2F4(Actor* actor, GlobalContext* globalCtx) {
    f32 var1 = 50.0f + actor->colChkInfo.unk_10;
    return func_8002F2CC(actor, globalCtx, var1);
}

u32 func_8002F334(Actor* actor, GlobalContext* globalCtx) {
    if (func_8010BDBC(&globalCtx->msgCtx) == 2) {
        return 1;
    } else {
        return 0;
    }
}

s8 func_8002F368(GlobalContext* globalCtx) {
    Player* player = PLAYER;

    return player->exchangeItemId;
}

void func_8002F374(GlobalContext* globalCtx, Actor* actor, s16* arg2, s16* arg3) {
    Vec3f sp1C;
    f32 sp18;

    func_8002BE04(globalCtx, &actor->posRot2.pos, &sp1C, &sp18);
    *arg2 = sp1C.x * sp18 * 160.0f + 160.0f;
    *arg3 = sp1C.y * sp18 * -120.0f + 120.0f;
}

u32 Actor_HasParent(Actor* actor, GlobalContext* globalCtx) {
    if (actor->parent != NULL) {
        return true;
    } else {
        return false;
    }
}

s32 func_8002F434(Actor* actor, GlobalContext* globalCtx, s32 getItemId, f32 xzRange, f32 yRange) {
    Player* player = PLAYER;
    s16 yawDiff;
    s32 absYawDiff;

    if (!(player->stateFlags1 & 0x3C7080) && Player_GetExplosiveHeld(player) < 0) {
        if ((((player->heldActor != NULL) || (actor == player->targetActor)) && (getItemId > GI_NONE) &&
             (getItemId < GI_MAX)) ||
            (!(player->stateFlags1 & 0x20000800))) {
            if ((actor->xzDistFromLink < xzRange) && (fabsf(actor->yDistFromLink) < yRange)) {
                yawDiff = actor->yawTowardsLink - player->actor.shape.rot.y;
                absYawDiff = ABS(yawDiff);
                if ((getItemId != GI_NONE) || (player->getItemDirection < absYawDiff)) {
                    player->getItemId = getItemId;
                    player->interactRangeActor = actor;
                    player->getItemDirection = absYawDiff;
                    return 1;
                }
            }
        }
    }

    return 0;
}

void func_8002F554(Actor* actor, GlobalContext* globalCtx, s32 getItemId) {
    func_8002F434(actor, globalCtx, getItemId, 50.0f, 10.0f);
}

void func_8002F580(Actor* actor, GlobalContext* globalCtx) {
    func_8002F554(actor, globalCtx, GI_NONE);
}

u32 Actor_HasNoParent(Actor* actor, GlobalContext* globalCtx) {
    if (actor->parent == NULL) {
        return true;
    } else {
        return false;
    }
}

void func_8002F5C4(Actor* actorA, Actor* actorB, GlobalContext* globalCtx) {
    Actor* parent = actorA->parent;

    if (parent->id == ACTOR_PLAYER) {
        Player* player = (Player*)parent;
        player->heldActor = actorB;
        player->interactRangeActor = actorB;
    }

    parent->child = actorB;
    actorB->parent = parent;
    actorA->parent = NULL;
}

void func_8002F5F0(Actor* actor, GlobalContext* globalCtx) {
    Player* player = PLAYER;

    if (actor->xyzDistFromLinkSq < player->unk_6A4) {
        player->unk_6A4 = actor->xyzDistFromLinkSq;
    }
}

u32 Actor_HasChild(GlobalContext* globalCtx, Actor* actor) {
    if (actor->child != NULL) {
        return true;
    } else {
        return false;
    }
}

u32 func_8002F63C(GlobalContext* globalCtx, Actor* horse, s32 arg2) {
    Player* player = PLAYER;

    if (!(player->stateFlags1 & 0x003C7880)) {
        player->rideActor = horse;
        player->unk_43C = arg2;
        return 1;
    }

    return 0;
}

u32 Actor_HasNoChild(GlobalContext* globalCtx, Actor* actor) {
    if (actor->child == NULL) {
        return true;
    } else {
        return false;
    }
}

void func_8002F698(GlobalContext* globalCtx, Actor* actor, f32 arg2, s16 arg3, f32 arg4, u32 arg5, u32 arg6) {
    Player* player = PLAYER;

    player->unk_8A0 = arg6;
    player->unk_8A1 = arg5;
    player->unk_8A2 = arg3;
    player->unk_8A4 = arg2;
    player->unk_8A8 = arg4;
}

void func_8002F6D4(GlobalContext* globalCtx, Actor* actor, f32 arg2, s16 arg3, f32 arg4, u32 arg5) {
    func_8002F698(globalCtx, actor, arg2, arg3, arg4, 2, arg5);
}

void func_8002F71C(GlobalContext* globalCtx, Actor* actor, f32 arg2, s16 arg3, f32 arg4) {
    func_8002F6D4(globalCtx, actor, arg2, arg3, arg4, 0);
}

void func_8002F758(GlobalContext* globalCtx, Actor* actor, f32 arg2, s16 arg3, f32 arg4, u32 arg5) {
    func_8002F698(globalCtx, actor, arg2, arg3, arg4, 1, arg5);
}

void func_8002F7A0(GlobalContext* globalCtx, Actor* actor, f32 arg2, s16 arg3, f32 arg4) {
    func_8002F758(globalCtx, actor, arg2, arg3, arg4, 0);
}

void func_8002F7DC(Actor* actor, u16 sfxId) {
    Audio_PlaySoundGeneral(sfxId, &actor->projectedPos, 4, &D_801333E0, &D_801333E0, &D_801333E8);
}

void Audio_PlayActorSound2(Actor* actor, u16 sfxId) {
    func_80078914(&actor->projectedPos, sfxId);
}

void func_8002F850(GlobalContext* globalCtx, Actor* actor) {
    s32 sfxId;

    if (actor->bgCheckFlags & 0x20) {
        if (actor->waterY < 20.0f) {
            sfxId = NA_SE_PL_WALK_WATER0 - SFX_FLAG;
        } else {
            sfxId = NA_SE_PL_WALK_WATER1 - SFX_FLAG;
        }
    } else {
        sfxId = SurfaceType_GetSfx(&globalCtx->colCtx, actor->floorPoly, actor->floorPolySource);
    }

    func_80078914(&actor->projectedPos, NA_SE_EV_BOMB_BOUND);
    func_80078914(&actor->projectedPos, sfxId + SFX_FLAG);
}

void func_8002F8F0(Actor* actor, u16 sfxId) {
    actor->sfx = sfxId;
    actor->flags |= 0x80000;
    actor->flags &= ~0x10300000;
}

void func_8002F91C(Actor* actor, u16 sfxId) {
    actor->sfx = sfxId;
    actor->flags |= 0x100000;
    actor->flags &= ~0x10280000;
}

void func_8002F948(Actor* actor, u16 sfxId) {
    actor->sfx = sfxId;
    actor->flags |= 0x200000;
    actor->flags &= ~0x10180000;
}

void func_8002F974(Actor* actor, u16 sfxId) {
    actor->flags &= ~0x10380000;
    actor->sfx = sfxId;
}

void func_8002F994(Actor* actor, s32 arg1) {
    actor->flags |= 0x10000000;
    actor->flags &= ~0x00380000;
    if (arg1 < 40) {
        actor->sfx = NA_SE_PL_WALK_DIRT - SFX_FLAG;
    } else if (arg1 < 100) {
        actor->sfx = NA_SE_PL_WALK_CONCRETE - SFX_FLAG;
    } else {
        actor->sfx = NA_SE_PL_WALK_SAND - SFX_FLAG;
    }
}

// Tests if something hit Jabu Jabu surface, displaying hit splash and playing sfx if true
s32 func_8002F9EC(GlobalContext* globalCtx, Actor* actor, CollisionPoly* poly, s32 bgId, Vec3f* pos) {
    if (func_80041D4C(&globalCtx->colCtx, poly, bgId) == 8) {
        globalCtx->unk_11D30[0] = 1;
        func_8005DFAC(globalCtx, NULL, pos);
        Audio_PlayActorSound2(actor, NA_SE_IT_WALL_HIT_BUYO);
        return true;
    }

    return false;
}

// Local data used for Farore's Wind light (stored in BSS, possibly a struct?)
LightInfo D_8015BC00;
LightNode* D_8015BC10;
s32 D_8015BC14;
f32 D_8015BC18;

void func_8002FA60(GlobalContext* globalCtx) {
    Vec3f lightPos;

    if (gSaveContext.fw.set) {
        gSaveContext.respawn[RESPAWN_MODE_TOP].data = 0x28;
        gSaveContext.respawn[RESPAWN_MODE_TOP].pos.x = gSaveContext.fw.pos.x;
        gSaveContext.respawn[RESPAWN_MODE_TOP].pos.y = gSaveContext.fw.pos.y;
        gSaveContext.respawn[RESPAWN_MODE_TOP].pos.z = gSaveContext.fw.pos.z;
        gSaveContext.respawn[RESPAWN_MODE_TOP].yaw = gSaveContext.fw.yaw;
        gSaveContext.respawn[RESPAWN_MODE_TOP].playerParams = gSaveContext.fw.playerParams;
        gSaveContext.respawn[RESPAWN_MODE_TOP].entranceIndex = gSaveContext.fw.entranceIndex;
        gSaveContext.respawn[RESPAWN_MODE_TOP].roomIndex = gSaveContext.fw.roomIndex;
        gSaveContext.respawn[RESPAWN_MODE_TOP].tempSwchFlags = gSaveContext.fw.tempSwchFlags;
        gSaveContext.respawn[RESPAWN_MODE_TOP].tempCollectFlags = gSaveContext.fw.tempCollectFlags;
    } else {
        gSaveContext.respawn[RESPAWN_MODE_TOP].data = 0;
        gSaveContext.respawn[RESPAWN_MODE_TOP].pos.x = 0.0f;
        gSaveContext.respawn[RESPAWN_MODE_TOP].pos.y = 0.0f;
        gSaveContext.respawn[RESPAWN_MODE_TOP].pos.z = 0.0f;
    }

    lightPos.x = gSaveContext.respawn[RESPAWN_MODE_TOP].pos.x;
    lightPos.y = gSaveContext.respawn[RESPAWN_MODE_TOP].pos.y + 80.0f;
    lightPos.z = gSaveContext.respawn[RESPAWN_MODE_TOP].pos.z;

    Lights_PointNoGlowSetInfo(&D_8015BC00, lightPos.x, lightPos.y, lightPos.z, 0xFF, 0xFF, 0xFF, -1);

    D_8015BC10 = LightContext_InsertLight(globalCtx, &globalCtx->lightCtx, &D_8015BC00);
    D_8015BC14 = 0;
    D_8015BC18 = 0.0f;
}

Vec3f D_80116048 = { 0.0f, -0.05f, 0.0f };
Vec3f D_80116054 = { 0.0f, -0.025f, 0.0f };
Color_RGB8 D_80116060 = { 255, 255, 255 };
Color_RGB8 D_80116064 = { 100, 200, 0 };

#ifdef NON_MATCHING
// saved register, stack usage and minor ordering differences
// this also doesn't generate a few useless struct copies
void func_8002FBAC(GlobalContext* globalCtx) {
    Vec3f lightPos;
    f32 spD8;
    f32 spD4;
    s32 spD0;
    s32 spCC;
    f32 spC0;
    Vec3f spB4;
    Vec3f spA4;
    f32 sp9C;
    Vec3f sp7C;
    Vec3f sp70;
    f32 temp_f12;
    f32 temp_f14;
    f32 temp_f2;
    f32 temp_ret;
    s32 temp_a3;
    f32 phi_f14;
    f32 phi_f10;
    f32 phi_f6;

    OPEN_DISPS(globalCtx->state.gfxCtx, "../z_actor.c", 5308);

    if (gSaveContext.respawn[RESPAWN_MODE_TOP].data != 0) {
        if (LINK_IS_ADULT) {
            spD8 = 80.0f;
        } else {
            spD8 = 60.0f;
        }

        spD0 = 0xFF;
        spD4 = 1.0f;

        temp_a3 = gSaveContext.respawn[RESPAWN_MODE_TOP].data - 0x28;
        spCC = temp_a3;

        if (temp_a3 < 0) {
            gSaveContext.respawn[RESPAWN_MODE_TOP].data++;
            spD4 = ABS(gSaveContext.respawn[RESPAWN_MODE_TOP].data) * 0.025f;
            D_8015BC14 = 60;
            D_8015BC18 = 1.0f;
        } else if (D_8015BC14 != 0) {
            D_8015BC14--;
        } else if (D_8015BC18 > 0.0f) {
            spC0 = D_8015BC18;
            temp_ret = Math_Vec3f_DistXYZAndStoreDiff(&gSaveContext.respawn[RESPAWN_MODE_DOWN].pos,
                                                      &gSaveContext.respawn[RESPAWN_MODE_TOP].pos, &spB4);

            if (temp_ret < 20.0f) {
                D_8015BC18 = 0.0f;
                Math_Vec3f_Copy(&gSaveContext.respawn[RESPAWN_MODE_TOP].pos,
                                &gSaveContext.respawn[RESPAWN_MODE_DOWN].pos);
            } else {
                sp9C = (1.0f / D_8015BC18) * temp_ret;
                phi_f14 = 20.0f / sp9C;
                phi_f14 = (phi_f14 < 0.05f) ? 0.05f : phi_f14;
                Math_StepToF(&D_8015BC18, 0.0f, phi_f14);
                temp_f2 = ((D_8015BC18 / spC0) * temp_ret) / temp_ret;
                gSaveContext.respawn[RESPAWN_MODE_TOP].pos.x =
                    gSaveContext.respawn[RESPAWN_MODE_DOWN].pos.x + (spB4.x * temp_f2);
                gSaveContext.respawn[RESPAWN_MODE_TOP].pos.y =
                    gSaveContext.respawn[RESPAWN_MODE_DOWN].pos.y + (spB4.y * temp_f2);
                gSaveContext.respawn[RESPAWN_MODE_TOP].pos.z =
                    gSaveContext.respawn[RESPAWN_MODE_DOWN].pos.z + (spB4.z * temp_f2);
                temp_f12 = sp9C * 0.5f;
                temp_f14 = temp_ret - temp_f12;
                spD8 += sqrtf((temp_f12 * temp_f12) - (temp_f14 * temp_f14)) * 0.2f;
                osSyncPrintf("-------- DISPLAY Y=%f\n", spD8);
            }

            spA4.x = Rand_CenteredFloat(6.0f) + gSaveContext.respawn[RESPAWN_MODE_TOP].pos.x;
            spA4.y = Rand_ZeroOne() * 6.0f + gSaveContext.respawn[RESPAWN_MODE_TOP].pos.y + 80.0f;
            spA4.z = Rand_CenteredFloat(6.0f) + gSaveContext.respawn[RESPAWN_MODE_TOP].pos.z;

            EffectSsKiraKira_SpawnDispersed(globalCtx, &spA4, &D_80116048, &D_80116054, &D_80116060, &D_80116064, 1000,
                                            16);

            if (D_8015BC18 == 0.0f) {
                gSaveContext.respawn[RESPAWN_MODE_TOP] = gSaveContext.respawn[RESPAWN_MODE_DOWN];
                gSaveContext.respawn[RESPAWN_MODE_TOP].playerParams = 0x06FF;
                gSaveContext.respawn[RESPAWN_MODE_TOP].data = 0x28;
            }

            // somehow this shouldn't be optimized out
            gSaveContext.respawn[RESPAWN_MODE_TOP].pos = gSaveContext.respawn[RESPAWN_MODE_TOP].pos;
        } else if (temp_a3 > 0) {
            temp_f12 = temp_a3 * 0.1f;

            if (temp_f12 < 1.0f) {
                sp7C.x = globalCtx->view.eye.x;
                sp7C.y = globalCtx->view.eye.y - spD8;
                sp7C.z = globalCtx->view.eye.z;
                temp_ret = Math_Vec3f_DistXYZAndStoreDiff(&sp7C, &gSaveContext.respawn[RESPAWN_MODE_TOP].pos, &sp70);
                temp_f2 = (((1.0f - temp_f12) / (1.0f - ((f32)(temp_a3 - 1) * 0.1f))) * temp_ret) / temp_ret;
                gSaveContext.respawn[RESPAWN_MODE_TOP].pos.x = sp70.x * temp_f2 + sp7C.x;
                gSaveContext.respawn[RESPAWN_MODE_TOP].pos.y = sp70.y * temp_f2 + sp7C.y;
                gSaveContext.respawn[RESPAWN_MODE_TOP].pos.z = sp70.z * temp_f2 + sp7C.z;
            }

            // somehow this shouldn't be optimized out
            gSaveContext.respawn[RESPAWN_MODE_TOP].pos = gSaveContext.respawn[RESPAWN_MODE_TOP].pos;

            spD0 = 0xFF - (((temp_a3 * 0x10) - temp_a3) * 2);

            if (spD0 < 0) {
                gSaveContext.fw.set = 0;
                gSaveContext.respawn[RESPAWN_MODE_TOP].data = 0;
                spD0 = 0;
            } else {
                gSaveContext.respawn[RESPAWN_MODE_TOP].data++;
            }

            spD4 = spCC * 0.200000000000000011102230246252 + 1.0f;
        }

        if ((globalCtx->csCtx.state == 0) &&
            (gSaveContext.respawn[RESPAWN_MODE_TOP].entranceIndex == gSaveContext.entranceIndex) &&
            (globalCtx->roomCtx.curRoom.num == gSaveContext.respawn[RESPAWN_MODE_TOP].roomIndex)) {
            POLY_XLU_DISP = Gfx_CallSetupDL(POLY_XLU_DISP, 0x19);

            Matrix_Translate(gSaveContext.respawn[RESPAWN_MODE_TOP].pos.x,
                             gSaveContext.respawn[RESPAWN_MODE_TOP].pos.y + spD8,
                             gSaveContext.respawn[RESPAWN_MODE_TOP].pos.z, MTXMODE_NEW);
            Matrix_Scale(0.025f * spD4, 0.025f * spD4, 0.025f * spD4, MTXMODE_APPLY);
            Matrix_Mult(&globalCtx->mf_11D60, MTXMODE_APPLY);
            Matrix_Push();

            gDPPipeSync(POLY_XLU_DISP++);
            gDPSetPrimColor(POLY_XLU_DISP++, 0x80, 0x80, 255, 255, 200, spD0);
            gDPSetEnvColor(POLY_XLU_DISP++, 100, 200, 0, 255);

            phi_f10 = (globalCtx->gameplayFrames * 1500) & 0xFFFF;
            Matrix_RotateZ((phi_f10 * M_PI) / 32768.0f, MTXMODE_APPLY);

            gSPMatrix(POLY_XLU_DISP++, Matrix_NewMtx(globalCtx->state.gfxCtx, "../z_actor.c", 5458),
                      G_MTX_MODELVIEW | G_MTX_LOAD);
            gSPDisplayList(POLY_XLU_DISP++, &gGameKeepMoteDL0);

            Matrix_Pull();
            phi_f6 = ~((globalCtx->gameplayFrames * 1200) & 0xFFFF);
            Matrix_RotateZ((phi_f6 * M_PI) / 32768.0f, MTXMODE_APPLY);

            gSPMatrix(POLY_XLU_DISP++, Matrix_NewMtx(globalCtx->state.gfxCtx, "../z_actor.c", 5463),
                      G_MTX_MODELVIEW | G_MTX_LOAD);
            gSPDisplayList(POLY_XLU_DISP++, &gGameKeepMoteDL0);
        }

        lightPos.x = gSaveContext.respawn[RESPAWN_MODE_TOP].pos.x;
        lightPos.y = gSaveContext.respawn[RESPAWN_MODE_TOP].pos.y + spD8;
        lightPos.z = gSaveContext.respawn[RESPAWN_MODE_TOP].pos.z;

        Lights_PointNoGlowSetInfo(&D_8015BC00, lightPos.x, lightPos.y, lightPos.z, 0xFF, 0xFF, 0xFF, 500.0f * spD4);

        CLOSE_DISPS(globalCtx->state.gfxCtx, "../z_actor.c", 5474);
    }
}
#else
#pragma GLOBAL_ASM("asm/non_matchings/code/z_actor/func_8002FBAC.s")
#endif

void func_80030488(GlobalContext* globalCtx) {
    LightContext_RemoveLight(globalCtx, &globalCtx->lightCtx, D_8015BC10);
}

void func_800304B0(GlobalContext* globalCtx) {
    if (globalCtx->actorCtx.unk_03 != 0) {
        globalCtx->actorCtx.unk_03 = 0;
        func_800876C8(globalCtx);
    }
}

// Actor_InitContext
void func_800304DC(GlobalContext* globalCtx, ActorContext* actorCtx, ActorEntry* actorEntry) {
    ActorOverlay* overlayEntry;
    SavedSceneFlags* savedSceneFlags;
    s32 i;

    savedSceneFlags = &gSaveContext.sceneFlags[globalCtx->sceneNum];

    bzero(actorCtx, sizeof(*actorCtx));

    ActorOverlayTable_Init();
    Matrix_MtxFCopy(&globalCtx->mf_11DA0, &gMtxFClear);
    Matrix_MtxFCopy(&globalCtx->mf_11D60, &gMtxFClear);

    overlayEntry = &gActorOverlayTable[0];
    for (i = 0; i < ARRAY_COUNT(gActorOverlayTable); i++) {
        overlayEntry->loadedRamAddr = NULL;
        overlayEntry->nbLoaded = 0;
        overlayEntry++;
    }

    actorCtx->flags.chest = savedSceneFlags->chest;
    actorCtx->flags.swch = savedSceneFlags->swch;
    actorCtx->flags.clear = savedSceneFlags->clear;
    actorCtx->flags.collect = savedSceneFlags->collect;

    func_8002CDE4(globalCtx, &actorCtx->titleCtx);

    actorCtx->absoluteSpace = NULL;

    Actor_SpawnEntry(actorCtx, actorEntry, globalCtx);
    func_8002C0C0(&actorCtx->targetCtx, actorCtx->actorList[ACTORTYPE_PLAYER].first, globalCtx);
    func_8002FA60(globalCtx);
}

u32 D_80116068[] = {
    0x100000C0, 0x100000C0, 0x00000000, 0x100004C0, 0x00000080, 0x300000C0,
    0x10000080, 0x00000000, 0x300000C0, 0x100004C0, 0x00000000, 0x100000C0,
};

void Actor_UpdateAll(GlobalContext* globalCtx, ActorContext* actorCtx) {
    Actor* refActor;
    Actor* actor;
    Player* player;
    u32* sp80;
    u32 unkFlag;
    u32 unkCondition;
    Actor* sp74;
    ActorEntry* actorEntry;
    s32 i;

    player = PLAYER;

    if (0) {
        // This assert is optimized out but it exists due to its presence in rodata
        if (gMaxActorId != ACTOR_ID_MAX) {
            __assert("MaxProfile == ACTOR_DLF_MAX", "../z_actor.c", UNK_LINE);
        }
    }

    sp74 = NULL;
    unkFlag = 0;

    if (globalCtx->nbSetupActors != 0) {
        actorEntry = &globalCtx->setupActorList[0];
        for (i = 0; i < globalCtx->nbSetupActors; i++) {
            Actor_SpawnEntry(&globalCtx->actorCtx, actorEntry++, globalCtx);
        }
        globalCtx->nbSetupActors = 0;
    }

    if (actorCtx->unk_02 != 0) {
        actorCtx->unk_02--;
    }

    if (KREG(0) == -100) {
        refActor = &PLAYER->actor;
        KREG(0) = 0;
        Actor_Spawn(&globalCtx->actorCtx, globalCtx, ACTOR_EN_CLEAR_TAG, refActor->posRot.pos.x,
                    refActor->posRot.pos.y + 100.0f, refActor->posRot.pos.z, 0, 0, 0, 1);
    }

    sp80 = &D_80116068[0];

    if (player->stateFlags2 & 0x8000000) {
        unkFlag = 0x2000000;
    }

    if ((player->stateFlags1 & 0x40) && ((player->actor.textId & 0xFF00) != 0x600)) {
        sp74 = player->targetActor;
    }

    for (i = 0; i < ARRAY_COUNT(actorCtx->actorList); i++, sp80++) {
        unkCondition = (*sp80 & player->stateFlags1);

        actor = actorCtx->actorList[i].first;
        while (actor != NULL) {
            if (actor->posRot.pos.y < -25000.0f) {
                actor->posRot.pos.y = -25000.0f;
            }

            actor->sfx = 0;

            if (actor->init != NULL) {
                if (Object_IsLoaded(&globalCtx->objectCtx, actor->objBankIndex)) {
                    Actor_SetObjectDependency(globalCtx, actor);
                    actor->init(actor, globalCtx);
                    actor->init = NULL;
                }
                actor = actor->next;
            } else if (!Object_IsLoaded(&globalCtx->objectCtx, actor->objBankIndex)) {
                Actor_Kill(actor);
                actor = actor->next;
            } else if ((unkFlag && !(actor->flags & unkFlag)) ||
                       (!unkFlag && unkCondition && (sp74 != actor) && (actor != player->naviActor) &&
                        (actor != player->heldActor) && (&player->actor != actor->parent))) {
                func_80061E8C(&actor->colChkInfo);
                actor = actor->next;
            } else if (actor->update == NULL) {
                if (!actor->isDrawn) {
                    actor = Actor_Delete(&globalCtx->actorCtx, actor, globalCtx);
                } else {
                    Actor_Destroy(actor, globalCtx);
                    actor = actor->next;
                }
            } else {
                Math_Vec3f_Copy(&actor->pos4, &actor->posRot.pos);
                actor->xzDistFromLink = func_8002DB8C(actor, &player->actor);
                actor->yDistFromLink = Actor_HeightDiff(actor, &player->actor);
                actor->xyzDistFromLinkSq = SQ(actor->xzDistFromLink) + SQ(actor->yDistFromLink);

                actor->yawTowardsLink = func_8002DA78(actor, &player->actor);
                actor->flags &= ~0x1000000;

                if ((DECR(actor->freezeTimer) == 0) && (actor->flags & 0x50)) {
                    if (actor == player->unk_664) {
                        actor->unk_10C = 1;
                    } else {
                        actor->unk_10C = 0;
                    }

                    if ((actor->unk_10D != 0) && (player->unk_664 == NULL)) {
                        actor->unk_10D = 0;
                    }

                    Actor_SetObjectDependency(globalCtx, actor);
                    if (actor->dmgEffectTimer != 0) {
                        actor->dmgEffectTimer--;
                    }
                    actor->update(actor, globalCtx);
                    func_8003F8EC(globalCtx, &globalCtx->colCtx.dyna, actor);
                }

                func_80061E8C(&actor->colChkInfo);

                actor = actor->next;
            }
        }

        if (i == ACTORTYPE_BG) {
            DynaPoly_Setup(globalCtx, &globalCtx->colCtx.dyna);
        }
    }

    actor = player->unk_664;

    if ((actor != NULL) && (actor->update == NULL)) {
        actor = NULL;
        func_8008EDF0(player);
    }

    if ((actor == NULL) || (player->unk_66C < 5)) {
        actor = NULL;
        if (actorCtx->targetCtx.unk_4B != 0) {
            actorCtx->targetCtx.unk_4B = 0;
            func_80078884(NA_SE_SY_LOCK_OFF);
        }
    }

    func_8002C7BC(&actorCtx->targetCtx, player, actor, globalCtx);
    TitleCard_Update(globalCtx, &actorCtx->titleCtx);
    DynaPoly_UpdateBgActorTransforms(globalCtx, &globalCtx->colCtx.dyna);
}

void Actor_FaultPrint(Actor* actor, char* command) {
    ActorOverlay* overlayEntry;
    char* name;

    if ((actor == NULL) || (actor->overlayEntry == NULL)) {
        FaultDrawer_SetCursor(48, 24);
        FaultDrawer_Printf("ACTOR NAME is NULL");
    }

    overlayEntry = actor->overlayEntry;
    name = overlayEntry->name != NULL ? overlayEntry->name : "";

    // Translates to: "ACTOR NAME(%08x:%s)"
    osSyncPrintf("アクターの名前(%08x:%s)\n", actor, name);

    if (command != NULL) {
        // Translates to: "COMMAND:%s"
        osSyncPrintf("コメント:%s\n", command);
    }

    FaultDrawer_SetCursor(48, 24);
    FaultDrawer_Printf("ACTOR NAME %08x:%s", actor, name);
}

void Actor_Draw(GlobalContext* globalCtx, Actor* actor) {
    FaultClient faultClient;
    Lights* lights;

    Fault_AddClient(&faultClient, Actor_FaultPrint, actor, "Actor_draw");

    OPEN_DISPS(globalCtx->state.gfxCtx, "../z_actor.c", 6035);

    lights = LightContext_NewLights(&globalCtx->lightCtx, globalCtx->state.gfxCtx);

    Lights_BindAll(lights, globalCtx->lightCtx.listHead, (actor->flags & 0x400000) ? NULL : &actor->posRot.pos);
    Lights_Draw(lights, globalCtx->state.gfxCtx);

    if (actor->flags & 0x1000) {
        func_800D1694(actor->posRot.pos.x + globalCtx->mainCamera.skyboxOffset.x,
                      actor->posRot.pos.y +
                          (f32)((actor->shape.unk_08 * actor->scale.y) + globalCtx->mainCamera.skyboxOffset.y),
                      actor->posRot.pos.z + globalCtx->mainCamera.skyboxOffset.z, &actor->shape.rot);
    } else {
        func_800D1694(actor->posRot.pos.x, actor->posRot.pos.y + (actor->shape.unk_08 * actor->scale.y),
                      actor->posRot.pos.z, &actor->shape.rot);
    }

    Matrix_Scale(actor->scale.x, actor->scale.y, actor->scale.z, MTXMODE_APPLY);
    Actor_SetObjectDependency(globalCtx, actor);

    gSPSegment(POLY_OPA_DISP++, 0x06, globalCtx->objectCtx.status[actor->objBankIndex].segment);
    gSPSegment(POLY_XLU_DISP++, 0x06, globalCtx->objectCtx.status[actor->objBankIndex].segment);

    if (actor->dmgEffectTimer != 0) {
        Color_RGBA8 sp2C = { 0, 0, 0, 255 };

        if (actor->dmgEffectParams & 0x8000) {
            sp2C.r = sp2C.g = sp2C.b = ((actor->dmgEffectParams & 0x1F00) >> 5) | 7;
        } else if (actor->dmgEffectParams & 0x4000) {
            sp2C.r = ((actor->dmgEffectParams & 0x1F00) >> 5) | 7;
        } else {
            sp2C.b = ((actor->dmgEffectParams & 0x1F00) >> 5) | 7;
        }

        if (actor->dmgEffectParams & 0x2000) {
            func_80026860(globalCtx, &sp2C, actor->dmgEffectTimer, actor->dmgEffectParams & 0xFF);
        } else {
            func_80026400(globalCtx, &sp2C, actor->dmgEffectTimer, actor->dmgEffectParams & 0xFF);
        }
    }

    actor->draw(actor, globalCtx);

    if (actor->dmgEffectTimer != 0) {
        if (actor->dmgEffectParams & 0x2000) {
            func_80026A6C(globalCtx);
        } else {
            func_80026608(globalCtx);
        }
    }

    if (actor->shape.shadowDrawFunc != NULL) {
        actor->shape.shadowDrawFunc(actor, lights, globalCtx);
    }

    CLOSE_DISPS(globalCtx->state.gfxCtx, "../z_actor.c", 6119);

    Fault_RemoveClient(&faultClient);
}

void func_80030ED8(Actor* actor) {
    if (actor->flags & 0x80000) {
        Audio_PlaySoundGeneral(actor->sfx, &actor->projectedPos, 4, &D_801333E0, &D_801333E0, &D_801333E8);
    } else if (actor->flags & 0x100000) {
        func_80078884(actor->sfx);
    } else if (actor->flags & 0x200000) {
        func_800788CC(actor->sfx);
    } else if (actor->flags & 0x10000000) {
        func_800F4C58(&D_801333D4, NA_SE_SY_TIMER - SFX_FLAG, (s8)(actor->sfx - 1));
    } else {
        func_80078914(&actor->projectedPos, actor->sfx);
    }
}

void func_80030FA8(GraphicsContext* gfxCtx) {
    OPEN_DISPS(gfxCtx, "../z_actor.c", 6161);

    gDPLoadTextureBlock(POLY_XLU_DISP++, &D_0401E370, G_IM_FMT_I, G_IM_SIZ_8b, 64, 64, 0, G_TX_MIRROR | G_TX_CLAMP,
                        G_TX_MIRROR | G_TX_CLAMP, 6, 6, G_TX_NOLOD, G_TX_NOLOD);

    gDPSetTileSize(POLY_XLU_DISP++, G_TX_RENDERTILE, 384, 224, 892, 732);
    gSPTextureRectangle(POLY_XLU_DISP++, 0, 0, 1280, 960, G_TX_RENDERTILE, 2240, 1600, 576, 597);
    gDPPipeSync(POLY_XLU_DISP++);

    CLOSE_DISPS(gfxCtx, "../z_actor.c", 6183);
}

void func_8003115C(GlobalContext* globalCtx, s32 nbInvisibleActors, Actor** invisibleActors) {
    Actor** invisibleActor;
    GraphicsContext* gfxCtx;
    s32 i;

    gfxCtx = globalCtx->state.gfxCtx;

    OPEN_DISPS(gfxCtx, "../z_actor.c", 6197);

    // Translates to: "MAGIC LENS START"
    gDPNoOpString(POLY_OPA_DISP++, "魔法のメガネ START", 0);

    gDPPipeSync(POLY_XLU_DISP++);

    if (globalCtx->roomCtx.curRoom.showInvisActors == 0) {
        gDPSetOtherMode(POLY_XLU_DISP++,
                        G_AD_DISABLE | G_CD_MAGICSQ | G_CK_NONE | G_TC_FILT | G_TF_BILERP | G_TT_NONE | G_TL_TILE |
                            G_TD_CLAMP | G_TP_NONE | G_CYC_1CYCLE | G_PM_NPRIMITIVE,
                        G_AC_THRESHOLD | G_ZS_PRIM | Z_UPD | G_RM_CLD_SURF | G_RM_CLD_SURF2);
        gDPSetCombineMode(POLY_XLU_DISP++, G_CC_MODULATEIA_PRIM, G_CC_MODULATEIA_PRIM);
        gDPSetPrimColor(POLY_XLU_DISP++, 0, 0, 255, 0, 0, 255);
    } else {
        gDPSetOtherMode(POLY_XLU_DISP++,
                        G_AD_DISABLE | G_CD_MAGICSQ | G_CK_NONE | G_TC_FILT | G_TF_BILERP | G_TT_NONE | G_TL_TILE |
                            G_TD_CLAMP | G_TP_NONE | G_CYC_1CYCLE | G_PM_NPRIMITIVE,
                        G_AC_THRESHOLD | G_ZS_PRIM | Z_UPD | IM_RD | CVG_DST_SAVE | ZMODE_OPA | FORCE_BL |
                            GBL_c1(G_BL_CLR_BL, G_BL_0, G_BL_CLR_MEM, G_BL_1MA) |
                            GBL_c2(G_BL_CLR_BL, G_BL_0, G_BL_CLR_MEM, G_BL_1MA));
        gDPSetCombineLERP(POLY_XLU_DISP++, PRIMITIVE, TEXEL0, PRIM_LOD_FRAC, 0, PRIMITIVE, TEXEL0, PRIM_LOD_FRAC, 0,
                          PRIMITIVE, TEXEL0, PRIM_LOD_FRAC, 0, PRIMITIVE, TEXEL0, PRIM_LOD_FRAC, 0);
        gDPSetPrimColor(POLY_XLU_DISP++, 0, 0xFF, 74, 74, 74, 74);
    }

    gDPSetPrimDepth(POLY_XLU_DISP++, 0, 0);

    func_80030FA8(gfxCtx);

    // Translates to: "MAGIC LENS INVISIBLE ACTOR DISPLAY START"
    gDPNoOpString(POLY_OPA_DISP++, "魔法のメガネ 見えないＡcｔｏｒ表示 START", nbInvisibleActors);

    invisibleActor = &invisibleActors[0];
    for (i = 0; i < nbInvisibleActors; i++) {
        // Translates to: "MAGIC LENS INVISIBLE ACTOR DISPLAY"
        gDPNoOpString(POLY_OPA_DISP++, "魔法のメガネ 見えないＡcｔｏｒ表示", i);
        Actor_Draw(globalCtx, *(invisibleActor++));
    }

    // Translates to: "MAGIC LENS INVISIBLE ACTOR DISPLAY END"
    gDPNoOpString(POLY_OPA_DISP++, "魔法のメガネ 見えないＡcｔｏｒ表示 END", nbInvisibleActors);

    if (globalCtx->roomCtx.curRoom.showInvisActors != 0) {
        // Translates to: "BLUE SPECTACLES (EXTERIOR)"
        gDPNoOpString(POLY_OPA_DISP++, "青い眼鏡(外側)", 0);

        gDPPipeSync(POLY_XLU_DISP++);

        gDPSetOtherMode(POLY_XLU_DISP++,
                        G_AD_DISABLE | G_CD_MAGICSQ | G_CK_NONE | G_TC_FILT | G_TF_BILERP | G_TT_NONE | G_TL_TILE |
                            G_TD_CLAMP | G_TP_NONE | G_CYC_1CYCLE | G_PM_NPRIMITIVE,
                        G_AC_THRESHOLD | G_ZS_PRIM | G_RM_CLD_SURF | G_RM_CLD_SURF2);
        gDPSetCombineMode(POLY_XLU_DISP++, G_CC_MODULATEIA_PRIM, G_CC_MODULATEIA_PRIM);
        gDPSetPrimColor(POLY_XLU_DISP++, 0, 0, 255, 0, 0, 255);

        func_80030FA8(gfxCtx);

        // Translates to: "BLUE SPECTACLES (EXTERIOR)"
        gDPNoOpString(POLY_OPA_DISP++, "青い眼鏡(外側)", 1);
    }

    // Translates to: "MAGIC LENS END"
    gDPNoOpString(POLY_OPA_DISP++, "魔法のメガネ END", 0);

    CLOSE_DISPS(gfxCtx, "../z_actor.c", 6284);
}

s32 func_800314B0(GlobalContext* globalCtx, Actor* actor) {
    return func_800314D4(globalCtx, actor, &actor->projectedPos, actor->projectedW);
}

s32 func_800314D4(GlobalContext* globalCtx, Actor* actor, Vec3f* arg2, f32 arg3) {
    f32 var;

    if ((arg2->z > -actor->uncullZoneScale) && (arg2->z < (actor->uncullZoneForward + actor->uncullZoneScale))) {
        var = (arg3 < 1.0f) ? 1.0f : 1.0f / arg3;

        if ((((fabsf(arg2->x) - actor->uncullZoneScale) * var) < 1.0f) &&
            (((arg2->y + actor->uncullZoneDownward) * var) > -1.0f) &&
            (((arg2->y - actor->uncullZoneScale) * var) < 1.0f)) {
            return 1;
        }
    }

    return 0;
}

void func_800315AC(GlobalContext* globalCtx, ActorContext* actorCtx) {
    s32 invisibleActorCounter;
    Actor* invisibleActors[INVISIBLE_ACTOR_MAX];
    ActorListEntry* actorListEntry;
    Actor* actor;
    s32 i;

    invisibleActorCounter = 0;

    OPEN_DISPS(globalCtx->state.gfxCtx, "../z_actor.c", 6336);

    actorListEntry = &actorCtx->actorList[0];

    for (i = 0; i < ARRAY_COUNT(actorCtx->actorList); i++, actorListEntry++) {
        actor = actorListEntry->first;

        while (actor != NULL) {
            ActorOverlay* overlayEntry = actor->overlayEntry;
            char* actorName = overlayEntry->name != NULL ? overlayEntry->name : "";

            gDPNoOpString(POLY_OPA_DISP++, actorName, i);
            gDPNoOpString(POLY_XLU_DISP++, actorName, i);

            HREG(66) = i;

            if ((HREG(64) != 1) || ((HREG(65) != -1) && (HREG(65) != HREG(66))) || (HREG(68) == 0)) {
                SkinMatrix_Vec3fMtxFMultXYZW(&globalCtx->mf_11D60, &actor->posRot.pos, &actor->projectedPos,
                                             &actor->projectedW);
            }

            if ((HREG(64) != 1) || ((HREG(65) != -1) && (HREG(65) != HREG(66))) || (HREG(69) == 0)) {
                if (actor->sfx != 0) {
                    func_80030ED8(actor);
                }
            }

            if ((HREG(64) != 1) || ((HREG(65) != -1) && (HREG(65) != HREG(66))) || (HREG(70) == 0)) {
                if (func_800314B0(globalCtx, actor)) {
                    actor->flags |= 0x40;
                } else {
                    actor->flags &= ~0x40;
                }
            }

            actor->isDrawn = 0;

            if ((HREG(64) != 1) || ((HREG(65) != -1) && (HREG(65) != HREG(66))) || (HREG(71) == 0)) {
                if ((actor->init == NULL) && (actor->draw != NULL) && (actor->flags & 0x60)) {
                    if ((actor->flags & 0x80) &&
                        ((globalCtx->roomCtx.curRoom.showInvisActors == 0) || (globalCtx->actorCtx.unk_03 != 0) ||
                         (actor->room != globalCtx->roomCtx.curRoom.num))) {
                        if (invisibleActorCounter >= INVISIBLE_ACTOR_MAX) {
                            __assert("invisible_actor_counter < INVISIBLE_ACTOR_MAX", "../z_actor.c", 6464);
                        }
                        invisibleActors[invisibleActorCounter] = actor;
                        invisibleActorCounter++;
                    } else {
                        if ((HREG(64) != 1) || ((HREG(65) != -1) && (HREG(65) != HREG(66))) || (HREG(72) == 0)) {
                            Actor_Draw(globalCtx, actor);
                            actor->isDrawn = 1;
                        }
                    }
                }
            }

            actor = actor->next;
        }
    }

    if ((HREG(64) != 1) || (HREG(73) != 0)) {
        Effect_DrawAll(globalCtx->state.gfxCtx);
    }

    if ((HREG(64) != 1) || (HREG(74) != 0)) {
        EffectSs_DrawAll(globalCtx);
    }

    if ((HREG(64) != 1) || (HREG(72) != 0)) {
        if (globalCtx->actorCtx.unk_03 != 0) {
            func_8003115C(globalCtx, invisibleActorCounter, invisibleActors);
            if ((globalCtx->csCtx.state != 0) || Player_InCsMode(globalCtx)) {
                func_800304B0(globalCtx);
            }
        }
    }

    func_8002FBAC(globalCtx);

    if (IREG(32) == 0) {
        Lights_DrawGlow(globalCtx);
    }

    if ((HREG(64) != 1) || (HREG(75) != 0)) {
        TitleCard_Draw(globalCtx, &actorCtx->titleCtx);
    }

    if ((HREG(64) != 1) || (HREG(76) != 0)) {
        CollisionCheck_Draw(globalCtx, &globalCtx->colChkCtx);
    }

    CLOSE_DISPS(globalCtx->state.gfxCtx, "../z_actor.c", 6563);
}

void func_80031A28(GlobalContext* globalCtx, ActorContext* actorCtx) {
    Actor* actor;
    s32 i;

    for (i = 0; i < ARRAY_COUNT(actorCtx->actorList); i++) {
        actor = actorCtx->actorList[i].first;
        while (actor != NULL) {
            if (!Object_IsLoaded(&globalCtx->objectCtx, actor->objBankIndex)) {
                Actor_Kill(actor);
            }
            actor = actor->next;
        }
    }
}

u8 sEnemyActorTypes[] = { ACTORTYPE_ENEMY, ACTORTYPE_BOSS };

void Actor_FreezeAllEnemies(GlobalContext* globalCtx, ActorContext* actorCtx, s32 duration) {
    Actor* actor;
    s32 i;

    for (i = 0; i < ARRAY_COUNT(sEnemyActorTypes); i++) {
        actor = actorCtx->actorList[sEnemyActorTypes[i]].first;
        while (actor != NULL) {
            actor->freezeTimer = duration;
            actor = actor->next;
        }
    }
}

void func_80031B14(GlobalContext* globalCtx, ActorContext* actorCtx) {
    Actor* actor;
    s32 i;

    for (i = 0; i < ARRAY_COUNT(actorCtx->actorList); i++) {
        actor = actorCtx->actorList[i].first;
        while (actor != NULL) {
            if ((actor->room >= 0) && (actor->room != globalCtx->roomCtx.curRoom.num) &&
                (actor->room != globalCtx->roomCtx.prevRoom.num)) {
                if (!actor->isDrawn) {
                    actor = Actor_Delete(actorCtx, actor, globalCtx);
                } else {
                    Actor_Kill(actor);
                    Actor_Destroy(actor, globalCtx);
                    actor = actor->next;
                }
            } else {
                actor = actor->next;
            }
        }
    }

    CollisionCheck_InitContext(globalCtx, &globalCtx->colChkCtx);
    actorCtx->flags.tempClear = 0;
    actorCtx->flags.tempSwch &= 0xFFFFFF;
    globalCtx->msgCtx.unk_E3F4 = 0;
}

// Actor_CleanupContext
void func_80031C3C(ActorContext* actorCtx, GlobalContext* globalCtx) {
    Actor* actor;
    s32 i;

    for (i = 0; i < ARRAY_COUNT(actorCtx->actorList); i++) {
        actor = actorCtx->actorList[i].first;
        while (actor != NULL) {
            Actor_Delete(actorCtx, actor, globalCtx);
            actor = actorCtx->actorList[i].first;
        }
    }

    if (HREG(20) != 0) {
        // Translates to: "ABSOLUTE MAGIC FIELD DEALLOCATION"
        osSyncPrintf("絶対魔法領域解放\n");
    }

    if (actorCtx->absoluteSpace != NULL) {
        ZeldaArena_FreeDebug(actorCtx->absoluteSpace, "../z_actor.c", 6731);
        actorCtx->absoluteSpace = NULL;
    }

    Gameplay_SaveSceneFlags(globalCtx);
    func_80030488(globalCtx);
    ActorOverlayTable_Cleanup();
}

/**
 * Adds a given actor instance at the front of the actor list of the specified type.
 * Also sets the actor instance as being of that type.
 */
void Actor_AddToTypeList(ActorContext* actorCtx, Actor* actorToAdd, u8 actorType) {
    Actor* prevFirstActor;

    actorToAdd->type = actorType;

    actorCtx->total++;
    actorCtx->actorList[actorType].length++;
    prevFirstActor = actorCtx->actorList[actorType].first;

    if (prevFirstActor != NULL) {
        prevFirstActor->prev = actorToAdd;
    }

    actorCtx->actorList[actorType].first = actorToAdd;
    actorToAdd->next = prevFirstActor;
}

/**
 * Removes a given actor instance from its actor list.
 * Also sets the temp clear flag of the current room if the actor removed was the last enemy loaded.
 */
Actor* Actor_RemoveFromTypeList(GlobalContext* globalCtx, ActorContext* actorCtx, Actor* actorToRemove) {
    Actor* newFirstActor;

    actorCtx->total--;
    actorCtx->actorList[actorToRemove->type].length--;

    if (actorToRemove->prev != NULL) {
        actorToRemove->prev->next = actorToRemove->next;
    } else {
        actorCtx->actorList[actorToRemove->type].first = actorToRemove->next;
    }

    newFirstActor = actorToRemove->next;

    if (newFirstActor != NULL) {
        newFirstActor->prev = actorToRemove->prev;
    }

    actorToRemove->next = NULL;
    actorToRemove->prev = NULL;

    if ((actorToRemove->room == globalCtx->roomCtx.curRoom.num) && (actorToRemove->type == ACTORTYPE_ENEMY) &&
        (actorCtx->actorList[ACTORTYPE_ENEMY].length == 0)) {
        Flags_SetTempClear(globalCtx, globalCtx->roomCtx.curRoom.num);
    }

    return newFirstActor;
}

void Actor_FreeOverlay(ActorOverlay* actorOverlay) {
    osSyncPrintf(VT_FGCOL(CYAN));

    if (actorOverlay->nbLoaded == 0) {
        if (HREG(20) != 0) {
            // Translates to: "ACTOR CLIENT IS NOW 0"
            osSyncPrintf("アクタークライアントが０になりました\n");
        }

        if (actorOverlay->loadedRamAddr != NULL) {
            if (actorOverlay->allocType & ALLOCTYPE_PERMANENT) {
                if (HREG(20) != 0) {
                    // Translates to: "OVERLAY WILL NOT BE DEALLOCATED"
                    osSyncPrintf("オーバーレイ解放しません\n");
                }
            } else if (actorOverlay->allocType & ALLOCTYPE_ABSOLUTE) {
                if (HREG(20) != 0) {
                    // Translates to: "ABSOLUTE MAGIC FIELD RESERVED, SO DEALLOCATION WILL NOT OCCUR"
                    osSyncPrintf("絶対魔法領域確保なので解放しません\n");
                }
                actorOverlay->loadedRamAddr = NULL;
            } else {
                if (HREG(20) != 0) {
                    // Translates to: "OVERLAY DEALLOCATED"
                    osSyncPrintf("オーバーレイ解放します\n");
                }
                ZeldaArena_FreeDebug(actorOverlay->loadedRamAddr, "../z_actor.c", 6834);
                actorOverlay->loadedRamAddr = NULL;
            }
        }
    } else if (HREG(20) != 0) {
        // Translates to: "%d OF ACTOR CLIENT REMAINS"
        osSyncPrintf("アクタークライアントはあと %d 残っています\n", actorOverlay->nbLoaded);
    }

    osSyncPrintf(VT_RST);
}

Actor* Actor_Spawn(ActorContext* actorCtx, GlobalContext* globalCtx, s16 actorId, f32 posX, f32 posY, f32 posZ,
                   s16 rotX, s16 rotY, s16 rotZ, s16 params) {
    s32 pad;
    Actor* actor;
    ActorInit* actorInit;
    s32 objBankIndex;
    ActorOverlay* overlayEntry;
    u32 temp;
    char* name;
    u32 overlaySize;

    overlayEntry = &gActorOverlayTable[actorId];

    if (actorId >= ACTOR_ID_MAX) {
        __assert("profile < ACTOR_DLF_MAX", "../z_actor.c", 6883);
    }

    name = overlayEntry->name != NULL ? overlayEntry->name : "";
    overlaySize = (u32)overlayEntry->vramEnd - (u32)overlayEntry->vramStart;

    if (HREG(20) != 0) {
        // Translates to: "ACTOR CLASS ADDITION [%d:%s]"
        osSyncPrintf("アクタークラス追加 [%d:%s]\n", actorId, name);
    }

    if (actorCtx->total > ACTOR_NUMBER_MAX) {
        // Translates to: "Ａｃｔｏｒ SET NUMBER EXCEEDED"
        osSyncPrintf(VT_COL(YELLOW, BLACK) "Ａｃｔｏｒセット数オーバー\n" VT_RST);
        return NULL;
    }

    if (overlayEntry->vramStart == 0) {
        if (HREG(20) != 0) {
            // Translates to: "NOT AN OVERLAY"
            osSyncPrintf("オーバーレイではありません\n");
        }

        actorInit = overlayEntry->initInfo;
    } else {
        if (overlayEntry->loadedRamAddr != NULL) {
            if (HREG(20) != 0) {
                // Translates to: "ALREADY LOADED"
                osSyncPrintf("既にロードされています\n");
            }
        } else {
            if (overlayEntry->allocType & ALLOCTYPE_ABSOLUTE) {
                if (overlaySize > AM_FIELD_SIZE) {
                    __assert("actor_segsize <= AM_FIELD_SIZE", "../z_actor.c", 6934);
                }

                if (actorCtx->absoluteSpace == NULL) {
                    // Translates to: "AMF: ABSOLUTE MAGIC FIELD"
                    actorCtx->absoluteSpace = ZeldaArena_MallocRDebug(AM_FIELD_SIZE, "AMF:絶対魔法領域", 0);
                    if (HREG(20) != 0) {
                        // Translates to: "ABSOLUTE MAGIC FIELD RESERVATION - %d BYTES RESERVED"
                        osSyncPrintf("絶対魔法領域確保 %d バイト確保\n", AM_FIELD_SIZE);
                    }
                }

                overlayEntry->loadedRamAddr = actorCtx->absoluteSpace;
            } else if (overlayEntry->allocType & ALLOCTYPE_PERMANENT) {
                overlayEntry->loadedRamAddr = ZeldaArena_MallocRDebug(overlaySize, name, 0);
            } else {
                overlayEntry->loadedRamAddr = ZeldaArena_MallocDebug(overlaySize, name, 0);
            }

            if (overlayEntry->loadedRamAddr == NULL) {
                // Translates to: "CANNOT RESERVE ACTOR PROGRAM MEMORY"
                osSyncPrintf(VT_COL(RED, WHITE) "Ａｃｔｏｒプログラムメモリが確保できません\n" VT_RST);
                return NULL;
            }

            Overlay_Load(overlayEntry->vromStart, overlayEntry->vromEnd, overlayEntry->vramStart, overlayEntry->vramEnd,
                         overlayEntry->loadedRamAddr);

            osSyncPrintf(VT_FGCOL(GREEN));
            osSyncPrintf("OVL(a):Seg:%08x-%08x Ram:%08x-%08x Off:%08x %s\n", overlayEntry->vramStart,
                         overlayEntry->vramEnd, overlayEntry->loadedRamAddr,
                         (u32)overlayEntry->loadedRamAddr + (u32)overlayEntry->vramEnd - (u32)overlayEntry->vramStart,
                         (u32)overlayEntry->vramStart - (u32)overlayEntry->loadedRamAddr, name);
            osSyncPrintf(VT_RST);

            overlayEntry->nbLoaded = 0;
        }

        actorInit = (void*)(u32)((overlayEntry->initInfo != NULL)
                                     ? (void*)((u32)overlayEntry->initInfo -
                                               (s32)((u32)overlayEntry->vramStart - (u32)overlayEntry->loadedRamAddr))
                                     : NULL);
    }

    objBankIndex = Object_GetIndex(&globalCtx->objectCtx, actorInit->objectId);

    if ((objBankIndex < 0) ||
        ((actorInit->type == ACTORTYPE_ENEMY) && (Flags_GetClear(globalCtx, globalCtx->roomCtx.curRoom.num)))) {
        // Translates to: "NO DATA BANK!! <DATA BANK＝%d> (profilep->bank=%d)"
        osSyncPrintf(VT_COL(RED, WHITE) "データバンク無し！！<データバンク＝%d>(profilep->bank=%d)\n" VT_RST,
                     objBankIndex, actorInit->objectId);
        Actor_FreeOverlay(overlayEntry);
        return NULL;
    }

    actor = ZeldaArena_MallocDebug(actorInit->instanceSize, name, 1);

    if (actor == NULL) {
        // Translates to: "ACTOR CLASS CANNOT BE RESERVED! %s <SIZE＝%d BYTES>"
        osSyncPrintf(VT_COL(RED, WHITE) "Ａｃｔｏｒクラス確保できません！ %s <サイズ＝%dバイト>\n", VT_RST, name,
                     actorInit->instanceSize);
        Actor_FreeOverlay(overlayEntry);
        return NULL;
    }

    if (overlayEntry->nbLoaded >= 255) {
        __assert("actor_dlftbl->clients < 255", "../z_actor.c", 7031);
    }

    overlayEntry->nbLoaded++;

    if (HREG(20) != 0) {
        // Translates to: "ACTOR CLIENT No. %d"
        osSyncPrintf("アクタークライアントは %d 個目です\n", overlayEntry->nbLoaded);
    }

    Lib_MemSet(actor, actorInit->instanceSize, 0);
    actor->overlayEntry = overlayEntry;
    actor->id = actorInit->id;
    actor->flags = actorInit->flags;

    if (actorInit->id == ACTOR_EN_PART) {
        actor->objBankIndex = rotZ;
        rotZ = 0;
    } else {
        actor->objBankIndex = objBankIndex;
    }

    actor->init = actorInit->init;
    actor->destroy = actorInit->destroy;
    actor->update = actorInit->update;
    actor->draw = actorInit->draw;
    actor->room = globalCtx->roomCtx.curRoom.num;
    actor->initPosRot.pos.x = posX;
    actor->initPosRot.pos.y = posY;
    actor->initPosRot.pos.z = posZ;
    actor->initPosRot.rot.x = rotX;
    actor->initPosRot.rot.y = rotY;
    actor->initPosRot.rot.z = rotZ;
    actor->params = params;

    Actor_AddToTypeList(actorCtx, actor, actorInit->type);

    temp = gSegments[6];
    Actor_Init(actor, globalCtx);
    gSegments[6] = temp;

    return actor;
}

Actor* Actor_SpawnAsChild(ActorContext* actorCtx, Actor* parent, GlobalContext* globalCtx, s16 actorId, f32 posX,
                          f32 posY, f32 posZ, s16 rotX, s16 rotY, s16 rotZ, s16 params) {
    Actor* spawnedActor = Actor_Spawn(actorCtx, globalCtx, actorId, posX, posY, posZ, rotX, rotY, rotZ, params);
    if (spawnedActor == NULL) {
        return NULL;
    }

    parent->child = spawnedActor;
    spawnedActor->parent = parent;

    if (spawnedActor->room >= 0) {
        spawnedActor->room = parent->room;
    }

    return spawnedActor;
}

void Actor_SpawnTransitionActors(GlobalContext* globalCtx, ActorContext* actorCtx) {
    TransitionActorEntry* transitionActor;
    u8 nbTransitionActors;
    s32 i;

    transitionActor = globalCtx->transitionActorList;
    nbTransitionActors = globalCtx->nbTransitionActors;

    for (i = 0; i < nbTransitionActors; i++) {
        if (transitionActor->id >= 0) {
            if (((transitionActor->sides[0].room >= 0) &&
                 ((transitionActor->sides[0].room == globalCtx->roomCtx.curRoom.num) ||
                  (transitionActor->sides[0].room == globalCtx->roomCtx.prevRoom.num))) ||
                ((transitionActor->sides[1].room >= 0) &&
                 ((transitionActor->sides[1].room == globalCtx->roomCtx.curRoom.num) ||
                  (transitionActor->sides[1].room == globalCtx->roomCtx.prevRoom.num)))) {
                Actor_Spawn(actorCtx, globalCtx, (s16)(transitionActor->id & 0x1FFF), transitionActor->pos.x,
                            transitionActor->pos.y, transitionActor->pos.z, 0, transitionActor->rotY, 0,
                            (i << 0xA) + transitionActor->params);

                transitionActor->id = -transitionActor->id;
                nbTransitionActors = globalCtx->nbTransitionActors;
            }
        }
        transitionActor++;
    }
}

Actor* Actor_SpawnEntry(ActorContext* actorCtx, ActorEntry* actorEntry, GlobalContext* globalCtx) {
    return Actor_Spawn(actorCtx, globalCtx, actorEntry->id, actorEntry->pos.x, actorEntry->pos.y, actorEntry->pos.z,
                       actorEntry->rot.x, actorEntry->rot.y, actorEntry->rot.z, actorEntry->params);
}

Actor* Actor_Delete(ActorContext* actorCtx, Actor* actor, GlobalContext* globalCtx) {
    char* name;
    Player* player;
    Actor* newFirstActor;
    ActorOverlay* overlayEntry;

    player = PLAYER;

    overlayEntry = actor->overlayEntry;
    name = overlayEntry->name != NULL ? overlayEntry->name : "";

    if (HREG(20) != 0) {
        // Translates to: "ACTOR CLASS DELETED [%s]"
        osSyncPrintf("アクタークラス削除 [%s]\n", name);
    }

    if ((player != NULL) && (actor == player->unk_664)) {
        func_8008EDF0(player);
        Camera_ChangeMode(Gameplay_GetCamera(globalCtx, Gameplay_GetActiveCamId(globalCtx)), 0);
    }

    if (actor == actorCtx->targetCtx.arrowPointedActor) {
        actorCtx->targetCtx.arrowPointedActor = NULL;
    }

    if (actor == actorCtx->targetCtx.unk_8C) {
        actorCtx->targetCtx.unk_8C = NULL;
    }

    if (actor == actorCtx->targetCtx.unk_90) {
        actorCtx->targetCtx.unk_90 = NULL;
    }

    func_800F89E8(&actor->projectedPos);
    Actor_Destroy(actor, globalCtx);

    newFirstActor = Actor_RemoveFromTypeList(globalCtx, actorCtx, actor);

    ZeldaArena_FreeDebug(actor, "../z_actor.c", 7242);

    if (overlayEntry->vramStart == 0) {
        if (HREG(20) != 0) {
            // Translates to: "NOT AN OVERLAY"
            osSyncPrintf("オーバーレイではありません\n");
        }
    } else {
        if (overlayEntry->loadedRamAddr == NULL) {
            __assert("actor_dlftbl->allocp != NULL", "../z_actor.c", 7251);
        }

        if (overlayEntry->nbLoaded <= 0) {
            __assert("actor_dlftbl->clients > 0", "../z_actor.c", 7252);
        }

        overlayEntry->nbLoaded--;
        Actor_FreeOverlay(overlayEntry);
    }

    return newFirstActor;
}

s32 func_80032880(GlobalContext* globalCtx, Actor* actor) {
    s16 sp1E;
    s16 sp1C;

    func_8002F374(globalCtx, actor, &sp1E, &sp1C);

    return (sp1E > -20) && (sp1E < 340) && (sp1C > -160) && (sp1C < 400);
}

Actor* D_8015BBE8;
Actor* D_8015BBEC;
f32 D_8015BBF0;
f32 D_8015BBF4;
s32 D_8015BBF8;
s16 D_8015BBFC;

void func_800328D4(GlobalContext* globalCtx, ActorContext* actorCtx, Player* player, u32 actorType) {
    f32 var;
    Actor* actor;
    Actor* sp84;
    CollisionPoly* sp80;
    UNK_TYPE sp7C;
    Vec3f sp70;

    actor = actorCtx->actorList[actorType].first;
    sp84 = player->unk_664;

    while (actor != NULL) {
        if ((actor->update != NULL) && ((Player*)actor != player) && ((actor->flags & 1) == 1)) {
            if ((actorType == ACTORTYPE_ENEMY) && ((actor->flags & 5) == 5) && (actor->xyzDistFromLinkSq < 250000.0f) &&
                (actor->xyzDistFromLinkSq < D_8015BBF4)) {
                actorCtx->targetCtx.unk_90 = actor;
                D_8015BBF4 = actor->xyzDistFromLinkSq;
            }

            if (actor != sp84) {
                var = func_8002EFC0(actor, player, D_8015BBFC);
                if ((var < D_8015BBF0) && func_8002F090(actor, var) && func_80032880(globalCtx, actor) &&
                    (!BgCheck_CameraLineTest1(&globalCtx->colCtx, &player->actor.posRot2.pos, &actor->posRot2.pos,
                                              &sp70, &sp80, 1, 1, 1, 1, &sp7C) ||
                     SurfaceType_IsIgnoredByProjectiles(&globalCtx->colCtx, sp80, sp7C))) {
                    if (actor->unk_10D != 0) {
                        if (actor->unk_10D < D_8015BBF8) {
                            D_8015BBEC = actor;
                            D_8015BBF8 = actor->unk_10D;
                        }
                    } else {
                        D_8015BBE8 = actor;
                        D_8015BBF0 = var;
                    }
                }
            }
        }

        actor = actor->next;
    }
}

u8 D_801160A0[] = {
    ACTORTYPE_BOSS,  ACTORTYPE_ENEMY,  ACTORTYPE_BG,   ACTORTYPE_EXPLOSIVES, ACTORTYPE_NPC,  ACTORTYPE_ITEMACTION,
    ACTORTYPE_CHEST, ACTORTYPE_SWITCH, ACTORTYPE_PROP, ACTORTYPE_MISC,       ACTORTYPE_DOOR, ACTORTYPE_SWITCH,
};

Actor* func_80032AF0(GlobalContext* globalCtx, ActorContext* actorCtx, Actor** actorPtr, Player* player) {
    s32 i;
    u8* entry;

    D_8015BBE8 = D_8015BBEC = NULL;
    D_8015BBF0 = D_8015BBF4 = FLT_MAX;
    D_8015BBF8 = 0x7FFFFFFF;

    if (!Player_InCsMode(globalCtx)) {
        entry = &D_801160A0[0];

        actorCtx->targetCtx.unk_90 = NULL;
        D_8015BBFC = player->actor.shape.rot.y;

        for (i = 0; i < 3; i++) {
            func_800328D4(globalCtx, actorCtx, player, *entry);
            entry++;
        }

        if (D_8015BBE8 == NULL) {
            for (i; i < ARRAY_COUNT(D_801160A0); i++) {
                func_800328D4(globalCtx, actorCtx, player, *entry);
                entry++;
            }
        }
    }

    if (D_8015BBE8 == 0) {
        *actorPtr = D_8015BBEC;
    } else {
        *actorPtr = D_8015BBE8;
    }

    return *actorPtr;
}

/**
 * Finds the first actor instance of a specified id and type if there is one.
 */
Actor* Actor_Find(ActorContext* actorCtx, s32 actorId, s32 actorType) {
    Actor* actor = actorCtx->actorList[actorType].first;

    while (actor != NULL) {
        if (actorId == actor->id) {
            return actor;
        }
        actor = actor->next;
    }

    return NULL;
}

void func_80032C7C(GlobalContext* globalCtx, Actor* actor) {
    globalCtx->actorCtx.unk_00 = 5;
    Audio_PlaySoundAtPosition(globalCtx, &actor->posRot.pos, 20, NA_SE_EN_LAST_DAMAGE);
}

s16 func_80032CB4(s16* arg0, s16 arg1, s16 arg2, s16 arg3) {
    if (DECR(arg0[1]) == 0) {
        arg0[1] = Rand_S16Offset(arg1, arg2);
    }

    if ((arg0[1] - arg3) > 0) {
        arg0[0] = 0;
    } else if (((arg0[1] - arg3) > -2) || (arg0[1] < 2)) {
        arg0[0] = 1;
    } else {
        arg0[0] = 2;
    }

    return arg0[0];
}

s16 func_80032D60(s16* arg0, s16 arg1, s16 arg2, s16 arg3) {
    if (DECR(arg0[1]) == 0) {
        arg0[1] = Rand_S16Offset(arg1, arg2);
        arg0[0]++;

        if ((arg0[0] % 3) == 0) {
            arg0[0] = (s32)(Rand_ZeroOne() * arg3) * 3;
        }
    }

    return arg0[0];
}

void func_80032E24(struct_80032E24* arg0, s32 arg1, GlobalContext* globalCtx) {
    u32 sp28;
    u32 sp24;
    u32 sp20;

    sp28 = (arg1 * sizeof(*arg0->unk_00)) + sizeof(*arg0->unk_00);
    arg0->unk_00 = ZeldaArena_MallocDebug(sp28, "../z_actor.c", 7540);
    if (arg0->unk_00 != NULL) {
        sp24 = (arg1 * sizeof(*arg0->unk_0C)) + sizeof(*arg0->unk_0C);
        arg0->unk_0C = ZeldaArena_MallocDebug(sp24, "../z_actor.c", 7543);
        if (arg0->unk_0C != NULL) {
            sp20 = (arg1 * sizeof(*arg0->unk_04)) + sizeof(*arg0->unk_04);
            arg0->unk_04 = ZeldaArena_MallocDebug(sp20, "../z_actor.c", 7546);
            if (arg0->unk_04 != NULL) {
                Lib_MemSet(arg0->unk_00, sp28, 0);
                Lib_MemSet(arg0->unk_0C, sp24, 0);
                Lib_MemSet(arg0->unk_04, sp20, 0);
                arg0->unk_10 = 1;
                return;
            }
        }
    }

    if (arg0->unk_00 != NULL) {
        ZeldaArena_FreeDebug(arg0->unk_00, "../z_actor.c", 7558);
    }

    if (arg0->unk_0C != NULL) {
        ZeldaArena_FreeDebug(arg0->unk_0C, "../z_actor.c", 7561);
    }

    if (arg0->unk_04 != NULL) {
        ZeldaArena_FreeDebug(arg0->unk_04, "../z_actor.c", 7564);
    }
}

void func_80032F54(struct_80032E24* arg0, s32 arg1, s32 arg2, s32 arg3, u32 arg4, Gfx** dList, s16 arg6) {
    GlobalContext* globalCtx = Effect_GetGlobalCtx();

    if ((globalCtx->actorCtx.unk_00 == 0) && (arg0->unk_10 > 0)) {
        if ((arg1 >= arg2) && (arg3 >= arg1) && (*dList != 0)) {
            arg0->unk_0C[arg0->unk_10] = *dList;
            Matrix_Get(&arg0->unk_00[arg0->unk_10]);
            arg0->unk_04[arg0->unk_10] = arg6;
            arg0->unk_10++;
        }

        if (arg1 != arg0->unk_14) {
            arg0->unk_08++;
        }

        if (arg0->unk_08 >= arg4) {
            arg0->unk_08 = arg0->unk_10 - 1;
            arg0->unk_10 = -1;
        }
    }

    arg0->unk_14 = arg1;
}

s32 func_8003305C(Actor* actor, struct_80032E24* arg1, GlobalContext* globalCtx, s16 params) {
    EnPart* spawnedEnPart;
    MtxF* mtx;
    s16 objBankIndex;

    if (arg1->unk_10 != -1) {
        return 0;
    }

    while (arg1->unk_08 > 0) {
        Matrix_Put(&arg1->unk_00[arg1->unk_08]);
        Matrix_Scale(1.0f / actor->scale.x, 1.0f / actor->scale.y, 1.0f / actor->scale.z, MTXMODE_APPLY);
        Matrix_Get(&arg1->unk_00[arg1->unk_08]);

        if (1) { // Necessary to match
            if (arg1->unk_04[arg1->unk_08] >= 0) {
                objBankIndex = arg1->unk_04[arg1->unk_08];
            } else {
                objBankIndex = actor->objBankIndex;
            }
        }

        mtx = &arg1->unk_00[arg1->unk_08];
        spawnedEnPart = (EnPart*)Actor_SpawnAsChild(&globalCtx->actorCtx, actor, globalCtx, ACTOR_EN_PART, mtx->wx,
                                                    mtx->wy, mtx->wz, 0, 0, objBankIndex, params);
        if (spawnedEnPart != NULL) {
            func_800D20CC(&arg1->unk_00[arg1->unk_08], &spawnedEnPart->actor.shape.rot, 0);
            spawnedEnPart->displayList = arg1->unk_0C[arg1->unk_08];
            spawnedEnPart->actor.scale = actor->scale;
        }

        arg1->unk_08--;
    }

    arg1->unk_10 = 0;
    ZeldaArena_FreeDebug(arg1->unk_00, "../z_actor.c", 7678);
    ZeldaArena_FreeDebug(arg1->unk_0C, "../z_actor.c", 7679);
    ZeldaArena_FreeDebug(arg1->unk_04, "../z_actor.c", 7680);

    return 1;
}

void func_80033260(GlobalContext* globalCtx, Actor* actor, Vec3f* arg2, f32 arg3, s32 arg4, f32 arg5, s16 scale,
                   s16 scaleStep, u8 arg8) {
    Vec3f pos;
    Vec3f velocity = { 0.0f, 0.0f, 0.0f };
    Vec3f accel = { 0.0f, 0.3f, 0.0f };
    f32 var;
    s32 i;

    var = (Rand_ZeroOne() - 0.5f) * 6.28f;
    pos.y = actor->groundY;
    accel.y += (Rand_ZeroOne() - 0.5f) * 0.2f;

    for (i = arg4; i >= 0; i--) {
        pos.x = (Math_SinF(var) * arg3) + arg2->x;
        pos.z = (Math_CosF(var) * arg3) + arg2->z;
        accel.x = (Rand_ZeroOne() - 0.5f) * arg5;
        accel.z = (Rand_ZeroOne() - 0.5f) * arg5;

        if (scale == 0) {
            func_8002857C(globalCtx, &pos, &velocity, &accel);
        } else if (arg8 != 0) {
            func_800286CC(globalCtx, &pos, &velocity, &accel, scale, scaleStep);
        } else {
            func_8002865C(globalCtx, &pos, &velocity, &accel, scale, scaleStep);
        }

        var += 6.28f / (arg4 + 1.0f);
    }
}

void func_80033480(GlobalContext* globalCtx, Vec3f* arg1, f32 arg2, s32 arg3, s16 arg4, s16 scaleStep, u8 arg6) {
    Vec3f pos;
    Vec3f velocity = { 0.0f, 0.0f, 0.0f };
    Vec3f accel = { 0.0f, 0.3f, 0.0f };
    s16 scale;
    u32 var2;
    s32 i;

    for (i = arg3; i >= 0; i--) {
        pos.x = arg1->x + ((Rand_ZeroOne() - 0.5f) * arg2);
        pos.y = arg1->y + ((Rand_ZeroOne() - 0.5f) * arg2);
        pos.z = arg1->z + ((Rand_ZeroOne() - 0.5f) * arg2);

        scale = (s16)((Rand_ZeroOne() * arg4) * 0.2f) + arg4;
        var2 = arg6;

        if (var2 != 0) {
            func_800286CC(globalCtx, &pos, &velocity, &accel, scale, scaleStep);
        } else {
            func_8002865C(globalCtx, &pos, &velocity, &accel, scale, scaleStep);
        }
    }
}

Actor* Actor_GetCollidedExplosive(GlobalContext* globalCtx, Collider* collider) {
    if ((collider->acFlags & 0x2) && (collider->ac->type == ACTORTYPE_EXPLOSIVES)) {
        collider->acFlags &= ~0x2;
        return collider->ac;
    }

    return NULL;
}

Actor* func_80033684(GlobalContext* globalCtx, Actor* explosiveActor) {
    Actor* actor = globalCtx->actorCtx.actorList[ACTORTYPE_EXPLOSIVES].first;

    while (actor != NULL) {
        if ((actor == explosiveActor) || (actor->params != 1)) {
            actor = actor->next;
        } else {
            if (func_8002DB48(explosiveActor, actor) <= (actor->shape.rot.z * 10) + 80.0f) {
                return actor;
            } else {
                actor = actor->next;
            }
        }
    }

    return NULL;
}

/**
 * Dynamically changes the type of a given actor instance.
 * This is done by moving it to the corresponding type list and setting its type variable accordingly.
 */
void Actor_ChangeType(GlobalContext* globalCtx, ActorContext* actorCtx, Actor* actor, u8 actorType) {
    Actor_RemoveFromTypeList(globalCtx, actorCtx, actor);
    Actor_AddToTypeList(actorCtx, actor, actorType);
}

typedef struct {
    /* 0x000 */ Actor actor;
    /* 0x14C */ char unk_14C[0xC4];
    /* 0x210 */ s16 unk_210;
} Actor_80033780;

Actor* func_80033780(GlobalContext* globalCtx, Actor* refActor, f32 arg2) {
    Actor_80033780* itemActor;
    Vec3f spA8;
    f32 deltaX;
    f32 deltaY;
    f32 deltaZ;
    Vec3f sp90;
    Vec3f sp84;
    Actor* actor;

    actor = globalCtx->actorCtx.actorList[ACTORTYPE_ITEMACTION].first;
    while (actor != NULL) {
        if (((actor->id != ACTOR_ARMS_HOOK) && (actor->id != ACTOR_EN_ARROW)) || (actor == refActor)) {
            actor = actor->next;
        } else {
            itemActor = (Actor_80033780*)actor;
            if ((arg2 < Math_Vec3f_DistXYZ(&refActor->posRot.pos, &itemActor->actor.posRot.pos)) ||
                (itemActor->unk_210 == 0)) {
                actor = actor->next;
            } else {
                deltaX = Math_SinS(itemActor->actor.posRot.rot.y) * (itemActor->actor.speedXZ * 10.0f);
                deltaY = itemActor->actor.velocity.y + (itemActor->actor.gravity * 10.0f);
                deltaZ = Math_CosS(itemActor->actor.posRot.rot.y) * (itemActor->actor.speedXZ * 10.0f);

                spA8.x = itemActor->actor.posRot.pos.x + deltaX;
                spA8.y = itemActor->actor.posRot.pos.y + deltaY;
                spA8.z = itemActor->actor.posRot.pos.z + deltaZ;

                if (func_80062ECC(refActor->colChkInfo.unk_10, refActor->colChkInfo.unk_12, 0.0f, &refActor->posRot.pos,
                                  &itemActor->actor.posRot.pos, &spA8, &sp90, &sp84)) {
                    return &itemActor->actor;
                } else {
                    actor = actor->next;
                }
            }
        }
    }

    return NULL;
}

/**
 * Sets the actor's text id with a dynamic prefix based on the current scene.
 */
void Actor_SetTextWithPrefix(GlobalContext* globalCtx, Actor* actor, s16 baseTextId) {
    s16 prefix;

    switch (globalCtx->sceneNum) {
        case SCENE_YDAN:
        case SCENE_YDAN_BOSS:
        case SCENE_MORIBOSSROOM:
        case SCENE_KOKIRI_HOME:
        case SCENE_KOKIRI_HOME3:
        case SCENE_KOKIRI_HOME4:
        case SCENE_KOKIRI_HOME5:
        case SCENE_KOKIRI_SHOP:
        case SCENE_LINK_HOME:
        case SCENE_SPOT04:
        case SCENE_SPOT05:
        case SCENE_SPOT10:
        case 112:
            prefix = 0x1000;
            break;
        case SCENE_MALON_STABLE:
        case SCENE_SPOT00:
        case SCENE_SPOT20:
            prefix = 0x2000;
            break;
        case SCENE_HIDAN:
        case SCENE_DDAN_BOSS:
        case SCENE_FIRE_BS:
        case SCENE_SPOT16:
        case SCENE_SPOT17:
        case SCENE_SPOT18:
            prefix = 0x3000;
            break;
        case SCENE_BDAN:
        case SCENE_BDAN_BOSS:
        case SCENE_SPOT03:
        case SCENE_SPOT07:
        case SCENE_SPOT08:
            prefix = 0x4000;
            break;
        case SCENE_HAKADAN:
        case SCENE_HAKADAN_BS:
        case SCENE_KAKARIKO:
        case SCENE_KAKARIKO3:
        case SCENE_IMPA:
        case SCENE_HUT:
        case SCENE_HAKAANA:
        case SCENE_HAKASITARELAY:
        case SCENE_SPOT01:
        case SCENE_SPOT02:
            prefix = 0x5000;
            break;
        case SCENE_JYASINZOU:
        case SCENE_JYASINBOSS:
        case SCENE_LABO:
        case SCENE_TENT:
        case SCENE_SPOT06:
        case SCENE_SPOT09:
        case SCENE_SPOT11:
            prefix = 0x6000;
            break;
        case SCENE_ENTRA:
        case SCENE_MARKET_ALLEY:
        case SCENE_MARKET_ALLEY_N:
        case SCENE_MARKET_DAY:
        case SCENE_MARKET_NIGHT:
        case SCENE_MARKET_RUINS:
        case SCENE_SPOT15:
            prefix = 0x7000;
            break;
        default:
            prefix = 0x0000;
            break;
    }

    actor->textId = prefix | baseTextId;
}

s16 func_800339B8(Actor* actor, GlobalContext* globalCtx, f32 arg2, s16 arg3) {
    s16 ret;
    s16 sp44;
    f32 sp40;
    f32 sp3C;
    Vec3f sp30;

    Math_Vec3f_Copy(&sp30, &actor->posRot.pos);
    sp44 = actor->bgCheckFlags;
    sp40 = Math_SinS(arg3) * arg2;
    sp3C = Math_CosS(arg3) * arg2;
    actor->posRot.pos.x += sp40;
    actor->posRot.pos.z += sp3C;
    func_8002E4B4(globalCtx, actor, 0.0f, 0.0f, 0.0f, 4);
    Math_Vec3f_Copy(&actor->posRot.pos, &sp30);

    ret = actor->bgCheckFlags & 1;
    actor->bgCheckFlags = sp44;

    return ret;
}

s32 func_80033A84(GlobalContext* globalCtx, Actor* actor) {
    Player* player = PLAYER;

    if ((player->stateFlags1 & 0x10) && (actor->unk_10C != 0)) {
        return 1;
    } else {
        return 0;
    }
}

s32 func_80033AB8(GlobalContext* globalCtx, Actor* actor) {
    Player* player = PLAYER;

    if ((player->stateFlags1 & 0x10) && (actor->unk_10C == 0)) {
        return 1;
    } else {
        return 0;
    }
}

f32 func_80033AEC(Vec3f* arg0, Vec3f* arg1, f32 arg2, f32 arg3, f32 arg4, f32 arg5) {
    f32 ret = 0.0f;

    if (arg4 <= Math_Vec3f_DistXYZ(arg0, arg1)) {
        ret = Math_SmoothStepToF(&arg1->x, arg0->x, arg2, arg3, 0.0f);
        ret += Math_SmoothStepToF(&arg1->y, arg0->y, arg2, arg3, 0.0f);
        ret += Math_SmoothStepToF(&arg1->z, arg0->z, arg2, arg3, 0.0f);
    } else if (arg5 < Math_Vec3f_DistXYZ(arg0, arg1)) {
        ret = Math_SmoothStepToF(&arg1->x, arg0->x, arg2, arg3, 0.0f);
        ret += Math_SmoothStepToF(&arg1->y, arg0->y, arg2, arg3, 0.0f);
        ret += Math_SmoothStepToF(&arg1->z, arg0->z, arg2, arg3, 0.0f);
    }

    return ret;
}

void func_80033C30(Vec3f* arg0, Vec3f* arg1, u8 alpha, GlobalContext* globalCtx) {
    MtxF sp60;
    f32 var;
    Vec3f sp50;
    CollisionPoly* sp4C;

    OPEN_DISPS(globalCtx->state.gfxCtx, "../z_actor.c", 8120);

    if (0) {} // Necessary to match

    POLY_OPA_DISP = Gfx_CallSetupDL(POLY_OPA_DISP, 0x2C);

    gDPSetPrimColor(POLY_OPA_DISP++, 0, 0, 0, 0, 0, alpha);

    sp50.x = arg0->x;
    sp50.y = arg0->y + 1.0f;
    sp50.z = arg0->z;

    var = BgCheck_EntityRaycastFloor2(globalCtx, &globalCtx->colCtx, &sp4C, &sp50);

    if (sp4C != NULL) {
        func_80038A28(sp4C, arg0->x, var, arg0->z, &sp60);
        Matrix_Put(&sp60);
    } else {
        Matrix_Translate(arg0->x, arg0->y, arg0->z, MTXMODE_NEW);
    }

    Matrix_Scale(arg1->x, 1.0f, arg1->z, MTXMODE_APPLY);

    gSPMatrix(POLY_OPA_DISP++, Matrix_NewMtx(globalCtx->state.gfxCtx, "../z_actor.c", 8149),
              G_MTX_MODELVIEW | G_MTX_LOAD);
    gSPDisplayList(POLY_OPA_DISP++, &D_04049210);

    CLOSE_DISPS(globalCtx->state.gfxCtx, "../z_actor.c", 8155);
}

void func_80033DB8(GlobalContext* globalCtx, s16 arg1, s16 arg2) {
    s16 var = Quake_Add(&globalCtx->mainCamera, 3);
    Quake_SetSpeed(var, 20000);
    Quake_SetQuakeValues(var, arg1, 0, 0, 0);
    Quake_SetCountdown(var, arg2);
}

void func_80033E1C(GlobalContext* globalCtx, s16 arg1, s16 arg2, s16 arg3) {
    s16 var = Quake_Add(&globalCtx->mainCamera, 3);
    Quake_SetSpeed(var, arg3);
    Quake_SetQuakeValues(var, arg1, 0, 0, 0);
    Quake_SetCountdown(var, arg2);
}

void func_80033E88(Actor* actor, GlobalContext* globalCtx, s16 arg2, s16 arg3) {
    if (arg2 >= 5) {
        func_800AA000(actor->xyzDistFromLinkSq, 0xFF, 0x14, 0x96);
    } else {
        func_800AA000(actor->xyzDistFromLinkSq, 0xB4, 0x14, 0x64);
    }

    func_80033DB8(globalCtx, arg2, arg3);
}

f32 Rand_ZeroFloat(f32 f) {
    return Rand_ZeroOne() * f;
}

f32 Rand_CenteredFloat(f32 f) {
    return (Rand_ZeroOne() - 0.5f) * f;
}

typedef struct {
    /* 0x00 */ f32 unk_00;
    /* 0x04 */ f32 unk_04;
    /* 0x08 */ f32 unk_08;
    /* 0x0C */ f32 unk_0C;
    /* 0x10 */ f32 unk_10;
    /* 0x14 */ u32 unk_14;
    /* 0x18 */ u32 unk_18;
} struct_801160DC; // size = 0x1C

struct_801160DC D_801160DC[] = {
    { 0.54f, 6000.0f, 5000.0f, 1.0f, 0.0f, 0x050011F0, 0x05001100 },
    { 0.644f, 12000.0f, 8000.0f, 1.0f, 0.0f, 0x06001530, 0x06001400 },
    { 0.64000005f, 8500.0f, 8000.0f, 1.75f, 0.1f, 0x050011F0, 0x05001100 },
};

void Actor_DrawDoorLock(GlobalContext* globalCtx, s32 frame, s32 type) {
    struct_801160DC* entry;
    s32 i;
    MtxF spB0;
    f32 var;
    f32 temp1;
    f32 temp2;
    f32 temp3;

    entry = &D_801160DC[type];
    var = entry->unk_10;

    OPEN_DISPS(globalCtx->state.gfxCtx, "../z_actor.c", 8265);

    Matrix_Translate(0.0f, entry->unk_08, 500.0f, MTXMODE_APPLY);
    Matrix_Get(&spB0);

    temp1 = sinf(entry->unk_00 - var) * -(10 - frame) * 0.1f * entry->unk_04;
    temp2 = cosf(entry->unk_00 - var) * (10 - frame) * 0.1f * entry->unk_04;

    for (i = 0; i < 4; i++) {
        Matrix_Put(&spB0);
        Matrix_RotateZ(var, MTXMODE_APPLY);
        Matrix_Translate(temp1, temp2, 0.0f, MTXMODE_APPLY);

        if (entry->unk_0C != 1.0f) {
            Matrix_Scale(entry->unk_0C, entry->unk_0C, entry->unk_0C, MTXMODE_APPLY);
        }

        gSPMatrix(POLY_OPA_DISP++, Matrix_NewMtx(globalCtx->state.gfxCtx, "../z_actor.c", 8299),
                  G_MTX_MODELVIEW | G_MTX_LOAD);
        gSPDisplayList(POLY_OPA_DISP++, entry->unk_14);

        if (i % 2) {
            temp3 = entry->unk_00 + entry->unk_00;
        } else {
            temp3 = M_PI - (entry->unk_00 + entry->unk_00);
        }

        var += temp3;
    }

    Matrix_Put(&spB0);
    Matrix_Scale(frame * 0.1f, frame * 0.1f, frame * 0.1f, MTXMODE_APPLY);

    gSPMatrix(POLY_OPA_DISP++, Matrix_NewMtx(globalCtx->state.gfxCtx, "../z_actor.c", 8314),
              G_MTX_MODELVIEW | G_MTX_LOAD);
    gSPDisplayList(POLY_OPA_DISP++, entry->unk_18);

    CLOSE_DISPS(globalCtx->state.gfxCtx, "../z_actor.c", 8319);
}

void func_8003424C(GlobalContext* globalCtx, Vec3f* arg1) {
    func_80062D60(globalCtx, arg1);
}

void func_8003426C(Actor* actor, s16 arg1, s16 arg2, s16 arg3, s16 arg4) {
    if ((arg1 == 0x8000) && !(arg2 & 0x8000)) {
        Audio_PlayActorSound2(actor, NA_SE_EN_LIGHT_ARROW_HIT);
    }

    actor->dmgEffectParams = arg1 | arg3 | ((arg2 & 0xF8) << 5) | arg4;
    actor->dmgEffectTimer = arg4;
}

Hilite* func_800342EC(Vec3f* object, GlobalContext* globalCtx) {
    Vec3f lightDir;

    lightDir.x = globalCtx->envCtx.unk_2A;
    lightDir.y = globalCtx->envCtx.unk_2B;
    lightDir.z = globalCtx->envCtx.unk_2C;

    return func_8002EABC(object, &globalCtx->view.eye, &lightDir, globalCtx->state.gfxCtx);
}

Hilite* func_8003435C(Vec3f* object, GlobalContext* globalCtx) {
    Vec3f lightDir;

    lightDir.x = globalCtx->envCtx.unk_2A;
    lightDir.y = globalCtx->envCtx.unk_2B;
    lightDir.z = globalCtx->envCtx.unk_2C;

    return func_8002EB44(object, &globalCtx->view.eye, &lightDir, globalCtx->state.gfxCtx);
}

s32 func_800343CC(GlobalContext* globalCtx, Actor* actor, s16* arg2, f32 arg3, callback1_800343CC unkFunc1,
                  callback2_800343CC unkFunc2) {
    s16 sp26;
    s16 sp24;

    if (func_8002F194(actor, globalCtx)) {
        *arg2 = 1;
        return 1;
    }

    if (*arg2 != 0) {
        *arg2 = unkFunc2(globalCtx, actor);
        return 0;
    }

    func_8002F374(globalCtx, actor, &sp26, &sp24);

    if ((sp26 < 0) || (sp26 > SCREEN_WIDTH) || (sp24 < 0) || (sp24 > SCREEN_HEIGHT)) {
        return 0;
    }

    if (!func_8002F2CC(actor, globalCtx, arg3)) {
        return 0;
    }

    actor->textId = unkFunc1(globalCtx, actor);

    return 0;
}

typedef struct {
    /* 0x00 */ s16 unk_00;
    /* 0x02 */ s16 unk_02;
    /* 0x04 */ s16 unk_04;
    /* 0x06 */ s16 unk_06;
    /* 0x08 */ s16 unk_08;
    /* 0x0A */ s16 unk_0A;
    /* 0x0C */ u8 unk_0C;
} struct_80116130_0; // size = 0x10

typedef struct {
    /* 0x00 */ struct_80116130_0 sub_00;
    /* 0x10 */ f32 unk_10;
    /* 0x14 */ s16 unk_14;
} struct_80116130; // size = 0x18

struct_80116130 D_80116130[] = {
    { { 0x2AA8, 0xF1C8, 0x18E2, 0x1554, 0x0000, 0x0000, 1 }, 170.0f, 0x3FFC },
    { { 0x2AA8, 0xEAAC, 0x1554, 0x1554, 0xF8E4, 0x0E38, 1 }, 170.0f, 0x3FFC },
    { { 0x31C4, 0xE390, 0x0E38, 0x0E38, 0xF1C8, 0x071C, 1 }, 170.0f, 0x3FFC },
    { { 0x1554, 0xF1C8, 0x0000, 0x071C, 0xF8E4, 0x0000, 1 }, 170.0f, 0x3FFC },
    { { 0x2AA8, 0xF8E4, 0x071C, 0x0E38, 0xD558, 0x2AA8, 1 }, 170.0f, 0x3FFC },
    { { 0x0000, 0xE390, 0x2AA8, 0x3FFC, 0xF1C8, 0x0E38, 1 }, 170.0f, 0x3FFC },
    { { 0x2AA8, 0xF1C8, 0x0E38, 0x0E38, 0x0000, 0x0000, 1 }, 0.0f, 0x0000 },
    { { 0x2AA8, 0xF1C8, 0x0000, 0x0E38, 0x0000, 0x1C70, 1 }, 0.0f, 0x0000 },
    { { 0x2AA8, 0xF1C8, 0xF1C8, 0x0000, 0x0000, 0x0000, 1 }, 0.0f, 0x0000 },
    { { 0x071C, 0xF1C8, 0x0E38, 0x1C70, 0x0000, 0x0000, 1 }, 0.0f, 0x0000 },
    { { 0x0E38, 0xF1C8, 0x0000, 0x1C70, 0x0000, 0x0E38, 1 }, 0.0f, 0x0000 },
    { { 0x2AA8, 0xE390, 0x1C70, 0x0E38, 0xF1C8, 0x0E38, 1 }, 0.0f, 0x0000 },
    { { 0x18E2, 0xF1C8, 0x0E38, 0x0E38, 0x0000, 0x0000, 1 }, 0.0f, 0x0000 },
};

#ifdef NON_MATCHING
// regalloc differences
void func_800344BC(Actor* actor, struct_80034A14_arg1* arg1, s16 arg2, s16 arg3, s16 arg4, s16 arg5, s16 arg6, s16 arg7,
                   u8 arg8) {
    s16 sp46;
    s16 sp44;
    s16 temp2;
    s16 sp40;
    s16 temp1;
    Vec3f sp30;

    sp30.x = actor->posRot.pos.x;
    sp30.y = actor->posRot.pos.y + arg1->unk_14;
    sp30.z = actor->posRot.pos.z;

    sp46 = Math_Vec3f_Pitch(&sp30, &arg1->unk_18);
    sp44 = Math_Vec3f_Yaw(&sp30, &arg1->unk_18);
    sp40 = Math_Vec3f_Yaw(&actor->posRot.pos, &arg1->unk_18) - actor->shape.rot.y;

    temp1 = CLAMP(sp40, -arg2, arg2);
    Math_SmoothStepToS(&arg1->unk_08.y, temp1, 6, 2000, 1);

    sp40 = (ABS(sp40) >= 0x8000) ? 0 : ABS(sp40);
    arg1->unk_08.y = CLAMP(arg1->unk_08.y, -sp40, sp40);

    sp40 = sp40 - arg1->unk_08.y;

    temp1 = CLAMP(sp40, -arg5, arg5);
    Math_SmoothStepToS(&arg1->unk_0E.y, temp1, 6, 2000, 1);

    sp40 = (ABS(sp40) >= 0x8000) ? 0 : ABS(sp40);
    arg1->unk_0E.y = CLAMP(arg1->unk_0E.y, -sp40, sp40);

    if (arg8 != 0) {
        if (arg3) {} // Seems necessary to match
        Math_SmoothStepToS(&actor->shape.rot.y, sp44, 6, 2000, 1);
    }

    temp1 = CLAMP(sp46, arg4, arg3);
    Math_SmoothStepToS(&arg1->unk_08.x, temp1, 6, 2000, 1);

    temp2 = sp46 - arg1->unk_08.x;

    temp1 = CLAMP(temp2, arg7, arg6);
    Math_SmoothStepToS(&arg1->unk_0E.x, temp1, 6, 2000, 1);
}
#else
#pragma GLOBAL_ASM("asm/non_matchings/code/z_actor/func_800344BC.s")
#endif

s16 func_800347E8(s16 arg0) {
    return D_80116130[arg0].unk_14;
}

s16 func_80034810(Actor* actor, struct_80034A14_arg1* arg1, f32 arg2, s16 arg3, s16 arg4) {
    s32 pad;
    s16 var;
    s16 abs_var;

    if (arg4 != 0) {
        return arg4;
    }

    if (arg1->unk_00 != 0) {
        return 4;
    }

    if (arg2 < Math_Vec3f_DistXYZ(&actor->posRot.pos, &arg1->unk_18)) {
        arg1->unk_04 = 0;
        arg1->unk_06 = 0;
        return 1;
    }

    var = Math_Vec3f_Yaw(&actor->posRot.pos, &arg1->unk_18);
    abs_var = ABS((s16)((f32)var - actor->shape.rot.y));
    if (arg3 >= abs_var) {
        arg1->unk_04 = 0;
        arg1->unk_06 = 0;
        return 2;
    }

    if (DECR(arg1->unk_04) != 0) {
        return arg1->unk_02;
    }

    switch (arg1->unk_06) {
        case 0:
        case 2:
            arg1->unk_04 = Rand_S16Offset(30, 30);
            arg1->unk_06++;
            return 1;
        case 1:
            arg1->unk_04 = Rand_S16Offset(10, 10);
            arg1->unk_06++;
            return 3;
    }

    return 4;
}

void func_80034A14(Actor* actor, struct_80034A14_arg1* arg1, s16 arg2, s16 arg3) {
    struct_80116130_0 sp38;

    arg1->unk_02 = func_80034810(actor, arg1, D_80116130[arg2].unk_10, D_80116130[arg2].unk_14, arg3);

    sp38 = D_80116130[arg2].sub_00;

    switch (arg1->unk_02) {
        case 1:
            sp38.unk_00 = 0;
            sp38.unk_04 = 0;
            sp38.unk_02 = 0;
        case 3:
            sp38.unk_06 = 0;
            sp38.unk_0A = 0;
            sp38.unk_08 = 0;
        case 2:
            sp38.unk_0C = 0;
    }

    func_800344BC(actor, arg1, sp38.unk_00, sp38.unk_04, sp38.unk_02, sp38.unk_06, sp38.unk_0A, sp38.unk_08,
                  sp38.unk_0C);
}

Gfx* func_80034B28(GraphicsContext* gfxCtx) {
    Gfx* displayList;

    displayList = Graph_Alloc(gfxCtx, sizeof(Gfx));
    gSPEndDisplayList(displayList);

    return displayList;
}

Gfx* func_80034B54(GraphicsContext* gfxCtx) {
    Gfx* displayListHead;
    Gfx* displayList;

    displayList = displayListHead = Graph_Alloc(gfxCtx, 2 * sizeof(Gfx));

    gDPSetRenderMode(displayListHead++, G_RM_FOG_SHADE_A,
                     AA_EN | Z_CMP | Z_UPD | IM_RD | CLR_ON_CVG | CVG_DST_WRAP | ZMODE_XLU | FORCE_BL |
                         GBL_c2(G_BL_CLR_IN, G_BL_A_IN, G_BL_CLR_MEM, G_BL_1MA));

    gSPEndDisplayList(displayListHead++);

    return displayList;
}

void func_80034BA0(GlobalContext* globalCtx, SkelAnime* skelAnime, OverrideLimbDraw overrideLimbDraw,
                   PostLimbDraw postLimbDraw, Actor* actor, s16 alpha) {
    OPEN_DISPS(globalCtx->state.gfxCtx, "../z_actor.c", 8831);

    func_80093D18(globalCtx->state.gfxCtx);

    gDPPipeSync(POLY_OPA_DISP++);
    gDPSetEnvColor(POLY_OPA_DISP++, 0, 0, 0, alpha);
    gDPPipeSync(POLY_OPA_DISP++);
    gSPSegment(POLY_OPA_DISP++, 0x0C, func_80034B28(globalCtx->state.gfxCtx));

    POLY_OPA_DISP = SkelAnime_DrawFlex(globalCtx, skelAnime->skeleton, skelAnime->limbDrawTbl, skelAnime->dListCount,
                                       overrideLimbDraw, postLimbDraw, actor, POLY_OPA_DISP);

    CLOSE_DISPS(globalCtx->state.gfxCtx, "../z_actor.c", 8860);
}

void func_80034CC4(GlobalContext* globalCtx, SkelAnime* skelAnime, OverrideLimbDraw overrideLimbDraw,
                   PostLimbDraw postLimbDraw, Actor* actor, s16 alpha) {
    OPEN_DISPS(globalCtx->state.gfxCtx, "../z_actor.c", 8876);

    func_80093D84(globalCtx->state.gfxCtx);

    gDPPipeSync(POLY_XLU_DISP++);
    gDPSetEnvColor(POLY_XLU_DISP++, 0, 0, 0, alpha);
    gSPSegment(POLY_XLU_DISP++, 0x0C, func_80034B54(globalCtx->state.gfxCtx));

    POLY_XLU_DISP = SkelAnime_DrawFlex(globalCtx, skelAnime->skeleton, skelAnime->limbDrawTbl, skelAnime->dListCount,
                                       overrideLimbDraw, postLimbDraw, actor, POLY_XLU_DISP);

    CLOSE_DISPS(globalCtx->state.gfxCtx, "../z_actor.c", 8904);
}

s16 func_80034DD4(Actor* actor, GlobalContext* globalCtx, s16 arg2, f32 arg3) {
    Player* player = PLAYER;
    f32 var;

    if ((globalCtx->csCtx.state != 0) || (gDbgCamEnabled != 0)) {
        var = Math_Vec3f_DistXYZ(&actor->posRot.pos, &globalCtx->view.eye) * 0.25f;
    } else {
        var = Math_Vec3f_DistXYZ(&actor->posRot.pos, &player->actor.posRot.pos);
    }

    if (arg3 < var) {
        actor->flags &= ~1;
        Math_SmoothStepToS(&arg2, 0, 6, 0x14, 1);
    } else {
        actor->flags |= 1;
        Math_SmoothStepToS(&arg2, 0xFF, 6, 0x14, 1);
    }

    return arg2;
}

void func_80034EC0(SkelAnime* skelAnime, struct_80034EC0_Entry* arg1, s32 arg2) {
    f32 frameCount;

    arg1 += arg2;

    if (arg1->frameCount > 0.0f) {
        frameCount = arg1->frameCount;
    } else {
        frameCount = SkelAnime_GetFrameCount(arg1->animation);
    }

    SkelAnime_ChangeAnim(skelAnime, arg1->animation, arg1->playbackSpeed, arg1->unk_08, frameCount, arg1->unk_10,
                         arg1->transitionRate);
}

void func_80034F54(GlobalContext* globalCtx, s16* arg1, s16* arg2, s32 arg3) {
    u32 frames = globalCtx->gameplayFrames;
    s32 i;

    for (i = 0; i < arg3; i++) {
        arg1[i] = (0x814 + 50 * i) * frames;
        arg2[i] = (0x940 + 50 * i) * frames;
    }
}

void Actor_Noop(Actor* actor, GlobalContext* globalCtx) {
}

s32 func_80035124(Actor* actor, GlobalContext* globalCtx) {
    s32 ret = 0;

    switch (actor->params) {
        case 0:
            if (Actor_HasParent(actor, globalCtx)) {
                actor->params = 1;
            } else if (!(actor->bgCheckFlags & 1)) {
                Actor_MoveForward(actor);
                Math_SmoothStepToF(&actor->speedXZ, 0.0f, 1.0f, 0.1f, 0.0f);
            } else if ((actor->bgCheckFlags & 2) && (actor->velocity.y < -4.0f)) {
                ret = 1;
            } else {
                actor->shape.rot.x = actor->shape.rot.z = 0;
                func_8002F580(actor, globalCtx);
            }
            break;
        case 1:
            if (Actor_HasNoParent(actor, globalCtx)) {
                actor->params = 0;
            }
            break;
    }

    func_8002E4B4(globalCtx, actor, actor->colChkInfo.unk_12, actor->colChkInfo.unk_10, actor->colChkInfo.unk_10, 0x1D);

    return ret;
}

#include "z_cheap_proc.c"

u8 func_800353E8(GlobalContext* globalCtx) {
    Player* player = PLAYER;

    return player->unk_845;
}

/**
 * Finds the first actor instance of a specified id and type within a given range from an actor if there is one.
 * If the id provided is -1, this will look for any actor of the specified type rather than a specific id.
 */
Actor* Actor_FindNearby(GlobalContext* globalCtx, Actor* refActor, s16 actorId, u8 actorType, f32 range) {
    Actor* actor = globalCtx->actorCtx.actorList[actorType].first;

    while (actor != NULL) {
        if (actor == refActor || ((actorId != -1) && (actorId != actor->id))) {
            actor = actor->next;
        } else {
            if (func_8002DB48(refActor, actor) <= range) {
                return actor;
            } else {
                actor = actor->next;
            }
        }
    }

    return NULL;
}

s32 func_800354B4(GlobalContext* globalCtx, Actor* actor, f32 range, s16 arg3, s16 arg4, s16 arg5) {
    Player* player = PLAYER;
    s16 var1;
    s16 var2;

    var1 = (s16)(actor->yawTowardsLink + 0x8000) - player->actor.shape.rot.y;
    var2 = actor->yawTowardsLink - arg5;

    if ((actor->xzDistFromLink <= range) && (player->swordState != 0) && (arg4 >= ABS(var1)) && (arg3 >= ABS(var2))) {
        return 1;
    } else {
        return 0;
    }
}

void func_8003555C(GlobalContext* globalCtx, Vec3f* arg1, Vec3f* arg2, Vec3f* arg3) {
    Color_RGB8 color1;
    Color_RGB8 color2;

    color1.r = 200;
    color1.g = 160;
    color1.b = 120;

    color2.r = 130;
    color2.g = 90;
    color2.b = 50;

    EffectSsKiraKira_SpawnSmall(globalCtx, arg1, arg2, arg3, &color1, &color2);
}

Vec3f D_80116268 = { 0.0f, -1.5f, 0.0f };
Vec3f D_80116274 = { 0.0f, -0.2f, 0.0f };

Gfx D_80116280[] = {
    gsDPSetRenderMode(G_RM_FOG_SHADE_A, AA_EN | Z_CMP | Z_UPD | IM_RD | CLR_ON_CVG | CVG_DST_WRAP | ZMODE_XLU |
                                            FORCE_BL | GBL_c2(G_BL_CLR_IN, G_BL_A_IN, G_BL_CLR_MEM, G_BL_1MA)),
    gsDPSetAlphaCompare(G_AC_THRESHOLD),
    gsSPEndDisplayList(),
};

void func_800355B8(GlobalContext* globalCtx, Vec3f* arg1) {
    func_8003555C(globalCtx, arg1, &D_80116268, &D_80116274);
}

u8 func_800355E4(GlobalContext* globalCtx, Collider* collider) {
    Player* player = PLAYER;

    if ((collider->acFlags & 0x08) && (player->swordState != 0) && (player->swordAnimation == 0x16)) {
        return 1;
    } else {
        return 0;
    }
}

u8 Actor_ApplyDamage(Actor* actor) {
    if (actor->colChkInfo.damage >= actor->colChkInfo.health) {
        actor->colChkInfo.health = 0;
    } else {
        actor->colChkInfo.health -= actor->colChkInfo.damage;
    }

    return actor->colChkInfo.health;
}

void func_80035650(Actor* actor, ColliderBody* colBody, s32 freezeFlag) {
    if (colBody->acHitItem == NULL) {
        actor->unk_116 = 0x00;
    } else if (freezeFlag && (colBody->acHitItem->toucher.flags & 0x10060000)) {
        actor->freezeTimer = colBody->acHitItem->toucher.damage;
        actor->unk_116 = 0x00;
    } else if (colBody->acHitItem->toucher.flags & 0x0800) {
        actor->unk_116 = 0x01;
    } else if (colBody->acHitItem->toucher.flags & 0x1000) {
        actor->unk_116 = 0x02;
    } else if (colBody->acHitItem->toucher.flags & 0x4000) {
        actor->unk_116 = 0x04;
    } else if (colBody->acHitItem->toucher.flags & 0x8000) {
        actor->unk_116 = 0x08;
    } else if (colBody->acHitItem->toucher.flags & 0x10000) {
        actor->unk_116 = 0x10;
    } else if (colBody->acHitItem->toucher.flags & 0x2000) {
        actor->unk_116 = 0x20;
    } else if (colBody->acHitItem->toucher.flags & 0x80000) {
        if (freezeFlag) {
            actor->freezeTimer = colBody->acHitItem->toucher.damage;
        }
        actor->unk_116 = 0x40;
    } else {
        actor->unk_116 = 0x00;
    }
}

void func_8003573C(Actor* actor, ColliderJntSph* jntSph, s32 freezeFlag) {
    ColliderBody* curColBody;
    s32 flag;
    s32 i;

    actor->unk_116 = 0x00;

    for (i = jntSph->count - 1; i >= 0; i--) {
        curColBody = &jntSph->list[i].body;
        if (curColBody->acHitItem == NULL) {
            flag = 0x00;
        } else if (freezeFlag && (curColBody->acHitItem->toucher.flags & 0x10060000)) {
            actor->freezeTimer = curColBody->acHitItem->toucher.damage;
            flag = 0x00;
        } else if (curColBody->acHitItem->toucher.flags & 0x0800) {
            flag = 0x01;
        } else if (curColBody->acHitItem->toucher.flags & 0x1000) {
            flag = 0x02;
        } else if (curColBody->acHitItem->toucher.flags & 0x4000) {
            flag = 0x04;
        } else if (curColBody->acHitItem->toucher.flags & 0x8000) {
            flag = 0x08;
        } else if (curColBody->acHitItem->toucher.flags & 0x10000) {
            flag = 0x10;
        } else if (curColBody->acHitItem->toucher.flags & 0x2000) {
            flag = 0x20;
        } else if (curColBody->acHitItem->toucher.flags & 0x80000) {
            if (freezeFlag) {
                actor->freezeTimer = curColBody->acHitItem->toucher.damage;
            }
            flag = 0x40;
        } else {
            flag = 0x00;
        }
        actor->unk_116 |= flag;
    }
}

void func_80035844(Vec3f* arg0, Vec3f* arg1, s16* arg2, s32 arg3) {
    f32 dx = arg1->x - arg0->x;
    f32 dz = arg1->z - arg0->z;
    f32 dy = arg3 ? (arg1->y - arg0->y) : (arg0->y - arg1->y);

    arg2[1] = Math_Atan2S(dz, dx);
    arg2[0] = Math_Atan2S(sqrtf(SQ(dx) + SQ(dz)), dy);
}

/**
 * Spawns En_Part (Dissipating Flames) actor as a child of the given actor.
 */
EnPart* func_800358DC(Actor* actor, Vec3f* spawnPos, Vec3s* spawnRot, f32* arg3, s32 timer, s16* unused,
                      GlobalContext* globalCtx, s16 params, s32 arg8) {
    EnPart* spawnedEnPart;

    spawnedEnPart =
        (EnPart*)Actor_SpawnAsChild(&globalCtx->actorCtx, actor, globalCtx, ACTOR_EN_PART, spawnPos->x, spawnPos->y,
                                    spawnPos->z, spawnRot->x, spawnRot->y, actor->objBankIndex, params);
    if (spawnedEnPart != NULL) {
        spawnedEnPart->actor.scale = actor->scale;
        spawnedEnPart->actor.speedXZ = arg3[0];
        spawnedEnPart->displayList = arg8;
        spawnedEnPart->action = 2;
        spawnedEnPart->timer = timer;
        spawnedEnPart->rotZ = arg3[1];
        spawnedEnPart->rotZSpeed = arg3[2];
        return spawnedEnPart;
    }

    return NULL;
}

void func_800359B8(Actor* actor, s16 arg1, Vec3s* arg2) {
    f32 sp44;
    f32 sp40;
    f32 sp3C;
    f32 sp38;
    f32 sp34;
    f32 sp30;
    f32 sp2C;
    f32 sp28;
    f32 sp24;
    CollisionPoly* floorPoly;
    s32 pad;

    if (actor->floorPoly != NULL) {
        floorPoly = actor->floorPoly;
        sp44 = COLPOLY_GET_NORMAL(floorPoly->normal.x);
        sp40 = COLPOLY_GET_NORMAL(floorPoly->normal.y);
        sp3C = COLPOLY_GET_NORMAL(floorPoly->normal.z);

        sp38 = Math_SinS(arg1);
        sp34 = Math_CosS(arg1);
        sp28 = (-(sp44 * sp38) - (sp3C * sp34));
        arg2->x = -(s16)(Math_FAtan2F(sp28 * sp40, 1.0f) * (32768 / M_PI));

        sp2C = Math_SinS(arg1 - 16375);
        sp30 = Math_CosS(arg1 - 16375);
        sp24 = (-(sp44 * sp2C) - (sp3C * sp30));
        arg2->z = -(s16)(Math_FAtan2F(sp24 * sp40, 1.0f) * (32768 / M_PI));
    }
}

void func_80035B18(GlobalContext* globalCtx, Actor* actor, u16 textId) {
    func_8010B720(globalCtx, textId);
    actor->textId = textId;
}

/**
 * Tests if event_chk_inf flag is set.
 */
s32 Flags_GetEventChkInf(s32 flag) {
    return gSaveContext.eventChkInf[flag >> 4] & (1 << (flag & 0xF));
}

/**
 * Sets event_chk_inf flag.
 */
void Flags_SetEventChkInf(s32 flag) {
    gSaveContext.eventChkInf[flag >> 4] |= (1 << (flag & 0xF));
}

/**
 * Tests if "inf_table flag is set.
 */
s32 Flags_GetInfTable(s32 flag) {
    return gSaveContext.infTable[flag >> 4] & (1 << (flag & 0xF));
}

/**
 * Sets "inf_table" flag.
 */
void Flags_SetInfTable(s32 flag) {
    gSaveContext.infTable[flag >> 4] |= (1 << (flag & 0xF));
}

u32 func_80035BFC(GlobalContext* globalCtx, s16 arg1) {
    u16 retTextId = 0;

    switch (arg1) {
        case 0:
            if (Flags_GetEventChkInf(0x9)) {
                if (Flags_GetInfTable(0x5)) {
                    retTextId = 0x1048;
                } else {
                    retTextId = 0x1047;
                }
            } else {
                if (Flags_GetEventChkInf(0x2)) {
                    if (Flags_GetInfTable(0x3)) {
                        retTextId = 0x1032;
                    } else {
                        retTextId = 0x1031;
                    }
                } else {
                    if (Flags_GetInfTable(0x0)) {
                        if (Flags_GetInfTable(0x1)) {
                            retTextId = 0x1003;
                        } else {
                            retTextId = 0x1002;
                        }
                    } else {
                        retTextId = 0x1001;
                    }
                }
            }
            break;
        case 1:
            if (LINK_IS_CHILD) {
                if (Flags_GetEventChkInf(0x9)) {
                    if (Flags_GetInfTable(0x10)) {
                        retTextId = 0x1046;
                    } else {
                        retTextId = 0x1045;
                    }
                } else {
                    if (Flags_GetEventChkInf(0x3)) {
                        if (Flags_GetInfTable(0xE)) {
                            retTextId = 0x1034;
                        } else {
                            retTextId = 0x1033;
                        }
                    } else {
                        if (Flags_GetInfTable(0xC)) {
                            retTextId = 0x1030;
                        } else {
                            retTextId = 0x102F;
                        }
                    }
                }
            } else {
                if (Flags_GetEventChkInf(0x5C)) {
                    if (Flags_GetInfTable(0x19)) {
                        retTextId = 0x1071;
                    } else {
                        retTextId = 0x1070;
                    }
                } else {
                    if (Flags_GetEventChkInf(0xB)) {
                        if (Flags_GetInfTable(0x17)) {
                            retTextId = 0x1068;
                        } else {
                            retTextId = 0x1067;
                        }
                    } else {
                        if (Flags_GetInfTable(0x15)) {
                            retTextId = 0x1061;
                        } else {
                            retTextId = 0x1060;
                        }
                    }
                }
            }
            break;
        case 2:
            if (LINK_IS_CHILD) {
                if (Flags_GetEventChkInf(0x9)) {
                    retTextId = 0x1042;
                } else {
                    retTextId = 0x1004;
                }
            } else {
                if (Flags_GetEventChkInf(0x5C)) {
                    retTextId = 0x1072;
                } else if (Flags_GetInfTable(0x41)) {
                    retTextId = 0x1055;
                } else {
                    retTextId = 0x1056;
                }
            }
            break;
        case 3:
            if (LINK_IS_CHILD) {
                if (Flags_GetEventChkInf(0x9)) {
                    retTextId = 0x1043;
                } else {
                    if (Flags_GetInfTable(0x1E)) {
                        retTextId = 0x1006;
                    } else {
                        retTextId = 0x1005;
                    }
                }
            } else {
                if (Flags_GetEventChkInf(0x5C)) {
                    retTextId = 0x1073;
                } else {
                    retTextId = 0x105A;
                }
            }
            break;
        case 4:
            if (LINK_IS_CHILD) {
                if (Flags_GetEventChkInf(0x9)) {
                    retTextId = 0x1042;
                } else {
                    retTextId = 0x1007;
                }
            } else {
                if (Flags_GetEventChkInf(0x5C)) {
                    retTextId = 0x1072;
                } else if (Flags_GetInfTable(0x47)) {
                    retTextId = 0x105E;
                } else {
                    retTextId = 0x105D;
                }
            }
            break;
        case 5:
            if (LINK_IS_CHILD) {
                if (Flags_GetEventChkInf(0x9)) {
                    retTextId = 0x1044;
                } else if (Flags_GetInfTable(0x22)) {
                    retTextId = 0x1009;
                } else {
                    retTextId = 0x1008;
                }
            } else {
                if (Flags_GetEventChkInf(0x5C)) {
                    retTextId = 0x1075;
                } else {
                    retTextId = 0x105B;
                }
            }
            break;
        case 6:
            if (LINK_IS_CHILD) {
                if (Flags_GetEventChkInf(0x9)) {
                    retTextId = 0x1042;
                } else if (Flags_GetInfTable(0x24)) {
                    retTextId = 0x100B;
                } else {
                    retTextId = 0x100A;
                }
            } else {
                if (Flags_GetEventChkInf(0x5C)) {
                    retTextId = 0x1056;
                } else {
                    retTextId = 0x105F;
                }
            }
            break;
        case 7:
            if (LINK_IS_CHILD) {
                if (Flags_GetEventChkInf(0x9)) {
                    retTextId = 0x1043;
                } else if (Flags_GetInfTable(0x26)) {
                    retTextId = 0x100D;
                } else {
                    retTextId = 0x100C;
                }
            } else {
                if (Flags_GetEventChkInf(0x5C)) {
                    retTextId = 0x1057;
                } else {
                    retTextId = 0x1057;
                }
            }
            break;
        case 8:
            if (LINK_IS_CHILD) {
                if (Flags_GetEventChkInf(0x9)) {
                    retTextId = 0x1043;
                } else if (Flags_GetInfTable(0x28)) {
                    retTextId = 0x1019;
                } else {
                    retTextId = 0x100E;
                }
            } else {
                if (Flags_GetEventChkInf(0x5C)) {
                    retTextId = 0x1077;
                } else if (Flags_GetInfTable(0x51)) {
                    retTextId = 0x1058;
                } else {
                    retTextId = 0x1059;
                }
            }
            break;
        case 9:
            if (LINK_IS_CHILD) {
                if (Flags_GetEventChkInf(0x9)) {
                    retTextId = 0x1049;
                } else {
                    retTextId = 0x1035;
                }
            } else {
                if (Flags_GetEventChkInf(0x5C)) {
                    retTextId = 0x1079;
                } else {
                    retTextId = 0x104e;
                }
            }
            break;
        case 10:
            if (LINK_IS_CHILD) {
                if (Flags_GetEventChkInf(0x9)) {
                    retTextId = 0x104A;
                } else {
                    retTextId = 0x1038;
                }
            } else {
                if (Flags_GetEventChkInf(0x5C)) {
                    retTextId = 0x1079;
                } else if (Flags_GetInfTable(0x59)) {
                    retTextId = 0x1050;
                } else {
                    retTextId = 0x104F;
                }
            }
            break;
        case 11:
            if (LINK_IS_CHILD) {
                if (Flags_GetEventChkInf(0x9)) {
                    retTextId = 0x104B;
                } else {
                    retTextId = 0x103C;
                }
            } else {
                if (Flags_GetEventChkInf(0x5C)) {
                    retTextId = 0x107b;
                } else {
                    retTextId = 0x1051;
                }
            }
            break;
        case 12:
            if (LINK_IS_CHILD) {
                if (Flags_GetEventChkInf(0x9)) {
                    retTextId = 0x104C;
                } else {
                    retTextId = 0x103D;
                }
            } else {
                if (Flags_GetEventChkInf(0x5C)) {
                    retTextId = 0x107C;
                } else {
                    retTextId = 0x1052;
                }
            }
            break;
        case 13:
            if (LINK_IS_CHILD) {
                if (Flags_GetEventChkInf(0x9)) {
                    retTextId = 0x104D;
                } else {
                    retTextId = 0x103E;
                }
            } else {
                if (Flags_GetEventChkInf(0x5C)) {
                    retTextId = 0x106E;
                } else if (Flags_GetInfTable(0x61)) {
                    retTextId = 0x1053;
                } else {
                    retTextId = 0x1054;
                }
            }
            break;
        case 15:
            if (Flags_GetEventChkInf(0x5C)) {
                retTextId = 0x1078;
            } else if (Flags_GetInfTable(0x66)) {
                retTextId = 0x1066;
            } else {
                retTextId = 0x1062;
            }
            break;
        case 16:
            if (globalCtx->sceneNum == SCENE_SPOT15) {
                retTextId = 0x7002;
            } else if (Flags_GetInfTable(0x6A)) {
                retTextId = 0x7004;
            } else if ((gSaveContext.dayTime >= 0x4000) && (gSaveContext.dayTime < 0xC556)) {
                retTextId = 0x7002;
            } else {
                retTextId = 0x7003;
            }
            break;
        case 17:
            if (Flags_GetEventChkInf(0x9) && Flags_GetEventChkInf(0x25) && Flags_GetEventChkInf(0x37)) {
                if (Flags_GetInfTable(0x6c)) {
                    retTextId = 0x7008;
                } else {
                    retTextId = 0x7007;
                }
            } else {
                retTextId = 0;
            }
            break;
        case 19:
            retTextId = 0x702D;
            break;
        case 18:
            if (Flags_GetEventChkInf(0x9) && Flags_GetEventChkInf(0x25) && Flags_GetEventChkInf(0x37)) {
                retTextId = 0x7006;
            } else {
                if (Flags_GetEventChkInf(0x12)) {
                    if (Flags_GetInfTable(0x71)) {
                        retTextId = 0x7072;
                    } else {
                        retTextId = 0x7071;
                    }
                } else {
                    retTextId = 0x7029;
                }
            }
            break;
        case 20:
        case 21:
            if (Flags_GetEventChkInf(0x42)) {
                retTextId = 0x2012;
            } else if (Flags_GetEventChkInf(0x41)) {
                if (Flags_GetInfTable(0x76)) {
                    retTextId = 0x2011;
                } else {
                    retTextId = 0x2010;
                }
            } else if (Flags_GetEventChkInf(0x40)) {
                retTextId = 0x200F;
            } else {
                retTextId = 0x200E;
            }
            break;
        case 24:
            if (Flags_GetEventChkInf(0x9) && Flags_GetEventChkInf(0x25) && Flags_GetEventChkInf(0x37)) {
                retTextId = 0x7044;
            } else {
                retTextId = 0x7015;
            }
            break;
        case 25:
            if (Flags_GetEventChkInf(0x9) && Flags_GetEventChkInf(0x25) && Flags_GetEventChkInf(0x37)) {
                retTextId = 0x7045;
            } else {
                Flags_GetInfTable(0xC2);
                retTextId = 0x7016;
            }
            break;
        case 26:
            if (Flags_GetEventChkInf(0x9) && Flags_GetEventChkInf(0x25) && Flags_GetEventChkInf(0x37)) {
                retTextId = 0x7046;
            } else {
                Flags_GetInfTable(0xc2);
                retTextId = 0x7018;
            }
            break;
        case 27:
            if (Flags_GetEventChkInf(0x9) && Flags_GetEventChkInf(0x25) && Flags_GetEventChkInf(0x37)) {
                retTextId = 0x7047;
            } else if (Flags_GetEventChkInf(0x14)) {
                retTextId = 0x701A;
            } else if (Flags_GetEventChkInf(0x11)) {
                if (Flags_GetInfTable(0xC6)) {
                    retTextId = 0x701C;
                } else {
                    retTextId = 0x701B;
                }
            } else {
                retTextId = 0x701A;
            }
            break;
        case 28:
            if (Flags_GetEventChkInf(0x9) && Flags_GetEventChkInf(0x25) && Flags_GetEventChkInf(0x37)) {
                retTextId = 0x7048;
            } else {
                Flags_GetInfTable(0xca);
                retTextId = 0x701D;
            }
            break;
        case 29:
            if (Flags_GetEventChkInf(0x9) && Flags_GetEventChkInf(0x25) && Flags_GetEventChkInf(0x37)) {
                retTextId = 0x7049;
            } else {
                Flags_GetInfTable(0xcc);
                retTextId = 0x701F;
            }
            break;
        case 30:
            if (Flags_GetEventChkInf(0x9) && Flags_GetEventChkInf(0x25) && Flags_GetEventChkInf(0x37)) {
                retTextId = 0x704A;
            } else {
                Flags_GetInfTable(0xCE);
                retTextId = 0x7021;
            }
            break;
        case 31:
            if (Flags_GetEventChkInf(0x9) && Flags_GetEventChkInf(0x25) && Flags_GetEventChkInf(0x37)) {
                retTextId = 0x704B;
            } else {
                Flags_GetInfTable(0xD0);
                retTextId = 0x7023;
            }
            break;
        case 32:
            if (Flags_GetEventChkInf(0x9) && Flags_GetEventChkInf(0x25) && Flags_GetEventChkInf(0x37)) {
                retTextId = 0x704C;
            } else {
                Flags_GetInfTable(0xD2);
                retTextId = 0x7025;
            }
            break;
        case 33:
            if (Flags_GetEventChkInf(0x9) && Flags_GetEventChkInf(0x25) && Flags_GetEventChkInf(0x37)) {
                retTextId = 0x704D;
            } else {
                Flags_GetInfTable(0xD4);
                retTextId = 0x7027;
            }
            break;
        case 34:
            Flags_GetInfTable(0xD6);
            retTextId = 0x403C;
            break;
        case 35:
            if (Flags_GetInfTable(0xD8)) {
                retTextId = 0x5029;
            } else {
                retTextId = 0x5028;
            }
            break;
        case 37:
            retTextId = 0x5002;
            break;
        case 38:
            if (LINK_IS_CHILD) {
                if (Flags_GetEventChkInf(0x25)) {
                    retTextId = 0x3027;
                } else if (Flags_GetEventChkInf(0x23)) {
                    retTextId = 0x3021;
                } else if (Flags_GetInfTable(0xE0)) {
                    retTextId = 0x302A;
                } else {
                    retTextId = 0x3008;
                }
            } else {
                if (Flags_GetEventChkInf(0x20)) {
                    retTextId = 0x4043;
                } else {
                    retTextId = 0x302A;
                }
            }
            break;
        case 39:
            if (LINK_IS_CHILD) {
                if (Flags_GetEventChkInf(0x25)) {
                    retTextId = 0x3027;
                } else if (Flags_GetEventChkInf(0x23)) {
                    retTextId = 0x3026;
                } else {
                    retTextId = 0x3009;
                }
            } else {
                if (Flags_GetEventChkInf(0x2A)) {
                    retTextId = 0x4043;
                } else {
                    retTextId = 0x302A;
                }
            }
            break;
        case 40:
            if (LINK_IS_CHILD) {
                if (Flags_GetEventChkInf(0x25)) {
                    retTextId = 0x3027;
                } else if (Flags_GetEventChkInf(0x23)) {
                    retTextId = 0x3026;
                } else if (Flags_GetInfTable(0xEB)) {
                    retTextId = 0x302B;
                } else {
                    retTextId = 0x300A;
                }
            } else {
                if (Flags_GetEventChkInf(0x2B)) {
                    retTextId = 0x4043;
                } else {
                    retTextId = 0x302A;
                }
            }
            break;
        case 41:
            if (LINK_IS_CHILD) {
                if (Flags_GetEventChkInf(0x25)) {
                    retTextId = 0x3027;
                } else if (Flags_GetInfTable(0xF0)) {
                    retTextId = 0x3015;
                } else {
                    retTextId = 0x3014;
                }
            } else {
                if (Flags_GetEventChkInf(0x2C)) {
                    retTextId = 0x4043;
                } else {
                    retTextId = 0x302A;
                }
            }
            break;
        case 42:
            if (LINK_IS_CHILD) {
                if (Flags_GetEventChkInf(0x25)) {
                    retTextId = 0x3027;
                } else if (Flags_GetInfTable(0xF4)) {
                    retTextId = 0x3017;
                } else {
                    retTextId = 0x3016;
                }
            } else {
                if (Flags_GetEventChkInf(0x2C)) {
                    retTextId = 0x4043;
                } else {
                    retTextId = 0x302A;
                }
            }
            break;
        case 43:
            if (LINK_IS_CHILD) {
                if (Flags_GetEventChkInf(0x25)) {
                    retTextId = 0x3027;
                } else if (Flags_GetInfTable(0xF8)) {
                    retTextId = 0x3019;
                } else {
                    retTextId = 0x3018;
                }
            } else {
                if (Flags_GetEventChkInf(0x2D)) {
                    retTextId = 0x4043;
                } else {
                    retTextId = 0x302A;
                }
            }
            break;
        case 48:
            if (Flags_GetEventChkInf(0x25)) {
                retTextId = 0x3029;
            } else if (Flags_GetEventChkInf(0x20) && Flags_GetEventChkInf(0x21)) {
                retTextId = 0x301B;
            } else {
                retTextId = 0x301A;
            }
            break;
        case 49:
            if (Flags_GetEventChkInf(0x37)) {
                retTextId = 0x402D;
            } else if (Flags_GetEventChkInf(0x30)) {
                retTextId = 0x4007;
            } else {
                retTextId = 0x4006;
            }
            break;
        case 50:
            if (Flags_GetEventChkInf(0x37)) {
                retTextId = 0x402E;
            } else if (Flags_GetEventChkInf(0x30)) {
                if (Flags_GetInfTable(0x124)) {
                    retTextId = 0x4009;
                } else {
                    retTextId = 0x4008;
                }
            } else {
                retTextId = 0x4006;
            }
            break;
        case 51:
            if (Flags_GetEventChkInf(0x37)) {
                retTextId = 0x402D;
            } else if (Flags_GetEventChkInf(0x31)) {
                if (Flags_GetInfTable(0x12A)) {
                    retTextId = 0x400B;
                } else {
                    retTextId = 0x402F;
                }
            } else if (Flags_GetEventChkInf(0x30)) {
                retTextId = 0x400A;
            } else {
                retTextId = 0x4006;
            }
            break;
        case 52:
            if (Flags_GetEventChkInf(0x37)) {
                retTextId = 0x402E;
            } else if (Flags_GetEventChkInf(0x30)) {
                retTextId = 0x400C;
            } else {
                retTextId = 0x4006;
            }
            break;
        case 53:
            if (Flags_GetEventChkInf(0x37)) {
                retTextId = 0x402D;
            } else if (Flags_GetEventChkInf(0x33)) {
                retTextId = 0x4010;
            } else if (Flags_GetEventChkInf(0x30)) {
                retTextId = 0x400F;
            } else {
                retTextId = 0x4006;
            }
            break;
        case 54:
            if (Flags_GetEventChkInf(0x37)) {
                retTextId = 0x402E;
            } else if (Flags_GetEventChkInf(0x30)) {
                retTextId = 0x4011;
            } else {
                retTextId = 0x4006;
            }
            break;
        case 55:
            if (LINK_IS_CHILD) {
                if (Flags_GetEventChkInf(0x37)) {
                    retTextId = 0x402B;
                } else if (Flags_GetEventChkInf(0x31)) {
                    if (Flags_GetInfTable(0x138)) {
                        retTextId = 0x401C;
                    } else {
                        retTextId = 0x401B;
                    }
                } else {
                    retTextId = 0x401A;
                }
            } else {
                retTextId = 0;
            }
            break;
        case 58:
            retTextId = 0x500F;
            break;
        case 59:
            retTextId = 0x5010;
            break;
        case 60:
            retTextId = 0x5012;
            break;
        case 61:
            if (Flags_GetInfTable(0x166)) {
                retTextId = 0x5001;
            } else {
                retTextId = 0x5000;
            }
            break;
        case 62:
            retTextId = 0x5012;
            break;
        case 63:
            if (Flags_GetInfTable(0x16A)) {
                retTextId = 0x5001;
            } else {
                retTextId = 0x5000;
            }
            break;
        case 71:
            if (Flags_GetEventChkInf(0x16)) {
                retTextId = 0x2049;
            } else if (Flags_GetEventChkInf(0x15)) {
                retTextId = 0x2048;
            } else if (Flags_GetEventChkInf(0x14)) {
                retTextId = 0x2047;
            } else if (Flags_GetEventChkInf(0x12) && !Flags_GetEventChkInf(0x14)) {
                retTextId = 0x2044;
            } else if (Flags_GetEventChkInf(0x10)) {
                if (Flags_GetEventChkInf(0x11)) {
                    retTextId = 0x2043;
                } else {
                    retTextId = 0x2042;
                }
            } else {
                retTextId = 0x2041;
            }
            break;
        case 72:
            if (LINK_IS_CHILD) {
                if (Flags_GetEventChkInf(0x14)) {
                    retTextId = 0x2040;
                } else if (Flags_GetInfTable(0x94)) {
                    retTextId = 0x2040;
                } else {
                    retTextId = 0x203F;
                }
            } else {
                if (!Flags_GetEventChkInf(0x18)) {
                    if (gSaveContext.nightFlag) {
                        retTextId = 0x204E;
                    } else if (Flags_GetInfTable(0x9A)) {
                        retTextId = 0x2031;
                    } else {
                        retTextId = 0x2030;
                    }
                } else {
                    retTextId = 0;
                }
            }
            break;
    }

    if (retTextId == 0) {
        retTextId = 1;
    }

    return retTextId;
}

void func_80036E50(u16 textId, s16 arg1) {
    switch (arg1) {
        case 0:
            switch (textId) {
                case 0x1001:
                    Flags_SetInfTable(0x0);
                    return;
                case 0x1002:
                    Flags_SetInfTable(0x1);
                    return;
                case 0x1031:
                    Flags_SetEventChkInf(0x3);
                    Flags_SetInfTable(0x3);
                    return;
                case 0x1047:
                    Flags_SetInfTable(0x5);
                    return;
            }
            return;
        case 1:
            switch (textId) {
                case 0x102F:
                    Flags_SetEventChkInf(0x2);
                    Flags_SetInfTable(0xC);
                    return;
                case 0x1033:
                    Audio_PlaySoundGeneral(NA_SE_SY_CORRECT_CHIME, &D_801333D4, 4, &D_801333E0, &D_801333E0,
                                           &D_801333E8);
                    Flags_SetEventChkInf(0x4);
                    Flags_SetInfTable(0xE);
                    return;
                case 0x1045:
                    Flags_SetInfTable(0x10);
                    return;
                case 0x1060:
                    Flags_SetInfTable(0x15);
                    return;
                case 0x1067:
                    Flags_SetEventChkInf(0xA);
                    Flags_SetInfTable(0x17);
                    return;
                case 0x1070:
                    Flags_SetInfTable(0x19);
                    return;
            }
            return;
        case 2:
            if (textId == 0x1056) {
                Flags_SetInfTable(0x41);
            }
            return;
        case 3:
            if (textId == 0x1005) {
                Flags_SetInfTable(0x1E);
            }
            return;
        case 4:
            if (textId == 0x105D) {
                Flags_SetInfTable(0x47);
            }
            return;
        case 5:
            if (textId == 0x1008) {
                Flags_SetInfTable(0x22);
            }
            return;
        case 6:
            if (textId == 0x100A) {
                Flags_SetInfTable(0x24);
            }
            return;
        case 7:
            if (textId == 0x100C) {
                Flags_SetInfTable(0x26);
            }
            return;
        case 8:
            if (textId == 0x100E) {
                Flags_SetInfTable(0x28);
            }
            if (textId == 0x1059) {
                Flags_SetInfTable(0x51);
            }
            return;
        case 10:
            if (textId == 0x104F) {
                Flags_SetInfTable(0x59);
            }
            return;
        case 13:
            if (textId == 0x1054) {
                Flags_SetInfTable(0x61);
            }
            return;
        case 15:
            if (textId == 0x1062) {
                Flags_SetInfTable(0x66);
            }
            return;
        case 16:
            if (textId == 0x7002) {
                Flags_SetInfTable(0x6A);
            }
            if (textId == 0x7003) {
                Flags_SetInfTable(0x6A);
            }
            return;
        case 17:
            if (textId == 0x7007) {
                Flags_SetInfTable(0x6C);
            }
            return;
        case 18:
            if (textId == 0x7071) {
                Flags_SetInfTable(0x71);
            }
            return;
        case 20:
        case 21:
            if (textId == 0x2010) {
                Flags_SetInfTable(0x76);
            }
            return;
        case 25:
            if (textId == 0x7016) {
                Flags_SetInfTable(0xC2);
            }
            return;
        case 26:
            if (textId == 0x7018) {
                Flags_SetInfTable(0xC4);
            }
            return;
        case 28:
            if (textId == 0x701D) {
                Flags_SetInfTable(0xCA);
            }
            return;
        case 29:
            if (textId == 0x701F) {
                Flags_SetInfTable(0xCC);
            }
            return;
        case 30:
            if (textId == 0x7021) {
                Flags_SetInfTable(0xCE);
            }
            return;
        case 31:
            if (textId == 0x7023) {
                Flags_SetInfTable(0xD0);
            }
            return;
        case 32:
            if (textId == 0x7025) {
                Flags_SetInfTable(0xD2);
            }
            return;
        case 33:
            if (textId == 0x7027) {
                Flags_SetInfTable(0xD4);
            }
            return;
        case 34:
            if (textId == 0x403c) {
                Flags_SetInfTable(0xD6);
            }
            return;
        case 35:
            if (textId == 0x5028) {
                Flags_SetInfTable(0xD8);
            }
            return;
        case 38:
            if (textId == 0x3008) {
                Flags_SetInfTable(0xE0);
            }
            return;
        case 40:
            if (textId == 0x300B) {
                Flags_SetInfTable(0xEB);
            }
            return;
        case 41:
            if (textId == 0x3014) {
                Flags_SetInfTable(0xF0);
            }
            return;
        case 42:
            if (textId == 0x3016) {
                Flags_SetInfTable(0xF4);
            }
            return;
        case 43:
            if (textId == 0x3018) {
                Flags_SetEventChkInf(0x20);
                Flags_SetInfTable(0xF8);
            }
            return;
        case 48:
            if (textId == 0x3020) {
                Flags_SetEventChkInf(0x22);
                Flags_SetInfTable(0x113);
            }
            return;
        case 49:
        case 52:
        case 53:
        case 54:
            if (textId == 0x4006) {
                Flags_SetEventChkInf(0x30);
            }
            return;
        case 50:
            if (textId == 0x4006) {
                Flags_SetEventChkInf(0x30);
            }
            if (textId == 0x4008) {
                Flags_SetInfTable(0x124);
            }
            return;
        case 51:
            if (textId == 0x4006) {
                Flags_SetEventChkInf(0x30);
            }
            if (textId == 0x400A) {
                Flags_SetEventChkInf(0x32);
            }
            if (textId == 0x402F) {
                Flags_SetInfTable(0x12A);
            }
            return;
        case 55:
            if (textId == 0x401B) {
                Flags_SetEventChkInf(0x33);
                Flags_SetInfTable(0x138);
            }
            return;
        case 61:
            if (textId == 0x5000) {
                Flags_SetInfTable(0x166);
            }
            return;
        case 63:
            if (textId == 0x5013) {
                Flags_SetInfTable(0x16A);
            }
            return;
        case 71:
            if (textId == 0x2041) {
                Flags_SetEventChkInf(0x10);
            }
            if (textId == 0x2044) {
                Flags_SetEventChkInf(0x12);
            }
            if (textId == 0x2047) {
                Flags_SetEventChkInf(0x15);
            }
            if (textId == 0x2048) {
                Flags_SetEventChkInf(0x16);
            }
            return;
        case 72:
            return;
    }
}

s32 func_800374E0(GlobalContext* globalCtx, Actor* actor, u16 textId) {
    MessageContext* msgCtx = &globalCtx->msgCtx;
    s32 ret = 1;

    switch (textId) {
        case 0x1035:
            if (msgCtx->choiceIndex == 0) {
                if (Flags_GetInfTable(0x2A)) {
                    func_80035B18(globalCtx, actor, 0x1036);
                } else {
                    func_80035B18(globalCtx, actor, 0x1041);
                }
            }
            if (msgCtx->choiceIndex == 1) {
                if (Flags_GetInfTable(0x2B)) {
                    func_80035B18(globalCtx, actor, 0x1037);
                } else {
                    func_80035B18(globalCtx, actor, 0x1041);
                }
            }
            ret = 0;
            break;
        case 0x1038:
            if (msgCtx->choiceIndex == 0) {
                if (Flags_GetInfTable(0x2E)) {
                    func_80035B18(globalCtx, actor, 0x1039);
                } else {
                    func_80035B18(globalCtx, actor, 0x1041);
                }
            }
            if (msgCtx->choiceIndex == 1) {
                if (Flags_GetInfTable(0x2F)) {
                    func_80035B18(globalCtx, actor, 0x103A);
                } else {
                    func_80035B18(globalCtx, actor, 0x1041);
                }
            }
            if (msgCtx->choiceIndex == 2) {
                if (Flags_GetInfTable(0x30)) {
                    func_80035B18(globalCtx, actor, 0x103B);
                } else {
                    func_80035B18(globalCtx, actor, 0x1041);
                }
            }
            ret = 0;
            break;
        case 0x103E:
            if (msgCtx->choiceIndex == 0) {
                func_80035B18(globalCtx, actor, 0x103F);
            }
            if (msgCtx->choiceIndex == 1) {
                func_80035B18(globalCtx, actor, 0x1040);
            }
            ret = 0;
            break;
        case 0x1041:
            if (msgCtx->unk_E2FA == 0x1035) {
                if (msgCtx->choiceIndex == 0) {
                    func_80035B18(globalCtx, actor, 0x1036);
                    Flags_SetInfTable(0x2A);
                }
                if (msgCtx->choiceIndex == 1) {
                    func_80035B18(globalCtx, actor, 0x1037);
                    Flags_SetInfTable(0x2B);
                }
            }
            if (msgCtx->unk_E2FA == 0x1038) {
                if (msgCtx->choiceIndex == 0) {
                    func_80035B18(globalCtx, actor, 0x1039);
                    Flags_SetInfTable(0x2E);
                }
                if (msgCtx->choiceIndex == 1) {
                    func_80035B18(globalCtx, actor, 0x103A);
                    Flags_SetInfTable(0x2F);
                }
                if (msgCtx->choiceIndex == 2) {
                    func_80035B18(globalCtx, actor, 0x103B);
                    Flags_SetInfTable(0x30);
                }
            }
            ret = 0;
            break;
        case 0x1062:
            if (msgCtx->choiceIndex == 0) {
                func_80035B18(globalCtx, actor, 0x1063);
            }
            if (msgCtx->choiceIndex == 1) {
                func_80035B18(globalCtx, actor, 0x1064);
            }
            ret = 0;
            break;
        case 0x2030:
        case 0x2031:
            if (msgCtx->choiceIndex == 0) {
                if (gSaveContext.rupees >= 10) {
                    func_80035B18(globalCtx, actor, 0x2034);
                    Rupees_ChangeBy(-10);
                } else {
                    func_80035B18(globalCtx, actor, 0x2032);
                }
            }
            if (msgCtx->choiceIndex == 1) {
                func_80035B18(globalCtx, actor, 0x2032);
            }
            Flags_SetInfTable(0x9A);
            ret = 0;
            break;
        case 0x2036:
        case 0x2037:
            if (msgCtx->choiceIndex == 0) {
                func_80035B18(globalCtx, actor, 0x201F);
            }
            if (msgCtx->choiceIndex == 1) {
                func_80035B18(globalCtx, actor, 0x205A);
            }
            ret = 0;
            break;
        case 0x2038:
            if (msgCtx->choiceIndex == 0) {
                break;
            }
            if (msgCtx->choiceIndex == 1) {
                func_80035B18(globalCtx, actor, 0x205A);
            }
            ret = 0;
            break;
        case 0x2034:
            if (msgCtx->choiceIndex != 0) {
                break;
            }
            func_80035B18(globalCtx, actor, 0x2035);
            ret = 0;
            break;
        case 0x2043:
            if (Flags_GetEventChkInf(0x12)) {
                break;
            }
            func_80035B18(globalCtx, actor, 0x2044);
            ret = 0;
            break;
        case 0x205A:
            break;
        case 0x300A:
            if (msgCtx->choiceIndex == 0) {
                if (Flags_GetEventChkInf(0x22)) {
                    func_80035B18(globalCtx, actor, 0x300B);
                } else {
                    func_80035B18(globalCtx, actor, 0x300C);
                }
            }
            if (msgCtx->choiceIndex == 1) {
                func_80035B18(globalCtx, actor, 0x300D);
            }
            ret = 0;
            break;
        case 0x301B:
            if (msgCtx->choiceIndex == 0) {
                func_80035B18(globalCtx, actor, 0x301D);
            }
            if (msgCtx->choiceIndex == 1) {
                if (Flags_GetInfTable(0x113)) {
                    func_80035B18(globalCtx, actor, 0x301F);
                } else {
                    func_80035B18(globalCtx, actor, 0x301E);
                }
            }
            ret = 0;
            break;
        case 0x301E:
            func_80035B18(globalCtx, actor, 0x3020);
            ret = 0;
            break;
        case 0x400C:
            if (msgCtx->choiceIndex == 0) {
                func_80035B18(globalCtx, actor, 0x400D);
            }
            if (msgCtx->choiceIndex == 1) {
                func_80035B18(globalCtx, actor, 0x400E);
            }
            ret = 0;
            break;
        case 0x7007:
            func_80035B18(globalCtx, actor, 0x703E);
            ret = 0;
            break;
        case 0x703E:
            func_80035B18(globalCtx, actor, 0x703F);
            ret = 0;
            break;
        case 0x703F:
            func_80035B18(globalCtx, actor, 0x7042);
            ret = 0;
            break;
    }

    return ret;
}

u16 func_80037C30(GlobalContext* globalCtx, s16 arg1) {
    return func_80035BFC(globalCtx, arg1);
}

s32 func_80037C5C(GlobalContext* globalCtx, s16 arg1, u16 textId) {
    func_80036E50(textId, arg1);
    return 0;
}

s32 func_80037C94(GlobalContext* globalCtx, Actor* actor, s32 arg2) {
    return func_800374E0(globalCtx, actor, actor->textId);
}

s32 func_80037CB8(GlobalContext* globalCtx, Actor* actor, s16 arg2) {
    MessageContext* msgCtx = &globalCtx->msgCtx;
    s32 ret = 0;

    switch (func_8010BDBC(msgCtx)) {
        case 2:
            func_80037C5C(globalCtx, arg2, actor->textId);
            ret = 1;
            break;
        case 4:
        case 5:
            if (func_80106BC8(globalCtx) && func_80037C94(globalCtx, actor, arg2)) {
                Audio_PlaySoundGeneral(NA_SE_SY_CANCEL, &D_801333D4, 4, &D_801333E0, &D_801333E0, &D_801333E8);
                msgCtx->msgMode = 0x36;
                ret = 1;
            }
            break;
    }

    return ret;
}

s32 func_80037D98(GlobalContext* globalCtx, Actor* actor, s16 arg2, s32* arg3) {
    s16 var;
    s16 sp2C;
    s16 sp2A;
    s16 abs_var;

    if (func_8002F194(actor, globalCtx)) {
        *arg3 = 1;
        return 1;
    }

    if (*arg3 == 1) {
        if (func_80037CB8(globalCtx, actor, arg2)) {
            *arg3 = 0;
        }
        return 0;
    }

    func_8002F374(globalCtx, actor, &sp2C, &sp2A);

    if (0) {} // Necessary to match

    if ((sp2C < 0) || (sp2C > SCREEN_WIDTH) || (sp2A < 0) || (sp2A > SCREEN_HEIGHT)) {
        return 0;
    }

    var = actor->yawTowardsLink - actor->shape.rot.y;
    abs_var = ABS(var);

    if (abs_var >= 0x4300) {
        return 0;
    }

    if ((actor->xyzDistFromLinkSq > 25600.0f) && (actor->unk_10C == 0)) {
        return 0;
    }

    if (actor->xyzDistFromLinkSq <= 6400.0f) {
        if (func_8002F2CC(actor, globalCtx, 80.0f)) {
            actor->textId = func_80037C30(globalCtx, arg2);
        }
    } else {
        if (func_8002F2F4(actor, globalCtx)) {
            actor->textId = func_80037C30(globalCtx, arg2);
        }
    }

    return 0;
}

s32 func_80037F30(Vec3s* arg0, Vec3s* arg1) {
    Math_SmoothStepToS(&arg0->y, 0, 6, 6200, 100);
    Math_SmoothStepToS(&arg0->x, 0, 6, 6200, 100);
    Math_SmoothStepToS(&arg1->y, 0, 6, 6200, 100);
    Math_SmoothStepToS(&arg1->x, 0, 6, 6200, 100);
    return 1;
}

s32 func_80037FC8(Actor* actor, Vec3f* arg1, Vec3s* arg2, Vec3s* arg3) {
    s16 sp36;
    s16 sp34;
    s16 var;

    sp36 = Math_Vec3f_Pitch(&actor->posRot2.pos, arg1);
    sp34 = Math_Vec3f_Yaw(&actor->posRot2.pos, arg1) - actor->posRot.rot.y;

    Math_SmoothStepToS(&arg2->x, sp36, 6, 2000, 1);
    arg2->x = (arg2->x < -6000) ? -6000 : ((arg2->x > 6000) ? 6000 : arg2->x);

    var = Math_SmoothStepToS(&arg2->y, sp34, 6, 2000, 1);
    arg2->y = (arg2->y < -8000) ? -8000 : ((arg2->y > 8000) ? 8000 : arg2->y);

    if (var && (ABS(arg2->y) < 8000)) {
        return 0;
    }

    Math_SmoothStepToS(&arg3->y, sp34 - arg2->y, 4, 2000, 1);
    arg3->y = (arg3->y < -12000) ? -12000 : ((arg3->y > 12000) ? 12000 : arg3->y);

    return 1;
}

s32 func_80038154(GlobalContext* globalCtx, Actor* actor, Vec3s* arg2, Vec3s* arg3, f32 arg4) {
    Player* player = PLAYER;
    s32 pad;
    Vec3f sp2C;
    s16 var;
    s16 abs_var;

    actor->posRot2.pos = actor->posRot.pos;
    actor->posRot2.pos.y += arg4;

    if (!(((globalCtx->csCtx.state != 0) || (gDbgCamEnabled != 0)) && (gSaveContext.entranceIndex == 0x00EE))) {
        var = actor->yawTowardsLink - actor->shape.rot.y;
        abs_var = ABS(var);
        if (abs_var >= 0x4300) {
            func_80037F30(arg2, arg3);
            return 0;
        }
    }

    if (((globalCtx->csCtx.state != 0) || (gDbgCamEnabled != 0)) && (gSaveContext.entranceIndex == 0x00EE)) {
        sp2C = globalCtx->view.eye;
    } else {
        sp2C = player->actor.posRot2.pos;
    }

    func_80037FC8(actor, &sp2C, arg2, arg3);

    return 1;
}

s32 func_80038290(GlobalContext* globalCtx, Actor* actor, Vec3s* arg2, Vec3s* arg3, Vec3f arg4) {
    Player* player = PLAYER;
    s32 pad;
    Vec3f sp24;
    s16 var;
    s16 abs_var;

    actor->posRot2.pos = arg4;

    if (!(((globalCtx->csCtx.state != 0) || (gDbgCamEnabled != 0)) && (gSaveContext.entranceIndex == 0x00EE))) {
        var = actor->yawTowardsLink - actor->shape.rot.y;
        abs_var = ABS(var);
        if (abs_var >= 0x4300) {
            func_80037F30(arg2, arg3);
            return 0;
        }
    }

    if (((globalCtx->csCtx.state != 0) || (gDbgCamEnabled != 0)) && (gSaveContext.entranceIndex == 0x00EE)) {
        sp24 = globalCtx->view.eye;
    } else {
        sp24 = player->actor.posRot2.pos;
    }

    func_80037FC8(actor, &sp24, arg2, arg3);

    return 1;
}<|MERGE_RESOLUTION|>--- conflicted
+++ resolved
@@ -1224,11 +1224,7 @@
                                                        arg3, &actor->wallPoly, &bgId, actor, arg2))) {
             sp5C = actor->wallPoly;
             Math_Vec3f_Copy(&actor->posRot.pos, &sp64);
-<<<<<<< HEAD
-            actor->wallPolyRot = atan2s(sp5C->normal.z, sp5C->normal.x);
-=======
-            actor->wallPolyRot = Math_Atan2S(sp5C->norm.z, sp5C->norm.x);
->>>>>>> b95643b3
+            actor->wallPolyRot = Math_Atan2S(sp5C->normal.z, sp5C->normal.x);
             actor->bgCheckFlags |= 8;
             actor->wallPolySource = bgId;
         } else {
