#include "global.h"
#include "vt.h"

#include "overlays/actors/ovl_Arms_Hook/z_arms_hook.h"
#include "overlays/actors/ovl_En_Part/z_en_part.h"
#include "assets/objects/gameplay_keep/gameplay_keep.h"
#include "assets/objects/gameplay_dangeon_keep/gameplay_dangeon_keep.h"
#include "assets/objects/object_bdoor/object_bdoor.h"

static CollisionPoly* sCurCeilingPoly;
static s32 sCurCeilingBgId;

void ActorShape_Init(ActorShape* shape, f32 yOffset, ActorShadowFunc shadowDraw, f32 shadowScale) {
    shape->yOffset = yOffset;
    shape->shadowDraw = shadowDraw;
    shape->shadowScale = shadowScale;
    shape->shadowAlpha = 255;
}

void ActorShadow_Draw(Actor* actor, Lights* lights, PlayState* play, Gfx* dlist, Color_RGBA8* color) {
    f32 temp1;
    f32 temp2;
    MtxF sp60;

    if (actor->floorPoly != NULL) {
        temp1 = actor->world.pos.y - actor->floorHeight;

        if (temp1 >= -50.0f && temp1 < 500.0f) {
            OPEN_DISPS(play->state.gfxCtx, "../z_actor.c", 1553);

            POLY_OPA_DISP = Gfx_SetupDL(POLY_OPA_DISP, SETUPDL_44);

            gDPSetCombineLERP(POLY_OPA_DISP++, 0, 0, 0, PRIMITIVE, TEXEL0, 0, PRIMITIVE, 0, 0, 0, 0, COMBINED, 0, 0, 0,
                              COMBINED);

            temp1 = (temp1 < 0.0f) ? 0.0f : ((temp1 > 150.0f) ? 150.0f : temp1);
            temp2 = 1.0f - (temp1 * (1.0f / 350));

            if (color != NULL) {
                gDPSetPrimColor(POLY_OPA_DISP++, 0, 0, color->r, color->g, color->b,
                                (u32)(actor->shape.shadowAlpha * temp2) & 0xFF);
            } else {
                gDPSetPrimColor(POLY_OPA_DISP++, 0, 0, 0, 0, 0, (u32)(actor->shape.shadowAlpha * temp2) & 0xFF);
            }

            func_80038A28(actor->floorPoly, actor->world.pos.x, actor->floorHeight, actor->world.pos.z, &sp60);
            Matrix_Put(&sp60);

            if (dlist != gCircleShadowDL) {
                Matrix_RotateY(BINANG_TO_RAD(actor->shape.rot.y), MTXMODE_APPLY);
            }

            temp2 = (1.0f - (temp1 * (1.0f / 350))) * actor->shape.shadowScale;
            Matrix_Scale(actor->scale.x * temp2, 1.0f, actor->scale.z * temp2, MTXMODE_APPLY);

            gSPMatrix(POLY_OPA_DISP++, Matrix_NewMtx(play->state.gfxCtx, "../z_actor.c", 1588),
                      G_MTX_MODELVIEW | G_MTX_LOAD);
            gSPDisplayList(POLY_OPA_DISP++, dlist);

            CLOSE_DISPS(play->state.gfxCtx, "../z_actor.c", 1594);
        }
    }
}

void ActorShadow_DrawCircle(Actor* actor, Lights* lights, PlayState* play) {
    ActorShadow_Draw(actor, lights, play, gCircleShadowDL, NULL);
}

void ActorShadow_DrawWhiteCircle(Actor* actor, Lights* lights, PlayState* play) {
    static Color_RGBA8 white = { 255, 255, 255, 255 };

    ActorShadow_Draw(actor, lights, play, gCircleShadowDL, &white);
}

void ActorShadow_DrawHorse(Actor* actor, Lights* lights, PlayState* play) {
    ActorShadow_Draw(actor, lights, play, gHorseShadowDL, NULL);
}

void ActorShadow_DrawFoot(PlayState* play, Light* light, MtxF* arg2, s32 arg3, f32 arg4, f32 arg5, f32 arg6) {
    s32 pad1;
    f32 sp58;
    s32 pad2[2];

    OPEN_DISPS(play->state.gfxCtx, "../z_actor.c", 1661);

    gDPSetPrimColor(POLY_OPA_DISP++, 0, 0, 0, 0, 0,
                    (u32)(((arg3 * 0.00005f) > 1.0f ? 1.0f : (arg3 * 0.00005f)) * arg4) & 0xFF);

    sp58 = Math_FAtan2F(light->l.dir[0], light->l.dir[2]);
    arg6 *= (4.5f - (light->l.dir[1] * 0.035f));
    arg6 = (arg6 < 1.0f) ? 1.0f : arg6;
    Matrix_Put(arg2);
    Matrix_RotateY(sp58, MTXMODE_APPLY);
    Matrix_Scale(arg5, 1.0f, arg5 * arg6, MTXMODE_APPLY);

    gSPMatrix(POLY_OPA_DISP++, Matrix_NewMtx(play->state.gfxCtx, "../z_actor.c", 1687), G_MTX_MODELVIEW | G_MTX_LOAD);
    gSPDisplayList(POLY_OPA_DISP++, gFootShadowDL);

    CLOSE_DISPS(play->state.gfxCtx, "../z_actor.c", 1693);
}

void ActorShadow_DrawFeet(Actor* actor, Lights* lights, PlayState* play) {
    f32 distToFloor = actor->world.pos.y - actor->floorHeight;

    if (distToFloor > 20.0f) {
        f32 shadowScale = actor->shape.shadowScale;
        u8 shadowAlpha = actor->shape.shadowAlpha;
        f32 alphaRatio;

        actor->shape.shadowScale *= 0.3f;
        alphaRatio = (distToFloor - 20.0f) * 0.02f;
        actor->shape.shadowAlpha = (f32)actor->shape.shadowAlpha * CLAMP_MAX(alphaRatio, 1.0f);
        ActorShadow_DrawCircle(actor, lights, play);
        actor->shape.shadowScale = shadowScale;
        actor->shape.shadowAlpha = shadowAlpha;
    }

    if (distToFloor < 200.0f) {
        MtxF floorMtx;
        f32 floorHeight[2]; // One for each foot
        f32 distToFloor;
        f32 shadowAlpha;
        f32 shadowScaleX;
        f32 shadowScaleZ;
        Light* lightPtr;
        s32 lightNum;
        s32 lightNumMax;
        s32 i;
        s32 j;
        s32 numLights = lights->numLights - 2;
        Light* firstLightPtr = &lights->l.l[0];
        Vec3f* feetPosPtr = actor->shape.feetPos;
        f32* floorHeightPtr = floorHeight;

        OPEN_DISPS(play->state.gfxCtx, "../z_actor.c", 1741);

        POLY_OPA_DISP = Gfx_SetupDL(POLY_OPA_DISP, SETUPDL_44);

        // feetFloorFlag is temporarily a bitfield where the bits are set if the foot is on ground
        // feetFloorFlag & 2 is left foot, feetFloorFlag & 1 is right foot
        actor->shape.feetFloorFlag = 0;

        for (i = 0; i < 2; i++) {
            feetPosPtr->y += 50.0f;
            *floorHeightPtr = func_800BFCB8(play, &floorMtx, feetPosPtr);
            feetPosPtr->y -= 50.0f;
            actor->shape.feetFloorFlag <<= 1;
            distToFloor = feetPosPtr->y - *floorHeightPtr;

            if ((-1.0f <= distToFloor) && (distToFloor < 500.0f)) {
                if (distToFloor <= 0.0f) {
                    actor->shape.feetFloorFlag++;
                }
                distToFloor = CLAMP_MAX(distToFloor, 30.0f);
                shadowAlpha = (f32)actor->shape.shadowAlpha * (1.0f - (distToFloor * (1.0f / 30.0f)));
                distToFloor = CLAMP_MAX(distToFloor, 30.0f);
                shadowScaleZ = 1.0f - (distToFloor * (1.0f / (30.0f + 40.0f)));
                shadowScaleX = shadowScaleZ * actor->shape.shadowScale * actor->scale.x;
                lightNumMax = 0;
                lightPtr = firstLightPtr;

                for (j = 0; j < numLights; j++) {
                    if (lightPtr->l.dir[1] > 0) {
                        lightNum =
                            (lightPtr->l.col[0] + lightPtr->l.col[1] + lightPtr->l.col[2]) * ABS(lightPtr->l.dir[1]);
                        if (lightNum > 0) {
                            lightNumMax += lightNum;
                            ActorShadow_DrawFoot(play, lightPtr, &floorMtx, lightNum, shadowAlpha, shadowScaleX,
                                                 shadowScaleZ);
                        }
                    }
                    lightPtr++;
                }

                for (j = 0; j < 2; j++) {
                    if (lightPtr->l.dir[1] > 0) {
                        lightNum =
                            ((lightPtr->l.col[0] + lightPtr->l.col[1] + lightPtr->l.col[2]) * ABS(lightPtr->l.dir[1])) -
                            (lightNumMax * 8);
                        if (lightNum > 0) {
                            ActorShadow_DrawFoot(play, lightPtr, &floorMtx, lightNum, shadowAlpha, shadowScaleX,
                                                 shadowScaleZ);
                        }
                    }
                    lightPtr++;
                }
            }
            feetPosPtr++;
            floorHeightPtr++;
        }

        if (!(actor->bgCheckFlags & BGCHECKFLAG_GROUND)) {
            actor->shape.feetFloorFlag = 0;
        } else if (actor->shape.feetFloorFlag == 3) {
            f32 footDistY = actor->shape.feetPos[FOOT_LEFT].y - actor->shape.feetPos[FOOT_RIGHT].y;

            if ((floorHeight[FOOT_LEFT] + footDistY) < (floorHeight[FOOT_RIGHT] - footDistY)) {
                actor->shape.feetFloorFlag = 2;
            } else {
                actor->shape.feetFloorFlag = 1;
            }
        }

        CLOSE_DISPS(play->state.gfxCtx, "../z_actor.c", 1831);
    }
}

void Actor_SetFeetPos(Actor* actor, s32 limbIndex, s32 leftFootIndex, Vec3f* leftFootPos, s32 rightFootIndex,
                      Vec3f* rightFootPos) {
    if (limbIndex == leftFootIndex) {
        Matrix_MultVec3f(leftFootPos, &actor->shape.feetPos[FOOT_LEFT]);
    } else if (limbIndex == rightFootIndex) {
        Matrix_MultVec3f(rightFootPos, &actor->shape.feetPos[FOOT_RIGHT]);
    }
}

void Actor_ProjectPos(PlayState* play, Vec3f* src, Vec3f* xyzDest, f32* cappedInvWDest) {
    SkinMatrix_Vec3fMtxFMultXYZW(&play->viewProjectionMtxF, src, xyzDest, cappedInvWDest);
    *cappedInvWDest = (*cappedInvWDest < 1.0f) ? 1.0f : (1.0f / *cappedInvWDest);
}

typedef struct {
    /* 0x00 */ Color_RGBA8 inner;
    /* 0x04 */ Color_RGBA8 outer;
} NaviColor; // size = 0x8

NaviColor sNaviColorList[] = {
    { { 0, 255, 0, 255 }, { 0, 255, 0, 0 } },         { { 0, 255, 0, 255 }, { 0, 255, 0, 0 } },
    { { 255, 255, 255, 255 }, { 0, 0, 255, 0 } },     { { 0, 255, 0, 255 }, { 0, 255, 0, 0 } },
    { { 150, 150, 255, 255 }, { 150, 150, 255, 0 } }, { { 255, 255, 0, 255 }, { 200, 155, 0, 0 } },
    { { 0, 255, 0, 255 }, { 0, 255, 0, 0 } },         { { 0, 255, 0, 255 }, { 0, 255, 0, 0 } },
    { { 0, 255, 0, 255 }, { 0, 255, 0, 0 } },         { { 255, 255, 0, 255 }, { 200, 155, 0, 0 } },
    { { 0, 255, 0, 255 }, { 0, 255, 0, 0 } },         { { 0, 255, 0, 255 }, { 0, 255, 0, 0 } },
    { { 0, 255, 0, 255 }, { 0, 255, 0, 0 } },
};

// unused
Gfx D_80115FF0[] = {
    gsSPEndDisplayList(),
};

void func_8002BE64(TargetContext* targetCtx, s32 index, f32 arg2, f32 arg3, f32 arg4) {
    targetCtx->arr_50[index].pos.x = arg2;
    targetCtx->arr_50[index].pos.y = arg3;
    targetCtx->arr_50[index].pos.z = arg4;
    targetCtx->arr_50[index].unk_0C = targetCtx->unk_44;
}

void func_8002BE98(TargetContext* targetCtx, s32 actorCategory, PlayState* play) {
    TargetContextEntry* entry;
    NaviColor* naviColor;
    s32 i;

    Math_Vec3f_Copy(&targetCtx->targetCenterPos, &play->view.eye);
    targetCtx->unk_44 = 500.0f;
    targetCtx->unk_48 = 0x100;

    naviColor = &sNaviColorList[actorCategory];

    entry = &targetCtx->arr_50[0];
    for (i = 0; i < ARRAY_COUNT(targetCtx->arr_50); i++) {
        func_8002BE64(targetCtx, i, 0.0f, 0.0f, 0.0f);
        entry->color.r = naviColor->inner.r;
        entry->color.g = naviColor->inner.g;
        entry->color.b = naviColor->inner.b;
        entry++;
    }
}

void Actor_SetNaviToActor(TargetContext* targetCtx, Actor* actor, s32 actorCategory, PlayState* play) {
    NaviColor* naviColor = &sNaviColorList[actorCategory];
    targetCtx->naviRefPos.x = actor->focus.pos.x;
    targetCtx->naviRefPos.y = actor->focus.pos.y + (actor->targetArrowOffset * actor->scale.y);
    targetCtx->naviRefPos.z = actor->focus.pos.z;
    targetCtx->naviInner.r = naviColor->inner.r;
    targetCtx->naviInner.g = naviColor->inner.g;
    targetCtx->naviInner.b = naviColor->inner.b;
    targetCtx->naviInner.a = naviColor->inner.a;
    targetCtx->naviOuter.r = naviColor->outer.r;
    targetCtx->naviOuter.g = naviColor->outer.g;
    targetCtx->naviOuter.b = naviColor->outer.b;
    targetCtx->naviOuter.a = naviColor->outer.a;
}

void func_8002C0C0(TargetContext* targetCtx, Actor* actor, PlayState* play) {
    targetCtx->arrowPointedActor = NULL;
    targetCtx->targetedActor = NULL;
    targetCtx->unk_40 = 0.0f;
    targetCtx->unk_8C = NULL;
    targetCtx->bgmEnemy = NULL;
    targetCtx->unk_4B = 0;
    targetCtx->unk_4C = 0;
    Actor_SetNaviToActor(targetCtx, actor, actor->category, play);
    func_8002BE98(targetCtx, actor->category, play);
}

void func_8002C124(TargetContext* targetCtx, PlayState* play) {
    Actor* actor = targetCtx->targetedActor;

    OPEN_DISPS(play->state.gfxCtx, "../z_actor.c", 2029);

    if (targetCtx->unk_48 != 0) {
        TargetContextEntry* entry;
        Player* player;
        s16 spCE;
        f32 temp1;
        Vec3f projTargetCenter;
        s32 spB8;
        f32 projTargetCappedInvW;
        s32 spB0;
        s32 spAC;
        f32 var1;
        f32 var2;
        s32 i;

        player = GET_PLAYER(play);

        spCE = 0xFF;
        var1 = 1.0f;

        if (targetCtx->unk_4B != 0) {
            spB8 = 1;
        } else {
            spB8 = 3;
        }

        if (actor != NULL) {
            Math_Vec3f_Copy(&targetCtx->targetCenterPos, &actor->focus.pos);
            var1 = (500.0f - targetCtx->unk_44) / 420.0f;
        } else {
            targetCtx->unk_48 -= 120;
            if (targetCtx->unk_48 < 0) {
                targetCtx->unk_48 = 0;
            }
            spCE = targetCtx->unk_48;
        }

        Actor_ProjectPos(play, &targetCtx->targetCenterPos, &projTargetCenter, &projTargetCappedInvW);

        projTargetCenter.x = (160 * (projTargetCenter.x * projTargetCappedInvW)) * var1;
        projTargetCenter.x = CLAMP(projTargetCenter.x, -320.0f, 320.0f);

        projTargetCenter.y = (120 * (projTargetCenter.y * projTargetCappedInvW)) * var1;
        projTargetCenter.y = CLAMP(projTargetCenter.y, -240.0f, 240.0f);

        projTargetCenter.z = projTargetCenter.z * var1;

        targetCtx->unk_4C--;
        if (targetCtx->unk_4C < 0) {
            targetCtx->unk_4C = 2;
        }

        func_8002BE64(targetCtx, targetCtx->unk_4C, projTargetCenter.x, projTargetCenter.y, projTargetCenter.z);

        if (!(player->stateFlags1 & PLAYER_STATE1_6) || (actor != player->unk_664)) {
            OVERLAY_DISP = Gfx_SetupDL(OVERLAY_DISP, SETUPDL_57);

            for (spB0 = 0, spAC = targetCtx->unk_4C; spB0 < spB8; spB0++, spAC = (spAC + 1) % 3) {
                entry = &targetCtx->arr_50[spAC];

                if (entry->unk_0C < 500.0f) {
                    if (entry->unk_0C <= 120.0f) {
                        var2 = 0.15f;
                    } else {
                        var2 = ((entry->unk_0C - 120.0f) * 0.001f) + 0.15f;
                    }

                    Matrix_Translate(entry->pos.x, entry->pos.y, 0.0f, MTXMODE_NEW);
                    Matrix_Scale(var2, 0.15f, 1.0f, MTXMODE_APPLY);

                    gDPSetPrimColor(OVERLAY_DISP++, 0, 0, entry->color.r, entry->color.g, entry->color.b, (u8)spCE);

                    Matrix_RotateZ((targetCtx->unk_4B & 0x7F) * (M_PI / 64), MTXMODE_APPLY);

                    for (i = 0; i < 4; i++) {
                        Matrix_RotateZ(M_PI / 2, MTXMODE_APPLY);
                        Matrix_Push();
                        Matrix_Translate(entry->unk_0C, entry->unk_0C, 0.0f, MTXMODE_APPLY);
                        gSPMatrix(OVERLAY_DISP++, Matrix_NewMtx(play->state.gfxCtx, "../z_actor.c", 2116),
                                  G_MTX_MODELVIEW | G_MTX_LOAD);
                        gSPDisplayList(OVERLAY_DISP++, gZTargetLockOnTriangleDL);
                        Matrix_Pop();
                    }
                }

                spCE -= 0xFF / 3;
                if (spCE < 0) {
                    spCE = 0;
                }
            }
        }
    }

    actor = targetCtx->unk_94;
    if ((actor != NULL) && !(actor->flags & ACTOR_FLAG_27)) {
        NaviColor* naviColor = &sNaviColorList[actor->category];

        POLY_XLU_DISP = Gfx_SetupDL(POLY_XLU_DISP, SETUPDL_7);

        Matrix_Translate(actor->focus.pos.x, actor->focus.pos.y + (actor->targetArrowOffset * actor->scale.y) + 17.0f,
                         actor->focus.pos.z, MTXMODE_NEW);
        Matrix_RotateY(BINANG_TO_RAD((u16)(play->gameplayFrames * 3000)), MTXMODE_APPLY);
        Matrix_Scale((iREG(27) + 35) / 1000.0f, (iREG(28) + 60) / 1000.0f, (iREG(29) + 50) / 1000.0f, MTXMODE_APPLY);

        gDPSetPrimColor(POLY_XLU_DISP++, 0, 0, naviColor->inner.r, naviColor->inner.g, naviColor->inner.b, 255);
        gSPMatrix(POLY_XLU_DISP++, Matrix_NewMtx(play->state.gfxCtx, "../z_actor.c", 2153),
                  G_MTX_MODELVIEW | G_MTX_LOAD);
        gSPDisplayList(POLY_XLU_DISP++, gZTargetArrowDL);
    }

    CLOSE_DISPS(play->state.gfxCtx, "../z_actor.c", 2158);
}

void func_8002C7BC(TargetContext* targetCtx, Player* player, Actor* actorArg, PlayState* play) {
    s32 pad;
    Actor* unkActor;
    s32 actorCategory;
    Vec3f projectedFocusPos;
    f32 cappedInvWDest;
    f32 temp1;
    f32 temp2;
    f32 temp3;
    f32 temp4;
    f32 temp5;
    f32 temp6;
    s32 lockOnSfxId;

    unkActor = NULL;

    if ((player->unk_664 != NULL) && (player->unk_84B[player->unk_846] == 2)) {
        targetCtx->unk_94 = NULL;
    } else {
        func_80032AF0(play, &play->actorCtx, &unkActor, player);
        targetCtx->unk_94 = unkActor;
    }

    if (targetCtx->unk_8C != NULL) {
        unkActor = targetCtx->unk_8C;
        targetCtx->unk_8C = NULL;
    } else if (actorArg != NULL) {
        unkActor = actorArg;
    }

    if (unkActor != NULL) {
        actorCategory = unkActor->category;
    } else {
        actorCategory = player->actor.category;
    }

    if ((unkActor != targetCtx->arrowPointedActor) || (actorCategory != targetCtx->activeCategory)) {
        targetCtx->arrowPointedActor = unkActor;
        targetCtx->activeCategory = actorCategory;
        targetCtx->unk_40 = 1.0f;
    }

    if (unkActor == NULL) {
        unkActor = &player->actor;
    }

    if (Math_StepToF(&targetCtx->unk_40, 0.0f, 0.25f) == 0) {
        temp1 = 0.25f / targetCtx->unk_40;
        temp2 = unkActor->world.pos.x - targetCtx->naviRefPos.x;
        temp3 = (unkActor->world.pos.y + (unkActor->targetArrowOffset * unkActor->scale.y)) - targetCtx->naviRefPos.y;
        temp4 = unkActor->world.pos.z - targetCtx->naviRefPos.z;
        targetCtx->naviRefPos.x += temp2 * temp1;
        targetCtx->naviRefPos.y += temp3 * temp1;
        targetCtx->naviRefPos.z += temp4 * temp1;
    } else {
        Actor_SetNaviToActor(targetCtx, unkActor, actorCategory, play);
    }

    if ((actorArg != NULL) && (targetCtx->unk_4B == 0)) {
        Actor_ProjectPos(play, &actorArg->focus.pos, &projectedFocusPos, &cappedInvWDest);
        if (((projectedFocusPos.z <= 0.0f) || (1.0f <= fabsf(projectedFocusPos.x * cappedInvWDest))) ||
            (1.0f <= fabsf(projectedFocusPos.y * cappedInvWDest))) {
            actorArg = NULL;
        }
    }

    if (actorArg != NULL) {
        if (actorArg != targetCtx->targetedActor) {
            func_8002BE98(targetCtx, actorArg->category, play);
            targetCtx->targetedActor = actorArg;

            if (actorArg->id == ACTOR_EN_BOOM) {
                targetCtx->unk_48 = 0;
            }

            lockOnSfxId = CHECK_FLAG_ALL(actorArg->flags, ACTOR_FLAG_0 | ACTOR_FLAG_2) ? NA_SE_SY_LOCK_ON
                                                                                       : NA_SE_SY_LOCK_ON_HUMAN;
            func_80078884(lockOnSfxId);
        }

        targetCtx->targetCenterPos.x = actorArg->world.pos.x;
        targetCtx->targetCenterPos.y = actorArg->world.pos.y - (actorArg->shape.yOffset * actorArg->scale.y);
        targetCtx->targetCenterPos.z = actorArg->world.pos.z;

        if (targetCtx->unk_4B == 0) {
            temp5 = (500.0f - targetCtx->unk_44) * 3.0f;
            temp6 = (temp5 < 30.0f) ? 30.0f : ((100.0f < temp5) ? 100.0f : temp5);
            if (Math_StepToF(&targetCtx->unk_44, 80.0f, temp6) != 0) {
                targetCtx->unk_4B++;
            }
        } else {
            targetCtx->unk_4B = (targetCtx->unk_4B + 3) | 0x80;
            targetCtx->unk_44 = 120.0f;
        }
    } else {
        targetCtx->targetedActor = NULL;
        Math_StepToF(&targetCtx->unk_44, 500.0f, 80.0f);
    }
}

/**
 * Tests if current scene switch flag is set.
 */
s32 Flags_GetSwitch(PlayState* play, s32 flag) {
    if (flag < 0x20) {
        return play->actorCtx.flags.swch & (1 << flag);
    } else {
        return play->actorCtx.flags.tempSwch & (1 << (flag - 0x20));
    }
}

/**
 * Sets current scene switch flag.
 */
void Flags_SetSwitch(PlayState* play, s32 flag) {
    if (flag < 0x20) {
        play->actorCtx.flags.swch |= (1 << flag);
    } else {
        play->actorCtx.flags.tempSwch |= (1 << (flag - 0x20));
    }
}

/**
 * Unsets current scene switch flag.
 */
void Flags_UnsetSwitch(PlayState* play, s32 flag) {
    if (flag < 0x20) {
        play->actorCtx.flags.swch &= ~(1 << flag);
    } else {
        play->actorCtx.flags.tempSwch &= ~(1 << (flag - 0x20));
    }
}

/**
 * Tests if unknown flag is set.
 */
s32 Flags_GetUnknown(PlayState* play, s32 flag) {
    if (flag < 0x20) {
        return play->actorCtx.flags.unk0 & (1 << flag);
    } else {
        return play->actorCtx.flags.unk1 & (1 << (flag - 0x20));
    }
}

/**
 * Sets unknown flag.
 */
void Flags_SetUnknown(PlayState* play, s32 flag) {
    if (flag < 0x20) {
        play->actorCtx.flags.unk0 |= (1 << flag);
    } else {
        play->actorCtx.flags.unk1 |= (1 << (flag - 0x20));
    }
}

/**
 * Unsets unknown flag.
 */
void Flags_UnsetUnknown(PlayState* play, s32 flag) {
    if (flag < 0x20) {
        play->actorCtx.flags.unk0 &= ~(1 << flag);
    } else {
        play->actorCtx.flags.unk1 &= ~(1 << (flag - 0x20));
    }
}

/**
 * Tests if current scene chest flag is set.
 */
s32 Flags_GetTreasure(PlayState* play, s32 flag) {
    return play->actorCtx.flags.chest & (1 << flag);
}

/**
 * Sets current scene chest flag.
 */
void Flags_SetTreasure(PlayState* play, s32 flag) {
    play->actorCtx.flags.chest |= (1 << flag);
}

/**
 * Tests if current scene clear flag is set.
 */
s32 Flags_GetClear(PlayState* play, s32 flag) {
    return play->actorCtx.flags.clear & (1 << flag);
}

/**
 * Sets current scene clear flag.
 */
void Flags_SetClear(PlayState* play, s32 flag) {
    play->actorCtx.flags.clear |= (1 << flag);
}

/**
 * Unsets current scene clear flag.
 */
void Flags_UnsetClear(PlayState* play, s32 flag) {
    play->actorCtx.flags.clear &= ~(1 << flag);
}

/**
 * Tests if current scene temp clear flag is set.
 */
s32 Flags_GetTempClear(PlayState* play, s32 flag) {
    return play->actorCtx.flags.tempClear & (1 << flag);
}

/**
 * Sets current scene temp clear flag.
 */
void Flags_SetTempClear(PlayState* play, s32 flag) {
    play->actorCtx.flags.tempClear |= (1 << flag);
}

/**
 * Unsets current scene temp clear flag.
 */
void Flags_UnsetTempClear(PlayState* play, s32 flag) {
    play->actorCtx.flags.tempClear &= ~(1 << flag);
}

/**
 * Tests if current scene collectible flag is set.
 */
s32 Flags_GetCollectible(PlayState* play, s32 flag) {
    if (flag < 0x20) {
        return play->actorCtx.flags.collect & (1 << flag);
    } else {
        return play->actorCtx.flags.tempCollect & (1 << (flag - 0x20));
    }
}

/**
 * Sets current scene collectible flag.
 */
void Flags_SetCollectible(PlayState* play, s32 flag) {
    if (flag != 0) {
        if (flag < 0x20) {
            play->actorCtx.flags.collect |= (1 << flag);
        } else {
            play->actorCtx.flags.tempCollect |= (1 << (flag - 0x20));
        }
    }
}

void TitleCard_Init(PlayState* play, TitleCardContext* titleCtx) {
    titleCtx->durationTimer = titleCtx->delayTimer = titleCtx->intensity = titleCtx->alpha = 0;
}

void TitleCard_InitBossName(PlayState* play, TitleCardContext* titleCtx, void* texture, s16 x, s16 y, u8 width,
                            u8 height) {
    titleCtx->texture = texture;
    titleCtx->x = x;
    titleCtx->y = y;
    titleCtx->width = width;
    titleCtx->height = height;
    titleCtx->durationTimer = 80;
    titleCtx->delayTimer = 0;
}

void TitleCard_InitPlaceName(PlayState* play, TitleCardContext* titleCtx, void* texture, s32 x, s32 y, s32 width,
                             s32 height, s32 delay) {
    SceneTableEntry* loadedScene = play->loadedScene;
    u32 size = loadedScene->titleFile.vromEnd - loadedScene->titleFile.vromStart;

    if ((size != 0) && (size <= 0x3000)) {
        DmaMgr_SendRequest1(texture, loadedScene->titleFile.vromStart, size, "../z_actor.c", 2765);
    }

    titleCtx->texture = texture;
    titleCtx->x = x;
    titleCtx->y = y;
    titleCtx->width = width;
    titleCtx->height = height;
    titleCtx->durationTimer = 80;
    titleCtx->delayTimer = delay;
}

void TitleCard_Update(PlayState* play, TitleCardContext* titleCtx) {
    if (DECR(titleCtx->delayTimer) == 0) {
        if (DECR(titleCtx->durationTimer) == 0) {
            Math_StepToS(&titleCtx->alpha, 0, 30);
            Math_StepToS(&titleCtx->intensity, 0, 70);
        } else {
            Math_StepToS(&titleCtx->alpha, 255, 10);
            Math_StepToS(&titleCtx->intensity, 255, 20);
        }
    }
}

void TitleCard_Draw(PlayState* play, TitleCardContext* titleCtx) {
    s32 width;
    s32 height;
    s32 unused;
    s32 titleX;
    s32 doubleWidth;
    s32 titleY;
    s32 titleSecondY;
    s32 textureLanguageOffset;

    if (titleCtx->alpha != 0) {
        width = titleCtx->width;
        height = titleCtx->height;
        titleX = (titleCtx->x * 4) - (width * 2);
        titleY = (titleCtx->y * 4) - (height * 2);
        doubleWidth = width * 2;

        OPEN_DISPS(play->state.gfxCtx, "../z_actor.c", 2824);

        textureLanguageOffset = width * height * gSaveContext.language;
        height = (width * height > 0x1000) ? 0x1000 / width : height;
        titleSecondY = titleY + (height * 4);

        OVERLAY_DISP = Gfx_SetupDL_52NoCD(OVERLAY_DISP);

        gDPSetPrimColor(OVERLAY_DISP++, 0, 0, (u8)titleCtx->intensity, (u8)titleCtx->intensity, (u8)titleCtx->intensity,
                        (u8)titleCtx->alpha);

        gDPLoadTextureBlock(OVERLAY_DISP++, (s32)titleCtx->texture + textureLanguageOffset, G_IM_FMT_IA, G_IM_SIZ_8b,
                            width, height, 0, G_TX_NOMIRROR | G_TX_WRAP, G_TX_NOMIRROR | G_TX_WRAP, G_TX_NOMASK,
                            G_TX_NOMASK, G_TX_NOLOD, G_TX_NOLOD);

        gSPTextureRectangle(OVERLAY_DISP++, titleX, titleY, ((doubleWidth * 2) + titleX) - 4, titleY + (height * 4) - 1,
                            G_TX_RENDERTILE, 0, 0, 1 << 10, 1 << 10);

        height = titleCtx->height - height;

        // If texture is bigger than 0x1000, display the rest
        if (height > 0) {
            gDPLoadTextureBlock(OVERLAY_DISP++, (s32)titleCtx->texture + textureLanguageOffset + 0x1000, G_IM_FMT_IA,
                                G_IM_SIZ_8b, width, height, 0, G_TX_NOMIRROR | G_TX_WRAP, G_TX_NOMIRROR | G_TX_WRAP,
                                G_TX_NOMASK, G_TX_NOMASK, G_TX_NOLOD, G_TX_NOLOD);

            gSPTextureRectangle(OVERLAY_DISP++, titleX, titleSecondY, ((doubleWidth * 2) + titleX) - 4,
                                titleSecondY + (height * 4) - 1, G_TX_RENDERTILE, 0, 0, 1 << 10, 1 << 10);
        }

        CLOSE_DISPS(play->state.gfxCtx, "../z_actor.c", 2880);
    }
}

s32 TitleCard_Clear(PlayState* play, TitleCardContext* titleCtx) {
    if ((play->actorCtx.titleCtx.delayTimer != 0) || (play->actorCtx.titleCtx.alpha != 0)) {
        titleCtx->durationTimer = 0;
        titleCtx->delayTimer = 0;
        return false;
    }

    return true;
}

void Actor_Kill(Actor* actor) {
    actor->draw = NULL;
    actor->update = NULL;
    actor->flags &= ~ACTOR_FLAG_0;
}

void Actor_SetWorldToHome(Actor* actor) {
    actor->world = actor->home;
}

void Actor_SetFocus(Actor* actor, f32 yOffset) {
    actor->focus.pos.x = actor->world.pos.x;
    actor->focus.pos.y = actor->world.pos.y + yOffset;
    actor->focus.pos.z = actor->world.pos.z;

    actor->focus.rot.x = actor->world.rot.x;
    actor->focus.rot.y = actor->world.rot.y;
    actor->focus.rot.z = actor->world.rot.z;
}

void Actor_SetWorldRotToShape(Actor* actor) {
    actor->world.rot = actor->shape.rot;
}

void Actor_SetShapeRotToWorld(Actor* actor) {
    actor->shape.rot = actor->world.rot;
}

void Actor_SetScale(Actor* actor, f32 scale) {
    actor->scale.z = scale;
    actor->scale.y = scale;
    actor->scale.x = scale;
}

void Actor_SetObjectDependency(PlayState* play, Actor* actor) {
    gSegments[6] = VIRTUAL_TO_PHYSICAL(play->objectCtx.status[actor->objBankIndex].segment);
}

void Actor_Init(Actor* actor, PlayState* play) {
    Actor_SetWorldToHome(actor);
    Actor_SetShapeRotToWorld(actor);
    Actor_SetFocus(actor, 0.0f);
    Math_Vec3f_Copy(&actor->prevPos, &actor->world.pos);
    Actor_SetScale(actor, 0.01f);
    actor->targetMode = 3;
    actor->minVelocityY = -20.0f;
    actor->xyzDistToPlayerSq = FLT_MAX;
    actor->naviEnemyId = NAVI_ENEMY_NONE;
    actor->uncullZoneForward = 1000.0f;
    actor->uncullZoneScale = 350.0f;
    actor->uncullZoneDownward = 700.0f;
    CollisionCheck_InitInfo(&actor->colChkInfo);
    actor->floorBgId = BGCHECK_SCENE;
    ActorShape_Init(&actor->shape, 0.0f, NULL, 0.0f);
    if (Object_IsLoaded(&play->objectCtx, actor->objBankIndex)) {
        Actor_SetObjectDependency(play, actor);
        actor->init(actor, play);
        actor->init = NULL;
    }
}

void Actor_Destroy(Actor* actor, PlayState* play) {
    ActorOverlay* overlayEntry;
    char* name;

    if (actor->destroy != NULL) {
        actor->destroy(actor, play);
        actor->destroy = NULL;
    } else {
        overlayEntry = actor->overlayEntry;
        name = overlayEntry->name != NULL ? overlayEntry->name : "";

        // "No Actor class destruct [%s]"
        osSyncPrintf("Ａｃｔｏｒクラス デストラクトがありません [%s]\n" VT_RST, name);
    }
}

void func_8002D7EC(Actor* actor) {
    f32 speedRate = R_UPDATE_RATE * 0.5f;

    actor->world.pos.x += (actor->velocity.x * speedRate) + actor->colChkInfo.displacement.x;
    actor->world.pos.y += (actor->velocity.y * speedRate) + actor->colChkInfo.displacement.y;
    actor->world.pos.z += (actor->velocity.z * speedRate) + actor->colChkInfo.displacement.z;
}

void func_8002D868(Actor* actor) {
    actor->velocity.x = Math_SinS(actor->world.rot.y) * actor->speedXZ;
    actor->velocity.z = Math_CosS(actor->world.rot.y) * actor->speedXZ;

    actor->velocity.y += actor->gravity;
    if (actor->velocity.y < actor->minVelocityY) {
        actor->velocity.y = actor->minVelocityY;
    }
}

void Actor_MoveForward(Actor* actor) {
    func_8002D868(actor);
    func_8002D7EC(actor);
}

void func_8002D908(Actor* actor) {
    f32 sp24 = Math_CosS(actor->world.rot.x) * actor->speedXZ;

    actor->velocity.x = Math_SinS(actor->world.rot.y) * sp24;
    actor->velocity.y = Math_SinS(actor->world.rot.x) * actor->speedXZ;
    actor->velocity.z = Math_CosS(actor->world.rot.y) * sp24;
}

void func_8002D97C(Actor* actor) {
    func_8002D908(actor);
    func_8002D7EC(actor);
}

void func_8002D9A4(Actor* actor, f32 arg1) {
    actor->speedXZ = Math_CosS(actor->world.rot.x) * arg1;
    actor->velocity.y = -Math_SinS(actor->world.rot.x) * arg1;
}

void func_8002D9F8(Actor* actor, SkelAnime* skelAnime) {
    Vec3f sp1C;

    SkelAnime_UpdateTranslation(skelAnime, &sp1C, actor->shape.rot.y);
    actor->world.pos.x += sp1C.x * actor->scale.x;
    actor->world.pos.y += sp1C.y * actor->scale.y;
    actor->world.pos.z += sp1C.z * actor->scale.z;
}

s16 Actor_WorldYawTowardActor(Actor* actorA, Actor* actorB) {
    return Math_Vec3f_Yaw(&actorA->world.pos, &actorB->world.pos);
}

s16 Actor_FocusYawTowardActor(Actor* actorA, Actor* actorB) {
    return Math_Vec3f_Yaw(&actorA->focus.pos, &actorB->focus.pos);
}

s16 Actor_WorldYawTowardPoint(Actor* actor, Vec3f* refPoint) {
    return Math_Vec3f_Yaw(&actor->world.pos, refPoint);
}

s16 Actor_WorldPitchTowardActor(Actor* actorA, Actor* actorB) {
    return Math_Vec3f_Pitch(&actorA->world.pos, &actorB->world.pos);
}

s16 Actor_FocusPitchTowardActor(Actor* actorA, Actor* actorB) {
    return Math_Vec3f_Pitch(&actorA->focus.pos, &actorB->focus.pos);
}

s16 Actor_WorldPitchTowardPoint(Actor* actor, Vec3f* refPoint) {
    return Math_Vec3f_Pitch(&actor->world.pos, refPoint);
}

f32 Actor_WorldDistXYZToActor(Actor* actorA, Actor* actorB) {
    return Math_Vec3f_DistXYZ(&actorA->world.pos, &actorB->world.pos);
}

f32 Actor_WorldDistXYZToPoint(Actor* actor, Vec3f* refPoint) {
    return Math_Vec3f_DistXYZ(&actor->world.pos, refPoint);
}

f32 Actor_WorldDistXZToActor(Actor* actorA, Actor* actorB) {
    return Math_Vec3f_DistXZ(&actorA->world.pos, &actorB->world.pos);
}

f32 Actor_WorldDistXZToPoint(Actor* actor, Vec3f* refPoint) {
    return Math_Vec3f_DistXZ(&actor->world.pos, refPoint);
}

void func_8002DBD0(Actor* actor, Vec3f* result, Vec3f* arg2) {
    f32 cosRot2Y;
    f32 sinRot2Y;
    f32 deltaX;
    f32 deltaZ;

    cosRot2Y = Math_CosS(actor->shape.rot.y);
    sinRot2Y = Math_SinS(actor->shape.rot.y);
    deltaX = arg2->x - actor->world.pos.x;
    deltaZ = arg2->z - actor->world.pos.z;

    result->x = (deltaX * cosRot2Y) - (deltaZ * sinRot2Y);
    result->z = (deltaX * sinRot2Y) + (deltaZ * cosRot2Y);
    result->y = arg2->y - actor->world.pos.y;
}

f32 Actor_HeightDiff(Actor* actorA, Actor* actorB) {
    return actorB->world.pos.y - actorA->world.pos.y;
}

f32 Player_GetHeight(Player* player) {
    f32 offset = (player->stateFlags1 & PLAYER_STATE1_23) ? 32.0f : 0.0f;

    if (LINK_IS_ADULT) {
        return offset + 68.0f;
    } else {
        return offset + 44.0f;
    }
}

f32 func_8002DCE4(Player* player) {
    if (player->stateFlags1 & PLAYER_STATE1_23) {
        return 8.0f;
    } else if (player->stateFlags1 & PLAYER_STATE1_27) {
        return (R_RUN_SPEED_LIMIT / 100.0f) * 0.6f;
    } else {
        return R_RUN_SPEED_LIMIT / 100.0f;
    }
}

s32 func_8002DD6C(Player* player) {
    return player->stateFlags1 & PLAYER_STATE1_3;
}

s32 func_8002DD78(Player* player) {
    return func_8002DD6C(player) && player->unk_834;
}

s32 func_8002DDA8(PlayState* play) {
    Player* player = GET_PLAYER(play);

    return (player->stateFlags1 & PLAYER_STATE1_11) || func_8002DD78(player);
}

s32 func_8002DDE4(PlayState* play) {
    Player* player = GET_PLAYER(play);

    return player->stateFlags2 & PLAYER_STATE2_3;
}

s32 func_8002DDF4(PlayState* play) {
    Player* player = GET_PLAYER(play);

    return player->stateFlags2 & PLAYER_STATE2_12;
}

void func_8002DE04(PlayState* play, Actor* actorA, Actor* actorB) {
    ArmsHook* hookshot = (ArmsHook*)Actor_Find(&play->actorCtx, ACTOR_ARMS_HOOK, ACTORCAT_ITEMACTION);

    hookshot->grabbed = actorB;
    hookshot->grabbedDistDiff.x = 0.0f;
    hookshot->grabbedDistDiff.y = 0.0f;
    hookshot->grabbedDistDiff.z = 0.0f;
    actorB->flags |= ACTOR_FLAG_13;
    actorA->flags &= ~ACTOR_FLAG_13;
}

void func_8002DE74(PlayState* play, Player* player) {
    if ((play->roomCtx.curRoom.behaviorType1 != ROOM_BEHAVIOR_TYPE1_4) && Play_CamIsNotFixed(play)) {
        Camera_ChangeSetting(Play_GetCamera(play, CAM_ID_MAIN), CAM_SET_HORSE);
    }
}

void Actor_MountHorse(PlayState* play, Player* player, Actor* horse) {
    player->rideActor = horse;
    player->stateFlags1 |= PLAYER_STATE1_23;
    horse->child = &player->actor;
}

s32 func_8002DEEC(Player* player) {
    return (player->stateFlags1 & (PLAYER_STATE1_7 | PLAYER_STATE1_29)) || (player->csMode != 0);
}

void func_8002DF18(PlayState* play, Player* player) {
    func_8006DC68(play, player);
}

s32 func_8002DF38(PlayState* play, Actor* actor, u8 csMode) {
    Player* player = GET_PLAYER(play);

    player->csMode = csMode;
    player->unk_448 = actor;
    player->doorBgCamIndex = 0;

    return true;
}

s32 func_8002DF54(PlayState* play, Actor* actor, u8 csMode) {
    Player* player = GET_PLAYER(play);

    func_8002DF38(play, actor, csMode);
    player->doorBgCamIndex = 1;

    return true;
}

void func_8002DF90(DynaPolyActor* dynaActor) {
    dynaActor->unk_154 = 0.0f;
    dynaActor->unk_150 = 0.0f;
}

void func_8002DFA4(DynaPolyActor* dynaActor, f32 arg1, s16 arg2) {
    dynaActor->unk_150 += arg1;
    dynaActor->unk_158 = arg2;
}

/**
 * Chcek if the player is facing the specified actor.
 * The maximum angle difference that qualifies as "facing" is specified by `maxAngle`.
 */
s32 Player_IsFacingActor(Actor* actor, s16 maxAngle, PlayState* play) {
    Player* player = GET_PLAYER(play);
    s16 yawDiff = (s16)(actor->yawTowardsPlayer + 0x8000) - player->actor.shape.rot.y;

    if (ABS(yawDiff) < maxAngle) {
        return true;
    }

    return false;
}

/**
 * Chcek if `actorB` is facing `actorA`.
 * The maximum angle difference that qualifies as "facing" is specified by `maxAngle`.
 *
 * This function is unused in the original game.
 */
s32 Actor_ActorBIsFacingActorA(Actor* actorA, Actor* actorB, s16 maxAngle) {
    s16 yawDiff = (s16)(Actor_WorldYawTowardActor(actorA, actorB) + 0x8000) - actorB->shape.rot.y;

    if (ABS(yawDiff) < maxAngle) {
        return true;
    }

    return false;
}

/**
 * Chcek if the specified actor is facing the player.
 * The maximum angle difference that qualifies as "facing" is specified by `maxAngle`.
 */
s32 Actor_IsFacingPlayer(Actor* actor, s16 maxAngle) {
    s16 yawDiff = actor->yawTowardsPlayer - actor->shape.rot.y;

    if (ABS(yawDiff) < maxAngle) {
        return true;
    }

    return false;
}

/**
 * Chcek if `actorA` is facing `actorB`.
 * The maximum angle difference that qualifies as "facing" is specified by `maxAngle`.
 *
 * This function is unused in the original game.
 */
s32 Actor_ActorAIsFacingActorB(Actor* actorA, Actor* actorB, s16 maxAngle) {
    s16 yawDiff = Actor_WorldYawTowardActor(actorA, actorB) - actorA->shape.rot.y;

    if (ABS(yawDiff) < maxAngle) {
        return true;
    }

    return false;
}

/**
 * Chcek if the specified actor is facing the player and is nearby.
 * The maximum angle difference that qualifies as "facing" is specified by `maxAngle`.
 * The minimum distance that qualifies as "nearby" is specified by `range`.
 */
s32 Actor_IsFacingAndNearPlayer(Actor* actor, f32 range, s16 maxAngle) {
    s16 yawDiff = actor->yawTowardsPlayer - actor->shape.rot.y;

    if (ABS(yawDiff) < maxAngle) {
        f32 xyzDistanceFromLink = sqrtf(SQ(actor->xzDistToPlayer) + SQ(actor->yDistToPlayer));

        if (xyzDistanceFromLink < range) {
            return true;
        }
    }

    return false;
}

/**
 * Chcek if `actorA` is facing `actorB` and is nearby.
 * The maximum angle difference that qualifies as "facing" is specified by `maxAngle`.
 * The minimum distance that qualifies as "nearby" is specified by `range`.
 */
s32 Actor_ActorAIsFacingAndNearActorB(Actor* actorA, Actor* actorB, f32 range, s16 maxAngle) {
    if (Actor_WorldDistXYZToActor(actorA, actorB) < range) {
        s16 yawDiff = Actor_WorldYawTowardActor(actorA, actorB) - actorA->shape.rot.y;

        if (ABS(yawDiff) < maxAngle) {
            return true;
        }
    }

    return false;
}

s32 func_8002E234(Actor* actor, f32 arg1, s32 arg2) {
    if ((actor->bgCheckFlags & BGCHECKFLAG_GROUND) && (arg1 < -11.0f)) {
        actor->bgCheckFlags &= ~BGCHECKFLAG_GROUND;
        actor->bgCheckFlags |= BGCHECKFLAG_GROUND_LEAVE;

        if ((actor->velocity.y < 0.0f) && (arg2 & UPDBGCHECKINFO_FLAG_4)) {
            actor->velocity.y = 0.0f;
        }

        return false;
    }

    return true;
}

s32 func_8002E2AC(PlayState* play, Actor* actor, Vec3f* arg2, s32 arg3) {
    f32 floorHeightDiff;
    s32 floorBgId;

    arg2->y += 50.0f;

    actor->floorHeight = BgCheck_EntityRaycastFloor5(play, &play->colCtx, &actor->floorPoly, &floorBgId, actor, arg2);
    actor->bgCheckFlags &= ~(BGCHECKFLAG_GROUND_TOUCH | BGCHECKFLAG_GROUND_LEAVE | BGCHECKFLAG_GROUND_STRICT);

    if (actor->floorHeight <= BGCHECK_Y_MIN) {
        return func_8002E234(actor, BGCHECK_Y_MIN, arg3);
    }

    floorHeightDiff = actor->floorHeight - actor->world.pos.y;
    actor->floorBgId = floorBgId;

    if (floorHeightDiff >= 0.0f) { // actor is on or below the ground
        actor->bgCheckFlags |= BGCHECKFLAG_GROUND_STRICT;

        if (actor->bgCheckFlags & BGCHECKFLAG_CEILING) {
            if (floorBgId != sCurCeilingBgId) {
                if (floorHeightDiff > 15.0f) {
                    actor->bgCheckFlags |= BGCHECKFLAG_CRUSHED;
                }
            } else {
                actor->world.pos.x = actor->prevPos.x;
                actor->world.pos.z = actor->prevPos.z;
            }
        }

        actor->world.pos.y = actor->floorHeight;

        if (actor->velocity.y <= 0.0f) {
            if (!(actor->bgCheckFlags & BGCHECKFLAG_GROUND)) {
                actor->bgCheckFlags |= BGCHECKFLAG_GROUND_TOUCH;
            } else if ((arg3 & UPDBGCHECKINFO_FLAG_3) && (actor->gravity < 0.0f)) {
                actor->velocity.y = -4.0f;
            } else {
                actor->velocity.y = 0.0f;
            }

            actor->bgCheckFlags |= BGCHECKFLAG_GROUND;
            func_80043334(&play->colCtx, actor, actor->floorBgId);
        }
    } else { // actor is above ground
        if ((actor->bgCheckFlags & BGCHECKFLAG_GROUND) && (floorHeightDiff >= -11.0f)) {
            func_80043334(&play->colCtx, actor, actor->floorBgId);
        }

        return func_8002E234(actor, floorHeightDiff, arg3);
    }

    return true;
}

void Actor_UpdateBgCheckInfo(PlayState* play, Actor* actor, f32 wallCheckHeight, f32 wallCheckRadius,
                             f32 ceilingCheckHeight, s32 flags) {
    f32 sp74;
    s32 pad;
    Vec3f sp64;
    s32 bgId;
    CollisionPoly* wallPoly;
    f32 sp58;
    WaterBox* waterBox;
    f32 waterBoxYSurface;
    Vec3f ripplePos;

    sp74 = actor->world.pos.y - actor->prevPos.y;

    if ((actor->floorBgId != BGCHECK_SCENE) && (actor->bgCheckFlags & BGCHECKFLAG_GROUND)) {
        func_800433A4(&play->colCtx, actor->floorBgId, actor);
    }

    if (flags & UPDBGCHECKINFO_FLAG_0) {
        if ((!(flags & UPDBGCHECKINFO_FLAG_7) &&
             BgCheck_EntitySphVsWall3(&play->colCtx, &sp64, &actor->world.pos, &actor->prevPos, wallCheckRadius,
                                      &actor->wallPoly, &bgId, actor, wallCheckHeight)) ||
            ((flags & UPDBGCHECKINFO_FLAG_7) &&
             BgCheck_EntitySphVsWall4(&play->colCtx, &sp64, &actor->world.pos, &actor->prevPos, wallCheckRadius,
                                      &actor->wallPoly, &bgId, actor, wallCheckHeight))) {
            wallPoly = actor->wallPoly;
            Math_Vec3f_Copy(&actor->world.pos, &sp64);
            actor->wallYaw = Math_Atan2S(wallPoly->normal.z, wallPoly->normal.x);
            actor->bgCheckFlags |= BGCHECKFLAG_WALL;
            actor->wallBgId = bgId;
        } else {
            actor->bgCheckFlags &= ~BGCHECKFLAG_WALL;
        }
    }

    sp64.x = actor->world.pos.x;
    sp64.z = actor->world.pos.z;

    if (flags & UPDBGCHECKINFO_FLAG_1) {
        sp64.y = actor->prevPos.y + 10.0f;
        if (BgCheck_EntityCheckCeiling(&play->colCtx, &sp58, &sp64, (ceilingCheckHeight + sp74) - 10.0f,
                                       &sCurCeilingPoly, &sCurCeilingBgId, actor)) {
            actor->bgCheckFlags |= BGCHECKFLAG_CEILING;
            actor->world.pos.y = (sp58 + sp74) - 10.0f;
        } else {
            actor->bgCheckFlags &= ~BGCHECKFLAG_CEILING;
        }
    }

    if (flags & UPDBGCHECKINFO_FLAG_2) {
        sp64.y = actor->prevPos.y;
        func_8002E2AC(play, actor, &sp64, flags);
        waterBoxYSurface = actor->world.pos.y;
        if (WaterBox_GetSurface1(play, &play->colCtx, actor->world.pos.x, actor->world.pos.z, &waterBoxYSurface,
                                 &waterBox)) {
            actor->yDistToWater = waterBoxYSurface - actor->world.pos.y;
            if (actor->yDistToWater < 0.0f) {
                actor->bgCheckFlags &= ~(BGCHECKFLAG_WATER | BGCHECKFLAG_WATER_TOUCH);
            } else {
                if (!(actor->bgCheckFlags & BGCHECKFLAG_WATER)) {
                    actor->bgCheckFlags |= BGCHECKFLAG_WATER_TOUCH;
                    if (!(flags & UPDBGCHECKINFO_FLAG_6)) {
                        ripplePos.x = actor->world.pos.x;
                        ripplePos.y = waterBoxYSurface;
                        ripplePos.z = actor->world.pos.z;
                        EffectSsGRipple_Spawn(play, &ripplePos, 100, 500, 0);
                        EffectSsGRipple_Spawn(play, &ripplePos, 100, 500, 4);
                        EffectSsGRipple_Spawn(play, &ripplePos, 100, 500, 8);
                    }
                }
                actor->bgCheckFlags |= BGCHECKFLAG_WATER;
            }
        } else {
            actor->bgCheckFlags &= ~(BGCHECKFLAG_WATER | BGCHECKFLAG_WATER_TOUCH);
            actor->yDistToWater = BGCHECK_Y_MIN;
        }
    }
}

Mtx D_8015BBA8;

Gfx* func_8002E830(Vec3f* object, Vec3f* eye, Vec3f* lightDir, GraphicsContext* gfxCtx, Gfx* gfx, Hilite** hilite) {
    LookAt* lookAt;
    f32 correctedEyeX;

    lookAt = Graph_Alloc(gfxCtx, sizeof(LookAt));

    correctedEyeX = (eye->x == object->x) && (eye->z == object->z) ? eye->x + 0.001f : eye->x;

    *hilite = Graph_Alloc(gfxCtx, sizeof(Hilite));

    if (HREG(80) == 6) {
        osSyncPrintf("z_actor.c 3529 eye=[%f(%f) %f %f] object=[%f %f %f] light_direction=[%f %f %f]\n", correctedEyeX,
                     eye->x, eye->y, eye->z, object->x, object->y, object->z, lightDir->x, lightDir->y, lightDir->z);
    }

    View_ErrorCheckEyePosition(correctedEyeX, eye->y, eye->z);
    guLookAtHilite(&D_8015BBA8, lookAt, *hilite, correctedEyeX, eye->y, eye->z, object->x, object->y, object->z, 0.0f,
                   1.0f, 0.0f, lightDir->x, lightDir->y, lightDir->z, lightDir->x, lightDir->y, lightDir->z, 0x10,
                   0x10);

    gSPLookAt(gfx++, lookAt);
    gDPSetHilite1Tile(gfx++, 1, *hilite, 0x10, 0x10);

    return gfx;
}

Hilite* func_8002EABC(Vec3f* object, Vec3f* eye, Vec3f* lightDir, GraphicsContext* gfxCtx) {
    Hilite* hilite;

    OPEN_DISPS(gfxCtx, "../z_actor.c", 4306);

    POLY_OPA_DISP = func_8002E830(object, eye, lightDir, gfxCtx, POLY_OPA_DISP, &hilite);

    CLOSE_DISPS(gfxCtx, "../z_actor.c", 4313);

    return hilite;
}

Hilite* func_8002EB44(Vec3f* object, Vec3f* eye, Vec3f* lightDir, GraphicsContext* gfxCtx) {
    Hilite* hilite;

    OPEN_DISPS(gfxCtx, "../z_actor.c", 4332);

    POLY_XLU_DISP = func_8002E830(object, eye, lightDir, gfxCtx, POLY_XLU_DISP, &hilite);

    CLOSE_DISPS(gfxCtx, "../z_actor.c", 4339);

    return hilite;
}

void func_8002EBCC(Actor* actor, PlayState* play, s32 flag) {
    Hilite* hilite;
    Vec3f lightDir;
    Gfx* displayListHead;
    Gfx* displayList;

    lightDir.x = play->envCtx.dirLight1.params.dir.x;
    lightDir.y = play->envCtx.dirLight1.params.dir.y;
    lightDir.z = play->envCtx.dirLight1.params.dir.z;

    if (HREG(80) == 6) {
        osSyncPrintf("z_actor.c 3637 game_play->view.eye=[%f(%f) %f %f]\n", play->view.eye.x, play->view.eye.y,
                     play->view.eye.z);
    }

    hilite = func_8002EABC(&actor->world.pos, &play->view.eye, &lightDir, play->state.gfxCtx);

    if (flag != 0) {
        displayList = Graph_Alloc(play->state.gfxCtx, 2 * sizeof(Gfx));
        displayListHead = displayList;

        OPEN_DISPS(play->state.gfxCtx, "../z_actor.c", 4384);

        gDPSetHilite1Tile(displayListHead++, 1, hilite, 0x10, 0x10);
        gSPEndDisplayList(displayListHead);
        gSPSegment(POLY_OPA_DISP++, 0x07, displayList);

        CLOSE_DISPS(play->state.gfxCtx, "../z_actor.c", 4394);
    }
}

void func_8002ED80(Actor* actor, PlayState* play, s32 flag) {
    Hilite* hilite;
    Vec3f lightDir;
    Gfx* displayListHead;
    Gfx* displayList;

    lightDir.x = play->envCtx.dirLight1.params.dir.x;
    lightDir.y = play->envCtx.dirLight1.params.dir.y;
    lightDir.z = play->envCtx.dirLight1.params.dir.z;

    hilite = func_8002EB44(&actor->world.pos, &play->view.eye, &lightDir, play->state.gfxCtx);

    if (flag != 0) {
        displayList = Graph_Alloc(play->state.gfxCtx, 2 * sizeof(Gfx));
        displayListHead = displayList;

        OPEN_DISPS(play->state.gfxCtx, "../z_actor.c", 4429);

        gDPSetHilite1Tile(displayListHead++, 1, hilite, 0x10, 0x10);
        gSPEndDisplayList(displayListHead);
        gSPSegment(POLY_XLU_DISP++, 0x07, displayList);

        CLOSE_DISPS(play->state.gfxCtx, "../z_actor.c", 4439);
    }
}

PosRot* Actor_GetFocus(PosRot* dest, Actor* actor) {
    *dest = actor->focus;

    return dest;
}

PosRot* Actor_GetWorld(PosRot* dest, Actor* actor) {
    *dest = actor->world;

    return dest;
}

PosRot* Actor_GetWorldPosShapeRot(PosRot* arg0, Actor* actor) {
    PosRot sp1C;

    Math_Vec3f_Copy(&sp1C.pos, &actor->world.pos);
    sp1C.rot = actor->shape.rot;
    *arg0 = sp1C;

    return arg0;
}

f32 func_8002EFC0(Actor* actor, Player* player, s16 arg2) {
    s16 yawTemp = (s16)(actor->yawTowardsPlayer - 0x8000) - arg2;
    s16 yawTempAbs = ABS(yawTemp);

    if (player->unk_664 != NULL) {
        if ((yawTempAbs > 0x4000) || (actor->flags & ACTOR_FLAG_27)) {
            return FLT_MAX;
        } else {
            f32 ret =
                actor->xyzDistToPlayerSq - actor->xyzDistToPlayerSq * 0.8f * ((0x4000 - yawTempAbs) * (1.0f / 0x8000));

            return ret;
        }
    }

    if (yawTempAbs > 0x2AAA) {
        return FLT_MAX;
    }

    return actor->xyzDistToPlayerSq;
}

typedef struct {
    /* 0x0 */ f32 rangeSq;
    /* 0x4 */ f32 leashScale;
} TargetRangeParams; // size = 0x8

#define TARGET_RANGE(range, leash) \
    { SQ(range), (f32)range / leash }

TargetRangeParams D_80115FF8[] = {
    TARGET_RANGE(70, 140),   TARGET_RANGE(170, 255),    TARGET_RANGE(280, 5600),      TARGET_RANGE(350, 525),
    TARGET_RANGE(700, 1050), TARGET_RANGE(1000, 1500),  TARGET_RANGE(100, 105.36842), TARGET_RANGE(140, 163.33333),
    TARGET_RANGE(240, 576),  TARGET_RANGE(280, 280000),
};

u32 func_8002F090(Actor* actor, f32 arg1) {
    return arg1 < D_80115FF8[actor->targetMode].rangeSq;
}

s32 func_8002F0C8(Actor* actor, Player* player, s32 flag) {
    if ((actor->update == NULL) || !(actor->flags & ACTOR_FLAG_0)) {
        return true;
    }

    if (!flag) {
        s16 var = (s16)(actor->yawTowardsPlayer - 0x8000) - player->actor.shape.rot.y;
        s16 abs_var = ABS(var);
        f32 dist;

        if ((player->unk_664 == NULL) && (abs_var > 0x2AAA)) {
            dist = FLT_MAX;
        } else {
            dist = actor->xyzDistToPlayerSq;
        }

        return !func_8002F090(actor, D_80115FF8[actor->targetMode].leashScale * dist);
    }

    return false;
}

u32 Actor_ProcessTalkRequest(Actor* actor, PlayState* play) {
    if (actor->flags & ACTOR_FLAG_8) {
        actor->flags &= ~ACTOR_FLAG_8;
        return true;
    }

    return false;
}

s32 func_8002F1C4(Actor* actor, PlayState* play, f32 arg2, f32 arg3, u32 exchangeItemId) {
    Player* player = GET_PLAYER(play);

    if ((player->actor.flags & ACTOR_FLAG_8) || ((exchangeItemId != EXCH_ITEM_NONE) && Player_InCsMode(play)) ||
        (!actor->isTargeted &&
         ((arg3 < fabsf(actor->yDistToPlayer)) || (player->targetActorDistance < actor->xzDistToPlayer) ||
          (arg2 < actor->xzDistToPlayer)))) {
        return false;
    }

    player->targetActor = actor;
    player->targetActorDistance = actor->xzDistToPlayer;
    player->exchangeItemId = exchangeItemId;

    return true;
}

s32 func_8002F298(Actor* actor, PlayState* play, f32 arg2, u32 exchangeItemId) {
    return func_8002F1C4(actor, play, arg2, arg2, exchangeItemId);
}

s32 func_8002F2CC(Actor* actor, PlayState* play, f32 arg2) {
    return func_8002F298(actor, play, arg2, EXCH_ITEM_NONE);
}

s32 func_8002F2F4(Actor* actor, PlayState* play) {
    f32 var1 = 50.0f + actor->colChkInfo.cylRadius;

    return func_8002F2CC(actor, play, var1);
}

u32 Actor_TextboxIsClosing(Actor* actor, PlayState* play) {
    if (Message_GetState(&play->msgCtx) == TEXT_STATE_CLOSING) {
        return true;
    } else {
        return false;
    }
}

s8 func_8002F368(PlayState* play) {
    Player* player = GET_PLAYER(play);

    return player->exchangeItemId;
}

void Actor_GetScreenPos(PlayState* play, Actor* actor, s16* x, s16* y) {
    Vec3f projectedPos;
    f32 cappedInvW;

    Actor_ProjectPos(play, &actor->focus.pos, &projectedPos, &cappedInvW);
    *x = projectedPos.x * cappedInvW * (SCREEN_WIDTH / 2) + (SCREEN_WIDTH / 2);
    *y = projectedPos.y * cappedInvW * -(SCREEN_HEIGHT / 2) + (SCREEN_HEIGHT / 2);
}

u32 Actor_HasParent(Actor* actor, PlayState* play) {
    if (actor->parent != NULL) {
        return true;
    } else {
        return false;
    }
}

s32 func_8002F434(Actor* actor, PlayState* play, s32 getItemId, f32 xzRange, f32 yRange) {
    Player* player = GET_PLAYER(play);

    if (!(player->stateFlags1 & (PLAYER_STATE1_7 | PLAYER_STATE1_12 | PLAYER_STATE1_13 | PLAYER_STATE1_14 |
                                 PLAYER_STATE1_18 | PLAYER_STATE1_19 | PLAYER_STATE1_20 | PLAYER_STATE1_21)) &&
        Player_GetExplosiveHeld(player) < 0) {
        if ((((player->heldActor != NULL) || (actor == player->targetActor)) && (getItemId > GI_NONE) &&
             (getItemId < GI_MAX)) ||
            (!(player->stateFlags1 & (PLAYER_STATE1_11 | PLAYER_STATE1_29)))) {
            if ((actor->xzDistToPlayer < xzRange) && (fabsf(actor->yDistToPlayer) < yRange)) {
                s16 yawDiff = actor->yawTowardsPlayer - player->actor.shape.rot.y;
                s32 absYawDiff = ABS(yawDiff);

                if ((getItemId != GI_NONE) || (player->getItemDirection < absYawDiff)) {
                    player->getItemId = getItemId;
                    player->interactRangeActor = actor;
                    player->getItemDirection = absYawDiff;
                    return true;
                }
            }
        }
    }

    return false;
}

void func_8002F554(Actor* actor, PlayState* play, s32 getItemId) {
    func_8002F434(actor, play, getItemId, 50.0f, 10.0f);
}

void func_8002F580(Actor* actor, PlayState* play) {
    func_8002F554(actor, play, GI_NONE);
}

u32 Actor_HasNoParent(Actor* actor, PlayState* play) {
    if (actor->parent == NULL) {
        return true;
    } else {
        return false;
    }
}

void func_8002F5C4(Actor* actorA, Actor* actorB, PlayState* play) {
    Actor* parent = actorA->parent;

    if (parent->id == ACTOR_PLAYER) {
        Player* player = (Player*)parent;

        player->heldActor = actorB;
        player->interactRangeActor = actorB;
    }

    parent->child = actorB;
    actorB->parent = parent;
    actorA->parent = NULL;
}

void func_8002F5F0(Actor* actor, PlayState* play) {
    Player* player = GET_PLAYER(play);

    if (actor->xyzDistToPlayerSq < player->unk_6A4) {
        player->unk_6A4 = actor->xyzDistToPlayerSq;
    }
}

s32 Actor_IsMounted(PlayState* play, Actor* horse) {
    if (horse->child != NULL) {
        return true;
    } else {
        return false;
    }
}

u32 Actor_SetRideActor(PlayState* play, Actor* horse, s32 mountSide) {
    Player* player = GET_PLAYER(play);

    if (!(player->stateFlags1 &
          (PLAYER_STATE1_7 | PLAYER_STATE1_11 | PLAYER_STATE1_12 | PLAYER_STATE1_13 | PLAYER_STATE1_14 |
           PLAYER_STATE1_18 | PLAYER_STATE1_19 | PLAYER_STATE1_20 | PLAYER_STATE1_21))) {
        player->rideActor = horse;
        player->mountSide = mountSide;
        return true;
    }

    return false;
}

s32 Actor_NotMounted(PlayState* play, Actor* horse) {
    if (horse->child == NULL) {
        return true;
    } else {
        return false;
    }
}

void func_8002F698(PlayState* play, Actor* actor, f32 arg2, s16 arg3, f32 arg4, u32 arg5, u32 arg6) {
    Player* player = GET_PLAYER(play);

    player->unk_8A0 = arg6;
    player->unk_8A1 = arg5;
    player->unk_8A2 = arg3;
    player->unk_8A4 = arg2;
    player->unk_8A8 = arg4;
}

void func_8002F6D4(PlayState* play, Actor* actor, f32 arg2, s16 arg3, f32 arg4, u32 arg5) {
    func_8002F698(play, actor, arg2, arg3, arg4, 2, arg5);
}

void func_8002F71C(PlayState* play, Actor* actor, f32 arg2, s16 arg3, f32 arg4) {
    func_8002F6D4(play, actor, arg2, arg3, arg4, 0);
}

void func_8002F758(PlayState* play, Actor* actor, f32 arg2, s16 arg3, f32 arg4, u32 arg5) {
    func_8002F698(play, actor, arg2, arg3, arg4, 1, arg5);
}

void func_8002F7A0(PlayState* play, Actor* actor, f32 arg2, s16 arg3, f32 arg4) {
    func_8002F758(play, actor, arg2, arg3, arg4, 0);
}

void func_8002F7DC(Actor* actor, u16 sfxId) {
    Audio_PlaySoundGeneral(sfxId, &actor->projectedPos, 4, &gSfxDefaultFreqAndVolScale, &gSfxDefaultFreqAndVolScale,
                           &gSfxDefaultReverb);
}

void Audio_PlayActorSound2(Actor* actor, u16 sfxId) {
    func_80078914(&actor->projectedPos, sfxId);
}

void func_8002F850(PlayState* play, Actor* actor) {
    s32 sfxId;

    if (actor->bgCheckFlags & BGCHECKFLAG_WATER) {
        if (actor->yDistToWater < 20.0f) {
            sfxId = NA_SE_PL_WALK_WATER0 - SFX_FLAG;
        } else {
            sfxId = NA_SE_PL_WALK_WATER1 - SFX_FLAG;
        }
    } else {
        sfxId = SurfaceType_GetSfx(&play->colCtx, actor->floorPoly, actor->floorBgId);
    }

    func_80078914(&actor->projectedPos, NA_SE_EV_BOMB_BOUND);
    func_80078914(&actor->projectedPos, sfxId + SFX_FLAG);
}

void func_8002F8F0(Actor* actor, u16 sfxId) {
    actor->sfx = sfxId;
    actor->flags |= ACTOR_FLAG_19;
    actor->flags &= ~(ACTOR_FLAG_20 | ACTOR_FLAG_21 | ACTOR_FLAG_28);
}

void func_8002F91C(Actor* actor, u16 sfxId) {
    actor->sfx = sfxId;
    actor->flags |= ACTOR_FLAG_20;
    actor->flags &= ~(ACTOR_FLAG_19 | ACTOR_FLAG_21 | ACTOR_FLAG_28);
}

void func_8002F948(Actor* actor, u16 sfxId) {
    actor->sfx = sfxId;
    actor->flags |= ACTOR_FLAG_21;
    actor->flags &= ~(ACTOR_FLAG_19 | ACTOR_FLAG_20 | ACTOR_FLAG_28);
}

void func_8002F974(Actor* actor, u16 sfxId) {
    actor->flags &= ~(ACTOR_FLAG_19 | ACTOR_FLAG_20 | ACTOR_FLAG_21 | ACTOR_FLAG_28);
    actor->sfx = sfxId;
}

void func_8002F994(Actor* actor, s32 arg1) {
    actor->flags |= ACTOR_FLAG_28;
    actor->flags &= ~(ACTOR_FLAG_19 | ACTOR_FLAG_20 | ACTOR_FLAG_21);
    if (arg1 < 40) {
        actor->sfx = NA_SE_PL_WALK_DIRT - SFX_FLAG;
    } else if (arg1 < 100) {
        actor->sfx = NA_SE_PL_WALK_CONCRETE - SFX_FLAG;
    } else {
        actor->sfx = NA_SE_PL_WALK_SAND - SFX_FLAG;
    }
}

// Tests if something hit Jabu Jabu surface, displaying hit splash and playing sfx if true
s32 func_8002F9EC(PlayState* play, Actor* actor, CollisionPoly* poly, s32 bgId, Vec3f* pos) {
    if (func_80041D4C(&play->colCtx, poly, bgId) == 8) {
        play->roomCtx.unk_74[0] = 1;
        CollisionCheck_BlueBlood(play, NULL, pos);
        Audio_PlayActorSound2(actor, NA_SE_IT_WALL_HIT_BUYO);
        return true;
    }

    return false;
}

// Local data used for Farore's Wind light (stored in BSS, possibly a struct?)
LightInfo D_8015BC00;
LightNode* D_8015BC10;
s32 D_8015BC14;
f32 D_8015BC18;

void func_8002FA60(PlayState* play) {
    Vec3f lightPos;

    if (gSaveContext.fw.set) {
        gSaveContext.respawn[RESPAWN_MODE_TOP].data = 0x28;
        gSaveContext.respawn[RESPAWN_MODE_TOP].pos.x = gSaveContext.fw.pos.x;
        gSaveContext.respawn[RESPAWN_MODE_TOP].pos.y = gSaveContext.fw.pos.y;
        gSaveContext.respawn[RESPAWN_MODE_TOP].pos.z = gSaveContext.fw.pos.z;
        gSaveContext.respawn[RESPAWN_MODE_TOP].yaw = gSaveContext.fw.yaw;
        gSaveContext.respawn[RESPAWN_MODE_TOP].playerParams = gSaveContext.fw.playerParams;
        gSaveContext.respawn[RESPAWN_MODE_TOP].entranceIndex = gSaveContext.fw.entranceIndex;
        gSaveContext.respawn[RESPAWN_MODE_TOP].roomIndex = gSaveContext.fw.roomIndex;
        gSaveContext.respawn[RESPAWN_MODE_TOP].tempSwchFlags = gSaveContext.fw.tempSwchFlags;
        gSaveContext.respawn[RESPAWN_MODE_TOP].tempCollectFlags = gSaveContext.fw.tempCollectFlags;
    } else {
        gSaveContext.respawn[RESPAWN_MODE_TOP].data = 0;
        gSaveContext.respawn[RESPAWN_MODE_TOP].pos.x = 0.0f;
        gSaveContext.respawn[RESPAWN_MODE_TOP].pos.y = 0.0f;
        gSaveContext.respawn[RESPAWN_MODE_TOP].pos.z = 0.0f;
    }

    lightPos.x = gSaveContext.respawn[RESPAWN_MODE_TOP].pos.x;
    lightPos.y = gSaveContext.respawn[RESPAWN_MODE_TOP].pos.y + 80.0f;
    lightPos.z = gSaveContext.respawn[RESPAWN_MODE_TOP].pos.z;

    Lights_PointNoGlowSetInfo(&D_8015BC00, lightPos.x, lightPos.y, lightPos.z, 0xFF, 0xFF, 0xFF, -1);

    D_8015BC10 = LightContext_InsertLight(play, &play->lightCtx, &D_8015BC00);
    D_8015BC14 = 0;
    D_8015BC18 = 0.0f;
}

void Actor_DrawFaroresWindPointer(PlayState* play) {
    s32 lightRadius = -1;
    s32 params;

    OPEN_DISPS(play->state.gfxCtx, "../z_actor.c", 5308);

    params = gSaveContext.respawn[RESPAWN_MODE_TOP].data;

    if (params) {
        f32 yOffset = LINK_IS_ADULT ? 80.0f : 60.0f;
        f32 ratio = 1.0f;
        s32 alpha = 255;
        s32 temp = params - 40;

        if (temp < 0) {
            gSaveContext.respawn[RESPAWN_MODE_TOP].data = ++params;
            ratio = ABS(params) * 0.025f;
            D_8015BC14 = 60;
            D_8015BC18 = 1.0f;
        } else if (D_8015BC14) {
            D_8015BC14--;
        } else if (D_8015BC18 > 0.0f) {
            static Vec3f effectVel = { 0.0f, -0.05f, 0.0f };
            static Vec3f effectAccel = { 0.0f, -0.025f, 0.0f };
            static Color_RGBA8 effectPrimCol = { 255, 255, 255, 0 };
            static Color_RGBA8 effectEnvCol = { 100, 200, 0, 0 };
            Vec3f* curPos = &gSaveContext.respawn[RESPAWN_MODE_TOP].pos;
            Vec3f* nextPos = &gSaveContext.respawn[RESPAWN_MODE_DOWN].pos;
            f32 prevNum = D_8015BC18;
            Vec3f dist;
            f32 diff = Math_Vec3f_DistXYZAndStoreDiff(nextPos, curPos, &dist);
            Vec3f effectPos;
            f32 factor;
            f32 length;
            f32 dx;
            f32 speed;

            if (diff < 20.0f) {
                D_8015BC18 = 0.0f;
                Math_Vec3f_Copy(curPos, nextPos);
            } else {
                length = diff * (1.0f / D_8015BC18);
                speed = 20.0f / length;
                speed = CLAMP_MIN(speed, 0.05f);
                Math_StepToF(&D_8015BC18, 0.0f, speed);
                factor = (diff * (D_8015BC18 / prevNum)) / diff;
                curPos->x = nextPos->x + (dist.x * factor);
                curPos->y = nextPos->y + (dist.y * factor);
                curPos->z = nextPos->z + (dist.z * factor);
                length *= 0.5f;
                dx = diff - length;
                yOffset += sqrtf(SQ(length) - SQ(dx)) * 0.2f;
                osSyncPrintf("-------- DISPLAY Y=%f\n", yOffset);
            }

            effectPos.x = curPos->x + Rand_CenteredFloat(6.0f);
            effectPos.y = curPos->y + 80.0f + (6.0f * Rand_ZeroOne());
            effectPos.z = curPos->z + Rand_CenteredFloat(6.0f);

            EffectSsKiraKira_SpawnDispersed(play, &effectPos, &effectVel, &effectAccel, &effectPrimCol, &effectEnvCol,
                                            1000, 16);

            if (D_8015BC18 == 0.0f) {
                gSaveContext.respawn[RESPAWN_MODE_TOP] = gSaveContext.respawn[RESPAWN_MODE_DOWN];
                gSaveContext.respawn[RESPAWN_MODE_TOP].playerParams = 0x06FF;
                gSaveContext.respawn[RESPAWN_MODE_TOP].data = 40;
            }

            gSaveContext.respawn[RESPAWN_MODE_TOP].pos = *curPos;
        } else if (temp > 0) {
            Vec3f* curPos = &gSaveContext.respawn[RESPAWN_MODE_TOP].pos;
            f32 nextRatio = 1.0f - temp * 0.1f;
            f32 curRatio = 1.0f - (f32)(temp - 1) * 0.1f;
            Vec3f eye;
            Vec3f dist;
            f32 diff;

            if (nextRatio > 0.0f) {
                eye.x = play->view.eye.x;
                eye.y = play->view.eye.y - yOffset;
                eye.z = play->view.eye.z;
                diff = Math_Vec3f_DistXYZAndStoreDiff(&eye, curPos, &dist);
                diff = (diff * (nextRatio / curRatio)) / diff;
                curPos->x = eye.x + (dist.x * diff);
                curPos->y = eye.y + (dist.y * diff);
                curPos->z = eye.z + (dist.z * diff);
                gSaveContext.respawn[RESPAWN_MODE_TOP].pos = *curPos;
            }

            alpha = 255 - (temp * 30);

            if (alpha < 0) {
                gSaveContext.fw.set = 0;
                gSaveContext.respawn[RESPAWN_MODE_TOP].data = 0;
                alpha = 0;
            } else {
                gSaveContext.respawn[RESPAWN_MODE_TOP].data = ++params;
            }

            ratio = 1.0f + ((f32)temp * 0.2); // required to match
        }

        lightRadius = 500.0f * ratio;

        if ((play->csCtx.state == CS_STATE_0) &&
            (((void)0, gSaveContext.respawn[RESPAWN_MODE_TOP].entranceIndex) ==
             ((void)0, gSaveContext.entranceIndex)) &&
            (((void)0, gSaveContext.respawn[RESPAWN_MODE_TOP].roomIndex) == play->roomCtx.curRoom.num)) {
            f32 scale = 0.025f * ratio;

            POLY_XLU_DISP = Gfx_SetupDL(POLY_XLU_DISP, SETUPDL_25);

            Matrix_Translate(((void)0, gSaveContext.respawn[RESPAWN_MODE_TOP].pos.x),
                             ((void)0, gSaveContext.respawn[RESPAWN_MODE_TOP].pos.y) + yOffset,
                             ((void)0, gSaveContext.respawn[RESPAWN_MODE_TOP].pos.z), MTXMODE_NEW);
            Matrix_Scale(scale, scale, scale, MTXMODE_APPLY);
            Matrix_Mult(&play->billboardMtxF, MTXMODE_APPLY);
            Matrix_Push();

            gDPPipeSync(POLY_XLU_DISP++);
            gDPSetPrimColor(POLY_XLU_DISP++, 128, 128, 255, 255, 200, alpha);
            gDPSetEnvColor(POLY_XLU_DISP++, 100, 200, 0, 255);

            Matrix_RotateZ(BINANG_TO_RAD_ALT2((play->gameplayFrames * 1500) & 0xFFFF), MTXMODE_APPLY);
            gSPMatrix(POLY_XLU_DISP++, Matrix_NewMtx(play->state.gfxCtx, "../z_actor.c", 5458),
                      G_MTX_MODELVIEW | G_MTX_LOAD | G_MTX_NOPUSH);
            gSPDisplayList(POLY_XLU_DISP++, gEffFlash1DL);

            Matrix_Pop();
            Matrix_RotateZ(BINANG_TO_RAD_ALT2(~((play->gameplayFrames * 1200) & 0xFFFF)), MTXMODE_APPLY);

            gSPMatrix(POLY_XLU_DISP++, Matrix_NewMtx(play->state.gfxCtx, "../z_actor.c", 5463),
                      G_MTX_MODELVIEW | G_MTX_LOAD | G_MTX_NOPUSH);
            gSPDisplayList(POLY_XLU_DISP++, gEffFlash1DL);
        }

        Lights_PointNoGlowSetInfo(&D_8015BC00, ((void)0, gSaveContext.respawn[RESPAWN_MODE_TOP].pos.x),
                                  ((void)0, gSaveContext.respawn[RESPAWN_MODE_TOP].pos.y) + yOffset,
                                  ((void)0, gSaveContext.respawn[RESPAWN_MODE_TOP].pos.z), 255, 255, 255, lightRadius);

        CLOSE_DISPS(play->state.gfxCtx, "../z_actor.c", 5474);
    }
}

void func_80030488(PlayState* play) {
    LightContext_RemoveLight(play, &play->lightCtx, D_8015BC10);
}

void Actor_DisableLens(PlayState* play) {
    if (play->actorCtx.lensActive) {
        play->actorCtx.lensActive = false;
        Magic_Reset(play);
    }
}

// Actor_InitContext
void func_800304DC(PlayState* play, ActorContext* actorCtx, ActorEntry* actorEntry) {
    ActorOverlay* overlayEntry;
    SavedSceneFlags* savedSceneFlags;
    s32 i;

    savedSceneFlags = &gSaveContext.sceneFlags[play->sceneNum];

    bzero(actorCtx, sizeof(*actorCtx));

    ActorOverlayTable_Init();
    Matrix_MtxFCopy(&play->billboardMtxF, &gMtxFClear);
    Matrix_MtxFCopy(&play->viewProjectionMtxF, &gMtxFClear);

    overlayEntry = &gActorOverlayTable[0];
    for (i = 0; i < ARRAY_COUNT(gActorOverlayTable); i++) {
        overlayEntry->loadedRamAddr = NULL;
        overlayEntry->numLoaded = 0;
        overlayEntry++;
    }

    actorCtx->flags.chest = savedSceneFlags->chest;
    actorCtx->flags.swch = savedSceneFlags->swch;
    actorCtx->flags.clear = savedSceneFlags->clear;
    actorCtx->flags.collect = savedSceneFlags->collect;

    TitleCard_Init(play, &actorCtx->titleCtx);

    actorCtx->absoluteSpace = NULL;

    Actor_SpawnEntry(actorCtx, actorEntry, play);
    func_8002C0C0(&actorCtx->targetCtx, actorCtx->actorLists[ACTORCAT_PLAYER].head, play);
    func_8002FA60(play);
}

u32 D_80116068[ACTORCAT_MAX] = {
    PLAYER_STATE1_6 | PLAYER_STATE1_7 | PLAYER_STATE1_28,
    PLAYER_STATE1_6 | PLAYER_STATE1_7 | PLAYER_STATE1_28,
    0,
    PLAYER_STATE1_6 | PLAYER_STATE1_7 | PLAYER_STATE1_10 | PLAYER_STATE1_28,
    PLAYER_STATE1_7,
    PLAYER_STATE1_6 | PLAYER_STATE1_7 | PLAYER_STATE1_28 | PLAYER_STATE1_29,
    PLAYER_STATE1_7 | PLAYER_STATE1_28,
    0,
    PLAYER_STATE1_6 | PLAYER_STATE1_7 | PLAYER_STATE1_28 | PLAYER_STATE1_29,
    PLAYER_STATE1_6 | PLAYER_STATE1_7 | PLAYER_STATE1_10 | PLAYER_STATE1_28,
    0,
    PLAYER_STATE1_6 | PLAYER_STATE1_7 | PLAYER_STATE1_28,
};

void Actor_UpdateAll(PlayState* play, ActorContext* actorCtx) {
    Actor* refActor;
    Actor* actor;
    Player* player;
    u32* sp80;
    u32 unkFlag;
    u32 unkCondition;
    Actor* sp74;
    ActorEntry* actorEntry;
    s32 i;

    player = GET_PLAYER(play);

    if (0) {
        // This ASSERT is optimized out but it exists due to its presence in rodata
        ASSERT(gMaxActorId == ACTOR_ID_MAX, "MaxProfile == ACTOR_DLF_MAX", "../z_actor.c", UNK_LINE);
    }

    sp74 = NULL;
    unkFlag = 0;

    if (play->numSetupActors != 0) {
        actorEntry = &play->setupActorList[0];
        for (i = 0; i < play->numSetupActors; i++) {
            Actor_SpawnEntry(&play->actorCtx, actorEntry++, play);
        }
        play->numSetupActors = 0;
    }

    if (actorCtx->unk_02 != 0) {
        actorCtx->unk_02--;
    }

    if (KREG(0) == -100) {
        refActor = &GET_PLAYER(play)->actor;
        KREG(0) = 0;
        Actor_Spawn(&play->actorCtx, play, ACTOR_EN_CLEAR_TAG, refActor->world.pos.x, refActor->world.pos.y + 100.0f,
                    refActor->world.pos.z, 0, 0, 0, 1);
    }

    sp80 = &D_80116068[0];

    if (player->stateFlags2 & PLAYER_STATE2_27) {
        unkFlag = ACTOR_FLAG_25;
    }

    if ((player->stateFlags1 & PLAYER_STATE1_6) && ((player->actor.textId & 0xFF00) != 0x600)) {
        sp74 = player->targetActor;
    }

    for (i = 0; i < ARRAY_COUNT(actorCtx->actorLists); i++, sp80++) {
        unkCondition = (*sp80 & player->stateFlags1);

        actor = actorCtx->actorLists[i].head;
        while (actor != NULL) {
            if (actor->world.pos.y < -25000.0f) {
                actor->world.pos.y = -25000.0f;
            }

            actor->sfx = 0;

            if (actor->init != NULL) {
                if (Object_IsLoaded(&play->objectCtx, actor->objBankIndex)) {
                    Actor_SetObjectDependency(play, actor);
                    actor->init(actor, play);
                    actor->init = NULL;
                }
                actor = actor->next;
            } else if (!Object_IsLoaded(&play->objectCtx, actor->objBankIndex)) {
                Actor_Kill(actor);
                actor = actor->next;
            } else if ((unkFlag && !(actor->flags & unkFlag)) ||
                       (!unkFlag && unkCondition && (sp74 != actor) && (actor != player->naviActor) &&
                        (actor != player->heldActor) && (&player->actor != actor->parent))) {
                CollisionCheck_ResetDamage(&actor->colChkInfo);
                actor = actor->next;
            } else if (actor->update == NULL) {
                if (!actor->isDrawn) {
                    actor = Actor_Delete(&play->actorCtx, actor, play);
                } else {
                    Actor_Destroy(actor, play);
                    actor = actor->next;
                }
            } else {
                Math_Vec3f_Copy(&actor->prevPos, &actor->world.pos);
                actor->xzDistToPlayer = Actor_WorldDistXZToActor(actor, &player->actor);
                actor->yDistToPlayer = Actor_HeightDiff(actor, &player->actor);
                actor->xyzDistToPlayerSq = SQ(actor->xzDistToPlayer) + SQ(actor->yDistToPlayer);

                actor->yawTowardsPlayer = Actor_WorldYawTowardActor(actor, &player->actor);
                actor->flags &= ~ACTOR_FLAG_24;

                if ((DECR(actor->freezeTimer) == 0) && (actor->flags & (ACTOR_FLAG_4 | ACTOR_FLAG_6))) {
                    if (actor == player->unk_664) {
                        actor->isTargeted = true;
                    } else {
                        actor->isTargeted = false;
                    }

                    if ((actor->targetPriority != 0) && (player->unk_664 == NULL)) {
                        actor->targetPriority = 0;
                    }

                    Actor_SetObjectDependency(play, actor);
                    if (actor->colorFilterTimer != 0) {
                        actor->colorFilterTimer--;
                    }
                    actor->update(actor, play);
                    DynaPoly_UnsetAllInteractFlags(play, &play->colCtx.dyna, actor);
                }

                CollisionCheck_ResetDamage(&actor->colChkInfo);

                actor = actor->next;
            }
        }

        if (i == ACTORCAT_BG) {
            DynaPoly_UpdateContext(play, &play->colCtx.dyna);
        }
    }

    actor = player->unk_664;

    if ((actor != NULL) && (actor->update == NULL)) {
        actor = NULL;
        func_8008EDF0(player);
    }

    if ((actor == NULL) || (player->unk_66C < 5)) {
        actor = NULL;
        if (actorCtx->targetCtx.unk_4B != 0) {
            actorCtx->targetCtx.unk_4B = 0;
            func_80078884(NA_SE_SY_LOCK_OFF);
        }
    }

    func_8002C7BC(&actorCtx->targetCtx, player, actor, play);
    TitleCard_Update(play, &actorCtx->titleCtx);
    DynaPoly_UpdateBgActorTransforms(play, &play->colCtx.dyna);
}

void Actor_FaultPrint(Actor* actor, char* command) {
    ActorOverlay* overlayEntry;
    char* name;

    if ((actor == NULL) || (actor->overlayEntry == NULL)) {
        FaultDrawer_SetCursor(48, 24);
        FaultDrawer_Printf("ACTOR NAME is NULL");
    }

    overlayEntry = actor->overlayEntry;
    name = overlayEntry->name != NULL ? overlayEntry->name : "";

    osSyncPrintf("アクターの名前(%08x:%s)\n", actor, name); // "Actor name (%08x:%s)"

    if (command != NULL) {
        osSyncPrintf("コメント:%s\n", command); // "Command:%s"
    }

    FaultDrawer_SetCursor(48, 24);
    FaultDrawer_Printf("ACTOR NAME %08x:%s", actor, name);
}

void Actor_Draw(PlayState* play, Actor* actor) {
    FaultClient faultClient;
    Lights* lights;

    Fault_AddClient(&faultClient, Actor_FaultPrint, actor, "Actor_draw");

    OPEN_DISPS(play->state.gfxCtx, "../z_actor.c", 6035);

    lights = LightContext_NewLights(&play->lightCtx, play->state.gfxCtx);

    Lights_BindAll(lights, play->lightCtx.listHead, (actor->flags & ACTOR_FLAG_22) ? NULL : &actor->world.pos);
    Lights_Draw(lights, play->state.gfxCtx);

    if (actor->flags & ACTOR_FLAG_12) {
        Matrix_SetTranslateRotateYXZ(actor->world.pos.x + play->mainCamera.skyboxOffset.x,
                                     actor->world.pos.y +
                                         ((actor->shape.yOffset * actor->scale.y) + play->mainCamera.skyboxOffset.y),
                                     actor->world.pos.z + play->mainCamera.skyboxOffset.z, &actor->shape.rot);
    } else {
        Matrix_SetTranslateRotateYXZ(actor->world.pos.x, actor->world.pos.y + (actor->shape.yOffset * actor->scale.y),
                                     actor->world.pos.z, &actor->shape.rot);
    }

    Matrix_Scale(actor->scale.x, actor->scale.y, actor->scale.z, MTXMODE_APPLY);
    Actor_SetObjectDependency(play, actor);

    gSPSegment(POLY_OPA_DISP++, 0x06, play->objectCtx.status[actor->objBankIndex].segment);
    gSPSegment(POLY_XLU_DISP++, 0x06, play->objectCtx.status[actor->objBankIndex].segment);

    if (actor->colorFilterTimer != 0) {
        Color_RGBA8 color = { 0, 0, 0, 255 };

        if (actor->colorFilterParams & 0x8000) {
            color.r = color.g = color.b = ((actor->colorFilterParams & 0x1F00) >> 5) | 7;
        } else if (actor->colorFilterParams & 0x4000) {
            color.r = ((actor->colorFilterParams & 0x1F00) >> 5) | 7;
        } else {
            color.b = ((actor->colorFilterParams & 0x1F00) >> 5) | 7;
        }

        if (actor->colorFilterParams & 0x2000) {
            func_80026860(play, &color, actor->colorFilterTimer, actor->colorFilterParams & 0xFF);
        } else {
            func_80026400(play, &color, actor->colorFilterTimer, actor->colorFilterParams & 0xFF);
        }
    }

    actor->draw(actor, play);

    if (actor->colorFilterTimer != 0) {
        if (actor->colorFilterParams & 0x2000) {
            func_80026A6C(play);
        } else {
            func_80026608(play);
        }
    }

    if (actor->shape.shadowDraw != NULL) {
        actor->shape.shadowDraw(actor, lights, play);
    }

    CLOSE_DISPS(play->state.gfxCtx, "../z_actor.c", 6119);

    Fault_RemoveClient(&faultClient);
}

void func_80030ED8(Actor* actor) {
    if (actor->flags & ACTOR_FLAG_19) {
        Audio_PlaySoundGeneral(actor->sfx, &actor->projectedPos, 4, &gSfxDefaultFreqAndVolScale,
                               &gSfxDefaultFreqAndVolScale, &gSfxDefaultReverb);
    } else if (actor->flags & ACTOR_FLAG_20) {
        func_80078884(actor->sfx);
    } else if (actor->flags & ACTOR_FLAG_21) {
        func_800788CC(actor->sfx);
    } else if (actor->flags & ACTOR_FLAG_28) {
        func_800F4C58(&gSfxDefaultPos, NA_SE_SY_TIMER - SFX_FLAG, (s8)(actor->sfx - 1));
    } else {
        func_80078914(&actor->projectedPos, actor->sfx);
    }
}

#define LENS_MASK_WIDTH 64
#define LENS_MASK_HEIGHT 64
// 26 and 6 are for padding between the mask texture and the screen borders
#define LENS_MASK_OFFSET_S ((SCREEN_WIDTH / 2 - LENS_MASK_WIDTH) - 26)
#define LENS_MASK_OFFSET_T ((SCREEN_HEIGHT / 2 - LENS_MASK_HEIGHT) - 6)

void Actor_DrawLensOverlay(GraphicsContext* gfxCtx) {
    OPEN_DISPS(gfxCtx, "../z_actor.c", 6161);

    gDPLoadTextureBlock(POLY_XLU_DISP++, gLensOfTruthMaskTex, G_IM_FMT_I, G_IM_SIZ_8b, LENS_MASK_WIDTH,
                        LENS_MASK_HEIGHT, 0, G_TX_MIRROR | G_TX_CLAMP, G_TX_MIRROR | G_TX_CLAMP, 6, 6, G_TX_NOLOD,
                        G_TX_NOLOD);

    gDPSetTileSize(POLY_XLU_DISP++, G_TX_RENDERTILE, (SCREEN_WIDTH / 2 - LENS_MASK_WIDTH) << 2,
                   (SCREEN_HEIGHT / 2 - LENS_MASK_HEIGHT) << 2, (SCREEN_WIDTH / 2 + LENS_MASK_WIDTH - 1) << 2,
                   (SCREEN_HEIGHT / 2 + LENS_MASK_HEIGHT - 1) << 2);
    gSPTextureRectangle(POLY_XLU_DISP++, 0, 0, SCREEN_WIDTH << 2, SCREEN_HEIGHT << 2, G_TX_RENDERTILE,
                        LENS_MASK_OFFSET_S << 5, LENS_MASK_OFFSET_T << 5,
                        (1 << 10) * (SCREEN_WIDTH - 2 * LENS_MASK_OFFSET_S) / SCREEN_WIDTH,
                        (1 << 10) * (SCREEN_HEIGHT - 2 * LENS_MASK_OFFSET_T) / SCREEN_HEIGHT);
    gDPPipeSync(POLY_XLU_DISP++);

    CLOSE_DISPS(gfxCtx, "../z_actor.c", 6183);
}

void Actor_DrawLensActors(PlayState* play, s32 numInvisibleActors, Actor** invisibleActors) {
    Actor** invisibleActor;
    GraphicsContext* gfxCtx;
    s32 i;

    gfxCtx = play->state.gfxCtx;

    OPEN_DISPS(gfxCtx, "../z_actor.c", 6197);

    gDPNoOpString(POLY_OPA_DISP++, "魔法のメガネ START", 0); // "Magic lens START"

    gDPPipeSync(POLY_XLU_DISP++);

    if (play->roomCtx.curRoom.lensMode == LENS_MODE_HIDE_ACTORS) {
        // Update both the color frame buffer and the z-buffer
        gDPSetOtherMode(POLY_XLU_DISP++,
                        G_AD_DISABLE | G_CD_MAGICSQ | G_CK_NONE | G_TC_FILT | G_TF_BILERP | G_TT_NONE | G_TL_TILE |
                            G_TD_CLAMP | G_TP_NONE | G_CYC_1CYCLE | G_PM_NPRIMITIVE,
                        G_AC_THRESHOLD | G_ZS_PRIM | Z_UPD | G_RM_CLD_SURF | G_RM_CLD_SURF2);

        gDPSetCombineMode(POLY_XLU_DISP++, G_CC_MODULATEIA_PRIM, G_CC_MODULATEIA_PRIM);
        gDPSetPrimColor(POLY_XLU_DISP++, 0, 0, 255, 0, 0, 255);

        // the z-buffer will later only allow drawing inside the lens circle
    } else {
        // Update the z-buffer but not the color frame buffer
        gDPSetOtherMode(POLY_XLU_DISP++,
                        G_AD_DISABLE | G_CD_MAGICSQ | G_CK_NONE | G_TC_FILT | G_TF_BILERP | G_TT_NONE | G_TL_TILE |
                            G_TD_CLAMP | G_TP_NONE | G_CYC_1CYCLE | G_PM_NPRIMITIVE,
                        G_AC_THRESHOLD | G_ZS_PRIM | Z_UPD | IM_RD | CVG_DST_SAVE | ZMODE_OPA | FORCE_BL |
                            GBL_c1(G_BL_CLR_BL, G_BL_0, G_BL_CLR_MEM, G_BL_1MA) |
                            GBL_c2(G_BL_CLR_BL, G_BL_0, G_BL_CLR_MEM, G_BL_1MA));

        // inverts the mask image, which initially is 0 inner and 74 outer,
        // by setting the combiner to draw 74 - image instead of the image
        gDPSetCombineLERP(POLY_XLU_DISP++, PRIMITIVE, TEXEL0, PRIM_LOD_FRAC, 0, PRIMITIVE, TEXEL0, PRIM_LOD_FRAC, 0,
                          PRIMITIVE, TEXEL0, PRIM_LOD_FRAC, 0, PRIMITIVE, TEXEL0, PRIM_LOD_FRAC, 0);
        gDPSetPrimColor(POLY_XLU_DISP++, 0, 0xFF, 74, 74, 74, 74);

        // the z-buffer will later only allow drawing outside the lens circle
    }

    // Together with the depth source set above, this sets the depth to the closest.
    // For a pixel with such a depth value, the z-buffer will reject drawing to that pixel.
    gDPSetPrimDepth(POLY_XLU_DISP++, 0, 0);

    // The z-buffer will be updated where the mask is not fully transparent.
    Actor_DrawLensOverlay(gfxCtx);

    // "Magic lens invisible Actor display START"
    gDPNoOpString(POLY_OPA_DISP++, "魔法のメガネ 見えないＡcｔｏｒ表示 START", numInvisibleActors);

    invisibleActor = &invisibleActors[0];
    for (i = 0; i < numInvisibleActors; i++) {
        // "Magic lens invisible Actor display"
        gDPNoOpString(POLY_OPA_DISP++, "魔法のメガネ 見えないＡcｔｏｒ表示", i);
        Actor_Draw(play, *(invisibleActor++));
    }

    // "Magic lens invisible Actor display END"
    gDPNoOpString(POLY_OPA_DISP++, "魔法のメガネ 見えないＡcｔｏｒ表示 END", numInvisibleActors);

    if (play->roomCtx.curRoom.lensMode != LENS_MODE_HIDE_ACTORS) {
        // Draw the lens overlay to the color frame buffer

        gDPNoOpString(POLY_OPA_DISP++, "青い眼鏡(外側)", 0); // "Blue spectacles (exterior)"

        gDPPipeSync(POLY_XLU_DISP++);

        gDPSetOtherMode(POLY_XLU_DISP++,
                        G_AD_DISABLE | G_CD_MAGICSQ | G_CK_NONE | G_TC_FILT | G_TF_BILERP | G_TT_NONE | G_TL_TILE |
                            G_TD_CLAMP | G_TP_NONE | G_CYC_1CYCLE | G_PM_NPRIMITIVE,
                        G_AC_THRESHOLD | G_ZS_PRIM | G_RM_CLD_SURF | G_RM_CLD_SURF2);
        gDPSetCombineMode(POLY_XLU_DISP++, G_CC_MODULATEIA_PRIM, G_CC_MODULATEIA_PRIM);
        gDPSetPrimColor(POLY_XLU_DISP++, 0, 0, 255, 0, 0, 255);

        Actor_DrawLensOverlay(gfxCtx);

        gDPNoOpString(POLY_OPA_DISP++, "青い眼鏡(外側)", 1); // "Blue spectacles (exterior)"
    }

    gDPNoOpString(POLY_OPA_DISP++, "魔法のメガネ END", 0); // "Magic lens END"

    CLOSE_DISPS(gfxCtx, "../z_actor.c", 6284);
}

s32 func_800314B0(PlayState* play, Actor* actor) {
    return func_800314D4(play, actor, &actor->projectedPos, actor->projectedW);
}

s32 func_800314D4(PlayState* play, Actor* actor, Vec3f* arg2, f32 arg3) {
    f32 var;

    if ((arg2->z > -actor->uncullZoneScale) && (arg2->z < (actor->uncullZoneForward + actor->uncullZoneScale))) {
        var = (arg3 < 1.0f) ? 1.0f : 1.0f / arg3;

        if ((((fabsf(arg2->x) - actor->uncullZoneScale) * var) < 1.0f) &&
            (((arg2->y + actor->uncullZoneDownward) * var) > -1.0f) &&
            (((arg2->y - actor->uncullZoneScale) * var) < 1.0f)) {
            return true;
        }
    }

    return false;
}

void func_800315AC(PlayState* play, ActorContext* actorCtx) {
    s32 invisibleActorCounter;
    Actor* invisibleActors[INVISIBLE_ACTOR_MAX];
    ActorListEntry* actorListEntry;
    Actor* actor;
    s32 i;

    invisibleActorCounter = 0;

    OPEN_DISPS(play->state.gfxCtx, "../z_actor.c", 6336);

    actorListEntry = &actorCtx->actorLists[0];

    for (i = 0; i < ARRAY_COUNT(actorCtx->actorLists); i++, actorListEntry++) {
        actor = actorListEntry->head;

        while (actor != NULL) {
            ActorOverlay* overlayEntry = actor->overlayEntry;
            char* actorName = overlayEntry->name != NULL ? overlayEntry->name : "";

            gDPNoOpString(POLY_OPA_DISP++, actorName, i);
            gDPNoOpString(POLY_XLU_DISP++, actorName, i);

            HREG(66) = i;

            if ((HREG(64) != 1) || ((HREG(65) != -1) && (HREG(65) != HREG(66))) || (HREG(68) == 0)) {
                SkinMatrix_Vec3fMtxFMultXYZW(&play->viewProjectionMtxF, &actor->world.pos, &actor->projectedPos,
                                             &actor->projectedW);
            }

            if ((HREG(64) != 1) || ((HREG(65) != -1) && (HREG(65) != HREG(66))) || (HREG(69) == 0)) {
                if (actor->sfx != 0) {
                    func_80030ED8(actor);
                }
            }

            if ((HREG(64) != 1) || ((HREG(65) != -1) && (HREG(65) != HREG(66))) || (HREG(70) == 0)) {
                if (func_800314B0(play, actor)) {
                    actor->flags |= ACTOR_FLAG_6;
                } else {
                    actor->flags &= ~ACTOR_FLAG_6;
                }
            }

            actor->isDrawn = false;

            if ((HREG(64) != 1) || ((HREG(65) != -1) && (HREG(65) != HREG(66))) || (HREG(71) == 0)) {
                if ((actor->init == NULL) && (actor->draw != NULL) && (actor->flags & (ACTOR_FLAG_5 | ACTOR_FLAG_6))) {
                    if ((actor->flags & ACTOR_FLAG_7) &&
                        ((play->roomCtx.curRoom.lensMode == LENS_MODE_HIDE_ACTORS) || play->actorCtx.lensActive ||
                         (actor->room != play->roomCtx.curRoom.num))) {
                        ASSERT(invisibleActorCounter < INVISIBLE_ACTOR_MAX,
                               "invisible_actor_counter < INVISIBLE_ACTOR_MAX", "../z_actor.c", 6464);
                        invisibleActors[invisibleActorCounter] = actor;
                        invisibleActorCounter++;
                    } else {
                        if ((HREG(64) != 1) || ((HREG(65) != -1) && (HREG(65) != HREG(66))) || (HREG(72) == 0)) {
                            Actor_Draw(play, actor);
                            actor->isDrawn = true;
                        }
                    }
                }
            }

            actor = actor->next;
        }
    }

    if ((HREG(64) != 1) || (HREG(73) != 0)) {
        Effect_DrawAll(play->state.gfxCtx);
    }

    if ((HREG(64) != 1) || (HREG(74) != 0)) {
        EffectSs_DrawAll(play);
    }

    if ((HREG(64) != 1) || (HREG(72) != 0)) {
        if (play->actorCtx.lensActive) {
            Actor_DrawLensActors(play, invisibleActorCounter, invisibleActors);
            if ((play->csCtx.state != CS_STATE_0) || Player_InCsMode(play)) {
                Actor_DisableLens(play);
            }
        }
    }

    Actor_DrawFaroresWindPointer(play);

    if (IREG(32) == 0) {
        Lights_DrawGlow(play);
    }

    if ((HREG(64) != 1) || (HREG(75) != 0)) {
        TitleCard_Draw(play, &actorCtx->titleCtx);
    }

    if ((HREG(64) != 1) || (HREG(76) != 0)) {
        CollisionCheck_DrawCollision(play, &play->colChkCtx);
    }

    CLOSE_DISPS(play->state.gfxCtx, "../z_actor.c", 6563);
}

void func_80031A28(PlayState* play, ActorContext* actorCtx) {
    Actor* actor;
    s32 i;

    for (i = 0; i < ARRAY_COUNT(actorCtx->actorLists); i++) {
        actor = actorCtx->actorLists[i].head;
        while (actor != NULL) {
            if (!Object_IsLoaded(&play->objectCtx, actor->objBankIndex)) {
                Actor_Kill(actor);
            }
            actor = actor->next;
        }
    }
}

u8 sEnemyActorCategories[] = { ACTORCAT_ENEMY, ACTORCAT_BOSS };

void Actor_FreezeAllEnemies(PlayState* play, ActorContext* actorCtx, s32 duration) {
    Actor* actor;
    s32 i;

    for (i = 0; i < ARRAY_COUNT(sEnemyActorCategories); i++) {
        actor = actorCtx->actorLists[sEnemyActorCategories[i]].head;
        while (actor != NULL) {
            actor->freezeTimer = duration;
            actor = actor->next;
        }
    }
}

void func_80031B14(PlayState* play, ActorContext* actorCtx) {
    Actor* actor;
    s32 i;

    for (i = 0; i < ARRAY_COUNT(actorCtx->actorLists); i++) {
        actor = actorCtx->actorLists[i].head;
        while (actor != NULL) {
            if ((actor->room >= 0) && (actor->room != play->roomCtx.curRoom.num) &&
                (actor->room != play->roomCtx.prevRoom.num)) {
                if (!actor->isDrawn) {
                    actor = Actor_Delete(actorCtx, actor, play);
                } else {
                    Actor_Kill(actor);
                    Actor_Destroy(actor, play);
                    actor = actor->next;
                }
            } else {
                actor = actor->next;
            }
        }
    }

    CollisionCheck_ClearContext(play, &play->colChkCtx);
    actorCtx->flags.tempClear = 0;
    actorCtx->flags.tempSwch &= 0xFFFFFF;
    play->msgCtx.unk_E3F4 = 0;
}

// Actor_CleanupContext
void func_80031C3C(ActorContext* actorCtx, PlayState* play) {
    Actor* actor;
    s32 i;

    for (i = 0; i < ARRAY_COUNT(actorCtx->actorLists); i++) {
        actor = actorCtx->actorLists[i].head;
        while (actor != NULL) {
            Actor_Delete(actorCtx, actor, play);
            actor = actorCtx->actorLists[i].head;
        }
    }

    if (HREG(20) != 0) {
        osSyncPrintf("絶対魔法領域解放\n"); // "Absolute magic field deallocation"
    }

    if (actorCtx->absoluteSpace != NULL) {
        ZeldaArena_FreeDebug(actorCtx->absoluteSpace, "../z_actor.c", 6731);
        actorCtx->absoluteSpace = NULL;
    }

    Play_SaveSceneFlags(play);
    func_80030488(play);
    ActorOverlayTable_Cleanup();
}

/**
 * Adds a given actor instance at the front of the actor list of the specified category.
 * Also sets the actor instance as being of that category.
 */
void Actor_AddToCategory(ActorContext* actorCtx, Actor* actorToAdd, u8 actorCategory) {
    Actor* prevHead;

    actorToAdd->category = actorCategory;

    actorCtx->total++;
    actorCtx->actorLists[actorCategory].length++;
    prevHead = actorCtx->actorLists[actorCategory].head;

    if (prevHead != NULL) {
        prevHead->prev = actorToAdd;
    }

    actorCtx->actorLists[actorCategory].head = actorToAdd;
    actorToAdd->next = prevHead;
}

/**
 * Removes a given actor instance from its actor list.
 * Also sets the temp clear flag of the current room if the actor removed was the last enemy loaded.
 */
Actor* Actor_RemoveFromCategory(PlayState* play, ActorContext* actorCtx, Actor* actorToRemove) {
    Actor* newHead;

    actorCtx->total--;
    actorCtx->actorLists[actorToRemove->category].length--;

    if (actorToRemove->prev != NULL) {
        actorToRemove->prev->next = actorToRemove->next;
    } else {
        actorCtx->actorLists[actorToRemove->category].head = actorToRemove->next;
    }

    newHead = actorToRemove->next;

    if (newHead != NULL) {
        newHead->prev = actorToRemove->prev;
    }

    actorToRemove->next = NULL;
    actorToRemove->prev = NULL;

    if ((actorToRemove->room == play->roomCtx.curRoom.num) && (actorToRemove->category == ACTORCAT_ENEMY) &&
        (actorCtx->actorLists[ACTORCAT_ENEMY].length == 0)) {
        Flags_SetTempClear(play, play->roomCtx.curRoom.num);
    }

    return newHead;
}

void Actor_FreeOverlay(ActorOverlay* actorOverlay) {
    osSyncPrintf(VT_FGCOL(CYAN));

    if (actorOverlay->numLoaded == 0) {
        if (HREG(20) != 0) {
            osSyncPrintf("アクタークライアントが０になりました\n"); // "Actor client is now 0"
        }

        if (actorOverlay->loadedRamAddr != NULL) {
            if (actorOverlay->allocType & ACTOROVL_ALLOC_PERSISTENT) {
                if (HREG(20) != 0) {
                    osSyncPrintf("オーバーレイ解放しません\n"); // "Overlay will not be deallocated"
                }
            } else if (actorOverlay->allocType & ACTOROVL_ALLOC_ABSOLUTE) {
                if (HREG(20) != 0) {
                    // "Absolute magic field reserved, so deallocation will not occur"
                    osSyncPrintf("絶対魔法領域確保なので解放しません\n");
                }
                actorOverlay->loadedRamAddr = NULL;
            } else {
                if (HREG(20) != 0) {
                    osSyncPrintf("オーバーレイ解放します\n"); // "Overlay deallocated"
                }
                ZeldaArena_FreeDebug(actorOverlay->loadedRamAddr, "../z_actor.c", 6834);
                actorOverlay->loadedRamAddr = NULL;
            }
        }
    } else if (HREG(20) != 0) {
        // "%d of actor client remains"
        osSyncPrintf("アクタークライアントはあと %d 残っています\n", actorOverlay->numLoaded);
    }

    osSyncPrintf(VT_RST);
}

Actor* Actor_Spawn(ActorContext* actorCtx, PlayState* play, s16 actorId, f32 posX, f32 posY, f32 posZ, s16 rotX,
                   s16 rotY, s16 rotZ, s16 params) {
    s32 pad;
    Actor* actor;
    ActorInit* actorInit;
    s32 objBankIndex;
    ActorOverlay* overlayEntry;
    u32 temp;
    char* name;
    u32 overlaySize;

    overlayEntry = &gActorOverlayTable[actorId];
    ASSERT(actorId < ACTOR_ID_MAX, "profile < ACTOR_DLF_MAX", "../z_actor.c", 6883);

    name = overlayEntry->name != NULL ? overlayEntry->name : "";
    overlaySize = (u32)overlayEntry->vramEnd - (u32)overlayEntry->vramStart;

    if (HREG(20) != 0) {
        // "Actor class addition [%d:%s]"
        osSyncPrintf("アクタークラス追加 [%d:%s]\n", actorId, name);
    }

    if (actorCtx->total > ACTOR_NUMBER_MAX) {
        // "Ａｃｔｏｒ set number exceeded"
        osSyncPrintf(VT_COL(YELLOW, BLACK) "Ａｃｔｏｒセット数オーバー\n" VT_RST);
        return NULL;
    }

    if (overlayEntry->vramStart == 0) {
        if (HREG(20) != 0) {
            osSyncPrintf("オーバーレイではありません\n"); // "Not an overlay"
        }

        actorInit = overlayEntry->initInfo;
    } else {
        if (overlayEntry->loadedRamAddr != NULL) {
            if (HREG(20) != 0) {
                osSyncPrintf("既にロードされています\n"); // "Already loaded"
            }
        } else {
            if (overlayEntry->allocType & ACTOROVL_ALLOC_ABSOLUTE) {
                ASSERT(overlaySize <= ACTOROVL_ABSOLUTE_SPACE_SIZE, "actor_segsize <= AM_FIELD_SIZE", "../z_actor.c",
                       6934);

                if (actorCtx->absoluteSpace == NULL) {
                    // "AMF: absolute magic field"
                    actorCtx->absoluteSpace =
                        ZeldaArena_MallocRDebug(ACTOROVL_ABSOLUTE_SPACE_SIZE, "AMF:絶対魔法領域", 0);
                    if (HREG(20) != 0) {
                        // "Absolute magic field reservation - %d bytes reserved"
                        osSyncPrintf("絶対魔法領域確保 %d バイト確保\n", ACTOROVL_ABSOLUTE_SPACE_SIZE);
                    }
                }

                overlayEntry->loadedRamAddr = actorCtx->absoluteSpace;
            } else if (overlayEntry->allocType & ACTOROVL_ALLOC_PERSISTENT) {
                overlayEntry->loadedRamAddr = ZeldaArena_MallocRDebug(overlaySize, name, 0);
            } else {
                overlayEntry->loadedRamAddr = ZeldaArena_MallocDebug(overlaySize, name, 0);
            }

            if (overlayEntry->loadedRamAddr == NULL) {
                // "Cannot reserve actor program memory"
                osSyncPrintf(VT_COL(RED, WHITE) "Ａｃｔｏｒプログラムメモリが確保できません\n" VT_RST);
                return NULL;
            }

            Overlay_Load(overlayEntry->vromStart, overlayEntry->vromEnd, overlayEntry->vramStart, overlayEntry->vramEnd,
                         overlayEntry->loadedRamAddr);

            osSyncPrintf(VT_FGCOL(GREEN));
            osSyncPrintf("OVL(a):Seg:%08x-%08x Ram:%08x-%08x Off:%08x %s\n", overlayEntry->vramStart,
                         overlayEntry->vramEnd, overlayEntry->loadedRamAddr,
                         (u32)overlayEntry->loadedRamAddr + (u32)overlayEntry->vramEnd - (u32)overlayEntry->vramStart,
                         (u32)overlayEntry->vramStart - (u32)overlayEntry->loadedRamAddr, name);
            osSyncPrintf(VT_RST);

            overlayEntry->numLoaded = 0;
        }

        actorInit = (void*)(u32)((overlayEntry->initInfo != NULL)
                                     ? (void*)((u32)overlayEntry->initInfo -
                                               (s32)((u32)overlayEntry->vramStart - (u32)overlayEntry->loadedRamAddr))
                                     : NULL);
    }

    objBankIndex = Object_GetIndex(&play->objectCtx, actorInit->objectId);

    if ((objBankIndex < 0) ||
        ((actorInit->category == ACTORCAT_ENEMY) && Flags_GetClear(play, play->roomCtx.curRoom.num))) {
        // "No data bank!! <data bank＝%d> (profilep->bank=%d)"
        osSyncPrintf(VT_COL(RED, WHITE) "データバンク無し！！<データバンク＝%d>(profilep->bank=%d)\n" VT_RST,
                     objBankIndex, actorInit->objectId);
        Actor_FreeOverlay(overlayEntry);
        return NULL;
    }

    actor = ZeldaArena_MallocDebug(actorInit->instanceSize, name, 1);

    if (actor == NULL) {
        // "Actor class cannot be reserved! %s <size＝%d bytes>"
        osSyncPrintf(VT_COL(RED, WHITE) "Ａｃｔｏｒクラス確保できません！ %s <サイズ＝%dバイト>\n", VT_RST, name,
                     actorInit->instanceSize);
        Actor_FreeOverlay(overlayEntry);
        return NULL;
    }

    ASSERT(overlayEntry->numLoaded < 255, "actor_dlftbl->clients < 255", "../z_actor.c", 7031);

    overlayEntry->numLoaded++;

    if (HREG(20) != 0) {
        // "Actor client No. %d"
        osSyncPrintf("アクタークライアントは %d 個目です\n", overlayEntry->numLoaded);
    }

    Lib_MemSet((u8*)actor, actorInit->instanceSize, 0);
    actor->overlayEntry = overlayEntry;
    actor->id = actorInit->id;
    actor->flags = actorInit->flags;

    if (actorInit->id == ACTOR_EN_PART) {
        actor->objBankIndex = rotZ;
        rotZ = 0;
    } else {
        actor->objBankIndex = objBankIndex;
    }

    actor->init = actorInit->init;
    actor->destroy = actorInit->destroy;
    actor->update = actorInit->update;
    actor->draw = actorInit->draw;
    actor->room = play->roomCtx.curRoom.num;
    actor->home.pos.x = posX;
    actor->home.pos.y = posY;
    actor->home.pos.z = posZ;
    actor->home.rot.x = rotX;
    actor->home.rot.y = rotY;
    actor->home.rot.z = rotZ;
    actor->params = params;

    Actor_AddToCategory(actorCtx, actor, actorInit->category);

    temp = gSegments[6];
    Actor_Init(actor, play);
    gSegments[6] = temp;

    return actor;
}

Actor* Actor_SpawnAsChild(ActorContext* actorCtx, Actor* parent, PlayState* play, s16 actorId, f32 posX, f32 posY,
                          f32 posZ, s16 rotX, s16 rotY, s16 rotZ, s16 params) {
    Actor* spawnedActor = Actor_Spawn(actorCtx, play, actorId, posX, posY, posZ, rotX, rotY, rotZ, params);

    if (spawnedActor == NULL) {
        return NULL;
    }

    parent->child = spawnedActor;
    spawnedActor->parent = parent;

    if (spawnedActor->room >= 0) {
        spawnedActor->room = parent->room;
    }

    return spawnedActor;
}

void Actor_SpawnTransitionActors(PlayState* play, ActorContext* actorCtx) {
    TransitionActorEntry* transitionActor;
    u8 numActors;
    s32 i;

    transitionActor = play->transiActorCtx.list;
    numActors = play->transiActorCtx.numActors;

    for (i = 0; i < numActors; i++) {
        if (transitionActor->id >= 0) {
            if (((transitionActor->sides[0].room >= 0) &&
                 ((transitionActor->sides[0].room == play->roomCtx.curRoom.num) ||
                  (transitionActor->sides[0].room == play->roomCtx.prevRoom.num))) ||
                ((transitionActor->sides[1].room >= 0) &&
                 ((transitionActor->sides[1].room == play->roomCtx.curRoom.num) ||
                  (transitionActor->sides[1].room == play->roomCtx.prevRoom.num)))) {
                Actor_Spawn(actorCtx, play, (s16)(transitionActor->id & 0x1FFF), transitionActor->pos.x,
                            transitionActor->pos.y, transitionActor->pos.z, 0, transitionActor->rotY, 0,
                            (i << 0xA) + transitionActor->params);

                transitionActor->id = -transitionActor->id;
                numActors = play->transiActorCtx.numActors;
            }
        }
        transitionActor++;
    }
}

Actor* Actor_SpawnEntry(ActorContext* actorCtx, ActorEntry* actorEntry, PlayState* play) {
    return Actor_Spawn(actorCtx, play, actorEntry->id, actorEntry->pos.x, actorEntry->pos.y, actorEntry->pos.z,
                       actorEntry->rot.x, actorEntry->rot.y, actorEntry->rot.z, actorEntry->params);
}

Actor* Actor_Delete(ActorContext* actorCtx, Actor* actor, PlayState* play) {
    char* name;
    Player* player;
    Actor* newHead;
    ActorOverlay* overlayEntry;

    player = GET_PLAYER(play);

    overlayEntry = actor->overlayEntry;
    name = overlayEntry->name != NULL ? overlayEntry->name : "";

    if (HREG(20) != 0) {
        osSyncPrintf("アクタークラス削除 [%s]\n", name); // "Actor class deleted [%s]"
    }

    if ((player != NULL) && (actor == player->unk_664)) {
        func_8008EDF0(player);
        Camera_ChangeMode(Play_GetCamera(play, Play_GetActiveCamId(play)), 0);
    }

    if (actor == actorCtx->targetCtx.arrowPointedActor) {
        actorCtx->targetCtx.arrowPointedActor = NULL;
    }

    if (actor == actorCtx->targetCtx.unk_8C) {
        actorCtx->targetCtx.unk_8C = NULL;
    }

    if (actor == actorCtx->targetCtx.bgmEnemy) {
        actorCtx->targetCtx.bgmEnemy = NULL;
    }

    Audio_StopSfxByPos(&actor->projectedPos);
    Actor_Destroy(actor, play);

    newHead = Actor_RemoveFromCategory(play, actorCtx, actor);

    ZeldaArena_FreeDebug(actor, "../z_actor.c", 7242);

    if (overlayEntry->vramStart == 0) {
        if (HREG(20) != 0) {
            osSyncPrintf("オーバーレイではありません\n"); // "Not an overlay"
        }
    } else {
        ASSERT(overlayEntry->loadedRamAddr != NULL, "actor_dlftbl->allocp != NULL", "../z_actor.c", 7251);
        ASSERT(overlayEntry->numLoaded > 0, "actor_dlftbl->clients > 0", "../z_actor.c", 7252);
        overlayEntry->numLoaded--;
        Actor_FreeOverlay(overlayEntry);
    }

    return newHead;
}

s32 func_80032880(PlayState* play, Actor* actor) {
    s16 sp1E;
    s16 sp1C;

    Actor_GetScreenPos(play, actor, &sp1E, &sp1C);

    return (sp1E > -20) && (sp1E < 340) && (sp1C > -160) && (sp1C < 400);
}

Actor* D_8015BBE8;
Actor* D_8015BBEC;
f32 D_8015BBF0;
f32 sbgmEnemyDistSq;
s32 D_8015BBF8;
s16 D_8015BBFC;

void func_800328D4(PlayState* play, ActorContext* actorCtx, Player* player, u32 actorCategory) {
    f32 var;
    Actor* actor;
    Actor* sp84;
    CollisionPoly* sp80;
    s32 sp7C;
    Vec3f sp70;

    actor = actorCtx->actorLists[actorCategory].head;
    sp84 = player->unk_664;

    while (actor != NULL) {
        if ((actor->update != NULL) && ((Player*)actor != player) && CHECK_FLAG_ALL(actor->flags, ACTOR_FLAG_0)) {

            // This block below is for determining the closest actor to player in determining the volume
            // used while playing enemy bgm music
            if ((actorCategory == ACTORCAT_ENEMY) && CHECK_FLAG_ALL(actor->flags, ACTOR_FLAG_0 | ACTOR_FLAG_2) &&
                (actor->xyzDistToPlayerSq < SQ(500.0f)) && (actor->xyzDistToPlayerSq < sbgmEnemyDistSq)) {
                actorCtx->targetCtx.bgmEnemy = actor;
                sbgmEnemyDistSq = actor->xyzDistToPlayerSq;
            }

            if (actor != sp84) {
                var = func_8002EFC0(actor, player, D_8015BBFC);
                if ((var < D_8015BBF0) && func_8002F090(actor, var) && func_80032880(play, actor) &&
                    (!BgCheck_CameraLineTest1(&play->colCtx, &player->actor.focus.pos, &actor->focus.pos, &sp70, &sp80,
                                              1, 1, 1, 1, &sp7C) ||
                     SurfaceType_IsIgnoredByProjectiles(&play->colCtx, sp80, sp7C))) {
                    if (actor->targetPriority != 0) {
                        if (actor->targetPriority < D_8015BBF8) {
                            D_8015BBEC = actor;
                            D_8015BBF8 = actor->targetPriority;
                        }
                    } else {
                        D_8015BBE8 = actor;
                        D_8015BBF0 = var;
                    }
                }
            }
        }

        actor = actor->next;
    }
}

u8 D_801160A0[] = {
    ACTORCAT_BOSS,  ACTORCAT_ENEMY,  ACTORCAT_BG,   ACTORCAT_EXPLOSIVE, ACTORCAT_NPC,  ACTORCAT_ITEMACTION,
    ACTORCAT_CHEST, ACTORCAT_SWITCH, ACTORCAT_PROP, ACTORCAT_MISC,      ACTORCAT_DOOR, ACTORCAT_SWITCH,
};

Actor* func_80032AF0(PlayState* play, ActorContext* actorCtx, Actor** actorPtr, Player* player) {
    s32 i;
    u8* entry;

    D_8015BBE8 = D_8015BBEC = NULL;
    D_8015BBF0 = sbgmEnemyDistSq = FLT_MAX;
    D_8015BBF8 = 0x7FFFFFFF;

    if (!Player_InCsMode(play)) {
        entry = &D_801160A0[0];

        actorCtx->targetCtx.bgmEnemy = NULL;
        D_8015BBFC = player->actor.shape.rot.y;

        for (i = 0; i < 3; i++) {
            func_800328D4(play, actorCtx, player, *entry);
            entry++;
        }

        if (D_8015BBE8 == NULL) {
            for (; i < ARRAY_COUNT(D_801160A0); i++) {
                func_800328D4(play, actorCtx, player, *entry);
                entry++;
            }
        }
    }

    if (D_8015BBE8 == 0) {
        *actorPtr = D_8015BBEC;
    } else {
        *actorPtr = D_8015BBE8;
    }

    return *actorPtr;
}

/**
 * Finds the first actor instance of a specified ID and category if there is one.
 */
Actor* Actor_Find(ActorContext* actorCtx, s32 actorId, s32 actorCategory) {
    Actor* actor = actorCtx->actorLists[actorCategory].head;

    while (actor != NULL) {
        if (actorId == actor->id) {
            return actor;
        }
        actor = actor->next;
    }

    return NULL;
}

/**
 * Play the death sound effect and flash the screen white for 4 frames.
 * While the screen flashes, the game freezes.
 */
void Enemy_StartFinishingBlow(PlayState* play, Actor* actor) {
    play->actorCtx.freezeFlashTimer = 5;
    SoundSource_PlaySfxAtFixedWorldPos(play, &actor->world.pos, 20, NA_SE_EN_LAST_DAMAGE);
}

s16 func_80032CB4(s16* arg0, s16 arg1, s16 arg2, s16 arg3) {
    if (DECR(arg0[1]) == 0) {
        arg0[1] = Rand_S16Offset(arg1, arg2);
    }

    if ((arg0[1] - arg3) > 0) {
        arg0[0] = 0;
    } else if (((arg0[1] - arg3) > -2) || (arg0[1] < 2)) {
        arg0[0] = 1;
    } else {
        arg0[0] = 2;
    }

    return arg0[0];
}

s16 func_80032D60(s16* arg0, s16 arg1, s16 arg2, s16 arg3) {
    if (DECR(arg0[1]) == 0) {
        arg0[1] = Rand_S16Offset(arg1, arg2);
        arg0[0]++;

        if ((arg0[0] % 3) == 0) {
            arg0[0] = (s32)(Rand_ZeroOne() * arg3) * 3;
        }
    }

    return arg0[0];
}

void BodyBreak_Alloc(BodyBreak* bodyBreak, s32 count, PlayState* play) {
    u32 matricesSize;
    u32 dListsSize;
    u32 objectIdsSize;

    matricesSize = (count + 1) * sizeof(*bodyBreak->matrices);
    bodyBreak->matrices = ZeldaArena_MallocDebug(matricesSize, "../z_actor.c", 7540);

    if (bodyBreak->matrices != NULL) {
        dListsSize = (count + 1) * sizeof(*bodyBreak->dLists);
        bodyBreak->dLists = ZeldaArena_MallocDebug(dListsSize, "../z_actor.c", 7543);

        if (bodyBreak->dLists != NULL) {
            objectIdsSize = (count + 1) * sizeof(*bodyBreak->objectIds);
            bodyBreak->objectIds = ZeldaArena_MallocDebug(objectIdsSize, "../z_actor.c", 7546);

            if (bodyBreak->objectIds != NULL) {
                Lib_MemSet((u8*)bodyBreak->matrices, matricesSize, 0);
                Lib_MemSet((u8*)bodyBreak->dLists, dListsSize, 0);
                Lib_MemSet((u8*)bodyBreak->objectIds, objectIdsSize, 0);
                bodyBreak->val = 1;
                return;
            }
        }
    }

    if (bodyBreak->matrices != NULL) {
        ZeldaArena_FreeDebug(bodyBreak->matrices, "../z_actor.c", 7558);
    }

    if (bodyBreak->dLists != NULL) {
        ZeldaArena_FreeDebug(bodyBreak->dLists, "../z_actor.c", 7561);
    }

    if (bodyBreak->objectIds != NULL) {
        ZeldaArena_FreeDebug(bodyBreak->objectIds, "../z_actor.c", 7564);
    }
}

void BodyBreak_SetInfo(BodyBreak* bodyBreak, s32 limbIndex, s32 minLimbIndex, s32 maxLimbIndex, u32 count, Gfx** dList,
                       s16 objectId) {
    PlayState* play = Effect_GetPlayState();

    if ((play->actorCtx.freezeFlashTimer == 0) && (bodyBreak->val > 0)) {
        if ((limbIndex >= minLimbIndex) && (limbIndex <= maxLimbIndex) && (*dList != NULL)) {
            bodyBreak->dLists[bodyBreak->val] = *dList;
            Matrix_Get(&bodyBreak->matrices[bodyBreak->val]);
            bodyBreak->objectIds[bodyBreak->val] = objectId;
            bodyBreak->val++;
        }

        if (limbIndex != bodyBreak->prevLimbIndex) {
            bodyBreak->count++;
        }

        if ((u32)bodyBreak->count >= count) {
            bodyBreak->count = bodyBreak->val - 1;
            bodyBreak->val = BODYBREAK_STATUS_READY;
        }
    }

    bodyBreak->prevLimbIndex = limbIndex;
}

s32 BodyBreak_SpawnParts(Actor* actor, BodyBreak* bodyBreak, PlayState* play, s16 type) {
    EnPart* spawnedEnPart;
    MtxF* mtx;
    s16 objBankIndex;

    if (bodyBreak->val != BODYBREAK_STATUS_READY) {
        return false;
    }

    while (bodyBreak->count > 0) {
        Matrix_Put(&bodyBreak->matrices[bodyBreak->count]);
        Matrix_Scale(1.0f / actor->scale.x, 1.0f / actor->scale.y, 1.0f / actor->scale.z, MTXMODE_APPLY);
        Matrix_Get(&bodyBreak->matrices[bodyBreak->count]);

        if (1) {
            if (bodyBreak->objectIds[bodyBreak->count] >= 0) {
                objBankIndex = bodyBreak->objectIds[bodyBreak->count];
            } else {
                objBankIndex = actor->objBankIndex;
            }
        }

        mtx = &bodyBreak->matrices[bodyBreak->count];

        spawnedEnPart = (EnPart*)Actor_SpawnAsChild(&play->actorCtx, actor, play, ACTOR_EN_PART, mtx->xw, mtx->yw,
                                                    mtx->zw, 0, 0, objBankIndex, type);

        if (spawnedEnPart != NULL) {
            Matrix_MtxFToYXZRotS(&bodyBreak->matrices[bodyBreak->count], &spawnedEnPart->actor.shape.rot, 0);
            spawnedEnPart->displayList = bodyBreak->dLists[bodyBreak->count];
            spawnedEnPart->actor.scale = actor->scale;
        }

        bodyBreak->count--;
    }

    bodyBreak->val = BODYBREAK_STATUS_FINISHED;

    ZeldaArena_FreeDebug(bodyBreak->matrices, "../z_actor.c", 7678);
    ZeldaArena_FreeDebug(bodyBreak->dLists, "../z_actor.c", 7679);
    ZeldaArena_FreeDebug(bodyBreak->objectIds, "../z_actor.c", 7680);

    return true;
}

void Actor_SpawnFloorDustRing(PlayState* play, Actor* actor, Vec3f* posXZ, f32 radius, s32 amountMinusOne,
                              f32 randAccelWeight, s16 scale, s16 scaleStep, u8 useLighting) {
    Vec3f pos;
    Vec3f velocity = { 0.0f, 0.0f, 0.0f };
    Vec3f accel = { 0.0f, 0.3f, 0.0f };
    f32 angle;
    s32 i;

    angle = (Rand_ZeroOne() - 0.5f) * (2.0f * 3.14f);
    pos.y = actor->floorHeight;
    accel.y += (Rand_ZeroOne() - 0.5f) * 0.2f;

    for (i = amountMinusOne; i >= 0; i--) {
        pos.x = Math_SinF(angle) * radius + posXZ->x;
        pos.z = Math_CosF(angle) * radius + posXZ->z;
        accel.x = (Rand_ZeroOne() - 0.5f) * randAccelWeight;
        accel.z = (Rand_ZeroOne() - 0.5f) * randAccelWeight;

        if (scale == 0) {
            func_8002857C(play, &pos, &velocity, &accel);
        } else {
            if (useLighting) {
                func_800286CC(play, &pos, &velocity, &accel, scale, scaleStep);
            } else {
                func_8002865C(play, &pos, &velocity, &accel, scale, scaleStep);
            }
        }

        angle += (2.0f * 3.14f) / (amountMinusOne + 1.0f);
    }
}

void func_80033480(PlayState* play, Vec3f* posBase, f32 randRangeDiameter, s32 amountMinusOne, s16 scaleBase,
                   s16 scaleStep, u8 arg6) {
    Vec3f pos;
    Vec3f velocity = { 0.0f, 0.0f, 0.0f };
    Vec3f accel = { 0.0f, 0.3f, 0.0f };
    s16 scale;
    u32 var2;
    s32 i;

    for (i = amountMinusOne; i >= 0; i--) {
        pos.x = posBase->x + ((Rand_ZeroOne() - 0.5f) * randRangeDiameter);
        pos.y = posBase->y + ((Rand_ZeroOne() - 0.5f) * randRangeDiameter);
        pos.z = posBase->z + ((Rand_ZeroOne() - 0.5f) * randRangeDiameter);

        scale = (s16)((Rand_ZeroOne() * scaleBase) * 0.2f) + scaleBase;
        var2 = arg6;

        if (var2 != 0) {
            func_800286CC(play, &pos, &velocity, &accel, scale, scaleStep);
        } else {
            func_8002865C(play, &pos, &velocity, &accel, scale, scaleStep);
        }
    }
}

Actor* Actor_GetCollidedExplosive(PlayState* play, Collider* collider) {
    if ((collider->acFlags & AC_HIT) && (collider->ac->category == ACTORCAT_EXPLOSIVE)) {
        collider->acFlags &= ~AC_HIT;
        return collider->ac;
    }

    return NULL;
}

Actor* func_80033684(PlayState* play, Actor* explosiveActor) {
    Actor* actor = play->actorCtx.actorLists[ACTORCAT_EXPLOSIVE].head;

    while (actor != NULL) {
        if ((actor == explosiveActor) || (actor->params != 1)) {
            actor = actor->next;
        } else {
            if (Actor_WorldDistXYZToActor(explosiveActor, actor) <= (actor->shape.rot.z * 10) + 80.0f) {
                return actor;
            } else {
                actor = actor->next;
            }
        }
    }

    return NULL;
}

/**
 * Dynamically changes the category of a given actor instance.
 * This is done by moving it to the corresponding category list and setting its category variable accordingly.
 */
void Actor_ChangeCategory(PlayState* play, ActorContext* actorCtx, Actor* actor, u8 actorCategory) {
    Actor_RemoveFromCategory(play, actorCtx, actor);
    Actor_AddToCategory(actorCtx, actor, actorCategory);
}

/**
 * Checks if a hookshot or arrow actor is going to collide with the cylinder denoted by the
 * actor's `cylRadius` and `cylHeight`.
 * The check is only peformed if the projectile actor is within the provided sphere radius.
 *
 * Returns the actor if there will be collision, NULL otherwise.
 */
Actor* Actor_GetProjectileActor(PlayState* play, Actor* refActor, f32 radius) {
    Actor* actor;
    Vec3f spA8;
    f32 deltaX;
    f32 deltaY;
    f32 deltaZ;
    Vec3f sp90;
    Vec3f sp84;

    actor = play->actorCtx.actorLists[ACTORCAT_ITEMACTION].head;
    while (actor != NULL) {
        if (((actor->id != ACTOR_ARMS_HOOK) && (actor->id != ACTOR_EN_ARROW)) || (actor == refActor)) {
            actor = actor->next;
        } else {
            //! @bug The projectile actor gets unsafely casted to a hookshot to check its timer, even though
            //  it can also be an arrow.
            //  Luckily, the field at the same offset in the arrow actor is the x component of a vector
            //  which will rarely ever be 0. So it's very unlikely for this bug to cause an issue.
            if ((Math_Vec3f_DistXYZ(&refActor->world.pos, &actor->world.pos) > radius) ||
                (((ArmsHook*)actor)->timer == 0)) {
                actor = actor->next;
            } else {
                deltaX = Math_SinS(actor->world.rot.y) * (actor->speedXZ * 10.0f);
                deltaY = actor->velocity.y + (actor->gravity * 10.0f);
                deltaZ = Math_CosS(actor->world.rot.y) * (actor->speedXZ * 10.0f);

                spA8.x = actor->world.pos.x + deltaX;
                spA8.y = actor->world.pos.y + deltaY;
                spA8.z = actor->world.pos.z + deltaZ;

                if (CollisionCheck_CylSideVsLineSeg(refActor->colChkInfo.cylRadius, refActor->colChkInfo.cylHeight,
                                                    0.0f, &refActor->world.pos, &actor->world.pos, &spA8, &sp90,
                                                    &sp84)) {
                    return actor;
                } else {
                    actor = actor->next;
                }
            }
        }
    }

    return NULL;
}

/**
 * Sets the actor's text id with a dynamic prefix based on the current scene.
 */
void Actor_SetTextWithPrefix(PlayState* play, Actor* actor, s16 baseTextId) {
    s16 prefix;

    switch (play->sceneNum) {
        case SCENE_YDAN:
        case SCENE_YDAN_BOSS:
        case SCENE_MORIBOSSROOM:
        case SCENE_KOKIRI_HOME:
        case SCENE_KOKIRI_HOME3:
        case SCENE_KOKIRI_HOME4:
        case SCENE_KOKIRI_HOME5:
        case SCENE_KOKIRI_SHOP:
        case SCENE_LINK_HOME:
        case SCENE_SPOT04:
        case SCENE_SPOT05:
        case SCENE_SPOT10:
        case 112:
            prefix = 0x1000;
            break;
        case SCENE_MALON_STABLE:
        case SCENE_SPOT00:
        case SCENE_SPOT20:
            prefix = 0x2000;
            break;
        case SCENE_HIDAN:
        case SCENE_DDAN_BOSS:
        case SCENE_FIRE_BS:
        case SCENE_SPOT16:
        case SCENE_SPOT17:
        case SCENE_SPOT18:
            prefix = 0x3000;
            break;
        case SCENE_BDAN:
        case SCENE_BDAN_BOSS:
        case SCENE_SPOT03:
        case SCENE_SPOT07:
        case SCENE_SPOT08:
            prefix = 0x4000;
            break;
        case SCENE_HAKADAN:
        case SCENE_HAKADAN_BS:
        case SCENE_KAKARIKO:
        case SCENE_KAKARIKO3:
        case SCENE_IMPA:
        case SCENE_HUT:
        case SCENE_HAKAANA:
        case SCENE_HAKASITARELAY:
        case SCENE_SPOT01:
        case SCENE_SPOT02:
            prefix = 0x5000;
            break;
        case SCENE_JYASINZOU:
        case SCENE_JYASINBOSS:
        case SCENE_LABO:
        case SCENE_TENT:
        case SCENE_SPOT06:
        case SCENE_SPOT09:
        case SCENE_SPOT11:
            prefix = 0x6000;
            break;
        case SCENE_ENTRA:
        case SCENE_MARKET_ALLEY:
        case SCENE_MARKET_ALLEY_N:
        case SCENE_MARKET_DAY:
        case SCENE_MARKET_NIGHT:
        case SCENE_MARKET_RUINS:
        case SCENE_SPOT15:
            prefix = 0x7000;
            break;
        default:
            prefix = 0x0000;
            break;
    }

    actor->textId = prefix | baseTextId;
}

/**
 * Checks if a given actor will be standing on the ground after being translated
 * by the provided distance and angle.
 *
 * Returns true if the actor will be standing on ground.
 */
s16 Actor_TestFloorInDirection(Actor* actor, PlayState* play, f32 distance, s16 angle) {
    s16 ret;
    s16 prevBgCheckFlags;
    f32 dx;
    f32 dz;
    Vec3f prevActorPos;

    Math_Vec3f_Copy(&prevActorPos, &actor->world.pos);
    prevBgCheckFlags = actor->bgCheckFlags;

    dx = Math_SinS(angle) * distance;
    dz = Math_CosS(angle) * distance;
    actor->world.pos.x += dx;
    actor->world.pos.z += dz;

    Actor_UpdateBgCheckInfo(play, actor, 0.0f, 0.0f, 0.0f, UPDBGCHECKINFO_FLAG_2);

    Math_Vec3f_Copy(&actor->world.pos, &prevActorPos);

    ret = actor->bgCheckFlags & BGCHECKFLAG_GROUND;
    actor->bgCheckFlags = prevBgCheckFlags;

    return ret;
}

/**
 * Returns true if the player is targeting the provided actor
 */
s32 Actor_IsTargeted(PlayState* play, Actor* actor) {
    Player* player = GET_PLAYER(play);

    if ((player->stateFlags1 & PLAYER_STATE1_4) && actor->isTargeted) {
        return true;
    } else {
        return false;
    }
}

/**
 * Returns true if the player is targeting an actor other than the provided actor
 */
s32 Actor_OtherIsTargeted(PlayState* play, Actor* actor) {
    Player* player = GET_PLAYER(play);

    if ((player->stateFlags1 & PLAYER_STATE1_4) && !actor->isTargeted) {
        return true;
    } else {
        return false;
    }
}

f32 func_80033AEC(Vec3f* arg0, Vec3f* arg1, f32 arg2, f32 arg3, f32 arg4, f32 arg5) {
    f32 ret = 0.0f;

    if (arg4 <= Math_Vec3f_DistXYZ(arg0, arg1)) {
        ret = Math_SmoothStepToF(&arg1->x, arg0->x, arg2, arg3, 0.0f);
        ret += Math_SmoothStepToF(&arg1->y, arg0->y, arg2, arg3, 0.0f);
        ret += Math_SmoothStepToF(&arg1->z, arg0->z, arg2, arg3, 0.0f);
    } else if (arg5 < Math_Vec3f_DistXYZ(arg0, arg1)) {
        ret = Math_SmoothStepToF(&arg1->x, arg0->x, arg2, arg3, 0.0f);
        ret += Math_SmoothStepToF(&arg1->y, arg0->y, arg2, arg3, 0.0f);
        ret += Math_SmoothStepToF(&arg1->z, arg0->z, arg2, arg3, 0.0f);
    }

    return ret;
}

void func_80033C30(Vec3f* arg0, Vec3f* arg1, u8 alpha, PlayState* play) {
    MtxF sp60;
    f32 var;
    Vec3f sp50;
    CollisionPoly* sp4C;

    OPEN_DISPS(play->state.gfxCtx, "../z_actor.c", 8120);

    if (0) {} // Necessary to match

    POLY_OPA_DISP = Gfx_SetupDL(POLY_OPA_DISP, SETUPDL_44);

    gDPSetPrimColor(POLY_OPA_DISP++, 0, 0, 0, 0, 0, alpha);

    sp50.x = arg0->x;
    sp50.y = arg0->y + 1.0f;
    sp50.z = arg0->z;

    var = BgCheck_EntityRaycastFloor2(play, &play->colCtx, &sp4C, &sp50);

    if (sp4C != NULL) {
        func_80038A28(sp4C, arg0->x, var, arg0->z, &sp60);
        Matrix_Put(&sp60);
    } else {
        Matrix_Translate(arg0->x, arg0->y, arg0->z, MTXMODE_NEW);
    }

    Matrix_Scale(arg1->x, 1.0f, arg1->z, MTXMODE_APPLY);

    gSPMatrix(POLY_OPA_DISP++, Matrix_NewMtx(play->state.gfxCtx, "../z_actor.c", 8149), G_MTX_MODELVIEW | G_MTX_LOAD);
    gSPDisplayList(POLY_OPA_DISP++, gCircleShadowDL);

    CLOSE_DISPS(play->state.gfxCtx, "../z_actor.c", 8155);
}

void func_80033DB8(PlayState* play, s16 arg1, s16 arg2) {
    s16 var = Quake_Add(&play->mainCamera, 3);

    Quake_SetSpeed(var, 20000);
    Quake_SetQuakeValues(var, arg1, 0, 0, 0);
    Quake_SetCountdown(var, arg2);
}

void func_80033E1C(PlayState* play, s16 arg1, s16 arg2, s16 arg3) {
    s16 var = Quake_Add(&play->mainCamera, 3);

    Quake_SetSpeed(var, arg3);
    Quake_SetQuakeValues(var, arg1, 0, 0, 0);
    Quake_SetCountdown(var, arg2);
}

void func_80033E88(Actor* actor, PlayState* play, s16 arg2, s16 arg3) {
    if (arg2 >= 5) {
        func_800AA000(actor->xyzDistToPlayerSq, 0xFF, 0x14, 0x96);
    } else {
        func_800AA000(actor->xyzDistToPlayerSq, 0xB4, 0x14, 0x64);
    }

    func_80033DB8(play, arg2, arg3);
}

f32 Rand_ZeroFloat(f32 f) {
    return Rand_ZeroOne() * f;
}

f32 Rand_CenteredFloat(f32 f) {
    return (Rand_ZeroOne() - 0.5f) * f;
}

typedef struct {
    /* 0x00 */ f32 chainAngle;
    /* 0x04 */ f32 chainLength;
    /* 0x08 */ f32 yShift;
    /* 0x0C */ f32 chainsScale;
    /* 0x10 */ f32 chainsRotZInit;
    /* 0x14 */ Gfx* chainDL;
    /* 0x18 */ Gfx* lockDL;
} DoorLockInfo; // size = 0x1C

static DoorLockInfo sDoorLocksInfo[] = {
    /* DOORLOCK_NORMAL */ { 0.54f, 6000.0f, 5000.0f, 1.0f, 0.0f, gDoorChainsDL, gDoorLockDL },
    /* DOORLOCK_BOSS */ { 0.644f, 12000.0f, 8000.0f, 1.0f, 0.0f, object_bdoor_DL_001530, object_bdoor_DL_001400 },
    /* DOORLOCK_NORMAL_SPIRIT */ { 0.64000005f, 8500.0f, 8000.0f, 1.75f, 0.1f, gDoorChainsDL, gDoorLockDL },
};

/**
 * Draws chains and lock of a locked door, of the specified `type` (see `DoorLockType`).
 * `frame` can be 0 to 10, where 0 is "open" and 10 is "closed", the chains slide accordingly.
 */
void Actor_DrawDoorLock(PlayState* play, s32 frame, s32 type) {
    DoorLockInfo* entry;
    s32 i;
    MtxF baseMtxF;
    f32 chainRotZ;
    f32 chainsTranslateX;
    f32 chainsTranslateY;
    f32 rotZStep;

    entry = &sDoorLocksInfo[type];
    chainRotZ = entry->chainsRotZInit;

    OPEN_DISPS(play->state.gfxCtx, "../z_actor.c", 8265);

    Matrix_Translate(0.0f, entry->yShift, 500.0f, MTXMODE_APPLY);
    Matrix_Get(&baseMtxF);

    chainsTranslateX = sinf(entry->chainAngle - chainRotZ) * -(10 - frame) * 0.1f * entry->chainLength;
    chainsTranslateY = cosf(entry->chainAngle - chainRotZ) * (10 - frame) * 0.1f * entry->chainLength;

    for (i = 0; i < 4; i++) {
        Matrix_Put(&baseMtxF);
        Matrix_RotateZ(chainRotZ, MTXMODE_APPLY);
        Matrix_Translate(chainsTranslateX, chainsTranslateY, 0.0f, MTXMODE_APPLY);

        if (entry->chainsScale != 1.0f) {
            Matrix_Scale(entry->chainsScale, entry->chainsScale, entry->chainsScale, MTXMODE_APPLY);
        }

        gSPMatrix(POLY_OPA_DISP++, Matrix_NewMtx(play->state.gfxCtx, "../z_actor.c", 8299),
                  G_MTX_MODELVIEW | G_MTX_LOAD);
        gSPDisplayList(POLY_OPA_DISP++, entry->chainDL);

        if (i % 2) {
            rotZStep = 2.0f * entry->chainAngle;
        } else {
            rotZStep = M_PI - (2.0f * entry->chainAngle);
        }

        chainRotZ += rotZStep;
    }

    Matrix_Put(&baseMtxF);
    Matrix_Scale(frame * 0.1f, frame * 0.1f, frame * 0.1f, MTXMODE_APPLY);

    gSPMatrix(POLY_OPA_DISP++, Matrix_NewMtx(play->state.gfxCtx, "../z_actor.c", 8314), G_MTX_MODELVIEW | G_MTX_LOAD);
    gSPDisplayList(POLY_OPA_DISP++, entry->lockDL);

    CLOSE_DISPS(play->state.gfxCtx, "../z_actor.c", 8319);
}

void func_8003424C(PlayState* play, Vec3f* arg1) {
    CollisionCheck_SpawnShieldParticlesMetal(play, arg1);
}

void Actor_SetColorFilter(Actor* actor, s16 colorFlag, s16 colorIntensityMax, s16 xluFlag, s16 duration) {
    if ((colorFlag == 0x8000) && !(colorIntensityMax & 0x8000)) {
        Audio_PlayActorSound2(actor, NA_SE_EN_LIGHT_ARROW_HIT);
    }

    actor->colorFilterParams = colorFlag | xluFlag | ((colorIntensityMax & 0xF8) << 5) | duration;
    actor->colorFilterTimer = duration;
}

Hilite* func_800342EC(Vec3f* object, PlayState* play) {
    Vec3f lightDir;

    lightDir.x = play->envCtx.dirLight1.params.dir.x;
    lightDir.y = play->envCtx.dirLight1.params.dir.y;
    lightDir.z = play->envCtx.dirLight1.params.dir.z;

    return func_8002EABC(object, &play->view.eye, &lightDir, play->state.gfxCtx);
}

Hilite* func_8003435C(Vec3f* object, PlayState* play) {
    Vec3f lightDir;

    lightDir.x = play->envCtx.dirLight1.params.dir.x;
    lightDir.y = play->envCtx.dirLight1.params.dir.y;
    lightDir.z = play->envCtx.dirLight1.params.dir.z;

    return func_8002EB44(object, &play->view.eye, &lightDir, play->state.gfxCtx);
}

s32 func_800343CC(PlayState* play, Actor* actor, s16* arg2, f32 interactRange, callback1_800343CC unkFunc1,
                  callback2_800343CC unkFunc2) {
    s16 x;
    s16 y;

    if (Actor_ProcessTalkRequest(actor, play)) {
        *arg2 = 1;
        return true;
    }

    if (*arg2 != 0) {
        *arg2 = unkFunc2(play, actor);
        return false;
    }

    Actor_GetScreenPos(play, actor, &x, &y);

    if ((x < 0) || (x > SCREEN_WIDTH) || (y < 0) || (y > SCREEN_HEIGHT)) {
        return false;
    }

    if (!func_8002F2CC(actor, play, interactRange)) {
        return false;
    }

    actor->textId = unkFunc1(play, actor);

    return false;
}

typedef struct {
    /* 0x00 */ s16 unk_00;
    /* 0x02 */ s16 unk_02;
    /* 0x04 */ s16 unk_04;
    /* 0x06 */ s16 unk_06;
    /* 0x08 */ s16 unk_08;
    /* 0x0A */ s16 unk_0A;
    /* 0x0C */ u8 unk_0C;
} struct_80116130_0; // size = 0x10

typedef struct {
    /* 0x00 */ struct_80116130_0 sub_00;
    /* 0x10 */ f32 unk_10;
    /* 0x14 */ s16 unk_14;
} struct_80116130; // size = 0x18

static struct_80116130 D_80116130[] = {
    { { 0x2AA8, 0xF1C8, 0x18E2, 0x1554, 0x0000, 0x0000, 1 }, 170.0f, 0x3FFC },
    { { 0x2AA8, 0xEAAC, 0x1554, 0x1554, 0xF8E4, 0x0E38, 1 }, 170.0f, 0x3FFC },
    { { 0x31C4, 0xE390, 0x0E38, 0x0E38, 0xF1C8, 0x071C, 1 }, 170.0f, 0x3FFC },
    { { 0x1554, 0xF1C8, 0x0000, 0x071C, 0xF8E4, 0x0000, 1 }, 170.0f, 0x3FFC },
    { { 0x2AA8, 0xF8E4, 0x071C, 0x0E38, 0xD558, 0x2AA8, 1 }, 170.0f, 0x3FFC },
    { { 0x0000, 0xE390, 0x2AA8, 0x3FFC, 0xF1C8, 0x0E38, 1 }, 170.0f, 0x3FFC },
    { { 0x2AA8, 0xF1C8, 0x0E38, 0x0E38, 0x0000, 0x0000, 1 }, 0.0f, 0x0000 },
    { { 0x2AA8, 0xF1C8, 0x0000, 0x0E38, 0x0000, 0x1C70, 1 }, 0.0f, 0x0000 },
    { { 0x2AA8, 0xF1C8, 0xF1C8, 0x0000, 0x0000, 0x0000, 1 }, 0.0f, 0x0000 },
    { { 0x071C, 0xF1C8, 0x0E38, 0x1C70, 0x0000, 0x0000, 1 }, 0.0f, 0x0000 },
    { { 0x0E38, 0xF1C8, 0x0000, 0x1C70, 0x0000, 0x0E38, 1 }, 0.0f, 0x0000 },
    { { 0x2AA8, 0xE390, 0x1C70, 0x0E38, 0xF1C8, 0x0E38, 1 }, 0.0f, 0x0000 },
    { { 0x18E2, 0xF1C8, 0x0E38, 0x0E38, 0x0000, 0x0000, 1 }, 0.0f, 0x0000 },
};

void func_800344BC(Actor* actor, struct_80034A14_arg1* arg1, s16 arg2, s16 arg3, s16 arg4, s16 arg5, s16 arg6, s16 arg7,
                   u8 arg8) {
    s16 sp46;
    s16 sp44;
    s16 temp2;
    s16 sp40;
    s16 temp1;
    Vec3f sp30;

    sp30.x = actor->world.pos.x;
    sp30.y = actor->world.pos.y + arg1->unk_14;
    sp30.z = actor->world.pos.z;

    sp46 = Math_Vec3f_Pitch(&sp30, &arg1->unk_18);
    sp44 = Math_Vec3f_Yaw(&sp30, &arg1->unk_18);
    sp40 = Math_Vec3f_Yaw(&actor->world.pos, &arg1->unk_18) - actor->shape.rot.y;

    temp1 = CLAMP(sp40, -arg2, arg2);
    Math_SmoothStepToS(&arg1->unk_08.y, temp1, 6, 2000, 1);

    temp1 = (ABS(sp40) >= 0x8000) ? 0 : ABS(sp40);
    arg1->unk_08.y = CLAMP(arg1->unk_08.y, -temp1, temp1);

    sp40 -= arg1->unk_08.y;

    temp1 = CLAMP(sp40, -arg5, arg5);
    Math_SmoothStepToS(&arg1->unk_0E.y, temp1, 6, 2000, 1);

    temp1 = (ABS(sp40) >= 0x8000) ? 0 : ABS(sp40);
    arg1->unk_0E.y = CLAMP(arg1->unk_0E.y, -temp1, temp1);

    if (arg8) {
        Math_SmoothStepToS(&actor->shape.rot.y, sp44, 6, 2000, 1);
    }

    temp1 = CLAMP(sp46, arg4, (s16)(u16)arg3);
    Math_SmoothStepToS(&arg1->unk_08.x, temp1, 6, 2000, 1);

    temp2 = sp46 - arg1->unk_08.x;

    temp1 = CLAMP(temp2, arg7, arg6);
    Math_SmoothStepToS(&arg1->unk_0E.x, temp1, 6, 2000, 1);
}

s16 func_800347E8(s16 arg0) {
    return D_80116130[arg0].unk_14;
}

s16 func_80034810(Actor* actor, struct_80034A14_arg1* arg1, f32 arg2, s16 arg3, s16 arg4) {
    s32 pad;
    s16 var;
    s16 abs_var;

    if (arg4 != 0) {
        return arg4;
    }

    if (arg1->unk_00 != 0) {
        return 4;
    }

    if (arg2 < Math_Vec3f_DistXYZ(&actor->world.pos, &arg1->unk_18)) {
        arg1->unk_04 = 0;
        arg1->unk_06 = 0;
        return 1;
    }

    var = Math_Vec3f_Yaw(&actor->world.pos, &arg1->unk_18);
    abs_var = ABS((s16)((f32)var - actor->shape.rot.y));
    if (arg3 >= abs_var) {
        arg1->unk_04 = 0;
        arg1->unk_06 = 0;
        return 2;
    }

    if (DECR(arg1->unk_04) != 0) {
        return arg1->unk_02;
    }

    switch (arg1->unk_06) {
        case 0:
        case 2:
            arg1->unk_04 = Rand_S16Offset(30, 30);
            arg1->unk_06++;
            return 1;
        case 1:
            arg1->unk_04 = Rand_S16Offset(10, 10);
            arg1->unk_06++;
            return 3;
    }

    return 4;
}

void func_80034A14(Actor* actor, struct_80034A14_arg1* arg1, s16 arg2, s16 arg3) {
    struct_80116130_0 sp38;

    arg1->unk_02 = func_80034810(actor, arg1, D_80116130[arg2].unk_10, D_80116130[arg2].unk_14, arg3);

    sp38 = D_80116130[arg2].sub_00;

    switch (arg1->unk_02) {
        case 1:
            sp38.unk_00 = 0;
            sp38.unk_04 = 0;
            sp38.unk_02 = 0;
            FALLTHROUGH;
        case 3:
            sp38.unk_06 = 0;
            sp38.unk_0A = 0;
            sp38.unk_08 = 0;
            FALLTHROUGH;
        case 2:
            sp38.unk_0C = 0;
            break;
    }

    func_800344BC(actor, arg1, sp38.unk_00, sp38.unk_04, sp38.unk_02, sp38.unk_06, sp38.unk_0A, sp38.unk_08,
                  sp38.unk_0C);
}

Gfx* func_80034B28(GraphicsContext* gfxCtx) {
    Gfx* displayList;

    displayList = Graph_Alloc(gfxCtx, sizeof(Gfx));
    gSPEndDisplayList(displayList);

    return displayList;
}

Gfx* func_80034B54(GraphicsContext* gfxCtx) {
    Gfx* displayListHead;
    Gfx* displayList;

    displayList = displayListHead = Graph_Alloc(gfxCtx, 2 * sizeof(Gfx));

    gDPSetRenderMode(displayListHead++, G_RM_FOG_SHADE_A,
                     AA_EN | Z_CMP | Z_UPD | IM_RD | CLR_ON_CVG | CVG_DST_WRAP | ZMODE_XLU | FORCE_BL |
                         GBL_c2(G_BL_CLR_IN, G_BL_A_IN, G_BL_CLR_MEM, G_BL_1MA));

    gSPEndDisplayList(displayListHead++);

    return displayList;
}

void func_80034BA0(PlayState* play, SkelAnime* skelAnime, OverrideLimbDraw overrideLimbDraw, PostLimbDraw postLimbDraw,
                   Actor* actor, s16 alpha) {
    OPEN_DISPS(play->state.gfxCtx, "../z_actor.c", 8831);

    Gfx_SetupDL_25Opa(play->state.gfxCtx);

    gDPPipeSync(POLY_OPA_DISP++);
    gDPSetEnvColor(POLY_OPA_DISP++, 0, 0, 0, alpha);
    gDPPipeSync(POLY_OPA_DISP++);
    gSPSegment(POLY_OPA_DISP++, 0x0C, func_80034B28(play->state.gfxCtx));

    POLY_OPA_DISP = SkelAnime_DrawFlex(play, skelAnime->skeleton, skelAnime->jointTable, skelAnime->dListCount,
                                       overrideLimbDraw, postLimbDraw, actor, POLY_OPA_DISP);

    CLOSE_DISPS(play->state.gfxCtx, "../z_actor.c", 8860);
}

void func_80034CC4(PlayState* play, SkelAnime* skelAnime, OverrideLimbDraw overrideLimbDraw, PostLimbDraw postLimbDraw,
                   Actor* actor, s16 alpha) {
    OPEN_DISPS(play->state.gfxCtx, "../z_actor.c", 8876);

    Gfx_SetupDL_25Xlu(play->state.gfxCtx);

    gDPPipeSync(POLY_XLU_DISP++);
    gDPSetEnvColor(POLY_XLU_DISP++, 0, 0, 0, alpha);
    gSPSegment(POLY_XLU_DISP++, 0x0C, func_80034B54(play->state.gfxCtx));

    POLY_XLU_DISP = SkelAnime_DrawFlex(play, skelAnime->skeleton, skelAnime->jointTable, skelAnime->dListCount,
                                       overrideLimbDraw, postLimbDraw, actor, POLY_XLU_DISP);

    CLOSE_DISPS(play->state.gfxCtx, "../z_actor.c", 8904);
}

s16 func_80034DD4(Actor* actor, PlayState* play, s16 arg2, f32 arg3) {
    Player* player = GET_PLAYER(play);
    f32 var;

    if ((play->csCtx.state != CS_STATE_0) || gDbgCamEnabled) {
        var = Math_Vec3f_DistXYZ(&actor->world.pos, &play->view.eye) * 0.25f;
    } else {
        var = Math_Vec3f_DistXYZ(&actor->world.pos, &player->actor.world.pos);
    }

    if (arg3 < var) {
        actor->flags &= ~ACTOR_FLAG_0;
        Math_SmoothStepToS(&arg2, 0, 6, 0x14, 1);
    } else {
        actor->flags |= ACTOR_FLAG_0;
        Math_SmoothStepToS(&arg2, 0xFF, 6, 0x14, 1);
    }

    return arg2;
}

void Animation_ChangeByInfo(SkelAnime* skelAnime, AnimationInfo* animationInfo, s32 index) {
    f32 frameCount;

    animationInfo += index;

    if (animationInfo->frameCount > 0.0f) {
        frameCount = animationInfo->frameCount;
    } else {
        frameCount = Animation_GetLastFrame(animationInfo->animation);
    }

    Animation_Change(skelAnime, animationInfo->animation, animationInfo->playSpeed, animationInfo->startFrame,
                     frameCount, animationInfo->mode, animationInfo->morphFrames);
}

void func_80034F54(PlayState* play, s16* arg1, s16* arg2, s32 arg3) {
    u32 frames = play->gameplayFrames;
    s32 i;

    for (i = 0; i < arg3; i++) {
        arg1[i] = (0x814 + 50 * i) * frames;
        arg2[i] = (0x940 + 50 * i) * frames;
    }
}

void Actor_Noop(Actor* actor, PlayState* play) {
}

s32 func_80035124(Actor* actor, PlayState* play) {
    s32 ret = 0;

    switch (actor->params) {
        case 0:
            if (Actor_HasParent(actor, play)) {
                actor->params = 1;
            } else if (!(actor->bgCheckFlags & BGCHECKFLAG_GROUND)) {
                Actor_MoveForward(actor);
                Math_SmoothStepToF(&actor->speedXZ, 0.0f, 1.0f, 0.1f, 0.0f);
            } else if ((actor->bgCheckFlags & BGCHECKFLAG_GROUND_TOUCH) && (actor->velocity.y < -4.0f)) {
                ret = 1;
            } else {
                actor->shape.rot.x = actor->shape.rot.z = 0;
                func_8002F580(actor, play);
            }
            break;
        case 1:
            if (Actor_HasNoParent(actor, play)) {
                actor->params = 0;
            }
            break;
    }

    Actor_UpdateBgCheckInfo(
        play, actor, actor->colChkInfo.cylHeight, actor->colChkInfo.cylRadius, actor->colChkInfo.cylRadius,
        UPDBGCHECKINFO_FLAG_0 | UPDBGCHECKINFO_FLAG_2 | UPDBGCHECKINFO_FLAG_3 | UPDBGCHECKINFO_FLAG_4);

    return ret;
}

#include "z_cheap_proc.c"

u8 func_800353E8(PlayState* play) {
    Player* player = GET_PLAYER(play);

    return player->unk_845;
}

/**
 * Finds the first actor instance of a specified ID and category within a given range from
 * an actor if there is one. If the ID provided is -1, this will look for any actor of the
 * specified category rather than a specific ID.
 */
Actor* Actor_FindNearby(PlayState* play, Actor* refActor, s16 actorId, u8 actorCategory, f32 range) {
    Actor* actor = play->actorCtx.actorLists[actorCategory].head;

    while (actor != NULL) {
        if (actor == refActor || ((actorId != -1) && (actorId != actor->id))) {
            actor = actor->next;
        } else {
            if (Actor_WorldDistXYZToActor(refActor, actor) <= range) {
                return actor;
            } else {
                actor = actor->next;
            }
        }
    }

    return NULL;
}

s32 func_800354B4(PlayState* play, Actor* actor, f32 range, s16 arg3, s16 arg4, s16 arg5) {
    Player* player = GET_PLAYER(play);
    s16 var1;
    s16 var2;

    var1 = (s16)(actor->yawTowardsPlayer + 0x8000) - player->actor.shape.rot.y;
    var2 = actor->yawTowardsPlayer - arg5;

    if ((actor->xzDistToPlayer <= range) && (player->meleeWeaponState != 0) && (arg4 >= ABS(var1)) &&
        (arg3 >= ABS(var2))) {
        return true;
    } else {
        return false;
    }
}

void func_8003555C(PlayState* play, Vec3f* pos, Vec3f* velocity, Vec3f* accel) {
    Color_RGBA8 color1;
    Color_RGBA8 color2;

    color1.r = 200;
    color1.g = 160;
    color1.b = 120;

    color2.r = 130;
    color2.g = 90;
    color2.b = 50;

    //! @bug color1 and color2 alpha components not set before being passed on
    EffectSsKiraKira_SpawnSmall(play, pos, velocity, accel, &color1, &color2);
}

Vec3f D_80116268 = { 0.0f, -1.5f, 0.0f };
Vec3f D_80116274 = { 0.0f, -0.2f, 0.0f };

Gfx D_80116280[] = {
    gsDPSetRenderMode(G_RM_FOG_SHADE_A, AA_EN | Z_CMP | Z_UPD | IM_RD | CLR_ON_CVG | CVG_DST_WRAP | ZMODE_XLU |
                                            FORCE_BL | GBL_c2(G_BL_CLR_IN, G_BL_A_IN, G_BL_CLR_MEM, G_BL_1MA)),
    gsDPSetAlphaCompare(G_AC_THRESHOLD),
    gsSPEndDisplayList(),
};

void func_800355B8(PlayState* play, Vec3f* pos) {
    func_8003555C(play, pos, &D_80116268, &D_80116274);
}

u8 func_800355E4(PlayState* play, Collider* collider) {
    Player* player = GET_PLAYER(play);

    if ((collider->acFlags & AC_TYPE_PLAYER) && (player->meleeWeaponState != 0) &&
        (player->meleeWeaponAnimation == PLAYER_MWA_HAMMER_FORWARD)) {
        return true;
    } else {
        return false;
    }
}

u8 Actor_ApplyDamage(Actor* actor) {
    if (actor->colChkInfo.damage >= actor->colChkInfo.health) {
        actor->colChkInfo.health = 0;
    } else {
        actor->colChkInfo.health -= actor->colChkInfo.damage;
    }

    return actor->colChkInfo.health;
}

void Actor_SetDropFlag(Actor* actor, ColliderInfo* colInfo, s32 freezeFlag) {
    if (colInfo->acHitInfo == NULL) {
        actor->dropFlag = 0x00;
    } else if (freezeFlag &&
               (colInfo->acHitInfo->toucher.dmgFlags & (DMG_UNKNOWN_1 | DMG_MAGIC_ICE | DMG_MAGIC_FIRE))) {
        actor->freezeTimer = colInfo->acHitInfo->toucher.damage;
        actor->dropFlag = 0x00;
    } else if (colInfo->acHitInfo->toucher.dmgFlags & DMG_ARROW_FIRE) {
        actor->dropFlag = 0x01;
    } else if (colInfo->acHitInfo->toucher.dmgFlags & DMG_ARROW_ICE) {
        actor->dropFlag = 0x02;
    } else if (colInfo->acHitInfo->toucher.dmgFlags & DMG_ARROW_UNK1) {
        actor->dropFlag = 0x04;
    } else if (colInfo->acHitInfo->toucher.dmgFlags & DMG_ARROW_UNK2) {
        actor->dropFlag = 0x08;
    } else if (colInfo->acHitInfo->toucher.dmgFlags & DMG_ARROW_UNK3) {
        actor->dropFlag = 0x10;
    } else if (colInfo->acHitInfo->toucher.dmgFlags & DMG_ARROW_LIGHT) {
        actor->dropFlag = 0x20;
    } else if (colInfo->acHitInfo->toucher.dmgFlags & DMG_MAGIC_LIGHT) {
        if (freezeFlag) {
            actor->freezeTimer = colInfo->acHitInfo->toucher.damage;
        }
        actor->dropFlag = 0x40;
    } else {
        actor->dropFlag = 0x00;
    }
}

void Actor_SetDropFlagJntSph(Actor* actor, ColliderJntSph* jntSph, s32 freezeFlag) {
    ColliderInfo* curColInfo;
    s32 flag;
    s32 i;

    actor->dropFlag = 0x00;

    for (i = jntSph->count - 1; i >= 0; i--) {
        curColInfo = &jntSph->elements[i].info;
        if (curColInfo->acHitInfo == NULL) {
            flag = 0x00;
        } else if (freezeFlag &&
                   (curColInfo->acHitInfo->toucher.dmgFlags & (DMG_UNKNOWN_1 | DMG_MAGIC_ICE | DMG_MAGIC_FIRE))) {
            actor->freezeTimer = curColInfo->acHitInfo->toucher.damage;
            flag = 0x00;
        } else if (curColInfo->acHitInfo->toucher.dmgFlags & DMG_ARROW_FIRE) {
            flag = 0x01;
        } else if (curColInfo->acHitInfo->toucher.dmgFlags & DMG_ARROW_ICE) {
            flag = 0x02;
        } else if (curColInfo->acHitInfo->toucher.dmgFlags & DMG_ARROW_UNK1) {
            flag = 0x04;
        } else if (curColInfo->acHitInfo->toucher.dmgFlags & DMG_ARROW_UNK2) {
            flag = 0x08;
        } else if (curColInfo->acHitInfo->toucher.dmgFlags & DMG_ARROW_UNK3) {
            flag = 0x10;
        } else if (curColInfo->acHitInfo->toucher.dmgFlags & DMG_ARROW_LIGHT) {
            flag = 0x20;
        } else if (curColInfo->acHitInfo->toucher.dmgFlags & DMG_MAGIC_LIGHT) {
            if (freezeFlag) {
                actor->freezeTimer = curColInfo->acHitInfo->toucher.damage;
            }
            flag = 0x40;
        } else {
            flag = 0x00;
        }
        actor->dropFlag |= flag;
    }
}

void func_80035844(Vec3f* arg0, Vec3f* arg1, Vec3s* arg2, s32 arg3) {
    f32 dx = arg1->x - arg0->x;
    f32 dz = arg1->z - arg0->z;
    f32 dy = arg3 ? (arg1->y - arg0->y) : (arg0->y - arg1->y);

    arg2->y = Math_Atan2S(dz, dx);
    arg2->x = Math_Atan2S(sqrtf(SQ(dx) + SQ(dz)), dy);
}

/**
 * Spawns En_Part (Dissipating Flames) actor as a child of the given actor.
 */
Actor* func_800358DC(Actor* actor, Vec3f* spawnPos, Vec3s* spawnRot, f32* arg3, s32 timer, s16* unused, PlayState* play,
                     s16 params, Gfx* dList) {
    EnPart* spawnedEnPart;

    spawnedEnPart = (EnPart*)Actor_SpawnAsChild(&play->actorCtx, actor, play, ACTOR_EN_PART, spawnPos->x, spawnPos->y,
                                                spawnPos->z, spawnRot->x, spawnRot->y, actor->objBankIndex, params);
    if (spawnedEnPart != NULL) {
        spawnedEnPart->actor.scale = actor->scale;
        spawnedEnPart->actor.speedXZ = arg3[0];
        spawnedEnPart->displayList = dList;
        spawnedEnPart->action = 2;
        spawnedEnPart->timer = timer;
        spawnedEnPart->rotZ = arg3[1];
        spawnedEnPart->rotZSpeed = arg3[2];
        return &spawnedEnPart->actor;
    }

    return NULL;
}

void func_800359B8(Actor* actor, s16 arg1, Vec3s* arg2) {
    f32 floorPolyNormalX;
    f32 floorPolyNormalY;
    f32 floorPolyNormalZ;
    f32 sp38;
    f32 sp34;
    f32 sp30;
    f32 sp2C;
    f32 sp28;
    f32 sp24;
    CollisionPoly* floorPoly;
    s32 pad;

    if (actor->floorPoly != NULL) {
        floorPoly = actor->floorPoly;
        floorPolyNormalX = COLPOLY_GET_NORMAL(floorPoly->normal.x);
        floorPolyNormalY = COLPOLY_GET_NORMAL(floorPoly->normal.y);
        floorPolyNormalZ = COLPOLY_GET_NORMAL(floorPoly->normal.z);

        sp38 = Math_SinS(arg1);
        sp34 = Math_CosS(arg1);
        sp28 = (-(floorPolyNormalX * sp38) - (floorPolyNormalZ * sp34));
        arg2->x = -RAD_TO_BINANG(Math_FAtan2F(sp28 * floorPolyNormalY, 1.0f));

        sp2C = Math_SinS(arg1 - 16375);
        sp30 = Math_CosS(arg1 - 16375);
        sp24 = (-(floorPolyNormalX * sp2C) - (floorPolyNormalZ * sp30));
        arg2->z = -RAD_TO_BINANG(Math_FAtan2F(sp24 * floorPolyNormalY, 1.0f));
    }
}

void func_80035B18(PlayState* play, Actor* actor, u16 textId) {
    Message_ContinueTextbox(play, textId);
    actor->textId = textId;
}

/**
 * Tests if event_chk_inf flag is set.
 */
s32 Flags_GetEventChkInf(s32 flag) {
    return GET_EVENTCHKINF(flag);
}

/**
 * Sets event_chk_inf flag.
 */
void Flags_SetEventChkInf(s32 flag) {
    SET_EVENTCHKINF(flag);
}

/**
 * Tests if inf_table flag is set.
 */
s32 Flags_GetInfTable(s32 flag) {
    return GET_INFTABLE(flag);
}

/**
 * Sets inf_table flag.
 */
void Flags_SetInfTable(s32 flag) {
    SET_INFTABLE(flag);
}

u32 func_80035BFC(PlayState* play, s16 arg1) {
    u16 retTextId = 0;

    switch (arg1) {
        case 0:
            if (Flags_GetEventChkInf(EVENTCHKINF_09)) {
                if (Flags_GetInfTable(INFTABLE_05)) {
                    retTextId = 0x1048;
                } else {
                    retTextId = 0x1047;
                }
            } else {
                if (Flags_GetEventChkInf(EVENTCHKINF_02)) {
                    if (Flags_GetInfTable(INFTABLE_03)) {
                        retTextId = 0x1032;
                    } else {
                        retTextId = 0x1031;
                    }
                } else {
                    if (Flags_GetInfTable(INFTABLE_00)) {
                        if (Flags_GetInfTable(INFTABLE_01)) {
                            retTextId = 0x1003;
                        } else {
                            retTextId = 0x1002;
                        }
                    } else {
                        retTextId = 0x1001;
                    }
                }
            }
            break;
        case 1:
            if (!LINK_IS_ADULT) {
                if (Flags_GetEventChkInf(EVENTCHKINF_09)) {
                    if (Flags_GetInfTable(INFTABLE_10)) {
                        retTextId = 0x1046;
                    } else {
                        retTextId = 0x1045;
                    }
                } else {
                    if (Flags_GetEventChkInf(EVENTCHKINF_03)) {
                        if (Flags_GetInfTable(INFTABLE_0E)) {
                            retTextId = 0x1034;
                        } else {
                            retTextId = 0x1033;
                        }
                    } else {
                        if (Flags_GetInfTable(INFTABLE_0C)) {
                            retTextId = 0x1030;
                        } else {
                            retTextId = 0x102F;
                        }
                    }
                }
            } else {
                if (Flags_GetEventChkInf(EVENTCHKINF_5C)) {
                    if (Flags_GetInfTable(INFTABLE_19)) {
                        retTextId = 0x1071;
                    } else {
                        retTextId = 0x1070;
                    }
                } else {
                    if (Flags_GetEventChkInf(EVENTCHKINF_0B)) {
                        if (Flags_GetInfTable(INFTABLE_17)) {
                            retTextId = 0x1068;
                        } else {
                            retTextId = 0x1067;
                        }
                    } else {
                        if (Flags_GetInfTable(INFTABLE_15)) {
                            retTextId = 0x1061;
                        } else {
                            retTextId = 0x1060;
                        }
                    }
                }
            }
            break;
        case 2:
            if (!LINK_IS_ADULT) {
                if (Flags_GetEventChkInf(EVENTCHKINF_09)) {
                    retTextId = 0x1042;
                } else {
                    retTextId = 0x1004;
                }
            } else {
                if (Flags_GetEventChkInf(EVENTCHKINF_5C)) {
                    retTextId = 0x1072;
                } else if (Flags_GetInfTable(INFTABLE_41)) {
                    retTextId = 0x1055;
                } else {
                    retTextId = 0x1056;
                }
            }
            break;
        case 3:
            if (!LINK_IS_ADULT) {
                if (Flags_GetEventChkInf(EVENTCHKINF_09)) {
                    retTextId = 0x1043;
                } else {
                    if (Flags_GetInfTable(INFTABLE_1E)) {
                        retTextId = 0x1006;
                    } else {
                        retTextId = 0x1005;
                    }
                }
            } else {
                if (Flags_GetEventChkInf(EVENTCHKINF_5C)) {
                    retTextId = 0x1073;
                } else {
                    retTextId = 0x105A;
                }
            }
            break;
        case 4:
            if (!LINK_IS_ADULT) {
                if (Flags_GetEventChkInf(EVENTCHKINF_09)) {
                    retTextId = 0x1042;
                } else {
                    retTextId = 0x1007;
                }
            } else {
                if (Flags_GetEventChkInf(EVENTCHKINF_5C)) {
                    retTextId = 0x1072;
                } else if (Flags_GetInfTable(INFTABLE_47)) {
                    retTextId = 0x105E;
                } else {
                    retTextId = 0x105D;
                }
            }
            break;
        case 5:
            if (!LINK_IS_ADULT) {
                if (Flags_GetEventChkInf(EVENTCHKINF_09)) {
                    retTextId = 0x1044;
                } else if (Flags_GetInfTable(INFTABLE_22)) {
                    retTextId = 0x1009;
                } else {
                    retTextId = 0x1008;
                }
            } else {
                if (Flags_GetEventChkInf(EVENTCHKINF_5C)) {
                    retTextId = 0x1075;
                } else {
                    retTextId = 0x105B;
                }
            }
            break;
        case 6:
            if (!LINK_IS_ADULT) {
                if (Flags_GetEventChkInf(EVENTCHKINF_09)) {
                    retTextId = 0x1042;
                } else if (Flags_GetInfTable(INFTABLE_24)) {
                    retTextId = 0x100B;
                } else {
                    retTextId = 0x100A;
                }
            } else {
                if (Flags_GetEventChkInf(EVENTCHKINF_5C)) {
                    retTextId = 0x1056;
                } else {
                    retTextId = 0x105F;
                }
            }
            break;
        case 7:
            if (!LINK_IS_ADULT) {
                if (Flags_GetEventChkInf(EVENTCHKINF_09)) {
                    retTextId = 0x1043;
                } else if (Flags_GetInfTable(INFTABLE_26)) {
                    retTextId = 0x100D;
                } else {
                    retTextId = 0x100C;
                }
            } else {
                if (Flags_GetEventChkInf(EVENTCHKINF_5C)) {
                    retTextId = 0x1057;
                } else {
                    retTextId = 0x1057;
                }
            }
            break;
        case 8:
            if (!LINK_IS_ADULT) {
                if (Flags_GetEventChkInf(EVENTCHKINF_09)) {
                    retTextId = 0x1043;
                } else if (Flags_GetInfTable(INFTABLE_28)) {
                    retTextId = 0x1019;
                } else {
                    retTextId = 0x100E;
                }
            } else {
                if (Flags_GetEventChkInf(EVENTCHKINF_5C)) {
                    retTextId = 0x1077;
                } else if (Flags_GetInfTable(INFTABLE_51)) {
                    retTextId = 0x1058;
                } else {
                    retTextId = 0x1059;
                }
            }
            break;
        case 9:
            if (!LINK_IS_ADULT) {
                if (Flags_GetEventChkInf(EVENTCHKINF_09)) {
                    retTextId = 0x1049;
                } else {
                    retTextId = 0x1035;
                }
            } else {
                if (Flags_GetEventChkInf(EVENTCHKINF_5C)) {
                    retTextId = 0x1079;
                } else {
                    retTextId = 0x104E;
                }
            }
            break;
        case 10:
            if (!LINK_IS_ADULT) {
                if (Flags_GetEventChkInf(EVENTCHKINF_09)) {
                    retTextId = 0x104A;
                } else {
                    retTextId = 0x1038;
                }
            } else {
                if (Flags_GetEventChkInf(EVENTCHKINF_5C)) {
                    retTextId = 0x1079;
                } else if (Flags_GetInfTable(INFTABLE_59)) {
                    retTextId = 0x1050;
                } else {
                    retTextId = 0x104F;
                }
            }
            break;
        case 11:
            if (!LINK_IS_ADULT) {
                if (Flags_GetEventChkInf(EVENTCHKINF_09)) {
                    retTextId = 0x104B;
                } else {
                    retTextId = 0x103C;
                }
            } else {
                if (Flags_GetEventChkInf(EVENTCHKINF_5C)) {
                    retTextId = 0x107B;
                } else {
                    retTextId = 0x1051;
                }
            }
            break;
        case 12:
            if (!LINK_IS_ADULT) {
                if (Flags_GetEventChkInf(EVENTCHKINF_09)) {
                    retTextId = 0x104C;
                } else {
                    retTextId = 0x103D;
                }
            } else {
                if (Flags_GetEventChkInf(EVENTCHKINF_5C)) {
                    retTextId = 0x107C;
                } else {
                    retTextId = 0x1052;
                }
            }
            break;
        case 13:
            if (!LINK_IS_ADULT) {
                if (Flags_GetEventChkInf(EVENTCHKINF_09)) {
                    retTextId = 0x104D;
                } else {
                    retTextId = 0x103E;
                }
            } else {
                if (Flags_GetEventChkInf(EVENTCHKINF_5C)) {
                    retTextId = 0x106E;
                } else if (Flags_GetInfTable(INFTABLE_61)) {
                    retTextId = 0x1053;
                } else {
                    retTextId = 0x1054;
                }
            }
            break;
        case 15:
            if (Flags_GetEventChkInf(EVENTCHKINF_5C)) {
                retTextId = 0x1078;
            } else if (Flags_GetInfTable(INFTABLE_66)) {
                retTextId = 0x1066;
            } else {
                retTextId = 0x1062;
            }
            break;
        case 16:
            if (play->sceneNum == SCENE_SPOT15) {
                retTextId = 0x7002;
            } else if (Flags_GetInfTable(INFTABLE_6A)) {
                retTextId = 0x7004;
            } else if ((gSaveContext.dayTime >= CLOCK_TIME(6, 0)) && (gSaveContext.dayTime <= CLOCK_TIME(18, 30))) {
                retTextId = 0x7002;
            } else {
                retTextId = 0x7003;
            }
            break;
        case 17:
            if (Flags_GetEventChkInf(EVENTCHKINF_09) && Flags_GetEventChkInf(EVENTCHKINF_25) &&
                Flags_GetEventChkInf(EVENTCHKINF_37)) {
                if (Flags_GetInfTable(INFTABLE_6C)) {
                    retTextId = 0x7008;
                } else {
                    retTextId = 0x7007;
                }
            } else {
                retTextId = 0;
            }
            break;
        case 19:
            retTextId = 0x702D;
            break;
        case 18:
            if (Flags_GetEventChkInf(EVENTCHKINF_09) && Flags_GetEventChkInf(EVENTCHKINF_25) &&
                Flags_GetEventChkInf(EVENTCHKINF_37)) {
                retTextId = 0x7006;
            } else {
                if (Flags_GetEventChkInf(EVENTCHKINF_12)) {
                    if (Flags_GetInfTable(INFTABLE_71)) {
                        retTextId = 0x7072;
                    } else {
                        retTextId = 0x7071;
                    }
                } else {
                    retTextId = 0x7029;
                }
            }
            break;
        case 20:
        case 21:
            if (Flags_GetEventChkInf(EVENTCHKINF_42)) {
                retTextId = 0x2012;
            } else if (Flags_GetEventChkInf(EVENTCHKINF_41)) {
                if (Flags_GetInfTable(INFTABLE_76)) {
                    retTextId = 0x2011;
                } else {
                    retTextId = 0x2010;
                }
            } else if (Flags_GetEventChkInf(EVENTCHKINF_40)) {
                retTextId = 0x200F;
            } else {
                retTextId = 0x200E;
            }
            break;
        case 24:
            if (Flags_GetEventChkInf(EVENTCHKINF_09) && Flags_GetEventChkInf(EVENTCHKINF_25) &&
                Flags_GetEventChkInf(EVENTCHKINF_37)) {
                retTextId = 0x7044;
            } else {
                retTextId = 0x7015;
            }
            break;
        case 25:
            if (Flags_GetEventChkInf(EVENTCHKINF_09) && Flags_GetEventChkInf(EVENTCHKINF_25) &&
                Flags_GetEventChkInf(EVENTCHKINF_37)) {
                retTextId = 0x7045;
            } else {
                Flags_GetInfTable(INFTABLE_C2);
                retTextId = 0x7016;
            }
            break;
        case 26:
            if (Flags_GetEventChkInf(EVENTCHKINF_09) && Flags_GetEventChkInf(EVENTCHKINF_25) &&
                Flags_GetEventChkInf(EVENTCHKINF_37)) {
                retTextId = 0x7046;
            } else {
                Flags_GetInfTable(INFTABLE_C2);
                retTextId = 0x7018;
            }
            break;
        case 27:
            if (Flags_GetEventChkInf(EVENTCHKINF_09) && Flags_GetEventChkInf(EVENTCHKINF_25) &&
                Flags_GetEventChkInf(EVENTCHKINF_37)) {
                retTextId = 0x7047;
            } else if (Flags_GetEventChkInf(EVENTCHKINF_14)) {
                retTextId = 0x701A;
            } else if (Flags_GetEventChkInf(EVENTCHKINF_11)) {
                if (Flags_GetInfTable(INFTABLE_C6)) {
                    retTextId = 0x701C;
                } else {
                    retTextId = 0x701B;
                }
            } else {
                retTextId = 0x701A;
            }
            break;
        case 28:
            if (Flags_GetEventChkInf(EVENTCHKINF_09) && Flags_GetEventChkInf(EVENTCHKINF_25) &&
                Flags_GetEventChkInf(EVENTCHKINF_37)) {
                retTextId = 0x7048;
            } else {
                Flags_GetInfTable(INFTABLE_CA);
                retTextId = 0x701D;
            }
            break;
        case 29:
            if (Flags_GetEventChkInf(EVENTCHKINF_09) && Flags_GetEventChkInf(EVENTCHKINF_25) &&
                Flags_GetEventChkInf(EVENTCHKINF_37)) {
                retTextId = 0x7049;
            } else {
                Flags_GetInfTable(INFTABLE_CC);
                retTextId = 0x701F;
            }
            break;
        case 30:
            if (Flags_GetEventChkInf(EVENTCHKINF_09) && Flags_GetEventChkInf(EVENTCHKINF_25) &&
                Flags_GetEventChkInf(EVENTCHKINF_37)) {
                retTextId = 0x704A;
            } else {
                Flags_GetInfTable(INFTABLE_CE);
                retTextId = 0x7021;
            }
            break;
        case 31:
            if (Flags_GetEventChkInf(EVENTCHKINF_09) && Flags_GetEventChkInf(EVENTCHKINF_25) &&
                Flags_GetEventChkInf(EVENTCHKINF_37)) {
                retTextId = 0x704B;
            } else {
                Flags_GetInfTable(INFTABLE_D0);
                retTextId = 0x7023;
            }
            break;
        case 32:
            if (Flags_GetEventChkInf(EVENTCHKINF_09) && Flags_GetEventChkInf(EVENTCHKINF_25) &&
                Flags_GetEventChkInf(EVENTCHKINF_37)) {
                retTextId = 0x704C;
            } else {
                Flags_GetInfTable(INFTABLE_D2);
                retTextId = 0x7025;
            }
            break;
        case 33:
            if (Flags_GetEventChkInf(EVENTCHKINF_09) && Flags_GetEventChkInf(EVENTCHKINF_25) &&
                Flags_GetEventChkInf(EVENTCHKINF_37)) {
                retTextId = 0x704D;
            } else {
                Flags_GetInfTable(INFTABLE_D4);
                retTextId = 0x7027;
            }
            break;
        case 34:
            Flags_GetInfTable(INFTABLE_D6);
            retTextId = 0x403C;
            break;
        case 35:
            if (Flags_GetInfTable(INFTABLE_D8)) {
                retTextId = 0x5029;
            } else {
                retTextId = 0x5028;
            }
            break;
        case 37:
            retTextId = 0x5002;
            break;
        case 38:
            if (!LINK_IS_ADULT) {
                if (Flags_GetEventChkInf(EVENTCHKINF_25)) {
                    retTextId = 0x3027;
                } else if (Flags_GetEventChkInf(EVENTCHKINF_23)) {
                    retTextId = 0x3021;
                } else if (Flags_GetInfTable(INFTABLE_E0)) {
                    retTextId = 0x302A;
                } else {
                    retTextId = 0x3008;
                }
            } else {
                if (Flags_GetEventChkInf(EVENTCHKINF_20)) {
                    retTextId = 0x4043;
                } else {
                    retTextId = 0x302A;
                }
            }
            break;
        case 39:
            if (!LINK_IS_ADULT) {
                if (Flags_GetEventChkInf(EVENTCHKINF_25)) {
                    retTextId = 0x3027;
                } else if (Flags_GetEventChkInf(EVENTCHKINF_23)) {
                    retTextId = 0x3026;
                } else {
                    retTextId = 0x3009;
                }
            } else {
                if (Flags_GetEventChkInf(EVENTCHKINF_2A)) {
                    retTextId = 0x4043;
                } else {
                    retTextId = 0x302A;
                }
            }
            break;
        case 40:
            if (!LINK_IS_ADULT) {
                if (Flags_GetEventChkInf(EVENTCHKINF_25)) {
                    retTextId = 0x3027;
                } else if (Flags_GetEventChkInf(EVENTCHKINF_23)) {
                    retTextId = 0x3026;
                } else if (Flags_GetInfTable(INFTABLE_EB)) {
                    retTextId = 0x302B;
                } else {
                    retTextId = 0x300A;
                }
            } else {
                if (Flags_GetEventChkInf(EVENTCHKINF_2B)) {
                    retTextId = 0x4043;
                } else {
                    retTextId = 0x302A;
                }
            }
            break;
        case 41:
            if (!LINK_IS_ADULT) {
                if (Flags_GetEventChkInf(EVENTCHKINF_25)) {
                    retTextId = 0x3027;
                } else if (Flags_GetInfTable(INFTABLE_F0)) {
                    retTextId = 0x3015;
                } else {
                    retTextId = 0x3014;
                }
            } else {
                if (Flags_GetEventChkInf(EVENTCHKINF_2C)) {
                    retTextId = 0x4043;
                } else {
                    retTextId = 0x302A;
                }
            }
            break;
        case 42:
            if (!LINK_IS_ADULT) {
                if (Flags_GetEventChkInf(EVENTCHKINF_25)) {
                    retTextId = 0x3027;
                } else if (Flags_GetInfTable(INFTABLE_F4)) {
                    retTextId = 0x3017;
                } else {
                    retTextId = 0x3016;
                }
            } else {
                if (Flags_GetEventChkInf(EVENTCHKINF_2C)) {
                    retTextId = 0x4043;
                } else {
                    retTextId = 0x302A;
                }
            }
            break;
        case 43:
            if (!LINK_IS_ADULT) {
                if (Flags_GetEventChkInf(EVENTCHKINF_25)) {
                    retTextId = 0x3027;
                } else if (Flags_GetInfTable(INFTABLE_F8)) {
                    retTextId = 0x3019;
                } else {
                    retTextId = 0x3018;
                }
            } else {
                if (Flags_GetEventChkInf(EVENTCHKINF_2D)) {
                    retTextId = 0x4043;
                } else {
                    retTextId = 0x302A;
                }
            }
            break;
        case 48:
            if (Flags_GetEventChkInf(EVENTCHKINF_25)) {
                retTextId = 0x3029;
            } else if (Flags_GetEventChkInf(EVENTCHKINF_20) && Flags_GetEventChkInf(EVENTCHKINF_21)) {
                retTextId = 0x301B;
            } else {
                retTextId = 0x301A;
            }
            break;
        case 49:
            if (Flags_GetEventChkInf(EVENTCHKINF_37)) {
                retTextId = 0x402D;
            } else if (Flags_GetEventChkInf(EVENTCHKINF_30)) {
                retTextId = 0x4007;
            } else {
                retTextId = 0x4006;
            }
            break;
        case 50:
            if (Flags_GetEventChkInf(EVENTCHKINF_37)) {
                retTextId = 0x402E;
            } else if (Flags_GetEventChkInf(EVENTCHKINF_30)) {
                if (Flags_GetInfTable(INFTABLE_124)) {
                    retTextId = 0x4009;
                } else {
                    retTextId = 0x4008;
                }
            } else {
                retTextId = 0x4006;
            }
            break;
        case 51:
            if (Flags_GetEventChkInf(EVENTCHKINF_37)) {
                retTextId = 0x402D;
            } else if (Flags_GetEventChkInf(EVENTCHKINF_31)) {
                if (Flags_GetInfTable(INFTABLE_12A)) {
                    retTextId = 0x400B;
                } else {
                    retTextId = 0x402F;
                }
            } else if (Flags_GetEventChkInf(EVENTCHKINF_30)) {
                retTextId = 0x400A;
            } else {
                retTextId = 0x4006;
            }
            break;
        case 52:
            if (Flags_GetEventChkInf(EVENTCHKINF_37)) {
                retTextId = 0x402E;
            } else if (Flags_GetEventChkInf(EVENTCHKINF_30)) {
                retTextId = 0x400C;
            } else {
                retTextId = 0x4006;
            }
            break;
        case 53:
            if (Flags_GetEventChkInf(EVENTCHKINF_37)) {
                retTextId = 0x402D;
            } else if (Flags_GetEventChkInf(EVENTCHKINF_33)) {
                retTextId = 0x4010;
            } else if (Flags_GetEventChkInf(EVENTCHKINF_30)) {
                retTextId = 0x400F;
            } else {
                retTextId = 0x4006;
            }
            break;
        case 54:
            if (Flags_GetEventChkInf(EVENTCHKINF_37)) {
                retTextId = 0x402E;
            } else if (Flags_GetEventChkInf(EVENTCHKINF_30)) {
                retTextId = 0x4011;
            } else {
                retTextId = 0x4006;
            }
            break;
        case 55:
            if (!LINK_IS_ADULT) {
                if (Flags_GetEventChkInf(EVENTCHKINF_37)) {
                    retTextId = 0x402B;
                } else if (Flags_GetEventChkInf(EVENTCHKINF_31)) {
                    if (Flags_GetInfTable(INFTABLE_138)) {
                        retTextId = 0x401C;
                    } else {
                        retTextId = 0x401B;
                    }
                } else {
                    retTextId = 0x401A;
                }
            } else {
                retTextId = 0;
            }
            break;
        case 58:
            retTextId = 0x500F;
            break;
        case 59:
            retTextId = 0x5010;
            break;
        case 60:
            retTextId = 0x5012;
            break;
        case 61:
            if (Flags_GetInfTable(INFTABLE_166)) {
                retTextId = 0x5001;
            } else {
                retTextId = 0x5000;
            }
            break;
        case 62:
            retTextId = 0x5012;
            break;
        case 63:
            if (Flags_GetInfTable(INFTABLE_16A)) {
                retTextId = 0x5001;
            } else {
                retTextId = 0x5000;
            }
            break;
        case 71:
            if (Flags_GetEventChkInf(EVENTCHKINF_16)) {
                retTextId = 0x2049;
            } else if (Flags_GetEventChkInf(EVENTCHKINF_15)) {
                retTextId = 0x2048;
            } else if (Flags_GetEventChkInf(EVENTCHKINF_14)) {
                retTextId = 0x2047;
            } else if (Flags_GetEventChkInf(EVENTCHKINF_12) && !Flags_GetEventChkInf(EVENTCHKINF_14)) {
                retTextId = 0x2044;
            } else if (Flags_GetEventChkInf(EVENTCHKINF_10)) {
                if (Flags_GetEventChkInf(EVENTCHKINF_11)) {
                    retTextId = 0x2043;
                } else {
                    retTextId = 0x2042;
                }
            } else {
                retTextId = 0x2041;
            }
            break;
        case 72:
            if (!LINK_IS_ADULT) {
                if (Flags_GetEventChkInf(EVENTCHKINF_14)) {
                    retTextId = 0x2040;
                } else if (Flags_GetInfTable(INFTABLE_94)) {
                    retTextId = 0x2040;
                } else {
                    retTextId = 0x203F;
                }
            } else {
                if (!Flags_GetEventChkInf(EVENTCHKINF_18)) {
                    if (!IS_DAY) {
                        retTextId = 0x204E;
                    } else if (Flags_GetInfTable(INFTABLE_9A)) {
                        retTextId = 0x2031;
                    } else {
                        retTextId = 0x2030;
                    }
                } else {
                    retTextId = 0;
                }
            }
            break;
    }

    if (retTextId == 0) {
        retTextId = 1;
    }

    return retTextId;
}

void func_80036E50(u16 textId, s16 arg1) {
    switch (arg1) {
        case 0:
            switch (textId) {
                case 0x1001:
                    Flags_SetInfTable(INFTABLE_00);
                    return;
                case 0x1002:
                    Flags_SetInfTable(INFTABLE_01);
                    return;
                case 0x1031:
                    Flags_SetEventChkInf(EVENTCHKINF_03);
                    Flags_SetInfTable(INFTABLE_03);
                    return;
                case 0x1047:
                    Flags_SetInfTable(INFTABLE_05);
                    return;
            }
            return;
        case 1:
            switch (textId) {
                case 0x102F:
                    Flags_SetEventChkInf(EVENTCHKINF_02);
                    Flags_SetInfTable(INFTABLE_0C);
                    return;
                case 0x1033:
                    Audio_PlaySoundGeneral(NA_SE_SY_CORRECT_CHIME, &gSfxDefaultPos, 4, &gSfxDefaultFreqAndVolScale,
                                           &gSfxDefaultFreqAndVolScale, &gSfxDefaultReverb);
                    Flags_SetEventChkInf(EVENTCHKINF_04);
                    Flags_SetInfTable(INFTABLE_0E);
                    return;
                case 0x1045:
                    Flags_SetInfTable(INFTABLE_10);
                    return;
                case 0x1060:
                    Flags_SetInfTable(INFTABLE_15);
                    return;
                case 0x1067:
                    Flags_SetEventChkInf(EVENTCHKINF_0A);
                    Flags_SetInfTable(INFTABLE_17);
                    return;
                case 0x1070:
                    Flags_SetInfTable(INFTABLE_19);
                    return;
            }
            return;
        case 2:
            if (textId == 0x1056) {
                Flags_SetInfTable(INFTABLE_41);
            }
            return;
        case 3:
            if (textId == 0x1005) {
                Flags_SetInfTable(INFTABLE_1E);
            }
            return;
        case 4:
            if (textId == 0x105D) {
                Flags_SetInfTable(INFTABLE_47);
            }
            return;
        case 5:
            if (textId == 0x1008) {
                Flags_SetInfTable(INFTABLE_22);
            }
            return;
        case 6:
            if (textId == 0x100A) {
                Flags_SetInfTable(INFTABLE_24);
            }
            return;
        case 7:
            if (textId == 0x100C) {
                Flags_SetInfTable(INFTABLE_26);
            }
            return;
        case 8:
            if (textId == 0x100E) {
                Flags_SetInfTable(INFTABLE_28);
            }
            if (textId == 0x1059) {
                Flags_SetInfTable(INFTABLE_51);
            }
            return;
        case 10:
            if (textId == 0x104F) {
                Flags_SetInfTable(INFTABLE_59);
            }
            return;
        case 13:
            if (textId == 0x1054) {
                Flags_SetInfTable(INFTABLE_61);
            }
            return;
        case 15:
            if (textId == 0x1062) {
                Flags_SetInfTable(INFTABLE_66);
            }
            return;
        case 16:
            if (textId == 0x7002) {
                Flags_SetInfTable(INFTABLE_6A);
            }
            if (textId == 0x7003) {
                Flags_SetInfTable(INFTABLE_6A);
            }
            return;
        case 17:
            if (textId == 0x7007) {
                Flags_SetInfTable(INFTABLE_6C);
            }
            return;
        case 18:
            if (textId == 0x7071) {
                Flags_SetInfTable(INFTABLE_71);
            }
            return;
        case 20:
        case 21:
            if (textId == 0x2010) {
                Flags_SetInfTable(INFTABLE_76);
            }
            return;
        case 25:
            if (textId == 0x7016) {
                Flags_SetInfTable(INFTABLE_C2);
            }
            return;
        case 26:
            if (textId == 0x7018) {
                Flags_SetInfTable(INFTABLE_C4);
            }
            return;
        case 28:
            if (textId == 0x701D) {
                Flags_SetInfTable(INFTABLE_CA);
            }
            return;
        case 29:
            if (textId == 0x701F) {
                Flags_SetInfTable(INFTABLE_CC);
            }
            return;
        case 30:
            if (textId == 0x7021) {
                Flags_SetInfTable(INFTABLE_CE);
            }
            return;
        case 31:
            if (textId == 0x7023) {
                Flags_SetInfTable(INFTABLE_D0);
            }
            return;
        case 32:
            if (textId == 0x7025) {
                Flags_SetInfTable(INFTABLE_D2);
            }
            return;
        case 33:
            if (textId == 0x7027) {
                Flags_SetInfTable(INFTABLE_D4);
            }
            return;
        case 34:
            if (textId == 0x403C) {
                Flags_SetInfTable(INFTABLE_D6);
            }
            return;
        case 35:
            if (textId == 0x5028) {
                Flags_SetInfTable(INFTABLE_D8);
            }
            return;
        case 38:
            if (textId == 0x3008) {
                Flags_SetInfTable(INFTABLE_E0);
            }
            return;
        case 40:
            if (textId == 0x300B) {
                Flags_SetInfTable(INFTABLE_EB);
            }
            return;
        case 41:
            if (textId == 0x3014) {
                Flags_SetInfTable(INFTABLE_F0);
            }
            return;
        case 42:
            if (textId == 0x3016) {
                Flags_SetInfTable(INFTABLE_F4);
            }
            return;
        case 43:
            if (textId == 0x3018) {
                Flags_SetEventChkInf(EVENTCHKINF_20);
                Flags_SetInfTable(INFTABLE_F8);
            }
            return;
        case 48:
            if (textId == 0x3020) {
                Flags_SetEventChkInf(EVENTCHKINF_22);
                Flags_SetInfTable(INFTABLE_113);
            }
            return;
        case 49:
        case 52:
        case 53:
        case 54:
            if (textId == 0x4006) {
                Flags_SetEventChkInf(EVENTCHKINF_30);
            }
            return;
        case 50:
            if (textId == 0x4006) {
                Flags_SetEventChkInf(EVENTCHKINF_30);
            }
            if (textId == 0x4008) {
                Flags_SetInfTable(INFTABLE_124);
            }
            return;
        case 51:
            if (textId == 0x4006) {
                Flags_SetEventChkInf(EVENTCHKINF_30);
            }
            if (textId == 0x400A) {
                Flags_SetEventChkInf(EVENTCHKINF_32);
            }
            if (textId == 0x402F) {
                Flags_SetInfTable(INFTABLE_12A);
            }
            return;
        case 55:
            if (textId == 0x401B) {
                Flags_SetEventChkInf(EVENTCHKINF_33);
                Flags_SetInfTable(INFTABLE_138);
            }
            return;
        case 61:
            if (textId == 0x5000) {
                Flags_SetInfTable(INFTABLE_166);
            }
            return;
        case 63:
            if (textId == 0x5013) {
                Flags_SetInfTable(INFTABLE_16A);
            }
            return;
        case 71:
            if (textId == 0x2041) {
                Flags_SetEventChkInf(EVENTCHKINF_10);
            }
            if (textId == 0x2044) {
                Flags_SetEventChkInf(EVENTCHKINF_12);
            }
            if (textId == 0x2047) {
                Flags_SetEventChkInf(EVENTCHKINF_15);
            }
            if (textId == 0x2048) {
                Flags_SetEventChkInf(EVENTCHKINF_16);
            }
            return;
        case 72:
            return;
    }
}

s32 func_800374E0(PlayState* play, Actor* actor, u16 textId) {
    MessageContext* msgCtx = &play->msgCtx;
    s32 ret = 1;

    switch (textId) {
        case 0x1035:
            if (msgCtx->choiceIndex == 0) {
                if (Flags_GetInfTable(INFTABLE_2A)) {
                    func_80035B18(play, actor, 0x1036);
                } else {
                    func_80035B18(play, actor, 0x1041);
                }
            }
            if (msgCtx->choiceIndex == 1) {
                if (Flags_GetInfTable(INFTABLE_2B)) {
                    func_80035B18(play, actor, 0x1037);
                } else {
                    func_80035B18(play, actor, 0x1041);
                }
            }
            ret = 0;
            break;
        case 0x1038:
            if (msgCtx->choiceIndex == 0) {
                if (Flags_GetInfTable(INFTABLE_2E)) {
                    func_80035B18(play, actor, 0x1039);
                } else {
                    func_80035B18(play, actor, 0x1041);
                }
            }
            if (msgCtx->choiceIndex == 1) {
                if (Flags_GetInfTable(INFTABLE_2F)) {
                    func_80035B18(play, actor, 0x103A);
                } else {
                    func_80035B18(play, actor, 0x1041);
                }
            }
            if (msgCtx->choiceIndex == 2) {
                if (Flags_GetInfTable(INFTABLE_30)) {
                    func_80035B18(play, actor, 0x103B);
                } else {
                    func_80035B18(play, actor, 0x1041);
                }
            }
            ret = 0;
            break;
        case 0x103E:
            if (msgCtx->choiceIndex == 0) {
                func_80035B18(play, actor, 0x103F);
            }
            if (msgCtx->choiceIndex == 1) {
                func_80035B18(play, actor, 0x1040);
            }
            ret = 0;
            break;
        case 0x1041:
            if (msgCtx->choiceTextId == 0x1035) {
                if (msgCtx->choiceIndex == 0) {
                    func_80035B18(play, actor, 0x1036);
                    Flags_SetInfTable(INFTABLE_2A);
                }
                if (msgCtx->choiceIndex == 1) {
                    func_80035B18(play, actor, 0x1037);
                    Flags_SetInfTable(INFTABLE_2B);
                }
            }
            if (msgCtx->choiceTextId == 0x1038) {
                if (msgCtx->choiceIndex == 0) {
                    func_80035B18(play, actor, 0x1039);
                    Flags_SetInfTable(INFTABLE_2E);
                }
                if (msgCtx->choiceIndex == 1) {
                    func_80035B18(play, actor, 0x103A);
                    Flags_SetInfTable(INFTABLE_2F);
                }
                if (msgCtx->choiceIndex == 2) {
                    func_80035B18(play, actor, 0x103B);
                    Flags_SetInfTable(INFTABLE_30);
                }
            }
            ret = 0;
            break;
        case 0x1062:
            if (msgCtx->choiceIndex == 0) {
                func_80035B18(play, actor, 0x1063);
            }
            if (msgCtx->choiceIndex == 1) {
                func_80035B18(play, actor, 0x1064);
            }
            ret = 0;
            break;
        case 0x2030:
        case 0x2031:
            if (msgCtx->choiceIndex == 0) {
                if (gSaveContext.rupees >= 10) {
                    func_80035B18(play, actor, 0x2034);
                    Rupees_ChangeBy(-10);
                } else {
                    func_80035B18(play, actor, 0x2032);
                }
            }
            if (msgCtx->choiceIndex == 1) {
                func_80035B18(play, actor, 0x2032);
            }
            Flags_SetInfTable(INFTABLE_9A);
            ret = 0;
            break;
        case 0x2036:
        case 0x2037:
            if (msgCtx->choiceIndex == 0) {
                func_80035B18(play, actor, 0x201F);
            }
            if (msgCtx->choiceIndex == 1) {
                func_80035B18(play, actor, 0x205A);
            }
            ret = 0;
            break;
        case 0x2038:
            if (msgCtx->choiceIndex == 0) {
                break;
            }
            if (msgCtx->choiceIndex == 1) {
                func_80035B18(play, actor, 0x205A);
            }
            ret = 0;
            break;
        case 0x2034:
            if (msgCtx->choiceIndex != 0) {
                break;
            }
            func_80035B18(play, actor, 0x2035);
            ret = 0;
            break;
        case 0x2043:
            if (Flags_GetEventChkInf(EVENTCHKINF_12)) {
                break;
            }
            func_80035B18(play, actor, 0x2044);
            ret = 0;
            break;
        case 0x205A:
            break;
        case 0x300A:
            if (msgCtx->choiceIndex == 0) {
                if (Flags_GetEventChkInf(EVENTCHKINF_22)) {
                    func_80035B18(play, actor, 0x300B);
                } else {
                    func_80035B18(play, actor, 0x300C);
                }
            }
            if (msgCtx->choiceIndex == 1) {
                func_80035B18(play, actor, 0x300D);
            }
            ret = 0;
            break;
        case 0x301B:
            if (msgCtx->choiceIndex == 0) {
                func_80035B18(play, actor, 0x301D);
            }
            if (msgCtx->choiceIndex == 1) {
                if (Flags_GetInfTable(INFTABLE_113)) {
                    func_80035B18(play, actor, 0x301F);
                } else {
                    func_80035B18(play, actor, 0x301E);
                }
            }
            ret = 0;
            break;
        case 0x301E:
            func_80035B18(play, actor, 0x3020);
            ret = 0;
            break;
        case 0x400C:
            if (msgCtx->choiceIndex == 0) {
                func_80035B18(play, actor, 0x400D);
            }
            if (msgCtx->choiceIndex == 1) {
                func_80035B18(play, actor, 0x400E);
            }
            ret = 0;
            break;
        case 0x7007:
            func_80035B18(play, actor, 0x703E);
            ret = 0;
            break;
        case 0x703E:
            func_80035B18(play, actor, 0x703F);
            ret = 0;
            break;
        case 0x703F:
            func_80035B18(play, actor, 0x7042);
            ret = 0;
            break;
    }

    return ret;
}

u16 func_80037C30(PlayState* play, s16 arg1) {
    return func_80035BFC(play, arg1);
}

s32 func_80037C5C(PlayState* play, s16 arg1, u16 textId) {
    func_80036E50(textId, arg1);
    return false;
}

s32 func_80037C94(PlayState* play, Actor* actor, s32 arg2) {
    return func_800374E0(play, actor, actor->textId);
}

s32 func_80037CB8(PlayState* play, Actor* actor, s16 arg2) {
    MessageContext* msgCtx = &play->msgCtx;
    s32 ret = false;

    switch (Message_GetState(msgCtx)) {
        case TEXT_STATE_CLOSING:
            func_80037C5C(play, arg2, actor->textId);
            ret = true;
            break;
        case TEXT_STATE_CHOICE:
        case TEXT_STATE_EVENT:
            if (Message_ShouldAdvance(play) && func_80037C94(play, actor, arg2)) {
                Audio_PlaySoundGeneral(NA_SE_SY_CANCEL, &gSfxDefaultPos, 4, &gSfxDefaultFreqAndVolScale,
                                       &gSfxDefaultFreqAndVolScale, &gSfxDefaultReverb);
                msgCtx->msgMode = MSGMODE_TEXT_CLOSING;
                ret = true;
            }
            break;
    }

    return ret;
}

s32 func_80037D98(PlayState* play, Actor* actor, s16 arg2, s32* arg3) {
    s16 var;
    s16 sp2C;
    s16 sp2A;
    s16 abs_var;

    if (Actor_ProcessTalkRequest(actor, play)) {
        *arg3 = 1;
        return true;
    }

    if (*arg3 == 1) {
        if (func_80037CB8(play, actor, arg2)) {
            *arg3 = 0;
        }
        return false;
    }

    Actor_GetScreenPos(play, actor, &sp2C, &sp2A);

    if (0) {} // Necessary to match

    if ((sp2C < 0) || (sp2C > SCREEN_WIDTH) || (sp2A < 0) || (sp2A > SCREEN_HEIGHT)) {
        return false;
    }

    var = actor->yawTowardsPlayer - actor->shape.rot.y;
    abs_var = ABS(var);

    if (abs_var >= 0x4300) {
        return false;
    }

    if ((actor->xyzDistToPlayerSq > SQ(160.0f)) && !actor->isTargeted) {
        return false;
    }

    if (actor->xyzDistToPlayerSq <= SQ(80.0f)) {
        if (func_8002F2CC(actor, play, 80.0f)) {
            actor->textId = func_80037C30(play, arg2);
        }
    } else {
        if (func_8002F2F4(actor, play)) {
            actor->textId = func_80037C30(play, arg2);
        }
    }

    return false;
}

s32 Actor_TrackNone(Vec3s* headRot, Vec3s* torsoRot) {
    Math_SmoothStepToS(&headRot->y, 0, 6, 6200, 100);
    Math_SmoothStepToS(&headRot->x, 0, 6, 6200, 100);
    Math_SmoothStepToS(&torsoRot->y, 0, 6, 6200, 100);
    Math_SmoothStepToS(&torsoRot->x, 0, 6, 6200, 100);
    return true;
}

s32 Actor_TrackPoint(Actor* actor, Vec3f* target, Vec3s* headRot, Vec3s* torsoRot) {
    s16 pitch;
    s16 yaw;
    s16 yawDiff;

    pitch = Math_Vec3f_Pitch(&actor->focus.pos, target);
    yaw = Math_Vec3f_Yaw(&actor->focus.pos, target) - actor->world.rot.y;

    Math_SmoothStepToS(&headRot->x, pitch, 6, 2000, 1);
    headRot->x = CLAMP(headRot->x, -6000, 6000);

    yawDiff = Math_SmoothStepToS(&headRot->y, yaw, 6, 2000, 1);
    headRot->y = CLAMP(headRot->y, -8000, 8000);

    if ((yawDiff != 0) && (ABS(headRot->y) < 8000)) {
        return false;
    }

    Math_SmoothStepToS(&torsoRot->y, yaw - headRot->y, 4, 2000, 1);
    torsoRot->y = CLAMP(torsoRot->y, -12000, 12000);

    return true;
}

/**
 * Same as Actor_TrackPlayer, except use the actor's world position as the focus point, with the height
 * specified.
 *
 * @param play
 * @param actor
 * @param headRot the computed actor's head's rotation step
 * @param torsoRot the computed actor's torso's rotation step
 * @param focusHeight the height of the focus point relative to their world position
 *
 * @return true if rotated towards player, false if rotations were stepped back to zero.
 *
 * @note same note as Actor_TrackPlayer
 */
s32 Actor_TrackPlayerSetFocusHeight(PlayState* play, Actor* actor, Vec3s* headRot, Vec3s* torsoRot, f32 focusHeight) {
    Player* player = GET_PLAYER(play);
    s16 yaw;
    Vec3f target;

    actor->focus.pos = actor->world.pos;
    actor->focus.pos.y += focusHeight;

<<<<<<< HEAD
    if (!(((play->csCtx.state != CS_STATE_0) || gDbgCamEnabled) && (gSaveContext.entranceIndex == ENTR_SPOT04_0))) {
        yaw = ABS(BINANG_SUB(actor->yawTowardsPlayer, actor->shape.rot.y));
=======
    if (!(((play->csCtx.state != CS_STATE_IDLE) || gDbgCamEnabled) && (gSaveContext.entranceIndex == ENTR_SPOT04_0))) {
        yaw = ABS((s16)(actor->yawTowardsPlayer - actor->shape.rot.y));
>>>>>>> 354a2c29
        if (yaw >= 0x4300) {
            Actor_TrackNone(headRot, torsoRot);
            return false;
        }
    }

    if (((play->csCtx.state != CS_STATE_0) || gDbgCamEnabled) && (gSaveContext.entranceIndex == ENTR_SPOT04_0)) {
        target = play->view.eye;
    } else {
        target = player->actor.focus.pos;
    }

    Actor_TrackPoint(actor, &target, headRot, torsoRot);

    return true;
}

/**
 * Computes the necessary HeadRot and TorsoRot steps to be added to the normal rotation to smoothly turn an actors's
 * head and torso towards the player if within a certain yaw, else smoothly returns the rotations back to zero.
 * Also sets the focus position with the specified point.
 *
 * @param play
 * @param actor
 * @param headRot the computed actor's head's rotation step
 * @param torsoRot the computed actor's torso's rotation step
 * @param focusPos the point to set as the actor's focus position
 *
 * @return true if rotated towards player, false if rotations were stepped back to zero.
 *
 * @note if in a cutscene or debug camera is enabled, and the last entrance used was Kokiri Forest spawn 0, the computed
 * rotation will instead turn towards the view eye no matter the yaw.
 */
s32 Actor_TrackPlayer(PlayState* play, Actor* actor, Vec3s* headRot, Vec3s* torsoRot, Vec3f focusPos) {
    Player* player = GET_PLAYER(play);
    s16 yaw;
    Vec3f target;

    actor->focus.pos = focusPos;

<<<<<<< HEAD
    if (!(((play->csCtx.state != CS_STATE_0) || gDbgCamEnabled) && (gSaveContext.entranceIndex == ENTR_SPOT04_0))) {
        yaw = ABS(BINANG_SUB(actor->yawTowardsPlayer, actor->shape.rot.y));
=======
    if (!(((play->csCtx.state != CS_STATE_IDLE) || gDbgCamEnabled) && (gSaveContext.entranceIndex == ENTR_SPOT04_0))) {
        yaw = ABS((s16)(actor->yawTowardsPlayer - actor->shape.rot.y));
>>>>>>> 354a2c29
        if (yaw >= 0x4300) {
            Actor_TrackNone(headRot, torsoRot);
            return false;
        }
    }

    if (((play->csCtx.state != CS_STATE_0) || gDbgCamEnabled) && (gSaveContext.entranceIndex == ENTR_SPOT04_0)) {
        target = play->view.eye;
    } else {
        target = player->actor.focus.pos;
    }

    Actor_TrackPoint(actor, &target, headRot, torsoRot);

    return true;
}<|MERGE_RESOLUTION|>--- conflicted
+++ resolved
@@ -5563,13 +5563,8 @@
     actor->focus.pos = actor->world.pos;
     actor->focus.pos.y += focusHeight;
 
-<<<<<<< HEAD
     if (!(((play->csCtx.state != CS_STATE_0) || gDbgCamEnabled) && (gSaveContext.entranceIndex == ENTR_SPOT04_0))) {
-        yaw = ABS(BINANG_SUB(actor->yawTowardsPlayer, actor->shape.rot.y));
-=======
-    if (!(((play->csCtx.state != CS_STATE_IDLE) || gDbgCamEnabled) && (gSaveContext.entranceIndex == ENTR_SPOT04_0))) {
         yaw = ABS((s16)(actor->yawTowardsPlayer - actor->shape.rot.y));
->>>>>>> 354a2c29
         if (yaw >= 0x4300) {
             Actor_TrackNone(headRot, torsoRot);
             return false;
@@ -5610,13 +5605,8 @@
 
     actor->focus.pos = focusPos;
 
-<<<<<<< HEAD
     if (!(((play->csCtx.state != CS_STATE_0) || gDbgCamEnabled) && (gSaveContext.entranceIndex == ENTR_SPOT04_0))) {
-        yaw = ABS(BINANG_SUB(actor->yawTowardsPlayer, actor->shape.rot.y));
-=======
-    if (!(((play->csCtx.state != CS_STATE_IDLE) || gDbgCamEnabled) && (gSaveContext.entranceIndex == ENTR_SPOT04_0))) {
         yaw = ABS((s16)(actor->yawTowardsPlayer - actor->shape.rot.y));
->>>>>>> 354a2c29
         if (yaw >= 0x4300) {
             Actor_TrackNone(headRot, torsoRot);
             return false;
