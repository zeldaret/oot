#include <ultra64.h>
#include <global.h>
#include <vt.h>
#include "overlays/actors/ovl_Arms_Hook/z_arms_hook.h"

#include "overlays/actors/ovl_En_Part/z_en_part.h"

void ActorShape_Init(ActorShape* shape, f32 arg1, void* shadowDrawFunc, f32 arg3) {
    shape->unk_08 = arg1;
    shape->shadowDrawFunc = shadowDrawFunc;
    shape->unk_10 = arg3;
    shape->unk_14 = -1;
}

void func_8002B200(Actor* actor, LightMapper* lightMapper, GlobalContext* globalCtx, Gfx* dlist, Color_RGBA8* color) {
    f32 temp1;
    f32 temp2;
    MtxF sp60;
    GraphicsContext* gfxCtx;
    Gfx* dispRefs[4];

    if (actor->bgChkInfo.floorPoly != NULL) {
        temp1 = actor->posRot.pos.y - actor->bgChkInfo.groundY;

        if (temp1 >= -50.0f && temp1 < 500.0f) {
            gfxCtx = globalCtx->state.gfxCtx;
            Graph_OpenDisps(dispRefs, globalCtx->state.gfxCtx, "../z_actor.c", 1553);

            gfxCtx->polyOpa.p = Gfx_CallSetupDL(gfxCtx->polyOpa.p, 0x2C);

            gDPSetCombineLERP(gfxCtx->polyOpa.p++, 0, 0, 0, PRIMITIVE, TEXEL0, 0, PRIMITIVE, 0, 0, 0, 0, COMBINED, 0, 0,
                              0, COMBINED);

            temp1 = (temp1 < 0.0f) ? 0.0f : ((temp1 > 150.0f) ? 150.0f : temp1);
            temp2 = 1.0f - (temp1 * (1.f / 350));

            if (color != NULL) {
                gDPSetPrimColor(gfxCtx->polyOpa.p++, 0, 0, color->r, color->g, color->b,
                                (u32)(actor->shape.unk_14 * temp2) & 0xFF);
            } else {
                gDPSetPrimColor(gfxCtx->polyOpa.p++, 0, 0, 0, 0, 0, (u32)(actor->shape.unk_14 * temp2) & 0xFF);
            }

            func_80038A28(actor->bgChkInfo.floorPoly, actor->posRot.pos.x, actor->bgChkInfo.groundY, actor->posRot.pos.z, &sp60);
            Matrix_Put(&sp60);

            if (dlist != D_04049210) {
                Matrix_RotateY(actor->shape.rot.y * (M_PI / 32768), MTXMODE_APPLY);
            }

            temp2 = (1.0f - (temp1 * (1.f / 350))) * actor->shape.unk_10;
            Matrix_Scale(actor->scale.x * temp2, 1.0f, actor->scale.z * temp2, MTXMODE_APPLY);

            gSPMatrix(gfxCtx->polyOpa.p++, Matrix_NewMtx(globalCtx->state.gfxCtx, "../z_actor.c", 1588),
                      G_MTX_MODELVIEW | G_MTX_LOAD);
            gSPDisplayList(gfxCtx->polyOpa.p++, dlist);

            Graph_CloseDisps(dispRefs, globalCtx->state.gfxCtx, "../z_actor.c", 1594);
        }
    }
}

void ActorShadow_DrawFunc_Circle(Actor* actor, LightMapper* lightMapper, GlobalContext* globalCtx) {
    func_8002B200(actor, lightMapper, globalCtx, &D_04049210, NULL);
}

Color_RGBA8 D_80115F80 = { 255, 255, 255, 255 };

void ActorShadow_DrawFunc_WhiteCircle(Actor* actor, LightMapper* lightMapper, GlobalContext* globalCtx) {
    func_8002B200(actor, lightMapper, globalCtx, &D_04049210, &D_80115F80);
}

void ActorShadow_DrawFunc_Squiggly(Actor* actor, LightMapper* lightMapper, GlobalContext* globalCtx) {
    func_8002B200(actor, lightMapper, globalCtx, &D_04049AD0, NULL);
}

void func_8002B66C(GlobalContext* globalCtx, Light* light, MtxF* arg2, s32 arg3, f32 arg4, f32 arg5, f32 arg6) {
    GraphicsContext* gfxCtx = globalCtx->state.gfxCtx;
    f32 sp58;
    Gfx* dispRefs[7];

    Graph_OpenDisps(dispRefs, globalCtx->state.gfxCtx, "../z_actor.c", 1661);

    gDPSetPrimColor(gfxCtx->polyOpa.p++, 0, 0, 0, 0, 0,
                    (u32)(((arg3 * 0.00005f) > 1.0f ? 1.0f : (arg3 * 0.00005f)) * arg4) & 0xFF);

    sp58 = Math_atan2f(light->l.dir[0], light->l.dir[2]);
    arg6 *= (4.5f - (light->l.dir[1] * 0.035f));
    arg6 = (arg6 < 1.0f) ? 1.0f : arg6;
    Matrix_Put(arg2);
    Matrix_RotateY(sp58, MTXMODE_APPLY);
    Matrix_Scale(arg5, 1.0f, arg5 * arg6, MTXMODE_APPLY);

    gSPMatrix(gfxCtx->polyOpa.p++, Matrix_NewMtx(globalCtx->state.gfxCtx, "../z_actor.c", 1687),
              G_MTX_MODELVIEW | G_MTX_LOAD);
    gSPDisplayList(gfxCtx->polyOpa.p++, &D_04048180);

    Graph_CloseDisps(dispRefs, globalCtx->state.gfxCtx, "../z_actor.c", 1693);
}

#ifdef NON_MATCHING
// saved register, stack usage and minor ordering differences
void ActorShadow_DrawFunc_Teardrop(Actor* actor, LightMapper* lightMapper, GlobalContext* globalCtx) {
    GraphicsContext* gfxCtx;
    MtxF spE8;
    f32 spE0[2];
    s32 i;
    f32* spAC;
    Gfx* dispRefs[4];
    f32 temp_10;
    u8 temp_14;
    f32 temp_f0;
    f32 temp_f20;
    f32 temp_f20_2;
    f32 temp_f22_2;
    f32 temp_f24;
    s32 temp_a3;
    s32 temp_lo;
    u8 temp_s6;
    Vec3f* phi_s7;
    f32 phi_f2;
    Light* phi_s0;
    s32 phi_s1;
    s32 phi_s2;

    temp_f20 = actor->posRot.pos.y - actor->bgChkInfo.groundY;

    if (temp_f20 > 20.0f) {
        temp_10 = actor->shape.unk_10;
        temp_14 = actor->shape.unk_14;
        actor->shape.unk_10 *= 0.3f;
        actor->shape.unk_14 *= ((temp_f20 - 20.0f) * 0.02f) > 1.0f ? 1.0f : ((temp_f20 - 20.0f) * 0.02f);
        ActorShadow_DrawFunc_Circle(actor, lightMapper, globalCtx);
        actor->shape.unk_10 = temp_10;
        actor->shape.unk_14 = temp_14;
    }

    if (temp_f20 < 200.0f) {
        phi_s7 = &actor->unk_CC[0];
        spAC = &spE0[0];
        temp_s6 = lightMapper->numLights;
        temp_s6 -= 2;

        gfxCtx = globalCtx->state.gfxCtx;
        Graph_OpenDisps(dispRefs, globalCtx->state.gfxCtx, "../z_actor.c", 1741);

        gfxCtx->polyOpa.p = Gfx_CallSetupDL(gfxCtx->polyOpa.p, 0x2C);
        actor->shape.unk_15 = 0;

        for (i = 0; i < 2; i++) {
            phi_s7->y += 50.0f;
            *spAC = func_800BFCB8(globalCtx, &spE8, phi_s7);
            phi_s7->y -= 50.0f;

            actor->shape.unk_15 *= 2;

            phi_f2 = phi_s7->y - *spAC;

            if ((phi_f2 >= -1.0f) && (phi_f2 < 500.0f)) {
                phi_s0 = lightMapper->lights;

                if (phi_f2 <= 0.0f) {
                    actor->shape.unk_15++;
                }

                if (30.0f < phi_f2) {
                    phi_f2 = 30.0f;
                }

                temp_f24 = actor->shape.unk_14 * (1.0f - (phi_f2 * (1.0f / 30)));

                if (30.0f < phi_f2) {
                    phi_f2 = 30.0f;
                }

                temp_f20_2 = 1.0f - (phi_f2 * (1.0f / 70));
                temp_f22_2 = (actor->shape.unk_10 * temp_f20_2) * actor->scale.x;

                phi_s2 = 0;

                for (phi_s1 = 0; phi_s1 < temp_s6; phi_s1++) {
                    if (phi_s0->l.dir[1] > 0) {
                        temp_lo = ABS(phi_s0->l.dir[1]) * ((phi_s0->l.col[0] + phi_s0->l.col[1]) + phi_s0->l.col[2]);
                        if (temp_lo > 0) {
                            func_8002B66C(globalCtx, phi_s0, &spE8, temp_lo, temp_f24, temp_f22_2, temp_f20_2);
                            phi_s2 += temp_lo;
                        }
                    }
                    phi_s0++;
                }

                for (phi_s1 = 0; phi_s1 < 2; phi_s1++) {
                    if (phi_s0->l.dir[1] > 0) {
                        temp_a3 = (ABS(phi_s0->l.dir[1]) * ((phi_s0->l.col[0] + phi_s0->l.col[1]) + phi_s0->l.col[2])) -
                                  (phi_s2 * 8);
                        if (temp_a3 > 0) {
                            func_8002B66C(globalCtx, phi_s0, &spE8, temp_a3, temp_f24, temp_f22_2, temp_f20_2);
                        }
                    }
                    phi_s0++;
                }
            }

            spAC++;
            phi_s7++;
        }

        if (!(actor->bgCheckFlags & 1)) {
            actor->shape.unk_15 = 0;
        } else if (actor->shape.unk_15 == 3) {
            temp_f0 = actor->unk_CC[0].y - actor->unk_CC[1].y;
            actor->shape.unk_15 = ((spE0[0] + temp_f0) < (spE0[1] - temp_f0)) ? 2 : 1;
        }

        Graph_CloseDisps(dispRefs, globalCtx->state.gfxCtx, "../z_actor.c", 1831);
    }
}
#else
#pragma GLOBAL_ASM("asm/non_matchings/code/z_actor/ActorShadow_DrawFunc_Teardrop.s")
#endif

void func_8002BDB0(Actor* actor, s32 arg1, s32 arg2, UNK_PTR arg3, s32 arg4, UNK_PTR arg5) {
    if (arg1 == arg2) {
        Matrix_MultVec3f(arg3, &actor->unk_CC[0]);
    } else if (arg1 == arg4) {
        Matrix_MultVec3f(arg5, &actor->unk_CC[1]);
    }
}

void func_8002BE04(GlobalContext* globalCtx, Vec3f* arg1, Vec3f* arg2, f32* arg3) {
    func_800A6E10(&globalCtx->mf_11D60, arg1, arg2, arg3);
    *arg3 = (*arg3 < 1.0f) ? 1.0f : (1.0f / *arg3);
}

typedef struct {
    /* 0x00 */ Color_RGBA8 inner;
    /* 0x04 */ Color_RGBA8 outer;
} NaviColor; // size = 0x8

NaviColor sNaviColorList[] = {
    { { 0, 255, 0, 255 }, { 0, 255, 0, 0 } },         { { 0, 255, 0, 255 }, { 0, 255, 0, 0 } },
    { { 255, 255, 255, 255 }, { 0, 0, 255, 0 } },     { { 0, 255, 0, 255 }, { 0, 255, 0, 0 } },
    { { 150, 150, 255, 255 }, { 150, 150, 255, 0 } }, { { 255, 255, 0, 255 }, { 200, 155, 0, 0 } },
    { { 0, 255, 0, 255 }, { 0, 255, 0, 0 } },         { { 0, 255, 0, 255 }, { 0, 255, 0, 0 } },
    { { 0, 255, 0, 255 }, { 0, 255, 0, 0 } },         { { 255, 255, 0, 255 }, { 200, 155, 0, 0 } },
    { { 0, 255, 0, 255 }, { 0, 255, 0, 0 } },         { { 0, 255, 0, 255 }, { 0, 255, 0, 0 } },
    { { 0, 255, 0, 255 }, { 0, 255, 0, 0 } },
};

// unused
Gfx D_80115FF0[] = {
    gsSPEndDisplayList(),
};

void func_8002BE64(TargetContext* targetCtx, s32 index, f32 arg2, f32 arg3, f32 arg4) {
    targetCtx->arr_50[index].pos.x = arg2;
    targetCtx->arr_50[index].pos.y = arg3;
    targetCtx->arr_50[index].pos.z = arg4;
    targetCtx->arr_50[index].unk_0C = targetCtx->unk_44;
}

void func_8002BE98(TargetContext* targetCtx, s32 actorType, GlobalContext* globalCtx) {
    TargetContextEntry* entry;
    NaviColor* naviColor;
    s32 i;

    Math_Vec3f_Copy(&targetCtx->targetCenterPos, &globalCtx->view.eye);
    targetCtx->unk_44 = 500.0f;
    targetCtx->unk_48 = 0x100;

    naviColor = &sNaviColorList[actorType];

    entry = &targetCtx->arr_50[0];
    for (i = 0; i < ARRAY_COUNT(targetCtx->arr_50); i++) {
        func_8002BE64(targetCtx, i, 0.0f, 0.0f, 0.0f);
        entry->color.r = naviColor->inner.r;
        entry->color.g = naviColor->inner.g;
        entry->color.b = naviColor->inner.b;
        entry++;
    }
}

void func_8002BF60(TargetContext* targetCtx, Actor* actor, s32 actorType, GlobalContext* globalCtx) {
    NaviColor* naviColor = &sNaviColorList[actorType];
    targetCtx->naviRefPos.x = actor->posRot2.pos.x;
    targetCtx->naviRefPos.y = actor->posRot2.pos.y + (actor->unk_4C * actor->scale.y);
    targetCtx->naviRefPos.z = actor->posRot2.pos.z;
    targetCtx->naviInner.r = naviColor->inner.r;
    targetCtx->naviInner.g = naviColor->inner.g;
    targetCtx->naviInner.b = naviColor->inner.b;
    targetCtx->naviInner.a = naviColor->inner.a;
    targetCtx->naviOuter.r = naviColor->outer.r;
    targetCtx->naviOuter.g = naviColor->outer.g;
    targetCtx->naviOuter.b = naviColor->outer.b;
    targetCtx->naviOuter.a = naviColor->outer.a;
}

void func_8002C0C0(TargetContext* targetCtx, Actor* actor, GlobalContext* globalCtx) {
    targetCtx->arrowPointedActor = NULL;
    targetCtx->targetedActor = NULL;
    targetCtx->unk_40 = 0.0f;
    targetCtx->unk_8C = NULL;
    targetCtx->unk_90 = NULL;
    targetCtx->unk_4B = 0;
    targetCtx->unk_4C = 0;
    func_8002BF60(targetCtx, actor, actor->type, globalCtx);
    func_8002BE98(targetCtx, actor->type, globalCtx);
}

#ifdef NON_MATCHING
// regalloc and minor ordering differences
void func_8002C124(TargetContext* targetCtx, GlobalContext* globalCtx) {
    Actor* actor;
    Player* player;
    GraphicsContext* gfxCtx;
    Gfx* dispRefs[4];
    TargetContextEntry* entry;
    s16 spCE;
    f32 temp1;
    Vec3f spBC;
    s32 spB8;
    f32 spB4;
    s32 spB0;
    s32 spAC;
    f32 var1;
    f32 var2;
    s32 i;

    actor = targetCtx->targetedActor;
    gfxCtx = globalCtx->state.gfxCtx;
    Graph_OpenDisps(dispRefs, globalCtx->state.gfxCtx, "../z_actor.c", 2029);

    if (targetCtx->unk_48 != 0) {
        player = PLAYER;

        spCE = 0xFF;
        var1 = 1.0f;

        if (targetCtx->unk_4B != 0) {
            spB8 = 1;
        } else {
            spB8 = 3;
        }

        if (actor != NULL) {
            Math_Vec3f_Copy(&targetCtx->targetCenterPos, &actor->posRot2.pos);
            var1 = (500.0f - targetCtx->unk_44) / 420.0f;
        } else {
            targetCtx->unk_48 -= 120;
            if (targetCtx->unk_48 < 0) {
                targetCtx->unk_48 = 0;
            }
            spCE = targetCtx->unk_48;
        }

        func_8002BE04(globalCtx, &targetCtx->targetCenterPos, &spBC, &spB4);

        temp1 = ((spBC.x * spB4) * 160) * var1;
        spBC.x = (temp1 < -320) ? -320 : ((temp1 > 320) ? 320 : temp1);

        temp1 = ((spBC.y * spB4) * 120) * var1;
        spBC.y = (temp1 < -240) ? -240 : ((temp1 > 240) ? 240 : temp1);

        spBC.z = spBC.z * var1;

        targetCtx->unk_4C--;
        if (targetCtx->unk_4C < 0) {
            targetCtx->unk_4C = 2;
        }

        func_8002BE64(targetCtx, targetCtx->unk_4C, spBC.x, spBC.y, spBC.z);

        if ((!(player->stateFlags1 & 0x40)) || (actor != player->unk_664)) {
            gfxCtx->overlay.p = Gfx_CallSetupDL(gfxCtx->overlay.p, 0x39);

            for (spB0 = 0, spAC = targetCtx->unk_4C; spB0 < spB8; spB0++) {
                entry = &targetCtx->arr_50[spAC];

                if (entry->unk_0C < 500.0f) {
                    if (entry->unk_0C <= 120.0f) {
                        var2 = 0.15f;
                    } else {
                        var2 = ((entry->unk_0C - 120.0f) * 0.001f) + 0.15f;
                    }

                    Matrix_Translate(entry->pos.x, entry->pos.y, 0.0f, MTXMODE_NEW);
                    Matrix_Scale(var2, 0.15f, 1.0f, MTXMODE_APPLY);

                    gDPSetPrimColor(gfxCtx->overlay.p++, 0, 0, entry->color.r, entry->color.g, entry->color.b,
                                    (u8)spCE);

                    Matrix_RotateZ((targetCtx->unk_4B & 0x7F) * (M_PI / 64), MTXMODE_APPLY);

                    for (i = 0; i < 4; i++) {
                        Matrix_RotateZ(M_PI / 2, MTXMODE_APPLY);
                        Matrix_Push();
                        Matrix_Translate(entry->unk_0C, entry->unk_0C, 0.0f, MTXMODE_APPLY);
                        gSPMatrix(gfxCtx->overlay.p++, Matrix_NewMtx(globalCtx->state.gfxCtx, "../z_actor.c", 2116),
                                  G_MTX_MODELVIEW | G_MTX_LOAD);
                        gSPDisplayList(gfxCtx->overlay.p++, &D_0404D450);
                        Matrix_Pull();
                    }
                }

                spCE = spCE - (0xFF / 3);
                if (spCE < 0) {
                    spCE = 0;
                }
                spAC = (spAC + 1) % 3;
            }
        }
    }

    actor = targetCtx->unk_94;
    if ((actor != NULL) && !(actor->flags & 0x8000000)) {
        NaviColor* naviColor = &sNaviColorList[actor->type];

        gfxCtx->polyXlu.p = Gfx_CallSetupDL(gfxCtx->polyXlu.p, 0x7);

        Matrix_Translate(actor->posRot2.pos.x, actor->posRot2.pos.y + (actor->unk_4C * actor->scale.y) + 17.0f,
                         actor->posRot2.pos.z, MTXMODE_NEW);
        Matrix_RotateY((f32)((u16)(globalCtx->gameplayFrames * 3000)) * (M_PI / 32768), MTXMODE_APPLY);
        Matrix_Scale((iREG(27) + 35) / 1000.0f, (iREG(28) + 60) / 1000.0f, (iREG(29) + 50) / 1000.0f, MTXMODE_APPLY);

        gDPSetPrimColor(gfxCtx->polyXlu.p++, 0, 0, naviColor->inner.r, naviColor->inner.g, naviColor->inner.b, 255);
        gSPMatrix(gfxCtx->polyXlu.p++, Matrix_NewMtx(globalCtx->state.gfxCtx, "../z_actor.c", 2153),
                  G_MTX_MODELVIEW | G_MTX_LOAD);
        gSPDisplayList(gfxCtx->polyXlu.p++, &D_0400CB70);
    }

    Graph_CloseDisps(dispRefs, globalCtx->state.gfxCtx, "../z_actor.c", 2158);
}
#else
#pragma GLOBAL_ASM("asm/non_matchings/code/z_actor/func_8002C124.s")
#endif

void func_8002C7BC(TargetContext* targetCtx, Player* player, Actor* actorArg, GlobalContext* globalCtx) {
    s32 pad;
    Actor* unkActor;
    s32 actorType;
    Vec3f sp50;
    f32 sp4C;
    f32 temp1;
    f32 temp2;
    f32 temp3;
    f32 temp4;
    f32 temp5;
    f32 temp6;
    s32 lockOnSfxId;

    unkActor = NULL;

    if ((player->unk_664 != NULL) && (player->unk_84B[player->unk_846] == 2)) {
        targetCtx->unk_94 = NULL;
    } else {
        func_80032AF0(globalCtx, &globalCtx->actorCtx, &unkActor, player);
        targetCtx->unk_94 = unkActor;
    }

    if (targetCtx->unk_8C != NULL) {
        unkActor = targetCtx->unk_8C;
        targetCtx->unk_8C = NULL;
    } else if (actorArg != NULL) {
        unkActor = actorArg;
    }

    if (unkActor != NULL) {
        actorType = unkActor->type;
    } else {
        actorType = player->actor.type;
    }

    if ((unkActor != targetCtx->arrowPointedActor) || (actorType != targetCtx->activeType)) {
        targetCtx->arrowPointedActor = unkActor;
        targetCtx->activeType = actorType;
        targetCtx->unk_40 = 1.0f;
    }

    if (unkActor == NULL) {
        unkActor = &player->actor;
    }

    if (Math_ApproxF(&targetCtx->unk_40, 0.0f, 0.25f) == 0) {
        temp1 = 0.25f / targetCtx->unk_40;
        temp2 = unkActor->posRot.pos.x - targetCtx->naviRefPos.x;
        temp3 = (unkActor->posRot.pos.y + (unkActor->unk_4C * unkActor->scale.y)) - targetCtx->naviRefPos.y;
        temp4 = unkActor->posRot.pos.z - targetCtx->naviRefPos.z;
        targetCtx->naviRefPos.x += temp2 * temp1;
        targetCtx->naviRefPos.y += temp3 * temp1;
        targetCtx->naviRefPos.z += temp4 * temp1;
    } else {
        func_8002BF60(targetCtx, unkActor, actorType, globalCtx);
    }

    if ((actorArg != NULL) && (targetCtx->unk_4B == 0)) {
        func_8002BE04(globalCtx, &actorArg->posRot2.pos, &sp50, &sp4C);
        if (((sp50.z <= 0.0f) || (1.0f <= fabsf(sp50.x * sp4C))) || (1.0f <= fabsf(sp50.y * sp4C))) {
            actorArg = NULL;
        }
    }

    if (actorArg != NULL) {
        if (actorArg != targetCtx->targetedActor) {
            func_8002BE98(targetCtx, actorArg->type, globalCtx);
            targetCtx->targetedActor = actorArg;

            if (actorArg->id == ACTOR_EN_BOOM) {
                targetCtx->unk_48 = 0;
            }

            lockOnSfxId = ((actorArg->flags & 5) == 5) ? NA_SE_SY_LOCK_ON : NA_SE_SY_LOCK_ON_HUMAN;
            func_80078884(lockOnSfxId);
        }

        targetCtx->targetCenterPos.x = actorArg->posRot.pos.x;
        targetCtx->targetCenterPos.y = actorArg->posRot.pos.y - (actorArg->shape.unk_08 * actorArg->scale.y);
        targetCtx->targetCenterPos.z = actorArg->posRot.pos.z;

        if (targetCtx->unk_4B == 0) {
            temp5 = (500.0f - targetCtx->unk_44) * 3.0f;
            temp6 = (temp5 < 30.0f) ? 30.0f : ((100.0f < temp5) ? 100.0f : temp5);
            if (Math_ApproxF(&targetCtx->unk_44, 80.0f, temp6) != 0) {
                targetCtx->unk_4B++;
            }
        } else {
            targetCtx->unk_4B = (targetCtx->unk_4B + 3) | 0x80;
            targetCtx->unk_44 = 120.0f;
        }
    } else {
        targetCtx->targetedActor = NULL;
        Math_ApproxF(&targetCtx->unk_44, 500.0f, 80.0f);
    }
}

/**
 * Tests if current scene switch flag is set.
 */
s32 Flags_GetSwitch(GlobalContext* globalCtx, s32 flag) {
    if (flag < 0x20) {
        return globalCtx->actorCtx.flags.swch & (1 << flag);
    } else {
        return globalCtx->actorCtx.flags.tempSwch & (1 << flag);
    }
}

/**
 * Sets current scene switch flag.
 */
void Flags_SetSwitch(GlobalContext* globalCtx, s32 flag) {
    if (flag < 0x20) {
        globalCtx->actorCtx.flags.swch |= (1 << flag);
    } else {
        globalCtx->actorCtx.flags.tempSwch |= (1 << flag);
    }
}

/**
 * Unsets current scene switch flag.
 */
void Flags_UnsetSwitch(GlobalContext* globalCtx, s32 flag) {
    if (flag < 0x20) {
        globalCtx->actorCtx.flags.swch &= ~(1 << flag);
    } else {
        globalCtx->actorCtx.flags.tempSwch &= ~(1 << flag);
    }
}

/**
 * Tests if current scene unknown flag is set.
 */
s32 Flags_GetUnknown(GlobalContext* globalCtx, s32 flag) {
    if (flag < 0x20) {
        return globalCtx->actorCtx.flags.unk0 & (1 << flag);
    } else {
        return globalCtx->actorCtx.flags.unk1 & (1 << flag);
    }
}

/**
 * Sets current scene unknown flag.
 */
void Flags_SetUnknown(GlobalContext* globalCtx, s32 flag) {
    if (flag < 0x20) {
        globalCtx->actorCtx.flags.unk0 |= (1 << flag);
    } else {
        globalCtx->actorCtx.flags.unk1 |= (1 << flag);
    }
}

/**
 * Unsets current scene unknown flag.
 */
void Flags_UnsetUnknown(GlobalContext* globalCtx, s32 flag) {
    if (flag < 0x20) {
        globalCtx->actorCtx.flags.unk0 &= ~(1 << flag);
    } else {
        globalCtx->actorCtx.flags.unk1 &= ~(1 << flag);
    }
}

/**
 * Tests if current scene chest flag is set.
 */
s32 Flags_GetTreasure(GlobalContext* globalCtx, s32 flag) {
    return globalCtx->actorCtx.flags.chest & (1 << flag);
}

/**
 * Sets current scene chest flag.
 */
void Flags_SetTreasure(GlobalContext* globalCtx, s32 flag) {
    globalCtx->actorCtx.flags.chest |= (1 << flag);
}

/**
 * Tests if current scene clear flag is set.
 */
s32 Flags_GetClear(GlobalContext* globalCtx, s32 flag) {
    return globalCtx->actorCtx.flags.clear & (1 << flag);
}

/**
 * Sets current scene clear flag.
 */
void Flags_SetClear(GlobalContext* globalCtx, s32 flag) {
    globalCtx->actorCtx.flags.clear |= (1 << flag);
}

/**
 * Unsets current scene clear flag.
 */
void Flags_UnsetClear(GlobalContext* globalCtx, s32 flag) {
    globalCtx->actorCtx.flags.clear &= ~(1 << flag);
}

/**
 * Tests if current scene temp clear flag is set.
 */
s32 Flags_GetTempClear(GlobalContext* globalCtx, s32 flag) {
    return globalCtx->actorCtx.flags.tempClear & (1 << flag);
}

/**
 * Sets current scene temp clear flag.
 */
void Flags_SetTempClear(GlobalContext* globalCtx, s32 flag) {
    globalCtx->actorCtx.flags.tempClear |= 1 << flag;
}

/**
 * Unsets current scene temp clear flag.
 */
void Flags_UnsetTempClear(GlobalContext* globalCtx, s32 flag) {
    globalCtx->actorCtx.flags.tempClear &= ~(1 << flag);
}

/**
 * Tests if current scene collectible flag is set.
 */
s32 Flags_GetCollectible(GlobalContext* globalCtx, s32 flag) {
    if (flag < 0x20) {
        return globalCtx->actorCtx.flags.collect & (1 << flag);
    } else {
        return globalCtx->actorCtx.flags.tempCollect & (1 << flag);
    }
}

/**
 * Sets current scene collectible flag.
 */
void Flags_SetCollectible(GlobalContext* globalCtx, s32 flag) {
    if (flag != 0) {
        if (flag < 0x20) {
            globalCtx->actorCtx.flags.collect |= 1 << flag;
        } else {
            globalCtx->actorCtx.flags.tempCollect |= 1 << flag;
        }
    }
}

void func_8002CDE4(GlobalContext* globalCtx, TitleCardContext* titleCtx) {
    titleCtx->delayA = titleCtx->delayB = titleCtx->unk_E = titleCtx->unk_C = 0;
}

void TitleCard_InitBossName(GlobalContext* globalCtx, TitleCardContext* titleCtx, u32 texture, s16 arg3, s16 arg4,
                            u8 arg5, u8 arg6) {
    titleCtx->texture = texture;
    titleCtx->unk_4 = arg3;
    titleCtx->unk_6 = arg4;
    titleCtx->unk_8 = arg5;
    titleCtx->unk_9 = arg6;
    titleCtx->delayA = 80;
    titleCtx->delayB = 0;
}

void TitleCard_InitPlaceName(GlobalContext* globalCtx, TitleCardContext* titleCtx, u32 texture, s32 arg3, s32 arg4,
                             s32 arg5, s32 arg6, s32 arg7) {
    Scene* loadedScene = globalCtx->loadedScene;
    u32 size = loadedScene->titleFile.vromEnd - loadedScene->titleFile.vromStart;

    if ((size != 0) && (size <= 0x3000)) {
        DmaMgr_SendRequest1(texture, loadedScene->titleFile.vromStart, size, "../z_actor.c", 2765);
    }

    titleCtx->texture = texture;
    titleCtx->unk_4 = arg3;
    titleCtx->unk_6 = arg4;
    titleCtx->unk_8 = arg5;
    titleCtx->unk_9 = arg6;
    titleCtx->delayA = 80;
    titleCtx->delayB = arg7;
}

void TitleCard_Update(GlobalContext* globalCtx, TitleCardContext* titleCtx) {
    if (DECR(titleCtx->delayB) == 0) {
        if (DECR(titleCtx->delayA) == 0) {
            Math_ApproxS(&titleCtx->unk_C, 0, 30);
            Math_ApproxS(&titleCtx->unk_E, 0, 70);
        } else {
            Math_ApproxS(&titleCtx->unk_C, 255, 10);
            Math_ApproxS(&titleCtx->unk_E, 255, 20);
        }
    }
}

void TitleCard_Draw(GlobalContext* globalCtx, TitleCardContext* titleCtx) {
    s32 spCC;
    s32 spC8;
    s32 unk1;
    s32 spC0;
    s32 sp38;
    s32 spB8;
    s32 spB4;
    s32 spB0;
    GraphicsContext* gfxCtx;
    Gfx* dispRefs[4];

    if (titleCtx->unk_C != 0) {
        spCC = titleCtx->unk_8;
        spC8 = titleCtx->unk_9;
        spC0 = (titleCtx->unk_4 * 4) - (spCC * 2);
        spB8 = (titleCtx->unk_6 * 4) - (spC8 * 2);
        sp38 = spCC * 2;

        gfxCtx = globalCtx->state.gfxCtx;
        Graph_OpenDisps(dispRefs, globalCtx->state.gfxCtx, "../z_actor.c", 2824);

        spB0 = spCC * spC8 * gSaveContext.language;
        spC8 = (spCC * spC8 > 0x1000) ? 0x1000 / spCC : spC8;
        spB4 = spB8 + (spC8 * 4);

        if (1) {} // Necessary to match

        gfxCtx->overlay.p = func_80093808(gfxCtx->overlay.p);

        gDPSetPrimColor(gfxCtx->overlay.p++, 0, 0, (u8)titleCtx->unk_E, (u8)titleCtx->unk_E, (u8)titleCtx->unk_E,
                        (u8)titleCtx->unk_C);

        gDPLoadTextureBlock(gfxCtx->overlay.p++, titleCtx->texture + spB0, G_IM_FMT_IA, G_IM_SIZ_8b, spCC, spC8, 0,
                            G_TX_NOMIRROR | G_TX_WRAP, G_TX_NOMIRROR | G_TX_WRAP, G_TX_NOMASK, G_TX_NOMASK, G_TX_NOLOD,
                            G_TX_NOLOD);

        gSPTextureRectangle(gfxCtx->overlay.p++, spC0, spB8, ((sp38 * 2) + spC0) - 4, spB8 + (spC8 * 4) - 1,
                            G_TX_RENDERTILE, 0, 0, 1024, 1024);

        spC8 = titleCtx->unk_9 - spC8;

        if (spC8 > 0) {
            gDPLoadTextureBlock(gfxCtx->overlay.p++, titleCtx->texture + spB0 + 0x1000, G_IM_FMT_IA, G_IM_SIZ_8b, spCC,
                                spC8, 0, G_TX_NOMIRROR | G_TX_WRAP, G_TX_NOMIRROR | G_TX_WRAP, G_TX_NOMASK, G_TX_NOMASK,
                                G_TX_NOLOD, G_TX_NOLOD);

            gSPTextureRectangle(gfxCtx->overlay.p++, spC0, spB4, ((sp38 * 2) + spC0) - 4, spB4 + (spC8 * 4) - 1,
                                G_TX_RENDERTILE, 0, 0, 1024, 1024);
        }

        Graph_CloseDisps(dispRefs, globalCtx->state.gfxCtx, "../z_actor.c", 2880);
    }
}

s32 func_8002D53C(GlobalContext* globalCtx, TitleCardContext* titleCtx) {
    if ((globalCtx->actorCtx.titleCtx.delayB != 0) || (globalCtx->actorCtx.titleCtx.unk_C != 0)) {
        titleCtx->delayA = 0;
        titleCtx->delayB = 0;
        return 0;
    }

    return 1;
}

void Actor_Kill(Actor* actor) {
    actor->draw = NULL;
    actor->update = NULL;
    actor->flags &= ~0x1;
}

void Actor_InitPosRot(Actor* actor) {
    actor->posRot = actor->initPosRot;
}

void Actor_SetHeight(Actor* actor, f32 offset) {
    actor->posRot2.pos.x = actor->posRot.pos.x;
    actor->posRot2.pos.y = actor->posRot.pos.y + offset;
    actor->posRot2.pos.z = actor->posRot.pos.z;

    actor->posRot2.rot.x = actor->posRot.rot.x;
    actor->posRot2.rot.y = actor->posRot.rot.y;
    actor->posRot2.rot.z = actor->posRot.rot.z;
}

void func_8002D5F4(Actor* actor) {
    actor->posRot.rot = actor->shape.rot;
}

void func_8002D610(Actor* actor) {
    actor->shape.rot = actor->posRot.rot;
}

void Actor_SetScale(Actor* actor, f32 scale) {
    actor->scale.z = scale;
    actor->scale.y = scale;
    actor->scale.x = scale;
}

void Actor_SetObjectDependency(GlobalContext* globalCtx, Actor* actor) {
    gSegments[6] = PHYSICAL_TO_VIRTUAL(globalCtx->objectCtx.status[actor->objBankIndex].segment);
}

void Actor_Init(Actor* actor, GlobalContext* globalCtx) {
    Actor_InitPosRot(actor);
    func_8002D610(actor);
    Actor_SetHeight(actor, 0.0f);
    Math_Vec3f_Copy(&actor->pos4, &actor->posRot.pos);
    Actor_SetScale(actor, 0.01f);
    actor->unk_1F = 3;
    actor->minVelocityY = -20.0f;
    actor->xyzDistFromLinkSq = FLT_MAX;
    actor->naviEnemyId = 0xFF;
    actor->uncullZoneForward = 1000.0f;
    actor->uncullZoneScale = 350.0f;
    actor->uncullZoneDownward = 700.0f;
    func_80061E48(&actor->colChkInfo);
    actor->bgChkInfo.floorPolySource = BGCHECK_SCENE;
    ActorShape_Init(&actor->shape, 0.0f, NULL, 0.0f);
    if (Object_IsLoaded(&globalCtx->objectCtx, actor->objBankIndex)) {
        Actor_SetObjectDependency(globalCtx, actor);
        actor->init(actor, globalCtx);
        actor->init = NULL;
    }
}

void Actor_Destroy(Actor* actor, GlobalContext* globalCtx) {
    ActorOverlay* overlayEntry;
    char* name;

    if (actor->destroy != NULL) {
        actor->destroy(actor, globalCtx);
        actor->destroy = NULL;
    } else {
        overlayEntry = actor->overlayEntry;
        name = overlayEntry->name != NULL ? overlayEntry->name : "";

        // Translates to: "NO Actor CLASS DESTRUCT [%s]"
        osSyncPrintf("Ａｃｔｏｒクラス デストラクトがありません [%s]\n" VT_RST, name);
    }
}

void func_8002D7EC(Actor* actor) {
    f32 speedRate = R_UPDATE_RATE * 0.5f;
    actor->posRot.pos.x += (actor->velocity.x * speedRate) + actor->colChkInfo.displacement.x;
    actor->posRot.pos.y += (actor->velocity.y * speedRate) + actor->colChkInfo.displacement.y;
    actor->posRot.pos.z += (actor->velocity.z * speedRate) + actor->colChkInfo.displacement.z;
}

void func_8002D868(Actor* actor) {
    actor->velocity.x = Math_Sins(actor->posRot.rot.y) * actor->speedXZ;
    actor->velocity.z = Math_Coss(actor->posRot.rot.y) * actor->speedXZ;

    actor->velocity.y += actor->gravity;
    if (actor->velocity.y < actor->minVelocityY) {
        actor->velocity.y = actor->minVelocityY;
    }
}

void Actor_MoveForward(Actor* actor) {
    func_8002D868(actor);
    func_8002D7EC(actor);
}

void func_8002D908(Actor* actor) {
    f32 sp24 = Math_Coss(actor->posRot.rot.x) * actor->speedXZ;
    actor->velocity.x = Math_Sins(actor->posRot.rot.y) * sp24;
    actor->velocity.y = Math_Sins(actor->posRot.rot.x) * actor->speedXZ;
    actor->velocity.z = Math_Coss(actor->posRot.rot.y) * sp24;
}

void func_8002D97C(Actor* actor) {
    func_8002D908(actor);
    func_8002D7EC(actor);
}

void func_8002D9A4(Actor* actor, f32 arg1) {
    actor->speedXZ = Math_Coss(actor->posRot.rot.x) * arg1;
    actor->velocity.y = -Math_Sins(actor->posRot.rot.x) * arg1;
}

void func_8002D9F8(Actor* actor, UNK_PTR arg1) {
    Vec3f sp1C;
    func_800A54FC(arg1, &sp1C, actor->shape.rot.y);
    actor->posRot.pos.x += sp1C.x * actor->scale.x;
    actor->posRot.pos.y += sp1C.y * actor->scale.y;
    actor->posRot.pos.z += sp1C.z * actor->scale.z;
}

s16 func_8002DA78(Actor* actorA, Actor* actorB) {
    return Math_Vec3f_Yaw(&actorA->posRot.pos, &actorB->posRot.pos);
}

s16 func_8002DA9C(Actor* actorA, Actor* actorB) {
    return Math_Vec3f_Yaw(&actorA->posRot2.pos, &actorB->posRot2.pos);
}

s16 func_8002DAC0(Actor* actor, Vec3f* arg1) {
    return Math_Vec3f_Yaw(&actor->posRot.pos, arg1);
}

s16 func_8002DAE0(Actor* actorA, Actor* actorB) {
    return Math_Vec3f_Pitch(&actorA->posRot.pos, &actorB->posRot.pos);
}

s16 func_8002DB04(Actor* actorA, Actor* actorB) {
    return Math_Vec3f_Pitch(&actorA->posRot2.pos, &actorB->posRot2.pos);
}

s16 func_8002DB28(Actor* actor, Vec3f* arg1) {
    return Math_Vec3f_Pitch(&actor->posRot.pos, arg1);
}

f32 func_8002DB48(Actor* actorA, Actor* actorB) {
    return Math_Vec3f_DistXYZ(&actorA->posRot.pos, &actorB->posRot.pos);
}

f32 func_8002DB6C(Actor* actor, Vec3f* arg1) {
    return Math_Vec3f_DistXYZ(&actor->posRot.pos, arg1);
}

f32 func_8002DB8C(Actor* actorA, Actor* actorB) {
    return Math_Vec3f_DistXZ(&actorA->posRot.pos, &actorB->posRot.pos);
}

f32 func_8002DBB0(Actor* actor, Vec3f* arg1) {
    return Math_Vec3f_DistXZ(&actor->posRot.pos, arg1);
}

void func_8002DBD0(Actor* actor, Vec3f* result, Vec3f* arg2) {
    f32 cosRot2Y;
    f32 sinRot2Y;
    f32 deltaX;
    f32 deltaZ;

    cosRot2Y = Math_Coss(actor->shape.rot.y);
    sinRot2Y = Math_Sins(actor->shape.rot.y);
    deltaX = arg2->x - actor->posRot.pos.x;
    deltaZ = arg2->z - actor->posRot.pos.z;

    result->x = (deltaX * cosRot2Y) - (deltaZ * sinRot2Y);
    result->z = (deltaX * sinRot2Y) + (deltaZ * cosRot2Y);
    result->y = arg2->y - actor->posRot.pos.y;
}

f32 Actor_HeightDiff(Actor* actorA, Actor* actorB) {
    return actorB->posRot.pos.y - actorA->posRot.pos.y;
}

f32 Player_GetCameraYOffset(Player* player) {
    f32 offset = (player->stateFlags1 & 0x800000) ? 32.0f : 0.0f;

    if (LINK_IS_ADULT) {
        return offset + 68.0f;
    } else {
        return offset + 44.0f;
    }
}

f32 func_8002DCE4(Player* player) {
    if (player->stateFlags1 & 0x800000) {
        return 8.0f;
    } else if (player->stateFlags1 & 0x8000000) {
        return (R_RUN_SPEED_LIMIT / 100.0f) * 0.6f;
    } else {
        return R_RUN_SPEED_LIMIT / 100.0f;
    }
}

s32 func_8002DD6C(Player* player) {
    return player->stateFlags1 & 0x8;
}

s32 func_8002DD78(Player* player) {
    return func_8002DD6C(player) && player->unk_834;
}

s32 func_8002DDA8(GlobalContext* globalCtx) {
    Player* player = PLAYER;
    return (player->stateFlags1 & 0x800) || func_8002DD78(player);
}

s32 func_8002DDE4(GlobalContext* globalCtx) {
    Player* player = PLAYER;
    return player->stateFlags2 & 0x8;
}

s32 func_8002DDF4(GlobalContext* globalCtx) {
    Player* player = PLAYER;
    return player->stateFlags2 & 0x1000;
}

void func_8002DE04(GlobalContext* globalCtx, Actor* actorA, Actor* actorB) {
    ArmsHook* hookshot;

    hookshot = (ArmsHook*)Actor_Find(&globalCtx->actorCtx, ACTOR_ARMS_HOOK, ACTORTYPE_ITEMACTION);
    hookshot->grabbed = actorB;
    hookshot->grabbedDistDiff.x = 0.0f;
    hookshot->grabbedDistDiff.y = 0.0f;
    hookshot->grabbedDistDiff.z = 0.0f;
    actorB->flags |= 0x2000;
    actorA->flags &= ~0x2000;
}

void func_8002DE74(GlobalContext* globalCtx, Player* player) {
    if ((globalCtx->roomCtx.curRoom.unk_03 != 4) && func_800C0CB8(globalCtx)) {
        func_8005A77C(Gameplay_GetCamera(globalCtx, 0), 6);
    }
}

void func_8002DECC(GlobalContext* globalCtx, Player* player, Actor* actor) {
    player->rideActor = actor;
    player->stateFlags1 |= 0x800000;
    actor->attachedB = &player->actor;
}

s32 func_8002DEEC(Player* player) {
    return (player->stateFlags1 & 0x20000080) || player->action;
}

void func_8002DF18(GlobalContext* globalCtx, Player* player) {
    func_8006DC68(globalCtx, player);
}

u32 func_8002DF38(GlobalContext* globalCtx, Actor* actor, u8 newAction) {
    Player* player = PLAYER;
    player->action = newAction;
    player->unk_448 = actor;
    player->unk_46A = 0;

    return 1;
}

s32 func_8002DF54(GlobalContext* globalCtx, Actor* actor, u8 arg2) {
    Player* player = PLAYER;
    func_8002DF38(globalCtx, actor, arg2);
    player->unk_46A = 1;

    return 1;
}

void func_8002DF90(DynaPolyActor* dynaActor) {
    dynaActor->unk_154 = 0.0f;
    dynaActor->unk_150 = 0.0f;
}

void func_8002DFA4(DynaPolyActor* dynaActor, f32 arg1, s16 arg2) {
    dynaActor->unk_150 += arg1;
    dynaActor->unk_158 = arg2;
}

s32 func_8002DFC8(Actor* actor, s16 arg1, GlobalContext* globalCtx) {
    Player* player = PLAYER;
    s16 var = (s16)(actor->yawTowardsLink + 0x8000) - player->actor.shape.rot.y;

    if (ABS(var) < arg1) {
        return 1;
    }

    return 0;
}

s32 func_8002E020(Actor* actorA, Actor* actorB, s16 arg2) {
    s16 var = (s16)(func_8002DA78(actorA, actorB) + 0x8000) - actorB->shape.rot.y;

    if (ABS(var) < arg2) {
        return 1;
    }

    return 0;
}

s32 func_8002E084(Actor* actor, s16 arg1) {
    s16 var = actor->yawTowardsLink - actor->shape.rot.y;

    if (ABS(var) < arg1) {
        return 1;
    }

    return 0;
}

s32 func_8002E0D0(Actor* actorA, Actor* actorB, s16 arg2) {
    s16 var = func_8002DA78(actorA, actorB) - actorA->shape.rot.y;

    if (ABS(var) < arg2) {
        return 1;
    }

    return 0;
}

s32 func_8002E12C(Actor* actor, f32 arg1, s16 arg2) {
    s16 var = actor->yawTowardsLink - actor->shape.rot.y;

    if (ABS(var) < arg2) {
        f32 xyzDistanceFromLink = sqrtf(SQ(actor->xzDistFromLink) + SQ(actor->yDistFromLink));

        if (xyzDistanceFromLink < arg1) {
            return 1;
        }
    }

    return 0;
}

s32 func_8002E1A8(Actor* actorA, Actor* actorB, f32 arg2, s16 arg3) {
    if (func_8002DB48(actorA, actorB) < arg2) {
        s16 var = func_8002DA78(actorA, actorB) - actorA->shape.rot.y;

        if (ABS(var) < arg3) {
            return 1;
        }
    }

    return 0;
}

s32 func_8002E234(Actor* actor, f32 arg1, s32 arg2) {
    if ((actor->bgCheckFlags & 0x1) && (arg1 < -11.0f)) {
        actor->bgCheckFlags &= ~0x1;
        actor->bgCheckFlags |= 0x4;

        if ((actor->velocity.y < 0.0f) && (arg2 & 0x10)) {
            actor->velocity.y = 0.0f;
        }

        return 0;
    }

    return 1;
}

UNK_TYPE D_8015BBA0;
u32 D_8015BBA4;

s32 func_8002E2AC(GlobalContext* globalCtx, Actor* actor, Vec3f* arg2, s32 arg3) {
    f32 sp34;
    u32 sp30;

    arg2->y += 50.0f;

    actor->bgChkInfo.groundY = func_8003CA0C(globalCtx, &globalCtx->colCtx, &actor->bgChkInfo.floorPoly, &sp30, actor, arg2);
    actor->bgCheckFlags &= ~0x0086;

    if (actor->bgChkInfo.groundY <= -32000.0f) {
        return func_8002E234(actor, -32000.0f, arg3);
    }

    sp34 = actor->bgChkInfo.groundY - actor->posRot.pos.y;
    actor->bgChkInfo.floorPolySource = sp30;

    if (sp34 >= 0.0f) {
        actor->bgCheckFlags |= 0x80;

        if (actor->bgCheckFlags & 0x10) {
            if (sp30 != D_8015BBA4) {
                if (sp34 > 15.0f) {
                    actor->bgCheckFlags |= 0x100;
                }
            } else {
                actor->posRot.pos.x = actor->pos4.x;
                actor->posRot.pos.z = actor->pos4.z;
            }
        }

        actor->posRot.pos.y = actor->bgChkInfo.groundY;

        if (actor->velocity.y <= 0.0f) {
            if (!(actor->bgCheckFlags & 0x1)) {
                actor->bgCheckFlags |= 0x2;
            } else if ((arg3 & 0x8) && (actor->gravity < 0.0f)) {
                actor->velocity.y = -4.0f;
            } else {
                actor->velocity.y = 0.0f;
            }

            actor->bgCheckFlags |= 0x1;
            func_80043334(&globalCtx->colCtx, actor, actor->bgChkInfo.floorPolySource);
        }
    } else {
        if ((actor->bgCheckFlags & 0x1) && (sp34 >= -11.0f)) {
            func_80043334(&globalCtx->colCtx, actor, actor->bgChkInfo.floorPolySource);
        }

        return func_8002E234(actor, sp34, arg3);
    }

    return 1;
}

void func_8002E4B4(GlobalContext* globalCtx, Actor* actor, f32 arg2, f32 arg3, f32 arg4, s32 arg5) {
    f32 sp74;
    s32 pad;
    Vec3f sp64;
    u32 sp60;
    CollisionPoly* sp5C;
    f32 sp58;
    UNK_TYPE sp54;
    f32 sp50;
    Vec3f sp44;

    sp74 = actor->posRot.pos.y - actor->pos4.y;

    if ((actor->bgChkInfo.floorPolySource != BGCHECK_SCENE) && (actor->bgCheckFlags & 1)) {
        func_800433A4(&globalCtx->colCtx, actor->bgChkInfo.floorPolySource, actor);
    }

    if (arg5 & 1) {
        if ((!(arg5 & 0x80) && func_8003D52C(&globalCtx->colCtx, &sp64, &actor->posRot.pos, &actor->pos4, arg3,
                                             &actor->bgChkInfo.wallPoly, &sp60, actor, arg2)) ||
            ((arg5 & 0x80) && func_8003D594(&globalCtx->colCtx, &sp64, &actor->posRot.pos, &actor->pos4, arg3,
                                            &actor->bgChkInfo.wallPoly, &sp60, actor, arg2))) {
            sp5C = actor->bgChkInfo.wallPoly;
            Math_Vec3f_Copy(&actor->posRot.pos, &sp64);
            actor->bgChkInfo.wallPolyRot = atan2s(sp5C->norm.z, sp5C->norm.x);
            actor->bgCheckFlags |= 8;
            actor->bgChkInfo.wallPolySource = sp60;
        } else {
            actor->bgCheckFlags &= ~8;
        }
    }

    sp64.x = actor->posRot.pos.x;
    sp64.z = actor->posRot.pos.z;

    if (arg5 & 2) {
        sp64.y = actor->pos4.y + 10.0f;
        if (func_8003D7A0(&globalCtx->colCtx, &sp58, &sp64, (arg4 + sp74) - 10.0f, &D_8015BBA0, &D_8015BBA4, actor)) {
            actor->bgCheckFlags |= 0x10;
            actor->posRot.pos.y = (sp58 + sp74) - 10.0f;
        } else {
            actor->bgCheckFlags &= ~0x10;
        }
    }

    if (arg5 & 4) {
        sp64.y = actor->pos4.y;
        func_8002E2AC(globalCtx, actor, &sp64, arg5);
        sp50 = actor->posRot.pos.y;
        if (func_8004213C(globalCtx, &globalCtx->colCtx, actor->posRot.pos.x, actor->posRot.pos.z, &sp50, &sp54)) {
            actor->bgChkInfo.waterY = sp50 - actor->posRot.pos.y;
            if (actor->bgChkInfo.waterY < 0.0f) {
                actor->bgCheckFlags &= ~0x60;
            } else {
                if (!(actor->bgCheckFlags & 0x20)) {
                    actor->bgCheckFlags |= 0x40;
                    if (!(arg5 & 0x40)) {
                        sp44.x = actor->posRot.pos.x;
                        sp44.y = sp50;
                        sp44.z = actor->posRot.pos.z;
                        func_80029444(globalCtx, &sp44, 100, 500, 0);
                        func_80029444(globalCtx, &sp44, 100, 500, 4);
                        func_80029444(globalCtx, &sp44, 100, 500, 8);
                    }
                }
                actor->bgCheckFlags |= 0x20;
            }
        } else {
            actor->bgCheckFlags &= ~0x60;
            actor->bgChkInfo.waterY = -32000.0f;
        }
    }
}

s32 D_8015BBA8[16];

Gfx* func_8002E830(Vec3f* object, Vec3f* eye, Vec3f* lightDir, GraphicsContext* gfxCtx, Gfx* gfx, Hilite** hilite) {
    Gfx* lookAt;
    f32 correctedEyeX;

    lookAt = Graph_Alloc(gfxCtx, 4 * sizeof(Gfx));

    correctedEyeX = (eye->x == object->x) && (eye->z == object->z) ? eye->x + 0.001f : eye->x;

    *hilite = Graph_Alloc(gfxCtx, sizeof(Hilite));

    if (HREG(80) == 6) {
        osSyncPrintf("z_actor.c 3529 eye=[%f(%f) %f %f] object=[%f %f %f] light_direction=[%f %f %f]\n",
                     (f64)correctedEyeX, (f64)eye->x, (f64)eye->y, (f64)eye->z, (f64)object->x, (f64)object->y,
                     (f64)object->z, (f64)lightDir->x, (f64)lightDir->y, (f64)lightDir->z);
    }

    func_800ABE74(correctedEyeX, eye->y, eye->z);
    guLookAtHilite(&D_8015BBA8, lookAt, *hilite, correctedEyeX, eye->y, eye->z, object->x, object->y, object->z, 0.0f,
                   1.0f, 0.0f, lightDir->x, lightDir->y, lightDir->z, lightDir->x, lightDir->y, lightDir->z, 0x10,
                   0x10);

    gSPLookAt(gfx++, lookAt);
    gDPSetHilite1Tile(gfx++, 1, *hilite, 0x10, 0x10);

    return gfx;
}

Hilite* func_8002EABC(Vec3f* object, Vec3f* eye, Vec3f* lightDir, GraphicsContext* gfxCtx) {
    Hilite* hilite;
    Gfx* dispRefs[5];

    Graph_OpenDisps(dispRefs, gfxCtx, "../z_actor.c", 4306);
    gfxCtx->polyOpa.p = func_8002E830(object, eye, lightDir, gfxCtx, gfxCtx->polyOpa.p, &hilite);
    Graph_CloseDisps(dispRefs, gfxCtx, "../z_actor.c", 4313);

    return hilite;
}

Hilite* func_8002EB44(Vec3f* object, Vec3f* eye, Vec3f* lightDir, GraphicsContext* gfxCtx) {
    Hilite* hilite;
    Gfx* dispRefs[5];

    Graph_OpenDisps(dispRefs, gfxCtx, "../z_actor.c", 4332);
    gfxCtx->polyXlu.p = func_8002E830(object, eye, lightDir, gfxCtx, gfxCtx->polyXlu.p, &hilite);
    Graph_CloseDisps(dispRefs, gfxCtx, "../z_actor.c", 4339);

    return hilite;
}

void func_8002EBCC(Actor* actor, GlobalContext* globalCtx, s32 flag) {
    Hilite* hilite;
    Vec3f lightDir;
    Gfx* displayListHead;
    Gfx* displayList;
    GraphicsContext* gfxCtx;
    Gfx* dispRefs[4];

    lightDir.x = globalCtx->envCtx.unk_2A;
    lightDir.y = globalCtx->envCtx.unk_2B;
    lightDir.z = globalCtx->envCtx.unk_2C;

    if (HREG(80) == 6) {
        osSyncPrintf("z_actor.c 3637 game_play->view.eye=[%f(%f) %f %f]\n", (f64)globalCtx->view.eye.x,
                     (f64)globalCtx->view.eye.y, (f64)globalCtx->view.eye.z);
    }

    hilite = func_8002EABC(&actor->posRot.pos, &globalCtx->view.eye, &lightDir, globalCtx->state.gfxCtx);

    if (flag != 0) {
        displayList = Graph_Alloc(globalCtx->state.gfxCtx, 2 * sizeof(Gfx));
        displayListHead = displayList;

        gfxCtx = globalCtx->state.gfxCtx;
        Graph_OpenDisps(dispRefs, globalCtx->state.gfxCtx, "../z_actor.c", 4384);

        gDPSetHilite1Tile(displayListHead++, 1, hilite, 0x10, 0x10);
        gSPEndDisplayList(displayListHead);
        gSPSegment(gfxCtx->polyOpa.p++, 0x07, displayList);

        Graph_CloseDisps(dispRefs, globalCtx->state.gfxCtx, "../z_actor.c", 4394);
    }
}

void func_8002ED80(Actor* actor, GlobalContext* globalCtx, s32 flag) {
    Hilite* hilite;
    Vec3f lightDir;
    Gfx* displayListHead;
    Gfx* displayList;
    GraphicsContext* gfxCtx;
    Gfx* dispRefs[4];

    lightDir.x = globalCtx->envCtx.unk_2A;
    lightDir.y = globalCtx->envCtx.unk_2B;
    lightDir.z = globalCtx->envCtx.unk_2C;

    hilite = func_8002EB44(&actor->posRot.pos, &globalCtx->view.eye, &lightDir, globalCtx->state.gfxCtx);

    if (flag != 0) {
        displayList = Graph_Alloc(globalCtx->state.gfxCtx, 2 * sizeof(Gfx));
        displayListHead = displayList;

        gfxCtx = globalCtx->state.gfxCtx;
        Graph_OpenDisps(dispRefs, globalCtx->state.gfxCtx, "../z_actor.c", 4429);

        gDPSetHilite1Tile(displayListHead++, 1, hilite, 0x10, 0x10);
        gSPEndDisplayList(displayListHead);
        gSPSegment(gfxCtx->polyXlu.p++, 0x07, displayList);

        Graph_CloseDisps(dispRefs, globalCtx->state.gfxCtx, "../z_actor.c", 4439);
    }
}

PosRot* func_8002EEE4(PosRot* arg0, Actor* actor) {
    *arg0 = actor->posRot2;

    return arg0;
}

PosRot* func_8002EF14(PosRot* arg0, Actor* actor) {
    *arg0 = actor->posRot;

    return arg0;
}

PosRot* func_8002EF44(PosRot* arg0, Actor* actor) {
    PosRot sp1C;

    Math_Vec3f_Copy(&sp1C.pos, &actor->posRot.pos);
    sp1C.rot = actor->shape.rot;
    *arg0 = sp1C;

    return arg0;
}

f32 func_8002EFC0(Actor* actor, Player* player, s16 arg2) {
    s16 yawTemp;
    s16 yawTempAbs;
    f32 ret;

    yawTemp = (s16)(actor->yawTowardsLink - 0x8000) - arg2;
    yawTempAbs = ABS(yawTemp);

    if (player->unk_664 != NULL) {
        if ((yawTempAbs > 0x4000) || (actor->flags & 0x8000000)) {
            return FLT_MAX;
        } else {
            ret = actor->xyzDistFromLinkSq -
                  actor->xyzDistFromLinkSq * 0.8f * ((0x4000 - yawTempAbs) * 3.0517578125e-05f);
            return ret;
        }
    }

    if (yawTempAbs > 0x2AAA) {
        return FLT_MAX;
    }

    return actor->xyzDistFromLinkSq;
}

typedef struct {
    f32 unk_0, unk_4;
} struct_80115FF8; // size = 0x8

struct_80115FF8 D_80115FF8[] = {
    { 4900.0f, 0.5f },         { 28900.0f, 0.6666667f },   { 78400.0f, 0.05f },       { 122500.0f, 0.6666667f },
    { 490000.0f, 0.6666667f }, { 1000000.0f, 0.6666667f }, { 10000.0f, 0.94905096f }, { 19600.0f, 0.85714287f },
    { 57600.0f, 0.41666666f }, { 78400.0f, 0.001f },
};

u32 func_8002F090(Actor* actor, f32 arg1) {
    return arg1 < D_80115FF8[actor->unk_1F].unk_0;
}

s32 func_8002F0C8(Actor* actor, Player* player, s32 flag) {
    s16 var;
    s16 abs_var;
    f32 dist;

    if ((actor->update == NULL) || !(actor->flags & 1)) {
        return 1;
    }

    if (!flag) {
        var = (s16)(actor->yawTowardsLink - 0x8000) - player->actor.shape.rot.y;
        abs_var = ABS(var);

        if ((player->unk_664 == NULL) && (abs_var > 0x2AAA)) {
            dist = FLT_MAX;
        } else {
            dist = actor->xyzDistFromLinkSq;
        }

        return !func_8002F090(actor, D_80115FF8[actor->unk_1F].unk_4 * dist);
    }

    return 0;
}

u32 func_8002F194(Actor* actor, GlobalContext* globalCtx) {
    if (actor->flags & 0x100) {
        actor->flags &= ~0x100;
        return 1;
    }

    return 0;
}

s32 func_8002F1C4(Actor* actor, GlobalContext* globalCtx, f32 arg2, f32 arg3, u32 arg4) {
    Player* player = PLAYER;

    // This is convoluted but it seems like it must be a single if statement to match
    if ((player->actor.flags & 0x100) || ((arg4 != 0) && func_8008E988(globalCtx)) ||
        ((actor->unk_10C == 0) &&
         ((arg3 < fabsf(actor->yDistFromLink)) || (player->targetActorDistance < actor->xzDistFromLink) ||
          (arg2 < actor->xzDistFromLink)))) {
        return 0;
    }

    player->naviTargetActor = actor;
    player->targetActorDistance = actor->xzDistFromLink;
    player->exchangeItemId = arg4;

    return 1;
}

s32 func_8002F298(Actor* actor, GlobalContext* globalCtx, f32 arg2, u32 arg3) {
    return func_8002F1C4(actor, globalCtx, arg2, arg2, arg3);
}

s32 func_8002F2CC(Actor* actor, GlobalContext* globalCtx, f32 arg2) {
    return func_8002F298(actor, globalCtx, arg2, 0);
}

s32 func_8002F2F4(Actor* actor, GlobalContext* globalCtx) {
    f32 var1 = 50.0f + actor->colChkInfo.unk_10;
    return func_8002F2CC(actor, globalCtx, var1);
}

u32 func_8002F334(Actor* actor, GlobalContext* globalCtx) {
    if (func_8010BDBC(&globalCtx->msgCtx) == 2) {
        return 1;
    } else {
        return 0;
    }
}

s8 func_8002F368(GlobalContext* globalCtx) {
    Player* player = PLAYER;
    return player->exchangeItemId;
}

void func_8002F374(GlobalContext* globalCtx, Actor* actor, s16* arg2, s16* arg3) {
    Vec3f sp1C;
    f32 sp18;

    func_8002BE04(globalCtx, &actor->posRot2.pos, &sp1C, &sp18);
    *arg2 = sp1C.x * sp18 * 160.0f + 160.0f;
    *arg3 = sp1C.y * sp18 * -120.0f + 120.0f;
}

u32 func_8002F410(Actor* actor, GlobalContext* globalCtx) {
    if (actor->attachedA != NULL) {
        return 1;
    } else {
        return 0;
    }
}

s32 func_8002F434(Actor* actor, GlobalContext* globalCtx, s32 getItemId, f32 xzRange, f32 yRange) {
    Player* player = PLAYER;
    s16 var;
    s32 abs_var;

    if (!(player->stateFlags1 & 0x3C7080) && func_8008F29C(player) < 0) {
        if ((((player->heldActor != NULL) || (actor == player->naviTargetActor)) && (getItemId > 0) &&
             (getItemId < 0x7E)) ||
            (!(player->stateFlags1 & 0x20000800))) {
            if ((actor->xzDistFromLink < xzRange) && (fabsf(actor->yDistFromLink) < yRange)) {
                var = actor->yawTowardsLink - player->actor.shape.rot.y;
                abs_var = ABS(var);
                if ((getItemId != 0) || (player->getItemDirection < abs_var)) {
                    player->getItemId = getItemId;
                    player->interactRangeActor = actor;
                    player->getItemDirection = abs_var;
                    return 1;
                }
            }
        }
    }

    return 0;
}

void func_8002F554(Actor* actor, GlobalContext* globalCtx, s32 getItemId) {
    func_8002F434(actor, globalCtx, getItemId, 50.0f, 10.0f);
}

void func_8002F580(Actor* actor, GlobalContext* globalCtx) {
    func_8002F554(actor, globalCtx, 0);
}

u32 func_8002F5A0(Actor* actor, GlobalContext* globalCtx) {
    if (actor->attachedA == NULL) {
        return 1;
    } else {
        return 0;
    }
}

void func_8002F5C4(Actor* actorA, Actor* actorB, GlobalContext* globalCtx) {
    Actor* actorAttachedA = actorA->attachedA;

    if (actorAttachedA->id == ACTOR_PLAYER) {
        Player* player = (Player*)actorAttachedA;
        player->heldActor = actorB;
        player->interactRangeActor = actorB;
    }

    actorAttachedA->attachedB = actorB;
    actorB->attachedA = actorAttachedA;
    actorA->attachedA = NULL;
}

void func_8002F5F0(Actor* actor, GlobalContext* globalCtx) {
    Player* player = PLAYER;

    if (actor->xyzDistFromLinkSq < player->unk_6A4) {
        player->unk_6A4 = actor->xyzDistFromLinkSq;
    }
}

u32 func_8002F618(GlobalContext* globalCtx, Actor* actor) {
    if (actor->attachedB != NULL) {
        return 1;
    } else {
        return 0;
    }
}

u32 func_8002F63C(GlobalContext* globalCtx, Actor* actor, s32 arg2) {
    Player* player = PLAYER;

    if (!(player->stateFlags1 & 0x003C7880)) {
        player->rideActor = actor;
        player->unk_43C = arg2;
        return 1;
    }

    return 0;
}

u32 func_8002F674(GlobalContext* globalCtx, Actor* actor) {
    if (actor->attachedB == NULL) {
        return 1;
    } else {
        return 0;
    }
}

void func_8002F698(GlobalContext* globalCtx, Actor* arg1, f32 arg2, s16 arg3, f32 arg4, u32 arg5, u32 arg6) {
    Player* player = PLAYER;
    player->unk_8A0 = arg6;
    player->unk_8A1 = arg5;
    player->unk_8A2 = arg3;
    player->unk_8A4 = arg2;
    player->unk_8A8 = arg4;
}

void func_8002F6D4(GlobalContext* globalCtx, Actor* arg1, f32 arg2, s16 arg3, f32 arg4, u32 arg5) {
    func_8002F698(globalCtx, arg1, arg2, arg3, arg4, 2, arg5);
}

void func_8002F71C(GlobalContext* globalCtx, Actor* arg1, f32 arg2, s16 arg3, f32 arg4) {
    func_8002F6D4(globalCtx, arg1, arg2, arg3, arg4, 0);
}

void func_8002F758(GlobalContext* globalCtx, Actor* arg1, f32 arg2, s16 arg3, f32 arg4, u32 arg5) {
    func_8002F698(globalCtx, arg1, arg2, arg3, arg4, 1, arg5);
}

void func_8002F7A0(GlobalContext* globalCtx, Actor* arg1, f32 arg2, s16 arg3, f32 arg4) {
    func_8002F758(globalCtx, arg1, arg2, arg3, arg4, 0);
}

void func_8002F7DC(Actor* actor, u16 sfxId) {
    Audio_PlaySoundGeneral(sfxId, &actor->projectedPos, 4, &D_801333E0, &D_801333E0, &D_801333E8);
}

void Audio_PlayActorSound2(Actor* actor, u16 sfxId) {
    func_80078914(&actor->projectedPos, sfxId);
}

void func_8002F850(GlobalContext* globalCtx, Actor* actor) {
    s32 sfxId;

    if (actor->bgCheckFlags & 0x20) {
        if (actor->bgChkInfo.waterY < 20.0f) {
            sfxId = NA_SE_PL_WALK_WATER0 - SFX_FLAG;
        } else {
            sfxId = NA_SE_PL_WALK_WATER1 - SFX_FLAG;
        }
    } else {
        sfxId = func_80041F34(&globalCtx->colCtx, actor->bgChkInfo.floorPoly, actor->bgChkInfo.floorPolySource);
    }

    func_80078914(&actor->projectedPos, NA_SE_EV_BOMB_BOUND);
    func_80078914(&actor->projectedPos, sfxId + SFX_FLAG);
}

void func_8002F8F0(Actor* actor, u16 sfxId) {
    actor->sfx = sfxId;
    actor->flags |= 0x80000;
    actor->flags &= ~0x10300000;
}

void func_8002F91C(Actor* actor, u16 sfxId) {
    actor->sfx = sfxId;
    actor->flags |= 0x100000;
    actor->flags &= ~0x10280000;
}

void func_8002F948(Actor* actor, u16 sfxId) {
    actor->sfx = sfxId;
    actor->flags |= 0x200000;
    actor->flags &= ~0x10180000;
}

void func_8002F974(Actor* actor, u16 sfxId) {
    actor->flags &= ~0x10380000;
    actor->sfx = sfxId;
}

void func_8002F994(Actor* actor, s32 arg1) {
    actor->flags |= 0x10000000;
    actor->flags &= ~0x00380000;
    if (arg1 < 40) {
        actor->sfx = NA_SE_PL_WALK_DIRT - SFX_FLAG;
    } else if (arg1 < 100) {
        actor->sfx = NA_SE_PL_WALK_CONCRETE - SFX_FLAG;
    } else {
        actor->sfx = NA_SE_PL_WALK_SAND - SFX_FLAG;
    }
}

s32 func_8002F9EC(GlobalContext* globalCtx, Actor* actor, UNK_TYPE arg2, UNK_TYPE arg3, UNK_TYPE arg4) {
    if (func_80041D4C(&globalCtx->colCtx, arg2, arg3) == 8) {
        globalCtx->unk_11D30[0] = 1;
        func_8005DFAC(globalCtx, 0, arg4);
        Audio_PlayActorSound2(actor, NA_SE_IT_WALL_HIT_BUYO);
        return 1;
    }

    return 0;
}

// Local data used for Farore's Wind light (stored in BSS, possibly a struct?)
LightInfoPositional D_8015BC00;
z_Light* D_8015BC10;
s32 D_8015BC14;
f32 D_8015BC18;

void func_8002FA60(GlobalContext* globalCtx) {
    Vec3f lightPos;

    if (gSaveContext.fw.set) {
        gSaveContext.respawn[RESPAWN_MODE_TOP].data = 0x28;
        gSaveContext.respawn[RESPAWN_MODE_TOP].pos.x = gSaveContext.fw.pos.x;
        gSaveContext.respawn[RESPAWN_MODE_TOP].pos.y = gSaveContext.fw.pos.y;
        gSaveContext.respawn[RESPAWN_MODE_TOP].pos.z = gSaveContext.fw.pos.z;
        gSaveContext.respawn[RESPAWN_MODE_TOP].yaw = gSaveContext.fw.yaw;
        gSaveContext.respawn[RESPAWN_MODE_TOP].playerParams = gSaveContext.fw.playerParams;
        gSaveContext.respawn[RESPAWN_MODE_TOP].entranceIndex = gSaveContext.fw.entranceIndex;
        gSaveContext.respawn[RESPAWN_MODE_TOP].roomIndex = gSaveContext.fw.roomIndex;
        gSaveContext.respawn[RESPAWN_MODE_TOP].tempSwchFlags = gSaveContext.fw.tempSwchFlags;
        gSaveContext.respawn[RESPAWN_MODE_TOP].tempCollectFlags = gSaveContext.fw.tempCollectFlags;
    } else {
        gSaveContext.respawn[RESPAWN_MODE_TOP].data = 0;
        gSaveContext.respawn[RESPAWN_MODE_TOP].pos.x = 0.0f;
        gSaveContext.respawn[RESPAWN_MODE_TOP].pos.y = 0.0f;
        gSaveContext.respawn[RESPAWN_MODE_TOP].pos.z = 0.0f;
    }

    lightPos.x = gSaveContext.respawn[RESPAWN_MODE_TOP].pos.x;
    lightPos.y = gSaveContext.respawn[RESPAWN_MODE_TOP].pos.y + 80.0f;
    lightPos.z = gSaveContext.respawn[RESPAWN_MODE_TOP].pos.z;

    Lights_InitType0PositionalLight(&D_8015BC00, lightPos.x, lightPos.y, lightPos.z, 0xFF, 0xFF, 0xFF, -1);

    D_8015BC10 = Lights_Insert(globalCtx, &globalCtx->lightCtx, &D_8015BC00);
    D_8015BC14 = 0;
    D_8015BC18 = 0.0f;
}

Vec3f D_80116048 = { 0.0f, -0.05f, 0.0f };
Vec3f D_80116054 = { 0.0f, -0.025f, 0.0f };
Color_RGB8 D_80116060 = { 255, 255, 255 };
Color_RGB8 D_80116064 = { 100, 200, 0 };

#ifdef NON_MATCHING
// saved register, stack usage and minor ordering differences
// this also doesn't generate a few useless struct copies
void func_8002FBAC(GlobalContext* globalCtx) {
    GraphicsContext* gfxCtx;
    Gfx* dispRefs[6];
    Vec3f lightPos;
    f32 spD8;
    f32 spD4;
    s32 spD0;
    s32 spCC;
    f32 spC0;
    Vec3f spB4;
    Vec3f spA4;
    f32 sp9C;
    Vec3f sp7C;
    Vec3f sp70;
    f32 temp_f12;
    f32 temp_f14;
    f32 temp_f2;
    f32 temp_ret;
    s32 temp_a3;
    f32 phi_f14;
    f32 phi_f10;
    f32 phi_f6;

    gfxCtx = globalCtx->state.gfxCtx;

    Graph_OpenDisps(dispRefs, globalCtx->state.gfxCtx, "../z_actor.c", 5308);

    if (gSaveContext.respawn[RESPAWN_MODE_TOP].data != 0) {
        if (LINK_IS_ADULT) {
            spD8 = 80.0f;
        } else {
            spD8 = 60.0f;
        }

        spD0 = 0xFF;
        spD4 = 1.0f;

        temp_a3 = gSaveContext.respawn[RESPAWN_MODE_TOP].data - 0x28;
        spCC = temp_a3;

        if (temp_a3 < 0) {
            gSaveContext.respawn[RESPAWN_MODE_TOP].data++;
            spD4 = ABS(gSaveContext.respawn[RESPAWN_MODE_TOP].data) * 0.025f;
            D_8015BC14 = 60;
            D_8015BC18 = 1.0f;
        } else if (D_8015BC14 != 0) {
            D_8015BC14--;
        } else if (D_8015BC18 > 0.0f) {
            spC0 = D_8015BC18;
            temp_ret = Math_Vec3f_DistXYZAndStoreDiff(&gSaveContext.respawn[RESPAWN_MODE_DOWN].pos,
                                                      &gSaveContext.respawn[RESPAWN_MODE_TOP].pos, &spB4);

            if (temp_ret < 20.0f) {
                D_8015BC18 = 0.0f;
                Math_Vec3f_Copy(&gSaveContext.respawn[RESPAWN_MODE_TOP].pos,
                                &gSaveContext.respawn[RESPAWN_MODE_DOWN].pos);
            } else {
                sp9C = (1.0f / D_8015BC18) * temp_ret;
                phi_f14 = 20.0f / sp9C;
                phi_f14 = (phi_f14 < 0.05f) ? 0.05f : phi_f14;
                Math_ApproxF(&D_8015BC18, 0.0f, phi_f14);
                temp_f2 = ((D_8015BC18 / spC0) * temp_ret) / temp_ret;
                gSaveContext.respawn[RESPAWN_MODE_TOP].pos.x =
                    gSaveContext.respawn[RESPAWN_MODE_DOWN].pos.x + (spB4.x * temp_f2);
                gSaveContext.respawn[RESPAWN_MODE_TOP].pos.y =
                    gSaveContext.respawn[RESPAWN_MODE_DOWN].pos.y + (spB4.y * temp_f2);
                gSaveContext.respawn[RESPAWN_MODE_TOP].pos.z =
                    gSaveContext.respawn[RESPAWN_MODE_DOWN].pos.z + (spB4.z * temp_f2);
                temp_f12 = sp9C * 0.5f;
                temp_f14 = temp_ret - temp_f12;
                spD8 += sqrtf((temp_f12 * temp_f12) - (temp_f14 * temp_f14)) * 0.2f;
                osSyncPrintf("-------- DISPLAY Y=%f\n", spD8);
            }

            spA4.x = Math_Rand_CenteredFloat(6.0f) + gSaveContext.respawn[RESPAWN_MODE_TOP].pos.x;
            spA4.y = Math_Rand_ZeroOne() * 6.0f + gSaveContext.respawn[RESPAWN_MODE_TOP].pos.y + 80.0f;
            spA4.z = Math_Rand_CenteredFloat(6.0f) + gSaveContext.respawn[RESPAWN_MODE_TOP].pos.z;

            func_80028BB0(globalCtx, &spA4, &D_80116048, &D_80116054, &D_80116060, &D_80116064, 1000, 0x10);

            if (D_8015BC18 == 0.0f) {
                gSaveContext.respawn[RESPAWN_MODE_TOP] = gSaveContext.respawn[RESPAWN_MODE_DOWN];
                gSaveContext.respawn[RESPAWN_MODE_TOP].playerParams = 0x06FF;
                gSaveContext.respawn[RESPAWN_MODE_TOP].data = 0x28;
            }

            // somehow this shouldn't be optimized out
            gSaveContext.respawn[RESPAWN_MODE_TOP].pos = gSaveContext.respawn[RESPAWN_MODE_TOP].pos;
        } else if (temp_a3 > 0) {
            temp_f12 = temp_a3 * 0.1f;

            if (temp_f12 < 1.0f) {
                sp7C.x = globalCtx->view.eye.x;
                sp7C.y = globalCtx->view.eye.y - spD8;
                sp7C.z = globalCtx->view.eye.z;
                temp_ret = Math_Vec3f_DistXYZAndStoreDiff(&sp7C, &gSaveContext.respawn[RESPAWN_MODE_TOP].pos, &sp70);
                temp_f2 = (((1.0f - temp_f12) / (1.0f - ((f32)(temp_a3 - 1) * 0.1f))) * temp_ret) / temp_ret;
                gSaveContext.respawn[RESPAWN_MODE_TOP].pos.x = sp70.x * temp_f2 + sp7C.x;
                gSaveContext.respawn[RESPAWN_MODE_TOP].pos.y = sp70.y * temp_f2 + sp7C.y;
                gSaveContext.respawn[RESPAWN_MODE_TOP].pos.z = sp70.z * temp_f2 + sp7C.z;
            }

            // somehow this shouldn't be optimized out
            gSaveContext.respawn[RESPAWN_MODE_TOP].pos = gSaveContext.respawn[RESPAWN_MODE_TOP].pos;

            spD0 = 0xFF - (((temp_a3 * 0x10) - temp_a3) * 2);

            if (spD0 < 0) {
                gSaveContext.fw.set = 0;
                gSaveContext.respawn[RESPAWN_MODE_TOP].data = 0;
                spD0 = 0;
            } else {
                gSaveContext.respawn[RESPAWN_MODE_TOP].data++;
            }

            spD4 = spCC * 0.200000000000000011102230246252 + 1.0f;
        }

        if ((globalCtx->csCtx.state == 0) &&
            (gSaveContext.respawn[RESPAWN_MODE_TOP].entranceIndex == gSaveContext.entranceIndex) &&
            (globalCtx->roomCtx.curRoom.num == gSaveContext.respawn[RESPAWN_MODE_TOP].roomIndex)) {
            gfxCtx->polyXlu.p = Gfx_CallSetupDL(gfxCtx->polyXlu.p, 0x19);

            Matrix_Translate(gSaveContext.respawn[RESPAWN_MODE_TOP].pos.x,
                             gSaveContext.respawn[RESPAWN_MODE_TOP].pos.y + spD8,
                             gSaveContext.respawn[RESPAWN_MODE_TOP].pos.z, MTXMODE_NEW);
            Matrix_Scale(0.025f * spD4, 0.025f * spD4, 0.025f * spD4, MTXMODE_APPLY);
            Matrix_Mult(&globalCtx->mf_11D60, MTXMODE_APPLY);
            Matrix_Push();

            gDPPipeSync(gfxCtx->polyXlu.p++);
            gDPSetPrimColor(gfxCtx->polyXlu.p++, 0x80, 0x80, 255, 255, 200, spD0);
            gDPSetEnvColor(gfxCtx->polyXlu.p++, 100, 200, 0, 255);

            phi_f10 = (globalCtx->gameplayFrames * 1500) & 0xFFFF;
            Matrix_RotateZ((phi_f10 * M_PI) / 32768.0f, MTXMODE_APPLY);

            gSPMatrix(gfxCtx->polyXlu.p++, Matrix_NewMtx(globalCtx->state.gfxCtx, "../z_actor.c", 5458),
                      G_MTX_MODELVIEW | G_MTX_LOAD);
            gSPDisplayList(gfxCtx->polyXlu.p++, &D_04010130);

            Matrix_Pull();
            phi_f6 = ~((globalCtx->gameplayFrames * 1200) & 0xFFFF);
            Matrix_RotateZ((phi_f6 * M_PI) / 32768.0f, MTXMODE_APPLY);

            gSPMatrix(gfxCtx->polyXlu.p++, Matrix_NewMtx(globalCtx->state.gfxCtx, "../z_actor.c", 5463),
                      G_MTX_MODELVIEW | G_MTX_LOAD);
            gSPDisplayList(gfxCtx->polyXlu.p++, &D_04010130);
        }

        lightPos.x = gSaveContext.respawn[RESPAWN_MODE_TOP].pos.x;
        lightPos.y = gSaveContext.respawn[RESPAWN_MODE_TOP].pos.y + spD8;
        lightPos.z = gSaveContext.respawn[RESPAWN_MODE_TOP].pos.z;

        Lights_InitType0PositionalLight(&D_8015BC00, lightPos.x, lightPos.y, lightPos.z, 0xFF, 0xFF, 0xFF,
                                        500.0f * spD4);

        Graph_CloseDisps(dispRefs, globalCtx->state.gfxCtx, "../z_actor.c", 5474);
    }
}
#else
#pragma GLOBAL_ASM("asm/non_matchings/code/z_actor/func_8002FBAC.s")
#endif

void func_80030488(GlobalContext* globalCtx) {
    Lights_Remove(globalCtx, &globalCtx->lightCtx, D_8015BC10);
}

void func_800304B0(GlobalContext* globalCtx) {
    if (globalCtx->actorCtx.unk_03 != 0) {
        globalCtx->actorCtx.unk_03 = 0;
        func_800876C8(globalCtx);
    }
}

// Actor_InitContext
void func_800304DC(GlobalContext* globalCtx, ActorContext* actorCtx, ActorEntry* actorEntry) {
    ActorOverlay* overlayEntry;
    SaveSceneFlags* saveSceneFlags;
    s32 i;

    saveSceneFlags = &gSaveContext.sceneFlags[globalCtx->sceneNum];

    bzero(actorCtx, sizeof(*actorCtx));

    ActorOverlayTable_Init();
    Matrix_MtxFCopy(&globalCtx->mf_11DA0, &gMtxFClear);
    Matrix_MtxFCopy(&globalCtx->mf_11D60, &gMtxFClear);

    overlayEntry = &gActorOverlayTable[0];
    for (i = 0; i < ARRAY_COUNT(gActorOverlayTable); i++) {
        overlayEntry->loadedRamAddr = NULL;
        overlayEntry->nbLoaded = 0;
        overlayEntry++;
    }

    actorCtx->flags.chest = saveSceneFlags->chest;
    actorCtx->flags.swch = saveSceneFlags->swch;
    actorCtx->flags.clear = saveSceneFlags->clear;
    actorCtx->flags.collect = saveSceneFlags->collect;

    func_8002CDE4(globalCtx, &actorCtx->titleCtx);

    actorCtx->absoluteSpace = NULL;

    Actor_SpawnEntry(actorCtx, actorEntry, globalCtx);
    func_8002C0C0(&actorCtx->targetCtx, actorCtx->actorList[ACTORTYPE_PLAYER].first, globalCtx);
    func_8002FA60(globalCtx);
}

u32 D_80116068[] = {
    0x100000C0, 0x100000C0, 0x00000000, 0x100004C0, 0x00000080, 0x300000C0,
    0x10000080, 0x00000000, 0x300000C0, 0x100004C0, 0x00000000, 0x100000C0,
};

void Actor_UpdateAll(GlobalContext* globalCtx, ActorContext* actorCtx) {
    Actor* refActor;
    Actor* actor;
    Player* player;
    u32* sp80;
    u32 unkFlag;
    u32 unkCondition;
    Actor* sp74;
    ActorEntry* actorEntry;
    s32 i;

    player = PLAYER;

    if (0) {
        // This assert is optimized out but it exists due to its presence in rodata
        if (gMaxActorId != ACTOR_ID_MAX) {
            __assert("MaxProfile == ACTOR_DLF_MAX", "../z_actor.c", UNK_LINE);
        }
    }

    sp74 = NULL;
    unkFlag = 0;

    if (globalCtx->nbSetupActors != 0) {
        actorEntry = &globalCtx->setupActorList[0];
        for (i = 0; i < globalCtx->nbSetupActors; i++) {
            Actor_SpawnEntry(&globalCtx->actorCtx, actorEntry++, globalCtx);
        }
        globalCtx->nbSetupActors = 0;
    }

    if (actorCtx->unk_02 != 0) {
        actorCtx->unk_02--;
    }

    if (KREG(0) == -100) {
        refActor = &PLAYER->actor;
        KREG(0) = 0;
        Actor_Spawn(&globalCtx->actorCtx, globalCtx, ACTOR_EN_CLEAR_TAG, refActor->posRot.pos.x,
                    refActor->posRot.pos.y + 100.0f, refActor->posRot.pos.z, 0, 0, 0, 1);
    }

    sp80 = &D_80116068[0];

    if (player->stateFlags2 & 0x8000000) {
        unkFlag = 0x2000000;
    }

    if ((player->stateFlags1 & 0x40) && ((player->actor.textId & 0xFF00) != 0x600)) {
        sp74 = player->naviTargetActor;
    }

    for (i = 0; i < ARRAY_COUNT(actorCtx->actorList); i++, sp80++) {
        unkCondition = (*sp80 & player->stateFlags1);

        actor = actorCtx->actorList[i].first;
        while (actor != NULL) {
            if (actor->posRot.pos.y < -25000.0f) {
                actor->posRot.pos.y = -25000.0f;
            }

            actor->sfx = 0;

            if (actor->init != NULL) {
                if (Object_IsLoaded(&globalCtx->objectCtx, actor->objBankIndex)) {
                    Actor_SetObjectDependency(globalCtx, actor);
                    actor->init(actor, globalCtx);
                    actor->init = NULL;
                }
                actor = actor->next;
            } else if (!Object_IsLoaded(&globalCtx->objectCtx, actor->objBankIndex)) {
                Actor_Kill(actor);
                actor = actor->next;
            } else if ((unkFlag && !(actor->flags & unkFlag)) ||
                       (!unkFlag && unkCondition && (sp74 != actor) && (actor != player->navi) &&
                        (actor != player->heldActor) && (&player->actor != actor->attachedA))) {
                func_80061E8C(&actor->colChkInfo);
                actor = actor->next;
            } else if (actor->update == NULL) {
                if (!actor->isDrawn) {
                    actor = Actor_Delete(&globalCtx->actorCtx, actor, globalCtx);
                } else {
                    Actor_Destroy(actor, globalCtx);
                    actor = actor->next;
                }
            } else {
                Math_Vec3f_Copy(&actor->pos4, &actor->posRot.pos);
                actor->xzDistFromLink = func_8002DB8C(actor, &player->actor);
                actor->yDistFromLink = Actor_HeightDiff(actor, &player->actor);
                actor->xyzDistFromLinkSq = SQ(actor->xzDistFromLink) + SQ(actor->yDistFromLink);

                actor->yawTowardsLink = func_8002DA78(actor, &player->actor);
                actor->flags &= ~0x1000000;

                if ((DECR(actor->freezeTimer) == 0) && (actor->flags & 0x50)) {
                    if (actor == player->unk_664) {
                        actor->unk_10C = 1;
                    } else {
                        actor->unk_10C = 0;
                    }

                    if ((actor->unk_10D != 0) && (player->unk_664 == NULL)) {
                        actor->unk_10D = 0;
                    }

                    Actor_SetObjectDependency(globalCtx, actor);
                    if (actor->dmgEffectTimer != 0) {
                        actor->dmgEffectTimer--;
                    }
                    actor->update(actor, globalCtx);
                    func_8003F8EC(globalCtx, &globalCtx->colCtx.dyna, actor);
                }

                func_80061E8C(&actor->colChkInfo);

                actor = actor->next;
            }
        }

        if (i == ACTORTYPE_BG) {
            func_8003F984(globalCtx, &globalCtx->colCtx.dyna);
        }
    }

    actor = player->unk_664;

    if ((actor != NULL) && (actor->update == NULL)) {
        actor = NULL;
        func_8008EDF0(player);
    }

    if ((actor == NULL) || (player->unk_66C < 5)) {
        actor = NULL;
        if (actorCtx->targetCtx.unk_4B != 0) {
            actorCtx->targetCtx.unk_4B = 0;
            func_80078884(NA_SE_SY_LOCK_OFF);
        }
    }

    func_8002C7BC(&actorCtx->targetCtx, player, actor, globalCtx);
    TitleCard_Update(globalCtx, &actorCtx->titleCtx);
    func_8003FB64(globalCtx, &globalCtx->colCtx.dyna);
}

void Actor_FaultPrint(Actor* actor, char* command) {
    ActorOverlay* overlayEntry;
    char* name;

    if ((actor == NULL) || (actor->overlayEntry == NULL)) {
        FaultDrawer_SetCursor(48, 24);
        FaultDrawer_Printf("ACTOR NAME is NULL");
    }

    overlayEntry = actor->overlayEntry;
    name = overlayEntry->name != NULL ? overlayEntry->name : "";

    // Translates to: "ACTOR NAME(%08x:%s)"
    osSyncPrintf("アクターの名前(%08x:%s)\n", actor, name);

    if (command != NULL) {
        // Translates to: "COMMAND:%s"
        osSyncPrintf("コメント:%s\n", command);
    }

    FaultDrawer_SetCursor(48, 24);
    FaultDrawer_Printf("ACTOR NAME %08x:%s", actor, name);
}

void Actor_Draw(GlobalContext* globalCtx, Actor* actor) {
    FaultClient faultClient;
    LightMapper* lightMapper;
    GraphicsContext* gfxCtx;
    Camera* camera;
    Gfx* dispRefs[3];

    Fault_AddClient(&faultClient, Actor_FaultPrint, actor, "Actor_draw");

    gfxCtx = globalCtx->state.gfxCtx;

    Graph_OpenDisps(dispRefs, globalCtx->state.gfxCtx, "../z_actor.c", 6035);

    lightMapper = Lights_CreateMapper(&globalCtx->lightCtx, globalCtx->state.gfxCtx);

    func_8007A474(lightMapper, globalCtx->lightCtx.lightsHead, (actor->flags & 0x400000) ? NULL : &actor->posRot.pos);
    func_80079EFC(lightMapper, globalCtx->state.gfxCtx);

    if (actor->flags & 0x1000) {
        camera = &globalCtx->cameras[0];
        func_800D1694(actor->posRot.pos.x + camera->unk_80.x,
                      actor->posRot.pos.y + (f32)((actor->shape.unk_08 * actor->scale.y) + camera->unk_80.y),
                      actor->posRot.pos.z + camera->unk_80.z, &actor->shape.rot);
    } else {
        func_800D1694(actor->posRot.pos.x, actor->posRot.pos.y + (actor->shape.unk_08 * actor->scale.y),
                      actor->posRot.pos.z, &actor->shape.rot);
    }

    Matrix_Scale(actor->scale.x, actor->scale.y, actor->scale.z, MTXMODE_APPLY);
    Actor_SetObjectDependency(globalCtx, actor);

    gSPSegment(gfxCtx->polyOpa.p++, 0x06, globalCtx->objectCtx.status[actor->objBankIndex].segment);
    gSPSegment(gfxCtx->polyXlu.p++, 0x06, globalCtx->objectCtx.status[actor->objBankIndex].segment);

    if (actor->dmgEffectTimer != 0) {
        // Must be inline data to match
        Color_RGBA8 sp2C = { 0, 0, 0, 255 };
        if (actor->dmgEffectParams & 0x8000) {
            sp2C.r = sp2C.g = sp2C.b = ((actor->dmgEffectParams & 0x1F00) >> 5) | 7;
        } else if (actor->dmgEffectParams & 0x4000) {
            sp2C.r = ((actor->dmgEffectParams & 0x1F00) >> 5) | 7;
        } else {
            sp2C.b = ((actor->dmgEffectParams & 0x1F00) >> 5) | 7;
        }

        if (actor->dmgEffectParams & 0x2000) {
            func_80026860(globalCtx, &sp2C, actor->dmgEffectTimer, actor->dmgEffectParams & 0xFF);
        } else {
            func_80026400(globalCtx, &sp2C, actor->dmgEffectTimer, actor->dmgEffectParams & 0xFF);
        }
    }

    actor->draw(actor, globalCtx);

    if (actor->dmgEffectTimer != 0) {
        if (actor->dmgEffectParams & 0x2000) {
            func_80026A6C(globalCtx);
        } else {
            func_80026608(globalCtx);
        }
    }

    if (actor->shape.shadowDrawFunc != NULL) {
        actor->shape.shadowDrawFunc(actor, lightMapper, globalCtx);
    }

    Graph_CloseDisps(dispRefs, globalCtx->state.gfxCtx, "../z_actor.c", 6119);

    Fault_RemoveClient(&faultClient);
}

void func_80030ED8(Actor* actor) {
    if (actor->flags & 0x80000) {
        Audio_PlaySoundGeneral(actor->sfx, &actor->projectedPos, 4, &D_801333E0, &D_801333E0, &D_801333E8);
    } else if (actor->flags & 0x100000) {
        func_80078884(actor->sfx);
    } else if (actor->flags & 0x200000) {
        func_800788CC(actor->sfx);
    } else if (actor->flags & 0x10000000) {
        func_800F4C58(&D_801333D4, NA_SE_SY_TIMER - SFX_FLAG, (s8)(actor->sfx - 1));
    } else {
        func_80078914(&actor->projectedPos, actor->sfx);
    }
}

void func_80030FA8(GraphicsContext* gfxCtx) {
    Gfx* dispRefs[5];

    Graph_OpenDisps(dispRefs, gfxCtx, "../z_actor.c", 6161);

    gDPLoadTextureBlock(gfxCtx->polyXlu.p++, &D_0401E370, G_IM_FMT_I, G_IM_SIZ_8b, 64, 64, 0, G_TX_MIRROR | G_TX_CLAMP,
                        G_TX_MIRROR | G_TX_CLAMP, 6, 6, G_TX_NOLOD, G_TX_NOLOD);

    gDPSetTileSize(gfxCtx->polyXlu.p++, G_TX_RENDERTILE, 384, 224, 892, 732);
    gSPTextureRectangle(gfxCtx->polyXlu.p++, 0, 0, 1280, 960, G_TX_RENDERTILE, 2240, 1600, 576, 597);
    gDPPipeSync(gfxCtx->polyXlu.p++);

    Graph_CloseDisps(dispRefs, gfxCtx, "../z_actor.c", 6183);
}

void func_8003115C(GlobalContext* globalCtx, s32 nbInvisibleActors, Actor** invisibleActors) {
    Actor** invisibleActor;
    GraphicsContext* gfxCtx;
    s32 i;
    Gfx* dispRefs[5];

    gfxCtx = globalCtx->state.gfxCtx;

    Graph_OpenDisps(dispRefs, gfxCtx, "../z_actor.c", 6197);

    // Translates to: "MAGIC LENS START"
    gDPNoOpString(gfxCtx->polyOpa.p++, "魔法のメガネ START", 0);

    gDPPipeSync(gfxCtx->polyXlu.p++);

    if (globalCtx->roomCtx.curRoom.showInvisActors == 0) {
        gDPSetOtherMode(gfxCtx->polyXlu.p++,
                        G_AD_DISABLE | G_CD_MAGICSQ | G_CK_NONE | G_TC_FILT | G_TF_BILERP | G_TT_NONE | G_TL_TILE |
                            G_TD_CLAMP | G_TP_NONE | G_CYC_1CYCLE | G_PM_NPRIMITIVE,
                        G_AC_THRESHOLD | G_ZS_PRIM | Z_UPD | G_RM_CLD_SURF | G_RM_CLD_SURF2);
        gDPSetCombineMode(gfxCtx->polyXlu.p++, G_CC_MODULATEIA_PRIM, G_CC_MODULATEIA_PRIM);
        gDPSetPrimColor(gfxCtx->polyXlu.p++, 0, 0, 255, 0, 0, 255);
    } else {
        gDPSetOtherMode(gfxCtx->polyXlu.p++,
                        G_AD_DISABLE | G_CD_MAGICSQ | G_CK_NONE | G_TC_FILT | G_TF_BILERP | G_TT_NONE | G_TL_TILE |
                            G_TD_CLAMP | G_TP_NONE | G_CYC_1CYCLE | G_PM_NPRIMITIVE,
                        G_AC_THRESHOLD | G_ZS_PRIM | Z_UPD | IM_RD | CVG_DST_SAVE | ZMODE_OPA | FORCE_BL |
                            GBL_c1(G_BL_CLR_BL, G_BL_0, G_BL_CLR_MEM, G_BL_1MA) |
                            GBL_c2(G_BL_CLR_BL, G_BL_0, G_BL_CLR_MEM, G_BL_1MA));
        gDPSetCombineLERP(gfxCtx->polyXlu.p++, PRIMITIVE, TEXEL0, PRIM_LOD_FRAC, 0, PRIMITIVE, TEXEL0, PRIM_LOD_FRAC, 0,
                          PRIMITIVE, TEXEL0, PRIM_LOD_FRAC, 0, PRIMITIVE, TEXEL0, PRIM_LOD_FRAC, 0);
        gDPSetPrimColor(gfxCtx->polyXlu.p++, 0, 0xFF, 74, 74, 74, 74);
    }

    gDPSetPrimDepth(gfxCtx->polyXlu.p++, 0, 0);

    func_80030FA8(gfxCtx);

    // Translates to: "MAGIC LENS INVISIBLE ACTOR DISPLAY START"
    gDPNoOpString(gfxCtx->polyOpa.p++, "魔法のメガネ 見えないＡcｔｏｒ表示 START", nbInvisibleActors);

    invisibleActor = &invisibleActors[0];
    for (i = 0; i < nbInvisibleActors; i++) {
        // Translates to: "MAGIC LENS INVISIBLE ACTOR DISPLAY"
        gDPNoOpString(gfxCtx->polyOpa.p++, "魔法のメガネ 見えないＡcｔｏｒ表示", i);
        Actor_Draw(globalCtx, *(invisibleActor++));
    }

    // Translates to: "MAGIC LENS INVISIBLE ACTOR DISPLAY END"
    gDPNoOpString(gfxCtx->polyOpa.p++, "魔法のメガネ 見えないＡcｔｏｒ表示 END", nbInvisibleActors);

    if (globalCtx->roomCtx.curRoom.showInvisActors != 0) {
        // Translates to: "BLUE SPECTACLES (EXTERIOR)"
        gDPNoOpString(gfxCtx->polyOpa.p++, "青い眼鏡(外側)", 0);

        gDPPipeSync(gfxCtx->polyXlu.p++);

        gDPSetOtherMode(gfxCtx->polyXlu.p++,
                        G_AD_DISABLE | G_CD_MAGICSQ | G_CK_NONE | G_TC_FILT | G_TF_BILERP | G_TT_NONE | G_TL_TILE |
                            G_TD_CLAMP | G_TP_NONE | G_CYC_1CYCLE | G_PM_NPRIMITIVE,
                        G_AC_THRESHOLD | G_ZS_PRIM | G_RM_CLD_SURF | G_RM_CLD_SURF2);
        gDPSetCombineMode(gfxCtx->polyXlu.p++, G_CC_MODULATEIA_PRIM, G_CC_MODULATEIA_PRIM);
        gDPSetPrimColor(gfxCtx->polyXlu.p++, 0, 0, 255, 0, 0, 255);

        func_80030FA8(gfxCtx);

        // Translates to: "BLUE SPECTACLES (EXTERIOR)"
        gDPNoOpString(gfxCtx->polyOpa.p++, "青い眼鏡(外側)", 1);
    }

    // Translates to: "MAGIC LENS END"
    gDPNoOpString(gfxCtx->polyOpa.p++, "魔法のメガネ END", 0);

    Graph_CloseDisps(dispRefs, gfxCtx, "../z_actor.c", 6284);
}

s32 func_800314B0(GlobalContext* globalCtx, Actor* actor) {
    return func_800314D4(globalCtx, actor, &actor->projectedPos, actor->projectedW);
}

s32 func_800314D4(GlobalContext* globalCtx, Actor* actor, Vec3f* arg2, f32 arg3) {
    f32 var;

    if ((arg2->z > -actor->uncullZoneScale) && (arg2->z < (actor->uncullZoneForward + actor->uncullZoneScale))) {
        var = (arg3 < 1.0f) ? 1.0f : 1.0f / arg3;

        if ((((fabsf(arg2->x) - actor->uncullZoneScale) * var) < 1.0f) &&
            (((arg2->y + actor->uncullZoneDownward) * var) > -1.0f) &&
            (((arg2->y - actor->uncullZoneScale) * var) < 1.0f)) {
            return 1;
        }
    }

    return 0;
}

void func_800315AC(GlobalContext* globalCtx, ActorContext* actorCtx) {
    s32 invisibleActorCounter;
    Actor* invisibleActors[INVISIBLE_ACTOR_MAX];
    ActorListEntry* actorListEntry;
    GraphicsContext* gfxCtx;
    s32 i;
    Gfx* dispRefs[5];
    Actor* actor;
    ActorOverlay* overlayEntry;
    char* actorName;

    gfxCtx = globalCtx->state.gfxCtx;
    invisibleActorCounter = 0;

    Graph_OpenDisps(dispRefs, globalCtx->state.gfxCtx, "../z_actor.c", 6336);

    actorListEntry = &actorCtx->actorList[0];

    for (i = 0; i < ARRAY_COUNT(actorCtx->actorList); i++, actorListEntry++) {
        actor = actorListEntry->first;
        while (actor != NULL) {
            overlayEntry = actor->overlayEntry;
            actorName = overlayEntry->name != NULL ? overlayEntry->name : "";

            gDPNoOpString(gfxCtx->polyOpa.p++, actorName, i);
            gDPNoOpString(gfxCtx->polyXlu.p++, actorName, i);

            HREG(66) = i;

            if ((HREG(64) != 1) || ((HREG(65) != -1) && (HREG(65) != HREG(66))) || (HREG(68) == 0)) {
                func_800A6E10(&globalCtx->mf_11D60, &actor->posRot.pos, &actor->projectedPos, &actor->projectedW);
            }

            if ((HREG(64) != 1) || ((HREG(65) != -1) && (HREG(65) != HREG(66))) || (HREG(69) == 0)) {
                if (actor->sfx != 0) {
                    func_80030ED8(actor);
                }
            }

            if ((HREG(64) != 1) || ((HREG(65) != -1) && (HREG(65) != HREG(66))) || (HREG(70) == 0)) {
                if (func_800314B0(globalCtx, actor)) {
                    actor->flags |= 0x40;
                } else {
                    actor->flags &= ~0x40;
                }
            }

            actor->isDrawn = 0;

            if ((HREG(64) != 1) || ((HREG(65) != -1) && (HREG(65) != HREG(66))) || (HREG(71) == 0)) {
                if ((actor->init == NULL) && (actor->draw != NULL) && (actor->flags & 0x60)) {
                    if ((actor->flags & 0x80) &&
                        ((globalCtx->roomCtx.curRoom.showInvisActors == 0) || (globalCtx->actorCtx.unk_03 != 0) ||
                         (actor->room != globalCtx->roomCtx.curRoom.num))) {
                        if (invisibleActorCounter >= INVISIBLE_ACTOR_MAX) {
                            __assert("invisible_actor_counter < INVISIBLE_ACTOR_MAX", "../z_actor.c", 6464);
                        }
                        invisibleActors[invisibleActorCounter] = actor;
                        invisibleActorCounter++;
                    } else {
                        if ((HREG(64) != 1) || ((HREG(65) != -1) && (HREG(65) != HREG(66))) || (HREG(72) == 0)) {
                            Actor_Draw(globalCtx, actor);
                            actor->isDrawn = 1;
                        }
                    }
                }
            }

            actor = actor->next;
        }
    }

    if ((HREG(64) != 1) || (HREG(73) != 0)) {
        Effect_DrawAll(globalCtx->state.gfxCtx);
    }

    if ((HREG(64) != 1) || (HREG(74) != 0)) {
        EffectSs_DrawAll(globalCtx);
    }

    if ((HREG(64) != 1) || (HREG(72) != 0)) {
        if (globalCtx->actorCtx.unk_03 != 0) {
            func_8003115C(globalCtx, invisibleActorCounter, invisibleActors);
            if ((globalCtx->csCtx.state != 0) || func_8008E988(globalCtx)) {
                func_800304B0(globalCtx);
            }
        }
    }

    func_8002FBAC(globalCtx);

    if (IREG(32) == 0) {
        func_8007ABBC(globalCtx);
    }

    if ((HREG(64) != 1) || (HREG(75) != 0)) {
        TitleCard_Draw(globalCtx, &actorCtx->titleCtx);
    }

    if ((HREG(64) != 1) || (HREG(76) != 0)) {
        CollisionCheck_Draw(globalCtx, &globalCtx->colChkCtx);
    }

    Graph_CloseDisps(dispRefs, globalCtx->state.gfxCtx, "../z_actor.c", 6563);
}

void func_80031A28(GlobalContext* globalCtx, ActorContext* actorCtx) {
    Actor* actor;
    s32 i;

    for (i = 0; i < ARRAY_COUNT(actorCtx->actorList); i++) {
        actor = actorCtx->actorList[i].first;
        while (actor != NULL) {
            if (!Object_IsLoaded(&globalCtx->objectCtx, actor->objBankIndex)) {
                Actor_Kill(actor);
            }
            actor = actor->next;
        }
    }
}

u8 sEnemyActorTypes[] = { ACTORTYPE_ENEMY, ACTORTYPE_BOSS };

void Actor_FreezeAllEnemies(GlobalContext* globalCtx, ActorContext* actorCtx, s32 duration) {
    Actor* actor;
    s32 i;

    for (i = 0; i < ARRAY_COUNT(sEnemyActorTypes); i++) {
        actor = actorCtx->actorList[sEnemyActorTypes[i]].first;
        while (actor != NULL) {
            actor->freezeTimer = duration;
            actor = actor->next;
        }
    }
}

void func_80031B14(GlobalContext* globalCtx, ActorContext* actorCtx) {
    Actor* actor;
    s32 i;

    for (i = 0; i < ARRAY_COUNT(actorCtx->actorList); i++) {
        actor = actorCtx->actorList[i].first;
        while (actor != NULL) {
            if ((actor->room >= 0) && (actor->room != globalCtx->roomCtx.curRoom.num) &&
                (actor->room != globalCtx->roomCtx.prevRoom.num)) {
                if (!actor->isDrawn) {
                    actor = Actor_Delete(actorCtx, actor, globalCtx);
                } else {
                    Actor_Kill(actor);
                    Actor_Destroy(actor, globalCtx);
                    actor = actor->next;
                }
            } else {
                actor = actor->next;
            }
        }
    }

    CollisionCheck_InitContext(globalCtx, &globalCtx->colChkCtx);
    actorCtx->flags.tempClear = 0;
    actorCtx->flags.tempSwch &= 0xFFFFFF;
    globalCtx->msgCtx.unk_E3F4 = 0;
}

// Actor_CleanupContext
void func_80031C3C(ActorContext* actorCtx, GlobalContext* globalCtx) {
    Actor* actor;
    s32 i;

    for (i = 0; i < ARRAY_COUNT(actorCtx->actorList); i++) {
        actor = actorCtx->actorList[i].first;
        while (actor != NULL) {
            Actor_Delete(actorCtx, actor, globalCtx);
            actor = actorCtx->actorList[i].first;
        }
    }

    if (HREG(20) != 0) {
        // Translates to: "ABSOLUTE MAGIC FIELD DEALLOCATION"
        osSyncPrintf("絶対魔法領域解放\n");
    }

    if (actorCtx->absoluteSpace != NULL) {
        ZeldaArena_FreeDebug(actorCtx->absoluteSpace, "../z_actor.c", 6731);
        actorCtx->absoluteSpace = NULL;
    }

    Gameplay_SaveSceneFlags(globalCtx);
    func_80030488(globalCtx);
    ActorOverlayTable_Cleanup();
}

/**
 * Adds a given actor instance at the front of the actor list of the specified type.
 * Also sets the actor instance as being of that type.
 */
void Actor_AddToTypeList(ActorContext* actorCtx, Actor* actorToAdd, u8 actorType) {
    Actor* prevFirstActor;

    actorToAdd->type = actorType;

    actorCtx->total++;
    actorCtx->actorList[actorType].length++;
    prevFirstActor = actorCtx->actorList[actorType].first;

    if (prevFirstActor != NULL) {
        prevFirstActor->prev = actorToAdd;
    }

    actorCtx->actorList[actorType].first = actorToAdd;
    actorToAdd->next = prevFirstActor;
}

/**
 * Removes a given actor instance from its actor list.
 * Also sets the temp clear flag of the current room if the actor removed was the last enemy loaded.
 */
Actor* Actor_RemoveFromTypeList(GlobalContext* globalCtx, ActorContext* actorCtx, Actor* actorToRemove) {
    Actor* newFirstActor;

    actorCtx->total--;
    actorCtx->actorList[actorToRemove->type].length--;

    if (actorToRemove->prev != NULL) {
        actorToRemove->prev->next = actorToRemove->next;
    } else {
        actorCtx->actorList[actorToRemove->type].first = actorToRemove->next;
    }

    newFirstActor = actorToRemove->next;

    if (newFirstActor != NULL) {
        newFirstActor->prev = actorToRemove->prev;
    }

    actorToRemove->next = NULL;
    actorToRemove->prev = NULL;

    if ((actorToRemove->room == globalCtx->roomCtx.curRoom.num) && (actorToRemove->type == ACTORTYPE_ENEMY) &&
        (actorCtx->actorList[ACTORTYPE_ENEMY].length == 0)) {
        Flags_SetTempClear(globalCtx, globalCtx->roomCtx.curRoom.num);
    }

    return newFirstActor;
}

void Actor_FreeOverlay(ActorOverlay* actorOverlay) {
    osSyncPrintf(VT_FGCOL(CYAN));

    if (actorOverlay->nbLoaded == 0) {
        if (HREG(20) != 0) {
            // Translates to: "ACTOR CLIENT IS NOW 0"
            osSyncPrintf("アクタークライアントが０になりました\n");
        }

        if (actorOverlay->loadedRamAddr != NULL) {
            if (actorOverlay->allocType & ALLOCTYPE_PERMANENT) {
                if (HREG(20) != 0) {
                    // Translates to: "OVERLAY WILL NOT BE DEALLOCATED"
                    osSyncPrintf("オーバーレイ解放しません\n");
                }
            } else if (actorOverlay->allocType & ALLOCTYPE_ABSOLUTE) {
                if (HREG(20) != 0) {
                    // Translates to: "ABSOLUTE MAGIC FIELD RESERVED, SO DEALLOCATION WILL NOT OCCUR"
                    osSyncPrintf("絶対魔法領域確保なので解放しません\n");
                }
                actorOverlay->loadedRamAddr = NULL;
            } else {
                if (HREG(20) != 0) {
                    // Translates to: "OVERLAY DEALLOCATED"
                    osSyncPrintf("オーバーレイ解放します\n");
                }
                ZeldaArena_FreeDebug(actorOverlay->loadedRamAddr, "../z_actor.c", 6834);
                actorOverlay->loadedRamAddr = NULL;
            }
        }
    } else if (HREG(20) != 0) {
        // Translates to: "%d OF ACTOR CLIENT REMAINS"
        osSyncPrintf("アクタークライアントはあと %d 残っています\n", actorOverlay->nbLoaded);
    }

    osSyncPrintf(VT_RST);
}

Actor* Actor_Spawn(ActorContext* actorCtx, GlobalContext* globalCtx, s16 actorId, f32 posX, f32 posY, f32 posZ,
                   s16 rotX, s16 rotY, s16 rotZ, s16 params) {
    s32 pad;
    Actor* actor;
    ActorInit* actorInit;
    s32 objBankIndex;
    ActorOverlay* overlayEntry;
    u32 temp;
    char* name;
    u32 overlaySize;

    overlayEntry = &gActorOverlayTable[actorId];

    if (actorId >= ACTOR_ID_MAX) {
        __assert("profile < ACTOR_DLF_MAX", "../z_actor.c", 6883);
    }

    name = overlayEntry->name != NULL ? overlayEntry->name : "";
    overlaySize = (u32)overlayEntry->vramEnd - (u32)overlayEntry->vramStart;

    if (HREG(20) != 0) {
        // Translates to: "ACTOR CLASS ADDITION [%d:%s]"
        osSyncPrintf("アクタークラス追加 [%d:%s]\n", actorId, name);
    }

    if (actorCtx->total > ACTOR_NUMBER_MAX) {
        // Translates to: "Ａｃｔｏｒ SET NUMBER EXCEEDED"
        osSyncPrintf(VT_COL(YELLOW, BLACK) "Ａｃｔｏｒセット数オーバー\n" VT_RST);
        return NULL;
    }

    if (overlayEntry->vramStart == 0) {
        if (HREG(20) != 0) {
            // Translates to: "NOT AN OVERLAY"
            osSyncPrintf("オーバーレイではありません\n");
        }

        actorInit = overlayEntry->initInfo;
    } else {
        if (overlayEntry->loadedRamAddr != NULL) {
            if (HREG(20) != 0) {
                // Translates to: "ALREADY LOADED"
                osSyncPrintf("既にロードされています\n");
            }
        } else {
            if (overlayEntry->allocType & ALLOCTYPE_ABSOLUTE) {
                if (overlaySize > AM_FIELD_SIZE) {
                    __assert("actor_segsize <= AM_FIELD_SIZE", "../z_actor.c", 6934);
                }

                if (actorCtx->absoluteSpace == NULL) {
                    // Translates to: "AMF: ABSOLUTE MAGIC FIELD"
                    actorCtx->absoluteSpace = ZeldaArena_MallocRDebug(AM_FIELD_SIZE, "AMF:絶対魔法領域", 0);
                    if (HREG(20) != 0) {
                        // Translates to: "ABSOLUTE MAGIC FIELD RESERVATION - %d BYTES RESERVED"
                        osSyncPrintf("絶対魔法領域確保 %d バイト確保\n", AM_FIELD_SIZE);
                    }
                }

                overlayEntry->loadedRamAddr = actorCtx->absoluteSpace;
            } else if (overlayEntry->allocType & ALLOCTYPE_PERMANENT) {
                overlayEntry->loadedRamAddr = ZeldaArena_MallocRDebug(overlaySize, name, 0);
            } else {
                overlayEntry->loadedRamAddr = ZeldaArena_MallocDebug(overlaySize, name, 0);
            }

            if (overlayEntry->loadedRamAddr == NULL) {
                // Translates to: "CANNOT RESERVE ACTOR PROGRAM MEMORY"
                osSyncPrintf(VT_COL(RED, WHITE) "Ａｃｔｏｒプログラムメモリが確保できません\n" VT_RST);
                return NULL;
            }

            Overlay_Load(overlayEntry->vromStart, overlayEntry->vromEnd, overlayEntry->vramStart, overlayEntry->vramEnd,
                         overlayEntry->loadedRamAddr);

            osSyncPrintf(VT_FGCOL(GREEN));
            osSyncPrintf("OVL(a):Seg:%08x-%08x Ram:%08x-%08x Off:%08x %s\n", overlayEntry->vramStart,
                         overlayEntry->vramEnd, overlayEntry->loadedRamAddr,
                         (u32)overlayEntry->loadedRamAddr + (u32)overlayEntry->vramEnd - (u32)overlayEntry->vramStart,
                         (u32)overlayEntry->vramStart - (u32)overlayEntry->loadedRamAddr, name);
            osSyncPrintf(VT_RST);

            overlayEntry->nbLoaded = 0;
        }

        actorInit = (void*)(u32)((overlayEntry->initInfo != NULL)
                                     ? (void*)((u32)overlayEntry->initInfo -
                                               (s32)((u32)overlayEntry->vramStart - (u32)overlayEntry->loadedRamAddr))
                                     : NULL);
    }

    objBankIndex = Object_GetIndex(&globalCtx->objectCtx, actorInit->objectId);

    if ((objBankIndex < 0) ||
        ((actorInit->type == ACTORTYPE_ENEMY) && (Flags_GetClear(globalCtx, globalCtx->roomCtx.curRoom.num)))) {
        // Translates to: "NO DATA BANK!! <DATA BANK＝%d> (profilep->bank=%d)"
        osSyncPrintf(VT_COL(RED, WHITE) "データバンク無し！！<データバンク＝%d>(profilep->bank=%d)\n" VT_RST,
                     objBankIndex, actorInit->objectId);
        Actor_FreeOverlay(overlayEntry);
        return NULL;
    }

    actor = ZeldaArena_MallocDebug(actorInit->instanceSize, name, 1);

    if (actor == NULL) {
        // Translates to: "ACTOR CLASS CANNOT BE RESERVED! %s <SIZE＝%d BYTES>"
        osSyncPrintf(VT_COL(RED, WHITE) "Ａｃｔｏｒクラス確保できません！ %s <サイズ＝%dバイト>\n", VT_RST, name,
                     actorInit->instanceSize);
        Actor_FreeOverlay(overlayEntry);
        return NULL;
    }

    if (overlayEntry->nbLoaded >= 255) {
        __assert("actor_dlftbl->clients < 255", "../z_actor.c", 7031);
    }

    overlayEntry->nbLoaded++;

    if (HREG(20) != 0) {
        // Translates to: "ACTOR CLIENT No. %d"
        osSyncPrintf("アクタークライアントは %d 個目です\n", overlayEntry->nbLoaded);
    }

    Lib_MemSet(actor, actorInit->instanceSize, 0);
    actor->overlayEntry = overlayEntry;
    actor->id = actorInit->id;
    actor->flags = actorInit->flags;

    if (actorInit->id == ACTOR_EN_PART) {
        actor->objBankIndex = rotZ;
        rotZ = 0;
    } else {
        actor->objBankIndex = objBankIndex;
    }

    actor->init = actorInit->init;
    actor->destroy = actorInit->destroy;
    actor->update = actorInit->update;
    actor->draw = actorInit->draw;
    actor->room = globalCtx->roomCtx.curRoom.num;
    actor->initPosRot.pos.x = posX;
    actor->initPosRot.pos.y = posY;
    actor->initPosRot.pos.z = posZ;
    actor->initPosRot.rot.x = rotX;
    actor->initPosRot.rot.y = rotY;
    actor->initPosRot.rot.z = rotZ;
    actor->params = params;

    Actor_AddToTypeList(actorCtx, actor, actorInit->type);

    temp = gSegments[6];
    Actor_Init(actor, globalCtx);
    gSegments[6] = temp;

    return actor;
}

Actor* Actor_SpawnAttached(ActorContext* actorCtx, Actor* attachedTo, GlobalContext* globalCtx, s16 actorId, f32 posX,
                           f32 posY, f32 posZ, s16 rotX, s16 rotY, s16 rotZ, s16 params) {
    Actor* spawnedActor = Actor_Spawn(actorCtx, globalCtx, actorId, posX, posY, posZ, rotX, rotY, rotZ, params);
    if (spawnedActor == NULL) {
        return NULL;
    }

    attachedTo->attachedB = spawnedActor;
    spawnedActor->attachedA = attachedTo;

    if (spawnedActor->room >= 0) {
        spawnedActor->room = attachedTo->room;
    }

    return spawnedActor;
}

void Actor_SpawnTransitionActors(GlobalContext* globalCtx, ActorContext* actorCtx) {
    TransitionActorEntry* transitionActor;
    u8 nbTransitionActors;
    s32 i;

    transitionActor = globalCtx->transitionActorList;
    nbTransitionActors = globalCtx->nbTransitionActors;

    for (i = 0; i < nbTransitionActors; i++) {
        if (transitionActor->id >= 0) {
            if (((transitionActor->frontRoom >= 0) &&
                 ((transitionActor->frontRoom == globalCtx->roomCtx.curRoom.num) ||
                  (transitionActor->frontRoom == globalCtx->roomCtx.prevRoom.num))) ||
                ((transitionActor->backRoom >= 0) &&
                 ((transitionActor->backRoom == globalCtx->roomCtx.curRoom.num) ||
                  (transitionActor->backRoom == globalCtx->roomCtx.prevRoom.num)))) {
                Actor_Spawn(actorCtx, globalCtx, (s16)(transitionActor->id & 0x1FFF), transitionActor->pos.x,
                            transitionActor->pos.y, transitionActor->pos.z, 0, transitionActor->rotY, 0,
                            (i << 0xA) + transitionActor->params);

                transitionActor->id = -transitionActor->id;
                nbTransitionActors = globalCtx->nbTransitionActors;
            }
        }
        transitionActor++;
    }
}

Actor* Actor_SpawnEntry(ActorContext* actorCtx, ActorEntry* actorEntry, GlobalContext* globalCtx) {
    return Actor_Spawn(actorCtx, globalCtx, actorEntry->id, actorEntry->pos.x, actorEntry->pos.y, actorEntry->pos.z,
                       actorEntry->rot.x, actorEntry->rot.y, actorEntry->rot.z, actorEntry->params);
}

Actor* Actor_Delete(ActorContext* actorCtx, Actor* actor, GlobalContext* globalCtx) {
    char* name;
    Player* player;
    Actor* newFirstActor;
    ActorOverlay* overlayEntry;

    player = PLAYER;

    overlayEntry = actor->overlayEntry;
    name = overlayEntry->name != NULL ? overlayEntry->name : "";

    if (HREG(20) != 0) {
        // Translates to: "ACTOR CLASS DELETED [%s]"
        osSyncPrintf("アクタークラス削除 [%s]\n", name);
    }

    if ((player != NULL) && (actor == player->unk_664)) {
        func_8008EDF0(player);
        func_8005A444(Gameplay_GetCamera(globalCtx, Gameplay_GetActiveCamId(globalCtx)), 0);
    }

    if (actor == actorCtx->targetCtx.arrowPointedActor) {
        actorCtx->targetCtx.arrowPointedActor = NULL;
    }

    if (actor == actorCtx->targetCtx.unk_8C) {
        actorCtx->targetCtx.unk_8C = NULL;
    }

    if (actor == actorCtx->targetCtx.unk_90) {
        actorCtx->targetCtx.unk_90 = NULL;
    }

    func_800F89E8(&actor->projectedPos);
    Actor_Destroy(actor, globalCtx);

    newFirstActor = Actor_RemoveFromTypeList(globalCtx, actorCtx, actor);

    ZeldaArena_FreeDebug(actor, "../z_actor.c", 7242);

    if (overlayEntry->vramStart == 0) {
        if (HREG(20) != 0) {
            // Translates to: "NOT AN OVERLAY"
            osSyncPrintf("オーバーレイではありません\n");
        }
    } else {
        if (overlayEntry->loadedRamAddr == NULL) {
            __assert("actor_dlftbl->allocp != NULL", "../z_actor.c", 7251);
        }

        if (overlayEntry->nbLoaded <= 0) {
            __assert("actor_dlftbl->clients > 0", "../z_actor.c", 7252);
        }

        overlayEntry->nbLoaded--;
        Actor_FreeOverlay(overlayEntry);
    }

    return newFirstActor;
}

s32 func_80032880(GlobalContext* globalCtx, Actor* actor) {
    s16 sp1E;
    s16 sp1C;

    func_8002F374(globalCtx, actor, &sp1E, &sp1C);

    return (sp1E > -20) && (sp1E < 340) && (sp1C > -160) && (sp1C < 400);
}

Actor* D_8015BBE8;
Actor* D_8015BBEC;
f32 D_8015BBF0;
f32 D_8015BBF4;
s32 D_8015BBF8;
s16 D_8015BBFC;

void func_800328D4(GlobalContext* globalCtx, ActorContext* actorCtx, Player* player, u32 actorType) {
    f32 var;
    Actor* actor;
    Actor* sp84;
    CollisionPoly* sp80;
    UNK_TYPE sp7C;
    Vec3f sp70;

    actor = actorCtx->actorList[actorType].first;
    sp84 = player->unk_664;

    while (actor != NULL) {
        if ((actor->update != NULL) && ((Player*)actor != player) && ((actor->flags & 1) == 1)) {
            if ((actorType == ACTORTYPE_ENEMY) && ((actor->flags & 5) == 5) && (actor->xyzDistFromLinkSq < 250000.0f) &&
                (actor->xyzDistFromLinkSq < D_8015BBF4)) {
                actorCtx->targetCtx.unk_90 = actor;
                D_8015BBF4 = actor->xyzDistFromLinkSq;
            }

            if (actor != sp84) {
                var = func_8002EFC0(actor, player, D_8015BBFC);
                if ((var < D_8015BBF0) && func_8002F090(actor, var) && func_80032880(globalCtx, actor) &&
                    (!func_8003DD6C(&globalCtx->colCtx, &player->actor.posRot2.pos, &actor->posRot2.pos, &sp70, &sp80,
                                    1, 1, 1, 1, &sp7C) ||
                     func_80042048(&globalCtx->colCtx, sp80, sp7C))) {
                    if (actor->unk_10D != 0) {
                        if (actor->unk_10D < D_8015BBF8) {
                            D_8015BBEC = actor;
                            D_8015BBF8 = actor->unk_10D;
                        }
                    } else {
                        D_8015BBE8 = actor;
                        D_8015BBF0 = var;
                    }
                }
            }
        }

        actor = actor->next;
    }
}

u8 D_801160A0[] = {
    ACTORTYPE_BOSS,  ACTORTYPE_ENEMY,  ACTORTYPE_BG,   ACTORTYPE_EXPLOSIVES, ACTORTYPE_NPC,  ACTORTYPE_ITEMACTION,
    ACTORTYPE_CHEST, ACTORTYPE_SWITCH, ACTORTYPE_PROP, ACTORTYPE_MISC,       ACTORTYPE_DOOR, ACTORTYPE_SWITCH,
};

Actor* func_80032AF0(GlobalContext* globalCtx, ActorContext* actorCtx, Actor** actorPtr, Player* player) {
    s32 i;
    u8* entry;

    D_8015BBE8 = D_8015BBEC = NULL;
    D_8015BBF0 = D_8015BBF4 = FLT_MAX;
    D_8015BBF8 = 0x7FFFFFFF;

    if (!func_8008E988(globalCtx)) {
        entry = &D_801160A0[0];

        actorCtx->targetCtx.unk_90 = NULL;
        D_8015BBFC = player->actor.shape.rot.y;

        for (i = 0; i < 3; i++) {
            func_800328D4(globalCtx, actorCtx, player, *entry);
            entry++;
        }

        if (D_8015BBE8 == NULL) {
            for (i; i < ARRAY_COUNT(D_801160A0); i++) {
                func_800328D4(globalCtx, actorCtx, player, *entry);
                entry++;
            }
        }
    }

    if (D_8015BBE8 == 0) {
        *actorPtr = D_8015BBEC;
    } else {
        *actorPtr = D_8015BBE8;
    }

    return *actorPtr;
}

/**
 * Finds the first actor instance of a specified id and type if there is one.
 */
Actor* Actor_Find(ActorContext* actorCtx, s32 actorId, s32 actorType) {
    Actor* actor = actorCtx->actorList[actorType].first;

    while (actor != NULL) {
        if (actorId == actor->id) {
            return actor;
        }
        actor = actor->next;
    }

    return NULL;
}

void func_80032C7C(GlobalContext* globalCtx, Actor* actor) {
    globalCtx->actorCtx.unk_00 = 5;
    Audio_PlaySoundAtPosition(globalCtx, &actor->posRot.pos, 20, NA_SE_EN_LAST_DAMAGE);
}

s16 func_80032CB4(s16* arg0, s16 arg1, s16 arg2, s16 arg3) {
    if (DECR(arg0[1]) == 0) {
        arg0[1] = Math_Rand_S16Offset(arg1, arg2);
    }

    if ((arg0[1] - arg3) > 0) {
        arg0[0] = 0;
    } else if (((arg0[1] - arg3) > -2) || (arg0[1] < 2)) {
        arg0[0] = 1;
    } else {
        arg0[0] = 2;
    }

    return arg0[0];
}

s16 func_80032D60(s16* arg0, s16 arg1, s16 arg2, s16 arg3) {
    if (DECR(arg0[1]) == 0) {
        arg0[1] = Math_Rand_S16Offset(arg1, arg2);
        arg0[0]++;

        if ((arg0[0] % 3) == 0) {
            arg0[0] = (s32)(Math_Rand_ZeroOne() * arg3) * 3;
        }
    }

    return arg0[0];
}

void func_80032E24(struct_80032E24* arg0, s32 arg1, GlobalContext* globalCtx) {
    u32 sp28;
    u32 sp24;
    u32 sp20;

    sp28 = (arg1 * sizeof(*arg0->unk_00)) + sizeof(*arg0->unk_00);
    arg0->unk_00 = ZeldaArena_MallocDebug(sp28, "../z_actor.c", 7540);
    if (arg0->unk_00 != NULL) {
        sp24 = (arg1 * sizeof(*arg0->unk_0C)) + sizeof(*arg0->unk_0C);
        arg0->unk_0C = ZeldaArena_MallocDebug(sp24, "../z_actor.c", 7543);
        if (arg0->unk_0C != NULL) {
            sp20 = (arg1 * sizeof(*arg0->unk_04)) + sizeof(*arg0->unk_04);
            arg0->unk_04 = ZeldaArena_MallocDebug(sp20, "../z_actor.c", 7546);
            if (arg0->unk_04 != NULL) {
                Lib_MemSet(arg0->unk_00, sp28, 0);
                Lib_MemSet(arg0->unk_0C, sp24, 0);
                Lib_MemSet(arg0->unk_04, sp20, 0);
                arg0->unk_10 = 1;
                return;
            }
        }
    }

    if (arg0->unk_00 != NULL) {
        ZeldaArena_FreeDebug(arg0->unk_00, "../z_actor.c", 7558);
    }

    if (arg0->unk_0C != NULL) {
        ZeldaArena_FreeDebug(arg0->unk_0C, "../z_actor.c", 7561);
    }

    if (arg0->unk_04 != NULL) {
        ZeldaArena_FreeDebug(arg0->unk_04, "../z_actor.c", 7564);
    }
}

void func_80032F54(struct_80032E24* arg0, s32 arg1, s32 arg2, s32 arg3, u32 arg4, s32* arg5, s16 arg6) {
    GlobalContext* globalCtx = Effect_GetGlobalCtx();

    if ((globalCtx->actorCtx.unk_00 == 0) && (arg0->unk_10 > 0)) {
        if ((arg1 >= arg2) && (arg3 >= arg1) && (*arg5 != 0)) {
            arg0->unk_0C[arg0->unk_10] = *arg5;
            Matrix_Get(&arg0->unk_00[arg0->unk_10]);
            arg0->unk_04[arg0->unk_10] = arg6;
            arg0->unk_10++;
        }

        if (arg1 != arg0->unk_14) {
            arg0->unk_08++;
        }

        if (arg0->unk_08 >= arg4) {
            arg0->unk_08 = arg0->unk_10 - 1;
            arg0->unk_10 = -1;
        }
    }

    arg0->unk_14 = arg1;
}

s32 func_8003305C(Actor* actor, struct_80032E24* arg1, GlobalContext* globalCtx, s16 params) {
    EnPart* spawnedEnPart;
    MtxF* mtx;
    s16 objBankIndex;

    if (arg1->unk_10 != -1) {
        return 0;
    }

    while (arg1->unk_08 > 0) {
        Matrix_Put(&arg1->unk_00[arg1->unk_08]);
        Matrix_Scale(1.0f / actor->scale.x, 1.0f / actor->scale.y, 1.0f / actor->scale.z, MTXMODE_APPLY);
        Matrix_Get(&arg1->unk_00[arg1->unk_08]);

        if (1) { // Necessary to match
            if (arg1->unk_04[arg1->unk_08] >= 0) {
                objBankIndex = arg1->unk_04[arg1->unk_08];
            } else {
                objBankIndex = actor->objBankIndex;
            }
        }

        mtx = &arg1->unk_00[arg1->unk_08];
        spawnedEnPart = (EnPart*)Actor_SpawnAttached(&globalCtx->actorCtx, actor, globalCtx, ACTOR_EN_PART, mtx->wx,
                                                     mtx->wy, mtx->wz, 0, 0, objBankIndex, params);
        if (spawnedEnPart != NULL) {
            func_800D20CC(&arg1->unk_00[arg1->unk_08], &spawnedEnPart->actor.shape.rot, 0);
            spawnedEnPart->unk_150 = arg1->unk_0C[arg1->unk_08];
            spawnedEnPart->actor.scale = actor->scale;
        }

        arg1->unk_08--;
    }

    arg1->unk_10 = 0;
    ZeldaArena_FreeDebug(arg1->unk_00, "../z_actor.c", 7678);
    ZeldaArena_FreeDebug(arg1->unk_0C, "../z_actor.c", 7679);
    ZeldaArena_FreeDebug(arg1->unk_04, "../z_actor.c", 7680);

    return 1;
}

void func_80033260(GlobalContext* globalCtx, Actor* actor, Vec3f* arg2, f32 arg3, s32 arg4, f32 arg5, s16 scale,
                   s16 scaleStep, u8 arg8) {
    Vec3f pos;
    Vec3f velocity = { 0.0f, 0.0f, 0.0f };
    Vec3f accel = { 0.0f, 0.3f, 0.0f };
    f32 var;
    s32 i;

    var = (Math_Rand_ZeroOne() - 0.5f) * 6.28f;
<<<<<<< HEAD
    sp9C.y = actor->bgChkInfo.groundY;
    sp84.y += (Math_Rand_ZeroOne() - 0.5f) * 0.2f;
=======
    pos.y = actor->groundY;
    accel.y += (Math_Rand_ZeroOne() - 0.5f) * 0.2f;
>>>>>>> 449b2247

    for (i = arg4; i >= 0; i--) {
        pos.x = (func_800CA720(var) * arg3) + arg2->x;
        pos.z = (func_800CA774(var) * arg3) + arg2->z;
        accel.x = (Math_Rand_ZeroOne() - 0.5f) * arg5;
        accel.z = (Math_Rand_ZeroOne() - 0.5f) * arg5;

        if (scale == 0) {
            func_8002857C(globalCtx, &pos, &velocity, &accel);
        } else if (arg8 != 0) {
            func_800286CC(globalCtx, &pos, &velocity, &accel, scale, scaleStep);
        } else {
            func_8002865C(globalCtx, &pos, &velocity, &accel, scale, scaleStep);
        }

        var += 6.28f / (arg4 + 1.0f);
    }
}

void func_80033480(GlobalContext* globalCtx, Vec3f* arg1, f32 arg2, s32 arg3, s16 arg4, s16 scaleStep, u8 arg6) {
    Vec3f pos;
    Vec3f velocity = { 0.0f, 0.0f, 0.0f };
    Vec3f accel = { 0.0f, 0.3f, 0.0f };
    s16 scale;
    u32 var2;
    s32 i;

    for (i = arg3; i >= 0; i--) {
        pos.x = arg1->x + ((Math_Rand_ZeroOne() - 0.5f) * arg2);
        pos.y = arg1->y + ((Math_Rand_ZeroOne() - 0.5f) * arg2);
        pos.z = arg1->z + ((Math_Rand_ZeroOne() - 0.5f) * arg2);

        scale = (s16)((Math_Rand_ZeroOne() * arg4) * 0.2f) + arg4;
        var2 = arg6;

        if (var2 != 0) {
            func_800286CC(globalCtx, &pos, &velocity, &accel, scale, scaleStep);
        } else {
            func_8002865C(globalCtx, &pos, &velocity, &accel, scale, scaleStep);
        }
    }
}

Actor* func_80033640(GlobalContext* globalCtx, Collider* collider) {
    if ((collider->acFlags & 0x2) && (collider->ac->type == ACTORTYPE_EXPLOSIVES)) {
        collider->acFlags &= ~0x2;
        return collider->ac;
    }

    return NULL;
}

Actor* func_80033684(GlobalContext* globalCtx, Actor* explosiveActor) {
    Actor* actor = globalCtx->actorCtx.actorList[ACTORTYPE_EXPLOSIVES].first;

    while (actor != NULL) {
        if ((actor == explosiveActor) || (actor->params != 1)) {
            actor = actor->next;
        } else {
            if (func_8002DB48(explosiveActor, actor) <= (actor->shape.rot.z * 10) + 80.0f) {
                return actor;
            } else {
                actor = actor->next;
            }
        }
    }

    return NULL;
}

/**
 * Dynamically changes the type of a given actor instance.
 * This is done by moving it to the corresponding type list and setting its type variable accordingly.
 */
void Actor_ChangeType(GlobalContext* globalCtx, ActorContext* actorCtx, Actor* actor, u8 actorType) {
    Actor_RemoveFromTypeList(globalCtx, actorCtx, actor);
    Actor_AddToTypeList(actorCtx, actor, actorType);
}

typedef struct {
    /* 0x000 */ Actor actor;
    /* 0x14C */ char unk_14C[0xC4];
    /* 0x210 */ s16 unk_210;
} Actor_80033780;

Actor_80033780* func_80033780(GlobalContext* globalCtx, Actor* refActor, f32 arg2) {
    Actor_80033780* itemActor;
    Vec3f spA8;
    f32 deltaX;
    f32 deltaY;
    f32 deltaZ;
    Vec3f sp90;
    Vec3f sp84;
    Actor* actor;

    actor = globalCtx->actorCtx.actorList[ACTORTYPE_ITEMACTION].first;
    while (actor != NULL) {
        if (((actor->id != ACTOR_ARMS_HOOK) && (actor->id != ACTOR_EN_ARROW)) || (actor == refActor)) {
            actor = actor->next;
        } else {
            itemActor = (Actor_80033780*)actor;
            if ((arg2 < Math_Vec3f_DistXYZ(&refActor->posRot.pos, &itemActor->actor.posRot.pos)) ||
                (itemActor->unk_210 == 0)) {
                actor = actor->next;
            } else {
                deltaX = Math_Sins(itemActor->actor.posRot.rot.y) * (itemActor->actor.speedXZ * 10.0f);
                deltaY = itemActor->actor.velocity.y + (itemActor->actor.gravity * 10.0f);
                deltaZ = Math_Coss(itemActor->actor.posRot.rot.y) * (itemActor->actor.speedXZ * 10.0f);

                spA8.x = itemActor->actor.posRot.pos.x + deltaX;
                spA8.y = itemActor->actor.posRot.pos.y + deltaY;
                spA8.z = itemActor->actor.posRot.pos.z + deltaZ;

                if (func_80062ECC(refActor->colChkInfo.unk_10, refActor->colChkInfo.unk_12, 0.0f, &refActor->posRot.pos,
                                  &itemActor->actor.posRot.pos, &spA8, &sp90, &sp84)) {
                    return itemActor;
                } else {
                    actor = actor->next;
                }
            }
        }
    }

    return NULL;
}

/**
 * Sets the actor's text id with a dynamic prefix based on the current scene.
 */
void Actor_SetTextWithPrefix(GlobalContext* globalCtx, Actor* actor, s16 baseTextId) {
    s16 prefix;

    switch (globalCtx->sceneNum) {
        case SCENE_YDAN:
        case SCENE_YDAN_BOSS:
        case SCENE_MORIBOSSROOM:
        case SCENE_KOKIRI_HOME:
        case SCENE_KOKIRI_HOME3:
        case SCENE_KOKIRI_HOME4:
        case SCENE_KOKIRI_HOME5:
        case SCENE_KOKIRI_SHOP:
        case SCENE_LINK_HOME:
        case SCENE_SPOT04:
        case SCENE_SPOT05:
        case SCENE_SPOT10:
        case 112:
            prefix = 0x1000;
            break;
        case SCENE_MALON_STABLE:
        case SCENE_SPOT00:
        case SCENE_SPOT20:
            prefix = 0x2000;
            break;
        case SCENE_HIDAN:
        case SCENE_DDAN_BOSS:
        case SCENE_FIRE_BS:
        case SCENE_SPOT16:
        case SCENE_SPOT17:
        case SCENE_SPOT18:
            prefix = 0x3000;
            break;
        case SCENE_BDAN:
        case SCENE_BDAN_BOSS:
        case SCENE_SPOT03:
        case SCENE_SPOT07:
        case SCENE_SPOT08:
            prefix = 0x4000;
            break;
        case SCENE_HAKADAN:
        case SCENE_HAKADAN_BS:
        case SCENE_KAKARIKO:
        case SCENE_KAKARIKO3:
        case SCENE_IMPA:
        case SCENE_HUT:
        case SCENE_HAKAANA:
        case SCENE_HAKASITARELAY:
        case SCENE_SPOT01:
        case SCENE_SPOT02:
            prefix = 0x5000;
            break;
        case SCENE_JYASINZOU:
        case SCENE_JYASINBOSS:
        case SCENE_LABO:
        case SCENE_TENT:
        case SCENE_SPOT06:
        case SCENE_SPOT09:
        case SCENE_SPOT11:
            prefix = 0x6000;
            break;
        case SCENE_ENTRA:
        case SCENE_MARKET_ALLEY:
        case SCENE_MARKET_ALLEY_N:
        case SCENE_MARKET_DAY:
        case SCENE_MARKET_NIGHT:
        case SCENE_MARKET_RUINS:
        case SCENE_SPOT15:
            prefix = 0x7000;
            break;
        default:
            prefix = 0x0000;
            break;
    }

    actor->textId = prefix | baseTextId;
}

s16 func_800339B8(Actor* actor, GlobalContext* globalCtx, f32 arg2, s16 arg3) {
    s16 ret;
    s16 sp44;
    f32 sp40;
    f32 sp3C;
    Vec3f sp30;

    Math_Vec3f_Copy(&sp30, &actor->posRot.pos);
    sp44 = actor->bgCheckFlags;
    sp40 = Math_Sins(arg3) * arg2;
    sp3C = Math_Coss(arg3) * arg2;
    actor->posRot.pos.x += sp40;
    actor->posRot.pos.z += sp3C;
    func_8002E4B4(globalCtx, actor, 0.0f, 0.0f, 0.0f, 4);
    Math_Vec3f_Copy(&actor->posRot.pos, &sp30);

    ret = actor->bgCheckFlags & 1;
    actor->bgCheckFlags = sp44;

    return ret;
}

s32 func_80033A84(GlobalContext* globalCtx, Actor* actor) {
    Player* player = PLAYER;
    if ((player->stateFlags1 & 0x10) && (actor->unk_10C != 0)) {
        return 1;
    } else {
        return 0;
    }
}

s32 func_80033AB8(GlobalContext* globalCtx, Actor* actor) {
    Player* player = PLAYER;
    if ((player->stateFlags1 & 0x10) && (actor->unk_10C == 0)) {
        return 1;
    } else {
        return 0;
    }
}

f32 func_80033AEC(Vec3f* arg0, Vec3f* arg1, f32 arg2, f32 arg3, f32 arg4, f32 arg5) {
    f32 ret = 0.0f;

    if (arg4 <= Math_Vec3f_DistXYZ(arg0, arg1)) {
        ret = Math_SmoothScaleMaxMinF(&arg1->x, arg0->x, arg2, arg3, 0.0f);
        ret += Math_SmoothScaleMaxMinF(&arg1->y, arg0->y, arg2, arg3, 0.0f);
        ret += Math_SmoothScaleMaxMinF(&arg1->z, arg0->z, arg2, arg3, 0.0f);
    } else if (arg5 < Math_Vec3f_DistXYZ(arg0, arg1)) {
        ret = Math_SmoothScaleMaxMinF(&arg1->x, arg0->x, arg2, arg3, 0.0f);
        ret += Math_SmoothScaleMaxMinF(&arg1->y, arg0->y, arg2, arg3, 0.0f);
        ret += Math_SmoothScaleMaxMinF(&arg1->z, arg0->z, arg2, arg3, 0.0f);
    }

    return ret;
}

void func_80033C30(Vec3f* arg0, Vec3f* arg1, u8 alpha, GlobalContext* globalCtx) {
    MtxF sp60;
    f32 var;
    Vec3f sp50;
    CollisionPoly* sp4C;
    GraphicsContext* gfxCtx = globalCtx->state.gfxCtx;
    Gfx* dispRefs[4];

    Graph_OpenDisps(dispRefs, globalCtx->state.gfxCtx, "../z_actor.c", 8120);

    if (0) {} // Necessary to match

    gfxCtx->polyOpa.p = Gfx_CallSetupDL(gfxCtx->polyOpa.p, 0x2C);

    gDPSetPrimColor(gfxCtx->polyOpa.p++, 0, 0, 0, 0, 0, alpha);

    sp50.x = arg0->x;
    sp50.y = arg0->y + 1.0f;
    sp50.z = arg0->z;

    var = func_8003C8EC(globalCtx, &globalCtx->colCtx, &sp4C, &sp50);

    if (sp4C != NULL) {
        func_80038A28(sp4C, arg0->x, var, arg0->z, &sp60);
        Matrix_Put(&sp60);
    } else {
        Matrix_Translate(arg0->x, arg0->y, arg0->z, MTXMODE_NEW);
    }

    Matrix_Scale(arg1->x, 1.0f, arg1->z, MTXMODE_APPLY);

    gSPMatrix(gfxCtx->polyOpa.p++, Matrix_NewMtx(globalCtx->state.gfxCtx, "../z_actor.c", 8149),
              G_MTX_MODELVIEW | G_MTX_LOAD);
    gSPDisplayList(gfxCtx->polyOpa.p++, &D_04049210);

    Graph_CloseDisps(dispRefs, globalCtx->state.gfxCtx, "../z_actor.c", 8155);
}

void func_80033DB8(GlobalContext* globalCtx, s16 arg1, s16 arg2) {
    s16 var = Quake_Add(&globalCtx->cameras[0], 3);
    Quake_SetSpeed(var, 20000);
    Quake_SetQuakeValues(var, arg1, 0, 0, 0);
    Quake_SetCountdown(var, arg2);
}

void func_80033E1C(GlobalContext* globalCtx, s16 arg1, s16 arg2, s16 arg3) {
    s16 var = Quake_Add(&globalCtx->cameras[0], 3);
    Quake_SetSpeed(var, arg3);
    Quake_SetQuakeValues(var, arg1, 0, 0, 0);
    Quake_SetCountdown(var, arg2);
}

void func_80033E88(Actor* actor, GlobalContext* globalCtx, s16 arg2, s16 arg3) {
    if (arg2 >= 5) {
        func_800AA000(actor->xyzDistFromLinkSq, 0xFF, 0x14, 0x96);
    } else {
        func_800AA000(actor->xyzDistFromLinkSq, 0xB4, 0x14, 0x64);
    }

    func_80033DB8(globalCtx, arg2, arg3);
}

f32 Math_Rand_ZeroFloat(f32 f) {
    return Math_Rand_ZeroOne() * f;
}

f32 Math_Rand_CenteredFloat(f32 f) {
    return (Math_Rand_ZeroOne() - 0.5f) * f;
}

typedef struct {
    /* 0x00 */ f32 unk_00;
    /* 0x04 */ f32 unk_04;
    /* 0x08 */ f32 unk_08;
    /* 0x0C */ f32 unk_0C;
    /* 0x10 */ f32 unk_10;
    /* 0x14 */ u32 unk_14;
    /* 0x18 */ u32 unk_18;
} struct_801160DC; // size = 0x1C

struct_801160DC D_801160DC[] = {
    { 0.54f, 6000.0f, 5000.0f, 1.0f, 0.0f, 0x050011F0, 0x05001100 },
    { 0.644f, 12000.0f, 8000.0f, 1.0f, 0.0f, 0x06001530, 0x06001400 },
    { 0.64000005f, 8500.0f, 8000.0f, 1.75f, 0.1f, 0x050011F0, 0x05001100 },
};

void func_80033F54(GlobalContext* globalCtx, s32 arg1, s32 arg2) {
    struct_801160DC* entry;
    s32 i;
    MtxF spB0;
    f32 var;
    f32 temp1;
    f32 temp2;
    f32 temp3;
    GraphicsContext* gfxCtx;
    Gfx* dispRefs[4];

    entry = &D_801160DC[arg2];
    var = entry->unk_10;

    gfxCtx = globalCtx->state.gfxCtx;
    Graph_OpenDisps(dispRefs, globalCtx->state.gfxCtx, "../z_actor.c", 8265);

    Matrix_Translate(0.0f, entry->unk_08, 500.0f, MTXMODE_APPLY);
    Matrix_Get(&spB0);

    temp1 = sinf(entry->unk_00 - var) * -(10 - arg1) * 0.1f * entry->unk_04;
    temp2 = cosf(entry->unk_00 - var) * (10 - arg1) * 0.1f * entry->unk_04;

    for (i = 0; i < 4; i++) {
        Matrix_Put(&spB0);
        Matrix_RotateZ(var, MTXMODE_APPLY);
        Matrix_Translate(temp1, temp2, 0.0f, MTXMODE_APPLY);

        if (entry->unk_0C != 1.0f) {
            Matrix_Scale(entry->unk_0C, entry->unk_0C, entry->unk_0C, MTXMODE_APPLY);
        }

        gSPMatrix(gfxCtx->polyOpa.p++, Matrix_NewMtx(globalCtx->state.gfxCtx, "../z_actor.c", 8299),
                  G_MTX_MODELVIEW | G_MTX_LOAD);
        gSPDisplayList(gfxCtx->polyOpa.p++, entry->unk_14);

        if (i % 2) {
            temp3 = entry->unk_00 + entry->unk_00;
        } else {
            temp3 = M_PI - (entry->unk_00 + entry->unk_00);
        }

        var += temp3;
    }

    Matrix_Put(&spB0);
    Matrix_Scale(arg1 * 0.1f, arg1 * 0.1f, arg1 * 0.1f, MTXMODE_APPLY);

    gSPMatrix(gfxCtx->polyOpa.p++, Matrix_NewMtx(globalCtx->state.gfxCtx, "../z_actor.c", 8314),
              G_MTX_MODELVIEW | G_MTX_LOAD);
    gSPDisplayList(gfxCtx->polyOpa.p++, entry->unk_18);

    Graph_CloseDisps(dispRefs, globalCtx->state.gfxCtx, "../z_actor.c", 8319);
}

void func_8003424C(GlobalContext* globalCtx, Vec3f* arg1) {
    func_80062D60(globalCtx, arg1);
}

void func_8003426C(Actor* actor, s16 arg1, s16 arg2, s16 arg3, s16 arg4) {
    if ((arg1 == 0x8000) && !(arg2 & 0x8000)) {
        Audio_PlayActorSound2(actor, NA_SE_EN_LIGHT_ARROW_HIT);
    }

    actor->dmgEffectParams = arg1 | arg3 | ((arg2 & 0xF8) << 5) | arg4;
    actor->dmgEffectTimer = arg4;
}

Hilite* func_800342EC(Vec3f* object, GlobalContext* globalCtx) {
    Vec3f lightDir;

    lightDir.x = globalCtx->envCtx.unk_2A;
    lightDir.y = globalCtx->envCtx.unk_2B;
    lightDir.z = globalCtx->envCtx.unk_2C;

    return func_8002EABC(object, &globalCtx->view.eye, &lightDir, globalCtx->state.gfxCtx);
}

Hilite* func_8003435C(Vec3f* object, GlobalContext* globalCtx) {
    Vec3f lightDir;

    lightDir.x = globalCtx->envCtx.unk_2A;
    lightDir.y = globalCtx->envCtx.unk_2B;
    lightDir.z = globalCtx->envCtx.unk_2C;

    return func_8002EB44(object, &globalCtx->view.eye, &lightDir, globalCtx->state.gfxCtx);
}

s32 func_800343CC(GlobalContext* globalCtx, Actor* actor, s16* arg2, f32 arg3, callback1_800343CC unkFunc1,
                  callback2_800343CC unkFunc2) {
    s16 sp26;
    s16 sp24;

    if (func_8002F194(actor, globalCtx)) {
        *arg2 = 1;
        return 1;
    }

    if (*arg2 != 0) {
        *arg2 = unkFunc2(globalCtx, actor);
        return 0;
    }

    func_8002F374(globalCtx, actor, &sp26, &sp24);

    if ((sp26 < 0) || (sp26 > 0x140) || (sp24 < 0) || (sp24 > 0xF0)) {
        return 0;
    }

    if (!func_8002F2CC(actor, globalCtx, arg3)) {
        return 0;
    }

    actor->textId = unkFunc1(globalCtx, actor);

    return 0;
}

typedef struct {
    /* 0x00 */ s16 unk_00;
    /* 0x02 */ s16 unk_02;
    /* 0x04 */ s16 unk_04;
    /* 0x06 */ s16 unk_06;
    /* 0x08 */ s16 unk_08;
    /* 0x0A */ s16 unk_0A;
    /* 0x0C */ u8 unk_0C;
} struct_80116130_0; // size = 0x10

typedef struct {
    /* 0x00 */ struct_80116130_0 sub_00;
    /* 0x10 */ f32 unk_10;
    /* 0x14 */ s16 unk_14;
} struct_80116130; // size = 0x18

struct_80116130 D_80116130[] = {
    { { 0x2AA8, 0xF1C8, 0x18E2, 0x1554, 0x0000, 0x0000, 1 }, 170.0f, 0x3FFC },
    { { 0x2AA8, 0xEAAC, 0x1554, 0x1554, 0xF8E4, 0x0E38, 1 }, 170.0f, 0x3FFC },
    { { 0x31C4, 0xE390, 0x0E38, 0x0E38, 0xF1C8, 0x071C, 1 }, 170.0f, 0x3FFC },
    { { 0x1554, 0xF1C8, 0x0000, 0x071C, 0xF8E4, 0x0000, 1 }, 170.0f, 0x3FFC },
    { { 0x2AA8, 0xF8E4, 0x071C, 0x0E38, 0xD558, 0x2AA8, 1 }, 170.0f, 0x3FFC },
    { { 0x0000, 0xE390, 0x2AA8, 0x3FFC, 0xF1C8, 0x0E38, 1 }, 170.0f, 0x3FFC },
    { { 0x2AA8, 0xF1C8, 0x0E38, 0x0E38, 0x0000, 0x0000, 1 }, 0.0f, 0x0000 },
    { { 0x2AA8, 0xF1C8, 0x0000, 0x0E38, 0x0000, 0x1C70, 1 }, 0.0f, 0x0000 },
    { { 0x2AA8, 0xF1C8, 0xF1C8, 0x0000, 0x0000, 0x0000, 1 }, 0.0f, 0x0000 },
    { { 0x071C, 0xF1C8, 0x0E38, 0x1C70, 0x0000, 0x0000, 1 }, 0.0f, 0x0000 },
    { { 0x0E38, 0xF1C8, 0x0000, 0x1C70, 0x0000, 0x0E38, 1 }, 0.0f, 0x0000 },
    { { 0x2AA8, 0xE390, 0x1C70, 0x0E38, 0xF1C8, 0x0E38, 1 }, 0.0f, 0x0000 },
    { { 0x18E2, 0xF1C8, 0x0E38, 0x0E38, 0x0000, 0x0000, 1 }, 0.0f, 0x0000 },
};

#ifdef NON_MATCHING
// regalloc differences
void func_800344BC(Actor* actor, struct_80034A14_arg1* arg1, s16 arg2, s16 arg3, s16 arg4, s16 arg5, s16 arg6, s16 arg7,
                   u8 arg8) {
    s16 sp46;
    s16 sp44;
    s16 temp2;
    s16 sp40;
    s16 temp1;
    Vec3f sp30;

    sp30.x = actor->posRot.pos.x;
    sp30.y = actor->posRot.pos.y + arg1->unk_14;
    sp30.z = actor->posRot.pos.z;

    sp46 = Math_Vec3f_Pitch(&sp30, &arg1->unk_18);
    sp44 = Math_Vec3f_Yaw(&sp30, &arg1->unk_18);
    sp40 = Math_Vec3f_Yaw(&actor->posRot.pos, &arg1->unk_18) - actor->shape.rot.y;

    temp1 = CLAMP(sp40, -arg2, arg2);
    Math_SmoothScaleMaxMinS(&arg1->unk_08.y, temp1, 6, 2000, 1);

    sp40 = (ABS(sp40) >= 0x8000) ? 0 : ABS(sp40);
    arg1->unk_08.y = CLAMP(arg1->unk_08.y, -sp40, sp40);

    sp40 = sp40 - arg1->unk_08.y;

    temp1 = CLAMP(sp40, -arg5, arg5);
    Math_SmoothScaleMaxMinS(&arg1->unk_0E.y, temp1, 6, 2000, 1);

    sp40 = (ABS(sp40) >= 0x8000) ? 0 : ABS(sp40);
    arg1->unk_0E.y = CLAMP(arg1->unk_0E.y, -sp40, sp40);

    if (arg8 != 0) {
        if (arg3) {} // Seems necessary to match
        Math_SmoothScaleMaxMinS(&actor->shape.rot.y, sp44, 6, 2000, 1);
    }

    temp1 = CLAMP(sp46, arg4, arg3);
    Math_SmoothScaleMaxMinS(&arg1->unk_08.x, temp1, 6, 2000, 1);

    temp2 = sp46 - arg1->unk_08.x;

    temp1 = CLAMP(temp2, arg7, arg6);
    Math_SmoothScaleMaxMinS(&arg1->unk_0E.x, temp1, 6, 2000, 1);
}
#else
#pragma GLOBAL_ASM("asm/non_matchings/code/z_actor/func_800344BC.s")
#endif

s16 func_800347E8(s16 arg0) {
    return D_80116130[arg0].unk_14;
}

s16 func_80034810(Actor* actor, struct_80034A14_arg1* arg1, f32 arg2, s16 arg3, s16 arg4) {
    s32 pad;
    s16 var;
    s16 abs_var;

    if (arg4 != 0) {
        return arg4;
    }

    if (arg1->unk_00 != 0) {
        return 4;
    }

    if (arg2 < Math_Vec3f_DistXYZ(&actor->posRot.pos, &arg1->unk_18)) {
        arg1->unk_04 = 0;
        arg1->unk_06 = 0;
        return 1;
    }

    var = Math_Vec3f_Yaw(&actor->posRot.pos, &arg1->unk_18);
    abs_var = ABS((s16)((f32)var - actor->shape.rot.y));
    if (arg3 >= abs_var) {
        arg1->unk_04 = 0;
        arg1->unk_06 = 0;
        return 2;
    }

    if (DECR(arg1->unk_04) != 0) {
        return arg1->unk_02;
    }

    switch (arg1->unk_06) {
        case 0:
        case 2:
            arg1->unk_04 = Math_Rand_S16Offset(30, 30);
            arg1->unk_06++;
            return 1;
        case 1:
            arg1->unk_04 = Math_Rand_S16Offset(10, 10);
            arg1->unk_06++;
            return 3;
    }

    return 4;
}

void func_80034A14(Actor* actor, struct_80034A14_arg1* arg1, s16 arg2, s16 arg3) {
    struct_80116130_0 sp38;

    arg1->unk_02 = func_80034810(actor, arg1, D_80116130[arg2].unk_10, D_80116130[arg2].unk_14, arg3);

    sp38 = D_80116130[arg2].sub_00;

    switch (arg1->unk_02) {
        case 1:
            sp38.unk_00 = 0;
            sp38.unk_04 = 0;
            sp38.unk_02 = 0;
        case 3:
            sp38.unk_06 = 0;
            sp38.unk_0A = 0;
            sp38.unk_08 = 0;
        case 2:
            sp38.unk_0C = 0;
    }

    func_800344BC(actor, arg1, sp38.unk_00, sp38.unk_04, sp38.unk_02, sp38.unk_06, sp38.unk_0A, sp38.unk_08,
                  sp38.unk_0C);
}

Gfx* func_80034B28(GraphicsContext* gfxCtx) {
    Gfx* displayList;

    displayList = Graph_Alloc(gfxCtx, sizeof(Gfx));
    gSPEndDisplayList(displayList);

    return displayList;
}

Gfx* func_80034B54(GraphicsContext* gfxCtx) {
    Gfx* displayListHead;
    Gfx* displayList;

    displayList = displayListHead = Graph_Alloc(gfxCtx, 2 * sizeof(Gfx));

    gDPSetRenderMode(displayListHead++, G_RM_FOG_SHADE_A,
                     AA_EN | Z_CMP | Z_UPD | IM_RD | CLR_ON_CVG | CVG_DST_WRAP | ZMODE_XLU | FORCE_BL |
                         GBL_c2(G_BL_CLR_IN, G_BL_A_IN, G_BL_CLR_MEM, G_BL_1MA));

    gSPEndDisplayList(displayListHead++);

    return displayList;
}

void func_80034BA0(GlobalContext* globalCtx, SkelAnime* skelAnime, OverrideLimbDraw2 overrideLimbDraw,
                   PostLimbDraw2 postLimbDraw, Actor* actor, s16 alpha) {
    GraphicsContext* gfxCtx = globalCtx->state.gfxCtx;
    Gfx* dispRefs[4];

    Graph_OpenDisps(dispRefs, globalCtx->state.gfxCtx, "../z_actor.c", 8831);

    func_80093D18(globalCtx->state.gfxCtx);

    gDPPipeSync(gfxCtx->polyOpa.p++);
    gDPSetEnvColor(gfxCtx->polyOpa.p++, 0, 0, 0, alpha);
    gDPPipeSync(gfxCtx->polyOpa.p++);
    gSPSegment(gfxCtx->polyOpa.p++, 0x0C, func_80034B28(globalCtx->state.gfxCtx));

    gfxCtx->polyOpa.p = SkelAnime_DrawSV2(globalCtx, skelAnime->skeleton, skelAnime->limbDrawTbl, skelAnime->dListCount,
                                          overrideLimbDraw, postLimbDraw, actor, gfxCtx->polyOpa.p);

    Graph_CloseDisps(dispRefs, globalCtx->state.gfxCtx, "../z_actor.c", 8860);
}

void func_80034CC4(GlobalContext* globalCtx, SkelAnime* skelAnime, OverrideLimbDraw2 overrideLimbDraw,
                   PostLimbDraw2 postLimbDraw, Actor* actor, s16 alpha) {
    GraphicsContext* gfxCtx = globalCtx->state.gfxCtx;
    Gfx* dispRefs[4];

    Graph_OpenDisps(dispRefs, globalCtx->state.gfxCtx, "../z_actor.c", 8876);

    func_80093D84(globalCtx->state.gfxCtx);

    gDPPipeSync(gfxCtx->polyXlu.p++);
    gDPSetEnvColor(gfxCtx->polyXlu.p++, 0, 0, 0, alpha);
    gSPSegment(gfxCtx->polyXlu.p++, 0x0C, func_80034B54(globalCtx->state.gfxCtx));

    gfxCtx->polyXlu.p = SkelAnime_DrawSV2(globalCtx, skelAnime->skeleton, skelAnime->limbDrawTbl, skelAnime->dListCount,
                                          overrideLimbDraw, postLimbDraw, actor, gfxCtx->polyXlu.p);

    Graph_CloseDisps(dispRefs, globalCtx->state.gfxCtx, "../z_actor.c", 8904);
}

s16 func_80034DD4(Actor* actor, GlobalContext* globalCtx, s16 arg2, f32 arg3) {
    Player* player = PLAYER;
    f32 var;

    if ((globalCtx->csCtx.state != 0) || (D_8011D394 != 0)) {
        var = Math_Vec3f_DistXYZ(&actor->posRot.pos, &globalCtx->view.eye) * 0.25f;
    } else {
        var = Math_Vec3f_DistXYZ(&actor->posRot.pos, &player->actor.posRot.pos);
    }

    if (arg3 < var) {
        actor->flags &= ~1;
        Math_SmoothScaleMaxMinS(&arg2, 0, 6, 0x14, 1);
    } else {
        actor->flags |= 1;
        Math_SmoothScaleMaxMinS(&arg2, 0xFF, 6, 0x14, 1);
    }

    return arg2;
}

void func_80034EC0(SkelAnime* skelAnime, struct_80034EC0_Entry* arg1, s32 arg2) {
    f32 frameCount;

    arg1 += arg2;

    if (arg1->frameCount > 0.0f) {
        frameCount = arg1->frameCount;
    } else {
        frameCount = SkelAnime_GetFrameCount(arg1->animation);
    }

    SkelAnime_ChangeAnim(skelAnime, arg1->animation, arg1->playbackSpeed, arg1->unk_08, frameCount, arg1->unk_10,
                         arg1->transitionRate);
}

void func_80034F54(GlobalContext* globalCtx, s16* arg1, s16* arg2, s32 arg3) {
    u32 frames = globalCtx->gameplayFrames;
    s32 i;

    for (i = 0; i < arg3; i++) {
        arg1[i] = (0x814 + 50 * i) * frames;
        arg2[i] = (0x940 + 50 * i) * frames;
    }
}

void Actor_Noop(Actor* actor, GlobalContext* globalCtx) {
}

s32 func_80035124(Actor* actor, GlobalContext* globalCtx) {
    s32 ret = 0;

    switch (actor->params) {
        case 0:
            if (func_8002F410(actor, globalCtx)) {
                actor->params = 1;
            } else if (!(actor->bgCheckFlags & 1)) {
                Actor_MoveForward(actor);
                Math_SmoothScaleMaxMinF(&actor->speedXZ, 0.0f, 1.0f, 0.1f, 0.0f);
            } else if ((actor->bgCheckFlags & 2) && (actor->velocity.y < -4.0f)) {
                ret = 1;
            } else {
                actor->shape.rot.x = actor->shape.rot.z = 0;
                func_8002F580(actor, globalCtx);
            }
            break;
        case 1:
            if (func_8002F5A0(actor, globalCtx)) {
                actor->params = 0;
            }
            break;
    }

    func_8002E4B4(globalCtx, actor, actor->colChkInfo.unk_12, actor->colChkInfo.unk_10, actor->colChkInfo.unk_10, 0x1D);

    return ret;
}

#include "z_cheap_proc.c"

u8 func_800353E8(GlobalContext* globalCtx) {
    Player* player = PLAYER;
    return player->unk_845;
}

/**
 * Finds the first actor instance of a specified id and type within a given range from an actor if there is one.
 * If the id provided is -1, this will look for any actor of the specified type rather than a specific id.
 */
Actor* Actor_FindNearby(GlobalContext* globalCtx, Actor* refActor, s16 actorId, u8 actorType, f32 range) {
    Actor* actor = globalCtx->actorCtx.actorList[actorType].first;

    while (actor != NULL) {
        if (actor == refActor || ((actorId != -1) && (actorId != actor->id))) {
            actor = actor->next;
        } else {
            if (func_8002DB48(refActor, actor) <= range) {
                return actor;
            } else {
                actor = actor->next;
            }
        }
    }

    return NULL;
}

s32 func_800354B4(GlobalContext* globalCtx, Actor* actor, f32 range, s16 arg3, s16 arg4, s16 arg5) {
    Player* player = PLAYER;
    s16 var1;
    s16 var2;

    var1 = (s16)(actor->yawTowardsLink + 0x8000) - player->actor.shape.rot.y;
    var2 = actor->yawTowardsLink - arg5;

    if ((actor->xzDistFromLink <= range) && (player->swordState != 0) && (arg4 >= ABS(var1)) && (arg3 >= ABS(var2))) {
        return 1;
    } else {
        return 0;
    }
}

void func_8003555C(GlobalContext* globalCtx, Vec3f* arg1, Vec3f* arg2, Vec3f* arg3) {
    Color_RGB8 color1;
    Color_RGB8 color2;

    color1.r = 200;
    color1.g = 160;
    color1.b = 120;

    color2.r = 130;
    color2.g = 90;
    color2.b = 50;

    func_80028B74(globalCtx, arg1, arg2, arg3, &color1, &color2);
}

Vec3f D_80116268 = { 0.0f, -1.5f, 0.0f };
Vec3f D_80116274 = { 0.0f, -0.2f, 0.0f };

Gfx D_80116280[] = {
    gsDPSetRenderMode(G_RM_FOG_SHADE_A, AA_EN | Z_CMP | Z_UPD | IM_RD | CLR_ON_CVG | CVG_DST_WRAP | ZMODE_XLU |
                                            FORCE_BL | GBL_c2(G_BL_CLR_IN, G_BL_A_IN, G_BL_CLR_MEM, G_BL_1MA)),
    gsDPSetAlphaCompare(G_AC_THRESHOLD),
    gsSPEndDisplayList(),
};

void func_800355B8(GlobalContext* globalCtx, Vec3f* arg1) {
    func_8003555C(globalCtx, arg1, &D_80116268, &D_80116274);
}

u8 func_800355E4(GlobalContext* globalCtx, Collider* collider) {
    Player* player = PLAYER;

    if ((collider->acFlags & 0x08) && (player->swordState != 0) && (player->swordAnimation == 0x16)) {
        return 1;
    } else {
        return 0;
    }
}

u8 Actor_ApplyDamage(Actor* actor) {
    if (actor->colChkInfo.damage >= actor->colChkInfo.health) {
        actor->colChkInfo.health = 0;
    } else {
        actor->colChkInfo.health -= actor->colChkInfo.damage;
    }

    return actor->colChkInfo.health;
}

void func_80035650(Actor* actor, ColliderBody* colBody, s32 freezeFlag) {
    if (colBody->acHitItem == NULL) {
        actor->unk_116 = 0x00;
    } else if (freezeFlag && (colBody->acHitItem->toucher.flags & 0x10060000)) {
        actor->freezeTimer = colBody->acHitItem->toucher.damage;
        actor->unk_116 = 0x00;
    } else if (colBody->acHitItem->toucher.flags & 0x0800) {
        actor->unk_116 = 0x01;
    } else if (colBody->acHitItem->toucher.flags & 0x1000) {
        actor->unk_116 = 0x02;
    } else if (colBody->acHitItem->toucher.flags & 0x4000) {
        actor->unk_116 = 0x04;
    } else if (colBody->acHitItem->toucher.flags & 0x8000) {
        actor->unk_116 = 0x08;
    } else if ((colBody->acHitItem->toucher.flags << 0xF) < 0) {
        actor->unk_116 = 0x10;
    } else if (colBody->acHitItem->toucher.flags & 0x2000) {
        actor->unk_116 = 0x20;
    } else if ((colBody->acHitItem->toucher.flags << 0xC) < 0) {
        if (freezeFlag) {
            actor->freezeTimer = colBody->acHitItem->toucher.damage;
        }
        actor->unk_116 = 0x40;
    } else {
        actor->unk_116 = 0x00;
    }
}

void func_8003573C(Actor* actor, ColliderJntSph* jntSph, s32 freezeFlag) {
    ColliderBody* curColBody;
    s32 flag;
    s32 i;

    actor->unk_116 = 0x00;

    for (i = jntSph->count - 1; i >= 0; i--) {
        curColBody = &jntSph->list[i].body;
        if (curColBody->acHitItem == NULL) {
            flag = 0x00;
        } else if (freezeFlag && (curColBody->acHitItem->toucher.flags & 0x10060000)) {
            actor->freezeTimer = curColBody->acHitItem->toucher.damage;
            flag = 0x00;
        } else if (curColBody->acHitItem->toucher.flags & 0x0800) {
            flag = 0x01;
        } else if (curColBody->acHitItem->toucher.flags & 0x1000) {
            flag = 0x02;
        } else if (curColBody->acHitItem->toucher.flags & 0x4000) {
            flag = 0x04;
        } else if (curColBody->acHitItem->toucher.flags & 0x8000) {
            flag = 0x08;
        } else if (curColBody->acHitItem->toucher.flags & 0x10000) {
            flag = 0x10;
        } else if (curColBody->acHitItem->toucher.flags & 0x2000) {
            flag = 0x20;
        } else if (curColBody->acHitItem->toucher.flags & 0x80000) {
            if (freezeFlag) {
                actor->freezeTimer = curColBody->acHitItem->toucher.damage;
            }
            flag = 0x40;
        } else {
            flag = 0x00;
        }
        actor->unk_116 |= flag;
    }
}

void func_80035844(Vec3f* arg0, Vec3f* arg1, s16* arg2, s32 arg3) {
    f32 dx = arg1->x - arg0->x;
    f32 dz = arg1->z - arg0->z;
    f32 dy = arg3 ? (arg1->y - arg0->y) : (arg0->y - arg1->y);

    arg2[1] = atan2s(dz, dx);
    arg2[0] = atan2s(sqrtf(SQ(dx) + SQ(dz)), dy);
}

/**
 * Spawns En_Part (Dissipating Flames) actor attached to the given actor.
 */
EnPart* func_800358DC(Actor* actor, Vec3f* spawnPos, Vec3s* spawnRot, Vec3f* arg3, s32 arg4, s32 unused,
                      GlobalContext* globalCtx, s16 params, s32 arg8) {
    EnPart* spawnedEnPart;

    spawnedEnPart =
        (EnPart*)Actor_SpawnAttached(&globalCtx->actorCtx, actor, globalCtx, ACTOR_EN_PART, spawnPos->x, spawnPos->y,
                                     spawnPos->z, spawnRot->x, spawnRot->y, actor->objBankIndex, params);
    if (spawnedEnPart != NULL) {
        spawnedEnPart->actor.scale = actor->scale;
        spawnedEnPart->actor.speedXZ = arg3->x;
        spawnedEnPart->unk_150 = arg8;
        spawnedEnPart->unk_14C = 2;
        spawnedEnPart->unk_14E = arg4;
        spawnedEnPart->unk_154 = arg3->y;
        spawnedEnPart->unk_158 = arg3->z;
        return spawnedEnPart;
    }

    return NULL;
}

void func_800359B8(Actor* actor, s16 arg1, Vec3s* arg2) {
    f32 sp44;
    f32 sp40;
    f32 sp3C;
    f32 sp38;
    f32 sp34;
    f32 sp30;
    f32 sp2C;
    f32 sp28;
    f32 sp24;
    CollisionPoly* floorPoly;
    s32 pad;

    if (actor->bgChkInfo.floorPoly != NULL) {
        floorPoly = actor->bgChkInfo.floorPoly;
        sp44 = floorPoly->norm.x * (1.f / 32767);
        sp40 = floorPoly->norm.y * (1.f / 32767);
        sp3C = floorPoly->norm.z * (1.f / 32767);

        sp38 = Math_Sins(arg1);
        sp34 = Math_Coss(arg1);
        sp28 = (-(sp44 * sp38) - (sp3C * sp34));
        arg2->x = -(s16)(Math_atan2f(sp28 * sp40, 1.0f) * (32768 / M_PI));

        sp2C = Math_Sins(arg1 - 16375);
        sp30 = Math_Coss(arg1 - 16375);
        sp24 = (-(sp44 * sp2C) - (sp3C * sp30));
        arg2->z = -(s16)(Math_atan2f(sp24 * sp40, 1.0f) * (32768 / M_PI));
    }
}

void func_80035B18(GlobalContext* globalCtx, Actor* actor, u16 textId) {
    func_8010B720(globalCtx, textId);
    actor->textId = textId;
}

/**
 * Tests if event_chk_inf flag is set.
 */
s32 Flags_GetEventChkInf(s32 flag) {
    return gSaveContext.eventChkInf[flag >> 4] & (1 << (flag & 0xF));
}

/**
 * Sets event_chk_inf flag.
 */
void Flags_SetEventChkInf(s32 flag) {
    gSaveContext.eventChkInf[flag >> 4] |= (1 << (flag & 0xF));
}

/**
 * Tests if "inf_table flag is set.
 */
s32 Flags_GetInfTable(s32 flag) {
    return gSaveContext.infTable[flag >> 4] & (1 << (flag & 0xF));
}

/**
 * Sets "inf_table" flag.
 */
void Flags_SetInfTable(s32 flag) {
    gSaveContext.infTable[flag >> 4] |= (1 << (flag & 0xF));
}

u32 func_80035BFC(GlobalContext* globalCtx, s16 arg1) {
    u16 retTextId = 0;

    switch (arg1) {
        case 0:
            if (Flags_GetEventChkInf(0x9)) {
                if (Flags_GetInfTable(0x5)) {
                    retTextId = 0x1048;
                } else {
                    retTextId = 0x1047;
                }
            } else {
                if (Flags_GetEventChkInf(0x2)) {
                    if (Flags_GetInfTable(0x3)) {
                        retTextId = 0x1032;
                    } else {
                        retTextId = 0x1031;
                    }
                } else {
                    if (Flags_GetInfTable(0x0)) {
                        if (Flags_GetInfTable(0x1)) {
                            retTextId = 0x1003;
                        } else {
                            retTextId = 0x1002;
                        }
                    } else {
                        retTextId = 0x1001;
                    }
                }
            }
            break;
        case 1:
            if (LINK_IS_CHILD) {
                if (Flags_GetEventChkInf(0x9)) {
                    if (Flags_GetInfTable(0x10)) {
                        retTextId = 0x1046;
                    } else {
                        retTextId = 0x1045;
                    }
                } else {
                    if (Flags_GetEventChkInf(0x3)) {
                        if (Flags_GetInfTable(0xE)) {
                            retTextId = 0x1034;
                        } else {
                            retTextId = 0x1033;
                        }
                    } else {
                        if (Flags_GetInfTable(0xC)) {
                            retTextId = 0x1030;
                        } else {
                            retTextId = 0x102F;
                        }
                    }
                }
            } else {
                if (Flags_GetEventChkInf(0x5C)) {
                    if (Flags_GetInfTable(0x19)) {
                        retTextId = 0x1071;
                    } else {
                        retTextId = 0x1070;
                    }
                } else {
                    if (Flags_GetEventChkInf(0xB)) {
                        if (Flags_GetInfTable(0x17)) {
                            retTextId = 0x1068;
                        } else {
                            retTextId = 0x1067;
                        }
                    } else {
                        if (Flags_GetInfTable(0x15)) {
                            retTextId = 0x1061;
                        } else {
                            retTextId = 0x1060;
                        }
                    }
                }
            }
            break;
        case 2:
            if (LINK_IS_CHILD) {
                if (Flags_GetEventChkInf(0x9)) {
                    retTextId = 0x1042;
                } else {
                    retTextId = 0x1004;
                }
            } else {
                if (Flags_GetEventChkInf(0x5C)) {
                    retTextId = 0x1072;
                } else if (Flags_GetInfTable(0x41)) {
                    retTextId = 0x1055;
                } else {
                    retTextId = 0x1056;
                }
            }
            break;
        case 3:
            if (LINK_IS_CHILD) {
                if (Flags_GetEventChkInf(0x9)) {
                    retTextId = 0x1043;
                } else {
                    if (Flags_GetInfTable(0x1E)) {
                        retTextId = 0x1006;
                    } else {
                        retTextId = 0x1005;
                    }
                }
            } else {
                if (Flags_GetEventChkInf(0x5C)) {
                    retTextId = 0x1073;
                } else {
                    retTextId = 0x105A;
                }
            }
            break;
        case 4:
            if (LINK_IS_CHILD) {
                if (Flags_GetEventChkInf(0x9)) {
                    retTextId = 0x1042;
                } else {
                    retTextId = 0x1007;
                }
            } else {
                if (Flags_GetEventChkInf(0x5C)) {
                    retTextId = 0x1072;
                } else if (Flags_GetInfTable(0x47)) {
                    retTextId = 0x105E;
                } else {
                    retTextId = 0x105D;
                }
            }
            break;
        case 5:
            if (LINK_IS_CHILD) {
                if (Flags_GetEventChkInf(0x9)) {
                    retTextId = 0x1044;
                } else if (Flags_GetInfTable(0x22)) {
                    retTextId = 0x1009;
                } else {
                    retTextId = 0x1008;
                }
            } else {
                if (Flags_GetEventChkInf(0x5C)) {
                    retTextId = 0x1075;
                } else {
                    retTextId = 0x105B;
                }
            }
            break;
        case 6:
            if (LINK_IS_CHILD) {
                if (Flags_GetEventChkInf(0x9)) {
                    retTextId = 0x1042;
                } else if (Flags_GetInfTable(0x24)) {
                    retTextId = 0x100B;
                } else {
                    retTextId = 0x100A;
                }
            } else {
                if (Flags_GetEventChkInf(0x5C)) {
                    retTextId = 0x1056;
                } else {
                    retTextId = 0x105F;
                }
            }
            break;
        case 7:
            if (LINK_IS_CHILD) {
                if (Flags_GetEventChkInf(0x9)) {
                    retTextId = 0x1043;
                } else if (Flags_GetInfTable(0x26)) {
                    retTextId = 0x100D;
                } else {
                    retTextId = 0x100C;
                }
            } else {
                if (Flags_GetEventChkInf(0x5C)) {
                    retTextId = 0x1057;
                } else {
                    retTextId = 0x1057;
                }
            }
            break;
        case 8:
            if (LINK_IS_CHILD) {
                if (Flags_GetEventChkInf(0x9)) {
                    retTextId = 0x1043;
                } else if (Flags_GetInfTable(0x28)) {
                    retTextId = 0x1019;
                } else {
                    retTextId = 0x100E;
                }
            } else {
                if (Flags_GetEventChkInf(0x5C)) {
                    retTextId = 0x1077;
                } else if (Flags_GetInfTable(0x51)) {
                    retTextId = 0x1058;
                } else {
                    retTextId = 0x1059;
                }
            }
            break;
        case 9:
            if (LINK_IS_CHILD) {
                if (Flags_GetEventChkInf(0x9)) {
                    retTextId = 0x1049;
                } else {
                    retTextId = 0x1035;
                }
            } else {
                if (Flags_GetEventChkInf(0x5C)) {
                    retTextId = 0x1079;
                } else {
                    retTextId = 0x104e;
                }
            }
            break;
        case 10:
            if (LINK_IS_CHILD) {
                if (Flags_GetEventChkInf(0x9)) {
                    retTextId = 0x104A;
                } else {
                    retTextId = 0x1038;
                }
            } else {
                if (Flags_GetEventChkInf(0x5C)) {
                    retTextId = 0x1079;
                } else if (Flags_GetInfTable(0x59)) {
                    retTextId = 0x1050;
                } else {
                    retTextId = 0x104F;
                }
            }
            break;
        case 11:
            if (LINK_IS_CHILD) {
                if (Flags_GetEventChkInf(0x9)) {
                    retTextId = 0x104B;
                } else {
                    retTextId = 0x103C;
                }
            } else {
                if (Flags_GetEventChkInf(0x5C)) {
                    retTextId = 0x107b;
                } else {
                    retTextId = 0x1051;
                }
            }
            break;
        case 12:
            if (LINK_IS_CHILD) {
                if (Flags_GetEventChkInf(0x9)) {
                    retTextId = 0x104C;
                } else {
                    retTextId = 0x103D;
                }
            } else {
                if (Flags_GetEventChkInf(0x5C)) {
                    retTextId = 0x107C;
                } else {
                    retTextId = 0x1052;
                }
            }
            break;
        case 13:
            if (LINK_IS_CHILD) {
                if (Flags_GetEventChkInf(0x9)) {
                    retTextId = 0x104D;
                } else {
                    retTextId = 0x103E;
                }
            } else {
                if (Flags_GetEventChkInf(0x5C)) {
                    retTextId = 0x106E;
                } else if (Flags_GetInfTable(0x61)) {
                    retTextId = 0x1053;
                } else {
                    retTextId = 0x1054;
                }
            }
            break;
        case 15:
            if (Flags_GetEventChkInf(0x5C)) {
                retTextId = 0x1078;
            } else if (Flags_GetInfTable(0x66)) {
                retTextId = 0x1066;
            } else {
                retTextId = 0x1062;
            }
            break;
        case 16:
            if (globalCtx->sceneNum == SCENE_SPOT15) {
                retTextId = 0x7002;
            } else if (Flags_GetInfTable(0x6A)) {
                retTextId = 0x7004;
            } else if ((gSaveContext.dayTime >= 0x4000) && (gSaveContext.dayTime < 0xC556)) {
                retTextId = 0x7002;
            } else {
                retTextId = 0x7003;
            }
            break;
        case 17:
            if (Flags_GetEventChkInf(0x9) && Flags_GetEventChkInf(0x25) && Flags_GetEventChkInf(0x37)) {
                if (Flags_GetInfTable(0x6c)) {
                    retTextId = 0x7008;
                } else {
                    retTextId = 0x7007;
                }
            } else {
                retTextId = 0;
            }
            break;
        case 19:
            retTextId = 0x702D;
            break;
        case 18:
            if (Flags_GetEventChkInf(0x9) && Flags_GetEventChkInf(0x25) && Flags_GetEventChkInf(0x37)) {
                retTextId = 0x7006;
            } else {
                if (Flags_GetEventChkInf(0x12)) {
                    if (Flags_GetInfTable(0x71)) {
                        retTextId = 0x7072;
                    } else {
                        retTextId = 0x7071;
                    }
                } else {
                    retTextId = 0x7029;
                }
            }
            break;
        case 20:
        case 21:
            if (Flags_GetEventChkInf(0x42)) {
                retTextId = 0x2012;
            } else if (Flags_GetEventChkInf(0x41)) {
                if (Flags_GetInfTable(0x76)) {
                    retTextId = 0x2011;
                } else {
                    retTextId = 0x2010;
                }
            } else if (Flags_GetEventChkInf(0x40)) {
                retTextId = 0x200F;
            } else {
                retTextId = 0x200E;
            }
            break;
        case 24:
            if (Flags_GetEventChkInf(0x9) && Flags_GetEventChkInf(0x25) && Flags_GetEventChkInf(0x37)) {
                retTextId = 0x7044;
            } else {
                retTextId = 0x7015;
            }
            break;
        case 25:
            if (Flags_GetEventChkInf(0x9) && Flags_GetEventChkInf(0x25) && Flags_GetEventChkInf(0x37)) {
                retTextId = 0x7045;
            } else {
                Flags_GetInfTable(0xC2);
                retTextId = 0x7016;
            }
            break;
        case 26:
            if (Flags_GetEventChkInf(0x9) && Flags_GetEventChkInf(0x25) && Flags_GetEventChkInf(0x37)) {
                retTextId = 0x7046;
            } else {
                Flags_GetInfTable(0xc2);
                retTextId = 0x7018;
            }
            break;
        case 27:
            if (Flags_GetEventChkInf(0x9) && Flags_GetEventChkInf(0x25) && Flags_GetEventChkInf(0x37)) {
                retTextId = 0x7047;
            } else if (Flags_GetEventChkInf(0x14)) {
                retTextId = 0x701A;
            } else if (Flags_GetEventChkInf(0x11)) {
                if (Flags_GetInfTable(0xC6)) {
                    retTextId = 0x701C;
                } else {
                    retTextId = 0x701B;
                }
            } else {
                retTextId = 0x701A;
            }
            break;
        case 28:
            if (Flags_GetEventChkInf(0x9) && Flags_GetEventChkInf(0x25) && Flags_GetEventChkInf(0x37)) {
                retTextId = 0x7048;
            } else {
                Flags_GetInfTable(0xca);
                retTextId = 0x701D;
            }
            break;
        case 29:
            if (Flags_GetEventChkInf(0x9) && Flags_GetEventChkInf(0x25) && Flags_GetEventChkInf(0x37)) {
                retTextId = 0x7049;
            } else {
                Flags_GetInfTable(0xcc);
                retTextId = 0x701F;
            }
            break;
        case 30:
            if (Flags_GetEventChkInf(0x9) && Flags_GetEventChkInf(0x25) && Flags_GetEventChkInf(0x37)) {
                retTextId = 0x704A;
            } else {
                Flags_GetInfTable(0xCE);
                retTextId = 0x7021;
            }
            break;
        case 31:
            if (Flags_GetEventChkInf(0x9) && Flags_GetEventChkInf(0x25) && Flags_GetEventChkInf(0x37)) {
                retTextId = 0x704B;
            } else {
                Flags_GetInfTable(0xD0);
                retTextId = 0x7023;
            }
            break;
        case 32:
            if (Flags_GetEventChkInf(0x9) && Flags_GetEventChkInf(0x25) && Flags_GetEventChkInf(0x37)) {
                retTextId = 0x704C;
            } else {
                Flags_GetInfTable(0xD2);
                retTextId = 0x7025;
            }
            break;
        case 33:
            if (Flags_GetEventChkInf(0x9) && Flags_GetEventChkInf(0x25) && Flags_GetEventChkInf(0x37)) {
                retTextId = 0x704D;
            } else {
                Flags_GetInfTable(0xD4);
                retTextId = 0x7027;
            }
            break;
        case 34:
            Flags_GetInfTable(0xD6);
            retTextId = 0x403C;
            break;
        case 35:
            if (Flags_GetInfTable(0xD8)) {
                retTextId = 0x5029;
            } else {
                retTextId = 0x5028;
            }
            break;
        case 37:
            retTextId = 0x5002;
            break;
        case 38:
            if (LINK_IS_CHILD) {
                if (Flags_GetEventChkInf(0x25)) {
                    retTextId = 0x3027;
                } else if (Flags_GetEventChkInf(0x23)) {
                    retTextId = 0x3021;
                } else if (Flags_GetInfTable(0xE0)) {
                    retTextId = 0x302A;
                } else {
                    retTextId = 0x3008;
                }
            } else {
                if (Flags_GetEventChkInf(0x20)) {
                    retTextId = 0x4043;
                } else {
                    retTextId = 0x302A;
                }
            }
            break;
        case 39:
            if (LINK_IS_CHILD) {
                if (Flags_GetEventChkInf(0x25)) {
                    retTextId = 0x3027;
                } else if (Flags_GetEventChkInf(0x23)) {
                    retTextId = 0x3026;
                } else {
                    retTextId = 0x3009;
                }
            } else {
                if (Flags_GetEventChkInf(0x2A)) {
                    retTextId = 0x4043;
                } else {
                    retTextId = 0x302A;
                }
            }
            break;
        case 40:
            if (LINK_IS_CHILD) {
                if (Flags_GetEventChkInf(0x25)) {
                    retTextId = 0x3027;
                } else if (Flags_GetEventChkInf(0x23)) {
                    retTextId = 0x3026;
                } else if (Flags_GetInfTable(0xEB)) {
                    retTextId = 0x302B;
                } else {
                    retTextId = 0x300A;
                }
            } else {
                if (Flags_GetEventChkInf(0x2B)) {
                    retTextId = 0x4043;
                } else {
                    retTextId = 0x302A;
                }
            }
            break;
        case 41:
            if (LINK_IS_CHILD) {
                if (Flags_GetEventChkInf(0x25)) {
                    retTextId = 0x3027;
                } else if (Flags_GetInfTable(0xF0)) {
                    retTextId = 0x3015;
                } else {
                    retTextId = 0x3014;
                }
            } else {
                if (Flags_GetEventChkInf(0x2C)) {
                    retTextId = 0x4043;
                } else {
                    retTextId = 0x302A;
                }
            }
            break;
        case 42:
            if (LINK_IS_CHILD) {
                if (Flags_GetEventChkInf(0x25)) {
                    retTextId = 0x3027;
                } else if (Flags_GetInfTable(0xF4)) {
                    retTextId = 0x3017;
                } else {
                    retTextId = 0x3016;
                }
            } else {
                if (Flags_GetEventChkInf(0x2C)) {
                    retTextId = 0x4043;
                } else {
                    retTextId = 0x302A;
                }
            }
            break;
        case 43:
            if (LINK_IS_CHILD) {
                if (Flags_GetEventChkInf(0x25)) {
                    retTextId = 0x3027;
                } else if (Flags_GetInfTable(0xF8)) {
                    retTextId = 0x3019;
                } else {
                    retTextId = 0x3018;
                }
            } else {
                if (Flags_GetEventChkInf(0x2D)) {
                    retTextId = 0x4043;
                } else {
                    retTextId = 0x302A;
                }
            }
            break;
        case 48:
            if (Flags_GetEventChkInf(0x25)) {
                retTextId = 0x3029;
            } else if (Flags_GetEventChkInf(0x20) && Flags_GetEventChkInf(0x21)) {
                retTextId = 0x301B;
            } else {
                retTextId = 0x301A;
            }
            break;
        case 49:
            if (Flags_GetEventChkInf(0x37)) {
                retTextId = 0x402D;
            } else if (Flags_GetEventChkInf(0x30)) {
                retTextId = 0x4007;
            } else {
                retTextId = 0x4006;
            }
            break;
        case 50:
            if (Flags_GetEventChkInf(0x37)) {
                retTextId = 0x402E;
            } else if (Flags_GetEventChkInf(0x30)) {
                if (Flags_GetInfTable(0x124)) {
                    retTextId = 0x4009;
                } else {
                    retTextId = 0x4008;
                }
            } else {
                retTextId = 0x4006;
            }
            break;
        case 51:
            if (Flags_GetEventChkInf(0x37)) {
                retTextId = 0x402D;
            } else if (Flags_GetEventChkInf(0x31)) {
                if (Flags_GetInfTable(0x12A)) {
                    retTextId = 0x400B;
                } else {
                    retTextId = 0x402F;
                }
            } else if (Flags_GetEventChkInf(0x30)) {
                retTextId = 0x400A;
            } else {
                retTextId = 0x4006;
            }
            break;
        case 52:
            if (Flags_GetEventChkInf(0x37)) {
                retTextId = 0x402E;
            } else if (Flags_GetEventChkInf(0x30)) {
                retTextId = 0x400C;
            } else {
                retTextId = 0x4006;
            }
            break;
        case 53:
            if (Flags_GetEventChkInf(0x37)) {
                retTextId = 0x402D;
            } else if (Flags_GetEventChkInf(0x33)) {
                retTextId = 0x4010;
            } else if (Flags_GetEventChkInf(0x30)) {
                retTextId = 0x400F;
            } else {
                retTextId = 0x4006;
            }
            break;
        case 54:
            if (Flags_GetEventChkInf(0x37)) {
                retTextId = 0x402E;
            } else if (Flags_GetEventChkInf(0x30)) {
                retTextId = 0x4011;
            } else {
                retTextId = 0x4006;
            }
            break;
        case 55:
            if (LINK_IS_CHILD) {
                if (Flags_GetEventChkInf(0x37)) {
                    retTextId = 0x402B;
                } else if (Flags_GetEventChkInf(0x31)) {
                    if (Flags_GetInfTable(0x138)) {
                        retTextId = 0x401C;
                    } else {
                        retTextId = 0x401B;
                    }
                } else {
                    retTextId = 0x401A;
                }
            } else {
                retTextId = 0;
            }
            break;
        case 58:
            retTextId = 0x500F;
            break;
        case 59:
            retTextId = 0x5010;
            break;
        case 60:
            retTextId = 0x5012;
            break;
        case 61:
            if (Flags_GetInfTable(0x166)) {
                retTextId = 0x5001;
            } else {
                retTextId = 0x5000;
            }
            break;
        case 62:
            retTextId = 0x5012;
            break;
        case 63:
            if (Flags_GetInfTable(0x16A)) {
                retTextId = 0x5001;
            } else {
                retTextId = 0x5000;
            }
            break;
        case 71:
            if (Flags_GetEventChkInf(0x16)) {
                retTextId = 0x2049;
            } else if (Flags_GetEventChkInf(0x15)) {
                retTextId = 0x2048;
            } else if (Flags_GetEventChkInf(0x14)) {
                retTextId = 0x2047;
            } else if (Flags_GetEventChkInf(0x12) && !Flags_GetEventChkInf(0x14)) {
                retTextId = 0x2044;
            } else if (Flags_GetEventChkInf(0x10)) {
                if (Flags_GetEventChkInf(0x11)) {
                    retTextId = 0x2043;
                } else {
                    retTextId = 0x2042;
                }
            } else {
                retTextId = 0x2041;
            }
            break;
        case 72:
            if (LINK_IS_CHILD) {
                if (Flags_GetEventChkInf(0x14)) {
                    retTextId = 0x2040;
                } else if (Flags_GetInfTable(0x94)) {
                    retTextId = 0x2040;
                } else {
                    retTextId = 0x203F;
                }
            } else {
                if (!Flags_GetEventChkInf(0x18)) {
                    if (gSaveContext.nightFlag) {
                        retTextId = 0x204E;
                    } else if (Flags_GetInfTable(0x9A)) {
                        retTextId = 0x2031;
                    } else {
                        retTextId = 0x2030;
                    }
                } else {
                    retTextId = 0;
                }
            }
            break;
    }

    if (retTextId == 0) {
        retTextId = 1;
    }

    return retTextId;
}

void func_80036E50(u16 textId, s16 arg1) {
    switch (arg1) {
        case 0:
            switch (textId) {
                case 0x1001:
                    Flags_SetInfTable(0x0);
                    return;
                case 0x1002:
                    Flags_SetInfTable(0x1);
                    return;
                case 0x1031:
                    Flags_SetEventChkInf(0x3);
                    Flags_SetInfTable(0x3);
                    return;
                case 0x1047:
                    Flags_SetInfTable(0x5);
                    return;
            }
            return;
        case 1:
            switch (textId) {
                case 0x102F:
                    Flags_SetEventChkInf(0x2);
                    Flags_SetInfTable(0xC);
                    return;
                case 0x1033:
                    Audio_PlaySoundGeneral(NA_SE_SY_CORRECT_CHIME, &D_801333D4, 4, &D_801333E0, &D_801333E0,
                                           &D_801333E8);
                    Flags_SetEventChkInf(0x4);
                    Flags_SetInfTable(0xE);
                    return;
                case 0x1045:
                    Flags_SetInfTable(0x10);
                    return;
                case 0x1060:
                    Flags_SetInfTable(0x15);
                    return;
                case 0x1067:
                    Flags_SetEventChkInf(0xA);
                    Flags_SetInfTable(0x17);
                    return;
                case 0x1070:
                    Flags_SetInfTable(0x19);
                    return;
            }
            return;
        case 2:
            if (textId == 0x1056) {
                Flags_SetInfTable(0x41);
            }
            return;
        case 3:
            if (textId == 0x1005) {
                Flags_SetInfTable(0x1E);
            }
            return;
        case 4:
            if (textId == 0x105D) {
                Flags_SetInfTable(0x47);
            }
            return;
        case 5:
            if (textId == 0x1008) {
                Flags_SetInfTable(0x22);
            }
            return;
        case 6:
            if (textId == 0x100A) {
                Flags_SetInfTable(0x24);
            }
            return;
        case 7:
            if (textId == 0x100C) {
                Flags_SetInfTable(0x26);
            }
            return;
        case 8:
            if (textId == 0x100E) {
                Flags_SetInfTable(0x28);
            }
            if (textId == 0x1059) {
                Flags_SetInfTable(0x51);
            }
            return;
        case 10:
            if (textId == 0x104F) {
                Flags_SetInfTable(0x59);
            }
            return;
        case 13:
            if (textId == 0x1054) {
                Flags_SetInfTable(0x61);
            }
            return;
        case 15:
            if (textId == 0x1062) {
                Flags_SetInfTable(0x66);
            }
            return;
        case 16:
            if (textId == 0x7002) {
                Flags_SetInfTable(0x6A);
            }
            if (textId == 0x7003) {
                Flags_SetInfTable(0x6A);
            }
            return;
        case 17:
            if (textId == 0x7007) {
                Flags_SetInfTable(0x6C);
            }
            return;
        case 18:
            if (textId == 0x7071) {
                Flags_SetInfTable(0x71);
            }
            return;
        case 20:
        case 21:
            if (textId == 0x2010) {
                Flags_SetInfTable(0x76);
            }
            return;
        case 25:
            if (textId == 0x7016) {
                Flags_SetInfTable(0xC2);
            }
            return;
        case 26:
            if (textId == 0x7018) {
                Flags_SetInfTable(0xC4);
            }
            return;
        case 28:
            if (textId == 0x701D) {
                Flags_SetInfTable(0xCA);
            }
            return;
        case 29:
            if (textId == 0x701F) {
                Flags_SetInfTable(0xCC);
            }
            return;
        case 30:
            if (textId == 0x7021) {
                Flags_SetInfTable(0xCE);
            }
            return;
        case 31:
            if (textId == 0x7023) {
                Flags_SetInfTable(0xD0);
            }
            return;
        case 32:
            if (textId == 0x7025) {
                Flags_SetInfTable(0xD2);
            }
            return;
        case 33:
            if (textId == 0x7027) {
                Flags_SetInfTable(0xD4);
            }
            return;
        case 34:
            if (textId == 0x403c) {
                Flags_SetInfTable(0xD6);
            }
            return;
        case 35:
            if (textId == 0x5028) {
                Flags_SetInfTable(0xD8);
            }
            return;
        case 38:
            if (textId == 0x3008) {
                Flags_SetInfTable(0xE0);
            }
            return;
        case 40:
            if (textId == 0x300B) {
                Flags_SetInfTable(0xEB);
            }
            return;
        case 41:
            if (textId == 0x3014) {
                Flags_SetInfTable(0xF0);
            }
            return;
        case 42:
            if (textId == 0x3016) {
                Flags_SetInfTable(0xF4);
            }
            return;
        case 43:
            if (textId == 0x3018) {
                Flags_SetEventChkInf(0x20);
                Flags_SetInfTable(0xF8);
            }
            return;
        case 48:
            if (textId == 0x3020) {
                Flags_SetEventChkInf(0x22);
                Flags_SetInfTable(0x113);
            }
            return;
        case 49:
        case 52:
        case 53:
        case 54:
            if (textId == 0x4006) {
                Flags_SetEventChkInf(0x30);
            }
            return;
        case 50:
            if (textId == 0x4006) {
                Flags_SetEventChkInf(0x30);
            }
            if (textId == 0x4008) {
                Flags_SetInfTable(0x124);
            }
            return;
        case 51:
            if (textId == 0x4006) {
                Flags_SetEventChkInf(0x30);
            }
            if (textId == 0x400A) {
                Flags_SetEventChkInf(0x32);
            }
            if (textId == 0x402F) {
                Flags_SetInfTable(0x12A);
            }
            return;
        case 55:
            if (textId == 0x401B) {
                Flags_SetEventChkInf(0x33);
                Flags_SetInfTable(0x138);
            }
            return;
        case 61:
            if (textId == 0x5000) {
                Flags_SetInfTable(0x166);
            }
            return;
        case 63:
            if (textId == 0x5013) {
                Flags_SetInfTable(0x16A);
            }
            return;
        case 71:
            if (textId == 0x2041) {
                Flags_SetEventChkInf(0x10);
            }
            if (textId == 0x2044) {
                Flags_SetEventChkInf(0x12);
            }
            if (textId == 0x2047) {
                Flags_SetEventChkInf(0x15);
            }
            if (textId == 0x2048) {
                Flags_SetEventChkInf(0x16);
            }
            return;
        case 72:
            return;
    }
}

s32 func_800374E0(GlobalContext* globalCtx, Actor* actor, u16 textId) {
    MessageContext* msgCtx = &globalCtx->msgCtx;
    s32 ret = 1;

    switch (textId) {
        case 0x1035:
            if (msgCtx->choiceIndex == 0) {
                if (Flags_GetInfTable(0x2A)) {
                    func_80035B18(globalCtx, actor, 0x1036);
                } else {
                    func_80035B18(globalCtx, actor, 0x1041);
                }
            }
            if (msgCtx->choiceIndex == 1) {
                if (Flags_GetInfTable(0x2B)) {
                    func_80035B18(globalCtx, actor, 0x1037);
                } else {
                    func_80035B18(globalCtx, actor, 0x1041);
                }
            }
            ret = 0;
            break;
        case 0x1038:
            if (msgCtx->choiceIndex == 0) {
                if (Flags_GetInfTable(0x2E)) {
                    func_80035B18(globalCtx, actor, 0x1039);
                } else {
                    func_80035B18(globalCtx, actor, 0x1041);
                }
            }
            if (msgCtx->choiceIndex == 1) {
                if (Flags_GetInfTable(0x2F)) {
                    func_80035B18(globalCtx, actor, 0x103A);
                } else {
                    func_80035B18(globalCtx, actor, 0x1041);
                }
            }
            if (msgCtx->choiceIndex == 2) {
                if (Flags_GetInfTable(0x30)) {
                    func_80035B18(globalCtx, actor, 0x103B);
                } else {
                    func_80035B18(globalCtx, actor, 0x1041);
                }
            }
            ret = 0;
            break;
        case 0x103E:
            if (msgCtx->choiceIndex == 0) {
                func_80035B18(globalCtx, actor, 0x103F);
            }
            if (msgCtx->choiceIndex == 1) {
                func_80035B18(globalCtx, actor, 0x1040);
            }
            ret = 0;
            break;
        case 0x1041:
            if (msgCtx->unk_E2FA == 0x1035) {
                if (msgCtx->choiceIndex == 0) {
                    func_80035B18(globalCtx, actor, 0x1036);
                    Flags_SetInfTable(0x2A);
                }
                if (msgCtx->choiceIndex == 1) {
                    func_80035B18(globalCtx, actor, 0x1037);
                    Flags_SetInfTable(0x2B);
                }
            }
            if (msgCtx->unk_E2FA == 0x1038) {
                if (msgCtx->choiceIndex == 0) {
                    func_80035B18(globalCtx, actor, 0x1039);
                    Flags_SetInfTable(0x2E);
                }
                if (msgCtx->choiceIndex == 1) {
                    func_80035B18(globalCtx, actor, 0x103A);
                    Flags_SetInfTable(0x2F);
                }
                if (msgCtx->choiceIndex == 2) {
                    func_80035B18(globalCtx, actor, 0x103B);
                    Flags_SetInfTable(0x30);
                }
            }
            ret = 0;
            break;
        case 0x1062:
            if (msgCtx->choiceIndex == 0) {
                func_80035B18(globalCtx, actor, 0x1063);
            }
            if (msgCtx->choiceIndex == 1) {
                func_80035B18(globalCtx, actor, 0x1064);
            }
            ret = 0;
            break;
        case 0x2030:
        case 0x2031:
            if (msgCtx->choiceIndex == 0) {
                if (gSaveContext.rupees >= 10) {
                    func_80035B18(globalCtx, actor, 0x2034);
                    Rupees_ChangeBy(-10);
                } else {
                    func_80035B18(globalCtx, actor, 0x2032);
                }
            }
            if (msgCtx->choiceIndex == 1) {
                func_80035B18(globalCtx, actor, 0x2032);
            }
            Flags_SetInfTable(0x9A);
            ret = 0;
            break;
        case 0x2036:
        case 0x2037:
            if (msgCtx->choiceIndex == 0) {
                func_80035B18(globalCtx, actor, 0x201F);
            }
            if (msgCtx->choiceIndex == 1) {
                func_80035B18(globalCtx, actor, 0x205A);
            }
            ret = 0;
            break;
        case 0x2038:
            if (msgCtx->choiceIndex == 0) {
                break;
            }
            if (msgCtx->choiceIndex == 1) {
                func_80035B18(globalCtx, actor, 0x205A);
            }
            ret = 0;
            break;
        case 0x2034:
            if (msgCtx->choiceIndex != 0) {
                break;
            }
            func_80035B18(globalCtx, actor, 0x2035);
            ret = 0;
            break;
        case 0x2043:
            if (Flags_GetEventChkInf(0x12)) {
                break;
            }
            func_80035B18(globalCtx, actor, 0x2044);
            ret = 0;
            break;
        case 0x205A:
            break;
        case 0x300A:
            if (msgCtx->choiceIndex == 0) {
                if (Flags_GetEventChkInf(0x22)) {
                    func_80035B18(globalCtx, actor, 0x300B);
                } else {
                    func_80035B18(globalCtx, actor, 0x300C);
                }
            }
            if (msgCtx->choiceIndex == 1) {
                func_80035B18(globalCtx, actor, 0x300D);
            }
            ret = 0;
            break;
        case 0x301B:
            if (msgCtx->choiceIndex == 0) {
                func_80035B18(globalCtx, actor, 0x301D);
            }
            if (msgCtx->choiceIndex == 1) {
                if (Flags_GetInfTable(0x113)) {
                    func_80035B18(globalCtx, actor, 0x301F);
                } else {
                    func_80035B18(globalCtx, actor, 0x301E);
                }
            }
            ret = 0;
            break;
        case 0x301E:
            func_80035B18(globalCtx, actor, 0x3020);
            ret = 0;
            break;
        case 0x400C:
            if (msgCtx->choiceIndex == 0) {
                func_80035B18(globalCtx, actor, 0x400D);
            }
            if (msgCtx->choiceIndex == 1) {
                func_80035B18(globalCtx, actor, 0x400E);
            }
            ret = 0;
            break;
        case 0x7007:
            func_80035B18(globalCtx, actor, 0x703E);
            ret = 0;
            break;
        case 0x703E:
            func_80035B18(globalCtx, actor, 0x703F);
            ret = 0;
            break;
        case 0x703F:
            func_80035B18(globalCtx, actor, 0x7042);
            ret = 0;
            break;
    }

    return ret;
}

u16 func_80037C30(GlobalContext* globalCtx, s16 arg1) {
    return func_80035BFC(globalCtx, arg1);
}

s32 func_80037C5C(GlobalContext* globalCtx, s16 arg1, u16 textId) {
    func_80036E50(textId, arg1);
    return 0;
}

s32 func_80037C94(GlobalContext* globalCtx, Actor* actor, s32 arg2) {
    return func_800374E0(globalCtx, actor, actor->textId);
}

s32 func_80037CB8(GlobalContext* globalCtx, Actor* actor, s16 arg2) {
    MessageContext* msgCtx = &globalCtx->msgCtx;
    s32 ret = 0;

    switch (func_8010BDBC(msgCtx)) {
        case 2:
            func_80037C5C(globalCtx, arg2, actor->textId);
            ret = 1;
            break;
        case 4:
        case 5:
            if (func_80106BC8(globalCtx) && func_80037C94(globalCtx, actor, arg2)) {
                Audio_PlaySoundGeneral(NA_SE_SY_CANCEL, &D_801333D4, 4, &D_801333E0, &D_801333E0, &D_801333E8);
                msgCtx->msgMode = 0x36;
                ret = 1;
            }
            break;
    }

    return ret;
}

s32 func_80037D98(GlobalContext* globalCtx, Actor* actor, s16 arg2, s32* arg3) {
    s16 var;
    s16 sp2C;
    s16 sp2A;
    s16 abs_var;

    if (func_8002F194(actor, globalCtx)) {
        *arg3 = 1;
        return 1;
    }

    if (*arg3 == 1) {
        if (func_80037CB8(globalCtx, actor, arg2)) {
            *arg3 = 0;
        }
        return 0;
    }

    func_8002F374(globalCtx, actor, &sp2C, &sp2A);

    if (0) {} // Necessary to match

    if ((sp2C < 0) || (sp2C > 320) || (sp2A < 0) || (sp2A > 240)) {
        return 0;
    }

    var = actor->yawTowardsLink - actor->shape.rot.y;
    abs_var = ABS(var);

    if (abs_var >= 0x4300) {
        return 0;
    }

    if ((actor->xyzDistFromLinkSq > 25600.0f) && (actor->unk_10C == 0)) {
        return 0;
    }

    if (actor->xyzDistFromLinkSq <= 6400.0f) {
        if (func_8002F2CC(actor, globalCtx, 80.0f)) {
            actor->textId = func_80037C30(globalCtx, arg2);
        }
    } else {
        if (func_8002F2F4(actor, globalCtx)) {
            actor->textId = func_80037C30(globalCtx, arg2);
        }
    }

    return 0;
}

s32 func_80037F30(Vec3s* arg0, Vec3s* arg1) {
    Math_SmoothScaleMaxMinS(&arg0->y, 0, 6, 6200, 100);
    Math_SmoothScaleMaxMinS(&arg0->x, 0, 6, 6200, 100);
    Math_SmoothScaleMaxMinS(&arg1->y, 0, 6, 6200, 100);
    Math_SmoothScaleMaxMinS(&arg1->x, 0, 6, 6200, 100);
    return 1;
}

s32 func_80037FC8(Actor* actor, Vec3f* arg1, Vec3s* arg2, Vec3s* arg3) {
    s16 sp36;
    s16 sp34;
    s16 var;

    sp36 = Math_Vec3f_Pitch(&actor->posRot2.pos, arg1);
    sp34 = Math_Vec3f_Yaw(&actor->posRot2.pos, arg1) - actor->posRot.rot.y;

    Math_SmoothScaleMaxMinS(&arg2->x, sp36, 6, 2000, 1);
    arg2->x = (arg2->x < -6000) ? -6000 : ((arg2->x > 6000) ? 6000 : arg2->x);

    var = Math_SmoothScaleMaxMinS(&arg2->y, sp34, 6, 2000, 1);
    arg2->y = (arg2->y < -8000) ? -8000 : ((arg2->y > 8000) ? 8000 : arg2->y);

    if (var && (ABS(arg2->y) < 8000)) {
        return 0;
    }

    Math_SmoothScaleMaxMinS(&arg3->y, sp34 - arg2->y, 4, 2000, 1);
    arg3->y = (arg3->y < -12000) ? -12000 : ((arg3->y > 12000) ? 12000 : arg3->y);

    return 1;
}

s32 func_80038154(GlobalContext* globalCtx, Actor* actor, Vec3s* arg2, Vec3s* arg3, f32 arg4) {
    Player* player = PLAYER;
    s32 pad;
    Vec3f sp2C;
    s16 var;
    s16 abs_var;

    actor->posRot2.pos = actor->posRot.pos;
    actor->posRot2.pos.y += arg4;

    if (!(((globalCtx->csCtx.state != 0) || (D_8011D394 != 0)) && (gSaveContext.entranceIndex == 0x00EE))) {
        var = actor->yawTowardsLink - actor->shape.rot.y;
        abs_var = ABS(var);
        if (abs_var >= 0x4300) {
            func_80037F30(arg2, arg3);
            return 0;
        }
    }

    if (((globalCtx->csCtx.state != 0) || (D_8011D394 != 0)) && (gSaveContext.entranceIndex == 0x00EE)) {
        sp2C = globalCtx->view.eye;
    } else {
        sp2C = player->actor.posRot2.pos;
    }

    func_80037FC8(actor, &sp2C, arg2, arg3);

    return 1;
}

s32 func_80038290(GlobalContext* globalCtx, Actor* actor, Vec3s* arg2, Vec3s* arg3, Vec3f arg4) {
    Player* player = PLAYER;
    s32 pad;
    Vec3f sp24;
    s16 var;
    s16 abs_var;

    actor->posRot2.pos = arg4;

    if (!(((globalCtx->csCtx.state != 0) || (D_8011D394 != 0)) && (gSaveContext.entranceIndex == 0x00EE))) {
        var = actor->yawTowardsLink - actor->shape.rot.y;
        abs_var = ABS(var);
        if (abs_var >= 0x4300) {
            func_80037F30(arg2, arg3);
            return 0;
        }
    }

    if (((globalCtx->csCtx.state != 0) || (D_8011D394 != 0)) && (gSaveContext.entranceIndex == 0x00EE)) {
        sp24 = globalCtx->view.eye;
    } else {
        sp24 = player->actor.posRot2.pos;
    }

    func_80037FC8(actor, &sp24, arg2, arg3);

    return 1;
}<|MERGE_RESOLUTION|>--- conflicted
+++ resolved
@@ -19,8 +19,8 @@
     GraphicsContext* gfxCtx;
     Gfx* dispRefs[4];
 
-    if (actor->bgChkInfo.floorPoly != NULL) {
-        temp1 = actor->posRot.pos.y - actor->bgChkInfo.groundY;
+    if (actor->floorPoly != NULL) {
+        temp1 = actor->posRot.pos.y - actor->groundY;
 
         if (temp1 >= -50.0f && temp1 < 500.0f) {
             gfxCtx = globalCtx->state.gfxCtx;
@@ -41,7 +41,7 @@
                 gDPSetPrimColor(gfxCtx->polyOpa.p++, 0, 0, 0, 0, 0, (u32)(actor->shape.unk_14 * temp2) & 0xFF);
             }
 
-            func_80038A28(actor->bgChkInfo.floorPoly, actor->posRot.pos.x, actor->bgChkInfo.groundY, actor->posRot.pos.z, &sp60);
+            func_80038A28(actor->floorPoly, actor->posRot.pos.x, actor->groundY, actor->posRot.pos.z, &sp60);
             Matrix_Put(&sp60);
 
             if (dlist != D_04049210) {
@@ -123,7 +123,7 @@
     s32 phi_s1;
     s32 phi_s2;
 
-    temp_f20 = actor->posRot.pos.y - actor->bgChkInfo.groundY;
+    temp_f20 = actor->posRot.pos.y - actor->groundY;
 
     if (temp_f20 > 20.0f) {
         temp_10 = actor->shape.unk_10;
@@ -840,7 +840,7 @@
     actor->uncullZoneScale = 350.0f;
     actor->uncullZoneDownward = 700.0f;
     func_80061E48(&actor->colChkInfo);
-    actor->bgChkInfo.floorPolySource = BGCHECK_SCENE;
+    actor->floorPolySource = BGCHECK_SCENE;
     ActorShape_Init(&actor->shape, 0.0f, NULL, 0.0f);
     if (Object_IsLoaded(&globalCtx->objectCtx, actor->objBankIndex)) {
         Actor_SetObjectDependency(globalCtx, actor);
@@ -1165,15 +1165,15 @@
 
     arg2->y += 50.0f;
 
-    actor->bgChkInfo.groundY = func_8003CA0C(globalCtx, &globalCtx->colCtx, &actor->bgChkInfo.floorPoly, &sp30, actor, arg2);
+    actor->groundY = func_8003CA0C(globalCtx, &globalCtx->colCtx, &actor->floorPoly, &sp30, actor, arg2);
     actor->bgCheckFlags &= ~0x0086;
 
-    if (actor->bgChkInfo.groundY <= -32000.0f) {
-        return func_8002E234(actor, -32000.0f, arg3);
-    }
-
-    sp34 = actor->bgChkInfo.groundY - actor->posRot.pos.y;
-    actor->bgChkInfo.floorPolySource = sp30;
+    if (actor->groundY <= BGCHECK_Y_MIN) {
+        return func_8002E234(actor, BGCHECK_Y_MIN, arg3);
+    }
+
+    sp34 = actor->groundY - actor->posRot.pos.y;
+    actor->floorPolySource = sp30;
 
     if (sp34 >= 0.0f) {
         actor->bgCheckFlags |= 0x80;
@@ -1189,7 +1189,7 @@
             }
         }
 
-        actor->posRot.pos.y = actor->bgChkInfo.groundY;
+        actor->posRot.pos.y = actor->groundY;
 
         if (actor->velocity.y <= 0.0f) {
             if (!(actor->bgCheckFlags & 0x1)) {
@@ -1201,11 +1201,11 @@
             }
 
             actor->bgCheckFlags |= 0x1;
-            func_80043334(&globalCtx->colCtx, actor, actor->bgChkInfo.floorPolySource);
+            func_80043334(&globalCtx->colCtx, actor, actor->floorPolySource);
         }
     } else {
         if ((actor->bgCheckFlags & 0x1) && (sp34 >= -11.0f)) {
-            func_80043334(&globalCtx->colCtx, actor, actor->bgChkInfo.floorPolySource);
+            func_80043334(&globalCtx->colCtx, actor, actor->floorPolySource);
         }
 
         return func_8002E234(actor, sp34, arg3);
@@ -1227,20 +1227,20 @@
 
     sp74 = actor->posRot.pos.y - actor->pos4.y;
 
-    if ((actor->bgChkInfo.floorPolySource != BGCHECK_SCENE) && (actor->bgCheckFlags & 1)) {
-        func_800433A4(&globalCtx->colCtx, actor->bgChkInfo.floorPolySource, actor);
+    if ((actor->floorPolySource != BGCHECK_SCENE) && (actor->bgCheckFlags & 1)) {
+        func_800433A4(&globalCtx->colCtx, actor->floorPolySource, actor);
     }
 
     if (arg5 & 1) {
         if ((!(arg5 & 0x80) && func_8003D52C(&globalCtx->colCtx, &sp64, &actor->posRot.pos, &actor->pos4, arg3,
-                                             &actor->bgChkInfo.wallPoly, &sp60, actor, arg2)) ||
+                                             &actor->wallPoly, &sp60, actor, arg2)) ||
             ((arg5 & 0x80) && func_8003D594(&globalCtx->colCtx, &sp64, &actor->posRot.pos, &actor->pos4, arg3,
-                                            &actor->bgChkInfo.wallPoly, &sp60, actor, arg2))) {
-            sp5C = actor->bgChkInfo.wallPoly;
+                                            &actor->wallPoly, &sp60, actor, arg2))) {
+            sp5C = actor->wallPoly;
             Math_Vec3f_Copy(&actor->posRot.pos, &sp64);
-            actor->bgChkInfo.wallPolyRot = atan2s(sp5C->norm.z, sp5C->norm.x);
+            actor->wallPolyRot = atan2s(sp5C->norm.z, sp5C->norm.x);
             actor->bgCheckFlags |= 8;
-            actor->bgChkInfo.wallPolySource = sp60;
+            actor->wallPolySource = sp60;
         } else {
             actor->bgCheckFlags &= ~8;
         }
@@ -1264,8 +1264,8 @@
         func_8002E2AC(globalCtx, actor, &sp64, arg5);
         sp50 = actor->posRot.pos.y;
         if (func_8004213C(globalCtx, &globalCtx->colCtx, actor->posRot.pos.x, actor->posRot.pos.z, &sp50, &sp54)) {
-            actor->bgChkInfo.waterY = sp50 - actor->posRot.pos.y;
-            if (actor->bgChkInfo.waterY < 0.0f) {
+            actor->waterY = sp50 - actor->posRot.pos.y;
+            if (actor->waterY < 0.0f) {
                 actor->bgCheckFlags &= ~0x60;
             } else {
                 if (!(actor->bgCheckFlags & 0x20)) {
@@ -1283,7 +1283,7 @@
             }
         } else {
             actor->bgCheckFlags &= ~0x60;
-            actor->bgChkInfo.waterY = -32000.0f;
+            actor->waterY = BGCHECK_Y_MIN;
         }
     }
 }
@@ -1686,13 +1686,13 @@
     s32 sfxId;
 
     if (actor->bgCheckFlags & 0x20) {
-        if (actor->bgChkInfo.waterY < 20.0f) {
+        if (actor->waterY < 20.0f) {
             sfxId = NA_SE_PL_WALK_WATER0 - SFX_FLAG;
         } else {
             sfxId = NA_SE_PL_WALK_WATER1 - SFX_FLAG;
         }
     } else {
-        sfxId = func_80041F34(&globalCtx->colCtx, actor->bgChkInfo.floorPoly, actor->bgChkInfo.floorPolySource);
+        sfxId = func_80041F34(&globalCtx->colCtx, actor->floorPoly, actor->floorPolySource);
     }
 
     func_80078914(&actor->projectedPos, NA_SE_EV_BOMB_BOUND);
@@ -3182,13 +3182,8 @@
     s32 i;
 
     var = (Math_Rand_ZeroOne() - 0.5f) * 6.28f;
-<<<<<<< HEAD
-    sp9C.y = actor->bgChkInfo.groundY;
-    sp84.y += (Math_Rand_ZeroOne() - 0.5f) * 0.2f;
-=======
     pos.y = actor->groundY;
     accel.y += (Math_Rand_ZeroOne() - 0.5f) * 0.2f;
->>>>>>> 449b2247
 
     for (i = arg4; i >= 0; i--) {
         pos.x = (func_800CA720(var) * arg3) + arg2->x;
@@ -4157,11 +4152,11 @@
     CollisionPoly* floorPoly;
     s32 pad;
 
-    if (actor->bgChkInfo.floorPoly != NULL) {
-        floorPoly = actor->bgChkInfo.floorPoly;
-        sp44 = floorPoly->norm.x * (1.f / 32767);
-        sp40 = floorPoly->norm.y * (1.f / 32767);
-        sp3C = floorPoly->norm.z * (1.f / 32767);
+    if (actor->floorPoly != NULL) {
+        floorPoly = actor->floorPoly;
+        sp44 = floorPoly->norm.x * COLPOLY_NORM_FRAC;
+        sp40 = floorPoly->norm.y * COLPOLY_NORM_FRAC;
+        sp3C = floorPoly->norm.z * COLPOLY_NORM_FRAC;
 
         sp38 = Math_Sins(arg1);
         sp34 = Math_Coss(arg1);
