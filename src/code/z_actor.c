--- conflicted
+++ resolved
@@ -3266,11 +3266,7 @@
 
                 if (func_80062ECC(refActor->colChkInfo.unk_10, refActor->colChkInfo.unk_12, 0.0f, &refActor->posRot.pos,
                                   &itemActor->actor.posRot.pos, &spA8, &sp90, &sp84)) {
-<<<<<<< HEAD
-                    return (Actor*)itemActor;
-=======
                     return &itemActor->actor;
->>>>>>> 3062045a
                 } else {
                     actor = actor->next;
                 }
