#include "global.h"
#include "vt.h"

#include "overlays/actors/ovl_Arms_Hook/z_arms_hook.h"
#include "overlays/actors/ovl_En_Part/z_en_part.h"
#include "objects/gameplay_keep/gameplay_keep.h"

void ActorShape_Init(ActorShape* shape, f32 arg1, void* shadowDrawFunc, f32 arg3) {
    shape->unk_08 = arg1;
    shape->shadowDrawFunc = shadowDrawFunc;
    shape->unk_10 = arg3;
    shape->unk_14 = -1;
}

void func_8002B200(Actor* actor, Lights* lights, GlobalContext* globalCtx, Gfx* dlist, Color_RGBA8* color) {
    f32 temp1;
    f32 temp2;
    MtxF sp60;

    if (actor->floorPoly != NULL) {
        temp1 = actor->posRot.pos.y - actor->groundY;

        if (temp1 >= -50.0f && temp1 < 500.0f) {
            OPEN_DISPS(globalCtx->state.gfxCtx, "../z_actor.c", 1553);

            POLY_OPA_DISP = Gfx_CallSetupDL(POLY_OPA_DISP, 0x2C);

            gDPSetCombineLERP(POLY_OPA_DISP++, 0, 0, 0, PRIMITIVE, TEXEL0, 0, PRIMITIVE, 0, 0, 0, 0, COMBINED, 0, 0, 0,
                              COMBINED);

            temp1 = (temp1 < 0.0f) ? 0.0f : ((temp1 > 150.0f) ? 150.0f : temp1);
            temp2 = 1.0f - (temp1 * (1.0f / 350));

            if (color != NULL) {
                gDPSetPrimColor(POLY_OPA_DISP++, 0, 0, color->r, color->g, color->b,
                                (u32)(actor->shape.unk_14 * temp2) & 0xFF);
            } else {
                gDPSetPrimColor(POLY_OPA_DISP++, 0, 0, 0, 0, 0, (u32)(actor->shape.unk_14 * temp2) & 0xFF);
            }

            func_80038A28(actor->floorPoly, actor->posRot.pos.x, actor->groundY, actor->posRot.pos.z, &sp60);
            Matrix_Put(&sp60);

            if (dlist != D_04049210) {
                Matrix_RotateY(actor->shape.rot.y * (M_PI / 32768), MTXMODE_APPLY);
            }

            temp2 = (1.0f - (temp1 * (1.0f / 350))) * actor->shape.unk_10;
            Matrix_Scale(actor->scale.x * temp2, 1.0f, actor->scale.z * temp2, MTXMODE_APPLY);

            gSPMatrix(POLY_OPA_DISP++, Matrix_NewMtx(globalCtx->state.gfxCtx, "../z_actor.c", 1588),
                      G_MTX_MODELVIEW | G_MTX_LOAD);
            gSPDisplayList(POLY_OPA_DISP++, dlist);

            CLOSE_DISPS(globalCtx->state.gfxCtx, "../z_actor.c", 1594);
        }
    }
}

void ActorShadow_DrawFunc_Circle(Actor* actor, Lights* lights, GlobalContext* globalCtx) {
    func_8002B200(actor, lights, globalCtx, &D_04049210, NULL);
}

Color_RGBA8 D_80115F80 = { 255, 255, 255, 255 };

void ActorShadow_DrawFunc_WhiteCircle(Actor* actor, Lights* lights, GlobalContext* globalCtx) {
    func_8002B200(actor, lights, globalCtx, &D_04049210, &D_80115F80);
}

void ActorShadow_DrawFunc_Squiggly(Actor* actor, Lights* lights, GlobalContext* globalCtx) {
    func_8002B200(actor, lights, globalCtx, D_04049AD0, NULL);
}

void func_8002B66C(GlobalContext* globalCtx, Light* light, MtxF* arg2, s32 arg3, f32 arg4, f32 arg5, f32 arg6) {
    s32 pad1;
    f32 sp58;
    s32 pad2[2];

    OPEN_DISPS(globalCtx->state.gfxCtx, "../z_actor.c", 1661);

    gDPSetPrimColor(POLY_OPA_DISP++, 0, 0, 0, 0, 0,
                    (u32)(((arg3 * 0.00005f) > 1.0f ? 1.0f : (arg3 * 0.00005f)) * arg4) & 0xFF);

    sp58 = Math_FAtan2F(light->l.dir[0], light->l.dir[2]);
    arg6 *= (4.5f - (light->l.dir[1] * 0.035f));
    arg6 = (arg6 < 1.0f) ? 1.0f : arg6;
    Matrix_Put(arg2);
    Matrix_RotateY(sp58, MTXMODE_APPLY);
    Matrix_Scale(arg5, 1.0f, arg5 * arg6, MTXMODE_APPLY);

    gSPMatrix(POLY_OPA_DISP++, Matrix_NewMtx(globalCtx->state.gfxCtx, "../z_actor.c", 1687),
              G_MTX_MODELVIEW | G_MTX_LOAD);
    gSPDisplayList(POLY_OPA_DISP++, &D_04048180);

    CLOSE_DISPS(globalCtx->state.gfxCtx, "../z_actor.c", 1693);
}

#ifdef NON_MATCHING
// saved register, stack usage and minor ordering differences
void ActorShadow_DrawFunc_Teardrop(Actor* actor, Lights* lights, GlobalContext* globalCtx) {
    MtxF spE8;
    f32 spE0[2];
    s32 i;
    f32* spAC;
    f32 temp_10;
    u8 temp_14;
    f32 temp_f0;
    f32 temp_f20;
    f32 temp_f20_2;
    f32 temp_f22_2;
    f32 temp_f24;
    s32 temp_a3;
    s32 temp_lo;
    u8 temp_s6;
    Vec3f* phi_s7;
    f32 phi_f2;
    Light* phi_s0;
    s32 phi_s1;
    s32 phi_s2;

    temp_f20 = actor->posRot.pos.y - actor->groundY;

    if (temp_f20 > 20.0f) {
        temp_10 = actor->shape.unk_10;
        temp_14 = actor->shape.unk_14;
        actor->shape.unk_10 *= 0.3f;
        actor->shape.unk_14 *= ((temp_f20 - 20.0f) * 0.02f) > 1.0f ? 1.0f : ((temp_f20 - 20.0f) * 0.02f);
        ActorShadow_DrawFunc_Circle(actor, lights, globalCtx);
        actor->shape.unk_10 = temp_10;
        actor->shape.unk_14 = temp_14;
    }

    if (temp_f20 < 200.0f) {
        phi_s7 = &actor->unk_CC[0];
        spAC = &spE0[0];
        temp_s6 = lights->numLights;
        temp_s6 -= 2;

        OPEN_DISPS(globalCtx->state.gfxCtx, "../z_actor.c", 1741);

        POLY_OPA_DISP = Gfx_CallSetupDL(POLY_OPA_DISP, 0x2C);
        actor->shape.unk_15 = 0;

        for (i = 0; i < 2; i++) {
            phi_s7->y += 50.0f;
            *spAC = func_800BFCB8(globalCtx, &spE8, phi_s7);
            phi_s7->y -= 50.0f;

            actor->shape.unk_15 *= 2;

            phi_f2 = phi_s7->y - *spAC;

            if ((phi_f2 >= -1.0f) && (phi_f2 < 500.0f)) {
                phi_s0 = &lights->l.l[0];

                if (phi_f2 <= 0.0f) {
                    actor->shape.unk_15++;
                }

                if (30.0f < phi_f2) {
                    phi_f2 = 30.0f;
                }

                temp_f24 = actor->shape.unk_14 * (1.0f - (phi_f2 * (1.0f / 30)));

                if (30.0f < phi_f2) {
                    phi_f2 = 30.0f;
                }

                temp_f20_2 = 1.0f - (phi_f2 * (1.0f / 70));
                temp_f22_2 = (actor->shape.unk_10 * temp_f20_2) * actor->scale.x;

                phi_s2 = 0;

                for (phi_s1 = 0; phi_s1 < temp_s6; phi_s1++) {
                    if (phi_s0->l.dir[1] > 0) {
                        temp_lo = ABS(phi_s0->l.dir[1]) * ((phi_s0->l.col[0] + phi_s0->l.col[1]) + phi_s0->l.col[2]);
                        if (temp_lo > 0) {
                            func_8002B66C(globalCtx, phi_s0, &spE8, temp_lo, temp_f24, temp_f22_2, temp_f20_2);
                            phi_s2 += temp_lo;
                        }
                    }
                    phi_s0++;
                }

                for (phi_s1 = 0; phi_s1 < 2; phi_s1++) {
                    if (phi_s0->l.dir[1] > 0) {
                        temp_a3 = (ABS(phi_s0->l.dir[1]) * ((phi_s0->l.col[0] + phi_s0->l.col[1]) + phi_s0->l.col[2])) -
                                  (phi_s2 * 8);
                        if (temp_a3 > 0) {
                            func_8002B66C(globalCtx, phi_s0, &spE8, temp_a3, temp_f24, temp_f22_2, temp_f20_2);
                        }
                    }
                    phi_s0++;
                }
            }

            spAC++;
            phi_s7++;
        }

        if (!(actor->bgCheckFlags & 1)) {
            actor->shape.unk_15 = 0;
        } else if (actor->shape.unk_15 == 3) {
            temp_f0 = actor->unk_CC[0].y - actor->unk_CC[1].y;
            actor->shape.unk_15 = ((spE0[0] + temp_f0) < (spE0[1] - temp_f0)) ? 2 : 1;
        }

        CLOSE_DISPS(globalCtx->state.gfxCtx, "../z_actor.c", 1831);
    }
}
#else
#pragma GLOBAL_ASM("asm/non_matchings/code/z_actor/ActorShadow_DrawFunc_Teardrop.s")
#endif

void func_8002BDB0(Actor* actor, s32 arg1, s32 arg2, Vec3f* arg3, s32 arg4, Vec3f* arg5) {
    if (arg1 == arg2) {
        Matrix_MultVec3f(arg3, &actor->unk_CC[0]);
    } else if (arg1 == arg4) {
        Matrix_MultVec3f(arg5, &actor->unk_CC[1]);
    }
}

void func_8002BE04(GlobalContext* globalCtx, Vec3f* arg1, Vec3f* arg2, f32* arg3) {
    SkinMatrix_Vec3fMtxFMultXYZW(&globalCtx->mf_11D60, arg1, arg2, arg3);
    *arg3 = (*arg3 < 1.0f) ? 1.0f : (1.0f / *arg3);
}

typedef struct {
    /* 0x00 */ Color_RGBA8 inner;
    /* 0x04 */ Color_RGBA8 outer;
} NaviColor; // size = 0x8

NaviColor sNaviColorList[] = {
    { { 0, 255, 0, 255 }, { 0, 255, 0, 0 } },         { { 0, 255, 0, 255 }, { 0, 255, 0, 0 } },
    { { 255, 255, 255, 255 }, { 0, 0, 255, 0 } },     { { 0, 255, 0, 255 }, { 0, 255, 0, 0 } },
    { { 150, 150, 255, 255 }, { 150, 150, 255, 0 } }, { { 255, 255, 0, 255 }, { 200, 155, 0, 0 } },
    { { 0, 255, 0, 255 }, { 0, 255, 0, 0 } },         { { 0, 255, 0, 255 }, { 0, 255, 0, 0 } },
    { { 0, 255, 0, 255 }, { 0, 255, 0, 0 } },         { { 255, 255, 0, 255 }, { 200, 155, 0, 0 } },
    { { 0, 255, 0, 255 }, { 0, 255, 0, 0 } },         { { 0, 255, 0, 255 }, { 0, 255, 0, 0 } },
    { { 0, 255, 0, 255 }, { 0, 255, 0, 0 } },
};

// unused
Gfx D_80115FF0[] = {
    gsSPEndDisplayList(),
};

void func_8002BE64(TargetContext* targetCtx, s32 index, f32 arg2, f32 arg3, f32 arg4) {
    targetCtx->arr_50[index].pos.x = arg2;
    targetCtx->arr_50[index].pos.y = arg3;
    targetCtx->arr_50[index].pos.z = arg4;
    targetCtx->arr_50[index].unk_0C = targetCtx->unk_44;
}

void func_8002BE98(TargetContext* targetCtx, s32 actorType, GlobalContext* globalCtx) {
    TargetContextEntry* entry;
    NaviColor* naviColor;
    s32 i;

    Math_Vec3f_Copy(&targetCtx->targetCenterPos, &globalCtx->view.eye);
    targetCtx->unk_44 = 500.0f;
    targetCtx->unk_48 = 0x100;

    naviColor = &sNaviColorList[actorType];

    entry = &targetCtx->arr_50[0];
    for (i = 0; i < ARRAY_COUNT(targetCtx->arr_50); i++) {
        func_8002BE64(targetCtx, i, 0.0f, 0.0f, 0.0f);
        entry->color.r = naviColor->inner.r;
        entry->color.g = naviColor->inner.g;
        entry->color.b = naviColor->inner.b;
        entry++;
    }
}

void func_8002BF60(TargetContext* targetCtx, Actor* actor, s32 actorType, GlobalContext* globalCtx) {
    NaviColor* naviColor = &sNaviColorList[actorType];
    targetCtx->naviRefPos.x = actor->posRot2.pos.x;
    targetCtx->naviRefPos.y = actor->posRot2.pos.y + (actor->unk_4C * actor->scale.y);
    targetCtx->naviRefPos.z = actor->posRot2.pos.z;
    targetCtx->naviInner.r = naviColor->inner.r;
    targetCtx->naviInner.g = naviColor->inner.g;
    targetCtx->naviInner.b = naviColor->inner.b;
    targetCtx->naviInner.a = naviColor->inner.a;
    targetCtx->naviOuter.r = naviColor->outer.r;
    targetCtx->naviOuter.g = naviColor->outer.g;
    targetCtx->naviOuter.b = naviColor->outer.b;
    targetCtx->naviOuter.a = naviColor->outer.a;
}

void func_8002C0C0(TargetContext* targetCtx, Actor* actor, GlobalContext* globalCtx) {
    targetCtx->arrowPointedActor = NULL;
    targetCtx->targetedActor = NULL;
    targetCtx->unk_40 = 0.0f;
    targetCtx->unk_8C = NULL;
    targetCtx->unk_90 = NULL;
    targetCtx->unk_4B = 0;
    targetCtx->unk_4C = 0;
    func_8002BF60(targetCtx, actor, actor->type, globalCtx);
    func_8002BE98(targetCtx, actor->type, globalCtx);
}

void func_8002C124(TargetContext* targetCtx, GlobalContext* globalCtx) {
    Actor* actor = targetCtx->targetedActor;

    OPEN_DISPS(globalCtx->state.gfxCtx, "../z_actor.c", 2029);

    if (targetCtx->unk_48 != 0) {
        TargetContextEntry* entry;
        Player* player;
        s16 spCE;
        f32 temp1;
        Vec3f spBC;
        s32 spB8;
        f32 spB4;
        s32 spB0;
        s32 spAC;
        f32 var1;
        f32 var2;
        s32 i;

        player = PLAYER;

        spCE = 0xFF;
        var1 = 1.0f;

        if (targetCtx->unk_4B != 0) {
            spB8 = 1;
        } else {
            spB8 = 3;
        }

        if (actor != NULL) {
            Math_Vec3f_Copy(&targetCtx->targetCenterPos, &actor->posRot2.pos);
            var1 = (500.0f - targetCtx->unk_44) / 420.0f;
        } else {
            targetCtx->unk_48 -= 120;
            if (targetCtx->unk_48 < 0) {
                targetCtx->unk_48 = 0;
            }
            spCE = targetCtx->unk_48;
        }

        func_8002BE04(globalCtx, &targetCtx->targetCenterPos, &spBC, &spB4);

        spBC.x = (160 * (spBC.x * spB4)) * var1;
        spBC.x = CLAMP(spBC.x, -320.0f, 320.0f);

        spBC.y = (120 * (spBC.y * spB4)) * var1;
        spBC.y = CLAMP(spBC.y, -240.0f, 240.0f);

        spBC.z = spBC.z * var1;

        targetCtx->unk_4C--;
        if (targetCtx->unk_4C < 0) {
            targetCtx->unk_4C = 2;
        }

        func_8002BE64(targetCtx, targetCtx->unk_4C, spBC.x, spBC.y, spBC.z);

        if ((!(player->stateFlags1 & 0x40)) || (actor != player->unk_664)) {
            OVERLAY_DISP = Gfx_CallSetupDL(OVERLAY_DISP, 0x39);

            for (spB0 = 0, spAC = targetCtx->unk_4C; spB0 < spB8; spB0++, spAC = (spAC + 1) % 3) {
                entry = &targetCtx->arr_50[spAC];

                if (entry->unk_0C < 500.0f) {
                    if (entry->unk_0C <= 120.0f) {
                        var2 = 0.15f;
                    } else {
                        var2 = ((entry->unk_0C - 120.0f) * 0.001f) + 0.15f;
                    }

                    Matrix_Translate(entry->pos.x, entry->pos.y, 0.0f, MTXMODE_NEW);
                    Matrix_Scale(var2, 0.15f, 1.0f, MTXMODE_APPLY);

                    gDPSetPrimColor(OVERLAY_DISP++, 0, 0, entry->color.r, entry->color.g, entry->color.b, (u8)spCE);

                    Matrix_RotateZ((targetCtx->unk_4B & 0x7F) * (M_PI / 64), MTXMODE_APPLY);

                    for (i = 0; i < 4; i++) {
                        Matrix_RotateZ(M_PI / 2, MTXMODE_APPLY);
                        Matrix_Push();
                        Matrix_Translate(entry->unk_0C, entry->unk_0C, 0.0f, MTXMODE_APPLY);
                        gSPMatrix(OVERLAY_DISP++, Matrix_NewMtx(globalCtx->state.gfxCtx, "../z_actor.c", 2116),
                                  G_MTX_MODELVIEW | G_MTX_LOAD);
                        gSPDisplayList(OVERLAY_DISP++, D_0404D450);
                        Matrix_Pull();
                    }
                }

                spCE -= 0xFF / 3;
                if (spCE < 0) {
                    spCE = 0;
                }
            }
        }
    }

    actor = targetCtx->unk_94;
    if ((actor != NULL) && !(actor->flags & 0x8000000)) {
        NaviColor* naviColor = &sNaviColorList[actor->type];

        POLY_XLU_DISP = Gfx_CallSetupDL(POLY_XLU_DISP, 0x7);

        Matrix_Translate(actor->posRot2.pos.x, actor->posRot2.pos.y + (actor->unk_4C * actor->scale.y) + 17.0f,
                         actor->posRot2.pos.z, MTXMODE_NEW);
        Matrix_RotateY((f32)((u16)(globalCtx->gameplayFrames * 3000)) * (M_PI / 32768), MTXMODE_APPLY);
        Matrix_Scale((iREG(27) + 35) / 1000.0f, (iREG(28) + 60) / 1000.0f, (iREG(29) + 50) / 1000.0f, MTXMODE_APPLY);

        gDPSetPrimColor(POLY_XLU_DISP++, 0, 0, naviColor->inner.r, naviColor->inner.g, naviColor->inner.b, 255);
        gSPMatrix(POLY_XLU_DISP++, Matrix_NewMtx(globalCtx->state.gfxCtx, "../z_actor.c", 2153),
                  G_MTX_MODELVIEW | G_MTX_LOAD);
        gSPDisplayList(POLY_XLU_DISP++, &D_0400CB70);
    }

    CLOSE_DISPS(globalCtx->state.gfxCtx, "../z_actor.c", 2158);
}

void func_8002C7BC(TargetContext* targetCtx, Player* player, Actor* actorArg, GlobalContext* globalCtx) {
    s32 pad;
    Actor* unkActor;
    s32 actorType;
    Vec3f sp50;
    f32 sp4C;
    f32 temp1;
    f32 temp2;
    f32 temp3;
    f32 temp4;
    f32 temp5;
    f32 temp6;
    s32 lockOnSfxId;

    unkActor = NULL;

    if ((player->unk_664 != NULL) && (player->unk_84B[player->unk_846] == 2)) {
        targetCtx->unk_94 = NULL;
    } else {
        func_80032AF0(globalCtx, &globalCtx->actorCtx, &unkActor, player);
        targetCtx->unk_94 = unkActor;
    }

    if (targetCtx->unk_8C != NULL) {
        unkActor = targetCtx->unk_8C;
        targetCtx->unk_8C = NULL;
    } else if (actorArg != NULL) {
        unkActor = actorArg;
    }

    if (unkActor != NULL) {
        actorType = unkActor->type;
    } else {
        actorType = player->actor.type;
    }

    if ((unkActor != targetCtx->arrowPointedActor) || (actorType != targetCtx->activeType)) {
        targetCtx->arrowPointedActor = unkActor;
        targetCtx->activeType = actorType;
        targetCtx->unk_40 = 1.0f;
    }

    if (unkActor == NULL) {
        unkActor = &player->actor;
    }

    if (Math_StepToF(&targetCtx->unk_40, 0.0f, 0.25f) == 0) {
        temp1 = 0.25f / targetCtx->unk_40;
        temp2 = unkActor->posRot.pos.x - targetCtx->naviRefPos.x;
        temp3 = (unkActor->posRot.pos.y + (unkActor->unk_4C * unkActor->scale.y)) - targetCtx->naviRefPos.y;
        temp4 = unkActor->posRot.pos.z - targetCtx->naviRefPos.z;
        targetCtx->naviRefPos.x += temp2 * temp1;
        targetCtx->naviRefPos.y += temp3 * temp1;
        targetCtx->naviRefPos.z += temp4 * temp1;
    } else {
        func_8002BF60(targetCtx, unkActor, actorType, globalCtx);
    }

    if ((actorArg != NULL) && (targetCtx->unk_4B == 0)) {
        func_8002BE04(globalCtx, &actorArg->posRot2.pos, &sp50, &sp4C);
        if (((sp50.z <= 0.0f) || (1.0f <= fabsf(sp50.x * sp4C))) || (1.0f <= fabsf(sp50.y * sp4C))) {
            actorArg = NULL;
        }
    }

    if (actorArg != NULL) {
        if (actorArg != targetCtx->targetedActor) {
            func_8002BE98(targetCtx, actorArg->type, globalCtx);
            targetCtx->targetedActor = actorArg;

            if (actorArg->id == ACTOR_EN_BOOM) {
                targetCtx->unk_48 = 0;
            }

            lockOnSfxId = ((actorArg->flags & 5) == 5) ? NA_SE_SY_LOCK_ON : NA_SE_SY_LOCK_ON_HUMAN;
            func_80078884(lockOnSfxId);
        }

        targetCtx->targetCenterPos.x = actorArg->posRot.pos.x;
        targetCtx->targetCenterPos.y = actorArg->posRot.pos.y - (actorArg->shape.unk_08 * actorArg->scale.y);
        targetCtx->targetCenterPos.z = actorArg->posRot.pos.z;

        if (targetCtx->unk_4B == 0) {
            temp5 = (500.0f - targetCtx->unk_44) * 3.0f;
            temp6 = (temp5 < 30.0f) ? 30.0f : ((100.0f < temp5) ? 100.0f : temp5);
            if (Math_StepToF(&targetCtx->unk_44, 80.0f, temp6) != 0) {
                targetCtx->unk_4B++;
            }
        } else {
            targetCtx->unk_4B = (targetCtx->unk_4B + 3) | 0x80;
            targetCtx->unk_44 = 120.0f;
        }
    } else {
        targetCtx->targetedActor = NULL;
        Math_StepToF(&targetCtx->unk_44, 500.0f, 80.0f);
    }
}

/**
 * Tests if current scene switch flag is set.
 */
s32 Flags_GetSwitch(GlobalContext* globalCtx, s32 flag) {
    if (flag < 0x20) {
        return globalCtx->actorCtx.flags.swch & (1 << flag);
    } else {
        return globalCtx->actorCtx.flags.tempSwch & (1 << (flag - 0x20));
    }
}

/**
 * Sets current scene switch flag.
 */
void Flags_SetSwitch(GlobalContext* globalCtx, s32 flag) {
    if (flag < 0x20) {
        globalCtx->actorCtx.flags.swch |= (1 << flag);
    } else {
        globalCtx->actorCtx.flags.tempSwch |= (1 << (flag - 0x20));
    }
}

/**
 * Unsets current scene switch flag.
 */
void Flags_UnsetSwitch(GlobalContext* globalCtx, s32 flag) {
    if (flag < 0x20) {
        globalCtx->actorCtx.flags.swch &= ~(1 << flag);
    } else {
        globalCtx->actorCtx.flags.tempSwch &= ~(1 << (flag - 0x20));
    }
}

/**
 * Tests if current scene unknown flag is set.
 */
s32 Flags_GetUnknown(GlobalContext* globalCtx, s32 flag) {
    if (flag < 0x20) {
        return globalCtx->actorCtx.flags.unk0 & (1 << flag);
    } else {
        return globalCtx->actorCtx.flags.unk1 & (1 << (flag - 0x20));
    }
}

/**
 * Sets current scene unknown flag.
 */
void Flags_SetUnknown(GlobalContext* globalCtx, s32 flag) {
    if (flag < 0x20) {
        globalCtx->actorCtx.flags.unk0 |= (1 << flag);
    } else {
        globalCtx->actorCtx.flags.unk1 |= (1 << (flag - 0x20));
    }
}

/**
 * Unsets current scene unknown flag.
 */
void Flags_UnsetUnknown(GlobalContext* globalCtx, s32 flag) {
    if (flag < 0x20) {
        globalCtx->actorCtx.flags.unk0 &= ~(1 << flag);
    } else {
        globalCtx->actorCtx.flags.unk1 &= ~(1 << (flag - 0x20));
    }
}

/**
 * Tests if current scene chest flag is set.
 */
s32 Flags_GetTreasure(GlobalContext* globalCtx, s32 flag) {
    return globalCtx->actorCtx.flags.chest & (1 << flag);
}

/**
 * Sets current scene chest flag.
 */
void Flags_SetTreasure(GlobalContext* globalCtx, s32 flag) {
    globalCtx->actorCtx.flags.chest |= (1 << flag);
}

/**
 * Tests if current scene clear flag is set.
 */
s32 Flags_GetClear(GlobalContext* globalCtx, s32 flag) {
    return globalCtx->actorCtx.flags.clear & (1 << flag);
}

/**
 * Sets current scene clear flag.
 */
void Flags_SetClear(GlobalContext* globalCtx, s32 flag) {
    globalCtx->actorCtx.flags.clear |= (1 << flag);
}

/**
 * Unsets current scene clear flag.
 */
void Flags_UnsetClear(GlobalContext* globalCtx, s32 flag) {
    globalCtx->actorCtx.flags.clear &= ~(1 << flag);
}

/**
 * Tests if current scene temp clear flag is set.
 */
s32 Flags_GetTempClear(GlobalContext* globalCtx, s32 flag) {
    return globalCtx->actorCtx.flags.tempClear & (1 << flag);
}

/**
 * Sets current scene temp clear flag.
 */
void Flags_SetTempClear(GlobalContext* globalCtx, s32 flag) {
    globalCtx->actorCtx.flags.tempClear |= (1 << flag);
}

/**
 * Unsets current scene temp clear flag.
 */
void Flags_UnsetTempClear(GlobalContext* globalCtx, s32 flag) {
    globalCtx->actorCtx.flags.tempClear &= ~(1 << flag);
}

/**
 * Tests if current scene collectible flag is set.
 */
s32 Flags_GetCollectible(GlobalContext* globalCtx, s32 flag) {
    if (flag < 0x20) {
        return globalCtx->actorCtx.flags.collect & (1 << flag);
    } else {
        return globalCtx->actorCtx.flags.tempCollect & (1 << (flag - 0x20));
    }
}

/**
 * Sets current scene collectible flag.
 */
void Flags_SetCollectible(GlobalContext* globalCtx, s32 flag) {
    if (flag != 0) {
        if (flag < 0x20) {
            globalCtx->actorCtx.flags.collect |= (1 << flag);
        } else {
            globalCtx->actorCtx.flags.tempCollect |= (1 << (flag - 0x20));
        }
    }
}

void func_8002CDE4(GlobalContext* globalCtx, TitleCardContext* titleCtx) {
    titleCtx->delayA = titleCtx->delayB = titleCtx->unk_E = titleCtx->unk_C = 0;
}

void TitleCard_InitBossName(GlobalContext* globalCtx, TitleCardContext* titleCtx, void* texture, s16 arg3, s16 arg4,
                            u8 arg5, u8 arg6) {
    titleCtx->texture = texture;
    titleCtx->unk_4 = arg3;
    titleCtx->unk_6 = arg4;
    titleCtx->unk_8 = arg5;
    titleCtx->unk_9 = arg6;
    titleCtx->delayA = 80;
    titleCtx->delayB = 0;
}

void TitleCard_InitPlaceName(GlobalContext* globalCtx, TitleCardContext* titleCtx, void* texture, s32 arg3, s32 arg4,
                             s32 arg5, s32 arg6, s32 arg7) {
    Scene* loadedScene = globalCtx->loadedScene;
    u32 size = loadedScene->titleFile.vromEnd - loadedScene->titleFile.vromStart;

    if ((size != 0) && (size <= 0x3000)) {
        DmaMgr_SendRequest1(texture, loadedScene->titleFile.vromStart, size, "../z_actor.c", 2765);
    }

    titleCtx->texture = texture;
    titleCtx->unk_4 = arg3;
    titleCtx->unk_6 = arg4;
    titleCtx->unk_8 = arg5;
    titleCtx->unk_9 = arg6;
    titleCtx->delayA = 80;
    titleCtx->delayB = arg7;
}

void TitleCard_Update(GlobalContext* globalCtx, TitleCardContext* titleCtx) {
    if (DECR(titleCtx->delayB) == 0) {
        if (DECR(titleCtx->delayA) == 0) {
            Math_StepToS(&titleCtx->unk_C, 0, 30);
            Math_StepToS(&titleCtx->unk_E, 0, 70);
        } else {
            Math_StepToS(&titleCtx->unk_C, 255, 10);
            Math_StepToS(&titleCtx->unk_E, 255, 20);
        }
    }
}

void TitleCard_Draw(GlobalContext* globalCtx, TitleCardContext* titleCtx) {
    s32 spCC;
    s32 spC8;
    s32 unk1;
    s32 spC0;
    s32 sp38;
    s32 spB8;
    s32 spB4;
    s32 spB0;

    if (titleCtx->unk_C != 0) {
        spCC = titleCtx->unk_8;
        spC8 = titleCtx->unk_9;
        spC0 = (titleCtx->unk_4 * 4) - (spCC * 2);
        spB8 = (titleCtx->unk_6 * 4) - (spC8 * 2);
        sp38 = spCC * 2;

        OPEN_DISPS(globalCtx->state.gfxCtx, "../z_actor.c", 2824);

        spB0 = spCC * spC8 * gSaveContext.language;
        spC8 = (spCC * spC8 > 0x1000) ? 0x1000 / spCC : spC8;
        spB4 = spB8 + (spC8 * 4);

        if (1) {} // Necessary to match

        OVERLAY_DISP = func_80093808(OVERLAY_DISP);

        gDPSetPrimColor(OVERLAY_DISP++, 0, 0, (u8)titleCtx->unk_E, (u8)titleCtx->unk_E, (u8)titleCtx->unk_E,
                        (u8)titleCtx->unk_C);

        gDPLoadTextureBlock(OVERLAY_DISP++, titleCtx->texture + spB0, G_IM_FMT_IA, G_IM_SIZ_8b, spCC, spC8, 0,
                            G_TX_NOMIRROR | G_TX_WRAP, G_TX_NOMIRROR | G_TX_WRAP, G_TX_NOMASK, G_TX_NOMASK, G_TX_NOLOD,
                            G_TX_NOLOD);

        gSPTextureRectangle(OVERLAY_DISP++, spC0, spB8, ((sp38 * 2) + spC0) - 4, spB8 + (spC8 * 4) - 1, G_TX_RENDERTILE,
                            0, 0, 1024, 1024);

        spC8 = titleCtx->unk_9 - spC8;

        if (spC8 > 0) {
            gDPLoadTextureBlock(OVERLAY_DISP++, titleCtx->texture + spB0 + 0x1000, G_IM_FMT_IA, G_IM_SIZ_8b, spCC, spC8,
                                0, G_TX_NOMIRROR | G_TX_WRAP, G_TX_NOMIRROR | G_TX_WRAP, G_TX_NOMASK, G_TX_NOMASK,
                                G_TX_NOLOD, G_TX_NOLOD);

            gSPTextureRectangle(OVERLAY_DISP++, spC0, spB4, ((sp38 * 2) + spC0) - 4, spB4 + (spC8 * 4) - 1,
                                G_TX_RENDERTILE, 0, 0, 1024, 1024);
        }

        CLOSE_DISPS(globalCtx->state.gfxCtx, "../z_actor.c", 2880);
    }
}

s32 func_8002D53C(GlobalContext* globalCtx, TitleCardContext* titleCtx) {
    if ((globalCtx->actorCtx.titleCtx.delayB != 0) || (globalCtx->actorCtx.titleCtx.unk_C != 0)) {
        titleCtx->delayA = 0;
        titleCtx->delayB = 0;
        return 0;
    }

    return 1;
}

void Actor_Kill(Actor* actor) {
    actor->draw = NULL;
    actor->update = NULL;
    actor->flags &= ~0x1;
}

void Actor_InitPosRot(Actor* actor) {
    actor->posRot = actor->initPosRot;
}

void Actor_SetHeight(Actor* actor, f32 offset) {
    actor->posRot2.pos.x = actor->posRot.pos.x;
    actor->posRot2.pos.y = actor->posRot.pos.y + offset;
    actor->posRot2.pos.z = actor->posRot.pos.z;

    actor->posRot2.rot.x = actor->posRot.rot.x;
    actor->posRot2.rot.y = actor->posRot.rot.y;
    actor->posRot2.rot.z = actor->posRot.rot.z;
}

void func_8002D5F4(Actor* actor) {
    actor->posRot.rot = actor->shape.rot;
}

void func_8002D610(Actor* actor) {
    actor->shape.rot = actor->posRot.rot;
}

void Actor_SetScale(Actor* actor, f32 scale) {
    actor->scale.z = scale;
    actor->scale.y = scale;
    actor->scale.x = scale;
}

void Actor_SetObjectDependency(GlobalContext* globalCtx, Actor* actor) {
    gSegments[6] = VIRTUAL_TO_PHYSICAL(globalCtx->objectCtx.status[actor->objBankIndex].segment);
}

void Actor_Init(Actor* actor, GlobalContext* globalCtx) {
    Actor_InitPosRot(actor);
    func_8002D610(actor);
    Actor_SetHeight(actor, 0.0f);
    Math_Vec3f_Copy(&actor->pos4, &actor->posRot.pos);
    Actor_SetScale(actor, 0.01f);
    actor->unk_1F = 3;
    actor->minVelocityY = -20.0f;
    actor->xyzDistToLinkSq = FLT_MAX;
    actor->naviEnemyId = 0xFF;
    actor->uncullZoneForward = 1000.0f;
    actor->uncullZoneScale = 350.0f;
    actor->uncullZoneDownward = 700.0f;
    func_80061E48(&actor->colChkInfo);
    actor->floorPolySource = BGCHECK_SCENE;
    ActorShape_Init(&actor->shape, 0.0f, NULL, 0.0f);
    if (Object_IsLoaded(&globalCtx->objectCtx, actor->objBankIndex)) {
        Actor_SetObjectDependency(globalCtx, actor);
        actor->init(actor, globalCtx);
        actor->init = NULL;
    }
}

void Actor_Destroy(Actor* actor, GlobalContext* globalCtx) {
    ActorOverlay* overlayEntry;
    char* name;

    if (actor->destroy != NULL) {
        actor->destroy(actor, globalCtx);
        actor->destroy = NULL;
    } else {
        overlayEntry = actor->overlayEntry;
        name = overlayEntry->name != NULL ? overlayEntry->name : "";

        // Translates to: "NO Actor CLASS DESTRUCT [%s]"
        osSyncPrintf("Ａｃｔｏｒクラス デストラクトがありません [%s]\n" VT_RST, name);
    }
}

void func_8002D7EC(Actor* actor) {
    f32 speedRate = R_UPDATE_RATE * 0.5f;
    actor->posRot.pos.x += (actor->velocity.x * speedRate) + actor->colChkInfo.displacement.x;
    actor->posRot.pos.y += (actor->velocity.y * speedRate) + actor->colChkInfo.displacement.y;
    actor->posRot.pos.z += (actor->velocity.z * speedRate) + actor->colChkInfo.displacement.z;
}

void func_8002D868(Actor* actor) {
    actor->velocity.x = Math_SinS(actor->posRot.rot.y) * actor->speedXZ;
    actor->velocity.z = Math_CosS(actor->posRot.rot.y) * actor->speedXZ;

    actor->velocity.y += actor->gravity;
    if (actor->velocity.y < actor->minVelocityY) {
        actor->velocity.y = actor->minVelocityY;
    }
}

void Actor_MoveForward(Actor* actor) {
    func_8002D868(actor);
    func_8002D7EC(actor);
}

void func_8002D908(Actor* actor) {
    f32 sp24 = Math_CosS(actor->posRot.rot.x) * actor->speedXZ;
    actor->velocity.x = Math_SinS(actor->posRot.rot.y) * sp24;
    actor->velocity.y = Math_SinS(actor->posRot.rot.x) * actor->speedXZ;
    actor->velocity.z = Math_CosS(actor->posRot.rot.y) * sp24;
}

void func_8002D97C(Actor* actor) {
    func_8002D908(actor);
    func_8002D7EC(actor);
}

void func_8002D9A4(Actor* actor, f32 arg1) {
    actor->speedXZ = Math_CosS(actor->posRot.rot.x) * arg1;
    actor->velocity.y = -Math_SinS(actor->posRot.rot.x) * arg1;
}

void func_8002D9F8(Actor* actor, SkelAnime* skelAnime) {
    Vec3f sp1C;
    SkelAnime_UpdateTranslation(skelAnime, &sp1C, actor->shape.rot.y);
    actor->posRot.pos.x += sp1C.x * actor->scale.x;
    actor->posRot.pos.y += sp1C.y * actor->scale.y;
    actor->posRot.pos.z += sp1C.z * actor->scale.z;
}

s16 func_8002DA78(Actor* actorA, Actor* actorB) {
    return Math_Vec3f_Yaw(&actorA->posRot.pos, &actorB->posRot.pos);
}

s16 func_8002DA9C(Actor* actorA, Actor* actorB) {
    return Math_Vec3f_Yaw(&actorA->posRot2.pos, &actorB->posRot2.pos);
}

s16 func_8002DAC0(Actor* actor, Vec3f* arg1) {
    return Math_Vec3f_Yaw(&actor->posRot.pos, arg1);
}

s16 func_8002DAE0(Actor* actorA, Actor* actorB) {
    return Math_Vec3f_Pitch(&actorA->posRot.pos, &actorB->posRot.pos);
}

s16 func_8002DB04(Actor* actorA, Actor* actorB) {
    return Math_Vec3f_Pitch(&actorA->posRot2.pos, &actorB->posRot2.pos);
}

s16 func_8002DB28(Actor* actor, Vec3f* arg1) {
    return Math_Vec3f_Pitch(&actor->posRot.pos, arg1);
}

f32 func_8002DB48(Actor* actorA, Actor* actorB) {
    return Math_Vec3f_DistXYZ(&actorA->posRot.pos, &actorB->posRot.pos);
}

f32 func_8002DB6C(Actor* actor, Vec3f* arg1) {
    return Math_Vec3f_DistXYZ(&actor->posRot.pos, arg1);
}

f32 func_8002DB8C(Actor* actorA, Actor* actorB) {
    return Math_Vec3f_DistXZ(&actorA->posRot.pos, &actorB->posRot.pos);
}

f32 func_8002DBB0(Actor* actor, Vec3f* arg1) {
    return Math_Vec3f_DistXZ(&actor->posRot.pos, arg1);
}

void func_8002DBD0(Actor* actor, Vec3f* result, Vec3f* arg2) {
    f32 cosRot2Y;
    f32 sinRot2Y;
    f32 deltaX;
    f32 deltaZ;

    cosRot2Y = Math_CosS(actor->shape.rot.y);
    sinRot2Y = Math_SinS(actor->shape.rot.y);
    deltaX = arg2->x - actor->posRot.pos.x;
    deltaZ = arg2->z - actor->posRot.pos.z;

    result->x = (deltaX * cosRot2Y) - (deltaZ * sinRot2Y);
    result->z = (deltaX * sinRot2Y) + (deltaZ * cosRot2Y);
    result->y = arg2->y - actor->posRot.pos.y;
}

f32 Actor_HeightDiff(Actor* actorA, Actor* actorB) {
    return actorB->posRot.pos.y - actorA->posRot.pos.y;
}

f32 Player_GetHeight(Player* player) {
    f32 offset = (player->stateFlags1 & 0x800000) ? 32.0f : 0.0f;

    if (LINK_IS_ADULT) {
        return offset + 68.0f;
    } else {
        return offset + 44.0f;
    }
}

f32 func_8002DCE4(Player* player) {
    if (player->stateFlags1 & 0x800000) {
        return 8.0f;
    } else if (player->stateFlags1 & 0x8000000) {
        return (R_RUN_SPEED_LIMIT / 100.0f) * 0.6f;
    } else {
        return R_RUN_SPEED_LIMIT / 100.0f;
    }
}

s32 func_8002DD6C(Player* player) {
    return player->stateFlags1 & 0x8;
}

s32 func_8002DD78(Player* player) {
    return func_8002DD6C(player) && player->unk_834;
}

s32 func_8002DDA8(GlobalContext* globalCtx) {
    Player* player = PLAYER;

    return (player->stateFlags1 & 0x800) || func_8002DD78(player);
}

s32 func_8002DDE4(GlobalContext* globalCtx) {
    Player* player = PLAYER;

    return player->stateFlags2 & 0x8;
}

s32 func_8002DDF4(GlobalContext* globalCtx) {
    Player* player = PLAYER;

    return player->stateFlags2 & 0x1000;
}

void func_8002DE04(GlobalContext* globalCtx, Actor* actorA, Actor* actorB) {
    ArmsHook* hookshot;

    hookshot = (ArmsHook*)Actor_Find(&globalCtx->actorCtx, ACTOR_ARMS_HOOK, ACTORTYPE_ITEMACTION);
    hookshot->grabbed = actorB;
    hookshot->grabbedDistDiff.x = 0.0f;
    hookshot->grabbedDistDiff.y = 0.0f;
    hookshot->grabbedDistDiff.z = 0.0f;
    actorB->flags |= 0x2000;
    actorA->flags &= ~0x2000;
}

void func_8002DE74(GlobalContext* globalCtx, Player* player) {
    if ((globalCtx->roomCtx.curRoom.unk_03 != 4) && func_800C0CB8(globalCtx)) {
        Camera_ChangeSetting(Gameplay_GetCamera(globalCtx, 0), CAM_SET_HORSE0);
    }
}

void func_8002DECC(GlobalContext* globalCtx, Player* player, Actor* horse) {
    player->rideActor = horse;
    player->stateFlags1 |= 0x800000;
    horse->child = &player->actor;
}

s32 func_8002DEEC(Player* player) {
    return (player->stateFlags1 & 0x20000080) || (player->csMode != 0);
}

void func_8002DF18(GlobalContext* globalCtx, Player* player) {
    func_8006DC68(globalCtx, player);
}

s32 func_8002DF38(GlobalContext* globalCtx, Actor* actor, u8 csMode) {
    Player* player = PLAYER;

    player->csMode = csMode;
    player->unk_448 = actor;
    player->unk_46A = 0;

    return 1;
}

s32 func_8002DF54(GlobalContext* globalCtx, Actor* actor, u8 csMode) {
    Player* player = PLAYER;

    func_8002DF38(globalCtx, actor, csMode);
    player->unk_46A = 1;

    return 1;
}

void func_8002DF90(DynaPolyActor* dynaActor) {
    dynaActor->unk_154 = 0.0f;
    dynaActor->unk_150 = 0.0f;
}

void func_8002DFA4(DynaPolyActor* dynaActor, f32 arg1, s16 arg2) {
    dynaActor->unk_150 += arg1;
    dynaActor->unk_158 = arg2;
}

s32 func_8002DFC8(Actor* actor, s16 arg1, GlobalContext* globalCtx) {
    Player* player = PLAYER;
    s16 var = (s16)(actor->yawTowardsLink + 0x8000) - player->actor.shape.rot.y;

    if (ABS(var) < arg1) {
        return 1;
    }

    return 0;
}

s32 func_8002E020(Actor* actorA, Actor* actorB, s16 arg2) {
    s16 var = (s16)(func_8002DA78(actorA, actorB) + 0x8000) - actorB->shape.rot.y;

    if (ABS(var) < arg2) {
        return 1;
    }

    return 0;
}

s32 func_8002E084(Actor* actor, s16 arg1) {
    s16 var = actor->yawTowardsLink - actor->shape.rot.y;

    if (ABS(var) < arg1) {
        return 1;
    }

    return 0;
}

s32 func_8002E0D0(Actor* actorA, Actor* actorB, s16 arg2) {
    s16 var = func_8002DA78(actorA, actorB) - actorA->shape.rot.y;

    if (ABS(var) < arg2) {
        return 1;
    }

    return 0;
}

s32 func_8002E12C(Actor* actor, f32 arg1, s16 arg2) {
    s16 var = actor->yawTowardsLink - actor->shape.rot.y;

    if (ABS(var) < arg2) {
        f32 xyzDistanceFromLink = sqrtf(SQ(actor->xzDistToLink) + SQ(actor->yDistToLink));

        if (xyzDistanceFromLink < arg1) {
            return 1;
        }
    }

    return 0;
}

s32 func_8002E1A8(Actor* actorA, Actor* actorB, f32 arg2, s16 arg3) {
    if (func_8002DB48(actorA, actorB) < arg2) {
        s16 var = func_8002DA78(actorA, actorB) - actorA->shape.rot.y;

        if (ABS(var) < arg3) {
            return 1;
        }
    }

    return 0;
}

s32 func_8002E234(Actor* actor, f32 arg1, s32 arg2) {
    if ((actor->bgCheckFlags & 0x1) && (arg1 < -11.0f)) {
        actor->bgCheckFlags &= ~0x1;
        actor->bgCheckFlags |= 0x4;

        if ((actor->velocity.y < 0.0f) && (arg2 & 0x10)) {
            actor->velocity.y = 0.0f;
        }

        return 0;
    }

    return 1;
}

CollisionPoly* D_8015BBA0;
s32 D_8015BBA4;

s32 func_8002E2AC(GlobalContext* globalCtx, Actor* actor, Vec3f* arg2, s32 arg3) {
    f32 sp34;
    s32 bgId;

    arg2->y += 50.0f;

    actor->groundY = BgCheck_EntityRaycastFloor5(globalCtx, &globalCtx->colCtx, &actor->floorPoly, &bgId, actor, arg2);
    actor->bgCheckFlags &= ~0x0086;

    if (actor->groundY <= BGCHECK_Y_MIN) {
        return func_8002E234(actor, BGCHECK_Y_MIN, arg3);
    }

    sp34 = actor->groundY - actor->posRot.pos.y;
    actor->floorPolySource = bgId;

    if (sp34 >= 0.0f) {
        actor->bgCheckFlags |= 0x80;

        if (actor->bgCheckFlags & 0x10) {
            if (bgId != D_8015BBA4) {
                if (sp34 > 15.0f) {
                    actor->bgCheckFlags |= 0x100;
                }
            } else {
                actor->posRot.pos.x = actor->pos4.x;
                actor->posRot.pos.z = actor->pos4.z;
            }
        }

        actor->posRot.pos.y = actor->groundY;

        if (actor->velocity.y <= 0.0f) {
            if (!(actor->bgCheckFlags & 0x1)) {
                actor->bgCheckFlags |= 0x2;
            } else if ((arg3 & 0x8) && (actor->gravity < 0.0f)) {
                actor->velocity.y = -4.0f;
            } else {
                actor->velocity.y = 0.0f;
            }

            actor->bgCheckFlags |= 0x1;
            func_80043334(&globalCtx->colCtx, actor, actor->floorPolySource);
        }
    } else {
        if ((actor->bgCheckFlags & 0x1) && (sp34 >= -11.0f)) {
            func_80043334(&globalCtx->colCtx, actor, actor->floorPolySource);
        }

        return func_8002E234(actor, sp34, arg3);
    }

    return 1;
}

void func_8002E4B4(GlobalContext* globalCtx, Actor* actor, f32 arg2, f32 arg3, f32 arg4, s32 arg5) {
    f32 sp74;
    s32 pad;
    Vec3f sp64;
    s32 bgId;
    CollisionPoly* sp5C;
    f32 sp58;
    WaterBox* waterBox;
    f32 sp50;
    Vec3f ripplePos;

    sp74 = actor->posRot.pos.y - actor->pos4.y;

    if ((actor->floorPolySource != BGCHECK_SCENE) && (actor->bgCheckFlags & 1)) {
        func_800433A4(&globalCtx->colCtx, actor->floorPolySource, actor);
    }

    if (arg5 & 1) {
        if ((!(arg5 & 0x80) && BgCheck_EntitySphVsWall3(&globalCtx->colCtx, &sp64, &actor->posRot.pos, &actor->pos4,
                                                        arg3, &actor->wallPoly, &bgId, actor, arg2)) ||
            ((arg5 & 0x80) && BgCheck_EntitySphVsWall4(&globalCtx->colCtx, &sp64, &actor->posRot.pos, &actor->pos4,
                                                       arg3, &actor->wallPoly, &bgId, actor, arg2))) {
            sp5C = actor->wallPoly;
            Math_Vec3f_Copy(&actor->posRot.pos, &sp64);
            actor->wallPolyRot = Math_Atan2S(sp5C->normal.z, sp5C->normal.x);
            actor->bgCheckFlags |= 8;
            actor->wallPolySource = bgId;
        } else {
            actor->bgCheckFlags &= ~8;
        }
    }

    sp64.x = actor->posRot.pos.x;
    sp64.z = actor->posRot.pos.z;

    if (arg5 & 2) {
        sp64.y = actor->pos4.y + 10.0f;
        if (BgCheck_EntityCheckCeiling(&globalCtx->colCtx, &sp58, &sp64, (arg4 + sp74) - 10.0f, &D_8015BBA0,
                                       &D_8015BBA4, actor)) {
            actor->bgCheckFlags |= 0x10;
            actor->posRot.pos.y = (sp58 + sp74) - 10.0f;
        } else {
            actor->bgCheckFlags &= ~0x10;
        }
    }

    if (arg5 & 4) {
        sp64.y = actor->pos4.y;
        func_8002E2AC(globalCtx, actor, &sp64, arg5);
        sp50 = actor->posRot.pos.y;
<<<<<<< HEAD
        if (WaterBox_GetSurface1(globalCtx, &globalCtx->colCtx, actor->posRot.pos.x, actor->posRot.pos.z, &sp50,
                                 &waterBox)) {
            actor->waterY = sp50 - actor->posRot.pos.y;
            if (actor->waterY < 0.0f) {
=======
        if (func_8004213C(globalCtx, &globalCtx->colCtx, actor->posRot.pos.x, actor->posRot.pos.z, &sp50, &sp54)) {
            actor->yDistToWater = sp50 - actor->posRot.pos.y;
            if (actor->yDistToWater < 0.0f) {
>>>>>>> ba0c6965
                actor->bgCheckFlags &= ~0x60;
            } else {
                if (!(actor->bgCheckFlags & 0x20)) {
                    actor->bgCheckFlags |= 0x40;
                    if (!(arg5 & 0x40)) {
                        ripplePos.x = actor->posRot.pos.x;
                        ripplePos.y = sp50;
                        ripplePos.z = actor->posRot.pos.z;
                        EffectSsGRipple_Spawn(globalCtx, &ripplePos, 100, 500, 0);
                        EffectSsGRipple_Spawn(globalCtx, &ripplePos, 100, 500, 4);
                        EffectSsGRipple_Spawn(globalCtx, &ripplePos, 100, 500, 8);
                    }
                }
                actor->bgCheckFlags |= 0x20;
            }
        } else {
            actor->bgCheckFlags &= ~0x60;
<<<<<<< HEAD
            actor->waterY = BGCHECK_Y_MIN;
=======
            actor->yDistToWater = -32000.0f;
>>>>>>> ba0c6965
        }
    }
}

s32 D_8015BBA8[16];

Gfx* func_8002E830(Vec3f* object, Vec3f* eye, Vec3f* lightDir, GraphicsContext* gfxCtx, Gfx* gfx, Hilite** hilite) {
    Gfx* lookAt;
    f32 correctedEyeX;

    lookAt = Graph_Alloc(gfxCtx, 4 * sizeof(Gfx));

    correctedEyeX = (eye->x == object->x) && (eye->z == object->z) ? eye->x + 0.001f : eye->x;

    *hilite = Graph_Alloc(gfxCtx, sizeof(Hilite));

    if (HREG(80) == 6) {
        osSyncPrintf("z_actor.c 3529 eye=[%f(%f) %f %f] object=[%f %f %f] light_direction=[%f %f %f]\n", correctedEyeX,
                     eye->x, eye->y, eye->z, object->x, object->y, object->z, lightDir->x, lightDir->y, lightDir->z);
    }

    func_800ABE74(correctedEyeX, eye->y, eye->z);
    guLookAtHilite(&D_8015BBA8, lookAt, *hilite, correctedEyeX, eye->y, eye->z, object->x, object->y, object->z, 0.0f,
                   1.0f, 0.0f, lightDir->x, lightDir->y, lightDir->z, lightDir->x, lightDir->y, lightDir->z, 0x10,
                   0x10);

    gSPLookAt(gfx++, lookAt);
    gDPSetHilite1Tile(gfx++, 1, *hilite, 0x10, 0x10);

    return gfx;
}

Hilite* func_8002EABC(Vec3f* object, Vec3f* eye, Vec3f* lightDir, GraphicsContext* gfxCtx) {
    Hilite* hilite;

    OPEN_DISPS(gfxCtx, "../z_actor.c", 4306);

    POLY_OPA_DISP = func_8002E830(object, eye, lightDir, gfxCtx, POLY_OPA_DISP, &hilite);

    CLOSE_DISPS(gfxCtx, "../z_actor.c", 4313);

    return hilite;
}

Hilite* func_8002EB44(Vec3f* object, Vec3f* eye, Vec3f* lightDir, GraphicsContext* gfxCtx) {
    Hilite* hilite;

    OPEN_DISPS(gfxCtx, "../z_actor.c", 4332);

    POLY_XLU_DISP = func_8002E830(object, eye, lightDir, gfxCtx, POLY_XLU_DISP, &hilite);

    CLOSE_DISPS(gfxCtx, "../z_actor.c", 4339);

    return hilite;
}

void func_8002EBCC(Actor* actor, GlobalContext* globalCtx, s32 flag) {
    Hilite* hilite;
    Vec3f lightDir;
    Gfx* displayListHead;
    Gfx* displayList;

    lightDir.x = globalCtx->envCtx.unk_2A;
    lightDir.y = globalCtx->envCtx.unk_2B;
    lightDir.z = globalCtx->envCtx.unk_2C;

    if (HREG(80) == 6) {
        osSyncPrintf("z_actor.c 3637 game_play->view.eye=[%f(%f) %f %f]\n", globalCtx->view.eye.x,
                     globalCtx->view.eye.y, globalCtx->view.eye.z);
    }

    hilite = func_8002EABC(&actor->posRot.pos, &globalCtx->view.eye, &lightDir, globalCtx->state.gfxCtx);

    if (flag != 0) {
        displayList = Graph_Alloc(globalCtx->state.gfxCtx, 2 * sizeof(Gfx));
        displayListHead = displayList;

        OPEN_DISPS(globalCtx->state.gfxCtx, "../z_actor.c", 4384);

        gDPSetHilite1Tile(displayListHead++, 1, hilite, 0x10, 0x10);
        gSPEndDisplayList(displayListHead);
        gSPSegment(POLY_OPA_DISP++, 0x07, displayList);

        CLOSE_DISPS(globalCtx->state.gfxCtx, "../z_actor.c", 4394);
    }
}

void func_8002ED80(Actor* actor, GlobalContext* globalCtx, s32 flag) {
    Hilite* hilite;
    Vec3f lightDir;
    Gfx* displayListHead;
    Gfx* displayList;

    lightDir.x = globalCtx->envCtx.unk_2A;
    lightDir.y = globalCtx->envCtx.unk_2B;
    lightDir.z = globalCtx->envCtx.unk_2C;

    hilite = func_8002EB44(&actor->posRot.pos, &globalCtx->view.eye, &lightDir, globalCtx->state.gfxCtx);

    if (flag != 0) {
        displayList = Graph_Alloc(globalCtx->state.gfxCtx, 2 * sizeof(Gfx));
        displayListHead = displayList;

        OPEN_DISPS(globalCtx->state.gfxCtx, "../z_actor.c", 4429);

        gDPSetHilite1Tile(displayListHead++, 1, hilite, 0x10, 0x10);
        gSPEndDisplayList(displayListHead);
        gSPSegment(POLY_XLU_DISP++, 0x07, displayList);

        CLOSE_DISPS(globalCtx->state.gfxCtx, "../z_actor.c", 4439);
    }
}

PosRot* func_8002EEE4(PosRot* arg0, Actor* actor) {
    *arg0 = actor->posRot2;

    return arg0;
}

PosRot* func_8002EF14(PosRot* arg0, Actor* actor) {
    *arg0 = actor->posRot;

    return arg0;
}

PosRot* func_8002EF44(PosRot* arg0, Actor* actor) {
    PosRot sp1C;

    Math_Vec3f_Copy(&sp1C.pos, &actor->posRot.pos);
    sp1C.rot = actor->shape.rot;
    *arg0 = sp1C;

    return arg0;
}

f32 func_8002EFC0(Actor* actor, Player* player, s16 arg2) {
    s16 yawTemp;
    s16 yawTempAbs;
    f32 ret;

    yawTemp = (s16)(actor->yawTowardsLink - 0x8000) - arg2;
    yawTempAbs = ABS(yawTemp);

    if (player->unk_664 != NULL) {
        if ((yawTempAbs > 0x4000) || (actor->flags & 0x8000000)) {
            return FLT_MAX;
        } else {
            ret = actor->xyzDistToLinkSq - actor->xyzDistToLinkSq * 0.8f * ((0x4000 - yawTempAbs) * 3.0517578125e-05f);
            return ret;
        }
    }

    if (yawTempAbs > 0x2AAA) {
        return FLT_MAX;
    }

    return actor->xyzDistToLinkSq;
}

typedef struct {
    f32 unk_0, unk_4;
} struct_80115FF8; // size = 0x8

struct_80115FF8 D_80115FF8[] = {
    { 4900.0f, 0.5f },         { 28900.0f, 0.6666667f },   { 78400.0f, 0.05f },       { 122500.0f, 0.6666667f },
    { 490000.0f, 0.6666667f }, { 1000000.0f, 0.6666667f }, { 10000.0f, 0.94905096f }, { 19600.0f, 0.85714287f },
    { 57600.0f, 0.41666666f }, { 78400.0f, 0.001f },
};

u32 func_8002F090(Actor* actor, f32 arg1) {
    return arg1 < D_80115FF8[actor->unk_1F].unk_0;
}

s32 func_8002F0C8(Actor* actor, Player* player, s32 flag) {
    s16 var;
    s16 abs_var;
    f32 dist;

    if ((actor->update == NULL) || !(actor->flags & 1)) {
        return 1;
    }

    if (!flag) {
        var = (s16)(actor->yawTowardsLink - 0x8000) - player->actor.shape.rot.y;
        abs_var = ABS(var);

        if ((player->unk_664 == NULL) && (abs_var > 0x2AAA)) {
            dist = FLT_MAX;
        } else {
            dist = actor->xyzDistToLinkSq;
        }

        return !func_8002F090(actor, D_80115FF8[actor->unk_1F].unk_4 * dist);
    }

    return 0;
}

u32 func_8002F194(Actor* actor, GlobalContext* globalCtx) {
    if (actor->flags & 0x100) {
        actor->flags &= ~0x100;
        return 1;
    }

    return 0;
}

s32 func_8002F1C4(Actor* actor, GlobalContext* globalCtx, f32 arg2, f32 arg3, u32 exchangeItemId) {
    Player* player = PLAYER;

    // This is convoluted but it seems like it must be a single if statement to match
    if ((player->actor.flags & 0x100) || ((exchangeItemId != EXCH_ITEM_NONE) && Player_InCsMode(globalCtx)) ||
        ((actor->unk_10C == 0) &&
         ((arg3 < fabsf(actor->yDistToLink)) || (player->targetActorDistance < actor->xzDistToLink) ||
          (arg2 < actor->xzDistToLink)))) {
        return 0;
    }

    player->targetActor = actor;
    player->targetActorDistance = actor->xzDistToLink;
    player->exchangeItemId = exchangeItemId;

    return 1;
}

s32 func_8002F298(Actor* actor, GlobalContext* globalCtx, f32 arg2, u32 exchangeItemId) {
    return func_8002F1C4(actor, globalCtx, arg2, arg2, exchangeItemId);
}

s32 func_8002F2CC(Actor* actor, GlobalContext* globalCtx, f32 arg2) {
    return func_8002F298(actor, globalCtx, arg2, EXCH_ITEM_NONE);
}

s32 func_8002F2F4(Actor* actor, GlobalContext* globalCtx) {
    f32 var1 = 50.0f + actor->colChkInfo.unk_10;
    return func_8002F2CC(actor, globalCtx, var1);
}

u32 func_8002F334(Actor* actor, GlobalContext* globalCtx) {
    if (func_8010BDBC(&globalCtx->msgCtx) == 2) {
        return 1;
    } else {
        return 0;
    }
}

s8 func_8002F368(GlobalContext* globalCtx) {
    Player* player = PLAYER;

    return player->exchangeItemId;
}

void func_8002F374(GlobalContext* globalCtx, Actor* actor, s16* arg2, s16* arg3) {
    Vec3f sp1C;
    f32 sp18;

    func_8002BE04(globalCtx, &actor->posRot2.pos, &sp1C, &sp18);
    *arg2 = sp1C.x * sp18 * 160.0f + 160.0f;
    *arg3 = sp1C.y * sp18 * -120.0f + 120.0f;
}

u32 Actor_HasParent(Actor* actor, GlobalContext* globalCtx) {
    if (actor->parent != NULL) {
        return true;
    } else {
        return false;
    }
}

s32 func_8002F434(Actor* actor, GlobalContext* globalCtx, s32 getItemId, f32 xzRange, f32 yRange) {
    Player* player = PLAYER;
    s16 yawDiff;
    s32 absYawDiff;

    if (!(player->stateFlags1 & 0x3C7080) && Player_GetExplosiveHeld(player) < 0) {
        if ((((player->heldActor != NULL) || (actor == player->targetActor)) && (getItemId > GI_NONE) &&
             (getItemId < GI_MAX)) ||
            (!(player->stateFlags1 & 0x20000800))) {
            if ((actor->xzDistToLink < xzRange) && (fabsf(actor->yDistToLink) < yRange)) {
                yawDiff = actor->yawTowardsLink - player->actor.shape.rot.y;
                absYawDiff = ABS(yawDiff);
                if ((getItemId != GI_NONE) || (player->getItemDirection < absYawDiff)) {
                    player->getItemId = getItemId;
                    player->interactRangeActor = actor;
                    player->getItemDirection = absYawDiff;
                    return 1;
                }
            }
        }
    }

    return 0;
}

void func_8002F554(Actor* actor, GlobalContext* globalCtx, s32 getItemId) {
    func_8002F434(actor, globalCtx, getItemId, 50.0f, 10.0f);
}

void func_8002F580(Actor* actor, GlobalContext* globalCtx) {
    func_8002F554(actor, globalCtx, GI_NONE);
}

u32 Actor_HasNoParent(Actor* actor, GlobalContext* globalCtx) {
    if (actor->parent == NULL) {
        return true;
    } else {
        return false;
    }
}

void func_8002F5C4(Actor* actorA, Actor* actorB, GlobalContext* globalCtx) {
    Actor* parent = actorA->parent;

    if (parent->id == ACTOR_PLAYER) {
        Player* player = (Player*)parent;
        player->heldActor = actorB;
        player->interactRangeActor = actorB;
    }

    parent->child = actorB;
    actorB->parent = parent;
    actorA->parent = NULL;
}

void func_8002F5F0(Actor* actor, GlobalContext* globalCtx) {
    Player* player = PLAYER;

    if (actor->xyzDistToLinkSq < player->unk_6A4) {
        player->unk_6A4 = actor->xyzDistToLinkSq;
    }
}

u32 Actor_HasChild(GlobalContext* globalCtx, Actor* actor) {
    if (actor->child != NULL) {
        return true;
    } else {
        return false;
    }
}

u32 func_8002F63C(GlobalContext* globalCtx, Actor* horse, s32 arg2) {
    Player* player = PLAYER;

    if (!(player->stateFlags1 & 0x003C7880)) {
        player->rideActor = horse;
        player->unk_43C = arg2;
        return 1;
    }

    return 0;
}

u32 Actor_HasNoChild(GlobalContext* globalCtx, Actor* actor) {
    if (actor->child == NULL) {
        return true;
    } else {
        return false;
    }
}

void func_8002F698(GlobalContext* globalCtx, Actor* actor, f32 arg2, s16 arg3, f32 arg4, u32 arg5, u32 arg6) {
    Player* player = PLAYER;

    player->unk_8A0 = arg6;
    player->unk_8A1 = arg5;
    player->unk_8A2 = arg3;
    player->unk_8A4 = arg2;
    player->unk_8A8 = arg4;
}

void func_8002F6D4(GlobalContext* globalCtx, Actor* actor, f32 arg2, s16 arg3, f32 arg4, u32 arg5) {
    func_8002F698(globalCtx, actor, arg2, arg3, arg4, 2, arg5);
}

void func_8002F71C(GlobalContext* globalCtx, Actor* actor, f32 arg2, s16 arg3, f32 arg4) {
    func_8002F6D4(globalCtx, actor, arg2, arg3, arg4, 0);
}

void func_8002F758(GlobalContext* globalCtx, Actor* actor, f32 arg2, s16 arg3, f32 arg4, u32 arg5) {
    func_8002F698(globalCtx, actor, arg2, arg3, arg4, 1, arg5);
}

void func_8002F7A0(GlobalContext* globalCtx, Actor* actor, f32 arg2, s16 arg3, f32 arg4) {
    func_8002F758(globalCtx, actor, arg2, arg3, arg4, 0);
}

void func_8002F7DC(Actor* actor, u16 sfxId) {
    Audio_PlaySoundGeneral(sfxId, &actor->projectedPos, 4, &D_801333E0, &D_801333E0, &D_801333E8);
}

void Audio_PlayActorSound2(Actor* actor, u16 sfxId) {
    func_80078914(&actor->projectedPos, sfxId);
}

void func_8002F850(GlobalContext* globalCtx, Actor* actor) {
    s32 sfxId;

    if (actor->bgCheckFlags & 0x20) {
        if (actor->yDistToWater < 20.0f) {
            sfxId = NA_SE_PL_WALK_WATER0 - SFX_FLAG;
        } else {
            sfxId = NA_SE_PL_WALK_WATER1 - SFX_FLAG;
        }
    } else {
        sfxId = SurfaceType_GetSfx(&globalCtx->colCtx, actor->floorPoly, actor->floorPolySource);
    }

    func_80078914(&actor->projectedPos, NA_SE_EV_BOMB_BOUND);
    func_80078914(&actor->projectedPos, sfxId + SFX_FLAG);
}

void func_8002F8F0(Actor* actor, u16 sfxId) {
    actor->sfx = sfxId;
    actor->flags |= 0x80000;
    actor->flags &= ~0x10300000;
}

void func_8002F91C(Actor* actor, u16 sfxId) {
    actor->sfx = sfxId;
    actor->flags |= 0x100000;
    actor->flags &= ~0x10280000;
}

void func_8002F948(Actor* actor, u16 sfxId) {
    actor->sfx = sfxId;
    actor->flags |= 0x200000;
    actor->flags &= ~0x10180000;
}

void func_8002F974(Actor* actor, u16 sfxId) {
    actor->flags &= ~0x10380000;
    actor->sfx = sfxId;
}

void func_8002F994(Actor* actor, s32 arg1) {
    actor->flags |= 0x10000000;
    actor->flags &= ~0x00380000;
    if (arg1 < 40) {
        actor->sfx = NA_SE_PL_WALK_DIRT - SFX_FLAG;
    } else if (arg1 < 100) {
        actor->sfx = NA_SE_PL_WALK_CONCRETE - SFX_FLAG;
    } else {
        actor->sfx = NA_SE_PL_WALK_SAND - SFX_FLAG;
    }
}

// Tests if something hit Jabu Jabu surface, displaying hit splash and playing sfx if true
s32 func_8002F9EC(GlobalContext* globalCtx, Actor* actor, CollisionPoly* poly, s32 bgId, Vec3f* pos) {
    if (func_80041D4C(&globalCtx->colCtx, poly, bgId) == 8) {
        globalCtx->unk_11D30[0] = 1;
        func_8005DFAC(globalCtx, NULL, pos);
        Audio_PlayActorSound2(actor, NA_SE_IT_WALL_HIT_BUYO);
        return true;
    }

    return false;
}

// Local data used for Farore's Wind light (stored in BSS, possibly a struct?)
LightInfo D_8015BC00;
LightNode* D_8015BC10;
s32 D_8015BC14;
f32 D_8015BC18;

void func_8002FA60(GlobalContext* globalCtx) {
    Vec3f lightPos;

    if (gSaveContext.fw.set) {
        gSaveContext.respawn[RESPAWN_MODE_TOP].data = 0x28;
        gSaveContext.respawn[RESPAWN_MODE_TOP].pos.x = gSaveContext.fw.pos.x;
        gSaveContext.respawn[RESPAWN_MODE_TOP].pos.y = gSaveContext.fw.pos.y;
        gSaveContext.respawn[RESPAWN_MODE_TOP].pos.z = gSaveContext.fw.pos.z;
        gSaveContext.respawn[RESPAWN_MODE_TOP].yaw = gSaveContext.fw.yaw;
        gSaveContext.respawn[RESPAWN_MODE_TOP].playerParams = gSaveContext.fw.playerParams;
        gSaveContext.respawn[RESPAWN_MODE_TOP].entranceIndex = gSaveContext.fw.entranceIndex;
        gSaveContext.respawn[RESPAWN_MODE_TOP].roomIndex = gSaveContext.fw.roomIndex;
        gSaveContext.respawn[RESPAWN_MODE_TOP].tempSwchFlags = gSaveContext.fw.tempSwchFlags;
        gSaveContext.respawn[RESPAWN_MODE_TOP].tempCollectFlags = gSaveContext.fw.tempCollectFlags;
    } else {
        gSaveContext.respawn[RESPAWN_MODE_TOP].data = 0;
        gSaveContext.respawn[RESPAWN_MODE_TOP].pos.x = 0.0f;
        gSaveContext.respawn[RESPAWN_MODE_TOP].pos.y = 0.0f;
        gSaveContext.respawn[RESPAWN_MODE_TOP].pos.z = 0.0f;
    }

    lightPos.x = gSaveContext.respawn[RESPAWN_MODE_TOP].pos.x;
    lightPos.y = gSaveContext.respawn[RESPAWN_MODE_TOP].pos.y + 80.0f;
    lightPos.z = gSaveContext.respawn[RESPAWN_MODE_TOP].pos.z;

    Lights_PointNoGlowSetInfo(&D_8015BC00, lightPos.x, lightPos.y, lightPos.z, 0xFF, 0xFF, 0xFF, -1);

    D_8015BC10 = LightContext_InsertLight(globalCtx, &globalCtx->lightCtx, &D_8015BC00);
    D_8015BC14 = 0;
    D_8015BC18 = 0.0f;
}

Vec3f D_80116048 = { 0.0f, -0.05f, 0.0f };
Vec3f D_80116054 = { 0.0f, -0.025f, 0.0f };
Color_RGB8 D_80116060 = { 255, 255, 255 };
Color_RGB8 D_80116064 = { 100, 200, 0 };

#ifdef NON_MATCHING
// saved register, stack usage and minor ordering differences
// this also doesn't generate a few useless struct copies
void func_8002FBAC(GlobalContext* globalCtx) {
    Vec3f lightPos;
    f32 spD8;
    f32 spD4;
    s32 spD0;
    s32 spCC;
    f32 spC0;
    Vec3f spB4;
    Vec3f spA4;
    f32 sp9C;
    Vec3f sp7C;
    Vec3f sp70;
    f32 temp_f12;
    f32 temp_f14;
    f32 temp_f2;
    f32 temp_ret;
    s32 temp_a3;
    f32 phi_f14;
    f32 phi_f10;
    f32 phi_f6;

    OPEN_DISPS(globalCtx->state.gfxCtx, "../z_actor.c", 5308);

    if (gSaveContext.respawn[RESPAWN_MODE_TOP].data != 0) {
        if (LINK_IS_ADULT) {
            spD8 = 80.0f;
        } else {
            spD8 = 60.0f;
        }

        spD0 = 0xFF;
        spD4 = 1.0f;

        temp_a3 = gSaveContext.respawn[RESPAWN_MODE_TOP].data - 0x28;
        spCC = temp_a3;

        if (temp_a3 < 0) {
            gSaveContext.respawn[RESPAWN_MODE_TOP].data++;
            spD4 = ABS(gSaveContext.respawn[RESPAWN_MODE_TOP].data) * 0.025f;
            D_8015BC14 = 60;
            D_8015BC18 = 1.0f;
        } else if (D_8015BC14 != 0) {
            D_8015BC14--;
        } else if (D_8015BC18 > 0.0f) {
            spC0 = D_8015BC18;
            temp_ret = Math_Vec3f_DistXYZAndStoreDiff(&gSaveContext.respawn[RESPAWN_MODE_DOWN].pos,
                                                      &gSaveContext.respawn[RESPAWN_MODE_TOP].pos, &spB4);

            if (temp_ret < 20.0f) {
                D_8015BC18 = 0.0f;
                Math_Vec3f_Copy(&gSaveContext.respawn[RESPAWN_MODE_TOP].pos,
                                &gSaveContext.respawn[RESPAWN_MODE_DOWN].pos);
            } else {
                sp9C = (1.0f / D_8015BC18) * temp_ret;
                phi_f14 = 20.0f / sp9C;
                phi_f14 = (phi_f14 < 0.05f) ? 0.05f : phi_f14;
                Math_StepToF(&D_8015BC18, 0.0f, phi_f14);
                temp_f2 = ((D_8015BC18 / spC0) * temp_ret) / temp_ret;
                gSaveContext.respawn[RESPAWN_MODE_TOP].pos.x =
                    gSaveContext.respawn[RESPAWN_MODE_DOWN].pos.x + (spB4.x * temp_f2);
                gSaveContext.respawn[RESPAWN_MODE_TOP].pos.y =
                    gSaveContext.respawn[RESPAWN_MODE_DOWN].pos.y + (spB4.y * temp_f2);
                gSaveContext.respawn[RESPAWN_MODE_TOP].pos.z =
                    gSaveContext.respawn[RESPAWN_MODE_DOWN].pos.z + (spB4.z * temp_f2);
                temp_f12 = sp9C * 0.5f;
                temp_f14 = temp_ret - temp_f12;
                spD8 += sqrtf((temp_f12 * temp_f12) - (temp_f14 * temp_f14)) * 0.2f;
                osSyncPrintf("-------- DISPLAY Y=%f\n", spD8);
            }

            spA4.x = Rand_CenteredFloat(6.0f) + gSaveContext.respawn[RESPAWN_MODE_TOP].pos.x;
            spA4.y = Rand_ZeroOne() * 6.0f + gSaveContext.respawn[RESPAWN_MODE_TOP].pos.y + 80.0f;
            spA4.z = Rand_CenteredFloat(6.0f) + gSaveContext.respawn[RESPAWN_MODE_TOP].pos.z;

            EffectSsKiraKira_SpawnDispersed(globalCtx, &spA4, &D_80116048, &D_80116054, &D_80116060, &D_80116064, 1000,
                                            16);

            if (D_8015BC18 == 0.0f) {
                gSaveContext.respawn[RESPAWN_MODE_TOP] = gSaveContext.respawn[RESPAWN_MODE_DOWN];
                gSaveContext.respawn[RESPAWN_MODE_TOP].playerParams = 0x06FF;
                gSaveContext.respawn[RESPAWN_MODE_TOP].data = 0x28;
            }

            // somehow this shouldn't be optimized out
            gSaveContext.respawn[RESPAWN_MODE_TOP].pos = gSaveContext.respawn[RESPAWN_MODE_TOP].pos;
        } else if (temp_a3 > 0) {
            temp_f12 = temp_a3 * 0.1f;

            if (temp_f12 < 1.0f) {
                sp7C.x = globalCtx->view.eye.x;
                sp7C.y = globalCtx->view.eye.y - spD8;
                sp7C.z = globalCtx->view.eye.z;
                temp_ret = Math_Vec3f_DistXYZAndStoreDiff(&sp7C, &gSaveContext.respawn[RESPAWN_MODE_TOP].pos, &sp70);
                temp_f2 = (((1.0f - temp_f12) / (1.0f - ((f32)(temp_a3 - 1) * 0.1f))) * temp_ret) / temp_ret;
                gSaveContext.respawn[RESPAWN_MODE_TOP].pos.x = sp70.x * temp_f2 + sp7C.x;
                gSaveContext.respawn[RESPAWN_MODE_TOP].pos.y = sp70.y * temp_f2 + sp7C.y;
                gSaveContext.respawn[RESPAWN_MODE_TOP].pos.z = sp70.z * temp_f2 + sp7C.z;
            }

            // somehow this shouldn't be optimized out
            gSaveContext.respawn[RESPAWN_MODE_TOP].pos = gSaveContext.respawn[RESPAWN_MODE_TOP].pos;

            spD0 = 0xFF - (((temp_a3 * 0x10) - temp_a3) * 2);

            if (spD0 < 0) {
                gSaveContext.fw.set = 0;
                gSaveContext.respawn[RESPAWN_MODE_TOP].data = 0;
                spD0 = 0;
            } else {
                gSaveContext.respawn[RESPAWN_MODE_TOP].data++;
            }

            spD4 = spCC * 0.200000000000000011102230246252 + 1.0f;
        }

        if ((globalCtx->csCtx.state == 0) &&
            (gSaveContext.respawn[RESPAWN_MODE_TOP].entranceIndex == gSaveContext.entranceIndex) &&
            (globalCtx->roomCtx.curRoom.num == gSaveContext.respawn[RESPAWN_MODE_TOP].roomIndex)) {
            POLY_XLU_DISP = Gfx_CallSetupDL(POLY_XLU_DISP, 0x19);

            Matrix_Translate(gSaveContext.respawn[RESPAWN_MODE_TOP].pos.x,
                             gSaveContext.respawn[RESPAWN_MODE_TOP].pos.y + spD8,
                             gSaveContext.respawn[RESPAWN_MODE_TOP].pos.z, MTXMODE_NEW);
            Matrix_Scale(0.025f * spD4, 0.025f * spD4, 0.025f * spD4, MTXMODE_APPLY);
            Matrix_Mult(&globalCtx->mf_11D60, MTXMODE_APPLY);
            Matrix_Push();

            gDPPipeSync(POLY_XLU_DISP++);
            gDPSetPrimColor(POLY_XLU_DISP++, 0x80, 0x80, 255, 255, 200, spD0);
            gDPSetEnvColor(POLY_XLU_DISP++, 100, 200, 0, 255);

            phi_f10 = (globalCtx->gameplayFrames * 1500) & 0xFFFF;
            Matrix_RotateZ((phi_f10 * M_PI) / 32768.0f, MTXMODE_APPLY);

            gSPMatrix(POLY_XLU_DISP++, Matrix_NewMtx(globalCtx->state.gfxCtx, "../z_actor.c", 5458),
                      G_MTX_MODELVIEW | G_MTX_LOAD);
            gSPDisplayList(POLY_XLU_DISP++, &gGameKeepMoteDL0);

            Matrix_Pull();
            phi_f6 = ~((globalCtx->gameplayFrames * 1200) & 0xFFFF);
            Matrix_RotateZ((phi_f6 * M_PI) / 32768.0f, MTXMODE_APPLY);

            gSPMatrix(POLY_XLU_DISP++, Matrix_NewMtx(globalCtx->state.gfxCtx, "../z_actor.c", 5463),
                      G_MTX_MODELVIEW | G_MTX_LOAD);
            gSPDisplayList(POLY_XLU_DISP++, &gGameKeepMoteDL0);
        }

        lightPos.x = gSaveContext.respawn[RESPAWN_MODE_TOP].pos.x;
        lightPos.y = gSaveContext.respawn[RESPAWN_MODE_TOP].pos.y + spD8;
        lightPos.z = gSaveContext.respawn[RESPAWN_MODE_TOP].pos.z;

        Lights_PointNoGlowSetInfo(&D_8015BC00, lightPos.x, lightPos.y, lightPos.z, 0xFF, 0xFF, 0xFF, 500.0f * spD4);

        CLOSE_DISPS(globalCtx->state.gfxCtx, "../z_actor.c", 5474);
    }
}
#else
#pragma GLOBAL_ASM("asm/non_matchings/code/z_actor/func_8002FBAC.s")
#endif

void func_80030488(GlobalContext* globalCtx) {
    LightContext_RemoveLight(globalCtx, &globalCtx->lightCtx, D_8015BC10);
}

void func_800304B0(GlobalContext* globalCtx) {
    if (globalCtx->actorCtx.unk_03 != 0) {
        globalCtx->actorCtx.unk_03 = 0;
        func_800876C8(globalCtx);
    }
}

// Actor_InitContext
void func_800304DC(GlobalContext* globalCtx, ActorContext* actorCtx, ActorEntry* actorEntry) {
    ActorOverlay* overlayEntry;
    SavedSceneFlags* savedSceneFlags;
    s32 i;

    savedSceneFlags = &gSaveContext.sceneFlags[globalCtx->sceneNum];

    bzero(actorCtx, sizeof(*actorCtx));

    ActorOverlayTable_Init();
    Matrix_MtxFCopy(&globalCtx->mf_11DA0, &gMtxFClear);
    Matrix_MtxFCopy(&globalCtx->mf_11D60, &gMtxFClear);

    overlayEntry = &gActorOverlayTable[0];
    for (i = 0; i < ARRAY_COUNT(gActorOverlayTable); i++) {
        overlayEntry->loadedRamAddr = NULL;
        overlayEntry->nbLoaded = 0;
        overlayEntry++;
    }

    actorCtx->flags.chest = savedSceneFlags->chest;
    actorCtx->flags.swch = savedSceneFlags->swch;
    actorCtx->flags.clear = savedSceneFlags->clear;
    actorCtx->flags.collect = savedSceneFlags->collect;

    func_8002CDE4(globalCtx, &actorCtx->titleCtx);

    actorCtx->absoluteSpace = NULL;

    Actor_SpawnEntry(actorCtx, actorEntry, globalCtx);
    func_8002C0C0(&actorCtx->targetCtx, actorCtx->actorList[ACTORTYPE_PLAYER].first, globalCtx);
    func_8002FA60(globalCtx);
}

u32 D_80116068[] = {
    0x100000C0, 0x100000C0, 0x00000000, 0x100004C0, 0x00000080, 0x300000C0,
    0x10000080, 0x00000000, 0x300000C0, 0x100004C0, 0x00000000, 0x100000C0,
};

void Actor_UpdateAll(GlobalContext* globalCtx, ActorContext* actorCtx) {
    Actor* refActor;
    Actor* actor;
    Player* player;
    u32* sp80;
    u32 unkFlag;
    u32 unkCondition;
    Actor* sp74;
    ActorEntry* actorEntry;
    s32 i;

    player = PLAYER;

    if (0) {
        // This assert is optimized out but it exists due to its presence in rodata
        if (gMaxActorId != ACTOR_ID_MAX) {
            __assert("MaxProfile == ACTOR_DLF_MAX", "../z_actor.c", UNK_LINE);
        }
    }

    sp74 = NULL;
    unkFlag = 0;

    if (globalCtx->nbSetupActors != 0) {
        actorEntry = &globalCtx->setupActorList[0];
        for (i = 0; i < globalCtx->nbSetupActors; i++) {
            Actor_SpawnEntry(&globalCtx->actorCtx, actorEntry++, globalCtx);
        }
        globalCtx->nbSetupActors = 0;
    }

    if (actorCtx->unk_02 != 0) {
        actorCtx->unk_02--;
    }

    if (KREG(0) == -100) {
        refActor = &PLAYER->actor;
        KREG(0) = 0;
        Actor_Spawn(&globalCtx->actorCtx, globalCtx, ACTOR_EN_CLEAR_TAG, refActor->posRot.pos.x,
                    refActor->posRot.pos.y + 100.0f, refActor->posRot.pos.z, 0, 0, 0, 1);
    }

    sp80 = &D_80116068[0];

    if (player->stateFlags2 & 0x8000000) {
        unkFlag = 0x2000000;
    }

    if ((player->stateFlags1 & 0x40) && ((player->actor.textId & 0xFF00) != 0x600)) {
        sp74 = player->targetActor;
    }

    for (i = 0; i < ARRAY_COUNT(actorCtx->actorList); i++, sp80++) {
        unkCondition = (*sp80 & player->stateFlags1);

        actor = actorCtx->actorList[i].first;
        while (actor != NULL) {
            if (actor->posRot.pos.y < -25000.0f) {
                actor->posRot.pos.y = -25000.0f;
            }

            actor->sfx = 0;

            if (actor->init != NULL) {
                if (Object_IsLoaded(&globalCtx->objectCtx, actor->objBankIndex)) {
                    Actor_SetObjectDependency(globalCtx, actor);
                    actor->init(actor, globalCtx);
                    actor->init = NULL;
                }
                actor = actor->next;
            } else if (!Object_IsLoaded(&globalCtx->objectCtx, actor->objBankIndex)) {
                Actor_Kill(actor);
                actor = actor->next;
            } else if ((unkFlag && !(actor->flags & unkFlag)) ||
                       (!unkFlag && unkCondition && (sp74 != actor) && (actor != player->naviActor) &&
                        (actor != player->heldActor) && (&player->actor != actor->parent))) {
                func_80061E8C(&actor->colChkInfo);
                actor = actor->next;
            } else if (actor->update == NULL) {
                if (!actor->isDrawn) {
                    actor = Actor_Delete(&globalCtx->actorCtx, actor, globalCtx);
                } else {
                    Actor_Destroy(actor, globalCtx);
                    actor = actor->next;
                }
            } else {
                Math_Vec3f_Copy(&actor->pos4, &actor->posRot.pos);
                actor->xzDistToLink = func_8002DB8C(actor, &player->actor);
                actor->yDistToLink = Actor_HeightDiff(actor, &player->actor);
                actor->xyzDistToLinkSq = SQ(actor->xzDistToLink) + SQ(actor->yDistToLink);

                actor->yawTowardsLink = func_8002DA78(actor, &player->actor);
                actor->flags &= ~0x1000000;

                if ((DECR(actor->freezeTimer) == 0) && (actor->flags & 0x50)) {
                    if (actor == player->unk_664) {
                        actor->unk_10C = 1;
                    } else {
                        actor->unk_10C = 0;
                    }

                    if ((actor->unk_10D != 0) && (player->unk_664 == NULL)) {
                        actor->unk_10D = 0;
                    }

                    Actor_SetObjectDependency(globalCtx, actor);
                    if (actor->dmgEffectTimer != 0) {
                        actor->dmgEffectTimer--;
                    }
                    actor->update(actor, globalCtx);
                    func_8003F8EC(globalCtx, &globalCtx->colCtx.dyna, actor);
                }

                func_80061E8C(&actor->colChkInfo);

                actor = actor->next;
            }
        }

        if (i == ACTORTYPE_BG) {
            DynaPoly_Setup(globalCtx, &globalCtx->colCtx.dyna);
        }
    }

    actor = player->unk_664;

    if ((actor != NULL) && (actor->update == NULL)) {
        actor = NULL;
        func_8008EDF0(player);
    }

    if ((actor == NULL) || (player->unk_66C < 5)) {
        actor = NULL;
        if (actorCtx->targetCtx.unk_4B != 0) {
            actorCtx->targetCtx.unk_4B = 0;
            func_80078884(NA_SE_SY_LOCK_OFF);
        }
    }

    func_8002C7BC(&actorCtx->targetCtx, player, actor, globalCtx);
    TitleCard_Update(globalCtx, &actorCtx->titleCtx);
    DynaPoly_UpdateBgActorTransforms(globalCtx, &globalCtx->colCtx.dyna);
}

void Actor_FaultPrint(Actor* actor, char* command) {
    ActorOverlay* overlayEntry;
    char* name;

    if ((actor == NULL) || (actor->overlayEntry == NULL)) {
        FaultDrawer_SetCursor(48, 24);
        FaultDrawer_Printf("ACTOR NAME is NULL");
    }

    overlayEntry = actor->overlayEntry;
    name = overlayEntry->name != NULL ? overlayEntry->name : "";

    // Translates to: "ACTOR NAME(%08x:%s)"
    osSyncPrintf("アクターの名前(%08x:%s)\n", actor, name);

    if (command != NULL) {
        // Translates to: "COMMAND:%s"
        osSyncPrintf("コメント:%s\n", command);
    }

    FaultDrawer_SetCursor(48, 24);
    FaultDrawer_Printf("ACTOR NAME %08x:%s", actor, name);
}

void Actor_Draw(GlobalContext* globalCtx, Actor* actor) {
    FaultClient faultClient;
    Lights* lights;

    Fault_AddClient(&faultClient, Actor_FaultPrint, actor, "Actor_draw");

    OPEN_DISPS(globalCtx->state.gfxCtx, "../z_actor.c", 6035);

    lights = LightContext_NewLights(&globalCtx->lightCtx, globalCtx->state.gfxCtx);

    Lights_BindAll(lights, globalCtx->lightCtx.listHead, (actor->flags & 0x400000) ? NULL : &actor->posRot.pos);
    Lights_Draw(lights, globalCtx->state.gfxCtx);

    if (actor->flags & 0x1000) {
        func_800D1694(actor->posRot.pos.x + globalCtx->mainCamera.skyboxOffset.x,
                      actor->posRot.pos.y +
                          (f32)((actor->shape.unk_08 * actor->scale.y) + globalCtx->mainCamera.skyboxOffset.y),
                      actor->posRot.pos.z + globalCtx->mainCamera.skyboxOffset.z, &actor->shape.rot);
    } else {
        func_800D1694(actor->posRot.pos.x, actor->posRot.pos.y + (actor->shape.unk_08 * actor->scale.y),
                      actor->posRot.pos.z, &actor->shape.rot);
    }

    Matrix_Scale(actor->scale.x, actor->scale.y, actor->scale.z, MTXMODE_APPLY);
    Actor_SetObjectDependency(globalCtx, actor);

    gSPSegment(POLY_OPA_DISP++, 0x06, globalCtx->objectCtx.status[actor->objBankIndex].segment);
    gSPSegment(POLY_XLU_DISP++, 0x06, globalCtx->objectCtx.status[actor->objBankIndex].segment);

    if (actor->dmgEffectTimer != 0) {
        Color_RGBA8 sp2C = { 0, 0, 0, 255 };

        if (actor->dmgEffectParams & 0x8000) {
            sp2C.r = sp2C.g = sp2C.b = ((actor->dmgEffectParams & 0x1F00) >> 5) | 7;
        } else if (actor->dmgEffectParams & 0x4000) {
            sp2C.r = ((actor->dmgEffectParams & 0x1F00) >> 5) | 7;
        } else {
            sp2C.b = ((actor->dmgEffectParams & 0x1F00) >> 5) | 7;
        }

        if (actor->dmgEffectParams & 0x2000) {
            func_80026860(globalCtx, &sp2C, actor->dmgEffectTimer, actor->dmgEffectParams & 0xFF);
        } else {
            func_80026400(globalCtx, &sp2C, actor->dmgEffectTimer, actor->dmgEffectParams & 0xFF);
        }
    }

    actor->draw(actor, globalCtx);

    if (actor->dmgEffectTimer != 0) {
        if (actor->dmgEffectParams & 0x2000) {
            func_80026A6C(globalCtx);
        } else {
            func_80026608(globalCtx);
        }
    }

    if (actor->shape.shadowDrawFunc != NULL) {
        actor->shape.shadowDrawFunc(actor, lights, globalCtx);
    }

    CLOSE_DISPS(globalCtx->state.gfxCtx, "../z_actor.c", 6119);

    Fault_RemoveClient(&faultClient);
}

void func_80030ED8(Actor* actor) {
    if (actor->flags & 0x80000) {
        Audio_PlaySoundGeneral(actor->sfx, &actor->projectedPos, 4, &D_801333E0, &D_801333E0, &D_801333E8);
    } else if (actor->flags & 0x100000) {
        func_80078884(actor->sfx);
    } else if (actor->flags & 0x200000) {
        func_800788CC(actor->sfx);
    } else if (actor->flags & 0x10000000) {
        func_800F4C58(&D_801333D4, NA_SE_SY_TIMER - SFX_FLAG, (s8)(actor->sfx - 1));
    } else {
        func_80078914(&actor->projectedPos, actor->sfx);
    }
}

void func_80030FA8(GraphicsContext* gfxCtx) {
    OPEN_DISPS(gfxCtx, "../z_actor.c", 6161);

    gDPLoadTextureBlock(POLY_XLU_DISP++, &D_0401E370, G_IM_FMT_I, G_IM_SIZ_8b, 64, 64, 0, G_TX_MIRROR | G_TX_CLAMP,
                        G_TX_MIRROR | G_TX_CLAMP, 6, 6, G_TX_NOLOD, G_TX_NOLOD);

    gDPSetTileSize(POLY_XLU_DISP++, G_TX_RENDERTILE, 384, 224, 892, 732);
    gSPTextureRectangle(POLY_XLU_DISP++, 0, 0, 1280, 960, G_TX_RENDERTILE, 2240, 1600, 576, 597);
    gDPPipeSync(POLY_XLU_DISP++);

    CLOSE_DISPS(gfxCtx, "../z_actor.c", 6183);
}

void func_8003115C(GlobalContext* globalCtx, s32 nbInvisibleActors, Actor** invisibleActors) {
    Actor** invisibleActor;
    GraphicsContext* gfxCtx;
    s32 i;

    gfxCtx = globalCtx->state.gfxCtx;

    OPEN_DISPS(gfxCtx, "../z_actor.c", 6197);

    // Translates to: "MAGIC LENS START"
    gDPNoOpString(POLY_OPA_DISP++, "魔法のメガネ START", 0);

    gDPPipeSync(POLY_XLU_DISP++);

    if (globalCtx->roomCtx.curRoom.showInvisActors == 0) {
        gDPSetOtherMode(POLY_XLU_DISP++,
                        G_AD_DISABLE | G_CD_MAGICSQ | G_CK_NONE | G_TC_FILT | G_TF_BILERP | G_TT_NONE | G_TL_TILE |
                            G_TD_CLAMP | G_TP_NONE | G_CYC_1CYCLE | G_PM_NPRIMITIVE,
                        G_AC_THRESHOLD | G_ZS_PRIM | Z_UPD | G_RM_CLD_SURF | G_RM_CLD_SURF2);
        gDPSetCombineMode(POLY_XLU_DISP++, G_CC_MODULATEIA_PRIM, G_CC_MODULATEIA_PRIM);
        gDPSetPrimColor(POLY_XLU_DISP++, 0, 0, 255, 0, 0, 255);
    } else {
        gDPSetOtherMode(POLY_XLU_DISP++,
                        G_AD_DISABLE | G_CD_MAGICSQ | G_CK_NONE | G_TC_FILT | G_TF_BILERP | G_TT_NONE | G_TL_TILE |
                            G_TD_CLAMP | G_TP_NONE | G_CYC_1CYCLE | G_PM_NPRIMITIVE,
                        G_AC_THRESHOLD | G_ZS_PRIM | Z_UPD | IM_RD | CVG_DST_SAVE | ZMODE_OPA | FORCE_BL |
                            GBL_c1(G_BL_CLR_BL, G_BL_0, G_BL_CLR_MEM, G_BL_1MA) |
                            GBL_c2(G_BL_CLR_BL, G_BL_0, G_BL_CLR_MEM, G_BL_1MA));
        gDPSetCombineLERP(POLY_XLU_DISP++, PRIMITIVE, TEXEL0, PRIM_LOD_FRAC, 0, PRIMITIVE, TEXEL0, PRIM_LOD_FRAC, 0,
                          PRIMITIVE, TEXEL0, PRIM_LOD_FRAC, 0, PRIMITIVE, TEXEL0, PRIM_LOD_FRAC, 0);
        gDPSetPrimColor(POLY_XLU_DISP++, 0, 0xFF, 74, 74, 74, 74);
    }

    gDPSetPrimDepth(POLY_XLU_DISP++, 0, 0);

    func_80030FA8(gfxCtx);

    // Translates to: "MAGIC LENS INVISIBLE ACTOR DISPLAY START"
    gDPNoOpString(POLY_OPA_DISP++, "魔法のメガネ 見えないＡcｔｏｒ表示 START", nbInvisibleActors);

    invisibleActor = &invisibleActors[0];
    for (i = 0; i < nbInvisibleActors; i++) {
        // Translates to: "MAGIC LENS INVISIBLE ACTOR DISPLAY"
        gDPNoOpString(POLY_OPA_DISP++, "魔法のメガネ 見えないＡcｔｏｒ表示", i);
        Actor_Draw(globalCtx, *(invisibleActor++));
    }

    // Translates to: "MAGIC LENS INVISIBLE ACTOR DISPLAY END"
    gDPNoOpString(POLY_OPA_DISP++, "魔法のメガネ 見えないＡcｔｏｒ表示 END", nbInvisibleActors);

    if (globalCtx->roomCtx.curRoom.showInvisActors != 0) {
        // Translates to: "BLUE SPECTACLES (EXTERIOR)"
        gDPNoOpString(POLY_OPA_DISP++, "青い眼鏡(外側)", 0);

        gDPPipeSync(POLY_XLU_DISP++);

        gDPSetOtherMode(POLY_XLU_DISP++,
                        G_AD_DISABLE | G_CD_MAGICSQ | G_CK_NONE | G_TC_FILT | G_TF_BILERP | G_TT_NONE | G_TL_TILE |
                            G_TD_CLAMP | G_TP_NONE | G_CYC_1CYCLE | G_PM_NPRIMITIVE,
                        G_AC_THRESHOLD | G_ZS_PRIM | G_RM_CLD_SURF | G_RM_CLD_SURF2);
        gDPSetCombineMode(POLY_XLU_DISP++, G_CC_MODULATEIA_PRIM, G_CC_MODULATEIA_PRIM);
        gDPSetPrimColor(POLY_XLU_DISP++, 0, 0, 255, 0, 0, 255);

        func_80030FA8(gfxCtx);

        // Translates to: "BLUE SPECTACLES (EXTERIOR)"
        gDPNoOpString(POLY_OPA_DISP++, "青い眼鏡(外側)", 1);
    }

    // Translates to: "MAGIC LENS END"
    gDPNoOpString(POLY_OPA_DISP++, "魔法のメガネ END", 0);

    CLOSE_DISPS(gfxCtx, "../z_actor.c", 6284);
}

s32 func_800314B0(GlobalContext* globalCtx, Actor* actor) {
    return func_800314D4(globalCtx, actor, &actor->projectedPos, actor->projectedW);
}

s32 func_800314D4(GlobalContext* globalCtx, Actor* actor, Vec3f* arg2, f32 arg3) {
    f32 var;

    if ((arg2->z > -actor->uncullZoneScale) && (arg2->z < (actor->uncullZoneForward + actor->uncullZoneScale))) {
        var = (arg3 < 1.0f) ? 1.0f : 1.0f / arg3;

        if ((((fabsf(arg2->x) - actor->uncullZoneScale) * var) < 1.0f) &&
            (((arg2->y + actor->uncullZoneDownward) * var) > -1.0f) &&
            (((arg2->y - actor->uncullZoneScale) * var) < 1.0f)) {
            return 1;
        }
    }

    return 0;
}

void func_800315AC(GlobalContext* globalCtx, ActorContext* actorCtx) {
    s32 invisibleActorCounter;
    Actor* invisibleActors[INVISIBLE_ACTOR_MAX];
    ActorListEntry* actorListEntry;
    Actor* actor;
    s32 i;

    invisibleActorCounter = 0;

    OPEN_DISPS(globalCtx->state.gfxCtx, "../z_actor.c", 6336);

    actorListEntry = &actorCtx->actorList[0];

    for (i = 0; i < ARRAY_COUNT(actorCtx->actorList); i++, actorListEntry++) {
        actor = actorListEntry->first;

        while (actor != NULL) {
            ActorOverlay* overlayEntry = actor->overlayEntry;
            char* actorName = overlayEntry->name != NULL ? overlayEntry->name : "";

            gDPNoOpString(POLY_OPA_DISP++, actorName, i);
            gDPNoOpString(POLY_XLU_DISP++, actorName, i);

            HREG(66) = i;

            if ((HREG(64) != 1) || ((HREG(65) != -1) && (HREG(65) != HREG(66))) || (HREG(68) == 0)) {
                SkinMatrix_Vec3fMtxFMultXYZW(&globalCtx->mf_11D60, &actor->posRot.pos, &actor->projectedPos,
                                             &actor->projectedW);
            }

            if ((HREG(64) != 1) || ((HREG(65) != -1) && (HREG(65) != HREG(66))) || (HREG(69) == 0)) {
                if (actor->sfx != 0) {
                    func_80030ED8(actor);
                }
            }

            if ((HREG(64) != 1) || ((HREG(65) != -1) && (HREG(65) != HREG(66))) || (HREG(70) == 0)) {
                if (func_800314B0(globalCtx, actor)) {
                    actor->flags |= 0x40;
                } else {
                    actor->flags &= ~0x40;
                }
            }

            actor->isDrawn = 0;

            if ((HREG(64) != 1) || ((HREG(65) != -1) && (HREG(65) != HREG(66))) || (HREG(71) == 0)) {
                if ((actor->init == NULL) && (actor->draw != NULL) && (actor->flags & 0x60)) {
                    if ((actor->flags & 0x80) &&
                        ((globalCtx->roomCtx.curRoom.showInvisActors == 0) || (globalCtx->actorCtx.unk_03 != 0) ||
                         (actor->room != globalCtx->roomCtx.curRoom.num))) {
                        if (invisibleActorCounter >= INVISIBLE_ACTOR_MAX) {
                            __assert("invisible_actor_counter < INVISIBLE_ACTOR_MAX", "../z_actor.c", 6464);
                        }
                        invisibleActors[invisibleActorCounter] = actor;
                        invisibleActorCounter++;
                    } else {
                        if ((HREG(64) != 1) || ((HREG(65) != -1) && (HREG(65) != HREG(66))) || (HREG(72) == 0)) {
                            Actor_Draw(globalCtx, actor);
                            actor->isDrawn = 1;
                        }
                    }
                }
            }

            actor = actor->next;
        }
    }

    if ((HREG(64) != 1) || (HREG(73) != 0)) {
        Effect_DrawAll(globalCtx->state.gfxCtx);
    }

    if ((HREG(64) != 1) || (HREG(74) != 0)) {
        EffectSs_DrawAll(globalCtx);
    }

    if ((HREG(64) != 1) || (HREG(72) != 0)) {
        if (globalCtx->actorCtx.unk_03 != 0) {
            func_8003115C(globalCtx, invisibleActorCounter, invisibleActors);
            if ((globalCtx->csCtx.state != 0) || Player_InCsMode(globalCtx)) {
                func_800304B0(globalCtx);
            }
        }
    }

    func_8002FBAC(globalCtx);

    if (IREG(32) == 0) {
        Lights_DrawGlow(globalCtx);
    }

    if ((HREG(64) != 1) || (HREG(75) != 0)) {
        TitleCard_Draw(globalCtx, &actorCtx->titleCtx);
    }

    if ((HREG(64) != 1) || (HREG(76) != 0)) {
        CollisionCheck_Draw(globalCtx, &globalCtx->colChkCtx);
    }

    CLOSE_DISPS(globalCtx->state.gfxCtx, "../z_actor.c", 6563);
}

void func_80031A28(GlobalContext* globalCtx, ActorContext* actorCtx) {
    Actor* actor;
    s32 i;

    for (i = 0; i < ARRAY_COUNT(actorCtx->actorList); i++) {
        actor = actorCtx->actorList[i].first;
        while (actor != NULL) {
            if (!Object_IsLoaded(&globalCtx->objectCtx, actor->objBankIndex)) {
                Actor_Kill(actor);
            }
            actor = actor->next;
        }
    }
}

u8 sEnemyActorTypes[] = { ACTORTYPE_ENEMY, ACTORTYPE_BOSS };

void Actor_FreezeAllEnemies(GlobalContext* globalCtx, ActorContext* actorCtx, s32 duration) {
    Actor* actor;
    s32 i;

    for (i = 0; i < ARRAY_COUNT(sEnemyActorTypes); i++) {
        actor = actorCtx->actorList[sEnemyActorTypes[i]].first;
        while (actor != NULL) {
            actor->freezeTimer = duration;
            actor = actor->next;
        }
    }
}

void func_80031B14(GlobalContext* globalCtx, ActorContext* actorCtx) {
    Actor* actor;
    s32 i;

    for (i = 0; i < ARRAY_COUNT(actorCtx->actorList); i++) {
        actor = actorCtx->actorList[i].first;
        while (actor != NULL) {
            if ((actor->room >= 0) && (actor->room != globalCtx->roomCtx.curRoom.num) &&
                (actor->room != globalCtx->roomCtx.prevRoom.num)) {
                if (!actor->isDrawn) {
                    actor = Actor_Delete(actorCtx, actor, globalCtx);
                } else {
                    Actor_Kill(actor);
                    Actor_Destroy(actor, globalCtx);
                    actor = actor->next;
                }
            } else {
                actor = actor->next;
            }
        }
    }

    CollisionCheck_InitContext(globalCtx, &globalCtx->colChkCtx);
    actorCtx->flags.tempClear = 0;
    actorCtx->flags.tempSwch &= 0xFFFFFF;
    globalCtx->msgCtx.unk_E3F4 = 0;
}

// Actor_CleanupContext
void func_80031C3C(ActorContext* actorCtx, GlobalContext* globalCtx) {
    Actor* actor;
    s32 i;

    for (i = 0; i < ARRAY_COUNT(actorCtx->actorList); i++) {
        actor = actorCtx->actorList[i].first;
        while (actor != NULL) {
            Actor_Delete(actorCtx, actor, globalCtx);
            actor = actorCtx->actorList[i].first;
        }
    }

    if (HREG(20) != 0) {
        // Translates to: "ABSOLUTE MAGIC FIELD DEALLOCATION"
        osSyncPrintf("絶対魔法領域解放\n");
    }

    if (actorCtx->absoluteSpace != NULL) {
        ZeldaArena_FreeDebug(actorCtx->absoluteSpace, "../z_actor.c", 6731);
        actorCtx->absoluteSpace = NULL;
    }

    Gameplay_SaveSceneFlags(globalCtx);
    func_80030488(globalCtx);
    ActorOverlayTable_Cleanup();
}

/**
 * Adds a given actor instance at the front of the actor list of the specified type.
 * Also sets the actor instance as being of that type.
 */
void Actor_AddToTypeList(ActorContext* actorCtx, Actor* actorToAdd, u8 actorType) {
    Actor* prevFirstActor;

    actorToAdd->type = actorType;

    actorCtx->total++;
    actorCtx->actorList[actorType].length++;
    prevFirstActor = actorCtx->actorList[actorType].first;

    if (prevFirstActor != NULL) {
        prevFirstActor->prev = actorToAdd;
    }

    actorCtx->actorList[actorType].first = actorToAdd;
    actorToAdd->next = prevFirstActor;
}

/**
 * Removes a given actor instance from its actor list.
 * Also sets the temp clear flag of the current room if the actor removed was the last enemy loaded.
 */
Actor* Actor_RemoveFromTypeList(GlobalContext* globalCtx, ActorContext* actorCtx, Actor* actorToRemove) {
    Actor* newFirstActor;

    actorCtx->total--;
    actorCtx->actorList[actorToRemove->type].length--;

    if (actorToRemove->prev != NULL) {
        actorToRemove->prev->next = actorToRemove->next;
    } else {
        actorCtx->actorList[actorToRemove->type].first = actorToRemove->next;
    }

    newFirstActor = actorToRemove->next;

    if (newFirstActor != NULL) {
        newFirstActor->prev = actorToRemove->prev;
    }

    actorToRemove->next = NULL;
    actorToRemove->prev = NULL;

    if ((actorToRemove->room == globalCtx->roomCtx.curRoom.num) && (actorToRemove->type == ACTORTYPE_ENEMY) &&
        (actorCtx->actorList[ACTORTYPE_ENEMY].length == 0)) {
        Flags_SetTempClear(globalCtx, globalCtx->roomCtx.curRoom.num);
    }

    return newFirstActor;
}

void Actor_FreeOverlay(ActorOverlay* actorOverlay) {
    osSyncPrintf(VT_FGCOL(CYAN));

    if (actorOverlay->nbLoaded == 0) {
        if (HREG(20) != 0) {
            // Translates to: "ACTOR CLIENT IS NOW 0"
            osSyncPrintf("アクタークライアントが０になりました\n");
        }

        if (actorOverlay->loadedRamAddr != NULL) {
            if (actorOverlay->allocType & ALLOCTYPE_PERMANENT) {
                if (HREG(20) != 0) {
                    // Translates to: "OVERLAY WILL NOT BE DEALLOCATED"
                    osSyncPrintf("オーバーレイ解放しません\n");
                }
            } else if (actorOverlay->allocType & ALLOCTYPE_ABSOLUTE) {
                if (HREG(20) != 0) {
                    // Translates to: "ABSOLUTE MAGIC FIELD RESERVED, SO DEALLOCATION WILL NOT OCCUR"
                    osSyncPrintf("絶対魔法領域確保なので解放しません\n");
                }
                actorOverlay->loadedRamAddr = NULL;
            } else {
                if (HREG(20) != 0) {
                    // Translates to: "OVERLAY DEALLOCATED"
                    osSyncPrintf("オーバーレイ解放します\n");
                }
                ZeldaArena_FreeDebug(actorOverlay->loadedRamAddr, "../z_actor.c", 6834);
                actorOverlay->loadedRamAddr = NULL;
            }
        }
    } else if (HREG(20) != 0) {
        // Translates to: "%d OF ACTOR CLIENT REMAINS"
        osSyncPrintf("アクタークライアントはあと %d 残っています\n", actorOverlay->nbLoaded);
    }

    osSyncPrintf(VT_RST);
}

Actor* Actor_Spawn(ActorContext* actorCtx, GlobalContext* globalCtx, s16 actorId, f32 posX, f32 posY, f32 posZ,
                   s16 rotX, s16 rotY, s16 rotZ, s16 params) {
    s32 pad;
    Actor* actor;
    ActorInit* actorInit;
    s32 objBankIndex;
    ActorOverlay* overlayEntry;
    u32 temp;
    char* name;
    u32 overlaySize;

    overlayEntry = &gActorOverlayTable[actorId];

    if (actorId >= ACTOR_ID_MAX) {
        __assert("profile < ACTOR_DLF_MAX", "../z_actor.c", 6883);
    }

    name = overlayEntry->name != NULL ? overlayEntry->name : "";
    overlaySize = (u32)overlayEntry->vramEnd - (u32)overlayEntry->vramStart;

    if (HREG(20) != 0) {
        // Translates to: "ACTOR CLASS ADDITION [%d:%s]"
        osSyncPrintf("アクタークラス追加 [%d:%s]\n", actorId, name);
    }

    if (actorCtx->total > ACTOR_NUMBER_MAX) {
        // Translates to: "Ａｃｔｏｒ SET NUMBER EXCEEDED"
        osSyncPrintf(VT_COL(YELLOW, BLACK) "Ａｃｔｏｒセット数オーバー\n" VT_RST);
        return NULL;
    }

    if (overlayEntry->vramStart == 0) {
        if (HREG(20) != 0) {
            // Translates to: "NOT AN OVERLAY"
            osSyncPrintf("オーバーレイではありません\n");
        }

        actorInit = overlayEntry->initInfo;
    } else {
        if (overlayEntry->loadedRamAddr != NULL) {
            if (HREG(20) != 0) {
                // Translates to: "ALREADY LOADED"
                osSyncPrintf("既にロードされています\n");
            }
        } else {
            if (overlayEntry->allocType & ALLOCTYPE_ABSOLUTE) {
                if (overlaySize > AM_FIELD_SIZE) {
                    __assert("actor_segsize <= AM_FIELD_SIZE", "../z_actor.c", 6934);
                }

                if (actorCtx->absoluteSpace == NULL) {
                    // Translates to: "AMF: ABSOLUTE MAGIC FIELD"
                    actorCtx->absoluteSpace = ZeldaArena_MallocRDebug(AM_FIELD_SIZE, "AMF:絶対魔法領域", 0);
                    if (HREG(20) != 0) {
                        // Translates to: "ABSOLUTE MAGIC FIELD RESERVATION - %d BYTES RESERVED"
                        osSyncPrintf("絶対魔法領域確保 %d バイト確保\n", AM_FIELD_SIZE);
                    }
                }

                overlayEntry->loadedRamAddr = actorCtx->absoluteSpace;
            } else if (overlayEntry->allocType & ALLOCTYPE_PERMANENT) {
                overlayEntry->loadedRamAddr = ZeldaArena_MallocRDebug(overlaySize, name, 0);
            } else {
                overlayEntry->loadedRamAddr = ZeldaArena_MallocDebug(overlaySize, name, 0);
            }

            if (overlayEntry->loadedRamAddr == NULL) {
                // Translates to: "CANNOT RESERVE ACTOR PROGRAM MEMORY"
                osSyncPrintf(VT_COL(RED, WHITE) "Ａｃｔｏｒプログラムメモリが確保できません\n" VT_RST);
                return NULL;
            }

            Overlay_Load(overlayEntry->vromStart, overlayEntry->vromEnd, overlayEntry->vramStart, overlayEntry->vramEnd,
                         overlayEntry->loadedRamAddr);

            osSyncPrintf(VT_FGCOL(GREEN));
            osSyncPrintf("OVL(a):Seg:%08x-%08x Ram:%08x-%08x Off:%08x %s\n", overlayEntry->vramStart,
                         overlayEntry->vramEnd, overlayEntry->loadedRamAddr,
                         (u32)overlayEntry->loadedRamAddr + (u32)overlayEntry->vramEnd - (u32)overlayEntry->vramStart,
                         (u32)overlayEntry->vramStart - (u32)overlayEntry->loadedRamAddr, name);
            osSyncPrintf(VT_RST);

            overlayEntry->nbLoaded = 0;
        }

        actorInit = (void*)(u32)((overlayEntry->initInfo != NULL)
                                     ? (void*)((u32)overlayEntry->initInfo -
                                               (s32)((u32)overlayEntry->vramStart - (u32)overlayEntry->loadedRamAddr))
                                     : NULL);
    }

    objBankIndex = Object_GetIndex(&globalCtx->objectCtx, actorInit->objectId);

    if ((objBankIndex < 0) ||
        ((actorInit->type == ACTORTYPE_ENEMY) && (Flags_GetClear(globalCtx, globalCtx->roomCtx.curRoom.num)))) {
        // Translates to: "NO DATA BANK!! <DATA BANK＝%d> (profilep->bank=%d)"
        osSyncPrintf(VT_COL(RED, WHITE) "データバンク無し！！<データバンク＝%d>(profilep->bank=%d)\n" VT_RST,
                     objBankIndex, actorInit->objectId);
        Actor_FreeOverlay(overlayEntry);
        return NULL;
    }

    actor = ZeldaArena_MallocDebug(actorInit->instanceSize, name, 1);

    if (actor == NULL) {
        // Translates to: "ACTOR CLASS CANNOT BE RESERVED! %s <SIZE＝%d BYTES>"
        osSyncPrintf(VT_COL(RED, WHITE) "Ａｃｔｏｒクラス確保できません！ %s <サイズ＝%dバイト>\n", VT_RST, name,
                     actorInit->instanceSize);
        Actor_FreeOverlay(overlayEntry);
        return NULL;
    }

    if (overlayEntry->nbLoaded >= 255) {
        __assert("actor_dlftbl->clients < 255", "../z_actor.c", 7031);
    }

    overlayEntry->nbLoaded++;

    if (HREG(20) != 0) {
        // Translates to: "ACTOR CLIENT No. %d"
        osSyncPrintf("アクタークライアントは %d 個目です\n", overlayEntry->nbLoaded);
    }

    Lib_MemSet(actor, actorInit->instanceSize, 0);
    actor->overlayEntry = overlayEntry;
    actor->id = actorInit->id;
    actor->flags = actorInit->flags;

    if (actorInit->id == ACTOR_EN_PART) {
        actor->objBankIndex = rotZ;
        rotZ = 0;
    } else {
        actor->objBankIndex = objBankIndex;
    }

    actor->init = actorInit->init;
    actor->destroy = actorInit->destroy;
    actor->update = actorInit->update;
    actor->draw = actorInit->draw;
    actor->room = globalCtx->roomCtx.curRoom.num;
    actor->initPosRot.pos.x = posX;
    actor->initPosRot.pos.y = posY;
    actor->initPosRot.pos.z = posZ;
    actor->initPosRot.rot.x = rotX;
    actor->initPosRot.rot.y = rotY;
    actor->initPosRot.rot.z = rotZ;
    actor->params = params;

    Actor_AddToTypeList(actorCtx, actor, actorInit->type);

    temp = gSegments[6];
    Actor_Init(actor, globalCtx);
    gSegments[6] = temp;

    return actor;
}

Actor* Actor_SpawnAsChild(ActorContext* actorCtx, Actor* parent, GlobalContext* globalCtx, s16 actorId, f32 posX,
                          f32 posY, f32 posZ, s16 rotX, s16 rotY, s16 rotZ, s16 params) {
    Actor* spawnedActor = Actor_Spawn(actorCtx, globalCtx, actorId, posX, posY, posZ, rotX, rotY, rotZ, params);
    if (spawnedActor == NULL) {
        return NULL;
    }

    parent->child = spawnedActor;
    spawnedActor->parent = parent;

    if (spawnedActor->room >= 0) {
        spawnedActor->room = parent->room;
    }

    return spawnedActor;
}

void Actor_SpawnTransitionActors(GlobalContext* globalCtx, ActorContext* actorCtx) {
    TransitionActorEntry* transitionActor;
    u8 nbTransitionActors;
    s32 i;

    transitionActor = globalCtx->transitionActorList;
    nbTransitionActors = globalCtx->nbTransitionActors;

    for (i = 0; i < nbTransitionActors; i++) {
        if (transitionActor->id >= 0) {
            if (((transitionActor->sides[0].room >= 0) &&
                 ((transitionActor->sides[0].room == globalCtx->roomCtx.curRoom.num) ||
                  (transitionActor->sides[0].room == globalCtx->roomCtx.prevRoom.num))) ||
                ((transitionActor->sides[1].room >= 0) &&
                 ((transitionActor->sides[1].room == globalCtx->roomCtx.curRoom.num) ||
                  (transitionActor->sides[1].room == globalCtx->roomCtx.prevRoom.num)))) {
                Actor_Spawn(actorCtx, globalCtx, (s16)(transitionActor->id & 0x1FFF), transitionActor->pos.x,
                            transitionActor->pos.y, transitionActor->pos.z, 0, transitionActor->rotY, 0,
                            (i << 0xA) + transitionActor->params);

                transitionActor->id = -transitionActor->id;
                nbTransitionActors = globalCtx->nbTransitionActors;
            }
        }
        transitionActor++;
    }
}

Actor* Actor_SpawnEntry(ActorContext* actorCtx, ActorEntry* actorEntry, GlobalContext* globalCtx) {
    return Actor_Spawn(actorCtx, globalCtx, actorEntry->id, actorEntry->pos.x, actorEntry->pos.y, actorEntry->pos.z,
                       actorEntry->rot.x, actorEntry->rot.y, actorEntry->rot.z, actorEntry->params);
}

Actor* Actor_Delete(ActorContext* actorCtx, Actor* actor, GlobalContext* globalCtx) {
    char* name;
    Player* player;
    Actor* newFirstActor;
    ActorOverlay* overlayEntry;

    player = PLAYER;

    overlayEntry = actor->overlayEntry;
    name = overlayEntry->name != NULL ? overlayEntry->name : "";

    if (HREG(20) != 0) {
        // Translates to: "ACTOR CLASS DELETED [%s]"
        osSyncPrintf("アクタークラス削除 [%s]\n", name);
    }

    if ((player != NULL) && (actor == player->unk_664)) {
        func_8008EDF0(player);
        Camera_ChangeMode(Gameplay_GetCamera(globalCtx, Gameplay_GetActiveCamId(globalCtx)), 0);
    }

    if (actor == actorCtx->targetCtx.arrowPointedActor) {
        actorCtx->targetCtx.arrowPointedActor = NULL;
    }

    if (actor == actorCtx->targetCtx.unk_8C) {
        actorCtx->targetCtx.unk_8C = NULL;
    }

    if (actor == actorCtx->targetCtx.unk_90) {
        actorCtx->targetCtx.unk_90 = NULL;
    }

    func_800F89E8(&actor->projectedPos);
    Actor_Destroy(actor, globalCtx);

    newFirstActor = Actor_RemoveFromTypeList(globalCtx, actorCtx, actor);

    ZeldaArena_FreeDebug(actor, "../z_actor.c", 7242);

    if (overlayEntry->vramStart == 0) {
        if (HREG(20) != 0) {
            // Translates to: "NOT AN OVERLAY"
            osSyncPrintf("オーバーレイではありません\n");
        }
    } else {
        if (overlayEntry->loadedRamAddr == NULL) {
            __assert("actor_dlftbl->allocp != NULL", "../z_actor.c", 7251);
        }

        if (overlayEntry->nbLoaded <= 0) {
            __assert("actor_dlftbl->clients > 0", "../z_actor.c", 7252);
        }

        overlayEntry->nbLoaded--;
        Actor_FreeOverlay(overlayEntry);
    }

    return newFirstActor;
}

s32 func_80032880(GlobalContext* globalCtx, Actor* actor) {
    s16 sp1E;
    s16 sp1C;

    func_8002F374(globalCtx, actor, &sp1E, &sp1C);

    return (sp1E > -20) && (sp1E < 340) && (sp1C > -160) && (sp1C < 400);
}

Actor* D_8015BBE8;
Actor* D_8015BBEC;
f32 D_8015BBF0;
f32 D_8015BBF4;
s32 D_8015BBF8;
s16 D_8015BBFC;

void func_800328D4(GlobalContext* globalCtx, ActorContext* actorCtx, Player* player, u32 actorType) {
    f32 var;
    Actor* actor;
    Actor* sp84;
    CollisionPoly* sp80;
    UNK_TYPE sp7C;
    Vec3f sp70;

    actor = actorCtx->actorList[actorType].first;
    sp84 = player->unk_664;

    while (actor != NULL) {
        if ((actor->update != NULL) && ((Player*)actor != player) && ((actor->flags & 1) == 1)) {
            if ((actorType == ACTORTYPE_ENEMY) && ((actor->flags & 5) == 5) && (actor->xyzDistToLinkSq < 250000.0f) &&
                (actor->xyzDistToLinkSq < D_8015BBF4)) {
                actorCtx->targetCtx.unk_90 = actor;
                D_8015BBF4 = actor->xyzDistToLinkSq;
            }

            if (actor != sp84) {
                var = func_8002EFC0(actor, player, D_8015BBFC);
                if ((var < D_8015BBF0) && func_8002F090(actor, var) && func_80032880(globalCtx, actor) &&
                    (!BgCheck_CameraLineTest1(&globalCtx->colCtx, &player->actor.posRot2.pos, &actor->posRot2.pos,
                                              &sp70, &sp80, 1, 1, 1, 1, &sp7C) ||
                     SurfaceType_IsIgnoredByProjectiles(&globalCtx->colCtx, sp80, sp7C))) {
                    if (actor->unk_10D != 0) {
                        if (actor->unk_10D < D_8015BBF8) {
                            D_8015BBEC = actor;
                            D_8015BBF8 = actor->unk_10D;
                        }
                    } else {
                        D_8015BBE8 = actor;
                        D_8015BBF0 = var;
                    }
                }
            }
        }

        actor = actor->next;
    }
}

u8 D_801160A0[] = {
    ACTORTYPE_BOSS,  ACTORTYPE_ENEMY,  ACTORTYPE_BG,   ACTORTYPE_EXPLOSIVES, ACTORTYPE_NPC,  ACTORTYPE_ITEMACTION,
    ACTORTYPE_CHEST, ACTORTYPE_SWITCH, ACTORTYPE_PROP, ACTORTYPE_MISC,       ACTORTYPE_DOOR, ACTORTYPE_SWITCH,
};

Actor* func_80032AF0(GlobalContext* globalCtx, ActorContext* actorCtx, Actor** actorPtr, Player* player) {
    s32 i;
    u8* entry;

    D_8015BBE8 = D_8015BBEC = NULL;
    D_8015BBF0 = D_8015BBF4 = FLT_MAX;
    D_8015BBF8 = 0x7FFFFFFF;

    if (!Player_InCsMode(globalCtx)) {
        entry = &D_801160A0[0];

        actorCtx->targetCtx.unk_90 = NULL;
        D_8015BBFC = player->actor.shape.rot.y;

        for (i = 0; i < 3; i++) {
            func_800328D4(globalCtx, actorCtx, player, *entry);
            entry++;
        }

        if (D_8015BBE8 == NULL) {
            for (i; i < ARRAY_COUNT(D_801160A0); i++) {
                func_800328D4(globalCtx, actorCtx, player, *entry);
                entry++;
            }
        }
    }

    if (D_8015BBE8 == 0) {
        *actorPtr = D_8015BBEC;
    } else {
        *actorPtr = D_8015BBE8;
    }

    return *actorPtr;
}

/**
 * Finds the first actor instance of a specified id and type if there is one.
 */
Actor* Actor_Find(ActorContext* actorCtx, s32 actorId, s32 actorType) {
    Actor* actor = actorCtx->actorList[actorType].first;

    while (actor != NULL) {
        if (actorId == actor->id) {
            return actor;
        }
        actor = actor->next;
    }

    return NULL;
}

void func_80032C7C(GlobalContext* globalCtx, Actor* actor) {
    globalCtx->actorCtx.unk_00 = 5;
    Audio_PlaySoundAtPosition(globalCtx, &actor->posRot.pos, 20, NA_SE_EN_LAST_DAMAGE);
}

s16 func_80032CB4(s16* arg0, s16 arg1, s16 arg2, s16 arg3) {
    if (DECR(arg0[1]) == 0) {
        arg0[1] = Rand_S16Offset(arg1, arg2);
    }

    if ((arg0[1] - arg3) > 0) {
        arg0[0] = 0;
    } else if (((arg0[1] - arg3) > -2) || (arg0[1] < 2)) {
        arg0[0] = 1;
    } else {
        arg0[0] = 2;
    }

    return arg0[0];
}

s16 func_80032D60(s16* arg0, s16 arg1, s16 arg2, s16 arg3) {
    if (DECR(arg0[1]) == 0) {
        arg0[1] = Rand_S16Offset(arg1, arg2);
        arg0[0]++;

        if ((arg0[0] % 3) == 0) {
            arg0[0] = (s32)(Rand_ZeroOne() * arg3) * 3;
        }
    }

    return arg0[0];
}

void func_80032E24(struct_80032E24* arg0, s32 arg1, GlobalContext* globalCtx) {
    u32 sp28;
    u32 sp24;
    u32 sp20;

    sp28 = (arg1 * sizeof(*arg0->unk_00)) + sizeof(*arg0->unk_00);
    arg0->unk_00 = ZeldaArena_MallocDebug(sp28, "../z_actor.c", 7540);
    if (arg0->unk_00 != NULL) {
        sp24 = (arg1 * sizeof(*arg0->unk_0C)) + sizeof(*arg0->unk_0C);
        arg0->unk_0C = ZeldaArena_MallocDebug(sp24, "../z_actor.c", 7543);
        if (arg0->unk_0C != NULL) {
            sp20 = (arg1 * sizeof(*arg0->unk_04)) + sizeof(*arg0->unk_04);
            arg0->unk_04 = ZeldaArena_MallocDebug(sp20, "../z_actor.c", 7546);
            if (arg0->unk_04 != NULL) {
                Lib_MemSet(arg0->unk_00, sp28, 0);
                Lib_MemSet(arg0->unk_0C, sp24, 0);
                Lib_MemSet(arg0->unk_04, sp20, 0);
                arg0->unk_10 = 1;
                return;
            }
        }
    }

    if (arg0->unk_00 != NULL) {
        ZeldaArena_FreeDebug(arg0->unk_00, "../z_actor.c", 7558);
    }

    if (arg0->unk_0C != NULL) {
        ZeldaArena_FreeDebug(arg0->unk_0C, "../z_actor.c", 7561);
    }

    if (arg0->unk_04 != NULL) {
        ZeldaArena_FreeDebug(arg0->unk_04, "../z_actor.c", 7564);
    }
}

void func_80032F54(struct_80032E24* arg0, s32 arg1, s32 arg2, s32 arg3, u32 arg4, Gfx** dList, s16 arg6) {
    GlobalContext* globalCtx = Effect_GetGlobalCtx();

    if ((globalCtx->actorCtx.unk_00 == 0) && (arg0->unk_10 > 0)) {
        if ((arg1 >= arg2) && (arg3 >= arg1) && (*dList != 0)) {
            arg0->unk_0C[arg0->unk_10] = *dList;
            Matrix_Get(&arg0->unk_00[arg0->unk_10]);
            arg0->unk_04[arg0->unk_10] = arg6;
            arg0->unk_10++;
        }

        if (arg1 != arg0->unk_14) {
            arg0->unk_08++;
        }

        if (arg0->unk_08 >= arg4) {
            arg0->unk_08 = arg0->unk_10 - 1;
            arg0->unk_10 = -1;
        }
    }

    arg0->unk_14 = arg1;
}

s32 func_8003305C(Actor* actor, struct_80032E24* arg1, GlobalContext* globalCtx, s16 params) {
    EnPart* spawnedEnPart;
    MtxF* mtx;
    s16 objBankIndex;

    if (arg1->unk_10 != -1) {
        return 0;
    }

    while (arg1->unk_08 > 0) {
        Matrix_Put(&arg1->unk_00[arg1->unk_08]);
        Matrix_Scale(1.0f / actor->scale.x, 1.0f / actor->scale.y, 1.0f / actor->scale.z, MTXMODE_APPLY);
        Matrix_Get(&arg1->unk_00[arg1->unk_08]);

        if (1) { // Necessary to match
            if (arg1->unk_04[arg1->unk_08] >= 0) {
                objBankIndex = arg1->unk_04[arg1->unk_08];
            } else {
                objBankIndex = actor->objBankIndex;
            }
        }

        mtx = &arg1->unk_00[arg1->unk_08];
        spawnedEnPart = (EnPart*)Actor_SpawnAsChild(&globalCtx->actorCtx, actor, globalCtx, ACTOR_EN_PART, mtx->wx,
                                                    mtx->wy, mtx->wz, 0, 0, objBankIndex, params);
        if (spawnedEnPart != NULL) {
            func_800D20CC(&arg1->unk_00[arg1->unk_08], &spawnedEnPart->actor.shape.rot, 0);
            spawnedEnPart->displayList = arg1->unk_0C[arg1->unk_08];
            spawnedEnPart->actor.scale = actor->scale;
        }

        arg1->unk_08--;
    }

    arg1->unk_10 = 0;
    ZeldaArena_FreeDebug(arg1->unk_00, "../z_actor.c", 7678);
    ZeldaArena_FreeDebug(arg1->unk_0C, "../z_actor.c", 7679);
    ZeldaArena_FreeDebug(arg1->unk_04, "../z_actor.c", 7680);

    return 1;
}

void func_80033260(GlobalContext* globalCtx, Actor* actor, Vec3f* arg2, f32 arg3, s32 arg4, f32 arg5, s16 scale,
                   s16 scaleStep, u8 arg8) {
    Vec3f pos;
    Vec3f velocity = { 0.0f, 0.0f, 0.0f };
    Vec3f accel = { 0.0f, 0.3f, 0.0f };
    f32 var;
    s32 i;

    var = (Rand_ZeroOne() - 0.5f) * 6.28f;
    pos.y = actor->groundY;
    accel.y += (Rand_ZeroOne() - 0.5f) * 0.2f;

    for (i = arg4; i >= 0; i--) {
        pos.x = (Math_SinF(var) * arg3) + arg2->x;
        pos.z = (Math_CosF(var) * arg3) + arg2->z;
        accel.x = (Rand_ZeroOne() - 0.5f) * arg5;
        accel.z = (Rand_ZeroOne() - 0.5f) * arg5;

        if (scale == 0) {
            func_8002857C(globalCtx, &pos, &velocity, &accel);
        } else if (arg8 != 0) {
            func_800286CC(globalCtx, &pos, &velocity, &accel, scale, scaleStep);
        } else {
            func_8002865C(globalCtx, &pos, &velocity, &accel, scale, scaleStep);
        }

        var += 6.28f / (arg4 + 1.0f);
    }
}

void func_80033480(GlobalContext* globalCtx, Vec3f* arg1, f32 arg2, s32 arg3, s16 arg4, s16 scaleStep, u8 arg6) {
    Vec3f pos;
    Vec3f velocity = { 0.0f, 0.0f, 0.0f };
    Vec3f accel = { 0.0f, 0.3f, 0.0f };
    s16 scale;
    u32 var2;
    s32 i;

    for (i = arg3; i >= 0; i--) {
        pos.x = arg1->x + ((Rand_ZeroOne() - 0.5f) * arg2);
        pos.y = arg1->y + ((Rand_ZeroOne() - 0.5f) * arg2);
        pos.z = arg1->z + ((Rand_ZeroOne() - 0.5f) * arg2);

        scale = (s16)((Rand_ZeroOne() * arg4) * 0.2f) + arg4;
        var2 = arg6;

        if (var2 != 0) {
            func_800286CC(globalCtx, &pos, &velocity, &accel, scale, scaleStep);
        } else {
            func_8002865C(globalCtx, &pos, &velocity, &accel, scale, scaleStep);
        }
    }
}

Actor* Actor_GetCollidedExplosive(GlobalContext* globalCtx, Collider* collider) {
    if ((collider->acFlags & 0x2) && (collider->ac->type == ACTORTYPE_EXPLOSIVES)) {
        collider->acFlags &= ~0x2;
        return collider->ac;
    }

    return NULL;
}

Actor* func_80033684(GlobalContext* globalCtx, Actor* explosiveActor) {
    Actor* actor = globalCtx->actorCtx.actorList[ACTORTYPE_EXPLOSIVES].first;

    while (actor != NULL) {
        if ((actor == explosiveActor) || (actor->params != 1)) {
            actor = actor->next;
        } else {
            if (func_8002DB48(explosiveActor, actor) <= (actor->shape.rot.z * 10) + 80.0f) {
                return actor;
            } else {
                actor = actor->next;
            }
        }
    }

    return NULL;
}

/**
 * Dynamically changes the type of a given actor instance.
 * This is done by moving it to the corresponding type list and setting its type variable accordingly.
 */
void Actor_ChangeType(GlobalContext* globalCtx, ActorContext* actorCtx, Actor* actor, u8 actorType) {
    Actor_RemoveFromTypeList(globalCtx, actorCtx, actor);
    Actor_AddToTypeList(actorCtx, actor, actorType);
}

typedef struct {
    /* 0x000 */ Actor actor;
    /* 0x14C */ char unk_14C[0xC4];
    /* 0x210 */ s16 unk_210;
} Actor_80033780;

Actor* func_80033780(GlobalContext* globalCtx, Actor* refActor, f32 arg2) {
    Actor_80033780* itemActor;
    Vec3f spA8;
    f32 deltaX;
    f32 deltaY;
    f32 deltaZ;
    Vec3f sp90;
    Vec3f sp84;
    Actor* actor;

    actor = globalCtx->actorCtx.actorList[ACTORTYPE_ITEMACTION].first;
    while (actor != NULL) {
        if (((actor->id != ACTOR_ARMS_HOOK) && (actor->id != ACTOR_EN_ARROW)) || (actor == refActor)) {
            actor = actor->next;
        } else {
            itemActor = (Actor_80033780*)actor;
            if ((arg2 < Math_Vec3f_DistXYZ(&refActor->posRot.pos, &itemActor->actor.posRot.pos)) ||
                (itemActor->unk_210 == 0)) {
                actor = actor->next;
            } else {
                deltaX = Math_SinS(itemActor->actor.posRot.rot.y) * (itemActor->actor.speedXZ * 10.0f);
                deltaY = itemActor->actor.velocity.y + (itemActor->actor.gravity * 10.0f);
                deltaZ = Math_CosS(itemActor->actor.posRot.rot.y) * (itemActor->actor.speedXZ * 10.0f);

                spA8.x = itemActor->actor.posRot.pos.x + deltaX;
                spA8.y = itemActor->actor.posRot.pos.y + deltaY;
                spA8.z = itemActor->actor.posRot.pos.z + deltaZ;

                if (func_80062ECC(refActor->colChkInfo.unk_10, refActor->colChkInfo.unk_12, 0.0f, &refActor->posRot.pos,
                                  &itemActor->actor.posRot.pos, &spA8, &sp90, &sp84)) {
                    return &itemActor->actor;
                } else {
                    actor = actor->next;
                }
            }
        }
    }

    return NULL;
}

/**
 * Sets the actor's text id with a dynamic prefix based on the current scene.
 */
void Actor_SetTextWithPrefix(GlobalContext* globalCtx, Actor* actor, s16 baseTextId) {
    s16 prefix;

    switch (globalCtx->sceneNum) {
        case SCENE_YDAN:
        case SCENE_YDAN_BOSS:
        case SCENE_MORIBOSSROOM:
        case SCENE_KOKIRI_HOME:
        case SCENE_KOKIRI_HOME3:
        case SCENE_KOKIRI_HOME4:
        case SCENE_KOKIRI_HOME5:
        case SCENE_KOKIRI_SHOP:
        case SCENE_LINK_HOME:
        case SCENE_SPOT04:
        case SCENE_SPOT05:
        case SCENE_SPOT10:
        case 112:
            prefix = 0x1000;
            break;
        case SCENE_MALON_STABLE:
        case SCENE_SPOT00:
        case SCENE_SPOT20:
            prefix = 0x2000;
            break;
        case SCENE_HIDAN:
        case SCENE_DDAN_BOSS:
        case SCENE_FIRE_BS:
        case SCENE_SPOT16:
        case SCENE_SPOT17:
        case SCENE_SPOT18:
            prefix = 0x3000;
            break;
        case SCENE_BDAN:
        case SCENE_BDAN_BOSS:
        case SCENE_SPOT03:
        case SCENE_SPOT07:
        case SCENE_SPOT08:
            prefix = 0x4000;
            break;
        case SCENE_HAKADAN:
        case SCENE_HAKADAN_BS:
        case SCENE_KAKARIKO:
        case SCENE_KAKARIKO3:
        case SCENE_IMPA:
        case SCENE_HUT:
        case SCENE_HAKAANA:
        case SCENE_HAKASITARELAY:
        case SCENE_SPOT01:
        case SCENE_SPOT02:
            prefix = 0x5000;
            break;
        case SCENE_JYASINZOU:
        case SCENE_JYASINBOSS:
        case SCENE_LABO:
        case SCENE_TENT:
        case SCENE_SPOT06:
        case SCENE_SPOT09:
        case SCENE_SPOT11:
            prefix = 0x6000;
            break;
        case SCENE_ENTRA:
        case SCENE_MARKET_ALLEY:
        case SCENE_MARKET_ALLEY_N:
        case SCENE_MARKET_DAY:
        case SCENE_MARKET_NIGHT:
        case SCENE_MARKET_RUINS:
        case SCENE_SPOT15:
            prefix = 0x7000;
            break;
        default:
            prefix = 0x0000;
            break;
    }

    actor->textId = prefix | baseTextId;
}

s16 func_800339B8(Actor* actor, GlobalContext* globalCtx, f32 arg2, s16 arg3) {
    s16 ret;
    s16 sp44;
    f32 sp40;
    f32 sp3C;
    Vec3f sp30;

    Math_Vec3f_Copy(&sp30, &actor->posRot.pos);
    sp44 = actor->bgCheckFlags;
    sp40 = Math_SinS(arg3) * arg2;
    sp3C = Math_CosS(arg3) * arg2;
    actor->posRot.pos.x += sp40;
    actor->posRot.pos.z += sp3C;
    func_8002E4B4(globalCtx, actor, 0.0f, 0.0f, 0.0f, 4);
    Math_Vec3f_Copy(&actor->posRot.pos, &sp30);

    ret = actor->bgCheckFlags & 1;
    actor->bgCheckFlags = sp44;

    return ret;
}

s32 func_80033A84(GlobalContext* globalCtx, Actor* actor) {
    Player* player = PLAYER;

    if ((player->stateFlags1 & 0x10) && (actor->unk_10C != 0)) {
        return 1;
    } else {
        return 0;
    }
}

s32 func_80033AB8(GlobalContext* globalCtx, Actor* actor) {
    Player* player = PLAYER;

    if ((player->stateFlags1 & 0x10) && (actor->unk_10C == 0)) {
        return 1;
    } else {
        return 0;
    }
}

f32 func_80033AEC(Vec3f* arg0, Vec3f* arg1, f32 arg2, f32 arg3, f32 arg4, f32 arg5) {
    f32 ret = 0.0f;

    if (arg4 <= Math_Vec3f_DistXYZ(arg0, arg1)) {
        ret = Math_SmoothStepToF(&arg1->x, arg0->x, arg2, arg3, 0.0f);
        ret += Math_SmoothStepToF(&arg1->y, arg0->y, arg2, arg3, 0.0f);
        ret += Math_SmoothStepToF(&arg1->z, arg0->z, arg2, arg3, 0.0f);
    } else if (arg5 < Math_Vec3f_DistXYZ(arg0, arg1)) {
        ret = Math_SmoothStepToF(&arg1->x, arg0->x, arg2, arg3, 0.0f);
        ret += Math_SmoothStepToF(&arg1->y, arg0->y, arg2, arg3, 0.0f);
        ret += Math_SmoothStepToF(&arg1->z, arg0->z, arg2, arg3, 0.0f);
    }

    return ret;
}

void func_80033C30(Vec3f* arg0, Vec3f* arg1, u8 alpha, GlobalContext* globalCtx) {
    MtxF sp60;
    f32 var;
    Vec3f sp50;
    CollisionPoly* sp4C;

    OPEN_DISPS(globalCtx->state.gfxCtx, "../z_actor.c", 8120);

    if (0) {} // Necessary to match

    POLY_OPA_DISP = Gfx_CallSetupDL(POLY_OPA_DISP, 0x2C);

    gDPSetPrimColor(POLY_OPA_DISP++, 0, 0, 0, 0, 0, alpha);

    sp50.x = arg0->x;
    sp50.y = arg0->y + 1.0f;
    sp50.z = arg0->z;

    var = BgCheck_EntityRaycastFloor2(globalCtx, &globalCtx->colCtx, &sp4C, &sp50);

    if (sp4C != NULL) {
        func_80038A28(sp4C, arg0->x, var, arg0->z, &sp60);
        Matrix_Put(&sp60);
    } else {
        Matrix_Translate(arg0->x, arg0->y, arg0->z, MTXMODE_NEW);
    }

    Matrix_Scale(arg1->x, 1.0f, arg1->z, MTXMODE_APPLY);

    gSPMatrix(POLY_OPA_DISP++, Matrix_NewMtx(globalCtx->state.gfxCtx, "../z_actor.c", 8149),
              G_MTX_MODELVIEW | G_MTX_LOAD);
    gSPDisplayList(POLY_OPA_DISP++, &D_04049210);

    CLOSE_DISPS(globalCtx->state.gfxCtx, "../z_actor.c", 8155);
}

void func_80033DB8(GlobalContext* globalCtx, s16 arg1, s16 arg2) {
    s16 var = Quake_Add(&globalCtx->mainCamera, 3);
    Quake_SetSpeed(var, 20000);
    Quake_SetQuakeValues(var, arg1, 0, 0, 0);
    Quake_SetCountdown(var, arg2);
}

void func_80033E1C(GlobalContext* globalCtx, s16 arg1, s16 arg2, s16 arg3) {
    s16 var = Quake_Add(&globalCtx->mainCamera, 3);
    Quake_SetSpeed(var, arg3);
    Quake_SetQuakeValues(var, arg1, 0, 0, 0);
    Quake_SetCountdown(var, arg2);
}

void func_80033E88(Actor* actor, GlobalContext* globalCtx, s16 arg2, s16 arg3) {
    if (arg2 >= 5) {
        func_800AA000(actor->xyzDistToLinkSq, 0xFF, 0x14, 0x96);
    } else {
        func_800AA000(actor->xyzDistToLinkSq, 0xB4, 0x14, 0x64);
    }

    func_80033DB8(globalCtx, arg2, arg3);
}

f32 Rand_ZeroFloat(f32 f) {
    return Rand_ZeroOne() * f;
}

f32 Rand_CenteredFloat(f32 f) {
    return (Rand_ZeroOne() - 0.5f) * f;
}

typedef struct {
    /* 0x00 */ f32 unk_00;
    /* 0x04 */ f32 unk_04;
    /* 0x08 */ f32 unk_08;
    /* 0x0C */ f32 unk_0C;
    /* 0x10 */ f32 unk_10;
    /* 0x14 */ u32 unk_14;
    /* 0x18 */ u32 unk_18;
} struct_801160DC; // size = 0x1C

struct_801160DC D_801160DC[] = {
    { 0.54f, 6000.0f, 5000.0f, 1.0f, 0.0f, 0x050011F0, 0x05001100 },
    { 0.644f, 12000.0f, 8000.0f, 1.0f, 0.0f, 0x06001530, 0x06001400 },
    { 0.64000005f, 8500.0f, 8000.0f, 1.75f, 0.1f, 0x050011F0, 0x05001100 },
};

void Actor_DrawDoorLock(GlobalContext* globalCtx, s32 frame, s32 type) {
    struct_801160DC* entry;
    s32 i;
    MtxF spB0;
    f32 var;
    f32 temp1;
    f32 temp2;
    f32 temp3;

    entry = &D_801160DC[type];
    var = entry->unk_10;

    OPEN_DISPS(globalCtx->state.gfxCtx, "../z_actor.c", 8265);

    Matrix_Translate(0.0f, entry->unk_08, 500.0f, MTXMODE_APPLY);
    Matrix_Get(&spB0);

    temp1 = sinf(entry->unk_00 - var) * -(10 - frame) * 0.1f * entry->unk_04;
    temp2 = cosf(entry->unk_00 - var) * (10 - frame) * 0.1f * entry->unk_04;

    for (i = 0; i < 4; i++) {
        Matrix_Put(&spB0);
        Matrix_RotateZ(var, MTXMODE_APPLY);
        Matrix_Translate(temp1, temp2, 0.0f, MTXMODE_APPLY);

        if (entry->unk_0C != 1.0f) {
            Matrix_Scale(entry->unk_0C, entry->unk_0C, entry->unk_0C, MTXMODE_APPLY);
        }

        gSPMatrix(POLY_OPA_DISP++, Matrix_NewMtx(globalCtx->state.gfxCtx, "../z_actor.c", 8299),
                  G_MTX_MODELVIEW | G_MTX_LOAD);
        gSPDisplayList(POLY_OPA_DISP++, entry->unk_14);

        if (i % 2) {
            temp3 = entry->unk_00 + entry->unk_00;
        } else {
            temp3 = M_PI - (entry->unk_00 + entry->unk_00);
        }

        var += temp3;
    }

    Matrix_Put(&spB0);
    Matrix_Scale(frame * 0.1f, frame * 0.1f, frame * 0.1f, MTXMODE_APPLY);

    gSPMatrix(POLY_OPA_DISP++, Matrix_NewMtx(globalCtx->state.gfxCtx, "../z_actor.c", 8314),
              G_MTX_MODELVIEW | G_MTX_LOAD);
    gSPDisplayList(POLY_OPA_DISP++, entry->unk_18);

    CLOSE_DISPS(globalCtx->state.gfxCtx, "../z_actor.c", 8319);
}

void func_8003424C(GlobalContext* globalCtx, Vec3f* arg1) {
    func_80062D60(globalCtx, arg1);
}

void func_8003426C(Actor* actor, s16 arg1, s16 arg2, s16 arg3, s16 arg4) {
    if ((arg1 == 0x8000) && !(arg2 & 0x8000)) {
        Audio_PlayActorSound2(actor, NA_SE_EN_LIGHT_ARROW_HIT);
    }

    actor->dmgEffectParams = arg1 | arg3 | ((arg2 & 0xF8) << 5) | arg4;
    actor->dmgEffectTimer = arg4;
}

Hilite* func_800342EC(Vec3f* object, GlobalContext* globalCtx) {
    Vec3f lightDir;

    lightDir.x = globalCtx->envCtx.unk_2A;
    lightDir.y = globalCtx->envCtx.unk_2B;
    lightDir.z = globalCtx->envCtx.unk_2C;

    return func_8002EABC(object, &globalCtx->view.eye, &lightDir, globalCtx->state.gfxCtx);
}

Hilite* func_8003435C(Vec3f* object, GlobalContext* globalCtx) {
    Vec3f lightDir;

    lightDir.x = globalCtx->envCtx.unk_2A;
    lightDir.y = globalCtx->envCtx.unk_2B;
    lightDir.z = globalCtx->envCtx.unk_2C;

    return func_8002EB44(object, &globalCtx->view.eye, &lightDir, globalCtx->state.gfxCtx);
}

s32 func_800343CC(GlobalContext* globalCtx, Actor* actor, s16* arg2, f32 arg3, callback1_800343CC unkFunc1,
                  callback2_800343CC unkFunc2) {
    s16 sp26;
    s16 sp24;

    if (func_8002F194(actor, globalCtx)) {
        *arg2 = 1;
        return 1;
    }

    if (*arg2 != 0) {
        *arg2 = unkFunc2(globalCtx, actor);
        return 0;
    }

    func_8002F374(globalCtx, actor, &sp26, &sp24);

    if ((sp26 < 0) || (sp26 > SCREEN_WIDTH) || (sp24 < 0) || (sp24 > SCREEN_HEIGHT)) {
        return 0;
    }

    if (!func_8002F2CC(actor, globalCtx, arg3)) {
        return 0;
    }

    actor->textId = unkFunc1(globalCtx, actor);

    return 0;
}

typedef struct {
    /* 0x00 */ s16 unk_00;
    /* 0x02 */ s16 unk_02;
    /* 0x04 */ s16 unk_04;
    /* 0x06 */ s16 unk_06;
    /* 0x08 */ s16 unk_08;
    /* 0x0A */ s16 unk_0A;
    /* 0x0C */ u8 unk_0C;
} struct_80116130_0; // size = 0x10

typedef struct {
    /* 0x00 */ struct_80116130_0 sub_00;
    /* 0x10 */ f32 unk_10;
    /* 0x14 */ s16 unk_14;
} struct_80116130; // size = 0x18

struct_80116130 D_80116130[] = {
    { { 0x2AA8, 0xF1C8, 0x18E2, 0x1554, 0x0000, 0x0000, 1 }, 170.0f, 0x3FFC },
    { { 0x2AA8, 0xEAAC, 0x1554, 0x1554, 0xF8E4, 0x0E38, 1 }, 170.0f, 0x3FFC },
    { { 0x31C4, 0xE390, 0x0E38, 0x0E38, 0xF1C8, 0x071C, 1 }, 170.0f, 0x3FFC },
    { { 0x1554, 0xF1C8, 0x0000, 0x071C, 0xF8E4, 0x0000, 1 }, 170.0f, 0x3FFC },
    { { 0x2AA8, 0xF8E4, 0x071C, 0x0E38, 0xD558, 0x2AA8, 1 }, 170.0f, 0x3FFC },
    { { 0x0000, 0xE390, 0x2AA8, 0x3FFC, 0xF1C8, 0x0E38, 1 }, 170.0f, 0x3FFC },
    { { 0x2AA8, 0xF1C8, 0x0E38, 0x0E38, 0x0000, 0x0000, 1 }, 0.0f, 0x0000 },
    { { 0x2AA8, 0xF1C8, 0x0000, 0x0E38, 0x0000, 0x1C70, 1 }, 0.0f, 0x0000 },
    { { 0x2AA8, 0xF1C8, 0xF1C8, 0x0000, 0x0000, 0x0000, 1 }, 0.0f, 0x0000 },
    { { 0x071C, 0xF1C8, 0x0E38, 0x1C70, 0x0000, 0x0000, 1 }, 0.0f, 0x0000 },
    { { 0x0E38, 0xF1C8, 0x0000, 0x1C70, 0x0000, 0x0E38, 1 }, 0.0f, 0x0000 },
    { { 0x2AA8, 0xE390, 0x1C70, 0x0E38, 0xF1C8, 0x0E38, 1 }, 0.0f, 0x0000 },
    { { 0x18E2, 0xF1C8, 0x0E38, 0x0E38, 0x0000, 0x0000, 1 }, 0.0f, 0x0000 },
};

#ifdef NON_MATCHING
// regalloc differences
void func_800344BC(Actor* actor, struct_80034A14_arg1* arg1, s16 arg2, s16 arg3, s16 arg4, s16 arg5, s16 arg6, s16 arg7,
                   u8 arg8) {
    s16 sp46;
    s16 sp44;
    s16 temp2;
    s16 sp40;
    s16 temp1;
    Vec3f sp30;

    sp30.x = actor->posRot.pos.x;
    sp30.y = actor->posRot.pos.y + arg1->unk_14;
    sp30.z = actor->posRot.pos.z;

    sp46 = Math_Vec3f_Pitch(&sp30, &arg1->unk_18);
    sp44 = Math_Vec3f_Yaw(&sp30, &arg1->unk_18);
    sp40 = Math_Vec3f_Yaw(&actor->posRot.pos, &arg1->unk_18) - actor->shape.rot.y;

    temp1 = CLAMP(sp40, -arg2, arg2);
    Math_SmoothStepToS(&arg1->unk_08.y, temp1, 6, 2000, 1);

    sp40 = (ABS(sp40) >= 0x8000) ? 0 : ABS(sp40);
    arg1->unk_08.y = CLAMP(arg1->unk_08.y, -sp40, sp40);

    sp40 = sp40 - arg1->unk_08.y;

    temp1 = CLAMP(sp40, -arg5, arg5);
    Math_SmoothStepToS(&arg1->unk_0E.y, temp1, 6, 2000, 1);

    sp40 = (ABS(sp40) >= 0x8000) ? 0 : ABS(sp40);
    arg1->unk_0E.y = CLAMP(arg1->unk_0E.y, -sp40, sp40);

    if (arg8 != 0) {
        if (arg3) {} // Seems necessary to match
        Math_SmoothStepToS(&actor->shape.rot.y, sp44, 6, 2000, 1);
    }

    temp1 = CLAMP(sp46, arg4, arg3);
    Math_SmoothStepToS(&arg1->unk_08.x, temp1, 6, 2000, 1);

    temp2 = sp46 - arg1->unk_08.x;

    temp1 = CLAMP(temp2, arg7, arg6);
    Math_SmoothStepToS(&arg1->unk_0E.x, temp1, 6, 2000, 1);
}
#else
#pragma GLOBAL_ASM("asm/non_matchings/code/z_actor/func_800344BC.s")
#endif

s16 func_800347E8(s16 arg0) {
    return D_80116130[arg0].unk_14;
}

s16 func_80034810(Actor* actor, struct_80034A14_arg1* arg1, f32 arg2, s16 arg3, s16 arg4) {
    s32 pad;
    s16 var;
    s16 abs_var;

    if (arg4 != 0) {
        return arg4;
    }

    if (arg1->unk_00 != 0) {
        return 4;
    }

    if (arg2 < Math_Vec3f_DistXYZ(&actor->posRot.pos, &arg1->unk_18)) {
        arg1->unk_04 = 0;
        arg1->unk_06 = 0;
        return 1;
    }

    var = Math_Vec3f_Yaw(&actor->posRot.pos, &arg1->unk_18);
    abs_var = ABS((s16)((f32)var - actor->shape.rot.y));
    if (arg3 >= abs_var) {
        arg1->unk_04 = 0;
        arg1->unk_06 = 0;
        return 2;
    }

    if (DECR(arg1->unk_04) != 0) {
        return arg1->unk_02;
    }

    switch (arg1->unk_06) {
        case 0:
        case 2:
            arg1->unk_04 = Rand_S16Offset(30, 30);
            arg1->unk_06++;
            return 1;
        case 1:
            arg1->unk_04 = Rand_S16Offset(10, 10);
            arg1->unk_06++;
            return 3;
    }

    return 4;
}

void func_80034A14(Actor* actor, struct_80034A14_arg1* arg1, s16 arg2, s16 arg3) {
    struct_80116130_0 sp38;

    arg1->unk_02 = func_80034810(actor, arg1, D_80116130[arg2].unk_10, D_80116130[arg2].unk_14, arg3);

    sp38 = D_80116130[arg2].sub_00;

    switch (arg1->unk_02) {
        case 1:
            sp38.unk_00 = 0;
            sp38.unk_04 = 0;
            sp38.unk_02 = 0;
        case 3:
            sp38.unk_06 = 0;
            sp38.unk_0A = 0;
            sp38.unk_08 = 0;
        case 2:
            sp38.unk_0C = 0;
    }

    func_800344BC(actor, arg1, sp38.unk_00, sp38.unk_04, sp38.unk_02, sp38.unk_06, sp38.unk_0A, sp38.unk_08,
                  sp38.unk_0C);
}

Gfx* func_80034B28(GraphicsContext* gfxCtx) {
    Gfx* displayList;

    displayList = Graph_Alloc(gfxCtx, sizeof(Gfx));
    gSPEndDisplayList(displayList);

    return displayList;
}

Gfx* func_80034B54(GraphicsContext* gfxCtx) {
    Gfx* displayListHead;
    Gfx* displayList;

    displayList = displayListHead = Graph_Alloc(gfxCtx, 2 * sizeof(Gfx));

    gDPSetRenderMode(displayListHead++, G_RM_FOG_SHADE_A,
                     AA_EN | Z_CMP | Z_UPD | IM_RD | CLR_ON_CVG | CVG_DST_WRAP | ZMODE_XLU | FORCE_BL |
                         GBL_c2(G_BL_CLR_IN, G_BL_A_IN, G_BL_CLR_MEM, G_BL_1MA));

    gSPEndDisplayList(displayListHead++);

    return displayList;
}

void func_80034BA0(GlobalContext* globalCtx, SkelAnime* skelAnime, OverrideLimbDraw overrideLimbDraw,
                   PostLimbDraw postLimbDraw, Actor* actor, s16 alpha) {
    OPEN_DISPS(globalCtx->state.gfxCtx, "../z_actor.c", 8831);

    func_80093D18(globalCtx->state.gfxCtx);

    gDPPipeSync(POLY_OPA_DISP++);
    gDPSetEnvColor(POLY_OPA_DISP++, 0, 0, 0, alpha);
    gDPPipeSync(POLY_OPA_DISP++);
    gSPSegment(POLY_OPA_DISP++, 0x0C, func_80034B28(globalCtx->state.gfxCtx));

    POLY_OPA_DISP = SkelAnime_DrawFlex(globalCtx, skelAnime->skeleton, skelAnime->jointTable, skelAnime->dListCount,
                                       overrideLimbDraw, postLimbDraw, actor, POLY_OPA_DISP);

    CLOSE_DISPS(globalCtx->state.gfxCtx, "../z_actor.c", 8860);
}

void func_80034CC4(GlobalContext* globalCtx, SkelAnime* skelAnime, OverrideLimbDraw overrideLimbDraw,
                   PostLimbDraw postLimbDraw, Actor* actor, s16 alpha) {
    OPEN_DISPS(globalCtx->state.gfxCtx, "../z_actor.c", 8876);

    func_80093D84(globalCtx->state.gfxCtx);

    gDPPipeSync(POLY_XLU_DISP++);
    gDPSetEnvColor(POLY_XLU_DISP++, 0, 0, 0, alpha);
    gSPSegment(POLY_XLU_DISP++, 0x0C, func_80034B54(globalCtx->state.gfxCtx));

    POLY_XLU_DISP = SkelAnime_DrawFlex(globalCtx, skelAnime->skeleton, skelAnime->jointTable, skelAnime->dListCount,
                                       overrideLimbDraw, postLimbDraw, actor, POLY_XLU_DISP);

    CLOSE_DISPS(globalCtx->state.gfxCtx, "../z_actor.c", 8904);
}

s16 func_80034DD4(Actor* actor, GlobalContext* globalCtx, s16 arg2, f32 arg3) {
    Player* player = PLAYER;
    f32 var;

    if ((globalCtx->csCtx.state != 0) || (gDbgCamEnabled != 0)) {
        var = Math_Vec3f_DistXYZ(&actor->posRot.pos, &globalCtx->view.eye) * 0.25f;
    } else {
        var = Math_Vec3f_DistXYZ(&actor->posRot.pos, &player->actor.posRot.pos);
    }

    if (arg3 < var) {
        actor->flags &= ~1;
        Math_SmoothStepToS(&arg2, 0, 6, 0x14, 1);
    } else {
        actor->flags |= 1;
        Math_SmoothStepToS(&arg2, 0xFF, 6, 0x14, 1);
    }

    return arg2;
}

void func_80034EC0(SkelAnime* skelAnime, struct_80034EC0_Entry* arg1, s32 arg2) {
    f32 frameCount;

    arg1 += arg2;

    if (arg1->frameCount > 0.0f) {
        frameCount = arg1->frameCount;
    } else {
        frameCount = Animation_GetLastFrame(arg1->animation);
    }

    Animation_Change(skelAnime, arg1->animation, arg1->playbackSpeed, arg1->unk_08, frameCount, arg1->unk_10,
                     arg1->transitionRate);
}

void func_80034F54(GlobalContext* globalCtx, s16* arg1, s16* arg2, s32 arg3) {
    u32 frames = globalCtx->gameplayFrames;
    s32 i;

    for (i = 0; i < arg3; i++) {
        arg1[i] = (0x814 + 50 * i) * frames;
        arg2[i] = (0x940 + 50 * i) * frames;
    }
}

void Actor_Noop(Actor* actor, GlobalContext* globalCtx) {
}

s32 func_80035124(Actor* actor, GlobalContext* globalCtx) {
    s32 ret = 0;

    switch (actor->params) {
        case 0:
            if (Actor_HasParent(actor, globalCtx)) {
                actor->params = 1;
            } else if (!(actor->bgCheckFlags & 1)) {
                Actor_MoveForward(actor);
                Math_SmoothStepToF(&actor->speedXZ, 0.0f, 1.0f, 0.1f, 0.0f);
            } else if ((actor->bgCheckFlags & 2) && (actor->velocity.y < -4.0f)) {
                ret = 1;
            } else {
                actor->shape.rot.x = actor->shape.rot.z = 0;
                func_8002F580(actor, globalCtx);
            }
            break;
        case 1:
            if (Actor_HasNoParent(actor, globalCtx)) {
                actor->params = 0;
            }
            break;
    }

    func_8002E4B4(globalCtx, actor, actor->colChkInfo.unk_12, actor->colChkInfo.unk_10, actor->colChkInfo.unk_10, 0x1D);

    return ret;
}

#include "z_cheap_proc.c"

u8 func_800353E8(GlobalContext* globalCtx) {
    Player* player = PLAYER;

    return player->unk_845;
}

/**
 * Finds the first actor instance of a specified id and type within a given range from an actor if there is one.
 * If the id provided is -1, this will look for any actor of the specified type rather than a specific id.
 */
Actor* Actor_FindNearby(GlobalContext* globalCtx, Actor* refActor, s16 actorId, u8 actorType, f32 range) {
    Actor* actor = globalCtx->actorCtx.actorList[actorType].first;

    while (actor != NULL) {
        if (actor == refActor || ((actorId != -1) && (actorId != actor->id))) {
            actor = actor->next;
        } else {
            if (func_8002DB48(refActor, actor) <= range) {
                return actor;
            } else {
                actor = actor->next;
            }
        }
    }

    return NULL;
}

s32 func_800354B4(GlobalContext* globalCtx, Actor* actor, f32 range, s16 arg3, s16 arg4, s16 arg5) {
    Player* player = PLAYER;
    s16 var1;
    s16 var2;

    var1 = (s16)(actor->yawTowardsLink + 0x8000) - player->actor.shape.rot.y;
    var2 = actor->yawTowardsLink - arg5;

    if ((actor->xzDistToLink <= range) && (player->swordState != 0) && (arg4 >= ABS(var1)) && (arg3 >= ABS(var2))) {
        return 1;
    } else {
        return 0;
    }
}

void func_8003555C(GlobalContext* globalCtx, Vec3f* arg1, Vec3f* arg2, Vec3f* arg3) {
    Color_RGB8 color1;
    Color_RGB8 color2;

    color1.r = 200;
    color1.g = 160;
    color1.b = 120;

    color2.r = 130;
    color2.g = 90;
    color2.b = 50;

    EffectSsKiraKira_SpawnSmall(globalCtx, arg1, arg2, arg3, &color1, &color2);
}

Vec3f D_80116268 = { 0.0f, -1.5f, 0.0f };
Vec3f D_80116274 = { 0.0f, -0.2f, 0.0f };

Gfx D_80116280[] = {
    gsDPSetRenderMode(G_RM_FOG_SHADE_A, AA_EN | Z_CMP | Z_UPD | IM_RD | CLR_ON_CVG | CVG_DST_WRAP | ZMODE_XLU |
                                            FORCE_BL | GBL_c2(G_BL_CLR_IN, G_BL_A_IN, G_BL_CLR_MEM, G_BL_1MA)),
    gsDPSetAlphaCompare(G_AC_THRESHOLD),
    gsSPEndDisplayList(),
};

void func_800355B8(GlobalContext* globalCtx, Vec3f* arg1) {
    func_8003555C(globalCtx, arg1, &D_80116268, &D_80116274);
}

u8 func_800355E4(GlobalContext* globalCtx, Collider* collider) {
    Player* player = PLAYER;

    if ((collider->acFlags & 0x08) && (player->swordState != 0) && (player->swordAnimation == 0x16)) {
        return 1;
    } else {
        return 0;
    }
}

u8 Actor_ApplyDamage(Actor* actor) {
    if (actor->colChkInfo.damage >= actor->colChkInfo.health) {
        actor->colChkInfo.health = 0;
    } else {
        actor->colChkInfo.health -= actor->colChkInfo.damage;
    }

    return actor->colChkInfo.health;
}

void func_80035650(Actor* actor, ColliderBody* colBody, s32 freezeFlag) {
    if (colBody->acHitItem == NULL) {
        actor->unk_116 = 0x00;
    } else if (freezeFlag && (colBody->acHitItem->toucher.flags & 0x10060000)) {
        actor->freezeTimer = colBody->acHitItem->toucher.damage;
        actor->unk_116 = 0x00;
    } else if (colBody->acHitItem->toucher.flags & 0x0800) {
        actor->unk_116 = 0x01;
    } else if (colBody->acHitItem->toucher.flags & 0x1000) {
        actor->unk_116 = 0x02;
    } else if (colBody->acHitItem->toucher.flags & 0x4000) {
        actor->unk_116 = 0x04;
    } else if (colBody->acHitItem->toucher.flags & 0x8000) {
        actor->unk_116 = 0x08;
    } else if (colBody->acHitItem->toucher.flags & 0x10000) {
        actor->unk_116 = 0x10;
    } else if (colBody->acHitItem->toucher.flags & 0x2000) {
        actor->unk_116 = 0x20;
    } else if (colBody->acHitItem->toucher.flags & 0x80000) {
        if (freezeFlag) {
            actor->freezeTimer = colBody->acHitItem->toucher.damage;
        }
        actor->unk_116 = 0x40;
    } else {
        actor->unk_116 = 0x00;
    }
}

void func_8003573C(Actor* actor, ColliderJntSph* jntSph, s32 freezeFlag) {
    ColliderBody* curColBody;
    s32 flag;
    s32 i;

    actor->unk_116 = 0x00;

    for (i = jntSph->count - 1; i >= 0; i--) {
        curColBody = &jntSph->list[i].body;
        if (curColBody->acHitItem == NULL) {
            flag = 0x00;
        } else if (freezeFlag && (curColBody->acHitItem->toucher.flags & 0x10060000)) {
            actor->freezeTimer = curColBody->acHitItem->toucher.damage;
            flag = 0x00;
        } else if (curColBody->acHitItem->toucher.flags & 0x0800) {
            flag = 0x01;
        } else if (curColBody->acHitItem->toucher.flags & 0x1000) {
            flag = 0x02;
        } else if (curColBody->acHitItem->toucher.flags & 0x4000) {
            flag = 0x04;
        } else if (curColBody->acHitItem->toucher.flags & 0x8000) {
            flag = 0x08;
        } else if (curColBody->acHitItem->toucher.flags & 0x10000) {
            flag = 0x10;
        } else if (curColBody->acHitItem->toucher.flags & 0x2000) {
            flag = 0x20;
        } else if (curColBody->acHitItem->toucher.flags & 0x80000) {
            if (freezeFlag) {
                actor->freezeTimer = curColBody->acHitItem->toucher.damage;
            }
            flag = 0x40;
        } else {
            flag = 0x00;
        }
        actor->unk_116 |= flag;
    }
}

void func_80035844(Vec3f* arg0, Vec3f* arg1, s16* arg2, s32 arg3) {
    f32 dx = arg1->x - arg0->x;
    f32 dz = arg1->z - arg0->z;
    f32 dy = arg3 ? (arg1->y - arg0->y) : (arg0->y - arg1->y);

    arg2[1] = Math_Atan2S(dz, dx);
    arg2[0] = Math_Atan2S(sqrtf(SQ(dx) + SQ(dz)), dy);
}

/**
 * Spawns En_Part (Dissipating Flames) actor as a child of the given actor.
 */
EnPart* func_800358DC(Actor* actor, Vec3f* spawnPos, Vec3s* spawnRot, f32* arg3, s32 timer, s16* unused,
                      GlobalContext* globalCtx, s16 params, s32 arg8) {
    EnPart* spawnedEnPart;

    spawnedEnPart =
        (EnPart*)Actor_SpawnAsChild(&globalCtx->actorCtx, actor, globalCtx, ACTOR_EN_PART, spawnPos->x, spawnPos->y,
                                    spawnPos->z, spawnRot->x, spawnRot->y, actor->objBankIndex, params);
    if (spawnedEnPart != NULL) {
        spawnedEnPart->actor.scale = actor->scale;
        spawnedEnPart->actor.speedXZ = arg3[0];
        spawnedEnPart->displayList = arg8;
        spawnedEnPart->action = 2;
        spawnedEnPart->timer = timer;
        spawnedEnPart->rotZ = arg3[1];
        spawnedEnPart->rotZSpeed = arg3[2];
        return spawnedEnPart;
    }

    return NULL;
}

void func_800359B8(Actor* actor, s16 arg1, Vec3s* arg2) {
    f32 sp44;
    f32 sp40;
    f32 sp3C;
    f32 sp38;
    f32 sp34;
    f32 sp30;
    f32 sp2C;
    f32 sp28;
    f32 sp24;
    CollisionPoly* floorPoly;
    s32 pad;

    if (actor->floorPoly != NULL) {
        floorPoly = actor->floorPoly;
        sp44 = COLPOLY_GET_NORMAL(floorPoly->normal.x);
        sp40 = COLPOLY_GET_NORMAL(floorPoly->normal.y);
        sp3C = COLPOLY_GET_NORMAL(floorPoly->normal.z);

        sp38 = Math_SinS(arg1);
        sp34 = Math_CosS(arg1);
        sp28 = (-(sp44 * sp38) - (sp3C * sp34));
        arg2->x = -(s16)(Math_FAtan2F(sp28 * sp40, 1.0f) * (32768 / M_PI));

        sp2C = Math_SinS(arg1 - 16375);
        sp30 = Math_CosS(arg1 - 16375);
        sp24 = (-(sp44 * sp2C) - (sp3C * sp30));
        arg2->z = -(s16)(Math_FAtan2F(sp24 * sp40, 1.0f) * (32768 / M_PI));
    }
}

void func_80035B18(GlobalContext* globalCtx, Actor* actor, u16 textId) {
    func_8010B720(globalCtx, textId);
    actor->textId = textId;
}

/**
 * Tests if event_chk_inf flag is set.
 */
s32 Flags_GetEventChkInf(s32 flag) {
    return gSaveContext.eventChkInf[flag >> 4] & (1 << (flag & 0xF));
}

/**
 * Sets event_chk_inf flag.
 */
void Flags_SetEventChkInf(s32 flag) {
    gSaveContext.eventChkInf[flag >> 4] |= (1 << (flag & 0xF));
}

/**
 * Tests if "inf_table flag is set.
 */
s32 Flags_GetInfTable(s32 flag) {
    return gSaveContext.infTable[flag >> 4] & (1 << (flag & 0xF));
}

/**
 * Sets "inf_table" flag.
 */
void Flags_SetInfTable(s32 flag) {
    gSaveContext.infTable[flag >> 4] |= (1 << (flag & 0xF));
}

u32 func_80035BFC(GlobalContext* globalCtx, s16 arg1) {
    u16 retTextId = 0;

    switch (arg1) {
        case 0:
            if (Flags_GetEventChkInf(0x9)) {
                if (Flags_GetInfTable(0x5)) {
                    retTextId = 0x1048;
                } else {
                    retTextId = 0x1047;
                }
            } else {
                if (Flags_GetEventChkInf(0x2)) {
                    if (Flags_GetInfTable(0x3)) {
                        retTextId = 0x1032;
                    } else {
                        retTextId = 0x1031;
                    }
                } else {
                    if (Flags_GetInfTable(0x0)) {
                        if (Flags_GetInfTable(0x1)) {
                            retTextId = 0x1003;
                        } else {
                            retTextId = 0x1002;
                        }
                    } else {
                        retTextId = 0x1001;
                    }
                }
            }
            break;
        case 1:
            if (LINK_IS_CHILD) {
                if (Flags_GetEventChkInf(0x9)) {
                    if (Flags_GetInfTable(0x10)) {
                        retTextId = 0x1046;
                    } else {
                        retTextId = 0x1045;
                    }
                } else {
                    if (Flags_GetEventChkInf(0x3)) {
                        if (Flags_GetInfTable(0xE)) {
                            retTextId = 0x1034;
                        } else {
                            retTextId = 0x1033;
                        }
                    } else {
                        if (Flags_GetInfTable(0xC)) {
                            retTextId = 0x1030;
                        } else {
                            retTextId = 0x102F;
                        }
                    }
                }
            } else {
                if (Flags_GetEventChkInf(0x5C)) {
                    if (Flags_GetInfTable(0x19)) {
                        retTextId = 0x1071;
                    } else {
                        retTextId = 0x1070;
                    }
                } else {
                    if (Flags_GetEventChkInf(0xB)) {
                        if (Flags_GetInfTable(0x17)) {
                            retTextId = 0x1068;
                        } else {
                            retTextId = 0x1067;
                        }
                    } else {
                        if (Flags_GetInfTable(0x15)) {
                            retTextId = 0x1061;
                        } else {
                            retTextId = 0x1060;
                        }
                    }
                }
            }
            break;
        case 2:
            if (LINK_IS_CHILD) {
                if (Flags_GetEventChkInf(0x9)) {
                    retTextId = 0x1042;
                } else {
                    retTextId = 0x1004;
                }
            } else {
                if (Flags_GetEventChkInf(0x5C)) {
                    retTextId = 0x1072;
                } else if (Flags_GetInfTable(0x41)) {
                    retTextId = 0x1055;
                } else {
                    retTextId = 0x1056;
                }
            }
            break;
        case 3:
            if (LINK_IS_CHILD) {
                if (Flags_GetEventChkInf(0x9)) {
                    retTextId = 0x1043;
                } else {
                    if (Flags_GetInfTable(0x1E)) {
                        retTextId = 0x1006;
                    } else {
                        retTextId = 0x1005;
                    }
                }
            } else {
                if (Flags_GetEventChkInf(0x5C)) {
                    retTextId = 0x1073;
                } else {
                    retTextId = 0x105A;
                }
            }
            break;
        case 4:
            if (LINK_IS_CHILD) {
                if (Flags_GetEventChkInf(0x9)) {
                    retTextId = 0x1042;
                } else {
                    retTextId = 0x1007;
                }
            } else {
                if (Flags_GetEventChkInf(0x5C)) {
                    retTextId = 0x1072;
                } else if (Flags_GetInfTable(0x47)) {
                    retTextId = 0x105E;
                } else {
                    retTextId = 0x105D;
                }
            }
            break;
        case 5:
            if (LINK_IS_CHILD) {
                if (Flags_GetEventChkInf(0x9)) {
                    retTextId = 0x1044;
                } else if (Flags_GetInfTable(0x22)) {
                    retTextId = 0x1009;
                } else {
                    retTextId = 0x1008;
                }
            } else {
                if (Flags_GetEventChkInf(0x5C)) {
                    retTextId = 0x1075;
                } else {
                    retTextId = 0x105B;
                }
            }
            break;
        case 6:
            if (LINK_IS_CHILD) {
                if (Flags_GetEventChkInf(0x9)) {
                    retTextId = 0x1042;
                } else if (Flags_GetInfTable(0x24)) {
                    retTextId = 0x100B;
                } else {
                    retTextId = 0x100A;
                }
            } else {
                if (Flags_GetEventChkInf(0x5C)) {
                    retTextId = 0x1056;
                } else {
                    retTextId = 0x105F;
                }
            }
            break;
        case 7:
            if (LINK_IS_CHILD) {
                if (Flags_GetEventChkInf(0x9)) {
                    retTextId = 0x1043;
                } else if (Flags_GetInfTable(0x26)) {
                    retTextId = 0x100D;
                } else {
                    retTextId = 0x100C;
                }
            } else {
                if (Flags_GetEventChkInf(0x5C)) {
                    retTextId = 0x1057;
                } else {
                    retTextId = 0x1057;
                }
            }
            break;
        case 8:
            if (LINK_IS_CHILD) {
                if (Flags_GetEventChkInf(0x9)) {
                    retTextId = 0x1043;
                } else if (Flags_GetInfTable(0x28)) {
                    retTextId = 0x1019;
                } else {
                    retTextId = 0x100E;
                }
            } else {
                if (Flags_GetEventChkInf(0x5C)) {
                    retTextId = 0x1077;
                } else if (Flags_GetInfTable(0x51)) {
                    retTextId = 0x1058;
                } else {
                    retTextId = 0x1059;
                }
            }
            break;
        case 9:
            if (LINK_IS_CHILD) {
                if (Flags_GetEventChkInf(0x9)) {
                    retTextId = 0x1049;
                } else {
                    retTextId = 0x1035;
                }
            } else {
                if (Flags_GetEventChkInf(0x5C)) {
                    retTextId = 0x1079;
                } else {
                    retTextId = 0x104e;
                }
            }
            break;
        case 10:
            if (LINK_IS_CHILD) {
                if (Flags_GetEventChkInf(0x9)) {
                    retTextId = 0x104A;
                } else {
                    retTextId = 0x1038;
                }
            } else {
                if (Flags_GetEventChkInf(0x5C)) {
                    retTextId = 0x1079;
                } else if (Flags_GetInfTable(0x59)) {
                    retTextId = 0x1050;
                } else {
                    retTextId = 0x104F;
                }
            }
            break;
        case 11:
            if (LINK_IS_CHILD) {
                if (Flags_GetEventChkInf(0x9)) {
                    retTextId = 0x104B;
                } else {
                    retTextId = 0x103C;
                }
            } else {
                if (Flags_GetEventChkInf(0x5C)) {
                    retTextId = 0x107b;
                } else {
                    retTextId = 0x1051;
                }
            }
            break;
        case 12:
            if (LINK_IS_CHILD) {
                if (Flags_GetEventChkInf(0x9)) {
                    retTextId = 0x104C;
                } else {
                    retTextId = 0x103D;
                }
            } else {
                if (Flags_GetEventChkInf(0x5C)) {
                    retTextId = 0x107C;
                } else {
                    retTextId = 0x1052;
                }
            }
            break;
        case 13:
            if (LINK_IS_CHILD) {
                if (Flags_GetEventChkInf(0x9)) {
                    retTextId = 0x104D;
                } else {
                    retTextId = 0x103E;
                }
            } else {
                if (Flags_GetEventChkInf(0x5C)) {
                    retTextId = 0x106E;
                } else if (Flags_GetInfTable(0x61)) {
                    retTextId = 0x1053;
                } else {
                    retTextId = 0x1054;
                }
            }
            break;
        case 15:
            if (Flags_GetEventChkInf(0x5C)) {
                retTextId = 0x1078;
            } else if (Flags_GetInfTable(0x66)) {
                retTextId = 0x1066;
            } else {
                retTextId = 0x1062;
            }
            break;
        case 16:
            if (globalCtx->sceneNum == SCENE_SPOT15) {
                retTextId = 0x7002;
            } else if (Flags_GetInfTable(0x6A)) {
                retTextId = 0x7004;
            } else if ((gSaveContext.dayTime >= 0x4000) && (gSaveContext.dayTime < 0xC556)) {
                retTextId = 0x7002;
            } else {
                retTextId = 0x7003;
            }
            break;
        case 17:
            if (Flags_GetEventChkInf(0x9) && Flags_GetEventChkInf(0x25) && Flags_GetEventChkInf(0x37)) {
                if (Flags_GetInfTable(0x6c)) {
                    retTextId = 0x7008;
                } else {
                    retTextId = 0x7007;
                }
            } else {
                retTextId = 0;
            }
            break;
        case 19:
            retTextId = 0x702D;
            break;
        case 18:
            if (Flags_GetEventChkInf(0x9) && Flags_GetEventChkInf(0x25) && Flags_GetEventChkInf(0x37)) {
                retTextId = 0x7006;
            } else {
                if (Flags_GetEventChkInf(0x12)) {
                    if (Flags_GetInfTable(0x71)) {
                        retTextId = 0x7072;
                    } else {
                        retTextId = 0x7071;
                    }
                } else {
                    retTextId = 0x7029;
                }
            }
            break;
        case 20:
        case 21:
            if (Flags_GetEventChkInf(0x42)) {
                retTextId = 0x2012;
            } else if (Flags_GetEventChkInf(0x41)) {
                if (Flags_GetInfTable(0x76)) {
                    retTextId = 0x2011;
                } else {
                    retTextId = 0x2010;
                }
            } else if (Flags_GetEventChkInf(0x40)) {
                retTextId = 0x200F;
            } else {
                retTextId = 0x200E;
            }
            break;
        case 24:
            if (Flags_GetEventChkInf(0x9) && Flags_GetEventChkInf(0x25) && Flags_GetEventChkInf(0x37)) {
                retTextId = 0x7044;
            } else {
                retTextId = 0x7015;
            }
            break;
        case 25:
            if (Flags_GetEventChkInf(0x9) && Flags_GetEventChkInf(0x25) && Flags_GetEventChkInf(0x37)) {
                retTextId = 0x7045;
            } else {
                Flags_GetInfTable(0xC2);
                retTextId = 0x7016;
            }
            break;
        case 26:
            if (Flags_GetEventChkInf(0x9) && Flags_GetEventChkInf(0x25) && Flags_GetEventChkInf(0x37)) {
                retTextId = 0x7046;
            } else {
                Flags_GetInfTable(0xc2);
                retTextId = 0x7018;
            }
            break;
        case 27:
            if (Flags_GetEventChkInf(0x9) && Flags_GetEventChkInf(0x25) && Flags_GetEventChkInf(0x37)) {
                retTextId = 0x7047;
            } else if (Flags_GetEventChkInf(0x14)) {
                retTextId = 0x701A;
            } else if (Flags_GetEventChkInf(0x11)) {
                if (Flags_GetInfTable(0xC6)) {
                    retTextId = 0x701C;
                } else {
                    retTextId = 0x701B;
                }
            } else {
                retTextId = 0x701A;
            }
            break;
        case 28:
            if (Flags_GetEventChkInf(0x9) && Flags_GetEventChkInf(0x25) && Flags_GetEventChkInf(0x37)) {
                retTextId = 0x7048;
            } else {
                Flags_GetInfTable(0xca);
                retTextId = 0x701D;
            }
            break;
        case 29:
            if (Flags_GetEventChkInf(0x9) && Flags_GetEventChkInf(0x25) && Flags_GetEventChkInf(0x37)) {
                retTextId = 0x7049;
            } else {
                Flags_GetInfTable(0xcc);
                retTextId = 0x701F;
            }
            break;
        case 30:
            if (Flags_GetEventChkInf(0x9) && Flags_GetEventChkInf(0x25) && Flags_GetEventChkInf(0x37)) {
                retTextId = 0x704A;
            } else {
                Flags_GetInfTable(0xCE);
                retTextId = 0x7021;
            }
            break;
        case 31:
            if (Flags_GetEventChkInf(0x9) && Flags_GetEventChkInf(0x25) && Flags_GetEventChkInf(0x37)) {
                retTextId = 0x704B;
            } else {
                Flags_GetInfTable(0xD0);
                retTextId = 0x7023;
            }
            break;
        case 32:
            if (Flags_GetEventChkInf(0x9) && Flags_GetEventChkInf(0x25) && Flags_GetEventChkInf(0x37)) {
                retTextId = 0x704C;
            } else {
                Flags_GetInfTable(0xD2);
                retTextId = 0x7025;
            }
            break;
        case 33:
            if (Flags_GetEventChkInf(0x9) && Flags_GetEventChkInf(0x25) && Flags_GetEventChkInf(0x37)) {
                retTextId = 0x704D;
            } else {
                Flags_GetInfTable(0xD4);
                retTextId = 0x7027;
            }
            break;
        case 34:
            Flags_GetInfTable(0xD6);
            retTextId = 0x403C;
            break;
        case 35:
            if (Flags_GetInfTable(0xD8)) {
                retTextId = 0x5029;
            } else {
                retTextId = 0x5028;
            }
            break;
        case 37:
            retTextId = 0x5002;
            break;
        case 38:
            if (LINK_IS_CHILD) {
                if (Flags_GetEventChkInf(0x25)) {
                    retTextId = 0x3027;
                } else if (Flags_GetEventChkInf(0x23)) {
                    retTextId = 0x3021;
                } else if (Flags_GetInfTable(0xE0)) {
                    retTextId = 0x302A;
                } else {
                    retTextId = 0x3008;
                }
            } else {
                if (Flags_GetEventChkInf(0x20)) {
                    retTextId = 0x4043;
                } else {
                    retTextId = 0x302A;
                }
            }
            break;
        case 39:
            if (LINK_IS_CHILD) {
                if (Flags_GetEventChkInf(0x25)) {
                    retTextId = 0x3027;
                } else if (Flags_GetEventChkInf(0x23)) {
                    retTextId = 0x3026;
                } else {
                    retTextId = 0x3009;
                }
            } else {
                if (Flags_GetEventChkInf(0x2A)) {
                    retTextId = 0x4043;
                } else {
                    retTextId = 0x302A;
                }
            }
            break;
        case 40:
            if (LINK_IS_CHILD) {
                if (Flags_GetEventChkInf(0x25)) {
                    retTextId = 0x3027;
                } else if (Flags_GetEventChkInf(0x23)) {
                    retTextId = 0x3026;
                } else if (Flags_GetInfTable(0xEB)) {
                    retTextId = 0x302B;
                } else {
                    retTextId = 0x300A;
                }
            } else {
                if (Flags_GetEventChkInf(0x2B)) {
                    retTextId = 0x4043;
                } else {
                    retTextId = 0x302A;
                }
            }
            break;
        case 41:
            if (LINK_IS_CHILD) {
                if (Flags_GetEventChkInf(0x25)) {
                    retTextId = 0x3027;
                } else if (Flags_GetInfTable(0xF0)) {
                    retTextId = 0x3015;
                } else {
                    retTextId = 0x3014;
                }
            } else {
                if (Flags_GetEventChkInf(0x2C)) {
                    retTextId = 0x4043;
                } else {
                    retTextId = 0x302A;
                }
            }
            break;
        case 42:
            if (LINK_IS_CHILD) {
                if (Flags_GetEventChkInf(0x25)) {
                    retTextId = 0x3027;
                } else if (Flags_GetInfTable(0xF4)) {
                    retTextId = 0x3017;
                } else {
                    retTextId = 0x3016;
                }
            } else {
                if (Flags_GetEventChkInf(0x2C)) {
                    retTextId = 0x4043;
                } else {
                    retTextId = 0x302A;
                }
            }
            break;
        case 43:
            if (LINK_IS_CHILD) {
                if (Flags_GetEventChkInf(0x25)) {
                    retTextId = 0x3027;
                } else if (Flags_GetInfTable(0xF8)) {
                    retTextId = 0x3019;
                } else {
                    retTextId = 0x3018;
                }
            } else {
                if (Flags_GetEventChkInf(0x2D)) {
                    retTextId = 0x4043;
                } else {
                    retTextId = 0x302A;
                }
            }
            break;
        case 48:
            if (Flags_GetEventChkInf(0x25)) {
                retTextId = 0x3029;
            } else if (Flags_GetEventChkInf(0x20) && Flags_GetEventChkInf(0x21)) {
                retTextId = 0x301B;
            } else {
                retTextId = 0x301A;
            }
            break;
        case 49:
            if (Flags_GetEventChkInf(0x37)) {
                retTextId = 0x402D;
            } else if (Flags_GetEventChkInf(0x30)) {
                retTextId = 0x4007;
            } else {
                retTextId = 0x4006;
            }
            break;
        case 50:
            if (Flags_GetEventChkInf(0x37)) {
                retTextId = 0x402E;
            } else if (Flags_GetEventChkInf(0x30)) {
                if (Flags_GetInfTable(0x124)) {
                    retTextId = 0x4009;
                } else {
                    retTextId = 0x4008;
                }
            } else {
                retTextId = 0x4006;
            }
            break;
        case 51:
            if (Flags_GetEventChkInf(0x37)) {
                retTextId = 0x402D;
            } else if (Flags_GetEventChkInf(0x31)) {
                if (Flags_GetInfTable(0x12A)) {
                    retTextId = 0x400B;
                } else {
                    retTextId = 0x402F;
                }
            } else if (Flags_GetEventChkInf(0x30)) {
                retTextId = 0x400A;
            } else {
                retTextId = 0x4006;
            }
            break;
        case 52:
            if (Flags_GetEventChkInf(0x37)) {
                retTextId = 0x402E;
            } else if (Flags_GetEventChkInf(0x30)) {
                retTextId = 0x400C;
            } else {
                retTextId = 0x4006;
            }
            break;
        case 53:
            if (Flags_GetEventChkInf(0x37)) {
                retTextId = 0x402D;
            } else if (Flags_GetEventChkInf(0x33)) {
                retTextId = 0x4010;
            } else if (Flags_GetEventChkInf(0x30)) {
                retTextId = 0x400F;
            } else {
                retTextId = 0x4006;
            }
            break;
        case 54:
            if (Flags_GetEventChkInf(0x37)) {
                retTextId = 0x402E;
            } else if (Flags_GetEventChkInf(0x30)) {
                retTextId = 0x4011;
            } else {
                retTextId = 0x4006;
            }
            break;
        case 55:
            if (LINK_IS_CHILD) {
                if (Flags_GetEventChkInf(0x37)) {
                    retTextId = 0x402B;
                } else if (Flags_GetEventChkInf(0x31)) {
                    if (Flags_GetInfTable(0x138)) {
                        retTextId = 0x401C;
                    } else {
                        retTextId = 0x401B;
                    }
                } else {
                    retTextId = 0x401A;
                }
            } else {
                retTextId = 0;
            }
            break;
        case 58:
            retTextId = 0x500F;
            break;
        case 59:
            retTextId = 0x5010;
            break;
        case 60:
            retTextId = 0x5012;
            break;
        case 61:
            if (Flags_GetInfTable(0x166)) {
                retTextId = 0x5001;
            } else {
                retTextId = 0x5000;
            }
            break;
        case 62:
            retTextId = 0x5012;
            break;
        case 63:
            if (Flags_GetInfTable(0x16A)) {
                retTextId = 0x5001;
            } else {
                retTextId = 0x5000;
            }
            break;
        case 71:
            if (Flags_GetEventChkInf(0x16)) {
                retTextId = 0x2049;
            } else if (Flags_GetEventChkInf(0x15)) {
                retTextId = 0x2048;
            } else if (Flags_GetEventChkInf(0x14)) {
                retTextId = 0x2047;
            } else if (Flags_GetEventChkInf(0x12) && !Flags_GetEventChkInf(0x14)) {
                retTextId = 0x2044;
            } else if (Flags_GetEventChkInf(0x10)) {
                if (Flags_GetEventChkInf(0x11)) {
                    retTextId = 0x2043;
                } else {
                    retTextId = 0x2042;
                }
            } else {
                retTextId = 0x2041;
            }
            break;
        case 72:
            if (LINK_IS_CHILD) {
                if (Flags_GetEventChkInf(0x14)) {
                    retTextId = 0x2040;
                } else if (Flags_GetInfTable(0x94)) {
                    retTextId = 0x2040;
                } else {
                    retTextId = 0x203F;
                }
            } else {
                if (!Flags_GetEventChkInf(0x18)) {
                    if (gSaveContext.nightFlag) {
                        retTextId = 0x204E;
                    } else if (Flags_GetInfTable(0x9A)) {
                        retTextId = 0x2031;
                    } else {
                        retTextId = 0x2030;
                    }
                } else {
                    retTextId = 0;
                }
            }
            break;
    }

    if (retTextId == 0) {
        retTextId = 1;
    }

    return retTextId;
}

void func_80036E50(u16 textId, s16 arg1) {
    switch (arg1) {
        case 0:
            switch (textId) {
                case 0x1001:
                    Flags_SetInfTable(0x0);
                    return;
                case 0x1002:
                    Flags_SetInfTable(0x1);
                    return;
                case 0x1031:
                    Flags_SetEventChkInf(0x3);
                    Flags_SetInfTable(0x3);
                    return;
                case 0x1047:
                    Flags_SetInfTable(0x5);
                    return;
            }
            return;
        case 1:
            switch (textId) {
                case 0x102F:
                    Flags_SetEventChkInf(0x2);
                    Flags_SetInfTable(0xC);
                    return;
                case 0x1033:
                    Audio_PlaySoundGeneral(NA_SE_SY_CORRECT_CHIME, &D_801333D4, 4, &D_801333E0, &D_801333E0,
                                           &D_801333E8);
                    Flags_SetEventChkInf(0x4);
                    Flags_SetInfTable(0xE);
                    return;
                case 0x1045:
                    Flags_SetInfTable(0x10);
                    return;
                case 0x1060:
                    Flags_SetInfTable(0x15);
                    return;
                case 0x1067:
                    Flags_SetEventChkInf(0xA);
                    Flags_SetInfTable(0x17);
                    return;
                case 0x1070:
                    Flags_SetInfTable(0x19);
                    return;
            }
            return;
        case 2:
            if (textId == 0x1056) {
                Flags_SetInfTable(0x41);
            }
            return;
        case 3:
            if (textId == 0x1005) {
                Flags_SetInfTable(0x1E);
            }
            return;
        case 4:
            if (textId == 0x105D) {
                Flags_SetInfTable(0x47);
            }
            return;
        case 5:
            if (textId == 0x1008) {
                Flags_SetInfTable(0x22);
            }
            return;
        case 6:
            if (textId == 0x100A) {
                Flags_SetInfTable(0x24);
            }
            return;
        case 7:
            if (textId == 0x100C) {
                Flags_SetInfTable(0x26);
            }
            return;
        case 8:
            if (textId == 0x100E) {
                Flags_SetInfTable(0x28);
            }
            if (textId == 0x1059) {
                Flags_SetInfTable(0x51);
            }
            return;
        case 10:
            if (textId == 0x104F) {
                Flags_SetInfTable(0x59);
            }
            return;
        case 13:
            if (textId == 0x1054) {
                Flags_SetInfTable(0x61);
            }
            return;
        case 15:
            if (textId == 0x1062) {
                Flags_SetInfTable(0x66);
            }
            return;
        case 16:
            if (textId == 0x7002) {
                Flags_SetInfTable(0x6A);
            }
            if (textId == 0x7003) {
                Flags_SetInfTable(0x6A);
            }
            return;
        case 17:
            if (textId == 0x7007) {
                Flags_SetInfTable(0x6C);
            }
            return;
        case 18:
            if (textId == 0x7071) {
                Flags_SetInfTable(0x71);
            }
            return;
        case 20:
        case 21:
            if (textId == 0x2010) {
                Flags_SetInfTable(0x76);
            }
            return;
        case 25:
            if (textId == 0x7016) {
                Flags_SetInfTable(0xC2);
            }
            return;
        case 26:
            if (textId == 0x7018) {
                Flags_SetInfTable(0xC4);
            }
            return;
        case 28:
            if (textId == 0x701D) {
                Flags_SetInfTable(0xCA);
            }
            return;
        case 29:
            if (textId == 0x701F) {
                Flags_SetInfTable(0xCC);
            }
            return;
        case 30:
            if (textId == 0x7021) {
                Flags_SetInfTable(0xCE);
            }
            return;
        case 31:
            if (textId == 0x7023) {
                Flags_SetInfTable(0xD0);
            }
            return;
        case 32:
            if (textId == 0x7025) {
                Flags_SetInfTable(0xD2);
            }
            return;
        case 33:
            if (textId == 0x7027) {
                Flags_SetInfTable(0xD4);
            }
            return;
        case 34:
            if (textId == 0x403c) {
                Flags_SetInfTable(0xD6);
            }
            return;
        case 35:
            if (textId == 0x5028) {
                Flags_SetInfTable(0xD8);
            }
            return;
        case 38:
            if (textId == 0x3008) {
                Flags_SetInfTable(0xE0);
            }
            return;
        case 40:
            if (textId == 0x300B) {
                Flags_SetInfTable(0xEB);
            }
            return;
        case 41:
            if (textId == 0x3014) {
                Flags_SetInfTable(0xF0);
            }
            return;
        case 42:
            if (textId == 0x3016) {
                Flags_SetInfTable(0xF4);
            }
            return;
        case 43:
            if (textId == 0x3018) {
                Flags_SetEventChkInf(0x20);
                Flags_SetInfTable(0xF8);
            }
            return;
        case 48:
            if (textId == 0x3020) {
                Flags_SetEventChkInf(0x22);
                Flags_SetInfTable(0x113);
            }
            return;
        case 49:
        case 52:
        case 53:
        case 54:
            if (textId == 0x4006) {
                Flags_SetEventChkInf(0x30);
            }
            return;
        case 50:
            if (textId == 0x4006) {
                Flags_SetEventChkInf(0x30);
            }
            if (textId == 0x4008) {
                Flags_SetInfTable(0x124);
            }
            return;
        case 51:
            if (textId == 0x4006) {
                Flags_SetEventChkInf(0x30);
            }
            if (textId == 0x400A) {
                Flags_SetEventChkInf(0x32);
            }
            if (textId == 0x402F) {
                Flags_SetInfTable(0x12A);
            }
            return;
        case 55:
            if (textId == 0x401B) {
                Flags_SetEventChkInf(0x33);
                Flags_SetInfTable(0x138);
            }
            return;
        case 61:
            if (textId == 0x5000) {
                Flags_SetInfTable(0x166);
            }
            return;
        case 63:
            if (textId == 0x5013) {
                Flags_SetInfTable(0x16A);
            }
            return;
        case 71:
            if (textId == 0x2041) {
                Flags_SetEventChkInf(0x10);
            }
            if (textId == 0x2044) {
                Flags_SetEventChkInf(0x12);
            }
            if (textId == 0x2047) {
                Flags_SetEventChkInf(0x15);
            }
            if (textId == 0x2048) {
                Flags_SetEventChkInf(0x16);
            }
            return;
        case 72:
            return;
    }
}

s32 func_800374E0(GlobalContext* globalCtx, Actor* actor, u16 textId) {
    MessageContext* msgCtx = &globalCtx->msgCtx;
    s32 ret = 1;

    switch (textId) {
        case 0x1035:
            if (msgCtx->choiceIndex == 0) {
                if (Flags_GetInfTable(0x2A)) {
                    func_80035B18(globalCtx, actor, 0x1036);
                } else {
                    func_80035B18(globalCtx, actor, 0x1041);
                }
            }
            if (msgCtx->choiceIndex == 1) {
                if (Flags_GetInfTable(0x2B)) {
                    func_80035B18(globalCtx, actor, 0x1037);
                } else {
                    func_80035B18(globalCtx, actor, 0x1041);
                }
            }
            ret = 0;
            break;
        case 0x1038:
            if (msgCtx->choiceIndex == 0) {
                if (Flags_GetInfTable(0x2E)) {
                    func_80035B18(globalCtx, actor, 0x1039);
                } else {
                    func_80035B18(globalCtx, actor, 0x1041);
                }
            }
            if (msgCtx->choiceIndex == 1) {
                if (Flags_GetInfTable(0x2F)) {
                    func_80035B18(globalCtx, actor, 0x103A);
                } else {
                    func_80035B18(globalCtx, actor, 0x1041);
                }
            }
            if (msgCtx->choiceIndex == 2) {
                if (Flags_GetInfTable(0x30)) {
                    func_80035B18(globalCtx, actor, 0x103B);
                } else {
                    func_80035B18(globalCtx, actor, 0x1041);
                }
            }
            ret = 0;
            break;
        case 0x103E:
            if (msgCtx->choiceIndex == 0) {
                func_80035B18(globalCtx, actor, 0x103F);
            }
            if (msgCtx->choiceIndex == 1) {
                func_80035B18(globalCtx, actor, 0x1040);
            }
            ret = 0;
            break;
        case 0x1041:
            if (msgCtx->unk_E2FA == 0x1035) {
                if (msgCtx->choiceIndex == 0) {
                    func_80035B18(globalCtx, actor, 0x1036);
                    Flags_SetInfTable(0x2A);
                }
                if (msgCtx->choiceIndex == 1) {
                    func_80035B18(globalCtx, actor, 0x1037);
                    Flags_SetInfTable(0x2B);
                }
            }
            if (msgCtx->unk_E2FA == 0x1038) {
                if (msgCtx->choiceIndex == 0) {
                    func_80035B18(globalCtx, actor, 0x1039);
                    Flags_SetInfTable(0x2E);
                }
                if (msgCtx->choiceIndex == 1) {
                    func_80035B18(globalCtx, actor, 0x103A);
                    Flags_SetInfTable(0x2F);
                }
                if (msgCtx->choiceIndex == 2) {
                    func_80035B18(globalCtx, actor, 0x103B);
                    Flags_SetInfTable(0x30);
                }
            }
            ret = 0;
            break;
        case 0x1062:
            if (msgCtx->choiceIndex == 0) {
                func_80035B18(globalCtx, actor, 0x1063);
            }
            if (msgCtx->choiceIndex == 1) {
                func_80035B18(globalCtx, actor, 0x1064);
            }
            ret = 0;
            break;
        case 0x2030:
        case 0x2031:
            if (msgCtx->choiceIndex == 0) {
                if (gSaveContext.rupees >= 10) {
                    func_80035B18(globalCtx, actor, 0x2034);
                    Rupees_ChangeBy(-10);
                } else {
                    func_80035B18(globalCtx, actor, 0x2032);
                }
            }
            if (msgCtx->choiceIndex == 1) {
                func_80035B18(globalCtx, actor, 0x2032);
            }
            Flags_SetInfTable(0x9A);
            ret = 0;
            break;
        case 0x2036:
        case 0x2037:
            if (msgCtx->choiceIndex == 0) {
                func_80035B18(globalCtx, actor, 0x201F);
            }
            if (msgCtx->choiceIndex == 1) {
                func_80035B18(globalCtx, actor, 0x205A);
            }
            ret = 0;
            break;
        case 0x2038:
            if (msgCtx->choiceIndex == 0) {
                break;
            }
            if (msgCtx->choiceIndex == 1) {
                func_80035B18(globalCtx, actor, 0x205A);
            }
            ret = 0;
            break;
        case 0x2034:
            if (msgCtx->choiceIndex != 0) {
                break;
            }
            func_80035B18(globalCtx, actor, 0x2035);
            ret = 0;
            break;
        case 0x2043:
            if (Flags_GetEventChkInf(0x12)) {
                break;
            }
            func_80035B18(globalCtx, actor, 0x2044);
            ret = 0;
            break;
        case 0x205A:
            break;
        case 0x300A:
            if (msgCtx->choiceIndex == 0) {
                if (Flags_GetEventChkInf(0x22)) {
                    func_80035B18(globalCtx, actor, 0x300B);
                } else {
                    func_80035B18(globalCtx, actor, 0x300C);
                }
            }
            if (msgCtx->choiceIndex == 1) {
                func_80035B18(globalCtx, actor, 0x300D);
            }
            ret = 0;
            break;
        case 0x301B:
            if (msgCtx->choiceIndex == 0) {
                func_80035B18(globalCtx, actor, 0x301D);
            }
            if (msgCtx->choiceIndex == 1) {
                if (Flags_GetInfTable(0x113)) {
                    func_80035B18(globalCtx, actor, 0x301F);
                } else {
                    func_80035B18(globalCtx, actor, 0x301E);
                }
            }
            ret = 0;
            break;
        case 0x301E:
            func_80035B18(globalCtx, actor, 0x3020);
            ret = 0;
            break;
        case 0x400C:
            if (msgCtx->choiceIndex == 0) {
                func_80035B18(globalCtx, actor, 0x400D);
            }
            if (msgCtx->choiceIndex == 1) {
                func_80035B18(globalCtx, actor, 0x400E);
            }
            ret = 0;
            break;
        case 0x7007:
            func_80035B18(globalCtx, actor, 0x703E);
            ret = 0;
            break;
        case 0x703E:
            func_80035B18(globalCtx, actor, 0x703F);
            ret = 0;
            break;
        case 0x703F:
            func_80035B18(globalCtx, actor, 0x7042);
            ret = 0;
            break;
    }

    return ret;
}

u16 func_80037C30(GlobalContext* globalCtx, s16 arg1) {
    return func_80035BFC(globalCtx, arg1);
}

s32 func_80037C5C(GlobalContext* globalCtx, s16 arg1, u16 textId) {
    func_80036E50(textId, arg1);
    return 0;
}

s32 func_80037C94(GlobalContext* globalCtx, Actor* actor, s32 arg2) {
    return func_800374E0(globalCtx, actor, actor->textId);
}

s32 func_80037CB8(GlobalContext* globalCtx, Actor* actor, s16 arg2) {
    MessageContext* msgCtx = &globalCtx->msgCtx;
    s32 ret = 0;

    switch (func_8010BDBC(msgCtx)) {
        case 2:
            func_80037C5C(globalCtx, arg2, actor->textId);
            ret = 1;
            break;
        case 4:
        case 5:
            if (func_80106BC8(globalCtx) && func_80037C94(globalCtx, actor, arg2)) {
                Audio_PlaySoundGeneral(NA_SE_SY_CANCEL, &D_801333D4, 4, &D_801333E0, &D_801333E0, &D_801333E8);
                msgCtx->msgMode = 0x36;
                ret = 1;
            }
            break;
    }

    return ret;
}

s32 func_80037D98(GlobalContext* globalCtx, Actor* actor, s16 arg2, s32* arg3) {
    s16 var;
    s16 sp2C;
    s16 sp2A;
    s16 abs_var;

    if (func_8002F194(actor, globalCtx)) {
        *arg3 = 1;
        return 1;
    }

    if (*arg3 == 1) {
        if (func_80037CB8(globalCtx, actor, arg2)) {
            *arg3 = 0;
        }
        return 0;
    }

    func_8002F374(globalCtx, actor, &sp2C, &sp2A);

    if (0) {} // Necessary to match

    if ((sp2C < 0) || (sp2C > SCREEN_WIDTH) || (sp2A < 0) || (sp2A > SCREEN_HEIGHT)) {
        return 0;
    }

    var = actor->yawTowardsLink - actor->shape.rot.y;
    abs_var = ABS(var);

    if (abs_var >= 0x4300) {
        return 0;
    }

    if ((actor->xyzDistToLinkSq > 25600.0f) && (actor->unk_10C == 0)) {
        return 0;
    }

    if (actor->xyzDistToLinkSq <= 6400.0f) {
        if (func_8002F2CC(actor, globalCtx, 80.0f)) {
            actor->textId = func_80037C30(globalCtx, arg2);
        }
    } else {
        if (func_8002F2F4(actor, globalCtx)) {
            actor->textId = func_80037C30(globalCtx, arg2);
        }
    }

    return 0;
}

s32 func_80037F30(Vec3s* arg0, Vec3s* arg1) {
    Math_SmoothStepToS(&arg0->y, 0, 6, 6200, 100);
    Math_SmoothStepToS(&arg0->x, 0, 6, 6200, 100);
    Math_SmoothStepToS(&arg1->y, 0, 6, 6200, 100);
    Math_SmoothStepToS(&arg1->x, 0, 6, 6200, 100);
    return 1;
}

s32 func_80037FC8(Actor* actor, Vec3f* arg1, Vec3s* arg2, Vec3s* arg3) {
    s16 sp36;
    s16 sp34;
    s16 var;

    sp36 = Math_Vec3f_Pitch(&actor->posRot2.pos, arg1);
    sp34 = Math_Vec3f_Yaw(&actor->posRot2.pos, arg1) - actor->posRot.rot.y;

    Math_SmoothStepToS(&arg2->x, sp36, 6, 2000, 1);
    arg2->x = (arg2->x < -6000) ? -6000 : ((arg2->x > 6000) ? 6000 : arg2->x);

    var = Math_SmoothStepToS(&arg2->y, sp34, 6, 2000, 1);
    arg2->y = (arg2->y < -8000) ? -8000 : ((arg2->y > 8000) ? 8000 : arg2->y);

    if (var && (ABS(arg2->y) < 8000)) {
        return 0;
    }

    Math_SmoothStepToS(&arg3->y, sp34 - arg2->y, 4, 2000, 1);
    arg3->y = (arg3->y < -12000) ? -12000 : ((arg3->y > 12000) ? 12000 : arg3->y);

    return 1;
}

s32 func_80038154(GlobalContext* globalCtx, Actor* actor, Vec3s* arg2, Vec3s* arg3, f32 arg4) {
    Player* player = PLAYER;
    s32 pad;
    Vec3f sp2C;
    s16 var;
    s16 abs_var;

    actor->posRot2.pos = actor->posRot.pos;
    actor->posRot2.pos.y += arg4;

    if (!(((globalCtx->csCtx.state != 0) || (gDbgCamEnabled != 0)) && (gSaveContext.entranceIndex == 0x00EE))) {
        var = actor->yawTowardsLink - actor->shape.rot.y;
        abs_var = ABS(var);
        if (abs_var >= 0x4300) {
            func_80037F30(arg2, arg3);
            return 0;
        }
    }

    if (((globalCtx->csCtx.state != 0) || (gDbgCamEnabled != 0)) && (gSaveContext.entranceIndex == 0x00EE)) {
        sp2C = globalCtx->view.eye;
    } else {
        sp2C = player->actor.posRot2.pos;
    }

    func_80037FC8(actor, &sp2C, arg2, arg3);

    return 1;
}

s32 func_80038290(GlobalContext* globalCtx, Actor* actor, Vec3s* arg2, Vec3s* arg3, Vec3f arg4) {
    Player* player = PLAYER;
    s32 pad;
    Vec3f sp24;
    s16 var;
    s16 abs_var;

    actor->posRot2.pos = arg4;

    if (!(((globalCtx->csCtx.state != 0) || (gDbgCamEnabled != 0)) && (gSaveContext.entranceIndex == 0x00EE))) {
        var = actor->yawTowardsLink - actor->shape.rot.y;
        abs_var = ABS(var);
        if (abs_var >= 0x4300) {
            func_80037F30(arg2, arg3);
            return 0;
        }
    }

    if (((globalCtx->csCtx.state != 0) || (gDbgCamEnabled != 0)) && (gSaveContext.entranceIndex == 0x00EE)) {
        sp24 = globalCtx->view.eye;
    } else {
        sp24 = player->actor.posRot2.pos;
    }

    func_80037FC8(actor, &sp24, arg2, arg3);

    return 1;
}<|MERGE_RESOLUTION|>--- conflicted
+++ resolved
@@ -1250,16 +1250,10 @@
         sp64.y = actor->pos4.y;
         func_8002E2AC(globalCtx, actor, &sp64, arg5);
         sp50 = actor->posRot.pos.y;
-<<<<<<< HEAD
         if (WaterBox_GetSurface1(globalCtx, &globalCtx->colCtx, actor->posRot.pos.x, actor->posRot.pos.z, &sp50,
                                  &waterBox)) {
-            actor->waterY = sp50 - actor->posRot.pos.y;
-            if (actor->waterY < 0.0f) {
-=======
-        if (func_8004213C(globalCtx, &globalCtx->colCtx, actor->posRot.pos.x, actor->posRot.pos.z, &sp50, &sp54)) {
             actor->yDistToWater = sp50 - actor->posRot.pos.y;
             if (actor->yDistToWater < 0.0f) {
->>>>>>> ba0c6965
                 actor->bgCheckFlags &= ~0x60;
             } else {
                 if (!(actor->bgCheckFlags & 0x20)) {
@@ -1277,11 +1271,7 @@
             }
         } else {
             actor->bgCheckFlags &= ~0x60;
-<<<<<<< HEAD
-            actor->waterY = BGCHECK_Y_MIN;
-=======
-            actor->yDistToWater = -32000.0f;
->>>>>>> ba0c6965
+            actor->yDistToWater = BGCHECK_Y_MIN;
         }
     }
 }
