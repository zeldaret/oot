#include "global.h"
#include "vt.h"

#include "overlays/actors/ovl_Arms_Hook/z_arms_hook.h"
#include "overlays/actors/ovl_En_Part/z_en_part.h"
#include "objects/gameplay_keep/gameplay_keep.h"
#include "objects/gameplay_dangeon_keep/gameplay_dangeon_keep.h"
#include "objects/object_bdoor/object_bdoor.h"

static CollisionPoly* sCurCeilingPoly;
static s32 sCurCeilingBgId;

void ActorShape_Init(ActorShape* shape, f32 yOffset, ActorShadowFunc shadowDraw, f32 shadowScale) {
    shape->yOffset = yOffset;
    shape->shadowDraw = shadowDraw;
    shape->shadowScale = shadowScale;
    shape->shadowAlpha = 255;
}

void ActorShadow_Draw(Actor* actor, Lights* lights, GlobalContext* globalCtx, Gfx* dlist, Color_RGBA8* color) {
    f32 temp1;
    f32 temp2;
    MtxF sp60;

    if (actor->floorPoly != NULL) {
        temp1 = actor->world.pos.y - actor->floorHeight;

        if (temp1 >= -50.0f && temp1 < 500.0f) {
            OPEN_DISPS(globalCtx->state.gfxCtx, "../z_actor.c", 1553);

            POLY_OPA_DISP = Gfx_CallSetupDL(POLY_OPA_DISP, 0x2C);

            gDPSetCombineLERP(POLY_OPA_DISP++, 0, 0, 0, PRIMITIVE, TEXEL0, 0, PRIMITIVE, 0, 0, 0, 0, COMBINED, 0, 0, 0,
                              COMBINED);

            temp1 = (temp1 < 0.0f) ? 0.0f : ((temp1 > 150.0f) ? 150.0f : temp1);
            temp2 = 1.0f - (temp1 * (1.0f / 350));

            if (color != NULL) {
                gDPSetPrimColor(POLY_OPA_DISP++, 0, 0, color->r, color->g, color->b,
                                (u32)(actor->shape.shadowAlpha * temp2) & 0xFF);
            } else {
                gDPSetPrimColor(POLY_OPA_DISP++, 0, 0, 0, 0, 0, (u32)(actor->shape.shadowAlpha * temp2) & 0xFF);
            }

            func_80038A28(actor->floorPoly, actor->world.pos.x, actor->floorHeight, actor->world.pos.z, &sp60);
            Matrix_Put(&sp60);

            if (dlist != gCircleShadowDL) {
                Matrix_RotateY(BINANG_TO_RAD(actor->shape.rot.y), MTXMODE_APPLY);
            }

            temp2 = (1.0f - (temp1 * (1.0f / 350))) * actor->shape.shadowScale;
            Matrix_Scale(actor->scale.x * temp2, 1.0f, actor->scale.z * temp2, MTXMODE_APPLY);

            gSPMatrix(POLY_OPA_DISP++, Matrix_NewMtx(globalCtx->state.gfxCtx, "../z_actor.c", 1588),
                      G_MTX_MODELVIEW | G_MTX_LOAD);
            gSPDisplayList(POLY_OPA_DISP++, dlist);

            CLOSE_DISPS(globalCtx->state.gfxCtx, "../z_actor.c", 1594);
        }
    }
}

void ActorShadow_DrawCircle(Actor* actor, Lights* lights, GlobalContext* globalCtx) {
    ActorShadow_Draw(actor, lights, globalCtx, gCircleShadowDL, NULL);
}

void ActorShadow_DrawWhiteCircle(Actor* actor, Lights* lights, GlobalContext* globalCtx) {
    static Color_RGBA8 white = { 255, 255, 255, 255 };

    ActorShadow_Draw(actor, lights, globalCtx, gCircleShadowDL, &white);
}

void ActorShadow_DrawHorse(Actor* actor, Lights* lights, GlobalContext* globalCtx) {
    ActorShadow_Draw(actor, lights, globalCtx, gHorseShadowDL, NULL);
}

void ActorShadow_DrawFoot(GlobalContext* globalCtx, Light* light, MtxF* arg2, s32 arg3, f32 arg4, f32 arg5, f32 arg6) {
    s32 pad1;
    f32 sp58;
    s32 pad2[2];

    OPEN_DISPS(globalCtx->state.gfxCtx, "../z_actor.c", 1661);

    gDPSetPrimColor(POLY_OPA_DISP++, 0, 0, 0, 0, 0,
                    (u32)(((arg3 * 0.00005f) > 1.0f ? 1.0f : (arg3 * 0.00005f)) * arg4) & 0xFF);

    sp58 = Math_FAtan2F(light->l.dir[0], light->l.dir[2]);
    arg6 *= (4.5f - (light->l.dir[1] * 0.035f));
    arg6 = (arg6 < 1.0f) ? 1.0f : arg6;
    Matrix_Put(arg2);
    Matrix_RotateY(sp58, MTXMODE_APPLY);
    Matrix_Scale(arg5, 1.0f, arg5 * arg6, MTXMODE_APPLY);

    gSPMatrix(POLY_OPA_DISP++, Matrix_NewMtx(globalCtx->state.gfxCtx, "../z_actor.c", 1687),
              G_MTX_MODELVIEW | G_MTX_LOAD);
    gSPDisplayList(POLY_OPA_DISP++, gFootShadowDL);

    CLOSE_DISPS(globalCtx->state.gfxCtx, "../z_actor.c", 1693);
}

void ActorShadow_DrawFeet(Actor* actor, Lights* lights, GlobalContext* globalCtx) {
    f32 distToFloor = actor->world.pos.y - actor->floorHeight;

    if (distToFloor > 20.0f) {
        f32 shadowScale = actor->shape.shadowScale;
        u8 shadowAlpha = actor->shape.shadowAlpha;
        f32 alphaRatio;

        actor->shape.shadowScale *= 0.3f;
        alphaRatio = (distToFloor - 20.0f) * 0.02f;
        actor->shape.shadowAlpha = (f32)actor->shape.shadowAlpha * CLAMP_MAX(alphaRatio, 1.0f);
        ActorShadow_DrawCircle(actor, lights, globalCtx);
        actor->shape.shadowScale = shadowScale;
        actor->shape.shadowAlpha = shadowAlpha;
    }

    if (distToFloor < 200.0f) {
        MtxF floorMtx;
        f32 floorHeight[2]; // One for each foot
        f32 distToFloor;
        f32 shadowAlpha;
        f32 shadowScaleX;
        f32 shadowScaleZ;
        Light* lightPtr;
        s32 lightNum;
        s32 lightNumMax;
        s32 i;
        s32 j;
        s32 numLights = lights->numLights - 2;
        Light* firstLightPtr = &lights->l.l[0];
        Vec3f* feetPosPtr = actor->shape.feetPos;
        f32* floorHeightPtr = floorHeight;

        OPEN_DISPS(globalCtx->state.gfxCtx, "../z_actor.c", 1741);

        POLY_OPA_DISP = Gfx_CallSetupDL(POLY_OPA_DISP, 0x2C);

        actor->shape.feetFloorFlags = 0;

        for (i = 0; i < 2; i++) {
            feetPosPtr->y += 50.0f;
            *floorHeightPtr = func_800BFCB8(globalCtx, &floorMtx, feetPosPtr);
            feetPosPtr->y -= 50.0f;
            actor->shape.feetFloorFlags <<= 1;
            distToFloor = feetPosPtr->y - *floorHeightPtr;

            if ((-1.0f <= distToFloor) && (distToFloor < 500.0f)) {
                if (distToFloor <= 0.0f) {
                    actor->shape.feetFloorFlags++;
                }
                distToFloor = CLAMP_MAX(distToFloor, 30.0f);
                shadowAlpha = (f32)actor->shape.shadowAlpha * (1.0f - (distToFloor * (1.0f / 30.0f)));
                distToFloor = CLAMP_MAX(distToFloor, 30.0f);
                shadowScaleZ = 1.0f - (distToFloor * (1.0f / (30.0f + 40.0f)));
                shadowScaleX = shadowScaleZ * actor->shape.shadowScale * actor->scale.x;
                lightNumMax = 0;
                lightPtr = firstLightPtr;

                for (j = 0; j < numLights; j++) {
                    if (lightPtr->l.dir[1] > 0) {
                        lightNum =
                            (lightPtr->l.col[0] + lightPtr->l.col[1] + lightPtr->l.col[2]) * ABS(lightPtr->l.dir[1]);
                        if (lightNum > 0) {
                            lightNumMax += lightNum;
                            ActorShadow_DrawFoot(globalCtx, lightPtr, &floorMtx, lightNum, shadowAlpha, shadowScaleX,
                                                 shadowScaleZ);
                        }
                    }
                    lightPtr++;
                }

                for (j = 0; j < 2; j++) {
                    if (lightPtr->l.dir[1] > 0) {
                        lightNum =
                            ((lightPtr->l.col[0] + lightPtr->l.col[1] + lightPtr->l.col[2]) * ABS(lightPtr->l.dir[1])) -
                            (lightNumMax * 8);
                        if (lightNum > 0) {
                            ActorShadow_DrawFoot(globalCtx, lightPtr, &floorMtx, lightNum, shadowAlpha, shadowScaleX,
                                                 shadowScaleZ);
                        }
                    }
                    lightPtr++;
                }
            }
            feetPosPtr++;
            floorHeightPtr++;
        }

        if (!(actor->bgCheckFlags & BGCHECKFLAG_GROUND)) {
            actor->shape.feetFloorFlags = 0;
        } else if (actor->shape.feetFloorFlags == 3) {
            f32 footDistY = actor->shape.feetPos[FOOT_LEFT].y - actor->shape.feetPos[FOOT_RIGHT].y;

            if ((floorHeight[0] + footDistY) < (floorHeight[1] - footDistY)) {
                actor->shape.feetFloorFlags = 2;
            } else {
                actor->shape.feetFloorFlags = 1;
            }
        }

        CLOSE_DISPS(globalCtx->state.gfxCtx, "../z_actor.c", 1831);
    }
}

void Actor_SetFeetPos(Actor* actor, s32 limbIndex, s32 leftFootIndex, Vec3f* leftFootPos, s32 rightFootIndex,
                      Vec3f* rightFootPos) {
    if (limbIndex == leftFootIndex) {
        Matrix_MultVec3f(leftFootPos, &actor->shape.feetPos[FOOT_LEFT]);
    } else if (limbIndex == rightFootIndex) {
        Matrix_MultVec3f(rightFootPos, &actor->shape.feetPos[FOOT_RIGHT]);
    }
}

void Actor_ProjectPos(GlobalContext* globalCtx, Vec3f* src, Vec3f* xyzDest, f32* cappedInvWDest) {
    SkinMatrix_Vec3fMtxFMultXYZW(&globalCtx->viewProjectionMtxF, src, xyzDest, cappedInvWDest);
    *cappedInvWDest = (*cappedInvWDest < 1.0f) ? 1.0f : (1.0f / *cappedInvWDest);
}

typedef struct {
    /* 0x00 */ Color_RGBA8 inner;
    /* 0x04 */ Color_RGBA8 outer;
} NaviColor; // size = 0x8

NaviColor sNaviColorList[] = {
    { { 0, 255, 0, 255 }, { 0, 255, 0, 0 } },         { { 0, 255, 0, 255 }, { 0, 255, 0, 0 } },
    { { 255, 255, 255, 255 }, { 0, 0, 255, 0 } },     { { 0, 255, 0, 255 }, { 0, 255, 0, 0 } },
    { { 150, 150, 255, 255 }, { 150, 150, 255, 0 } }, { { 255, 255, 0, 255 }, { 200, 155, 0, 0 } },
    { { 0, 255, 0, 255 }, { 0, 255, 0, 0 } },         { { 0, 255, 0, 255 }, { 0, 255, 0, 0 } },
    { { 0, 255, 0, 255 }, { 0, 255, 0, 0 } },         { { 255, 255, 0, 255 }, { 200, 155, 0, 0 } },
    { { 0, 255, 0, 255 }, { 0, 255, 0, 0 } },         { { 0, 255, 0, 255 }, { 0, 255, 0, 0 } },
    { { 0, 255, 0, 255 }, { 0, 255, 0, 0 } },
};

// unused
Gfx D_80115FF0[] = {
    gsSPEndDisplayList(),
};

void func_8002BE64(TargetContext* targetCtx, s32 index, f32 arg2, f32 arg3, f32 arg4) {
    targetCtx->arr_50[index].pos.x = arg2;
    targetCtx->arr_50[index].pos.y = arg3;
    targetCtx->arr_50[index].pos.z = arg4;
    targetCtx->arr_50[index].unk_0C = targetCtx->unk_44;
}

void func_8002BE98(TargetContext* targetCtx, s32 actorCategory, GlobalContext* globalCtx) {
    TargetContextEntry* entry;
    NaviColor* naviColor;
    s32 i;

    Math_Vec3f_Copy(&targetCtx->targetCenterPos, &globalCtx->view.eye);
    targetCtx->unk_44 = 500.0f;
    targetCtx->unk_48 = 0x100;

    naviColor = &sNaviColorList[actorCategory];

    entry = &targetCtx->arr_50[0];
    for (i = 0; i < ARRAY_COUNT(targetCtx->arr_50); i++) {
        func_8002BE64(targetCtx, i, 0.0f, 0.0f, 0.0f);
        entry->color.r = naviColor->inner.r;
        entry->color.g = naviColor->inner.g;
        entry->color.b = naviColor->inner.b;
        entry++;
    }
}

void Actor_SetNaviToActor(TargetContext* targetCtx, Actor* actor, s32 actorCategory, GlobalContext* globalCtx) {
    NaviColor* naviColor = &sNaviColorList[actorCategory];
    targetCtx->naviRefPos.x = actor->focus.pos.x;
    targetCtx->naviRefPos.y = actor->focus.pos.y + (actor->targetArrowOffset * actor->scale.y);
    targetCtx->naviRefPos.z = actor->focus.pos.z;
    targetCtx->naviInner.r = naviColor->inner.r;
    targetCtx->naviInner.g = naviColor->inner.g;
    targetCtx->naviInner.b = naviColor->inner.b;
    targetCtx->naviInner.a = naviColor->inner.a;
    targetCtx->naviOuter.r = naviColor->outer.r;
    targetCtx->naviOuter.g = naviColor->outer.g;
    targetCtx->naviOuter.b = naviColor->outer.b;
    targetCtx->naviOuter.a = naviColor->outer.a;
}

void func_8002C0C0(TargetContext* targetCtx, Actor* actor, GlobalContext* globalCtx) {
    targetCtx->arrowPointedActor = NULL;
    targetCtx->targetedActor = NULL;
    targetCtx->unk_40 = 0.0f;
    targetCtx->unk_8C = NULL;
    targetCtx->bgmEnemy = NULL;
    targetCtx->unk_4B = 0;
    targetCtx->unk_4C = 0;
    Actor_SetNaviToActor(targetCtx, actor, actor->category, globalCtx);
    func_8002BE98(targetCtx, actor->category, globalCtx);
}

void func_8002C124(TargetContext* targetCtx, GlobalContext* globalCtx) {
    Actor* actor = targetCtx->targetedActor;

    OPEN_DISPS(globalCtx->state.gfxCtx, "../z_actor.c", 2029);

    if (targetCtx->unk_48 != 0) {
        TargetContextEntry* entry;
        Player* player;
        s16 spCE;
        f32 temp1;
        Vec3f projTargetCenter;
        s32 spB8;
        f32 projTargetCappedInvW;
        s32 spB0;
        s32 spAC;
        f32 var1;
        f32 var2;
        s32 i;

        player = GET_PLAYER(globalCtx);

        spCE = 0xFF;
        var1 = 1.0f;

        if (targetCtx->unk_4B != 0) {
            spB8 = 1;
        } else {
            spB8 = 3;
        }

        if (actor != NULL) {
            Math_Vec3f_Copy(&targetCtx->targetCenterPos, &actor->focus.pos);
            var1 = (500.0f - targetCtx->unk_44) / 420.0f;
        } else {
            targetCtx->unk_48 -= 120;
            if (targetCtx->unk_48 < 0) {
                targetCtx->unk_48 = 0;
            }
            spCE = targetCtx->unk_48;
        }

        Actor_ProjectPos(globalCtx, &targetCtx->targetCenterPos, &projTargetCenter, &projTargetCappedInvW);

        projTargetCenter.x = (160 * (projTargetCenter.x * projTargetCappedInvW)) * var1;
        projTargetCenter.x = CLAMP(projTargetCenter.x, -320.0f, 320.0f);

        projTargetCenter.y = (120 * (projTargetCenter.y * projTargetCappedInvW)) * var1;
        projTargetCenter.y = CLAMP(projTargetCenter.y, -240.0f, 240.0f);

        projTargetCenter.z = projTargetCenter.z * var1;

        targetCtx->unk_4C--;
        if (targetCtx->unk_4C < 0) {
            targetCtx->unk_4C = 2;
        }

        func_8002BE64(targetCtx, targetCtx->unk_4C, projTargetCenter.x, projTargetCenter.y, projTargetCenter.z);

        if ((!(player->stateFlags1 & PLAYER_STATE1_6)) || (actor != player->unk_664)) {
            OVERLAY_DISP = Gfx_CallSetupDL(OVERLAY_DISP, 0x39);

            for (spB0 = 0, spAC = targetCtx->unk_4C; spB0 < spB8; spB0++, spAC = (spAC + 1) % 3) {
                entry = &targetCtx->arr_50[spAC];

                if (entry->unk_0C < 500.0f) {
                    if (entry->unk_0C <= 120.0f) {
                        var2 = 0.15f;
                    } else {
                        var2 = ((entry->unk_0C - 120.0f) * 0.001f) + 0.15f;
                    }

                    Matrix_Translate(entry->pos.x, entry->pos.y, 0.0f, MTXMODE_NEW);
                    Matrix_Scale(var2, 0.15f, 1.0f, MTXMODE_APPLY);

                    gDPSetPrimColor(OVERLAY_DISP++, 0, 0, entry->color.r, entry->color.g, entry->color.b, (u8)spCE);

                    Matrix_RotateZ((targetCtx->unk_4B & 0x7F) * (M_PI / 64), MTXMODE_APPLY);

                    for (i = 0; i < 4; i++) {
                        Matrix_RotateZ(M_PI / 2, MTXMODE_APPLY);
                        Matrix_Push();
                        Matrix_Translate(entry->unk_0C, entry->unk_0C, 0.0f, MTXMODE_APPLY);
                        gSPMatrix(OVERLAY_DISP++, Matrix_NewMtx(globalCtx->state.gfxCtx, "../z_actor.c", 2116),
                                  G_MTX_MODELVIEW | G_MTX_LOAD);
                        gSPDisplayList(OVERLAY_DISP++, gZTargetLockOnTriangleDL);
                        Matrix_Pop();
                    }
                }

                spCE -= 0xFF / 3;
                if (spCE < 0) {
                    spCE = 0;
                }
            }
        }
    }

    actor = targetCtx->unk_94;
    if ((actor != NULL) && !(actor->flags & ACTOR_FLAG_27)) {
        NaviColor* naviColor = &sNaviColorList[actor->category];

        POLY_XLU_DISP = Gfx_CallSetupDL(POLY_XLU_DISP, 0x7);

        Matrix_Translate(actor->focus.pos.x, actor->focus.pos.y + (actor->targetArrowOffset * actor->scale.y) + 17.0f,
                         actor->focus.pos.z, MTXMODE_NEW);
        Matrix_RotateY(BINANG_TO_RAD((u16)(globalCtx->gameplayFrames * 3000)), MTXMODE_APPLY);
        Matrix_Scale((iREG(27) + 35) / 1000.0f, (iREG(28) + 60) / 1000.0f, (iREG(29) + 50) / 1000.0f, MTXMODE_APPLY);

        gDPSetPrimColor(POLY_XLU_DISP++, 0, 0, naviColor->inner.r, naviColor->inner.g, naviColor->inner.b, 255);
        gSPMatrix(POLY_XLU_DISP++, Matrix_NewMtx(globalCtx->state.gfxCtx, "../z_actor.c", 2153),
                  G_MTX_MODELVIEW | G_MTX_LOAD);
        gSPDisplayList(POLY_XLU_DISP++, gZTargetArrowDL);
    }

    CLOSE_DISPS(globalCtx->state.gfxCtx, "../z_actor.c", 2158);
}

void func_8002C7BC(TargetContext* targetCtx, Player* player, Actor* actorArg, GlobalContext* globalCtx) {
    s32 pad;
    Actor* unkActor;
    s32 actorCategory;
    Vec3f projectedFocusPos;
    f32 cappedInvWDest;
    f32 temp1;
    f32 temp2;
    f32 temp3;
    f32 temp4;
    f32 temp5;
    f32 temp6;
    s32 lockOnSfxId;

    unkActor = NULL;

    if ((player->unk_664 != NULL) && (player->unk_84B[player->unk_846] == 2)) {
        targetCtx->unk_94 = NULL;
    } else {
        func_80032AF0(globalCtx, &globalCtx->actorCtx, &unkActor, player);
        targetCtx->unk_94 = unkActor;
    }

    if (targetCtx->unk_8C != NULL) {
        unkActor = targetCtx->unk_8C;
        targetCtx->unk_8C = NULL;
    } else if (actorArg != NULL) {
        unkActor = actorArg;
    }

    if (unkActor != NULL) {
        actorCategory = unkActor->category;
    } else {
        actorCategory = player->actor.category;
    }

    if ((unkActor != targetCtx->arrowPointedActor) || (actorCategory != targetCtx->activeCategory)) {
        targetCtx->arrowPointedActor = unkActor;
        targetCtx->activeCategory = actorCategory;
        targetCtx->unk_40 = 1.0f;
    }

    if (unkActor == NULL) {
        unkActor = &player->actor;
    }

    if (Math_StepToF(&targetCtx->unk_40, 0.0f, 0.25f) == 0) {
        temp1 = 0.25f / targetCtx->unk_40;
        temp2 = unkActor->world.pos.x - targetCtx->naviRefPos.x;
        temp3 = (unkActor->world.pos.y + (unkActor->targetArrowOffset * unkActor->scale.y)) - targetCtx->naviRefPos.y;
        temp4 = unkActor->world.pos.z - targetCtx->naviRefPos.z;
        targetCtx->naviRefPos.x += temp2 * temp1;
        targetCtx->naviRefPos.y += temp3 * temp1;
        targetCtx->naviRefPos.z += temp4 * temp1;
    } else {
        Actor_SetNaviToActor(targetCtx, unkActor, actorCategory, globalCtx);
    }

    if ((actorArg != NULL) && (targetCtx->unk_4B == 0)) {
        Actor_ProjectPos(globalCtx, &actorArg->focus.pos, &projectedFocusPos, &cappedInvWDest);
        if (((projectedFocusPos.z <= 0.0f) || (1.0f <= fabsf(projectedFocusPos.x * cappedInvWDest))) ||
            (1.0f <= fabsf(projectedFocusPos.y * cappedInvWDest))) {
            actorArg = NULL;
        }
    }

    if (actorArg != NULL) {
        if (actorArg != targetCtx->targetedActor) {
            func_8002BE98(targetCtx, actorArg->category, globalCtx);
            targetCtx->targetedActor = actorArg;

            if (actorArg->id == ACTOR_EN_BOOM) {
                targetCtx->unk_48 = 0;
            }

            lockOnSfxId = CHECK_FLAG_ALL(actorArg->flags, ACTOR_FLAG_0 | ACTOR_FLAG_2) ? NA_SE_SY_LOCK_ON
                                                                                       : NA_SE_SY_LOCK_ON_HUMAN;
            func_80078884(lockOnSfxId);
        }

        targetCtx->targetCenterPos.x = actorArg->world.pos.x;
        targetCtx->targetCenterPos.y = actorArg->world.pos.y - (actorArg->shape.yOffset * actorArg->scale.y);
        targetCtx->targetCenterPos.z = actorArg->world.pos.z;

        if (targetCtx->unk_4B == 0) {
            temp5 = (500.0f - targetCtx->unk_44) * 3.0f;
            temp6 = (temp5 < 30.0f) ? 30.0f : ((100.0f < temp5) ? 100.0f : temp5);
            if (Math_StepToF(&targetCtx->unk_44, 80.0f, temp6) != 0) {
                targetCtx->unk_4B++;
            }
        } else {
            targetCtx->unk_4B = (targetCtx->unk_4B + 3) | 0x80;
            targetCtx->unk_44 = 120.0f;
        }
    } else {
        targetCtx->targetedActor = NULL;
        Math_StepToF(&targetCtx->unk_44, 500.0f, 80.0f);
    }
}

/**
 * Tests if current scene switch flag is set.
 */
s32 Flags_GetSwitch(GlobalContext* globalCtx, s32 flag) {
    if (flag < 0x20) {
        return globalCtx->actorCtx.flags.swch & (1 << flag);
    } else {
        return globalCtx->actorCtx.flags.tempSwch & (1 << (flag - 0x20));
    }
}

/**
 * Sets current scene switch flag.
 */
void Flags_SetSwitch(GlobalContext* globalCtx, s32 flag) {
    if (flag < 0x20) {
        globalCtx->actorCtx.flags.swch |= (1 << flag);
    } else {
        globalCtx->actorCtx.flags.tempSwch |= (1 << (flag - 0x20));
    }
}

/**
 * Unsets current scene switch flag.
 */
void Flags_UnsetSwitch(GlobalContext* globalCtx, s32 flag) {
    if (flag < 0x20) {
        globalCtx->actorCtx.flags.swch &= ~(1 << flag);
    } else {
        globalCtx->actorCtx.flags.tempSwch &= ~(1 << (flag - 0x20));
    }
}

/**
 * Tests if unknown flag is set.
 */
s32 Flags_GetUnknown(GlobalContext* globalCtx, s32 flag) {
    if (flag < 0x20) {
        return globalCtx->actorCtx.flags.unk0 & (1 << flag);
    } else {
        return globalCtx->actorCtx.flags.unk1 & (1 << (flag - 0x20));
    }
}

/**
 * Sets unknown flag.
 */
void Flags_SetUnknown(GlobalContext* globalCtx, s32 flag) {
    if (flag < 0x20) {
        globalCtx->actorCtx.flags.unk0 |= (1 << flag);
    } else {
        globalCtx->actorCtx.flags.unk1 |= (1 << (flag - 0x20));
    }
}

/**
 * Unsets unknown flag.
 */
void Flags_UnsetUnknown(GlobalContext* globalCtx, s32 flag) {
    if (flag < 0x20) {
        globalCtx->actorCtx.flags.unk0 &= ~(1 << flag);
    } else {
        globalCtx->actorCtx.flags.unk1 &= ~(1 << (flag - 0x20));
    }
}

/**
 * Tests if current scene chest flag is set.
 */
s32 Flags_GetTreasure(GlobalContext* globalCtx, s32 flag) {
    return globalCtx->actorCtx.flags.chest & (1 << flag);
}

/**
 * Sets current scene chest flag.
 */
void Flags_SetTreasure(GlobalContext* globalCtx, s32 flag) {
    globalCtx->actorCtx.flags.chest |= (1 << flag);
}

/**
 * Tests if current scene clear flag is set.
 */
s32 Flags_GetClear(GlobalContext* globalCtx, s32 flag) {
    return globalCtx->actorCtx.flags.clear & (1 << flag);
}

/**
 * Sets current scene clear flag.
 */
void Flags_SetClear(GlobalContext* globalCtx, s32 flag) {
    globalCtx->actorCtx.flags.clear |= (1 << flag);
}

/**
 * Unsets current scene clear flag.
 */
void Flags_UnsetClear(GlobalContext* globalCtx, s32 flag) {
    globalCtx->actorCtx.flags.clear &= ~(1 << flag);
}

/**
 * Tests if current scene temp clear flag is set.
 */
s32 Flags_GetTempClear(GlobalContext* globalCtx, s32 flag) {
    return globalCtx->actorCtx.flags.tempClear & (1 << flag);
}

/**
 * Sets current scene temp clear flag.
 */
void Flags_SetTempClear(GlobalContext* globalCtx, s32 flag) {
    globalCtx->actorCtx.flags.tempClear |= (1 << flag);
}

/**
 * Unsets current scene temp clear flag.
 */
void Flags_UnsetTempClear(GlobalContext* globalCtx, s32 flag) {
    globalCtx->actorCtx.flags.tempClear &= ~(1 << flag);
}

/**
 * Tests if current scene collectible flag is set.
 */
s32 Flags_GetCollectible(GlobalContext* globalCtx, s32 flag) {
    if (flag < 0x20) {
        return globalCtx->actorCtx.flags.collect & (1 << flag);
    } else {
        return globalCtx->actorCtx.flags.tempCollect & (1 << (flag - 0x20));
    }
}

/**
 * Sets current scene collectible flag.
 */
void Flags_SetCollectible(GlobalContext* globalCtx, s32 flag) {
    if (flag != 0) {
        if (flag < 0x20) {
            globalCtx->actorCtx.flags.collect |= (1 << flag);
        } else {
            globalCtx->actorCtx.flags.tempCollect |= (1 << (flag - 0x20));
        }
    }
}

void TitleCard_Init(GlobalContext* globalCtx, TitleCardContext* titleCtx) {
    titleCtx->durationTimer = titleCtx->delayTimer = titleCtx->intensity = titleCtx->alpha = 0;
}

void TitleCard_InitBossName(GlobalContext* globalCtx, TitleCardContext* titleCtx, void* texture, s16 x, s16 y, u8 width,
                            u8 height) {
    titleCtx->texture = texture;
    titleCtx->x = x;
    titleCtx->y = y;
    titleCtx->width = width;
    titleCtx->height = height;
    titleCtx->durationTimer = 80;
    titleCtx->delayTimer = 0;
}

void TitleCard_InitPlaceName(GlobalContext* globalCtx, TitleCardContext* titleCtx, void* texture, s32 x, s32 y,
                             s32 width, s32 height, s32 delay) {
    SceneTableEntry* loadedScene = globalCtx->loadedScene;
    u32 size = loadedScene->titleFile.vromEnd - loadedScene->titleFile.vromStart;

    if ((size != 0) && (size <= 0x3000)) {
        DmaMgr_SendRequest1(texture, loadedScene->titleFile.vromStart, size, "../z_actor.c", 2765);
    }

    titleCtx->texture = texture;
    titleCtx->x = x;
    titleCtx->y = y;
    titleCtx->width = width;
    titleCtx->height = height;
    titleCtx->durationTimer = 80;
    titleCtx->delayTimer = delay;
}

void TitleCard_Update(GlobalContext* globalCtx, TitleCardContext* titleCtx) {
    if (DECR(titleCtx->delayTimer) == 0) {
        if (DECR(titleCtx->durationTimer) == 0) {
            Math_StepToS(&titleCtx->alpha, 0, 30);
            Math_StepToS(&titleCtx->intensity, 0, 70);
        } else {
            Math_StepToS(&titleCtx->alpha, 255, 10);
            Math_StepToS(&titleCtx->intensity, 255, 20);
        }
    }
}

void TitleCard_Draw(GlobalContext* globalCtx, TitleCardContext* titleCtx) {
    s32 width;
    s32 height;
    s32 unused;
    s32 titleX;
    s32 doubleWidth;
    s32 titleY;
    s32 titleSecondY;
    s32 textureLanguageOffset;

    if (titleCtx->alpha != 0) {
        width = titleCtx->width;
        height = titleCtx->height;
        titleX = (titleCtx->x * 4) - (width * 2);
        titleY = (titleCtx->y * 4) - (height * 2);
        doubleWidth = width * 2;

        OPEN_DISPS(globalCtx->state.gfxCtx, "../z_actor.c", 2824);

        textureLanguageOffset = width * height * gSaveContext.language;
        height = (width * height > 0x1000) ? 0x1000 / width : height;
        titleSecondY = titleY + (height * 4);

        OVERLAY_DISP = func_80093808(OVERLAY_DISP);

        gDPSetPrimColor(OVERLAY_DISP++, 0, 0, (u8)titleCtx->intensity, (u8)titleCtx->intensity, (u8)titleCtx->intensity,
                        (u8)titleCtx->alpha);

        gDPLoadTextureBlock(OVERLAY_DISP++, (s32)titleCtx->texture + textureLanguageOffset, G_IM_FMT_IA, G_IM_SIZ_8b,
                            width, height, 0, G_TX_NOMIRROR | G_TX_WRAP, G_TX_NOMIRROR | G_TX_WRAP, G_TX_NOMASK,
                            G_TX_NOMASK, G_TX_NOLOD, G_TX_NOLOD);

        gSPTextureRectangle(OVERLAY_DISP++, titleX, titleY, ((doubleWidth * 2) + titleX) - 4, titleY + (height * 4) - 1,
                            G_TX_RENDERTILE, 0, 0, 1 << 10, 1 << 10);

        height = titleCtx->height - height;

        // If texture is bigger than 0x1000, display the rest
        if (height > 0) {
            gDPLoadTextureBlock(OVERLAY_DISP++, (s32)titleCtx->texture + textureLanguageOffset + 0x1000, G_IM_FMT_IA,
                                G_IM_SIZ_8b, width, height, 0, G_TX_NOMIRROR | G_TX_WRAP, G_TX_NOMIRROR | G_TX_WRAP,
                                G_TX_NOMASK, G_TX_NOMASK, G_TX_NOLOD, G_TX_NOLOD);

            gSPTextureRectangle(OVERLAY_DISP++, titleX, titleSecondY, ((doubleWidth * 2) + titleX) - 4,
                                titleSecondY + (height * 4) - 1, G_TX_RENDERTILE, 0, 0, 1 << 10, 1 << 10);
        }

        CLOSE_DISPS(globalCtx->state.gfxCtx, "../z_actor.c", 2880);
    }
}

s32 TitleCard_Clear(GlobalContext* globalCtx, TitleCardContext* titleCtx) {
    if ((globalCtx->actorCtx.titleCtx.delayTimer != 0) || (globalCtx->actorCtx.titleCtx.alpha != 0)) {
        titleCtx->durationTimer = 0;
        titleCtx->delayTimer = 0;
        return false;
    }

    return true;
}

void Actor_Kill(Actor* actor) {
    actor->draw = NULL;
    actor->update = NULL;
    actor->flags &= ~ACTOR_FLAG_0;
}

void Actor_SetWorldToHome(Actor* actor) {
    actor->world = actor->home;
}

void Actor_SetFocus(Actor* actor, f32 yOffset) {
    actor->focus.pos.x = actor->world.pos.x;
    actor->focus.pos.y = actor->world.pos.y + yOffset;
    actor->focus.pos.z = actor->world.pos.z;

    actor->focus.rot.x = actor->world.rot.x;
    actor->focus.rot.y = actor->world.rot.y;
    actor->focus.rot.z = actor->world.rot.z;
}

void Actor_SetWorldRotToShape(Actor* actor) {
    actor->world.rot = actor->shape.rot;
}

void Actor_SetShapeRotToWorld(Actor* actor) {
    actor->shape.rot = actor->world.rot;
}

void Actor_SetScale(Actor* actor, f32 scale) {
    actor->scale.z = scale;
    actor->scale.y = scale;
    actor->scale.x = scale;
}

void Actor_SetObjectDependency(GlobalContext* globalCtx, Actor* actor) {
    gSegments[6] = VIRTUAL_TO_PHYSICAL(globalCtx->objectCtx.status[actor->objBankIndex].segment);
}

void Actor_Init(Actor* actor, GlobalContext* globalCtx) {
    Actor_SetWorldToHome(actor);
    Actor_SetShapeRotToWorld(actor);
    Actor_SetFocus(actor, 0.0f);
    Math_Vec3f_Copy(&actor->prevPos, &actor->world.pos);
    Actor_SetScale(actor, 0.01f);
    actor->targetMode = 3;
    actor->minVelocityY = -20.0f;
    actor->xyzDistToPlayerSq = FLT_MAX;
    actor->naviEnemyId = NAVI_ENEMY_NONE;
    actor->uncullZoneForward = 1000.0f;
    actor->uncullZoneScale = 350.0f;
    actor->uncullZoneDownward = 700.0f;
    CollisionCheck_InitInfo(&actor->colChkInfo);
    actor->floorBgId = BGCHECK_SCENE;
    ActorShape_Init(&actor->shape, 0.0f, NULL, 0.0f);
    if (Object_IsLoaded(&globalCtx->objectCtx, actor->objBankIndex)) {
        Actor_SetObjectDependency(globalCtx, actor);
        actor->init(actor, globalCtx);
        actor->init = NULL;
    }
}

void Actor_Destroy(Actor* actor, GlobalContext* globalCtx) {
    ActorOverlay* overlayEntry;
    char* name;

    if (actor->destroy != NULL) {
        actor->destroy(actor, globalCtx);
        actor->destroy = NULL;
    } else {
        overlayEntry = actor->overlayEntry;
        name = overlayEntry->name != NULL ? overlayEntry->name : "";

        // "No Actor class destruct [%s]"
        osSyncPrintf("Ａｃｔｏｒクラス デストラクトがありません [%s]\n" VT_RST, name);
    }
}

void func_8002D7EC(Actor* actor) {
    f32 speedRate = R_UPDATE_RATE * 0.5f;

    actor->world.pos.x += (actor->velocity.x * speedRate) + actor->colChkInfo.displacement.x;
    actor->world.pos.y += (actor->velocity.y * speedRate) + actor->colChkInfo.displacement.y;
    actor->world.pos.z += (actor->velocity.z * speedRate) + actor->colChkInfo.displacement.z;
}

void func_8002D868(Actor* actor) {
    actor->velocity.x = Math_SinS(actor->world.rot.y) * actor->speedXZ;
    actor->velocity.z = Math_CosS(actor->world.rot.y) * actor->speedXZ;

    actor->velocity.y += actor->gravity;
    if (actor->velocity.y < actor->minVelocityY) {
        actor->velocity.y = actor->minVelocityY;
    }
}

void Actor_MoveForward(Actor* actor) {
    func_8002D868(actor);
    func_8002D7EC(actor);
}

void func_8002D908(Actor* actor) {
    f32 sp24 = Math_CosS(actor->world.rot.x) * actor->speedXZ;

    actor->velocity.x = Math_SinS(actor->world.rot.y) * sp24;
    actor->velocity.y = Math_SinS(actor->world.rot.x) * actor->speedXZ;
    actor->velocity.z = Math_CosS(actor->world.rot.y) * sp24;
}

void func_8002D97C(Actor* actor) {
    func_8002D908(actor);
    func_8002D7EC(actor);
}

void func_8002D9A4(Actor* actor, f32 arg1) {
    actor->speedXZ = Math_CosS(actor->world.rot.x) * arg1;
    actor->velocity.y = -Math_SinS(actor->world.rot.x) * arg1;
}

void func_8002D9F8(Actor* actor, SkelAnime* skelAnime) {
    Vec3f sp1C;

    SkelAnime_UpdateTranslation(skelAnime, &sp1C, actor->shape.rot.y);
    actor->world.pos.x += sp1C.x * actor->scale.x;
    actor->world.pos.y += sp1C.y * actor->scale.y;
    actor->world.pos.z += sp1C.z * actor->scale.z;
}

s16 Actor_WorldYawTowardActor(Actor* actorA, Actor* actorB) {
    return Math_Vec3f_Yaw(&actorA->world.pos, &actorB->world.pos);
}

s16 Actor_FocusYawTowardActor(Actor* actorA, Actor* actorB) {
    return Math_Vec3f_Yaw(&actorA->focus.pos, &actorB->focus.pos);
}

s16 Actor_WorldYawTowardPoint(Actor* actor, Vec3f* refPoint) {
    return Math_Vec3f_Yaw(&actor->world.pos, refPoint);
}

s16 Actor_WorldPitchTowardActor(Actor* actorA, Actor* actorB) {
    return Math_Vec3f_Pitch(&actorA->world.pos, &actorB->world.pos);
}

s16 Actor_FocusPitchTowardActor(Actor* actorA, Actor* actorB) {
    return Math_Vec3f_Pitch(&actorA->focus.pos, &actorB->focus.pos);
}

s16 Actor_WorldPitchTowardPoint(Actor* actor, Vec3f* refPoint) {
    return Math_Vec3f_Pitch(&actor->world.pos, refPoint);
}

f32 Actor_WorldDistXYZToActor(Actor* actorA, Actor* actorB) {
    return Math_Vec3f_DistXYZ(&actorA->world.pos, &actorB->world.pos);
}

f32 Actor_WorldDistXYZToPoint(Actor* actor, Vec3f* refPoint) {
    return Math_Vec3f_DistXYZ(&actor->world.pos, refPoint);
}

f32 Actor_WorldDistXZToActor(Actor* actorA, Actor* actorB) {
    return Math_Vec3f_DistXZ(&actorA->world.pos, &actorB->world.pos);
}

f32 Actor_WorldDistXZToPoint(Actor* actor, Vec3f* refPoint) {
    return Math_Vec3f_DistXZ(&actor->world.pos, refPoint);
}

void func_8002DBD0(Actor* actor, Vec3f* result, Vec3f* arg2) {
    f32 cosRot2Y;
    f32 sinRot2Y;
    f32 deltaX;
    f32 deltaZ;

    cosRot2Y = Math_CosS(actor->shape.rot.y);
    sinRot2Y = Math_SinS(actor->shape.rot.y);
    deltaX = arg2->x - actor->world.pos.x;
    deltaZ = arg2->z - actor->world.pos.z;

    result->x = (deltaX * cosRot2Y) - (deltaZ * sinRot2Y);
    result->z = (deltaX * sinRot2Y) + (deltaZ * cosRot2Y);
    result->y = arg2->y - actor->world.pos.y;
}

f32 Actor_HeightDiff(Actor* actorA, Actor* actorB) {
    return actorB->world.pos.y - actorA->world.pos.y;
}

f32 Player_GetHeight(Player* player) {
    f32 offset = (player->stateFlags1 & PLAYER_STATE1_23) ? 32.0f : 0.0f;

    if (LINK_IS_ADULT) {
        return offset + 68.0f;
    } else {
        return offset + 44.0f;
    }
}

f32 func_8002DCE4(Player* player) {
    if (player->stateFlags1 & PLAYER_STATE1_23) {
        return 8.0f;
    } else if (player->stateFlags1 & PLAYER_STATE1_27) {
        return (R_RUN_SPEED_LIMIT / 100.0f) * 0.6f;
    } else {
        return R_RUN_SPEED_LIMIT / 100.0f;
    }
}

s32 func_8002DD6C(Player* player) {
    return player->stateFlags1 & PLAYER_STATE1_3;
}

s32 func_8002DD78(Player* player) {
    return func_8002DD6C(player) && player->unk_834;
}

s32 func_8002DDA8(GlobalContext* globalCtx) {
    Player* player = GET_PLAYER(globalCtx);

    return (player->stateFlags1 & PLAYER_STATE1_11) || func_8002DD78(player);
}

s32 func_8002DDE4(GlobalContext* globalCtx) {
    Player* player = GET_PLAYER(globalCtx);

    return player->stateFlags2 & PLAYER_STATE2_3;
}

s32 func_8002DDF4(GlobalContext* globalCtx) {
    Player* player = GET_PLAYER(globalCtx);

    return player->stateFlags2 & PLAYER_STATE2_12;
}

void func_8002DE04(GlobalContext* globalCtx, Actor* actorA, Actor* actorB) {
    ArmsHook* hookshot = (ArmsHook*)Actor_Find(&globalCtx->actorCtx, ACTOR_ARMS_HOOK, ACTORCAT_ITEMACTION);

    hookshot->grabbed = actorB;
    hookshot->grabbedDistDiff.x = 0.0f;
    hookshot->grabbedDistDiff.y = 0.0f;
    hookshot->grabbedDistDiff.z = 0.0f;
    actorB->flags |= ACTOR_FLAG_13;
    actorA->flags &= ~ACTOR_FLAG_13;
}

void func_8002DE74(GlobalContext* globalCtx, Player* player) {
    if ((globalCtx->roomCtx.curRoom.unk_03 != 4) && func_800C0CB8(globalCtx)) {
        Camera_ChangeSetting(Gameplay_GetCamera(globalCtx, MAIN_CAM), CAM_SET_HORSE);
    }
}

void Actor_MountHorse(GlobalContext* globalCtx, Player* player, Actor* horse) {
    player->rideActor = horse;
    player->stateFlags1 |= PLAYER_STATE1_23;
    horse->child = &player->actor;
}

s32 func_8002DEEC(Player* player) {
    return (player->stateFlags1 & (PLAYER_STATE1_7 | PLAYER_STATE1_29)) || (player->csMode != 0);
}

void func_8002DF18(GlobalContext* globalCtx, Player* player) {
    func_8006DC68(globalCtx, player);
}

s32 func_8002DF38(GlobalContext* globalCtx, Actor* actor, u8 csMode) {
    Player* player = GET_PLAYER(globalCtx);

    player->csMode = csMode;
    player->unk_448 = actor;
    player->unk_46A = 0;

    return true;
}

s32 func_8002DF54(GlobalContext* globalCtx, Actor* actor, u8 csMode) {
    Player* player = GET_PLAYER(globalCtx);

    func_8002DF38(globalCtx, actor, csMode);
    player->unk_46A = 1;

    return true;
}

void func_8002DF90(DynaPolyActor* dynaActor) {
    dynaActor->unk_154 = 0.0f;
    dynaActor->unk_150 = 0.0f;
}

void func_8002DFA4(DynaPolyActor* dynaActor, f32 arg1, s16 arg2) {
    dynaActor->unk_150 += arg1;
    dynaActor->unk_158 = arg2;
}

/**
 * Chcek if the player is facing the specified actor.
 * The maximum angle difference that qualifies as "facing" is specified by `maxAngle`.
 */
s32 Player_IsFacingActor(Actor* actor, s16 maxAngle, GlobalContext* globalCtx) {
    Player* player = GET_PLAYER(globalCtx);
    s16 yawDiff = (s16)(actor->yawTowardsPlayer + 0x8000) - player->actor.shape.rot.y;

    if (ABS(yawDiff) < maxAngle) {
        return true;
    }

    return false;
}

/**
 * Chcek if `actorB` is facing `actorA`.
 * The maximum angle difference that qualifies as "facing" is specified by `maxAngle`.
 *
 * This function is unused in the original game.
 */
s32 Actor_ActorBIsFacingActorA(Actor* actorA, Actor* actorB, s16 maxAngle) {
    s16 yawDiff = (s16)(Actor_WorldYawTowardActor(actorA, actorB) + 0x8000) - actorB->shape.rot.y;

    if (ABS(yawDiff) < maxAngle) {
        return true;
    }

    return false;
}

/**
 * Chcek if the specified actor is facing the player.
 * The maximum angle difference that qualifies as "facing" is specified by `maxAngle`.
 */
s32 Actor_IsFacingPlayer(Actor* actor, s16 maxAngle) {
    s16 yawDiff = actor->yawTowardsPlayer - actor->shape.rot.y;

    if (ABS(yawDiff) < maxAngle) {
        return true;
    }

    return false;
}

/**
 * Chcek if `actorA` is facing `actorB`.
 * The maximum angle difference that qualifies as "facing" is specified by `maxAngle`.
 *
 * This function is unused in the original game.
 */
s32 Actor_ActorAIsFacingActorB(Actor* actorA, Actor* actorB, s16 maxAngle) {
    s16 yawDiff = Actor_WorldYawTowardActor(actorA, actorB) - actorA->shape.rot.y;

    if (ABS(yawDiff) < maxAngle) {
        return true;
    }

    return false;
}

/**
 * Chcek if the specified actor is facing the player and is nearby.
 * The maximum angle difference that qualifies as "facing" is specified by `maxAngle`.
 * The minimum distance that qualifies as "nearby" is specified by `range`.
 */
s32 Actor_IsFacingAndNearPlayer(Actor* actor, f32 range, s16 maxAngle) {
    s16 yawDiff = actor->yawTowardsPlayer - actor->shape.rot.y;

    if (ABS(yawDiff) < maxAngle) {
        f32 xyzDistanceFromLink = sqrtf(SQ(actor->xzDistToPlayer) + SQ(actor->yDistToPlayer));

        if (xyzDistanceFromLink < range) {
            return true;
        }
    }

    return false;
}

/**
 * Chcek if `actorA` is facing `actorB` and is nearby.
 * The maximum angle difference that qualifies as "facing" is specified by `maxAngle`.
 * The minimum distance that qualifies as "nearby" is specified by `range`.
 */
s32 Actor_ActorAIsFacingAndNearActorB(Actor* actorA, Actor* actorB, f32 range, s16 maxAngle) {
    if (Actor_WorldDistXYZToActor(actorA, actorB) < range) {
        s16 yawDiff = Actor_WorldYawTowardActor(actorA, actorB) - actorA->shape.rot.y;

        if (ABS(yawDiff) < maxAngle) {
            return true;
        }
    }

    return false;
}

s32 func_8002E234(Actor* actor, f32 arg1, s32 arg2) {
    if ((actor->bgCheckFlags & BGCHECKFLAG_GROUND) && (arg1 < -11.0f)) {
        actor->bgCheckFlags &= ~BGCHECKFLAG_GROUND;
        actor->bgCheckFlags |= BGCHECKFLAG_GROUND_LEAVE;

        if ((actor->velocity.y < 0.0f) && (arg2 & UPDBGCHECKINFO_FLAG_4)) {
            actor->velocity.y = 0.0f;
        }

        return false;
    }

    return true;
}

s32 func_8002E2AC(GlobalContext* globalCtx, Actor* actor, Vec3f* arg2, s32 arg3) {
    f32 floorHeightDiff;
    s32 floorBgId;

    arg2->y += 50.0f;

    actor->floorHeight =
        BgCheck_EntityRaycastFloor5(globalCtx, &globalCtx->colCtx, &actor->floorPoly, &floorBgId, actor, arg2);
    actor->bgCheckFlags &= ~(BGCHECKFLAG_GROUND_TOUCH | BGCHECKFLAG_GROUND_LEAVE | BGCHECKFLAG_GROUND_STRICT);

    if (actor->floorHeight <= BGCHECK_Y_MIN) {
        return func_8002E234(actor, BGCHECK_Y_MIN, arg3);
    }

    floorHeightDiff = actor->floorHeight - actor->world.pos.y;
    actor->floorBgId = floorBgId;

    if (floorHeightDiff >= 0.0f) { // actor is on or below the ground
        actor->bgCheckFlags |= BGCHECKFLAG_GROUND_STRICT;

        if (actor->bgCheckFlags & BGCHECKFLAG_CEILING) {
            if (floorBgId != sCurCeilingBgId) {
                if (floorHeightDiff > 15.0f) {
                    actor->bgCheckFlags |= BGCHECKFLAG_CRUSHED;
                }
            } else {
                actor->world.pos.x = actor->prevPos.x;
                actor->world.pos.z = actor->prevPos.z;
            }
        }

        actor->world.pos.y = actor->floorHeight;

        if (actor->velocity.y <= 0.0f) {
            if (!(actor->bgCheckFlags & BGCHECKFLAG_GROUND)) {
                actor->bgCheckFlags |= BGCHECKFLAG_GROUND_TOUCH;
            } else if ((arg3 & UPDBGCHECKINFO_FLAG_3) && (actor->gravity < 0.0f)) {
                actor->velocity.y = -4.0f;
            } else {
                actor->velocity.y = 0.0f;
            }

            actor->bgCheckFlags |= BGCHECKFLAG_GROUND;
            func_80043334(&globalCtx->colCtx, actor, actor->floorBgId);
        }
    } else { // actor is above ground
        if ((actor->bgCheckFlags & BGCHECKFLAG_GROUND) && (floorHeightDiff >= -11.0f)) {
            func_80043334(&globalCtx->colCtx, actor, actor->floorBgId);
        }

        return func_8002E234(actor, floorHeightDiff, arg3);
    }

    return true;
}

void Actor_UpdateBgCheckInfo(GlobalContext* globalCtx, Actor* actor, f32 wallCheckHeight, f32 wallCheckRadius,
                             f32 ceilingCheckHeight, s32 flags) {
    f32 sp74;
    s32 pad;
    Vec3f sp64;
    s32 bgId;
    CollisionPoly* wallPoly;
    f32 sp58;
    WaterBox* waterBox;
    f32 waterBoxYSurface;
    Vec3f ripplePos;

    sp74 = actor->world.pos.y - actor->prevPos.y;

    if ((actor->floorBgId != BGCHECK_SCENE) && (actor->bgCheckFlags & BGCHECKFLAG_GROUND)) {
        func_800433A4(&globalCtx->colCtx, actor->floorBgId, actor);
    }

    if (flags & UPDBGCHECKINFO_FLAG_0) {
        if ((!(flags & UPDBGCHECKINFO_FLAG_7) &&
             BgCheck_EntitySphVsWall3(&globalCtx->colCtx, &sp64, &actor->world.pos, &actor->prevPos, wallCheckRadius,
                                      &actor->wallPoly, &bgId, actor, wallCheckHeight)) ||
            ((flags & UPDBGCHECKINFO_FLAG_7) &&
             BgCheck_EntitySphVsWall4(&globalCtx->colCtx, &sp64, &actor->world.pos, &actor->prevPos, wallCheckRadius,
                                      &actor->wallPoly, &bgId, actor, wallCheckHeight))) {
            wallPoly = actor->wallPoly;
            Math_Vec3f_Copy(&actor->world.pos, &sp64);
            actor->wallYaw = Math_Atan2S(wallPoly->normal.z, wallPoly->normal.x);
            actor->bgCheckFlags |= BGCHECKFLAG_WALL;
            actor->wallBgId = bgId;
        } else {
            actor->bgCheckFlags &= ~BGCHECKFLAG_WALL;
        }
    }

    sp64.x = actor->world.pos.x;
    sp64.z = actor->world.pos.z;

    if (flags & UPDBGCHECKINFO_FLAG_1) {
        sp64.y = actor->prevPos.y + 10.0f;
        if (BgCheck_EntityCheckCeiling(&globalCtx->colCtx, &sp58, &sp64, (ceilingCheckHeight + sp74) - 10.0f,
                                       &sCurCeilingPoly, &sCurCeilingBgId, actor)) {
            actor->bgCheckFlags |= BGCHECKFLAG_CEILING;
            actor->world.pos.y = (sp58 + sp74) - 10.0f;
        } else {
            actor->bgCheckFlags &= ~BGCHECKFLAG_CEILING;
        }
    }

    if (flags & UPDBGCHECKINFO_FLAG_2) {
        sp64.y = actor->prevPos.y;
        func_8002E2AC(globalCtx, actor, &sp64, flags);
        waterBoxYSurface = actor->world.pos.y;
        if (WaterBox_GetSurface1(globalCtx, &globalCtx->colCtx, actor->world.pos.x, actor->world.pos.z,
                                 &waterBoxYSurface, &waterBox)) {
            actor->yDistToWater = waterBoxYSurface - actor->world.pos.y;
            if (actor->yDistToWater < 0.0f) {
                actor->bgCheckFlags &= ~(BGCHECKFLAG_WATER | BGCHECKFLAG_WATER_TOUCH);
            } else {
                if (!(actor->bgCheckFlags & BGCHECKFLAG_WATER)) {
                    actor->bgCheckFlags |= BGCHECKFLAG_WATER_TOUCH;
                    if (!(flags & UPDBGCHECKINFO_FLAG_6)) {
                        ripplePos.x = actor->world.pos.x;
                        ripplePos.y = waterBoxYSurface;
                        ripplePos.z = actor->world.pos.z;
                        EffectSsGRipple_Spawn(globalCtx, &ripplePos, 100, 500, 0);
                        EffectSsGRipple_Spawn(globalCtx, &ripplePos, 100, 500, 4);
                        EffectSsGRipple_Spawn(globalCtx, &ripplePos, 100, 500, 8);
                    }
                }
                actor->bgCheckFlags |= BGCHECKFLAG_WATER;
            }
        } else {
            actor->bgCheckFlags &= ~(BGCHECKFLAG_WATER | BGCHECKFLAG_WATER_TOUCH);
            actor->yDistToWater = BGCHECK_Y_MIN;
        }
    }
}

Mtx D_8015BBA8;

Gfx* func_8002E830(Vec3f* object, Vec3f* eye, Vec3f* lightDir, GraphicsContext* gfxCtx, Gfx* gfx, Hilite** hilite) {
    LookAt* lookAt;
    f32 correctedEyeX;

    lookAt = Graph_Alloc(gfxCtx, sizeof(LookAt));

    correctedEyeX = (eye->x == object->x) && (eye->z == object->z) ? eye->x + 0.001f : eye->x;

    *hilite = Graph_Alloc(gfxCtx, sizeof(Hilite));

    if (HREG(80) == 6) {
        osSyncPrintf("z_actor.c 3529 eye=[%f(%f) %f %f] object=[%f %f %f] light_direction=[%f %f %f]\n", correctedEyeX,
                     eye->x, eye->y, eye->z, object->x, object->y, object->z, lightDir->x, lightDir->y, lightDir->z);
    }

    View_ErrorCheckEyePosition(correctedEyeX, eye->y, eye->z);
    guLookAtHilite(&D_8015BBA8, lookAt, *hilite, correctedEyeX, eye->y, eye->z, object->x, object->y, object->z, 0.0f,
                   1.0f, 0.0f, lightDir->x, lightDir->y, lightDir->z, lightDir->x, lightDir->y, lightDir->z, 0x10,
                   0x10);

    gSPLookAt(gfx++, lookAt);
    gDPSetHilite1Tile(gfx++, 1, *hilite, 0x10, 0x10);

    return gfx;
}

Hilite* func_8002EABC(Vec3f* object, Vec3f* eye, Vec3f* lightDir, GraphicsContext* gfxCtx) {
    Hilite* hilite;

    OPEN_DISPS(gfxCtx, "../z_actor.c", 4306);

    POLY_OPA_DISP = func_8002E830(object, eye, lightDir, gfxCtx, POLY_OPA_DISP, &hilite);

    CLOSE_DISPS(gfxCtx, "../z_actor.c", 4313);

    return hilite;
}

Hilite* func_8002EB44(Vec3f* object, Vec3f* eye, Vec3f* lightDir, GraphicsContext* gfxCtx) {
    Hilite* hilite;

    OPEN_DISPS(gfxCtx, "../z_actor.c", 4332);

    POLY_XLU_DISP = func_8002E830(object, eye, lightDir, gfxCtx, POLY_XLU_DISP, &hilite);

    CLOSE_DISPS(gfxCtx, "../z_actor.c", 4339);

    return hilite;
}

void func_8002EBCC(Actor* actor, GlobalContext* globalCtx, s32 flag) {
    Hilite* hilite;
    Vec3f lightDir;
    Gfx* displayListHead;
    Gfx* displayList;

    lightDir.x = globalCtx->envCtx.dirLight1.params.dir.x;
    lightDir.y = globalCtx->envCtx.dirLight1.params.dir.y;
    lightDir.z = globalCtx->envCtx.dirLight1.params.dir.z;

    if (HREG(80) == 6) {
        osSyncPrintf("z_actor.c 3637 game_play->view.eye=[%f(%f) %f %f]\n", globalCtx->view.eye.x,
                     globalCtx->view.eye.y, globalCtx->view.eye.z);
    }

    hilite = func_8002EABC(&actor->world.pos, &globalCtx->view.eye, &lightDir, globalCtx->state.gfxCtx);

    if (flag != 0) {
        displayList = Graph_Alloc(globalCtx->state.gfxCtx, 2 * sizeof(Gfx));
        displayListHead = displayList;

        OPEN_DISPS(globalCtx->state.gfxCtx, "../z_actor.c", 4384);

        gDPSetHilite1Tile(displayListHead++, 1, hilite, 0x10, 0x10);
        gSPEndDisplayList(displayListHead);
        gSPSegment(POLY_OPA_DISP++, 0x07, displayList);

        CLOSE_DISPS(globalCtx->state.gfxCtx, "../z_actor.c", 4394);
    }
}

void func_8002ED80(Actor* actor, GlobalContext* globalCtx, s32 flag) {
    Hilite* hilite;
    Vec3f lightDir;
    Gfx* displayListHead;
    Gfx* displayList;

    lightDir.x = globalCtx->envCtx.dirLight1.params.dir.x;
    lightDir.y = globalCtx->envCtx.dirLight1.params.dir.y;
    lightDir.z = globalCtx->envCtx.dirLight1.params.dir.z;

    hilite = func_8002EB44(&actor->world.pos, &globalCtx->view.eye, &lightDir, globalCtx->state.gfxCtx);

    if (flag != 0) {
        displayList = Graph_Alloc(globalCtx->state.gfxCtx, 2 * sizeof(Gfx));
        displayListHead = displayList;

        OPEN_DISPS(globalCtx->state.gfxCtx, "../z_actor.c", 4429);

        gDPSetHilite1Tile(displayListHead++, 1, hilite, 0x10, 0x10);
        gSPEndDisplayList(displayListHead);
        gSPSegment(POLY_XLU_DISP++, 0x07, displayList);

        CLOSE_DISPS(globalCtx->state.gfxCtx, "../z_actor.c", 4439);
    }
}

PosRot* Actor_GetFocus(PosRot* dest, Actor* actor) {
    *dest = actor->focus;

    return dest;
}

PosRot* Actor_GetWorld(PosRot* dest, Actor* actor) {
    *dest = actor->world;

    return dest;
}

PosRot* Actor_GetWorldPosShapeRot(PosRot* arg0, Actor* actor) {
    PosRot sp1C;

    Math_Vec3f_Copy(&sp1C.pos, &actor->world.pos);
    sp1C.rot = actor->shape.rot;
    *arg0 = sp1C;

    return arg0;
}

f32 func_8002EFC0(Actor* actor, Player* player, s16 arg2) {
    s16 yawTemp = (s16)(actor->yawTowardsPlayer - 0x8000) - arg2;
    s16 yawTempAbs = ABS(yawTemp);

    if (player->unk_664 != NULL) {
        if ((yawTempAbs > 0x4000) || (actor->flags & ACTOR_FLAG_27)) {
            return FLT_MAX;
        } else {
            f32 ret =
                actor->xyzDistToPlayerSq - actor->xyzDistToPlayerSq * 0.8f * ((0x4000 - yawTempAbs) * (1.0f / 0x8000));

            return ret;
        }
    }

    if (yawTempAbs > 0x2AAA) {
        return FLT_MAX;
    }

    return actor->xyzDistToPlayerSq;
}

typedef struct {
    /* 0x0 */ f32 rangeSq;
    /* 0x4 */ f32 leashScale;
} TargetRangeParams; // size = 0x8

#define TARGET_RANGE(range, leash) \
    { SQ(range), (f32)range / leash }

TargetRangeParams D_80115FF8[] = {
    TARGET_RANGE(70, 140),   TARGET_RANGE(170, 255),    TARGET_RANGE(280, 5600),      TARGET_RANGE(350, 525),
    TARGET_RANGE(700, 1050), TARGET_RANGE(1000, 1500),  TARGET_RANGE(100, 105.36842), TARGET_RANGE(140, 163.33333),
    TARGET_RANGE(240, 576),  TARGET_RANGE(280, 280000),
};

u32 func_8002F090(Actor* actor, f32 arg1) {
    return arg1 < D_80115FF8[actor->targetMode].rangeSq;
}

s32 func_8002F0C8(Actor* actor, Player* player, s32 flag) {
    if ((actor->update == NULL) || !(actor->flags & ACTOR_FLAG_0)) {
        return true;
    }

    if (!flag) {
        s16 var = (s16)(actor->yawTowardsPlayer - 0x8000) - player->actor.shape.rot.y;
        s16 abs_var = ABS(var);
        f32 dist;

        if ((player->unk_664 == NULL) && (abs_var > 0x2AAA)) {
            dist = FLT_MAX;
        } else {
            dist = actor->xyzDistToPlayerSq;
        }

        return !func_8002F090(actor, D_80115FF8[actor->targetMode].leashScale * dist);
    }

    return false;
}

u32 Actor_ProcessTalkRequest(Actor* actor, GlobalContext* globalCtx) {
    if (actor->flags & ACTOR_FLAG_8) {
        actor->flags &= ~ACTOR_FLAG_8;
        return true;
    }

    return false;
}

s32 func_8002F1C4(Actor* actor, GlobalContext* globalCtx, f32 arg2, f32 arg3, u32 exchangeItemId) {
    Player* player = GET_PLAYER(globalCtx);

    // This is convoluted but it seems like it must be a single if statement to match
    if ((player->actor.flags & ACTOR_FLAG_8) || ((exchangeItemId != EXCH_ITEM_NONE) && Player_InCsMode(globalCtx)) ||
        (!actor->isTargeted &&
         ((arg3 < fabsf(actor->yDistToPlayer)) || (player->targetActorDistance < actor->xzDistToPlayer) ||
          (arg2 < actor->xzDistToPlayer)))) {
        return false;
    }

    player->targetActor = actor;
    player->targetActorDistance = actor->xzDistToPlayer;
    player->exchangeItemId = exchangeItemId;

    return true;
}

s32 func_8002F298(Actor* actor, GlobalContext* globalCtx, f32 arg2, u32 exchangeItemId) {
    return func_8002F1C4(actor, globalCtx, arg2, arg2, exchangeItemId);
}

s32 func_8002F2CC(Actor* actor, GlobalContext* globalCtx, f32 arg2) {
    return func_8002F298(actor, globalCtx, arg2, EXCH_ITEM_NONE);
}

s32 func_8002F2F4(Actor* actor, GlobalContext* globalCtx) {
    f32 var1 = 50.0f + actor->colChkInfo.cylRadius;

    return func_8002F2CC(actor, globalCtx, var1);
}

u32 Actor_TextboxIsClosing(Actor* actor, GlobalContext* globalCtx) {
    if (Message_GetState(&globalCtx->msgCtx) == TEXT_STATE_CLOSING) {
        return true;
    } else {
        return false;
    }
}

s8 func_8002F368(GlobalContext* globalCtx) {
    Player* player = GET_PLAYER(globalCtx);

    return player->exchangeItemId;
}

void Actor_GetScreenPos(GlobalContext* globalCtx, Actor* actor, s16* x, s16* y) {
    Vec3f projectedPos;
    f32 cappedInvW;

    Actor_ProjectPos(globalCtx, &actor->focus.pos, &projectedPos, &cappedInvW);
    *x = projectedPos.x * cappedInvW * (SCREEN_WIDTH / 2) + (SCREEN_WIDTH / 2);
    *y = projectedPos.y * cappedInvW * -(SCREEN_HEIGHT / 2) + (SCREEN_HEIGHT / 2);
}

u32 Actor_HasParent(Actor* actor, GlobalContext* globalCtx) {
    if (actor->parent != NULL) {
        return true;
    } else {
        return false;
    }
}

s32 func_8002F434(Actor* actor, GlobalContext* globalCtx, s32 getItemId, f32 xzRange, f32 yRange) {
    Player* player = GET_PLAYER(globalCtx);

    if (!(player->stateFlags1 & (PLAYER_STATE1_7 | PLAYER_STATE1_12 | PLAYER_STATE1_13 | PLAYER_STATE1_14 |
                                 PLAYER_STATE1_18 | PLAYER_STATE1_19 | PLAYER_STATE1_20 | PLAYER_STATE1_21)) &&
        Player_GetExplosiveHeld(player) < 0) {
        if ((((player->heldActor != NULL) || (actor == player->targetActor)) && (getItemId > GI_NONE) &&
             (getItemId < GI_MAX)) ||
            (!(player->stateFlags1 & (PLAYER_STATE1_11 | PLAYER_STATE1_29)))) {
            if ((actor->xzDistToPlayer < xzRange) && (fabsf(actor->yDistToPlayer) < yRange)) {
                s16 yawDiff = actor->yawTowardsPlayer - player->actor.shape.rot.y;
                s32 absYawDiff = ABS(yawDiff);

                if ((getItemId != GI_NONE) || (player->getItemDirection < absYawDiff)) {
                    player->getItemId = getItemId;
                    player->interactRangeActor = actor;
                    player->getItemDirection = absYawDiff;
                    return true;
                }
            }
        }
    }

    return false;
}

void func_8002F554(Actor* actor, GlobalContext* globalCtx, s32 getItemId) {
    func_8002F434(actor, globalCtx, getItemId, 50.0f, 10.0f);
}

void func_8002F580(Actor* actor, GlobalContext* globalCtx) {
    func_8002F554(actor, globalCtx, GI_NONE);
}

u32 Actor_HasNoParent(Actor* actor, GlobalContext* globalCtx) {
    if (actor->parent == NULL) {
        return true;
    } else {
        return false;
    }
}

void func_8002F5C4(Actor* actorA, Actor* actorB, GlobalContext* globalCtx) {
    Actor* parent = actorA->parent;

    if (parent->id == ACTOR_PLAYER) {
        Player* player = (Player*)parent;

        player->heldActor = actorB;
        player->interactRangeActor = actorB;
    }

    parent->child = actorB;
    actorB->parent = parent;
    actorA->parent = NULL;
}

void func_8002F5F0(Actor* actor, GlobalContext* globalCtx) {
    Player* player = GET_PLAYER(globalCtx);

    if (actor->xyzDistToPlayerSq < player->unk_6A4) {
        player->unk_6A4 = actor->xyzDistToPlayerSq;
    }
}

s32 Actor_IsMounted(GlobalContext* globalCtx, Actor* horse) {
    if (horse->child != NULL) {
        return true;
    } else {
        return false;
    }
}

u32 Actor_SetRideActor(GlobalContext* globalCtx, Actor* horse, s32 mountSide) {
    Player* player = GET_PLAYER(globalCtx);

    if (!(player->stateFlags1 &
          (PLAYER_STATE1_7 | PLAYER_STATE1_11 | PLAYER_STATE1_12 | PLAYER_STATE1_13 | PLAYER_STATE1_14 |
           PLAYER_STATE1_18 | PLAYER_STATE1_19 | PLAYER_STATE1_20 | PLAYER_STATE1_21))) {
        player->rideActor = horse;
        player->mountSide = mountSide;
        return true;
    }

    return false;
}

s32 Actor_NotMounted(GlobalContext* globalCtx, Actor* horse) {
    if (horse->child == NULL) {
        return true;
    } else {
        return false;
    }
}

void func_8002F698(GlobalContext* globalCtx, Actor* actor, f32 arg2, s16 arg3, f32 arg4, u32 arg5, u32 arg6) {
    Player* player = GET_PLAYER(globalCtx);

    player->unk_8A0 = arg6;
    player->unk_8A1 = arg5;
    player->unk_8A2 = arg3;
    player->unk_8A4 = arg2;
    player->unk_8A8 = arg4;
}

void func_8002F6D4(GlobalContext* globalCtx, Actor* actor, f32 arg2, s16 arg3, f32 arg4, u32 arg5) {
    func_8002F698(globalCtx, actor, arg2, arg3, arg4, 2, arg5);
}

void func_8002F71C(GlobalContext* globalCtx, Actor* actor, f32 arg2, s16 arg3, f32 arg4) {
    func_8002F6D4(globalCtx, actor, arg2, arg3, arg4, 0);
}

void func_8002F758(GlobalContext* globalCtx, Actor* actor, f32 arg2, s16 arg3, f32 arg4, u32 arg5) {
    func_8002F698(globalCtx, actor, arg2, arg3, arg4, 1, arg5);
}

void func_8002F7A0(GlobalContext* globalCtx, Actor* actor, f32 arg2, s16 arg3, f32 arg4) {
    func_8002F758(globalCtx, actor, arg2, arg3, arg4, 0);
}

void func_8002F7DC(Actor* actor, u16 sfxId) {
    Audio_PlaySoundGeneral(sfxId, &actor->projectedPos, 4, &gSfxDefaultFreqAndVolScale, &gSfxDefaultFreqAndVolScale,
                           &gSfxDefaultReverb);
}

void Audio_PlayActorSound2(Actor* actor, u16 sfxId) {
    func_80078914(&actor->projectedPos, sfxId);
}

void func_8002F850(GlobalContext* globalCtx, Actor* actor) {
    s32 sfxId;

    if (actor->bgCheckFlags & BGCHECKFLAG_WATER) {
        if (actor->yDistToWater < 20.0f) {
            sfxId = NA_SE_PL_WALK_WATER0 - SFX_FLAG;
        } else {
            sfxId = NA_SE_PL_WALK_WATER1 - SFX_FLAG;
        }
    } else {
        sfxId = SurfaceType_GetSfx(&globalCtx->colCtx, actor->floorPoly, actor->floorBgId);
    }

    func_80078914(&actor->projectedPos, NA_SE_EV_BOMB_BOUND);
    func_80078914(&actor->projectedPos, sfxId + SFX_FLAG);
}

void func_8002F8F0(Actor* actor, u16 sfxId) {
    actor->sfx = sfxId;
    actor->flags |= ACTOR_FLAG_19;
    actor->flags &= ~(ACTOR_FLAG_20 | ACTOR_FLAG_21 | ACTOR_FLAG_28);
}

void func_8002F91C(Actor* actor, u16 sfxId) {
    actor->sfx = sfxId;
    actor->flags |= ACTOR_FLAG_20;
    actor->flags &= ~(ACTOR_FLAG_19 | ACTOR_FLAG_21 | ACTOR_FLAG_28);
}

void func_8002F948(Actor* actor, u16 sfxId) {
    actor->sfx = sfxId;
    actor->flags |= ACTOR_FLAG_21;
    actor->flags &= ~(ACTOR_FLAG_19 | ACTOR_FLAG_20 | ACTOR_FLAG_28);
}

void func_8002F974(Actor* actor, u16 sfxId) {
    actor->flags &= ~(ACTOR_FLAG_19 | ACTOR_FLAG_20 | ACTOR_FLAG_21 | ACTOR_FLAG_28);
    actor->sfx = sfxId;
}

void func_8002F994(Actor* actor, s32 arg1) {
    actor->flags |= ACTOR_FLAG_28;
    actor->flags &= ~(ACTOR_FLAG_19 | ACTOR_FLAG_20 | ACTOR_FLAG_21);
    if (arg1 < 40) {
        actor->sfx = NA_SE_PL_WALK_DIRT - SFX_FLAG;
    } else if (arg1 < 100) {
        actor->sfx = NA_SE_PL_WALK_CONCRETE - SFX_FLAG;
    } else {
        actor->sfx = NA_SE_PL_WALK_SAND - SFX_FLAG;
    }
}

// Tests if something hit Jabu Jabu surface, displaying hit splash and playing sfx if true
s32 func_8002F9EC(GlobalContext* globalCtx, Actor* actor, CollisionPoly* poly, s32 bgId, Vec3f* pos) {
    if (func_80041D4C(&globalCtx->colCtx, poly, bgId) == 8) {
        globalCtx->roomCtx.unk_74[0] = 1;
        CollisionCheck_BlueBlood(globalCtx, NULL, pos);
        Audio_PlayActorSound2(actor, NA_SE_IT_WALL_HIT_BUYO);
        return true;
    }

    return false;
}

// Local data used for Farore's Wind light (stored in BSS, possibly a struct?)
LightInfo D_8015BC00;
LightNode* D_8015BC10;
s32 D_8015BC14;
f32 D_8015BC18;

void func_8002FA60(GlobalContext* globalCtx) {
    Vec3f lightPos;

    if (gSaveContext.fw.set) {
        gSaveContext.respawn[RESPAWN_MODE_TOP].data = 0x28;
        gSaveContext.respawn[RESPAWN_MODE_TOP].pos.x = gSaveContext.fw.pos.x;
        gSaveContext.respawn[RESPAWN_MODE_TOP].pos.y = gSaveContext.fw.pos.y;
        gSaveContext.respawn[RESPAWN_MODE_TOP].pos.z = gSaveContext.fw.pos.z;
        gSaveContext.respawn[RESPAWN_MODE_TOP].yaw = gSaveContext.fw.yaw;
        gSaveContext.respawn[RESPAWN_MODE_TOP].playerParams = gSaveContext.fw.playerParams;
        gSaveContext.respawn[RESPAWN_MODE_TOP].entranceIndex = gSaveContext.fw.entranceIndex;
        gSaveContext.respawn[RESPAWN_MODE_TOP].roomIndex = gSaveContext.fw.roomIndex;
        gSaveContext.respawn[RESPAWN_MODE_TOP].tempSwchFlags = gSaveContext.fw.tempSwchFlags;
        gSaveContext.respawn[RESPAWN_MODE_TOP].tempCollectFlags = gSaveContext.fw.tempCollectFlags;
    } else {
        gSaveContext.respawn[RESPAWN_MODE_TOP].data = 0;
        gSaveContext.respawn[RESPAWN_MODE_TOP].pos.x = 0.0f;
        gSaveContext.respawn[RESPAWN_MODE_TOP].pos.y = 0.0f;
        gSaveContext.respawn[RESPAWN_MODE_TOP].pos.z = 0.0f;
    }

    lightPos.x = gSaveContext.respawn[RESPAWN_MODE_TOP].pos.x;
    lightPos.y = gSaveContext.respawn[RESPAWN_MODE_TOP].pos.y + 80.0f;
    lightPos.z = gSaveContext.respawn[RESPAWN_MODE_TOP].pos.z;

    Lights_PointNoGlowSetInfo(&D_8015BC00, lightPos.x, lightPos.y, lightPos.z, 0xFF, 0xFF, 0xFF, -1);

    D_8015BC10 = LightContext_InsertLight(globalCtx, &globalCtx->lightCtx, &D_8015BC00);
    D_8015BC14 = 0;
    D_8015BC18 = 0.0f;
}

void Actor_DrawFaroresWindPointer(GlobalContext* globalCtx) {
    s32 lightRadius = -1;
    s32 params;

    OPEN_DISPS(globalCtx->state.gfxCtx, "../z_actor.c", 5308);

    params = gSaveContext.respawn[RESPAWN_MODE_TOP].data;

    if (params) {
        f32 yOffset = LINK_IS_ADULT ? 80.0f : 60.0f;
        f32 ratio = 1.0f;
        s32 alpha = 255;
        s32 temp = params - 40;

        if (temp < 0) {
            gSaveContext.respawn[RESPAWN_MODE_TOP].data = ++params;
            ratio = ABS(params) * 0.025f;
            D_8015BC14 = 60;
            D_8015BC18 = 1.0f;
        } else if (D_8015BC14) {
            D_8015BC14--;
        } else if (D_8015BC18 > 0.0f) {
            static Vec3f effectVel = { 0.0f, -0.05f, 0.0f };
            static Vec3f effectAccel = { 0.0f, -0.025f, 0.0f };
            static Color_RGBA8 effectPrimCol = { 255, 255, 255, 0 };
            static Color_RGBA8 effectEnvCol = { 100, 200, 0, 0 };
            Vec3f* curPos = &gSaveContext.respawn[RESPAWN_MODE_TOP].pos;
            Vec3f* nextPos = &gSaveContext.respawn[RESPAWN_MODE_DOWN].pos;
            f32 prevNum = D_8015BC18;
            Vec3f dist;
            f32 diff = Math_Vec3f_DistXYZAndStoreDiff(nextPos, curPos, &dist);
            Vec3f effectPos;
            f32 factor;
            f32 length;
            f32 dx;
            f32 speed;

            if (diff < 20.0f) {
                D_8015BC18 = 0.0f;
                Math_Vec3f_Copy(curPos, nextPos);
            } else {
                length = diff * (1.0f / D_8015BC18);
                speed = 20.0f / length;
                speed = CLAMP_MIN(speed, 0.05f);
                Math_StepToF(&D_8015BC18, 0.0f, speed);
                factor = (diff * (D_8015BC18 / prevNum)) / diff;
                curPos->x = nextPos->x + (dist.x * factor);
                curPos->y = nextPos->y + (dist.y * factor);
                curPos->z = nextPos->z + (dist.z * factor);
                length *= 0.5f;
                dx = diff - length;
                yOffset += sqrtf(SQ(length) - SQ(dx)) * 0.2f;
                osSyncPrintf("-------- DISPLAY Y=%f\n", yOffset);
            }

            effectPos.x = curPos->x + Rand_CenteredFloat(6.0f);
            effectPos.y = curPos->y + 80.0f + (6.0f * Rand_ZeroOne());
            effectPos.z = curPos->z + Rand_CenteredFloat(6.0f);

            EffectSsKiraKira_SpawnDispersed(globalCtx, &effectPos, &effectVel, &effectAccel, &effectPrimCol,
                                            &effectEnvCol, 1000, 16);

            if (D_8015BC18 == 0.0f) {
                gSaveContext.respawn[RESPAWN_MODE_TOP] = gSaveContext.respawn[RESPAWN_MODE_DOWN];
                gSaveContext.respawn[RESPAWN_MODE_TOP].playerParams = 0x06FF;
                gSaveContext.respawn[RESPAWN_MODE_TOP].data = 40;
            }

            gSaveContext.respawn[RESPAWN_MODE_TOP].pos = *curPos;
        } else if (temp > 0) {
            Vec3f* curPos = &gSaveContext.respawn[RESPAWN_MODE_TOP].pos;
            f32 nextRatio = 1.0f - temp * 0.1f;
            f32 curRatio = 1.0f - (f32)(temp - 1) * 0.1f;
            Vec3f eye;
            Vec3f dist;
            f32 diff;

            if (nextRatio > 0.0f) {
                eye.x = globalCtx->view.eye.x;
                eye.y = globalCtx->view.eye.y - yOffset;
                eye.z = globalCtx->view.eye.z;
                diff = Math_Vec3f_DistXYZAndStoreDiff(&eye, curPos, &dist);
                diff = (diff * (nextRatio / curRatio)) / diff;
                curPos->x = eye.x + (dist.x * diff);
                curPos->y = eye.y + (dist.y * diff);
                curPos->z = eye.z + (dist.z * diff);
                gSaveContext.respawn[RESPAWN_MODE_TOP].pos = *curPos;
            }

            alpha = 255 - (temp * 30);

            if (alpha < 0) {
                gSaveContext.fw.set = 0;
                gSaveContext.respawn[RESPAWN_MODE_TOP].data = 0;
                alpha = 0;
            } else {
                gSaveContext.respawn[RESPAWN_MODE_TOP].data = ++params;
            }

            ratio = 1.0f + ((f32)temp * 0.2); // required to match
        }

        lightRadius = 500.0f * ratio;

        if ((globalCtx->csCtx.state == CS_STATE_IDLE) &&
            (((void)0, gSaveContext.respawn[RESPAWN_MODE_TOP].entranceIndex) ==
             ((void)0, gSaveContext.entranceIndex)) &&
            (((void)0, gSaveContext.respawn[RESPAWN_MODE_TOP].roomIndex) == globalCtx->roomCtx.curRoom.num)) {
            f32 scale = 0.025f * ratio;

            POLY_XLU_DISP = Gfx_CallSetupDL(POLY_XLU_DISP, 0x19);

            Matrix_Translate(((void)0, gSaveContext.respawn[RESPAWN_MODE_TOP].pos.x),
                             ((void)0, gSaveContext.respawn[RESPAWN_MODE_TOP].pos.y) + yOffset,
                             ((void)0, gSaveContext.respawn[RESPAWN_MODE_TOP].pos.z), MTXMODE_NEW);
            Matrix_Scale(scale, scale, scale, MTXMODE_APPLY);
            Matrix_Mult(&globalCtx->billboardMtxF, MTXMODE_APPLY);
            Matrix_Push();

            gDPPipeSync(POLY_XLU_DISP++);
            gDPSetPrimColor(POLY_XLU_DISP++, 128, 128, 255, 255, 200, alpha);
            gDPSetEnvColor(POLY_XLU_DISP++, 100, 200, 0, 255);

            Matrix_RotateZ(BINANG_TO_RAD_ALT2((globalCtx->gameplayFrames * 1500) & 0xFFFF), MTXMODE_APPLY);
            gSPMatrix(POLY_XLU_DISP++, Matrix_NewMtx(globalCtx->state.gfxCtx, "../z_actor.c", 5458),
                      G_MTX_MODELVIEW | G_MTX_LOAD | G_MTX_NOPUSH);
            gSPDisplayList(POLY_XLU_DISP++, gEffFlash1DL);

            Matrix_Pop();
            Matrix_RotateZ(BINANG_TO_RAD_ALT2(~((globalCtx->gameplayFrames * 1200) & 0xFFFF)), MTXMODE_APPLY);

            gSPMatrix(POLY_XLU_DISP++, Matrix_NewMtx(globalCtx->state.gfxCtx, "../z_actor.c", 5463),
                      G_MTX_MODELVIEW | G_MTX_LOAD | G_MTX_NOPUSH);
            gSPDisplayList(POLY_XLU_DISP++, gEffFlash1DL);
        }

        Lights_PointNoGlowSetInfo(&D_8015BC00, ((void)0, gSaveContext.respawn[RESPAWN_MODE_TOP].pos.x),
                                  ((void)0, gSaveContext.respawn[RESPAWN_MODE_TOP].pos.y) + yOffset,
                                  ((void)0, gSaveContext.respawn[RESPAWN_MODE_TOP].pos.z), 255, 255, 255, lightRadius);

        CLOSE_DISPS(globalCtx->state.gfxCtx, "../z_actor.c", 5474);
    }
}

void func_80030488(GlobalContext* globalCtx) {
    LightContext_RemoveLight(globalCtx, &globalCtx->lightCtx, D_8015BC10);
}

void Actor_DisableLens(GlobalContext* globalCtx) {
    if (globalCtx->actorCtx.lensActive) {
        globalCtx->actorCtx.lensActive = false;
        func_800876C8(globalCtx);
    }
}

// Actor_InitContext
void func_800304DC(GlobalContext* globalCtx, ActorContext* actorCtx, ActorEntry* actorEntry) {
    ActorOverlay* overlayEntry;
    SavedSceneFlags* savedSceneFlags;
    s32 i;

    savedSceneFlags = &gSaveContext.sceneFlags[globalCtx->sceneNum];

    bzero(actorCtx, sizeof(*actorCtx));

    ActorOverlayTable_Init();
    Matrix_MtxFCopy(&globalCtx->billboardMtxF, &gMtxFClear);
    Matrix_MtxFCopy(&globalCtx->viewProjectionMtxF, &gMtxFClear);

    overlayEntry = &gActorOverlayTable[0];
    for (i = 0; i < ARRAY_COUNT(gActorOverlayTable); i++) {
        overlayEntry->loadedRamAddr = NULL;
        overlayEntry->numLoaded = 0;
        overlayEntry++;
    }

    actorCtx->flags.chest = savedSceneFlags->chest;
    actorCtx->flags.swch = savedSceneFlags->swch;
    actorCtx->flags.clear = savedSceneFlags->clear;
    actorCtx->flags.collect = savedSceneFlags->collect;

    TitleCard_Init(globalCtx, &actorCtx->titleCtx);

    actorCtx->absoluteSpace = NULL;

    Actor_SpawnEntry(actorCtx, actorEntry, globalCtx);
    func_8002C0C0(&actorCtx->targetCtx, actorCtx->actorLists[ACTORCAT_PLAYER].head, globalCtx);
    func_8002FA60(globalCtx);
}

u32 D_80116068[ACTORCAT_MAX] = {
    PLAYER_STATE1_6 | PLAYER_STATE1_7 | PLAYER_STATE1_28,
    PLAYER_STATE1_6 | PLAYER_STATE1_7 | PLAYER_STATE1_28,
    0,
    PLAYER_STATE1_6 | PLAYER_STATE1_7 | PLAYER_STATE1_10 | PLAYER_STATE1_28,
    PLAYER_STATE1_7,
    PLAYER_STATE1_6 | PLAYER_STATE1_7 | PLAYER_STATE1_28 | PLAYER_STATE1_29,
    PLAYER_STATE1_7 | PLAYER_STATE1_28,
    0,
    PLAYER_STATE1_6 | PLAYER_STATE1_7 | PLAYER_STATE1_28 | PLAYER_STATE1_29,
    PLAYER_STATE1_6 | PLAYER_STATE1_7 | PLAYER_STATE1_10 | PLAYER_STATE1_28,
    0,
    PLAYER_STATE1_6 | PLAYER_STATE1_7 | PLAYER_STATE1_28,
};

void Actor_UpdateAll(GlobalContext* globalCtx, ActorContext* actorCtx) {
    Actor* refActor;
    Actor* actor;
    Player* player;
    u32* sp80;
    u32 unkFlag;
    u32 unkCondition;
    Actor* sp74;
    ActorEntry* actorEntry;
    s32 i;

    player = GET_PLAYER(globalCtx);

    if (0) {
        // This ASSERT is optimized out but it exists due to its presence in rodata
        ASSERT(gMaxActorId == ACTOR_ID_MAX, "MaxProfile == ACTOR_DLF_MAX", "../z_actor.c", UNK_LINE);
    }

    sp74 = NULL;
    unkFlag = 0;

    if (globalCtx->numSetupActors != 0) {
        actorEntry = &globalCtx->setupActorList[0];
        for (i = 0; i < globalCtx->numSetupActors; i++) {
            Actor_SpawnEntry(&globalCtx->actorCtx, actorEntry++, globalCtx);
        }
        globalCtx->numSetupActors = 0;
    }

    if (actorCtx->unk_02 != 0) {
        actorCtx->unk_02--;
    }

    if (KREG(0) == -100) {
        refActor = &GET_PLAYER(globalCtx)->actor;
        KREG(0) = 0;
        Actor_Spawn(&globalCtx->actorCtx, globalCtx, ACTOR_EN_CLEAR_TAG, refActor->world.pos.x,
                    refActor->world.pos.y + 100.0f, refActor->world.pos.z, 0, 0, 0, 1);
    }

    sp80 = &D_80116068[0];

    if (player->stateFlags2 & PLAYER_STATE2_27) {
        unkFlag = ACTOR_FLAG_25;
    }

    if ((player->stateFlags1 & PLAYER_STATE1_6) && ((player->actor.textId & 0xFF00) != 0x600)) {
        sp74 = player->targetActor;
    }

    for (i = 0; i < ARRAY_COUNT(actorCtx->actorLists); i++, sp80++) {
        unkCondition = (*sp80 & player->stateFlags1);

        actor = actorCtx->actorLists[i].head;
        while (actor != NULL) {
            if (actor->world.pos.y < -25000.0f) {
                actor->world.pos.y = -25000.0f;
            }

            actor->sfx = 0;

            if (actor->init != NULL) {
                if (Object_IsLoaded(&globalCtx->objectCtx, actor->objBankIndex)) {
                    Actor_SetObjectDependency(globalCtx, actor);
                    actor->init(actor, globalCtx);
                    actor->init = NULL;
                }
                actor = actor->next;
            } else if (!Object_IsLoaded(&globalCtx->objectCtx, actor->objBankIndex)) {
                Actor_Kill(actor);
                actor = actor->next;
            } else if ((unkFlag && !(actor->flags & unkFlag)) ||
                       (!unkFlag && unkCondition && (sp74 != actor) && (actor != player->naviActor) &&
                        (actor != player->heldActor) && (&player->actor != actor->parent))) {
                CollisionCheck_ResetDamage(&actor->colChkInfo);
                actor = actor->next;
            } else if (actor->update == NULL) {
                if (!actor->isDrawn) {
                    actor = Actor_Delete(&globalCtx->actorCtx, actor, globalCtx);
                } else {
                    Actor_Destroy(actor, globalCtx);
                    actor = actor->next;
                }
            } else {
                Math_Vec3f_Copy(&actor->prevPos, &actor->world.pos);
                actor->xzDistToPlayer = Actor_WorldDistXZToActor(actor, &player->actor);
                actor->yDistToPlayer = Actor_HeightDiff(actor, &player->actor);
                actor->xyzDistToPlayerSq = SQ(actor->xzDistToPlayer) + SQ(actor->yDistToPlayer);

                actor->yawTowardsPlayer = Actor_WorldYawTowardActor(actor, &player->actor);
                actor->flags &= ~ACTOR_FLAG_24;

                if ((DECR(actor->freezeTimer) == 0) && (actor->flags & (ACTOR_FLAG_4 | ACTOR_FLAG_6))) {
                    if (actor == player->unk_664) {
                        actor->isTargeted = true;
                    } else {
                        actor->isTargeted = false;
                    }

                    if ((actor->targetPriority != 0) && (player->unk_664 == NULL)) {
                        actor->targetPriority = 0;
                    }

                    Actor_SetObjectDependency(globalCtx, actor);
                    if (actor->colorFilterTimer != 0) {
                        actor->colorFilterTimer--;
                    }
                    actor->update(actor, globalCtx);
                    func_8003F8EC(globalCtx, &globalCtx->colCtx.dyna, actor);
                }

                CollisionCheck_ResetDamage(&actor->colChkInfo);

                actor = actor->next;
            }
        }

        if (i == ACTORCAT_BG) {
            DynaPoly_Setup(globalCtx, &globalCtx->colCtx.dyna);
        }
    }

    actor = player->unk_664;

    if ((actor != NULL) && (actor->update == NULL)) {
        actor = NULL;
        func_8008EDF0(player);
    }

    if ((actor == NULL) || (player->unk_66C < 5)) {
        actor = NULL;
        if (actorCtx->targetCtx.unk_4B != 0) {
            actorCtx->targetCtx.unk_4B = 0;
            func_80078884(NA_SE_SY_LOCK_OFF);
        }
    }

    func_8002C7BC(&actorCtx->targetCtx, player, actor, globalCtx);
    TitleCard_Update(globalCtx, &actorCtx->titleCtx);
    DynaPoly_UpdateBgActorTransforms(globalCtx, &globalCtx->colCtx.dyna);
}

void Actor_FaultPrint(Actor* actor, char* command) {
    ActorOverlay* overlayEntry;
    char* name;

    if ((actor == NULL) || (actor->overlayEntry == NULL)) {
        FaultDrawer_SetCursor(48, 24);
        FaultDrawer_Printf("ACTOR NAME is NULL");
    }

    overlayEntry = actor->overlayEntry;
    name = overlayEntry->name != NULL ? overlayEntry->name : "";

    osSyncPrintf("アクターの名前(%08x:%s)\n", actor, name); // "Actor name (%08x:%s)"

    if (command != NULL) {
        osSyncPrintf("コメント:%s\n", command); // "Command:%s"
    }

    FaultDrawer_SetCursor(48, 24);
    FaultDrawer_Printf("ACTOR NAME %08x:%s", actor, name);
}

void Actor_Draw(GlobalContext* globalCtx, Actor* actor) {
    FaultClient faultClient;
    Lights* lights;

    Fault_AddClient(&faultClient, Actor_FaultPrint, actor, "Actor_draw");

    OPEN_DISPS(globalCtx->state.gfxCtx, "../z_actor.c", 6035);

    lights = LightContext_NewLights(&globalCtx->lightCtx, globalCtx->state.gfxCtx);

    Lights_BindAll(lights, globalCtx->lightCtx.listHead, (actor->flags & ACTOR_FLAG_22) ? NULL : &actor->world.pos);
    Lights_Draw(lights, globalCtx->state.gfxCtx);

    if (actor->flags & ACTOR_FLAG_12) {
        Matrix_SetTranslateRotateYXZ(
            actor->world.pos.x + globalCtx->mainCamera.skyboxOffset.x,
            actor->world.pos.y + (f32)((actor->shape.yOffset * actor->scale.y) + globalCtx->mainCamera.skyboxOffset.y),
            actor->world.pos.z + globalCtx->mainCamera.skyboxOffset.z, &actor->shape.rot);
    } else {
        Matrix_SetTranslateRotateYXZ(actor->world.pos.x, actor->world.pos.y + (actor->shape.yOffset * actor->scale.y),
                                     actor->world.pos.z, &actor->shape.rot);
    }

    Matrix_Scale(actor->scale.x, actor->scale.y, actor->scale.z, MTXMODE_APPLY);
    Actor_SetObjectDependency(globalCtx, actor);

    gSPSegment(POLY_OPA_DISP++, 0x06, globalCtx->objectCtx.status[actor->objBankIndex].segment);
    gSPSegment(POLY_XLU_DISP++, 0x06, globalCtx->objectCtx.status[actor->objBankIndex].segment);

    if (actor->colorFilterTimer != 0) {
        Color_RGBA8 color = { 0, 0, 0, 255 };

        if (actor->colorFilterParams & 0x8000) {
            color.r = color.g = color.b = ((actor->colorFilterParams & 0x1F00) >> 5) | 7;
        } else if (actor->colorFilterParams & 0x4000) {
            color.r = ((actor->colorFilterParams & 0x1F00) >> 5) | 7;
        } else {
            color.b = ((actor->colorFilterParams & 0x1F00) >> 5) | 7;
        }

        if (actor->colorFilterParams & 0x2000) {
            func_80026860(globalCtx, &color, actor->colorFilterTimer, actor->colorFilterParams & 0xFF);
        } else {
            func_80026400(globalCtx, &color, actor->colorFilterTimer, actor->colorFilterParams & 0xFF);
        }
    }

    actor->draw(actor, globalCtx);

    if (actor->colorFilterTimer != 0) {
        if (actor->colorFilterParams & 0x2000) {
            func_80026A6C(globalCtx);
        } else {
            func_80026608(globalCtx);
        }
    }

    if (actor->shape.shadowDraw != NULL) {
        actor->shape.shadowDraw(actor, lights, globalCtx);
    }

    CLOSE_DISPS(globalCtx->state.gfxCtx, "../z_actor.c", 6119);

    Fault_RemoveClient(&faultClient);
}

void func_80030ED8(Actor* actor) {
    if (actor->flags & ACTOR_FLAG_19) {
        Audio_PlaySoundGeneral(actor->sfx, &actor->projectedPos, 4, &gSfxDefaultFreqAndVolScale,
                               &gSfxDefaultFreqAndVolScale, &gSfxDefaultReverb);
    } else if (actor->flags & ACTOR_FLAG_20) {
        func_80078884(actor->sfx);
    } else if (actor->flags & ACTOR_FLAG_21) {
        func_800788CC(actor->sfx);
    } else if (actor->flags & ACTOR_FLAG_28) {
        func_800F4C58(&gSfxDefaultPos, NA_SE_SY_TIMER - SFX_FLAG, (s8)(actor->sfx - 1));
    } else {
        func_80078914(&actor->projectedPos, actor->sfx);
    }
}

#define LENS_MASK_WIDTH 64
#define LENS_MASK_HEIGHT 64
// 26 and 6 are for padding between the mask texture and the screen borders
#define LENS_MASK_OFFSET_S ((SCREEN_WIDTH / 2 - LENS_MASK_WIDTH) - 26)
#define LENS_MASK_OFFSET_T ((SCREEN_HEIGHT / 2 - LENS_MASK_HEIGHT) - 6)

void Actor_DrawLensOverlay(GraphicsContext* gfxCtx) {
    OPEN_DISPS(gfxCtx, "../z_actor.c", 6161);

    gDPLoadTextureBlock(POLY_XLU_DISP++, gLensOfTruthMaskTex, G_IM_FMT_I, G_IM_SIZ_8b, LENS_MASK_WIDTH,
                        LENS_MASK_HEIGHT, 0, G_TX_MIRROR | G_TX_CLAMP, G_TX_MIRROR | G_TX_CLAMP, 6, 6, G_TX_NOLOD,
                        G_TX_NOLOD);

    gDPSetTileSize(POLY_XLU_DISP++, G_TX_RENDERTILE, (SCREEN_WIDTH / 2 - LENS_MASK_WIDTH) << 2,
                   (SCREEN_HEIGHT / 2 - LENS_MASK_HEIGHT) << 2, (SCREEN_WIDTH / 2 + LENS_MASK_WIDTH - 1) << 2,
                   (SCREEN_HEIGHT / 2 + LENS_MASK_HEIGHT - 1) << 2);
    gSPTextureRectangle(POLY_XLU_DISP++, 0, 0, SCREEN_WIDTH << 2, SCREEN_HEIGHT << 2, G_TX_RENDERTILE,
                        LENS_MASK_OFFSET_S << 5, LENS_MASK_OFFSET_T << 5,
                        (1 << 10) * (SCREEN_WIDTH - 2 * LENS_MASK_OFFSET_S) / SCREEN_WIDTH,
                        (1 << 10) * (SCREEN_HEIGHT - 2 * LENS_MASK_OFFSET_T) / SCREEN_HEIGHT);
    gDPPipeSync(POLY_XLU_DISP++);

    CLOSE_DISPS(gfxCtx, "../z_actor.c", 6183);
}

void Actor_DrawLensActors(GlobalContext* globalCtx, s32 numInvisibleActors, Actor** invisibleActors) {
    Actor** invisibleActor;
    GraphicsContext* gfxCtx;
    s32 i;

    gfxCtx = globalCtx->state.gfxCtx;

    OPEN_DISPS(gfxCtx, "../z_actor.c", 6197);

    gDPNoOpString(POLY_OPA_DISP++, "魔法のメガネ START", 0); // "Magic lens START"

    gDPPipeSync(POLY_XLU_DISP++);

    if (globalCtx->roomCtx.curRoom.showInvisActors == 0) {
        // Update both the color frame buffer and the z-buffer
        gDPSetOtherMode(POLY_XLU_DISP++,
                        G_AD_DISABLE | G_CD_MAGICSQ | G_CK_NONE | G_TC_FILT | G_TF_BILERP | G_TT_NONE | G_TL_TILE |
                            G_TD_CLAMP | G_TP_NONE | G_CYC_1CYCLE | G_PM_NPRIMITIVE,
                        G_AC_THRESHOLD | G_ZS_PRIM | Z_UPD | G_RM_CLD_SURF | G_RM_CLD_SURF2);

        gDPSetCombineMode(POLY_XLU_DISP++, G_CC_MODULATEIA_PRIM, G_CC_MODULATEIA_PRIM);
        gDPSetPrimColor(POLY_XLU_DISP++, 0, 0, 255, 0, 0, 255);

        // the z-buffer will later only allow drawing inside the lens circle
    } else {
        // Update the z-buffer but not the color frame buffer
        gDPSetOtherMode(POLY_XLU_DISP++,
                        G_AD_DISABLE | G_CD_MAGICSQ | G_CK_NONE | G_TC_FILT | G_TF_BILERP | G_TT_NONE | G_TL_TILE |
                            G_TD_CLAMP | G_TP_NONE | G_CYC_1CYCLE | G_PM_NPRIMITIVE,
                        G_AC_THRESHOLD | G_ZS_PRIM | Z_UPD | IM_RD | CVG_DST_SAVE | ZMODE_OPA | FORCE_BL |
                            GBL_c1(G_BL_CLR_BL, G_BL_0, G_BL_CLR_MEM, G_BL_1MA) |
                            GBL_c2(G_BL_CLR_BL, G_BL_0, G_BL_CLR_MEM, G_BL_1MA));

        // inverts the mask image, which initially is 0 inner and 74 outer,
        // by setting the combiner to draw 74 - image instead of the image
        gDPSetCombineLERP(POLY_XLU_DISP++, PRIMITIVE, TEXEL0, PRIM_LOD_FRAC, 0, PRIMITIVE, TEXEL0, PRIM_LOD_FRAC, 0,
                          PRIMITIVE, TEXEL0, PRIM_LOD_FRAC, 0, PRIMITIVE, TEXEL0, PRIM_LOD_FRAC, 0);
        gDPSetPrimColor(POLY_XLU_DISP++, 0, 0xFF, 74, 74, 74, 74);

        // the z-buffer will later only allow drawing outside the lens circle
    }

    // Together with the depth source set above, this sets the depth to the closest.
    // For a pixel with such a depth value, the z-buffer will reject drawing to that pixel.
    gDPSetPrimDepth(POLY_XLU_DISP++, 0, 0);

    // The z-buffer will be updated where the mask is not fully transparent.
    Actor_DrawLensOverlay(gfxCtx);

    // "Magic lens invisible Actor display START"
    gDPNoOpString(POLY_OPA_DISP++, "魔法のメガネ 見えないＡcｔｏｒ表示 START", numInvisibleActors);

    invisibleActor = &invisibleActors[0];
    for (i = 0; i < numInvisibleActors; i++) {
        // "Magic lens invisible Actor display"
        gDPNoOpString(POLY_OPA_DISP++, "魔法のメガネ 見えないＡcｔｏｒ表示", i);
        Actor_Draw(globalCtx, *(invisibleActor++));
    }

    // "Magic lens invisible Actor display END"
    gDPNoOpString(POLY_OPA_DISP++, "魔法のメガネ 見えないＡcｔｏｒ表示 END", numInvisibleActors);

    if (globalCtx->roomCtx.curRoom.showInvisActors != 0) {
        // Draw the lens overlay to the color frame buffer

        gDPNoOpString(POLY_OPA_DISP++, "青い眼鏡(外側)", 0); // "Blue spectacles (exterior)"

        gDPPipeSync(POLY_XLU_DISP++);

        gDPSetOtherMode(POLY_XLU_DISP++,
                        G_AD_DISABLE | G_CD_MAGICSQ | G_CK_NONE | G_TC_FILT | G_TF_BILERP | G_TT_NONE | G_TL_TILE |
                            G_TD_CLAMP | G_TP_NONE | G_CYC_1CYCLE | G_PM_NPRIMITIVE,
                        G_AC_THRESHOLD | G_ZS_PRIM | G_RM_CLD_SURF | G_RM_CLD_SURF2);
        gDPSetCombineMode(POLY_XLU_DISP++, G_CC_MODULATEIA_PRIM, G_CC_MODULATEIA_PRIM);
        gDPSetPrimColor(POLY_XLU_DISP++, 0, 0, 255, 0, 0, 255);

        Actor_DrawLensOverlay(gfxCtx);

        gDPNoOpString(POLY_OPA_DISP++, "青い眼鏡(外側)", 1); // "Blue spectacles (exterior)"
    }

    gDPNoOpString(POLY_OPA_DISP++, "魔法のメガネ END", 0); // "Magic lens END"

    CLOSE_DISPS(gfxCtx, "../z_actor.c", 6284);
}

s32 func_800314B0(GlobalContext* globalCtx, Actor* actor) {
    return func_800314D4(globalCtx, actor, &actor->projectedPos, actor->projectedW);
}

s32 func_800314D4(GlobalContext* globalCtx, Actor* actor, Vec3f* arg2, f32 arg3) {
    f32 var;

    if ((arg2->z > -actor->uncullZoneScale) && (arg2->z < (actor->uncullZoneForward + actor->uncullZoneScale))) {
        var = (arg3 < 1.0f) ? 1.0f : 1.0f / arg3;

        if ((((fabsf(arg2->x) - actor->uncullZoneScale) * var) < 1.0f) &&
            (((arg2->y + actor->uncullZoneDownward) * var) > -1.0f) &&
            (((arg2->y - actor->uncullZoneScale) * var) < 1.0f)) {
            return true;
        }
    }

    return false;
}

void func_800315AC(GlobalContext* globalCtx, ActorContext* actorCtx) {
    s32 invisibleActorCounter;
    Actor* invisibleActors[INVISIBLE_ACTOR_MAX];
    ActorListEntry* actorListEntry;
    Actor* actor;
    s32 i;

    invisibleActorCounter = 0;

    OPEN_DISPS(globalCtx->state.gfxCtx, "../z_actor.c", 6336);

    actorListEntry = &actorCtx->actorLists[0];

    for (i = 0; i < ARRAY_COUNT(actorCtx->actorLists); i++, actorListEntry++) {
        actor = actorListEntry->head;

        while (actor != NULL) {
            ActorOverlay* overlayEntry = actor->overlayEntry;
            char* actorName = overlayEntry->name != NULL ? overlayEntry->name : "";

            gDPNoOpString(POLY_OPA_DISP++, actorName, i);
            gDPNoOpString(POLY_XLU_DISP++, actorName, i);

            HREG(66) = i;

            if ((HREG(64) != 1) || ((HREG(65) != -1) && (HREG(65) != HREG(66))) || (HREG(68) == 0)) {
                SkinMatrix_Vec3fMtxFMultXYZW(&globalCtx->viewProjectionMtxF, &actor->world.pos, &actor->projectedPos,
                                             &actor->projectedW);
            }

            if ((HREG(64) != 1) || ((HREG(65) != -1) && (HREG(65) != HREG(66))) || (HREG(69) == 0)) {
                if (actor->sfx != 0) {
                    func_80030ED8(actor);
                }
            }

            if ((HREG(64) != 1) || ((HREG(65) != -1) && (HREG(65) != HREG(66))) || (HREG(70) == 0)) {
                if (func_800314B0(globalCtx, actor)) {
                    actor->flags |= ACTOR_FLAG_6;
                } else {
                    actor->flags &= ~ACTOR_FLAG_6;
                }
            }

            actor->isDrawn = false;

            if ((HREG(64) != 1) || ((HREG(65) != -1) && (HREG(65) != HREG(66))) || (HREG(71) == 0)) {
                if ((actor->init == NULL) && (actor->draw != NULL) && (actor->flags & (ACTOR_FLAG_5 | ACTOR_FLAG_6))) {
                    if ((actor->flags & ACTOR_FLAG_7) &&
                        ((globalCtx->roomCtx.curRoom.showInvisActors == 0) || globalCtx->actorCtx.lensActive ||
                         (actor->room != globalCtx->roomCtx.curRoom.num))) {
                        ASSERT(invisibleActorCounter < INVISIBLE_ACTOR_MAX,
                               "invisible_actor_counter < INVISIBLE_ACTOR_MAX", "../z_actor.c", 6464);
                        invisibleActors[invisibleActorCounter] = actor;
                        invisibleActorCounter++;
                    } else {
                        if ((HREG(64) != 1) || ((HREG(65) != -1) && (HREG(65) != HREG(66))) || (HREG(72) == 0)) {
                            Actor_Draw(globalCtx, actor);
                            actor->isDrawn = true;
                        }
                    }
                }
            }

            actor = actor->next;
        }
    }

    if ((HREG(64) != 1) || (HREG(73) != 0)) {
        Effect_DrawAll(globalCtx->state.gfxCtx);
    }

    if ((HREG(64) != 1) || (HREG(74) != 0)) {
        EffectSs_DrawAll(globalCtx);
    }

    if ((HREG(64) != 1) || (HREG(72) != 0)) {
        if (globalCtx->actorCtx.lensActive) {
            Actor_DrawLensActors(globalCtx, invisibleActorCounter, invisibleActors);
            if ((globalCtx->csCtx.state != CS_STATE_IDLE) || Player_InCsMode(globalCtx)) {
                Actor_DisableLens(globalCtx);
            }
        }
    }

    Actor_DrawFaroresWindPointer(globalCtx);

    if (IREG(32) == 0) {
        Lights_DrawGlow(globalCtx);
    }

    if ((HREG(64) != 1) || (HREG(75) != 0)) {
        TitleCard_Draw(globalCtx, &actorCtx->titleCtx);
    }

    if ((HREG(64) != 1) || (HREG(76) != 0)) {
        CollisionCheck_DrawCollision(globalCtx, &globalCtx->colChkCtx);
    }

    CLOSE_DISPS(globalCtx->state.gfxCtx, "../z_actor.c", 6563);
}

void func_80031A28(GlobalContext* globalCtx, ActorContext* actorCtx) {
    Actor* actor;
    s32 i;

    for (i = 0; i < ARRAY_COUNT(actorCtx->actorLists); i++) {
        actor = actorCtx->actorLists[i].head;
        while (actor != NULL) {
            if (!Object_IsLoaded(&globalCtx->objectCtx, actor->objBankIndex)) {
                Actor_Kill(actor);
            }
            actor = actor->next;
        }
    }
}

u8 sEnemyActorCategories[] = { ACTORCAT_ENEMY, ACTORCAT_BOSS };

void Actor_FreezeAllEnemies(GlobalContext* globalCtx, ActorContext* actorCtx, s32 duration) {
    Actor* actor;
    s32 i;

    for (i = 0; i < ARRAY_COUNT(sEnemyActorCategories); i++) {
        actor = actorCtx->actorLists[sEnemyActorCategories[i]].head;
        while (actor != NULL) {
            actor->freezeTimer = duration;
            actor = actor->next;
        }
    }
}

void func_80031B14(GlobalContext* globalCtx, ActorContext* actorCtx) {
    Actor* actor;
    s32 i;

    for (i = 0; i < ARRAY_COUNT(actorCtx->actorLists); i++) {
        actor = actorCtx->actorLists[i].head;
        while (actor != NULL) {
            if ((actor->room >= 0) && (actor->room != globalCtx->roomCtx.curRoom.num) &&
                (actor->room != globalCtx->roomCtx.prevRoom.num)) {
                if (!actor->isDrawn) {
                    actor = Actor_Delete(actorCtx, actor, globalCtx);
                } else {
                    Actor_Kill(actor);
                    Actor_Destroy(actor, globalCtx);
                    actor = actor->next;
                }
            } else {
                actor = actor->next;
            }
        }
    }

    CollisionCheck_ClearContext(globalCtx, &globalCtx->colChkCtx);
    actorCtx->flags.tempClear = 0;
    actorCtx->flags.tempSwch &= 0xFFFFFF;
    globalCtx->msgCtx.unk_E3F4 = 0;
}

// Actor_CleanupContext
void func_80031C3C(ActorContext* actorCtx, GlobalContext* globalCtx) {
    Actor* actor;
    s32 i;

    for (i = 0; i < ARRAY_COUNT(actorCtx->actorLists); i++) {
        actor = actorCtx->actorLists[i].head;
        while (actor != NULL) {
            Actor_Delete(actorCtx, actor, globalCtx);
            actor = actorCtx->actorLists[i].head;
        }
    }

    if (HREG(20) != 0) {
        osSyncPrintf("絶対魔法領域解放\n"); // "Absolute magic field deallocation"
    }

    if (actorCtx->absoluteSpace != NULL) {
        ZeldaArena_FreeDebug(actorCtx->absoluteSpace, "../z_actor.c", 6731);
        actorCtx->absoluteSpace = NULL;
    }

    Gameplay_SaveSceneFlags(globalCtx);
    func_80030488(globalCtx);
    ActorOverlayTable_Cleanup();
}

/**
 * Adds a given actor instance at the front of the actor list of the specified category.
 * Also sets the actor instance as being of that category.
 */
void Actor_AddToCategory(ActorContext* actorCtx, Actor* actorToAdd, u8 actorCategory) {
    Actor* prevHead;

    actorToAdd->category = actorCategory;

    actorCtx->total++;
    actorCtx->actorLists[actorCategory].length++;
    prevHead = actorCtx->actorLists[actorCategory].head;

    if (prevHead != NULL) {
        prevHead->prev = actorToAdd;
    }

    actorCtx->actorLists[actorCategory].head = actorToAdd;
    actorToAdd->next = prevHead;
}

/**
 * Removes a given actor instance from its actor list.
 * Also sets the temp clear flag of the current room if the actor removed was the last enemy loaded.
 */
Actor* Actor_RemoveFromCategory(GlobalContext* globalCtx, ActorContext* actorCtx, Actor* actorToRemove) {
    Actor* newHead;

    actorCtx->total--;
    actorCtx->actorLists[actorToRemove->category].length--;

    if (actorToRemove->prev != NULL) {
        actorToRemove->prev->next = actorToRemove->next;
    } else {
        actorCtx->actorLists[actorToRemove->category].head = actorToRemove->next;
    }

    newHead = actorToRemove->next;

    if (newHead != NULL) {
        newHead->prev = actorToRemove->prev;
    }

    actorToRemove->next = NULL;
    actorToRemove->prev = NULL;

    if ((actorToRemove->room == globalCtx->roomCtx.curRoom.num) && (actorToRemove->category == ACTORCAT_ENEMY) &&
        (actorCtx->actorLists[ACTORCAT_ENEMY].length == 0)) {
        Flags_SetTempClear(globalCtx, globalCtx->roomCtx.curRoom.num);
    }

    return newHead;
}

void Actor_FreeOverlay(ActorOverlay* actorOverlay) {
    osSyncPrintf(VT_FGCOL(CYAN));

    if (actorOverlay->numLoaded == 0) {
        if (HREG(20) != 0) {
            osSyncPrintf("アクタークライアントが０になりました\n"); // "Actor client is now 0"
        }

        if (actorOverlay->loadedRamAddr != NULL) {
            if (actorOverlay->allocType & ALLOCTYPE_PERMANENT) {
                if (HREG(20) != 0) {
                    osSyncPrintf("オーバーレイ解放しません\n"); // "Overlay will not be deallocated"
                }
            } else if (actorOverlay->allocType & ALLOCTYPE_ABSOLUTE) {
                if (HREG(20) != 0) {
                    // "Absolute magic field reserved, so deallocation will not occur"
                    osSyncPrintf("絶対魔法領域確保なので解放しません\n");
                }
                actorOverlay->loadedRamAddr = NULL;
            } else {
                if (HREG(20) != 0) {
                    osSyncPrintf("オーバーレイ解放します\n"); // "Overlay deallocated"
                }
                ZeldaArena_FreeDebug(actorOverlay->loadedRamAddr, "../z_actor.c", 6834);
                actorOverlay->loadedRamAddr = NULL;
            }
        }
    } else if (HREG(20) != 0) {
        // "%d of actor client remains"
        osSyncPrintf("アクタークライアントはあと %d 残っています\n", actorOverlay->numLoaded);
    }

    osSyncPrintf(VT_RST);
}

Actor* Actor_Spawn(ActorContext* actorCtx, GlobalContext* globalCtx, s16 actorId, f32 posX, f32 posY, f32 posZ,
                   s16 rotX, s16 rotY, s16 rotZ, s16 params) {
    s32 pad;
    Actor* actor;
    ActorInit* actorInit;
    s32 objBankIndex;
    ActorOverlay* overlayEntry;
    u32 temp;
    char* name;
    u32 overlaySize;

    overlayEntry = &gActorOverlayTable[actorId];
    ASSERT(actorId < ACTOR_ID_MAX, "profile < ACTOR_DLF_MAX", "../z_actor.c", 6883);

    name = overlayEntry->name != NULL ? overlayEntry->name : "";
    overlaySize = (u32)overlayEntry->vramEnd - (u32)overlayEntry->vramStart;

    if (HREG(20) != 0) {
        // "Actor class addition [%d:%s]"
        osSyncPrintf("アクタークラス追加 [%d:%s]\n", actorId, name);
    }

    if (actorCtx->total > ACTOR_NUMBER_MAX) {
        // "Ａｃｔｏｒ set number exceeded"
        osSyncPrintf(VT_COL(YELLOW, BLACK) "Ａｃｔｏｒセット数オーバー\n" VT_RST);
        return NULL;
    }

    if (overlayEntry->vramStart == 0) {
        if (HREG(20) != 0) {
            osSyncPrintf("オーバーレイではありません\n"); // "Not an overlay"
        }

        actorInit = overlayEntry->initInfo;
    } else {
        if (overlayEntry->loadedRamAddr != NULL) {
            if (HREG(20) != 0) {
                osSyncPrintf("既にロードされています\n"); // "Already loaded"
            }
        } else {
            if (overlayEntry->allocType & ALLOCTYPE_ABSOLUTE) {
                ASSERT(overlaySize <= AM_FIELD_SIZE, "actor_segsize <= AM_FIELD_SIZE", "../z_actor.c", 6934);

                if (actorCtx->absoluteSpace == NULL) {
                    // "AMF: absolute magic field"
                    actorCtx->absoluteSpace = ZeldaArena_MallocRDebug(AM_FIELD_SIZE, "AMF:絶対魔法領域", 0);
                    if (HREG(20) != 0) {
                        // "Absolute magic field reservation - %d bytes reserved"
                        osSyncPrintf("絶対魔法領域確保 %d バイト確保\n", AM_FIELD_SIZE);
                    }
                }

                overlayEntry->loadedRamAddr = actorCtx->absoluteSpace;
            } else if (overlayEntry->allocType & ALLOCTYPE_PERMANENT) {
                overlayEntry->loadedRamAddr = ZeldaArena_MallocRDebug(overlaySize, name, 0);
            } else {
                overlayEntry->loadedRamAddr = ZeldaArena_MallocDebug(overlaySize, name, 0);
            }

            if (overlayEntry->loadedRamAddr == NULL) {
                // "Cannot reserve actor program memory"
                osSyncPrintf(VT_COL(RED, WHITE) "Ａｃｔｏｒプログラムメモリが確保できません\n" VT_RST);
                return NULL;
            }

            Overlay_Load(overlayEntry->vromStart, overlayEntry->vromEnd, overlayEntry->vramStart, overlayEntry->vramEnd,
                         overlayEntry->loadedRamAddr);

            osSyncPrintf(VT_FGCOL(GREEN));
            osSyncPrintf("OVL(a):Seg:%08x-%08x Ram:%08x-%08x Off:%08x %s\n", overlayEntry->vramStart,
                         overlayEntry->vramEnd, overlayEntry->loadedRamAddr,
                         (u32)overlayEntry->loadedRamAddr + (u32)overlayEntry->vramEnd - (u32)overlayEntry->vramStart,
                         (u32)overlayEntry->vramStart - (u32)overlayEntry->loadedRamAddr, name);
            osSyncPrintf(VT_RST);

            overlayEntry->numLoaded = 0;
        }

        actorInit = (void*)(u32)((overlayEntry->initInfo != NULL)
                                     ? (void*)((u32)overlayEntry->initInfo -
                                               (s32)((u32)overlayEntry->vramStart - (u32)overlayEntry->loadedRamAddr))
                                     : NULL);
    }

    objBankIndex = Object_GetIndex(&globalCtx->objectCtx, actorInit->objectId);

    if ((objBankIndex < 0) ||
        ((actorInit->category == ACTORCAT_ENEMY) && Flags_GetClear(globalCtx, globalCtx->roomCtx.curRoom.num))) {
        // "No data bank!! <data bank＝%d> (profilep->bank=%d)"
        osSyncPrintf(VT_COL(RED, WHITE) "データバンク無し！！<データバンク＝%d>(profilep->bank=%d)\n" VT_RST,
                     objBankIndex, actorInit->objectId);
        Actor_FreeOverlay(overlayEntry);
        return NULL;
    }

    actor = ZeldaArena_MallocDebug(actorInit->instanceSize, name, 1);

    if (actor == NULL) {
        // "Actor class cannot be reserved! %s <size＝%d bytes>"
        osSyncPrintf(VT_COL(RED, WHITE) "Ａｃｔｏｒクラス確保できません！ %s <サイズ＝%dバイト>\n", VT_RST, name,
                     actorInit->instanceSize);
        Actor_FreeOverlay(overlayEntry);
        return NULL;
    }

    ASSERT(overlayEntry->numLoaded < 255, "actor_dlftbl->clients < 255", "../z_actor.c", 7031);

    overlayEntry->numLoaded++;

    if (HREG(20) != 0) {
        // "Actor client No. %d"
        osSyncPrintf("アクタークライアントは %d 個目です\n", overlayEntry->numLoaded);
    }

    Lib_MemSet((u8*)actor, actorInit->instanceSize, 0);
    actor->overlayEntry = overlayEntry;
    actor->id = actorInit->id;
    actor->flags = actorInit->flags;

    if (actorInit->id == ACTOR_EN_PART) {
        actor->objBankIndex = rotZ;
        rotZ = 0;
    } else {
        actor->objBankIndex = objBankIndex;
    }

    actor->init = actorInit->init;
    actor->destroy = actorInit->destroy;
    actor->update = actorInit->update;
    actor->draw = actorInit->draw;
    actor->room = globalCtx->roomCtx.curRoom.num;
    actor->home.pos.x = posX;
    actor->home.pos.y = posY;
    actor->home.pos.z = posZ;
    actor->home.rot.x = rotX;
    actor->home.rot.y = rotY;
    actor->home.rot.z = rotZ;
    actor->params = params;

    Actor_AddToCategory(actorCtx, actor, actorInit->category);

    temp = gSegments[6];
    Actor_Init(actor, globalCtx);
    gSegments[6] = temp;

    return actor;
}

Actor* Actor_SpawnAsChild(ActorContext* actorCtx, Actor* parent, GlobalContext* globalCtx, s16 actorId, f32 posX,
                          f32 posY, f32 posZ, s16 rotX, s16 rotY, s16 rotZ, s16 params) {
    Actor* spawnedActor = Actor_Spawn(actorCtx, globalCtx, actorId, posX, posY, posZ, rotX, rotY, rotZ, params);

    if (spawnedActor == NULL) {
        return NULL;
    }

    parent->child = spawnedActor;
    spawnedActor->parent = parent;

    if (spawnedActor->room >= 0) {
        spawnedActor->room = parent->room;
    }

    return spawnedActor;
}

void Actor_SpawnTransitionActors(GlobalContext* globalCtx, ActorContext* actorCtx) {
    TransitionActorEntry* transitionActor;
    u8 numActors;
    s32 i;

    transitionActor = globalCtx->transiActorCtx.list;
    numActors = globalCtx->transiActorCtx.numActors;

    for (i = 0; i < numActors; i++) {
        if (transitionActor->id >= 0) {
            if (((transitionActor->sides[0].room >= 0) &&
                 ((transitionActor->sides[0].room == globalCtx->roomCtx.curRoom.num) ||
                  (transitionActor->sides[0].room == globalCtx->roomCtx.prevRoom.num))) ||
                ((transitionActor->sides[1].room >= 0) &&
                 ((transitionActor->sides[1].room == globalCtx->roomCtx.curRoom.num) ||
                  (transitionActor->sides[1].room == globalCtx->roomCtx.prevRoom.num)))) {
                Actor_Spawn(actorCtx, globalCtx, (s16)(transitionActor->id & 0x1FFF), transitionActor->pos.x,
                            transitionActor->pos.y, transitionActor->pos.z, 0, transitionActor->rotY, 0,
                            (i << 0xA) + transitionActor->params);

                transitionActor->id = -transitionActor->id;
                numActors = globalCtx->transiActorCtx.numActors;
            }
        }
        transitionActor++;
    }
}

Actor* Actor_SpawnEntry(ActorContext* actorCtx, ActorEntry* actorEntry, GlobalContext* globalCtx) {
    return Actor_Spawn(actorCtx, globalCtx, actorEntry->id, actorEntry->pos.x, actorEntry->pos.y, actorEntry->pos.z,
                       actorEntry->rot.x, actorEntry->rot.y, actorEntry->rot.z, actorEntry->params);
}

Actor* Actor_Delete(ActorContext* actorCtx, Actor* actor, GlobalContext* globalCtx) {
    char* name;
    Player* player;
    Actor* newHead;
    ActorOverlay* overlayEntry;

    player = GET_PLAYER(globalCtx);

    overlayEntry = actor->overlayEntry;
    name = overlayEntry->name != NULL ? overlayEntry->name : "";

    if (HREG(20) != 0) {
        osSyncPrintf("アクタークラス削除 [%s]\n", name); // "Actor class deleted [%s]"
    }

    if ((player != NULL) && (actor == player->unk_664)) {
        func_8008EDF0(player);
        Camera_ChangeMode(Gameplay_GetCamera(globalCtx, Gameplay_GetActiveCamId(globalCtx)), 0);
    }

    if (actor == actorCtx->targetCtx.arrowPointedActor) {
        actorCtx->targetCtx.arrowPointedActor = NULL;
    }

    if (actor == actorCtx->targetCtx.unk_8C) {
        actorCtx->targetCtx.unk_8C = NULL;
    }

    if (actor == actorCtx->targetCtx.bgmEnemy) {
        actorCtx->targetCtx.bgmEnemy = NULL;
    }

    Audio_StopSfxByPos(&actor->projectedPos);
    Actor_Destroy(actor, globalCtx);

    newHead = Actor_RemoveFromCategory(globalCtx, actorCtx, actor);

    ZeldaArena_FreeDebug(actor, "../z_actor.c", 7242);

    if (overlayEntry->vramStart == 0) {
        if (HREG(20) != 0) {
            osSyncPrintf("オーバーレイではありません\n"); // "Not an overlay"
        }
    } else {
        ASSERT(overlayEntry->loadedRamAddr != NULL, "actor_dlftbl->allocp != NULL", "../z_actor.c", 7251);
        ASSERT(overlayEntry->numLoaded > 0, "actor_dlftbl->clients > 0", "../z_actor.c", 7252);
        overlayEntry->numLoaded--;
        Actor_FreeOverlay(overlayEntry);
    }

    return newHead;
}

s32 func_80032880(GlobalContext* globalCtx, Actor* actor) {
    s16 sp1E;
    s16 sp1C;

    Actor_GetScreenPos(globalCtx, actor, &sp1E, &sp1C);

    return (sp1E > -20) && (sp1E < 340) && (sp1C > -160) && (sp1C < 400);
}

Actor* D_8015BBE8;
Actor* D_8015BBEC;
f32 D_8015BBF0;
f32 sbgmEnemyDistSq;
s32 D_8015BBF8;
s16 D_8015BBFC;

void func_800328D4(GlobalContext* globalCtx, ActorContext* actorCtx, Player* player, u32 actorCategory) {
    f32 var;
    Actor* actor;
    Actor* sp84;
    CollisionPoly* sp80;
    s32 sp7C;
    Vec3f sp70;

    actor = actorCtx->actorLists[actorCategory].head;
    sp84 = player->unk_664;

    while (actor != NULL) {
        if ((actor->update != NULL) && ((Player*)actor != player) && CHECK_FLAG_ALL(actor->flags, ACTOR_FLAG_0)) {

            // This block below is for determining the closest actor to player in determining the volume
            // used while playing enemy bgm music
            if ((actorCategory == ACTORCAT_ENEMY) && CHECK_FLAG_ALL(actor->flags, ACTOR_FLAG_0 | ACTOR_FLAG_2) &&
                (actor->xyzDistToPlayerSq < SQ(500.0f)) && (actor->xyzDistToPlayerSq < sbgmEnemyDistSq)) {
                actorCtx->targetCtx.bgmEnemy = actor;
                sbgmEnemyDistSq = actor->xyzDistToPlayerSq;
            }

            if (actor != sp84) {
                var = func_8002EFC0(actor, player, D_8015BBFC);
                if ((var < D_8015BBF0) && func_8002F090(actor, var) && func_80032880(globalCtx, actor) &&
                    (!BgCheck_CameraLineTest1(&globalCtx->colCtx, &player->actor.focus.pos, &actor->focus.pos, &sp70,
                                              &sp80, 1, 1, 1, 1, &sp7C) ||
                     SurfaceType_IsIgnoredByProjectiles(&globalCtx->colCtx, sp80, sp7C))) {
                    if (actor->targetPriority != 0) {
                        if (actor->targetPriority < D_8015BBF8) {
                            D_8015BBEC = actor;
                            D_8015BBF8 = actor->targetPriority;
                        }
                    } else {
                        D_8015BBE8 = actor;
                        D_8015BBF0 = var;
                    }
                }
            }
        }

        actor = actor->next;
    }
}

u8 D_801160A0[] = {
    ACTORCAT_BOSS,  ACTORCAT_ENEMY,  ACTORCAT_BG,   ACTORCAT_EXPLOSIVE, ACTORCAT_NPC,  ACTORCAT_ITEMACTION,
    ACTORCAT_CHEST, ACTORCAT_SWITCH, ACTORCAT_PROP, ACTORCAT_MISC,      ACTORCAT_DOOR, ACTORCAT_SWITCH,
};

Actor* func_80032AF0(GlobalContext* globalCtx, ActorContext* actorCtx, Actor** actorPtr, Player* player) {
    s32 i;
    u8* entry;

    D_8015BBE8 = D_8015BBEC = NULL;
    D_8015BBF0 = sbgmEnemyDistSq = FLT_MAX;
    D_8015BBF8 = 0x7FFFFFFF;

    if (!Player_InCsMode(globalCtx)) {
        entry = &D_801160A0[0];

        actorCtx->targetCtx.bgmEnemy = NULL;
        D_8015BBFC = player->actor.shape.rot.y;

        for (i = 0; i < 3; i++) {
            func_800328D4(globalCtx, actorCtx, player, *entry);
            entry++;
        }

        if (D_8015BBE8 == NULL) {
            for (; i < ARRAY_COUNT(D_801160A0); i++) {
                func_800328D4(globalCtx, actorCtx, player, *entry);
                entry++;
            }
        }
    }

    if (D_8015BBE8 == 0) {
        *actorPtr = D_8015BBEC;
    } else {
        *actorPtr = D_8015BBE8;
    }

    return *actorPtr;
}

/**
 * Finds the first actor instance of a specified ID and category if there is one.
 */
Actor* Actor_Find(ActorContext* actorCtx, s32 actorId, s32 actorCategory) {
    Actor* actor = actorCtx->actorLists[actorCategory].head;

    while (actor != NULL) {
        if (actorId == actor->id) {
            return actor;
        }
        actor = actor->next;
    }

    return NULL;
}

/**
 * Play the death sound effect and flash the screen white for 4 frames.
 * While the screen flashes, the game freezes.
 */
void Enemy_StartFinishingBlow(GlobalContext* globalCtx, Actor* actor) {
    globalCtx->actorCtx.freezeFlashTimer = 5;
    SoundSource_PlaySfxAtFixedWorldPos(globalCtx, &actor->world.pos, 20, NA_SE_EN_LAST_DAMAGE);
}

s16 func_80032CB4(s16* arg0, s16 arg1, s16 arg2, s16 arg3) {
    if (DECR(arg0[1]) == 0) {
        arg0[1] = Rand_S16Offset(arg1, arg2);
    }

    if ((arg0[1] - arg3) > 0) {
        arg0[0] = 0;
    } else if (((arg0[1] - arg3) > -2) || (arg0[1] < 2)) {
        arg0[0] = 1;
    } else {
        arg0[0] = 2;
    }

    return arg0[0];
}

s16 func_80032D60(s16* arg0, s16 arg1, s16 arg2, s16 arg3) {
    if (DECR(arg0[1]) == 0) {
        arg0[1] = Rand_S16Offset(arg1, arg2);
        arg0[0]++;

        if ((arg0[0] % 3) == 0) {
            arg0[0] = (s32)(Rand_ZeroOne() * arg3) * 3;
        }
    }

    return arg0[0];
}

void BodyBreak_Alloc(BodyBreak* bodyBreak, s32 count, GlobalContext* globalCtx) {
    u32 matricesSize;
    u32 dListsSize;
    u32 objectIdsSize;

    matricesSize = (count + 1) * sizeof(*bodyBreak->matrices);
    bodyBreak->matrices = ZeldaArena_MallocDebug(matricesSize, "../z_actor.c", 7540);

    if (bodyBreak->matrices != NULL) {
        dListsSize = (count + 1) * sizeof(*bodyBreak->dLists);
        bodyBreak->dLists = ZeldaArena_MallocDebug(dListsSize, "../z_actor.c", 7543);

        if (bodyBreak->dLists != NULL) {
            objectIdsSize = (count + 1) * sizeof(*bodyBreak->objectIds);
            bodyBreak->objectIds = ZeldaArena_MallocDebug(objectIdsSize, "../z_actor.c", 7546);

            if (bodyBreak->objectIds != NULL) {
                Lib_MemSet((u8*)bodyBreak->matrices, matricesSize, 0);
                Lib_MemSet((u8*)bodyBreak->dLists, dListsSize, 0);
                Lib_MemSet((u8*)bodyBreak->objectIds, objectIdsSize, 0);
                bodyBreak->val = 1;
                return;
            }
        }
    }

    if (bodyBreak->matrices != NULL) {
        ZeldaArena_FreeDebug(bodyBreak->matrices, "../z_actor.c", 7558);
    }

    if (bodyBreak->dLists != NULL) {
        ZeldaArena_FreeDebug(bodyBreak->dLists, "../z_actor.c", 7561);
    }

    if (bodyBreak->objectIds != NULL) {
        ZeldaArena_FreeDebug(bodyBreak->objectIds, "../z_actor.c", 7564);
    }
}

void BodyBreak_SetInfo(BodyBreak* bodyBreak, s32 limbIndex, s32 minLimbIndex, s32 maxLimbIndex, u32 count, Gfx** dList,
                       s16 objectId) {
    GlobalContext* globalCtx = Effect_GetGlobalCtx();

    if ((globalCtx->actorCtx.freezeFlashTimer == 0) && (bodyBreak->val > 0)) {
        if ((limbIndex >= minLimbIndex) && (limbIndex <= maxLimbIndex) && (*dList != NULL)) {
            bodyBreak->dLists[bodyBreak->val] = *dList;
            Matrix_Get(&bodyBreak->matrices[bodyBreak->val]);
            bodyBreak->objectIds[bodyBreak->val] = objectId;
            bodyBreak->val++;
        }

        if (limbIndex != bodyBreak->prevLimbIndex) {
            bodyBreak->count++;
        }

        if ((u32)bodyBreak->count >= count) {
            bodyBreak->count = bodyBreak->val - 1;
            bodyBreak->val = BODYBREAK_STATUS_READY;
        }
    }

    bodyBreak->prevLimbIndex = limbIndex;
}

s32 BodyBreak_SpawnParts(Actor* actor, BodyBreak* bodyBreak, GlobalContext* globalCtx, s16 type) {
    EnPart* spawnedEnPart;
    MtxF* mtx;
    s16 objBankIndex;

    if (bodyBreak->val != BODYBREAK_STATUS_READY) {
        return false;
    }

    while (bodyBreak->count > 0) {
        Matrix_Put(&bodyBreak->matrices[bodyBreak->count]);
        Matrix_Scale(1.0f / actor->scale.x, 1.0f / actor->scale.y, 1.0f / actor->scale.z, MTXMODE_APPLY);
        Matrix_Get(&bodyBreak->matrices[bodyBreak->count]);

        if (1) {
            if (bodyBreak->objectIds[bodyBreak->count] >= 0) {
                objBankIndex = bodyBreak->objectIds[bodyBreak->count];
            } else {
                objBankIndex = actor->objBankIndex;
            }
        }

        mtx = &bodyBreak->matrices[bodyBreak->count];

        spawnedEnPart = (EnPart*)Actor_SpawnAsChild(&globalCtx->actorCtx, actor, globalCtx, ACTOR_EN_PART, mtx->xw,
                                                    mtx->yw, mtx->zw, 0, 0, objBankIndex, type);

        if (spawnedEnPart != NULL) {
            Matrix_MtxFToYXZRotS(&bodyBreak->matrices[bodyBreak->count], &spawnedEnPart->actor.shape.rot, 0);
            spawnedEnPart->displayList = bodyBreak->dLists[bodyBreak->count];
            spawnedEnPart->actor.scale = actor->scale;
        }

        bodyBreak->count--;
    }

    bodyBreak->val = BODYBREAK_STATUS_FINISHED;

    ZeldaArena_FreeDebug(bodyBreak->matrices, "../z_actor.c", 7678);
    ZeldaArena_FreeDebug(bodyBreak->dLists, "../z_actor.c", 7679);
    ZeldaArena_FreeDebug(bodyBreak->objectIds, "../z_actor.c", 7680);

    return true;
}

void Actor_SpawnFloorDustRing(GlobalContext* globalCtx, Actor* actor, Vec3f* posXZ, f32 radius, s32 amountMinusOne,
                              f32 randAccelWeight, s16 scale, s16 scaleStep, u8 useLighting) {
    Vec3f pos;
    Vec3f velocity = { 0.0f, 0.0f, 0.0f };
    Vec3f accel = { 0.0f, 0.3f, 0.0f };
    f32 angle;
    s32 i;

    angle = (Rand_ZeroOne() - 0.5f) * (2.0f * 3.14f);
    pos.y = actor->floorHeight;
    accel.y += (Rand_ZeroOne() - 0.5f) * 0.2f;

    for (i = amountMinusOne; i >= 0; i--) {
        pos.x = Math_SinF(angle) * radius + posXZ->x;
        pos.z = Math_CosF(angle) * radius + posXZ->z;
        accel.x = (Rand_ZeroOne() - 0.5f) * randAccelWeight;
        accel.z = (Rand_ZeroOne() - 0.5f) * randAccelWeight;

        if (scale == 0) {
            func_8002857C(globalCtx, &pos, &velocity, &accel);
        } else {
            if (useLighting) {
                func_800286CC(globalCtx, &pos, &velocity, &accel, scale, scaleStep);
            } else {
                func_8002865C(globalCtx, &pos, &velocity, &accel, scale, scaleStep);
            }
        }

        angle += (2.0f * 3.14f) / (amountMinusOne + 1.0f);
    }
}

void func_80033480(GlobalContext* globalCtx, Vec3f* posBase, f32 randRangeDiameter, s32 amountMinusOne, s16 scaleBase,
                   s16 scaleStep, u8 arg6) {
    Vec3f pos;
    Vec3f velocity = { 0.0f, 0.0f, 0.0f };
    Vec3f accel = { 0.0f, 0.3f, 0.0f };
    s16 scale;
    u32 var2;
    s32 i;

    for (i = amountMinusOne; i >= 0; i--) {
        pos.x = posBase->x + ((Rand_ZeroOne() - 0.5f) * randRangeDiameter);
        pos.y = posBase->y + ((Rand_ZeroOne() - 0.5f) * randRangeDiameter);
        pos.z = posBase->z + ((Rand_ZeroOne() - 0.5f) * randRangeDiameter);

        scale = (s16)((Rand_ZeroOne() * scaleBase) * 0.2f) + scaleBase;
        var2 = arg6;

        if (var2 != 0) {
            func_800286CC(globalCtx, &pos, &velocity, &accel, scale, scaleStep);
        } else {
            func_8002865C(globalCtx, &pos, &velocity, &accel, scale, scaleStep);
        }
    }
}

Actor* Actor_GetCollidedExplosive(GlobalContext* globalCtx, Collider* collider) {
    if ((collider->acFlags & AC_HIT) && (collider->ac->category == ACTORCAT_EXPLOSIVE)) {
        collider->acFlags &= ~AC_HIT;
        return collider->ac;
    }

    return NULL;
}

Actor* func_80033684(GlobalContext* globalCtx, Actor* explosiveActor) {
    Actor* actor = globalCtx->actorCtx.actorLists[ACTORCAT_EXPLOSIVE].head;

    while (actor != NULL) {
        if ((actor == explosiveActor) || (actor->params != 1)) {
            actor = actor->next;
        } else {
            if (Actor_WorldDistXYZToActor(explosiveActor, actor) <= (actor->shape.rot.z * 10) + 80.0f) {
                return actor;
            } else {
                actor = actor->next;
            }
        }
    }

    return NULL;
}

/**
 * Dynamically changes the category of a given actor instance.
 * This is done by moving it to the corresponding category list and setting its category variable accordingly.
 */
void Actor_ChangeCategory(GlobalContext* globalCtx, ActorContext* actorCtx, Actor* actor, u8 actorCategory) {
    Actor_RemoveFromCategory(globalCtx, actorCtx, actor);
    Actor_AddToCategory(actorCtx, actor, actorCategory);
}

/**
 * Checks if a hookshot or arrow actor is going to collide with the cylinder denoted by the
 * actor's `cylRadius` and `cylHeight`.
 * The check is only peformed if the projectile actor is within the provided sphere radius.
 *
 * Returns the actor if there will be collision, NULL otherwise.
 */
Actor* Actor_GetProjectileActor(GlobalContext* globalCtx, Actor* refActor, f32 radius) {
    Actor* actor;
    Vec3f spA8;
    f32 deltaX;
    f32 deltaY;
    f32 deltaZ;
    Vec3f sp90;
    Vec3f sp84;

    actor = globalCtx->actorCtx.actorLists[ACTORCAT_ITEMACTION].head;
    while (actor != NULL) {
        if (((actor->id != ACTOR_ARMS_HOOK) && (actor->id != ACTOR_EN_ARROW)) || (actor == refActor)) {
            actor = actor->next;
        } else {
            //! @bug The projectile actor gets unsafely casted to a hookshot to check its timer, even though
            //  it can also be an arrow.
            //  Luckily, the field at the same offset in the arrow actor is the x component of a vector
            //  which will rarely ever be 0. So it's very unlikely for this bug to cause an issue.
            if ((Math_Vec3f_DistXYZ(&refActor->world.pos, &actor->world.pos) > radius) ||
                (((ArmsHook*)actor)->timer == 0)) {
                actor = actor->next;
            } else {
                deltaX = Math_SinS(actor->world.rot.y) * (actor->speedXZ * 10.0f);
                deltaY = actor->velocity.y + (actor->gravity * 10.0f);
                deltaZ = Math_CosS(actor->world.rot.y) * (actor->speedXZ * 10.0f);

                spA8.x = actor->world.pos.x + deltaX;
                spA8.y = actor->world.pos.y + deltaY;
                spA8.z = actor->world.pos.z + deltaZ;

                if (CollisionCheck_CylSideVsLineSeg(refActor->colChkInfo.cylRadius, refActor->colChkInfo.cylHeight,
                                                    0.0f, &refActor->world.pos, &actor->world.pos, &spA8, &sp90,
                                                    &sp84)) {
                    return actor;
                } else {
                    actor = actor->next;
                }
            }
        }
    }

    return NULL;
}

/**
 * Sets the actor's text id with a dynamic prefix based on the current scene.
 */
void Actor_SetTextWithPrefix(GlobalContext* globalCtx, Actor* actor, s16 baseTextId) {
    s16 prefix;

    switch (globalCtx->sceneNum) {
        case SCENE_YDAN:
        case SCENE_YDAN_BOSS:
        case SCENE_MORIBOSSROOM:
        case SCENE_KOKIRI_HOME:
        case SCENE_KOKIRI_HOME3:
        case SCENE_KOKIRI_HOME4:
        case SCENE_KOKIRI_HOME5:
        case SCENE_KOKIRI_SHOP:
        case SCENE_LINK_HOME:
        case SCENE_SPOT04:
        case SCENE_SPOT05:
        case SCENE_SPOT10:
        case 112:
            prefix = 0x1000;
            break;
        case SCENE_MALON_STABLE:
        case SCENE_SPOT00:
        case SCENE_SPOT20:
            prefix = 0x2000;
            break;
        case SCENE_HIDAN:
        case SCENE_DDAN_BOSS:
        case SCENE_FIRE_BS:
        case SCENE_SPOT16:
        case SCENE_SPOT17:
        case SCENE_SPOT18:
            prefix = 0x3000;
            break;
        case SCENE_BDAN:
        case SCENE_BDAN_BOSS:
        case SCENE_SPOT03:
        case SCENE_SPOT07:
        case SCENE_SPOT08:
            prefix = 0x4000;
            break;
        case SCENE_HAKADAN:
        case SCENE_HAKADAN_BS:
        case SCENE_KAKARIKO:
        case SCENE_KAKARIKO3:
        case SCENE_IMPA:
        case SCENE_HUT:
        case SCENE_HAKAANA:
        case SCENE_HAKASITARELAY:
        case SCENE_SPOT01:
        case SCENE_SPOT02:
            prefix = 0x5000;
            break;
        case SCENE_JYASINZOU:
        case SCENE_JYASINBOSS:
        case SCENE_LABO:
        case SCENE_TENT:
        case SCENE_SPOT06:
        case SCENE_SPOT09:
        case SCENE_SPOT11:
            prefix = 0x6000;
            break;
        case SCENE_ENTRA:
        case SCENE_MARKET_ALLEY:
        case SCENE_MARKET_ALLEY_N:
        case SCENE_MARKET_DAY:
        case SCENE_MARKET_NIGHT:
        case SCENE_MARKET_RUINS:
        case SCENE_SPOT15:
            prefix = 0x7000;
            break;
        default:
            prefix = 0x0000;
            break;
    }

    actor->textId = prefix | baseTextId;
}

/**
 * Checks if a given actor will be standing on the ground after being translated
 * by the provided distance and angle.
 *
 * Returns true if the actor will be standing on ground.
 */
s16 Actor_TestFloorInDirection(Actor* actor, GlobalContext* globalCtx, f32 distance, s16 angle) {
    s16 ret;
    s16 prevBgCheckFlags;
    f32 dx;
    f32 dz;
    Vec3f prevActorPos;

    Math_Vec3f_Copy(&prevActorPos, &actor->world.pos);
    prevBgCheckFlags = actor->bgCheckFlags;

    dx = Math_SinS(angle) * distance;
    dz = Math_CosS(angle) * distance;
    actor->world.pos.x += dx;
    actor->world.pos.z += dz;

    Actor_UpdateBgCheckInfo(globalCtx, actor, 0.0f, 0.0f, 0.0f, UPDBGCHECKINFO_FLAG_2);

    Math_Vec3f_Copy(&actor->world.pos, &prevActorPos);

    ret = actor->bgCheckFlags & BGCHECKFLAG_GROUND;
    actor->bgCheckFlags = prevBgCheckFlags;

    return ret;
}

/**
 * Returns true if the player is targeting the provided actor
 */
s32 Actor_IsTargeted(GlobalContext* globalCtx, Actor* actor) {
    Player* player = GET_PLAYER(globalCtx);

    if ((player->stateFlags1 & PLAYER_STATE1_4) && actor->isTargeted) {
        return true;
    } else {
        return false;
    }
}

/**
 * Returns true if the player is targeting an actor other than the provided actor
 */
s32 Actor_OtherIsTargeted(GlobalContext* globalCtx, Actor* actor) {
    Player* player = GET_PLAYER(globalCtx);

    if ((player->stateFlags1 & PLAYER_STATE1_4) && !actor->isTargeted) {
        return true;
    } else {
        return false;
    }
}

f32 func_80033AEC(Vec3f* arg0, Vec3f* arg1, f32 arg2, f32 arg3, f32 arg4, f32 arg5) {
    f32 ret = 0.0f;

    if (arg4 <= Math_Vec3f_DistXYZ(arg0, arg1)) {
        ret = Math_SmoothStepToF(&arg1->x, arg0->x, arg2, arg3, 0.0f);
        ret += Math_SmoothStepToF(&arg1->y, arg0->y, arg2, arg3, 0.0f);
        ret += Math_SmoothStepToF(&arg1->z, arg0->z, arg2, arg3, 0.0f);
    } else if (arg5 < Math_Vec3f_DistXYZ(arg0, arg1)) {
        ret = Math_SmoothStepToF(&arg1->x, arg0->x, arg2, arg3, 0.0f);
        ret += Math_SmoothStepToF(&arg1->y, arg0->y, arg2, arg3, 0.0f);
        ret += Math_SmoothStepToF(&arg1->z, arg0->z, arg2, arg3, 0.0f);
    }

    return ret;
}

void func_80033C30(Vec3f* arg0, Vec3f* arg1, u8 alpha, GlobalContext* globalCtx) {
    MtxF sp60;
    f32 var;
    Vec3f sp50;
    CollisionPoly* sp4C;

    OPEN_DISPS(globalCtx->state.gfxCtx, "../z_actor.c", 8120);

    if (0) {} // Necessary to match

    POLY_OPA_DISP = Gfx_CallSetupDL(POLY_OPA_DISP, 0x2C);

    gDPSetPrimColor(POLY_OPA_DISP++, 0, 0, 0, 0, 0, alpha);

    sp50.x = arg0->x;
    sp50.y = arg0->y + 1.0f;
    sp50.z = arg0->z;

    var = BgCheck_EntityRaycastFloor2(globalCtx, &globalCtx->colCtx, &sp4C, &sp50);

    if (sp4C != NULL) {
        func_80038A28(sp4C, arg0->x, var, arg0->z, &sp60);
        Matrix_Put(&sp60);
    } else {
        Matrix_Translate(arg0->x, arg0->y, arg0->z, MTXMODE_NEW);
    }

    Matrix_Scale(arg1->x, 1.0f, arg1->z, MTXMODE_APPLY);

    gSPMatrix(POLY_OPA_DISP++, Matrix_NewMtx(globalCtx->state.gfxCtx, "../z_actor.c", 8149),
              G_MTX_MODELVIEW | G_MTX_LOAD);
    gSPDisplayList(POLY_OPA_DISP++, gCircleShadowDL);

    CLOSE_DISPS(globalCtx->state.gfxCtx, "../z_actor.c", 8155);
}

void func_80033DB8(GlobalContext* globalCtx, s16 arg1, s16 arg2) {
    s16 var = Quake_Add(&globalCtx->mainCamera, 3);

    Quake_SetSpeed(var, 20000);
    Quake_SetQuakeValues(var, arg1, 0, 0, 0);
    Quake_SetCountdown(var, arg2);
}

void func_80033E1C(GlobalContext* globalCtx, s16 arg1, s16 arg2, s16 arg3) {
    s16 var = Quake_Add(&globalCtx->mainCamera, 3);

    Quake_SetSpeed(var, arg3);
    Quake_SetQuakeValues(var, arg1, 0, 0, 0);
    Quake_SetCountdown(var, arg2);
}

void func_80033E88(Actor* actor, GlobalContext* globalCtx, s16 arg2, s16 arg3) {
    if (arg2 >= 5) {
        func_800AA000(actor->xyzDistToPlayerSq, 0xFF, 0x14, 0x96);
    } else {
        func_800AA000(actor->xyzDistToPlayerSq, 0xB4, 0x14, 0x64);
    }

    func_80033DB8(globalCtx, arg2, arg3);
}

f32 Rand_ZeroFloat(f32 f) {
    return Rand_ZeroOne() * f;
}

f32 Rand_CenteredFloat(f32 f) {
    return (Rand_ZeroOne() - 0.5f) * f;
}

typedef struct {
    /* 0x00 */ f32 chainAngle;
    /* 0x04 */ f32 chainLength;
    /* 0x08 */ f32 yShift;
    /* 0x0C */ f32 chainsScale;
    /* 0x10 */ f32 chainsRotZInit;
    /* 0x14 */ Gfx* chainDL;
    /* 0x18 */ Gfx* lockDL;
} DoorLockInfo; // size = 0x1C

static DoorLockInfo sDoorLocksInfo[] = {
    /* DOORLOCK_NORMAL */ { 0.54f, 6000.0f, 5000.0f, 1.0f, 0.0f, gDoorChainsDL, gDoorLockDL },
    /* DOORLOCK_BOSS */ { 0.644f, 12000.0f, 8000.0f, 1.0f, 0.0f, object_bdoor_DL_001530, object_bdoor_DL_001400 },
    /* DOORLOCK_NORMAL_SPIRIT */ { 0.64000005f, 8500.0f, 8000.0f, 1.75f, 0.1f, gDoorChainsDL, gDoorLockDL },
};

/**
 * Draws chains and lock of a locked door, of the specified `type` (see `DoorLockType`).
 * `frame` can be 0 to 10, where 0 is "open" and 10 is "closed", the chains slide accordingly.
 */
void Actor_DrawDoorLock(GlobalContext* globalCtx, s32 frame, s32 type) {
    DoorLockInfo* entry;
    s32 i;
    MtxF baseMtxF;
    f32 chainRotZ;
    f32 chainsTranslateX;
    f32 chainsTranslateY;
    f32 rotZStep;

    entry = &sDoorLocksInfo[type];
    chainRotZ = entry->chainsRotZInit;

    OPEN_DISPS(globalCtx->state.gfxCtx, "../z_actor.c", 8265);

    Matrix_Translate(0.0f, entry->yShift, 500.0f, MTXMODE_APPLY);
    Matrix_Get(&baseMtxF);

    chainsTranslateX = sinf(entry->chainAngle - chainRotZ) * -(10 - frame) * 0.1f * entry->chainLength;
    chainsTranslateY = cosf(entry->chainAngle - chainRotZ) * (10 - frame) * 0.1f * entry->chainLength;

    for (i = 0; i < 4; i++) {
        Matrix_Put(&baseMtxF);
        Matrix_RotateZ(chainRotZ, MTXMODE_APPLY);
        Matrix_Translate(chainsTranslateX, chainsTranslateY, 0.0f, MTXMODE_APPLY);

        if (entry->chainsScale != 1.0f) {
            Matrix_Scale(entry->chainsScale, entry->chainsScale, entry->chainsScale, MTXMODE_APPLY);
        }

        gSPMatrix(POLY_OPA_DISP++, Matrix_NewMtx(globalCtx->state.gfxCtx, "../z_actor.c", 8299),
                  G_MTX_MODELVIEW | G_MTX_LOAD);
        gSPDisplayList(POLY_OPA_DISP++, entry->chainDL);

        if (i % 2) {
            rotZStep = 2.0f * entry->chainAngle;
        } else {
            rotZStep = M_PI - (2.0f * entry->chainAngle);
        }

        chainRotZ += rotZStep;
    }

    Matrix_Put(&baseMtxF);
    Matrix_Scale(frame * 0.1f, frame * 0.1f, frame * 0.1f, MTXMODE_APPLY);

    gSPMatrix(POLY_OPA_DISP++, Matrix_NewMtx(globalCtx->state.gfxCtx, "../z_actor.c", 8314),
              G_MTX_MODELVIEW | G_MTX_LOAD);
    gSPDisplayList(POLY_OPA_DISP++, entry->lockDL);

    CLOSE_DISPS(globalCtx->state.gfxCtx, "../z_actor.c", 8319);
}

void func_8003424C(GlobalContext* globalCtx, Vec3f* arg1) {
    CollisionCheck_SpawnShieldParticlesMetal(globalCtx, arg1);
}

void Actor_SetColorFilter(Actor* actor, s16 colorFlag, s16 colorIntensityMax, s16 xluFlag, s16 duration) {
    if ((colorFlag == 0x8000) && !(colorIntensityMax & 0x8000)) {
        Audio_PlayActorSound2(actor, NA_SE_EN_LIGHT_ARROW_HIT);
    }

    actor->colorFilterParams = colorFlag | xluFlag | ((colorIntensityMax & 0xF8) << 5) | duration;
    actor->colorFilterTimer = duration;
}

Hilite* func_800342EC(Vec3f* object, GlobalContext* globalCtx) {
    Vec3f lightDir;

    lightDir.x = globalCtx->envCtx.dirLight1.params.dir.x;
    lightDir.y = globalCtx->envCtx.dirLight1.params.dir.y;
    lightDir.z = globalCtx->envCtx.dirLight1.params.dir.z;

    return func_8002EABC(object, &globalCtx->view.eye, &lightDir, globalCtx->state.gfxCtx);
}

Hilite* func_8003435C(Vec3f* object, GlobalContext* globalCtx) {
    Vec3f lightDir;

    lightDir.x = globalCtx->envCtx.dirLight1.params.dir.x;
    lightDir.y = globalCtx->envCtx.dirLight1.params.dir.y;
    lightDir.z = globalCtx->envCtx.dirLight1.params.dir.z;

    return func_8002EB44(object, &globalCtx->view.eye, &lightDir, globalCtx->state.gfxCtx);
}

s32 func_800343CC(GlobalContext* globalCtx, Actor* actor, s16* arg2, f32 interactRange, callback1_800343CC unkFunc1,
                  callback2_800343CC unkFunc2) {
    s16 x;
    s16 y;

    if (Actor_ProcessTalkRequest(actor, globalCtx)) {
        *arg2 = 1;
        return true;
    }

    if (*arg2 != 0) {
        *arg2 = unkFunc2(globalCtx, actor);
        return false;
    }

    Actor_GetScreenPos(globalCtx, actor, &x, &y);

    if ((x < 0) || (x > SCREEN_WIDTH) || (y < 0) || (y > SCREEN_HEIGHT)) {
        return false;
    }

    if (!func_8002F2CC(actor, globalCtx, interactRange)) {
        return false;
    }

    actor->textId = unkFunc1(globalCtx, actor);

    return false;
}

typedef struct {
    /* 0x00 */ s16 unk_00;
    /* 0x02 */ s16 unk_02;
    /* 0x04 */ s16 unk_04;
    /* 0x06 */ s16 unk_06;
    /* 0x08 */ s16 unk_08;
    /* 0x0A */ s16 unk_0A;
    /* 0x0C */ u8 unk_0C;
} struct_80116130_0; // size = 0x10

typedef struct {
    /* 0x00 */ struct_80116130_0 sub_00;
    /* 0x10 */ f32 unk_10;
    /* 0x14 */ s16 unk_14;
} struct_80116130; // size = 0x18

static struct_80116130 D_80116130[] = {
    { { 0x2AA8, 0xF1C8, 0x18E2, 0x1554, 0x0000, 0x0000, 1 }, 170.0f, 0x3FFC },
    { { 0x2AA8, 0xEAAC, 0x1554, 0x1554, 0xF8E4, 0x0E38, 1 }, 170.0f, 0x3FFC },
    { { 0x31C4, 0xE390, 0x0E38, 0x0E38, 0xF1C8, 0x071C, 1 }, 170.0f, 0x3FFC },
    { { 0x1554, 0xF1C8, 0x0000, 0x071C, 0xF8E4, 0x0000, 1 }, 170.0f, 0x3FFC },
    { { 0x2AA8, 0xF8E4, 0x071C, 0x0E38, 0xD558, 0x2AA8, 1 }, 170.0f, 0x3FFC },
    { { 0x0000, 0xE390, 0x2AA8, 0x3FFC, 0xF1C8, 0x0E38, 1 }, 170.0f, 0x3FFC },
    { { 0x2AA8, 0xF1C8, 0x0E38, 0x0E38, 0x0000, 0x0000, 1 }, 0.0f, 0x0000 },
    { { 0x2AA8, 0xF1C8, 0x0000, 0x0E38, 0x0000, 0x1C70, 1 }, 0.0f, 0x0000 },
    { { 0x2AA8, 0xF1C8, 0xF1C8, 0x0000, 0x0000, 0x0000, 1 }, 0.0f, 0x0000 },
    { { 0x071C, 0xF1C8, 0x0E38, 0x1C70, 0x0000, 0x0000, 1 }, 0.0f, 0x0000 },
    { { 0x0E38, 0xF1C8, 0x0000, 0x1C70, 0x0000, 0x0E38, 1 }, 0.0f, 0x0000 },
    { { 0x2AA8, 0xE390, 0x1C70, 0x0E38, 0xF1C8, 0x0E38, 1 }, 0.0f, 0x0000 },
    { { 0x18E2, 0xF1C8, 0x0E38, 0x0E38, 0x0000, 0x0000, 1 }, 0.0f, 0x0000 },
};

void func_800344BC(Actor* actor, struct_80034A14_arg1* arg1, s16 arg2, s16 arg3, s16 arg4, s16 arg5, s16 arg6, s16 arg7,
                   u8 arg8) {
    s16 sp46;
    s16 sp44;
    s16 temp2;
    s16 sp40;
    s16 temp1;
    Vec3f sp30;

    sp30.x = actor->world.pos.x;
    sp30.y = actor->world.pos.y + arg1->unk_14;
    sp30.z = actor->world.pos.z;

    sp46 = Math_Vec3f_Pitch(&sp30, &arg1->unk_18);
    sp44 = Math_Vec3f_Yaw(&sp30, &arg1->unk_18);
    sp40 = Math_Vec3f_Yaw(&actor->world.pos, &arg1->unk_18) - actor->shape.rot.y;

    temp1 = CLAMP(sp40, -arg2, arg2);
    Math_SmoothStepToS(&arg1->unk_08.y, temp1, 6, 2000, 1);

    temp1 = (ABS(sp40) >= 0x8000) ? 0 : ABS(sp40);
    arg1->unk_08.y = CLAMP(arg1->unk_08.y, -temp1, temp1);

    sp40 -= arg1->unk_08.y;

    temp1 = CLAMP(sp40, -arg5, arg5);
    Math_SmoothStepToS(&arg1->unk_0E.y, temp1, 6, 2000, 1);

    temp1 = (ABS(sp40) >= 0x8000) ? 0 : ABS(sp40);
    arg1->unk_0E.y = CLAMP(arg1->unk_0E.y, -temp1, temp1);

    if (arg8) {
        Math_SmoothStepToS(&actor->shape.rot.y, sp44, 6, 2000, 1);
    }

    temp1 = CLAMP(sp46, arg4, (s16)(u16)arg3);
    Math_SmoothStepToS(&arg1->unk_08.x, temp1, 6, 2000, 1);

    temp2 = sp46 - arg1->unk_08.x;

    temp1 = CLAMP(temp2, arg7, arg6);
    Math_SmoothStepToS(&arg1->unk_0E.x, temp1, 6, 2000, 1);
}

s16 func_800347E8(s16 arg0) {
    return D_80116130[arg0].unk_14;
}

s16 func_80034810(Actor* actor, struct_80034A14_arg1* arg1, f32 arg2, s16 arg3, s16 arg4) {
    s32 pad;
    s16 var;
    s16 abs_var;

    if (arg4 != 0) {
        return arg4;
    }

    if (arg1->unk_00 != 0) {
        return 4;
    }

    if (arg2 < Math_Vec3f_DistXYZ(&actor->world.pos, &arg1->unk_18)) {
        arg1->unk_04 = 0;
        arg1->unk_06 = 0;
        return 1;
    }

    var = Math_Vec3f_Yaw(&actor->world.pos, &arg1->unk_18);
    abs_var = ABS((s16)((f32)var - actor->shape.rot.y));
    if (arg3 >= abs_var) {
        arg1->unk_04 = 0;
        arg1->unk_06 = 0;
        return 2;
    }

    if (DECR(arg1->unk_04) != 0) {
        return arg1->unk_02;
    }

    switch (arg1->unk_06) {
        case 0:
        case 2:
            arg1->unk_04 = Rand_S16Offset(30, 30);
            arg1->unk_06++;
            return 1;
        case 1:
            arg1->unk_04 = Rand_S16Offset(10, 10);
            arg1->unk_06++;
            return 3;
    }

    return 4;
}

void func_80034A14(Actor* actor, struct_80034A14_arg1* arg1, s16 arg2, s16 arg3) {
    struct_80116130_0 sp38;

    arg1->unk_02 = func_80034810(actor, arg1, D_80116130[arg2].unk_10, D_80116130[arg2].unk_14, arg3);

    sp38 = D_80116130[arg2].sub_00;

    switch (arg1->unk_02) {
        case 1:
            sp38.unk_00 = 0;
            sp38.unk_04 = 0;
            sp38.unk_02 = 0;
        case 3:
            sp38.unk_06 = 0;
            sp38.unk_0A = 0;
            sp38.unk_08 = 0;
        case 2:
            sp38.unk_0C = 0;
    }

    func_800344BC(actor, arg1, sp38.unk_00, sp38.unk_04, sp38.unk_02, sp38.unk_06, sp38.unk_0A, sp38.unk_08,
                  sp38.unk_0C);
}

Gfx* func_80034B28(GraphicsContext* gfxCtx) {
    Gfx* displayList;

    displayList = Graph_Alloc(gfxCtx, sizeof(Gfx));
    gSPEndDisplayList(displayList);

    return displayList;
}

Gfx* func_80034B54(GraphicsContext* gfxCtx) {
    Gfx* displayListHead;
    Gfx* displayList;

    displayList = displayListHead = Graph_Alloc(gfxCtx, 2 * sizeof(Gfx));

    gDPSetRenderMode(displayListHead++, G_RM_FOG_SHADE_A,
                     AA_EN | Z_CMP | Z_UPD | IM_RD | CLR_ON_CVG | CVG_DST_WRAP | ZMODE_XLU | FORCE_BL |
                         GBL_c2(G_BL_CLR_IN, G_BL_A_IN, G_BL_CLR_MEM, G_BL_1MA));

    gSPEndDisplayList(displayListHead++);

    return displayList;
}

void func_80034BA0(GlobalContext* globalCtx, SkelAnime* skelAnime, OverrideLimbDraw overrideLimbDraw,
                   PostLimbDraw postLimbDraw, Actor* actor, s16 alpha) {
    OPEN_DISPS(globalCtx->state.gfxCtx, "../z_actor.c", 8831);

    func_80093D18(globalCtx->state.gfxCtx);

    gDPPipeSync(POLY_OPA_DISP++);
    gDPSetEnvColor(POLY_OPA_DISP++, 0, 0, 0, alpha);
    gDPPipeSync(POLY_OPA_DISP++);
    gSPSegment(POLY_OPA_DISP++, 0x0C, func_80034B28(globalCtx->state.gfxCtx));

    POLY_OPA_DISP = SkelAnime_DrawFlex(globalCtx, skelAnime->skeleton, skelAnime->jointTable, skelAnime->dListCount,
                                       overrideLimbDraw, postLimbDraw, actor, POLY_OPA_DISP);

    CLOSE_DISPS(globalCtx->state.gfxCtx, "../z_actor.c", 8860);
}

void func_80034CC4(GlobalContext* globalCtx, SkelAnime* skelAnime, OverrideLimbDraw overrideLimbDraw,
                   PostLimbDraw postLimbDraw, Actor* actor, s16 alpha) {
    OPEN_DISPS(globalCtx->state.gfxCtx, "../z_actor.c", 8876);

    func_80093D84(globalCtx->state.gfxCtx);

    gDPPipeSync(POLY_XLU_DISP++);
    gDPSetEnvColor(POLY_XLU_DISP++, 0, 0, 0, alpha);
    gSPSegment(POLY_XLU_DISP++, 0x0C, func_80034B54(globalCtx->state.gfxCtx));

    POLY_XLU_DISP = SkelAnime_DrawFlex(globalCtx, skelAnime->skeleton, skelAnime->jointTable, skelAnime->dListCount,
                                       overrideLimbDraw, postLimbDraw, actor, POLY_XLU_DISP);

    CLOSE_DISPS(globalCtx->state.gfxCtx, "../z_actor.c", 8904);
}

s16 func_80034DD4(Actor* actor, GlobalContext* globalCtx, s16 arg2, f32 arg3) {
    Player* player = GET_PLAYER(globalCtx);
    f32 var;

    if ((globalCtx->csCtx.state != CS_STATE_IDLE) || (gDbgCamEnabled)) {
        var = Math_Vec3f_DistXYZ(&actor->world.pos, &globalCtx->view.eye) * 0.25f;
    } else {
        var = Math_Vec3f_DistXYZ(&actor->world.pos, &player->actor.world.pos);
    }

    if (arg3 < var) {
        actor->flags &= ~ACTOR_FLAG_0;
        Math_SmoothStepToS(&arg2, 0, 6, 0x14, 1);
    } else {
        actor->flags |= ACTOR_FLAG_0;
        Math_SmoothStepToS(&arg2, 0xFF, 6, 0x14, 1);
    }

    return arg2;
}

void Animation_ChangeByInfo(SkelAnime* skelAnime, AnimationInfo* animationInfo, s32 index) {
    f32 frameCount;

    animationInfo += index;

    if (animationInfo->frameCount > 0.0f) {
        frameCount = animationInfo->frameCount;
    } else {
        frameCount = Animation_GetLastFrame(animationInfo->animation);
    }

    Animation_Change(skelAnime, animationInfo->animation, animationInfo->playSpeed, animationInfo->startFrame,
                     frameCount, animationInfo->mode, animationInfo->morphFrames);
}

void func_80034F54(GlobalContext* globalCtx, s16* arg1, s16* arg2, s32 arg3) {
    u32 frames = globalCtx->gameplayFrames;
    s32 i;

    for (i = 0; i < arg3; i++) {
        arg1[i] = (0x814 + 50 * i) * frames;
        arg2[i] = (0x940 + 50 * i) * frames;
    }
}

void Actor_Noop(Actor* actor, GlobalContext* globalCtx) {
}

s32 func_80035124(Actor* actor, GlobalContext* globalCtx) {
    s32 ret = 0;

    switch (actor->params) {
        case 0:
            if (Actor_HasParent(actor, globalCtx)) {
                actor->params = 1;
            } else if (!(actor->bgCheckFlags & BGCHECKFLAG_GROUND)) {
                Actor_MoveForward(actor);
                Math_SmoothStepToF(&actor->speedXZ, 0.0f, 1.0f, 0.1f, 0.0f);
            } else if ((actor->bgCheckFlags & BGCHECKFLAG_GROUND_TOUCH) && (actor->velocity.y < -4.0f)) {
                ret = 1;
            } else {
                actor->shape.rot.x = actor->shape.rot.z = 0;
                func_8002F580(actor, globalCtx);
            }
            break;
        case 1:
            if (Actor_HasNoParent(actor, globalCtx)) {
                actor->params = 0;
            }
            break;
    }

    Actor_UpdateBgCheckInfo(
        globalCtx, actor, actor->colChkInfo.cylHeight, actor->colChkInfo.cylRadius, actor->colChkInfo.cylRadius,
        UPDBGCHECKINFO_FLAG_0 | UPDBGCHECKINFO_FLAG_2 | UPDBGCHECKINFO_FLAG_3 | UPDBGCHECKINFO_FLAG_4);

    return ret;
}

#include "z_cheap_proc.c"

u8 func_800353E8(GlobalContext* globalCtx) {
    Player* player = GET_PLAYER(globalCtx);

    return player->unk_845;
}

/**
 * Finds the first actor instance of a specified ID and category within a given range from
 * an actor if there is one. If the ID provided is -1, this will look for any actor of the
 * specified category rather than a specific ID.
 */
Actor* Actor_FindNearby(GlobalContext* globalCtx, Actor* refActor, s16 actorId, u8 actorCategory, f32 range) {
    Actor* actor = globalCtx->actorCtx.actorLists[actorCategory].head;

    while (actor != NULL) {
        if (actor == refActor || ((actorId != -1) && (actorId != actor->id))) {
            actor = actor->next;
        } else {
            if (Actor_WorldDistXYZToActor(refActor, actor) <= range) {
                return actor;
            } else {
                actor = actor->next;
            }
        }
    }

    return NULL;
}

s32 func_800354B4(GlobalContext* globalCtx, Actor* actor, f32 range, s16 arg3, s16 arg4, s16 arg5) {
    Player* player = GET_PLAYER(globalCtx);
    s16 var1;
    s16 var2;

    var1 = (s16)(actor->yawTowardsPlayer + 0x8000) - player->actor.shape.rot.y;
    var2 = actor->yawTowardsPlayer - arg5;

    if ((actor->xzDistToPlayer <= range) && (player->meleeWeaponState != 0) && (arg4 >= ABS(var1)) &&
        (arg3 >= ABS(var2))) {
        return true;
    } else {
        return false;
    }
}

void func_8003555C(GlobalContext* globalCtx, Vec3f* pos, Vec3f* velocity, Vec3f* accel) {
    Color_RGBA8 color1;
    Color_RGBA8 color2;

    color1.r = 200;
    color1.g = 160;
    color1.b = 120;

    color2.r = 130;
    color2.g = 90;
    color2.b = 50;

    //! @bug color1 and color2 alpha components not set before being passed on
    EffectSsKiraKira_SpawnSmall(globalCtx, pos, velocity, accel, &color1, &color2);
}

Vec3f D_80116268 = { 0.0f, -1.5f, 0.0f };
Vec3f D_80116274 = { 0.0f, -0.2f, 0.0f };

Gfx D_80116280[] = {
    gsDPSetRenderMode(G_RM_FOG_SHADE_A, AA_EN | Z_CMP | Z_UPD | IM_RD | CLR_ON_CVG | CVG_DST_WRAP | ZMODE_XLU |
                                            FORCE_BL | GBL_c2(G_BL_CLR_IN, G_BL_A_IN, G_BL_CLR_MEM, G_BL_1MA)),
    gsDPSetAlphaCompare(G_AC_THRESHOLD),
    gsSPEndDisplayList(),
};

void func_800355B8(GlobalContext* globalCtx, Vec3f* pos) {
    func_8003555C(globalCtx, pos, &D_80116268, &D_80116274);
}

u8 func_800355E4(GlobalContext* globalCtx, Collider* collider) {
    Player* player = GET_PLAYER(globalCtx);

    if ((collider->acFlags & AC_TYPE_PLAYER) && (player->meleeWeaponState != 0) &&
        (player->meleeWeaponAnimation == PLAYER_MWA_HAMMER_FORWARD)) {
        return true;
    } else {
        return false;
    }
}

u8 Actor_ApplyDamage(Actor* actor) {
    if (actor->colChkInfo.damage >= actor->colChkInfo.health) {
        actor->colChkInfo.health = 0;
    } else {
        actor->colChkInfo.health -= actor->colChkInfo.damage;
    }

    return actor->colChkInfo.health;
}

void Actor_SetDropFlag(Actor* actor, ColliderInfo* colInfo, s32 freezeFlag) {
    if (colInfo->acHitInfo == NULL) {
        actor->dropFlag = 0x00;
    } else if (freezeFlag && (colInfo->acHitInfo->toucher.dmgFlags & 0x10060000)) {
        actor->freezeTimer = colInfo->acHitInfo->toucher.damage;
        actor->dropFlag = 0x00;
    } else if (colInfo->acHitInfo->toucher.dmgFlags & 0x0800) {
        actor->dropFlag = 0x01;
    } else if (colInfo->acHitInfo->toucher.dmgFlags & 0x1000) {
        actor->dropFlag = 0x02;
    } else if (colInfo->acHitInfo->toucher.dmgFlags & 0x4000) {
        actor->dropFlag = 0x04;
    } else if (colInfo->acHitInfo->toucher.dmgFlags & 0x8000) {
        actor->dropFlag = 0x08;
    } else if (colInfo->acHitInfo->toucher.dmgFlags & 0x10000) {
        actor->dropFlag = 0x10;
    } else if (colInfo->acHitInfo->toucher.dmgFlags & 0x2000) {
        actor->dropFlag = 0x20;
    } else if (colInfo->acHitInfo->toucher.dmgFlags & 0x80000) {
        if (freezeFlag) {
            actor->freezeTimer = colInfo->acHitInfo->toucher.damage;
        }
        actor->dropFlag = 0x40;
    } else {
        actor->dropFlag = 0x00;
    }
}

void Actor_SetDropFlagJntSph(Actor* actor, ColliderJntSph* jntSph, s32 freezeFlag) {
    ColliderInfo* curColInfo;
    s32 flag;
    s32 i;

    actor->dropFlag = 0x00;

    for (i = jntSph->count - 1; i >= 0; i--) {
        curColInfo = &jntSph->elements[i].info;
        if (curColInfo->acHitInfo == NULL) {
            flag = 0x00;
        } else if (freezeFlag && (curColInfo->acHitInfo->toucher.dmgFlags & 0x10060000)) {
            actor->freezeTimer = curColInfo->acHitInfo->toucher.damage;
            flag = 0x00;
        } else if (curColInfo->acHitInfo->toucher.dmgFlags & 0x0800) {
            flag = 0x01;
        } else if (curColInfo->acHitInfo->toucher.dmgFlags & 0x1000) {
            flag = 0x02;
        } else if (curColInfo->acHitInfo->toucher.dmgFlags & 0x4000) {
            flag = 0x04;
        } else if (curColInfo->acHitInfo->toucher.dmgFlags & 0x8000) {
            flag = 0x08;
        } else if (curColInfo->acHitInfo->toucher.dmgFlags & 0x10000) {
            flag = 0x10;
        } else if (curColInfo->acHitInfo->toucher.dmgFlags & 0x2000) {
            flag = 0x20;
        } else if (curColInfo->acHitInfo->toucher.dmgFlags & 0x80000) {
            if (freezeFlag) {
                actor->freezeTimer = curColInfo->acHitInfo->toucher.damage;
            }
            flag = 0x40;
        } else {
            flag = 0x00;
        }
        actor->dropFlag |= flag;
    }
}

void func_80035844(Vec3f* arg0, Vec3f* arg1, Vec3s* arg2, s32 arg3) {
    f32 dx = arg1->x - arg0->x;
    f32 dz = arg1->z - arg0->z;
    f32 dy = arg3 ? (arg1->y - arg0->y) : (arg0->y - arg1->y);

    arg2->y = Math_Atan2S(dz, dx);
    arg2->x = Math_Atan2S(sqrtf(SQ(dx) + SQ(dz)), dy);
}

/**
 * Spawns En_Part (Dissipating Flames) actor as a child of the given actor.
 */
Actor* func_800358DC(Actor* actor, Vec3f* spawnPos, Vec3s* spawnRot, f32* arg3, s32 timer, s16* unused,
                     GlobalContext* globalCtx, s16 params, s32 arg8) {
    EnPart* spawnedEnPart;

    spawnedEnPart =
        (EnPart*)Actor_SpawnAsChild(&globalCtx->actorCtx, actor, globalCtx, ACTOR_EN_PART, spawnPos->x, spawnPos->y,
                                    spawnPos->z, spawnRot->x, spawnRot->y, actor->objBankIndex, params);
    if (spawnedEnPart != NULL) {
        spawnedEnPart->actor.scale = actor->scale;
        spawnedEnPart->actor.speedXZ = arg3[0];
        spawnedEnPart->displayList = arg8;
        spawnedEnPart->action = 2;
        spawnedEnPart->timer = timer;
        spawnedEnPart->rotZ = arg3[1];
        spawnedEnPart->rotZSpeed = arg3[2];
        return &spawnedEnPart->actor;
    }

    return NULL;
}

void func_800359B8(Actor* actor, s16 arg1, Vec3s* arg2) {
    f32 floorPolyNormalX;
    f32 floorPolyNormalY;
    f32 floorPolyNormalZ;
    f32 sp38;
    f32 sp34;
    f32 sp30;
    f32 sp2C;
    f32 sp28;
    f32 sp24;
    CollisionPoly* floorPoly;
    s32 pad;

    if (actor->floorPoly != NULL) {
        floorPoly = actor->floorPoly;
        floorPolyNormalX = COLPOLY_GET_NORMAL(floorPoly->normal.x);
        floorPolyNormalY = COLPOLY_GET_NORMAL(floorPoly->normal.y);
        floorPolyNormalZ = COLPOLY_GET_NORMAL(floorPoly->normal.z);

        sp38 = Math_SinS(arg1);
        sp34 = Math_CosS(arg1);
        sp28 = (-(floorPolyNormalX * sp38) - (floorPolyNormalZ * sp34));
        arg2->x = -RADF_TO_BINANG(Math_FAtan2F(sp28 * floorPolyNormalY, 1.0f));

        sp2C = Math_SinS(arg1 - 16375);
        sp30 = Math_CosS(arg1 - 16375);
        sp24 = (-(floorPolyNormalX * sp2C) - (floorPolyNormalZ * sp30));
        arg2->z = -RADF_TO_BINANG(Math_FAtan2F(sp24 * floorPolyNormalY, 1.0f));
    }
}

void func_80035B18(GlobalContext* globalCtx, Actor* actor, u16 textId) {
    Message_ContinueTextbox(globalCtx, textId);
    actor->textId = textId;
}

/**
 * Tests if event_chk_inf flag is set.
 */
s32 Flags_GetEventChkInf(s32 flag) {
    return GET_EVENTCHKINF(flag);
}

/**
 * Sets event_chk_inf flag.
 */
void Flags_SetEventChkInf(s32 flag) {
    SET_EVENTCHKINF(flag);
}

/**
 * Tests if "inf_table flag is set.
 */
s32 Flags_GetInfTable(s32 flag) {
    return GET_INFTABLE(flag);
}

/**
 * Sets "inf_table" flag.
 */
void Flags_SetInfTable(s32 flag) {
    SET_INFTABLE(flag);
}

u32 func_80035BFC(GlobalContext* globalCtx, s16 arg1) {
    u16 retTextId = 0;

    switch (arg1) {
        case 0:
            if (Flags_GetEventChkInf(EVENTCHKINF_09)) {
                if (Flags_GetInfTable(INFTABLE_05)) {
                    retTextId = 0x1048;
                } else {
                    retTextId = 0x1047;
                }
            } else {
                if (Flags_GetEventChkInf(EVENTCHKINF_02)) {
                    if (Flags_GetInfTable(INFTABLE_03)) {
                        retTextId = 0x1032;
                    } else {
                        retTextId = 0x1031;
                    }
                } else {
                    if (Flags_GetInfTable(INFTABLE_00)) {
                        if (Flags_GetInfTable(INFTABLE_01)) {
                            retTextId = 0x1003;
                        } else {
                            retTextId = 0x1002;
                        }
                    } else {
                        retTextId = 0x1001;
                    }
                }
            }
            break;
        case 1:
            if (!LINK_IS_ADULT) {
                if (Flags_GetEventChkInf(EVENTCHKINF_09)) {
                    if (Flags_GetInfTable(INFTABLE_10)) {
                        retTextId = 0x1046;
                    } else {
                        retTextId = 0x1045;
                    }
                } else {
                    if (Flags_GetEventChkInf(EVENTCHKINF_03)) {
                        if (Flags_GetInfTable(INFTABLE_0E)) {
                            retTextId = 0x1034;
                        } else {
                            retTextId = 0x1033;
                        }
                    } else {
                        if (Flags_GetInfTable(INFTABLE_0C)) {
                            retTextId = 0x1030;
                        } else {
                            retTextId = 0x102F;
                        }
                    }
                }
            } else {
                if (Flags_GetEventChkInf(EVENTCHKINF_5C)) {
                    if (Flags_GetInfTable(INFTABLE_19)) {
                        retTextId = 0x1071;
                    } else {
                        retTextId = 0x1070;
                    }
                } else {
                    if (Flags_GetEventChkInf(EVENTCHKINF_0B)) {
                        if (Flags_GetInfTable(INFTABLE_17)) {
                            retTextId = 0x1068;
                        } else {
                            retTextId = 0x1067;
                        }
                    } else {
                        if (Flags_GetInfTable(INFTABLE_15)) {
                            retTextId = 0x1061;
                        } else {
                            retTextId = 0x1060;
                        }
                    }
                }
            }
            break;
        case 2:
            if (!LINK_IS_ADULT) {
                if (Flags_GetEventChkInf(EVENTCHKINF_09)) {
                    retTextId = 0x1042;
                } else {
                    retTextId = 0x1004;
                }
            } else {
                if (Flags_GetEventChkInf(EVENTCHKINF_5C)) {
                    retTextId = 0x1072;
                } else if (Flags_GetInfTable(INFTABLE_41)) {
                    retTextId = 0x1055;
                } else {
                    retTextId = 0x1056;
                }
            }
            break;
        case 3:
            if (!LINK_IS_ADULT) {
                if (Flags_GetEventChkInf(EVENTCHKINF_09)) {
                    retTextId = 0x1043;
                } else {
                    if (Flags_GetInfTable(INFTABLE_1E)) {
                        retTextId = 0x1006;
                    } else {
                        retTextId = 0x1005;
                    }
                }
            } else {
                if (Flags_GetEventChkInf(EVENTCHKINF_5C)) {
                    retTextId = 0x1073;
                } else {
                    retTextId = 0x105A;
                }
            }
            break;
        case 4:
            if (!LINK_IS_ADULT) {
                if (Flags_GetEventChkInf(EVENTCHKINF_09)) {
                    retTextId = 0x1042;
                } else {
                    retTextId = 0x1007;
                }
            } else {
                if (Flags_GetEventChkInf(EVENTCHKINF_5C)) {
                    retTextId = 0x1072;
                } else if (Flags_GetInfTable(INFTABLE_47)) {
                    retTextId = 0x105E;
                } else {
                    retTextId = 0x105D;
                }
            }
            break;
        case 5:
            if (!LINK_IS_ADULT) {
                if (Flags_GetEventChkInf(EVENTCHKINF_09)) {
                    retTextId = 0x1044;
                } else if (Flags_GetInfTable(INFTABLE_22)) {
                    retTextId = 0x1009;
                } else {
                    retTextId = 0x1008;
                }
            } else {
                if (Flags_GetEventChkInf(EVENTCHKINF_5C)) {
                    retTextId = 0x1075;
                } else {
                    retTextId = 0x105B;
                }
            }
            break;
        case 6:
            if (!LINK_IS_ADULT) {
                if (Flags_GetEventChkInf(EVENTCHKINF_09)) {
                    retTextId = 0x1042;
                } else if (Flags_GetInfTable(INFTABLE_24)) {
                    retTextId = 0x100B;
                } else {
                    retTextId = 0x100A;
                }
            } else {
                if (Flags_GetEventChkInf(EVENTCHKINF_5C)) {
                    retTextId = 0x1056;
                } else {
                    retTextId = 0x105F;
                }
            }
            break;
        case 7:
            if (!LINK_IS_ADULT) {
                if (Flags_GetEventChkInf(EVENTCHKINF_09)) {
                    retTextId = 0x1043;
                } else if (Flags_GetInfTable(INFTABLE_26)) {
                    retTextId = 0x100D;
                } else {
                    retTextId = 0x100C;
                }
            } else {
                if (Flags_GetEventChkInf(EVENTCHKINF_5C)) {
                    retTextId = 0x1057;
                } else {
                    retTextId = 0x1057;
                }
            }
            break;
        case 8:
            if (!LINK_IS_ADULT) {
                if (Flags_GetEventChkInf(EVENTCHKINF_09)) {
                    retTextId = 0x1043;
                } else if (Flags_GetInfTable(INFTABLE_28)) {
                    retTextId = 0x1019;
                } else {
                    retTextId = 0x100E;
                }
            } else {
                if (Flags_GetEventChkInf(EVENTCHKINF_5C)) {
                    retTextId = 0x1077;
                } else if (Flags_GetInfTable(INFTABLE_51)) {
                    retTextId = 0x1058;
                } else {
                    retTextId = 0x1059;
                }
            }
            break;
        case 9:
            if (!LINK_IS_ADULT) {
                if (Flags_GetEventChkInf(EVENTCHKINF_09)) {
                    retTextId = 0x1049;
                } else {
                    retTextId = 0x1035;
                }
            } else {
                if (Flags_GetEventChkInf(EVENTCHKINF_5C)) {
                    retTextId = 0x1079;
                } else {
                    retTextId = 0x104E;
                }
            }
            break;
        case 10:
            if (!LINK_IS_ADULT) {
                if (Flags_GetEventChkInf(EVENTCHKINF_09)) {
                    retTextId = 0x104A;
                } else {
                    retTextId = 0x1038;
                }
            } else {
                if (Flags_GetEventChkInf(EVENTCHKINF_5C)) {
                    retTextId = 0x1079;
                } else if (Flags_GetInfTable(INFTABLE_59)) {
                    retTextId = 0x1050;
                } else {
                    retTextId = 0x104F;
                }
            }
            break;
        case 11:
            if (!LINK_IS_ADULT) {
                if (Flags_GetEventChkInf(EVENTCHKINF_09)) {
                    retTextId = 0x104B;
                } else {
                    retTextId = 0x103C;
                }
            } else {
                if (Flags_GetEventChkInf(EVENTCHKINF_5C)) {
                    retTextId = 0x107B;
                } else {
                    retTextId = 0x1051;
                }
            }
            break;
        case 12:
            if (!LINK_IS_ADULT) {
                if (Flags_GetEventChkInf(EVENTCHKINF_09)) {
                    retTextId = 0x104C;
                } else {
                    retTextId = 0x103D;
                }
            } else {
                if (Flags_GetEventChkInf(EVENTCHKINF_5C)) {
                    retTextId = 0x107C;
                } else {
                    retTextId = 0x1052;
                }
            }
            break;
        case 13:
            if (!LINK_IS_ADULT) {
                if (Flags_GetEventChkInf(EVENTCHKINF_09)) {
                    retTextId = 0x104D;
                } else {
                    retTextId = 0x103E;
                }
            } else {
                if (Flags_GetEventChkInf(EVENTCHKINF_5C)) {
                    retTextId = 0x106E;
                } else if (Flags_GetInfTable(INFTABLE_61)) {
                    retTextId = 0x1053;
                } else {
                    retTextId = 0x1054;
                }
            }
            break;
        case 15:
            if (Flags_GetEventChkInf(EVENTCHKINF_5C)) {
                retTextId = 0x1078;
            } else if (Flags_GetInfTable(INFTABLE_66)) {
                retTextId = 0x1066;
            } else {
                retTextId = 0x1062;
            }
            break;
        case 16:
            if (globalCtx->sceneNum == SCENE_SPOT15) {
                retTextId = 0x7002;
            } else if (Flags_GetInfTable(INFTABLE_6A)) {
                retTextId = 0x7004;
            } else if ((gSaveContext.dayTime >= 0x4000) && (gSaveContext.dayTime < 0xC556)) {
                retTextId = 0x7002;
            } else {
                retTextId = 0x7003;
            }
            break;
        case 17:
            if (Flags_GetEventChkInf(EVENTCHKINF_09) && Flags_GetEventChkInf(EVENTCHKINF_25) &&
                Flags_GetEventChkInf(EVENTCHKINF_37)) {
                if (Flags_GetInfTable(INFTABLE_6C)) {
                    retTextId = 0x7008;
                } else {
                    retTextId = 0x7007;
                }
            } else {
                retTextId = 0;
            }
            break;
        case 19:
            retTextId = 0x702D;
            break;
        case 18:
            if (Flags_GetEventChkInf(EVENTCHKINF_09) && Flags_GetEventChkInf(EVENTCHKINF_25) &&
                Flags_GetEventChkInf(EVENTCHKINF_37)) {
                retTextId = 0x7006;
            } else {
                if (Flags_GetEventChkInf(EVENTCHKINF_12)) {
                    if (Flags_GetInfTable(INFTABLE_71)) {
                        retTextId = 0x7072;
                    } else {
                        retTextId = 0x7071;
                    }
                } else {
                    retTextId = 0x7029;
                }
            }
            break;
        case 20:
        case 21:
            if (Flags_GetEventChkInf(EVENTCHKINF_42)) {
                retTextId = 0x2012;
            } else if (Flags_GetEventChkInf(EVENTCHKINF_41)) {
                if (Flags_GetInfTable(INFTABLE_76)) {
                    retTextId = 0x2011;
                } else {
                    retTextId = 0x2010;
                }
            } else if (Flags_GetEventChkInf(EVENTCHKINF_40)) {
                retTextId = 0x200F;
            } else {
                retTextId = 0x200E;
            }
            break;
        case 24:
            if (Flags_GetEventChkInf(EVENTCHKINF_09) && Flags_GetEventChkInf(EVENTCHKINF_25) &&
                Flags_GetEventChkInf(EVENTCHKINF_37)) {
                retTextId = 0x7044;
            } else {
                retTextId = 0x7015;
            }
            break;
        case 25:
            if (Flags_GetEventChkInf(EVENTCHKINF_09) && Flags_GetEventChkInf(EVENTCHKINF_25) &&
                Flags_GetEventChkInf(EVENTCHKINF_37)) {
                retTextId = 0x7045;
            } else {
                Flags_GetInfTable(INFTABLE_C2);
                retTextId = 0x7016;
            }
            break;
        case 26:
            if (Flags_GetEventChkInf(EVENTCHKINF_09) && Flags_GetEventChkInf(EVENTCHKINF_25) &&
                Flags_GetEventChkInf(EVENTCHKINF_37)) {
                retTextId = 0x7046;
            } else {
                Flags_GetInfTable(INFTABLE_C2);
                retTextId = 0x7018;
            }
            break;
        case 27:
            if (Flags_GetEventChkInf(EVENTCHKINF_09) && Flags_GetEventChkInf(EVENTCHKINF_25) &&
                Flags_GetEventChkInf(EVENTCHKINF_37)) {
                retTextId = 0x7047;
            } else if (Flags_GetEventChkInf(EVENTCHKINF_14)) {
                retTextId = 0x701A;
            } else if (Flags_GetEventChkInf(EVENTCHKINF_11)) {
                if (Flags_GetInfTable(INFTABLE_C6)) {
                    retTextId = 0x701C;
                } else {
                    retTextId = 0x701B;
                }
            } else {
                retTextId = 0x701A;
            }
            break;
        case 28:
            if (Flags_GetEventChkInf(EVENTCHKINF_09) && Flags_GetEventChkInf(EVENTCHKINF_25) &&
                Flags_GetEventChkInf(EVENTCHKINF_37)) {
                retTextId = 0x7048;
            } else {
                Flags_GetInfTable(INFTABLE_CA);
                retTextId = 0x701D;
            }
            break;
        case 29:
            if (Flags_GetEventChkInf(EVENTCHKINF_09) && Flags_GetEventChkInf(EVENTCHKINF_25) &&
                Flags_GetEventChkInf(EVENTCHKINF_37)) {
                retTextId = 0x7049;
            } else {
                Flags_GetInfTable(INFTABLE_CC);
                retTextId = 0x701F;
            }
            break;
        case 30:
            if (Flags_GetEventChkInf(EVENTCHKINF_09) && Flags_GetEventChkInf(EVENTCHKINF_25) &&
                Flags_GetEventChkInf(EVENTCHKINF_37)) {
                retTextId = 0x704A;
            } else {
                Flags_GetInfTable(INFTABLE_CE);
                retTextId = 0x7021;
            }
            break;
        case 31:
            if (Flags_GetEventChkInf(EVENTCHKINF_09) && Flags_GetEventChkInf(EVENTCHKINF_25) &&
                Flags_GetEventChkInf(EVENTCHKINF_37)) {
                retTextId = 0x704B;
            } else {
                Flags_GetInfTable(INFTABLE_D0);
                retTextId = 0x7023;
            }
            break;
        case 32:
            if (Flags_GetEventChkInf(EVENTCHKINF_09) && Flags_GetEventChkInf(EVENTCHKINF_25) &&
                Flags_GetEventChkInf(EVENTCHKINF_37)) {
                retTextId = 0x704C;
            } else {
                Flags_GetInfTable(INFTABLE_D2);
                retTextId = 0x7025;
            }
            break;
        case 33:
            if (Flags_GetEventChkInf(EVENTCHKINF_09) && Flags_GetEventChkInf(EVENTCHKINF_25) &&
                Flags_GetEventChkInf(EVENTCHKINF_37)) {
                retTextId = 0x704D;
            } else {
                Flags_GetInfTable(INFTABLE_D4);
                retTextId = 0x7027;
            }
            break;
        case 34:
            Flags_GetInfTable(INFTABLE_D6);
            retTextId = 0x403C;
            break;
        case 35:
            if (Flags_GetInfTable(INFTABLE_D8)) {
                retTextId = 0x5029;
            } else {
                retTextId = 0x5028;
            }
            break;
        case 37:
            retTextId = 0x5002;
            break;
        case 38:
            if (!LINK_IS_ADULT) {
                if (Flags_GetEventChkInf(EVENTCHKINF_25)) {
                    retTextId = 0x3027;
                } else if (Flags_GetEventChkInf(EVENTCHKINF_23)) {
                    retTextId = 0x3021;
                } else if (Flags_GetInfTable(INFTABLE_E0)) {
                    retTextId = 0x302A;
                } else {
                    retTextId = 0x3008;
                }
            } else {
                if (Flags_GetEventChkInf(EVENTCHKINF_20)) {
                    retTextId = 0x4043;
                } else {
                    retTextId = 0x302A;
                }
            }
            break;
        case 39:
            if (!LINK_IS_ADULT) {
                if (Flags_GetEventChkInf(EVENTCHKINF_25)) {
                    retTextId = 0x3027;
                } else if (Flags_GetEventChkInf(EVENTCHKINF_23)) {
                    retTextId = 0x3026;
                } else {
                    retTextId = 0x3009;
                }
            } else {
                if (Flags_GetEventChkInf(EVENTCHKINF_2A)) {
                    retTextId = 0x4043;
                } else {
                    retTextId = 0x302A;
                }
            }
            break;
        case 40:
            if (!LINK_IS_ADULT) {
                if (Flags_GetEventChkInf(EVENTCHKINF_25)) {
                    retTextId = 0x3027;
                } else if (Flags_GetEventChkInf(EVENTCHKINF_23)) {
                    retTextId = 0x3026;
                } else if (Flags_GetInfTable(INFTABLE_EB)) {
                    retTextId = 0x302B;
                } else {
                    retTextId = 0x300A;
                }
            } else {
                if (Flags_GetEventChkInf(EVENTCHKINF_2B)) {
                    retTextId = 0x4043;
                } else {
                    retTextId = 0x302A;
                }
            }
            break;
        case 41:
            if (!LINK_IS_ADULT) {
                if (Flags_GetEventChkInf(EVENTCHKINF_25)) {
                    retTextId = 0x3027;
                } else if (Flags_GetInfTable(INFTABLE_F0)) {
                    retTextId = 0x3015;
                } else {
                    retTextId = 0x3014;
                }
            } else {
                if (Flags_GetEventChkInf(EVENTCHKINF_2C)) {
                    retTextId = 0x4043;
                } else {
                    retTextId = 0x302A;
                }
            }
            break;
        case 42:
            if (!LINK_IS_ADULT) {
                if (Flags_GetEventChkInf(EVENTCHKINF_25)) {
                    retTextId = 0x3027;
                } else if (Flags_GetInfTable(INFTABLE_F4)) {
                    retTextId = 0x3017;
                } else {
                    retTextId = 0x3016;
                }
            } else {
                if (Flags_GetEventChkInf(EVENTCHKINF_2C)) {
                    retTextId = 0x4043;
                } else {
                    retTextId = 0x302A;
                }
            }
            break;
        case 43:
            if (!LINK_IS_ADULT) {
                if (Flags_GetEventChkInf(EVENTCHKINF_25)) {
                    retTextId = 0x3027;
                } else if (Flags_GetInfTable(INFTABLE_F8)) {
                    retTextId = 0x3019;
                } else {
                    retTextId = 0x3018;
                }
            } else {
                if (Flags_GetEventChkInf(EVENTCHKINF_2D)) {
                    retTextId = 0x4043;
                } else {
                    retTextId = 0x302A;
                }
            }
            break;
        case 48:
            if (Flags_GetEventChkInf(EVENTCHKINF_25)) {
                retTextId = 0x3029;
            } else if (Flags_GetEventChkInf(EVENTCHKINF_20) && Flags_GetEventChkInf(EVENTCHKINF_21)) {
                retTextId = 0x301B;
            } else {
                retTextId = 0x301A;
            }
            break;
        case 49:
            if (Flags_GetEventChkInf(EVENTCHKINF_37)) {
                retTextId = 0x402D;
            } else if (Flags_GetEventChkInf(EVENTCHKINF_30)) {
                retTextId = 0x4007;
            } else {
                retTextId = 0x4006;
            }
            break;
        case 50:
            if (Flags_GetEventChkInf(EVENTCHKINF_37)) {
                retTextId = 0x402E;
            } else if (Flags_GetEventChkInf(EVENTCHKINF_30)) {
                if (Flags_GetInfTable(INFTABLE_124)) {
                    retTextId = 0x4009;
                } else {
                    retTextId = 0x4008;
                }
            } else {
                retTextId = 0x4006;
            }
            break;
        case 51:
            if (Flags_GetEventChkInf(EVENTCHKINF_37)) {
                retTextId = 0x402D;
            } else if (Flags_GetEventChkInf(EVENTCHKINF_31)) {
                if (Flags_GetInfTable(INFTABLE_12A)) {
                    retTextId = 0x400B;
                } else {
                    retTextId = 0x402F;
                }
            } else if (Flags_GetEventChkInf(EVENTCHKINF_30)) {
                retTextId = 0x400A;
            } else {
                retTextId = 0x4006;
            }
            break;
        case 52:
            if (Flags_GetEventChkInf(EVENTCHKINF_37)) {
                retTextId = 0x402E;
            } else if (Flags_GetEventChkInf(EVENTCHKINF_30)) {
                retTextId = 0x400C;
            } else {
                retTextId = 0x4006;
            }
            break;
        case 53:
            if (Flags_GetEventChkInf(EVENTCHKINF_37)) {
                retTextId = 0x402D;
            } else if (Flags_GetEventChkInf(EVENTCHKINF_33)) {
                retTextId = 0x4010;
            } else if (Flags_GetEventChkInf(EVENTCHKINF_30)) {
                retTextId = 0x400F;
            } else {
                retTextId = 0x4006;
            }
            break;
        case 54:
            if (Flags_GetEventChkInf(EVENTCHKINF_37)) {
                retTextId = 0x402E;
            } else if (Flags_GetEventChkInf(EVENTCHKINF_30)) {
                retTextId = 0x4011;
            } else {
                retTextId = 0x4006;
            }
            break;
        case 55:
            if (!LINK_IS_ADULT) {
                if (Flags_GetEventChkInf(EVENTCHKINF_37)) {
                    retTextId = 0x402B;
                } else if (Flags_GetEventChkInf(EVENTCHKINF_31)) {
                    if (Flags_GetInfTable(INFTABLE_138)) {
                        retTextId = 0x401C;
                    } else {
                        retTextId = 0x401B;
                    }
                } else {
                    retTextId = 0x401A;
                }
            } else {
                retTextId = 0;
            }
            break;
        case 58:
            retTextId = 0x500F;
            break;
        case 59:
            retTextId = 0x5010;
            break;
        case 60:
            retTextId = 0x5012;
            break;
        case 61:
            if (Flags_GetInfTable(INFTABLE_166)) {
                retTextId = 0x5001;
            } else {
                retTextId = 0x5000;
            }
            break;
        case 62:
            retTextId = 0x5012;
            break;
        case 63:
            if (Flags_GetInfTable(INFTABLE_16A)) {
                retTextId = 0x5001;
            } else {
                retTextId = 0x5000;
            }
            break;
        case 71:
            if (Flags_GetEventChkInf(EVENTCHKINF_16)) {
                retTextId = 0x2049;
            } else if (Flags_GetEventChkInf(EVENTCHKINF_15)) {
                retTextId = 0x2048;
            } else if (Flags_GetEventChkInf(EVENTCHKINF_14)) {
                retTextId = 0x2047;
            } else if (Flags_GetEventChkInf(EVENTCHKINF_12) && !Flags_GetEventChkInf(EVENTCHKINF_14)) {
                retTextId = 0x2044;
            } else if (Flags_GetEventChkInf(EVENTCHKINF_10)) {
                if (Flags_GetEventChkInf(EVENTCHKINF_11)) {
                    retTextId = 0x2043;
                } else {
                    retTextId = 0x2042;
                }
            } else {
                retTextId = 0x2041;
            }
            break;
        case 72:
            if (!LINK_IS_ADULT) {
                if (Flags_GetEventChkInf(EVENTCHKINF_14)) {
                    retTextId = 0x2040;
                } else if (Flags_GetInfTable(INFTABLE_94)) {
                    retTextId = 0x2040;
                } else {
                    retTextId = 0x203F;
                }
            } else {
                if (!Flags_GetEventChkInf(EVENTCHKINF_18)) {
                    if (!IS_DAY) {
                        retTextId = 0x204E;
                    } else if (Flags_GetInfTable(INFTABLE_9A)) {
                        retTextId = 0x2031;
                    } else {
                        retTextId = 0x2030;
                    }
                } else {
                    retTextId = 0;
                }
            }
            break;
    }

    if (retTextId == 0) {
        retTextId = 1;
    }

    return retTextId;
}

void func_80036E50(u16 textId, s16 arg1) {
    switch (arg1) {
        case 0:
            switch (textId) {
                case 0x1001:
                    Flags_SetInfTable(INFTABLE_00);
                    return;
                case 0x1002:
                    Flags_SetInfTable(INFTABLE_01);
                    return;
                case 0x1031:
                    Flags_SetEventChkInf(EVENTCHKINF_03);
                    Flags_SetInfTable(INFTABLE_03);
                    return;
                case 0x1047:
                    Flags_SetInfTable(INFTABLE_05);
                    return;
            }
            return;
        case 1:
            switch (textId) {
                case 0x102F:
                    Flags_SetEventChkInf(EVENTCHKINF_02);
                    Flags_SetInfTable(INFTABLE_0C);
                    return;
                case 0x1033:
<<<<<<< HEAD
                    Audio_PlaySoundGeneral(NA_SE_SY_CORRECT_CHIME, &D_801333D4, 4, &D_801333E0, &D_801333E0,
                                           &D_801333E8);
                    Flags_SetEventChkInf(EVENTCHKINF_04);
                    Flags_SetInfTable(INFTABLE_0E);
=======
                    Audio_PlaySoundGeneral(NA_SE_SY_CORRECT_CHIME, &gSfxDefaultPos, 4, &gSfxDefaultFreqAndVolScale,
                                           &gSfxDefaultFreqAndVolScale, &gSfxDefaultReverb);
                    Flags_SetEventChkInf(0x4);
                    Flags_SetInfTable(0xE);
>>>>>>> ef870bdd
                    return;
                case 0x1045:
                    Flags_SetInfTable(INFTABLE_10);
                    return;
                case 0x1060:
                    Flags_SetInfTable(INFTABLE_15);
                    return;
                case 0x1067:
                    Flags_SetEventChkInf(EVENTCHKINF_0A);
                    Flags_SetInfTable(INFTABLE_17);
                    return;
                case 0x1070:
                    Flags_SetInfTable(INFTABLE_19);
                    return;
            }
            return;
        case 2:
            if (textId == 0x1056) {
                Flags_SetInfTable(INFTABLE_41);
            }
            return;
        case 3:
            if (textId == 0x1005) {
                Flags_SetInfTable(INFTABLE_1E);
            }
            return;
        case 4:
            if (textId == 0x105D) {
                Flags_SetInfTable(INFTABLE_47);
            }
            return;
        case 5:
            if (textId == 0x1008) {
                Flags_SetInfTable(INFTABLE_22);
            }
            return;
        case 6:
            if (textId == 0x100A) {
                Flags_SetInfTable(INFTABLE_24);
            }
            return;
        case 7:
            if (textId == 0x100C) {
                Flags_SetInfTable(INFTABLE_26);
            }
            return;
        case 8:
            if (textId == 0x100E) {
                Flags_SetInfTable(INFTABLE_28);
            }
            if (textId == 0x1059) {
                Flags_SetInfTable(INFTABLE_51);
            }
            return;
        case 10:
            if (textId == 0x104F) {
                Flags_SetInfTable(INFTABLE_59);
            }
            return;
        case 13:
            if (textId == 0x1054) {
                Flags_SetInfTable(INFTABLE_61);
            }
            return;
        case 15:
            if (textId == 0x1062) {
                Flags_SetInfTable(INFTABLE_66);
            }
            return;
        case 16:
            if (textId == 0x7002) {
                Flags_SetInfTable(INFTABLE_6A);
            }
            if (textId == 0x7003) {
                Flags_SetInfTable(INFTABLE_6A);
            }
            return;
        case 17:
            if (textId == 0x7007) {
                Flags_SetInfTable(INFTABLE_6C);
            }
            return;
        case 18:
            if (textId == 0x7071) {
                Flags_SetInfTable(INFTABLE_71);
            }
            return;
        case 20:
        case 21:
            if (textId == 0x2010) {
                Flags_SetInfTable(INFTABLE_76);
            }
            return;
        case 25:
            if (textId == 0x7016) {
                Flags_SetInfTable(INFTABLE_C2);
            }
            return;
        case 26:
            if (textId == 0x7018) {
                Flags_SetInfTable(INFTABLE_C4);
            }
            return;
        case 28:
            if (textId == 0x701D) {
                Flags_SetInfTable(INFTABLE_CA);
            }
            return;
        case 29:
            if (textId == 0x701F) {
                Flags_SetInfTable(INFTABLE_CC);
            }
            return;
        case 30:
            if (textId == 0x7021) {
                Flags_SetInfTable(INFTABLE_CE);
            }
            return;
        case 31:
            if (textId == 0x7023) {
                Flags_SetInfTable(INFTABLE_D0);
            }
            return;
        case 32:
            if (textId == 0x7025) {
                Flags_SetInfTable(INFTABLE_D2);
            }
            return;
        case 33:
            if (textId == 0x7027) {
                Flags_SetInfTable(INFTABLE_D4);
            }
            return;
        case 34:
            if (textId == 0x403C) {
                Flags_SetInfTable(INFTABLE_D6);
            }
            return;
        case 35:
            if (textId == 0x5028) {
                Flags_SetInfTable(INFTABLE_D8);
            }
            return;
        case 38:
            if (textId == 0x3008) {
                Flags_SetInfTable(INFTABLE_E0);
            }
            return;
        case 40:
            if (textId == 0x300B) {
                Flags_SetInfTable(INFTABLE_EB);
            }
            return;
        case 41:
            if (textId == 0x3014) {
                Flags_SetInfTable(INFTABLE_F0);
            }
            return;
        case 42:
            if (textId == 0x3016) {
                Flags_SetInfTable(INFTABLE_F4);
            }
            return;
        case 43:
            if (textId == 0x3018) {
                Flags_SetEventChkInf(EVENTCHKINF_20);
                Flags_SetInfTable(INFTABLE_F8);
            }
            return;
        case 48:
            if (textId == 0x3020) {
                Flags_SetEventChkInf(EVENTCHKINF_22);
                Flags_SetInfTable(INFTABLE_113);
            }
            return;
        case 49:
        case 52:
        case 53:
        case 54:
            if (textId == 0x4006) {
                Flags_SetEventChkInf(EVENTCHKINF_30);
            }
            return;
        case 50:
            if (textId == 0x4006) {
                Flags_SetEventChkInf(EVENTCHKINF_30);
            }
            if (textId == 0x4008) {
                Flags_SetInfTable(INFTABLE_124);
            }
            return;
        case 51:
            if (textId == 0x4006) {
                Flags_SetEventChkInf(EVENTCHKINF_30);
            }
            if (textId == 0x400A) {
                Flags_SetEventChkInf(EVENTCHKINF_32);
            }
            if (textId == 0x402F) {
                Flags_SetInfTable(INFTABLE_12A);
            }
            return;
        case 55:
            if (textId == 0x401B) {
                Flags_SetEventChkInf(EVENTCHKINF_33);
                Flags_SetInfTable(INFTABLE_138);
            }
            return;
        case 61:
            if (textId == 0x5000) {
                Flags_SetInfTable(INFTABLE_166);
            }
            return;
        case 63:
            if (textId == 0x5013) {
                Flags_SetInfTable(INFTABLE_16A);
            }
            return;
        case 71:
            if (textId == 0x2041) {
                Flags_SetEventChkInf(EVENTCHKINF_10);
            }
            if (textId == 0x2044) {
                Flags_SetEventChkInf(EVENTCHKINF_12);
            }
            if (textId == 0x2047) {
                Flags_SetEventChkInf(EVENTCHKINF_15);
            }
            if (textId == 0x2048) {
                Flags_SetEventChkInf(EVENTCHKINF_16);
            }
            return;
        case 72:
            return;
    }
}

s32 func_800374E0(GlobalContext* globalCtx, Actor* actor, u16 textId) {
    MessageContext* msgCtx = &globalCtx->msgCtx;
    s32 ret = 1;

    switch (textId) {
        case 0x1035:
            if (msgCtx->choiceIndex == 0) {
                if (Flags_GetInfTable(INFTABLE_2A)) {
                    func_80035B18(globalCtx, actor, 0x1036);
                } else {
                    func_80035B18(globalCtx, actor, 0x1041);
                }
            }
            if (msgCtx->choiceIndex == 1) {
                if (Flags_GetInfTable(INFTABLE_2B)) {
                    func_80035B18(globalCtx, actor, 0x1037);
                } else {
                    func_80035B18(globalCtx, actor, 0x1041);
                }
            }
            ret = 0;
            break;
        case 0x1038:
            if (msgCtx->choiceIndex == 0) {
                if (Flags_GetInfTable(INFTABLE_2E)) {
                    func_80035B18(globalCtx, actor, 0x1039);
                } else {
                    func_80035B18(globalCtx, actor, 0x1041);
                }
            }
            if (msgCtx->choiceIndex == 1) {
                if (Flags_GetInfTable(INFTABLE_2F)) {
                    func_80035B18(globalCtx, actor, 0x103A);
                } else {
                    func_80035B18(globalCtx, actor, 0x1041);
                }
            }
            if (msgCtx->choiceIndex == 2) {
                if (Flags_GetInfTable(INFTABLE_30)) {
                    func_80035B18(globalCtx, actor, 0x103B);
                } else {
                    func_80035B18(globalCtx, actor, 0x1041);
                }
            }
            ret = 0;
            break;
        case 0x103E:
            if (msgCtx->choiceIndex == 0) {
                func_80035B18(globalCtx, actor, 0x103F);
            }
            if (msgCtx->choiceIndex == 1) {
                func_80035B18(globalCtx, actor, 0x1040);
            }
            ret = 0;
            break;
        case 0x1041:
            if (msgCtx->choiceTextId == 0x1035) {
                if (msgCtx->choiceIndex == 0) {
                    func_80035B18(globalCtx, actor, 0x1036);
                    Flags_SetInfTable(INFTABLE_2A);
                }
                if (msgCtx->choiceIndex == 1) {
                    func_80035B18(globalCtx, actor, 0x1037);
                    Flags_SetInfTable(INFTABLE_2B);
                }
            }
            if (msgCtx->choiceTextId == 0x1038) {
                if (msgCtx->choiceIndex == 0) {
                    func_80035B18(globalCtx, actor, 0x1039);
                    Flags_SetInfTable(INFTABLE_2E);
                }
                if (msgCtx->choiceIndex == 1) {
                    func_80035B18(globalCtx, actor, 0x103A);
                    Flags_SetInfTable(INFTABLE_2F);
                }
                if (msgCtx->choiceIndex == 2) {
                    func_80035B18(globalCtx, actor, 0x103B);
                    Flags_SetInfTable(INFTABLE_30);
                }
            }
            ret = 0;
            break;
        case 0x1062:
            if (msgCtx->choiceIndex == 0) {
                func_80035B18(globalCtx, actor, 0x1063);
            }
            if (msgCtx->choiceIndex == 1) {
                func_80035B18(globalCtx, actor, 0x1064);
            }
            ret = 0;
            break;
        case 0x2030:
        case 0x2031:
            if (msgCtx->choiceIndex == 0) {
                if (gSaveContext.rupees >= 10) {
                    func_80035B18(globalCtx, actor, 0x2034);
                    Rupees_ChangeBy(-10);
                } else {
                    func_80035B18(globalCtx, actor, 0x2032);
                }
            }
            if (msgCtx->choiceIndex == 1) {
                func_80035B18(globalCtx, actor, 0x2032);
            }
            Flags_SetInfTable(INFTABLE_9A);
            ret = 0;
            break;
        case 0x2036:
        case 0x2037:
            if (msgCtx->choiceIndex == 0) {
                func_80035B18(globalCtx, actor, 0x201F);
            }
            if (msgCtx->choiceIndex == 1) {
                func_80035B18(globalCtx, actor, 0x205A);
            }
            ret = 0;
            break;
        case 0x2038:
            if (msgCtx->choiceIndex == 0) {
                break;
            }
            if (msgCtx->choiceIndex == 1) {
                func_80035B18(globalCtx, actor, 0x205A);
            }
            ret = 0;
            break;
        case 0x2034:
            if (msgCtx->choiceIndex != 0) {
                break;
            }
            func_80035B18(globalCtx, actor, 0x2035);
            ret = 0;
            break;
        case 0x2043:
            if (Flags_GetEventChkInf(EVENTCHKINF_12)) {
                break;
            }
            func_80035B18(globalCtx, actor, 0x2044);
            ret = 0;
            break;
        case 0x205A:
            break;
        case 0x300A:
            if (msgCtx->choiceIndex == 0) {
                if (Flags_GetEventChkInf(EVENTCHKINF_22)) {
                    func_80035B18(globalCtx, actor, 0x300B);
                } else {
                    func_80035B18(globalCtx, actor, 0x300C);
                }
            }
            if (msgCtx->choiceIndex == 1) {
                func_80035B18(globalCtx, actor, 0x300D);
            }
            ret = 0;
            break;
        case 0x301B:
            if (msgCtx->choiceIndex == 0) {
                func_80035B18(globalCtx, actor, 0x301D);
            }
            if (msgCtx->choiceIndex == 1) {
                if (Flags_GetInfTable(INFTABLE_113)) {
                    func_80035B18(globalCtx, actor, 0x301F);
                } else {
                    func_80035B18(globalCtx, actor, 0x301E);
                }
            }
            ret = 0;
            break;
        case 0x301E:
            func_80035B18(globalCtx, actor, 0x3020);
            ret = 0;
            break;
        case 0x400C:
            if (msgCtx->choiceIndex == 0) {
                func_80035B18(globalCtx, actor, 0x400D);
            }
            if (msgCtx->choiceIndex == 1) {
                func_80035B18(globalCtx, actor, 0x400E);
            }
            ret = 0;
            break;
        case 0x7007:
            func_80035B18(globalCtx, actor, 0x703E);
            ret = 0;
            break;
        case 0x703E:
            func_80035B18(globalCtx, actor, 0x703F);
            ret = 0;
            break;
        case 0x703F:
            func_80035B18(globalCtx, actor, 0x7042);
            ret = 0;
            break;
    }

    return ret;
}

u16 func_80037C30(GlobalContext* globalCtx, s16 arg1) {
    return func_80035BFC(globalCtx, arg1);
}

s32 func_80037C5C(GlobalContext* globalCtx, s16 arg1, u16 textId) {
    func_80036E50(textId, arg1);
    return false;
}

s32 func_80037C94(GlobalContext* globalCtx, Actor* actor, s32 arg2) {
    return func_800374E0(globalCtx, actor, actor->textId);
}

s32 func_80037CB8(GlobalContext* globalCtx, Actor* actor, s16 arg2) {
    MessageContext* msgCtx = &globalCtx->msgCtx;
    s32 ret = false;

    switch (Message_GetState(msgCtx)) {
        case TEXT_STATE_CLOSING:
            func_80037C5C(globalCtx, arg2, actor->textId);
            ret = true;
            break;
        case TEXT_STATE_CHOICE:
        case TEXT_STATE_EVENT:
            if (Message_ShouldAdvance(globalCtx) && func_80037C94(globalCtx, actor, arg2)) {
                Audio_PlaySoundGeneral(NA_SE_SY_CANCEL, &gSfxDefaultPos, 4, &gSfxDefaultFreqAndVolScale,
                                       &gSfxDefaultFreqAndVolScale, &gSfxDefaultReverb);
                msgCtx->msgMode = MSGMODE_TEXT_CLOSING;
                ret = true;
            }
            break;
    }

    return ret;
}

s32 func_80037D98(GlobalContext* globalCtx, Actor* actor, s16 arg2, s32* arg3) {
    s16 var;
    s16 sp2C;
    s16 sp2A;
    s16 abs_var;

    if (Actor_ProcessTalkRequest(actor, globalCtx)) {
        *arg3 = 1;
        return true;
    }

    if (*arg3 == 1) {
        if (func_80037CB8(globalCtx, actor, arg2)) {
            *arg3 = 0;
        }
        return false;
    }

    Actor_GetScreenPos(globalCtx, actor, &sp2C, &sp2A);

    if (0) {} // Necessary to match

    if ((sp2C < 0) || (sp2C > SCREEN_WIDTH) || (sp2A < 0) || (sp2A > SCREEN_HEIGHT)) {
        return false;
    }

    var = actor->yawTowardsPlayer - actor->shape.rot.y;
    abs_var = ABS(var);

    if (abs_var >= 0x4300) {
        return false;
    }

    if ((actor->xyzDistToPlayerSq > SQ(160.0f)) && !actor->isTargeted) {
        return false;
    }

    if (actor->xyzDistToPlayerSq <= SQ(80.0f)) {
        if (func_8002F2CC(actor, globalCtx, 80.0f)) {
            actor->textId = func_80037C30(globalCtx, arg2);
        }
    } else {
        if (func_8002F2F4(actor, globalCtx)) {
            actor->textId = func_80037C30(globalCtx, arg2);
        }
    }

    return false;
}

s32 func_80037F30(Vec3s* arg0, Vec3s* arg1) {
    Math_SmoothStepToS(&arg0->y, 0, 6, 6200, 100);
    Math_SmoothStepToS(&arg0->x, 0, 6, 6200, 100);
    Math_SmoothStepToS(&arg1->y, 0, 6, 6200, 100);
    Math_SmoothStepToS(&arg1->x, 0, 6, 6200, 100);
    return true;
}

s32 func_80037FC8(Actor* actor, Vec3f* arg1, Vec3s* arg2, Vec3s* arg3) {
    s16 sp36;
    s16 sp34;
    s16 var;

    sp36 = Math_Vec3f_Pitch(&actor->focus.pos, arg1);
    sp34 = Math_Vec3f_Yaw(&actor->focus.pos, arg1) - actor->world.rot.y;

    Math_SmoothStepToS(&arg2->x, sp36, 6, 2000, 1);
    arg2->x = (arg2->x < -6000) ? -6000 : ((arg2->x > 6000) ? 6000 : arg2->x);

    var = Math_SmoothStepToS(&arg2->y, sp34, 6, 2000, 1);
    arg2->y = (arg2->y < -8000) ? -8000 : ((arg2->y > 8000) ? 8000 : arg2->y);

    if (var && (ABS(arg2->y) < 8000)) {
        return false;
    }

    Math_SmoothStepToS(&arg3->y, sp34 - arg2->y, 4, 2000, 1);
    arg3->y = (arg3->y < -12000) ? -12000 : ((arg3->y > 12000) ? 12000 : arg3->y);

    return true;
}

s32 func_80038154(GlobalContext* globalCtx, Actor* actor, Vec3s* arg2, Vec3s* arg3, f32 arg4) {
    Player* player = GET_PLAYER(globalCtx);
    s32 pad;
    Vec3f sp2C;
    s16 var;
    s16 abs_var;

    actor->focus.pos = actor->world.pos;
    actor->focus.pos.y += arg4;

    if (!(((globalCtx->csCtx.state != CS_STATE_IDLE) || (gDbgCamEnabled)) && (gSaveContext.entranceIndex == 0x00EE))) {
        var = actor->yawTowardsPlayer - actor->shape.rot.y;
        abs_var = ABS(var);
        if (abs_var >= 0x4300) {
            func_80037F30(arg2, arg3);
            return false;
        }
    }

    if (((globalCtx->csCtx.state != CS_STATE_IDLE) || (gDbgCamEnabled)) && (gSaveContext.entranceIndex == 0x00EE)) {
        sp2C = globalCtx->view.eye;
    } else {
        sp2C = player->actor.focus.pos;
    }

    func_80037FC8(actor, &sp2C, arg2, arg3);

    return true;
}

s32 func_80038290(GlobalContext* globalCtx, Actor* actor, Vec3s* arg2, Vec3s* arg3, Vec3f arg4) {
    Player* player = GET_PLAYER(globalCtx);
    s32 pad;
    Vec3f sp24;
    s16 var;
    s16 abs_var;

    actor->focus.pos = arg4;

    if (!(((globalCtx->csCtx.state != CS_STATE_IDLE) || (gDbgCamEnabled)) && (gSaveContext.entranceIndex == 0x00EE))) {
        var = actor->yawTowardsPlayer - actor->shape.rot.y;
        abs_var = ABS(var);
        if (abs_var >= 0x4300) {
            func_80037F30(arg2, arg3);
            return false;
        }
    }

    if (((globalCtx->csCtx.state != CS_STATE_IDLE) || (gDbgCamEnabled)) && (gSaveContext.entranceIndex == 0x00EE)) {
        sp24 = globalCtx->view.eye;
    } else {
        sp24 = player->actor.focus.pos;
    }

    func_80037FC8(actor, &sp24, arg2, arg3);

    return true;
}<|MERGE_RESOLUTION|>--- conflicted
+++ resolved
@@ -4981,17 +4981,10 @@
                     Flags_SetInfTable(INFTABLE_0C);
                     return;
                 case 0x1033:
-<<<<<<< HEAD
-                    Audio_PlaySoundGeneral(NA_SE_SY_CORRECT_CHIME, &D_801333D4, 4, &D_801333E0, &D_801333E0,
-                                           &D_801333E8);
+                    Audio_PlaySoundGeneral(NA_SE_SY_CORRECT_CHIME, &gSfxDefaultPos, 4, &gSfxDefaultFreqAndVolScale,
+                                           &gSfxDefaultFreqAndVolScale, &gSfxDefaultReverb);
                     Flags_SetEventChkInf(EVENTCHKINF_04);
                     Flags_SetInfTable(INFTABLE_0E);
-=======
-                    Audio_PlaySoundGeneral(NA_SE_SY_CORRECT_CHIME, &gSfxDefaultPos, 4, &gSfxDefaultFreqAndVolScale,
-                                           &gSfxDefaultFreqAndVolScale, &gSfxDefaultReverb);
-                    Flags_SetEventChkInf(0x4);
-                    Flags_SetInfTable(0xE);
->>>>>>> ef870bdd
                     return;
                 case 0x1045:
                     Flags_SetInfTable(INFTABLE_10);
