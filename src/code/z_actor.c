--- conflicted
+++ resolved
@@ -1042,16 +1042,10 @@
     return 1;
 }
 
-<<<<<<< HEAD
-s32 func_8002DF54(GlobalContext* globalCtx, Actor* actor, u8 newAction) {
-    Player* player = PLAYER;
-    func_8002DF38(globalCtx, actor, newAction);
-=======
 s32 func_8002DF54(GlobalContext* globalCtx, Actor* actor, u8 csMode) {
     Player* player = PLAYER;
 
     func_8002DF38(globalCtx, actor, csMode);
->>>>>>> 14191307
     player->unk_46A = 1;
 
     return 1;
