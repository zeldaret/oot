#include "global.h"
#include "vt.h"

#include "overlays/actors/ovl_Arms_Hook/z_arms_hook.h"
#include "overlays/actors/ovl_En_Part/z_en_part.h"
#include "objects/gameplay_keep/gameplay_keep.h"
#include "objects/gameplay_dangeon_keep/gameplay_dangeon_keep.h"
#include "objects/object_bdoor/object_bdoor.h"

static CollisionPoly* sCurCeilingPoly;
static s32 sCurCeilingBgId;

void ActorShape_Init(ActorShape* shape, f32 yOffset, ActorShadowFunc shadowDraw, f32 shadowScale) {
    shape->yOffset = yOffset;
    shape->shadowDraw = shadowDraw;
    shape->shadowScale = shadowScale;
    shape->shadowAlpha = 255;
}

void ActorShadow_Draw(Actor* actor, Lights* lights, PlayState* play, Gfx* dlist, Color_RGBA8* color) {
    f32 temp1;
    f32 temp2;
    MtxF sp60;

    if (actor->floorPoly != NULL) {
        temp1 = actor->world.pos.y - actor->floorHeight;

        if (temp1 >= -50.0f && temp1 < 500.0f) {
            OPEN_DISPS(play->state.gfxCtx, "../z_actor.c", 1553);

            POLY_OPA_DISP = Gfx_CallSetupDL(POLY_OPA_DISP, 0x2C);

            gDPSetCombineLERP(POLY_OPA_DISP++, 0, 0, 0, PRIMITIVE, TEXEL0, 0, PRIMITIVE, 0, 0, 0, 0, COMBINED, 0, 0, 0,
                              COMBINED);

            temp1 = (temp1 < 0.0f) ? 0.0f : ((temp1 > 150.0f) ? 150.0f : temp1);
            temp2 = 1.0f - (temp1 * (1.0f / 350));

            if (color != NULL) {
                gDPSetPrimColor(POLY_OPA_DISP++, 0, 0, color->r, color->g, color->b,
                                (u32)(actor->shape.shadowAlpha * temp2) & 0xFF);
            } else {
                gDPSetPrimColor(POLY_OPA_DISP++, 0, 0, 0, 0, 0, (u32)(actor->shape.shadowAlpha * temp2) & 0xFF);
            }

            func_80038A28(actor->floorPoly, actor->world.pos.x, actor->floorHeight, actor->world.pos.z, &sp60);
            Matrix_Put(&sp60);

            if (dlist != gCircleShadowDL) {
                Matrix_RotateY(BINANG_TO_RAD(actor->shape.rot.y), MTXMODE_APPLY);
            }

            temp2 = (1.0f - (temp1 * (1.0f / 350))) * actor->shape.shadowScale;
            Matrix_Scale(actor->scale.x * temp2, 1.0f, actor->scale.z * temp2, MTXMODE_APPLY);

            gSPMatrix(POLY_OPA_DISP++, Matrix_NewMtx(play->state.gfxCtx, "../z_actor.c", 1588),
                      G_MTX_MODELVIEW | G_MTX_LOAD);
            gSPDisplayList(POLY_OPA_DISP++, dlist);

            CLOSE_DISPS(play->state.gfxCtx, "../z_actor.c", 1594);
        }
    }
}

void ActorShadow_DrawCircle(Actor* actor, Lights* lights, PlayState* play) {
    ActorShadow_Draw(actor, lights, play, gCircleShadowDL, NULL);
}

void ActorShadow_DrawWhiteCircle(Actor* actor, Lights* lights, PlayState* play) {
    static Color_RGBA8 white = { 255, 255, 255, 255 };

    ActorShadow_Draw(actor, lights, play, gCircleShadowDL, &white);
}

void ActorShadow_DrawHorse(Actor* actor, Lights* lights, PlayState* play) {
    ActorShadow_Draw(actor, lights, play, gHorseShadowDL, NULL);
}

void ActorShadow_DrawFoot(PlayState* play, Light* light, MtxF* arg2, s32 arg3, f32 arg4, f32 arg5, f32 arg6) {
    s32 pad1;
    f32 sp58;
    s32 pad2[2];

    OPEN_DISPS(play->state.gfxCtx, "../z_actor.c", 1661);

    gDPSetPrimColor(POLY_OPA_DISP++, 0, 0, 0, 0, 0,
                    (u32)(((arg3 * 0.00005f) > 1.0f ? 1.0f : (arg3 * 0.00005f)) * arg4) & 0xFF);

    sp58 = Math_FAtan2F(light->l.dir[0], light->l.dir[2]);
    arg6 *= (4.5f - (light->l.dir[1] * 0.035f));
    arg6 = (arg6 < 1.0f) ? 1.0f : arg6;
    Matrix_Put(arg2);
    Matrix_RotateY(sp58, MTXMODE_APPLY);
    Matrix_Scale(arg5, 1.0f, arg5 * arg6, MTXMODE_APPLY);

    gSPMatrix(POLY_OPA_DISP++, Matrix_NewMtx(play->state.gfxCtx, "../z_actor.c", 1687), G_MTX_MODELVIEW | G_MTX_LOAD);
    gSPDisplayList(POLY_OPA_DISP++, gFootShadowDL);

    CLOSE_DISPS(play->state.gfxCtx, "../z_actor.c", 1693);
}

void ActorShadow_DrawFeet(Actor* actor, Lights* lights, PlayState* play) {
    f32 distToFloor = actor->world.pos.y - actor->floorHeight;

    if (distToFloor > 20.0f) {
        f32 shadowScale = actor->shape.shadowScale;
        u8 shadowAlpha = actor->shape.shadowAlpha;
        f32 alphaRatio;

        actor->shape.shadowScale *= 0.3f;
        alphaRatio = (distToFloor - 20.0f) * 0.02f;
        actor->shape.shadowAlpha = (f32)actor->shape.shadowAlpha * CLAMP_MAX(alphaRatio, 1.0f);
        ActorShadow_DrawCircle(actor, lights, play);
        actor->shape.shadowScale = shadowScale;
        actor->shape.shadowAlpha = shadowAlpha;
    }

    if (distToFloor < 200.0f) {
        MtxF floorMtx;
        f32 floorHeight[2]; // One for each foot
        f32 distToFloor;
        f32 shadowAlpha;
        f32 shadowScaleX;
        f32 shadowScaleZ;
        Light* lightPtr;
        s32 lightNum;
        s32 lightNumMax;
        s32 i;
        s32 j;
        s32 numLights = lights->numLights - 2;
        Light* firstLightPtr = &lights->l.l[0];
        Vec3f* feetPosPtr = actor->shape.feetPos;
        f32* floorHeightPtr = floorHeight;

        OPEN_DISPS(play->state.gfxCtx, "../z_actor.c", 1741);

        POLY_OPA_DISP = Gfx_CallSetupDL(POLY_OPA_DISP, 0x2C);

        // feetFloorFlag is temporarily a bitfield where the bits are set if the foot is on ground
        // feetFloorFlag & 2 is left foot, feetFloorFlag & 1 is right foot
        actor->shape.feetFloorFlag = 0;

        for (i = 0; i < 2; i++) {
            feetPosPtr->y += 50.0f;
            *floorHeightPtr = func_800BFCB8(play, &floorMtx, feetPosPtr);
            feetPosPtr->y -= 50.0f;
            actor->shape.feetFloorFlag <<= 1;
            distToFloor = feetPosPtr->y - *floorHeightPtr;

            if ((-1.0f <= distToFloor) && (distToFloor < 500.0f)) {
                if (distToFloor <= 0.0f) {
                    actor->shape.feetFloorFlag++;
                }
                distToFloor = CLAMP_MAX(distToFloor, 30.0f);
                shadowAlpha = (f32)actor->shape.shadowAlpha * (1.0f - (distToFloor * (1.0f / 30.0f)));
                distToFloor = CLAMP_MAX(distToFloor, 30.0f);
                shadowScaleZ = 1.0f - (distToFloor * (1.0f / (30.0f + 40.0f)));
                shadowScaleX = shadowScaleZ * actor->shape.shadowScale * actor->scale.x;
                lightNumMax = 0;
                lightPtr = firstLightPtr;

                for (j = 0; j < numLights; j++) {
                    if (lightPtr->l.dir[1] > 0) {
                        lightNum =
                            (lightPtr->l.col[0] + lightPtr->l.col[1] + lightPtr->l.col[2]) * ABS(lightPtr->l.dir[1]);
                        if (lightNum > 0) {
                            lightNumMax += lightNum;
                            ActorShadow_DrawFoot(play, lightPtr, &floorMtx, lightNum, shadowAlpha, shadowScaleX,
                                                 shadowScaleZ);
                        }
                    }
                    lightPtr++;
                }

                for (j = 0; j < 2; j++) {
                    if (lightPtr->l.dir[1] > 0) {
                        lightNum =
                            ((lightPtr->l.col[0] + lightPtr->l.col[1] + lightPtr->l.col[2]) * ABS(lightPtr->l.dir[1])) -
                            (lightNumMax * 8);
                        if (lightNum > 0) {
                            ActorShadow_DrawFoot(play, lightPtr, &floorMtx, lightNum, shadowAlpha, shadowScaleX,
                                                 shadowScaleZ);
                        }
                    }
                    lightPtr++;
                }
            }
            feetPosPtr++;
            floorHeightPtr++;
        }

        if (!(actor->bgCheckFlags & BGCHECKFLAG_GROUND)) {
            actor->shape.feetFloorFlag = 0;
        } else if (actor->shape.feetFloorFlag == 3) {
            f32 footDistY = actor->shape.feetPos[FOOT_LEFT].y - actor->shape.feetPos[FOOT_RIGHT].y;

            if ((floorHeight[FOOT_LEFT] + footDistY) < (floorHeight[FOOT_RIGHT] - footDistY)) {
                actor->shape.feetFloorFlag = 2;
            } else {
                actor->shape.feetFloorFlag = 1;
            }
        }

        CLOSE_DISPS(play->state.gfxCtx, "../z_actor.c", 1831);
    }
}

void Actor_SetFeetPos(Actor* actor, s32 limbIndex, s32 leftFootIndex, Vec3f* leftFootPos, s32 rightFootIndex,
                      Vec3f* rightFootPos) {
    if (limbIndex == leftFootIndex) {
        Matrix_MultVec3f(leftFootPos, &actor->shape.feetPos[FOOT_LEFT]);
    } else if (limbIndex == rightFootIndex) {
        Matrix_MultVec3f(rightFootPos, &actor->shape.feetPos[FOOT_RIGHT]);
    }
}

void Actor_ProjectPos(PlayState* play, Vec3f* src, Vec3f* xyzDest, f32* cappedInvWDest) {
    SkinMatrix_Vec3fMtxFMultXYZW(&play->viewProjectionMtxF, src, xyzDest, cappedInvWDest);
    *cappedInvWDest = (*cappedInvWDest < 1.0f) ? 1.0f : (1.0f / *cappedInvWDest);
}

typedef struct {
    /* 0x00 */ Color_RGBA8 inner;
    /* 0x04 */ Color_RGBA8 outer;
} NaviColor; // size = 0x8

NaviColor sNaviColorList[] = {
    { { 0, 255, 0, 255 }, { 0, 255, 0, 0 } },         { { 0, 255, 0, 255 }, { 0, 255, 0, 0 } },
    { { 255, 255, 255, 255 }, { 0, 0, 255, 0 } },     { { 0, 255, 0, 255 }, { 0, 255, 0, 0 } },
    { { 150, 150, 255, 255 }, { 150, 150, 255, 0 } }, { { 255, 255, 0, 255 }, { 200, 155, 0, 0 } },
    { { 0, 255, 0, 255 }, { 0, 255, 0, 0 } },         { { 0, 255, 0, 255 }, { 0, 255, 0, 0 } },
    { { 0, 255, 0, 255 }, { 0, 255, 0, 0 } },         { { 255, 255, 0, 255 }, { 200, 155, 0, 0 } },
    { { 0, 255, 0, 255 }, { 0, 255, 0, 0 } },         { { 0, 255, 0, 255 }, { 0, 255, 0, 0 } },
    { { 0, 255, 0, 255 }, { 0, 255, 0, 0 } },
};

// unused
Gfx D_80115FF0[] = {
    gsSPEndDisplayList(),
};

void func_8002BE64(TargetContext* targetCtx, s32 index, f32 arg2, f32 arg3, f32 arg4) {
    targetCtx->arr_50[index].pos.x = arg2;
    targetCtx->arr_50[index].pos.y = arg3;
    targetCtx->arr_50[index].pos.z = arg4;
    targetCtx->arr_50[index].unk_0C = targetCtx->unk_44;
}

void func_8002BE98(TargetContext* targetCtx, s32 actorCategory, PlayState* play) {
    TargetContextEntry* entry;
    NaviColor* naviColor;
    s32 i;

    Math_Vec3f_Copy(&targetCtx->targetCenterPos, &play->view.eye);
    targetCtx->unk_44 = 500.0f;
    targetCtx->unk_48 = 0x100;

    naviColor = &sNaviColorList[actorCategory];

    entry = &targetCtx->arr_50[0];
    for (i = 0; i < ARRAY_COUNT(targetCtx->arr_50); i++) {
        func_8002BE64(targetCtx, i, 0.0f, 0.0f, 0.0f);
        entry->color.r = naviColor->inner.r;
        entry->color.g = naviColor->inner.g;
        entry->color.b = naviColor->inner.b;
        entry++;
    }
}

void Actor_SetNaviToActor(TargetContext* targetCtx, Actor* actor, s32 actorCategory, PlayState* play) {
    NaviColor* naviColor = &sNaviColorList[actorCategory];
    targetCtx->naviRefPos.x = actor->focus.pos.x;
    targetCtx->naviRefPos.y = actor->focus.pos.y + (actor->targetArrowOffset * actor->scale.y);
    targetCtx->naviRefPos.z = actor->focus.pos.z;
    targetCtx->naviInner.r = naviColor->inner.r;
    targetCtx->naviInner.g = naviColor->inner.g;
    targetCtx->naviInner.b = naviColor->inner.b;
    targetCtx->naviInner.a = naviColor->inner.a;
    targetCtx->naviOuter.r = naviColor->outer.r;
    targetCtx->naviOuter.g = naviColor->outer.g;
    targetCtx->naviOuter.b = naviColor->outer.b;
    targetCtx->naviOuter.a = naviColor->outer.a;
}

void func_8002C0C0(TargetContext* targetCtx, Actor* actor, PlayState* play) {
    targetCtx->arrowPointedActor = NULL;
    targetCtx->targetedActor = NULL;
    targetCtx->unk_40 = 0.0f;
    targetCtx->unk_8C = NULL;
    targetCtx->bgmEnemy = NULL;
    targetCtx->unk_4B = 0;
    targetCtx->unk_4C = 0;
    Actor_SetNaviToActor(targetCtx, actor, actor->category, play);
    func_8002BE98(targetCtx, actor->category, play);
}

void func_8002C124(TargetContext* targetCtx, PlayState* play) {
    Actor* actor = targetCtx->targetedActor;

    OPEN_DISPS(play->state.gfxCtx, "../z_actor.c", 2029);

    if (targetCtx->unk_48 != 0) {
        TargetContextEntry* entry;
        Player* player;
        s16 spCE;
        f32 temp1;
        Vec3f projTargetCenter;
        s32 spB8;
        f32 projTargetCappedInvW;
        s32 spB0;
        s32 spAC;
        f32 var1;
        f32 var2;
        s32 i;

        player = GET_PLAYER(play);

        spCE = 0xFF;
        var1 = 1.0f;

        if (targetCtx->unk_4B != 0) {
            spB8 = 1;
        } else {
            spB8 = 3;
        }

        if (actor != NULL) {
            Math_Vec3f_Copy(&targetCtx->targetCenterPos, &actor->focus.pos);
            var1 = (500.0f - targetCtx->unk_44) / 420.0f;
        } else {
            targetCtx->unk_48 -= 120;
            if (targetCtx->unk_48 < 0) {
                targetCtx->unk_48 = 0;
            }
            spCE = targetCtx->unk_48;
        }

        Actor_ProjectPos(play, &targetCtx->targetCenterPos, &projTargetCenter, &projTargetCappedInvW);

        projTargetCenter.x = (160 * (projTargetCenter.x * projTargetCappedInvW)) * var1;
        projTargetCenter.x = CLAMP(projTargetCenter.x, -320.0f, 320.0f);

        projTargetCenter.y = (120 * (projTargetCenter.y * projTargetCappedInvW)) * var1;
        projTargetCenter.y = CLAMP(projTargetCenter.y, -240.0f, 240.0f);

        projTargetCenter.z = projTargetCenter.z * var1;

        targetCtx->unk_4C--;
        if (targetCtx->unk_4C < 0) {
            targetCtx->unk_4C = 2;
        }

        func_8002BE64(targetCtx, targetCtx->unk_4C, projTargetCenter.x, projTargetCenter.y, projTargetCenter.z);

        if (!(player->stateFlags1 & PLAYER_STATE1_6) || (actor != player->unk_664)) {
            OVERLAY_DISP = Gfx_CallSetupDL(OVERLAY_DISP, 0x39);

            for (spB0 = 0, spAC = targetCtx->unk_4C; spB0 < spB8; spB0++, spAC = (spAC + 1) % 3) {
                entry = &targetCtx->arr_50[spAC];

                if (entry->unk_0C < 500.0f) {
                    if (entry->unk_0C <= 120.0f) {
                        var2 = 0.15f;
                    } else {
                        var2 = ((entry->unk_0C - 120.0f) * 0.001f) + 0.15f;
                    }

                    Matrix_Translate(entry->pos.x, entry->pos.y, 0.0f, MTXMODE_NEW);
                    Matrix_Scale(var2, 0.15f, 1.0f, MTXMODE_APPLY);

                    gDPSetPrimColor(OVERLAY_DISP++, 0, 0, entry->color.r, entry->color.g, entry->color.b, (u8)spCE);

                    Matrix_RotateZ((targetCtx->unk_4B & 0x7F) * (M_PI / 64), MTXMODE_APPLY);

                    for (i = 0; i < 4; i++) {
                        Matrix_RotateZ(M_PI / 2, MTXMODE_APPLY);
                        Matrix_Push();
                        Matrix_Translate(entry->unk_0C, entry->unk_0C, 0.0f, MTXMODE_APPLY);
                        gSPMatrix(OVERLAY_DISP++, Matrix_NewMtx(play->state.gfxCtx, "../z_actor.c", 2116),
                                  G_MTX_MODELVIEW | G_MTX_LOAD);
                        gSPDisplayList(OVERLAY_DISP++, gZTargetLockOnTriangleDL);
                        Matrix_Pop();
                    }
                }

                spCE -= 0xFF / 3;
                if (spCE < 0) {
                    spCE = 0;
                }
            }
        }
    }

    actor = targetCtx->unk_94;
    if ((actor != NULL) && !(actor->flags & ACTOR_FLAG_27)) {
        NaviColor* naviColor = &sNaviColorList[actor->category];

        POLY_XLU_DISP = Gfx_CallSetupDL(POLY_XLU_DISP, 0x7);

        Matrix_Translate(actor->focus.pos.x, actor->focus.pos.y + (actor->targetArrowOffset * actor->scale.y) + 17.0f,
                         actor->focus.pos.z, MTXMODE_NEW);
        Matrix_RotateY(BINANG_TO_RAD((u16)(play->gameplayFrames * 3000)), MTXMODE_APPLY);
        Matrix_Scale((iREG(27) + 35) / 1000.0f, (iREG(28) + 60) / 1000.0f, (iREG(29) + 50) / 1000.0f, MTXMODE_APPLY);

        gDPSetPrimColor(POLY_XLU_DISP++, 0, 0, naviColor->inner.r, naviColor->inner.g, naviColor->inner.b, 255);
        gSPMatrix(POLY_XLU_DISP++, Matrix_NewMtx(play->state.gfxCtx, "../z_actor.c", 2153),
                  G_MTX_MODELVIEW | G_MTX_LOAD);
        gSPDisplayList(POLY_XLU_DISP++, gZTargetArrowDL);
    }

    CLOSE_DISPS(play->state.gfxCtx, "../z_actor.c", 2158);
}

void func_8002C7BC(TargetContext* targetCtx, Player* player, Actor* actorArg, PlayState* play) {
    s32 pad;
    Actor* unkActor;
    s32 actorCategory;
    Vec3f projectedFocusPos;
    f32 cappedInvWDest;
    f32 temp1;
    f32 temp2;
    f32 temp3;
    f32 temp4;
    f32 temp5;
    f32 temp6;
    s32 lockOnSfxId;

    unkActor = NULL;

    if ((player->unk_664 != NULL) && (player->unk_84B[player->unk_846] == 2)) {
        targetCtx->unk_94 = NULL;
    } else {
        func_80032AF0(play, &play->actorCtx, &unkActor, player);
        targetCtx->unk_94 = unkActor;
    }

    if (targetCtx->unk_8C != NULL) {
        unkActor = targetCtx->unk_8C;
        targetCtx->unk_8C = NULL;
    } else if (actorArg != NULL) {
        unkActor = actorArg;
    }

    if (unkActor != NULL) {
        actorCategory = unkActor->category;
    } else {
        actorCategory = player->actor.category;
    }

    if ((unkActor != targetCtx->arrowPointedActor) || (actorCategory != targetCtx->activeCategory)) {
        targetCtx->arrowPointedActor = unkActor;
        targetCtx->activeCategory = actorCategory;
        targetCtx->unk_40 = 1.0f;
    }

    if (unkActor == NULL) {
        unkActor = &player->actor;
    }

    if (Math_StepToF(&targetCtx->unk_40, 0.0f, 0.25f) == 0) {
        temp1 = 0.25f / targetCtx->unk_40;
        temp2 = unkActor->world.pos.x - targetCtx->naviRefPos.x;
        temp3 = (unkActor->world.pos.y + (unkActor->targetArrowOffset * unkActor->scale.y)) - targetCtx->naviRefPos.y;
        temp4 = unkActor->world.pos.z - targetCtx->naviRefPos.z;
        targetCtx->naviRefPos.x += temp2 * temp1;
        targetCtx->naviRefPos.y += temp3 * temp1;
        targetCtx->naviRefPos.z += temp4 * temp1;
    } else {
        Actor_SetNaviToActor(targetCtx, unkActor, actorCategory, play);
    }

    if ((actorArg != NULL) && (targetCtx->unk_4B == 0)) {
        Actor_ProjectPos(play, &actorArg->focus.pos, &projectedFocusPos, &cappedInvWDest);
        if (((projectedFocusPos.z <= 0.0f) || (1.0f <= fabsf(projectedFocusPos.x * cappedInvWDest))) ||
            (1.0f <= fabsf(projectedFocusPos.y * cappedInvWDest))) {
            actorArg = NULL;
        }
    }

    if (actorArg != NULL) {
        if (actorArg != targetCtx->targetedActor) {
            func_8002BE98(targetCtx, actorArg->category, play);
            targetCtx->targetedActor = actorArg;

            if (actorArg->id == ACTOR_EN_BOOM) {
                targetCtx->unk_48 = 0;
            }

            lockOnSfxId = CHECK_FLAG_ALL(actorArg->flags, ACTOR_FLAG_0 | ACTOR_FLAG_2) ? NA_SE_SY_LOCK_ON
                                                                                       : NA_SE_SY_LOCK_ON_HUMAN;
            func_80078884(lockOnSfxId);
        }

        targetCtx->targetCenterPos.x = actorArg->world.pos.x;
        targetCtx->targetCenterPos.y = actorArg->world.pos.y - (actorArg->shape.yOffset * actorArg->scale.y);
        targetCtx->targetCenterPos.z = actorArg->world.pos.z;

        if (targetCtx->unk_4B == 0) {
            temp5 = (500.0f - targetCtx->unk_44) * 3.0f;
            temp6 = (temp5 < 30.0f) ? 30.0f : ((100.0f < temp5) ? 100.0f : temp5);
            if (Math_StepToF(&targetCtx->unk_44, 80.0f, temp6) != 0) {
                targetCtx->unk_4B++;
            }
        } else {
            targetCtx->unk_4B = (targetCtx->unk_4B + 3) | 0x80;
            targetCtx->unk_44 = 120.0f;
        }
    } else {
        targetCtx->targetedActor = NULL;
        Math_StepToF(&targetCtx->unk_44, 500.0f, 80.0f);
    }
}

/**
 * Tests if current scene switch flag is set.
 */
s32 Flags_GetSwitch(PlayState* play, s32 flag) {
    if (flag < 0x20) {
        return play->actorCtx.flags.swch & (1 << flag);
    } else {
        return play->actorCtx.flags.tempSwch & (1 << (flag - 0x20));
    }
}

/**
 * Sets current scene switch flag.
 */
void Flags_SetSwitch(PlayState* play, s32 flag) {
    if (flag < 0x20) {
        play->actorCtx.flags.swch |= (1 << flag);
    } else {
        play->actorCtx.flags.tempSwch |= (1 << (flag - 0x20));
    }
}

/**
 * Unsets current scene switch flag.
 */
void Flags_UnsetSwitch(PlayState* play, s32 flag) {
    if (flag < 0x20) {
        play->actorCtx.flags.swch &= ~(1 << flag);
    } else {
        play->actorCtx.flags.tempSwch &= ~(1 << (flag - 0x20));
    }
}

/**
 * Tests if unknown flag is set.
 */
s32 Flags_GetUnknown(PlayState* play, s32 flag) {
    if (flag < 0x20) {
        return play->actorCtx.flags.unk0 & (1 << flag);
    } else {
        return play->actorCtx.flags.unk1 & (1 << (flag - 0x20));
    }
}

/**
 * Sets unknown flag.
 */
void Flags_SetUnknown(PlayState* play, s32 flag) {
    if (flag < 0x20) {
        play->actorCtx.flags.unk0 |= (1 << flag);
    } else {
        play->actorCtx.flags.unk1 |= (1 << (flag - 0x20));
    }
}

/**
 * Unsets unknown flag.
 */
void Flags_UnsetUnknown(PlayState* play, s32 flag) {
    if (flag < 0x20) {
        play->actorCtx.flags.unk0 &= ~(1 << flag);
    } else {
        play->actorCtx.flags.unk1 &= ~(1 << (flag - 0x20));
    }
}

/**
 * Tests if current scene chest flag is set.
 */
s32 Flags_GetTreasure(PlayState* play, s32 flag) {
    return play->actorCtx.flags.chest & (1 << flag);
}

/**
 * Sets current scene chest flag.
 */
void Flags_SetTreasure(PlayState* play, s32 flag) {
    play->actorCtx.flags.chest |= (1 << flag);
}

/**
 * Tests if current scene clear flag is set.
 */
s32 Flags_GetClear(PlayState* play, s32 flag) {
    return play->actorCtx.flags.clear & (1 << flag);
}

/**
 * Sets current scene clear flag.
 */
void Flags_SetClear(PlayState* play, s32 flag) {
    play->actorCtx.flags.clear |= (1 << flag);
}

/**
 * Unsets current scene clear flag.
 */
void Flags_UnsetClear(PlayState* play, s32 flag) {
    play->actorCtx.flags.clear &= ~(1 << flag);
}

/**
 * Tests if current scene temp clear flag is set.
 */
s32 Flags_GetTempClear(PlayState* play, s32 flag) {
    return play->actorCtx.flags.tempClear & (1 << flag);
}

/**
 * Sets current scene temp clear flag.
 */
void Flags_SetTempClear(PlayState* play, s32 flag) {
    play->actorCtx.flags.tempClear |= (1 << flag);
}

/**
 * Unsets current scene temp clear flag.
 */
void Flags_UnsetTempClear(PlayState* play, s32 flag) {
    play->actorCtx.flags.tempClear &= ~(1 << flag);
}

/**
 * Tests if current scene collectible flag is set.
 */
s32 Flags_GetCollectible(PlayState* play, s32 flag) {
    if (flag < 0x20) {
        return play->actorCtx.flags.collect & (1 << flag);
    } else {
        return play->actorCtx.flags.tempCollect & (1 << (flag - 0x20));
    }
}

/**
 * Sets current scene collectible flag.
 */
void Flags_SetCollectible(PlayState* play, s32 flag) {
    if (flag != 0) {
        if (flag < 0x20) {
            play->actorCtx.flags.collect |= (1 << flag);
        } else {
            play->actorCtx.flags.tempCollect |= (1 << (flag - 0x20));
        }
    }
}

void TitleCard_Init(PlayState* play, TitleCardContext* titleCtx) {
    titleCtx->durationTimer = titleCtx->delayTimer = titleCtx->intensity = titleCtx->alpha = 0;
}

void TitleCard_InitBossName(PlayState* play, TitleCardContext* titleCtx, void* texture, s16 x, s16 y, u8 width,
                            u8 height) {
    titleCtx->texture = texture;
    titleCtx->x = x;
    titleCtx->y = y;
    titleCtx->width = width;
    titleCtx->height = height;
    titleCtx->durationTimer = 80;
    titleCtx->delayTimer = 0;
}

void TitleCard_InitPlaceName(PlayState* play, TitleCardContext* titleCtx, void* texture, s32 x, s32 y, s32 width,
                             s32 height, s32 delay) {
    SceneTableEntry* loadedScene = play->loadedScene;
    u32 size = loadedScene->titleFile.vromEnd - loadedScene->titleFile.vromStart;

    if ((size != 0) && (size <= 0x3000)) {
        DmaMgr_SendRequest1(texture, loadedScene->titleFile.vromStart, size, "../z_actor.c", 2765);
    }

    titleCtx->texture = texture;
    titleCtx->x = x;
    titleCtx->y = y;
    titleCtx->width = width;
    titleCtx->height = height;
    titleCtx->durationTimer = 80;
    titleCtx->delayTimer = delay;
}

void TitleCard_Update(PlayState* play, TitleCardContext* titleCtx) {
    if (DECR(titleCtx->delayTimer) == 0) {
        if (DECR(titleCtx->durationTimer) == 0) {
            Math_StepToS(&titleCtx->alpha, 0, 30);
            Math_StepToS(&titleCtx->intensity, 0, 70);
        } else {
            Math_StepToS(&titleCtx->alpha, 255, 10);
            Math_StepToS(&titleCtx->intensity, 255, 20);
        }
    }
}

void TitleCard_Draw(PlayState* play, TitleCardContext* titleCtx) {
    s32 width;
    s32 height;
    s32 unused;
    s32 titleX;
    s32 doubleWidth;
    s32 titleY;
    s32 titleSecondY;
    s32 textureLanguageOffset;

    if (titleCtx->alpha != 0) {
        width = titleCtx->width;
        height = titleCtx->height;
        titleX = (titleCtx->x * 4) - (width * 2);
        titleY = (titleCtx->y * 4) - (height * 2);
        doubleWidth = width * 2;

        OPEN_DISPS(play->state.gfxCtx, "../z_actor.c", 2824);

        textureLanguageOffset = width * height * gSaveContext.language;
        height = (width * height > 0x1000) ? 0x1000 / width : height;
        titleSecondY = titleY + (height * 4);

        OVERLAY_DISP = func_80093808(OVERLAY_DISP);

        gDPSetPrimColor(OVERLAY_DISP++, 0, 0, (u8)titleCtx->intensity, (u8)titleCtx->intensity, (u8)titleCtx->intensity,
                        (u8)titleCtx->alpha);

        gDPLoadTextureBlock(OVERLAY_DISP++, (s32)titleCtx->texture + textureLanguageOffset, G_IM_FMT_IA, G_IM_SIZ_8b,
                            width, height, 0, G_TX_NOMIRROR | G_TX_WRAP, G_TX_NOMIRROR | G_TX_WRAP, G_TX_NOMASK,
                            G_TX_NOMASK, G_TX_NOLOD, G_TX_NOLOD);

        gSPTextureRectangle(OVERLAY_DISP++, titleX, titleY, ((doubleWidth * 2) + titleX) - 4, titleY + (height * 4) - 1,
                            G_TX_RENDERTILE, 0, 0, 1 << 10, 1 << 10);

        height = titleCtx->height - height;

        // If texture is bigger than 0x1000, display the rest
        if (height > 0) {
            gDPLoadTextureBlock(OVERLAY_DISP++, (s32)titleCtx->texture + textureLanguageOffset + 0x1000, G_IM_FMT_IA,
                                G_IM_SIZ_8b, width, height, 0, G_TX_NOMIRROR | G_TX_WRAP, G_TX_NOMIRROR | G_TX_WRAP,
                                G_TX_NOMASK, G_TX_NOMASK, G_TX_NOLOD, G_TX_NOLOD);

            gSPTextureRectangle(OVERLAY_DISP++, titleX, titleSecondY, ((doubleWidth * 2) + titleX) - 4,
                                titleSecondY + (height * 4) - 1, G_TX_RENDERTILE, 0, 0, 1 << 10, 1 << 10);
        }

        CLOSE_DISPS(play->state.gfxCtx, "../z_actor.c", 2880);
    }
}

s32 TitleCard_Clear(PlayState* play, TitleCardContext* titleCtx) {
    if ((play->actorCtx.titleCtx.delayTimer != 0) || (play->actorCtx.titleCtx.alpha != 0)) {
        titleCtx->durationTimer = 0;
        titleCtx->delayTimer = 0;
        return false;
    }

    return true;
}

void Actor_Kill(Actor* actor) {
    actor->draw = NULL;
    actor->update = NULL;
    actor->flags &= ~ACTOR_FLAG_0;
}

void Actor_SetWorldToHome(Actor* actor) {
    actor->world = actor->home;
}

void Actor_SetFocus(Actor* actor, f32 yOffset) {
    actor->focus.pos.x = actor->world.pos.x;
    actor->focus.pos.y = actor->world.pos.y + yOffset;
    actor->focus.pos.z = actor->world.pos.z;

    actor->focus.rot.x = actor->world.rot.x;
    actor->focus.rot.y = actor->world.rot.y;
    actor->focus.rot.z = actor->world.rot.z;
}

void Actor_SetWorldRotToShape(Actor* actor) {
    actor->world.rot = actor->shape.rot;
}

void Actor_SetShapeRotToWorld(Actor* actor) {
    actor->shape.rot = actor->world.rot;
}

void Actor_SetScale(Actor* actor, f32 scale) {
    actor->scale.z = scale;
    actor->scale.y = scale;
    actor->scale.x = scale;
}

void Actor_SetObjectDependency(PlayState* play, Actor* actor) {
    gSegments[6] = VIRTUAL_TO_PHYSICAL(play->objectCtx.status[actor->objBankIndex].segment);
}

void Actor_Init(Actor* actor, PlayState* play) {
    Actor_SetWorldToHome(actor);
    Actor_SetShapeRotToWorld(actor);
    Actor_SetFocus(actor, 0.0f);
    Math_Vec3f_Copy(&actor->prevPos, &actor->world.pos);
    Actor_SetScale(actor, 0.01f);
    actor->targetMode = 3;
    actor->minVelocityY = -20.0f;
    actor->xyzDistToPlayerSq = FLT_MAX;
    actor->naviEnemyId = NAVI_ENEMY_NONE;
    actor->uncullZoneForward = 1000.0f;
    actor->uncullZoneScale = 350.0f;
    actor->uncullZoneDownward = 700.0f;
    CollisionCheck_InitInfo(&actor->colChkInfo);
    actor->floorBgId = BGCHECK_SCENE;
    ActorShape_Init(&actor->shape, 0.0f, NULL, 0.0f);
    if (Object_IsLoaded(&play->objectCtx, actor->objBankIndex)) {
        Actor_SetObjectDependency(play, actor);
        actor->init(actor, play);
        actor->init = NULL;
    }
}

void Actor_Destroy(Actor* actor, PlayState* play) {
    ActorOverlay* overlayEntry;
    char* name;

    if (actor->destroy != NULL) {
        actor->destroy(actor, play);
        actor->destroy = NULL;
    } else {
        overlayEntry = actor->overlayEntry;
        name = overlayEntry->name != NULL ? overlayEntry->name : "";

        // "No Actor class destruct [%s]"
        osSyncPrintf("Ａｃｔｏｒクラス デストラクトがありません [%s]\n" VT_RST, name);
    }
}

void func_8002D7EC(Actor* actor) {
    f32 speedRate = R_UPDATE_RATE * 0.5f;

    actor->world.pos.x += (actor->velocity.x * speedRate) + actor->colChkInfo.displacement.x;
    actor->world.pos.y += (actor->velocity.y * speedRate) + actor->colChkInfo.displacement.y;
    actor->world.pos.z += (actor->velocity.z * speedRate) + actor->colChkInfo.displacement.z;
}

void func_8002D868(Actor* actor) {
    actor->velocity.x = Math_SinS(actor->world.rot.y) * actor->speedXZ;
    actor->velocity.z = Math_CosS(actor->world.rot.y) * actor->speedXZ;

    actor->velocity.y += actor->gravity;
    if (actor->velocity.y < actor->minVelocityY) {
        actor->velocity.y = actor->minVelocityY;
    }
}

void Actor_MoveForward(Actor* actor) {
    func_8002D868(actor);
    func_8002D7EC(actor);
}

void func_8002D908(Actor* actor) {
    f32 sp24 = Math_CosS(actor->world.rot.x) * actor->speedXZ;

    actor->velocity.x = Math_SinS(actor->world.rot.y) * sp24;
    actor->velocity.y = Math_SinS(actor->world.rot.x) * actor->speedXZ;
    actor->velocity.z = Math_CosS(actor->world.rot.y) * sp24;
}

void func_8002D97C(Actor* actor) {
    func_8002D908(actor);
    func_8002D7EC(actor);
}

void func_8002D9A4(Actor* actor, f32 arg1) {
    actor->speedXZ = Math_CosS(actor->world.rot.x) * arg1;
    actor->velocity.y = -Math_SinS(actor->world.rot.x) * arg1;
}

void func_8002D9F8(Actor* actor, SkelAnime* skelAnime) {
    Vec3f sp1C;

    SkelAnime_UpdateTranslation(skelAnime, &sp1C, actor->shape.rot.y);
    actor->world.pos.x += sp1C.x * actor->scale.x;
    actor->world.pos.y += sp1C.y * actor->scale.y;
    actor->world.pos.z += sp1C.z * actor->scale.z;
}

s16 Actor_WorldYawTowardActor(Actor* actorA, Actor* actorB) {
    return Math_Vec3f_Yaw(&actorA->world.pos, &actorB->world.pos);
}

s16 Actor_FocusYawTowardActor(Actor* actorA, Actor* actorB) {
    return Math_Vec3f_Yaw(&actorA->focus.pos, &actorB->focus.pos);
}

s16 Actor_WorldYawTowardPoint(Actor* actor, Vec3f* refPoint) {
    return Math_Vec3f_Yaw(&actor->world.pos, refPoint);
}

s16 Actor_WorldPitchTowardActor(Actor* actorA, Actor* actorB) {
    return Math_Vec3f_Pitch(&actorA->world.pos, &actorB->world.pos);
}

s16 Actor_FocusPitchTowardActor(Actor* actorA, Actor* actorB) {
    return Math_Vec3f_Pitch(&actorA->focus.pos, &actorB->focus.pos);
}

s16 Actor_WorldPitchTowardPoint(Actor* actor, Vec3f* refPoint) {
    return Math_Vec3f_Pitch(&actor->world.pos, refPoint);
}

f32 Actor_WorldDistXYZToActor(Actor* actorA, Actor* actorB) {
    return Math_Vec3f_DistXYZ(&actorA->world.pos, &actorB->world.pos);
}

f32 Actor_WorldDistXYZToPoint(Actor* actor, Vec3f* refPoint) {
    return Math_Vec3f_DistXYZ(&actor->world.pos, refPoint);
}

f32 Actor_WorldDistXZToActor(Actor* actorA, Actor* actorB) {
    return Math_Vec3f_DistXZ(&actorA->world.pos, &actorB->world.pos);
}

f32 Actor_WorldDistXZToPoint(Actor* actor, Vec3f* refPoint) {
    return Math_Vec3f_DistXZ(&actor->world.pos, refPoint);
}

void func_8002DBD0(Actor* actor, Vec3f* result, Vec3f* arg2) {
    f32 cosRot2Y;
    f32 sinRot2Y;
    f32 deltaX;
    f32 deltaZ;

    cosRot2Y = Math_CosS(actor->shape.rot.y);
    sinRot2Y = Math_SinS(actor->shape.rot.y);
    deltaX = arg2->x - actor->world.pos.x;
    deltaZ = arg2->z - actor->world.pos.z;

    result->x = (deltaX * cosRot2Y) - (deltaZ * sinRot2Y);
    result->z = (deltaX * sinRot2Y) + (deltaZ * cosRot2Y);
    result->y = arg2->y - actor->world.pos.y;
}

f32 Actor_HeightDiff(Actor* actorA, Actor* actorB) {
    return actorB->world.pos.y - actorA->world.pos.y;
}

f32 Player_GetHeight(Player* player) {
    f32 offset = (player->stateFlags1 & PLAYER_STATE1_23) ? 32.0f : 0.0f;

    if (LINK_IS_ADULT) {
        return offset + 68.0f;
    } else {
        return offset + 44.0f;
    }
}

f32 func_8002DCE4(Player* player) {
    if (player->stateFlags1 & PLAYER_STATE1_23) {
        return 8.0f;
    } else if (player->stateFlags1 & PLAYER_STATE1_27) {
        return (R_RUN_SPEED_LIMIT / 100.0f) * 0.6f;
    } else {
        return R_RUN_SPEED_LIMIT / 100.0f;
    }
}

s32 func_8002DD6C(Player* player) {
    return player->stateFlags1 & PLAYER_STATE1_3;
}

s32 func_8002DD78(Player* player) {
    return func_8002DD6C(player) && player->unk_834;
}

s32 func_8002DDA8(PlayState* play) {
    Player* player = GET_PLAYER(play);

    return (player->stateFlags1 & PLAYER_STATE1_11) || func_8002DD78(player);
}

s32 func_8002DDE4(PlayState* play) {
    Player* player = GET_PLAYER(play);

    return player->stateFlags2 & PLAYER_STATE2_3;
}

s32 func_8002DDF4(PlayState* play) {
    Player* player = GET_PLAYER(play);

    return player->stateFlags2 & PLAYER_STATE2_12;
}

void func_8002DE04(PlayState* play, Actor* actorA, Actor* actorB) {
    ArmsHook* hookshot = (ArmsHook*)Actor_Find(&play->actorCtx, ACTOR_ARMS_HOOK, ACTORCAT_ITEMACTION);

    hookshot->grabbed = actorB;
    hookshot->grabbedDistDiff.x = 0.0f;
    hookshot->grabbedDistDiff.y = 0.0f;
    hookshot->grabbedDistDiff.z = 0.0f;
    actorB->flags |= ACTOR_FLAG_13;
    actorA->flags &= ~ACTOR_FLAG_13;
}

void func_8002DE74(PlayState* play, Player* player) {
    if ((play->roomCtx.curRoom.behaviorType1 != ROOM_BEHAVIOR_TYPE1_4) && func_800C0CB8(play)) {
        Camera_ChangeSetting(Play_GetCamera(play, CAM_ID_MAIN), CAM_SET_HORSE);
    }
}

void Actor_MountHorse(PlayState* play, Player* player, Actor* horse) {
    player->rideActor = horse;
    player->stateFlags1 |= PLAYER_STATE1_23;
    horse->child = &player->actor;
}

s32 func_8002DEEC(Player* player) {
    return (player->stateFlags1 & (PLAYER_STATE1_7 | PLAYER_STATE1_29)) || (player->csMode != 0);
}

void func_8002DF18(PlayState* play, Player* player) {
    func_8006DC68(play, player);
}

s32 func_8002DF38(PlayState* play, Actor* actor, u8 csMode) {
    Player* player = GET_PLAYER(play);

    player->csMode = csMode;
    player->unk_448 = actor;
    player->unk_46A = 0;

    return true;
}

s32 func_8002DF54(PlayState* play, Actor* actor, u8 csMode) {
    Player* player = GET_PLAYER(play);

    func_8002DF38(play, actor, csMode);
    player->unk_46A = 1;

    return true;
}

void func_8002DF90(DynaPolyActor* dynaActor) {
    dynaActor->unk_154 = 0.0f;
    dynaActor->unk_150 = 0.0f;
}

void func_8002DFA4(DynaPolyActor* dynaActor, f32 arg1, s16 arg2) {
    dynaActor->unk_150 += arg1;
    dynaActor->unk_158 = arg2;
}

/**
 * Chcek if the player is facing the specified actor.
 * The maximum angle difference that qualifies as "facing" is specified by `maxAngle`.
 */
s32 Player_IsFacingActor(Actor* actor, s16 maxAngle, PlayState* play) {
    Player* player = GET_PLAYER(play);
    s16 yawDiff = (s16)(actor->yawTowardsPlayer + 0x8000) - player->actor.shape.rot.y;

    if (ABS(yawDiff) < maxAngle) {
        return true;
    }

    return false;
}

/**
 * Chcek if `actorB` is facing `actorA`.
 * The maximum angle difference that qualifies as "facing" is specified by `maxAngle`.
 *
 * This function is unused in the original game.
 */
s32 Actor_ActorBIsFacingActorA(Actor* actorA, Actor* actorB, s16 maxAngle) {
    s16 yawDiff = (s16)(Actor_WorldYawTowardActor(actorA, actorB) + 0x8000) - actorB->shape.rot.y;

    if (ABS(yawDiff) < maxAngle) {
        return true;
    }

    return false;
}

/**
 * Chcek if the specified actor is facing the player.
 * The maximum angle difference that qualifies as "facing" is specified by `maxAngle`.
 */
s32 Actor_IsFacingPlayer(Actor* actor, s16 maxAngle) {
    s16 yawDiff = actor->yawTowardsPlayer - actor->shape.rot.y;

    if (ABS(yawDiff) < maxAngle) {
        return true;
    }

    return false;
}

/**
 * Chcek if `actorA` is facing `actorB`.
 * The maximum angle difference that qualifies as "facing" is specified by `maxAngle`.
 *
 * This function is unused in the original game.
 */
s32 Actor_ActorAIsFacingActorB(Actor* actorA, Actor* actorB, s16 maxAngle) {
    s16 yawDiff = Actor_WorldYawTowardActor(actorA, actorB) - actorA->shape.rot.y;

    if (ABS(yawDiff) < maxAngle) {
        return true;
    }

    return false;
}

/**
 * Chcek if the specified actor is facing the player and is nearby.
 * The maximum angle difference that qualifies as "facing" is specified by `maxAngle`.
 * The minimum distance that qualifies as "nearby" is specified by `range`.
 */
s32 Actor_IsFacingAndNearPlayer(Actor* actor, f32 range, s16 maxAngle) {
    s16 yawDiff = actor->yawTowardsPlayer - actor->shape.rot.y;

    if (ABS(yawDiff) < maxAngle) {
        f32 xyzDistanceFromLink = sqrtf(SQ(actor->xzDistToPlayer) + SQ(actor->yDistToPlayer));

        if (xyzDistanceFromLink < range) {
            return true;
        }
    }

    return false;
}

/**
 * Chcek if `actorA` is facing `actorB` and is nearby.
 * The maximum angle difference that qualifies as "facing" is specified by `maxAngle`.
 * The minimum distance that qualifies as "nearby" is specified by `range`.
 */
s32 Actor_ActorAIsFacingAndNearActorB(Actor* actorA, Actor* actorB, f32 range, s16 maxAngle) {
    if (Actor_WorldDistXYZToActor(actorA, actorB) < range) {
        s16 yawDiff = Actor_WorldYawTowardActor(actorA, actorB) - actorA->shape.rot.y;

        if (ABS(yawDiff) < maxAngle) {
            return true;
        }
    }

    return false;
}

s32 func_8002E234(Actor* actor, f32 arg1, s32 arg2) {
    if ((actor->bgCheckFlags & BGCHECKFLAG_GROUND) && (arg1 < -11.0f)) {
        actor->bgCheckFlags &= ~BGCHECKFLAG_GROUND;
        actor->bgCheckFlags |= BGCHECKFLAG_GROUND_LEAVE;

        if ((actor->velocity.y < 0.0f) && (arg2 & UPDBGCHECKINFO_FLAG_4)) {
            actor->velocity.y = 0.0f;
        }

        return false;
    }

    return true;
}

s32 func_8002E2AC(PlayState* play, Actor* actor, Vec3f* arg2, s32 arg3) {
    f32 floorHeightDiff;
    s32 floorBgId;

    arg2->y += 50.0f;

    actor->floorHeight = BgCheck_EntityRaycastFloor5(play, &play->colCtx, &actor->floorPoly, &floorBgId, actor, arg2);
    actor->bgCheckFlags &= ~(BGCHECKFLAG_GROUND_TOUCH | BGCHECKFLAG_GROUND_LEAVE | BGCHECKFLAG_GROUND_STRICT);

    if (actor->floorHeight <= BGCHECK_Y_MIN) {
        return func_8002E234(actor, BGCHECK_Y_MIN, arg3);
    }

    floorHeightDiff = actor->floorHeight - actor->world.pos.y;
    actor->floorBgId = floorBgId;

    if (floorHeightDiff >= 0.0f) { // actor is on or below the ground
        actor->bgCheckFlags |= BGCHECKFLAG_GROUND_STRICT;

        if (actor->bgCheckFlags & BGCHECKFLAG_CEILING) {
            if (floorBgId != sCurCeilingBgId) {
                if (floorHeightDiff > 15.0f) {
                    actor->bgCheckFlags |= BGCHECKFLAG_CRUSHED;
                }
            } else {
                actor->world.pos.x = actor->prevPos.x;
                actor->world.pos.z = actor->prevPos.z;
            }
        }

        actor->world.pos.y = actor->floorHeight;

        if (actor->velocity.y <= 0.0f) {
            if (!(actor->bgCheckFlags & BGCHECKFLAG_GROUND)) {
                actor->bgCheckFlags |= BGCHECKFLAG_GROUND_TOUCH;
            } else if ((arg3 & UPDBGCHECKINFO_FLAG_3) && (actor->gravity < 0.0f)) {
                actor->velocity.y = -4.0f;
            } else {
                actor->velocity.y = 0.0f;
            }

            actor->bgCheckFlags |= BGCHECKFLAG_GROUND;
            func_80043334(&play->colCtx, actor, actor->floorBgId);
        }
    } else { // actor is above ground
        if ((actor->bgCheckFlags & BGCHECKFLAG_GROUND) && (floorHeightDiff >= -11.0f)) {
            func_80043334(&play->colCtx, actor, actor->floorBgId);
        }

        return func_8002E234(actor, floorHeightDiff, arg3);
    }

    return true;
}

void Actor_UpdateBgCheckInfo(PlayState* play, Actor* actor, f32 wallCheckHeight, f32 wallCheckRadius,
                             f32 ceilingCheckHeight, s32 flags) {
    f32 sp74;
    s32 pad;
    Vec3f sp64;
    s32 bgId;
    CollisionPoly* wallPoly;
    f32 sp58;
    WaterBox* waterBox;
    f32 waterBoxYSurface;
    Vec3f ripplePos;

    sp74 = actor->world.pos.y - actor->prevPos.y;

    if ((actor->floorBgId != BGCHECK_SCENE) && (actor->bgCheckFlags & BGCHECKFLAG_GROUND)) {
        func_800433A4(&play->colCtx, actor->floorBgId, actor);
    }

    if (flags & UPDBGCHECKINFO_FLAG_0) {
        if ((!(flags & UPDBGCHECKINFO_FLAG_7) &&
             BgCheck_EntitySphVsWall3(&play->colCtx, &sp64, &actor->world.pos, &actor->prevPos, wallCheckRadius,
                                      &actor->wallPoly, &bgId, actor, wallCheckHeight)) ||
            ((flags & UPDBGCHECKINFO_FLAG_7) &&
             BgCheck_EntitySphVsWall4(&play->colCtx, &sp64, &actor->world.pos, &actor->prevPos, wallCheckRadius,
                                      &actor->wallPoly, &bgId, actor, wallCheckHeight))) {
            wallPoly = actor->wallPoly;
            Math_Vec3f_Copy(&actor->world.pos, &sp64);
            actor->wallYaw = Math_Atan2S(wallPoly->normal.z, wallPoly->normal.x);
            actor->bgCheckFlags |= BGCHECKFLAG_WALL;
            actor->wallBgId = bgId;
        } else {
            actor->bgCheckFlags &= ~BGCHECKFLAG_WALL;
        }
    }

    sp64.x = actor->world.pos.x;
    sp64.z = actor->world.pos.z;

    if (flags & UPDBGCHECKINFO_FLAG_1) {
        sp64.y = actor->prevPos.y + 10.0f;
        if (BgCheck_EntityCheckCeiling(&play->colCtx, &sp58, &sp64, (ceilingCheckHeight + sp74) - 10.0f,
                                       &sCurCeilingPoly, &sCurCeilingBgId, actor)) {
            actor->bgCheckFlags |= BGCHECKFLAG_CEILING;
            actor->world.pos.y = (sp58 + sp74) - 10.0f;
        } else {
            actor->bgCheckFlags &= ~BGCHECKFLAG_CEILING;
        }
    }

    if (flags & UPDBGCHECKINFO_FLAG_2) {
        sp64.y = actor->prevPos.y;
        func_8002E2AC(play, actor, &sp64, flags);
        waterBoxYSurface = actor->world.pos.y;
        if (WaterBox_GetSurface1(play, &play->colCtx, actor->world.pos.x, actor->world.pos.z, &waterBoxYSurface,
                                 &waterBox)) {
            actor->yDistToWater = waterBoxYSurface - actor->world.pos.y;
            if (actor->yDistToWater < 0.0f) {
                actor->bgCheckFlags &= ~(BGCHECKFLAG_WATER | BGCHECKFLAG_WATER_TOUCH);
            } else {
                if (!(actor->bgCheckFlags & BGCHECKFLAG_WATER)) {
                    actor->bgCheckFlags |= BGCHECKFLAG_WATER_TOUCH;
                    if (!(flags & UPDBGCHECKINFO_FLAG_6)) {
                        ripplePos.x = actor->world.pos.x;
                        ripplePos.y = waterBoxYSurface;
                        ripplePos.z = actor->world.pos.z;
                        EffectSsGRipple_Spawn(play, &ripplePos, 100, 500, 0);
                        EffectSsGRipple_Spawn(play, &ripplePos, 100, 500, 4);
                        EffectSsGRipple_Spawn(play, &ripplePos, 100, 500, 8);
                    }
                }
                actor->bgCheckFlags |= BGCHECKFLAG_WATER;
            }
        } else {
            actor->bgCheckFlags &= ~(BGCHECKFLAG_WATER | BGCHECKFLAG_WATER_TOUCH);
            actor->yDistToWater = BGCHECK_Y_MIN;
        }
    }
}

Mtx D_8015BBA8;

Gfx* func_8002E830(Vec3f* object, Vec3f* eye, Vec3f* lightDir, GraphicsContext* gfxCtx, Gfx* gfx, Hilite** hilite) {
    LookAt* lookAt;
    f32 correctedEyeX;

    lookAt = Graph_Alloc(gfxCtx, sizeof(LookAt));

    correctedEyeX = (eye->x == object->x) && (eye->z == object->z) ? eye->x + 0.001f : eye->x;

    *hilite = Graph_Alloc(gfxCtx, sizeof(Hilite));

    if (HREG(80) == 6) {
        osSyncPrintf("z_actor.c 3529 eye=[%f(%f) %f %f] object=[%f %f %f] light_direction=[%f %f %f]\n", correctedEyeX,
                     eye->x, eye->y, eye->z, object->x, object->y, object->z, lightDir->x, lightDir->y, lightDir->z);
    }

    View_ErrorCheckEyePosition(correctedEyeX, eye->y, eye->z);
    guLookAtHilite(&D_8015BBA8, lookAt, *hilite, correctedEyeX, eye->y, eye->z, object->x, object->y, object->z, 0.0f,
                   1.0f, 0.0f, lightDir->x, lightDir->y, lightDir->z, lightDir->x, lightDir->y, lightDir->z, 0x10,
                   0x10);

    gSPLookAt(gfx++, lookAt);
    gDPSetHilite1Tile(gfx++, 1, *hilite, 0x10, 0x10);

    return gfx;
}

Hilite* func_8002EABC(Vec3f* object, Vec3f* eye, Vec3f* lightDir, GraphicsContext* gfxCtx) {
    Hilite* hilite;

    OPEN_DISPS(gfxCtx, "../z_actor.c", 4306);

    POLY_OPA_DISP = func_8002E830(object, eye, lightDir, gfxCtx, POLY_OPA_DISP, &hilite);

    CLOSE_DISPS(gfxCtx, "../z_actor.c", 4313);

    return hilite;
}

Hilite* func_8002EB44(Vec3f* object, Vec3f* eye, Vec3f* lightDir, GraphicsContext* gfxCtx) {
    Hilite* hilite;

    OPEN_DISPS(gfxCtx, "../z_actor.c", 4332);

    POLY_XLU_DISP = func_8002E830(object, eye, lightDir, gfxCtx, POLY_XLU_DISP, &hilite);

    CLOSE_DISPS(gfxCtx, "../z_actor.c", 4339);

    return hilite;
}

void func_8002EBCC(Actor* actor, PlayState* play, s32 flag) {
    Hilite* hilite;
    Vec3f lightDir;
    Gfx* displayListHead;
    Gfx* displayList;

    lightDir.x = play->envCtx.dirLight1.params.dir.x;
    lightDir.y = play->envCtx.dirLight1.params.dir.y;
    lightDir.z = play->envCtx.dirLight1.params.dir.z;

    if (HREG(80) == 6) {
        osSyncPrintf("z_actor.c 3637 game_play->view.eye=[%f(%f) %f %f]\n", play->view.eye.x, play->view.eye.y,
                     play->view.eye.z);
    }

    hilite = func_8002EABC(&actor->world.pos, &play->view.eye, &lightDir, play->state.gfxCtx);

    if (flag != 0) {
        displayList = Graph_Alloc(play->state.gfxCtx, 2 * sizeof(Gfx));
        displayListHead = displayList;

        OPEN_DISPS(play->state.gfxCtx, "../z_actor.c", 4384);

        gDPSetHilite1Tile(displayListHead++, 1, hilite, 0x10, 0x10);
        gSPEndDisplayList(displayListHead);
        gSPSegment(POLY_OPA_DISP++, 0x07, displayList);

        CLOSE_DISPS(play->state.gfxCtx, "../z_actor.c", 4394);
    }
}

void func_8002ED80(Actor* actor, PlayState* play, s32 flag) {
    Hilite* hilite;
    Vec3f lightDir;
    Gfx* displayListHead;
    Gfx* displayList;

    lightDir.x = play->envCtx.dirLight1.params.dir.x;
    lightDir.y = play->envCtx.dirLight1.params.dir.y;
    lightDir.z = play->envCtx.dirLight1.params.dir.z;

    hilite = func_8002EB44(&actor->world.pos, &play->view.eye, &lightDir, play->state.gfxCtx);

    if (flag != 0) {
        displayList = Graph_Alloc(play->state.gfxCtx, 2 * sizeof(Gfx));
        displayListHead = displayList;

        OPEN_DISPS(play->state.gfxCtx, "../z_actor.c", 4429);

        gDPSetHilite1Tile(displayListHead++, 1, hilite, 0x10, 0x10);
        gSPEndDisplayList(displayListHead);
        gSPSegment(POLY_XLU_DISP++, 0x07, displayList);

        CLOSE_DISPS(play->state.gfxCtx, "../z_actor.c", 4439);
    }
}

PosRot* Actor_GetFocus(PosRot* dest, Actor* actor) {
    *dest = actor->focus;

    return dest;
}

PosRot* Actor_GetWorld(PosRot* dest, Actor* actor) {
    *dest = actor->world;

    return dest;
}

PosRot* Actor_GetWorldPosShapeRot(PosRot* arg0, Actor* actor) {
    PosRot sp1C;

    Math_Vec3f_Copy(&sp1C.pos, &actor->world.pos);
    sp1C.rot = actor->shape.rot;
    *arg0 = sp1C;

    return arg0;
}

f32 func_8002EFC0(Actor* actor, Player* player, s16 arg2) {
    s16 yawTemp = (s16)(actor->yawTowardsPlayer - 0x8000) - arg2;
    s16 yawTempAbs = ABS(yawTemp);

    if (player->unk_664 != NULL) {
        if ((yawTempAbs > 0x4000) || (actor->flags & ACTOR_FLAG_27)) {
            return FLT_MAX;
        } else {
            f32 ret =
                actor->xyzDistToPlayerSq - actor->xyzDistToPlayerSq * 0.8f * ((0x4000 - yawTempAbs) * (1.0f / 0x8000));

            return ret;
        }
    }

    if (yawTempAbs > 0x2AAA) {
        return FLT_MAX;
    }

    return actor->xyzDistToPlayerSq;
}

typedef struct {
    /* 0x0 */ f32 rangeSq;
    /* 0x4 */ f32 leashScale;
} TargetRangeParams; // size = 0x8

#define TARGET_RANGE(range, leash) \
    { SQ(range), (f32)range / leash }

TargetRangeParams D_80115FF8[] = {
    TARGET_RANGE(70, 140),   TARGET_RANGE(170, 255),    TARGET_RANGE(280, 5600),      TARGET_RANGE(350, 525),
    TARGET_RANGE(700, 1050), TARGET_RANGE(1000, 1500),  TARGET_RANGE(100, 105.36842), TARGET_RANGE(140, 163.33333),
    TARGET_RANGE(240, 576),  TARGET_RANGE(280, 280000),
};

u32 func_8002F090(Actor* actor, f32 arg1) {
    return arg1 < D_80115FF8[actor->targetMode].rangeSq;
}

s32 func_8002F0C8(Actor* actor, Player* player, s32 flag) {
    if ((actor->update == NULL) || !(actor->flags & ACTOR_FLAG_0)) {
        return true;
    }

    if (!flag) {
        s16 var = (s16)(actor->yawTowardsPlayer - 0x8000) - player->actor.shape.rot.y;
        s16 abs_var = ABS(var);
        f32 dist;

        if ((player->unk_664 == NULL) && (abs_var > 0x2AAA)) {
            dist = FLT_MAX;
        } else {
            dist = actor->xyzDistToPlayerSq;
        }

        return !func_8002F090(actor, D_80115FF8[actor->targetMode].leashScale * dist);
    }

    return false;
}

u32 Actor_ProcessTalkRequest(Actor* actor, PlayState* play) {
    if (actor->flags & ACTOR_FLAG_8) {
        actor->flags &= ~ACTOR_FLAG_8;
        return true;
    }

    return false;
}

s32 func_8002F1C4(Actor* actor, PlayState* play, f32 arg2, f32 arg3, u32 exchangeItemId) {
    Player* player = GET_PLAYER(play);

    // This is convoluted but it seems like it must be a single if statement to match
    if ((player->actor.flags & ACTOR_FLAG_8) || ((exchangeItemId != EXCH_ITEM_NONE) && Player_InCsMode(play)) ||
        (!actor->isTargeted &&
         ((arg3 < fabsf(actor->yDistToPlayer)) || (player->targetActorDistance < actor->xzDistToPlayer) ||
          (arg2 < actor->xzDistToPlayer)))) {
        return false;
    }

    player->targetActor = actor;
    player->targetActorDistance = actor->xzDistToPlayer;
    player->exchangeItemId = exchangeItemId;

    return true;
}

s32 func_8002F298(Actor* actor, PlayState* play, f32 arg2, u32 exchangeItemId) {
    return func_8002F1C4(actor, play, arg2, arg2, exchangeItemId);
}

s32 func_8002F2CC(Actor* actor, PlayState* play, f32 arg2) {
    return func_8002F298(actor, play, arg2, EXCH_ITEM_NONE);
}

s32 func_8002F2F4(Actor* actor, PlayState* play) {
    f32 var1 = 50.0f + actor->colChkInfo.cylRadius;

    return func_8002F2CC(actor, play, var1);
}

u32 Actor_TextboxIsClosing(Actor* actor, PlayState* play) {
    if (Message_GetState(&play->msgCtx) == TEXT_STATE_CLOSING) {
        return true;
    } else {
        return false;
    }
}

s8 func_8002F368(PlayState* play) {
    Player* player = GET_PLAYER(play);

    return player->exchangeItemId;
}

void Actor_GetScreenPos(PlayState* play, Actor* actor, s16* x, s16* y) {
    Vec3f projectedPos;
    f32 cappedInvW;

    Actor_ProjectPos(play, &actor->focus.pos, &projectedPos, &cappedInvW);
    *x = projectedPos.x * cappedInvW * (SCREEN_WIDTH / 2) + (SCREEN_WIDTH / 2);
    *y = projectedPos.y * cappedInvW * -(SCREEN_HEIGHT / 2) + (SCREEN_HEIGHT / 2);
}

u32 Actor_HasParent(Actor* actor, PlayState* play) {
    if (actor->parent != NULL) {
        return true;
    } else {
        return false;
    }
}

s32 func_8002F434(Actor* actor, PlayState* play, s32 getItemId, f32 xzRange, f32 yRange) {
    Player* player = GET_PLAYER(play);

    if (!(player->stateFlags1 & (PLAYER_STATE1_7 | PLAYER_STATE1_12 | PLAYER_STATE1_13 | PLAYER_STATE1_14 |
                                 PLAYER_STATE1_18 | PLAYER_STATE1_19 | PLAYER_STATE1_20 | PLAYER_STATE1_21)) &&
        Player_GetExplosiveHeld(player) < 0) {
        if ((((player->heldActor != NULL) || (actor == player->targetActor)) && (getItemId > GI_NONE) &&
             (getItemId < GI_MAX)) ||
            (!(player->stateFlags1 & (PLAYER_STATE1_11 | PLAYER_STATE1_29)))) {
            if ((actor->xzDistToPlayer < xzRange) && (fabsf(actor->yDistToPlayer) < yRange)) {
                s16 yawDiff = actor->yawTowardsPlayer - player->actor.shape.rot.y;
                s32 absYawDiff = ABS(yawDiff);

                if ((getItemId != GI_NONE) || (player->getItemDirection < absYawDiff)) {
                    player->getItemId = getItemId;
                    player->interactRangeActor = actor;
                    player->getItemDirection = absYawDiff;
                    return true;
                }
            }
        }
    }

    return false;
}

void func_8002F554(Actor* actor, PlayState* play, s32 getItemId) {
    func_8002F434(actor, play, getItemId, 50.0f, 10.0f);
}

void func_8002F580(Actor* actor, PlayState* play) {
    func_8002F554(actor, play, GI_NONE);
}

u32 Actor_HasNoParent(Actor* actor, PlayState* play) {
    if (actor->parent == NULL) {
        return true;
    } else {
        return false;
    }
}

void func_8002F5C4(Actor* actorA, Actor* actorB, PlayState* play) {
    Actor* parent = actorA->parent;

    if (parent->id == ACTOR_PLAYER) {
        Player* player = (Player*)parent;

        player->heldActor = actorB;
        player->interactRangeActor = actorB;
    }

    parent->child = actorB;
    actorB->parent = parent;
    actorA->parent = NULL;
}

void func_8002F5F0(Actor* actor, PlayState* play) {
    Player* player = GET_PLAYER(play);

    if (actor->xyzDistToPlayerSq < player->unk_6A4) {
        player->unk_6A4 = actor->xyzDistToPlayerSq;
    }
}

s32 Actor_IsMounted(PlayState* play, Actor* horse) {
    if (horse->child != NULL) {
        return true;
    } else {
        return false;
    }
}

u32 Actor_SetRideActor(PlayState* play, Actor* horse, s32 mountSide) {
    Player* player = GET_PLAYER(play);

    if (!(player->stateFlags1 &
          (PLAYER_STATE1_7 | PLAYER_STATE1_11 | PLAYER_STATE1_12 | PLAYER_STATE1_13 | PLAYER_STATE1_14 |
           PLAYER_STATE1_18 | PLAYER_STATE1_19 | PLAYER_STATE1_20 | PLAYER_STATE1_21))) {
        player->rideActor = horse;
        player->mountSide = mountSide;
        return true;
    }

    return false;
}

s32 Actor_NotMounted(PlayState* play, Actor* horse) {
    if (horse->child == NULL) {
        return true;
    } else {
        return false;
    }
}

void func_8002F698(PlayState* play, Actor* actor, f32 arg2, s16 arg3, f32 arg4, u32 arg5, u32 arg6) {
    Player* player = GET_PLAYER(play);

    player->unk_8A0 = arg6;
    player->unk_8A1 = arg5;
    player->unk_8A2 = arg3;
    player->unk_8A4 = arg2;
    player->unk_8A8 = arg4;
}

void func_8002F6D4(PlayState* play, Actor* actor, f32 arg2, s16 arg3, f32 arg4, u32 arg5) {
    func_8002F698(play, actor, arg2, arg3, arg4, 2, arg5);
}

void func_8002F71C(PlayState* play, Actor* actor, f32 arg2, s16 arg3, f32 arg4) {
    func_8002F6D4(play, actor, arg2, arg3, arg4, 0);
}

void func_8002F758(PlayState* play, Actor* actor, f32 arg2, s16 arg3, f32 arg4, u32 arg5) {
    func_8002F698(play, actor, arg2, arg3, arg4, 1, arg5);
}

void func_8002F7A0(PlayState* play, Actor* actor, f32 arg2, s16 arg3, f32 arg4) {
    func_8002F758(play, actor, arg2, arg3, arg4, 0);
}

void func_8002F7DC(Actor* actor, u16 sfxId) {
    Audio_PlaySoundGeneral(sfxId, &actor->projectedPos, 4, &gSfxDefaultFreqAndVolScale, &gSfxDefaultFreqAndVolScale,
                           &gSfxDefaultReverb);
}

void Audio_PlayActorSound2(Actor* actor, u16 sfxId) {
    func_80078914(&actor->projectedPos, sfxId);
}

void func_8002F850(PlayState* play, Actor* actor) {
    s32 sfxId;

    if (actor->bgCheckFlags & BGCHECKFLAG_WATER) {
        if (actor->yDistToWater < 20.0f) {
            sfxId = NA_SE_PL_WALK_WATER0 - SFX_FLAG;
        } else {
            sfxId = NA_SE_PL_WALK_WATER1 - SFX_FLAG;
        }
    } else {
        sfxId = SurfaceType_GetSfx(&play->colCtx, actor->floorPoly, actor->floorBgId);
    }

    func_80078914(&actor->projectedPos, NA_SE_EV_BOMB_BOUND);
    func_80078914(&actor->projectedPos, sfxId + SFX_FLAG);
}

void func_8002F8F0(Actor* actor, u16 sfxId) {
    actor->sfx = sfxId;
    actor->flags |= ACTOR_FLAG_19;
    actor->flags &= ~(ACTOR_FLAG_20 | ACTOR_FLAG_21 | ACTOR_FLAG_28);
}

void func_8002F91C(Actor* actor, u16 sfxId) {
    actor->sfx = sfxId;
    actor->flags |= ACTOR_FLAG_20;
    actor->flags &= ~(ACTOR_FLAG_19 | ACTOR_FLAG_21 | ACTOR_FLAG_28);
}

void func_8002F948(Actor* actor, u16 sfxId) {
    actor->sfx = sfxId;
    actor->flags |= ACTOR_FLAG_21;
    actor->flags &= ~(ACTOR_FLAG_19 | ACTOR_FLAG_20 | ACTOR_FLAG_28);
}

void func_8002F974(Actor* actor, u16 sfxId) {
    actor->flags &= ~(ACTOR_FLAG_19 | ACTOR_FLAG_20 | ACTOR_FLAG_21 | ACTOR_FLAG_28);
    actor->sfx = sfxId;
}

void func_8002F994(Actor* actor, s32 arg1) {
    actor->flags |= ACTOR_FLAG_28;
    actor->flags &= ~(ACTOR_FLAG_19 | ACTOR_FLAG_20 | ACTOR_FLAG_21);
    if (arg1 < 40) {
        actor->sfx = NA_SE_PL_WALK_DIRT - SFX_FLAG;
    } else if (arg1 < 100) {
        actor->sfx = NA_SE_PL_WALK_CONCRETE - SFX_FLAG;
    } else {
        actor->sfx = NA_SE_PL_WALK_SAND - SFX_FLAG;
    }
}

// Tests if something hit Jabu Jabu surface, displaying hit splash and playing sfx if true
s32 func_8002F9EC(PlayState* play, Actor* actor, CollisionPoly* poly, s32 bgId, Vec3f* pos) {
    if (func_80041D4C(&play->colCtx, poly, bgId) == 8) {
        play->roomCtx.unk_74[0] = 1;
        CollisionCheck_BlueBlood(play, NULL, pos);
        Audio_PlayActorSound2(actor, NA_SE_IT_WALL_HIT_BUYO);
        return true;
    }

    return false;
}

// Local data used for Farore's Wind light (stored in BSS, possibly a struct?)
LightInfo D_8015BC00;
LightNode* D_8015BC10;
s32 D_8015BC14;
f32 D_8015BC18;

void func_8002FA60(PlayState* play) {
    Vec3f lightPos;

    if (gSaveContext.fw.set) {
        gSaveContext.respawn[RESPAWN_MODE_TOP].data = 0x28;
        gSaveContext.respawn[RESPAWN_MODE_TOP].pos.x = gSaveContext.fw.pos.x;
        gSaveContext.respawn[RESPAWN_MODE_TOP].pos.y = gSaveContext.fw.pos.y;
        gSaveContext.respawn[RESPAWN_MODE_TOP].pos.z = gSaveContext.fw.pos.z;
        gSaveContext.respawn[RESPAWN_MODE_TOP].yaw = gSaveContext.fw.yaw;
        gSaveContext.respawn[RESPAWN_MODE_TOP].playerParams = gSaveContext.fw.playerParams;
        gSaveContext.respawn[RESPAWN_MODE_TOP].entranceIndex = gSaveContext.fw.entranceIndex;
        gSaveContext.respawn[RESPAWN_MODE_TOP].roomIndex = gSaveContext.fw.roomIndex;
        gSaveContext.respawn[RESPAWN_MODE_TOP].tempSwchFlags = gSaveContext.fw.tempSwchFlags;
        gSaveContext.respawn[RESPAWN_MODE_TOP].tempCollectFlags = gSaveContext.fw.tempCollectFlags;
    } else {
        gSaveContext.respawn[RESPAWN_MODE_TOP].data = 0;
        gSaveContext.respawn[RESPAWN_MODE_TOP].pos.x = 0.0f;
        gSaveContext.respawn[RESPAWN_MODE_TOP].pos.y = 0.0f;
        gSaveContext.respawn[RESPAWN_MODE_TOP].pos.z = 0.0f;
    }

    lightPos.x = gSaveContext.respawn[RESPAWN_MODE_TOP].pos.x;
    lightPos.y = gSaveContext.respawn[RESPAWN_MODE_TOP].pos.y + 80.0f;
    lightPos.z = gSaveContext.respawn[RESPAWN_MODE_TOP].pos.z;

    Lights_PointNoGlowSetInfo(&D_8015BC00, lightPos.x, lightPos.y, lightPos.z, 0xFF, 0xFF, 0xFF, -1);

    D_8015BC10 = LightContext_InsertLight(play, &play->lightCtx, &D_8015BC00);
    D_8015BC14 = 0;
    D_8015BC18 = 0.0f;
}

void Actor_DrawFaroresWindPointer(PlayState* play) {
    s32 lightRadius = -1;
    s32 params;

    OPEN_DISPS(play->state.gfxCtx, "../z_actor.c", 5308);

    params = gSaveContext.respawn[RESPAWN_MODE_TOP].data;

    if (params) {
        f32 yOffset = LINK_IS_ADULT ? 80.0f : 60.0f;
        f32 ratio = 1.0f;
        s32 alpha = 255;
        s32 temp = params - 40;

        if (temp < 0) {
            gSaveContext.respawn[RESPAWN_MODE_TOP].data = ++params;
            ratio = ABS(params) * 0.025f;
            D_8015BC14 = 60;
            D_8015BC18 = 1.0f;
        } else if (D_8015BC14) {
            D_8015BC14--;
        } else if (D_8015BC18 > 0.0f) {
            static Vec3f effectVel = { 0.0f, -0.05f, 0.0f };
            static Vec3f effectAccel = { 0.0f, -0.025f, 0.0f };
            static Color_RGBA8 effectPrimCol = { 255, 255, 255, 0 };
            static Color_RGBA8 effectEnvCol = { 100, 200, 0, 0 };
            Vec3f* curPos = &gSaveContext.respawn[RESPAWN_MODE_TOP].pos;
            Vec3f* nextPos = &gSaveContext.respawn[RESPAWN_MODE_DOWN].pos;
            f32 prevNum = D_8015BC18;
            Vec3f dist;
            f32 diff = Math_Vec3f_DistXYZAndStoreDiff(nextPos, curPos, &dist);
            Vec3f effectPos;
            f32 factor;
            f32 length;
            f32 dx;
            f32 speed;

            if (diff < 20.0f) {
                D_8015BC18 = 0.0f;
                Math_Vec3f_Copy(curPos, nextPos);
            } else {
                length = diff * (1.0f / D_8015BC18);
                speed = 20.0f / length;
                speed = CLAMP_MIN(speed, 0.05f);
                Math_StepToF(&D_8015BC18, 0.0f, speed);
                factor = (diff * (D_8015BC18 / prevNum)) / diff;
                curPos->x = nextPos->x + (dist.x * factor);
                curPos->y = nextPos->y + (dist.y * factor);
                curPos->z = nextPos->z + (dist.z * factor);
                length *= 0.5f;
                dx = diff - length;
                yOffset += sqrtf(SQ(length) - SQ(dx)) * 0.2f;
                osSyncPrintf("-------- DISPLAY Y=%f\n", yOffset);
            }

            effectPos.x = curPos->x + Rand_CenteredFloat(6.0f);
            effectPos.y = curPos->y + 80.0f + (6.0f * Rand_ZeroOne());
            effectPos.z = curPos->z + Rand_CenteredFloat(6.0f);

            EffectSsKiraKira_SpawnDispersed(play, &effectPos, &effectVel, &effectAccel, &effectPrimCol, &effectEnvCol,
                                            1000, 16);

            if (D_8015BC18 == 0.0f) {
                gSaveContext.respawn[RESPAWN_MODE_TOP] = gSaveContext.respawn[RESPAWN_MODE_DOWN];
                gSaveContext.respawn[RESPAWN_MODE_TOP].playerParams = 0x06FF;
                gSaveContext.respawn[RESPAWN_MODE_TOP].data = 40;
            }

            gSaveContext.respawn[RESPAWN_MODE_TOP].pos = *curPos;
        } else if (temp > 0) {
            Vec3f* curPos = &gSaveContext.respawn[RESPAWN_MODE_TOP].pos;
            f32 nextRatio = 1.0f - temp * 0.1f;
            f32 curRatio = 1.0f - (f32)(temp - 1) * 0.1f;
            Vec3f eye;
            Vec3f dist;
            f32 diff;

            if (nextRatio > 0.0f) {
                eye.x = play->view.eye.x;
                eye.y = play->view.eye.y - yOffset;
                eye.z = play->view.eye.z;
                diff = Math_Vec3f_DistXYZAndStoreDiff(&eye, curPos, &dist);
                diff = (diff * (nextRatio / curRatio)) / diff;
                curPos->x = eye.x + (dist.x * diff);
                curPos->y = eye.y + (dist.y * diff);
                curPos->z = eye.z + (dist.z * diff);
                gSaveContext.respawn[RESPAWN_MODE_TOP].pos = *curPos;
            }

            alpha = 255 - (temp * 30);

            if (alpha < 0) {
                gSaveContext.fw.set = 0;
                gSaveContext.respawn[RESPAWN_MODE_TOP].data = 0;
                alpha = 0;
            } else {
                gSaveContext.respawn[RESPAWN_MODE_TOP].data = ++params;
            }

            ratio = 1.0f + ((f32)temp * 0.2); // required to match
        }

        lightRadius = 500.0f * ratio;

        if ((play->csCtx.state == CS_STATE_IDLE) &&
            (((void)0, gSaveContext.respawn[RESPAWN_MODE_TOP].entranceIndex) ==
             ((void)0, gSaveContext.entranceIndex)) &&
            (((void)0, gSaveContext.respawn[RESPAWN_MODE_TOP].roomIndex) == play->roomCtx.curRoom.num)) {
            f32 scale = 0.025f * ratio;

            POLY_XLU_DISP = Gfx_CallSetupDL(POLY_XLU_DISP, 0x19);

            Matrix_Translate(((void)0, gSaveContext.respawn[RESPAWN_MODE_TOP].pos.x),
                             ((void)0, gSaveContext.respawn[RESPAWN_MODE_TOP].pos.y) + yOffset,
                             ((void)0, gSaveContext.respawn[RESPAWN_MODE_TOP].pos.z), MTXMODE_NEW);
            Matrix_Scale(scale, scale, scale, MTXMODE_APPLY);
            Matrix_Mult(&play->billboardMtxF, MTXMODE_APPLY);
            Matrix_Push();

            gDPPipeSync(POLY_XLU_DISP++);
            gDPSetPrimColor(POLY_XLU_DISP++, 128, 128, 255, 255, 200, alpha);
            gDPSetEnvColor(POLY_XLU_DISP++, 100, 200, 0, 255);

            Matrix_RotateZ(BINANG_TO_RAD_ALT2((play->gameplayFrames * 1500) & 0xFFFF), MTXMODE_APPLY);
            gSPMatrix(POLY_XLU_DISP++, Matrix_NewMtx(play->state.gfxCtx, "../z_actor.c", 5458),
                      G_MTX_MODELVIEW | G_MTX_LOAD | G_MTX_NOPUSH);
            gSPDisplayList(POLY_XLU_DISP++, gEffFlash1DL);

            Matrix_Pop();
            Matrix_RotateZ(BINANG_TO_RAD_ALT2(~((play->gameplayFrames * 1200) & 0xFFFF)), MTXMODE_APPLY);

            gSPMatrix(POLY_XLU_DISP++, Matrix_NewMtx(play->state.gfxCtx, "../z_actor.c", 5463),
                      G_MTX_MODELVIEW | G_MTX_LOAD | G_MTX_NOPUSH);
            gSPDisplayList(POLY_XLU_DISP++, gEffFlash1DL);
        }

        Lights_PointNoGlowSetInfo(&D_8015BC00, ((void)0, gSaveContext.respawn[RESPAWN_MODE_TOP].pos.x),
                                  ((void)0, gSaveContext.respawn[RESPAWN_MODE_TOP].pos.y) + yOffset,
                                  ((void)0, gSaveContext.respawn[RESPAWN_MODE_TOP].pos.z), 255, 255, 255, lightRadius);

        CLOSE_DISPS(play->state.gfxCtx, "../z_actor.c", 5474);
    }
}

void func_80030488(PlayState* play) {
    LightContext_RemoveLight(play, &play->lightCtx, D_8015BC10);
}

<<<<<<< HEAD
void Actor_DisableLens(GlobalContext* globalCtx) {
    if (globalCtx->actorCtx.lensActive) {
        globalCtx->actorCtx.lensActive = false;
        Magic_Reset(globalCtx);
=======
void Actor_DisableLens(PlayState* play) {
    if (play->actorCtx.lensActive) {
        play->actorCtx.lensActive = false;
        func_800876C8(play);
>>>>>>> 2e6279bc
    }
}

// Actor_InitContext
void func_800304DC(PlayState* play, ActorContext* actorCtx, ActorEntry* actorEntry) {
    ActorOverlay* overlayEntry;
    SavedSceneFlags* savedSceneFlags;
    s32 i;

    savedSceneFlags = &gSaveContext.sceneFlags[play->sceneNum];

    bzero(actorCtx, sizeof(*actorCtx));

    ActorOverlayTable_Init();
    Matrix_MtxFCopy(&play->billboardMtxF, &gMtxFClear);
    Matrix_MtxFCopy(&play->viewProjectionMtxF, &gMtxFClear);

    overlayEntry = &gActorOverlayTable[0];
    for (i = 0; i < ARRAY_COUNT(gActorOverlayTable); i++) {
        overlayEntry->loadedRamAddr = NULL;
        overlayEntry->numLoaded = 0;
        overlayEntry++;
    }

    actorCtx->flags.chest = savedSceneFlags->chest;
    actorCtx->flags.swch = savedSceneFlags->swch;
    actorCtx->flags.clear = savedSceneFlags->clear;
    actorCtx->flags.collect = savedSceneFlags->collect;

    TitleCard_Init(play, &actorCtx->titleCtx);

    actorCtx->absoluteSpace = NULL;

    Actor_SpawnEntry(actorCtx, actorEntry, play);
    func_8002C0C0(&actorCtx->targetCtx, actorCtx->actorLists[ACTORCAT_PLAYER].head, play);
    func_8002FA60(play);
}

u32 D_80116068[ACTORCAT_MAX] = {
    PLAYER_STATE1_6 | PLAYER_STATE1_7 | PLAYER_STATE1_28,
    PLAYER_STATE1_6 | PLAYER_STATE1_7 | PLAYER_STATE1_28,
    0,
    PLAYER_STATE1_6 | PLAYER_STATE1_7 | PLAYER_STATE1_10 | PLAYER_STATE1_28,
    PLAYER_STATE1_7,
    PLAYER_STATE1_6 | PLAYER_STATE1_7 | PLAYER_STATE1_28 | PLAYER_STATE1_29,
    PLAYER_STATE1_7 | PLAYER_STATE1_28,
    0,
    PLAYER_STATE1_6 | PLAYER_STATE1_7 | PLAYER_STATE1_28 | PLAYER_STATE1_29,
    PLAYER_STATE1_6 | PLAYER_STATE1_7 | PLAYER_STATE1_10 | PLAYER_STATE1_28,
    0,
    PLAYER_STATE1_6 | PLAYER_STATE1_7 | PLAYER_STATE1_28,
};

void Actor_UpdateAll(PlayState* play, ActorContext* actorCtx) {
    Actor* refActor;
    Actor* actor;
    Player* player;
    u32* sp80;
    u32 unkFlag;
    u32 unkCondition;
    Actor* sp74;
    ActorEntry* actorEntry;
    s32 i;

    player = GET_PLAYER(play);

    if (0) {
        // This ASSERT is optimized out but it exists due to its presence in rodata
        ASSERT(gMaxActorId == ACTOR_ID_MAX, "MaxProfile == ACTOR_DLF_MAX", "../z_actor.c", UNK_LINE);
    }

    sp74 = NULL;
    unkFlag = 0;

    if (play->numSetupActors != 0) {
        actorEntry = &play->setupActorList[0];
        for (i = 0; i < play->numSetupActors; i++) {
            Actor_SpawnEntry(&play->actorCtx, actorEntry++, play);
        }
        play->numSetupActors = 0;
    }

    if (actorCtx->unk_02 != 0) {
        actorCtx->unk_02--;
    }

    if (KREG(0) == -100) {
        refActor = &GET_PLAYER(play)->actor;
        KREG(0) = 0;
        Actor_Spawn(&play->actorCtx, play, ACTOR_EN_CLEAR_TAG, refActor->world.pos.x, refActor->world.pos.y + 100.0f,
                    refActor->world.pos.z, 0, 0, 0, 1);
    }

    sp80 = &D_80116068[0];

    if (player->stateFlags2 & PLAYER_STATE2_27) {
        unkFlag = ACTOR_FLAG_25;
    }

    if ((player->stateFlags1 & PLAYER_STATE1_6) && ((player->actor.textId & 0xFF00) != 0x600)) {
        sp74 = player->targetActor;
    }

    for (i = 0; i < ARRAY_COUNT(actorCtx->actorLists); i++, sp80++) {
        unkCondition = (*sp80 & player->stateFlags1);

        actor = actorCtx->actorLists[i].head;
        while (actor != NULL) {
            if (actor->world.pos.y < -25000.0f) {
                actor->world.pos.y = -25000.0f;
            }

            actor->sfx = 0;

            if (actor->init != NULL) {
                if (Object_IsLoaded(&play->objectCtx, actor->objBankIndex)) {
                    Actor_SetObjectDependency(play, actor);
                    actor->init(actor, play);
                    actor->init = NULL;
                }
                actor = actor->next;
            } else if (!Object_IsLoaded(&play->objectCtx, actor->objBankIndex)) {
                Actor_Kill(actor);
                actor = actor->next;
            } else if ((unkFlag && !(actor->flags & unkFlag)) ||
                       (!unkFlag && unkCondition && (sp74 != actor) && (actor != player->naviActor) &&
                        (actor != player->heldActor) && (&player->actor != actor->parent))) {
                CollisionCheck_ResetDamage(&actor->colChkInfo);
                actor = actor->next;
            } else if (actor->update == NULL) {
                if (!actor->isDrawn) {
                    actor = Actor_Delete(&play->actorCtx, actor, play);
                } else {
                    Actor_Destroy(actor, play);
                    actor = actor->next;
                }
            } else {
                Math_Vec3f_Copy(&actor->prevPos, &actor->world.pos);
                actor->xzDistToPlayer = Actor_WorldDistXZToActor(actor, &player->actor);
                actor->yDistToPlayer = Actor_HeightDiff(actor, &player->actor);
                actor->xyzDistToPlayerSq = SQ(actor->xzDistToPlayer) + SQ(actor->yDistToPlayer);

                actor->yawTowardsPlayer = Actor_WorldYawTowardActor(actor, &player->actor);
                actor->flags &= ~ACTOR_FLAG_24;

                if ((DECR(actor->freezeTimer) == 0) && (actor->flags & (ACTOR_FLAG_4 | ACTOR_FLAG_6))) {
                    if (actor == player->unk_664) {
                        actor->isTargeted = true;
                    } else {
                        actor->isTargeted = false;
                    }

                    if ((actor->targetPriority != 0) && (player->unk_664 == NULL)) {
                        actor->targetPriority = 0;
                    }

                    Actor_SetObjectDependency(play, actor);
                    if (actor->colorFilterTimer != 0) {
                        actor->colorFilterTimer--;
                    }
                    actor->update(actor, play);
                    func_8003F8EC(play, &play->colCtx.dyna, actor);
                }

                CollisionCheck_ResetDamage(&actor->colChkInfo);

                actor = actor->next;
            }
        }

        if (i == ACTORCAT_BG) {
            DynaPoly_Setup(play, &play->colCtx.dyna);
        }
    }

    actor = player->unk_664;

    if ((actor != NULL) && (actor->update == NULL)) {
        actor = NULL;
        func_8008EDF0(player);
    }

    if ((actor == NULL) || (player->unk_66C < 5)) {
        actor = NULL;
        if (actorCtx->targetCtx.unk_4B != 0) {
            actorCtx->targetCtx.unk_4B = 0;
            func_80078884(NA_SE_SY_LOCK_OFF);
        }
    }

    func_8002C7BC(&actorCtx->targetCtx, player, actor, play);
    TitleCard_Update(play, &actorCtx->titleCtx);
    DynaPoly_UpdateBgActorTransforms(play, &play->colCtx.dyna);
}

void Actor_FaultPrint(Actor* actor, char* command) {
    ActorOverlay* overlayEntry;
    char* name;

    if ((actor == NULL) || (actor->overlayEntry == NULL)) {
        FaultDrawer_SetCursor(48, 24);
        FaultDrawer_Printf("ACTOR NAME is NULL");
    }

    overlayEntry = actor->overlayEntry;
    name = overlayEntry->name != NULL ? overlayEntry->name : "";

    osSyncPrintf("アクターの名前(%08x:%s)\n", actor, name); // "Actor name (%08x:%s)"

    if (command != NULL) {
        osSyncPrintf("コメント:%s\n", command); // "Command:%s"
    }

    FaultDrawer_SetCursor(48, 24);
    FaultDrawer_Printf("ACTOR NAME %08x:%s", actor, name);
}

void Actor_Draw(PlayState* play, Actor* actor) {
    FaultClient faultClient;
    Lights* lights;

    Fault_AddClient(&faultClient, Actor_FaultPrint, actor, "Actor_draw");

    OPEN_DISPS(play->state.gfxCtx, "../z_actor.c", 6035);

    lights = LightContext_NewLights(&play->lightCtx, play->state.gfxCtx);

    Lights_BindAll(lights, play->lightCtx.listHead, (actor->flags & ACTOR_FLAG_22) ? NULL : &actor->world.pos);
    Lights_Draw(lights, play->state.gfxCtx);

    if (actor->flags & ACTOR_FLAG_12) {
        Matrix_SetTranslateRotateYXZ(
            actor->world.pos.x + play->mainCamera.skyboxOffset.x,
            actor->world.pos.y + (f32)((actor->shape.yOffset * actor->scale.y) + play->mainCamera.skyboxOffset.y),
            actor->world.pos.z + play->mainCamera.skyboxOffset.z, &actor->shape.rot);
    } else {
        Matrix_SetTranslateRotateYXZ(actor->world.pos.x, actor->world.pos.y + (actor->shape.yOffset * actor->scale.y),
                                     actor->world.pos.z, &actor->shape.rot);
    }

    Matrix_Scale(actor->scale.x, actor->scale.y, actor->scale.z, MTXMODE_APPLY);
    Actor_SetObjectDependency(play, actor);

    gSPSegment(POLY_OPA_DISP++, 0x06, play->objectCtx.status[actor->objBankIndex].segment);
    gSPSegment(POLY_XLU_DISP++, 0x06, play->objectCtx.status[actor->objBankIndex].segment);

    if (actor->colorFilterTimer != 0) {
        Color_RGBA8 color = { 0, 0, 0, 255 };

        if (actor->colorFilterParams & 0x8000) {
            color.r = color.g = color.b = ((actor->colorFilterParams & 0x1F00) >> 5) | 7;
        } else if (actor->colorFilterParams & 0x4000) {
            color.r = ((actor->colorFilterParams & 0x1F00) >> 5) | 7;
        } else {
            color.b = ((actor->colorFilterParams & 0x1F00) >> 5) | 7;
        }

        if (actor->colorFilterParams & 0x2000) {
            func_80026860(play, &color, actor->colorFilterTimer, actor->colorFilterParams & 0xFF);
        } else {
            func_80026400(play, &color, actor->colorFilterTimer, actor->colorFilterParams & 0xFF);
        }
    }

    actor->draw(actor, play);

    if (actor->colorFilterTimer != 0) {
        if (actor->colorFilterParams & 0x2000) {
            func_80026A6C(play);
        } else {
            func_80026608(play);
        }
    }

    if (actor->shape.shadowDraw != NULL) {
        actor->shape.shadowDraw(actor, lights, play);
    }

    CLOSE_DISPS(play->state.gfxCtx, "../z_actor.c", 6119);

    Fault_RemoveClient(&faultClient);
}

void func_80030ED8(Actor* actor) {
    if (actor->flags & ACTOR_FLAG_19) {
        Audio_PlaySoundGeneral(actor->sfx, &actor->projectedPos, 4, &gSfxDefaultFreqAndVolScale,
                               &gSfxDefaultFreqAndVolScale, &gSfxDefaultReverb);
    } else if (actor->flags & ACTOR_FLAG_20) {
        func_80078884(actor->sfx);
    } else if (actor->flags & ACTOR_FLAG_21) {
        func_800788CC(actor->sfx);
    } else if (actor->flags & ACTOR_FLAG_28) {
        func_800F4C58(&gSfxDefaultPos, NA_SE_SY_TIMER - SFX_FLAG, (s8)(actor->sfx - 1));
    } else {
        func_80078914(&actor->projectedPos, actor->sfx);
    }
}

#define LENS_MASK_WIDTH 64
#define LENS_MASK_HEIGHT 64
// 26 and 6 are for padding between the mask texture and the screen borders
#define LENS_MASK_OFFSET_S ((SCREEN_WIDTH / 2 - LENS_MASK_WIDTH) - 26)
#define LENS_MASK_OFFSET_T ((SCREEN_HEIGHT / 2 - LENS_MASK_HEIGHT) - 6)

void Actor_DrawLensOverlay(GraphicsContext* gfxCtx) {
    OPEN_DISPS(gfxCtx, "../z_actor.c", 6161);

    gDPLoadTextureBlock(POLY_XLU_DISP++, gLensOfTruthMaskTex, G_IM_FMT_I, G_IM_SIZ_8b, LENS_MASK_WIDTH,
                        LENS_MASK_HEIGHT, 0, G_TX_MIRROR | G_TX_CLAMP, G_TX_MIRROR | G_TX_CLAMP, 6, 6, G_TX_NOLOD,
                        G_TX_NOLOD);

    gDPSetTileSize(POLY_XLU_DISP++, G_TX_RENDERTILE, (SCREEN_WIDTH / 2 - LENS_MASK_WIDTH) << 2,
                   (SCREEN_HEIGHT / 2 - LENS_MASK_HEIGHT) << 2, (SCREEN_WIDTH / 2 + LENS_MASK_WIDTH - 1) << 2,
                   (SCREEN_HEIGHT / 2 + LENS_MASK_HEIGHT - 1) << 2);
    gSPTextureRectangle(POLY_XLU_DISP++, 0, 0, SCREEN_WIDTH << 2, SCREEN_HEIGHT << 2, G_TX_RENDERTILE,
                        LENS_MASK_OFFSET_S << 5, LENS_MASK_OFFSET_T << 5,
                        (1 << 10) * (SCREEN_WIDTH - 2 * LENS_MASK_OFFSET_S) / SCREEN_WIDTH,
                        (1 << 10) * (SCREEN_HEIGHT - 2 * LENS_MASK_OFFSET_T) / SCREEN_HEIGHT);
    gDPPipeSync(POLY_XLU_DISP++);

    CLOSE_DISPS(gfxCtx, "../z_actor.c", 6183);
}

void Actor_DrawLensActors(PlayState* play, s32 numInvisibleActors, Actor** invisibleActors) {
    Actor** invisibleActor;
    GraphicsContext* gfxCtx;
    s32 i;

    gfxCtx = play->state.gfxCtx;

    OPEN_DISPS(gfxCtx, "../z_actor.c", 6197);

    gDPNoOpString(POLY_OPA_DISP++, "魔法のメガネ START", 0); // "Magic lens START"

    gDPPipeSync(POLY_XLU_DISP++);

    if (play->roomCtx.curRoom.lensMode == LENS_MODE_HIDE_ACTORS) {
        // Update both the color frame buffer and the z-buffer
        gDPSetOtherMode(POLY_XLU_DISP++,
                        G_AD_DISABLE | G_CD_MAGICSQ | G_CK_NONE | G_TC_FILT | G_TF_BILERP | G_TT_NONE | G_TL_TILE |
                            G_TD_CLAMP | G_TP_NONE | G_CYC_1CYCLE | G_PM_NPRIMITIVE,
                        G_AC_THRESHOLD | G_ZS_PRIM | Z_UPD | G_RM_CLD_SURF | G_RM_CLD_SURF2);

        gDPSetCombineMode(POLY_XLU_DISP++, G_CC_MODULATEIA_PRIM, G_CC_MODULATEIA_PRIM);
        gDPSetPrimColor(POLY_XLU_DISP++, 0, 0, 255, 0, 0, 255);

        // the z-buffer will later only allow drawing inside the lens circle
    } else {
        // Update the z-buffer but not the color frame buffer
        gDPSetOtherMode(POLY_XLU_DISP++,
                        G_AD_DISABLE | G_CD_MAGICSQ | G_CK_NONE | G_TC_FILT | G_TF_BILERP | G_TT_NONE | G_TL_TILE |
                            G_TD_CLAMP | G_TP_NONE | G_CYC_1CYCLE | G_PM_NPRIMITIVE,
                        G_AC_THRESHOLD | G_ZS_PRIM | Z_UPD | IM_RD | CVG_DST_SAVE | ZMODE_OPA | FORCE_BL |
                            GBL_c1(G_BL_CLR_BL, G_BL_0, G_BL_CLR_MEM, G_BL_1MA) |
                            GBL_c2(G_BL_CLR_BL, G_BL_0, G_BL_CLR_MEM, G_BL_1MA));

        // inverts the mask image, which initially is 0 inner and 74 outer,
        // by setting the combiner to draw 74 - image instead of the image
        gDPSetCombineLERP(POLY_XLU_DISP++, PRIMITIVE, TEXEL0, PRIM_LOD_FRAC, 0, PRIMITIVE, TEXEL0, PRIM_LOD_FRAC, 0,
                          PRIMITIVE, TEXEL0, PRIM_LOD_FRAC, 0, PRIMITIVE, TEXEL0, PRIM_LOD_FRAC, 0);
        gDPSetPrimColor(POLY_XLU_DISP++, 0, 0xFF, 74, 74, 74, 74);

        // the z-buffer will later only allow drawing outside the lens circle
    }

    // Together with the depth source set above, this sets the depth to the closest.
    // For a pixel with such a depth value, the z-buffer will reject drawing to that pixel.
    gDPSetPrimDepth(POLY_XLU_DISP++, 0, 0);

    // The z-buffer will be updated where the mask is not fully transparent.
    Actor_DrawLensOverlay(gfxCtx);

    // "Magic lens invisible Actor display START"
    gDPNoOpString(POLY_OPA_DISP++, "魔法のメガネ 見えないＡcｔｏｒ表示 START", numInvisibleActors);

    invisibleActor = &invisibleActors[0];
    for (i = 0; i < numInvisibleActors; i++) {
        // "Magic lens invisible Actor display"
        gDPNoOpString(POLY_OPA_DISP++, "魔法のメガネ 見えないＡcｔｏｒ表示", i);
        Actor_Draw(play, *(invisibleActor++));
    }

    // "Magic lens invisible Actor display END"
    gDPNoOpString(POLY_OPA_DISP++, "魔法のメガネ 見えないＡcｔｏｒ表示 END", numInvisibleActors);

    if (play->roomCtx.curRoom.lensMode != LENS_MODE_HIDE_ACTORS) {
        // Draw the lens overlay to the color frame buffer

        gDPNoOpString(POLY_OPA_DISP++, "青い眼鏡(外側)", 0); // "Blue spectacles (exterior)"

        gDPPipeSync(POLY_XLU_DISP++);

        gDPSetOtherMode(POLY_XLU_DISP++,
                        G_AD_DISABLE | G_CD_MAGICSQ | G_CK_NONE | G_TC_FILT | G_TF_BILERP | G_TT_NONE | G_TL_TILE |
                            G_TD_CLAMP | G_TP_NONE | G_CYC_1CYCLE | G_PM_NPRIMITIVE,
                        G_AC_THRESHOLD | G_ZS_PRIM | G_RM_CLD_SURF | G_RM_CLD_SURF2);
        gDPSetCombineMode(POLY_XLU_DISP++, G_CC_MODULATEIA_PRIM, G_CC_MODULATEIA_PRIM);
        gDPSetPrimColor(POLY_XLU_DISP++, 0, 0, 255, 0, 0, 255);

        Actor_DrawLensOverlay(gfxCtx);

        gDPNoOpString(POLY_OPA_DISP++, "青い眼鏡(外側)", 1); // "Blue spectacles (exterior)"
    }

    gDPNoOpString(POLY_OPA_DISP++, "魔法のメガネ END", 0); // "Magic lens END"

    CLOSE_DISPS(gfxCtx, "../z_actor.c", 6284);
}

s32 func_800314B0(PlayState* play, Actor* actor) {
    return func_800314D4(play, actor, &actor->projectedPos, actor->projectedW);
}

s32 func_800314D4(PlayState* play, Actor* actor, Vec3f* arg2, f32 arg3) {
    f32 var;

    if ((arg2->z > -actor->uncullZoneScale) && (arg2->z < (actor->uncullZoneForward + actor->uncullZoneScale))) {
        var = (arg3 < 1.0f) ? 1.0f : 1.0f / arg3;

        if ((((fabsf(arg2->x) - actor->uncullZoneScale) * var) < 1.0f) &&
            (((arg2->y + actor->uncullZoneDownward) * var) > -1.0f) &&
            (((arg2->y - actor->uncullZoneScale) * var) < 1.0f)) {
            return true;
        }
    }

    return false;
}

void func_800315AC(PlayState* play, ActorContext* actorCtx) {
    s32 invisibleActorCounter;
    Actor* invisibleActors[INVISIBLE_ACTOR_MAX];
    ActorListEntry* actorListEntry;
    Actor* actor;
    s32 i;

    invisibleActorCounter = 0;

    OPEN_DISPS(play->state.gfxCtx, "../z_actor.c", 6336);

    actorListEntry = &actorCtx->actorLists[0];

    for (i = 0; i < ARRAY_COUNT(actorCtx->actorLists); i++, actorListEntry++) {
        actor = actorListEntry->head;

        while (actor != NULL) {
            ActorOverlay* overlayEntry = actor->overlayEntry;
            char* actorName = overlayEntry->name != NULL ? overlayEntry->name : "";

            gDPNoOpString(POLY_OPA_DISP++, actorName, i);
            gDPNoOpString(POLY_XLU_DISP++, actorName, i);

            HREG(66) = i;

            if ((HREG(64) != 1) || ((HREG(65) != -1) && (HREG(65) != HREG(66))) || (HREG(68) == 0)) {
                SkinMatrix_Vec3fMtxFMultXYZW(&play->viewProjectionMtxF, &actor->world.pos, &actor->projectedPos,
                                             &actor->projectedW);
            }

            if ((HREG(64) != 1) || ((HREG(65) != -1) && (HREG(65) != HREG(66))) || (HREG(69) == 0)) {
                if (actor->sfx != 0) {
                    func_80030ED8(actor);
                }
            }

            if ((HREG(64) != 1) || ((HREG(65) != -1) && (HREG(65) != HREG(66))) || (HREG(70) == 0)) {
                if (func_800314B0(play, actor)) {
                    actor->flags |= ACTOR_FLAG_6;
                } else {
                    actor->flags &= ~ACTOR_FLAG_6;
                }
            }

            actor->isDrawn = false;

            if ((HREG(64) != 1) || ((HREG(65) != -1) && (HREG(65) != HREG(66))) || (HREG(71) == 0)) {
                if ((actor->init == NULL) && (actor->draw != NULL) && (actor->flags & (ACTOR_FLAG_5 | ACTOR_FLAG_6))) {
                    if ((actor->flags & ACTOR_FLAG_7) &&
                        ((play->roomCtx.curRoom.lensMode == LENS_MODE_HIDE_ACTORS) || play->actorCtx.lensActive ||
                         (actor->room != play->roomCtx.curRoom.num))) {
                        ASSERT(invisibleActorCounter < INVISIBLE_ACTOR_MAX,
                               "invisible_actor_counter < INVISIBLE_ACTOR_MAX", "../z_actor.c", 6464);
                        invisibleActors[invisibleActorCounter] = actor;
                        invisibleActorCounter++;
                    } else {
                        if ((HREG(64) != 1) || ((HREG(65) != -1) && (HREG(65) != HREG(66))) || (HREG(72) == 0)) {
                            Actor_Draw(play, actor);
                            actor->isDrawn = true;
                        }
                    }
                }
            }

            actor = actor->next;
        }
    }

    if ((HREG(64) != 1) || (HREG(73) != 0)) {
        Effect_DrawAll(play->state.gfxCtx);
    }

    if ((HREG(64) != 1) || (HREG(74) != 0)) {
        EffectSs_DrawAll(play);
    }

    if ((HREG(64) != 1) || (HREG(72) != 0)) {
        if (play->actorCtx.lensActive) {
            Actor_DrawLensActors(play, invisibleActorCounter, invisibleActors);
            if ((play->csCtx.state != CS_STATE_IDLE) || Player_InCsMode(play)) {
                Actor_DisableLens(play);
            }
        }
    }

    Actor_DrawFaroresWindPointer(play);

    if (IREG(32) == 0) {
        Lights_DrawGlow(play);
    }

    if ((HREG(64) != 1) || (HREG(75) != 0)) {
        TitleCard_Draw(play, &actorCtx->titleCtx);
    }

    if ((HREG(64) != 1) || (HREG(76) != 0)) {
        CollisionCheck_DrawCollision(play, &play->colChkCtx);
    }

    CLOSE_DISPS(play->state.gfxCtx, "../z_actor.c", 6563);
}

void func_80031A28(PlayState* play, ActorContext* actorCtx) {
    Actor* actor;
    s32 i;

    for (i = 0; i < ARRAY_COUNT(actorCtx->actorLists); i++) {
        actor = actorCtx->actorLists[i].head;
        while (actor != NULL) {
            if (!Object_IsLoaded(&play->objectCtx, actor->objBankIndex)) {
                Actor_Kill(actor);
            }
            actor = actor->next;
        }
    }
}

u8 sEnemyActorCategories[] = { ACTORCAT_ENEMY, ACTORCAT_BOSS };

void Actor_FreezeAllEnemies(PlayState* play, ActorContext* actorCtx, s32 duration) {
    Actor* actor;
    s32 i;

    for (i = 0; i < ARRAY_COUNT(sEnemyActorCategories); i++) {
        actor = actorCtx->actorLists[sEnemyActorCategories[i]].head;
        while (actor != NULL) {
            actor->freezeTimer = duration;
            actor = actor->next;
        }
    }
}

void func_80031B14(PlayState* play, ActorContext* actorCtx) {
    Actor* actor;
    s32 i;

    for (i = 0; i < ARRAY_COUNT(actorCtx->actorLists); i++) {
        actor = actorCtx->actorLists[i].head;
        while (actor != NULL) {
            if ((actor->room >= 0) && (actor->room != play->roomCtx.curRoom.num) &&
                (actor->room != play->roomCtx.prevRoom.num)) {
                if (!actor->isDrawn) {
                    actor = Actor_Delete(actorCtx, actor, play);
                } else {
                    Actor_Kill(actor);
                    Actor_Destroy(actor, play);
                    actor = actor->next;
                }
            } else {
                actor = actor->next;
            }
        }
    }

    CollisionCheck_ClearContext(play, &play->colChkCtx);
    actorCtx->flags.tempClear = 0;
    actorCtx->flags.tempSwch &= 0xFFFFFF;
    play->msgCtx.unk_E3F4 = 0;
}

// Actor_CleanupContext
void func_80031C3C(ActorContext* actorCtx, PlayState* play) {
    Actor* actor;
    s32 i;

    for (i = 0; i < ARRAY_COUNT(actorCtx->actorLists); i++) {
        actor = actorCtx->actorLists[i].head;
        while (actor != NULL) {
            Actor_Delete(actorCtx, actor, play);
            actor = actorCtx->actorLists[i].head;
        }
    }

    if (HREG(20) != 0) {
        osSyncPrintf("絶対魔法領域解放\n"); // "Absolute magic field deallocation"
    }

    if (actorCtx->absoluteSpace != NULL) {
        ZeldaArena_FreeDebug(actorCtx->absoluteSpace, "../z_actor.c", 6731);
        actorCtx->absoluteSpace = NULL;
    }

    Play_SaveSceneFlags(play);
    func_80030488(play);
    ActorOverlayTable_Cleanup();
}

/**
 * Adds a given actor instance at the front of the actor list of the specified category.
 * Also sets the actor instance as being of that category.
 */
void Actor_AddToCategory(ActorContext* actorCtx, Actor* actorToAdd, u8 actorCategory) {
    Actor* prevHead;

    actorToAdd->category = actorCategory;

    actorCtx->total++;
    actorCtx->actorLists[actorCategory].length++;
    prevHead = actorCtx->actorLists[actorCategory].head;

    if (prevHead != NULL) {
        prevHead->prev = actorToAdd;
    }

    actorCtx->actorLists[actorCategory].head = actorToAdd;
    actorToAdd->next = prevHead;
}

/**
 * Removes a given actor instance from its actor list.
 * Also sets the temp clear flag of the current room if the actor removed was the last enemy loaded.
 */
Actor* Actor_RemoveFromCategory(PlayState* play, ActorContext* actorCtx, Actor* actorToRemove) {
    Actor* newHead;

    actorCtx->total--;
    actorCtx->actorLists[actorToRemove->category].length--;

    if (actorToRemove->prev != NULL) {
        actorToRemove->prev->next = actorToRemove->next;
    } else {
        actorCtx->actorLists[actorToRemove->category].head = actorToRemove->next;
    }

    newHead = actorToRemove->next;

    if (newHead != NULL) {
        newHead->prev = actorToRemove->prev;
    }

    actorToRemove->next = NULL;
    actorToRemove->prev = NULL;

    if ((actorToRemove->room == play->roomCtx.curRoom.num) && (actorToRemove->category == ACTORCAT_ENEMY) &&
        (actorCtx->actorLists[ACTORCAT_ENEMY].length == 0)) {
        Flags_SetTempClear(play, play->roomCtx.curRoom.num);
    }

    return newHead;
}

void Actor_FreeOverlay(ActorOverlay* actorOverlay) {
    osSyncPrintf(VT_FGCOL(CYAN));

    if (actorOverlay->numLoaded == 0) {
        if (HREG(20) != 0) {
            osSyncPrintf("アクタークライアントが０になりました\n"); // "Actor client is now 0"
        }

        if (actorOverlay->loadedRamAddr != NULL) {
            if (actorOverlay->allocType & ALLOCTYPE_PERMANENT) {
                if (HREG(20) != 0) {
                    osSyncPrintf("オーバーレイ解放しません\n"); // "Overlay will not be deallocated"
                }
            } else if (actorOverlay->allocType & ALLOCTYPE_ABSOLUTE) {
                if (HREG(20) != 0) {
                    // "Absolute magic field reserved, so deallocation will not occur"
                    osSyncPrintf("絶対魔法領域確保なので解放しません\n");
                }
                actorOverlay->loadedRamAddr = NULL;
            } else {
                if (HREG(20) != 0) {
                    osSyncPrintf("オーバーレイ解放します\n"); // "Overlay deallocated"
                }
                ZeldaArena_FreeDebug(actorOverlay->loadedRamAddr, "../z_actor.c", 6834);
                actorOverlay->loadedRamAddr = NULL;
            }
        }
    } else if (HREG(20) != 0) {
        // "%d of actor client remains"
        osSyncPrintf("アクタークライアントはあと %d 残っています\n", actorOverlay->numLoaded);
    }

    osSyncPrintf(VT_RST);
}

Actor* Actor_Spawn(ActorContext* actorCtx, PlayState* play, s16 actorId, f32 posX, f32 posY, f32 posZ, s16 rotX,
                   s16 rotY, s16 rotZ, s16 params) {
    s32 pad;
    Actor* actor;
    ActorInit* actorInit;
    s32 objBankIndex;
    ActorOverlay* overlayEntry;
    u32 temp;
    char* name;
    u32 overlaySize;

    overlayEntry = &gActorOverlayTable[actorId];
    ASSERT(actorId < ACTOR_ID_MAX, "profile < ACTOR_DLF_MAX", "../z_actor.c", 6883);

    name = overlayEntry->name != NULL ? overlayEntry->name : "";
    overlaySize = (u32)overlayEntry->vramEnd - (u32)overlayEntry->vramStart;

    if (HREG(20) != 0) {
        // "Actor class addition [%d:%s]"
        osSyncPrintf("アクタークラス追加 [%d:%s]\n", actorId, name);
    }

    if (actorCtx->total > ACTOR_NUMBER_MAX) {
        // "Ａｃｔｏｒ set number exceeded"
        osSyncPrintf(VT_COL(YELLOW, BLACK) "Ａｃｔｏｒセット数オーバー\n" VT_RST);
        return NULL;
    }

    if (overlayEntry->vramStart == 0) {
        if (HREG(20) != 0) {
            osSyncPrintf("オーバーレイではありません\n"); // "Not an overlay"
        }

        actorInit = overlayEntry->initInfo;
    } else {
        if (overlayEntry->loadedRamAddr != NULL) {
            if (HREG(20) != 0) {
                osSyncPrintf("既にロードされています\n"); // "Already loaded"
            }
        } else {
            if (overlayEntry->allocType & ALLOCTYPE_ABSOLUTE) {
                ASSERT(overlaySize <= AM_FIELD_SIZE, "actor_segsize <= AM_FIELD_SIZE", "../z_actor.c", 6934);

                if (actorCtx->absoluteSpace == NULL) {
                    // "AMF: absolute magic field"
                    actorCtx->absoluteSpace = ZeldaArena_MallocRDebug(AM_FIELD_SIZE, "AMF:絶対魔法領域", 0);
                    if (HREG(20) != 0) {
                        // "Absolute magic field reservation - %d bytes reserved"
                        osSyncPrintf("絶対魔法領域確保 %d バイト確保\n", AM_FIELD_SIZE);
                    }
                }

                overlayEntry->loadedRamAddr = actorCtx->absoluteSpace;
            } else if (overlayEntry->allocType & ALLOCTYPE_PERMANENT) {
                overlayEntry->loadedRamAddr = ZeldaArena_MallocRDebug(overlaySize, name, 0);
            } else {
                overlayEntry->loadedRamAddr = ZeldaArena_MallocDebug(overlaySize, name, 0);
            }

            if (overlayEntry->loadedRamAddr == NULL) {
                // "Cannot reserve actor program memory"
                osSyncPrintf(VT_COL(RED, WHITE) "Ａｃｔｏｒプログラムメモリが確保できません\n" VT_RST);
                return NULL;
            }

            Overlay_Load(overlayEntry->vromStart, overlayEntry->vromEnd, overlayEntry->vramStart, overlayEntry->vramEnd,
                         overlayEntry->loadedRamAddr);

            osSyncPrintf(VT_FGCOL(GREEN));
            osSyncPrintf("OVL(a):Seg:%08x-%08x Ram:%08x-%08x Off:%08x %s\n", overlayEntry->vramStart,
                         overlayEntry->vramEnd, overlayEntry->loadedRamAddr,
                         (u32)overlayEntry->loadedRamAddr + (u32)overlayEntry->vramEnd - (u32)overlayEntry->vramStart,
                         (u32)overlayEntry->vramStart - (u32)overlayEntry->loadedRamAddr, name);
            osSyncPrintf(VT_RST);

            overlayEntry->numLoaded = 0;
        }

        actorInit = (void*)(u32)((overlayEntry->initInfo != NULL)
                                     ? (void*)((u32)overlayEntry->initInfo -
                                               (s32)((u32)overlayEntry->vramStart - (u32)overlayEntry->loadedRamAddr))
                                     : NULL);
    }

    objBankIndex = Object_GetIndex(&play->objectCtx, actorInit->objectId);

    if ((objBankIndex < 0) ||
        ((actorInit->category == ACTORCAT_ENEMY) && Flags_GetClear(play, play->roomCtx.curRoom.num))) {
        // "No data bank!! <data bank＝%d> (profilep->bank=%d)"
        osSyncPrintf(VT_COL(RED, WHITE) "データバンク無し！！<データバンク＝%d>(profilep->bank=%d)\n" VT_RST,
                     objBankIndex, actorInit->objectId);
        Actor_FreeOverlay(overlayEntry);
        return NULL;
    }

    actor = ZeldaArena_MallocDebug(actorInit->instanceSize, name, 1);

    if (actor == NULL) {
        // "Actor class cannot be reserved! %s <size＝%d bytes>"
        osSyncPrintf(VT_COL(RED, WHITE) "Ａｃｔｏｒクラス確保できません！ %s <サイズ＝%dバイト>\n", VT_RST, name,
                     actorInit->instanceSize);
        Actor_FreeOverlay(overlayEntry);
        return NULL;
    }

    ASSERT(overlayEntry->numLoaded < 255, "actor_dlftbl->clients < 255", "../z_actor.c", 7031);

    overlayEntry->numLoaded++;

    if (HREG(20) != 0) {
        // "Actor client No. %d"
        osSyncPrintf("アクタークライアントは %d 個目です\n", overlayEntry->numLoaded);
    }

    Lib_MemSet((u8*)actor, actorInit->instanceSize, 0);
    actor->overlayEntry = overlayEntry;
    actor->id = actorInit->id;
    actor->flags = actorInit->flags;

    if (actorInit->id == ACTOR_EN_PART) {
        actor->objBankIndex = rotZ;
        rotZ = 0;
    } else {
        actor->objBankIndex = objBankIndex;
    }

    actor->init = actorInit->init;
    actor->destroy = actorInit->destroy;
    actor->update = actorInit->update;
    actor->draw = actorInit->draw;
    actor->room = play->roomCtx.curRoom.num;
    actor->home.pos.x = posX;
    actor->home.pos.y = posY;
    actor->home.pos.z = posZ;
    actor->home.rot.x = rotX;
    actor->home.rot.y = rotY;
    actor->home.rot.z = rotZ;
    actor->params = params;

    Actor_AddToCategory(actorCtx, actor, actorInit->category);

    temp = gSegments[6];
    Actor_Init(actor, play);
    gSegments[6] = temp;

    return actor;
}

Actor* Actor_SpawnAsChild(ActorContext* actorCtx, Actor* parent, PlayState* play, s16 actorId, f32 posX, f32 posY,
                          f32 posZ, s16 rotX, s16 rotY, s16 rotZ, s16 params) {
    Actor* spawnedActor = Actor_Spawn(actorCtx, play, actorId, posX, posY, posZ, rotX, rotY, rotZ, params);

    if (spawnedActor == NULL) {
        return NULL;
    }

    parent->child = spawnedActor;
    spawnedActor->parent = parent;

    if (spawnedActor->room >= 0) {
        spawnedActor->room = parent->room;
    }

    return spawnedActor;
}

void Actor_SpawnTransitionActors(PlayState* play, ActorContext* actorCtx) {
    TransitionActorEntry* transitionActor;
    u8 numActors;
    s32 i;

    transitionActor = play->transiActorCtx.list;
    numActors = play->transiActorCtx.numActors;

    for (i = 0; i < numActors; i++) {
        if (transitionActor->id >= 0) {
            if (((transitionActor->sides[0].room >= 0) &&
                 ((transitionActor->sides[0].room == play->roomCtx.curRoom.num) ||
                  (transitionActor->sides[0].room == play->roomCtx.prevRoom.num))) ||
                ((transitionActor->sides[1].room >= 0) &&
                 ((transitionActor->sides[1].room == play->roomCtx.curRoom.num) ||
                  (transitionActor->sides[1].room == play->roomCtx.prevRoom.num)))) {
                Actor_Spawn(actorCtx, play, (s16)(transitionActor->id & 0x1FFF), transitionActor->pos.x,
                            transitionActor->pos.y, transitionActor->pos.z, 0, transitionActor->rotY, 0,
                            (i << 0xA) + transitionActor->params);

                transitionActor->id = -transitionActor->id;
                numActors = play->transiActorCtx.numActors;
            }
        }
        transitionActor++;
    }
}

Actor* Actor_SpawnEntry(ActorContext* actorCtx, ActorEntry* actorEntry, PlayState* play) {
    return Actor_Spawn(actorCtx, play, actorEntry->id, actorEntry->pos.x, actorEntry->pos.y, actorEntry->pos.z,
                       actorEntry->rot.x, actorEntry->rot.y, actorEntry->rot.z, actorEntry->params);
}

Actor* Actor_Delete(ActorContext* actorCtx, Actor* actor, PlayState* play) {
    char* name;
    Player* player;
    Actor* newHead;
    ActorOverlay* overlayEntry;

    player = GET_PLAYER(play);

    overlayEntry = actor->overlayEntry;
    name = overlayEntry->name != NULL ? overlayEntry->name : "";

    if (HREG(20) != 0) {
        osSyncPrintf("アクタークラス削除 [%s]\n", name); // "Actor class deleted [%s]"
    }

    if ((player != NULL) && (actor == player->unk_664)) {
        func_8008EDF0(player);
        Camera_ChangeMode(Play_GetCamera(play, Play_GetActiveCamId(play)), 0);
    }

    if (actor == actorCtx->targetCtx.arrowPointedActor) {
        actorCtx->targetCtx.arrowPointedActor = NULL;
    }

    if (actor == actorCtx->targetCtx.unk_8C) {
        actorCtx->targetCtx.unk_8C = NULL;
    }

    if (actor == actorCtx->targetCtx.bgmEnemy) {
        actorCtx->targetCtx.bgmEnemy = NULL;
    }

    Audio_StopSfxByPos(&actor->projectedPos);
    Actor_Destroy(actor, play);

    newHead = Actor_RemoveFromCategory(play, actorCtx, actor);

    ZeldaArena_FreeDebug(actor, "../z_actor.c", 7242);

    if (overlayEntry->vramStart == 0) {
        if (HREG(20) != 0) {
            osSyncPrintf("オーバーレイではありません\n"); // "Not an overlay"
        }
    } else {
        ASSERT(overlayEntry->loadedRamAddr != NULL, "actor_dlftbl->allocp != NULL", "../z_actor.c", 7251);
        ASSERT(overlayEntry->numLoaded > 0, "actor_dlftbl->clients > 0", "../z_actor.c", 7252);
        overlayEntry->numLoaded--;
        Actor_FreeOverlay(overlayEntry);
    }

    return newHead;
}

s32 func_80032880(PlayState* play, Actor* actor) {
    s16 sp1E;
    s16 sp1C;

    Actor_GetScreenPos(play, actor, &sp1E, &sp1C);

    return (sp1E > -20) && (sp1E < 340) && (sp1C > -160) && (sp1C < 400);
}

Actor* D_8015BBE8;
Actor* D_8015BBEC;
f32 D_8015BBF0;
f32 sbgmEnemyDistSq;
s32 D_8015BBF8;
s16 D_8015BBFC;

void func_800328D4(PlayState* play, ActorContext* actorCtx, Player* player, u32 actorCategory) {
    f32 var;
    Actor* actor;
    Actor* sp84;
    CollisionPoly* sp80;
    s32 sp7C;
    Vec3f sp70;

    actor = actorCtx->actorLists[actorCategory].head;
    sp84 = player->unk_664;

    while (actor != NULL) {
        if ((actor->update != NULL) && ((Player*)actor != player) && CHECK_FLAG_ALL(actor->flags, ACTOR_FLAG_0)) {

            // This block below is for determining the closest actor to player in determining the volume
            // used while playing enemy bgm music
            if ((actorCategory == ACTORCAT_ENEMY) && CHECK_FLAG_ALL(actor->flags, ACTOR_FLAG_0 | ACTOR_FLAG_2) &&
                (actor->xyzDistToPlayerSq < SQ(500.0f)) && (actor->xyzDistToPlayerSq < sbgmEnemyDistSq)) {
                actorCtx->targetCtx.bgmEnemy = actor;
                sbgmEnemyDistSq = actor->xyzDistToPlayerSq;
            }

            if (actor != sp84) {
                var = func_8002EFC0(actor, player, D_8015BBFC);
                if ((var < D_8015BBF0) && func_8002F090(actor, var) && func_80032880(play, actor) &&
                    (!BgCheck_CameraLineTest1(&play->colCtx, &player->actor.focus.pos, &actor->focus.pos, &sp70, &sp80,
                                              1, 1, 1, 1, &sp7C) ||
                     SurfaceType_IsIgnoredByProjectiles(&play->colCtx, sp80, sp7C))) {
                    if (actor->targetPriority != 0) {
                        if (actor->targetPriority < D_8015BBF8) {
                            D_8015BBEC = actor;
                            D_8015BBF8 = actor->targetPriority;
                        }
                    } else {
                        D_8015BBE8 = actor;
                        D_8015BBF0 = var;
                    }
                }
            }
        }

        actor = actor->next;
    }
}

u8 D_801160A0[] = {
    ACTORCAT_BOSS,  ACTORCAT_ENEMY,  ACTORCAT_BG,   ACTORCAT_EXPLOSIVE, ACTORCAT_NPC,  ACTORCAT_ITEMACTION,
    ACTORCAT_CHEST, ACTORCAT_SWITCH, ACTORCAT_PROP, ACTORCAT_MISC,      ACTORCAT_DOOR, ACTORCAT_SWITCH,
};

Actor* func_80032AF0(PlayState* play, ActorContext* actorCtx, Actor** actorPtr, Player* player) {
    s32 i;
    u8* entry;

    D_8015BBE8 = D_8015BBEC = NULL;
    D_8015BBF0 = sbgmEnemyDistSq = FLT_MAX;
    D_8015BBF8 = 0x7FFFFFFF;

    if (!Player_InCsMode(play)) {
        entry = &D_801160A0[0];

        actorCtx->targetCtx.bgmEnemy = NULL;
        D_8015BBFC = player->actor.shape.rot.y;

        for (i = 0; i < 3; i++) {
            func_800328D4(play, actorCtx, player, *entry);
            entry++;
        }

        if (D_8015BBE8 == NULL) {
            for (; i < ARRAY_COUNT(D_801160A0); i++) {
                func_800328D4(play, actorCtx, player, *entry);
                entry++;
            }
        }
    }

    if (D_8015BBE8 == 0) {
        *actorPtr = D_8015BBEC;
    } else {
        *actorPtr = D_8015BBE8;
    }

    return *actorPtr;
}

/**
 * Finds the first actor instance of a specified ID and category if there is one.
 */
Actor* Actor_Find(ActorContext* actorCtx, s32 actorId, s32 actorCategory) {
    Actor* actor = actorCtx->actorLists[actorCategory].head;

    while (actor != NULL) {
        if (actorId == actor->id) {
            return actor;
        }
        actor = actor->next;
    }

    return NULL;
}

/**
 * Play the death sound effect and flash the screen white for 4 frames.
 * While the screen flashes, the game freezes.
 */
void Enemy_StartFinishingBlow(PlayState* play, Actor* actor) {
    play->actorCtx.freezeFlashTimer = 5;
    SoundSource_PlaySfxAtFixedWorldPos(play, &actor->world.pos, 20, NA_SE_EN_LAST_DAMAGE);
}

s16 func_80032CB4(s16* arg0, s16 arg1, s16 arg2, s16 arg3) {
    if (DECR(arg0[1]) == 0) {
        arg0[1] = Rand_S16Offset(arg1, arg2);
    }

    if ((arg0[1] - arg3) > 0) {
        arg0[0] = 0;
    } else if (((arg0[1] - arg3) > -2) || (arg0[1] < 2)) {
        arg0[0] = 1;
    } else {
        arg0[0] = 2;
    }

    return arg0[0];
}

s16 func_80032D60(s16* arg0, s16 arg1, s16 arg2, s16 arg3) {
    if (DECR(arg0[1]) == 0) {
        arg0[1] = Rand_S16Offset(arg1, arg2);
        arg0[0]++;

        if ((arg0[0] % 3) == 0) {
            arg0[0] = (s32)(Rand_ZeroOne() * arg3) * 3;
        }
    }

    return arg0[0];
}

void BodyBreak_Alloc(BodyBreak* bodyBreak, s32 count, PlayState* play) {
    u32 matricesSize;
    u32 dListsSize;
    u32 objectIdsSize;

    matricesSize = (count + 1) * sizeof(*bodyBreak->matrices);
    bodyBreak->matrices = ZeldaArena_MallocDebug(matricesSize, "../z_actor.c", 7540);

    if (bodyBreak->matrices != NULL) {
        dListsSize = (count + 1) * sizeof(*bodyBreak->dLists);
        bodyBreak->dLists = ZeldaArena_MallocDebug(dListsSize, "../z_actor.c", 7543);

        if (bodyBreak->dLists != NULL) {
            objectIdsSize = (count + 1) * sizeof(*bodyBreak->objectIds);
            bodyBreak->objectIds = ZeldaArena_MallocDebug(objectIdsSize, "../z_actor.c", 7546);

            if (bodyBreak->objectIds != NULL) {
                Lib_MemSet((u8*)bodyBreak->matrices, matricesSize, 0);
                Lib_MemSet((u8*)bodyBreak->dLists, dListsSize, 0);
                Lib_MemSet((u8*)bodyBreak->objectIds, objectIdsSize, 0);
                bodyBreak->val = 1;
                return;
            }
        }
    }

    if (bodyBreak->matrices != NULL) {
        ZeldaArena_FreeDebug(bodyBreak->matrices, "../z_actor.c", 7558);
    }

    if (bodyBreak->dLists != NULL) {
        ZeldaArena_FreeDebug(bodyBreak->dLists, "../z_actor.c", 7561);
    }

    if (bodyBreak->objectIds != NULL) {
        ZeldaArena_FreeDebug(bodyBreak->objectIds, "../z_actor.c", 7564);
    }
}

void BodyBreak_SetInfo(BodyBreak* bodyBreak, s32 limbIndex, s32 minLimbIndex, s32 maxLimbIndex, u32 count, Gfx** dList,
                       s16 objectId) {
    PlayState* play = Effect_GetPlayState();

    if ((play->actorCtx.freezeFlashTimer == 0) && (bodyBreak->val > 0)) {
        if ((limbIndex >= minLimbIndex) && (limbIndex <= maxLimbIndex) && (*dList != NULL)) {
            bodyBreak->dLists[bodyBreak->val] = *dList;
            Matrix_Get(&bodyBreak->matrices[bodyBreak->val]);
            bodyBreak->objectIds[bodyBreak->val] = objectId;
            bodyBreak->val++;
        }

        if (limbIndex != bodyBreak->prevLimbIndex) {
            bodyBreak->count++;
        }

        if ((u32)bodyBreak->count >= count) {
            bodyBreak->count = bodyBreak->val - 1;
            bodyBreak->val = BODYBREAK_STATUS_READY;
        }
    }

    bodyBreak->prevLimbIndex = limbIndex;
}

s32 BodyBreak_SpawnParts(Actor* actor, BodyBreak* bodyBreak, PlayState* play, s16 type) {
    EnPart* spawnedEnPart;
    MtxF* mtx;
    s16 objBankIndex;

    if (bodyBreak->val != BODYBREAK_STATUS_READY) {
        return false;
    }

    while (bodyBreak->count > 0) {
        Matrix_Put(&bodyBreak->matrices[bodyBreak->count]);
        Matrix_Scale(1.0f / actor->scale.x, 1.0f / actor->scale.y, 1.0f / actor->scale.z, MTXMODE_APPLY);
        Matrix_Get(&bodyBreak->matrices[bodyBreak->count]);

        if (1) {
            if (bodyBreak->objectIds[bodyBreak->count] >= 0) {
                objBankIndex = bodyBreak->objectIds[bodyBreak->count];
            } else {
                objBankIndex = actor->objBankIndex;
            }
        }

        mtx = &bodyBreak->matrices[bodyBreak->count];

        spawnedEnPart = (EnPart*)Actor_SpawnAsChild(&play->actorCtx, actor, play, ACTOR_EN_PART, mtx->xw, mtx->yw,
                                                    mtx->zw, 0, 0, objBankIndex, type);

        if (spawnedEnPart != NULL) {
            Matrix_MtxFToYXZRotS(&bodyBreak->matrices[bodyBreak->count], &spawnedEnPart->actor.shape.rot, 0);
            spawnedEnPart->displayList = bodyBreak->dLists[bodyBreak->count];
            spawnedEnPart->actor.scale = actor->scale;
        }

        bodyBreak->count--;
    }

    bodyBreak->val = BODYBREAK_STATUS_FINISHED;

    ZeldaArena_FreeDebug(bodyBreak->matrices, "../z_actor.c", 7678);
    ZeldaArena_FreeDebug(bodyBreak->dLists, "../z_actor.c", 7679);
    ZeldaArena_FreeDebug(bodyBreak->objectIds, "../z_actor.c", 7680);

    return true;
}

void Actor_SpawnFloorDustRing(PlayState* play, Actor* actor, Vec3f* posXZ, f32 radius, s32 amountMinusOne,
                              f32 randAccelWeight, s16 scale, s16 scaleStep, u8 useLighting) {
    Vec3f pos;
    Vec3f velocity = { 0.0f, 0.0f, 0.0f };
    Vec3f accel = { 0.0f, 0.3f, 0.0f };
    f32 angle;
    s32 i;

    angle = (Rand_ZeroOne() - 0.5f) * (2.0f * 3.14f);
    pos.y = actor->floorHeight;
    accel.y += (Rand_ZeroOne() - 0.5f) * 0.2f;

    for (i = amountMinusOne; i >= 0; i--) {
        pos.x = Math_SinF(angle) * radius + posXZ->x;
        pos.z = Math_CosF(angle) * radius + posXZ->z;
        accel.x = (Rand_ZeroOne() - 0.5f) * randAccelWeight;
        accel.z = (Rand_ZeroOne() - 0.5f) * randAccelWeight;

        if (scale == 0) {
            func_8002857C(play, &pos, &velocity, &accel);
        } else {
            if (useLighting) {
                func_800286CC(play, &pos, &velocity, &accel, scale, scaleStep);
            } else {
                func_8002865C(play, &pos, &velocity, &accel, scale, scaleStep);
            }
        }

        angle += (2.0f * 3.14f) / (amountMinusOne + 1.0f);
    }
}

void func_80033480(PlayState* play, Vec3f* posBase, f32 randRangeDiameter, s32 amountMinusOne, s16 scaleBase,
                   s16 scaleStep, u8 arg6) {
    Vec3f pos;
    Vec3f velocity = { 0.0f, 0.0f, 0.0f };
    Vec3f accel = { 0.0f, 0.3f, 0.0f };
    s16 scale;
    u32 var2;
    s32 i;

    for (i = amountMinusOne; i >= 0; i--) {
        pos.x = posBase->x + ((Rand_ZeroOne() - 0.5f) * randRangeDiameter);
        pos.y = posBase->y + ((Rand_ZeroOne() - 0.5f) * randRangeDiameter);
        pos.z = posBase->z + ((Rand_ZeroOne() - 0.5f) * randRangeDiameter);

        scale = (s16)((Rand_ZeroOne() * scaleBase) * 0.2f) + scaleBase;
        var2 = arg6;

        if (var2 != 0) {
            func_800286CC(play, &pos, &velocity, &accel, scale, scaleStep);
        } else {
            func_8002865C(play, &pos, &velocity, &accel, scale, scaleStep);
        }
    }
}

Actor* Actor_GetCollidedExplosive(PlayState* play, Collider* collider) {
    if ((collider->acFlags & AC_HIT) && (collider->ac->category == ACTORCAT_EXPLOSIVE)) {
        collider->acFlags &= ~AC_HIT;
        return collider->ac;
    }

    return NULL;
}

Actor* func_80033684(PlayState* play, Actor* explosiveActor) {
    Actor* actor = play->actorCtx.actorLists[ACTORCAT_EXPLOSIVE].head;

    while (actor != NULL) {
        if ((actor == explosiveActor) || (actor->params != 1)) {
            actor = actor->next;
        } else {
            if (Actor_WorldDistXYZToActor(explosiveActor, actor) <= (actor->shape.rot.z * 10) + 80.0f) {
                return actor;
            } else {
                actor = actor->next;
            }
        }
    }

    return NULL;
}

/**
 * Dynamically changes the category of a given actor instance.
 * This is done by moving it to the corresponding category list and setting its category variable accordingly.
 */
void Actor_ChangeCategory(PlayState* play, ActorContext* actorCtx, Actor* actor, u8 actorCategory) {
    Actor_RemoveFromCategory(play, actorCtx, actor);
    Actor_AddToCategory(actorCtx, actor, actorCategory);
}

/**
 * Checks if a hookshot or arrow actor is going to collide with the cylinder denoted by the
 * actor's `cylRadius` and `cylHeight`.
 * The check is only peformed if the projectile actor is within the provided sphere radius.
 *
 * Returns the actor if there will be collision, NULL otherwise.
 */
Actor* Actor_GetProjectileActor(PlayState* play, Actor* refActor, f32 radius) {
    Actor* actor;
    Vec3f spA8;
    f32 deltaX;
    f32 deltaY;
    f32 deltaZ;
    Vec3f sp90;
    Vec3f sp84;

    actor = play->actorCtx.actorLists[ACTORCAT_ITEMACTION].head;
    while (actor != NULL) {
        if (((actor->id != ACTOR_ARMS_HOOK) && (actor->id != ACTOR_EN_ARROW)) || (actor == refActor)) {
            actor = actor->next;
        } else {
            //! @bug The projectile actor gets unsafely casted to a hookshot to check its timer, even though
            //  it can also be an arrow.
            //  Luckily, the field at the same offset in the arrow actor is the x component of a vector
            //  which will rarely ever be 0. So it's very unlikely for this bug to cause an issue.
            if ((Math_Vec3f_DistXYZ(&refActor->world.pos, &actor->world.pos) > radius) ||
                (((ArmsHook*)actor)->timer == 0)) {
                actor = actor->next;
            } else {
                deltaX = Math_SinS(actor->world.rot.y) * (actor->speedXZ * 10.0f);
                deltaY = actor->velocity.y + (actor->gravity * 10.0f);
                deltaZ = Math_CosS(actor->world.rot.y) * (actor->speedXZ * 10.0f);

                spA8.x = actor->world.pos.x + deltaX;
                spA8.y = actor->world.pos.y + deltaY;
                spA8.z = actor->world.pos.z + deltaZ;

                if (CollisionCheck_CylSideVsLineSeg(refActor->colChkInfo.cylRadius, refActor->colChkInfo.cylHeight,
                                                    0.0f, &refActor->world.pos, &actor->world.pos, &spA8, &sp90,
                                                    &sp84)) {
                    return actor;
                } else {
                    actor = actor->next;
                }
            }
        }
    }

    return NULL;
}

/**
 * Sets the actor's text id with a dynamic prefix based on the current scene.
 */
void Actor_SetTextWithPrefix(PlayState* play, Actor* actor, s16 baseTextId) {
    s16 prefix;

    switch (play->sceneNum) {
        case SCENE_YDAN:
        case SCENE_YDAN_BOSS:
        case SCENE_MORIBOSSROOM:
        case SCENE_KOKIRI_HOME:
        case SCENE_KOKIRI_HOME3:
        case SCENE_KOKIRI_HOME4:
        case SCENE_KOKIRI_HOME5:
        case SCENE_KOKIRI_SHOP:
        case SCENE_LINK_HOME:
        case SCENE_SPOT04:
        case SCENE_SPOT05:
        case SCENE_SPOT10:
        case 112:
            prefix = 0x1000;
            break;
        case SCENE_MALON_STABLE:
        case SCENE_SPOT00:
        case SCENE_SPOT20:
            prefix = 0x2000;
            break;
        case SCENE_HIDAN:
        case SCENE_DDAN_BOSS:
        case SCENE_FIRE_BS:
        case SCENE_SPOT16:
        case SCENE_SPOT17:
        case SCENE_SPOT18:
            prefix = 0x3000;
            break;
        case SCENE_BDAN:
        case SCENE_BDAN_BOSS:
        case SCENE_SPOT03:
        case SCENE_SPOT07:
        case SCENE_SPOT08:
            prefix = 0x4000;
            break;
        case SCENE_HAKADAN:
        case SCENE_HAKADAN_BS:
        case SCENE_KAKARIKO:
        case SCENE_KAKARIKO3:
        case SCENE_IMPA:
        case SCENE_HUT:
        case SCENE_HAKAANA:
        case SCENE_HAKASITARELAY:
        case SCENE_SPOT01:
        case SCENE_SPOT02:
            prefix = 0x5000;
            break;
        case SCENE_JYASINZOU:
        case SCENE_JYASINBOSS:
        case SCENE_LABO:
        case SCENE_TENT:
        case SCENE_SPOT06:
        case SCENE_SPOT09:
        case SCENE_SPOT11:
            prefix = 0x6000;
            break;
        case SCENE_ENTRA:
        case SCENE_MARKET_ALLEY:
        case SCENE_MARKET_ALLEY_N:
        case SCENE_MARKET_DAY:
        case SCENE_MARKET_NIGHT:
        case SCENE_MARKET_RUINS:
        case SCENE_SPOT15:
            prefix = 0x7000;
            break;
        default:
            prefix = 0x0000;
            break;
    }

    actor->textId = prefix | baseTextId;
}

/**
 * Checks if a given actor will be standing on the ground after being translated
 * by the provided distance and angle.
 *
 * Returns true if the actor will be standing on ground.
 */
s16 Actor_TestFloorInDirection(Actor* actor, PlayState* play, f32 distance, s16 angle) {
    s16 ret;
    s16 prevBgCheckFlags;
    f32 dx;
    f32 dz;
    Vec3f prevActorPos;

    Math_Vec3f_Copy(&prevActorPos, &actor->world.pos);
    prevBgCheckFlags = actor->bgCheckFlags;

    dx = Math_SinS(angle) * distance;
    dz = Math_CosS(angle) * distance;
    actor->world.pos.x += dx;
    actor->world.pos.z += dz;

    Actor_UpdateBgCheckInfo(play, actor, 0.0f, 0.0f, 0.0f, UPDBGCHECKINFO_FLAG_2);

    Math_Vec3f_Copy(&actor->world.pos, &prevActorPos);

    ret = actor->bgCheckFlags & BGCHECKFLAG_GROUND;
    actor->bgCheckFlags = prevBgCheckFlags;

    return ret;
}

/**
 * Returns true if the player is targeting the provided actor
 */
s32 Actor_IsTargeted(PlayState* play, Actor* actor) {
    Player* player = GET_PLAYER(play);

    if ((player->stateFlags1 & PLAYER_STATE1_4) && actor->isTargeted) {
        return true;
    } else {
        return false;
    }
}

/**
 * Returns true if the player is targeting an actor other than the provided actor
 */
s32 Actor_OtherIsTargeted(PlayState* play, Actor* actor) {
    Player* player = GET_PLAYER(play);

    if ((player->stateFlags1 & PLAYER_STATE1_4) && !actor->isTargeted) {
        return true;
    } else {
        return false;
    }
}

f32 func_80033AEC(Vec3f* arg0, Vec3f* arg1, f32 arg2, f32 arg3, f32 arg4, f32 arg5) {
    f32 ret = 0.0f;

    if (arg4 <= Math_Vec3f_DistXYZ(arg0, arg1)) {
        ret = Math_SmoothStepToF(&arg1->x, arg0->x, arg2, arg3, 0.0f);
        ret += Math_SmoothStepToF(&arg1->y, arg0->y, arg2, arg3, 0.0f);
        ret += Math_SmoothStepToF(&arg1->z, arg0->z, arg2, arg3, 0.0f);
    } else if (arg5 < Math_Vec3f_DistXYZ(arg0, arg1)) {
        ret = Math_SmoothStepToF(&arg1->x, arg0->x, arg2, arg3, 0.0f);
        ret += Math_SmoothStepToF(&arg1->y, arg0->y, arg2, arg3, 0.0f);
        ret += Math_SmoothStepToF(&arg1->z, arg0->z, arg2, arg3, 0.0f);
    }

    return ret;
}

void func_80033C30(Vec3f* arg0, Vec3f* arg1, u8 alpha, PlayState* play) {
    MtxF sp60;
    f32 var;
    Vec3f sp50;
    CollisionPoly* sp4C;

    OPEN_DISPS(play->state.gfxCtx, "../z_actor.c", 8120);

    if (0) {} // Necessary to match

    POLY_OPA_DISP = Gfx_CallSetupDL(POLY_OPA_DISP, 0x2C);

    gDPSetPrimColor(POLY_OPA_DISP++, 0, 0, 0, 0, 0, alpha);

    sp50.x = arg0->x;
    sp50.y = arg0->y + 1.0f;
    sp50.z = arg0->z;

    var = BgCheck_EntityRaycastFloor2(play, &play->colCtx, &sp4C, &sp50);

    if (sp4C != NULL) {
        func_80038A28(sp4C, arg0->x, var, arg0->z, &sp60);
        Matrix_Put(&sp60);
    } else {
        Matrix_Translate(arg0->x, arg0->y, arg0->z, MTXMODE_NEW);
    }

    Matrix_Scale(arg1->x, 1.0f, arg1->z, MTXMODE_APPLY);

    gSPMatrix(POLY_OPA_DISP++, Matrix_NewMtx(play->state.gfxCtx, "../z_actor.c", 8149), G_MTX_MODELVIEW | G_MTX_LOAD);
    gSPDisplayList(POLY_OPA_DISP++, gCircleShadowDL);

    CLOSE_DISPS(play->state.gfxCtx, "../z_actor.c", 8155);
}

void func_80033DB8(PlayState* play, s16 arg1, s16 arg2) {
    s16 var = Quake_Add(&play->mainCamera, 3);

    Quake_SetSpeed(var, 20000);
    Quake_SetQuakeValues(var, arg1, 0, 0, 0);
    Quake_SetCountdown(var, arg2);
}

void func_80033E1C(PlayState* play, s16 arg1, s16 arg2, s16 arg3) {
    s16 var = Quake_Add(&play->mainCamera, 3);

    Quake_SetSpeed(var, arg3);
    Quake_SetQuakeValues(var, arg1, 0, 0, 0);
    Quake_SetCountdown(var, arg2);
}

void func_80033E88(Actor* actor, PlayState* play, s16 arg2, s16 arg3) {
    if (arg2 >= 5) {
        func_800AA000(actor->xyzDistToPlayerSq, 0xFF, 0x14, 0x96);
    } else {
        func_800AA000(actor->xyzDistToPlayerSq, 0xB4, 0x14, 0x64);
    }

    func_80033DB8(play, arg2, arg3);
}

f32 Rand_ZeroFloat(f32 f) {
    return Rand_ZeroOne() * f;
}

f32 Rand_CenteredFloat(f32 f) {
    return (Rand_ZeroOne() - 0.5f) * f;
}

typedef struct {
    /* 0x00 */ f32 chainAngle;
    /* 0x04 */ f32 chainLength;
    /* 0x08 */ f32 yShift;
    /* 0x0C */ f32 chainsScale;
    /* 0x10 */ f32 chainsRotZInit;
    /* 0x14 */ Gfx* chainDL;
    /* 0x18 */ Gfx* lockDL;
} DoorLockInfo; // size = 0x1C

static DoorLockInfo sDoorLocksInfo[] = {
    /* DOORLOCK_NORMAL */ { 0.54f, 6000.0f, 5000.0f, 1.0f, 0.0f, gDoorChainsDL, gDoorLockDL },
    /* DOORLOCK_BOSS */ { 0.644f, 12000.0f, 8000.0f, 1.0f, 0.0f, object_bdoor_DL_001530, object_bdoor_DL_001400 },
    /* DOORLOCK_NORMAL_SPIRIT */ { 0.64000005f, 8500.0f, 8000.0f, 1.75f, 0.1f, gDoorChainsDL, gDoorLockDL },
};

/**
 * Draws chains and lock of a locked door, of the specified `type` (see `DoorLockType`).
 * `frame` can be 0 to 10, where 0 is "open" and 10 is "closed", the chains slide accordingly.
 */
void Actor_DrawDoorLock(PlayState* play, s32 frame, s32 type) {
    DoorLockInfo* entry;
    s32 i;
    MtxF baseMtxF;
    f32 chainRotZ;
    f32 chainsTranslateX;
    f32 chainsTranslateY;
    f32 rotZStep;

    entry = &sDoorLocksInfo[type];
    chainRotZ = entry->chainsRotZInit;

    OPEN_DISPS(play->state.gfxCtx, "../z_actor.c", 8265);

    Matrix_Translate(0.0f, entry->yShift, 500.0f, MTXMODE_APPLY);
    Matrix_Get(&baseMtxF);

    chainsTranslateX = sinf(entry->chainAngle - chainRotZ) * -(10 - frame) * 0.1f * entry->chainLength;
    chainsTranslateY = cosf(entry->chainAngle - chainRotZ) * (10 - frame) * 0.1f * entry->chainLength;

    for (i = 0; i < 4; i++) {
        Matrix_Put(&baseMtxF);
        Matrix_RotateZ(chainRotZ, MTXMODE_APPLY);
        Matrix_Translate(chainsTranslateX, chainsTranslateY, 0.0f, MTXMODE_APPLY);

        if (entry->chainsScale != 1.0f) {
            Matrix_Scale(entry->chainsScale, entry->chainsScale, entry->chainsScale, MTXMODE_APPLY);
        }

        gSPMatrix(POLY_OPA_DISP++, Matrix_NewMtx(play->state.gfxCtx, "../z_actor.c", 8299),
                  G_MTX_MODELVIEW | G_MTX_LOAD);
        gSPDisplayList(POLY_OPA_DISP++, entry->chainDL);

        if (i % 2) {
            rotZStep = 2.0f * entry->chainAngle;
        } else {
            rotZStep = M_PI - (2.0f * entry->chainAngle);
        }

        chainRotZ += rotZStep;
    }

    Matrix_Put(&baseMtxF);
    Matrix_Scale(frame * 0.1f, frame * 0.1f, frame * 0.1f, MTXMODE_APPLY);

    gSPMatrix(POLY_OPA_DISP++, Matrix_NewMtx(play->state.gfxCtx, "../z_actor.c", 8314), G_MTX_MODELVIEW | G_MTX_LOAD);
    gSPDisplayList(POLY_OPA_DISP++, entry->lockDL);

    CLOSE_DISPS(play->state.gfxCtx, "../z_actor.c", 8319);
}

void func_8003424C(PlayState* play, Vec3f* arg1) {
    CollisionCheck_SpawnShieldParticlesMetal(play, arg1);
}

void Actor_SetColorFilter(Actor* actor, s16 colorFlag, s16 colorIntensityMax, s16 xluFlag, s16 duration) {
    if ((colorFlag == 0x8000) && !(colorIntensityMax & 0x8000)) {
        Audio_PlayActorSound2(actor, NA_SE_EN_LIGHT_ARROW_HIT);
    }

    actor->colorFilterParams = colorFlag | xluFlag | ((colorIntensityMax & 0xF8) << 5) | duration;
    actor->colorFilterTimer = duration;
}

Hilite* func_800342EC(Vec3f* object, PlayState* play) {
    Vec3f lightDir;

    lightDir.x = play->envCtx.dirLight1.params.dir.x;
    lightDir.y = play->envCtx.dirLight1.params.dir.y;
    lightDir.z = play->envCtx.dirLight1.params.dir.z;

    return func_8002EABC(object, &play->view.eye, &lightDir, play->state.gfxCtx);
}

Hilite* func_8003435C(Vec3f* object, PlayState* play) {
    Vec3f lightDir;

    lightDir.x = play->envCtx.dirLight1.params.dir.x;
    lightDir.y = play->envCtx.dirLight1.params.dir.y;
    lightDir.z = play->envCtx.dirLight1.params.dir.z;

    return func_8002EB44(object, &play->view.eye, &lightDir, play->state.gfxCtx);
}

s32 func_800343CC(PlayState* play, Actor* actor, s16* arg2, f32 interactRange, callback1_800343CC unkFunc1,
                  callback2_800343CC unkFunc2) {
    s16 x;
    s16 y;

    if (Actor_ProcessTalkRequest(actor, play)) {
        *arg2 = 1;
        return true;
    }

    if (*arg2 != 0) {
        *arg2 = unkFunc2(play, actor);
        return false;
    }

    Actor_GetScreenPos(play, actor, &x, &y);

    if ((x < 0) || (x > SCREEN_WIDTH) || (y < 0) || (y > SCREEN_HEIGHT)) {
        return false;
    }

    if (!func_8002F2CC(actor, play, interactRange)) {
        return false;
    }

    actor->textId = unkFunc1(play, actor);

    return false;
}

typedef struct {
    /* 0x00 */ s16 unk_00;
    /* 0x02 */ s16 unk_02;
    /* 0x04 */ s16 unk_04;
    /* 0x06 */ s16 unk_06;
    /* 0x08 */ s16 unk_08;
    /* 0x0A */ s16 unk_0A;
    /* 0x0C */ u8 unk_0C;
} struct_80116130_0; // size = 0x10

typedef struct {
    /* 0x00 */ struct_80116130_0 sub_00;
    /* 0x10 */ f32 unk_10;
    /* 0x14 */ s16 unk_14;
} struct_80116130; // size = 0x18

static struct_80116130 D_80116130[] = {
    { { 0x2AA8, 0xF1C8, 0x18E2, 0x1554, 0x0000, 0x0000, 1 }, 170.0f, 0x3FFC },
    { { 0x2AA8, 0xEAAC, 0x1554, 0x1554, 0xF8E4, 0x0E38, 1 }, 170.0f, 0x3FFC },
    { { 0x31C4, 0xE390, 0x0E38, 0x0E38, 0xF1C8, 0x071C, 1 }, 170.0f, 0x3FFC },
    { { 0x1554, 0xF1C8, 0x0000, 0x071C, 0xF8E4, 0x0000, 1 }, 170.0f, 0x3FFC },
    { { 0x2AA8, 0xF8E4, 0x071C, 0x0E38, 0xD558, 0x2AA8, 1 }, 170.0f, 0x3FFC },
    { { 0x0000, 0xE390, 0x2AA8, 0x3FFC, 0xF1C8, 0x0E38, 1 }, 170.0f, 0x3FFC },
    { { 0x2AA8, 0xF1C8, 0x0E38, 0x0E38, 0x0000, 0x0000, 1 }, 0.0f, 0x0000 },
    { { 0x2AA8, 0xF1C8, 0x0000, 0x0E38, 0x0000, 0x1C70, 1 }, 0.0f, 0x0000 },
    { { 0x2AA8, 0xF1C8, 0xF1C8, 0x0000, 0x0000, 0x0000, 1 }, 0.0f, 0x0000 },
    { { 0x071C, 0xF1C8, 0x0E38, 0x1C70, 0x0000, 0x0000, 1 }, 0.0f, 0x0000 },
    { { 0x0E38, 0xF1C8, 0x0000, 0x1C70, 0x0000, 0x0E38, 1 }, 0.0f, 0x0000 },
    { { 0x2AA8, 0xE390, 0x1C70, 0x0E38, 0xF1C8, 0x0E38, 1 }, 0.0f, 0x0000 },
    { { 0x18E2, 0xF1C8, 0x0E38, 0x0E38, 0x0000, 0x0000, 1 }, 0.0f, 0x0000 },
};

void func_800344BC(Actor* actor, struct_80034A14_arg1* arg1, s16 arg2, s16 arg3, s16 arg4, s16 arg5, s16 arg6, s16 arg7,
                   u8 arg8) {
    s16 sp46;
    s16 sp44;
    s16 temp2;
    s16 sp40;
    s16 temp1;
    Vec3f sp30;

    sp30.x = actor->world.pos.x;
    sp30.y = actor->world.pos.y + arg1->unk_14;
    sp30.z = actor->world.pos.z;

    sp46 = Math_Vec3f_Pitch(&sp30, &arg1->unk_18);
    sp44 = Math_Vec3f_Yaw(&sp30, &arg1->unk_18);
    sp40 = Math_Vec3f_Yaw(&actor->world.pos, &arg1->unk_18) - actor->shape.rot.y;

    temp1 = CLAMP(sp40, -arg2, arg2);
    Math_SmoothStepToS(&arg1->unk_08.y, temp1, 6, 2000, 1);

    temp1 = (ABS(sp40) >= 0x8000) ? 0 : ABS(sp40);
    arg1->unk_08.y = CLAMP(arg1->unk_08.y, -temp1, temp1);

    sp40 -= arg1->unk_08.y;

    temp1 = CLAMP(sp40, -arg5, arg5);
    Math_SmoothStepToS(&arg1->unk_0E.y, temp1, 6, 2000, 1);

    temp1 = (ABS(sp40) >= 0x8000) ? 0 : ABS(sp40);
    arg1->unk_0E.y = CLAMP(arg1->unk_0E.y, -temp1, temp1);

    if (arg8) {
        Math_SmoothStepToS(&actor->shape.rot.y, sp44, 6, 2000, 1);
    }

    temp1 = CLAMP(sp46, arg4, (s16)(u16)arg3);
    Math_SmoothStepToS(&arg1->unk_08.x, temp1, 6, 2000, 1);

    temp2 = sp46 - arg1->unk_08.x;

    temp1 = CLAMP(temp2, arg7, arg6);
    Math_SmoothStepToS(&arg1->unk_0E.x, temp1, 6, 2000, 1);
}

s16 func_800347E8(s16 arg0) {
    return D_80116130[arg0].unk_14;
}

s16 func_80034810(Actor* actor, struct_80034A14_arg1* arg1, f32 arg2, s16 arg3, s16 arg4) {
    s32 pad;
    s16 var;
    s16 abs_var;

    if (arg4 != 0) {
        return arg4;
    }

    if (arg1->unk_00 != 0) {
        return 4;
    }

    if (arg2 < Math_Vec3f_DistXYZ(&actor->world.pos, &arg1->unk_18)) {
        arg1->unk_04 = 0;
        arg1->unk_06 = 0;
        return 1;
    }

    var = Math_Vec3f_Yaw(&actor->world.pos, &arg1->unk_18);
    abs_var = ABS((s16)((f32)var - actor->shape.rot.y));
    if (arg3 >= abs_var) {
        arg1->unk_04 = 0;
        arg1->unk_06 = 0;
        return 2;
    }

    if (DECR(arg1->unk_04) != 0) {
        return arg1->unk_02;
    }

    switch (arg1->unk_06) {
        case 0:
        case 2:
            arg1->unk_04 = Rand_S16Offset(30, 30);
            arg1->unk_06++;
            return 1;
        case 1:
            arg1->unk_04 = Rand_S16Offset(10, 10);
            arg1->unk_06++;
            return 3;
    }

    return 4;
}

void func_80034A14(Actor* actor, struct_80034A14_arg1* arg1, s16 arg2, s16 arg3) {
    struct_80116130_0 sp38;

    arg1->unk_02 = func_80034810(actor, arg1, D_80116130[arg2].unk_10, D_80116130[arg2].unk_14, arg3);

    sp38 = D_80116130[arg2].sub_00;

    switch (arg1->unk_02) {
        case 1:
            sp38.unk_00 = 0;
            sp38.unk_04 = 0;
            sp38.unk_02 = 0;
        case 3:
            sp38.unk_06 = 0;
            sp38.unk_0A = 0;
            sp38.unk_08 = 0;
        case 2:
            sp38.unk_0C = 0;
    }

    func_800344BC(actor, arg1, sp38.unk_00, sp38.unk_04, sp38.unk_02, sp38.unk_06, sp38.unk_0A, sp38.unk_08,
                  sp38.unk_0C);
}

Gfx* func_80034B28(GraphicsContext* gfxCtx) {
    Gfx* displayList;

    displayList = Graph_Alloc(gfxCtx, sizeof(Gfx));
    gSPEndDisplayList(displayList);

    return displayList;
}

Gfx* func_80034B54(GraphicsContext* gfxCtx) {
    Gfx* displayListHead;
    Gfx* displayList;

    displayList = displayListHead = Graph_Alloc(gfxCtx, 2 * sizeof(Gfx));

    gDPSetRenderMode(displayListHead++, G_RM_FOG_SHADE_A,
                     AA_EN | Z_CMP | Z_UPD | IM_RD | CLR_ON_CVG | CVG_DST_WRAP | ZMODE_XLU | FORCE_BL |
                         GBL_c2(G_BL_CLR_IN, G_BL_A_IN, G_BL_CLR_MEM, G_BL_1MA));

    gSPEndDisplayList(displayListHead++);

    return displayList;
}

void func_80034BA0(PlayState* play, SkelAnime* skelAnime, OverrideLimbDraw overrideLimbDraw, PostLimbDraw postLimbDraw,
                   Actor* actor, s16 alpha) {
    OPEN_DISPS(play->state.gfxCtx, "../z_actor.c", 8831);

    func_80093D18(play->state.gfxCtx);

    gDPPipeSync(POLY_OPA_DISP++);
    gDPSetEnvColor(POLY_OPA_DISP++, 0, 0, 0, alpha);
    gDPPipeSync(POLY_OPA_DISP++);
    gSPSegment(POLY_OPA_DISP++, 0x0C, func_80034B28(play->state.gfxCtx));

    POLY_OPA_DISP = SkelAnime_DrawFlex(play, skelAnime->skeleton, skelAnime->jointTable, skelAnime->dListCount,
                                       overrideLimbDraw, postLimbDraw, actor, POLY_OPA_DISP);

    CLOSE_DISPS(play->state.gfxCtx, "../z_actor.c", 8860);
}

void func_80034CC4(PlayState* play, SkelAnime* skelAnime, OverrideLimbDraw overrideLimbDraw, PostLimbDraw postLimbDraw,
                   Actor* actor, s16 alpha) {
    OPEN_DISPS(play->state.gfxCtx, "../z_actor.c", 8876);

    func_80093D84(play->state.gfxCtx);

    gDPPipeSync(POLY_XLU_DISP++);
    gDPSetEnvColor(POLY_XLU_DISP++, 0, 0, 0, alpha);
    gSPSegment(POLY_XLU_DISP++, 0x0C, func_80034B54(play->state.gfxCtx));

    POLY_XLU_DISP = SkelAnime_DrawFlex(play, skelAnime->skeleton, skelAnime->jointTable, skelAnime->dListCount,
                                       overrideLimbDraw, postLimbDraw, actor, POLY_XLU_DISP);

    CLOSE_DISPS(play->state.gfxCtx, "../z_actor.c", 8904);
}

s16 func_80034DD4(Actor* actor, PlayState* play, s16 arg2, f32 arg3) {
    Player* player = GET_PLAYER(play);
    f32 var;

    if ((play->csCtx.state != CS_STATE_IDLE) || gDbgCamEnabled) {
        var = Math_Vec3f_DistXYZ(&actor->world.pos, &play->view.eye) * 0.25f;
    } else {
        var = Math_Vec3f_DistXYZ(&actor->world.pos, &player->actor.world.pos);
    }

    if (arg3 < var) {
        actor->flags &= ~ACTOR_FLAG_0;
        Math_SmoothStepToS(&arg2, 0, 6, 0x14, 1);
    } else {
        actor->flags |= ACTOR_FLAG_0;
        Math_SmoothStepToS(&arg2, 0xFF, 6, 0x14, 1);
    }

    return arg2;
}

void Animation_ChangeByInfo(SkelAnime* skelAnime, AnimationInfo* animationInfo, s32 index) {
    f32 frameCount;

    animationInfo += index;

    if (animationInfo->frameCount > 0.0f) {
        frameCount = animationInfo->frameCount;
    } else {
        frameCount = Animation_GetLastFrame(animationInfo->animation);
    }

    Animation_Change(skelAnime, animationInfo->animation, animationInfo->playSpeed, animationInfo->startFrame,
                     frameCount, animationInfo->mode, animationInfo->morphFrames);
}

void func_80034F54(PlayState* play, s16* arg1, s16* arg2, s32 arg3) {
    u32 frames = play->gameplayFrames;
    s32 i;

    for (i = 0; i < arg3; i++) {
        arg1[i] = (0x814 + 50 * i) * frames;
        arg2[i] = (0x940 + 50 * i) * frames;
    }
}

void Actor_Noop(Actor* actor, PlayState* play) {
}

s32 func_80035124(Actor* actor, PlayState* play) {
    s32 ret = 0;

    switch (actor->params) {
        case 0:
            if (Actor_HasParent(actor, play)) {
                actor->params = 1;
            } else if (!(actor->bgCheckFlags & BGCHECKFLAG_GROUND)) {
                Actor_MoveForward(actor);
                Math_SmoothStepToF(&actor->speedXZ, 0.0f, 1.0f, 0.1f, 0.0f);
            } else if ((actor->bgCheckFlags & BGCHECKFLAG_GROUND_TOUCH) && (actor->velocity.y < -4.0f)) {
                ret = 1;
            } else {
                actor->shape.rot.x = actor->shape.rot.z = 0;
                func_8002F580(actor, play);
            }
            break;
        case 1:
            if (Actor_HasNoParent(actor, play)) {
                actor->params = 0;
            }
            break;
    }

    Actor_UpdateBgCheckInfo(
        play, actor, actor->colChkInfo.cylHeight, actor->colChkInfo.cylRadius, actor->colChkInfo.cylRadius,
        UPDBGCHECKINFO_FLAG_0 | UPDBGCHECKINFO_FLAG_2 | UPDBGCHECKINFO_FLAG_3 | UPDBGCHECKINFO_FLAG_4);

    return ret;
}

#include "z_cheap_proc.c"

u8 func_800353E8(PlayState* play) {
    Player* player = GET_PLAYER(play);

    return player->unk_845;
}

/**
 * Finds the first actor instance of a specified ID and category within a given range from
 * an actor if there is one. If the ID provided is -1, this will look for any actor of the
 * specified category rather than a specific ID.
 */
Actor* Actor_FindNearby(PlayState* play, Actor* refActor, s16 actorId, u8 actorCategory, f32 range) {
    Actor* actor = play->actorCtx.actorLists[actorCategory].head;

    while (actor != NULL) {
        if (actor == refActor || ((actorId != -1) && (actorId != actor->id))) {
            actor = actor->next;
        } else {
            if (Actor_WorldDistXYZToActor(refActor, actor) <= range) {
                return actor;
            } else {
                actor = actor->next;
            }
        }
    }

    return NULL;
}

s32 func_800354B4(PlayState* play, Actor* actor, f32 range, s16 arg3, s16 arg4, s16 arg5) {
    Player* player = GET_PLAYER(play);
    s16 var1;
    s16 var2;

    var1 = (s16)(actor->yawTowardsPlayer + 0x8000) - player->actor.shape.rot.y;
    var2 = actor->yawTowardsPlayer - arg5;

    if ((actor->xzDistToPlayer <= range) && (player->meleeWeaponState != 0) && (arg4 >= ABS(var1)) &&
        (arg3 >= ABS(var2))) {
        return true;
    } else {
        return false;
    }
}

void func_8003555C(PlayState* play, Vec3f* pos, Vec3f* velocity, Vec3f* accel) {
    Color_RGBA8 color1;
    Color_RGBA8 color2;

    color1.r = 200;
    color1.g = 160;
    color1.b = 120;

    color2.r = 130;
    color2.g = 90;
    color2.b = 50;

    //! @bug color1 and color2 alpha components not set before being passed on
    EffectSsKiraKira_SpawnSmall(play, pos, velocity, accel, &color1, &color2);
}

Vec3f D_80116268 = { 0.0f, -1.5f, 0.0f };
Vec3f D_80116274 = { 0.0f, -0.2f, 0.0f };

Gfx D_80116280[] = {
    gsDPSetRenderMode(G_RM_FOG_SHADE_A, AA_EN | Z_CMP | Z_UPD | IM_RD | CLR_ON_CVG | CVG_DST_WRAP | ZMODE_XLU |
                                            FORCE_BL | GBL_c2(G_BL_CLR_IN, G_BL_A_IN, G_BL_CLR_MEM, G_BL_1MA)),
    gsDPSetAlphaCompare(G_AC_THRESHOLD),
    gsSPEndDisplayList(),
};

void func_800355B8(PlayState* play, Vec3f* pos) {
    func_8003555C(play, pos, &D_80116268, &D_80116274);
}

u8 func_800355E4(PlayState* play, Collider* collider) {
    Player* player = GET_PLAYER(play);

    if ((collider->acFlags & AC_TYPE_PLAYER) && (player->meleeWeaponState != 0) &&
        (player->meleeWeaponAnimation == PLAYER_MWA_HAMMER_FORWARD)) {
        return true;
    } else {
        return false;
    }
}

u8 Actor_ApplyDamage(Actor* actor) {
    if (actor->colChkInfo.damage >= actor->colChkInfo.health) {
        actor->colChkInfo.health = 0;
    } else {
        actor->colChkInfo.health -= actor->colChkInfo.damage;
    }

    return actor->colChkInfo.health;
}

void Actor_SetDropFlag(Actor* actor, ColliderInfo* colInfo, s32 freezeFlag) {
    if (colInfo->acHitInfo == NULL) {
        actor->dropFlag = 0x00;
    } else if (freezeFlag && (colInfo->acHitInfo->toucher.dmgFlags & 0x10060000)) {
        actor->freezeTimer = colInfo->acHitInfo->toucher.damage;
        actor->dropFlag = 0x00;
    } else if (colInfo->acHitInfo->toucher.dmgFlags & 0x0800) {
        actor->dropFlag = 0x01;
    } else if (colInfo->acHitInfo->toucher.dmgFlags & 0x1000) {
        actor->dropFlag = 0x02;
    } else if (colInfo->acHitInfo->toucher.dmgFlags & 0x4000) {
        actor->dropFlag = 0x04;
    } else if (colInfo->acHitInfo->toucher.dmgFlags & 0x8000) {
        actor->dropFlag = 0x08;
    } else if (colInfo->acHitInfo->toucher.dmgFlags & 0x10000) {
        actor->dropFlag = 0x10;
    } else if (colInfo->acHitInfo->toucher.dmgFlags & 0x2000) {
        actor->dropFlag = 0x20;
    } else if (colInfo->acHitInfo->toucher.dmgFlags & 0x80000) {
        if (freezeFlag) {
            actor->freezeTimer = colInfo->acHitInfo->toucher.damage;
        }
        actor->dropFlag = 0x40;
    } else {
        actor->dropFlag = 0x00;
    }
}

void Actor_SetDropFlagJntSph(Actor* actor, ColliderJntSph* jntSph, s32 freezeFlag) {
    ColliderInfo* curColInfo;
    s32 flag;
    s32 i;

    actor->dropFlag = 0x00;

    for (i = jntSph->count - 1; i >= 0; i--) {
        curColInfo = &jntSph->elements[i].info;
        if (curColInfo->acHitInfo == NULL) {
            flag = 0x00;
        } else if (freezeFlag && (curColInfo->acHitInfo->toucher.dmgFlags & 0x10060000)) {
            actor->freezeTimer = curColInfo->acHitInfo->toucher.damage;
            flag = 0x00;
        } else if (curColInfo->acHitInfo->toucher.dmgFlags & 0x0800) {
            flag = 0x01;
        } else if (curColInfo->acHitInfo->toucher.dmgFlags & 0x1000) {
            flag = 0x02;
        } else if (curColInfo->acHitInfo->toucher.dmgFlags & 0x4000) {
            flag = 0x04;
        } else if (curColInfo->acHitInfo->toucher.dmgFlags & 0x8000) {
            flag = 0x08;
        } else if (curColInfo->acHitInfo->toucher.dmgFlags & 0x10000) {
            flag = 0x10;
        } else if (curColInfo->acHitInfo->toucher.dmgFlags & 0x2000) {
            flag = 0x20;
        } else if (curColInfo->acHitInfo->toucher.dmgFlags & 0x80000) {
            if (freezeFlag) {
                actor->freezeTimer = curColInfo->acHitInfo->toucher.damage;
            }
            flag = 0x40;
        } else {
            flag = 0x00;
        }
        actor->dropFlag |= flag;
    }
}

void func_80035844(Vec3f* arg0, Vec3f* arg1, Vec3s* arg2, s32 arg3) {
    f32 dx = arg1->x - arg0->x;
    f32 dz = arg1->z - arg0->z;
    f32 dy = arg3 ? (arg1->y - arg0->y) : (arg0->y - arg1->y);

    arg2->y = Math_Atan2S(dz, dx);
    arg2->x = Math_Atan2S(sqrtf(SQ(dx) + SQ(dz)), dy);
}

/**
 * Spawns En_Part (Dissipating Flames) actor as a child of the given actor.
 */
Actor* func_800358DC(Actor* actor, Vec3f* spawnPos, Vec3s* spawnRot, f32* arg3, s32 timer, s16* unused, PlayState* play,
                     s16 params, s32 arg8) {
    EnPart* spawnedEnPart;

    spawnedEnPart = (EnPart*)Actor_SpawnAsChild(&play->actorCtx, actor, play, ACTOR_EN_PART, spawnPos->x, spawnPos->y,
                                                spawnPos->z, spawnRot->x, spawnRot->y, actor->objBankIndex, params);
    if (spawnedEnPart != NULL) {
        spawnedEnPart->actor.scale = actor->scale;
        spawnedEnPart->actor.speedXZ = arg3[0];
        spawnedEnPart->displayList = arg8;
        spawnedEnPart->action = 2;
        spawnedEnPart->timer = timer;
        spawnedEnPart->rotZ = arg3[1];
        spawnedEnPart->rotZSpeed = arg3[2];
        return &spawnedEnPart->actor;
    }

    return NULL;
}

void func_800359B8(Actor* actor, s16 arg1, Vec3s* arg2) {
    f32 floorPolyNormalX;
    f32 floorPolyNormalY;
    f32 floorPolyNormalZ;
    f32 sp38;
    f32 sp34;
    f32 sp30;
    f32 sp2C;
    f32 sp28;
    f32 sp24;
    CollisionPoly* floorPoly;
    s32 pad;

    if (actor->floorPoly != NULL) {
        floorPoly = actor->floorPoly;
        floorPolyNormalX = COLPOLY_GET_NORMAL(floorPoly->normal.x);
        floorPolyNormalY = COLPOLY_GET_NORMAL(floorPoly->normal.y);
        floorPolyNormalZ = COLPOLY_GET_NORMAL(floorPoly->normal.z);

        sp38 = Math_SinS(arg1);
        sp34 = Math_CosS(arg1);
        sp28 = (-(floorPolyNormalX * sp38) - (floorPolyNormalZ * sp34));
        arg2->x = -RAD_TO_BINANG(Math_FAtan2F(sp28 * floorPolyNormalY, 1.0f));

        sp2C = Math_SinS(arg1 - 16375);
        sp30 = Math_CosS(arg1 - 16375);
        sp24 = (-(floorPolyNormalX * sp2C) - (floorPolyNormalZ * sp30));
        arg2->z = -RAD_TO_BINANG(Math_FAtan2F(sp24 * floorPolyNormalY, 1.0f));
    }
}

void func_80035B18(PlayState* play, Actor* actor, u16 textId) {
    Message_ContinueTextbox(play, textId);
    actor->textId = textId;
}

/**
 * Tests if event_chk_inf flag is set.
 */
s32 Flags_GetEventChkInf(s32 flag) {
    return GET_EVENTCHKINF(flag);
}

/**
 * Sets event_chk_inf flag.
 */
void Flags_SetEventChkInf(s32 flag) {
    SET_EVENTCHKINF(flag);
}

/**
 * Tests if "inf_table flag is set.
 */
s32 Flags_GetInfTable(s32 flag) {
    return GET_INFTABLE(flag);
}

/**
 * Sets "inf_table" flag.
 */
void Flags_SetInfTable(s32 flag) {
    SET_INFTABLE(flag);
}

u32 func_80035BFC(PlayState* play, s16 arg1) {
    u16 retTextId = 0;

    switch (arg1) {
        case 0:
            if (Flags_GetEventChkInf(EVENTCHKINF_09)) {
                if (Flags_GetInfTable(INFTABLE_05)) {
                    retTextId = 0x1048;
                } else {
                    retTextId = 0x1047;
                }
            } else {
                if (Flags_GetEventChkInf(EVENTCHKINF_02)) {
                    if (Flags_GetInfTable(INFTABLE_03)) {
                        retTextId = 0x1032;
                    } else {
                        retTextId = 0x1031;
                    }
                } else {
                    if (Flags_GetInfTable(INFTABLE_00)) {
                        if (Flags_GetInfTable(INFTABLE_01)) {
                            retTextId = 0x1003;
                        } else {
                            retTextId = 0x1002;
                        }
                    } else {
                        retTextId = 0x1001;
                    }
                }
            }
            break;
        case 1:
            if (!LINK_IS_ADULT) {
                if (Flags_GetEventChkInf(EVENTCHKINF_09)) {
                    if (Flags_GetInfTable(INFTABLE_10)) {
                        retTextId = 0x1046;
                    } else {
                        retTextId = 0x1045;
                    }
                } else {
                    if (Flags_GetEventChkInf(EVENTCHKINF_03)) {
                        if (Flags_GetInfTable(INFTABLE_0E)) {
                            retTextId = 0x1034;
                        } else {
                            retTextId = 0x1033;
                        }
                    } else {
                        if (Flags_GetInfTable(INFTABLE_0C)) {
                            retTextId = 0x1030;
                        } else {
                            retTextId = 0x102F;
                        }
                    }
                }
            } else {
                if (Flags_GetEventChkInf(EVENTCHKINF_5C)) {
                    if (Flags_GetInfTable(INFTABLE_19)) {
                        retTextId = 0x1071;
                    } else {
                        retTextId = 0x1070;
                    }
                } else {
                    if (Flags_GetEventChkInf(EVENTCHKINF_0B)) {
                        if (Flags_GetInfTable(INFTABLE_17)) {
                            retTextId = 0x1068;
                        } else {
                            retTextId = 0x1067;
                        }
                    } else {
                        if (Flags_GetInfTable(INFTABLE_15)) {
                            retTextId = 0x1061;
                        } else {
                            retTextId = 0x1060;
                        }
                    }
                }
            }
            break;
        case 2:
            if (!LINK_IS_ADULT) {
                if (Flags_GetEventChkInf(EVENTCHKINF_09)) {
                    retTextId = 0x1042;
                } else {
                    retTextId = 0x1004;
                }
            } else {
                if (Flags_GetEventChkInf(EVENTCHKINF_5C)) {
                    retTextId = 0x1072;
                } else if (Flags_GetInfTable(INFTABLE_41)) {
                    retTextId = 0x1055;
                } else {
                    retTextId = 0x1056;
                }
            }
            break;
        case 3:
            if (!LINK_IS_ADULT) {
                if (Flags_GetEventChkInf(EVENTCHKINF_09)) {
                    retTextId = 0x1043;
                } else {
                    if (Flags_GetInfTable(INFTABLE_1E)) {
                        retTextId = 0x1006;
                    } else {
                        retTextId = 0x1005;
                    }
                }
            } else {
                if (Flags_GetEventChkInf(EVENTCHKINF_5C)) {
                    retTextId = 0x1073;
                } else {
                    retTextId = 0x105A;
                }
            }
            break;
        case 4:
            if (!LINK_IS_ADULT) {
                if (Flags_GetEventChkInf(EVENTCHKINF_09)) {
                    retTextId = 0x1042;
                } else {
                    retTextId = 0x1007;
                }
            } else {
                if (Flags_GetEventChkInf(EVENTCHKINF_5C)) {
                    retTextId = 0x1072;
                } else if (Flags_GetInfTable(INFTABLE_47)) {
                    retTextId = 0x105E;
                } else {
                    retTextId = 0x105D;
                }
            }
            break;
        case 5:
            if (!LINK_IS_ADULT) {
                if (Flags_GetEventChkInf(EVENTCHKINF_09)) {
                    retTextId = 0x1044;
                } else if (Flags_GetInfTable(INFTABLE_22)) {
                    retTextId = 0x1009;
                } else {
                    retTextId = 0x1008;
                }
            } else {
                if (Flags_GetEventChkInf(EVENTCHKINF_5C)) {
                    retTextId = 0x1075;
                } else {
                    retTextId = 0x105B;
                }
            }
            break;
        case 6:
            if (!LINK_IS_ADULT) {
                if (Flags_GetEventChkInf(EVENTCHKINF_09)) {
                    retTextId = 0x1042;
                } else if (Flags_GetInfTable(INFTABLE_24)) {
                    retTextId = 0x100B;
                } else {
                    retTextId = 0x100A;
                }
            } else {
                if (Flags_GetEventChkInf(EVENTCHKINF_5C)) {
                    retTextId = 0x1056;
                } else {
                    retTextId = 0x105F;
                }
            }
            break;
        case 7:
            if (!LINK_IS_ADULT) {
                if (Flags_GetEventChkInf(EVENTCHKINF_09)) {
                    retTextId = 0x1043;
                } else if (Flags_GetInfTable(INFTABLE_26)) {
                    retTextId = 0x100D;
                } else {
                    retTextId = 0x100C;
                }
            } else {
                if (Flags_GetEventChkInf(EVENTCHKINF_5C)) {
                    retTextId = 0x1057;
                } else {
                    retTextId = 0x1057;
                }
            }
            break;
        case 8:
            if (!LINK_IS_ADULT) {
                if (Flags_GetEventChkInf(EVENTCHKINF_09)) {
                    retTextId = 0x1043;
                } else if (Flags_GetInfTable(INFTABLE_28)) {
                    retTextId = 0x1019;
                } else {
                    retTextId = 0x100E;
                }
            } else {
                if (Flags_GetEventChkInf(EVENTCHKINF_5C)) {
                    retTextId = 0x1077;
                } else if (Flags_GetInfTable(INFTABLE_51)) {
                    retTextId = 0x1058;
                } else {
                    retTextId = 0x1059;
                }
            }
            break;
        case 9:
            if (!LINK_IS_ADULT) {
                if (Flags_GetEventChkInf(EVENTCHKINF_09)) {
                    retTextId = 0x1049;
                } else {
                    retTextId = 0x1035;
                }
            } else {
                if (Flags_GetEventChkInf(EVENTCHKINF_5C)) {
                    retTextId = 0x1079;
                } else {
                    retTextId = 0x104E;
                }
            }
            break;
        case 10:
            if (!LINK_IS_ADULT) {
                if (Flags_GetEventChkInf(EVENTCHKINF_09)) {
                    retTextId = 0x104A;
                } else {
                    retTextId = 0x1038;
                }
            } else {
                if (Flags_GetEventChkInf(EVENTCHKINF_5C)) {
                    retTextId = 0x1079;
                } else if (Flags_GetInfTable(INFTABLE_59)) {
                    retTextId = 0x1050;
                } else {
                    retTextId = 0x104F;
                }
            }
            break;
        case 11:
            if (!LINK_IS_ADULT) {
                if (Flags_GetEventChkInf(EVENTCHKINF_09)) {
                    retTextId = 0x104B;
                } else {
                    retTextId = 0x103C;
                }
            } else {
                if (Flags_GetEventChkInf(EVENTCHKINF_5C)) {
                    retTextId = 0x107B;
                } else {
                    retTextId = 0x1051;
                }
            }
            break;
        case 12:
            if (!LINK_IS_ADULT) {
                if (Flags_GetEventChkInf(EVENTCHKINF_09)) {
                    retTextId = 0x104C;
                } else {
                    retTextId = 0x103D;
                }
            } else {
                if (Flags_GetEventChkInf(EVENTCHKINF_5C)) {
                    retTextId = 0x107C;
                } else {
                    retTextId = 0x1052;
                }
            }
            break;
        case 13:
            if (!LINK_IS_ADULT) {
                if (Flags_GetEventChkInf(EVENTCHKINF_09)) {
                    retTextId = 0x104D;
                } else {
                    retTextId = 0x103E;
                }
            } else {
                if (Flags_GetEventChkInf(EVENTCHKINF_5C)) {
                    retTextId = 0x106E;
                } else if (Flags_GetInfTable(INFTABLE_61)) {
                    retTextId = 0x1053;
                } else {
                    retTextId = 0x1054;
                }
            }
            break;
        case 15:
            if (Flags_GetEventChkInf(EVENTCHKINF_5C)) {
                retTextId = 0x1078;
            } else if (Flags_GetInfTable(INFTABLE_66)) {
                retTextId = 0x1066;
            } else {
                retTextId = 0x1062;
            }
            break;
        case 16:
            if (play->sceneNum == SCENE_SPOT15) {
                retTextId = 0x7002;
            } else if (Flags_GetInfTable(INFTABLE_6A)) {
                retTextId = 0x7004;
            } else if ((gSaveContext.dayTime >= CLOCK_TIME(6, 0)) && (gSaveContext.dayTime <= CLOCK_TIME(18, 30))) {
                retTextId = 0x7002;
            } else {
                retTextId = 0x7003;
            }
            break;
        case 17:
            if (Flags_GetEventChkInf(EVENTCHKINF_09) && Flags_GetEventChkInf(EVENTCHKINF_25) &&
                Flags_GetEventChkInf(EVENTCHKINF_37)) {
                if (Flags_GetInfTable(INFTABLE_6C)) {
                    retTextId = 0x7008;
                } else {
                    retTextId = 0x7007;
                }
            } else {
                retTextId = 0;
            }
            break;
        case 19:
            retTextId = 0x702D;
            break;
        case 18:
            if (Flags_GetEventChkInf(EVENTCHKINF_09) && Flags_GetEventChkInf(EVENTCHKINF_25) &&
                Flags_GetEventChkInf(EVENTCHKINF_37)) {
                retTextId = 0x7006;
            } else {
                if (Flags_GetEventChkInf(EVENTCHKINF_12)) {
                    if (Flags_GetInfTable(INFTABLE_71)) {
                        retTextId = 0x7072;
                    } else {
                        retTextId = 0x7071;
                    }
                } else {
                    retTextId = 0x7029;
                }
            }
            break;
        case 20:
        case 21:
            if (Flags_GetEventChkInf(EVENTCHKINF_42)) {
                retTextId = 0x2012;
            } else if (Flags_GetEventChkInf(EVENTCHKINF_41)) {
                if (Flags_GetInfTable(INFTABLE_76)) {
                    retTextId = 0x2011;
                } else {
                    retTextId = 0x2010;
                }
            } else if (Flags_GetEventChkInf(EVENTCHKINF_40)) {
                retTextId = 0x200F;
            } else {
                retTextId = 0x200E;
            }
            break;
        case 24:
            if (Flags_GetEventChkInf(EVENTCHKINF_09) && Flags_GetEventChkInf(EVENTCHKINF_25) &&
                Flags_GetEventChkInf(EVENTCHKINF_37)) {
                retTextId = 0x7044;
            } else {
                retTextId = 0x7015;
            }
            break;
        case 25:
            if (Flags_GetEventChkInf(EVENTCHKINF_09) && Flags_GetEventChkInf(EVENTCHKINF_25) &&
                Flags_GetEventChkInf(EVENTCHKINF_37)) {
                retTextId = 0x7045;
            } else {
                Flags_GetInfTable(INFTABLE_C2);
                retTextId = 0x7016;
            }
            break;
        case 26:
            if (Flags_GetEventChkInf(EVENTCHKINF_09) && Flags_GetEventChkInf(EVENTCHKINF_25) &&
                Flags_GetEventChkInf(EVENTCHKINF_37)) {
                retTextId = 0x7046;
            } else {
                Flags_GetInfTable(INFTABLE_C2);
                retTextId = 0x7018;
            }
            break;
        case 27:
            if (Flags_GetEventChkInf(EVENTCHKINF_09) && Flags_GetEventChkInf(EVENTCHKINF_25) &&
                Flags_GetEventChkInf(EVENTCHKINF_37)) {
                retTextId = 0x7047;
            } else if (Flags_GetEventChkInf(EVENTCHKINF_14)) {
                retTextId = 0x701A;
            } else if (Flags_GetEventChkInf(EVENTCHKINF_11)) {
                if (Flags_GetInfTable(INFTABLE_C6)) {
                    retTextId = 0x701C;
                } else {
                    retTextId = 0x701B;
                }
            } else {
                retTextId = 0x701A;
            }
            break;
        case 28:
            if (Flags_GetEventChkInf(EVENTCHKINF_09) && Flags_GetEventChkInf(EVENTCHKINF_25) &&
                Flags_GetEventChkInf(EVENTCHKINF_37)) {
                retTextId = 0x7048;
            } else {
                Flags_GetInfTable(INFTABLE_CA);
                retTextId = 0x701D;
            }
            break;
        case 29:
            if (Flags_GetEventChkInf(EVENTCHKINF_09) && Flags_GetEventChkInf(EVENTCHKINF_25) &&
                Flags_GetEventChkInf(EVENTCHKINF_37)) {
                retTextId = 0x7049;
            } else {
                Flags_GetInfTable(INFTABLE_CC);
                retTextId = 0x701F;
            }
            break;
        case 30:
            if (Flags_GetEventChkInf(EVENTCHKINF_09) && Flags_GetEventChkInf(EVENTCHKINF_25) &&
                Flags_GetEventChkInf(EVENTCHKINF_37)) {
                retTextId = 0x704A;
            } else {
                Flags_GetInfTable(INFTABLE_CE);
                retTextId = 0x7021;
            }
            break;
        case 31:
            if (Flags_GetEventChkInf(EVENTCHKINF_09) && Flags_GetEventChkInf(EVENTCHKINF_25) &&
                Flags_GetEventChkInf(EVENTCHKINF_37)) {
                retTextId = 0x704B;
            } else {
                Flags_GetInfTable(INFTABLE_D0);
                retTextId = 0x7023;
            }
            break;
        case 32:
            if (Flags_GetEventChkInf(EVENTCHKINF_09) && Flags_GetEventChkInf(EVENTCHKINF_25) &&
                Flags_GetEventChkInf(EVENTCHKINF_37)) {
                retTextId = 0x704C;
            } else {
                Flags_GetInfTable(INFTABLE_D2);
                retTextId = 0x7025;
            }
            break;
        case 33:
            if (Flags_GetEventChkInf(EVENTCHKINF_09) && Flags_GetEventChkInf(EVENTCHKINF_25) &&
                Flags_GetEventChkInf(EVENTCHKINF_37)) {
                retTextId = 0x704D;
            } else {
                Flags_GetInfTable(INFTABLE_D4);
                retTextId = 0x7027;
            }
            break;
        case 34:
            Flags_GetInfTable(INFTABLE_D6);
            retTextId = 0x403C;
            break;
        case 35:
            if (Flags_GetInfTable(INFTABLE_D8)) {
                retTextId = 0x5029;
            } else {
                retTextId = 0x5028;
            }
            break;
        case 37:
            retTextId = 0x5002;
            break;
        case 38:
            if (!LINK_IS_ADULT) {
                if (Flags_GetEventChkInf(EVENTCHKINF_25)) {
                    retTextId = 0x3027;
                } else if (Flags_GetEventChkInf(EVENTCHKINF_23)) {
                    retTextId = 0x3021;
                } else if (Flags_GetInfTable(INFTABLE_E0)) {
                    retTextId = 0x302A;
                } else {
                    retTextId = 0x3008;
                }
            } else {
                if (Flags_GetEventChkInf(EVENTCHKINF_20)) {
                    retTextId = 0x4043;
                } else {
                    retTextId = 0x302A;
                }
            }
            break;
        case 39:
            if (!LINK_IS_ADULT) {
                if (Flags_GetEventChkInf(EVENTCHKINF_25)) {
                    retTextId = 0x3027;
                } else if (Flags_GetEventChkInf(EVENTCHKINF_23)) {
                    retTextId = 0x3026;
                } else {
                    retTextId = 0x3009;
                }
            } else {
                if (Flags_GetEventChkInf(EVENTCHKINF_2A)) {
                    retTextId = 0x4043;
                } else {
                    retTextId = 0x302A;
                }
            }
            break;
        case 40:
            if (!LINK_IS_ADULT) {
                if (Flags_GetEventChkInf(EVENTCHKINF_25)) {
                    retTextId = 0x3027;
                } else if (Flags_GetEventChkInf(EVENTCHKINF_23)) {
                    retTextId = 0x3026;
                } else if (Flags_GetInfTable(INFTABLE_EB)) {
                    retTextId = 0x302B;
                } else {
                    retTextId = 0x300A;
                }
            } else {
                if (Flags_GetEventChkInf(EVENTCHKINF_2B)) {
                    retTextId = 0x4043;
                } else {
                    retTextId = 0x302A;
                }
            }
            break;
        case 41:
            if (!LINK_IS_ADULT) {
                if (Flags_GetEventChkInf(EVENTCHKINF_25)) {
                    retTextId = 0x3027;
                } else if (Flags_GetInfTable(INFTABLE_F0)) {
                    retTextId = 0x3015;
                } else {
                    retTextId = 0x3014;
                }
            } else {
                if (Flags_GetEventChkInf(EVENTCHKINF_2C)) {
                    retTextId = 0x4043;
                } else {
                    retTextId = 0x302A;
                }
            }
            break;
        case 42:
            if (!LINK_IS_ADULT) {
                if (Flags_GetEventChkInf(EVENTCHKINF_25)) {
                    retTextId = 0x3027;
                } else if (Flags_GetInfTable(INFTABLE_F4)) {
                    retTextId = 0x3017;
                } else {
                    retTextId = 0x3016;
                }
            } else {
                if (Flags_GetEventChkInf(EVENTCHKINF_2C)) {
                    retTextId = 0x4043;
                } else {
                    retTextId = 0x302A;
                }
            }
            break;
        case 43:
            if (!LINK_IS_ADULT) {
                if (Flags_GetEventChkInf(EVENTCHKINF_25)) {
                    retTextId = 0x3027;
                } else if (Flags_GetInfTable(INFTABLE_F8)) {
                    retTextId = 0x3019;
                } else {
                    retTextId = 0x3018;
                }
            } else {
                if (Flags_GetEventChkInf(EVENTCHKINF_2D)) {
                    retTextId = 0x4043;
                } else {
                    retTextId = 0x302A;
                }
            }
            break;
        case 48:
            if (Flags_GetEventChkInf(EVENTCHKINF_25)) {
                retTextId = 0x3029;
            } else if (Flags_GetEventChkInf(EVENTCHKINF_20) && Flags_GetEventChkInf(EVENTCHKINF_21)) {
                retTextId = 0x301B;
            } else {
                retTextId = 0x301A;
            }
            break;
        case 49:
            if (Flags_GetEventChkInf(EVENTCHKINF_37)) {
                retTextId = 0x402D;
            } else if (Flags_GetEventChkInf(EVENTCHKINF_30)) {
                retTextId = 0x4007;
            } else {
                retTextId = 0x4006;
            }
            break;
        case 50:
            if (Flags_GetEventChkInf(EVENTCHKINF_37)) {
                retTextId = 0x402E;
            } else if (Flags_GetEventChkInf(EVENTCHKINF_30)) {
                if (Flags_GetInfTable(INFTABLE_124)) {
                    retTextId = 0x4009;
                } else {
                    retTextId = 0x4008;
                }
            } else {
                retTextId = 0x4006;
            }
            break;
        case 51:
            if (Flags_GetEventChkInf(EVENTCHKINF_37)) {
                retTextId = 0x402D;
            } else if (Flags_GetEventChkInf(EVENTCHKINF_31)) {
                if (Flags_GetInfTable(INFTABLE_12A)) {
                    retTextId = 0x400B;
                } else {
                    retTextId = 0x402F;
                }
            } else if (Flags_GetEventChkInf(EVENTCHKINF_30)) {
                retTextId = 0x400A;
            } else {
                retTextId = 0x4006;
            }
            break;
        case 52:
            if (Flags_GetEventChkInf(EVENTCHKINF_37)) {
                retTextId = 0x402E;
            } else if (Flags_GetEventChkInf(EVENTCHKINF_30)) {
                retTextId = 0x400C;
            } else {
                retTextId = 0x4006;
            }
            break;
        case 53:
            if (Flags_GetEventChkInf(EVENTCHKINF_37)) {
                retTextId = 0x402D;
            } else if (Flags_GetEventChkInf(EVENTCHKINF_33)) {
                retTextId = 0x4010;
            } else if (Flags_GetEventChkInf(EVENTCHKINF_30)) {
                retTextId = 0x400F;
            } else {
                retTextId = 0x4006;
            }
            break;
        case 54:
            if (Flags_GetEventChkInf(EVENTCHKINF_37)) {
                retTextId = 0x402E;
            } else if (Flags_GetEventChkInf(EVENTCHKINF_30)) {
                retTextId = 0x4011;
            } else {
                retTextId = 0x4006;
            }
            break;
        case 55:
            if (!LINK_IS_ADULT) {
                if (Flags_GetEventChkInf(EVENTCHKINF_37)) {
                    retTextId = 0x402B;
                } else if (Flags_GetEventChkInf(EVENTCHKINF_31)) {
                    if (Flags_GetInfTable(INFTABLE_138)) {
                        retTextId = 0x401C;
                    } else {
                        retTextId = 0x401B;
                    }
                } else {
                    retTextId = 0x401A;
                }
            } else {
                retTextId = 0;
            }
            break;
        case 58:
            retTextId = 0x500F;
            break;
        case 59:
            retTextId = 0x5010;
            break;
        case 60:
            retTextId = 0x5012;
            break;
        case 61:
            if (Flags_GetInfTable(INFTABLE_166)) {
                retTextId = 0x5001;
            } else {
                retTextId = 0x5000;
            }
            break;
        case 62:
            retTextId = 0x5012;
            break;
        case 63:
            if (Flags_GetInfTable(INFTABLE_16A)) {
                retTextId = 0x5001;
            } else {
                retTextId = 0x5000;
            }
            break;
        case 71:
            if (Flags_GetEventChkInf(EVENTCHKINF_16)) {
                retTextId = 0x2049;
            } else if (Flags_GetEventChkInf(EVENTCHKINF_15)) {
                retTextId = 0x2048;
            } else if (Flags_GetEventChkInf(EVENTCHKINF_14)) {
                retTextId = 0x2047;
            } else if (Flags_GetEventChkInf(EVENTCHKINF_12) && !Flags_GetEventChkInf(EVENTCHKINF_14)) {
                retTextId = 0x2044;
            } else if (Flags_GetEventChkInf(EVENTCHKINF_10)) {
                if (Flags_GetEventChkInf(EVENTCHKINF_11)) {
                    retTextId = 0x2043;
                } else {
                    retTextId = 0x2042;
                }
            } else {
                retTextId = 0x2041;
            }
            break;
        case 72:
            if (!LINK_IS_ADULT) {
                if (Flags_GetEventChkInf(EVENTCHKINF_14)) {
                    retTextId = 0x2040;
                } else if (Flags_GetInfTable(INFTABLE_94)) {
                    retTextId = 0x2040;
                } else {
                    retTextId = 0x203F;
                }
            } else {
                if (!Flags_GetEventChkInf(EVENTCHKINF_18)) {
                    if (!IS_DAY) {
                        retTextId = 0x204E;
                    } else if (Flags_GetInfTable(INFTABLE_9A)) {
                        retTextId = 0x2031;
                    } else {
                        retTextId = 0x2030;
                    }
                } else {
                    retTextId = 0;
                }
            }
            break;
    }

    if (retTextId == 0) {
        retTextId = 1;
    }

    return retTextId;
}

void func_80036E50(u16 textId, s16 arg1) {
    switch (arg1) {
        case 0:
            switch (textId) {
                case 0x1001:
                    Flags_SetInfTable(INFTABLE_00);
                    return;
                case 0x1002:
                    Flags_SetInfTable(INFTABLE_01);
                    return;
                case 0x1031:
                    Flags_SetEventChkInf(EVENTCHKINF_03);
                    Flags_SetInfTable(INFTABLE_03);
                    return;
                case 0x1047:
                    Flags_SetInfTable(INFTABLE_05);
                    return;
            }
            return;
        case 1:
            switch (textId) {
                case 0x102F:
                    Flags_SetEventChkInf(EVENTCHKINF_02);
                    Flags_SetInfTable(INFTABLE_0C);
                    return;
                case 0x1033:
                    Audio_PlaySoundGeneral(NA_SE_SY_CORRECT_CHIME, &gSfxDefaultPos, 4, &gSfxDefaultFreqAndVolScale,
                                           &gSfxDefaultFreqAndVolScale, &gSfxDefaultReverb);
                    Flags_SetEventChkInf(EVENTCHKINF_04);
                    Flags_SetInfTable(INFTABLE_0E);
                    return;
                case 0x1045:
                    Flags_SetInfTable(INFTABLE_10);
                    return;
                case 0x1060:
                    Flags_SetInfTable(INFTABLE_15);
                    return;
                case 0x1067:
                    Flags_SetEventChkInf(EVENTCHKINF_0A);
                    Flags_SetInfTable(INFTABLE_17);
                    return;
                case 0x1070:
                    Flags_SetInfTable(INFTABLE_19);
                    return;
            }
            return;
        case 2:
            if (textId == 0x1056) {
                Flags_SetInfTable(INFTABLE_41);
            }
            return;
        case 3:
            if (textId == 0x1005) {
                Flags_SetInfTable(INFTABLE_1E);
            }
            return;
        case 4:
            if (textId == 0x105D) {
                Flags_SetInfTable(INFTABLE_47);
            }
            return;
        case 5:
            if (textId == 0x1008) {
                Flags_SetInfTable(INFTABLE_22);
            }
            return;
        case 6:
            if (textId == 0x100A) {
                Flags_SetInfTable(INFTABLE_24);
            }
            return;
        case 7:
            if (textId == 0x100C) {
                Flags_SetInfTable(INFTABLE_26);
            }
            return;
        case 8:
            if (textId == 0x100E) {
                Flags_SetInfTable(INFTABLE_28);
            }
            if (textId == 0x1059) {
                Flags_SetInfTable(INFTABLE_51);
            }
            return;
        case 10:
            if (textId == 0x104F) {
                Flags_SetInfTable(INFTABLE_59);
            }
            return;
        case 13:
            if (textId == 0x1054) {
                Flags_SetInfTable(INFTABLE_61);
            }
            return;
        case 15:
            if (textId == 0x1062) {
                Flags_SetInfTable(INFTABLE_66);
            }
            return;
        case 16:
            if (textId == 0x7002) {
                Flags_SetInfTable(INFTABLE_6A);
            }
            if (textId == 0x7003) {
                Flags_SetInfTable(INFTABLE_6A);
            }
            return;
        case 17:
            if (textId == 0x7007) {
                Flags_SetInfTable(INFTABLE_6C);
            }
            return;
        case 18:
            if (textId == 0x7071) {
                Flags_SetInfTable(INFTABLE_71);
            }
            return;
        case 20:
        case 21:
            if (textId == 0x2010) {
                Flags_SetInfTable(INFTABLE_76);
            }
            return;
        case 25:
            if (textId == 0x7016) {
                Flags_SetInfTable(INFTABLE_C2);
            }
            return;
        case 26:
            if (textId == 0x7018) {
                Flags_SetInfTable(INFTABLE_C4);
            }
            return;
        case 28:
            if (textId == 0x701D) {
                Flags_SetInfTable(INFTABLE_CA);
            }
            return;
        case 29:
            if (textId == 0x701F) {
                Flags_SetInfTable(INFTABLE_CC);
            }
            return;
        case 30:
            if (textId == 0x7021) {
                Flags_SetInfTable(INFTABLE_CE);
            }
            return;
        case 31:
            if (textId == 0x7023) {
                Flags_SetInfTable(INFTABLE_D0);
            }
            return;
        case 32:
            if (textId == 0x7025) {
                Flags_SetInfTable(INFTABLE_D2);
            }
            return;
        case 33:
            if (textId == 0x7027) {
                Flags_SetInfTable(INFTABLE_D4);
            }
            return;
        case 34:
            if (textId == 0x403C) {
                Flags_SetInfTable(INFTABLE_D6);
            }
            return;
        case 35:
            if (textId == 0x5028) {
                Flags_SetInfTable(INFTABLE_D8);
            }
            return;
        case 38:
            if (textId == 0x3008) {
                Flags_SetInfTable(INFTABLE_E0);
            }
            return;
        case 40:
            if (textId == 0x300B) {
                Flags_SetInfTable(INFTABLE_EB);
            }
            return;
        case 41:
            if (textId == 0x3014) {
                Flags_SetInfTable(INFTABLE_F0);
            }
            return;
        case 42:
            if (textId == 0x3016) {
                Flags_SetInfTable(INFTABLE_F4);
            }
            return;
        case 43:
            if (textId == 0x3018) {
                Flags_SetEventChkInf(EVENTCHKINF_20);
                Flags_SetInfTable(INFTABLE_F8);
            }
            return;
        case 48:
            if (textId == 0x3020) {
                Flags_SetEventChkInf(EVENTCHKINF_22);
                Flags_SetInfTable(INFTABLE_113);
            }
            return;
        case 49:
        case 52:
        case 53:
        case 54:
            if (textId == 0x4006) {
                Flags_SetEventChkInf(EVENTCHKINF_30);
            }
            return;
        case 50:
            if (textId == 0x4006) {
                Flags_SetEventChkInf(EVENTCHKINF_30);
            }
            if (textId == 0x4008) {
                Flags_SetInfTable(INFTABLE_124);
            }
            return;
        case 51:
            if (textId == 0x4006) {
                Flags_SetEventChkInf(EVENTCHKINF_30);
            }
            if (textId == 0x400A) {
                Flags_SetEventChkInf(EVENTCHKINF_32);
            }
            if (textId == 0x402F) {
                Flags_SetInfTable(INFTABLE_12A);
            }
            return;
        case 55:
            if (textId == 0x401B) {
                Flags_SetEventChkInf(EVENTCHKINF_33);
                Flags_SetInfTable(INFTABLE_138);
            }
            return;
        case 61:
            if (textId == 0x5000) {
                Flags_SetInfTable(INFTABLE_166);
            }
            return;
        case 63:
            if (textId == 0x5013) {
                Flags_SetInfTable(INFTABLE_16A);
            }
            return;
        case 71:
            if (textId == 0x2041) {
                Flags_SetEventChkInf(EVENTCHKINF_10);
            }
            if (textId == 0x2044) {
                Flags_SetEventChkInf(EVENTCHKINF_12);
            }
            if (textId == 0x2047) {
                Flags_SetEventChkInf(EVENTCHKINF_15);
            }
            if (textId == 0x2048) {
                Flags_SetEventChkInf(EVENTCHKINF_16);
            }
            return;
        case 72:
            return;
    }
}

s32 func_800374E0(PlayState* play, Actor* actor, u16 textId) {
    MessageContext* msgCtx = &play->msgCtx;
    s32 ret = 1;

    switch (textId) {
        case 0x1035:
            if (msgCtx->choiceIndex == 0) {
                if (Flags_GetInfTable(INFTABLE_2A)) {
                    func_80035B18(play, actor, 0x1036);
                } else {
                    func_80035B18(play, actor, 0x1041);
                }
            }
            if (msgCtx->choiceIndex == 1) {
                if (Flags_GetInfTable(INFTABLE_2B)) {
                    func_80035B18(play, actor, 0x1037);
                } else {
                    func_80035B18(play, actor, 0x1041);
                }
            }
            ret = 0;
            break;
        case 0x1038:
            if (msgCtx->choiceIndex == 0) {
                if (Flags_GetInfTable(INFTABLE_2E)) {
                    func_80035B18(play, actor, 0x1039);
                } else {
                    func_80035B18(play, actor, 0x1041);
                }
            }
            if (msgCtx->choiceIndex == 1) {
                if (Flags_GetInfTable(INFTABLE_2F)) {
                    func_80035B18(play, actor, 0x103A);
                } else {
                    func_80035B18(play, actor, 0x1041);
                }
            }
            if (msgCtx->choiceIndex == 2) {
                if (Flags_GetInfTable(INFTABLE_30)) {
                    func_80035B18(play, actor, 0x103B);
                } else {
                    func_80035B18(play, actor, 0x1041);
                }
            }
            ret = 0;
            break;
        case 0x103E:
            if (msgCtx->choiceIndex == 0) {
                func_80035B18(play, actor, 0x103F);
            }
            if (msgCtx->choiceIndex == 1) {
                func_80035B18(play, actor, 0x1040);
            }
            ret = 0;
            break;
        case 0x1041:
            if (msgCtx->choiceTextId == 0x1035) {
                if (msgCtx->choiceIndex == 0) {
                    func_80035B18(play, actor, 0x1036);
                    Flags_SetInfTable(INFTABLE_2A);
                }
                if (msgCtx->choiceIndex == 1) {
                    func_80035B18(play, actor, 0x1037);
                    Flags_SetInfTable(INFTABLE_2B);
                }
            }
            if (msgCtx->choiceTextId == 0x1038) {
                if (msgCtx->choiceIndex == 0) {
                    func_80035B18(play, actor, 0x1039);
                    Flags_SetInfTable(INFTABLE_2E);
                }
                if (msgCtx->choiceIndex == 1) {
                    func_80035B18(play, actor, 0x103A);
                    Flags_SetInfTable(INFTABLE_2F);
                }
                if (msgCtx->choiceIndex == 2) {
                    func_80035B18(play, actor, 0x103B);
                    Flags_SetInfTable(INFTABLE_30);
                }
            }
            ret = 0;
            break;
        case 0x1062:
            if (msgCtx->choiceIndex == 0) {
                func_80035B18(play, actor, 0x1063);
            }
            if (msgCtx->choiceIndex == 1) {
                func_80035B18(play, actor, 0x1064);
            }
            ret = 0;
            break;
        case 0x2030:
        case 0x2031:
            if (msgCtx->choiceIndex == 0) {
                if (gSaveContext.rupees >= 10) {
                    func_80035B18(play, actor, 0x2034);
                    Rupees_ChangeBy(-10);
                } else {
                    func_80035B18(play, actor, 0x2032);
                }
            }
            if (msgCtx->choiceIndex == 1) {
                func_80035B18(play, actor, 0x2032);
            }
            Flags_SetInfTable(INFTABLE_9A);
            ret = 0;
            break;
        case 0x2036:
        case 0x2037:
            if (msgCtx->choiceIndex == 0) {
                func_80035B18(play, actor, 0x201F);
            }
            if (msgCtx->choiceIndex == 1) {
                func_80035B18(play, actor, 0x205A);
            }
            ret = 0;
            break;
        case 0x2038:
            if (msgCtx->choiceIndex == 0) {
                break;
            }
            if (msgCtx->choiceIndex == 1) {
                func_80035B18(play, actor, 0x205A);
            }
            ret = 0;
            break;
        case 0x2034:
            if (msgCtx->choiceIndex != 0) {
                break;
            }
            func_80035B18(play, actor, 0x2035);
            ret = 0;
            break;
        case 0x2043:
            if (Flags_GetEventChkInf(EVENTCHKINF_12)) {
                break;
            }
            func_80035B18(play, actor, 0x2044);
            ret = 0;
            break;
        case 0x205A:
            break;
        case 0x300A:
            if (msgCtx->choiceIndex == 0) {
                if (Flags_GetEventChkInf(EVENTCHKINF_22)) {
                    func_80035B18(play, actor, 0x300B);
                } else {
                    func_80035B18(play, actor, 0x300C);
                }
            }
            if (msgCtx->choiceIndex == 1) {
                func_80035B18(play, actor, 0x300D);
            }
            ret = 0;
            break;
        case 0x301B:
            if (msgCtx->choiceIndex == 0) {
                func_80035B18(play, actor, 0x301D);
            }
            if (msgCtx->choiceIndex == 1) {
                if (Flags_GetInfTable(INFTABLE_113)) {
                    func_80035B18(play, actor, 0x301F);
                } else {
                    func_80035B18(play, actor, 0x301E);
                }
            }
            ret = 0;
            break;
        case 0x301E:
            func_80035B18(play, actor, 0x3020);
            ret = 0;
            break;
        case 0x400C:
            if (msgCtx->choiceIndex == 0) {
                func_80035B18(play, actor, 0x400D);
            }
            if (msgCtx->choiceIndex == 1) {
                func_80035B18(play, actor, 0x400E);
            }
            ret = 0;
            break;
        case 0x7007:
            func_80035B18(play, actor, 0x703E);
            ret = 0;
            break;
        case 0x703E:
            func_80035B18(play, actor, 0x703F);
            ret = 0;
            break;
        case 0x703F:
            func_80035B18(play, actor, 0x7042);
            ret = 0;
            break;
    }

    return ret;
}

u16 func_80037C30(PlayState* play, s16 arg1) {
    return func_80035BFC(play, arg1);
}

s32 func_80037C5C(PlayState* play, s16 arg1, u16 textId) {
    func_80036E50(textId, arg1);
    return false;
}

s32 func_80037C94(PlayState* play, Actor* actor, s32 arg2) {
    return func_800374E0(play, actor, actor->textId);
}

s32 func_80037CB8(PlayState* play, Actor* actor, s16 arg2) {
    MessageContext* msgCtx = &play->msgCtx;
    s32 ret = false;

    switch (Message_GetState(msgCtx)) {
        case TEXT_STATE_CLOSING:
            func_80037C5C(play, arg2, actor->textId);
            ret = true;
            break;
        case TEXT_STATE_CHOICE:
        case TEXT_STATE_EVENT:
            if (Message_ShouldAdvance(play) && func_80037C94(play, actor, arg2)) {
                Audio_PlaySoundGeneral(NA_SE_SY_CANCEL, &gSfxDefaultPos, 4, &gSfxDefaultFreqAndVolScale,
                                       &gSfxDefaultFreqAndVolScale, &gSfxDefaultReverb);
                msgCtx->msgMode = MSGMODE_TEXT_CLOSING;
                ret = true;
            }
            break;
    }

    return ret;
}

s32 func_80037D98(PlayState* play, Actor* actor, s16 arg2, s32* arg3) {
    s16 var;
    s16 sp2C;
    s16 sp2A;
    s16 abs_var;

    if (Actor_ProcessTalkRequest(actor, play)) {
        *arg3 = 1;
        return true;
    }

    if (*arg3 == 1) {
        if (func_80037CB8(play, actor, arg2)) {
            *arg3 = 0;
        }
        return false;
    }

    Actor_GetScreenPos(play, actor, &sp2C, &sp2A);

    if (0) {} // Necessary to match

    if ((sp2C < 0) || (sp2C > SCREEN_WIDTH) || (sp2A < 0) || (sp2A > SCREEN_HEIGHT)) {
        return false;
    }

    var = actor->yawTowardsPlayer - actor->shape.rot.y;
    abs_var = ABS(var);

    if (abs_var >= 0x4300) {
        return false;
    }

    if ((actor->xyzDistToPlayerSq > SQ(160.0f)) && !actor->isTargeted) {
        return false;
    }

    if (actor->xyzDistToPlayerSq <= SQ(80.0f)) {
        if (func_8002F2CC(actor, play, 80.0f)) {
            actor->textId = func_80037C30(play, arg2);
        }
    } else {
        if (func_8002F2F4(actor, play)) {
            actor->textId = func_80037C30(play, arg2);
        }
    }

    return false;
}

s32 func_80037F30(Vec3s* arg0, Vec3s* arg1) {
    Math_SmoothStepToS(&arg0->y, 0, 6, 6200, 100);
    Math_SmoothStepToS(&arg0->x, 0, 6, 6200, 100);
    Math_SmoothStepToS(&arg1->y, 0, 6, 6200, 100);
    Math_SmoothStepToS(&arg1->x, 0, 6, 6200, 100);
    return true;
}

s32 func_80037FC8(Actor* actor, Vec3f* arg1, Vec3s* arg2, Vec3s* arg3) {
    s16 sp36;
    s16 sp34;
    s16 var;

    sp36 = Math_Vec3f_Pitch(&actor->focus.pos, arg1);
    sp34 = Math_Vec3f_Yaw(&actor->focus.pos, arg1) - actor->world.rot.y;

    Math_SmoothStepToS(&arg2->x, sp36, 6, 2000, 1);
    arg2->x = (arg2->x < -6000) ? -6000 : ((arg2->x > 6000) ? 6000 : arg2->x);

    var = Math_SmoothStepToS(&arg2->y, sp34, 6, 2000, 1);
    arg2->y = (arg2->y < -8000) ? -8000 : ((arg2->y > 8000) ? 8000 : arg2->y);

    if (var && (ABS(arg2->y) < 8000)) {
        return false;
    }

    Math_SmoothStepToS(&arg3->y, sp34 - arg2->y, 4, 2000, 1);
    arg3->y = (arg3->y < -12000) ? -12000 : ((arg3->y > 12000) ? 12000 : arg3->y);

    return true;
}

s32 func_80038154(PlayState* play, Actor* actor, Vec3s* arg2, Vec3s* arg3, f32 arg4) {
    Player* player = GET_PLAYER(play);
    s32 pad;
    Vec3f sp2C;
    s16 var;
    s16 abs_var;

    actor->focus.pos = actor->world.pos;
    actor->focus.pos.y += arg4;

    if (!(((play->csCtx.state != CS_STATE_IDLE) || gDbgCamEnabled) && (gSaveContext.entranceIndex == ENTR_SPOT04_0))) {
        var = actor->yawTowardsPlayer - actor->shape.rot.y;
        abs_var = ABS(var);
        if (abs_var >= 0x4300) {
            func_80037F30(arg2, arg3);
            return false;
        }
    }

    if (((play->csCtx.state != CS_STATE_IDLE) || gDbgCamEnabled) && (gSaveContext.entranceIndex == ENTR_SPOT04_0)) {
        sp2C = play->view.eye;
    } else {
        sp2C = player->actor.focus.pos;
    }

    func_80037FC8(actor, &sp2C, arg2, arg3);

    return true;
}

s32 func_80038290(PlayState* play, Actor* actor, Vec3s* arg2, Vec3s* arg3, Vec3f arg4) {
    Player* player = GET_PLAYER(play);
    s32 pad;
    Vec3f sp24;
    s16 var;
    s16 abs_var;

    actor->focus.pos = arg4;

    if (!(((play->csCtx.state != CS_STATE_IDLE) || gDbgCamEnabled) && (gSaveContext.entranceIndex == ENTR_SPOT04_0))) {
        var = actor->yawTowardsPlayer - actor->shape.rot.y;
        abs_var = ABS(var);
        if (abs_var >= 0x4300) {
            func_80037F30(arg2, arg3);
            return false;
        }
    }

    if (((play->csCtx.state != CS_STATE_IDLE) || gDbgCamEnabled) && (gSaveContext.entranceIndex == ENTR_SPOT04_0)) {
        sp24 = play->view.eye;
    } else {
        sp24 = player->actor.focus.pos;
    }

    func_80037FC8(actor, &sp24, arg2, arg3);

    return true;
}<|MERGE_RESOLUTION|>--- conflicted
+++ resolved
@@ -1947,17 +1947,10 @@
     LightContext_RemoveLight(play, &play->lightCtx, D_8015BC10);
 }
 
-<<<<<<< HEAD
-void Actor_DisableLens(GlobalContext* globalCtx) {
-    if (globalCtx->actorCtx.lensActive) {
-        globalCtx->actorCtx.lensActive = false;
-        Magic_Reset(globalCtx);
-=======
 void Actor_DisableLens(PlayState* play) {
     if (play->actorCtx.lensActive) {
         play->actorCtx.lensActive = false;
-        func_800876C8(play);
->>>>>>> 2e6279bc
+        Magic_Reset(play);
     }
 }
 
