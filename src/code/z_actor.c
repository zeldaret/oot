#include "global.h"
#include "quake.h"
#include "terminal.h"

#include "overlays/actors/ovl_Arms_Hook/z_arms_hook.h"
#include "overlays/actors/ovl_En_Part/z_en_part.h"
#include "assets/objects/gameplay_keep/gameplay_keep.h"
#include "assets/objects/gameplay_dangeon_keep/gameplay_dangeon_keep.h"
#include "assets/objects/object_bdoor/object_bdoor.h"

static CollisionPoly* sCurCeilingPoly;
static s32 sCurCeilingBgId;

void ActorShape_Init(ActorShape* shape, f32 yOffset, ActorShadowFunc shadowDraw, f32 shadowScale) {
    shape->yOffset = yOffset;
    shape->shadowDraw = shadowDraw;
    shape->shadowScale = shadowScale;
    shape->shadowAlpha = 255;
}

void ActorShadow_Draw(Actor* actor, Lights* lights, PlayState* play, Gfx* dlist, Color_RGBA8* color) {
    f32 temp1;
    f32 temp2;
    MtxF sp60;

    if (actor->floorPoly != NULL) {
        temp1 = actor->world.pos.y - actor->floorHeight;

        if (temp1 >= -50.0f && temp1 < 500.0f) {
            OPEN_DISPS(play->state.gfxCtx, "../z_actor.c", 1553);

            POLY_OPA_DISP = Gfx_SetupDL(POLY_OPA_DISP, SETUPDL_44);

            gDPSetCombineLERP(POLY_OPA_DISP++, 0, 0, 0, PRIMITIVE, TEXEL0, 0, PRIMITIVE, 0, 0, 0, 0, COMBINED, 0, 0, 0,
                              COMBINED);

            temp1 = (temp1 < 0.0f) ? 0.0f : ((temp1 > 150.0f) ? 150.0f : temp1);
            temp2 = 1.0f - (temp1 * (1.0f / 350));

            if (color != NULL) {
                gDPSetPrimColor(POLY_OPA_DISP++, 0, 0, color->r, color->g, color->b,
                                (u32)(actor->shape.shadowAlpha * temp2) & 0xFF);
            } else {
                gDPSetPrimColor(POLY_OPA_DISP++, 0, 0, 0, 0, 0, (u32)(actor->shape.shadowAlpha * temp2) & 0xFF);
            }

            func_80038A28(actor->floorPoly, actor->world.pos.x, actor->floorHeight, actor->world.pos.z, &sp60);
            Matrix_Put(&sp60);

            if (dlist != gCircleShadowDL) {
                Matrix_RotateY(BINANG_TO_RAD(actor->shape.rot.y), MTXMODE_APPLY);
            }

            temp2 = (1.0f - (temp1 * (1.0f / 350))) * actor->shape.shadowScale;
            Matrix_Scale(actor->scale.x * temp2, 1.0f, actor->scale.z * temp2, MTXMODE_APPLY);

            gSPMatrix(POLY_OPA_DISP++, Matrix_NewMtx(play->state.gfxCtx, "../z_actor.c", 1588),
                      G_MTX_MODELVIEW | G_MTX_LOAD);
            gSPDisplayList(POLY_OPA_DISP++, dlist);

            CLOSE_DISPS(play->state.gfxCtx, "../z_actor.c", 1594);
        }
    }
}

void ActorShadow_DrawCircle(Actor* actor, Lights* lights, PlayState* play) {
    ActorShadow_Draw(actor, lights, play, gCircleShadowDL, NULL);
}

void ActorShadow_DrawWhiteCircle(Actor* actor, Lights* lights, PlayState* play) {
    static Color_RGBA8 white = { 255, 255, 255, 255 };

    ActorShadow_Draw(actor, lights, play, gCircleShadowDL, &white);
}

void ActorShadow_DrawHorse(Actor* actor, Lights* lights, PlayState* play) {
    ActorShadow_Draw(actor, lights, play, gHorseShadowDL, NULL);
}

void ActorShadow_DrawFoot(PlayState* play, Light* light, MtxF* arg2, s32 arg3, f32 arg4, f32 arg5, f32 arg6) {
    s32 pad1;
    f32 sp58;
    s32 pad2[2];

    OPEN_DISPS(play->state.gfxCtx, "../z_actor.c", 1661);

    gDPSetPrimColor(POLY_OPA_DISP++, 0, 0, 0, 0, 0,
                    (u32)(((arg3 * 0.00005f) > 1.0f ? 1.0f : (arg3 * 0.00005f)) * arg4) & 0xFF);

    sp58 = Math_FAtan2F(light->l.dir[0], light->l.dir[2]);
    arg6 *= (4.5f - (light->l.dir[1] * 0.035f));
    arg6 = (arg6 < 1.0f) ? 1.0f : arg6;
    Matrix_Put(arg2);
    Matrix_RotateY(sp58, MTXMODE_APPLY);
    Matrix_Scale(arg5, 1.0f, arg5 * arg6, MTXMODE_APPLY);

    gSPMatrix(POLY_OPA_DISP++, Matrix_NewMtx(play->state.gfxCtx, "../z_actor.c", 1687), G_MTX_MODELVIEW | G_MTX_LOAD);
    gSPDisplayList(POLY_OPA_DISP++, gFootShadowDL);

    CLOSE_DISPS(play->state.gfxCtx, "../z_actor.c", 1693);
}

void ActorShadow_DrawFeet(Actor* actor, Lights* lights, PlayState* play) {
    f32 distToFloor = actor->world.pos.y - actor->floorHeight;

    if (distToFloor > 20.0f) {
        f32 shadowScale = actor->shape.shadowScale;
        u8 shadowAlpha = actor->shape.shadowAlpha;
        f32 alphaRatio;

        actor->shape.shadowScale *= 0.3f;
        alphaRatio = (distToFloor - 20.0f) * 0.02f;
        actor->shape.shadowAlpha = (f32)actor->shape.shadowAlpha * CLAMP_MAX(alphaRatio, 1.0f);
        ActorShadow_DrawCircle(actor, lights, play);
        actor->shape.shadowScale = shadowScale;
        actor->shape.shadowAlpha = shadowAlpha;
    }

    if (distToFloor < 200.0f) {
        MtxF floorMtx;
        f32 floorHeight[2]; // One for each foot
        f32 distToFloor;
        f32 shadowAlpha;
        f32 shadowScaleX;
        f32 shadowScaleZ;
        Light* lightPtr;
        s32 lightNum;
        s32 lightNumMax;
        s32 i;
        s32 j;
        s32 numLights = lights->numLights - 2;
        Light* firstLightPtr = &lights->l.l[0];
        Vec3f* feetPosPtr = actor->shape.feetPos;
        f32* floorHeightPtr = floorHeight;

        OPEN_DISPS(play->state.gfxCtx, "../z_actor.c", 1741);

        POLY_OPA_DISP = Gfx_SetupDL(POLY_OPA_DISP, SETUPDL_44);

        // feetFloorFlag is temporarily a bitfield where the bits are set if the foot is on ground
        // feetFloorFlag & 2 is left foot, feetFloorFlag & 1 is right foot
        actor->shape.feetFloorFlag = 0;

        for (i = 0; i < 2; i++) {
            feetPosPtr->y += 50.0f;
            *floorHeightPtr = func_800BFCB8(play, &floorMtx, feetPosPtr);
            feetPosPtr->y -= 50.0f;
            actor->shape.feetFloorFlag <<= 1;
            distToFloor = feetPosPtr->y - *floorHeightPtr;

            if ((-1.0f <= distToFloor) && (distToFloor < 500.0f)) {
                if (distToFloor <= 0.0f) {
                    actor->shape.feetFloorFlag++;
                }
                distToFloor = CLAMP_MAX(distToFloor, 30.0f);
                shadowAlpha = (f32)actor->shape.shadowAlpha * (1.0f - (distToFloor * (1.0f / 30.0f)));
                distToFloor = CLAMP_MAX(distToFloor, 30.0f);
                shadowScaleZ = 1.0f - (distToFloor * (1.0f / (30.0f + 40.0f)));
                shadowScaleX = shadowScaleZ * actor->shape.shadowScale * actor->scale.x;
                lightNumMax = 0;
                lightPtr = firstLightPtr;

                for (j = 0; j < numLights; j++) {
                    if (lightPtr->l.dir[1] > 0) {
                        lightNum =
                            (lightPtr->l.col[0] + lightPtr->l.col[1] + lightPtr->l.col[2]) * ABS(lightPtr->l.dir[1]);
                        if (lightNum > 0) {
                            lightNumMax += lightNum;
                            ActorShadow_DrawFoot(play, lightPtr, &floorMtx, lightNum, shadowAlpha, shadowScaleX,
                                                 shadowScaleZ);
                        }
                    }
                    lightPtr++;
                }

                for (j = 0; j < 2; j++) {
                    if (lightPtr->l.dir[1] > 0) {
                        lightNum =
                            ((lightPtr->l.col[0] + lightPtr->l.col[1] + lightPtr->l.col[2]) * ABS(lightPtr->l.dir[1])) -
                            (lightNumMax * 8);
                        if (lightNum > 0) {
                            ActorShadow_DrawFoot(play, lightPtr, &floorMtx, lightNum, shadowAlpha, shadowScaleX,
                                                 shadowScaleZ);
                        }
                    }
                    lightPtr++;
                }
            }
            feetPosPtr++;
            floorHeightPtr++;
        }

        if (!(actor->bgCheckFlags & BGCHECKFLAG_GROUND)) {
            actor->shape.feetFloorFlag = 0;
        } else if (actor->shape.feetFloorFlag == 3) {
            f32 footDistY = actor->shape.feetPos[FOOT_LEFT].y - actor->shape.feetPos[FOOT_RIGHT].y;

            if ((floorHeight[FOOT_LEFT] + footDistY) < (floorHeight[FOOT_RIGHT] - footDistY)) {
                actor->shape.feetFloorFlag = 2;
            } else {
                actor->shape.feetFloorFlag = 1;
            }
        }

        CLOSE_DISPS(play->state.gfxCtx, "../z_actor.c", 1831);
    }
}

void Actor_SetFeetPos(Actor* actor, s32 limbIndex, s32 leftFootIndex, Vec3f* leftFootPos, s32 rightFootIndex,
                      Vec3f* rightFootPos) {
    if (limbIndex == leftFootIndex) {
        Matrix_MultVec3f(leftFootPos, &actor->shape.feetPos[FOOT_LEFT]);
    } else if (limbIndex == rightFootIndex) {
        Matrix_MultVec3f(rightFootPos, &actor->shape.feetPos[FOOT_RIGHT]);
    }
}

void Actor_ProjectPos(PlayState* play, Vec3f* src, Vec3f* xyzDest, f32* cappedInvWDest) {
    SkinMatrix_Vec3fMtxFMultXYZW(&play->viewProjectionMtxF, src, xyzDest, cappedInvWDest);
    *cappedInvWDest = (*cappedInvWDest < 1.0f) ? 1.0f : (1.0f / *cappedInvWDest);
}

typedef struct {
    /* 0x00 */ Color_RGBA8 inner;
    /* 0x04 */ Color_RGBA8 outer;
} NaviColor; // size = 0x8

NaviColor sNaviColorList[] = {
    { { 0, 255, 0, 255 }, { 0, 255, 0, 0 } },         { { 0, 255, 0, 255 }, { 0, 255, 0, 0 } },
    { { 255, 255, 255, 255 }, { 0, 0, 255, 0 } },     { { 0, 255, 0, 255 }, { 0, 255, 0, 0 } },
    { { 150, 150, 255, 255 }, { 150, 150, 255, 0 } }, { { 255, 255, 0, 255 }, { 200, 155, 0, 0 } },
    { { 0, 255, 0, 255 }, { 0, 255, 0, 0 } },         { { 0, 255, 0, 255 }, { 0, 255, 0, 0 } },
    { { 0, 255, 0, 255 }, { 0, 255, 0, 0 } },         { { 255, 255, 0, 255 }, { 200, 155, 0, 0 } },
    { { 0, 255, 0, 255 }, { 0, 255, 0, 0 } },         { { 0, 255, 0, 255 }, { 0, 255, 0, 0 } },
    { { 0, 255, 0, 255 }, { 0, 255, 0, 0 } },
};

// unused
Gfx D_80115FF0[] = {
    gsSPEndDisplayList(),
};

void func_8002BE64(TargetContext* targetCtx, s32 index, f32 arg2, f32 arg3, f32 arg4) {
    targetCtx->arr_50[index].pos.x = arg2;
    targetCtx->arr_50[index].pos.y = arg3;
    targetCtx->arr_50[index].pos.z = arg4;
    targetCtx->arr_50[index].unk_0C = targetCtx->unk_44;
}

void func_8002BE98(TargetContext* targetCtx, s32 actorCategory, PlayState* play) {
    TargetContextEntry* entry;
    NaviColor* naviColor;
    s32 i;

    Math_Vec3f_Copy(&targetCtx->targetCenterPos, &play->view.eye);
    targetCtx->unk_44 = 500.0f;
    targetCtx->unk_48 = 0x100;

    naviColor = &sNaviColorList[actorCategory];

    entry = &targetCtx->arr_50[0];
    for (i = 0; i < ARRAY_COUNT(targetCtx->arr_50); i++) {
        func_8002BE64(targetCtx, i, 0.0f, 0.0f, 0.0f);
        entry->color.r = naviColor->inner.r;
        entry->color.g = naviColor->inner.g;
        entry->color.b = naviColor->inner.b;
        entry++;
    }
}

void Actor_SetNaviToActor(TargetContext* targetCtx, Actor* actor, s32 actorCategory, PlayState* play) {
    NaviColor* naviColor = &sNaviColorList[actorCategory];
    targetCtx->naviRefPos.x = actor->focus.pos.x;
    targetCtx->naviRefPos.y = actor->focus.pos.y + (actor->targetArrowOffset * actor->scale.y);
    targetCtx->naviRefPos.z = actor->focus.pos.z;
    targetCtx->naviInner.r = naviColor->inner.r;
    targetCtx->naviInner.g = naviColor->inner.g;
    targetCtx->naviInner.b = naviColor->inner.b;
    targetCtx->naviInner.a = naviColor->inner.a;
    targetCtx->naviOuter.r = naviColor->outer.r;
    targetCtx->naviOuter.g = naviColor->outer.g;
    targetCtx->naviOuter.b = naviColor->outer.b;
    targetCtx->naviOuter.a = naviColor->outer.a;
}

void func_8002C0C0(TargetContext* targetCtx, Actor* actor, PlayState* play) {
    targetCtx->arrowPointedActor = NULL;
    targetCtx->targetedActor = NULL;
    targetCtx->unk_40 = 0.0f;
    targetCtx->unk_8C = NULL;
    targetCtx->bgmEnemy = NULL;
    targetCtx->unk_4B = 0;
    targetCtx->unk_4C = 0;
    Actor_SetNaviToActor(targetCtx, actor, actor->category, play);
    func_8002BE98(targetCtx, actor->category, play);
}

void func_8002C124(TargetContext* targetCtx, PlayState* play) {
    Actor* actor = targetCtx->targetedActor;

    OPEN_DISPS(play->state.gfxCtx, "../z_actor.c", 2029);

    if (targetCtx->unk_48 != 0) {
        TargetContextEntry* entry;
        Player* player;
        s16 spCE;
        f32 temp1;
        Vec3f projTargetCenter;
        s32 spB8;
        f32 projTargetCappedInvW;
        s32 spB0;
        s32 spAC;
        f32 var1;
        f32 var2;
        s32 i;

        player = GET_PLAYER(play);

        spCE = 0xFF;
        var1 = 1.0f;

        if (targetCtx->unk_4B != 0) {
            spB8 = 1;
        } else {
            spB8 = 3;
        }

        if (actor != NULL) {
            Math_Vec3f_Copy(&targetCtx->targetCenterPos, &actor->focus.pos);
            var1 = (500.0f - targetCtx->unk_44) / 420.0f;
        } else {
            targetCtx->unk_48 -= 120;
            if (targetCtx->unk_48 < 0) {
                targetCtx->unk_48 = 0;
            }
            spCE = targetCtx->unk_48;
        }

        Actor_ProjectPos(play, &targetCtx->targetCenterPos, &projTargetCenter, &projTargetCappedInvW);

        projTargetCenter.x = (160 * (projTargetCenter.x * projTargetCappedInvW)) * var1;
        projTargetCenter.x = CLAMP(projTargetCenter.x, -320.0f, 320.0f);

        projTargetCenter.y = (120 * (projTargetCenter.y * projTargetCappedInvW)) * var1;
        projTargetCenter.y = CLAMP(projTargetCenter.y, -240.0f, 240.0f);

        projTargetCenter.z = projTargetCenter.z * var1;

        targetCtx->unk_4C--;
        if (targetCtx->unk_4C < 0) {
            targetCtx->unk_4C = 2;
        }

        func_8002BE64(targetCtx, targetCtx->unk_4C, projTargetCenter.x, projTargetCenter.y, projTargetCenter.z);

        if (!(player->stateFlags1 & PLAYER_STATE1_6) || (actor != player->unk_664)) {
            OVERLAY_DISP = Gfx_SetupDL(OVERLAY_DISP, SETUPDL_57);

            for (spB0 = 0, spAC = targetCtx->unk_4C; spB0 < spB8; spB0++, spAC = (spAC + 1) % 3) {
                entry = &targetCtx->arr_50[spAC];

                if (entry->unk_0C < 500.0f) {
                    if (entry->unk_0C <= 120.0f) {
                        var2 = 0.15f;
                    } else {
                        var2 = ((entry->unk_0C - 120.0f) * 0.001f) + 0.15f;
                    }

                    Matrix_Translate(entry->pos.x, entry->pos.y, 0.0f, MTXMODE_NEW);
                    Matrix_Scale(var2, 0.15f, 1.0f, MTXMODE_APPLY);

                    gDPSetPrimColor(OVERLAY_DISP++, 0, 0, entry->color.r, entry->color.g, entry->color.b, (u8)spCE);

                    Matrix_RotateZ((targetCtx->unk_4B & 0x7F) * (M_PI / 64), MTXMODE_APPLY);

                    for (i = 0; i < 4; i++) {
                        Matrix_RotateZ(M_PI / 2, MTXMODE_APPLY);
                        Matrix_Push();
                        Matrix_Translate(entry->unk_0C, entry->unk_0C, 0.0f, MTXMODE_APPLY);
                        gSPMatrix(OVERLAY_DISP++, Matrix_NewMtx(play->state.gfxCtx, "../z_actor.c", 2116),
                                  G_MTX_MODELVIEW | G_MTX_LOAD);
                        gSPDisplayList(OVERLAY_DISP++, gZTargetLockOnTriangleDL);
                        Matrix_Pop();
                    }
                }

                spCE -= 0xFF / 3;
                if (spCE < 0) {
                    spCE = 0;
                }
            }
        }
    }

    actor = targetCtx->unk_94;
    if ((actor != NULL) && !(actor->flags & ACTOR_FLAG_27)) {
        NaviColor* naviColor = &sNaviColorList[actor->category];

        POLY_XLU_DISP = Gfx_SetupDL(POLY_XLU_DISP, SETUPDL_7);

        Matrix_Translate(actor->focus.pos.x, actor->focus.pos.y + (actor->targetArrowOffset * actor->scale.y) + 17.0f,
                         actor->focus.pos.z, MTXMODE_NEW);
        Matrix_RotateY(BINANG_TO_RAD((u16)(play->gameplayFrames * 3000)), MTXMODE_APPLY);
        Matrix_Scale((iREG(27) + 35) / 1000.0f, (iREG(28) + 60) / 1000.0f, (iREG(29) + 50) / 1000.0f, MTXMODE_APPLY);

        gDPSetPrimColor(POLY_XLU_DISP++, 0, 0, naviColor->inner.r, naviColor->inner.g, naviColor->inner.b, 255);
        gSPMatrix(POLY_XLU_DISP++, Matrix_NewMtx(play->state.gfxCtx, "../z_actor.c", 2153),
                  G_MTX_MODELVIEW | G_MTX_LOAD);
        gSPDisplayList(POLY_XLU_DISP++, gZTargetArrowDL);
    }

    CLOSE_DISPS(play->state.gfxCtx, "../z_actor.c", 2158);
}

void func_8002C7BC(TargetContext* targetCtx, Player* player, Actor* actorArg, PlayState* play) {
    s32 pad;
    Actor* unkActor;
    s32 actorCategory;
    Vec3f projectedFocusPos;
    f32 cappedInvWDest;
    f32 temp1;
    f32 temp2;
    f32 temp3;
    f32 temp4;
    f32 temp5;
    f32 temp6;
    s32 lockOnSfxId;

    unkActor = NULL;

    if ((player->unk_664 != NULL) && (player->unk_84B[player->unk_846] == 2)) {
        targetCtx->unk_94 = NULL;
    } else {
        func_80032AF0(play, &play->actorCtx, &unkActor, player);
        targetCtx->unk_94 = unkActor;
    }

    if (targetCtx->unk_8C != NULL) {
        unkActor = targetCtx->unk_8C;
        targetCtx->unk_8C = NULL;
    } else if (actorArg != NULL) {
        unkActor = actorArg;
    }

    if (unkActor != NULL) {
        actorCategory = unkActor->category;
    } else {
        actorCategory = player->actor.category;
    }

    if ((unkActor != targetCtx->arrowPointedActor) || (actorCategory != targetCtx->activeCategory)) {
        targetCtx->arrowPointedActor = unkActor;
        targetCtx->activeCategory = actorCategory;
        targetCtx->unk_40 = 1.0f;
    }

    if (unkActor == NULL) {
        unkActor = &player->actor;
    }

    if (Math_StepToF(&targetCtx->unk_40, 0.0f, 0.25f) == 0) {
        temp1 = 0.25f / targetCtx->unk_40;
        temp2 = unkActor->world.pos.x - targetCtx->naviRefPos.x;
        temp3 = (unkActor->world.pos.y + (unkActor->targetArrowOffset * unkActor->scale.y)) - targetCtx->naviRefPos.y;
        temp4 = unkActor->world.pos.z - targetCtx->naviRefPos.z;
        targetCtx->naviRefPos.x += temp2 * temp1;
        targetCtx->naviRefPos.y += temp3 * temp1;
        targetCtx->naviRefPos.z += temp4 * temp1;
    } else {
        Actor_SetNaviToActor(targetCtx, unkActor, actorCategory, play);
    }

    if ((actorArg != NULL) && (targetCtx->unk_4B == 0)) {
        Actor_ProjectPos(play, &actorArg->focus.pos, &projectedFocusPos, &cappedInvWDest);
        if (((projectedFocusPos.z <= 0.0f) || (1.0f <= fabsf(projectedFocusPos.x * cappedInvWDest))) ||
            (1.0f <= fabsf(projectedFocusPos.y * cappedInvWDest))) {
            actorArg = NULL;
        }
    }

    if (actorArg != NULL) {
        if (actorArg != targetCtx->targetedActor) {
            func_8002BE98(targetCtx, actorArg->category, play);
            targetCtx->targetedActor = actorArg;

            if (actorArg->id == ACTOR_EN_BOOM) {
                targetCtx->unk_48 = 0;
            }

            lockOnSfxId = CHECK_FLAG_ALL(actorArg->flags, ACTOR_FLAG_0 | ACTOR_FLAG_2) ? NA_SE_SY_LOCK_ON
                                                                                       : NA_SE_SY_LOCK_ON_HUMAN;
            func_80078884(lockOnSfxId);
        }

        targetCtx->targetCenterPos.x = actorArg->world.pos.x;
        targetCtx->targetCenterPos.y = actorArg->world.pos.y - (actorArg->shape.yOffset * actorArg->scale.y);
        targetCtx->targetCenterPos.z = actorArg->world.pos.z;

        if (targetCtx->unk_4B == 0) {
            temp5 = (500.0f - targetCtx->unk_44) * 3.0f;
            temp6 = (temp5 < 30.0f) ? 30.0f : ((100.0f < temp5) ? 100.0f : temp5);
            if (Math_StepToF(&targetCtx->unk_44, 80.0f, temp6) != 0) {
                targetCtx->unk_4B++;
            }
        } else {
            targetCtx->unk_4B = (targetCtx->unk_4B + 3) | 0x80;
            targetCtx->unk_44 = 120.0f;
        }
    } else {
        targetCtx->targetedActor = NULL;
        Math_StepToF(&targetCtx->unk_44, 500.0f, 80.0f);
    }
}

/**
 * Tests if current scene switch flag is set.
 */
s32 Flags_GetSwitch(PlayState* play, s32 flag) {
    if (flag < 0x20) {
        return play->actorCtx.flags.swch & (1 << flag);
    } else {
        return play->actorCtx.flags.tempSwch & (1 << (flag - 0x20));
    }
}

/**
 * Sets current scene switch flag.
 */
void Flags_SetSwitch(PlayState* play, s32 flag) {
    if (flag < 0x20) {
        play->actorCtx.flags.swch |= (1 << flag);
    } else {
        play->actorCtx.flags.tempSwch |= (1 << (flag - 0x20));
    }
}

/**
 * Unsets current scene switch flag.
 */
void Flags_UnsetSwitch(PlayState* play, s32 flag) {
    if (flag < 0x20) {
        play->actorCtx.flags.swch &= ~(1 << flag);
    } else {
        play->actorCtx.flags.tempSwch &= ~(1 << (flag - 0x20));
    }
}

/**
 * Tests if unknown flag is set.
 */
s32 Flags_GetUnknown(PlayState* play, s32 flag) {
    if (flag < 0x20) {
        return play->actorCtx.flags.unk0 & (1 << flag);
    } else {
        return play->actorCtx.flags.unk1 & (1 << (flag - 0x20));
    }
}

/**
 * Sets unknown flag.
 */
void Flags_SetUnknown(PlayState* play, s32 flag) {
    if (flag < 0x20) {
        play->actorCtx.flags.unk0 |= (1 << flag);
    } else {
        play->actorCtx.flags.unk1 |= (1 << (flag - 0x20));
    }
}

/**
 * Unsets unknown flag.
 */
void Flags_UnsetUnknown(PlayState* play, s32 flag) {
    if (flag < 0x20) {
        play->actorCtx.flags.unk0 &= ~(1 << flag);
    } else {
        play->actorCtx.flags.unk1 &= ~(1 << (flag - 0x20));
    }
}

/**
 * Tests if current scene chest flag is set.
 */
s32 Flags_GetTreasure(PlayState* play, s32 flag) {
    return play->actorCtx.flags.chest & (1 << flag);
}

/**
 * Sets current scene chest flag.
 */
void Flags_SetTreasure(PlayState* play, s32 flag) {
    play->actorCtx.flags.chest |= (1 << flag);
}

/**
 * Tests if current scene clear flag is set.
 */
s32 Flags_GetClear(PlayState* play, s32 flag) {
    return play->actorCtx.flags.clear & (1 << flag);
}

/**
 * Sets current scene clear flag.
 */
void Flags_SetClear(PlayState* play, s32 flag) {
    play->actorCtx.flags.clear |= (1 << flag);
}

/**
 * Unsets current scene clear flag.
 */
void Flags_UnsetClear(PlayState* play, s32 flag) {
    play->actorCtx.flags.clear &= ~(1 << flag);
}

/**
 * Tests if current scene temp clear flag is set.
 */
s32 Flags_GetTempClear(PlayState* play, s32 flag) {
    return play->actorCtx.flags.tempClear & (1 << flag);
}

/**
 * Sets current scene temp clear flag.
 */
void Flags_SetTempClear(PlayState* play, s32 flag) {
    play->actorCtx.flags.tempClear |= (1 << flag);
}

/**
 * Unsets current scene temp clear flag.
 */
void Flags_UnsetTempClear(PlayState* play, s32 flag) {
    play->actorCtx.flags.tempClear &= ~(1 << flag);
}

/**
 * Tests if current scene collectible flag is set.
 */
s32 Flags_GetCollectible(PlayState* play, s32 flag) {
    if (flag < 0x20) {
        return play->actorCtx.flags.collect & (1 << flag);
    } else {
        return play->actorCtx.flags.tempCollect & (1 << (flag - 0x20));
    }
}

/**
 * Sets current scene collectible flag.
 */
void Flags_SetCollectible(PlayState* play, s32 flag) {
    if (flag != 0) {
        if (flag < 0x20) {
            play->actorCtx.flags.collect |= (1 << flag);
        } else {
            play->actorCtx.flags.tempCollect |= (1 << (flag - 0x20));
        }
    }
}

void TitleCard_Init(PlayState* play, TitleCardContext* titleCtx) {
    titleCtx->durationTimer = titleCtx->delayTimer = titleCtx->intensity = titleCtx->alpha = 0;
}

void TitleCard_InitBossName(PlayState* play, TitleCardContext* titleCtx, void* texture, s16 x, s16 y, u8 width,
                            u8 height) {
    titleCtx->texture = texture;
    titleCtx->x = x;
    titleCtx->y = y;
    titleCtx->width = width;
    titleCtx->height = height;
    titleCtx->durationTimer = 80;
    titleCtx->delayTimer = 0;
}

void TitleCard_InitPlaceName(PlayState* play, TitleCardContext* titleCtx, void* texture, s32 x, s32 y, s32 width,
                             s32 height, s32 delay) {
    SceneTableEntry* loadedScene = play->loadedScene;
    u32 size = loadedScene->titleFile.vromEnd - loadedScene->titleFile.vromStart;

    if ((size != 0) && (size <= 0x3000)) {
        DmaMgr_RequestSyncDebug(texture, loadedScene->titleFile.vromStart, size, "../z_actor.c", 2765);
    }

    titleCtx->texture = texture;
    titleCtx->x = x;
    titleCtx->y = y;
    titleCtx->width = width;
    titleCtx->height = height;
    titleCtx->durationTimer = 80;
    titleCtx->delayTimer = delay;
}

void TitleCard_Update(PlayState* play, TitleCardContext* titleCtx) {
    if (DECR(titleCtx->delayTimer) == 0) {
        if (DECR(titleCtx->durationTimer) == 0) {
            Math_StepToS(&titleCtx->alpha, 0, 30);
            Math_StepToS(&titleCtx->intensity, 0, 70);
        } else {
            Math_StepToS(&titleCtx->alpha, 255, 10);
            Math_StepToS(&titleCtx->intensity, 255, 20);
        }
    }
}

void TitleCard_Draw(PlayState* play, TitleCardContext* titleCtx) {
    s32 width;
    s32 height;
    s32 unused;
    s32 titleX;
    s32 doubleWidth;
    s32 titleY;
    s32 titleSecondY;
    s32 textureLanguageOffset;

    if (titleCtx->alpha != 0) {
        width = titleCtx->width;
        height = titleCtx->height;
        titleX = (titleCtx->x * 4) - (width * 2);
        titleY = (titleCtx->y * 4) - (height * 2);
        doubleWidth = width * 2;

        OPEN_DISPS(play->state.gfxCtx, "../z_actor.c", 2824);

        textureLanguageOffset = width * height * gSaveContext.language;
        height = (width * height > 0x1000) ? 0x1000 / width : height;
        titleSecondY = titleY + (height * 4);

        OVERLAY_DISP = Gfx_SetupDL_52NoCD(OVERLAY_DISP);

        gDPSetPrimColor(OVERLAY_DISP++, 0, 0, (u8)titleCtx->intensity, (u8)titleCtx->intensity, (u8)titleCtx->intensity,
                        (u8)titleCtx->alpha);

        gDPLoadTextureBlock(OVERLAY_DISP++, (s32)titleCtx->texture + textureLanguageOffset, G_IM_FMT_IA, G_IM_SIZ_8b,
                            width, height, 0, G_TX_NOMIRROR | G_TX_WRAP, G_TX_NOMIRROR | G_TX_WRAP, G_TX_NOMASK,
                            G_TX_NOMASK, G_TX_NOLOD, G_TX_NOLOD);

        gSPTextureRectangle(OVERLAY_DISP++, titleX, titleY, ((doubleWidth * 2) + titleX) - 4, titleY + (height * 4) - 1,
                            G_TX_RENDERTILE, 0, 0, 1 << 10, 1 << 10);

        height = titleCtx->height - height;

        // If texture is bigger than 0x1000, display the rest
        if (height > 0) {
            gDPLoadTextureBlock(OVERLAY_DISP++, (s32)titleCtx->texture + textureLanguageOffset + 0x1000, G_IM_FMT_IA,
                                G_IM_SIZ_8b, width, height, 0, G_TX_NOMIRROR | G_TX_WRAP, G_TX_NOMIRROR | G_TX_WRAP,
                                G_TX_NOMASK, G_TX_NOMASK, G_TX_NOLOD, G_TX_NOLOD);

            gSPTextureRectangle(OVERLAY_DISP++, titleX, titleSecondY, ((doubleWidth * 2) + titleX) - 4,
                                titleSecondY + (height * 4) - 1, G_TX_RENDERTILE, 0, 0, 1 << 10, 1 << 10);
        }

        CLOSE_DISPS(play->state.gfxCtx, "../z_actor.c", 2880);
    }
}

s32 TitleCard_Clear(PlayState* play, TitleCardContext* titleCtx) {
    if ((play->actorCtx.titleCtx.delayTimer != 0) || (play->actorCtx.titleCtx.alpha != 0)) {
        titleCtx->durationTimer = 0;
        titleCtx->delayTimer = 0;
        return false;
    }

    return true;
}

void Actor_Kill(Actor* actor) {
    actor->draw = NULL;
    actor->update = NULL;
    actor->flags &= ~ACTOR_FLAG_0;
}

void Actor_SetWorldToHome(Actor* actor) {
    actor->world = actor->home;
}

void Actor_SetFocus(Actor* actor, f32 yOffset) {
    actor->focus.pos.x = actor->world.pos.x;
    actor->focus.pos.y = actor->world.pos.y + yOffset;
    actor->focus.pos.z = actor->world.pos.z;

    actor->focus.rot.x = actor->world.rot.x;
    actor->focus.rot.y = actor->world.rot.y;
    actor->focus.rot.z = actor->world.rot.z;
}

void Actor_SetWorldRotToShape(Actor* actor) {
    actor->world.rot = actor->shape.rot;
}

void Actor_SetShapeRotToWorld(Actor* actor) {
    actor->shape.rot = actor->world.rot;
}

void Actor_SetScale(Actor* actor, f32 scale) {
    actor->scale.z = scale;
    actor->scale.y = scale;
    actor->scale.x = scale;
}

void Actor_SetObjectDependency(PlayState* play, Actor* actor) {
    gSegments[6] = VIRTUAL_TO_PHYSICAL(play->objectCtx.status[actor->objBankIndex].segment);
}

void Actor_Init(Actor* actor, PlayState* play) {
    Actor_SetWorldToHome(actor);
    Actor_SetShapeRotToWorld(actor);
    Actor_SetFocus(actor, 0.0f);
    Math_Vec3f_Copy(&actor->prevPos, &actor->world.pos);
    Actor_SetScale(actor, 0.01f);
    actor->targetMode = 3;
    actor->minVelocityY = -20.0f;
    actor->xyzDistToPlayerSq = FLT_MAX;
    actor->naviEnemyId = NAVI_ENEMY_NONE;
    actor->uncullZoneForward = 1000.0f;
    actor->uncullZoneScale = 350.0f;
    actor->uncullZoneDownward = 700.0f;
    CollisionCheck_InitInfo(&actor->colChkInfo);
    actor->floorBgId = BGCHECK_SCENE;
    ActorShape_Init(&actor->shape, 0.0f, NULL, 0.0f);
    if (Object_IsLoaded(&play->objectCtx, actor->objBankIndex)) {
        Actor_SetObjectDependency(play, actor);
        actor->init(actor, play);
        actor->init = NULL;
    }
}

void Actor_Destroy(Actor* actor, PlayState* play) {
    ActorOverlay* overlayEntry;
    char* name;

    if (actor->destroy != NULL) {
        actor->destroy(actor, play);
        actor->destroy = NULL;
    } else {
        overlayEntry = actor->overlayEntry;
        name = overlayEntry->name != NULL ? overlayEntry->name : "";

        // "No Actor class destruct [%s]"
        osSyncPrintf("Ａｃｔｏｒクラス デストラクトがありません [%s]\n" VT_RST, name);
    }
}

void func_8002D7EC(Actor* actor) {
    f32 speedRate = R_UPDATE_RATE * 0.5f;

    actor->world.pos.x += (actor->velocity.x * speedRate) + actor->colChkInfo.displacement.x;
    actor->world.pos.y += (actor->velocity.y * speedRate) + actor->colChkInfo.displacement.y;
    actor->world.pos.z += (actor->velocity.z * speedRate) + actor->colChkInfo.displacement.z;
}

void func_8002D868(Actor* actor) {
    actor->velocity.x = Math_SinS(actor->world.rot.y) * actor->speedXZ;
    actor->velocity.z = Math_CosS(actor->world.rot.y) * actor->speedXZ;

    actor->velocity.y += actor->gravity;
    if (actor->velocity.y < actor->minVelocityY) {
        actor->velocity.y = actor->minVelocityY;
    }
}

void Actor_MoveForward(Actor* actor) {
    func_8002D868(actor);
    func_8002D7EC(actor);
}

void func_8002D908(Actor* actor) {
    f32 sp24 = Math_CosS(actor->world.rot.x) * actor->speedXZ;

    actor->velocity.x = Math_SinS(actor->world.rot.y) * sp24;
    actor->velocity.y = Math_SinS(actor->world.rot.x) * actor->speedXZ;
    actor->velocity.z = Math_CosS(actor->world.rot.y) * sp24;
}

void func_8002D97C(Actor* actor) {
    func_8002D908(actor);
    func_8002D7EC(actor);
}

void func_8002D9A4(Actor* actor, f32 arg1) {
    actor->speedXZ = Math_CosS(actor->world.rot.x) * arg1;
    actor->velocity.y = -Math_SinS(actor->world.rot.x) * arg1;
}

void func_8002D9F8(Actor* actor, SkelAnime* skelAnime) {
    Vec3f sp1C;

    SkelAnime_UpdateTranslation(skelAnime, &sp1C, actor->shape.rot.y);
    actor->world.pos.x += sp1C.x * actor->scale.x;
    actor->world.pos.y += sp1C.y * actor->scale.y;
    actor->world.pos.z += sp1C.z * actor->scale.z;
}

s16 Actor_WorldYawTowardActor(Actor* actorA, Actor* actorB) {
    return Math_Vec3f_Yaw(&actorA->world.pos, &actorB->world.pos);
}

s16 Actor_FocusYawTowardActor(Actor* actorA, Actor* actorB) {
    return Math_Vec3f_Yaw(&actorA->focus.pos, &actorB->focus.pos);
}

s16 Actor_WorldYawTowardPoint(Actor* actor, Vec3f* refPoint) {
    return Math_Vec3f_Yaw(&actor->world.pos, refPoint);
}

s16 Actor_WorldPitchTowardActor(Actor* actorA, Actor* actorB) {
    return Math_Vec3f_Pitch(&actorA->world.pos, &actorB->world.pos);
}

s16 Actor_FocusPitchTowardActor(Actor* actorA, Actor* actorB) {
    return Math_Vec3f_Pitch(&actorA->focus.pos, &actorB->focus.pos);
}

s16 Actor_WorldPitchTowardPoint(Actor* actor, Vec3f* refPoint) {
    return Math_Vec3f_Pitch(&actor->world.pos, refPoint);
}

f32 Actor_WorldDistXYZToActor(Actor* actorA, Actor* actorB) {
    return Math_Vec3f_DistXYZ(&actorA->world.pos, &actorB->world.pos);
}

f32 Actor_WorldDistXYZToPoint(Actor* actor, Vec3f* refPoint) {
    return Math_Vec3f_DistXYZ(&actor->world.pos, refPoint);
}

f32 Actor_WorldDistXZToActor(Actor* actorA, Actor* actorB) {
    return Math_Vec3f_DistXZ(&actorA->world.pos, &actorB->world.pos);
}

f32 Actor_WorldDistXZToPoint(Actor* actor, Vec3f* refPoint) {
    return Math_Vec3f_DistXZ(&actor->world.pos, refPoint);
}

/**
 * Convert `pos` to be relative to the actor's position and yaw, store into `dest`.
 * Actor_WorldToActorCoords
 */
void func_8002DBD0(Actor* actor, Vec3f* dest, Vec3f* pos) {
    f32 cosY;
    f32 sinY;
    f32 deltaX;
    f32 deltaZ;

    cosY = Math_CosS(actor->shape.rot.y);
    sinY = Math_SinS(actor->shape.rot.y);
    deltaX = pos->x - actor->world.pos.x;
    deltaZ = pos->z - actor->world.pos.z;

    dest->x = (deltaX * cosY) - (deltaZ * sinY);
    dest->z = (deltaX * sinY) + (deltaZ * cosY);
    dest->y = pos->y - actor->world.pos.y;
}

f32 Actor_HeightDiff(Actor* actorA, Actor* actorB) {
    return actorB->world.pos.y - actorA->world.pos.y;
}

f32 Player_GetHeight(Player* player) {
    f32 offset = (player->stateFlags1 & PLAYER_STATE1_23) ? 32.0f : 0.0f;

    if (LINK_IS_ADULT) {
        return offset + 68.0f;
    } else {
        return offset + 44.0f;
    }
}

f32 func_8002DCE4(Player* player) {
    if (player->stateFlags1 & PLAYER_STATE1_23) {
        return 8.0f;
    } else if (player->stateFlags1 & PLAYER_STATE1_27) {
        return (R_RUN_SPEED_LIMIT / 100.0f) * 0.6f;
    } else {
        return R_RUN_SPEED_LIMIT / 100.0f;
    }
}

s32 func_8002DD6C(Player* player) {
    return player->stateFlags1 & PLAYER_STATE1_3;
}

s32 func_8002DD78(Player* player) {
    return func_8002DD6C(player) && player->unk_834;
}

s32 func_8002DDA8(PlayState* play) {
    Player* player = GET_PLAYER(play);

    return (player->stateFlags1 & PLAYER_STATE1_11) || func_8002DD78(player);
}

s32 func_8002DDE4(PlayState* play) {
    Player* player = GET_PLAYER(play);

    return player->stateFlags2 & PLAYER_STATE2_3;
}

s32 func_8002DDF4(PlayState* play) {
    Player* player = GET_PLAYER(play);

    return player->stateFlags2 & PLAYER_STATE2_12;
}

void func_8002DE04(PlayState* play, Actor* actorA, Actor* actorB) {
    ArmsHook* hookshot = (ArmsHook*)Actor_Find(&play->actorCtx, ACTOR_ARMS_HOOK, ACTORCAT_ITEMACTION);

    hookshot->grabbed = actorB;
    hookshot->grabbedDistDiff.x = 0.0f;
    hookshot->grabbedDistDiff.y = 0.0f;
    hookshot->grabbedDistDiff.z = 0.0f;
    actorB->flags |= ACTOR_FLAG_13;
    actorA->flags &= ~ACTOR_FLAG_13;
}

void func_8002DE74(PlayState* play, Player* player) {
    if ((play->roomCtx.curRoom.behaviorType1 != ROOM_BEHAVIOR_TYPE1_4) && Play_CamIsNotFixed(play)) {
        Camera_ChangeSetting(Play_GetCamera(play, CAM_ID_MAIN), CAM_SET_HORSE);
    }
}

void Actor_MountHorse(PlayState* play, Player* player, Actor* horse) {
    player->rideActor = horse;
    player->stateFlags1 |= PLAYER_STATE1_23;
    horse->child = &player->actor;
}

s32 func_8002DEEC(Player* player) {
    return (player->stateFlags1 & (PLAYER_STATE1_7 | PLAYER_STATE1_29)) || (player->csMode != 0);
}

void func_8002DF18(PlayState* play, Player* player) {
    func_8006DC68(play, player);
}

s32 func_8002DF38(PlayState* play, Actor* actor, u8 csMode) {
    Player* player = GET_PLAYER(play);

    player->csMode = csMode;
    player->unk_448 = actor;
    player->doorBgCamIndex = 0;

    return true;
}

s32 func_8002DF54(PlayState* play, Actor* actor, u8 csMode) {
    Player* player = GET_PLAYER(play);

    func_8002DF38(play, actor, csMode);
    player->doorBgCamIndex = 1;

    return true;
}

void func_8002DF90(DynaPolyActor* dynaActor) {
    dynaActor->unk_154 = 0.0f;
    dynaActor->unk_150 = 0.0f;
}

void func_8002DFA4(DynaPolyActor* dynaActor, f32 arg1, s16 arg2) {
    dynaActor->unk_150 += arg1;
    dynaActor->unk_158 = arg2;
}

/**
 * Chcek if the player is facing the specified actor.
 * The maximum angle difference that qualifies as "facing" is specified by `maxAngle`.
 */
s32 Player_IsFacingActor(Actor* actor, s16 maxAngle, PlayState* play) {
    Player* player = GET_PLAYER(play);
    s16 yawDiff = (s16)(actor->yawTowardsPlayer + 0x8000) - player->actor.shape.rot.y;

    if (ABS(yawDiff) < maxAngle) {
        return true;
    }

    return false;
}

/**
 * Chcek if `actorB` is facing `actorA`.
 * The maximum angle difference that qualifies as "facing" is specified by `maxAngle`.
 *
 * This function is unused in the original game.
 */
s32 Actor_ActorBIsFacingActorA(Actor* actorA, Actor* actorB, s16 maxAngle) {
    s16 yawDiff = (s16)(Actor_WorldYawTowardActor(actorA, actorB) + 0x8000) - actorB->shape.rot.y;

    if (ABS(yawDiff) < maxAngle) {
        return true;
    }

    return false;
}

/**
 * Chcek if the specified actor is facing the player.
 * The maximum angle difference that qualifies as "facing" is specified by `maxAngle`.
 */
s32 Actor_IsFacingPlayer(Actor* actor, s16 maxAngle) {
    s16 yawDiff = actor->yawTowardsPlayer - actor->shape.rot.y;

    if (ABS(yawDiff) < maxAngle) {
        return true;
    }

    return false;
}

/**
 * Chcek if `actorA` is facing `actorB`.
 * The maximum angle difference that qualifies as "facing" is specified by `maxAngle`.
 *
 * This function is unused in the original game.
 */
s32 Actor_ActorAIsFacingActorB(Actor* actorA, Actor* actorB, s16 maxAngle) {
    s16 yawDiff = Actor_WorldYawTowardActor(actorA, actorB) - actorA->shape.rot.y;

    if (ABS(yawDiff) < maxAngle) {
        return true;
    }

    return false;
}

/**
 * Chcek if the specified actor is facing the player and is nearby.
 * The maximum angle difference that qualifies as "facing" is specified by `maxAngle`.
 * The minimum distance that qualifies as "nearby" is specified by `range`.
 */
s32 Actor_IsFacingAndNearPlayer(Actor* actor, f32 range, s16 maxAngle) {
    s16 yawDiff = actor->yawTowardsPlayer - actor->shape.rot.y;

    if (ABS(yawDiff) < maxAngle) {
        f32 xyzDistanceFromLink = sqrtf(SQ(actor->xzDistToPlayer) + SQ(actor->yDistToPlayer));

        if (xyzDistanceFromLink < range) {
            return true;
        }
    }

    return false;
}

/**
 * Chcek if `actorA` is facing `actorB` and is nearby.
 * The maximum angle difference that qualifies as "facing" is specified by `maxAngle`.
 * The minimum distance that qualifies as "nearby" is specified by `range`.
 */
s32 Actor_ActorAIsFacingAndNearActorB(Actor* actorA, Actor* actorB, f32 range, s16 maxAngle) {
    if (Actor_WorldDistXYZToActor(actorA, actorB) < range) {
        s16 yawDiff = Actor_WorldYawTowardActor(actorA, actorB) - actorA->shape.rot.y;

        if (ABS(yawDiff) < maxAngle) {
            return true;
        }
    }

    return false;
}

s32 func_8002E234(Actor* actor, f32 arg1, s32 arg2) {
    if ((actor->bgCheckFlags & BGCHECKFLAG_GROUND) && (arg1 < -11.0f)) {
        actor->bgCheckFlags &= ~BGCHECKFLAG_GROUND;
        actor->bgCheckFlags |= BGCHECKFLAG_GROUND_LEAVE;

        if ((actor->velocity.y < 0.0f) && (arg2 & UPDBGCHECKINFO_FLAG_4)) {
            actor->velocity.y = 0.0f;
        }

        return false;
    }

    return true;
}

s32 func_8002E2AC(PlayState* play, Actor* actor, Vec3f* pos, s32 arg3) {
    f32 floorHeightDiff;
    s32 floorBgId;

    pos->y += 50.0f;

    actor->floorHeight = BgCheck_EntityRaycastDown5(play, &play->colCtx, &actor->floorPoly, &floorBgId, actor, pos);
    actor->bgCheckFlags &= ~(BGCHECKFLAG_GROUND_TOUCH | BGCHECKFLAG_GROUND_LEAVE | BGCHECKFLAG_GROUND_STRICT);

    if (actor->floorHeight <= BGCHECK_Y_MIN) {
        return func_8002E234(actor, BGCHECK_Y_MIN, arg3);
    }

    floorHeightDiff = actor->floorHeight - actor->world.pos.y;
    actor->floorBgId = floorBgId;

    if (floorHeightDiff >= 0.0f) { // actor is on or below the ground
        actor->bgCheckFlags |= BGCHECKFLAG_GROUND_STRICT;

        if (actor->bgCheckFlags & BGCHECKFLAG_CEILING) {
            if (floorBgId != sCurCeilingBgId) {
                if (floorHeightDiff > 15.0f) {
                    actor->bgCheckFlags |= BGCHECKFLAG_CRUSHED;
                }
            } else {
                actor->world.pos.x = actor->prevPos.x;
                actor->world.pos.z = actor->prevPos.z;
            }
        }

        actor->world.pos.y = actor->floorHeight;

        if (actor->velocity.y <= 0.0f) {
            if (!(actor->bgCheckFlags & BGCHECKFLAG_GROUND)) {
                actor->bgCheckFlags |= BGCHECKFLAG_GROUND_TOUCH;
            } else if ((arg3 & UPDBGCHECKINFO_FLAG_3) && (actor->gravity < 0.0f)) {
                actor->velocity.y = -4.0f;
            } else {
                actor->velocity.y = 0.0f;
            }

            actor->bgCheckFlags |= BGCHECKFLAG_GROUND;
            func_80043334(&play->colCtx, actor, actor->floorBgId);
        }
    } else { // actor is above ground
        if ((actor->bgCheckFlags & BGCHECKFLAG_GROUND) && (floorHeightDiff >= -11.0f)) {
            func_80043334(&play->colCtx, actor, actor->floorBgId);
        }

        return func_8002E234(actor, floorHeightDiff, arg3);
    }

    return true;
}

void Actor_UpdateBgCheckInfo(PlayState* play, Actor* actor, f32 wallCheckHeight, f32 wallCheckRadius,
                             f32 ceilingCheckHeight, s32 flags) {
    f32 sp74;
    s32 pad;
    Vec3f sp64;
    s32 bgId;
    CollisionPoly* wallPoly;
    f32 sp58;
    WaterBox* waterBox;
    f32 waterBoxYSurface;
    Vec3f ripplePos;

    sp74 = actor->world.pos.y - actor->prevPos.y;

    if ((actor->floorBgId != BGCHECK_SCENE) && (actor->bgCheckFlags & BGCHECKFLAG_GROUND)) {
        DynaPolyActor_TransformCarriedActor(&play->colCtx, actor->floorBgId, actor);
    }

    if (flags & UPDBGCHECKINFO_FLAG_0) {
        if ((!(flags & UPDBGCHECKINFO_FLAG_7) &&
             BgCheck_EntitySphVsWall3(&play->colCtx, &sp64, &actor->world.pos, &actor->prevPos, wallCheckRadius,
                                      &actor->wallPoly, &bgId, actor, wallCheckHeight)) ||
            ((flags & UPDBGCHECKINFO_FLAG_7) &&
             BgCheck_EntitySphVsWall4(&play->colCtx, &sp64, &actor->world.pos, &actor->prevPos, wallCheckRadius,
                                      &actor->wallPoly, &bgId, actor, wallCheckHeight))) {
            wallPoly = actor->wallPoly;
            Math_Vec3f_Copy(&actor->world.pos, &sp64);
            actor->wallYaw = Math_Atan2S(wallPoly->normal.z, wallPoly->normal.x);
            actor->bgCheckFlags |= BGCHECKFLAG_WALL;
            actor->wallBgId = bgId;
        } else {
            actor->bgCheckFlags &= ~BGCHECKFLAG_WALL;
        }
    }

    sp64.x = actor->world.pos.x;
    sp64.z = actor->world.pos.z;

    if (flags & UPDBGCHECKINFO_FLAG_1) {
        sp64.y = actor->prevPos.y + 10.0f;
        if (BgCheck_EntityCheckCeiling(&play->colCtx, &sp58, &sp64, (ceilingCheckHeight + sp74) - 10.0f,
                                       &sCurCeilingPoly, &sCurCeilingBgId, actor)) {
            actor->bgCheckFlags |= BGCHECKFLAG_CEILING;
            actor->world.pos.y = (sp58 + sp74) - 10.0f;
        } else {
            actor->bgCheckFlags &= ~BGCHECKFLAG_CEILING;
        }
    }

    if (flags & UPDBGCHECKINFO_FLAG_2) {
        sp64.y = actor->prevPos.y;
        func_8002E2AC(play, actor, &sp64, flags);
        waterBoxYSurface = actor->world.pos.y;
        if (WaterBox_GetSurface1(play, &play->colCtx, actor->world.pos.x, actor->world.pos.z, &waterBoxYSurface,
                                 &waterBox)) {
            actor->yDistToWater = waterBoxYSurface - actor->world.pos.y;
            if (actor->yDistToWater < 0.0f) {
                actor->bgCheckFlags &= ~(BGCHECKFLAG_WATER | BGCHECKFLAG_WATER_TOUCH);
            } else {
                if (!(actor->bgCheckFlags & BGCHECKFLAG_WATER)) {
                    actor->bgCheckFlags |= BGCHECKFLAG_WATER_TOUCH;
                    if (!(flags & UPDBGCHECKINFO_FLAG_6)) {
                        ripplePos.x = actor->world.pos.x;
                        ripplePos.y = waterBoxYSurface;
                        ripplePos.z = actor->world.pos.z;
                        EffectSsGRipple_Spawn(play, &ripplePos, 100, 500, 0);
                        EffectSsGRipple_Spawn(play, &ripplePos, 100, 500, 4);
                        EffectSsGRipple_Spawn(play, &ripplePos, 100, 500, 8);
                    }
                }
                actor->bgCheckFlags |= BGCHECKFLAG_WATER;
            }
        } else {
            actor->bgCheckFlags &= ~(BGCHECKFLAG_WATER | BGCHECKFLAG_WATER_TOUCH);
            actor->yDistToWater = BGCHECK_Y_MIN;
        }
    }
}

Mtx D_8015BBA8;

Gfx* func_8002E830(Vec3f* object, Vec3f* eye, Vec3f* lightDir, GraphicsContext* gfxCtx, Gfx* gfx, Hilite** hilite) {
    LookAt* lookAt;
    f32 correctedEyeX;

    lookAt = Graph_Alloc(gfxCtx, sizeof(LookAt));

    correctedEyeX = (eye->x == object->x) && (eye->z == object->z) ? eye->x + 0.001f : eye->x;

    *hilite = Graph_Alloc(gfxCtx, sizeof(Hilite));

    if (R_HREG_MODE == HREG_MODE_PRINT_HILITE_INFO) {
        osSyncPrintf("z_actor.c 3529 eye=[%f(%f) %f %f] object=[%f %f %f] light_direction=[%f %f %f]\n", correctedEyeX,
                     eye->x, eye->y, eye->z, object->x, object->y, object->z, lightDir->x, lightDir->y, lightDir->z);
    }

    View_ErrorCheckEyePosition(correctedEyeX, eye->y, eye->z);
    guLookAtHilite(&D_8015BBA8, lookAt, *hilite, correctedEyeX, eye->y, eye->z, object->x, object->y, object->z, 0.0f,
                   1.0f, 0.0f, lightDir->x, lightDir->y, lightDir->z, lightDir->x, lightDir->y, lightDir->z, 16, 16);

    gSPLookAt(gfx++, lookAt);
    gDPSetHilite1Tile(gfx++, 1, *hilite, 16, 16);

    return gfx;
}

Hilite* func_8002EABC(Vec3f* object, Vec3f* eye, Vec3f* lightDir, GraphicsContext* gfxCtx) {
    Hilite* hilite;

    OPEN_DISPS(gfxCtx, "../z_actor.c", 4306);

    POLY_OPA_DISP = func_8002E830(object, eye, lightDir, gfxCtx, POLY_OPA_DISP, &hilite);

    CLOSE_DISPS(gfxCtx, "../z_actor.c", 4313);

    return hilite;
}

Hilite* func_8002EB44(Vec3f* object, Vec3f* eye, Vec3f* lightDir, GraphicsContext* gfxCtx) {
    Hilite* hilite;

    OPEN_DISPS(gfxCtx, "../z_actor.c", 4332);

    POLY_XLU_DISP = func_8002E830(object, eye, lightDir, gfxCtx, POLY_XLU_DISP, &hilite);

    CLOSE_DISPS(gfxCtx, "../z_actor.c", 4339);

    return hilite;
}

void func_8002EBCC(Actor* actor, PlayState* play, s32 flag) {
    Hilite* hilite;
    Vec3f lightDir;
    Gfx* displayListHead;
    Gfx* displayList;

    lightDir.x = play->envCtx.dirLight1.params.dir.x;
    lightDir.y = play->envCtx.dirLight1.params.dir.y;
    lightDir.z = play->envCtx.dirLight1.params.dir.z;

    if (R_HREG_MODE == HREG_MODE_PRINT_HILITE_INFO) {
        osSyncPrintf("z_actor.c 3637 game_play->view.eye=[%f(%f) %f %f]\n", play->view.eye.x, play->view.eye.y,
                     play->view.eye.z);
    }

    hilite = func_8002EABC(&actor->world.pos, &play->view.eye, &lightDir, play->state.gfxCtx);

    if (flag != 0) {
        displayList = Graph_Alloc(play->state.gfxCtx, 2 * sizeof(Gfx));
        displayListHead = displayList;

        OPEN_DISPS(play->state.gfxCtx, "../z_actor.c", 4384);

        gDPSetHilite1Tile(displayListHead++, 1, hilite, 16, 16);
        gSPEndDisplayList(displayListHead);
        gSPSegment(POLY_OPA_DISP++, 0x07, displayList);

        CLOSE_DISPS(play->state.gfxCtx, "../z_actor.c", 4394);
    }
}

void func_8002ED80(Actor* actor, PlayState* play, s32 flag) {
    Hilite* hilite;
    Vec3f lightDir;
    Gfx* displayListHead;
    Gfx* displayList;

    lightDir.x = play->envCtx.dirLight1.params.dir.x;
    lightDir.y = play->envCtx.dirLight1.params.dir.y;
    lightDir.z = play->envCtx.dirLight1.params.dir.z;

    hilite = func_8002EB44(&actor->world.pos, &play->view.eye, &lightDir, play->state.gfxCtx);

    if (flag != 0) {
        displayList = Graph_Alloc(play->state.gfxCtx, 2 * sizeof(Gfx));
        displayListHead = displayList;

        OPEN_DISPS(play->state.gfxCtx, "../z_actor.c", 4429);

        gDPSetHilite1Tile(displayListHead++, 1, hilite, 16, 16);
        gSPEndDisplayList(displayListHead);
        gSPSegment(POLY_XLU_DISP++, 0x07, displayList);

        CLOSE_DISPS(play->state.gfxCtx, "../z_actor.c", 4439);
    }
}

PosRot* Actor_GetFocus(PosRot* dest, Actor* actor) {
    *dest = actor->focus;

    return dest;
}

PosRot* Actor_GetWorld(PosRot* dest, Actor* actor) {
    *dest = actor->world;

    return dest;
}

PosRot* Actor_GetWorldPosShapeRot(PosRot* arg0, Actor* actor) {
    PosRot sp1C;

    Math_Vec3f_Copy(&sp1C.pos, &actor->world.pos);
    sp1C.rot = actor->shape.rot;
    *arg0 = sp1C;

    return arg0;
}

f32 func_8002EFC0(Actor* actor, Player* player, s16 arg2) {
    s16 yawTemp = (s16)(actor->yawTowardsPlayer - 0x8000) - arg2;
    s16 yawTempAbs = ABS(yawTemp);

    if (player->unk_664 != NULL) {
        if ((yawTempAbs > 0x4000) || (actor->flags & ACTOR_FLAG_27)) {
            return FLT_MAX;
        } else {
            f32 ret =
                actor->xyzDistToPlayerSq - actor->xyzDistToPlayerSq * 0.8f * ((0x4000 - yawTempAbs) * (1.0f / 0x8000));

            return ret;
        }
    }

    if (yawTempAbs > 0x2AAA) {
        return FLT_MAX;
    }

    return actor->xyzDistToPlayerSq;
}

typedef struct {
    /* 0x0 */ f32 rangeSq;
    /* 0x4 */ f32 leashScale;
} TargetRangeParams; // size = 0x8

#define TARGET_RANGE(range, leash) \
    { SQ(range), (f32)range / leash }

TargetRangeParams D_80115FF8[] = {
    TARGET_RANGE(70, 140),   TARGET_RANGE(170, 255),    TARGET_RANGE(280, 5600),      TARGET_RANGE(350, 525),
    TARGET_RANGE(700, 1050), TARGET_RANGE(1000, 1500),  TARGET_RANGE(100, 105.36842), TARGET_RANGE(140, 163.33333),
    TARGET_RANGE(240, 576),  TARGET_RANGE(280, 280000),
};

u32 func_8002F090(Actor* actor, f32 arg1) {
    return arg1 < D_80115FF8[actor->targetMode].rangeSq;
}

s32 func_8002F0C8(Actor* actor, Player* player, s32 flag) {
    if ((actor->update == NULL) || !(actor->flags & ACTOR_FLAG_0)) {
        return true;
    }

    if (!flag) {
        s16 var = (s16)(actor->yawTowardsPlayer - 0x8000) - player->actor.shape.rot.y;
        s16 abs_var = ABS(var);
        f32 dist;

        if ((player->unk_664 == NULL) && (abs_var > 0x2AAA)) {
            dist = FLT_MAX;
        } else {
            dist = actor->xyzDistToPlayerSq;
        }

        return !func_8002F090(actor, D_80115FF8[actor->targetMode].leashScale * dist);
    }

    return false;
}

u32 Actor_ProcessTalkRequest(Actor* actor, PlayState* play) {
    if (actor->flags & ACTOR_FLAG_8) {
        actor->flags &= ~ACTOR_FLAG_8;
        return true;
    }

    return false;
}

s32 func_8002F1C4(Actor* actor, PlayState* play, f32 arg2, f32 arg3, u32 exchangeItemId) {
    Player* player = GET_PLAYER(play);

    if ((player->actor.flags & ACTOR_FLAG_8) || ((exchangeItemId != EXCH_ITEM_NONE) && Player_InCsMode(play)) ||
        (!actor->isTargeted &&
         ((arg3 < fabsf(actor->yDistToPlayer)) || (player->targetActorDistance < actor->xzDistToPlayer) ||
          (arg2 < actor->xzDistToPlayer)))) {
        return false;
    }

    player->targetActor = actor;
    player->targetActorDistance = actor->xzDistToPlayer;
    player->exchangeItemId = exchangeItemId;

    return true;
}

s32 func_8002F298(Actor* actor, PlayState* play, f32 arg2, u32 exchangeItemId) {
    return func_8002F1C4(actor, play, arg2, arg2, exchangeItemId);
}

s32 func_8002F2CC(Actor* actor, PlayState* play, f32 arg2) {
    return func_8002F298(actor, play, arg2, EXCH_ITEM_NONE);
}

s32 func_8002F2F4(Actor* actor, PlayState* play) {
    f32 var1 = 50.0f + actor->colChkInfo.cylRadius;

    return func_8002F2CC(actor, play, var1);
}

u32 Actor_TextboxIsClosing(Actor* actor, PlayState* play) {
    if (Message_GetState(&play->msgCtx) == TEXT_STATE_CLOSING) {
        return true;
    } else {
        return false;
    }
}

s8 func_8002F368(PlayState* play) {
    Player* player = GET_PLAYER(play);

    return player->exchangeItemId;
}

void Actor_GetScreenPos(PlayState* play, Actor* actor, s16* x, s16* y) {
    Vec3f projectedPos;
    f32 cappedInvW;

    Actor_ProjectPos(play, &actor->focus.pos, &projectedPos, &cappedInvW);
    *x = projectedPos.x * cappedInvW * (SCREEN_WIDTH / 2) + (SCREEN_WIDTH / 2);
    *y = projectedPos.y * cappedInvW * -(SCREEN_HEIGHT / 2) + (SCREEN_HEIGHT / 2);
}

u32 Actor_HasParent(Actor* actor, PlayState* play) {
    if (actor->parent != NULL) {
        return true;
    } else {
        return false;
    }
}

s32 func_8002F434(Actor* actor, PlayState* play, s32 getItemId, f32 xzRange, f32 yRange) {
    Player* player = GET_PLAYER(play);

    if (!(player->stateFlags1 & (PLAYER_STATE1_7 | PLAYER_STATE1_12 | PLAYER_STATE1_13 | PLAYER_STATE1_14 |
                                 PLAYER_STATE1_18 | PLAYER_STATE1_19 | PLAYER_STATE1_20 | PLAYER_STATE1_21)) &&
        Player_GetExplosiveHeld(player) < 0) {
        if ((((player->heldActor != NULL) || (actor == player->targetActor)) && (getItemId > GI_NONE) &&
             (getItemId < GI_MAX)) ||
            (!(player->stateFlags1 & (PLAYER_STATE1_11 | PLAYER_STATE1_29)))) {
            if ((actor->xzDistToPlayer < xzRange) && (fabsf(actor->yDistToPlayer) < yRange)) {
                s16 yawDiff = actor->yawTowardsPlayer - player->actor.shape.rot.y;
                s32 absYawDiff = ABS(yawDiff);

                if ((getItemId != GI_NONE) || (player->getItemDirection < absYawDiff)) {
                    player->getItemId = getItemId;
                    player->interactRangeActor = actor;
                    player->getItemDirection = absYawDiff;
                    return true;
                }
            }
        }
    }

    return false;
}

void func_8002F554(Actor* actor, PlayState* play, s32 getItemId) {
    func_8002F434(actor, play, getItemId, 50.0f, 10.0f);
}

void func_8002F580(Actor* actor, PlayState* play) {
    func_8002F554(actor, play, GI_NONE);
}

u32 Actor_HasNoParent(Actor* actor, PlayState* play) {
    if (actor->parent == NULL) {
        return true;
    } else {
        return false;
    }
}

void func_8002F5C4(Actor* actorA, Actor* actorB, PlayState* play) {
    Actor* parent = actorA->parent;

    if (parent->id == ACTOR_PLAYER) {
        Player* player = (Player*)parent;

        player->heldActor = actorB;
        player->interactRangeActor = actorB;
    }

    parent->child = actorB;
    actorB->parent = parent;
    actorA->parent = NULL;
}

void func_8002F5F0(Actor* actor, PlayState* play) {
    Player* player = GET_PLAYER(play);

    if (actor->xyzDistToPlayerSq < player->unk_6A4) {
        player->unk_6A4 = actor->xyzDistToPlayerSq;
    }
}

s32 Actor_IsMounted(PlayState* play, Actor* horse) {
    if (horse->child != NULL) {
        return true;
    } else {
        return false;
    }
}

u32 Actor_SetRideActor(PlayState* play, Actor* horse, s32 mountSide) {
    Player* player = GET_PLAYER(play);

    if (!(player->stateFlags1 &
          (PLAYER_STATE1_7 | PLAYER_STATE1_11 | PLAYER_STATE1_12 | PLAYER_STATE1_13 | PLAYER_STATE1_14 |
           PLAYER_STATE1_18 | PLAYER_STATE1_19 | PLAYER_STATE1_20 | PLAYER_STATE1_21))) {
        player->rideActor = horse;
        player->mountSide = mountSide;
        return true;
    }

    return false;
}

s32 Actor_NotMounted(PlayState* play, Actor* horse) {
    if (horse->child == NULL) {
        return true;
    } else {
        return false;
    }
}

void func_8002F698(PlayState* play, Actor* actor, f32 arg2, s16 arg3, f32 arg4, u32 arg5, u32 arg6) {
    Player* player = GET_PLAYER(play);

    player->unk_8A0 = arg6;
    player->unk_8A1 = arg5;
    player->unk_8A2 = arg3;
    player->unk_8A4 = arg2;
    player->unk_8A8 = arg4;
}

void func_8002F6D4(PlayState* play, Actor* actor, f32 arg2, s16 arg3, f32 arg4, u32 arg5) {
    func_8002F698(play, actor, arg2, arg3, arg4, 2, arg5);
}

void func_8002F71C(PlayState* play, Actor* actor, f32 arg2, s16 arg3, f32 arg4) {
    func_8002F6D4(play, actor, arg2, arg3, arg4, 0);
}

void func_8002F758(PlayState* play, Actor* actor, f32 arg2, s16 arg3, f32 arg4, u32 arg5) {
    func_8002F698(play, actor, arg2, arg3, arg4, 1, arg5);
}

void func_8002F7A0(PlayState* play, Actor* actor, f32 arg2, s16 arg3, f32 arg4) {
    func_8002F758(play, actor, arg2, arg3, arg4, 0);
}

void func_8002F7DC(Actor* actor, u16 sfxId) {
    Audio_PlaySfxGeneral(sfxId, &actor->projectedPos, 4, &gSfxDefaultFreqAndVolScale, &gSfxDefaultFreqAndVolScale,
                         &gSfxDefaultReverb);
}

void Audio_PlayActorSfx2(Actor* actor, u16 sfxId) {
    func_80078914(&actor->projectedPos, sfxId);
}

void func_8002F850(PlayState* play, Actor* actor) {
    s32 sfxId;

    if (actor->bgCheckFlags & BGCHECKFLAG_WATER) {
        if (actor->yDistToWater < 20.0f) {
            sfxId = NA_SE_PL_WALK_WATER0 - SFX_FLAG;
        } else {
            sfxId = NA_SE_PL_WALK_WATER1 - SFX_FLAG;
        }
    } else {
        sfxId = SurfaceType_GetSfxId(&play->colCtx, actor->floorPoly, actor->floorBgId);
    }

    func_80078914(&actor->projectedPos, NA_SE_EV_BOMB_BOUND);
    func_80078914(&actor->projectedPos, sfxId + SFX_FLAG);
}

void func_8002F8F0(Actor* actor, u16 sfxId) {
    actor->sfx = sfxId;
    actor->flags |= ACTOR_FLAG_19;
    actor->flags &= ~(ACTOR_FLAG_20 | ACTOR_FLAG_21 | ACTOR_FLAG_28);
}

void func_8002F91C(Actor* actor, u16 sfxId) {
    actor->sfx = sfxId;
    actor->flags |= ACTOR_FLAG_20;
    actor->flags &= ~(ACTOR_FLAG_19 | ACTOR_FLAG_21 | ACTOR_FLAG_28);
}

void func_8002F948(Actor* actor, u16 sfxId) {
    actor->sfx = sfxId;
    actor->flags |= ACTOR_FLAG_21;
    actor->flags &= ~(ACTOR_FLAG_19 | ACTOR_FLAG_20 | ACTOR_FLAG_28);
}

void func_8002F974(Actor* actor, u16 sfxId) {
    actor->flags &= ~(ACTOR_FLAG_19 | ACTOR_FLAG_20 | ACTOR_FLAG_21 | ACTOR_FLAG_28);
    actor->sfx = sfxId;
}

void func_8002F994(Actor* actor, s32 arg1) {
    actor->flags |= ACTOR_FLAG_28;
    actor->flags &= ~(ACTOR_FLAG_19 | ACTOR_FLAG_20 | ACTOR_FLAG_21);
    if (arg1 < 40) {
        actor->sfx = NA_SE_PL_WALK_DIRT - SFX_FLAG;
    } else if (arg1 < 100) {
        actor->sfx = NA_SE_PL_WALK_CONCRETE - SFX_FLAG;
    } else {
        actor->sfx = NA_SE_PL_WALK_SAND - SFX_FLAG;
    }
}

// Tests if something hit Jabu Jabu surface, displaying hit splash and playing sfx if true
s32 func_8002F9EC(PlayState* play, Actor* actor, CollisionPoly* poly, s32 bgId, Vec3f* pos) {
    if (SurfaceType_GetFloorType(&play->colCtx, poly, bgId) == FLOOR_TYPE_8) {
        play->roomCtx.unk_74[0] = 1;
        CollisionCheck_BlueBlood(play, NULL, pos);
        Audio_PlayActorSfx2(actor, NA_SE_IT_WALL_HIT_BUYO);
        return true;
    }

    return false;
}

// Local data used for Farore's Wind light (stored in BSS, possibly a struct?)
LightInfo D_8015BC00;
LightNode* D_8015BC10;
s32 D_8015BC14;
f32 D_8015BC18;

void func_8002FA60(PlayState* play) {
    Vec3f lightPos;

    if (gSaveContext.save.info.fw.set) {
        gSaveContext.respawn[RESPAWN_MODE_TOP].data = 0x28;
        gSaveContext.respawn[RESPAWN_MODE_TOP].pos.x = gSaveContext.save.info.fw.pos.x;
        gSaveContext.respawn[RESPAWN_MODE_TOP].pos.y = gSaveContext.save.info.fw.pos.y;
        gSaveContext.respawn[RESPAWN_MODE_TOP].pos.z = gSaveContext.save.info.fw.pos.z;
        gSaveContext.respawn[RESPAWN_MODE_TOP].yaw = gSaveContext.save.info.fw.yaw;
        gSaveContext.respawn[RESPAWN_MODE_TOP].playerParams = gSaveContext.save.info.fw.playerParams;
        gSaveContext.respawn[RESPAWN_MODE_TOP].entranceIndex = gSaveContext.save.info.fw.entranceIndex;
        gSaveContext.respawn[RESPAWN_MODE_TOP].roomIndex = gSaveContext.save.info.fw.roomIndex;
        gSaveContext.respawn[RESPAWN_MODE_TOP].tempSwchFlags = gSaveContext.save.info.fw.tempSwchFlags;
        gSaveContext.respawn[RESPAWN_MODE_TOP].tempCollectFlags = gSaveContext.save.info.fw.tempCollectFlags;
    } else {
        gSaveContext.respawn[RESPAWN_MODE_TOP].data = 0;
        gSaveContext.respawn[RESPAWN_MODE_TOP].pos.x = 0.0f;
        gSaveContext.respawn[RESPAWN_MODE_TOP].pos.y = 0.0f;
        gSaveContext.respawn[RESPAWN_MODE_TOP].pos.z = 0.0f;
    }

    lightPos.x = gSaveContext.respawn[RESPAWN_MODE_TOP].pos.x;
    lightPos.y = gSaveContext.respawn[RESPAWN_MODE_TOP].pos.y + 80.0f;
    lightPos.z = gSaveContext.respawn[RESPAWN_MODE_TOP].pos.z;

    Lights_PointNoGlowSetInfo(&D_8015BC00, lightPos.x, lightPos.y, lightPos.z, 0xFF, 0xFF, 0xFF, -1);

    D_8015BC10 = LightContext_InsertLight(play, &play->lightCtx, &D_8015BC00);
    D_8015BC14 = 0;
    D_8015BC18 = 0.0f;
}

void Actor_DrawFaroresWindPointer(PlayState* play) {
    s32 lightRadius = -1;
    s32 params;

    OPEN_DISPS(play->state.gfxCtx, "../z_actor.c", 5308);

    params = gSaveContext.respawn[RESPAWN_MODE_TOP].data;

    if (params) {
        f32 yOffset = LINK_IS_ADULT ? 80.0f : 60.0f;
        f32 ratio = 1.0f;
        s32 alpha = 255;
        s32 temp = params - 40;

        if (temp < 0) {
            gSaveContext.respawn[RESPAWN_MODE_TOP].data = ++params;
            ratio = ABS(params) * 0.025f;
            D_8015BC14 = 60;
            D_8015BC18 = 1.0f;
        } else if (D_8015BC14) {
            D_8015BC14--;
        } else if (D_8015BC18 > 0.0f) {
            static Vec3f effectVel = { 0.0f, -0.05f, 0.0f };
            static Vec3f effectAccel = { 0.0f, -0.025f, 0.0f };
            static Color_RGBA8 effectPrimCol = { 255, 255, 255, 0 };
            static Color_RGBA8 effectEnvCol = { 100, 200, 0, 0 };
            Vec3f* curPos = &gSaveContext.respawn[RESPAWN_MODE_TOP].pos;
            Vec3f* nextPos = &gSaveContext.respawn[RESPAWN_MODE_DOWN].pos;
            f32 prevNum = D_8015BC18;
            Vec3f dist;
            f32 diff = Math_Vec3f_DistXYZAndStoreDiff(nextPos, curPos, &dist);
            Vec3f effectPos;
            f32 factor;
            f32 length;
            f32 dx;
            f32 speed;

            if (diff < 20.0f) {
                D_8015BC18 = 0.0f;
                Math_Vec3f_Copy(curPos, nextPos);
            } else {
                length = diff * (1.0f / D_8015BC18);
                speed = 20.0f / length;
                speed = CLAMP_MIN(speed, 0.05f);
                Math_StepToF(&D_8015BC18, 0.0f, speed);
                factor = (diff * (D_8015BC18 / prevNum)) / diff;
                curPos->x = nextPos->x + (dist.x * factor);
                curPos->y = nextPos->y + (dist.y * factor);
                curPos->z = nextPos->z + (dist.z * factor);
                length *= 0.5f;
                dx = diff - length;
                yOffset += sqrtf(SQ(length) - SQ(dx)) * 0.2f;
                osSyncPrintf("-------- DISPLAY Y=%f\n", yOffset);
            }

            effectPos.x = curPos->x + Rand_CenteredFloat(6.0f);
            effectPos.y = curPos->y + 80.0f + (6.0f * Rand_ZeroOne());
            effectPos.z = curPos->z + Rand_CenteredFloat(6.0f);

            EffectSsKiraKira_SpawnDispersed(play, &effectPos, &effectVel, &effectAccel, &effectPrimCol, &effectEnvCol,
                                            1000, 16);

            if (D_8015BC18 == 0.0f) {
                gSaveContext.respawn[RESPAWN_MODE_TOP] = gSaveContext.respawn[RESPAWN_MODE_DOWN];
                gSaveContext.respawn[RESPAWN_MODE_TOP].playerParams = 0x06FF;
                gSaveContext.respawn[RESPAWN_MODE_TOP].data = 40;
            }

            gSaveContext.respawn[RESPAWN_MODE_TOP].pos = *curPos;
        } else if (temp > 0) {
            Vec3f* curPos = &gSaveContext.respawn[RESPAWN_MODE_TOP].pos;
            f32 nextRatio = 1.0f - temp * 0.1f;
            f32 curRatio = 1.0f - (f32)(temp - 1) * 0.1f;
            Vec3f eye;
            Vec3f dist;
            f32 diff;

            if (nextRatio > 0.0f) {
                eye.x = play->view.eye.x;
                eye.y = play->view.eye.y - yOffset;
                eye.z = play->view.eye.z;
                diff = Math_Vec3f_DistXYZAndStoreDiff(&eye, curPos, &dist);
                diff = (diff * (nextRatio / curRatio)) / diff;
                curPos->x = eye.x + (dist.x * diff);
                curPos->y = eye.y + (dist.y * diff);
                curPos->z = eye.z + (dist.z * diff);
                gSaveContext.respawn[RESPAWN_MODE_TOP].pos = *curPos;
            }

            alpha = 255 - (temp * 30);

            if (alpha < 0) {
                gSaveContext.save.info.fw.set = 0;
                gSaveContext.respawn[RESPAWN_MODE_TOP].data = 0;
                alpha = 0;
            } else {
                gSaveContext.respawn[RESPAWN_MODE_TOP].data = ++params;
            }

            ratio = 1.0f + ((f32)temp * 0.2); // required to match
        }

        lightRadius = 500.0f * ratio;

        if ((play->csCtx.state == CS_STATE_IDLE) &&
            (((void)0, gSaveContext.respawn[RESPAWN_MODE_TOP].entranceIndex) ==
             ((void)0, gSaveContext.save.entranceIndex)) &&
            (((void)0, gSaveContext.respawn[RESPAWN_MODE_TOP].roomIndex) == play->roomCtx.curRoom.num)) {
            f32 scale = 0.025f * ratio;

            POLY_XLU_DISP = Gfx_SetupDL(POLY_XLU_DISP, SETUPDL_25);

            Matrix_Translate(((void)0, gSaveContext.respawn[RESPAWN_MODE_TOP].pos.x),
                             ((void)0, gSaveContext.respawn[RESPAWN_MODE_TOP].pos.y) + yOffset,
                             ((void)0, gSaveContext.respawn[RESPAWN_MODE_TOP].pos.z), MTXMODE_NEW);
            Matrix_Scale(scale, scale, scale, MTXMODE_APPLY);
            Matrix_Mult(&play->billboardMtxF, MTXMODE_APPLY);
            Matrix_Push();

            gDPPipeSync(POLY_XLU_DISP++);
            gDPSetPrimColor(POLY_XLU_DISP++, 128, 128, 255, 255, 200, alpha);
            gDPSetEnvColor(POLY_XLU_DISP++, 100, 200, 0, 255);

            Matrix_RotateZ(BINANG_TO_RAD_ALT2((play->gameplayFrames * 1500) & 0xFFFF), MTXMODE_APPLY);
            gSPMatrix(POLY_XLU_DISP++, Matrix_NewMtx(play->state.gfxCtx, "../z_actor.c", 5458),
                      G_MTX_MODELVIEW | G_MTX_LOAD | G_MTX_NOPUSH);
            gSPDisplayList(POLY_XLU_DISP++, gEffFlash1DL);

            Matrix_Pop();
            Matrix_RotateZ(BINANG_TO_RAD_ALT2(~((play->gameplayFrames * 1200) & 0xFFFF)), MTXMODE_APPLY);

            gSPMatrix(POLY_XLU_DISP++, Matrix_NewMtx(play->state.gfxCtx, "../z_actor.c", 5463),
                      G_MTX_MODELVIEW | G_MTX_LOAD | G_MTX_NOPUSH);
            gSPDisplayList(POLY_XLU_DISP++, gEffFlash1DL);
        }

        Lights_PointNoGlowSetInfo(&D_8015BC00, ((void)0, gSaveContext.respawn[RESPAWN_MODE_TOP].pos.x),
                                  ((void)0, gSaveContext.respawn[RESPAWN_MODE_TOP].pos.y) + yOffset,
                                  ((void)0, gSaveContext.respawn[RESPAWN_MODE_TOP].pos.z), 255, 255, 255, lightRadius);

        CLOSE_DISPS(play->state.gfxCtx, "../z_actor.c", 5474);
    }
}

void func_80030488(PlayState* play) {
    LightContext_RemoveLight(play, &play->lightCtx, D_8015BC10);
}

void Actor_DisableLens(PlayState* play) {
    if (play->actorCtx.lensActive) {
        play->actorCtx.lensActive = false;
        Magic_Reset(play);
    }
}

void Actor_InitContext(PlayState* play, ActorContext* actorCtx, ActorEntry* playerEntry) {
    ActorOverlay* overlayEntry;
    SavedSceneFlags* savedSceneFlags;
    s32 i;

    savedSceneFlags = &gSaveContext.save.info.sceneFlags[play->sceneId];

    bzero(actorCtx, sizeof(ActorContext));

    ActorOverlayTable_Init();
    Matrix_MtxFCopy(&play->billboardMtxF, &gMtxFClear);
    Matrix_MtxFCopy(&play->viewProjectionMtxF, &gMtxFClear);

    overlayEntry = &gActorOverlayTable[0];
    for (i = 0; i < ARRAY_COUNT(gActorOverlayTable); i++) {
        overlayEntry->loadedRamAddr = NULL;
        overlayEntry->numLoaded = 0;
        overlayEntry++;
    }

    actorCtx->flags.chest = savedSceneFlags->chest;
    actorCtx->flags.swch = savedSceneFlags->swch;
    actorCtx->flags.clear = savedSceneFlags->clear;
    actorCtx->flags.collect = savedSceneFlags->collect;

    TitleCard_Init(play, &actorCtx->titleCtx);

    actorCtx->absoluteSpace = NULL;

    Actor_SpawnEntry(actorCtx, playerEntry, play);
    func_8002C0C0(&actorCtx->targetCtx, actorCtx->actorLists[ACTORCAT_PLAYER].head, play);
    func_8002FA60(play);
}

u32 sCategoryFreezeMasks[ACTORCAT_MAX] = {
    // ACTORCAT_SWITCH
    PLAYER_STATE1_6 | PLAYER_STATE1_7 | PLAYER_STATE1_28,
    // ACTORCAT_BG
    PLAYER_STATE1_6 | PLAYER_STATE1_7 | PLAYER_STATE1_28,
    // ACTORCAT_PLAYER
    0,
    // ACTORCAT_EXPLOSIVE
    PLAYER_STATE1_6 | PLAYER_STATE1_7 | PLAYER_STATE1_10 | PLAYER_STATE1_28,
    // ACTORCAT_NPC
    PLAYER_STATE1_7,
    // ACTORCAT_ENEMY
    PLAYER_STATE1_6 | PLAYER_STATE1_7 | PLAYER_STATE1_28 | PLAYER_STATE1_29,
    // ACTORCAT_PROP
    PLAYER_STATE1_7 | PLAYER_STATE1_28,
    // ACTORCAT_ITEMACTION
    0,
    // ACTORCAT_MISC
    PLAYER_STATE1_6 | PLAYER_STATE1_7 | PLAYER_STATE1_28 | PLAYER_STATE1_29,
    // ACTORCAT_BOSS
    PLAYER_STATE1_6 | PLAYER_STATE1_7 | PLAYER_STATE1_10 | PLAYER_STATE1_28,
    // ACTORCAT_DOOR
    0,
    // ACTORCAT_CHEST
    PLAYER_STATE1_6 | PLAYER_STATE1_7 | PLAYER_STATE1_28,
};

void Actor_UpdateAll(PlayState* play, ActorContext* actorCtx) {
    Actor* refActor;
    Actor* actor;
    Player* player;
    u32* categoryFreezeMaskP;
    u32 requiredActorFlag;
    u32 canFreezeCategory;
    Actor* sp74;
    ActorEntry* actorEntry;
    s32 i;

    player = GET_PLAYER(play);

    if (0) {
        // This ASSERT is optimized out but it exists due to its presence in rodata
        ASSERT(gMaxActorId == ACTOR_ID_MAX, "MaxProfile == ACTOR_DLF_MAX", "../z_actor.c", UNK_LINE);
    }

    sp74 = NULL;
    requiredActorFlag = 0;

    if (play->numActorEntries != 0) {
        actorEntry = &play->actorEntryList[0];
        for (i = 0; i < play->numActorEntries; i++) {
            Actor_SpawnEntry(&play->actorCtx, actorEntry++, play);
        }
        play->numActorEntries = 0;
    }

    if (actorCtx->unk_02 != 0) {
        actorCtx->unk_02--;
    }

    if (KREG(0) == -100) {
        refActor = &GET_PLAYER(play)->actor;
        KREG(0) = 0;
        Actor_Spawn(&play->actorCtx, play, ACTOR_EN_CLEAR_TAG, refActor->world.pos.x, refActor->world.pos.y + 100.0f,
                    refActor->world.pos.z, 0, 0, 0, 1);
    }

    categoryFreezeMaskP = &sCategoryFreezeMasks[0];

    if (player->stateFlags2 & PLAYER_STATE2_27) {
        requiredActorFlag = ACTOR_FLAG_25;
    }

    if ((player->stateFlags1 & PLAYER_STATE1_6) && ((player->actor.textId & 0xFF00) != 0x600)) {
        sp74 = player->targetActor;
    }

    for (i = 0; i < ARRAY_COUNT(actorCtx->actorLists); i++, categoryFreezeMaskP++) {
        canFreezeCategory = (*categoryFreezeMaskP & player->stateFlags1);

        actor = actorCtx->actorLists[i].head;
        while (actor != NULL) {
            if (actor->world.pos.y < -25000.0f) {
                actor->world.pos.y = -25000.0f;
            }

            actor->sfx = 0;

            if (actor->init != NULL) {
                if (Object_IsLoaded(&play->objectCtx, actor->objBankIndex)) {
                    Actor_SetObjectDependency(play, actor);
                    actor->init(actor, play);
                    actor->init = NULL;
                }
                actor = actor->next;
            } else if (!Object_IsLoaded(&play->objectCtx, actor->objBankIndex)) {
                Actor_Kill(actor);
                actor = actor->next;
            } else if ((requiredActorFlag && !(actor->flags & requiredActorFlag)) ||
                       (!requiredActorFlag && canFreezeCategory &&
                        !((sp74 == actor) || (actor == player->naviActor) || (actor == player->heldActor) ||
                          (&player->actor == actor->parent)))) {
                CollisionCheck_ResetDamage(&actor->colChkInfo);
                actor = actor->next;
            } else if (actor->update == NULL) {
                if (!actor->isDrawn) {
                    actor = Actor_Delete(&play->actorCtx, actor, play);
                } else {
                    Actor_Destroy(actor, play);
                    actor = actor->next;
                }
            } else {
                Math_Vec3f_Copy(&actor->prevPos, &actor->world.pos);
                actor->xzDistToPlayer = Actor_WorldDistXZToActor(actor, &player->actor);
                actor->yDistToPlayer = Actor_HeightDiff(actor, &player->actor);
                actor->xyzDistToPlayerSq = SQ(actor->xzDistToPlayer) + SQ(actor->yDistToPlayer);

                actor->yawTowardsPlayer = Actor_WorldYawTowardActor(actor, &player->actor);
                actor->flags &= ~ACTOR_FLAG_24;

                if ((DECR(actor->freezeTimer) == 0) && (actor->flags & (ACTOR_FLAG_4 | ACTOR_FLAG_6))) {
                    if (actor == player->unk_664) {
                        actor->isTargeted = true;
                    } else {
                        actor->isTargeted = false;
                    }

                    if ((actor->targetPriority != 0) && (player->unk_664 == NULL)) {
                        actor->targetPriority = 0;
                    }

                    Actor_SetObjectDependency(play, actor);
                    if (actor->colorFilterTimer != 0) {
                        actor->colorFilterTimer--;
                    }
                    actor->update(actor, play);
                    DynaPoly_UnsetAllInteractFlags(play, &play->colCtx.dyna, actor);
                }

                CollisionCheck_ResetDamage(&actor->colChkInfo);

                actor = actor->next;
            }
        }

        if (i == ACTORCAT_BG) {
            DynaPoly_UpdateContext(play, &play->colCtx.dyna);
        }
    }

    actor = player->unk_664;

    if ((actor != NULL) && (actor->update == NULL)) {
        actor = NULL;
        func_8008EDF0(player);
    }

    if ((actor == NULL) || (player->unk_66C < 5)) {
        actor = NULL;
        if (actorCtx->targetCtx.unk_4B != 0) {
            actorCtx->targetCtx.unk_4B = 0;
            func_80078884(NA_SE_SY_LOCK_OFF);
        }
    }

    func_8002C7BC(&actorCtx->targetCtx, player, actor, play);
    TitleCard_Update(play, &actorCtx->titleCtx);
    DynaPoly_UpdateBgActorTransforms(play, &play->colCtx.dyna);
}

void Actor_FaultPrint(Actor* actor, char* command) {
    ActorOverlay* overlayEntry;
    char* name;

    if ((actor == NULL) || (actor->overlayEntry == NULL)) {
        FaultDrawer_SetCursor(48, 24);
        FaultDrawer_Printf("ACTOR NAME is NULL");
    }

    overlayEntry = actor->overlayEntry;
    name = overlayEntry->name != NULL ? overlayEntry->name : "";

    osSyncPrintf("アクターの名前(%08x:%s)\n", actor, name); // "Actor name (%08x:%s)"

    if (command != NULL) {
        osSyncPrintf("コメント:%s\n", command); // "Command:%s"
    }

    FaultDrawer_SetCursor(48, 24);
    FaultDrawer_Printf("ACTOR NAME %08x:%s", actor, name);
}

void Actor_Draw(PlayState* play, Actor* actor) {
    FaultClient faultClient;
    Lights* lights;

    Fault_AddClient(&faultClient, Actor_FaultPrint, actor, "Actor_draw");

    OPEN_DISPS(play->state.gfxCtx, "../z_actor.c", 6035);

    lights = LightContext_NewLights(&play->lightCtx, play->state.gfxCtx);

    Lights_BindAll(lights, play->lightCtx.listHead, (actor->flags & ACTOR_FLAG_22) ? NULL : &actor->world.pos);
    Lights_Draw(lights, play->state.gfxCtx);

    if (actor->flags & ACTOR_FLAG_IGNORE_QUAKE) {
        Matrix_SetTranslateRotateYXZ(actor->world.pos.x + play->mainCamera.quakeOffset.x,
                                     actor->world.pos.y +
                                         ((actor->shape.yOffset * actor->scale.y) + play->mainCamera.quakeOffset.y),
                                     actor->world.pos.z + play->mainCamera.quakeOffset.z, &actor->shape.rot);
    } else {
        Matrix_SetTranslateRotateYXZ(actor->world.pos.x, actor->world.pos.y + (actor->shape.yOffset * actor->scale.y),
                                     actor->world.pos.z, &actor->shape.rot);
    }

    Matrix_Scale(actor->scale.x, actor->scale.y, actor->scale.z, MTXMODE_APPLY);
    Actor_SetObjectDependency(play, actor);

    gSPSegment(POLY_OPA_DISP++, 0x06, play->objectCtx.status[actor->objBankIndex].segment);
    gSPSegment(POLY_XLU_DISP++, 0x06, play->objectCtx.status[actor->objBankIndex].segment);

    if (actor->colorFilterTimer != 0) {
        Color_RGBA8 color = { 0, 0, 0, 255 };

        if (actor->colorFilterParams & 0x8000) {
            color.r = color.g = color.b = ((actor->colorFilterParams & 0x1F00) >> 5) | 7;
        } else if (actor->colorFilterParams & 0x4000) {
            color.r = ((actor->colorFilterParams & 0x1F00) >> 5) | 7;
        } else {
            color.b = ((actor->colorFilterParams & 0x1F00) >> 5) | 7;
        }

        if (actor->colorFilterParams & 0x2000) {
            func_80026860(play, &color, actor->colorFilterTimer, actor->colorFilterParams & 0xFF);
        } else {
            func_80026400(play, &color, actor->colorFilterTimer, actor->colorFilterParams & 0xFF);
        }
    }

    actor->draw(actor, play);

    if (actor->colorFilterTimer != 0) {
        if (actor->colorFilterParams & 0x2000) {
            func_80026A6C(play);
        } else {
            func_80026608(play);
        }
    }

    if (actor->shape.shadowDraw != NULL) {
        actor->shape.shadowDraw(actor, lights, play);
    }

    CLOSE_DISPS(play->state.gfxCtx, "../z_actor.c", 6119);

    Fault_RemoveClient(&faultClient);
}

void func_80030ED8(Actor* actor) {
    if (actor->flags & ACTOR_FLAG_19) {
        Audio_PlaySfxGeneral(actor->sfx, &actor->projectedPos, 4, &gSfxDefaultFreqAndVolScale,
                             &gSfxDefaultFreqAndVolScale, &gSfxDefaultReverb);
    } else if (actor->flags & ACTOR_FLAG_20) {
        func_80078884(actor->sfx);
    } else if (actor->flags & ACTOR_FLAG_21) {
        func_800788CC(actor->sfx);
    } else if (actor->flags & ACTOR_FLAG_28) {
        func_800F4C58(&gSfxDefaultPos, NA_SE_SY_TIMER - SFX_FLAG, (s8)(actor->sfx - 1));
    } else {
        func_80078914(&actor->projectedPos, actor->sfx);
    }
}

#define LENS_MASK_WIDTH 64
#define LENS_MASK_HEIGHT 64
// 26 and 6 are for padding between the mask texture and the screen borders
#define LENS_MASK_OFFSET_S ((SCREEN_WIDTH / 2 - LENS_MASK_WIDTH) - 26)
#define LENS_MASK_OFFSET_T ((SCREEN_HEIGHT / 2 - LENS_MASK_HEIGHT) - 6)

void Actor_DrawLensOverlay(GraphicsContext* gfxCtx) {
    OPEN_DISPS(gfxCtx, "../z_actor.c", 6161);

    gDPLoadTextureBlock(POLY_XLU_DISP++, gLensOfTruthMaskTex, G_IM_FMT_I, G_IM_SIZ_8b, LENS_MASK_WIDTH,
                        LENS_MASK_HEIGHT, 0, G_TX_MIRROR | G_TX_CLAMP, G_TX_MIRROR | G_TX_CLAMP, 6, 6, G_TX_NOLOD,
                        G_TX_NOLOD);

    gDPSetTileSize(POLY_XLU_DISP++, G_TX_RENDERTILE, (SCREEN_WIDTH / 2 - LENS_MASK_WIDTH) << 2,
                   (SCREEN_HEIGHT / 2 - LENS_MASK_HEIGHT) << 2, (SCREEN_WIDTH / 2 + LENS_MASK_WIDTH - 1) << 2,
                   (SCREEN_HEIGHT / 2 + LENS_MASK_HEIGHT - 1) << 2);
    gSPTextureRectangle(POLY_XLU_DISP++, 0, 0, SCREEN_WIDTH << 2, SCREEN_HEIGHT << 2, G_TX_RENDERTILE,
                        LENS_MASK_OFFSET_S << 5, LENS_MASK_OFFSET_T << 5,
                        (1 << 10) * (SCREEN_WIDTH - 2 * LENS_MASK_OFFSET_S) / SCREEN_WIDTH,
                        (1 << 10) * (SCREEN_HEIGHT - 2 * LENS_MASK_OFFSET_T) / SCREEN_HEIGHT);
    gDPPipeSync(POLY_XLU_DISP++);

    CLOSE_DISPS(gfxCtx, "../z_actor.c", 6183);
}

void Actor_DrawLensActors(PlayState* play, s32 numInvisibleActors, Actor** invisibleActors) {
    Actor** invisibleActor;
    GraphicsContext* gfxCtx;
    s32 i;

    gfxCtx = play->state.gfxCtx;

    OPEN_DISPS(gfxCtx, "../z_actor.c", 6197);

    gDPNoOpString(POLY_OPA_DISP++, "魔法のメガネ START", 0); // "Magic lens START"

    gDPPipeSync(POLY_XLU_DISP++);

    if (play->roomCtx.curRoom.lensMode == LENS_MODE_HIDE_ACTORS) {
        // Update both the color frame buffer and the z-buffer
        gDPSetOtherMode(POLY_XLU_DISP++,
                        G_AD_DISABLE | G_CD_MAGICSQ | G_CK_NONE | G_TC_FILT | G_TF_BILERP | G_TT_NONE | G_TL_TILE |
                            G_TD_CLAMP | G_TP_NONE | G_CYC_1CYCLE | G_PM_NPRIMITIVE,
                        G_AC_THRESHOLD | G_ZS_PRIM | Z_UPD | G_RM_CLD_SURF | G_RM_CLD_SURF2);

        gDPSetCombineMode(POLY_XLU_DISP++, G_CC_MODULATEIA_PRIM, G_CC_MODULATEIA_PRIM);
        gDPSetPrimColor(POLY_XLU_DISP++, 0, 0, 255, 0, 0, 255);

        // the z-buffer will later only allow drawing inside the lens circle
    } else {
        // Update the z-buffer but not the color frame buffer
        gDPSetOtherMode(POLY_XLU_DISP++,
                        G_AD_DISABLE | G_CD_MAGICSQ | G_CK_NONE | G_TC_FILT | G_TF_BILERP | G_TT_NONE | G_TL_TILE |
                            G_TD_CLAMP | G_TP_NONE | G_CYC_1CYCLE | G_PM_NPRIMITIVE,
                        G_AC_THRESHOLD | G_ZS_PRIM | Z_UPD | IM_RD | CVG_DST_SAVE | ZMODE_OPA | FORCE_BL |
                            GBL_c1(G_BL_CLR_BL, G_BL_0, G_BL_CLR_MEM, G_BL_1MA) |
                            GBL_c2(G_BL_CLR_BL, G_BL_0, G_BL_CLR_MEM, G_BL_1MA));

        // inverts the mask image, which initially is 0 inner and 74 outer,
        // by setting the combiner to draw 74 - image instead of the image
        gDPSetCombineLERP(POLY_XLU_DISP++, PRIMITIVE, TEXEL0, PRIM_LOD_FRAC, 0, PRIMITIVE, TEXEL0, PRIM_LOD_FRAC, 0,
                          PRIMITIVE, TEXEL0, PRIM_LOD_FRAC, 0, PRIMITIVE, TEXEL0, PRIM_LOD_FRAC, 0);
        gDPSetPrimColor(POLY_XLU_DISP++, 0, 0xFF, 74, 74, 74, 74);

        // the z-buffer will later only allow drawing outside the lens circle
    }

    // Together with the depth source set above, this sets the depth to the closest.
    // For a pixel with such a depth value, the z-buffer will reject drawing to that pixel.
    gDPSetPrimDepth(POLY_XLU_DISP++, 0, 0);

    // The z-buffer will be updated where the mask is not fully transparent.
    Actor_DrawLensOverlay(gfxCtx);

    // "Magic lens invisible Actor display START"
    gDPNoOpString(POLY_OPA_DISP++, "魔法のメガネ 見えないＡcｔｏｒ表示 START", numInvisibleActors);

    invisibleActor = &invisibleActors[0];
    for (i = 0; i < numInvisibleActors; i++) {
        // "Magic lens invisible Actor display"
        gDPNoOpString(POLY_OPA_DISP++, "魔法のメガネ 見えないＡcｔｏｒ表示", i);
        Actor_Draw(play, *(invisibleActor++));
    }

    // "Magic lens invisible Actor display END"
    gDPNoOpString(POLY_OPA_DISP++, "魔法のメガネ 見えないＡcｔｏｒ表示 END", numInvisibleActors);

    if (play->roomCtx.curRoom.lensMode != LENS_MODE_HIDE_ACTORS) {
        // Draw the lens overlay to the color frame buffer

        gDPNoOpString(POLY_OPA_DISP++, "青い眼鏡(外側)", 0); // "Blue spectacles (exterior)"

        gDPPipeSync(POLY_XLU_DISP++);

        gDPSetOtherMode(POLY_XLU_DISP++,
                        G_AD_DISABLE | G_CD_MAGICSQ | G_CK_NONE | G_TC_FILT | G_TF_BILERP | G_TT_NONE | G_TL_TILE |
                            G_TD_CLAMP | G_TP_NONE | G_CYC_1CYCLE | G_PM_NPRIMITIVE,
                        G_AC_THRESHOLD | G_ZS_PRIM | G_RM_CLD_SURF | G_RM_CLD_SURF2);
        gDPSetCombineMode(POLY_XLU_DISP++, G_CC_MODULATEIA_PRIM, G_CC_MODULATEIA_PRIM);
        gDPSetPrimColor(POLY_XLU_DISP++, 0, 0, 255, 0, 0, 255);

        Actor_DrawLensOverlay(gfxCtx);

        gDPNoOpString(POLY_OPA_DISP++, "青い眼鏡(外側)", 1); // "Blue spectacles (exterior)"
    }

    gDPNoOpString(POLY_OPA_DISP++, "魔法のメガネ END", 0); // "Magic lens END"

    CLOSE_DISPS(gfxCtx, "../z_actor.c", 6284);
}

s32 func_800314B0(PlayState* play, Actor* actor) {
    return func_800314D4(play, actor, &actor->projectedPos, actor->projectedW);
}

s32 func_800314D4(PlayState* play, Actor* actor, Vec3f* arg2, f32 arg3) {
    f32 var;

    if ((arg2->z > -actor->uncullZoneScale) && (arg2->z < (actor->uncullZoneForward + actor->uncullZoneScale))) {
        var = (arg3 < 1.0f) ? 1.0f : 1.0f / arg3;

        if ((((fabsf(arg2->x) - actor->uncullZoneScale) * var) < 1.0f) &&
            (((arg2->y + actor->uncullZoneDownward) * var) > -1.0f) &&
            (((arg2->y - actor->uncullZoneScale) * var) < 1.0f)) {
            return true;
        }
    }

    return false;
}

void func_800315AC(PlayState* play, ActorContext* actorCtx) {
    s32 invisibleActorCounter;
    Actor* invisibleActors[INVISIBLE_ACTOR_MAX];
    ActorListEntry* actorListEntry;
    Actor* actor;
    s32 i;

    invisibleActorCounter = 0;

    OPEN_DISPS(play->state.gfxCtx, "../z_actor.c", 6336);

    actorListEntry = &actorCtx->actorLists[0];

    for (i = 0; i < ARRAY_COUNT(actorCtx->actorLists); i++, actorListEntry++) {
        actor = actorListEntry->head;

        while (actor != NULL) {
            ActorOverlay* overlayEntry = actor->overlayEntry;
            char* actorName = overlayEntry->name != NULL ? overlayEntry->name : "";

            gDPNoOpString(POLY_OPA_DISP++, actorName, i);
            gDPNoOpString(POLY_XLU_DISP++, actorName, i);

            HREG(66) = i;

            if ((HREG(64) != 1) || ((HREG(65) != -1) && (HREG(65) != HREG(66))) || (HREG(68) == 0)) {
                SkinMatrix_Vec3fMtxFMultXYZW(&play->viewProjectionMtxF, &actor->world.pos, &actor->projectedPos,
                                             &actor->projectedW);
            }

            if ((HREG(64) != 1) || ((HREG(65) != -1) && (HREG(65) != HREG(66))) || (HREG(69) == 0)) {
                if (actor->sfx != 0) {
                    func_80030ED8(actor);
                }
            }

            if ((HREG(64) != 1) || ((HREG(65) != -1) && (HREG(65) != HREG(66))) || (HREG(70) == 0)) {
                if (func_800314B0(play, actor)) {
                    actor->flags |= ACTOR_FLAG_6;
                } else {
                    actor->flags &= ~ACTOR_FLAG_6;
                }
            }

            actor->isDrawn = false;

            if ((HREG(64) != 1) || ((HREG(65) != -1) && (HREG(65) != HREG(66))) || (HREG(71) == 0)) {
                if ((actor->init == NULL) && (actor->draw != NULL) && (actor->flags & (ACTOR_FLAG_5 | ACTOR_FLAG_6))) {
                    if ((actor->flags & ACTOR_FLAG_7) &&
                        ((play->roomCtx.curRoom.lensMode == LENS_MODE_HIDE_ACTORS) || play->actorCtx.lensActive ||
                         (actor->room != play->roomCtx.curRoom.num))) {
                        ASSERT(invisibleActorCounter < INVISIBLE_ACTOR_MAX,
                               "invisible_actor_counter < INVISIBLE_ACTOR_MAX", "../z_actor.c", 6464);
                        invisibleActors[invisibleActorCounter] = actor;
                        invisibleActorCounter++;
                    } else {
                        if ((HREG(64) != 1) || ((HREG(65) != -1) && (HREG(65) != HREG(66))) || (HREG(72) == 0)) {
                            Actor_Draw(play, actor);
                            actor->isDrawn = true;
                        }
                    }
                }
            }

            actor = actor->next;
        }
    }

    if ((HREG(64) != 1) || (HREG(73) != 0)) {
        Effect_DrawAll(play->state.gfxCtx);
    }

    if ((HREG(64) != 1) || (HREG(74) != 0)) {
        EffectSs_DrawAll(play);
    }

    if ((HREG(64) != 1) || (HREG(72) != 0)) {
        if (play->actorCtx.lensActive) {
            Actor_DrawLensActors(play, invisibleActorCounter, invisibleActors);
            if ((play->csCtx.state != CS_STATE_IDLE) || Player_InCsMode(play)) {
                Actor_DisableLens(play);
            }
        }
    }

    Actor_DrawFaroresWindPointer(play);

    if (IREG(32) == 0) {
        Lights_DrawGlow(play);
    }

    if ((HREG(64) != 1) || (HREG(75) != 0)) {
        TitleCard_Draw(play, &actorCtx->titleCtx);
    }

    if ((HREG(64) != 1) || (HREG(76) != 0)) {
        CollisionCheck_DrawCollision(play, &play->colChkCtx);
    }

    CLOSE_DISPS(play->state.gfxCtx, "../z_actor.c", 6563);
}

void func_80031A28(PlayState* play, ActorContext* actorCtx) {
    Actor* actor;
    s32 i;

    for (i = 0; i < ARRAY_COUNT(actorCtx->actorLists); i++) {
        actor = actorCtx->actorLists[i].head;
        while (actor != NULL) {
            if (!Object_IsLoaded(&play->objectCtx, actor->objBankIndex)) {
                Actor_Kill(actor);
            }
            actor = actor->next;
        }
    }
}

u8 sEnemyActorCategories[] = { ACTORCAT_ENEMY, ACTORCAT_BOSS };

void Actor_FreezeAllEnemies(PlayState* play, ActorContext* actorCtx, s32 duration) {
    Actor* actor;
    s32 i;

    for (i = 0; i < ARRAY_COUNT(sEnemyActorCategories); i++) {
        actor = actorCtx->actorLists[sEnemyActorCategories[i]].head;
        while (actor != NULL) {
            actor->freezeTimer = duration;
            actor = actor->next;
        }
    }
}

void func_80031B14(PlayState* play, ActorContext* actorCtx) {
    Actor* actor;
    s32 i;

    for (i = 0; i < ARRAY_COUNT(actorCtx->actorLists); i++) {
        actor = actorCtx->actorLists[i].head;
        while (actor != NULL) {
            if ((actor->room >= 0) && (actor->room != play->roomCtx.curRoom.num) &&
                (actor->room != play->roomCtx.prevRoom.num)) {
                if (!actor->isDrawn) {
                    actor = Actor_Delete(actorCtx, actor, play);
                } else {
                    Actor_Kill(actor);
                    Actor_Destroy(actor, play);
                    actor = actor->next;
                }
            } else {
                actor = actor->next;
            }
        }
    }

    CollisionCheck_ClearContext(play, &play->colChkCtx);
    actorCtx->flags.tempClear = 0;
    actorCtx->flags.tempSwch &= 0xFFFFFF;
    play->msgCtx.unk_E3F4 = 0;
}

// Actor_CleanupContext
void func_80031C3C(ActorContext* actorCtx, PlayState* play) {
    Actor* actor;
    s32 i;

    for (i = 0; i < ARRAY_COUNT(actorCtx->actorLists); i++) {
        actor = actorCtx->actorLists[i].head;
        while (actor != NULL) {
            Actor_Delete(actorCtx, actor, play);
            actor = actorCtx->actorLists[i].head;
        }
    }

    if (HREG(20) != 0) {
        osSyncPrintf("絶対魔法領域解放\n"); // "Absolute magic field deallocation"
    }

    if (actorCtx->absoluteSpace != NULL) {
        ZeldaArena_FreeDebug(actorCtx->absoluteSpace, "../z_actor.c", 6731);
        actorCtx->absoluteSpace = NULL;
    }

    Play_SaveSceneFlags(play);
    func_80030488(play);
    ActorOverlayTable_Cleanup();
}

/**
 * Adds a given actor instance at the front of the actor list of the specified category.
 * Also sets the actor instance as being of that category.
 */
void Actor_AddToCategory(ActorContext* actorCtx, Actor* actorToAdd, u8 actorCategory) {
    Actor* prevHead;

    actorToAdd->category = actorCategory;

    actorCtx->total++;
    actorCtx->actorLists[actorCategory].length++;
    prevHead = actorCtx->actorLists[actorCategory].head;

    if (prevHead != NULL) {
        prevHead->prev = actorToAdd;
    }

    actorCtx->actorLists[actorCategory].head = actorToAdd;
    actorToAdd->next = prevHead;
}

/**
 * Removes a given actor instance from its actor list.
 * Also sets the temp clear flag of the current room if the actor removed was the last enemy loaded.
 */
Actor* Actor_RemoveFromCategory(PlayState* play, ActorContext* actorCtx, Actor* actorToRemove) {
    Actor* newHead;

    actorCtx->total--;
    actorCtx->actorLists[actorToRemove->category].length--;

    if (actorToRemove->prev != NULL) {
        actorToRemove->prev->next = actorToRemove->next;
    } else {
        actorCtx->actorLists[actorToRemove->category].head = actorToRemove->next;
    }

    newHead = actorToRemove->next;

    if (newHead != NULL) {
        newHead->prev = actorToRemove->prev;
    }

    actorToRemove->next = NULL;
    actorToRemove->prev = NULL;

    if ((actorToRemove->room == play->roomCtx.curRoom.num) && (actorToRemove->category == ACTORCAT_ENEMY) &&
        (actorCtx->actorLists[ACTORCAT_ENEMY].length == 0)) {
        Flags_SetTempClear(play, play->roomCtx.curRoom.num);
    }

    return newHead;
}

void Actor_FreeOverlay(ActorOverlay* actorOverlay) {
    osSyncPrintf(VT_FGCOL(CYAN));

    if (actorOverlay->numLoaded == 0) {
        if (HREG(20) != 0) {
            osSyncPrintf("アクタークライアントが０になりました\n"); // "Actor client is now 0"
        }

        if (actorOverlay->loadedRamAddr != NULL) {
            if (actorOverlay->allocType & ACTOROVL_ALLOC_PERSISTENT) {
                if (HREG(20) != 0) {
                    osSyncPrintf("オーバーレイ解放しません\n"); // "Overlay will not be deallocated"
                }
            } else if (actorOverlay->allocType & ACTOROVL_ALLOC_ABSOLUTE) {
                if (HREG(20) != 0) {
                    // "Absolute magic field reserved, so deallocation will not occur"
                    osSyncPrintf("絶対魔法領域確保なので解放しません\n");
                }
                actorOverlay->loadedRamAddr = NULL;
            } else {
                if (HREG(20) != 0) {
                    osSyncPrintf("オーバーレイ解放します\n"); // "Overlay deallocated"
                }
                ZeldaArena_FreeDebug(actorOverlay->loadedRamAddr, "../z_actor.c", 6834);
                actorOverlay->loadedRamAddr = NULL;
            }
        }
    } else if (HREG(20) != 0) {
        // "%d of actor client remains"
        osSyncPrintf("アクタークライアントはあと %d 残っています\n", actorOverlay->numLoaded);
    }

    osSyncPrintf(VT_RST);
}

Actor* Actor_Spawn(ActorContext* actorCtx, PlayState* play, s16 actorId, f32 posX, f32 posY, f32 posZ, s16 rotX,
                   s16 rotY, s16 rotZ, s16 params) {
    s32 pad;
    Actor* actor;
    ActorInit* actorInit;
    s32 objBankIndex;
    ActorOverlay* overlayEntry;
    uintptr_t temp;
    char* name;
    u32 overlaySize;

    overlayEntry = &gActorOverlayTable[actorId];
    ASSERT(actorId < ACTOR_ID_MAX, "profile < ACTOR_DLF_MAX", "../z_actor.c", 6883);

    name = overlayEntry->name != NULL ? overlayEntry->name : "";
    overlaySize = (u32)overlayEntry->vramEnd - (u32)overlayEntry->vramStart;

    if (HREG(20) != 0) {
        // "Actor class addition [%d:%s]"
        osSyncPrintf("アクタークラス追加 [%d:%s]\n", actorId, name);
    }

    if (actorCtx->total > ACTOR_NUMBER_MAX) {
        // "Ａｃｔｏｒ set number exceeded"
        osSyncPrintf(VT_COL(YELLOW, BLACK) "Ａｃｔｏｒセット数オーバー\n" VT_RST);
        return NULL;
    }

    if (overlayEntry->vramStart == NULL) {
        if (HREG(20) != 0) {
            osSyncPrintf("オーバーレイではありません\n"); // "Not an overlay"
        }

        actorInit = overlayEntry->initInfo;
    } else {
        if (overlayEntry->loadedRamAddr != NULL) {
            if (HREG(20) != 0) {
                osSyncPrintf("既にロードされています\n"); // "Already loaded"
            }
        } else {
            if (overlayEntry->allocType & ACTOROVL_ALLOC_ABSOLUTE) {
                ASSERT(overlaySize <= ACTOROVL_ABSOLUTE_SPACE_SIZE, "actor_segsize <= AM_FIELD_SIZE", "../z_actor.c",
                       6934);

                if (actorCtx->absoluteSpace == NULL) {
                    // "AMF: absolute magic field"
                    actorCtx->absoluteSpace =
                        ZeldaArena_MallocRDebug(ACTOROVL_ABSOLUTE_SPACE_SIZE, "AMF:絶対魔法領域", 0);
                    if (HREG(20) != 0) {
                        // "Absolute magic field reservation - %d bytes reserved"
                        osSyncPrintf("絶対魔法領域確保 %d バイト確保\n", ACTOROVL_ABSOLUTE_SPACE_SIZE);
                    }
                }

                overlayEntry->loadedRamAddr = actorCtx->absoluteSpace;
            } else if (overlayEntry->allocType & ACTOROVL_ALLOC_PERSISTENT) {
                overlayEntry->loadedRamAddr = ZeldaArena_MallocRDebug(overlaySize, name, 0);
            } else {
                overlayEntry->loadedRamAddr = ZeldaArena_MallocDebug(overlaySize, name, 0);
            }

            if (overlayEntry->loadedRamAddr == NULL) {
                // "Cannot reserve actor program memory"
                osSyncPrintf(VT_COL(RED, WHITE) "Ａｃｔｏｒプログラムメモリが確保できません\n" VT_RST);
                return NULL;
            }

            Overlay_Load(overlayEntry->vromStart, overlayEntry->vromEnd, overlayEntry->vramStart, overlayEntry->vramEnd,
                         overlayEntry->loadedRamAddr);

            osSyncPrintf(VT_FGCOL(GREEN));
            osSyncPrintf("OVL(a):Seg:%08x-%08x Ram:%08x-%08x Off:%08x %s\n", overlayEntry->vramStart,
                         overlayEntry->vramEnd, overlayEntry->loadedRamAddr,
                         (u32)overlayEntry->loadedRamAddr + (u32)overlayEntry->vramEnd - (u32)overlayEntry->vramStart,
                         (u32)overlayEntry->vramStart - (u32)overlayEntry->loadedRamAddr, name);
            osSyncPrintf(VT_RST);

            overlayEntry->numLoaded = 0;
        }

        actorInit = (void*)(u32)((overlayEntry->initInfo != NULL)
                                     ? (void*)((u32)overlayEntry->initInfo -
                                               (s32)((u32)overlayEntry->vramStart - (u32)overlayEntry->loadedRamAddr))
                                     : NULL);
    }

    objBankIndex = Object_GetIndex(&play->objectCtx, actorInit->objectId);

    if ((objBankIndex < 0) ||
        ((actorInit->category == ACTORCAT_ENEMY) && Flags_GetClear(play, play->roomCtx.curRoom.num))) {
        // "No data bank!! <data bank＝%d> (profilep->bank=%d)"
        osSyncPrintf(VT_COL(RED, WHITE) "データバンク無し！！<データバンク＝%d>(profilep->bank=%d)\n" VT_RST,
                     objBankIndex, actorInit->objectId);
        Actor_FreeOverlay(overlayEntry);
        return NULL;
    }

    actor = ZeldaArena_MallocDebug(actorInit->instanceSize, name, 1);

    if (actor == NULL) {
        // "Actor class cannot be reserved! %s <size＝%d bytes>"
        osSyncPrintf(VT_COL(RED, WHITE) "Ａｃｔｏｒクラス確保できません！ %s <サイズ＝%dバイト>\n", VT_RST, name,
                     actorInit->instanceSize);
        Actor_FreeOverlay(overlayEntry);
        return NULL;
    }

    ASSERT(overlayEntry->numLoaded < 255, "actor_dlftbl->clients < 255", "../z_actor.c", 7031);

    overlayEntry->numLoaded++;

    if (HREG(20) != 0) {
        // "Actor client No. %d"
        osSyncPrintf("アクタークライアントは %d 個目です\n", overlayEntry->numLoaded);
    }

    Lib_MemSet((u8*)actor, actorInit->instanceSize, 0);
    actor->overlayEntry = overlayEntry;
    actor->id = actorInit->id;
    actor->flags = actorInit->flags;

    if (actorInit->id == ACTOR_EN_PART) {
        actor->objBankIndex = rotZ;
        rotZ = 0;
    } else {
        actor->objBankIndex = objBankIndex;
    }

    actor->init = actorInit->init;
    actor->destroy = actorInit->destroy;
    actor->update = actorInit->update;
    actor->draw = actorInit->draw;
    actor->room = play->roomCtx.curRoom.num;
    actor->home.pos.x = posX;
    actor->home.pos.y = posY;
    actor->home.pos.z = posZ;
    actor->home.rot.x = rotX;
    actor->home.rot.y = rotY;
    actor->home.rot.z = rotZ;
    actor->params = params;

    Actor_AddToCategory(actorCtx, actor, actorInit->category);

    temp = gSegments[6];
    Actor_Init(actor, play);
    gSegments[6] = temp;

    return actor;
}

Actor* Actor_SpawnAsChild(ActorContext* actorCtx, Actor* parent, PlayState* play, s16 actorId, f32 posX, f32 posY,
                          f32 posZ, s16 rotX, s16 rotY, s16 rotZ, s16 params) {
    Actor* spawnedActor = Actor_Spawn(actorCtx, play, actorId, posX, posY, posZ, rotX, rotY, rotZ, params);

    if (spawnedActor == NULL) {
        return NULL;
    }

    parent->child = spawnedActor;
    spawnedActor->parent = parent;

    if (spawnedActor->room >= 0) {
        spawnedActor->room = parent->room;
    }

    return spawnedActor;
}

void Actor_SpawnTransitionActors(PlayState* play, ActorContext* actorCtx) {
    TransitionActorEntry* transitionActor;
    u8 numActors;
    s32 i;

    transitionActor = play->transiActorCtx.list;
    numActors = play->transiActorCtx.numActors;

    for (i = 0; i < numActors; i++) {
        if (transitionActor->id >= 0) {
            if (((transitionActor->sides[0].room >= 0) &&
                 ((transitionActor->sides[0].room == play->roomCtx.curRoom.num) ||
                  (transitionActor->sides[0].room == play->roomCtx.prevRoom.num))) ||
                ((transitionActor->sides[1].room >= 0) &&
                 ((transitionActor->sides[1].room == play->roomCtx.curRoom.num) ||
                  (transitionActor->sides[1].room == play->roomCtx.prevRoom.num)))) {
                Actor_Spawn(actorCtx, play, (s16)(transitionActor->id & 0x1FFF), transitionActor->pos.x,
                            transitionActor->pos.y, transitionActor->pos.z, 0, transitionActor->rotY, 0,
                            (i << TRANSITION_ACTOR_PARAMS_INDEX_SHIFT) + transitionActor->params);

                transitionActor->id = -transitionActor->id;
                numActors = play->transiActorCtx.numActors;
            }
        }
        transitionActor++;
    }
}

Actor* Actor_SpawnEntry(ActorContext* actorCtx, ActorEntry* actorEntry, PlayState* play) {
    return Actor_Spawn(actorCtx, play, actorEntry->id, actorEntry->pos.x, actorEntry->pos.y, actorEntry->pos.z,
                       actorEntry->rot.x, actorEntry->rot.y, actorEntry->rot.z, actorEntry->params);
}

Actor* Actor_Delete(ActorContext* actorCtx, Actor* actor, PlayState* play) {
    char* name;
    Player* player;
    Actor* newHead;
    ActorOverlay* overlayEntry;

    player = GET_PLAYER(play);

    overlayEntry = actor->overlayEntry;
    name = overlayEntry->name != NULL ? overlayEntry->name : "";

    if (HREG(20) != 0) {
        osSyncPrintf("アクタークラス削除 [%s]\n", name); // "Actor class deleted [%s]"
    }

    if ((player != NULL) && (actor == player->unk_664)) {
        func_8008EDF0(player);
        Camera_ChangeMode(Play_GetCamera(play, Play_GetActiveCamId(play)), 0);
    }

    if (actor == actorCtx->targetCtx.arrowPointedActor) {
        actorCtx->targetCtx.arrowPointedActor = NULL;
    }

    if (actor == actorCtx->targetCtx.unk_8C) {
        actorCtx->targetCtx.unk_8C = NULL;
    }

    if (actor == actorCtx->targetCtx.bgmEnemy) {
        actorCtx->targetCtx.bgmEnemy = NULL;
    }

    Audio_StopSfxByPos(&actor->projectedPos);
    Actor_Destroy(actor, play);

    newHead = Actor_RemoveFromCategory(play, actorCtx, actor);

    ZeldaArena_FreeDebug(actor, "../z_actor.c", 7242);

    if (overlayEntry->vramStart == NULL) {
        if (HREG(20) != 0) {
            osSyncPrintf("オーバーレイではありません\n"); // "Not an overlay"
        }
    } else {
        ASSERT(overlayEntry->loadedRamAddr != NULL, "actor_dlftbl->allocp != NULL", "../z_actor.c", 7251);
        ASSERT(overlayEntry->numLoaded > 0, "actor_dlftbl->clients > 0", "../z_actor.c", 7252);
        overlayEntry->numLoaded--;
        Actor_FreeOverlay(overlayEntry);
    }

    return newHead;
}

s32 func_80032880(PlayState* play, Actor* actor) {
    s16 sp1E;
    s16 sp1C;

    Actor_GetScreenPos(play, actor, &sp1E, &sp1C);

    return (sp1E > -20) && (sp1E < 340) && (sp1C > -160) && (sp1C < 400);
}

Actor* D_8015BBE8;
Actor* D_8015BBEC;
f32 D_8015BBF0;
f32 sbgmEnemyDistSq;
s32 D_8015BBF8;
s16 D_8015BBFC;

void func_800328D4(PlayState* play, ActorContext* actorCtx, Player* player, u32 actorCategory) {
    f32 var;
    Actor* actor;
    Actor* sp84;
    CollisionPoly* sp80;
    s32 sp7C;
    Vec3f sp70;

    actor = actorCtx->actorLists[actorCategory].head;
    sp84 = player->unk_664;

    while (actor != NULL) {
        if ((actor->update != NULL) && ((Player*)actor != player) && CHECK_FLAG_ALL(actor->flags, ACTOR_FLAG_0)) {

            // This block below is for determining the closest actor to player in determining the volume
            // used while playing enemy background music
            if ((actorCategory == ACTORCAT_ENEMY) && CHECK_FLAG_ALL(actor->flags, ACTOR_FLAG_0 | ACTOR_FLAG_2) &&
                (actor->xyzDistToPlayerSq < SQ(500.0f)) && (actor->xyzDistToPlayerSq < sbgmEnemyDistSq)) {
                actorCtx->targetCtx.bgmEnemy = actor;
                sbgmEnemyDistSq = actor->xyzDistToPlayerSq;
            }

            if (actor != sp84) {
                var = func_8002EFC0(actor, player, D_8015BBFC);
                if ((var < D_8015BBF0) && func_8002F090(actor, var) && func_80032880(play, actor) &&
                    (!BgCheck_CameraLineTest1(&play->colCtx, &player->actor.focus.pos, &actor->focus.pos, &sp70, &sp80,
                                              1, 1, 1, 1, &sp7C) ||
                     SurfaceType_IsIgnoredByProjectiles(&play->colCtx, sp80, sp7C))) {
                    if (actor->targetPriority != 0) {
                        if (actor->targetPriority < D_8015BBF8) {
                            D_8015BBEC = actor;
                            D_8015BBF8 = actor->targetPriority;
                        }
                    } else {
                        D_8015BBE8 = actor;
                        D_8015BBF0 = var;
                    }
                }
            }
        }

        actor = actor->next;
    }
}

u8 D_801160A0[] = {
    ACTORCAT_BOSS,  ACTORCAT_ENEMY,  ACTORCAT_BG,   ACTORCAT_EXPLOSIVE, ACTORCAT_NPC,  ACTORCAT_ITEMACTION,
    ACTORCAT_CHEST, ACTORCAT_SWITCH, ACTORCAT_PROP, ACTORCAT_MISC,      ACTORCAT_DOOR, ACTORCAT_SWITCH,
};

Actor* func_80032AF0(PlayState* play, ActorContext* actorCtx, Actor** actorPtr, Player* player) {
    s32 i;
    u8* entry;

    D_8015BBE8 = D_8015BBEC = NULL;
    D_8015BBF0 = sbgmEnemyDistSq = FLT_MAX;
    D_8015BBF8 = 0x7FFFFFFF;

    if (!Player_InCsMode(play)) {
        entry = &D_801160A0[0];

        actorCtx->targetCtx.bgmEnemy = NULL;
        D_8015BBFC = player->actor.shape.rot.y;

        for (i = 0; i < 3; i++) {
            func_800328D4(play, actorCtx, player, *entry);
            entry++;
        }

        if (D_8015BBE8 == NULL) {
            for (; i < ARRAY_COUNT(D_801160A0); i++) {
                func_800328D4(play, actorCtx, player, *entry);
                entry++;
            }
        }
    }

    if (D_8015BBE8 == NULL) {
        *actorPtr = D_8015BBEC;
    } else {
        *actorPtr = D_8015BBE8;
    }

    return *actorPtr;
}

/**
 * Finds the first actor instance of a specified ID and category if there is one.
 */
Actor* Actor_Find(ActorContext* actorCtx, s32 actorId, s32 actorCategory) {
    Actor* actor = actorCtx->actorLists[actorCategory].head;

    while (actor != NULL) {
        if (actorId == actor->id) {
            return actor;
        }
        actor = actor->next;
    }

    return NULL;
}

/**
 * Play the death sound effect and flash the screen white for 4 frames.
 * While the screen flashes, the game freezes.
 */
void Enemy_StartFinishingBlow(PlayState* play, Actor* actor) {
    play->actorCtx.freezeFlashTimer = 5;
    SfxSource_PlaySfxAtFixedWorldPos(play, &actor->world.pos, 20, NA_SE_EN_LAST_DAMAGE);
}

s16 func_80032CB4(s16* arg0, s16 arg1, s16 arg2, s16 arg3) {
    if (DECR(arg0[1]) == 0) {
        arg0[1] = Rand_S16Offset(arg1, arg2);
    }

    if ((arg0[1] - arg3) > 0) {
        arg0[0] = 0;
    } else if (((arg0[1] - arg3) > -2) || (arg0[1] < 2)) {
        arg0[0] = 1;
    } else {
        arg0[0] = 2;
    }

    return arg0[0];
}

s16 func_80032D60(s16* arg0, s16 arg1, s16 arg2, s16 arg3) {
    if (DECR(arg0[1]) == 0) {
        arg0[1] = Rand_S16Offset(arg1, arg2);
        arg0[0]++;

        if ((arg0[0] % 3) == 0) {
            arg0[0] = (s32)(Rand_ZeroOne() * arg3) * 3;
        }
    }

    return arg0[0];
}

void BodyBreak_Alloc(BodyBreak* bodyBreak, s32 count, PlayState* play) {
    u32 matricesSize;
    u32 dListsSize;
    u32 objectIdsSize;

    matricesSize = (count + 1) * sizeof(*bodyBreak->matrices);
    bodyBreak->matrices = ZeldaArena_MallocDebug(matricesSize, "../z_actor.c", 7540);

    if (bodyBreak->matrices != NULL) {
        dListsSize = (count + 1) * sizeof(*bodyBreak->dLists);
        bodyBreak->dLists = ZeldaArena_MallocDebug(dListsSize, "../z_actor.c", 7543);

        if (bodyBreak->dLists != NULL) {
            objectIdsSize = (count + 1) * sizeof(*bodyBreak->objectIds);
            bodyBreak->objectIds = ZeldaArena_MallocDebug(objectIdsSize, "../z_actor.c", 7546);

            if (bodyBreak->objectIds != NULL) {
                Lib_MemSet((u8*)bodyBreak->matrices, matricesSize, 0);
                Lib_MemSet((u8*)bodyBreak->dLists, dListsSize, 0);
                Lib_MemSet((u8*)bodyBreak->objectIds, objectIdsSize, 0);
                bodyBreak->val = 1;
                return;
            }
        }
    }

    if (bodyBreak->matrices != NULL) {
        ZeldaArena_FreeDebug(bodyBreak->matrices, "../z_actor.c", 7558);
    }

    if (bodyBreak->dLists != NULL) {
        ZeldaArena_FreeDebug(bodyBreak->dLists, "../z_actor.c", 7561);
    }

    if (bodyBreak->objectIds != NULL) {
        ZeldaArena_FreeDebug(bodyBreak->objectIds, "../z_actor.c", 7564);
    }
}

void BodyBreak_SetInfo(BodyBreak* bodyBreak, s32 limbIndex, s32 minLimbIndex, s32 maxLimbIndex, u32 count, Gfx** dList,
                       s16 objectId) {
    PlayState* play = Effect_GetPlayState();

    if ((play->actorCtx.freezeFlashTimer == 0) && (bodyBreak->val > 0)) {
        if ((limbIndex >= minLimbIndex) && (limbIndex <= maxLimbIndex) && (*dList != NULL)) {
            bodyBreak->dLists[bodyBreak->val] = *dList;
            Matrix_Get(&bodyBreak->matrices[bodyBreak->val]);
            bodyBreak->objectIds[bodyBreak->val] = objectId;
            bodyBreak->val++;
        }

        if (limbIndex != bodyBreak->prevLimbIndex) {
            bodyBreak->count++;
        }

        if ((u32)bodyBreak->count >= count) {
            bodyBreak->count = bodyBreak->val - 1;
            bodyBreak->val = BODYBREAK_STATUS_READY;
        }
    }

    bodyBreak->prevLimbIndex = limbIndex;
}

s32 BodyBreak_SpawnParts(Actor* actor, BodyBreak* bodyBreak, PlayState* play, s16 type) {
    EnPart* spawnedEnPart;
    MtxF* mtx;
    s16 objBankIndex;

    if (bodyBreak->val != BODYBREAK_STATUS_READY) {
        return false;
    }

    while (bodyBreak->count > 0) {
        Matrix_Put(&bodyBreak->matrices[bodyBreak->count]);
        Matrix_Scale(1.0f / actor->scale.x, 1.0f / actor->scale.y, 1.0f / actor->scale.z, MTXMODE_APPLY);
        Matrix_Get(&bodyBreak->matrices[bodyBreak->count]);

        if (1) {
            if (bodyBreak->objectIds[bodyBreak->count] >= 0) {
                objBankIndex = bodyBreak->objectIds[bodyBreak->count];
            } else {
                objBankIndex = actor->objBankIndex;
            }
        }

        mtx = &bodyBreak->matrices[bodyBreak->count];

        spawnedEnPart = (EnPart*)Actor_SpawnAsChild(&play->actorCtx, actor, play, ACTOR_EN_PART, mtx->xw, mtx->yw,
                                                    mtx->zw, 0, 0, objBankIndex, type);

        if (spawnedEnPart != NULL) {
            Matrix_MtxFToYXZRotS(&bodyBreak->matrices[bodyBreak->count], &spawnedEnPart->actor.shape.rot, 0);
            spawnedEnPart->displayList = bodyBreak->dLists[bodyBreak->count];
            spawnedEnPart->actor.scale = actor->scale;
        }

        bodyBreak->count--;
    }

    bodyBreak->val = BODYBREAK_STATUS_FINISHED;

    ZeldaArena_FreeDebug(bodyBreak->matrices, "../z_actor.c", 7678);
    ZeldaArena_FreeDebug(bodyBreak->dLists, "../z_actor.c", 7679);
    ZeldaArena_FreeDebug(bodyBreak->objectIds, "../z_actor.c", 7680);

    return true;
}

void Actor_SpawnFloorDustRing(PlayState* play, Actor* actor, Vec3f* posXZ, f32 radius, s32 amountMinusOne,
                              f32 randAccelWeight, s16 scale, s16 scaleStep, u8 useLighting) {
    Vec3f pos;
    Vec3f velocity = { 0.0f, 0.0f, 0.0f };
    Vec3f accel = { 0.0f, 0.3f, 0.0f };
    f32 angle;
    s32 i;

    angle = (Rand_ZeroOne() - 0.5f) * (2.0f * 3.14f);
    pos.y = actor->floorHeight;
    accel.y += (Rand_ZeroOne() - 0.5f) * 0.2f;

    for (i = amountMinusOne; i >= 0; i--) {
        pos.x = Math_SinF(angle) * radius + posXZ->x;
        pos.z = Math_CosF(angle) * radius + posXZ->z;
        accel.x = (Rand_ZeroOne() - 0.5f) * randAccelWeight;
        accel.z = (Rand_ZeroOne() - 0.5f) * randAccelWeight;

        if (scale == 0) {
            func_8002857C(play, &pos, &velocity, &accel);
        } else {
            if (useLighting) {
                func_800286CC(play, &pos, &velocity, &accel, scale, scaleStep);
            } else {
                func_8002865C(play, &pos, &velocity, &accel, scale, scaleStep);
            }
        }

        angle += (2.0f * 3.14f) / (amountMinusOne + 1.0f);
    }
}

void func_80033480(PlayState* play, Vec3f* posBase, f32 randRangeDiameter, s32 amountMinusOne, s16 scaleBase,
                   s16 scaleStep, u8 arg6) {
    Vec3f pos;
    Vec3f velocity = { 0.0f, 0.0f, 0.0f };
    Vec3f accel = { 0.0f, 0.3f, 0.0f };
    s16 scale;
    u32 var2;
    s32 i;

    for (i = amountMinusOne; i >= 0; i--) {
        pos.x = posBase->x + ((Rand_ZeroOne() - 0.5f) * randRangeDiameter);
        pos.y = posBase->y + ((Rand_ZeroOne() - 0.5f) * randRangeDiameter);
        pos.z = posBase->z + ((Rand_ZeroOne() - 0.5f) * randRangeDiameter);

        scale = (s16)((Rand_ZeroOne() * scaleBase) * 0.2f) + scaleBase;
        var2 = arg6;

        if (var2 != 0) {
            func_800286CC(play, &pos, &velocity, &accel, scale, scaleStep);
        } else {
            func_8002865C(play, &pos, &velocity, &accel, scale, scaleStep);
        }
    }
}

Actor* Actor_GetCollidedExplosive(PlayState* play, Collider* collider) {
    if ((collider->acFlags & AC_HIT) && (collider->ac->category == ACTORCAT_EXPLOSIVE)) {
        collider->acFlags &= ~AC_HIT;
        return collider->ac;
    }

    return NULL;
}

Actor* func_80033684(PlayState* play, Actor* explosiveActor) {
    Actor* actor = play->actorCtx.actorLists[ACTORCAT_EXPLOSIVE].head;

    while (actor != NULL) {
        if ((actor == explosiveActor) || (actor->params != 1)) {
            actor = actor->next;
        } else {
            if (Actor_WorldDistXYZToActor(explosiveActor, actor) <= (actor->shape.rot.z * 10) + 80.0f) {
                return actor;
            } else {
                actor = actor->next;
            }
        }
    }

    return NULL;
}

/**
 * Dynamically changes the category of a given actor instance.
 * This is done by moving it to the corresponding category list and setting its category variable accordingly.
 */
void Actor_ChangeCategory(PlayState* play, ActorContext* actorCtx, Actor* actor, u8 actorCategory) {
    Actor_RemoveFromCategory(play, actorCtx, actor);
    Actor_AddToCategory(actorCtx, actor, actorCategory);
}

/**
 * Checks if a hookshot or arrow actor is going to collide with the cylinder denoted by the
 * actor's `cylRadius` and `cylHeight`.
 * The check is only peformed if the projectile actor is within the provided sphere radius.
 *
 * Returns the actor if there will be collision, NULL otherwise.
 */
Actor* Actor_GetProjectileActor(PlayState* play, Actor* refActor, f32 radius) {
    Actor* actor;
    Vec3f spA8;
    f32 deltaX;
    f32 deltaY;
    f32 deltaZ;
    Vec3f sp90;
    Vec3f sp84;

    actor = play->actorCtx.actorLists[ACTORCAT_ITEMACTION].head;
    while (actor != NULL) {
        if (((actor->id != ACTOR_ARMS_HOOK) && (actor->id != ACTOR_EN_ARROW)) || (actor == refActor)) {
            actor = actor->next;
        } else {
            //! @bug The projectile actor gets unsafely casted to a hookshot to check its timer, even though
            //  it can also be an arrow.
            //  Luckily, the field at the same offset in the arrow actor is the x component of a vector
            //  which will rarely ever be 0. So it's very unlikely for this bug to cause an issue.
            if ((Math_Vec3f_DistXYZ(&refActor->world.pos, &actor->world.pos) > radius) ||
                (((ArmsHook*)actor)->timer == 0)) {
                actor = actor->next;
            } else {
                deltaX = Math_SinS(actor->world.rot.y) * (actor->speedXZ * 10.0f);
                deltaY = actor->velocity.y + (actor->gravity * 10.0f);
                deltaZ = Math_CosS(actor->world.rot.y) * (actor->speedXZ * 10.0f);

                spA8.x = actor->world.pos.x + deltaX;
                spA8.y = actor->world.pos.y + deltaY;
                spA8.z = actor->world.pos.z + deltaZ;

                if (CollisionCheck_CylSideVsLineSeg(refActor->colChkInfo.cylRadius, refActor->colChkInfo.cylHeight,
                                                    0.0f, &refActor->world.pos, &actor->world.pos, &spA8, &sp90,
                                                    &sp84)) {
                    return actor;
                } else {
                    actor = actor->next;
                }
            }
        }
    }

    return NULL;
}

/**
 * Sets the actor's text id with a dynamic prefix based on the current scene.
 */
void Actor_SetTextWithPrefix(PlayState* play, Actor* actor, s16 baseTextId) {
    s16 prefix;

    switch (play->sceneId) {
        case SCENE_DEKU_TREE:
        case SCENE_DEKU_TREE_BOSS:
        case SCENE_FOREST_TEMPLE_BOSS:
        case SCENE_KNOW_IT_ALL_BROS_HOUSE:
        case SCENE_TWINS_HOUSE:
        case SCENE_MIDOS_HOUSE:
        case SCENE_SARIAS_HOUSE:
        case SCENE_KOKIRI_SHOP:
        case SCENE_LINKS_HOUSE:
        case SCENE_KOKIRI_FOREST:
        case SCENE_SACRED_FOREST_MEADOW:
        case SCENE_LOST_WOODS:
        case 112:
            prefix = 0x1000;
            break;
        case SCENE_STABLE:
        case SCENE_HYRULE_FIELD:
        case SCENE_LON_LON_RANCH:
            prefix = 0x2000;
            break;
        case SCENE_FIRE_TEMPLE:
        case SCENE_DODONGOS_CAVERN_BOSS:
        case SCENE_FIRE_TEMPLE_BOSS:
        case SCENE_DEATH_MOUNTAIN_TRAIL:
        case SCENE_DEATH_MOUNTAIN_CRATER:
        case SCENE_GORON_CITY:
            prefix = 0x3000;
            break;
        case SCENE_JABU_JABU:
        case SCENE_JABU_JABU_BOSS:
        case SCENE_ZORAS_RIVER:
        case SCENE_ZORAS_DOMAIN:
        case SCENE_ZORAS_FOUNTAIN:
            prefix = 0x4000;
            break;
        case SCENE_SHADOW_TEMPLE:
        case SCENE_SHADOW_TEMPLE_BOSS:
        case SCENE_KAKARIKO_CENTER_GUEST_HOUSE:
        case SCENE_BACK_ALLEY_HOUSE:
        case SCENE_DOG_LADY_HOUSE:
        case SCENE_GRAVEKEEPERS_HUT:
        case SCENE_REDEAD_GRAVE:
        case SCENE_WINDMILL_AND_DAMPES_GRAVE:
        case SCENE_KAKARIKO_VILLAGE:
        case SCENE_GRAVEYARD:
            prefix = 0x5000;
            break;
        case SCENE_SPIRIT_TEMPLE:
        case SCENE_SPIRIT_TEMPLE_BOSS:
        case SCENE_IMPAS_HOUSE:
        case SCENE_CARPENTERS_TENT:
        case SCENE_LAKE_HYLIA:
        case SCENE_GERUDO_VALLEY:
        case SCENE_DESERT_COLOSSUS:
            prefix = 0x6000;
            break;
        case SCENE_MARKET_ENTRANCE_DAY:
        case SCENE_BACK_ALLEY_DAY:
        case SCENE_BACK_ALLEY_NIGHT:
        case SCENE_MARKET_DAY:
        case SCENE_MARKET_NIGHT:
        case SCENE_MARKET_RUINS:
        case SCENE_HYRULE_CASTLE:
            prefix = 0x7000;
            break;
        default:
            prefix = 0x0000;
            break;
    }

    actor->textId = prefix | baseTextId;
}

/**
 * Checks if a given actor will be standing on the ground after being translated
 * by the provided distance and angle.
 *
 * Returns true if the actor will be standing on ground.
 */
s16 Actor_TestFloorInDirection(Actor* actor, PlayState* play, f32 distance, s16 angle) {
    s16 ret;
    s16 prevBgCheckFlags;
    f32 dx;
    f32 dz;
    Vec3f prevActorPos;

    Math_Vec3f_Copy(&prevActorPos, &actor->world.pos);
    prevBgCheckFlags = actor->bgCheckFlags;

    dx = Math_SinS(angle) * distance;
    dz = Math_CosS(angle) * distance;
    actor->world.pos.x += dx;
    actor->world.pos.z += dz;

    Actor_UpdateBgCheckInfo(play, actor, 0.0f, 0.0f, 0.0f, UPDBGCHECKINFO_FLAG_2);

    Math_Vec3f_Copy(&actor->world.pos, &prevActorPos);

    ret = actor->bgCheckFlags & BGCHECKFLAG_GROUND;
    actor->bgCheckFlags = prevBgCheckFlags;

    return ret;
}

/**
 * Returns true if the player is targeting the provided actor
 */
s32 Actor_IsTargeted(PlayState* play, Actor* actor) {
    Player* player = GET_PLAYER(play);

    if ((player->stateFlags1 & PLAYER_STATE1_4) && actor->isTargeted) {
        return true;
    } else {
        return false;
    }
}

/**
 * Returns true if the player is targeting an actor other than the provided actor
 */
s32 Actor_OtherIsTargeted(PlayState* play, Actor* actor) {
    Player* player = GET_PLAYER(play);

    if ((player->stateFlags1 & PLAYER_STATE1_4) && !actor->isTargeted) {
        return true;
    } else {
        return false;
    }
}

f32 func_80033AEC(Vec3f* arg0, Vec3f* arg1, f32 arg2, f32 arg3, f32 arg4, f32 arg5) {
    f32 ret = 0.0f;

    if (arg4 <= Math_Vec3f_DistXYZ(arg0, arg1)) {
        ret = Math_SmoothStepToF(&arg1->x, arg0->x, arg2, arg3, 0.0f);
        ret += Math_SmoothStepToF(&arg1->y, arg0->y, arg2, arg3, 0.0f);
        ret += Math_SmoothStepToF(&arg1->z, arg0->z, arg2, arg3, 0.0f);
    } else if (arg5 < Math_Vec3f_DistXYZ(arg0, arg1)) {
        ret = Math_SmoothStepToF(&arg1->x, arg0->x, arg2, arg3, 0.0f);
        ret += Math_SmoothStepToF(&arg1->y, arg0->y, arg2, arg3, 0.0f);
        ret += Math_SmoothStepToF(&arg1->z, arg0->z, arg2, arg3, 0.0f);
    }

    return ret;
}

void func_80033C30(Vec3f* arg0, Vec3f* arg1, u8 alpha, PlayState* play) {
    MtxF sp60;
    f32 yIntersect;
    Vec3f checkPos;
    CollisionPoly* groundPoly;

    OPEN_DISPS(play->state.gfxCtx, "../z_actor.c", 8120);

    if (0) {} // Necessary to match

    POLY_OPA_DISP = Gfx_SetupDL(POLY_OPA_DISP, SETUPDL_44);

    gDPSetPrimColor(POLY_OPA_DISP++, 0, 0, 0, 0, 0, alpha);

    checkPos.x = arg0->x;
    checkPos.y = arg0->y + 1.0f;
    checkPos.z = arg0->z;

    yIntersect = BgCheck_EntityRaycastDown2(play, &play->colCtx, &groundPoly, &checkPos);

    if (groundPoly != NULL) {
        func_80038A28(groundPoly, arg0->x, yIntersect, arg0->z, &sp60);
        Matrix_Put(&sp60);
    } else {
        Matrix_Translate(arg0->x, arg0->y, arg0->z, MTXMODE_NEW);
    }

    Matrix_Scale(arg1->x, 1.0f, arg1->z, MTXMODE_APPLY);

    gSPMatrix(POLY_OPA_DISP++, Matrix_NewMtx(play->state.gfxCtx, "../z_actor.c", 8149), G_MTX_MODELVIEW | G_MTX_LOAD);
    gSPDisplayList(POLY_OPA_DISP++, gCircleShadowDL);

    CLOSE_DISPS(play->state.gfxCtx, "../z_actor.c", 8155);
}

void Actor_RequestQuake(PlayState* play, s16 y, s16 duration) {
    s16 quakeIndex = Quake_Request(&play->mainCamera, QUAKE_TYPE_3);

    Quake_SetSpeed(quakeIndex, 20000);
    Quake_SetPerturbations(quakeIndex, y, 0, 0, 0);
    Quake_SetDuration(quakeIndex, duration);
}

void Actor_RequestQuakeWithSpeed(PlayState* play, s16 y, s16 duration, s16 speed) {
    s16 quakeIndex = Quake_Request(&play->mainCamera, QUAKE_TYPE_3);

    Quake_SetSpeed(quakeIndex, speed);
    Quake_SetPerturbations(quakeIndex, y, 0, 0, 0);
    Quake_SetDuration(quakeIndex, duration);
}

void Actor_RequestQuakeAndRumble(Actor* actor, PlayState* play, s16 quakeY, s16 quakeDuration) {
    if (quakeY >= 5) {
        Rumble_Request(actor->xyzDistToPlayerSq, 255, 20, 150);
    } else {
        Rumble_Request(actor->xyzDistToPlayerSq, 180, 20, 100);
    }
    Actor_RequestQuake(play, quakeY, quakeDuration);
}

f32 Rand_ZeroFloat(f32 f) {
    return Rand_ZeroOne() * f;
}

f32 Rand_CenteredFloat(f32 f) {
    return (Rand_ZeroOne() - 0.5f) * f;
}

typedef struct {
    /* 0x00 */ f32 chainAngle;
    /* 0x04 */ f32 chainLength;
    /* 0x08 */ f32 yShift;
    /* 0x0C */ f32 chainsScale;
    /* 0x10 */ f32 chainsRotZInit;
    /* 0x14 */ Gfx* chainDL;
    /* 0x18 */ Gfx* lockDL;
} DoorLockInfo; // size = 0x1C

static DoorLockInfo sDoorLocksInfo[] = {
    /* DOORLOCK_NORMAL */ { 0.54f, 6000.0f, 5000.0f, 1.0f, 0.0f, gDoorChainDL, gDoorLockDL },
    /* DOORLOCK_BOSS */ { 0.644f, 12000.0f, 8000.0f, 1.0f, 0.0f, gBossDoorChainDL, gBossDoorLockDL },
    /* DOORLOCK_NORMAL_SPIRIT */ { 0.64000005f, 8500.0f, 8000.0f, 1.75f, 0.1f, gDoorChainDL, gDoorLockDL },
};

/**
 * Draws chains and lock of a locked door, of the specified `type` (see `DoorLockType`).
 * `frame` can be 0 to 10, where 0 is "open" and 10 is "closed", the chains slide accordingly.
 */
void Actor_DrawDoorLock(PlayState* play, s32 frame, s32 type) {
    DoorLockInfo* entry;
    s32 i;
    MtxF baseMtxF;
    f32 chainRotZ;
    f32 chainsTranslateX;
    f32 chainsTranslateY;
    f32 rotZStep;

    entry = &sDoorLocksInfo[type];
    chainRotZ = entry->chainsRotZInit;

    OPEN_DISPS(play->state.gfxCtx, "../z_actor.c", 8265);

    Matrix_Translate(0.0f, entry->yShift, 500.0f, MTXMODE_APPLY);
    Matrix_Get(&baseMtxF);

    chainsTranslateX = sinf(entry->chainAngle - chainRotZ) * -(10 - frame) * 0.1f * entry->chainLength;
    chainsTranslateY = cosf(entry->chainAngle - chainRotZ) * (10 - frame) * 0.1f * entry->chainLength;

    for (i = 0; i < 4; i++) {
        Matrix_Put(&baseMtxF);
        Matrix_RotateZ(chainRotZ, MTXMODE_APPLY);
        Matrix_Translate(chainsTranslateX, chainsTranslateY, 0.0f, MTXMODE_APPLY);

        if (entry->chainsScale != 1.0f) {
            Matrix_Scale(entry->chainsScale, entry->chainsScale, entry->chainsScale, MTXMODE_APPLY);
        }

        gSPMatrix(POLY_OPA_DISP++, Matrix_NewMtx(play->state.gfxCtx, "../z_actor.c", 8299),
                  G_MTX_MODELVIEW | G_MTX_LOAD);
        gSPDisplayList(POLY_OPA_DISP++, entry->chainDL);

        if (i % 2) {
            rotZStep = 2.0f * entry->chainAngle;
        } else {
            rotZStep = M_PI - (2.0f * entry->chainAngle);
        }

        chainRotZ += rotZStep;
    }

    Matrix_Put(&baseMtxF);
    Matrix_Scale(frame * 0.1f, frame * 0.1f, frame * 0.1f, MTXMODE_APPLY);

    gSPMatrix(POLY_OPA_DISP++, Matrix_NewMtx(play->state.gfxCtx, "../z_actor.c", 8314), G_MTX_MODELVIEW | G_MTX_LOAD);
    gSPDisplayList(POLY_OPA_DISP++, entry->lockDL);

    CLOSE_DISPS(play->state.gfxCtx, "../z_actor.c", 8319);
}

void func_8003424C(PlayState* play, Vec3f* arg1) {
    CollisionCheck_SpawnShieldParticlesMetal(play, arg1);
}

void Actor_SetColorFilter(Actor* actor, s16 colorFlag, s16 colorIntensityMax, s16 xluFlag, s16 duration) {
    if ((colorFlag == 0x8000) && !(colorIntensityMax & 0x8000)) {
        Audio_PlayActorSfx2(actor, NA_SE_EN_LIGHT_ARROW_HIT);
    }

    actor->colorFilterParams = colorFlag | xluFlag | ((colorIntensityMax & 0xF8) << 5) | duration;
    actor->colorFilterTimer = duration;
}

Hilite* func_800342EC(Vec3f* object, PlayState* play) {
    Vec3f lightDir;

    lightDir.x = play->envCtx.dirLight1.params.dir.x;
    lightDir.y = play->envCtx.dirLight1.params.dir.y;
    lightDir.z = play->envCtx.dirLight1.params.dir.z;

    return func_8002EABC(object, &play->view.eye, &lightDir, play->state.gfxCtx);
}

Hilite* func_8003435C(Vec3f* object, PlayState* play) {
    Vec3f lightDir;

    lightDir.x = play->envCtx.dirLight1.params.dir.x;
    lightDir.y = play->envCtx.dirLight1.params.dir.y;
    lightDir.z = play->envCtx.dirLight1.params.dir.z;

    return func_8002EB44(object, &play->view.eye, &lightDir, play->state.gfxCtx);
}

/**
 * Updates NPC talking state. Checks for a talk request and updates
 * the talkState parameter when a dialog is ongoing. Otherwise checks if
 * the actor is onscreen, advertises the interaction in a range and sets
 * the current text id if necessary.
 *
 * The talk state values are defined in the NpcTalkState enum.
 *
 * @see NpcTalkState
 *
 * @param[in,out] talkState Talk state
 * @param interactRange The interact (talking) range for the actor
 * @param getTextId Callback for getting the next text id
 * @param updateTalkState Callback for getting the next talkState value
 * @return True if a new dialog was started (player talked to the actor). False otherwise.
 */
s32 Npc_UpdateTalking(PlayState* play, Actor* actor, s16* talkState, f32 interactRange, NpcGetTextIdFunc getTextId,
                      NpcUpdateTalkStateFunc updateTalkState) {
    s16 x;
    s16 y;

    if (Actor_ProcessTalkRequest(actor, play)) {
        *talkState = NPC_TALK_STATE_TALKING;
        return true;
    }

    if (*talkState != NPC_TALK_STATE_IDLE) {
        *talkState = updateTalkState(play, actor);
        return false;
    }

    Actor_GetScreenPos(play, actor, &x, &y);
    if ((x < 0) || (x > SCREEN_WIDTH) || (y < 0) || (y > SCREEN_HEIGHT)) {
        // Actor is offscreen
        return false;
    }

    if (!func_8002F2CC(actor, play, interactRange)) {
        return false;
    }

    actor->textId = getTextId(play, actor);

    return false;
}

typedef struct {
    /* 0x00 */ s16 maxHeadYaw;
    /* 0x02 */ s16 minHeadPitch;
    /* 0x04 */ s16 maxHeadPitch;
    /* 0x06 */ s16 maxTorsoYaw;
    /* 0x08 */ s16 minTorsoPitch;
    /* 0x0A */ s16 maxTorsoPitch;
    /* 0x0C */ u8 rotateYaw;
} NpcTrackingRotLimits; // size = 0x10

typedef struct {
    /* 0x00 */ NpcTrackingRotLimits rotLimits;
    // Fields specific to NPC_TRACKING_PLAYER_AUTO_TURN mode
    /* 0x10 */ f32 autoTurnDistanceRange;   // Max distance to player to enable tracking and auto-turn
    /* 0x14 */ s16 maxYawForPlayerTracking; // Player is tracked if within this yaw
} NpcTrackingParams;                        // size = 0x18

/**
 * Npc tracking angle limit presets to use with Npc_TrackPoint.
 *
 * @see Npc_TrackPoint
 */
static NpcTrackingParams sNpcTrackingPresets[] = {
    { { 0x2AA8, -0x0E38, 0x18E2, 0x1554, 0x0000, 0x0000, true }, 170.0f, 0x3FFC },
    { { 0x2AA8, -0x1554, 0x1554, 0x1554, -0x071C, 0x0E38, true }, 170.0f, 0x3FFC },
    { { 0x31C4, -0x1C70, 0x0E38, 0x0E38, -0x0E38, 0x071C, true }, 170.0f, 0x3FFC },
    { { 0x1554, -0x0E38, 0x0000, 0x071C, -0x071C, 0x0000, true }, 170.0f, 0x3FFC },
    { { 0x2AA8, -0x071C, 0x071C, 0x0E38, -0x2AA8, 0x2AA8, true }, 170.0f, 0x3FFC },
    { { 0x0000, -0x1C70, 0x2AA8, 0x3FFC, -0x0E38, 0x0E38, true }, 170.0f, 0x3FFC },
    { { 0x2AA8, -0x0E38, 0x0E38, 0x0E38, 0x0000, 0x0000, true }, 0.0f, 0x0000 },
    { { 0x2AA8, -0x0E38, 0x0000, 0x0E38, 0x0000, 0x1C70, true }, 0.0f, 0x0000 },
    { { 0x2AA8, -0x0E38, -0x0E38, 0x0000, 0x0000, 0x0000, true }, 0.0f, 0x0000 },
    { { 0x071C, -0x0E38, 0x0E38, 0x1C70, 0x0000, 0x0000, true }, 0.0f, 0x0000 },
    { { 0x0E38, -0x0E38, 0x0000, 0x1C70, 0x0000, 0x0E38, true }, 0.0f, 0x0000 },
    { { 0x2AA8, -0x1C70, 0x1C70, 0x0E38, -0x0E38, 0x0E38, true }, 0.0f, 0x0000 },
    { { 0x18E2, -0x0E38, 0x0E38, 0x0E38, 0x0000, 0x0000, true }, 0.0f, 0x0000 },
};

/**
 * Smoothly turns the actor's whole body and updates torso and head rotations in
 * NpcInteractInfo so that the actor tracks the point specified in NpcInteractInfo.trackPos.
 * Rotations are limited to specified angles.
 *
 * Head and torso rotation angles are determined by calculating the pitch and yaw
 * from the actor position to the given target position.
 *
 * The y position of the actor is offset by NpcInteractInfo.yOffset
 * before calculating the angles. It can be used to configure the height difference
 * between the actor and the target.
 *
 * @param maxHeadYaw maximum head yaw difference from neutral position
 * @param maxHeadPitch maximum head pitch angle
 * @param minHeadPitch minimum head pitch angle
 * @param maxTorsoYaw maximum torso yaw difference from neutral position
 * @param maxTorsoPitch maximum torso pitch angle
 * @param minTorsoPitch minimum torso pitch angle
 * @param rotateYaw if true, the actor's yaw (shape.rot.y) is updated to turn the actor's whole body
 */
void Npc_TrackPointWithLimits(Actor* actor, NpcInteractInfo* interactInfo, s16 maxHeadYaw, s16 maxHeadPitch,
                              s16 minHeadPitch, s16 maxTorsoYaw, s16 maxTorsoPitch, s16 minTorsoPitch, u8 rotateYaw) {
    s16 pitchTowardsTarget;
    s16 yawTowardsTarget;
    s16 torsoPitch;
    s16 bodyYawDiff;
    s16 temp;
    Vec3f offsetActorPos;

    offsetActorPos.x = actor->world.pos.x;
    offsetActorPos.y = actor->world.pos.y + interactInfo->yOffset;
    offsetActorPos.z = actor->world.pos.z;

    pitchTowardsTarget = Math_Vec3f_Pitch(&offsetActorPos, &interactInfo->trackPos);
    yawTowardsTarget = Math_Vec3f_Yaw(&offsetActorPos, &interactInfo->trackPos);
    bodyYawDiff = Math_Vec3f_Yaw(&actor->world.pos, &interactInfo->trackPos) - actor->shape.rot.y;

    temp = CLAMP(bodyYawDiff, -maxHeadYaw, maxHeadYaw);
    Math_SmoothStepToS(&interactInfo->headRot.y, temp, 6, 2000, 1);

    temp = (ABS(bodyYawDiff) >= 0x8000) ? 0 : ABS(bodyYawDiff);
    interactInfo->headRot.y = CLAMP(interactInfo->headRot.y, -temp, temp);

    bodyYawDiff -= interactInfo->headRot.y;

    temp = CLAMP(bodyYawDiff, -maxTorsoYaw, maxTorsoYaw);
    Math_SmoothStepToS(&interactInfo->torsoRot.y, temp, 6, 2000, 1);

    temp = (ABS(bodyYawDiff) >= 0x8000) ? 0 : ABS(bodyYawDiff);
    interactInfo->torsoRot.y = CLAMP(interactInfo->torsoRot.y, -temp, temp);

    if (rotateYaw) {
        Math_SmoothStepToS(&actor->shape.rot.y, yawTowardsTarget, 6, 2000, 1);
    }

    temp = CLAMP(pitchTowardsTarget, minHeadPitch, (s16)(u16)maxHeadPitch);
    Math_SmoothStepToS(&interactInfo->headRot.x, temp, 6, 2000, 1);

    torsoPitch = pitchTowardsTarget - interactInfo->headRot.x;

    temp = CLAMP(torsoPitch, minTorsoPitch, maxTorsoPitch);
    Math_SmoothStepToS(&interactInfo->torsoRot.x, temp, 6, 2000, 1);
}

s16 Npc_GetTrackingPresetMaxPlayerYaw(s16 presetIndex) {
    return sNpcTrackingPresets[presetIndex].maxYawForPlayerTracking;
}

/**
 * Handles NPC tracking modes and auto-turning towards the player when
 * NPC_TRACKING_PLAYER_AUTO_TURN tracking mode is used.
 *
 * Returns a tracking mode that will determine which actor limbs
 * will be rotated towards the target.
 *
 * When the player is behind the actor (i.e. not in the yaw range in front of the actor
 * defined by maxYawForPlayerTracking), the actor will start an auto-turn sequence:
 *   - look forward for 30-60 frames
 *   - turn head to look at the player for 10-20 frames
 *   - look forward for 30-60 frames
 *   - turn the entire body to face the player
 *
 * @param distanceRange Max distance to player that tracking and auto-turning will be active for
 * @param maxYawForPlayerTracking Maximum angle for tracking the player.
 * @param trackingMode The tracking mode selected by the actor. If this is not
 *        NPC_TRACKING_PLAYER_AUTO_TURN this function does nothing
 *
 * @return The tracking mode (NpcTrackingMode) to use for the current frame.
 */
s16 Npc_UpdateAutoTurn(Actor* actor, NpcInteractInfo* interactInfo, f32 distanceRange, s16 maxYawForPlayerTracking,
                       s16 trackingMode) {

    s32 pad;
    s16 yaw;
    s16 yawDiff;

    if (trackingMode != NPC_TRACKING_PLAYER_AUTO_TURN) {
        return trackingMode;
    }

    if (interactInfo->talkState != NPC_TALK_STATE_IDLE) {
        // When talking, always fully turn to face the player
        return NPC_TRACKING_FULL_BODY;
    }

    if (distanceRange < Math_Vec3f_DistXYZ(&actor->world.pos, &interactInfo->trackPos)) {
        // Player is too far away, do not track
        interactInfo->autoTurnTimer = 0;
        interactInfo->autoTurnState = 0;
        return NPC_TRACKING_NONE;
    }

    yaw = Math_Vec3f_Yaw(&actor->world.pos, &interactInfo->trackPos);
    yawDiff = ABS((s16)((f32)yaw - actor->shape.rot.y));
    if (maxYawForPlayerTracking >= yawDiff) {
        // Player is in front of the actor, track with the head and the torso
        interactInfo->autoTurnTimer = 0;
        interactInfo->autoTurnState = 0;
        return NPC_TRACKING_HEAD_AND_TORSO;
    }

    // Player is behind the actor, run the auto-turn sequence.

    if (DECR(interactInfo->autoTurnTimer) != 0) {
        // While the timer is still running, return the previous tracking mode
        return interactInfo->trackingMode;
    }

    switch (interactInfo->autoTurnState) {
        case 0:
        case 2:
            // Just stand still, not tracking the player
            interactInfo->autoTurnTimer = Rand_S16Offset(30, 30);
            interactInfo->autoTurnState++;
            return NPC_TRACKING_NONE;
        case 1:
            // Glance at the player by only turning the head
            interactInfo->autoTurnTimer = Rand_S16Offset(10, 10);
            interactInfo->autoTurnState++;
            return NPC_TRACKING_HEAD;
    }

    // Auto-turn sequence complete, turn towards the player
    return NPC_TRACKING_FULL_BODY;
}

/**
 * Rotates the actor's whole body, torso and head tracking the point specified in NpcInteractInfo.trackPos.
 * Uses angle limits from a preset selected from from sNpcTrackingPresets.
 *
 * The trackingMode parameter controls whether the head and torso are turned towards the target.
 * If not, they are smoothly turned towards zero. Setting the parameter to NPC_TRACKING_FULL_BODY
 * causes the actor's whole body to be rotated to face the target.
 *
 * If NPC_TRACKING_PLAYER_AUTO_TURN is used, the actor will track the player with its head and torso as long
 * as the player is in front of the actor (within a yaw angle specified in the option preset).
 * If the player is outside of this angle, the actor will turn to face the player after a while.
 *
 * @see Npc_UpdateAutoTurn
 * @see sNpcTrackingPresets
 * @see NpcTrackingMode
 *
 * @param presetIndex The index to a preset in sNpcTrackingPresets
 * @param trackingMode A value from NpcTrackingMode enum
 */
void Npc_TrackPoint(Actor* actor, NpcInteractInfo* interactInfo, s16 presetIndex, s16 trackingMode) {
    NpcTrackingRotLimits rotLimits;

    interactInfo->trackingMode =
        Npc_UpdateAutoTurn(actor, interactInfo, sNpcTrackingPresets[presetIndex].autoTurnDistanceRange,
                           sNpcTrackingPresets[presetIndex].maxYawForPlayerTracking, trackingMode);

    rotLimits = sNpcTrackingPresets[presetIndex].rotLimits;

    switch (interactInfo->trackingMode) {
        case NPC_TRACKING_NONE:
            rotLimits.maxHeadYaw = 0;
            rotLimits.maxHeadPitch = 0;
            rotLimits.minHeadPitch = 0;
            FALLTHROUGH;
        case NPC_TRACKING_HEAD:
            rotLimits.maxTorsoYaw = 0;
            rotLimits.maxTorsoPitch = 0;
            rotLimits.minTorsoPitch = 0;
            FALLTHROUGH;
        case NPC_TRACKING_HEAD_AND_TORSO:
            rotLimits.rotateYaw = false;
            break;
    }

    Npc_TrackPointWithLimits(actor, interactInfo, rotLimits.maxHeadYaw, rotLimits.maxHeadPitch, rotLimits.minHeadPitch,
                             rotLimits.maxTorsoYaw, rotLimits.maxTorsoPitch, rotLimits.minTorsoPitch,
                             rotLimits.rotateYaw);
}

Gfx* func_80034B28(GraphicsContext* gfxCtx) {
    Gfx* displayList;

    displayList = Graph_Alloc(gfxCtx, sizeof(Gfx));
    gSPEndDisplayList(displayList);

    return displayList;
}

Gfx* func_80034B54(GraphicsContext* gfxCtx) {
    Gfx* displayListHead;
    Gfx* displayList;

    displayList = displayListHead = Graph_Alloc(gfxCtx, 2 * sizeof(Gfx));

    gDPSetRenderMode(displayListHead++, G_RM_FOG_SHADE_A,
                     AA_EN | Z_CMP | Z_UPD | IM_RD | CLR_ON_CVG | CVG_DST_WRAP | ZMODE_XLU | FORCE_BL |
                         GBL_c2(G_BL_CLR_IN, G_BL_A_IN, G_BL_CLR_MEM, G_BL_1MA));

    gSPEndDisplayList(displayListHead++);

    return displayList;
}

void func_80034BA0(PlayState* play, SkelAnime* skelAnime, OverrideLimbDraw overrideLimbDraw, PostLimbDraw postLimbDraw,
                   Actor* actor, s16 alpha) {
    OPEN_DISPS(play->state.gfxCtx, "../z_actor.c", 8831);

    Gfx_SetupDL_25Opa(play->state.gfxCtx);

    gDPPipeSync(POLY_OPA_DISP++);
    gDPSetEnvColor(POLY_OPA_DISP++, 0, 0, 0, alpha);
    gDPPipeSync(POLY_OPA_DISP++);
    gSPSegment(POLY_OPA_DISP++, 0x0C, func_80034B28(play->state.gfxCtx));

    POLY_OPA_DISP = SkelAnime_DrawFlex(play, skelAnime->skeleton, skelAnime->jointTable, skelAnime->dListCount,
                                       overrideLimbDraw, postLimbDraw, actor, POLY_OPA_DISP);

    CLOSE_DISPS(play->state.gfxCtx, "../z_actor.c", 8860);
}

void func_80034CC4(PlayState* play, SkelAnime* skelAnime, OverrideLimbDraw overrideLimbDraw, PostLimbDraw postLimbDraw,
                   Actor* actor, s16 alpha) {
    OPEN_DISPS(play->state.gfxCtx, "../z_actor.c", 8876);

    Gfx_SetupDL_25Xlu(play->state.gfxCtx);

    gDPPipeSync(POLY_XLU_DISP++);
    gDPSetEnvColor(POLY_XLU_DISP++, 0, 0, 0, alpha);
    gSPSegment(POLY_XLU_DISP++, 0x0C, func_80034B54(play->state.gfxCtx));

    POLY_XLU_DISP = SkelAnime_DrawFlex(play, skelAnime->skeleton, skelAnime->jointTable, skelAnime->dListCount,
                                       overrideLimbDraw, postLimbDraw, actor, POLY_XLU_DISP);

    CLOSE_DISPS(play->state.gfxCtx, "../z_actor.c", 8904);
}

s16 func_80034DD4(Actor* actor, PlayState* play, s16 arg2, f32 arg3) {
    Player* player = GET_PLAYER(play);
    f32 var;

    if ((play->csCtx.state != CS_STATE_IDLE) || gDbgCamEnabled) {
        var = Math_Vec3f_DistXYZ(&actor->world.pos, &play->view.eye) * 0.25f;
    } else {
        var = Math_Vec3f_DistXYZ(&actor->world.pos, &player->actor.world.pos);
    }

    if (arg3 < var) {
        actor->flags &= ~ACTOR_FLAG_0;
        Math_SmoothStepToS(&arg2, 0, 6, 0x14, 1);
    } else {
        actor->flags |= ACTOR_FLAG_0;
        Math_SmoothStepToS(&arg2, 0xFF, 6, 0x14, 1);
    }

    return arg2;
}

void Animation_ChangeByInfo(SkelAnime* skelAnime, AnimationInfo* animationInfo, s32 index) {
    f32 frameCount;

    animationInfo += index;

    if (animationInfo->frameCount > 0.0f) {
        frameCount = animationInfo->frameCount;
    } else {
        frameCount = Animation_GetLastFrame(animationInfo->animation);
    }

    Animation_Change(skelAnime, animationInfo->animation, animationInfo->playSpeed, animationInfo->startFrame,
                     frameCount, animationInfo->mode, animationInfo->morphFrames);
}

void func_80034F54(PlayState* play, s16* arg1, s16* arg2, s32 arg3) {
    u32 frames = play->gameplayFrames;
    s32 i;

    for (i = 0; i < arg3; i++) {
        arg1[i] = (0x814 + 50 * i) * frames;
        arg2[i] = (0x940 + 50 * i) * frames;
    }
}

void Actor_Noop(Actor* actor, PlayState* play) {
}

s32 func_80035124(Actor* actor, PlayState* play) {
    s32 ret = 0;

    switch (actor->params) {
        case 0:
            if (Actor_HasParent(actor, play)) {
                actor->params = 1;
            } else if (!(actor->bgCheckFlags & BGCHECKFLAG_GROUND)) {
                Actor_MoveForward(actor);
                Math_SmoothStepToF(&actor->speedXZ, 0.0f, 1.0f, 0.1f, 0.0f);
            } else if ((actor->bgCheckFlags & BGCHECKFLAG_GROUND_TOUCH) && (actor->velocity.y < -4.0f)) {
                ret = 1;
            } else {
                actor->shape.rot.x = actor->shape.rot.z = 0;
                func_8002F580(actor, play);
            }
            break;
        case 1:
            if (Actor_HasNoParent(actor, play)) {
                actor->params = 0;
            }
            break;
    }

    Actor_UpdateBgCheckInfo(
        play, actor, actor->colChkInfo.cylHeight, actor->colChkInfo.cylRadius, actor->colChkInfo.cylRadius,
        UPDBGCHECKINFO_FLAG_0 | UPDBGCHECKINFO_FLAG_2 | UPDBGCHECKINFO_FLAG_3 | UPDBGCHECKINFO_FLAG_4);

    return ret;
}

#include "z_cheap_proc.inc.c"

u8 func_800353E8(PlayState* play) {
    Player* player = GET_PLAYER(play);

    return player->unk_845;
}

/**
 * Finds the first actor instance of a specified ID and category within a given range from
 * an actor if there is one. If the ID provided is -1, this will look for any actor of the
 * specified category rather than a specific ID.
 */
Actor* Actor_FindNearby(PlayState* play, Actor* refActor, s16 actorId, u8 actorCategory, f32 range) {
    Actor* actor = play->actorCtx.actorLists[actorCategory].head;

    while (actor != NULL) {
        if (actor == refActor || ((actorId != -1) && (actorId != actor->id))) {
            actor = actor->next;
        } else {
            if (Actor_WorldDistXYZToActor(refActor, actor) <= range) {
                return actor;
            } else {
                actor = actor->next;
            }
        }
    }

    return NULL;
}

s32 func_800354B4(PlayState* play, Actor* actor, f32 range, s16 arg3, s16 arg4, s16 arg5) {
    Player* player = GET_PLAYER(play);
    s16 var1;
    s16 var2;

    var1 = (s16)(actor->yawTowardsPlayer + 0x8000) - player->actor.shape.rot.y;
    var2 = actor->yawTowardsPlayer - arg5;

    if ((actor->xzDistToPlayer <= range) && (player->meleeWeaponState != 0) && (arg4 >= ABS(var1)) &&
        (arg3 >= ABS(var2))) {
        return true;
    } else {
        return false;
    }
}

void func_8003555C(PlayState* play, Vec3f* pos, Vec3f* velocity, Vec3f* accel) {
    Color_RGBA8 color1;
    Color_RGBA8 color2;

    color1.r = 200;
    color1.g = 160;
    color1.b = 120;

    color2.r = 130;
    color2.g = 90;
    color2.b = 50;

    //! @bug color1 and color2 alpha components not set before being passed on
    EffectSsKiraKira_SpawnSmall(play, pos, velocity, accel, &color1, &color2);
}

Vec3f D_80116268 = { 0.0f, -1.5f, 0.0f };
Vec3f D_80116274 = { 0.0f, -0.2f, 0.0f };

Gfx D_80116280[] = {
    gsDPSetRenderMode(G_RM_FOG_SHADE_A, AA_EN | Z_CMP | Z_UPD | IM_RD | CLR_ON_CVG | CVG_DST_WRAP | ZMODE_XLU |
                                            FORCE_BL | GBL_c2(G_BL_CLR_IN, G_BL_A_IN, G_BL_CLR_MEM, G_BL_1MA)),
    gsDPSetAlphaCompare(G_AC_THRESHOLD),
    gsSPEndDisplayList(),
};

void func_800355B8(PlayState* play, Vec3f* pos) {
    func_8003555C(play, pos, &D_80116268, &D_80116274);
}

u8 func_800355E4(PlayState* play, Collider* collider) {
    Player* player = GET_PLAYER(play);

    if ((collider->acFlags & AC_TYPE_PLAYER) && (player->meleeWeaponState != 0) &&
        (player->meleeWeaponAnimation == PLAYER_MWA_HAMMER_FORWARD)) {
        return true;
    } else {
        return false;
    }
}

u8 Actor_ApplyDamage(Actor* actor) {
    if (actor->colChkInfo.damage >= actor->colChkInfo.health) {
        actor->colChkInfo.health = 0;
    } else {
        actor->colChkInfo.health -= actor->colChkInfo.damage;
    }

    return actor->colChkInfo.health;
}

void Actor_SetDropFlag(Actor* actor, ColliderInfo* colInfo, s32 freezeFlag) {
    if (colInfo->acHitInfo == NULL) {
        actor->dropFlag = 0x00;
    } else if (freezeFlag &&
               (colInfo->acHitInfo->toucher.dmgFlags & (DMG_UNKNOWN_1 | DMG_MAGIC_ICE | DMG_MAGIC_FIRE))) {
        actor->freezeTimer = colInfo->acHitInfo->toucher.damage;
        actor->dropFlag = 0x00;
    } else if (colInfo->acHitInfo->toucher.dmgFlags & DMG_ARROW_FIRE) {
        actor->dropFlag = 0x01;
    } else if (colInfo->acHitInfo->toucher.dmgFlags & DMG_ARROW_ICE) {
        actor->dropFlag = 0x02;
    } else if (colInfo->acHitInfo->toucher.dmgFlags & DMG_ARROW_UNK1) {
        actor->dropFlag = 0x04;
    } else if (colInfo->acHitInfo->toucher.dmgFlags & DMG_ARROW_UNK2) {
        actor->dropFlag = 0x08;
    } else if (colInfo->acHitInfo->toucher.dmgFlags & DMG_ARROW_UNK3) {
        actor->dropFlag = 0x10;
    } else if (colInfo->acHitInfo->toucher.dmgFlags & DMG_ARROW_LIGHT) {
        actor->dropFlag = 0x20;
    } else if (colInfo->acHitInfo->toucher.dmgFlags & DMG_MAGIC_LIGHT) {
        if (freezeFlag) {
            actor->freezeTimer = colInfo->acHitInfo->toucher.damage;
        }
        actor->dropFlag = 0x40;
    } else {
        actor->dropFlag = 0x00;
    }
}

void Actor_SetDropFlagJntSph(Actor* actor, ColliderJntSph* jntSph, s32 freezeFlag) {
    ColliderInfo* curColInfo;
    s32 flag;
    s32 i;

    actor->dropFlag = 0x00;

    for (i = jntSph->count - 1; i >= 0; i--) {
        curColInfo = &jntSph->elements[i].info;
        if (curColInfo->acHitInfo == NULL) {
            flag = 0x00;
        } else if (freezeFlag &&
                   (curColInfo->acHitInfo->toucher.dmgFlags & (DMG_UNKNOWN_1 | DMG_MAGIC_ICE | DMG_MAGIC_FIRE))) {
            actor->freezeTimer = curColInfo->acHitInfo->toucher.damage;
            flag = 0x00;
        } else if (curColInfo->acHitInfo->toucher.dmgFlags & DMG_ARROW_FIRE) {
            flag = 0x01;
        } else if (curColInfo->acHitInfo->toucher.dmgFlags & DMG_ARROW_ICE) {
            flag = 0x02;
        } else if (curColInfo->acHitInfo->toucher.dmgFlags & DMG_ARROW_UNK1) {
            flag = 0x04;
        } else if (curColInfo->acHitInfo->toucher.dmgFlags & DMG_ARROW_UNK2) {
            flag = 0x08;
        } else if (curColInfo->acHitInfo->toucher.dmgFlags & DMG_ARROW_UNK3) {
            flag = 0x10;
        } else if (curColInfo->acHitInfo->toucher.dmgFlags & DMG_ARROW_LIGHT) {
            flag = 0x20;
        } else if (curColInfo->acHitInfo->toucher.dmgFlags & DMG_MAGIC_LIGHT) {
            if (freezeFlag) {
                actor->freezeTimer = curColInfo->acHitInfo->toucher.damage;
            }
            flag = 0x40;
        } else {
            flag = 0x00;
        }
        actor->dropFlag |= flag;
    }
}

void func_80035844(Vec3f* arg0, Vec3f* arg1, Vec3s* arg2, s32 arg3) {
    f32 dx = arg1->x - arg0->x;
    f32 dz = arg1->z - arg0->z;
    f32 dy = arg3 ? (arg1->y - arg0->y) : (arg0->y - arg1->y);

    arg2->y = Math_Atan2S(dz, dx);
    arg2->x = Math_Atan2S(sqrtf(SQ(dx) + SQ(dz)), dy);
}

/**
 * Spawns En_Part (Dissipating Flames) actor as a child of the given actor.
 */
Actor* func_800358DC(Actor* actor, Vec3f* spawnPos, Vec3s* spawnRot, f32* arg3, s32 timer, s16* unused, PlayState* play,
                     s16 params, Gfx* dList) {
    EnPart* spawnedEnPart;

    spawnedEnPart = (EnPart*)Actor_SpawnAsChild(&play->actorCtx, actor, play, ACTOR_EN_PART, spawnPos->x, spawnPos->y,
                                                spawnPos->z, spawnRot->x, spawnRot->y, actor->objBankIndex, params);
    if (spawnedEnPart != NULL) {
        spawnedEnPart->actor.scale = actor->scale;
        spawnedEnPart->actor.speedXZ = arg3[0];
        spawnedEnPart->displayList = dList;
        spawnedEnPart->action = 2;
        spawnedEnPart->timer = timer;
        spawnedEnPart->rotZ = arg3[1];
        spawnedEnPart->rotZSpeed = arg3[2];
        return &spawnedEnPart->actor;
    }

    return NULL;
}

void func_800359B8(Actor* actor, s16 arg1, Vec3s* arg2) {
    f32 floorPolyNormalX;
    f32 floorPolyNormalY;
    f32 floorPolyNormalZ;
    f32 sp38;
    f32 sp34;
    f32 sp30;
    f32 sp2C;
    f32 sp28;
    f32 sp24;
    CollisionPoly* floorPoly;
    s32 pad;

    if (actor->floorPoly != NULL) {
        floorPoly = actor->floorPoly;
        floorPolyNormalX = COLPOLY_GET_NORMAL(floorPoly->normal.x);
        floorPolyNormalY = COLPOLY_GET_NORMAL(floorPoly->normal.y);
        floorPolyNormalZ = COLPOLY_GET_NORMAL(floorPoly->normal.z);

        sp38 = Math_SinS(arg1);
        sp34 = Math_CosS(arg1);
        sp28 = (-(floorPolyNormalX * sp38) - (floorPolyNormalZ * sp34));
        arg2->x = -RAD_TO_BINANG(Math_FAtan2F(sp28 * floorPolyNormalY, 1.0f));

        sp2C = Math_SinS(arg1 - 16375);
        sp30 = Math_CosS(arg1 - 16375);
        sp24 = (-(floorPolyNormalX * sp2C) - (floorPolyNormalZ * sp30));
        arg2->z = -RAD_TO_BINANG(Math_FAtan2F(sp24 * floorPolyNormalY, 1.0f));
    }
}

void func_80035B18(PlayState* play, Actor* actor, u16 textId) {
    Message_ContinueTextbox(play, textId);
    actor->textId = textId;
}

/**
 * Tests if event_chk_inf flag is set.
 */
s32 Flags_GetEventChkInf(s32 flag) {
    return GET_EVENTCHKINF(flag);
}

/**
 * Sets event_chk_inf flag.
 */
void Flags_SetEventChkInf(s32 flag) {
    SET_EVENTCHKINF(flag);
}

/**
 * Tests if inf_table flag is set.
 */
s32 Flags_GetInfTable(s32 flag) {
    return GET_INFTABLE(flag);
}

/**
 * Sets inf_table flag.
 */
void Flags_SetInfTable(s32 flag) {
    SET_INFTABLE(flag);
}

u32 func_80035BFC(PlayState* play, s16 arg1) {
    u16 retTextId = 0;

    switch (arg1) {
        case 0:
            if (Flags_GetEventChkInf(EVENTCHKINF_09)) {
                if (Flags_GetInfTable(INFTABLE_05)) {
                    retTextId = 0x1048;
                } else {
                    retTextId = 0x1047;
                }
            } else {
                if (Flags_GetEventChkInf(EVENTCHKINF_02)) {
                    if (Flags_GetInfTable(INFTABLE_03)) {
                        retTextId = 0x1032;
                    } else {
                        retTextId = 0x1031;
                    }
                } else {
                    if (Flags_GetInfTable(INFTABLE_00)) {
                        if (Flags_GetInfTable(INFTABLE_01)) {
                            retTextId = 0x1003;
                        } else {
                            retTextId = 0x1002;
                        }
                    } else {
                        retTextId = 0x1001;
                    }
                }
            }
            break;
        case 1:
            if (!LINK_IS_ADULT) {
                if (Flags_GetEventChkInf(EVENTCHKINF_09)) {
                    if (Flags_GetInfTable(INFTABLE_10)) {
                        retTextId = 0x1046;
                    } else {
                        retTextId = 0x1045;
                    }
                } else {
                    if (Flags_GetEventChkInf(EVENTCHKINF_03)) {
                        if (Flags_GetInfTable(INFTABLE_0E)) {
                            retTextId = 0x1034;
                        } else {
                            retTextId = 0x1033;
                        }
                    } else {
                        if (Flags_GetInfTable(INFTABLE_0C)) {
                            retTextId = 0x1030;
                        } else {
                            retTextId = 0x102F;
                        }
                    }
                }
            } else {
                if (Flags_GetEventChkInf(EVENTCHKINF_5C)) {
                    if (Flags_GetInfTable(INFTABLE_19)) {
                        retTextId = 0x1071;
                    } else {
                        retTextId = 0x1070;
                    }
                } else {
                    if (Flags_GetEventChkInf(EVENTCHKINF_0B)) {
                        if (Flags_GetInfTable(INFTABLE_17)) {
                            retTextId = 0x1068;
                        } else {
                            retTextId = 0x1067;
                        }
                    } else {
                        if (Flags_GetInfTable(INFTABLE_15)) {
                            retTextId = 0x1061;
                        } else {
                            retTextId = 0x1060;
                        }
                    }
                }
            }
            break;
        case 2:
            if (!LINK_IS_ADULT) {
                if (Flags_GetEventChkInf(EVENTCHKINF_09)) {
                    retTextId = 0x1042;
                } else {
                    retTextId = 0x1004;
                }
            } else {
                if (Flags_GetEventChkInf(EVENTCHKINF_5C)) {
                    retTextId = 0x1072;
                } else if (Flags_GetInfTable(INFTABLE_41)) {
                    retTextId = 0x1055;
                } else {
                    retTextId = 0x1056;
                }
            }
            break;
        case 3:
            if (!LINK_IS_ADULT) {
                if (Flags_GetEventChkInf(EVENTCHKINF_09)) {
                    retTextId = 0x1043;
                } else {
                    if (Flags_GetInfTable(INFTABLE_1E)) {
                        retTextId = 0x1006;
                    } else {
                        retTextId = 0x1005;
                    }
                }
            } else {
                if (Flags_GetEventChkInf(EVENTCHKINF_5C)) {
                    retTextId = 0x1073;
                } else {
                    retTextId = 0x105A;
                }
            }
            break;
        case 4:
            if (!LINK_IS_ADULT) {
                if (Flags_GetEventChkInf(EVENTCHKINF_09)) {
                    retTextId = 0x1042;
                } else {
                    retTextId = 0x1007;
                }
            } else {
                if (Flags_GetEventChkInf(EVENTCHKINF_5C)) {
                    retTextId = 0x1072;
                } else if (Flags_GetInfTable(INFTABLE_47)) {
                    retTextId = 0x105E;
                } else {
                    retTextId = 0x105D;
                }
            }
            break;
        case 5:
            if (!LINK_IS_ADULT) {
                if (Flags_GetEventChkInf(EVENTCHKINF_09)) {
                    retTextId = 0x1044;
                } else if (Flags_GetInfTable(INFTABLE_22)) {
                    retTextId = 0x1009;
                } else {
                    retTextId = 0x1008;
                }
            } else {
                if (Flags_GetEventChkInf(EVENTCHKINF_5C)) {
                    retTextId = 0x1075;
                } else {
                    retTextId = 0x105B;
                }
            }
            break;
        case 6:
            if (!LINK_IS_ADULT) {
                if (Flags_GetEventChkInf(EVENTCHKINF_09)) {
                    retTextId = 0x1042;
                } else if (Flags_GetInfTable(INFTABLE_24)) {
                    retTextId = 0x100B;
                } else {
                    retTextId = 0x100A;
                }
            } else {
                if (Flags_GetEventChkInf(EVENTCHKINF_5C)) {
                    retTextId = 0x1056;
                } else {
                    retTextId = 0x105F;
                }
            }
            break;
        case 7:
            if (!LINK_IS_ADULT) {
                if (Flags_GetEventChkInf(EVENTCHKINF_09)) {
                    retTextId = 0x1043;
                } else if (Flags_GetInfTable(INFTABLE_26)) {
                    retTextId = 0x100D;
                } else {
                    retTextId = 0x100C;
                }
            } else {
                if (Flags_GetEventChkInf(EVENTCHKINF_5C)) {
                    retTextId = 0x1057;
                } else {
                    retTextId = 0x1057;
                }
            }
            break;
        case 8:
            if (!LINK_IS_ADULT) {
                if (Flags_GetEventChkInf(EVENTCHKINF_09)) {
                    retTextId = 0x1043;
                } else if (Flags_GetInfTable(INFTABLE_28)) {
                    retTextId = 0x1019;
                } else {
                    retTextId = 0x100E;
                }
            } else {
                if (Flags_GetEventChkInf(EVENTCHKINF_5C)) {
                    retTextId = 0x1077;
                } else if (Flags_GetInfTable(INFTABLE_51)) {
                    retTextId = 0x1058;
                } else {
                    retTextId = 0x1059;
                }
            }
            break;
        case 9:
            if (!LINK_IS_ADULT) {
                if (Flags_GetEventChkInf(EVENTCHKINF_09)) {
                    retTextId = 0x1049;
                } else {
                    retTextId = 0x1035;
                }
            } else {
                if (Flags_GetEventChkInf(EVENTCHKINF_5C)) {
                    retTextId = 0x1079;
                } else {
                    retTextId = 0x104E;
                }
            }
            break;
        case 10:
            if (!LINK_IS_ADULT) {
                if (Flags_GetEventChkInf(EVENTCHKINF_09)) {
                    retTextId = 0x104A;
                } else {
                    retTextId = 0x1038;
                }
            } else {
                if (Flags_GetEventChkInf(EVENTCHKINF_5C)) {
                    retTextId = 0x1079;
                } else if (Flags_GetInfTable(INFTABLE_59)) {
                    retTextId = 0x1050;
                } else {
                    retTextId = 0x104F;
                }
            }
            break;
        case 11:
            if (!LINK_IS_ADULT) {
                if (Flags_GetEventChkInf(EVENTCHKINF_09)) {
                    retTextId = 0x104B;
                } else {
                    retTextId = 0x103C;
                }
            } else {
                if (Flags_GetEventChkInf(EVENTCHKINF_5C)) {
                    retTextId = 0x107B;
                } else {
                    retTextId = 0x1051;
                }
            }
            break;
        case 12:
            if (!LINK_IS_ADULT) {
                if (Flags_GetEventChkInf(EVENTCHKINF_09)) {
                    retTextId = 0x104C;
                } else {
                    retTextId = 0x103D;
                }
            } else {
                if (Flags_GetEventChkInf(EVENTCHKINF_5C)) {
                    retTextId = 0x107C;
                } else {
                    retTextId = 0x1052;
                }
            }
            break;
        case 13:
            if (!LINK_IS_ADULT) {
                if (Flags_GetEventChkInf(EVENTCHKINF_09)) {
                    retTextId = 0x104D;
                } else {
                    retTextId = 0x103E;
                }
            } else {
                if (Flags_GetEventChkInf(EVENTCHKINF_5C)) {
                    retTextId = 0x106E;
                } else if (Flags_GetInfTable(INFTABLE_61)) {
                    retTextId = 0x1053;
                } else {
                    retTextId = 0x1054;
                }
            }
            break;
        case 15:
            if (Flags_GetEventChkInf(EVENTCHKINF_5C)) {
                retTextId = 0x1078;
            } else if (Flags_GetInfTable(INFTABLE_66)) {
                retTextId = 0x1066;
            } else {
                retTextId = 0x1062;
            }
            break;
        case 16:
            if (play->sceneId == SCENE_HYRULE_CASTLE) {
                retTextId = 0x7002;
            } else if (Flags_GetInfTable(INFTABLE_6A)) {
                retTextId = 0x7004;
            } else if ((gSaveContext.save.dayTime >= CLOCK_TIME(6, 0)) &&
                       (gSaveContext.save.dayTime <= CLOCK_TIME(18, 30))) {
                retTextId = 0x7002;
            } else {
                retTextId = 0x7003;
            }
            break;
        case 17:
            if (Flags_GetEventChkInf(EVENTCHKINF_09) && Flags_GetEventChkInf(EVENTCHKINF_25) &&
                Flags_GetEventChkInf(EVENTCHKINF_37)) {
                if (Flags_GetInfTable(INFTABLE_6C)) {
                    retTextId = 0x7008;
                } else {
                    retTextId = 0x7007;
                }
            } else {
                retTextId = 0;
            }
            break;
        case 19:
            retTextId = 0x702D;
            break;
        case 18:
            if (Flags_GetEventChkInf(EVENTCHKINF_09) && Flags_GetEventChkInf(EVENTCHKINF_25) &&
                Flags_GetEventChkInf(EVENTCHKINF_37)) {
                retTextId = 0x7006;
            } else {
                if (Flags_GetEventChkInf(EVENTCHKINF_12)) {
                    if (Flags_GetInfTable(INFTABLE_71)) {
                        retTextId = 0x7072;
                    } else {
                        retTextId = 0x7071;
                    }
                } else {
                    retTextId = 0x7029;
                }
            }
            break;
        case 20:
        case 21:
            if (Flags_GetEventChkInf(EVENTCHKINF_42)) {
                retTextId = 0x2012;
            } else if (Flags_GetEventChkInf(EVENTCHKINF_41)) {
                if (Flags_GetInfTable(INFTABLE_76)) {
                    retTextId = 0x2011;
                } else {
                    retTextId = 0x2010;
                }
            } else if (Flags_GetEventChkInf(EVENTCHKINF_40)) {
                retTextId = 0x200F;
            } else {
                retTextId = 0x200E;
            }
            break;
        case 24:
            if (Flags_GetEventChkInf(EVENTCHKINF_09) && Flags_GetEventChkInf(EVENTCHKINF_25) &&
                Flags_GetEventChkInf(EVENTCHKINF_37)) {
                retTextId = 0x7044;
            } else {
                retTextId = 0x7015;
            }
            break;
        case 25:
            if (Flags_GetEventChkInf(EVENTCHKINF_09) && Flags_GetEventChkInf(EVENTCHKINF_25) &&
                Flags_GetEventChkInf(EVENTCHKINF_37)) {
                retTextId = 0x7045;
            } else {
                Flags_GetInfTable(INFTABLE_C2);
                retTextId = 0x7016;
            }
            break;
        case 26:
            if (Flags_GetEventChkInf(EVENTCHKINF_09) && Flags_GetEventChkInf(EVENTCHKINF_25) &&
                Flags_GetEventChkInf(EVENTCHKINF_37)) {
                retTextId = 0x7046;
            } else {
                Flags_GetInfTable(INFTABLE_C2);
                retTextId = 0x7018;
            }
            break;
        case 27:
            if (Flags_GetEventChkInf(EVENTCHKINF_09) && Flags_GetEventChkInf(EVENTCHKINF_25) &&
                Flags_GetEventChkInf(EVENTCHKINF_37)) {
                retTextId = 0x7047;
            } else if (Flags_GetEventChkInf(EVENTCHKINF_TALON_RETURNED_FROM_CASTLE)) {
                retTextId = 0x701A;
            } else if (Flags_GetEventChkInf(EVENTCHKINF_11)) {
                if (Flags_GetInfTable(INFTABLE_C6)) {
                    retTextId = 0x701C;
                } else {
                    retTextId = 0x701B;
                }
            } else {
                retTextId = 0x701A;
            }
            break;
        case 28:
            if (Flags_GetEventChkInf(EVENTCHKINF_09) && Flags_GetEventChkInf(EVENTCHKINF_25) &&
                Flags_GetEventChkInf(EVENTCHKINF_37)) {
                retTextId = 0x7048;
            } else {
                Flags_GetInfTable(INFTABLE_CA);
                retTextId = 0x701D;
            }
            break;
        case 29:
            if (Flags_GetEventChkInf(EVENTCHKINF_09) && Flags_GetEventChkInf(EVENTCHKINF_25) &&
                Flags_GetEventChkInf(EVENTCHKINF_37)) {
                retTextId = 0x7049;
            } else {
                Flags_GetInfTable(INFTABLE_CC);
                retTextId = 0x701F;
            }
            break;
        case 30:
            if (Flags_GetEventChkInf(EVENTCHKINF_09) && Flags_GetEventChkInf(EVENTCHKINF_25) &&
                Flags_GetEventChkInf(EVENTCHKINF_37)) {
                retTextId = 0x704A;
            } else {
                Flags_GetInfTable(INFTABLE_CE);
                retTextId = 0x7021;
            }
            break;
        case 31:
            if (Flags_GetEventChkInf(EVENTCHKINF_09) && Flags_GetEventChkInf(EVENTCHKINF_25) &&
                Flags_GetEventChkInf(EVENTCHKINF_37)) {
                retTextId = 0x704B;
            } else {
                Flags_GetInfTable(INFTABLE_D0);
                retTextId = 0x7023;
            }
            break;
        case 32:
            if (Flags_GetEventChkInf(EVENTCHKINF_09) && Flags_GetEventChkInf(EVENTCHKINF_25) &&
                Flags_GetEventChkInf(EVENTCHKINF_37)) {
                retTextId = 0x704C;
            } else {
                Flags_GetInfTable(INFTABLE_D2);
                retTextId = 0x7025;
            }
            break;
        case 33:
            if (Flags_GetEventChkInf(EVENTCHKINF_09) && Flags_GetEventChkInf(EVENTCHKINF_25) &&
                Flags_GetEventChkInf(EVENTCHKINF_37)) {
                retTextId = 0x704D;
            } else {
                Flags_GetInfTable(INFTABLE_D4);
                retTextId = 0x7027;
            }
            break;
        case 34:
            Flags_GetInfTable(INFTABLE_D6);
            retTextId = 0x403C;
            break;
        case 35:
            if (Flags_GetInfTable(INFTABLE_D8)) {
                retTextId = 0x5029;
            } else {
                retTextId = 0x5028;
            }
            break;
        case 37:
            retTextId = 0x5002;
            break;
        case 38:
            if (!LINK_IS_ADULT) {
                if (Flags_GetEventChkInf(EVENTCHKINF_25)) {
                    retTextId = 0x3027;
                } else if (Flags_GetEventChkInf(EVENTCHKINF_23)) {
                    retTextId = 0x3021;
                } else if (Flags_GetInfTable(INFTABLE_E0)) {
                    retTextId = 0x302A;
                } else {
                    retTextId = 0x3008;
                }
            } else {
                if (Flags_GetEventChkInf(EVENTCHKINF_20)) {
                    retTextId = 0x4043;
                } else {
                    retTextId = 0x302A;
                }
            }
            break;
        case 39:
            if (!LINK_IS_ADULT) {
                if (Flags_GetEventChkInf(EVENTCHKINF_25)) {
                    retTextId = 0x3027;
                } else if (Flags_GetEventChkInf(EVENTCHKINF_23)) {
                    retTextId = 0x3026;
                } else {
                    retTextId = 0x3009;
                }
            } else {
                if (Flags_GetEventChkInf(EVENTCHKINF_2A)) {
                    retTextId = 0x4043;
                } else {
                    retTextId = 0x302A;
                }
            }
            break;
        case 40:
            if (!LINK_IS_ADULT) {
                if (Flags_GetEventChkInf(EVENTCHKINF_25)) {
                    retTextId = 0x3027;
                } else if (Flags_GetEventChkInf(EVENTCHKINF_23)) {
                    retTextId = 0x3026;
                } else if (Flags_GetInfTable(INFTABLE_EB)) {
                    retTextId = 0x302B;
                } else {
                    retTextId = 0x300A;
                }
            } else {
                if (Flags_GetEventChkInf(EVENTCHKINF_2B)) {
                    retTextId = 0x4043;
                } else {
                    retTextId = 0x302A;
                }
            }
            break;
        case 41:
            if (!LINK_IS_ADULT) {
                if (Flags_GetEventChkInf(EVENTCHKINF_25)) {
                    retTextId = 0x3027;
                } else if (Flags_GetInfTable(INFTABLE_F0)) {
                    retTextId = 0x3015;
                } else {
                    retTextId = 0x3014;
                }
            } else {
                if (Flags_GetEventChkInf(EVENTCHKINF_2C)) {
                    retTextId = 0x4043;
                } else {
                    retTextId = 0x302A;
                }
            }
            break;
        case 42:
            if (!LINK_IS_ADULT) {
                if (Flags_GetEventChkInf(EVENTCHKINF_25)) {
                    retTextId = 0x3027;
                } else if (Flags_GetInfTable(INFTABLE_F4)) {
                    retTextId = 0x3017;
                } else {
                    retTextId = 0x3016;
                }
            } else {
                if (Flags_GetEventChkInf(EVENTCHKINF_2C)) {
                    retTextId = 0x4043;
                } else {
                    retTextId = 0x302A;
                }
            }
            break;
        case 43:
            if (!LINK_IS_ADULT) {
                if (Flags_GetEventChkInf(EVENTCHKINF_25)) {
                    retTextId = 0x3027;
                } else if (Flags_GetInfTable(INFTABLE_F8)) {
                    retTextId = 0x3019;
                } else {
                    retTextId = 0x3018;
                }
            } else {
                if (Flags_GetEventChkInf(EVENTCHKINF_2D)) {
                    retTextId = 0x4043;
                } else {
                    retTextId = 0x302A;
                }
            }
            break;
        case 48:
            if (Flags_GetEventChkInf(EVENTCHKINF_25)) {
                retTextId = 0x3029;
            } else if (Flags_GetEventChkInf(EVENTCHKINF_20) && Flags_GetEventChkInf(EVENTCHKINF_21)) {
                retTextId = 0x301B;
            } else {
                retTextId = 0x301A;
            }
            break;
        case 49:
            if (Flags_GetEventChkInf(EVENTCHKINF_37)) {
                retTextId = 0x402D;
            } else if (Flags_GetEventChkInf(EVENTCHKINF_30)) {
                retTextId = 0x4007;
            } else {
                retTextId = 0x4006;
            }
            break;
        case 50:
            if (Flags_GetEventChkInf(EVENTCHKINF_37)) {
                retTextId = 0x402E;
            } else if (Flags_GetEventChkInf(EVENTCHKINF_30)) {
                if (Flags_GetInfTable(INFTABLE_124)) {
                    retTextId = 0x4009;
                } else {
                    retTextId = 0x4008;
                }
            } else {
                retTextId = 0x4006;
            }
            break;
        case 51:
            if (Flags_GetEventChkInf(EVENTCHKINF_37)) {
                retTextId = 0x402D;
            } else if (Flags_GetEventChkInf(EVENTCHKINF_31)) {
                if (Flags_GetInfTable(INFTABLE_12A)) {
                    retTextId = 0x400B;
                } else {
                    retTextId = 0x402F;
                }
            } else if (Flags_GetEventChkInf(EVENTCHKINF_30)) {
                retTextId = 0x400A;
            } else {
                retTextId = 0x4006;
            }
            break;
        case 52:
            if (Flags_GetEventChkInf(EVENTCHKINF_37)) {
                retTextId = 0x402E;
            } else if (Flags_GetEventChkInf(EVENTCHKINF_30)) {
                retTextId = 0x400C;
            } else {
                retTextId = 0x4006;
            }
            break;
        case 53:
            if (Flags_GetEventChkInf(EVENTCHKINF_37)) {
                retTextId = 0x402D;
            } else if (Flags_GetEventChkInf(EVENTCHKINF_33)) {
                retTextId = 0x4010;
            } else if (Flags_GetEventChkInf(EVENTCHKINF_30)) {
                retTextId = 0x400F;
            } else {
                retTextId = 0x4006;
            }
            break;
        case 54:
            if (Flags_GetEventChkInf(EVENTCHKINF_37)) {
                retTextId = 0x402E;
            } else if (Flags_GetEventChkInf(EVENTCHKINF_30)) {
                retTextId = 0x4011;
            } else {
                retTextId = 0x4006;
            }
            break;
        case 55:
            if (!LINK_IS_ADULT) {
                if (Flags_GetEventChkInf(EVENTCHKINF_37)) {
                    retTextId = 0x402B;
                } else if (Flags_GetEventChkInf(EVENTCHKINF_31)) {
                    if (Flags_GetInfTable(INFTABLE_138)) {
                        retTextId = 0x401C;
                    } else {
                        retTextId = 0x401B;
                    }
                } else {
                    retTextId = 0x401A;
                }
            } else {
                retTextId = 0;
            }
            break;
        case 58:
            retTextId = 0x500F;
            break;
        case 59:
            retTextId = 0x5010;
            break;
        case 60:
            retTextId = 0x5012;
            break;
        case 61:
            if (Flags_GetInfTable(INFTABLE_166)) {
                retTextId = 0x5001;
            } else {
                retTextId = 0x5000;
            }
            break;
        case 62:
            retTextId = 0x5012;
            break;
        case 63:
            if (Flags_GetInfTable(INFTABLE_16A)) {
                retTextId = 0x5001;
            } else {
                retTextId = 0x5000;
            }
            break;
        case 71:
            if (Flags_GetEventChkInf(EVENTCHKINF_16)) {
                retTextId = 0x2049;
            } else if (Flags_GetEventChkInf(EVENTCHKINF_15)) {
                retTextId = 0x2048;
            } else if (Flags_GetEventChkInf(EVENTCHKINF_TALON_RETURNED_FROM_CASTLE)) {
                retTextId = 0x2047;
            } else if (Flags_GetEventChkInf(EVENTCHKINF_12) &&
                       !Flags_GetEventChkInf(EVENTCHKINF_TALON_RETURNED_FROM_CASTLE)) {
                retTextId = 0x2044;
            } else if (Flags_GetEventChkInf(EVENTCHKINF_10)) {
                if (Flags_GetEventChkInf(EVENTCHKINF_11)) {
                    retTextId = 0x2043;
                } else {
                    retTextId = 0x2042;
                }
            } else {
                retTextId = 0x2041;
            }
            break;
        case 72:
            if (!LINK_IS_ADULT) {
                if (Flags_GetEventChkInf(EVENTCHKINF_TALON_RETURNED_FROM_CASTLE)) {
                    retTextId = 0x2040;
                } else if (Flags_GetInfTable(INFTABLE_94)) {
                    retTextId = 0x2040;
                } else {
                    retTextId = 0x203F;
                }
            } else {
                if (!Flags_GetEventChkInf(EVENTCHKINF_EPONA_OBTAINED)) {
                    if (!IS_DAY) {
                        retTextId = 0x204E;
                    } else if (Flags_GetInfTable(INFTABLE_9A)) {
                        retTextId = 0x2031;
                    } else {
                        retTextId = 0x2030;
                    }
                } else {
                    retTextId = 0;
                }
            }
            break;
    }

    if (retTextId == 0) {
        retTextId = 1;
    }

    return retTextId;
}

void func_80036E50(u16 textId, s16 arg1) {
    switch (arg1) {
        case 0:
            switch (textId) {
                case 0x1001:
                    Flags_SetInfTable(INFTABLE_00);
                    return;
                case 0x1002:
                    Flags_SetInfTable(INFTABLE_01);
                    return;
                case 0x1031:
                    Flags_SetEventChkInf(EVENTCHKINF_03);
                    Flags_SetInfTable(INFTABLE_03);
                    return;
                case 0x1047:
                    Flags_SetInfTable(INFTABLE_05);
                    return;
            }
            return;
        case 1:
            switch (textId) {
                case 0x102F:
                    Flags_SetEventChkInf(EVENTCHKINF_02);
                    Flags_SetInfTable(INFTABLE_0C);
                    return;
                case 0x1033:
                    Audio_PlaySfxGeneral(NA_SE_SY_CORRECT_CHIME, &gSfxDefaultPos, 4, &gSfxDefaultFreqAndVolScale,
                                         &gSfxDefaultFreqAndVolScale, &gSfxDefaultReverb);
                    Flags_SetEventChkInf(EVENTCHKINF_04);
                    Flags_SetInfTable(INFTABLE_0E);
                    return;
                case 0x1045:
                    Flags_SetInfTable(INFTABLE_10);
                    return;
                case 0x1060:
                    Flags_SetInfTable(INFTABLE_15);
                    return;
                case 0x1067:
                    Flags_SetEventChkInf(EVENTCHKINF_0A);
                    Flags_SetInfTable(INFTABLE_17);
                    return;
                case 0x1070:
                    Flags_SetInfTable(INFTABLE_19);
                    return;
            }
            return;
        case 2:
            if (textId == 0x1056) {
                Flags_SetInfTable(INFTABLE_41);
            }
            return;
        case 3:
            if (textId == 0x1005) {
                Flags_SetInfTable(INFTABLE_1E);
            }
            return;
        case 4:
            if (textId == 0x105D) {
                Flags_SetInfTable(INFTABLE_47);
            }
            return;
        case 5:
            if (textId == 0x1008) {
                Flags_SetInfTable(INFTABLE_22);
            }
            return;
        case 6:
            if (textId == 0x100A) {
                Flags_SetInfTable(INFTABLE_24);
            }
            return;
        case 7:
            if (textId == 0x100C) {
                Flags_SetInfTable(INFTABLE_26);
            }
            return;
        case 8:
            if (textId == 0x100E) {
                Flags_SetInfTable(INFTABLE_28);
            }
            if (textId == 0x1059) {
                Flags_SetInfTable(INFTABLE_51);
            }
            return;
        case 10:
            if (textId == 0x104F) {
                Flags_SetInfTable(INFTABLE_59);
            }
            return;
        case 13:
            if (textId == 0x1054) {
                Flags_SetInfTable(INFTABLE_61);
            }
            return;
        case 15:
            if (textId == 0x1062) {
                Flags_SetInfTable(INFTABLE_66);
            }
            return;
        case 16:
            if (textId == 0x7002) {
                Flags_SetInfTable(INFTABLE_6A);
            }
            if (textId == 0x7003) {
                Flags_SetInfTable(INFTABLE_6A);
            }
            return;
        case 17:
            if (textId == 0x7007) {
                Flags_SetInfTable(INFTABLE_6C);
            }
            return;
        case 18:
            if (textId == 0x7071) {
                Flags_SetInfTable(INFTABLE_71);
            }
            return;
        case 20:
        case 21:
            if (textId == 0x2010) {
                Flags_SetInfTable(INFTABLE_76);
            }
            return;
        case 25:
            if (textId == 0x7016) {
                Flags_SetInfTable(INFTABLE_C2);
            }
            return;
        case 26:
            if (textId == 0x7018) {
                Flags_SetInfTable(INFTABLE_C4);
            }
            return;
        case 28:
            if (textId == 0x701D) {
                Flags_SetInfTable(INFTABLE_CA);
            }
            return;
        case 29:
            if (textId == 0x701F) {
                Flags_SetInfTable(INFTABLE_CC);
            }
            return;
        case 30:
            if (textId == 0x7021) {
                Flags_SetInfTable(INFTABLE_CE);
            }
            return;
        case 31:
            if (textId == 0x7023) {
                Flags_SetInfTable(INFTABLE_D0);
            }
            return;
        case 32:
            if (textId == 0x7025) {
                Flags_SetInfTable(INFTABLE_D2);
            }
            return;
        case 33:
            if (textId == 0x7027) {
                Flags_SetInfTable(INFTABLE_D4);
            }
            return;
        case 34:
            if (textId == 0x403C) {
                Flags_SetInfTable(INFTABLE_D6);
            }
            return;
        case 35:
            if (textId == 0x5028) {
                Flags_SetInfTable(INFTABLE_D8);
            }
            return;
        case 38:
            if (textId == 0x3008) {
                Flags_SetInfTable(INFTABLE_E0);
            }
            return;
        case 40:
            if (textId == 0x300B) {
                Flags_SetInfTable(INFTABLE_EB);
            }
            return;
        case 41:
            if (textId == 0x3014) {
                Flags_SetInfTable(INFTABLE_F0);
            }
            return;
        case 42:
            if (textId == 0x3016) {
                Flags_SetInfTable(INFTABLE_F4);
            }
            return;
        case 43:
            if (textId == 0x3018) {
                Flags_SetEventChkInf(EVENTCHKINF_20);
                Flags_SetInfTable(INFTABLE_F8);
            }
            return;
        case 48:
            if (textId == 0x3020) {
                Flags_SetEventChkInf(EVENTCHKINF_22);
                Flags_SetInfTable(INFTABLE_113);
            }
            return;
        case 49:
        case 52:
        case 53:
        case 54:
            if (textId == 0x4006) {
                Flags_SetEventChkInf(EVENTCHKINF_30);
            }
            return;
        case 50:
            if (textId == 0x4006) {
                Flags_SetEventChkInf(EVENTCHKINF_30);
            }
            if (textId == 0x4008) {
                Flags_SetInfTable(INFTABLE_124);
            }
            return;
        case 51:
            if (textId == 0x4006) {
                Flags_SetEventChkInf(EVENTCHKINF_30);
            }
            if (textId == 0x400A) {
                Flags_SetEventChkInf(EVENTCHKINF_32);
            }
            if (textId == 0x402F) {
                Flags_SetInfTable(INFTABLE_12A);
            }
            return;
        case 55:
            if (textId == 0x401B) {
                Flags_SetEventChkInf(EVENTCHKINF_33);
                Flags_SetInfTable(INFTABLE_138);
            }
            return;
        case 61:
            if (textId == 0x5000) {
                Flags_SetInfTable(INFTABLE_166);
            }
            return;
        case 63:
            if (textId == 0x5013) {
                Flags_SetInfTable(INFTABLE_16A);
            }
            return;
        case 71:
            if (textId == 0x2041) {
                Flags_SetEventChkInf(EVENTCHKINF_10);
            }
            if (textId == 0x2044) {
                Flags_SetEventChkInf(EVENTCHKINF_12);
            }
            if (textId == 0x2047) {
                Flags_SetEventChkInf(EVENTCHKINF_15);
            }
            if (textId == 0x2048) {
                Flags_SetEventChkInf(EVENTCHKINF_16);
            }
            return;
        case 72:
            return;
    }
}

s32 func_800374E0(PlayState* play, Actor* actor, u16 textId) {
    MessageContext* msgCtx = &play->msgCtx;
    s32 ret = 1;

    switch (textId) {
        case 0x1035:
            if (msgCtx->choiceIndex == 0) {
                if (Flags_GetInfTable(INFTABLE_2A)) {
                    func_80035B18(play, actor, 0x1036);
                } else {
                    func_80035B18(play, actor, 0x1041);
                }
            }
            if (msgCtx->choiceIndex == 1) {
                if (Flags_GetInfTable(INFTABLE_2B)) {
                    func_80035B18(play, actor, 0x1037);
                } else {
                    func_80035B18(play, actor, 0x1041);
                }
            }
            ret = 0;
            break;
        case 0x1038:
            if (msgCtx->choiceIndex == 0) {
                if (Flags_GetInfTable(INFTABLE_2E)) {
                    func_80035B18(play, actor, 0x1039);
                } else {
                    func_80035B18(play, actor, 0x1041);
                }
            }
            if (msgCtx->choiceIndex == 1) {
                if (Flags_GetInfTable(INFTABLE_2F)) {
                    func_80035B18(play, actor, 0x103A);
                } else {
                    func_80035B18(play, actor, 0x1041);
                }
            }
            if (msgCtx->choiceIndex == 2) {
                if (Flags_GetInfTable(INFTABLE_30)) {
                    func_80035B18(play, actor, 0x103B);
                } else {
                    func_80035B18(play, actor, 0x1041);
                }
            }
            ret = 0;
            break;
        case 0x103E:
            if (msgCtx->choiceIndex == 0) {
                func_80035B18(play, actor, 0x103F);
            }
            if (msgCtx->choiceIndex == 1) {
                func_80035B18(play, actor, 0x1040);
            }
            ret = 0;
            break;
        case 0x1041:
            if (msgCtx->choiceTextId == 0x1035) {
                if (msgCtx->choiceIndex == 0) {
                    func_80035B18(play, actor, 0x1036);
                    Flags_SetInfTable(INFTABLE_2A);
                }
                if (msgCtx->choiceIndex == 1) {
                    func_80035B18(play, actor, 0x1037);
                    Flags_SetInfTable(INFTABLE_2B);
                }
            }
            if (msgCtx->choiceTextId == 0x1038) {
                if (msgCtx->choiceIndex == 0) {
                    func_80035B18(play, actor, 0x1039);
                    Flags_SetInfTable(INFTABLE_2E);
                }
                if (msgCtx->choiceIndex == 1) {
                    func_80035B18(play, actor, 0x103A);
                    Flags_SetInfTable(INFTABLE_2F);
                }
                if (msgCtx->choiceIndex == 2) {
                    func_80035B18(play, actor, 0x103B);
                    Flags_SetInfTable(INFTABLE_30);
                }
            }
            ret = 0;
            break;
        case 0x1062:
            if (msgCtx->choiceIndex == 0) {
                func_80035B18(play, actor, 0x1063);
            }
            if (msgCtx->choiceIndex == 1) {
                func_80035B18(play, actor, 0x1064);
            }
            ret = 0;
            break;
        case 0x2030:
        case 0x2031:
            if (msgCtx->choiceIndex == 0) {
                if (gSaveContext.save.info.playerData.rupees >= 10) {
                    func_80035B18(play, actor, 0x2034);
                    Rupees_ChangeBy(-10);
                } else {
                    func_80035B18(play, actor, 0x2032);
                }
            }
            if (msgCtx->choiceIndex == 1) {
                func_80035B18(play, actor, 0x2032);
            }
            Flags_SetInfTable(INFTABLE_9A);
            ret = 0;
            break;
        case 0x2036:
        case 0x2037:
            if (msgCtx->choiceIndex == 0) {
                func_80035B18(play, actor, 0x201F);
            }
            if (msgCtx->choiceIndex == 1) {
                func_80035B18(play, actor, 0x205A);
            }
            ret = 0;
            break;
        case 0x2038:
            if (msgCtx->choiceIndex == 0) {
                break;
            }
            if (msgCtx->choiceIndex == 1) {
                func_80035B18(play, actor, 0x205A);
            }
            ret = 0;
            break;
        case 0x2034:
            if (msgCtx->choiceIndex != 0) {
                break;
            }
            func_80035B18(play, actor, 0x2035);
            ret = 0;
            break;
        case 0x2043:
            if (Flags_GetEventChkInf(EVENTCHKINF_12)) {
                break;
            }
            func_80035B18(play, actor, 0x2044);
            ret = 0;
            break;
        case 0x205A:
            break;
        case 0x300A:
            if (msgCtx->choiceIndex == 0) {
                if (Flags_GetEventChkInf(EVENTCHKINF_22)) {
                    func_80035B18(play, actor, 0x300B);
                } else {
                    func_80035B18(play, actor, 0x300C);
                }
            }
            if (msgCtx->choiceIndex == 1) {
                func_80035B18(play, actor, 0x300D);
            }
            ret = 0;
            break;
        case 0x301B:
            if (msgCtx->choiceIndex == 0) {
                func_80035B18(play, actor, 0x301D);
            }
            if (msgCtx->choiceIndex == 1) {
                if (Flags_GetInfTable(INFTABLE_113)) {
                    func_80035B18(play, actor, 0x301F);
                } else {
                    func_80035B18(play, actor, 0x301E);
                }
            }
            ret = 0;
            break;
        case 0x301E:
            func_80035B18(play, actor, 0x3020);
            ret = 0;
            break;
        case 0x400C:
            if (msgCtx->choiceIndex == 0) {
                func_80035B18(play, actor, 0x400D);
            }
            if (msgCtx->choiceIndex == 1) {
                func_80035B18(play, actor, 0x400E);
            }
            ret = 0;
            break;
        case 0x7007:
            func_80035B18(play, actor, 0x703E);
            ret = 0;
            break;
        case 0x703E:
            func_80035B18(play, actor, 0x703F);
            ret = 0;
            break;
        case 0x703F:
            func_80035B18(play, actor, 0x7042);
            ret = 0;
            break;
    }

    return ret;
}

u16 func_80037C30(PlayState* play, s16 arg1) {
    return func_80035BFC(play, arg1);
}

s32 func_80037C5C(PlayState* play, s16 arg1, u16 textId) {
    func_80036E50(textId, arg1);
    return false;
}

s32 func_80037C94(PlayState* play, Actor* actor, s32 arg2) {
    return func_800374E0(play, actor, actor->textId);
}

s32 func_80037CB8(PlayState* play, Actor* actor, s16 arg2) {
    MessageContext* msgCtx = &play->msgCtx;
    s32 ret = false;

    switch (Message_GetState(msgCtx)) {
        case TEXT_STATE_CLOSING:
            func_80037C5C(play, arg2, actor->textId);
            ret = true;
            break;
        case TEXT_STATE_CHOICE:
        case TEXT_STATE_EVENT:
            if (Message_ShouldAdvance(play) && func_80037C94(play, actor, arg2)) {
                Audio_PlaySfxGeneral(NA_SE_SY_CANCEL, &gSfxDefaultPos, 4, &gSfxDefaultFreqAndVolScale,
                                     &gSfxDefaultFreqAndVolScale, &gSfxDefaultReverb);
                msgCtx->msgMode = MSGMODE_TEXT_CLOSING;
                ret = true;
            }
            break;
    }

    return ret;
}

s32 func_80037D98(PlayState* play, Actor* actor, s16 arg2, s32* arg3) {
    s16 var;
    s16 sp2C;
    s16 sp2A;
    s16 abs_var;

    if (Actor_ProcessTalkRequest(actor, play)) {
        *arg3 = 1;
        return true;
    }

    if (*arg3 == 1) {
        if (func_80037CB8(play, actor, arg2)) {
            *arg3 = 0;
        }
        return false;
    }

    Actor_GetScreenPos(play, actor, &sp2C, &sp2A);

    if ((sp2C < 0) || (sp2C > SCREEN_WIDTH) || (sp2A < 0) || (sp2A > SCREEN_HEIGHT)) {
        return false;
    }

    var = actor->yawTowardsPlayer - actor->shape.rot.y;
    abs_var = ABS(var);

    if (abs_var >= 0x4300) {
        return false;
    }

    if ((actor->xyzDistToPlayerSq > SQ(160.0f)) && !actor->isTargeted) {
        return false;
    }

    if (actor->xyzDistToPlayerSq <= SQ(80.0f)) {
        if (func_8002F2CC(actor, play, 80.0f)) {
            actor->textId = func_80037C30(play, arg2);
        }
    } else {
        if (func_8002F2F4(actor, play)) {
            actor->textId = func_80037C30(play, arg2);
        }
    }

    return false;
}

s32 Actor_TrackNone(Vec3s* headRot, Vec3s* torsoRot) {
    Math_SmoothStepToS(&headRot->y, 0, 6, 6200, 100);
    Math_SmoothStepToS(&headRot->x, 0, 6, 6200, 100);
    Math_SmoothStepToS(&torsoRot->y, 0, 6, 6200, 100);
    Math_SmoothStepToS(&torsoRot->x, 0, 6, 6200, 100);
    return true;
}

s32 Actor_TrackPoint(Actor* actor, Vec3f* target, Vec3s* headRot, Vec3s* torsoRot) {
    s16 pitch;
    s16 yaw;
    s16 yawDiff;

    pitch = Math_Vec3f_Pitch(&actor->focus.pos, target);
    yaw = Math_Vec3f_Yaw(&actor->focus.pos, target) - actor->world.rot.y;

    Math_SmoothStepToS(&headRot->x, pitch, 6, 2000, 1);
    headRot->x = CLAMP(headRot->x, -6000, 6000);

    yawDiff = Math_SmoothStepToS(&headRot->y, yaw, 6, 2000, 1);
    headRot->y = CLAMP(headRot->y, -8000, 8000);

    if ((yawDiff != 0) && (ABS(headRot->y) < 8000)) {
        return false;
    }

    Math_SmoothStepToS(&torsoRot->y, yaw - headRot->y, 4, 2000, 1);
    torsoRot->y = CLAMP(torsoRot->y, -12000, 12000);

    return true;
}

/**
 * Same as Actor_TrackPlayer, except use the actor's world position as the focus point, with the height
 * specified.
 *
 * @param play
 * @param actor
 * @param headRot the computed actor's head's rotation step
 * @param torsoRot the computed actor's torso's rotation step
 * @param focusHeight the height of the focus point relative to their world position
 *
 * @return true if rotated towards player, false if rotations were stepped back to zero.
 *
 * @note same note as Actor_TrackPlayer
 */
s32 Actor_TrackPlayerSetFocusHeight(PlayState* play, Actor* actor, Vec3s* headRot, Vec3s* torsoRot, f32 focusHeight) {
    Player* player = GET_PLAYER(play);
    s16 yaw;
    Vec3f target;

    actor->focus.pos = actor->world.pos;
    actor->focus.pos.y += focusHeight;

    if (!(((play->csCtx.state != CS_STATE_IDLE) || gDbgCamEnabled) &&
<<<<<<< HEAD
          (gSaveContext.save.entranceIndex == ENTR_SPOT04_0))) {
=======
          (gSaveContext.entranceIndex == ENTR_KOKIRI_FOREST_0))) {
>>>>>>> 186ecc72
        yaw = ABS((s16)(actor->yawTowardsPlayer - actor->shape.rot.y));
        if (yaw >= 0x4300) {
            Actor_TrackNone(headRot, torsoRot);
            return false;
        }
    }

    if (((play->csCtx.state != CS_STATE_IDLE) || gDbgCamEnabled) &&
<<<<<<< HEAD
        (gSaveContext.save.entranceIndex == ENTR_SPOT04_0)) {
=======
        (gSaveContext.entranceIndex == ENTR_KOKIRI_FOREST_0)) {
>>>>>>> 186ecc72
        target = play->view.eye;
    } else {
        target = player->actor.focus.pos;
    }

    Actor_TrackPoint(actor, &target, headRot, torsoRot);

    return true;
}

/**
 * Computes the necessary HeadRot and TorsoRot steps to be added to the normal rotation to smoothly turn an actors's
 * head and torso towards the player if within a certain yaw, else smoothly returns the rotations back to zero.
 * Also sets the focus position with the specified point.
 *
 * @param play
 * @param actor
 * @param headRot the computed actor's head's rotation step
 * @param torsoRot the computed actor's torso's rotation step
 * @param focusPos the point to set as the actor's focus position
 *
 * @return true if rotated towards player, false if rotations were stepped back to zero.
 *
 * @note if in a cutscene or debug camera is enabled, and the last entrance used was Kokiri Forest spawn 0, the computed
 * rotation will instead turn towards the view eye no matter the yaw.
 */
s32 Actor_TrackPlayer(PlayState* play, Actor* actor, Vec3s* headRot, Vec3s* torsoRot, Vec3f focusPos) {
    Player* player = GET_PLAYER(play);
    s16 yaw;
    Vec3f target;

    actor->focus.pos = focusPos;

    if (!(((play->csCtx.state != CS_STATE_IDLE) || gDbgCamEnabled) &&
<<<<<<< HEAD
          (gSaveContext.save.entranceIndex == ENTR_SPOT04_0))) {
=======
          (gSaveContext.entranceIndex == ENTR_KOKIRI_FOREST_0))) {
>>>>>>> 186ecc72
        yaw = ABS((s16)(actor->yawTowardsPlayer - actor->shape.rot.y));
        if (yaw >= 0x4300) {
            Actor_TrackNone(headRot, torsoRot);
            return false;
        }
    }

    if (((play->csCtx.state != CS_STATE_IDLE) || gDbgCamEnabled) &&
<<<<<<< HEAD
        (gSaveContext.save.entranceIndex == ENTR_SPOT04_0)) {
=======
        (gSaveContext.entranceIndex == ENTR_KOKIRI_FOREST_0)) {
>>>>>>> 186ecc72
        target = play->view.eye;
    } else {
        target = player->actor.focus.pos;
    }

    Actor_TrackPoint(actor, &target, headRot, torsoRot);

    return true;
}<|MERGE_RESOLUTION|>--- conflicted
+++ resolved
@@ -5675,11 +5675,7 @@
     actor->focus.pos.y += focusHeight;
 
     if (!(((play->csCtx.state != CS_STATE_IDLE) || gDbgCamEnabled) &&
-<<<<<<< HEAD
-          (gSaveContext.save.entranceIndex == ENTR_SPOT04_0))) {
-=======
-          (gSaveContext.entranceIndex == ENTR_KOKIRI_FOREST_0))) {
->>>>>>> 186ecc72
+          (gSaveContext.save.entranceIndex == ENTR_KOKIRI_FOREST_0))) {
         yaw = ABS((s16)(actor->yawTowardsPlayer - actor->shape.rot.y));
         if (yaw >= 0x4300) {
             Actor_TrackNone(headRot, torsoRot);
@@ -5688,11 +5684,7 @@
     }
 
     if (((play->csCtx.state != CS_STATE_IDLE) || gDbgCamEnabled) &&
-<<<<<<< HEAD
-        (gSaveContext.save.entranceIndex == ENTR_SPOT04_0)) {
-=======
-        (gSaveContext.entranceIndex == ENTR_KOKIRI_FOREST_0)) {
->>>>>>> 186ecc72
+        (gSaveContext.save.entranceIndex == ENTR_KOKIRI_FOREST_0)) {
         target = play->view.eye;
     } else {
         target = player->actor.focus.pos;
@@ -5727,11 +5719,7 @@
     actor->focus.pos = focusPos;
 
     if (!(((play->csCtx.state != CS_STATE_IDLE) || gDbgCamEnabled) &&
-<<<<<<< HEAD
-          (gSaveContext.save.entranceIndex == ENTR_SPOT04_0))) {
-=======
-          (gSaveContext.entranceIndex == ENTR_KOKIRI_FOREST_0))) {
->>>>>>> 186ecc72
+          (gSaveContext.save.entranceIndex == ENTR_KOKIRI_FOREST_0))) {
         yaw = ABS((s16)(actor->yawTowardsPlayer - actor->shape.rot.y));
         if (yaw >= 0x4300) {
             Actor_TrackNone(headRot, torsoRot);
@@ -5740,11 +5728,7 @@
     }
 
     if (((play->csCtx.state != CS_STATE_IDLE) || gDbgCamEnabled) &&
-<<<<<<< HEAD
-        (gSaveContext.save.entranceIndex == ENTR_SPOT04_0)) {
-=======
-        (gSaveContext.entranceIndex == ENTR_KOKIRI_FOREST_0)) {
->>>>>>> 186ecc72
+        (gSaveContext.save.entranceIndex == ENTR_KOKIRI_FOREST_0)) {
         target = play->view.eye;
     } else {
         target = player->actor.focus.pos;
