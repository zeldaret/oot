--- conflicted
+++ resolved
@@ -1355,15 +1355,9 @@
     Gfx* displayListHead;
     Gfx* displayList;
 
-<<<<<<< HEAD
-    lightDir.x = globalCtx->envCtx.unk_28.params.dir.x;
-    lightDir.y = globalCtx->envCtx.unk_28.params.dir.y;
-    lightDir.z = globalCtx->envCtx.unk_28.params.dir.z;
-=======
     lightDir.x = globalCtx->envCtx.dirLight1.params.dir.x;
     lightDir.y = globalCtx->envCtx.dirLight1.params.dir.y;
     lightDir.z = globalCtx->envCtx.dirLight1.params.dir.z;
->>>>>>> f8015f4c
 
     if (HREG(80) == 6) {
         osSyncPrintf("z_actor.c 3637 game_play->view.eye=[%f(%f) %f %f]\n", globalCtx->view.eye.x,
@@ -1392,15 +1386,9 @@
     Gfx* displayListHead;
     Gfx* displayList;
 
-<<<<<<< HEAD
-    lightDir.x = globalCtx->envCtx.unk_28.params.dir.x;
-    lightDir.y = globalCtx->envCtx.unk_28.params.dir.y;
-    lightDir.z = globalCtx->envCtx.unk_28.params.dir.z;
-=======
     lightDir.x = globalCtx->envCtx.dirLight1.params.dir.x;
     lightDir.y = globalCtx->envCtx.dirLight1.params.dir.y;
     lightDir.z = globalCtx->envCtx.dirLight1.params.dir.z;
->>>>>>> f8015f4c
 
     hilite = func_8002EB44(&actor->world.pos, &globalCtx->view.eye, &lightDir, globalCtx->state.gfxCtx);
 
@@ -3580,15 +3568,9 @@
 Hilite* func_800342EC(Vec3f* object, GlobalContext* globalCtx) {
     Vec3f lightDir;
 
-<<<<<<< HEAD
-    lightDir.x = globalCtx->envCtx.unk_28.params.dir.x;
-    lightDir.y = globalCtx->envCtx.unk_28.params.dir.y;
-    lightDir.z = globalCtx->envCtx.unk_28.params.dir.z;
-=======
     lightDir.x = globalCtx->envCtx.dirLight1.params.dir.x;
     lightDir.y = globalCtx->envCtx.dirLight1.params.dir.y;
     lightDir.z = globalCtx->envCtx.dirLight1.params.dir.z;
->>>>>>> f8015f4c
 
     return func_8002EABC(object, &globalCtx->view.eye, &lightDir, globalCtx->state.gfxCtx);
 }
@@ -3596,15 +3578,9 @@
 Hilite* func_8003435C(Vec3f* object, GlobalContext* globalCtx) {
     Vec3f lightDir;
 
-<<<<<<< HEAD
-    lightDir.x = globalCtx->envCtx.unk_28.params.dir.x;
-    lightDir.y = globalCtx->envCtx.unk_28.params.dir.y;
-    lightDir.z = globalCtx->envCtx.unk_28.params.dir.z;
-=======
     lightDir.x = globalCtx->envCtx.dirLight1.params.dir.x;
     lightDir.y = globalCtx->envCtx.dirLight1.params.dir.y;
     lightDir.z = globalCtx->envCtx.dirLight1.params.dir.z;
->>>>>>> f8015f4c
 
     return func_8002EB44(object, &globalCtx->view.eye, &lightDir, globalCtx->state.gfxCtx);
 }
