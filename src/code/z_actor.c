--- conflicted
+++ resolved
@@ -1201,15 +1201,9 @@
         actor->world.pos.y = actor->floorHeight;
 
         if (actor->velocity.y <= 0.0f) {
-<<<<<<< HEAD
-            if (!(actor->bgCheckFlags & 0x1)) {
-                actor->bgCheckFlags |= 0x2;
-            } else if ((arg3 & UPDBGCHECKINFO_FLAG_3) && (actor->gravity < 0.0f)) {
-=======
             if (!(actor->bgCheckFlags & BGCHECKFLAG_GROUND)) {
                 actor->bgCheckFlags |= BGCHECKFLAG_GROUND_TOUCH;
-            } else if ((arg3 & 0x8) && (actor->gravity < 0.0f)) {
->>>>>>> 67f29477
+            } else if ((arg3 & UPDBGCHECKINFO_FLAG_3) && (actor->gravity < 0.0f)) {
                 actor->velocity.y = -4.0f;
             } else {
                 actor->velocity.y = 0.0f;
@@ -1288,15 +1282,9 @@
             if (actor->yDistToWater < 0.0f) {
                 actor->bgCheckFlags &= ~(BGCHECKFLAG_WATER | BGCHECKFLAG_WATER_TOUCH);
             } else {
-<<<<<<< HEAD
-                if (!(actor->bgCheckFlags & 0x20)) {
-                    actor->bgCheckFlags |= 0x40;
-                    if (!(flags & UPDBGCHECKINFO_FLAG_6)) {
-=======
                 if (!(actor->bgCheckFlags & BGCHECKFLAG_WATER)) {
                     actor->bgCheckFlags |= BGCHECKFLAG_WATER_TOUCH;
-                    if (!(flags & 0x40)) {
->>>>>>> 67f29477
+                    if (!(flags & UPDBGCHECKINFO_FLAG_6)) {
                         ripplePos.x = actor->world.pos.x;
                         ripplePos.y = waterBoxYSurface;
                         ripplePos.z = actor->world.pos.z;
