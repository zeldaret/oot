#include "global.h"
#include "quake.h"
#include "terminal.h"

#include "overlays/actors/ovl_Arms_Hook/z_arms_hook.h"
#include "overlays/actors/ovl_En_Part/z_en_part.h"
#include "assets/objects/gameplay_keep/gameplay_keep.h"
#include "assets/objects/gameplay_dangeon_keep/gameplay_dangeon_keep.h"
#include "assets/objects/object_bdoor/object_bdoor.h"

static CollisionPoly* sCurCeilingPoly;
static s32 sCurCeilingBgId;

void ActorShape_Init(ActorShape* shape, f32 yOffset, ActorShadowFunc shadowDraw, f32 shadowScale) {
    shape->yOffset = yOffset;
    shape->shadowDraw = shadowDraw;
    shape->shadowScale = shadowScale;
    shape->shadowAlpha = 255;
}

void ActorShadow_Draw(Actor* actor, UNUSED Lights* lights, PlayState* play, Gfx* dlist, Color_RGBA8* color) {
    f32 temp1;
    f32 temp2;
    MtxF sp60;

    if (actor->floorPoly != NULL) {
        temp1 = actor->world.pos.y - actor->floorHeight;

        if (temp1 >= -50.0f && temp1 < 500.0f) {
            OPEN_DISPS(play->state.gfxCtx, "../z_actor.c", 1553);

            POLY_OPA_DISP = Gfx_SetupDL(POLY_OPA_DISP, SETUPDL_44);

            gDPSetCombineLERP(POLY_OPA_DISP++, 0, 0, 0, PRIMITIVE, TEXEL0, 0, PRIMITIVE, 0, 0, 0, 0, COMBINED, 0, 0, 0,
                              COMBINED);

            temp1 = (temp1 < 0.0f) ? 0.0f : ((temp1 > 150.0f) ? 150.0f : temp1);
            temp2 = 1.0f - (temp1 * (1.0f / 350));

            if (color != NULL) {
                gDPSetPrimColor(POLY_OPA_DISP++, 0, 0, color->r, color->g, color->b,
                                (u32)(actor->shape.shadowAlpha * temp2) & 0xFF);
            } else {
                gDPSetPrimColor(POLY_OPA_DISP++, 0, 0, 0, 0, 0, (u32)(actor->shape.shadowAlpha * temp2) & 0xFF);
            }

            func_80038A28(actor->floorPoly, actor->world.pos.x, actor->floorHeight, actor->world.pos.z, &sp60);
            Matrix_Put(&sp60);

            if (dlist != gCircleShadowDL) {
                Matrix_RotateY(BINANG_TO_RAD(actor->shape.rot.y), MTXMODE_APPLY);
            }

            temp2 = (1.0f - (temp1 * (1.0f / 350))) * actor->shape.shadowScale;
            Matrix_Scale(actor->scale.x * temp2, 1.0f, actor->scale.z * temp2, MTXMODE_APPLY);

            gSPMatrix(POLY_OPA_DISP++, Matrix_NewMtx(play->state.gfxCtx, "../z_actor.c", 1588),
                      G_MTX_MODELVIEW | G_MTX_LOAD);
            gSPDisplayList(POLY_OPA_DISP++, dlist);

            CLOSE_DISPS(play->state.gfxCtx, "../z_actor.c", 1594);
        }
    }
}

void ActorShadow_DrawCircle(Actor* actor, Lights* lights, PlayState* play) {
    ActorShadow_Draw(actor, lights, play, gCircleShadowDL, NULL);
}

void ActorShadow_DrawWhiteCircle(Actor* actor, Lights* lights, PlayState* play) {
    static Color_RGBA8 white = { 255, 255, 255, 255 };

    ActorShadow_Draw(actor, lights, play, gCircleShadowDL, &white);
}

void ActorShadow_DrawHorse(Actor* actor, Lights* lights, PlayState* play) {
    ActorShadow_Draw(actor, lights, play, gHorseShadowDL, NULL);
}

void ActorShadow_DrawFoot(PlayState* play, Light* light, MtxF* arg2, s32 arg3, f32 arg4, f32 arg5, f32 arg6) {
    STACK_PAD(s32);
    f32 sp58;
    STACK_PADS(s32, 2);

    OPEN_DISPS(play->state.gfxCtx, "../z_actor.c", 1661);

    gDPSetPrimColor(POLY_OPA_DISP++, 0, 0, 0, 0, 0,
                    (u32)(((arg3 * 0.00005f) > 1.0f ? 1.0f : (arg3 * 0.00005f)) * arg4) & 0xFF);

    sp58 = Math_FAtan2F(light->l.dir[0], light->l.dir[2]);
    arg6 *= (4.5f - (light->l.dir[1] * 0.035f));
    arg6 = (arg6 < 1.0f) ? 1.0f : arg6;
    Matrix_Put(arg2);
    Matrix_RotateY(sp58, MTXMODE_APPLY);
    Matrix_Scale(arg5, 1.0f, arg5 * arg6, MTXMODE_APPLY);

    gSPMatrix(POLY_OPA_DISP++, Matrix_NewMtx(play->state.gfxCtx, "../z_actor.c", 1687), G_MTX_MODELVIEW | G_MTX_LOAD);
    gSPDisplayList(POLY_OPA_DISP++, gFootShadowDL);

    CLOSE_DISPS(play->state.gfxCtx, "../z_actor.c", 1693);
}

void ActorShadow_DrawFeet(Actor* actor, Lights* lights, PlayState* play) {
    f32 distToFloor = actor->world.pos.y - actor->floorHeight;

    if (distToFloor > 20.0f) {
        f32 shadowScale = actor->shape.shadowScale;
        u8 shadowAlpha = actor->shape.shadowAlpha;
        f32 alphaRatio;

        actor->shape.shadowScale *= 0.3f;
        alphaRatio = (distToFloor - 20.0f) * 0.02f;
        actor->shape.shadowAlpha = (f32)actor->shape.shadowAlpha * CLAMP_MAX(alphaRatio, 1.0f);
        ActorShadow_DrawCircle(actor, lights, play);
        actor->shape.shadowScale = shadowScale;
        actor->shape.shadowAlpha = shadowAlpha;
    }

    if (distToFloor < 200.0f) {
        MtxF floorMtx;
        f32 floorHeight[2]; // One for each foot
        f32 distToFloor;
        f32 shadowAlpha;
        f32 shadowScaleX;
        f32 shadowScaleZ;
        Light* lightPtr;
        s32 lightNum;
        s32 lightNumMax;
        s32 i;
        s32 j;
        s32 numLights = lights->numLights - 2;
        Light* firstLightPtr = &lights->l.l[0];
        Vec3f* feetPosPtr = actor->shape.feetPos;
        f32* floorHeightPtr = floorHeight;

        OPEN_DISPS(play->state.gfxCtx, "../z_actor.c", 1741);

        POLY_OPA_DISP = Gfx_SetupDL(POLY_OPA_DISP, SETUPDL_44);

        // feetFloorFlag is temporarily a bitfield where the bits are set if the foot is on ground
        // feetFloorFlag & 2 is left foot, feetFloorFlag & 1 is right foot
        actor->shape.feetFloorFlag = 0;

        for (i = 0; i < 2; i++) {
            feetPosPtr->y += 50.0f;
            *floorHeightPtr = func_800BFCB8(play, &floorMtx, feetPosPtr);
            feetPosPtr->y -= 50.0f;
            actor->shape.feetFloorFlag <<= 1;
            distToFloor = feetPosPtr->y - *floorHeightPtr;

            if ((-1.0f <= distToFloor) && (distToFloor < 500.0f)) {
                if (distToFloor <= 0.0f) {
                    actor->shape.feetFloorFlag++;
                }
                distToFloor = CLAMP_MAX(distToFloor, 30.0f);
                shadowAlpha = (f32)actor->shape.shadowAlpha * (1.0f - (distToFloor * (1.0f / 30.0f)));
                distToFloor = CLAMP_MAX(distToFloor, 30.0f);
                shadowScaleZ = 1.0f - (distToFloor * (1.0f / (30.0f + 40.0f)));
                shadowScaleX = shadowScaleZ * actor->shape.shadowScale * actor->scale.x;
                lightNumMax = 0;
                lightPtr = firstLightPtr;

                for (j = 0; j < numLights; j++) {
                    if (lightPtr->l.dir[1] > 0) {
                        lightNum =
                            (lightPtr->l.col[0] + lightPtr->l.col[1] + lightPtr->l.col[2]) * ABS(lightPtr->l.dir[1]);
                        if (lightNum > 0) {
                            lightNumMax += lightNum;
                            ActorShadow_DrawFoot(play, lightPtr, &floorMtx, lightNum, shadowAlpha, shadowScaleX,
                                                 shadowScaleZ);
                        }
                    }
                    lightPtr++;
                }

                for (j = 0; j < 2; j++) {
                    if (lightPtr->l.dir[1] > 0) {
                        lightNum =
                            ((lightPtr->l.col[0] + lightPtr->l.col[1] + lightPtr->l.col[2]) * ABS(lightPtr->l.dir[1])) -
                            (lightNumMax * 8);
                        if (lightNum > 0) {
                            ActorShadow_DrawFoot(play, lightPtr, &floorMtx, lightNum, shadowAlpha, shadowScaleX,
                                                 shadowScaleZ);
                        }
                    }
                    lightPtr++;
                }
            }
            feetPosPtr++;
            floorHeightPtr++;
        }

        if (!(actor->bgCheckFlags & BGCHECKFLAG_GROUND)) {
            actor->shape.feetFloorFlag = 0;
        } else if (actor->shape.feetFloorFlag == 3) {
            f32 footDistY = actor->shape.feetPos[FOOT_LEFT].y - actor->shape.feetPos[FOOT_RIGHT].y;

            if ((floorHeight[FOOT_LEFT] + footDistY) < (floorHeight[FOOT_RIGHT] - footDistY)) {
                actor->shape.feetFloorFlag = 2;
            } else {
                actor->shape.feetFloorFlag = 1;
            }
        }

        CLOSE_DISPS(play->state.gfxCtx, "../z_actor.c", 1831);
    }
}

void Actor_SetFeetPos(Actor* actor, s32 limbIndex, s32 leftFootIndex, Vec3f* leftFootPos, s32 rightFootIndex,
                      Vec3f* rightFootPos) {
    if (limbIndex == leftFootIndex) {
        Matrix_MultVec3f(leftFootPos, &actor->shape.feetPos[FOOT_LEFT]);
    } else if (limbIndex == rightFootIndex) {
        Matrix_MultVec3f(rightFootPos, &actor->shape.feetPos[FOOT_RIGHT]);
    }
}

void Actor_ProjectPos(PlayState* play, Vec3f* src, Vec3f* xyzDest, f32* cappedInvWDest) {
    SkinMatrix_Vec3fMtxFMultXYZW(&play->viewProjectionMtxF, src, xyzDest, cappedInvWDest);
    *cappedInvWDest = (*cappedInvWDest < 1.0f) ? 1.0f : (1.0f / *cappedInvWDest);
}

typedef struct {
    /* 0x00 */ Color_RGBA8 inner;
    /* 0x04 */ Color_RGBA8 outer;
} NaviColor; // size = 0x8

NaviColor sNaviColorList[] = {
    { { 0, 255, 0, 255 }, { 0, 255, 0, 0 } },         { { 0, 255, 0, 255 }, { 0, 255, 0, 0 } },
    { { 255, 255, 255, 255 }, { 0, 0, 255, 0 } },     { { 0, 255, 0, 255 }, { 0, 255, 0, 0 } },
    { { 150, 150, 255, 255 }, { 150, 150, 255, 0 } }, { { 255, 255, 0, 255 }, { 200, 155, 0, 0 } },
    { { 0, 255, 0, 255 }, { 0, 255, 0, 0 } },         { { 0, 255, 0, 255 }, { 0, 255, 0, 0 } },
    { { 0, 255, 0, 255 }, { 0, 255, 0, 0 } },         { { 255, 255, 0, 255 }, { 200, 155, 0, 0 } },
    { { 0, 255, 0, 255 }, { 0, 255, 0, 0 } },         { { 0, 255, 0, 255 }, { 0, 255, 0, 0 } },
    { { 0, 255, 0, 255 }, { 0, 255, 0, 0 } },
};

// unused
Gfx D_80115FF0[] = {
    gsSPEndDisplayList(),
};

void func_8002BE64(TargetContext* targetCtx, s32 index, f32 arg2, f32 arg3, f32 arg4) {
    targetCtx->arr_50[index].pos.x = arg2;
    targetCtx->arr_50[index].pos.y = arg3;
    targetCtx->arr_50[index].pos.z = arg4;
    targetCtx->arr_50[index].unk_0C = targetCtx->unk_44;
}

void func_8002BE98(TargetContext* targetCtx, s32 actorCategory, PlayState* play) {
    TargetContextEntry* entry;
    NaviColor* naviColor;
    s32 i;

    Math_Vec3f_Copy(&targetCtx->targetCenterPos, &play->view.eye);
    targetCtx->unk_44 = 500.0f;
    targetCtx->unk_48 = 0x100;

    naviColor = &sNaviColorList[actorCategory];

    entry = &targetCtx->arr_50[0];
    for (i = 0; i < ARRAY_COUNT(targetCtx->arr_50); i++) {
        func_8002BE64(targetCtx, i, 0.0f, 0.0f, 0.0f);
        entry->color.r = naviColor->inner.r;
        entry->color.g = naviColor->inner.g;
        entry->color.b = naviColor->inner.b;
        entry++;
    }
}

void Actor_SetNaviToActor(TargetContext* targetCtx, Actor* actor, s32 actorCategory, UNUSED PlayState* play) {
    NaviColor* naviColor = &sNaviColorList[actorCategory];
    targetCtx->naviRefPos.x = actor->focus.pos.x;
    targetCtx->naviRefPos.y = actor->focus.pos.y + (actor->targetArrowOffset * actor->scale.y);
    targetCtx->naviRefPos.z = actor->focus.pos.z;
    targetCtx->naviInner.r = naviColor->inner.r;
    targetCtx->naviInner.g = naviColor->inner.g;
    targetCtx->naviInner.b = naviColor->inner.b;
    targetCtx->naviInner.a = naviColor->inner.a;
    targetCtx->naviOuter.r = naviColor->outer.r;
    targetCtx->naviOuter.g = naviColor->outer.g;
    targetCtx->naviOuter.b = naviColor->outer.b;
    targetCtx->naviOuter.a = naviColor->outer.a;
}

void func_8002C0C0(TargetContext* targetCtx, Actor* actor, PlayState* play) {
    targetCtx->arrowPointedActor = NULL;
    targetCtx->targetedActor = NULL;
    targetCtx->unk_40 = 0.0f;
    targetCtx->unk_8C = NULL;
    targetCtx->bgmEnemy = NULL;
    targetCtx->unk_4B = 0;
    targetCtx->unk_4C = 0;
    Actor_SetNaviToActor(targetCtx, actor, actor->category, play);
    func_8002BE98(targetCtx, actor->category, play);
}

void func_8002C124(TargetContext* targetCtx, PlayState* play) {
    Actor* actor = targetCtx->targetedActor;

    OPEN_DISPS(play->state.gfxCtx, "../z_actor.c", 2029);

    if (targetCtx->unk_48 != 0) {
        TargetContextEntry* entry;
        Player* player;
        s16 spCE;
        STACK_PAD(s32);
        Vec3f projTargetCenter;
        s32 spB8;
        f32 projTargetCappedInvW;
        s32 spB0;
        s32 spAC;
        f32 var1;
        f32 var2;
        s32 i;

        player = GET_PLAYER(play);

        spCE = 0xFF;
        var1 = 1.0f;

        if (targetCtx->unk_4B != 0) {
            spB8 = 1;
        } else {
            spB8 = 3;
        }

        if (actor != NULL) {
            Math_Vec3f_Copy(&targetCtx->targetCenterPos, &actor->focus.pos);
            var1 = (500.0f - targetCtx->unk_44) / 420.0f;
        } else {
            targetCtx->unk_48 -= 120;
            if (targetCtx->unk_48 < 0) {
                targetCtx->unk_48 = 0;
            }
            spCE = targetCtx->unk_48;
        }

        Actor_ProjectPos(play, &targetCtx->targetCenterPos, &projTargetCenter, &projTargetCappedInvW);

        projTargetCenter.x = (160 * (projTargetCenter.x * projTargetCappedInvW)) * var1;
        projTargetCenter.x = CLAMP(projTargetCenter.x, -320.0f, 320.0f);

        projTargetCenter.y = (120 * (projTargetCenter.y * projTargetCappedInvW)) * var1;
        projTargetCenter.y = CLAMP(projTargetCenter.y, -240.0f, 240.0f);

        projTargetCenter.z = projTargetCenter.z * var1;

        targetCtx->unk_4C--;
        if (targetCtx->unk_4C < 0) {
            targetCtx->unk_4C = 2;
        }

        func_8002BE64(targetCtx, targetCtx->unk_4C, projTargetCenter.x, projTargetCenter.y, projTargetCenter.z);

        if (!(player->stateFlags1 & PLAYER_STATE1_6) || (actor != player->unk_664)) {
            OVERLAY_DISP = Gfx_SetupDL(OVERLAY_DISP, SETUPDL_57);

            for (spB0 = 0, spAC = targetCtx->unk_4C; spB0 < spB8; spB0++, spAC = (spAC + 1) % 3) {
                entry = &targetCtx->arr_50[spAC];

                if (entry->unk_0C < 500.0f) {
                    if (entry->unk_0C <= 120.0f) {
                        var2 = 0.15f;
                    } else {
                        var2 = ((entry->unk_0C - 120.0f) * 0.001f) + 0.15f;
                    }

                    Matrix_Translate(entry->pos.x, entry->pos.y, 0.0f, MTXMODE_NEW);
                    Matrix_Scale(var2, 0.15f, 1.0f, MTXMODE_APPLY);

                    gDPSetPrimColor(OVERLAY_DISP++, 0, 0, entry->color.r, entry->color.g, entry->color.b, (u8)spCE);

                    Matrix_RotateZ((targetCtx->unk_4B & 0x7F) * (M_PI / 64), MTXMODE_APPLY);

                    for (i = 0; i < 4; i++) {
                        Matrix_RotateZ(M_PI / 2, MTXMODE_APPLY);
                        Matrix_Push();
                        Matrix_Translate(entry->unk_0C, entry->unk_0C, 0.0f, MTXMODE_APPLY);
                        gSPMatrix(OVERLAY_DISP++, Matrix_NewMtx(play->state.gfxCtx, "../z_actor.c", 2116),
                                  G_MTX_MODELVIEW | G_MTX_LOAD);
                        gSPDisplayList(OVERLAY_DISP++, gZTargetLockOnTriangleDL);
                        Matrix_Pop();
                    }
                }

                spCE -= 0xFF / 3;
                if (spCE < 0) {
                    spCE = 0;
                }
            }
        }
    }

    actor = targetCtx->unk_94;
    if ((actor != NULL) && !(actor->flags & ACTOR_FLAG_27)) {
        NaviColor* naviColor = &sNaviColorList[actor->category];

        POLY_XLU_DISP = Gfx_SetupDL(POLY_XLU_DISP, SETUPDL_7);

        Matrix_Translate(actor->focus.pos.x, actor->focus.pos.y + (actor->targetArrowOffset * actor->scale.y) + 17.0f,
                         actor->focus.pos.z, MTXMODE_NEW);
        Matrix_RotateY(BINANG_TO_RAD((u16)(play->gameplayFrames * 3000)), MTXMODE_APPLY);
        Matrix_Scale((iREG(27) + 35) / 1000.0f, (iREG(28) + 60) / 1000.0f, (iREG(29) + 50) / 1000.0f, MTXMODE_APPLY);

        gDPSetPrimColor(POLY_XLU_DISP++, 0, 0, naviColor->inner.r, naviColor->inner.g, naviColor->inner.b, 255);
        gSPMatrix(POLY_XLU_DISP++, Matrix_NewMtx(play->state.gfxCtx, "../z_actor.c", 2153),
                  G_MTX_MODELVIEW | G_MTX_LOAD);
        gSPDisplayList(POLY_XLU_DISP++, gZTargetArrowDL);
    }

    CLOSE_DISPS(play->state.gfxCtx, "../z_actor.c", 2158);
}

void func_8002C7BC(TargetContext* targetCtx, Player* player, Actor* actorArg, PlayState* play) {
    STACK_PAD(s32);
    Actor* unkActor;
    s32 actorCategory;
    Vec3f projectedFocusPos;
    f32 cappedInvWDest;
    f32 temp1;
    f32 temp2;
    f32 temp3;
    f32 temp4;
    f32 temp5;
    f32 temp6;
    s32 lockOnSfxId;

    unkActor = NULL;

    if ((player->unk_664 != NULL) && (player->unk_84B[player->unk_846] == 2)) {
        targetCtx->unk_94 = NULL;
    } else {
        func_80032AF0(play, &play->actorCtx, &unkActor, player);
        targetCtx->unk_94 = unkActor;
    }

    if (targetCtx->unk_8C != NULL) {
        unkActor = targetCtx->unk_8C;
        targetCtx->unk_8C = NULL;
    } else if (actorArg != NULL) {
        unkActor = actorArg;
    }

    if (unkActor != NULL) {
        actorCategory = unkActor->category;
    } else {
        actorCategory = player->actor.category;
    }

    if ((unkActor != targetCtx->arrowPointedActor) || (actorCategory != targetCtx->activeCategory)) {
        targetCtx->arrowPointedActor = unkActor;
        targetCtx->activeCategory = actorCategory;
        targetCtx->unk_40 = 1.0f;
    }

    if (unkActor == NULL) {
        unkActor = &player->actor;
    }

    if (Math_StepToF(&targetCtx->unk_40, 0.0f, 0.25f) == 0) {
        temp1 = 0.25f / targetCtx->unk_40;
        temp2 = unkActor->world.pos.x - targetCtx->naviRefPos.x;
        temp3 = (unkActor->world.pos.y + (unkActor->targetArrowOffset * unkActor->scale.y)) - targetCtx->naviRefPos.y;
        temp4 = unkActor->world.pos.z - targetCtx->naviRefPos.z;
        targetCtx->naviRefPos.x += temp2 * temp1;
        targetCtx->naviRefPos.y += temp3 * temp1;
        targetCtx->naviRefPos.z += temp4 * temp1;
    } else {
        Actor_SetNaviToActor(targetCtx, unkActor, actorCategory, play);
    }

    if ((actorArg != NULL) && (targetCtx->unk_4B == 0)) {
        Actor_ProjectPos(play, &actorArg->focus.pos, &projectedFocusPos, &cappedInvWDest);
        if (((projectedFocusPos.z <= 0.0f) || (1.0f <= fabsf(projectedFocusPos.x * cappedInvWDest))) ||
            (1.0f <= fabsf(projectedFocusPos.y * cappedInvWDest))) {
            actorArg = NULL;
        }
    }

    if (actorArg != NULL) {
        if (actorArg != targetCtx->targetedActor) {
            func_8002BE98(targetCtx, actorArg->category, play);
            targetCtx->targetedActor = actorArg;

            if (actorArg->id == ACTOR_EN_BOOM) {
                targetCtx->unk_48 = 0;
            }

            lockOnSfxId = CHECK_FLAG_ALL(actorArg->flags, ACTOR_FLAG_0 | ACTOR_FLAG_2) ? NA_SE_SY_LOCK_ON
                                                                                       : NA_SE_SY_LOCK_ON_HUMAN;
            Sfx_PlaySfxCentered(lockOnSfxId);
        }

        targetCtx->targetCenterPos.x = actorArg->world.pos.x;
        targetCtx->targetCenterPos.y = actorArg->world.pos.y - (actorArg->shape.yOffset * actorArg->scale.y);
        targetCtx->targetCenterPos.z = actorArg->world.pos.z;

        if (targetCtx->unk_4B == 0) {
            temp5 = (500.0f - targetCtx->unk_44) * 3.0f;
            temp6 = (temp5 < 30.0f) ? 30.0f : ((100.0f < temp5) ? 100.0f : temp5);
            if (Math_StepToF(&targetCtx->unk_44, 80.0f, temp6) != 0) {
                targetCtx->unk_4B++;
            }
        } else {
            targetCtx->unk_4B = (targetCtx->unk_4B + 3) | 0x80;
            targetCtx->unk_44 = 120.0f;
        }
    } else {
        targetCtx->targetedActor = NULL;
        Math_StepToF(&targetCtx->unk_44, 500.0f, 80.0f);
    }
}

/**
 * Tests if current scene switch flag is set.
 */
s32 Flags_GetSwitch(PlayState* play, s32 flag) {
    if (flag < 0x20) {
        return play->actorCtx.flags.swch & (1 << flag);
    } else {
        return play->actorCtx.flags.tempSwch & (1 << (flag - 0x20));
    }
}

/**
 * Sets current scene switch flag.
 */
void Flags_SetSwitch(PlayState* play, s32 flag) {
    if (flag < 0x20) {
        play->actorCtx.flags.swch |= (1 << flag);
    } else {
        play->actorCtx.flags.tempSwch |= (1 << (flag - 0x20));
    }
}

/**
 * Unsets current scene switch flag.
 */
void Flags_UnsetSwitch(PlayState* play, s32 flag) {
    if (flag < 0x20) {
        play->actorCtx.flags.swch &= ~(1 << flag);
    } else {
        play->actorCtx.flags.tempSwch &= ~(1 << (flag - 0x20));
    }
}

/**
 * Tests if unknown flag is set.
 */
s32 Flags_GetUnknown(PlayState* play, s32 flag) {
    if (flag < 0x20) {
        return play->actorCtx.flags.unk0 & (1 << flag);
    } else {
        return play->actorCtx.flags.unk1 & (1 << (flag - 0x20));
    }
}

/**
 * Sets unknown flag.
 */
void Flags_SetUnknown(PlayState* play, s32 flag) {
    if (flag < 0x20) {
        play->actorCtx.flags.unk0 |= (1 << flag);
    } else {
        play->actorCtx.flags.unk1 |= (1 << (flag - 0x20));
    }
}

/**
 * Unsets unknown flag.
 */
void Flags_UnsetUnknown(PlayState* play, s32 flag) {
    if (flag < 0x20) {
        play->actorCtx.flags.unk0 &= ~(1 << flag);
    } else {
        play->actorCtx.flags.unk1 &= ~(1 << (flag - 0x20));
    }
}

/**
 * Tests if current scene chest flag is set.
 */
s32 Flags_GetTreasure(PlayState* play, s32 flag) {
    return play->actorCtx.flags.chest & (1 << flag);
}

/**
 * Sets current scene chest flag.
 */
void Flags_SetTreasure(PlayState* play, s32 flag) {
    play->actorCtx.flags.chest |= (1 << flag);
}

/**
 * Tests if current scene clear flag is set.
 */
s32 Flags_GetClear(PlayState* play, s32 flag) {
    return play->actorCtx.flags.clear & (1 << flag);
}

/**
 * Sets current scene clear flag.
 */
void Flags_SetClear(PlayState* play, s32 flag) {
    play->actorCtx.flags.clear |= (1 << flag);
}

/**
 * Unsets current scene clear flag.
 */
void Flags_UnsetClear(PlayState* play, s32 flag) {
    play->actorCtx.flags.clear &= ~(1 << flag);
}

/**
 * Tests if current scene temp clear flag is set.
 */
s32 Flags_GetTempClear(PlayState* play, s32 flag) {
    return play->actorCtx.flags.tempClear & (1 << flag);
}

/**
 * Sets current scene temp clear flag.
 */
void Flags_SetTempClear(PlayState* play, s32 flag) {
    play->actorCtx.flags.tempClear |= (1 << flag);
}

/**
 * Unsets current scene temp clear flag.
 */
void Flags_UnsetTempClear(PlayState* play, s32 flag) {
    play->actorCtx.flags.tempClear &= ~(1 << flag);
}

/**
 * Tests if current scene collectible flag is set.
 */
s32 Flags_GetCollectible(PlayState* play, s32 flag) {
    if (flag < 0x20) {
        return play->actorCtx.flags.collect & (1 << flag);
    } else {
        return play->actorCtx.flags.tempCollect & (1 << (flag - 0x20));
    }
}

/**
 * Sets current scene collectible flag.
 */
void Flags_SetCollectible(PlayState* play, s32 flag) {
    if (flag != 0) {
        if (flag < 0x20) {
            play->actorCtx.flags.collect |= (1 << flag);
        } else {
            play->actorCtx.flags.tempCollect |= (1 << (flag - 0x20));
        }
    }
}

void TitleCard_Init(UNUSED PlayState* play, TitleCardContext* titleCtx) {
    titleCtx->durationTimer = titleCtx->delayTimer = titleCtx->intensity = titleCtx->alpha = 0;
}

void TitleCard_InitBossName(UNUSED PlayState* play, TitleCardContext* titleCtx, void* texture, s16 x, s16 y, u8 width,
                            u8 height) {
    titleCtx->texture = texture;
    titleCtx->x = x;
    titleCtx->y = y;
    titleCtx->width = width;
    titleCtx->height = height;
    titleCtx->durationTimer = 80;
    titleCtx->delayTimer = 0;
}

void TitleCard_InitPlaceName(PlayState* play, TitleCardContext* titleCtx, void* texture, s32 x, s32 y, s32 width,
                             s32 height, s32 delay) {
    SceneTableEntry* loadedScene = play->loadedScene;
    u32 size = loadedScene->titleFile.vromEnd - loadedScene->titleFile.vromStart;

    if ((size != 0) && (size <= 0x3000)) {
        DmaMgr_RequestSyncDebug(texture, loadedScene->titleFile.vromStart, size, "../z_actor.c", 2765);
    }

    titleCtx->texture = texture;
    titleCtx->x = x;
    titleCtx->y = y;
    titleCtx->width = width;
    titleCtx->height = height;
    titleCtx->durationTimer = 80;
    titleCtx->delayTimer = delay;
}

void TitleCard_Update(UNUSED PlayState* play, TitleCardContext* titleCtx) {
    if (DECR(titleCtx->delayTimer) == 0) {
        if (DECR(titleCtx->durationTimer) == 0) {
            Math_StepToS(&titleCtx->alpha, 0, 30);
            Math_StepToS(&titleCtx->intensity, 0, 70);
        } else {
            Math_StepToS(&titleCtx->alpha, 255, 10);
            Math_StepToS(&titleCtx->intensity, 255, 20);
        }
    }
}

void TitleCard_Draw(PlayState* play, TitleCardContext* titleCtx) {
    s32 width;
    s32 height;
    STACK_PAD(s32);
    s32 titleX;
    s32 doubleWidth;
    s32 titleY;
    s32 titleSecondY;
    s32 textureLanguageOffset;

    if (titleCtx->alpha != 0) {
        width = titleCtx->width;
        height = titleCtx->height;
        titleX = (titleCtx->x * 4) - (width * 2);
        titleY = (titleCtx->y * 4) - (height * 2);
        doubleWidth = width * 2;

        OPEN_DISPS(play->state.gfxCtx, "../z_actor.c", 2824);

        textureLanguageOffset = width * height * gSaveContext.language;
        height = (width * height > 0x1000) ? 0x1000 / width : height;
        titleSecondY = titleY + (height * 4);

        OVERLAY_DISP = Gfx_SetupDL_52NoCD(OVERLAY_DISP);

        gDPSetPrimColor(OVERLAY_DISP++, 0, 0, (u8)titleCtx->intensity, (u8)titleCtx->intensity, (u8)titleCtx->intensity,
                        (u8)titleCtx->alpha);

        gDPLoadTextureBlock(OVERLAY_DISP++, (u8*)titleCtx->texture + textureLanguageOffset, G_IM_FMT_IA, G_IM_SIZ_8b,
                            width, height, 0, G_TX_NOMIRROR | G_TX_WRAP, G_TX_NOMIRROR | G_TX_WRAP, G_TX_NOMASK,
                            G_TX_NOMASK, G_TX_NOLOD, G_TX_NOLOD);

        gSPTextureRectangle(OVERLAY_DISP++, titleX, titleY, ((doubleWidth * 2) + titleX) - 4, titleY + (height * 4) - 1,
                            G_TX_RENDERTILE, 0, 0, 1 << 10, 1 << 10);

        height = titleCtx->height - height;

        // If texture is bigger than 0x1000, display the rest
        if (height > 0) {
            gDPLoadTextureBlock(OVERLAY_DISP++, (u8*)titleCtx->texture + textureLanguageOffset + 0x1000, G_IM_FMT_IA,
                                G_IM_SIZ_8b, width, height, 0, G_TX_NOMIRROR | G_TX_WRAP, G_TX_NOMIRROR | G_TX_WRAP,
                                G_TX_NOMASK, G_TX_NOMASK, G_TX_NOLOD, G_TX_NOLOD);

            gSPTextureRectangle(OVERLAY_DISP++, titleX, titleSecondY, ((doubleWidth * 2) + titleX) - 4,
                                titleSecondY + (height * 4) - 1, G_TX_RENDERTILE, 0, 0, 1 << 10, 1 << 10);
        }

        CLOSE_DISPS(play->state.gfxCtx, "../z_actor.c", 2880);
    }
}

s32 TitleCard_Clear(PlayState* play, TitleCardContext* titleCtx) {
    if ((play->actorCtx.titleCtx.delayTimer != 0) || (play->actorCtx.titleCtx.alpha != 0)) {
        titleCtx->durationTimer = 0;
        titleCtx->delayTimer = 0;
        return false;
    }

    return true;
}

void Actor_Kill(Actor* actor) {
    actor->draw = NULL;
    actor->update = NULL;
    actor->flags &= ~ACTOR_FLAG_0;
}

void Actor_SetWorldToHome(Actor* actor) {
    actor->world = actor->home;
}

void Actor_SetFocus(Actor* actor, f32 yOffset) {
    actor->focus.pos.x = actor->world.pos.x;
    actor->focus.pos.y = actor->world.pos.y + yOffset;
    actor->focus.pos.z = actor->world.pos.z;

    actor->focus.rot.x = actor->world.rot.x;
    actor->focus.rot.y = actor->world.rot.y;
    actor->focus.rot.z = actor->world.rot.z;
}

void Actor_SetWorldRotToShape(Actor* actor) {
    actor->world.rot = actor->shape.rot;
}

void Actor_SetShapeRotToWorld(Actor* actor) {
    actor->shape.rot = actor->world.rot;
}

void Actor_SetScale(Actor* actor, f32 scale) {
    actor->scale.z = scale;
    actor->scale.y = scale;
    actor->scale.x = scale;
}

void Actor_SetObjectDependency(PlayState* play, Actor* actor) {
    gSegments[6] = VIRTUAL_TO_PHYSICAL(play->objectCtx.status[actor->objBankIndex].segment);
}

void Actor_Init(Actor* actor, PlayState* play) {
    Actor_SetWorldToHome(actor);
    Actor_SetShapeRotToWorld(actor);
    Actor_SetFocus(actor, 0.0f);
    Math_Vec3f_Copy(&actor->prevPos, &actor->world.pos);
    Actor_SetScale(actor, 0.01f);
    actor->targetMode = 3;
    actor->minVelocityY = -20.0f;
    actor->xyzDistToPlayerSq = FLT_MAX;
    actor->naviEnemyId = NAVI_ENEMY_NONE;
    actor->uncullZoneForward = 1000.0f;
    actor->uncullZoneScale = 350.0f;
    actor->uncullZoneDownward = 700.0f;
    CollisionCheck_InitInfo(&actor->colChkInfo);
    actor->floorBgId = BGCHECK_SCENE;
    ActorShape_Init(&actor->shape, 0.0f, NULL, 0.0f);
    if (Object_IsLoaded(&play->objectCtx, actor->objBankIndex)) {
        Actor_SetObjectDependency(play, actor);
        actor->init(actor, play);
        actor->init = NULL;
    }
}

void Actor_Destroy(Actor* actor, PlayState* play) {
    ActorOverlay* overlayEntry;
    char* name;

    if (actor->destroy != NULL) {
        actor->destroy(actor, play);
        actor->destroy = NULL;
    } else {
        overlayEntry = actor->overlayEntry;
        name = overlayEntry->name != NULL ? overlayEntry->name : "";

        // "No Actor class destruct [%s]"
        osSyncPrintf("Ａｃｔｏｒクラス デストラクトがありません [%s]\n" VT_RST, name);
    }
}

/**
 * Update actor's position factoring in velocity and collider displacement
 */
void Actor_UpdatePos(Actor* actor) {
    f32 speedRate = R_UPDATE_RATE * 0.5f;

    actor->world.pos.x += (actor->velocity.x * speedRate) + actor->colChkInfo.displacement.x;
    actor->world.pos.y += (actor->velocity.y * speedRate) + actor->colChkInfo.displacement.y;
    actor->world.pos.z += (actor->velocity.z * speedRate) + actor->colChkInfo.displacement.z;
}

/**
 * Update actor's velocity accounting for gravity (without dropping below minimum y velocity)
 */
void Actor_UpdateVelocityXZGravity(Actor* actor) {
    actor->velocity.x = Math_SinS(actor->world.rot.y) * actor->speed;
    actor->velocity.z = Math_CosS(actor->world.rot.y) * actor->speed;

    actor->velocity.y += actor->gravity;

    if (actor->velocity.y < actor->minVelocityY) {
        actor->velocity.y = actor->minVelocityY;
    }
}

/**
 * Move actor while accounting for its current velocity and gravity.
 * `actor.speed` is used as the XZ velocity.
 * The actor will move in the direction of its world yaw.
 */
void Actor_MoveXZGravity(Actor* actor) {
    Actor_UpdateVelocityXZGravity(actor);
    Actor_UpdatePos(actor);
}

/**
 * Update actor's velocity without gravity.
 */
void Actor_UpdateVelocityXYZ(Actor* actor) {
    f32 speedXZ = Math_CosS(actor->world.rot.x) * actor->speed;

    actor->velocity.x = Math_SinS(actor->world.rot.y) * speedXZ;
    actor->velocity.y = Math_SinS(actor->world.rot.x) * actor->speed;
    actor->velocity.z = Math_CosS(actor->world.rot.y) * speedXZ;
}

/**
 * Move actor while accounting for its current velocity.
 * `actor.speed` is used as the XYZ velocity.
 * The actor will move in the direction of its world yaw and pitch, with positive pitch moving upwards.
 */
void Actor_MoveXYZ(Actor* actor) {
    Actor_UpdateVelocityXYZ(actor);
    Actor_UpdatePos(actor);
}

/**
 * From a given XYZ speed value, set the corresponding XZ speed as `actor.speed`, and Y speed as Y velocity.
 * Only the actor's world pitch is factored in, with positive pitch moving downwards.
 */
void Actor_SetProjectileSpeed(Actor* actor, f32 speedXYZ) {
    actor->speed = Math_CosS(actor->world.rot.x) * speedXYZ;
    actor->velocity.y = -Math_SinS(actor->world.rot.x) * speedXYZ;
}

void Actor_UpdatePosByAnimation(Actor* actor, SkelAnime* skelAnime) {
    Vec3f posDiff;

    SkelAnime_UpdateTranslation(skelAnime, &posDiff, actor->shape.rot.y);

    actor->world.pos.x += posDiff.x * actor->scale.x;
    actor->world.pos.y += posDiff.y * actor->scale.y;
    actor->world.pos.z += posDiff.z * actor->scale.z;
}

s16 Actor_WorldYawTowardActor(Actor* actorA, Actor* actorB) {
    return Math_Vec3f_Yaw(&actorA->world.pos, &actorB->world.pos);
}

s16 Actor_FocusYawTowardActor(Actor* actorA, Actor* actorB) {
    return Math_Vec3f_Yaw(&actorA->focus.pos, &actorB->focus.pos);
}

s16 Actor_WorldYawTowardPoint(Actor* actor, Vec3f* refPoint) {
    return Math_Vec3f_Yaw(&actor->world.pos, refPoint);
}

s16 Actor_WorldPitchTowardActor(Actor* actorA, Actor* actorB) {
    return Math_Vec3f_Pitch(&actorA->world.pos, &actorB->world.pos);
}

s16 Actor_FocusPitchTowardActor(Actor* actorA, Actor* actorB) {
    return Math_Vec3f_Pitch(&actorA->focus.pos, &actorB->focus.pos);
}

s16 Actor_WorldPitchTowardPoint(Actor* actor, Vec3f* refPoint) {
    return Math_Vec3f_Pitch(&actor->world.pos, refPoint);
}

f32 Actor_WorldDistXYZToActor(Actor* actorA, Actor* actorB) {
    return Math_Vec3f_DistXYZ(&actorA->world.pos, &actorB->world.pos);
}

f32 Actor_WorldDistXYZToPoint(Actor* actor, Vec3f* refPoint) {
    return Math_Vec3f_DistXYZ(&actor->world.pos, refPoint);
}

f32 Actor_WorldDistXZToActor(Actor* actorA, Actor* actorB) {
    return Math_Vec3f_DistXZ(&actorA->world.pos, &actorB->world.pos);
}

f32 Actor_WorldDistXZToPoint(Actor* actor, Vec3f* refPoint) {
    return Math_Vec3f_DistXZ(&actor->world.pos, refPoint);
}

/**
 * Convert `pos` to be relative to the actor's position and yaw, store into `dest`.
 * Actor_WorldToActorCoords
 */
void func_8002DBD0(Actor* actor, Vec3f* dest, Vec3f* pos) {
    f32 cosY;
    f32 sinY;
    f32 deltaX;
    f32 deltaZ;

    cosY = Math_CosS(actor->shape.rot.y);
    sinY = Math_SinS(actor->shape.rot.y);
    deltaX = pos->x - actor->world.pos.x;
    deltaZ = pos->z - actor->world.pos.z;

    dest->x = (deltaX * cosY) - (deltaZ * sinY);
    dest->z = (deltaX * sinY) + (deltaZ * cosY);
    dest->y = pos->y - actor->world.pos.y;
}

f32 Actor_HeightDiff(Actor* actorA, Actor* actorB) {
    return actorB->world.pos.y - actorA->world.pos.y;
}

f32 Player_GetHeight(Player* player) {
    f32 offset = (player->stateFlags1 & PLAYER_STATE1_23) ? 32.0f : 0.0f;

    if (LINK_IS_ADULT) {
        return offset + 68.0f;
    } else {
        return offset + 44.0f;
    }
}

f32 func_8002DCE4(Player* player) {
    if (player->stateFlags1 & PLAYER_STATE1_23) {
        return 8.0f;
    } else if (player->stateFlags1 & PLAYER_STATE1_27) {
        return (R_RUN_SPEED_LIMIT / 100.0f) * 0.6f;
    } else {
        return R_RUN_SPEED_LIMIT / 100.0f;
    }
}

s32 func_8002DD6C(Player* player) {
    return player->stateFlags1 & PLAYER_STATE1_3;
}

s32 func_8002DD78(Player* player) {
    return func_8002DD6C(player) && player->unk_834;
}

s32 func_8002DDA8(PlayState* play) {
    Player* player = GET_PLAYER(play);

    return (player->stateFlags1 & PLAYER_STATE1_11) || func_8002DD78(player);
}

s32 func_8002DDE4(PlayState* play) {
    Player* player = GET_PLAYER(play);

    return player->stateFlags2 & PLAYER_STATE2_3;
}

s32 func_8002DDF4(PlayState* play) {
    Player* player = GET_PLAYER(play);

    return player->stateFlags2 & PLAYER_STATE2_12;
}

void func_8002DE04(PlayState* play, Actor* actorA, Actor* actorB) {
    ArmsHook* hookshot = (ArmsHook*)Actor_Find(&play->actorCtx, ACTOR_ARMS_HOOK, ACTORCAT_ITEMACTION);

    hookshot->grabbed = actorB;
    hookshot->grabbedDistDiff.x = 0.0f;
    hookshot->grabbedDistDiff.y = 0.0f;
    hookshot->grabbedDistDiff.z = 0.0f;
    actorB->flags |= ACTOR_FLAG_13;
    actorA->flags &= ~ACTOR_FLAG_13;
}

void func_8002DE74(PlayState* play, UNUSED Player* player) {
    if ((play->roomCtx.curRoom.behaviorType1 != ROOM_BEHAVIOR_TYPE1_4) && Play_CamIsNotFixed(play)) {
        Camera_ChangeSetting(Play_GetCamera(play, CAM_ID_MAIN), CAM_SET_HORSE);
    }
}

void Actor_MountHorse(UNUSED PlayState* play, Player* player, Actor* horse) {
    player->rideActor = horse;
    player->stateFlags1 |= PLAYER_STATE1_23;
    horse->child = &player->actor;
}

s32 func_8002DEEC(Player* player) {
    return (player->stateFlags1 & (PLAYER_STATE1_7 | PLAYER_STATE1_29)) || (player->csMode != PLAYER_CSMODE_NONE);
}

void func_8002DF18(PlayState* play, Player* player) {
    func_8006DC68(play, player);
}

s32 func_8002DF38(PlayState* play, Actor* actor, u8 csMode) {
    Player* player = GET_PLAYER(play);

    player->csMode = csMode;
    player->unk_448 = actor;
    player->doorBgCamIndex = 0;

    return true;
}

s32 func_8002DF54(PlayState* play, Actor* actor, u8 csMode) {
    Player* player = GET_PLAYER(play);

    func_8002DF38(play, actor, csMode);
    player->doorBgCamIndex = 1;

    return true;
}

void func_8002DF90(DynaPolyActor* dynaActor) {
    dynaActor->unk_154 = 0.0f;
    dynaActor->unk_150 = 0.0f;
}

void func_8002DFA4(DynaPolyActor* dynaActor, f32 arg1, s16 arg2) {
    dynaActor->unk_150 += arg1;
    dynaActor->unk_158 = arg2;
}

/**
 * Chcek if the player is facing the specified actor.
 * The maximum angle difference that qualifies as "facing" is specified by `maxAngle`.
 */
s32 Player_IsFacingActor(Actor* actor, s16 maxAngle, PlayState* play) {
    Player* player = GET_PLAYER(play);
    s16 yawDiff = (s16)(actor->yawTowardsPlayer + 0x8000) - player->actor.shape.rot.y;

    if (ABS(yawDiff) < maxAngle) {
        return true;
    }

    return false;
}

/**
 * Chcek if `actorB` is facing `actorA`.
 * The maximum angle difference that qualifies as "facing" is specified by `maxAngle`.
 *
 * This function is unused in the original game.
 */
s32 Actor_ActorBIsFacingActorA(Actor* actorA, Actor* actorB, s16 maxAngle) {
    s16 yawDiff = (s16)(Actor_WorldYawTowardActor(actorA, actorB) + 0x8000) - actorB->shape.rot.y;

    if (ABS(yawDiff) < maxAngle) {
        return true;
    }

    return false;
}

/**
 * Chcek if the specified actor is facing the player.
 * The maximum angle difference that qualifies as "facing" is specified by `maxAngle`.
 */
s32 Actor_IsFacingPlayer(Actor* actor, s16 maxAngle) {
    s16 yawDiff = actor->yawTowardsPlayer - actor->shape.rot.y;

    if (ABS(yawDiff) < maxAngle) {
        return true;
    }

    return false;
}

/**
 * Chcek if `actorA` is facing `actorB`.
 * The maximum angle difference that qualifies as "facing" is specified by `maxAngle`.
 *
 * This function is unused in the original game.
 */
s32 Actor_ActorAIsFacingActorB(Actor* actorA, Actor* actorB, s16 maxAngle) {
    s16 yawDiff = Actor_WorldYawTowardActor(actorA, actorB) - actorA->shape.rot.y;

    if (ABS(yawDiff) < maxAngle) {
        return true;
    }

    return false;
}

/**
 * Chcek if the specified actor is facing the player and is nearby.
 * The maximum angle difference that qualifies as "facing" is specified by `maxAngle`.
 * The minimum distance that qualifies as "nearby" is specified by `range`.
 */
s32 Actor_IsFacingAndNearPlayer(Actor* actor, f32 range, s16 maxAngle) {
    s16 yawDiff = actor->yawTowardsPlayer - actor->shape.rot.y;

    if (ABS(yawDiff) < maxAngle) {
        f32 xyzDistanceFromLink = sqrtf(SQ(actor->xzDistToPlayer) + SQ(actor->yDistToPlayer));

        if (xyzDistanceFromLink < range) {
            return true;
        }
    }

    return false;
}

/**
 * Chcek if `actorA` is facing `actorB` and is nearby.
 * The maximum angle difference that qualifies as "facing" is specified by `maxAngle`.
 * The minimum distance that qualifies as "nearby" is specified by `range`.
 */
s32 Actor_ActorAIsFacingAndNearActorB(Actor* actorA, Actor* actorB, f32 range, s16 maxAngle) {
    if (Actor_WorldDistXYZToActor(actorA, actorB) < range) {
        s16 yawDiff = Actor_WorldYawTowardActor(actorA, actorB) - actorA->shape.rot.y;

        if (ABS(yawDiff) < maxAngle) {
            return true;
        }
    }

    return false;
}

s32 func_8002E234(Actor* actor, f32 arg1, s32 arg2) {
    if ((actor->bgCheckFlags & BGCHECKFLAG_GROUND) && (arg1 < -11.0f)) {
        actor->bgCheckFlags &= ~BGCHECKFLAG_GROUND;
        actor->bgCheckFlags |= BGCHECKFLAG_GROUND_LEAVE;

        if ((actor->velocity.y < 0.0f) && (arg2 & UPDBGCHECKINFO_FLAG_4)) {
            actor->velocity.y = 0.0f;
        }

        return false;
    }

    return true;
}

s32 func_8002E2AC(PlayState* play, Actor* actor, Vec3f* pos, s32 arg3) {
    f32 floorHeightDiff;
    s32 floorBgId;

    pos->y += 50.0f;

    actor->floorHeight = BgCheck_EntityRaycastDown5(play, &play->colCtx, &actor->floorPoly, &floorBgId, actor, pos);
    actor->bgCheckFlags &= ~(BGCHECKFLAG_GROUND_TOUCH | BGCHECKFLAG_GROUND_LEAVE | BGCHECKFLAG_GROUND_STRICT);

    if (actor->floorHeight <= BGCHECK_Y_MIN) {
        return func_8002E234(actor, BGCHECK_Y_MIN, arg3);
    }

    floorHeightDiff = actor->floorHeight - actor->world.pos.y;
    actor->floorBgId = floorBgId;

    if (floorHeightDiff >= 0.0f) { // actor is on or below the ground
        actor->bgCheckFlags |= BGCHECKFLAG_GROUND_STRICT;

        if (actor->bgCheckFlags & BGCHECKFLAG_CEILING) {
            if (floorBgId != sCurCeilingBgId) {
                if (floorHeightDiff > 15.0f) {
                    actor->bgCheckFlags |= BGCHECKFLAG_CRUSHED;
                }
            } else {
                actor->world.pos.x = actor->prevPos.x;
                actor->world.pos.z = actor->prevPos.z;
            }
        }

        actor->world.pos.y = actor->floorHeight;

        if (actor->velocity.y <= 0.0f) {
            if (!(actor->bgCheckFlags & BGCHECKFLAG_GROUND)) {
                actor->bgCheckFlags |= BGCHECKFLAG_GROUND_TOUCH;
            } else if ((arg3 & UPDBGCHECKINFO_FLAG_3) && (actor->gravity < 0.0f)) {
                actor->velocity.y = -4.0f;
            } else {
                actor->velocity.y = 0.0f;
            }

            actor->bgCheckFlags |= BGCHECKFLAG_GROUND;
            func_80043334(&play->colCtx, actor, actor->floorBgId);
        }
    } else { // actor is above ground
        if ((actor->bgCheckFlags & BGCHECKFLAG_GROUND) && (floorHeightDiff >= -11.0f)) {
            func_80043334(&play->colCtx, actor, actor->floorBgId);
        }

        return func_8002E234(actor, floorHeightDiff, arg3);
    }

    return true;
}

void Actor_UpdateBgCheckInfo(PlayState* play, Actor* actor, f32 wallCheckHeight, f32 wallCheckRadius,
                             f32 ceilingCheckHeight, s32 flags) {
    f32 sp74;
    STACK_PAD(s32);
    Vec3f sp64;
    s32 bgId;
    CollisionPoly* wallPoly;
    f32 sp58;
    WaterBox* waterBox;
    f32 waterBoxYSurface;
    Vec3f ripplePos;

    sp74 = actor->world.pos.y - actor->prevPos.y;

    if ((actor->floorBgId != BGCHECK_SCENE) && (actor->bgCheckFlags & BGCHECKFLAG_GROUND)) {
        DynaPolyActor_TransformCarriedActor(&play->colCtx, actor->floorBgId, actor);
    }

    if (flags & UPDBGCHECKINFO_FLAG_0) {
        if ((!(flags & UPDBGCHECKINFO_FLAG_7) &&
             BgCheck_EntitySphVsWall3(&play->colCtx, &sp64, &actor->world.pos, &actor->prevPos, wallCheckRadius,
                                      &actor->wallPoly, &bgId, actor, wallCheckHeight)) ||
            ((flags & UPDBGCHECKINFO_FLAG_7) &&
             BgCheck_EntitySphVsWall4(&play->colCtx, &sp64, &actor->world.pos, &actor->prevPos, wallCheckRadius,
                                      &actor->wallPoly, &bgId, actor, wallCheckHeight))) {
            wallPoly = actor->wallPoly;
            Math_Vec3f_Copy(&actor->world.pos, &sp64);
            actor->wallYaw = Math_Atan2S(wallPoly->normal.z, wallPoly->normal.x);
            actor->bgCheckFlags |= BGCHECKFLAG_WALL;
            actor->wallBgId = bgId;
        } else {
            actor->bgCheckFlags &= ~BGCHECKFLAG_WALL;
        }
    }

    sp64.x = actor->world.pos.x;
    sp64.z = actor->world.pos.z;

    if (flags & UPDBGCHECKINFO_FLAG_1) {
        sp64.y = actor->prevPos.y + 10.0f;
        if (BgCheck_EntityCheckCeiling(&play->colCtx, &sp58, &sp64, (ceilingCheckHeight + sp74) - 10.0f,
                                       &sCurCeilingPoly, &sCurCeilingBgId, actor)) {
            actor->bgCheckFlags |= BGCHECKFLAG_CEILING;
            actor->world.pos.y = (sp58 + sp74) - 10.0f;
        } else {
            actor->bgCheckFlags &= ~BGCHECKFLAG_CEILING;
        }
    }

    if (flags & UPDBGCHECKINFO_FLAG_2) {
        sp64.y = actor->prevPos.y;
        func_8002E2AC(play, actor, &sp64, flags);
        waterBoxYSurface = actor->world.pos.y;
        if (WaterBox_GetSurface1(play, &play->colCtx, actor->world.pos.x, actor->world.pos.z, &waterBoxYSurface,
                                 &waterBox)) {
            actor->yDistToWater = waterBoxYSurface - actor->world.pos.y;
            if (actor->yDistToWater < 0.0f) {
                actor->bgCheckFlags &= ~(BGCHECKFLAG_WATER | BGCHECKFLAG_WATER_TOUCH);
            } else {
                if (!(actor->bgCheckFlags & BGCHECKFLAG_WATER)) {
                    actor->bgCheckFlags |= BGCHECKFLAG_WATER_TOUCH;
                    if (!(flags & UPDBGCHECKINFO_FLAG_6)) {
                        ripplePos.x = actor->world.pos.x;
                        ripplePos.y = waterBoxYSurface;
                        ripplePos.z = actor->world.pos.z;
                        EffectSsGRipple_Spawn(play, &ripplePos, 100, 500, 0);
                        EffectSsGRipple_Spawn(play, &ripplePos, 100, 500, 4);
                        EffectSsGRipple_Spawn(play, &ripplePos, 100, 500, 8);
                    }
                }
                actor->bgCheckFlags |= BGCHECKFLAG_WATER;
            }
        } else {
            actor->bgCheckFlags &= ~(BGCHECKFLAG_WATER | BGCHECKFLAG_WATER_TOUCH);
            actor->yDistToWater = BGCHECK_Y_MIN;
        }
    }
}

Mtx D_8015BBA8;

Gfx* func_8002E830(Vec3f* object, Vec3f* eye, Vec3f* lightDir, GraphicsContext* gfxCtx, Gfx* gfx, Hilite** hilite) {
    LookAt* lookAt;
    f32 correctedEyeX;

    lookAt = Graph_Alloc(gfxCtx, sizeof(LookAt));

    correctedEyeX = (eye->x == object->x) && (eye->z == object->z) ? eye->x + 0.001f : eye->x;

    *hilite = Graph_Alloc(gfxCtx, sizeof(Hilite));

    if (R_HREG_MODE == HREG_MODE_PRINT_HILITE_INFO) {
        osSyncPrintf("z_actor.c 3529 eye=[%f(%f) %f %f] object=[%f %f %f] light_direction=[%f %f %f]\n", correctedEyeX,
                     eye->x, eye->y, eye->z, object->x, object->y, object->z, lightDir->x, lightDir->y, lightDir->z);
    }

    View_ErrorCheckEyePosition(correctedEyeX, eye->y, eye->z);
    guLookAtHilite(&D_8015BBA8, lookAt, *hilite, correctedEyeX, eye->y, eye->z, object->x, object->y, object->z, 0.0f,
                   1.0f, 0.0f, lightDir->x, lightDir->y, lightDir->z, lightDir->x, lightDir->y, lightDir->z, 16, 16);

    gSPLookAt(gfx++, lookAt);
    gDPSetHilite1Tile(gfx++, 1, *hilite, 16, 16);

    return gfx;
}

Hilite* func_8002EABC(Vec3f* object, Vec3f* eye, Vec3f* lightDir, GraphicsContext* gfxCtx) {
    Hilite* hilite;

    OPEN_DISPS(gfxCtx, "../z_actor.c", 4306);

    POLY_OPA_DISP = func_8002E830(object, eye, lightDir, gfxCtx, POLY_OPA_DISP, &hilite);

    CLOSE_DISPS(gfxCtx, "../z_actor.c", 4313);

    return hilite;
}

Hilite* func_8002EB44(Vec3f* object, Vec3f* eye, Vec3f* lightDir, GraphicsContext* gfxCtx) {
    Hilite* hilite;

    OPEN_DISPS(gfxCtx, "../z_actor.c", 4332);

    POLY_XLU_DISP = func_8002E830(object, eye, lightDir, gfxCtx, POLY_XLU_DISP, &hilite);

    CLOSE_DISPS(gfxCtx, "../z_actor.c", 4339);

    return hilite;
}

void func_8002EBCC(Actor* actor, PlayState* play, s32 flag) {
    Hilite* hilite;
    Vec3f lightDir;
    Gfx* displayListHead;
    Gfx* displayList;

    lightDir.x = play->envCtx.dirLight1.params.dir.x;
    lightDir.y = play->envCtx.dirLight1.params.dir.y;
    lightDir.z = play->envCtx.dirLight1.params.dir.z;

    if (R_HREG_MODE == HREG_MODE_PRINT_HILITE_INFO) {
        osSyncPrintf("z_actor.c 3637 game_play->view.eye=[%f(%f) %f %f]\n", play->view.eye.x, play->view.eye.y,
                     play->view.eye.z);
    }

    hilite = func_8002EABC(&actor->world.pos, &play->view.eye, &lightDir, play->state.gfxCtx);

    if (flag != 0) {
        displayList = Graph_Alloc(play->state.gfxCtx, 2 * sizeof(Gfx));
        displayListHead = displayList;

        OPEN_DISPS(play->state.gfxCtx, "../z_actor.c", 4384);

        gDPSetHilite1Tile(displayListHead++, 1, hilite, 16, 16);
        gSPEndDisplayList(displayListHead);
        gSPSegment(POLY_OPA_DISP++, 0x07, displayList);

        CLOSE_DISPS(play->state.gfxCtx, "../z_actor.c", 4394);
    }
}

void func_8002ED80(Actor* actor, PlayState* play, s32 flag) {
    Hilite* hilite;
    Vec3f lightDir;
    Gfx* displayListHead;
    Gfx* displayList;

    lightDir.x = play->envCtx.dirLight1.params.dir.x;
    lightDir.y = play->envCtx.dirLight1.params.dir.y;
    lightDir.z = play->envCtx.dirLight1.params.dir.z;

    hilite = func_8002EB44(&actor->world.pos, &play->view.eye, &lightDir, play->state.gfxCtx);

    if (flag != 0) {
        displayList = Graph_Alloc(play->state.gfxCtx, 2 * sizeof(Gfx));
        displayListHead = displayList;

        OPEN_DISPS(play->state.gfxCtx, "../z_actor.c", 4429);

        gDPSetHilite1Tile(displayListHead++, 1, hilite, 16, 16);
        gSPEndDisplayList(displayListHead);
        gSPSegment(POLY_XLU_DISP++, 0x07, displayList);

        CLOSE_DISPS(play->state.gfxCtx, "../z_actor.c", 4439);
    }
}

PosRot* Actor_GetFocus(PosRot* dest, Actor* actor) {
    *dest = actor->focus;

    return dest;
}

PosRot* Actor_GetWorld(PosRot* dest, Actor* actor) {
    *dest = actor->world;

    return dest;
}

PosRot* Actor_GetWorldPosShapeRot(PosRot* arg0, Actor* actor) {
    PosRot sp1C;

    Math_Vec3f_Copy(&sp1C.pos, &actor->world.pos);
    sp1C.rot = actor->shape.rot;
    *arg0 = sp1C;

    return arg0;
}

f32 func_8002EFC0(Actor* actor, Player* player, s16 arg2) {
    s16 yawTemp = (s16)(actor->yawTowardsPlayer - 0x8000) - arg2;
    s16 yawTempAbs = ABS(yawTemp);

    if (player->unk_664 != NULL) {
        if ((yawTempAbs > 0x4000) || (actor->flags & ACTOR_FLAG_27)) {
            return FLT_MAX;
        } else {
            f32 ret =
                actor->xyzDistToPlayerSq - actor->xyzDistToPlayerSq * 0.8f * ((0x4000 - yawTempAbs) * (1.0f / 0x8000));

            return ret;
        }
    }

    if (yawTempAbs > 0x2AAA) {
        return FLT_MAX;
    }

    return actor->xyzDistToPlayerSq;
}

typedef struct {
    /* 0x0 */ f32 rangeSq;
    /* 0x4 */ f32 leashScale;
} TargetRangeParams; // size = 0x8

#define TARGET_RANGE(range, leash) \
    { SQ(range), (f32)range / leash }

TargetRangeParams D_80115FF8[] = {
    TARGET_RANGE(70, 140),   TARGET_RANGE(170, 255),    TARGET_RANGE(280, 5600),      TARGET_RANGE(350, 525),
    TARGET_RANGE(700, 1050), TARGET_RANGE(1000, 1500),  TARGET_RANGE(100, 105.36842), TARGET_RANGE(140, 163.33333),
    TARGET_RANGE(240, 576),  TARGET_RANGE(280, 280000),
};

u32 func_8002F090(Actor* actor, f32 arg1) {
    return arg1 < D_80115FF8[actor->targetMode].rangeSq;
}

s32 func_8002F0C8(Actor* actor, Player* player, s32 flag) {
    if ((actor->update == NULL) || !(actor->flags & ACTOR_FLAG_0)) {
        return true;
    }

    if (!flag) {
        s16 var = (s16)(actor->yawTowardsPlayer - 0x8000) - player->actor.shape.rot.y;
        s16 abs_var = ABS(var);
        f32 dist;

        if ((player->unk_664 == NULL) && (abs_var > 0x2AAA)) {
            dist = FLT_MAX;
        } else {
            dist = actor->xyzDistToPlayerSq;
        }

        return !func_8002F090(actor, D_80115FF8[actor->targetMode].leashScale * dist);
    }

    return false;
}

u32 Actor_ProcessTalkRequest(Actor* actor, UNUSED PlayState* play) {
    if (actor->flags & ACTOR_FLAG_8) {
        actor->flags &= ~ACTOR_FLAG_8;
        return true;
    }

    return false;
}

s32 func_8002F1C4(Actor* actor, PlayState* play, f32 arg2, f32 arg3, u32 exchangeItemId) {
    Player* player = GET_PLAYER(play);

    if ((player->actor.flags & ACTOR_FLAG_8) || ((exchangeItemId != EXCH_ITEM_NONE) && Player_InCsMode(play)) ||
        (!actor->isTargeted &&
         ((arg3 < fabsf(actor->yDistToPlayer)) || (player->targetActorDistance < actor->xzDistToPlayer) ||
          (arg2 < actor->xzDistToPlayer)))) {
        return false;
    }

    player->targetActor = actor;
    player->targetActorDistance = actor->xzDistToPlayer;
    player->exchangeItemId = exchangeItemId;

    return true;
}

s32 func_8002F298(Actor* actor, PlayState* play, f32 arg2, u32 exchangeItemId) {
    return func_8002F1C4(actor, play, arg2, arg2, exchangeItemId);
}

s32 func_8002F2CC(Actor* actor, PlayState* play, f32 arg2) {
    return func_8002F298(actor, play, arg2, EXCH_ITEM_NONE);
}

s32 func_8002F2F4(Actor* actor, PlayState* play) {
    f32 var1 = 50.0f + actor->colChkInfo.cylRadius;

    return func_8002F2CC(actor, play, var1);
}

u32 Actor_TextboxIsClosing(UNUSED Actor* actor, PlayState* play) {
    if (Message_GetState(&play->msgCtx) == TEXT_STATE_CLOSING) {
        return true;
    } else {
        return false;
    }
}

s8 func_8002F368(PlayState* play) {
    Player* player = GET_PLAYER(play);

    return player->exchangeItemId;
}

void Actor_GetScreenPos(PlayState* play, Actor* actor, s16* x, s16* y) {
    Vec3f projectedPos;
    f32 cappedInvW;

    Actor_ProjectPos(play, &actor->focus.pos, &projectedPos, &cappedInvW);
    *x = projectedPos.x * cappedInvW * (SCREEN_WIDTH / 2) + (SCREEN_WIDTH / 2);
    *y = projectedPos.y * cappedInvW * -(SCREEN_HEIGHT / 2) + (SCREEN_HEIGHT / 2);
}

u32 Actor_HasParent(Actor* actor, UNUSED PlayState* play) {
    if (actor->parent != NULL) {
        return true;
    } else {
        return false;
    }
}

/**
 * This function covers various interactions with the player actor, using Get Item IDs (see `GetItemID` enum).
 * It is typically used to give items to the player, but also has other purposes.
 *
 * This function carries a get item request to the player actor if context allows it (e.g. the player is in range and
 * not busy with certain things). The player actor performs the requested action itself.
 *
 * The following description of what the `getItemId` values can do is provided here for completeness, but these
 * behaviors are entirely out of the scope of this function. All behavior is defined by the player actor.
 *
 * - Positive values (`GI_NONE < getItemId < GI_MAX`):
 *    Give an item to the player. The player may not get it immediately (for example if diving), but is expected to
 *    in the near future.
 * - Negative values (`-GI_MAX < getItemId < GI_NONE`):
 *    Used by treasure chests to indicate the chest can be opened (by pressing A).
 *    The item gotten corresponds to the positive Get Item ID `abs(getItemId)`.
 * - `GI_NONE`:
 *    Allows the player to pick up the actor (by pressing A), to carry it around.
 * - `GI_MAX`:
 *    Allows the player to catch specific actors in a bottle.
 *
 * @return true If the player actor is capable of accepting the offer.
 */
s32 Actor_OfferGetItem(Actor* actor, PlayState* play, s32 getItemId, f32 xzRange, f32 yRange) {
    Player* player = GET_PLAYER(play);

    if (!(player->stateFlags1 & (PLAYER_STATE1_7 | PLAYER_STATE1_12 | PLAYER_STATE1_13 | PLAYER_STATE1_14 |
                                 PLAYER_STATE1_18 | PLAYER_STATE1_19 | PLAYER_STATE1_20 | PLAYER_STATE1_21)) &&
        Player_GetExplosiveHeld(player) < 0) {
        if ((((player->heldActor != NULL) || (actor == player->targetActor)) && (getItemId > GI_NONE) &&
             (getItemId < GI_MAX)) ||
            (!(player->stateFlags1 & (PLAYER_STATE1_11 | PLAYER_STATE1_29)))) {
            if ((actor->xzDistToPlayer < xzRange) && (fabsf(actor->yDistToPlayer) < yRange)) {
                s16 yawDiff = actor->yawTowardsPlayer - player->actor.shape.rot.y;
                s32 absYawDiff = ABS(yawDiff);

                if ((getItemId != GI_NONE) || (player->getItemDirection < absYawDiff)) {
                    player->getItemId = getItemId;
                    player->interactRangeActor = actor;
                    player->getItemDirection = absYawDiff;
                    return true;
                }
            }
        }
    }

    return false;
}

s32 Actor_OfferGetItemNearby(Actor* actor, PlayState* play, s32 getItemId) {
    return Actor_OfferGetItem(actor, play, getItemId, 50.0f, 10.0f);
}

s32 Actor_OfferCarry(Actor* actor, PlayState* play) {
    return Actor_OfferGetItemNearby(actor, play, GI_NONE);
}

u32 Actor_HasNoParent(Actor* actor, UNUSED PlayState* play) {
    if (actor->parent == NULL) {
        return true;
    } else {
        return false;
    }
}

void func_8002F5C4(Actor* actorA, Actor* actorB, UNUSED PlayState* play) {
    Actor* parent = actorA->parent;

    if (parent->id == ACTOR_PLAYER) {
        Player* player = (Player*)parent;

        player->heldActor = actorB;
        player->interactRangeActor = actorB;
    }

    parent->child = actorB;
    actorB->parent = parent;
    actorA->parent = NULL;
}

void Actor_SetClosestSecretDistance(Actor* actor, PlayState* play) {
    Player* player = GET_PLAYER(play);

    if (actor->xyzDistToPlayerSq < player->closestSecretDistSq) {
        player->closestSecretDistSq = actor->xyzDistToPlayerSq;
    }
}

s32 Actor_IsMounted(UNUSED PlayState* play, Actor* horse) {
    if (horse->child != NULL) {
        return true;
    } else {
        return false;
    }
}

u32 Actor_SetRideActor(PlayState* play, Actor* horse, s32 mountSide) {
    Player* player = GET_PLAYER(play);

    if (!(player->stateFlags1 &
          (PLAYER_STATE1_7 | PLAYER_STATE1_11 | PLAYER_STATE1_12 | PLAYER_STATE1_13 | PLAYER_STATE1_14 |
           PLAYER_STATE1_18 | PLAYER_STATE1_19 | PLAYER_STATE1_20 | PLAYER_STATE1_21))) {
        player->rideActor = horse;
        player->mountSide = mountSide;
        return true;
    }

    return false;
}

s32 Actor_NotMounted(UNUSED PlayState* play, Actor* horse) {
    if (horse->child == NULL) {
        return true;
    } else {
        return false;
    }
}

void func_8002F698(PlayState* play, UNUSED Actor* actor, f32 arg2, s16 arg3, f32 arg4, u32 arg5, u32 arg6) {
    Player* player = GET_PLAYER(play);

    player->unk_8A0 = arg6;
    player->unk_8A1 = arg5;
    player->unk_8A2 = arg3;
    player->unk_8A4 = arg2;
    player->unk_8A8 = arg4;
}

void func_8002F6D4(PlayState* play, Actor* actor, f32 arg2, s16 arg3, f32 arg4, u32 arg5) {
    func_8002F698(play, actor, arg2, arg3, arg4, 2, arg5);
}

void func_8002F71C(PlayState* play, Actor* actor, f32 arg2, s16 arg3, f32 arg4) {
    func_8002F6D4(play, actor, arg2, arg3, arg4, 0);
}

void func_8002F758(PlayState* play, Actor* actor, f32 arg2, s16 arg3, f32 arg4, u32 arg5) {
    func_8002F698(play, actor, arg2, arg3, arg4, 1, arg5);
}

void func_8002F7A0(PlayState* play, Actor* actor, f32 arg2, s16 arg3, f32 arg4) {
    func_8002F758(play, actor, arg2, arg3, arg4, 0);
}

/**
 * Play a sound effect at the player's position
 */
void Player_PlaySfx(Player* player, u16 sfxId) {
    Audio_PlaySfxGeneral(sfxId, &player->actor.projectedPos, 4, &gSfxDefaultFreqAndVolScale,
                         &gSfxDefaultFreqAndVolScale, &gSfxDefaultReverb);
}

/**
 * Play a sound effect at the actor's position
 */
void Actor_PlaySfx(Actor* actor, u16 sfxId) {
    Sfx_PlaySfxAtPos(&actor->projectedPos, sfxId);
}

void func_8002F850(PlayState* play, Actor* actor) {
    s32 surfaceSfxOffset;

    if (actor->bgCheckFlags & BGCHECKFLAG_WATER) {
        if (actor->yDistToWater < 20.0f) {
            surfaceSfxOffset = SURFACE_SFX_OFFSET_WATER_SHALLOW;
        } else {
            surfaceSfxOffset = SURFACE_SFX_OFFSET_WATER_DEEP;
        }
    } else {
        surfaceSfxOffset = SurfaceType_GetSfxOffset(&play->colCtx, actor->floorPoly, actor->floorBgId);
    }

    Sfx_PlaySfxAtPos(&actor->projectedPos, NA_SE_EV_BOMB_BOUND);
    Sfx_PlaySfxAtPos(&actor->projectedPos, NA_SE_PL_WALK_GROUND + surfaceSfxOffset);
}

void func_8002F8F0(Actor* actor, u16 sfxId) {
    actor->sfx = sfxId;
    actor->flags |= ACTOR_FLAG_19;
    actor->flags &= ~(ACTOR_FLAG_20 | ACTOR_FLAG_21 | ACTOR_FLAG_28);
}

void func_8002F91C(Actor* actor, u16 sfxId) {
    actor->sfx = sfxId;
    actor->flags |= ACTOR_FLAG_20;
    actor->flags &= ~(ACTOR_FLAG_19 | ACTOR_FLAG_21 | ACTOR_FLAG_28);
}

void func_8002F948(Actor* actor, u16 sfxId) {
    actor->sfx = sfxId;
    actor->flags |= ACTOR_FLAG_21;
    actor->flags &= ~(ACTOR_FLAG_19 | ACTOR_FLAG_20 | ACTOR_FLAG_28);
}

void func_8002F974(Actor* actor, u16 sfxId) {
    actor->flags &= ~(ACTOR_FLAG_19 | ACTOR_FLAG_20 | ACTOR_FLAG_21 | ACTOR_FLAG_28);
    actor->sfx = sfxId;
}

void func_8002F994(Actor* actor, s32 timer) {
    actor->flags |= ACTOR_FLAG_28;
    actor->flags &= ~(ACTOR_FLAG_19 | ACTOR_FLAG_20 | ACTOR_FLAG_21);

    // The sfx field is not used for an actual sound effect here.
    // Instead, it controls the tick speed of the timer sound effect.
    if (timer < 40) {
        actor->sfx = 3;
    } else if (timer < 100) {
        actor->sfx = 2;
    } else {
        actor->sfx = 1;
    }
}

// Tests if something hit Jabu Jabu surface, displaying hit splash and playing sfx if true
s32 func_8002F9EC(PlayState* play, Actor* actor, CollisionPoly* poly, s32 bgId, Vec3f* pos) {
    if (SurfaceType_GetFloorType(&play->colCtx, poly, bgId) == FLOOR_TYPE_8) {
        play->roomCtx.unk_74[0] = 1;
        CollisionCheck_BlueBlood(play, NULL, pos);
        Actor_PlaySfx(actor, NA_SE_IT_WALL_HIT_BUYO);
        return true;
    }

    return false;
}

// Local data used for Farore's Wind light (stored in BSS, possibly a struct?)
LightInfo D_8015BC00;
LightNode* D_8015BC10;
s32 D_8015BC14;
f32 D_8015BC18;

void func_8002FA60(PlayState* play) {
    Vec3f lightPos;

    if (gSaveContext.save.info.fw.set) {
        gSaveContext.respawn[RESPAWN_MODE_TOP].data = 0x28;
        gSaveContext.respawn[RESPAWN_MODE_TOP].pos.x = gSaveContext.save.info.fw.pos.x;
        gSaveContext.respawn[RESPAWN_MODE_TOP].pos.y = gSaveContext.save.info.fw.pos.y;
        gSaveContext.respawn[RESPAWN_MODE_TOP].pos.z = gSaveContext.save.info.fw.pos.z;
        gSaveContext.respawn[RESPAWN_MODE_TOP].yaw = gSaveContext.save.info.fw.yaw;
        gSaveContext.respawn[RESPAWN_MODE_TOP].playerParams = gSaveContext.save.info.fw.playerParams;
        gSaveContext.respawn[RESPAWN_MODE_TOP].entranceIndex = gSaveContext.save.info.fw.entranceIndex;
        gSaveContext.respawn[RESPAWN_MODE_TOP].roomIndex = gSaveContext.save.info.fw.roomIndex;
        gSaveContext.respawn[RESPAWN_MODE_TOP].tempSwchFlags = gSaveContext.save.info.fw.tempSwchFlags;
        gSaveContext.respawn[RESPAWN_MODE_TOP].tempCollectFlags = gSaveContext.save.info.fw.tempCollectFlags;
    } else {
        gSaveContext.respawn[RESPAWN_MODE_TOP].data = 0;
        gSaveContext.respawn[RESPAWN_MODE_TOP].pos.x = 0.0f;
        gSaveContext.respawn[RESPAWN_MODE_TOP].pos.y = 0.0f;
        gSaveContext.respawn[RESPAWN_MODE_TOP].pos.z = 0.0f;
    }

    lightPos.x = gSaveContext.respawn[RESPAWN_MODE_TOP].pos.x;
    lightPos.y = gSaveContext.respawn[RESPAWN_MODE_TOP].pos.y + 80.0f;
    lightPos.z = gSaveContext.respawn[RESPAWN_MODE_TOP].pos.z;

    Lights_PointNoGlowSetInfo(&D_8015BC00, lightPos.x, lightPos.y, lightPos.z, 0xFF, 0xFF, 0xFF, -1);

    D_8015BC10 = LightContext_InsertLight(play, &play->lightCtx, &D_8015BC00);
    D_8015BC14 = 0;
    D_8015BC18 = 0.0f;
}

void Actor_DrawFaroresWindPointer(PlayState* play) {
    s32 lightRadius = -1;
    s32 params;

    OPEN_DISPS(play->state.gfxCtx, "../z_actor.c", 5308);

    params = gSaveContext.respawn[RESPAWN_MODE_TOP].data;

    if (params) {
        f32 yOffset = LINK_IS_ADULT ? 80.0f : 60.0f;
        f32 ratio = 1.0f;
        s32 alpha = 255;
        s32 temp = params - 40;

        if (temp < 0) {
            gSaveContext.respawn[RESPAWN_MODE_TOP].data = ++params;
            ratio = ABS(params) * 0.025f;
            D_8015BC14 = 60;
            D_8015BC18 = 1.0f;
        } else if (D_8015BC14) {
            D_8015BC14--;
        } else if (D_8015BC18 > 0.0f) {
            static Vec3f effectVel = { 0.0f, -0.05f, 0.0f };
            static Vec3f effectAccel = { 0.0f, -0.025f, 0.0f };
            static Color_RGBA8 effectPrimCol = { 255, 255, 255, 0 };
            static Color_RGBA8 effectEnvCol = { 100, 200, 0, 0 };
            Vec3f* curPos = &gSaveContext.respawn[RESPAWN_MODE_TOP].pos;
            Vec3f* nextPos = &gSaveContext.respawn[RESPAWN_MODE_DOWN].pos;
            f32 prevNum = D_8015BC18;
            Vec3f dist;
            f32 diff = Math_Vec3f_DistXYZAndStoreDiff(nextPos, curPos, &dist);
            Vec3f effectPos;
            f32 factor;
            f32 length;
            f32 dx;
            f32 speed;

            if (diff < 20.0f) {
                D_8015BC18 = 0.0f;
                Math_Vec3f_Copy(curPos, nextPos);
            } else {
                length = diff * (1.0f / D_8015BC18);
                speed = 20.0f / length;
                speed = CLAMP_MIN(speed, 0.05f);
                Math_StepToF(&D_8015BC18, 0.0f, speed);
                factor = (diff * (D_8015BC18 / prevNum)) / diff;
                curPos->x = nextPos->x + (dist.x * factor);
                curPos->y = nextPos->y + (dist.y * factor);
                curPos->z = nextPos->z + (dist.z * factor);
                length *= 0.5f;
                dx = diff - length;
                yOffset += sqrtf(SQ(length) - SQ(dx)) * 0.2f;
                osSyncPrintf("-------- DISPLAY Y=%f\n", yOffset);
            }

            effectPos.x = curPos->x + Rand_CenteredFloat(6.0f);
            effectPos.y = curPos->y + 80.0f + (6.0f * Rand_ZeroOne());
            effectPos.z = curPos->z + Rand_CenteredFloat(6.0f);

            EffectSsKiraKira_SpawnDispersed(play, &effectPos, &effectVel, &effectAccel, &effectPrimCol, &effectEnvCol,
                                            1000, 16);

            if (D_8015BC18 == 0.0f) {
                gSaveContext.respawn[RESPAWN_MODE_TOP] = gSaveContext.respawn[RESPAWN_MODE_DOWN];
                gSaveContext.respawn[RESPAWN_MODE_TOP].playerParams = 0x06FF;
                gSaveContext.respawn[RESPAWN_MODE_TOP].data = 40;
            }

            gSaveContext.respawn[RESPAWN_MODE_TOP].pos = *curPos;
        } else if (temp > 0) {
            Vec3f* curPos = &gSaveContext.respawn[RESPAWN_MODE_TOP].pos;
            f32 nextRatio = 1.0f - temp * 0.1f;
            f32 curRatio = 1.0f - (f32)(temp - 1) * 0.1f;
            Vec3f eye;
            Vec3f dist;
            f32 diff;

            if (nextRatio > 0.0f) {
                eye.x = play->view.eye.x;
                eye.y = play->view.eye.y - yOffset;
                eye.z = play->view.eye.z;
                diff = Math_Vec3f_DistXYZAndStoreDiff(&eye, curPos, &dist);
                diff = (diff * (nextRatio / curRatio)) / diff;
                curPos->x = eye.x + (dist.x * diff);
                curPos->y = eye.y + (dist.y * diff);
                curPos->z = eye.z + (dist.z * diff);
                gSaveContext.respawn[RESPAWN_MODE_TOP].pos = *curPos;
            }

            alpha = 255 - (temp * 30);

            if (alpha < 0) {
                gSaveContext.save.info.fw.set = 0;
                gSaveContext.respawn[RESPAWN_MODE_TOP].data = 0;
                alpha = 0;
            } else {
                gSaveContext.respawn[RESPAWN_MODE_TOP].data = ++params;
            }

            ratio = 1.0f + ((f32)temp * 0.2); // required to match
        }

        lightRadius = 500.0f * ratio;

        //! @bug One of the conditions for this block checks an entrance index to see if the light ball should draw.
        //! This does not account for the fact that some dungeons have multiple entrances.
        //! If a dungeon is entered through a different entrance than the one that was saved, the light ball will not
        //! draw.
        if ((play->csCtx.state == CS_STATE_IDLE) &&
            (((void)0, gSaveContext.respawn[RESPAWN_MODE_TOP].entranceIndex) ==
             ((void)0, gSaveContext.save.entranceIndex)) &&
            (((void)0, gSaveContext.respawn[RESPAWN_MODE_TOP].roomIndex) == play->roomCtx.curRoom.num)) {
            f32 scale = 0.025f * ratio;

            POLY_XLU_DISP = Gfx_SetupDL(POLY_XLU_DISP, SETUPDL_25);

            Matrix_Translate(((void)0, gSaveContext.respawn[RESPAWN_MODE_TOP].pos.x),
                             ((void)0, gSaveContext.respawn[RESPAWN_MODE_TOP].pos.y) + yOffset,
                             ((void)0, gSaveContext.respawn[RESPAWN_MODE_TOP].pos.z), MTXMODE_NEW);
            Matrix_Scale(scale, scale, scale, MTXMODE_APPLY);
            Matrix_Mult(&play->billboardMtxF, MTXMODE_APPLY);
            Matrix_Push();

            gDPPipeSync(POLY_XLU_DISP++);
            gDPSetPrimColor(POLY_XLU_DISP++, 128, 128, 255, 255, 200, alpha);
            gDPSetEnvColor(POLY_XLU_DISP++, 100, 200, 0, 255);

            Matrix_RotateZ(BINANG_TO_RAD_ALT2((play->gameplayFrames * 1500) & 0xFFFF), MTXMODE_APPLY);
            gSPMatrix(POLY_XLU_DISP++, Matrix_NewMtx(play->state.gfxCtx, "../z_actor.c", 5458),
                      G_MTX_MODELVIEW | G_MTX_LOAD | G_MTX_NOPUSH);
            gSPDisplayList(POLY_XLU_DISP++, gEffFlash1DL);

            Matrix_Pop();
            Matrix_RotateZ(BINANG_TO_RAD_ALT2(~((play->gameplayFrames * 1200) & 0xFFFF)), MTXMODE_APPLY);

            gSPMatrix(POLY_XLU_DISP++, Matrix_NewMtx(play->state.gfxCtx, "../z_actor.c", 5463),
                      G_MTX_MODELVIEW | G_MTX_LOAD | G_MTX_NOPUSH);
            gSPDisplayList(POLY_XLU_DISP++, gEffFlash1DL);
        }

        //! @bug This function call is not contained in the above block, meaning the light for Farore's Wind will draw
        //! in every scene at the same position that it was originally set.
        Lights_PointNoGlowSetInfo(&D_8015BC00, ((void)0, gSaveContext.respawn[RESPAWN_MODE_TOP].pos.x),
                                  ((void)0, gSaveContext.respawn[RESPAWN_MODE_TOP].pos.y) + yOffset,
                                  ((void)0, gSaveContext.respawn[RESPAWN_MODE_TOP].pos.z), 255, 255, 255, lightRadius);

        CLOSE_DISPS(play->state.gfxCtx, "../z_actor.c", 5474);
    }
}

void func_80030488(PlayState* play) {
    LightContext_RemoveLight(play, &play->lightCtx, D_8015BC10);
}

void Actor_DisableLens(PlayState* play) {
    if (play->actorCtx.lensActive) {
        play->actorCtx.lensActive = false;
        Magic_Reset(play);
    }
}

void Actor_InitContext(PlayState* play, ActorContext* actorCtx, ActorEntry* playerEntry) {
    ActorOverlay* overlayEntry;
    SavedSceneFlags* savedSceneFlags;
    s32 i;

    savedSceneFlags = &gSaveContext.save.info.sceneFlags[play->sceneId];

    bzero(actorCtx, sizeof(ActorContext));

    ActorOverlayTable_Init();
    Matrix_MtxFCopy(&play->billboardMtxF, &gMtxFClear);
    Matrix_MtxFCopy(&play->viewProjectionMtxF, &gMtxFClear);

    overlayEntry = &gActorOverlayTable[0];
    for (i = 0; i < ARRAY_COUNT(gActorOverlayTable); i++) {
        overlayEntry->loadedRamAddr = NULL;
        overlayEntry->numLoaded = 0;
        overlayEntry++;
    }

    actorCtx->flags.chest = savedSceneFlags->chest;
    actorCtx->flags.swch = savedSceneFlags->swch;
    actorCtx->flags.clear = savedSceneFlags->clear;
    actorCtx->flags.collect = savedSceneFlags->collect;

    TitleCard_Init(play, &actorCtx->titleCtx);

    actorCtx->absoluteSpace = NULL;

    Actor_SpawnEntry(actorCtx, playerEntry, play);
    func_8002C0C0(&actorCtx->targetCtx, actorCtx->actorLists[ACTORCAT_PLAYER].head, play);
    func_8002FA60(play);
}

u32 sCategoryFreezeMasks[ACTORCAT_MAX] = {
    // ACTORCAT_SWITCH
    PLAYER_STATE1_6 | PLAYER_STATE1_7 | PLAYER_STATE1_28,
    // ACTORCAT_BG
    PLAYER_STATE1_6 | PLAYER_STATE1_7 | PLAYER_STATE1_28,
    // ACTORCAT_PLAYER
    0,
    // ACTORCAT_EXPLOSIVE
    PLAYER_STATE1_6 | PLAYER_STATE1_7 | PLAYER_STATE1_10 | PLAYER_STATE1_28,
    // ACTORCAT_NPC
    PLAYER_STATE1_7,
    // ACTORCAT_ENEMY
    PLAYER_STATE1_6 | PLAYER_STATE1_7 | PLAYER_STATE1_28 | PLAYER_STATE1_29,
    // ACTORCAT_PROP
    PLAYER_STATE1_7 | PLAYER_STATE1_28,
    // ACTORCAT_ITEMACTION
    0,
    // ACTORCAT_MISC
    PLAYER_STATE1_6 | PLAYER_STATE1_7 | PLAYER_STATE1_28 | PLAYER_STATE1_29,
    // ACTORCAT_BOSS
    PLAYER_STATE1_6 | PLAYER_STATE1_7 | PLAYER_STATE1_10 | PLAYER_STATE1_28,
    // ACTORCAT_DOOR
    0,
    // ACTORCAT_CHEST
    PLAYER_STATE1_6 | PLAYER_STATE1_7 | PLAYER_STATE1_28,
};

void Actor_UpdateAll(PlayState* play, ActorContext* actorCtx) {
    Actor* refActor;
    Actor* actor;
    Player* player;
    u32* categoryFreezeMaskP;
    u32 requiredActorFlag;
    u32 canFreezeCategory;
    Actor* sp74;
    ActorEntry* actorEntry;
    s32 i;

    player = GET_PLAYER(play);

    if (0) {
        // This ASSERT is optimized out but it exists due to its presence in rodata
        ASSERT(gMaxActorId == ACTOR_ID_MAX, "MaxProfile == ACTOR_DLF_MAX", "../z_actor.c", UNK_LINE);
    }

    sp74 = NULL;
    requiredActorFlag = 0;

    if (play->numActorEntries != 0) {
        actorEntry = &play->actorEntryList[0];
        for (i = 0; i < play->numActorEntries; i++) {
            Actor_SpawnEntry(&play->actorCtx, actorEntry++, play);
        }
        play->numActorEntries = 0;
    }

    if (actorCtx->unk_02 != 0) {
        actorCtx->unk_02--;
    }

    if (KREG(0) == -100) {
        refActor = &GET_PLAYER(play)->actor;
        KREG(0) = 0;
        Actor_Spawn(&play->actorCtx, play, ACTOR_EN_CLEAR_TAG, refActor->world.pos.x, refActor->world.pos.y + 100.0f,
                    refActor->world.pos.z, 0, 0, 0, 1);
    }

    categoryFreezeMaskP = &sCategoryFreezeMasks[0];

    if (player->stateFlags2 & PLAYER_STATE2_27) {
        requiredActorFlag = ACTOR_FLAG_25;
    }

    if ((player->stateFlags1 & PLAYER_STATE1_6) && ((player->actor.textId & 0xFF00) != 0x600)) {
        sp74 = player->targetActor;
    }

    for (i = 0; i < ARRAY_COUNT(actorCtx->actorLists); i++, categoryFreezeMaskP++) {
        canFreezeCategory = (*categoryFreezeMaskP & player->stateFlags1);

        actor = actorCtx->actorLists[i].head;
        while (actor != NULL) {
            if (actor->world.pos.y < -25000.0f) {
                actor->world.pos.y = -25000.0f;
            }

            actor->sfx = 0;

            if (actor->init != NULL) {
                if (Object_IsLoaded(&play->objectCtx, actor->objBankIndex)) {
                    Actor_SetObjectDependency(play, actor);
                    actor->init(actor, play);
                    actor->init = NULL;
                }
                actor = actor->next;
            } else if (!Object_IsLoaded(&play->objectCtx, actor->objBankIndex)) {
                Actor_Kill(actor);
                actor = actor->next;
            } else if ((requiredActorFlag && !(actor->flags & requiredActorFlag)) ||
                       (!requiredActorFlag && canFreezeCategory &&
                        !((sp74 == actor) || (actor == player->naviActor) || (actor == player->heldActor) ||
                          (&player->actor == actor->parent)))) {
                CollisionCheck_ResetDamage(&actor->colChkInfo);
                actor = actor->next;
            } else if (actor->update == NULL) {
                if (!actor->isDrawn) {
                    actor = Actor_Delete(&play->actorCtx, actor, play);
                } else {
                    Actor_Destroy(actor, play);
                    actor = actor->next;
                }
            } else {
                Math_Vec3f_Copy(&actor->prevPos, &actor->world.pos);
                actor->xzDistToPlayer = Actor_WorldDistXZToActor(actor, &player->actor);
                actor->yDistToPlayer = Actor_HeightDiff(actor, &player->actor);
                actor->xyzDistToPlayerSq = SQ(actor->xzDistToPlayer) + SQ(actor->yDistToPlayer);

                actor->yawTowardsPlayer = Actor_WorldYawTowardActor(actor, &player->actor);
                actor->flags &= ~ACTOR_FLAG_24;

                if ((DECR(actor->freezeTimer) == 0) && (actor->flags & (ACTOR_FLAG_4 | ACTOR_FLAG_6))) {
                    if (actor == player->unk_664) {
                        actor->isTargeted = true;
                    } else {
                        actor->isTargeted = false;
                    }

                    if ((actor->targetPriority != 0) && (player->unk_664 == NULL)) {
                        actor->targetPriority = 0;
                    }

                    Actor_SetObjectDependency(play, actor);
                    if (actor->colorFilterTimer != 0) {
                        actor->colorFilterTimer--;
                    }
                    actor->update(actor, play);
                    DynaPoly_UnsetAllInteractFlags(play, &play->colCtx.dyna, actor);
                }

                CollisionCheck_ResetDamage(&actor->colChkInfo);

                actor = actor->next;
            }
        }

        if (i == ACTORCAT_BG) {
            DynaPoly_UpdateContext(play, &play->colCtx.dyna);
        }
    }

    actor = player->unk_664;

    if ((actor != NULL) && (actor->update == NULL)) {
        actor = NULL;
        func_8008EDF0(player);
    }

    if ((actor == NULL) || (player->unk_66C < 5)) {
        actor = NULL;
        if (actorCtx->targetCtx.unk_4B != 0) {
            actorCtx->targetCtx.unk_4B = 0;
            Sfx_PlaySfxCentered(NA_SE_SY_LOCK_OFF);
        }
    }

    func_8002C7BC(&actorCtx->targetCtx, player, actor, play);
    TitleCard_Update(play, &actorCtx->titleCtx);
    DynaPoly_UpdateBgActorTransforms(play, &play->colCtx.dyna);
}

void Actor_FaultPrint(Actor* actor, char* command) {
    ActorOverlay* overlayEntry;
    char* name;

    if ((actor == NULL) || (actor->overlayEntry == NULL)) {
        FaultDrawer_SetCursor(48, 24);
        FaultDrawer_Printf("ACTOR NAME is NULL");
    }

    overlayEntry = actor->overlayEntry;
    name = overlayEntry->name != NULL ? overlayEntry->name : "";

    osSyncPrintf("アクターの名前(%08x:%s)\n", actor, name); // "Actor name (%08x:%s)"

    if (command != NULL) {
        osSyncPrintf("コメント:%s\n", command); // "Command:%s"
    }

    FaultDrawer_SetCursor(48, 24);
    FaultDrawer_Printf("ACTOR NAME %08x:%s", actor, name);
}

void Actor_Draw(PlayState* play, Actor* actor) {
    FaultClient faultClient;
    Lights* lights;

    Fault_AddClient(&faultClient, Actor_FaultPrint, actor, "Actor_draw");

    OPEN_DISPS(play->state.gfxCtx, "../z_actor.c", 6035);

    lights = LightContext_NewLights(&play->lightCtx, play->state.gfxCtx);

    Lights_BindAll(lights, play->lightCtx.listHead, (actor->flags & ACTOR_FLAG_22) ? NULL : &actor->world.pos);
    Lights_Draw(lights, play->state.gfxCtx);

    if (actor->flags & ACTOR_FLAG_IGNORE_QUAKE) {
        Matrix_SetTranslateRotateYXZ(actor->world.pos.x + play->mainCamera.quakeOffset.x,
                                     actor->world.pos.y +
                                         ((actor->shape.yOffset * actor->scale.y) + play->mainCamera.quakeOffset.y),
                                     actor->world.pos.z + play->mainCamera.quakeOffset.z, &actor->shape.rot);
    } else {
        Matrix_SetTranslateRotateYXZ(actor->world.pos.x, actor->world.pos.y + (actor->shape.yOffset * actor->scale.y),
                                     actor->world.pos.z, &actor->shape.rot);
    }

    Matrix_Scale(actor->scale.x, actor->scale.y, actor->scale.z, MTXMODE_APPLY);
    Actor_SetObjectDependency(play, actor);

    gSPSegment(POLY_OPA_DISP++, 0x06, play->objectCtx.status[actor->objBankIndex].segment);
    gSPSegment(POLY_XLU_DISP++, 0x06, play->objectCtx.status[actor->objBankIndex].segment);

    if (actor->colorFilterTimer != 0) {
        Color_RGBA8 color = { 0, 0, 0, 255 };

        if (actor->colorFilterParams & COLORFILTER_COLORFLAG_GRAY) {
            color.r = color.g = color.b = COLORFILTER_GET_COLORINTENSITY(actor->colorFilterParams) | 7;
        } else if (actor->colorFilterParams & COLORFILTER_COLORFLAG_RED) {
            color.r = COLORFILTER_GET_COLORINTENSITY(actor->colorFilterParams) | 7;
        } else {
            color.b = COLORFILTER_GET_COLORINTENSITY(actor->colorFilterParams) | 7;
        }

        if (actor->colorFilterParams & COLORFILTER_BUFFLAG_XLU) {
            func_80026860(play, &color, actor->colorFilterTimer, COLORFILTER_GET_DURATION(actor->colorFilterParams));
        } else {
            func_80026400(play, &color, actor->colorFilterTimer, COLORFILTER_GET_DURATION(actor->colorFilterParams));
        }
    }

    actor->draw(actor, play);

    if (actor->colorFilterTimer != 0) {
        if (actor->colorFilterParams & COLORFILTER_BUFFLAG_XLU) {
            func_80026A6C(play);
        } else {
            func_80026608(play);
        }
    }

    if (actor->shape.shadowDraw != NULL) {
        actor->shape.shadowDraw(actor, lights, play);
    }

    CLOSE_DISPS(play->state.gfxCtx, "../z_actor.c", 6119);

    Fault_RemoveClient(&faultClient);
}

void func_80030ED8(Actor* actor) {
    if (actor->flags & ACTOR_FLAG_19) {
        Audio_PlaySfxGeneral(actor->sfx, &actor->projectedPos, 4, &gSfxDefaultFreqAndVolScale,
                             &gSfxDefaultFreqAndVolScale, &gSfxDefaultReverb);
    } else if (actor->flags & ACTOR_FLAG_20) {
        Sfx_PlaySfxCentered(actor->sfx);
    } else if (actor->flags & ACTOR_FLAG_21) {
        Sfx_PlaySfxCentered2(actor->sfx);
    } else if (actor->flags & ACTOR_FLAG_28) {
        func_800F4C58(&gSfxDefaultPos, NA_SE_SY_TIMER - SFX_FLAG, (s8)(actor->sfx - 1));
    } else {
        Sfx_PlaySfxAtPos(&actor->projectedPos, actor->sfx);
    }
}

#define LENS_MASK_WIDTH 64
#define LENS_MASK_HEIGHT 64
// 26 and 6 are for padding between the mask texture and the screen borders
#define LENS_MASK_OFFSET_S ((SCREEN_WIDTH / 2 - LENS_MASK_WIDTH) - 26)
#define LENS_MASK_OFFSET_T ((SCREEN_HEIGHT / 2 - LENS_MASK_HEIGHT) - 6)

void Actor_DrawLensOverlay(GraphicsContext* gfxCtx) {
    OPEN_DISPS(gfxCtx, "../z_actor.c", 6161);

    gDPLoadTextureBlock(POLY_XLU_DISP++, gLensOfTruthMaskTex, G_IM_FMT_I, G_IM_SIZ_8b, LENS_MASK_WIDTH,
                        LENS_MASK_HEIGHT, 0, G_TX_MIRROR | G_TX_CLAMP, G_TX_MIRROR | G_TX_CLAMP, 6, 6, G_TX_NOLOD,
                        G_TX_NOLOD);

    gDPSetTileSize(POLY_XLU_DISP++, G_TX_RENDERTILE, (SCREEN_WIDTH / 2 - LENS_MASK_WIDTH) << 2,
                   (SCREEN_HEIGHT / 2 - LENS_MASK_HEIGHT) << 2, (SCREEN_WIDTH / 2 + LENS_MASK_WIDTH - 1) << 2,
                   (SCREEN_HEIGHT / 2 + LENS_MASK_HEIGHT - 1) << 2);
    gSPTextureRectangle(POLY_XLU_DISP++, 0, 0, SCREEN_WIDTH << 2, SCREEN_HEIGHT << 2, G_TX_RENDERTILE,
                        LENS_MASK_OFFSET_S << 5, LENS_MASK_OFFSET_T << 5,
                        (1 << 10) * (SCREEN_WIDTH - 2 * LENS_MASK_OFFSET_S) / SCREEN_WIDTH,
                        (1 << 10) * (SCREEN_HEIGHT - 2 * LENS_MASK_OFFSET_T) / SCREEN_HEIGHT);
    gDPPipeSync(POLY_XLU_DISP++);

    CLOSE_DISPS(gfxCtx, "../z_actor.c", 6183);
}

void Actor_DrawLensActors(PlayState* play, s32 numInvisibleActors, Actor** invisibleActors) {
    Actor** invisibleActor;
    GraphicsContext* gfxCtx;
    s32 i;

    gfxCtx = play->state.gfxCtx;

    OPEN_DISPS(gfxCtx, "../z_actor.c", 6197);

    gDPNoOpString(POLY_OPA_DISP++, "魔法のメガネ START", 0); // "Magic lens START"

    gDPPipeSync(POLY_XLU_DISP++);

    if (play->roomCtx.curRoom.lensMode == LENS_MODE_HIDE_ACTORS) {
        // Update both the color frame buffer and the z-buffer
        gDPSetOtherMode(POLY_XLU_DISP++,
                        G_AD_DISABLE | G_CD_MAGICSQ | G_CK_NONE | G_TC_FILT | G_TF_BILERP | G_TT_NONE | G_TL_TILE |
                            G_TD_CLAMP | G_TP_NONE | G_CYC_1CYCLE | G_PM_NPRIMITIVE,
                        G_AC_THRESHOLD | G_ZS_PRIM | Z_UPD | G_RM_CLD_SURF | G_RM_CLD_SURF2);

        gDPSetCombineMode(POLY_XLU_DISP++, G_CC_MODULATEIA_PRIM, G_CC_MODULATEIA_PRIM);
        gDPSetPrimColor(POLY_XLU_DISP++, 0, 0, 255, 0, 0, 255);

        // the z-buffer will later only allow drawing inside the lens circle
    } else {
        // Update the z-buffer but not the color frame buffer
        gDPSetOtherMode(POLY_XLU_DISP++,
                        G_AD_DISABLE | G_CD_MAGICSQ | G_CK_NONE | G_TC_FILT | G_TF_BILERP | G_TT_NONE | G_TL_TILE |
                            G_TD_CLAMP | G_TP_NONE | G_CYC_1CYCLE | G_PM_NPRIMITIVE,
                        G_AC_THRESHOLD | G_ZS_PRIM | Z_UPD | IM_RD | CVG_DST_SAVE | ZMODE_OPA | FORCE_BL |
                            GBL_c1(G_BL_CLR_BL, G_BL_0, G_BL_CLR_MEM, G_BL_1MA) |
                            GBL_c2(G_BL_CLR_BL, G_BL_0, G_BL_CLR_MEM, G_BL_1MA));

        // inverts the mask image, which initially is 0 inner and 74 outer,
        // by setting the combiner to draw 74 - image instead of the image
        gDPSetCombineLERP(POLY_XLU_DISP++, PRIMITIVE, TEXEL0, PRIM_LOD_FRAC, 0, PRIMITIVE, TEXEL0, PRIM_LOD_FRAC, 0,
                          PRIMITIVE, TEXEL0, PRIM_LOD_FRAC, 0, PRIMITIVE, TEXEL0, PRIM_LOD_FRAC, 0);
        gDPSetPrimColor(POLY_XLU_DISP++, 0, 0xFF, 74, 74, 74, 74);

        // the z-buffer will later only allow drawing outside the lens circle
    }

    // Together with the depth source set above, this sets the depth to the closest.
    // For a pixel with such a depth value, the z-buffer will reject drawing to that pixel.
    gDPSetPrimDepth(POLY_XLU_DISP++, 0, 0);

    // The z-buffer will be updated where the mask is not fully transparent.
    Actor_DrawLensOverlay(gfxCtx);

    // "Magic lens invisible Actor display START"
    gDPNoOpString(POLY_OPA_DISP++, "魔法のメガネ 見えないＡcｔｏｒ表示 START", numInvisibleActors);

    invisibleActor = &invisibleActors[0];
    for (i = 0; i < numInvisibleActors; i++) {
        // "Magic lens invisible Actor display"
        gDPNoOpString(POLY_OPA_DISP++, "魔法のメガネ 見えないＡcｔｏｒ表示", i);
        Actor_Draw(play, *(invisibleActor++));
    }

    // "Magic lens invisible Actor display END"
    gDPNoOpString(POLY_OPA_DISP++, "魔法のメガネ 見えないＡcｔｏｒ表示 END", numInvisibleActors);

    if (play->roomCtx.curRoom.lensMode != LENS_MODE_HIDE_ACTORS) {
        // Draw the lens overlay to the color frame buffer

        gDPNoOpString(POLY_OPA_DISP++, "青い眼鏡(外側)", 0); // "Blue spectacles (exterior)"

        gDPPipeSync(POLY_XLU_DISP++);

        gDPSetOtherMode(POLY_XLU_DISP++,
                        G_AD_DISABLE | G_CD_MAGICSQ | G_CK_NONE | G_TC_FILT | G_TF_BILERP | G_TT_NONE | G_TL_TILE |
                            G_TD_CLAMP | G_TP_NONE | G_CYC_1CYCLE | G_PM_NPRIMITIVE,
                        G_AC_THRESHOLD | G_ZS_PRIM | G_RM_CLD_SURF | G_RM_CLD_SURF2);
        gDPSetCombineMode(POLY_XLU_DISP++, G_CC_MODULATEIA_PRIM, G_CC_MODULATEIA_PRIM);
        gDPSetPrimColor(POLY_XLU_DISP++, 0, 0, 255, 0, 0, 255);

        Actor_DrawLensOverlay(gfxCtx);

        gDPNoOpString(POLY_OPA_DISP++, "青い眼鏡(外側)", 1); // "Blue spectacles (exterior)"
    }

    gDPNoOpString(POLY_OPA_DISP++, "魔法のメガネ END", 0); // "Magic lens END"

    CLOSE_DISPS(gfxCtx, "../z_actor.c", 6284);
}

s32 func_800314B0(PlayState* play, Actor* actor) {
    return func_800314D4(play, actor, &actor->projectedPos, actor->projectedW);
}

s32 func_800314D4(UNUSED PlayState* play, Actor* actor, Vec3f* arg2, f32 arg3) {
    f32 var;

    if ((arg2->z > -actor->uncullZoneScale) && (arg2->z < (actor->uncullZoneForward + actor->uncullZoneScale))) {
        var = (arg3 < 1.0f) ? 1.0f : 1.0f / arg3;

        if ((((fabsf(arg2->x) - actor->uncullZoneScale) * var) < 1.0f) &&
            (((arg2->y + actor->uncullZoneDownward) * var) > -1.0f) &&
            (((arg2->y - actor->uncullZoneScale) * var) < 1.0f)) {
            return true;
        }
    }

    return false;
}

void func_800315AC(PlayState* play, ActorContext* actorCtx) {
    s32 invisibleActorCounter;
    Actor* invisibleActors[INVISIBLE_ACTOR_MAX];
    ActorListEntry* actorListEntry;
    Actor* actor;
    s32 i;

    invisibleActorCounter = 0;

    OPEN_DISPS(play->state.gfxCtx, "../z_actor.c", 6336);

    actorListEntry = &actorCtx->actorLists[0];

    for (i = 0; i < ARRAY_COUNT(actorCtx->actorLists); i++, actorListEntry++) {
        actor = actorListEntry->head;

        while (actor != NULL) {
            ActorOverlay* overlayEntry = actor->overlayEntry;
            char* actorName = overlayEntry->name != NULL ? overlayEntry->name : "";

            gDPNoOpString(POLY_OPA_DISP++, actorName, i);
            gDPNoOpString(POLY_XLU_DISP++, actorName, i);

            HREG(66) = i;

            if ((HREG(64) != 1) || ((HREG(65) != -1) && (HREG(65) != HREG(66))) || (HREG(68) == 0)) {
                SkinMatrix_Vec3fMtxFMultXYZW(&play->viewProjectionMtxF, &actor->world.pos, &actor->projectedPos,
                                             &actor->projectedW);
            }

            if ((HREG(64) != 1) || ((HREG(65) != -1) && (HREG(65) != HREG(66))) || (HREG(69) == 0)) {
                if (actor->sfx != 0) {
                    func_80030ED8(actor);
                }
            }

            if ((HREG(64) != 1) || ((HREG(65) != -1) && (HREG(65) != HREG(66))) || (HREG(70) == 0)) {
                if (func_800314B0(play, actor)) {
                    actor->flags |= ACTOR_FLAG_6;
                } else {
                    actor->flags &= ~ACTOR_FLAG_6;
                }
            }

            actor->isDrawn = false;

            if ((HREG(64) != 1) || ((HREG(65) != -1) && (HREG(65) != HREG(66))) || (HREG(71) == 0)) {
                if ((actor->init == NULL) && (actor->draw != NULL) && (actor->flags & (ACTOR_FLAG_5 | ACTOR_FLAG_6))) {
                    if ((actor->flags & ACTOR_FLAG_7) &&
                        ((play->roomCtx.curRoom.lensMode == LENS_MODE_HIDE_ACTORS) || play->actorCtx.lensActive ||
                         (actor->room != play->roomCtx.curRoom.num))) {
                        ASSERT(invisibleActorCounter < INVISIBLE_ACTOR_MAX,
                               "invisible_actor_counter < INVISIBLE_ACTOR_MAX", "../z_actor.c", 6464);
                        invisibleActors[invisibleActorCounter] = actor;
                        invisibleActorCounter++;
                    } else {
                        if ((HREG(64) != 1) || ((HREG(65) != -1) && (HREG(65) != HREG(66))) || (HREG(72) == 0)) {
                            Actor_Draw(play, actor);
                            actor->isDrawn = true;
                        }
                    }
                }
            }

            actor = actor->next;
        }
    }

    if ((HREG(64) != 1) || (HREG(73) != 0)) {
        Effect_DrawAll(play->state.gfxCtx);
    }

    if ((HREG(64) != 1) || (HREG(74) != 0)) {
        EffectSs_DrawAll(play);
    }

    if ((HREG(64) != 1) || (HREG(72) != 0)) {
        if (play->actorCtx.lensActive) {
            Actor_DrawLensActors(play, invisibleActorCounter, invisibleActors);
            if ((play->csCtx.state != CS_STATE_IDLE) || Player_InCsMode(play)) {
                Actor_DisableLens(play);
            }
        }
    }

    Actor_DrawFaroresWindPointer(play);

    if (IREG(32) == 0) {
        Lights_DrawGlow(play);
    }

    if ((HREG(64) != 1) || (HREG(75) != 0)) {
        TitleCard_Draw(play, &actorCtx->titleCtx);
    }

    if ((HREG(64) != 1) || (HREG(76) != 0)) {
        CollisionCheck_DrawCollision(play, &play->colChkCtx);
    }

    CLOSE_DISPS(play->state.gfxCtx, "../z_actor.c", 6563);
}

/**
 * Kill every actor which depends on an object that is not loaded.
 */
void Actor_KillAllWithMissingObject(PlayState* play, ActorContext* actorCtx) {
    Actor* actor;
    s32 i;

    for (i = 0; i < ARRAY_COUNT(actorCtx->actorLists); i++) {
        actor = actorCtx->actorLists[i].head;
        while (actor != NULL) {
            if (!Object_IsLoaded(&play->objectCtx, actor->objBankIndex)) {
                Actor_Kill(actor);
            }
            actor = actor->next;
        }
    }
}

u8 sEnemyActorCategories[] = { ACTORCAT_ENEMY, ACTORCAT_BOSS };

void Actor_FreezeAllEnemies(UNUSED PlayState* play, ActorContext* actorCtx, s32 duration) {
    Actor* actor;
    s32 i;

    for (i = 0; i < ARRAY_COUNT(sEnemyActorCategories); i++) {
        actor = actorCtx->actorLists[sEnemyActorCategories[i]].head;
        while (actor != NULL) {
            actor->freezeTimer = duration;
            actor = actor->next;
        }
    }
}

/**
 * Kill actors on room change and update flags accordingly
 */
void func_80031B14(PlayState* play, ActorContext* actorCtx) {
    Actor* actor;
    s32 i;

    for (i = 0; i < ARRAY_COUNT(actorCtx->actorLists); i++) {
        actor = actorCtx->actorLists[i].head;
        while (actor != NULL) {
            if ((actor->room >= 0) && (actor->room != play->roomCtx.curRoom.num) &&
                (actor->room != play->roomCtx.prevRoom.num)) {
                if (!actor->isDrawn) {
                    actor = Actor_Delete(actorCtx, actor, play);
                } else {
                    Actor_Kill(actor);
                    Actor_Destroy(actor, play);
                    actor = actor->next;
                }
            } else {
                actor = actor->next;
            }
        }
    }

    CollisionCheck_ClearContext(play, &play->colChkCtx);
    actorCtx->flags.tempClear = 0;
    actorCtx->flags.tempSwch &= 0xFFFFFF;
    play->msgCtx.unk_E3F4 = 0;
}

// Actor_CleanupContext
void func_80031C3C(ActorContext* actorCtx, PlayState* play) {
    Actor* actor;
    s32 i;

    for (i = 0; i < ARRAY_COUNT(actorCtx->actorLists); i++) {
        actor = actorCtx->actorLists[i].head;
        while (actor != NULL) {
            Actor_Delete(actorCtx, actor, play);
            actor = actorCtx->actorLists[i].head;
        }
    }

    if (HREG(20) != 0) {
        osSyncPrintf("絶対魔法領域解放\n"); // "Absolute magic field deallocation"
    }

    if (actorCtx->absoluteSpace != NULL) {
        ZeldaArena_FreeDebug(actorCtx->absoluteSpace, "../z_actor.c", 6731);
        actorCtx->absoluteSpace = NULL;
    }

    Play_SaveSceneFlags(play);
    func_80030488(play);
    ActorOverlayTable_Cleanup();
}

/**
 * Adds a given actor instance at the front of the actor list of the specified category.
 * Also sets the actor instance as being of that category.
 */
void Actor_AddToCategory(ActorContext* actorCtx, Actor* actorToAdd, u8 actorCategory) {
    Actor* prevHead;

    actorToAdd->category = actorCategory;

    actorCtx->total++;
    actorCtx->actorLists[actorCategory].length++;
    prevHead = actorCtx->actorLists[actorCategory].head;

    if (prevHead != NULL) {
        prevHead->prev = actorToAdd;
    }

    actorCtx->actorLists[actorCategory].head = actorToAdd;
    actorToAdd->next = prevHead;
}

/**
 * Removes a given actor instance from its actor list.
 * Also sets the temp clear flag of the current room if the actor removed was the last enemy loaded.
 */
Actor* Actor_RemoveFromCategory(PlayState* play, ActorContext* actorCtx, Actor* actorToRemove) {
    Actor* newHead;

    actorCtx->total--;
    actorCtx->actorLists[actorToRemove->category].length--;

    if (actorToRemove->prev != NULL) {
        actorToRemove->prev->next = actorToRemove->next;
    } else {
        actorCtx->actorLists[actorToRemove->category].head = actorToRemove->next;
    }

    newHead = actorToRemove->next;

    if (newHead != NULL) {
        newHead->prev = actorToRemove->prev;
    }

    actorToRemove->next = NULL;
    actorToRemove->prev = NULL;

    if ((actorToRemove->room == play->roomCtx.curRoom.num) && (actorToRemove->category == ACTORCAT_ENEMY) &&
        (actorCtx->actorLists[ACTORCAT_ENEMY].length == 0)) {
        Flags_SetTempClear(play, play->roomCtx.curRoom.num);
    }

    return newHead;
}

void Actor_FreeOverlay(ActorOverlay* actorOverlay) {
    osSyncPrintf(VT_FGCOL(CYAN));

    if (actorOverlay->numLoaded == 0) {
        if (HREG(20) != 0) {
            osSyncPrintf("アクタークライアントが０になりました\n"); // "Actor client is now 0"
        }

        if (actorOverlay->loadedRamAddr != NULL) {
            if (actorOverlay->allocType & ACTOROVL_ALLOC_PERSISTENT) {
                if (HREG(20) != 0) {
                    osSyncPrintf("オーバーレイ解放しません\n"); // "Overlay will not be deallocated"
                }
            } else if (actorOverlay->allocType & ACTOROVL_ALLOC_ABSOLUTE) {
                if (HREG(20) != 0) {
                    // "Absolute magic field reserved, so deallocation will not occur"
                    osSyncPrintf("絶対魔法領域確保なので解放しません\n");
                }
                actorOverlay->loadedRamAddr = NULL;
            } else {
                if (HREG(20) != 0) {
                    osSyncPrintf("オーバーレイ解放します\n"); // "Overlay deallocated"
                }
                ZeldaArena_FreeDebug(actorOverlay->loadedRamAddr, "../z_actor.c", 6834);
                actorOverlay->loadedRamAddr = NULL;
            }
        }
    } else if (HREG(20) != 0) {
        // "%d of actor client remains"
        osSyncPrintf("アクタークライアントはあと %d 残っています\n", actorOverlay->numLoaded);
    }

    osSyncPrintf(VT_RST);
}

Actor* Actor_Spawn(ActorContext* actorCtx, PlayState* play, s16 actorId, f32 posX, f32 posY, f32 posZ, s16 rotX,
                   s16 rotY, s16 rotZ, s16 params) {
    STACK_PAD(s32);
    Actor* actor;
    ActorInit* actorInit;
    s32 objBankIndex;
    ActorOverlay* overlayEntry;
    uintptr_t temp;
    char* name;
    u32 overlaySize;

    overlayEntry = &gActorOverlayTable[actorId];
    ASSERT(actorId < ACTOR_ID_MAX, "profile < ACTOR_DLF_MAX", "../z_actor.c", 6883);

    name = overlayEntry->name != NULL ? overlayEntry->name : "";
    overlaySize = (uintptr_t)overlayEntry->vramEnd - (uintptr_t)overlayEntry->vramStart;

    if (HREG(20) != 0) {
        // "Actor class addition [%d:%s]"
        osSyncPrintf("アクタークラス追加 [%d:%s]\n", actorId, name);
    }

    if (actorCtx->total > ACTOR_NUMBER_MAX) {
        // "Ａｃｔｏｒ set number exceeded"
        osSyncPrintf(VT_COL(YELLOW, BLACK) "Ａｃｔｏｒセット数オーバー\n" VT_RST);
        return NULL;
    }

    if (overlayEntry->vramStart == NULL) {
        if (HREG(20) != 0) {
            osSyncPrintf("オーバーレイではありません\n"); // "Not an overlay"
        }

        actorInit = overlayEntry->initInfo;
    } else {
        if (overlayEntry->loadedRamAddr != NULL) {
            if (HREG(20) != 0) {
                osSyncPrintf("既にロードされています\n"); // "Already loaded"
            }
        } else {
            if (overlayEntry->allocType & ACTOROVL_ALLOC_ABSOLUTE) {
                ASSERT(overlaySize <= ACTOROVL_ABSOLUTE_SPACE_SIZE, "actor_segsize <= AM_FIELD_SIZE", "../z_actor.c",
                       6934);

                if (actorCtx->absoluteSpace == NULL) {
                    // "AMF: absolute magic field"
                    actorCtx->absoluteSpace =
                        ZeldaArena_MallocRDebug(ACTOROVL_ABSOLUTE_SPACE_SIZE, "AMF:絶対魔法領域", 0);
                    if (HREG(20) != 0) {
                        // "Absolute magic field reservation - %d bytes reserved"
                        osSyncPrintf("絶対魔法領域確保 %d バイト確保\n", ACTOROVL_ABSOLUTE_SPACE_SIZE);
                    }
                }

                overlayEntry->loadedRamAddr = actorCtx->absoluteSpace;
            } else if (overlayEntry->allocType & ACTOROVL_ALLOC_PERSISTENT) {
                overlayEntry->loadedRamAddr = ZeldaArena_MallocRDebug(overlaySize, name, 0);
            } else {
                overlayEntry->loadedRamAddr = ZeldaArena_MallocDebug(overlaySize, name, 0);
            }

            if (overlayEntry->loadedRamAddr == NULL) {
                // "Cannot reserve actor program memory"
                osSyncPrintf(VT_COL(RED, WHITE) "Ａｃｔｏｒプログラムメモリが確保できません\n" VT_RST);
                return NULL;
            }

            Overlay_Load(overlayEntry->vromStart, overlayEntry->vromEnd, overlayEntry->vramStart, overlayEntry->vramEnd,
                         overlayEntry->loadedRamAddr);

            osSyncPrintf(VT_FGCOL(GREEN));
            osSyncPrintf("OVL(a):Seg:%08x-%08x Ram:%08x-%08x Off:%08x %s\n", overlayEntry->vramStart,
                         overlayEntry->vramEnd, overlayEntry->loadedRamAddr,
                         (uintptr_t)overlayEntry->loadedRamAddr + (uintptr_t)overlayEntry->vramEnd -
                             (uintptr_t)overlayEntry->vramStart,
                         (uintptr_t)overlayEntry->vramStart - (uintptr_t)overlayEntry->loadedRamAddr, name);
            osSyncPrintf(VT_RST);

            overlayEntry->numLoaded = 0;
        }

        actorInit = (void*)(uintptr_t)((overlayEntry->initInfo != NULL)
                                           ? (void*)((uintptr_t)overlayEntry->initInfo -
                                                     (intptr_t)((uintptr_t)overlayEntry->vramStart -
                                                                (uintptr_t)overlayEntry->loadedRamAddr))
                                           : NULL);
    }

    objBankIndex = Object_GetIndex(&play->objectCtx, actorInit->objectId);

    if ((objBankIndex < 0) ||
        ((actorInit->category == ACTORCAT_ENEMY) && Flags_GetClear(play, play->roomCtx.curRoom.num))) {
        // "No data bank!! <data bank＝%d> (profilep->bank=%d)"
        osSyncPrintf(VT_COL(RED, WHITE) "データバンク無し！！<データバンク＝%d>(profilep->bank=%d)\n" VT_RST,
                     objBankIndex, actorInit->objectId);
        Actor_FreeOverlay(overlayEntry);
        return NULL;
    }

    actor = ZeldaArena_MallocDebug(actorInit->instanceSize, name, 1);

    if (actor == NULL) {
        // "Actor class cannot be reserved! %s <size＝%d bytes>"
        osSyncPrintf(VT_COL(RED, WHITE) "Ａｃｔｏｒクラス確保できません！ %s <サイズ＝%dバイト>\n", VT_RST, name,
                     actorInit->instanceSize);
        Actor_FreeOverlay(overlayEntry);
        return NULL;
    }

    ASSERT(overlayEntry->numLoaded < 255, "actor_dlftbl->clients < 255", "../z_actor.c", 7031);

    overlayEntry->numLoaded++;

    if (HREG(20) != 0) {
        // "Actor client No. %d"
        osSyncPrintf("アクタークライアントは %d 個目です\n", overlayEntry->numLoaded);
    }

    Lib_MemSet((u8*)actor, actorInit->instanceSize, 0);
    actor->overlayEntry = overlayEntry;
    actor->id = actorInit->id;
    actor->flags = actorInit->flags;

    if (actorInit->id == ACTOR_EN_PART) {
        actor->objBankIndex = rotZ;
        rotZ = 0;
    } else {
        actor->objBankIndex = objBankIndex;
    }

    actor->init = actorInit->init;
    actor->destroy = actorInit->destroy;
    actor->update = actorInit->update;
    actor->draw = actorInit->draw;
    actor->room = play->roomCtx.curRoom.num;
    actor->home.pos.x = posX;
    actor->home.pos.y = posY;
    actor->home.pos.z = posZ;
    actor->home.rot.x = rotX;
    actor->home.rot.y = rotY;
    actor->home.rot.z = rotZ;
    actor->params = params;

    Actor_AddToCategory(actorCtx, actor, actorInit->category);

    temp = gSegments[6];
    Actor_Init(actor, play);
    gSegments[6] = temp;

    return actor;
}

Actor* Actor_SpawnAsChild(ActorContext* actorCtx, Actor* parent, PlayState* play, s16 actorId, f32 posX, f32 posY,
                          f32 posZ, s16 rotX, s16 rotY, s16 rotZ, s16 params) {
    Actor* spawnedActor = Actor_Spawn(actorCtx, play, actorId, posX, posY, posZ, rotX, rotY, rotZ, params);

    if (spawnedActor == NULL) {
        return NULL;
    }

    parent->child = spawnedActor;
    spawnedActor->parent = parent;

    if (spawnedActor->room >= 0) {
        spawnedActor->room = parent->room;
    }

    return spawnedActor;
}

void Actor_SpawnTransitionActors(PlayState* play, ActorContext* actorCtx) {
    TransitionActorEntry* transitionActor;
    u8 numActors;
    s32 i;

    transitionActor = play->transiActorCtx.list;
    numActors = play->transiActorCtx.numActors;

    for (i = 0; i < numActors; i++) {
        if (transitionActor->id >= 0) {
            if (((transitionActor->sides[0].room >= 0) &&
                 ((transitionActor->sides[0].room == play->roomCtx.curRoom.num) ||
                  (transitionActor->sides[0].room == play->roomCtx.prevRoom.num))) ||
                ((transitionActor->sides[1].room >= 0) &&
                 ((transitionActor->sides[1].room == play->roomCtx.curRoom.num) ||
                  (transitionActor->sides[1].room == play->roomCtx.prevRoom.num)))) {
                Actor_Spawn(actorCtx, play, (s16)(transitionActor->id & 0x1FFF), transitionActor->pos.x,
                            transitionActor->pos.y, transitionActor->pos.z, 0, transitionActor->rotY, 0,
                            (i << TRANSITION_ACTOR_PARAMS_INDEX_SHIFT) + transitionActor->params);

                transitionActor->id = -transitionActor->id;
                numActors = play->transiActorCtx.numActors;
            }
        }
        transitionActor++;
    }
}

Actor* Actor_SpawnEntry(ActorContext* actorCtx, ActorEntry* actorEntry, PlayState* play) {
    return Actor_Spawn(actorCtx, play, actorEntry->id, actorEntry->pos.x, actorEntry->pos.y, actorEntry->pos.z,
                       actorEntry->rot.x, actorEntry->rot.y, actorEntry->rot.z, actorEntry->params);
}

Actor* Actor_Delete(ActorContext* actorCtx, Actor* actor, PlayState* play) {
    char* name;
    Player* player;
    Actor* newHead;
    ActorOverlay* overlayEntry;

    player = GET_PLAYER(play);

    overlayEntry = actor->overlayEntry;
    name = overlayEntry->name != NULL ? overlayEntry->name : "";

    if (HREG(20) != 0) {
        osSyncPrintf("アクタークラス削除 [%s]\n", name); // "Actor class deleted [%s]"
    }

    if ((player != NULL) && (actor == player->unk_664)) {
        func_8008EDF0(player);
        Camera_ChangeMode(Play_GetCamera(play, Play_GetActiveCamId(play)), 0);
    }

    if (actor == actorCtx->targetCtx.arrowPointedActor) {
        actorCtx->targetCtx.arrowPointedActor = NULL;
    }

    if (actor == actorCtx->targetCtx.unk_8C) {
        actorCtx->targetCtx.unk_8C = NULL;
    }

    if (actor == actorCtx->targetCtx.bgmEnemy) {
        actorCtx->targetCtx.bgmEnemy = NULL;
    }

    Audio_StopSfxByPos(&actor->projectedPos);
    Actor_Destroy(actor, play);

    newHead = Actor_RemoveFromCategory(play, actorCtx, actor);

    ZeldaArena_FreeDebug(actor, "../z_actor.c", 7242);

    if (overlayEntry->vramStart == NULL) {
        if (HREG(20) != 0) {
            osSyncPrintf("オーバーレイではありません\n"); // "Not an overlay"
        }
    } else {
        ASSERT(overlayEntry->loadedRamAddr != NULL, "actor_dlftbl->allocp != NULL", "../z_actor.c", 7251);
        ASSERT(overlayEntry->numLoaded > 0, "actor_dlftbl->clients > 0", "../z_actor.c", 7252);
        overlayEntry->numLoaded--;
        Actor_FreeOverlay(overlayEntry);
    }

    return newHead;
}

s32 func_80032880(PlayState* play, Actor* actor) {
    s16 sp1E;
    s16 sp1C;

    Actor_GetScreenPos(play, actor, &sp1E, &sp1C);

    return (sp1E > -20) && (sp1E < 340) && (sp1C > -160) && (sp1C < 400);
}

Actor* D_8015BBE8;
Actor* D_8015BBEC;
f32 D_8015BBF0;
f32 sbgmEnemyDistSq;
s32 D_8015BBF8;
s16 D_8015BBFC;

void func_800328D4(PlayState* play, ActorContext* actorCtx, Player* player, u32 actorCategory) {
    f32 var;
    Actor* actor;
    Actor* sp84;
    CollisionPoly* sp80;
    s32 sp7C;
    Vec3f sp70;

    actor = actorCtx->actorLists[actorCategory].head;
    sp84 = player->unk_664;

    while (actor != NULL) {
        if ((actor->update != NULL) && ((Player*)actor != player) && CHECK_FLAG_ALL(actor->flags, ACTOR_FLAG_0)) {

            // This block below is for determining the closest actor to player in determining the volume
            // used while playing enemy background music
            if ((actorCategory == ACTORCAT_ENEMY) && CHECK_FLAG_ALL(actor->flags, ACTOR_FLAG_0 | ACTOR_FLAG_2) &&
                (actor->xyzDistToPlayerSq < SQ(500.0f)) && (actor->xyzDistToPlayerSq < sbgmEnemyDistSq)) {
                actorCtx->targetCtx.bgmEnemy = actor;
                sbgmEnemyDistSq = actor->xyzDistToPlayerSq;
            }

            if (actor != sp84) {
                var = func_8002EFC0(actor, player, D_8015BBFC);
                if ((var < D_8015BBF0) && func_8002F090(actor, var) && func_80032880(play, actor) &&
                    (!BgCheck_CameraLineTest1(&play->colCtx, &player->actor.focus.pos, &actor->focus.pos, &sp70, &sp80,
                                              1, 1, 1, 1, &sp7C) ||
                     SurfaceType_IsIgnoredByProjectiles(&play->colCtx, sp80, sp7C))) {
                    if (actor->targetPriority != 0) {
                        if (actor->targetPriority < D_8015BBF8) {
                            D_8015BBEC = actor;
                            D_8015BBF8 = actor->targetPriority;
                        }
                    } else {
                        D_8015BBE8 = actor;
                        D_8015BBF0 = var;
                    }
                }
            }
        }

        actor = actor->next;
    }
}

u8 D_801160A0[] = {
    ACTORCAT_BOSS,  ACTORCAT_ENEMY,  ACTORCAT_BG,   ACTORCAT_EXPLOSIVE, ACTORCAT_NPC,  ACTORCAT_ITEMACTION,
    ACTORCAT_CHEST, ACTORCAT_SWITCH, ACTORCAT_PROP, ACTORCAT_MISC,      ACTORCAT_DOOR, ACTORCAT_SWITCH,
};

Actor* func_80032AF0(PlayState* play, ActorContext* actorCtx, Actor** actorPtr, Player* player) {
    s32 i;
    u8* entry;

    D_8015BBE8 = D_8015BBEC = NULL;
    D_8015BBF0 = sbgmEnemyDistSq = FLT_MAX;
    D_8015BBF8 = 0x7FFFFFFF;

    if (!Player_InCsMode(play)) {
        entry = &D_801160A0[0];

        actorCtx->targetCtx.bgmEnemy = NULL;
        D_8015BBFC = player->actor.shape.rot.y;

        for (i = 0; i < 3; i++) {
            func_800328D4(play, actorCtx, player, *entry);
            entry++;
        }

        if (D_8015BBE8 == NULL) {
            for (; i < ARRAY_COUNT(D_801160A0); i++) {
                func_800328D4(play, actorCtx, player, *entry);
                entry++;
            }
        }
    }

    if (D_8015BBE8 == NULL) {
        *actorPtr = D_8015BBEC;
    } else {
        *actorPtr = D_8015BBE8;
    }

    return *actorPtr;
}

/**
 * Finds the first actor instance of a specified ID and category if there is one.
 */
Actor* Actor_Find(ActorContext* actorCtx, s32 actorId, s32 actorCategory) {
    Actor* actor = actorCtx->actorLists[actorCategory].head;

    while (actor != NULL) {
        if (actorId == actor->id) {
            return actor;
        }
        actor = actor->next;
    }

    return NULL;
}

/**
 * Play the death sound effect and flash the screen white for 4 frames.
 * While the screen flashes, the game freezes.
 */
void Enemy_StartFinishingBlow(PlayState* play, Actor* actor) {
    play->actorCtx.freezeFlashTimer = 5;
    SfxSource_PlaySfxAtFixedWorldPos(play, &actor->world.pos, 20, NA_SE_EN_LAST_DAMAGE);
}

s16 func_80032CB4(s16* arg0, s16 arg1, s16 arg2, s16 arg3) {
    if (DECR(arg0[1]) == 0) {
        arg0[1] = Rand_S16Offset(arg1, arg2);
    }

    if ((arg0[1] - arg3) > 0) {
        arg0[0] = 0;
    } else if (((arg0[1] - arg3) > -2) || (arg0[1] < 2)) {
        arg0[0] = 1;
    } else {
        arg0[0] = 2;
    }

    return arg0[0];
}

s16 func_80032D60(s16* arg0, s16 arg1, s16 arg2, s16 arg3) {
    if (DECR(arg0[1]) == 0) {
        arg0[1] = Rand_S16Offset(arg1, arg2);
        arg0[0]++;

        if ((arg0[0] % 3) == 0) {
            arg0[0] = (s32)(Rand_ZeroOne() * arg3) * 3;
        }
    }

    return arg0[0];
}

void BodyBreak_Alloc(BodyBreak* bodyBreak, s32 count, UNUSED PlayState* play) {
    u32 matricesSize;
    u32 dListsSize;
    u32 objectIdsSize;

    matricesSize = (count + 1) * sizeof(*bodyBreak->matrices);
    bodyBreak->matrices = ZeldaArena_MallocDebug(matricesSize, "../z_actor.c", 7540);

    if (bodyBreak->matrices != NULL) {
        dListsSize = (count + 1) * sizeof(*bodyBreak->dLists);
        bodyBreak->dLists = ZeldaArena_MallocDebug(dListsSize, "../z_actor.c", 7543);

        if (bodyBreak->dLists != NULL) {
            objectIdsSize = (count + 1) * sizeof(*bodyBreak->objectIds);
            bodyBreak->objectIds = ZeldaArena_MallocDebug(objectIdsSize, "../z_actor.c", 7546);

            if (bodyBreak->objectIds != NULL) {
                Lib_MemSet((u8*)bodyBreak->matrices, matricesSize, 0);
                Lib_MemSet((u8*)bodyBreak->dLists, dListsSize, 0);
                Lib_MemSet((u8*)bodyBreak->objectIds, objectIdsSize, 0);
                bodyBreak->val = 1;
                return;
            }
        }
    }

    if (bodyBreak->matrices != NULL) {
        ZeldaArena_FreeDebug(bodyBreak->matrices, "../z_actor.c", 7558);
    }

    if (bodyBreak->dLists != NULL) {
        ZeldaArena_FreeDebug(bodyBreak->dLists, "../z_actor.c", 7561);
    }

    if (bodyBreak->objectIds != NULL) {
        ZeldaArena_FreeDebug(bodyBreak->objectIds, "../z_actor.c", 7564);
    }
}

void BodyBreak_SetInfo(BodyBreak* bodyBreak, s32 limbIndex, s32 minLimbIndex, s32 maxLimbIndex, u32 count, Gfx** dList,
                       s16 objectId) {
    PlayState* play = Effect_GetPlayState();

    if ((play->actorCtx.freezeFlashTimer == 0) && (bodyBreak->val > 0)) {
        if ((limbIndex >= minLimbIndex) && (limbIndex <= maxLimbIndex) && (*dList != NULL)) {
            bodyBreak->dLists[bodyBreak->val] = *dList;
            Matrix_Get(&bodyBreak->matrices[bodyBreak->val]);
            bodyBreak->objectIds[bodyBreak->val] = objectId;
            bodyBreak->val++;
        }

        if (limbIndex != bodyBreak->prevLimbIndex) {
            bodyBreak->count++;
        }

        if ((u32)bodyBreak->count >= count) {
            bodyBreak->count = bodyBreak->val - 1;
            bodyBreak->val = BODYBREAK_STATUS_READY;
        }
    }

    bodyBreak->prevLimbIndex = limbIndex;
}

s32 BodyBreak_SpawnParts(Actor* actor, BodyBreak* bodyBreak, PlayState* play, s16 type) {
    EnPart* spawnedEnPart;
    MtxF* mtx;
    s16 objBankIndex;

    if (bodyBreak->val != BODYBREAK_STATUS_READY) {
        return false;
    }

    while (bodyBreak->count > 0) {
        Matrix_Put(&bodyBreak->matrices[bodyBreak->count]);
        Matrix_Scale(1.0f / actor->scale.x, 1.0f / actor->scale.y, 1.0f / actor->scale.z, MTXMODE_APPLY);
        Matrix_Get(&bodyBreak->matrices[bodyBreak->count]);

        if (1) {
            if (bodyBreak->objectIds[bodyBreak->count] >= 0) {
                objBankIndex = bodyBreak->objectIds[bodyBreak->count];
            } else {
                objBankIndex = actor->objBankIndex;
            }
        }

        mtx = &bodyBreak->matrices[bodyBreak->count];

        spawnedEnPart = (EnPart*)Actor_SpawnAsChild(&play->actorCtx, actor, play, ACTOR_EN_PART, mtx->xw, mtx->yw,
                                                    mtx->zw, 0, 0, objBankIndex, type);

        if (spawnedEnPart != NULL) {
            Matrix_MtxFToYXZRotS(&bodyBreak->matrices[bodyBreak->count], &spawnedEnPart->actor.shape.rot, 0);
            spawnedEnPart->displayList = bodyBreak->dLists[bodyBreak->count];
            spawnedEnPart->actor.scale = actor->scale;
        }

        bodyBreak->count--;
    }

    bodyBreak->val = BODYBREAK_STATUS_FINISHED;

    ZeldaArena_FreeDebug(bodyBreak->matrices, "../z_actor.c", 7678);
    ZeldaArena_FreeDebug(bodyBreak->dLists, "../z_actor.c", 7679);
    ZeldaArena_FreeDebug(bodyBreak->objectIds, "../z_actor.c", 7680);

    return true;
}

void Actor_SpawnFloorDustRing(PlayState* play, Actor* actor, Vec3f* posXZ, f32 radius, s32 amountMinusOne,
                              f32 randAccelWeight, s16 scale, s16 scaleStep, u8 useLighting) {
    Vec3f pos;
    Vec3f velocity = { 0.0f, 0.0f, 0.0f };
    Vec3f accel = { 0.0f, 0.3f, 0.0f };
    f32 angle;
    s32 i;

    angle = (Rand_ZeroOne() - 0.5f) * (2.0f * 3.14f);
    pos.y = actor->floorHeight;
    accel.y += (Rand_ZeroOne() - 0.5f) * 0.2f;

    for (i = amountMinusOne; i >= 0; i--) {
        pos.x = Math_SinF(angle) * radius + posXZ->x;
        pos.z = Math_CosF(angle) * radius + posXZ->z;
        accel.x = (Rand_ZeroOne() - 0.5f) * randAccelWeight;
        accel.z = (Rand_ZeroOne() - 0.5f) * randAccelWeight;

        if (scale == 0) {
            func_8002857C(play, &pos, &velocity, &accel);
        } else {
            if (useLighting) {
                func_800286CC(play, &pos, &velocity, &accel, scale, scaleStep);
            } else {
                func_8002865C(play, &pos, &velocity, &accel, scale, scaleStep);
            }
        }

        angle += (2.0f * 3.14f) / (amountMinusOne + 1.0f);
    }
}

void func_80033480(PlayState* play, Vec3f* posBase, f32 randRangeDiameter, s32 amountMinusOne, s16 scaleBase,
                   s16 scaleStep, u8 arg6) {
    Vec3f pos;
    Vec3f velocity = { 0.0f, 0.0f, 0.0f };
    Vec3f accel = { 0.0f, 0.3f, 0.0f };
    s16 scale;
    u32 var2;
    s32 i;

    for (i = amountMinusOne; i >= 0; i--) {
        pos.x = posBase->x + ((Rand_ZeroOne() - 0.5f) * randRangeDiameter);
        pos.y = posBase->y + ((Rand_ZeroOne() - 0.5f) * randRangeDiameter);
        pos.z = posBase->z + ((Rand_ZeroOne() - 0.5f) * randRangeDiameter);

        scale = (s16)((Rand_ZeroOne() * scaleBase) * 0.2f) + scaleBase;
        var2 = arg6;

        if (var2 != 0) {
            func_800286CC(play, &pos, &velocity, &accel, scale, scaleStep);
        } else {
            func_8002865C(play, &pos, &velocity, &accel, scale, scaleStep);
        }
    }
}

Actor* Actor_GetCollidedExplosive(UNUSED PlayState* play, Collider* collider) {
    if ((collider->acFlags & AC_HIT) && (collider->ac->category == ACTORCAT_EXPLOSIVE)) {
        collider->acFlags &= ~AC_HIT;
        return collider->ac;
    }

    return NULL;
}

Actor* func_80033684(PlayState* play, Actor* explosiveActor) {
    Actor* actor = play->actorCtx.actorLists[ACTORCAT_EXPLOSIVE].head;

    while (actor != NULL) {
        if ((actor == explosiveActor) || (actor->params != 1)) {
            actor = actor->next;
        } else {
            if (Actor_WorldDistXYZToActor(explosiveActor, actor) <= (actor->shape.rot.z * 10) + 80.0f) {
                return actor;
            } else {
                actor = actor->next;
            }
        }
    }

    return NULL;
}

/**
 * Dynamically changes the category of a given actor instance.
 * This is done by moving it to the corresponding category list and setting its category variable accordingly.
 */
void Actor_ChangeCategory(PlayState* play, ActorContext* actorCtx, Actor* actor, u8 actorCategory) {
    Actor_RemoveFromCategory(play, actorCtx, actor);
    Actor_AddToCategory(actorCtx, actor, actorCategory);
}

/**
 * Checks if a hookshot or arrow actor is going to collide with the cylinder denoted by the
 * actor's `cylRadius` and `cylHeight`.
 * The check is only peformed if the projectile actor is within the provided sphere radius.
 *
 * Returns the actor if there will be collision, NULL otherwise.
 */
Actor* Actor_GetProjectileActor(PlayState* play, Actor* refActor, f32 radius) {
    Actor* actor;
    Vec3f spA8;
    f32 deltaX;
    f32 deltaY;
    f32 deltaZ;
    Vec3f sp90;
    Vec3f sp84;

    actor = play->actorCtx.actorLists[ACTORCAT_ITEMACTION].head;
    while (actor != NULL) {
        if (((actor->id != ACTOR_ARMS_HOOK) && (actor->id != ACTOR_EN_ARROW)) || (actor == refActor)) {
            actor = actor->next;
        } else {
            //! @bug The projectile actor gets unsafely casted to a hookshot to check its timer, even though
            //  it can also be an arrow.
            //  Luckily, the field at the same offset in the arrow actor is the x component of a vector
            //  which will rarely ever be 0. So it's very unlikely for this bug to cause an issue.
            if ((Math_Vec3f_DistXYZ(&refActor->world.pos, &actor->world.pos) > radius) ||
                (((ArmsHook*)actor)->timer == 0)) {
                actor = actor->next;
            } else {
                deltaX = Math_SinS(actor->world.rot.y) * (actor->speed * 10.0f);
                deltaY = actor->velocity.y + (actor->gravity * 10.0f);
                deltaZ = Math_CosS(actor->world.rot.y) * (actor->speed * 10.0f);

                spA8.x = actor->world.pos.x + deltaX;
                spA8.y = actor->world.pos.y + deltaY;
                spA8.z = actor->world.pos.z + deltaZ;

                if (CollisionCheck_CylSideVsLineSeg(refActor->colChkInfo.cylRadius, refActor->colChkInfo.cylHeight,
                                                    0.0f, &refActor->world.pos, &actor->world.pos, &spA8, &sp90,
                                                    &sp84)) {
                    return actor;
                } else {
                    actor = actor->next;
                }
            }
        }
    }

    return NULL;
}

/**
 * Sets the actor's text id with a dynamic prefix based on the current scene.
 */
void Actor_SetTextWithPrefix(PlayState* play, Actor* actor, s16 baseTextId) {
    s16 prefix;

    switch (play->sceneId) {
        case SCENE_DEKU_TREE:
        case SCENE_DEKU_TREE_BOSS:
        case SCENE_FOREST_TEMPLE_BOSS:
        case SCENE_KNOW_IT_ALL_BROS_HOUSE:
        case SCENE_TWINS_HOUSE:
        case SCENE_MIDOS_HOUSE:
        case SCENE_SARIAS_HOUSE:
        case SCENE_KOKIRI_SHOP:
        case SCENE_LINKS_HOUSE:
        case SCENE_KOKIRI_FOREST:
        case SCENE_SACRED_FOREST_MEADOW:
        case SCENE_LOST_WOODS:
        case 112:
            prefix = 0x1000;
            break;
        case SCENE_STABLE:
        case SCENE_HYRULE_FIELD:
        case SCENE_LON_LON_RANCH:
            prefix = 0x2000;
            break;
        case SCENE_FIRE_TEMPLE:
        case SCENE_DODONGOS_CAVERN_BOSS:
        case SCENE_FIRE_TEMPLE_BOSS:
        case SCENE_DEATH_MOUNTAIN_TRAIL:
        case SCENE_DEATH_MOUNTAIN_CRATER:
        case SCENE_GORON_CITY:
            prefix = 0x3000;
            break;
        case SCENE_JABU_JABU:
        case SCENE_JABU_JABU_BOSS:
        case SCENE_ZORAS_RIVER:
        case SCENE_ZORAS_DOMAIN:
        case SCENE_ZORAS_FOUNTAIN:
            prefix = 0x4000;
            break;
        case SCENE_SHADOW_TEMPLE:
        case SCENE_SHADOW_TEMPLE_BOSS:
        case SCENE_KAKARIKO_CENTER_GUEST_HOUSE:
        case SCENE_BACK_ALLEY_HOUSE:
        case SCENE_DOG_LADY_HOUSE:
        case SCENE_GRAVEKEEPERS_HUT:
        case SCENE_REDEAD_GRAVE:
        case SCENE_WINDMILL_AND_DAMPES_GRAVE:
        case SCENE_KAKARIKO_VILLAGE:
        case SCENE_GRAVEYARD:
            prefix = 0x5000;
            break;
        case SCENE_SPIRIT_TEMPLE:
        case SCENE_SPIRIT_TEMPLE_BOSS:
        case SCENE_IMPAS_HOUSE:
        case SCENE_CARPENTERS_TENT:
        case SCENE_LAKE_HYLIA:
        case SCENE_GERUDO_VALLEY:
        case SCENE_DESERT_COLOSSUS:
            prefix = 0x6000;
            break;
        case SCENE_MARKET_ENTRANCE_DAY:
        case SCENE_BACK_ALLEY_DAY:
        case SCENE_BACK_ALLEY_NIGHT:
        case SCENE_MARKET_DAY:
        case SCENE_MARKET_NIGHT:
        case SCENE_MARKET_RUINS:
        case SCENE_HYRULE_CASTLE:
            prefix = 0x7000;
            break;
        default:
            prefix = 0x0000;
            break;
    }

    actor->textId = prefix | baseTextId;
}

/**
 * Checks if a given actor will be standing on the ground after being translated
 * by the provided distance and angle.
 *
 * Returns true if the actor will be standing on ground.
 */
s16 Actor_TestFloorInDirection(Actor* actor, PlayState* play, f32 distance, s16 angle) {
    s16 ret;
    s16 prevBgCheckFlags;
    f32 dx;
    f32 dz;
    Vec3f prevActorPos;

    Math_Vec3f_Copy(&prevActorPos, &actor->world.pos);
    prevBgCheckFlags = actor->bgCheckFlags;

    dx = Math_SinS(angle) * distance;
    dz = Math_CosS(angle) * distance;
    actor->world.pos.x += dx;
    actor->world.pos.z += dz;

    Actor_UpdateBgCheckInfo(play, actor, 0.0f, 0.0f, 0.0f, UPDBGCHECKINFO_FLAG_2);

    Math_Vec3f_Copy(&actor->world.pos, &prevActorPos);

    ret = actor->bgCheckFlags & BGCHECKFLAG_GROUND;
    actor->bgCheckFlags = prevBgCheckFlags;

    return ret;
}

/**
 * Returns true if the player is targeting the provided actor
 */
s32 Actor_IsTargeted(PlayState* play, Actor* actor) {
    Player* player = GET_PLAYER(play);

    if ((player->stateFlags1 & PLAYER_STATE1_4) && actor->isTargeted) {
        return true;
    } else {
        return false;
    }
}

/**
 * Returns true if the player is targeting an actor other than the provided actor
 */
s32 Actor_OtherIsTargeted(PlayState* play, Actor* actor) {
    Player* player = GET_PLAYER(play);

    if ((player->stateFlags1 & PLAYER_STATE1_4) && !actor->isTargeted) {
        return true;
    } else {
        return false;
    }
}

f32 func_80033AEC(Vec3f* arg0, Vec3f* arg1, f32 arg2, f32 arg3, f32 arg4, f32 arg5) {
    f32 ret = 0.0f;

    if (arg4 <= Math_Vec3f_DistXYZ(arg0, arg1)) {
        ret = Math_SmoothStepToF(&arg1->x, arg0->x, arg2, arg3, 0.0f);
        ret += Math_SmoothStepToF(&arg1->y, arg0->y, arg2, arg3, 0.0f);
        ret += Math_SmoothStepToF(&arg1->z, arg0->z, arg2, arg3, 0.0f);
    } else if (arg5 < Math_Vec3f_DistXYZ(arg0, arg1)) {
        ret = Math_SmoothStepToF(&arg1->x, arg0->x, arg2, arg3, 0.0f);
        ret += Math_SmoothStepToF(&arg1->y, arg0->y, arg2, arg3, 0.0f);
        ret += Math_SmoothStepToF(&arg1->z, arg0->z, arg2, arg3, 0.0f);
    }

    return ret;
}

void func_80033C30(Vec3f* arg0, Vec3f* arg1, u8 alpha, PlayState* play) {
    MtxF sp60;
    f32 yIntersect;
    Vec3f checkPos;
    CollisionPoly* groundPoly;

    OPEN_DISPS(play->state.gfxCtx, "../z_actor.c", 8120);

    if (0) {} // Necessary to match

    POLY_OPA_DISP = Gfx_SetupDL(POLY_OPA_DISP, SETUPDL_44);

    gDPSetPrimColor(POLY_OPA_DISP++, 0, 0, 0, 0, 0, alpha);

    checkPos.x = arg0->x;
    checkPos.y = arg0->y + 1.0f;
    checkPos.z = arg0->z;

    yIntersect = BgCheck_EntityRaycastDown2(play, &play->colCtx, &groundPoly, &checkPos);

    if (groundPoly != NULL) {
        func_80038A28(groundPoly, arg0->x, yIntersect, arg0->z, &sp60);
        Matrix_Put(&sp60);
    } else {
        Matrix_Translate(arg0->x, arg0->y, arg0->z, MTXMODE_NEW);
    }

    Matrix_Scale(arg1->x, 1.0f, arg1->z, MTXMODE_APPLY);

    gSPMatrix(POLY_OPA_DISP++, Matrix_NewMtx(play->state.gfxCtx, "../z_actor.c", 8149), G_MTX_MODELVIEW | G_MTX_LOAD);
    gSPDisplayList(POLY_OPA_DISP++, gCircleShadowDL);

    CLOSE_DISPS(play->state.gfxCtx, "../z_actor.c", 8155);
}

void Actor_RequestQuake(PlayState* play, s16 y, s16 duration) {
    s16 quakeIndex = Quake_Request(&play->mainCamera, QUAKE_TYPE_3);

    Quake_SetSpeed(quakeIndex, 20000);
    Quake_SetPerturbations(quakeIndex, y, 0, 0, 0);
    Quake_SetDuration(quakeIndex, duration);
}

void Actor_RequestQuakeWithSpeed(PlayState* play, s16 y, s16 duration, s16 speed) {
    s16 quakeIndex = Quake_Request(&play->mainCamera, QUAKE_TYPE_3);

    Quake_SetSpeed(quakeIndex, speed);
    Quake_SetPerturbations(quakeIndex, y, 0, 0, 0);
    Quake_SetDuration(quakeIndex, duration);
}

void Actor_RequestQuakeAndRumble(Actor* actor, PlayState* play, s16 quakeY, s16 quakeDuration) {
    if (quakeY >= 5) {
        Rumble_Request(actor->xyzDistToPlayerSq, 255, 20, 150);
    } else {
        Rumble_Request(actor->xyzDistToPlayerSq, 180, 20, 100);
    }
    Actor_RequestQuake(play, quakeY, quakeDuration);
}

f32 Rand_ZeroFloat(f32 f) {
    return Rand_ZeroOne() * f;
}

f32 Rand_CenteredFloat(f32 f) {
    return (Rand_ZeroOne() - 0.5f) * f;
}

typedef struct {
    /* 0x00 */ f32 chainAngle;
    /* 0x04 */ f32 chainLength;
    /* 0x08 */ f32 yShift;
    /* 0x0C */ f32 chainsScale;
    /* 0x10 */ f32 chainsRotZInit;
    /* 0x14 */ Gfx* chainDL;
    /* 0x18 */ Gfx* lockDL;
} DoorLockInfo; // size = 0x1C

static DoorLockInfo sDoorLocksInfo[] = {
    /* DOORLOCK_NORMAL */ { 0.54f, 6000.0f, 5000.0f, 1.0f, 0.0f, gDoorChainDL, gDoorLockDL },
    /* DOORLOCK_BOSS */ { 0.644f, 12000.0f, 8000.0f, 1.0f, 0.0f, gBossDoorChainDL, gBossDoorLockDL },
    /* DOORLOCK_NORMAL_SPIRIT */ { 0.64000005f, 8500.0f, 8000.0f, 1.75f, 0.1f, gDoorChainDL, gDoorLockDL },
};

/**
 * Draws chains and lock of a locked door, of the specified `type` (see `DoorLockType`).
 * `frame` can be 0 to 10, where 0 is "open" and 10 is "closed", the chains slide accordingly.
 */
void Actor_DrawDoorLock(PlayState* play, s32 frame, s32 type) {
    DoorLockInfo* entry;
    s32 i;
    MtxF baseMtxF;
    f32 chainRotZ;
    f32 chainsTranslateX;
    f32 chainsTranslateY;
    f32 rotZStep;

    entry = &sDoorLocksInfo[type];
    chainRotZ = entry->chainsRotZInit;

    OPEN_DISPS(play->state.gfxCtx, "../z_actor.c", 8265);

    Matrix_Translate(0.0f, entry->yShift, 500.0f, MTXMODE_APPLY);
    Matrix_Get(&baseMtxF);

    chainsTranslateX = sinf(entry->chainAngle - chainRotZ) * -(10 - frame) * 0.1f * entry->chainLength;
    chainsTranslateY = cosf(entry->chainAngle - chainRotZ) * (10 - frame) * 0.1f * entry->chainLength;

    for (i = 0; i < 4; i++) {
        Matrix_Put(&baseMtxF);
        Matrix_RotateZ(chainRotZ, MTXMODE_APPLY);
        Matrix_Translate(chainsTranslateX, chainsTranslateY, 0.0f, MTXMODE_APPLY);

        if (entry->chainsScale != 1.0f) {
            Matrix_Scale(entry->chainsScale, entry->chainsScale, entry->chainsScale, MTXMODE_APPLY);
        }

        gSPMatrix(POLY_OPA_DISP++, Matrix_NewMtx(play->state.gfxCtx, "../z_actor.c", 8299),
                  G_MTX_MODELVIEW | G_MTX_LOAD);
        gSPDisplayList(POLY_OPA_DISP++, entry->chainDL);

        if (i % 2) {
            rotZStep = 2.0f * entry->chainAngle;
        } else {
            rotZStep = M_PI - (2.0f * entry->chainAngle);
        }

        chainRotZ += rotZStep;
    }

    Matrix_Put(&baseMtxF);
    Matrix_Scale(frame * 0.1f, frame * 0.1f, frame * 0.1f, MTXMODE_APPLY);

    gSPMatrix(POLY_OPA_DISP++, Matrix_NewMtx(play->state.gfxCtx, "../z_actor.c", 8314), G_MTX_MODELVIEW | G_MTX_LOAD);
    gSPDisplayList(POLY_OPA_DISP++, entry->lockDL);

    CLOSE_DISPS(play->state.gfxCtx, "../z_actor.c", 8319);
}

void func_8003424C(PlayState* play, Vec3f* arg1) {
    CollisionCheck_SpawnShieldParticlesMetal(play, arg1);
}

void Actor_SetColorFilter(Actor* actor, s16 colorFlag, s16 colorIntensityMax, s16 bufFlag, s16 duration) {
    if ((colorFlag == COLORFILTER_COLORFLAG_GRAY) && !(colorIntensityMax & COLORFILTER_INTENSITY_FLAG)) {
        Actor_PlaySfx(actor, NA_SE_EN_LIGHT_ARROW_HIT);
    }

    actor->colorFilterParams = colorFlag | bufFlag | ((colorIntensityMax & 0xF8) << 5) | duration;
    actor->colorFilterTimer = duration;
}

Hilite* func_800342EC(Vec3f* object, PlayState* play) {
    Vec3f lightDir;

    lightDir.x = play->envCtx.dirLight1.params.dir.x;
    lightDir.y = play->envCtx.dirLight1.params.dir.y;
    lightDir.z = play->envCtx.dirLight1.params.dir.z;

    return func_8002EABC(object, &play->view.eye, &lightDir, play->state.gfxCtx);
}

Hilite* func_8003435C(Vec3f* object, PlayState* play) {
    Vec3f lightDir;

    lightDir.x = play->envCtx.dirLight1.params.dir.x;
    lightDir.y = play->envCtx.dirLight1.params.dir.y;
    lightDir.z = play->envCtx.dirLight1.params.dir.z;

    return func_8002EB44(object, &play->view.eye, &lightDir, play->state.gfxCtx);
}

/**
 * Updates NPC talking state. Checks for a talk request and updates
 * the talkState parameter when a dialog is ongoing. Otherwise checks if
 * the actor is onscreen, advertises the interaction in a range and sets
 * the current text id if necessary.
 *
 * The talk state values are defined in the NpcTalkState enum.
 *
 * @see NpcTalkState
 *
 * @param[in,out] talkState Talk state
 * @param interactRange The interact (talking) range for the actor
 * @param getTextId Callback for getting the next text id
 * @param updateTalkState Callback for getting the next talkState value
 * @return True if a new dialog was started (player talked to the actor). False otherwise.
 */
s32 Npc_UpdateTalking(PlayState* play, Actor* actor, s16* talkState, f32 interactRange, NpcGetTextIdFunc getTextId,
                      NpcUpdateTalkStateFunc updateTalkState) {
    s16 x;
    s16 y;

    if (Actor_ProcessTalkRequest(actor, play)) {
        *talkState = NPC_TALK_STATE_TALKING;
        return true;
    }

    if (*talkState != NPC_TALK_STATE_IDLE) {
        *talkState = updateTalkState(play, actor);
        return false;
    }

    Actor_GetScreenPos(play, actor, &x, &y);
    if ((x < 0) || (x > SCREEN_WIDTH) || (y < 0) || (y > SCREEN_HEIGHT)) {
        // Actor is offscreen
        return false;
    }

    if (!func_8002F2CC(actor, play, interactRange)) {
        return false;
    }

    actor->textId = getTextId(play, actor);

    return false;
}

typedef struct {
    /* 0x00 */ s16 maxHeadYaw;
    /* 0x02 */ s16 minHeadPitch;
    /* 0x04 */ s16 maxHeadPitch;
    /* 0x06 */ s16 maxTorsoYaw;
    /* 0x08 */ s16 minTorsoPitch;
    /* 0x0A */ s16 maxTorsoPitch;
    /* 0x0C */ u8 rotateYaw;
} NpcTrackingRotLimits; // size = 0x10

typedef struct {
    /* 0x00 */ NpcTrackingRotLimits rotLimits;
    // Fields specific to NPC_TRACKING_PLAYER_AUTO_TURN mode
    /* 0x10 */ f32 autoTurnDistanceRange;   // Max distance to player to enable tracking and auto-turn
    /* 0x14 */ s16 maxYawForPlayerTracking; // Player is tracked if within this yaw
} NpcTrackingParams;                        // size = 0x18

/**
 * Npc tracking angle limit presets to use with Npc_TrackPoint.
 *
 * @see Npc_TrackPoint
 */
static NpcTrackingParams sNpcTrackingPresets[] = {
    { { 0x2AA8, -0x0E38, 0x18E2, 0x1554, 0x0000, 0x0000, true }, 170.0f, 0x3FFC },
    { { 0x2AA8, -0x1554, 0x1554, 0x1554, -0x071C, 0x0E38, true }, 170.0f, 0x3FFC },
    { { 0x31C4, -0x1C70, 0x0E38, 0x0E38, -0x0E38, 0x071C, true }, 170.0f, 0x3FFC },
    { { 0x1554, -0x0E38, 0x0000, 0x071C, -0x071C, 0x0000, true }, 170.0f, 0x3FFC },
    { { 0x2AA8, -0x071C, 0x071C, 0x0E38, -0x2AA8, 0x2AA8, true }, 170.0f, 0x3FFC },
    { { 0x0000, -0x1C70, 0x2AA8, 0x3FFC, -0x0E38, 0x0E38, true }, 170.0f, 0x3FFC },
    { { 0x2AA8, -0x0E38, 0x0E38, 0x0E38, 0x0000, 0x0000, true }, 0.0f, 0x0000 },
    { { 0x2AA8, -0x0E38, 0x0000, 0x0E38, 0x0000, 0x1C70, true }, 0.0f, 0x0000 },
    { { 0x2AA8, -0x0E38, -0x0E38, 0x0000, 0x0000, 0x0000, true }, 0.0f, 0x0000 },
    { { 0x071C, -0x0E38, 0x0E38, 0x1C70, 0x0000, 0x0000, true }, 0.0f, 0x0000 },
    { { 0x0E38, -0x0E38, 0x0000, 0x1C70, 0x0000, 0x0E38, true }, 0.0f, 0x0000 },
    { { 0x2AA8, -0x1C70, 0x1C70, 0x0E38, -0x0E38, 0x0E38, true }, 0.0f, 0x0000 },
    { { 0x18E2, -0x0E38, 0x0E38, 0x0E38, 0x0000, 0x0000, true }, 0.0f, 0x0000 },
};

/**
 * Smoothly turns the actor's whole body and updates torso and head rotations in
 * NpcInteractInfo so that the actor tracks the point specified in NpcInteractInfo.trackPos.
 * Rotations are limited to specified angles.
 *
 * Head and torso rotation angles are determined by calculating the pitch and yaw
 * from the actor position to the given target position.
 *
 * The y position of the actor is offset by NpcInteractInfo.yOffset
 * before calculating the angles. It can be used to configure the height difference
 * between the actor and the target.
 *
 * @param maxHeadYaw maximum head yaw difference from neutral position
 * @param maxHeadPitch maximum head pitch angle
 * @param minHeadPitch minimum head pitch angle
 * @param maxTorsoYaw maximum torso yaw difference from neutral position
 * @param maxTorsoPitch maximum torso pitch angle
 * @param minTorsoPitch minimum torso pitch angle
 * @param rotateYaw if true, the actor's yaw (shape.rot.y) is updated to turn the actor's whole body
 */
void Npc_TrackPointWithLimits(Actor* actor, NpcInteractInfo* interactInfo, s16 maxHeadYaw, s16 maxHeadPitch,
                              s16 minHeadPitch, s16 maxTorsoYaw, s16 maxTorsoPitch, s16 minTorsoPitch, u8 rotateYaw) {
    s16 pitchTowardsTarget;
    s16 yawTowardsTarget;
    s16 torsoPitch;
    s16 bodyYawDiff;
    s16 temp;
    Vec3f offsetActorPos;

    offsetActorPos.x = actor->world.pos.x;
    offsetActorPos.y = actor->world.pos.y + interactInfo->yOffset;
    offsetActorPos.z = actor->world.pos.z;

    pitchTowardsTarget = Math_Vec3f_Pitch(&offsetActorPos, &interactInfo->trackPos);
    yawTowardsTarget = Math_Vec3f_Yaw(&offsetActorPos, &interactInfo->trackPos);
    bodyYawDiff = Math_Vec3f_Yaw(&actor->world.pos, &interactInfo->trackPos) - actor->shape.rot.y;

    temp = CLAMP(bodyYawDiff, -maxHeadYaw, maxHeadYaw);
    Math_SmoothStepToS(&interactInfo->headRot.y, temp, 6, 2000, 1);

    temp = (ABS(bodyYawDiff) >= 0x8000) ? 0 : ABS(bodyYawDiff);
    interactInfo->headRot.y = CLAMP(interactInfo->headRot.y, -temp, temp);

    bodyYawDiff -= interactInfo->headRot.y;

    temp = CLAMP(bodyYawDiff, -maxTorsoYaw, maxTorsoYaw);
    Math_SmoothStepToS(&interactInfo->torsoRot.y, temp, 6, 2000, 1);

    temp = (ABS(bodyYawDiff) >= 0x8000) ? 0 : ABS(bodyYawDiff);
    interactInfo->torsoRot.y = CLAMP(interactInfo->torsoRot.y, -temp, temp);

    if (rotateYaw) {
        Math_SmoothStepToS(&actor->shape.rot.y, yawTowardsTarget, 6, 2000, 1);
    }

    temp = CLAMP(pitchTowardsTarget, minHeadPitch, (s16)(u16)maxHeadPitch);
    Math_SmoothStepToS(&interactInfo->headRot.x, temp, 6, 2000, 1);

    torsoPitch = pitchTowardsTarget - interactInfo->headRot.x;

    temp = CLAMP(torsoPitch, minTorsoPitch, maxTorsoPitch);
    Math_SmoothStepToS(&interactInfo->torsoRot.x, temp, 6, 2000, 1);
}

s16 Npc_GetTrackingPresetMaxPlayerYaw(s16 presetIndex) {
    return sNpcTrackingPresets[presetIndex].maxYawForPlayerTracking;
}

<<<<<<< HEAD
s16 func_80034810(Actor* actor, struct_80034A14_arg1* arg1, f32 arg2, s16 arg3, s16 arg4) {
    STACK_PAD(s32);
    s16 var;
    s16 abs_var;
=======
/**
 * Handles NPC tracking modes and auto-turning towards the player when
 * NPC_TRACKING_PLAYER_AUTO_TURN tracking mode is used.
 *
 * Returns a tracking mode that will determine which actor limbs
 * will be rotated towards the target.
 *
 * When the player is behind the actor (i.e. not in the yaw range in front of the actor
 * defined by maxYawForPlayerTracking), the actor will start an auto-turn sequence:
 *   - look forward for 30-60 frames
 *   - turn head to look at the player for 10-20 frames
 *   - look forward for 30-60 frames
 *   - turn the entire body to face the player
 *
 * @param distanceRange Max distance to player that tracking and auto-turning will be active for
 * @param maxYawForPlayerTracking Maximum angle for tracking the player.
 * @param trackingMode The tracking mode selected by the actor. If this is not
 *        NPC_TRACKING_PLAYER_AUTO_TURN this function does nothing
 *
 * @return The tracking mode (NpcTrackingMode) to use for the current frame.
 */
s16 Npc_UpdateAutoTurn(Actor* actor, NpcInteractInfo* interactInfo, f32 distanceRange, s16 maxYawForPlayerTracking,
                       s16 trackingMode) {

    s32 pad;
    s16 yaw;
    s16 yawDiff;
>>>>>>> bedf07d5

    if (trackingMode != NPC_TRACKING_PLAYER_AUTO_TURN) {
        return trackingMode;
    }

    if (interactInfo->talkState != NPC_TALK_STATE_IDLE) {
        // When talking, always fully turn to face the player
        return NPC_TRACKING_FULL_BODY;
    }

    if (distanceRange < Math_Vec3f_DistXYZ(&actor->world.pos, &interactInfo->trackPos)) {
        // Player is too far away, do not track
        interactInfo->autoTurnTimer = 0;
        interactInfo->autoTurnState = 0;
        return NPC_TRACKING_NONE;
    }

    yaw = Math_Vec3f_Yaw(&actor->world.pos, &interactInfo->trackPos);
    yawDiff = ABS((s16)((f32)yaw - actor->shape.rot.y));
    if (maxYawForPlayerTracking >= yawDiff) {
        // Player is in front of the actor, track with the head and the torso
        interactInfo->autoTurnTimer = 0;
        interactInfo->autoTurnState = 0;
        return NPC_TRACKING_HEAD_AND_TORSO;
    }

    // Player is behind the actor, run the auto-turn sequence.

    if (DECR(interactInfo->autoTurnTimer) != 0) {
        // While the timer is still running, return the previous tracking mode
        return interactInfo->trackingMode;
    }

    switch (interactInfo->autoTurnState) {
        case 0:
        case 2:
            // Just stand still, not tracking the player
            interactInfo->autoTurnTimer = Rand_S16Offset(30, 30);
            interactInfo->autoTurnState++;
            return NPC_TRACKING_NONE;
        case 1:
            // Glance at the player by only turning the head
            interactInfo->autoTurnTimer = Rand_S16Offset(10, 10);
            interactInfo->autoTurnState++;
            return NPC_TRACKING_HEAD;
    }

    // Auto-turn sequence complete, turn towards the player
    return NPC_TRACKING_FULL_BODY;
}

/**
 * Rotates the actor's whole body, torso and head tracking the point specified in NpcInteractInfo.trackPos.
 * Uses angle limits from a preset selected from from sNpcTrackingPresets.
 *
 * The trackingMode parameter controls whether the head and torso are turned towards the target.
 * If not, they are smoothly turned towards zero. Setting the parameter to NPC_TRACKING_FULL_BODY
 * causes the actor's whole body to be rotated to face the target.
 *
 * If NPC_TRACKING_PLAYER_AUTO_TURN is used, the actor will track the player with its head and torso as long
 * as the player is in front of the actor (within a yaw angle specified in the option preset).
 * If the player is outside of this angle, the actor will turn to face the player after a while.
 *
 * @see Npc_UpdateAutoTurn
 * @see sNpcTrackingPresets
 * @see NpcTrackingMode
 *
 * @param presetIndex The index to a preset in sNpcTrackingPresets
 * @param trackingMode A value from NpcTrackingMode enum
 */
void Npc_TrackPoint(Actor* actor, NpcInteractInfo* interactInfo, s16 presetIndex, s16 trackingMode) {
    NpcTrackingRotLimits rotLimits;

    interactInfo->trackingMode =
        Npc_UpdateAutoTurn(actor, interactInfo, sNpcTrackingPresets[presetIndex].autoTurnDistanceRange,
                           sNpcTrackingPresets[presetIndex].maxYawForPlayerTracking, trackingMode);

    rotLimits = sNpcTrackingPresets[presetIndex].rotLimits;

    switch (interactInfo->trackingMode) {
        case NPC_TRACKING_NONE:
            rotLimits.maxHeadYaw = 0;
            rotLimits.maxHeadPitch = 0;
            rotLimits.minHeadPitch = 0;
            FALLTHROUGH;
        case NPC_TRACKING_HEAD:
            rotLimits.maxTorsoYaw = 0;
            rotLimits.maxTorsoPitch = 0;
            rotLimits.minTorsoPitch = 0;
            FALLTHROUGH;
        case NPC_TRACKING_HEAD_AND_TORSO:
            rotLimits.rotateYaw = false;
            break;
    }

    Npc_TrackPointWithLimits(actor, interactInfo, rotLimits.maxHeadYaw, rotLimits.maxHeadPitch, rotLimits.minHeadPitch,
                             rotLimits.maxTorsoYaw, rotLimits.maxTorsoPitch, rotLimits.minTorsoPitch,
                             rotLimits.rotateYaw);
}

Gfx* func_80034B28(GraphicsContext* gfxCtx) {
    Gfx* displayList;

    displayList = Graph_Alloc(gfxCtx, sizeof(Gfx));
    gSPEndDisplayList(displayList);

    return displayList;
}

Gfx* func_80034B54(GraphicsContext* gfxCtx) {
    Gfx* displayListHead;
    Gfx* displayList;

    displayList = displayListHead = Graph_Alloc(gfxCtx, 2 * sizeof(Gfx));

    gDPSetRenderMode(displayListHead++, G_RM_FOG_SHADE_A,
                     AA_EN | Z_CMP | Z_UPD | IM_RD | CLR_ON_CVG | CVG_DST_WRAP | ZMODE_XLU | FORCE_BL |
                         GBL_c2(G_BL_CLR_IN, G_BL_A_IN, G_BL_CLR_MEM, G_BL_1MA));

    gSPEndDisplayList(displayListHead++);

    return displayList;
}

void func_80034BA0(PlayState* play, SkelAnime* skelAnime, OverrideLimbDraw overrideLimbDraw, PostLimbDraw postLimbDraw,
                   Actor* actor, s16 alpha) {
    OPEN_DISPS(play->state.gfxCtx, "../z_actor.c", 8831);

    Gfx_SetupDL_25Opa(play->state.gfxCtx);

    gDPPipeSync(POLY_OPA_DISP++);
    gDPSetEnvColor(POLY_OPA_DISP++, 0, 0, 0, alpha);
    gDPPipeSync(POLY_OPA_DISP++);
    gSPSegment(POLY_OPA_DISP++, 0x0C, func_80034B28(play->state.gfxCtx));

    POLY_OPA_DISP = SkelAnime_DrawFlex(play, skelAnime->skeleton, skelAnime->jointTable, skelAnime->dListCount,
                                       overrideLimbDraw, postLimbDraw, actor, POLY_OPA_DISP);

    CLOSE_DISPS(play->state.gfxCtx, "../z_actor.c", 8860);
}

void func_80034CC4(PlayState* play, SkelAnime* skelAnime, OverrideLimbDraw overrideLimbDraw, PostLimbDraw postLimbDraw,
                   Actor* actor, s16 alpha) {
    OPEN_DISPS(play->state.gfxCtx, "../z_actor.c", 8876);

    Gfx_SetupDL_25Xlu(play->state.gfxCtx);

    gDPPipeSync(POLY_XLU_DISP++);
    gDPSetEnvColor(POLY_XLU_DISP++, 0, 0, 0, alpha);
    gSPSegment(POLY_XLU_DISP++, 0x0C, func_80034B54(play->state.gfxCtx));

    POLY_XLU_DISP = SkelAnime_DrawFlex(play, skelAnime->skeleton, skelAnime->jointTable, skelAnime->dListCount,
                                       overrideLimbDraw, postLimbDraw, actor, POLY_XLU_DISP);

    CLOSE_DISPS(play->state.gfxCtx, "../z_actor.c", 8904);
}

s16 func_80034DD4(Actor* actor, PlayState* play, s16 arg2, f32 arg3) {
    Player* player = GET_PLAYER(play);
    f32 var;

    if ((play->csCtx.state != CS_STATE_IDLE) || gDebugCamEnabled) {
        var = Math_Vec3f_DistXYZ(&actor->world.pos, &play->view.eye) * 0.25f;
    } else {
        var = Math_Vec3f_DistXYZ(&actor->world.pos, &player->actor.world.pos);
    }

    if (arg3 < var) {
        actor->flags &= ~ACTOR_FLAG_0;
        Math_SmoothStepToS(&arg2, 0, 6, 0x14, 1);
    } else {
        actor->flags |= ACTOR_FLAG_0;
        Math_SmoothStepToS(&arg2, 0xFF, 6, 0x14, 1);
    }

    return arg2;
}

void Animation_ChangeByInfo(SkelAnime* skelAnime, AnimationInfo* animationInfo, s32 index) {
    f32 frameCount;

    animationInfo += index;

    if (animationInfo->frameCount > 0.0f) {
        frameCount = animationInfo->frameCount;
    } else {
        frameCount = Animation_GetLastFrame(animationInfo->animation);
    }

    Animation_Change(skelAnime, animationInfo->animation, animationInfo->playSpeed, animationInfo->startFrame,
                     frameCount, animationInfo->mode, animationInfo->morphFrames);
}

void func_80034F54(PlayState* play, s16* arg1, s16* arg2, s32 arg3) {
    u32 frames = play->gameplayFrames;
    s32 i;

    for (i = 0; i < arg3; i++) {
        arg1[i] = (0x814 + 50 * i) * frames;
        arg2[i] = (0x940 + 50 * i) * frames;
    }
}

void Actor_Noop(UNUSED Actor* actor, UNUSED PlayState* play) {
}

s32 func_80035124(Actor* actor, PlayState* play) {
    s32 ret = 0;

    switch (actor->params) {
        case 0:
            if (Actor_HasParent(actor, play)) {
                actor->params = 1;
            } else if (!(actor->bgCheckFlags & BGCHECKFLAG_GROUND)) {
                Actor_MoveXZGravity(actor);
                Math_SmoothStepToF(&actor->speed, 0.0f, 1.0f, 0.1f, 0.0f);
            } else if ((actor->bgCheckFlags & BGCHECKFLAG_GROUND_TOUCH) && (actor->velocity.y < -4.0f)) {
                ret = 1;
            } else {
                actor->shape.rot.x = actor->shape.rot.z = 0;
                Actor_OfferCarry(actor, play);
            }
            break;
        case 1:
            if (Actor_HasNoParent(actor, play)) {
                actor->params = 0;
            }
            break;
    }

    Actor_UpdateBgCheckInfo(
        play, actor, actor->colChkInfo.cylHeight, actor->colChkInfo.cylRadius, actor->colChkInfo.cylRadius,
        UPDBGCHECKINFO_FLAG_0 | UPDBGCHECKINFO_FLAG_2 | UPDBGCHECKINFO_FLAG_3 | UPDBGCHECKINFO_FLAG_4);

    return ret;
}

#include "z_cheap_proc.inc.c"

u8 func_800353E8(PlayState* play) {
    Player* player = GET_PLAYER(play);

    return player->unk_845;
}

/**
 * Finds the first actor instance of a specified ID and category within a given range from
 * an actor if there is one. If the ID provided is -1, this will look for any actor of the
 * specified category rather than a specific ID.
 */
Actor* Actor_FindNearby(PlayState* play, Actor* refActor, s16 actorId, u8 actorCategory, f32 range) {
    Actor* actor = play->actorCtx.actorLists[actorCategory].head;

    while (actor != NULL) {
        if (actor == refActor || ((actorId != -1) && (actorId != actor->id))) {
            actor = actor->next;
        } else {
            if (Actor_WorldDistXYZToActor(refActor, actor) <= range) {
                return actor;
            } else {
                actor = actor->next;
            }
        }
    }

    return NULL;
}

s32 func_800354B4(PlayState* play, Actor* actor, f32 range, s16 arg3, s16 arg4, s16 arg5) {
    Player* player = GET_PLAYER(play);
    s16 var1;
    s16 var2;

    var1 = (s16)(actor->yawTowardsPlayer + 0x8000) - player->actor.shape.rot.y;
    var2 = actor->yawTowardsPlayer - arg5;

    if ((actor->xzDistToPlayer <= range) && (player->meleeWeaponState != 0) && (arg4 >= ABS(var1)) &&
        (arg3 >= ABS(var2))) {
        return true;
    } else {
        return false;
    }
}

void func_8003555C(PlayState* play, Vec3f* pos, Vec3f* velocity, Vec3f* accel) {
    Color_RGBA8 color1;
    Color_RGBA8 color2;

    color1.r = 200;
    color1.g = 160;
    color1.b = 120;

    color2.r = 130;
    color2.g = 90;
    color2.b = 50;

    //! @bug color1 and color2 alpha components not set before being passed on
    EffectSsKiraKira_SpawnSmall(play, pos, velocity, accel, &color1, &color2);
}

Vec3f D_80116268 = { 0.0f, -1.5f, 0.0f };
Vec3f D_80116274 = { 0.0f, -0.2f, 0.0f };

Gfx D_80116280[] = {
    gsDPSetRenderMode(G_RM_FOG_SHADE_A, AA_EN | Z_CMP | Z_UPD | IM_RD | CLR_ON_CVG | CVG_DST_WRAP | ZMODE_XLU |
                                            FORCE_BL | GBL_c2(G_BL_CLR_IN, G_BL_A_IN, G_BL_CLR_MEM, G_BL_1MA)),
    gsDPSetAlphaCompare(G_AC_THRESHOLD),
    gsSPEndDisplayList(),
};

void func_800355B8(PlayState* play, Vec3f* pos) {
    func_8003555C(play, pos, &D_80116268, &D_80116274);
}

u8 func_800355E4(PlayState* play, Collider* collider) {
    Player* player = GET_PLAYER(play);

    if ((collider->acFlags & AC_TYPE_PLAYER) && (player->meleeWeaponState != 0) &&
        (player->meleeWeaponAnimation == PLAYER_MWA_HAMMER_FORWARD)) {
        return true;
    } else {
        return false;
    }
}

u8 Actor_ApplyDamage(Actor* actor) {
    if (actor->colChkInfo.damage >= actor->colChkInfo.health) {
        actor->colChkInfo.health = 0;
    } else {
        actor->colChkInfo.health -= actor->colChkInfo.damage;
    }

    return actor->colChkInfo.health;
}

void Actor_SetDropFlag(Actor* actor, ColliderInfo* colInfo, s32 freezeFlag) {
    if (colInfo->acHitInfo == NULL) {
        actor->dropFlag = 0x00;
    } else if (freezeFlag &&
               (colInfo->acHitInfo->toucher.dmgFlags & (DMG_UNKNOWN_1 | DMG_MAGIC_ICE | DMG_MAGIC_FIRE))) {
        actor->freezeTimer = colInfo->acHitInfo->toucher.damage;
        actor->dropFlag = 0x00;
    } else if (colInfo->acHitInfo->toucher.dmgFlags & DMG_ARROW_FIRE) {
        actor->dropFlag = 0x01;
    } else if (colInfo->acHitInfo->toucher.dmgFlags & DMG_ARROW_ICE) {
        actor->dropFlag = 0x02;
    } else if (colInfo->acHitInfo->toucher.dmgFlags & DMG_ARROW_UNK1) {
        actor->dropFlag = 0x04;
    } else if (colInfo->acHitInfo->toucher.dmgFlags & DMG_ARROW_UNK2) {
        actor->dropFlag = 0x08;
    } else if (colInfo->acHitInfo->toucher.dmgFlags & DMG_ARROW_UNK3) {
        actor->dropFlag = 0x10;
    } else if (colInfo->acHitInfo->toucher.dmgFlags & DMG_ARROW_LIGHT) {
        actor->dropFlag = 0x20;
    } else if (colInfo->acHitInfo->toucher.dmgFlags & DMG_MAGIC_LIGHT) {
        if (freezeFlag) {
            actor->freezeTimer = colInfo->acHitInfo->toucher.damage;
        }
        actor->dropFlag = 0x40;
    } else {
        actor->dropFlag = 0x00;
    }
}

void Actor_SetDropFlagJntSph(Actor* actor, ColliderJntSph* jntSph, s32 freezeFlag) {
    ColliderInfo* curColInfo;
    s32 flag;
    s32 i;

    actor->dropFlag = 0x00;

    for (i = jntSph->count - 1; i >= 0; i--) {
        curColInfo = &jntSph->elements[i].info;
        if (curColInfo->acHitInfo == NULL) {
            flag = 0x00;
        } else if (freezeFlag &&
                   (curColInfo->acHitInfo->toucher.dmgFlags & (DMG_UNKNOWN_1 | DMG_MAGIC_ICE | DMG_MAGIC_FIRE))) {
            actor->freezeTimer = curColInfo->acHitInfo->toucher.damage;
            flag = 0x00;
        } else if (curColInfo->acHitInfo->toucher.dmgFlags & DMG_ARROW_FIRE) {
            flag = 0x01;
        } else if (curColInfo->acHitInfo->toucher.dmgFlags & DMG_ARROW_ICE) {
            flag = 0x02;
        } else if (curColInfo->acHitInfo->toucher.dmgFlags & DMG_ARROW_UNK1) {
            flag = 0x04;
        } else if (curColInfo->acHitInfo->toucher.dmgFlags & DMG_ARROW_UNK2) {
            flag = 0x08;
        } else if (curColInfo->acHitInfo->toucher.dmgFlags & DMG_ARROW_UNK3) {
            flag = 0x10;
        } else if (curColInfo->acHitInfo->toucher.dmgFlags & DMG_ARROW_LIGHT) {
            flag = 0x20;
        } else if (curColInfo->acHitInfo->toucher.dmgFlags & DMG_MAGIC_LIGHT) {
            if (freezeFlag) {
                actor->freezeTimer = curColInfo->acHitInfo->toucher.damage;
            }
            flag = 0x40;
        } else {
            flag = 0x00;
        }
        actor->dropFlag |= flag;
    }
}

void func_80035844(Vec3f* arg0, Vec3f* arg1, Vec3s* arg2, s32 arg3) {
    f32 dx = arg1->x - arg0->x;
    f32 dz = arg1->z - arg0->z;
    f32 dy = arg3 ? (arg1->y - arg0->y) : (arg0->y - arg1->y);

    arg2->y = Math_Atan2S(dz, dx);
    arg2->x = Math_Atan2S(sqrtf(SQ(dx) + SQ(dz)), dy);
}

/**
 * Spawns En_Part (Dissipating Flames) actor as a child of the given actor.
 */
Actor* func_800358DC(Actor* actor, Vec3f* spawnPos, Vec3s* spawnRot, f32* arg3, s32 timer, UNUSED s16* arg5,
                     PlayState* play, s16 params, Gfx* dList) {
    EnPart* spawnedEnPart;

    spawnedEnPart = (EnPart*)Actor_SpawnAsChild(&play->actorCtx, actor, play, ACTOR_EN_PART, spawnPos->x, spawnPos->y,
                                                spawnPos->z, spawnRot->x, spawnRot->y, actor->objBankIndex, params);
    if (spawnedEnPart != NULL) {
        spawnedEnPart->actor.scale = actor->scale;
        spawnedEnPart->actor.speed = arg3[0];
        spawnedEnPart->displayList = dList;
        spawnedEnPart->action = 2;
        spawnedEnPart->timer = timer;
        spawnedEnPart->rotZ = arg3[1];
        spawnedEnPart->rotZSpeed = arg3[2];
        return &spawnedEnPart->actor;
    }

    return NULL;
}

void func_800359B8(Actor* actor, s16 arg1, Vec3s* arg2) {
    f32 floorPolyNormalX;
    f32 floorPolyNormalY;
    f32 floorPolyNormalZ;
    f32 sp38;
    f32 sp34;
    f32 sp30;
    f32 sp2C;
    f32 sp28;
    f32 sp24;
    CollisionPoly* floorPoly;
    STACK_PAD(s32);

    if (actor->floorPoly != NULL) {
        floorPoly = actor->floorPoly;
        floorPolyNormalX = COLPOLY_GET_NORMAL(floorPoly->normal.x);
        floorPolyNormalY = COLPOLY_GET_NORMAL(floorPoly->normal.y);
        floorPolyNormalZ = COLPOLY_GET_NORMAL(floorPoly->normal.z);

        sp38 = Math_SinS(arg1);
        sp34 = Math_CosS(arg1);
        sp28 = (-(floorPolyNormalX * sp38) - (floorPolyNormalZ * sp34));
        arg2->x = -RAD_TO_BINANG(Math_FAtan2F(sp28 * floorPolyNormalY, 1.0f));

        sp2C = Math_SinS(arg1 - 16375);
        sp30 = Math_CosS(arg1 - 16375);
        sp24 = (-(floorPolyNormalX * sp2C) - (floorPolyNormalZ * sp30));
        arg2->z = -RAD_TO_BINANG(Math_FAtan2F(sp24 * floorPolyNormalY, 1.0f));
    }
}

void func_80035B18(PlayState* play, Actor* actor, u16 textId) {
    Message_ContinueTextbox(play, textId);
    actor->textId = textId;
}

/**
 * Tests if event_chk_inf flag is set.
 */
s32 Flags_GetEventChkInf(s32 flag) {
    return GET_EVENTCHKINF(flag);
}

/**
 * Sets event_chk_inf flag.
 */
void Flags_SetEventChkInf(s32 flag) {
    SET_EVENTCHKINF(flag);
}

/**
 * Tests if inf_table flag is set.
 */
s32 Flags_GetInfTable(s32 flag) {
    return GET_INFTABLE(flag);
}

/**
 * Sets inf_table flag.
 */
void Flags_SetInfTable(s32 flag) {
    SET_INFTABLE(flag);
}

u32 func_80035BFC(PlayState* play, s16 arg1) {
    u16 retTextId = 0;

    switch (arg1) {
        case 0:
            if (Flags_GetEventChkInf(EVENTCHKINF_09)) {
                if (Flags_GetInfTable(INFTABLE_05)) {
                    retTextId = 0x1048;
                } else {
                    retTextId = 0x1047;
                }
            } else {
                if (Flags_GetEventChkInf(EVENTCHKINF_02)) {
                    if (Flags_GetInfTable(INFTABLE_03)) {
                        retTextId = 0x1032;
                    } else {
                        retTextId = 0x1031;
                    }
                } else {
                    if (Flags_GetInfTable(INFTABLE_00)) {
                        if (Flags_GetInfTable(INFTABLE_01)) {
                            retTextId = 0x1003;
                        } else {
                            retTextId = 0x1002;
                        }
                    } else {
                        retTextId = 0x1001;
                    }
                }
            }
            break;
        case 1:
            if (!LINK_IS_ADULT) {
                if (Flags_GetEventChkInf(EVENTCHKINF_09)) {
                    if (Flags_GetInfTable(INFTABLE_10)) {
                        retTextId = 0x1046;
                    } else {
                        retTextId = 0x1045;
                    }
                } else {
                    if (Flags_GetEventChkInf(EVENTCHKINF_03)) {
                        if (Flags_GetInfTable(INFTABLE_0E)) {
                            retTextId = 0x1034;
                        } else {
                            retTextId = 0x1033;
                        }
                    } else {
                        if (Flags_GetInfTable(INFTABLE_0C)) {
                            retTextId = 0x1030;
                        } else {
                            retTextId = 0x102F;
                        }
                    }
                }
            } else {
                if (Flags_GetEventChkInf(EVENTCHKINF_5C)) {
                    if (Flags_GetInfTable(INFTABLE_19)) {
                        retTextId = 0x1071;
                    } else {
                        retTextId = 0x1070;
                    }
                } else {
                    if (Flags_GetEventChkInf(EVENTCHKINF_0B)) {
                        if (Flags_GetInfTable(INFTABLE_17)) {
                            retTextId = 0x1068;
                        } else {
                            retTextId = 0x1067;
                        }
                    } else {
                        if (Flags_GetInfTable(INFTABLE_15)) {
                            retTextId = 0x1061;
                        } else {
                            retTextId = 0x1060;
                        }
                    }
                }
            }
            break;
        case 2:
            if (!LINK_IS_ADULT) {
                if (Flags_GetEventChkInf(EVENTCHKINF_09)) {
                    retTextId = 0x1042;
                } else {
                    retTextId = 0x1004;
                }
            } else {
                if (Flags_GetEventChkInf(EVENTCHKINF_5C)) {
                    retTextId = 0x1072;
                } else if (Flags_GetInfTable(INFTABLE_41)) {
                    retTextId = 0x1055;
                } else {
                    retTextId = 0x1056;
                }
            }
            break;
        case 3:
            if (!LINK_IS_ADULT) {
                if (Flags_GetEventChkInf(EVENTCHKINF_09)) {
                    retTextId = 0x1043;
                } else {
                    if (Flags_GetInfTable(INFTABLE_1E)) {
                        retTextId = 0x1006;
                    } else {
                        retTextId = 0x1005;
                    }
                }
            } else {
                if (Flags_GetEventChkInf(EVENTCHKINF_5C)) {
                    retTextId = 0x1073;
                } else {
                    retTextId = 0x105A;
                }
            }
            break;
        case 4:
            if (!LINK_IS_ADULT) {
                if (Flags_GetEventChkInf(EVENTCHKINF_09)) {
                    retTextId = 0x1042;
                } else {
                    retTextId = 0x1007;
                }
            } else {
                if (Flags_GetEventChkInf(EVENTCHKINF_5C)) {
                    retTextId = 0x1072;
                } else if (Flags_GetInfTable(INFTABLE_47)) {
                    retTextId = 0x105E;
                } else {
                    retTextId = 0x105D;
                }
            }
            break;
        case 5:
            if (!LINK_IS_ADULT) {
                if (Flags_GetEventChkInf(EVENTCHKINF_09)) {
                    retTextId = 0x1044;
                } else if (Flags_GetInfTable(INFTABLE_22)) {
                    retTextId = 0x1009;
                } else {
                    retTextId = 0x1008;
                }
            } else {
                if (Flags_GetEventChkInf(EVENTCHKINF_5C)) {
                    retTextId = 0x1075;
                } else {
                    retTextId = 0x105B;
                }
            }
            break;
        case 6:
            if (!LINK_IS_ADULT) {
                if (Flags_GetEventChkInf(EVENTCHKINF_09)) {
                    retTextId = 0x1042;
                } else if (Flags_GetInfTable(INFTABLE_24)) {
                    retTextId = 0x100B;
                } else {
                    retTextId = 0x100A;
                }
            } else {
                if (Flags_GetEventChkInf(EVENTCHKINF_5C)) {
                    retTextId = 0x1056;
                } else {
                    retTextId = 0x105F;
                }
            }
            break;
        case 7:
            if (!LINK_IS_ADULT) {
                if (Flags_GetEventChkInf(EVENTCHKINF_09)) {
                    retTextId = 0x1043;
                } else if (Flags_GetInfTable(INFTABLE_26)) {
                    retTextId = 0x100D;
                } else {
                    retTextId = 0x100C;
                }
            } else {
                if (Flags_GetEventChkInf(EVENTCHKINF_5C)) {
                    retTextId = 0x1057;
                } else {
                    retTextId = 0x1057;
                }
            }
            break;
        case 8:
            if (!LINK_IS_ADULT) {
                if (Flags_GetEventChkInf(EVENTCHKINF_09)) {
                    retTextId = 0x1043;
                } else if (Flags_GetInfTable(INFTABLE_28)) {
                    retTextId = 0x1019;
                } else {
                    retTextId = 0x100E;
                }
            } else {
                if (Flags_GetEventChkInf(EVENTCHKINF_5C)) {
                    retTextId = 0x1077;
                } else if (Flags_GetInfTable(INFTABLE_51)) {
                    retTextId = 0x1058;
                } else {
                    retTextId = 0x1059;
                }
            }
            break;
        case 9:
            if (!LINK_IS_ADULT) {
                if (Flags_GetEventChkInf(EVENTCHKINF_09)) {
                    retTextId = 0x1049;
                } else {
                    retTextId = 0x1035;
                }
            } else {
                if (Flags_GetEventChkInf(EVENTCHKINF_5C)) {
                    retTextId = 0x1079;
                } else {
                    retTextId = 0x104E;
                }
            }
            break;
        case 10:
            if (!LINK_IS_ADULT) {
                if (Flags_GetEventChkInf(EVENTCHKINF_09)) {
                    retTextId = 0x104A;
                } else {
                    retTextId = 0x1038;
                }
            } else {
                if (Flags_GetEventChkInf(EVENTCHKINF_5C)) {
                    retTextId = 0x1079;
                } else if (Flags_GetInfTable(INFTABLE_59)) {
                    retTextId = 0x1050;
                } else {
                    retTextId = 0x104F;
                }
            }
            break;
        case 11:
            if (!LINK_IS_ADULT) {
                if (Flags_GetEventChkInf(EVENTCHKINF_09)) {
                    retTextId = 0x104B;
                } else {
                    retTextId = 0x103C;
                }
            } else {
                if (Flags_GetEventChkInf(EVENTCHKINF_5C)) {
                    retTextId = 0x107B;
                } else {
                    retTextId = 0x1051;
                }
            }
            break;
        case 12:
            if (!LINK_IS_ADULT) {
                if (Flags_GetEventChkInf(EVENTCHKINF_09)) {
                    retTextId = 0x104C;
                } else {
                    retTextId = 0x103D;
                }
            } else {
                if (Flags_GetEventChkInf(EVENTCHKINF_5C)) {
                    retTextId = 0x107C;
                } else {
                    retTextId = 0x1052;
                }
            }
            break;
        case 13:
            if (!LINK_IS_ADULT) {
                if (Flags_GetEventChkInf(EVENTCHKINF_09)) {
                    retTextId = 0x104D;
                } else {
                    retTextId = 0x103E;
                }
            } else {
                if (Flags_GetEventChkInf(EVENTCHKINF_5C)) {
                    retTextId = 0x106E;
                } else if (Flags_GetInfTable(INFTABLE_61)) {
                    retTextId = 0x1053;
                } else {
                    retTextId = 0x1054;
                }
            }
            break;
        case 15:
            if (Flags_GetEventChkInf(EVENTCHKINF_5C)) {
                retTextId = 0x1078;
            } else if (Flags_GetInfTable(INFTABLE_66)) {
                retTextId = 0x1066;
            } else {
                retTextId = 0x1062;
            }
            break;
        case 16:
            if (play->sceneId == SCENE_HYRULE_CASTLE) {
                retTextId = 0x7002;
            } else if (Flags_GetInfTable(INFTABLE_6A)) {
                retTextId = 0x7004;
            } else if ((gSaveContext.save.dayTime >= CLOCK_TIME(6, 0)) &&
                       (gSaveContext.save.dayTime <= CLOCK_TIME(18, 30))) {
                retTextId = 0x7002;
            } else {
                retTextId = 0x7003;
            }
            break;
        case 17:
            if (Flags_GetEventChkInf(EVENTCHKINF_09) && Flags_GetEventChkInf(EVENTCHKINF_25) &&
                Flags_GetEventChkInf(EVENTCHKINF_37)) {
                if (Flags_GetInfTable(INFTABLE_6C)) {
                    retTextId = 0x7008;
                } else {
                    retTextId = 0x7007;
                }
            } else {
                retTextId = 0;
            }
            break;
        case 19:
            retTextId = 0x702D;
            break;
        case 18:
            if (Flags_GetEventChkInf(EVENTCHKINF_09) && Flags_GetEventChkInf(EVENTCHKINF_25) &&
                Flags_GetEventChkInf(EVENTCHKINF_37)) {
                retTextId = 0x7006;
            } else {
                if (Flags_GetEventChkInf(EVENTCHKINF_12)) {
                    if (Flags_GetInfTable(INFTABLE_71)) {
                        retTextId = 0x7072;
                    } else {
                        retTextId = 0x7071;
                    }
                } else {
                    retTextId = 0x7029;
                }
            }
            break;
        case 20:
        case 21:
            if (Flags_GetEventChkInf(EVENTCHKINF_42)) {
                retTextId = 0x2012;
            } else if (Flags_GetEventChkInf(EVENTCHKINF_41)) {
                if (Flags_GetInfTable(INFTABLE_76)) {
                    retTextId = 0x2011;
                } else {
                    retTextId = 0x2010;
                }
            } else if (Flags_GetEventChkInf(EVENTCHKINF_40)) {
                retTextId = 0x200F;
            } else {
                retTextId = 0x200E;
            }
            break;
        case 24:
            if (Flags_GetEventChkInf(EVENTCHKINF_09) && Flags_GetEventChkInf(EVENTCHKINF_25) &&
                Flags_GetEventChkInf(EVENTCHKINF_37)) {
                retTextId = 0x7044;
            } else {
                retTextId = 0x7015;
            }
            break;
        case 25:
            if (Flags_GetEventChkInf(EVENTCHKINF_09) && Flags_GetEventChkInf(EVENTCHKINF_25) &&
                Flags_GetEventChkInf(EVENTCHKINF_37)) {
                retTextId = 0x7045;
            } else {
                Flags_GetInfTable(INFTABLE_C2);
                retTextId = 0x7016;
            }
            break;
        case 26:
            if (Flags_GetEventChkInf(EVENTCHKINF_09) && Flags_GetEventChkInf(EVENTCHKINF_25) &&
                Flags_GetEventChkInf(EVENTCHKINF_37)) {
                retTextId = 0x7046;
            } else {
                Flags_GetInfTable(INFTABLE_C2);
                retTextId = 0x7018;
            }
            break;
        case 27:
            if (Flags_GetEventChkInf(EVENTCHKINF_09) && Flags_GetEventChkInf(EVENTCHKINF_25) &&
                Flags_GetEventChkInf(EVENTCHKINF_37)) {
                retTextId = 0x7047;
            } else if (Flags_GetEventChkInf(EVENTCHKINF_TALON_RETURNED_FROM_CASTLE)) {
                retTextId = 0x701A;
            } else if (Flags_GetEventChkInf(EVENTCHKINF_11)) {
                if (Flags_GetInfTable(INFTABLE_C6)) {
                    retTextId = 0x701C;
                } else {
                    retTextId = 0x701B;
                }
            } else {
                retTextId = 0x701A;
            }
            break;
        case 28:
            if (Flags_GetEventChkInf(EVENTCHKINF_09) && Flags_GetEventChkInf(EVENTCHKINF_25) &&
                Flags_GetEventChkInf(EVENTCHKINF_37)) {
                retTextId = 0x7048;
            } else {
                Flags_GetInfTable(INFTABLE_CA);
                retTextId = 0x701D;
            }
            break;
        case 29:
            if (Flags_GetEventChkInf(EVENTCHKINF_09) && Flags_GetEventChkInf(EVENTCHKINF_25) &&
                Flags_GetEventChkInf(EVENTCHKINF_37)) {
                retTextId = 0x7049;
            } else {
                Flags_GetInfTable(INFTABLE_CC);
                retTextId = 0x701F;
            }
            break;
        case 30:
            if (Flags_GetEventChkInf(EVENTCHKINF_09) && Flags_GetEventChkInf(EVENTCHKINF_25) &&
                Flags_GetEventChkInf(EVENTCHKINF_37)) {
                retTextId = 0x704A;
            } else {
                Flags_GetInfTable(INFTABLE_CE);
                retTextId = 0x7021;
            }
            break;
        case 31:
            if (Flags_GetEventChkInf(EVENTCHKINF_09) && Flags_GetEventChkInf(EVENTCHKINF_25) &&
                Flags_GetEventChkInf(EVENTCHKINF_37)) {
                retTextId = 0x704B;
            } else {
                Flags_GetInfTable(INFTABLE_D0);
                retTextId = 0x7023;
            }
            break;
        case 32:
            if (Flags_GetEventChkInf(EVENTCHKINF_09) && Flags_GetEventChkInf(EVENTCHKINF_25) &&
                Flags_GetEventChkInf(EVENTCHKINF_37)) {
                retTextId = 0x704C;
            } else {
                Flags_GetInfTable(INFTABLE_D2);
                retTextId = 0x7025;
            }
            break;
        case 33:
            if (Flags_GetEventChkInf(EVENTCHKINF_09) && Flags_GetEventChkInf(EVENTCHKINF_25) &&
                Flags_GetEventChkInf(EVENTCHKINF_37)) {
                retTextId = 0x704D;
            } else {
                Flags_GetInfTable(INFTABLE_D4);
                retTextId = 0x7027;
            }
            break;
        case 34:
            Flags_GetInfTable(INFTABLE_D6);
            retTextId = 0x403C;
            break;
        case 35:
            if (Flags_GetInfTable(INFTABLE_D8)) {
                retTextId = 0x5029;
            } else {
                retTextId = 0x5028;
            }
            break;
        case 37:
            retTextId = 0x5002;
            break;
        case 38:
            if (!LINK_IS_ADULT) {
                if (Flags_GetEventChkInf(EVENTCHKINF_25)) {
                    retTextId = 0x3027;
                } else if (Flags_GetEventChkInf(EVENTCHKINF_23)) {
                    retTextId = 0x3021;
                } else if (Flags_GetInfTable(INFTABLE_E0)) {
                    retTextId = 0x302A;
                } else {
                    retTextId = 0x3008;
                }
            } else {
                if (Flags_GetEventChkInf(EVENTCHKINF_20)) {
                    retTextId = 0x4043;
                } else {
                    retTextId = 0x302A;
                }
            }
            break;
        case 39:
            if (!LINK_IS_ADULT) {
                if (Flags_GetEventChkInf(EVENTCHKINF_25)) {
                    retTextId = 0x3027;
                } else if (Flags_GetEventChkInf(EVENTCHKINF_23)) {
                    retTextId = 0x3026;
                } else {
                    retTextId = 0x3009;
                }
            } else {
                if (Flags_GetEventChkInf(EVENTCHKINF_2A)) {
                    retTextId = 0x4043;
                } else {
                    retTextId = 0x302A;
                }
            }
            break;
        case 40:
            if (!LINK_IS_ADULT) {
                if (Flags_GetEventChkInf(EVENTCHKINF_25)) {
                    retTextId = 0x3027;
                } else if (Flags_GetEventChkInf(EVENTCHKINF_23)) {
                    retTextId = 0x3026;
                } else if (Flags_GetInfTable(INFTABLE_EB)) {
                    retTextId = 0x302B;
                } else {
                    retTextId = 0x300A;
                }
            } else {
                if (Flags_GetEventChkInf(EVENTCHKINF_2B)) {
                    retTextId = 0x4043;
                } else {
                    retTextId = 0x302A;
                }
            }
            break;
        case 41:
            if (!LINK_IS_ADULT) {
                if (Flags_GetEventChkInf(EVENTCHKINF_25)) {
                    retTextId = 0x3027;
                } else if (Flags_GetInfTable(INFTABLE_F0)) {
                    retTextId = 0x3015;
                } else {
                    retTextId = 0x3014;
                }
            } else {
                if (Flags_GetEventChkInf(EVENTCHKINF_2C)) {
                    retTextId = 0x4043;
                } else {
                    retTextId = 0x302A;
                }
            }
            break;
        case 42:
            if (!LINK_IS_ADULT) {
                if (Flags_GetEventChkInf(EVENTCHKINF_25)) {
                    retTextId = 0x3027;
                } else if (Flags_GetInfTable(INFTABLE_F4)) {
                    retTextId = 0x3017;
                } else {
                    retTextId = 0x3016;
                }
            } else {
                if (Flags_GetEventChkInf(EVENTCHKINF_2C)) {
                    retTextId = 0x4043;
                } else {
                    retTextId = 0x302A;
                }
            }
            break;
        case 43:
            if (!LINK_IS_ADULT) {
                if (Flags_GetEventChkInf(EVENTCHKINF_25)) {
                    retTextId = 0x3027;
                } else if (Flags_GetInfTable(INFTABLE_F8)) {
                    retTextId = 0x3019;
                } else {
                    retTextId = 0x3018;
                }
            } else {
                if (Flags_GetEventChkInf(EVENTCHKINF_2D)) {
                    retTextId = 0x4043;
                } else {
                    retTextId = 0x302A;
                }
            }
            break;
        case 48:
            if (Flags_GetEventChkInf(EVENTCHKINF_25)) {
                retTextId = 0x3029;
            } else if (Flags_GetEventChkInf(EVENTCHKINF_20) && Flags_GetEventChkInf(EVENTCHKINF_21)) {
                retTextId = 0x301B;
            } else {
                retTextId = 0x301A;
            }
            break;
        case 49:
            if (Flags_GetEventChkInf(EVENTCHKINF_37)) {
                retTextId = 0x402D;
            } else if (Flags_GetEventChkInf(EVENTCHKINF_30)) {
                retTextId = 0x4007;
            } else {
                retTextId = 0x4006;
            }
            break;
        case 50:
            if (Flags_GetEventChkInf(EVENTCHKINF_37)) {
                retTextId = 0x402E;
            } else if (Flags_GetEventChkInf(EVENTCHKINF_30)) {
                if (Flags_GetInfTable(INFTABLE_124)) {
                    retTextId = 0x4009;
                } else {
                    retTextId = 0x4008;
                }
            } else {
                retTextId = 0x4006;
            }
            break;
        case 51:
            if (Flags_GetEventChkInf(EVENTCHKINF_37)) {
                retTextId = 0x402D;
            } else if (Flags_GetEventChkInf(EVENTCHKINF_31)) {
                if (Flags_GetInfTable(INFTABLE_12A)) {
                    retTextId = 0x400B;
                } else {
                    retTextId = 0x402F;
                }
            } else if (Flags_GetEventChkInf(EVENTCHKINF_30)) {
                retTextId = 0x400A;
            } else {
                retTextId = 0x4006;
            }
            break;
        case 52:
            if (Flags_GetEventChkInf(EVENTCHKINF_37)) {
                retTextId = 0x402E;
            } else if (Flags_GetEventChkInf(EVENTCHKINF_30)) {
                retTextId = 0x400C;
            } else {
                retTextId = 0x4006;
            }
            break;
        case 53:
            if (Flags_GetEventChkInf(EVENTCHKINF_37)) {
                retTextId = 0x402D;
            } else if (Flags_GetEventChkInf(EVENTCHKINF_33)) {
                retTextId = 0x4010;
            } else if (Flags_GetEventChkInf(EVENTCHKINF_30)) {
                retTextId = 0x400F;
            } else {
                retTextId = 0x4006;
            }
            break;
        case 54:
            if (Flags_GetEventChkInf(EVENTCHKINF_37)) {
                retTextId = 0x402E;
            } else if (Flags_GetEventChkInf(EVENTCHKINF_30)) {
                retTextId = 0x4011;
            } else {
                retTextId = 0x4006;
            }
            break;
        case 55:
            if (!LINK_IS_ADULT) {
                if (Flags_GetEventChkInf(EVENTCHKINF_37)) {
                    retTextId = 0x402B;
                } else if (Flags_GetEventChkInf(EVENTCHKINF_31)) {
                    if (Flags_GetInfTable(INFTABLE_138)) {
                        retTextId = 0x401C;
                    } else {
                        retTextId = 0x401B;
                    }
                } else {
                    retTextId = 0x401A;
                }
            } else {
                retTextId = 0;
            }
            break;
        case 58:
            retTextId = 0x500F;
            break;
        case 59:
            retTextId = 0x5010;
            break;
        case 60:
            retTextId = 0x5012;
            break;
        case 61:
            if (Flags_GetInfTable(INFTABLE_166)) {
                retTextId = 0x5001;
            } else {
                retTextId = 0x5000;
            }
            break;
        case 62:
            retTextId = 0x5012;
            break;
        case 63:
            if (Flags_GetInfTable(INFTABLE_16A)) {
                retTextId = 0x5001;
            } else {
                retTextId = 0x5000;
            }
            break;
        case 71:
            if (Flags_GetEventChkInf(EVENTCHKINF_16)) {
                retTextId = 0x2049;
            } else if (Flags_GetEventChkInf(EVENTCHKINF_15)) {
                retTextId = 0x2048;
            } else if (Flags_GetEventChkInf(EVENTCHKINF_TALON_RETURNED_FROM_CASTLE)) {
                retTextId = 0x2047;
            } else if (Flags_GetEventChkInf(EVENTCHKINF_12) &&
                       !Flags_GetEventChkInf(EVENTCHKINF_TALON_RETURNED_FROM_CASTLE)) {
                retTextId = 0x2044;
            } else if (Flags_GetEventChkInf(EVENTCHKINF_10)) {
                if (Flags_GetEventChkInf(EVENTCHKINF_11)) {
                    retTextId = 0x2043;
                } else {
                    retTextId = 0x2042;
                }
            } else {
                retTextId = 0x2041;
            }
            break;
        case 72:
            if (!LINK_IS_ADULT) {
                if (Flags_GetEventChkInf(EVENTCHKINF_TALON_RETURNED_FROM_CASTLE)) {
                    retTextId = 0x2040;
                } else if (Flags_GetInfTable(INFTABLE_94)) {
                    retTextId = 0x2040;
                } else {
                    retTextId = 0x203F;
                }
            } else {
                if (!Flags_GetEventChkInf(EVENTCHKINF_EPONA_OBTAINED)) {
                    if (!IS_DAY) {
                        retTextId = 0x204E;
                    } else if (Flags_GetInfTable(INFTABLE_9A)) {
                        retTextId = 0x2031;
                    } else {
                        retTextId = 0x2030;
                    }
                } else {
                    retTextId = 0;
                }
            }
            break;
    }

    if (retTextId == 0) {
        retTextId = 1;
    }

    return retTextId;
}

void func_80036E50(u16 textId, s16 arg1) {
    switch (arg1) {
        case 0:
            switch (textId) {
                case 0x1001:
                    Flags_SetInfTable(INFTABLE_00);
                    return;
                case 0x1002:
                    Flags_SetInfTable(INFTABLE_01);
                    return;
                case 0x1031:
                    Flags_SetEventChkInf(EVENTCHKINF_03);
                    Flags_SetInfTable(INFTABLE_03);
                    return;
                case 0x1047:
                    Flags_SetInfTable(INFTABLE_05);
                    return;
            }
            return;
        case 1:
            switch (textId) {
                case 0x102F:
                    Flags_SetEventChkInf(EVENTCHKINF_02);
                    Flags_SetInfTable(INFTABLE_0C);
                    return;
                case 0x1033:
                    Audio_PlaySfxGeneral(NA_SE_SY_CORRECT_CHIME, &gSfxDefaultPos, 4, &gSfxDefaultFreqAndVolScale,
                                         &gSfxDefaultFreqAndVolScale, &gSfxDefaultReverb);
                    Flags_SetEventChkInf(EVENTCHKINF_04);
                    Flags_SetInfTable(INFTABLE_0E);
                    return;
                case 0x1045:
                    Flags_SetInfTable(INFTABLE_10);
                    return;
                case 0x1060:
                    Flags_SetInfTable(INFTABLE_15);
                    return;
                case 0x1067:
                    Flags_SetEventChkInf(EVENTCHKINF_0A);
                    Flags_SetInfTable(INFTABLE_17);
                    return;
                case 0x1070:
                    Flags_SetInfTable(INFTABLE_19);
                    return;
            }
            return;
        case 2:
            if (textId == 0x1056) {
                Flags_SetInfTable(INFTABLE_41);
            }
            return;
        case 3:
            if (textId == 0x1005) {
                Flags_SetInfTable(INFTABLE_1E);
            }
            return;
        case 4:
            if (textId == 0x105D) {
                Flags_SetInfTable(INFTABLE_47);
            }
            return;
        case 5:
            if (textId == 0x1008) {
                Flags_SetInfTable(INFTABLE_22);
            }
            return;
        case 6:
            if (textId == 0x100A) {
                Flags_SetInfTable(INFTABLE_24);
            }
            return;
        case 7:
            if (textId == 0x100C) {
                Flags_SetInfTable(INFTABLE_26);
            }
            return;
        case 8:
            if (textId == 0x100E) {
                Flags_SetInfTable(INFTABLE_28);
            }
            if (textId == 0x1059) {
                Flags_SetInfTable(INFTABLE_51);
            }
            return;
        case 10:
            if (textId == 0x104F) {
                Flags_SetInfTable(INFTABLE_59);
            }
            return;
        case 13:
            if (textId == 0x1054) {
                Flags_SetInfTable(INFTABLE_61);
            }
            return;
        case 15:
            if (textId == 0x1062) {
                Flags_SetInfTable(INFTABLE_66);
            }
            return;
        case 16:
            if (textId == 0x7002) {
                Flags_SetInfTable(INFTABLE_6A);
            }
            if (textId == 0x7003) {
                Flags_SetInfTable(INFTABLE_6A);
            }
            return;
        case 17:
            if (textId == 0x7007) {
                Flags_SetInfTable(INFTABLE_6C);
            }
            return;
        case 18:
            if (textId == 0x7071) {
                Flags_SetInfTable(INFTABLE_71);
            }
            return;
        case 20:
        case 21:
            if (textId == 0x2010) {
                Flags_SetInfTable(INFTABLE_76);
            }
            return;
        case 25:
            if (textId == 0x7016) {
                Flags_SetInfTable(INFTABLE_C2);
            }
            return;
        case 26:
            if (textId == 0x7018) {
                Flags_SetInfTable(INFTABLE_C4);
            }
            return;
        case 28:
            if (textId == 0x701D) {
                Flags_SetInfTable(INFTABLE_CA);
            }
            return;
        case 29:
            if (textId == 0x701F) {
                Flags_SetInfTable(INFTABLE_CC);
            }
            return;
        case 30:
            if (textId == 0x7021) {
                Flags_SetInfTable(INFTABLE_CE);
            }
            return;
        case 31:
            if (textId == 0x7023) {
                Flags_SetInfTable(INFTABLE_D0);
            }
            return;
        case 32:
            if (textId == 0x7025) {
                Flags_SetInfTable(INFTABLE_D2);
            }
            return;
        case 33:
            if (textId == 0x7027) {
                Flags_SetInfTable(INFTABLE_D4);
            }
            return;
        case 34:
            if (textId == 0x403C) {
                Flags_SetInfTable(INFTABLE_D6);
            }
            return;
        case 35:
            if (textId == 0x5028) {
                Flags_SetInfTable(INFTABLE_D8);
            }
            return;
        case 38:
            if (textId == 0x3008) {
                Flags_SetInfTable(INFTABLE_E0);
            }
            return;
        case 40:
            if (textId == 0x300B) {
                Flags_SetInfTable(INFTABLE_EB);
            }
            return;
        case 41:
            if (textId == 0x3014) {
                Flags_SetInfTable(INFTABLE_F0);
            }
            return;
        case 42:
            if (textId == 0x3016) {
                Flags_SetInfTable(INFTABLE_F4);
            }
            return;
        case 43:
            if (textId == 0x3018) {
                Flags_SetEventChkInf(EVENTCHKINF_20);
                Flags_SetInfTable(INFTABLE_F8);
            }
            return;
        case 48:
            if (textId == 0x3020) {
                Flags_SetEventChkInf(EVENTCHKINF_22);
                Flags_SetInfTable(INFTABLE_113);
            }
            return;
        case 49:
        case 52:
        case 53:
        case 54:
            if (textId == 0x4006) {
                Flags_SetEventChkInf(EVENTCHKINF_30);
            }
            return;
        case 50:
            if (textId == 0x4006) {
                Flags_SetEventChkInf(EVENTCHKINF_30);
            }
            if (textId == 0x4008) {
                Flags_SetInfTable(INFTABLE_124);
            }
            return;
        case 51:
            if (textId == 0x4006) {
                Flags_SetEventChkInf(EVENTCHKINF_30);
            }
            if (textId == 0x400A) {
                Flags_SetEventChkInf(EVENTCHKINF_32);
            }
            if (textId == 0x402F) {
                Flags_SetInfTable(INFTABLE_12A);
            }
            return;
        case 55:
            if (textId == 0x401B) {
                Flags_SetEventChkInf(EVENTCHKINF_33);
                Flags_SetInfTable(INFTABLE_138);
            }
            return;
        case 61:
            if (textId == 0x5000) {
                Flags_SetInfTable(INFTABLE_166);
            }
            return;
        case 63:
            if (textId == 0x5013) {
                Flags_SetInfTable(INFTABLE_16A);
            }
            return;
        case 71:
            if (textId == 0x2041) {
                Flags_SetEventChkInf(EVENTCHKINF_10);
            }
            if (textId == 0x2044) {
                Flags_SetEventChkInf(EVENTCHKINF_12);
            }
            if (textId == 0x2047) {
                Flags_SetEventChkInf(EVENTCHKINF_15);
            }
            if (textId == 0x2048) {
                Flags_SetEventChkInf(EVENTCHKINF_16);
            }
            return;
        case 72:
            return;
    }
}

s32 func_800374E0(PlayState* play, Actor* actor, u16 textId) {
    MessageContext* msgCtx = &play->msgCtx;
    s32 ret = 1;

    switch (textId) {
        case 0x1035:
            if (msgCtx->choiceIndex == 0) {
                if (Flags_GetInfTable(INFTABLE_2A)) {
                    func_80035B18(play, actor, 0x1036);
                } else {
                    func_80035B18(play, actor, 0x1041);
                }
            }
            if (msgCtx->choiceIndex == 1) {
                if (Flags_GetInfTable(INFTABLE_2B)) {
                    func_80035B18(play, actor, 0x1037);
                } else {
                    func_80035B18(play, actor, 0x1041);
                }
            }
            ret = 0;
            break;
        case 0x1038:
            if (msgCtx->choiceIndex == 0) {
                if (Flags_GetInfTable(INFTABLE_2E)) {
                    func_80035B18(play, actor, 0x1039);
                } else {
                    func_80035B18(play, actor, 0x1041);
                }
            }
            if (msgCtx->choiceIndex == 1) {
                if (Flags_GetInfTable(INFTABLE_2F)) {
                    func_80035B18(play, actor, 0x103A);
                } else {
                    func_80035B18(play, actor, 0x1041);
                }
            }
            if (msgCtx->choiceIndex == 2) {
                if (Flags_GetInfTable(INFTABLE_30)) {
                    func_80035B18(play, actor, 0x103B);
                } else {
                    func_80035B18(play, actor, 0x1041);
                }
            }
            ret = 0;
            break;
        case 0x103E:
            if (msgCtx->choiceIndex == 0) {
                func_80035B18(play, actor, 0x103F);
            }
            if (msgCtx->choiceIndex == 1) {
                func_80035B18(play, actor, 0x1040);
            }
            ret = 0;
            break;
        case 0x1041:
            if (msgCtx->choiceTextId == 0x1035) {
                if (msgCtx->choiceIndex == 0) {
                    func_80035B18(play, actor, 0x1036);
                    Flags_SetInfTable(INFTABLE_2A);
                }
                if (msgCtx->choiceIndex == 1) {
                    func_80035B18(play, actor, 0x1037);
                    Flags_SetInfTable(INFTABLE_2B);
                }
            }
            if (msgCtx->choiceTextId == 0x1038) {
                if (msgCtx->choiceIndex == 0) {
                    func_80035B18(play, actor, 0x1039);
                    Flags_SetInfTable(INFTABLE_2E);
                }
                if (msgCtx->choiceIndex == 1) {
                    func_80035B18(play, actor, 0x103A);
                    Flags_SetInfTable(INFTABLE_2F);
                }
                if (msgCtx->choiceIndex == 2) {
                    func_80035B18(play, actor, 0x103B);
                    Flags_SetInfTable(INFTABLE_30);
                }
            }
            ret = 0;
            break;
        case 0x1062:
            if (msgCtx->choiceIndex == 0) {
                func_80035B18(play, actor, 0x1063);
            }
            if (msgCtx->choiceIndex == 1) {
                func_80035B18(play, actor, 0x1064);
            }
            ret = 0;
            break;
        case 0x2030:
        case 0x2031:
            if (msgCtx->choiceIndex == 0) {
                if (gSaveContext.save.info.playerData.rupees >= 10) {
                    func_80035B18(play, actor, 0x2034);
                    Rupees_ChangeBy(-10);
                } else {
                    func_80035B18(play, actor, 0x2032);
                }
            }
            if (msgCtx->choiceIndex == 1) {
                func_80035B18(play, actor, 0x2032);
            }
            Flags_SetInfTable(INFTABLE_9A);
            ret = 0;
            break;
        case 0x2036:
        case 0x2037:
            if (msgCtx->choiceIndex == 0) {
                func_80035B18(play, actor, 0x201F);
            }
            if (msgCtx->choiceIndex == 1) {
                func_80035B18(play, actor, 0x205A);
            }
            ret = 0;
            break;
        case 0x2038:
            if (msgCtx->choiceIndex == 0) {
                break;
            }
            if (msgCtx->choiceIndex == 1) {
                func_80035B18(play, actor, 0x205A);
            }
            ret = 0;
            break;
        case 0x2034:
            if (msgCtx->choiceIndex != 0) {
                break;
            }
            func_80035B18(play, actor, 0x2035);
            ret = 0;
            break;
        case 0x2043:
            if (Flags_GetEventChkInf(EVENTCHKINF_12)) {
                break;
            }
            func_80035B18(play, actor, 0x2044);
            ret = 0;
            break;
        case 0x205A:
            break;
        case 0x300A:
            if (msgCtx->choiceIndex == 0) {
                if (Flags_GetEventChkInf(EVENTCHKINF_22)) {
                    func_80035B18(play, actor, 0x300B);
                } else {
                    func_80035B18(play, actor, 0x300C);
                }
            }
            if (msgCtx->choiceIndex == 1) {
                func_80035B18(play, actor, 0x300D);
            }
            ret = 0;
            break;
        case 0x301B:
            if (msgCtx->choiceIndex == 0) {
                func_80035B18(play, actor, 0x301D);
            }
            if (msgCtx->choiceIndex == 1) {
                if (Flags_GetInfTable(INFTABLE_113)) {
                    func_80035B18(play, actor, 0x301F);
                } else {
                    func_80035B18(play, actor, 0x301E);
                }
            }
            ret = 0;
            break;
        case 0x301E:
            func_80035B18(play, actor, 0x3020);
            ret = 0;
            break;
        case 0x400C:
            if (msgCtx->choiceIndex == 0) {
                func_80035B18(play, actor, 0x400D);
            }
            if (msgCtx->choiceIndex == 1) {
                func_80035B18(play, actor, 0x400E);
            }
            ret = 0;
            break;
        case 0x7007:
            func_80035B18(play, actor, 0x703E);
            ret = 0;
            break;
        case 0x703E:
            func_80035B18(play, actor, 0x703F);
            ret = 0;
            break;
        case 0x703F:
            func_80035B18(play, actor, 0x7042);
            ret = 0;
            break;
    }

    return ret;
}

u16 func_80037C30(PlayState* play, s16 arg1) {
    return func_80035BFC(play, arg1);
}

s32 func_80037C5C(UNUSED PlayState* play, s16 arg1, u16 textId) {
    func_80036E50(textId, arg1);
    return false;
}

s32 func_80037C94(PlayState* play, Actor* actor, UNUSED s32 arg2) {
    return func_800374E0(play, actor, actor->textId);
}

s32 func_80037CB8(PlayState* play, Actor* actor, s16 arg2) {
    MessageContext* msgCtx = &play->msgCtx;
    s32 ret = false;

    switch (Message_GetState(msgCtx)) {
        case TEXT_STATE_CLOSING:
            func_80037C5C(play, arg2, actor->textId);
            ret = true;
            break;
        case TEXT_STATE_CHOICE:
        case TEXT_STATE_EVENT:
            if (Message_ShouldAdvance(play) && func_80037C94(play, actor, arg2)) {
                Audio_PlaySfxGeneral(NA_SE_SY_CANCEL, &gSfxDefaultPos, 4, &gSfxDefaultFreqAndVolScale,
                                     &gSfxDefaultFreqAndVolScale, &gSfxDefaultReverb);
                msgCtx->msgMode = MSGMODE_TEXT_CLOSING;
                ret = true;
            }
            break;
    }

    return ret;
}

s32 func_80037D98(PlayState* play, Actor* actor, s16 arg2, s32* arg3) {
    s16 var;
    s16 sp2C;
    s16 sp2A;
    s16 abs_var;

    if (Actor_ProcessTalkRequest(actor, play)) {
        *arg3 = 1;
        return true;
    }

    if (*arg3 == 1) {
        if (func_80037CB8(play, actor, arg2)) {
            *arg3 = 0;
        }
        return false;
    }

    Actor_GetScreenPos(play, actor, &sp2C, &sp2A);

    if ((sp2C < 0) || (sp2C > SCREEN_WIDTH) || (sp2A < 0) || (sp2A > SCREEN_HEIGHT)) {
        return false;
    }

    var = actor->yawTowardsPlayer - actor->shape.rot.y;
    abs_var = ABS(var);

    if (abs_var >= 0x4300) {
        return false;
    }

    if ((actor->xyzDistToPlayerSq > SQ(160.0f)) && !actor->isTargeted) {
        return false;
    }

    if (actor->xyzDistToPlayerSq <= SQ(80.0f)) {
        if (func_8002F2CC(actor, play, 80.0f)) {
            actor->textId = func_80037C30(play, arg2);
        }
    } else {
        if (func_8002F2F4(actor, play)) {
            actor->textId = func_80037C30(play, arg2);
        }
    }

    return false;
}

s32 Actor_TrackNone(Vec3s* headRot, Vec3s* torsoRot) {
    Math_SmoothStepToS(&headRot->y, 0, 6, 6200, 100);
    Math_SmoothStepToS(&headRot->x, 0, 6, 6200, 100);
    Math_SmoothStepToS(&torsoRot->y, 0, 6, 6200, 100);
    Math_SmoothStepToS(&torsoRot->x, 0, 6, 6200, 100);
    return true;
}

s32 Actor_TrackPoint(Actor* actor, Vec3f* target, Vec3s* headRot, Vec3s* torsoRot) {
    s16 pitch;
    s16 yaw;
    s16 yawDiff;

    pitch = Math_Vec3f_Pitch(&actor->focus.pos, target);
    yaw = Math_Vec3f_Yaw(&actor->focus.pos, target) - actor->world.rot.y;

    Math_SmoothStepToS(&headRot->x, pitch, 6, 2000, 1);
    headRot->x = CLAMP(headRot->x, -6000, 6000);

    yawDiff = Math_SmoothStepToS(&headRot->y, yaw, 6, 2000, 1);
    headRot->y = CLAMP(headRot->y, -8000, 8000);

    if ((yawDiff != 0) && (ABS(headRot->y) < 8000)) {
        return false;
    }

    Math_SmoothStepToS(&torsoRot->y, yaw - headRot->y, 4, 2000, 1);
    torsoRot->y = CLAMP(torsoRot->y, -12000, 12000);

    return true;
}

/**
 * Same as Actor_TrackPlayer, except use the actor's world position as the focus point, with the height
 * specified.
 *
 * @param play
 * @param actor
 * @param headRot the computed actor's head's rotation step
 * @param torsoRot the computed actor's torso's rotation step
 * @param focusHeight the height of the focus point relative to their world position
 *
 * @return true if rotated towards player, false if rotations were stepped back to zero.
 *
 * @note same note as Actor_TrackPlayer
 */
s32 Actor_TrackPlayerSetFocusHeight(PlayState* play, Actor* actor, Vec3s* headRot, Vec3s* torsoRot, f32 focusHeight) {
    Player* player = GET_PLAYER(play);
    s16 yaw;
    Vec3f target;

    actor->focus.pos = actor->world.pos;
    actor->focus.pos.y += focusHeight;

    if (!(((play->csCtx.state != CS_STATE_IDLE) || gDebugCamEnabled) &&
          (gSaveContext.save.entranceIndex == ENTR_KOKIRI_FOREST_0))) {
        yaw = ABS((s16)(actor->yawTowardsPlayer - actor->shape.rot.y));
        if (yaw >= 0x4300) {
            Actor_TrackNone(headRot, torsoRot);
            return false;
        }
    }

    if (((play->csCtx.state != CS_STATE_IDLE) || gDebugCamEnabled) &&
        (gSaveContext.save.entranceIndex == ENTR_KOKIRI_FOREST_0)) {
        target = play->view.eye;
    } else {
        target = player->actor.focus.pos;
    }

    Actor_TrackPoint(actor, &target, headRot, torsoRot);

    return true;
}

/**
 * Computes the necessary HeadRot and TorsoRot steps to be added to the normal rotation to smoothly turn an actors's
 * head and torso towards the player if within a certain yaw, else smoothly returns the rotations back to zero.
 * Also sets the focus position with the specified point.
 *
 * @param play
 * @param actor
 * @param headRot the computed actor's head's rotation step
 * @param torsoRot the computed actor's torso's rotation step
 * @param focusPos the point to set as the actor's focus position
 *
 * @return true if rotated towards player, false if rotations were stepped back to zero.
 *
 * @note if in a cutscene or debug camera is enabled, and the last entrance used was Kokiri Forest spawn 0, the computed
 * rotation will instead turn towards the view eye no matter the yaw.
 */
s32 Actor_TrackPlayer(PlayState* play, Actor* actor, Vec3s* headRot, Vec3s* torsoRot, Vec3f focusPos) {
    Player* player = GET_PLAYER(play);
    s16 yaw;
    Vec3f target;

    actor->focus.pos = focusPos;

    if (!(((play->csCtx.state != CS_STATE_IDLE) || gDebugCamEnabled) &&
          (gSaveContext.save.entranceIndex == ENTR_KOKIRI_FOREST_0))) {
        yaw = ABS((s16)(actor->yawTowardsPlayer - actor->shape.rot.y));
        if (yaw >= 0x4300) {
            Actor_TrackNone(headRot, torsoRot);
            return false;
        }
    }

    if (((play->csCtx.state != CS_STATE_IDLE) || gDebugCamEnabled) &&
        (gSaveContext.save.entranceIndex == ENTR_KOKIRI_FOREST_0)) {
        target = play->view.eye;
    } else {
        target = player->actor.focus.pos;
    }

    Actor_TrackPoint(actor, &target, headRot, torsoRot);

    return true;
}<|MERGE_RESOLUTION|>--- conflicted
+++ resolved
@@ -3882,12 +3882,6 @@
     return sNpcTrackingPresets[presetIndex].maxYawForPlayerTracking;
 }
 
-<<<<<<< HEAD
-s16 func_80034810(Actor* actor, struct_80034A14_arg1* arg1, f32 arg2, s16 arg3, s16 arg4) {
-    STACK_PAD(s32);
-    s16 var;
-    s16 abs_var;
-=======
 /**
  * Handles NPC tracking modes and auto-turning towards the player when
  * NPC_TRACKING_PLAYER_AUTO_TURN tracking mode is used.
@@ -3911,11 +3905,9 @@
  */
 s16 Npc_UpdateAutoTurn(Actor* actor, NpcInteractInfo* interactInfo, f32 distanceRange, s16 maxYawForPlayerTracking,
                        s16 trackingMode) {
-
-    s32 pad;
+    STACK_PAD(s32);
     s16 yaw;
     s16 yawDiff;
->>>>>>> bedf07d5
 
     if (trackingMode != NPC_TRACKING_PLAYER_AUTO_TURN) {
         return trackingMode;
