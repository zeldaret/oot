#include "global.h"
#include "quake.h"
#include "terminal.h"

#include "overlays/actors/ovl_Arms_Hook/z_arms_hook.h"
#include "overlays/actors/ovl_En_Part/z_en_part.h"
#include "assets/objects/gameplay_keep/gameplay_keep.h"
#include "assets/objects/gameplay_dangeon_keep/gameplay_dangeon_keep.h"
#include "assets/objects/object_bdoor/object_bdoor.h"

// For retail BSS ordering, the block number of sCurCeilingPoly
// must be between 2 and 243 inclusive.

static CollisionPoly* sCurCeilingPoly;
static s32 sCurCeilingBgId;

#if OOT_DEBUG
#define ACTOR_DEBUG_PRINTF           \
    if (R_ENABLE_ACTOR_DEBUG_PRINTF) \
    PRINTF
#elif IDO_PRINTF_WORKAROUND
#define ACTOR_DEBUG_PRINTF(args) (void)0
#else
#define ACTOR_DEBUG_PRINTF(format, ...) (void)0
#endif

void ActorShape_Init(ActorShape* shape, f32 yOffset, ActorShadowFunc shadowDraw, f32 shadowScale) {
    shape->yOffset = yOffset;
    shape->shadowDraw = shadowDraw;
    shape->shadowScale = shadowScale;
    shape->shadowAlpha = 255;
}

void ActorShadow_Draw(Actor* actor, UNUSED Lights* lights, PlayState* play, Gfx* dlist, Color_RGBA8* color) {
    f32 temp1;
    f32 temp2;
    MtxF sp60;

    if (actor->floorPoly == NULL) {
        return;
    }

    temp1 = actor->world.pos.y - actor->floorHeight;

    if (temp1 >= -50.0f && temp1 < 500.0f) {
        OPEN_DISPS(play->state.gfxCtx, "../z_actor.c", 1553);

        POLY_OPA_DISP = Gfx_SetupDL(POLY_OPA_DISP, SETUPDL_44);

        gDPSetCombineLERP(POLY_OPA_DISP++, 0, 0, 0, PRIMITIVE, TEXEL0, 0, PRIMITIVE, 0, 0, 0, 0, COMBINED, 0, 0, 0,
                          COMBINED);

        temp1 = (temp1 < 0.0f) ? 0.0f : ((temp1 > 150.0f) ? 150.0f : temp1);
        temp2 = 1.0f - (temp1 * (1.0f / 350));

        if (color != NULL) {
            gDPSetPrimColor(POLY_OPA_DISP++, 0, 0, color->r, color->g, color->b,
                            (u32)(actor->shape.shadowAlpha * temp2) & 0xFF);
        } else {
            gDPSetPrimColor(POLY_OPA_DISP++, 0, 0, 0, 0, 0, (u32)(actor->shape.shadowAlpha * temp2) & 0xFF);
        }

        func_80038A28(actor->floorPoly, actor->world.pos.x, actor->floorHeight, actor->world.pos.z, &sp60);
        Matrix_Put(&sp60);

        if (dlist != gCircleShadowDL) {
            Matrix_RotateY(BINANG_TO_RAD(actor->shape.rot.y), MTXMODE_APPLY);
        }

        temp2 = (1.0f - (temp1 * (1.0f / 350))) * actor->shape.shadowScale;
        Matrix_Scale(actor->scale.x * temp2, 1.0f, actor->scale.z * temp2, MTXMODE_APPLY);

        gSPMatrix(POLY_OPA_DISP++, MATRIX_NEW(play->state.gfxCtx, "../z_actor.c", 1588), G_MTX_MODELVIEW | G_MTX_LOAD);
        gSPDisplayList(POLY_OPA_DISP++, dlist);

        CLOSE_DISPS(play->state.gfxCtx, "../z_actor.c", 1594);
    }
}

void ActorShadow_DrawCircle(Actor* actor, Lights* lights, PlayState* play) {
    ActorShadow_Draw(actor, lights, play, gCircleShadowDL, NULL);
}

void ActorShadow_DrawWhiteCircle(Actor* actor, Lights* lights, PlayState* play) {
    static Color_RGBA8 white = { 255, 255, 255, 255 };

    ActorShadow_Draw(actor, lights, play, gCircleShadowDL, &white);
}

void ActorShadow_DrawHorse(Actor* actor, Lights* lights, PlayState* play) {
    ActorShadow_Draw(actor, lights, play, gHorseShadowDL, NULL);
}

void ActorShadow_DrawFoot(PlayState* play, Light* light, MtxF* arg2, s32 arg3, f32 arg4, f32 arg5, f32 arg6) {
    STACK_PAD(s32);
    f32 sp58;
    STACK_PADS(s32, 2);

    OPEN_DISPS(play->state.gfxCtx, "../z_actor.c", 1661);

    gDPSetPrimColor(POLY_OPA_DISP++, 0, 0, 0, 0, 0,
                    (u32)(((arg3 * 0.00005f) > 1.0f ? 1.0f : (arg3 * 0.00005f)) * arg4) & 0xFF);

    sp58 = Math_FAtan2F(light->l.dir[0], light->l.dir[2]);
    arg6 *= (4.5f - (light->l.dir[1] * 0.035f));
    arg6 = (arg6 < 1.0f) ? 1.0f : arg6;
    Matrix_Put(arg2);
    Matrix_RotateY(sp58, MTXMODE_APPLY);
    Matrix_Scale(arg5, 1.0f, arg5 * arg6, MTXMODE_APPLY);

    gSPMatrix(POLY_OPA_DISP++, MATRIX_NEW(play->state.gfxCtx, "../z_actor.c", 1687), G_MTX_MODELVIEW | G_MTX_LOAD);
    gSPDisplayList(POLY_OPA_DISP++, gFootShadowDL);

    CLOSE_DISPS(play->state.gfxCtx, "../z_actor.c", 1693);
}

void ActorShadow_DrawFeet(Actor* actor, Lights* lights, PlayState* play) {
    f32 distToFloor = actor->world.pos.y - actor->floorHeight;

    if (distToFloor > 20.0f) {
        f32 shadowScale = actor->shape.shadowScale;
        u8 shadowAlpha = actor->shape.shadowAlpha;
        f32 alphaRatio;

        actor->shape.shadowScale *= 0.3f;
        alphaRatio = (distToFloor - 20.0f) * 0.02f;
        actor->shape.shadowAlpha = (f32)actor->shape.shadowAlpha * CLAMP_MAX(alphaRatio, 1.0f);
        ActorShadow_DrawCircle(actor, lights, play);
        actor->shape.shadowScale = shadowScale;
        actor->shape.shadowAlpha = shadowAlpha;
    }

    if (distToFloor < 200.0f) {
        MtxF floorMtx;
        f32 floorHeight[2]; // One for each foot
        f32 distToFloor;
        f32 shadowAlpha;
        f32 shadowScaleX;
        f32 shadowScaleZ;
        Light* lightPtr;
        s32 lightNum;
        s32 lightNumMax;
        s32 i;
        s32 j;
        s32 numLights = lights->numLights - 2;
        Light* firstLightPtr = &lights->l.l[0];
        Vec3f* feetPosPtr = actor->shape.feetPos;
        f32* floorHeightPtr = floorHeight;

        OPEN_DISPS(play->state.gfxCtx, "../z_actor.c", 1741);

        POLY_OPA_DISP = Gfx_SetupDL(POLY_OPA_DISP, SETUPDL_44);

        // feetFloorFlag is temporarily a bitfield where the bits are set if the foot is on ground
        // feetFloorFlag & 2 is left foot, feetFloorFlag & 1 is right foot
        actor->shape.feetFloorFlag = 0;

        for (i = 0; i < 2; i++) {
            feetPosPtr->y += 50.0f;
            *floorHeightPtr = func_800BFCB8(play, &floorMtx, feetPosPtr);
            feetPosPtr->y -= 50.0f;
            actor->shape.feetFloorFlag <<= 1;
            distToFloor = feetPosPtr->y - *floorHeightPtr;

            if (1) {}

            if ((-1.0f <= distToFloor) && (distToFloor < 500.0f)) {
                if (distToFloor <= 0.0f) {
                    actor->shape.feetFloorFlag++;
                }
                distToFloor = CLAMP_MAX(distToFloor, 30.0f);
                shadowAlpha = (f32)actor->shape.shadowAlpha * (1.0f - (distToFloor * (1.0f / 30.0f)));
                distToFloor = CLAMP_MAX(distToFloor, 30.0f);
                shadowScaleZ = 1.0f - (distToFloor * (1.0f / (30.0f + 40.0f)));
                shadowScaleX = shadowScaleZ * actor->shape.shadowScale * actor->scale.x;
                lightNumMax = 0;
                lightPtr = firstLightPtr;

                for (j = 0; j < numLights; j++) {
                    if (lightPtr->l.dir[1] > 0) {
                        lightNum =
                            (lightPtr->l.col[0] + lightPtr->l.col[1] + lightPtr->l.col[2]) * ABS(lightPtr->l.dir[1]);
                        if (lightNum > 0) {
                            lightNumMax += lightNum;
                            ActorShadow_DrawFoot(play, lightPtr, &floorMtx, lightNum, shadowAlpha, shadowScaleX,
                                                 shadowScaleZ);
                        }
                    }
                    lightPtr++;
                }

                for (j = 0; j < 2; j++) {
                    if (lightPtr->l.dir[1] > 0) {
                        lightNum =
                            ((lightPtr->l.col[0] + lightPtr->l.col[1] + lightPtr->l.col[2]) * ABS(lightPtr->l.dir[1])) -
                            (lightNumMax * 8);
                        if (lightNum > 0) {
                            ActorShadow_DrawFoot(play, lightPtr, &floorMtx, lightNum, shadowAlpha, shadowScaleX,
                                                 shadowScaleZ);
                        }
                    }
                    lightPtr++;
                }
            }
            feetPosPtr++;
            floorHeightPtr++;
        }

        if (!(actor->bgCheckFlags & BGCHECKFLAG_GROUND)) {
            actor->shape.feetFloorFlag = 0;
        } else if (actor->shape.feetFloorFlag == 3) {
            f32 footDistY = actor->shape.feetPos[FOOT_LEFT].y - actor->shape.feetPos[FOOT_RIGHT].y;

            if ((floorHeight[FOOT_LEFT] + footDistY) < (floorHeight[FOOT_RIGHT] - footDistY)) {
                actor->shape.feetFloorFlag = 2;
            } else {
                actor->shape.feetFloorFlag = 1;
            }
        }

        CLOSE_DISPS(play->state.gfxCtx, "../z_actor.c", 1831);
    }
}

void Actor_SetFeetPos(Actor* actor, s32 limbIndex, s32 leftFootIndex, Vec3f* leftFootPos, s32 rightFootIndex,
                      Vec3f* rightFootPos) {
    if (limbIndex == leftFootIndex) {
        Matrix_MultVec3f(leftFootPos, &actor->shape.feetPos[FOOT_LEFT]);
    } else if (limbIndex == rightFootIndex) {
        Matrix_MultVec3f(rightFootPos, &actor->shape.feetPos[FOOT_RIGHT]);
    }
}

void Actor_ProjectPos(PlayState* play, Vec3f* src, Vec3f* xyzDest, f32* cappedInvWDest) {
    SkinMatrix_Vec3fMtxFMultXYZW(&play->viewProjectionMtxF, src, xyzDest, cappedInvWDest);
    *cappedInvWDest = (*cappedInvWDest < 1.0f) ? 1.0f : (1.0f / *cappedInvWDest);
}

typedef struct {
    /* 0x00 */ Color_RGBA8 inner;
    /* 0x04 */ Color_RGBA8 outer;
} NaviColor; // size = 0x8

NaviColor sNaviColorList[] = {
    { { 0, 255, 0, 255 }, { 0, 255, 0, 0 } },         { { 0, 255, 0, 255 }, { 0, 255, 0, 0 } },
    { { 255, 255, 255, 255 }, { 0, 0, 255, 0 } },     { { 0, 255, 0, 255 }, { 0, 255, 0, 0 } },
    { { 150, 150, 255, 255 }, { 150, 150, 255, 0 } }, { { 255, 255, 0, 255 }, { 200, 155, 0, 0 } },
    { { 0, 255, 0, 255 }, { 0, 255, 0, 0 } },         { { 0, 255, 0, 255 }, { 0, 255, 0, 0 } },
    { { 0, 255, 0, 255 }, { 0, 255, 0, 0 } },         { { 255, 255, 0, 255 }, { 200, 155, 0, 0 } },
    { { 0, 255, 0, 255 }, { 0, 255, 0, 0 } },         { { 0, 255, 0, 255 }, { 0, 255, 0, 0 } },
    { { 0, 255, 0, 255 }, { 0, 255, 0, 0 } },
};

// unused
Gfx D_80115FF0[] = {
    gsSPEndDisplayList(),
};

void func_8002BE64(TargetContext* targetCtx, s32 index, f32 arg2, f32 arg3, f32 arg4) {
    targetCtx->arr_50[index].pos.x = arg2;
    targetCtx->arr_50[index].pos.y = arg3;
    targetCtx->arr_50[index].pos.z = arg4;
    targetCtx->arr_50[index].unk_0C = targetCtx->unk_44;
}

void func_8002BE98(TargetContext* targetCtx, s32 actorCategory, PlayState* play) {
    TargetContextEntry* entry;
    NaviColor* naviColor;
    s32 i;

    Math_Vec3f_Copy(&targetCtx->targetCenterPos, &play->view.eye);
    targetCtx->unk_44 = 500.0f;
    targetCtx->unk_48 = 0x100;

    naviColor = &sNaviColorList[actorCategory];

    entry = &targetCtx->arr_50[0];
    for (i = 0; i < ARRAY_COUNT(targetCtx->arr_50); i++) {
        func_8002BE64(targetCtx, i, 0.0f, 0.0f, 0.0f);
        entry->color.r = naviColor->inner.r;
        entry->color.g = naviColor->inner.g;
        entry->color.b = naviColor->inner.b;
        entry++;
    }
}

void Actor_SetNaviToActor(TargetContext* targetCtx, Actor* actor, s32 actorCategory, UNUSED PlayState* play) {
    NaviColor* naviColor = &sNaviColorList[actorCategory];
    targetCtx->naviRefPos.x = actor->focus.pos.x;
    targetCtx->naviRefPos.y = actor->focus.pos.y + (actor->targetArrowOffset * actor->scale.y);
    targetCtx->naviRefPos.z = actor->focus.pos.z;
    targetCtx->naviInner.r = naviColor->inner.r;
    targetCtx->naviInner.g = naviColor->inner.g;
    targetCtx->naviInner.b = naviColor->inner.b;
    targetCtx->naviInner.a = naviColor->inner.a;
    targetCtx->naviOuter.r = naviColor->outer.r;
    targetCtx->naviOuter.g = naviColor->outer.g;
    targetCtx->naviOuter.b = naviColor->outer.b;
    targetCtx->naviOuter.a = naviColor->outer.a;
}

void func_8002C0C0(TargetContext* targetCtx, Actor* actor, PlayState* play) {
    targetCtx->arrowPointedActor = targetCtx->targetedActor = targetCtx->unk_8C = targetCtx->bgmEnemy = NULL;

    targetCtx->unk_4B = 0;
    targetCtx->unk_4C = 0;
    targetCtx->unk_40 = 0.0f;
    Actor_SetNaviToActor(targetCtx, actor, actor->category, play);
    func_8002BE98(targetCtx, actor->category, play);
}

void func_8002C124(TargetContext* targetCtx, PlayState* play) {
    Actor* actor = targetCtx->targetedActor;

    OPEN_DISPS(play->state.gfxCtx, "../z_actor.c", 2029);

    if (targetCtx->unk_48 != 0) {
        TargetContextEntry* entry;
        Player* player;
        s16 spCE;
<<<<<<< HEAD
        STACK_PAD(s32);
=======
        f32 var1;
>>>>>>> bf3339a1
        Vec3f projTargetCenter;
        s32 spB8;
        f32 projTargetCappedInvW;
        s32 spB0;
        s32 spAC;
        f32 var2;
        s32 i;

        player = GET_PLAYER(play);

        spCE = 0xFF;
        var1 = 1.0f;

        if (targetCtx->unk_4B != 0) {
            spB8 = 1;
        } else {
            spB8 = 3;
        }

        if (actor != NULL) {
            Math_Vec3f_Copy(&targetCtx->targetCenterPos, &actor->focus.pos);
            var1 = (500.0f - targetCtx->unk_44) / 420.0f;
        } else {
            targetCtx->unk_48 -= 120;
            if (targetCtx->unk_48 < 0) {
                targetCtx->unk_48 = 0;
            }
            spCE = targetCtx->unk_48;
        }

        Actor_ProjectPos(play, &targetCtx->targetCenterPos, &projTargetCenter, &projTargetCappedInvW);

        projTargetCenter.x = (160 * (projTargetCenter.x * projTargetCappedInvW)) * var1;
        projTargetCenter.x = CLAMP(projTargetCenter.x, -320.0f, 320.0f);

        projTargetCenter.y = (120 * (projTargetCenter.y * projTargetCappedInvW)) * var1;
        projTargetCenter.y = CLAMP(projTargetCenter.y, -240.0f, 240.0f);

        projTargetCenter.z = projTargetCenter.z * var1;

        targetCtx->unk_4C--;
        if (targetCtx->unk_4C < 0) {
            targetCtx->unk_4C = 2;
        }

        func_8002BE64(targetCtx, targetCtx->unk_4C, projTargetCenter.x, projTargetCenter.y, projTargetCenter.z);

        if (!(player->stateFlags1 & PLAYER_STATE1_6) || (actor != player->unk_664)) {
            OVERLAY_DISP = Gfx_SetupDL(OVERLAY_DISP, SETUPDL_57);

            for (spB0 = 0, spAC = targetCtx->unk_4C; spB0 < spB8; spB0++, spAC = (spAC + 1) % 3) {
                entry = &targetCtx->arr_50[spAC];

                if (entry->unk_0C < 500.0f) {
                    if (entry->unk_0C <= 120.0f) {
                        var2 = 0.15f;
                    } else {
                        var2 = ((entry->unk_0C - 120.0f) * 0.001f) + 0.15f;
                    }

                    Matrix_Translate(entry->pos.x, entry->pos.y, 0.0f, MTXMODE_NEW);
                    Matrix_Scale(var2, 0.15f, 1.0f, MTXMODE_APPLY);

                    gDPSetPrimColor(OVERLAY_DISP++, 0, 0, entry->color.r, entry->color.g, entry->color.b, (u8)spCE);

                    Matrix_RotateZ((targetCtx->unk_4B & 0x7F) * (M_PI / 64), MTXMODE_APPLY);

                    for (i = 0; i < 4; i++) {
                        Matrix_RotateZ(M_PI / 2, MTXMODE_APPLY);
                        Matrix_Push();
                        Matrix_Translate(entry->unk_0C, entry->unk_0C, 0.0f, MTXMODE_APPLY);
                        gSPMatrix(OVERLAY_DISP++, MATRIX_NEW(play->state.gfxCtx, "../z_actor.c", 2116),
                                  G_MTX_MODELVIEW | G_MTX_LOAD);
                        gSPDisplayList(OVERLAY_DISP++, gZTargetLockOnTriangleDL);
                        Matrix_Pop();
                    }
                }

                spCE -= 0xFF / 3;
                if (spCE < 0) {
                    spCE = 0;
                }
            }
        }
    }

    actor = targetCtx->unk_94;
    if ((actor != NULL) && !(actor->flags & ACTOR_FLAG_27)) {
        NaviColor* naviColor = &sNaviColorList[actor->category];

        POLY_XLU_DISP = Gfx_SetupDL(POLY_XLU_DISP, SETUPDL_7);

        Matrix_Translate(actor->focus.pos.x, actor->focus.pos.y + (actor->targetArrowOffset * actor->scale.y) + 17.0f,
                         actor->focus.pos.z, MTXMODE_NEW);
        Matrix_RotateY(BINANG_TO_RAD((u16)(play->gameplayFrames * 3000)), MTXMODE_APPLY);
        Matrix_Scale((iREG(27) + 35) / 1000.0f, (iREG(28) + 60) / 1000.0f, (iREG(29) + 50) / 1000.0f, MTXMODE_APPLY);

        gDPSetPrimColor(POLY_XLU_DISP++, 0, 0, naviColor->inner.r, naviColor->inner.g, naviColor->inner.b, 255);
        gSPMatrix(POLY_XLU_DISP++, MATRIX_NEW(play->state.gfxCtx, "../z_actor.c", 2153), G_MTX_MODELVIEW | G_MTX_LOAD);
        gSPDisplayList(POLY_XLU_DISP++, gZTargetArrowDL);
    }

    CLOSE_DISPS(play->state.gfxCtx, "../z_actor.c", 2158);
}

void func_8002C7BC(TargetContext* targetCtx, Player* player, Actor* actorArg, PlayState* play) {
    STACK_PAD(s32);
    Actor* unkActor;
    s32 actorCategory;
    Vec3f projectedFocusPos;
    f32 cappedInvWDest;

    unkActor = NULL;

    if ((player->unk_664 != NULL) &&
        (player->controlStickDirections[player->controlStickDataIndex] == PLAYER_STICK_DIR_BACKWARD)) {
        targetCtx->unk_94 = NULL;
    } else {
        func_80032AF0(play, &play->actorCtx, &unkActor, player);
        targetCtx->unk_94 = unkActor;
    }

    if (targetCtx->unk_8C != NULL) {
        unkActor = targetCtx->unk_8C;
        targetCtx->unk_8C = NULL;
    } else if (actorArg != NULL) {
        unkActor = actorArg;
    }

    if (unkActor != NULL) {
        actorCategory = unkActor->category;
    } else {
        actorCategory = player->actor.category;
    }

    if ((unkActor != targetCtx->arrowPointedActor) || (actorCategory != targetCtx->activeCategory)) {
        targetCtx->arrowPointedActor = unkActor;
        targetCtx->activeCategory = actorCategory;
        targetCtx->unk_40 = 1.0f;
    }

    if (unkActor == NULL) {
        unkActor = &player->actor;
    }

    if (Math_StepToF(&targetCtx->unk_40, 0.0f, 0.25f) == 0) {
        f32 temp1 = 0.25f / targetCtx->unk_40;
        f32 temp2 = unkActor->world.pos.x - targetCtx->naviRefPos.x;
        f32 temp3 =
            (unkActor->world.pos.y + (unkActor->targetArrowOffset * unkActor->scale.y)) - targetCtx->naviRefPos.y;
        f32 temp4 = unkActor->world.pos.z - targetCtx->naviRefPos.z;

        targetCtx->naviRefPos.x += temp2 * temp1;
        targetCtx->naviRefPos.y += temp3 * temp1;
        targetCtx->naviRefPos.z += temp4 * temp1;
    } else {
        Actor_SetNaviToActor(targetCtx, unkActor, actorCategory, play);
    }

    if ((actorArg != NULL) && (targetCtx->unk_4B == 0)) {
        Actor_ProjectPos(play, &actorArg->focus.pos, &projectedFocusPos, &cappedInvWDest);
        if (((projectedFocusPos.z <= 0.0f) || (1.0f <= fabsf(projectedFocusPos.x * cappedInvWDest))) ||
            (1.0f <= fabsf(projectedFocusPos.y * cappedInvWDest))) {
            actorArg = NULL;
        }
    }

    if (actorArg != NULL) {
        if (actorArg != targetCtx->targetedActor) {
            s32 lockOnSfxId;

            func_8002BE98(targetCtx, actorArg->category, play);
            targetCtx->targetedActor = actorArg;

            if (actorArg->id == ACTOR_EN_BOOM) {
                targetCtx->unk_48 = 0;
            }

            lockOnSfxId = CHECK_FLAG_ALL(actorArg->flags, ACTOR_FLAG_0 | ACTOR_FLAG_2) ? NA_SE_SY_LOCK_ON
                                                                                       : NA_SE_SY_LOCK_ON_HUMAN;
            Sfx_PlaySfxCentered(lockOnSfxId);
        }

        targetCtx->targetCenterPos.x = actorArg->world.pos.x;
        targetCtx->targetCenterPos.y = actorArg->world.pos.y - (actorArg->shape.yOffset * actorArg->scale.y);
        targetCtx->targetCenterPos.z = actorArg->world.pos.z;

        if (targetCtx->unk_4B == 0) {
            f32 temp5 = (500.0f - targetCtx->unk_44) * 3.0f;
            f32 temp6 = (temp5 < 30.0f) ? 30.0f : ((100.0f < temp5) ? 100.0f : temp5);

            if (Math_StepToF(&targetCtx->unk_44, 80.0f, temp6) != 0) {
                targetCtx->unk_4B++;
            }
        } else {
            targetCtx->unk_4B = (targetCtx->unk_4B + 3) | 0x80;
            targetCtx->unk_44 = 120.0f;
        }
    } else {
        targetCtx->targetedActor = NULL;
        Math_StepToF(&targetCtx->unk_44, 500.0f, 80.0f);
    }
}

/**
 * Tests if current scene switch flag is set.
 */
s32 Flags_GetSwitch(PlayState* play, s32 flag) {
    if (flag < 0x20) {
        return play->actorCtx.flags.swch & (1 << flag);
    } else {
        return play->actorCtx.flags.tempSwch & (1 << (flag - 0x20));
    }
}

/**
 * Sets current scene switch flag.
 */
void Flags_SetSwitch(PlayState* play, s32 flag) {
    if (flag < 0x20) {
        play->actorCtx.flags.swch |= (1 << flag);
    } else {
        play->actorCtx.flags.tempSwch |= (1 << (flag - 0x20));
    }
}

/**
 * Unsets current scene switch flag.
 */
void Flags_UnsetSwitch(PlayState* play, s32 flag) {
    if (flag < 0x20) {
        play->actorCtx.flags.swch &= ~(1 << flag);
    } else {
        play->actorCtx.flags.tempSwch &= ~(1 << (flag - 0x20));
    }
}

/**
 * Tests if unknown flag is set.
 */
s32 Flags_GetUnknown(PlayState* play, s32 flag) {
    if (flag < 0x20) {
        return play->actorCtx.flags.unk0 & (1 << flag);
    } else {
        return play->actorCtx.flags.unk1 & (1 << (flag - 0x20));
    }
}

/**
 * Sets unknown flag.
 */
void Flags_SetUnknown(PlayState* play, s32 flag) {
    if (flag < 0x20) {
        play->actorCtx.flags.unk0 |= (1 << flag);
    } else {
        play->actorCtx.flags.unk1 |= (1 << (flag - 0x20));
    }
}

/**
 * Unsets unknown flag.
 */
void Flags_UnsetUnknown(PlayState* play, s32 flag) {
    if (flag < 0x20) {
        play->actorCtx.flags.unk0 &= ~(1 << flag);
    } else {
        play->actorCtx.flags.unk1 &= ~(1 << (flag - 0x20));
    }
}

/**
 * Tests if current scene chest flag is set.
 */
s32 Flags_GetTreasure(PlayState* play, s32 flag) {
    return play->actorCtx.flags.chest & (1 << flag);
}

/**
 * Sets current scene chest flag.
 */
void Flags_SetTreasure(PlayState* play, s32 flag) {
    play->actorCtx.flags.chest |= (1 << flag);
}

/**
 * Tests if current scene clear flag is set.
 */
s32 Flags_GetClear(PlayState* play, s32 flag) {
    return play->actorCtx.flags.clear & (1 << flag);
}

/**
 * Sets current scene clear flag.
 */
void Flags_SetClear(PlayState* play, s32 flag) {
    play->actorCtx.flags.clear |= (1 << flag);
}

/**
 * Unsets current scene clear flag.
 */
void Flags_UnsetClear(PlayState* play, s32 flag) {
    play->actorCtx.flags.clear &= ~(1 << flag);
}

/**
 * Tests if current scene temp clear flag is set.
 */
s32 Flags_GetTempClear(PlayState* play, s32 flag) {
    return play->actorCtx.flags.tempClear & (1 << flag);
}

/**
 * Sets current scene temp clear flag.
 */
void Flags_SetTempClear(PlayState* play, s32 flag) {
    play->actorCtx.flags.tempClear |= (1 << flag);
}

/**
 * Unsets current scene temp clear flag.
 */
void Flags_UnsetTempClear(PlayState* play, s32 flag) {
    play->actorCtx.flags.tempClear &= ~(1 << flag);
}

/**
 * Tests if current scene collectible flag is set.
 */
s32 Flags_GetCollectible(PlayState* play, s32 flag) {
    if (flag < 0x20) {
        return play->actorCtx.flags.collect & (1 << flag);
    } else {
        return play->actorCtx.flags.tempCollect & (1 << (flag - 0x20));
    }
}

/**
 * Sets current scene collectible flag.
 */
void Flags_SetCollectible(PlayState* play, s32 flag) {
    if (flag != 0) {
        if (flag < 0x20) {
            play->actorCtx.flags.collect |= (1 << flag);
        } else {
            play->actorCtx.flags.tempCollect |= (1 << (flag - 0x20));
        }
    }
}

void TitleCard_Init(UNUSED PlayState* play, TitleCardContext* titleCtx) {
    titleCtx->durationTimer = titleCtx->delayTimer = titleCtx->intensity = titleCtx->alpha = 0;
}

void TitleCard_InitBossName(UNUSED PlayState* play, TitleCardContext* titleCtx, void* texture, s16 x, s16 y, u8 width,
                            u8 height) {
    titleCtx->texture = texture;
    titleCtx->x = x;
    titleCtx->y = y;
    titleCtx->width = width;
    titleCtx->height = height;
    titleCtx->durationTimer = 80;
    titleCtx->delayTimer = 0;
}

void TitleCard_InitPlaceName(PlayState* play, TitleCardContext* titleCtx, void* texture, s32 x, s32 y, s32 width,
                             s32 height, s32 delay) {
    SceneTableEntry* loadedScene = play->loadedScene;
    u32 size = loadedScene->titleFile.vromEnd - loadedScene->titleFile.vromStart;

    if ((size != 0) && (size <= 0x3000)) {
        DMA_REQUEST_SYNC(texture, loadedScene->titleFile.vromStart, size, "../z_actor.c", 2765);
    }

    titleCtx->texture = texture;
    titleCtx->x = x;
    titleCtx->y = y;
    titleCtx->width = width;
    titleCtx->height = height;
    titleCtx->durationTimer = 80;
    titleCtx->delayTimer = delay;
}

void TitleCard_Update(UNUSED PlayState* play, TitleCardContext* titleCtx) {
    if (DECR(titleCtx->delayTimer) == 0) {
        if (DECR(titleCtx->durationTimer) == 0) {
            Math_StepToS(&titleCtx->alpha, 0, 30);
            Math_StepToS(&titleCtx->intensity, 0, 70);
        } else {
            Math_StepToS(&titleCtx->alpha, 255, 10);
            Math_StepToS(&titleCtx->intensity, 255, 20);
        }
    }
}

void TitleCard_Draw(PlayState* play, TitleCardContext* titleCtx) {
    s32 width;
    s32 height;
    STACK_PAD(s32);
    s32 titleX;
    s32 doubleWidth;
    s32 titleY;
    s32 titleSecondY;
    s32 textureLanguageOffset;

    if (titleCtx->alpha != 0) {
        width = titleCtx->width;
        height = titleCtx->height;
        doubleWidth = width * 2;
        titleX = (titleCtx->x * 4) - (width * 2);
        titleY = (titleCtx->y * 4) - (height * 2);

        OPEN_DISPS(play->state.gfxCtx, "../z_actor.c", 2824);

        textureLanguageOffset = width * height * gSaveContext.language;
        height = (width * height > 0x1000) ? 0x1000 / width : height;
        titleSecondY = titleY + (height * 4);

        OVERLAY_DISP = Gfx_SetupDL_52NoCD(OVERLAY_DISP);

        gDPSetPrimColor(OVERLAY_DISP++, 0, 0, (u8)titleCtx->intensity, (u8)titleCtx->intensity, (u8)titleCtx->intensity,
                        (u8)titleCtx->alpha);

        gDPLoadTextureBlock(OVERLAY_DISP++, (u8*)titleCtx->texture + textureLanguageOffset, G_IM_FMT_IA, G_IM_SIZ_8b,
                            width, height, 0, G_TX_NOMIRROR | G_TX_WRAP, G_TX_NOMIRROR | G_TX_WRAP, G_TX_NOMASK,
                            G_TX_NOMASK, G_TX_NOLOD, G_TX_NOLOD);

        gSPTextureRectangle(OVERLAY_DISP++, titleX, titleY, ((doubleWidth * 2) + titleX) - 4, titleY + (height * 4) - 1,
                            G_TX_RENDERTILE, 0, 0, 1 << 10, 1 << 10);

        height = titleCtx->height - height;

        // If texture is bigger than 0x1000, display the rest
        if (height > 0) {
            gDPLoadTextureBlock(OVERLAY_DISP++, (u8*)titleCtx->texture + textureLanguageOffset + 0x1000, G_IM_FMT_IA,
                                G_IM_SIZ_8b, width, height, 0, G_TX_NOMIRROR | G_TX_WRAP, G_TX_NOMIRROR | G_TX_WRAP,
                                G_TX_NOMASK, G_TX_NOMASK, G_TX_NOLOD, G_TX_NOLOD);

            gSPTextureRectangle(OVERLAY_DISP++, titleX, titleSecondY, ((doubleWidth * 2) + titleX) - 4,
                                titleSecondY + (height * 4) - 1, G_TX_RENDERTILE, 0, 0, 1 << 10, 1 << 10);
        }

        CLOSE_DISPS(play->state.gfxCtx, "../z_actor.c", 2880);
    }
}

s32 TitleCard_Clear(PlayState* play, TitleCardContext* titleCtx) {
    if ((play->actorCtx.titleCtx.delayTimer != 0) || (play->actorCtx.titleCtx.alpha != 0)) {
        titleCtx->durationTimer = 0;
        titleCtx->delayTimer = 0;
        return false;
    }

    return true;
}

void Actor_Kill(Actor* actor) {
    actor->draw = NULL;
    actor->update = NULL;
    actor->flags &= ~ACTOR_FLAG_0;
}

void Actor_SetWorldToHome(Actor* actor) {
    actor->world = actor->home;
}

void Actor_SetFocus(Actor* actor, f32 yOffset) {
    actor->focus.pos.x = actor->world.pos.x;
    actor->focus.pos.y = actor->world.pos.y + yOffset;
    actor->focus.pos.z = actor->world.pos.z;

    actor->focus.rot.x = actor->world.rot.x;
    actor->focus.rot.y = actor->world.rot.y;
    actor->focus.rot.z = actor->world.rot.z;
}

void Actor_SetWorldRotToShape(Actor* actor) {
    actor->world.rot = actor->shape.rot;
}

void Actor_SetShapeRotToWorld(Actor* actor) {
    actor->shape.rot = actor->world.rot;
}

void Actor_SetScale(Actor* actor, f32 scale) {
    actor->scale.z = scale;
    actor->scale.y = scale;
    actor->scale.x = scale;
}

void Actor_SetObjectDependency(PlayState* play, Actor* actor) {
    gSegments[6] = VIRTUAL_TO_PHYSICAL(play->objectCtx.slots[actor->objectSlot].segment);
}

void Actor_Init(Actor* actor, PlayState* play) {
    Actor_SetWorldToHome(actor);
    Actor_SetShapeRotToWorld(actor);
    Actor_SetFocus(actor, 0.0f);
    Math_Vec3f_Copy(&actor->prevPos, &actor->world.pos);
    Actor_SetScale(actor, 0.01f);
    actor->targetMode = 3;
    actor->minVelocityY = -20.0f;
    actor->xyzDistToPlayerSq = MAXFLOAT;
    actor->naviEnemyId = NAVI_ENEMY_NONE;
    actor->uncullZoneForward = 1000.0f;
    actor->uncullZoneScale = 350.0f;
    actor->uncullZoneDownward = 700.0f;
    CollisionCheck_InitInfo(&actor->colChkInfo);
    actor->floorBgId = BGCHECK_SCENE;
    ActorShape_Init(&actor->shape, 0.0f, NULL, 0.0f);
    if (Object_IsLoaded(&play->objectCtx, actor->objectSlot)) {
        Actor_SetObjectDependency(play, actor);
        actor->init(actor, play);
        actor->init = NULL;
    }
}

void Actor_Destroy(Actor* actor, PlayState* play) {
    ActorOverlay* overlayEntry;
    char* name;

    if (actor->destroy != NULL) {
        actor->destroy(actor, play);
        actor->destroy = NULL;
    } else {
#if OOT_DEBUG
        overlayEntry = actor->overlayEntry;
        name = overlayEntry->name != NULL ? overlayEntry->name : "";

        // "No Actor class destruct [%s]"
        PRINTF("Ａｃｔｏｒクラス デストラクトがありません [%s]\n" VT_RST, name);
#endif
    }
}

/**
 * Update actor's position factoring in velocity and collider displacement
 */
void Actor_UpdatePos(Actor* actor) {
    f32 speedRate = R_UPDATE_RATE * 0.5f;

    actor->world.pos.x += (actor->velocity.x * speedRate) + actor->colChkInfo.displacement.x;
    actor->world.pos.y += (actor->velocity.y * speedRate) + actor->colChkInfo.displacement.y;
    actor->world.pos.z += (actor->velocity.z * speedRate) + actor->colChkInfo.displacement.z;
}

/**
 * Update actor's velocity accounting for gravity (without dropping below minimum y velocity)
 */
void Actor_UpdateVelocityXZGravity(Actor* actor) {
    actor->velocity.x = Math_SinS(actor->world.rot.y) * actor->speed;
    actor->velocity.z = Math_CosS(actor->world.rot.y) * actor->speed;

    actor->velocity.y += actor->gravity;

    if (actor->velocity.y < actor->minVelocityY) {
        actor->velocity.y = actor->minVelocityY;
    }
}

/**
 * Move actor while accounting for its current velocity and gravity.
 * `actor.speed` is used as the XZ velocity.
 * The actor will move in the direction of its world yaw.
 */
void Actor_MoveXZGravity(Actor* actor) {
    Actor_UpdateVelocityXZGravity(actor);
    Actor_UpdatePos(actor);
}

/**
 * Update actor's velocity without gravity.
 */
void Actor_UpdateVelocityXYZ(Actor* actor) {
    f32 speedXZ = Math_CosS(actor->world.rot.x) * actor->speed;

    actor->velocity.x = Math_SinS(actor->world.rot.y) * speedXZ;
    actor->velocity.y = Math_SinS(actor->world.rot.x) * actor->speed;
    actor->velocity.z = Math_CosS(actor->world.rot.y) * speedXZ;
}

/**
 * Move actor while accounting for its current velocity.
 * `actor.speed` is used as the XYZ velocity.
 * The actor will move in the direction of its world yaw and pitch, with positive pitch moving upwards.
 */
void Actor_MoveXYZ(Actor* actor) {
    Actor_UpdateVelocityXYZ(actor);
    Actor_UpdatePos(actor);
}

/**
 * From a given XYZ speed value, set the corresponding XZ speed as `actor.speed`, and Y speed as Y velocity.
 * Only the actor's world pitch is factored in, with positive pitch moving downwards.
 */
void Actor_SetProjectileSpeed(Actor* actor, f32 speedXYZ) {
    actor->speed = Math_CosS(actor->world.rot.x) * speedXYZ;
    actor->velocity.y = -Math_SinS(actor->world.rot.x) * speedXYZ;
}

void Actor_UpdatePosByAnimation(Actor* actor, SkelAnime* skelAnime) {
    Vec3f posDiff;

    SkelAnime_UpdateTranslation(skelAnime, &posDiff, actor->shape.rot.y);

    actor->world.pos.x += posDiff.x * actor->scale.x;
    actor->world.pos.y += posDiff.y * actor->scale.y;
    actor->world.pos.z += posDiff.z * actor->scale.z;
}

/**
 * @return Yaw towards `target` for `origin`, using world positions.
 */
s16 Actor_WorldYawTowardActor(Actor* origin, Actor* target) {
    return Math_Vec3f_Yaw(&origin->world.pos, &target->world.pos);
}

/**
 * @return Yaw towards `target` for `origin`, using focus positions.
 */
s16 Actor_FocusYawTowardActor(Actor* origin, Actor* target) {
    return Math_Vec3f_Yaw(&origin->focus.pos, &target->focus.pos);
}

/**
 * @return Yaw towards `point` for `origin`.
 */
s16 Actor_WorldYawTowardPoint(Actor* origin, Vec3f* point) {
    return Math_Vec3f_Yaw(&origin->world.pos, point);
}

s16 Actor_WorldPitchTowardActor(Actor* actorA, Actor* actorB) {
    return Math_Vec3f_Pitch(&actorA->world.pos, &actorB->world.pos);
}

s16 Actor_FocusPitchTowardActor(Actor* actorA, Actor* actorB) {
    return Math_Vec3f_Pitch(&actorA->focus.pos, &actorB->focus.pos);
}

s16 Actor_WorldPitchTowardPoint(Actor* actor, Vec3f* refPoint) {
    return Math_Vec3f_Pitch(&actor->world.pos, refPoint);
}

f32 Actor_WorldDistXYZToActor(Actor* actorA, Actor* actorB) {
    return Math_Vec3f_DistXYZ(&actorA->world.pos, &actorB->world.pos);
}

f32 Actor_WorldDistXYZToPoint(Actor* actor, Vec3f* refPoint) {
    return Math_Vec3f_DistXYZ(&actor->world.pos, refPoint);
}

f32 Actor_WorldDistXZToActor(Actor* actorA, Actor* actorB) {
    return Math_Vec3f_DistXZ(&actorA->world.pos, &actorB->world.pos);
}

f32 Actor_WorldDistXZToPoint(Actor* actor, Vec3f* refPoint) {
    return Math_Vec3f_DistXZ(&actor->world.pos, refPoint);
}

/**
 * Convert `pos` to be relative to the actor's position and yaw, store into `dest`.
 * Actor_WorldToActorCoords
 */
void func_8002DBD0(Actor* actor, Vec3f* dest, Vec3f* pos) {
    f32 cosY;
    f32 sinY;
    f32 deltaX;
    f32 deltaZ;

    cosY = Math_CosS(actor->shape.rot.y);
    sinY = Math_SinS(actor->shape.rot.y);
    deltaX = pos->x - actor->world.pos.x;
    deltaZ = pos->z - actor->world.pos.z;

    dest->x = (deltaX * cosY) - (deltaZ * sinY);
    dest->z = (deltaX * sinY) + (deltaZ * cosY);
    dest->y = pos->y - actor->world.pos.y;
}

f32 Actor_HeightDiff(Actor* actorA, Actor* actorB) {
    return actorB->world.pos.y - actorA->world.pos.y;
}

f32 Player_GetHeight(Player* player) {
    f32 offset = (player->stateFlags1 & PLAYER_STATE1_23) ? 32.0f : 0.0f;

    if (LINK_IS_ADULT) {
        return offset + 68.0f;
    } else {
        return offset + 44.0f;
    }
}

f32 func_8002DCE4(Player* player) {
    if (player->stateFlags1 & PLAYER_STATE1_23) {
        return 8.0f;
    } else if (player->stateFlags1 & PLAYER_STATE1_27) {
        return (R_RUN_SPEED_LIMIT / 100.0f) * 0.6f;
    } else {
        return R_RUN_SPEED_LIMIT / 100.0f;
    }
}

int func_8002DD6C(Player* player) {
    return player->stateFlags1 & PLAYER_STATE1_3;
}

int func_8002DD78(Player* player) {
    return func_8002DD6C(player) && player->unk_834;
}

int func_8002DDA8(PlayState* play) {
    Player* player = GET_PLAYER(play);

    return (player->stateFlags1 & PLAYER_STATE1_11) || func_8002DD78(player);
}

s32 func_8002DDE4(PlayState* play) {
    Player* player = GET_PLAYER(play);

    return player->stateFlags2 & PLAYER_STATE2_3;
}

s32 func_8002DDF4(PlayState* play) {
    Player* player = GET_PLAYER(play);

    return player->stateFlags2 & PLAYER_STATE2_12;
}

void func_8002DE04(PlayState* play, Actor* actorA, Actor* actorB) {
    ArmsHook* hookshot = (ArmsHook*)Actor_Find(&play->actorCtx, ACTOR_ARMS_HOOK, ACTORCAT_ITEMACTION);

    hookshot->grabbed = actorB;
    hookshot->grabbedDistDiff.x = 0.0f;
    hookshot->grabbedDistDiff.y = 0.0f;
    hookshot->grabbedDistDiff.z = 0.0f;
    actorB->flags |= ACTOR_FLAG_13;
    actorA->flags &= ~ACTOR_FLAG_13;
}

void func_8002DE74(PlayState* play, UNUSED Player* player) {
    if ((play->roomCtx.curRoom.behaviorType1 != ROOM_BEHAVIOR_TYPE1_4) && Play_CamIsNotFixed(play)) {
        Camera_RequestSetting(Play_GetCamera(play, CAM_ID_MAIN), CAM_SET_HORSE);
    }
}

void Actor_MountHorse(UNUSED PlayState* play, Player* player, Actor* horse) {
    player->rideActor = horse;
    player->stateFlags1 |= PLAYER_STATE1_23;
    horse->child = &player->actor;
}

int func_8002DEEC(Player* player) {
    return (player->stateFlags1 & (PLAYER_STATE1_7 | PLAYER_STATE1_29)) || (player->csAction != PLAYER_CSACTION_NONE);
}

void func_8002DF18(PlayState* play, Player* player) {
    func_8006DC68(play, player);
}

/**
 * Sets a Player Cutscene Action specified by `csAction`.
 * There are no safety checks to see if Player is already in some form of a cutscene state.
 * This will instantly take effect.
 *
 * `haltActorsDuringCsAction` being set to false in this function means that all actors will
 * be able to update while Player is performing the cutscene action.
 *
 * Note: due to how player implements initializing the cutscene action state, `haltActorsDuringCsAction`
 * will only be considered the first time player starts a `csAction`.
 * Player must leave the cutscene action state and enter it again before halting actors can be toggled.
 */
s32 Player_SetCsAction(PlayState* play, Actor* csActor, u8 csAction) {
    Player* player = GET_PLAYER(play);

    player->csAction = csAction;
    player->csActor = csActor;
    player->cv.haltActorsDuringCsAction = false;

    return true;
}

/**
 * Sets a Player Cutscene Action specified by `csAction`.
 * There are no safety checks to see if Player is already in some form of a cutscene state.
 * This will instantly take effect.
 *
 * `haltActorsDuringCsAction` being set to true in this function means that eventually `PLAYER_STATE1_29` will be set.
 * This makes it so actors belonging to categories `ACTORCAT_ENEMY` and `ACTORCAT_MISC` will not update
 * while Player is performing the cutscene action.
 *
 * Note: due to how player implements initializing the cutscene action state, `haltActorsDuringCsAction`
 * will only be considered the first time player starts a `csAction`.
 * Player must leave the cutscene action state and enter it again before halting actors can be toggled.
 */
s32 Player_SetCsActionWithHaltedActors(PlayState* play, Actor* csActor, u8 csAction) {
    Player* player = GET_PLAYER(play);

    Player_SetCsAction(play, csActor, csAction);
    player->cv.haltActorsDuringCsAction = true;

    return true;
}

void func_8002DF90(DynaPolyActor* dynaActor) {
    dynaActor->unk_154 = 0.0f;
    dynaActor->unk_150 = 0.0f;
}

void func_8002DFA4(DynaPolyActor* dynaActor, f32 arg1, s16 arg2) {
    dynaActor->unk_150 += arg1;
    dynaActor->unk_158 = arg2;
}

/**
 * Chcek if the player is facing the specified actor.
 * The maximum angle difference that qualifies as "facing" is specified by `maxAngle`.
 */
s32 Player_IsFacingActor(Actor* actor, s16 maxAngle, PlayState* play) {
    Player* player = GET_PLAYER(play);
    s16 yawDiff = (s16)(actor->yawTowardsPlayer + 0x8000) - player->actor.shape.rot.y;

    if (ABS(yawDiff) < maxAngle) {
        return true;
    }

    return false;
}

/**
 * Chcek if `actorB` is facing `actorA`.
 * The maximum angle difference that qualifies as "facing" is specified by `maxAngle`.
 *
 * This function is unused in the original game.
 */
s32 Actor_ActorBIsFacingActorA(Actor* actorA, Actor* actorB, s16 maxAngle) {
    s16 yawDiff = (s16)(Actor_WorldYawTowardActor(actorA, actorB) + 0x8000) - actorB->shape.rot.y;

    if (ABS(yawDiff) < maxAngle) {
        return true;
    }

    return false;
}

/**
 * Chcek if the specified actor is facing the player.
 * The maximum angle difference that qualifies as "facing" is specified by `maxAngle`.
 */
s32 Actor_IsFacingPlayer(Actor* actor, s16 maxAngle) {
    s16 yawDiff = actor->yawTowardsPlayer - actor->shape.rot.y;

    if (ABS(yawDiff) < maxAngle) {
        return true;
    }

    return false;
}

/**
 * Chcek if `actorA` is facing `actorB`.
 * The maximum angle difference that qualifies as "facing" is specified by `maxAngle`.
 *
 * This function is unused in the original game.
 */
s32 Actor_ActorAIsFacingActorB(Actor* actorA, Actor* actorB, s16 maxAngle) {
    s16 yawDiff = Actor_WorldYawTowardActor(actorA, actorB) - actorA->shape.rot.y;

    if (ABS(yawDiff) < maxAngle) {
        return true;
    }

    return false;
}

/**
 * Chcek if the specified actor is facing the player and is nearby.
 * The maximum angle difference that qualifies as "facing" is specified by `maxAngle`.
 * The minimum distance that qualifies as "nearby" is specified by `range`.
 */
s32 Actor_IsFacingAndNearPlayer(Actor* actor, f32 range, s16 maxAngle) {
    s16 yawDiff = actor->yawTowardsPlayer - actor->shape.rot.y;

    if (ABS(yawDiff) < maxAngle) {
        f32 xyzDistanceFromLink = sqrtf(SQ(actor->xzDistToPlayer) + SQ(actor->yDistToPlayer));

        if (xyzDistanceFromLink < range) {
            return true;
        }
    }

    return false;
}

/**
 * Chcek if `actorA` is facing `actorB` and is nearby.
 * The maximum angle difference that qualifies as "facing" is specified by `maxAngle`.
 * The minimum distance that qualifies as "nearby" is specified by `range`.
 */
s32 Actor_ActorAIsFacingAndNearActorB(Actor* actorA, Actor* actorB, f32 range, s16 maxAngle) {
    if (Actor_WorldDistXYZToActor(actorA, actorB) < range) {
        s16 yawDiff = Actor_WorldYawTowardActor(actorA, actorB) - actorA->shape.rot.y;

        if (ABS(yawDiff) < maxAngle) {
            return true;
        }
    }

    return false;
}

s32 func_8002E234(Actor* actor, f32 arg1, s32 arg2) {
    if ((actor->bgCheckFlags & BGCHECKFLAG_GROUND) && (arg1 < -11.0f)) {
        actor->bgCheckFlags &= ~BGCHECKFLAG_GROUND;
        actor->bgCheckFlags |= BGCHECKFLAG_GROUND_LEAVE;

        if ((actor->velocity.y < 0.0f) && (arg2 & UPDBGCHECKINFO_FLAG_4)) {
            actor->velocity.y = 0.0f;
        }

        return false;
    }

    return true;
}

s32 func_8002E2AC(PlayState* play, Actor* actor, Vec3f* pos, s32 arg3) {
    f32 floorHeightDiff;
    s32 floorBgId;

    pos->y += 50.0f;

    actor->floorHeight = BgCheck_EntityRaycastDown5(play, &play->colCtx, &actor->floorPoly, &floorBgId, actor, pos);
    actor->bgCheckFlags &= ~(BGCHECKFLAG_GROUND_TOUCH | BGCHECKFLAG_GROUND_LEAVE | BGCHECKFLAG_GROUND_STRICT);

    if (actor->floorHeight <= BGCHECK_Y_MIN) {
        return func_8002E234(actor, BGCHECK_Y_MIN, arg3);
    }

    floorHeightDiff = actor->floorHeight - actor->world.pos.y;
    actor->floorBgId = floorBgId;

    if (floorHeightDiff >= 0.0f) { // actor is on or below the ground
        actor->bgCheckFlags |= BGCHECKFLAG_GROUND_STRICT;

        if (actor->bgCheckFlags & BGCHECKFLAG_CEILING) {
            if (floorBgId != sCurCeilingBgId) {
                if (floorHeightDiff > 15.0f) {
                    actor->bgCheckFlags |= BGCHECKFLAG_CRUSHED;
                }
            } else {
                actor->world.pos.x = actor->prevPos.x;
                actor->world.pos.z = actor->prevPos.z;
            }
        }

        actor->world.pos.y = actor->floorHeight;

        if (actor->velocity.y <= 0.0f) {
            if (!(actor->bgCheckFlags & BGCHECKFLAG_GROUND)) {
                actor->bgCheckFlags |= BGCHECKFLAG_GROUND_TOUCH;
            } else if ((arg3 & UPDBGCHECKINFO_FLAG_3) && (actor->gravity < 0.0f)) {
                actor->velocity.y = -4.0f;
            } else {
                actor->velocity.y = 0.0f;
            }

            actor->bgCheckFlags |= BGCHECKFLAG_GROUND;
            func_80043334(&play->colCtx, actor, actor->floorBgId);
        }
    } else { // actor is above ground
        if ((actor->bgCheckFlags & BGCHECKFLAG_GROUND) && (floorHeightDiff >= -11.0f)) {
            func_80043334(&play->colCtx, actor, actor->floorBgId);
        }

        return func_8002E234(actor, floorHeightDiff, arg3);
    }

    return true;
}

void Actor_UpdateBgCheckInfo(PlayState* play, Actor* actor, f32 wallCheckHeight, f32 wallCheckRadius,
                             f32 ceilingCheckHeight, s32 flags) {
    f32 sp74;
    STACK_PAD(s32);
    Vec3f sp64;

    sp74 = actor->world.pos.y - actor->prevPos.y;

    if ((actor->floorBgId != BGCHECK_SCENE) && (actor->bgCheckFlags & BGCHECKFLAG_GROUND)) {
        DynaPolyActor_TransformCarriedActor(&play->colCtx, actor->floorBgId, actor);
    }

    if (flags & UPDBGCHECKINFO_FLAG_0) {
        s32 bgId;

        if ((!(flags & UPDBGCHECKINFO_FLAG_7) &&
             BgCheck_EntitySphVsWall3(&play->colCtx, &sp64, &actor->world.pos, &actor->prevPos, wallCheckRadius,
                                      &actor->wallPoly, &bgId, actor, wallCheckHeight)) ||
            ((flags & UPDBGCHECKINFO_FLAG_7) &&
             BgCheck_EntitySphVsWall4(&play->colCtx, &sp64, &actor->world.pos, &actor->prevPos, wallCheckRadius,
                                      &actor->wallPoly, &bgId, actor, wallCheckHeight))) {
            CollisionPoly* wallPoly;

            wallPoly = actor->wallPoly;
            Math_Vec3f_Copy(&actor->world.pos, &sp64);
            actor->wallYaw = Math_Atan2S(wallPoly->normal.z, wallPoly->normal.x);
            actor->bgCheckFlags |= BGCHECKFLAG_WALL;
            actor->wallBgId = bgId;
        } else {
            actor->bgCheckFlags &= ~BGCHECKFLAG_WALL;
        }
    }

    sp64.x = actor->world.pos.x;
    sp64.z = actor->world.pos.z;

    if (flags & UPDBGCHECKINFO_FLAG_1) {
        f32 sp58;

        sp64.y = actor->prevPos.y + 10.0f;
        if (BgCheck_EntityCheckCeiling(&play->colCtx, &sp58, &sp64, (ceilingCheckHeight + sp74) - 10.0f,
                                       &sCurCeilingPoly, &sCurCeilingBgId, actor)) {
            actor->bgCheckFlags |= BGCHECKFLAG_CEILING;
            actor->world.pos.y = (sp58 + sp74) - 10.0f;
        } else {
            actor->bgCheckFlags &= ~BGCHECKFLAG_CEILING;
        }
    }

    if (flags & UPDBGCHECKINFO_FLAG_2) {
        WaterBox* waterBox;
        f32 waterBoxYSurface;

        sp64.y = actor->prevPos.y;
        func_8002E2AC(play, actor, &sp64, flags);
        waterBoxYSurface = actor->world.pos.y;
        if (WaterBox_GetSurface1(play, &play->colCtx, actor->world.pos.x, actor->world.pos.z, &waterBoxYSurface,
                                 &waterBox)) {
            actor->depthInWater = waterBoxYSurface - actor->world.pos.y;
            if (actor->depthInWater < 0.0f) {
                actor->bgCheckFlags &= ~(BGCHECKFLAG_WATER | BGCHECKFLAG_WATER_TOUCH);
            } else {
                if (!(actor->bgCheckFlags & BGCHECKFLAG_WATER)) {
                    Vec3f ripplePos;

                    actor->bgCheckFlags |= BGCHECKFLAG_WATER_TOUCH;
                    if (!(flags & UPDBGCHECKINFO_FLAG_6)) {
                        ripplePos.x = actor->world.pos.x;
                        ripplePos.y = waterBoxYSurface;
                        ripplePos.z = actor->world.pos.z;
                        EffectSsGRipple_Spawn(play, &ripplePos, 100, 500, 0);
                        EffectSsGRipple_Spawn(play, &ripplePos, 100, 500, 4);
                        EffectSsGRipple_Spawn(play, &ripplePos, 100, 500, 8);
                    }
                }
                actor->bgCheckFlags |= BGCHECKFLAG_WATER;
            }
        } else {
            actor->bgCheckFlags &= ~(BGCHECKFLAG_WATER | BGCHECKFLAG_WATER_TOUCH);
            actor->depthInWater = BGCHECK_Y_MIN;
        }
    }
}

Mtx D_8015BBA8;

Gfx* func_8002E830(Vec3f* object, Vec3f* eye, Vec3f* lightDir, GraphicsContext* gfxCtx, Gfx* gfx, Hilite** hilite) {
    LookAt* lookAt;
    f32 correctedEyeX;

    lookAt = GRAPH_ALLOC(gfxCtx, sizeof(LookAt));

    correctedEyeX = (eye->x == object->x) && (eye->z == object->z) ? eye->x + 0.001f : eye->x;

    *hilite = GRAPH_ALLOC(gfxCtx, sizeof(Hilite));

#if OOT_DEBUG
    if (R_HREG_MODE == HREG_MODE_PRINT_HILITE_INFO) {
        PRINTF("z_actor.c 3529 eye=[%f(%f) %f %f] object=[%f %f %f] light_direction=[%f %f %f]\n", correctedEyeX,
               eye->x, eye->y, eye->z, object->x, object->y, object->z, lightDir->x, lightDir->y, lightDir->z);
    }
#endif

    VIEW_ERROR_CHECK_EYE_POS(correctedEyeX, eye->y, eye->z);

    guLookAtHilite(&D_8015BBA8, lookAt, *hilite, correctedEyeX, eye->y, eye->z, object->x, object->y, object->z, 0.0f,
                   1.0f, 0.0f, lightDir->x, lightDir->y, lightDir->z, lightDir->x, lightDir->y, lightDir->z, 16, 16);

    gSPLookAt(gfx++, lookAt);
    gDPSetHilite1Tile(gfx++, 1, *hilite, 16, 16);

    return gfx;
}

Hilite* func_8002EABC(Vec3f* object, Vec3f* eye, Vec3f* lightDir, GraphicsContext* gfxCtx) {
    Hilite* hilite;

    OPEN_DISPS(gfxCtx, "../z_actor.c", 4306);

    POLY_OPA_DISP = func_8002E830(object, eye, lightDir, gfxCtx, POLY_OPA_DISP, &hilite);

    CLOSE_DISPS(gfxCtx, "../z_actor.c", 4313);

    return hilite;
}

Hilite* func_8002EB44(Vec3f* object, Vec3f* eye, Vec3f* lightDir, GraphicsContext* gfxCtx) {
    Hilite* hilite;

    OPEN_DISPS(gfxCtx, "../z_actor.c", 4332);

    POLY_XLU_DISP = func_8002E830(object, eye, lightDir, gfxCtx, POLY_XLU_DISP, &hilite);

    CLOSE_DISPS(gfxCtx, "../z_actor.c", 4339);

    return hilite;
}

void func_8002EBCC(Actor* actor, PlayState* play, s32 flag) {
    Hilite* hilite;
    Vec3f lightDir;
    Gfx* displayListHead;
    Gfx* displayList;

    lightDir.x = play->envCtx.dirLight1.params.dir.x;
    lightDir.y = play->envCtx.dirLight1.params.dir.y;
    lightDir.z = play->envCtx.dirLight1.params.dir.z;

    if (R_HREG_MODE == HREG_MODE_PRINT_HILITE_INFO) {
        PRINTF("z_actor.c 3637 game_play->view.eye=[%f(%f) %f %f]\n", play->view.eye.x, play->view.eye.y,
               play->view.eye.z);
    }

    hilite = func_8002EABC(&actor->world.pos, &play->view.eye, &lightDir, play->state.gfxCtx);

    if (flag != 0) {
        displayList = GRAPH_ALLOC(play->state.gfxCtx, 2 * sizeof(Gfx));
        displayListHead = displayList;

        OPEN_DISPS(play->state.gfxCtx, "../z_actor.c", 4384);

        gDPSetHilite1Tile(displayListHead++, 1, hilite, 16, 16);
        gSPEndDisplayList(displayListHead);
        gSPSegment(POLY_OPA_DISP++, 0x07, displayList);

        CLOSE_DISPS(play->state.gfxCtx, "../z_actor.c", 4394);
    }
}

void func_8002ED80(Actor* actor, PlayState* play, s32 flag) {
    Hilite* hilite;
    Vec3f lightDir;
    Gfx* displayListHead;
    Gfx* displayList;

    lightDir.x = play->envCtx.dirLight1.params.dir.x;
    lightDir.y = play->envCtx.dirLight1.params.dir.y;
    lightDir.z = play->envCtx.dirLight1.params.dir.z;

    hilite = func_8002EB44(&actor->world.pos, &play->view.eye, &lightDir, play->state.gfxCtx);

    if (flag != 0) {
        displayList = GRAPH_ALLOC(play->state.gfxCtx, 2 * sizeof(Gfx));
        displayListHead = displayList;

        OPEN_DISPS(play->state.gfxCtx, "../z_actor.c", 4429);

        gDPSetHilite1Tile(displayListHead++, 1, hilite, 16, 16);
        gSPEndDisplayList(displayListHead);
        gSPSegment(POLY_XLU_DISP++, 0x07, displayList);

        CLOSE_DISPS(play->state.gfxCtx, "../z_actor.c", 4439);
    }
}

PosRot Actor_GetFocus(Actor* actor) {
    return actor->focus;
}

PosRot Actor_GetWorld(Actor* actor) {
    return actor->world;
}

PosRot Actor_GetWorldPosShapeRot(Actor* actor) {
    PosRot worldPosRot;

    Math_Vec3f_Copy(&worldPosRot.pos, &actor->world.pos);
    worldPosRot.rot = actor->shape.rot;

    return worldPosRot;
}

f32 func_8002EFC0(Actor* actor, Player* player, s16 arg2) {
    s16 yawTemp = (s16)(actor->yawTowardsPlayer - 0x8000) - arg2;
    s16 yawTempAbs = ABS(yawTemp);

    if (player->unk_664 != NULL) {
        if ((yawTempAbs > 0x4000) || (actor->flags & ACTOR_FLAG_27)) {
            return MAXFLOAT;
        } else {
            f32 ret =
                actor->xyzDistToPlayerSq - actor->xyzDistToPlayerSq * 0.8f * ((0x4000 - yawTempAbs) * (1.0f / 0x8000));

            return ret;
        }
    }

    if (yawTempAbs > 0x2AAA) {
        return MAXFLOAT;
    }

    return actor->xyzDistToPlayerSq;
}

typedef struct {
    /* 0x0 */ f32 rangeSq;
    /* 0x4 */ f32 leashScale;
} TargetRangeParams; // size = 0x8

#define TARGET_RANGE(range, leash) \
    { SQ(range), (f32)range / leash }

TargetRangeParams D_80115FF8[] = {
    TARGET_RANGE(70, 140),   TARGET_RANGE(170, 255),    TARGET_RANGE(280, 5600),      TARGET_RANGE(350, 525),
    TARGET_RANGE(700, 1050), TARGET_RANGE(1000, 1500),  TARGET_RANGE(100, 105.36842), TARGET_RANGE(140, 163.33333),
    TARGET_RANGE(240, 576),  TARGET_RANGE(280, 280000),
};

u32 func_8002F090(Actor* actor, f32 arg1) {
    return arg1 < D_80115FF8[actor->targetMode].rangeSq;
}

s32 func_8002F0C8(Actor* actor, Player* player, s32 flag) {
    if ((actor->update == NULL) || !(actor->flags & ACTOR_FLAG_0)) {
        return true;
    }

    if (!flag) {
        s16 var = (s16)(actor->yawTowardsPlayer - 0x8000) - player->actor.shape.rot.y;
        s16 abs_var = ABS(var);
        f32 dist;

        if ((player->unk_664 == NULL) && (abs_var > 0x2AAA)) {
            dist = MAXFLOAT;
        } else {
            dist = actor->xyzDistToPlayerSq;
        }

        return !func_8002F090(actor, D_80115FF8[actor->targetMode].leashScale * dist);
    }

    return false;
}

<<<<<<< HEAD
u32 Actor_ProcessTalkRequest(Actor* actor, UNUSED PlayState* play) {
    if (actor->flags & ACTOR_FLAG_8) {
        actor->flags &= ~ACTOR_FLAG_8;
=======
/**
 * When a given talk offer is accepted, Player will set `ACTOR_FLAG_TALK` for that actor.
 * This function serves to acknowledge that the offer was accepted by Player, and notifies the actor
 * that it should proceed with its own internal processes for handling dialogue.
 *
 * @return  true if the talk offer was accepted, false otherwise
 */
s32 Actor_TalkOfferAccepted(Actor* actor, PlayState* play) {
    if (actor->flags & ACTOR_FLAG_TALK) {
        actor->flags &= ~ACTOR_FLAG_TALK;
>>>>>>> bf3339a1
        return true;
    }

    return false;
}

/**
 * This function covers offering the ability to talk with the player.
 * Passing an exchangeItemId (see `ExchangeItemID`) allows the player to also use the item to initiate the
 * conversation.
 *
 * This function carries a talk exchange offer to the player actor if context allows it (e.g. the player is in range
 * and not busy with certain things).
 *
 * @return true If the player actor is capable of accepting the offer.
 */
s32 Actor_OfferTalkExchange(Actor* actor, PlayState* play, f32 xzRange, f32 yRange, u32 exchangeItemId) {
    Player* player = GET_PLAYER(play);

    if ((player->actor.flags & ACTOR_FLAG_TALK) || ((exchangeItemId != EXCH_ITEM_NONE) && Player_InCsMode(play)) ||
        (!actor->isTargeted &&
         ((yRange < fabsf(actor->yDistToPlayer)) || (player->talkActorDistance < actor->xzDistToPlayer) ||
          (xzRange < actor->xzDistToPlayer)))) {
        return false;
    }

    player->talkActor = actor;
    player->talkActorDistance = actor->xzDistToPlayer;
    player->exchangeItemId = exchangeItemId;

    return true;
}

/**
 * Offers a talk exchange request within an equilateral cylinder with the radius specified.
 */
s32 Actor_OfferTalkExchangeEquiCylinder(Actor* actor, PlayState* play, f32 radius, u32 exchangeItemId) {
    return Actor_OfferTalkExchange(actor, play, radius, radius, exchangeItemId);
}

/**
 * Offers a talk request within an equilateral cylinder with the radius specified.
 */
s32 Actor_OfferTalk(Actor* actor, PlayState* play, f32 radius) {
    return Actor_OfferTalkExchangeEquiCylinder(actor, play, radius, EXCH_ITEM_NONE);
}

/**
 * Offers a talk request within an equilateral cylinder whose radius is determined by the actor's collision check
 * cylinder's radius.
 */
s32 Actor_OfferTalkNearColChkInfoCylinder(Actor* actor, PlayState* play) {
    f32 cylRadius = 50.0f + actor->colChkInfo.cylRadius;

    return Actor_OfferTalk(actor, play, cylRadius);
}

u32 Actor_TextboxIsClosing(UNUSED Actor* actor, PlayState* play) {
    if (Message_GetState(&play->msgCtx) == TEXT_STATE_CLOSING) {
        return true;
    } else {
        return false;
    }
}

s8 func_8002F368(PlayState* play) {
    Player* player = GET_PLAYER(play);

    return player->exchangeItemId;
}

void Actor_GetScreenPos(PlayState* play, Actor* actor, s16* x, s16* y) {
    Vec3f projectedPos;
    f32 cappedInvW;

    Actor_ProjectPos(play, &actor->focus.pos, &projectedPos, &cappedInvW);
    *x = projectedPos.x * cappedInvW * (SCREEN_WIDTH / 2) + (SCREEN_WIDTH / 2);
    *y = projectedPos.y * cappedInvW * -(SCREEN_HEIGHT / 2) + (SCREEN_HEIGHT / 2);
}

u32 Actor_HasParent(Actor* actor, UNUSED PlayState* play) {
    if (actor->parent != NULL) {
        return true;
    } else {
        return false;
    }
}

/**
 * This function covers various interactions with the player actor, using Get Item IDs (see `GetItemID` enum).
 * It is typically used to give items to the player, but also has other purposes.
 *
 * This function carries a get item request to the player actor if context allows it (e.g. the player is in range and
 * not busy with certain things). The player actor performs the requested action itself.
 *
 * The following description of what the `getItemId` values can do is provided here for completeness, but these
 * behaviors are entirely out of the scope of this function. All behavior is defined by the player actor.
 *
 * - Positive values (`GI_NONE < getItemId < GI_MAX`):
 *    Give an item to the player. The player may not get it immediately (for example if diving), but is expected to
 *    in the near future.
 * - Negative values (`-GI_MAX < getItemId < GI_NONE`):
 *    Used by treasure chests to indicate the chest can be opened (by pressing A).
 *    The item gotten corresponds to the positive Get Item ID `abs(getItemId)`.
 * - `GI_NONE`:
 *    Allows the player to pick up the actor (by pressing A), to carry it around.
 * - `GI_MAX`:
 *    Allows the player to catch specific actors in a bottle.
 *
 * @return true If the player actor is capable of accepting the offer.
 */
s32 Actor_OfferGetItem(Actor* actor, PlayState* play, s32 getItemId, f32 xzRange, f32 yRange) {
    Player* player = GET_PLAYER(play);

    if (!(player->stateFlags1 & (PLAYER_STATE1_7 | PLAYER_STATE1_12 | PLAYER_STATE1_13 | PLAYER_STATE1_14 |
                                 PLAYER_STATE1_18 | PLAYER_STATE1_19 | PLAYER_STATE1_20 | PLAYER_STATE1_21)) &&
        Player_GetExplosiveHeld(player) < 0) {
        if ((((player->heldActor != NULL) || (actor == player->talkActor)) && (getItemId > GI_NONE) &&
             (getItemId < GI_MAX)) ||
            (!(player->stateFlags1 & (PLAYER_STATE1_11 | PLAYER_STATE1_29)))) {
            if ((actor->xzDistToPlayer < xzRange) && (fabsf(actor->yDistToPlayer) < yRange)) {
                s16 yawDiff = actor->yawTowardsPlayer - player->actor.shape.rot.y;
                s32 absYawDiff = ABS(yawDiff);

                if ((getItemId != GI_NONE) || (player->getItemDirection < absYawDiff)) {
                    player->getItemId = getItemId;
                    player->interactRangeActor = actor;
                    player->getItemDirection = absYawDiff;
                    return true;
                }
            }
        }
    }

    return false;
}

s32 Actor_OfferGetItemNearby(Actor* actor, PlayState* play, s32 getItemId) {
    return Actor_OfferGetItem(actor, play, getItemId, 50.0f, 10.0f);
}

s32 Actor_OfferCarry(Actor* actor, PlayState* play) {
    return Actor_OfferGetItemNearby(actor, play, GI_NONE);
}

u32 Actor_HasNoParent(Actor* actor, UNUSED PlayState* play) {
    if (actor->parent == NULL) {
        return true;
    } else {
        return false;
    }
}

void func_8002F5C4(Actor* actorA, Actor* actorB, UNUSED PlayState* play) {
    Actor* parent = actorA->parent;

    if (parent->id == ACTOR_PLAYER) {
        Player* player = (Player*)parent;

        player->heldActor = actorB;
        player->interactRangeActor = actorB;
    }

    parent->child = actorB;
    actorB->parent = parent;
    actorA->parent = NULL;
}

void Actor_SetClosestSecretDistance(Actor* actor, PlayState* play) {
    Player* player = GET_PLAYER(play);

    if (actor->xyzDistToPlayerSq < player->closestSecretDistSq) {
        player->closestSecretDistSq = actor->xyzDistToPlayerSq;
    }
}

s32 Actor_IsMounted(UNUSED PlayState* play, Actor* horse) {
    if (horse->child != NULL) {
        return true;
    } else {
        return false;
    }
}

u32 Actor_SetRideActor(PlayState* play, Actor* horse, s32 mountSide) {
    Player* player = GET_PLAYER(play);

    if (!(player->stateFlags1 &
          (PLAYER_STATE1_7 | PLAYER_STATE1_11 | PLAYER_STATE1_12 | PLAYER_STATE1_13 | PLAYER_STATE1_14 |
           PLAYER_STATE1_18 | PLAYER_STATE1_19 | PLAYER_STATE1_20 | PLAYER_STATE1_21))) {
        player->rideActor = horse;
        player->mountSide = mountSide;
        return true;
    }

    return false;
}

s32 Actor_NotMounted(UNUSED PlayState* play, Actor* horse) {
    if (horse->child == NULL) {
        return true;
    } else {
        return false;
    }
}

void func_8002F698(PlayState* play, UNUSED Actor* actor, f32 arg2, s16 arg3, f32 arg4, u32 arg5, u32 arg6) {
    Player* player = GET_PLAYER(play);

    player->unk_8A0 = arg6;
    player->unk_8A1 = arg5;
    player->unk_8A4 = arg2;
    player->unk_8A2 = arg3;
    player->unk_8A8 = arg4;
}

void func_8002F6D4(PlayState* play, Actor* actor, f32 arg2, s16 arg3, f32 arg4, u32 arg5) {
    func_8002F698(play, actor, arg2, arg3, arg4, 2, arg5);
}

void func_8002F71C(PlayState* play, Actor* actor, f32 arg2, s16 arg3, f32 arg4) {
    func_8002F6D4(play, actor, arg2, arg3, arg4, 0);
}

void func_8002F758(PlayState* play, Actor* actor, f32 arg2, s16 arg3, f32 arg4, u32 arg5) {
    func_8002F698(play, actor, arg2, arg3, arg4, 1, arg5);
}

void func_8002F7A0(PlayState* play, Actor* actor, f32 arg2, s16 arg3, f32 arg4) {
    func_8002F758(play, actor, arg2, arg3, arg4, 0);
}

/**
 * Play a sound effect at the player's position
 */
void Player_PlaySfx(Player* player, u16 sfxId) {
    Audio_PlaySfxGeneral(sfxId, &player->actor.projectedPos, 4, &gSfxDefaultFreqAndVolScale,
                         &gSfxDefaultFreqAndVolScale, &gSfxDefaultReverb);
}

/**
 * Play a sound effect at the actor's position
 */
void Actor_PlaySfx(Actor* actor, u16 sfxId) {
    Sfx_PlaySfxAtPos(&actor->projectedPos, sfxId);
}

void func_8002F850(PlayState* play, Actor* actor) {
    s32 surfaceSfxOffset;

    if (actor->bgCheckFlags & BGCHECKFLAG_WATER) {
        if (actor->depthInWater < 20.0f) {
            surfaceSfxOffset = SURFACE_SFX_OFFSET_WATER_SHALLOW;
        } else {
            surfaceSfxOffset = SURFACE_SFX_OFFSET_WATER_DEEP;
        }
    } else {
        surfaceSfxOffset = SurfaceType_GetSfxOffset(&play->colCtx, actor->floorPoly, actor->floorBgId);
    }

    Sfx_PlaySfxAtPos(&actor->projectedPos, NA_SE_EV_BOMB_BOUND);
    Sfx_PlaySfxAtPos(&actor->projectedPos, NA_SE_PL_WALK_GROUND + surfaceSfxOffset);
}

void func_8002F8F0(Actor* actor, u16 sfxId) {
    actor->sfx = sfxId;
    actor->flags |= ACTOR_FLAG_19;
    actor->flags &= ~(ACTOR_FLAG_20 | ACTOR_FLAG_21 | ACTOR_FLAG_28);
}

void func_8002F91C(Actor* actor, u16 sfxId) {
    actor->sfx = sfxId;
    actor->flags |= ACTOR_FLAG_20;
    actor->flags &= ~(ACTOR_FLAG_19 | ACTOR_FLAG_21 | ACTOR_FLAG_28);
}

void func_8002F948(Actor* actor, u16 sfxId) {
    actor->sfx = sfxId;
    actor->flags |= ACTOR_FLAG_21;
    actor->flags &= ~(ACTOR_FLAG_19 | ACTOR_FLAG_20 | ACTOR_FLAG_28);
}

void func_8002F974(Actor* actor, u16 sfxId) {
    actor->flags &= ~(ACTOR_FLAG_19 | ACTOR_FLAG_20 | ACTOR_FLAG_21 | ACTOR_FLAG_28);
    actor->sfx = sfxId;
}

void func_8002F994(Actor* actor, s32 timer) {
    actor->flags |= ACTOR_FLAG_28;
    actor->flags &= ~(ACTOR_FLAG_19 | ACTOR_FLAG_20 | ACTOR_FLAG_21);

    // The sfx field is not used for an actual sound effect here.
    // Instead, it controls the tick speed of the timer sound effect.
    if (timer < 40) {
        actor->sfx = 3;
    } else if (timer < 100) {
        actor->sfx = 2;
    } else {
        actor->sfx = 1;
    }
}

// Tests if something hit Jabu Jabu surface, displaying hit splash and playing sfx if true
s32 func_8002F9EC(PlayState* play, Actor* actor, CollisionPoly* poly, s32 bgId, Vec3f* pos) {
    if (SurfaceType_GetFloorType(&play->colCtx, poly, bgId) == FLOOR_TYPE_8) {
        play->roomCtx.unk_74[0] = 1;
        CollisionCheck_BlueBlood(play, NULL, pos);
        Actor_PlaySfx(actor, NA_SE_IT_WALL_HIT_BUYO);
        return true;
    }

    return false;
}

#pragma increment_block_number 22

// Local data used for Farore's Wind light (stored in BSS)
LightInfo D_8015BC00;
LightNode* D_8015BC10;
s32 D_8015BC14;
f32 D_8015BC18;

void func_8002FA60(PlayState* play) {
    Vec3f lightPos;

    if (gSaveContext.save.info.fw.set) {
        gSaveContext.respawn[RESPAWN_MODE_TOP].data = 0x28;
        gSaveContext.respawn[RESPAWN_MODE_TOP].pos.x = gSaveContext.save.info.fw.pos.x;
        gSaveContext.respawn[RESPAWN_MODE_TOP].pos.y = gSaveContext.save.info.fw.pos.y;
        gSaveContext.respawn[RESPAWN_MODE_TOP].pos.z = gSaveContext.save.info.fw.pos.z;
        gSaveContext.respawn[RESPAWN_MODE_TOP].yaw = gSaveContext.save.info.fw.yaw;
        gSaveContext.respawn[RESPAWN_MODE_TOP].playerParams = gSaveContext.save.info.fw.playerParams;
        gSaveContext.respawn[RESPAWN_MODE_TOP].entranceIndex = gSaveContext.save.info.fw.entranceIndex;
        gSaveContext.respawn[RESPAWN_MODE_TOP].roomIndex = gSaveContext.save.info.fw.roomIndex;
        gSaveContext.respawn[RESPAWN_MODE_TOP].tempSwchFlags = gSaveContext.save.info.fw.tempSwchFlags;
        gSaveContext.respawn[RESPAWN_MODE_TOP].tempCollectFlags = gSaveContext.save.info.fw.tempCollectFlags;
    } else {
        gSaveContext.respawn[RESPAWN_MODE_TOP].data = 0;
        gSaveContext.respawn[RESPAWN_MODE_TOP].pos.x = 0.0f;
        gSaveContext.respawn[RESPAWN_MODE_TOP].pos.y = 0.0f;
        gSaveContext.respawn[RESPAWN_MODE_TOP].pos.z = 0.0f;
    }

    // clang-format off
    lightPos.x = gSaveContext.respawn[RESPAWN_MODE_TOP].pos.x; \
    lightPos.y = gSaveContext.respawn[RESPAWN_MODE_TOP].pos.y + 80.0f; \
    lightPos.z = gSaveContext.respawn[RESPAWN_MODE_TOP].pos.z; \
    Lights_PointNoGlowSetInfo(&D_8015BC00, lightPos.x, lightPos.y, lightPos.z, 0xFF, 0xFF, 0xFF, -1);
    // clang-format on

    D_8015BC10 = LightContext_InsertLight(play, &play->lightCtx, &D_8015BC00);
    D_8015BC14 = 0;
    D_8015BC18 = 0.0f;
}

void Actor_DrawFaroresWindPointer(PlayState* play) {
    s32 lightRadius = -1;
    s32 params;

    OPEN_DISPS(play->state.gfxCtx, "../z_actor.c", 5308);

    params = gSaveContext.respawn[RESPAWN_MODE_TOP].data;

    if (params) {
        f32 yOffset = LINK_IS_ADULT ? 80.0f : 60.0f;
        f32 ratio = 1.0f;
        s32 alpha = 255;
        s32 temp = params - 40;

        if (temp < 0) {
            gSaveContext.respawn[RESPAWN_MODE_TOP].data = ++params;
            ratio = ABS(params) * 0.025f;
            D_8015BC14 = 60;
            D_8015BC18 = 1.0f;
        } else if (D_8015BC14) {
            D_8015BC14--;
        } else if (D_8015BC18 > 0.0f) {
            static Vec3f effectVel = { 0.0f, -0.05f, 0.0f };
            static Vec3f effectAccel = { 0.0f, -0.025f, 0.0f };
            static Color_RGBA8 effectPrimCol = { 255, 255, 255, 0 };
            static Color_RGBA8 effectEnvCol = { 100, 200, 0, 0 };
            Vec3f* curPos = &gSaveContext.respawn[RESPAWN_MODE_TOP].pos;
            Vec3f* nextPos = &gSaveContext.respawn[RESPAWN_MODE_DOWN].pos;
            f32 prevNum = D_8015BC18;
            Vec3f dist;
            f32 diff = Math_Vec3f_DistXYZAndStoreDiff(nextPos, curPos, &dist);
            Vec3f effectPos;
            f32 factor;
            f32 length;
            f32 dx;
            f32 speed;

            if (diff < 20.0f) {
                D_8015BC18 = 0.0f;
                Math_Vec3f_Copy(curPos, nextPos);
            } else {
                length = diff * (1.0f / D_8015BC18);
                speed = 20.0f / length;
                speed = CLAMP_MIN(speed, 0.05f);
                Math_StepToF(&D_8015BC18, 0.0f, speed);
                factor = (diff * (D_8015BC18 / prevNum)) / diff;
                curPos->x = nextPos->x + (dist.x * factor);
                curPos->y = nextPos->y + (dist.y * factor);
                curPos->z = nextPos->z + (dist.z * factor);
                length *= 0.5f;
                dx = diff - length;
                yOffset += sqrtf(SQ(length) - SQ(dx)) * 0.2f;
                PRINTF("-------- DISPLAY Y=%f\n", yOffset);
            }

            effectPos.x = curPos->x + Rand_CenteredFloat(6.0f);
            effectPos.y = curPos->y + 80.0f + (6.0f * Rand_ZeroOne());
            effectPos.z = curPos->z + Rand_CenteredFloat(6.0f);

            EffectSsKiraKira_SpawnDispersed(play, &effectPos, &effectVel, &effectAccel, &effectPrimCol, &effectEnvCol,
                                            1000, 16);

            if (D_8015BC18 == 0.0f) {
                gSaveContext.respawn[RESPAWN_MODE_TOP] = gSaveContext.respawn[RESPAWN_MODE_DOWN];
                gSaveContext.respawn[RESPAWN_MODE_TOP].playerParams = 0x06FF;
                gSaveContext.respawn[RESPAWN_MODE_TOP].data = 40;
            }

            gSaveContext.respawn[RESPAWN_MODE_TOP].pos = *curPos;
        } else if (temp > 0) {
            Vec3f* curPos = &gSaveContext.respawn[RESPAWN_MODE_TOP].pos;
            f32 nextRatio = 1.0f - temp * 0.1f;
            f32 curRatio = 1.0f - (f32)(temp - 1) * 0.1f;
            Vec3f eye;
            Vec3f dist;
            f32 diff;

            if (nextRatio > 0.0f) {
                eye.x = play->view.eye.x;
                eye.y = play->view.eye.y - yOffset;
                eye.z = play->view.eye.z;
                diff = Math_Vec3f_DistXYZAndStoreDiff(&eye, curPos, &dist);
                diff = (diff * (nextRatio / curRatio)) / diff;
                curPos->x = eye.x + (dist.x * diff);
                curPos->y = eye.y + (dist.y * diff);
                curPos->z = eye.z + (dist.z * diff);
                gSaveContext.respawn[RESPAWN_MODE_TOP].pos = *curPos;
            }

            alpha = 255 - (temp * 30);

            if (alpha < 0) {
                gSaveContext.save.info.fw.set = 0;
                gSaveContext.respawn[RESPAWN_MODE_TOP].data = 0;
                alpha = 0;
            } else {
                gSaveContext.respawn[RESPAWN_MODE_TOP].data = ++params;
            }

            ratio = 1.0f + ((f32)temp * 0.2); // required to match
        }

        lightRadius = 500.0f * ratio;

        //! @bug One of the conditions for this block checks an entrance index to see if the light ball should draw.
        //! This does not account for the fact that some dungeons have multiple entrances.
        //! If a dungeon is entered through a different entrance than the one that was saved, the light ball will not
        //! draw.
        if ((play->csCtx.state == CS_STATE_IDLE) &&
            (((void)0, gSaveContext.respawn[RESPAWN_MODE_TOP].entranceIndex) ==
             ((void)0, gSaveContext.save.entranceIndex)) &&
            (((void)0, gSaveContext.respawn[RESPAWN_MODE_TOP].roomIndex) == play->roomCtx.curRoom.num)) {
            f32 scale = 0.025f * ratio;

            POLY_XLU_DISP = Gfx_SetupDL(POLY_XLU_DISP, SETUPDL_25);

            Matrix_Translate(((void)0, gSaveContext.respawn[RESPAWN_MODE_TOP].pos.x),
                             ((void)0, gSaveContext.respawn[RESPAWN_MODE_TOP].pos.y) + yOffset,
                             ((void)0, gSaveContext.respawn[RESPAWN_MODE_TOP].pos.z), MTXMODE_NEW);
            Matrix_Scale(scale, scale, scale, MTXMODE_APPLY);
            Matrix_Mult(&play->billboardMtxF, MTXMODE_APPLY);
            Matrix_Push();

            gDPPipeSync(POLY_XLU_DISP++);
            gDPSetPrimColor(POLY_XLU_DISP++, 128, 128, 255, 255, 200, alpha);
            gDPSetEnvColor(POLY_XLU_DISP++, 100, 200, 0, 255);

            Matrix_RotateZ(BINANG_TO_RAD_ALT2((play->gameplayFrames * 1500) & 0xFFFF), MTXMODE_APPLY);
            gSPMatrix(POLY_XLU_DISP++, MATRIX_NEW(play->state.gfxCtx, "../z_actor.c", 5458),
                      G_MTX_MODELVIEW | G_MTX_LOAD | G_MTX_NOPUSH);
            gSPDisplayList(POLY_XLU_DISP++, gEffFlash1DL);

            Matrix_Pop();
            Matrix_RotateZ(BINANG_TO_RAD_ALT2(~((play->gameplayFrames * 1200) & 0xFFFF)), MTXMODE_APPLY);

            gSPMatrix(POLY_XLU_DISP++, MATRIX_NEW(play->state.gfxCtx, "../z_actor.c", 5463),
                      G_MTX_MODELVIEW | G_MTX_LOAD | G_MTX_NOPUSH);
            gSPDisplayList(POLY_XLU_DISP++, gEffFlash1DL);
        }

        //! @bug This function call is not contained in the above block, meaning the light for Farore's Wind will draw
        //! in every scene at the same position that it was originally set.
        Lights_PointNoGlowSetInfo(&D_8015BC00, ((void)0, gSaveContext.respawn[RESPAWN_MODE_TOP].pos.x),
                                  ((void)0, gSaveContext.respawn[RESPAWN_MODE_TOP].pos.y) + yOffset,
                                  ((void)0, gSaveContext.respawn[RESPAWN_MODE_TOP].pos.z), 255, 255, 255, lightRadius);

        CLOSE_DISPS(play->state.gfxCtx, "../z_actor.c", 5474);
    }
}

void func_80030488(PlayState* play) {
    LightContext_RemoveLight(play, &play->lightCtx, D_8015BC10);
}

void Actor_DisableLens(PlayState* play) {
    if (play->actorCtx.lensActive) {
        play->actorCtx.lensActive = false;
        Magic_Reset(play);
    }
}

void Actor_InitContext(PlayState* play, ActorContext* actorCtx, ActorEntry* playerEntry) {
    ActorOverlay* overlayEntry;
    SavedSceneFlags* savedSceneFlags;
    s32 i;

    savedSceneFlags = &gSaveContext.save.info.sceneFlags[play->sceneId];

    bzero(actorCtx, sizeof(ActorContext));

    ActorOverlayTable_Init();
    Matrix_MtxFCopy(&play->billboardMtxF, &gMtxFClear);
    Matrix_MtxFCopy(&play->viewProjectionMtxF, &gMtxFClear);

    overlayEntry = &gActorOverlayTable[0];
    for (i = 0; i < ARRAY_COUNT(gActorOverlayTable); i++) {
        overlayEntry->loadedRamAddr = NULL;
        overlayEntry->numLoaded = 0;
        overlayEntry++;
    }

    actorCtx->flags.chest = savedSceneFlags->chest;
    actorCtx->flags.swch = savedSceneFlags->swch;
    actorCtx->flags.clear = savedSceneFlags->clear;
    actorCtx->flags.collect = savedSceneFlags->collect;

    TitleCard_Init(play, &actorCtx->titleCtx);

    actorCtx->absoluteSpace = NULL;

    Actor_SpawnEntry(actorCtx, playerEntry, play);
    func_8002C0C0(&actorCtx->targetCtx, actorCtx->actorLists[ACTORCAT_PLAYER].head, play);
    func_8002FA60(play);
}

u32 sCategoryFreezeMasks[ACTORCAT_MAX] = {
    // ACTORCAT_SWITCH
    PLAYER_STATE1_6 | PLAYER_STATE1_7 | PLAYER_STATE1_28,
    // ACTORCAT_BG
    PLAYER_STATE1_6 | PLAYER_STATE1_7 | PLAYER_STATE1_28,
    // ACTORCAT_PLAYER
    0,
    // ACTORCAT_EXPLOSIVE
    PLAYER_STATE1_6 | PLAYER_STATE1_7 | PLAYER_STATE1_10 | PLAYER_STATE1_28,
    // ACTORCAT_NPC
    PLAYER_STATE1_7,
    // ACTORCAT_ENEMY
    PLAYER_STATE1_6 | PLAYER_STATE1_7 | PLAYER_STATE1_28 | PLAYER_STATE1_29,
    // ACTORCAT_PROP
    PLAYER_STATE1_7 | PLAYER_STATE1_28,
    // ACTORCAT_ITEMACTION
    0,
    // ACTORCAT_MISC
    PLAYER_STATE1_6 | PLAYER_STATE1_7 | PLAYER_STATE1_28 | PLAYER_STATE1_29,
    // ACTORCAT_BOSS
    PLAYER_STATE1_6 | PLAYER_STATE1_7 | PLAYER_STATE1_10 | PLAYER_STATE1_28,
    // ACTORCAT_DOOR
    0,
    // ACTORCAT_CHEST
    PLAYER_STATE1_6 | PLAYER_STATE1_7 | PLAYER_STATE1_28,
};

void Actor_UpdateAll(PlayState* play, ActorContext* actorCtx) {
    s32 i;
    Actor* actor;
    Player* player;
    u32* categoryFreezeMaskP;
    u32 requiredActorFlag;
    u32 canFreezeCategory;
    Actor* sp74;
    ActorEntry* actorEntry;

    player = GET_PLAYER(play);

    if (0) {
        // This ASSERT is optimized out but it exists due to its presence in rodata
        ASSERT(gMaxActorId == ACTOR_ID_MAX, "MaxProfile == ACTOR_DLF_MAX", "../z_actor.c", UNK_LINE);
    }

    sp74 = NULL;
    requiredActorFlag = 0;

    if (play->numActorEntries != 0) {
        actorEntry = &play->actorEntryList[0];
        for (i = 0; i < play->numActorEntries; i++) {
            Actor_SpawnEntry(&play->actorCtx, actorEntry++, play);
        }
        play->numActorEntries = 0;
    }

    if (actorCtx->unk_02 != 0) {
        actorCtx->unk_02--;
    }

#if OOT_DEBUG
    if (KREG(0) == -100) {
        Actor* player = &GET_PLAYER(play)->actor;

        KREG(0) = 0;
        Actor_Spawn(&play->actorCtx, play, ACTOR_EN_CLEAR_TAG, player->world.pos.x, player->world.pos.y + 100.0f,
                    player->world.pos.z, 0, 0, 0, 1);
    }
#endif

    categoryFreezeMaskP = &sCategoryFreezeMasks[0];

    if (player->stateFlags2 & PLAYER_STATE2_27) {
        requiredActorFlag = ACTOR_FLAG_25;
    }

    if ((player->stateFlags1 & PLAYER_STATE1_6) && ((player->actor.textId & 0xFF00) != 0x600)) {
        sp74 = player->talkActor;
    }

    for (i = 0; i < ARRAY_COUNT(actorCtx->actorLists); i++, categoryFreezeMaskP++) {
        canFreezeCategory = (*categoryFreezeMaskP & player->stateFlags1);

        actor = actorCtx->actorLists[i].head;
        while (actor != NULL) {
            if (actor->world.pos.y < -25000.0f) {
                actor->world.pos.y = -25000.0f;
            }

            actor->sfx = 0;

            if (actor->init != NULL) {
                if (Object_IsLoaded(&play->objectCtx, actor->objectSlot)) {
                    Actor_SetObjectDependency(play, actor);
                    actor->init(actor, play);
                    actor->init = NULL;
                }
                actor = actor->next;
            } else if (!Object_IsLoaded(&play->objectCtx, actor->objectSlot)) {
                Actor_Kill(actor);
                actor = actor->next;
            } else if ((requiredActorFlag && !(actor->flags & requiredActorFlag)) ||
                       (!requiredActorFlag && canFreezeCategory &&
                        !((sp74 == actor) || (actor == player->naviActor) || (actor == player->heldActor) ||
                          (&player->actor == actor->parent)))) {
                CollisionCheck_ResetDamage(&actor->colChkInfo);
                actor = actor->next;
            } else if (actor->update == NULL) {
                if (!actor->isDrawn) {
                    actor = Actor_Delete(&play->actorCtx, actor, play);
                } else {
                    Actor_Destroy(actor, play);
                    actor = actor->next;
                }
            } else {
                Math_Vec3f_Copy(&actor->prevPos, &actor->world.pos);
                actor->xzDistToPlayer = Actor_WorldDistXZToActor(actor, &player->actor);
                actor->yDistToPlayer = Actor_HeightDiff(actor, &player->actor);
                actor->xyzDistToPlayerSq = SQ(actor->xzDistToPlayer) + SQ(actor->yDistToPlayer);

                actor->yawTowardsPlayer = Actor_WorldYawTowardActor(actor, &player->actor);
                actor->flags &= ~ACTOR_FLAG_24;

                if ((DECR(actor->freezeTimer) == 0) && (actor->flags & (ACTOR_FLAG_4 | ACTOR_FLAG_6))) {
                    if (actor == player->unk_664) {
                        actor->isTargeted = true;
                    } else {
                        actor->isTargeted = false;
                    }

                    if ((actor->targetPriority != 0) && (player->unk_664 == NULL)) {
                        actor->targetPriority = 0;
                    }

                    Actor_SetObjectDependency(play, actor);
                    if (actor->colorFilterTimer != 0) {
                        actor->colorFilterTimer--;
                    }
                    actor->update(actor, play);
                    DynaPoly_UnsetAllInteractFlags(play, &play->colCtx.dyna, actor);
                }

                CollisionCheck_ResetDamage(&actor->colChkInfo);

                actor = actor->next;
            }
        }

        if (i == ACTORCAT_BG) {
            DynaPoly_UpdateContext(play, &play->colCtx.dyna);
        }
    }

    actor = player->unk_664;

    if ((actor != NULL) && (actor->update == NULL)) {
        actor = NULL;
        func_8008EDF0(player);
    }

    if ((actor == NULL) || (player->unk_66C < 5)) {
        actor = NULL;
        if (actorCtx->targetCtx.unk_4B != 0) {
            actorCtx->targetCtx.unk_4B = 0;
            Sfx_PlaySfxCentered(NA_SE_SY_LOCK_OFF);
        }
    }

    func_8002C7BC(&actorCtx->targetCtx, player, actor, play);
    TitleCard_Update(play, &actorCtx->titleCtx);
    DynaPoly_UpdateBgActorTransforms(play, &play->colCtx.dyna);
}

void Actor_FaultPrint(Actor* actor, char* command) {
    ActorOverlay* overlayEntry;
    char* name;

    if ((actor == NULL) || (actor->overlayEntry == NULL)) {
        FaultDrawer_SetCursor(48, 24);
        FaultDrawer_Printf("ACTOR NAME is NULL");
    }

#if OOT_DEBUG
    overlayEntry = actor->overlayEntry;
    name = overlayEntry->name != NULL ? overlayEntry->name : "";

    PRINTF("アクターの名前(%08x:%s)\n", actor, name); // "Actor name (%08x:%s)"
#else
    name = "";
#endif

    if (command != NULL) {
        PRINTF("コメント:%s\n", command); // "Command:%s"
    }

    FaultDrawer_SetCursor(48, 24);
    FaultDrawer_Printf("ACTOR NAME %08x:%s", actor, name);
}

void Actor_Draw(PlayState* play, Actor* actor) {
    FaultClient faultClient;
    Lights* lights;

    Fault_AddClient(&faultClient, Actor_FaultPrint, actor, "Actor_draw");

    OPEN_DISPS(play->state.gfxCtx, "../z_actor.c", 6035);

    lights = LightContext_NewLights(&play->lightCtx, play->state.gfxCtx);

    Lights_BindAll(lights, play->lightCtx.listHead,
                   (actor->flags & ACTOR_FLAG_IGNORE_POINT_LIGHTS) ? NULL : &actor->world.pos);
    Lights_Draw(lights, play->state.gfxCtx);

    if (actor->flags & ACTOR_FLAG_IGNORE_QUAKE) {
        Matrix_SetTranslateRotateYXZ(actor->world.pos.x + play->mainCamera.quakeOffset.x,
                                     actor->world.pos.y +
                                         ((actor->shape.yOffset * actor->scale.y) + play->mainCamera.quakeOffset.y),
                                     actor->world.pos.z + play->mainCamera.quakeOffset.z, &actor->shape.rot);
    } else {
        Matrix_SetTranslateRotateYXZ(actor->world.pos.x, actor->world.pos.y + (actor->shape.yOffset * actor->scale.y),
                                     actor->world.pos.z, &actor->shape.rot);
    }

    Matrix_Scale(actor->scale.x, actor->scale.y, actor->scale.z, MTXMODE_APPLY);
    Actor_SetObjectDependency(play, actor);

    gSPSegment(POLY_OPA_DISP++, 0x06, play->objectCtx.slots[actor->objectSlot].segment);
    gSPSegment(POLY_XLU_DISP++, 0x06, play->objectCtx.slots[actor->objectSlot].segment);

    if (actor->colorFilterTimer != 0) {
        Color_RGBA8 color = { 0, 0, 0, 255 };

        if (actor->colorFilterParams & COLORFILTER_COLORFLAG_GRAY) {
            color.r = color.g = color.b = COLORFILTER_GET_COLORINTENSITY(actor->colorFilterParams) | 7;
        } else if (actor->colorFilterParams & COLORFILTER_COLORFLAG_RED) {
            color.r = COLORFILTER_GET_COLORINTENSITY(actor->colorFilterParams) | 7;
        } else {
            color.b = COLORFILTER_GET_COLORINTENSITY(actor->colorFilterParams) | 7;
        }

        if (actor->colorFilterParams & COLORFILTER_BUFFLAG_XLU) {
            func_80026860(play, &color, actor->colorFilterTimer, COLORFILTER_GET_DURATION(actor->colorFilterParams));
        } else {
            func_80026400(play, &color, actor->colorFilterTimer, COLORFILTER_GET_DURATION(actor->colorFilterParams));
        }
    }

    actor->draw(actor, play);

    if (actor->colorFilterTimer != 0) {
        if (actor->colorFilterParams & COLORFILTER_BUFFLAG_XLU) {
            func_80026A6C(play);
        } else {
            func_80026608(play);
        }
    }

    if (actor->shape.shadowDraw != NULL) {
        actor->shape.shadowDraw(actor, lights, play);
    }

    CLOSE_DISPS(play->state.gfxCtx, "../z_actor.c", 6119);

    Fault_RemoveClient(&faultClient);
}

void func_80030ED8(Actor* actor) {
    if (actor->flags & ACTOR_FLAG_19) {
        Audio_PlaySfxGeneral(actor->sfx, &actor->projectedPos, 4, &gSfxDefaultFreqAndVolScale,
                             &gSfxDefaultFreqAndVolScale, &gSfxDefaultReverb);
    } else if (actor->flags & ACTOR_FLAG_20) {
        Sfx_PlaySfxCentered(actor->sfx);
    } else if (actor->flags & ACTOR_FLAG_21) {
        Sfx_PlaySfxCentered2(actor->sfx);
    } else if (actor->flags & ACTOR_FLAG_28) {
        func_800F4C58(&gSfxDefaultPos, NA_SE_SY_TIMER - SFX_FLAG, (s8)(actor->sfx - 1));
    } else {
        Sfx_PlaySfxAtPos(&actor->projectedPos, actor->sfx);
    }
}

#define LENS_MASK_WIDTH 64
#define LENS_MASK_HEIGHT 64
// 26 and 6 are for padding between the mask texture and the screen borders
#define LENS_MASK_OFFSET_S ((SCREEN_WIDTH / 2 - LENS_MASK_WIDTH) - 26)
#define LENS_MASK_OFFSET_T ((SCREEN_HEIGHT / 2 - LENS_MASK_HEIGHT) - 6)

void Actor_DrawLensOverlay(GraphicsContext* gfxCtx) {
    OPEN_DISPS(gfxCtx, "../z_actor.c", 6161);

    gDPLoadTextureBlock(POLY_XLU_DISP++, gLensOfTruthMaskTex, G_IM_FMT_I, G_IM_SIZ_8b, LENS_MASK_WIDTH,
                        LENS_MASK_HEIGHT, 0, G_TX_MIRROR | G_TX_CLAMP, G_TX_MIRROR | G_TX_CLAMP, 6, 6, G_TX_NOLOD,
                        G_TX_NOLOD);

    gDPSetTileSize(POLY_XLU_DISP++, G_TX_RENDERTILE, (SCREEN_WIDTH / 2 - LENS_MASK_WIDTH) << 2,
                   (SCREEN_HEIGHT / 2 - LENS_MASK_HEIGHT) << 2, (SCREEN_WIDTH / 2 + LENS_MASK_WIDTH - 1) << 2,
                   (SCREEN_HEIGHT / 2 + LENS_MASK_HEIGHT - 1) << 2);
    gSPTextureRectangle(POLY_XLU_DISP++, 0, 0, SCREEN_WIDTH << 2, SCREEN_HEIGHT << 2, G_TX_RENDERTILE,
                        LENS_MASK_OFFSET_S << 5, LENS_MASK_OFFSET_T << 5,
                        (1 << 10) * (SCREEN_WIDTH - 2 * LENS_MASK_OFFSET_S) / SCREEN_WIDTH,
                        (1 << 10) * (SCREEN_HEIGHT - 2 * LENS_MASK_OFFSET_T) / SCREEN_HEIGHT);
    gDPPipeSync(POLY_XLU_DISP++);

    CLOSE_DISPS(gfxCtx, "../z_actor.c", 6183);
}

void Actor_DrawLensActors(PlayState* play, s32 numInvisibleActors, Actor** invisibleActors) {
    Actor** invisibleActor;
    GraphicsContext* gfxCtx;
    s32 i;

    gfxCtx = play->state.gfxCtx;

    OPEN_DISPS(gfxCtx, "../z_actor.c", 6197);

    gDPNoOpString(POLY_OPA_DISP++, "魔法のメガネ START", 0); // "Magic lens START"

    gDPPipeSync(POLY_XLU_DISP++);

    if (play->roomCtx.curRoom.lensMode == LENS_MODE_SHOW_ACTORS) {
        // Update both the color frame buffer and the z-buffer
        gDPSetOtherMode(POLY_XLU_DISP++,
                        G_AD_DISABLE | G_CD_MAGICSQ | G_CK_NONE | G_TC_FILT | G_TF_BILERP | G_TT_NONE | G_TL_TILE |
                            G_TD_CLAMP | G_TP_NONE | G_CYC_1CYCLE | G_PM_NPRIMITIVE,
                        G_AC_THRESHOLD | G_ZS_PRIM | Z_UPD | G_RM_CLD_SURF | G_RM_CLD_SURF2);

        gDPSetCombineMode(POLY_XLU_DISP++, G_CC_MODULATEIA_PRIM, G_CC_MODULATEIA_PRIM);
        gDPSetPrimColor(POLY_XLU_DISP++, 0, 0, 255, 0, 0, 255);

        // the z-buffer will later only allow drawing inside the lens circle
    } else {
        // Update the z-buffer but not the color frame buffer
        gDPSetOtherMode(POLY_XLU_DISP++,
                        G_AD_DISABLE | G_CD_MAGICSQ | G_CK_NONE | G_TC_FILT | G_TF_BILERP | G_TT_NONE | G_TL_TILE |
                            G_TD_CLAMP | G_TP_NONE | G_CYC_1CYCLE | G_PM_NPRIMITIVE,
                        G_AC_THRESHOLD | G_ZS_PRIM | Z_UPD | IM_RD | CVG_DST_SAVE | ZMODE_OPA | FORCE_BL |
                            GBL_c1(G_BL_CLR_BL, G_BL_0, G_BL_CLR_MEM, G_BL_1MA) |
                            GBL_c2(G_BL_CLR_BL, G_BL_0, G_BL_CLR_MEM, G_BL_1MA));

        // inverts the mask image, which initially is 0 inner and 74 outer,
        // by setting the combiner to draw 74 - image instead of the image
        gDPSetCombineLERP(POLY_XLU_DISP++, PRIMITIVE, TEXEL0, PRIM_LOD_FRAC, 0, PRIMITIVE, TEXEL0, PRIM_LOD_FRAC, 0,
                          PRIMITIVE, TEXEL0, PRIM_LOD_FRAC, 0, PRIMITIVE, TEXEL0, PRIM_LOD_FRAC, 0);
        gDPSetPrimColor(POLY_XLU_DISP++, 0, 0xFF, 74, 74, 74, 74);

        // the z-buffer will later only allow drawing outside the lens circle
    }

    // Together with the depth source set above, this sets the depth to the closest.
    // For a pixel with such a depth value, the z-buffer will reject drawing to that pixel.
    gDPSetPrimDepth(POLY_XLU_DISP++, 0, 0);

    // The z-buffer will be updated where the mask is not fully transparent.
    Actor_DrawLensOverlay(gfxCtx);

    // "Magic lens invisible Actor display START"
    gDPNoOpString(POLY_OPA_DISP++, "魔法のメガネ 見えないＡcｔｏｒ表示 START", numInvisibleActors);

    invisibleActor = &invisibleActors[0];
    for (i = 0; i < numInvisibleActors; i++) {
        // "Magic lens invisible Actor display"
        gDPNoOpString(POLY_OPA_DISP++, "魔法のメガネ 見えないＡcｔｏｒ表示", i);
        Actor_Draw(play, *(invisibleActor++));
    }

    // "Magic lens invisible Actor display END"
    gDPNoOpString(POLY_OPA_DISP++, "魔法のメガネ 見えないＡcｔｏｒ表示 END", numInvisibleActors);

    if (play->roomCtx.curRoom.lensMode != LENS_MODE_SHOW_ACTORS) {
        // Draw the lens overlay to the color frame buffer

        gDPNoOpString(POLY_OPA_DISP++, "青い眼鏡(外側)", 0); // "Blue spectacles (exterior)"

        gDPPipeSync(POLY_XLU_DISP++);

        gDPSetOtherMode(POLY_XLU_DISP++,
                        G_AD_DISABLE | G_CD_MAGICSQ | G_CK_NONE | G_TC_FILT | G_TF_BILERP | G_TT_NONE | G_TL_TILE |
                            G_TD_CLAMP | G_TP_NONE | G_CYC_1CYCLE | G_PM_NPRIMITIVE,
                        G_AC_THRESHOLD | G_ZS_PRIM | G_RM_CLD_SURF | G_RM_CLD_SURF2);
        gDPSetCombineMode(POLY_XLU_DISP++, G_CC_MODULATEIA_PRIM, G_CC_MODULATEIA_PRIM);
        gDPSetPrimColor(POLY_XLU_DISP++, 0, 0, 255, 0, 0, 255);

        Actor_DrawLensOverlay(gfxCtx);

        gDPNoOpString(POLY_OPA_DISP++, "青い眼鏡(外側)", 1); // "Blue spectacles (exterior)"
    }

    gDPNoOpString(POLY_OPA_DISP++, "魔法のメガネ END", 0); // "Magic lens END"

    CLOSE_DISPS(gfxCtx, "../z_actor.c", 6284);
}

s32 func_800314B0(PlayState* play, Actor* actor) {
    return func_800314D4(play, actor, &actor->projectedPos, actor->projectedW);
}

s32 func_800314D4(UNUSED PlayState* play, Actor* actor, Vec3f* arg2, f32 arg3) {
    f32 var;

    if ((arg2->z > -actor->uncullZoneScale) && (arg2->z < (actor->uncullZoneForward + actor->uncullZoneScale))) {
        var = (arg3 < 1.0f) ? 1.0f : 1.0f / arg3;

        if ((((fabsf(arg2->x) - actor->uncullZoneScale) * var) < 1.0f) &&
            (((arg2->y + actor->uncullZoneDownward) * var) > -1.0f) &&
            (((arg2->y - actor->uncullZoneScale) * var) < 1.0f)) {
            return true;
        }
    }

    return false;
}

void func_800315AC(PlayState* play, ActorContext* actorCtx) {
    s32 invisibleActorCounter;
    Actor* invisibleActors[INVISIBLE_ACTOR_MAX];
    ActorListEntry* actorListEntry;
    Actor* actor;
    s32 i;

    invisibleActorCounter = 0;

    OPEN_DISPS(play->state.gfxCtx, "../z_actor.c", 6336);

    actorListEntry = &actorCtx->actorLists[0];

    for (i = 0; i < ARRAY_COUNT(actorCtx->actorLists); i++, actorListEntry++) {
        actor = actorListEntry->head;

        while (actor != NULL) {
            ActorOverlay* overlayEntry = actor->overlayEntry;
            char* actorName = overlayEntry->name != NULL ? overlayEntry->name : "";

            gDPNoOpString(POLY_OPA_DISP++, actorName, i);
            gDPNoOpString(POLY_XLU_DISP++, actorName, i);

            if (OOT_DEBUG) {
                HREG(66) = i;
            }

            if (!OOT_DEBUG || (HREG(64) != 1) || ((HREG(65) != -1) && (HREG(65) != HREG(66))) || (HREG(68) == 0)) {
                SkinMatrix_Vec3fMtxFMultXYZW(&play->viewProjectionMtxF, &actor->world.pos, &actor->projectedPos,
                                             &actor->projectedW);
            }

            if (!OOT_DEBUG || (HREG(64) != 1) || ((HREG(65) != -1) && (HREG(65) != HREG(66))) || (HREG(69) == 0)) {
                if (actor->sfx != 0) {
                    func_80030ED8(actor);
                }
            }

            if (!OOT_DEBUG || (HREG(64) != 1) || ((HREG(65) != -1) && (HREG(65) != HREG(66))) || (HREG(70) == 0)) {
                if (func_800314B0(play, actor)) {
                    actor->flags |= ACTOR_FLAG_6;
                } else {
                    actor->flags &= ~ACTOR_FLAG_6;
                }
            }

            actor->isDrawn = false;

            if (!OOT_DEBUG || (HREG(64) != 1) || ((HREG(65) != -1) && (HREG(65) != HREG(66))) || (HREG(71) == 0)) {
                if ((actor->init == NULL) && (actor->draw != NULL) && (actor->flags & (ACTOR_FLAG_5 | ACTOR_FLAG_6))) {
                    if ((actor->flags & ACTOR_FLAG_REACT_TO_LENS) &&
                        ((play->roomCtx.curRoom.lensMode == LENS_MODE_SHOW_ACTORS) || play->actorCtx.lensActive ||
                         (actor->room != play->roomCtx.curRoom.num))) {
                        ASSERT(invisibleActorCounter < INVISIBLE_ACTOR_MAX,
                               "invisible_actor_counter < INVISIBLE_ACTOR_MAX", "../z_actor.c", 6464);
                        invisibleActors[invisibleActorCounter] = actor;
                        invisibleActorCounter++;
                    } else {
                        if (!OOT_DEBUG || (HREG(64) != 1) || ((HREG(65) != -1) && (HREG(65) != HREG(66))) ||
                            (HREG(72) == 0)) {
                            Actor_Draw(play, actor);
                            actor->isDrawn = true;
                        }
                    }
                }
            }

            actor = actor->next;
        }
    }

    if (!OOT_DEBUG || (HREG(64) != 1) || (HREG(73) != 0)) {
        Effect_DrawAll(play->state.gfxCtx);
    }

    if (!OOT_DEBUG || (HREG(64) != 1) || (HREG(74) != 0)) {
        EffectSs_DrawAll(play);
    }

    if (!OOT_DEBUG || (HREG(64) != 1) || (HREG(72) != 0)) {
        if (play->actorCtx.lensActive) {
            Actor_DrawLensActors(play, invisibleActorCounter, invisibleActors);
            if ((play->csCtx.state != CS_STATE_IDLE) || Player_InCsMode(play)) {
                Actor_DisableLens(play);
            }
        }
    }

    Actor_DrawFaroresWindPointer(play);

    if (IREG(32) == 0) {
        Lights_DrawGlow(play);
    }

    if (!OOT_DEBUG || (HREG(64) != 1) || (HREG(75) != 0)) {
        TitleCard_Draw(play, &actorCtx->titleCtx);
    }

#if OOT_DEBUG
    if ((HREG(64) != 1) || (HREG(76) != 0)) {
        CollisionCheck_DrawCollision(play, &play->colChkCtx);
    }
#endif

    CLOSE_DISPS(play->state.gfxCtx, "../z_actor.c", 6563);
}

/**
 * Kill every actor which depends on an object that is not loaded.
 */
void Actor_KillAllWithMissingObject(PlayState* play, ActorContext* actorCtx) {
    Actor* actor;
    s32 i;

    for (i = 0; i < ARRAY_COUNT(actorCtx->actorLists); i++) {
        actor = actorCtx->actorLists[i].head;
        while (actor != NULL) {
            if (!Object_IsLoaded(&play->objectCtx, actor->objectSlot)) {
                Actor_Kill(actor);
            }
            actor = actor->next;
        }
    }
}

u8 sEnemyActorCategories[] = { ACTORCAT_ENEMY, ACTORCAT_BOSS };

void Actor_FreezeAllEnemies(UNUSED PlayState* play, ActorContext* actorCtx, s32 duration) {
    Actor* actor;
    s32 i;

    for (i = 0; i < ARRAY_COUNT(sEnemyActorCategories); i++) {
        actor = actorCtx->actorLists[sEnemyActorCategories[i]].head;
        while (actor != NULL) {
            actor->freezeTimer = duration;
            actor = actor->next;
        }
    }
}

/**
 * Kill actors on room change and update flags accordingly
 */
void func_80031B14(PlayState* play, ActorContext* actorCtx) {
    Actor* actor;
    s32 i;

    for (i = 0; i < ARRAY_COUNT(actorCtx->actorLists); i++) {
        actor = actorCtx->actorLists[i].head;
        while (actor != NULL) {
            if ((actor->room >= 0) && (actor->room != play->roomCtx.curRoom.num) &&
                (actor->room != play->roomCtx.prevRoom.num)) {
                if (!actor->isDrawn) {
                    actor = Actor_Delete(actorCtx, actor, play);
                } else {
                    Actor_Kill(actor);
                    Actor_Destroy(actor, play);
                    actor = actor->next;
                }
            } else {
                actor = actor->next;
            }
        }
    }

    CollisionCheck_ClearContext(play, &play->colChkCtx);
    actorCtx->flags.tempClear = 0;
    actorCtx->flags.tempSwch &= 0xFFFFFF;
    play->msgCtx.unk_E3F4 = 0;
}

// Actor_CleanupContext
void func_80031C3C(ActorContext* actorCtx, PlayState* play) {
    Actor* actor;
    s32 i;

    for (i = 0; i < ARRAY_COUNT(actorCtx->actorLists); i++) {
        actor = actorCtx->actorLists[i].head;
        while (actor != NULL) {
            Actor_Delete(actorCtx, actor, play);
            actor = actorCtx->actorLists[i].head;
        }
    }

    ACTOR_DEBUG_PRINTF("絶対魔法領域解放\n"); // "Absolute magic field deallocation"

    if (actorCtx->absoluteSpace != NULL) {
        ZELDA_ARENA_FREE(actorCtx->absoluteSpace, "../z_actor.c", 6731);
        actorCtx->absoluteSpace = NULL;
    }

    Play_SaveSceneFlags(play);
    func_80030488(play);
    ActorOverlayTable_Cleanup();
}

/**
 * Adds a given actor instance at the front of the actor list of the specified category.
 * Also sets the actor instance as being of that category.
 */
void Actor_AddToCategory(ActorContext* actorCtx, Actor* actorToAdd, u8 actorCategory) {
    Actor* prevHead;

    actorToAdd->category = actorCategory;

    actorCtx->total++;
    actorCtx->actorLists[actorCategory].length++;
    prevHead = actorCtx->actorLists[actorCategory].head;

    if (prevHead != NULL) {
        prevHead->prev = actorToAdd;
    }

    actorCtx->actorLists[actorCategory].head = actorToAdd;
    actorToAdd->next = prevHead;
}

/**
 * Removes a given actor instance from its actor list.
 * Also sets the temp clear flag of the current room if the actor removed was the last enemy loaded.
 */
Actor* Actor_RemoveFromCategory(PlayState* play, ActorContext* actorCtx, Actor* actorToRemove) {
    Actor* newHead;

    actorCtx->total--;
    actorCtx->actorLists[actorToRemove->category].length--;

    if (actorToRemove->prev != NULL) {
        actorToRemove->prev->next = actorToRemove->next;
    } else {
        actorCtx->actorLists[actorToRemove->category].head = actorToRemove->next;
    }

    newHead = actorToRemove->next;

    if (newHead != NULL) {
        newHead->prev = actorToRemove->prev;
    }

    actorToRemove->next = NULL;
    actorToRemove->prev = NULL;

    if ((actorToRemove->room == play->roomCtx.curRoom.num) && (actorToRemove->category == ACTORCAT_ENEMY) &&
        (actorCtx->actorLists[ACTORCAT_ENEMY].length == 0)) {
        Flags_SetTempClear(play, play->roomCtx.curRoom.num);
    }

    return newHead;
}

void Actor_FreeOverlay(ActorOverlay* actorOverlay) {
    PRINTF(VT_FGCOL(CYAN));

    if (actorOverlay->numLoaded == 0) {
        ACTOR_DEBUG_PRINTF("アクタークライアントが０になりました\n"); // "Actor client is now 0"

        if (actorOverlay->loadedRamAddr != NULL) {
            if (actorOverlay->allocType & ACTOROVL_ALLOC_PERSISTENT) {
                ACTOR_DEBUG_PRINTF("オーバーレイ解放しません\n"); // "Overlay will not be deallocated"
            } else if (actorOverlay->allocType & ACTOROVL_ALLOC_ABSOLUTE) {
                // "Absolute magic field reserved, so deallocation will not occur"
                ACTOR_DEBUG_PRINTF("絶対魔法領域確保なので解放しません\n");
                actorOverlay->loadedRamAddr = NULL;
            } else {
                ACTOR_DEBUG_PRINTF("オーバーレイ解放します\n"); // "Overlay deallocated"
                ZELDA_ARENA_FREE(actorOverlay->loadedRamAddr, "../z_actor.c", 6834);
                actorOverlay->loadedRamAddr = NULL;
            }
        }
    } else {
        // "%d of actor client remains"
        ACTOR_DEBUG_PRINTF("アクタークライアントはあと %d 残っています\n", actorOverlay->numLoaded);
    }

    PRINTF(VT_RST);
}

Actor* Actor_Spawn(ActorContext* actorCtx, PlayState* play, s16 actorId, f32 posX, f32 posY, f32 posZ, s16 rotX,
                   s16 rotY, s16 rotZ, s16 params) {
    STACK_PAD(s32);
    Actor* actor;
    ActorInit* actorInit;
    s32 objectSlot;
    ActorOverlay* overlayEntry;
    uintptr_t temp;
    char* name;
    u32 overlaySize;

    overlayEntry = &gActorOverlayTable[actorId];
    ASSERT(actorId < ACTOR_ID_MAX, "profile < ACTOR_DLF_MAX", "../z_actor.c", 6883);

#if OOT_DEBUG
    name = overlayEntry->name != NULL ? overlayEntry->name : "";
#endif

    overlaySize = (uintptr_t)overlayEntry->vramEnd - (uintptr_t)overlayEntry->vramStart;

    // "Actor class addition [%d:%s]"
    ACTOR_DEBUG_PRINTF("アクタークラス追加 [%d:%s]\n", actorId, name);

    if (actorCtx->total > ACTOR_NUMBER_MAX) {
        // "Ａｃｔｏｒ set number exceeded"
        PRINTF(VT_COL(YELLOW, BLACK) "Ａｃｔｏｒセット数オーバー\n" VT_RST);
        return NULL;
    }

    if (overlayEntry->vramStart == NULL) {
        ACTOR_DEBUG_PRINTF("オーバーレイではありません\n"); // "Not an overlay"

        actorInit = overlayEntry->initInfo;
    } else {
        if (overlayEntry->loadedRamAddr != NULL) {
            ACTOR_DEBUG_PRINTF("既にロードされています\n"); // "Already loaded"
        } else {
            if (overlayEntry->allocType & ACTOROVL_ALLOC_ABSOLUTE) {
                ASSERT(overlaySize <= ACTOROVL_ABSOLUTE_SPACE_SIZE, "actor_segsize <= AM_FIELD_SIZE", "../z_actor.c",
                       6934);

                if (actorCtx->absoluteSpace == NULL) {
                    // "AMF: absolute magic field"
                    actorCtx->absoluteSpace = ZELDA_ARENA_MALLOC_R(ACTOROVL_ABSOLUTE_SPACE_SIZE, "AMF:絶対魔法領域", 0);
                    // "Absolute magic field reservation - %d bytes reserved"
                    ACTOR_DEBUG_PRINTF("絶対魔法領域確保 %d バイト確保\n", ACTOROVL_ABSOLUTE_SPACE_SIZE);
                }

                overlayEntry->loadedRamAddr = actorCtx->absoluteSpace;
            } else if (overlayEntry->allocType & ACTOROVL_ALLOC_PERSISTENT) {
                overlayEntry->loadedRamAddr = ZELDA_ARENA_MALLOC_R(overlaySize, name, 0);
            } else {
                overlayEntry->loadedRamAddr = ZELDA_ARENA_MALLOC(overlaySize, name, 0);
            }

            if (overlayEntry->loadedRamAddr == NULL) {
                // "Cannot reserve actor program memory"
                PRINTF(VT_COL(RED, WHITE) "Ａｃｔｏｒプログラムメモリが確保できません\n" VT_RST);
                return NULL;
            }

            Overlay_Load(overlayEntry->file.vromStart, overlayEntry->file.vromEnd, overlayEntry->vramStart,
                         overlayEntry->vramEnd, overlayEntry->loadedRamAddr);

            PRINTF(VT_FGCOL(GREEN));
            PRINTF("OVL(a):Seg:%08x-%08x Ram:%08x-%08x Off:%08x %s\n", overlayEntry->vramStart, overlayEntry->vramEnd,
                   overlayEntry->loadedRamAddr,
                   (uintptr_t)overlayEntry->loadedRamAddr + (uintptr_t)overlayEntry->vramEnd -
                       (uintptr_t)overlayEntry->vramStart,
                   (uintptr_t)overlayEntry->vramStart - (uintptr_t)overlayEntry->loadedRamAddr, name);
            PRINTF(VT_RST);

            overlayEntry->numLoaded = 0;
        }

        actorInit = (void*)(uintptr_t)((overlayEntry->initInfo != NULL)
                                           ? (void*)((uintptr_t)overlayEntry->initInfo -
                                                     (intptr_t)((uintptr_t)overlayEntry->vramStart -
                                                                (uintptr_t)overlayEntry->loadedRamAddr))
                                           : NULL);
    }

    objectSlot = Object_GetSlot(&play->objectCtx, actorInit->objectId);

    if ((objectSlot < 0) ||
        ((actorInit->category == ACTORCAT_ENEMY) && Flags_GetClear(play, play->roomCtx.curRoom.num))) {
        // "No data bank!! <data bank＝%d> (profilep->bank=%d)"
        PRINTF(VT_COL(RED, WHITE) "データバンク無し！！<データバンク＝%d>(profilep->bank=%d)\n" VT_RST, objectSlot,
               actorInit->objectId);
        Actor_FreeOverlay(overlayEntry);
        return NULL;
    }

    actor = ZELDA_ARENA_MALLOC(actorInit->instanceSize, name, 1);

    if (actor == NULL) {
        // "Actor class cannot be reserved! %s <size＝%d bytes>"
        PRINTF(VT_COL(RED, WHITE) "Ａｃｔｏｒクラス確保できません！ %s <サイズ＝%dバイト>\n", VT_RST, name,
               actorInit->instanceSize);
        Actor_FreeOverlay(overlayEntry);
        return NULL;
    }

    ASSERT(overlayEntry->numLoaded < 255, "actor_dlftbl->clients < 255", "../z_actor.c", 7031);

    overlayEntry->numLoaded++;

    if (1) {}

    // "Actor client No. %d"
    ACTOR_DEBUG_PRINTF("アクタークライアントは %d 個目です\n", overlayEntry->numLoaded);

    Lib_MemSet((u8*)actor, actorInit->instanceSize, 0);
    actor->overlayEntry = overlayEntry;
    actor->id = actorInit->id;
    actor->flags = actorInit->flags;

    if (actorInit->id == ACTOR_EN_PART) {
        actor->objectSlot = rotZ;
        rotZ = 0;
    } else {
        actor->objectSlot = objectSlot;
    }

    actor->init = actorInit->init;
    actor->destroy = actorInit->destroy;
    actor->update = actorInit->update;
    actor->draw = actorInit->draw;
    actor->room = play->roomCtx.curRoom.num;
    actor->home.pos.x = posX;
    actor->home.pos.y = posY;
    actor->home.pos.z = posZ;
    actor->home.rot.x = rotX;
    actor->home.rot.y = rotY;
    actor->home.rot.z = rotZ;
    actor->params = params;

    Actor_AddToCategory(actorCtx, actor, actorInit->category);

    temp = gSegments[6];
    Actor_Init(actor, play);
    gSegments[6] = temp;

    return actor;
}

Actor* Actor_SpawnAsChild(ActorContext* actorCtx, Actor* parent, PlayState* play, s16 actorId, f32 posX, f32 posY,
                          f32 posZ, s16 rotX, s16 rotY, s16 rotZ, s16 params) {
    Actor* spawnedActor = Actor_Spawn(actorCtx, play, actorId, posX, posY, posZ, rotX, rotY, rotZ, params);

    if (spawnedActor == NULL) {
        return NULL;
    }

    parent->child = spawnedActor;
    spawnedActor->parent = parent;

    if (spawnedActor->room >= 0) {
        spawnedActor->room = parent->room;
    }

    return spawnedActor;
}

void Actor_SpawnTransitionActors(PlayState* play, ActorContext* actorCtx) {
    TransitionActorEntry* transitionActor;
    u8 numActors;
    s32 i;

    transitionActor = play->transiActorCtx.list;
    numActors = play->transiActorCtx.numActors;

    for (i = 0; i < numActors; i++) {
        if (transitionActor->id >= 0) {
            if (((transitionActor->sides[0].room >= 0) &&
                 ((transitionActor->sides[0].room == play->roomCtx.curRoom.num) ||
                  (transitionActor->sides[0].room == play->roomCtx.prevRoom.num))) ||
                ((transitionActor->sides[1].room >= 0) &&
                 ((transitionActor->sides[1].room == play->roomCtx.curRoom.num) ||
                  (transitionActor->sides[1].room == play->roomCtx.prevRoom.num)))) {
                Actor_Spawn(actorCtx, play, (s16)(transitionActor->id & 0x1FFF), transitionActor->pos.x,
                            transitionActor->pos.y, transitionActor->pos.z, 0, transitionActor->rotY, 0,
                            (i << TRANSITION_ACTOR_PARAMS_INDEX_SHIFT) + transitionActor->params);

                transitionActor->id = -transitionActor->id;
                numActors = play->transiActorCtx.numActors;
            }
        }
        transitionActor++;
    }
}

Actor* Actor_SpawnEntry(ActorContext* actorCtx, ActorEntry* actorEntry, PlayState* play) {
    return Actor_Spawn(actorCtx, play, actorEntry->id, actorEntry->pos.x, actorEntry->pos.y, actorEntry->pos.z,
                       actorEntry->rot.x, actorEntry->rot.y, actorEntry->rot.z, actorEntry->params);
}

Actor* Actor_Delete(ActorContext* actorCtx, Actor* actor, PlayState* play) {
    char* name;
    Player* player;
    Actor* newHead;
    ActorOverlay* overlayEntry;

    player = GET_PLAYER(play);

    overlayEntry = actor->overlayEntry;
    name = overlayEntry->name != NULL ? overlayEntry->name : "";

    ACTOR_DEBUG_PRINTF("アクタークラス削除 [%s]\n", name); // "Actor class deleted [%s]"

    if ((player != NULL) && (actor == player->unk_664)) {
        func_8008EDF0(player);
        Camera_RequestMode(Play_GetCamera(play, Play_GetActiveCamId(play)), CAM_MODE_NORMAL);
    }

    if (actor == actorCtx->targetCtx.arrowPointedActor) {
        actorCtx->targetCtx.arrowPointedActor = NULL;
    }

    if (actor == actorCtx->targetCtx.unk_8C) {
        actorCtx->targetCtx.unk_8C = NULL;
    }

    if (actor == actorCtx->targetCtx.bgmEnemy) {
        actorCtx->targetCtx.bgmEnemy = NULL;
    }

    Audio_StopSfxByPos(&actor->projectedPos);
    Actor_Destroy(actor, play);

    newHead = Actor_RemoveFromCategory(play, actorCtx, actor);

    ZELDA_ARENA_FREE(actor, "../z_actor.c", 7242);

    if (overlayEntry->vramStart == NULL) {
        ACTOR_DEBUG_PRINTF("オーバーレイではありません\n"); // "Not an overlay"
    } else {
        ASSERT(overlayEntry->loadedRamAddr != NULL, "actor_dlftbl->allocp != NULL", "../z_actor.c", 7251);
        ASSERT(overlayEntry->numLoaded > 0, "actor_dlftbl->clients > 0", "../z_actor.c", 7252);
        overlayEntry->numLoaded--;
        Actor_FreeOverlay(overlayEntry);
    }

    return newHead;
}

int func_80032880(PlayState* play, Actor* actor) {
    s16 sp1E;
    s16 sp1C;

    Actor_GetScreenPos(play, actor, &sp1E, &sp1C);

    return (sp1E > -20) && (sp1E < 340) && (sp1C > -160) && (sp1C < 400);
}

Actor* D_8015BBE8;
Actor* D_8015BBEC;
f32 D_8015BBF0;
f32 sbgmEnemyDistSq;
s32 D_8015BBF8;
s16 D_8015BBFC;

void func_800328D4(PlayState* play, ActorContext* actorCtx, Player* player, u32 actorCategory) {
    f32 var;
    Actor* actor;
    Actor* sp84;
    CollisionPoly* sp80;
    s32 sp7C;
    Vec3f sp70;

    actor = actorCtx->actorLists[actorCategory].head;
    sp84 = player->unk_664;

    while (actor != NULL) {
        if ((actor->update != NULL) && ((Player*)actor != player) && CHECK_FLAG_ALL(actor->flags, ACTOR_FLAG_0)) {

            // This block below is for determining the closest actor to player in determining the volume
            // used while playing enemy background music
            if ((actorCategory == ACTORCAT_ENEMY) && CHECK_FLAG_ALL(actor->flags, ACTOR_FLAG_0 | ACTOR_FLAG_2) &&
                (actor->xyzDistToPlayerSq < SQ(500.0f)) && (actor->xyzDistToPlayerSq < sbgmEnemyDistSq)) {
                actorCtx->targetCtx.bgmEnemy = actor;
                sbgmEnemyDistSq = actor->xyzDistToPlayerSq;
            }

            if (actor != sp84) {
                var = func_8002EFC0(actor, player, D_8015BBFC);
                if ((var < D_8015BBF0) && func_8002F090(actor, var) && func_80032880(play, actor) &&
                    (!BgCheck_CameraLineTest1(&play->colCtx, &player->actor.focus.pos, &actor->focus.pos, &sp70, &sp80,
                                              1, 1, 1, 1, &sp7C) ||
                     SurfaceType_IsIgnoredByProjectiles(&play->colCtx, sp80, sp7C))) {
                    if (actor->targetPriority != 0) {
                        if (actor->targetPriority < D_8015BBF8) {
                            D_8015BBEC = actor;
                            D_8015BBF8 = actor->targetPriority;
                        }
                    } else {
                        D_8015BBE8 = actor;
                        D_8015BBF0 = var;
                    }
                }
            }
        }

        actor = actor->next;
    }
}

u8 D_801160A0[] = {
    ACTORCAT_BOSS,  ACTORCAT_ENEMY,  ACTORCAT_BG,   ACTORCAT_EXPLOSIVE, ACTORCAT_NPC,  ACTORCAT_ITEMACTION,
    ACTORCAT_CHEST, ACTORCAT_SWITCH, ACTORCAT_PROP, ACTORCAT_MISC,      ACTORCAT_DOOR, ACTORCAT_SWITCH,
};

Actor* func_80032AF0(PlayState* play, ActorContext* actorCtx, Actor** actorPtr, Player* player) {
    s32 i;
    u8* entry;

    D_8015BBE8 = D_8015BBEC = NULL;
    D_8015BBF0 = sbgmEnemyDistSq = MAXFLOAT;
    D_8015BBF8 = 0x7FFFFFFF;

    if (!Player_InCsMode(play)) {
        entry = &D_801160A0[0];

        actorCtx->targetCtx.bgmEnemy = NULL;
        D_8015BBFC = player->actor.shape.rot.y;

        for (i = 0; i < 3; i++) {
            func_800328D4(play, actorCtx, player, *entry);
            entry++;
        }

        if (D_8015BBE8 == NULL) {
            for (; i < ARRAY_COUNT(D_801160A0); i++) {
                func_800328D4(play, actorCtx, player, *entry);
                entry++;
            }
        }
    }

    if (D_8015BBE8 == NULL) {
        *actorPtr = D_8015BBEC;
    } else {
        *actorPtr = D_8015BBE8;
    }

    return *actorPtr;
}

/**
 * Finds the first actor instance of a specified ID and category if there is one.
 */
Actor* Actor_Find(ActorContext* actorCtx, s32 actorId, s32 actorCategory) {
    Actor* actor = actorCtx->actorLists[actorCategory].head;

    while (actor != NULL) {
        if (actorId == actor->id) {
            return actor;
        }
        actor = actor->next;
    }

    return NULL;
}

/**
 * Play the death sound effect and flash the screen white for 4 frames.
 * While the screen flashes, the game freezes.
 */
void Enemy_StartFinishingBlow(PlayState* play, Actor* actor) {
    play->actorCtx.freezeFlashTimer = 5;
    SfxSource_PlaySfxAtFixedWorldPos(play, &actor->world.pos, 20, NA_SE_EN_LAST_DAMAGE);
}

/**
 * Updates `FaceChange` data for a blinking pattern.
 * This system expects that the actor using the system has defined 3 faces in this exact order:
 * "eyes open", "eyes half open", "eyes closed".
 *
 * @param faceChange  pointer to an actor's faceChange data
 * @param blinkIntervalBase  The base number of frames between blinks
 * @param blinkIntervalRandRange  The range for a random number of frames that can be added to `blinkIntervalBase`
 * @param blinkDuration  The number of frames it takes for a single blink to occur
 */
s16 FaceChange_UpdateBlinking(FaceChange* faceChange, s16 blinkIntervalBase, s16 blinkIntervalRandRange,
                              s16 blinkDuration) {
    if (DECR(faceChange->timer) == 0) {
        faceChange->timer = Rand_S16Offset(blinkIntervalBase, blinkIntervalRandRange);
    }

    if ((faceChange->timer - blinkDuration) > 0) {
        // `timer - duration` is positive so this is the default state: "eyes open" face
        faceChange->face = 0;
    } else if (((faceChange->timer - blinkDuration) > -2) || (faceChange->timer < 2)) {
        // This condition aims to catch both cases where the "eyes half open" face is needed.
        // Note that the comparison assumes the duration of the "eyes half open" phase is 2 frames, irrespective of the
        // value of `blinkDuration`. The duration for the "eyes closed" phase is `blinkDuration - 4`.
        // For Player's use case `blinkDuration` is 6, so the "eyes closed" phase happens to have
        // the same duration as each "eyes half open" phase.
        faceChange->face = 1;
    } else {
        // If both conditions above fail, the only possibility left is the "eyes closed" face
        faceChange->face = 2;
    }

    return faceChange->face;
}

/**
 * Updates `FaceChange` data for randomly selected face sets.
 * Each set contains 3 faces. After the timer runs out, the next face in the set is used.
 * After the third face in a set is used, a new face set is randomly chosen.
 *
 * @param faceChange  pointer to an actor's faceChange data
 * @param changeTimerBase  The base number of frames between each face change
 * @param changeTimerRandRange  The range for a random number of frames that can be added to `changeTimerBase`
 * @param faceSetRange  The max number of face sets that will be chosen from
 */
s16 FaceChange_UpdateRandomSet(FaceChange* faceChange, s16 changeTimerBase, s16 changeTimerRandRange,
                               s16 faceSetRange) {
    if (DECR(faceChange->timer) == 0) {
        faceChange->timer = Rand_S16Offset(changeTimerBase, changeTimerRandRange);
        faceChange->face++;

        if ((faceChange->face % 3) == 0) {
            // Randomly chose a "set number", then multiply by 3 because each set has 3 faces.
            // This will use the first face in the newly chosen set.
            faceChange->face = (s32)(Rand_ZeroOne() * faceSetRange) * 3;
        }
    }

    return faceChange->face;
}

void BodyBreak_Alloc(BodyBreak* bodyBreak, s32 count, UNUSED PlayState* play) {
    u32 matricesSize;
    u32 dListsSize;
    u32 objectSlotsSize;

    matricesSize = (count + 1) * sizeof(*bodyBreak->matrices);
    bodyBreak->matrices = ZELDA_ARENA_MALLOC(matricesSize, "../z_actor.c", 7540);

    if (bodyBreak->matrices != NULL) {
        dListsSize = (count + 1) * sizeof(*bodyBreak->dLists);
        bodyBreak->dLists = ZELDA_ARENA_MALLOC(dListsSize, "../z_actor.c", 7543);

        if (bodyBreak->dLists != NULL) {
            objectSlotsSize = (count + 1) * sizeof(*bodyBreak->objectSlots);
            bodyBreak->objectSlots = ZELDA_ARENA_MALLOC(objectSlotsSize, "../z_actor.c", 7546);

            if (bodyBreak->objectSlots != NULL) {
                Lib_MemSet((u8*)bodyBreak->matrices, matricesSize, 0);
                Lib_MemSet((u8*)bodyBreak->dLists, dListsSize, 0);
                Lib_MemSet((u8*)bodyBreak->objectSlots, objectSlotsSize, 0);
                bodyBreak->val = 1;
                return;
            }
        }
    }

    if (bodyBreak->matrices != NULL) {
        ZELDA_ARENA_FREE(bodyBreak->matrices, "../z_actor.c", 7558);
    }

    if (bodyBreak->dLists != NULL) {
        ZELDA_ARENA_FREE(bodyBreak->dLists, "../z_actor.c", 7561);
    }

    if (bodyBreak->objectSlots != NULL) {
        ZELDA_ARENA_FREE(bodyBreak->objectSlots, "../z_actor.c", 7564);
    }
}

void BodyBreak_SetInfo(BodyBreak* bodyBreak, s32 limbIndex, s32 minLimbIndex, s32 maxLimbIndex, u32 count, Gfx** dList,
                       s16 objectSlot) {
    PlayState* play = Effect_GetPlayState();

    if ((play->actorCtx.freezeFlashTimer == 0) && (bodyBreak->val > 0)) {
        if ((limbIndex >= minLimbIndex) && (limbIndex <= maxLimbIndex) && (*dList != NULL)) {
            bodyBreak->dLists[bodyBreak->val] = *dList;
            Matrix_Get(&bodyBreak->matrices[bodyBreak->val]);
            bodyBreak->objectSlots[bodyBreak->val] = objectSlot;
            bodyBreak->val++;
        }

        if (limbIndex != bodyBreak->prevLimbIndex) {
            bodyBreak->count++;
        }

        if ((u32)bodyBreak->count >= count) {
            bodyBreak->count = bodyBreak->val - 1;
            bodyBreak->val = BODYBREAK_STATUS_READY;
        }
    }

    bodyBreak->prevLimbIndex = limbIndex;
}

s32 BodyBreak_SpawnParts(Actor* actor, BodyBreak* bodyBreak, PlayState* play, s16 type) {
    EnPart* spawnedEnPart;
    MtxF* mtx;
    s16 objectSlot;

    if (bodyBreak->val != BODYBREAK_STATUS_READY) {
        return false;
    }

    while (bodyBreak->count > 0) {
        Matrix_Put(&bodyBreak->matrices[bodyBreak->count]);
        Matrix_Scale(1.0f / actor->scale.x, 1.0f / actor->scale.y, 1.0f / actor->scale.z, MTXMODE_APPLY);
        Matrix_Get(&bodyBreak->matrices[bodyBreak->count]);

        if (1) {
            if (bodyBreak->objectSlots[bodyBreak->count] > BODYBREAK_OBJECT_SLOT_DEFAULT) {
                objectSlot = bodyBreak->objectSlots[bodyBreak->count];
            } else {
                objectSlot = actor->objectSlot;
            }
        }

        mtx = &bodyBreak->matrices[bodyBreak->count];

        spawnedEnPart = (EnPart*)Actor_SpawnAsChild(&play->actorCtx, actor, play, ACTOR_EN_PART, mtx->xw, mtx->yw,
                                                    mtx->zw, 0, 0, objectSlot, type);

        if (spawnedEnPart != NULL) {
            Matrix_MtxFToYXZRotS(&bodyBreak->matrices[bodyBreak->count], &spawnedEnPart->actor.shape.rot, 0);
            spawnedEnPart->displayList = bodyBreak->dLists[bodyBreak->count];
            spawnedEnPart->actor.scale = actor->scale;
        }

        bodyBreak->count--;
    }

    bodyBreak->val = BODYBREAK_STATUS_FINISHED;

    ZELDA_ARENA_FREE(bodyBreak->matrices, "../z_actor.c", 7678);
    ZELDA_ARENA_FREE(bodyBreak->dLists, "../z_actor.c", 7679);
    ZELDA_ARENA_FREE(bodyBreak->objectSlots, "../z_actor.c", 7680);

    return true;
}

void Actor_SpawnFloorDustRing(PlayState* play, Actor* actor, Vec3f* posXZ, f32 radius, s32 amountMinusOne,
                              f32 randAccelWeight, s16 scale, s16 scaleStep, u8 useLighting) {
    Vec3f pos;
    Vec3f velocity = { 0.0f, 0.0f, 0.0f };
    Vec3f accel = { 0.0f, 0.3f, 0.0f };
    f32 angle;
    s32 i;

    angle = (Rand_ZeroOne() - 0.5f) * (2.0f * 3.14f);
    pos.y = actor->floorHeight;
    accel.y += (Rand_ZeroOne() - 0.5f) * 0.2f;

    for (i = amountMinusOne; i >= 0; i--) {
        pos.x = Math_SinF(angle) * radius + posXZ->x;
        pos.z = Math_CosF(angle) * radius + posXZ->z;
        accel.x = (Rand_ZeroOne() - 0.5f) * randAccelWeight;
        accel.z = (Rand_ZeroOne() - 0.5f) * randAccelWeight;

        if (scale == 0) {
            func_8002857C(play, &pos, &velocity, &accel);
        } else {
            if (useLighting) {
                func_800286CC(play, &pos, &velocity, &accel, scale, scaleStep);
            } else {
                func_8002865C(play, &pos, &velocity, &accel, scale, scaleStep);
            }
        }

        angle += (2.0f * 3.14f) / (amountMinusOne + 1.0f);
    }
}

void func_80033480(PlayState* play, Vec3f* posBase, f32 randRangeDiameter, s32 amountMinusOne, s16 scaleBase,
                   s16 scaleStep, u8 arg6) {
    Vec3f pos;
    Vec3f velocity = { 0.0f, 0.0f, 0.0f };
    Vec3f accel = { 0.0f, 0.3f, 0.0f };
    s16 scale;
    u32 var2;
    s32 i;

    for (i = amountMinusOne; i >= 0; i--) {
        pos.x = posBase->x + ((Rand_ZeroOne() - 0.5f) * randRangeDiameter);
        pos.y = posBase->y + ((Rand_ZeroOne() - 0.5f) * randRangeDiameter);
        pos.z = posBase->z + ((Rand_ZeroOne() - 0.5f) * randRangeDiameter);

        scale = (s16)((Rand_ZeroOne() * scaleBase) * 0.2f) + scaleBase;
        var2 = arg6;

        if (var2 != 0) {
            func_800286CC(play, &pos, &velocity, &accel, scale, scaleStep);
        } else {
            func_8002865C(play, &pos, &velocity, &accel, scale, scaleStep);
        }
    }
}

Actor* Actor_GetCollidedExplosive(UNUSED PlayState* play, Collider* collider) {
    if ((collider->acFlags & AC_HIT) && (collider->ac->category == ACTORCAT_EXPLOSIVE)) {
        collider->acFlags &= ~AC_HIT;
        return collider->ac;
    }

    return NULL;
}

Actor* func_80033684(PlayState* play, Actor* explosiveActor) {
    Actor* actor = play->actorCtx.actorLists[ACTORCAT_EXPLOSIVE].head;

    while (actor != NULL) {
        if ((actor == explosiveActor) || (actor->params != 1)) {
            actor = actor->next;
        } else {
            if (Actor_WorldDistXYZToActor(explosiveActor, actor) <= (actor->shape.rot.z * 10) + 80.0f) {
                return actor;
            } else {
                actor = actor->next;
            }
        }
    }

    return NULL;
}

/**
 * Dynamically changes the category of a given actor instance.
 * This is done by moving it to the corresponding category list and setting its category variable accordingly.
 */
void Actor_ChangeCategory(PlayState* play, ActorContext* actorCtx, Actor* actor, u8 actorCategory) {
    //! @bug Calling this function immediately moves an actor from one category list to the other.
    //! So, if Actor_ChangeCategory is called during an actor update, the inner loop in
    //! Actor_UpdateAll will continue from the next actor in the new category, rather than the next
    //! actor in the old category. This will cause any actors after this one in the old category to
    //! be skipped over and not updated, and any actors in the new category to be updated more than
    //! once.
    Actor_RemoveFromCategory(play, actorCtx, actor);
    Actor_AddToCategory(actorCtx, actor, actorCategory);
}

/**
 * Checks if a hookshot or arrow actor is going to collide with the cylinder denoted by the
 * actor's `cylRadius` and `cylHeight`.
 * The check is only peformed if the projectile actor is within the provided sphere radius.
 *
 * Returns the actor if there will be collision, NULL otherwise.
 */
Actor* Actor_GetProjectileActor(PlayState* play, Actor* refActor, f32 radius) {
    Actor* actor;
    Vec3f spA8;
    f32 deltaX;
    f32 deltaY;
    f32 deltaZ;
    Vec3f sp90;
    Vec3f sp84;

    actor = play->actorCtx.actorLists[ACTORCAT_ITEMACTION].head;
    while (actor != NULL) {
        if (((actor->id != ACTOR_ARMS_HOOK) && (actor->id != ACTOR_EN_ARROW)) || (actor == refActor)) {
            actor = actor->next;
        } else {
            //! @bug The projectile actor gets unsafely casted to a hookshot to check its timer, even though
            //  it can also be an arrow.
            //  Luckily, the field at the same offset in the arrow actor is the x component of a vector
            //  which will rarely ever be 0. So it's very unlikely for this bug to cause an issue.
            if ((Math_Vec3f_DistXYZ(&refActor->world.pos, &actor->world.pos) > radius) ||
                (((ArmsHook*)actor)->timer == 0)) {
                actor = actor->next;
            } else {
                deltaX = Math_SinS(actor->world.rot.y) * (actor->speed * 10.0f);
                deltaY = actor->velocity.y + (actor->gravity * 10.0f);
                deltaZ = Math_CosS(actor->world.rot.y) * (actor->speed * 10.0f);

                spA8.x = actor->world.pos.x + deltaX;
                spA8.y = actor->world.pos.y + deltaY;
                spA8.z = actor->world.pos.z + deltaZ;

                if (CollisionCheck_CylSideVsLineSeg(refActor->colChkInfo.cylRadius, refActor->colChkInfo.cylHeight,
                                                    0.0f, &refActor->world.pos, &actor->world.pos, &spA8, &sp90,
                                                    &sp84)) {
                    return actor;
                } else {
                    actor = actor->next;
                }
            }
        }
    }

    return NULL;
}

/**
 * Sets the actor's text id with a dynamic prefix based on the current scene.
 */
void Actor_SetTextWithPrefix(PlayState* play, Actor* actor, s16 baseTextId) {
    s16 prefix;

    switch (play->sceneId) {
        case SCENE_DEKU_TREE:
        case SCENE_DEKU_TREE_BOSS:
        case SCENE_FOREST_TEMPLE_BOSS:
        case SCENE_KNOW_IT_ALL_BROS_HOUSE:
        case SCENE_TWINS_HOUSE:
        case SCENE_MIDOS_HOUSE:
        case SCENE_SARIAS_HOUSE:
        case SCENE_KOKIRI_SHOP:
        case SCENE_LINKS_HOUSE:
        case SCENE_KOKIRI_FOREST:
        case SCENE_SACRED_FOREST_MEADOW:
        case SCENE_LOST_WOODS:
        case 112:
            prefix = 0x1000;
            break;
        case SCENE_STABLE:
        case SCENE_HYRULE_FIELD:
        case SCENE_LON_LON_RANCH:
            prefix = 0x2000;
            break;
        case SCENE_FIRE_TEMPLE:
        case SCENE_DODONGOS_CAVERN_BOSS:
        case SCENE_FIRE_TEMPLE_BOSS:
        case SCENE_DEATH_MOUNTAIN_TRAIL:
        case SCENE_DEATH_MOUNTAIN_CRATER:
        case SCENE_GORON_CITY:
            prefix = 0x3000;
            break;
        case SCENE_JABU_JABU:
        case SCENE_JABU_JABU_BOSS:
        case SCENE_ZORAS_RIVER:
        case SCENE_ZORAS_DOMAIN:
        case SCENE_ZORAS_FOUNTAIN:
            prefix = 0x4000;
            break;
        case SCENE_SHADOW_TEMPLE:
        case SCENE_SHADOW_TEMPLE_BOSS:
        case SCENE_KAKARIKO_CENTER_GUEST_HOUSE:
        case SCENE_BACK_ALLEY_HOUSE:
        case SCENE_DOG_LADY_HOUSE:
        case SCENE_GRAVEKEEPERS_HUT:
        case SCENE_REDEAD_GRAVE:
        case SCENE_WINDMILL_AND_DAMPES_GRAVE:
        case SCENE_KAKARIKO_VILLAGE:
        case SCENE_GRAVEYARD:
            prefix = 0x5000;
            break;
        case SCENE_SPIRIT_TEMPLE:
        case SCENE_SPIRIT_TEMPLE_BOSS:
        case SCENE_IMPAS_HOUSE:
        case SCENE_CARPENTERS_TENT:
        case SCENE_LAKE_HYLIA:
        case SCENE_GERUDO_VALLEY:
        case SCENE_DESERT_COLOSSUS:
            prefix = 0x6000;
            break;
        case SCENE_MARKET_ENTRANCE_DAY:
        case SCENE_BACK_ALLEY_DAY:
        case SCENE_BACK_ALLEY_NIGHT:
        case SCENE_MARKET_DAY:
        case SCENE_MARKET_NIGHT:
        case SCENE_MARKET_RUINS:
        case SCENE_HYRULE_CASTLE:
            prefix = 0x7000;
            break;
        default:
            prefix = 0x0000;
            break;
    }

    actor->textId = prefix | baseTextId;
}

/**
 * Checks if a given actor will be standing on the ground after being translated
 * by the provided distance and angle.
 *
 * Returns true if the actor will be standing on ground.
 */
s16 Actor_TestFloorInDirection(Actor* actor, PlayState* play, f32 distance, s16 angle) {
    s16 ret;
    s16 prevBgCheckFlags;
    f32 dx;
    f32 dz;
    Vec3f prevActorPos;

    Math_Vec3f_Copy(&prevActorPos, &actor->world.pos);
    prevBgCheckFlags = actor->bgCheckFlags;

    dx = Math_SinS(angle) * distance;
    dz = Math_CosS(angle) * distance;
    actor->world.pos.x += dx;
    actor->world.pos.z += dz;

    Actor_UpdateBgCheckInfo(play, actor, 0.0f, 0.0f, 0.0f, UPDBGCHECKINFO_FLAG_2);

    Math_Vec3f_Copy(&actor->world.pos, &prevActorPos);

    ret = actor->bgCheckFlags & BGCHECKFLAG_GROUND;
    actor->bgCheckFlags = prevBgCheckFlags;

    return ret;
}

/**
 * Returns true if the player is targeting the provided actor
 */
s32 Actor_IsTargeted(PlayState* play, Actor* actor) {
    Player* player = GET_PLAYER(play);

    if ((player->stateFlags1 & PLAYER_STATE1_4) && actor->isTargeted) {
        return true;
    } else {
        return false;
    }
}

/**
 * Returns true if the player is targeting an actor other than the provided actor
 */
s32 Actor_OtherIsTargeted(PlayState* play, Actor* actor) {
    Player* player = GET_PLAYER(play);

    if ((player->stateFlags1 & PLAYER_STATE1_4) && !actor->isTargeted) {
        return true;
    } else {
        return false;
    }
}

f32 func_80033AEC(Vec3f* arg0, Vec3f* arg1, f32 arg2, f32 arg3, f32 arg4, f32 arg5) {
    f32 ret = 0.0f;

    if (arg4 <= Math_Vec3f_DistXYZ(arg0, arg1)) {
        ret = Math_SmoothStepToF(&arg1->x, arg0->x, arg2, arg3, 0.0f);
        ret += Math_SmoothStepToF(&arg1->y, arg0->y, arg2, arg3, 0.0f);
        ret += Math_SmoothStepToF(&arg1->z, arg0->z, arg2, arg3, 0.0f);
    } else if (arg5 < Math_Vec3f_DistXYZ(arg0, arg1)) {
        ret = Math_SmoothStepToF(&arg1->x, arg0->x, arg2, arg3, 0.0f);
        ret += Math_SmoothStepToF(&arg1->y, arg0->y, arg2, arg3, 0.0f);
        ret += Math_SmoothStepToF(&arg1->z, arg0->z, arg2, arg3, 0.0f);
    }

    return ret;
}

void func_80033C30(Vec3f* arg0, Vec3f* arg1, u8 alpha, PlayState* play) {
    MtxF sp60;
    f32 yIntersect;
    Vec3f checkPos;
    CollisionPoly* groundPoly;

    OPEN_DISPS(play->state.gfxCtx, "../z_actor.c", 8120);

    if (0) {} // Necessary to match

    POLY_OPA_DISP = Gfx_SetupDL(POLY_OPA_DISP, SETUPDL_44);

    gDPSetPrimColor(POLY_OPA_DISP++, 0, 0, 0, 0, 0, alpha);

    checkPos.x = arg0->x;
    checkPos.y = arg0->y + 1.0f;
    checkPos.z = arg0->z;

    yIntersect = BgCheck_EntityRaycastDown2(play, &play->colCtx, &groundPoly, &checkPos);

    if (groundPoly != NULL) {
        func_80038A28(groundPoly, arg0->x, yIntersect, arg0->z, &sp60);
        Matrix_Put(&sp60);
    } else {
        Matrix_Translate(arg0->x, arg0->y, arg0->z, MTXMODE_NEW);
    }

    Matrix_Scale(arg1->x, 1.0f, arg1->z, MTXMODE_APPLY);

    gSPMatrix(POLY_OPA_DISP++, MATRIX_NEW(play->state.gfxCtx, "../z_actor.c", 8149), G_MTX_MODELVIEW | G_MTX_LOAD);
    gSPDisplayList(POLY_OPA_DISP++, gCircleShadowDL);

    CLOSE_DISPS(play->state.gfxCtx, "../z_actor.c", 8155);
}

void Actor_RequestQuake(PlayState* play, s16 y, s16 duration) {
    s16 quakeIndex = Quake_Request(&play->mainCamera, QUAKE_TYPE_3);

    Quake_SetSpeed(quakeIndex, 20000);
    Quake_SetPerturbations(quakeIndex, y, 0, 0, 0);
    Quake_SetDuration(quakeIndex, duration);
}

void Actor_RequestQuakeWithSpeed(PlayState* play, s16 y, s16 duration, s16 speed) {
    s16 quakeIndex = Quake_Request(&play->mainCamera, QUAKE_TYPE_3);

    Quake_SetSpeed(quakeIndex, speed);
    Quake_SetPerturbations(quakeIndex, y, 0, 0, 0);
    Quake_SetDuration(quakeIndex, duration);
}

void Actor_RequestQuakeAndRumble(Actor* actor, PlayState* play, s16 quakeY, s16 quakeDuration) {
    if (quakeY >= 5) {
        Rumble_Request(actor->xyzDistToPlayerSq, 255, 20, 150);
    } else {
        Rumble_Request(actor->xyzDistToPlayerSq, 180, 20, 100);
    }
    Actor_RequestQuake(play, quakeY, quakeDuration);
}

f32 Rand_ZeroFloat(f32 f) {
    return Rand_ZeroOne() * f;
}

f32 Rand_CenteredFloat(f32 f) {
    return (Rand_ZeroOne() - 0.5f) * f;
}

typedef struct {
    /* 0x00 */ f32 chainAngle;
    /* 0x04 */ f32 chainLength;
    /* 0x08 */ f32 yShift;
    /* 0x0C */ f32 chainsScale;
    /* 0x10 */ f32 chainsRotZInit;
    /* 0x14 */ Gfx* chainDL;
    /* 0x18 */ Gfx* lockDL;
} DoorLockInfo; // size = 0x1C

static DoorLockInfo sDoorLocksInfo[] = {
    /* DOORLOCK_NORMAL */ { 0.54f, 6000.0f, 5000.0f, 1.0f, 0.0f, gDoorChainDL, gDoorLockDL },
    /* DOORLOCK_BOSS */ { 0.644f, 12000.0f, 8000.0f, 1.0f, 0.0f, gBossDoorChainDL, gBossDoorLockDL },
    /* DOORLOCK_NORMAL_SPIRIT */ { 0.64000005f, 8500.0f, 8000.0f, 1.75f, 0.1f, gDoorChainDL, gDoorLockDL },
};

/**
 * Draws chains and lock of a locked door, of the specified `type` (see `DoorLockType`).
 * `frame` can be 0 to 10, where 0 is "open" and 10 is "closed", the chains slide accordingly.
 */
void Actor_DrawDoorLock(PlayState* play, s32 frame, s32 type) {
    DoorLockInfo* entry;
    s32 i;
    MtxF baseMtxF;
    f32 chainRotZ;
    f32 chainsTranslateX;
    f32 chainsTranslateY;
    s32 pad;

    entry = &sDoorLocksInfo[type];
    chainRotZ = entry->chainsRotZInit;

    OPEN_DISPS(play->state.gfxCtx, "../z_actor.c", 8265);

    Matrix_Translate(0.0f, entry->yShift, 500.0f, MTXMODE_APPLY);
    Matrix_Get(&baseMtxF);

    {
        f32 rotZStep;

        chainsTranslateX = sinf(entry->chainAngle - chainRotZ) * -(10 - frame) * 0.1f * entry->chainLength;
        chainsTranslateY = cosf(entry->chainAngle - chainRotZ) * (10 - frame) * 0.1f * entry->chainLength;

        for (i = 0; i < 4; i++) {

            Matrix_Put(&baseMtxF);
            Matrix_RotateZ(chainRotZ, MTXMODE_APPLY);
            Matrix_Translate(chainsTranslateX, chainsTranslateY, 0.0f, MTXMODE_APPLY);

            if (entry->chainsScale != 1.0f) {
                Matrix_Scale(entry->chainsScale, entry->chainsScale, entry->chainsScale, MTXMODE_APPLY);
            }

            gSPMatrix(POLY_OPA_DISP++, MATRIX_NEW(play->state.gfxCtx, "../z_actor.c", 8299),
                      G_MTX_MODELVIEW | G_MTX_LOAD);
            gSPDisplayList(POLY_OPA_DISP++, entry->chainDL);

            if (i % 2) {
                rotZStep = 2.0f * entry->chainAngle;
            } else {
                rotZStep = M_PI - (2.0f * entry->chainAngle);
            }

            chainRotZ += rotZStep;
        }
    }

    Matrix_Put(&baseMtxF);
    Matrix_Scale(frame * 0.1f, frame * 0.1f, frame * 0.1f, MTXMODE_APPLY);

    gSPMatrix(POLY_OPA_DISP++, MATRIX_NEW(play->state.gfxCtx, "../z_actor.c", 8314), G_MTX_MODELVIEW | G_MTX_LOAD);
    gSPDisplayList(POLY_OPA_DISP++, entry->lockDL);

    CLOSE_DISPS(play->state.gfxCtx, "../z_actor.c", 8319);
}

void func_8003424C(PlayState* play, Vec3f* arg1) {
    CollisionCheck_SpawnShieldParticlesMetal(play, arg1);
}

void Actor_SetColorFilter(Actor* actor, s16 colorFlag, s16 colorIntensityMax, s16 bufFlag, s16 duration) {
    if ((colorFlag == COLORFILTER_COLORFLAG_GRAY) && !(colorIntensityMax & COLORFILTER_INTENSITY_FLAG)) {
        Actor_PlaySfx(actor, NA_SE_EN_LIGHT_ARROW_HIT);
    }

    actor->colorFilterParams = colorFlag | bufFlag | ((colorIntensityMax & 0xF8) << 5) | duration;
    actor->colorFilterTimer = duration;
}

Hilite* func_800342EC(Vec3f* object, PlayState* play) {
    Vec3f lightDir;

    lightDir.x = play->envCtx.dirLight1.params.dir.x;
    lightDir.y = play->envCtx.dirLight1.params.dir.y;
    lightDir.z = play->envCtx.dirLight1.params.dir.z;

    return func_8002EABC(object, &play->view.eye, &lightDir, play->state.gfxCtx);
}

Hilite* func_8003435C(Vec3f* object, PlayState* play) {
    Vec3f lightDir;

    lightDir.x = play->envCtx.dirLight1.params.dir.x;
    lightDir.y = play->envCtx.dirLight1.params.dir.y;
    lightDir.z = play->envCtx.dirLight1.params.dir.z;

    return func_8002EB44(object, &play->view.eye, &lightDir, play->state.gfxCtx);
}

/**
 * Updates NPC talking state. Checks for a talk request and updates
 * the talkState parameter when a dialog is ongoing. Otherwise checks if
 * the actor is onscreen, advertises the interaction in a range and sets
 * the current text id if necessary.
 *
 * The talk state values are defined in the NpcTalkState enum.
 *
 * @see NpcTalkState
 *
 * @param[in,out] talkState Talk state
 * @param interactRange The interact (talking) range for the actor
 * @param getTextId Callback for getting the next text id
 * @param updateTalkState Callback for getting the next talkState value
 * @return True if a new dialog was started (player talked to the actor). False otherwise.
 */
s32 Npc_UpdateTalking(PlayState* play, Actor* actor, s16* talkState, f32 interactRange, NpcGetTextIdFunc getTextId,
                      NpcUpdateTalkStateFunc updateTalkState) {
    s16 x;
    s16 y;

    if (Actor_TalkOfferAccepted(actor, play)) {
        *talkState = NPC_TALK_STATE_TALKING;
        return true;
    }

    if (*talkState != NPC_TALK_STATE_IDLE) {
        *talkState = updateTalkState(play, actor);
        return false;
    }

    Actor_GetScreenPos(play, actor, &x, &y);
    if ((x < 0) || (x > SCREEN_WIDTH) || (y < 0) || (y > SCREEN_HEIGHT)) {
        // Actor is offscreen
        return false;
    }

    if (!Actor_OfferTalk(actor, play, interactRange)) {
        return false;
    }

    actor->textId = getTextId(play, actor);

    return false;
}

typedef struct {
    /* 0x00 */ s16 maxHeadYaw;
    /* 0x02 */ s16 minHeadPitch;
    /* 0x04 */ s16 maxHeadPitch;
    /* 0x06 */ s16 maxTorsoYaw;
    /* 0x08 */ s16 minTorsoPitch;
    /* 0x0A */ s16 maxTorsoPitch;
    /* 0x0C */ u8 rotateYaw;
} NpcTrackingRotLimits; // size = 0x10

typedef struct {
    /* 0x00 */ NpcTrackingRotLimits rotLimits;
    // Fields specific to NPC_TRACKING_PLAYER_AUTO_TURN mode
    /* 0x10 */ f32 autoTurnDistanceRange;   // Max distance to player to enable tracking and auto-turn
    /* 0x14 */ s16 maxYawForPlayerTracking; // Player is tracked if within this yaw
} NpcTrackingParams;                        // size = 0x18

/**
 * Npc tracking angle limit presets to use with Npc_TrackPoint.
 *
 * @see Npc_TrackPoint
 */
static NpcTrackingParams sNpcTrackingPresets[] = {
    { { 0x2AA8, -0x0E38, 0x18E2, 0x1554, 0x0000, 0x0000, true }, 170.0f, 0x3FFC },
    { { 0x2AA8, -0x1554, 0x1554, 0x1554, -0x071C, 0x0E38, true }, 170.0f, 0x3FFC },
    { { 0x31C4, -0x1C70, 0x0E38, 0x0E38, -0x0E38, 0x071C, true }, 170.0f, 0x3FFC },
    { { 0x1554, -0x0E38, 0x0000, 0x071C, -0x071C, 0x0000, true }, 170.0f, 0x3FFC },
    { { 0x2AA8, -0x071C, 0x071C, 0x0E38, -0x2AA8, 0x2AA8, true }, 170.0f, 0x3FFC },
    { { 0x0000, -0x1C70, 0x2AA8, 0x3FFC, -0x0E38, 0x0E38, true }, 170.0f, 0x3FFC },
    { { 0x2AA8, -0x0E38, 0x0E38, 0x0E38, 0x0000, 0x0000, true }, 0.0f, 0x0000 },
    { { 0x2AA8, -0x0E38, 0x0000, 0x0E38, 0x0000, 0x1C70, true }, 0.0f, 0x0000 },
    { { 0x2AA8, -0x0E38, -0x0E38, 0x0000, 0x0000, 0x0000, true }, 0.0f, 0x0000 },
    { { 0x071C, -0x0E38, 0x0E38, 0x1C70, 0x0000, 0x0000, true }, 0.0f, 0x0000 },
    { { 0x0E38, -0x0E38, 0x0000, 0x1C70, 0x0000, 0x0E38, true }, 0.0f, 0x0000 },
    { { 0x2AA8, -0x1C70, 0x1C70, 0x0E38, -0x0E38, 0x0E38, true }, 0.0f, 0x0000 },
    { { 0x18E2, -0x0E38, 0x0E38, 0x0E38, 0x0000, 0x0000, true }, 0.0f, 0x0000 },
};

/**
 * Smoothly turns the actor's whole body and updates torso and head rotations in
 * NpcInteractInfo so that the actor tracks the point specified in NpcInteractInfo.trackPos.
 * Rotations are limited to specified angles.
 *
 * Head and torso rotation angles are determined by calculating the pitch and yaw
 * from the actor position to the given target position.
 *
 * The y position of the actor is offset by NpcInteractInfo.yOffset
 * before calculating the angles. It can be used to configure the height difference
 * between the actor and the target.
 *
 * @param maxHeadYaw maximum head yaw difference from neutral position
 * @param maxHeadPitch maximum head pitch angle
 * @param minHeadPitch minimum head pitch angle
 * @param maxTorsoYaw maximum torso yaw difference from neutral position
 * @param maxTorsoPitch maximum torso pitch angle
 * @param minTorsoPitch minimum torso pitch angle
 * @param rotateYaw if true, the actor's yaw (shape.rot.y) is updated to turn the actor's whole body
 */
void Npc_TrackPointWithLimits(Actor* actor, NpcInteractInfo* interactInfo, s16 maxHeadYaw, s16 maxHeadPitch,
                              s16 minHeadPitch, s16 maxTorsoYaw, s16 maxTorsoPitch, s16 minTorsoPitch, u8 rotateYaw) {
    s16 pitchTowardsTarget;
    s16 yawTowardsTarget;
    s16 torsoPitch;
    s16 bodyYawDiff;
    s16 temp;
    Vec3f offsetActorPos;

    offsetActorPos.x = actor->world.pos.x;
    offsetActorPos.y = actor->world.pos.y + interactInfo->yOffset;
    offsetActorPos.z = actor->world.pos.z;

    pitchTowardsTarget = Math_Vec3f_Pitch(&offsetActorPos, &interactInfo->trackPos);
    yawTowardsTarget = Math_Vec3f_Yaw(&offsetActorPos, &interactInfo->trackPos);
    bodyYawDiff = Math_Vec3f_Yaw(&actor->world.pos, &interactInfo->trackPos) - actor->shape.rot.y;

    temp = CLAMP(bodyYawDiff, -maxHeadYaw, maxHeadYaw);
    Math_SmoothStepToS(&interactInfo->headRot.y, temp, 6, 2000, 1);

    temp = (ABS(bodyYawDiff) >= 0x8000) ? 0 : ABS(bodyYawDiff);
    interactInfo->headRot.y = CLAMP(interactInfo->headRot.y, -temp, temp);

    bodyYawDiff -= interactInfo->headRot.y;

    temp = CLAMP(bodyYawDiff, -maxTorsoYaw, maxTorsoYaw);
    Math_SmoothStepToS(&interactInfo->torsoRot.y, temp, 6, 2000, 1);

    temp = (ABS(bodyYawDiff) >= 0x8000) ? 0 : ABS(bodyYawDiff);
    interactInfo->torsoRot.y = CLAMP(interactInfo->torsoRot.y, -temp, temp);

    if (rotateYaw) {
        Math_SmoothStepToS(&actor->shape.rot.y, yawTowardsTarget, 6, 2000, 1);
    }

    temp = CLAMP(pitchTowardsTarget, minHeadPitch, (s16)(u16)maxHeadPitch);
    Math_SmoothStepToS(&interactInfo->headRot.x, temp, 6, 2000, 1);

    torsoPitch = pitchTowardsTarget - interactInfo->headRot.x;

    temp = CLAMP(torsoPitch, minTorsoPitch, maxTorsoPitch);
    Math_SmoothStepToS(&interactInfo->torsoRot.x, temp, 6, 2000, 1);
}

s16 Npc_GetTrackingPresetMaxPlayerYaw(s16 presetIndex) {
    return sNpcTrackingPresets[presetIndex].maxYawForPlayerTracking;
}

/**
 * Handles NPC tracking modes and auto-turning towards the player when
 * NPC_TRACKING_PLAYER_AUTO_TURN tracking mode is used.
 *
 * Returns a tracking mode that will determine which actor limbs
 * will be rotated towards the target.
 *
 * When the player is behind the actor (i.e. not in the yaw range in front of the actor
 * defined by maxYawForPlayerTracking), the actor will start an auto-turn sequence:
 *   - look forward for 30-60 frames
 *   - turn head to look at the player for 10-20 frames
 *   - look forward for 30-60 frames
 *   - turn the entire body to face the player
 *
 * @param distanceRange Max distance to player that tracking and auto-turning will be active for
 * @param maxYawForPlayerTracking Maximum angle for tracking the player.
 * @param trackingMode The tracking mode selected by the actor. If this is not
 *        NPC_TRACKING_PLAYER_AUTO_TURN this function does nothing
 *
 * @return The tracking mode (NpcTrackingMode) to use for the current frame.
 */
s16 Npc_UpdateAutoTurn(Actor* actor, NpcInteractInfo* interactInfo, f32 distanceRange, s16 maxYawForPlayerTracking,
                       s16 trackingMode) {
    STACK_PAD(s32);
    s16 yaw;
    s16 yawDiff;

    if (trackingMode != NPC_TRACKING_PLAYER_AUTO_TURN) {
        return trackingMode;
    }

    if (interactInfo->talkState != NPC_TALK_STATE_IDLE) {
        // When talking, always fully turn to face the player
        return NPC_TRACKING_FULL_BODY;
    }

    if (distanceRange < Math_Vec3f_DistXYZ(&actor->world.pos, &interactInfo->trackPos)) {
        // Player is too far away, do not track
        interactInfo->autoTurnTimer = 0;
        interactInfo->autoTurnState = 0;
        return NPC_TRACKING_NONE;
    }

    yaw = Math_Vec3f_Yaw(&actor->world.pos, &interactInfo->trackPos);
    yawDiff = ABS((s16)((f32)yaw - actor->shape.rot.y));
    if (maxYawForPlayerTracking >= yawDiff) {
        // Player is in front of the actor, track with the head and the torso
        interactInfo->autoTurnTimer = 0;
        interactInfo->autoTurnState = 0;
        return NPC_TRACKING_HEAD_AND_TORSO;
    }

    // Player is behind the actor, run the auto-turn sequence.

    if (DECR(interactInfo->autoTurnTimer) != 0) {
        // While the timer is still running, return the previous tracking mode
        return interactInfo->trackingMode;
    }

    switch (interactInfo->autoTurnState) {
        case 0:
        case 2:
            // Just stand still, not tracking the player
            interactInfo->autoTurnTimer = Rand_S16Offset(30, 30);
            interactInfo->autoTurnState++;
            return NPC_TRACKING_NONE;
        case 1:
            // Glance at the player by only turning the head
            interactInfo->autoTurnTimer = Rand_S16Offset(10, 10);
            interactInfo->autoTurnState++;
            return NPC_TRACKING_HEAD;
    }

    // Auto-turn sequence complete, turn towards the player
    return NPC_TRACKING_FULL_BODY;
}

/**
 * Rotates the actor's whole body, torso and head tracking the point specified in NpcInteractInfo.trackPos.
 * Uses angle limits from a preset selected from from sNpcTrackingPresets.
 *
 * The trackingMode parameter controls whether the head and torso are turned towards the target.
 * If not, they are smoothly turned towards zero. Setting the parameter to NPC_TRACKING_FULL_BODY
 * causes the actor's whole body to be rotated to face the target.
 *
 * If NPC_TRACKING_PLAYER_AUTO_TURN is used, the actor will track the player with its head and torso as long
 * as the player is in front of the actor (within a yaw angle specified in the option preset).
 * If the player is outside of this angle, the actor will turn to face the player after a while.
 *
 * @see Npc_UpdateAutoTurn
 * @see sNpcTrackingPresets
 * @see NpcTrackingMode
 *
 * @param presetIndex The index to a preset in sNpcTrackingPresets
 * @param trackingMode A value from NpcTrackingMode enum
 */
void Npc_TrackPoint(Actor* actor, NpcInteractInfo* interactInfo, s16 presetIndex, s16 trackingMode) {
    NpcTrackingRotLimits rotLimits;

    interactInfo->trackingMode =
        Npc_UpdateAutoTurn(actor, interactInfo, sNpcTrackingPresets[presetIndex].autoTurnDistanceRange,
                           sNpcTrackingPresets[presetIndex].maxYawForPlayerTracking, trackingMode);

    rotLimits = sNpcTrackingPresets[presetIndex].rotLimits;

    switch (interactInfo->trackingMode) {
        case NPC_TRACKING_NONE:
            rotLimits.maxHeadYaw = 0;
            rotLimits.maxHeadPitch = 0;
            rotLimits.minHeadPitch = 0;
            FALLTHROUGH;
        case NPC_TRACKING_HEAD:
            rotLimits.maxTorsoYaw = 0;
            rotLimits.maxTorsoPitch = 0;
            rotLimits.minTorsoPitch = 0;
            FALLTHROUGH;
        case NPC_TRACKING_HEAD_AND_TORSO:
            rotLimits.rotateYaw = false;
            break;
    }

    Npc_TrackPointWithLimits(actor, interactInfo, rotLimits.maxHeadYaw, rotLimits.maxHeadPitch, rotLimits.minHeadPitch,
                             rotLimits.maxTorsoYaw, rotLimits.maxTorsoPitch, rotLimits.minTorsoPitch,
                             rotLimits.rotateYaw);
}

Gfx* func_80034B28(GraphicsContext* gfxCtx) {
    Gfx* displayList;

    displayList = GRAPH_ALLOC(gfxCtx, sizeof(Gfx));
    gSPEndDisplayList(displayList);

    return displayList;
}

Gfx* func_80034B54(GraphicsContext* gfxCtx) {
    Gfx* displayListHead;
    Gfx* displayList;

    displayList = displayListHead = GRAPH_ALLOC(gfxCtx, 2 * sizeof(Gfx));

    gDPSetRenderMode(displayListHead++, G_RM_FOG_SHADE_A,
                     AA_EN | Z_CMP | Z_UPD | IM_RD | CLR_ON_CVG | CVG_DST_WRAP | ZMODE_XLU | FORCE_BL |
                         GBL_c2(G_BL_CLR_IN, G_BL_A_IN, G_BL_CLR_MEM, G_BL_1MA));

    gSPEndDisplayList(displayListHead++);

    return displayList;
}

void func_80034BA0(PlayState* play, SkelAnime* skelAnime, OverrideLimbDraw overrideLimbDraw, PostLimbDraw postLimbDraw,
                   Actor* actor, s16 alpha) {
    OPEN_DISPS(play->state.gfxCtx, "../z_actor.c", 8831);

    Gfx_SetupDL_25Opa(play->state.gfxCtx);

    gDPPipeSync(POLY_OPA_DISP++);
    gDPSetEnvColor(POLY_OPA_DISP++, 0, 0, 0, alpha);
    gDPPipeSync(POLY_OPA_DISP++);
    gSPSegment(POLY_OPA_DISP++, 0x0C, func_80034B28(play->state.gfxCtx));

    POLY_OPA_DISP = SkelAnime_DrawFlex(play, skelAnime->skeleton, skelAnime->jointTable, skelAnime->dListCount,
                                       overrideLimbDraw, postLimbDraw, actor, POLY_OPA_DISP);

    CLOSE_DISPS(play->state.gfxCtx, "../z_actor.c", 8860);
}

void func_80034CC4(PlayState* play, SkelAnime* skelAnime, OverrideLimbDraw overrideLimbDraw, PostLimbDraw postLimbDraw,
                   Actor* actor, s16 alpha) {
    OPEN_DISPS(play->state.gfxCtx, "../z_actor.c", 8876);

    Gfx_SetupDL_25Xlu(play->state.gfxCtx);

    gDPPipeSync(POLY_XLU_DISP++);
    gDPSetEnvColor(POLY_XLU_DISP++, 0, 0, 0, alpha);
    gSPSegment(POLY_XLU_DISP++, 0x0C, func_80034B54(play->state.gfxCtx));

    POLY_XLU_DISP = SkelAnime_DrawFlex(play, skelAnime->skeleton, skelAnime->jointTable, skelAnime->dListCount,
                                       overrideLimbDraw, postLimbDraw, actor, POLY_XLU_DISP);

    CLOSE_DISPS(play->state.gfxCtx, "../z_actor.c", 8904);
}

s16 func_80034DD4(Actor* actor, PlayState* play, s16 arg2, f32 arg3) {
    Player* player = GET_PLAYER(play);
    f32 var;

    if ((play->csCtx.state != CS_STATE_IDLE) || gDebugCamEnabled) {
        var = Math_Vec3f_DistXYZ(&actor->world.pos, &play->view.eye) * 0.25f;
    } else {
        var = Math_Vec3f_DistXYZ(&actor->world.pos, &player->actor.world.pos);
    }

    if (arg3 < var) {
        actor->flags &= ~ACTOR_FLAG_0;
        Math_SmoothStepToS(&arg2, 0, 6, 0x14, 1);
    } else {
        actor->flags |= ACTOR_FLAG_0;
        Math_SmoothStepToS(&arg2, 0xFF, 6, 0x14, 1);
    }

    return arg2;
}

void Animation_ChangeByInfo(SkelAnime* skelAnime, AnimationInfo* animationInfo, s32 index) {
    f32 frameCount;

    animationInfo += index;

    if (animationInfo->frameCount > 0.0f) {
        frameCount = animationInfo->frameCount;
    } else {
        frameCount = Animation_GetLastFrame(animationInfo->animation);
    }

    Animation_Change(skelAnime, animationInfo->animation, animationInfo->playSpeed, animationInfo->startFrame,
                     frameCount, animationInfo->mode, animationInfo->morphFrames);
}

void func_80034F54(PlayState* play, s16* arg1, s16* arg2, s32 arg3) {
    u32 frames = play->gameplayFrames;
    s32 i;

    for (i = 0; i < arg3; i++) {
        arg1[i] = (0x814 + 50 * i) * frames;
        arg2[i] = (0x940 + 50 * i) * frames;
    }
}

void Actor_Noop(UNUSED Actor* actor, UNUSED PlayState* play) {
}

s32 func_80035124(Actor* actor, PlayState* play) {
    s32 ret = 0;

    switch (actor->params) {
        case 0:
            if (Actor_HasParent(actor, play)) {
                actor->params = 1;
            } else if (!(actor->bgCheckFlags & BGCHECKFLAG_GROUND)) {
                Actor_MoveXZGravity(actor);
                Math_SmoothStepToF(&actor->speed, 0.0f, 1.0f, 0.1f, 0.0f);
            } else if ((actor->bgCheckFlags & BGCHECKFLAG_GROUND_TOUCH) && (actor->velocity.y < -4.0f)) {
                ret = 1;
            } else {
                actor->shape.rot.x = actor->shape.rot.z = 0;
                Actor_OfferCarry(actor, play);
            }
            break;
        case 1:
            if (Actor_HasNoParent(actor, play)) {
                actor->params = 0;
            }
            break;
    }

    Actor_UpdateBgCheckInfo(
        play, actor, actor->colChkInfo.cylHeight, actor->colChkInfo.cylRadius, actor->colChkInfo.cylRadius,
        UPDBGCHECKINFO_FLAG_0 | UPDBGCHECKINFO_FLAG_2 | UPDBGCHECKINFO_FLAG_3 | UPDBGCHECKINFO_FLAG_4);

    return ret;
}

#include "z_cheap_proc.inc.c"

u8 func_800353E8(PlayState* play) {
    Player* player = GET_PLAYER(play);

    return player->unk_845;
}

/**
 * Finds the first actor instance of a specified ID and category within a given range from
 * an actor if there is one. If the ID provided is -1, this will look for any actor of the
 * specified category rather than a specific ID.
 */
Actor* Actor_FindNearby(PlayState* play, Actor* refActor, s16 actorId, u8 actorCategory, f32 range) {
    Actor* actor = play->actorCtx.actorLists[actorCategory].head;

    while (actor != NULL) {
        if (actor == refActor || ((actorId != -1) && (actorId != actor->id))) {
            actor = actor->next;
        } else {
            if (Actor_WorldDistXYZToActor(refActor, actor) <= range) {
                return actor;
            } else {
                actor = actor->next;
            }
        }
    }

    return NULL;
}

s32 func_800354B4(PlayState* play, Actor* actor, f32 range, s16 arg3, s16 arg4, s16 arg5) {
    Player* player = GET_PLAYER(play);
    s16 var1;
    s16 var2;

    var1 = (s16)(actor->yawTowardsPlayer + 0x8000) - player->actor.shape.rot.y;
    var2 = actor->yawTowardsPlayer - arg5;

    if ((actor->xzDistToPlayer <= range) && (player->meleeWeaponState != 0) && (arg4 >= ABS(var1)) &&
        (arg3 >= ABS(var2))) {
        return true;
    } else {
        return false;
    }
}

void func_8003555C(PlayState* play, Vec3f* pos, Vec3f* velocity, Vec3f* accel) {
    Color_RGBA8 color1;
    Color_RGBA8 color2;

    color1.r = 200;
    color1.g = 160;
    color1.b = 120;

    color2.r = 130;
    color2.g = 90;
    color2.b = 50;

    //! @bug color1 and color2 alpha components not set before being passed on
    EffectSsKiraKira_SpawnSmall(play, pos, velocity, accel, &color1, &color2);
}

Vec3f D_80116268 = { 0.0f, -1.5f, 0.0f };
Vec3f D_80116274 = { 0.0f, -0.2f, 0.0f };

Gfx D_80116280[] = {
    gsDPSetRenderMode(G_RM_FOG_SHADE_A, AA_EN | Z_CMP | Z_UPD | IM_RD | CLR_ON_CVG | CVG_DST_WRAP | ZMODE_XLU |
                                            FORCE_BL | GBL_c2(G_BL_CLR_IN, G_BL_A_IN, G_BL_CLR_MEM, G_BL_1MA)),
    gsDPSetAlphaCompare(G_AC_THRESHOLD),
    gsSPEndDisplayList(),
};

void func_800355B8(PlayState* play, Vec3f* pos) {
    func_8003555C(play, pos, &D_80116268, &D_80116274);
}

u8 func_800355E4(PlayState* play, Collider* collider) {
    Player* player = GET_PLAYER(play);

    if ((collider->acFlags & AC_TYPE_PLAYER) && (player->meleeWeaponState != 0) &&
        (player->meleeWeaponAnimation == PLAYER_MWA_HAMMER_FORWARD)) {
        return true;
    } else {
        return false;
    }
}

u8 Actor_ApplyDamage(Actor* actor) {
    if (actor->colChkInfo.damage >= actor->colChkInfo.health) {
        actor->colChkInfo.health = 0;
    } else {
        actor->colChkInfo.health -= actor->colChkInfo.damage;
    }

    return actor->colChkInfo.health;
}

void Actor_SetDropFlag(Actor* actor, ColliderElement* elem, s32 freezeFlag) {
    if (elem->acHitElem == NULL) {
        actor->dropFlag = 0x00;
    } else if (freezeFlag && (elem->acHitElem->atDmgInfo.dmgFlags & (DMG_UNKNOWN_1 | DMG_MAGIC_ICE | DMG_MAGIC_FIRE))) {
        actor->freezeTimer = elem->acHitElem->atDmgInfo.damage;
        actor->dropFlag = 0x00;
    } else if (elem->acHitElem->atDmgInfo.dmgFlags & DMG_ARROW_FIRE) {
        actor->dropFlag = 0x01;
    } else if (elem->acHitElem->atDmgInfo.dmgFlags & DMG_ARROW_ICE) {
        actor->dropFlag = 0x02;
    } else if (elem->acHitElem->atDmgInfo.dmgFlags & DMG_ARROW_UNK1) {
        actor->dropFlag = 0x04;
    } else if (elem->acHitElem->atDmgInfo.dmgFlags & DMG_ARROW_UNK2) {
        actor->dropFlag = 0x08;
    } else if (elem->acHitElem->atDmgInfo.dmgFlags & DMG_ARROW_UNK3) {
        actor->dropFlag = 0x10;
    } else if (elem->acHitElem->atDmgInfo.dmgFlags & DMG_ARROW_LIGHT) {
        actor->dropFlag = 0x20;
    } else if (elem->acHitElem->atDmgInfo.dmgFlags & DMG_MAGIC_LIGHT) {
        if (freezeFlag) {
            actor->freezeTimer = elem->acHitElem->atDmgInfo.damage;
        }
        actor->dropFlag = 0x40;
    } else {
        actor->dropFlag = 0x00;
    }
}

void Actor_SetDropFlagJntSph(Actor* actor, ColliderJntSph* jntSph, s32 freezeFlag) {
    ColliderElement* elem;
    s32 flag;
    s32 i;

    actor->dropFlag = 0x00;

    for (i = jntSph->count - 1; i >= 0; i--) {
        elem = &jntSph->elements[i].base;
        if (elem->acHitElem == NULL) {
            flag = 0x00;
        } else if (freezeFlag &&
                   (elem->acHitElem->atDmgInfo.dmgFlags & (DMG_UNKNOWN_1 | DMG_MAGIC_ICE | DMG_MAGIC_FIRE))) {
            actor->freezeTimer = elem->acHitElem->atDmgInfo.damage;
            flag = 0x00;
        } else if (elem->acHitElem->atDmgInfo.dmgFlags & DMG_ARROW_FIRE) {
            flag = 0x01;
        } else if (elem->acHitElem->atDmgInfo.dmgFlags & DMG_ARROW_ICE) {
            flag = 0x02;
        } else if (elem->acHitElem->atDmgInfo.dmgFlags & DMG_ARROW_UNK1) {
            flag = 0x04;
        } else if (elem->acHitElem->atDmgInfo.dmgFlags & DMG_ARROW_UNK2) {
            flag = 0x08;
        } else if (elem->acHitElem->atDmgInfo.dmgFlags & DMG_ARROW_UNK3) {
            flag = 0x10;
        } else if (elem->acHitElem->atDmgInfo.dmgFlags & DMG_ARROW_LIGHT) {
            flag = 0x20;
        } else if (elem->acHitElem->atDmgInfo.dmgFlags & DMG_MAGIC_LIGHT) {
            if (freezeFlag) {
                actor->freezeTimer = elem->acHitElem->atDmgInfo.damage;
            }
            flag = 0x40;
        } else {
            flag = 0x00;
        }
        actor->dropFlag |= flag;
    }
}

void func_80035844(Vec3f* arg0, Vec3f* arg1, Vec3s* arg2, s32 arg3) {
    f32 dx = arg1->x - arg0->x;
    f32 dz = arg1->z - arg0->z;
    f32 dy = arg3 ? (arg1->y - arg0->y) : (arg0->y - arg1->y);

    arg2->y = Math_Atan2S(dz, dx);
    arg2->x = Math_Atan2S(sqrtf(SQ(dx) + SQ(dz)), dy);
}

/**
 * Spawns En_Part (Dissipating Flames) actor as a child of the given actor.
 */
Actor* func_800358DC(Actor* actor, Vec3f* spawnPos, Vec3s* spawnRot, f32* arg3, s32 timer, UNUSED s16* arg5,
                     PlayState* play, s16 params, Gfx* dList) {
    EnPart* spawnedEnPart;

    spawnedEnPart = (EnPart*)Actor_SpawnAsChild(&play->actorCtx, actor, play, ACTOR_EN_PART, spawnPos->x, spawnPos->y,
                                                spawnPos->z, spawnRot->x, spawnRot->y, actor->objectSlot, params);
    if (spawnedEnPart != NULL) {
        spawnedEnPart->actor.scale = actor->scale;
        spawnedEnPart->actor.speed = arg3[0];
        spawnedEnPart->displayList = dList;
        spawnedEnPart->action = 2;
        spawnedEnPart->timer = timer;
        spawnedEnPart->rotZ = arg3[1];
        spawnedEnPart->rotZSpeed = arg3[2];
        return &spawnedEnPart->actor;
    }

    return NULL;
}

void func_800359B8(Actor* actor, s16 arg1, Vec3s* arg2) {
<<<<<<< HEAD
    f32 floorPolyNormalX;
    f32 floorPolyNormalY;
    f32 floorPolyNormalZ;
    f32 sp38;
    f32 sp34;
    f32 sp30;
    f32 sp2C;
    f32 sp28;
    f32 sp24;
    CollisionPoly* floorPoly;
    STACK_PAD(s32);

=======
>>>>>>> bf3339a1
    if (actor->floorPoly != NULL) {
        f32 floorPolyNormalX;
        f32 floorPolyNormalY;
        f32 floorPolyNormalZ;
        f32 sp38;
        f32 sp34;
        f32 sp30;
        f32 sp2C;
        f32 sp28;
        f32 sp24;
        CollisionPoly* floorPoly;
        s32 pad;

        floorPoly = actor->floorPoly;
        floorPolyNormalX = COLPOLY_GET_NORMAL(floorPoly->normal.x);
        floorPolyNormalY = COLPOLY_GET_NORMAL(floorPoly->normal.y);
        floorPolyNormalZ = COLPOLY_GET_NORMAL(floorPoly->normal.z);

        sp38 = Math_SinS(arg1);
        sp34 = Math_CosS(arg1);
        sp28 = (-(floorPolyNormalX * sp38) - (floorPolyNormalZ * sp34));
        arg2->x = -RAD_TO_BINANG(Math_FAtan2F(sp28 * floorPolyNormalY, 1.0f));

        sp2C = Math_SinS(arg1 - 16375);
        sp30 = Math_CosS(arg1 - 16375);
        sp24 = (-(floorPolyNormalX * sp2C) - (floorPolyNormalZ * sp30));
        arg2->z = -RAD_TO_BINANG(Math_FAtan2F(sp24 * floorPolyNormalY, 1.0f));
    }
}

void func_80035B18(PlayState* play, Actor* actor, u16 textId) {
    Message_ContinueTextbox(play, textId);
    actor->textId = textId;
}

/**
 * Tests if event_chk_inf flag is set.
 */
s32 Flags_GetEventChkInf(s32 flag) {
    return GET_EVENTCHKINF(flag);
}

/**
 * Sets event_chk_inf flag.
 */
void Flags_SetEventChkInf(s32 flag) {
    SET_EVENTCHKINF(flag);
}

/**
 * Tests if inf_table flag is set.
 */
s32 Flags_GetInfTable(s32 flag) {
    return GET_INFTABLE(flag);
}

/**
 * Sets inf_table flag.
 */
void Flags_SetInfTable(s32 flag) {
    SET_INFTABLE(flag);
}

u32 func_80035BFC(PlayState* play, s16 arg1) {
    u16 retTextId = 0;

    switch (arg1) {
        case 0:
            if (Flags_GetEventChkInf(EVENTCHKINF_09)) {
                if (Flags_GetInfTable(INFTABLE_05)) {
                    retTextId = 0x1048;
                } else {
                    retTextId = 0x1047;
                }
            } else {
                if (Flags_GetEventChkInf(EVENTCHKINF_02)) {
                    if (Flags_GetInfTable(INFTABLE_03)) {
                        retTextId = 0x1032;
                    } else {
                        retTextId = 0x1031;
                    }
                } else {
                    if (Flags_GetInfTable(INFTABLE_00)) {
                        if (Flags_GetInfTable(INFTABLE_01)) {
                            retTextId = 0x1003;
                        } else {
                            retTextId = 0x1002;
                        }
                    } else {
                        retTextId = 0x1001;
                    }
                }
            }
            break;
        case 1:
            if (!LINK_IS_ADULT) {
                if (Flags_GetEventChkInf(EVENTCHKINF_09)) {
                    if (Flags_GetInfTable(INFTABLE_10)) {
                        retTextId = 0x1046;
                    } else {
                        retTextId = 0x1045;
                    }
                } else {
                    if (Flags_GetEventChkInf(EVENTCHKINF_03)) {
                        if (Flags_GetInfTable(INFTABLE_0E)) {
                            retTextId = 0x1034;
                        } else {
                            retTextId = 0x1033;
                        }
                    } else {
                        if (Flags_GetInfTable(INFTABLE_0C)) {
                            retTextId = 0x1030;
                        } else {
                            retTextId = 0x102F;
                        }
                    }
                }
            } else {
                if (Flags_GetEventChkInf(EVENTCHKINF_5C)) {
                    if (Flags_GetInfTable(INFTABLE_19)) {
                        retTextId = 0x1071;
                    } else {
                        retTextId = 0x1070;
                    }
                } else {
                    if (Flags_GetEventChkInf(EVENTCHKINF_0B)) {
                        if (Flags_GetInfTable(INFTABLE_17)) {
                            retTextId = 0x1068;
                        } else {
                            retTextId = 0x1067;
                        }
                    } else {
                        if (Flags_GetInfTable(INFTABLE_15)) {
                            retTextId = 0x1061;
                        } else {
                            retTextId = 0x1060;
                        }
                    }
                }
            }
            break;
        case 2:
            if (!LINK_IS_ADULT) {
                if (Flags_GetEventChkInf(EVENTCHKINF_09)) {
                    retTextId = 0x1042;
                } else {
                    retTextId = 0x1004;
                }
            } else {
                if (Flags_GetEventChkInf(EVENTCHKINF_5C)) {
                    retTextId = 0x1072;
                } else if (Flags_GetInfTable(INFTABLE_41)) {
                    retTextId = 0x1055;
                } else {
                    retTextId = 0x1056;
                }
            }
            break;
        case 3:
            if (!LINK_IS_ADULT) {
                if (Flags_GetEventChkInf(EVENTCHKINF_09)) {
                    retTextId = 0x1043;
                } else {
                    if (Flags_GetInfTable(INFTABLE_1E)) {
                        retTextId = 0x1006;
                    } else {
                        retTextId = 0x1005;
                    }
                }
            } else {
                if (Flags_GetEventChkInf(EVENTCHKINF_5C)) {
                    retTextId = 0x1073;
                } else {
                    retTextId = 0x105A;
                }
            }
            break;
        case 4:
            if (!LINK_IS_ADULT) {
                if (Flags_GetEventChkInf(EVENTCHKINF_09)) {
                    retTextId = 0x1042;
                } else {
                    retTextId = 0x1007;
                }
            } else {
                if (Flags_GetEventChkInf(EVENTCHKINF_5C)) {
                    retTextId = 0x1072;
                } else if (Flags_GetInfTable(INFTABLE_47)) {
                    retTextId = 0x105E;
                } else {
                    retTextId = 0x105D;
                }
            }
            break;
        case 5:
            if (!LINK_IS_ADULT) {
                if (Flags_GetEventChkInf(EVENTCHKINF_09)) {
                    retTextId = 0x1044;
                } else if (Flags_GetInfTable(INFTABLE_22)) {
                    retTextId = 0x1009;
                } else {
                    retTextId = 0x1008;
                }
            } else {
                if (Flags_GetEventChkInf(EVENTCHKINF_5C)) {
                    retTextId = 0x1075;
                } else {
                    retTextId = 0x105B;
                }
            }
            break;
        case 6:
            if (!LINK_IS_ADULT) {
                if (Flags_GetEventChkInf(EVENTCHKINF_09)) {
                    retTextId = 0x1042;
                } else if (Flags_GetInfTable(INFTABLE_24)) {
                    retTextId = 0x100B;
                } else {
                    retTextId = 0x100A;
                }
            } else {
                if (Flags_GetEventChkInf(EVENTCHKINF_5C)) {
                    retTextId = 0x1056;
                } else {
                    retTextId = 0x105F;
                }
            }
            break;
        case 7:
            if (!LINK_IS_ADULT) {
                if (Flags_GetEventChkInf(EVENTCHKINF_09)) {
                    retTextId = 0x1043;
                } else if (Flags_GetInfTable(INFTABLE_26)) {
                    retTextId = 0x100D;
                } else {
                    retTextId = 0x100C;
                }
            } else {
                if (Flags_GetEventChkInf(EVENTCHKINF_5C)) {
                    retTextId = 0x1057;
                } else {
                    retTextId = 0x1057;
                }
            }
            break;
        case 8:
            if (!LINK_IS_ADULT) {
                if (Flags_GetEventChkInf(EVENTCHKINF_09)) {
                    retTextId = 0x1043;
                } else if (Flags_GetInfTable(INFTABLE_28)) {
                    retTextId = 0x1019;
                } else {
                    retTextId = 0x100E;
                }
            } else {
                if (Flags_GetEventChkInf(EVENTCHKINF_5C)) {
                    retTextId = 0x1077;
                } else if (Flags_GetInfTable(INFTABLE_51)) {
                    retTextId = 0x1058;
                } else {
                    retTextId = 0x1059;
                }
            }
            break;
        case 9:
            if (!LINK_IS_ADULT) {
                if (Flags_GetEventChkInf(EVENTCHKINF_09)) {
                    retTextId = 0x1049;
                } else {
                    retTextId = 0x1035;
                }
            } else {
                if (Flags_GetEventChkInf(EVENTCHKINF_5C)) {
                    retTextId = 0x1079;
                } else {
                    retTextId = 0x104E;
                }
            }
            break;
        case 10:
            if (!LINK_IS_ADULT) {
                if (Flags_GetEventChkInf(EVENTCHKINF_09)) {
                    retTextId = 0x104A;
                } else {
                    retTextId = 0x1038;
                }
            } else {
                if (Flags_GetEventChkInf(EVENTCHKINF_5C)) {
                    retTextId = 0x1079;
                } else if (Flags_GetInfTable(INFTABLE_59)) {
                    retTextId = 0x1050;
                } else {
                    retTextId = 0x104F;
                }
            }
            break;
        case 11:
            if (!LINK_IS_ADULT) {
                if (Flags_GetEventChkInf(EVENTCHKINF_09)) {
                    retTextId = 0x104B;
                } else {
                    retTextId = 0x103C;
                }
            } else {
                if (Flags_GetEventChkInf(EVENTCHKINF_5C)) {
                    retTextId = 0x107B;
                } else {
                    retTextId = 0x1051;
                }
            }
            break;
        case 12:
            if (!LINK_IS_ADULT) {
                if (Flags_GetEventChkInf(EVENTCHKINF_09)) {
                    retTextId = 0x104C;
                } else {
                    retTextId = 0x103D;
                }
            } else {
                if (Flags_GetEventChkInf(EVENTCHKINF_5C)) {
                    retTextId = 0x107C;
                } else {
                    retTextId = 0x1052;
                }
            }
            break;
        case 13:
            if (!LINK_IS_ADULT) {
                if (Flags_GetEventChkInf(EVENTCHKINF_09)) {
                    retTextId = 0x104D;
                } else {
                    retTextId = 0x103E;
                }
            } else {
                if (Flags_GetEventChkInf(EVENTCHKINF_5C)) {
                    retTextId = 0x106E;
                } else if (Flags_GetInfTable(INFTABLE_61)) {
                    retTextId = 0x1053;
                } else {
                    retTextId = 0x1054;
                }
            }
            break;
        case 15:
            if (Flags_GetEventChkInf(EVENTCHKINF_5C)) {
                retTextId = 0x1078;
            } else if (Flags_GetInfTable(INFTABLE_66)) {
                retTextId = 0x1066;
            } else {
                retTextId = 0x1062;
            }
            break;
        case 16:
            if (play->sceneId == SCENE_HYRULE_CASTLE) {
                retTextId = 0x7002;
            } else if (Flags_GetInfTable(INFTABLE_6A)) {
                retTextId = 0x7004;
            } else if ((gSaveContext.save.dayTime >= CLOCK_TIME(6, 0)) &&
                       (gSaveContext.save.dayTime <= CLOCK_TIME(18, 30))) {
                retTextId = 0x7002;
            } else {
                retTextId = 0x7003;
            }
            break;
        case 17:
            if (Flags_GetEventChkInf(EVENTCHKINF_09) && Flags_GetEventChkInf(EVENTCHKINF_25) &&
                Flags_GetEventChkInf(EVENTCHKINF_37)) {
                if (Flags_GetInfTable(INFTABLE_6C)) {
                    retTextId = 0x7008;
                } else {
                    retTextId = 0x7007;
                }
            } else {
                retTextId = 0;
            }
            break;
        case 19:
            retTextId = 0x702D;
            break;
        case 18:
            if (Flags_GetEventChkInf(EVENTCHKINF_09) && Flags_GetEventChkInf(EVENTCHKINF_25) &&
                Flags_GetEventChkInf(EVENTCHKINF_37)) {
                retTextId = 0x7006;
            } else {
                if (Flags_GetEventChkInf(EVENTCHKINF_RECEIVED_WEIRD_EGG)) {
                    if (Flags_GetInfTable(INFTABLE_71)) {
                        retTextId = 0x7072;
                    } else {
                        retTextId = 0x7071;
                    }
                } else {
                    retTextId = 0x7029;
                }
            }
            break;
        case 20:
        case 21:
            if (Flags_GetEventChkInf(EVENTCHKINF_42)) {
                retTextId = 0x2012;
            } else if (Flags_GetEventChkInf(EVENTCHKINF_41)) {
                if (Flags_GetInfTable(INFTABLE_76)) {
                    retTextId = 0x2011;
                } else {
                    retTextId = 0x2010;
                }
            } else if (Flags_GetEventChkInf(EVENTCHKINF_40)) {
                retTextId = 0x200F;
            } else {
                retTextId = 0x200E;
            }
            break;
        case 24:
            if (Flags_GetEventChkInf(EVENTCHKINF_09) && Flags_GetEventChkInf(EVENTCHKINF_25) &&
                Flags_GetEventChkInf(EVENTCHKINF_37)) {
                retTextId = 0x7044;
            } else {
                retTextId = 0x7015;
            }
            break;
        case 25:
            if (Flags_GetEventChkInf(EVENTCHKINF_09) && Flags_GetEventChkInf(EVENTCHKINF_25) &&
                Flags_GetEventChkInf(EVENTCHKINF_37)) {
                retTextId = 0x7045;
            } else {
                Flags_GetInfTable(INFTABLE_C2);
                retTextId = 0x7016;
            }
            break;
        case 26:
            if (Flags_GetEventChkInf(EVENTCHKINF_09) && Flags_GetEventChkInf(EVENTCHKINF_25) &&
                Flags_GetEventChkInf(EVENTCHKINF_37)) {
                retTextId = 0x7046;
            } else {
                Flags_GetInfTable(INFTABLE_C2);
                retTextId = 0x7018;
            }
            break;
        case 27:
            if (Flags_GetEventChkInf(EVENTCHKINF_09) && Flags_GetEventChkInf(EVENTCHKINF_25) &&
                Flags_GetEventChkInf(EVENTCHKINF_37)) {
                retTextId = 0x7047;
            } else if (Flags_GetEventChkInf(EVENTCHKINF_TALON_RETURNED_FROM_CASTLE)) {
                retTextId = 0x701A;
            } else if (Flags_GetEventChkInf(EVENTCHKINF_11)) {
                if (Flags_GetInfTable(INFTABLE_C6)) {
                    retTextId = 0x701C;
                } else {
                    retTextId = 0x701B;
                }
            } else {
                retTextId = 0x701A;
            }
            break;
        case 28:
            if (Flags_GetEventChkInf(EVENTCHKINF_09) && Flags_GetEventChkInf(EVENTCHKINF_25) &&
                Flags_GetEventChkInf(EVENTCHKINF_37)) {
                retTextId = 0x7048;
            } else {
                Flags_GetInfTable(INFTABLE_CA);
                retTextId = 0x701D;
            }
            break;
        case 29:
            if (Flags_GetEventChkInf(EVENTCHKINF_09) && Flags_GetEventChkInf(EVENTCHKINF_25) &&
                Flags_GetEventChkInf(EVENTCHKINF_37)) {
                retTextId = 0x7049;
            } else {
                Flags_GetInfTable(INFTABLE_CC);
                retTextId = 0x701F;
            }
            break;
        case 30:
            if (Flags_GetEventChkInf(EVENTCHKINF_09) && Flags_GetEventChkInf(EVENTCHKINF_25) &&
                Flags_GetEventChkInf(EVENTCHKINF_37)) {
                retTextId = 0x704A;
            } else {
                Flags_GetInfTable(INFTABLE_CE);
                retTextId = 0x7021;
            }
            break;
        case 31:
            if (Flags_GetEventChkInf(EVENTCHKINF_09) && Flags_GetEventChkInf(EVENTCHKINF_25) &&
                Flags_GetEventChkInf(EVENTCHKINF_37)) {
                retTextId = 0x704B;
            } else {
                Flags_GetInfTable(INFTABLE_D0);
                retTextId = 0x7023;
            }
            break;
        case 32:
            if (Flags_GetEventChkInf(EVENTCHKINF_09) && Flags_GetEventChkInf(EVENTCHKINF_25) &&
                Flags_GetEventChkInf(EVENTCHKINF_37)) {
                retTextId = 0x704C;
            } else {
                Flags_GetInfTable(INFTABLE_D2);
                retTextId = 0x7025;
            }
            break;
        case 33:
            if (Flags_GetEventChkInf(EVENTCHKINF_09) && Flags_GetEventChkInf(EVENTCHKINF_25) &&
                Flags_GetEventChkInf(EVENTCHKINF_37)) {
                retTextId = 0x704D;
            } else {
                Flags_GetInfTable(INFTABLE_D4);
                retTextId = 0x7027;
            }
            break;
        case 34:
            Flags_GetInfTable(INFTABLE_D6);
            retTextId = 0x403C;
            break;
        case 35:
            if (Flags_GetInfTable(INFTABLE_D8)) {
                retTextId = 0x5029;
            } else {
                retTextId = 0x5028;
            }
            break;
        case 37:
            retTextId = 0x5002;
            break;
        case 38:
            if (!LINK_IS_ADULT) {
                if (Flags_GetEventChkInf(EVENTCHKINF_25)) {
                    retTextId = 0x3027;
                } else if (Flags_GetEventChkInf(EVENTCHKINF_23)) {
                    retTextId = 0x3021;
                } else if (Flags_GetInfTable(INFTABLE_E0)) {
                    retTextId = 0x302A;
                } else {
                    retTextId = 0x3008;
                }
            } else {
                if (Flags_GetEventChkInf(EVENTCHKINF_20)) {
                    retTextId = 0x4043;
                } else {
                    retTextId = 0x302A;
                }
            }
            break;
        case 39:
            if (!LINK_IS_ADULT) {
                if (Flags_GetEventChkInf(EVENTCHKINF_25)) {
                    retTextId = 0x3027;
                } else if (Flags_GetEventChkInf(EVENTCHKINF_23)) {
                    retTextId = 0x3026;
                } else {
                    retTextId = 0x3009;
                }
            } else {
                if (Flags_GetEventChkInf(EVENTCHKINF_2A)) {
                    retTextId = 0x4043;
                } else {
                    retTextId = 0x302A;
                }
            }
            break;
        case 40:
            if (!LINK_IS_ADULT) {
                if (Flags_GetEventChkInf(EVENTCHKINF_25)) {
                    retTextId = 0x3027;
                } else if (Flags_GetEventChkInf(EVENTCHKINF_23)) {
                    retTextId = 0x3026;
                } else if (Flags_GetInfTable(INFTABLE_EB)) {
                    retTextId = 0x302B;
                } else {
                    retTextId = 0x300A;
                }
            } else {
                if (Flags_GetEventChkInf(EVENTCHKINF_2B)) {
                    retTextId = 0x4043;
                } else {
                    retTextId = 0x302A;
                }
            }
            break;
        case 41:
            if (!LINK_IS_ADULT) {
                if (Flags_GetEventChkInf(EVENTCHKINF_25)) {
                    retTextId = 0x3027;
                } else if (Flags_GetInfTable(INFTABLE_F0)) {
                    retTextId = 0x3015;
                } else {
                    retTextId = 0x3014;
                }
            } else {
                if (Flags_GetEventChkInf(EVENTCHKINF_2C)) {
                    retTextId = 0x4043;
                } else {
                    retTextId = 0x302A;
                }
            }
            break;
        case 42:
            if (!LINK_IS_ADULT) {
                if (Flags_GetEventChkInf(EVENTCHKINF_25)) {
                    retTextId = 0x3027;
                } else if (Flags_GetInfTable(INFTABLE_F4)) {
                    retTextId = 0x3017;
                } else {
                    retTextId = 0x3016;
                }
            } else {
                if (Flags_GetEventChkInf(EVENTCHKINF_2C)) {
                    retTextId = 0x4043;
                } else {
                    retTextId = 0x302A;
                }
            }
            break;
        case 43:
            if (!LINK_IS_ADULT) {
                if (Flags_GetEventChkInf(EVENTCHKINF_25)) {
                    retTextId = 0x3027;
                } else if (Flags_GetInfTable(INFTABLE_F8)) {
                    retTextId = 0x3019;
                } else {
                    retTextId = 0x3018;
                }
            } else {
                if (Flags_GetEventChkInf(EVENTCHKINF_2D)) {
                    retTextId = 0x4043;
                } else {
                    retTextId = 0x302A;
                }
            }
            break;
        case 48:
            if (Flags_GetEventChkInf(EVENTCHKINF_25)) {
                retTextId = 0x3029;
            } else if (Flags_GetEventChkInf(EVENTCHKINF_20) && Flags_GetEventChkInf(EVENTCHKINF_21)) {
                retTextId = 0x301B;
            } else {
                retTextId = 0x301A;
            }
            break;
        case 49:
            if (Flags_GetEventChkInf(EVENTCHKINF_37)) {
                retTextId = 0x402D;
            } else if (Flags_GetEventChkInf(EVENTCHKINF_30)) {
                retTextId = 0x4007;
            } else {
                retTextId = 0x4006;
            }
            break;
        case 50:
            if (Flags_GetEventChkInf(EVENTCHKINF_37)) {
                retTextId = 0x402E;
            } else if (Flags_GetEventChkInf(EVENTCHKINF_30)) {
                if (Flags_GetInfTable(INFTABLE_124)) {
                    retTextId = 0x4009;
                } else {
                    retTextId = 0x4008;
                }
            } else {
                retTextId = 0x4006;
            }
            break;
        case 51:
            if (Flags_GetEventChkInf(EVENTCHKINF_37)) {
                retTextId = 0x402D;
            } else if (Flags_GetEventChkInf(EVENTCHKINF_31)) {
                if (Flags_GetInfTable(INFTABLE_12A)) {
                    retTextId = 0x400B;
                } else {
                    retTextId = 0x402F;
                }
            } else if (Flags_GetEventChkInf(EVENTCHKINF_30)) {
                retTextId = 0x400A;
            } else {
                retTextId = 0x4006;
            }
            break;
        case 52:
            if (Flags_GetEventChkInf(EVENTCHKINF_37)) {
                retTextId = 0x402E;
            } else if (Flags_GetEventChkInf(EVENTCHKINF_30)) {
                retTextId = 0x400C;
            } else {
                retTextId = 0x4006;
            }
            break;
        case 53:
            if (Flags_GetEventChkInf(EVENTCHKINF_37)) {
                retTextId = 0x402D;
            } else if (Flags_GetEventChkInf(EVENTCHKINF_33)) {
                retTextId = 0x4010;
            } else if (Flags_GetEventChkInf(EVENTCHKINF_30)) {
                retTextId = 0x400F;
            } else {
                retTextId = 0x4006;
            }
            break;
        case 54:
            if (Flags_GetEventChkInf(EVENTCHKINF_37)) {
                retTextId = 0x402E;
            } else if (Flags_GetEventChkInf(EVENTCHKINF_30)) {
                retTextId = 0x4011;
            } else {
                retTextId = 0x4006;
            }
            break;
        case 55:
            if (!LINK_IS_ADULT) {
                if (Flags_GetEventChkInf(EVENTCHKINF_37)) {
                    retTextId = 0x402B;
                } else if (Flags_GetEventChkInf(EVENTCHKINF_31)) {
                    if (Flags_GetInfTable(INFTABLE_138)) {
                        retTextId = 0x401C;
                    } else {
                        retTextId = 0x401B;
                    }
                } else {
                    retTextId = 0x401A;
                }
            } else {
                retTextId = 0;
            }
            break;
        case 58:
            retTextId = 0x500F;
            break;
        case 59:
            retTextId = 0x5010;
            break;
        case 60:
            retTextId = 0x5012;
            break;
        case 61:
            if (Flags_GetInfTable(INFTABLE_166)) {
                retTextId = 0x5001;
            } else {
                retTextId = 0x5000;
            }
            break;
        case 62:
            retTextId = 0x5012;
            break;
        case 63:
            if (Flags_GetInfTable(INFTABLE_16A)) {
                retTextId = 0x5001;
            } else {
                retTextId = 0x5000;
            }
            break;
        case 71:
            if (Flags_GetEventChkInf(EVENTCHKINF_CAN_LEARN_EPONAS_SONG)) {
                retTextId = 0x2049;
            } else if (Flags_GetEventChkInf(EVENTCHKINF_TALKED_TO_CHILD_MALON_AT_RANCH)) {
                retTextId = 0x2048;
            } else if (Flags_GetEventChkInf(EVENTCHKINF_TALON_RETURNED_FROM_CASTLE)) {
                retTextId = 0x2047;
            } else if (Flags_GetEventChkInf(EVENTCHKINF_RECEIVED_WEIRD_EGG) &&
                       !Flags_GetEventChkInf(EVENTCHKINF_TALON_RETURNED_FROM_CASTLE)) {
                retTextId = 0x2044;
            } else if (Flags_GetEventChkInf(EVENTCHKINF_TALKED_TO_MALON_FIRST_TIME)) {
                if (Flags_GetEventChkInf(EVENTCHKINF_11)) {
                    retTextId = 0x2043;
                } else {
                    retTextId = 0x2042;
                }
            } else {
                retTextId = 0x2041;
            }
            break;
        case 72:
            if (!LINK_IS_ADULT) {
                if (Flags_GetEventChkInf(EVENTCHKINF_TALON_RETURNED_FROM_CASTLE)) {
                    retTextId = 0x2040;
                } else if (Flags_GetInfTable(INFTABLE_94)) {
                    retTextId = 0x2040;
                } else {
                    retTextId = 0x203F;
                }
            } else {
                if (!Flags_GetEventChkInf(EVENTCHKINF_EPONA_OBTAINED)) {
                    if (!IS_DAY) {
                        retTextId = 0x204E;
                    } else if (Flags_GetInfTable(INFTABLE_9A)) {
                        retTextId = 0x2031;
                    } else {
                        retTextId = 0x2030;
                    }
                } else {
                    retTextId = 0;
                }
            }
            break;
    }

    if (retTextId == 0) {
        retTextId = 1;
    }

    return retTextId;
}

void func_80036E50(u16 textId, s16 arg1) {
    switch (arg1) {
        case 0:
            switch (textId) {
                case 0x1001:
                    Flags_SetInfTable(INFTABLE_00);
                    return;
                case 0x1002:
                    Flags_SetInfTable(INFTABLE_01);
                    return;
                case 0x1031:
                    Flags_SetEventChkInf(EVENTCHKINF_03);
                    Flags_SetInfTable(INFTABLE_03);
                    return;
                case 0x1047:
                    Flags_SetInfTable(INFTABLE_05);
                    return;
            }
            return;
        case 1:
            switch (textId) {
                case 0x102F:
                    Flags_SetEventChkInf(EVENTCHKINF_02);
                    Flags_SetInfTable(INFTABLE_0C);
                    return;
                case 0x1033:
                    Audio_PlaySfxGeneral(NA_SE_SY_CORRECT_CHIME, &gSfxDefaultPos, 4, &gSfxDefaultFreqAndVolScale,
                                         &gSfxDefaultFreqAndVolScale, &gSfxDefaultReverb);
                    Flags_SetEventChkInf(EVENTCHKINF_04);
                    Flags_SetInfTable(INFTABLE_0E);
                    return;
                case 0x1045:
                    Flags_SetInfTable(INFTABLE_10);
                    return;
                case 0x1060:
                    Flags_SetInfTable(INFTABLE_15);
                    return;
                case 0x1067:
                    Flags_SetEventChkInf(EVENTCHKINF_0A);
                    Flags_SetInfTable(INFTABLE_17);
                    return;
                case 0x1070:
                    Flags_SetInfTable(INFTABLE_19);
                    return;
            }
            return;
        case 2:
            if (textId == 0x1056) {
                Flags_SetInfTable(INFTABLE_41);
            }
            return;
        case 3:
            if (textId == 0x1005) {
                Flags_SetInfTable(INFTABLE_1E);
            }
            return;
        case 4:
            if (textId == 0x105D) {
                Flags_SetInfTable(INFTABLE_47);
            }
            return;
        case 5:
            if (textId == 0x1008) {
                Flags_SetInfTable(INFTABLE_22);
            }
            return;
        case 6:
            if (textId == 0x100A) {
                Flags_SetInfTable(INFTABLE_24);
            }
            return;
        case 7:
            if (textId == 0x100C) {
                Flags_SetInfTable(INFTABLE_26);
            }
            return;
        case 8:
            if (textId == 0x100E) {
                Flags_SetInfTable(INFTABLE_28);
            }
            if (textId == 0x1059) {
                Flags_SetInfTable(INFTABLE_51);
            }
            return;
        case 10:
            if (textId == 0x104F) {
                Flags_SetInfTable(INFTABLE_59);
            }
            return;
        case 13:
            if (textId == 0x1054) {
                Flags_SetInfTable(INFTABLE_61);
            }
            return;
        case 15:
            if (textId == 0x1062) {
                Flags_SetInfTable(INFTABLE_66);
            }
            return;
        case 16:
            if (textId == 0x7002) {
                Flags_SetInfTable(INFTABLE_6A);
            }
            if (textId == 0x7003) {
                Flags_SetInfTable(INFTABLE_6A);
            }
            return;
        case 17:
            if (textId == 0x7007) {
                Flags_SetInfTable(INFTABLE_6C);
            }
            return;
        case 18:
            if (textId == 0x7071) {
                Flags_SetInfTable(INFTABLE_71);
            }
            return;
        case 20:
        case 21:
            if (textId == 0x2010) {
                Flags_SetInfTable(INFTABLE_76);
            }
            return;
        case 25:
            if (textId == 0x7016) {
                Flags_SetInfTable(INFTABLE_C2);
            }
            return;
        case 26:
            if (textId == 0x7018) {
                Flags_SetInfTable(INFTABLE_C4);
            }
            return;
        case 28:
            if (textId == 0x701D) {
                Flags_SetInfTable(INFTABLE_CA);
            }
            return;
        case 29:
            if (textId == 0x701F) {
                Flags_SetInfTable(INFTABLE_CC);
            }
            return;
        case 30:
            if (textId == 0x7021) {
                Flags_SetInfTable(INFTABLE_CE);
            }
            return;
        case 31:
            if (textId == 0x7023) {
                Flags_SetInfTable(INFTABLE_D0);
            }
            return;
        case 32:
            if (textId == 0x7025) {
                Flags_SetInfTable(INFTABLE_D2);
            }
            return;
        case 33:
            if (textId == 0x7027) {
                Flags_SetInfTable(INFTABLE_D4);
            }
            return;
        case 34:
            if (textId == 0x403C) {
                Flags_SetInfTable(INFTABLE_D6);
            }
            return;
        case 35:
            if (textId == 0x5028) {
                Flags_SetInfTable(INFTABLE_D8);
            }
            return;
        case 38:
            if (textId == 0x3008) {
                Flags_SetInfTable(INFTABLE_E0);
            }
            return;
        case 40:
            if (textId == 0x300B) {
                Flags_SetInfTable(INFTABLE_EB);
            }
            return;
        case 41:
            if (textId == 0x3014) {
                Flags_SetInfTable(INFTABLE_F0);
            }
            return;
        case 42:
            if (textId == 0x3016) {
                Flags_SetInfTable(INFTABLE_F4);
            }
            return;
        case 43:
            if (textId == 0x3018) {
                Flags_SetEventChkInf(EVENTCHKINF_20);
                Flags_SetInfTable(INFTABLE_F8);
            }
            return;
        case 48:
            if (textId == 0x3020) {
                Flags_SetEventChkInf(EVENTCHKINF_22);
                Flags_SetInfTable(INFTABLE_113);
            }
            return;
        case 49:
        case 52:
        case 53:
        case 54:
            if (textId == 0x4006) {
                Flags_SetEventChkInf(EVENTCHKINF_30);
            }
            return;
        case 50:
            if (textId == 0x4006) {
                Flags_SetEventChkInf(EVENTCHKINF_30);
            }
            if (textId == 0x4008) {
                Flags_SetInfTable(INFTABLE_124);
            }
            return;
        case 51:
            if (textId == 0x4006) {
                Flags_SetEventChkInf(EVENTCHKINF_30);
            }
            if (textId == 0x400A) {
                Flags_SetEventChkInf(EVENTCHKINF_32);
            }
            if (textId == 0x402F) {
                Flags_SetInfTable(INFTABLE_12A);
            }
            return;
        case 55:
            if (textId == 0x401B) {
                Flags_SetEventChkInf(EVENTCHKINF_33);
                Flags_SetInfTable(INFTABLE_138);
            }
            return;
        case 61:
            if (textId == 0x5000) {
                Flags_SetInfTable(INFTABLE_166);
            }
            return;
        case 63:
            if (textId == 0x5013) {
                Flags_SetInfTable(INFTABLE_16A);
            }
            return;
        case 71:
            if (textId == 0x2041) {
                Flags_SetEventChkInf(EVENTCHKINF_TALKED_TO_MALON_FIRST_TIME);
            }
            if (textId == 0x2044) {
                Flags_SetEventChkInf(EVENTCHKINF_RECEIVED_WEIRD_EGG);
            }
            if (textId == 0x2047) {
                Flags_SetEventChkInf(EVENTCHKINF_TALKED_TO_CHILD_MALON_AT_RANCH);
            }
            if (textId == 0x2048) {
                Flags_SetEventChkInf(EVENTCHKINF_CAN_LEARN_EPONAS_SONG);
            }
            return;
        case 72:
            return;
    }
}

s32 func_800374E0(PlayState* play, Actor* actor, u16 textId) {
    MessageContext* msgCtx = &play->msgCtx;
    s32 ret = 1;

    switch (textId) {
        case 0x1035:
            if (msgCtx->choiceIndex == 0) {
                if (Flags_GetInfTable(INFTABLE_2A)) {
                    func_80035B18(play, actor, 0x1036);
                } else {
                    func_80035B18(play, actor, 0x1041);
                }
            }
            if (msgCtx->choiceIndex == 1) {
                if (Flags_GetInfTable(INFTABLE_2B)) {
                    func_80035B18(play, actor, 0x1037);
                } else {
                    func_80035B18(play, actor, 0x1041);
                }
            }
            ret = 0;
            break;
        case 0x1038:
            if (msgCtx->choiceIndex == 0) {
                if (Flags_GetInfTable(INFTABLE_2E)) {
                    func_80035B18(play, actor, 0x1039);
                } else {
                    func_80035B18(play, actor, 0x1041);
                }
            }
            if (msgCtx->choiceIndex == 1) {
                if (Flags_GetInfTable(INFTABLE_2F)) {
                    func_80035B18(play, actor, 0x103A);
                } else {
                    func_80035B18(play, actor, 0x1041);
                }
            }
            if (msgCtx->choiceIndex == 2) {
                if (Flags_GetInfTable(INFTABLE_30)) {
                    func_80035B18(play, actor, 0x103B);
                } else {
                    func_80035B18(play, actor, 0x1041);
                }
            }
            ret = 0;
            break;
        case 0x103E:
            if (msgCtx->choiceIndex == 0) {
                func_80035B18(play, actor, 0x103F);
            }
            if (msgCtx->choiceIndex == 1) {
                func_80035B18(play, actor, 0x1040);
            }
            ret = 0;
            break;
        case 0x1041:
            if (msgCtx->choiceTextId == 0x1035) {
                if (msgCtx->choiceIndex == 0) {
                    func_80035B18(play, actor, 0x1036);
                    Flags_SetInfTable(INFTABLE_2A);
                }
                if (msgCtx->choiceIndex == 1) {
                    func_80035B18(play, actor, 0x1037);
                    Flags_SetInfTable(INFTABLE_2B);
                }
            }
            if (msgCtx->choiceTextId == 0x1038) {
                if (msgCtx->choiceIndex == 0) {
                    func_80035B18(play, actor, 0x1039);
                    Flags_SetInfTable(INFTABLE_2E);
                }
                if (msgCtx->choiceIndex == 1) {
                    func_80035B18(play, actor, 0x103A);
                    Flags_SetInfTable(INFTABLE_2F);
                }
                if (msgCtx->choiceIndex == 2) {
                    func_80035B18(play, actor, 0x103B);
                    Flags_SetInfTable(INFTABLE_30);
                }
            }
            ret = 0;
            break;
        case 0x1062:
            if (msgCtx->choiceIndex == 0) {
                func_80035B18(play, actor, 0x1063);
            }
            if (msgCtx->choiceIndex == 1) {
                func_80035B18(play, actor, 0x1064);
            }
            ret = 0;
            break;
        case 0x2030:
        case 0x2031:
            if (msgCtx->choiceIndex == 0) {
                if (gSaveContext.save.info.playerData.rupees >= 10) {
                    func_80035B18(play, actor, 0x2034);
                    Rupees_ChangeBy(-10);
                } else {
                    func_80035B18(play, actor, 0x2032);
                }
            }
            if (msgCtx->choiceIndex == 1) {
                func_80035B18(play, actor, 0x2032);
            }
            Flags_SetInfTable(INFTABLE_9A);
            ret = 0;
            break;
        case 0x2036:
        case 0x2037:
            if (msgCtx->choiceIndex == 0) {
                func_80035B18(play, actor, 0x201F);
            }
            if (msgCtx->choiceIndex == 1) {
                func_80035B18(play, actor, 0x205A);
            }
            ret = 0;
            break;
        case 0x2038:
            if (msgCtx->choiceIndex == 0) {
                break;
            }
            if (msgCtx->choiceIndex == 1) {
                func_80035B18(play, actor, 0x205A);
            }
            ret = 0;
            break;
        case 0x2034:
            if (msgCtx->choiceIndex != 0) {
                break;
            }
            func_80035B18(play, actor, 0x2035);
            ret = 0;
            break;
        case 0x2043:
            if (Flags_GetEventChkInf(EVENTCHKINF_RECEIVED_WEIRD_EGG)) {
                break;
            }
            func_80035B18(play, actor, 0x2044);
            ret = 0;
            break;
        case 0x205A:
            break;
        case 0x300A:
            if (msgCtx->choiceIndex == 0) {
                if (Flags_GetEventChkInf(EVENTCHKINF_22)) {
                    func_80035B18(play, actor, 0x300B);
                } else {
                    func_80035B18(play, actor, 0x300C);
                }
            }
            if (msgCtx->choiceIndex == 1) {
                func_80035B18(play, actor, 0x300D);
            }
            ret = 0;
            break;
        case 0x301B:
            if (msgCtx->choiceIndex == 0) {
                func_80035B18(play, actor, 0x301D);
            }
            if (msgCtx->choiceIndex == 1) {
                if (Flags_GetInfTable(INFTABLE_113)) {
                    func_80035B18(play, actor, 0x301F);
                } else {
                    func_80035B18(play, actor, 0x301E);
                }
            }
            ret = 0;
            break;
        case 0x301E:
            func_80035B18(play, actor, 0x3020);
            ret = 0;
            break;
        case 0x400C:
            if (msgCtx->choiceIndex == 0) {
                func_80035B18(play, actor, 0x400D);
            }
            if (msgCtx->choiceIndex == 1) {
                func_80035B18(play, actor, 0x400E);
            }
            ret = 0;
            break;
        case 0x7007:
            func_80035B18(play, actor, 0x703E);
            ret = 0;
            break;
        case 0x703E:
            func_80035B18(play, actor, 0x703F);
            ret = 0;
            break;
        case 0x703F:
            func_80035B18(play, actor, 0x7042);
            ret = 0;
            break;
    }

    return ret;
}

u16 func_80037C30(PlayState* play, s16 arg1) {
    return func_80035BFC(play, arg1);
}

s32 func_80037C5C(UNUSED PlayState* play, s16 arg1, u16 textId) {
    func_80036E50(textId, arg1);
    return false;
}

s32 func_80037C94(PlayState* play, Actor* actor, UNUSED s32 arg2) {
    return func_800374E0(play, actor, actor->textId);
}

s32 func_80037CB8(PlayState* play, Actor* actor, s16 arg2) {
    MessageContext* msgCtx = &play->msgCtx;
    s32 ret = false;

    switch (Message_GetState(msgCtx)) {
        case TEXT_STATE_CLOSING:
            func_80037C5C(play, arg2, actor->textId);
            ret = true;
            break;
        case TEXT_STATE_CHOICE:
        case TEXT_STATE_EVENT:
            if (Message_ShouldAdvance(play) && func_80037C94(play, actor, arg2)) {
                Audio_PlaySfxGeneral(NA_SE_SY_CANCEL, &gSfxDefaultPos, 4, &gSfxDefaultFreqAndVolScale,
                                     &gSfxDefaultFreqAndVolScale, &gSfxDefaultReverb);
                msgCtx->msgMode = MSGMODE_TEXT_CLOSING;
                ret = true;
            }
            break;
    }

    return ret;
}

s32 func_80037D98(PlayState* play, Actor* actor, s16 arg2, s32* arg3) {
    s16 var;
    s16 sp2C;
    s16 sp2A;
    s16 abs_var;

    if (Actor_TalkOfferAccepted(actor, play)) {
        *arg3 = 1;
        return true;
    }

    if (*arg3 == 1) {
        if (func_80037CB8(play, actor, arg2)) {
            *arg3 = 0;
        }
        return false;
    }

    Actor_GetScreenPos(play, actor, &sp2C, &sp2A);

    if ((sp2C < 0) || (sp2C > SCREEN_WIDTH) || (sp2A < 0) || (sp2A > SCREEN_HEIGHT)) {
        return false;
    }

    var = actor->yawTowardsPlayer - actor->shape.rot.y;
    abs_var = ABS(var);

    if (abs_var >= 0x4300) {
        return false;
    }

    if ((actor->xyzDistToPlayerSq > SQ(160.0f)) && !actor->isTargeted) {
        return false;
    }

    if (actor->xyzDistToPlayerSq <= SQ(80.0f)) {
        if (Actor_OfferTalk(actor, play, 80.0f)) {
            actor->textId = func_80037C30(play, arg2);
        }
    } else {
        if (Actor_OfferTalkNearColChkInfoCylinder(actor, play)) {
            actor->textId = func_80037C30(play, arg2);
        }
    }

    return false;
}

s32 Actor_TrackNone(Vec3s* headRot, Vec3s* torsoRot) {
    Math_SmoothStepToS(&headRot->y, 0, 6, 6200, 100);
    Math_SmoothStepToS(&headRot->x, 0, 6, 6200, 100);
    Math_SmoothStepToS(&torsoRot->y, 0, 6, 6200, 100);
    Math_SmoothStepToS(&torsoRot->x, 0, 6, 6200, 100);
    return true;
}

s32 Actor_TrackPoint(Actor* actor, Vec3f* target, Vec3s* headRot, Vec3s* torsoRot) {
    s16 pitch;
    s16 yaw;
    s16 yawDiff;

    pitch = Math_Vec3f_Pitch(&actor->focus.pos, target);
    yaw = Math_Vec3f_Yaw(&actor->focus.pos, target) - actor->world.rot.y;

    Math_SmoothStepToS(&headRot->x, pitch, 6, 2000, 1);
    headRot->x = CLAMP(headRot->x, -6000, 6000);

    yawDiff = Math_SmoothStepToS(&headRot->y, yaw, 6, 2000, 1);
    headRot->y = CLAMP(headRot->y, -8000, 8000);

    if ((yawDiff != 0) && (ABS(headRot->y) < 8000)) {
        return false;
    }

    Math_SmoothStepToS(&torsoRot->y, yaw - headRot->y, 4, 2000, 1);
    torsoRot->y = CLAMP(torsoRot->y, -12000, 12000);

    return true;
}

/**
 * Same as Actor_TrackPlayer, except use the actor's world position as the focus point, with the height
 * specified.
 *
 * @param play
 * @param actor
 * @param headRot the computed actor's head's rotation step
 * @param torsoRot the computed actor's torso's rotation step
 * @param focusHeight the height of the focus point relative to their world position
 *
 * @return true if rotated towards player, false if rotations were stepped back to zero.
 *
 * @note same note as Actor_TrackPlayer
 */
s32 Actor_TrackPlayerSetFocusHeight(PlayState* play, Actor* actor, Vec3s* headRot, Vec3s* torsoRot, f32 focusHeight) {
    Player* player = GET_PLAYER(play);
    s16 yaw;
    Vec3f target;

    actor->focus.pos = actor->world.pos;
    actor->focus.pos.y += focusHeight;

    if (!(((play->csCtx.state != CS_STATE_IDLE) || gDebugCamEnabled) &&
          (gSaveContext.save.entranceIndex == ENTR_KOKIRI_FOREST_0))) {
        yaw = ABS((s16)(actor->yawTowardsPlayer - actor->shape.rot.y));
        if (yaw >= 0x4300) {
            Actor_TrackNone(headRot, torsoRot);
            return false;
        }
    }

    if (((play->csCtx.state != CS_STATE_IDLE) || gDebugCamEnabled) &&
        (gSaveContext.save.entranceIndex == ENTR_KOKIRI_FOREST_0)) {
        target = play->view.eye;
    } else {
        target = player->actor.focus.pos;
    }

    Actor_TrackPoint(actor, &target, headRot, torsoRot);

    return true;
}

/**
 * Computes the necessary HeadRot and TorsoRot steps to be added to the normal rotation to smoothly turn an actors's
 * head and torso towards the player if within a certain yaw, else smoothly returns the rotations back to zero.
 * Also sets the focus position with the specified point.
 *
 * @param play
 * @param actor
 * @param headRot the computed actor's head's rotation step
 * @param torsoRot the computed actor's torso's rotation step
 * @param focusPos the point to set as the actor's focus position
 *
 * @return true if rotated towards player, false if rotations were stepped back to zero.
 *
 * @note if in a cutscene or debug camera is enabled, and the last entrance used was Kokiri Forest spawn 0, the computed
 * rotation will instead turn towards the view eye no matter the yaw.
 */
s32 Actor_TrackPlayer(PlayState* play, Actor* actor, Vec3s* headRot, Vec3s* torsoRot, Vec3f focusPos) {
    Player* player = GET_PLAYER(play);
    s16 yaw;
    Vec3f target;

    actor->focus.pos = focusPos;

    if (!(((play->csCtx.state != CS_STATE_IDLE) || gDebugCamEnabled) &&
          (gSaveContext.save.entranceIndex == ENTR_KOKIRI_FOREST_0))) {
        yaw = ABS((s16)(actor->yawTowardsPlayer - actor->shape.rot.y));
        if (yaw >= 0x4300) {
            Actor_TrackNone(headRot, torsoRot);
            return false;
        }
    }

    if (((play->csCtx.state != CS_STATE_IDLE) || gDebugCamEnabled) &&
        (gSaveContext.save.entranceIndex == ENTR_KOKIRI_FOREST_0)) {
        target = play->view.eye;
    } else {
        target = player->actor.focus.pos;
    }

    Actor_TrackPoint(actor, &target, headRot, torsoRot);

    return true;
}<|MERGE_RESOLUTION|>--- conflicted
+++ resolved
@@ -318,11 +318,7 @@
         TargetContextEntry* entry;
         Player* player;
         s16 spCE;
-<<<<<<< HEAD
-        STACK_PAD(s32);
-=======
         f32 var1;
->>>>>>> bf3339a1
         Vec3f projTargetCenter;
         s32 spB8;
         f32 projTargetCappedInvW;
@@ -1578,11 +1574,6 @@
     return false;
 }
 
-<<<<<<< HEAD
-u32 Actor_ProcessTalkRequest(Actor* actor, UNUSED PlayState* play) {
-    if (actor->flags & ACTOR_FLAG_8) {
-        actor->flags &= ~ACTOR_FLAG_8;
-=======
 /**
  * When a given talk offer is accepted, Player will set `ACTOR_FLAG_TALK` for that actor.
  * This function serves to acknowledge that the offer was accepted by Player, and notifies the actor
@@ -1590,10 +1581,9 @@
  *
  * @return  true if the talk offer was accepted, false otherwise
  */
-s32 Actor_TalkOfferAccepted(Actor* actor, PlayState* play) {
+s32 Actor_TalkOfferAccepted(Actor* actor, UNUSED PlayState* play) {
     if (actor->flags & ACTOR_FLAG_TALK) {
         actor->flags &= ~ACTOR_FLAG_TALK;
->>>>>>> bf3339a1
         return true;
     }
 
@@ -3772,7 +3762,7 @@
     f32 chainRotZ;
     f32 chainsTranslateX;
     f32 chainsTranslateY;
-    s32 pad;
+    STACK_PAD(s32);
 
     entry = &sDoorLocksInfo[type];
     chainRotZ = entry->chainsRotZInit;
@@ -4467,21 +4457,6 @@
 }
 
 void func_800359B8(Actor* actor, s16 arg1, Vec3s* arg2) {
-<<<<<<< HEAD
-    f32 floorPolyNormalX;
-    f32 floorPolyNormalY;
-    f32 floorPolyNormalZ;
-    f32 sp38;
-    f32 sp34;
-    f32 sp30;
-    f32 sp2C;
-    f32 sp28;
-    f32 sp24;
-    CollisionPoly* floorPoly;
-    STACK_PAD(s32);
-
-=======
->>>>>>> bf3339a1
     if (actor->floorPoly != NULL) {
         f32 floorPolyNormalX;
         f32 floorPolyNormalY;
@@ -4493,7 +4468,7 @@
         f32 sp28;
         f32 sp24;
         CollisionPoly* floorPoly;
-        s32 pad;
+        STACK_PAD(s32);
 
         floorPoly = actor->floorPoly;
         floorPolyNormalX = COLPOLY_GET_NORMAL(floorPoly->normal.x);
