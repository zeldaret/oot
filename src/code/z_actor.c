#include "global.h"
#include "quake.h"
#include "terminal.h"

#include "overlays/actors/ovl_Arms_Hook/z_arms_hook.h"
#include "overlays/actors/ovl_En_Part/z_en_part.h"
#include "assets/objects/gameplay_keep/gameplay_keep.h"
#include "assets/objects/gameplay_dangeon_keep/gameplay_dangeon_keep.h"
#include "assets/objects/object_bdoor/object_bdoor.h"

static CollisionPoly* sCurCeilingPoly;
static s32 sCurCeilingBgId;

void ActorShape_Init(ActorShape* shape, f32 yOffset, ActorShadowFunc shadowDraw, f32 shadowScale) {
    shape->yOffset = yOffset;
    shape->shadowDraw = shadowDraw;
    shape->shadowScale = shadowScale;
    shape->shadowAlpha = 255;
}

void ActorShadow_Draw(Actor* actor, Lights* lights, PlayState* play, Gfx* dlist, Color_RGBA8* color) {
    f32 temp1;
    f32 temp2;
    MtxF sp60;

    if (actor->floorPoly != NULL) {
        temp1 = actor->world.pos.y - actor->floorHeight;

        if (temp1 >= -50.0f && temp1 < 500.0f) {
            OPEN_DISPS(play->state.gfxCtx, "../z_actor.c", 1553);

            POLY_OPA_DISP = Gfx_SetupDL(POLY_OPA_DISP, SETUPDL_44);

            gDPSetCombineLERP(POLY_OPA_DISP++, 0, 0, 0, PRIMITIVE, TEXEL0, 0, PRIMITIVE, 0, 0, 0, 0, COMBINED, 0, 0, 0,
                              COMBINED);

            temp1 = (temp1 < 0.0f) ? 0.0f : ((temp1 > 150.0f) ? 150.0f : temp1);
            temp2 = 1.0f - (temp1 * (1.0f / 350));

            if (color != NULL) {
                gDPSetPrimColor(POLY_OPA_DISP++, 0, 0, color->r, color->g, color->b,
                                (u32)(actor->shape.shadowAlpha * temp2) & 0xFF);
            } else {
                gDPSetPrimColor(POLY_OPA_DISP++, 0, 0, 0, 0, 0, (u32)(actor->shape.shadowAlpha * temp2) & 0xFF);
            }

            func_80038A28(actor->floorPoly, actor->world.pos.x, actor->floorHeight, actor->world.pos.z, &sp60);
            Matrix_Put(&sp60);

            if (dlist != gCircleShadowDL) {
                Matrix_RotateY(BINANG_TO_RAD(actor->shape.rot.y), MTXMODE_APPLY);
            }

            temp2 = (1.0f - (temp1 * (1.0f / 350))) * actor->shape.shadowScale;
            Matrix_Scale(actor->scale.x * temp2, 1.0f, actor->scale.z * temp2, MTXMODE_APPLY);

            gSPMatrix(POLY_OPA_DISP++, Matrix_NewMtx(play->state.gfxCtx, "../z_actor.c", 1588),
                      G_MTX_MODELVIEW | G_MTX_LOAD);
            gSPDisplayList(POLY_OPA_DISP++, dlist);

            CLOSE_DISPS(play->state.gfxCtx, "../z_actor.c", 1594);
        }
    }
}

void ActorShadow_DrawCircle(Actor* actor, Lights* lights, PlayState* play) {
    ActorShadow_Draw(actor, lights, play, gCircleShadowDL, NULL);
}

void ActorShadow_DrawWhiteCircle(Actor* actor, Lights* lights, PlayState* play) {
    static Color_RGBA8 white = { 255, 255, 255, 255 };

    ActorShadow_Draw(actor, lights, play, gCircleShadowDL, &white);
}

void ActorShadow_DrawHorse(Actor* actor, Lights* lights, PlayState* play) {
    ActorShadow_Draw(actor, lights, play, gHorseShadowDL, NULL);
}

void ActorShadow_DrawFoot(PlayState* play, Light* light, MtxF* arg2, s32 arg3, f32 arg4, f32 arg5, f32 arg6) {
    s32 pad1;
    f32 sp58;
    s32 pad2[2];

    OPEN_DISPS(play->state.gfxCtx, "../z_actor.c", 1661);

    gDPSetPrimColor(POLY_OPA_DISP++, 0, 0, 0, 0, 0,
                    (u32)(((arg3 * 0.00005f) > 1.0f ? 1.0f : (arg3 * 0.00005f)) * arg4) & 0xFF);

    sp58 = Math_FAtan2F(light->l.dir[0], light->l.dir[2]);
    arg6 *= (4.5f - (light->l.dir[1] * 0.035f));
    arg6 = (arg6 < 1.0f) ? 1.0f : arg6;
    Matrix_Put(arg2);
    Matrix_RotateY(sp58, MTXMODE_APPLY);
    Matrix_Scale(arg5, 1.0f, arg5 * arg6, MTXMODE_APPLY);

    gSPMatrix(POLY_OPA_DISP++, Matrix_NewMtx(play->state.gfxCtx, "../z_actor.c", 1687), G_MTX_MODELVIEW | G_MTX_LOAD);
    gSPDisplayList(POLY_OPA_DISP++, gFootShadowDL);

    CLOSE_DISPS(play->state.gfxCtx, "../z_actor.c", 1693);
}

void ActorShadow_DrawFeet(Actor* actor, Lights* lights, PlayState* play) {
    f32 distToFloor = actor->world.pos.y - actor->floorHeight;

    if (distToFloor > 20.0f) {
        f32 shadowScale = actor->shape.shadowScale;
        u8 shadowAlpha = actor->shape.shadowAlpha;
        f32 alphaRatio;

        actor->shape.shadowScale *= 0.3f;
        alphaRatio = (distToFloor - 20.0f) * 0.02f;
        actor->shape.shadowAlpha = (f32)actor->shape.shadowAlpha * CLAMP_MAX(alphaRatio, 1.0f);
        ActorShadow_DrawCircle(actor, lights, play);
        actor->shape.shadowScale = shadowScale;
        actor->shape.shadowAlpha = shadowAlpha;
    }

    if (distToFloor < 200.0f) {
        MtxF floorMtx;
        f32 floorHeight[2]; // One for each foot
        f32 distToFloor;
        f32 shadowAlpha;
        f32 shadowScaleX;
        f32 shadowScaleZ;
        Light* lightPtr;
        s32 lightNum;
        s32 lightNumMax;
        s32 i;
        s32 j;
        s32 numLights = lights->numLights - 2;
        Light* firstLightPtr = &lights->l.l[0];
        Vec3f* feetPosPtr = actor->shape.feetPos;
        f32* floorHeightPtr = floorHeight;

        OPEN_DISPS(play->state.gfxCtx, "../z_actor.c", 1741);

        POLY_OPA_DISP = Gfx_SetupDL(POLY_OPA_DISP, SETUPDL_44);

        // feetFloorFlag is temporarily a bitfield where the bits are set if the foot is on ground
        // feetFloorFlag & 2 is left foot, feetFloorFlag & 1 is right foot
        actor->shape.feetFloorFlag = 0;

        for (i = 0; i < 2; i++) {
            feetPosPtr->y += 50.0f;
            *floorHeightPtr = func_800BFCB8(play, &floorMtx, feetPosPtr);
            feetPosPtr->y -= 50.0f;
            actor->shape.feetFloorFlag <<= 1;
            distToFloor = feetPosPtr->y - *floorHeightPtr;

            if ((-1.0f <= distToFloor) && (distToFloor < 500.0f)) {
                if (distToFloor <= 0.0f) {
                    actor->shape.feetFloorFlag++;
                }
                distToFloor = CLAMP_MAX(distToFloor, 30.0f);
                shadowAlpha = (f32)actor->shape.shadowAlpha * (1.0f - (distToFloor * (1.0f / 30.0f)));
                distToFloor = CLAMP_MAX(distToFloor, 30.0f);
                shadowScaleZ = 1.0f - (distToFloor * (1.0f / (30.0f + 40.0f)));
                shadowScaleX = shadowScaleZ * actor->shape.shadowScale * actor->scale.x;
                lightNumMax = 0;
                lightPtr = firstLightPtr;

                for (j = 0; j < numLights; j++) {
                    if (lightPtr->l.dir[1] > 0) {
                        lightNum =
                            (lightPtr->l.col[0] + lightPtr->l.col[1] + lightPtr->l.col[2]) * ABS(lightPtr->l.dir[1]);
                        if (lightNum > 0) {
                            lightNumMax += lightNum;
                            ActorShadow_DrawFoot(play, lightPtr, &floorMtx, lightNum, shadowAlpha, shadowScaleX,
                                                 shadowScaleZ);
                        }
                    }
                    lightPtr++;
                }

                for (j = 0; j < 2; j++) {
                    if (lightPtr->l.dir[1] > 0) {
                        lightNum =
                            ((lightPtr->l.col[0] + lightPtr->l.col[1] + lightPtr->l.col[2]) * ABS(lightPtr->l.dir[1])) -
                            (lightNumMax * 8);
                        if (lightNum > 0) {
                            ActorShadow_DrawFoot(play, lightPtr, &floorMtx, lightNum, shadowAlpha, shadowScaleX,
                                                 shadowScaleZ);
                        }
                    }
                    lightPtr++;
                }
            }
            feetPosPtr++;
            floorHeightPtr++;
        }

        if (!(actor->bgCheckFlags & BGCHECKFLAG_GROUND)) {
            actor->shape.feetFloorFlag = 0;
        } else if (actor->shape.feetFloorFlag == 3) {
            f32 footDistY = actor->shape.feetPos[FOOT_LEFT].y - actor->shape.feetPos[FOOT_RIGHT].y;

            if ((floorHeight[FOOT_LEFT] + footDistY) < (floorHeight[FOOT_RIGHT] - footDistY)) {
                actor->shape.feetFloorFlag = 2;
            } else {
                actor->shape.feetFloorFlag = 1;
            }
        }

        CLOSE_DISPS(play->state.gfxCtx, "../z_actor.c", 1831);
    }
}

void Actor_SetFeetPos(Actor* actor, s32 limbIndex, s32 leftFootIndex, Vec3f* leftFootPos, s32 rightFootIndex,
                      Vec3f* rightFootPos) {
    if (limbIndex == leftFootIndex) {
        Matrix_MultVec3f(leftFootPos, &actor->shape.feetPos[FOOT_LEFT]);
    } else if (limbIndex == rightFootIndex) {
        Matrix_MultVec3f(rightFootPos, &actor->shape.feetPos[FOOT_RIGHT]);
    }
}

void Actor_ProjectPos(PlayState* play, Vec3f* src, Vec3f* xyzDest, f32* cappedInvWDest) {
    SkinMatrix_Vec3fMtxFMultXYZW(&play->viewProjectionMtxF, src, xyzDest, cappedInvWDest);
    *cappedInvWDest = (*cappedInvWDest < 1.0f) ? 1.0f : (1.0f / *cappedInvWDest);
}

typedef struct {
    /* 0x00 */ Color_RGBA8 inner;
    /* 0x04 */ Color_RGBA8 outer;
} NaviColor; // size = 0x8

NaviColor sNaviColorList[] = {
    { { 0, 255, 0, 255 }, { 0, 255, 0, 0 } },         { { 0, 255, 0, 255 }, { 0, 255, 0, 0 } },
    { { 255, 255, 255, 255 }, { 0, 0, 255, 0 } },     { { 0, 255, 0, 255 }, { 0, 255, 0, 0 } },
    { { 150, 150, 255, 255 }, { 150, 150, 255, 0 } }, { { 255, 255, 0, 255 }, { 200, 155, 0, 0 } },
    { { 0, 255, 0, 255 }, { 0, 255, 0, 0 } },         { { 0, 255, 0, 255 }, { 0, 255, 0, 0 } },
    { { 0, 255, 0, 255 }, { 0, 255, 0, 0 } },         { { 255, 255, 0, 255 }, { 200, 155, 0, 0 } },
    { { 0, 255, 0, 255 }, { 0, 255, 0, 0 } },         { { 0, 255, 0, 255 }, { 0, 255, 0, 0 } },
    { { 0, 255, 0, 255 }, { 0, 255, 0, 0 } },
};

// unused
Gfx D_80115FF0[] = {
    gsSPEndDisplayList(),
};

void func_8002BE64(TargetContext* targetCtx, s32 index, f32 arg2, f32 arg3, f32 arg4) {
    targetCtx->arr_50[index].pos.x = arg2;
    targetCtx->arr_50[index].pos.y = arg3;
    targetCtx->arr_50[index].pos.z = arg4;
    targetCtx->arr_50[index].unk_0C = targetCtx->unk_44;
}

void func_8002BE98(TargetContext* targetCtx, s32 actorCategory, PlayState* play) {
    TargetContextEntry* entry;
    NaviColor* naviColor;
    s32 i;

    Math_Vec3f_Copy(&targetCtx->targetCenterPos, &play->view.eye);
    targetCtx->unk_44 = 500.0f;
    targetCtx->unk_48 = 0x100;

    naviColor = &sNaviColorList[actorCategory];

    entry = &targetCtx->arr_50[0];
    for (i = 0; i < ARRAY_COUNT(targetCtx->arr_50); i++) {
        func_8002BE64(targetCtx, i, 0.0f, 0.0f, 0.0f);
        entry->color.r = naviColor->inner.r;
        entry->color.g = naviColor->inner.g;
        entry->color.b = naviColor->inner.b;
        entry++;
    }
}

void Actor_SetNaviToActor(TargetContext* targetCtx, Actor* actor, s32 actorCategory, PlayState* play) {
    NaviColor* naviColor = &sNaviColorList[actorCategory];
    targetCtx->naviRefPos.x = actor->focus.pos.x;
    targetCtx->naviRefPos.y = actor->focus.pos.y + (actor->targetArrowOffset * actor->scale.y);
    targetCtx->naviRefPos.z = actor->focus.pos.z;
    targetCtx->naviInner.r = naviColor->inner.r;
    targetCtx->naviInner.g = naviColor->inner.g;
    targetCtx->naviInner.b = naviColor->inner.b;
    targetCtx->naviInner.a = naviColor->inner.a;
    targetCtx->naviOuter.r = naviColor->outer.r;
    targetCtx->naviOuter.g = naviColor->outer.g;
    targetCtx->naviOuter.b = naviColor->outer.b;
    targetCtx->naviOuter.a = naviColor->outer.a;
}

void func_8002C0C0(TargetContext* targetCtx, Actor* actor, PlayState* play) {
    targetCtx->arrowPointedActor = NULL;
    targetCtx->targetedActor = NULL;
    targetCtx->unk_40 = 0.0f;
    targetCtx->unk_8C = NULL;
    targetCtx->bgmEnemy = NULL;
    targetCtx->unk_4B = 0;
    targetCtx->unk_4C = 0;
    Actor_SetNaviToActor(targetCtx, actor, actor->category, play);
    func_8002BE98(targetCtx, actor->category, play);
}

void func_8002C124(TargetContext* targetCtx, PlayState* play) {
    Actor* actor = targetCtx->targetedActor;

    OPEN_DISPS(play->state.gfxCtx, "../z_actor.c", 2029);

    if (targetCtx->unk_48 != 0) {
        TargetContextEntry* entry;
        Player* player;
        s16 spCE;
        f32 temp1;
        Vec3f projTargetCenter;
        s32 spB8;
        f32 projTargetCappedInvW;
        s32 spB0;
        s32 spAC;
        f32 var1;
        f32 var2;
        s32 i;

        player = GET_PLAYER(play);

        spCE = 0xFF;
        var1 = 1.0f;

        if (targetCtx->unk_4B != 0) {
            spB8 = 1;
        } else {
            spB8 = 3;
        }

        if (actor != NULL) {
            Math_Vec3f_Copy(&targetCtx->targetCenterPos, &actor->focus.pos);
            var1 = (500.0f - targetCtx->unk_44) / 420.0f;
        } else {
            targetCtx->unk_48 -= 120;
            if (targetCtx->unk_48 < 0) {
                targetCtx->unk_48 = 0;
            }
            spCE = targetCtx->unk_48;
        }

        Actor_ProjectPos(play, &targetCtx->targetCenterPos, &projTargetCenter, &projTargetCappedInvW);

        projTargetCenter.x = (160 * (projTargetCenter.x * projTargetCappedInvW)) * var1;
        projTargetCenter.x = CLAMP(projTargetCenter.x, -320.0f, 320.0f);

        projTargetCenter.y = (120 * (projTargetCenter.y * projTargetCappedInvW)) * var1;
        projTargetCenter.y = CLAMP(projTargetCenter.y, -240.0f, 240.0f);

        projTargetCenter.z = projTargetCenter.z * var1;

        targetCtx->unk_4C--;
        if (targetCtx->unk_4C < 0) {
            targetCtx->unk_4C = 2;
        }

        func_8002BE64(targetCtx, targetCtx->unk_4C, projTargetCenter.x, projTargetCenter.y, projTargetCenter.z);

        if (!(player->stateFlags1 & PLAYER_STATE1_6) || (actor != player->unk_664)) {
            OVERLAY_DISP = Gfx_SetupDL(OVERLAY_DISP, SETUPDL_57);

            for (spB0 = 0, spAC = targetCtx->unk_4C; spB0 < spB8; spB0++, spAC = (spAC + 1) % 3) {
                entry = &targetCtx->arr_50[spAC];

                if (entry->unk_0C < 500.0f) {
                    if (entry->unk_0C <= 120.0f) {
                        var2 = 0.15f;
                    } else {
                        var2 = ((entry->unk_0C - 120.0f) * 0.001f) + 0.15f;
                    }

                    Matrix_Translate(entry->pos.x, entry->pos.y, 0.0f, MTXMODE_NEW);
                    Matrix_Scale(var2, 0.15f, 1.0f, MTXMODE_APPLY);

                    gDPSetPrimColor(OVERLAY_DISP++, 0, 0, entry->color.r, entry->color.g, entry->color.b, (u8)spCE);

                    Matrix_RotateZ((targetCtx->unk_4B & 0x7F) * (M_PI / 64), MTXMODE_APPLY);

                    for (i = 0; i < 4; i++) {
                        Matrix_RotateZ(M_PI / 2, MTXMODE_APPLY);
                        Matrix_Push();
                        Matrix_Translate(entry->unk_0C, entry->unk_0C, 0.0f, MTXMODE_APPLY);
                        gSPMatrix(OVERLAY_DISP++, Matrix_NewMtx(play->state.gfxCtx, "../z_actor.c", 2116),
                                  G_MTX_MODELVIEW | G_MTX_LOAD);
                        gSPDisplayList(OVERLAY_DISP++, gZTargetLockOnTriangleDL);
                        Matrix_Pop();
                    }
                }

                spCE -= 0xFF / 3;
                if (spCE < 0) {
                    spCE = 0;
                }
            }
        }
    }

    actor = targetCtx->unk_94;
    if ((actor != NULL) && !(actor->flags & ACTOR_FLAG_27)) {
        NaviColor* naviColor = &sNaviColorList[actor->category];

        POLY_XLU_DISP = Gfx_SetupDL(POLY_XLU_DISP, SETUPDL_7);

        Matrix_Translate(actor->focus.pos.x, actor->focus.pos.y + (actor->targetArrowOffset * actor->scale.y) + 17.0f,
                         actor->focus.pos.z, MTXMODE_NEW);
        Matrix_RotateY(BINANG_TO_RAD((u16)(play->gameplayFrames * 3000)), MTXMODE_APPLY);
        Matrix_Scale((iREG(27) + 35) / 1000.0f, (iREG(28) + 60) / 1000.0f, (iREG(29) + 50) / 1000.0f, MTXMODE_APPLY);

        gDPSetPrimColor(POLY_XLU_DISP++, 0, 0, naviColor->inner.r, naviColor->inner.g, naviColor->inner.b, 255);
        gSPMatrix(POLY_XLU_DISP++, Matrix_NewMtx(play->state.gfxCtx, "../z_actor.c", 2153),
                  G_MTX_MODELVIEW | G_MTX_LOAD);
        gSPDisplayList(POLY_XLU_DISP++, gZTargetArrowDL);
    }

    CLOSE_DISPS(play->state.gfxCtx, "../z_actor.c", 2158);
}

void func_8002C7BC(TargetContext* targetCtx, Player* player, Actor* actorArg, PlayState* play) {
    s32 pad;
    Actor* unkActor;
    s32 actorCategory;
    Vec3f projectedFocusPos;
    f32 cappedInvWDest;
    f32 temp1;
    f32 temp2;
    f32 temp3;
    f32 temp4;
    f32 temp5;
    f32 temp6;
    s32 lockOnSfxId;

    unkActor = NULL;

    if ((player->unk_664 != NULL) && (player->unk_84B[player->unk_846] == 2)) {
        targetCtx->unk_94 = NULL;
    } else {
        func_80032AF0(play, &play->actorCtx, &unkActor, player);
        targetCtx->unk_94 = unkActor;
    }

    if (targetCtx->unk_8C != NULL) {
        unkActor = targetCtx->unk_8C;
        targetCtx->unk_8C = NULL;
    } else if (actorArg != NULL) {
        unkActor = actorArg;
    }

    if (unkActor != NULL) {
        actorCategory = unkActor->category;
    } else {
        actorCategory = player->actor.category;
    }

    if ((unkActor != targetCtx->arrowPointedActor) || (actorCategory != targetCtx->activeCategory)) {
        targetCtx->arrowPointedActor = unkActor;
        targetCtx->activeCategory = actorCategory;
        targetCtx->unk_40 = 1.0f;
    }

    if (unkActor == NULL) {
        unkActor = &player->actor;
    }

    if (Math_StepToF(&targetCtx->unk_40, 0.0f, 0.25f) == 0) {
        temp1 = 0.25f / targetCtx->unk_40;
        temp2 = unkActor->world.pos.x - targetCtx->naviRefPos.x;
        temp3 = (unkActor->world.pos.y + (unkActor->targetArrowOffset * unkActor->scale.y)) - targetCtx->naviRefPos.y;
        temp4 = unkActor->world.pos.z - targetCtx->naviRefPos.z;
        targetCtx->naviRefPos.x += temp2 * temp1;
        targetCtx->naviRefPos.y += temp3 * temp1;
        targetCtx->naviRefPos.z += temp4 * temp1;
    } else {
        Actor_SetNaviToActor(targetCtx, unkActor, actorCategory, play);
    }

    if ((actorArg != NULL) && (targetCtx->unk_4B == 0)) {
        Actor_ProjectPos(play, &actorArg->focus.pos, &projectedFocusPos, &cappedInvWDest);
        if (((projectedFocusPos.z <= 0.0f) || (1.0f <= fabsf(projectedFocusPos.x * cappedInvWDest))) ||
            (1.0f <= fabsf(projectedFocusPos.y * cappedInvWDest))) {
            actorArg = NULL;
        }
    }

    if (actorArg != NULL) {
        if (actorArg != targetCtx->targetedActor) {
            func_8002BE98(targetCtx, actorArg->category, play);
            targetCtx->targetedActor = actorArg;

            if (actorArg->id == ACTOR_EN_BOOM) {
                targetCtx->unk_48 = 0;
            }

            lockOnSfxId = CHECK_FLAG_ALL(actorArg->flags, ACTOR_FLAG_0 | ACTOR_FLAG_2) ? NA_SE_SY_LOCK_ON
                                                                                       : NA_SE_SY_LOCK_ON_HUMAN;
            Lib_PlaySfx(lockOnSfxId);
        }

        targetCtx->targetCenterPos.x = actorArg->world.pos.x;
        targetCtx->targetCenterPos.y = actorArg->world.pos.y - (actorArg->shape.yOffset * actorArg->scale.y);
        targetCtx->targetCenterPos.z = actorArg->world.pos.z;

        if (targetCtx->unk_4B == 0) {
            temp5 = (500.0f - targetCtx->unk_44) * 3.0f;
            temp6 = (temp5 < 30.0f) ? 30.0f : ((100.0f < temp5) ? 100.0f : temp5);
            if (Math_StepToF(&targetCtx->unk_44, 80.0f, temp6) != 0) {
                targetCtx->unk_4B++;
            }
        } else {
            targetCtx->unk_4B = (targetCtx->unk_4B + 3) | 0x80;
            targetCtx->unk_44 = 120.0f;
        }
    } else {
        targetCtx->targetedActor = NULL;
        Math_StepToF(&targetCtx->unk_44, 500.0f, 80.0f);
    }
}

/**
 * Tests if current scene switch flag is set.
 */
s32 Flags_GetSwitch(PlayState* play, s32 flag) {
    if (flag < 0x20) {
        return play->actorCtx.flags.swch & (1 << flag);
    } else {
        return play->actorCtx.flags.tempSwch & (1 << (flag - 0x20));
    }
}

/**
 * Sets current scene switch flag.
 */
void Flags_SetSwitch(PlayState* play, s32 flag) {
    if (flag < 0x20) {
        play->actorCtx.flags.swch |= (1 << flag);
    } else {
        play->actorCtx.flags.tempSwch |= (1 << (flag - 0x20));
    }
}

/**
 * Unsets current scene switch flag.
 */
void Flags_UnsetSwitch(PlayState* play, s32 flag) {
    if (flag < 0x20) {
        play->actorCtx.flags.swch &= ~(1 << flag);
    } else {
        play->actorCtx.flags.tempSwch &= ~(1 << (flag - 0x20));
    }
}

/**
 * Tests if unknown flag is set.
 */
s32 Flags_GetUnknown(PlayState* play, s32 flag) {
    if (flag < 0x20) {
        return play->actorCtx.flags.unk0 & (1 << flag);
    } else {
        return play->actorCtx.flags.unk1 & (1 << (flag - 0x20));
    }
}

/**
 * Sets unknown flag.
 */
void Flags_SetUnknown(PlayState* play, s32 flag) {
    if (flag < 0x20) {
        play->actorCtx.flags.unk0 |= (1 << flag);
    } else {
        play->actorCtx.flags.unk1 |= (1 << (flag - 0x20));
    }
}

/**
 * Unsets unknown flag.
 */
void Flags_UnsetUnknown(PlayState* play, s32 flag) {
    if (flag < 0x20) {
        play->actorCtx.flags.unk0 &= ~(1 << flag);
    } else {
        play->actorCtx.flags.unk1 &= ~(1 << (flag - 0x20));
    }
}

/**
 * Tests if current scene chest flag is set.
 */
s32 Flags_GetTreasure(PlayState* play, s32 flag) {
    return play->actorCtx.flags.chest & (1 << flag);
}

/**
 * Sets current scene chest flag.
 */
void Flags_SetTreasure(PlayState* play, s32 flag) {
    play->actorCtx.flags.chest |= (1 << flag);
}

/**
 * Tests if current scene clear flag is set.
 */
s32 Flags_GetClear(PlayState* play, s32 flag) {
    return play->actorCtx.flags.clear & (1 << flag);
}

/**
 * Sets current scene clear flag.
 */
void Flags_SetClear(PlayState* play, s32 flag) {
    play->actorCtx.flags.clear |= (1 << flag);
}

/**
 * Unsets current scene clear flag.
 */
void Flags_UnsetClear(PlayState* play, s32 flag) {
    play->actorCtx.flags.clear &= ~(1 << flag);
}

/**
 * Tests if current scene temp clear flag is set.
 */
s32 Flags_GetTempClear(PlayState* play, s32 flag) {
    return play->actorCtx.flags.tempClear & (1 << flag);
}

/**
 * Sets current scene temp clear flag.
 */
void Flags_SetTempClear(PlayState* play, s32 flag) {
    play->actorCtx.flags.tempClear |= (1 << flag);
}

/**
 * Unsets current scene temp clear flag.
 */
void Flags_UnsetTempClear(PlayState* play, s32 flag) {
    play->actorCtx.flags.tempClear &= ~(1 << flag);
}

/**
 * Tests if current scene collectible flag is set.
 */
s32 Flags_GetCollectible(PlayState* play, s32 flag) {
    if (flag < 0x20) {
        return play->actorCtx.flags.collect & (1 << flag);
    } else {
        return play->actorCtx.flags.tempCollect & (1 << (flag - 0x20));
    }
}

/**
 * Sets current scene collectible flag.
 */
void Flags_SetCollectible(PlayState* play, s32 flag) {
    if (flag != 0) {
        if (flag < 0x20) {
            play->actorCtx.flags.collect |= (1 << flag);
        } else {
            play->actorCtx.flags.tempCollect |= (1 << (flag - 0x20));
        }
    }
}

void TitleCard_Init(PlayState* play, TitleCardContext* titleCtx) {
    titleCtx->durationTimer = titleCtx->delayTimer = titleCtx->intensity = titleCtx->alpha = 0;
}

void TitleCard_InitBossName(PlayState* play, TitleCardContext* titleCtx, void* texture, s16 x, s16 y, u8 width,
                            u8 height) {
    titleCtx->texture = texture;
    titleCtx->x = x;
    titleCtx->y = y;
    titleCtx->width = width;
    titleCtx->height = height;
    titleCtx->durationTimer = 80;
    titleCtx->delayTimer = 0;
}

void TitleCard_InitPlaceName(PlayState* play, TitleCardContext* titleCtx, void* texture, s32 x, s32 y, s32 width,
                             s32 height, s32 delay) {
    SceneTableEntry* loadedScene = play->loadedScene;
    u32 size = loadedScene->titleFile.vromEnd - loadedScene->titleFile.vromStart;

    if ((size != 0) && (size <= 0x3000)) {
        DmaMgr_RequestSyncDebug(texture, loadedScene->titleFile.vromStart, size, "../z_actor.c", 2765);
    }

    titleCtx->texture = texture;
    titleCtx->x = x;
    titleCtx->y = y;
    titleCtx->width = width;
    titleCtx->height = height;
    titleCtx->durationTimer = 80;
    titleCtx->delayTimer = delay;
}

void TitleCard_Update(PlayState* play, TitleCardContext* titleCtx) {
    if (DECR(titleCtx->delayTimer) == 0) {
        if (DECR(titleCtx->durationTimer) == 0) {
            Math_StepToS(&titleCtx->alpha, 0, 30);
            Math_StepToS(&titleCtx->intensity, 0, 70);
        } else {
            Math_StepToS(&titleCtx->alpha, 255, 10);
            Math_StepToS(&titleCtx->intensity, 255, 20);
        }
    }
}

void TitleCard_Draw(PlayState* play, TitleCardContext* titleCtx) {
    s32 width;
    s32 height;
    s32 unused;
    s32 titleX;
    s32 doubleWidth;
    s32 titleY;
    s32 titleSecondY;
    s32 textureLanguageOffset;

    if (titleCtx->alpha != 0) {
        width = titleCtx->width;
        height = titleCtx->height;
        titleX = (titleCtx->x * 4) - (width * 2);
        titleY = (titleCtx->y * 4) - (height * 2);
        doubleWidth = width * 2;

        OPEN_DISPS(play->state.gfxCtx, "../z_actor.c", 2824);

        textureLanguageOffset = width * height * gSaveContext.language;
        height = (width * height > 0x1000) ? 0x1000 / width : height;
        titleSecondY = titleY + (height * 4);

        OVERLAY_DISP = Gfx_SetupDL_52NoCD(OVERLAY_DISP);

        gDPSetPrimColor(OVERLAY_DISP++, 0, 0, (u8)titleCtx->intensity, (u8)titleCtx->intensity, (u8)titleCtx->intensity,
                        (u8)titleCtx->alpha);

        gDPLoadTextureBlock(OVERLAY_DISP++, (s32)titleCtx->texture + textureLanguageOffset, G_IM_FMT_IA, G_IM_SIZ_8b,
                            width, height, 0, G_TX_NOMIRROR | G_TX_WRAP, G_TX_NOMIRROR | G_TX_WRAP, G_TX_NOMASK,
                            G_TX_NOMASK, G_TX_NOLOD, G_TX_NOLOD);

        gSPTextureRectangle(OVERLAY_DISP++, titleX, titleY, ((doubleWidth * 2) + titleX) - 4, titleY + (height * 4) - 1,
                            G_TX_RENDERTILE, 0, 0, 1 << 10, 1 << 10);

        height = titleCtx->height - height;

        // If texture is bigger than 0x1000, display the rest
        if (height > 0) {
            gDPLoadTextureBlock(OVERLAY_DISP++, (s32)titleCtx->texture + textureLanguageOffset + 0x1000, G_IM_FMT_IA,
                                G_IM_SIZ_8b, width, height, 0, G_TX_NOMIRROR | G_TX_WRAP, G_TX_NOMIRROR | G_TX_WRAP,
                                G_TX_NOMASK, G_TX_NOMASK, G_TX_NOLOD, G_TX_NOLOD);

            gSPTextureRectangle(OVERLAY_DISP++, titleX, titleSecondY, ((doubleWidth * 2) + titleX) - 4,
                                titleSecondY + (height * 4) - 1, G_TX_RENDERTILE, 0, 0, 1 << 10, 1 << 10);
        }

        CLOSE_DISPS(play->state.gfxCtx, "../z_actor.c", 2880);
    }
}

s32 TitleCard_Clear(PlayState* play, TitleCardContext* titleCtx) {
    if ((play->actorCtx.titleCtx.delayTimer != 0) || (play->actorCtx.titleCtx.alpha != 0)) {
        titleCtx->durationTimer = 0;
        titleCtx->delayTimer = 0;
        return false;
    }

    return true;
}

void Actor_Kill(Actor* actor) {
    actor->draw = NULL;
    actor->update = NULL;
    actor->flags &= ~ACTOR_FLAG_0;
}

void Actor_SetWorldToHome(Actor* actor) {
    actor->world = actor->home;
}

void Actor_SetFocus(Actor* actor, f32 yOffset) {
    actor->focus.pos.x = actor->world.pos.x;
    actor->focus.pos.y = actor->world.pos.y + yOffset;
    actor->focus.pos.z = actor->world.pos.z;

    actor->focus.rot.x = actor->world.rot.x;
    actor->focus.rot.y = actor->world.rot.y;
    actor->focus.rot.z = actor->world.rot.z;
}

void Actor_SetWorldRotToShape(Actor* actor) {
    actor->world.rot = actor->shape.rot;
}

void Actor_SetShapeRotToWorld(Actor* actor) {
    actor->shape.rot = actor->world.rot;
}

void Actor_SetScale(Actor* actor, f32 scale) {
    actor->scale.z = scale;
    actor->scale.y = scale;
    actor->scale.x = scale;
}

void Actor_SetObjectDependency(PlayState* play, Actor* actor) {
    gSegments[6] = VIRTUAL_TO_PHYSICAL(play->objectCtx.status[actor->objBankIndex].segment);
}

void Actor_Init(Actor* actor, PlayState* play) {
    Actor_SetWorldToHome(actor);
    Actor_SetShapeRotToWorld(actor);
    Actor_SetFocus(actor, 0.0f);
    Math_Vec3f_Copy(&actor->prevPos, &actor->world.pos);
    Actor_SetScale(actor, 0.01f);
    actor->targetMode = 3;
    actor->minVelocityY = -20.0f;
    actor->xyzDistToPlayerSq = FLT_MAX;
    actor->naviEnemyId = NAVI_ENEMY_NONE;
    actor->uncullZoneForward = 1000.0f;
    actor->uncullZoneScale = 350.0f;
    actor->uncullZoneDownward = 700.0f;
    CollisionCheck_InitInfo(&actor->colChkInfo);
    actor->floorBgId = BGCHECK_SCENE;
    ActorShape_Init(&actor->shape, 0.0f, NULL, 0.0f);
    if (Object_IsLoaded(&play->objectCtx, actor->objBankIndex)) {
        Actor_SetObjectDependency(play, actor);
        actor->init(actor, play);
        actor->init = NULL;
    }
}

void Actor_Destroy(Actor* actor, PlayState* play) {
    ActorOverlay* overlayEntry;
    char* name;

    if (actor->destroy != NULL) {
        actor->destroy(actor, play);
        actor->destroy = NULL;
    } else {
        overlayEntry = actor->overlayEntry;
        name = overlayEntry->name != NULL ? overlayEntry->name : "";

        // "No Actor class destruct [%s]"
        osSyncPrintf("Ａｃｔｏｒクラス デストラクトがありません [%s]\n" VT_RST, name);
    }
}

void func_8002D7EC(Actor* actor) {
    f32 speedRate = R_UPDATE_RATE * 0.5f;

    actor->world.pos.x += (actor->velocity.x * speedRate) + actor->colChkInfo.displacement.x;
    actor->world.pos.y += (actor->velocity.y * speedRate) + actor->colChkInfo.displacement.y;
    actor->world.pos.z += (actor->velocity.z * speedRate) + actor->colChkInfo.displacement.z;
}

void func_8002D868(Actor* actor) {
    actor->velocity.x = Math_SinS(actor->world.rot.y) * actor->speedXZ;
    actor->velocity.z = Math_CosS(actor->world.rot.y) * actor->speedXZ;

    actor->velocity.y += actor->gravity;
    if (actor->velocity.y < actor->minVelocityY) {
        actor->velocity.y = actor->minVelocityY;
    }
}

void Actor_MoveForward(Actor* actor) {
    func_8002D868(actor);
    func_8002D7EC(actor);
}

void func_8002D908(Actor* actor) {
    f32 sp24 = Math_CosS(actor->world.rot.x) * actor->speedXZ;

    actor->velocity.x = Math_SinS(actor->world.rot.y) * sp24;
    actor->velocity.y = Math_SinS(actor->world.rot.x) * actor->speedXZ;
    actor->velocity.z = Math_CosS(actor->world.rot.y) * sp24;
}

void func_8002D97C(Actor* actor) {
    func_8002D908(actor);
    func_8002D7EC(actor);
}

void func_8002D9A4(Actor* actor, f32 arg1) {
    actor->speedXZ = Math_CosS(actor->world.rot.x) * arg1;
    actor->velocity.y = -Math_SinS(actor->world.rot.x) * arg1;
}

void func_8002D9F8(Actor* actor, SkelAnime* skelAnime) {
    Vec3f sp1C;

    SkelAnime_UpdateTranslation(skelAnime, &sp1C, actor->shape.rot.y);
    actor->world.pos.x += sp1C.x * actor->scale.x;
    actor->world.pos.y += sp1C.y * actor->scale.y;
    actor->world.pos.z += sp1C.z * actor->scale.z;
}

s16 Actor_WorldYawTowardActor(Actor* actorA, Actor* actorB) {
    return Math_Vec3f_Yaw(&actorA->world.pos, &actorB->world.pos);
}

s16 Actor_FocusYawTowardActor(Actor* actorA, Actor* actorB) {
    return Math_Vec3f_Yaw(&actorA->focus.pos, &actorB->focus.pos);
}

s16 Actor_WorldYawTowardPoint(Actor* actor, Vec3f* refPoint) {
    return Math_Vec3f_Yaw(&actor->world.pos, refPoint);
}

s16 Actor_WorldPitchTowardActor(Actor* actorA, Actor* actorB) {
    return Math_Vec3f_Pitch(&actorA->world.pos, &actorB->world.pos);
}

s16 Actor_FocusPitchTowardActor(Actor* actorA, Actor* actorB) {
    return Math_Vec3f_Pitch(&actorA->focus.pos, &actorB->focus.pos);
}

s16 Actor_WorldPitchTowardPoint(Actor* actor, Vec3f* refPoint) {
    return Math_Vec3f_Pitch(&actor->world.pos, refPoint);
}

f32 Actor_WorldDistXYZToActor(Actor* actorA, Actor* actorB) {
    return Math_Vec3f_DistXYZ(&actorA->world.pos, &actorB->world.pos);
}

f32 Actor_WorldDistXYZToPoint(Actor* actor, Vec3f* refPoint) {
    return Math_Vec3f_DistXYZ(&actor->world.pos, refPoint);
}

f32 Actor_WorldDistXZToActor(Actor* actorA, Actor* actorB) {
    return Math_Vec3f_DistXZ(&actorA->world.pos, &actorB->world.pos);
}

f32 Actor_WorldDistXZToPoint(Actor* actor, Vec3f* refPoint) {
    return Math_Vec3f_DistXZ(&actor->world.pos, refPoint);
}

/**
 * Convert `pos` to be relative to the actor's position and yaw, store into `dest`.
 * Actor_WorldToActorCoords
 */
void func_8002DBD0(Actor* actor, Vec3f* dest, Vec3f* pos) {
    f32 cosY;
    f32 sinY;
    f32 deltaX;
    f32 deltaZ;

    cosY = Math_CosS(actor->shape.rot.y);
    sinY = Math_SinS(actor->shape.rot.y);
    deltaX = pos->x - actor->world.pos.x;
    deltaZ = pos->z - actor->world.pos.z;

    dest->x = (deltaX * cosY) - (deltaZ * sinY);
    dest->z = (deltaX * sinY) + (deltaZ * cosY);
    dest->y = pos->y - actor->world.pos.y;
}

f32 Actor_HeightDiff(Actor* actorA, Actor* actorB) {
    return actorB->world.pos.y - actorA->world.pos.y;
}

f32 Player_GetHeight(Player* player) {
    f32 offset = (player->stateFlags1 & PLAYER_STATE1_23) ? 32.0f : 0.0f;

    if (LINK_IS_ADULT) {
        return offset + 68.0f;
    } else {
        return offset + 44.0f;
    }
}

f32 func_8002DCE4(Player* player) {
    if (player->stateFlags1 & PLAYER_STATE1_23) {
        return 8.0f;
    } else if (player->stateFlags1 & PLAYER_STATE1_27) {
        return (R_RUN_SPEED_LIMIT / 100.0f) * 0.6f;
    } else {
        return R_RUN_SPEED_LIMIT / 100.0f;
    }
}

s32 func_8002DD6C(Player* player) {
    return player->stateFlags1 & PLAYER_STATE1_3;
}

s32 func_8002DD78(Player* player) {
    return func_8002DD6C(player) && player->unk_834;
}

s32 func_8002DDA8(PlayState* play) {
    Player* player = GET_PLAYER(play);

    return (player->stateFlags1 & PLAYER_STATE1_11) || func_8002DD78(player);
}

s32 func_8002DDE4(PlayState* play) {
    Player* player = GET_PLAYER(play);

    return player->stateFlags2 & PLAYER_STATE2_3;
}

s32 func_8002DDF4(PlayState* play) {
    Player* player = GET_PLAYER(play);

    return player->stateFlags2 & PLAYER_STATE2_12;
}

void func_8002DE04(PlayState* play, Actor* actorA, Actor* actorB) {
    ArmsHook* hookshot = (ArmsHook*)Actor_Find(&play->actorCtx, ACTOR_ARMS_HOOK, ACTORCAT_ITEMACTION);

    hookshot->grabbed = actorB;
    hookshot->grabbedDistDiff.x = 0.0f;
    hookshot->grabbedDistDiff.y = 0.0f;
    hookshot->grabbedDistDiff.z = 0.0f;
    actorB->flags |= ACTOR_FLAG_13;
    actorA->flags &= ~ACTOR_FLAG_13;
}

void func_8002DE74(PlayState* play, Player* player) {
    if ((play->roomCtx.curRoom.behaviorType1 != ROOM_BEHAVIOR_TYPE1_4) && Play_CamIsNotFixed(play)) {
        Camera_ChangeSetting(Play_GetCamera(play, CAM_ID_MAIN), CAM_SET_HORSE);
    }
}

void Actor_MountHorse(PlayState* play, Player* player, Actor* horse) {
    player->rideActor = horse;
    player->stateFlags1 |= PLAYER_STATE1_23;
    horse->child = &player->actor;
}

s32 func_8002DEEC(Player* player) {
    return (player->stateFlags1 & (PLAYER_STATE1_7 | PLAYER_STATE1_29)) || (player->csMode != PLAYER_CSMODE_NONE);
}

void func_8002DF18(PlayState* play, Player* player) {
    func_8006DC68(play, player);
}

s32 func_8002DF38(PlayState* play, Actor* actor, u8 csMode) {
    Player* player = GET_PLAYER(play);

    player->csMode = csMode;
    player->unk_448 = actor;
    player->doorBgCamIndex = 0;

    return true;
}

s32 func_8002DF54(PlayState* play, Actor* actor, u8 csMode) {
    Player* player = GET_PLAYER(play);

    func_8002DF38(play, actor, csMode);
    player->doorBgCamIndex = 1;

    return true;
}

void func_8002DF90(DynaPolyActor* dynaActor) {
    dynaActor->unk_154 = 0.0f;
    dynaActor->unk_150 = 0.0f;
}

void func_8002DFA4(DynaPolyActor* dynaActor, f32 arg1, s16 arg2) {
    dynaActor->unk_150 += arg1;
    dynaActor->unk_158 = arg2;
}

/**
 * Chcek if the player is facing the specified actor.
 * The maximum angle difference that qualifies as "facing" is specified by `maxAngle`.
 */
s32 Player_IsFacingActor(Actor* actor, s16 maxAngle, PlayState* play) {
    Player* player = GET_PLAYER(play);
    s16 yawDiff = (s16)(actor->yawTowardsPlayer + 0x8000) - player->actor.shape.rot.y;

    if (ABS(yawDiff) < maxAngle) {
        return true;
    }

    return false;
}

/**
 * Chcek if `actorB` is facing `actorA`.
 * The maximum angle difference that qualifies as "facing" is specified by `maxAngle`.
 *
 * This function is unused in the original game.
 */
s32 Actor_ActorBIsFacingActorA(Actor* actorA, Actor* actorB, s16 maxAngle) {
    s16 yawDiff = (s16)(Actor_WorldYawTowardActor(actorA, actorB) + 0x8000) - actorB->shape.rot.y;

    if (ABS(yawDiff) < maxAngle) {
        return true;
    }

    return false;
}

/**
 * Chcek if the specified actor is facing the player.
 * The maximum angle difference that qualifies as "facing" is specified by `maxAngle`.
 */
s32 Actor_IsFacingPlayer(Actor* actor, s16 maxAngle) {
    s16 yawDiff = actor->yawTowardsPlayer - actor->shape.rot.y;

    if (ABS(yawDiff) < maxAngle) {
        return true;
    }

    return false;
}

/**
 * Chcek if `actorA` is facing `actorB`.
 * The maximum angle difference that qualifies as "facing" is specified by `maxAngle`.
 *
 * This function is unused in the original game.
 */
s32 Actor_ActorAIsFacingActorB(Actor* actorA, Actor* actorB, s16 maxAngle) {
    s16 yawDiff = Actor_WorldYawTowardActor(actorA, actorB) - actorA->shape.rot.y;

    if (ABS(yawDiff) < maxAngle) {
        return true;
    }

    return false;
}

/**
 * Chcek if the specified actor is facing the player and is nearby.
 * The maximum angle difference that qualifies as "facing" is specified by `maxAngle`.
 * The minimum distance that qualifies as "nearby" is specified by `range`.
 */
s32 Actor_IsFacingAndNearPlayer(Actor* actor, f32 range, s16 maxAngle) {
    s16 yawDiff = actor->yawTowardsPlayer - actor->shape.rot.y;

    if (ABS(yawDiff) < maxAngle) {
        f32 xyzDistanceFromLink = sqrtf(SQ(actor->xzDistToPlayer) + SQ(actor->yDistToPlayer));

        if (xyzDistanceFromLink < range) {
            return true;
        }
    }

    return false;
}

/**
 * Chcek if `actorA` is facing `actorB` and is nearby.
 * The maximum angle difference that qualifies as "facing" is specified by `maxAngle`.
 * The minimum distance that qualifies as "nearby" is specified by `range`.
 */
s32 Actor_ActorAIsFacingAndNearActorB(Actor* actorA, Actor* actorB, f32 range, s16 maxAngle) {
    if (Actor_WorldDistXYZToActor(actorA, actorB) < range) {
        s16 yawDiff = Actor_WorldYawTowardActor(actorA, actorB) - actorA->shape.rot.y;

        if (ABS(yawDiff) < maxAngle) {
            return true;
        }
    }

    return false;
}

s32 func_8002E234(Actor* actor, f32 arg1, s32 arg2) {
    if ((actor->bgCheckFlags & BGCHECKFLAG_GROUND) && (arg1 < -11.0f)) {
        actor->bgCheckFlags &= ~BGCHECKFLAG_GROUND;
        actor->bgCheckFlags |= BGCHECKFLAG_GROUND_LEAVE;

        if ((actor->velocity.y < 0.0f) && (arg2 & UPDBGCHECKINFO_FLAG_4)) {
            actor->velocity.y = 0.0f;
        }

        return false;
    }

    return true;
}

s32 func_8002E2AC(PlayState* play, Actor* actor, Vec3f* pos, s32 arg3) {
    f32 floorHeightDiff;
    s32 floorBgId;

    pos->y += 50.0f;

    actor->floorHeight = BgCheck_EntityRaycastDown5(play, &play->colCtx, &actor->floorPoly, &floorBgId, actor, pos);
    actor->bgCheckFlags &= ~(BGCHECKFLAG_GROUND_TOUCH | BGCHECKFLAG_GROUND_LEAVE | BGCHECKFLAG_GROUND_STRICT);

    if (actor->floorHeight <= BGCHECK_Y_MIN) {
        return func_8002E234(actor, BGCHECK_Y_MIN, arg3);
    }

    floorHeightDiff = actor->floorHeight - actor->world.pos.y;
    actor->floorBgId = floorBgId;

    if (floorHeightDiff >= 0.0f) { // actor is on or below the ground
        actor->bgCheckFlags |= BGCHECKFLAG_GROUND_STRICT;

        if (actor->bgCheckFlags & BGCHECKFLAG_CEILING) {
            if (floorBgId != sCurCeilingBgId) {
                if (floorHeightDiff > 15.0f) {
                    actor->bgCheckFlags |= BGCHECKFLAG_CRUSHED;
                }
            } else {
                actor->world.pos.x = actor->prevPos.x;
                actor->world.pos.z = actor->prevPos.z;
            }
        }

        actor->world.pos.y = actor->floorHeight;

        if (actor->velocity.y <= 0.0f) {
            if (!(actor->bgCheckFlags & BGCHECKFLAG_GROUND)) {
                actor->bgCheckFlags |= BGCHECKFLAG_GROUND_TOUCH;
            } else if ((arg3 & UPDBGCHECKINFO_FLAG_3) && (actor->gravity < 0.0f)) {
                actor->velocity.y = -4.0f;
            } else {
                actor->velocity.y = 0.0f;
            }

            actor->bgCheckFlags |= BGCHECKFLAG_GROUND;
            func_80043334(&play->colCtx, actor, actor->floorBgId);
        }
    } else { // actor is above ground
        if ((actor->bgCheckFlags & BGCHECKFLAG_GROUND) && (floorHeightDiff >= -11.0f)) {
            func_80043334(&play->colCtx, actor, actor->floorBgId);
        }

        return func_8002E234(actor, floorHeightDiff, arg3);
    }

    return true;
}

void Actor_UpdateBgCheckInfo(PlayState* play, Actor* actor, f32 wallCheckHeight, f32 wallCheckRadius,
                             f32 ceilingCheckHeight, s32 flags) {
    f32 sp74;
    s32 pad;
    Vec3f sp64;
    s32 bgId;
    CollisionPoly* wallPoly;
    f32 sp58;
    WaterBox* waterBox;
    f32 waterBoxYSurface;
    Vec3f ripplePos;

    sp74 = actor->world.pos.y - actor->prevPos.y;

    if ((actor->floorBgId != BGCHECK_SCENE) && (actor->bgCheckFlags & BGCHECKFLAG_GROUND)) {
        DynaPolyActor_TransformCarriedActor(&play->colCtx, actor->floorBgId, actor);
    }

    if (flags & UPDBGCHECKINFO_FLAG_0) {
        if ((!(flags & UPDBGCHECKINFO_FLAG_7) &&
             BgCheck_EntitySphVsWall3(&play->colCtx, &sp64, &actor->world.pos, &actor->prevPos, wallCheckRadius,
                                      &actor->wallPoly, &bgId, actor, wallCheckHeight)) ||
            ((flags & UPDBGCHECKINFO_FLAG_7) &&
             BgCheck_EntitySphVsWall4(&play->colCtx, &sp64, &actor->world.pos, &actor->prevPos, wallCheckRadius,
                                      &actor->wallPoly, &bgId, actor, wallCheckHeight))) {
            wallPoly = actor->wallPoly;
            Math_Vec3f_Copy(&actor->world.pos, &sp64);
            actor->wallYaw = Math_Atan2S(wallPoly->normal.z, wallPoly->normal.x);
            actor->bgCheckFlags |= BGCHECKFLAG_WALL;
            actor->wallBgId = bgId;
        } else {
            actor->bgCheckFlags &= ~BGCHECKFLAG_WALL;
        }
    }

    sp64.x = actor->world.pos.x;
    sp64.z = actor->world.pos.z;

    if (flags & UPDBGCHECKINFO_FLAG_1) {
        sp64.y = actor->prevPos.y + 10.0f;
        if (BgCheck_EntityCheckCeiling(&play->colCtx, &sp58, &sp64, (ceilingCheckHeight + sp74) - 10.0f,
                                       &sCurCeilingPoly, &sCurCeilingBgId, actor)) {
            actor->bgCheckFlags |= BGCHECKFLAG_CEILING;
            actor->world.pos.y = (sp58 + sp74) - 10.0f;
        } else {
            actor->bgCheckFlags &= ~BGCHECKFLAG_CEILING;
        }
    }

    if (flags & UPDBGCHECKINFO_FLAG_2) {
        sp64.y = actor->prevPos.y;
        func_8002E2AC(play, actor, &sp64, flags);
        waterBoxYSurface = actor->world.pos.y;
        if (WaterBox_GetSurface1(play, &play->colCtx, actor->world.pos.x, actor->world.pos.z, &waterBoxYSurface,
                                 &waterBox)) {
            actor->yDistToWater = waterBoxYSurface - actor->world.pos.y;
            if (actor->yDistToWater < 0.0f) {
                actor->bgCheckFlags &= ~(BGCHECKFLAG_WATER | BGCHECKFLAG_WATER_TOUCH);
            } else {
                if (!(actor->bgCheckFlags & BGCHECKFLAG_WATER)) {
                    actor->bgCheckFlags |= BGCHECKFLAG_WATER_TOUCH;
                    if (!(flags & UPDBGCHECKINFO_FLAG_6)) {
                        ripplePos.x = actor->world.pos.x;
                        ripplePos.y = waterBoxYSurface;
                        ripplePos.z = actor->world.pos.z;
                        EffectSsGRipple_Spawn(play, &ripplePos, 100, 500, 0);
                        EffectSsGRipple_Spawn(play, &ripplePos, 100, 500, 4);
                        EffectSsGRipple_Spawn(play, &ripplePos, 100, 500, 8);
                    }
                }
                actor->bgCheckFlags |= BGCHECKFLAG_WATER;
            }
        } else {
            actor->bgCheckFlags &= ~(BGCHECKFLAG_WATER | BGCHECKFLAG_WATER_TOUCH);
            actor->yDistToWater = BGCHECK_Y_MIN;
        }
    }
}

Mtx D_8015BBA8;

Gfx* func_8002E830(Vec3f* object, Vec3f* eye, Vec3f* lightDir, GraphicsContext* gfxCtx, Gfx* gfx, Hilite** hilite) {
    LookAt* lookAt;
    f32 correctedEyeX;

    lookAt = Graph_Alloc(gfxCtx, sizeof(LookAt));

    correctedEyeX = (eye->x == object->x) && (eye->z == object->z) ? eye->x + 0.001f : eye->x;

    *hilite = Graph_Alloc(gfxCtx, sizeof(Hilite));

    if (R_HREG_MODE == HREG_MODE_PRINT_HILITE_INFO) {
        osSyncPrintf("z_actor.c 3529 eye=[%f(%f) %f %f] object=[%f %f %f] light_direction=[%f %f %f]\n", correctedEyeX,
                     eye->x, eye->y, eye->z, object->x, object->y, object->z, lightDir->x, lightDir->y, lightDir->z);
    }

    View_ErrorCheckEyePosition(correctedEyeX, eye->y, eye->z);
    guLookAtHilite(&D_8015BBA8, lookAt, *hilite, correctedEyeX, eye->y, eye->z, object->x, object->y, object->z, 0.0f,
                   1.0f, 0.0f, lightDir->x, lightDir->y, lightDir->z, lightDir->x, lightDir->y, lightDir->z, 16, 16);

    gSPLookAt(gfx++, lookAt);
    gDPSetHilite1Tile(gfx++, 1, *hilite, 16, 16);

    return gfx;
}

Hilite* func_8002EABC(Vec3f* object, Vec3f* eye, Vec3f* lightDir, GraphicsContext* gfxCtx) {
    Hilite* hilite;

    OPEN_DISPS(gfxCtx, "../z_actor.c", 4306);

    POLY_OPA_DISP = func_8002E830(object, eye, lightDir, gfxCtx, POLY_OPA_DISP, &hilite);

    CLOSE_DISPS(gfxCtx, "../z_actor.c", 4313);

    return hilite;
}

Hilite* func_8002EB44(Vec3f* object, Vec3f* eye, Vec3f* lightDir, GraphicsContext* gfxCtx) {
    Hilite* hilite;

    OPEN_DISPS(gfxCtx, "../z_actor.c", 4332);

    POLY_XLU_DISP = func_8002E830(object, eye, lightDir, gfxCtx, POLY_XLU_DISP, &hilite);

    CLOSE_DISPS(gfxCtx, "../z_actor.c", 4339);

    return hilite;
}

void func_8002EBCC(Actor* actor, PlayState* play, s32 flag) {
    Hilite* hilite;
    Vec3f lightDir;
    Gfx* displayListHead;
    Gfx* displayList;

    lightDir.x = play->envCtx.dirLight1.params.dir.x;
    lightDir.y = play->envCtx.dirLight1.params.dir.y;
    lightDir.z = play->envCtx.dirLight1.params.dir.z;

    if (R_HREG_MODE == HREG_MODE_PRINT_HILITE_INFO) {
        osSyncPrintf("z_actor.c 3637 game_play->view.eye=[%f(%f) %f %f]\n", play->view.eye.x, play->view.eye.y,
                     play->view.eye.z);
    }

    hilite = func_8002EABC(&actor->world.pos, &play->view.eye, &lightDir, play->state.gfxCtx);

    if (flag != 0) {
        displayList = Graph_Alloc(play->state.gfxCtx, 2 * sizeof(Gfx));
        displayListHead = displayList;

        OPEN_DISPS(play->state.gfxCtx, "../z_actor.c", 4384);

        gDPSetHilite1Tile(displayListHead++, 1, hilite, 16, 16);
        gSPEndDisplayList(displayListHead);
        gSPSegment(POLY_OPA_DISP++, 0x07, displayList);

        CLOSE_DISPS(play->state.gfxCtx, "../z_actor.c", 4394);
    }
}

void func_8002ED80(Actor* actor, PlayState* play, s32 flag) {
    Hilite* hilite;
    Vec3f lightDir;
    Gfx* displayListHead;
    Gfx* displayList;

    lightDir.x = play->envCtx.dirLight1.params.dir.x;
    lightDir.y = play->envCtx.dirLight1.params.dir.y;
    lightDir.z = play->envCtx.dirLight1.params.dir.z;

    hilite = func_8002EB44(&actor->world.pos, &play->view.eye, &lightDir, play->state.gfxCtx);

    if (flag != 0) {
        displayList = Graph_Alloc(play->state.gfxCtx, 2 * sizeof(Gfx));
        displayListHead = displayList;

        OPEN_DISPS(play->state.gfxCtx, "../z_actor.c", 4429);

        gDPSetHilite1Tile(displayListHead++, 1, hilite, 16, 16);
        gSPEndDisplayList(displayListHead);
        gSPSegment(POLY_XLU_DISP++, 0x07, displayList);

        CLOSE_DISPS(play->state.gfxCtx, "../z_actor.c", 4439);
    }
}

PosRot* Actor_GetFocus(PosRot* dest, Actor* actor) {
    *dest = actor->focus;

    return dest;
}

PosRot* Actor_GetWorld(PosRot* dest, Actor* actor) {
    *dest = actor->world;

    return dest;
}

PosRot* Actor_GetWorldPosShapeRot(PosRot* arg0, Actor* actor) {
    PosRot sp1C;

    Math_Vec3f_Copy(&sp1C.pos, &actor->world.pos);
    sp1C.rot = actor->shape.rot;
    *arg0 = sp1C;

    return arg0;
}

f32 func_8002EFC0(Actor* actor, Player* player, s16 arg2) {
    s16 yawTemp = (s16)(actor->yawTowardsPlayer - 0x8000) - arg2;
    s16 yawTempAbs = ABS(yawTemp);

    if (player->unk_664 != NULL) {
        if ((yawTempAbs > 0x4000) || (actor->flags & ACTOR_FLAG_27)) {
            return FLT_MAX;
        } else {
            f32 ret =
                actor->xyzDistToPlayerSq - actor->xyzDistToPlayerSq * 0.8f * ((0x4000 - yawTempAbs) * (1.0f / 0x8000));

            return ret;
        }
    }

    if (yawTempAbs > 0x2AAA) {
        return FLT_MAX;
    }

    return actor->xyzDistToPlayerSq;
}

typedef struct {
    /* 0x0 */ f32 rangeSq;
    /* 0x4 */ f32 leashScale;
} TargetRangeParams; // size = 0x8

#define TARGET_RANGE(range, leash) \
    { SQ(range), (f32)range / leash }

TargetRangeParams D_80115FF8[] = {
    TARGET_RANGE(70, 140),   TARGET_RANGE(170, 255),    TARGET_RANGE(280, 5600),      TARGET_RANGE(350, 525),
    TARGET_RANGE(700, 1050), TARGET_RANGE(1000, 1500),  TARGET_RANGE(100, 105.36842), TARGET_RANGE(140, 163.33333),
    TARGET_RANGE(240, 576),  TARGET_RANGE(280, 280000),
};

u32 func_8002F090(Actor* actor, f32 arg1) {
    return arg1 < D_80115FF8[actor->targetMode].rangeSq;
}

s32 func_8002F0C8(Actor* actor, Player* player, s32 flag) {
    if ((actor->update == NULL) || !(actor->flags & ACTOR_FLAG_0)) {
        return true;
    }

    if (!flag) {
        s16 var = (s16)(actor->yawTowardsPlayer - 0x8000) - player->actor.shape.rot.y;
        s16 abs_var = ABS(var);
        f32 dist;

        if ((player->unk_664 == NULL) && (abs_var > 0x2AAA)) {
            dist = FLT_MAX;
        } else {
            dist = actor->xyzDistToPlayerSq;
        }

        return !func_8002F090(actor, D_80115FF8[actor->targetMode].leashScale * dist);
    }

    return false;
}

u32 Actor_ProcessTalkRequest(Actor* actor, PlayState* play) {
    if (actor->flags & ACTOR_FLAG_8) {
        actor->flags &= ~ACTOR_FLAG_8;
        return true;
    }

    return false;
}

s32 func_8002F1C4(Actor* actor, PlayState* play, f32 arg2, f32 arg3, u32 exchangeItemId) {
    Player* player = GET_PLAYER(play);

    if ((player->actor.flags & ACTOR_FLAG_8) || ((exchangeItemId != EXCH_ITEM_NONE) && Player_InCsMode(play)) ||
        (!actor->isTargeted &&
         ((arg3 < fabsf(actor->yDistToPlayer)) || (player->targetActorDistance < actor->xzDistToPlayer) ||
          (arg2 < actor->xzDistToPlayer)))) {
        return false;
    }

    player->targetActor = actor;
    player->targetActorDistance = actor->xzDistToPlayer;
    player->exchangeItemId = exchangeItemId;

    return true;
}

s32 func_8002F298(Actor* actor, PlayState* play, f32 arg2, u32 exchangeItemId) {
    return func_8002F1C4(actor, play, arg2, arg2, exchangeItemId);
}

s32 func_8002F2CC(Actor* actor, PlayState* play, f32 arg2) {
    return func_8002F298(actor, play, arg2, EXCH_ITEM_NONE);
}

s32 func_8002F2F4(Actor* actor, PlayState* play) {
    f32 var1 = 50.0f + actor->colChkInfo.cylRadius;

    return func_8002F2CC(actor, play, var1);
}

u32 Actor_TextboxIsClosing(Actor* actor, PlayState* play) {
    if (Message_GetState(&play->msgCtx) == TEXT_STATE_CLOSING) {
        return true;
    } else {
        return false;
    }
}

s8 func_8002F368(PlayState* play) {
    Player* player = GET_PLAYER(play);

    return player->exchangeItemId;
}

void Actor_GetScreenPos(PlayState* play, Actor* actor, s16* x, s16* y) {
    Vec3f projectedPos;
    f32 cappedInvW;

    Actor_ProjectPos(play, &actor->focus.pos, &projectedPos, &cappedInvW);
    *x = projectedPos.x * cappedInvW * (SCREEN_WIDTH / 2) + (SCREEN_WIDTH / 2);
    *y = projectedPos.y * cappedInvW * -(SCREEN_HEIGHT / 2) + (SCREEN_HEIGHT / 2);
}

u32 Actor_HasParent(Actor* actor, PlayState* play) {
    if (actor->parent != NULL) {
        return true;
    } else {
        return false;
    }
}

/**
 * This function covers various interactions with the player actor, using Get Item IDs (see `GetItemID` enum).
 * It is typically used to give items to the player, but also has other purposes.
 *
 * This function carries a get item request to the player actor if context allows it (e.g. the player is in range and
 * not busy with certain things). The player actor performs the requested action itself.
 *
 * The following description of what the `getItemId` values can do is provided here for completeness, but these
 * behaviors are entirely out of the scope of this function. All behavior is defined by the player actor.
 *
 * - Positive values (`GI_NONE < getItemId < GI_MAX`):
 *    Give an item to the player. The player may not get it immediately (for example if diving), but is expected to
 *    in the near future.
 * - Negative values (`-GI_MAX < getItemId < GI_NONE`):
 *    Used by treasure chests to indicate the chest can be opened (by pressing A).
 *    The item gotten corresponds to the positive Get Item ID `abs(getItemId)`.
 * - `GI_NONE`:
 *    Allows the player to pick up the actor (by pressing A), to carry it around.
 * - `GI_MAX`:
 *    Allows the player to catch specific actors in a bottle.
 *
 * @return true If the player actor is capable of accepting the offer.
 */
s32 Actor_OfferGetItem(Actor* actor, PlayState* play, s32 getItemId, f32 xzRange, f32 yRange) {
    Player* player = GET_PLAYER(play);

    if (!(player->stateFlags1 & (PLAYER_STATE1_7 | PLAYER_STATE1_12 | PLAYER_STATE1_13 | PLAYER_STATE1_14 |
                                 PLAYER_STATE1_18 | PLAYER_STATE1_19 | PLAYER_STATE1_20 | PLAYER_STATE1_21)) &&
        Player_GetExplosiveHeld(player) < 0) {
        if ((((player->heldActor != NULL) || (actor == player->targetActor)) && (getItemId > GI_NONE) &&
             (getItemId < GI_MAX)) ||
            (!(player->stateFlags1 & (PLAYER_STATE1_11 | PLAYER_STATE1_29)))) {
            if ((actor->xzDistToPlayer < xzRange) && (fabsf(actor->yDistToPlayer) < yRange)) {
                s16 yawDiff = actor->yawTowardsPlayer - player->actor.shape.rot.y;
                s32 absYawDiff = ABS(yawDiff);

                if ((getItemId != GI_NONE) || (player->getItemDirection < absYawDiff)) {
                    player->getItemId = getItemId;
                    player->interactRangeActor = actor;
                    player->getItemDirection = absYawDiff;
                    return true;
                }
            }
        }
    }

    return false;
}

s32 Actor_OfferGetItemNearby(Actor* actor, PlayState* play, s32 getItemId) {
    return Actor_OfferGetItem(actor, play, getItemId, 50.0f, 10.0f);
}

s32 Actor_OfferCarry(Actor* actor, PlayState* play) {
    return Actor_OfferGetItemNearby(actor, play, GI_NONE);
}

u32 Actor_HasNoParent(Actor* actor, PlayState* play) {
    if (actor->parent == NULL) {
        return true;
    } else {
        return false;
    }
}

void func_8002F5C4(Actor* actorA, Actor* actorB, PlayState* play) {
    Actor* parent = actorA->parent;

    if (parent->id == ACTOR_PLAYER) {
        Player* player = (Player*)parent;

        player->heldActor = actorB;
        player->interactRangeActor = actorB;
    }

    parent->child = actorB;
    actorB->parent = parent;
    actorA->parent = NULL;
}

void Actor_SetClosestSecretDistance(Actor* actor, PlayState* play) {
    Player* player = GET_PLAYER(play);

    if (actor->xyzDistToPlayerSq < player->closestSecretDistSq) {
        player->closestSecretDistSq = actor->xyzDistToPlayerSq;
    }
}

s32 Actor_IsMounted(PlayState* play, Actor* horse) {
    if (horse->child != NULL) {
        return true;
    } else {
        return false;
    }
}

u32 Actor_SetRideActor(PlayState* play, Actor* horse, s32 mountSide) {
    Player* player = GET_PLAYER(play);

    if (!(player->stateFlags1 &
          (PLAYER_STATE1_7 | PLAYER_STATE1_11 | PLAYER_STATE1_12 | PLAYER_STATE1_13 | PLAYER_STATE1_14 |
           PLAYER_STATE1_18 | PLAYER_STATE1_19 | PLAYER_STATE1_20 | PLAYER_STATE1_21))) {
        player->rideActor = horse;
        player->mountSide = mountSide;
        return true;
    }

    return false;
}

s32 Actor_NotMounted(PlayState* play, Actor* horse) {
    if (horse->child == NULL) {
        return true;
    } else {
        return false;
    }
}

void func_8002F698(PlayState* play, Actor* actor, f32 arg2, s16 arg3, f32 arg4, u32 arg5, u32 arg6) {
    Player* player = GET_PLAYER(play);

    player->unk_8A0 = arg6;
    player->unk_8A1 = arg5;
    player->unk_8A2 = arg3;
    player->unk_8A4 = arg2;
    player->unk_8A8 = arg4;
}

void func_8002F6D4(PlayState* play, Actor* actor, f32 arg2, s16 arg3, f32 arg4, u32 arg5) {
    func_8002F698(play, actor, arg2, arg3, arg4, 2, arg5);
}

void func_8002F71C(PlayState* play, Actor* actor, f32 arg2, s16 arg3, f32 arg4) {
    func_8002F6D4(play, actor, arg2, arg3, arg4, 0);
}

void func_8002F758(PlayState* play, Actor* actor, f32 arg2, s16 arg3, f32 arg4, u32 arg5) {
    func_8002F698(play, actor, arg2, arg3, arg4, 1, arg5);
}

void func_8002F7A0(PlayState* play, Actor* actor, f32 arg2, s16 arg3, f32 arg4) {
    func_8002F758(play, actor, arg2, arg3, arg4, 0);
}

/**
 * Play a sound effect at the player's position
 */
void Player_PlaySfx(Player* player, u16 sfxId) {
    Audio_PlaySfxGeneral(sfxId, &player->actor.projectedPos, 4, &gSfxDefaultFreqAndVolScale,
                         &gSfxDefaultFreqAndVolScale, &gSfxDefaultReverb);
}

<<<<<<< HEAD
void Audio_PlayActorSfx2(Actor* actor, u16 sfxId) {
    Lib_PlaySfx_AtPos(&actor->projectedPos, sfxId);
=======
/**
 * Play a sound effect at the actor's position
 */
void Actor_PlaySfx(Actor* actor, u16 sfxId) {
    func_80078914(&actor->projectedPos, sfxId);
>>>>>>> be22b836
}

void func_8002F850(PlayState* play, Actor* actor) {
    s32 surfaceSfxOffset;

    if (actor->bgCheckFlags & BGCHECKFLAG_WATER) {
        if (actor->yDistToWater < 20.0f) {
            surfaceSfxOffset = SURFACE_SFX_OFFSET_WATER_SHALLOW;
        } else {
            surfaceSfxOffset = SURFACE_SFX_OFFSET_WATER_DEEP;
        }
    } else {
        surfaceSfxOffset = SurfaceType_GetSfxOffset(&play->colCtx, actor->floorPoly, actor->floorBgId);
    }

    Lib_PlaySfx_AtPos(&actor->projectedPos, NA_SE_EV_BOMB_BOUND);
    Lib_PlaySfx_AtPos(&actor->projectedPos, NA_SE_PL_WALK_GROUND + surfaceSfxOffset);
}

void func_8002F8F0(Actor* actor, u16 sfxId) {
    actor->sfx = sfxId;
    actor->flags |= ACTOR_FLAG_19;
    actor->flags &= ~(ACTOR_FLAG_20 | ACTOR_FLAG_21 | ACTOR_FLAG_28);
}

void func_8002F91C(Actor* actor, u16 sfxId) {
    actor->sfx = sfxId;
    actor->flags |= ACTOR_FLAG_20;
    actor->flags &= ~(ACTOR_FLAG_19 | ACTOR_FLAG_21 | ACTOR_FLAG_28);
}

void func_8002F948(Actor* actor, u16 sfxId) {
    actor->sfx = sfxId;
    actor->flags |= ACTOR_FLAG_21;
    actor->flags &= ~(ACTOR_FLAG_19 | ACTOR_FLAG_20 | ACTOR_FLAG_28);
}

void func_8002F974(Actor* actor, u16 sfxId) {
    actor->flags &= ~(ACTOR_FLAG_19 | ACTOR_FLAG_20 | ACTOR_FLAG_21 | ACTOR_FLAG_28);
    actor->sfx = sfxId;
}

void func_8002F994(Actor* actor, s32 timer) {
    actor->flags |= ACTOR_FLAG_28;
    actor->flags &= ~(ACTOR_FLAG_19 | ACTOR_FLAG_20 | ACTOR_FLAG_21);

    // The sfx field is not used for an actual sound effect here.
    // Instead, it controls the tick speed of the timer sound effect.
    if (timer < 40) {
        actor->sfx = 3;
    } else if (timer < 100) {
        actor->sfx = 2;
    } else {
        actor->sfx = 1;
    }
}

// Tests if something hit Jabu Jabu surface, displaying hit splash and playing sfx if true
s32 func_8002F9EC(PlayState* play, Actor* actor, CollisionPoly* poly, s32 bgId, Vec3f* pos) {
    if (SurfaceType_GetFloorType(&play->colCtx, poly, bgId) == FLOOR_TYPE_8) {
        play->roomCtx.unk_74[0] = 1;
        CollisionCheck_BlueBlood(play, NULL, pos);
        Actor_PlaySfx(actor, NA_SE_IT_WALL_HIT_BUYO);
        return true;
    }

    return false;
}

// Local data used for Farore's Wind light (stored in BSS, possibly a struct?)
LightInfo D_8015BC00;
LightNode* D_8015BC10;
s32 D_8015BC14;
f32 D_8015BC18;

void func_8002FA60(PlayState* play) {
    Vec3f lightPos;

    if (gSaveContext.fw.set) {
        gSaveContext.respawn[RESPAWN_MODE_TOP].data = 0x28;
        gSaveContext.respawn[RESPAWN_MODE_TOP].pos.x = gSaveContext.fw.pos.x;
        gSaveContext.respawn[RESPAWN_MODE_TOP].pos.y = gSaveContext.fw.pos.y;
        gSaveContext.respawn[RESPAWN_MODE_TOP].pos.z = gSaveContext.fw.pos.z;
        gSaveContext.respawn[RESPAWN_MODE_TOP].yaw = gSaveContext.fw.yaw;
        gSaveContext.respawn[RESPAWN_MODE_TOP].playerParams = gSaveContext.fw.playerParams;
        gSaveContext.respawn[RESPAWN_MODE_TOP].entranceIndex = gSaveContext.fw.entranceIndex;
        gSaveContext.respawn[RESPAWN_MODE_TOP].roomIndex = gSaveContext.fw.roomIndex;
        gSaveContext.respawn[RESPAWN_MODE_TOP].tempSwchFlags = gSaveContext.fw.tempSwchFlags;
        gSaveContext.respawn[RESPAWN_MODE_TOP].tempCollectFlags = gSaveContext.fw.tempCollectFlags;
    } else {
        gSaveContext.respawn[RESPAWN_MODE_TOP].data = 0;
        gSaveContext.respawn[RESPAWN_MODE_TOP].pos.x = 0.0f;
        gSaveContext.respawn[RESPAWN_MODE_TOP].pos.y = 0.0f;
        gSaveContext.respawn[RESPAWN_MODE_TOP].pos.z = 0.0f;
    }

    lightPos.x = gSaveContext.respawn[RESPAWN_MODE_TOP].pos.x;
    lightPos.y = gSaveContext.respawn[RESPAWN_MODE_TOP].pos.y + 80.0f;
    lightPos.z = gSaveContext.respawn[RESPAWN_MODE_TOP].pos.z;

    Lights_PointNoGlowSetInfo(&D_8015BC00, lightPos.x, lightPos.y, lightPos.z, 0xFF, 0xFF, 0xFF, -1);

    D_8015BC10 = LightContext_InsertLight(play, &play->lightCtx, &D_8015BC00);
    D_8015BC14 = 0;
    D_8015BC18 = 0.0f;
}

void Actor_DrawFaroresWindPointer(PlayState* play) {
    s32 lightRadius = -1;
    s32 params;

    OPEN_DISPS(play->state.gfxCtx, "../z_actor.c", 5308);

    params = gSaveContext.respawn[RESPAWN_MODE_TOP].data;

    if (params) {
        f32 yOffset = LINK_IS_ADULT ? 80.0f : 60.0f;
        f32 ratio = 1.0f;
        s32 alpha = 255;
        s32 temp = params - 40;

        if (temp < 0) {
            gSaveContext.respawn[RESPAWN_MODE_TOP].data = ++params;
            ratio = ABS(params) * 0.025f;
            D_8015BC14 = 60;
            D_8015BC18 = 1.0f;
        } else if (D_8015BC14) {
            D_8015BC14--;
        } else if (D_8015BC18 > 0.0f) {
            static Vec3f effectVel = { 0.0f, -0.05f, 0.0f };
            static Vec3f effectAccel = { 0.0f, -0.025f, 0.0f };
            static Color_RGBA8 effectPrimCol = { 255, 255, 255, 0 };
            static Color_RGBA8 effectEnvCol = { 100, 200, 0, 0 };
            Vec3f* curPos = &gSaveContext.respawn[RESPAWN_MODE_TOP].pos;
            Vec3f* nextPos = &gSaveContext.respawn[RESPAWN_MODE_DOWN].pos;
            f32 prevNum = D_8015BC18;
            Vec3f dist;
            f32 diff = Math_Vec3f_DistXYZAndStoreDiff(nextPos, curPos, &dist);
            Vec3f effectPos;
            f32 factor;
            f32 length;
            f32 dx;
            f32 speed;

            if (diff < 20.0f) {
                D_8015BC18 = 0.0f;
                Math_Vec3f_Copy(curPos, nextPos);
            } else {
                length = diff * (1.0f / D_8015BC18);
                speed = 20.0f / length;
                speed = CLAMP_MIN(speed, 0.05f);
                Math_StepToF(&D_8015BC18, 0.0f, speed);
                factor = (diff * (D_8015BC18 / prevNum)) / diff;
                curPos->x = nextPos->x + (dist.x * factor);
                curPos->y = nextPos->y + (dist.y * factor);
                curPos->z = nextPos->z + (dist.z * factor);
                length *= 0.5f;
                dx = diff - length;
                yOffset += sqrtf(SQ(length) - SQ(dx)) * 0.2f;
                osSyncPrintf("-------- DISPLAY Y=%f\n", yOffset);
            }

            effectPos.x = curPos->x + Rand_CenteredFloat(6.0f);
            effectPos.y = curPos->y + 80.0f + (6.0f * Rand_ZeroOne());
            effectPos.z = curPos->z + Rand_CenteredFloat(6.0f);

            EffectSsKiraKira_SpawnDispersed(play, &effectPos, &effectVel, &effectAccel, &effectPrimCol, &effectEnvCol,
                                            1000, 16);

            if (D_8015BC18 == 0.0f) {
                gSaveContext.respawn[RESPAWN_MODE_TOP] = gSaveContext.respawn[RESPAWN_MODE_DOWN];
                gSaveContext.respawn[RESPAWN_MODE_TOP].playerParams = 0x06FF;
                gSaveContext.respawn[RESPAWN_MODE_TOP].data = 40;
            }

            gSaveContext.respawn[RESPAWN_MODE_TOP].pos = *curPos;
        } else if (temp > 0) {
            Vec3f* curPos = &gSaveContext.respawn[RESPAWN_MODE_TOP].pos;
            f32 nextRatio = 1.0f - temp * 0.1f;
            f32 curRatio = 1.0f - (f32)(temp - 1) * 0.1f;
            Vec3f eye;
            Vec3f dist;
            f32 diff;

            if (nextRatio > 0.0f) {
                eye.x = play->view.eye.x;
                eye.y = play->view.eye.y - yOffset;
                eye.z = play->view.eye.z;
                diff = Math_Vec3f_DistXYZAndStoreDiff(&eye, curPos, &dist);
                diff = (diff * (nextRatio / curRatio)) / diff;
                curPos->x = eye.x + (dist.x * diff);
                curPos->y = eye.y + (dist.y * diff);
                curPos->z = eye.z + (dist.z * diff);
                gSaveContext.respawn[RESPAWN_MODE_TOP].pos = *curPos;
            }

            alpha = 255 - (temp * 30);

            if (alpha < 0) {
                gSaveContext.fw.set = 0;
                gSaveContext.respawn[RESPAWN_MODE_TOP].data = 0;
                alpha = 0;
            } else {
                gSaveContext.respawn[RESPAWN_MODE_TOP].data = ++params;
            }

            ratio = 1.0f + ((f32)temp * 0.2); // required to match
        }

        lightRadius = 500.0f * ratio;

        if ((play->csCtx.state == CS_STATE_IDLE) &&
            (((void)0, gSaveContext.respawn[RESPAWN_MODE_TOP].entranceIndex) ==
             ((void)0, gSaveContext.entranceIndex)) &&
            (((void)0, gSaveContext.respawn[RESPAWN_MODE_TOP].roomIndex) == play->roomCtx.curRoom.num)) {
            f32 scale = 0.025f * ratio;

            POLY_XLU_DISP = Gfx_SetupDL(POLY_XLU_DISP, SETUPDL_25);

            Matrix_Translate(((void)0, gSaveContext.respawn[RESPAWN_MODE_TOP].pos.x),
                             ((void)0, gSaveContext.respawn[RESPAWN_MODE_TOP].pos.y) + yOffset,
                             ((void)0, gSaveContext.respawn[RESPAWN_MODE_TOP].pos.z), MTXMODE_NEW);
            Matrix_Scale(scale, scale, scale, MTXMODE_APPLY);
            Matrix_Mult(&play->billboardMtxF, MTXMODE_APPLY);
            Matrix_Push();

            gDPPipeSync(POLY_XLU_DISP++);
            gDPSetPrimColor(POLY_XLU_DISP++, 128, 128, 255, 255, 200, alpha);
            gDPSetEnvColor(POLY_XLU_DISP++, 100, 200, 0, 255);

            Matrix_RotateZ(BINANG_TO_RAD_ALT2((play->gameplayFrames * 1500) & 0xFFFF), MTXMODE_APPLY);
            gSPMatrix(POLY_XLU_DISP++, Matrix_NewMtx(play->state.gfxCtx, "../z_actor.c", 5458),
                      G_MTX_MODELVIEW | G_MTX_LOAD | G_MTX_NOPUSH);
            gSPDisplayList(POLY_XLU_DISP++, gEffFlash1DL);

            Matrix_Pop();
            Matrix_RotateZ(BINANG_TO_RAD_ALT2(~((play->gameplayFrames * 1200) & 0xFFFF)), MTXMODE_APPLY);

            gSPMatrix(POLY_XLU_DISP++, Matrix_NewMtx(play->state.gfxCtx, "../z_actor.c", 5463),
                      G_MTX_MODELVIEW | G_MTX_LOAD | G_MTX_NOPUSH);
            gSPDisplayList(POLY_XLU_DISP++, gEffFlash1DL);
        }

        Lights_PointNoGlowSetInfo(&D_8015BC00, ((void)0, gSaveContext.respawn[RESPAWN_MODE_TOP].pos.x),
                                  ((void)0, gSaveContext.respawn[RESPAWN_MODE_TOP].pos.y) + yOffset,
                                  ((void)0, gSaveContext.respawn[RESPAWN_MODE_TOP].pos.z), 255, 255, 255, lightRadius);

        CLOSE_DISPS(play->state.gfxCtx, "../z_actor.c", 5474);
    }
}

void func_80030488(PlayState* play) {
    LightContext_RemoveLight(play, &play->lightCtx, D_8015BC10);
}

void Actor_DisableLens(PlayState* play) {
    if (play->actorCtx.lensActive) {
        play->actorCtx.lensActive = false;
        Magic_Reset(play);
    }
}

void Actor_InitContext(PlayState* play, ActorContext* actorCtx, ActorEntry* playerEntry) {
    ActorOverlay* overlayEntry;
    SavedSceneFlags* savedSceneFlags;
    s32 i;

    savedSceneFlags = &gSaveContext.sceneFlags[play->sceneId];

    bzero(actorCtx, sizeof(ActorContext));

    ActorOverlayTable_Init();
    Matrix_MtxFCopy(&play->billboardMtxF, &gMtxFClear);
    Matrix_MtxFCopy(&play->viewProjectionMtxF, &gMtxFClear);

    overlayEntry = &gActorOverlayTable[0];
    for (i = 0; i < ARRAY_COUNT(gActorOverlayTable); i++) {
        overlayEntry->loadedRamAddr = NULL;
        overlayEntry->numLoaded = 0;
        overlayEntry++;
    }

    actorCtx->flags.chest = savedSceneFlags->chest;
    actorCtx->flags.swch = savedSceneFlags->swch;
    actorCtx->flags.clear = savedSceneFlags->clear;
    actorCtx->flags.collect = savedSceneFlags->collect;

    TitleCard_Init(play, &actorCtx->titleCtx);

    actorCtx->absoluteSpace = NULL;

    Actor_SpawnEntry(actorCtx, playerEntry, play);
    func_8002C0C0(&actorCtx->targetCtx, actorCtx->actorLists[ACTORCAT_PLAYER].head, play);
    func_8002FA60(play);
}

u32 sCategoryFreezeMasks[ACTORCAT_MAX] = {
    // ACTORCAT_SWITCH
    PLAYER_STATE1_6 | PLAYER_STATE1_7 | PLAYER_STATE1_28,
    // ACTORCAT_BG
    PLAYER_STATE1_6 | PLAYER_STATE1_7 | PLAYER_STATE1_28,
    // ACTORCAT_PLAYER
    0,
    // ACTORCAT_EXPLOSIVE
    PLAYER_STATE1_6 | PLAYER_STATE1_7 | PLAYER_STATE1_10 | PLAYER_STATE1_28,
    // ACTORCAT_NPC
    PLAYER_STATE1_7,
    // ACTORCAT_ENEMY
    PLAYER_STATE1_6 | PLAYER_STATE1_7 | PLAYER_STATE1_28 | PLAYER_STATE1_29,
    // ACTORCAT_PROP
    PLAYER_STATE1_7 | PLAYER_STATE1_28,
    // ACTORCAT_ITEMACTION
    0,
    // ACTORCAT_MISC
    PLAYER_STATE1_6 | PLAYER_STATE1_7 | PLAYER_STATE1_28 | PLAYER_STATE1_29,
    // ACTORCAT_BOSS
    PLAYER_STATE1_6 | PLAYER_STATE1_7 | PLAYER_STATE1_10 | PLAYER_STATE1_28,
    // ACTORCAT_DOOR
    0,
    // ACTORCAT_CHEST
    PLAYER_STATE1_6 | PLAYER_STATE1_7 | PLAYER_STATE1_28,
};

void Actor_UpdateAll(PlayState* play, ActorContext* actorCtx) {
    Actor* refActor;
    Actor* actor;
    Player* player;
    u32* categoryFreezeMaskP;
    u32 requiredActorFlag;
    u32 canFreezeCategory;
    Actor* sp74;
    ActorEntry* actorEntry;
    s32 i;

    player = GET_PLAYER(play);

    if (0) {
        // This ASSERT is optimized out but it exists due to its presence in rodata
        ASSERT(gMaxActorId == ACTOR_ID_MAX, "MaxProfile == ACTOR_DLF_MAX", "../z_actor.c", UNK_LINE);
    }

    sp74 = NULL;
    requiredActorFlag = 0;

    if (play->numActorEntries != 0) {
        actorEntry = &play->actorEntryList[0];
        for (i = 0; i < play->numActorEntries; i++) {
            Actor_SpawnEntry(&play->actorCtx, actorEntry++, play);
        }
        play->numActorEntries = 0;
    }

    if (actorCtx->unk_02 != 0) {
        actorCtx->unk_02--;
    }

    if (KREG(0) == -100) {
        refActor = &GET_PLAYER(play)->actor;
        KREG(0) = 0;
        Actor_Spawn(&play->actorCtx, play, ACTOR_EN_CLEAR_TAG, refActor->world.pos.x, refActor->world.pos.y + 100.0f,
                    refActor->world.pos.z, 0, 0, 0, 1);
    }

    categoryFreezeMaskP = &sCategoryFreezeMasks[0];

    if (player->stateFlags2 & PLAYER_STATE2_27) {
        requiredActorFlag = ACTOR_FLAG_25;
    }

    if ((player->stateFlags1 & PLAYER_STATE1_6) && ((player->actor.textId & 0xFF00) != 0x600)) {
        sp74 = player->targetActor;
    }

    for (i = 0; i < ARRAY_COUNT(actorCtx->actorLists); i++, categoryFreezeMaskP++) {
        canFreezeCategory = (*categoryFreezeMaskP & player->stateFlags1);

        actor = actorCtx->actorLists[i].head;
        while (actor != NULL) {
            if (actor->world.pos.y < -25000.0f) {
                actor->world.pos.y = -25000.0f;
            }

            actor->sfx = 0;

            if (actor->init != NULL) {
                if (Object_IsLoaded(&play->objectCtx, actor->objBankIndex)) {
                    Actor_SetObjectDependency(play, actor);
                    actor->init(actor, play);
                    actor->init = NULL;
                }
                actor = actor->next;
            } else if (!Object_IsLoaded(&play->objectCtx, actor->objBankIndex)) {
                Actor_Kill(actor);
                actor = actor->next;
            } else if ((requiredActorFlag && !(actor->flags & requiredActorFlag)) ||
                       (!requiredActorFlag && canFreezeCategory &&
                        !((sp74 == actor) || (actor == player->naviActor) || (actor == player->heldActor) ||
                          (&player->actor == actor->parent)))) {
                CollisionCheck_ResetDamage(&actor->colChkInfo);
                actor = actor->next;
            } else if (actor->update == NULL) {
                if (!actor->isDrawn) {
                    actor = Actor_Delete(&play->actorCtx, actor, play);
                } else {
                    Actor_Destroy(actor, play);
                    actor = actor->next;
                }
            } else {
                Math_Vec3f_Copy(&actor->prevPos, &actor->world.pos);
                actor->xzDistToPlayer = Actor_WorldDistXZToActor(actor, &player->actor);
                actor->yDistToPlayer = Actor_HeightDiff(actor, &player->actor);
                actor->xyzDistToPlayerSq = SQ(actor->xzDistToPlayer) + SQ(actor->yDistToPlayer);

                actor->yawTowardsPlayer = Actor_WorldYawTowardActor(actor, &player->actor);
                actor->flags &= ~ACTOR_FLAG_24;

                if ((DECR(actor->freezeTimer) == 0) && (actor->flags & (ACTOR_FLAG_4 | ACTOR_FLAG_6))) {
                    if (actor == player->unk_664) {
                        actor->isTargeted = true;
                    } else {
                        actor->isTargeted = false;
                    }

                    if ((actor->targetPriority != 0) && (player->unk_664 == NULL)) {
                        actor->targetPriority = 0;
                    }

                    Actor_SetObjectDependency(play, actor);
                    if (actor->colorFilterTimer != 0) {
                        actor->colorFilterTimer--;
                    }
                    actor->update(actor, play);
                    DynaPoly_UnsetAllInteractFlags(play, &play->colCtx.dyna, actor);
                }

                CollisionCheck_ResetDamage(&actor->colChkInfo);

                actor = actor->next;
            }
        }

        if (i == ACTORCAT_BG) {
            DynaPoly_UpdateContext(play, &play->colCtx.dyna);
        }
    }

    actor = player->unk_664;

    if ((actor != NULL) && (actor->update == NULL)) {
        actor = NULL;
        func_8008EDF0(player);
    }

    if ((actor == NULL) || (player->unk_66C < 5)) {
        actor = NULL;
        if (actorCtx->targetCtx.unk_4B != 0) {
            actorCtx->targetCtx.unk_4B = 0;
            Lib_PlaySfx(NA_SE_SY_LOCK_OFF);
        }
    }

    func_8002C7BC(&actorCtx->targetCtx, player, actor, play);
    TitleCard_Update(play, &actorCtx->titleCtx);
    DynaPoly_UpdateBgActorTransforms(play, &play->colCtx.dyna);
}

void Actor_FaultPrint(Actor* actor, char* command) {
    ActorOverlay* overlayEntry;
    char* name;

    if ((actor == NULL) || (actor->overlayEntry == NULL)) {
        FaultDrawer_SetCursor(48, 24);
        FaultDrawer_Printf("ACTOR NAME is NULL");
    }

    overlayEntry = actor->overlayEntry;
    name = overlayEntry->name != NULL ? overlayEntry->name : "";

    osSyncPrintf("アクターの名前(%08x:%s)\n", actor, name); // "Actor name (%08x:%s)"

    if (command != NULL) {
        osSyncPrintf("コメント:%s\n", command); // "Command:%s"
    }

    FaultDrawer_SetCursor(48, 24);
    FaultDrawer_Printf("ACTOR NAME %08x:%s", actor, name);
}

void Actor_Draw(PlayState* play, Actor* actor) {
    FaultClient faultClient;
    Lights* lights;

    Fault_AddClient(&faultClient, Actor_FaultPrint, actor, "Actor_draw");

    OPEN_DISPS(play->state.gfxCtx, "../z_actor.c", 6035);

    lights = LightContext_NewLights(&play->lightCtx, play->state.gfxCtx);

    Lights_BindAll(lights, play->lightCtx.listHead, (actor->flags & ACTOR_FLAG_22) ? NULL : &actor->world.pos);
    Lights_Draw(lights, play->state.gfxCtx);

    if (actor->flags & ACTOR_FLAG_IGNORE_QUAKE) {
        Matrix_SetTranslateRotateYXZ(actor->world.pos.x + play->mainCamera.quakeOffset.x,
                                     actor->world.pos.y +
                                         ((actor->shape.yOffset * actor->scale.y) + play->mainCamera.quakeOffset.y),
                                     actor->world.pos.z + play->mainCamera.quakeOffset.z, &actor->shape.rot);
    } else {
        Matrix_SetTranslateRotateYXZ(actor->world.pos.x, actor->world.pos.y + (actor->shape.yOffset * actor->scale.y),
                                     actor->world.pos.z, &actor->shape.rot);
    }

    Matrix_Scale(actor->scale.x, actor->scale.y, actor->scale.z, MTXMODE_APPLY);
    Actor_SetObjectDependency(play, actor);

    gSPSegment(POLY_OPA_DISP++, 0x06, play->objectCtx.status[actor->objBankIndex].segment);
    gSPSegment(POLY_XLU_DISP++, 0x06, play->objectCtx.status[actor->objBankIndex].segment);

    if (actor->colorFilterTimer != 0) {
        Color_RGBA8 color = { 0, 0, 0, 255 };

        if (actor->colorFilterParams & COLORFILTER_COLORFLAG_GRAY) {
            color.r = color.g = color.b = COLORFILTER_GET_COLORINTENSITY(actor->colorFilterParams) | 7;
        } else if (actor->colorFilterParams & COLORFILTER_COLORFLAG_RED) {
            color.r = COLORFILTER_GET_COLORINTENSITY(actor->colorFilterParams) | 7;
        } else {
            color.b = COLORFILTER_GET_COLORINTENSITY(actor->colorFilterParams) | 7;
        }

        if (actor->colorFilterParams & COLORFILTER_BUFFLAG_XLU) {
            func_80026860(play, &color, actor->colorFilterTimer, COLORFILTER_GET_DURATION(actor->colorFilterParams));
        } else {
            func_80026400(play, &color, actor->colorFilterTimer, COLORFILTER_GET_DURATION(actor->colorFilterParams));
        }
    }

    actor->draw(actor, play);

    if (actor->colorFilterTimer != 0) {
        if (actor->colorFilterParams & COLORFILTER_BUFFLAG_XLU) {
            func_80026A6C(play);
        } else {
            func_80026608(play);
        }
    }

    if (actor->shape.shadowDraw != NULL) {
        actor->shape.shadowDraw(actor, lights, play);
    }

    CLOSE_DISPS(play->state.gfxCtx, "../z_actor.c", 6119);

    Fault_RemoveClient(&faultClient);
}

void func_80030ED8(Actor* actor) {
    if (actor->flags & ACTOR_FLAG_19) {
        Audio_PlaySfxGeneral(actor->sfx, &actor->projectedPos, 4, &gSfxDefaultFreqAndVolScale,
                             &gSfxDefaultFreqAndVolScale, &gSfxDefaultReverb);
    } else if (actor->flags & ACTOR_FLAG_20) {
        Lib_PlaySfx(actor->sfx);
    } else if (actor->flags & ACTOR_FLAG_21) {
        Lib_PlaySfx_Centered(actor->sfx);
    } else if (actor->flags & ACTOR_FLAG_28) {
        func_800F4C58(&gSfxDefaultPos, NA_SE_SY_TIMER - SFX_FLAG, (s8)(actor->sfx - 1));
    } else {
        Lib_PlaySfx_AtPos(&actor->projectedPos, actor->sfx);
    }
}

#define LENS_MASK_WIDTH 64
#define LENS_MASK_HEIGHT 64
// 26 and 6 are for padding between the mask texture and the screen borders
#define LENS_MASK_OFFSET_S ((SCREEN_WIDTH / 2 - LENS_MASK_WIDTH) - 26)
#define LENS_MASK_OFFSET_T ((SCREEN_HEIGHT / 2 - LENS_MASK_HEIGHT) - 6)

void Actor_DrawLensOverlay(GraphicsContext* gfxCtx) {
    OPEN_DISPS(gfxCtx, "../z_actor.c", 6161);

    gDPLoadTextureBlock(POLY_XLU_DISP++, gLensOfTruthMaskTex, G_IM_FMT_I, G_IM_SIZ_8b, LENS_MASK_WIDTH,
                        LENS_MASK_HEIGHT, 0, G_TX_MIRROR | G_TX_CLAMP, G_TX_MIRROR | G_TX_CLAMP, 6, 6, G_TX_NOLOD,
                        G_TX_NOLOD);

    gDPSetTileSize(POLY_XLU_DISP++, G_TX_RENDERTILE, (SCREEN_WIDTH / 2 - LENS_MASK_WIDTH) << 2,
                   (SCREEN_HEIGHT / 2 - LENS_MASK_HEIGHT) << 2, (SCREEN_WIDTH / 2 + LENS_MASK_WIDTH - 1) << 2,
                   (SCREEN_HEIGHT / 2 + LENS_MASK_HEIGHT - 1) << 2);
    gSPTextureRectangle(POLY_XLU_DISP++, 0, 0, SCREEN_WIDTH << 2, SCREEN_HEIGHT << 2, G_TX_RENDERTILE,
                        LENS_MASK_OFFSET_S << 5, LENS_MASK_OFFSET_T << 5,
                        (1 << 10) * (SCREEN_WIDTH - 2 * LENS_MASK_OFFSET_S) / SCREEN_WIDTH,
                        (1 << 10) * (SCREEN_HEIGHT - 2 * LENS_MASK_OFFSET_T) / SCREEN_HEIGHT);
    gDPPipeSync(POLY_XLU_DISP++);

    CLOSE_DISPS(gfxCtx, "../z_actor.c", 6183);
}

void Actor_DrawLensActors(PlayState* play, s32 numInvisibleActors, Actor** invisibleActors) {
    Actor** invisibleActor;
    GraphicsContext* gfxCtx;
    s32 i;

    gfxCtx = play->state.gfxCtx;

    OPEN_DISPS(gfxCtx, "../z_actor.c", 6197);

    gDPNoOpString(POLY_OPA_DISP++, "魔法のメガネ START", 0); // "Magic lens START"

    gDPPipeSync(POLY_XLU_DISP++);

    if (play->roomCtx.curRoom.lensMode == LENS_MODE_HIDE_ACTORS) {
        // Update both the color frame buffer and the z-buffer
        gDPSetOtherMode(POLY_XLU_DISP++,
                        G_AD_DISABLE | G_CD_MAGICSQ | G_CK_NONE | G_TC_FILT | G_TF_BILERP | G_TT_NONE | G_TL_TILE |
                            G_TD_CLAMP | G_TP_NONE | G_CYC_1CYCLE | G_PM_NPRIMITIVE,
                        G_AC_THRESHOLD | G_ZS_PRIM | Z_UPD | G_RM_CLD_SURF | G_RM_CLD_SURF2);

        gDPSetCombineMode(POLY_XLU_DISP++, G_CC_MODULATEIA_PRIM, G_CC_MODULATEIA_PRIM);
        gDPSetPrimColor(POLY_XLU_DISP++, 0, 0, 255, 0, 0, 255);

        // the z-buffer will later only allow drawing inside the lens circle
    } else {
        // Update the z-buffer but not the color frame buffer
        gDPSetOtherMode(POLY_XLU_DISP++,
                        G_AD_DISABLE | G_CD_MAGICSQ | G_CK_NONE | G_TC_FILT | G_TF_BILERP | G_TT_NONE | G_TL_TILE |
                            G_TD_CLAMP | G_TP_NONE | G_CYC_1CYCLE | G_PM_NPRIMITIVE,
                        G_AC_THRESHOLD | G_ZS_PRIM | Z_UPD | IM_RD | CVG_DST_SAVE | ZMODE_OPA | FORCE_BL |
                            GBL_c1(G_BL_CLR_BL, G_BL_0, G_BL_CLR_MEM, G_BL_1MA) |
                            GBL_c2(G_BL_CLR_BL, G_BL_0, G_BL_CLR_MEM, G_BL_1MA));

        // inverts the mask image, which initially is 0 inner and 74 outer,
        // by setting the combiner to draw 74 - image instead of the image
        gDPSetCombineLERP(POLY_XLU_DISP++, PRIMITIVE, TEXEL0, PRIM_LOD_FRAC, 0, PRIMITIVE, TEXEL0, PRIM_LOD_FRAC, 0,
                          PRIMITIVE, TEXEL0, PRIM_LOD_FRAC, 0, PRIMITIVE, TEXEL0, PRIM_LOD_FRAC, 0);
        gDPSetPrimColor(POLY_XLU_DISP++, 0, 0xFF, 74, 74, 74, 74);

        // the z-buffer will later only allow drawing outside the lens circle
    }

    // Together with the depth source set above, this sets the depth to the closest.
    // For a pixel with such a depth value, the z-buffer will reject drawing to that pixel.
    gDPSetPrimDepth(POLY_XLU_DISP++, 0, 0);

    // The z-buffer will be updated where the mask is not fully transparent.
    Actor_DrawLensOverlay(gfxCtx);

    // "Magic lens invisible Actor display START"
    gDPNoOpString(POLY_OPA_DISP++, "魔法のメガネ 見えないＡcｔｏｒ表示 START", numInvisibleActors);

    invisibleActor = &invisibleActors[0];
    for (i = 0; i < numInvisibleActors; i++) {
        // "Magic lens invisible Actor display"
        gDPNoOpString(POLY_OPA_DISP++, "魔法のメガネ 見えないＡcｔｏｒ表示", i);
        Actor_Draw(play, *(invisibleActor++));
    }

    // "Magic lens invisible Actor display END"
    gDPNoOpString(POLY_OPA_DISP++, "魔法のメガネ 見えないＡcｔｏｒ表示 END", numInvisibleActors);

    if (play->roomCtx.curRoom.lensMode != LENS_MODE_HIDE_ACTORS) {
        // Draw the lens overlay to the color frame buffer

        gDPNoOpString(POLY_OPA_DISP++, "青い眼鏡(外側)", 0); // "Blue spectacles (exterior)"

        gDPPipeSync(POLY_XLU_DISP++);

        gDPSetOtherMode(POLY_XLU_DISP++,
                        G_AD_DISABLE | G_CD_MAGICSQ | G_CK_NONE | G_TC_FILT | G_TF_BILERP | G_TT_NONE | G_TL_TILE |
                            G_TD_CLAMP | G_TP_NONE | G_CYC_1CYCLE | G_PM_NPRIMITIVE,
                        G_AC_THRESHOLD | G_ZS_PRIM | G_RM_CLD_SURF | G_RM_CLD_SURF2);
        gDPSetCombineMode(POLY_XLU_DISP++, G_CC_MODULATEIA_PRIM, G_CC_MODULATEIA_PRIM);
        gDPSetPrimColor(POLY_XLU_DISP++, 0, 0, 255, 0, 0, 255);

        Actor_DrawLensOverlay(gfxCtx);

        gDPNoOpString(POLY_OPA_DISP++, "青い眼鏡(外側)", 1); // "Blue spectacles (exterior)"
    }

    gDPNoOpString(POLY_OPA_DISP++, "魔法のメガネ END", 0); // "Magic lens END"

    CLOSE_DISPS(gfxCtx, "../z_actor.c", 6284);
}

s32 func_800314B0(PlayState* play, Actor* actor) {
    return func_800314D4(play, actor, &actor->projectedPos, actor->projectedW);
}

s32 func_800314D4(PlayState* play, Actor* actor, Vec3f* arg2, f32 arg3) {
    f32 var;

    if ((arg2->z > -actor->uncullZoneScale) && (arg2->z < (actor->uncullZoneForward + actor->uncullZoneScale))) {
        var = (arg3 < 1.0f) ? 1.0f : 1.0f / arg3;

        if ((((fabsf(arg2->x) - actor->uncullZoneScale) * var) < 1.0f) &&
            (((arg2->y + actor->uncullZoneDownward) * var) > -1.0f) &&
            (((arg2->y - actor->uncullZoneScale) * var) < 1.0f)) {
            return true;
        }
    }

    return false;
}

void func_800315AC(PlayState* play, ActorContext* actorCtx) {
    s32 invisibleActorCounter;
    Actor* invisibleActors[INVISIBLE_ACTOR_MAX];
    ActorListEntry* actorListEntry;
    Actor* actor;
    s32 i;

    invisibleActorCounter = 0;

    OPEN_DISPS(play->state.gfxCtx, "../z_actor.c", 6336);

    actorListEntry = &actorCtx->actorLists[0];

    for (i = 0; i < ARRAY_COUNT(actorCtx->actorLists); i++, actorListEntry++) {
        actor = actorListEntry->head;

        while (actor != NULL) {
            ActorOverlay* overlayEntry = actor->overlayEntry;
            char* actorName = overlayEntry->name != NULL ? overlayEntry->name : "";

            gDPNoOpString(POLY_OPA_DISP++, actorName, i);
            gDPNoOpString(POLY_XLU_DISP++, actorName, i);

            HREG(66) = i;

            if ((HREG(64) != 1) || ((HREG(65) != -1) && (HREG(65) != HREG(66))) || (HREG(68) == 0)) {
                SkinMatrix_Vec3fMtxFMultXYZW(&play->viewProjectionMtxF, &actor->world.pos, &actor->projectedPos,
                                             &actor->projectedW);
            }

            if ((HREG(64) != 1) || ((HREG(65) != -1) && (HREG(65) != HREG(66))) || (HREG(69) == 0)) {
                if (actor->sfx != 0) {
                    func_80030ED8(actor);
                }
            }

            if ((HREG(64) != 1) || ((HREG(65) != -1) && (HREG(65) != HREG(66))) || (HREG(70) == 0)) {
                if (func_800314B0(play, actor)) {
                    actor->flags |= ACTOR_FLAG_6;
                } else {
                    actor->flags &= ~ACTOR_FLAG_6;
                }
            }

            actor->isDrawn = false;

            if ((HREG(64) != 1) || ((HREG(65) != -1) && (HREG(65) != HREG(66))) || (HREG(71) == 0)) {
                if ((actor->init == NULL) && (actor->draw != NULL) && (actor->flags & (ACTOR_FLAG_5 | ACTOR_FLAG_6))) {
                    if ((actor->flags & ACTOR_FLAG_7) &&
                        ((play->roomCtx.curRoom.lensMode == LENS_MODE_HIDE_ACTORS) || play->actorCtx.lensActive ||
                         (actor->room != play->roomCtx.curRoom.num))) {
                        ASSERT(invisibleActorCounter < INVISIBLE_ACTOR_MAX,
                               "invisible_actor_counter < INVISIBLE_ACTOR_MAX", "../z_actor.c", 6464);
                        invisibleActors[invisibleActorCounter] = actor;
                        invisibleActorCounter++;
                    } else {
                        if ((HREG(64) != 1) || ((HREG(65) != -1) && (HREG(65) != HREG(66))) || (HREG(72) == 0)) {
                            Actor_Draw(play, actor);
                            actor->isDrawn = true;
                        }
                    }
                }
            }

            actor = actor->next;
        }
    }

    if ((HREG(64) != 1) || (HREG(73) != 0)) {
        Effect_DrawAll(play->state.gfxCtx);
    }

    if ((HREG(64) != 1) || (HREG(74) != 0)) {
        EffectSs_DrawAll(play);
    }

    if ((HREG(64) != 1) || (HREG(72) != 0)) {
        if (play->actorCtx.lensActive) {
            Actor_DrawLensActors(play, invisibleActorCounter, invisibleActors);
            if ((play->csCtx.state != CS_STATE_IDLE) || Player_InCsMode(play)) {
                Actor_DisableLens(play);
            }
        }
    }

    Actor_DrawFaroresWindPointer(play);

    if (IREG(32) == 0) {
        Lights_DrawGlow(play);
    }

    if ((HREG(64) != 1) || (HREG(75) != 0)) {
        TitleCard_Draw(play, &actorCtx->titleCtx);
    }

    if ((HREG(64) != 1) || (HREG(76) != 0)) {
        CollisionCheck_DrawCollision(play, &play->colChkCtx);
    }

    CLOSE_DISPS(play->state.gfxCtx, "../z_actor.c", 6563);
}

/**
 * Kill every actor which depends on an object that is not loaded.
 */
void Actor_KillAllWithMissingObject(PlayState* play, ActorContext* actorCtx) {
    Actor* actor;
    s32 i;

    for (i = 0; i < ARRAY_COUNT(actorCtx->actorLists); i++) {
        actor = actorCtx->actorLists[i].head;
        while (actor != NULL) {
            if (!Object_IsLoaded(&play->objectCtx, actor->objBankIndex)) {
                Actor_Kill(actor);
            }
            actor = actor->next;
        }
    }
}

u8 sEnemyActorCategories[] = { ACTORCAT_ENEMY, ACTORCAT_BOSS };

void Actor_FreezeAllEnemies(PlayState* play, ActorContext* actorCtx, s32 duration) {
    Actor* actor;
    s32 i;

    for (i = 0; i < ARRAY_COUNT(sEnemyActorCategories); i++) {
        actor = actorCtx->actorLists[sEnemyActorCategories[i]].head;
        while (actor != NULL) {
            actor->freezeTimer = duration;
            actor = actor->next;
        }
    }
}

/**
 * Kill actors on room change and update flags accordingly
 */
void func_80031B14(PlayState* play, ActorContext* actorCtx) {
    Actor* actor;
    s32 i;

    for (i = 0; i < ARRAY_COUNT(actorCtx->actorLists); i++) {
        actor = actorCtx->actorLists[i].head;
        while (actor != NULL) {
            if ((actor->room >= 0) && (actor->room != play->roomCtx.curRoom.num) &&
                (actor->room != play->roomCtx.prevRoom.num)) {
                if (!actor->isDrawn) {
                    actor = Actor_Delete(actorCtx, actor, play);
                } else {
                    Actor_Kill(actor);
                    Actor_Destroy(actor, play);
                    actor = actor->next;
                }
            } else {
                actor = actor->next;
            }
        }
    }

    CollisionCheck_ClearContext(play, &play->colChkCtx);
    actorCtx->flags.tempClear = 0;
    actorCtx->flags.tempSwch &= 0xFFFFFF;
    play->msgCtx.unk_E3F4 = 0;
}

// Actor_CleanupContext
void func_80031C3C(ActorContext* actorCtx, PlayState* play) {
    Actor* actor;
    s32 i;

    for (i = 0; i < ARRAY_COUNT(actorCtx->actorLists); i++) {
        actor = actorCtx->actorLists[i].head;
        while (actor != NULL) {
            Actor_Delete(actorCtx, actor, play);
            actor = actorCtx->actorLists[i].head;
        }
    }

    if (HREG(20) != 0) {
        osSyncPrintf("絶対魔法領域解放\n"); // "Absolute magic field deallocation"
    }

    if (actorCtx->absoluteSpace != NULL) {
        ZeldaArena_FreeDebug(actorCtx->absoluteSpace, "../z_actor.c", 6731);
        actorCtx->absoluteSpace = NULL;
    }

    Play_SaveSceneFlags(play);
    func_80030488(play);
    ActorOverlayTable_Cleanup();
}

/**
 * Adds a given actor instance at the front of the actor list of the specified category.
 * Also sets the actor instance as being of that category.
 */
void Actor_AddToCategory(ActorContext* actorCtx, Actor* actorToAdd, u8 actorCategory) {
    Actor* prevHead;

    actorToAdd->category = actorCategory;

    actorCtx->total++;
    actorCtx->actorLists[actorCategory].length++;
    prevHead = actorCtx->actorLists[actorCategory].head;

    if (prevHead != NULL) {
        prevHead->prev = actorToAdd;
    }

    actorCtx->actorLists[actorCategory].head = actorToAdd;
    actorToAdd->next = prevHead;
}

/**
 * Removes a given actor instance from its actor list.
 * Also sets the temp clear flag of the current room if the actor removed was the last enemy loaded.
 */
Actor* Actor_RemoveFromCategory(PlayState* play, ActorContext* actorCtx, Actor* actorToRemove) {
    Actor* newHead;

    actorCtx->total--;
    actorCtx->actorLists[actorToRemove->category].length--;

    if (actorToRemove->prev != NULL) {
        actorToRemove->prev->next = actorToRemove->next;
    } else {
        actorCtx->actorLists[actorToRemove->category].head = actorToRemove->next;
    }

    newHead = actorToRemove->next;

    if (newHead != NULL) {
        newHead->prev = actorToRemove->prev;
    }

    actorToRemove->next = NULL;
    actorToRemove->prev = NULL;

    if ((actorToRemove->room == play->roomCtx.curRoom.num) && (actorToRemove->category == ACTORCAT_ENEMY) &&
        (actorCtx->actorLists[ACTORCAT_ENEMY].length == 0)) {
        Flags_SetTempClear(play, play->roomCtx.curRoom.num);
    }

    return newHead;
}

void Actor_FreeOverlay(ActorOverlay* actorOverlay) {
    osSyncPrintf(VT_FGCOL(CYAN));

    if (actorOverlay->numLoaded == 0) {
        if (HREG(20) != 0) {
            osSyncPrintf("アクタークライアントが０になりました\n"); // "Actor client is now 0"
        }

        if (actorOverlay->loadedRamAddr != NULL) {
            if (actorOverlay->allocType & ACTOROVL_ALLOC_PERSISTENT) {
                if (HREG(20) != 0) {
                    osSyncPrintf("オーバーレイ解放しません\n"); // "Overlay will not be deallocated"
                }
            } else if (actorOverlay->allocType & ACTOROVL_ALLOC_ABSOLUTE) {
                if (HREG(20) != 0) {
                    // "Absolute magic field reserved, so deallocation will not occur"
                    osSyncPrintf("絶対魔法領域確保なので解放しません\n");
                }
                actorOverlay->loadedRamAddr = NULL;
            } else {
                if (HREG(20) != 0) {
                    osSyncPrintf("オーバーレイ解放します\n"); // "Overlay deallocated"
                }
                ZeldaArena_FreeDebug(actorOverlay->loadedRamAddr, "../z_actor.c", 6834);
                actorOverlay->loadedRamAddr = NULL;
            }
        }
    } else if (HREG(20) != 0) {
        // "%d of actor client remains"
        osSyncPrintf("アクタークライアントはあと %d 残っています\n", actorOverlay->numLoaded);
    }

    osSyncPrintf(VT_RST);
}

Actor* Actor_Spawn(ActorContext* actorCtx, PlayState* play, s16 actorId, f32 posX, f32 posY, f32 posZ, s16 rotX,
                   s16 rotY, s16 rotZ, s16 params) {
    s32 pad;
    Actor* actor;
    ActorInit* actorInit;
    s32 objBankIndex;
    ActorOverlay* overlayEntry;
    uintptr_t temp;
    char* name;
    u32 overlaySize;

    overlayEntry = &gActorOverlayTable[actorId];
    ASSERT(actorId < ACTOR_ID_MAX, "profile < ACTOR_DLF_MAX", "../z_actor.c", 6883);

    name = overlayEntry->name != NULL ? overlayEntry->name : "";
    overlaySize = (u32)overlayEntry->vramEnd - (u32)overlayEntry->vramStart;

    if (HREG(20) != 0) {
        // "Actor class addition [%d:%s]"
        osSyncPrintf("アクタークラス追加 [%d:%s]\n", actorId, name);
    }

    if (actorCtx->total > ACTOR_NUMBER_MAX) {
        // "Ａｃｔｏｒ set number exceeded"
        osSyncPrintf(VT_COL(YELLOW, BLACK) "Ａｃｔｏｒセット数オーバー\n" VT_RST);
        return NULL;
    }

    if (overlayEntry->vramStart == NULL) {
        if (HREG(20) != 0) {
            osSyncPrintf("オーバーレイではありません\n"); // "Not an overlay"
        }

        actorInit = overlayEntry->initInfo;
    } else {
        if (overlayEntry->loadedRamAddr != NULL) {
            if (HREG(20) != 0) {
                osSyncPrintf("既にロードされています\n"); // "Already loaded"
            }
        } else {
            if (overlayEntry->allocType & ACTOROVL_ALLOC_ABSOLUTE) {
                ASSERT(overlaySize <= ACTOROVL_ABSOLUTE_SPACE_SIZE, "actor_segsize <= AM_FIELD_SIZE", "../z_actor.c",
                       6934);

                if (actorCtx->absoluteSpace == NULL) {
                    // "AMF: absolute magic field"
                    actorCtx->absoluteSpace =
                        ZeldaArena_MallocRDebug(ACTOROVL_ABSOLUTE_SPACE_SIZE, "AMF:絶対魔法領域", 0);
                    if (HREG(20) != 0) {
                        // "Absolute magic field reservation - %d bytes reserved"
                        osSyncPrintf("絶対魔法領域確保 %d バイト確保\n", ACTOROVL_ABSOLUTE_SPACE_SIZE);
                    }
                }

                overlayEntry->loadedRamAddr = actorCtx->absoluteSpace;
            } else if (overlayEntry->allocType & ACTOROVL_ALLOC_PERSISTENT) {
                overlayEntry->loadedRamAddr = ZeldaArena_MallocRDebug(overlaySize, name, 0);
            } else {
                overlayEntry->loadedRamAddr = ZeldaArena_MallocDebug(overlaySize, name, 0);
            }

            if (overlayEntry->loadedRamAddr == NULL) {
                // "Cannot reserve actor program memory"
                osSyncPrintf(VT_COL(RED, WHITE) "Ａｃｔｏｒプログラムメモリが確保できません\n" VT_RST);
                return NULL;
            }

            Overlay_Load(overlayEntry->vromStart, overlayEntry->vromEnd, overlayEntry->vramStart, overlayEntry->vramEnd,
                         overlayEntry->loadedRamAddr);

            osSyncPrintf(VT_FGCOL(GREEN));
            osSyncPrintf("OVL(a):Seg:%08x-%08x Ram:%08x-%08x Off:%08x %s\n", overlayEntry->vramStart,
                         overlayEntry->vramEnd, overlayEntry->loadedRamAddr,
                         (u32)overlayEntry->loadedRamAddr + (u32)overlayEntry->vramEnd - (u32)overlayEntry->vramStart,
                         (u32)overlayEntry->vramStart - (u32)overlayEntry->loadedRamAddr, name);
            osSyncPrintf(VT_RST);

            overlayEntry->numLoaded = 0;
        }

        actorInit = (void*)(u32)((overlayEntry->initInfo != NULL)
                                     ? (void*)((u32)overlayEntry->initInfo -
                                               (s32)((u32)overlayEntry->vramStart - (u32)overlayEntry->loadedRamAddr))
                                     : NULL);
    }

    objBankIndex = Object_GetIndex(&play->objectCtx, actorInit->objectId);

    if ((objBankIndex < 0) ||
        ((actorInit->category == ACTORCAT_ENEMY) && Flags_GetClear(play, play->roomCtx.curRoom.num))) {
        // "No data bank!! <data bank＝%d> (profilep->bank=%d)"
        osSyncPrintf(VT_COL(RED, WHITE) "データバンク無し！！<データバンク＝%d>(profilep->bank=%d)\n" VT_RST,
                     objBankIndex, actorInit->objectId);
        Actor_FreeOverlay(overlayEntry);
        return NULL;
    }

    actor = ZeldaArena_MallocDebug(actorInit->instanceSize, name, 1);

    if (actor == NULL) {
        // "Actor class cannot be reserved! %s <size＝%d bytes>"
        osSyncPrintf(VT_COL(RED, WHITE) "Ａｃｔｏｒクラス確保できません！ %s <サイズ＝%dバイト>\n", VT_RST, name,
                     actorInit->instanceSize);
        Actor_FreeOverlay(overlayEntry);
        return NULL;
    }

    ASSERT(overlayEntry->numLoaded < 255, "actor_dlftbl->clients < 255", "../z_actor.c", 7031);

    overlayEntry->numLoaded++;

    if (HREG(20) != 0) {
        // "Actor client No. %d"
        osSyncPrintf("アクタークライアントは %d 個目です\n", overlayEntry->numLoaded);
    }

    Lib_MemSet((u8*)actor, actorInit->instanceSize, 0);
    actor->overlayEntry = overlayEntry;
    actor->id = actorInit->id;
    actor->flags = actorInit->flags;

    if (actorInit->id == ACTOR_EN_PART) {
        actor->objBankIndex = rotZ;
        rotZ = 0;
    } else {
        actor->objBankIndex = objBankIndex;
    }

    actor->init = actorInit->init;
    actor->destroy = actorInit->destroy;
    actor->update = actorInit->update;
    actor->draw = actorInit->draw;
    actor->room = play->roomCtx.curRoom.num;
    actor->home.pos.x = posX;
    actor->home.pos.y = posY;
    actor->home.pos.z = posZ;
    actor->home.rot.x = rotX;
    actor->home.rot.y = rotY;
    actor->home.rot.z = rotZ;
    actor->params = params;

    Actor_AddToCategory(actorCtx, actor, actorInit->category);

    temp = gSegments[6];
    Actor_Init(actor, play);
    gSegments[6] = temp;

    return actor;
}

Actor* Actor_SpawnAsChild(ActorContext* actorCtx, Actor* parent, PlayState* play, s16 actorId, f32 posX, f32 posY,
                          f32 posZ, s16 rotX, s16 rotY, s16 rotZ, s16 params) {
    Actor* spawnedActor = Actor_Spawn(actorCtx, play, actorId, posX, posY, posZ, rotX, rotY, rotZ, params);

    if (spawnedActor == NULL) {
        return NULL;
    }

    parent->child = spawnedActor;
    spawnedActor->parent = parent;

    if (spawnedActor->room >= 0) {
        spawnedActor->room = parent->room;
    }

    return spawnedActor;
}

void Actor_SpawnTransitionActors(PlayState* play, ActorContext* actorCtx) {
    TransitionActorEntry* transitionActor;
    u8 numActors;
    s32 i;

    transitionActor = play->transiActorCtx.list;
    numActors = play->transiActorCtx.numActors;

    for (i = 0; i < numActors; i++) {
        if (transitionActor->id >= 0) {
            if (((transitionActor->sides[0].room >= 0) &&
                 ((transitionActor->sides[0].room == play->roomCtx.curRoom.num) ||
                  (transitionActor->sides[0].room == play->roomCtx.prevRoom.num))) ||
                ((transitionActor->sides[1].room >= 0) &&
                 ((transitionActor->sides[1].room == play->roomCtx.curRoom.num) ||
                  (transitionActor->sides[1].room == play->roomCtx.prevRoom.num)))) {
                Actor_Spawn(actorCtx, play, (s16)(transitionActor->id & 0x1FFF), transitionActor->pos.x,
                            transitionActor->pos.y, transitionActor->pos.z, 0, transitionActor->rotY, 0,
                            (i << TRANSITION_ACTOR_PARAMS_INDEX_SHIFT) + transitionActor->params);

                transitionActor->id = -transitionActor->id;
                numActors = play->transiActorCtx.numActors;
            }
        }
        transitionActor++;
    }
}

Actor* Actor_SpawnEntry(ActorContext* actorCtx, ActorEntry* actorEntry, PlayState* play) {
    return Actor_Spawn(actorCtx, play, actorEntry->id, actorEntry->pos.x, actorEntry->pos.y, actorEntry->pos.z,
                       actorEntry->rot.x, actorEntry->rot.y, actorEntry->rot.z, actorEntry->params);
}

Actor* Actor_Delete(ActorContext* actorCtx, Actor* actor, PlayState* play) {
    char* name;
    Player* player;
    Actor* newHead;
    ActorOverlay* overlayEntry;

    player = GET_PLAYER(play);

    overlayEntry = actor->overlayEntry;
    name = overlayEntry->name != NULL ? overlayEntry->name : "";

    if (HREG(20) != 0) {
        osSyncPrintf("アクタークラス削除 [%s]\n", name); // "Actor class deleted [%s]"
    }

    if ((player != NULL) && (actor == player->unk_664)) {
        func_8008EDF0(player);
        Camera_ChangeMode(Play_GetCamera(play, Play_GetActiveCamId(play)), 0);
    }

    if (actor == actorCtx->targetCtx.arrowPointedActor) {
        actorCtx->targetCtx.arrowPointedActor = NULL;
    }

    if (actor == actorCtx->targetCtx.unk_8C) {
        actorCtx->targetCtx.unk_8C = NULL;
    }

    if (actor == actorCtx->targetCtx.bgmEnemy) {
        actorCtx->targetCtx.bgmEnemy = NULL;
    }

    Audio_StopSfxByPos(&actor->projectedPos);
    Actor_Destroy(actor, play);

    newHead = Actor_RemoveFromCategory(play, actorCtx, actor);

    ZeldaArena_FreeDebug(actor, "../z_actor.c", 7242);

    if (overlayEntry->vramStart == NULL) {
        if (HREG(20) != 0) {
            osSyncPrintf("オーバーレイではありません\n"); // "Not an overlay"
        }
    } else {
        ASSERT(overlayEntry->loadedRamAddr != NULL, "actor_dlftbl->allocp != NULL", "../z_actor.c", 7251);
        ASSERT(overlayEntry->numLoaded > 0, "actor_dlftbl->clients > 0", "../z_actor.c", 7252);
        overlayEntry->numLoaded--;
        Actor_FreeOverlay(overlayEntry);
    }

    return newHead;
}

s32 func_80032880(PlayState* play, Actor* actor) {
    s16 sp1E;
    s16 sp1C;

    Actor_GetScreenPos(play, actor, &sp1E, &sp1C);

    return (sp1E > -20) && (sp1E < 340) && (sp1C > -160) && (sp1C < 400);
}

Actor* D_8015BBE8;
Actor* D_8015BBEC;
f32 D_8015BBF0;
f32 sbgmEnemyDistSq;
s32 D_8015BBF8;
s16 D_8015BBFC;

void func_800328D4(PlayState* play, ActorContext* actorCtx, Player* player, u32 actorCategory) {
    f32 var;
    Actor* actor;
    Actor* sp84;
    CollisionPoly* sp80;
    s32 sp7C;
    Vec3f sp70;

    actor = actorCtx->actorLists[actorCategory].head;
    sp84 = player->unk_664;

    while (actor != NULL) {
        if ((actor->update != NULL) && ((Player*)actor != player) && CHECK_FLAG_ALL(actor->flags, ACTOR_FLAG_0)) {

            // This block below is for determining the closest actor to player in determining the volume
            // used while playing enemy background music
            if ((actorCategory == ACTORCAT_ENEMY) && CHECK_FLAG_ALL(actor->flags, ACTOR_FLAG_0 | ACTOR_FLAG_2) &&
                (actor->xyzDistToPlayerSq < SQ(500.0f)) && (actor->xyzDistToPlayerSq < sbgmEnemyDistSq)) {
                actorCtx->targetCtx.bgmEnemy = actor;
                sbgmEnemyDistSq = actor->xyzDistToPlayerSq;
            }

            if (actor != sp84) {
                var = func_8002EFC0(actor, player, D_8015BBFC);
                if ((var < D_8015BBF0) && func_8002F090(actor, var) && func_80032880(play, actor) &&
                    (!BgCheck_CameraLineTest1(&play->colCtx, &player->actor.focus.pos, &actor->focus.pos, &sp70, &sp80,
                                              1, 1, 1, 1, &sp7C) ||
                     SurfaceType_IsIgnoredByProjectiles(&play->colCtx, sp80, sp7C))) {
                    if (actor->targetPriority != 0) {
                        if (actor->targetPriority < D_8015BBF8) {
                            D_8015BBEC = actor;
                            D_8015BBF8 = actor->targetPriority;
                        }
                    } else {
                        D_8015BBE8 = actor;
                        D_8015BBF0 = var;
                    }
                }
            }
        }

        actor = actor->next;
    }
}

u8 D_801160A0[] = {
    ACTORCAT_BOSS,  ACTORCAT_ENEMY,  ACTORCAT_BG,   ACTORCAT_EXPLOSIVE, ACTORCAT_NPC,  ACTORCAT_ITEMACTION,
    ACTORCAT_CHEST, ACTORCAT_SWITCH, ACTORCAT_PROP, ACTORCAT_MISC,      ACTORCAT_DOOR, ACTORCAT_SWITCH,
};

Actor* func_80032AF0(PlayState* play, ActorContext* actorCtx, Actor** actorPtr, Player* player) {
    s32 i;
    u8* entry;

    D_8015BBE8 = D_8015BBEC = NULL;
    D_8015BBF0 = sbgmEnemyDistSq = FLT_MAX;
    D_8015BBF8 = 0x7FFFFFFF;

    if (!Player_InCsMode(play)) {
        entry = &D_801160A0[0];

        actorCtx->targetCtx.bgmEnemy = NULL;
        D_8015BBFC = player->actor.shape.rot.y;

        for (i = 0; i < 3; i++) {
            func_800328D4(play, actorCtx, player, *entry);
            entry++;
        }

        if (D_8015BBE8 == NULL) {
            for (; i < ARRAY_COUNT(D_801160A0); i++) {
                func_800328D4(play, actorCtx, player, *entry);
                entry++;
            }
        }
    }

    if (D_8015BBE8 == NULL) {
        *actorPtr = D_8015BBEC;
    } else {
        *actorPtr = D_8015BBE8;
    }

    return *actorPtr;
}

/**
 * Finds the first actor instance of a specified ID and category if there is one.
 */
Actor* Actor_Find(ActorContext* actorCtx, s32 actorId, s32 actorCategory) {
    Actor* actor = actorCtx->actorLists[actorCategory].head;

    while (actor != NULL) {
        if (actorId == actor->id) {
            return actor;
        }
        actor = actor->next;
    }

    return NULL;
}

/**
 * Play the death sound effect and flash the screen white for 4 frames.
 * While the screen flashes, the game freezes.
 */
void Enemy_StartFinishingBlow(PlayState* play, Actor* actor) {
    play->actorCtx.freezeFlashTimer = 5;
    SfxSource_PlaySfxAtFixedWorldPos(play, &actor->world.pos, 20, NA_SE_EN_LAST_DAMAGE);
}

s16 func_80032CB4(s16* arg0, s16 arg1, s16 arg2, s16 arg3) {
    if (DECR(arg0[1]) == 0) {
        arg0[1] = Rand_S16Offset(arg1, arg2);
    }

    if ((arg0[1] - arg3) > 0) {
        arg0[0] = 0;
    } else if (((arg0[1] - arg3) > -2) || (arg0[1] < 2)) {
        arg0[0] = 1;
    } else {
        arg0[0] = 2;
    }

    return arg0[0];
}

s16 func_80032D60(s16* arg0, s16 arg1, s16 arg2, s16 arg3) {
    if (DECR(arg0[1]) == 0) {
        arg0[1] = Rand_S16Offset(arg1, arg2);
        arg0[0]++;

        if ((arg0[0] % 3) == 0) {
            arg0[0] = (s32)(Rand_ZeroOne() * arg3) * 3;
        }
    }

    return arg0[0];
}

void BodyBreak_Alloc(BodyBreak* bodyBreak, s32 count, PlayState* play) {
    u32 matricesSize;
    u32 dListsSize;
    u32 objectIdsSize;

    matricesSize = (count + 1) * sizeof(*bodyBreak->matrices);
    bodyBreak->matrices = ZeldaArena_MallocDebug(matricesSize, "../z_actor.c", 7540);

    if (bodyBreak->matrices != NULL) {
        dListsSize = (count + 1) * sizeof(*bodyBreak->dLists);
        bodyBreak->dLists = ZeldaArena_MallocDebug(dListsSize, "../z_actor.c", 7543);

        if (bodyBreak->dLists != NULL) {
            objectIdsSize = (count + 1) * sizeof(*bodyBreak->objectIds);
            bodyBreak->objectIds = ZeldaArena_MallocDebug(objectIdsSize, "../z_actor.c", 7546);

            if (bodyBreak->objectIds != NULL) {
                Lib_MemSet((u8*)bodyBreak->matrices, matricesSize, 0);
                Lib_MemSet((u8*)bodyBreak->dLists, dListsSize, 0);
                Lib_MemSet((u8*)bodyBreak->objectIds, objectIdsSize, 0);
                bodyBreak->val = 1;
                return;
            }
        }
    }

    if (bodyBreak->matrices != NULL) {
        ZeldaArena_FreeDebug(bodyBreak->matrices, "../z_actor.c", 7558);
    }

    if (bodyBreak->dLists != NULL) {
        ZeldaArena_FreeDebug(bodyBreak->dLists, "../z_actor.c", 7561);
    }

    if (bodyBreak->objectIds != NULL) {
        ZeldaArena_FreeDebug(bodyBreak->objectIds, "../z_actor.c", 7564);
    }
}

void BodyBreak_SetInfo(BodyBreak* bodyBreak, s32 limbIndex, s32 minLimbIndex, s32 maxLimbIndex, u32 count, Gfx** dList,
                       s16 objectId) {
    PlayState* play = Effect_GetPlayState();

    if ((play->actorCtx.freezeFlashTimer == 0) && (bodyBreak->val > 0)) {
        if ((limbIndex >= minLimbIndex) && (limbIndex <= maxLimbIndex) && (*dList != NULL)) {
            bodyBreak->dLists[bodyBreak->val] = *dList;
            Matrix_Get(&bodyBreak->matrices[bodyBreak->val]);
            bodyBreak->objectIds[bodyBreak->val] = objectId;
            bodyBreak->val++;
        }

        if (limbIndex != bodyBreak->prevLimbIndex) {
            bodyBreak->count++;
        }

        if ((u32)bodyBreak->count >= count) {
            bodyBreak->count = bodyBreak->val - 1;
            bodyBreak->val = BODYBREAK_STATUS_READY;
        }
    }

    bodyBreak->prevLimbIndex = limbIndex;
}

s32 BodyBreak_SpawnParts(Actor* actor, BodyBreak* bodyBreak, PlayState* play, s16 type) {
    EnPart* spawnedEnPart;
    MtxF* mtx;
    s16 objBankIndex;

    if (bodyBreak->val != BODYBREAK_STATUS_READY) {
        return false;
    }

    while (bodyBreak->count > 0) {
        Matrix_Put(&bodyBreak->matrices[bodyBreak->count]);
        Matrix_Scale(1.0f / actor->scale.x, 1.0f / actor->scale.y, 1.0f / actor->scale.z, MTXMODE_APPLY);
        Matrix_Get(&bodyBreak->matrices[bodyBreak->count]);

        if (1) {
            if (bodyBreak->objectIds[bodyBreak->count] >= 0) {
                objBankIndex = bodyBreak->objectIds[bodyBreak->count];
            } else {
                objBankIndex = actor->objBankIndex;
            }
        }

        mtx = &bodyBreak->matrices[bodyBreak->count];

        spawnedEnPart = (EnPart*)Actor_SpawnAsChild(&play->actorCtx, actor, play, ACTOR_EN_PART, mtx->xw, mtx->yw,
                                                    mtx->zw, 0, 0, objBankIndex, type);

        if (spawnedEnPart != NULL) {
            Matrix_MtxFToYXZRotS(&bodyBreak->matrices[bodyBreak->count], &spawnedEnPart->actor.shape.rot, 0);
            spawnedEnPart->displayList = bodyBreak->dLists[bodyBreak->count];
            spawnedEnPart->actor.scale = actor->scale;
        }

        bodyBreak->count--;
    }

    bodyBreak->val = BODYBREAK_STATUS_FINISHED;

    ZeldaArena_FreeDebug(bodyBreak->matrices, "../z_actor.c", 7678);
    ZeldaArena_FreeDebug(bodyBreak->dLists, "../z_actor.c", 7679);
    ZeldaArena_FreeDebug(bodyBreak->objectIds, "../z_actor.c", 7680);

    return true;
}

void Actor_SpawnFloorDustRing(PlayState* play, Actor* actor, Vec3f* posXZ, f32 radius, s32 amountMinusOne,
                              f32 randAccelWeight, s16 scale, s16 scaleStep, u8 useLighting) {
    Vec3f pos;
    Vec3f velocity = { 0.0f, 0.0f, 0.0f };
    Vec3f accel = { 0.0f, 0.3f, 0.0f };
    f32 angle;
    s32 i;

    angle = (Rand_ZeroOne() - 0.5f) * (2.0f * 3.14f);
    pos.y = actor->floorHeight;
    accel.y += (Rand_ZeroOne() - 0.5f) * 0.2f;

    for (i = amountMinusOne; i >= 0; i--) {
        pos.x = Math_SinF(angle) * radius + posXZ->x;
        pos.z = Math_CosF(angle) * radius + posXZ->z;
        accel.x = (Rand_ZeroOne() - 0.5f) * randAccelWeight;
        accel.z = (Rand_ZeroOne() - 0.5f) * randAccelWeight;

        if (scale == 0) {
            func_8002857C(play, &pos, &velocity, &accel);
        } else {
            if (useLighting) {
                func_800286CC(play, &pos, &velocity, &accel, scale, scaleStep);
            } else {
                func_8002865C(play, &pos, &velocity, &accel, scale, scaleStep);
            }
        }

        angle += (2.0f * 3.14f) / (amountMinusOne + 1.0f);
    }
}

void func_80033480(PlayState* play, Vec3f* posBase, f32 randRangeDiameter, s32 amountMinusOne, s16 scaleBase,
                   s16 scaleStep, u8 arg6) {
    Vec3f pos;
    Vec3f velocity = { 0.0f, 0.0f, 0.0f };
    Vec3f accel = { 0.0f, 0.3f, 0.0f };
    s16 scale;
    u32 var2;
    s32 i;

    for (i = amountMinusOne; i >= 0; i--) {
        pos.x = posBase->x + ((Rand_ZeroOne() - 0.5f) * randRangeDiameter);
        pos.y = posBase->y + ((Rand_ZeroOne() - 0.5f) * randRangeDiameter);
        pos.z = posBase->z + ((Rand_ZeroOne() - 0.5f) * randRangeDiameter);

        scale = (s16)((Rand_ZeroOne() * scaleBase) * 0.2f) + scaleBase;
        var2 = arg6;

        if (var2 != 0) {
            func_800286CC(play, &pos, &velocity, &accel, scale, scaleStep);
        } else {
            func_8002865C(play, &pos, &velocity, &accel, scale, scaleStep);
        }
    }
}

Actor* Actor_GetCollidedExplosive(PlayState* play, Collider* collider) {
    if ((collider->acFlags & AC_HIT) && (collider->ac->category == ACTORCAT_EXPLOSIVE)) {
        collider->acFlags &= ~AC_HIT;
        return collider->ac;
    }

    return NULL;
}

Actor* func_80033684(PlayState* play, Actor* explosiveActor) {
    Actor* actor = play->actorCtx.actorLists[ACTORCAT_EXPLOSIVE].head;

    while (actor != NULL) {
        if ((actor == explosiveActor) || (actor->params != 1)) {
            actor = actor->next;
        } else {
            if (Actor_WorldDistXYZToActor(explosiveActor, actor) <= (actor->shape.rot.z * 10) + 80.0f) {
                return actor;
            } else {
                actor = actor->next;
            }
        }
    }

    return NULL;
}

/**
 * Dynamically changes the category of a given actor instance.
 * This is done by moving it to the corresponding category list and setting its category variable accordingly.
 */
void Actor_ChangeCategory(PlayState* play, ActorContext* actorCtx, Actor* actor, u8 actorCategory) {
    Actor_RemoveFromCategory(play, actorCtx, actor);
    Actor_AddToCategory(actorCtx, actor, actorCategory);
}

/**
 * Checks if a hookshot or arrow actor is going to collide with the cylinder denoted by the
 * actor's `cylRadius` and `cylHeight`.
 * The check is only peformed if the projectile actor is within the provided sphere radius.
 *
 * Returns the actor if there will be collision, NULL otherwise.
 */
Actor* Actor_GetProjectileActor(PlayState* play, Actor* refActor, f32 radius) {
    Actor* actor;
    Vec3f spA8;
    f32 deltaX;
    f32 deltaY;
    f32 deltaZ;
    Vec3f sp90;
    Vec3f sp84;

    actor = play->actorCtx.actorLists[ACTORCAT_ITEMACTION].head;
    while (actor != NULL) {
        if (((actor->id != ACTOR_ARMS_HOOK) && (actor->id != ACTOR_EN_ARROW)) || (actor == refActor)) {
            actor = actor->next;
        } else {
            //! @bug The projectile actor gets unsafely casted to a hookshot to check its timer, even though
            //  it can also be an arrow.
            //  Luckily, the field at the same offset in the arrow actor is the x component of a vector
            //  which will rarely ever be 0. So it's very unlikely for this bug to cause an issue.
            if ((Math_Vec3f_DistXYZ(&refActor->world.pos, &actor->world.pos) > radius) ||
                (((ArmsHook*)actor)->timer == 0)) {
                actor = actor->next;
            } else {
                deltaX = Math_SinS(actor->world.rot.y) * (actor->speedXZ * 10.0f);
                deltaY = actor->velocity.y + (actor->gravity * 10.0f);
                deltaZ = Math_CosS(actor->world.rot.y) * (actor->speedXZ * 10.0f);

                spA8.x = actor->world.pos.x + deltaX;
                spA8.y = actor->world.pos.y + deltaY;
                spA8.z = actor->world.pos.z + deltaZ;

                if (CollisionCheck_CylSideVsLineSeg(refActor->colChkInfo.cylRadius, refActor->colChkInfo.cylHeight,
                                                    0.0f, &refActor->world.pos, &actor->world.pos, &spA8, &sp90,
                                                    &sp84)) {
                    return actor;
                } else {
                    actor = actor->next;
                }
            }
        }
    }

    return NULL;
}

/**
 * Sets the actor's text id with a dynamic prefix based on the current scene.
 */
void Actor_SetTextWithPrefix(PlayState* play, Actor* actor, s16 baseTextId) {
    s16 prefix;

    switch (play->sceneId) {
        case SCENE_DEKU_TREE:
        case SCENE_DEKU_TREE_BOSS:
        case SCENE_FOREST_TEMPLE_BOSS:
        case SCENE_KNOW_IT_ALL_BROS_HOUSE:
        case SCENE_TWINS_HOUSE:
        case SCENE_MIDOS_HOUSE:
        case SCENE_SARIAS_HOUSE:
        case SCENE_KOKIRI_SHOP:
        case SCENE_LINKS_HOUSE:
        case SCENE_KOKIRI_FOREST:
        case SCENE_SACRED_FOREST_MEADOW:
        case SCENE_LOST_WOODS:
        case 112:
            prefix = 0x1000;
            break;
        case SCENE_STABLE:
        case SCENE_HYRULE_FIELD:
        case SCENE_LON_LON_RANCH:
            prefix = 0x2000;
            break;
        case SCENE_FIRE_TEMPLE:
        case SCENE_DODONGOS_CAVERN_BOSS:
        case SCENE_FIRE_TEMPLE_BOSS:
        case SCENE_DEATH_MOUNTAIN_TRAIL:
        case SCENE_DEATH_MOUNTAIN_CRATER:
        case SCENE_GORON_CITY:
            prefix = 0x3000;
            break;
        case SCENE_JABU_JABU:
        case SCENE_JABU_JABU_BOSS:
        case SCENE_ZORAS_RIVER:
        case SCENE_ZORAS_DOMAIN:
        case SCENE_ZORAS_FOUNTAIN:
            prefix = 0x4000;
            break;
        case SCENE_SHADOW_TEMPLE:
        case SCENE_SHADOW_TEMPLE_BOSS:
        case SCENE_KAKARIKO_CENTER_GUEST_HOUSE:
        case SCENE_BACK_ALLEY_HOUSE:
        case SCENE_DOG_LADY_HOUSE:
        case SCENE_GRAVEKEEPERS_HUT:
        case SCENE_REDEAD_GRAVE:
        case SCENE_WINDMILL_AND_DAMPES_GRAVE:
        case SCENE_KAKARIKO_VILLAGE:
        case SCENE_GRAVEYARD:
            prefix = 0x5000;
            break;
        case SCENE_SPIRIT_TEMPLE:
        case SCENE_SPIRIT_TEMPLE_BOSS:
        case SCENE_IMPAS_HOUSE:
        case SCENE_CARPENTERS_TENT:
        case SCENE_LAKE_HYLIA:
        case SCENE_GERUDO_VALLEY:
        case SCENE_DESERT_COLOSSUS:
            prefix = 0x6000;
            break;
        case SCENE_MARKET_ENTRANCE_DAY:
        case SCENE_BACK_ALLEY_DAY:
        case SCENE_BACK_ALLEY_NIGHT:
        case SCENE_MARKET_DAY:
        case SCENE_MARKET_NIGHT:
        case SCENE_MARKET_RUINS:
        case SCENE_HYRULE_CASTLE:
            prefix = 0x7000;
            break;
        default:
            prefix = 0x0000;
            break;
    }

    actor->textId = prefix | baseTextId;
}

/**
 * Checks if a given actor will be standing on the ground after being translated
 * by the provided distance and angle.
 *
 * Returns true if the actor will be standing on ground.
 */
s16 Actor_TestFloorInDirection(Actor* actor, PlayState* play, f32 distance, s16 angle) {
    s16 ret;
    s16 prevBgCheckFlags;
    f32 dx;
    f32 dz;
    Vec3f prevActorPos;

    Math_Vec3f_Copy(&prevActorPos, &actor->world.pos);
    prevBgCheckFlags = actor->bgCheckFlags;

    dx = Math_SinS(angle) * distance;
    dz = Math_CosS(angle) * distance;
    actor->world.pos.x += dx;
    actor->world.pos.z += dz;

    Actor_UpdateBgCheckInfo(play, actor, 0.0f, 0.0f, 0.0f, UPDBGCHECKINFO_FLAG_2);

    Math_Vec3f_Copy(&actor->world.pos, &prevActorPos);

    ret = actor->bgCheckFlags & BGCHECKFLAG_GROUND;
    actor->bgCheckFlags = prevBgCheckFlags;

    return ret;
}

/**
 * Returns true if the player is targeting the provided actor
 */
s32 Actor_IsTargeted(PlayState* play, Actor* actor) {
    Player* player = GET_PLAYER(play);

    if ((player->stateFlags1 & PLAYER_STATE1_4) && actor->isTargeted) {
        return true;
    } else {
        return false;
    }
}

/**
 * Returns true if the player is targeting an actor other than the provided actor
 */
s32 Actor_OtherIsTargeted(PlayState* play, Actor* actor) {
    Player* player = GET_PLAYER(play);

    if ((player->stateFlags1 & PLAYER_STATE1_4) && !actor->isTargeted) {
        return true;
    } else {
        return false;
    }
}

f32 func_80033AEC(Vec3f* arg0, Vec3f* arg1, f32 arg2, f32 arg3, f32 arg4, f32 arg5) {
    f32 ret = 0.0f;

    if (arg4 <= Math_Vec3f_DistXYZ(arg0, arg1)) {
        ret = Math_SmoothStepToF(&arg1->x, arg0->x, arg2, arg3, 0.0f);
        ret += Math_SmoothStepToF(&arg1->y, arg0->y, arg2, arg3, 0.0f);
        ret += Math_SmoothStepToF(&arg1->z, arg0->z, arg2, arg3, 0.0f);
    } else if (arg5 < Math_Vec3f_DistXYZ(arg0, arg1)) {
        ret = Math_SmoothStepToF(&arg1->x, arg0->x, arg2, arg3, 0.0f);
        ret += Math_SmoothStepToF(&arg1->y, arg0->y, arg2, arg3, 0.0f);
        ret += Math_SmoothStepToF(&arg1->z, arg0->z, arg2, arg3, 0.0f);
    }

    return ret;
}

void func_80033C30(Vec3f* arg0, Vec3f* arg1, u8 alpha, PlayState* play) {
    MtxF sp60;
    f32 yIntersect;
    Vec3f checkPos;
    CollisionPoly* groundPoly;

    OPEN_DISPS(play->state.gfxCtx, "../z_actor.c", 8120);

    if (0) {} // Necessary to match

    POLY_OPA_DISP = Gfx_SetupDL(POLY_OPA_DISP, SETUPDL_44);

    gDPSetPrimColor(POLY_OPA_DISP++, 0, 0, 0, 0, 0, alpha);

    checkPos.x = arg0->x;
    checkPos.y = arg0->y + 1.0f;
    checkPos.z = arg0->z;

    yIntersect = BgCheck_EntityRaycastDown2(play, &play->colCtx, &groundPoly, &checkPos);

    if (groundPoly != NULL) {
        func_80038A28(groundPoly, arg0->x, yIntersect, arg0->z, &sp60);
        Matrix_Put(&sp60);
    } else {
        Matrix_Translate(arg0->x, arg0->y, arg0->z, MTXMODE_NEW);
    }

    Matrix_Scale(arg1->x, 1.0f, arg1->z, MTXMODE_APPLY);

    gSPMatrix(POLY_OPA_DISP++, Matrix_NewMtx(play->state.gfxCtx, "../z_actor.c", 8149), G_MTX_MODELVIEW | G_MTX_LOAD);
    gSPDisplayList(POLY_OPA_DISP++, gCircleShadowDL);

    CLOSE_DISPS(play->state.gfxCtx, "../z_actor.c", 8155);
}

void Actor_RequestQuake(PlayState* play, s16 y, s16 duration) {
    s16 quakeIndex = Quake_Request(&play->mainCamera, QUAKE_TYPE_3);

    Quake_SetSpeed(quakeIndex, 20000);
    Quake_SetPerturbations(quakeIndex, y, 0, 0, 0);
    Quake_SetDuration(quakeIndex, duration);
}

void Actor_RequestQuakeWithSpeed(PlayState* play, s16 y, s16 duration, s16 speed) {
    s16 quakeIndex = Quake_Request(&play->mainCamera, QUAKE_TYPE_3);

    Quake_SetSpeed(quakeIndex, speed);
    Quake_SetPerturbations(quakeIndex, y, 0, 0, 0);
    Quake_SetDuration(quakeIndex, duration);
}

void Actor_RequestQuakeAndRumble(Actor* actor, PlayState* play, s16 quakeY, s16 quakeDuration) {
    if (quakeY >= 5) {
        Rumble_Request(actor->xyzDistToPlayerSq, 255, 20, 150);
    } else {
        Rumble_Request(actor->xyzDistToPlayerSq, 180, 20, 100);
    }
    Actor_RequestQuake(play, quakeY, quakeDuration);
}

f32 Rand_ZeroFloat(f32 f) {
    return Rand_ZeroOne() * f;
}

f32 Rand_CenteredFloat(f32 f) {
    return (Rand_ZeroOne() - 0.5f) * f;
}

typedef struct {
    /* 0x00 */ f32 chainAngle;
    /* 0x04 */ f32 chainLength;
    /* 0x08 */ f32 yShift;
    /* 0x0C */ f32 chainsScale;
    /* 0x10 */ f32 chainsRotZInit;
    /* 0x14 */ Gfx* chainDL;
    /* 0x18 */ Gfx* lockDL;
} DoorLockInfo; // size = 0x1C

static DoorLockInfo sDoorLocksInfo[] = {
    /* DOORLOCK_NORMAL */ { 0.54f, 6000.0f, 5000.0f, 1.0f, 0.0f, gDoorChainDL, gDoorLockDL },
    /* DOORLOCK_BOSS */ { 0.644f, 12000.0f, 8000.0f, 1.0f, 0.0f, gBossDoorChainDL, gBossDoorLockDL },
    /* DOORLOCK_NORMAL_SPIRIT */ { 0.64000005f, 8500.0f, 8000.0f, 1.75f, 0.1f, gDoorChainDL, gDoorLockDL },
};

/**
 * Draws chains and lock of a locked door, of the specified `type` (see `DoorLockType`).
 * `frame` can be 0 to 10, where 0 is "open" and 10 is "closed", the chains slide accordingly.
 */
void Actor_DrawDoorLock(PlayState* play, s32 frame, s32 type) {
    DoorLockInfo* entry;
    s32 i;
    MtxF baseMtxF;
    f32 chainRotZ;
    f32 chainsTranslateX;
    f32 chainsTranslateY;
    f32 rotZStep;

    entry = &sDoorLocksInfo[type];
    chainRotZ = entry->chainsRotZInit;

    OPEN_DISPS(play->state.gfxCtx, "../z_actor.c", 8265);

    Matrix_Translate(0.0f, entry->yShift, 500.0f, MTXMODE_APPLY);
    Matrix_Get(&baseMtxF);

    chainsTranslateX = sinf(entry->chainAngle - chainRotZ) * -(10 - frame) * 0.1f * entry->chainLength;
    chainsTranslateY = cosf(entry->chainAngle - chainRotZ) * (10 - frame) * 0.1f * entry->chainLength;

    for (i = 0; i < 4; i++) {
        Matrix_Put(&baseMtxF);
        Matrix_RotateZ(chainRotZ, MTXMODE_APPLY);
        Matrix_Translate(chainsTranslateX, chainsTranslateY, 0.0f, MTXMODE_APPLY);

        if (entry->chainsScale != 1.0f) {
            Matrix_Scale(entry->chainsScale, entry->chainsScale, entry->chainsScale, MTXMODE_APPLY);
        }

        gSPMatrix(POLY_OPA_DISP++, Matrix_NewMtx(play->state.gfxCtx, "../z_actor.c", 8299),
                  G_MTX_MODELVIEW | G_MTX_LOAD);
        gSPDisplayList(POLY_OPA_DISP++, entry->chainDL);

        if (i % 2) {
            rotZStep = 2.0f * entry->chainAngle;
        } else {
            rotZStep = M_PI - (2.0f * entry->chainAngle);
        }

        chainRotZ += rotZStep;
    }

    Matrix_Put(&baseMtxF);
    Matrix_Scale(frame * 0.1f, frame * 0.1f, frame * 0.1f, MTXMODE_APPLY);

    gSPMatrix(POLY_OPA_DISP++, Matrix_NewMtx(play->state.gfxCtx, "../z_actor.c", 8314), G_MTX_MODELVIEW | G_MTX_LOAD);
    gSPDisplayList(POLY_OPA_DISP++, entry->lockDL);

    CLOSE_DISPS(play->state.gfxCtx, "../z_actor.c", 8319);
}

void func_8003424C(PlayState* play, Vec3f* arg1) {
    CollisionCheck_SpawnShieldParticlesMetal(play, arg1);
}

void Actor_SetColorFilter(Actor* actor, s16 colorFlag, s16 colorIntensityMax, s16 bufFlag, s16 duration) {
    if ((colorFlag == COLORFILTER_COLORFLAG_GRAY) && !(colorIntensityMax & COLORFILTER_INTENSITY_FLAG)) {
        Actor_PlaySfx(actor, NA_SE_EN_LIGHT_ARROW_HIT);
    }

    actor->colorFilterParams = colorFlag | bufFlag | ((colorIntensityMax & 0xF8) << 5) | duration;
    actor->colorFilterTimer = duration;
}

Hilite* func_800342EC(Vec3f* object, PlayState* play) {
    Vec3f lightDir;

    lightDir.x = play->envCtx.dirLight1.params.dir.x;
    lightDir.y = play->envCtx.dirLight1.params.dir.y;
    lightDir.z = play->envCtx.dirLight1.params.dir.z;

    return func_8002EABC(object, &play->view.eye, &lightDir, play->state.gfxCtx);
}

Hilite* func_8003435C(Vec3f* object, PlayState* play) {
    Vec3f lightDir;

    lightDir.x = play->envCtx.dirLight1.params.dir.x;
    lightDir.y = play->envCtx.dirLight1.params.dir.y;
    lightDir.z = play->envCtx.dirLight1.params.dir.z;

    return func_8002EB44(object, &play->view.eye, &lightDir, play->state.gfxCtx);
}

/**
 * Updates NPC talking state. Checks for a talk request and updates
 * the talkState parameter when a dialog is ongoing. Otherwise checks if
 * the actor is onscreen, advertises the interaction in a range and sets
 * the current text id if necessary.
 *
 * The talk state values are defined in the NpcTalkState enum.
 *
 * @see NpcTalkState
 *
 * @param[in,out] talkState Talk state
 * @param interactRange The interact (talking) range for the actor
 * @param getTextId Callback for getting the next text id
 * @param updateTalkState Callback for getting the next talkState value
 * @return True if a new dialog was started (player talked to the actor). False otherwise.
 */
s32 Npc_UpdateTalking(PlayState* play, Actor* actor, s16* talkState, f32 interactRange, NpcGetTextIdFunc getTextId,
                      NpcUpdateTalkStateFunc updateTalkState) {
    s16 x;
    s16 y;

    if (Actor_ProcessTalkRequest(actor, play)) {
        *talkState = NPC_TALK_STATE_TALKING;
        return true;
    }

    if (*talkState != NPC_TALK_STATE_IDLE) {
        *talkState = updateTalkState(play, actor);
        return false;
    }

    Actor_GetScreenPos(play, actor, &x, &y);
    if ((x < 0) || (x > SCREEN_WIDTH) || (y < 0) || (y > SCREEN_HEIGHT)) {
        // Actor is offscreen
        return false;
    }

    if (!func_8002F2CC(actor, play, interactRange)) {
        return false;
    }

    actor->textId = getTextId(play, actor);

    return false;
}

typedef struct {
    /* 0x00 */ s16 maxHeadYaw;
    /* 0x02 */ s16 minHeadPitch;
    /* 0x04 */ s16 maxHeadPitch;
    /* 0x06 */ s16 maxTorsoYaw;
    /* 0x08 */ s16 minTorsoPitch;
    /* 0x0A */ s16 maxTorsoPitch;
    /* 0x0C */ u8 rotateYaw;
} NpcTrackingRotLimits; // size = 0x10

typedef struct {
    /* 0x00 */ NpcTrackingRotLimits rotLimits;
    // Fields specific to NPC_TRACKING_PLAYER_AUTO_TURN mode
    /* 0x10 */ f32 autoTurnDistanceRange;   // Max distance to player to enable tracking and auto-turn
    /* 0x14 */ s16 maxYawForPlayerTracking; // Player is tracked if within this yaw
} NpcTrackingParams;                        // size = 0x18

/**
 * Npc tracking angle limit presets to use with Npc_TrackPoint.
 *
 * @see Npc_TrackPoint
 */
static NpcTrackingParams sNpcTrackingPresets[] = {
    { { 0x2AA8, -0x0E38, 0x18E2, 0x1554, 0x0000, 0x0000, true }, 170.0f, 0x3FFC },
    { { 0x2AA8, -0x1554, 0x1554, 0x1554, -0x071C, 0x0E38, true }, 170.0f, 0x3FFC },
    { { 0x31C4, -0x1C70, 0x0E38, 0x0E38, -0x0E38, 0x071C, true }, 170.0f, 0x3FFC },
    { { 0x1554, -0x0E38, 0x0000, 0x071C, -0x071C, 0x0000, true }, 170.0f, 0x3FFC },
    { { 0x2AA8, -0x071C, 0x071C, 0x0E38, -0x2AA8, 0x2AA8, true }, 170.0f, 0x3FFC },
    { { 0x0000, -0x1C70, 0x2AA8, 0x3FFC, -0x0E38, 0x0E38, true }, 170.0f, 0x3FFC },
    { { 0x2AA8, -0x0E38, 0x0E38, 0x0E38, 0x0000, 0x0000, true }, 0.0f, 0x0000 },
    { { 0x2AA8, -0x0E38, 0x0000, 0x0E38, 0x0000, 0x1C70, true }, 0.0f, 0x0000 },
    { { 0x2AA8, -0x0E38, -0x0E38, 0x0000, 0x0000, 0x0000, true }, 0.0f, 0x0000 },
    { { 0x071C, -0x0E38, 0x0E38, 0x1C70, 0x0000, 0x0000, true }, 0.0f, 0x0000 },
    { { 0x0E38, -0x0E38, 0x0000, 0x1C70, 0x0000, 0x0E38, true }, 0.0f, 0x0000 },
    { { 0x2AA8, -0x1C70, 0x1C70, 0x0E38, -0x0E38, 0x0E38, true }, 0.0f, 0x0000 },
    { { 0x18E2, -0x0E38, 0x0E38, 0x0E38, 0x0000, 0x0000, true }, 0.0f, 0x0000 },
};

/**
 * Smoothly turns the actor's whole body and updates torso and head rotations in
 * NpcInteractInfo so that the actor tracks the point specified in NpcInteractInfo.trackPos.
 * Rotations are limited to specified angles.
 *
 * Head and torso rotation angles are determined by calculating the pitch and yaw
 * from the actor position to the given target position.
 *
 * The y position of the actor is offset by NpcInteractInfo.yOffset
 * before calculating the angles. It can be used to configure the height difference
 * between the actor and the target.
 *
 * @param maxHeadYaw maximum head yaw difference from neutral position
 * @param maxHeadPitch maximum head pitch angle
 * @param minHeadPitch minimum head pitch angle
 * @param maxTorsoYaw maximum torso yaw difference from neutral position
 * @param maxTorsoPitch maximum torso pitch angle
 * @param minTorsoPitch minimum torso pitch angle
 * @param rotateYaw if true, the actor's yaw (shape.rot.y) is updated to turn the actor's whole body
 */
void Npc_TrackPointWithLimits(Actor* actor, NpcInteractInfo* interactInfo, s16 maxHeadYaw, s16 maxHeadPitch,
                              s16 minHeadPitch, s16 maxTorsoYaw, s16 maxTorsoPitch, s16 minTorsoPitch, u8 rotateYaw) {
    s16 pitchTowardsTarget;
    s16 yawTowardsTarget;
    s16 torsoPitch;
    s16 bodyYawDiff;
    s16 temp;
    Vec3f offsetActorPos;

    offsetActorPos.x = actor->world.pos.x;
    offsetActorPos.y = actor->world.pos.y + interactInfo->yOffset;
    offsetActorPos.z = actor->world.pos.z;

    pitchTowardsTarget = Math_Vec3f_Pitch(&offsetActorPos, &interactInfo->trackPos);
    yawTowardsTarget = Math_Vec3f_Yaw(&offsetActorPos, &interactInfo->trackPos);
    bodyYawDiff = Math_Vec3f_Yaw(&actor->world.pos, &interactInfo->trackPos) - actor->shape.rot.y;

    temp = CLAMP(bodyYawDiff, -maxHeadYaw, maxHeadYaw);
    Math_SmoothStepToS(&interactInfo->headRot.y, temp, 6, 2000, 1);

    temp = (ABS(bodyYawDiff) >= 0x8000) ? 0 : ABS(bodyYawDiff);
    interactInfo->headRot.y = CLAMP(interactInfo->headRot.y, -temp, temp);

    bodyYawDiff -= interactInfo->headRot.y;

    temp = CLAMP(bodyYawDiff, -maxTorsoYaw, maxTorsoYaw);
    Math_SmoothStepToS(&interactInfo->torsoRot.y, temp, 6, 2000, 1);

    temp = (ABS(bodyYawDiff) >= 0x8000) ? 0 : ABS(bodyYawDiff);
    interactInfo->torsoRot.y = CLAMP(interactInfo->torsoRot.y, -temp, temp);

    if (rotateYaw) {
        Math_SmoothStepToS(&actor->shape.rot.y, yawTowardsTarget, 6, 2000, 1);
    }

    temp = CLAMP(pitchTowardsTarget, minHeadPitch, (s16)(u16)maxHeadPitch);
    Math_SmoothStepToS(&interactInfo->headRot.x, temp, 6, 2000, 1);

    torsoPitch = pitchTowardsTarget - interactInfo->headRot.x;

    temp = CLAMP(torsoPitch, minTorsoPitch, maxTorsoPitch);
    Math_SmoothStepToS(&interactInfo->torsoRot.x, temp, 6, 2000, 1);
}

s16 Npc_GetTrackingPresetMaxPlayerYaw(s16 presetIndex) {
    return sNpcTrackingPresets[presetIndex].maxYawForPlayerTracking;
}

/**
 * Handles NPC tracking modes and auto-turning towards the player when
 * NPC_TRACKING_PLAYER_AUTO_TURN tracking mode is used.
 *
 * Returns a tracking mode that will determine which actor limbs
 * will be rotated towards the target.
 *
 * When the player is behind the actor (i.e. not in the yaw range in front of the actor
 * defined by maxYawForPlayerTracking), the actor will start an auto-turn sequence:
 *   - look forward for 30-60 frames
 *   - turn head to look at the player for 10-20 frames
 *   - look forward for 30-60 frames
 *   - turn the entire body to face the player
 *
 * @param distanceRange Max distance to player that tracking and auto-turning will be active for
 * @param maxYawForPlayerTracking Maximum angle for tracking the player.
 * @param trackingMode The tracking mode selected by the actor. If this is not
 *        NPC_TRACKING_PLAYER_AUTO_TURN this function does nothing
 *
 * @return The tracking mode (NpcTrackingMode) to use for the current frame.
 */
s16 Npc_UpdateAutoTurn(Actor* actor, NpcInteractInfo* interactInfo, f32 distanceRange, s16 maxYawForPlayerTracking,
                       s16 trackingMode) {

    s32 pad;
    s16 yaw;
    s16 yawDiff;

    if (trackingMode != NPC_TRACKING_PLAYER_AUTO_TURN) {
        return trackingMode;
    }

    if (interactInfo->talkState != NPC_TALK_STATE_IDLE) {
        // When talking, always fully turn to face the player
        return NPC_TRACKING_FULL_BODY;
    }

    if (distanceRange < Math_Vec3f_DistXYZ(&actor->world.pos, &interactInfo->trackPos)) {
        // Player is too far away, do not track
        interactInfo->autoTurnTimer = 0;
        interactInfo->autoTurnState = 0;
        return NPC_TRACKING_NONE;
    }

    yaw = Math_Vec3f_Yaw(&actor->world.pos, &interactInfo->trackPos);
    yawDiff = ABS((s16)((f32)yaw - actor->shape.rot.y));
    if (maxYawForPlayerTracking >= yawDiff) {
        // Player is in front of the actor, track with the head and the torso
        interactInfo->autoTurnTimer = 0;
        interactInfo->autoTurnState = 0;
        return NPC_TRACKING_HEAD_AND_TORSO;
    }

    // Player is behind the actor, run the auto-turn sequence.

    if (DECR(interactInfo->autoTurnTimer) != 0) {
        // While the timer is still running, return the previous tracking mode
        return interactInfo->trackingMode;
    }

    switch (interactInfo->autoTurnState) {
        case 0:
        case 2:
            // Just stand still, not tracking the player
            interactInfo->autoTurnTimer = Rand_S16Offset(30, 30);
            interactInfo->autoTurnState++;
            return NPC_TRACKING_NONE;
        case 1:
            // Glance at the player by only turning the head
            interactInfo->autoTurnTimer = Rand_S16Offset(10, 10);
            interactInfo->autoTurnState++;
            return NPC_TRACKING_HEAD;
    }

    // Auto-turn sequence complete, turn towards the player
    return NPC_TRACKING_FULL_BODY;
}

/**
 * Rotates the actor's whole body, torso and head tracking the point specified in NpcInteractInfo.trackPos.
 * Uses angle limits from a preset selected from from sNpcTrackingPresets.
 *
 * The trackingMode parameter controls whether the head and torso are turned towards the target.
 * If not, they are smoothly turned towards zero. Setting the parameter to NPC_TRACKING_FULL_BODY
 * causes the actor's whole body to be rotated to face the target.
 *
 * If NPC_TRACKING_PLAYER_AUTO_TURN is used, the actor will track the player with its head and torso as long
 * as the player is in front of the actor (within a yaw angle specified in the option preset).
 * If the player is outside of this angle, the actor will turn to face the player after a while.
 *
 * @see Npc_UpdateAutoTurn
 * @see sNpcTrackingPresets
 * @see NpcTrackingMode
 *
 * @param presetIndex The index to a preset in sNpcTrackingPresets
 * @param trackingMode A value from NpcTrackingMode enum
 */
void Npc_TrackPoint(Actor* actor, NpcInteractInfo* interactInfo, s16 presetIndex, s16 trackingMode) {
    NpcTrackingRotLimits rotLimits;

    interactInfo->trackingMode =
        Npc_UpdateAutoTurn(actor, interactInfo, sNpcTrackingPresets[presetIndex].autoTurnDistanceRange,
                           sNpcTrackingPresets[presetIndex].maxYawForPlayerTracking, trackingMode);

    rotLimits = sNpcTrackingPresets[presetIndex].rotLimits;

    switch (interactInfo->trackingMode) {
        case NPC_TRACKING_NONE:
            rotLimits.maxHeadYaw = 0;
            rotLimits.maxHeadPitch = 0;
            rotLimits.minHeadPitch = 0;
            FALLTHROUGH;
        case NPC_TRACKING_HEAD:
            rotLimits.maxTorsoYaw = 0;
            rotLimits.maxTorsoPitch = 0;
            rotLimits.minTorsoPitch = 0;
            FALLTHROUGH;
        case NPC_TRACKING_HEAD_AND_TORSO:
            rotLimits.rotateYaw = false;
            break;
    }

    Npc_TrackPointWithLimits(actor, interactInfo, rotLimits.maxHeadYaw, rotLimits.maxHeadPitch, rotLimits.minHeadPitch,
                             rotLimits.maxTorsoYaw, rotLimits.maxTorsoPitch, rotLimits.minTorsoPitch,
                             rotLimits.rotateYaw);
}

Gfx* func_80034B28(GraphicsContext* gfxCtx) {
    Gfx* displayList;

    displayList = Graph_Alloc(gfxCtx, sizeof(Gfx));
    gSPEndDisplayList(displayList);

    return displayList;
}

Gfx* func_80034B54(GraphicsContext* gfxCtx) {
    Gfx* displayListHead;
    Gfx* displayList;

    displayList = displayListHead = Graph_Alloc(gfxCtx, 2 * sizeof(Gfx));

    gDPSetRenderMode(displayListHead++, G_RM_FOG_SHADE_A,
                     AA_EN | Z_CMP | Z_UPD | IM_RD | CLR_ON_CVG | CVG_DST_WRAP | ZMODE_XLU | FORCE_BL |
                         GBL_c2(G_BL_CLR_IN, G_BL_A_IN, G_BL_CLR_MEM, G_BL_1MA));

    gSPEndDisplayList(displayListHead++);

    return displayList;
}

void func_80034BA0(PlayState* play, SkelAnime* skelAnime, OverrideLimbDraw overrideLimbDraw, PostLimbDraw postLimbDraw,
                   Actor* actor, s16 alpha) {
    OPEN_DISPS(play->state.gfxCtx, "../z_actor.c", 8831);

    Gfx_SetupDL_25Opa(play->state.gfxCtx);

    gDPPipeSync(POLY_OPA_DISP++);
    gDPSetEnvColor(POLY_OPA_DISP++, 0, 0, 0, alpha);
    gDPPipeSync(POLY_OPA_DISP++);
    gSPSegment(POLY_OPA_DISP++, 0x0C, func_80034B28(play->state.gfxCtx));

    POLY_OPA_DISP = SkelAnime_DrawFlex(play, skelAnime->skeleton, skelAnime->jointTable, skelAnime->dListCount,
                                       overrideLimbDraw, postLimbDraw, actor, POLY_OPA_DISP);

    CLOSE_DISPS(play->state.gfxCtx, "../z_actor.c", 8860);
}

void func_80034CC4(PlayState* play, SkelAnime* skelAnime, OverrideLimbDraw overrideLimbDraw, PostLimbDraw postLimbDraw,
                   Actor* actor, s16 alpha) {
    OPEN_DISPS(play->state.gfxCtx, "../z_actor.c", 8876);

    Gfx_SetupDL_25Xlu(play->state.gfxCtx);

    gDPPipeSync(POLY_XLU_DISP++);
    gDPSetEnvColor(POLY_XLU_DISP++, 0, 0, 0, alpha);
    gSPSegment(POLY_XLU_DISP++, 0x0C, func_80034B54(play->state.gfxCtx));

    POLY_XLU_DISP = SkelAnime_DrawFlex(play, skelAnime->skeleton, skelAnime->jointTable, skelAnime->dListCount,
                                       overrideLimbDraw, postLimbDraw, actor, POLY_XLU_DISP);

    CLOSE_DISPS(play->state.gfxCtx, "../z_actor.c", 8904);
}

s16 func_80034DD4(Actor* actor, PlayState* play, s16 arg2, f32 arg3) {
    Player* player = GET_PLAYER(play);
    f32 var;

    if ((play->csCtx.state != CS_STATE_IDLE) || gDbgCamEnabled) {
        var = Math_Vec3f_DistXYZ(&actor->world.pos, &play->view.eye) * 0.25f;
    } else {
        var = Math_Vec3f_DistXYZ(&actor->world.pos, &player->actor.world.pos);
    }

    if (arg3 < var) {
        actor->flags &= ~ACTOR_FLAG_0;
        Math_SmoothStepToS(&arg2, 0, 6, 0x14, 1);
    } else {
        actor->flags |= ACTOR_FLAG_0;
        Math_SmoothStepToS(&arg2, 0xFF, 6, 0x14, 1);
    }

    return arg2;
}

void Animation_ChangeByInfo(SkelAnime* skelAnime, AnimationInfo* animationInfo, s32 index) {
    f32 frameCount;

    animationInfo += index;

    if (animationInfo->frameCount > 0.0f) {
        frameCount = animationInfo->frameCount;
    } else {
        frameCount = Animation_GetLastFrame(animationInfo->animation);
    }

    Animation_Change(skelAnime, animationInfo->animation, animationInfo->playSpeed, animationInfo->startFrame,
                     frameCount, animationInfo->mode, animationInfo->morphFrames);
}

void func_80034F54(PlayState* play, s16* arg1, s16* arg2, s32 arg3) {
    u32 frames = play->gameplayFrames;
    s32 i;

    for (i = 0; i < arg3; i++) {
        arg1[i] = (0x814 + 50 * i) * frames;
        arg2[i] = (0x940 + 50 * i) * frames;
    }
}

void Actor_Noop(Actor* actor, PlayState* play) {
}

s32 func_80035124(Actor* actor, PlayState* play) {
    s32 ret = 0;

    switch (actor->params) {
        case 0:
            if (Actor_HasParent(actor, play)) {
                actor->params = 1;
            } else if (!(actor->bgCheckFlags & BGCHECKFLAG_GROUND)) {
                Actor_MoveForward(actor);
                Math_SmoothStepToF(&actor->speedXZ, 0.0f, 1.0f, 0.1f, 0.0f);
            } else if ((actor->bgCheckFlags & BGCHECKFLAG_GROUND_TOUCH) && (actor->velocity.y < -4.0f)) {
                ret = 1;
            } else {
                actor->shape.rot.x = actor->shape.rot.z = 0;
                Actor_OfferCarry(actor, play);
            }
            break;
        case 1:
            if (Actor_HasNoParent(actor, play)) {
                actor->params = 0;
            }
            break;
    }

    Actor_UpdateBgCheckInfo(
        play, actor, actor->colChkInfo.cylHeight, actor->colChkInfo.cylRadius, actor->colChkInfo.cylRadius,
        UPDBGCHECKINFO_FLAG_0 | UPDBGCHECKINFO_FLAG_2 | UPDBGCHECKINFO_FLAG_3 | UPDBGCHECKINFO_FLAG_4);

    return ret;
}

#include "z_cheap_proc.inc.c"

u8 func_800353E8(PlayState* play) {
    Player* player = GET_PLAYER(play);

    return player->unk_845;
}

/**
 * Finds the first actor instance of a specified ID and category within a given range from
 * an actor if there is one. If the ID provided is -1, this will look for any actor of the
 * specified category rather than a specific ID.
 */
Actor* Actor_FindNearby(PlayState* play, Actor* refActor, s16 actorId, u8 actorCategory, f32 range) {
    Actor* actor = play->actorCtx.actorLists[actorCategory].head;

    while (actor != NULL) {
        if (actor == refActor || ((actorId != -1) && (actorId != actor->id))) {
            actor = actor->next;
        } else {
            if (Actor_WorldDistXYZToActor(refActor, actor) <= range) {
                return actor;
            } else {
                actor = actor->next;
            }
        }
    }

    return NULL;
}

s32 func_800354B4(PlayState* play, Actor* actor, f32 range, s16 arg3, s16 arg4, s16 arg5) {
    Player* player = GET_PLAYER(play);
    s16 var1;
    s16 var2;

    var1 = (s16)(actor->yawTowardsPlayer + 0x8000) - player->actor.shape.rot.y;
    var2 = actor->yawTowardsPlayer - arg5;

    if ((actor->xzDistToPlayer <= range) && (player->meleeWeaponState != 0) && (arg4 >= ABS(var1)) &&
        (arg3 >= ABS(var2))) {
        return true;
    } else {
        return false;
    }
}

void func_8003555C(PlayState* play, Vec3f* pos, Vec3f* velocity, Vec3f* accel) {
    Color_RGBA8 color1;
    Color_RGBA8 color2;

    color1.r = 200;
    color1.g = 160;
    color1.b = 120;

    color2.r = 130;
    color2.g = 90;
    color2.b = 50;

    //! @bug color1 and color2 alpha components not set before being passed on
    EffectSsKiraKira_SpawnSmall(play, pos, velocity, accel, &color1, &color2);
}

Vec3f D_80116268 = { 0.0f, -1.5f, 0.0f };
Vec3f D_80116274 = { 0.0f, -0.2f, 0.0f };

Gfx D_80116280[] = {
    gsDPSetRenderMode(G_RM_FOG_SHADE_A, AA_EN | Z_CMP | Z_UPD | IM_RD | CLR_ON_CVG | CVG_DST_WRAP | ZMODE_XLU |
                                            FORCE_BL | GBL_c2(G_BL_CLR_IN, G_BL_A_IN, G_BL_CLR_MEM, G_BL_1MA)),
    gsDPSetAlphaCompare(G_AC_THRESHOLD),
    gsSPEndDisplayList(),
};

void func_800355B8(PlayState* play, Vec3f* pos) {
    func_8003555C(play, pos, &D_80116268, &D_80116274);
}

u8 func_800355E4(PlayState* play, Collider* collider) {
    Player* player = GET_PLAYER(play);

    if ((collider->acFlags & AC_TYPE_PLAYER) && (player->meleeWeaponState != 0) &&
        (player->meleeWeaponAnimation == PLAYER_MWA_HAMMER_FORWARD)) {
        return true;
    } else {
        return false;
    }
}

u8 Actor_ApplyDamage(Actor* actor) {
    if (actor->colChkInfo.damage >= actor->colChkInfo.health) {
        actor->colChkInfo.health = 0;
    } else {
        actor->colChkInfo.health -= actor->colChkInfo.damage;
    }

    return actor->colChkInfo.health;
}

void Actor_SetDropFlag(Actor* actor, ColliderInfo* colInfo, s32 freezeFlag) {
    if (colInfo->acHitInfo == NULL) {
        actor->dropFlag = 0x00;
    } else if (freezeFlag &&
               (colInfo->acHitInfo->toucher.dmgFlags & (DMG_UNKNOWN_1 | DMG_MAGIC_ICE | DMG_MAGIC_FIRE))) {
        actor->freezeTimer = colInfo->acHitInfo->toucher.damage;
        actor->dropFlag = 0x00;
    } else if (colInfo->acHitInfo->toucher.dmgFlags & DMG_ARROW_FIRE) {
        actor->dropFlag = 0x01;
    } else if (colInfo->acHitInfo->toucher.dmgFlags & DMG_ARROW_ICE) {
        actor->dropFlag = 0x02;
    } else if (colInfo->acHitInfo->toucher.dmgFlags & DMG_ARROW_UNK1) {
        actor->dropFlag = 0x04;
    } else if (colInfo->acHitInfo->toucher.dmgFlags & DMG_ARROW_UNK2) {
        actor->dropFlag = 0x08;
    } else if (colInfo->acHitInfo->toucher.dmgFlags & DMG_ARROW_UNK3) {
        actor->dropFlag = 0x10;
    } else if (colInfo->acHitInfo->toucher.dmgFlags & DMG_ARROW_LIGHT) {
        actor->dropFlag = 0x20;
    } else if (colInfo->acHitInfo->toucher.dmgFlags & DMG_MAGIC_LIGHT) {
        if (freezeFlag) {
            actor->freezeTimer = colInfo->acHitInfo->toucher.damage;
        }
        actor->dropFlag = 0x40;
    } else {
        actor->dropFlag = 0x00;
    }
}

void Actor_SetDropFlagJntSph(Actor* actor, ColliderJntSph* jntSph, s32 freezeFlag) {
    ColliderInfo* curColInfo;
    s32 flag;
    s32 i;

    actor->dropFlag = 0x00;

    for (i = jntSph->count - 1; i >= 0; i--) {
        curColInfo = &jntSph->elements[i].info;
        if (curColInfo->acHitInfo == NULL) {
            flag = 0x00;
        } else if (freezeFlag &&
                   (curColInfo->acHitInfo->toucher.dmgFlags & (DMG_UNKNOWN_1 | DMG_MAGIC_ICE | DMG_MAGIC_FIRE))) {
            actor->freezeTimer = curColInfo->acHitInfo->toucher.damage;
            flag = 0x00;
        } else if (curColInfo->acHitInfo->toucher.dmgFlags & DMG_ARROW_FIRE) {
            flag = 0x01;
        } else if (curColInfo->acHitInfo->toucher.dmgFlags & DMG_ARROW_ICE) {
            flag = 0x02;
        } else if (curColInfo->acHitInfo->toucher.dmgFlags & DMG_ARROW_UNK1) {
            flag = 0x04;
        } else if (curColInfo->acHitInfo->toucher.dmgFlags & DMG_ARROW_UNK2) {
            flag = 0x08;
        } else if (curColInfo->acHitInfo->toucher.dmgFlags & DMG_ARROW_UNK3) {
            flag = 0x10;
        } else if (curColInfo->acHitInfo->toucher.dmgFlags & DMG_ARROW_LIGHT) {
            flag = 0x20;
        } else if (curColInfo->acHitInfo->toucher.dmgFlags & DMG_MAGIC_LIGHT) {
            if (freezeFlag) {
                actor->freezeTimer = curColInfo->acHitInfo->toucher.damage;
            }
            flag = 0x40;
        } else {
            flag = 0x00;
        }
        actor->dropFlag |= flag;
    }
}

void func_80035844(Vec3f* arg0, Vec3f* arg1, Vec3s* arg2, s32 arg3) {
    f32 dx = arg1->x - arg0->x;
    f32 dz = arg1->z - arg0->z;
    f32 dy = arg3 ? (arg1->y - arg0->y) : (arg0->y - arg1->y);

    arg2->y = Math_Atan2S(dz, dx);
    arg2->x = Math_Atan2S(sqrtf(SQ(dx) + SQ(dz)), dy);
}

/**
 * Spawns En_Part (Dissipating Flames) actor as a child of the given actor.
 */
Actor* func_800358DC(Actor* actor, Vec3f* spawnPos, Vec3s* spawnRot, f32* arg3, s32 timer, s16* unused, PlayState* play,
                     s16 params, Gfx* dList) {
    EnPart* spawnedEnPart;

    spawnedEnPart = (EnPart*)Actor_SpawnAsChild(&play->actorCtx, actor, play, ACTOR_EN_PART, spawnPos->x, spawnPos->y,
                                                spawnPos->z, spawnRot->x, spawnRot->y, actor->objBankIndex, params);
    if (spawnedEnPart != NULL) {
        spawnedEnPart->actor.scale = actor->scale;
        spawnedEnPart->actor.speedXZ = arg3[0];
        spawnedEnPart->displayList = dList;
        spawnedEnPart->action = 2;
        spawnedEnPart->timer = timer;
        spawnedEnPart->rotZ = arg3[1];
        spawnedEnPart->rotZSpeed = arg3[2];
        return &spawnedEnPart->actor;
    }

    return NULL;
}

void func_800359B8(Actor* actor, s16 arg1, Vec3s* arg2) {
    f32 floorPolyNormalX;
    f32 floorPolyNormalY;
    f32 floorPolyNormalZ;
    f32 sp38;
    f32 sp34;
    f32 sp30;
    f32 sp2C;
    f32 sp28;
    f32 sp24;
    CollisionPoly* floorPoly;
    s32 pad;

    if (actor->floorPoly != NULL) {
        floorPoly = actor->floorPoly;
        floorPolyNormalX = COLPOLY_GET_NORMAL(floorPoly->normal.x);
        floorPolyNormalY = COLPOLY_GET_NORMAL(floorPoly->normal.y);
        floorPolyNormalZ = COLPOLY_GET_NORMAL(floorPoly->normal.z);

        sp38 = Math_SinS(arg1);
        sp34 = Math_CosS(arg1);
        sp28 = (-(floorPolyNormalX * sp38) - (floorPolyNormalZ * sp34));
        arg2->x = -RAD_TO_BINANG(Math_FAtan2F(sp28 * floorPolyNormalY, 1.0f));

        sp2C = Math_SinS(arg1 - 16375);
        sp30 = Math_CosS(arg1 - 16375);
        sp24 = (-(floorPolyNormalX * sp2C) - (floorPolyNormalZ * sp30));
        arg2->z = -RAD_TO_BINANG(Math_FAtan2F(sp24 * floorPolyNormalY, 1.0f));
    }
}

void func_80035B18(PlayState* play, Actor* actor, u16 textId) {
    Message_ContinueTextbox(play, textId);
    actor->textId = textId;
}

/**
 * Tests if event_chk_inf flag is set.
 */
s32 Flags_GetEventChkInf(s32 flag) {
    return GET_EVENTCHKINF(flag);
}

/**
 * Sets event_chk_inf flag.
 */
void Flags_SetEventChkInf(s32 flag) {
    SET_EVENTCHKINF(flag);
}

/**
 * Tests if inf_table flag is set.
 */
s32 Flags_GetInfTable(s32 flag) {
    return GET_INFTABLE(flag);
}

/**
 * Sets inf_table flag.
 */
void Flags_SetInfTable(s32 flag) {
    SET_INFTABLE(flag);
}

u32 func_80035BFC(PlayState* play, s16 arg1) {
    u16 retTextId = 0;

    switch (arg1) {
        case 0:
            if (Flags_GetEventChkInf(EVENTCHKINF_09)) {
                if (Flags_GetInfTable(INFTABLE_05)) {
                    retTextId = 0x1048;
                } else {
                    retTextId = 0x1047;
                }
            } else {
                if (Flags_GetEventChkInf(EVENTCHKINF_02)) {
                    if (Flags_GetInfTable(INFTABLE_03)) {
                        retTextId = 0x1032;
                    } else {
                        retTextId = 0x1031;
                    }
                } else {
                    if (Flags_GetInfTable(INFTABLE_00)) {
                        if (Flags_GetInfTable(INFTABLE_01)) {
                            retTextId = 0x1003;
                        } else {
                            retTextId = 0x1002;
                        }
                    } else {
                        retTextId = 0x1001;
                    }
                }
            }
            break;
        case 1:
            if (!LINK_IS_ADULT) {
                if (Flags_GetEventChkInf(EVENTCHKINF_09)) {
                    if (Flags_GetInfTable(INFTABLE_10)) {
                        retTextId = 0x1046;
                    } else {
                        retTextId = 0x1045;
                    }
                } else {
                    if (Flags_GetEventChkInf(EVENTCHKINF_03)) {
                        if (Flags_GetInfTable(INFTABLE_0E)) {
                            retTextId = 0x1034;
                        } else {
                            retTextId = 0x1033;
                        }
                    } else {
                        if (Flags_GetInfTable(INFTABLE_0C)) {
                            retTextId = 0x1030;
                        } else {
                            retTextId = 0x102F;
                        }
                    }
                }
            } else {
                if (Flags_GetEventChkInf(EVENTCHKINF_5C)) {
                    if (Flags_GetInfTable(INFTABLE_19)) {
                        retTextId = 0x1071;
                    } else {
                        retTextId = 0x1070;
                    }
                } else {
                    if (Flags_GetEventChkInf(EVENTCHKINF_0B)) {
                        if (Flags_GetInfTable(INFTABLE_17)) {
                            retTextId = 0x1068;
                        } else {
                            retTextId = 0x1067;
                        }
                    } else {
                        if (Flags_GetInfTable(INFTABLE_15)) {
                            retTextId = 0x1061;
                        } else {
                            retTextId = 0x1060;
                        }
                    }
                }
            }
            break;
        case 2:
            if (!LINK_IS_ADULT) {
                if (Flags_GetEventChkInf(EVENTCHKINF_09)) {
                    retTextId = 0x1042;
                } else {
                    retTextId = 0x1004;
                }
            } else {
                if (Flags_GetEventChkInf(EVENTCHKINF_5C)) {
                    retTextId = 0x1072;
                } else if (Flags_GetInfTable(INFTABLE_41)) {
                    retTextId = 0x1055;
                } else {
                    retTextId = 0x1056;
                }
            }
            break;
        case 3:
            if (!LINK_IS_ADULT) {
                if (Flags_GetEventChkInf(EVENTCHKINF_09)) {
                    retTextId = 0x1043;
                } else {
                    if (Flags_GetInfTable(INFTABLE_1E)) {
                        retTextId = 0x1006;
                    } else {
                        retTextId = 0x1005;
                    }
                }
            } else {
                if (Flags_GetEventChkInf(EVENTCHKINF_5C)) {
                    retTextId = 0x1073;
                } else {
                    retTextId = 0x105A;
                }
            }
            break;
        case 4:
            if (!LINK_IS_ADULT) {
                if (Flags_GetEventChkInf(EVENTCHKINF_09)) {
                    retTextId = 0x1042;
                } else {
                    retTextId = 0x1007;
                }
            } else {
                if (Flags_GetEventChkInf(EVENTCHKINF_5C)) {
                    retTextId = 0x1072;
                } else if (Flags_GetInfTable(INFTABLE_47)) {
                    retTextId = 0x105E;
                } else {
                    retTextId = 0x105D;
                }
            }
            break;
        case 5:
            if (!LINK_IS_ADULT) {
                if (Flags_GetEventChkInf(EVENTCHKINF_09)) {
                    retTextId = 0x1044;
                } else if (Flags_GetInfTable(INFTABLE_22)) {
                    retTextId = 0x1009;
                } else {
                    retTextId = 0x1008;
                }
            } else {
                if (Flags_GetEventChkInf(EVENTCHKINF_5C)) {
                    retTextId = 0x1075;
                } else {
                    retTextId = 0x105B;
                }
            }
            break;
        case 6:
            if (!LINK_IS_ADULT) {
                if (Flags_GetEventChkInf(EVENTCHKINF_09)) {
                    retTextId = 0x1042;
                } else if (Flags_GetInfTable(INFTABLE_24)) {
                    retTextId = 0x100B;
                } else {
                    retTextId = 0x100A;
                }
            } else {
                if (Flags_GetEventChkInf(EVENTCHKINF_5C)) {
                    retTextId = 0x1056;
                } else {
                    retTextId = 0x105F;
                }
            }
            break;
        case 7:
            if (!LINK_IS_ADULT) {
                if (Flags_GetEventChkInf(EVENTCHKINF_09)) {
                    retTextId = 0x1043;
                } else if (Flags_GetInfTable(INFTABLE_26)) {
                    retTextId = 0x100D;
                } else {
                    retTextId = 0x100C;
                }
            } else {
                if (Flags_GetEventChkInf(EVENTCHKINF_5C)) {
                    retTextId = 0x1057;
                } else {
                    retTextId = 0x1057;
                }
            }
            break;
        case 8:
            if (!LINK_IS_ADULT) {
                if (Flags_GetEventChkInf(EVENTCHKINF_09)) {
                    retTextId = 0x1043;
                } else if (Flags_GetInfTable(INFTABLE_28)) {
                    retTextId = 0x1019;
                } else {
                    retTextId = 0x100E;
                }
            } else {
                if (Flags_GetEventChkInf(EVENTCHKINF_5C)) {
                    retTextId = 0x1077;
                } else if (Flags_GetInfTable(INFTABLE_51)) {
                    retTextId = 0x1058;
                } else {
                    retTextId = 0x1059;
                }
            }
            break;
        case 9:
            if (!LINK_IS_ADULT) {
                if (Flags_GetEventChkInf(EVENTCHKINF_09)) {
                    retTextId = 0x1049;
                } else {
                    retTextId = 0x1035;
                }
            } else {
                if (Flags_GetEventChkInf(EVENTCHKINF_5C)) {
                    retTextId = 0x1079;
                } else {
                    retTextId = 0x104E;
                }
            }
            break;
        case 10:
            if (!LINK_IS_ADULT) {
                if (Flags_GetEventChkInf(EVENTCHKINF_09)) {
                    retTextId = 0x104A;
                } else {
                    retTextId = 0x1038;
                }
            } else {
                if (Flags_GetEventChkInf(EVENTCHKINF_5C)) {
                    retTextId = 0x1079;
                } else if (Flags_GetInfTable(INFTABLE_59)) {
                    retTextId = 0x1050;
                } else {
                    retTextId = 0x104F;
                }
            }
            break;
        case 11:
            if (!LINK_IS_ADULT) {
                if (Flags_GetEventChkInf(EVENTCHKINF_09)) {
                    retTextId = 0x104B;
                } else {
                    retTextId = 0x103C;
                }
            } else {
                if (Flags_GetEventChkInf(EVENTCHKINF_5C)) {
                    retTextId = 0x107B;
                } else {
                    retTextId = 0x1051;
                }
            }
            break;
        case 12:
            if (!LINK_IS_ADULT) {
                if (Flags_GetEventChkInf(EVENTCHKINF_09)) {
                    retTextId = 0x104C;
                } else {
                    retTextId = 0x103D;
                }
            } else {
                if (Flags_GetEventChkInf(EVENTCHKINF_5C)) {
                    retTextId = 0x107C;
                } else {
                    retTextId = 0x1052;
                }
            }
            break;
        case 13:
            if (!LINK_IS_ADULT) {
                if (Flags_GetEventChkInf(EVENTCHKINF_09)) {
                    retTextId = 0x104D;
                } else {
                    retTextId = 0x103E;
                }
            } else {
                if (Flags_GetEventChkInf(EVENTCHKINF_5C)) {
                    retTextId = 0x106E;
                } else if (Flags_GetInfTable(INFTABLE_61)) {
                    retTextId = 0x1053;
                } else {
                    retTextId = 0x1054;
                }
            }
            break;
        case 15:
            if (Flags_GetEventChkInf(EVENTCHKINF_5C)) {
                retTextId = 0x1078;
            } else if (Flags_GetInfTable(INFTABLE_66)) {
                retTextId = 0x1066;
            } else {
                retTextId = 0x1062;
            }
            break;
        case 16:
            if (play->sceneId == SCENE_HYRULE_CASTLE) {
                retTextId = 0x7002;
            } else if (Flags_GetInfTable(INFTABLE_6A)) {
                retTextId = 0x7004;
            } else if ((gSaveContext.dayTime >= CLOCK_TIME(6, 0)) && (gSaveContext.dayTime <= CLOCK_TIME(18, 30))) {
                retTextId = 0x7002;
            } else {
                retTextId = 0x7003;
            }
            break;
        case 17:
            if (Flags_GetEventChkInf(EVENTCHKINF_09) && Flags_GetEventChkInf(EVENTCHKINF_25) &&
                Flags_GetEventChkInf(EVENTCHKINF_37)) {
                if (Flags_GetInfTable(INFTABLE_6C)) {
                    retTextId = 0x7008;
                } else {
                    retTextId = 0x7007;
                }
            } else {
                retTextId = 0;
            }
            break;
        case 19:
            retTextId = 0x702D;
            break;
        case 18:
            if (Flags_GetEventChkInf(EVENTCHKINF_09) && Flags_GetEventChkInf(EVENTCHKINF_25) &&
                Flags_GetEventChkInf(EVENTCHKINF_37)) {
                retTextId = 0x7006;
            } else {
                if (Flags_GetEventChkInf(EVENTCHKINF_12)) {
                    if (Flags_GetInfTable(INFTABLE_71)) {
                        retTextId = 0x7072;
                    } else {
                        retTextId = 0x7071;
                    }
                } else {
                    retTextId = 0x7029;
                }
            }
            break;
        case 20:
        case 21:
            if (Flags_GetEventChkInf(EVENTCHKINF_42)) {
                retTextId = 0x2012;
            } else if (Flags_GetEventChkInf(EVENTCHKINF_41)) {
                if (Flags_GetInfTable(INFTABLE_76)) {
                    retTextId = 0x2011;
                } else {
                    retTextId = 0x2010;
                }
            } else if (Flags_GetEventChkInf(EVENTCHKINF_40)) {
                retTextId = 0x200F;
            } else {
                retTextId = 0x200E;
            }
            break;
        case 24:
            if (Flags_GetEventChkInf(EVENTCHKINF_09) && Flags_GetEventChkInf(EVENTCHKINF_25) &&
                Flags_GetEventChkInf(EVENTCHKINF_37)) {
                retTextId = 0x7044;
            } else {
                retTextId = 0x7015;
            }
            break;
        case 25:
            if (Flags_GetEventChkInf(EVENTCHKINF_09) && Flags_GetEventChkInf(EVENTCHKINF_25) &&
                Flags_GetEventChkInf(EVENTCHKINF_37)) {
                retTextId = 0x7045;
            } else {
                Flags_GetInfTable(INFTABLE_C2);
                retTextId = 0x7016;
            }
            break;
        case 26:
            if (Flags_GetEventChkInf(EVENTCHKINF_09) && Flags_GetEventChkInf(EVENTCHKINF_25) &&
                Flags_GetEventChkInf(EVENTCHKINF_37)) {
                retTextId = 0x7046;
            } else {
                Flags_GetInfTable(INFTABLE_C2);
                retTextId = 0x7018;
            }
            break;
        case 27:
            if (Flags_GetEventChkInf(EVENTCHKINF_09) && Flags_GetEventChkInf(EVENTCHKINF_25) &&
                Flags_GetEventChkInf(EVENTCHKINF_37)) {
                retTextId = 0x7047;
            } else if (Flags_GetEventChkInf(EVENTCHKINF_TALON_RETURNED_FROM_CASTLE)) {
                retTextId = 0x701A;
            } else if (Flags_GetEventChkInf(EVENTCHKINF_11)) {
                if (Flags_GetInfTable(INFTABLE_C6)) {
                    retTextId = 0x701C;
                } else {
                    retTextId = 0x701B;
                }
            } else {
                retTextId = 0x701A;
            }
            break;
        case 28:
            if (Flags_GetEventChkInf(EVENTCHKINF_09) && Flags_GetEventChkInf(EVENTCHKINF_25) &&
                Flags_GetEventChkInf(EVENTCHKINF_37)) {
                retTextId = 0x7048;
            } else {
                Flags_GetInfTable(INFTABLE_CA);
                retTextId = 0x701D;
            }
            break;
        case 29:
            if (Flags_GetEventChkInf(EVENTCHKINF_09) && Flags_GetEventChkInf(EVENTCHKINF_25) &&
                Flags_GetEventChkInf(EVENTCHKINF_37)) {
                retTextId = 0x7049;
            } else {
                Flags_GetInfTable(INFTABLE_CC);
                retTextId = 0x701F;
            }
            break;
        case 30:
            if (Flags_GetEventChkInf(EVENTCHKINF_09) && Flags_GetEventChkInf(EVENTCHKINF_25) &&
                Flags_GetEventChkInf(EVENTCHKINF_37)) {
                retTextId = 0x704A;
            } else {
                Flags_GetInfTable(INFTABLE_CE);
                retTextId = 0x7021;
            }
            break;
        case 31:
            if (Flags_GetEventChkInf(EVENTCHKINF_09) && Flags_GetEventChkInf(EVENTCHKINF_25) &&
                Flags_GetEventChkInf(EVENTCHKINF_37)) {
                retTextId = 0x704B;
            } else {
                Flags_GetInfTable(INFTABLE_D0);
                retTextId = 0x7023;
            }
            break;
        case 32:
            if (Flags_GetEventChkInf(EVENTCHKINF_09) && Flags_GetEventChkInf(EVENTCHKINF_25) &&
                Flags_GetEventChkInf(EVENTCHKINF_37)) {
                retTextId = 0x704C;
            } else {
                Flags_GetInfTable(INFTABLE_D2);
                retTextId = 0x7025;
            }
            break;
        case 33:
            if (Flags_GetEventChkInf(EVENTCHKINF_09) && Flags_GetEventChkInf(EVENTCHKINF_25) &&
                Flags_GetEventChkInf(EVENTCHKINF_37)) {
                retTextId = 0x704D;
            } else {
                Flags_GetInfTable(INFTABLE_D4);
                retTextId = 0x7027;
            }
            break;
        case 34:
            Flags_GetInfTable(INFTABLE_D6);
            retTextId = 0x403C;
            break;
        case 35:
            if (Flags_GetInfTable(INFTABLE_D8)) {
                retTextId = 0x5029;
            } else {
                retTextId = 0x5028;
            }
            break;
        case 37:
            retTextId = 0x5002;
            break;
        case 38:
            if (!LINK_IS_ADULT) {
                if (Flags_GetEventChkInf(EVENTCHKINF_25)) {
                    retTextId = 0x3027;
                } else if (Flags_GetEventChkInf(EVENTCHKINF_23)) {
                    retTextId = 0x3021;
                } else if (Flags_GetInfTable(INFTABLE_E0)) {
                    retTextId = 0x302A;
                } else {
                    retTextId = 0x3008;
                }
            } else {
                if (Flags_GetEventChkInf(EVENTCHKINF_20)) {
                    retTextId = 0x4043;
                } else {
                    retTextId = 0x302A;
                }
            }
            break;
        case 39:
            if (!LINK_IS_ADULT) {
                if (Flags_GetEventChkInf(EVENTCHKINF_25)) {
                    retTextId = 0x3027;
                } else if (Flags_GetEventChkInf(EVENTCHKINF_23)) {
                    retTextId = 0x3026;
                } else {
                    retTextId = 0x3009;
                }
            } else {
                if (Flags_GetEventChkInf(EVENTCHKINF_2A)) {
                    retTextId = 0x4043;
                } else {
                    retTextId = 0x302A;
                }
            }
            break;
        case 40:
            if (!LINK_IS_ADULT) {
                if (Flags_GetEventChkInf(EVENTCHKINF_25)) {
                    retTextId = 0x3027;
                } else if (Flags_GetEventChkInf(EVENTCHKINF_23)) {
                    retTextId = 0x3026;
                } else if (Flags_GetInfTable(INFTABLE_EB)) {
                    retTextId = 0x302B;
                } else {
                    retTextId = 0x300A;
                }
            } else {
                if (Flags_GetEventChkInf(EVENTCHKINF_2B)) {
                    retTextId = 0x4043;
                } else {
                    retTextId = 0x302A;
                }
            }
            break;
        case 41:
            if (!LINK_IS_ADULT) {
                if (Flags_GetEventChkInf(EVENTCHKINF_25)) {
                    retTextId = 0x3027;
                } else if (Flags_GetInfTable(INFTABLE_F0)) {
                    retTextId = 0x3015;
                } else {
                    retTextId = 0x3014;
                }
            } else {
                if (Flags_GetEventChkInf(EVENTCHKINF_2C)) {
                    retTextId = 0x4043;
                } else {
                    retTextId = 0x302A;
                }
            }
            break;
        case 42:
            if (!LINK_IS_ADULT) {
                if (Flags_GetEventChkInf(EVENTCHKINF_25)) {
                    retTextId = 0x3027;
                } else if (Flags_GetInfTable(INFTABLE_F4)) {
                    retTextId = 0x3017;
                } else {
                    retTextId = 0x3016;
                }
            } else {
                if (Flags_GetEventChkInf(EVENTCHKINF_2C)) {
                    retTextId = 0x4043;
                } else {
                    retTextId = 0x302A;
                }
            }
            break;
        case 43:
            if (!LINK_IS_ADULT) {
                if (Flags_GetEventChkInf(EVENTCHKINF_25)) {
                    retTextId = 0x3027;
                } else if (Flags_GetInfTable(INFTABLE_F8)) {
                    retTextId = 0x3019;
                } else {
                    retTextId = 0x3018;
                }
            } else {
                if (Flags_GetEventChkInf(EVENTCHKINF_2D)) {
                    retTextId = 0x4043;
                } else {
                    retTextId = 0x302A;
                }
            }
            break;
        case 48:
            if (Flags_GetEventChkInf(EVENTCHKINF_25)) {
                retTextId = 0x3029;
            } else if (Flags_GetEventChkInf(EVENTCHKINF_20) && Flags_GetEventChkInf(EVENTCHKINF_21)) {
                retTextId = 0x301B;
            } else {
                retTextId = 0x301A;
            }
            break;
        case 49:
            if (Flags_GetEventChkInf(EVENTCHKINF_37)) {
                retTextId = 0x402D;
            } else if (Flags_GetEventChkInf(EVENTCHKINF_30)) {
                retTextId = 0x4007;
            } else {
                retTextId = 0x4006;
            }
            break;
        case 50:
            if (Flags_GetEventChkInf(EVENTCHKINF_37)) {
                retTextId = 0x402E;
            } else if (Flags_GetEventChkInf(EVENTCHKINF_30)) {
                if (Flags_GetInfTable(INFTABLE_124)) {
                    retTextId = 0x4009;
                } else {
                    retTextId = 0x4008;
                }
            } else {
                retTextId = 0x4006;
            }
            break;
        case 51:
            if (Flags_GetEventChkInf(EVENTCHKINF_37)) {
                retTextId = 0x402D;
            } else if (Flags_GetEventChkInf(EVENTCHKINF_31)) {
                if (Flags_GetInfTable(INFTABLE_12A)) {
                    retTextId = 0x400B;
                } else {
                    retTextId = 0x402F;
                }
            } else if (Flags_GetEventChkInf(EVENTCHKINF_30)) {
                retTextId = 0x400A;
            } else {
                retTextId = 0x4006;
            }
            break;
        case 52:
            if (Flags_GetEventChkInf(EVENTCHKINF_37)) {
                retTextId = 0x402E;
            } else if (Flags_GetEventChkInf(EVENTCHKINF_30)) {
                retTextId = 0x400C;
            } else {
                retTextId = 0x4006;
            }
            break;
        case 53:
            if (Flags_GetEventChkInf(EVENTCHKINF_37)) {
                retTextId = 0x402D;
            } else if (Flags_GetEventChkInf(EVENTCHKINF_33)) {
                retTextId = 0x4010;
            } else if (Flags_GetEventChkInf(EVENTCHKINF_30)) {
                retTextId = 0x400F;
            } else {
                retTextId = 0x4006;
            }
            break;
        case 54:
            if (Flags_GetEventChkInf(EVENTCHKINF_37)) {
                retTextId = 0x402E;
            } else if (Flags_GetEventChkInf(EVENTCHKINF_30)) {
                retTextId = 0x4011;
            } else {
                retTextId = 0x4006;
            }
            break;
        case 55:
            if (!LINK_IS_ADULT) {
                if (Flags_GetEventChkInf(EVENTCHKINF_37)) {
                    retTextId = 0x402B;
                } else if (Flags_GetEventChkInf(EVENTCHKINF_31)) {
                    if (Flags_GetInfTable(INFTABLE_138)) {
                        retTextId = 0x401C;
                    } else {
                        retTextId = 0x401B;
                    }
                } else {
                    retTextId = 0x401A;
                }
            } else {
                retTextId = 0;
            }
            break;
        case 58:
            retTextId = 0x500F;
            break;
        case 59:
            retTextId = 0x5010;
            break;
        case 60:
            retTextId = 0x5012;
            break;
        case 61:
            if (Flags_GetInfTable(INFTABLE_166)) {
                retTextId = 0x5001;
            } else {
                retTextId = 0x5000;
            }
            break;
        case 62:
            retTextId = 0x5012;
            break;
        case 63:
            if (Flags_GetInfTable(INFTABLE_16A)) {
                retTextId = 0x5001;
            } else {
                retTextId = 0x5000;
            }
            break;
        case 71:
            if (Flags_GetEventChkInf(EVENTCHKINF_16)) {
                retTextId = 0x2049;
            } else if (Flags_GetEventChkInf(EVENTCHKINF_15)) {
                retTextId = 0x2048;
            } else if (Flags_GetEventChkInf(EVENTCHKINF_TALON_RETURNED_FROM_CASTLE)) {
                retTextId = 0x2047;
            } else if (Flags_GetEventChkInf(EVENTCHKINF_12) &&
                       !Flags_GetEventChkInf(EVENTCHKINF_TALON_RETURNED_FROM_CASTLE)) {
                retTextId = 0x2044;
            } else if (Flags_GetEventChkInf(EVENTCHKINF_10)) {
                if (Flags_GetEventChkInf(EVENTCHKINF_11)) {
                    retTextId = 0x2043;
                } else {
                    retTextId = 0x2042;
                }
            } else {
                retTextId = 0x2041;
            }
            break;
        case 72:
            if (!LINK_IS_ADULT) {
                if (Flags_GetEventChkInf(EVENTCHKINF_TALON_RETURNED_FROM_CASTLE)) {
                    retTextId = 0x2040;
                } else if (Flags_GetInfTable(INFTABLE_94)) {
                    retTextId = 0x2040;
                } else {
                    retTextId = 0x203F;
                }
            } else {
                if (!Flags_GetEventChkInf(EVENTCHKINF_EPONA_OBTAINED)) {
                    if (!IS_DAY) {
                        retTextId = 0x204E;
                    } else if (Flags_GetInfTable(INFTABLE_9A)) {
                        retTextId = 0x2031;
                    } else {
                        retTextId = 0x2030;
                    }
                } else {
                    retTextId = 0;
                }
            }
            break;
    }

    if (retTextId == 0) {
        retTextId = 1;
    }

    return retTextId;
}

void func_80036E50(u16 textId, s16 arg1) {
    switch (arg1) {
        case 0:
            switch (textId) {
                case 0x1001:
                    Flags_SetInfTable(INFTABLE_00);
                    return;
                case 0x1002:
                    Flags_SetInfTable(INFTABLE_01);
                    return;
                case 0x1031:
                    Flags_SetEventChkInf(EVENTCHKINF_03);
                    Flags_SetInfTable(INFTABLE_03);
                    return;
                case 0x1047:
                    Flags_SetInfTable(INFTABLE_05);
                    return;
            }
            return;
        case 1:
            switch (textId) {
                case 0x102F:
                    Flags_SetEventChkInf(EVENTCHKINF_02);
                    Flags_SetInfTable(INFTABLE_0C);
                    return;
                case 0x1033:
                    Audio_PlaySfxGeneral(NA_SE_SY_CORRECT_CHIME, &gSfxDefaultPos, 4, &gSfxDefaultFreqAndVolScale,
                                         &gSfxDefaultFreqAndVolScale, &gSfxDefaultReverb);
                    Flags_SetEventChkInf(EVENTCHKINF_04);
                    Flags_SetInfTable(INFTABLE_0E);
                    return;
                case 0x1045:
                    Flags_SetInfTable(INFTABLE_10);
                    return;
                case 0x1060:
                    Flags_SetInfTable(INFTABLE_15);
                    return;
                case 0x1067:
                    Flags_SetEventChkInf(EVENTCHKINF_0A);
                    Flags_SetInfTable(INFTABLE_17);
                    return;
                case 0x1070:
                    Flags_SetInfTable(INFTABLE_19);
                    return;
            }
            return;
        case 2:
            if (textId == 0x1056) {
                Flags_SetInfTable(INFTABLE_41);
            }
            return;
        case 3:
            if (textId == 0x1005) {
                Flags_SetInfTable(INFTABLE_1E);
            }
            return;
        case 4:
            if (textId == 0x105D) {
                Flags_SetInfTable(INFTABLE_47);
            }
            return;
        case 5:
            if (textId == 0x1008) {
                Flags_SetInfTable(INFTABLE_22);
            }
            return;
        case 6:
            if (textId == 0x100A) {
                Flags_SetInfTable(INFTABLE_24);
            }
            return;
        case 7:
            if (textId == 0x100C) {
                Flags_SetInfTable(INFTABLE_26);
            }
            return;
        case 8:
            if (textId == 0x100E) {
                Flags_SetInfTable(INFTABLE_28);
            }
            if (textId == 0x1059) {
                Flags_SetInfTable(INFTABLE_51);
            }
            return;
        case 10:
            if (textId == 0x104F) {
                Flags_SetInfTable(INFTABLE_59);
            }
            return;
        case 13:
            if (textId == 0x1054) {
                Flags_SetInfTable(INFTABLE_61);
            }
            return;
        case 15:
            if (textId == 0x1062) {
                Flags_SetInfTable(INFTABLE_66);
            }
            return;
        case 16:
            if (textId == 0x7002) {
                Flags_SetInfTable(INFTABLE_6A);
            }
            if (textId == 0x7003) {
                Flags_SetInfTable(INFTABLE_6A);
            }
            return;
        case 17:
            if (textId == 0x7007) {
                Flags_SetInfTable(INFTABLE_6C);
            }
            return;
        case 18:
            if (textId == 0x7071) {
                Flags_SetInfTable(INFTABLE_71);
            }
            return;
        case 20:
        case 21:
            if (textId == 0x2010) {
                Flags_SetInfTable(INFTABLE_76);
            }
            return;
        case 25:
            if (textId == 0x7016) {
                Flags_SetInfTable(INFTABLE_C2);
            }
            return;
        case 26:
            if (textId == 0x7018) {
                Flags_SetInfTable(INFTABLE_C4);
            }
            return;
        case 28:
            if (textId == 0x701D) {
                Flags_SetInfTable(INFTABLE_CA);
            }
            return;
        case 29:
            if (textId == 0x701F) {
                Flags_SetInfTable(INFTABLE_CC);
            }
            return;
        case 30:
            if (textId == 0x7021) {
                Flags_SetInfTable(INFTABLE_CE);
            }
            return;
        case 31:
            if (textId == 0x7023) {
                Flags_SetInfTable(INFTABLE_D0);
            }
            return;
        case 32:
            if (textId == 0x7025) {
                Flags_SetInfTable(INFTABLE_D2);
            }
            return;
        case 33:
            if (textId == 0x7027) {
                Flags_SetInfTable(INFTABLE_D4);
            }
            return;
        case 34:
            if (textId == 0x403C) {
                Flags_SetInfTable(INFTABLE_D6);
            }
            return;
        case 35:
            if (textId == 0x5028) {
                Flags_SetInfTable(INFTABLE_D8);
            }
            return;
        case 38:
            if (textId == 0x3008) {
                Flags_SetInfTable(INFTABLE_E0);
            }
            return;
        case 40:
            if (textId == 0x300B) {
                Flags_SetInfTable(INFTABLE_EB);
            }
            return;
        case 41:
            if (textId == 0x3014) {
                Flags_SetInfTable(INFTABLE_F0);
            }
            return;
        case 42:
            if (textId == 0x3016) {
                Flags_SetInfTable(INFTABLE_F4);
            }
            return;
        case 43:
            if (textId == 0x3018) {
                Flags_SetEventChkInf(EVENTCHKINF_20);
                Flags_SetInfTable(INFTABLE_F8);
            }
            return;
        case 48:
            if (textId == 0x3020) {
                Flags_SetEventChkInf(EVENTCHKINF_22);
                Flags_SetInfTable(INFTABLE_113);
            }
            return;
        case 49:
        case 52:
        case 53:
        case 54:
            if (textId == 0x4006) {
                Flags_SetEventChkInf(EVENTCHKINF_30);
            }
            return;
        case 50:
            if (textId == 0x4006) {
                Flags_SetEventChkInf(EVENTCHKINF_30);
            }
            if (textId == 0x4008) {
                Flags_SetInfTable(INFTABLE_124);
            }
            return;
        case 51:
            if (textId == 0x4006) {
                Flags_SetEventChkInf(EVENTCHKINF_30);
            }
            if (textId == 0x400A) {
                Flags_SetEventChkInf(EVENTCHKINF_32);
            }
            if (textId == 0x402F) {
                Flags_SetInfTable(INFTABLE_12A);
            }
            return;
        case 55:
            if (textId == 0x401B) {
                Flags_SetEventChkInf(EVENTCHKINF_33);
                Flags_SetInfTable(INFTABLE_138);
            }
            return;
        case 61:
            if (textId == 0x5000) {
                Flags_SetInfTable(INFTABLE_166);
            }
            return;
        case 63:
            if (textId == 0x5013) {
                Flags_SetInfTable(INFTABLE_16A);
            }
            return;
        case 71:
            if (textId == 0x2041) {
                Flags_SetEventChkInf(EVENTCHKINF_10);
            }
            if (textId == 0x2044) {
                Flags_SetEventChkInf(EVENTCHKINF_12);
            }
            if (textId == 0x2047) {
                Flags_SetEventChkInf(EVENTCHKINF_15);
            }
            if (textId == 0x2048) {
                Flags_SetEventChkInf(EVENTCHKINF_16);
            }
            return;
        case 72:
            return;
    }
}

s32 func_800374E0(PlayState* play, Actor* actor, u16 textId) {
    MessageContext* msgCtx = &play->msgCtx;
    s32 ret = 1;

    switch (textId) {
        case 0x1035:
            if (msgCtx->choiceIndex == 0) {
                if (Flags_GetInfTable(INFTABLE_2A)) {
                    func_80035B18(play, actor, 0x1036);
                } else {
                    func_80035B18(play, actor, 0x1041);
                }
            }
            if (msgCtx->choiceIndex == 1) {
                if (Flags_GetInfTable(INFTABLE_2B)) {
                    func_80035B18(play, actor, 0x1037);
                } else {
                    func_80035B18(play, actor, 0x1041);
                }
            }
            ret = 0;
            break;
        case 0x1038:
            if (msgCtx->choiceIndex == 0) {
                if (Flags_GetInfTable(INFTABLE_2E)) {
                    func_80035B18(play, actor, 0x1039);
                } else {
                    func_80035B18(play, actor, 0x1041);
                }
            }
            if (msgCtx->choiceIndex == 1) {
                if (Flags_GetInfTable(INFTABLE_2F)) {
                    func_80035B18(play, actor, 0x103A);
                } else {
                    func_80035B18(play, actor, 0x1041);
                }
            }
            if (msgCtx->choiceIndex == 2) {
                if (Flags_GetInfTable(INFTABLE_30)) {
                    func_80035B18(play, actor, 0x103B);
                } else {
                    func_80035B18(play, actor, 0x1041);
                }
            }
            ret = 0;
            break;
        case 0x103E:
            if (msgCtx->choiceIndex == 0) {
                func_80035B18(play, actor, 0x103F);
            }
            if (msgCtx->choiceIndex == 1) {
                func_80035B18(play, actor, 0x1040);
            }
            ret = 0;
            break;
        case 0x1041:
            if (msgCtx->choiceTextId == 0x1035) {
                if (msgCtx->choiceIndex == 0) {
                    func_80035B18(play, actor, 0x1036);
                    Flags_SetInfTable(INFTABLE_2A);
                }
                if (msgCtx->choiceIndex == 1) {
                    func_80035B18(play, actor, 0x1037);
                    Flags_SetInfTable(INFTABLE_2B);
                }
            }
            if (msgCtx->choiceTextId == 0x1038) {
                if (msgCtx->choiceIndex == 0) {
                    func_80035B18(play, actor, 0x1039);
                    Flags_SetInfTable(INFTABLE_2E);
                }
                if (msgCtx->choiceIndex == 1) {
                    func_80035B18(play, actor, 0x103A);
                    Flags_SetInfTable(INFTABLE_2F);
                }
                if (msgCtx->choiceIndex == 2) {
                    func_80035B18(play, actor, 0x103B);
                    Flags_SetInfTable(INFTABLE_30);
                }
            }
            ret = 0;
            break;
        case 0x1062:
            if (msgCtx->choiceIndex == 0) {
                func_80035B18(play, actor, 0x1063);
            }
            if (msgCtx->choiceIndex == 1) {
                func_80035B18(play, actor, 0x1064);
            }
            ret = 0;
            break;
        case 0x2030:
        case 0x2031:
            if (msgCtx->choiceIndex == 0) {
                if (gSaveContext.rupees >= 10) {
                    func_80035B18(play, actor, 0x2034);
                    Rupees_ChangeBy(-10);
                } else {
                    func_80035B18(play, actor, 0x2032);
                }
            }
            if (msgCtx->choiceIndex == 1) {
                func_80035B18(play, actor, 0x2032);
            }
            Flags_SetInfTable(INFTABLE_9A);
            ret = 0;
            break;
        case 0x2036:
        case 0x2037:
            if (msgCtx->choiceIndex == 0) {
                func_80035B18(play, actor, 0x201F);
            }
            if (msgCtx->choiceIndex == 1) {
                func_80035B18(play, actor, 0x205A);
            }
            ret = 0;
            break;
        case 0x2038:
            if (msgCtx->choiceIndex == 0) {
                break;
            }
            if (msgCtx->choiceIndex == 1) {
                func_80035B18(play, actor, 0x205A);
            }
            ret = 0;
            break;
        case 0x2034:
            if (msgCtx->choiceIndex != 0) {
                break;
            }
            func_80035B18(play, actor, 0x2035);
            ret = 0;
            break;
        case 0x2043:
            if (Flags_GetEventChkInf(EVENTCHKINF_12)) {
                break;
            }
            func_80035B18(play, actor, 0x2044);
            ret = 0;
            break;
        case 0x205A:
            break;
        case 0x300A:
            if (msgCtx->choiceIndex == 0) {
                if (Flags_GetEventChkInf(EVENTCHKINF_22)) {
                    func_80035B18(play, actor, 0x300B);
                } else {
                    func_80035B18(play, actor, 0x300C);
                }
            }
            if (msgCtx->choiceIndex == 1) {
                func_80035B18(play, actor, 0x300D);
            }
            ret = 0;
            break;
        case 0x301B:
            if (msgCtx->choiceIndex == 0) {
                func_80035B18(play, actor, 0x301D);
            }
            if (msgCtx->choiceIndex == 1) {
                if (Flags_GetInfTable(INFTABLE_113)) {
                    func_80035B18(play, actor, 0x301F);
                } else {
                    func_80035B18(play, actor, 0x301E);
                }
            }
            ret = 0;
            break;
        case 0x301E:
            func_80035B18(play, actor, 0x3020);
            ret = 0;
            break;
        case 0x400C:
            if (msgCtx->choiceIndex == 0) {
                func_80035B18(play, actor, 0x400D);
            }
            if (msgCtx->choiceIndex == 1) {
                func_80035B18(play, actor, 0x400E);
            }
            ret = 0;
            break;
        case 0x7007:
            func_80035B18(play, actor, 0x703E);
            ret = 0;
            break;
        case 0x703E:
            func_80035B18(play, actor, 0x703F);
            ret = 0;
            break;
        case 0x703F:
            func_80035B18(play, actor, 0x7042);
            ret = 0;
            break;
    }

    return ret;
}

u16 func_80037C30(PlayState* play, s16 arg1) {
    return func_80035BFC(play, arg1);
}

s32 func_80037C5C(PlayState* play, s16 arg1, u16 textId) {
    func_80036E50(textId, arg1);
    return false;
}

s32 func_80037C94(PlayState* play, Actor* actor, s32 arg2) {
    return func_800374E0(play, actor, actor->textId);
}

s32 func_80037CB8(PlayState* play, Actor* actor, s16 arg2) {
    MessageContext* msgCtx = &play->msgCtx;
    s32 ret = false;

    switch (Message_GetState(msgCtx)) {
        case TEXT_STATE_CLOSING:
            func_80037C5C(play, arg2, actor->textId);
            ret = true;
            break;
        case TEXT_STATE_CHOICE:
        case TEXT_STATE_EVENT:
            if (Message_ShouldAdvance(play) && func_80037C94(play, actor, arg2)) {
                Audio_PlaySfxGeneral(NA_SE_SY_CANCEL, &gSfxDefaultPos, 4, &gSfxDefaultFreqAndVolScale,
                                     &gSfxDefaultFreqAndVolScale, &gSfxDefaultReverb);
                msgCtx->msgMode = MSGMODE_TEXT_CLOSING;
                ret = true;
            }
            break;
    }

    return ret;
}

s32 func_80037D98(PlayState* play, Actor* actor, s16 arg2, s32* arg3) {
    s16 var;
    s16 sp2C;
    s16 sp2A;
    s16 abs_var;

    if (Actor_ProcessTalkRequest(actor, play)) {
        *arg3 = 1;
        return true;
    }

    if (*arg3 == 1) {
        if (func_80037CB8(play, actor, arg2)) {
            *arg3 = 0;
        }
        return false;
    }

    Actor_GetScreenPos(play, actor, &sp2C, &sp2A);

    if ((sp2C < 0) || (sp2C > SCREEN_WIDTH) || (sp2A < 0) || (sp2A > SCREEN_HEIGHT)) {
        return false;
    }

    var = actor->yawTowardsPlayer - actor->shape.rot.y;
    abs_var = ABS(var);

    if (abs_var >= 0x4300) {
        return false;
    }

    if ((actor->xyzDistToPlayerSq > SQ(160.0f)) && !actor->isTargeted) {
        return false;
    }

    if (actor->xyzDistToPlayerSq <= SQ(80.0f)) {
        if (func_8002F2CC(actor, play, 80.0f)) {
            actor->textId = func_80037C30(play, arg2);
        }
    } else {
        if (func_8002F2F4(actor, play)) {
            actor->textId = func_80037C30(play, arg2);
        }
    }

    return false;
}

s32 Actor_TrackNone(Vec3s* headRot, Vec3s* torsoRot) {
    Math_SmoothStepToS(&headRot->y, 0, 6, 6200, 100);
    Math_SmoothStepToS(&headRot->x, 0, 6, 6200, 100);
    Math_SmoothStepToS(&torsoRot->y, 0, 6, 6200, 100);
    Math_SmoothStepToS(&torsoRot->x, 0, 6, 6200, 100);
    return true;
}

s32 Actor_TrackPoint(Actor* actor, Vec3f* target, Vec3s* headRot, Vec3s* torsoRot) {
    s16 pitch;
    s16 yaw;
    s16 yawDiff;

    pitch = Math_Vec3f_Pitch(&actor->focus.pos, target);
    yaw = Math_Vec3f_Yaw(&actor->focus.pos, target) - actor->world.rot.y;

    Math_SmoothStepToS(&headRot->x, pitch, 6, 2000, 1);
    headRot->x = CLAMP(headRot->x, -6000, 6000);

    yawDiff = Math_SmoothStepToS(&headRot->y, yaw, 6, 2000, 1);
    headRot->y = CLAMP(headRot->y, -8000, 8000);

    if ((yawDiff != 0) && (ABS(headRot->y) < 8000)) {
        return false;
    }

    Math_SmoothStepToS(&torsoRot->y, yaw - headRot->y, 4, 2000, 1);
    torsoRot->y = CLAMP(torsoRot->y, -12000, 12000);

    return true;
}

/**
 * Same as Actor_TrackPlayer, except use the actor's world position as the focus point, with the height
 * specified.
 *
 * @param play
 * @param actor
 * @param headRot the computed actor's head's rotation step
 * @param torsoRot the computed actor's torso's rotation step
 * @param focusHeight the height of the focus point relative to their world position
 *
 * @return true if rotated towards player, false if rotations were stepped back to zero.
 *
 * @note same note as Actor_TrackPlayer
 */
s32 Actor_TrackPlayerSetFocusHeight(PlayState* play, Actor* actor, Vec3s* headRot, Vec3s* torsoRot, f32 focusHeight) {
    Player* player = GET_PLAYER(play);
    s16 yaw;
    Vec3f target;

    actor->focus.pos = actor->world.pos;
    actor->focus.pos.y += focusHeight;

    if (!(((play->csCtx.state != CS_STATE_IDLE) || gDbgCamEnabled) &&
          (gSaveContext.entranceIndex == ENTR_KOKIRI_FOREST_0))) {
        yaw = ABS((s16)(actor->yawTowardsPlayer - actor->shape.rot.y));
        if (yaw >= 0x4300) {
            Actor_TrackNone(headRot, torsoRot);
            return false;
        }
    }

    if (((play->csCtx.state != CS_STATE_IDLE) || gDbgCamEnabled) &&
        (gSaveContext.entranceIndex == ENTR_KOKIRI_FOREST_0)) {
        target = play->view.eye;
    } else {
        target = player->actor.focus.pos;
    }

    Actor_TrackPoint(actor, &target, headRot, torsoRot);

    return true;
}

/**
 * Computes the necessary HeadRot and TorsoRot steps to be added to the normal rotation to smoothly turn an actors's
 * head and torso towards the player if within a certain yaw, else smoothly returns the rotations back to zero.
 * Also sets the focus position with the specified point.
 *
 * @param play
 * @param actor
 * @param headRot the computed actor's head's rotation step
 * @param torsoRot the computed actor's torso's rotation step
 * @param focusPos the point to set as the actor's focus position
 *
 * @return true if rotated towards player, false if rotations were stepped back to zero.
 *
 * @note if in a cutscene or debug camera is enabled, and the last entrance used was Kokiri Forest spawn 0, the computed
 * rotation will instead turn towards the view eye no matter the yaw.
 */
s32 Actor_TrackPlayer(PlayState* play, Actor* actor, Vec3s* headRot, Vec3s* torsoRot, Vec3f focusPos) {
    Player* player = GET_PLAYER(play);
    s16 yaw;
    Vec3f target;

    actor->focus.pos = focusPos;

    if (!(((play->csCtx.state != CS_STATE_IDLE) || gDbgCamEnabled) &&
          (gSaveContext.entranceIndex == ENTR_KOKIRI_FOREST_0))) {
        yaw = ABS((s16)(actor->yawTowardsPlayer - actor->shape.rot.y));
        if (yaw >= 0x4300) {
            Actor_TrackNone(headRot, torsoRot);
            return false;
        }
    }

    if (((play->csCtx.state != CS_STATE_IDLE) || gDbgCamEnabled) &&
        (gSaveContext.entranceIndex == ENTR_KOKIRI_FOREST_0)) {
        target = play->view.eye;
    } else {
        target = player->actor.focus.pos;
    }

    Actor_TrackPoint(actor, &target, headRot, torsoRot);

    return true;
}<|MERGE_RESOLUTION|>--- conflicted
+++ resolved
@@ -1722,16 +1722,11 @@
                          &gSfxDefaultFreqAndVolScale, &gSfxDefaultReverb);
 }
 
-<<<<<<< HEAD
-void Audio_PlayActorSfx2(Actor* actor, u16 sfxId) {
-    Lib_PlaySfx_AtPos(&actor->projectedPos, sfxId);
-=======
 /**
  * Play a sound effect at the actor's position
  */
 void Actor_PlaySfx(Actor* actor, u16 sfxId) {
-    func_80078914(&actor->projectedPos, sfxId);
->>>>>>> be22b836
+    Lib_PlaySfx_AtPos(&actor->projectedPos, sfxId);
 }
 
 void func_8002F850(PlayState* play, Actor* actor) {
