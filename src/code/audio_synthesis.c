--- conflicted
+++ resolved
@@ -24,13 +24,8 @@
 Acmd* AudioSynth_NoteApplyHeadsetPanEffects(Acmd* cmd, NoteSubEu* noteSubEu, NoteSynthesisState* synthState, s32 bufLen,
                                             s32 flags, s32 side);
 Acmd* AudioSynth_ProcessEnvelope(Acmd* cmd, NoteSubEu* noteSubEu, NoteSynthesisState* synthState, s32 aiBufLen,
-<<<<<<< HEAD
                                  u16 inBuf, s32 headsetPanSettings, UNUSED s32 flags);
-Acmd* AudioSynth_FinalResample(Acmd* cmd, NoteSynthesisState* synthState, s32 count, u16 pitch, u16 inpDmem,
-=======
-                                 u16 inBuf, s32 headsetPanSettings, s32 flags);
 Acmd* AudioSynth_FinalResample(Acmd* cmd, NoteSynthesisState* synthState, s32 size, u16 pitch, u16 inpDmem,
->>>>>>> 3122143f
                                s32 resampleFlags);
 
 u32 D_801304A0 = _SHIFTL(A_ENVMIXER, 24, 8);
