--- conflicted
+++ resolved
@@ -817,11 +817,7 @@
                     if (1) {}
                     if (1) {}
                     if (1) {}
-<<<<<<< HEAD
-                    nEntries = SAMPLES_PER_FRAME * sample->book->order * sample->book->npredictors;
-=======
-                    nEntries = 16 * sample->book->order * sample->book->numPredictors;
->>>>>>> 38de9405
+                    nEntries = SAMPLES_PER_FRAME * sample->book->order * sample->book->numPredictors;
                     aLoadADPCM(cmd++, nEntries, gAudioContext.curLoadedBook);
                 }
             }
