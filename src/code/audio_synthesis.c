#include "ultra64.h"
#include "global.h"

#define DEFAULT_LEN_1CH 0x1A0
#define DEFAULT_LEN_2CH 0x340

// DMEM Addresses for the RSP
#define DMEM_TEMP 0x3C0
#define DMEM_UNCOMPRESSED_NOTE 0x580
#define DMEM_NOTE_PAN_TEMP 0x5C0
#define DMEM_SCRATCH2 0x760              // = DMEM_TEMP + DEFAULT_LEN_2CH + a bit more
#define DMEM_COMPRESSED_ADPCM_DATA 0x940 // = DMEM_LEFT_CH
#define DMEM_LEFT_CH 0x940
#define DMEM_RIGHT_CH 0xAE0
#define DMEM_WET_TEMP 0x3E0
#define DMEM_WET_SCRATCH 0x720 // = DMEM_WET_TEMP + DEFAULT_LEN_2CH
#define DMEM_WET_LEFT_CH 0xC80
#define DMEM_WET_RIGHT_CH 0xE20 // = DMEM_WET_LEFT_CH + DEFAULT_LEN_1CH

Acmd* AudioSynth_LoadRingBufferPart(Acmd* cmd, u16 dmem, u16 startPos, s32 length, SynthesisReverb* reverb);
Acmd* AudioSynth_SaveBufferOffset(Acmd* cmd, u16 dmem, u16 offset, s32 length, s16* buf);
Acmd* AudioSynth_SaveRingBufferPart(Acmd* cmd, u16 dmem, u16 startPos, s32 length, SynthesisReverb* reverb);
Acmd* AudioSynth_DoOneAudioUpdate(s16* aiBuf, s32 aiBufLen, Acmd* cmd, s32 updateIndex);
Acmd* AudioSynth_ProcessNote(s32 noteIndex, NoteSubEu* noteSubEu, NoteSynthesisState* synthState, s16* aiBuf,
                             s32 aiBufLen, Acmd* cmd, s32 updateIndex);
Acmd* AudioSynth_LoadWaveSamples(Acmd* cmd, NoteSubEu* noteSubEu, NoteSynthesisState* synthState, s32 nSamplesToLoad);
Acmd* AudioSynth_NoteApplyHeadsetPanEffects(Acmd* cmd, NoteSubEu* noteSubEu, NoteSynthesisState* synthState, s32 bufLen,
                                            s32 flags, s32 side);
Acmd* AudioSynth_ProcessEnvelope(Acmd* cmd, NoteSubEu* noteSubEu, NoteSynthesisState* synthState, s32 aiBufLen,
                                 u16 inBuf, s32 headsetPanSettings, s32 flags);
Acmd* AudioSynth_FinalResample(Acmd* cmd, NoteSynthesisState* synthState, s32 count, u16 pitch, u16 inpDmem,
                               s32 resampleFlags);

u32 D_801304A0 = _SHIFTL(A_ENVMIXER, 24, 8);
u32 D_801304A4 = MK_CMD(DMEM_NOTE_PAN_TEMP >> 4, DMEM_RIGHT_CH >> 4, DMEM_WET_LEFT_CH >> 4, DMEM_WET_RIGHT_CH >> 4);
u32 D_801304A8 = MK_CMD(DMEM_LEFT_CH >> 4, DMEM_NOTE_PAN_TEMP >> 4, DMEM_WET_LEFT_CH >> 4, DMEM_WET_RIGHT_CH >> 4);
u32 D_801304AC = MK_CMD(DMEM_LEFT_CH >> 4, DMEM_RIGHT_CH >> 4, DMEM_WET_LEFT_CH >> 4, DMEM_WET_RIGHT_CH >> 4);

u16 D_801304B0[] = {
    0x7FFF, 0xD001, 0x3FFF, 0xF001, 0x5FFF, 0x9001, 0x7FFF, 0x8001,
};

u8 D_801304C0[] = { 0x40, 0x20, 0x10, 0x8 };

void AudioSynth_InitNextRingBuf(s32 chunkLen, s32 updateIndex, s32 reverbIndex) {
    ReverbRingBufferItem* bufItem;
    s32 pad[3];
    SynthesisReverb* reverb = &gAudioContext.synthesisReverbs[reverbIndex];
    s32 temp_a0_2;
    s32 temp_a0_4;
    s32 numSamples;
    s32 extraSamples;
    s32 i;
    s32 j;

    if (reverb->downsampleRate >= 2) {
        if (reverb->framesToIgnore == 0) {
            bufItem = &reverb->items[reverb->curFrame][updateIndex];
            Audio_InvalDCache(bufItem->toDownsampleLeft, DEFAULT_LEN_2CH);

            for (j = 0, i = 0; i < bufItem->lengthA / 2; j += reverb->downsampleRate, i++) {
                reverb->leftRingBuf[bufItem->startPos + i] = bufItem->toDownsampleLeft[j];
                reverb->rightRingBuf[bufItem->startPos + i] = bufItem->toDownsampleRight[j];
            }

            for (i = 0; i < bufItem->lengthB / 2; j += reverb->downsampleRate, i++) {
                reverb->leftRingBuf[i] = bufItem->toDownsampleLeft[j];
                reverb->rightRingBuf[i] = bufItem->toDownsampleRight[j];
            }
        }
    }

    bufItem = &reverb->items[reverb->curFrame][updateIndex];
    numSamples = chunkLen / reverb->downsampleRate;
    extraSamples = (numSamples + reverb->nextRingBufPos) - reverb->bufSizePerChan;
    temp_a0_2 = reverb->nextRingBufPos;
    if (extraSamples < 0) {
        bufItem->lengthA = numSamples * 2;
        bufItem->lengthB = 0;
        bufItem->startPos = reverb->nextRingBufPos;
        reverb->nextRingBufPos += numSamples;
    } else {
        // End of the buffer is reached. Loop back around
        bufItem->lengthA = (numSamples - extraSamples) * 2;
        bufItem->lengthB = extraSamples * 2;
        bufItem->startPos = reverb->nextRingBufPos;
        reverb->nextRingBufPos = extraSamples;
    }

    bufItem->numSamplesAfterDownsampling = numSamples;
    bufItem->chunkLen = chunkLen;

    if (reverb->unk_14 != 0) {
        temp_a0_4 = reverb->unk_14 + temp_a0_2;
        if (temp_a0_4 >= reverb->bufSizePerChan) {
            temp_a0_4 -= reverb->bufSizePerChan;
        }
        bufItem = &reverb->items2[reverb->curFrame][updateIndex];
        numSamples = chunkLen / reverb->downsampleRate;
        extraSamples = (temp_a0_4 + numSamples) - reverb->bufSizePerChan;
        if (extraSamples < 0) {
            bufItem->lengthA = numSamples * 2;
            bufItem->lengthB = 0;
            bufItem->startPos = temp_a0_4;
        } else {
            // End of the buffer is reached. Loop back around
            bufItem->lengthA = (numSamples - extraSamples) * 2;
            bufItem->lengthB = extraSamples * 2;
            bufItem->startPos = temp_a0_4;
        }
        bufItem->numSamplesAfterDownsampling = numSamples;
        bufItem->chunkLen = chunkLen;
    }
}

void func_800DB03C(s32 updateIndex) {
    NoteSubEu* subEu;
    NoteSubEu* subEu2;
    s32 baseIndex;
    s32 i;

    baseIndex = gAudioContext.numNotes * updateIndex;
    for (i = 0; i < gAudioContext.numNotes; i++) {
        subEu = &gAudioContext.notes[i].noteSubEu;
        subEu2 = &gAudioContext.noteSubsEu[baseIndex + i];
        if (subEu->bitField0.enabled) {
            subEu->bitField0.needsInit = false;
        } else {
            subEu2->bitField0.enabled = false;
        }

        subEu->unk_06 = 0;
    }
}

Acmd* AudioSynth_Update(Acmd* cmdStart, s32* cmdCnt, s16* aiStart, s32 aiBufLen) {
    s32 chunkLen;
    s16* aiBufP;
    Acmd* cmdP;
    s32 i;
    s32 j;
    SynthesisReverb* reverb;

    cmdP = cmdStart;
    for (i = gAudioContext.audioBufferParameters.updatesPerFrame; i > 0; i--) {
        AudioSeq_ProcessSequences(i - 1);
        func_800DB03C(gAudioContext.audioBufferParameters.updatesPerFrame - i);
    }

    aiBufP = aiStart;
    gAudioContext.curLoadedBook = NULL;

    for (i = gAudioContext.audioBufferParameters.updatesPerFrame; i > 0; i--) {
        if (i == 1) {
            chunkLen = aiBufLen;
        } else if ((aiBufLen / i) >= gAudioContext.audioBufferParameters.samplesPerUpdateMax) {
            chunkLen = gAudioContext.audioBufferParameters.samplesPerUpdateMax;
        } else if (gAudioContext.audioBufferParameters.samplesPerUpdateMin >= (aiBufLen / i)) {
            chunkLen = gAudioContext.audioBufferParameters.samplesPerUpdateMin;
        } else {
            chunkLen = gAudioContext.audioBufferParameters.samplesPerUpdate;
        }

        for (j = 0; j < gAudioContext.numSynthesisReverbs; j++) {
            if (gAudioContext.synthesisReverbs[j].useReverb) {
                AudioSynth_InitNextRingBuf(chunkLen, gAudioContext.audioBufferParameters.updatesPerFrame - i, j);
            }
        }

        cmdP = AudioSynth_DoOneAudioUpdate(aiBufP, chunkLen, cmdP,
                                           gAudioContext.audioBufferParameters.updatesPerFrame - i);
        aiBufLen -= chunkLen;
        aiBufP += chunkLen * 2;
    }

    for (j = 0; j < gAudioContext.numSynthesisReverbs; j++) {
        if (gAudioContext.synthesisReverbs[j].framesToIgnore != 0) {
            gAudioContext.synthesisReverbs[j].framesToIgnore--;
        }
        gAudioContext.synthesisReverbs[j].curFrame ^= 1;
    }

    *cmdCnt = cmdP - cmdStart;
    return cmdP;
}

void func_800DB2C0(s32 updateIndex, s32 noteIndex) {
    NoteSubEu* noteSubEu;
    s32 i;

    for (i = updateIndex + 1; i < gAudioContext.audioBufferParameters.updatesPerFrame; i++) {
        noteSubEu = &gAudioContext.noteSubsEu[(gAudioContext.numNotes * i) + noteIndex];
        if (!noteSubEu->bitField0.needsInit) {
            noteSubEu->bitField0.enabled = false;
        } else {
            break;
        }
    }
}

Acmd* AudioSynth_LoadRingBuffer1AtTemp(Acmd* cmd, SynthesisReverb* reverb, s16 updateIndex) {
    ReverbRingBufferItem* bufItem = &reverb->items[reverb->curFrame][updateIndex];

    cmd = AudioSynth_LoadRingBufferPart(cmd, DMEM_WET_TEMP, bufItem->startPos, bufItem->lengthA, reverb);
    if (bufItem->lengthB != 0) {
        // Ring buffer wrapped
        cmd = AudioSynth_LoadRingBufferPart(cmd, DMEM_WET_TEMP + bufItem->lengthA, 0, bufItem->lengthB, reverb);
    }
    return cmd;
}

Acmd* AudioSynth_SaveRingBuffer1AtTemp(Acmd* cmd, SynthesisReverb* reverb, s16 updateIndex) {
    ReverbRingBufferItem* bufItem = &reverb->items[reverb->curFrame][updateIndex];

    cmd = AudioSynth_SaveRingBufferPart(cmd, DMEM_WET_TEMP, bufItem->startPos, bufItem->lengthA, reverb);
    if (bufItem->lengthB != 0) {
        // Ring buffer wrapped
        cmd = AudioSynth_SaveRingBufferPart(cmd, DMEM_WET_TEMP + bufItem->lengthA, 0, bufItem->lengthB, reverb);
    }
    return cmd;
}

/**
 * Leak some audio from the left reverb channel into the right reverb channel and vice versa (pan)
 */
Acmd* AudioSynth_LeakReverb(Acmd* cmd, SynthesisReverb* reverb) {
    aDMEMMove(cmd++, DMEM_WET_LEFT_CH, DMEM_WET_SCRATCH, DEFAULT_LEN_1CH);
    aMix(cmd++, 0x1A, reverb->leakRtl, DMEM_WET_RIGHT_CH, DMEM_WET_LEFT_CH);
    aMix(cmd++, 0x1A, reverb->leakLtr, DMEM_WET_SCRATCH, DMEM_WET_RIGHT_CH);
    return cmd;
}

Acmd* func_800DB4E4(Acmd* cmd, s32 aiBufLen, SynthesisReverb* reverb, s16 updateIndex) {
    ReverbRingBufferItem* item = &reverb->items[reverb->curFrame][updateIndex];
    s16 offsetA;
    s16 offsetB;

    offsetA = (item->startPos & 7) * 2;
    offsetB = ALIGN16(offsetA + item->lengthA);
    cmd = AudioSynth_LoadRingBufferPart(cmd, DMEM_WET_TEMP, item->startPos - (offsetA / 2), DEFAULT_LEN_1CH, reverb);
    if (item->lengthB != 0) {
        // Ring buffer wrapped
        cmd = AudioSynth_LoadRingBufferPart(cmd, DMEM_WET_TEMP + offsetB, 0, DEFAULT_LEN_1CH - offsetB, reverb);
    }
    aSetBuffer(cmd++, 0, DMEM_WET_TEMP + offsetA, DMEM_WET_LEFT_CH, aiBufLen * 2);
    aResample(cmd++, reverb->resampleFlags, reverb->unk_0E, reverb->unk_30);
    aSetBuffer(cmd++, 0, DMEM_WET_TEMP + DEFAULT_LEN_1CH + offsetA, DMEM_WET_RIGHT_CH, aiBufLen * 2);
    aResample(cmd++, reverb->resampleFlags, reverb->unk_0E, reverb->unk_34);
    return cmd;
}

Acmd* func_800DB680(Acmd* cmd, SynthesisReverb* reverb, s16 updateIndex) {
    ReverbRingBufferItem* bufItem = &reverb->items[reverb->curFrame][updateIndex];

    aSetBuffer(cmd++, 0, DMEM_WET_LEFT_CH, DMEM_WET_SCRATCH, bufItem->unk_18 * 2);
    aResample(cmd++, reverb->resampleFlags, bufItem->unk_16, reverb->unk_38);

    cmd = AudioSynth_SaveBufferOffset(cmd, DMEM_WET_SCRATCH, bufItem->startPos, bufItem->lengthA, reverb->leftRingBuf);
    if (bufItem->lengthB != 0) {
        // Ring buffer wrapped
        cmd = AudioSynth_SaveBufferOffset(cmd, DMEM_WET_SCRATCH + bufItem->lengthA, 0, bufItem->lengthB,
                                          reverb->leftRingBuf);
    }
    aSetBuffer(cmd++, 0, DMEM_WET_RIGHT_CH, DMEM_WET_SCRATCH, bufItem->unk_18 * 2);
    aResample(cmd++, reverb->resampleFlags, bufItem->unk_16, reverb->unk_3C);
    cmd = AudioSynth_SaveBufferOffset(cmd, DMEM_WET_SCRATCH, bufItem->startPos, bufItem->lengthA, reverb->rightRingBuf);

    if (bufItem->lengthB != 0) {
        // Ring buffer wrapped
        cmd = AudioSynth_SaveBufferOffset(cmd, DMEM_WET_SCRATCH + bufItem->lengthA, 0, bufItem->lengthB,
                                          reverb->rightRingBuf);
    }

    return cmd;
}

Acmd* func_800DB828(Acmd* cmd, s32 aiBufLen, SynthesisReverb* reverb, s16 updateIndex) {
    ReverbRingBufferItem* item = &reverb->items[reverb->curFrame][updateIndex];
    s16 offsetA;
    s16 offsetB;

    item->unk_14 = (item->unk_18 << 0xF) / aiBufLen;
    offsetA = (item->startPos & 7) * 2;
    item->unk_16 = (aiBufLen << 0xF) / item->unk_18;
    offsetB = ALIGN16(offsetA + item->lengthA);
    cmd = AudioSynth_LoadRingBufferPart(cmd, DMEM_WET_TEMP, item->startPos - (offsetA / 2), DEFAULT_LEN_1CH, reverb);
    if (item->lengthB != 0) {
        // Ring buffer wrapped
        cmd = AudioSynth_LoadRingBufferPart(cmd, DMEM_WET_TEMP + offsetB, 0, DEFAULT_LEN_1CH - offsetB, reverb);
    }
    aSetBuffer(cmd++, 0, DMEM_WET_TEMP + offsetA, DMEM_WET_LEFT_CH, aiBufLen * 2);
    aResample(cmd++, reverb->resampleFlags, item->unk_14, reverb->unk_30);
    aSetBuffer(cmd++, 0, DMEM_WET_TEMP + DEFAULT_LEN_1CH + offsetA, DMEM_WET_RIGHT_CH, aiBufLen * 2);
    aResample(cmd++, reverb->resampleFlags, item->unk_14, reverb->unk_34);
    return cmd;
}

/**
 * Apply a filter (convolution) to each reverb channel.
 */
Acmd* AudioSynth_FilterReverb(Acmd* cmd, s32 count, SynthesisReverb* reverb) {
    if (reverb->filterLeft != NULL) {
        aFilter(cmd++, 2, count, reverb->filterLeft);
        aFilter(cmd++, reverb->resampleFlags, DMEM_WET_LEFT_CH, reverb->filterLeftState);
    }

    if (reverb->filterRight != NULL) {
        aFilter(cmd++, 2, count, reverb->filterRight);
        aFilter(cmd++, reverb->resampleFlags, DMEM_WET_RIGHT_CH, reverb->filterRightState);
    }
    return cmd;
}

Acmd* AudioSynth_MaybeMixRingBuffer1(Acmd* cmd, SynthesisReverb* reverb, s32 updateIndex) {
    SynthesisReverb* temp_a3;

    temp_a3 = &gAudioContext.synthesisReverbs[reverb->unk_05];
    if (temp_a3->downsampleRate == 1) {
        cmd = AudioSynth_LoadRingBuffer1AtTemp(cmd, temp_a3, updateIndex);
        aMix(cmd++, 0x34, reverb->unk_08, DMEM_WET_LEFT_CH, DMEM_WET_TEMP);
        cmd = AudioSynth_SaveRingBuffer1AtTemp(cmd, temp_a3, updateIndex);
    }
    return cmd;
}

void func_800DBB94(void) {
}

void AudioSynth_ClearBuffer(Acmd* cmd, s32 arg1, s32 arg2) {
    aClearBuffer(cmd, arg1, arg2);
}

void func_800DBBBC(void) {
}

void func_800DBBC4(void) {
}

void func_800DBBCC(void) {
}

void AudioSynth_Mix(Acmd* cmd, s32 arg1, s32 arg2, s32 arg3, s32 arg4) {
    aMix(cmd, arg1, arg2, arg3, arg4);
}

void func_800DBC08(void) {
}

void func_800DBC10(void) {
}

void func_800DBC18(void) {
}

void AudioSynth_SetBuffer(Acmd* cmd, s32 flags, s32 dmemIn, s32 dmemOut, s32 count) {
    aSetBuffer(cmd, flags, dmemIn, dmemOut, count);
}

void func_800DBC54(void) {
}

void func_800DBC5C(void) {
}

// possible fake match?
void AudioSynth_DMemMove(Acmd* cmd, s32 dmemIn, s32 dmemOut, s32 count) {
    cmd->words.w0 = _SHIFTL(A_DMEMMOVE, 24, 8) | _SHIFTL(dmemIn, 0, 24);
    cmd->words.w1 = _SHIFTL(dmemOut, 16, 16) | _SHIFTL(count, 0, 16);
}

void func_800DBC90(void) {
}

void func_800DBC98(void) {
}

void func_800DBCA0(void) {
}

void func_800DBCA8(void) {
}

void AudioSynth_InterL(Acmd* cmd, s32 dmemIn, s32 dmemOut, s32 count) {
    cmd->words.w0 = _SHIFTL(A_INTERL, 24, 8) | _SHIFTL(count, 0, 16);
    cmd->words.w1 = _SHIFTL(dmemIn, 16, 16) | _SHIFTL(dmemOut, 0, 16);
}

void AudioSynth_EnvSetup1(Acmd* cmd, s32 arg1, s32 arg2, s32 arg3, s32 arg4) {
    aEnvSetup1(cmd, arg1, arg2, arg3, arg4);
}

void func_800DBD08(void) {
}

void AudioSynth_LoadBuffer(Acmd* cmd, s32 arg1, s32 arg2, void* arg3) {
    aLoadBuffer(cmd, arg3, arg1, arg2);
}

void AudioSynth_SaveBuffer(Acmd* cmd, s32 arg1, s32 arg2, void* arg3) {
    aSaveBuffer(cmd, arg1, arg3, arg2);
}

void AudioSynth_EnvSetup2(Acmd* cmd, s32 volLeft, s32 volRight) {
    cmd->words.w0 = _SHIFTL(A_ENVSETUP2, 24, 8);
    cmd->words.w1 = _SHIFTL(volLeft, 16, 16) | _SHIFTL(volRight, 0, 16);
}

void func_800DBD7C(void) {
}

void func_800DBD84(void) {
}

void func_800DBD8C(void) {
}

void AudioSynth_S8Dec(Acmd* cmd, s32 flags, s16* state) {
    aS8Dec(cmd, flags, state);
}

void AudioSynth_HiLoGain(Acmd* cmd, s32 gain, s32 dmemIn, s32 dmemOut, s32 count) {
    cmd->words.w0 = _SHIFTL(A_HILOGAIN, 24, 8) | _SHIFTL(gain, 16, 8) | _SHIFTL(count, 0, 16);
    cmd->words.w1 = _SHIFTL(dmemIn, 16, 16) | _SHIFTL(dmemOut, 0, 16);
}

void AudioSynth_UnkCmd19(Acmd* cmd, s32 arg1, s32 arg2, s32 arg3, s32 arg4) {
    cmd->words.w0 = _SHIFTL(A_UNK19, 24, 8) | _SHIFTL(arg4, 16, 8) | _SHIFTL(arg3, 0, 16);
    cmd->words.w1 = _SHIFTL(arg1, 16, 16) | _SHIFTL(arg2, 0, 16);
}

void func_800DBE18(void) {
}

void func_800DBE20(void) {
}

void func_800DBE28(void) {
}

void func_800DBE30(void) {
}

void AudioSynth_UnkCmd3(Acmd* cmd, s32 arg1, s32 arg2, s32 arg3) {
    cmd->words.w0 = _SHIFTL(A_UNK3, 24, 8) | _SHIFTL(arg3, 0, 16);
    cmd->words.w1 = _SHIFTL(arg1, 16, 16) | _SHIFTL(arg2, 0, 16);
}

void func_800DBE5C(void) {
}

void func_800DBE64(void) {
}

void func_800DBE6C(void) {
}

void AudioSynth_LoadFilter(Acmd* cmd, s32 flags, s32 countOrBuf, void* addr) {
    aFilter(cmd, flags, countOrBuf, addr);
}

void AudioSynth_LoadFilterCount(Acmd* cmd, s32 count, void* addr) {
    aFilter(cmd, 2, count, addr);
}

Acmd* AudioSynth_LoadRingBuffer1(Acmd* cmd, s32 aiBufLen, SynthesisReverb* reverb, s16 updateIndex) {
    ReverbRingBufferItem* ringBufferItem = &reverb->items[reverb->curFrame][updateIndex];

    cmd =
        AudioSynth_LoadRingBufferPart(cmd, DMEM_WET_LEFT_CH, ringBufferItem->startPos, ringBufferItem->lengthA, reverb);
    if (ringBufferItem->lengthB != 0) {
        // Ring buffer wrapped
        cmd = AudioSynth_LoadRingBufferPart(cmd, DMEM_WET_LEFT_CH + ringBufferItem->lengthA, 0, ringBufferItem->lengthB,
                                            reverb);
    }

    return cmd;
}

Acmd* AudioSynth_LoadRingBuffer2(Acmd* cmd, s32 aiBufLen, SynthesisReverb* reverb, s16 updateIndex) {
    ReverbRingBufferItem* bufItem = &reverb->items2[reverb->curFrame][updateIndex];

    cmd = AudioSynth_LoadRingBufferPart(cmd, DMEM_WET_LEFT_CH, bufItem->startPos, bufItem->lengthA, reverb);
    if (bufItem->lengthB != 0) {
        // Ring buffer wrapped
        cmd = AudioSynth_LoadRingBufferPart(cmd, DMEM_WET_LEFT_CH + bufItem->lengthA, 0, bufItem->lengthB, reverb);
    }
    return cmd;
}

Acmd* AudioSynth_LoadRingBufferPart(Acmd* cmd, u16 dmem, u16 startPos, s32 length, SynthesisReverb* reverb) {
    aLoadBuffer(cmd++, &reverb->leftRingBuf[startPos], dmem, length);
    aLoadBuffer(cmd++, &reverb->rightRingBuf[startPos], dmem + DEFAULT_LEN_1CH, length);
    return cmd;
}

Acmd* AudioSynth_SaveRingBufferPart(Acmd* cmd, u16 dmem, u16 startPos, s32 length, SynthesisReverb* reverb) {
    aSaveBuffer(cmd++, dmem, &reverb->leftRingBuf[startPos], length);
    aSaveBuffer(cmd++, dmem + DEFAULT_LEN_1CH, &reverb->rightRingBuf[startPos], length);
    return cmd;
}

Acmd* AudioSynth_SaveBufferOffset(Acmd* cmd, u16 dmem, u16 offset, s32 length, s16* buf) {
    aSaveBuffer(cmd++, dmem, &buf[offset], length);
    return cmd;
}

Acmd* AudioSynth_MaybeLoadRingBuffer2(Acmd* cmd, s32 aiBufLen, SynthesisReverb* reverb, s16 updateIndex) {
    if (reverb->downsampleRate == 1) {
        cmd = AudioSynth_LoadRingBuffer2(cmd, aiBufLen, reverb, updateIndex);
    }

    return cmd;
}

Acmd* AudioSynth_LoadReverbSamples(Acmd* cmd, s32 aiBufLen, SynthesisReverb* reverb, s16 updateIndex) {
    // Sets DMEM_WET_{LEFT,RIGHT}_CH, clobbers DMEM_TEMP
    if (reverb->downsampleRate == 1) {
        if (reverb->unk_18 != 0) {
            cmd = func_800DB828(cmd, aiBufLen, reverb, updateIndex);
        } else {
            cmd = AudioSynth_LoadRingBuffer1(cmd, aiBufLen, reverb, updateIndex);
        }
    } else {
        cmd = func_800DB4E4(cmd, aiBufLen, reverb, updateIndex);
    }
    return cmd;
}

Acmd* AudioSynth_SaveReverbSamples(Acmd* cmd, SynthesisReverb* reverb, s16 updateIndex) {
    ReverbRingBufferItem* bufItem = &reverb->items[reverb->curFrame][updateIndex];

    if (reverb->downsampleRate == 1) {
        if (reverb->unk_18 != 0) {
            cmd = func_800DB680(cmd, reverb, updateIndex);
        } else {
            // Put the oldest samples in the ring buffer into the wet channels
            cmd = AudioSynth_SaveRingBufferPart(cmd, DMEM_WET_LEFT_CH, bufItem->startPos, bufItem->lengthA, reverb);
            if (bufItem->lengthB != 0) {
                // Ring buffer wrapped
                cmd = AudioSynth_SaveRingBufferPart(cmd, DMEM_WET_LEFT_CH + bufItem->lengthA, 0, bufItem->lengthB,
                                                    reverb);
            }
        }
    } else {
        // Downsampling is done later by CPU when RSP is done, therefore we need to have
        // double buffering. Left and right buffers are adjacent in memory.
        AudioSynth_SaveBuffer(cmd++, DMEM_WET_LEFT_CH, DEFAULT_LEN_2CH,
                              reverb->items[reverb->curFrame][updateIndex].toDownsampleLeft);
    }

    reverb->resampleFlags = 0;
    return cmd;
}

Acmd* AudioSynth_SaveRingBuffer2(Acmd* cmd, SynthesisReverb* reverb, s16 updateIndex) {
    ReverbRingBufferItem* bufItem = &reverb->items2[reverb->curFrame][updateIndex];

    cmd = AudioSynth_SaveRingBufferPart(cmd, DMEM_WET_LEFT_CH, bufItem->startPos, bufItem->lengthA, reverb);
    if (bufItem->lengthB != 0) {
        // Ring buffer wrapped
        cmd = AudioSynth_SaveRingBufferPart(cmd, DMEM_WET_LEFT_CH + bufItem->lengthA, 0, bufItem->lengthB, reverb);
    }
    return cmd;
}

Acmd* AudioSynth_DoOneAudioUpdate(s16* aiBuf, s32 aiBufLen, Acmd* cmd, s32 updateIndex) {
    u8 noteIndices[0x5C];
    s16 count;
    s16 reverbIndex;
    SynthesisReverb* reverb;
    s32 useReverb;
    s32 t;
    s32 i;
    NoteSubEu* noteSubEu;
    NoteSubEu* noteSubEu2;
    s32 unk14;

    t = gAudioContext.numNotes * updateIndex;
    count = 0;
    if (gAudioContext.numSynthesisReverbs == 0) {
        for (i = 0; i < gAudioContext.numNotes; i++) {
            if (gAudioContext.noteSubsEu[t + i].bitField0.enabled) {
                noteIndices[count++] = i;
            }
        }
    } else {
        for (reverbIndex = 0; reverbIndex < gAudioContext.numSynthesisReverbs; reverbIndex++) {
            for (i = 0; i < gAudioContext.numNotes; i++) {
                noteSubEu = &gAudioContext.noteSubsEu[t + i];
                if (noteSubEu->bitField0.enabled && noteSubEu->bitField1.reverbIndex == reverbIndex) {
                    noteIndices[count++] = i;
                }
            }
        }

        for (i = 0; i < gAudioContext.numNotes; i++) {
            noteSubEu = &gAudioContext.noteSubsEu[t + i];
            if (noteSubEu->bitField0.enabled && noteSubEu->bitField1.reverbIndex >= gAudioContext.numSynthesisReverbs) {
                noteIndices[count++] = i;
            }
        }
    }

    aClearBuffer(cmd++, DMEM_LEFT_CH, DEFAULT_LEN_2CH);

    i = 0;
    for (reverbIndex = 0; reverbIndex < gAudioContext.numSynthesisReverbs; reverbIndex++) {
        reverb = &gAudioContext.synthesisReverbs[reverbIndex];
        useReverb = reverb->useReverb;
        if (useReverb) {

            // Loads reverb samples from RDRAM (ringBuffer) into DMEM (DMEM_WET_LEFT_CH)
            cmd = AudioSynth_LoadReverbSamples(cmd, aiBufLen, reverb, updateIndex);

            // Mixes reverb sample into the main dry channel
            // reverb->volume is always set to 0x7FFF (audio spec), and DMEM_LEFT_CH is cleared before the loop.
            // So for the first iteration, this is essentially a DMEMmove from DMEM_WET_LEFT_CH to DMEM_LEFT_CH
            aMix(cmd++, DEFAULT_LEN_2CH >> 4, reverb->volume, DMEM_WET_LEFT_CH, DMEM_LEFT_CH);

            unk14 = reverb->unk_14;
            if (unk14) {
                aDMEMMove(cmd++, DMEM_WET_LEFT_CH, DMEM_WET_TEMP, DEFAULT_LEN_2CH);
            }

            // Decays reverb over time. The (+ 0x8000) here is -100%
            aMix(cmd++, DEFAULT_LEN_2CH >> 4, reverb->decayRatio + 0x8000, DMEM_WET_LEFT_CH, DMEM_WET_LEFT_CH);

            // Leak reverb between the left and right channels
            if (reverb->leakRtl != 0 || reverb->leakLtr != 0) {
                cmd = AudioSynth_LeakReverb(cmd, reverb);
            }

            if (unk14) {
                // Saves the wet channel sample from DMEM (DMEM_WET_LEFT_CH) into RDRAM (ringBuffer) for future use
                cmd = AudioSynth_SaveReverbSamples(cmd, reverb, updateIndex);
                if (reverb->unk_05 != -1) {
                    cmd = AudioSynth_MaybeMixRingBuffer1(cmd, reverb, updateIndex);
                }
                cmd = AudioSynth_MaybeLoadRingBuffer2(cmd, aiBufLen, reverb, updateIndex);
                aMix(cmd++, 0x34, reverb->unk_16, DMEM_WET_TEMP, DMEM_WET_LEFT_CH);
            }
        }

        while (i < count) {
            noteSubEu2 = &gAudioContext.noteSubsEu[noteIndices[i] + t];
            if (noteSubEu2->bitField1.reverbIndex == reverbIndex) {
                cmd = AudioSynth_ProcessNote(noteIndices[i], noteSubEu2,
                                             &gAudioContext.notes[noteIndices[i]].synthesisState, aiBuf, aiBufLen, cmd,
                                             updateIndex);
            } else {
                break;
            }
            i++;
        }

        if (useReverb) {
            if (reverb->filterLeft != NULL || reverb->filterRight != NULL) {
                cmd = AudioSynth_FilterReverb(cmd, aiBufLen * 2, reverb);
            }

            // Saves the wet channel sample from DMEM (DMEM_WET_LEFT_CH) into RDRAM (ringBuffer) for future use
            if (unk14) {
                cmd = AudioSynth_SaveRingBuffer2(cmd, reverb, updateIndex);
            } else {
                cmd = AudioSynth_SaveReverbSamples(cmd, reverb, updateIndex);
                if (reverb->unk_05 != -1) {
                    cmd = AudioSynth_MaybeMixRingBuffer1(cmd, reverb, updateIndex);
                }
            }
        }
    }

    while (i < count) {
        cmd = AudioSynth_ProcessNote(noteIndices[i], &gAudioContext.noteSubsEu[t + noteIndices[i]],
                                     &gAudioContext.notes[noteIndices[i]].synthesisState, aiBuf, aiBufLen, cmd,
                                     updateIndex);
        i++;
    }

    updateIndex = aiBufLen * 2;
    aInterleave(cmd++, DMEM_TEMP, DMEM_LEFT_CH, DMEM_RIGHT_CH, updateIndex);
    aSaveBuffer(cmd++, DMEM_TEMP, aiBuf, updateIndex * 2);

    return cmd;
}

Acmd* AudioSynth_ProcessNote(s32 noteIndex, NoteSubEu* noteSubEu, NoteSynthesisState* synthState, s16* aiBuf,
                             s32 aiBufLen, Acmd* cmd, s32 updateIndex) {
    s32 pad1[3];
    Sample* sample;
    AdpcmLoop* loopInfo;
    s32 nSamplesUntilLoopEnd;
    s32 nSamplesInThisIteration;
    s32 noteFinished;
    s32 restart;
    s32 flags;
    u16 resamplingRateFixedPoint;
    s32 nSamplesInFirstFrame;
    s32 nTrailingSamplesToIgnore;
    s32 gain;
    s32 frameIndex;
    s32 skipBytes;
    s32 temp_v1_6;
    void* buf;
    s32 nSamplesToDecode;
    u32 sampleAddr;
    u32 samplesLenFixedPoint;
    s32 samplesLenAdjusted;
    s32 nSamplesProcessed;
    s32 loopEndPos;
    s32 nSamplesToProcess;
    s32 phi_s4;
    s32 nFirstFrameSamplesToIgnore;
    s32 pad2[7];
    s32 frameSize;
    s32 nFramesToDecode;
    s32 skipInitialSamples;
    s32 sampleDataStart;
    u8* sampleData;
    s32 nParts;
    s32 curPart;
    s32 sampleDataStartPad;
    s32 side;
    s32 resampledTempLen;
    u16 noteSamplesDmemAddrBeforeResampling;
    s32 sampleDataOffset;
    s32 thing;
    s32 s5;
    Note* note;
    u32 nSamplesToLoad;
    u16 unk7;
    u16 unkE;
    s16* filter;
    s32 bookOffset;
    s32 finished;
    s32 aligned;
    s16 addr;
    u16 unused;

    bookOffset = noteSubEu->bitField1.bookOffset;
    finished = noteSubEu->bitField0.finished;
    note = &gAudioContext.notes[noteIndex];
    flags = A_CONTINUE;

    if (noteSubEu->bitField0.needsInit == true) {
        flags = A_INIT;
        synthState->restart = 0;
        synthState->samplePosInt = note->startSamplePos;
        synthState->samplePosFrac = 0;
        synthState->curVolLeft = 0;
        synthState->curVolRight = 0;
        synthState->prevHeadsetPanRight = 0;
        synthState->prevHeadsetPanLeft = 0;
        synthState->reverbVol = noteSubEu->reverbVol;
        synthState->numParts = 0;
        synthState->unk_1A = 1;
        note->noteSubEu.bitField0.finished = false;
        finished = false;
    }

    resamplingRateFixedPoint = noteSubEu->resamplingRateFixedPoint;
    nParts = noteSubEu->bitField1.hasTwoParts + 1;
    samplesLenFixedPoint = (resamplingRateFixedPoint * aiBufLen * 2) + synthState->samplePosFrac;
    nSamplesToLoad = samplesLenFixedPoint >> 16;
    synthState->samplePosFrac = samplesLenFixedPoint & 0xFFFF;

    // Partially-optimized out no-op ifs required for matching. SM64 decomp
    // makes it clear that this is how it should look.
    if (synthState->numParts == 1 && nParts == 2) {
    } else if (synthState->numParts == 2 && nParts == 1) {
    } else {
    }

    synthState->numParts = nParts;

    if (noteSubEu->bitField1.isSyntheticWave) {
        cmd = AudioSynth_LoadWaveSamples(cmd, noteSubEu, synthState, nSamplesToLoad);
        noteSamplesDmemAddrBeforeResampling = DMEM_UNCOMPRESSED_NOTE + (synthState->samplePosInt * 2);
        synthState->samplePosInt += nSamplesToLoad;
    } else {
        sample = noteSubEu->tunedSample->sample;
        loopInfo = sample->loop;
        loopEndPos = loopInfo->end;
        sampleAddr = (u32)sample->sampleAddr;
        resampledTempLen = 0;

        for (curPart = 0; curPart < nParts; curPart++) {
            nSamplesProcessed = 0;
            s5 = 0;

            if (nParts == 1) {
                samplesLenAdjusted = nSamplesToLoad;
            } else if (nSamplesToLoad & 1) {
                samplesLenAdjusted = (nSamplesToLoad & ~1) + (curPart * 2);
            } else {
                samplesLenAdjusted = nSamplesToLoad;
            }

            if (sample->codec == CODEC_ADPCM || sample->codec == CODEC_SMALL_ADPCM) {
                if (gAudioContext.curLoadedBook != sample->book->book) {
                    u32 nEntries;
                    switch (bookOffset) {
                        case 1:
                            gAudioContext.curLoadedBook = &D_8012FBA8[1];
                            break;
                        case 2:
                        case 3:
                        default:
                            gAudioContext.curLoadedBook = sample->book->book;
                            break;
                    }
                    if (1) {}
                    if (1) {}
                    if (1) {}
<<<<<<< HEAD
                    nEntries = 16 * audioFontSample->book->order * audioFontSample->book->numPredictors;
=======
                    nEntries = 16 * sample->book->order * sample->book->numPredictors;
>>>>>>> 56e52a89
                    aLoadADPCM(cmd++, nEntries, gAudioContext.curLoadedBook);
                }
            }

            while (nSamplesProcessed != samplesLenAdjusted) {
                noteFinished = false;
                restart = false;
                phi_s4 = 0;

                nFirstFrameSamplesToIgnore = synthState->samplePosInt & 0xF;
                nSamplesUntilLoopEnd = loopEndPos - synthState->samplePosInt;
                nSamplesToProcess = samplesLenAdjusted - nSamplesProcessed;

                if (nFirstFrameSamplesToIgnore == 0 && !synthState->restart) {
                    nFirstFrameSamplesToIgnore = 16;
                }
                nSamplesInFirstFrame = 16 - nFirstFrameSamplesToIgnore;

                if (nSamplesToProcess < nSamplesUntilLoopEnd) {
                    nFramesToDecode = (s32)(nSamplesToProcess - nSamplesInFirstFrame + 15) / 16;
                    nSamplesToDecode = nFramesToDecode * 16;
                    nTrailingSamplesToIgnore = nSamplesInFirstFrame + nSamplesToDecode - nSamplesToProcess;
                } else {
                    nSamplesToDecode = nSamplesUntilLoopEnd - nSamplesInFirstFrame;
                    nTrailingSamplesToIgnore = 0;
                    if (nSamplesToDecode <= 0) {
                        nSamplesToDecode = 0;
                        nSamplesInFirstFrame = nSamplesUntilLoopEnd;
                    }
                    nFramesToDecode = (nSamplesToDecode + 15) / 16;
                    if (loopInfo->count != 0) {
                        // Loop around and restart
                        restart = true;
                    } else {
                        noteFinished = true;
                    }
                }

                switch (sample->codec) {
                    case CODEC_ADPCM:
                        frameSize = 9;
                        skipInitialSamples = 16;
                        sampleDataStart = 0;
                        break;

                    case CODEC_SMALL_ADPCM:
                        frameSize = 5;
                        skipInitialSamples = 16;
                        sampleDataStart = 0;
                        break;

                    case CODEC_S8:
                        frameSize = 16;
                        skipInitialSamples = 16;
                        sampleDataStart = 0;
                        break;

                    case CODEC_S16_INMEMORY:
                        AudioSynth_ClearBuffer(cmd++, DMEM_UNCOMPRESSED_NOTE, (samplesLenAdjusted * 2) + 0x20);
                        flags = A_CONTINUE;
                        skipBytes = 0;
                        nSamplesProcessed = samplesLenAdjusted;
                        s5 = samplesLenAdjusted;
                        goto skip;

                    case CODEC_S16:
                        AudioSynth_ClearBuffer(cmd++, DMEM_UNCOMPRESSED_NOTE, (samplesLenAdjusted * 2) + 0x20);
                        flags = A_CONTINUE;
                        skipBytes = 0;
                        nSamplesProcessed = samplesLenAdjusted;
                        s5 = samplesLenAdjusted;
                        goto skip;

                    case CODEC_REVERB:
                        break;
                }

                if (nFramesToDecode != 0) {
                    frameIndex = (synthState->samplePosInt + skipInitialSamples - nFirstFrameSamplesToIgnore) / 16;
                    sampleDataOffset = frameIndex * frameSize;
                    if (sample->medium == MEDIUM_RAM) {
                        sampleData = (u8*)(sampleDataStart + sampleDataOffset + sampleAddr);
                    } else if (sample->medium == MEDIUM_UNK) {
                        return cmd;
                    } else {
                        sampleData = AudioLoad_DmaSampleData(sampleDataStart + sampleDataOffset + sampleAddr,
                                                             ALIGN16((nFramesToDecode * frameSize) + 0x10), flags,
                                                             &synthState->sampleDmaIndex, sample->medium);
                    }

                    if (sampleData == NULL) {
                        return cmd;
                    }

                    sampleDataStartPad = (u32)sampleData & 0xF;
                    aligned = ALIGN16((nFramesToDecode * frameSize) + 16);
                    addr = DMEM_COMPRESSED_ADPCM_DATA - aligned;
                    aLoadBuffer(cmd++, sampleData - sampleDataStartPad, addr, aligned);
                } else {
                    nSamplesToDecode = 0;
                    sampleDataStartPad = 0;
                }

                if (synthState->restart) {
<<<<<<< HEAD
                    aSetLoop(cmd++, audioFontSample->loop->predictorState);
=======
                    aSetLoop(cmd++, sample->loop->predictorState);
>>>>>>> 56e52a89
                    flags = A_LOOP;
                    synthState->restart = false;
                }

                nSamplesInThisIteration = nSamplesToDecode + nSamplesInFirstFrame - nTrailingSamplesToIgnore;
                if (nSamplesProcessed == 0) {
                    if (1) {}
                    skipBytes = nFirstFrameSamplesToIgnore * 2;
                } else {
                    phi_s4 = ALIGN16(s5 + 16);
                }

                switch (sample->codec) {
                    case CODEC_ADPCM:
                        aligned = ALIGN16((nFramesToDecode * frameSize) + 0x10);
                        addr = DMEM_COMPRESSED_ADPCM_DATA - aligned;
                        aSetBuffer(cmd++, 0, addr + sampleDataStartPad, DMEM_UNCOMPRESSED_NOTE + phi_s4,
                                   nSamplesToDecode * 2);
                        aADPCMdec(cmd++, flags, synthState->synthesisBuffers->adpcmdecState);
                        break;

                    case CODEC_SMALL_ADPCM:
                        aligned = ALIGN16((nFramesToDecode * frameSize) + 0x10);
                        addr = DMEM_COMPRESSED_ADPCM_DATA - aligned;
                        aSetBuffer(cmd++, 0, addr + sampleDataStartPad, DMEM_UNCOMPRESSED_NOTE + phi_s4,
                                   nSamplesToDecode * 2);
                        aADPCMdec(cmd++, flags | 4, synthState->synthesisBuffers->adpcmdecState);
                        break;

                    case CODEC_S8:
                        aligned = ALIGN16((nFramesToDecode * frameSize) + 0x10);
                        addr = DMEM_COMPRESSED_ADPCM_DATA - aligned;
                        AudioSynth_SetBuffer(cmd++, 0, addr + sampleDataStartPad, DMEM_UNCOMPRESSED_NOTE + phi_s4,
                                             nSamplesToDecode * 2);
                        AudioSynth_S8Dec(cmd++, flags, synthState->synthesisBuffers->adpcmdecState);
                        break;
                }

                if (nSamplesProcessed != 0) {
                    aDMEMMove(cmd++, DMEM_UNCOMPRESSED_NOTE + phi_s4 + (nFirstFrameSamplesToIgnore * 2),
                              DMEM_UNCOMPRESSED_NOTE + s5, nSamplesInThisIteration * 2);
                }

                nSamplesProcessed += nSamplesInThisIteration;

                switch (flags) {
                    case A_INIT:
                        skipBytes = 0x20;
                        s5 = (nSamplesToDecode + 0x10) * 2;
                        break;

                    case A_LOOP:
                        s5 = nSamplesInThisIteration * 2 + s5;
                        break;

                    default:
                        if (s5 != 0) {
                            s5 = nSamplesInThisIteration * 2 + s5;
                        } else {
                            s5 = (nFirstFrameSamplesToIgnore + nSamplesInThisIteration) * 2;
                        }
                        break;
                }

                flags = A_CONTINUE;

            skip:
                if (noteFinished) {
                    AudioSynth_ClearBuffer(cmd++, DMEM_UNCOMPRESSED_NOTE + s5,
                                           (samplesLenAdjusted - nSamplesProcessed) * 2);
                    finished = true;
                    note->noteSubEu.bitField0.finished = true;
                    func_800DB2C0(updateIndex, noteIndex);
                    break;
                } else {
                    if (restart) {
                        synthState->restart = true;
                        synthState->samplePosInt = loopInfo->start;
                    } else {
                        synthState->samplePosInt += nSamplesToProcess;
                    }
                }
            }

            switch (nParts) {
                case 1:
                    noteSamplesDmemAddrBeforeResampling = DMEM_UNCOMPRESSED_NOTE + skipBytes;
                    break;

                case 2:
                    switch (curPart) {
                        case 0:
                            AudioSynth_InterL(cmd++, DMEM_UNCOMPRESSED_NOTE + skipBytes, DMEM_TEMP + 0x20,
                                              ALIGN8(samplesLenAdjusted / 2));
                            resampledTempLen = samplesLenAdjusted;
                            noteSamplesDmemAddrBeforeResampling = DMEM_TEMP + 0x20;
                            if (finished) {
                                AudioSynth_ClearBuffer(cmd++, noteSamplesDmemAddrBeforeResampling + resampledTempLen,
                                                       samplesLenAdjusted + 0x10);
                            }
                            break;

                        case 1:
                            AudioSynth_InterL(cmd++, DMEM_UNCOMPRESSED_NOTE + skipBytes,
                                              DMEM_TEMP + 0x20 + resampledTempLen, ALIGN8(samplesLenAdjusted / 2));
                            break;
                    }
            }
            if (finished) {
                break;
            }
        }
    }

    flags = A_CONTINUE;
    if (noteSubEu->bitField0.needsInit == true) {
        noteSubEu->bitField0.needsInit = false;
        flags = A_INIT;
    }

    cmd = AudioSynth_FinalResample(cmd, synthState, aiBufLen * 2, resamplingRateFixedPoint,
                                   noteSamplesDmemAddrBeforeResampling, flags);
    if (bookOffset == 3) {
        AudioSynth_UnkCmd19(cmd++, DMEM_TEMP, DMEM_TEMP, aiBufLen * 2, 0);
    }

    if (bookOffset == 2) {
        AudioSynth_UnkCmd3(cmd++, DMEM_TEMP, DMEM_TEMP, aiBufLen * 2);
    }

    gain = noteSubEu->gain;
    if (gain != 0) {
        // A gain of 0x10 (a UQ4.4 number) is equivalent to 1.0 and represents no volume change
        if (gain < 0x10) {
            gain = 0x10;
        }
        AudioSynth_HiLoGain(cmd++, gain, DMEM_TEMP, 0, (aiBufLen * 2) + 0x20);
    }

    filter = noteSubEu->filter;
    if (filter != 0) {
        AudioSynth_LoadFilterCount(cmd++, aiBufLen * 2, filter);
        AudioSynth_LoadFilter(cmd++, flags, DMEM_TEMP, synthState->synthesisBuffers->mixEnvelopeState);
    }

    unk7 = noteSubEu->unk_07;
    unkE = noteSubEu->unk_0E;
    buf = &synthState->synthesisBuffers->panSamplesBuffer[0x18];
    if (unk7 != 0 && noteSubEu->unk_0E != 0) {
        AudioSynth_DMemMove(cmd++, DMEM_TEMP, DMEM_SCRATCH2, aiBufLen * 2);
        thing = DMEM_SCRATCH2 - unk7;
        if (synthState->unk_1A != 0) {
            AudioSynth_ClearBuffer(cmd++, thing, unk7);
            synthState->unk_1A = 0;
        } else {
            AudioSynth_LoadBuffer(cmd++, thing, unk7, buf);
        }
        AudioSynth_SaveBuffer(cmd++, DMEM_TEMP + (aiBufLen * 2) - unk7, unk7, buf);
        AudioSynth_Mix(cmd++, (aiBufLen * 2) >> 4, unkE, DMEM_SCRATCH2, thing);
        AudioSynth_DMemMove(cmd++, thing, DMEM_TEMP, aiBufLen * 2);
    } else {
        synthState->unk_1A = 1;
    }

    if (noteSubEu->headsetPanRight != 0 || synthState->prevHeadsetPanRight != 0) {
        side = 1;
    } else if (noteSubEu->headsetPanLeft != 0 || synthState->prevHeadsetPanLeft != 0) {
        side = 2;
    } else {
        side = 0;
    }
    cmd = AudioSynth_ProcessEnvelope(cmd, noteSubEu, synthState, aiBufLen, DMEM_TEMP, side, flags);
    if (noteSubEu->bitField1.usesHeadsetPanEffects2) {
        if (!(flags & A_INIT)) {
            flags = A_CONTINUE;
        }
        cmd = AudioSynth_NoteApplyHeadsetPanEffects(cmd, noteSubEu, synthState, aiBufLen * 2, flags, side);
    }
    return cmd;
}

Acmd* AudioSynth_FinalResample(Acmd* cmd, NoteSynthesisState* synthState, s32 count, u16 pitch, u16 inpDmem,
                               s32 resampleFlags) {
    if (pitch == 0) {
        AudioSynth_ClearBuffer(cmd++, DMEM_TEMP, count);
    } else {
        aSetBuffer(cmd++, 0, inpDmem, DMEM_TEMP, count);
        aResample(cmd++, resampleFlags, pitch, synthState->synthesisBuffers->finalResampleState);
    }
    return cmd;
}

Acmd* AudioSynth_ProcessEnvelope(Acmd* cmd, NoteSubEu* noteSubEu, NoteSynthesisState* synthState, s32 aiBufLen,
                                 u16 inBuf, s32 headsetPanSettings, s32 flags) {
    u32 phi_a1;
    u16 curVolLeft;
    u16 targetVolLeft;
    s32 phi_t1;
    s16 reverbVol;
    u16 curVolRight;
    s16 rampLeft;
    s16 rampRight;
    s16 rampReverb;
    s16 sourceReverbVol;
    u16 targetVolRight;
    s32 pad;

    curVolLeft = synthState->curVolLeft;
    targetVolLeft = noteSubEu->targetVolLeft;
    targetVolLeft <<= 4;
    reverbVol = noteSubEu->reverbVol;
    curVolRight = synthState->curVolRight;
    targetVolRight = noteSubEu->targetVolRight;
    targetVolRight <<= 4;

    if (targetVolLeft != curVolLeft) {
        rampLeft = (targetVolLeft - curVolLeft) / (aiBufLen >> 3);
    } else {
        rampLeft = 0;
    }
    if (targetVolRight != curVolRight) {
        rampRight = (targetVolRight - curVolRight) / (aiBufLen >> 3);
    } else {
        rampRight = 0;
    }

    sourceReverbVol = synthState->reverbVol;
    phi_t1 = sourceReverbVol & 0x7F;

    if (sourceReverbVol != reverbVol) {
        rampReverb = (((reverbVol & 0x7F) - phi_t1) << 9) / (aiBufLen >> 3);
        synthState->reverbVol = reverbVol;
    } else {
        rampReverb = 0;
    }

    synthState->curVolLeft = curVolLeft + (rampLeft * (aiBufLen >> 3));
    synthState->curVolRight = curVolRight + (rampRight * (aiBufLen >> 3));

    if (noteSubEu->bitField1.usesHeadsetPanEffects2) {
        AudioSynth_ClearBuffer(cmd++, DMEM_NOTE_PAN_TEMP, DEFAULT_LEN_1CH);
        AudioSynth_EnvSetup1(cmd++, phi_t1 * 2, rampReverb, rampLeft, rampRight);
        AudioSynth_EnvSetup2(cmd++, curVolLeft, curVolRight);
        switch (headsetPanSettings) {
            case 1:
                phi_a1 = D_801304A4;
                break;
            case 2:
                phi_a1 = D_801304A8;
                break;
            default:
                phi_a1 = D_801304AC;
                break;
        }
    } else {
        aEnvSetup1(cmd++, phi_t1 * 2, rampReverb, rampLeft, rampRight);
        aEnvSetup2(cmd++, curVolLeft, curVolRight);
        phi_a1 = D_801304AC;
    }

    aEnvMixer(cmd++, inBuf, aiBufLen, (sourceReverbVol & 0x80) >> 7, noteSubEu->bitField0.stereoHeadsetEffects,
              noteSubEu->bitField0.usesHeadsetPanEffects, noteSubEu->bitField0.stereoStrongRight,
              noteSubEu->bitField0.stereoStrongLeft, phi_a1, D_801304A0);
    return cmd;
}

Acmd* AudioSynth_LoadWaveSamples(Acmd* cmd, NoteSubEu* noteSubEu, NoteSynthesisState* synthState, s32 nSamplesToLoad) {
    s32 temp_v0;
    s32 unk6 = noteSubEu->unk_06;
    s32 samplePosInt = synthState->samplePosInt;
    s32 repeats;

    if (noteSubEu->bitField1.bookOffset != 0) {
        AudioSynth_LoadBuffer(cmd++, DMEM_UNCOMPRESSED_NOTE, ALIGN16(nSamplesToLoad * 2), gWaveSamples[8]);
        gWaveSamples[8] += nSamplesToLoad * 2;
        return cmd;
    } else {
        aLoadBuffer(cmd++, noteSubEu->samples, DMEM_UNCOMPRESSED_NOTE, 0x80);
        if (unk6 != 0) {
            samplePosInt = (samplePosInt * D_801304C0[unk6 >> 2]) / D_801304C0[unk6 & 3];
        }
        samplePosInt &= 0x3F;
        temp_v0 = 0x40 - samplePosInt;
        if (temp_v0 < nSamplesToLoad) {
            repeats = ((nSamplesToLoad - temp_v0 + 0x3F) / 0x40);
            if (repeats != 0) {
                aDuplicate(cmd++, repeats, DMEM_UNCOMPRESSED_NOTE, DMEM_UNCOMPRESSED_NOTE + 0x80, 0x80);
            }
        }
        synthState->samplePosInt = samplePosInt;
    }
    return cmd;
}

Acmd* AudioSynth_NoteApplyHeadsetPanEffects(Acmd* cmd, NoteSubEu* noteSubEu, NoteSynthesisState* synthState, s32 bufLen,
                                            s32 flags, s32 side) {
    u16 dest;
    u16 pitch;
    u8 prevPanShift;
    u8 panShift;

    switch (side) {
        case 1:
            dest = DMEM_LEFT_CH;
            panShift = noteSubEu->headsetPanRight;
            prevPanShift = synthState->prevHeadsetPanRight;
            synthState->prevHeadsetPanLeft = 0;
            synthState->prevHeadsetPanRight = panShift;
            break;
        case 2:
            dest = DMEM_RIGHT_CH;
            panShift = noteSubEu->headsetPanLeft;
            prevPanShift = synthState->prevHeadsetPanLeft;
            synthState->prevHeadsetPanLeft = panShift;
            synthState->prevHeadsetPanRight = 0;
            break;
        default:
            return cmd;
    }

    if (flags != A_INIT) {
        // Slightly adjust the sample rate in order to fit a change in pan shift
        if (panShift != prevPanShift) {
            pitch = (((bufLen << 0xF) / 2) - 1) / ((bufLen + panShift - prevPanShift - 2) / 2);
            aSetBuffer(cmd++, 0, DMEM_NOTE_PAN_TEMP, DMEM_TEMP, bufLen + panShift - prevPanShift);
            aResampleZoh(cmd++, pitch, 0);
        } else {
            aDMEMMove(cmd++, DMEM_NOTE_PAN_TEMP, DMEM_TEMP, bufLen);
        }

        if (prevPanShift != 0) {
            aLoadBuffer(cmd++, &synthState->synthesisBuffers->panResampleState[0x8], DMEM_NOTE_PAN_TEMP,
                        ALIGN16(prevPanShift));
            aDMEMMove(cmd++, DMEM_TEMP, DMEM_NOTE_PAN_TEMP + prevPanShift, bufLen + panShift - prevPanShift);
        } else {
            aDMEMMove(cmd++, DMEM_TEMP, DMEM_NOTE_PAN_TEMP, bufLen + panShift);
        }
    } else {
        // Just shift right
        aDMEMMove(cmd++, DMEM_NOTE_PAN_TEMP, DMEM_TEMP, bufLen);
        aClearBuffer(cmd++, DMEM_NOTE_PAN_TEMP, panShift);
        aDMEMMove(cmd++, DMEM_TEMP, DMEM_NOTE_PAN_TEMP + panShift, bufLen);
    }

    if (panShift) {
        // Save excessive samples for next iteration
        aSaveBuffer(cmd++, DMEM_NOTE_PAN_TEMP + bufLen, &synthState->synthesisBuffers->panResampleState[0x8],
                    ALIGN16(panShift));
    }
    aAddMixer(cmd++, ALIGN64(bufLen), DMEM_NOTE_PAN_TEMP, dest, 0x7FFF);
    return cmd;
}<|MERGE_RESOLUTION|>--- conflicted
+++ resolved
@@ -812,11 +812,7 @@
                     if (1) {}
                     if (1) {}
                     if (1) {}
-<<<<<<< HEAD
-                    nEntries = 16 * audioFontSample->book->order * audioFontSample->book->numPredictors;
-=======
                     nEntries = 16 * sample->book->order * sample->book->numPredictors;
->>>>>>> 56e52a89
                     aLoadADPCM(cmd++, nEntries, gAudioContext.curLoadedBook);
                 }
             }
@@ -921,11 +917,7 @@
                 }
 
                 if (synthState->restart) {
-<<<<<<< HEAD
-                    aSetLoop(cmd++, audioFontSample->loop->predictorState);
-=======
                     aSetLoop(cmd++, sample->loop->predictorState);
->>>>>>> 56e52a89
                     flags = A_LOOP;
                     synthState->restart = false;
                 }
