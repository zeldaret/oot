--- conflicted
+++ resolved
@@ -4,13 +4,8 @@
 // DMEM Addresses for the RSP
 #define DMEM_TEMP 0x3C0
 #define DMEM_UNCOMPRESSED_NOTE 0x580
-<<<<<<< HEAD
 #define DMEM_HAAS_TEMP 0x5C0
-#define DMEM_SCRATCH2 0x760              // = DMEM_TEMP + DEFAULT_LEN_2CH + a bit more
-=======
-#define DMEM_NOTE_PAN_TEMP 0x5C0
 #define DMEM_SCRATCH2 0x760              // = DMEM_TEMP + DMEM_2CH_SIZE + a bit more
->>>>>>> fec5cd84
 #define DMEM_COMPRESSED_ADPCM_DATA 0x940 // = DMEM_LEFT_CH
 #define DMEM_LEFT_CH 0x940
 #define DMEM_RIGHT_CH 0xAE0
@@ -19,21 +14,15 @@
 #define DMEM_WET_LEFT_CH 0xC80
 #define DMEM_WET_RIGHT_CH 0xE20 // = DMEM_WET_LEFT_CH + DMEM_1CH_SIZE
 
-<<<<<<< HEAD
 typedef enum {
     /* 0 */ HAAS_EFFECT_DELAY_NONE,
     /* 1 */ HAAS_EFFECT_DELAY_LEFT, // Delay left channel so that right channel is heard first
     /* 2 */ HAAS_EFFECT_DELAY_RIGHT // Delay right channel so that left channel is heard first
 } HaasEffectDelaySide;
 
-Acmd* AudioSynth_LoadRingBufferPart(Acmd* cmd, u16 dmem, u16 startPos, s32 length, SynthesisReverb* reverb);
-Acmd* AudioSynth_SaveBufferOffset(Acmd* cmd, u16 dmem, u16 offset, s32 length, s16* buf);
-Acmd* AudioSynth_SaveRingBufferPart(Acmd* cmd, u16 dmem, u16 startPos, s32 length, SynthesisReverb* reverb);
-=======
 Acmd* AudioSynth_LoadRingBufferPart(Acmd* cmd, u16 dmem, u16 startPos, s32 size, SynthesisReverb* reverb);
 Acmd* AudioSynth_SaveBufferOffset(Acmd* cmd, u16 dmem, u16 offset, s32 size, s16* buf);
 Acmd* AudioSynth_SaveRingBufferPart(Acmd* cmd, u16 dmem, u16 startPos, s32 size, SynthesisReverb* reverb);
->>>>>>> fec5cd84
 Acmd* AudioSynth_DoOneAudioUpdate(s16* aiBuf, s32 aiBufLen, Acmd* cmd, s32 updateIndex);
 Acmd* AudioSynth_ProcessNote(s32 noteIndex, NoteSubEu* noteSubEu, NoteSynthesisState* synthState, s16* aiBuf,
                              s32 aiBufLen, Acmd* cmd, s32 updateIndex);
@@ -41,13 +30,8 @@
 Acmd* AudioSynth_ApplyHaasEffect(Acmd* cmd, NoteSubEu* noteSubEu, NoteSynthesisState* synthState, s32 size, s32 flags,
                                  s32 haasEffectDelaySide);
 Acmd* AudioSynth_ProcessEnvelope(Acmd* cmd, NoteSubEu* noteSubEu, NoteSynthesisState* synthState, s32 aiBufLen,
-<<<<<<< HEAD
                                  u16 dmemSrc, s32 haasEffectDelaySide, s32 flags);
-Acmd* AudioSynth_FinalResample(Acmd* cmd, NoteSynthesisState* synthState, s32 count, u16 pitch, u16 inpDmem,
-=======
-                                 u16 inBuf, s32 headsetPanSettings, s32 flags);
 Acmd* AudioSynth_FinalResample(Acmd* cmd, NoteSynthesisState* synthState, s32 size, u16 pitch, u16 inpDmem,
->>>>>>> fec5cd84
                                s32 resampleFlags);
 
 u32 sEnvMixerOp = _SHIFTL(A_ENVMIXER, 24, 8);
@@ -1139,12 +1123,8 @@
         if (!(flags & A_INIT)) {
             flags = A_CONTINUE;
         }
-<<<<<<< HEAD
-        cmd = AudioSynth_ApplyHaasEffect(cmd, noteSubEu, synthState, aiBufLen * 2, flags, haasEffectDelaySide);
-=======
-        cmd =
-            AudioSynth_NoteApplyHeadsetPanEffects(cmd, noteSubEu, synthState, aiBufLen * (s32)SAMPLE_SIZE, flags, side);
->>>>>>> fec5cd84
+        cmd = AudioSynth_ApplyHaasEffect(cmd, noteSubEu, synthState, aiBufLen * (s32)SAMPLE_SIZE, flags,
+                                         haasEffectDelaySide);
     }
 
     return cmd;
@@ -1208,13 +1188,8 @@
     synthState->curVolLeft = curVolLeft + (rampLeft * (aiBufLen >> 3));
     synthState->curVolRight = curVolRight + (rampRight * (aiBufLen >> 3));
 
-<<<<<<< HEAD
     if (noteSubEu->bitField1.useHaasEffect) {
-        AudioSynth_ClearBuffer(cmd++, DMEM_HAAS_TEMP, DEFAULT_LEN_1CH);
-=======
-    if (noteSubEu->bitField1.usesHeadsetPanEffects2) {
-        AudioSynth_ClearBuffer(cmd++, DMEM_NOTE_PAN_TEMP, DMEM_1CH_SIZE);
->>>>>>> fec5cd84
+        AudioSynth_ClearBuffer(cmd++, DMEM_HAAS_TEMP, DMEM_1CH_SIZE);
         AudioSynth_EnvSetup1(cmd++, phi_t1 * 2, rampReverb, rampLeft, rampRight);
         AudioSynth_EnvSetup2(cmd++, curVolLeft, curVolRight);
 
