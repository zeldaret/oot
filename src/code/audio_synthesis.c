--- conflicted
+++ resolved
@@ -777,15 +777,9 @@
     synthState->numParts = nParts;
 
     if (noteSubEu->bitField1.isSyntheticWave) {
-<<<<<<< HEAD
-        cmd = AudioSynth_LoadWaveSamples(cmd, noteSubEu, synthState, nSamplesToLoad);
-        noteSamplesDmemAddrBeforeResampling = DMEM_UNCOMPRESSED_NOTE + (synthState->samplePosInt * (s32)SAMPLE_SIZE);
-        synthState->samplePosInt += nSamplesToLoad;
-=======
         cmd = AudioSynth_LoadWaveSamples(cmd, noteSubEu, synthState, numSamplesToLoad);
-        sampleDmemBeforeResampling = DMEM_UNCOMPRESSED_NOTE + (synthState->samplePosInt * (s32)sizeof(s16));
+        sampleDmemBeforeResampling = DMEM_UNCOMPRESSED_NOTE + (synthState->samplePosInt * (s32)SAMPLE_SIZE);
         synthState->samplePosInt += numSamplesToLoad;
->>>>>>> 00b98027
     } else {
         sample = noteSubEu->tunedSample->sample;
         loopInfo = sample->loop;
@@ -1028,17 +1022,10 @@
                                               DMEM_TEMP + (SAMPLES_PER_FRAME * SAMPLE_SIZE),
                                               ALIGN8(samplesLenAdjusted / 2));
                             resampledTempLen = samplesLenAdjusted;
-<<<<<<< HEAD
-                            noteSamplesDmemAddrBeforeResampling = DMEM_TEMP + (SAMPLES_PER_FRAME * SAMPLE_SIZE);
-                            if (finished) {
-                                AudioSynth_ClearBuffer(cmd++, noteSamplesDmemAddrBeforeResampling + resampledTempLen,
-                                                       samplesLenAdjusted + SAMPLES_PER_FRAME);
-=======
-                            sampleDmemBeforeResampling = DMEM_TEMP + 0x20;
+                            sampleDmemBeforeResampling = DMEM_TEMP + (SAMPLES_PER_FRAME * SAMPLE_SIZE);
                             if (finished) {
                                 AudioSynth_ClearBuffer(cmd++, sampleDmemBeforeResampling + resampledTempLen,
-                                                       samplesLenAdjusted + 0x10);
->>>>>>> 00b98027
+                                                       samplesLenAdjusted + SAMPLES_PER_FRAME);
                             }
                             break;
 
@@ -1061,13 +1048,8 @@
         flags = A_INIT;
     }
 
-<<<<<<< HEAD
     cmd = AudioSynth_FinalResample(cmd, synthState, aiBufLen * (s32)SAMPLE_SIZE, resamplingRateFixedPoint,
-                                   noteSamplesDmemAddrBeforeResampling, flags);
-=======
-    cmd = AudioSynth_FinalResample(cmd, synthState, aiBufLen * 2, resamplingRateFixedPoint, sampleDmemBeforeResampling,
-                                   flags);
->>>>>>> 00b98027
+                                   sampleDmemBeforeResampling, flags);
     if (bookOffset == 3) {
         AudioSynth_UnkCmd19(cmd++, DMEM_TEMP, DMEM_TEMP, aiBufLen * SAMPLE_SIZE, 0);
     }
@@ -1222,13 +1204,13 @@
 
     if (noteSubEu->bitField1.bookOffset != 0) {
         // Move the noise wave (that reads compiled assembly as samples) from ram to dmem
-        AudioSynth_LoadBuffer(cmd++, DMEM_UNCOMPRESSED_NOTE, ALIGN16(numSamplesToLoad * sizeof(s16)), gWaveSamples[8]);
+        AudioSynth_LoadBuffer(cmd++, DMEM_UNCOMPRESSED_NOTE, ALIGN16(numSamplesToLoad * SAMPLE_SIZE), gWaveSamples[8]);
         // Offset the address for the samples read by gWaveSamples[8] to the next set of samples
-        gWaveSamples[8] += numSamplesToLoad * sizeof(s16);
+        gWaveSamples[8] += numSamplesToLoad * SAMPLE_SIZE;
         return cmd;
     } else {
         // Move the synthetic wave from ram to dmem
-        aLoadBuffer(cmd++, noteSubEu->waveSampleAddr, DMEM_UNCOMPRESSED_NOTE, WAVE_SAMPLE_COUNT * sizeof(s16));
+        aLoadBuffer(cmd++, noteSubEu->waveSampleAddr, DMEM_UNCOMPRESSED_NOTE, WAVE_SAMPLE_COUNT * SAMPLE_SIZE);
 
         // If the harmonic changes, map the offset in the wave from one harmonic to another for continuity
         if (harmonicIndexCurAndPrev != 0) {
@@ -1249,7 +1231,7 @@
             numDuplicates = ((numSamplesToLoad - numSamplesAvail + (WAVE_SAMPLE_COUNT - 1)) / WAVE_SAMPLE_COUNT);
             if (numDuplicates != 0) {
                 aDuplicate(cmd++, numDuplicates, DMEM_UNCOMPRESSED_NOTE,
-                           DMEM_UNCOMPRESSED_NOTE + (WAVE_SAMPLE_COUNT * sizeof(s16)));
+                           DMEM_UNCOMPRESSED_NOTE + (WAVE_SAMPLE_COUNT * SAMPLE_SIZE));
             }
         }
         synthState->samplePosInt = samplePosInt;
