#include "ultra64.h"
#include "global.h"

#define DEFAULT_LEN_1CH 0x1A0
#define DEFAULT_LEN_2CH 0x340

// DMEM Addresses for the RSP
#define DMEM_TEMP 0x3C0
#define DMEM_UNCOMPRESSED_NOTE 0x580
#define DMEM_NOTE_PAN_TEMP 0x5C0
#define DMEM_SCRATCH2 0x760              // = DMEM_TEMP + DEFAULT_LEN_2CH + a bit more
#define DMEM_COMPRESSED_ADPCM_DATA 0x940 // = DMEM_LEFT_CH
#define DMEM_LEFT_CH 0x940
#define DMEM_RIGHT_CH 0xAE0
#define DMEM_WET_TEMP 0x3E0
#define DMEM_WET_SCRATCH 0x720 // = DMEM_WET_TEMP + DEFAULT_LEN_2CH
#define DMEM_WET_LEFT_CH 0xC80
#define DMEM_WET_RIGHT_CH 0xE20 // = DMEM_WET_LEFT_CH + DEFAULT_LEN_1CH

Acmd* AudioSynth_LoadRingBufferPart(Acmd* cmd, u16 dmem, u16 startPos, s32 length, SynthesisReverb* reverb);
Acmd* AudioSynth_SaveBufferOffset(Acmd* cmd, u16 dmem, u16 offset, s32 length, s16* buf);
Acmd* AudioSynth_SaveRingBufferPart(Acmd* cmd, u16 dmem, u16 startPos, s32 length, SynthesisReverb* reverb);
Acmd* AudioSynth_DoOneAudioUpdate(s16* aiBuf, s32 aiBufLen, Acmd* cmd, s32 updateIndex);
Acmd* AudioSynth_ProcessNote(s32 noteIndex, NoteSubEu* noteSubEu, NoteSynthesisState* synthState, s16* aiBuf,
                             s32 aiBufLen, Acmd* cmd, s32 updateIndex);
Acmd* AudioSynth_LoadWaveSamples(Acmd* cmd, NoteSubEu* noteSubEu, NoteSynthesisState* synthState, s32 numSamplesToLoad);
Acmd* AudioSynth_NoteApplyHeadsetPanEffects(Acmd* cmd, NoteSubEu* noteSubEu, NoteSynthesisState* synthState, s32 bufLen,
                                            s32 flags, s32 side);
Acmd* AudioSynth_ProcessEnvelope(Acmd* cmd, NoteSubEu* noteSubEu, NoteSynthesisState* synthState, s32 aiBufLen,
                                 u16 inBuf, s32 headsetPanSettings, s32 flags);
Acmd* AudioSynth_FinalResample(Acmd* cmd, NoteSynthesisState* synthState, s32 count, u16 pitch, u16 inpDmem,
                               s32 resampleFlags);

u32 D_801304A0 = _SHIFTL(A_ENVMIXER, 24, 8);
u32 D_801304A4 = MK_CMD(DMEM_NOTE_PAN_TEMP >> 4, DMEM_RIGHT_CH >> 4, DMEM_WET_LEFT_CH >> 4, DMEM_WET_RIGHT_CH >> 4);
u32 D_801304A8 = MK_CMD(DMEM_LEFT_CH >> 4, DMEM_NOTE_PAN_TEMP >> 4, DMEM_WET_LEFT_CH >> 4, DMEM_WET_RIGHT_CH >> 4);
u32 D_801304AC = MK_CMD(DMEM_LEFT_CH >> 4, DMEM_RIGHT_CH >> 4, DMEM_WET_LEFT_CH >> 4, DMEM_WET_RIGHT_CH >> 4);

u16 D_801304B0[] = {
    0x7FFF, 0xD001, 0x3FFF, 0xF001, 0x5FFF, 0x9001, 0x7FFF, 0x8001,
};

u8 sNumSamplesPerWavePeriod[] = {
    64, // 1st harmonic
    32, // 2nd harmonic
    16, // 4th harmonic
    8,  // 8th harmonic
};

void AudioSynth_InitNextRingBuf(s32 chunkLen, s32 updateIndex, s32 reverbIndex) {
    ReverbRingBufferItem* bufItem;
    s32 pad[3];
    SynthesisReverb* reverb = &gAudioContext.synthesisReverbs[reverbIndex];
    s32 temp_a0_2;
    s32 temp_a0_4;
    s32 numSamples;
    s32 extraSamples;
    s32 i;
    s32 j;

    if (reverb->downsampleRate >= 2) {
        if (reverb->framesToIgnore == 0) {
            bufItem = &reverb->items[reverb->curFrame][updateIndex];
            Audio_InvalDCache(bufItem->toDownsampleLeft, DEFAULT_LEN_2CH);

            for (j = 0, i = 0; i < bufItem->lengthA / 2; j += reverb->downsampleRate, i++) {
                reverb->leftRingBuf[bufItem->startPos + i] = bufItem->toDownsampleLeft[j];
                reverb->rightRingBuf[bufItem->startPos + i] = bufItem->toDownsampleRight[j];
            }

            for (i = 0; i < bufItem->lengthB / 2; j += reverb->downsampleRate, i++) {
                reverb->leftRingBuf[i] = bufItem->toDownsampleLeft[j];
                reverb->rightRingBuf[i] = bufItem->toDownsampleRight[j];
            }
        }
    }

    bufItem = &reverb->items[reverb->curFrame][updateIndex];
    numSamples = chunkLen / reverb->downsampleRate;
    extraSamples = (numSamples + reverb->nextRingBufPos) - reverb->bufSizePerChan;
    temp_a0_2 = reverb->nextRingBufPos;
    if (extraSamples < 0) {
        bufItem->lengthA = numSamples * 2;
        bufItem->lengthB = 0;
        bufItem->startPos = reverb->nextRingBufPos;
        reverb->nextRingBufPos += numSamples;
    } else {
        // End of the buffer is reached. Loop back around
        bufItem->lengthA = (numSamples - extraSamples) * 2;
        bufItem->lengthB = extraSamples * 2;
        bufItem->startPos = reverb->nextRingBufPos;
        reverb->nextRingBufPos = extraSamples;
    }

    bufItem->numSamplesAfterDownsampling = numSamples;
    bufItem->chunkLen = chunkLen;

    if (reverb->unk_14 != 0) {
        temp_a0_4 = reverb->unk_14 + temp_a0_2;
        if (temp_a0_4 >= reverb->bufSizePerChan) {
            temp_a0_4 -= reverb->bufSizePerChan;
        }
        bufItem = &reverb->items2[reverb->curFrame][updateIndex];
        numSamples = chunkLen / reverb->downsampleRate;
        extraSamples = (temp_a0_4 + numSamples) - reverb->bufSizePerChan;
        if (extraSamples < 0) {
            bufItem->lengthA = numSamples * 2;
            bufItem->lengthB = 0;
            bufItem->startPos = temp_a0_4;
        } else {
            // End of the buffer is reached. Loop back around
            bufItem->lengthA = (numSamples - extraSamples) * 2;
            bufItem->lengthB = extraSamples * 2;
            bufItem->startPos = temp_a0_4;
        }
        bufItem->numSamplesAfterDownsampling = numSamples;
        bufItem->chunkLen = chunkLen;
    }
}

void func_800DB03C(s32 updateIndex) {
    NoteSubEu* subEu;
    NoteSubEu* subEu2;
    s32 baseIndex;
    s32 i;

    baseIndex = gAudioContext.numNotes * updateIndex;
    for (i = 0; i < gAudioContext.numNotes; i++) {
        subEu = &gAudioContext.notes[i].noteSubEu;
        subEu2 = &gAudioContext.noteSubsEu[baseIndex + i];
        if (subEu->bitField0.enabled) {
            subEu->bitField0.needsInit = false;
        } else {
            subEu2->bitField0.enabled = false;
        }

        subEu->harmonicIndexCurAndPrev = 0;
    }
}

Acmd* AudioSynth_Update(Acmd* cmdStart, s32* cmdCnt, s16* aiStart, s32 aiBufLen) {
    s32 chunkLen;
    s16* aiBufP;
    Acmd* cmdP;
    s32 i;
    s32 j;
    SynthesisReverb* reverb;

    cmdP = cmdStart;
    for (i = gAudioContext.audioBufferParameters.updatesPerFrame; i > 0; i--) {
        AudioSeq_ProcessSequences(i - 1);
        func_800DB03C(gAudioContext.audioBufferParameters.updatesPerFrame - i);
    }

    aiBufP = aiStart;
    gAudioContext.curLoadedBook = NULL;

    for (i = gAudioContext.audioBufferParameters.updatesPerFrame; i > 0; i--) {
        if (i == 1) {
            chunkLen = aiBufLen;
        } else if ((aiBufLen / i) >= gAudioContext.audioBufferParameters.samplesPerUpdateMax) {
            chunkLen = gAudioContext.audioBufferParameters.samplesPerUpdateMax;
        } else if (gAudioContext.audioBufferParameters.samplesPerUpdateMin >= (aiBufLen / i)) {
            chunkLen = gAudioContext.audioBufferParameters.samplesPerUpdateMin;
        } else {
            chunkLen = gAudioContext.audioBufferParameters.samplesPerUpdate;
        }

        for (j = 0; j < gAudioContext.numSynthesisReverbs; j++) {
            if (gAudioContext.synthesisReverbs[j].useReverb) {
                AudioSynth_InitNextRingBuf(chunkLen, gAudioContext.audioBufferParameters.updatesPerFrame - i, j);
            }
        }

        cmdP = AudioSynth_DoOneAudioUpdate(aiBufP, chunkLen, cmdP,
                                           gAudioContext.audioBufferParameters.updatesPerFrame - i);
        aiBufLen -= chunkLen;
        aiBufP += chunkLen * 2;
    }

    for (j = 0; j < gAudioContext.numSynthesisReverbs; j++) {
        if (gAudioContext.synthesisReverbs[j].framesToIgnore != 0) {
            gAudioContext.synthesisReverbs[j].framesToIgnore--;
        }
        gAudioContext.synthesisReverbs[j].curFrame ^= 1;
    }

    *cmdCnt = cmdP - cmdStart;
    return cmdP;
}

void func_800DB2C0(s32 updateIndex, s32 noteIndex) {
    NoteSubEu* noteSubEu;
    s32 i;

    for (i = updateIndex + 1; i < gAudioContext.audioBufferParameters.updatesPerFrame; i++) {
        noteSubEu = &gAudioContext.noteSubsEu[(gAudioContext.numNotes * i) + noteIndex];
        if (!noteSubEu->bitField0.needsInit) {
            noteSubEu->bitField0.enabled = false;
        } else {
            break;
        }
    }
}

Acmd* AudioSynth_LoadRingBuffer1AtTemp(Acmd* cmd, SynthesisReverb* reverb, s16 updateIndex) {
    ReverbRingBufferItem* bufItem = &reverb->items[reverb->curFrame][updateIndex];

    cmd = AudioSynth_LoadRingBufferPart(cmd, DMEM_WET_TEMP, bufItem->startPos, bufItem->lengthA, reverb);
    if (bufItem->lengthB != 0) {
        // Ring buffer wrapped
        cmd = AudioSynth_LoadRingBufferPart(cmd, DMEM_WET_TEMP + bufItem->lengthA, 0, bufItem->lengthB, reverb);
    }
    return cmd;
}

Acmd* AudioSynth_SaveRingBuffer1AtTemp(Acmd* cmd, SynthesisReverb* reverb, s16 updateIndex) {
    ReverbRingBufferItem* bufItem = &reverb->items[reverb->curFrame][updateIndex];

    cmd = AudioSynth_SaveRingBufferPart(cmd, DMEM_WET_TEMP, bufItem->startPos, bufItem->lengthA, reverb);
    if (bufItem->lengthB != 0) {
        // Ring buffer wrapped
        cmd = AudioSynth_SaveRingBufferPart(cmd, DMEM_WET_TEMP + bufItem->lengthA, 0, bufItem->lengthB, reverb);
    }
    return cmd;
}

/**
 * Leak some audio from the left reverb channel into the right reverb channel and vice versa (pan)
 */
Acmd* AudioSynth_LeakReverb(Acmd* cmd, SynthesisReverb* reverb) {
    aDMEMMove(cmd++, DMEM_WET_LEFT_CH, DMEM_WET_SCRATCH, DEFAULT_LEN_1CH);
    aMix(cmd++, 0x1A, reverb->leakRtl, DMEM_WET_RIGHT_CH, DMEM_WET_LEFT_CH);
    aMix(cmd++, 0x1A, reverb->leakLtr, DMEM_WET_SCRATCH, DMEM_WET_RIGHT_CH);
    return cmd;
}

Acmd* func_800DB4E4(Acmd* cmd, s32 aiBufLen, SynthesisReverb* reverb, s16 updateIndex) {
    ReverbRingBufferItem* item = &reverb->items[reverb->curFrame][updateIndex];
    s16 offsetA;
    s16 offsetB;

    offsetA = (item->startPos & 7) * 2;
    offsetB = ALIGN16(offsetA + item->lengthA);
    cmd = AudioSynth_LoadRingBufferPart(cmd, DMEM_WET_TEMP, item->startPos - (offsetA / 2), DEFAULT_LEN_1CH, reverb);
    if (item->lengthB != 0) {
        // Ring buffer wrapped
        cmd = AudioSynth_LoadRingBufferPart(cmd, DMEM_WET_TEMP + offsetB, 0, DEFAULT_LEN_1CH - offsetB, reverb);
    }
    aSetBuffer(cmd++, 0, DMEM_WET_TEMP + offsetA, DMEM_WET_LEFT_CH, aiBufLen * 2);
    aResample(cmd++, reverb->resampleFlags, reverb->unk_0E, reverb->unk_30);
    aSetBuffer(cmd++, 0, DMEM_WET_TEMP + DEFAULT_LEN_1CH + offsetA, DMEM_WET_RIGHT_CH, aiBufLen * 2);
    aResample(cmd++, reverb->resampleFlags, reverb->unk_0E, reverb->unk_34);
    return cmd;
}

Acmd* func_800DB680(Acmd* cmd, SynthesisReverb* reverb, s16 updateIndex) {
    ReverbRingBufferItem* bufItem = &reverb->items[reverb->curFrame][updateIndex];

    aSetBuffer(cmd++, 0, DMEM_WET_LEFT_CH, DMEM_WET_SCRATCH, bufItem->unk_18 * 2);
    aResample(cmd++, reverb->resampleFlags, bufItem->unk_16, reverb->unk_38);

    cmd = AudioSynth_SaveBufferOffset(cmd, DMEM_WET_SCRATCH, bufItem->startPos, bufItem->lengthA, reverb->leftRingBuf);
    if (bufItem->lengthB != 0) {
        // Ring buffer wrapped
        cmd = AudioSynth_SaveBufferOffset(cmd, DMEM_WET_SCRATCH + bufItem->lengthA, 0, bufItem->lengthB,
                                          reverb->leftRingBuf);
    }
    aSetBuffer(cmd++, 0, DMEM_WET_RIGHT_CH, DMEM_WET_SCRATCH, bufItem->unk_18 * 2);
    aResample(cmd++, reverb->resampleFlags, bufItem->unk_16, reverb->unk_3C);
    cmd = AudioSynth_SaveBufferOffset(cmd, DMEM_WET_SCRATCH, bufItem->startPos, bufItem->lengthA, reverb->rightRingBuf);

    if (bufItem->lengthB != 0) {
        // Ring buffer wrapped
        cmd = AudioSynth_SaveBufferOffset(cmd, DMEM_WET_SCRATCH + bufItem->lengthA, 0, bufItem->lengthB,
                                          reverb->rightRingBuf);
    }

    return cmd;
}

Acmd* func_800DB828(Acmd* cmd, s32 aiBufLen, SynthesisReverb* reverb, s16 updateIndex) {
    ReverbRingBufferItem* item = &reverb->items[reverb->curFrame][updateIndex];
    s16 offsetA;
    s16 offsetB;

    item->unk_14 = (item->unk_18 << 0xF) / aiBufLen;
    offsetA = (item->startPos & 7) * 2;
    item->unk_16 = (aiBufLen << 0xF) / item->unk_18;
    offsetB = ALIGN16(offsetA + item->lengthA);
    cmd = AudioSynth_LoadRingBufferPart(cmd, DMEM_WET_TEMP, item->startPos - (offsetA / 2), DEFAULT_LEN_1CH, reverb);
    if (item->lengthB != 0) {
        // Ring buffer wrapped
        cmd = AudioSynth_LoadRingBufferPart(cmd, DMEM_WET_TEMP + offsetB, 0, DEFAULT_LEN_1CH - offsetB, reverb);
    }
    aSetBuffer(cmd++, 0, DMEM_WET_TEMP + offsetA, DMEM_WET_LEFT_CH, aiBufLen * 2);
    aResample(cmd++, reverb->resampleFlags, item->unk_14, reverb->unk_30);
    aSetBuffer(cmd++, 0, DMEM_WET_TEMP + DEFAULT_LEN_1CH + offsetA, DMEM_WET_RIGHT_CH, aiBufLen * 2);
    aResample(cmd++, reverb->resampleFlags, item->unk_14, reverb->unk_34);
    return cmd;
}

/**
 * Apply a filter (convolution) to each reverb channel.
 */
Acmd* AudioSynth_FilterReverb(Acmd* cmd, s32 count, SynthesisReverb* reverb) {
    if (reverb->filterLeft != NULL) {
        aFilter(cmd++, 2, count, reverb->filterLeft);
        aFilter(cmd++, reverb->resampleFlags, DMEM_WET_LEFT_CH, reverb->filterLeftState);
    }

    if (reverb->filterRight != NULL) {
        aFilter(cmd++, 2, count, reverb->filterRight);
        aFilter(cmd++, reverb->resampleFlags, DMEM_WET_RIGHT_CH, reverb->filterRightState);
    }
    return cmd;
}

Acmd* AudioSynth_MaybeMixRingBuffer1(Acmd* cmd, SynthesisReverb* reverb, s32 updateIndex) {
    SynthesisReverb* temp_a3;

    temp_a3 = &gAudioContext.synthesisReverbs[reverb->unk_05];
    if (temp_a3->downsampleRate == 1) {
        cmd = AudioSynth_LoadRingBuffer1AtTemp(cmd, temp_a3, updateIndex);
        aMix(cmd++, 0x34, reverb->unk_08, DMEM_WET_LEFT_CH, DMEM_WET_TEMP);
        cmd = AudioSynth_SaveRingBuffer1AtTemp(cmd, temp_a3, updateIndex);
    }
    return cmd;
}

void func_800DBB94(void) {
}

void AudioSynth_ClearBuffer(Acmd* cmd, s32 dmem, s32 size) {
    aClearBuffer(cmd, dmem, size);
}

void func_800DBBBC(void) {
}

void func_800DBBC4(void) {
}

void func_800DBBCC(void) {
}

void AudioSynth_Mix(Acmd* cmd, s32 arg1, s32 arg2, s32 arg3, s32 arg4) {
    aMix(cmd, arg1, arg2, arg3, arg4);
}

void func_800DBC08(void) {
}

void func_800DBC10(void) {
}

void func_800DBC18(void) {
}

void AudioSynth_SetBuffer(Acmd* cmd, s32 flags, s32 dmemIn, s32 dmemOut, s32 count) {
    aSetBuffer(cmd, flags, dmemIn, dmemOut, count);
}

void func_800DBC54(void) {
}

void func_800DBC5C(void) {
}

// possible fake match?
void AudioSynth_DMemMove(Acmd* cmd, s32 dmemIn, s32 dmemOut, s32 count) {
    cmd->words.w0 = _SHIFTL(A_DMEMMOVE, 24, 8) | _SHIFTL(dmemIn, 0, 24);
    cmd->words.w1 = _SHIFTL(dmemOut, 16, 16) | _SHIFTL(count, 0, 16);
}

void func_800DBC90(void) {
}

void func_800DBC98(void) {
}

void func_800DBCA0(void) {
}

void func_800DBCA8(void) {
}

void AudioSynth_InterL(Acmd* cmd, s32 dmemIn, s32 dmemOut, s32 count) {
    cmd->words.w0 = _SHIFTL(A_INTERL, 24, 8) | _SHIFTL(count, 0, 16);
    cmd->words.w1 = _SHIFTL(dmemIn, 16, 16) | _SHIFTL(dmemOut, 0, 16);
}

void AudioSynth_EnvSetup1(Acmd* cmd, s32 arg1, s32 arg2, s32 arg3, s32 arg4) {
    aEnvSetup1(cmd, arg1, arg2, arg3, arg4);
}

void func_800DBD08(void) {
}

<<<<<<< HEAD
void AudioSynth_LoadBuffer(Acmd* cmd, s32 dmemDest, s32 size, s32 addrSrc) {
    aLoadBuffer(cmd, addrSrc, dmemDest, size);
}

void AudioSynth_SaveBuffer(Acmd* cmd, s32 dmemSrc, s32 size, s32 addrDest) {
    aSaveBuffer(cmd, dmemSrc, addrDest, size);
=======
void AudioSynth_LoadBuffer(Acmd* cmd, s32 arg1, s32 arg2, void* arg3) {
    aLoadBuffer(cmd, arg3, arg1, arg2);
}

void AudioSynth_SaveBuffer(Acmd* cmd, s32 arg1, s32 arg2, void* arg3) {
    aSaveBuffer(cmd, arg1, arg3, arg2);
>>>>>>> 08c8126b
}

void AudioSynth_EnvSetup2(Acmd* cmd, s32 volLeft, s32 volRight) {
    cmd->words.w0 = _SHIFTL(A_ENVSETUP2, 24, 8);
    cmd->words.w1 = _SHIFTL(volLeft, 16, 16) | _SHIFTL(volRight, 0, 16);
}

void func_800DBD7C(void) {
}

void func_800DBD84(void) {
}

void func_800DBD8C(void) {
}

void AudioSynth_S8Dec(Acmd* cmd, s32 flags, s16* state) {
    aS8Dec(cmd, flags, state);
}

void AudioSynth_HiLoGain(Acmd* cmd, s32 gain, s32 dmemIn, s32 dmemOut, s32 count) {
    cmd->words.w0 = _SHIFTL(A_HILOGAIN, 24, 8) | _SHIFTL(gain, 16, 8) | _SHIFTL(count, 0, 16);
    cmd->words.w1 = _SHIFTL(dmemIn, 16, 16) | _SHIFTL(dmemOut, 0, 16);
}

void AudioSynth_UnkCmd19(Acmd* cmd, s32 arg1, s32 arg2, s32 arg3, s32 arg4) {
    cmd->words.w0 = _SHIFTL(A_UNK19, 24, 8) | _SHIFTL(arg4, 16, 8) | _SHIFTL(arg3, 0, 16);
    cmd->words.w1 = _SHIFTL(arg1, 16, 16) | _SHIFTL(arg2, 0, 16);
}

void func_800DBE18(void) {
}

void func_800DBE20(void) {
}

void func_800DBE28(void) {
}

void func_800DBE30(void) {
}

void AudioSynth_UnkCmd3(Acmd* cmd, s32 arg1, s32 arg2, s32 arg3) {
    cmd->words.w0 = _SHIFTL(A_UNK3, 24, 8) | _SHIFTL(arg3, 0, 16);
    cmd->words.w1 = _SHIFTL(arg1, 16, 16) | _SHIFTL(arg2, 0, 16);
}

void func_800DBE5C(void) {
}

void func_800DBE64(void) {
}

void func_800DBE6C(void) {
}

void AudioSynth_LoadFilter(Acmd* cmd, s32 flags, s32 countOrBuf, void* addr) {
    aFilter(cmd, flags, countOrBuf, addr);
}

void AudioSynth_LoadFilterCount(Acmd* cmd, s32 count, void* addr) {
    aFilter(cmd, 2, count, addr);
}

Acmd* AudioSynth_LoadRingBuffer1(Acmd* cmd, s32 aiBufLen, SynthesisReverb* reverb, s16 updateIndex) {
    ReverbRingBufferItem* ringBufferItem = &reverb->items[reverb->curFrame][updateIndex];

    cmd =
        AudioSynth_LoadRingBufferPart(cmd, DMEM_WET_LEFT_CH, ringBufferItem->startPos, ringBufferItem->lengthA, reverb);
    if (ringBufferItem->lengthB != 0) {
        // Ring buffer wrapped
        cmd = AudioSynth_LoadRingBufferPart(cmd, DMEM_WET_LEFT_CH + ringBufferItem->lengthA, 0, ringBufferItem->lengthB,
                                            reverb);
    }

    return cmd;
}

Acmd* AudioSynth_LoadRingBuffer2(Acmd* cmd, s32 aiBufLen, SynthesisReverb* reverb, s16 updateIndex) {
    ReverbRingBufferItem* bufItem = &reverb->items2[reverb->curFrame][updateIndex];

    cmd = AudioSynth_LoadRingBufferPart(cmd, DMEM_WET_LEFT_CH, bufItem->startPos, bufItem->lengthA, reverb);
    if (bufItem->lengthB != 0) {
        // Ring buffer wrapped
        cmd = AudioSynth_LoadRingBufferPart(cmd, DMEM_WET_LEFT_CH + bufItem->lengthA, 0, bufItem->lengthB, reverb);
    }
    return cmd;
}

Acmd* AudioSynth_LoadRingBufferPart(Acmd* cmd, u16 dmem, u16 startPos, s32 length, SynthesisReverb* reverb) {
    aLoadBuffer(cmd++, &reverb->leftRingBuf[startPos], dmem, length);
    aLoadBuffer(cmd++, &reverb->rightRingBuf[startPos], dmem + DEFAULT_LEN_1CH, length);
    return cmd;
}

Acmd* AudioSynth_SaveRingBufferPart(Acmd* cmd, u16 dmem, u16 startPos, s32 length, SynthesisReverb* reverb) {
    aSaveBuffer(cmd++, dmem, &reverb->leftRingBuf[startPos], length);
    aSaveBuffer(cmd++, dmem + DEFAULT_LEN_1CH, &reverb->rightRingBuf[startPos], length);
    return cmd;
}

Acmd* AudioSynth_SaveBufferOffset(Acmd* cmd, u16 dmem, u16 offset, s32 length, s16* buf) {
    aSaveBuffer(cmd++, dmem, &buf[offset], length);
    return cmd;
}

Acmd* AudioSynth_MaybeLoadRingBuffer2(Acmd* cmd, s32 aiBufLen, SynthesisReverb* reverb, s16 updateIndex) {
    if (reverb->downsampleRate == 1) {
        cmd = AudioSynth_LoadRingBuffer2(cmd, aiBufLen, reverb, updateIndex);
    }

    return cmd;
}

Acmd* AudioSynth_LoadReverbSamples(Acmd* cmd, s32 aiBufLen, SynthesisReverb* reverb, s16 updateIndex) {
    // Sets DMEM_WET_{LEFT,RIGHT}_CH, clobbers DMEM_TEMP
    if (reverb->downsampleRate == 1) {
        if (reverb->unk_18 != 0) {
            cmd = func_800DB828(cmd, aiBufLen, reverb, updateIndex);
        } else {
            cmd = AudioSynth_LoadRingBuffer1(cmd, aiBufLen, reverb, updateIndex);
        }
    } else {
        cmd = func_800DB4E4(cmd, aiBufLen, reverb, updateIndex);
    }
    return cmd;
}

Acmd* AudioSynth_SaveReverbSamples(Acmd* cmd, SynthesisReverb* reverb, s16 updateIndex) {
    ReverbRingBufferItem* bufItem = &reverb->items[reverb->curFrame][updateIndex];

    if (reverb->downsampleRate == 1) {
        if (reverb->unk_18 != 0) {
            cmd = func_800DB680(cmd, reverb, updateIndex);
        } else {
            // Put the oldest samples in the ring buffer into the wet channels
            cmd = AudioSynth_SaveRingBufferPart(cmd, DMEM_WET_LEFT_CH, bufItem->startPos, bufItem->lengthA, reverb);
            if (bufItem->lengthB != 0) {
                // Ring buffer wrapped
                cmd = AudioSynth_SaveRingBufferPart(cmd, DMEM_WET_LEFT_CH + bufItem->lengthA, 0, bufItem->lengthB,
                                                    reverb);
            }
        }
    } else {
        // Downsampling is done later by CPU when RSP is done, therefore we need to have
        // double buffering. Left and right buffers are adjacent in memory.
        AudioSynth_SaveBuffer(cmd++, DMEM_WET_LEFT_CH, DEFAULT_LEN_2CH,
                              reverb->items[reverb->curFrame][updateIndex].toDownsampleLeft);
    }

    reverb->resampleFlags = 0;
    return cmd;
}

Acmd* AudioSynth_SaveRingBuffer2(Acmd* cmd, SynthesisReverb* reverb, s16 updateIndex) {
    ReverbRingBufferItem* bufItem = &reverb->items2[reverb->curFrame][updateIndex];

    cmd = AudioSynth_SaveRingBufferPart(cmd, DMEM_WET_LEFT_CH, bufItem->startPos, bufItem->lengthA, reverb);
    if (bufItem->lengthB != 0) {
        // Ring buffer wrapped
        cmd = AudioSynth_SaveRingBufferPart(cmd, DMEM_WET_LEFT_CH + bufItem->lengthA, 0, bufItem->lengthB, reverb);
    }
    return cmd;
}

Acmd* AudioSynth_DoOneAudioUpdate(s16* aiBuf, s32 aiBufLen, Acmd* cmd, s32 updateIndex) {
    u8 noteIndices[0x5C];
    s16 count;
    s16 reverbIndex;
    SynthesisReverb* reverb;
    s32 useReverb;
    s32 t;
    s32 i;
    NoteSubEu* noteSubEu;
    NoteSubEu* noteSubEu2;
    s32 unk14;

    t = gAudioContext.numNotes * updateIndex;
    count = 0;
    if (gAudioContext.numSynthesisReverbs == 0) {
        for (i = 0; i < gAudioContext.numNotes; i++) {
            if (gAudioContext.noteSubsEu[t + i].bitField0.enabled) {
                noteIndices[count++] = i;
            }
        }
    } else {
        for (reverbIndex = 0; reverbIndex < gAudioContext.numSynthesisReverbs; reverbIndex++) {
            for (i = 0; i < gAudioContext.numNotes; i++) {
                noteSubEu = &gAudioContext.noteSubsEu[t + i];
                if (noteSubEu->bitField0.enabled && noteSubEu->bitField1.reverbIndex == reverbIndex) {
                    noteIndices[count++] = i;
                }
            }
        }

        for (i = 0; i < gAudioContext.numNotes; i++) {
            noteSubEu = &gAudioContext.noteSubsEu[t + i];
            if (noteSubEu->bitField0.enabled && noteSubEu->bitField1.reverbIndex >= gAudioContext.numSynthesisReverbs) {
                noteIndices[count++] = i;
            }
        }
    }

    aClearBuffer(cmd++, DMEM_LEFT_CH, DEFAULT_LEN_2CH);

    i = 0;
    for (reverbIndex = 0; reverbIndex < gAudioContext.numSynthesisReverbs; reverbIndex++) {
        reverb = &gAudioContext.synthesisReverbs[reverbIndex];
        useReverb = reverb->useReverb;
        if (useReverb) {

            // Loads reverb samples from RDRAM (ringBuffer) into DMEM (DMEM_WET_LEFT_CH)
            cmd = AudioSynth_LoadReverbSamples(cmd, aiBufLen, reverb, updateIndex);

            // Mixes reverb sample into the main dry channel
            // reverb->volume is always set to 0x7FFF (audio spec), and DMEM_LEFT_CH is cleared before the loop.
            // So for the first iteration, this is essentially a DMEMmove from DMEM_WET_LEFT_CH to DMEM_LEFT_CH
            aMix(cmd++, DEFAULT_LEN_2CH >> 4, reverb->volume, DMEM_WET_LEFT_CH, DMEM_LEFT_CH);

            unk14 = reverb->unk_14;
            if (unk14) {
                aDMEMMove(cmd++, DMEM_WET_LEFT_CH, DMEM_WET_TEMP, DEFAULT_LEN_2CH);
            }

            // Decays reverb over time. The (+ 0x8000) here is -100%
            aMix(cmd++, DEFAULT_LEN_2CH >> 4, reverb->decayRatio + 0x8000, DMEM_WET_LEFT_CH, DMEM_WET_LEFT_CH);

            // Leak reverb between the left and right channels
            if (reverb->leakRtl != 0 || reverb->leakLtr != 0) {
                cmd = AudioSynth_LeakReverb(cmd, reverb);
            }

            if (unk14) {
                // Saves the wet channel sample from DMEM (DMEM_WET_LEFT_CH) into RDRAM (ringBuffer) for future use
                cmd = AudioSynth_SaveReverbSamples(cmd, reverb, updateIndex);
                if (reverb->unk_05 != -1) {
                    cmd = AudioSynth_MaybeMixRingBuffer1(cmd, reverb, updateIndex);
                }
                cmd = AudioSynth_MaybeLoadRingBuffer2(cmd, aiBufLen, reverb, updateIndex);
                aMix(cmd++, 0x34, reverb->unk_16, DMEM_WET_TEMP, DMEM_WET_LEFT_CH);
            }
        }

        while (i < count) {
            noteSubEu2 = &gAudioContext.noteSubsEu[noteIndices[i] + t];
            if (noteSubEu2->bitField1.reverbIndex == reverbIndex) {
                cmd = AudioSynth_ProcessNote(noteIndices[i], noteSubEu2,
                                             &gAudioContext.notes[noteIndices[i]].synthesisState, aiBuf, aiBufLen, cmd,
                                             updateIndex);
            } else {
                break;
            }
            i++;
        }

        if (useReverb) {
            if (reverb->filterLeft != NULL || reverb->filterRight != NULL) {
                cmd = AudioSynth_FilterReverb(cmd, aiBufLen * 2, reverb);
            }

            // Saves the wet channel sample from DMEM (DMEM_WET_LEFT_CH) into RDRAM (ringBuffer) for future use
            if (unk14) {
                cmd = AudioSynth_SaveRingBuffer2(cmd, reverb, updateIndex);
            } else {
                cmd = AudioSynth_SaveReverbSamples(cmd, reverb, updateIndex);
                if (reverb->unk_05 != -1) {
                    cmd = AudioSynth_MaybeMixRingBuffer1(cmd, reverb, updateIndex);
                }
            }
        }
    }

    while (i < count) {
        cmd = AudioSynth_ProcessNote(noteIndices[i], &gAudioContext.noteSubsEu[t + noteIndices[i]],
                                     &gAudioContext.notes[noteIndices[i]].synthesisState, aiBuf, aiBufLen, cmd,
                                     updateIndex);
        i++;
    }

    updateIndex = aiBufLen * 2;
    aInterleave(cmd++, DMEM_TEMP, DMEM_LEFT_CH, DMEM_RIGHT_CH, updateIndex);
    aSaveBuffer(cmd++, DMEM_TEMP, aiBuf, updateIndex * 2);

    return cmd;
}

Acmd* AudioSynth_ProcessNote(s32 noteIndex, NoteSubEu* noteSubEu, NoteSynthesisState* synthState, s16* aiBuf,
                             s32 aiBufLen, Acmd* cmd, s32 updateIndex) {
    s32 pad1[3];
    SoundFontSample* sample;
    AdpcmLoop* loopInfo;
    s32 nSamplesUntilLoopEnd;
    s32 nSamplesInThisIteration;
    s32 noteFinished;
    s32 restart;
    s32 flags;
    u16 resamplingRateFixedPoint;
    s32 nSamplesInFirstFrame;
    s32 nTrailingSamplesToIgnore;
    s32 gain;
    s32 frameIndex;
    s32 skipBytes;
    s32 temp_v1_6;
    void* buf;
    s32 nSamplesToDecode;
    u32 sampleAddr;
    u32 samplesLenFixedPoint;
    s32 samplesLenAdjusted;
    s32 nSamplesProcessed;
    s32 loopEndPos;
    s32 nSamplesToProcess;
    s32 phi_s4;
    s32 nFirstFrameSamplesToIgnore;
    s32 pad2[7];
    s32 frameSize;
    s32 nFramesToDecode;
    s32 skipInitialSamples;
    s32 sampleDataStart;
    u8* sampleData;
    s32 nParts;
    s32 curPart;
    s32 sampleDataStartPad;
    s32 side;
    s32 resampledTempLen;
    u16 sampleDmemBeforeResampling;
    s32 sampleDataOffset;
    s32 thing;
    s32 s5;
    Note* note;
    u32 numSamplesToLoad;
    u16 unk7;
    u16 unkE;
    s16* filter;
    s32 bookOffset;
    s32 finished;
    s32 aligned;
    s16 addr;
    u16 unused;

    bookOffset = noteSubEu->bitField1.bookOffset;
    finished = noteSubEu->bitField0.finished;
    note = &gAudioContext.notes[noteIndex];
    flags = A_CONTINUE;

    if (noteSubEu->bitField0.needsInit == true) {
        flags = A_INIT;
        synthState->restart = 0;
        synthState->samplePosInt = note->startSamplePos;
        synthState->samplePosFrac = 0;
        synthState->curVolLeft = 0;
        synthState->curVolRight = 0;
        synthState->prevHeadsetPanRight = 0;
        synthState->prevHeadsetPanLeft = 0;
        synthState->reverbVol = noteSubEu->reverbVol;
        synthState->numParts = 0;
        synthState->unk_1A = 1;
        note->noteSubEu.bitField0.finished = false;
        finished = false;
    }

    resamplingRateFixedPoint = noteSubEu->resamplingRateFixedPoint;
    nParts = noteSubEu->bitField1.hasTwoParts + 1;
    samplesLenFixedPoint = (resamplingRateFixedPoint * aiBufLen * 2) + synthState->samplePosFrac;
    numSamplesToLoad = samplesLenFixedPoint >> 16;
    synthState->samplePosFrac = samplesLenFixedPoint & 0xFFFF;

    // Partially-optimized out no-op ifs required for matching. SM64 decomp
    // makes it clear that this is how it should look.
    if (synthState->numParts == 1 && nParts == 2) {
    } else if (synthState->numParts == 2 && nParts == 1) {
    } else {
    }

    synthState->numParts = nParts;

    if (noteSubEu->bitField1.isSyntheticWave) {
        cmd = AudioSynth_LoadWaveSamples(cmd, noteSubEu, synthState, numSamplesToLoad);
        sampleDmemBeforeResampling = DMEM_UNCOMPRESSED_NOTE + (synthState->samplePosInt * (s32)sizeof(s16));
        synthState->samplePosInt += numSamplesToLoad;
    } else {
        sample = noteSubEu->sound.soundFontSound->sample;
        loopInfo = sample->loop;
        loopEndPos = loopInfo->end;
        sampleAddr = (u32)sample->sampleAddr;
        resampledTempLen = 0;

        for (curPart = 0; curPart < nParts; curPart++) {
            nSamplesProcessed = 0;
            s5 = 0;

            if (nParts == 1) {
                samplesLenAdjusted = numSamplesToLoad;
            } else if (numSamplesToLoad & 1) {
                samplesLenAdjusted = (numSamplesToLoad & ~1) + (curPart * 2);
            } else {
                samplesLenAdjusted = numSamplesToLoad;
            }

            if (sample->codec == CODEC_ADPCM || sample->codec == CODEC_SMALL_ADPCM) {
                if (gAudioContext.curLoadedBook != sample->book->book) {
                    u32 nEntries;
                    switch (bookOffset) {
                        case 1:
                            gAudioContext.curLoadedBook = &D_8012FBA8[1];
                            break;
                        case 2:
                        case 3:
                        default:
                            gAudioContext.curLoadedBook = sample->book->book;
                            break;
                    }
                    if (1) {}
                    if (1) {}
                    if (1) {}
                    nEntries = 16 * sample->book->order * sample->book->npredictors;
                    aLoadADPCM(cmd++, nEntries, gAudioContext.curLoadedBook);
                }
            }

            while (nSamplesProcessed != samplesLenAdjusted) {
                noteFinished = false;
                restart = false;
                phi_s4 = 0;

                nFirstFrameSamplesToIgnore = synthState->samplePosInt & 0xF;
                nSamplesUntilLoopEnd = loopEndPos - synthState->samplePosInt;
                nSamplesToProcess = samplesLenAdjusted - nSamplesProcessed;

                if (nFirstFrameSamplesToIgnore == 0 && !synthState->restart) {
                    nFirstFrameSamplesToIgnore = 16;
                }
                nSamplesInFirstFrame = 16 - nFirstFrameSamplesToIgnore;

                if (nSamplesToProcess < nSamplesUntilLoopEnd) {
                    nFramesToDecode = (s32)(nSamplesToProcess - nSamplesInFirstFrame + 15) / 16;
                    nSamplesToDecode = nFramesToDecode * 16;
                    nTrailingSamplesToIgnore = nSamplesInFirstFrame + nSamplesToDecode - nSamplesToProcess;
                } else {
                    nSamplesToDecode = nSamplesUntilLoopEnd - nSamplesInFirstFrame;
                    nTrailingSamplesToIgnore = 0;
                    if (nSamplesToDecode <= 0) {
                        nSamplesToDecode = 0;
                        nSamplesInFirstFrame = nSamplesUntilLoopEnd;
                    }
                    nFramesToDecode = (nSamplesToDecode + 15) / 16;
                    if (loopInfo->count != 0) {
                        // Loop around and restart
                        restart = true;
                    } else {
                        noteFinished = true;
                    }
                }

                switch (sample->codec) {
                    case CODEC_ADPCM:
                        frameSize = 9;
                        skipInitialSamples = 16;
                        sampleDataStart = 0;
                        break;

                    case CODEC_SMALL_ADPCM:
                        frameSize = 5;
                        skipInitialSamples = 16;
                        sampleDataStart = 0;
                        break;

                    case CODEC_S8:
                        frameSize = 16;
                        skipInitialSamples = 16;
                        sampleDataStart = 0;
                        break;

                    case CODEC_S16_INMEMORY:
                        AudioSynth_ClearBuffer(cmd++, DMEM_UNCOMPRESSED_NOTE, (samplesLenAdjusted * 2) + 0x20);
                        flags = A_CONTINUE;
                        skipBytes = 0;
                        nSamplesProcessed = samplesLenAdjusted;
                        s5 = samplesLenAdjusted;
                        goto skip;

                    case CODEC_S16:
                        AudioSynth_ClearBuffer(cmd++, DMEM_UNCOMPRESSED_NOTE, (samplesLenAdjusted * 2) + 0x20);
                        flags = A_CONTINUE;
                        skipBytes = 0;
                        nSamplesProcessed = samplesLenAdjusted;
                        s5 = samplesLenAdjusted;
                        goto skip;

                    case CODEC_REVERB:
                        break;
                }

                if (nFramesToDecode != 0) {
                    frameIndex = (synthState->samplePosInt + skipInitialSamples - nFirstFrameSamplesToIgnore) / 16;
                    sampleDataOffset = frameIndex * frameSize;
                    if (sample->medium == MEDIUM_RAM) {
                        sampleData = (u8*)(sampleDataStart + sampleDataOffset + sampleAddr);
                    } else if (sample->medium == MEDIUM_UNK) {
                        return cmd;
                    } else {
                        sampleData = AudioLoad_DmaSampleData(sampleDataStart + sampleDataOffset + sampleAddr,
                                                             ALIGN16((nFramesToDecode * frameSize) + 0x10), flags,
                                                             &synthState->sampleDmaIndex, sample->medium);
                    }

                    if (sampleData == NULL) {
                        return cmd;
                    }

                    sampleDataStartPad = (u32)sampleData & 0xF;
                    aligned = ALIGN16((nFramesToDecode * frameSize) + 16);
                    addr = DMEM_COMPRESSED_ADPCM_DATA - aligned;
                    aLoadBuffer(cmd++, sampleData - sampleDataStartPad, addr, aligned);
                } else {
                    nSamplesToDecode = 0;
                    sampleDataStartPad = 0;
                }

                if (synthState->restart) {
                    aSetLoop(cmd++, sample->loop->state);
                    flags = A_LOOP;
                    synthState->restart = false;
                }

                nSamplesInThisIteration = nSamplesToDecode + nSamplesInFirstFrame - nTrailingSamplesToIgnore;
                if (nSamplesProcessed == 0) {
                    if (1) {}
                    skipBytes = nFirstFrameSamplesToIgnore * 2;
                } else {
                    phi_s4 = ALIGN16(s5 + 16);
                }

                switch (sample->codec) {
                    case CODEC_ADPCM:
                        aligned = ALIGN16((nFramesToDecode * frameSize) + 0x10);
                        addr = DMEM_COMPRESSED_ADPCM_DATA - aligned;
                        aSetBuffer(cmd++, 0, addr + sampleDataStartPad, DMEM_UNCOMPRESSED_NOTE + phi_s4,
                                   nSamplesToDecode * 2);
                        aADPCMdec(cmd++, flags, synthState->synthesisBuffers->adpcmdecState);
                        break;

                    case CODEC_SMALL_ADPCM:
                        aligned = ALIGN16((nFramesToDecode * frameSize) + 0x10);
                        addr = DMEM_COMPRESSED_ADPCM_DATA - aligned;
                        aSetBuffer(cmd++, 0, addr + sampleDataStartPad, DMEM_UNCOMPRESSED_NOTE + phi_s4,
                                   nSamplesToDecode * 2);
                        aADPCMdec(cmd++, flags | 4, synthState->synthesisBuffers->adpcmdecState);
                        break;

                    case CODEC_S8:
                        aligned = ALIGN16((nFramesToDecode * frameSize) + 0x10);
                        addr = DMEM_COMPRESSED_ADPCM_DATA - aligned;
                        AudioSynth_SetBuffer(cmd++, 0, addr + sampleDataStartPad, DMEM_UNCOMPRESSED_NOTE + phi_s4,
                                             nSamplesToDecode * 2);
                        AudioSynth_S8Dec(cmd++, flags, synthState->synthesisBuffers->adpcmdecState);
                        break;
                }

                if (nSamplesProcessed != 0) {
                    aDMEMMove(cmd++, DMEM_UNCOMPRESSED_NOTE + phi_s4 + (nFirstFrameSamplesToIgnore * 2),
                              DMEM_UNCOMPRESSED_NOTE + s5, nSamplesInThisIteration * 2);
                }

                nSamplesProcessed += nSamplesInThisIteration;

                switch (flags) {
                    case A_INIT:
                        skipBytes = 0x20;
                        s5 = (nSamplesToDecode + 0x10) * 2;
                        break;

                    case A_LOOP:
                        s5 = nSamplesInThisIteration * 2 + s5;
                        break;

                    default:
                        if (s5 != 0) {
                            s5 = nSamplesInThisIteration * 2 + s5;
                        } else {
                            s5 = (nFirstFrameSamplesToIgnore + nSamplesInThisIteration) * 2;
                        }
                        break;
                }

                flags = A_CONTINUE;

            skip:
                if (noteFinished) {
                    AudioSynth_ClearBuffer(cmd++, DMEM_UNCOMPRESSED_NOTE + s5,
                                           (samplesLenAdjusted - nSamplesProcessed) * 2);
                    finished = true;
                    note->noteSubEu.bitField0.finished = true;
                    func_800DB2C0(updateIndex, noteIndex);
                    break;
                } else {
                    if (restart) {
                        synthState->restart = true;
                        synthState->samplePosInt = loopInfo->start;
                    } else {
                        synthState->samplePosInt += nSamplesToProcess;
                    }
                }
            }

            switch (nParts) {
                case 1:
                    sampleDmemBeforeResampling = DMEM_UNCOMPRESSED_NOTE + skipBytes;
                    break;

                case 2:
                    switch (curPart) {
                        case 0:
                            AudioSynth_InterL(cmd++, DMEM_UNCOMPRESSED_NOTE + skipBytes, DMEM_TEMP + 0x20,
                                              ALIGN8(samplesLenAdjusted / 2));
                            resampledTempLen = samplesLenAdjusted;
                            sampleDmemBeforeResampling = DMEM_TEMP + 0x20;
                            if (finished) {
                                AudioSynth_ClearBuffer(cmd++, sampleDmemBeforeResampling + resampledTempLen,
                                                       samplesLenAdjusted + 0x10);
                            }
                            break;

                        case 1:
                            AudioSynth_InterL(cmd++, DMEM_UNCOMPRESSED_NOTE + skipBytes,
                                              DMEM_TEMP + 0x20 + resampledTempLen, ALIGN8(samplesLenAdjusted / 2));
                            break;
                    }
            }
            if (finished) {
                break;
            }
        }
    }

    flags = A_CONTINUE;
    if (noteSubEu->bitField0.needsInit == true) {
        noteSubEu->bitField0.needsInit = false;
        flags = A_INIT;
    }

    cmd = AudioSynth_FinalResample(cmd, synthState, aiBufLen * 2, resamplingRateFixedPoint, sampleDmemBeforeResampling,
                                   flags);
    if (bookOffset == 3) {
        AudioSynth_UnkCmd19(cmd++, DMEM_TEMP, DMEM_TEMP, aiBufLen * 2, 0);
    }

    if (bookOffset == 2) {
        AudioSynth_UnkCmd3(cmd++, DMEM_TEMP, DMEM_TEMP, aiBufLen * 2);
    }

    gain = noteSubEu->gain;
    if (gain != 0) {
        // A gain of 0x10 (a UQ4.4 number) is equivalent to 1.0 and represents no volume change
        if (gain < 0x10) {
            gain = 0x10;
        }
        AudioSynth_HiLoGain(cmd++, gain, DMEM_TEMP, 0, (aiBufLen * 2) + 0x20);
    }

    filter = noteSubEu->filter;
    if (filter != 0) {
        AudioSynth_LoadFilterCount(cmd++, aiBufLen * 2, filter);
        AudioSynth_LoadFilter(cmd++, flags, DMEM_TEMP, synthState->synthesisBuffers->mixEnvelopeState);
    }

    unk7 = noteSubEu->unk_07;
    unkE = noteSubEu->unk_0E;
    buf = &synthState->synthesisBuffers->panSamplesBuffer[0x18];
    if (unk7 != 0 && noteSubEu->unk_0E != 0) {
        AudioSynth_DMemMove(cmd++, DMEM_TEMP, DMEM_SCRATCH2, aiBufLen * 2);
        thing = DMEM_SCRATCH2 - unk7;
        if (synthState->unk_1A != 0) {
            AudioSynth_ClearBuffer(cmd++, thing, unk7);
            synthState->unk_1A = 0;
        } else {
            AudioSynth_LoadBuffer(cmd++, thing, unk7, buf);
        }
        AudioSynth_SaveBuffer(cmd++, DMEM_TEMP + (aiBufLen * 2) - unk7, unk7, buf);
        AudioSynth_Mix(cmd++, (aiBufLen * 2) >> 4, unkE, DMEM_SCRATCH2, thing);
        AudioSynth_DMemMove(cmd++, thing, DMEM_TEMP, aiBufLen * 2);
    } else {
        synthState->unk_1A = 1;
    }

    if (noteSubEu->headsetPanRight != 0 || synthState->prevHeadsetPanRight != 0) {
        side = 1;
    } else if (noteSubEu->headsetPanLeft != 0 || synthState->prevHeadsetPanLeft != 0) {
        side = 2;
    } else {
        side = 0;
    }
    cmd = AudioSynth_ProcessEnvelope(cmd, noteSubEu, synthState, aiBufLen, DMEM_TEMP, side, flags);
    if (noteSubEu->bitField1.usesHeadsetPanEffects2) {
        if (!(flags & A_INIT)) {
            flags = A_CONTINUE;
        }
        cmd = AudioSynth_NoteApplyHeadsetPanEffects(cmd, noteSubEu, synthState, aiBufLen * 2, flags, side);
    }
    return cmd;
}

Acmd* AudioSynth_FinalResample(Acmd* cmd, NoteSynthesisState* synthState, s32 count, u16 pitch, u16 inpDmem,
                               s32 resampleFlags) {
    if (pitch == 0) {
        AudioSynth_ClearBuffer(cmd++, DMEM_TEMP, count);
    } else {
        aSetBuffer(cmd++, 0, inpDmem, DMEM_TEMP, count);
        aResample(cmd++, resampleFlags, pitch, synthState->synthesisBuffers->finalResampleState);
    }
    return cmd;
}

Acmd* AudioSynth_ProcessEnvelope(Acmd* cmd, NoteSubEu* noteSubEu, NoteSynthesisState* synthState, s32 aiBufLen,
                                 u16 inBuf, s32 headsetPanSettings, s32 flags) {
    u32 phi_a1;
    u16 curVolLeft;
    u16 targetVolLeft;
    s32 phi_t1;
    s16 reverbVol;
    u16 curVolRight;
    s16 rampLeft;
    s16 rampRight;
    s16 rampReverb;
    s16 sourceReverbVol;
    u16 targetVolRight;
    s32 pad;

    curVolLeft = synthState->curVolLeft;
    targetVolLeft = noteSubEu->targetVolLeft;
    targetVolLeft <<= 4;
    reverbVol = noteSubEu->reverbVol;
    curVolRight = synthState->curVolRight;
    targetVolRight = noteSubEu->targetVolRight;
    targetVolRight <<= 4;

    if (targetVolLeft != curVolLeft) {
        rampLeft = (targetVolLeft - curVolLeft) / (aiBufLen >> 3);
    } else {
        rampLeft = 0;
    }
    if (targetVolRight != curVolRight) {
        rampRight = (targetVolRight - curVolRight) / (aiBufLen >> 3);
    } else {
        rampRight = 0;
    }

    sourceReverbVol = synthState->reverbVol;
    phi_t1 = sourceReverbVol & 0x7F;

    if (sourceReverbVol != reverbVol) {
        rampReverb = (((reverbVol & 0x7F) - phi_t1) << 9) / (aiBufLen >> 3);
        synthState->reverbVol = reverbVol;
    } else {
        rampReverb = 0;
    }

    synthState->curVolLeft = curVolLeft + (rampLeft * (aiBufLen >> 3));
    synthState->curVolRight = curVolRight + (rampRight * (aiBufLen >> 3));

    if (noteSubEu->bitField1.usesHeadsetPanEffects2) {
        AudioSynth_ClearBuffer(cmd++, DMEM_NOTE_PAN_TEMP, DEFAULT_LEN_1CH);
        AudioSynth_EnvSetup1(cmd++, phi_t1 * 2, rampReverb, rampLeft, rampRight);
        AudioSynth_EnvSetup2(cmd++, curVolLeft, curVolRight);
        switch (headsetPanSettings) {
            case 1:
                phi_a1 = D_801304A4;
                break;
            case 2:
                phi_a1 = D_801304A8;
                break;
            default:
                phi_a1 = D_801304AC;
                break;
        }
    } else {
        aEnvSetup1(cmd++, phi_t1 * 2, rampReverb, rampLeft, rampRight);
        aEnvSetup2(cmd++, curVolLeft, curVolRight);
        phi_a1 = D_801304AC;
    }

    aEnvMixer(cmd++, inBuf, aiBufLen, (sourceReverbVol & 0x80) >> 7, noteSubEu->bitField0.stereoHeadsetEffects,
              noteSubEu->bitField0.usesHeadsetPanEffects, noteSubEu->bitField0.stereoStrongRight,
              noteSubEu->bitField0.stereoStrongLeft, phi_a1, D_801304A0);
    return cmd;
}

Acmd* AudioSynth_LoadWaveSamples(Acmd* cmd, NoteSubEu* noteSubEu, NoteSynthesisState* synthState,
                                 s32 numSamplesToLoad) {
    s32 numSamplesAvail;
    s32 harmonicIndexCurAndPrev = noteSubEu->harmonicIndexCurAndPrev;
    s32 samplePosInt = synthState->samplePosInt;
    s32 numDuplicates;

    if (noteSubEu->bitField1.bookOffset != 0) {
        // Move the noise wave (that reads compiled assembly as samples) from ram to dmem
        AudioSynth_LoadBuffer(cmd++, DMEM_UNCOMPRESSED_NOTE, ALIGN16(numSamplesToLoad * sizeof(s16)), gWaveSamples[8]);
        // Offset the address for the samples read by gWaveSamples[8] to the next set of samples
        gWaveSamples[8] += numSamplesToLoad * sizeof(s16);
        return cmd;
    } else {
        // Move the synthetic wave from ram to dmem
        aLoadBuffer(cmd++, noteSubEu->sound.waveSampleAddr, DMEM_UNCOMPRESSED_NOTE, WAVE_SAMPLE_COUNT * sizeof(s16));

        // If the harmonic changes, map the offset in the wave from one harmonic to another for continuity
        if (harmonicIndexCurAndPrev != 0) {
            samplePosInt = samplePosInt * sNumSamplesPerWavePeriod[harmonicIndexCurAndPrev >> 2] /
                           sNumSamplesPerWavePeriod[harmonicIndexCurAndPrev & 3];
        }

        // Offset in the 64 samples of gWaveSamples to start processing the wave for continuity
        samplePosInt &= 0x3F;
        // Number of samples in the initial 64 samples available to be used to process
        numSamplesAvail = WAVE_SAMPLE_COUNT - samplePosInt;

        // Require duplicates if there are more samples to load than available
        if (numSamplesToLoad > numSamplesAvail) {
            // (numSamplesToLoad - numSamplesAvail) is the number of samples needed in duplicates.
            // Each duplicate copies exactly 64 samples, so divide through WAVE_SAMPLE_COUNT and round-up
            numDuplicates = ((numSamplesToLoad - numSamplesAvail + (WAVE_SAMPLE_COUNT - 1)) / WAVE_SAMPLE_COUNT);
            if (numDuplicates != 0) {
                aDuplicate(cmd++, numDuplicates, DMEM_UNCOMPRESSED_NOTE,
                           DMEM_UNCOMPRESSED_NOTE + (WAVE_SAMPLE_COUNT * sizeof(s16)));
            }
        }
        synthState->samplePosInt = samplePosInt;
    }
    return cmd;
}

Acmd* AudioSynth_NoteApplyHeadsetPanEffects(Acmd* cmd, NoteSubEu* noteSubEu, NoteSynthesisState* synthState, s32 bufLen,
                                            s32 flags, s32 side) {
    u16 dest;
    u16 pitch;
    u8 prevPanShift;
    u8 panShift;

    switch (side) {
        case 1:
            dest = DMEM_LEFT_CH;
            panShift = noteSubEu->headsetPanRight;
            prevPanShift = synthState->prevHeadsetPanRight;
            synthState->prevHeadsetPanLeft = 0;
            synthState->prevHeadsetPanRight = panShift;
            break;
        case 2:
            dest = DMEM_RIGHT_CH;
            panShift = noteSubEu->headsetPanLeft;
            prevPanShift = synthState->prevHeadsetPanLeft;
            synthState->prevHeadsetPanLeft = panShift;
            synthState->prevHeadsetPanRight = 0;
            break;
        default:
            return cmd;
    }

    if (flags != A_INIT) {
        // Slightly adjust the sample rate in order to fit a change in pan shift
        if (panShift != prevPanShift) {
            pitch = (((bufLen << 0xF) / 2) - 1) / ((bufLen + panShift - prevPanShift - 2) / 2);
            aSetBuffer(cmd++, 0, DMEM_NOTE_PAN_TEMP, DMEM_TEMP, bufLen + panShift - prevPanShift);
            aResampleZoh(cmd++, pitch, 0);
        } else {
            aDMEMMove(cmd++, DMEM_NOTE_PAN_TEMP, DMEM_TEMP, bufLen);
        }

        if (prevPanShift != 0) {
            aLoadBuffer(cmd++, &synthState->synthesisBuffers->panResampleState[0x8], DMEM_NOTE_PAN_TEMP,
                        ALIGN16(prevPanShift));
            aDMEMMove(cmd++, DMEM_TEMP, DMEM_NOTE_PAN_TEMP + prevPanShift, bufLen + panShift - prevPanShift);
        } else {
            aDMEMMove(cmd++, DMEM_TEMP, DMEM_NOTE_PAN_TEMP, bufLen + panShift);
        }
    } else {
        // Just shift right
        aDMEMMove(cmd++, DMEM_NOTE_PAN_TEMP, DMEM_TEMP, bufLen);
        aClearBuffer(cmd++, DMEM_NOTE_PAN_TEMP, panShift);
        aDMEMMove(cmd++, DMEM_TEMP, DMEM_NOTE_PAN_TEMP + panShift, bufLen);
    }

    if (panShift) {
        // Save excessive samples for next iteration
        aSaveBuffer(cmd++, DMEM_NOTE_PAN_TEMP + bufLen, &synthState->synthesisBuffers->panResampleState[0x8],
                    ALIGN16(panShift));
    }
    aAddMixer(cmd++, ALIGN64(bufLen), DMEM_NOTE_PAN_TEMP, dest, 0x7FFF);
    return cmd;
}<|MERGE_RESOLUTION|>--- conflicted
+++ resolved
@@ -397,21 +397,12 @@
 void func_800DBD08(void) {
 }
 
-<<<<<<< HEAD
-void AudioSynth_LoadBuffer(Acmd* cmd, s32 dmemDest, s32 size, s32 addrSrc) {
+void AudioSynth_LoadBuffer(Acmd* cmd, s32 dmemDest, s32 size, void* addrSrc) {
     aLoadBuffer(cmd, addrSrc, dmemDest, size);
 }
 
-void AudioSynth_SaveBuffer(Acmd* cmd, s32 dmemSrc, s32 size, s32 addrDest) {
+void AudioSynth_SaveBuffer(Acmd* cmd, s32 dmemSrc, s32 size, void* addrDest) {
     aSaveBuffer(cmd, dmemSrc, addrDest, size);
-=======
-void AudioSynth_LoadBuffer(Acmd* cmd, s32 arg1, s32 arg2, void* arg3) {
-    aLoadBuffer(cmd, arg3, arg1, arg2);
-}
-
-void AudioSynth_SaveBuffer(Acmd* cmd, s32 arg1, s32 arg2, void* arg3) {
-    aSaveBuffer(cmd, arg1, arg3, arg2);
->>>>>>> 08c8126b
 }
 
 void AudioSynth_EnvSetup2(Acmd* cmd, s32 volLeft, s32 volRight) {
