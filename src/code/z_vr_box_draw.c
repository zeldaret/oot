--- conflicted
+++ resolved
@@ -96,9 +96,5 @@
     CLOSE_DISPS(gfxCtx, "../z_vr_box_draw.c", 125);
 }
 
-<<<<<<< HEAD
-void SkyboxDraw_Update(UNUSED SkyboxContext* skyboxCtx) {
-=======
-void Skybox_Update(SkyboxContext* skyboxCtx) {
->>>>>>> bedf07d5
+void Skybox_Update(UNUSED SkyboxContext* skyboxCtx) {
 }