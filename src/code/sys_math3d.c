--- conflicted
+++ resolved
@@ -46,15 +46,6 @@
 /**
  * Creates a line segment which is perpendicular to the line segments `lineAPointA`->`lineAPointB` and
  * `lineBPointA`->`lineBPointB`
-<<<<<<< HEAD
- *
- */
-#ifdef NON_MATCHING
-/**
- * NON_MATCHING:
- * Lots of regalloc, but is functionally equivilent, some reordering.
-=======
->>>>>>> bfef7f8d
  */
 #ifdef NON_MATCHING
 // Lots of regalloc, but is functionally equivilent, some reordering.
