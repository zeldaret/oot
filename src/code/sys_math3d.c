--- conflicted
+++ resolved
@@ -554,11 +554,7 @@
 s32 Math3D_PointRelativeToCubeEdges(Vec3f* point, Vec3f* min, Vec3f* max) {
     s32 ret = 0;
 
-<<<<<<< HEAD
     if ((-min->x + max->y) < (-point->x + point->y)) {
-=======
-    if ((arg2->y - arg1->x) < (arg0->y - arg0->x)) {
->>>>>>> 2826421c
         ret |= 1;
     }
 
@@ -614,43 +610,27 @@
 s32 Math3D_PointRelativeToCubeVertices(Vec3f* point, Vec3f* min, Vec3f* max) {
     s32 ret = 0;
 
-<<<<<<< HEAD
     if ((max->x + max->y + max->z) < (point->x + point->y + point->z)) {
-        ret = 0x01;
+        ret = 1;
     }
 
     if ((-min->x + max->y + max->z) < (-point->x + point->y + point->z)) {
-        ret |= 0x02;
+        ret |= 2;
     }
 
     if ((-min->x + max->y - min->z) < (-point->x + point->y - point->z)) {
-        ret |= 0x04;
+        ret |= 4;
     }
 
     if ((max->x + max->y - min->z) < (point->x + point->y - point->z)) {
-        ret |= 0x08;
-=======
-    if ((v2->x + v2->y + v2->z) < (v0->x + v0->y + v0->z)) {
-        ret |= 1;
-    }
-
-    if ((-v1->x + v2->y + v2->z) < (-v0->x + v0->y + v0->z)) {
-        ret |= 2;
-    }
-
-    if ((-v1->x + v2->y - v1->z) < (-v0->x + v0->y - v0->z)) {
-        ret |= 4;
-    }
-
-    if ((v2->x + v2->y - v1->z) < (v0->x + v0->y - v0->z)) {
         ret |= 8;
->>>>>>> 2826421c
     }
 
     if ((max->x - min->y + max->z) < (point->x - point->y + point->z)) {
         ret |= 0x10;
     }
 
+    // @BUG: The next 2 conditions are the same check.
     if ((-min->x - min->y + max->z) < (-point->x - point->y + point->z)) {
         ret |= 0x20;
     }
