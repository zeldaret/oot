#include "sys_math3d.h"

#include "printf.h"
#include "terminal.h"
#include "translation.h"
#include "ultra64.h"
#include "z_lib.h"
<<<<<<< HEAD
#include "z64math.h"
#include "terminal.h"
#include "attributes.h"
#include "macros.h"
#include "sys_math3d.h"

// For retail BSS ordering, the block number of cbf in Math3D_CylVsCylOverlapCenterDist
// must be 0.
#pragma increment_block_number 109
=======
#include "z_math.h"

#pragma increment_block_number "gc-eu:76 gc-eu-mq:76 gc-jp:76 gc-jp-ce:76 gc-jp-mq:76 gc-us:76 gc-us-mq:76 ique-cn:66" \
                               "ntsc-1.0:64 ntsc-1.1:64 ntsc-1.2:64 pal-1.0:64 pal-1.1:64"
>>>>>>> ed02a9db

s32 Math3D_LineVsLineClosestTwoPoints(Vec3f* lineAPointA, Vec3f* lineAPointB, Vec3f* lineBPointA, Vec3f* lineBPointB,
                                      Vec3f* lineAClosestToB, Vec3f* lineBClosestToA);
s32 Math3D_TriLineIntersect(Vec3f* v0, Vec3f* v1, Vec3f* v2, f32 nx, f32 ny, f32 nz, f32 originDist, Vec3f* linePointA,
                            Vec3f* linePointB, Vec3f* intersect, s32 fromFront);
s32 Math3D_PlaneVsPlaneNewLine(f32 planeAA, f32 planeAB, f32 planeAC, f32 planeADist, f32 planeBA, f32 planeBB,
                               f32 planeBC, f32 planeBDist, InfiniteLine* intersect);
s32 Math3D_CirSquareVsTriSquare(f32 x0, f32 y0, f32 x1, f32 y1, f32 x2, f32 y2, f32 centerX, f32 centerY, f32 radius);
s32 Math3D_SphCubeVsTriCube(Vec3f* v0, Vec3f* v1, Vec3f* v2, Vec3f* center, f32 radius);

/**
 * Creates an infinite line along the intersection of the plane defined from `planeAA`x + `planeAB`y + `planeAB`z +
 * `planeADist` = 0 and `planeBA`x + `planeBB`y + `planeBC`z + `planeBDist` = 0, and finds the closest point on that
 * intersection to the line segment `linePointA and linePointB`, outputs the intersection to `closestPoint`
 */
s32 Math3D_PlaneVsLineSegClosestPoint(f32 planeAA, f32 planeAB, f32 planeAC, f32 planeADist, f32 planeBA, f32 planeBB,
                                      f32 planeBC, f32 planeBDist, Vec3f* linePointA, Vec3f* linePointB,
                                      Vec3f* closestPoint) {
    static InfiniteLine planeIntersectLine;
    static Linef planeIntersectSeg;

    Vec3f sp34; // unused

    if (!Math3D_PlaneVsPlaneNewLine(planeAA, planeAB, planeAC, planeADist, planeBA, planeBB, planeBC, planeBDist,
                                    &planeIntersectLine)) {
        // The planes are parallel
        return false;
    }

    // create a line segment on the plane.
    Math_Vec3f_Copy(&planeIntersectSeg.a, &planeIntersectLine.point);
    planeIntersectSeg.b.x = (planeIntersectLine.dir.x * 100.0f) + planeIntersectLine.point.x;
    planeIntersectSeg.b.y = (planeIntersectLine.dir.y * 100.0f) + planeIntersectLine.point.y;
    planeIntersectSeg.b.z = (planeIntersectLine.dir.z * 100.0f) + planeIntersectLine.point.z;

    // closestPoint is a point on planeIntersect, sp34 is a point on linePointA, linePointB
    if (!Math3D_LineVsLineClosestTwoPoints(&planeIntersectSeg.a, &planeIntersectSeg.b, linePointA, linePointB,
                                           closestPoint, &sp34)) {
        return false;
    }
    return true;
}

/**
 * Finds the two points on lines A and B where the lines are closest together.
 */
s32 Math3D_LineVsLineClosestTwoPoints(Vec3f* lineAPointA, Vec3f* lineAPointB, Vec3f* lineBPointA, Vec3f* lineBPointB,
                                      Vec3f* lineAClosestToB, Vec3f* lineBClosestToA) {
    f32 sqMag;
    f32 scaleB;
    f32 lineAx;
    f32 lineAy;
    f32 lineAz;
    f32 lineBx;
    f32 lineBy;
    f32 lineBz;
    f32 compAAlongB;
    f32 compBAAlongB;
    Vec3f lineAPerpB;
    Vec3f lineBAPerpB;
    f32 tA;
    f32 tB;

    lineAx = lineAPointB->x - lineAPointA->x;
    lineAy = lineAPointB->y - lineAPointA->y;
    lineAz = lineAPointB->z - lineAPointA->z;

    lineBx = lineBPointB->x - lineBPointA->x;
    lineBy = lineBPointB->y - lineBPointA->y;
    lineBz = lineBPointB->z - lineBPointA->z;

    sqMag = SQ(lineBx) + SQ(lineBy) + SQ(lineBz);
    if (IS_ZERO(sqMag)) {
        return false;
    }

    scaleB = 1.0f / sqMag;

    compAAlongB = ((lineAx * lineBx) + (lineAy * lineBy) + (lineAz * lineBz)) * scaleB;

    compBAAlongB = ((lineBx * (lineAPointA->x - lineBPointA->x)) + (lineBy * (lineAPointA->y - lineBPointA->y)) +
                    (lineBz * (lineAPointA->z - lineBPointA->z))) *
                   scaleB;

    lineAPerpB.x = lineAx - (lineBx * compAAlongB);
    lineAPerpB.y = lineAy - (lineBy * compAAlongB);
    lineAPerpB.z = lineAz - (lineBz * compAAlongB);

    sqMag = SQXYZ(lineAPerpB);
    if (IS_ZERO(sqMag)) {
        return false;
    }

    lineBAPerpB.x = (lineAPointA->x - lineBPointA->x) - (lineBx * compBAAlongB);
    lineBAPerpB.y = (lineAPointA->y - lineBPointA->y) - (lineBy * compBAAlongB);
    lineBAPerpB.z = (lineAPointA->z - lineBPointA->z) - (lineBz * compBAAlongB);

    tA = -DOTXYZ(lineAPerpB, lineBAPerpB) / sqMag;
    lineAClosestToB->x = (lineAx * tA) + lineAPointA->x;
    lineAClosestToB->y = (lineAy * tA) + lineAPointA->y;
    lineAClosestToB->z = (lineAz * tA) + lineAPointA->z;

    tB = (compAAlongB * tA) + compBAAlongB;
    lineBClosestToA->x = (lineBx * tB) + lineBPointA->x;
    lineBClosestToA->y = (lineBy * tB) + lineBPointA->y;
    lineBClosestToA->z = (lineBz * tB) + lineBPointA->z;

    return true;
}

/**
 * Determines the closest point on the line `line` to `pos`, by forming a line perpendicular from
 * `point` to `line` closest point is placed in `closestPoint`
 */
void Math3D_LineClosestToPoint(InfiniteLine* line, Vec3f* pos, Vec3f* closestPoint) {
    f32 dirVectorLengthSq;
    f32 t;

    dirVectorLengthSq = Math3D_Vec3fMagnitudeSq(&line->dir);
    if (IS_ZERO(dirVectorLengthSq)) {
        PRINTF_COLOR_WARNING();
        PRINTF(T("Math3D_lineVsPosSuisenCross():直線の長さがありません\n",
                 "Math3D_lineVsPosSuisenCross(): No straight line length\n"));
        PRINTF(T("cross = pos を返します。\n", "Returns cross = pos.\n"));
        PRINTF_RST();
        Math_Vec3f_Copy(closestPoint, pos);
        //! @bug Missing early return
    }

    t = (((pos->x - line->point.x) * line->dir.x) + ((pos->y - line->point.y) * line->dir.y) +
         ((pos->z - line->point.z) * line->dir.z)) /
        dirVectorLengthSq;
    closestPoint->x = (line->dir.x * t) + line->point.x;
    closestPoint->y = (line->dir.y * t) + line->point.y;
    closestPoint->z = (line->dir.z * t) + line->point.z;
}

void Math3D_FindPointOnPlaneIntersect(f32 planeAAxis1Norm, f32 planeAAxis2Norm, f32 planeBAxis1Norm,
                                      f32 planeBAxis2Norm, f32 axis3Direction, f32 planeADist, f32 planeBDist,
                                      f32* axis1Point, f32* axis2Point) {
    *axis1Point = ((planeAAxis2Norm * planeBDist) - (planeBAxis2Norm * planeADist)) / axis3Direction;
    *axis2Point = ((planeBAxis1Norm * planeADist) - (planeAAxis1Norm * planeBDist)) / axis3Direction;
}

/**
 * Creates a line between the intersections of two planes defined from `planeAA`x + `planeAB`y + `planeAC`z +
 * `planeADist` = 0 and `planeBA`x + `planeBB`y + `planeBC`z + `planeBDist` = 0, and outputs the line to `intersect`.
 * Returns false if the planes are parallel.
 */
s32 Math3D_PlaneVsPlaneNewLine(f32 planeAA, f32 planeAB, f32 planeAC, f32 planeADist, f32 planeBA, f32 planeBB,
                               f32 planeBC, f32 planeBDist, InfiniteLine* intersect) {
    STACK_PAD(s32);
    Vec3f planeANormal;
    Vec3f planeBNormal;
    f32 dirX;
    f32 dirY;
    f32 dirZ;

    VEC_SET(planeANormal, planeAA, planeAB, planeAC);
    VEC_SET(planeBNormal, planeBA, planeBB, planeBC);

    Math3D_Vec3f_Cross(&planeANormal, &planeBNormal, &intersect->dir);

    if (IS_ZERO(intersect->dir.x) && IS_ZERO(intersect->dir.y) && IS_ZERO(intersect->dir.z)) {
        // planes are parallel
        return false;
    }

    dirX = fabsf(intersect->dir.x);
    dirY = fabsf(intersect->dir.y);
    dirZ = fabsf(intersect->dir.z);

    if ((dirX >= dirY) && (dirX >= dirZ)) {
        Math3D_FindPointOnPlaneIntersect(planeAB, planeAC, planeBB, planeBC, intersect->dir.x, planeADist, planeBDist,
                                         &intersect->point.y, &intersect->point.z);
        intersect->point.x = 0.0f;
    } else if ((dirY >= dirX) && (dirY >= dirZ)) {
        Math3D_FindPointOnPlaneIntersect(planeAC, planeAA, planeBC, planeBA, intersect->dir.y, planeADist, planeBDist,
                                         &intersect->point.z, &intersect->point.x);
        intersect->point.y = 0.0f;
    } else {
        Math3D_FindPointOnPlaneIntersect(planeAA, planeAB, planeBA, planeBB, intersect->dir.z, planeADist, planeBDist,
                                         &intersect->point.x, &intersect->point.y);
        intersect->point.z = 0.0f;
    }
    return true;
}

/**
 * Gets the closest point on the line formed from the intersection of of the planes defined from
 * `planeAA`x + `planeAB`y + `planeAC`z + `planeADist` = 0 and
 * `planeBA`x + `planeBB`y + `planeBC`z + `planeBDist` = 0
 * the point on the intersection line closest to `point` is placed in `closestPoint`
 * returns false if the planes are parallel.
 */
s32 Math3D_PlaneVsPlaneVsLineClosestPoint(f32 planeAA, f32 planeAB, f32 planeAC, f32 planeADist, f32 planeBA,
                                          f32 planeBB, f32 planeBC, f32 planeBDist, Vec3f* point, Vec3f* closestPoint) {
    static InfiniteLine planeIntersect;

    if (!Math3D_PlaneVsPlaneNewLine(planeAA, planeAB, planeAC, planeADist, planeBA, planeBB, planeBC, planeBDist,
                                    &planeIntersect)) {
        return false;
    }
    Math3D_LineClosestToPoint(&planeIntersect, point, closestPoint);
    return true;
}

/**
 * Finds a point on the line from starting point `v0`, and directional vector `dir`
 * which is `dist` length from the starting point.  Result is placed in `ret`
 */
void Math3D_PointOnInfiniteLine(Vec3f* v0, Vec3f* dir, f32 dist, Vec3f* ret) {
    ret->x = (dir->x * dist) + v0->x;
    ret->y = (dir->y * dist) + v0->y;
    ret->z = (dir->z * dist) + v0->z;
}

/**
 * Splits the line segment from end points `v0` and `v1`, and splits that segment
 * by `ratio` of `v0`:`v1`, places the resulting point on the line in `ret`
 */
void Math3D_LineSplitRatio(Vec3f* v0, Vec3f* v1, f32 ratio, Vec3f* ret) {
    Vec3f diff;

    Math_Vec3f_Diff(v1, v0, &diff);
    Math3D_PointOnInfiniteLine(v0, &diff, ratio, ret);
}

/**
 * Calculates the cosine between vectors `a` and `b`
 */
f32 Math3D_Cos(Vec3f* a, Vec3f* b) {
    f32 ret;

    Math3D_CosOut(a, b, &ret);
    return ret;
}

/**
 * Calculates the cosine between vectors `a` and `b` and places the result in `ret`
 * returns true if the cosine cannot be calculated because the product of the magnitudes is zero
 */
s32 Math3D_CosOut(Vec3f* a, Vec3f* b, f32* dst) {
    f32 magProduct;

    magProduct = Math3D_Vec3fMagnitude(a) * Math3D_Vec3fMagnitude(b);
    if (IS_ZERO(magProduct)) {
        *dst = 0.0f;
        return true;
    }
    *dst = ((a->x * b->x) + (a->y * b->y) + (a->z * b->z)) / magProduct;
    return false;
}

/**
 * Reflects vector `vec` across the normal vector `normal`, reflection vector is placed in
 * `reflVec`
 */
void Math3D_Vec3fReflect(Vec3f* vec, Vec3f* normal, Vec3f* reflVec) {

    f32 normScaleY;
    Vec3f negVec;
    f32 normScaleZ;
    f32 normScaleX;
    f32 vecDotNorm;

    negVec.x = vec->x * -1.0f;
    negVec.y = vec->y * -1.0f;
    negVec.z = vec->z * -1.0f;

    vecDotNorm = Math3D_Cos(&negVec, normal);

    normScaleX = normal->x * vecDotNorm;
    normScaleY = normal->y * vecDotNorm;
    normScaleZ = normal->z * vecDotNorm;

    reflVec->x = ((normScaleX + vec->x) + (normScaleX + vec->x)) + negVec.x;
    reflVec->y = ((normScaleY + vec->y) + (normScaleY + vec->y)) + negVec.y;
    reflVec->z = ((normScaleZ + vec->z) + (normScaleZ + vec->z)) + negVec.z;
}

/**
 * Checks if the point (`x`,`y`) is contained within the square formed from (`upperLeftX`,`upperLeftY`) to
 * (`lowerRightX`,`lowerRightY`)
 */
s32 Math3D_PointInSquare2D(f32 upperLeftX, f32 lowerRightX, f32 upperLeftY, f32 lowerRightY, f32 x, f32 y) {
    if (x >= upperLeftX && x <= lowerRightX && y >= upperLeftY && y <= lowerRightY) {
        return true;
    }
    return false;
}

/**
 * Checks if the square formed around the circle with center (`centerX`,`centerY`) with radius `radius`
 * touches any portion of the square formed around the triangle with vertices (`x0`,`y0`), (`x1`,`y1`),
 * and (`x2`,`y2`)
 */
s32 Math3D_CirSquareVsTriSquare(f32 x0, f32 y0, f32 x1, f32 y1, f32 x2, f32 y2, f32 centerX, f32 centerY, f32 radius) {
    f32 minX;
    f32 maxX;
    f32 minY;
    f32 maxY;

    minX = maxX = x0;
    minY = maxY = y0;

    if (x1 < minX) {
        minX = x1;
    } else if (maxX < x1) {
        maxX = x1;
    }

    if (y1 < minY) {
        minY = y1;
    } else if (maxY < y1) {
        maxY = y1;
    }

    if (x2 < minX) {
        minX = x2;
    } else if (maxX < x2) {
        maxX = x2;
    }

    if (y2 < minY) {
        minY = y2;
    } else if (maxY < y2) {
        maxY = y2;
    }

    if ((minX - radius) <= centerX && (maxX + radius) >= centerX && (minY - radius) <= centerY &&
        (maxY + radius) >= centerY) {
        return true;
    }
    return false;
}

/**
 * Checks if the cube formed around the triangle formed from `v0`, `v1`, and `v2`
 * has any portion touching the cube formed around the sphere with center `center`
 * and radius of `radius`
 */
s32 Math3D_SphCubeVsTriCube(Vec3f* v0, Vec3f* v1, Vec3f* v2, Vec3f* center, f32 radius) {
    f32 minX;
    f32 maxX;
    f32 minY;
    f32 maxY;
    f32 minZ;
    f32 maxZ;

    minX = maxX = v0->x;
    minY = maxY = v0->y;
    minZ = maxZ = v0->z;

    if (v1->x < minX) {
        minX = v1->x;
    } else if (maxX < v1->x) {
        maxX = v1->x;
    }

    if (v1->y < minY) {
        minY = v1->y;
    } else if (maxY < v1->y) {
        maxY = v1->y;
    }

    if (v1->z < minZ) {
        minZ = v1->z;
    } else if (maxZ < v1->z) {
        maxZ = v1->z;
    }

    if (v2->x < minX) {
        minX = v2->x;
    } else if (maxX < v2->x) {
        maxX = v2->x;
    }

    if (v2->y < minY) {
        minY = v2->y;
    } else if (maxY < v2->y) {
        maxY = v2->y;
    }

    if (v2->z < minZ) {
        minZ = v2->z;
    } else if (maxZ < v2->z) {
        maxZ = v2->z;
    }

    if ((center->x >= (minX - radius)) && (center->x <= (maxX + radius)) && (center->y >= (minY - radius)) &&
        (center->y <= (maxY + radius)) && (center->z >= (minZ - radius)) && (center->z <= (maxZ + radius))) {
        return true;
    }

    return false;
}

/**
 * Returns the distance squared between `a` and `b` on a single axis
 */
f32 Math3D_Dist1DSq(f32 a, f32 b) {
    return SQ(a) + SQ(b);
}

/**
 * Returns the distance between `a` and `b` on a single axis
 */
f32 Math3D_Dist1D(f32 a, f32 b) {
    return sqrtf(Math3D_Dist1DSq(a, b));
}

/**
 * Returns the distance squared between (`x0`,`y0`) and (`x1`,`x2`)
 */
f32 Math3D_Dist2DSq(f32 x0, f32 y0, f32 x1, f32 y1) {
    return Math3D_Dist1DSq(x0 - x1, y0 - y1);
}

/**
 * Returns the distance between points (`x0`,`y0`) and (`x1`,`y1`)
 */
f32 Math3D_Dist2D(f32 x0, f32 y0, f32 x1, f32 y1) {
    return sqrtf(Math3D_Dist2DSq(x0, y0, x1, y1));
}

/**
 * Returns the magnitude (length) squared of `vec`
 */
f32 Math3D_Vec3fMagnitudeSq(Vec3f* vec) {
    return SQ(vec->x) + SQ(vec->y) + SQ(vec->z);
}

/**
 * Returns the magnitude (length) of `vec`
 */
f32 Math3D_Vec3fMagnitude(Vec3f* vec) {
    return sqrt(Math3D_Vec3fMagnitudeSq(vec));
}

/**
 * Returns the distance between `a` and `b` squared.
 */
f32 Math3D_Vec3fDistSq(Vec3f* a, Vec3f* b) {
    Vec3f diff;

    Math_Vec3f_Diff(a, b, &diff);
    return Math3D_Vec3fMagnitudeSq(&diff);
}

/*
 * Calculates the distance between points `a` and `b`
 */
f32 Math3D_Vec3f_DistXYZ(Vec3f* a, Vec3f* b) {
    return Math_Vec3f_DistXYZ(a, b);
}

/*
 * Calculates the distance between `a` and `b`.
 */
f32 Math3D_DistXYZ16toF(Vec3s* a, Vec3f* b) {
    Vec3f diff;

    diff.x = a->x - b->x;
    diff.y = a->y - b->y;
    diff.z = a->z - b->z;
    return Math3D_Vec3fMagnitude(&diff);
}

/**
 * Gets the Z portion of the cross product of vectors `a - (`dx`,`dy`,z) and `b` - (`dx`,`dy`,z)
 */
f32 Math3D_Vec3fDiff_CrossZ(Vec3f* a, Vec3f* b, f32 dx, f32 dy) {
    return ((a->x - dx) * (b->y - dy)) - ((a->y - dy) * (b->x - dx));
}

/**
 * Gets the X portion of the cross product of vectors `a - (x,`dy`,`dz`) and `b` - (x,`dy`,`dz`)
 */
f32 Math3D_Vec3fDiff_CrossX(Vec3f* a, Vec3f* b, f32 dy, f32 dz) {
    return ((a->y - dy) * (b->z - dz)) - ((a->z - dz) * (b->y - dy));
}

/**
 * Gets the Y portion of the cross product of vectors `a - (`dx`,y,`dz`) and `b` - (`dx`,y,`dz`)
 */
f32 Math3D_Vec3fDiff_CrossY(Vec3f* a, Vec3f* b, f32 dz, f32 dx) {
    return ((a->z - dz) * (b->x - dx)) - ((a->x - dx) * (b->z - dz));
}

/**
 * Gets the Cross Product of vectors `a` and `b` and places the result in `ret`
 */
void Math3D_Vec3f_Cross(Vec3f* a, Vec3f* b, Vec3f* ret) {
    ret->x = (a->y * b->z) - (a->z * b->y);
    ret->y = (a->z * b->x) - (a->x * b->z);
    ret->z = (a->x * b->y) - (a->y * b->x);
}

/*
 * Calculates the normal vector to a surface with sides `vb` - `va` and `vc` - `va`
 * outputs the normal to `normal`
 */
void Math3D_SurfaceNorm(Vec3f* va, Vec3f* vb, Vec3f* vc, Vec3f* normal) {
    static Vec3f abDiff;
    static Vec3f acDiff;

    Math_Vec3f_Diff(vb, va, &abDiff);
    Math_Vec3f_Diff(vc, va, &acDiff);
    Math3D_Vec3f_Cross(&abDiff, &acDiff, normal);
}

/**
 * Creates flags relative to the faces of a cube.
 */
s32 Math3D_PointRelativeToCubeFaces(Vec3f* point, Vec3f* min, Vec3f* max) {
    s32 ret = 0;

    if (point->x > max->x) {
        ret = 1;
    }

    if (point->x < min->x) {
        ret |= 2;
    }

    if (point->y > max->y) {
        ret |= 4;
    }

    if (point->y < min->y) {
        ret |= 8;
    }

    if (point->z > max->z) {
        ret |= 0x10;
    }

    if (point->z < min->z) {
        ret |= 0x20;
    }

    return ret;
}

/**
 * Creates flags of `point` relative to the edges of a cube
 */
s32 Math3D_PointRelativeToCubeEdges(Vec3f* point, Vec3f* min, Vec3f* max) {
    s32 ret = 0;

    if ((-min->x + max->y) < (-point->x + point->y)) {
        ret |= 1;
    }

    if ((-point->x + point->y) < (-max->x + min->y)) {
        ret |= 2;
    }

    if ((max->x + max->y) < (point->x + point->y)) {
        ret |= 4;
    }

    if ((point->x + point->y) < (min->x + min->y)) {
        ret |= 8;
    }

    if ((-min->z + max->y) < (-point->z + point->y)) {
        ret |= 0x10;
    }

    if ((-point->z + point->y) < (-max->z + min->y)) {
        ret |= 0x20;
    }

    if ((max->z + max->y) < (point->z + point->y)) {
        ret |= 0x40;
    }

    if ((point->z + point->y) < (min->z + min->y)) {
        ret |= 0x80;
    }

    if ((-min->z + max->x) < (-point->z + point->x)) {
        ret |= 0x100;
    }

    if ((-point->z + point->x) < (-max->z + min->x)) {
        ret |= 0x200;
    }

    if ((max->z + max->x) < (point->z + point->x)) {
        ret |= 0x400;
    }

    if ((point->z + point->x) < (min->z + min->x)) {
        ret |= 0x800;
    }
    return ret;
}

/**
 * Creates flags for `point` relative to the vertices of a cube
 */
s32 Math3D_PointRelativeToCubeVertices(Vec3f* point, Vec3f* min, Vec3f* max) {
    s32 ret = 0;

    if ((max->x + max->y + max->z) < (point->x + point->y + point->z)) {
        ret = 1;
    }

    if ((-min->x + max->y + max->z) < (-point->x + point->y + point->z)) {
        ret |= 2;
    }

    if ((-min->x + max->y - min->z) < (-point->x + point->y - point->z)) {
        ret |= 4;
    }

    if ((max->x + max->y - min->z) < (point->x + point->y - point->z)) {
        ret |= 8;
    }

    if ((max->x - min->y + max->z) < (point->x - point->y + point->z)) {
        ret |= 0x10;
    }

    //! @bug: The next 2 conditions are the same check.
    if ((-min->x - min->y + max->z) < (-point->x - point->y + point->z)) {
        ret |= 0x20;
    }

    if ((-min->x - min->y + max->z) < (-point->x - point->y + point->z)) {
        ret |= 0x40;
    }

    if ((-min->x - min->y - min->z) < (-point->x - point->y - point->z)) {
        ret |= 0x80;
    }
    return ret;
}

/**
 * Checks if a line segment with endpoints `a` and `b` intersect a cube
 */
s32 Math3D_LineVsCube(Vec3f* min, Vec3f* max, Vec3f* a, Vec3f* b) {
    static Vec3f triVtx0;
    static Vec3f triVtx1;
    static Vec3f triVtx2;
    static Vec3f intersectPoint;

    s32 flags[2];

    flags[0] = flags[1] = 0;
    flags[0] = Math3D_PointRelativeToCubeFaces(a, min, max);
    if (!flags[0]) {
        return true;
    }

    flags[1] = Math3D_PointRelativeToCubeFaces(b, min, max);
    if (!flags[1]) {
        return true;
    }

    if (flags[0] & flags[1]) {
        return false;
    }

    flags[0] |= (Math3D_PointRelativeToCubeEdges(a, min, max) << 8);
    flags[1] |= (Math3D_PointRelativeToCubeEdges(b, min, max) << 8);
    if (flags[0] & flags[1]) {
        return false;
    }

    flags[0] |= (Math3D_PointRelativeToCubeVertices(a, min, max) << 0x18);
    flags[1] |= (Math3D_PointRelativeToCubeVertices(b, min, max) << 0x18);
    if (flags[0] & flags[1]) {
        return false;
    }

    // face 1
    triVtx0.x = min->x;
    triVtx0.y = min->y;
    triVtx0.z = min->z;
    triVtx1.x = min->x;
    triVtx1.y = min->y;
    triVtx1.z = max->z;
    triVtx2.x = min->x;
    triVtx2.y = max->y;
    triVtx2.z = max->z;
    if (Math3D_TriLineIntersect(&triVtx0, &triVtx1, &triVtx2, -1.0f, 0.0f, 0.0f, min->x, a, b, &intersectPoint, 0)) {
        return true;
    }

    triVtx0.x = min->x;
    triVtx0.y = min->y;
    triVtx0.z = min->z;
    triVtx1.x = min->x;
    triVtx1.y = max->y;
    triVtx1.z = max->z;
    triVtx2.x = min->x;
    triVtx2.y = max->y;
    triVtx2.z = min->z;
    if (Math3D_TriLineIntersect(&triVtx0, &triVtx1, &triVtx2, -1.0f, 0.0f, 0.0f, min->x, a, b, &intersectPoint, 0)) {
        return true;
    }

    // face 2
    triVtx0.x = min->x;
    triVtx0.y = max->y;
    triVtx0.z = max->z;
    triVtx1.x = min->x;
    triVtx1.y = min->y;
    triVtx1.z = max->z;
    triVtx2.x = max->x;
    triVtx2.y = max->y;
    triVtx2.z = max->z;
    if (Math3D_TriLineIntersect(&triVtx0, &triVtx1, &triVtx2, 0.0f, 0.0f, 1.0f, -max->z, a, b, &intersectPoint, 0)) {
        return true;
    }
    triVtx0.x = max->x;
    triVtx0.y = max->y;
    triVtx0.z = max->z;
    triVtx1.x = min->x;
    triVtx1.y = min->y;
    triVtx1.z = max->z;
    triVtx2.x = max->x;
    //! @bug trVtx1.y should be triVtx2.y, prevents a tri on the cube from being checked.
    triVtx1.y = min->y;
    triVtx2.z = max->z;
    if (Math3D_TriLineIntersect(&triVtx0, &triVtx1, &triVtx2, 0.0f, 0.0f, 1.0f, -max->z, a, b, &intersectPoint, 0)) {
        return true;
    }

    // face 3
    triVtx0.x = max->x;
    triVtx0.y = max->y;
    triVtx0.z = max->z;
    triVtx1.x = min->x;
    triVtx1.y = max->y;
    triVtx1.z = min->z;
    triVtx2.x = min->x;
    triVtx2.y = max->y;
    triVtx2.z = max->z;
    if (Math3D_TriLineIntersect(&triVtx0, &triVtx1, &triVtx2, 0.0f, 1.0f, 0.0f, -max->y, a, b, &intersectPoint, 0)) {
        return true;
    }
    triVtx0.x = max->x;
    triVtx0.y = max->y;
    triVtx0.z = max->z;
    triVtx1.x = max->x;
    triVtx1.y = max->y;
    triVtx1.z = min->z;
    triVtx2.x = min->x;
    triVtx2.y = max->y;
    triVtx2.z = min->z;
    if (Math3D_TriLineIntersect(&triVtx0, &triVtx1, &triVtx2, 0.0f, 1.0f, 0.0f, -max->y, a, b, &intersectPoint, 0)) {
        return true;
    }

    // face 4
    triVtx0.x = min->x;
    triVtx0.y = min->y;
    triVtx0.z = min->z;
    triVtx1.x = min->x;
    triVtx1.y = max->y;
    triVtx1.z = min->z;
    triVtx2.x = max->x;
    triVtx2.y = max->y;
    triVtx2.z = min->z;
    if (Math3D_TriLineIntersect(&triVtx0, &triVtx1, &triVtx2, 0.0f, 0.0f, -1.0f, min->z, a, b, &intersectPoint, 0)) {
        return true;
    }
    triVtx0.x = min->x;
    triVtx0.y = min->y;
    triVtx0.z = min->z;
    triVtx1.x = max->x;
    triVtx1.y = max->y;
    triVtx1.z = min->z;
    triVtx2.x = max->x;
    triVtx2.y = min->y;
    triVtx2.z = min->z;

    // face 5
    if (Math3D_TriLineIntersect(&triVtx0, &triVtx1, &triVtx2, 0.0f, 0.0f, -1.0f, min->z, a, b, &intersectPoint, 0)) {
        return true;
    }
    triVtx0.x = min->x;
    triVtx0.y = min->y;
    triVtx0.z = min->z;
    triVtx1.x = max->x;
    triVtx1.y = min->y;
    triVtx1.z = min->z;
    triVtx2.x = max->x;
    triVtx2.y = min->y;
    triVtx2.z = max->z;
    if (Math3D_TriLineIntersect(&triVtx0, &triVtx1, &triVtx2, 0.0f, -1.0f, 0.0f, min->y, a, b, &intersectPoint, 0)) {
        return true;
    }
    triVtx0.x = min->x;
    triVtx0.y = min->y;
    triVtx0.z = min->z;
    triVtx1.x = max->x;
    triVtx1.y = min->y;
    triVtx1.z = max->z;
    triVtx2.x = min->x;
    triVtx2.y = min->y;
    triVtx2.z = max->z;

    // face 6
    if (Math3D_TriLineIntersect(&triVtx0, &triVtx1, &triVtx2, 0.0f, -1.0f, 0.0f, min->y, a, b, &intersectPoint, 0)) {
        return true;
    }
    triVtx0.x = max->x;
    triVtx0.y = max->y;
    triVtx0.z = max->z;
    triVtx1.x = max->x;
    triVtx1.y = min->y;
    triVtx1.z = min->z;
    triVtx2.x = max->x;
    triVtx2.y = max->y;
    triVtx2.z = min->z;
    if (Math3D_TriLineIntersect(&triVtx0, &triVtx1, &triVtx2, 1.0f, 0.0f, 0.0f, -max->x, a, b, &intersectPoint, 0)) {
        return true;
    }
    triVtx0.x = max->x;
    triVtx0.y = max->y;
    triVtx0.z = max->z;
    triVtx1.x = max->x;
    triVtx1.y = min->y;
    triVtx1.z = max->z;
    triVtx2.x = max->x;
    triVtx2.y = min->y;
    triVtx2.z = min->z;
    if (Math3D_TriLineIntersect(&triVtx0, &triVtx1, &triVtx2, 1.0f, 0.0f, 0.0f, -max->x, a, b, &intersectPoint, 0)) {
        return true;
    }

    return false;
}

/**
 * Checks if a line segment with endpoints `a` and `b` intersect a cube
 */
s32 Math3D_LineVsCubeShort(Vec3s* min, Vec3s* max, Vec3s* a, Vec3s* b) {
    static Vec3f minF;
    static Vec3f maxF;
    static Vec3f aF;
    static Vec3f bF;

    minF.x = min->x;
    minF.y = min->y;
    minF.z = min->z;
    maxF.x = max->x;
    maxF.y = max->y;
    maxF.z = max->z;
    aF.x = a->x;
    aF.y = a->y;
    aF.z = a->z;
    bF.x = b->x;
    bF.y = b->y;
    bF.z = b->z;
    return Math3D_LineVsCube(&minF, &maxF, &aF, &bF);
}

/**
 * Rotates the xz plane around the y axis `angle` degrees.
 * outputs the plane equation `a``pointOnPlane->x` + 0y + `c``pointOnPlane->z`+`d` = 0
 */
void Math3D_RotateXZPlane(Vec3f* pointOnPlane, s16 angle, f32* a, f32* c, f32* d) {
    *a = Math_SinS(angle) * 32767.0f;
    *c = Math_CosS(angle) * 32767.0f;
    *d = -((*a * pointOnPlane->x) + (*c * pointOnPlane->z));
}

/*
 * Defines a plane from vertices `va`, `vb`, and `vc`.  Normal components are output to
 * `nx`, `ny`, and `nz`.  Distance from the origin is output to `originDist`
 * Satisfies the plane equation NxVx + NyVy + NzVz + D = 0
 */
void Math3D_DefPlane(Vec3f* va, Vec3f* vb, Vec3f* vc, f32* nx, f32* ny, f32* nz, f32* originDist) {
    static Vec3f normal;

    f32 normMagnitude;
    f32 normMagInv;

    Math3D_SurfaceNorm(va, vb, vc, &normal);
    normMagnitude = sqrtf(SQ(normal.x) + SQ(normal.y) + SQ(normal.z));
    if (!IS_ZERO(normMagnitude)) {
        normMagInv = 1.0f / normMagnitude;
        *nx = normal.x * normMagInv;
        *ny = normal.y * normMagInv;
        *nz = normal.z * normMagInv;
        *originDist = -((*nx * va->x) + (*ny * va->y) + (*nz * va->z));
    } else {
        *originDist = 0.0f;
        *nz = 0.0f;
        *ny = 0.0f;
        *nx = 0.0f;
    }
}

/*
 * Returns the answer to the plane equation with elements specified by arguments.
 */
f32 Math3D_Planef(f32 nx, f32 ny, f32 nz, f32 originDist, Vec3f* pointOnPlane) {
    return (nx * pointOnPlane->x) + (ny * pointOnPlane->y) + (nz * pointOnPlane->z) + originDist;
}

/*
 * Returns the answer to the plane equation
 */
f32 Math3D_Plane(Plane* plane, Vec3f* pointOnPlane) {
    return (plane->normal.x * pointOnPlane->x) + (plane->normal.y * pointOnPlane->y) +
           (plane->normal.z * pointOnPlane->z) + plane->originDist;
}

/*
 * Calculates the absolute distance from a point `p` to the plane defined as
 * `nx`, `ny`, `nz`, and `originDist`
 */
f32 Math3D_UDistPlaneToPos(f32 nx, f32 ny, f32 nz, f32 originDist, Vec3f* p) {
    if (DEBUG_FEATURES && IS_ZERO(sqrtf(SQ(nx) + SQ(ny) + SQ(nz)))) {
        PRINTF_COLOR_WARNING();
        PRINTF(T("Math3DLengthPlaneAndPos():法線size がゼロ近いです%f %f %f\n",
                 "Math3DLengthPlaneAndPos(): Normal size is near zero %f %f %f\n"),
               nx, ny, nz);
        PRINTF_RST();
        return 0.0f;
    }
    return fabsf(Math3D_DistPlaneToPos(nx, ny, nz, originDist, p));
}

/*
 * Calculates the signed distance from a point `p` to a plane defined as
 * `nx`, `ny`, `nz`, and `originDist`
 */
f32 Math3D_DistPlaneToPos(f32 nx, f32 ny, f32 nz, f32 originDist, Vec3f* p) {
    f32 normMagnitude;

    normMagnitude = sqrtf(SQ(nx) + SQ(ny) + SQ(nz));
    if (IS_ZERO(normMagnitude)) {
        PRINTF_COLOR_WARNING();
        PRINTF(T("Math3DSignedLengthPlaneAndPos():法線size がゼロ近いです%f %f %f\n",
                 "Math3DSignedLengthPlaneAndPos(): Normal size is close to zero %f %f %f\n"),
               nx, ny, nz);
        PRINTF_RST();
        return 0.0f;
    }
    return Math3D_Planef(nx, ny, nz, originDist, p) / normMagnitude;
}

/**
 * Checks if the point defined by (`z`,`x`) is within distance of the triangle defined from `v0`,`v1`, and `v2`
 */
s32 Math3D_TriChkPointParaYImpl(Vec3f* v0, Vec3f* v1, Vec3f* v2, f32 z, f32 x, f32 detMax, f32 chkDist, f32 ny) {
    f32 detv0v1;
    f32 detv1v2;
    f32 detv2v0;
    f32 distToEdgeSq;
    f32 chkDistSq;

    // first check if the point is within range of the triangle.
    if (!Math3D_CirSquareVsTriSquare(v0->z, v0->x, v1->z, v1->x, v2->z, v2->x, z, x, chkDist)) {
        return false;
    }

    // check if the point is within `chkDist` units of any vertex of the triangle.
    chkDistSq = SQ(chkDist);
    if (((SQ(v0->z - z) + SQ(v0->x - x)) < chkDistSq) || ((SQ(v1->z - z) + SQ(v1->x - x)) < chkDistSq) ||
        ((SQ(v2->z - z) + SQ(v2->x - x)) < chkDistSq)) {

        return true;
    }

    // Calculate the determinant of each face of the triangle to the point.
    // If all the of determinants are within abs(`detMax`), return true.
    detv0v1 = ((v0->z - z) * (v1->x - x)) - ((v0->x - x) * (v1->z - z));
    detv1v2 = ((v1->z - z) * (v2->x - x)) - ((v1->x - x) * (v2->z - z));
    detv2v0 = ((v2->z - z) * (v0->x - x)) - ((v2->x - x) * (v0->z - z));

    if (((detMax >= detv0v1) && (detMax >= detv1v2) && (detMax >= detv2v0)) ||
        ((-detMax <= detv0v1) && (-detMax <= detv1v2) && (-detMax <= detv2v0))) {
        return true;
    }

    if (fabsf(ny) > 0.5f) {
        // Do a check on each face of the triangle, if the point is within `chkDist` units return true.
        if (Math3D_PointDistSqToLine2D(z, x, v0->z, v0->x, v1->z, v1->x, &distToEdgeSq) && (distToEdgeSq < chkDistSq)) {
            return true;
        }

        if (Math3D_PointDistSqToLine2D(z, x, v1->z, v1->x, v2->z, v2->x, &distToEdgeSq) && (distToEdgeSq < chkDistSq)) {
            return true;
        }

        if (Math3D_PointDistSqToLine2D(z, x, v2->z, v2->x, v0->z, v0->x, &distToEdgeSq) && (distToEdgeSq < chkDistSq)) {
            return true;
        }
    }
    return false;
}

s32 Math3D_TriChkPointParaYDeterminate(Vec3f* v0, Vec3f* v1, Vec3f* v2, f32 z, f32 x, f32 detMax, f32 ny) {
    return Math3D_TriChkPointParaYImpl(v0, v1, v2, z, x, detMax, 1.0f, ny);
}

s32 Math3D_TriChkPointParaYSlopedY(Vec3f* v0, Vec3f* v1, Vec3f* v2, f32 z, f32 x) {
    return Math3D_TriChkPointParaYImpl(v0, v1, v2, z, x, 300.0f, 1.0f, 0.6f);
}

/**
 * Performs the triangle and point check parallel to the Y axis, outputs the y coordinate of the point to `yIntersect`
 */
s32 Math3D_TriChkPointParaYIntersectDist(Vec3f* v0, Vec3f* v1, Vec3f* v2, f32 nx, f32 ny, f32 nz, f32 originDist, f32 z,
                                         f32 x, f32* yIntersect, f32 chkDist) {
    if (IS_ZERO(ny)) {
        return false;
    }

    if (Math3D_TriChkPointParaYImpl(v0, v1, v2, z, x, 300.0f, chkDist, ny)) {
        *yIntersect = (f32)((((-nx * x) - (nz * z)) - originDist) / ny);
        return true;
    }

    return false;
}

s32 Math3D_TriChkPointParaYIntersectInsideTri(Vec3f* v0, Vec3f* v1, Vec3f* v2, f32 nx, f32 ny, f32 nz, f32 originDist,
                                              f32 z, f32 x, f32* yIntersect, f32 chkDist) {
    if (IS_ZERO(ny)) {
        return false;
    }

    if (Math3D_TriChkPointParaYImpl(v0, v1, v2, z, x, 0.0f, chkDist, ny)) {
        *yIntersect = (f32)((((-nx * x) - (nz * z)) - originDist) / ny);
        return true;
    }

    return false;
}

s32 Math3D_TriChkPointParaY(Vec3f* v0, Vec3f* v1, Vec3f* v2, f32 ny, f32 z, f32 x) {
    if (IS_ZERO(ny)) {
        return false;
    }
    if (Math3D_TriChkPointParaYImpl(v0, v1, v2, z, x, 300.0f, 1.0f, ny)) {
        return true;
    }
    return false;
}

s32 Math3D_TriChkLineSegParaYIntersect(Vec3f* v0, Vec3f* v1, Vec3f* v2, f32 nx, f32 ny, f32 nz, f32 originDist, f32 z,
                                       f32 x, f32* yIntersect, f32 y0, f32 y1) {
    f32 pointADist;
    f32 pointBDist;
    Vec3f planePos;

    if (IS_ZERO(ny)) {
        return false;
    }

    planePos.x = x;
    planePos.y = y0;
    planePos.z = z;

    pointADist = Math3D_Planef(nx, ny, nz, originDist, &planePos);
    planePos.y = y1;
    pointBDist = Math3D_Planef(nx, ny, nz, originDist, &planePos);
    if (((pointADist > 0.0f) && (pointBDist > 0.0f)) || ((pointADist < 0.0f) && (pointBDist < 0.0f))) {
        return false;
    }

    if (Math3D_TriChkPointParaYImpl(v0, v1, v2, z, x, 300.0f, 1.0f, ny)) {
        *yIntersect = (((-nx * x) - (nz * z)) - originDist) / ny;
        return true;
    }

    return false;
}

s32 Math3D_TriChkPointParaYDist(Vec3f* v0, Vec3f* v1, Vec3f* v2, Plane* plane, f32 z, f32 x, f32 chkDist) {
    if (IS_ZERO(plane->normal.y)) {
        return false;
    }

    if (Math3D_TriChkPointParaYImpl(v0, v1, v2, z, x, 0.0f, chkDist, plane->normal.y)) {
        return true;
    }

    return false;
}

s32 Math3D_TriChkPointParaXImpl(Vec3f* v0, Vec3f* v1, Vec3f* v2, f32 y, f32 z, f32 detMax, f32 chkDist, f32 nx) {
    f32 detv0v1;
    f32 detv1v2;
    f32 detv2v0;
    f32 distToEdgeSq;
    f32 chkDistSq;

    if (!Math3D_CirSquareVsTriSquare(v0->y, v0->z, v1->y, v1->z, v2->y, v2->z, y, z, chkDist)) {
        return false;
    }

    chkDistSq = SQ(chkDist);

    if (((SQ(v0->y - y) + SQ(v0->z - z)) < chkDistSq) || ((SQ(v1->y - y) + SQ(v1->z - z)) < chkDistSq) ||
        ((SQ(v2->y - y) + SQ(v2->z - z)) < chkDistSq)) {
        return true;
    }

    detv0v1 = ((v0->y - y) * (v1->z - z)) - ((v0->z - z) * (v1->y - y));
    detv1v2 = ((v1->y - y) * (v2->z - z)) - ((v1->z - z) * (v2->y - y));
    detv2v0 = ((v2->y - y) * (v0->z - z)) - ((v2->z - z) * (v0->y - y));

    if (((detv0v1 <= detMax) && (detv1v2 <= detMax) && (detv2v0 <= detMax)) ||
        ((-detMax <= detv0v1) && (-detMax <= detv1v2) && (-detMax <= detv2v0))) {
        return true;
    }

    if (fabsf(nx) > 0.5f) {

        if (Math3D_PointDistSqToLine2D(y, z, v0->y, v0->z, v1->y, v1->z, &distToEdgeSq) && (distToEdgeSq < chkDistSq)) {
            return true;
        }

        if (Math3D_PointDistSqToLine2D(y, z, v1->y, v1->z, v2->y, v2->z, &distToEdgeSq) && (distToEdgeSq < chkDistSq)) {
            return true;
        }

        if (Math3D_PointDistSqToLine2D(y, z, v2->y, v2->z, v0->y, v0->z, &distToEdgeSq) && (distToEdgeSq < chkDistSq)) {
            return true;
        }
    }
    return false;
}

s32 Math3D_TriChkPointParaXDeterminate(Vec3f* v0, Vec3f* v1, Vec3f* v2, f32 y, f32 z, f32 detMax, f32 nx) {
    return Math3D_TriChkPointParaXImpl(v0, v1, v2, y, z, detMax, 1.0f, nx);
}

s32 Math3D_TriChkPointParaXIntersect(Vec3f* v0, Vec3f* v1, Vec3f* v2, f32 nx, f32 ny, f32 nz, f32 originDist, f32 y,
                                     f32 z, f32* xIntersect) {
    if (IS_ZERO(nx)) {
        return false;
    }

    if (Math3D_TriChkPointParaXImpl(v0, v1, v2, y, z, 300.0f, 1.0f, nx)) {
        *xIntersect = (((-ny * y) - (nz * z)) - originDist) / nx;
        return true;
    }
    return false;
}

s32 Math3D_TriChkPointParaX(Vec3f* v0, Vec3f* v1, Vec3f* v2, f32 nx, f32 y, f32 z) {
    if (IS_ZERO(nx)) {
        return false;
    }
    if (Math3D_TriChkPointParaXImpl(v0, v1, v2, y, z, 300.0f, 1.0f, nx)) {
        return true;
    }
    return false;
}

s32 Math3D_TriChkLineSegParaXIntersect(Vec3f* v0, Vec3f* v1, Vec3f* v2, f32 nx, f32 ny, f32 nz, f32 originDist, f32 y,
                                       f32 z, f32* xIntersect, f32 x0, f32 x1) {
    static Vec3f planePos;

    f32 pointADist;
    f32 pointBDist;

    if (IS_ZERO(nx)) {
        return false;
    }

    planePos.x = x0;
    planePos.y = y;
    planePos.z = z;
    pointADist = Math3D_Planef(nx, ny, nz, originDist, &planePos);

    planePos.x = x1;
    pointBDist = Math3D_Planef(nx, ny, nz, originDist, &planePos);

    if (((pointADist > 0.0f) && (pointBDist > 0.0f)) || ((pointADist < 0.0f) && (pointBDist < 0.0f))) {
        return false;
    }

    if (Math3D_TriChkPointParaXImpl(v0, v1, v2, y, z, 300.0f, 1.0f, nx)) {
        *xIntersect = (((-ny * y) - (nz * z)) - originDist) / nx;
        return true;
    }
    return false;
}

s32 Math3D_TriChkPointParaXDist(Vec3f* v0, Vec3f* v1, Vec3f* v2, Plane* plane, f32 y, f32 z, f32 chkDist) {
    if (IS_ZERO(plane->normal.x)) {
        return false;
    }
    if (Math3D_TriChkPointParaXImpl(v0, v1, v2, y, z, 0.0f, chkDist, plane->normal.x)) {
        return true;
    }
    return false;
}

s32 Math3D_TriChkPointParaZImpl(Vec3f* v0, Vec3f* v1, Vec3f* v2, f32 x, f32 y, f32 detMax, f32 chkDist, f32 nz) {
    f32 detv0v1;
    f32 detv1v2;
    f32 detv2v0;
    f32 distToEdgeSq;
    f32 chkDistSq;

    if (!Math3D_CirSquareVsTriSquare(v0->x, v0->y, v1->x, v1->y, v2->x, v2->y, x, y, chkDist)) {
        return false;
    }

    chkDistSq = SQ(chkDist);

    if (((SQ(x - v0->x) + SQ(y - v0->y)) < chkDistSq) || ((SQ(x - v1->x) + SQ(y - v1->y)) < chkDistSq) ||
        ((SQ(x - v2->x) + SQ(y - v2->y)) < chkDistSq)) {
        // Distance from any vertex to a point is less than chkDist
        return true;
    }

    detv0v1 = ((v0->x - x) * (v1->y - y)) - ((v0->y - y) * (v1->x - x));
    detv1v2 = ((v1->x - x) * (v2->y - y)) - ((v1->y - y) * (v2->x - x));
    detv2v0 = ((v2->x - x) * (v0->y - y)) - ((v2->y - y) * (v0->x - x));

    if (((detMax >= detv0v1) && (detMax >= detv1v2) && (detMax >= detv2v0)) ||
        ((-detMax <= detv0v1) && (-detMax <= detv1v2) && (-detMax <= detv2v0))) {
        return true;
    }

    if (fabsf(nz) > 0.5f) {

        if (Math3D_PointDistSqToLine2D(x, y, v0->x, v0->y, v1->x, v1->y, &distToEdgeSq) && (distToEdgeSq < chkDistSq)) {
            return true;
        }

        if (Math3D_PointDistSqToLine2D(x, y, v1->x, v1->y, v2->x, v2->y, &distToEdgeSq) && (distToEdgeSq < chkDistSq)) {
            return true;
        }

        if (Math3D_PointDistSqToLine2D(x, y, v2->x, v2->y, v0->x, v0->y, &distToEdgeSq) && (distToEdgeSq < chkDistSq)) {
            return true;
        }
    }

    return false;
}

s32 Math3D_TriChkPointParaZDeterminate(Vec3f* v0, Vec3f* v1, Vec3f* v2, f32 x, f32 y, f32 detMax, f32 nz) {
    return Math3D_TriChkPointParaZImpl(v0, v1, v2, x, y, detMax, 1.0f, nz);
}

s32 Math3D_TriChkPointParaZIntersect(Vec3f* v0, Vec3f* v1, Vec3f* v2, f32 nx, f32 ny, f32 nz, f32 originDist, f32 x,
                                     f32 y, f32* zIntersect) {

    if (IS_ZERO(nz)) {
        return false;
    }

    if (Math3D_TriChkPointParaZImpl(v0, v1, v2, x, y, 300.0f, 1.0f, nz)) {
        *zIntersect = (f32)((((-nx * x) - (ny * y)) - originDist) / nz);
        return true;
    }
    return false;
}

s32 Math3D_TriChkPointParaZ(Vec3f* v0, Vec3f* v1, Vec3f* v2, f32 nz, f32 x, f32 y) {
    if (IS_ZERO(nz)) {
        return false;
    }
    if (Math3D_TriChkPointParaZImpl(v0, v1, v2, x, y, 300.0f, 1.0f, nz)) {
        return true;
    }
    return false;
}

s32 Math3D_TriChkLineSegParaZIntersect(Vec3f* v0, Vec3f* v1, Vec3f* v2, f32 nx, f32 ny, f32 nz, f32 originDist, f32 x,
                                       f32 y, f32* zIntersect, f32 z0, f32 z1) {
    static Vec3f planePos;

    f32 pointADist;
    f32 pointBDist;

    if (IS_ZERO(nz)) {
        return false;
    }
    planePos.x = x;
    planePos.y = y;
    planePos.z = z0;
    pointADist = Math3D_Planef(nx, ny, nz, originDist, &planePos);

    planePos.z = z1;
    pointBDist = Math3D_Planef(nx, ny, nz, originDist, &planePos);
    if (((pointADist > 0.0f) && (pointBDist > 0.0f)) || ((pointADist < 0.0f) && (pointBDist < 0.0f))) {
        // points on the line segment are on the same side of the plane
        return false;
    }

    if (Math3D_TriChkPointParaZImpl(v0, v1, v2, x, y, 300.0f, 1.0f, nz)) {
        *zIntersect = (((-nx * x) - (ny * y)) - originDist) / nz;
        return true;
    }
    return false;
}

s32 Math3D_TriChkLineSegParaZDist(Vec3f* v0, Vec3f* v1, Vec3f* v2, Plane* plane, f32 x, f32 y, f32 chkDist) {
    if (IS_ZERO(plane->normal.z)) {
        return false;
    }
    if (Math3D_TriChkPointParaZImpl(v0, v1, v2, x, y, 0.0f, chkDist, plane->normal.z)) {
        return true;
    }
    return false;
}

s32 Math3D_LineSegFindPlaneIntersect(f32 pointADist, f32 pointBDist, Vec3f* pointA, Vec3f* pointB, Vec3f* intersect) {
    f32 distDiff;

    distDiff = pointADist - pointBDist;
    if (IS_ZERO(distDiff)) {
        // both points lie on the plane.
        *intersect = *pointB;
        return false;
    }

    if (pointADist == 0.0f) {
        // pointA is on the plane
        *intersect = *pointA;
    } else if (pointBDist == 0.0f) {
        // pointB is on the plane
        *intersect = *pointB;
    } else {
        // place the point at the intersection point.
        Math3D_LineSplitRatio(pointA, pointB, pointADist / distDiff, intersect);
    }
    return true;
}

/**
 * Determines if the line segment from `linePointA` to `linePointB` crosses the plane
 * from `nx` + `ny` + `nz` + `originDist` = 0.  If fromFront is set, then detection will only
 * be true if point A crosses from the front of the plane
 */
s32 Math3D_LineSegVsPlane(f32 nx, f32 ny, f32 nz, f32 originDist, Vec3f* linePointA, Vec3f* linePointB,
                          Vec3f* intersect, s32 fromFront) {
    f32 pointADist;
    f32 pointBDist;

    pointADist = Math3D_Planef(nx, ny, nz, originDist, linePointA);
    pointBDist = Math3D_Planef(nx, ny, nz, originDist, linePointB);

    if ((pointADist * pointBDist) > 0.0f) {
        *intersect = *linePointB;
        return false;
    }

    if (fromFront && (pointADist < 0.0f) && (pointBDist > 0.0f)) {
        *intersect = *linePointB;
        return false;
    }

    return Math3D_LineSegFindPlaneIntersect(pointADist, pointBDist, linePointA, linePointB, intersect);
}

/*
 * Determines if the line formed by `linePointA` and `linePointB` intersect with Triangle formed from
 * vertices `v0`, `v1`, and `v2` with normal vector `nx`, `ny`, and `nz` with plane distance from origin
 * `originDist` Outputs the intersection point at to `intersect`
 * Returns 1 if the line intersects with the triangle, 0 otherwise
 */
s32 Math3D_TriLineIntersect(Vec3f* v0, Vec3f* v1, Vec3f* v2, f32 nx, f32 ny, f32 nz, f32 originDist, Vec3f* linePointA,
                            Vec3f* linePointB, Vec3f* intersect, s32 fromFront) {

    if (!Math3D_LineSegVsPlane(nx, ny, nz, originDist, linePointA, linePointB, intersect, fromFront)) {
        return false;
    }

    if (((nx == 0.0f) || (Math3D_TriChkPointParaX(v0, v1, v2, nx, intersect->y, intersect->z))) &&
        ((ny == 0.0f) || (Math3D_TriChkPointParaY(v0, v1, v2, ny, intersect->z, intersect->x))) &&
        ((nz == 0.0f) || (Math3D_TriChkPointParaZ(v0, v1, v2, nz, intersect->x, intersect->y)))) {
        return true;
    }

    *intersect = *linePointB;
    return false;
}

/*
 * Creates a TriNorm output to `tri`, and calculates the normal vector and plane from vertices
 * `va`, `vb`, and `vc`
 */
void Math3D_TriNorm(TriNorm* tri, Vec3f* va, Vec3f* vb, Vec3f* vc) {
    tri->vtx[0] = *va;
    tri->vtx[1] = *vb;
    tri->vtx[2] = *vc;
    Math3D_DefPlane(va, vb, vc, &tri->plane.normal.x, &tri->plane.normal.y, &tri->plane.normal.z,
                    &tri->plane.originDist);
}

/*
 * Determines if point `point` lies within `sphere`
 */
s32 Math3D_PointInSph(Sphere16* sphere, Vec3f* point) {
    if (Math3D_DistXYZ16toF(&sphere->center, point) < sphere->radius) {
        return true;
    }
    return false;
}

/**
 * Determines the distance from point (`x0`,`y0`) to the line formed from (`x1`,`y1`) and (`x2`,`y2`)
 * Distance squared is output to `lineLenSq`, returns true if the point perpendicular from (`x0`,`y0`)
 * is contained within the segment between (`x1`,`y1`) and (`x2`,`y2`)
 */
s32 Math3D_PointDistSqToLine2D(f32 x0, f32 y0, f32 x1, f32 y1, f32 x2, f32 y2, f32* lineLenSq) {
    static Vec3f perpendicularPoint;

    f32 perpendicularRatio;
    f32 xDiff;
    f32 distSq;
    f32 yDiff;
    s32 ret = false;

    xDiff = x2 - x1;
    yDiff = y2 - y1;
    distSq = SQ(xDiff) + SQ(yDiff);
    if (IS_ZERO(distSq)) {
        *lineLenSq = 0.0f;
        return false;
    }

    perpendicularRatio = (((x0 - x1) * xDiff) + (y0 - y1) * yDiff) / distSq;
    if (perpendicularRatio >= 0.0f && perpendicularRatio <= 1.0f) {
        ret = true;
    }
    perpendicularPoint.x = (xDiff * perpendicularRatio) + x1;
    perpendicularPoint.y = (yDiff * perpendicularRatio) + y1;
    *lineLenSq = SQ(perpendicularPoint.x - x0) + SQ(perpendicularPoint.y - y0);
    return ret;
}

/**
 * Determines if the line `line` is touching the sphere `sphere` at any point in the line.
 */
s32 Math3D_LineVsSph(Sphere16* sphere, Linef* line) {
    static Vec3f sphLinePerpendicularPoint;

    Vec3f lineDiff;
    f32 temp_f0_2;
    f32 lineLenSq;

    if ((Math3D_PointInSph(sphere, &line->a)) || (Math3D_PointInSph(sphere, &line->b))) {
        // either point of the line is in the sphere.
        return true;
    }
    lineDiff.x = line->b.x - line->a.x;
    lineDiff.y = line->b.y - line->a.y;
    lineDiff.z = line->b.z - line->a.z;

    lineLenSq = SQ(lineDiff.x) + SQ(lineDiff.y) + SQ(lineDiff.z);
    if (IS_ZERO(lineLenSq)) {
        // line length is "0"
        return false;
    }
    temp_f0_2 = ((((sphere->center.x - line->a.x) * lineDiff.x) + ((sphere->center.y - line->a.y) * lineDiff.y)) +
                 ((sphere->center.z - line->a.z) * lineDiff.z)) /
                lineLenSq;
    if ((temp_f0_2 < 0.0f) || (temp_f0_2 > 1.0f)) {
        return false;
    }

    sphLinePerpendicularPoint.x = (lineDiff.x * temp_f0_2) + line->a.x;
    sphLinePerpendicularPoint.y = (lineDiff.y * temp_f0_2) + line->a.y;
    sphLinePerpendicularPoint.z = (lineDiff.z * temp_f0_2) + line->a.z;

    if (SQ(sphLinePerpendicularPoint.x - sphere->center.x) + SQ(sphLinePerpendicularPoint.y - sphere->center.y) +
            SQ(sphLinePerpendicularPoint.z - sphere->center.z) <=
        SQ((f32)sphere->radius)) {
        return true;
    }
    return false;
}

/**
 * Gets the surface point of `sphere` intersecting with `tri` generated from the line formed from the
 * sphere's surface to the midpoint of the line formed from the first two vertices of the tri
 */
void Math3D_GetSphVsTriIntersectPoint(Sphere16* sphere, TriNorm* tri, Vec3f* intersectPoint) {
    static Vec3f v0v1Center;
    static Vec3f sphereCenter;

    f32 dist;
    f32 splitRatio;

    v0v1Center.x = ((tri->vtx[0].x + tri->vtx[1].x) * 0.5f);
    v0v1Center.y = ((tri->vtx[0].y + tri->vtx[1].y) * 0.5f);
    v0v1Center.z = ((tri->vtx[0].z + tri->vtx[1].z) * 0.5f);
    sphereCenter.x = sphere->center.x;
    sphereCenter.y = sphere->center.y;
    sphereCenter.z = sphere->center.z;
    dist = Math3D_Vec3f_DistXYZ(&v0v1Center, &sphereCenter);
    // Distance from the sphere's center to the center of the line formed from v0->v1
    if (IS_ZERO(dist)) {
        intersectPoint->x = sphereCenter.x;
        intersectPoint->y = sphereCenter.y;
        intersectPoint->z = sphereCenter.z;
        return;
    }
    splitRatio = sphere->radius / dist;
    Math3D_LineSplitRatio(&sphereCenter, &v0v1Center, splitRatio, intersectPoint);
}

/**
 * Determines if `sphere` and `tri` and touching, and outputs the intersection point to `intersectPoint`
 */
s32 Math3D_TriVsSphIntersect(Sphere16* sphere, TriNorm* tri, Vec3f* intersectPoint) {
    static Linef triTestLine;
    static Vec3f sphereCenter;
    static Vec3f sphPlanePos;

    f32 radius;
    f32 nx;
    f32 ny;
    f32 nz;
    f32 planeDist;

    sphereCenter.x = sphere->center.x;
    sphereCenter.y = sphere->center.y;
    sphereCenter.z = sphere->center.z;
    radius = sphere->radius;

    if (!Math3D_SphCubeVsTriCube(&tri->vtx[0], &tri->vtx[1], &tri->vtx[2], &sphereCenter, radius)) {
        return false;
    }

    planeDist = Math3D_UDistPlaneToPos(tri->plane.normal.x, tri->plane.normal.y, tri->plane.normal.z,
                                       tri->plane.originDist, &sphereCenter);
    if (radius < planeDist) {
        // the point that lies within the plane of the triangle which is perpendicular to the sphere's center is more
        // than the radius of the sphere, the plane never crosses the sphere.
        return false;
    }

    // tests if any of the edges of the triangle are intersecting the sphere
    triTestLine.a = tri->vtx[0];
    triTestLine.b = tri->vtx[1];
    if (Math3D_LineVsSph(sphere, &triTestLine)) {
        Math3D_GetSphVsTriIntersectPoint(sphere, tri, intersectPoint);
        return true;
    }

    triTestLine.a = tri->vtx[1];
    triTestLine.b = tri->vtx[2];
    if (Math3D_LineVsSph(sphere, &triTestLine)) {
        Math3D_GetSphVsTriIntersectPoint(sphere, tri, intersectPoint);
        return true;
    }

    triTestLine.a = tri->vtx[2];
    triTestLine.b = tri->vtx[0];
    if (Math3D_LineVsSph(sphere, &triTestLine)) {
        Math3D_GetSphVsTriIntersectPoint(sphere, tri, intersectPoint);
        return true;
    }

    nx = tri->plane.normal.x * planeDist;
    ny = tri->plane.normal.y * planeDist;
    nz = tri->plane.normal.z * planeDist;

    if (Math3D_Planef(tri->plane.normal.x, tri->plane.normal.y, tri->plane.normal.z, tri->plane.originDist,
                      &sphereCenter) > 0.0f) {
        sphPlanePos.x = sphereCenter.x - nx;
        sphPlanePos.y = sphereCenter.y - ny;
        sphPlanePos.z = sphereCenter.z - nz;
    } else {
        sphPlanePos.x = sphereCenter.x + nx;
        sphPlanePos.y = sphereCenter.y + ny;
        sphPlanePos.z = sphereCenter.z + nz;
    }

    if (fabsf(tri->plane.normal.y) > 0.5f) {
        if (Math3D_TriChkPointParaYDeterminate(&tri->vtx[0], &tri->vtx[1], &tri->vtx[2], sphPlanePos.z, sphPlanePos.x,
                                               0.0f, tri->plane.normal.y)) {
            Math3D_GetSphVsTriIntersectPoint(sphere, tri, intersectPoint);
            return true;
        }
    } else if (fabsf(tri->plane.normal.x) > 0.5f) {
        if (Math3D_TriChkPointParaXDeterminate(&tri->vtx[0], &tri->vtx[1], &tri->vtx[2], sphPlanePos.y, sphPlanePos.z,
                                               0.0f, tri->plane.normal.x)) {
            Math3D_GetSphVsTriIntersectPoint(sphere, tri, intersectPoint);
            return true;
        }
    } else if (Math3D_TriChkPointParaZDeterminate(&tri->vtx[0], &tri->vtx[1], &tri->vtx[2], sphPlanePos.x,
                                                  sphPlanePos.y, 0.0f, tri->plane.normal.z)) {
        Math3D_GetSphVsTriIntersectPoint(sphere, tri, intersectPoint);
        return true;
    }
    return false;
}

/*
 * Checks if point `point` is within cylinder `cyl`
 * Returns 1 if the point is inside the cylinder, 0 otherwise.
 */
s32 Math3D_PointInCyl(Cylinder16* cyl, Vec3f* point) {
    f32 bottom;
    f32 top;
    f32 x;
    f32 z;

    x = cyl->pos.x - point->x;
    z = cyl->pos.z - point->z;
    bottom = (f32)cyl->pos.y + cyl->yShift;
    top = cyl->height + bottom;

    if ((SQ(x) + SQ(z)) < SQ(cyl->radius) && (bottom < point->y) && (point->y < top)) {
        return true;
    } else {
        return false;
    }
}

s32 Math3D_CylVsLineSeg(Cylinder16* cyl, Vec3f* linePointA, Vec3f* linePointB, Vec3f* intersectA, Vec3f* intersectB) {
    Vec3f cylToPtA;
    Vec3f cylToPtB;
    Vec3f ptAToPtB;
    f32 fracA;
    f32 fracB;
    f32 fracBase;
    f32 zero = 0.0f;
    STACK_PAD(s32);
    f32 cylRadiusSq;
    f32 radSqDiff;
    f32 distCent2;
    f32 dot2AB;
    s32 sideIntA;
    s32 sideIntB;
    s32 intBeyondA;
    s32 intBeyondB;
    s32 intFlags = 0;
    Vec3f intPts[4];
    s32 count;
    s32 i;

    if (Math3D_PointInCyl(cyl, linePointA) && Math3D_PointInCyl(cyl, linePointB)) {
        // both points are in the cylinder
        *intersectA = *linePointA;
        *intersectB = *linePointB;
        return 2;
    }

    cylToPtA.x = linePointA->x - cyl->pos.x;
    cylToPtA.y = linePointA->y - cyl->pos.y - cyl->yShift;
    cylToPtA.z = linePointA->z - cyl->pos.z;
    cylToPtB.x = linePointB->x - cyl->pos.x;
    cylToPtB.y = linePointB->y - cyl->pos.y - cyl->yShift;
    cylToPtB.z = linePointB->z - cyl->pos.z;
    Math_Vec3f_Diff(&cylToPtB, &cylToPtA, &ptAToPtB);
    cylRadiusSq = SQ(cyl->radius);

    /**
     * This section checks for intersections with the cylinder's base and top
     */
    if (!IS_ZERO(ptAToPtB.y)) {
        // fraction of length along AB to reach y = 0
        fracBase = -cylToPtA.y / ptAToPtB.y;
        if ((0.0f <= fracBase) && (fracBase <= 1.0f)) {
            f32 baseIntX = (ptAToPtB.x * fracBase) + cylToPtA.x;
            f32 baseIntZ = (ptAToPtB.z * fracBase) + cylToPtA.z;

            if (SQ(baseIntX) + SQ(baseIntZ) < cylRadiusSq) {
                // adds base intersection point to intPts and sets its flag
                intPts[0].x = cyl->pos.x + baseIntX;
                intPts[0].y = (f32)cyl->pos.y + cyl->yShift;
                intPts[0].z = cyl->pos.z + baseIntZ;
                intFlags |= 1;
            }
        }
        // fraction of length along AB to reach y = cyl->height
        fracA = (cyl->height - cylToPtA.y) / ptAToPtB.y;
        if ((0.0f <= fracA) && (fracA <= 1.0f)) {
            f32 topIntX = ptAToPtB.x * fracA + cylToPtA.x;
            f32 topIntZ = ptAToPtB.z * fracA + cylToPtA.z;

            if (SQ(topIntX) + SQ(topIntZ) < cylRadiusSq) {
                // adds top intersection point to intPts and sets its flag
                intPts[1].x = cyl->pos.x + topIntX;
                intPts[1].y = (f32)cyl->pos.y + cyl->yShift + cyl->height;
                intPts[1].z = cyl->pos.z + topIntZ;
                intFlags |= 2;
            }
        }
    }
    /**
     * This section finds the points of intersection of the infinite line containing AB with the side of the infinite
     * cylinder containing cyl. Intersection points beyond the bounds of the segment and cylinder are filtered out
     * afterward.
     */
    radSqDiff = SQXZ(cylToPtA) - cylRadiusSq;
    if (!IS_ZERO(2.0f * SQXZ(ptAToPtB))) {
        dot2AB = 2.0f * DOTXZ(ptAToPtB, cylToPtA);
        if (SQ(dot2AB) < 4.0f * SQXZ(ptAToPtB) * radSqDiff) {
            // Line's closest xz-approach is outside cylinder. No intersections.
            return 0;
        }
        if (SQ(dot2AB) - (4.0f * SQXZ(ptAToPtB) * radSqDiff) > zero) {
            sideIntA = sideIntB = 1;
        } else {
            // Line is tangent in xz-plane. At most 1 side intersection.
            sideIntA = 1;
            sideIntB = 0;
        }
        distCent2 = sqrtf(SQ(dot2AB) - (4.0f * SQXZ(ptAToPtB) * radSqDiff));
        if (sideIntA == 1) {
            // fraction of length along AB for side intersection closer to A
            fracA = (distCent2 - dot2AB) / (2.0f * SQXZ(ptAToPtB));
        }
        if (sideIntB == 1) {
            // fraction of length along AB for side intersection closer to B
            fracB = (-dot2AB - distCent2) / (2.0f * SQXZ(ptAToPtB));
        }
    } else if (!IS_ZERO(2.0f * DOTXZ(ptAToPtB, cylToPtA))) {
        // Used if the line segment is nearly vertical. Unclear what it's calculating.
        fracA = -radSqDiff / (2.0f * DOTXZ(ptAToPtB, cylToPtA));
        sideIntA = 1;
        sideIntB = 0;
    } else {
        return 0;
    }
    // checks for intersection points outside the bounds of the segment
    if (!sideIntB) {
        if (fracA < 0.0f || 1.0f < fracA) {
            return 0;
        }
    } else {
        intBeyondA = fracA < 0.0f || 1.0f < fracA;
        intBeyondB = fracB < 0.0f || 1.0f < fracB;
        if (intBeyondA && intBeyondB) {
            return 0;
        }
        if (intBeyondA) {
            sideIntA = 0;
        }
        if (intBeyondB) {
            sideIntB = 0;
        }
    }
    // checks for intersection points outside the bounds of the cylinder
    if ((sideIntA == 1) &&
        ((fracA * ptAToPtB.y + cylToPtA.y) < 0.0f || cyl->height < (fracA * ptAToPtB.y + cylToPtA.y))) {
        sideIntA = 0;
    }
    if ((sideIntB == 1) &&
        ((fracB * ptAToPtB.y + cylToPtA.y) < 0.0f || cyl->height < (fracB * ptAToPtB.y + cylToPtA.y))) {
        sideIntB = 0;
    }
    if (sideIntA == 0 && sideIntB == 0) {
        return 0;
    }
    // Adds intersection points to intPts and sets side A and side B flags
    if (sideIntA == 1 && sideIntB == 1) {
        intPts[2].x = (fracA * ptAToPtB.x + cylToPtA.x) + cyl->pos.x;
        intPts[2].y = (fracA * ptAToPtB.y + cylToPtA.y) + cyl->pos.y + cyl->yShift;
        intPts[2].z = (fracA * ptAToPtB.z + cylToPtA.z) + cyl->pos.z;
        intFlags |= 4;
        intPts[3].x = (fracB * ptAToPtB.x + cylToPtA.x) + cyl->pos.x;
        intPts[3].y = (fracB * ptAToPtB.y + cylToPtA.y) + cyl->pos.y + cyl->yShift;
        intPts[3].z = (fracB * ptAToPtB.z + cylToPtA.z) + cyl->pos.z;
        intFlags |= 8;
    } else if (sideIntA == 1) {
        intPts[2].x = (fracA * ptAToPtB.x + cylToPtA.x) + cyl->pos.x;
        intPts[2].y = (fracA * ptAToPtB.y + cylToPtA.y) + cyl->pos.y + cyl->yShift;
        intPts[2].z = (fracA * ptAToPtB.z + cylToPtA.z) + cyl->pos.z;
        intFlags |= 4;
    } else if (sideIntB == 1) {
        intPts[2].x = (fracB * ptAToPtB.x + cylToPtA.x) + cyl->pos.x;
        intPts[2].y = (fracB * ptAToPtB.y + cylToPtA.y) + cyl->pos.y + cyl->yShift;
        intPts[2].z = (fracB * ptAToPtB.z + cylToPtA.z) + cyl->pos.z;
        intFlags |= 4;
    }

    /**
     * Places the found intersection points into intersectA and intersectB. IntersectA is always closer to point A
     */
    for (count = 0, i = 0; i < 4; i++) {
        if (intFlags & (1 << i)) {
            if (count == 0) {
                *intersectA = intPts[i];
            } else if (count == 1) {
                if (Math3D_Vec3fDistSq(intersectA, linePointA) < Math3D_Vec3fDistSq(intersectA, &intPts[i])) {
                    *intersectB = intPts[i];
                } else {
                    *intersectB = *intersectA;
                    *intersectA = intPts[i];
                }
                break;
            }
            count++;
        }
    }
    return count;
}

/*
 * Determines if `cyl` and `tri` are touching.  The point of intersection
 * is placed in `intersect` Returns 1 if they are touching, 0 otherwise.
 */
s32 Math3D_CylTriVsIntersect(Cylinder16* cyl, TriNorm* tri, Vec3f* intersect) {
    static Sphere16 topSphere;
    static Sphere16 bottomSphere;
    static Vec3f cylIntersectA;
    static Vec3f cylIntersectB;

    f32 yIntersect;
    f32 cylTop;
    f32 cylBottom;
    f32 minDistSq;
    f32 radiusTodistFromCylYIntersectTov0v1;
    f32 distFromPointAToIntersectASq;
    Vec3f cylIntersectCenter;
    Vec3f midpointv0v1;
    Vec3f diffMidpointIntersect;
    STACK_PAD(s32);

    cylBottom = (f32)cyl->pos.y + cyl->yShift;
    cylTop = cyl->height + cylBottom;

    if (((tri->vtx[0].y < cylBottom) && (tri->vtx[1].y < cylBottom) && (tri->vtx[2].y < cylBottom)) ||
        ((cylTop < tri->vtx[0].y) && (cylTop < tri->vtx[1].y) && (cylTop < tri->vtx[2].y))) {
        // If all of the vertices are below or all of the vertices are above the cylinder.
        return false;
    }

    minDistSq = 1.e38f;
    if (Math3D_CylVsLineSeg(cyl, &tri->vtx[0], &tri->vtx[1], &cylIntersectA, &cylIntersectB)) {
        distFromPointAToIntersectASq = Math3D_Vec3fDistSq(&cylIntersectA, &tri->vtx[0]);
        minDistSq = distFromPointAToIntersectASq;
        *intersect = cylIntersectA;
    }

    if (Math3D_CylVsLineSeg(cyl, &tri->vtx[2], &tri->vtx[1], &cylIntersectA, &cylIntersectB)) {
        distFromPointAToIntersectASq = Math3D_Vec3fDistSq(&cylIntersectA, &tri->vtx[2]);
        if (distFromPointAToIntersectASq < minDistSq) {
            *intersect = cylIntersectA;
            minDistSq = distFromPointAToIntersectASq;
        }
    }

    if (Math3D_CylVsLineSeg(cyl, &tri->vtx[0], &tri->vtx[2], &cylIntersectA, &cylIntersectB)) {
        distFromPointAToIntersectASq = Math3D_Vec3fDistSq(&cylIntersectA, &tri->vtx[0]);
        if (distFromPointAToIntersectASq < minDistSq) {
            *intersect = cylIntersectA;
            minDistSq = distFromPointAToIntersectASq;
        }
    }

    if (minDistSq != 1.e38f) {
        return true;
    }

    if (Math3D_TriChkLineSegParaYIntersect(&tri->vtx[0], &tri->vtx[1], &tri->vtx[2], tri->plane.normal.x,
                                           tri->plane.normal.y, tri->plane.normal.z, tri->plane.originDist, cyl->pos.z,
                                           cyl->pos.x, &yIntersect, cylBottom, cylTop)) {
        f32 distFromCylYIntersectTov0v1;

        cylIntersectCenter.x = cyl->pos.x;
        cylIntersectCenter.y = yIntersect;
        cylIntersectCenter.z = cyl->pos.z;

        midpointv0v1.x = (tri->vtx[0].x + tri->vtx[1].x) * 0.5f;
        midpointv0v1.y = (tri->vtx[0].y + tri->vtx[1].y) * 0.5f;
        midpointv0v1.z = (tri->vtx[0].z + tri->vtx[1].z) * 0.5f;

        Math_Vec3f_Diff(&midpointv0v1, &cylIntersectCenter, &diffMidpointIntersect);
        distFromCylYIntersectTov0v1 = sqrtf(SQ(diffMidpointIntersect.x) + SQ(diffMidpointIntersect.z));

        if (IS_ZERO(distFromCylYIntersectTov0v1)) {
            Math_Vec3f_Copy(intersect, &midpointv0v1);
            return true;
        }

        radiusTodistFromCylYIntersectTov0v1 = cyl->radius / distFromCylYIntersectTov0v1;
        Math3D_PointOnInfiniteLine(&cylIntersectCenter, &diffMidpointIntersect, radiusTodistFromCylYIntersectTov0v1,
                                   intersect);
        return true;
    }

    topSphere.center.x = bottomSphere.center.x = cyl->pos.x;
    topSphere.center.z = bottomSphere.center.z = cyl->pos.z;
    topSphere.center.y = cylTop;
    bottomSphere.center.y = cylBottom;
    topSphere.radius = bottomSphere.radius = cyl->radius;

    if ((Math3D_TriVsSphIntersect(&topSphere, tri, intersect)) ||
        (Math3D_TriVsSphIntersect(&bottomSphere, tri, intersect))) {
        return true;
    }
    return false;
}

/*
 * Determines if `cyl` and `tri` are touching.
 */
s32 Math3D_CylVsTri(Cylinder16* cyl, TriNorm* tri) {
    Vec3f intersect;

    return Math3D_CylTriVsIntersect(cyl, tri, &intersect);
}

/*
 * Determines if two spheres are touching.
 */
s32 Math3D_SphVsSph(Sphere16* sphereA, Sphere16* sphereB) {
    f32 overlapSize;

    return Math3D_SphVsSphOverlap(sphereA, sphereB, &overlapSize);
}

/*
 * Determines if two spheres are touching.  The amount that they're overlapping is placed in `overlapSize`
 */
s32 Math3D_SphVsSphOverlap(Sphere16* sphereA, Sphere16* sphereB, f32* overlapSize) {
    f32 centerDist;

    return Math3D_SphVsSphOverlapCenterDist(sphereA, sphereB, overlapSize, &centerDist);
}

/*
 * Determines if two spheres are touching  The distance from the centers is placed in `centerDist`,
 * and the amount that they're overlapping is placed in `overlapSize`
 */
s32 Math3D_SphVsSphOverlapCenterDist(Sphere16* sphereA, Sphere16* sphereB, f32* overlapSize, f32* centerDist) {
    Vec3f diff;

    diff.x = (f32)sphereA->center.x - (f32)sphereB->center.x;
    diff.y = (f32)sphereA->center.y - (f32)sphereB->center.y;
    diff.z = (f32)sphereA->center.z - (f32)sphereB->center.z;

    *centerDist = sqrt(SQ(diff.x) + SQ(diff.y) + SQ(diff.z));

    *overlapSize = (((f32)sphereA->radius + (f32)sphereB->radius) - *centerDist);
    if (*overlapSize > 0.008f) {
        return true;
    }

    *overlapSize = 0.0f;
    return false;
}

/**
 * Checks if `sph` and `cyl` are touching, output the amount of xz overlap to `overlapSize`
 */
s32 Math3D_SphVsCylOverlap(Sphere16* sph, Cylinder16* cyl, f32* overlapSize) {
    f32 centerDist;

    return Math3D_SphVsCylOverlapCenterDist(sph, cyl, overlapSize, &centerDist);
}

/**
 * Checks if `sph` and `cyl` are touching, output the xz distance of the centers to `centerDist`, and the amount of
 * xz overlap to `overlapSize`
 */
s32 Math3D_SphVsCylOverlapCenterDist(Sphere16* sph, Cylinder16* cyl, f32* overlapSize, f32* centerDist) {
    static Cylinderf cylf;
    static Spheref sphf;

    f32 x;
    f32 z;
    f32 combinedRadius;
    f32 cylBottom;
    f32 cylTop;
    f32 sphBottom;
    f32 sphTop;

    if (sph->radius <= 0 || cyl->radius <= 0) {
        // either radius is 0
        return false;
    }
    sphf.center.y = sph->center.y;
    sphf.radius = sph->radius;
    cylf.pos.y = cyl->pos.y;
    cylf.yShift = cyl->yShift;
    cylf.height = cyl->height;
    x = (f32)sph->center.x - cyl->pos.x;
    z = (f32)sph->center.z - cyl->pos.z;
    combinedRadius = (f32)sph->radius + cyl->radius;
    *centerDist = sqrtf(SQ(x) + SQ(z));
    if (combinedRadius < *centerDist) {
        // if the combined radii is less than the distance to the centers, they cannot be touching.
        return false;
    }

    cylBottom = (cylf.pos.y + cylf.yShift);
    cylTop = cylBottom + cylf.height;
    sphBottom = sphf.center.y - sphf.radius;
    sphTop = sphf.center.y + sphf.radius;

    if ((sphTop >= cylBottom) && (sphBottom <= cylTop)) {
        // if the cylinder and sphere are intersecting on the xz plane, check if they're intersecting on
        // the y axis.
        *overlapSize = combinedRadius - *centerDist;
        return true;
    }
    return false;
}

/**
 * Checks if `ca` and `cb` are touching, output the amount of xz overlap to `overlapSize`
 */
s32 Math3D_CylVsCylOverlap(Cylinder16* ca, Cylinder16* cb, f32* overlapSize) {
    f32 xzDist;

    return Math3D_CylVsCylOverlapCenterDist(ca, cb, overlapSize, &xzDist);
}

/**
 * Checks if `ca` and `cb` are touching, output the xz distance of the centers to `centerDist`, and the amount of
 * xz overlap to `overlapSize`
 */
s32 Math3D_CylVsCylOverlapCenterDist(Cylinder16* ca, Cylinder16* cb, f32* overlapSize, f32* centerDist) {
    static Cylinderf caf;
    static Cylinderf cbf;

    Math_Vec3s_ToVec3f(&caf.pos, &ca->pos);
    caf.radius = ca->radius;
    caf.yShift = ca->yShift;
    caf.height = ca->height;

    Math_Vec3s_ToVec3f(&cbf.pos, &cb->pos);
    cbf.radius = cb->radius;
    cbf.yShift = cb->yShift;
    cbf.height = cb->height;

    *centerDist = sqrtf(SQ(caf.pos.x - cbf.pos.x) + SQ(caf.pos.z - cbf.pos.z));

    // The combined radii are within the xz distance
    if ((caf.radius + cbf.radius) < *centerDist) {
        return false;
    }

    // top of ca < bottom of cb or top of cb < bottom of ca
    if (((caf.pos.y + caf.yShift) + caf.height) < (cbf.pos.y + cbf.yShift) ||
        (((cbf.pos.y + cbf.yShift) + cbf.height) < (caf.pos.y + caf.yShift))) {
        return false;
    }

    *overlapSize = caf.radius + cbf.radius - *centerDist;
    return true;
}

/*
 * Determines if triangle `ta` intersects with triangle `tb` the point of
 * intersection is output to `intersect.
 * Returns 1 is the triangles intersect, 0 otherwise
 */
s32 Math3D_TriVsTriIntersect(TriNorm* ta, TriNorm* tb, Vec3f* intersect) {
    f32 dist0;
    f32 dist1;
    f32 dist2;

    dist0 = Math3D_Plane(&ta->plane, &tb->vtx[0]);
    dist1 = Math3D_Plane(&ta->plane, &tb->vtx[1]);
    dist2 = Math3D_Plane(&ta->plane, &tb->vtx[2]);

    if (((dist0 > 0.0f) && (dist1 > 0.0f) && (dist2 > 0.0f)) ||
        (((dist0 < 0.0f) && (dist1 < 0.0f)) && (dist2 < 0.0f))) {
        return false;
    }

    dist0 = Math3D_Plane(&tb->plane, &ta->vtx[0]);
    dist1 = Math3D_Plane(&tb->plane, &ta->vtx[1]);
    dist2 = Math3D_Plane(&tb->plane, &ta->vtx[2]);

    if ((((dist0 > 0.0f) && (dist1 > 0.0f)) && (dist2 > 0.0f)) ||
        ((dist0 < 0.0f) && (dist1 < 0.0f) && (dist2 < 0.0f))) {
        return false;
    }

    if (Math3D_TriLineIntersect(&tb->vtx[0], &tb->vtx[1], &tb->vtx[2], tb->plane.normal.x, tb->plane.normal.y,
                                tb->plane.normal.z, tb->plane.originDist, &ta->vtx[0], &ta->vtx[1], intersect, 0)) {
        return true;
    }
    if (Math3D_TriLineIntersect(&tb->vtx[0], &tb->vtx[1], &tb->vtx[2], tb->plane.normal.x, tb->plane.normal.y,
                                tb->plane.normal.z, tb->plane.originDist, &ta->vtx[1], &ta->vtx[2], intersect, 0)) {
        return true;
    }
    if (Math3D_TriLineIntersect(&tb->vtx[0], &tb->vtx[1], &tb->vtx[2], tb->plane.normal.x, tb->plane.normal.y,
                                tb->plane.normal.z, tb->plane.originDist, &ta->vtx[2], &ta->vtx[0], intersect, 0)) {
        return true;
    }
    if (Math3D_TriLineIntersect(&ta->vtx[0], &ta->vtx[1], &ta->vtx[2], ta->plane.normal.x, ta->plane.normal.y,
                                ta->plane.normal.z, ta->plane.originDist, &tb->vtx[0], &tb->vtx[1], intersect,
                                0) == 1) {
        return true;
    }
    if (Math3D_TriLineIntersect(&ta->vtx[0], &ta->vtx[1], &ta->vtx[2], ta->plane.normal.x, ta->plane.normal.y,
                                ta->plane.normal.z, ta->plane.originDist, &tb->vtx[1], &tb->vtx[2], intersect,
                                0) == 1) {
        return true;
    }
    if (Math3D_TriLineIntersect(&ta->vtx[0], &ta->vtx[1], &ta->vtx[2], ta->plane.normal.x, ta->plane.normal.y,
                                ta->plane.normal.z, ta->plane.originDist, &tb->vtx[2], &tb->vtx[0], intersect,
                                0) == 1) {
        return true;
    }
    return false;
}

s32 Math3D_XZInSphere(Sphere16* sphere, f32 x, f32 z) {
    f32 xDiff;
    f32 zDiff;

    xDiff = sphere->center.x - x;
    zDiff = sphere->center.z - z;
    if ((SQ(xDiff) + SQ(zDiff)) <= SQ(sphere->radius)) {
        return true;
    }
    return false;
}

s32 Math3D_XYInSphere(Sphere16* sphere, f32 x, f32 y) {
    f32 xDiff;
    f32 yDiff;

    xDiff = sphere->center.x - x;
    yDiff = sphere->center.y - y;
    if ((SQ(xDiff) + SQ(yDiff)) <= SQ(sphere->radius)) {
        return true;
    }
    return false;
}

s32 Math3D_YZInSphere(Sphere16* sphere, f32 y, f32 z) {
    f32 yDiff;
    f32 zDiff;

    yDiff = sphere->center.y - y;
    zDiff = sphere->center.z - z;
    if ((SQ(yDiff) + SQ(zDiff)) <= SQ(sphere->radius)) {
        return true;
    }
    return false;
}<|MERGE_RESOLUTION|>--- conflicted
+++ resolved
@@ -1,26 +1,15 @@
 #include "sys_math3d.h"
 
 #include "printf.h"
+#include "stack_pad.h"
 #include "terminal.h"
 #include "translation.h"
 #include "ultra64.h"
 #include "z_lib.h"
-<<<<<<< HEAD
-#include "z64math.h"
-#include "terminal.h"
-#include "attributes.h"
-#include "macros.h"
-#include "sys_math3d.h"
-
-// For retail BSS ordering, the block number of cbf in Math3D_CylVsCylOverlapCenterDist
-// must be 0.
-#pragma increment_block_number 109
-=======
 #include "z_math.h"
 
 #pragma increment_block_number "gc-eu:76 gc-eu-mq:76 gc-jp:76 gc-jp-ce:76 gc-jp-mq:76 gc-us:76 gc-us-mq:76 ique-cn:66" \
                                "ntsc-1.0:64 ntsc-1.1:64 ntsc-1.2:64 pal-1.0:64 pal-1.1:64"
->>>>>>> ed02a9db
 
 s32 Math3D_LineVsLineClosestTwoPoints(Vec3f* lineAPointA, Vec3f* lineAPointB, Vec3f* lineBPointA, Vec3f* lineBPointB,
                                       Vec3f* lineAClosestToB, Vec3f* lineBClosestToA);
