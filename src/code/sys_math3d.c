--- conflicted
+++ resolved
@@ -2,6 +2,7 @@
 #include "z_lib.h"
 #include "z64math.h"
 #include "terminal.h"
+#include "attributes.h"
 #include "macros.h"
 #include "sys_math3d.h"
 
@@ -1830,12 +1831,7 @@
     Vec3f cylIntersectCenter;
     Vec3f midpointv0v1;
     Vec3f diffMidpointIntersect;
-<<<<<<< HEAD
-    f32 distFromCylYIntersectTov0v1;
     STACK_PAD(s32);
-=======
-    s32 pad;
->>>>>>> bf3339a1
 
     cylBottom = (f32)cyl->pos.y + cyl->yShift;
     cylTop = cyl->height + cylBottom;
@@ -2155,13 +2151,4 @@
         return true;
     }
     return false;
-<<<<<<< HEAD
-}
-
-void Math3D_DrawSphere(UNUSED PlayState* play, UNUSED Sphere16* sph) {
-}
-
-void Math3D_DrawCylinder(UNUSED PlayState* play, UNUSED Cylinder16* cyl) {
-=======
->>>>>>> bf3339a1
 }