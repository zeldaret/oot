--- conflicted
+++ resolved
@@ -5,14 +5,8 @@
 #include "macros.h"
 #include "sys_math3d.h"
 
-<<<<<<< HEAD
-// For retail BSS ordering, the block number of cbf in Math3D_CylVsCylOverlapCenterDist
-// must be 0.
-#pragma increment_block_number 184
-=======
 #pragma increment_block_number "gc-eu:106 gc-eu-mq:106 gc-jp:106 gc-jp-ce:106 gc-jp-mq:106 gc-us:106 gc-us-mq:106" \
                                "ntsc-1.2:79"
->>>>>>> 56981d52
 
 s32 Math3D_LineVsLineClosestTwoPoints(Vec3f* lineAPointA, Vec3f* lineAPointB, Vec3f* lineBPointA, Vec3f* lineBPointB,
                                       Vec3f* lineAClosestToB, Vec3f* lineBClosestToA);
