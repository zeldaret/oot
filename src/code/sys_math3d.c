--- conflicted
+++ resolved
@@ -5,13 +5,7 @@
 #include "macros.h"
 #include "sys_math3d.h"
 
-<<<<<<< HEAD
-// For retail BSS ordering, the block number of cbf in Math3D_CylVsCylOverlapCenterDist
-// must be 0.
-#pragma increment_block_number 111
-=======
-#pragma increment_block_number "gc-eu:106 gc-eu-mq:106 gc-jp:106 gc-jp-ce:106 gc-jp-mq:106 gc-us:106 gc-us-mq:106"
->>>>>>> dbb059c6
+#pragma increment_block_number "gc-eu:109 gc-eu-mq:109 gc-jp:109 gc-jp-ce:109 gc-jp-mq:109 gc-us:109 gc-us-mq:109"
 
 s32 Math3D_LineVsLineClosestTwoPoints(Vec3f* lineAPointA, Vec3f* lineAPointB, Vec3f* lineBPointA, Vec3f* lineBPointB,
                                       Vec3f* lineAClosestToB, Vec3f* lineBClosestToA);
