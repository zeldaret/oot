--- conflicted
+++ resolved
@@ -1182,13 +1182,8 @@
     for (i = 0; i < gAudioContext.preloadSampleStackTop; i++) {
         preload = &gAudioContext.preloadSampleStack[i];
         if (preload->isFree == false) {
-<<<<<<< HEAD
-            start = preload->ramAddr;
-            end = preload->ramAddr + preload->sampleHeader->size - 1;
-=======
             startRamAddr = preload->ramAddr;
-            endRamAddr = preload->ramAddr + preload->sample->size - 1;
->>>>>>> 1a41694d
+            endRamAddr = preload->ramAddr + preload->sampleHeader->size - 1;
 
             if (endRamAddr < allocBefore && startRamAddr < allocBefore) {
                 continue;
@@ -1365,25 +1360,14 @@
     u8 newMedium;
 } StorageChange;
 
-<<<<<<< HEAD
 void AudioHeap_ChangeStorage(StorageChange* change, SoundFontSampleHeader* sampleHeader) {
     if (sampleHeader != NULL) {
-        u32 start = change->oldAddr;
-        u32 end = change->oldAddr + change->size;
-
-        if (start <= (u32)sampleHeader->sampleAddr && (u32)sampleHeader->sampleAddr < end) {
-            sampleHeader->sampleAddr = sampleHeader->sampleAddr - start + change->newAddr;
-            sampleHeader->medium = change->newMedium;
-=======
-void AudioHeap_ChangeStorage(StorageChange* change, SoundFontSample* sample) {
-    if (sample != NULL) {
         u32 startAddr = change->oldAddr;
         u32 endAddr = change->oldAddr + change->size;
 
-        if (startAddr <= (u32)sample->sampleAddr && (u32)sample->sampleAddr < endAddr) {
-            sample->sampleAddr = sample->sampleAddr - startAddr + change->newAddr;
-            sample->medium = change->newMedium;
->>>>>>> 1a41694d
+        if (startAddr <= (u32)sampleHeader->sampleAddr && (u32)sampleHeader->sampleAddr < endAddr) {
+            sampleHeader->sampleAddr = sampleHeader->sampleAddr - startAddr + change->newAddr;
+            sampleHeader->medium = change->newMedium;
         }
     }
 }
