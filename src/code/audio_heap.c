#include "ultra64.h"
#include "global.h"

void AudioHeap_InitSampleCaches(u32 persistentSize, u32 temporarySize);
SampleCacheEntry* AudioHeap_AllocTemporarySampleCacheEntry(u32 size);
SampleCacheEntry* AudioHeap_AllocPersistentSampleCacheEntry(u32 size);
void AudioHeap_DiscardSampleCacheEntry(SampleCacheEntry* entry);
void AudioHeap_UnapplySampleCache(SampleCacheEntry* entry, SoundFontSample* sample);
void AudioHeap_DiscardSampleCaches(void);
void AudioHeap_DiscardSampleBank(s32 sampleBankId);
void AudioHeap_DiscardSampleBanks(void);

f32 func_800DDE20(f32 arg0) {
    return 256.0f * gAudioContext.audioBufferParameters.unkUpdatesPerFrameScaled / arg0;
}

void func_800DDE3C(void) {
    s32 i;

    gAudioContext.unk_3520[255] = func_800DDE20(0.25f);
    gAudioContext.unk_3520[254] = func_800DDE20(0.33f);
    gAudioContext.unk_3520[253] = func_800DDE20(0.5f);
    gAudioContext.unk_3520[252] = func_800DDE20(0.66f);
    gAudioContext.unk_3520[251] = func_800DDE20(0.75f);

    for (i = 128; i < 251; i++) {
        gAudioContext.unk_3520[i] = func_800DDE20(251 - i);
    }

    for (i = 16; i < 128; i++) {
        gAudioContext.unk_3520[i] = func_800DDE20(4 * (143 - i));
    }

    for (i = 1; i < 16; i++) {
        gAudioContext.unk_3520[i] = func_800DDE20(60 * (23 - i));
    }

    gAudioContext.unk_3520[0] = 0.0f;
}

void AudioHeap_ResetLoadStatus(void) {
    s32 i;

    for (i = 0; i < 0x30; i++) {
        if (gAudioContext.fontLoadStatus[i] != 5) {
            gAudioContext.fontLoadStatus[i] = 0;
        }
    }

    for (i = 0; i < 0x30; i++) {
        if (gAudioContext.sampleFontLoadStatus[i] != 5) {
            gAudioContext.sampleFontLoadStatus[i] = 0;
        }
    }

    for (i = 0; i < 0x80; i++) {
        if (gAudioContext.seqLoadStatus[i] != 5) {
            gAudioContext.seqLoadStatus[i] = 0;
        }
    }
}

void AudioHeap_DiscardFont(s32 fontId) {
    s32 i;

    for (i = 0; i < gAudioContext.numNotes; i++) {
        Note* note = &gAudioContext.notes[i];

        if (note->playbackState.fontId == fontId) {
            if (note->playbackState.unk_04 == 0 && note->playbackState.priority != 0) {
                note->playbackState.parentLayer->enabled = false;
                note->playbackState.parentLayer->finished = true;
            }
            Audio_NoteDisable(note);
            Audio_AudioListRemove(&note->listItem);
            AudioSeq_AudioListPushBack(&gAudioContext.noteFreeLists.disabled, &note->listItem);
        }
    }
}

void AudioHeap_ReleaseNotesForFont(s32 fontId) {
    s32 i;

    for (i = 0; i < gAudioContext.numNotes; i++) {
        Note* note = &gAudioContext.notes[i];
        NotePlaybackState* state = &note->playbackState;

        if (state->fontId == fontId) {
            if (state->priority != 0 && state->adsr.action.s.state == ADSR_STATE_DECAY) {
                state->priority = 1;
                state->adsr.fadeOutVel = gAudioContext.audioBufferParameters.updatesPerFrameInv;
                state->adsr.action.s.release = true;
            }
        }
    }
}

void AudioHeap_DiscardSequence(s32 seqId) {
    s32 i;

    for (i = 0; i < gAudioContext.audioBufferParameters.numSequencePlayers; i++) {
        if (gAudioContext.seqPlayers[i].enabled && gAudioContext.seqPlayers[i].seqId == seqId) {
            AudioSeq_SequencePlayerDisable(&gAudioContext.seqPlayers[i]);
        }
    }
}

void AudioHeap_WritebackDCache(void* mem, u32 size) {
    Audio_osWritebackDCache(mem, size);
}

void* AudioHeap_AllocZeroedAttemptExternal(AudioAllocPool* pool, u32 size) {
    void* ret = NULL;

    if (gAudioContext.externalPool.start != 0) {
        ret = AudioHeap_AllocZeroed(&gAudioContext.externalPool, size);
    }
    if (ret == NULL) {
        ret = AudioHeap_AllocZeroed(pool, size);
    }
    return ret;
}

void* AudioHeap_AllocAttemptExternal(AudioAllocPool* pool, u32 size) {
    void* ret = NULL;

    if (gAudioContext.externalPool.start != NULL) {
        ret = AudioHeap_Alloc(&gAudioContext.externalPool, size);
    }
    if (ret == NULL) {
        ret = AudioHeap_Alloc(pool, size);
    }
    return ret;
}

void* AudioHeap_AllocDmaMemory(AudioAllocPool* pool, u32 size) {
    void* ret;

    ret = AudioHeap_Alloc(pool, size);
    if (ret != NULL) {
        AudioHeap_WritebackDCache(ret, size);
    }
    return ret;
}

void* AudioHeap_AllocDmaMemoryZeroed(AudioAllocPool* pool, u32 size) {
    void* ret;

    ret = AudioHeap_AllocZeroed(pool, size);
    if (ret != NULL) {
        AudioHeap_WritebackDCache(ret, size);
    }
    return ret;
}

void* AudioHeap_AllocZeroed(AudioAllocPool* pool, u32 size) {
    u8* ret = AudioHeap_Alloc(pool, size);
    u8* ptr;

    if (ret != NULL) {
        for (ptr = ret; ptr < pool->cur; ptr++) {
            *ptr = 0;
        }
    }

    return ret;
}

void* AudioHeap_Alloc(AudioAllocPool* pool, u32 size) {
    u32 aligned = ALIGN16(size);
    u8* ret = pool->cur;

    if (pool->start + pool->size >= pool->cur + aligned) {
        pool->cur += aligned;
    } else {
        return NULL;
    }
    pool->count++;
    return ret;
}

void AudioHeap_AllocPoolInit(AudioAllocPool* pool, void* mem, u32 size) {
    pool->cur = pool->start = (u8*)ALIGN16((u32)mem);
    pool->size = size - ((u32)mem & 0xF);
    pool->count = 0;
}

void AudioHeap_PersistentCacheClear(AudioPersistentCache* persistent) {
    persistent->pool.count = 0;
    persistent->numEntries = 0;
    persistent->pool.cur = persistent->pool.start;
}

void AudioHeap_TemporaryCacheClear(AudioTemporaryCache* temporary) {
    temporary->pool.count = 0;
    temporary->pool.cur = temporary->pool.start;
    temporary->nextSide = 0;
    temporary->entries[0].ptr = temporary->pool.start;
    temporary->entries[1].ptr = temporary->pool.start + temporary->pool.size;
    temporary->entries[0].id = -1;
    temporary->entries[1].id = -1;
}

void AudioHeap_ResetPool(AudioAllocPool* pool) {
    pool->count = 0;
    pool->cur = pool->start;
}

void AudioHeap_PopCache(s32 tableType) {
    AudioCache* loadedPool;
    AudioAllocPool* persistentPool;
    AudioPersistentCache* persistent;
    void* entryPtr;
    u8* table;

    switch (tableType) {
        case SEQUENCE_TABLE:
            loadedPool = &gAudioContext.seqCache;
            table = gAudioContext.seqLoadStatus;
            break;
        case FONT_TABLE:
            loadedPool = &gAudioContext.fontCache;
            table = gAudioContext.fontLoadStatus;
            break;
        case SAMPLE_TABLE:
            loadedPool = &gAudioContext.sampleBankCache;
            table = gAudioContext.sampleFontLoadStatus;
            break;
    }

    persistent = &loadedPool->persistent;
    persistentPool = &persistent->pool;

    if (persistent->numEntries == 0) {
        return;
    }

    entryPtr = persistent->entries[persistent->numEntries - 1].ptr;
    persistentPool->cur = entryPtr;
    persistentPool->count--;

    if (tableType == SAMPLE_TABLE) {
        AudioHeap_DiscardSampleBank(persistent->entries[persistent->numEntries - 1].id);
    }
    if (tableType == FONT_TABLE) {
        AudioHeap_DiscardFont(persistent->entries[persistent->numEntries - 1].id);
    }
    table[persistent->entries[persistent->numEntries - 1].id] = 0;
    persistent->numEntries--;
}

void AudioHeap_InitMainPools(s32 initPoolSize) {
    AudioHeap_AllocPoolInit(&gAudioContext.audioInitPool, gAudioContext.audioHeap, initPoolSize);
    AudioHeap_AllocPoolInit(&gAudioContext.audioSessionPool, gAudioContext.audioHeap + initPoolSize,
                            gAudioContext.audioHeapSize - initPoolSize);
    gAudioContext.externalPool.start = NULL;
}

void AudioHeap_SessionPoolsInit(AudioPoolSplit4* split) {
    gAudioContext.audioSessionPool.cur = gAudioContext.audioSessionPool.start;
    AudioHeap_AllocPoolInit(&gAudioContext.notesAndBuffersPool,
                            AudioHeap_Alloc(&gAudioContext.audioSessionPool, split->wantSeq), split->wantSeq);
    AudioHeap_AllocPoolInit(&gAudioContext.cachePool,
                            AudioHeap_Alloc(&gAudioContext.audioSessionPool, split->wantCustom), split->wantCustom);
}

void AudioHeap_CachePoolInit(AudioPoolSplit2* split) {
    gAudioContext.cachePool.cur = gAudioContext.cachePool.start;
    AudioHeap_AllocPoolInit(&gAudioContext.persistentCommonPool,
                            AudioHeap_Alloc(&gAudioContext.cachePool, split->wantPersistent), split->wantPersistent);
    AudioHeap_AllocPoolInit(&gAudioContext.temporaryCommonPool,
                            AudioHeap_Alloc(&gAudioContext.cachePool, split->wantTemporary), split->wantTemporary);
}

void AudioHeap_PersistentCachesInit(AudioPoolSplit3* split) {
    gAudioContext.persistentCommonPool.cur = gAudioContext.persistentCommonPool.start;
    AudioHeap_AllocPoolInit(&gAudioContext.seqCache.persistent.pool,
                            AudioHeap_Alloc(&gAudioContext.persistentCommonPool, split->wantSeq), split->wantSeq);
    AudioHeap_AllocPoolInit(&gAudioContext.fontCache.persistent.pool,
                            AudioHeap_Alloc(&gAudioContext.persistentCommonPool, split->wantFont), split->wantFont);
    AudioHeap_AllocPoolInit(&gAudioContext.sampleBankCache.persistent.pool,
                            AudioHeap_Alloc(&gAudioContext.persistentCommonPool, split->wantSample), split->wantSample);
    AudioHeap_PersistentCacheClear(&gAudioContext.seqCache.persistent);
    AudioHeap_PersistentCacheClear(&gAudioContext.fontCache.persistent);
    AudioHeap_PersistentCacheClear(&gAudioContext.sampleBankCache.persistent);
}

void AudioHeap_TemporaryCachesInit(AudioPoolSplit3* split) {
    gAudioContext.temporaryCommonPool.cur = gAudioContext.temporaryCommonPool.start;
    AudioHeap_AllocPoolInit(&gAudioContext.seqCache.temporary.pool,
                            AudioHeap_Alloc(&gAudioContext.temporaryCommonPool, split->wantSeq), split->wantSeq);
    AudioHeap_AllocPoolInit(&gAudioContext.fontCache.temporary.pool,
                            AudioHeap_Alloc(&gAudioContext.temporaryCommonPool, split->wantFont), split->wantFont);
    AudioHeap_AllocPoolInit(&gAudioContext.sampleBankCache.temporary.pool,
                            AudioHeap_Alloc(&gAudioContext.temporaryCommonPool, split->wantSample), split->wantSample);
    AudioHeap_TemporaryCacheClear(&gAudioContext.seqCache.temporary);
    AudioHeap_TemporaryCacheClear(&gAudioContext.fontCache.temporary);
    AudioHeap_TemporaryCacheClear(&gAudioContext.sampleBankCache.temporary);
}

void* AudioHeap_AllocCached(s32 tableType, s32 size, s32 cache, s32 id) {
    AudioCache* loadedPool;
    AudioTemporaryCache* tp;
    AudioAllocPool* pool;
    void* mem;
    void* ret;
    u8 firstVal;
    u8 secondVal;
    s32 i;
    u8* table;
    s32 side;

    switch (tableType) {
        case SEQUENCE_TABLE:
            loadedPool = &gAudioContext.seqCache;
            table = gAudioContext.seqLoadStatus;
            break;
        case FONT_TABLE:
            loadedPool = &gAudioContext.fontCache;
            table = gAudioContext.fontLoadStatus;
            break;
        case SAMPLE_TABLE:
            loadedPool = &gAudioContext.sampleBankCache;
            table = gAudioContext.sampleFontLoadStatus;
            break;
    }

    if (cache == CACHE_TEMPORARY) {
        tp = &loadedPool->temporary;
        pool = &tp->pool;

        if (pool->size < size) {
            return NULL;
        }

        firstVal = (tp->entries[0].id == -1) ? 0 : table[tp->entries[0].id];
        secondVal = (tp->entries[1].id == -1) ? 0 : table[tp->entries[1].id];

        if (tableType == FONT_TABLE) {
            if (firstVal == 4) {
                for (i = 0; i < gAudioContext.numNotes; i++) {
                    if (gAudioContext.notes[i].playbackState.fontId == tp->entries[0].id &&
                        gAudioContext.notes[i].noteSubEu.bitField0.enabled != 0) {
                        break;
                    }
                }

                if (i == gAudioContext.numNotes) {
                    AudioLoad_SetFontLoadStatus(tp->entries[0].id, 3);
                    firstVal = 3;
                }
            }

            if (secondVal == 4) {
                for (i = 0; i < gAudioContext.numNotes; i++) {
                    if (gAudioContext.notes[i].playbackState.fontId == tp->entries[1].id &&
                        gAudioContext.notes[i].noteSubEu.bitField0.enabled != 0) {
                        break;
                    }
                }

                if (i == gAudioContext.numNotes) {
                    AudioLoad_SetFontLoadStatus(tp->entries[1].id, 3);
                    secondVal = 3;
                }
            }
        }

        if (firstVal == 0) {
            tp->nextSide = 0;
        } else if (secondVal == 0) {
            tp->nextSide = 1;
        } else if (firstVal == 3 && secondVal == 3) {
            // Use the opposite side from last time.
        } else if (firstVal == 3) {
            tp->nextSide = 0;
        } else if (secondVal == 3) {
            tp->nextSide = 1;
        } else {
            // Check if there is a side which isn't in active use, if so, evict that one.
            if (tableType == SEQUENCE_TABLE) {
                if (firstVal == 2) {
                    for (i = 0; i < gAudioContext.audioBufferParameters.numSequencePlayers; i++) {
                        if (gAudioContext.seqPlayers[i].enabled != 0 &&
                            gAudioContext.seqPlayers[i].seqId == tp->entries[0].id) {
                            break;
                        }
                    }

                    if (i == gAudioContext.audioBufferParameters.numSequencePlayers) {
                        tp->nextSide = 0;
                        goto done;
                    }
                }

                if (secondVal == 2) {
                    for (i = 0; i < gAudioContext.audioBufferParameters.numSequencePlayers; i++) {
                        if (gAudioContext.seqPlayers[i].enabled != 0 &&
                            gAudioContext.seqPlayers[i].seqId == tp->entries[1].id) {
                            break;
                        }
                    }

                    if (i == gAudioContext.audioBufferParameters.numSequencePlayers) {
                        tp->nextSide = 1;
                        goto done;
                    }
                }
            } else if (tableType == FONT_TABLE) {
                if (firstVal == 2) {
                    for (i = 0; i < gAudioContext.numNotes; i++) {
                        if (gAudioContext.notes[i].playbackState.fontId == tp->entries[0].id &&
                            gAudioContext.notes[i].noteSubEu.bitField0.enabled != 0) {
                            break;
                        }
                    }
                    if (i == gAudioContext.numNotes) {
                        tp->nextSide = 0;
                        goto done;
                    }
                }

                if (secondVal == 2) {
                    for (i = 0; i < gAudioContext.numNotes; i++) {
                        if (gAudioContext.notes[i].playbackState.fontId == tp->entries[1].id &&
                            gAudioContext.notes[i].noteSubEu.bitField0.enabled != 0) {
                            break;
                        }
                    }
                    if (i == gAudioContext.numNotes) {
                        tp->nextSide = 1;
                        goto done;
                    }
                }
            }

            // No such luck. Evict the side that wasn't chosen last time, except
            // if it is being loaded into.
            if (tp->nextSide == 0) {
                if (firstVal == 1) {
                    if (secondVal == 1) {
                        goto fail;
                    }
                    tp->nextSide = 1;
                }
            } else {
                if (secondVal == 1) {
                    if (firstVal == 1) {
                        goto fail;
                    }
                    tp->nextSide = 0;
                }
            }

            if (0) {
            fail:
                // Both sides are being loaded into.
                return NULL;
            }
        }
    done:

        side = tp->nextSide;

        if (tp->entries[side].id != -1) {
            if (tableType == SAMPLE_TABLE) {
                AudioHeap_DiscardSampleBank(tp->entries[side].id);
            }
            table[tp->entries[side].id] = 0;
            if (tableType == FONT_TABLE) {
                AudioHeap_DiscardFont(tp->entries[side].id);
            }
        }

        switch (side) {
            case 0:
                tp->entries[0].ptr = pool->start;
                tp->entries[0].id = id;
                tp->entries[0].size = size;
                pool->cur = pool->start + size;

                if (tp->entries[1].id != -1 && tp->entries[1].ptr < pool->cur) {
                    if (tableType == SAMPLE_TABLE) {
                        AudioHeap_DiscardSampleBank(tp->entries[1].id);
                    }

                    table[tp->entries[1].id] = 0;
                    switch (tableType) {
                        case SEQUENCE_TABLE:
                            AudioHeap_DiscardSequence((s32)tp->entries[1].id);
                            break;
                        case FONT_TABLE:
                            AudioHeap_DiscardFont((s32)tp->entries[1].id);
                            break;
                    }

                    tp->entries[1].id = -1;
                    tp->entries[1].ptr = pool->start + pool->size;
                }

                ret = tp->entries[0].ptr;
                break;

            case 1:
                tp->entries[1].ptr = (u8*)((u32)(pool->start + pool->size - size) & ~0xF);
                tp->entries[1].id = id;
                tp->entries[1].size = size;
                if (tp->entries[0].id != -1 && tp->entries[1].ptr < pool->cur) {
                    if (tableType == SAMPLE_TABLE) {
                        AudioHeap_DiscardSampleBank(tp->entries[0].id);
                    }

                    table[tp->entries[0].id] = 0;
                    switch (tableType) {
                        case SEQUENCE_TABLE:
                            AudioHeap_DiscardSequence(tp->entries[0].id);
                            break;
                        case FONT_TABLE:
                            AudioHeap_DiscardFont(tp->entries[0].id);
                            break;
                    }

                    tp->entries[0].id = -1;
                    pool->cur = pool->start;
                }
                ret = tp->entries[1].ptr;
                break;

            default:
                return NULL;
        }

        tp->nextSide ^= 1;
        return ret;
    }

    mem = AudioHeap_Alloc(&loadedPool->persistent.pool, size);
    loadedPool->persistent.entries[loadedPool->persistent.numEntries].ptr = mem;

    if (mem == NULL) {
        switch (cache) {
            case CACHE_EITHER:
                return AudioHeap_AllocCached(tableType, size, CACHE_TEMPORARY, id);

            case CACHE_TEMPORARY:
            case CACHE_PERSISTENT:
                return NULL;
        }
    }

    loadedPool->persistent.entries[loadedPool->persistent.numEntries].id = id;
    loadedPool->persistent.entries[loadedPool->persistent.numEntries].size = size;
    return loadedPool->persistent.entries[loadedPool->persistent.numEntries++].ptr;
}

void* AudioHeap_SearchCaches(s32 tableType, s32 cache, s32 id) {
    void* ret;

    // Always search the permanent cache in addition to the regular ones.
    ret = AudioHeap_SearchPermanentCache(tableType, id);
    if (ret != NULL) {
        return ret;
    }
    if (cache == CACHE_PERMANENT) {
        return NULL;
    }
    return AudioHeap_SearchRegularCaches(tableType, cache, id);
}

void* AudioHeap_SearchRegularCaches(s32 tableType, s32 cache, s32 id) {
    u32 i;
    AudioCache* loadedPool;
    AudioTemporaryCache* temporary;
    AudioPersistentCache* persistent;

    switch (tableType) {
        case SEQUENCE_TABLE:
            loadedPool = &gAudioContext.seqCache;
            break;
        case FONT_TABLE:
            loadedPool = &gAudioContext.fontCache;
            break;
        case SAMPLE_TABLE:
            loadedPool = &gAudioContext.sampleBankCache;
            break;
    }

    temporary = &loadedPool->temporary;
    if (cache == CACHE_TEMPORARY) {
        if (temporary->entries[0].id == id) {
            temporary->nextSide = 1;
            return temporary->entries[0].ptr;
        } else if (temporary->entries[1].id == id) {
            temporary->nextSide = 0;
            return temporary->entries[1].ptr;
        } else {
            return NULL;
        }
    }

    persistent = &loadedPool->persistent;
    for (i = 0; i < persistent->numEntries; i++) {
        if (persistent->entries[i].id == id) {
            return persistent->entries[i].ptr;
        }
    }

    if (cache == CACHE_EITHER) {
        return AudioHeap_SearchCaches(tableType, CACHE_TEMPORARY, id);
    }
    return NULL;
}

void func_800DF1D8(f32 p, f32 q, u16* out) {
    // With the bug below fixed, this mysterious unused function computes two recurrences
    // out[0..7] = a_i, out[8..15] = b_i, where
    // a_{-2} = b_{-1} = 262159 = 2^18 + 15
    // a_{-1} = b_{-2} = 0
    // a_i = q * a_{i-1} + p * a_{i-2}
    // b_i = q * b_{i-1} + p * b_{i-2}
    // These grow exponentially if p < -1 or p + |q| > 1.
    s32 i;
    f32 tmp[16];

    tmp[0] = (f32)(q * 262159.0f);
    tmp[8] = (f32)(p * 262159.0f);
    tmp[1] = (f32)((q * p) * 262159.0f);
    tmp[9] = (f32)(((p * p) + q) * 262159.0f);

    for (i = 2; i < 8; i++) {
        //! @bug value should be stored to tmp[i] and tmp[8 + i], otherwise we read
        //! garbage in later loop iterations.
        out[i] = q * tmp[i - 2] + p * tmp[i - 1];
        out[8 + i] = q * tmp[6 + i] + p * tmp[7 + i];
    }

    for (i = 0; i < 16; i++) {
        out[i] = tmp[i];
    }
}

void AudioHeap_ClearFilter(s16* filter) {
    s32 i;

    for (i = 0; i < 8; i++) {
        filter[i] = 0;
    }
}

void AudioHeap_LoadLowPassFilter(s16* filter, s32 cutoff) {
    s32 i;
    s16* ptr = &sLowPassFilterData[8 * cutoff];

    for (i = 0; i < 8; i++) {
        filter[i] = ptr[i];
    }
}

void AudioHeap_LoadHighPassFilter(s16* filter, s32 cutoff) {
    s32 i;
    s16* ptr = &sHighPassFilterData[8 * (cutoff - 1)];

    for (i = 0; i < 8; i++) {
        filter[i] = ptr[i];
    }
}

void AudioHeap_LoadFilter(s16* filter, s32 lowPassCutoff, s32 highPassCutoff) {
    s32 i;

    if (lowPassCutoff == 0 && highPassCutoff == 0) {
        // Identity filter
        AudioHeap_LoadLowPassFilter(filter, 0);
    } else if (highPassCutoff == 0) {
        AudioHeap_LoadLowPassFilter(filter, lowPassCutoff);
    } else if (lowPassCutoff == 0) {
        AudioHeap_LoadHighPassFilter(filter, highPassCutoff);
    } else {
        s16* ptr1 = &sLowPassFilterData[8 * lowPassCutoff];
        s16* ptr2 = &sHighPassFilterData[8 * (highPassCutoff - 1)];
        for (i = 0; i < 8; i++) {
            filter[i] = (ptr1[i] + ptr2[i]) / 2;
        }
    }
}

void AudioHeap_UpdateReverb(SynthesisReverb* reverb) {
}

void AudioHeap_UpdateReverbs(void) {
    s32 count;
    s32 i;
    s32 j;

    if (gAudioContext.audioBufferParameters.specUnk4 == 2) {
        count = 2;
    } else {
        count = 1;
    }

    for (i = 0; i < gAudioContext.numSynthesisReverbs; i++) {
        for (j = 0; j < count; j++) {
            AudioHeap_UpdateReverb(&gAudioContext.synthesisReverbs[i]);
        }
    }
}

void AudioHeap_ClearAiBuffers(void) {
    s32 ind;
    s32 i;

    ind = gAudioContext.curAIBufIdx;
    gAudioContext.aiBufLengths[ind] = gAudioContext.audioBufferParameters.minAiBufferLength;

    for (i = 0; i < AIBUF_LEN; i++) {
        gAudioContext.aiBuffers[ind][i] = 0;
    }
}

s32 AudioHeap_ResetStep(void) {
    s32 i;
    s32 j;
    s32 sp24;

    if (gAudioContext.audioBufferParameters.specUnk4 == 2) {
        sp24 = 2;
    } else {
        sp24 = 1;
    }

    switch (gAudioContext.resetStatus) {
        case 5:
            for (i = 0; i < gAudioContext.audioBufferParameters.numSequencePlayers; i++) {
                AudioSeq_SequencePlayerDisableAsFinished(&gAudioContext.seqPlayers[i]);
            }
            gAudioContext.audioResetFadeOutFramesLeft = 2 / sp24;
            gAudioContext.resetStatus--;
            break;

        case 4:
            if (gAudioContext.audioResetFadeOutFramesLeft != 0) {
                gAudioContext.audioResetFadeOutFramesLeft--;
                AudioHeap_UpdateReverbs();
            } else {
                for (i = 0; i < gAudioContext.numNotes; i++) {
                    if (gAudioContext.notes[i].noteSubEu.bitField0.enabled &&
                        gAudioContext.notes[i].playbackState.adsr.action.s.state != ADSR_STATE_DISABLED) {
                        gAudioContext.notes[i].playbackState.adsr.fadeOutVel =
                            gAudioContext.audioBufferParameters.updatesPerFrameInv;
                        gAudioContext.notes[i].playbackState.adsr.action.s.release = true;
                    }
                }
                gAudioContext.audioResetFadeOutFramesLeft = 8 / sp24;
                gAudioContext.resetStatus--;
            }
            break;

        case 3:
            if (gAudioContext.audioResetFadeOutFramesLeft != 0) {
                gAudioContext.audioResetFadeOutFramesLeft--;
                AudioHeap_UpdateReverbs();
            } else {
                gAudioContext.audioResetFadeOutFramesLeft = 2 / sp24;
                gAudioContext.resetStatus--;
            }
            break;

        case 2:
            AudioHeap_ClearAiBuffers();
            if (gAudioContext.audioResetFadeOutFramesLeft != 0) {
                gAudioContext.audioResetFadeOutFramesLeft--;
            } else {
                gAudioContext.resetStatus--;
                AudioHeap_DiscardSampleCaches();
                AudioHeap_DiscardSampleBanks();
            }
            break;

        case 1:
            AudioHeap_Init();
            gAudioContext.resetStatus = 0;
            for (i = 0; i < 3; i++) {
                gAudioContext.aiBufLengths[i] = gAudioContext.audioBufferParameters.maxAiBufferLength;
                for (j = 0; j < AIBUF_LEN; j++) {
                    gAudioContext.aiBuffers[i][j] = 0;
                }
            }
            break;
    }

    if (gAudioContext.resetStatus < 3) {
        return 0;
    }

    return 1;
}

void AudioHeap_Init(void) {
    s32 pad1[4];
    s16* mem;
    s32 persistentMem;
    s32 temporaryMem;
    s32 totalMem;
    s32 wantMisc;
    u32 intMask;
    s32 i;
    s32 j;
    s32 pad2;
    AudioSpec* spec;

    spec = &gAudioSpecs[gAudioContext.audioResetSpecIdToLoad];
    gAudioContext.sampleDmaCount = 0;
    gAudioContext.audioBufferParameters.frequency = spec->frequency;
    gAudioContext.audioBufferParameters.aiFrequency = osAiSetFrequency(gAudioContext.audioBufferParameters.frequency);
    gAudioContext.audioBufferParameters.samplesPerFrameTarget =
        ((gAudioContext.audioBufferParameters.frequency / gAudioContext.refreshRate) + 0xF) & 0xFFF0;
    gAudioContext.audioBufferParameters.minAiBufferLength =
        gAudioContext.audioBufferParameters.samplesPerFrameTarget - 0x10;
    gAudioContext.audioBufferParameters.maxAiBufferLength =
        gAudioContext.audioBufferParameters.samplesPerFrameTarget + 0x10;
    gAudioContext.audioBufferParameters.updatesPerFrame =
        ((gAudioContext.audioBufferParameters.samplesPerFrameTarget + 0x10) / 0xD0) + 1;
    gAudioContext.audioBufferParameters.samplesPerUpdate = (gAudioContext.audioBufferParameters.samplesPerFrameTarget /
                                                            gAudioContext.audioBufferParameters.updatesPerFrame) &
                                                           ~7;
    gAudioContext.audioBufferParameters.samplesPerUpdateMax = gAudioContext.audioBufferParameters.samplesPerUpdate + 8;
    gAudioContext.audioBufferParameters.samplesPerUpdateMin = gAudioContext.audioBufferParameters.samplesPerUpdate - 8;
    gAudioContext.audioBufferParameters.resampleRate = 32000.0f / (s32)gAudioContext.audioBufferParameters.frequency;
    gAudioContext.audioBufferParameters.unkUpdatesPerFrameScaled =
        (1.0f / 256.0f) / gAudioContext.audioBufferParameters.updatesPerFrame;
    gAudioContext.audioBufferParameters.unk_24 = gAudioContext.audioBufferParameters.updatesPerFrame * 0.25f;
    gAudioContext.audioBufferParameters.updatesPerFrameInv = 1.0f / gAudioContext.audioBufferParameters.updatesPerFrame;
    gAudioContext.sampleDmaBufSize1 = spec->sampleDmaBufSize1;
    gAudioContext.sampleDmaBufSize2 = spec->sampleDmaBufSize2;

    gAudioContext.numNotes = spec->numNotes;
    gAudioContext.audioBufferParameters.numSequencePlayers = spec->numSequencePlayers;
    if (gAudioContext.audioBufferParameters.numSequencePlayers > 4) {
        gAudioContext.audioBufferParameters.numSequencePlayers = 4;
    }
    gAudioContext.unk_2 = spec->unk_14;
    gAudioContext.tempoInternalToExternal = (u32)(gAudioContext.audioBufferParameters.updatesPerFrame * 2880000.0f /
                                                  gTatumsPerBeat / gAudioContext.unk_2960);

    gAudioContext.unk_2870 = gAudioContext.refreshRate;
    gAudioContext.unk_2870 *= gAudioContext.audioBufferParameters.updatesPerFrame;
    gAudioContext.unk_2870 /= gAudioContext.audioBufferParameters.aiFrequency;
    gAudioContext.unk_2870 /= gAudioContext.tempoInternalToExternal;

    gAudioContext.audioBufferParameters.specUnk4 = spec->unk_04;
    gAudioContext.audioBufferParameters.samplesPerFrameTarget *= gAudioContext.audioBufferParameters.specUnk4;
    gAudioContext.audioBufferParameters.maxAiBufferLength *= gAudioContext.audioBufferParameters.specUnk4;
    gAudioContext.audioBufferParameters.minAiBufferLength *= gAudioContext.audioBufferParameters.specUnk4;
    gAudioContext.audioBufferParameters.updatesPerFrame *= gAudioContext.audioBufferParameters.specUnk4;

    if (gAudioContext.audioBufferParameters.specUnk4 >= 2) {
        gAudioContext.audioBufferParameters.maxAiBufferLength -= 0x10;
    }

    gAudioContext.maxAudioCmds = gAudioContext.numNotes * 0x10 * gAudioContext.audioBufferParameters.updatesPerFrame +
                                 spec->numReverbs * 0x18 + 0x140;

    persistentMem = spec->persistentSeqMem + spec->persistentFontMem + spec->persistentSampleMem + 0x10;
    temporaryMem = spec->temporarySeqMem + spec->temporaryFontMem + spec->temporarySampleMem + 0x10;
    totalMem = persistentMem + temporaryMem;
    wantMisc = gAudioContext.audioSessionPool.size - totalMem - 0x100;

    if (gAudioContext.externalPool.start != NULL) {
        gAudioContext.externalPool.cur = gAudioContext.externalPool.start;
    }

    gAudioContext.sessionPoolSplit.wantSeq = wantMisc;
    gAudioContext.sessionPoolSplit.wantCustom = totalMem;
    AudioHeap_SessionPoolsInit(&gAudioContext.sessionPoolSplit);
    gAudioContext.cachePoolSplit.wantPersistent = persistentMem;
    gAudioContext.cachePoolSplit.wantTemporary = temporaryMem;
    AudioHeap_CachePoolInit(&gAudioContext.cachePoolSplit);
    gAudioContext.persistentCommonPoolSplit.wantSeq = spec->persistentSeqMem;
    gAudioContext.persistentCommonPoolSplit.wantFont = spec->persistentFontMem;
    gAudioContext.persistentCommonPoolSplit.wantSample = spec->persistentSampleMem;
    AudioHeap_PersistentCachesInit(&gAudioContext.persistentCommonPoolSplit);
    gAudioContext.temporaryCommonPoolSplit.wantSeq = spec->temporarySeqMem;
    gAudioContext.temporaryCommonPoolSplit.wantFont = spec->temporaryFontMem;
    gAudioContext.temporaryCommonPoolSplit.wantSample = spec->temporarySampleMem;
    AudioHeap_TemporaryCachesInit(&gAudioContext.temporaryCommonPoolSplit);

    AudioHeap_ResetLoadStatus();
    gAudioContext.notes =
        AudioHeap_AllocZeroed(&gAudioContext.notesAndBuffersPool, gAudioContext.numNotes * sizeof(Note));
    Audio_NoteInitAll();
    Audio_InitNoteFreeList();
    gAudioContext.noteSubsEu =
        AudioHeap_AllocZeroed(&gAudioContext.notesAndBuffersPool, gAudioContext.audioBufferParameters.updatesPerFrame *
                                                                      gAudioContext.numNotes * sizeof(NoteSubEu));

    for (i = 0; i != 2; i++) {
        gAudioContext.abiCmdBufs[i] = AudioHeap_AllocDmaMemoryZeroed(&gAudioContext.notesAndBuffersPool,
                                                                     gAudioContext.maxAudioCmds * sizeof(u64));
    }

    gAudioContext.unk_3520 = AudioHeap_Alloc(&gAudioContext.notesAndBuffersPool, 0x100 * sizeof(f32));
    func_800DDE3C();
    for (i = 0; i < 4; i++) {
        gAudioContext.synthesisReverbs[i].useReverb = 0;
    }

    gAudioContext.numSynthesisReverbs = spec->numReverbs;
    for (i = 0; i < gAudioContext.numSynthesisReverbs; i++) {
        ReverbSettings* settings = &spec->reverbSettings[i];
        SynthesisReverb* reverb = &gAudioContext.synthesisReverbs[i];
        reverb->downsampleRate = settings->downsampleRate;
        reverb->windowSize = settings->windowSize * 64;
        reverb->windowSize /= reverb->downsampleRate;
        reverb->unk_0C = settings->unk_4;
        reverb->unk_0A = settings->unk_A;
        reverb->unk_14 = settings->unk_6 * 64;
        reverb->unk_16 = settings->unk_8;
        reverb->unk_18 = 0;
        reverb->leakRtl = settings->leakRtl;
        reverb->leakLtr = settings->leakLtr;
        reverb->unk_05 = settings->unk_10;
        reverb->unk_08 = settings->unk_12;
        reverb->useReverb = 8;
        reverb->leftRingBuf =
            AudioHeap_AllocZeroedAttemptExternal(&gAudioContext.notesAndBuffersPool, reverb->windowSize * sizeof(s16));
        reverb->rightRingBuf =
            AudioHeap_AllocZeroedAttemptExternal(&gAudioContext.notesAndBuffersPool, reverb->windowSize * sizeof(s16));
        reverb->nextRingBufPos = 0;
        reverb->unk_20 = 0;
        reverb->curFrame = 0;
        reverb->bufSizePerChan = reverb->windowSize;
        reverb->framesToIgnore = 2;
        reverb->resampleFlags = 1;
        reverb->sound.sample = &reverb->sample;
        reverb->sample.loop = &reverb->loop;
        reverb->sound.tuning = 1.0f;
        reverb->sample.codec = CODEC_REVERB;
        reverb->sample.medium = MEDIUM_RAM;
        reverb->sample.size = reverb->windowSize * 2;
        reverb->sample.sampleAddr = (u8*)reverb->leftRingBuf;
        reverb->loop.start = 0;
        reverb->loop.count = 1;
        reverb->loop.end = reverb->windowSize;

        if (reverb->downsampleRate != 1) {
            reverb->unk_0E = 0x8000 / reverb->downsampleRate;
            reverb->unk_30 = AudioHeap_AllocZeroed(&gAudioContext.notesAndBuffersPool, 0x20);
            reverb->unk_34 = AudioHeap_AllocZeroed(&gAudioContext.notesAndBuffersPool, 0x20);
            reverb->unk_38 = AudioHeap_AllocZeroed(&gAudioContext.notesAndBuffersPool, 0x20);
            reverb->unk_3C = AudioHeap_AllocZeroed(&gAudioContext.notesAndBuffersPool, 0x20);
            for (j = 0; j < gAudioContext.audioBufferParameters.updatesPerFrame; j++) {
                mem = AudioHeap_AllocZeroedAttemptExternal(&gAudioContext.notesAndBuffersPool, 0x340);
                reverb->items[0][j].toDownsampleLeft = mem;
                reverb->items[0][j].toDownsampleRight = mem + 0x1A0 / sizeof(s16);
                mem = AudioHeap_AllocZeroedAttemptExternal(&gAudioContext.notesAndBuffersPool, 0x340);
                reverb->items[1][j].toDownsampleLeft = mem;
                reverb->items[1][j].toDownsampleRight = mem + 0x1A0 / sizeof(s16);
            }
        }

        if (settings->lowPassFilterCutoffLeft != 0) {
            reverb->filterLeftState = AudioHeap_AllocDmaMemoryZeroed(&gAudioContext.notesAndBuffersPool, 0x40);
            reverb->filterLeft = AudioHeap_AllocDmaMemory(&gAudioContext.notesAndBuffersPool, 8 * sizeof(s16));
            AudioHeap_LoadLowPassFilter(reverb->filterLeft, settings->lowPassFilterCutoffLeft);
        } else {
            reverb->filterLeft = NULL;
        }

        if (settings->lowPassFilterCutoffRight != 0) {
            reverb->filterRightState = AudioHeap_AllocDmaMemoryZeroed(&gAudioContext.notesAndBuffersPool, 0x40);
            reverb->filterRight = AudioHeap_AllocDmaMemory(&gAudioContext.notesAndBuffersPool, 8 * sizeof(s16));
            AudioHeap_LoadLowPassFilter(reverb->filterRight, settings->lowPassFilterCutoffRight);
        } else {
            reverb->filterRight = NULL;
        }
    }

    AudioSeq_InitSequencePlayers();
    for (j = 0; j < gAudioContext.audioBufferParameters.numSequencePlayers; j++) {
        AudioSeq_InitSequencePlayerChannels(j);
        AudioSeq_ResetSequencePlayer(&gAudioContext.seqPlayers[j]);
    }

    AudioHeap_InitSampleCaches(spec->persistentSampleCacheMem, spec->temporarySampleCacheMem);
    AudioLoad_InitSampleDmaBuffers(gAudioContext.numNotes);
    gAudioContext.preloadSampleStackTop = 0;
    AudioLoad_InitSlowLoads();
    AudioLoad_InitScriptLoads();
    AudioLoad_InitAsyncLoads();
    gAudioContext.unk_4 = 0x1000;
    AudioLoad_LoadPermanentSamples();
    intMask = osSetIntMask(1);
    osWritebackDCacheAll();
    osSetIntMask(intMask);
}

void* AudioHeap_SearchPermanentCache(s32 tableType, s32 id) {
    s32 i;

    for (i = 0; i < gAudioContext.permanentPool.count; i++) {
        if (gAudioContext.permanentCache[i].tableType == tableType && gAudioContext.permanentCache[i].id == id) {
            return gAudioContext.permanentCache[i].ptr;
        }
    }
    return NULL;
}

void* AudioHeap_AllocPermanent(s32 tableType, s32 id, u32 size) {
    void* ret;
    s32 index;

    index = gAudioContext.permanentPool.count;

    ret = AudioHeap_Alloc(&gAudioContext.permanentPool, size);
    gAudioContext.permanentCache[index].ptr = ret;
    if (ret == NULL) {
        return NULL;
    }
    gAudioContext.permanentCache[index].tableType = tableType;
    gAudioContext.permanentCache[index].id = id;
    gAudioContext.permanentCache[index].size = size;
    //! @bug UB: missing return. "ret" is in v0 at this point, but doing an
    // explicit return uses an additional register.
    // return ret;
}

void* AudioHeap_AllocSampleCache(u32 size, s32 fontId, void* sampleAddr, s8 medium, s32 cache) {
    SampleCacheEntry* entry;

    if (cache == CACHE_TEMPORARY) {
        entry = AudioHeap_AllocTemporarySampleCacheEntry(size);
    } else {
        entry = AudioHeap_AllocPersistentSampleCacheEntry(size);
    }
    if (entry != NULL) {
        //! @bug Should use sampleBankId, not fontId
        entry->sampleBankId = fontId;
        entry->sampleAddr = sampleAddr;
        entry->origMedium = medium;
        return entry->allocatedAddr;
    }
    return NULL;
}

void AudioHeap_InitSampleCaches(u32 persistentSize, u32 temporarySize) {
    void* mem;

    mem = AudioHeap_AllocAttemptExternal(&gAudioContext.notesAndBuffersPool, persistentSize);
    if (mem == NULL) {
        gAudioContext.persistentSampleCache.pool.size = 0;
    } else {
        AudioHeap_AllocPoolInit(&gAudioContext.persistentSampleCache.pool, mem, persistentSize);
    }
    mem = AudioHeap_AllocAttemptExternal(&gAudioContext.notesAndBuffersPool, temporarySize);
    if (mem == NULL) {
        gAudioContext.temporarySampleCache.pool.size = 0;
    } else {
        AudioHeap_AllocPoolInit(&gAudioContext.temporarySampleCache.pool, mem, temporarySize);
    }
    gAudioContext.persistentSampleCache.size = 0;
    gAudioContext.temporarySampleCache.size = 0;
}

SampleCacheEntry* AudioHeap_AllocTemporarySampleCacheEntry(u32 size) {
    u8* allocAfter;
    u8* allocBefore;
    void* mem;
    s32 index;
    s32 i;
    SampleCacheEntry* ret;
    AudioPreloadReq* preload;
    AudioSampleCache* pool;
    u8* start;
    u8* end;

    pool = &gAudioContext.temporarySampleCache;
    allocBefore = pool->pool.cur;
    mem = AudioHeap_Alloc(&pool->pool, size);
    if (mem == NULL) {
        // Reset the pool and try again. We still keep pointers to within the
        // pool, so we have to be careful to discard existing overlapping
        // allocations further down.
        u8* old = pool->pool.cur;
        pool->pool.cur = pool->pool.start;
        mem = AudioHeap_Alloc(&pool->pool, size);
        if (mem == NULL) {
            pool->pool.cur = old;
            return NULL;
        }
        allocBefore = pool->pool.start;
    }

    allocAfter = pool->pool.cur;

    index = -1;
    for (i = 0; i < gAudioContext.preloadSampleStackTop; i++) {
        preload = &gAudioContext.preloadSampleStack[i];
        if (preload->isFree == false) {
            start = preload->ramAddr;
            end = preload->ramAddr + preload->sample->size - 1;

            if (end < allocBefore && start < allocBefore) {
                continue;
            }
            if (end >= allocAfter && start >= allocAfter) {
                continue;
            }

            // Overlap, skip this preload.
            preload->isFree = true;
        }
    }

    for (i = 0; i < pool->size; i++) {
        if (pool->entries[i].inUse == false) {
            continue;
        }

        start = pool->entries[i].allocatedAddr;
        end = start + pool->entries[i].size - 1;

        if (end < allocBefore && start < allocBefore) {
            continue;
        }
        if (end >= allocAfter && start >= allocAfter) {
            continue;
        }

        // Overlap, discard existing entry.
        AudioHeap_DiscardSampleCacheEntry(&pool->entries[i]);
        if (index == -1) {
            index = i;
        }
    }

    if (index == -1) {
        index = pool->size++;
    }

    ret = &pool->entries[index];
    ret->inUse = true;
    ret->allocatedAddr = mem;
    ret->size = size;
    return ret;
}

void AudioHeap_UnapplySampleCacheForFont(SampleCacheEntry* entry, s32 fontId) {
    Drum* drum;
    Instrument* inst;
    SoundFontSound* sfx;
    s32 instId;
    s32 drumId;
    s32 sfxId;

    for (instId = 0; instId < gAudioContext.soundFonts[fontId].numInstruments; instId++) {
        inst = Audio_GetInstrumentInner(fontId, instId);
        if (inst != NULL) {
            if (inst->normalRangeLo != 0) {
                AudioHeap_UnapplySampleCache(entry, inst->lowNotesSound.sample);
            }
            if (inst->normalRangeHi != 0x7F) {
                AudioHeap_UnapplySampleCache(entry, inst->highNotesSound.sample);
            }
            AudioHeap_UnapplySampleCache(entry, inst->normalNotesSound.sample);
        }
    }

    for (drumId = 0; drumId < gAudioContext.soundFonts[fontId].numDrums; drumId++) {
        drum = Audio_GetDrum(fontId, drumId);
        if (drum != NULL) {
            AudioHeap_UnapplySampleCache(entry, drum->sound.sample);
        }
    }

    for (sfxId = 0; sfxId < gAudioContext.soundFonts[fontId].numSfx; sfxId++) {
        sfx = Audio_GetSfx(fontId, sfxId);
        if (sfx != NULL) {
            AudioHeap_UnapplySampleCache(entry, sfx->sample);
        }
    }
}

void AudioHeap_DiscardSampleCacheEntry(SampleCacheEntry* entry) {
    s32 numFonts;
    s32 sampleBankId1;
    s32 sampleBankId2;
    s32 fontId;

    numFonts = gAudioContext.soundFontTable->numEntries;
    for (fontId = 0; fontId < numFonts; fontId++) {
        sampleBankId1 = gAudioContext.soundFonts[fontId].sampleBankId1;
        sampleBankId2 = gAudioContext.soundFonts[fontId].sampleBankId2;
        if (((sampleBankId1 != 0xFF) && (entry->sampleBankId == sampleBankId1)) ||
            ((sampleBankId2 != 0xFF) && (entry->sampleBankId == sampleBankId2)) || entry->sampleBankId == 0) {
            if (AudioHeap_SearchCaches(FONT_TABLE, CACHE_EITHER, fontId) != NULL) {
                if (AudioLoad_IsFontLoadComplete(fontId) != 0) {
                    AudioHeap_UnapplySampleCacheForFont(entry, fontId);
                }
            }
        }
    }
}

void AudioHeap_UnapplySampleCache(SampleCacheEntry* entry, SoundFontSample* sample) {
    if (sample != NULL) {
        if (sample->sampleAddr == entry->allocatedAddr) {
            sample->sampleAddr = entry->sampleAddr;
            sample->medium = entry->origMedium;
        }
    }
}

SampleCacheEntry* AudioHeap_AllocPersistentSampleCacheEntry(u32 size) {
    AudioSampleCache* pool;
    SampleCacheEntry* entry;
    void* mem;

    pool = &gAudioContext.persistentSampleCache;
    mem = AudioHeap_Alloc(&pool->pool, size);
    if (mem == NULL) {
        return NULL;
    }
    entry = &pool->entries[pool->size];
    entry->inUse = true;
    entry->allocatedAddr = mem;
    entry->size = size;
    pool->size++;
    return entry;
}

void AudioHeap_DiscardSampleCacheForFont(SampleCacheEntry* entry, s32 sampleBankId1, s32 sampleBankId2, s32 fontId) {
    if ((entry->sampleBankId == sampleBankId1) || (entry->sampleBankId == sampleBankId2) ||
        (entry->sampleBankId == 0)) {
        AudioHeap_UnapplySampleCacheForFont(entry, fontId);
    }
}

void AudioHeap_DiscardSampleCaches(void) {
    s32 numFonts;
    s32 sampleBankId1;
    s32 sampleBankId2;
    s32 fontId;
    s32 j;

    numFonts = gAudioContext.soundFontTable->numEntries;
    for (fontId = 0; fontId < numFonts; fontId++) {
        sampleBankId1 = gAudioContext.soundFonts[fontId].sampleBankId1;
        sampleBankId2 = gAudioContext.soundFonts[fontId].sampleBankId2;
        if ((sampleBankId1 == 0xFF) && (sampleBankId2 == 0xFF)) {
            continue;
        }
        if (AudioHeap_SearchCaches(FONT_TABLE, CACHE_PERMANENT, fontId) == NULL ||
            !AudioLoad_IsFontLoadComplete(fontId)) {
            continue;
        }

        for (j = 0; j < gAudioContext.persistentSampleCache.size; j++) {
            AudioHeap_DiscardSampleCacheForFont(&gAudioContext.persistentSampleCache.entries[j], sampleBankId1,
                                                sampleBankId2, fontId);
        }
        for (j = 0; j < gAudioContext.temporarySampleCache.size; j++) {
            AudioHeap_DiscardSampleCacheForFont(&gAudioContext.temporarySampleCache.entries[j], sampleBankId1,
                                                sampleBankId2, fontId);
        }
    }
}

typedef struct {
    u32 oldAddr;
    u32 newAddr;
    u32 size;
    u8 newMedium;
} StorageChange;

void AudioHeap_ChangeStorage(StorageChange* change, SoundFontSample* sample) {
    if (sample != NULL) {
<<<<<<< HEAD
        u8* start = arg0->unk_0;
        u8* end = arg0->unk_0 + arg0->unk_8;
        u8* sampleAddr = sample->sampleAddr;

        if (start <= sampleAddr && sampleAddr < end) {
            sample->sampleAddr = sampleAddr - start + arg0->unk_4;
            sample->medium = arg0->unk_C & 0xFF;
=======
        u32 start = change->oldAddr;
        u32 end = change->oldAddr + change->size;
        if (start <= (u32)sample->sampleAddr && (u32)sample->sampleAddr < end) {
            sample->sampleAddr = sample->sampleAddr - start + change->newAddr;
            sample->medium = change->newMedium;
>>>>>>> d9c1dffe
        }
    }
}

void AudioHeap_ApplySampleBankCacheInternal(s32 apply, s32 id);

void AudioHeap_DiscardSampleBank(s32 sampleBankId) {
    AudioHeap_ApplySampleBankCacheInternal(false, sampleBankId);
}

void AudioHeap_ApplySampleBankCache(s32 sampleBankId) {
    AudioHeap_ApplySampleBankCacheInternal(true, sampleBankId);
}

void AudioHeap_ApplySampleBankCacheInternal(s32 apply, s32 sampleBankId) {
    AudioTable* sampleBankTable;
    AudioTableEntry* entry;
    s32 numFonts;
    s32 instId;
    s32 drumId;
    s32 sfxId;
    StorageChange change;
    s32 sampleBankId1;
    s32 sampleBankId2;
    s32 fontId;
    Drum* drum;
    Instrument* inst;
    SoundFontSound* sfx;
    u32* fakematch;
    s32 pad[4];

    sampleBankTable = gAudioContext.sampleBankTable;
    numFonts = gAudioContext.soundFontTable->numEntries;
    change.oldAddr = AudioHeap_SearchCaches(SAMPLE_TABLE, CACHE_EITHER, sampleBankId);
    if (change.oldAddr == 0) {
        return;
    }

    entry = &sampleBankTable->entries[sampleBankId];
    change.size = entry->size;
    change.newMedium = entry->medium;

    if ((change.newMedium == MEDIUM_CART) || (change.newMedium == MEDIUM_DISK_DRIVE)) {
        change.newAddr = entry->romAddr;
    } else {
        change.newAddr = 0;
    }

    fakematch = &change.oldAddr;
    if ((apply != false) && (apply == true)) {
        u32 temp = change.newAddr;
        change.newAddr = *fakematch; // = change.oldAddr
        change.oldAddr = temp;
        change.newMedium = MEDIUM_RAM;
    }

    for (fontId = 0; fontId < numFonts; fontId++) {
        sampleBankId1 = gAudioContext.soundFonts[fontId].sampleBankId1;
        sampleBankId2 = gAudioContext.soundFonts[fontId].sampleBankId2;
        if ((sampleBankId1 != 0xFF) || (sampleBankId2 != 0xFF)) {
            if (!AudioLoad_IsFontLoadComplete(fontId) ||
                AudioHeap_SearchCaches(FONT_TABLE, CACHE_EITHER, fontId) == NULL) {
                continue;
            }

            if (sampleBankId1 == sampleBankId) {
            } else if (sampleBankId2 == sampleBankId) {
            } else {
                continue;
            }

            for (instId = 0; instId < gAudioContext.soundFonts[fontId].numInstruments; instId++) {
                inst = Audio_GetInstrumentInner(fontId, instId);
                if (inst != NULL) {
                    if (inst->normalRangeLo != 0) {
                        AudioHeap_ChangeStorage(&change, inst->lowNotesSound.sample);
                    }
                    if (inst->normalRangeHi != 0x7F) {
                        AudioHeap_ChangeStorage(&change, inst->highNotesSound.sample);
                    }
                    AudioHeap_ChangeStorage(&change, inst->normalNotesSound.sample);
                }
            }

            for (drumId = 0; drumId < gAudioContext.soundFonts[fontId].numDrums; drumId++) {
                drum = Audio_GetDrum(fontId, drumId);
                if (drum != NULL) {
                    AudioHeap_ChangeStorage(&change, drum->sound.sample);
                }
            }

            for (sfxId = 0; sfxId < gAudioContext.soundFonts[fontId].numSfx; sfxId++) {
                sfx = Audio_GetSfx(fontId, sfxId);
                if (sfx != NULL) {
                    AudioHeap_ChangeStorage(&change, sfx->sample);
                }
            }
        }
    }
}

void AudioHeap_DiscardSampleBanks(void) {
    AudioCache* pool;
    AudioPersistentCache* persistent;
    AudioTemporaryCache* temporary;
    u32 i;

    pool = &gAudioContext.sampleBankCache;
    temporary = &pool->temporary;

    if (temporary->entries[0].id != -1) {
        AudioHeap_DiscardSampleBank(temporary->entries[0].id);
    }

    if (temporary->entries[1].id != -1) {
        AudioHeap_DiscardSampleBank(temporary->entries[1].id);
    }

    persistent = &pool->persistent;
    for (i = 0; i < persistent->numEntries; i++) {
        AudioHeap_DiscardSampleBank(persistent->entries[i].id);
    }
}<|MERGE_RESOLUTION|>--- conflicted
+++ resolved
@@ -1274,21 +1274,12 @@
 
 void AudioHeap_ChangeStorage(StorageChange* change, SoundFontSample* sample) {
     if (sample != NULL) {
-<<<<<<< HEAD
-        u8* start = arg0->unk_0;
-        u8* end = arg0->unk_0 + arg0->unk_8;
-        u8* sampleAddr = sample->sampleAddr;
-
-        if (start <= sampleAddr && sampleAddr < end) {
-            sample->sampleAddr = sampleAddr - start + arg0->unk_4;
-            sample->medium = arg0->unk_C & 0xFF;
-=======
         u32 start = change->oldAddr;
         u32 end = change->oldAddr + change->size;
+
         if (start <= (u32)sample->sampleAddr && (u32)sample->sampleAddr < end) {
             sample->sampleAddr = sample->sampleAddr - start + change->newAddr;
             sample->medium = change->newMedium;
->>>>>>> d9c1dffe
         }
     }
 }
