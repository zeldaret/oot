--- conflicted
+++ resolved
@@ -789,12 +789,8 @@
     s32 pad2;
     AudioSessionSettings* preset = &gAudioSessionPresets[gAudioContext.gAudioResetPresetIdToLoad];
 
-<<<<<<< HEAD
     preset = &gAudioSessionPresets[gAudioContext.gAudioResetPresetIdToLoad];
     gAudioContext.sampleDmaReqCnt = 0;
-=======
-    gAudioContext.gSampleDmaNumListItems = 0;
->>>>>>> cb9d85de
     gAudioContext.gAudioBufferParameters.frequency = preset->frequency;
     gAudioContext.gAudioBufferParameters.aiFrequency = osAiSetFrequency(gAudioContext.gAudioBufferParameters.frequency);
     gAudioContext.gAudioBufferParameters.samplesPerFrameTarget =
@@ -911,21 +907,21 @@
         reverb->unk_05 = settings->unk_10;
         reverb->unk_08 = settings->unk_12;
         reverb->useReverb = 8;
-        reverb->unk_28 = func_800DE258(&gAudioContext.gNotesAndBuffersPool, reverb->windowSize * sizeof(s16));
-        reverb->unk_2C = func_800DE258(&gAudioContext.gNotesAndBuffersPool, reverb->windowSize * sizeof(s16));
-        reverb->unk_1C = 0;
+        reverb->leftRingBuf = func_800DE258(&gAudioContext.gNotesAndBuffersPool, reverb->windowSize * sizeof(s16));
+        reverb->rightRingBuf = func_800DE258(&gAudioContext.gNotesAndBuffersPool, reverb->windowSize * sizeof(s16));
+        reverb->nextRingBufPos = 0;
         reverb->unk_20 = 0;
-        reverb->unk_03 = 0;
-        reverb->unk_24 = reverb->windowSize;
-        reverb->unk_02 = 2;
-        reverb->unk_00 = 1;
+        reverb->curFrame = 0;
+        reverb->bufSizePerChan = reverb->windowSize;
+        reverb->framesToIgnore = 2;
+        reverb->resampleFlags = 1;
         reverb->sound.sample = &reverb->sample;
         reverb->sample.loop = &reverb->loop;
         reverb->sound.tuning = 1.0f;
         reverb->sample.bits4 = 4;
         reverb->sample.bits2 = 0;
         reverb->sample.bits24 = reverb->windowSize * 2;
-        reverb->sample.sampleAddr = (u8*)reverb->unk_28;
+        reverb->sample.sampleAddr = (u8*)reverb->leftRingBuf;
         reverb->loop.start = 0;
         reverb->loop.count = 1;
         reverb->loop.end = reverb->windowSize;
