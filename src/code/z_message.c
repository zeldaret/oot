#include "global.h"
#include "message_data_static.h"
#include "terminal.h"
#include "versions.h"
#include "assets/textures/parameter_static/parameter_static.h"
#if PLATFORM_N64
#include "n64dd.h"
#endif

#pragma increment_block_number "gc-eu:0 gc-eu-mq:0 gc-jp:128 gc-jp-ce:128 gc-jp-mq:128 gc-us:128 gc-us-mq:128" \
                               "ntsc-1.0:96 ntsc-1.1:96 ntsc-1.2:96 pal-1.0:128 pal-1.1:128"

#if !PLATFORM_GC
#define OCARINA_BUTTON_A_PRIM_1_R 80
#define OCARINA_BUTTON_A_PRIM_1_G 150
#define OCARINA_BUTTON_A_PRIM_1_B 255
#else
#define OCARINA_BUTTON_A_PRIM_1_R 80
#define OCARINA_BUTTON_A_PRIM_1_G 255
#define OCARINA_BUTTON_A_PRIM_1_B 150
#endif

#if !PLATFORM_GC
#define OCARINA_BUTTON_A_PRIM_2_R 100
#define OCARINA_BUTTON_A_PRIM_2_G 200
#define OCARINA_BUTTON_A_PRIM_2_B 255
#else
#define OCARINA_BUTTON_A_PRIM_2_R 100
#define OCARINA_BUTTON_A_PRIM_2_G 255
#define OCARINA_BUTTON_A_PRIM_2_B 200
#endif

#if !PLATFORM_GC
#define OCARINA_BUTTON_A_ENV_1_R 10
#define OCARINA_BUTTON_A_ENV_1_G 10
#define OCARINA_BUTTON_A_ENV_1_B 10
#else
#define OCARINA_BUTTON_A_ENV_1_R 10
#define OCARINA_BUTTON_A_ENV_1_G 10
#define OCARINA_BUTTON_A_ENV_1_B 10
#endif

#if !PLATFORM_GC
#define OCARINA_BUTTON_A_ENV_2_R 50
#define OCARINA_BUTTON_A_ENV_2_G 50
#define OCARINA_BUTTON_A_ENV_2_B 255
#else
#define OCARINA_BUTTON_A_ENV_2_R 50
#define OCARINA_BUTTON_A_ENV_2_G 255
#define OCARINA_BUTTON_A_ENV_2_B 50
#endif

#if !PLATFORM_GC
#define OCARINA_ICON_PRIM_1_R 0
#define OCARINA_ICON_PRIM_1_G 80
#define OCARINA_ICON_PRIM_1_B 200
#else
#define OCARINA_ICON_PRIM_1_R 0
#define OCARINA_ICON_PRIM_1_G 200
#define OCARINA_ICON_PRIM_1_B 80
#endif

#if !PLATFORM_GC
#define OCARINA_ICON_PRIM_2_R 50
#define OCARINA_ICON_PRIM_2_G 130
#define OCARINA_ICON_PRIM_2_B 255
#else
#define OCARINA_ICON_PRIM_2_R 50
#define OCARINA_ICON_PRIM_2_G 255
#define OCARINA_ICON_PRIM_2_B 130
#endif

#if !PLATFORM_GC
#define OCARINA_ICON_ENV_1_R 0
#define OCARINA_ICON_ENV_1_G 0
#define OCARINA_ICON_ENV_1_B 0
#else
#define OCARINA_ICON_ENV_1_R 0
#define OCARINA_ICON_ENV_1_G 0
#define OCARINA_ICON_ENV_1_B 0
#endif

#if !PLATFORM_GC
#define OCARINA_ICON_ENV_2_R 0
#define OCARINA_ICON_ENV_2_G 130
#define OCARINA_ICON_ENV_2_B 255
#else
#define OCARINA_ICON_ENV_2_R 0
#define OCARINA_ICON_ENV_2_G 255
#define OCARINA_ICON_ENV_2_B 130
#endif

s32 sCharTexSize;
s32 sCharTexScale;

s16 sTextFade = false; // original name: key_off_flag ?

u8 D_8014B2F4 = 0;

s16 sOcarinaButtonIndexBufPos = 0;

s16 sOcarinaButtonIndexBufLen = 0;

u8 sTextboxSkipped = false;

u16 sNextTextId = 0;

s16 sTextIsCredits = false;

#if PLATFORM_GC && OOT_PAL
UNK_TYPE D_8014B30C = 0;
#endif

s16 sLastPlayedSong = 0xFF;

s16 sHasSunsSong = false;

s16 sMessageHasSetSfx = false;

u16 sOcarinaSongBitFlags = 0; // ocarina bit flags

#if OOT_NTSC

MessageTableEntry sJpnMessageEntryTable[] = {
#define DEFINE_MESSAGE_NES(textId, type, yPos, jpnMessage, nesMessage, gerMessage, fraMessage) /* Not Present */
#define DEFINE_MESSAGE_JPN(textId, type, yPos, jpnMessage, nesMessage, gerMessage, fraMessage) \
    { textId, (_SHIFTL(type, 4, 4) | _SHIFTL(yPos, 0, 4)), _message_##textId##_jpn },
#define DEFINE_MESSAGE(textId, type, yPos, jpnMessage, nesMessage, gerMessage, fraMessage) \
    DEFINE_MESSAGE_NES(textId, type, yPos, jpnMessage, nesMessage, gerMessage, fraMessage) \
    DEFINE_MESSAGE_JPN(textId, type, yPos, jpnMessage, nesMessage, gerMessage, fraMessage)
#define DEFINE_MESSAGE_FFFC(textId, type, yPos, jpnMessage, nesMessage, gerMessage, fraMessage) \
    /* Present */ DEFINE_MESSAGE_JPN(textId, type, yPos, jpnMessage, nesMessage, gerMessage, fraMessage)
#include "assets/text/message_data.h"
#undef DEFINE_MESSAGE
#undef DEFINE_MESSAGE_NES
#undef DEFINE_MESSAGE_JPN
#undef DEFINE_MESSAGE_FFFC
    { 0xFFFF, 0, NULL },
};

MessageTableEntry sNesMessageEntryTable[] = {
#define DEFINE_MESSAGE_NES(textId, type, yPos, jpnMessage, nesMessage, gerMessage, fraMessage) \
    { textId, (_SHIFTL(type, 4, 4) | _SHIFTL(yPos, 0, 4)), _message_##textId##_nes },
#define DEFINE_MESSAGE_JPN(textId, type, yPos, jpnMessage, nesMessage, gerMessage, fraMessage) /* Not Present */
#define DEFINE_MESSAGE(textId, type, yPos, jpnMessage, nesMessage, gerMessage, fraMessage) \
    DEFINE_MESSAGE_NES(textId, type, yPos, jpnMessage, nesMessage, gerMessage, fraMessage) \
    DEFINE_MESSAGE_JPN(textId, type, yPos, jpnMessage, nesMessage, gerMessage, fraMessage)
#define DEFINE_MESSAGE_FFFC(textId, type, yPos, jpnMessage, nesMessage, gerMessage, fraMessage) /* Not Present */
#include "assets/text/message_data.h"
#undef DEFINE_MESSAGE
#undef DEFINE_MESSAGE_NES
#undef DEFINE_MESSAGE_JPN
#undef DEFINE_MESSAGE_FFFC
    { 0xFFFF, 0, NULL },
};

#else

MessageTableEntry sNesMessageEntryTable[] = {
#define DEFINE_MESSAGE_NES(textId, type, yPos, jpnMessage, nesMessage, gerMessage, fraMessage) \
    { textId, (_SHIFTL(type, 4, 4) | _SHIFTL(yPos, 0, 4)), _message_##textId##_nes },
#define DEFINE_MESSAGE_JPN(textId, type, yPos, jpnMessage, nesMessage, gerMessage, fraMessage) /* Not Present */
#define DEFINE_MESSAGE(textId, type, yPos, jpnMessage, nesMessage, gerMessage, fraMessage) \
    DEFINE_MESSAGE_NES(textId, type, yPos, jpnMessage, nesMessage, gerMessage, fraMessage) \
    DEFINE_MESSAGE_JPN(textId, type, yPos, jpnMessage, nesMessage, gerMessage, fraMessage)
#define DEFINE_MESSAGE_FFFC(textId, type, yPos, jpnMessage, nesMessage, gerMessage, fraMessage) \
    /* Present */ DEFINE_MESSAGE_NES(textId, type, yPos, jpnMessage, nesMessage, gerMessage, fraMessage)
#include "assets/text/message_data.h"
#undef DEFINE_MESSAGE
#undef DEFINE_MESSAGE_NES
#undef DEFINE_MESSAGE_JPN
#undef DEFINE_MESSAGE_FFFC
    { 0xFFFF, 0, NULL },
};

const char* sGerMessageEntryTable[] = {
#define DEFINE_MESSAGE_NES(textId, type, yPos, jpnMessage, nesMessage, gerMessage, fraMessage) _message_##textId##_ger,
#define DEFINE_MESSAGE_JPN(textId, type, yPos, jpnMessage, nesMessage, gerMessage, fraMessage) /* Not Present */
#define DEFINE_MESSAGE(textId, type, yPos, jpnMessage, nesMessage, gerMessage, fraMessage) \
    DEFINE_MESSAGE_NES(textId, type, yPos, jpnMessage, nesMessage, gerMessage, fraMessage) \
    DEFINE_MESSAGE_JPN(textId, type, yPos, jpnMessage, nesMessage, gerMessage, fraMessage)
#define DEFINE_MESSAGE_FFFC(textId, type, yPos, jpnMessage, nesMessage, gerMessage, fraMessage) /* Not Present */
#include "assets/text/message_data.h"
#undef DEFINE_MESSAGE
#undef DEFINE_MESSAGE_NES
#undef DEFINE_MESSAGE_JPN
#undef DEFINE_MESSAGE_FFFC
    NULL,
};

const char* sFraMessageEntryTable[] = {
#define DEFINE_MESSAGE_NES(textId, type, yPos, jpnMessage, nesMessage, gerMessage, fraMessage) _message_##textId##_fra,
#define DEFINE_MESSAGE_JPN(textId, type, yPos, jpnMessage, nesMessage, gerMessage, fraMessage) /* Not Present */
#define DEFINE_MESSAGE(textId, type, yPos, jpnMessage, nesMessage, gerMessage, fraMessage) \
    DEFINE_MESSAGE_NES(textId, type, yPos, jpnMessage, nesMessage, gerMessage, fraMessage) \
    DEFINE_MESSAGE_JPN(textId, type, yPos, jpnMessage, nesMessage, gerMessage, fraMessage)
#define DEFINE_MESSAGE_FFFC(textId, type, yPos, jpnMessage, nesMessage, gerMessage, fraMessage) /* Not Present */
#include "assets/text/message_data.h"
#undef DEFINE_MESSAGE
#undef DEFINE_MESSAGE_NES
#undef DEFINE_MESSAGE_JPN
#undef DEFINE_MESSAGE_FFFC
    NULL,
};

#endif

MessageTableEntry sStaffMessageEntryTable[] = {
#define DEFINE_MESSAGE(textId, type, yPos, staffMessage) \
    { textId, (_SHIFTL(type, 4, 8) | _SHIFTL(yPos, 0, 8)), _message_##textId##_staff },
#include "assets/text/message_data_staff.h"
#undef DEFINE_MESSAGE
    { 0xFFFF, 0, NULL },
};

#if OOT_NTSC
MessageTableEntry* sJpnMessageEntryTablePtr = sJpnMessageEntryTable;
MessageTableEntry* sNesMessageEntryTablePtr = sNesMessageEntryTable;
#else
MessageTableEntry* sNesMessageEntryTablePtr = sNesMessageEntryTable;
const char** sGerMessageEntryTablePtr = sGerMessageEntryTable;
const char** sFraMessageEntryTablePtr = sFraMessageEntryTable;
#endif

MessageTableEntry* sStaffMessageEntryTablePtr = sStaffMessageEntryTable;

s16 sTextboxBackgroundForePrimColors[][3] = {
    { 255, 255, 255 }, { 50, 20, 0 },     { 255, 60, 0 },    { 255, 255, 255 },
    { 255, 255, 255 }, { 255, 255, 255 }, { 255, 255, 255 }, { 255, 255, 255 },
};

s16 sTextboxBackgroundBackPrimColors[][3] = {
    { 0, 0, 0 },
    { 220, 150, 0 },
    { 0, 0, 0 },
    { 0, 0, 0 },
};

s16 sTextboxBackgroundYOffsets[] = {
    1,
    2,
};

// original name: onpu_buff
u8 sOcarinaButtonIndexBuf[12] = { 0 };

s16 sOcarinaButtonAlphaValues[9] = { 0 };

// Maps the ocarina song order to the quest item order
s16 gOcarinaSongItemMap[] = {
    OCARINA_SONG_MINUET,   OCARINA_SONG_BOLERO,  OCARINA_SONG_SERENADE, OCARINA_SONG_REQUIEM,
    OCARINA_SONG_NOCTURNE, OCARINA_SONG_PRELUDE, OCARINA_SONG_LULLABY,  OCARINA_SONG_EPONAS,
    OCARINA_SONG_SARIAS,   OCARINA_SONG_SUNS,    OCARINA_SONG_TIME,     OCARINA_SONG_STORMS,
};

s16 sOcarinaButtonAPrimR;
s16 sOcarinaButtonAPrimB;
s16 sOcarinaButtonAPrimG;
s16 sOcarinaButtonAEnvR;
s16 sOcarinaButtonAEnvB;
s16 sOcarinaButtonAEnvG;
s16 sOcarinaButtonCPrimR;
s16 sOcarinaButtonCPrimB;
s16 sOcarinaButtonCPrimG;
s16 sOcarinaButtonCEnvR;
s16 sOcarinaButtonCEnvB;
s16 sOcarinaButtonCEnvG;

void Message_ResetOcarinaNoteState(void) {
    R_OCARINA_BUTTONS_YPOS(0) = 189;
    R_OCARINA_BUTTONS_YPOS(1) = 184;
    R_OCARINA_BUTTONS_YPOS(2) = 179;
    R_OCARINA_BUTTONS_YPOS(3) = 174;
    R_OCARINA_BUTTONS_YPOS(4) = 169;
    sOcarinaButtonIndexBuf[0] = OCARINA_BTN_INVALID;
    sOcarinaButtonAlphaValues[0] = sOcarinaButtonAlphaValues[1] = sOcarinaButtonAlphaValues[2] =
        sOcarinaButtonAlphaValues[3] = sOcarinaButtonAlphaValues[4] = sOcarinaButtonAlphaValues[5] =
            sOcarinaButtonAlphaValues[6] = sOcarinaButtonAlphaValues[7] = sOcarinaButtonAlphaValues[8] = 0;
    sOcarinaButtonAPrimR = OCARINA_BUTTON_A_PRIM_1_R;
    sOcarinaButtonAPrimG = OCARINA_BUTTON_A_PRIM_1_G;
    sOcarinaButtonAPrimB = OCARINA_BUTTON_A_PRIM_1_B;
    sOcarinaButtonAEnvR = 10;
    sOcarinaButtonAEnvG = 10;
    sOcarinaButtonAEnvB = 10;
    sOcarinaButtonCPrimR = 255;
    sOcarinaButtonCPrimG = 255;
    sOcarinaButtonCPrimB = 50;
    sOcarinaButtonCEnvR = 10;
    sOcarinaButtonCEnvG = 10;
    sOcarinaButtonCEnvB = 10;
}

void Message_UpdateOcarinaMemoryGame(PlayState* play) {
    MessageContext* msgCtx = &play->msgCtx;

    play->msgCtx.msgMode++;

    if (play->msgCtx.msgMode == MSGMODE_MEMORY_GAME_PLAYER_PLAYING) {
        AudioOcarina_SetInstrument(OCARINA_INSTRUMENT_DEFAULT);
        msgCtx->ocarinaStaff = AudioOcarina_GetPlayingStaff();
        msgCtx->ocarinaStaff->pos = sOcarinaButtonIndexBufPos = 0;
        AudioOcarina_Start((1 << OCARINA_SONG_MEMORY_GAME) + 0x8000);
        msgCtx->textDrawPos = msgCtx->decodedTextLen;
    } else if (msgCtx->msgMode == MSGMODE_MEMORY_GAME_RIGHT_SKULLKID_PLAYING) {
        AudioOcarina_SetInstrument(OCARINA_INSTRUMENT_FLUTE);
        msgCtx->ocarinaStaff = AudioOcarina_GetPlaybackStaff();
        msgCtx->ocarinaStaff->pos = sOcarinaButtonIndexBufPos = 0;
        AudioOcarina_SetPlaybackSong(OCARINA_SONG_MEMORY_GAME + 1, 1);
        msgCtx->stateTimer = 2;
    }
    Message_ResetOcarinaNoteState();
}

u8 Message_ShouldAdvance(PlayState* play) {
    Input* input = &play->state.input[0];

    if (CHECK_BTN_ALL(input->press.button, BTN_A) || CHECK_BTN_ALL(input->press.button, BTN_B) ||
        CHECK_BTN_ALL(input->press.button, BTN_CUP)) {
        Audio_PlaySfxGeneral(NA_SE_SY_MESSAGE_PASS, &gSfxDefaultPos, 4, &gSfxDefaultFreqAndVolScale,
                             &gSfxDefaultFreqAndVolScale, &gSfxDefaultReverb);
    }
    return CHECK_BTN_ALL(input->press.button, BTN_A) || CHECK_BTN_ALL(input->press.button, BTN_B) ||
           CHECK_BTN_ALL(input->press.button, BTN_CUP);
}

u8 Message_ShouldAdvanceSilent(PlayState* play) {
    Input* input = &play->state.input[0];

    return CHECK_BTN_ALL(input->press.button, BTN_A) || CHECK_BTN_ALL(input->press.button, BTN_B) ||
           CHECK_BTN_ALL(input->press.button, BTN_CUP);
}

/**
 * Closes any currently displayed textbox immediately, without waiting for
 * input from the player.
 */
void Message_CloseTextbox(PlayState* play) {
    MessageContext* msgCtx = &play->msgCtx;

    if (msgCtx->msgLength != 0) {
        msgCtx->stateTimer = 2;
        msgCtx->msgMode = MSGMODE_TEXT_CLOSING;
        msgCtx->textboxEndType = TEXTBOX_ENDTYPE_DEFAULT;
        Audio_PlaySfxGeneral(NA_SE_NONE, &gSfxDefaultPos, 4, &gSfxDefaultFreqAndVolScale, &gSfxDefaultFreqAndVolScale,
                             &gSfxDefaultReverb);
    }
}

void Message_HandleChoiceSelection(PlayState* play, u8 numChoices) {
    static s16 sAnalogStickHeld = false;
    MessageContext* msgCtx = &play->msgCtx;
    Input* input = &play->state.input[0];

    if (input->rel.stick_y >= 30 && !sAnalogStickHeld) {
        sAnalogStickHeld = true;
        msgCtx->choiceIndex--;
        if (msgCtx->choiceIndex > 128) {
            msgCtx->choiceIndex = 0;
        } else {
            Audio_PlaySfxGeneral(NA_SE_SY_CURSOR, &gSfxDefaultPos, 4, &gSfxDefaultFreqAndVolScale,
                                 &gSfxDefaultFreqAndVolScale, &gSfxDefaultReverb);
        }
    } else if (input->rel.stick_y <= -30 && !sAnalogStickHeld) {
        sAnalogStickHeld = true;
        msgCtx->choiceIndex++;
        if (msgCtx->choiceIndex > numChoices) {
            msgCtx->choiceIndex = numChoices;
        } else {
            Audio_PlaySfxGeneral(NA_SE_SY_CURSOR, &gSfxDefaultPos, 4, &gSfxDefaultFreqAndVolScale,
                                 &gSfxDefaultFreqAndVolScale, &gSfxDefaultReverb);
        }
    } else if (ABS(input->rel.stick_y) < 30) {
        sAnalogStickHeld = false;
    }
    msgCtx->textPosX = R_TEXT_CHOICE_XPOS;
    msgCtx->textPosY =
        (numChoices == 1) ? R_TEXT_CHOICE_YPOS(msgCtx->choiceIndex + 1) : R_TEXT_CHOICE_YPOS(msgCtx->choiceIndex);
}

void Message_DrawTextChar(PlayState* play, void* textureImage, Gfx** p) {
    MessageContext* msgCtx = &play->msgCtx;
    Gfx* gfx = *p;
    s16 x = msgCtx->textPosX;
    s16 y = msgCtx->textPosY;
    s32 pad;

    gDPPipeSync(gfx++);

    sCharTexSize = (R_TEXT_CHAR_SCALE / 100.0f) * 16.0f;
    sCharTexScale = 1024.0f / (R_TEXT_CHAR_SCALE / 100.0f);

    gDPLoadTextureBlock_4b(gfx++, textureImage, G_IM_FMT_I, FONT_CHAR_TEX_WIDTH, FONT_CHAR_TEX_HEIGHT, 0,
                           G_TX_NOMIRROR | G_TX_CLAMP, G_TX_NOMIRROR | G_TX_CLAMP, G_TX_NOMASK, G_TX_NOMASK, G_TX_NOLOD,
                           G_TX_NOLOD);

    // Draw drop shadow
    if (msgCtx->textBoxType != TEXTBOX_TYPE_NONE_NO_SHADOW) {
        gDPSetPrimColor(gfx++, 0, 0, 0, 0, 0, msgCtx->textColorAlpha);
        gSPTextureRectangle(gfx++, (x + R_TEXT_DROP_SHADOW_OFFSET) << 2, (y + R_TEXT_DROP_SHADOW_OFFSET) << 2,
                            (x + R_TEXT_DROP_SHADOW_OFFSET + sCharTexSize) << 2,
                            (y + R_TEXT_DROP_SHADOW_OFFSET + sCharTexSize) << 2, G_TX_RENDERTILE, 0, 0, sCharTexScale,
                            sCharTexScale);
    }

    gDPPipeSync(gfx++);
    gDPSetPrimColor(gfx++, 0, 0, msgCtx->textColorR, msgCtx->textColorG, msgCtx->textColorB, msgCtx->textColorAlpha);
    gSPTextureRectangle(gfx++, x << 2, y << 2, (x + sCharTexSize) << 2, (y + sCharTexSize) << 2, G_TX_RENDERTILE, 0, 0,
                        sCharTexScale, sCharTexScale);
    *p = gfx;
}

// resizes textboxes when opening them
void Message_GrowTextbox(MessageContext* msgCtx) {
    static f32 sWidthCoefficients[] = {
        1.2f, 1.5f, 1.8f, 2.0f, 2.1f, 2.2f, 2.1f, 2.0f,
    };
    static f32 sHeightCoefficients[] = {
        0.6f, 0.75f, 0.9f, 1.0f, 1.05f, 1.1f, 1.05f, 1.0f,
    };
    f32 width =
        R_TEXTBOX_WIDTH_TARGET * (sWidthCoefficients[msgCtx->stateTimer] + sWidthCoefficients[msgCtx->stateTimer]);
    f32 height = R_TEXTBOX_HEIGHT_TARGET * sHeightCoefficients[msgCtx->stateTimer];
    f32 texWidth =
        R_TEXTBOX_TEXWIDTH_TARGET / (sWidthCoefficients[msgCtx->stateTimer] + sWidthCoefficients[msgCtx->stateTimer]);
    f32 texHeight = R_TEXTBOX_TEXHEIGHT_TARGET / sHeightCoefficients[msgCtx->stateTimer];

    // Adjust y pos
    R_TEXTBOX_Y = R_TEXTBOX_Y_TARGET +
                  (R_TEXTBOX_Y_TARGET - (s16)(R_TEXTBOX_Y_TARGET * sHeightCoefficients[msgCtx->stateTimer] + 0.5f)) / 2;

    msgCtx->textboxColorAlphaCurrent += msgCtx->textboxColorAlphaTarget / 8;
    msgCtx->stateTimer++;
    if (msgCtx->stateTimer == 8) {
        // Reached the end
        R_TEXTBOX_X = R_TEXTBOX_X_TARGET;
        R_TEXTBOX_Y = R_TEXTBOX_Y_TARGET;
        msgCtx->msgMode = MSGMODE_TEXT_STARTING;
        msgCtx->textboxColorAlphaCurrent = msgCtx->textboxColorAlphaTarget;
    }
    // Adjust width and height
    R_TEXTBOX_WIDTH = (s16)(width + 0.5f) / 2;
    R_TEXTBOX_HEIGHT = (s16)(height + 0.5f);
    // Adjust texture coordinates
    R_TEXTBOX_TEXWIDTH = texWidth + 0.5f;
    R_TEXTBOX_TEXHEIGHT = texHeight + 0.5f;
    // Adjust x pos
    R_TEXTBOX_X = (R_TEXTBOX_X_TARGET + R_TEXTBOX_WIDTH_TARGET) - (R_TEXTBOX_WIDTH / 2);
}

#if OOT_NTSC

void Message_FindMessageJPN(PlayState* play, u16 textId) {
    const char* foundSeg;
    const char* nextSeg;
    const char* seg;
    Font* font = &play->msgCtx.font;
    MessageTableEntry* messageTableEntry = sJpnMessageEntryTablePtr;

    seg = messageTableEntry->segment;

    while (messageTableEntry->textId != 0xFFFF) {
        if (messageTableEntry->textId == textId) {
            foundSeg = messageTableEntry->segment;
            font->charTexBuf[0] = messageTableEntry->typePos;
            messageTableEntry++;
            nextSeg = messageTableEntry->segment;
            font->msgOffset = foundSeg - seg;
            font->msgLength = nextSeg - foundSeg;
            return;
        }
        messageTableEntry++;
    }

    messageTableEntry = sJpnMessageEntryTablePtr;

    foundSeg = messageTableEntry->segment;
    font->charTexBuf[0] = messageTableEntry->typePos;
    messageTableEntry++;
    nextSeg = messageTableEntry->segment;

    font->msgOffset = foundSeg - seg;
    font->msgLength = nextSeg - foundSeg;
}

void Message_FindMessageNES(PlayState* play, u16 textId) {
    const char* foundSeg;
    const char* nextSeg;
    const char* seg;
    Font* font = &play->msgCtx.font;
    MessageTableEntry* messageTableEntry = sNesMessageEntryTablePtr;

    seg = messageTableEntry->segment;
    while (messageTableEntry->textId != 0xFFFF) {
        if (messageTableEntry->textId == textId) {
            foundSeg = messageTableEntry->segment;
            font->charTexBuf[0] = messageTableEntry->typePos;
            messageTableEntry++;
            nextSeg = messageTableEntry->segment;
            font->msgOffset = foundSeg - seg;
            font->msgLength = nextSeg - foundSeg;
            return;
        }
        messageTableEntry++;
    }

    messageTableEntry = sNesMessageEntryTablePtr;

    foundSeg = messageTableEntry->segment;
    font->charTexBuf[0] = messageTableEntry->typePos;
    messageTableEntry++;
    nextSeg = messageTableEntry->segment;
    font->msgOffset = foundSeg - seg;
    font->msgLength = nextSeg - foundSeg;
}

#else

void Message_FindMessagePAL(PlayState* play, u16 textId) {
    const char* foundSeg;
    const char* nextSeg;
    Font* font = &play->msgCtx.font;
    MessageTableEntry* messageTableEntry = sNesMessageEntryTablePtr;
    const char** languageSegmentTable;
    const char* seg;

    if (gSaveContext.language == LANGUAGE_ENG) {
        seg = messageTableEntry->segment;

        while (messageTableEntry->textId != 0xFFFF) {
            if (messageTableEntry->textId == textId) {
                foundSeg = messageTableEntry->segment;
                font->charTexBuf[0] = messageTableEntry->typePos;
                messageTableEntry++;
                nextSeg = messageTableEntry->segment;
                font->msgOffset = foundSeg - seg;
                font->msgLength = nextSeg - foundSeg;
                PRINTF(T(" メッセージが,見つかった！！！ = %x  (data=%x) (data0=%x) (data1=%x) (data2=%x) (data3=%x)\n",
                         "Message found!!! = %x  (data=%x) (data0=%x) (data1=%x) (data2=%x) (data3=%x)\n"),
                       textId, font->msgOffset, font->msgLength, foundSeg, seg, nextSeg);
                return;
            }
            messageTableEntry++;
        }
    } else {
        languageSegmentTable =
            (gSaveContext.language == LANGUAGE_GER) ? sGerMessageEntryTablePtr : sFraMessageEntryTablePtr;
        seg = messageTableEntry->segment;

        while (messageTableEntry->textId != 0xFFFF) {
            if (messageTableEntry->textId == textId) {
                foundSeg = *languageSegmentTable;
                font->charTexBuf[0] = messageTableEntry->typePos;
                languageSegmentTable++;
                nextSeg = *languageSegmentTable;
                font->msgOffset = foundSeg - seg;
                font->msgLength = nextSeg - foundSeg;
                PRINTF(T(" メッセージが,見つかった！！！ = %x  (data=%x) (data0=%x) (data1=%x) (data2=%x) (data3=%x)\n",
                         "Message found!!! = %x  (data=%x) (data0=%x) (data1=%x) (data2=%x) (data3=%x)\n"),
                       textId, font->msgOffset, font->msgLength, foundSeg, seg, nextSeg);
                return;
            }
            messageTableEntry++;
            languageSegmentTable++;
        }
    }
    PRINTF(T(" メッセージが,見つからなかった！！！ = %x\n", "Message not found!!! = %x\n"), textId);
    messageTableEntry = sNesMessageEntryTablePtr;

    if (gSaveContext.language == LANGUAGE_ENG) {
        foundSeg = messageTableEntry->segment;
        font->charTexBuf[0] = messageTableEntry->typePos;
        messageTableEntry++;
        nextSeg = messageTableEntry->segment;
    } else {
        languageSegmentTable =
            (gSaveContext.language == LANGUAGE_GER) ? sGerMessageEntryTablePtr : sFraMessageEntryTablePtr;
        foundSeg = *languageSegmentTable;
        font->charTexBuf[0] = messageTableEntry->typePos;
        languageSegmentTable++;
        nextSeg = *languageSegmentTable;
    }
    font->msgOffset = foundSeg - seg;
    font->msgLength = nextSeg - foundSeg;
}

#endif

void Message_FindCreditsMessage(PlayState* play, u16 textId) {
    const char* foundSeg;
    const char* nextSeg;
    const char* seg;
    Font* font = &play->msgCtx.font;
    MessageTableEntry* messageTableEntry = sStaffMessageEntryTablePtr;

    seg = messageTableEntry->segment;
    while (messageTableEntry->textId != 0xFFFF) {
        if (messageTableEntry->textId == textId) {
            foundSeg = messageTableEntry->segment;
            font->charTexBuf[0] = messageTableEntry->typePos;
            messageTableEntry++;
            nextSeg = messageTableEntry->segment;
            font->msgOffset = foundSeg - seg;
            font->msgLength = nextSeg - foundSeg;
            PRINTF(T(" メッセージが,見つかった！！！ = %x  (data=%x) (data0=%x) (data1=%x) (data2=%x) (data3=%x)\n",
                     "Message found!!! = %x  (data=%x) (data0=%x) (data1=%x) (data2=%x) (data3=%x)\n"),
                   textId, font->msgOffset, font->msgLength, foundSeg, seg, nextSeg);
            return;
        }
        messageTableEntry++;
    }
}

void Message_SetTextColor(MessageContext* msgCtx, u16 colorParameter) {
    switch (colorParameter) {
        case TEXT_COLOR_RED:
            if (msgCtx->textBoxType == TEXTBOX_TYPE_WOODEN) {
                msgCtx->textColorR = 255;
                msgCtx->textColorG = 120;
                msgCtx->textColorB = 0;
            } else {
                msgCtx->textColorR = 255;
                msgCtx->textColorG = 60;
                msgCtx->textColorB = 60;
            }
            break;
        case TEXT_COLOR_ADJUSTABLE:
            if (msgCtx->textBoxType == TEXTBOX_TYPE_WOODEN) {
                msgCtx->textColorR = R_TEXT_ADJUST_COLOR_1_R;
                msgCtx->textColorG = R_TEXT_ADJUST_COLOR_1_G;
                msgCtx->textColorB = R_TEXT_ADJUST_COLOR_1_B;
            } else {
                msgCtx->textColorR = R_TEXT_ADJUST_COLOR_2_R;
                msgCtx->textColorG = R_TEXT_ADJUST_COLOR_2_G;
                msgCtx->textColorB = R_TEXT_ADJUST_COLOR_2_B;
            }
            break;
        case TEXT_COLOR_BLUE:
            if (msgCtx->textBoxType == TEXTBOX_TYPE_WOODEN) {
                msgCtx->textColorR = 80;
                msgCtx->textColorG = 110;
                msgCtx->textColorB = 255;
            } else {
                msgCtx->textColorR = 80;
                msgCtx->textColorG = 90;
                msgCtx->textColorB = 255;
            }
            break;
        case TEXT_COLOR_LIGHTBLUE:
            if (msgCtx->textBoxType == TEXTBOX_TYPE_WOODEN) {
                msgCtx->textColorR = 90;
                msgCtx->textColorG = 180;
                msgCtx->textColorB = 255;
            } else if (msgCtx->textBoxType == TEXTBOX_TYPE_NONE_NO_SHADOW) {
                msgCtx->textColorR = 80;
                msgCtx->textColorG = 150;
                msgCtx->textColorB = 180;
            } else {
                msgCtx->textColorR = 100;
                msgCtx->textColorG = 180;
                msgCtx->textColorB = 255;
            }
            break;
        case TEXT_COLOR_PURPLE:
            if (msgCtx->textBoxType == TEXTBOX_TYPE_WOODEN) {
                msgCtx->textColorR = 210;
                msgCtx->textColorG = 100;
                msgCtx->textColorB = 255;
            } else {
                msgCtx->textColorR = 255;
                msgCtx->textColorG = 150;
                msgCtx->textColorB = 180;
            }
            break;
        case TEXT_COLOR_YELLOW:
            if (msgCtx->textBoxType == TEXTBOX_TYPE_WOODEN) {
                msgCtx->textColorR = 255;
                msgCtx->textColorG = 255;
                msgCtx->textColorB = 30;
            } else {
                msgCtx->textColorR = 225;
                msgCtx->textColorG = 255;
                msgCtx->textColorB = 50;
            }
            break;
        case TEXT_COLOR_BLACK:
            msgCtx->textColorR = msgCtx->textColorG = msgCtx->textColorB = 0;
            break;
        case TEXT_COLOR_DEFAULT:
        default:
            if (msgCtx->textBoxType == TEXTBOX_TYPE_NONE_NO_SHADOW) {
                msgCtx->textColorR = msgCtx->textColorG = msgCtx->textColorB = 0;
            } else {
                msgCtx->textColorR = msgCtx->textColorG = msgCtx->textColorB = 255;
            }
            break;
    }
}

void Message_DrawTextboxIcon(PlayState* play, Gfx** p, s16 x, s16 y) {
    static s16 sIconPrimColors[][3] = {
        { OCARINA_ICON_PRIM_1_R, OCARINA_ICON_PRIM_1_G, OCARINA_ICON_PRIM_1_B },
        { OCARINA_ICON_PRIM_2_R, OCARINA_ICON_PRIM_2_G, OCARINA_ICON_PRIM_2_B },
    };
    static s16 sIconEnvColors[][3] = {
        { OCARINA_ICON_ENV_1_R, OCARINA_ICON_ENV_1_G, OCARINA_ICON_ENV_1_B },
        { OCARINA_ICON_ENV_2_R, OCARINA_ICON_ENV_2_G, OCARINA_ICON_ENV_2_B },
    };
    static s16 sIconPrimR = OCARINA_ICON_PRIM_1_R;
    static s16 sIconPrimG = OCARINA_ICON_PRIM_1_G;
    static s16 sIconPrimB = OCARINA_ICON_PRIM_1_B;
    static s16 sIconFlashTimer = 12;
    static s16 sIconFlashColorIdx = 0;
    static s16 sIconEnvR = 0;
    static s16 sIconEnvG = 0;
    static s16 sIconEnvB = 0;
    MessageContext* msgCtx = &play->msgCtx;
    Font* font = &msgCtx->font;
    Gfx* gfx = *p;
    s16 primR;
    s16 primG;
    s16 primB;
    s16 envR;
    s16 envG;
    s16 envB;
    u8* iconTexture = font->iconBuf;

    if (sTextIsCredits) {
        return;
    }

    primR = (ABS(sIconPrimR - sIconPrimColors[sIconFlashColorIdx][0])) / sIconFlashTimer;
    primG = (ABS(sIconPrimG - sIconPrimColors[sIconFlashColorIdx][1])) / sIconFlashTimer;
    primB = (ABS(sIconPrimB - sIconPrimColors[sIconFlashColorIdx][2])) / sIconFlashTimer;

    if (sIconPrimR >= sIconPrimColors[sIconFlashColorIdx][0]) {
        sIconPrimR -= primR;
    } else {
        sIconPrimR += primR;
    }

    if (sIconPrimG >= sIconPrimColors[sIconFlashColorIdx][1]) {
        sIconPrimG -= primG;
    } else {
        sIconPrimG += primG;
    }

    if (sIconPrimB >= sIconPrimColors[sIconFlashColorIdx][2]) {
        sIconPrimB -= primB;
    } else {
        sIconPrimB += primB;
    }

    envR = (ABS(sIconEnvR - sIconEnvColors[sIconFlashColorIdx][0])) / sIconFlashTimer;
    envG = (ABS(sIconEnvG - sIconEnvColors[sIconFlashColorIdx][1])) / sIconFlashTimer;
    envB = (ABS(sIconEnvB - sIconEnvColors[sIconFlashColorIdx][2])) / sIconFlashTimer;

    if (sIconEnvR >= sIconEnvColors[sIconFlashColorIdx][0]) {
        sIconEnvR -= envR;
    } else {
        sIconEnvR += envR;
    }

    if (sIconEnvG >= sIconEnvColors[sIconFlashColorIdx][1]) {
        sIconEnvG -= envG;
    } else {
        sIconEnvG += envG;
    }

    if (sIconEnvB >= sIconEnvColors[sIconFlashColorIdx][2]) {
        sIconEnvB -= envB;
    } else {
        sIconEnvB += envB;
    }

    sIconFlashTimer--;

    if (sIconFlashTimer == 0) {
        sIconPrimR = sIconPrimColors[sIconFlashColorIdx][0];
        sIconPrimG = sIconPrimColors[sIconFlashColorIdx][1];
        sIconPrimB = sIconPrimColors[sIconFlashColorIdx][2];
        sIconEnvR = sIconEnvColors[sIconFlashColorIdx][0];
        sIconEnvG = sIconEnvColors[sIconFlashColorIdx][1];
        sIconEnvB = sIconEnvColors[sIconFlashColorIdx][2];
        sIconFlashTimer = 12;
        sIconFlashColorIdx ^= 1;
    }

    gDPPipeSync(gfx++);

    gDPSetCombineLERP(gfx++, PRIMITIVE, ENVIRONMENT, TEXEL0, ENVIRONMENT, TEXEL0, 0, PRIMITIVE, 0, PRIMITIVE,
                      ENVIRONMENT, TEXEL0, ENVIRONMENT, TEXEL0, 0, PRIMITIVE, 0);

    gDPSetPrimColor(gfx++, 0, 0, sIconPrimR, sIconPrimG, sIconPrimB, 255);
    gDPSetEnvColor(gfx++, sIconEnvR, sIconEnvG, sIconEnvB, 255);

    gDPLoadTextureBlock_4b(gfx++, iconTexture, G_IM_FMT_I, FONT_CHAR_TEX_WIDTH, FONT_CHAR_TEX_HEIGHT, 0,
                           G_TX_NOMIRROR | G_TX_CLAMP, G_TX_NOMIRROR | G_TX_CLAMP, G_TX_NOMASK, G_TX_NOMASK, G_TX_NOLOD,
                           G_TX_NOLOD);

    sCharTexSize = 16.0f * ((f32)R_TEXT_CHAR_SCALE / 100.0f);
    sCharTexScale = 1024.0f / ((f32)R_TEXT_CHAR_SCALE / 100.0f);

    gSPTextureRectangle(gfx++, x << 2, y << 2, (x + sCharTexSize) << 2, (y + sCharTexSize) << 2, G_TX_RENDERTILE, 0, 0,
                        sCharTexScale, sCharTexScale);

    msgCtx->stateTimer++;

    *p = gfx;
}

#define MESSAGE_SPACE_WIDTH 6
f32 sFontWidths[144] = {
    8.0f,  // ' '
    8.0f,  // '!'
    6.0f,  // '"'
    9.0f,  // '#'
    9.0f,  // '$'
    14.0f, // '%'
    12.0f, // '&'
    3.0f,  // '''
    7.0f,  // '('
    7.0f,  // ')'
    7.0f,  // '*'
    9.0f,  // '+'
    4.0f,  // ','
    6.0f,  // '-'
    4.0f,  // '.'
    9.0f,  // '/'
    10.0f, // '0'
    5.0f,  // '1'
    9.0f,  // '2'
    9.0f,  // '3'
    10.0f, // '4'
    9.0f,  // '5'
    9.0f,  // '6'
    9.0f,  // '7'
    9.0f,  // '8'
    9.0f,  // '9'
    6.0f,  // ':'
    6.0f,  // ';'
    9.0f,  // '<'
    11.0f, // '='
    9.0f,  // '>'
    11.0f, // '?'
    13.0f, // '@'
    12.0f, // 'A'
    9.0f,  // 'B'
    11.0f, // 'C'
    11.0f, // 'D'
    8.0f,  // 'E'
    8.0f,  // 'F'
    12.0f, // 'G'
    10.0f, // 'H'
    4.0f,  // 'I'
    8.0f,  // 'J'
    10.0f, // 'K'
    8.0f,  // 'L'
    13.0f, // 'M'
    11.0f, // 'N'
    13.0f, // 'O'
    9.0f,  // 'P'
    13.0f, // 'Q'
    10.0f, // 'R'
    10.0f, // 'S'
    9.0f,  // 'T'
    10.0f, // 'U'
    11.0f, // 'V'
    15.0f, // 'W'
    11.0f, // 'X'
    10.0f, // 'Y'
    10.0f, // 'Z'
    7.0f,  // '['
    10.0f, // '\'
    7.0f,  // ']'
    10.0f, // '^'
    9.0f,  // '_'
    5.0f,  // '`'
    8.0f,  // 'a'
    9.0f,  // 'b'
    8.0f,  // 'c'
    9.0f,  // 'd'
    9.0f,  // 'e'
    6.0f,  // 'f'
    9.0f,  // 'g'
    8.0f,  // 'h'
    4.0f,  // 'i'
    6.0f,  // 'j'
    8.0f,  // 'k'
    4.0f,  // 'l'
    12.0f, // 'm'
    9.0f,  // 'n'
    9.0f,  // 'o'
    9.0f,  // 'p'
    9.0f,  // 'q'
    7.0f,  // 'r'
    8.0f,  // 's'
    7.0f,  // 't'
    8.0f,  // 'u'
    9.0f,  // 'v'
    12.0f, // 'w'
    8.0f,  // 'x'
    9.0f,  // 'y'
    8.0f,  // 'z'
    7.0f,  // '{'
    5.0f,  // '|'
    7.0f,  // '}'
    10.0f, // '~'
    10.0f, // ' '
    12.0f, // 'À'
#if OOT_NTSC
    12.0f, // 'î'
#else
    6.0f, // 'î'
#endif
    12.0f, // 'Â'
    12.0f, // 'Ä'
    11.0f, // 'Ç'
    8.0f,  // 'È'
    8.0f,  // 'É'
    8.0f,  // 'Ê'
    6.0f,  // 'Ë'
    6.0f,  // 'Ï'
    13.0f, // 'Ô'
    13.0f, // 'Ö'
    10.0f, // 'Ù'
    10.0f, // 'Û'
    10.0f, // 'Ü'
    9.0f,  // 'ß'
    8.0f,  // 'à'
    8.0f,  // 'á'
    8.0f,  // 'â'
    8.0f,  // 'ä'
    8.0f,  // 'ç'
    9.0f,  // 'è'
    9.0f,  // 'é'
    9.0f,  // 'ê'
    9.0f,  // 'ë'
    6.0f,  // 'ï'
    9.0f,  // 'ô'
    9.0f,  // 'ö'
    9.0f,  // 'ù'
    9.0f,  // 'û'
    9.0f,  // 'ü'
    14.0f, // '[A]'
    14.0f, // '[B]'
    14.0f, // '[C]'
    14.0f, // '[L]'
    14.0f, // '[R]'
    14.0f, // '[Z]'
    14.0f, // '[C-Up]'
    14.0f, // '[C-Down]'
    14.0f, // '[C-Left]'
    14.0f, // '[C-Right]'
    14.0f, // '▼'
    14.0f, // '[Control-Pad]'
    14.0f, // '[D-Pad]'
    14.0f, // ?
    14.0f, // ?
    14.0f, // ?
    14.0f, // ?
};

u16 Message_DrawItemIcon(PlayState* play, u16 itemId, Gfx** p, u16 i) {
    s32 pad;
    Gfx* gfx = *p;
    MessageContext* msgCtx = &play->msgCtx;

    // clang-format off
    if (msgCtx->msgMode == MSGMODE_TEXT_DISPLAYING) { \
        Audio_PlaySfxGeneral(NA_SE_NONE, &gSfxDefaultPos, 4, &gSfxDefaultFreqAndVolScale, &gSfxDefaultFreqAndVolScale,
                             &gSfxDefaultReverb);
    }
    // clang-format on

    gDPPipeSync(gfx++);
    gDPSetCombineMode(gfx++, G_CC_MODULATEIA_PRIM, G_CC_MODULATEIA_PRIM);
    gDPSetPrimColor(gfx++, 0, 0, 255, 255, 255, msgCtx->textColorAlpha);

    if (itemId >= ITEM_MEDALLION_FOREST) {
        gDPLoadTextureBlock(gfx++, msgCtx->textboxSegment + MESSAGE_STATIC_TEX_SIZE, G_IM_FMT_RGBA, G_IM_SIZ_32b,
                            QUEST_ICON_WIDTH, QUEST_ICON_HEIGHT, 0, G_TX_NOMIRROR | G_TX_WRAP,
                            G_TX_NOMIRROR | G_TX_WRAP, G_TX_NOMASK, G_TX_NOMASK, G_TX_NOLOD, G_TX_NOLOD);
    } else {
        gDPLoadTextureBlock(gfx++, msgCtx->textboxSegment + MESSAGE_STATIC_TEX_SIZE, G_IM_FMT_RGBA, G_IM_SIZ_32b,
                            ITEM_ICON_WIDTH, ITEM_ICON_HEIGHT, 0, G_TX_NOMIRROR | G_TX_WRAP, G_TX_NOMIRROR | G_TX_WRAP,
                            G_TX_NOMASK, G_TX_NOMASK, G_TX_NOLOD, G_TX_NOLOD);
    }
    gSPTextureRectangle(gfx++, (msgCtx->textPosX + R_TEXTBOX_ICON_XPOS) << 2, R_TEXTBOX_ICON_YPOS << 2,
                        (msgCtx->textPosX + R_TEXTBOX_ICON_XPOS + R_TEXTBOX_ICON_DIMENSION) << 2,
                        (R_TEXTBOX_ICON_YPOS + R_TEXTBOX_ICON_DIMENSION) << 2, G_TX_RENDERTILE, 0, 0, 1 << 10, 1 << 10);
    gDPPipeSync(gfx++);
    gDPSetCombineLERP(gfx++, 0, 0, 0, PRIMITIVE, TEXEL0, 0, PRIMITIVE, 0, 0, 0, 0, PRIMITIVE, TEXEL0, 0, PRIMITIVE, 0);

    msgCtx->textPosX += 32;

    i++;
    *p = gfx;

    return i;
}

void Message_HandleOcarina(PlayState* play) {
    MessageContext* msgCtx = &play->msgCtx;

    if (play->msgCtx.msgMode == MSGMODE_TEXT_DISPLAYING) {
        play->msgCtx.ocarinaMode = OCARINA_MODE_01;

        if (msgCtx->ocarinaAction == OCARINA_ACTION_SCARECROW_LONG_RECORDING) {
            msgCtx->msgMode = MSGMODE_SCARECROW_LONG_RECORDING_START;
            PRINTF(T("録音開始 録音開始 録音開始 録音開始  -> ",
                     "Recording Start  Recording Start  Recording Start  Recording Start -> "));
        } else if (msgCtx->ocarinaAction == OCARINA_ACTION_SCARECROW_LONG_PLAYBACK) {
            PRINTF(T("録音再生 録音再生 録音再生 録音再生  -> ",
                     "Recording Playback  Recording Playback  Recording Playback  Recording Playback -> "));
            AudioOcarina_SetInstrument(OCARINA_INSTRUMENT_DEFAULT);
            AudioOcarina_SetInstrument(OCARINA_INSTRUMENT_DEFAULT);
            msgCtx->ocarinaStaff = AudioOcarina_GetPlaybackStaff();
            sOcarinaButtonIndexBufPos = sOcarinaButtonIndexBufLen = 0;
            msgCtx->ocarinaStaff->pos = sOcarinaButtonIndexBufPos;
            Message_ResetOcarinaNoteState();
            msgCtx->stateTimer = 3;
            msgCtx->msgMode = MSGMODE_SCARECROW_LONG_PLAYBACK;
            AudioOcarina_SetPlaybackSong(OCARINA_SONG_SCARECROW_LONG + 1, 1);
        } else if (msgCtx->ocarinaAction == OCARINA_ACTION_SCARECROW_SPAWN_RECORDING) {
            msgCtx->msgMode = MSGMODE_SCARECROW_SPAWN_RECORDING_START;
            PRINTF(T("８音録音開始 ８音録音開始 ８音録音開始  -> ",
                     "8 Note Recording Start  8 Note Recording Start  8 Note Recording Start -> "));
        } else if (msgCtx->ocarinaAction == OCARINA_ACTION_SCARECROW_SPAWN_PLAYBACK) {
            PRINTF(T("８音再生 ８音再生 ８音再生  -> ", "8 Note Playback  8 Note Playback  8 Note Playback -> "));
            AudioOcarina_SetInstrument(OCARINA_INSTRUMENT_DEFAULT);
            AudioOcarina_SetInstrument(OCARINA_INSTRUMENT_DEFAULT);
            msgCtx->ocarinaStaff = AudioOcarina_GetPlaybackStaff();
            sOcarinaButtonIndexBufPos = sOcarinaButtonIndexBufLen = 0;
            msgCtx->ocarinaStaff->pos = sOcarinaButtonIndexBufPos;
            Message_ResetOcarinaNoteState();
            msgCtx->stateTimer = 3;
            msgCtx->msgMode = MSGMODE_SCARECROW_SPAWN_PLAYBACK;
            AudioOcarina_SetPlaybackSong(OCARINA_SONG_SCARECROW_SPAWN + 1, 1);
        } else if (msgCtx->ocarinaAction == OCARINA_ACTION_MEMORY_GAME) {
            msgCtx->msgMode = MSGMODE_MEMORY_GAME_START;
            PRINTF(T("輪唱開始 輪唱開始 輪唱開始 輪唱開始  -> ",
                     "Musical Round Start  Musical Round Start  Musical Round Start  Musical Round Start -> "));
        } else if (msgCtx->ocarinaAction == OCARINA_ACTION_FROGS) {
            msgCtx->msgMode = MSGMODE_FROGS_START;
            PRINTF(T("カエルの合唱 カエルの合唱  -> ", "Frog Chorus  Frog Chorus -> "));
        } else {
            PRINTF(T("オカリナ（%d） ", "Ocarina (%d)"), msgCtx->ocarinaAction);
            if (msgCtx->ocarinaAction == OCARINA_ACTION_UNK_0 || msgCtx->ocarinaAction == OCARINA_ACTION_FREE_PLAY ||
                msgCtx->ocarinaAction >= OCARINA_ACTION_CHECK_SARIA) {
                msgCtx->msgMode = MSGMODE_OCARINA_STARTING;
                PRINTF("000000000000  -> ");
            } else if (msgCtx->ocarinaAction >= OCARINA_ACTION_TEACH_MINUET &&
                       msgCtx->ocarinaAction <= OCARINA_ACTION_TEACH_STORMS) {
                msgCtx->msgMode = MSGMODE_SONG_DEMONSTRATION_STARTING;
                PRINTF("111111111111  -> ");
            } else {
                msgCtx->msgMode = MSGMODE_SONG_PLAYBACK_STARTING;
                PRINTF("222222222222  -> ");
            }
        }
        PRINTF("msg_mode=%d\n", msgCtx->msgMode);
    }
}

#if OOT_NTSC
/**
 * Draws the text contents of a jpn textbox, up to the current point that has
 * been scrolled to so far.
 */
void Message_DrawTextWide(PlayState* play, Gfx** gfxP) {
    MessageContext* msgCtx = &play->msgCtx;
    Font* font = &play->msgCtx.font;
    u16 character;
    u16 j;
    u16 i;
    u16 charTexIdx;
    Gfx* gfx = *gfxP;

    play->msgCtx.textPosX = R_TEXT_INIT_XPOS;
    play->msgCtx.textPosY = R_TEXT_INIT_YPOS;

    if (msgCtx->textBoxType == TEXTBOX_TYPE_NONE_NO_SHADOW) {
        msgCtx->textColorR = msgCtx->textColorG = msgCtx->textColorB = 0;
    } else {
        msgCtx->textColorR = msgCtx->textColorG = msgCtx->textColorB = 255;
    }

    msgCtx->unk_E3D0 = 0;
    charTexIdx = 0;

    for (i = 0; i < msgCtx->textDrawPos; i++) {
        character = msgCtx->msgBufDecodedWide[i];

        switch (character) {
            case MESSAGE_WIDE_NEWLINE:
                msgCtx->textPosY += R_TEXT_LINE_SPACING;
                msgCtx->textPosX = R_TEXT_INIT_XPOS;
                if (msgCtx->choiceNum == 1) {
                    msgCtx->textPosX += 32;
                }
                if (msgCtx->choiceNum == 2) {
                    msgCtx->textPosX += 32;
                }
                break;
            case MESSAGE_WIDE_COLOR:
                Message_SetTextColor(msgCtx, msgCtx->msgBufDecodedWide[++i]);
                break;
            case MESSAGE_WIDE_CHAR_SPACE:
                msgCtx->textPosX += MESSAGE_SPACE_WIDTH;
                break;
            case MESSAGE_WIDE_BOX_BREAK:
                if (msgCtx->msgMode == MSGMODE_TEXT_DISPLAYING) {
                    if (!sTextboxSkipped) {
                        Audio_PlaySfxGeneral(NA_SE_NONE, &gSfxDefaultPos, 4, &gSfxDefaultFreqAndVolScale,
                                             &gSfxDefaultFreqAndVolScale, &gSfxDefaultReverb);
                        msgCtx->msgMode = MSGMODE_TEXT_AWAIT_NEXT;
                        Font_LoadMessageBoxIcon(&play->msgCtx.font, TEXTBOX_ICON_TRIANGLE);
                    } else {
                        msgCtx->msgMode = MSGMODE_TEXT_NEXT_MSG;
                        msgCtx->textUnskippable = false;
                        msgCtx->msgBufPos++;
                    }
                }
                *gfxP = gfx;
                return;
            case MESSAGE_WIDE_SHIFT:
                msgCtx->textPosX += msgCtx->msgBufDecodedWide[++i];
                break;
            case MESSAGE_WIDE_TEXTID:
                msgCtx->textboxEndType = TEXTBOX_ENDTYPE_HAS_NEXT;
                if (msgCtx->msgMode == MSGMODE_TEXT_DISPLAYING) {
                    Audio_PlaySfxGeneral(NA_SE_NONE, &gSfxDefaultPos, 4, &gSfxDefaultFreqAndVolScale,
                                         &gSfxDefaultFreqAndVolScale, &gSfxDefaultReverb);
                    msgCtx->msgMode = MSGMODE_TEXT_DONE;
                    Font_LoadMessageBoxIcon(&play->msgCtx.font, TEXTBOX_ICON_TRIANGLE);
                }
                *gfxP = gfx;
                return;
            case MESSAGE_WIDE_QUICKTEXT_ENABLE:
                if (i + 1 == msgCtx->textDrawPos && (msgCtx->msgMode == MSGMODE_TEXT_DISPLAYING ||
                                                     (msgCtx->msgMode >= MSGMODE_OCARINA_STARTING &&
                                                      msgCtx->msgMode < MSGMODE_SCARECROW_LONG_RECORDING_START))) {
                    j = i;
                    while (true) {
                        character = msgCtx->msgBufDecodedWide[j];
                        if ((character != MESSAGE_WIDE_QUICKTEXT_DISABLE) && (character != MESSAGE_WIDE_PERSISTENT) &&
                            (character != MESSAGE_WIDE_EVENT) && (character != MESSAGE_WIDE_BOX_BREAK_DELAYED) &&
                            (character != MESSAGE_WIDE_AWAIT_BUTTON_PRESS) && (character != MESSAGE_WIDE_BOX_BREAK) &&
                            (character != MESSAGE_WIDE_END)) {
                            j++;
                        } else {
                            break;
                        }
                    }
                    i = j - 1;
                    msgCtx->textDrawPos = i + 1;
                }
                FALLTHROUGH;
            case MESSAGE_WIDE_QUICKTEXT_DISABLE:
                break;
            case MESSAGE_WIDE_AWAIT_BUTTON_PRESS:
                if (i + 1 == msgCtx->textDrawPos) {
                    if (msgCtx->msgMode == MSGMODE_TEXT_DISPLAYING) {
                        msgCtx->msgMode = MSGMODE_TEXT_AWAIT_INPUT;
                        Font_LoadMessageBoxIcon(&play->msgCtx.font, TEXTBOX_ICON_TRIANGLE);
                    }
                    *gfxP = gfx;
                    return;
                }
                break;
            case MESSAGE_WIDE_BOX_BREAK_DELAYED:
                if (msgCtx->msgMode == MSGMODE_TEXT_DISPLAYING) {
                    msgCtx->stateTimer = msgCtx->msgBufDecodedWide[++i];
                    msgCtx->msgMode = MSGMODE_TEXT_DELAYED_BREAK;
                }
                *gfxP = gfx;
                return;
            case MESSAGE_WIDE_FADE2:
                break;
            case MESSAGE_WIDE_SFX:
                if (msgCtx->msgMode == MSGMODE_TEXT_DISPLAYING && !sMessageHasSetSfx) {
                    sMessageHasSetSfx = true;
                    Audio_PlaySfxGeneral(msgCtx->msgBufDecodedWide[i + 1], &gSfxDefaultPos, 4,
                                         &gSfxDefaultFreqAndVolScale, &gSfxDefaultFreqAndVolScale, &gSfxDefaultReverb);
                }
                i++;
                break;
            case MESSAGE_WIDE_ITEM_ICON:
                i = Message_DrawItemIcon(play, msgCtx->msgBufDecodedWide[i + 1], &gfx, i);
                break;
            case MESSAGE_WIDE_BACKGROUND:
                // clang-format off
                if (msgCtx->msgMode == MSGMODE_TEXT_DISPLAYING) { \
                    Audio_PlaySfxGeneral(NA_SE_NONE, &gSfxDefaultPos, 4, &gSfxDefaultFreqAndVolScale,
                                         &gSfxDefaultFreqAndVolScale, &gSfxDefaultReverb);
                }
                // clang-format on
                gDPPipeSync(gfx++);
                gDPSetCombineMode(gfx++, G_CC_MODULATEIA_PRIM, G_CC_MODULATEIA_PRIM);
                gDPSetPrimColor(gfx++, 0, 0, sTextboxBackgroundBackPrimColors[msgCtx->textboxBackgroundBackColorIdx][0],
                                sTextboxBackgroundBackPrimColors[msgCtx->textboxBackgroundBackColorIdx][1],
                                sTextboxBackgroundBackPrimColors[msgCtx->textboxBackgroundBackColorIdx][2],
                                msgCtx->textColorAlpha);

                gDPLoadTextureBlock_4b(gfx++, msgCtx->textboxSegment + MESSAGE_STATIC_TEX_SIZE, G_IM_FMT_I, 96, 48, 0,
                                       G_TX_NOMIRROR | G_TX_WRAP, G_TX_NOMIRROR | G_TX_WRAP, G_TX_NOMASK, G_TX_NOMASK,
                                       G_TX_NOLOD, G_TX_NOLOD);
                gSPTextureRectangle(
                    gfx++, (msgCtx->textPosX + 1) << 2,
                    (R_TEXTBOX_BG_YPOS + sTextboxBackgroundYOffsets[msgCtx->textboxBackgroundYOffsetIdx]) << 2,
                    (msgCtx->textPosX + 96 + 1) << 2,
                    (R_TEXTBOX_BG_YPOS + sTextboxBackgroundYOffsets[msgCtx->textboxBackgroundYOffsetIdx] + 48) << 2,
                    G_TX_RENDERTILE, 0, 0, 1 << 10, 1 << 10);

                gDPLoadTextureBlock_4b(gfx++, msgCtx->textboxSegment + MESSAGE_STATIC_TEX_SIZE + 0x900, G_IM_FMT_I, 96,
                                       48, 0, G_TX_NOMIRROR | G_TX_WRAP, G_TX_NOMIRROR | G_TX_WRAP, G_TX_NOMASK,
                                       G_TX_NOMASK, G_TX_NOLOD, G_TX_NOLOD);
                gSPTextureRectangle(
                    gfx++, (msgCtx->textPosX + 96 + 1) << 2,
                    (R_TEXTBOX_BG_YPOS + sTextboxBackgroundYOffsets[msgCtx->textboxBackgroundYOffsetIdx]) << 2,
                    (msgCtx->textPosX + 96 + 1 + 96 + 1) << 2,
                    (R_TEXTBOX_BG_YPOS + sTextboxBackgroundYOffsets[msgCtx->textboxBackgroundYOffsetIdx] + 48) << 2,
                    G_TX_RENDERTILE, 0, 0, 1 << 10, 1 << 10);

                gDPPipeSync(gfx++);
                gDPSetPrimColor(gfx++, 0, 0, sTextboxBackgroundForePrimColors[msgCtx->textboxBackgroundForeColorIdx][0],
                                sTextboxBackgroundForePrimColors[msgCtx->textboxBackgroundForeColorIdx][1],
                                sTextboxBackgroundForePrimColors[msgCtx->textboxBackgroundForeColorIdx][2],
                                msgCtx->textColorAlpha);

                gDPLoadTextureBlock_4b(gfx++, (msgCtx->textboxSegment + MESSAGE_STATIC_TEX_SIZE), G_IM_FMT_I, 96, 48, 0,
                                       G_TX_NOMIRROR | G_TX_WRAP, G_TX_NOMIRROR | G_TX_WRAP, G_TX_NOMASK, G_TX_NOMASK,
                                       G_TX_NOLOD, G_TX_NOLOD);
                gSPTextureRectangle(gfx++, msgCtx->textPosX << 2, R_TEXTBOX_BG_YPOS << 2, (msgCtx->textPosX + 96) << 2,
                                    (R_TEXTBOX_BG_YPOS + 48) << 2, G_TX_RENDERTILE, 0, 0, 1 << 10, 1 << 10);

                gDPLoadTextureBlock_4b(gfx++, (msgCtx->textboxSegment + MESSAGE_STATIC_TEX_SIZE + 0x900), G_IM_FMT_I,
                                       96, 48, 0, G_TX_NOMIRROR | G_TX_WRAP, G_TX_NOMIRROR | G_TX_WRAP, G_TX_NOMASK,
                                       G_TX_NOMASK, G_TX_NOLOD, G_TX_NOLOD);
                gSPTextureRectangle(gfx++, (msgCtx->textPosX + 96) << 2, R_TEXTBOX_BG_YPOS << 2,
                                    (msgCtx->textPosX + 192) << 2, (R_TEXTBOX_BG_YPOS + 48) << 2, G_TX_RENDERTILE, 0, 0,
                                    1 << 10, 1 << 10);

                gDPPipeSync(gfx++);
                gDPSetCombineLERP(gfx++, 0, 0, 0, PRIMITIVE, TEXEL0, 0, PRIMITIVE, 0, 0, 0, 0, PRIMITIVE, TEXEL0, 0,
                                  PRIMITIVE, 0);

                msgCtx->textPosX += 32;
                break;
            case MESSAGE_WIDE_TEXT_SPEED:
                msgCtx->textDelay = msgCtx->msgBufDecodedWide[++i];
                break;
            case MESSAGE_WIDE_UNSKIPPABLE:
                msgCtx->textUnskippable = true;
                break;
            case MESSAGE_WIDE_TWO_CHOICE:
                msgCtx->textboxEndType = TEXTBOX_ENDTYPE_2_CHOICE;
                if (msgCtx->msgMode == MSGMODE_TEXT_DISPLAYING) {
                    msgCtx->choiceTextId = msgCtx->textId;
                    msgCtx->stateTimer = 4;
                    msgCtx->choiceIndex = 0;
                    Font_LoadMessageBoxIcon(font, TEXTBOX_ICON_ARROW);
                }
                break;
            case MESSAGE_WIDE_THREE_CHOICE:
                msgCtx->textboxEndType = TEXTBOX_ENDTYPE_3_CHOICE;
                if (msgCtx->msgMode == MSGMODE_TEXT_DISPLAYING) {
                    msgCtx->choiceTextId = msgCtx->textId;
                    msgCtx->stateTimer = 4;
                    msgCtx->choiceIndex = 0;
                    Font_LoadMessageBoxIcon(font, TEXTBOX_ICON_ARROW);
                }
                break;
            case MESSAGE_WIDE_END:
                if (msgCtx->msgMode == MSGMODE_TEXT_DISPLAYING) {
                    msgCtx->msgMode = MSGMODE_TEXT_DONE;
                    if (msgCtx->textboxEndType == TEXTBOX_ENDTYPE_DEFAULT) {
                        Audio_PlaySfxGeneral(NA_SE_SY_MESSAGE_END, &gSfxDefaultPos, 4, &gSfxDefaultFreqAndVolScale,
                                             &gSfxDefaultFreqAndVolScale, &gSfxDefaultReverb);
                        Font_LoadMessageBoxIcon(font, TEXTBOX_ICON_SQUARE);
                        if (play->csCtx.state == CS_STATE_IDLE) {
                            Interface_SetDoAction(play, DO_ACTION_RETURN);
                        }
                    }
                }
                *gfxP = gfx;
                return;
            case MESSAGE_WIDE_OCARINA:
                if (i + 1 == msgCtx->textDrawPos) {
                    Message_HandleOcarina(play);
                    *gfxP = gfx;
                    return;
                }
                break;
            case MESSAGE_WIDE_FADE:
                if (msgCtx->msgMode == MSGMODE_TEXT_DISPLAYING) {
                    msgCtx->msgMode = MSGMODE_TEXT_DONE;
                    msgCtx->textboxEndType = TEXTBOX_ENDTYPE_FADING;
                    msgCtx->stateTimer = msgCtx->msgBufDecodedWide[++i];
                    Font_LoadMessageBoxIcon(font, TEXTBOX_ICON_SQUARE);
                    if (play->csCtx.state == CS_STATE_IDLE) {
                        Interface_SetDoAction(play, DO_ACTION_RETURN);
                    }
                }
                *gfxP = gfx;
                return;
            case MESSAGE_WIDE_PERSISTENT:
                if (msgCtx->msgMode == MSGMODE_TEXT_DISPLAYING) {
                    Audio_PlaySfxGeneral(NA_SE_NONE, &gSfxDefaultPos, 4, &gSfxDefaultFreqAndVolScale,
                                         &gSfxDefaultFreqAndVolScale, &gSfxDefaultReverb);
                    msgCtx->msgMode = MSGMODE_TEXT_DONE;
                    msgCtx->textboxEndType = TEXTBOX_ENDTYPE_PERSISTENT;
                }
                *gfxP = gfx;
                return;
            case MESSAGE_WIDE_EVENT:
                if (msgCtx->msgMode == MSGMODE_TEXT_DISPLAYING) {
                    msgCtx->msgMode = MSGMODE_TEXT_DONE;
                    msgCtx->textboxEndType = TEXTBOX_ENDTYPE_EVENT;
                    Font_LoadMessageBoxIcon(&play->msgCtx.font, TEXTBOX_ICON_TRIANGLE);
                    Audio_PlaySfxGeneral(NA_SE_SY_MESSAGE_END, &gSfxDefaultPos, 4, &gSfxDefaultFreqAndVolScale,
                                         &gSfxDefaultFreqAndVolScale, &gSfxDefaultReverb);
                }
                *gfxP = gfx;
                return;
            default:
                switch (character) {
                    case MESSAGE_WIDE_CHAR_PARENTHESES_LEFT:
                    case MESSAGE_WIDE_CHAR_KAGIKAKKO_LEFT:
                        msgCtx->textPosX -= 6;
                        break;
                    case MESSAGE_WIDE_CHAR_NAKATEN:
                        msgCtx->textPosX -= 3;
                        break;
                    case MESSAGE_WIDE_CHAR_QUESTION_MARK:
                    case MESSAGE_WIDE_CHAR_EXCLAMATION_MARK:
                    case MESSAGE_WIDE_CHAR_CIRCUMFLEX_ACCENT:
                    case MESSAGE_WIDE_CHAR_ONE:
                        msgCtx->textPosX -= 2;
                        break;
                }
                if (msgCtx->msgMode == MSGMODE_TEXT_DISPLAYING && i + 1 == msgCtx->textDrawPos &&
                    msgCtx->textDelayTimer == msgCtx->textDelay) {
                    Audio_PlaySfxGeneral(NA_SE_NONE, &gSfxDefaultPos, 4, &gSfxDefaultFreqAndVolScale,
                                         &gSfxDefaultFreqAndVolScale, &gSfxDefaultReverb);
                }
                Message_DrawTextChar(play, &font->charTexBuf[charTexIdx], &gfx);
                charTexIdx += FONT_CHAR_TEX_SIZE;

                switch (character) {
                    case MESSAGE_WIDE_CHAR_PERIOD:
                        msgCtx->textPosX += 3;
                        break;
                    case MESSAGE_WIDE_CHAR_PARENTHESES_RIGHT:
                    case MESSAGE_WIDE_CHAR_KAGIKAKKO_RIGHT:
                        msgCtx->textPosX += 5;
                        break;
                    case MESSAGE_WIDE_CHAR_TOUTEN:
                    case MESSAGE_WIDE_CHAR_KUTEN:
                    case MESSAGE_WIDE_CHAR_DOUBLE_QUOTATION_MARK_RIGHT:
                        msgCtx->textPosX += 7;
                        break;
                    case MESSAGE_WIDE_CHAR_CIRCUMFLEX_ACCENT:
                    case MESSAGE_WIDE_CHAR_NUMBER_SIGN:
                    case MESSAGE_WIDE_CHAR_ASTERISK:
                        msgCtx->textPosX += 9;
                        break;
                    case MESSAGE_WIDE_CHAR_NAKATEN:
                        msgCtx->textPosX += 10;
                        break;
                    default:
                        msgCtx->textPosX += (s32)(16.0f * (R_TEXT_CHAR_SCALE / 100.0f));
                        break;
                }
                break;
        }
    }

    if (msgCtx->textDelayTimer == 0) {
        msgCtx->textDrawPos = i + 1;
        msgCtx->textDelayTimer = msgCtx->textDelay;
    } else {
        msgCtx->textDelayTimer--;
    }
    *gfxP = gfx;
}
#endif

/**
 * Draws the text contents of an eng/ger/fra textbox, up to the current point that has
 * been scrolled to so far.
 */
void Message_DrawText(PlayState* play, Gfx** gfxP) {
    MessageContext* msgCtx = &play->msgCtx;
    s16 pad;
    u8 character;
    u16 j;
    u16 i;
    u16 sfxHi;
    u16 charTexIdx;
    Font* font = &play->msgCtx.font;
    Gfx* gfx = *gfxP;

    play->msgCtx.textPosX = R_TEXT_INIT_XPOS;
    if (!sTextIsCredits) {
        msgCtx->textPosY = R_TEXT_INIT_YPOS;
    } else {
        msgCtx->textPosY = YREG(1);
    }

    if (msgCtx->textBoxType == TEXTBOX_TYPE_NONE_NO_SHADOW) {
        msgCtx->textColorR = msgCtx->textColorG = msgCtx->textColorB = 0;
    } else {
        msgCtx->textColorR = msgCtx->textColorG = msgCtx->textColorB = 255;
    }

    msgCtx->unk_E3D0 = 0;
    charTexIdx = 0;

    for (i = 0; i < msgCtx->textDrawPos; i++) {
        character = msgCtx->msgBufDecoded[i];

        switch (character) {
            case MESSAGE_NEWLINE:
                msgCtx->textPosX = R_TEXT_INIT_XPOS;
                if (msgCtx->choiceNum == 1 || msgCtx->choiceNum == 3) {
                    msgCtx->textPosX += 32;
                }
                if (msgCtx->choiceNum == 2 && msgCtx->textPosY != R_TEXT_INIT_YPOS) {
                    msgCtx->textPosX += 32;
                }
                msgCtx->textPosY += R_TEXT_LINE_SPACING;
                break;
            case MESSAGE_COLOR:
                Message_SetTextColor(msgCtx, msgCtx->msgBufDecoded[++i] & 0xF);
                break;
            case MESSAGE_CHAR_SPACE:
                msgCtx->textPosX += MESSAGE_SPACE_WIDTH;
                break;
            case MESSAGE_BOX_BREAK:
                if (msgCtx->msgMode == MSGMODE_TEXT_DISPLAYING) {
                    if (!sTextboxSkipped) {
                        Audio_PlaySfxGeneral(NA_SE_NONE, &gSfxDefaultPos, 4, &gSfxDefaultFreqAndVolScale,
                                             &gSfxDefaultFreqAndVolScale, &gSfxDefaultReverb);
                        msgCtx->msgMode = MSGMODE_TEXT_AWAIT_NEXT;
                        Font_LoadMessageBoxIcon(font, TEXTBOX_ICON_TRIANGLE);
                    } else {
                        msgCtx->msgMode = MSGMODE_TEXT_NEXT_MSG;
                        msgCtx->textUnskippable = false;
                        msgCtx->msgBufPos++;
                    }
                }
                *gfxP = gfx;
                return;
            case MESSAGE_SHIFT:
                msgCtx->textPosX += msgCtx->msgBufDecoded[++i];
                break;
            case MESSAGE_TEXTID:
                msgCtx->textboxEndType = TEXTBOX_ENDTYPE_HAS_NEXT;
                if (msgCtx->msgMode == MSGMODE_TEXT_DISPLAYING) {
                    Audio_PlaySfxGeneral(NA_SE_NONE, &gSfxDefaultPos, 4, &gSfxDefaultFreqAndVolScale,
                                         &gSfxDefaultFreqAndVolScale, &gSfxDefaultReverb);
                    msgCtx->msgMode = MSGMODE_TEXT_DONE;
                    Font_LoadMessageBoxIcon(font, TEXTBOX_ICON_TRIANGLE);
                }
                *gfxP = gfx;
                return;
            case MESSAGE_QUICKTEXT_ENABLE:
                if (i + 1 == msgCtx->textDrawPos && (msgCtx->msgMode == MSGMODE_TEXT_DISPLAYING ||
                                                     (msgCtx->msgMode >= MSGMODE_OCARINA_STARTING &&
                                                      msgCtx->msgMode < MSGMODE_SCARECROW_LONG_RECORDING_START))) {
                    j = i;
                    while (true) {
                        character = msgCtx->msgBufDecoded[j];
                        if (character == MESSAGE_SHIFT) {
                            j += 2;
                        } else if ((character != MESSAGE_QUICKTEXT_DISABLE) && (character != MESSAGE_PERSISTENT) &&
                                   (character != MESSAGE_EVENT) && (character != MESSAGE_BOX_BREAK_DELAYED) &&
                                   (character != MESSAGE_AWAIT_BUTTON_PRESS) && (character != MESSAGE_BOX_BREAK) &&
                                   (character != MESSAGE_END)) {
                            j++;
                        } else {
                            break;
                        }
                    }
                    i = j - 1;
                    msgCtx->textDrawPos = i + 1;
                }
                FALLTHROUGH;
            case MESSAGE_QUICKTEXT_DISABLE:
                break;
            case MESSAGE_AWAIT_BUTTON_PRESS:
                if (i + 1 == msgCtx->textDrawPos) {
                    if (msgCtx->msgMode == MSGMODE_TEXT_DISPLAYING) {
                        msgCtx->msgMode = MSGMODE_TEXT_AWAIT_INPUT;
                        Font_LoadMessageBoxIcon(font, TEXTBOX_ICON_TRIANGLE);
                    }
                    *gfxP = gfx;
                    return;
                }
                break;
            case MESSAGE_BOX_BREAK_DELAYED:
                if (msgCtx->msgMode == MSGMODE_TEXT_DISPLAYING) {
                    msgCtx->stateTimer = msgCtx->msgBufDecoded[++i];
                    msgCtx->msgMode = MSGMODE_TEXT_DELAYED_BREAK;
                }
                *gfxP = gfx;
                return;
            case MESSAGE_FADE2:
                if (msgCtx->msgMode == MSGMODE_TEXT_DISPLAYING) {
                    msgCtx->msgMode = MSGMODE_TEXT_DONE;
                    msgCtx->textboxEndType = TEXTBOX_ENDTYPE_FADING;
                    PRINTF(T("タイマー (%x) (%x)", "Timer (%x) (%x)"), msgCtx->msgBufDecoded[i + 1],
                           msgCtx->msgBufDecoded[i + 2]);
                    msgCtx->stateTimer = msgCtx->msgBufDecoded[++i] << 8;
                    msgCtx->stateTimer |= msgCtx->msgBufDecoded[++i];
                    PRINTF(T("合計wct=%x(%d)\n", " Total wct=%x(%d)\n"), msgCtx->stateTimer, msgCtx->stateTimer);
                }
                *gfxP = gfx;
                return;
            case MESSAGE_SFX:
                if (msgCtx->msgMode == MSGMODE_TEXT_DISPLAYING && !sMessageHasSetSfx) {
                    sMessageHasSetSfx = true;
                    PRINTF(T("サウンド（ＳＥ）\n", "Sound (SE)\n"));
                    sfxHi = msgCtx->msgBufDecoded[i + 1];
                    sfxHi <<= 8;
                    Audio_PlaySfxGeneral(sfxHi | msgCtx->msgBufDecoded[i + 2], &gSfxDefaultPos, 4,
                                         &gSfxDefaultFreqAndVolScale, &gSfxDefaultFreqAndVolScale, &gSfxDefaultReverb);
                }
                i += 2;
                break;
            case MESSAGE_ITEM_ICON:
                i = Message_DrawItemIcon(play, msgCtx->msgBufDecoded[i + 1], &gfx, i);
                break;
            case MESSAGE_BACKGROUND:
                // clang-format off
                if (msgCtx->msgMode == MSGMODE_TEXT_DISPLAYING) { \
                    Audio_PlaySfxGeneral(NA_SE_NONE, &gSfxDefaultPos, 4, &gSfxDefaultFreqAndVolScale,
                                         &gSfxDefaultFreqAndVolScale, &gSfxDefaultReverb);
                }
                // clang-format on
                gDPPipeSync(gfx++);
                gDPSetCombineMode(gfx++, G_CC_MODULATEIA_PRIM, G_CC_MODULATEIA_PRIM);
                gDPSetPrimColor(gfx++, 0, 0, sTextboxBackgroundBackPrimColors[msgCtx->textboxBackgroundBackColorIdx][0],
                                sTextboxBackgroundBackPrimColors[msgCtx->textboxBackgroundBackColorIdx][1],
                                sTextboxBackgroundBackPrimColors[msgCtx->textboxBackgroundBackColorIdx][2],
                                msgCtx->textColorAlpha);

                gDPLoadTextureBlock_4b(gfx++, msgCtx->textboxSegment + MESSAGE_STATIC_TEX_SIZE, G_IM_FMT_I, 96, 48, 0,
                                       G_TX_NOMIRROR | G_TX_WRAP, G_TX_NOMIRROR | G_TX_WRAP, G_TX_NOMASK, G_TX_NOMASK,
                                       G_TX_NOLOD, G_TX_NOLOD);
                gSPTextureRectangle(
                    gfx++, (msgCtx->textPosX + 1) << 2,
                    (R_TEXTBOX_BG_YPOS + sTextboxBackgroundYOffsets[msgCtx->textboxBackgroundYOffsetIdx]) << 2,
                    (msgCtx->textPosX + 96 + 1) << 2,
                    (R_TEXTBOX_BG_YPOS + sTextboxBackgroundYOffsets[msgCtx->textboxBackgroundYOffsetIdx] + 48) << 2,
                    G_TX_RENDERTILE, 0, 0, 1 << 10, 1 << 10);

                gDPLoadTextureBlock_4b(gfx++, msgCtx->textboxSegment + MESSAGE_STATIC_TEX_SIZE + 0x900, G_IM_FMT_I, 96,
                                       48, 0, G_TX_NOMIRROR | G_TX_WRAP, G_TX_NOMIRROR | G_TX_WRAP, G_TX_NOMASK,
                                       G_TX_NOMASK, G_TX_NOLOD, G_TX_NOLOD);
                gSPTextureRectangle(
                    gfx++, (msgCtx->textPosX + 96 + 1) << 2,
                    (R_TEXTBOX_BG_YPOS + sTextboxBackgroundYOffsets[msgCtx->textboxBackgroundYOffsetIdx]) << 2,
                    (msgCtx->textPosX + 96 + 1 + 96 + 1) << 2,
                    (R_TEXTBOX_BG_YPOS + sTextboxBackgroundYOffsets[msgCtx->textboxBackgroundYOffsetIdx] + 48) << 2,
                    G_TX_RENDERTILE, 0, 0, 1 << 10, 1 << 10);

                gDPPipeSync(gfx++);
                gDPSetPrimColor(gfx++, 0, 0, sTextboxBackgroundForePrimColors[msgCtx->textboxBackgroundForeColorIdx][0],
                                sTextboxBackgroundForePrimColors[msgCtx->textboxBackgroundForeColorIdx][1],
                                sTextboxBackgroundForePrimColors[msgCtx->textboxBackgroundForeColorIdx][2],
                                msgCtx->textColorAlpha);

                gDPLoadTextureBlock_4b(gfx++, (msgCtx->textboxSegment + MESSAGE_STATIC_TEX_SIZE), G_IM_FMT_I, 96, 48, 0,
                                       G_TX_NOMIRROR | G_TX_WRAP, G_TX_NOMIRROR | G_TX_WRAP, G_TX_NOMASK, G_TX_NOMASK,
                                       G_TX_NOLOD, G_TX_NOLOD);
                gSPTextureRectangle(gfx++, msgCtx->textPosX << 2, R_TEXTBOX_BG_YPOS << 2, (msgCtx->textPosX + 96) << 2,
                                    (R_TEXTBOX_BG_YPOS + 48) << 2, G_TX_RENDERTILE, 0, 0, 1 << 10, 1 << 10);

                gDPLoadTextureBlock_4b(gfx++, (msgCtx->textboxSegment + MESSAGE_STATIC_TEX_SIZE + 0x900), G_IM_FMT_I,
                                       96, 48, 0, G_TX_NOMIRROR | G_TX_WRAP, G_TX_NOMIRROR | G_TX_WRAP, G_TX_NOMASK,
                                       G_TX_NOMASK, G_TX_NOLOD, G_TX_NOLOD);
                gSPTextureRectangle(gfx++, (msgCtx->textPosX + 96) << 2, R_TEXTBOX_BG_YPOS << 2,
                                    (msgCtx->textPosX + 192) << 2, (R_TEXTBOX_BG_YPOS + 48) << 2, G_TX_RENDERTILE, 0, 0,
                                    1 << 10, 1 << 10);

                gDPPipeSync(gfx++);
                gDPSetCombineLERP(gfx++, 0, 0, 0, PRIMITIVE, TEXEL0, 0, PRIMITIVE, 0, 0, 0, 0, PRIMITIVE, TEXEL0, 0,
                                  PRIMITIVE, 0);

                msgCtx->textPosX += 32;
                break;
            case MESSAGE_TEXT_SPEED:
                msgCtx->textDelay = msgCtx->msgBufDecoded[++i];
                break;
            case MESSAGE_UNSKIPPABLE:
                msgCtx->textUnskippable = true;
                break;
            case MESSAGE_TWO_CHOICE:
                msgCtx->textboxEndType = TEXTBOX_ENDTYPE_2_CHOICE;
                if (msgCtx->msgMode == MSGMODE_TEXT_DISPLAYING) {
                    msgCtx->choiceTextId = msgCtx->textId;
                    msgCtx->stateTimer = 4;
                    msgCtx->choiceIndex = 0;
                    Font_LoadMessageBoxIcon(font, TEXTBOX_ICON_ARROW);
                }
                break;
            case MESSAGE_THREE_CHOICE:
                msgCtx->textboxEndType = TEXTBOX_ENDTYPE_3_CHOICE;
                if (msgCtx->msgMode == MSGMODE_TEXT_DISPLAYING) {
                    msgCtx->choiceTextId = msgCtx->textId;
                    msgCtx->stateTimer = 4;
                    msgCtx->choiceIndex = 0;
                    Font_LoadMessageBoxIcon(font, TEXTBOX_ICON_ARROW);
                }
                break;
            case MESSAGE_END:
                if (msgCtx->msgMode == MSGMODE_TEXT_DISPLAYING) {
                    msgCtx->msgMode = MSGMODE_TEXT_DONE;
                    if (msgCtx->textboxEndType == TEXTBOX_ENDTYPE_DEFAULT) {
                        Audio_PlaySfxGeneral(NA_SE_SY_MESSAGE_END, &gSfxDefaultPos, 4, &gSfxDefaultFreqAndVolScale,
                                             &gSfxDefaultFreqAndVolScale, &gSfxDefaultReverb);
                        Font_LoadMessageBoxIcon(font, TEXTBOX_ICON_SQUARE);
                        if (play->csCtx.state == 0) {
                            Interface_SetDoAction(play, DO_ACTION_RETURN);
                        }
                    }
                }
                *gfxP = gfx;
                return;
            case MESSAGE_OCARINA:
                if (i + 1 == msgCtx->textDrawPos) {
                    Message_HandleOcarina(play);
                    *gfxP = gfx;
                    return;
                }
                break;
            case MESSAGE_FADE:
                if (msgCtx->msgMode == MSGMODE_TEXT_DISPLAYING) {
                    msgCtx->msgMode = MSGMODE_TEXT_DONE;
                    msgCtx->textboxEndType = TEXTBOX_ENDTYPE_FADING;
                    msgCtx->stateTimer = msgCtx->msgBufDecoded[++i];
                    Font_LoadMessageBoxIcon(font, TEXTBOX_ICON_SQUARE);
                    if (play->csCtx.state == 0) {
                        Interface_SetDoAction(play, DO_ACTION_RETURN);
                    }
                }
                *gfxP = gfx;
                return;
            case MESSAGE_PERSISTENT:
                if (msgCtx->msgMode == MSGMODE_TEXT_DISPLAYING) {
                    Audio_PlaySfxGeneral(NA_SE_NONE, &gSfxDefaultPos, 4, &gSfxDefaultFreqAndVolScale,
                                         &gSfxDefaultFreqAndVolScale, &gSfxDefaultReverb);
                    msgCtx->msgMode = MSGMODE_TEXT_DONE;
                    msgCtx->textboxEndType = TEXTBOX_ENDTYPE_PERSISTENT;
                }
                *gfxP = gfx;
                return;
            case MESSAGE_EVENT:
                if (msgCtx->msgMode == MSGMODE_TEXT_DISPLAYING) {
                    msgCtx->msgMode = MSGMODE_TEXT_DONE;
                    msgCtx->textboxEndType = TEXTBOX_ENDTYPE_EVENT;
                    Font_LoadMessageBoxIcon(font, TEXTBOX_ICON_TRIANGLE);
                    Audio_PlaySfxGeneral(NA_SE_SY_MESSAGE_END, &gSfxDefaultPos, 4, &gSfxDefaultFreqAndVolScale,
                                         &gSfxDefaultFreqAndVolScale, &gSfxDefaultReverb);
                }
                *gfxP = gfx;
                return;
            default:
                if (msgCtx->msgMode == MSGMODE_TEXT_DISPLAYING && i + 1 == msgCtx->textDrawPos &&
                    msgCtx->textDelayTimer == msgCtx->textDelay) {
                    Audio_PlaySfxGeneral(NA_SE_NONE, &gSfxDefaultPos, 4, &gSfxDefaultFreqAndVolScale,
                                         &gSfxDefaultFreqAndVolScale, &gSfxDefaultReverb);
                }
                Message_DrawTextChar(play, &font->charTexBuf[charTexIdx], &gfx);
                charTexIdx += FONT_CHAR_TEX_SIZE;

                msgCtx->textPosX += (s32)(sFontWidths[character - ' '] * (R_TEXT_CHAR_SCALE / 100.0f));
                break;
        }
    }
    if (msgCtx->textDelayTimer == 0) {
        msgCtx->textDrawPos = i + 1;
        msgCtx->textDelayTimer = msgCtx->textDelay;
    } else {
        msgCtx->textDelayTimer--;
    }
    *gfxP = gfx;
}

void Message_LoadItemIcon(PlayState* play, u16 itemId, s16 y) {
    static s16 sIconItem32XOffsets[] = LANGUAGE_ARRAY(54, 74, 74, 74);
    static s16 sIconItem24XOffsets[] = LANGUAGE_ARRAY(50, 72, 72, 72);
    MessageContext* msgCtx = &play->msgCtx;
    InterfaceContext* interfaceCtx = &play->interfaceCtx;

    if (itemId == ITEM_DUNGEON_MAP) {
        interfaceCtx->mapPalette[30] = 0xFF;
        interfaceCtx->mapPalette[31] = 0xFF;
    }
    if (itemId < ITEM_MEDALLION_FOREST) {
        R_TEXTBOX_ICON_XPOS = R_TEXT_INIT_XPOS - sIconItem32XOffsets[gSaveContext.language];
        R_TEXTBOX_ICON_YPOS = y + ((44 - ITEM_ICON_HEIGHT) / 2);
        R_TEXTBOX_ICON_DIMENSION = ITEM_ICON_WIDTH; // assumes the image is square
        DMA_REQUEST_SYNC(msgCtx->textboxSegment + MESSAGE_STATIC_TEX_SIZE, GET_ITEM_ICON_VROM(itemId), ITEM_ICON_SIZE,
                         "../z_message_PAL.c", 1473);
        PRINTF(T("アイテム32-0\n", "Item 32-0\n"));
    } else {
        R_TEXTBOX_ICON_XPOS = R_TEXT_INIT_XPOS - sIconItem24XOffsets[gSaveContext.language];
        R_TEXTBOX_ICON_YPOS = y + ((44 - QUEST_ICON_HEIGHT) / 2);
        R_TEXTBOX_ICON_DIMENSION = QUEST_ICON_WIDTH; // assumes the image is square
        DMA_REQUEST_SYNC(msgCtx->textboxSegment + MESSAGE_STATIC_TEX_SIZE, GET_QUEST_ICON_VROM(itemId), QUEST_ICON_SIZE,
                         "../z_message_PAL.c", 1482);
        PRINTF(T("アイテム24＝%d (%d) {%d}\n", "Item 24=%d (%d) {%d}\n"), itemId, itemId - ITEM_KOKIRI_EMERALD, 84);
    }
    msgCtx->msgBufPos++;
    msgCtx->choiceNum = 1;
}

void Message_Decode(PlayState* play) {
    MessageContext* msgCtx = &play->msgCtx;
    Font* font = &play->msgCtx.font;
    s32 charTexIdx = 0;
    s16 i;
#if !(PLATFORM_GC && OOT_PAL)
    s16 j;
#endif
    s16 decodedBufPos = 0;
    s16 numLines = 0;
    s16 digits[4];
    f32 timeInSeconds;
    s16 playerNameLen;
    s16 loadChar;
    u16 value;
    u8 curChar;
#if !(PLATFORM_GC && OOT_PAL)
    u16 curCharWide;
    u8* fontBuf;
#endif

    play->msgCtx.textDelayTimer = 0;
    play->msgCtx.textUnskippable = play->msgCtx.textDelay = play->msgCtx.textDelayTimer = 0;
    sTextFade = false;

#if OOT_NTSC
    if (gSaveContext.language == LANGUAGE_JPN && !sTextIsCredits) {
        // Japanese text (NTSC only)
        while (true) {
            curCharWide = msgCtx->msgBufDecodedWide[decodedBufPos] = font->msgBufWide[msgCtx->msgBufPos];

            if (curCharWide == MESSAGE_WIDE_BOX_BREAK || curCharWide == MESSAGE_WIDE_TEXTID ||
                curCharWide == MESSAGE_WIDE_BOX_BREAK_DELAYED || curCharWide == MESSAGE_WIDE_EVENT ||
                curCharWide == MESSAGE_WIDE_END) {
                // Textbox decoding ends with any of the above text control characters
                msgCtx->msgMode = MSGMODE_TEXT_DISPLAYING;
                msgCtx->textDrawPos = 1;
                R_TEXT_INIT_YPOS = R_TEXTBOX_Y + 6;
                if (msgCtx->textBoxType != TEXTBOX_TYPE_NONE_BOTTOM) {
                    if (numLines == 0) {
                        R_TEXT_INIT_YPOS = (u16)(R_TEXTBOX_Y + 22);
                    } else if (numLines == 1) {
                        R_TEXT_INIT_YPOS = (u16)(R_TEXTBOX_Y + 14);
                    }
                }
                if (curCharWide == MESSAGE_WIDE_TEXTID) {
                    sNextTextId = msgCtx->msgBufDecodedWide[++decodedBufPos] = font->msgBufWide[msgCtx->msgBufPos + 1];
                }
                if (curCharWide == MESSAGE_WIDE_BOX_BREAK_DELAYED) {
                    msgCtx->msgBufDecodedWide[++decodedBufPos] = font->msgBufWide[msgCtx->msgBufPos + 1];
                    msgCtx->msgBufPos += 2;
                }
                msgCtx->decodedTextLen = decodedBufPos;
                if (sTextboxSkipped) {
                    msgCtx->textDrawPos = msgCtx->decodedTextLen;
                }
                break;
            }
            if (curCharWide == MESSAGE_WIDE_NAME) {
                // Substitute the player name control character for the file's player name.
                for (playerNameLen = ARRAY_COUNT(gSaveContext.save.info.playerData.playerName); playerNameLen > 0;
                     playerNameLen--) {
                    if (gSaveContext.save.info.playerData.playerName[playerNameLen - 1] != FILENAME_SPACE) {
                        break;
                    }
                }
                for (i = 0; i < playerNameLen; i++) {
                    curCharWide = gSaveContext.save.info.playerData.playerName[i];
                    fontBuf = &font->fontBuf[(curCharWide * 32) << 2]; // fake
                    msgCtx->msgBufDecodedWide[decodedBufPos + i] = MESSAGE_WIDE_NAME;

                    for (j = 0; j < FONT_CHAR_TEX_SIZE; j += 4) {
                        font->charTexBuf[charTexIdx + j + 0] = fontBuf[j + 0];
                        font->charTexBuf[charTexIdx + j + 1] = fontBuf[j + 1];
                        font->charTexBuf[charTexIdx + j + 2] = fontBuf[j + 2];
                        font->charTexBuf[charTexIdx + j + 3] = fontBuf[j + 3];
                    }
                    charTexIdx += FONT_CHAR_TEX_SIZE;
                }
                decodedBufPos += playerNameLen - 1;
            } else if (curCharWide == MESSAGE_WIDE_MARATHON_TIME || curCharWide == MESSAGE_WIDE_RACE_TIME) {
                // Convert the values of the appropriate timer to digits and add the
                //  digits to the decoded buffer in place of the control character.
                digits[0] = digits[1] = digits[2] = 0;
                if (curCharWide == MESSAGE_WIDE_RACE_TIME) {
                    digits[3] = gSaveContext.timerSeconds;
                } else {
                    digits[3] = gSaveContext.subTimerSeconds;
                }
                while (digits[3] >= 60) {
                    digits[1]++;
                    if (digits[1] >= 10) {
                        digits[0]++;
                        digits[1] -= 10;
                    }
                    digits[3] -= 60;
                }
                while (digits[3] >= 10) {
                    digits[2]++;
                    digits[3] -= 10;
                }

                for (i = 0; i < 4; i++) {
                    Font_LoadCharWide(font, digits[i] + MESSAGE_WIDE_CHAR_ZERO, charTexIdx);
                    charTexIdx += FONT_CHAR_TEX_SIZE;
                    msgCtx->msgBufDecodedWide[decodedBufPos] = digits[i] + MESSAGE_WIDE_CHAR_ZERO;
                    decodedBufPos++;
                    if (i == 1) {
                        Font_LoadCharWide(font, MESSAGE_WIDE_CHAR_MINUTES, charTexIdx);
                        charTexIdx += FONT_CHAR_TEX_SIZE;
                        msgCtx->msgBufDecodedWide[decodedBufPos] = MESSAGE_WIDE_CHAR_MINUTES;
                        decodedBufPos++;
                    } else if (i == 3) {
                        Font_LoadCharWide(font, MESSAGE_WIDE_CHAR_SECONDS, charTexIdx);
                        charTexIdx += FONT_CHAR_TEX_SIZE;
                        msgCtx->msgBufDecodedWide[decodedBufPos] = MESSAGE_WIDE_CHAR_SECONDS;
                    }
                }
            } else if (curCharWide == MESSAGE_WIDE_POINTS) {
                // Convert the values of the current minigame score to digits and
                //  add the digits to the decoded buffer in place of the control character.
                digits[0] = digits[1] = digits[2] = 0;
                digits[3] = gSaveContext.minigameScore;

                while (digits[3] >= 1000) {
                    digits[0]++;
                    digits[3] -= 1000;
                }
                while (digits[3] >= 100) {
                    digits[1]++;
                    digits[3] -= 100;
                }
                while (digits[3] >= 10) {
                    digits[2]++;
                    digits[3] -= 10;
                }
                loadChar = false;
                for (i = 0; i < 4; i++) {
                    if (i == 3 || digits[i] != 0) {
                        loadChar = true;
                    }
                    if (loadChar) {
                        Font_LoadCharWide(font, digits[i] + MESSAGE_WIDE_CHAR_ZERO, charTexIdx);
                        charTexIdx += FONT_CHAR_TEX_SIZE;
                        msgCtx->msgBufDecodedWide[decodedBufPos] = digits[i] + MESSAGE_WIDE_CHAR_ZERO;
                        decodedBufPos++;
                    }
                }
                decodedBufPos--;
            } else if (curCharWide == MESSAGE_WIDE_TOKENS) {
                // Convert the current number of collected gold skulltula tokens to digits and
                //  add the digits to the decoded buffer in place of the control character.
                digits[0] = digits[1] = 0;
                digits[2] = gSaveContext.save.info.inventory.gsTokens;

                while (digits[2] >= 100) {
                    digits[0]++;
                    digits[2] -= 100;
                }
                while (digits[2] >= 10) {
                    digits[1]++;
                    digits[2] -= 10;
                }

                loadChar = false;
                for (i = 0; i < 3; i++) {
                    if (i == 2 || digits[i] != 0) {
                        loadChar = true;
                    }
                    if (loadChar) {
                        Font_LoadCharWide(font, digits[i] + MESSAGE_WIDE_CHAR_ZERO, charTexIdx);
                        charTexIdx += FONT_CHAR_TEX_SIZE;
                        msgCtx->msgBufDecodedWide[decodedBufPos] = digits[i] + MESSAGE_WIDE_CHAR_ZERO;
                        decodedBufPos++;
                    }
                }
                decodedBufPos--;
            } else if (curCharWide == MESSAGE_WIDE_FISH_INFO) {
                digits[0] = 0;
                digits[1] = gSaveContext.minigameScore;

                while (digits[1] >= 10) {
                    digits[0]++;
                    digits[1] -= 10;
                }

                for (i = 0; i < 2; i++) {
                    if (i == 1 || digits[i] != 0) {
                        Font_LoadCharWide(font, digits[i] + MESSAGE_WIDE_CHAR_ZERO, charTexIdx);
                        charTexIdx += FONT_CHAR_TEX_SIZE;
                        msgCtx->msgBufDecodedWide[decodedBufPos] = digits[i] + MESSAGE_WIDE_CHAR_ZERO;
                        decodedBufPos++;
                    }
                }
                decodedBufPos--;
            } else if (curCharWide == MESSAGE_WIDE_HIGHSCORE) {
                value = HIGH_SCORE(font->msgBufWide[++msgCtx->msgBufPos] & 0xFF);
                if ((font->msgBufWide[msgCtx->msgBufPos] & 0xFF) == HS_FISHING) {
                    if (LINK_AGE_IN_YEARS == YEARS_CHILD) {
                        value &= 0x7F;
                    } else {
                        value = ((HIGH_SCORE(font->msgBufWide[msgCtx->msgBufPos]) & 0xFF000000) >> 0x18) & 0x7F;
                    }
                }
                switch (font->msgBufWide[msgCtx->msgBufPos] & 0xFF) {
                    case HS_HBA:
                    case HS_POE_POINTS:
                    case HS_FISHING:
                        digits[0] = digits[1] = digits[2] = 0;
                        digits[3] = value;

                        while (digits[3] >= 1000) {
                            digits[0]++;
                            digits[3] -= 1000;
                        }
                        while (digits[3] >= 100) {
                            digits[1]++;
                            digits[3] -= 100;
                        }
                        while (digits[3] >= 10) {
                            digits[2]++;
                            digits[3] -= 10;
                        }

                        loadChar = false;
                        for (i = 0; i < 4; i++) {
                            if (i == 3 || digits[i] != 0) {
                                loadChar = true;
                            }
                            if (loadChar) {
                                Font_LoadCharWide(font, digits[i] + MESSAGE_WIDE_CHAR_ZERO, charTexIdx);
                                charTexIdx += FONT_CHAR_TEX_SIZE;
                                msgCtx->msgBufDecodedWide[decodedBufPos] = digits[i] + MESSAGE_WIDE_CHAR_ZERO;
                                decodedBufPos++;
                            }
                        }
                        decodedBufPos--;
                        break;
                    case HS_UNK_05:
                        break;
                    case HS_HORSE_RACE:
                    case HS_MARATHON:
                    case HS_DAMPE_RACE:
                        digits[0] = digits[1] = digits[2] = 0;
                        digits[3] = value;

                        while (digits[3] >= 60) {
                            digits[1]++;
                            if (digits[1] >= 10) {
                                digits[0]++;
                                digits[1] -= 10;
                            }
                            digits[3] -= 60;
                        }
                        while (digits[3] >= 10) {
                            digits[2]++;
                            digits[3] -= 10;
                        }

                        for (i = 0; i < 4; i++) {
                            Font_LoadCharWide(font, digits[i] + MESSAGE_WIDE_CHAR_ZERO, charTexIdx);
                            charTexIdx += FONT_CHAR_TEX_SIZE;
                            msgCtx->msgBufDecodedWide[decodedBufPos] = digits[i] + MESSAGE_WIDE_CHAR_ZERO;
                            decodedBufPos++;
                            if (i == 1) {
                                Font_LoadCharWide(font, MESSAGE_WIDE_CHAR_MINUTES, charTexIdx);
                                charTexIdx += FONT_CHAR_TEX_SIZE;
                                msgCtx->msgBufDecodedWide[decodedBufPos] = MESSAGE_WIDE_CHAR_MINUTES;
                                decodedBufPos++;
                            } else if (i == 3) {
                                Font_LoadCharWide(font, MESSAGE_WIDE_CHAR_SECONDS, charTexIdx);
                                charTexIdx += FONT_CHAR_TEX_SIZE;
                                msgCtx->msgBufDecodedWide[decodedBufPos] = MESSAGE_WIDE_CHAR_SECONDS;
                            }
                        }
                        break;
                }
            } else if (curCharWide == MESSAGE_WIDE_TIME) {
                digits[0] = 0;
                timeInSeconds = gSaveContext.save.dayTime * (24.0f * 60.0f / 0x10000);

                digits[1] = timeInSeconds / 60.0f;
                while (digits[1] >= 10) {
                    digits[0]++;
                    digits[1] -= 10;
                }
                digits[2] = 0;
                digits[3] = (s16)timeInSeconds % 60;
                while (digits[3] >= 10) {
                    digits[2]++;
                    digits[3] -= 10;
                }

                for (i = 0; i < 4; i++) {
                    Font_LoadCharWide(font, digits[i] + MESSAGE_WIDE_CHAR_ZERO, charTexIdx);
                    charTexIdx += FONT_CHAR_TEX_SIZE;
                    msgCtx->msgBufDecodedWide[decodedBufPos] = digits[i] + MESSAGE_WIDE_CHAR_ZERO;
                    decodedBufPos++;
                    if (i == 1) {
                        Font_LoadCharWide(font, MESSAGE_WIDE_CHAR_HOURS, charTexIdx);
                        charTexIdx += FONT_CHAR_TEX_SIZE;
                        msgCtx->msgBufDecodedWide[decodedBufPos] = MESSAGE_WIDE_CHAR_HOURS;
                        decodedBufPos++;
                    } else if (i == 3) {
                        Font_LoadCharWide(font, MESSAGE_WIDE_CHAR_MINUTES, charTexIdx);
                        charTexIdx += FONT_CHAR_TEX_SIZE;
                        msgCtx->msgBufDecodedWide[decodedBufPos] = MESSAGE_WIDE_CHAR_MINUTES;
                    }
                }
            } else if (curCharWide == MESSAGE_WIDE_ITEM_ICON) {
                msgCtx->msgBufDecodedWide[++decodedBufPos] = font->msgBufWide[msgCtx->msgBufPos + 1];
                Message_LoadItemIcon(play, font->msgBufWide[msgCtx->msgBufPos + 1], R_TEXTBOX_Y + 10);
            } else if (curCharWide == MESSAGE_WIDE_BACKGROUND) {
                msgCtx->textboxBackgroundIdx = font->msgBufWide[msgCtx->msgBufPos + 1] * 2;
                msgCtx->textboxBackgroundForeColorIdx = (font->msgBufWide[msgCtx->msgBufPos + 2] & 0xF000) >> 12;
                msgCtx->textboxBackgroundBackColorIdx = (font->msgBufWide[msgCtx->msgBufPos + 2] & 0xF00) >> 8;
                msgCtx->textboxBackgroundYOffsetIdx = (font->msgBufWide[msgCtx->msgBufPos + 2] & 0xF0) >> 4;
                msgCtx->textboxBackgroundUnkArg = font->msgBufWide[msgCtx->msgBufPos + 2] & 0xF;
                DMA_REQUEST_SYNC(msgCtx->textboxSegment + MESSAGE_STATIC_TEX_SIZE,
                                 (uintptr_t)_message_texture_staticSegmentRomStart +
                                     msgCtx->textboxBackgroundIdx * MESSAGE_TEXTURE_STATIC_TEX_SIZE,
                                 MESSAGE_TEXTURE_STATIC_TEX_SIZE, "../z_message_PAL.c", UNK_LINE);
                DMA_REQUEST_SYNC(msgCtx->textboxSegment + MESSAGE_STATIC_TEX_SIZE + MESSAGE_TEXTURE_STATIC_TEX_SIZE,
                                 (uintptr_t)_message_texture_staticSegmentRomStart +
                                     (msgCtx->textboxBackgroundIdx + 1) * MESSAGE_TEXTURE_STATIC_TEX_SIZE,
                                 MESSAGE_TEXTURE_STATIC_TEX_SIZE, "../z_message_PAL.c", UNK_LINE);
                numLines = 2;
                msgCtx->msgBufPos += 2;
                R_TEXTBOX_BG_YPOS = R_TEXTBOX_Y + 8;
            } else if (curCharWide == MESSAGE_WIDE_COLOR) {
                msgCtx->msgBufDecodedWide[++decodedBufPos] = font->msgBufWide[++msgCtx->msgBufPos] & 0xF;
            } else if (curCharWide == MESSAGE_WIDE_NEWLINE) {
                numLines++;
            } else if (curCharWide != MESSAGE_WIDE_QUICKTEXT_ENABLE && curCharWide != MESSAGE_WIDE_QUICKTEXT_DISABLE &&
                       curCharWide != MESSAGE_WIDE_AWAIT_BUTTON_PRESS && curCharWide != MESSAGE_WIDE_OCARINA &&
                       curCharWide != MESSAGE_WIDE_PERSISTENT && curCharWide != MESSAGE_WIDE_UNSKIPPABLE) {
                if (curCharWide == MESSAGE_WIDE_FADE) {
                    sTextFade = true;
                    msgCtx->msgBufDecodedWide[++decodedBufPos] = font->msgBufWide[++msgCtx->msgBufPos] & 0xFF;
                } else if (curCharWide == MESSAGE_WIDE_SHIFT || curCharWide == MESSAGE_WIDE_TEXT_SPEED) {
                    msgCtx->msgBufDecodedWide[++decodedBufPos] = font->msgBufWide[++msgCtx->msgBufPos] & 0xFF;
                } else if (curCharWide == MESSAGE_WIDE_SFX) {
                    msgCtx->msgBufDecodedWide[++decodedBufPos] = font->msgBufWide[++msgCtx->msgBufPos];
                } else if (curCharWide == MESSAGE_WIDE_TWO_CHOICE) {
                    msgCtx->choiceNum = 2;
                } else if (curCharWide == MESSAGE_WIDE_THREE_CHOICE) {
                    msgCtx->choiceNum = 3;
                    R_TEXT_INIT_XPOS += 32;
                } else if (curCharWide != MESSAGE_WIDE_CHAR_SPACE) {
                    Font_LoadCharWide(font, curCharWide, charTexIdx);
                    charTexIdx += FONT_CHAR_TEX_SIZE;
                }
            }
            decodedBufPos++;
            msgCtx->msgBufPos++;
        }
    } else
#endif
    {
        // English text for NTSC, eng/ger/fra text for PAL
        while (true) {
            curChar = msgCtx->msgBufDecoded[decodedBufPos] = font->msgBuf[msgCtx->msgBufPos];

            if (curChar == MESSAGE_BOX_BREAK || curChar == MESSAGE_TEXTID || curChar == MESSAGE_BOX_BREAK_DELAYED ||
                curChar == MESSAGE_EVENT || curChar == MESSAGE_END) {
                // Textbox decoding ends with any of the above text control characters
                msgCtx->msgMode = MSGMODE_TEXT_DISPLAYING;
                msgCtx->textDrawPos = 1;
                R_TEXT_INIT_YPOS = R_TEXTBOX_Y + 8;
                PRINTF("ＪＪ＝%d\n", numLines);
                if (msgCtx->textBoxType != TEXTBOX_TYPE_NONE_BOTTOM) {
                    if (numLines == 0) {
                        R_TEXT_INIT_YPOS = (u16)(R_TEXTBOX_Y + 26);
                    } else if (numLines == 1) {
                        R_TEXT_INIT_YPOS = (u16)(R_TEXTBOX_Y + 20);
                    } else if (numLines == 2) {
                        R_TEXT_INIT_YPOS = (u16)(R_TEXTBOX_Y + 16);
                    }
                }
                if (curChar == MESSAGE_TEXTID) {
                    PRINTF("NZ_NEXTMSG=%x, %x, %x\n", font->msgBuf[msgCtx->msgBufPos],
                           font->msgBuf[msgCtx->msgBufPos + 1], font->msgBuf[msgCtx->msgBufPos + 2]);
                    value = msgCtx->msgBufDecoded[++decodedBufPos] = font->msgBuf[msgCtx->msgBufPos + 1];
                    msgCtx->msgBufDecoded[++decodedBufPos] = font->msgBuf[msgCtx->msgBufPos + 2];
                    value <<= 8;
                    sNextTextId = msgCtx->msgBufDecoded[decodedBufPos] | value;
                }
                if (curChar == MESSAGE_BOX_BREAK_DELAYED) {
                    msgCtx->msgBufDecoded[++decodedBufPos] = font->msgBuf[msgCtx->msgBufPos + 1];
                    msgCtx->msgBufPos += 2;
                }
                msgCtx->decodedTextLen = decodedBufPos;
                if (sTextboxSkipped) {
                    msgCtx->textDrawPos = msgCtx->decodedTextLen;
                }
                break;
            } else if (curChar == MESSAGE_NAME) {
                // Substitute the player name control character for the file's player name.
                for (playerNameLen = ARRAY_COUNT(gSaveContext.save.info.playerData.playerName); playerNameLen > 0;
                     playerNameLen--) {
                    if (gSaveContext.save.info.playerData.playerName[playerNameLen - 1] != FILENAME_SPACE) {
                        break;
                    }
                }
                PRINTF(T("\n名前 ＝ ", "\nName = "));
                for (i = 0; i < playerNameLen; i++) {
                    curChar = gSaveContext.save.info.playerData.playerName[i];
                    if (curChar == FILENAME_SPACE) {
                        curChar = ' ';
                    } else if (curChar == FILENAME_PERIOD) {
                        curChar = '.';
                    } else if (curChar == FILENAME_DASH) {
                        curChar = '-';
                    } else if (curChar <= FILENAME_DIGIT('9')) {
                        curChar -= FILENAME_DIGIT('0');
                        curChar += '0';
                    } else if (curChar <= FILENAME_UPPERCASE('Z')) {
                        curChar -= FILENAME_UPPERCASE('A');
                        curChar += 'A';
                    } else if (curChar <= FILENAME_LOWERCASE('z')) {
                        curChar -= FILENAME_LOWERCASE('a');
                        curChar += 'a';
                    }
                    if (curChar != ' ') {
                        Font_LoadChar(font, curChar - ' ', charTexIdx);
                        charTexIdx += FONT_CHAR_TEX_SIZE;
                    }
                    PRINTF("%x ", curChar);
                    msgCtx->msgBufDecoded[decodedBufPos] = curChar;
                    decodedBufPos++;
                }
                decodedBufPos--;
            } else if (curChar == MESSAGE_MARATHON_TIME || curChar == MESSAGE_RACE_TIME) {
                // Convert the values of the appropriate timer to digits and add the
                //  digits to the decoded buffer in place of the control character.
                PRINTF(T("\nＥＶＥＮＴタイマー ＝ ", "\nEVENT timer = "));
                digits[0] = digits[1] = digits[2] = 0;
                if (curChar == MESSAGE_RACE_TIME) {
                    digits[3] = gSaveContext.timerSeconds;
                } else {
                    digits[3] = gSaveContext.subTimerSeconds;
                }

                while (digits[3] >= 60) {
                    digits[1]++;
                    if (digits[1] >= 10) {
                        digits[0]++;
                        digits[1] -= 10;
                    }
                    digits[3] -= 60;
                }
                while (digits[3] >= 10) {
                    digits[2]++;
                    digits[3] -= 10;
                }

                for (i = 0; i < 4; i++) {
                    Font_LoadChar(font, digits[i] + '0' - ' ', charTexIdx);
                    charTexIdx += FONT_CHAR_TEX_SIZE;
                    msgCtx->msgBufDecoded[decodedBufPos] = digits[i] + '0';
                    decodedBufPos++;
                    if (i == 1) {
                        Font_LoadChar(font, '"' - ' ', charTexIdx);
                        charTexIdx += FONT_CHAR_TEX_SIZE;
                        msgCtx->msgBufDecoded[decodedBufPos] = '"';
                        decodedBufPos++;
                    } else if (i == 3) {
                        Font_LoadChar(font, '"' - ' ', charTexIdx);
                        charTexIdx += FONT_CHAR_TEX_SIZE;
                        msgCtx->msgBufDecoded[decodedBufPos] = '"';
                    }
                }
            } else if (curChar == MESSAGE_POINTS) {
                // Convert the values of the current minigame score to digits and
                //  add the digits to the decoded buffer in place of the control character.
                PRINTF(T("\n流鏑馬スコア ＝ %d\n", "\nYabusame score = %d\n"), gSaveContext.minigameScore);
                digits[0] = digits[1] = digits[2] = 0;
                digits[3] = gSaveContext.minigameScore;

                while (digits[3] >= 1000) {
                    digits[0]++;
                    digits[3] -= 1000;
                }
                while (digits[3] >= 100) {
                    digits[1]++;
                    digits[3] -= 100;
                }
                while (digits[3] >= 10) {
                    digits[2]++;
                    digits[3] -= 10;
                }

                loadChar = false;
                for (i = 0; i < 4; i++) {
                    if (i == 3 || digits[i] != 0) {
                        loadChar = true;
                    }
                    if (loadChar) {
                        Font_LoadChar(font, digits[i] + '0' - ' ', charTexIdx);
                        msgCtx->msgBufDecoded[decodedBufPos] = digits[i] + '0';
                        charTexIdx += FONT_CHAR_TEX_SIZE;
                        decodedBufPos++;
                    }
                }
                decodedBufPos--;
            } else if (curChar == MESSAGE_TOKENS) {
                // Convert the current number of collected gold skulltula tokens to digits and
                //  add the digits to the decoded buffer in place of the control character.
                PRINTF(T("\n金スタ合計数 ＝ %d", "\nTotal number of gold stars = %d"),
                       gSaveContext.save.info.inventory.gsTokens);
                digits[0] = digits[1] = 0;
                digits[2] = gSaveContext.save.info.inventory.gsTokens;

                while (digits[2] >= 100) {
                    digits[0]++;
                    digits[2] -= 100;
                }
                while (digits[2] >= 10) {
                    digits[1]++;
                    digits[2] -= 10;
                }

                loadChar = false;
                for (i = 0; i < 3; i++) {
                    if (i == 2 || digits[i] != 0) {
                        loadChar = true;
                    }
                    if (loadChar) {
                        Font_LoadChar(font, digits[i] + '0' - ' ', charTexIdx);
                        charTexIdx += FONT_CHAR_TEX_SIZE;
                        msgCtx->msgBufDecoded[decodedBufPos] = digits[i] + '0';
                        PRINTF("%x(%x) ", digits[i] + '0' - ' ', digits[i]);
                        decodedBufPos++;
                    }
                }
                decodedBufPos--;
            } else if (curChar == MESSAGE_FISH_INFO) {
                PRINTF(T("\n釣り堀魚サイズ ＝ ", "\nFishing hole fish size = "));
                digits[0] = 0;
                digits[1] = gSaveContext.minigameScore;

                while (digits[1] >= 10) {
                    digits[0]++;
                    digits[1] -= 10;
                }

                for (i = 0; i < 2; i++) {
                    if (i == 1 || digits[i] != 0) {
                        Font_LoadChar(font, digits[i] + '0' - ' ', charTexIdx);
                        charTexIdx += FONT_CHAR_TEX_SIZE;
                        msgCtx->msgBufDecoded[decodedBufPos] = digits[i] + '0';
                        PRINTF("%x(%x) ", digits[i] + '0' - ' ', digits[i]);
                        decodedBufPos++;
                    }
                }
                decodedBufPos--;
            } else if (curChar == MESSAGE_HIGHSCORE) {
                value = HIGH_SCORE((u8)font->msgBuf[++msgCtx->msgBufPos]);
                PRINTF(T("ランキング＝%d\n", "Highscore=%d\n"), font->msgBuf[msgCtx->msgBufPos]);
                if ((font->msgBuf[msgCtx->msgBufPos] & 0xFF) == HS_FISHING) {
                    if (LINK_AGE_IN_YEARS == YEARS_CHILD) {
                        value &= 0x7F;
                    } else {
                        //! @bug Should use msgBuf instead of msgBufWide (copy-paste error from Japanese text
                        //! handling?), and the mask is applied to the high score index instead of the high score value
                        //! so this always shows HIGH_SCORE(0). Only the PRINTF is wrong, the following line is correct.
                        PRINTF("HI_SCORE( kanfont->mbuff.nes_mes_buf[message->rdp] & 0xff000000 ) = %x\n",
                               HIGH_SCORE(font->msgBufWide[msgCtx->msgBufPos] & 0xFF000000));
                        value = ((HIGH_SCORE((u8)font->msgBuf[msgCtx->msgBufPos]) & 0xFF000000) >> 0x18) & 0x7F;
                    }
                    value = SQ((f32)value) * 0.0036f + 0.5f;
                    PRINTF("score=%d\n", value);
                }
                switch (font->msgBuf[msgCtx->msgBufPos] & 0xFF) {
                    case HS_HBA:
                    case HS_POE_POINTS:
                    case HS_FISHING:
                        digits[0] = digits[1] = digits[2] = 0;
                        digits[3] = value;

                        while (digits[3] >= 1000) {
                            digits[0]++;
                            digits[3] -= 1000;
                        }
                        while (digits[3] >= 100) {
                            digits[1]++;
                            digits[3] -= 100;
                        }
                        while (digits[3] >= 10) {
                            digits[2]++;
                            digits[3] -= 10;
                        }

                        loadChar = false;
                        for (i = 0; i < 4; i++) {
                            if (i == 3 || digits[i] != 0) {
                                loadChar = true;
                            }
                            if (loadChar) {
                                Font_LoadChar(font, digits[i] + '0' - ' ', charTexIdx);
                                msgCtx->msgBufDecoded[decodedBufPos] = digits[i] + '0';
                                charTexIdx += FONT_CHAR_TEX_SIZE;
                                decodedBufPos++;
                            }
                        }
                        decodedBufPos--;
                        break;
                    case HS_UNK_05:
                        break;
                    case HS_HORSE_RACE:
                    case HS_MARATHON:
                    case HS_DAMPE_RACE:
                        digits[0] = digits[1] = digits[2] = 0;
                        digits[3] = value;

                        while (digits[3] >= 60) {
                            digits[1]++;
                            if (digits[1] >= 10) {
                                digits[0]++;
                                digits[1] -= 10;
                            }
                            digits[3] -= 60;
                        }
                        while (digits[3] >= 10) {
                            digits[2]++;
                            digits[3] -= 10;
                        }

                        for (i = 0; i < 4; i++) {
                            Font_LoadChar(font, digits[i] + '0' - ' ', charTexIdx);
                            charTexIdx += FONT_CHAR_TEX_SIZE;
                            msgCtx->msgBufDecoded[decodedBufPos] = digits[i] + '0';
                            decodedBufPos++;
                            if (i == 1) {
                                Font_LoadChar(font, '"' - ' ', charTexIdx);
                                charTexIdx += FONT_CHAR_TEX_SIZE;
                                msgCtx->msgBufDecoded[decodedBufPos] = '"';
                                decodedBufPos++;
                            } else if (i == 3) {
                                Font_LoadChar(font, '"' - ' ', charTexIdx);
                                charTexIdx += FONT_CHAR_TEX_SIZE;
                                msgCtx->msgBufDecoded[decodedBufPos] = '"';
                            }
                        }
                        break;
                }
            } else if (curChar == MESSAGE_TIME) {
                PRINTF(T("\nゼルダ時間 ＝ ", "\nZelda time = "));
                digits[0] = 0;
                timeInSeconds = gSaveContext.save.dayTime * (24.0f * 60.0f / 0x10000);

                digits[1] = timeInSeconds / 60.0f;
                while (digits[1] >= 10) {
                    digits[0]++;
                    digits[1] -= 10;
                }
                digits[2] = 0;
                digits[3] = (s16)timeInSeconds % 60;
                while (digits[3] >= 10) {
                    digits[2]++;
                    digits[3] -= 10;
                }

                for (i = 0; i < 4; i++) {
                    Font_LoadChar(font, digits[i] + '0' - ' ', charTexIdx);
                    charTexIdx += FONT_CHAR_TEX_SIZE;
                    msgCtx->msgBufDecoded[decodedBufPos] = digits[i] + '0';
                    decodedBufPos++;
                    if (i == 1) {
                        Font_LoadChar(font, ':' - ' ', charTexIdx);
                        charTexIdx += FONT_CHAR_TEX_SIZE;
                        msgCtx->msgBufDecoded[decodedBufPos] = ':';
                        decodedBufPos++;
                    }
                }
                decodedBufPos--;
            } else if (curChar == MESSAGE_ITEM_ICON) {
                msgCtx->msgBufDecoded[++decodedBufPos] = font->msgBuf[msgCtx->msgBufPos + 1];
                PRINTF("ITEM_NO=(%d) (%d)\n", msgCtx->msgBufDecoded[decodedBufPos],
                       font->msgBuf[msgCtx->msgBufPos + 1]);
                Message_LoadItemIcon(play, font->msgBuf[msgCtx->msgBufPos + 1], R_TEXTBOX_Y + 10);
            } else if (curChar == MESSAGE_BACKGROUND) {
                msgCtx->textboxBackgroundIdx = font->msgBuf[msgCtx->msgBufPos + 1] * 2;
#if OOT_VERSION < PAL_1_0
                //! @bug Wrong shift amounts cause textboxBackgroundForeColorIdx and textboxBackgroundBackColorIdx
                //! to always be 0. Fortunately MESSAGE_BACKGROUND is only present in unused messages.
                msgCtx->textboxBackgroundForeColorIdx = (font->msgBuf[msgCtx->msgBufPos + 2] & 0xF0) >> 12;
                msgCtx->textboxBackgroundBackColorIdx = (font->msgBuf[msgCtx->msgBufPos + 2] & 0xF) >> 8;
#else
                msgCtx->textboxBackgroundForeColorIdx = (font->msgBuf[msgCtx->msgBufPos + 2] & 0xF0) >> 4;
                msgCtx->textboxBackgroundBackColorIdx = font->msgBuf[msgCtx->msgBufPos + 2] & 0xF;
#endif
                msgCtx->textboxBackgroundYOffsetIdx = (font->msgBuf[msgCtx->msgBufPos + 3] & 0xF0) >> 4;
                msgCtx->textboxBackgroundUnkArg = font->msgBuf[msgCtx->msgBufPos + 3] & 0xF;
                DMA_REQUEST_SYNC(msgCtx->textboxSegment + MESSAGE_STATIC_TEX_SIZE,
                                 (uintptr_t)_message_texture_staticSegmentRomStart +
                                     msgCtx->textboxBackgroundIdx * MESSAGE_TEXTURE_STATIC_TEX_SIZE,
                                 MESSAGE_TEXTURE_STATIC_TEX_SIZE, "../z_message_PAL.c", 1830);
                DMA_REQUEST_SYNC(msgCtx->textboxSegment + MESSAGE_STATIC_TEX_SIZE + MESSAGE_TEXTURE_STATIC_TEX_SIZE,
                                 (uintptr_t)_message_texture_staticSegmentRomStart +
                                     (msgCtx->textboxBackgroundIdx + 1) * MESSAGE_TEXTURE_STATIC_TEX_SIZE,
                                 MESSAGE_TEXTURE_STATIC_TEX_SIZE, "../z_message_PAL.c", 1834);
                msgCtx->msgBufPos += 3;
                R_TEXTBOX_BG_YPOS = R_TEXTBOX_Y + 8;
                numLines = 2;
#if OOT_PAL
                R_TEXT_INIT_XPOS = 50;
#endif
            } else if (curChar == MESSAGE_COLOR) {
                msgCtx->msgBufDecoded[++decodedBufPos] = font->msgBuf[++msgCtx->msgBufPos];
            } else if (curChar == MESSAGE_NEWLINE) {
                numLines++;
            } else if (curChar != MESSAGE_QUICKTEXT_ENABLE && curChar != MESSAGE_QUICKTEXT_DISABLE &&
                       curChar != MESSAGE_AWAIT_BUTTON_PRESS && curChar != MESSAGE_OCARINA &&
                       curChar != MESSAGE_PERSISTENT && curChar != MESSAGE_UNSKIPPABLE) {
                if (curChar == MESSAGE_FADE) {
                    sTextFade = true;
                    PRINTF("NZ_TIMER_END (key_off_flag=%d)\n", sTextFade);
                    msgCtx->msgBufDecoded[++decodedBufPos] = font->msgBuf[++msgCtx->msgBufPos];
                } else if (curChar == MESSAGE_FADE2) {
                    sTextFade = true;
                    PRINTF("NZ_BGM (key_off_flag=%d)\n", sTextFade);
                    msgCtx->msgBufDecoded[++decodedBufPos] = font->msgBuf[++msgCtx->msgBufPos];
                    msgCtx->msgBufDecoded[++decodedBufPos] = font->msgBuf[++msgCtx->msgBufPos];
                } else if (curChar == MESSAGE_SHIFT || curChar == MESSAGE_TEXT_SPEED) {
                    msgCtx->msgBufDecoded[++decodedBufPos] = font->msgBuf[++msgCtx->msgBufPos] & 0xFF;
                } else if (curChar == MESSAGE_SFX) {
                    msgCtx->msgBufDecoded[++decodedBufPos] = font->msgBuf[++msgCtx->msgBufPos];
                    msgCtx->msgBufDecoded[++decodedBufPos] = font->msgBuf[++msgCtx->msgBufPos];
                } else if (curChar == MESSAGE_TWO_CHOICE) {
                    msgCtx->choiceNum = 2;
                } else if (curChar == MESSAGE_THREE_CHOICE) {
                    msgCtx->choiceNum = 3;
                } else if (curChar != MESSAGE_CHAR_SPACE) {
                    Font_LoadChar(font, curChar - ' ', charTexIdx);
                    charTexIdx += FONT_CHAR_TEX_SIZE;
                }
            }
            decodedBufPos++;
            msgCtx->msgBufPos++;
        }
    }
}

void Message_OpenText(PlayState* play, u16 textId) {
    static s16 messageStaticIndices[] = { 0, 1, 3, 2 };
    MessageContext* msgCtx = &play->msgCtx;
    Font* font = &msgCtx->font;
    s16 textBoxType;

    // clang-format off
    if (msgCtx->msgMode == MSGMODE_NONE) { gSaveContext.prevHudVisibilityMode = gSaveContext.hudVisibilityMode; }
    // clang-format on

    if (R_SCENE_CAM_TYPE == SCENE_CAM_TYPE_FIXED_SHOP_VIEWPOINT) {
        Interface_ChangeHudVisibilityMode(HUD_VISIBILITY_A_HEARTS_MAGIC_FORCE);
    }

    sMessageHasSetSfx = D_8014B2F4 = sTextboxSkipped = sTextIsCredits = 0;

    if (textId >= 0x0500 && textId < 0x0600) { // text ids 0500 to 0600 are reserved for credits
        sTextIsCredits = true;
        R_TEXT_CHAR_SCALE = 85;
        R_TEXT_LINE_SPACING = 6;
        R_TEXT_INIT_XPOS = 20;
        YREG(1) = 48;
#if OOT_NTSC
    } else if (gSaveContext.language == LANGUAGE_JPN) {
        R_TEXT_CHAR_SCALE = 88;
        R_TEXT_LINE_SPACING = 18;
        R_TEXT_INIT_XPOS = 50;
#endif
    } else {
        R_TEXT_CHAR_SCALE = 75;
        R_TEXT_LINE_SPACING = 12;
        R_TEXT_INIT_XPOS = 65;
    }
    if (textId == 0xC2 || textId == 0xFA) {
        // Increments text id based on piece of heart count, assumes the piece of heart text is all
        // in order and that you don't have more than the intended amount of heart pieces.
        textId += (gSaveContext.save.info.inventory.questItems & 0xF0000000 & 0xF0000000) >> QUEST_HEART_PIECE_COUNT;
    } else if (msgCtx->textId == 0xC && CHECK_OWNED_EQUIP(EQUIP_TYPE_SWORD, EQUIP_INV_SWORD_BIGGORON)) {
        textId = 0xB; // Traded Giant's Knife for Biggoron Sword
    } else if (msgCtx->textId == 0xB4 && GET_EVENTCHKINF(EVENTCHKINF_96)) {
        textId = 0xB5; // Destroyed Gold Skulltula
    }
    // Ocarina Staff + Dialog
    if (textId == 0x4077 || // Pierre?
        textId == 0x407A || // Pierre?
        textId == 0x2061 || // Learning Epona's Song
        textId == 0x5035 || // Guru-Guru in Windmill
        textId == 0x40AC) { // Ocarina Frog Minigame
        Interface_ChangeHudVisibilityMode(HUD_VISIBILITY_NOTHING);
    }
    msgCtx->textId = textId;

    if (textId == 0x2030) { // Talking to Ingo as adult in Lon Lon Ranch for the first time before freeing Epona
        PRINTF(VT_FGCOL(YELLOW));
        PRINTF("？？？？？？？？？？？？？？？？  z_message.c  ？？？？？？？？？？？？？？？？？？\n");
        PRINTF(VT_RST);
        RESET_EVENTINF2();
    }

    if (sTextIsCredits) {
        Message_FindCreditsMessage(play, textId);
        msgCtx->msgLength = font->msgLength;
#if PLATFORM_N64
        if ((B_80121220 != NULL) && (B_80121220->unk_60 != NULL) && B_80121220->unk_60(&play->msgCtx.font)) {

        } else {
            DMA_REQUEST_SYNC(font->msgBuf, (uintptr_t)_staff_message_data_staticSegmentRomStart + font->msgOffset,
                             font->msgLength, "../z_message_PAL.c", UNK_LINE);
        }
#else
        DMA_REQUEST_SYNC(font->msgBuf, (uintptr_t)_staff_message_data_staticSegmentRomStart + font->msgOffset,
                         font->msgLength, "../z_message_PAL.c", 1954);
#endif
    } else {
#if OOT_NTSC
        if (gSaveContext.language == LANGUAGE_JPN) {
            Message_FindMessageJPN(play, textId);
            msgCtx->msgLength = font->msgLength;
#if PLATFORM_N64
            if ((B_80121220 != NULL) && (B_80121220->unk_64 != NULL) && B_80121220->unk_64(&play->msgCtx.font)) {

            } else {
                DMA_REQUEST_SYNC(font->msgBuf, (uintptr_t)_jpn_message_data_staticSegmentRomStart + font->msgOffset,
                                 font->msgLength, "../z_message_PAL.c", UNK_LINE);
            }
#else
            DMA_REQUEST_SYNC(font->msgBuf, (uintptr_t)_jpn_message_data_staticSegmentRomStart + font->msgOffset,
                             font->msgLength, "../z_message_PAL.c", UNK_LINE);
#endif
        } else {
            Message_FindMessageNES(play, textId);
            msgCtx->msgLength = font->msgLength;
#if PLATFORM_N64
            if ((B_80121220 != NULL) && (B_80121220->unk_68 != NULL) && B_80121220->unk_68(&play->msgCtx.font)) {

            } else {
                DMA_REQUEST_SYNC(font->msgBuf, (uintptr_t)_nes_message_data_staticSegmentRomStart + font->msgOffset,
                                 font->msgLength, "../z_message_PAL.c", UNK_LINE);
            }
#else
            DMA_REQUEST_SYNC(font->msgBuf, (uintptr_t)_nes_message_data_staticSegmentRomStart + font->msgOffset,
                             font->msgLength, "../z_message_PAL.c", UNK_LINE);
#endif
        }
#else
        if (gSaveContext.language == LANGUAGE_ENG) {
            Message_FindMessagePAL(play, textId);
            msgCtx->msgLength = font->msgLength;
#if PLATFORM_N64
            if ((B_80121220 != NULL) && (B_80121220->unk_64 != NULL) && B_80121220->unk_64(&play->msgCtx.font)) {

            } else {
                DMA_REQUEST_SYNC(font->msgBuf, (uintptr_t)_nes_message_data_staticSegmentRomStart + font->msgOffset,
                                 font->msgLength, "../z_message_PAL.c", UNK_LINE);
            }
#else
            DMA_REQUEST_SYNC(font->msgBuf, (uintptr_t)_nes_message_data_staticSegmentRomStart + font->msgOffset,
                             font->msgLength, "../z_message_PAL.c", 1966);
#endif
        } else if (gSaveContext.language == LANGUAGE_GER) {
            Message_FindMessagePAL(play, textId);
            msgCtx->msgLength = font->msgLength;
#if PLATFORM_N64
            //! @bug checks unk_64 != NULL instead of unk_68 != NULL
            if ((B_80121220 != NULL) && (B_80121220->unk_64 != NULL) && B_80121220->unk_68(&play->msgCtx.font)) {

            } else {
                DMA_REQUEST_SYNC(font->msgBuf, (uintptr_t)_ger_message_data_staticSegmentRomStart + font->msgOffset,
                                 font->msgLength, "../z_message_PAL.c", UNK_LINE);
            }
#else
            DMA_REQUEST_SYNC(font->msgBuf, (uintptr_t)_ger_message_data_staticSegmentRomStart + font->msgOffset,
                             font->msgLength, "../z_message_PAL.c", 1978);
#endif
        } else {
            Message_FindMessagePAL(play, textId);
            msgCtx->msgLength = font->msgLength;
#if PLATFORM_N64
            //! @bug checks unk_64 != NULL instead of unk_6C_PAL != NULL
            if ((B_80121220 != NULL) && (B_80121220->unk_64 != NULL) && B_80121220->unk_6C_PAL(&play->msgCtx.font)) {

            } else {
                DMA_REQUEST_SYNC(font->msgBuf, (uintptr_t)_fra_message_data_staticSegmentRomStart + font->msgOffset,
                                 font->msgLength, "../z_message_PAL.c", UNK_LINE);
            }
#else
            DMA_REQUEST_SYNC(font->msgBuf, (uintptr_t)_fra_message_data_staticSegmentRomStart + font->msgOffset,
                             font->msgLength, "../z_message_PAL.c", 1990);
#endif
        }
#endif
    }
    msgCtx->textBoxProperties = font->charTexBuf[0];
    msgCtx->textBoxType = msgCtx->textBoxProperties >> 4;
    msgCtx->textBoxPos = msgCtx->textBoxProperties & 0xF;
    textBoxType = msgCtx->textBoxType;
    PRINTF(T("吹き出し種類＝%d\n", "Text Box Type = %d\n"), msgCtx->textBoxType);
    if (textBoxType < TEXTBOX_TYPE_NONE_BOTTOM) {
        DMA_REQUEST_SYNC(msgCtx->textboxSegment,
                         (uintptr_t)_message_staticSegmentRomStart +
                             (messageStaticIndices[textBoxType] * MESSAGE_STATIC_TEX_SIZE),
                         MESSAGE_STATIC_TEX_SIZE, "../z_message_PAL.c", 2006);
        if (textBoxType == TEXTBOX_TYPE_BLACK) {
            msgCtx->textboxColorRed = 0;
            msgCtx->textboxColorGreen = 0;
            msgCtx->textboxColorBlue = 0;
        } else if (textBoxType == TEXTBOX_TYPE_WOODEN) {
            msgCtx->textboxColorRed = 70;
            msgCtx->textboxColorGreen = 50;
            msgCtx->textboxColorBlue = 30;
        } else if (textBoxType == TEXTBOX_TYPE_BLUE) {
            msgCtx->textboxColorRed = 0;
            msgCtx->textboxColorGreen = 10;
            msgCtx->textboxColorBlue = 50;
        } else {
            msgCtx->textboxColorRed = 255;
            msgCtx->textboxColorGreen = 0;
            msgCtx->textboxColorBlue = 0;
        }
        if (textBoxType == TEXTBOX_TYPE_WOODEN) {
            msgCtx->textboxColorAlphaTarget = 230;
        } else if (textBoxType == TEXTBOX_TYPE_OCARINA) {
            msgCtx->textboxColorAlphaTarget = 180;
        } else {
            msgCtx->textboxColorAlphaTarget = 170;
        }
        msgCtx->textboxColorAlphaCurrent = 0;
    }
    msgCtx->choiceNum = msgCtx->textUnskippable = msgCtx->textboxEndType = 0;
    msgCtx->msgBufPos = msgCtx->unk_E3D0 = msgCtx->textDrawPos = 0;
}

void Message_StartTextbox(PlayState* play, u16 textId, Actor* actor) {
    MessageContext* msgCtx = &play->msgCtx;

    PRINTF(VT_FGCOL(BLUE));
    PRINTF(T("めっせーじ＝%x(%d)\n", "Message=%x(%d)\n"), textId, actor);
    PRINTF(VT_RST);

    msgCtx->ocarinaAction = 0xFFFF;
    Message_OpenText(play, textId);
    msgCtx->talkActor = actor;
    msgCtx->msgMode = MSGMODE_TEXT_START;
    msgCtx->stateTimer = 0;
    msgCtx->textDelayTimer = 0;
    play->msgCtx.ocarinaMode = OCARINA_MODE_00;
}

void Message_ContinueTextbox(PlayState* play, u16 textId) {
    s32 pad;
    MessageContext* msgCtx = &play->msgCtx;
#if PLATFORM_N64
    s32 pad2[3];
#endif

    PRINTF(VT_FGCOL(GREEN));
    PRINTF(T("めっせーじ＝%x  message->msg_data\n", "Message=%x  message->msg_data\n"), textId, msgCtx->msgLength);
    PRINTF(VT_RST);

    msgCtx->msgLength = 0;
    Message_OpenText(play, textId);
    msgCtx->msgMode = MSGMODE_NONE;
    msgCtx->textboxColorAlphaCurrent = msgCtx->textboxColorAlphaTarget;
    msgCtx->msgMode = MSGMODE_TEXT_CONTINUING;
    msgCtx->stateTimer = 3;
    msgCtx->textboxEndType = msgCtx->msgBufPos = msgCtx->unk_E3D0 = msgCtx->textDrawPos = msgCtx->textDelayTimer = 0;
    msgCtx->textColorAlpha = 255;

    if (YREG(31) == 0 && play->interfaceCtx.unk_1FA == 0) {
        Interface_SetDoAction(play, DO_ACTION_NEXT);
    }
    msgCtx->textboxColorAlphaCurrent = msgCtx->textboxColorAlphaTarget;
}

void Message_StartOcarinaImpl(PlayState* play, u16 ocarinaActionId) {
    static u16 sOcarinaSongFlagsMap[] = {
        (1 << OCARINA_SONG_MINUET),
        (1 << OCARINA_SONG_BOLERO),
        (1 << OCARINA_SONG_SERENADE),
        (1 << OCARINA_SONG_REQUIEM),
        (1 << OCARINA_SONG_NOCTURNE),
        (1 << OCARINA_SONG_PRELUDE),
        (1 << OCARINA_SONG_LULLABY),
        (1 << OCARINA_SONG_EPONAS),
        (1 << OCARINA_SONG_SARIAS),
        (1 << OCARINA_SONG_SUNS),
        (1 << OCARINA_SONG_TIME),
        (1 << OCARINA_SONG_STORMS),
        (1 << OCARINA_SONG_SCARECROW_SPAWN),
    };
    MessageContext* msgCtx = &play->msgCtx;
    s32 textId;
    s16 j;
    s16 i;
    s16 noStopDoAction;
    s32 k;

    PRINTF(VT_FGCOL(GREEN));

    for (i = sOcarinaSongBitFlags = 0; i <= (QUEST_SONG_STORMS - QUEST_SONG_MINUET); i++) {
        if (CHECK_QUEST_ITEM(QUEST_SONG_MINUET + i)) {
            PRINTF("ocarina_check_bit[%d]=%x\n", i, sOcarinaSongFlagsMap[i]);
            sOcarinaSongBitFlags |= sOcarinaSongFlagsMap[i];
        }
    }
    if (gSaveContext.save.info.scarecrowSpawnSongSet) {
        sOcarinaSongBitFlags |= (1 << OCARINA_SONG_SCARECROW_SPAWN);
    }
    PRINTF("ocarina_bit = %x\n", sOcarinaSongBitFlags);
    PRINTF(VT_RST);

    sHasSunsSong = CHECK_QUEST_ITEM(QUEST_SONG_SUN);
    msgCtx->ocarinaStaff = AudioOcarina_GetRecordingStaff();
    msgCtx->ocarinaStaff->pos = sOcarinaButtonIndexBufPos = 0;
    sOcarinaButtonIndexBufLen = 0;
    Message_ResetOcarinaNoteState();
    sLastPlayedSong = msgCtx->unk_E3F2 = msgCtx->lastOcarinaButtonIndex = 0xFF;

    PRINTF(VT_FGCOL(RED) T("☆☆☆☆☆ オカリナ番号＝%d(%d) ☆☆☆☆☆\n", "☆☆☆☆☆ Ocarina Number = %d(%d) ☆☆☆☆☆\n") VT_RST,
           ocarinaActionId, 2);
    noStopDoAction = false;
    if (ocarinaActionId >= 0x893) {
        Message_OpenText(play, ocarinaActionId); // You played the [song name]
        textId = ocarinaActionId + 0x86E;
    } else if (ocarinaActionId == OCARINA_ACTION_MEMORY_GAME) {
        msgCtx->ocarinaAction = ocarinaActionId;
        Message_OpenText(play, 0x86D); // Play using [A] and [C].
        textId = ocarinaActionId + 0x86E;
    } else if (ocarinaActionId == OCARINA_ACTION_FREE_PLAY || ocarinaActionId >= OCARINA_ACTION_CHECK_SARIA) {
        PRINTF("ocarina_set 000000000000000000  = %d\n", ocarinaActionId);
        msgCtx->ocarinaAction = ocarinaActionId;
        if (ocarinaActionId >= OCARINA_ACTION_CHECK_SARIA && ocarinaActionId <= OCARINA_ACTION_CHECK_STORMS) {
            Audio_PlaySfxGeneral(NA_SE_SY_TRE_BOX_APPEAR, &gSfxDefaultPos, 4, &gSfxDefaultFreqAndVolScale,
                                 &gSfxDefaultFreqAndVolScale, &gSfxDefaultReverb);
        }
        if (ocarinaActionId == OCARINA_ACTION_SCARECROW_SPAWN_PLAYBACK) {
            Message_OpenText(play, 0x86F); // Ocarina
            textId = ocarinaActionId + 0x86E;
        } else {
            Message_OpenText(play, 0x86E); // Play using [A] and [C]; [B] to Stop.
            textId = ocarinaActionId + 0x86E;
        }
    } else {
        msgCtx->ocarinaAction = ocarinaActionId;
        noStopDoAction = true;
        if (ocarinaActionId >= OCARINA_ACTION_PLAYBACK_MINUET) {
            PRINTF("222222222\n");
            Message_OpenText(play, 0x86D); // Play using [A] and [C].
            textId = ocarinaActionId + 0x86E;
        } else {
            PRINTF("333333333\n");
            textId = ocarinaActionId + 0x86E;
            Message_OpenText(play, textId); // Play using [A] and [C]; [B] to Stop.
        }
    }
    msgCtx->talkActor = NULL;
    PRINTF(T("オカリナモード = %d  (%x)\n", "Ocarina Mode = %d  (%x)\n"), msgCtx->ocarinaAction, textId);
    msgCtx->textDelayTimer = 0;
    play->msgCtx.ocarinaMode = OCARINA_MODE_00;
    R_TEXTBOX_X = 34;
    R_TEXTBOX_Y = 142;
    R_TEXTBOX_TEXWIDTH = 512;
    R_TEXTBOX_TEXHEIGHT = 512;
    R_TEXTBOX_WIDTH = 256;
    R_TEXTBOX_HEIGHT = 64;
    msgCtx->stateTimer = 0;
    if (YREG(12) != 0) {
        msgCtx->msgMode = MSGMODE_TEXT_NEXT_MSG;
    } else {
        msgCtx->stateTimer = 2;
        msgCtx->msgMode = MSGMODE_TEXT_CONTINUING;
    }
    msgCtx->textboxColorAlphaCurrent = msgCtx->textboxColorAlphaTarget;
    if (!noStopDoAction) {
        Interface_LoadActionLabelB(play, DO_ACTION_STOP);
        noStopDoAction = gSaveContext.hudVisibilityMode;
        Interface_ChangeHudVisibilityMode(HUD_VISIBILITY_B_ALT);
        gSaveContext.hudVisibilityMode = noStopDoAction;
    }
    PRINTF(T("演奏開始\n", "Music Performance Start\n"));
    if (ocarinaActionId == OCARINA_ACTION_FREE_PLAY || ocarinaActionId == OCARINA_ACTION_CHECK_NOWARP) {
        msgCtx->msgMode = MSGMODE_OCARINA_STARTING;
        msgCtx->textBoxType = 0x63;
    } else if (ocarinaActionId == OCARINA_ACTION_FROGS) {
        msgCtx->msgMode = MSGMODE_FROGS_START;
        msgCtx->textBoxType = TEXTBOX_TYPE_BLUE;
    } else if (ocarinaActionId == OCARINA_ACTION_MEMORY_GAME) {
        Interface_ChangeHudVisibilityMode(HUD_VISIBILITY_NOTHING);
        Message_Decode(play);
        msgCtx->msgMode = MSGMODE_MEMORY_GAME_START;
    } else if (ocarinaActionId == OCARINA_ACTION_SCARECROW_LONG_PLAYBACK) {
        PRINTF(T("?????録音再生 録音再生 録音再生 録音再生  -> ",
                 "????? Recording Playback  Recording Playback  Recording Playback  Recording Playback -> "));
        AudioOcarina_SetInstrument(OCARINA_INSTRUMENT_DEFAULT);
        AudioOcarina_SetInstrument(OCARINA_INSTRUMENT_DEFAULT);
        msgCtx->ocarinaStaff = AudioOcarina_GetPlaybackStaff();
        sOcarinaButtonIndexBufPos = sOcarinaButtonIndexBufLen = 0;
        msgCtx->ocarinaStaff->pos = sOcarinaButtonIndexBufPos;
        Message_ResetOcarinaNoteState();
        msgCtx->stateTimer = 3;
        msgCtx->msgMode = MSGMODE_SCARECROW_LONG_PLAYBACK;
        AudioOcarina_SetPlaybackSong(OCARINA_SONG_SCARECROW_LONG + 1, 1);
        gSaveContext.hudVisibilityMode = HUD_VISIBILITY_NO_CHANGE;
        Interface_ChangeHudVisibilityMode(HUD_VISIBILITY_NOTHING);
    }
    for (k = 0, j = 0; j < 48; j++, k += FONT_CHAR_TEX_SIZE) {
        Font_LoadCharWide(&play->msgCtx.font, MESSAGE_WIDE_CHAR_SPACE, k);
    }
}

void Message_StartOcarina(PlayState* play, u16 ocarinaActionId) {
    play->msgCtx.disableSunsSong = false;
    Message_StartOcarinaImpl(play, ocarinaActionId);
}

void Message_StartOcarinaSunsSongDisabled(PlayState* play, u16 ocarinaActionId) {
    play->msgCtx.disableSunsSong = true;
    Message_StartOcarinaImpl(play, ocarinaActionId);
}

u8 Message_GetState(MessageContext* msgCtx) {
    u8 state;

    if (msgCtx->msgLength == 0) {
        state = TEXT_STATE_NONE;
    } else if (msgCtx->msgMode == MSGMODE_TEXT_DONE) {
        if (msgCtx->textboxEndType == TEXTBOX_ENDTYPE_HAS_NEXT) {
            state = TEXT_STATE_DONE_HAS_NEXT;
        } else if (msgCtx->textboxEndType == TEXTBOX_ENDTYPE_2_CHOICE ||
                   msgCtx->textboxEndType == TEXTBOX_ENDTYPE_3_CHOICE) {
            state = TEXT_STATE_CHOICE;
        } else if (msgCtx->textboxEndType == TEXTBOX_ENDTYPE_EVENT ||
                   msgCtx->textboxEndType == TEXTBOX_ENDTYPE_PERSISTENT) {
            state = TEXT_STATE_EVENT;
        } else if (msgCtx->textboxEndType == TEXTBOX_ENDTYPE_FADING) {
            state = TEXT_STATE_DONE_FADING;
        } else {
            state = TEXT_STATE_DONE;
        }
    } else if (msgCtx->msgMode == MSGMODE_TEXT_AWAIT_NEXT) {
        state = TEXT_STATE_AWAITING_NEXT;
    } else if (msgCtx->msgMode == MSGMODE_SONG_DEMONSTRATION_DONE) {
        state = TEXT_STATE_SONG_DEMO_DONE;
    } else if (msgCtx->ocarinaMode == OCARINA_MODE_03) {
        state = TEXT_STATE_8;
    } else if (msgCtx->msgMode == MSGMODE_OCARINA_AWAIT_INPUT) {
        state = TEXT_STATE_9;
    } else if (msgCtx->msgMode == MSGMODE_TEXT_CLOSING && msgCtx->stateTimer == 1) {
        state = TEXT_STATE_CLOSING;
    } else {
        state = TEXT_STATE_DONE_FADING;
    }
    return state;
}

void Message_DrawTextBox(PlayState* play, Gfx** p) {
    MessageContext* msgCtx = &play->msgCtx;
    Gfx* gfx = *p;

    gDPPipeSync(gfx++);
    gDPSetPrimColor(gfx++, 0, 0, msgCtx->textboxColorRed, msgCtx->textboxColorGreen, msgCtx->textboxColorBlue,
                    msgCtx->textboxColorAlphaCurrent);

    if (!(msgCtx->textBoxType) || msgCtx->textBoxType == TEXTBOX_TYPE_BLUE) {
        gDPLoadTextureBlock_4b(gfx++, msgCtx->textboxSegment, G_IM_FMT_I, 128, 64, 0, G_TX_MIRROR, G_TX_NOMIRROR, 7, 0,
                               G_TX_NOLOD, G_TX_NOLOD);
    } else {
        if (msgCtx->textBoxType == TEXTBOX_TYPE_OCARINA) {
            gDPSetEnvColor(gfx++, 0, 0, 0, 255);
        } else {
            gDPSetEnvColor(gfx++, 50, 20, 0, 255);
        }

        gDPLoadTextureBlock_4b(gfx++, msgCtx->textboxSegment, G_IM_FMT_IA, 128, 64, 0, G_TX_MIRROR, G_TX_MIRROR, 7, 0,
                               G_TX_NOLOD, G_TX_NOLOD);
    }

    gSPTextureRectangle(gfx++, R_TEXTBOX_X << 2, R_TEXTBOX_Y << 2, (R_TEXTBOX_X + R_TEXTBOX_WIDTH) << 2,
                        (R_TEXTBOX_Y + R_TEXTBOX_HEIGHT) << 2, G_TX_RENDERTILE, 0, 0, R_TEXTBOX_TEXWIDTH << 1,
                        R_TEXTBOX_TEXHEIGHT << 1);

    // Draw treble clef
    if (msgCtx->textBoxType == TEXTBOX_TYPE_OCARINA) {
        gDPPipeSync(gfx++);
        gDPSetCombineLERP(gfx++, 1, 0, PRIMITIVE, 0, TEXEL0, 0, PRIMITIVE, 0, 1, 0, PRIMITIVE, 0, TEXEL0, 0, PRIMITIVE,
                          0);
        gDPSetPrimColor(gfx++, 0, 0, 255, 100, 0, 255);
        gDPLoadTextureBlock_4b(gfx++, gOcarinaTrebleClefTex, G_IM_FMT_I, 16, 32, 0, G_TX_MIRROR, G_TX_MIRROR,
                               G_TX_NOMASK, G_TX_NOMASK, G_TX_NOLOD, G_TX_NOLOD);
        gSPTextureRectangle(gfx++, R_TEXTBOX_CLEF_XPOS << 2, R_TEXTBOX_CLEF_YPOS << 2, (R_TEXTBOX_CLEF_XPOS + 16) << 2,
                            (R_TEXTBOX_CLEF_YPOS + 32) << 2, G_TX_RENDERTILE, 0, 0, 1 << 10, 1 << 10);
    }

    *p = gfx;
}

void Message_SetView(View* view) {
    SET_FULLSCREEN_VIEWPORT(view);
    View_ApplyOrthoToOverlay(view);
}

#if OOT_NTSC
#define DRAW_TEXT(play, gfx, isCredits)                                                         \
    ((gSaveContext.language == LANGUAGE_JPN) && !(isCredits)) ? Message_DrawTextWide(play, gfx) \
                                                              : Message_DrawText(play, gfx)
#else
#define DRAW_TEXT(play, gfx, isCredits) Message_DrawText(play, gfx)
#endif

/**
 * Draws the textbox in full and updates ocarina state
 */
void Message_DrawMain(PlayState* play, Gfx** p) {
    static s16 sOcarinaEffectActorIds[] = {
        ACTOR_OCEFF_WIPE3, ACTOR_OCEFF_WIPE2, ACTOR_OCEFF_WIPE,  ACTOR_OCEFF_SPOT,
        ACTOR_OCEFF_WIPE,  ACTOR_OCEFF_STORM, ACTOR_OCEFF_WIPE4,
    };
    static s16 sOcarinaEffectActorParams[] = { 0x0000, 0x0000, 0x0000, 0x0000, 0x0001, 0x0000, 0x0000 };
    static void* sOcarinaNoteTextures[] = {
        gOcarinaBtnIconATex,      // OCARINA_BTN_A
        gOcarinaBtnIconCDownTex,  // OCARINA_BTN_C_DOWN
        gOcarinaBtnIconCRightTex, // OCARINA_BTN_C_RIGHT
        gOcarinaBtnIconCLeftTex,  // OCARINA_BTN_C_LEFT
        gOcarinaBtnIconCUpTex,    // OCARINA_BTN_C_UP
    };
    static s16 sOcarinaButtonAPrimColors[][3] = {
        { OCARINA_BUTTON_A_PRIM_1_R, OCARINA_BUTTON_A_PRIM_1_G, OCARINA_BUTTON_A_PRIM_1_B },
        { OCARINA_BUTTON_A_PRIM_2_R, OCARINA_BUTTON_A_PRIM_2_G, OCARINA_BUTTON_A_PRIM_2_B },
    };
    static s16 sOcarinaButtonAEnvColors[][3] = {
        { OCARINA_BUTTON_A_ENV_1_R, OCARINA_BUTTON_A_ENV_1_G, OCARINA_BUTTON_A_ENV_1_B },
        { OCARINA_BUTTON_A_ENV_2_R, OCARINA_BUTTON_A_ENV_2_G, OCARINA_BUTTON_A_ENV_2_B },
    };
    static s16 sOcarinaButtonCPrimColors[][3] = {
        { 255, 255, 50 },
        { 255, 255, 180 },
    };
    static s16 sOcarinaButtonCEnvColors[][3] = {
        { 10, 10, 10 },
        { 110, 110, 50 },
    };
    static s16 sOcarinaNoteFlashTimer = 12;
    static s16 sOcarinaNoteFlashColorIndex = 1;
    static s16 sOcarinaSongFanfares[] = {
        NA_BGM_OCA_MINUET,   NA_BGM_OCA_BOLERO, NA_BGM_OCA_SERENADE, NA_BGM_OCA_REQUIEM,
        NA_BGM_OCA_NOCTURNE, NA_BGM_OCA_LIGHT,  NA_BGM_OCA_SARIA,    NA_BGM_OCA_EPONA,
        NA_BGM_OCA_ZELDA,    NA_BGM_OCA_SUNS,   NA_BGM_OCA_TIME,     NA_BGM_OCA_STORM,
    };
    InterfaceContext* interfaceCtx = &play->interfaceCtx;
    MessageContext* msgCtx = &play->msgCtx;
    u16 buttonIndexPos;
    Player* player = GET_PLAYER(play);
    s32 pad;
    Gfx* gfx = *p;
    s16 r;
    s16 g;
    s16 b;
    u16 i;
    u16 notePosX;
    u16 pad1;
    u16 j;

    gSPSegment(gfx++, 0x02, play->interfaceCtx.parameterSegment);
    gSPSegment(gfx++, 0x07, msgCtx->textboxSegment);

    if (msgCtx->msgLength != 0) {
        if (msgCtx->ocarinaAction != OCARINA_ACTION_FROGS && msgCtx->msgMode != MSGMODE_SONG_PLAYED_ACT &&
            msgCtx->msgMode >= MSGMODE_TEXT_BOX_GROWING && msgCtx->msgMode < MSGMODE_TEXT_CLOSING &&
            msgCtx->textBoxType < TEXTBOX_TYPE_NONE_BOTTOM) {
            Message_SetView(&msgCtx->view);
            Gfx_SetupDL_39Ptr(&gfx);
            Message_DrawTextBox(play, &gfx);
        }

        Gfx_SetupDL_39Ptr(&gfx);

        gDPSetAlphaCompare(gfx++, G_AC_NONE);
        gDPSetCombineLERP(gfx++, 0, 0, 0, PRIMITIVE, TEXEL0, 0, PRIMITIVE, 0, 0, 0, 0, PRIMITIVE, TEXEL0, 0, PRIMITIVE,
                          0);

        switch (msgCtx->msgMode) {
            case MSGMODE_TEXT_START:
            case MSGMODE_TEXT_BOX_GROWING:
            case MSGMODE_TEXT_STARTING:
            case MSGMODE_TEXT_NEXT_MSG:
                break;
            case MSGMODE_TEXT_CONTINUING:
                if (msgCtx->stateTimer == 1) {
                    for (j = 0, i = 0; i < 48; i++, j += FONT_CHAR_TEX_SIZE) {
                        Font_LoadCharWide(&play->msgCtx.font, MESSAGE_WIDE_CHAR_SPACE, j);
                    }
                    DRAW_TEXT(play, &gfx, sTextIsCredits);
                }
                break;
            case MSGMODE_TEXT_DISPLAYING:
            case MSGMODE_TEXT_DELAYED_BREAK:
                DRAW_TEXT(play, &gfx, sTextIsCredits);
                break;
            case MSGMODE_TEXT_AWAIT_INPUT:
            case MSGMODE_TEXT_AWAIT_NEXT:
                DRAW_TEXT(play, &gfx, sTextIsCredits);
                Message_DrawTextboxIcon(play, &gfx, R_TEXTBOX_END_XPOS, R_TEXTBOX_END_YPOS);
                break;
            case MSGMODE_OCARINA_STARTING:
            case MSGMODE_SONG_DEMONSTRATION_STARTING:
            case MSGMODE_SONG_PLAYBACK_STARTING:
                AudioOcarina_SetInstrument(OCARINA_INSTRUMENT_DEFAULT);
                msgCtx->ocarinaStaff = AudioOcarina_GetPlayingStaff();
                msgCtx->ocarinaStaff->pos = sOcarinaButtonIndexBufPos = 0;
                play->msgCtx.ocarinaMode = OCARINA_MODE_01;
                Message_ResetOcarinaNoteState();
                sOcarinaNoteFlashTimer = 3;
                sOcarinaNoteFlashColorIndex = 1;
                if (msgCtx->msgMode == MSGMODE_OCARINA_STARTING) {
                    if (msgCtx->ocarinaAction == OCARINA_ACTION_UNK_0 ||
                        msgCtx->ocarinaAction == OCARINA_ACTION_FREE_PLAY ||
                        msgCtx->ocarinaAction == OCARINA_ACTION_SCARECROW_SPAWN_RECORDING ||
                        msgCtx->ocarinaAction == OCARINA_ACTION_CHECK_NOWARP ||
                        msgCtx->ocarinaAction >= OCARINA_ACTION_CHECK_SARIA) {
                        if (msgCtx->ocarinaAction == OCARINA_ACTION_FREE_PLAY ||
                            msgCtx->ocarinaAction == OCARINA_ACTION_CHECK_NOWARP) {
                            AudioOcarina_Start(sOcarinaSongBitFlags + 0xC000);
                        } else {
                            PRINTF(T("台上演奏\n", "On Stage Performance\n"));
                            AudioOcarina_Start(sOcarinaSongBitFlags);
                        }
                    } else {
                        PRINTF("Na_StartOcarinaSinglePlayCheck2( message->ocarina_no );\n");
                        AudioOcarina_Start((1 << msgCtx->ocarinaAction) + 0x8000);
                    }
                    msgCtx->msgMode = MSGMODE_OCARINA_PLAYING;
                } else if (msgCtx->msgMode == MSGMODE_SONG_DEMONSTRATION_STARTING) {
                    msgCtx->stateTimer = 20;
                    msgCtx->msgMode = MSGMODE_SONG_DEMONSTRATION_SELECT_INSTRUMENT;
                } else {
                    AudioOcarina_Start((1 << (msgCtx->ocarinaAction - OCARINA_ACTION_PLAYBACK_MINUET)) + 0x8000);
                    PRINTF(T("演奏チェック=%d\n", "Performance Check = %d\n"),
                           msgCtx->ocarinaAction - OCARINA_ACTION_PLAYBACK_MINUET);
                    msgCtx->msgMode = MSGMODE_SONG_PLAYBACK;
                }
                if (msgCtx->ocarinaAction != OCARINA_ACTION_FREE_PLAY &&
                    msgCtx->ocarinaAction != OCARINA_ACTION_CHECK_NOWARP) {
                    DRAW_TEXT(play, &gfx, sTextIsCredits);
                }
                break;
            case MSGMODE_OCARINA_PLAYING:
                msgCtx->ocarinaStaff = AudioOcarina_GetPlayingStaff();
                if (msgCtx->ocarinaStaff->pos) {
                    PRINTF("locate=%d  onpu_pt=%d\n", msgCtx->ocarinaStaff->pos, sOcarinaButtonIndexBufPos);
#if OOT_VERSION >= PAL_1_0
                    if (msgCtx->ocarinaStaff->pos == 1 && sOcarinaButtonIndexBufPos == 8) {
                        sOcarinaButtonIndexBufPos = 0;
                    }
#endif
                    if (sOcarinaButtonIndexBufPos == msgCtx->ocarinaStaff->pos - 1) {
                        msgCtx->lastOcarinaButtonIndex = sOcarinaButtonIndexBuf[msgCtx->ocarinaStaff->pos - 1] =
                            msgCtx->ocarinaStaff->buttonIndex;
                        sOcarinaButtonIndexBuf[msgCtx->ocarinaStaff->pos] = OCARINA_BTN_INVALID;
                        sOcarinaButtonIndexBufPos++;
                    }
                }
                msgCtx->lastPlayedSong = msgCtx->ocarinaStaff->state;
                if (msgCtx->ocarinaStaff->state < OCARINA_SONG_MEMORY_GAME) {
                    if (msgCtx->ocarinaStaff->state == OCARINA_SONG_SCARECROW_SPAWN ||
                        CHECK_QUEST_ITEM(QUEST_SONG_MINUET + gOcarinaSongItemMap[msgCtx->ocarinaStaff->state])) {
                        sLastPlayedSong = msgCtx->unk_E3F2 = msgCtx->lastPlayedSong = msgCtx->ocarinaStaff->state;
                        msgCtx->msgMode = MSGMODE_OCARINA_CORRECT_PLAYBACK;
                        msgCtx->stateTimer = 20;
                        if (msgCtx->ocarinaAction == OCARINA_ACTION_CHECK_NOWARP) {
                            if (msgCtx->ocarinaStaff->state < OCARINA_SONG_SARIAS ||
                                msgCtx->ocarinaStaff->state == OCARINA_SONG_SCARECROW_SPAWN) {
                                AudioOcarina_SetInstrument(OCARINA_INSTRUMENT_OFF);
                                Audio_PlaySfxGeneral(NA_SE_SY_OCARINA_ERROR, &gSfxDefaultPos, 4,
                                                     &gSfxDefaultFreqAndVolScale, &gSfxDefaultFreqAndVolScale,
                                                     &gSfxDefaultReverb);
                                msgCtx->msgMode = MSGMODE_OCARINA_STARTING;
                            } else {
                                PRINTF(T("Ocarina_Flog 正解模範演奏=%x\n",
                                         "Ocarina_Flog Correct Example Performance = %x\n"),
                                       msgCtx->lastPlayedSong);
                                Message_ContinueTextbox(play, 0x86F); // Ocarina
                                msgCtx->msgMode = MSGMODE_SONG_PLAYED;
                                msgCtx->textBoxType = TEXTBOX_TYPE_OCARINA;
                                msgCtx->stateTimer = 10;
                                Audio_PlaySfxGeneral(NA_SE_SY_TRE_BOX_APPEAR, &gSfxDefaultPos, 4,
                                                     &gSfxDefaultFreqAndVolScale, &gSfxDefaultFreqAndVolScale,
                                                     &gSfxDefaultReverb);
                                Interface_ChangeHudVisibilityMode(HUD_VISIBILITY_NOTHING);
                            }
                        } else if (msgCtx->ocarinaAction == OCARINA_ACTION_CHECK_SCARECROW_SPAWN) {
                            if (msgCtx->ocarinaStaff->state < OCARINA_SONG_SCARECROW_SPAWN) {
                                AudioOcarina_SetInstrument(OCARINA_INSTRUMENT_OFF);
                                Audio_PlaySfxGeneral(NA_SE_SY_OCARINA_ERROR, &gSfxDefaultPos, 4,
                                                     &gSfxDefaultFreqAndVolScale, &gSfxDefaultFreqAndVolScale,
                                                     &gSfxDefaultReverb);
                                msgCtx->stateTimer = 10;
                                msgCtx->msgMode = MSGMODE_OCARINA_FAIL;
                            } else {
                                PRINTF(T("Ocarina_Flog 正解模範演奏=%x\n",
                                         "Ocarina_Flog Correct Example Performance = %x\n"),
                                       msgCtx->lastPlayedSong);
                                Message_ContinueTextbox(play, 0x86F); // Ocarina
                                msgCtx->msgMode = MSGMODE_SONG_PLAYED;
                                msgCtx->textBoxType = TEXTBOX_TYPE_OCARINA;
                                msgCtx->stateTimer = 10;
                                Audio_PlaySfxGeneral(NA_SE_SY_TRE_BOX_APPEAR, &gSfxDefaultPos, 4,
                                                     &gSfxDefaultFreqAndVolScale, &gSfxDefaultFreqAndVolScale,
                                                     &gSfxDefaultReverb);
                                Interface_ChangeHudVisibilityMode(HUD_VISIBILITY_NOTHING);
                            }
                        } else if (msgCtx->ocarinaAction == OCARINA_ACTION_FREE_PLAY) {
                            PRINTF(
                                T("Ocarina_Free 正解模範演奏=%x\n", "Ocarina_Free Correct Example Performance = %x\n"),
                                msgCtx->lastPlayedSong);
                            Message_ContinueTextbox(play, 0x86F); // Ocarina
                            msgCtx->msgMode = MSGMODE_SONG_PLAYED;
                            msgCtx->textBoxType = TEXTBOX_TYPE_OCARINA;
                            msgCtx->stateTimer = 10;
                            Audio_PlaySfxGeneral(NA_SE_SY_TRE_BOX_APPEAR, &gSfxDefaultPos, 4,
                                                 &gSfxDefaultFreqAndVolScale, &gSfxDefaultFreqAndVolScale,
                                                 &gSfxDefaultReverb);
                        } else {
                            Audio_PlaySfxGeneral(NA_SE_SY_TRE_BOX_APPEAR, &gSfxDefaultPos, 4,
                                                 &gSfxDefaultFreqAndVolScale, &gSfxDefaultFreqAndVolScale,
                                                 &gSfxDefaultReverb);
                        }
                        Interface_ChangeHudVisibilityMode(HUD_VISIBILITY_NOTHING);
                    } else {
                        AudioOcarina_SetInstrument(OCARINA_INSTRUMENT_OFF);
                        Audio_PlaySfxGeneral(NA_SE_SY_OCARINA_ERROR, &gSfxDefaultPos, 4, &gSfxDefaultFreqAndVolScale,
                                             &gSfxDefaultFreqAndVolScale, &gSfxDefaultReverb);
                        msgCtx->msgMode = MSGMODE_OCARINA_STARTING;
                    }
                } else if (msgCtx->ocarinaStaff->state == 0xFF) {
                    AudioOcarina_SetInstrument(OCARINA_INSTRUMENT_OFF);
                    Audio_PlaySfxGeneral(NA_SE_SY_OCARINA_ERROR, &gSfxDefaultPos, 4, &gSfxDefaultFreqAndVolScale,
                                         &gSfxDefaultFreqAndVolScale, &gSfxDefaultReverb);
                    msgCtx->stateTimer = 10;
                    msgCtx->msgMode = MSGMODE_OCARINA_FAIL;
                } else if (CHECK_BTN_ALL(play->state.input[0].press.button, BTN_B)) {
                    AudioOcarina_SetInstrument(OCARINA_INSTRUMENT_OFF);
                    play->msgCtx.ocarinaMode = OCARINA_MODE_04;
                    Message_CloseTextbox(play);
                }
                if (msgCtx->ocarinaAction != OCARINA_ACTION_FREE_PLAY &&
                    msgCtx->ocarinaAction != OCARINA_ACTION_CHECK_NOWARP) {
                    DRAW_TEXT(play, &gfx, sTextIsCredits);
                }
                break;
            case MSGMODE_OCARINA_CORRECT_PLAYBACK:
            case MSGMODE_SONG_PLAYBACK_SUCCESS:
            case MSGMODE_SCARECROW_SPAWN_RECORDING_DONE:
                r = ABS(sOcarinaButtonAPrimR - sOcarinaButtonAPrimColors[sOcarinaNoteFlashColorIndex][0]) /
                    sOcarinaNoteFlashTimer;
                g = ABS(sOcarinaButtonAPrimG - sOcarinaButtonAPrimColors[sOcarinaNoteFlashColorIndex][1]) /
                    sOcarinaNoteFlashTimer;
                b = ABS(sOcarinaButtonAPrimB - sOcarinaButtonAPrimColors[sOcarinaNoteFlashColorIndex][2]) /
                    sOcarinaNoteFlashTimer;

                if (sOcarinaButtonAPrimR >= sOcarinaButtonAPrimColors[sOcarinaNoteFlashColorIndex][0]) {
                    sOcarinaButtonAPrimR -= r;
                } else {
                    sOcarinaButtonAPrimR += r;
                }
                if (sOcarinaButtonAPrimG >= sOcarinaButtonAPrimColors[sOcarinaNoteFlashColorIndex][1]) {
                    sOcarinaButtonAPrimG -= g;
                } else {
                    sOcarinaButtonAPrimG += g;
                }
                if (sOcarinaButtonAPrimB >= sOcarinaButtonAPrimColors[sOcarinaNoteFlashColorIndex][2]) {
                    sOcarinaButtonAPrimB -= b;
                } else {
                    sOcarinaButtonAPrimB += b;
                }

                r = ABS(sOcarinaButtonAEnvR - sOcarinaButtonAEnvColors[sOcarinaNoteFlashColorIndex][0]) /
                    sOcarinaNoteFlashTimer;
                g = ABS(sOcarinaButtonAEnvG - sOcarinaButtonAEnvColors[sOcarinaNoteFlashColorIndex][1]) /
                    sOcarinaNoteFlashTimer;
                b = ABS(sOcarinaButtonAEnvB - sOcarinaButtonAEnvColors[sOcarinaNoteFlashColorIndex][2]) /
                    sOcarinaNoteFlashTimer;

                if (sOcarinaButtonCEnvR >= sOcarinaButtonAEnvColors[sOcarinaNoteFlashColorIndex][0]) {
                    sOcarinaButtonAEnvR -= r;
                } else {
                    sOcarinaButtonAEnvR += r;
                }
                if (sOcarinaButtonCEnvG >= sOcarinaButtonAEnvColors[sOcarinaNoteFlashColorIndex][1]) {
                    sOcarinaButtonAEnvG -= g;
                } else {
                    sOcarinaButtonAEnvG += g;
                }
                if (sOcarinaButtonCEnvB >= sOcarinaButtonAEnvColors[sOcarinaNoteFlashColorIndex][2]) {
                    sOcarinaButtonAEnvB -= b;
                } else {
                    sOcarinaButtonAEnvB += b;
                }

                r = ABS(sOcarinaButtonCPrimR - sOcarinaButtonCPrimColors[sOcarinaNoteFlashColorIndex][0]) /
                    sOcarinaNoteFlashTimer;
                g = ABS(sOcarinaButtonCPrimG - sOcarinaButtonCPrimColors[sOcarinaNoteFlashColorIndex][1]) /
                    sOcarinaNoteFlashTimer;
                b = ABS(sOcarinaButtonCPrimB - sOcarinaButtonCPrimColors[sOcarinaNoteFlashColorIndex][2]) /
                    sOcarinaNoteFlashTimer;

                if (sOcarinaButtonCPrimR >= sOcarinaButtonCPrimColors[sOcarinaNoteFlashColorIndex][0]) {
                    sOcarinaButtonCPrimR -= r;
                } else {
                    sOcarinaButtonCPrimR += r;
                }
                if (sOcarinaButtonCPrimG >= sOcarinaButtonCPrimColors[sOcarinaNoteFlashColorIndex][1]) {
                    sOcarinaButtonCPrimG -= g;
                } else {
                    sOcarinaButtonCPrimG += g;
                }
                if (sOcarinaButtonCPrimB >= sOcarinaButtonCPrimColors[sOcarinaNoteFlashColorIndex][2]) {
                    sOcarinaButtonCPrimB -= b;
                } else {
                    sOcarinaButtonCPrimB += b;
                }

                r = ABS(sOcarinaButtonCEnvR - sOcarinaButtonCEnvColors[sOcarinaNoteFlashColorIndex][0]) /
                    sOcarinaNoteFlashTimer;
                g = ABS(sOcarinaButtonCEnvG - sOcarinaButtonCEnvColors[sOcarinaNoteFlashColorIndex][1]) /
                    sOcarinaNoteFlashTimer;
                b = ABS(sOcarinaButtonCEnvB - sOcarinaButtonCEnvColors[sOcarinaNoteFlashColorIndex][2]) /
                    sOcarinaNoteFlashTimer;

                if (sOcarinaButtonCEnvR >= sOcarinaButtonCEnvColors[sOcarinaNoteFlashColorIndex][0]) {
                    sOcarinaButtonCEnvR -= r;
                } else {
                    sOcarinaButtonCEnvR += r;
                }
                if (sOcarinaButtonCEnvG >= sOcarinaButtonCEnvColors[sOcarinaNoteFlashColorIndex][1]) {
                    sOcarinaButtonCEnvG -= g;
                } else {
                    sOcarinaButtonCEnvG += g;
                }
                if (sOcarinaButtonCEnvB >= sOcarinaButtonCEnvColors[sOcarinaNoteFlashColorIndex][2]) {
                    sOcarinaButtonCEnvB -= b;
                } else {
                    sOcarinaButtonCEnvB += b;
                }

                sOcarinaNoteFlashTimer--;
                if (sOcarinaNoteFlashTimer == 0) {
                    sOcarinaButtonAPrimR = sOcarinaButtonAPrimColors[sOcarinaNoteFlashColorIndex][0];
                    sOcarinaButtonAPrimG = sOcarinaButtonAPrimColors[sOcarinaNoteFlashColorIndex][1];
                    sOcarinaButtonAPrimB = sOcarinaButtonAPrimColors[sOcarinaNoteFlashColorIndex][2];
                    sOcarinaButtonAEnvR = sOcarinaButtonAEnvColors[sOcarinaNoteFlashColorIndex][0];
                    sOcarinaButtonAEnvG = sOcarinaButtonAEnvColors[sOcarinaNoteFlashColorIndex][1];
                    sOcarinaButtonAEnvB = sOcarinaButtonAEnvColors[sOcarinaNoteFlashColorIndex][2];
                    sOcarinaButtonCPrimR = sOcarinaButtonCPrimColors[sOcarinaNoteFlashColorIndex][0];
                    sOcarinaButtonCPrimG = sOcarinaButtonCPrimColors[sOcarinaNoteFlashColorIndex][1];
                    sOcarinaButtonCPrimB = sOcarinaButtonCPrimColors[sOcarinaNoteFlashColorIndex][2];
                    sOcarinaButtonCEnvR = sOcarinaButtonCEnvColors[sOcarinaNoteFlashColorIndex][0];
                    sOcarinaButtonCEnvG = sOcarinaButtonCEnvColors[sOcarinaNoteFlashColorIndex][1];
                    sOcarinaButtonCEnvB = sOcarinaButtonCEnvColors[sOcarinaNoteFlashColorIndex][2];
                    sOcarinaNoteFlashTimer = 3;
                    sOcarinaNoteFlashColorIndex ^= 1;
                }

                msgCtx->stateTimer--;
                if (msgCtx->stateTimer == 0) {
                    AudioOcarina_SetInstrument(OCARINA_INSTRUMENT_OFF);
                    if (msgCtx->msgMode == MSGMODE_OCARINA_CORRECT_PLAYBACK) {
                        PRINTF(T("正解模範演奏=%x\n", "Correct Example Performance = %x\n"), msgCtx->lastPlayedSong);
                        Message_ContinueTextbox(play, 0x86F); // Ocarina
                        msgCtx->msgMode = MSGMODE_SONG_PLAYED;
                        msgCtx->textBoxType = TEXTBOX_TYPE_OCARINA;
                        msgCtx->stateTimer = 1;
                    } else if (msgCtx->msgMode == MSGMODE_SONG_PLAYBACK_SUCCESS) {
                        if (msgCtx->lastPlayedSong >= OCARINA_SONG_SARIAS) {
                            Message_ContinueTextbox(play, 0x86F); // Ocarina
                            msgCtx->msgMode = MSGMODE_SONG_PLAYED;
                            msgCtx->textBoxType = TEXTBOX_TYPE_OCARINA;
                            msgCtx->stateTimer = 1;
                        } else {
                            Message_CloseTextbox(play);
                            play->msgCtx.ocarinaMode = OCARINA_MODE_04;
                        }
                    } else {
                        Message_CloseTextbox(play);
                        play->msgCtx.ocarinaMode = OCARINA_MODE_03;
                    }
                }
                DRAW_TEXT(play, &gfx, false);
                break;
            case MSGMODE_OCARINA_FAIL:
            case MSGMODE_SONG_PLAYBACK_FAIL:
                DRAW_TEXT(play, &gfx, false);
                FALLTHROUGH;
            case MSGMODE_OCARINA_FAIL_NO_TEXT:
                msgCtx->stateTimer--;
                if (msgCtx->stateTimer == 0) {
                    R_OCARINA_BUTTONS_YPOS_OFFSET = 1;
                    if (msgCtx->msgMode == MSGMODE_SONG_PLAYBACK_FAIL) {
                        PRINTF(T("ここここここ\n", "Here here here\n"));
                        Message_ContinueTextbox(play, 0x88B); // red X background
                        Message_Decode(play);
                        msgCtx->msgMode = MSGMODE_SONG_PLAYBACK_NOTES_DROP;
                    } else {
                        msgCtx->msgMode = MSGMODE_OCARINA_NOTES_DROP;
                    }
                    PRINTF(T("キャンセル\n", "Cancel\n"));
                }
                break;
            case MSGMODE_OCARINA_NOTES_DROP:
            case MSGMODE_SONG_PLAYBACK_NOTES_DROP:
                for (i = 0; i < 5; i++) {
                    R_OCARINA_BUTTONS_YPOS(i) += R_OCARINA_BUTTONS_YPOS_OFFSET;
                }
                R_OCARINA_BUTTONS_YPOS_OFFSET += R_OCARINA_BUTTONS_YPOS_OFFSET;
                if (R_OCARINA_BUTTONS_YPOS_OFFSET >= 550) {
                    sOcarinaButtonIndexBuf[0] = OCARINA_BTN_INVALID;
                    sOcarinaButtonAlphaValues[0] = sOcarinaButtonAlphaValues[1] = sOcarinaButtonAlphaValues[2] =
                        sOcarinaButtonAlphaValues[3] = sOcarinaButtonAlphaValues[4] = sOcarinaButtonAlphaValues[5] =
                            sOcarinaButtonAlphaValues[6] = sOcarinaButtonAlphaValues[7] = sOcarinaButtonAlphaValues[8] =
                                0;
                    if (msgCtx->msgMode == MSGMODE_SONG_PLAYBACK_NOTES_DROP) {
                        msgCtx->msgMode = MSGMODE_OCARINA_AWAIT_INPUT;
                    } else {
                        msgCtx->msgMode = MSGMODE_OCARINA_STARTING;
                    }
                }
                break;
            case MSGMODE_SONG_PLAYED:
                msgCtx->stateTimer--;
                if (msgCtx->stateTimer == 0) {
                    AudioOcarina_SetInstrument(OCARINA_INSTRUMENT_OFF);
                    PRINTF(VT_FGCOL(GREEN));
                    PRINTF("Na_StopOcarinaMode();\n");
                    PRINTF("Na_StopOcarinaMode();\n");
                    PRINTF("Na_StopOcarinaMode();\n");
                    PRINTF(VT_RST);
                    Message_Decode(play);
                    msgCtx->msgMode = MSGMODE_SETUP_DISPLAY_SONG_PLAYED;
                    msgCtx->ocarinaStaff = AudioOcarina_GetPlayingStaff();
                    msgCtx->ocarinaStaff->pos = sOcarinaButtonIndexBufPos = 0;
                    Message_ResetOcarinaNoteState();
                    if (msgCtx->lastPlayedSong >= OCARINA_SONG_SARIAS &&
                        msgCtx->lastPlayedSong < OCARINA_SONG_MEMORY_GAME) {
                        Actor_Spawn(&play->actorCtx, play,
                                    sOcarinaEffectActorIds[msgCtx->lastPlayedSong - OCARINA_SONG_SARIAS],
                                    player->actor.world.pos.x, player->actor.world.pos.y, player->actor.world.pos.z, 0,
                                    0, 0, sOcarinaEffectActorParams[msgCtx->lastPlayedSong - OCARINA_SONG_SARIAS]);
                    }
                }
                break;
            case MSGMODE_SETUP_DISPLAY_SONG_PLAYED:
                DRAW_TEXT(play, &gfx, false);
                AudioOcarina_SetInstrument(OCARINA_INSTRUMENT_DEFAULT);
                AudioOcarina_SetInstrument(OCARINA_INSTRUMENT_DEFAULT);
                AudioOcarina_SetPlaybackSong(msgCtx->lastPlayedSong + 1, 1);
                if (msgCtx->lastPlayedSong != OCARINA_SONG_SCARECROW_SPAWN) {
                    Audio_PlayFanfare(sOcarinaSongFanfares[msgCtx->lastPlayedSong]);
                    Audio_SetSfxBanksMute(0x20);
                }
                play->msgCtx.ocarinaMode = OCARINA_MODE_01;
                if (msgCtx->ocarinaAction == OCARINA_ACTION_FREE_PLAY) {
                    msgCtx->ocarinaAction = OCARINA_ACTION_FREE_PLAY_DONE;
                }
                if (msgCtx->ocarinaAction == OCARINA_ACTION_CHECK_NOWARP) {
                    msgCtx->ocarinaAction = OCARINA_ACTION_CHECK_NOWARP_DONE;
                }
                sOcarinaButtonIndexBufPos = 0;
                msgCtx->msgMode = MSGMODE_DISPLAY_SONG_PLAYED;
                break;
            case MSGMODE_SONG_DEMONSTRATION_SELECT_INSTRUMENT:
                msgCtx->stateTimer--;
                if (msgCtx->stateTimer == 0) {
                    PRINTF(T("ocarina_no=%d  選曲=%d\n", "ocarina_no=%d  Song Chosen=%d\n"), msgCtx->ocarinaAction,
                           0x16);
                    if (msgCtx->ocarinaAction < OCARINA_ACTION_TEACH_SARIA) {
                        AudioOcarina_SetInstrument(OCARINA_INSTRUMENT_HARP);
                    } else if (msgCtx->ocarinaAction == OCARINA_ACTION_TEACH_EPONA) {
                        AudioOcarina_SetInstrument(OCARINA_INSTRUMENT_MALON);
                    } else if (msgCtx->ocarinaAction == OCARINA_ACTION_TEACH_LULLABY) {
                        AudioOcarina_SetInstrument(OCARINA_INSTRUMENT_WHISTLE);
                    } else if (msgCtx->ocarinaAction == OCARINA_ACTION_TEACH_STORMS) {
                        AudioOcarina_SetInstrument(OCARINA_INSTRUMENT_GRIND_ORGAN);
                    } else {
                        AudioOcarina_SetInstrument(OCARINA_INSTRUMENT_DEFAULT);
                    }
                    PRINTF(T("模範演奏=%x\n", "Example Performance = %x\n"),
                           msgCtx->ocarinaAction - OCARINA_ACTION_TEACH_MINUET);
                    AudioOcarina_SetPlaybackSong(msgCtx->ocarinaAction - OCARINA_ACTION_TEACH_MINUET + 1, 2);
                    sOcarinaButtonIndexBufPos = 0;
                    msgCtx->msgMode = MSGMODE_SONG_DEMONSTRATION;
                }
                DRAW_TEXT(play, &gfx, false);
                break;
            case MSGMODE_DISPLAY_SONG_PLAYED_TEXT_BEGIN:
                Message_ContinueTextbox(play, msgCtx->lastPlayedSong + 0x893); // You played [song name]
                Message_Decode(play);
                msgCtx->msgMode = MSGMODE_DISPLAY_SONG_PLAYED_TEXT;
                msgCtx->stateTimer = 20;
                DRAW_TEXT(play, &gfx, false);
                break;
            case MSGMODE_DISPLAY_SONG_PLAYED_TEXT:
                msgCtx->stateTimer--;
                if (msgCtx->stateTimer == 0) {
                    msgCtx->msgMode = MSGMODE_SONG_PLAYED_ACT_BEGIN;
                }
                DRAW_TEXT(play, &gfx, false);
                break;
            case MSGMODE_SONG_PLAYED_ACT_BEGIN:
                AudioOcarina_SetInstrument(OCARINA_INSTRUMENT_OFF);
                Message_ResetOcarinaNoteState();
                msgCtx->msgMode = MSGMODE_SONG_PLAYED_ACT;
                msgCtx->stateTimer = 2;
                DRAW_TEXT(play, &gfx, false);
                break;
            case MSGMODE_SONG_PLAYED_ACT:
                msgCtx->stateTimer--;
                if (msgCtx->stateTimer == 0) {
                    if ((msgCtx->lastPlayedSong <= OCARINA_SONG_PRELUDE) &&
                        !(msgCtx->ocarinaAction >= OCARINA_ACTION_PLAYBACK_MINUET &&
                          msgCtx->ocarinaAction <= OCARINA_ACTION_PLAYBACK_PRELUDE)) {
                        if (msgCtx->disableWarpSongs || interfaceCtx->restrictions.warpSongs == 3) {
                            Message_StartTextbox(play, 0x88C, NULL); // "You can't warp here!"
                            play->msgCtx.ocarinaMode = OCARINA_MODE_04;
<<<<<<< HEAD
                        } else if (GET_EVENTINF_INGORACE_STATE() != INGORACE_STATE_HORSE_RENTAL_PERIOD) {
=======
                        } else if (GET_EVENTINF_INGO_RACE_STATE() != INGO_RACE_STATE_HORSE_RENTAL_PERIOD) {
>>>>>>> 970639b3
                            Message_StartTextbox(play, msgCtx->lastPlayedSong + 0x88D,
                                                 NULL); // "Warp to [place name]?"
                            play->msgCtx.ocarinaMode = OCARINA_MODE_01;
                        } else {
                            Message_CloseTextbox(play);
                        }
                    } else {
                        Message_CloseTextbox(play);
                        if (msgCtx->lastPlayedSong == OCARINA_SONG_EPONAS) {
                            R_EPONAS_SONG_PLAYED = true;
                        }
                        PRINTF(VT_FGCOL(YELLOW));
                        PRINTF("☆☆☆ocarina=%d   message->ocarina_no=%d  ", msgCtx->lastPlayedSong,
                               msgCtx->ocarinaAction);
                        if (msgCtx->ocarinaAction == OCARINA_ACTION_FREE_PLAY_DONE) {
                            play->msgCtx.ocarinaMode = OCARINA_MODE_01;
                            if (msgCtx->lastPlayedSong == OCARINA_SONG_SCARECROW_SPAWN) {
                                play->msgCtx.ocarinaMode = OCARINA_MODE_0B;
                            }
                        } else if (msgCtx->ocarinaAction >= OCARINA_ACTION_CHECK_MINUET) {
                            PRINTF(VT_FGCOL(YELLOW));
                            PRINTF("Ocarina_PC_Wind=%d(%d) ☆☆☆   ", OCARINA_ACTION_CHECK_MINUET,
                                   msgCtx->ocarinaAction - OCARINA_ACTION_CHECK_MINUET);
                            if (msgCtx->lastPlayedSong == (msgCtx->ocarinaAction - OCARINA_ACTION_CHECK_MINUET)) {
                                play->msgCtx.ocarinaMode = OCARINA_MODE_03;
                            } else {
                                play->msgCtx.ocarinaMode = msgCtx->lastPlayedSong - 1;
                            }
                        } else {
                            PRINTF(VT_FGCOL(GREEN));
                            PRINTF("Ocarina_C_Wind=%d(%d) ☆☆☆   ", OCARINA_ACTION_PLAYBACK_MINUET,
                                   msgCtx->ocarinaAction - OCARINA_ACTION_PLAYBACK_MINUET);
                            if (msgCtx->lastPlayedSong == (msgCtx->ocarinaAction - OCARINA_ACTION_PLAYBACK_MINUET)) {
                                play->msgCtx.ocarinaMode = OCARINA_MODE_03;
                            } else {
                                play->msgCtx.ocarinaMode = OCARINA_MODE_04;
                            }
                        }
                        PRINTF(VT_RST);
                        PRINTF("→  OCARINA_MODE=%d\n", play->msgCtx.ocarinaMode);
                    }
                }
                break;
            case MSGMODE_DISPLAY_SONG_PLAYED:
            case MSGMODE_SONG_DEMONSTRATION:
                msgCtx->ocarinaStaff = AudioOcarina_GetPlaybackStaff();
                if (msgCtx->ocarinaStaff->state == 0) {
                    if (msgCtx->msgMode == MSGMODE_DISPLAY_SONG_PLAYED) {
                        msgCtx->msgMode = MSGMODE_DISPLAY_SONG_PLAYED_TEXT_BEGIN;
                    } else {
                        msgCtx->msgMode = MSGMODE_SONG_DEMONSTRATION_DONE;
                    }
                    PRINTF("onpu_buff[%d]=%x\n", msgCtx->ocarinaStaff->pos,
                           sOcarinaButtonIndexBuf[msgCtx->ocarinaStaff->pos]);
                } else {
                    if (sOcarinaButtonIndexBufPos != 0 && msgCtx->ocarinaStaff->pos == 1) {
                        sOcarinaButtonIndexBufPos = 0;
                    }
                    if (((u32)msgCtx->ocarinaStaff->pos != 0) &&
                        (sOcarinaButtonIndexBufPos == msgCtx->ocarinaStaff->pos - 1)) {
                        msgCtx->lastOcarinaButtonIndex = sOcarinaButtonIndexBuf[msgCtx->ocarinaStaff->pos - 1] =
                            msgCtx->ocarinaStaff->buttonIndex;
                        sOcarinaButtonIndexBuf[msgCtx->ocarinaStaff->pos] = OCARINA_BTN_INVALID;
                        sOcarinaButtonIndexBufPos++;
                    }
                }
                FALLTHROUGH;
            case MSGMODE_SONG_DEMONSTRATION_DONE:
                DRAW_TEXT(play, &gfx, false);
                break;
            case MSGMODE_SONG_PLAYBACK:
                msgCtx->ocarinaStaff = AudioOcarina_GetPlayingStaff();
                if (((u32)msgCtx->ocarinaStaff->pos != 0) &&
                    (sOcarinaButtonIndexBufPos == msgCtx->ocarinaStaff->pos - 1)) {
                    sOcarinaButtonIndexBuf[msgCtx->ocarinaStaff->pos - 1] = msgCtx->ocarinaStaff->buttonIndex;
                    sOcarinaButtonIndexBuf[msgCtx->ocarinaStaff->pos] = OCARINA_BTN_INVALID;
                    sOcarinaButtonIndexBufPos++;
                }
                if (msgCtx->ocarinaStaff->state < OCARINA_SONG_MEMORY_GAME) {
                    PRINTF("M_OCARINA20 : ocarina_no=%x    status=%x\n", msgCtx->ocarinaAction,
                           msgCtx->ocarinaStaff->state);
                    msgCtx->lastPlayedSong = msgCtx->ocarinaStaff->state;
                    msgCtx->msgMode = MSGMODE_SONG_PLAYBACK_SUCCESS;
                    Item_Give(play, ITEM_SONG_MINUET + gOcarinaSongItemMap[msgCtx->ocarinaStaff->state]);
                    PRINTF(VT_FGCOL(YELLOW));
                    PRINTF(T("z_message.c 取得メロディ＝%d\n", "z_message.c Song Acquired = %d\n"),
                           ITEM_SONG_MINUET + msgCtx->ocarinaStaff->state);
                    PRINTF(VT_RST);
                    msgCtx->stateTimer = 20;
                    Audio_PlaySfxGeneral(NA_SE_SY_TRE_BOX_APPEAR, &gSfxDefaultPos, 4, &gSfxDefaultFreqAndVolScale,
                                         &gSfxDefaultFreqAndVolScale, &gSfxDefaultReverb);
                } else if (msgCtx->ocarinaStaff->state == 0xFF) {
                    Audio_PlaySfxGeneral(NA_SE_SY_OCARINA_ERROR, &gSfxDefaultPos, 4, &gSfxDefaultFreqAndVolScale,
                                         &gSfxDefaultFreqAndVolScale, &gSfxDefaultReverb);
                    msgCtx->stateTimer = 10;
                    msgCtx->msgMode = MSGMODE_SONG_PLAYBACK_FAIL;
                }
                DRAW_TEXT(play, &gfx, false);
                break;
            case MSGMODE_OCARINA_AWAIT_INPUT:
                DRAW_TEXT(play, &gfx, false);
                if (Message_ShouldAdvance(play)) {
                    Message_StartOcarina(play, msgCtx->ocarinaAction);
                }
                break;
            case MSGMODE_SCARECROW_LONG_RECORDING_START:
                PRINTF(T("案山子録音 初期化\n", "Scarecrow Recording Initialization\n"));
                AudioOcarina_SetRecordingState(OCARINA_RECORD_SCARECROW_LONG);
                AudioOcarina_SetInstrument(OCARINA_INSTRUMENT_DEFAULT);
                msgCtx->ocarinaStaff = AudioOcarina_GetRecordingStaff();
                msgCtx->ocarinaStaff->pos = sOcarinaButtonIndexBufPos = 0;
                sOcarinaButtonIndexBufLen = 0;
                Message_ResetOcarinaNoteState();
                msgCtx->msgMode = MSGMODE_SCARECROW_LONG_RECORDING_ONGOING;
                DRAW_TEXT(play, &gfx, false);
                break;
            case MSGMODE_SCARECROW_LONG_RECORDING_ONGOING:
                msgCtx->ocarinaStaff = AudioOcarina_GetRecordingStaff();
                PRINTF("\nonpu_pt=%d, locate=%d", sOcarinaButtonIndexBufPos, msgCtx->ocarinaStaff->pos);
                if (((u32)msgCtx->ocarinaStaff->pos != 0) &&
                    (sOcarinaButtonIndexBufPos == msgCtx->ocarinaStaff->pos - 1)) {
                    if (sOcarinaButtonIndexBufLen >= 8) {
                        for (buttonIndexPos = sOcarinaButtonIndexBufLen - 8, i = 0; i < 8; i++, buttonIndexPos++) {
                            sOcarinaButtonIndexBuf[buttonIndexPos] = sOcarinaButtonIndexBuf[buttonIndexPos + 1];
                        }
                        sOcarinaButtonIndexBufLen--;
                    }
                    PRINTF(T("    入力ボタン【%d】=%d", "    Button Entered[%d]=%d"), sOcarinaButtonIndexBufLen,
                           msgCtx->ocarinaStaff->buttonIndex);
                    msgCtx->lastOcarinaButtonIndex = sOcarinaButtonIndexBuf[sOcarinaButtonIndexBufLen] =
                        msgCtx->ocarinaStaff->buttonIndex;
                    sOcarinaButtonIndexBufLen++;
                    sOcarinaButtonIndexBuf[sOcarinaButtonIndexBufLen] = OCARINA_BTN_INVALID;
                    sOcarinaButtonIndexBufPos++;
                    if (msgCtx->ocarinaStaff->pos == 8) {
                        sOcarinaButtonIndexBufPos = 0;
                    }
                }
                if (msgCtx->ocarinaStaff->state == OCARINA_RECORD_OFF ||
                    CHECK_BTN_ALL(play->state.input[0].press.button, BTN_B)) {
                    if (sOcarinaButtonIndexBufLen != 0) {
                        PRINTF(T("録音終了！！！！！！！！！  message->info->status=%d \n",
                                 "Recording complete!!!!!!!!!  message->info->status=%d \n"),
                               msgCtx->ocarinaStaff->state);
                        gSaveContext.save.info.scarecrowLongSongSet = true;
                    }
                    Audio_PlaySfxGeneral(NA_SE_SY_OCARINA_ERROR, &gSfxDefaultPos, 4, &gSfxDefaultFreqAndVolScale,
                                         &gSfxDefaultFreqAndVolScale, &gSfxDefaultReverb);
                    PRINTF("aaaaaaaaaaaaaa\n");
                    AudioOcarina_SetRecordingState(OCARINA_RECORD_OFF);
                    msgCtx->stateTimer = 10;
                    play->msgCtx.ocarinaMode = OCARINA_MODE_04;
                    Message_CloseTextbox(play);
                    PRINTF(
                        T("録音終了！！！！！！！！！録音終了\n", "Recording complete!!!!!!!!! Recording Complete\n"));
                    PRINTF(VT_FGCOL(YELLOW));
                    PRINTF("\n====================================================================\n");
                    MemCpy(gSaveContext.save.info.scarecrowLongSong, gScarecrowLongSongPtr,
                           sizeof(gSaveContext.save.info.scarecrowLongSong));
                    for (i = 0; i < ARRAY_COUNT(gSaveContext.save.info.scarecrowLongSong); i++) {
                        PRINTF("%d, ", gSaveContext.save.info.scarecrowLongSong[i]);
                    }
                    PRINTF(VT_RST);
                    PRINTF("\n====================================================================\n");
                }
                DRAW_TEXT(play, &gfx, false);
                break;
            case MSGMODE_SCARECROW_LONG_PLAYBACK:
            case MSGMODE_SCARECROW_SPAWN_PLAYBACK:
                msgCtx->ocarinaStaff = AudioOcarina_GetPlaybackStaff();
                if (((u32)msgCtx->ocarinaStaff->pos != 0) &&
                    (sOcarinaButtonIndexBufPos == msgCtx->ocarinaStaff->pos - 1)) {
                    if (sOcarinaButtonIndexBufLen >= 8) {
                        for (buttonIndexPos = sOcarinaButtonIndexBufLen - 8, i = 0; i < 8; i++, buttonIndexPos++) {
                            sOcarinaButtonIndexBuf[buttonIndexPos] = sOcarinaButtonIndexBuf[buttonIndexPos + 1];
                        }
                        sOcarinaButtonIndexBufLen--;
                    }
                    sOcarinaButtonIndexBuf[sOcarinaButtonIndexBufLen] = msgCtx->ocarinaStaff->buttonIndex;
                    sOcarinaButtonIndexBufLen++;
                    sOcarinaButtonIndexBuf[sOcarinaButtonIndexBufLen] = OCARINA_BTN_INVALID;
                    sOcarinaButtonIndexBufPos++;
                    if (msgCtx->ocarinaStaff->pos == 8) {
                        sOcarinaButtonIndexBufLen = sOcarinaButtonIndexBufPos = 0;
                    }
                }
                PRINTF("status=%d (%d)\n", msgCtx->ocarinaStaff->state, 0);
                if (msgCtx->stateTimer == 0) {
                    if (msgCtx->ocarinaStaff->state == 0) {
                        PRINTF("bbbbbbbbbbb\n");
                        AudioOcarina_SetInstrument(OCARINA_INSTRUMENT_OFF);
                        play->msgCtx.ocarinaMode = OCARINA_MODE_0F;
                        Message_CloseTextbox(play);
                    }
                } else {
                    msgCtx->stateTimer--;
                }
                break;
            case MSGMODE_SCARECROW_SPAWN_RECORDING_START:
                AudioOcarina_SetRecordingState(OCARINA_RECORD_SCARECROW_SPAWN);
                AudioOcarina_SetInstrument(OCARINA_INSTRUMENT_DEFAULT);
                msgCtx->msgMode = MSGMODE_SCARECROW_SPAWN_RECORDING_ONGOING;
                DRAW_TEXT(play, &gfx, false);
                break;
            case MSGMODE_SCARECROW_SPAWN_RECORDING_ONGOING:
                msgCtx->ocarinaStaff = AudioOcarina_GetRecordingStaff();
                if (((u32)msgCtx->ocarinaStaff->pos != 0) &&
                    (sOcarinaButtonIndexBufPos == msgCtx->ocarinaStaff->pos - 1)) {
                    msgCtx->lastOcarinaButtonIndex = sOcarinaButtonIndexBuf[sOcarinaButtonIndexBufPos] =
                        msgCtx->ocarinaStaff->buttonIndex;
                    sOcarinaButtonIndexBufPos++;
                    sOcarinaButtonIndexBuf[sOcarinaButtonIndexBufPos] = OCARINA_BTN_INVALID;
                }
                if (msgCtx->ocarinaStaff->state == OCARINA_RECORD_OFF) {
                    PRINTF(T("８音録音ＯＫ！\n", "8 Note Recording OK!\n"));
                    msgCtx->stateTimer = 20;
                    gSaveContext.save.info.scarecrowSpawnSongSet = true;
                    msgCtx->msgMode = MSGMODE_SCARECROW_SPAWN_RECORDING_DONE;
                    Audio_PlaySfxGeneral(NA_SE_SY_TRE_BOX_APPEAR, &gSfxDefaultPos, 4, &gSfxDefaultFreqAndVolScale,
                                         &gSfxDefaultFreqAndVolScale, &gSfxDefaultReverb);
                    PRINTF(VT_FGCOL(YELLOW));
                    PRINTF("\n====================================================================\n");
                    MemCpy(gSaveContext.save.info.scarecrowSpawnSong, gScarecrowSpawnSongPtr,
                           sizeof(gSaveContext.save.info.scarecrowSpawnSong));
                    for (i = 0; i < ARRAY_COUNT(gSaveContext.save.info.scarecrowSpawnSong); i++) {
                        PRINTF("%d, ", gSaveContext.save.info.scarecrowSpawnSong[i]);
                    }
                    PRINTF(VT_RST);
                    PRINTF("\n====================================================================\n");
                } else if (msgCtx->ocarinaStaff->state == OCARINA_RECORD_REJECTED ||
                           CHECK_BTN_ALL(play->state.input[0].press.button, BTN_B)) {
                    PRINTF(T("すでに存在する曲吹いた！！！ \n", "Played an existing song!!! \n"));
                    AudioOcarina_SetRecordingState(OCARINA_RECORD_OFF);
                    Audio_PlaySfxGeneral(NA_SE_SY_OCARINA_ERROR, &gSfxDefaultPos, 4, &gSfxDefaultFreqAndVolScale,
                                         &gSfxDefaultFreqAndVolScale, &gSfxDefaultReverb);
                    Message_CloseTextbox(play);
                    msgCtx->msgMode = MSGMODE_SCARECROW_SPAWN_RECORDING_FAILED;
                }
                DRAW_TEXT(play, &gfx, false);
                break;
            case MSGMODE_SCARECROW_SPAWN_RECORDING_FAILED:
                PRINTF("cccccccccccc\n");
                AudioOcarina_SetInstrument(OCARINA_INSTRUMENT_OFF);
                Message_StartTextbox(play, 0x40AD, NULL); // Bonooru doesn't remember your song
                play->msgCtx.ocarinaMode = OCARINA_MODE_04;
                break;
            case MSGMODE_MEMORY_GAME_START:
                AudioOcarina_SetInstrument(OCARINA_INSTRUMENT_DEFAULT);
                AudioOcarina_SetInstrument(OCARINA_INSTRUMENT_FLUTE);
                AudioOcarina_MemoryGameInit(gSaveContext.save.info.playerData.ocarinaGameRoundNum);
                msgCtx->ocarinaStaff = AudioOcarina_GetPlaybackStaff();
                msgCtx->ocarinaStaff->pos = sOcarinaButtonIndexBufPos = 0;
                Message_ResetOcarinaNoteState();
                AudioOcarina_SetPlaybackSong(OCARINA_SONG_MEMORY_GAME + 1, 1);
                msgCtx->msgMode = MSGMODE_MEMORY_GAME_LEFT_SKULLKID_PLAYING;
                msgCtx->stateTimer = 2;
                break;
            case MSGMODE_MEMORY_GAME_LEFT_SKULLKID_PLAYING:
            case MSGMODE_MEMORY_GAME_RIGHT_SKULLKID_PLAYING:
                Audio_PlaySfxGeneral(NA_SE_SY_METRONOME_LV - SFX_FLAG, &gSfxDefaultPos, 4, &gSfxDefaultFreqAndVolScale,
                                     &gSfxDefaultFreqAndVolScale, &gSfxDefaultReverb);
                msgCtx->ocarinaStaff = AudioOcarina_GetPlaybackStaff();
                if (((u32)msgCtx->ocarinaStaff->pos != 0) &&
                    (sOcarinaButtonIndexBufPos == msgCtx->ocarinaStaff->pos - 1)) {
                    sOcarinaButtonIndexBuf[msgCtx->ocarinaStaff->pos - 1] = msgCtx->ocarinaStaff->buttonIndex;
                    sOcarinaButtonIndexBuf[msgCtx->ocarinaStaff->pos] = OCARINA_BTN_INVALID;
                    sOcarinaButtonIndexBufPos++;
                }
                if (msgCtx->stateTimer == 0) {
                    if (msgCtx->ocarinaStaff->state == 0) {
                        if (msgCtx->msgMode == MSGMODE_MEMORY_GAME_LEFT_SKULLKID_PLAYING) {
                            Audio_PlaySfxGeneral(NA_SE_SY_METRONOME, &gSfxDefaultPos, 4, &gSfxDefaultFreqAndVolScale,
                                                 &gSfxDefaultFreqAndVolScale, &gSfxDefaultReverb);
                        } else {
                            Audio_PlaySfxGeneral(NA_SE_SY_METRONOME_2, &gSfxDefaultPos, 4, &gSfxDefaultFreqAndVolScale,
                                                 &gSfxDefaultFreqAndVolScale, &gSfxDefaultReverb);
                        }
                        msgCtx->msgMode++;
                    }
                } else {
                    msgCtx->stateTimer--;
                }
                break;
            case MSGMODE_MEMORY_GAME_LEFT_SKULLKID_WAIT:
            case MSGMODE_MEMORY_GAME_RIGHT_SKULLKID_WAIT:
                msgCtx->ocarinaStaff = AudioOcarina_GetPlaybackStaff();
                if (((u32)msgCtx->ocarinaStaff->pos != 0) &&
                    (sOcarinaButtonIndexBufPos == msgCtx->ocarinaStaff->pos - 1)) {
                    sOcarinaButtonIndexBuf[msgCtx->ocarinaStaff->pos - 1] = msgCtx->ocarinaStaff->buttonIndex;
                    sOcarinaButtonIndexBuf[msgCtx->ocarinaStaff->pos] = OCARINA_BTN_INVALID;
                    sOcarinaButtonIndexBufPos++;
                }
                break;
            case MSGMODE_MEMORY_GAME_PLAYER_PLAYING:
                Audio_PlaySfxGeneral(NA_SE_SY_METRONOME_LV - SFX_FLAG, &gSfxDefaultPos, 4, &gSfxDefaultFreqAndVolScale,
                                     &gSfxDefaultFreqAndVolScale, &gSfxDefaultReverb);
                msgCtx->ocarinaStaff = AudioOcarina_GetPlayingStaff();
                if (((u32)msgCtx->ocarinaStaff->pos != 0) &&
                    (sOcarinaButtonIndexBufPos == msgCtx->ocarinaStaff->pos - 1)) {
                    sOcarinaButtonIndexBuf[msgCtx->ocarinaStaff->pos - 1] = msgCtx->ocarinaStaff->buttonIndex;
                    sOcarinaButtonIndexBuf[msgCtx->ocarinaStaff->pos] = OCARINA_BTN_INVALID;
                    sOcarinaButtonIndexBufPos++;
                }
                if (msgCtx->ocarinaStaff->state == 0xFF) {
                    PRINTF(T("輪唱失敗！！！！！！！！！\n", "Musical round failed!!!!!!!!!\n"));
                    AudioOcarina_SetInstrument(OCARINA_INSTRUMENT_OFF);
                    Audio_PlaySfxGeneral(NA_SE_SY_OCARINA_ERROR, &gSfxDefaultPos, 4, &gSfxDefaultFreqAndVolScale,
                                         &gSfxDefaultFreqAndVolScale, &gSfxDefaultReverb);
                    msgCtx->stateTimer = 10;
                    play->msgCtx.ocarinaMode = OCARINA_MODE_03;
                } else if (msgCtx->ocarinaStaff->state == OCARINA_SONG_MEMORY_GAME) {
                    PRINTF(T("輪唱成功！！！！！！！！！\n", "Musical round succeeded!!!!!!!!!\n"));
                    Audio_PlaySfxGeneral(NA_SE_SY_GET_ITEM, &gSfxDefaultPos, 4, &gSfxDefaultFreqAndVolScale,
                                         &gSfxDefaultFreqAndVolScale, &gSfxDefaultReverb);
                    msgCtx->msgMode = MSGMODE_MEMORY_GAME_ROUND_SUCCESS;
                    msgCtx->stateTimer = 30;
                }
                DRAW_TEXT(play, &gfx, false);
                break;
            case MSGMODE_MEMORY_GAME_ROUND_SUCCESS:
                msgCtx->ocarinaStaff = AudioOcarina_GetPlayingStaff();
                if (((u32)msgCtx->ocarinaStaff->pos != 0) &&
                    (sOcarinaButtonIndexBufPos == msgCtx->ocarinaStaff->pos - 1)) {
                    sOcarinaButtonIndexBuf[msgCtx->ocarinaStaff->pos - 1] = msgCtx->ocarinaStaff->buttonIndex;
                    sOcarinaButtonIndexBuf[msgCtx->ocarinaStaff->pos] = OCARINA_BTN_INVALID;
                    sOcarinaButtonIndexBufPos++;
                }
                msgCtx->stateTimer--;
                if (msgCtx->stateTimer == 0) {
                    if (AudioOcarina_MemoryGameNextNote() != 1) {
                        Audio_PlaySfxGeneral(NA_SE_SY_METRONOME, &gSfxDefaultPos, 4, &gSfxDefaultFreqAndVolScale,
                                             &gSfxDefaultFreqAndVolScale, &gSfxDefaultReverb);
                        msgCtx->ocarinaStaff = AudioOcarina_GetPlayingStaff();
                        msgCtx->ocarinaStaff->pos = sOcarinaButtonIndexBufPos = 0;
                        Message_ResetOcarinaNoteState();
                        msgCtx->msgMode = MSGMODE_MEMORY_GAME_START_NEXT_ROUND;
                    } else {
                        play->msgCtx.ocarinaMode = OCARINA_MODE_0F;
                    }
                }
                DRAW_TEXT(play, &gfx, false);
                break;
            case MSGMODE_MEMORY_GAME_START_NEXT_ROUND:
                if (!Audio_IsSfxPlaying(NA_SE_SY_METRONOME)) {
                    msgCtx->ocarinaStaff = AudioOcarina_GetPlaybackStaff();
                    msgCtx->ocarinaStaff->pos = sOcarinaButtonIndexBufPos = 0;
                    Message_ResetOcarinaNoteState();
                    AudioOcarina_SetPlaybackSong(OCARINA_SONG_MEMORY_GAME + 1, 1);
                }
                break;
            case MSGMODE_FROGS_START:
                AudioOcarina_SetInstrument(OCARINA_INSTRUMENT_DEFAULT);
                msgCtx->ocarinaStaff = AudioOcarina_GetPlayingStaff();
                msgCtx->ocarinaStaff->pos = sOcarinaButtonIndexBufPos = 0;
                play->msgCtx.ocarinaMode = OCARINA_MODE_01;
                Message_ResetOcarinaNoteState();
                AudioOcarina_Start(sOcarinaSongBitFlags + 0xC000);
                msgCtx->msgMode = MSGMODE_FROGS_PLAYING;
                break;
            case MSGMODE_FROGS_PLAYING:
                msgCtx->ocarinaStaff = AudioOcarina_GetPlayingStaff();
                if (((u32)msgCtx->ocarinaStaff->pos != 0) &&
                    (sOcarinaButtonIndexBufPos == msgCtx->ocarinaStaff->pos - 1)) {
                    msgCtx->lastOcarinaButtonIndex = msgCtx->ocarinaStaff->buttonIndex;
                    msgCtx->ocarinaStaff->pos = sOcarinaButtonIndexBufPos = 0;
                    Message_ResetOcarinaNoteState();
                    msgCtx->msgMode = MSGMODE_FROGS_WAITING;
                }
                FALLTHROUGH;
            case MSGMODE_FROGS_WAITING:
                break;
            case MSGMODE_TEXT_DONE:
                DRAW_TEXT(play, &gfx, sTextIsCredits);

                switch (msgCtx->textboxEndType) {
                    case TEXTBOX_ENDTYPE_2_CHOICE:
                        Message_HandleChoiceSelection(play, 1);
                        Message_DrawTextboxIcon(play, &gfx, msgCtx->textPosX, msgCtx->textPosY);
                        break;
                    case TEXTBOX_ENDTYPE_3_CHOICE:
                        Message_HandleChoiceSelection(play, 2);
                        Message_DrawTextboxIcon(play, &gfx, msgCtx->textPosX, msgCtx->textPosY);
                        break;
                    case TEXTBOX_ENDTYPE_PERSISTENT:
                        if (msgCtx->textId >= 0x6D && msgCtx->textId < 0x73) {
                            msgCtx->stateTimer++;
                            if (msgCtx->stateTimer >= 31) {
                                msgCtx->stateTimer = 2;
                                msgCtx->msgMode = MSGMODE_TEXT_CLOSING;
                            }
                        }
                        break;
                    case TEXTBOX_ENDTYPE_EVENT:
                    default:
                        Message_DrawTextboxIcon(play, &gfx, R_TEXTBOX_END_XPOS, R_TEXTBOX_END_YPOS);
                    case TEXTBOX_ENDTYPE_FADING:
                        break;
                }
                break;
            case MSGMODE_TEXT_CLOSING:
            case MSGMODE_PAUSED:
                break;
            case MSGMODE_UNK_20:
            default:
                msgCtx->msgMode = MSGMODE_TEXT_DISPLAYING;
                break;
        }

        if (msgCtx->msgMode >= MSGMODE_OCARINA_PLAYING && msgCtx->msgMode < MSGMODE_TEXT_AWAIT_NEXT &&
            msgCtx->ocarinaAction != OCARINA_ACTION_FREE_PLAY && msgCtx->ocarinaAction != OCARINA_ACTION_CHECK_NOWARP) {
            Gfx_SetupDL_39Ptr(&gfx);

            gDPSetCombineLERP(gfx++, PRIMITIVE, ENVIRONMENT, TEXEL0, ENVIRONMENT, TEXEL0, 0, PRIMITIVE, 0, PRIMITIVE,
                              ENVIRONMENT, TEXEL0, ENVIRONMENT, TEXEL0, 0, PRIMITIVE, 0);

            if (msgCtx->msgMode == MSGMODE_SONG_PLAYBACK) {
                g = msgCtx->ocarinaAction - OCARINA_ACTION_PLAYBACK_MINUET;
                r = gOcarinaSongButtons[g].numButtons;
                for (notePosX = R_OCARINA_BUTTONS_XPOS, i = 0; i < r; i++, notePosX += R_OCARINA_BUTTONS_XPOS_OFFSET) {
                    gDPPipeSync(gfx++);
                    gDPSetPrimColor(gfx++, 0, 0, 150, 150, 150, 150);
                    gDPSetEnvColor(gfx++, 10, 10, 10, 0);

                    gDPLoadTextureBlock(gfx++, sOcarinaNoteTextures[gOcarinaSongButtons[g].buttonsIndex[i]],
                                        G_IM_FMT_IA, G_IM_SIZ_8b, 16, 16, 0, G_TX_NOMIRROR | G_TX_WRAP,
                                        G_TX_NOMIRROR | G_TX_WRAP, G_TX_NOMASK, G_TX_NOMASK, G_TX_NOLOD, G_TX_NOLOD);

                    gSPTextureRectangle(gfx++, notePosX << 2,
                                        R_OCARINA_BUTTONS_YPOS(gOcarinaSongButtons[g].buttonsIndex[i]) << 2,
                                        (notePosX + 16) << 2,
                                        (R_OCARINA_BUTTONS_YPOS(gOcarinaSongButtons[g].buttonsIndex[i]) + 16) << 2,
                                        G_TX_RENDERTILE, 0, 0, 1 << 10, 1 << 10);
                }
            }

            if (msgCtx->msgMode != MSGMODE_SCARECROW_LONG_RECORDING_START &&
                msgCtx->msgMode != MSGMODE_MEMORY_GAME_START) {
                for (notePosX = R_OCARINA_BUTTONS_XPOS, i = 0; i < 8; i++, notePosX += R_OCARINA_BUTTONS_XPOS_OFFSET) {
                    if (sOcarinaButtonIndexBuf[i] == OCARINA_BTN_INVALID) {
                        break;
                    }

                    if (1) {}
                    if (sOcarinaButtonAlphaValues[i] != 255) {
                        sOcarinaButtonAlphaValues[i] += R_OCARINA_BUTTONS_APPEAR_ALPHA_STEP;
                        if (sOcarinaButtonAlphaValues[i] >= 255) {
                            sOcarinaButtonAlphaValues[i] = 255;
                        }
                    }

                    gDPPipeSync(gfx++);
                    if (sOcarinaButtonIndexBuf[i] == OCARINA_BTN_A) {
                        gDPSetPrimColor(gfx++, 0, 0, sOcarinaButtonAPrimR, sOcarinaButtonAPrimG, sOcarinaButtonAPrimB,
                                        sOcarinaButtonAlphaValues[i]);
                        gDPSetEnvColor(gfx++, sOcarinaButtonAEnvR, sOcarinaButtonAEnvG, sOcarinaButtonAEnvB, 0);
                    } else {
                        gDPSetPrimColor(gfx++, 0, 0, sOcarinaButtonCPrimR, sOcarinaButtonCPrimG, sOcarinaButtonCPrimB,
                                        sOcarinaButtonAlphaValues[i]);
                        gDPSetEnvColor(gfx++, sOcarinaButtonCEnvR, sOcarinaButtonCEnvG, sOcarinaButtonCEnvB, 0);
                    }

                    gDPLoadTextureBlock(gfx++, sOcarinaNoteTextures[sOcarinaButtonIndexBuf[i]], G_IM_FMT_IA,
                                        G_IM_SIZ_8b, 16, 16, 0, G_TX_NOMIRROR | G_TX_WRAP, G_TX_NOMIRROR | G_TX_WRAP,
                                        G_TX_NOMASK, G_TX_NOMASK, G_TX_NOLOD, G_TX_NOLOD);

                    gSPTextureRectangle(gfx++, notePosX << 2, R_OCARINA_BUTTONS_YPOS(sOcarinaButtonIndexBuf[i]) << 2,
                                        (notePosX + 16) << 2,
                                        (R_OCARINA_BUTTONS_YPOS(sOcarinaButtonIndexBuf[i]) + 16) << 2, G_TX_RENDERTILE,
                                        0, 0, 1 << 10, 1 << 10);
                }
            }
        }
    }
    *p = gfx;
}

#if DEBUG_FEATURES
/**
 * If the s16 variable pointed to by `var` changes in value, a black bar and white box
 * are briefly drawn onto the screen. It can only watch one variable per build due to
 * the last value being saved in a static variable.
 */
void Message_DrawDebugVariableChanged(s16* var, GraphicsContext* gfxCtx) {
    static s16 sVarLastValue = 0;
    static s16 sFillTimer = 0;
    s32 pad;

    OPEN_DISPS(gfxCtx, "../z_message_PAL.c", 3485);

    if (sVarLastValue != *var) {
        sVarLastValue = *var;
        sFillTimer = 30;
    }
    if (sFillTimer != 0) {
        sFillTimer--;
        gDPPipeSync(POLY_OPA_DISP++);
        gDPSetCycleType(POLY_OPA_DISP++, G_CYC_FILL);
        gDPSetRenderMode(POLY_OPA_DISP++, G_RM_NOOP, G_RM_NOOP2);
        gDPSetFillColor(POLY_OPA_DISP++, GPACK_RGBA5551(0, 0, 0, 1) << 0x10 | GPACK_RGBA5551(0, 0, 0, 1));
        gDPFillRectangle(POLY_OPA_DISP++, 0, 110, SCREEN_WIDTH - 1, 150); // 40x319 black bar
        gDPPipeSync(POLY_OPA_DISP++);
        gDPPipeSync(POLY_OPA_DISP++);
        gDPSetCycleType(POLY_OPA_DISP++, G_CYC_FILL);
        gDPSetRenderMode(POLY_OPA_DISP++, G_RM_NOOP, G_RM_NOOP2);
        gDPSetFillColor(POLY_OPA_DISP++, GPACK_RGBA5551(255, 255, 255, 1) << 0x10 | GPACK_RGBA5551(255, 255, 255, 1));
        gDPFillRectangle(POLY_OPA_DISP++, 40, 120, 60, 140); // 20x20 white box
        gDPPipeSync(POLY_OPA_DISP++);
    }
    CLOSE_DISPS(gfxCtx, "../z_message_PAL.c", 3513);
}

void Message_DrawDebugText(PlayState* play, Gfx** p) {
    s32 pad;
    GfxPrint printer;
    s32 pad1;

    GfxPrint_Init(&printer);
    GfxPrint_Open(&printer, *p);
    GfxPrint_SetPos(&printer, 6, 26);
    GfxPrint_SetColor(&printer, 255, 60, 0, 255);
    GfxPrint_Printf(&printer, "%s", "MESSAGE");
    GfxPrint_SetPos(&printer, 14, 26);
    GfxPrint_Printf(&printer, "%s", "=");
    GfxPrint_SetPos(&printer, 16, 26);
    GfxPrint_Printf(&printer, "%x", play->msgCtx.textId);
    *p = GfxPrint_Close(&printer);
    GfxPrint_Destroy(&printer);
}
#endif

void Message_Draw(PlayState* play) {
    Gfx* plusOne;
    Gfx* polyOpaP;
#if OOT_VERSION < GC_US
    s32 pad;
#endif
#if DEBUG_FEATURES
    s16 watchVar;
#endif

    OPEN_DISPS(play->state.gfxCtx, "../z_message_PAL.c", 3554);

#if DEBUG_FEATURES
    watchVar = gSaveContext.save.info.scarecrowLongSongSet;
    Message_DrawDebugVariableChanged(&watchVar, play->state.gfxCtx);
    if (BREG(0) != 0 && play->msgCtx.textId != 0) {
        plusOne = Gfx_Open(polyOpaP = POLY_OPA_DISP);
        gSPDisplayList(OVERLAY_DISP++, plusOne);
        Message_DrawDebugText(play, &plusOne);
        gSPEndDisplayList(plusOne++);
        Gfx_Close(polyOpaP, plusOne);
        POLY_OPA_DISP = plusOne;
    }
#endif

    plusOne = Gfx_Open(polyOpaP = POLY_OPA_DISP);
    gSPDisplayList(OVERLAY_DISP++, plusOne);
    Message_DrawMain(play, &plusOne);
    gSPEndDisplayList(plusOne++);
    Gfx_Close(polyOpaP, plusOne);
    POLY_OPA_DISP = plusOne;
    CLOSE_DISPS(play->state.gfxCtx, "../z_message_PAL.c", 3582);
}

void Message_Update(PlayState* play) {
    static s16 sTextboxXPositions[] = {
        34, 34, 34, 34, 34, 34,
    };
    static s16 sTextboxLowerYPositions[] = {
        142, 142, 142, 142, 174, 142,
    };
    static s16 sTextboxUpperYPositions[] = {
        38, 38, 38, 38, 174, 38,
    };
    static s16 sTextboxMidYPositions[] = {
        90, 90, 90, 90, 174, 90,
    };
    static s16 sTextboxEndIconYOffset[] = {
        59, 59, 59, 59, 34, 59,
    };
    static s16 D_80153D3C[] = {
        // additional unreferenced data
        0x0400, 0x0400, 0x0200, 0x0000, 0x1038, 0x0008, 0x200A, 0x088B, 0x0007, 0x0009, 0x000A, 0x107E, 0x2008, 0x2007,
        0x0015, 0x0016, 0x0017, 0x0003, 0x0000, 0x270B, 0x00C8, 0x012C, 0x012D, 0xFFDA, 0x0014, 0x0016, 0x0014, 0x0016,
    };
#if OOT_VERSION < GC_US
    static s32 sUnknown = 0;
#endif
    static u8 D_80153D74 = 0;
    MessageContext* msgCtx = &play->msgCtx;
    InterfaceContext* interfaceCtx = &play->interfaceCtx;
    Player* player = GET_PLAYER(play);
    Input* input = &play->state.input[0];
    s16 var;
    s16 focusScreenPosX;
    s16 averageY;
    s16 playerFocusScreenPosY;
    s16 actorFocusScreenPosY;
#if OOT_VERSION < GC_US
    s32 pad1;
#endif
#if OOT_NTSC && OOT_VERSION < GC_US
    s32 pad2;
#endif

#if DEBUG_FEATURES
    if (BREG(0) != 0) {
        static u16 sMessageDebuggerTextboxCount = 0;

        if (CHECK_BTN_ALL(input->press.button, BTN_DDOWN) && CHECK_BTN_ALL(input->cur.button, BTN_L)) {
            PRINTF("msgno=%d\n", sMessageDebuggerTextboxCount);
            Message_StartTextbox(play, R_MESSAGE_DEBUGGER_TEXTID, NULL);
            sMessageDebuggerTextboxCount = (sMessageDebuggerTextboxCount + 1) % 10;
        }
        if (R_MESSAGE_DEBUGGER_SELECT != 0) {
            while (R_MESSAGE_DEBUGGER_TEXTID != 0x8000) {
                MessageTableEntry* entry = &sNesMessageEntryTablePtr[0];

                while (entry->textId != 0xFFFD) {
                    if (entry->textId == R_MESSAGE_DEBUGGER_TEXTID) {
                        PRINTF(T(" メッセージが,見つかった！！！ = %x\n", "The message was found!!! = %x\n"),
                               R_MESSAGE_DEBUGGER_TEXTID);
                        Message_StartTextbox(play, R_MESSAGE_DEBUGGER_TEXTID, NULL);
                        R_MESSAGE_DEBUGGER_TEXTID++;
                        R_MESSAGE_DEBUGGER_SELECT = 0;
                        return;
                    }
                    entry++;
                }
                R_MESSAGE_DEBUGGER_TEXTID++;
            }
        }
    }
#endif

    if (msgCtx->msgLength != 0) {

        switch (msgCtx->msgMode) {
            case MSGMODE_TEXT_START:
                D_8014B2F4++;

                var = false;
                if (R_SCENE_CAM_TYPE == SCENE_CAM_TYPE_FIXED_MARKET) {
                    if (D_8014B2F4 >= 4) {
                        var = true;
                    }
                } else if (R_SCENE_CAM_TYPE != SCENE_CAM_TYPE_DEFAULT ||
                           play->sceneId == SCENE_CASTLE_COURTYARD_GUARDS_DAY) {
                    var = true;
                } else if (D_8014B2F4 >= 4 || msgCtx->talkActor == NULL) {
                    var = true;
                }

                if (var) {
                    if (msgCtx->talkActor != NULL) {
                        Actor_GetScreenPos(play, &GET_PLAYER(play)->actor, &focusScreenPosX, &playerFocusScreenPosY);
                        Actor_GetScreenPos(play, msgCtx->talkActor, &focusScreenPosX, &actorFocusScreenPosY);

                        if (playerFocusScreenPosY >= actorFocusScreenPosY) {
                            averageY = ((playerFocusScreenPosY - actorFocusScreenPosY) / 2) + actorFocusScreenPosY;
                        } else {
                            averageY = ((actorFocusScreenPosY - playerFocusScreenPosY) / 2) + playerFocusScreenPosY;
                        }
                        PRINTF("dxpos=%d   dypos=%d  dypos1  dypos2=%d\n", focusScreenPosX, averageY,
                               playerFocusScreenPosY, actorFocusScreenPosY);
                    } else {
                        R_TEXTBOX_X = R_TEXTBOX_X_TARGET;
                        R_TEXTBOX_Y = R_TEXTBOX_Y_TARGET;
                    }

                    var = msgCtx->textBoxType;

                    if (!msgCtx->textBoxPos) { // variable position
                        if (R_SCENE_CAM_TYPE != SCENE_CAM_TYPE_DEFAULT ||
                            play->sceneId == SCENE_CASTLE_COURTYARD_GUARDS_DAY) {
                            if (averageY < XREG(92)) {
                                R_TEXTBOX_Y_TARGET = sTextboxLowerYPositions[var];
                            } else {
                                R_TEXTBOX_Y_TARGET = sTextboxUpperYPositions[var];
                            }
                        } else if (play->sceneId == SCENE_MARKET_DAY || play->sceneId == SCENE_MARKET_NIGHT ||
                                   play->sceneId == SCENE_MARKET_RUINS) {
                            if (averageY < XREG(93)) {
                                R_TEXTBOX_Y_TARGET = sTextboxLowerYPositions[var];
                            } else {
                                R_TEXTBOX_Y_TARGET = sTextboxUpperYPositions[var];
                            }
                        } else {
                            if (averageY < XREG(94)) {
                                R_TEXTBOX_Y_TARGET = sTextboxLowerYPositions[var];
                            } else {
                                R_TEXTBOX_Y_TARGET = sTextboxUpperYPositions[var];
                            }
                        }
                    } else if (msgCtx->textBoxPos == TEXTBOX_POS_TOP) {
                        R_TEXTBOX_Y_TARGET = sTextboxUpperYPositions[var];
                    } else if (msgCtx->textBoxPos == TEXTBOX_POS_MIDDLE) {
                        R_TEXTBOX_Y_TARGET = sTextboxMidYPositions[var];
                    } else {
                        R_TEXTBOX_Y_TARGET = sTextboxLowerYPositions[var];
                    }

                    R_TEXTBOX_X_TARGET = sTextboxXPositions[var];
                    R_TEXTBOX_END_YPOS = sTextboxEndIconYOffset[var] + R_TEXTBOX_Y_TARGET;
#if OOT_NTSC
                    if (gSaveContext.language == LANGUAGE_JPN && !sTextIsCredits) {
                        R_TEXT_CHOICE_YPOS(0) = R_TEXTBOX_Y_TARGET + 7;
                        R_TEXT_CHOICE_YPOS(1) = R_TEXTBOX_Y_TARGET + 25;
                        R_TEXT_CHOICE_YPOS(2) = R_TEXTBOX_Y_TARGET + 43;

                    } else {
                        R_TEXT_CHOICE_YPOS(0) = R_TEXTBOX_Y_TARGET + 20;
                        R_TEXT_CHOICE_YPOS(1) = R_TEXTBOX_Y_TARGET + 32;
                        R_TEXT_CHOICE_YPOS(2) = R_TEXTBOX_Y_TARGET + 44;
                    }
#else
                    R_TEXT_CHOICE_YPOS(0) = R_TEXTBOX_Y_TARGET + 20;
                    R_TEXT_CHOICE_YPOS(1) = R_TEXTBOX_Y_TARGET + 32;
                    R_TEXT_CHOICE_YPOS(2) = R_TEXTBOX_Y_TARGET + 44;
#endif
                    PRINTF("message->msg_disp_type=%x\n", msgCtx->textBoxProperties & 0xF0);
                    if (msgCtx->textBoxType == TEXTBOX_TYPE_NONE_BOTTOM ||
                        msgCtx->textBoxType == TEXTBOX_TYPE_NONE_NO_SHADOW) {
                        msgCtx->msgMode = MSGMODE_TEXT_STARTING;
                        R_TEXTBOX_X = R_TEXTBOX_X_TARGET;
                        R_TEXTBOX_Y = R_TEXTBOX_Y_TARGET;
                        R_TEXTBOX_WIDTH = 256;
                        R_TEXTBOX_HEIGHT = 64;
                        R_TEXTBOX_TEXWIDTH = 512;
                        R_TEXTBOX_TEXHEIGHT = 512;
                    } else {
                        Message_GrowTextbox(msgCtx);
                        Audio_PlaySfxIfNotInCutscene(NA_SE_NONE);
                        msgCtx->stateTimer = 0;
                        msgCtx->msgMode = MSGMODE_TEXT_BOX_GROWING;
                    }
                }
                break;
            case MSGMODE_TEXT_BOX_GROWING:
                Message_GrowTextbox(msgCtx);
                break;
            case MSGMODE_TEXT_STARTING:
                msgCtx->msgMode = MSGMODE_TEXT_NEXT_MSG;
                if (YREG(31) == 0) {
                    Interface_SetDoAction(play, DO_ACTION_NEXT);
                }
                break;
            case MSGMODE_TEXT_NEXT_MSG:
                Message_Decode(play);
                if (sTextFade) {
                    Interface_ChangeHudVisibilityMode(HUD_VISIBILITY_NOTHING);
                }
                if (D_80153D74 != 0) {
                    msgCtx->textDrawPos = msgCtx->decodedTextLen;
                    D_80153D74 = 0;
                }
                break;
            case MSGMODE_TEXT_CONTINUING:
                msgCtx->stateTimer--;
                if (msgCtx->stateTimer == 0) {
                    Message_Decode(play);
                }
                break;
            case MSGMODE_TEXT_DISPLAYING:
                if (msgCtx->textBoxType != TEXTBOX_TYPE_NONE_BOTTOM && YREG(31) == 0 &&
                    CHECK_BTN_ALL(play->state.input[0].press.button, BTN_B) && !msgCtx->textUnskippable) {
                    sTextboxSkipped = true;
                    msgCtx->textDrawPos = msgCtx->decodedTextLen;
                }
                break;
            case MSGMODE_TEXT_AWAIT_INPUT:
                if (YREG(31) == 0 && Message_ShouldAdvance(play)) {
                    msgCtx->msgMode = MSGMODE_TEXT_DISPLAYING;
                    msgCtx->textDrawPos++;
                }
                break;
            case MSGMODE_TEXT_DELAYED_BREAK:
                msgCtx->stateTimer--;
                if (msgCtx->stateTimer == 0) {
                    msgCtx->msgMode = MSGMODE_TEXT_NEXT_MSG;
                }
                break;
            case MSGMODE_TEXT_AWAIT_NEXT:
                if (Message_ShouldAdvance(play)) {
                    msgCtx->msgMode = MSGMODE_TEXT_NEXT_MSG;
                    msgCtx->textUnskippable = false;
                    msgCtx->msgBufPos++;
                }
                break;
            case MSGMODE_TEXT_DONE:
                if (msgCtx->textboxEndType == TEXTBOX_ENDTYPE_FADING) {
                    msgCtx->stateTimer--;
                    if (msgCtx->stateTimer == 0) {
                        Message_CloseTextbox(play);
                    }
                } else if (msgCtx->textboxEndType != TEXTBOX_ENDTYPE_PERSISTENT &&
                           msgCtx->textboxEndType != TEXTBOX_ENDTYPE_EVENT && YREG(31) == 0) {
                    if (msgCtx->textboxEndType == TEXTBOX_ENDTYPE_2_CHOICE &&
                        play->msgCtx.ocarinaMode == OCARINA_MODE_01) {
                        if (Message_ShouldAdvance(play)) {
                            PRINTF("OCARINA_MODE=%d -> ", play->msgCtx.ocarinaMode);
                            play->msgCtx.ocarinaMode = (msgCtx->choiceIndex == 0) ? OCARINA_MODE_02 : OCARINA_MODE_04;
<<<<<<< HEAD
                            PRINTF("InRaceSeq=%d(%d) OCARINA_MODE=%d  -->  ", GET_EVENTINF_INGORACE_STATE(), 1,
=======
                            PRINTF("InRaceSeq=%d(%d) OCARINA_MODE=%d  -->  ", GET_EVENTINF_INGO_RACE_STATE(), 1,
>>>>>>> 970639b3
                                   play->msgCtx.ocarinaMode);
                            Message_CloseTextbox(play);
                            PRINTF("OCARINA_MODE=%d\n", play->msgCtx.ocarinaMode);
                        }
                    } else if (Message_ShouldAdvanceSilent(play)) {
                        PRINTF("select=%d\n", msgCtx->textboxEndType);
                        if (msgCtx->textboxEndType == TEXTBOX_ENDTYPE_HAS_NEXT) {
                            Audio_PlaySfxGeneral(NA_SE_SY_MESSAGE_PASS, &gSfxDefaultPos, 4, &gSfxDefaultFreqAndVolScale,
                                                 &gSfxDefaultFreqAndVolScale, &gSfxDefaultReverb);
#if OOT_NTSC
                            if (gSaveContext.language == LANGUAGE_JPN && !sTextIsCredits) {
                                Message_ContinueTextbox(play, msgCtx->msgBufDecodedWide[msgCtx->textDrawPos]);
                            } else {
                                Message_ContinueTextbox(play, sNextTextId);
                            }
#else
                            Message_ContinueTextbox(play, sNextTextId);
#endif
                        } else {
                            Audio_PlaySfxGeneral(NA_SE_SY_DECIDE, &gSfxDefaultPos, 4, &gSfxDefaultFreqAndVolScale,
                                                 &gSfxDefaultFreqAndVolScale, &gSfxDefaultReverb);
                            Message_CloseTextbox(play);
                        }
                    }
                }
                break;
            case MSGMODE_TEXT_CLOSING:
                msgCtx->stateTimer--;
                if (msgCtx->stateTimer != 0) {
                    break;
                }
                if ((msgCtx->textId >= 0xC2 && msgCtx->textId < 0xC7) ||
                    (msgCtx->textId >= 0xFA && msgCtx->textId < 0xFE)) {
                    gSaveContext.healthAccumulator = 0x140; // Refill 20 hearts
                }
                if (msgCtx->textId == 0x301F || msgCtx->textId == 0xA || msgCtx->textId == 0xC ||
                    msgCtx->textId == 0xCF || msgCtx->textId == 0x21C || msgCtx->textId == 9 ||
                    msgCtx->textId == 0x4078 || msgCtx->textId == 0x2015 || msgCtx->textId == 0x3040) {
                    gSaveContext.prevHudVisibilityMode = HUD_VISIBILITY_ALL;
                }
                if (play->csCtx.state == 0) {
                    PRINTF(VT_FGCOL(GREEN));
                    PRINTF("day_time=%x  active_camera=%d  ", gSaveContext.save.cutsceneIndex, play->activeCamId);

                    if (msgCtx->textId != 0x2061 && msgCtx->textId != 0x2025 && msgCtx->textId != 0x208C &&
                        ((msgCtx->textId < 0x88D || msgCtx->textId >= 0x893) || msgCtx->choiceIndex != 0) &&
                        (msgCtx->textId != 0x3055 && gSaveContext.save.cutsceneIndex < 0xFFF0)) {
                        PRINTF("=== day_time=%x ", ((void)0, gSaveContext.save.cutsceneIndex));
                        if (play->activeCamId == CAM_ID_MAIN) {
                            if (gSaveContext.prevHudVisibilityMode == HUD_VISIBILITY_NO_CHANGE ||
                                gSaveContext.prevHudVisibilityMode == HUD_VISIBILITY_NOTHING ||
                                gSaveContext.prevHudVisibilityMode == HUD_VISIBILITY_NOTHING_ALT) {
                                gSaveContext.prevHudVisibilityMode = HUD_VISIBILITY_ALL;
                            }
                            gSaveContext.hudVisibilityMode = HUD_VISIBILITY_NO_CHANGE;
                            Interface_ChangeHudVisibilityMode(gSaveContext.prevHudVisibilityMode);
                        }
                    }
                }
                PRINTF(VT_RST);
                msgCtx->msgLength = 0;
                msgCtx->msgMode = MSGMODE_NONE;
                interfaceCtx->unk_1FA = interfaceCtx->unk_1FC = 0;
                msgCtx->textId = msgCtx->stateTimer = 0;

                if (msgCtx->textboxEndType == TEXTBOX_ENDTYPE_PERSISTENT) {
                    msgCtx->textboxEndType = TEXTBOX_ENDTYPE_DEFAULT;
                    play->msgCtx.ocarinaMode = OCARINA_MODE_02;
                } else {
                    msgCtx->textboxEndType = TEXTBOX_ENDTYPE_DEFAULT;
                }
                if ((s32)(gSaveContext.save.info.inventory.questItems & 0xF0000000) == (4 << QUEST_HEART_PIECE_COUNT)) {
                    gSaveContext.save.info.inventory.questItems ^= (4 << QUEST_HEART_PIECE_COUNT);
                    gSaveContext.save.info.playerData.healthCapacity += 0x10;
                    gSaveContext.save.info.playerData.health += 0x10;
                }
                if (msgCtx->ocarinaAction != OCARINA_ACTION_CHECK_NOWARP_DONE) {
                    if (sLastPlayedSong == OCARINA_SONG_SARIAS) {
                        //! @bug The last played song is not unset often, and if something interrupts the message system
                        //       before it reaches this point after playing Saria's song, the song will be "stored".
                        //       Later, if the ocarina has not been played and another textbox is closed, this handling
                        //       for Saria's song will be carried out.
                        player->naviTextId = -0xE0;
                        player->naviActor->flags |= ACTOR_FLAG_TALK_OFFER_AUTO_ACCEPTED;
                    }
                    if (msgCtx->ocarinaAction == OCARINA_ACTION_FREE_PLAY_DONE &&
                        (play->msgCtx.ocarinaMode == OCARINA_MODE_01 || play->msgCtx.ocarinaMode == OCARINA_MODE_0B)) {
                        play->msgCtx.ocarinaMode = OCARINA_MODE_04;
                        if (msgCtx->unk_E3F2 == OCARINA_SONG_SUNS) {
                            play->msgCtx.ocarinaMode = OCARINA_MODE_01;
                        }
                    }
                }
                sLastPlayedSong = 0xFF;
                PRINTF("OCARINA_MODE=%d   chk_ocarina_no=%d\n", play->msgCtx.ocarinaMode, msgCtx->unk_E3F2);
                break;
            case MSGMODE_PAUSED:
                break;
            default:
                msgCtx->lastOcarinaButtonIndex = OCARINA_BTN_INVALID;
                break;
        }
    }
}

void Message_SetTables(void) {
#if OOT_NTSC
    sJpnMessageEntryTablePtr = sJpnMessageEntryTable;
    sNesMessageEntryTablePtr = sNesMessageEntryTable;
#else
    sNesMessageEntryTablePtr = sNesMessageEntryTable;
    sGerMessageEntryTablePtr = sGerMessageEntryTable;
    sFraMessageEntryTablePtr = sFraMessageEntryTable;
#endif

    sStaffMessageEntryTablePtr = sStaffMessageEntryTable;

#if PLATFORM_N64 && OOT_NTSC
    if ((B_80121220 != NULL) && (B_80121220->unk_58 != NULL)) {
        B_80121220->unk_58(&sJpnMessageEntryTablePtr, &sNesMessageEntryTablePtr, &sStaffMessageEntryTablePtr);
    }
#elif PLATFORM_N64 && OOT_PAL
    if ((B_80121220 != NULL) && (B_80121220->unk_58 != NULL)) {
        B_80121220->unk_58(&sNesMessageEntryTablePtr, &sGerMessageEntryTablePtr, &sFraMessageEntryTablePtr,
                           &sStaffMessageEntryTablePtr);
    }
#endif
}<|MERGE_RESOLUTION|>--- conflicted
+++ resolved
@@ -3444,11 +3444,7 @@
                         if (msgCtx->disableWarpSongs || interfaceCtx->restrictions.warpSongs == 3) {
                             Message_StartTextbox(play, 0x88C, NULL); // "You can't warp here!"
                             play->msgCtx.ocarinaMode = OCARINA_MODE_04;
-<<<<<<< HEAD
-                        } else if (GET_EVENTINF_INGORACE_STATE() != INGORACE_STATE_HORSE_RENTAL_PERIOD) {
-=======
                         } else if (GET_EVENTINF_INGO_RACE_STATE() != INGO_RACE_STATE_HORSE_RENTAL_PERIOD) {
->>>>>>> 970639b3
                             Message_StartTextbox(play, msgCtx->lastPlayedSong + 0x88D,
                                                  NULL); // "Warp to [place name]?"
                             play->msgCtx.ocarinaMode = OCARINA_MODE_01;
@@ -4251,11 +4247,7 @@
                         if (Message_ShouldAdvance(play)) {
                             PRINTF("OCARINA_MODE=%d -> ", play->msgCtx.ocarinaMode);
                             play->msgCtx.ocarinaMode = (msgCtx->choiceIndex == 0) ? OCARINA_MODE_02 : OCARINA_MODE_04;
-<<<<<<< HEAD
-                            PRINTF("InRaceSeq=%d(%d) OCARINA_MODE=%d  -->  ", GET_EVENTINF_INGORACE_STATE(), 1,
-=======
                             PRINTF("InRaceSeq=%d(%d) OCARINA_MODE=%d  -->  ", GET_EVENTINF_INGO_RACE_STATE(), 1,
->>>>>>> 970639b3
                                    play->msgCtx.ocarinaMode);
                             Message_CloseTextbox(play);
                             PRINTF("OCARINA_MODE=%d\n", play->msgCtx.ocarinaMode);
