--- conflicted
+++ resolved
@@ -8,12 +8,8 @@
 #include "n64dd.h"
 #endif
 
-<<<<<<< HEAD
-#pragma increment_block_number "gc-eu:128 gc-eu-mq:0 gc-jp:128 gc-jp-ce:128 gc-jp-mq:128 gc-us:128 gc-us-mq:128"
-=======
 #pragma increment_block_number "gc-eu:0 gc-eu-mq:0 gc-jp:128 gc-jp-ce:128 gc-jp-mq:128 gc-us:128 gc-us-mq:128" \
                                "ntsc-1.2:112"
->>>>>>> 306abef4
 
 #if !PLATFORM_GC
 #define OCARINA_BUTTON_A_PRIM_1_R 80
@@ -258,13 +254,6 @@
     OCARINA_SONG_SARIAS,   OCARINA_SONG_SUNS,    OCARINA_SONG_TIME,     OCARINA_SONG_STORMS,
 };
 
-<<<<<<< HEAD
-#pragma increment_block_number "gc-eu:128"
-
-s32 sCharTexSize;
-s32 sCharTexScale;
-=======
->>>>>>> 306abef4
 s16 sOcarinaButtonAPrimR;
 s16 sOcarinaButtonAPrimB;
 s16 sOcarinaButtonAPrimG;
