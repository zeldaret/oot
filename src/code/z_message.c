#include "global.h"
#include "message_data_static.h"
#include "terminal.h"
#include "versions.h"
#include "assets/textures/parameter_static/parameter_static.h"
#if PLATFORM_N64
#include "n64dd.h"
#endif

#pragma increment_block_number "gc-eu:0 gc-eu-mq:0 gc-jp:128 gc-jp-ce:128 gc-jp-mq:128 gc-us:128 gc-us-mq:128" \
                               "ntsc-1.0:80 ntsc-1.1:80 ntsc-1.2:80 pal-1.0:128 pal-1.1:128"

#if !PLATFORM_GC
#define OCARINA_BUTTON_A_PRIM_1_R 80
#define OCARINA_BUTTON_A_PRIM_1_G 150
#define OCARINA_BUTTON_A_PRIM_1_B 255
#else
#define OCARINA_BUTTON_A_PRIM_1_R 80
#define OCARINA_BUTTON_A_PRIM_1_G 255
#define OCARINA_BUTTON_A_PRIM_1_B 150
#endif

#if !PLATFORM_GC
#define OCARINA_BUTTON_A_PRIM_2_R 100
#define OCARINA_BUTTON_A_PRIM_2_G 200
#define OCARINA_BUTTON_A_PRIM_2_B 255
#else
#define OCARINA_BUTTON_A_PRIM_2_R 100
#define OCARINA_BUTTON_A_PRIM_2_G 255
#define OCARINA_BUTTON_A_PRIM_2_B 200
#endif

#if !PLATFORM_GC
#define OCARINA_BUTTON_A_ENV_1_R 10
#define OCARINA_BUTTON_A_ENV_1_G 10
#define OCARINA_BUTTON_A_ENV_1_B 10
#else
#define OCARINA_BUTTON_A_ENV_1_R 10
#define OCARINA_BUTTON_A_ENV_1_G 10
#define OCARINA_BUTTON_A_ENV_1_B 10
#endif

#if !PLATFORM_GC
#define OCARINA_BUTTON_A_ENV_2_R 50
#define OCARINA_BUTTON_A_ENV_2_G 50
#define OCARINA_BUTTON_A_ENV_2_B 255
#else
#define OCARINA_BUTTON_A_ENV_2_R 50
#define OCARINA_BUTTON_A_ENV_2_G 255
#define OCARINA_BUTTON_A_ENV_2_B 50
#endif

#if !PLATFORM_GC
#define OCARINA_ICON_PRIM_1_R 0
#define OCARINA_ICON_PRIM_1_G 80
#define OCARINA_ICON_PRIM_1_B 200
#else
#define OCARINA_ICON_PRIM_1_R 0
#define OCARINA_ICON_PRIM_1_G 200
#define OCARINA_ICON_PRIM_1_B 80
#endif

#if !PLATFORM_GC
#define OCARINA_ICON_PRIM_2_R 50
#define OCARINA_ICON_PRIM_2_G 130
#define OCARINA_ICON_PRIM_2_B 255
#else
#define OCARINA_ICON_PRIM_2_R 50
#define OCARINA_ICON_PRIM_2_G 255
#define OCARINA_ICON_PRIM_2_B 130
#endif

#if !PLATFORM_GC
#define OCARINA_ICON_ENV_1_R 0
#define OCARINA_ICON_ENV_1_G 0
#define OCARINA_ICON_ENV_1_B 0
#else
#define OCARINA_ICON_ENV_1_R 0
#define OCARINA_ICON_ENV_1_G 0
#define OCARINA_ICON_ENV_1_B 0
#endif

#if !PLATFORM_GC
#define OCARINA_ICON_ENV_2_R 0
#define OCARINA_ICON_ENV_2_G 130
#define OCARINA_ICON_ENV_2_B 255
#else
#define OCARINA_ICON_ENV_2_R 0
#define OCARINA_ICON_ENV_2_G 255
#define OCARINA_ICON_ENV_2_B 130
#endif

s32 sCharTexSize;
s32 sCharTexScale;

s16 sTextFade = false; // original name: key_off_flag ?

u8 D_8014B2F4 = 0;

s16 sOcarinaButtonIndexBufPos = 0;

s16 sOcarinaButtonIndexBufLen = 0;

u8 sTextboxSkipped = false;

u16 sNextTextId = 0;

s16 sTextIsCredits = false;

#if PLATFORM_GC && OOT_PAL
UNK_TYPE D_8014B30C = 0;
#endif

s16 sLastPlayedSong = 0xFF;

s16 sHasSunsSong = false;

s16 sMessageHasSetSfx = false;

u16 sOcarinaSongBitFlags = 0; // ocarina bit flags

#if OOT_NTSC

MessageTableEntry sJpnMessageEntryTable[] = {
#define DEFINE_MESSAGE_NES(textId, type, yPos, jpnMessage, nesMessage, gerMessage, fraMessage) /* Not Present */
#define DEFINE_MESSAGE_JPN(textId, type, yPos, jpnMessage, nesMessage, gerMessage, fraMessage) \
    { textId, (_SHIFTL(type, 4, 4) | _SHIFTL(yPos, 0, 4)), _message_##textId##_jpn },
#define DEFINE_MESSAGE(textId, type, yPos, jpnMessage, nesMessage, gerMessage, fraMessage) \
    DEFINE_MESSAGE_NES(textId, type, yPos, jpnMessage, nesMessage, gerMessage, fraMessage) \
    DEFINE_MESSAGE_JPN(textId, type, yPos, jpnMessage, nesMessage, gerMessage, fraMessage)
#define DEFINE_MESSAGE_FFFC(textId, type, yPos, jpnMessage, nesMessage, gerMessage, fraMessage) \
    /* Present */ DEFINE_MESSAGE_JPN(textId, type, yPos, jpnMessage, nesMessage, gerMessage, fraMessage)
#include "assets/text/message_data.h"
#undef DEFINE_MESSAGE
#undef DEFINE_MESSAGE_NES
#undef DEFINE_MESSAGE_JPN
#undef DEFINE_MESSAGE_FFFC
    { 0xFFFF, 0, NULL },
};

MessageTableEntry sNesMessageEntryTable[] = {
#define DEFINE_MESSAGE_NES(textId, type, yPos, jpnMessage, nesMessage, gerMessage, fraMessage) \
    { textId, (_SHIFTL(type, 4, 4) | _SHIFTL(yPos, 0, 4)), _message_##textId##_nes },
#define DEFINE_MESSAGE_JPN(textId, type, yPos, jpnMessage, nesMessage, gerMessage, fraMessage) /* Not Present */
#define DEFINE_MESSAGE(textId, type, yPos, jpnMessage, nesMessage, gerMessage, fraMessage) \
    DEFINE_MESSAGE_NES(textId, type, yPos, jpnMessage, nesMessage, gerMessage, fraMessage) \
    DEFINE_MESSAGE_JPN(textId, type, yPos, jpnMessage, nesMessage, gerMessage, fraMessage)
#define DEFINE_MESSAGE_FFFC(textId, type, yPos, jpnMessage, nesMessage, gerMessage, fraMessage) /* Not Present */
#include "assets/text/message_data.h"
#undef DEFINE_MESSAGE
#undef DEFINE_MESSAGE_NES
#undef DEFINE_MESSAGE_JPN
#undef DEFINE_MESSAGE_FFFC
    { 0xFFFF, 0, NULL },
};

#else

MessageTableEntry sNesMessageEntryTable[] = {
#define DEFINE_MESSAGE_NES(textId, type, yPos, jpnMessage, nesMessage, gerMessage, fraMessage) \
    { textId, (_SHIFTL(type, 4, 4) | _SHIFTL(yPos, 0, 4)), _message_##textId##_nes },
#define DEFINE_MESSAGE_JPN(textId, type, yPos, jpnMessage, nesMessage, gerMessage, fraMessage) /* Not Present */
#define DEFINE_MESSAGE(textId, type, yPos, jpnMessage, nesMessage, gerMessage, fraMessage) \
    DEFINE_MESSAGE_NES(textId, type, yPos, jpnMessage, nesMessage, gerMessage, fraMessage) \
    DEFINE_MESSAGE_JPN(textId, type, yPos, jpnMessage, nesMessage, gerMessage, fraMessage)
#define DEFINE_MESSAGE_FFFC(textId, type, yPos, jpnMessage, nesMessage, gerMessage, fraMessage) \
    /* Present */ DEFINE_MESSAGE_NES(textId, type, yPos, jpnMessage, nesMessage, gerMessage, fraMessage)
#include "assets/text/message_data.h"
#undef DEFINE_MESSAGE
#undef DEFINE_MESSAGE_NES
#undef DEFINE_MESSAGE_JPN
#undef DEFINE_MESSAGE_FFFC
    { 0xFFFF, 0, NULL },
};

const char* sGerMessageEntryTable[] = {
#define DEFINE_MESSAGE_NES(textId, type, yPos, jpnMessage, nesMessage, gerMessage, fraMessage) _message_##textId##_ger,
#define DEFINE_MESSAGE_JPN(textId, type, yPos, jpnMessage, nesMessage, gerMessage, fraMessage) /* Not Present */
#define DEFINE_MESSAGE(textId, type, yPos, jpnMessage, nesMessage, gerMessage, fraMessage) \
    DEFINE_MESSAGE_NES(textId, type, yPos, jpnMessage, nesMessage, gerMessage, fraMessage) \
    DEFINE_MESSAGE_JPN(textId, type, yPos, jpnMessage, nesMessage, gerMessage, fraMessage)
#define DEFINE_MESSAGE_FFFC(textId, type, yPos, jpnMessage, nesMessage, gerMessage, fraMessage) /* Not Present */
#include "assets/text/message_data.h"
#undef DEFINE_MESSAGE
#undef DEFINE_MESSAGE_NES
#undef DEFINE_MESSAGE_JPN
#undef DEFINE_MESSAGE_FFFC
    NULL,
};

const char* sFraMessageEntryTable[] = {
#define DEFINE_MESSAGE_NES(textId, type, yPos, jpnMessage, nesMessage, gerMessage, fraMessage) _message_##textId##_fra,
#define DEFINE_MESSAGE_JPN(textId, type, yPos, jpnMessage, nesMessage, gerMessage, fraMessage) /* Not Present */
#define DEFINE_MESSAGE(textId, type, yPos, jpnMessage, nesMessage, gerMessage, fraMessage) \
    DEFINE_MESSAGE_NES(textId, type, yPos, jpnMessage, nesMessage, gerMessage, fraMessage) \
    DEFINE_MESSAGE_JPN(textId, type, yPos, jpnMessage, nesMessage, gerMessage, fraMessage)
#define DEFINE_MESSAGE_FFFC(textId, type, yPos, jpnMessage, nesMessage, gerMessage, fraMessage) /* Not Present */
#include "assets/text/message_data.h"
#undef DEFINE_MESSAGE
#undef DEFINE_MESSAGE_NES
#undef DEFINE_MESSAGE_JPN
#undef DEFINE_MESSAGE_FFFC
    NULL,
};

#endif

MessageTableEntry sStaffMessageEntryTable[] = {
#define DEFINE_MESSAGE(textId, type, yPos, staffMessage) \
    { textId, (_SHIFTL(type, 4, 8) | _SHIFTL(yPos, 0, 8)), _message_##textId##_staff },
#include "assets/text/message_data_staff.h"
#undef DEFINE_MESSAGE
    { 0xFFFF, 0, NULL },
};

#if OOT_NTSC
MessageTableEntry* sJpnMessageEntryTablePtr = sJpnMessageEntryTable;
MessageTableEntry* sNesMessageEntryTablePtr = sNesMessageEntryTable;
#else
MessageTableEntry* sNesMessageEntryTablePtr = sNesMessageEntryTable;
const char** sGerMessageEntryTablePtr = sGerMessageEntryTable;
const char** sFraMessageEntryTablePtr = sFraMessageEntryTable;
#endif

MessageTableEntry* sStaffMessageEntryTablePtr = sStaffMessageEntryTable;

s16 sTextboxBackgroundForePrimColors[][3] = {
    { 255, 255, 255 }, { 50, 20, 0 },     { 255, 60, 0 },    { 255, 255, 255 },
    { 255, 255, 255 }, { 255, 255, 255 }, { 255, 255, 255 }, { 255, 255, 255 },
};

s16 sTextboxBackgroundBackPrimColors[][3] = {
    { 0, 0, 0 },
    { 220, 150, 0 },
    { 0, 0, 0 },
    { 0, 0, 0 },
};

s16 sTextboxBackgroundYOffsets[] = {
    1,
    2,
};

// original name: onpu_buff
u8 sOcarinaButtonIndexBuf[12] = { 0 };

s16 sOcarinaButtonAlphaValues[9] = { 0 };

// Maps the ocarina song order to the quest item order
s16 gOcarinaSongItemMap[] = {
    OCARINA_SONG_MINUET,   OCARINA_SONG_BOLERO,  OCARINA_SONG_SERENADE, OCARINA_SONG_REQUIEM,
    OCARINA_SONG_NOCTURNE, OCARINA_SONG_PRELUDE, OCARINA_SONG_LULLABY,  OCARINA_SONG_EPONAS,
    OCARINA_SONG_SARIAS,   OCARINA_SONG_SUNS,    OCARINA_SONG_TIME,     OCARINA_SONG_STORMS,
};

s16 sOcarinaButtonAPrimR;
s16 sOcarinaButtonAPrimB;
s16 sOcarinaButtonAPrimG;
s16 sOcarinaButtonAEnvR;
s16 sOcarinaButtonAEnvB;
s16 sOcarinaButtonAEnvG;
s16 sOcarinaButtonCPrimR;
s16 sOcarinaButtonCPrimB;
s16 sOcarinaButtonCPrimG;
s16 sOcarinaButtonCEnvR;
s16 sOcarinaButtonCEnvB;
s16 sOcarinaButtonCEnvG;

void Message_ResetOcarinaNoteState(void) {
    R_OCARINA_BUTTONS_YPOS(0) = 189;
    R_OCARINA_BUTTONS_YPOS(1) = 184;
    R_OCARINA_BUTTONS_YPOS(2) = 179;
    R_OCARINA_BUTTONS_YPOS(3) = 174;
    R_OCARINA_BUTTONS_YPOS(4) = 169;
    sOcarinaButtonIndexBuf[0] = OCARINA_BTN_INVALID;
    sOcarinaButtonAlphaValues[0] = sOcarinaButtonAlphaValues[1] = sOcarinaButtonAlphaValues[2] =
        sOcarinaButtonAlphaValues[3] = sOcarinaButtonAlphaValues[4] = sOcarinaButtonAlphaValues[5] =
            sOcarinaButtonAlphaValues[6] = sOcarinaButtonAlphaValues[7] = sOcarinaButtonAlphaValues[8] = 0;
    sOcarinaButtonAPrimR = OCARINA_BUTTON_A_PRIM_1_R;
    sOcarinaButtonAPrimG = OCARINA_BUTTON_A_PRIM_1_G;
    sOcarinaButtonAPrimB = OCARINA_BUTTON_A_PRIM_1_B;
    sOcarinaButtonAEnvR = 10;
    sOcarinaButtonAEnvG = 10;
    sOcarinaButtonAEnvB = 10;
    sOcarinaButtonCPrimR = 255;
    sOcarinaButtonCPrimG = 255;
    sOcarinaButtonCPrimB = 50;
    sOcarinaButtonCEnvR = 10;
    sOcarinaButtonCEnvG = 10;
    sOcarinaButtonCEnvB = 10;
}

void Message_UpdateOcarinaMemoryGame(PlayState* play) {
    MessageContext* msgCtx = &play->msgCtx;

    play->msgCtx.msgMode++;

    if (play->msgCtx.msgMode == MSGMODE_MEMORY_GAME_PLAYER_PLAYING) {
        AudioOcarina_SetInstrument(OCARINA_INSTRUMENT_DEFAULT);
        msgCtx->ocarinaStaff = AudioOcarina_GetPlayingStaff();
        msgCtx->ocarinaStaff->pos = sOcarinaButtonIndexBufPos = 0;
        AudioOcarina_Start((1 << OCARINA_SONG_MEMORY_GAME) + 0x8000);
        msgCtx->textDrawPos = msgCtx->decodedTextLen;
    } else if (msgCtx->msgMode == MSGMODE_MEMORY_GAME_RIGHT_SKULLKID_PLAYING) {
        AudioOcarina_SetInstrument(OCARINA_INSTRUMENT_FLUTE);
        msgCtx->ocarinaStaff = AudioOcarina_GetPlaybackStaff();
        msgCtx->ocarinaStaff->pos = sOcarinaButtonIndexBufPos = 0;
        AudioOcarina_SetPlaybackSong(OCARINA_SONG_MEMORY_GAME + 1, 1);
        msgCtx->stateTimer = 2;
    }
    Message_ResetOcarinaNoteState();
}

u8 Message_ShouldAdvance(PlayState* play) {
    Input* input = &play->state.input[0];

    if (CHECK_BTN_ALL(input->press.button, BTN_A) || CHECK_BTN_ALL(input->press.button, BTN_B) ||
        CHECK_BTN_ALL(input->press.button, BTN_CUP)) {
        Audio_PlaySfxGeneral(NA_SE_SY_MESSAGE_PASS, &gSfxDefaultPos, 4, &gSfxDefaultFreqAndVolScale,
                             &gSfxDefaultFreqAndVolScale, &gSfxDefaultReverb);
    }
    return CHECK_BTN_ALL(input->press.button, BTN_A) || CHECK_BTN_ALL(input->press.button, BTN_B) ||
           CHECK_BTN_ALL(input->press.button, BTN_CUP);
}

u8 Message_ShouldAdvanceSilent(PlayState* play) {
    Input* input = &play->state.input[0];

    return CHECK_BTN_ALL(input->press.button, BTN_A) || CHECK_BTN_ALL(input->press.button, BTN_B) ||
           CHECK_BTN_ALL(input->press.button, BTN_CUP);
}

/**
 * Closes any currently displayed textbox immediately, without waiting for
 * input from the player.
 */
void Message_CloseTextbox(PlayState* play) {
    MessageContext* msgCtx = &play->msgCtx;

    if (msgCtx->msgLength != 0) {
        msgCtx->stateTimer = 2;
        msgCtx->msgMode = MSGMODE_TEXT_CLOSING;
        msgCtx->textboxEndType = TEXTBOX_ENDTYPE_DEFAULT;
        Audio_PlaySfxGeneral(NA_SE_NONE, &gSfxDefaultPos, 4, &gSfxDefaultFreqAndVolScale, &gSfxDefaultFreqAndVolScale,
                             &gSfxDefaultReverb);
    }
}

void Message_HandleChoiceSelection(PlayState* play, u8 numChoices) {
    static s16 sAnalogStickHeld = false;
    MessageContext* msgCtx = &play->msgCtx;
    Input* input = &play->state.input[0];

    if (input->rel.stick_y >= 30 && !sAnalogStickHeld) {
        sAnalogStickHeld = true;
        msgCtx->choiceIndex--;
        if (msgCtx->choiceIndex > 128) {
            msgCtx->choiceIndex = 0;
        } else {
            Audio_PlaySfxGeneral(NA_SE_SY_CURSOR, &gSfxDefaultPos, 4, &gSfxDefaultFreqAndVolScale,
                                 &gSfxDefaultFreqAndVolScale, &gSfxDefaultReverb);
        }
    } else if (input->rel.stick_y <= -30 && !sAnalogStickHeld) {
        sAnalogStickHeld = true;
        msgCtx->choiceIndex++;
        if (msgCtx->choiceIndex > numChoices) {
            msgCtx->choiceIndex = numChoices;
        } else {
            Audio_PlaySfxGeneral(NA_SE_SY_CURSOR, &gSfxDefaultPos, 4, &gSfxDefaultFreqAndVolScale,
                                 &gSfxDefaultFreqAndVolScale, &gSfxDefaultReverb);
        }
    } else if (ABS(input->rel.stick_y) < 30) {
        sAnalogStickHeld = false;
    }
    msgCtx->textPosX = R_TEXT_CHOICE_XPOS;
    msgCtx->textPosY =
        (numChoices == 1) ? R_TEXT_CHOICE_YPOS(msgCtx->choiceIndex + 1) : R_TEXT_CHOICE_YPOS(msgCtx->choiceIndex);
}

void Message_DrawTextChar(PlayState* play, void* textureImage, Gfx** p) {
    MessageContext* msgCtx = &play->msgCtx;
    Gfx* gfx = *p;
    s16 x = msgCtx->textPosX;
    s16 y = msgCtx->textPosY;
    s32 pad;

    gDPPipeSync(gfx++);

    sCharTexSize = (R_TEXT_CHAR_SCALE / 100.0f) * 16.0f;
    sCharTexScale = 1024.0f / (R_TEXT_CHAR_SCALE / 100.0f);

    gDPLoadTextureBlock_4b(gfx++, textureImage, G_IM_FMT_I, FONT_CHAR_TEX_WIDTH, FONT_CHAR_TEX_HEIGHT, 0,
                           G_TX_NOMIRROR | G_TX_CLAMP, G_TX_NOMIRROR | G_TX_CLAMP, G_TX_NOMASK, G_TX_NOMASK, G_TX_NOLOD,
                           G_TX_NOLOD);

    // Draw drop shadow
    if (msgCtx->textBoxType != TEXTBOX_TYPE_NONE_NO_SHADOW) {
        gDPSetPrimColor(gfx++, 0, 0, 0, 0, 0, msgCtx->textColorAlpha);
        gSPTextureRectangle(gfx++, (x + R_TEXT_DROP_SHADOW_OFFSET) << 2, (y + R_TEXT_DROP_SHADOW_OFFSET) << 2,
                            (x + R_TEXT_DROP_SHADOW_OFFSET + sCharTexSize) << 2,
                            (y + R_TEXT_DROP_SHADOW_OFFSET + sCharTexSize) << 2, G_TX_RENDERTILE, 0, 0, sCharTexScale,
                            sCharTexScale);
    }

    gDPPipeSync(gfx++);
    gDPSetPrimColor(gfx++, 0, 0, msgCtx->textColorR, msgCtx->textColorG, msgCtx->textColorB, msgCtx->textColorAlpha);
    gSPTextureRectangle(gfx++, x << 2, y << 2, (x + sCharTexSize) << 2, (y + sCharTexSize) << 2, G_TX_RENDERTILE, 0, 0,
                        sCharTexScale, sCharTexScale);
    *p = gfx;
}

// resizes textboxes when opening them
void Message_GrowTextbox(MessageContext* msgCtx) {
    static f32 sWidthCoefficients[] = {
        1.2f, 1.5f, 1.8f, 2.0f, 2.1f, 2.2f, 2.1f, 2.0f,
    };
    static f32 sHeightCoefficients[] = {
        0.6f, 0.75f, 0.9f, 1.0f, 1.05f, 1.1f, 1.05f, 1.0f,
    };
    f32 width =
        R_TEXTBOX_WIDTH_TARGET * (sWidthCoefficients[msgCtx->stateTimer] + sWidthCoefficients[msgCtx->stateTimer]);
    f32 height = R_TEXTBOX_HEIGHT_TARGET * sHeightCoefficients[msgCtx->stateTimer];
    f32 texWidth =
        R_TEXTBOX_TEXWIDTH_TARGET / (sWidthCoefficients[msgCtx->stateTimer] + sWidthCoefficients[msgCtx->stateTimer]);
    f32 texHeight = R_TEXTBOX_TEXHEIGHT_TARGET / sHeightCoefficients[msgCtx->stateTimer];

    // Adjust y pos
    R_TEXTBOX_Y = R_TEXTBOX_Y_TARGET +
                  (R_TEXTBOX_Y_TARGET - (s16)(R_TEXTBOX_Y_TARGET * sHeightCoefficients[msgCtx->stateTimer] + 0.5f)) / 2;

    msgCtx->textboxColorAlphaCurrent += msgCtx->textboxColorAlphaTarget / 8;
    msgCtx->stateTimer++;
    if (msgCtx->stateTimer == 8) {
        // Reached the end
        R_TEXTBOX_X = R_TEXTBOX_X_TARGET;
        R_TEXTBOX_Y = R_TEXTBOX_Y_TARGET;
        msgCtx->msgMode = MSGMODE_TEXT_STARTING;
        msgCtx->textboxColorAlphaCurrent = msgCtx->textboxColorAlphaTarget;
    }
    // Adjust width and height
    R_TEXTBOX_WIDTH = (s16)(width + 0.5f) / 2;
    R_TEXTBOX_HEIGHT = (s16)(height + 0.5f);
    // Adjust texture coordinates
    R_TEXTBOX_TEXWIDTH = texWidth + 0.5f;
    R_TEXTBOX_TEXHEIGHT = texHeight + 0.5f;
    // Adjust x pos
    R_TEXTBOX_X = (R_TEXTBOX_X_TARGET + R_TEXTBOX_WIDTH_TARGET) - (R_TEXTBOX_WIDTH / 2);
}

#if OOT_NTSC

void Message_FindMessageJPN(PlayState* play, u16 textId) {
    const char* foundSeg;
    const char* nextSeg;
    const char* seg;
    Font* font = &play->msgCtx.font;
    MessageTableEntry* messageTableEntry = sJpnMessageEntryTablePtr;

    seg = messageTableEntry->segment;

    while (messageTableEntry->textId != 0xFFFF) {
        if (messageTableEntry->textId == textId) {
            foundSeg = messageTableEntry->segment;
            font->charTexBuf[0] = messageTableEntry->typePos;
            messageTableEntry++;
            nextSeg = messageTableEntry->segment;
            font->msgOffset = foundSeg - seg;
            font->msgLength = nextSeg - foundSeg;
            return;
        }
        messageTableEntry++;
    }

    messageTableEntry = sJpnMessageEntryTablePtr;

    foundSeg = messageTableEntry->segment;
    font->charTexBuf[0] = messageTableEntry->typePos;
    messageTableEntry++;
    nextSeg = messageTableEntry->segment;

    font->msgOffset = foundSeg - seg;
    font->msgLength = nextSeg - foundSeg;
}

void Message_FindMessageNES(PlayState* play, u16 textId) {
    const char* foundSeg;
    const char* nextSeg;
    const char* seg;
    Font* font = &play->msgCtx.font;
    MessageTableEntry* messageTableEntry = sNesMessageEntryTablePtr;

    seg = messageTableEntry->segment;
    while (messageTableEntry->textId != 0xFFFF) {
        if (messageTableEntry->textId == textId) {
            foundSeg = messageTableEntry->segment;
            font->charTexBuf[0] = messageTableEntry->typePos;
            messageTableEntry++;
            nextSeg = messageTableEntry->segment;
            font->msgOffset = foundSeg - seg;
            font->msgLength = nextSeg - foundSeg;
            return;
        }
        messageTableEntry++;
    }

    messageTableEntry = sNesMessageEntryTablePtr;

    foundSeg = messageTableEntry->segment;
    font->charTexBuf[0] = messageTableEntry->typePos;
    messageTableEntry++;
    nextSeg = messageTableEntry->segment;
    font->msgOffset = foundSeg - seg;
    font->msgLength = nextSeg - foundSeg;
}

#else

void Message_FindMessagePAL(PlayState* play, u16 textId) {
    const char* foundSeg;
    const char* nextSeg;
    Font* font = &play->msgCtx.font;
    MessageTableEntry* messageTableEntry = sNesMessageEntryTablePtr;
    const char** languageSegmentTable;
    const char* seg;

    if (gSaveContext.language == LANGUAGE_ENG) {
        seg = messageTableEntry->segment;

        while (messageTableEntry->textId != 0xFFFF) {
            if (messageTableEntry->textId == textId) {
                foundSeg = messageTableEntry->segment;
                font->charTexBuf[0] = messageTableEntry->typePos;
                messageTableEntry++;
                nextSeg = messageTableEntry->segment;
                font->msgOffset = foundSeg - seg;
                font->msgLength = nextSeg - foundSeg;
                PRINTF(T(" メッセージが,見つかった！！！ = %x  (data=%x) (data0=%x) (data1=%x) (data2=%x) (data3=%x)\n",
                         "Message found!!! = %x  (data=%x) (data0=%x) (data1=%x) (data2=%x) (data3=%x)\n"),
                       textId, font->msgOffset, font->msgLength, foundSeg, seg, nextSeg);
                return;
            }
            messageTableEntry++;
        }
    } else {
        languageSegmentTable =
            (gSaveContext.language == LANGUAGE_GER) ? sGerMessageEntryTablePtr : sFraMessageEntryTablePtr;
        seg = messageTableEntry->segment;

        while (messageTableEntry->textId != 0xFFFF) {
            if (messageTableEntry->textId == textId) {
                foundSeg = *languageSegmentTable;
                font->charTexBuf[0] = messageTableEntry->typePos;
                languageSegmentTable++;
                nextSeg = *languageSegmentTable;
                font->msgOffset = foundSeg - seg;
                font->msgLength = nextSeg - foundSeg;
                PRINTF(T(" メッセージが,見つかった！！！ = %x  (data=%x) (data0=%x) (data1=%x) (data2=%x) (data3=%x)\n",
                         "Message found!!! = %x  (data=%x) (data0=%x) (data1=%x) (data2=%x) (data3=%x)\n"),
                       textId, font->msgOffset, font->msgLength, foundSeg, seg, nextSeg);
                return;
            }
            messageTableEntry++;
            languageSegmentTable++;
        }
    }
    PRINTF(T(" メッセージが,見つからなかった！！！ = %x\n", "Message not found!!! = %x\n"), textId);
    messageTableEntry = sNesMessageEntryTablePtr;

    if (gSaveContext.language == LANGUAGE_ENG) {
        foundSeg = messageTableEntry->segment;
        font->charTexBuf[0] = messageTableEntry->typePos;
        messageTableEntry++;
        nextSeg = messageTableEntry->segment;
    } else {
        languageSegmentTable =
            (gSaveContext.language == LANGUAGE_GER) ? sGerMessageEntryTablePtr : sFraMessageEntryTablePtr;
        foundSeg = *languageSegmentTable;
        font->charTexBuf[0] = messageTableEntry->typePos;
        languageSegmentTable++;
        nextSeg = *languageSegmentTable;
    }
    font->msgOffset = foundSeg - seg;
    font->msgLength = nextSeg - foundSeg;
}

#endif

void Message_FindCreditsMessage(PlayState* play, u16 textId) {
    const char* foundSeg;
    const char* nextSeg;
    const char* seg;
    Font* font = &play->msgCtx.font;
    MessageTableEntry* messageTableEntry = sStaffMessageEntryTablePtr;

    seg = messageTableEntry->segment;
    while (messageTableEntry->textId != 0xFFFF) {
        if (messageTableEntry->textId == textId) {
            foundSeg = messageTableEntry->segment;
            font->charTexBuf[0] = messageTableEntry->typePos;
            messageTableEntry++;
            nextSeg = messageTableEntry->segment;
            font->msgOffset = foundSeg - seg;
            font->msgLength = nextSeg - foundSeg;
            PRINTF(T(" メッセージが,見つかった！！！ = %x  (data=%x) (data0=%x) (data1=%x) (data2=%x) (data3=%x)\n",
                     "Message found!!! = %x  (data=%x) (data0=%x) (data1=%x) (data2=%x) (data3=%x)\n"),
                   textId, font->msgOffset, font->msgLength, foundSeg, seg, nextSeg);
            return;
        }
        messageTableEntry++;
    }
}

void Message_SetTextColor(MessageContext* msgCtx, u16 colorParameter) {
    switch (colorParameter) {
        case TEXT_COLOR_RED:
            if (msgCtx->textBoxType == TEXTBOX_TYPE_WOODEN) {
                msgCtx->textColorR = 255;
                msgCtx->textColorG = 120;
                msgCtx->textColorB = 0;
            } else {
                msgCtx->textColorR = 255;
                msgCtx->textColorG = 60;
                msgCtx->textColorB = 60;
            }
            break;
        case TEXT_COLOR_ADJUSTABLE:
            if (msgCtx->textBoxType == TEXTBOX_TYPE_WOODEN) {
                msgCtx->textColorR = R_TEXT_ADJUST_COLOR_1_R;
                msgCtx->textColorG = R_TEXT_ADJUST_COLOR_1_G;
                msgCtx->textColorB = R_TEXT_ADJUST_COLOR_1_B;
            } else {
                msgCtx->textColorR = R_TEXT_ADJUST_COLOR_2_R;
                msgCtx->textColorG = R_TEXT_ADJUST_COLOR_2_G;
                msgCtx->textColorB = R_TEXT_ADJUST_COLOR_2_B;
            }
            break;
        case TEXT_COLOR_BLUE:
            if (msgCtx->textBoxType == TEXTBOX_TYPE_WOODEN) {
                msgCtx->textColorR = 80;
                msgCtx->textColorG = 110;
                msgCtx->textColorB = 255;
            } else {
                msgCtx->textColorR = 80;
                msgCtx->textColorG = 90;
                msgCtx->textColorB = 255;
            }
            break;
        case TEXT_COLOR_LIGHTBLUE:
            if (msgCtx->textBoxType == TEXTBOX_TYPE_WOODEN) {
                msgCtx->textColorR = 90;
                msgCtx->textColorG = 180;
                msgCtx->textColorB = 255;
            } else if (msgCtx->textBoxType == TEXTBOX_TYPE_NONE_NO_SHADOW) {
                msgCtx->textColorR = 80;
                msgCtx->textColorG = 150;
                msgCtx->textColorB = 180;
            } else {
                msgCtx->textColorR = 100;
                msgCtx->textColorG = 180;
                msgCtx->textColorB = 255;
            }
            break;
        case TEXT_COLOR_PURPLE:
            if (msgCtx->textBoxType == TEXTBOX_TYPE_WOODEN) {
                msgCtx->textColorR = 210;
                msgCtx->textColorG = 100;
                msgCtx->textColorB = 255;
            } else {
                msgCtx->textColorR = 255;
                msgCtx->textColorG = 150;
                msgCtx->textColorB = 180;
            }
            break;
        case TEXT_COLOR_YELLOW:
            if (msgCtx->textBoxType == TEXTBOX_TYPE_WOODEN) {
                msgCtx->textColorR = 255;
                msgCtx->textColorG = 255;
                msgCtx->textColorB = 30;
            } else {
                msgCtx->textColorR = 225;
                msgCtx->textColorG = 255;
                msgCtx->textColorB = 50;
            }
            break;
        case TEXT_COLOR_BLACK:
            msgCtx->textColorR = msgCtx->textColorG = msgCtx->textColorB = 0;
            break;
        case TEXT_COLOR_DEFAULT:
        default:
            if (msgCtx->textBoxType == TEXTBOX_TYPE_NONE_NO_SHADOW) {
                msgCtx->textColorR = msgCtx->textColorG = msgCtx->textColorB = 0;
            } else {
                msgCtx->textColorR = msgCtx->textColorG = msgCtx->textColorB = 255;
            }
            break;
    }
}

void Message_DrawTextboxIcon(PlayState* play, Gfx** p, s16 x, s16 y) {
    static s16 sIconPrimColors[][3] = {
        { OCARINA_ICON_PRIM_1_R, OCARINA_ICON_PRIM_1_G, OCARINA_ICON_PRIM_1_B },
        { OCARINA_ICON_PRIM_2_R, OCARINA_ICON_PRIM_2_G, OCARINA_ICON_PRIM_2_B },
    };
    static s16 sIconEnvColors[][3] = {
        { OCARINA_ICON_ENV_1_R, OCARINA_ICON_ENV_1_G, OCARINA_ICON_ENV_1_B },
        { OCARINA_ICON_ENV_2_R, OCARINA_ICON_ENV_2_G, OCARINA_ICON_ENV_2_B },
    };
    static s16 sIconPrimR = OCARINA_ICON_PRIM_1_R;
    static s16 sIconPrimG = OCARINA_ICON_PRIM_1_G;
    static s16 sIconPrimB = OCARINA_ICON_PRIM_1_B;
    static s16 sIconFlashTimer = 12;
    static s16 sIconFlashColorIdx = 0;
    static s16 sIconEnvR = 0;
    static s16 sIconEnvG = 0;
    static s16 sIconEnvB = 0;
    MessageContext* msgCtx = &play->msgCtx;
    Font* font = &msgCtx->font;
    Gfx* gfx = *p;
    s16 primR;
    s16 primG;
    s16 primB;
    s16 envR;
    s16 envG;
    s16 envB;
    u8* iconTexture = font->iconBuf;

    if (sTextIsCredits) {
        return;
    }

    primR = (ABS(sIconPrimR - sIconPrimColors[sIconFlashColorIdx][0])) / sIconFlashTimer;
    primG = (ABS(sIconPrimG - sIconPrimColors[sIconFlashColorIdx][1])) / sIconFlashTimer;
    primB = (ABS(sIconPrimB - sIconPrimColors[sIconFlashColorIdx][2])) / sIconFlashTimer;

    if (sIconPrimR >= sIconPrimColors[sIconFlashColorIdx][0]) {
        sIconPrimR -= primR;
    } else {
        sIconPrimR += primR;
    }

    if (sIconPrimG >= sIconPrimColors[sIconFlashColorIdx][1]) {
        sIconPrimG -= primG;
    } else {
        sIconPrimG += primG;
    }

    if (sIconPrimB >= sIconPrimColors[sIconFlashColorIdx][2]) {
        sIconPrimB -= primB;
    } else {
        sIconPrimB += primB;
    }

    envR = (ABS(sIconEnvR - sIconEnvColors[sIconFlashColorIdx][0])) / sIconFlashTimer;
    envG = (ABS(sIconEnvG - sIconEnvColors[sIconFlashColorIdx][1])) / sIconFlashTimer;
    envB = (ABS(sIconEnvB - sIconEnvColors[sIconFlashColorIdx][2])) / sIconFlashTimer;

    if (sIconEnvR >= sIconEnvColors[sIconFlashColorIdx][0]) {
        sIconEnvR -= envR;
    } else {
        sIconEnvR += envR;
    }

    if (sIconEnvG >= sIconEnvColors[sIconFlashColorIdx][1]) {
        sIconEnvG -= envG;
    } else {
        sIconEnvG += envG;
    }

    if (sIconEnvB >= sIconEnvColors[sIconFlashColorIdx][2]) {
        sIconEnvB -= envB;
    } else {
        sIconEnvB += envB;
    }

    sIconFlashTimer--;

    if (sIconFlashTimer == 0) {
        sIconPrimR = sIconPrimColors[sIconFlashColorIdx][0];
        sIconPrimG = sIconPrimColors[sIconFlashColorIdx][1];
        sIconPrimB = sIconPrimColors[sIconFlashColorIdx][2];
        sIconEnvR = sIconEnvColors[sIconFlashColorIdx][0];
        sIconEnvG = sIconEnvColors[sIconFlashColorIdx][1];
        sIconEnvB = sIconEnvColors[sIconFlashColorIdx][2];
        sIconFlashTimer = 12;
        sIconFlashColorIdx ^= 1;
    }

    gDPPipeSync(gfx++);

    gDPSetCombineLERP(gfx++, PRIMITIVE, ENVIRONMENT, TEXEL0, ENVIRONMENT, TEXEL0, 0, PRIMITIVE, 0, PRIMITIVE,
                      ENVIRONMENT, TEXEL0, ENVIRONMENT, TEXEL0, 0, PRIMITIVE, 0);

    gDPSetPrimColor(gfx++, 0, 0, sIconPrimR, sIconPrimG, sIconPrimB, 255);
    gDPSetEnvColor(gfx++, sIconEnvR, sIconEnvG, sIconEnvB, 255);

    gDPLoadTextureBlock_4b(gfx++, iconTexture, G_IM_FMT_I, FONT_CHAR_TEX_WIDTH, FONT_CHAR_TEX_HEIGHT, 0,
                           G_TX_NOMIRROR | G_TX_CLAMP, G_TX_NOMIRROR | G_TX_CLAMP, G_TX_NOMASK, G_TX_NOMASK, G_TX_NOLOD,
                           G_TX_NOLOD);

    sCharTexSize = 16.0f * ((f32)R_TEXT_CHAR_SCALE / 100.0f);
    sCharTexScale = 1024.0f / ((f32)R_TEXT_CHAR_SCALE / 100.0f);

    gSPTextureRectangle(gfx++, x << 2, y << 2, (x + sCharTexSize) << 2, (y + sCharTexSize) << 2, G_TX_RENDERTILE, 0, 0,
                        sCharTexScale, sCharTexScale);

    msgCtx->stateTimer++;

    *p = gfx;
}

#define MESSAGE_SPACE_WIDTH 6
f32 sFontWidths[144] = {
    8.0f,  // ' '
    8.0f,  // '!'
    6.0f,  // '"'
    9.0f,  // '#'
    9.0f,  // '$'
    14.0f, // '%'
    12.0f, // '&'
    3.0f,  // '''
    7.0f,  // '('
    7.0f,  // ')'
    7.0f,  // '*'
    9.0f,  // '+'
    4.0f,  // ','
    6.0f,  // '-'
    4.0f,  // '.'
    9.0f,  // '/'
    10.0f, // '0'
    5.0f,  // '1'
    9.0f,  // '2'
    9.0f,  // '3'
    10.0f, // '4'
    9.0f,  // '5'
    9.0f,  // '6'
    9.0f,  // '7'
    9.0f,  // '8'
    9.0f,  // '9'
    6.0f,  // ':'
    6.0f,  // ';'
    9.0f,  // '<'
    11.0f, // '='
    9.0f,  // '>'
    11.0f, // '?'
    13.0f, // '@'
    12.0f, // 'A'
    9.0f,  // 'B'
    11.0f, // 'C'
    11.0f, // 'D'
    8.0f,  // 'E'
    8.0f,  // 'F'
    12.0f, // 'G'
    10.0f, // 'H'
    4.0f,  // 'I'
    8.0f,  // 'J'
    10.0f, // 'K'
    8.0f,  // 'L'
    13.0f, // 'M'
    11.0f, // 'N'
    13.0f, // 'O'
    9.0f,  // 'P'
    13.0f, // 'Q'
    10.0f, // 'R'
    10.0f, // 'S'
    9.0f,  // 'T'
    10.0f, // 'U'
    11.0f, // 'V'
    15.0f, // 'W'
    11.0f, // 'X'
    10.0f, // 'Y'
    10.0f, // 'Z'
    7.0f,  // '['
    10.0f, // '\'
    7.0f,  // ']'
    10.0f, // '^'
    9.0f,  // '_'
    5.0f,  // '`'
    8.0f,  // 'a'
    9.0f,  // 'b'
    8.0f,  // 'c'
    9.0f,  // 'd'
    9.0f,  // 'e'
    6.0f,  // 'f'
    9.0f,  // 'g'
    8.0f,  // 'h'
    4.0f,  // 'i'
    6.0f,  // 'j'
    8.0f,  // 'k'
    4.0f,  // 'l'
    12.0f, // 'm'
    9.0f,  // 'n'
    9.0f,  // 'o'
    9.0f,  // 'p'
    9.0f,  // 'q'
    7.0f,  // 'r'
    8.0f,  // 's'
    7.0f,  // 't'
    8.0f,  // 'u'
    9.0f,  // 'v'
    12.0f, // 'w'
    8.0f,  // 'x'
    9.0f,  // 'y'
    8.0f,  // 'z'
    7.0f,  // '{'
    5.0f,  // '|'
    7.0f,  // '}'
    10.0f, // '~'
    10.0f, // ' '
    12.0f, // 'À'
#if OOT_NTSC
    12.0f, // 'î'
#else
    6.0f, // 'î'
#endif
    12.0f, // 'Â'
    12.0f, // 'Ä'
    11.0f, // 'Ç'
    8.0f,  // 'È'
    8.0f,  // 'É'
    8.0f,  // 'Ê'
    6.0f,  // 'Ë'
    6.0f,  // 'Ï'
    13.0f, // 'Ô'
    13.0f, // 'Ö'
    10.0f, // 'Ù'
    10.0f, // 'Û'
    10.0f, // 'Ü'
    9.0f,  // 'ß'
    8.0f,  // 'à'
    8.0f,  // 'á'
    8.0f,  // 'â'
    8.0f,  // 'ä'
    8.0f,  // 'ç'
    9.0f,  // 'è'
    9.0f,  // 'é'
    9.0f,  // 'ê'
    9.0f,  // 'ë'
    6.0f,  // 'ï'
    9.0f,  // 'ô'
    9.0f,  // 'ö'
    9.0f,  // 'ù'
    9.0f,  // 'û'
    9.0f,  // 'ü'
    14.0f, // '[A]'
    14.0f, // '[B]'
    14.0f, // '[C]'
    14.0f, // '[L]'
    14.0f, // '[R]'
    14.0f, // '[Z]'
    14.0f, // '[C-Up]'
    14.0f, // '[C-Down]'
    14.0f, // '[C-Left]'
    14.0f, // '[C-Right]'
    14.0f, // '▼'
    14.0f, // '[Control-Pad]'
    14.0f, // '[D-Pad]'
    14.0f, // ?
    14.0f, // ?
    14.0f, // ?
    14.0f, // ?
};

u16 Message_DrawItemIcon(PlayState* play, u16 itemId, Gfx** p, u16 i) {
    s32 pad;
    Gfx* gfx = *p;
    MessageContext* msgCtx = &play->msgCtx;

    // clang-format off
    if (msgCtx->msgMode == MSGMODE_TEXT_DISPLAYING) { \
        Audio_PlaySfxGeneral(NA_SE_NONE, &gSfxDefaultPos, 4, &gSfxDefaultFreqAndVolScale, &gSfxDefaultFreqAndVolScale,
                             &gSfxDefaultReverb);
    }
    // clang-format on

    gDPPipeSync(gfx++);
    gDPSetCombineMode(gfx++, G_CC_MODULATEIA_PRIM, G_CC_MODULATEIA_PRIM);
    gDPSetPrimColor(gfx++, 0, 0, 255, 255, 255, msgCtx->textColorAlpha);

    if (itemId >= ITEM_MEDALLION_FOREST) {
        gDPLoadTextureBlock(gfx++, msgCtx->textboxSegment + MESSAGE_STATIC_TEX_SIZE, G_IM_FMT_RGBA, G_IM_SIZ_32b,
                            QUEST_ICON_WIDTH, QUEST_ICON_HEIGHT, 0, G_TX_NOMIRROR | G_TX_WRAP,
                            G_TX_NOMIRROR | G_TX_WRAP, G_TX_NOMASK, G_TX_NOMASK, G_TX_NOLOD, G_TX_NOLOD);
    } else {
        gDPLoadTextureBlock(gfx++, msgCtx->textboxSegment + MESSAGE_STATIC_TEX_SIZE, G_IM_FMT_RGBA, G_IM_SIZ_32b,
                            ITEM_ICON_WIDTH, ITEM_ICON_HEIGHT, 0, G_TX_NOMIRROR | G_TX_WRAP, G_TX_NOMIRROR | G_TX_WRAP,
                            G_TX_NOMASK, G_TX_NOMASK, G_TX_NOLOD, G_TX_NOLOD);
    }
    gSPTextureRectangle(gfx++, (msgCtx->textPosX + R_TEXTBOX_ICON_XPOS) << 2, R_TEXTBOX_ICON_YPOS << 2,
                        (msgCtx->textPosX + R_TEXTBOX_ICON_XPOS + R_TEXTBOX_ICON_DIMENSION) << 2,
                        (R_TEXTBOX_ICON_YPOS + R_TEXTBOX_ICON_DIMENSION) << 2, G_TX_RENDERTILE, 0, 0, 1 << 10, 1 << 10);
    gDPPipeSync(gfx++);
    gDPSetCombineLERP(gfx++, 0, 0, 0, PRIMITIVE, TEXEL0, 0, PRIMITIVE, 0, 0, 0, 0, PRIMITIVE, TEXEL0, 0, PRIMITIVE, 0);

    msgCtx->textPosX += 32;

    i++;
    *p = gfx;

    return i;
}

void Message_HandleOcarina(PlayState* play) {
    MessageContext* msgCtx = &play->msgCtx;

    if (play->msgCtx.msgMode == MSGMODE_TEXT_DISPLAYING) {
        play->msgCtx.ocarinaMode = OCARINA_MODE_01;

        if (msgCtx->ocarinaAction == OCARINA_ACTION_SCARECROW_LONG_RECORDING) {
            msgCtx->msgMode = MSGMODE_SCARECROW_LONG_RECORDING_START;
            PRINTF(T("録音開始 録音開始 録音開始 録音開始  -> ",
                     "Recording Start  Recording Start  Recording Start  Recording Start -> "));
        } else if (msgCtx->ocarinaAction == OCARINA_ACTION_SCARECROW_LONG_PLAYBACK) {
            PRINTF(T("録音再生 録音再生 録音再生 録音再生  -> ",
                     "Recording Playback  Recording Playback  Recording Playback  Recording Playback -> "));
            AudioOcarina_SetInstrument(OCARINA_INSTRUMENT_DEFAULT);
            AudioOcarina_SetInstrument(OCARINA_INSTRUMENT_DEFAULT);
            msgCtx->ocarinaStaff = AudioOcarina_GetPlaybackStaff();
            sOcarinaButtonIndexBufPos = sOcarinaButtonIndexBufLen = 0;
            msgCtx->ocarinaStaff->pos = sOcarinaButtonIndexBufPos;
            Message_ResetOcarinaNoteState();
            msgCtx->stateTimer = 3;
            msgCtx->msgMode = MSGMODE_SCARECROW_LONG_PLAYBACK;
            AudioOcarina_SetPlaybackSong(OCARINA_SONG_SCARECROW_LONG + 1, 1);
        } else if (msgCtx->ocarinaAction == OCARINA_ACTION_SCARECROW_SPAWN_RECORDING) {
            msgCtx->msgMode = MSGMODE_SCARECROW_SPAWN_RECORDING_START;
            PRINTF(T("８音録音開始 ８音録音開始 ８音録音開始  -> ",
                     "8 Note Recording Start  8 Note Recording Start  8 Note Recording Start -> "));
        } else if (msgCtx->ocarinaAction == OCARINA_ACTION_SCARECROW_SPAWN_PLAYBACK) {
            PRINTF(T("８音再生 ８音再生 ８音再生  -> ", "8 Note Playback  8 Note Playback  8 Note Playback -> "));
            AudioOcarina_SetInstrument(OCARINA_INSTRUMENT_DEFAULT);
            AudioOcarina_SetInstrument(OCARINA_INSTRUMENT_DEFAULT);
            msgCtx->ocarinaStaff = AudioOcarina_GetPlaybackStaff();
            sOcarinaButtonIndexBufPos = sOcarinaButtonIndexBufLen = 0;
            msgCtx->ocarinaStaff->pos = sOcarinaButtonIndexBufPos;
            Message_ResetOcarinaNoteState();
            msgCtx->stateTimer = 3;
            msgCtx->msgMode = MSGMODE_SCARECROW_SPAWN_PLAYBACK;
            AudioOcarina_SetPlaybackSong(OCARINA_SONG_SCARECROW_SPAWN + 1, 1);
        } else if (msgCtx->ocarinaAction == OCARINA_ACTION_MEMORY_GAME) {
            msgCtx->msgMode = MSGMODE_MEMORY_GAME_START;
            PRINTF(T("輪唱開始 輪唱開始 輪唱開始 輪唱開始  -> ",
                     "Musical Round Start  Musical Round Start  Musical Round Start  Musical Round Start -> "));
        } else if (msgCtx->ocarinaAction == OCARINA_ACTION_FROGS) {
            msgCtx->msgMode = MSGMODE_FROGS_START;
            PRINTF(T("カエルの合唱 カエルの合唱  -> ", "Frog Chorus  Frog Chorus -> "));
        } else {
            PRINTF(T("オカリナ（%d） ", "Ocarina (%d)"), msgCtx->ocarinaAction);
            if (msgCtx->ocarinaAction == OCARINA_ACTION_UNK_0 || msgCtx->ocarinaAction == OCARINA_ACTION_FREE_PLAY ||
                msgCtx->ocarinaAction >= OCARINA_ACTION_CHECK_SARIA) {
                msgCtx->msgMode = MSGMODE_OCARINA_STARTING;
                PRINTF("000000000000  -> ");
            } else if (msgCtx->ocarinaAction >= OCARINA_ACTION_TEACH_MINUET &&
                       msgCtx->ocarinaAction <= OCARINA_ACTION_TEACH_STORMS) {
                msgCtx->msgMode = MSGMODE_SONG_DEMONSTRATION_STARTING;
                PRINTF("111111111111  -> ");
            } else {
                msgCtx->msgMode = MSGMODE_SONG_PLAYBACK_STARTING;
                PRINTF("222222222222  -> ");
            }
        }
        PRINTF("msg_mode=%d\n", msgCtx->msgMode);
    }
}

#if OOT_NTSC
/**
 * Draws the text contents of a jpn textbox, up to the current point that has
 * been scrolled to so far.
 */
void Message_DrawTextWide(PlayState* play, Gfx** gfxP) {
    MessageContext* msgCtx = &play->msgCtx;
    Font* font = &play->msgCtx.font;
    u16 character;
    u16 j;
    u16 i;
    u16 charTexIdx;
    Gfx* gfx = *gfxP;

    play->msgCtx.textPosX = R_TEXT_INIT_XPOS;
    play->msgCtx.textPosY = R_TEXT_INIT_YPOS;

    if (msgCtx->textBoxType == TEXTBOX_TYPE_NONE_NO_SHADOW) {
        msgCtx->textColorR = msgCtx->textColorG = msgCtx->textColorB = 0;
    } else {
        msgCtx->textColorR = msgCtx->textColorG = msgCtx->textColorB = 255;
    }

    msgCtx->unk_E3D0 = 0;
    charTexIdx = 0;

    for (i = 0; i < msgCtx->textDrawPos; i++) {
        character = msgCtx->msgBufDecodedWide[i];

        switch (character) {
            case MESSAGE_WIDE_NEWLINE:
                msgCtx->textPosY += R_TEXT_LINE_SPACING;
                msgCtx->textPosX = R_TEXT_INIT_XPOS;
                if (msgCtx->choiceNum == 1) {
                    msgCtx->textPosX += 32;
                }
                if (msgCtx->choiceNum == 2) {
                    msgCtx->textPosX += 32;
                }
                break;
            case MESSAGE_WIDE_COLOR:
                Message_SetTextColor(msgCtx, msgCtx->msgBufDecodedWide[++i]);
                break;
            case MESSAGE_WIDE_CHAR_SPACE:
                msgCtx->textPosX += MESSAGE_SPACE_WIDTH;
                break;
            case MESSAGE_WIDE_BOX_BREAK:
                if (msgCtx->msgMode == MSGMODE_TEXT_DISPLAYING) {
                    if (!sTextboxSkipped) {
                        Audio_PlaySfxGeneral(NA_SE_NONE, &gSfxDefaultPos, 4, &gSfxDefaultFreqAndVolScale,
                                             &gSfxDefaultFreqAndVolScale, &gSfxDefaultReverb);
                        msgCtx->msgMode = MSGMODE_TEXT_AWAIT_NEXT;
                        Font_LoadMessageBoxIcon(&play->msgCtx.font, TEXTBOX_ICON_TRIANGLE);
                    } else {
                        msgCtx->msgMode = MSGMODE_TEXT_NEXT_MSG;
                        msgCtx->textUnskippable = false;
                        msgCtx->msgBufPos++;
                    }
                }
                *gfxP = gfx;
                return;
            case MESSAGE_WIDE_SHIFT:
                msgCtx->textPosX += msgCtx->msgBufDecodedWide[++i];
                break;
            case MESSAGE_WIDE_TEXTID:
                msgCtx->textboxEndType = TEXTBOX_ENDTYPE_HAS_NEXT;
                if (msgCtx->msgMode == MSGMODE_TEXT_DISPLAYING) {
                    Audio_PlaySfxGeneral(NA_SE_NONE, &gSfxDefaultPos, 4, &gSfxDefaultFreqAndVolScale,
                                         &gSfxDefaultFreqAndVolScale, &gSfxDefaultReverb);
                    msgCtx->msgMode = MSGMODE_TEXT_DONE;
                    Font_LoadMessageBoxIcon(&play->msgCtx.font, TEXTBOX_ICON_TRIANGLE);
                }
                *gfxP = gfx;
                return;
            case MESSAGE_WIDE_QUICKTEXT_ENABLE:
                if (i + 1 == msgCtx->textDrawPos && (msgCtx->msgMode == MSGMODE_TEXT_DISPLAYING ||
                                                     (msgCtx->msgMode >= MSGMODE_OCARINA_STARTING &&
                                                      msgCtx->msgMode < MSGMODE_SCARECROW_LONG_RECORDING_START))) {
                    j = i;
                    while (true) {
                        character = msgCtx->msgBufDecodedWide[j];
                        if ((character != MESSAGE_WIDE_QUICKTEXT_DISABLE) && (character != MESSAGE_WIDE_PERSISTENT) &&
                            (character != MESSAGE_WIDE_EVENT) && (character != MESSAGE_WIDE_BOX_BREAK_DELAYED) &&
                            (character != MESSAGE_WIDE_AWAIT_BUTTON_PRESS) && (character != MESSAGE_WIDE_BOX_BREAK) &&
                            (character != MESSAGE_WIDE_END)) {
                            j++;
                        } else {
                            break;
                        }
                    }
                    i = j - 1;
                    msgCtx->textDrawPos = i + 1;
                }
                FALLTHROUGH;
            case MESSAGE_WIDE_QUICKTEXT_DISABLE:
                break;
            case MESSAGE_WIDE_AWAIT_BUTTON_PRESS:
                if (i + 1 == msgCtx->textDrawPos) {
                    if (msgCtx->msgMode == MSGMODE_TEXT_DISPLAYING) {
                        msgCtx->msgMode = MSGMODE_TEXT_AWAIT_INPUT;
                        Font_LoadMessageBoxIcon(&play->msgCtx.font, TEXTBOX_ICON_TRIANGLE);
                    }
                    *gfxP = gfx;
                    return;
                }
                break;
            case MESSAGE_WIDE_BOX_BREAK_DELAYED:
                if (msgCtx->msgMode == MSGMODE_TEXT_DISPLAYING) {
                    msgCtx->stateTimer = msgCtx->msgBufDecodedWide[++i];
                    msgCtx->msgMode = MSGMODE_TEXT_DELAYED_BREAK;
                }
                *gfxP = gfx;
                return;
            case MESSAGE_WIDE_FADE2:
                break;
            case MESSAGE_WIDE_SFX:
                if (msgCtx->msgMode == MSGMODE_TEXT_DISPLAYING && !sMessageHasSetSfx) {
                    sMessageHasSetSfx = true;
                    Audio_PlaySfxGeneral(msgCtx->msgBufDecodedWide[i + 1], &gSfxDefaultPos, 4,
                                         &gSfxDefaultFreqAndVolScale, &gSfxDefaultFreqAndVolScale, &gSfxDefaultReverb);
                }
                i++;
                break;
            case MESSAGE_WIDE_ITEM_ICON:
                i = Message_DrawItemIcon(play, msgCtx->msgBufDecodedWide[i + 1], &gfx, i);
                break;
            case MESSAGE_WIDE_BACKGROUND:
                // clang-format off
                if (msgCtx->msgMode == MSGMODE_TEXT_DISPLAYING) { \
                    Audio_PlaySfxGeneral(NA_SE_NONE, &gSfxDefaultPos, 4, &gSfxDefaultFreqAndVolScale,
                                         &gSfxDefaultFreqAndVolScale, &gSfxDefaultReverb);
                }
                // clang-format on
                gDPPipeSync(gfx++);
                gDPSetCombineMode(gfx++, G_CC_MODULATEIA_PRIM, G_CC_MODULATEIA_PRIM);
                gDPSetPrimColor(gfx++, 0, 0, sTextboxBackgroundBackPrimColors[msgCtx->textboxBackgroundBackColorIdx][0],
                                sTextboxBackgroundBackPrimColors[msgCtx->textboxBackgroundBackColorIdx][1],
                                sTextboxBackgroundBackPrimColors[msgCtx->textboxBackgroundBackColorIdx][2],
                                msgCtx->textColorAlpha);

                gDPLoadTextureBlock_4b(gfx++, msgCtx->textboxSegment + MESSAGE_STATIC_TEX_SIZE, G_IM_FMT_I, 96, 48, 0,
                                       G_TX_NOMIRROR | G_TX_WRAP, G_TX_NOMIRROR | G_TX_WRAP, G_TX_NOMASK, G_TX_NOMASK,
                                       G_TX_NOLOD, G_TX_NOLOD);
                gSPTextureRectangle(
                    gfx++, (msgCtx->textPosX + 1) << 2,
                    (R_TEXTBOX_BG_YPOS + sTextboxBackgroundYOffsets[msgCtx->textboxBackgroundYOffsetIdx]) << 2,
                    (msgCtx->textPosX + 96 + 1) << 2,
                    (R_TEXTBOX_BG_YPOS + sTextboxBackgroundYOffsets[msgCtx->textboxBackgroundYOffsetIdx] + 48) << 2,
                    G_TX_RENDERTILE, 0, 0, 1 << 10, 1 << 10);

                gDPLoadTextureBlock_4b(gfx++, msgCtx->textboxSegment + MESSAGE_STATIC_TEX_SIZE + 0x900, G_IM_FMT_I, 96,
                                       48, 0, G_TX_NOMIRROR | G_TX_WRAP, G_TX_NOMIRROR | G_TX_WRAP, G_TX_NOMASK,
                                       G_TX_NOMASK, G_TX_NOLOD, G_TX_NOLOD);
                gSPTextureRectangle(
                    gfx++, (msgCtx->textPosX + 96 + 1) << 2,
                    (R_TEXTBOX_BG_YPOS + sTextboxBackgroundYOffsets[msgCtx->textboxBackgroundYOffsetIdx]) << 2,
                    (msgCtx->textPosX + 96 + 1 + 96 + 1) << 2,
                    (R_TEXTBOX_BG_YPOS + sTextboxBackgroundYOffsets[msgCtx->textboxBackgroundYOffsetIdx] + 48) << 2,
                    G_TX_RENDERTILE, 0, 0, 1 << 10, 1 << 10);

                gDPPipeSync(gfx++);
                gDPSetPrimColor(gfx++, 0, 0, sTextboxBackgroundForePrimColors[msgCtx->textboxBackgroundForeColorIdx][0],
                                sTextboxBackgroundForePrimColors[msgCtx->textboxBackgroundForeColorIdx][1],
                                sTextboxBackgroundForePrimColors[msgCtx->textboxBackgroundForeColorIdx][2],
                                msgCtx->textColorAlpha);

                gDPLoadTextureBlock_4b(gfx++, (msgCtx->textboxSegment + MESSAGE_STATIC_TEX_SIZE), G_IM_FMT_I, 96, 48, 0,
                                       G_TX_NOMIRROR | G_TX_WRAP, G_TX_NOMIRROR | G_TX_WRAP, G_TX_NOMASK, G_TX_NOMASK,
                                       G_TX_NOLOD, G_TX_NOLOD);
                gSPTextureRectangle(gfx++, msgCtx->textPosX << 2, R_TEXTBOX_BG_YPOS << 2, (msgCtx->textPosX + 96) << 2,
                                    (R_TEXTBOX_BG_YPOS + 48) << 2, G_TX_RENDERTILE, 0, 0, 1 << 10, 1 << 10);

                gDPLoadTextureBlock_4b(gfx++, (msgCtx->textboxSegment + MESSAGE_STATIC_TEX_SIZE + 0x900), G_IM_FMT_I,
                                       96, 48, 0, G_TX_NOMIRROR | G_TX_WRAP, G_TX_NOMIRROR | G_TX_WRAP, G_TX_NOMASK,
                                       G_TX_NOMASK, G_TX_NOLOD, G_TX_NOLOD);
                gSPTextureRectangle(gfx++, (msgCtx->textPosX + 96) << 2, R_TEXTBOX_BG_YPOS << 2,
                                    (msgCtx->textPosX + 192) << 2, (R_TEXTBOX_BG_YPOS + 48) << 2, G_TX_RENDERTILE, 0, 0,
                                    1 << 10, 1 << 10);

                gDPPipeSync(gfx++);
                gDPSetCombineLERP(gfx++, 0, 0, 0, PRIMITIVE, TEXEL0, 0, PRIMITIVE, 0, 0, 0, 0, PRIMITIVE, TEXEL0, 0,
                                  PRIMITIVE, 0);

                msgCtx->textPosX += 32;
                break;
            case MESSAGE_WIDE_TEXT_SPEED:
                msgCtx->textDelay = msgCtx->msgBufDecodedWide[++i];
                break;
            case MESSAGE_WIDE_UNSKIPPABLE:
                msgCtx->textUnskippable = true;
                break;
            case MESSAGE_WIDE_TWO_CHOICE:
                msgCtx->textboxEndType = TEXTBOX_ENDTYPE_2_CHOICE;
                if (msgCtx->msgMode == MSGMODE_TEXT_DISPLAYING) {
                    msgCtx->choiceTextId = msgCtx->textId;
                    msgCtx->stateTimer = 4;
                    msgCtx->choiceIndex = 0;
                    Font_LoadMessageBoxIcon(font, TEXTBOX_ICON_ARROW);
                }
                break;
            case MESSAGE_WIDE_THREE_CHOICE:
                msgCtx->textboxEndType = TEXTBOX_ENDTYPE_3_CHOICE;
                if (msgCtx->msgMode == MSGMODE_TEXT_DISPLAYING) {
                    msgCtx->choiceTextId = msgCtx->textId;
                    msgCtx->stateTimer = 4;
                    msgCtx->choiceIndex = 0;
                    Font_LoadMessageBoxIcon(font, TEXTBOX_ICON_ARROW);
                }
                break;
            case MESSAGE_WIDE_END:
                if (msgCtx->msgMode == MSGMODE_TEXT_DISPLAYING) {
                    msgCtx->msgMode = MSGMODE_TEXT_DONE;
                    if (msgCtx->textboxEndType == TEXTBOX_ENDTYPE_DEFAULT) {
                        Audio_PlaySfxGeneral(NA_SE_SY_MESSAGE_END, &gSfxDefaultPos, 4, &gSfxDefaultFreqAndVolScale,
                                             &gSfxDefaultFreqAndVolScale, &gSfxDefaultReverb);
                        Font_LoadMessageBoxIcon(font, TEXTBOX_ICON_SQUARE);
                        if (play->csCtx.state == CS_STATE_IDLE) {
                            Interface_SetDoAction(play, DO_ACTION_RETURN);
                        }
                    }
                }
                *gfxP = gfx;
                return;
            case MESSAGE_WIDE_OCARINA:
                if (i + 1 == msgCtx->textDrawPos) {
                    Message_HandleOcarina(play);
                    *gfxP = gfx;
                    return;
                }
                break;
            case MESSAGE_WIDE_FADE:
                if (msgCtx->msgMode == MSGMODE_TEXT_DISPLAYING) {
                    msgCtx->msgMode = MSGMODE_TEXT_DONE;
                    msgCtx->textboxEndType = TEXTBOX_ENDTYPE_FADING;
                    msgCtx->stateTimer = msgCtx->msgBufDecodedWide[++i];
                    Font_LoadMessageBoxIcon(font, TEXTBOX_ICON_SQUARE);
                    if (play->csCtx.state == CS_STATE_IDLE) {
                        Interface_SetDoAction(play, DO_ACTION_RETURN);
                    }
                }
                *gfxP = gfx;
                return;
            case MESSAGE_WIDE_PERSISTENT:
                if (msgCtx->msgMode == MSGMODE_TEXT_DISPLAYING) {
                    Audio_PlaySfxGeneral(NA_SE_NONE, &gSfxDefaultPos, 4, &gSfxDefaultFreqAndVolScale,
                                         &gSfxDefaultFreqAndVolScale, &gSfxDefaultReverb);
                    msgCtx->msgMode = MSGMODE_TEXT_DONE;
                    msgCtx->textboxEndType = TEXTBOX_ENDTYPE_PERSISTENT;
                }
                *gfxP = gfx;
                return;
            case MESSAGE_WIDE_EVENT:
                if (msgCtx->msgMode == MSGMODE_TEXT_DISPLAYING) {
                    msgCtx->msgMode = MSGMODE_TEXT_DONE;
                    msgCtx->textboxEndType = TEXTBOX_ENDTYPE_EVENT;
                    Font_LoadMessageBoxIcon(&play->msgCtx.font, TEXTBOX_ICON_TRIANGLE);
                    Audio_PlaySfxGeneral(NA_SE_SY_MESSAGE_END, &gSfxDefaultPos, 4, &gSfxDefaultFreqAndVolScale,
                                         &gSfxDefaultFreqAndVolScale, &gSfxDefaultReverb);
                }
                *gfxP = gfx;
                return;
            default:
                switch (character) {
                    case MESSAGE_WIDE_CHAR_PARENTHESES_LEFT:
                    case MESSAGE_WIDE_CHAR_KAGIKAKKO_LEFT:
                        msgCtx->textPosX -= 6;
                        break;
                    case MESSAGE_WIDE_CHAR_NAKATEN:
                        msgCtx->textPosX -= 3;
                        break;
                    case MESSAGE_WIDE_CHAR_QUESTION_MARK:
                    case MESSAGE_WIDE_CHAR_EXCLAMATION_MARK:
                    case MESSAGE_WIDE_CHAR_CIRCUMFLEX_ACCENT:
                    case MESSAGE_WIDE_CHAR_ONE:
                        msgCtx->textPosX -= 2;
                        break;
                }
                if (msgCtx->msgMode == MSGMODE_TEXT_DISPLAYING && i + 1 == msgCtx->textDrawPos &&
                    msgCtx->textDelayTimer == msgCtx->textDelay) {
                    Audio_PlaySfxGeneral(NA_SE_NONE, &gSfxDefaultPos, 4, &gSfxDefaultFreqAndVolScale,
                                         &gSfxDefaultFreqAndVolScale, &gSfxDefaultReverb);
                }
                Message_DrawTextChar(play, &font->charTexBuf[charTexIdx], &gfx);
                charTexIdx += FONT_CHAR_TEX_SIZE;

                switch (character) {
                    case MESSAGE_WIDE_CHAR_PERIOD:
                        msgCtx->textPosX += 3;
                        break;
                    case MESSAGE_WIDE_CHAR_PARENTHESES_RIGHT:
                    case MESSAGE_WIDE_CHAR_KAGIKAKKO_RIGHT:
                        msgCtx->textPosX += 5;
                        break;
                    case MESSAGE_WIDE_CHAR_TOUTEN:
                    case MESSAGE_WIDE_CHAR_KUTEN:
                    case MESSAGE_WIDE_CHAR_DOUBLE_QUOTATION_MARK_RIGHT:
                        msgCtx->textPosX += 7;
                        break;
                    case MESSAGE_WIDE_CHAR_CIRCUMFLEX_ACCENT:
                    case MESSAGE_WIDE_CHAR_NUMBER_SIGN:
                    case MESSAGE_WIDE_CHAR_ASTERISK:
                        msgCtx->textPosX += 9;
                        break;
                    case MESSAGE_WIDE_CHAR_NAKATEN:
                        msgCtx->textPosX += 10;
                        break;
                    default:
                        msgCtx->textPosX += (s32)(16.0f * (R_TEXT_CHAR_SCALE / 100.0f));
                        break;
                }
                break;
        }
    }

    if (msgCtx->textDelayTimer == 0) {
        msgCtx->textDrawPos = i + 1;
        msgCtx->textDelayTimer = msgCtx->textDelay;
    } else {
        msgCtx->textDelayTimer--;
    }
    *gfxP = gfx;
}
#endif

/**
 * Draws the text contents of an eng/ger/fra textbox, up to the current point that has
 * been scrolled to so far.
 */
void Message_DrawText(PlayState* play, Gfx** gfxP) {
    MessageContext* msgCtx = &play->msgCtx;
    s16 pad;
    u8 character;
    u16 j;
    u16 i;
    u16 sfxHi;
    u16 charTexIdx;
    Font* font = &play->msgCtx.font;
    Gfx* gfx = *gfxP;

    play->msgCtx.textPosX = R_TEXT_INIT_XPOS;
    if (!sTextIsCredits) {
        msgCtx->textPosY = R_TEXT_INIT_YPOS;
    } else {
        msgCtx->textPosY = YREG(1);
    }

    if (msgCtx->textBoxType == TEXTBOX_TYPE_NONE_NO_SHADOW) {
        msgCtx->textColorR = msgCtx->textColorG = msgCtx->textColorB = 0;
    } else {
        msgCtx->textColorR = msgCtx->textColorG = msgCtx->textColorB = 255;
    }

    msgCtx->unk_E3D0 = 0;
    charTexIdx = 0;

    for (i = 0; i < msgCtx->textDrawPos; i++) {
        character = msgCtx->msgBufDecoded[i];

        switch (character) {
            case MESSAGE_NEWLINE:
                msgCtx->textPosX = R_TEXT_INIT_XPOS;
                if (msgCtx->choiceNum == 1 || msgCtx->choiceNum == 3) {
                    msgCtx->textPosX += 32;
                }
                if (msgCtx->choiceNum == 2 && msgCtx->textPosY != R_TEXT_INIT_YPOS) {
                    msgCtx->textPosX += 32;
                }
                msgCtx->textPosY += R_TEXT_LINE_SPACING;
                break;
            case MESSAGE_COLOR:
                Message_SetTextColor(msgCtx, msgCtx->msgBufDecoded[++i] & 0xF);
                break;
            case MESSAGE_CHAR_SPACE:
                msgCtx->textPosX += MESSAGE_SPACE_WIDTH;
                break;
            case MESSAGE_BOX_BREAK:
                if (msgCtx->msgMode == MSGMODE_TEXT_DISPLAYING) {
                    if (!sTextboxSkipped) {
                        Audio_PlaySfxGeneral(NA_SE_NONE, &gSfxDefaultPos, 4, &gSfxDefaultFreqAndVolScale,
                                             &gSfxDefaultFreqAndVolScale, &gSfxDefaultReverb);
                        msgCtx->msgMode = MSGMODE_TEXT_AWAIT_NEXT;
                        Font_LoadMessageBoxIcon(font, TEXTBOX_ICON_TRIANGLE);
                    } else {
                        msgCtx->msgMode = MSGMODE_TEXT_NEXT_MSG;
                        msgCtx->textUnskippable = false;
                        msgCtx->msgBufPos++;
                    }
                }
                *gfxP = gfx;
                return;
            case MESSAGE_SHIFT:
                msgCtx->textPosX += msgCtx->msgBufDecoded[++i];
                break;
            case MESSAGE_TEXTID:
                msgCtx->textboxEndType = TEXTBOX_ENDTYPE_HAS_NEXT;
                if (msgCtx->msgMode == MSGMODE_TEXT_DISPLAYING) {
                    Audio_PlaySfxGeneral(NA_SE_NONE, &gSfxDefaultPos, 4, &gSfxDefaultFreqAndVolScale,
                                         &gSfxDefaultFreqAndVolScale, &gSfxDefaultReverb);
                    msgCtx->msgMode = MSGMODE_TEXT_DONE;
                    Font_LoadMessageBoxIcon(font, TEXTBOX_ICON_TRIANGLE);
                }
                *gfxP = gfx;
                return;
            case MESSAGE_QUICKTEXT_ENABLE:
                if (i + 1 == msgCtx->textDrawPos && (msgCtx->msgMode == MSGMODE_TEXT_DISPLAYING ||
                                                     (msgCtx->msgMode >= MSGMODE_OCARINA_STARTING &&
                                                      msgCtx->msgMode < MSGMODE_SCARECROW_LONG_RECORDING_START))) {
                    j = i;
                    while (true) {
                        character = msgCtx->msgBufDecoded[j];
                        if (character == MESSAGE_SHIFT) {
                            j += 2;
                        } else if ((character != MESSAGE_QUICKTEXT_DISABLE) && (character != MESSAGE_PERSISTENT) &&
                                   (character != MESSAGE_EVENT) && (character != MESSAGE_BOX_BREAK_DELAYED) &&
                                   (character != MESSAGE_AWAIT_BUTTON_PRESS) && (character != MESSAGE_BOX_BREAK) &&
                                   (character != MESSAGE_END)) {
                            j++;
                        } else {
                            break;
                        }
                    }
                    i = j - 1;
                    msgCtx->textDrawPos = i + 1;
                }
                FALLTHROUGH;
            case MESSAGE_QUICKTEXT_DISABLE:
                break;
            case MESSAGE_AWAIT_BUTTON_PRESS:
                if (i + 1 == msgCtx->textDrawPos) {
                    if (msgCtx->msgMode == MSGMODE_TEXT_DISPLAYING) {
                        msgCtx->msgMode = MSGMODE_TEXT_AWAIT_INPUT;
                        Font_LoadMessageBoxIcon(font, TEXTBOX_ICON_TRIANGLE);
                    }
                    *gfxP = gfx;
                    return;
                }
                break;
            case MESSAGE_BOX_BREAK_DELAYED:
                if (msgCtx->msgMode == MSGMODE_TEXT_DISPLAYING) {
                    msgCtx->stateTimer = msgCtx->msgBufDecoded[++i];
                    msgCtx->msgMode = MSGMODE_TEXT_DELAYED_BREAK;
                }
                *gfxP = gfx;
                return;
            case MESSAGE_FADE2:
                if (msgCtx->msgMode == MSGMODE_TEXT_DISPLAYING) {
                    msgCtx->msgMode = MSGMODE_TEXT_DONE;
                    msgCtx->textboxEndType = TEXTBOX_ENDTYPE_FADING;
                    PRINTF(T("タイマー (%x) (%x)", "Timer (%x) (%x)"), msgCtx->msgBufDecoded[i + 1],
                           msgCtx->msgBufDecoded[i + 2]);
                    msgCtx->stateTimer = msgCtx->msgBufDecoded[++i] << 8;
                    msgCtx->stateTimer |= msgCtx->msgBufDecoded[++i];
                    PRINTF(T("合計wct=%x(%d)\n", " Total wct=%x(%d)\n"), msgCtx->stateTimer, msgCtx->stateTimer);
                }
                *gfxP = gfx;
                return;
            case MESSAGE_SFX:
                if (msgCtx->msgMode == MSGMODE_TEXT_DISPLAYING && !sMessageHasSetSfx) {
                    sMessageHasSetSfx = true;
                    PRINTF(T("サウンド（ＳＥ）\n", "Sound (SE)\n"));
                    sfxHi = msgCtx->msgBufDecoded[i + 1];
                    sfxHi <<= 8;
                    Audio_PlaySfxGeneral(sfxHi | msgCtx->msgBufDecoded[i + 2], &gSfxDefaultPos, 4,
                                         &gSfxDefaultFreqAndVolScale, &gSfxDefaultFreqAndVolScale, &gSfxDefaultReverb);
                }
                i += 2;
                break;
            case MESSAGE_ITEM_ICON:
                i = Message_DrawItemIcon(play, msgCtx->msgBufDecoded[i + 1], &gfx, i);
                break;
            case MESSAGE_BACKGROUND:
                // clang-format off
                if (msgCtx->msgMode == MSGMODE_TEXT_DISPLAYING) { \
                    Audio_PlaySfxGeneral(NA_SE_NONE, &gSfxDefaultPos, 4, &gSfxDefaultFreqAndVolScale,
                                         &gSfxDefaultFreqAndVolScale, &gSfxDefaultReverb);
                }
                // clang-format on
                gDPPipeSync(gfx++);
                gDPSetCombineMode(gfx++, G_CC_MODULATEIA_PRIM, G_CC_MODULATEIA_PRIM);
                gDPSetPrimColor(gfx++, 0, 0, sTextboxBackgroundBackPrimColors[msgCtx->textboxBackgroundBackColorIdx][0],
                                sTextboxBackgroundBackPrimColors[msgCtx->textboxBackgroundBackColorIdx][1],
                                sTextboxBackgroundBackPrimColors[msgCtx->textboxBackgroundBackColorIdx][2],
                                msgCtx->textColorAlpha);

                gDPLoadTextureBlock_4b(gfx++, msgCtx->textboxSegment + MESSAGE_STATIC_TEX_SIZE, G_IM_FMT_I, 96, 48, 0,
                                       G_TX_NOMIRROR | G_TX_WRAP, G_TX_NOMIRROR | G_TX_WRAP, G_TX_NOMASK, G_TX_NOMASK,
                                       G_TX_NOLOD, G_TX_NOLOD);
                gSPTextureRectangle(
                    gfx++, (msgCtx->textPosX + 1) << 2,
                    (R_TEXTBOX_BG_YPOS + sTextboxBackgroundYOffsets[msgCtx->textboxBackgroundYOffsetIdx]) << 2,
                    (msgCtx->textPosX + 96 + 1) << 2,
                    (R_TEXTBOX_BG_YPOS + sTextboxBackgroundYOffsets[msgCtx->textboxBackgroundYOffsetIdx] + 48) << 2,
                    G_TX_RENDERTILE, 0, 0, 1 << 10, 1 << 10);

                gDPLoadTextureBlock_4b(gfx++, msgCtx->textboxSegment + MESSAGE_STATIC_TEX_SIZE + 0x900, G_IM_FMT_I, 96,
                                       48, 0, G_TX_NOMIRROR | G_TX_WRAP, G_TX_NOMIRROR | G_TX_WRAP, G_TX_NOMASK,
                                       G_TX_NOMASK, G_TX_NOLOD, G_TX_NOLOD);
                gSPTextureRectangle(
                    gfx++, (msgCtx->textPosX + 96 + 1) << 2,
                    (R_TEXTBOX_BG_YPOS + sTextboxBackgroundYOffsets[msgCtx->textboxBackgroundYOffsetIdx]) << 2,
                    (msgCtx->textPosX + 96 + 1 + 96 + 1) << 2,
                    (R_TEXTBOX_BG_YPOS + sTextboxBackgroundYOffsets[msgCtx->textboxBackgroundYOffsetIdx] + 48) << 2,
                    G_TX_RENDERTILE, 0, 0, 1 << 10, 1 << 10);

                gDPPipeSync(gfx++);
                gDPSetPrimColor(gfx++, 0, 0, sTextboxBackgroundForePrimColors[msgCtx->textboxBackgroundForeColorIdx][0],
                                sTextboxBackgroundForePrimColors[msgCtx->textboxBackgroundForeColorIdx][1],
                                sTextboxBackgroundForePrimColors[msgCtx->textboxBackgroundForeColorIdx][2],
                                msgCtx->textColorAlpha);

                gDPLoadTextureBlock_4b(gfx++, (msgCtx->textboxSegment + MESSAGE_STATIC_TEX_SIZE), G_IM_FMT_I, 96, 48, 0,
                                       G_TX_NOMIRROR | G_TX_WRAP, G_TX_NOMIRROR | G_TX_WRAP, G_TX_NOMASK, G_TX_NOMASK,
                                       G_TX_NOLOD, G_TX_NOLOD);
                gSPTextureRectangle(gfx++, msgCtx->textPosX << 2, R_TEXTBOX_BG_YPOS << 2, (msgCtx->textPosX + 96) << 2,
                                    (R_TEXTBOX_BG_YPOS + 48) << 2, G_TX_RENDERTILE, 0, 0, 1 << 10, 1 << 10);

                gDPLoadTextureBlock_4b(gfx++, (msgCtx->textboxSegment + MESSAGE_STATIC_TEX_SIZE + 0x900), G_IM_FMT_I,
                                       96, 48, 0, G_TX_NOMIRROR | G_TX_WRAP, G_TX_NOMIRROR | G_TX_WRAP, G_TX_NOMASK,
                                       G_TX_NOMASK, G_TX_NOLOD, G_TX_NOLOD);
                gSPTextureRectangle(gfx++, (msgCtx->textPosX + 96) << 2, R_TEXTBOX_BG_YPOS << 2,
                                    (msgCtx->textPosX + 192) << 2, (R_TEXTBOX_BG_YPOS + 48) << 2, G_TX_RENDERTILE, 0, 0,
                                    1 << 10, 1 << 10);

                gDPPipeSync(gfx++);
                gDPSetCombineLERP(gfx++, 0, 0, 0, PRIMITIVE, TEXEL0, 0, PRIMITIVE, 0, 0, 0, 0, PRIMITIVE, TEXEL0, 0,
                                  PRIMITIVE, 0);

                msgCtx->textPosX += 32;
                break;
            case MESSAGE_TEXT_SPEED:
                msgCtx->textDelay = msgCtx->msgBufDecoded[++i];
                break;
            case MESSAGE_UNSKIPPABLE:
                msgCtx->textUnskippable = true;
                break;
            case MESSAGE_TWO_CHOICE:
                msgCtx->textboxEndType = TEXTBOX_ENDTYPE_2_CHOICE;
                if (msgCtx->msgMode == MSGMODE_TEXT_DISPLAYING) {
                    msgCtx->choiceTextId = msgCtx->textId;
                    msgCtx->stateTimer = 4;
                    msgCtx->choiceIndex = 0;
                    Font_LoadMessageBoxIcon(font, TEXTBOX_ICON_ARROW);
                }
                break;
            case MESSAGE_THREE_CHOICE:
                msgCtx->textboxEndType = TEXTBOX_ENDTYPE_3_CHOICE;
                if (msgCtx->msgMode == MSGMODE_TEXT_DISPLAYING) {
                    msgCtx->choiceTextId = msgCtx->textId;
                    msgCtx->stateTimer = 4;
                    msgCtx->choiceIndex = 0;
                    Font_LoadMessageBoxIcon(font, TEXTBOX_ICON_ARROW);
                }
                break;
            case MESSAGE_END:
                if (msgCtx->msgMode == MSGMODE_TEXT_DISPLAYING) {
                    msgCtx->msgMode = MSGMODE_TEXT_DONE;
                    if (msgCtx->textboxEndType == TEXTBOX_ENDTYPE_DEFAULT) {
                        Audio_PlaySfxGeneral(NA_SE_SY_MESSAGE_END, &gSfxDefaultPos, 4, &gSfxDefaultFreqAndVolScale,
                                             &gSfxDefaultFreqAndVolScale, &gSfxDefaultReverb);
                        Font_LoadMessageBoxIcon(font, TEXTBOX_ICON_SQUARE);
                        if (play->csCtx.state == 0) {
                            Interface_SetDoAction(play, DO_ACTION_RETURN);
                        }
                    }
                }
                *gfxP = gfx;
                return;
            case MESSAGE_OCARINA:
                if (i + 1 == msgCtx->textDrawPos) {
                    Message_HandleOcarina(play);
                    *gfxP = gfx;
                    return;
                }
                break;
            case MESSAGE_FADE:
                if (msgCtx->msgMode == MSGMODE_TEXT_DISPLAYING) {
                    msgCtx->msgMode = MSGMODE_TEXT_DONE;
                    msgCtx->textboxEndType = TEXTBOX_ENDTYPE_FADING;
                    msgCtx->stateTimer = msgCtx->msgBufDecoded[++i];
                    Font_LoadMessageBoxIcon(font, TEXTBOX_ICON_SQUARE);
                    if (play->csCtx.state == 0) {
                        Interface_SetDoAction(play, DO_ACTION_RETURN);
                    }
                }
                *gfxP = gfx;
                return;
            case MESSAGE_PERSISTENT:
                if (msgCtx->msgMode == MSGMODE_TEXT_DISPLAYING) {
                    Audio_PlaySfxGeneral(NA_SE_NONE, &gSfxDefaultPos, 4, &gSfxDefaultFreqAndVolScale,
                                         &gSfxDefaultFreqAndVolScale, &gSfxDefaultReverb);
                    msgCtx->msgMode = MSGMODE_TEXT_DONE;
                    msgCtx->textboxEndType = TEXTBOX_ENDTYPE_PERSISTENT;
                }
                *gfxP = gfx;
                return;
            case MESSAGE_EVENT:
                if (msgCtx->msgMode == MSGMODE_TEXT_DISPLAYING) {
                    msgCtx->msgMode = MSGMODE_TEXT_DONE;
                    msgCtx->textboxEndType = TEXTBOX_ENDTYPE_EVENT;
                    Font_LoadMessageBoxIcon(font, TEXTBOX_ICON_TRIANGLE);
                    Audio_PlaySfxGeneral(NA_SE_SY_MESSAGE_END, &gSfxDefaultPos, 4, &gSfxDefaultFreqAndVolScale,
                                         &gSfxDefaultFreqAndVolScale, &gSfxDefaultReverb);
                }
                *gfxP = gfx;
                return;
            default:
                if (msgCtx->msgMode == MSGMODE_TEXT_DISPLAYING && i + 1 == msgCtx->textDrawPos &&
                    msgCtx->textDelayTimer == msgCtx->textDelay) {
                    Audio_PlaySfxGeneral(NA_SE_NONE, &gSfxDefaultPos, 4, &gSfxDefaultFreqAndVolScale,
                                         &gSfxDefaultFreqAndVolScale, &gSfxDefaultReverb);
                }
                Message_DrawTextChar(play, &font->charTexBuf[charTexIdx], &gfx);
                charTexIdx += FONT_CHAR_TEX_SIZE;

                msgCtx->textPosX += (s32)(sFontWidths[character - ' '] * (R_TEXT_CHAR_SCALE / 100.0f));
                break;
        }
    }
    if (msgCtx->textDelayTimer == 0) {
        msgCtx->textDrawPos = i + 1;
        msgCtx->textDelayTimer = msgCtx->textDelay;
    } else {
        msgCtx->textDelayTimer--;
    }
    *gfxP = gfx;
}

void Message_LoadItemIcon(PlayState* play, u16 itemId, s16 y) {
    static s16 sIconItem32XOffsets[] = LANGUAGE_ARRAY(54, 74, 74, 74);
    static s16 sIconItem24XOffsets[] = LANGUAGE_ARRAY(50, 72, 72, 72);
    MessageContext* msgCtx = &play->msgCtx;
    InterfaceContext* interfaceCtx = &play->interfaceCtx;

    if (itemId == ITEM_DUNGEON_MAP) {
        interfaceCtx->mapPalette[30] = 0xFF;
        interfaceCtx->mapPalette[31] = 0xFF;
    }
    if (itemId < ITEM_MEDALLION_FOREST) {
        R_TEXTBOX_ICON_XPOS = R_TEXT_INIT_XPOS - sIconItem32XOffsets[gSaveContext.language];
        R_TEXTBOX_ICON_YPOS = y + ((44 - ITEM_ICON_HEIGHT) / 2);
        R_TEXTBOX_ICON_DIMENSION = ITEM_ICON_WIDTH; // assumes the image is square
        DMA_REQUEST_SYNC(msgCtx->textboxSegment + MESSAGE_STATIC_TEX_SIZE, GET_ITEM_ICON_VROM(itemId), ITEM_ICON_SIZE,
                         "../z_message_PAL.c", 1473);
        PRINTF(T("アイテム32-0\n", "Item 32-0\n"));
    } else {
        R_TEXTBOX_ICON_XPOS = R_TEXT_INIT_XPOS - sIconItem24XOffsets[gSaveContext.language];
        R_TEXTBOX_ICON_YPOS = y + ((44 - QUEST_ICON_HEIGHT) / 2);
        R_TEXTBOX_ICON_DIMENSION = QUEST_ICON_WIDTH; // assumes the image is square
        DMA_REQUEST_SYNC(msgCtx->textboxSegment + MESSAGE_STATIC_TEX_SIZE, GET_QUEST_ICON_VROM(itemId), QUEST_ICON_SIZE,
                         "../z_message_PAL.c", 1482);
        PRINTF(T("アイテム24＝%d (%d) {%d}\n", "Item 24=%d (%d) {%d}\n"), itemId, itemId - ITEM_KOKIRI_EMERALD, 84);
    }
    msgCtx->msgBufPos++;
    msgCtx->choiceNum = 1;
}

void Message_Decode(PlayState* play) {
    MessageContext* msgCtx = &play->msgCtx;
    Font* font = &play->msgCtx.font;
    s32 charTexIdx = 0;
    s16 i;
#if !(PLATFORM_GC && OOT_PAL)
    s16 j;
#endif
    s16 decodedBufPos = 0;
    s16 numLines = 0;
    s16 digits[4];
    f32 timeInSeconds;
    s16 playerNameLen;
    s16 loadChar;
    u16 value;
    u8 curChar;
#if !(PLATFORM_GC && OOT_PAL)
    u16 curCharWide;
    u8* fontBuf;
#endif

    play->msgCtx.textDelayTimer = 0;
    play->msgCtx.textUnskippable = play->msgCtx.textDelay = play->msgCtx.textDelayTimer = 0;
    sTextFade = false;

#if OOT_NTSC
    if (gSaveContext.language == LANGUAGE_JPN && !sTextIsCredits) {
        // Japanese text (NTSC only)
        while (true) {
            curCharWide = msgCtx->msgBufDecodedWide[decodedBufPos] = font->msgBufWide[msgCtx->msgBufPos];

            if (curCharWide == MESSAGE_WIDE_BOX_BREAK || curCharWide == MESSAGE_WIDE_TEXTID ||
                curCharWide == MESSAGE_WIDE_BOX_BREAK_DELAYED || curCharWide == MESSAGE_WIDE_EVENT ||
                curCharWide == MESSAGE_WIDE_END) {
                // Textbox decoding ends with any of the above text control characters
                msgCtx->msgMode = MSGMODE_TEXT_DISPLAYING;
                msgCtx->textDrawPos = 1;
                R_TEXT_INIT_YPOS = R_TEXTBOX_Y + 6;
                if (msgCtx->textBoxType != TEXTBOX_TYPE_NONE_BOTTOM) {
                    if (numLines == 0) {
                        R_TEXT_INIT_YPOS = (u16)(R_TEXTBOX_Y + 22);
                    } else if (numLines == 1) {
                        R_TEXT_INIT_YPOS = (u16)(R_TEXTBOX_Y + 14);
                    }
                }
                if (curCharWide == MESSAGE_WIDE_TEXTID) {
                    sNextTextId = msgCtx->msgBufDecodedWide[++decodedBufPos] = font->msgBufWide[msgCtx->msgBufPos + 1];
                }
                if (curCharWide == MESSAGE_WIDE_BOX_BREAK_DELAYED) {
                    msgCtx->msgBufDecodedWide[++decodedBufPos] = font->msgBufWide[msgCtx->msgBufPos + 1];
                    msgCtx->msgBufPos += 2;
                }
                msgCtx->decodedTextLen = decodedBufPos;
                if (sTextboxSkipped) {
                    msgCtx->textDrawPos = msgCtx->decodedTextLen;
                }
                break;
            }
            if (curCharWide == MESSAGE_WIDE_NAME) {
                // Substitute the player name control character for the file's player name.
                for (playerNameLen = ARRAY_COUNT(gSaveContext.save.info.playerData.playerName); playerNameLen > 0;
                     playerNameLen--) {
                    if (gSaveContext.save.info.playerData.playerName[playerNameLen - 1] != FILENAME_SPACE) {
                        break;
                    }
                }
                for (i = 0; i < playerNameLen; i++) {
                    curCharWide = gSaveContext.save.info.playerData.playerName[i];
                    fontBuf = &font->fontBuf[(curCharWide * 32) << 2]; // fake
                    msgCtx->msgBufDecodedWide[decodedBufPos + i] = MESSAGE_WIDE_NAME;

                    for (j = 0; j < FONT_CHAR_TEX_SIZE; j += 4) {
                        font->charTexBuf[charTexIdx + j + 0] = fontBuf[j + 0];
                        font->charTexBuf[charTexIdx + j + 1] = fontBuf[j + 1];
                        font->charTexBuf[charTexIdx + j + 2] = fontBuf[j + 2];
                        font->charTexBuf[charTexIdx + j + 3] = fontBuf[j + 3];
                    }
                    charTexIdx += FONT_CHAR_TEX_SIZE;
                }
                decodedBufPos += playerNameLen - 1;
            } else if (curCharWide == MESSAGE_WIDE_MARATHON_TIME || curCharWide == MESSAGE_WIDE_RACE_TIME) {
                // Convert the values of the appropriate timer to digits and add the
                //  digits to the decoded buffer in place of the control character.
                digits[0] = digits[1] = digits[2] = 0;
                if (curCharWide == MESSAGE_WIDE_RACE_TIME) {
                    digits[3] = gSaveContext.timerSeconds;
                } else {
                    digits[3] = gSaveContext.subTimerSeconds;
                }
                while (digits[3] >= 60) {
                    digits[1]++;
                    if (digits[1] >= 10) {
                        digits[0]++;
                        digits[1] -= 10;
                    }
                    digits[3] -= 60;
                }
                while (digits[3] >= 10) {
                    digits[2]++;
                    digits[3] -= 10;
                }

                for (i = 0; i < 4; i++) {
                    Font_LoadCharWide(font, digits[i] + MESSAGE_WIDE_CHAR_ZERO, charTexIdx);
                    charTexIdx += FONT_CHAR_TEX_SIZE;
                    msgCtx->msgBufDecodedWide[decodedBufPos] = digits[i] + MESSAGE_WIDE_CHAR_ZERO;
                    decodedBufPos++;
                    if (i == 1) {
                        Font_LoadCharWide(font, MESSAGE_WIDE_CHAR_MINUTES, charTexIdx);
                        charTexIdx += FONT_CHAR_TEX_SIZE;
                        msgCtx->msgBufDecodedWide[decodedBufPos] = MESSAGE_WIDE_CHAR_MINUTES;
                        decodedBufPos++;
                    } else if (i == 3) {
                        Font_LoadCharWide(font, MESSAGE_WIDE_CHAR_SECONDS, charTexIdx);
                        charTexIdx += FONT_CHAR_TEX_SIZE;
                        msgCtx->msgBufDecodedWide[decodedBufPos] = MESSAGE_WIDE_CHAR_SECONDS;
                    }
                }
            } else if (curCharWide == MESSAGE_WIDE_POINTS) {
                // Convert the values of the current minigame score to digits and
                //  add the digits to the decoded buffer in place of the control character.
                digits[0] = digits[1] = digits[2] = 0;
                digits[3] = gSaveContext.minigameScore;

                while (digits[3] >= 1000) {
                    digits[0]++;
                    digits[3] -= 1000;
                }
                while (digits[3] >= 100) {
                    digits[1]++;
                    digits[3] -= 100;
                }
                while (digits[3] >= 10) {
                    digits[2]++;
                    digits[3] -= 10;
                }
                loadChar = false;
                for (i = 0; i < 4; i++) {
                    if (i == 3 || digits[i] != 0) {
                        loadChar = true;
                    }
                    if (loadChar) {
                        Font_LoadCharWide(font, digits[i] + MESSAGE_WIDE_CHAR_ZERO, charTexIdx);
                        charTexIdx += FONT_CHAR_TEX_SIZE;
                        msgCtx->msgBufDecodedWide[decodedBufPos] = digits[i] + MESSAGE_WIDE_CHAR_ZERO;
                        decodedBufPos++;
                    }
                }
                decodedBufPos--;
            } else if (curCharWide == MESSAGE_WIDE_TOKENS) {
                // Convert the current number of collected gold skulltula tokens to digits and
                //  add the digits to the decoded buffer in place of the control character.
                digits[0] = digits[1] = 0;
                digits[2] = gSaveContext.save.info.inventory.gsTokens;

                while (digits[2] >= 100) {
                    digits[0]++;
                    digits[2] -= 100;
                }
                while (digits[2] >= 10) {
                    digits[1]++;
                    digits[2] -= 10;
                }

                loadChar = false;
                for (i = 0; i < 3; i++) {
                    if (i == 2 || digits[i] != 0) {
                        loadChar = true;
                    }
                    if (loadChar) {
                        Font_LoadCharWide(font, digits[i] + MESSAGE_WIDE_CHAR_ZERO, charTexIdx);
                        charTexIdx += FONT_CHAR_TEX_SIZE;
                        msgCtx->msgBufDecodedWide[decodedBufPos] = digits[i] + MESSAGE_WIDE_CHAR_ZERO;
                        decodedBufPos++;
                    }
                }
                decodedBufPos--;
            } else if (curCharWide == MESSAGE_WIDE_FISH_INFO) {
                digits[0] = 0;
                digits[1] = gSaveContext.minigameScore;

                while (digits[1] >= 10) {
                    digits[0]++;
                    digits[1] -= 10;
                }

                for (i = 0; i < 2; i++) {
                    if (i == 1 || digits[i] != 0) {
                        Font_LoadCharWide(font, digits[i] + MESSAGE_WIDE_CHAR_ZERO, charTexIdx);
                        charTexIdx += FONT_CHAR_TEX_SIZE;
                        msgCtx->msgBufDecodedWide[decodedBufPos] = digits[i] + MESSAGE_WIDE_CHAR_ZERO;
                        decodedBufPos++;
                    }
                }
                decodedBufPos--;
            } else if (curCharWide == MESSAGE_WIDE_HIGHSCORE) {
                value = HIGH_SCORE(font->msgBufWide[++msgCtx->msgBufPos] & 0xFF);
                if ((font->msgBufWide[msgCtx->msgBufPos] & 0xFF) == HS_FISHING) {
                    if (LINK_AGE_IN_YEARS == YEARS_CHILD) {
                        value &= 0x7F;
                    } else {
                        value = ((HIGH_SCORE(font->msgBufWide[msgCtx->msgBufPos]) & 0xFF000000) >> 0x18) & 0x7F;
                    }
                }
                switch (font->msgBufWide[msgCtx->msgBufPos] & 0xFF) {
                    case HS_HBA:
                    case HS_POE_POINTS:
                    case HS_FISHING:
                        digits[0] = digits[1] = digits[2] = 0;
                        digits[3] = value;

                        while (digits[3] >= 1000) {
                            digits[0]++;
                            digits[3] -= 1000;
                        }
                        while (digits[3] >= 100) {
                            digits[1]++;
                            digits[3] -= 100;
                        }
                        while (digits[3] >= 10) {
                            digits[2]++;
                            digits[3] -= 10;
                        }

                        loadChar = false;
                        for (i = 0; i < 4; i++) {
                            if (i == 3 || digits[i] != 0) {
                                loadChar = true;
                            }
                            if (loadChar) {
                                Font_LoadCharWide(font, digits[i] + MESSAGE_WIDE_CHAR_ZERO, charTexIdx);
                                charTexIdx += FONT_CHAR_TEX_SIZE;
                                msgCtx->msgBufDecodedWide[decodedBufPos] = digits[i] + MESSAGE_WIDE_CHAR_ZERO;
                                decodedBufPos++;
                            }
                        }
                        decodedBufPos--;
                        break;
                    case HS_UNK_05:
                        break;
                    case HS_HORSE_RACE:
                    case HS_MARATHON:
                    case HS_DAMPE_RACE:
                        digits[0] = digits[1] = digits[2] = 0;
                        digits[3] = value;

                        while (digits[3] >= 60) {
                            digits[1]++;
                            if (digits[1] >= 10) {
                                digits[0]++;
                                digits[1] -= 10;
                            }
                            digits[3] -= 60;
                        }
                        while (digits[3] >= 10) {
                            digits[2]++;
                            digits[3] -= 10;
                        }

                        for (i = 0; i < 4; i++) {
                            Font_LoadCharWide(font, digits[i] + MESSAGE_WIDE_CHAR_ZERO, charTexIdx);
                            charTexIdx += FONT_CHAR_TEX_SIZE;
                            msgCtx->msgBufDecodedWide[decodedBufPos] = digits[i] + MESSAGE_WIDE_CHAR_ZERO;
                            decodedBufPos++;
                            if (i == 1) {
                                Font_LoadCharWide(font, MESSAGE_WIDE_CHAR_MINUTES, charTexIdx);
                                charTexIdx += FONT_CHAR_TEX_SIZE;
                                msgCtx->msgBufDecodedWide[decodedBufPos] = MESSAGE_WIDE_CHAR_MINUTES;
                                decodedBufPos++;
                            } else if (i == 3) {
                                Font_LoadCharWide(font, MESSAGE_WIDE_CHAR_SECONDS, charTexIdx);
                                charTexIdx += FONT_CHAR_TEX_SIZE;
                                msgCtx->msgBufDecodedWide[decodedBufPos] = MESSAGE_WIDE_CHAR_SECONDS;
                            }
                        }
                        break;
                }
            } else if (curCharWide == MESSAGE_WIDE_TIME) {
                digits[0] = 0;
                timeInSeconds = gSaveContext.save.dayTime * (24.0f * 60.0f / 0x10000);

                digits[1] = timeInSeconds / 60.0f;
                while (digits[1] >= 10) {
                    digits[0]++;
                    digits[1] -= 10;
                }
                digits[2] = 0;
                digits[3] = (s16)timeInSeconds % 60;
                while (digits[3] >= 10) {
                    digits[2]++;
                    digits[3] -= 10;
                }

                for (i = 0; i < 4; i++) {
                    Font_LoadCharWide(font, digits[i] + MESSAGE_WIDE_CHAR_ZERO, charTexIdx);
                    charTexIdx += FONT_CHAR_TEX_SIZE;
                    msgCtx->msgBufDecodedWide[decodedBufPos] = digits[i] + MESSAGE_WIDE_CHAR_ZERO;
                    decodedBufPos++;
                    if (i == 1) {
                        Font_LoadCharWide(font, MESSAGE_WIDE_CHAR_HOURS, charTexIdx);
                        charTexIdx += FONT_CHAR_TEX_SIZE;
                        msgCtx->msgBufDecodedWide[decodedBufPos] = MESSAGE_WIDE_CHAR_HOURS;
                        decodedBufPos++;
                    } else if (i == 3) {
                        Font_LoadCharWide(font, MESSAGE_WIDE_CHAR_MINUTES, charTexIdx);
                        charTexIdx += FONT_CHAR_TEX_SIZE;
                        msgCtx->msgBufDecodedWide[decodedBufPos] = MESSAGE_WIDE_CHAR_MINUTES;
                    }
                }
            } else if (curCharWide == MESSAGE_WIDE_ITEM_ICON) {
                msgCtx->msgBufDecodedWide[++decodedBufPos] = font->msgBufWide[msgCtx->msgBufPos + 1];
                Message_LoadItemIcon(play, font->msgBufWide[msgCtx->msgBufPos + 1], R_TEXTBOX_Y + 10);
            } else if (curCharWide == MESSAGE_WIDE_BACKGROUND) {
                msgCtx->textboxBackgroundIdx = font->msgBufWide[msgCtx->msgBufPos + 1] * 2;
                msgCtx->textboxBackgroundForeColorIdx = (font->msgBufWide[msgCtx->msgBufPos + 2] & 0xF000) >> 12;
                msgCtx->textboxBackgroundBackColorIdx = (font->msgBufWide[msgCtx->msgBufPos + 2] & 0xF00) >> 8;
                msgCtx->textboxBackgroundYOffsetIdx = (font->msgBufWide[msgCtx->msgBufPos + 2] & 0xF0) >> 4;
                msgCtx->textboxBackgroundUnkArg = font->msgBufWide[msgCtx->msgBufPos + 2] & 0xF;
                DMA_REQUEST_SYNC(msgCtx->textboxSegment + MESSAGE_STATIC_TEX_SIZE,
                                 (uintptr_t)_message_texture_staticSegmentRomStart +
                                     msgCtx->textboxBackgroundIdx * MESSAGE_TEXTURE_STATIC_TEX_SIZE,
                                 MESSAGE_TEXTURE_STATIC_TEX_SIZE, "../z_message_PAL.c", UNK_LINE);
                DMA_REQUEST_SYNC(msgCtx->textboxSegment + MESSAGE_STATIC_TEX_SIZE + MESSAGE_TEXTURE_STATIC_TEX_SIZE,
                                 (uintptr_t)_message_texture_staticSegmentRomStart +
                                     (msgCtx->textboxBackgroundIdx + 1) * MESSAGE_TEXTURE_STATIC_TEX_SIZE,
                                 MESSAGE_TEXTURE_STATIC_TEX_SIZE, "../z_message_PAL.c", UNK_LINE);
                numLines = 2;
                msgCtx->msgBufPos += 2;
                R_TEXTBOX_BG_YPOS = R_TEXTBOX_Y + 8;
            } else if (curCharWide == MESSAGE_WIDE_COLOR) {
                msgCtx->msgBufDecodedWide[++decodedBufPos] = font->msgBufWide[++msgCtx->msgBufPos] & 0xF;
            } else if (curCharWide == MESSAGE_WIDE_NEWLINE) {
                numLines++;
            } else if (curCharWide != MESSAGE_WIDE_QUICKTEXT_ENABLE && curCharWide != MESSAGE_WIDE_QUICKTEXT_DISABLE &&
                       curCharWide != MESSAGE_WIDE_AWAIT_BUTTON_PRESS && curCharWide != MESSAGE_WIDE_OCARINA &&
                       curCharWide != MESSAGE_WIDE_PERSISTENT && curCharWide != MESSAGE_WIDE_UNSKIPPABLE) {
                if (curCharWide == MESSAGE_WIDE_FADE) {
                    sTextFade = true;
                    msgCtx->msgBufDecodedWide[++decodedBufPos] = font->msgBufWide[++msgCtx->msgBufPos] & 0xFF;
                } else if (curCharWide == MESSAGE_WIDE_SHIFT || curCharWide == MESSAGE_WIDE_TEXT_SPEED) {
                    msgCtx->msgBufDecodedWide[++decodedBufPos] = font->msgBufWide[++msgCtx->msgBufPos] & 0xFF;
                } else if (curCharWide == MESSAGE_WIDE_SFX) {
                    msgCtx->msgBufDecodedWide[++decodedBufPos] = font->msgBufWide[++msgCtx->msgBufPos];
                } else if (curCharWide == MESSAGE_WIDE_TWO_CHOICE) {
                    msgCtx->choiceNum = 2;
                } else if (curCharWide == MESSAGE_WIDE_THREE_CHOICE) {
                    msgCtx->choiceNum = 3;
                    R_TEXT_INIT_XPOS += 32;
                } else if (curCharWide != MESSAGE_WIDE_CHAR_SPACE) {
                    Font_LoadCharWide(font, curCharWide, charTexIdx);
                    charTexIdx += FONT_CHAR_TEX_SIZE;
                }
            }
            decodedBufPos++;
            msgCtx->msgBufPos++;
        }
    } else
#endif
    {
        // English text for NTSC, eng/ger/fra text for PAL
        while (true) {
            curChar = msgCtx->msgBufDecoded[decodedBufPos] = font->msgBuf[msgCtx->msgBufPos];

            if (curChar == MESSAGE_BOX_BREAK || curChar == MESSAGE_TEXTID || curChar == MESSAGE_BOX_BREAK_DELAYED ||
                curChar == MESSAGE_EVENT || curChar == MESSAGE_END) {
                // Textbox decoding ends with any of the above text control characters
                msgCtx->msgMode = MSGMODE_TEXT_DISPLAYING;
                msgCtx->textDrawPos = 1;
                R_TEXT_INIT_YPOS = R_TEXTBOX_Y + 8;
                PRINTF("ＪＪ＝%d\n", numLines);
                if (msgCtx->textBoxType != TEXTBOX_TYPE_NONE_BOTTOM) {
                    if (numLines == 0) {
                        R_TEXT_INIT_YPOS = (u16)(R_TEXTBOX_Y + 26);
                    } else if (numLines == 1) {
                        R_TEXT_INIT_YPOS = (u16)(R_TEXTBOX_Y + 20);
                    } else if (numLines == 2) {
                        R_TEXT_INIT_YPOS = (u16)(R_TEXTBOX_Y + 16);
                    }
                }
                if (curChar == MESSAGE_TEXTID) {
                    PRINTF("NZ_NEXTMSG=%x, %x, %x\n", font->msgBuf[msgCtx->msgBufPos],
                           font->msgBuf[msgCtx->msgBufPos + 1], font->msgBuf[msgCtx->msgBufPos + 2]);
                    value = msgCtx->msgBufDecoded[++decodedBufPos] = font->msgBuf[msgCtx->msgBufPos + 1];
                    msgCtx->msgBufDecoded[++decodedBufPos] = font->msgBuf[msgCtx->msgBufPos + 2];
                    value <<= 8;
                    sNextTextId = msgCtx->msgBufDecoded[decodedBufPos] | value;
                }
                if (curChar == MESSAGE_BOX_BREAK_DELAYED) {
                    msgCtx->msgBufDecoded[++decodedBufPos] = font->msgBuf[msgCtx->msgBufPos + 1];
                    msgCtx->msgBufPos += 2;
                }
                msgCtx->decodedTextLen = decodedBufPos;
                if (sTextboxSkipped) {
                    msgCtx->textDrawPos = msgCtx->decodedTextLen;
                }
                break;
            } else if (curChar == MESSAGE_NAME) {
                // Substitute the player name control character for the file's player name.
                for (playerNameLen = ARRAY_COUNT(gSaveContext.save.info.playerData.playerName); playerNameLen > 0;
                     playerNameLen--) {
                    if (gSaveContext.save.info.playerData.playerName[playerNameLen - 1] != FILENAME_SPACE) {
                        break;
                    }
                }
                PRINTF(T("\n名前 ＝ ", "\nName = "));
                for (i = 0; i < playerNameLen; i++) {
                    curChar = gSaveContext.save.info.playerData.playerName[i];
                    if (curChar == FILENAME_SPACE) {
                        curChar = ' ';
                    } else if (curChar == FILENAME_PERIOD) {
                        curChar = '.';
                    } else if (curChar == FILENAME_DASH) {
                        curChar = '-';
                    } else if (curChar <= FILENAME_DIGIT('9')) {
                        curChar -= FILENAME_DIGIT('0');
                        curChar += '0';
                    } else if (curChar <= FILENAME_UPPERCASE('Z')) {
                        curChar -= FILENAME_UPPERCASE('A');
                        curChar += 'A';
                    } else if (curChar <= FILENAME_LOWERCASE('z')) {
                        curChar -= FILENAME_LOWERCASE('a');
                        curChar += 'a';
                    }
                    if (curChar != ' ') {
                        Font_LoadChar(font, curChar - ' ', charTexIdx);
                        charTexIdx += FONT_CHAR_TEX_SIZE;
                    }
                    PRINTF("%x ", curChar);
                    msgCtx->msgBufDecoded[decodedBufPos] = curChar;
                    decodedBufPos++;
                }
                decodedBufPos--;
            } else if (curChar == MESSAGE_MARATHON_TIME || curChar == MESSAGE_RACE_TIME) {
                // Convert the values of the appropriate timer to digits and add the
                //  digits to the decoded buffer in place of the control character.
                PRINTF(T("\nＥＶＥＮＴタイマー ＝ ", "\nEVENT timer = "));
                digits[0] = digits[1] = digits[2] = 0;
                if (curChar == MESSAGE_RACE_TIME) {
                    digits[3] = gSaveContext.timerSeconds;
                } else {
                    digits[3] = gSaveContext.subTimerSeconds;
                }

                while (digits[3] >= 60) {
                    digits[1]++;
                    if (digits[1] >= 10) {
                        digits[0]++;
                        digits[1] -= 10;
                    }
                    digits[3] -= 60;
                }
                while (digits[3] >= 10) {
                    digits[2]++;
                    digits[3] -= 10;
                }

                for (i = 0; i < 4; i++) {
                    Font_LoadChar(font, digits[i] + '0' - ' ', charTexIdx);
                    charTexIdx += FONT_CHAR_TEX_SIZE;
                    msgCtx->msgBufDecoded[decodedBufPos] = digits[i] + '0';
                    decodedBufPos++;
                    if (i == 1) {
                        Font_LoadChar(font, '"' - ' ', charTexIdx);
                        charTexIdx += FONT_CHAR_TEX_SIZE;
                        msgCtx->msgBufDecoded[decodedBufPos] = '"';
                        decodedBufPos++;
                    } else if (i == 3) {
                        Font_LoadChar(font, '"' - ' ', charTexIdx);
                        charTexIdx += FONT_CHAR_TEX_SIZE;
                        msgCtx->msgBufDecoded[decodedBufPos] = '"';
                    }
                }
            } else if (curChar == MESSAGE_POINTS) {
                // Convert the values of the current minigame score to digits and
                //  add the digits to the decoded buffer in place of the control character.
                PRINTF(T("\n流鏑馬スコア ＝ %d\n", "\nYabusame score = %d\n"), gSaveContext.minigameScore);
                digits[0] = digits[1] = digits[2] = 0;
                digits[3] = gSaveContext.minigameScore;

                while (digits[3] >= 1000) {
                    digits[0]++;
                    digits[3] -= 1000;
                }
                while (digits[3] >= 100) {
                    digits[1]++;
                    digits[3] -= 100;
                }
                while (digits[3] >= 10) {
                    digits[2]++;
                    digits[3] -= 10;
                }

                loadChar = false;
                for (i = 0; i < 4; i++) {
                    if (i == 3 || digits[i] != 0) {
                        loadChar = true;
                    }
                    if (loadChar) {
                        Font_LoadChar(font, digits[i] + '0' - ' ', charTexIdx);
                        msgCtx->msgBufDecoded[decodedBufPos] = digits[i] + '0';
                        charTexIdx += FONT_CHAR_TEX_SIZE;
                        decodedBufPos++;
                    }
                }
                decodedBufPos--;
            } else if (curChar == MESSAGE_TOKENS) {
                // Convert the current number of collected gold skulltula tokens to digits and
                //  add the digits to the decoded buffer in place of the control character.
                PRINTF(T("\n金スタ合計数 ＝ %d", "\nTotal number of gold stars = %d"),
                       gSaveContext.save.info.inventory.gsTokens);
                digits[0] = digits[1] = 0;
                digits[2] = gSaveContext.save.info.inventory.gsTokens;

                while (digits[2] >= 100) {
                    digits[0]++;
                    digits[2] -= 100;
                }
                while (digits[2] >= 10) {
                    digits[1]++;
                    digits[2] -= 10;
                }

                loadChar = false;
                for (i = 0; i < 3; i++) {
                    if (i == 2 || digits[i] != 0) {
                        loadChar = true;
                    }
                    if (loadChar) {
                        Font_LoadChar(font, digits[i] + '0' - ' ', charTexIdx);
                        charTexIdx += FONT_CHAR_TEX_SIZE;
                        msgCtx->msgBufDecoded[decodedBufPos] = digits[i] + '0';
                        PRINTF("%x(%x) ", digits[i] + '0' - ' ', digits[i]);
                        decodedBufPos++;
                    }
                }
                decodedBufPos--;
            } else if (curChar == MESSAGE_FISH_INFO) {
                PRINTF(T("\n釣り堀魚サイズ ＝ ", "\nFishing hole fish size = "));
                digits[0] = 0;
                digits[1] = gSaveContext.minigameScore;

                while (digits[1] >= 10) {
                    digits[0]++;
                    digits[1] -= 10;
                }

                for (i = 0; i < 2; i++) {
                    if (i == 1 || digits[i] != 0) {
                        Font_LoadChar(font, digits[i] + '0' - ' ', charTexIdx);
                        charTexIdx += FONT_CHAR_TEX_SIZE;
                        msgCtx->msgBufDecoded[decodedBufPos] = digits[i] + '0';
                        PRINTF("%x(%x) ", digits[i] + '0' - ' ', digits[i]);
                        decodedBufPos++;
                    }
                }
                decodedBufPos--;
            } else if (curChar == MESSAGE_HIGHSCORE) {
                value = HIGH_SCORE((u8)font->msgBuf[++msgCtx->msgBufPos]);
                PRINTF(T("ランキング＝%d\n", "Highscore=%d\n"), font->msgBuf[msgCtx->msgBufPos]);
                if ((font->msgBuf[msgCtx->msgBufPos] & 0xFF) == HS_FISHING) {
                    if (LINK_AGE_IN_YEARS == YEARS_CHILD) {
                        value &= 0x7F;
                    } else {
                        //! @bug Should use msgBuf instead of msgBufWide (copy-paste error from Japanese text
                        //! handling?), and the mask is applied to the high score index instead of the high score value
                        //! so this always shows HIGH_SCORE(0). Only the PRINTF is wrong, the following line is correct.
                        PRINTF("HI_SCORE( kanfont->mbuff.nes_mes_buf[message->rdp] & 0xff000000 ) = %x\n",
                               HIGH_SCORE(font->msgBufWide[msgCtx->msgBufPos] & 0xFF000000));
                        value = ((HIGH_SCORE((u8)font->msgBuf[msgCtx->msgBufPos]) & 0xFF000000) >> 0x18) & 0x7F;
                    }
                    value = SQ((f32)value) * 0.0036f + 0.5f;
                    PRINTF("score=%d\n", value);
                }
                switch (font->msgBuf[msgCtx->msgBufPos] & 0xFF) {
                    case HS_HBA:
                    case HS_POE_POINTS:
                    case HS_FISHING:
                        digits[0] = digits[1] = digits[2] = 0;
                        digits[3] = value;

                        while (digits[3] >= 1000) {
                            digits[0]++;
                            digits[3] -= 1000;
                        }
                        while (digits[3] >= 100) {
                            digits[1]++;
                            digits[3] -= 100;
                        }
                        while (digits[3] >= 10) {
                            digits[2]++;
                            digits[3] -= 10;
                        }

                        loadChar = false;
                        for (i = 0; i < 4; i++) {
                            if (i == 3 || digits[i] != 0) {
                                loadChar = true;
                            }
                            if (loadChar) {
                                Font_LoadChar(font, digits[i] + '0' - ' ', charTexIdx);
                                msgCtx->msgBufDecoded[decodedBufPos] = digits[i] + '0';
                                charTexIdx += FONT_CHAR_TEX_SIZE;
                                decodedBufPos++;
                            }
                        }
                        decodedBufPos--;
                        break;
                    case HS_UNK_05:
                        break;
                    case HS_HORSE_RACE:
                    case HS_MARATHON:
                    case HS_DAMPE_RACE:
                        digits[0] = digits[1] = digits[2] = 0;
                        digits[3] = value;

                        while (digits[3] >= 60) {
                            digits[1]++;
                            if (digits[1] >= 10) {
                                digits[0]++;
                                digits[1] -= 10;
                            }
                            digits[3] -= 60;
                        }
                        while (digits[3] >= 10) {
                            digits[2]++;
                            digits[3] -= 10;
                        }

                        for (i = 0; i < 4; i++) {
                            Font_LoadChar(font, digits[i] + '0' - ' ', charTexIdx);
                            charTexIdx += FONT_CHAR_TEX_SIZE;
                            msgCtx->msgBufDecoded[decodedBufPos] = digits[i] + '0';
                            decodedBufPos++;
                            if (i == 1) {
                                Font_LoadChar(font, '"' - ' ', charTexIdx);
                                charTexIdx += FONT_CHAR_TEX_SIZE;
                                msgCtx->msgBufDecoded[decodedBufPos] = '"';
                                decodedBufPos++;
                            } else if (i == 3) {
                                Font_LoadChar(font, '"' - ' ', charTexIdx);
                                charTexIdx += FONT_CHAR_TEX_SIZE;
                                msgCtx->msgBufDecoded[decodedBufPos] = '"';
                            }
                        }
                        break;
                }
            } else if (curChar == MESSAGE_TIME) {
                PRINTF(T("\nゼルダ時間 ＝ ", "\nZelda time = "));
                digits[0] = 0;
                timeInSeconds = gSaveContext.save.dayTime * (24.0f * 60.0f / 0x10000);

                digits[1] = timeInSeconds / 60.0f;
                while (digits[1] >= 10) {
                    digits[0]++;
                    digits[1] -= 10;
                }
                digits[2] = 0;
                digits[3] = (s16)timeInSeconds % 60;
                while (digits[3] >= 10) {
                    digits[2]++;
                    digits[3] -= 10;
                }

                for (i = 0; i < 4; i++) {
                    Font_LoadChar(font, digits[i] + '0' - ' ', charTexIdx);
                    charTexIdx += FONT_CHAR_TEX_SIZE;
                    msgCtx->msgBufDecoded[decodedBufPos] = digits[i] + '0';
                    decodedBufPos++;
                    if (i == 1) {
                        Font_LoadChar(font, ':' - ' ', charTexIdx);
                        charTexIdx += FONT_CHAR_TEX_SIZE;
                        msgCtx->msgBufDecoded[decodedBufPos] = ':';
                        decodedBufPos++;
                    }
                }
                decodedBufPos--;
            } else if (curChar == MESSAGE_ITEM_ICON) {
                msgCtx->msgBufDecoded[++decodedBufPos] = font->msgBuf[msgCtx->msgBufPos + 1];
                PRINTF("ITEM_NO=(%d) (%d)\n", msgCtx->msgBufDecoded[decodedBufPos],
                       font->msgBuf[msgCtx->msgBufPos + 1]);
                Message_LoadItemIcon(play, font->msgBuf[msgCtx->msgBufPos + 1], R_TEXTBOX_Y + 10);
            } else if (curChar == MESSAGE_BACKGROUND) {
                msgCtx->textboxBackgroundIdx = font->msgBuf[msgCtx->msgBufPos + 1] * 2;
#if OOT_VERSION < PAL_1_0
                //! @bug Wrong shift amounts cause textboxBackgroundForeColorIdx and textboxBackgroundBackColorIdx
                //! to always be 0. Fortunately MESSAGE_BACKGROUND is only present in unused messages.
                msgCtx->textboxBackgroundForeColorIdx = (font->msgBuf[msgCtx->msgBufPos + 2] & 0xF0) >> 12;
                msgCtx->textboxBackgroundBackColorIdx = (font->msgBuf[msgCtx->msgBufPos + 2] & 0xF) >> 8;
#else
                msgCtx->textboxBackgroundForeColorIdx = (font->msgBuf[msgCtx->msgBufPos + 2] & 0xF0) >> 4;
                msgCtx->textboxBackgroundBackColorIdx = font->msgBuf[msgCtx->msgBufPos + 2] & 0xF;
#endif
                msgCtx->textboxBackgroundYOffsetIdx = (font->msgBuf[msgCtx->msgBufPos + 3] & 0xF0) >> 4;
                msgCtx->textboxBackgroundUnkArg = font->msgBuf[msgCtx->msgBufPos + 3] & 0xF;
                DMA_REQUEST_SYNC(msgCtx->textboxSegment + MESSAGE_STATIC_TEX_SIZE,
                                 (uintptr_t)_message_texture_staticSegmentRomStart +
                                     msgCtx->textboxBackgroundIdx * MESSAGE_TEXTURE_STATIC_TEX_SIZE,
                                 MESSAGE_TEXTURE_STATIC_TEX_SIZE, "../z_message_PAL.c", 1830);
                DMA_REQUEST_SYNC(msgCtx->textboxSegment + MESSAGE_STATIC_TEX_SIZE + MESSAGE_TEXTURE_STATIC_TEX_SIZE,
                                 (uintptr_t)_message_texture_staticSegmentRomStart +
                                     (msgCtx->textboxBackgroundIdx + 1) * MESSAGE_TEXTURE_STATIC_TEX_SIZE,
                                 MESSAGE_TEXTURE_STATIC_TEX_SIZE, "../z_message_PAL.c", 1834);
                msgCtx->msgBufPos += 3;
                R_TEXTBOX_BG_YPOS = R_TEXTBOX_Y + 8;
                numLines = 2;
#if OOT_PAL
                R_TEXT_INIT_XPOS = 50;
#endif
            } else if (curChar == MESSAGE_COLOR) {
                msgCtx->msgBufDecoded[++decodedBufPos] = font->msgBuf[++msgCtx->msgBufPos];
            } else if (curChar == MESSAGE_NEWLINE) {
                numLines++;
            } else if (curChar != MESSAGE_QUICKTEXT_ENABLE && curChar != MESSAGE_QUICKTEXT_DISABLE &&
                       curChar != MESSAGE_AWAIT_BUTTON_PRESS && curChar != MESSAGE_OCARINA &&
                       curChar != MESSAGE_PERSISTENT && curChar != MESSAGE_UNSKIPPABLE) {
                if (curChar == MESSAGE_FADE) {
                    sTextFade = true;
                    PRINTF("NZ_TIMER_END (key_off_flag=%d)\n", sTextFade);
                    msgCtx->msgBufDecoded[++decodedBufPos] = font->msgBuf[++msgCtx->msgBufPos];
                } else if (curChar == MESSAGE_FADE2) {
                    sTextFade = true;
                    PRINTF("NZ_BGM (key_off_flag=%d)\n", sTextFade);
                    msgCtx->msgBufDecoded[++decodedBufPos] = font->msgBuf[++msgCtx->msgBufPos];
                    msgCtx->msgBufDecoded[++decodedBufPos] = font->msgBuf[++msgCtx->msgBufPos];
                } else if (curChar == MESSAGE_SHIFT || curChar == MESSAGE_TEXT_SPEED) {
                    msgCtx->msgBufDecoded[++decodedBufPos] = font->msgBuf[++msgCtx->msgBufPos] & 0xFF;
                } else if (curChar == MESSAGE_SFX) {
                    msgCtx->msgBufDecoded[++decodedBufPos] = font->msgBuf[++msgCtx->msgBufPos];
                    msgCtx->msgBufDecoded[++decodedBufPos] = font->msgBuf[++msgCtx->msgBufPos];
                } else if (curChar == MESSAGE_TWO_CHOICE) {
                    msgCtx->choiceNum = 2;
                } else if (curChar == MESSAGE_THREE_CHOICE) {
                    msgCtx->choiceNum = 3;
                } else if (curChar != MESSAGE_CHAR_SPACE) {
                    Font_LoadChar(font, curChar - ' ', charTexIdx);
                    charTexIdx += FONT_CHAR_TEX_SIZE;
                }
            }
            decodedBufPos++;
            msgCtx->msgBufPos++;
        }
    }
}

void Message_OpenText(PlayState* play, u16 textId) {
    static s16 messageStaticIndices[] = { 0, 1, 3, 2 };
    MessageContext* msgCtx = &play->msgCtx;
    Font* font = &msgCtx->font;
    s16 textBoxType;

    // clang-format off
    if (msgCtx->msgMode == MSGMODE_NONE) { gSaveContext.prevHudVisibilityMode = gSaveContext.hudVisibilityMode; }
    // clang-format on

    if (R_SCENE_CAM_TYPE == SCENE_CAM_TYPE_FIXED_SHOP_VIEWPOINT) {
        Interface_ChangeHudVisibilityMode(HUD_VISIBILITY_A_HEARTS_MAGIC_FORCE);
    }

    sMessageHasSetSfx = D_8014B2F4 = sTextboxSkipped = sTextIsCredits = 0;

    if (textId >= 0x0500 && textId < 0x0600) { // text ids 0500 to 0600 are reserved for credits
        sTextIsCredits = true;
        R_TEXT_CHAR_SCALE = 85;
        R_TEXT_LINE_SPACING = 6;
        R_TEXT_INIT_XPOS = 20;
        YREG(1) = 48;
#if OOT_NTSC
    } else if (gSaveContext.language == LANGUAGE_JPN) {
        R_TEXT_CHAR_SCALE = 88;
        R_TEXT_LINE_SPACING = 18;
        R_TEXT_INIT_XPOS = 50;
#endif
    } else {
        R_TEXT_CHAR_SCALE = 75;
        R_TEXT_LINE_SPACING = 12;
        R_TEXT_INIT_XPOS = 65;
    }
    if (textId == 0xC2 || textId == 0xFA) {
        // Increments text id based on piece of heart count, assumes the piece of heart text is all
        // in order and that you don't have more than the intended amount of heart pieces.
        textId += (gSaveContext.save.info.inventory.questItems & 0xF0000000 & 0xF0000000) >> QUEST_HEART_PIECE_COUNT;
    } else if (msgCtx->textId == 0xC && CHECK_OWNED_EQUIP(EQUIP_TYPE_SWORD, EQUIP_INV_SWORD_BIGGORON)) {
        textId = 0xB; // Traded Giant's Knife for Biggoron Sword
    } else if (msgCtx->textId == 0xB4 && GET_EVENTCHKINF(EVENTCHKINF_96)) {
        textId = 0xB5; // Destroyed Gold Skulltula
    }
    // Ocarina Staff + Dialog
    if (textId == 0x4077 || // Pierre?
        textId == 0x407A || // Pierre?
        textId == 0x2061 || // Learning Epona's Song
        textId == 0x5035 || // Guru-Guru in Windmill
        textId == 0x40AC) { // Ocarina Frog Minigame
        Interface_ChangeHudVisibilityMode(HUD_VISIBILITY_NOTHING);
    }
    msgCtx->textId = textId;

    if (textId == 0x2030) { // Talking to Ingo as adult in Lon Lon Ranch for the first time before freeing Epona
        PRINTF_COLOR_YELLOW();
        PRINTF("？？？？？？？？？？？？？？？？  z_message.c  ？？？？？？？？？？？？？？？？？？\n");
<<<<<<< HEAD
        PRINTF(VT_RST);
        RESET_EVENTINF2();
=======
        PRINTF_RST();
        gSaveContext.eventInf[0] = gSaveContext.eventInf[1] = gSaveContext.eventInf[2] = gSaveContext.eventInf[3] = 0;
>>>>>>> afa0842d
    }

    if (sTextIsCredits) {
        Message_FindCreditsMessage(play, textId);
        msgCtx->msgLength = font->msgLength;
#if PLATFORM_N64
        if ((B_80121220 != NULL) && (B_80121220->unk_60 != NULL) && B_80121220->unk_60(&play->msgCtx.font)) {

        } else {
            DMA_REQUEST_SYNC(font->msgBuf, (uintptr_t)_staff_message_data_staticSegmentRomStart + font->msgOffset,
                             font->msgLength, "../z_message_PAL.c", UNK_LINE);
        }
#else
        DMA_REQUEST_SYNC(font->msgBuf, (uintptr_t)_staff_message_data_staticSegmentRomStart + font->msgOffset,
                         font->msgLength, "../z_message_PAL.c", 1954);
#endif
    } else {
#if OOT_NTSC
        if (gSaveContext.language == LANGUAGE_JPN) {
            Message_FindMessageJPN(play, textId);
            msgCtx->msgLength = font->msgLength;
#if PLATFORM_N64
            if ((B_80121220 != NULL) && (B_80121220->unk_64 != NULL) && B_80121220->unk_64(&play->msgCtx.font)) {

            } else {
                DMA_REQUEST_SYNC(font->msgBuf, (uintptr_t)_jpn_message_data_staticSegmentRomStart + font->msgOffset,
                                 font->msgLength, "../z_message_PAL.c", UNK_LINE);
            }
#else
            DMA_REQUEST_SYNC(font->msgBuf, (uintptr_t)_jpn_message_data_staticSegmentRomStart + font->msgOffset,
                             font->msgLength, "../z_message_PAL.c", UNK_LINE);
#endif
        } else {
            Message_FindMessageNES(play, textId);
            msgCtx->msgLength = font->msgLength;
#if PLATFORM_N64
            if ((B_80121220 != NULL) && (B_80121220->unk_68 != NULL) && B_80121220->unk_68(&play->msgCtx.font)) {

            } else {
                DMA_REQUEST_SYNC(font->msgBuf, (uintptr_t)_nes_message_data_staticSegmentRomStart + font->msgOffset,
                                 font->msgLength, "../z_message_PAL.c", UNK_LINE);
            }
#else
            DMA_REQUEST_SYNC(font->msgBuf, (uintptr_t)_nes_message_data_staticSegmentRomStart + font->msgOffset,
                             font->msgLength, "../z_message_PAL.c", UNK_LINE);
#endif
        }
#else
        if (gSaveContext.language == LANGUAGE_ENG) {
            Message_FindMessagePAL(play, textId);
            msgCtx->msgLength = font->msgLength;
#if PLATFORM_N64
            if ((B_80121220 != NULL) && (B_80121220->unk_64 != NULL) && B_80121220->unk_64(&play->msgCtx.font)) {

            } else {
                DMA_REQUEST_SYNC(font->msgBuf, (uintptr_t)_nes_message_data_staticSegmentRomStart + font->msgOffset,
                                 font->msgLength, "../z_message_PAL.c", UNK_LINE);
            }
#else
            DMA_REQUEST_SYNC(font->msgBuf, (uintptr_t)_nes_message_data_staticSegmentRomStart + font->msgOffset,
                             font->msgLength, "../z_message_PAL.c", 1966);
#endif
        } else if (gSaveContext.language == LANGUAGE_GER) {
            Message_FindMessagePAL(play, textId);
            msgCtx->msgLength = font->msgLength;
#if PLATFORM_N64
            //! @bug checks unk_64 != NULL instead of unk_68 != NULL
            if ((B_80121220 != NULL) && (B_80121220->unk_64 != NULL) && B_80121220->unk_68(&play->msgCtx.font)) {

            } else {
                DMA_REQUEST_SYNC(font->msgBuf, (uintptr_t)_ger_message_data_staticSegmentRomStart + font->msgOffset,
                                 font->msgLength, "../z_message_PAL.c", UNK_LINE);
            }
#else
            DMA_REQUEST_SYNC(font->msgBuf, (uintptr_t)_ger_message_data_staticSegmentRomStart + font->msgOffset,
                             font->msgLength, "../z_message_PAL.c", 1978);
#endif
        } else {
            Message_FindMessagePAL(play, textId);
            msgCtx->msgLength = font->msgLength;
#if PLATFORM_N64
            //! @bug checks unk_64 != NULL instead of unk_6C_PAL != NULL
            if ((B_80121220 != NULL) && (B_80121220->unk_64 != NULL) && B_80121220->unk_6C_PAL(&play->msgCtx.font)) {

            } else {
                DMA_REQUEST_SYNC(font->msgBuf, (uintptr_t)_fra_message_data_staticSegmentRomStart + font->msgOffset,
                                 font->msgLength, "../z_message_PAL.c", UNK_LINE);
            }
#else
            DMA_REQUEST_SYNC(font->msgBuf, (uintptr_t)_fra_message_data_staticSegmentRomStart + font->msgOffset,
                             font->msgLength, "../z_message_PAL.c", 1990);
#endif
        }
#endif
    }
    msgCtx->textBoxProperties = font->charTexBuf[0];
    msgCtx->textBoxType = msgCtx->textBoxProperties >> 4;
    msgCtx->textBoxPos = msgCtx->textBoxProperties & 0xF;
    textBoxType = msgCtx->textBoxType;
    PRINTF(T("吹き出し種類＝%d\n", "Text Box Type = %d\n"), msgCtx->textBoxType);
    if (textBoxType < TEXTBOX_TYPE_NONE_BOTTOM) {
        DMA_REQUEST_SYNC(msgCtx->textboxSegment,
                         (uintptr_t)_message_staticSegmentRomStart +
                             (messageStaticIndices[textBoxType] * MESSAGE_STATIC_TEX_SIZE),
                         MESSAGE_STATIC_TEX_SIZE, "../z_message_PAL.c", 2006);
        if (textBoxType == TEXTBOX_TYPE_BLACK) {
            msgCtx->textboxColorRed = 0;
            msgCtx->textboxColorGreen = 0;
            msgCtx->textboxColorBlue = 0;
        } else if (textBoxType == TEXTBOX_TYPE_WOODEN) {
            msgCtx->textboxColorRed = 70;
            msgCtx->textboxColorGreen = 50;
            msgCtx->textboxColorBlue = 30;
        } else if (textBoxType == TEXTBOX_TYPE_BLUE) {
            msgCtx->textboxColorRed = 0;
            msgCtx->textboxColorGreen = 10;
            msgCtx->textboxColorBlue = 50;
        } else {
            msgCtx->textboxColorRed = 255;
            msgCtx->textboxColorGreen = 0;
            msgCtx->textboxColorBlue = 0;
        }
        if (textBoxType == TEXTBOX_TYPE_WOODEN) {
            msgCtx->textboxColorAlphaTarget = 230;
        } else if (textBoxType == TEXTBOX_TYPE_OCARINA) {
            msgCtx->textboxColorAlphaTarget = 180;
        } else {
            msgCtx->textboxColorAlphaTarget = 170;
        }
        msgCtx->textboxColorAlphaCurrent = 0;
    }
    msgCtx->choiceNum = msgCtx->textUnskippable = msgCtx->textboxEndType = 0;
    msgCtx->msgBufPos = msgCtx->unk_E3D0 = msgCtx->textDrawPos = 0;
}

void Message_StartTextbox(PlayState* play, u16 textId, Actor* actor) {
    MessageContext* msgCtx = &play->msgCtx;

    PRINTF_COLOR_BLUE();
    PRINTF(T("めっせーじ＝%x(%d)\n", "Message=%x(%d)\n"), textId, actor);
    PRINTF_RST();

    msgCtx->ocarinaAction = 0xFFFF;
    Message_OpenText(play, textId);
    msgCtx->talkActor = actor;
    msgCtx->msgMode = MSGMODE_TEXT_START;
    msgCtx->stateTimer = 0;
    msgCtx->textDelayTimer = 0;
    play->msgCtx.ocarinaMode = OCARINA_MODE_00;
}

void Message_ContinueTextbox(PlayState* play, u16 textId) {
    s32 pad;
    MessageContext* msgCtx = &play->msgCtx;
#if PLATFORM_N64
    s32 pad2[3];
#endif

    PRINTF_COLOR_GREEN();
    PRINTF(T("めっせーじ＝%x  message->msg_data\n", "Message=%x  message->msg_data\n"), textId, msgCtx->msgLength);
    PRINTF_RST();

    msgCtx->msgLength = 0;
    Message_OpenText(play, textId);
    msgCtx->msgMode = MSGMODE_NONE;
    msgCtx->textboxColorAlphaCurrent = msgCtx->textboxColorAlphaTarget;
    msgCtx->msgMode = MSGMODE_TEXT_CONTINUING;
    msgCtx->stateTimer = 3;
    msgCtx->textboxEndType = msgCtx->msgBufPos = msgCtx->unk_E3D0 = msgCtx->textDrawPos = msgCtx->textDelayTimer = 0;
    msgCtx->textColorAlpha = 255;

    if (YREG(31) == 0 && play->interfaceCtx.unk_1FA == 0) {
        Interface_SetDoAction(play, DO_ACTION_NEXT);
    }
    msgCtx->textboxColorAlphaCurrent = msgCtx->textboxColorAlphaTarget;
}

void Message_StartOcarinaImpl(PlayState* play, u16 ocarinaActionId) {
    static u16 sOcarinaSongFlagsMap[] = {
        (1 << OCARINA_SONG_MINUET),
        (1 << OCARINA_SONG_BOLERO),
        (1 << OCARINA_SONG_SERENADE),
        (1 << OCARINA_SONG_REQUIEM),
        (1 << OCARINA_SONG_NOCTURNE),
        (1 << OCARINA_SONG_PRELUDE),
        (1 << OCARINA_SONG_LULLABY),
        (1 << OCARINA_SONG_EPONAS),
        (1 << OCARINA_SONG_SARIAS),
        (1 << OCARINA_SONG_SUNS),
        (1 << OCARINA_SONG_TIME),
        (1 << OCARINA_SONG_STORMS),
        (1 << OCARINA_SONG_SCARECROW_SPAWN),
    };
    MessageContext* msgCtx = &play->msgCtx;
    s32 textId;
    s16 j;
    s16 i;
    s16 noStopDoAction;
    s32 k;

    PRINTF_COLOR_GREEN();

    for (i = sOcarinaSongBitFlags = 0; i <= (QUEST_SONG_STORMS - QUEST_SONG_MINUET); i++) {
        if (CHECK_QUEST_ITEM(QUEST_SONG_MINUET + i)) {
            PRINTF("ocarina_check_bit[%d]=%x\n", i, sOcarinaSongFlagsMap[i]);
            sOcarinaSongBitFlags |= sOcarinaSongFlagsMap[i];
        }
    }
    if (gSaveContext.save.info.scarecrowSpawnSongSet) {
        sOcarinaSongBitFlags |= (1 << OCARINA_SONG_SCARECROW_SPAWN);
    }
    PRINTF("ocarina_bit = %x\n", sOcarinaSongBitFlags);
    PRINTF_RST();

    sHasSunsSong = CHECK_QUEST_ITEM(QUEST_SONG_SUN);
    msgCtx->ocarinaStaff = AudioOcarina_GetRecordingStaff();
    msgCtx->ocarinaStaff->pos = sOcarinaButtonIndexBufPos = 0;
    sOcarinaButtonIndexBufLen = 0;
    Message_ResetOcarinaNoteState();
    sLastPlayedSong = msgCtx->unk_E3F2 = msgCtx->lastOcarinaButtonIndex = 0xFF;

    PRINTF(VT_FGCOL(RED) T("☆☆☆☆☆ オカリナ番号＝%d(%d) ☆☆☆☆☆\n", "☆☆☆☆☆ Ocarina Number = %d(%d) ☆☆☆☆☆\n") VT_RST,
           ocarinaActionId, 2);
    noStopDoAction = false;
    if (ocarinaActionId >= 0x893) {
        Message_OpenText(play, ocarinaActionId); // You played the [song name]
        textId = ocarinaActionId + 0x86E;
    } else if (ocarinaActionId == OCARINA_ACTION_MEMORY_GAME) {
        msgCtx->ocarinaAction = ocarinaActionId;
        Message_OpenText(play, 0x86D); // Play using [A] and [C].
        textId = ocarinaActionId + 0x86E;
    } else if (ocarinaActionId == OCARINA_ACTION_FREE_PLAY || ocarinaActionId >= OCARINA_ACTION_CHECK_SARIA) {
        PRINTF("ocarina_set 000000000000000000  = %d\n", ocarinaActionId);
        msgCtx->ocarinaAction = ocarinaActionId;
        if (ocarinaActionId >= OCARINA_ACTION_CHECK_SARIA && ocarinaActionId <= OCARINA_ACTION_CHECK_STORMS) {
            Audio_PlaySfxGeneral(NA_SE_SY_TRE_BOX_APPEAR, &gSfxDefaultPos, 4, &gSfxDefaultFreqAndVolScale,
                                 &gSfxDefaultFreqAndVolScale, &gSfxDefaultReverb);
        }
        if (ocarinaActionId == OCARINA_ACTION_SCARECROW_SPAWN_PLAYBACK) {
            Message_OpenText(play, 0x86F); // Ocarina
            textId = ocarinaActionId + 0x86E;
        } else {
            Message_OpenText(play, 0x86E); // Play using [A] and [C]; [B] to Stop.
            textId = ocarinaActionId + 0x86E;
        }
    } else {
        msgCtx->ocarinaAction = ocarinaActionId;
        noStopDoAction = true;
        if (ocarinaActionId >= OCARINA_ACTION_PLAYBACK_MINUET) {
            PRINTF("222222222\n");
            Message_OpenText(play, 0x86D); // Play using [A] and [C].
            textId = ocarinaActionId + 0x86E;
        } else {
            PRINTF("333333333\n");
            textId = ocarinaActionId + 0x86E;
            Message_OpenText(play, textId); // Play using [A] and [C]; [B] to Stop.
        }
    }
    msgCtx->talkActor = NULL;
    PRINTF(T("オカリナモード = %d  (%x)\n", "Ocarina Mode = %d  (%x)\n"), msgCtx->ocarinaAction, textId);
    msgCtx->textDelayTimer = 0;
    play->msgCtx.ocarinaMode = OCARINA_MODE_00;
    R_TEXTBOX_X = 34;
    R_TEXTBOX_Y = 142;
    R_TEXTBOX_TEXWIDTH = 512;
    R_TEXTBOX_TEXHEIGHT = 512;
    R_TEXTBOX_WIDTH = 256;
    R_TEXTBOX_HEIGHT = 64;
    msgCtx->stateTimer = 0;
    if (YREG(12) != 0) {
        msgCtx->msgMode = MSGMODE_TEXT_NEXT_MSG;
    } else {
        msgCtx->stateTimer = 2;
        msgCtx->msgMode = MSGMODE_TEXT_CONTINUING;
    }
    msgCtx->textboxColorAlphaCurrent = msgCtx->textboxColorAlphaTarget;
    if (!noStopDoAction) {
        Interface_LoadActionLabelB(play, DO_ACTION_STOP);
        noStopDoAction = gSaveContext.hudVisibilityMode;
        Interface_ChangeHudVisibilityMode(HUD_VISIBILITY_B_ALT);
        gSaveContext.hudVisibilityMode = noStopDoAction;
    }
    PRINTF(T("演奏開始\n", "Music Performance Start\n"));
    if (ocarinaActionId == OCARINA_ACTION_FREE_PLAY || ocarinaActionId == OCARINA_ACTION_CHECK_NOWARP) {
        msgCtx->msgMode = MSGMODE_OCARINA_STARTING;
        msgCtx->textBoxType = 0x63;
    } else if (ocarinaActionId == OCARINA_ACTION_FROGS) {
        msgCtx->msgMode = MSGMODE_FROGS_START;
        msgCtx->textBoxType = TEXTBOX_TYPE_BLUE;
    } else if (ocarinaActionId == OCARINA_ACTION_MEMORY_GAME) {
        Interface_ChangeHudVisibilityMode(HUD_VISIBILITY_NOTHING);
        Message_Decode(play);
        msgCtx->msgMode = MSGMODE_MEMORY_GAME_START;
    } else if (ocarinaActionId == OCARINA_ACTION_SCARECROW_LONG_PLAYBACK) {
        PRINTF(T("?????録音再生 録音再生 録音再生 録音再生  -> ",
                 "????? Recording Playback  Recording Playback  Recording Playback  Recording Playback -> "));
        AudioOcarina_SetInstrument(OCARINA_INSTRUMENT_DEFAULT);
        AudioOcarina_SetInstrument(OCARINA_INSTRUMENT_DEFAULT);
        msgCtx->ocarinaStaff = AudioOcarina_GetPlaybackStaff();
        sOcarinaButtonIndexBufPos = sOcarinaButtonIndexBufLen = 0;
        msgCtx->ocarinaStaff->pos = sOcarinaButtonIndexBufPos;
        Message_ResetOcarinaNoteState();
        msgCtx->stateTimer = 3;
        msgCtx->msgMode = MSGMODE_SCARECROW_LONG_PLAYBACK;
        AudioOcarina_SetPlaybackSong(OCARINA_SONG_SCARECROW_LONG + 1, 1);
        gSaveContext.hudVisibilityMode = HUD_VISIBILITY_NO_CHANGE;
        Interface_ChangeHudVisibilityMode(HUD_VISIBILITY_NOTHING);
    }
    for (k = 0, j = 0; j < 48; j++, k += FONT_CHAR_TEX_SIZE) {
        Font_LoadCharWide(&play->msgCtx.font, MESSAGE_WIDE_CHAR_SPACE, k);
    }
}

void Message_StartOcarina(PlayState* play, u16 ocarinaActionId) {
    play->msgCtx.disableSunsSong = false;
    Message_StartOcarinaImpl(play, ocarinaActionId);
}

void Message_StartOcarinaSunsSongDisabled(PlayState* play, u16 ocarinaActionId) {
    play->msgCtx.disableSunsSong = true;
    Message_StartOcarinaImpl(play, ocarinaActionId);
}

u8 Message_GetState(MessageContext* msgCtx) {
    u8 state;

    if (msgCtx->msgLength == 0) {
        state = TEXT_STATE_NONE;
    } else if (msgCtx->msgMode == MSGMODE_TEXT_DONE) {
        if (msgCtx->textboxEndType == TEXTBOX_ENDTYPE_HAS_NEXT) {
            state = TEXT_STATE_DONE_HAS_NEXT;
        } else if (msgCtx->textboxEndType == TEXTBOX_ENDTYPE_2_CHOICE ||
                   msgCtx->textboxEndType == TEXTBOX_ENDTYPE_3_CHOICE) {
            state = TEXT_STATE_CHOICE;
        } else if (msgCtx->textboxEndType == TEXTBOX_ENDTYPE_EVENT ||
                   msgCtx->textboxEndType == TEXTBOX_ENDTYPE_PERSISTENT) {
            state = TEXT_STATE_EVENT;
        } else if (msgCtx->textboxEndType == TEXTBOX_ENDTYPE_FADING) {
            state = TEXT_STATE_DONE_FADING;
        } else {
            state = TEXT_STATE_DONE;
        }
    } else if (msgCtx->msgMode == MSGMODE_TEXT_AWAIT_NEXT) {
        state = TEXT_STATE_AWAITING_NEXT;
    } else if (msgCtx->msgMode == MSGMODE_SONG_DEMONSTRATION_DONE) {
        state = TEXT_STATE_SONG_DEMO_DONE;
    } else if (msgCtx->ocarinaMode == OCARINA_MODE_03) {
        state = TEXT_STATE_8;
    } else if (msgCtx->msgMode == MSGMODE_OCARINA_AWAIT_INPUT) {
        state = TEXT_STATE_9;
    } else if (msgCtx->msgMode == MSGMODE_TEXT_CLOSING && msgCtx->stateTimer == 1) {
        state = TEXT_STATE_CLOSING;
    } else {
        state = TEXT_STATE_DONE_FADING;
    }
    return state;
}

void Message_DrawTextBox(PlayState* play, Gfx** p) {
    MessageContext* msgCtx = &play->msgCtx;
    Gfx* gfx = *p;

    gDPPipeSync(gfx++);
    gDPSetPrimColor(gfx++, 0, 0, msgCtx->textboxColorRed, msgCtx->textboxColorGreen, msgCtx->textboxColorBlue,
                    msgCtx->textboxColorAlphaCurrent);

    if (!(msgCtx->textBoxType) || msgCtx->textBoxType == TEXTBOX_TYPE_BLUE) {
        gDPLoadTextureBlock_4b(gfx++, msgCtx->textboxSegment, G_IM_FMT_I, 128, 64, 0, G_TX_MIRROR, G_TX_NOMIRROR, 7, 0,
                               G_TX_NOLOD, G_TX_NOLOD);
    } else {
        if (msgCtx->textBoxType == TEXTBOX_TYPE_OCARINA) {
            gDPSetEnvColor(gfx++, 0, 0, 0, 255);
        } else {
            gDPSetEnvColor(gfx++, 50, 20, 0, 255);
        }

        gDPLoadTextureBlock_4b(gfx++, msgCtx->textboxSegment, G_IM_FMT_IA, 128, 64, 0, G_TX_MIRROR, G_TX_MIRROR, 7, 0,
                               G_TX_NOLOD, G_TX_NOLOD);
    }

    gSPTextureRectangle(gfx++, R_TEXTBOX_X << 2, R_TEXTBOX_Y << 2, (R_TEXTBOX_X + R_TEXTBOX_WIDTH) << 2,
                        (R_TEXTBOX_Y + R_TEXTBOX_HEIGHT) << 2, G_TX_RENDERTILE, 0, 0, R_TEXTBOX_TEXWIDTH << 1,
                        R_TEXTBOX_TEXHEIGHT << 1);

    // Draw treble clef
    if (msgCtx->textBoxType == TEXTBOX_TYPE_OCARINA) {
        gDPPipeSync(gfx++);
        gDPSetCombineLERP(gfx++, 1, 0, PRIMITIVE, 0, TEXEL0, 0, PRIMITIVE, 0, 1, 0, PRIMITIVE, 0, TEXEL0, 0, PRIMITIVE,
                          0);
        gDPSetPrimColor(gfx++, 0, 0, 255, 100, 0, 255);
        gDPLoadTextureBlock_4b(gfx++, gOcarinaTrebleClefTex, G_IM_FMT_I, 16, 32, 0, G_TX_MIRROR, G_TX_MIRROR,
                               G_TX_NOMASK, G_TX_NOMASK, G_TX_NOLOD, G_TX_NOLOD);
        gSPTextureRectangle(gfx++, R_TEXTBOX_CLEF_XPOS << 2, R_TEXTBOX_CLEF_YPOS << 2, (R_TEXTBOX_CLEF_XPOS + 16) << 2,
                            (R_TEXTBOX_CLEF_YPOS + 32) << 2, G_TX_RENDERTILE, 0, 0, 1 << 10, 1 << 10);
    }

    *p = gfx;
}

void Message_SetView(View* view) {
    SET_FULLSCREEN_VIEWPORT(view);
    View_ApplyOrthoToOverlay(view);
}

#if OOT_NTSC
#define DRAW_TEXT(play, gfx, isCredits)                                                         \
    ((gSaveContext.language == LANGUAGE_JPN) && !(isCredits)) ? Message_DrawTextWide(play, gfx) \
                                                              : Message_DrawText(play, gfx)
#else
#define DRAW_TEXT(play, gfx, isCredits) Message_DrawText(play, gfx)
#endif

/**
 * Draws the textbox in full and updates ocarina state
 */
void Message_DrawMain(PlayState* play, Gfx** p) {
    static s16 sOcarinaEffectActorIds[] = {
        ACTOR_OCEFF_WIPE3, ACTOR_OCEFF_WIPE2, ACTOR_OCEFF_WIPE,  ACTOR_OCEFF_SPOT,
        ACTOR_OCEFF_WIPE,  ACTOR_OCEFF_STORM, ACTOR_OCEFF_WIPE4,
    };
    static s16 sOcarinaEffectActorParams[] = { 0x0000, 0x0000, 0x0000, 0x0000, 0x0001, 0x0000, 0x0000 };
    static void* sOcarinaNoteTextures[] = {
        gOcarinaBtnIconATex,      // OCARINA_BTN_A
        gOcarinaBtnIconCDownTex,  // OCARINA_BTN_C_DOWN
        gOcarinaBtnIconCRightTex, // OCARINA_BTN_C_RIGHT
        gOcarinaBtnIconCLeftTex,  // OCARINA_BTN_C_LEFT
        gOcarinaBtnIconCUpTex,    // OCARINA_BTN_C_UP
    };
    static s16 sOcarinaButtonAPrimColors[][3] = {
        { OCARINA_BUTTON_A_PRIM_1_R, OCARINA_BUTTON_A_PRIM_1_G, OCARINA_BUTTON_A_PRIM_1_B },
        { OCARINA_BUTTON_A_PRIM_2_R, OCARINA_BUTTON_A_PRIM_2_G, OCARINA_BUTTON_A_PRIM_2_B },
    };
    static s16 sOcarinaButtonAEnvColors[][3] = {
        { OCARINA_BUTTON_A_ENV_1_R, OCARINA_BUTTON_A_ENV_1_G, OCARINA_BUTTON_A_ENV_1_B },
        { OCARINA_BUTTON_A_ENV_2_R, OCARINA_BUTTON_A_ENV_2_G, OCARINA_BUTTON_A_ENV_2_B },
    };
    static s16 sOcarinaButtonCPrimColors[][3] = {
        { 255, 255, 50 },
        { 255, 255, 180 },
    };
    static s16 sOcarinaButtonCEnvColors[][3] = {
        { 10, 10, 10 },
        { 110, 110, 50 },
    };
    static s16 sOcarinaNoteFlashTimer = 12;
    static s16 sOcarinaNoteFlashColorIndex = 1;
    static s16 sOcarinaSongFanfares[] = {
        NA_BGM_OCA_MINUET,   NA_BGM_OCA_BOLERO, NA_BGM_OCA_SERENADE, NA_BGM_OCA_REQUIEM,
        NA_BGM_OCA_NOCTURNE, NA_BGM_OCA_LIGHT,  NA_BGM_OCA_SARIA,    NA_BGM_OCA_EPONA,
        NA_BGM_OCA_ZELDA,    NA_BGM_OCA_SUNS,   NA_BGM_OCA_TIME,     NA_BGM_OCA_STORM,
    };
    InterfaceContext* interfaceCtx = &play->interfaceCtx;
    MessageContext* msgCtx = &play->msgCtx;
    u16 buttonIndexPos;
    Player* player = GET_PLAYER(play);
    s32 pad;
    Gfx* gfx = *p;
    s16 r;
    s16 g;
    s16 b;
    u16 i;
    u16 notePosX;
    u16 pad1;
    u16 j;

    gSPSegment(gfx++, 0x02, play->interfaceCtx.parameterSegment);
    gSPSegment(gfx++, 0x07, msgCtx->textboxSegment);

    if (msgCtx->msgLength != 0) {
        if (msgCtx->ocarinaAction != OCARINA_ACTION_FROGS && msgCtx->msgMode != MSGMODE_SONG_PLAYED_ACT &&
            msgCtx->msgMode >= MSGMODE_TEXT_BOX_GROWING && msgCtx->msgMode < MSGMODE_TEXT_CLOSING &&
            msgCtx->textBoxType < TEXTBOX_TYPE_NONE_BOTTOM) {
            Message_SetView(&msgCtx->view);
            Gfx_SetupDL_39Ptr(&gfx);
            Message_DrawTextBox(play, &gfx);
        }

        Gfx_SetupDL_39Ptr(&gfx);

        gDPSetAlphaCompare(gfx++, G_AC_NONE);
        gDPSetCombineLERP(gfx++, 0, 0, 0, PRIMITIVE, TEXEL0, 0, PRIMITIVE, 0, 0, 0, 0, PRIMITIVE, TEXEL0, 0, PRIMITIVE,
                          0);

        switch (msgCtx->msgMode) {
            case MSGMODE_TEXT_START:
            case MSGMODE_TEXT_BOX_GROWING:
            case MSGMODE_TEXT_STARTING:
            case MSGMODE_TEXT_NEXT_MSG:
                break;
            case MSGMODE_TEXT_CONTINUING:
                if (msgCtx->stateTimer == 1) {
                    for (j = 0, i = 0; i < 48; i++, j += FONT_CHAR_TEX_SIZE) {
                        Font_LoadCharWide(&play->msgCtx.font, MESSAGE_WIDE_CHAR_SPACE, j);
                    }
                    DRAW_TEXT(play, &gfx, sTextIsCredits);
                }
                break;
            case MSGMODE_TEXT_DISPLAYING:
            case MSGMODE_TEXT_DELAYED_BREAK:
                DRAW_TEXT(play, &gfx, sTextIsCredits);
                break;
            case MSGMODE_TEXT_AWAIT_INPUT:
            case MSGMODE_TEXT_AWAIT_NEXT:
                DRAW_TEXT(play, &gfx, sTextIsCredits);
                Message_DrawTextboxIcon(play, &gfx, R_TEXTBOX_END_XPOS, R_TEXTBOX_END_YPOS);
                break;
            case MSGMODE_OCARINA_STARTING:
            case MSGMODE_SONG_DEMONSTRATION_STARTING:
            case MSGMODE_SONG_PLAYBACK_STARTING:
                AudioOcarina_SetInstrument(OCARINA_INSTRUMENT_DEFAULT);
                msgCtx->ocarinaStaff = AudioOcarina_GetPlayingStaff();
                msgCtx->ocarinaStaff->pos = sOcarinaButtonIndexBufPos = 0;
                play->msgCtx.ocarinaMode = OCARINA_MODE_01;
                Message_ResetOcarinaNoteState();
                sOcarinaNoteFlashTimer = 3;
                sOcarinaNoteFlashColorIndex = 1;
                if (msgCtx->msgMode == MSGMODE_OCARINA_STARTING) {
                    if (msgCtx->ocarinaAction == OCARINA_ACTION_UNK_0 ||
                        msgCtx->ocarinaAction == OCARINA_ACTION_FREE_PLAY ||
                        msgCtx->ocarinaAction == OCARINA_ACTION_SCARECROW_SPAWN_RECORDING ||
                        msgCtx->ocarinaAction == OCARINA_ACTION_CHECK_NOWARP ||
                        msgCtx->ocarinaAction >= OCARINA_ACTION_CHECK_SARIA) {
                        if (msgCtx->ocarinaAction == OCARINA_ACTION_FREE_PLAY ||
                            msgCtx->ocarinaAction == OCARINA_ACTION_CHECK_NOWARP) {
                            AudioOcarina_Start(sOcarinaSongBitFlags + 0xC000);
                        } else {
                            PRINTF(T("台上演奏\n", "On Stage Performance\n"));
                            AudioOcarina_Start(sOcarinaSongBitFlags);
                        }
                    } else {
                        PRINTF("Na_StartOcarinaSinglePlayCheck2( message->ocarina_no );\n");
                        AudioOcarina_Start((1 << msgCtx->ocarinaAction) + 0x8000);
                    }
                    msgCtx->msgMode = MSGMODE_OCARINA_PLAYING;
                } else if (msgCtx->msgMode == MSGMODE_SONG_DEMONSTRATION_STARTING) {
                    msgCtx->stateTimer = 20;
                    msgCtx->msgMode = MSGMODE_SONG_DEMONSTRATION_SELECT_INSTRUMENT;
                } else {
                    AudioOcarina_Start((1 << (msgCtx->ocarinaAction - OCARINA_ACTION_PLAYBACK_MINUET)) + 0x8000);
                    PRINTF(T("演奏チェック=%d\n", "Performance Check = %d\n"),
                           msgCtx->ocarinaAction - OCARINA_ACTION_PLAYBACK_MINUET);
                    msgCtx->msgMode = MSGMODE_SONG_PLAYBACK;
                }
                if (msgCtx->ocarinaAction != OCARINA_ACTION_FREE_PLAY &&
                    msgCtx->ocarinaAction != OCARINA_ACTION_CHECK_NOWARP) {
                    DRAW_TEXT(play, &gfx, sTextIsCredits);
                }
                break;
            case MSGMODE_OCARINA_PLAYING:
                msgCtx->ocarinaStaff = AudioOcarina_GetPlayingStaff();
                if (msgCtx->ocarinaStaff->pos) {
                    PRINTF("locate=%d  onpu_pt=%d\n", msgCtx->ocarinaStaff->pos, sOcarinaButtonIndexBufPos);
#if OOT_VERSION >= PAL_1_0
                    if (msgCtx->ocarinaStaff->pos == 1 && sOcarinaButtonIndexBufPos == 8) {
                        sOcarinaButtonIndexBufPos = 0;
                    }
#endif
                    if (sOcarinaButtonIndexBufPos == msgCtx->ocarinaStaff->pos - 1) {
                        msgCtx->lastOcarinaButtonIndex = sOcarinaButtonIndexBuf[msgCtx->ocarinaStaff->pos - 1] =
                            msgCtx->ocarinaStaff->buttonIndex;
                        sOcarinaButtonIndexBuf[msgCtx->ocarinaStaff->pos] = OCARINA_BTN_INVALID;
                        sOcarinaButtonIndexBufPos++;
                    }
                }
                msgCtx->lastPlayedSong = msgCtx->ocarinaStaff->state;
                if (msgCtx->ocarinaStaff->state < OCARINA_SONG_MEMORY_GAME) {
                    if (msgCtx->ocarinaStaff->state == OCARINA_SONG_SCARECROW_SPAWN ||
                        CHECK_QUEST_ITEM(QUEST_SONG_MINUET + gOcarinaSongItemMap[msgCtx->ocarinaStaff->state])) {
                        sLastPlayedSong = msgCtx->unk_E3F2 = msgCtx->lastPlayedSong = msgCtx->ocarinaStaff->state;
                        msgCtx->msgMode = MSGMODE_OCARINA_CORRECT_PLAYBACK;
                        msgCtx->stateTimer = 20;
                        if (msgCtx->ocarinaAction == OCARINA_ACTION_CHECK_NOWARP) {
                            if (msgCtx->ocarinaStaff->state < OCARINA_SONG_SARIAS ||
                                msgCtx->ocarinaStaff->state == OCARINA_SONG_SCARECROW_SPAWN) {
                                AudioOcarina_SetInstrument(OCARINA_INSTRUMENT_OFF);
                                Audio_PlaySfxGeneral(NA_SE_SY_OCARINA_ERROR, &gSfxDefaultPos, 4,
                                                     &gSfxDefaultFreqAndVolScale, &gSfxDefaultFreqAndVolScale,
                                                     &gSfxDefaultReverb);
                                msgCtx->msgMode = MSGMODE_OCARINA_STARTING;
                            } else {
                                PRINTF(T("Ocarina_Flog 正解模範演奏=%x\n",
                                         "Ocarina_Flog Correct Example Performance = %x\n"),
                                       msgCtx->lastPlayedSong);
                                Message_ContinueTextbox(play, 0x86F); // Ocarina
                                msgCtx->msgMode = MSGMODE_SONG_PLAYED;
                                msgCtx->textBoxType = TEXTBOX_TYPE_OCARINA;
                                msgCtx->stateTimer = 10;
                                Audio_PlaySfxGeneral(NA_SE_SY_TRE_BOX_APPEAR, &gSfxDefaultPos, 4,
                                                     &gSfxDefaultFreqAndVolScale, &gSfxDefaultFreqAndVolScale,
                                                     &gSfxDefaultReverb);
                                Interface_ChangeHudVisibilityMode(HUD_VISIBILITY_NOTHING);
                            }
                        } else if (msgCtx->ocarinaAction == OCARINA_ACTION_CHECK_SCARECROW_SPAWN) {
                            if (msgCtx->ocarinaStaff->state < OCARINA_SONG_SCARECROW_SPAWN) {
                                AudioOcarina_SetInstrument(OCARINA_INSTRUMENT_OFF);
                                Audio_PlaySfxGeneral(NA_SE_SY_OCARINA_ERROR, &gSfxDefaultPos, 4,
                                                     &gSfxDefaultFreqAndVolScale, &gSfxDefaultFreqAndVolScale,
                                                     &gSfxDefaultReverb);
                                msgCtx->stateTimer = 10;
                                msgCtx->msgMode = MSGMODE_OCARINA_FAIL;
                            } else {
                                PRINTF(T("Ocarina_Flog 正解模範演奏=%x\n",
                                         "Ocarina_Flog Correct Example Performance = %x\n"),
                                       msgCtx->lastPlayedSong);
                                Message_ContinueTextbox(play, 0x86F); // Ocarina
                                msgCtx->msgMode = MSGMODE_SONG_PLAYED;
                                msgCtx->textBoxType = TEXTBOX_TYPE_OCARINA;
                                msgCtx->stateTimer = 10;
                                Audio_PlaySfxGeneral(NA_SE_SY_TRE_BOX_APPEAR, &gSfxDefaultPos, 4,
                                                     &gSfxDefaultFreqAndVolScale, &gSfxDefaultFreqAndVolScale,
                                                     &gSfxDefaultReverb);
                                Interface_ChangeHudVisibilityMode(HUD_VISIBILITY_NOTHING);
                            }
                        } else if (msgCtx->ocarinaAction == OCARINA_ACTION_FREE_PLAY) {
                            PRINTF(
                                T("Ocarina_Free 正解模範演奏=%x\n", "Ocarina_Free Correct Example Performance = %x\n"),
                                msgCtx->lastPlayedSong);
                            Message_ContinueTextbox(play, 0x86F); // Ocarina
                            msgCtx->msgMode = MSGMODE_SONG_PLAYED;
                            msgCtx->textBoxType = TEXTBOX_TYPE_OCARINA;
                            msgCtx->stateTimer = 10;
                            Audio_PlaySfxGeneral(NA_SE_SY_TRE_BOX_APPEAR, &gSfxDefaultPos, 4,
                                                 &gSfxDefaultFreqAndVolScale, &gSfxDefaultFreqAndVolScale,
                                                 &gSfxDefaultReverb);
                        } else {
                            Audio_PlaySfxGeneral(NA_SE_SY_TRE_BOX_APPEAR, &gSfxDefaultPos, 4,
                                                 &gSfxDefaultFreqAndVolScale, &gSfxDefaultFreqAndVolScale,
                                                 &gSfxDefaultReverb);
                        }
                        Interface_ChangeHudVisibilityMode(HUD_VISIBILITY_NOTHING);
                    } else {
                        AudioOcarina_SetInstrument(OCARINA_INSTRUMENT_OFF);
                        Audio_PlaySfxGeneral(NA_SE_SY_OCARINA_ERROR, &gSfxDefaultPos, 4, &gSfxDefaultFreqAndVolScale,
                                             &gSfxDefaultFreqAndVolScale, &gSfxDefaultReverb);
                        msgCtx->msgMode = MSGMODE_OCARINA_STARTING;
                    }
                } else if (msgCtx->ocarinaStaff->state == 0xFF) {
                    AudioOcarina_SetInstrument(OCARINA_INSTRUMENT_OFF);
                    Audio_PlaySfxGeneral(NA_SE_SY_OCARINA_ERROR, &gSfxDefaultPos, 4, &gSfxDefaultFreqAndVolScale,
                                         &gSfxDefaultFreqAndVolScale, &gSfxDefaultReverb);
                    msgCtx->stateTimer = 10;
                    msgCtx->msgMode = MSGMODE_OCARINA_FAIL;
                } else if (CHECK_BTN_ALL(play->state.input[0].press.button, BTN_B)) {
                    AudioOcarina_SetInstrument(OCARINA_INSTRUMENT_OFF);
                    play->msgCtx.ocarinaMode = OCARINA_MODE_04;
                    Message_CloseTextbox(play);
                }
                if (msgCtx->ocarinaAction != OCARINA_ACTION_FREE_PLAY &&
                    msgCtx->ocarinaAction != OCARINA_ACTION_CHECK_NOWARP) {
                    DRAW_TEXT(play, &gfx, sTextIsCredits);
                }
                break;
            case MSGMODE_OCARINA_CORRECT_PLAYBACK:
            case MSGMODE_SONG_PLAYBACK_SUCCESS:
            case MSGMODE_SCARECROW_SPAWN_RECORDING_DONE:
                r = ABS(sOcarinaButtonAPrimR - sOcarinaButtonAPrimColors[sOcarinaNoteFlashColorIndex][0]) /
                    sOcarinaNoteFlashTimer;
                g = ABS(sOcarinaButtonAPrimG - sOcarinaButtonAPrimColors[sOcarinaNoteFlashColorIndex][1]) /
                    sOcarinaNoteFlashTimer;
                b = ABS(sOcarinaButtonAPrimB - sOcarinaButtonAPrimColors[sOcarinaNoteFlashColorIndex][2]) /
                    sOcarinaNoteFlashTimer;

                if (sOcarinaButtonAPrimR >= sOcarinaButtonAPrimColors[sOcarinaNoteFlashColorIndex][0]) {
                    sOcarinaButtonAPrimR -= r;
                } else {
                    sOcarinaButtonAPrimR += r;
                }
                if (sOcarinaButtonAPrimG >= sOcarinaButtonAPrimColors[sOcarinaNoteFlashColorIndex][1]) {
                    sOcarinaButtonAPrimG -= g;
                } else {
                    sOcarinaButtonAPrimG += g;
                }
                if (sOcarinaButtonAPrimB >= sOcarinaButtonAPrimColors[sOcarinaNoteFlashColorIndex][2]) {
                    sOcarinaButtonAPrimB -= b;
                } else {
                    sOcarinaButtonAPrimB += b;
                }

                r = ABS(sOcarinaButtonAEnvR - sOcarinaButtonAEnvColors[sOcarinaNoteFlashColorIndex][0]) /
                    sOcarinaNoteFlashTimer;
                g = ABS(sOcarinaButtonAEnvG - sOcarinaButtonAEnvColors[sOcarinaNoteFlashColorIndex][1]) /
                    sOcarinaNoteFlashTimer;
                b = ABS(sOcarinaButtonAEnvB - sOcarinaButtonAEnvColors[sOcarinaNoteFlashColorIndex][2]) /
                    sOcarinaNoteFlashTimer;

                if (sOcarinaButtonCEnvR >= sOcarinaButtonAEnvColors[sOcarinaNoteFlashColorIndex][0]) {
                    sOcarinaButtonAEnvR -= r;
                } else {
                    sOcarinaButtonAEnvR += r;
                }
                if (sOcarinaButtonCEnvG >= sOcarinaButtonAEnvColors[sOcarinaNoteFlashColorIndex][1]) {
                    sOcarinaButtonAEnvG -= g;
                } else {
                    sOcarinaButtonAEnvG += g;
                }
                if (sOcarinaButtonCEnvB >= sOcarinaButtonAEnvColors[sOcarinaNoteFlashColorIndex][2]) {
                    sOcarinaButtonAEnvB -= b;
                } else {
                    sOcarinaButtonAEnvB += b;
                }

                r = ABS(sOcarinaButtonCPrimR - sOcarinaButtonCPrimColors[sOcarinaNoteFlashColorIndex][0]) /
                    sOcarinaNoteFlashTimer;
                g = ABS(sOcarinaButtonCPrimG - sOcarinaButtonCPrimColors[sOcarinaNoteFlashColorIndex][1]) /
                    sOcarinaNoteFlashTimer;
                b = ABS(sOcarinaButtonCPrimB - sOcarinaButtonCPrimColors[sOcarinaNoteFlashColorIndex][2]) /
                    sOcarinaNoteFlashTimer;

                if (sOcarinaButtonCPrimR >= sOcarinaButtonCPrimColors[sOcarinaNoteFlashColorIndex][0]) {
                    sOcarinaButtonCPrimR -= r;
                } else {
                    sOcarinaButtonCPrimR += r;
                }
                if (sOcarinaButtonCPrimG >= sOcarinaButtonCPrimColors[sOcarinaNoteFlashColorIndex][1]) {
                    sOcarinaButtonCPrimG -= g;
                } else {
                    sOcarinaButtonCPrimG += g;
                }
                if (sOcarinaButtonCPrimB >= sOcarinaButtonCPrimColors[sOcarinaNoteFlashColorIndex][2]) {
                    sOcarinaButtonCPrimB -= b;
                } else {
                    sOcarinaButtonCPrimB += b;
                }

                r = ABS(sOcarinaButtonCEnvR - sOcarinaButtonCEnvColors[sOcarinaNoteFlashColorIndex][0]) /
                    sOcarinaNoteFlashTimer;
                g = ABS(sOcarinaButtonCEnvG - sOcarinaButtonCEnvColors[sOcarinaNoteFlashColorIndex][1]) /
                    sOcarinaNoteFlashTimer;
                b = ABS(sOcarinaButtonCEnvB - sOcarinaButtonCEnvColors[sOcarinaNoteFlashColorIndex][2]) /
                    sOcarinaNoteFlashTimer;

                if (sOcarinaButtonCEnvR >= sOcarinaButtonCEnvColors[sOcarinaNoteFlashColorIndex][0]) {
                    sOcarinaButtonCEnvR -= r;
                } else {
                    sOcarinaButtonCEnvR += r;
                }
                if (sOcarinaButtonCEnvG >= sOcarinaButtonCEnvColors[sOcarinaNoteFlashColorIndex][1]) {
                    sOcarinaButtonCEnvG -= g;
                } else {
                    sOcarinaButtonCEnvG += g;
                }
                if (sOcarinaButtonCEnvB >= sOcarinaButtonCEnvColors[sOcarinaNoteFlashColorIndex][2]) {
                    sOcarinaButtonCEnvB -= b;
                } else {
                    sOcarinaButtonCEnvB += b;
                }

                sOcarinaNoteFlashTimer--;
                if (sOcarinaNoteFlashTimer == 0) {
                    sOcarinaButtonAPrimR = sOcarinaButtonAPrimColors[sOcarinaNoteFlashColorIndex][0];
                    sOcarinaButtonAPrimG = sOcarinaButtonAPrimColors[sOcarinaNoteFlashColorIndex][1];
                    sOcarinaButtonAPrimB = sOcarinaButtonAPrimColors[sOcarinaNoteFlashColorIndex][2];
                    sOcarinaButtonAEnvR = sOcarinaButtonAEnvColors[sOcarinaNoteFlashColorIndex][0];
                    sOcarinaButtonAEnvG = sOcarinaButtonAEnvColors[sOcarinaNoteFlashColorIndex][1];
                    sOcarinaButtonAEnvB = sOcarinaButtonAEnvColors[sOcarinaNoteFlashColorIndex][2];
                    sOcarinaButtonCPrimR = sOcarinaButtonCPrimColors[sOcarinaNoteFlashColorIndex][0];
                    sOcarinaButtonCPrimG = sOcarinaButtonCPrimColors[sOcarinaNoteFlashColorIndex][1];
                    sOcarinaButtonCPrimB = sOcarinaButtonCPrimColors[sOcarinaNoteFlashColorIndex][2];
                    sOcarinaButtonCEnvR = sOcarinaButtonCEnvColors[sOcarinaNoteFlashColorIndex][0];
                    sOcarinaButtonCEnvG = sOcarinaButtonCEnvColors[sOcarinaNoteFlashColorIndex][1];
                    sOcarinaButtonCEnvB = sOcarinaButtonCEnvColors[sOcarinaNoteFlashColorIndex][2];
                    sOcarinaNoteFlashTimer = 3;
                    sOcarinaNoteFlashColorIndex ^= 1;
                }

                msgCtx->stateTimer--;
                if (msgCtx->stateTimer == 0) {
                    AudioOcarina_SetInstrument(OCARINA_INSTRUMENT_OFF);
                    if (msgCtx->msgMode == MSGMODE_OCARINA_CORRECT_PLAYBACK) {
                        PRINTF(T("正解模範演奏=%x\n", "Correct Example Performance = %x\n"), msgCtx->lastPlayedSong);
                        Message_ContinueTextbox(play, 0x86F); // Ocarina
                        msgCtx->msgMode = MSGMODE_SONG_PLAYED;
                        msgCtx->textBoxType = TEXTBOX_TYPE_OCARINA;
                        msgCtx->stateTimer = 1;
                    } else if (msgCtx->msgMode == MSGMODE_SONG_PLAYBACK_SUCCESS) {
                        if (msgCtx->lastPlayedSong >= OCARINA_SONG_SARIAS) {
                            Message_ContinueTextbox(play, 0x86F); // Ocarina
                            msgCtx->msgMode = MSGMODE_SONG_PLAYED;
                            msgCtx->textBoxType = TEXTBOX_TYPE_OCARINA;
                            msgCtx->stateTimer = 1;
                        } else {
                            Message_CloseTextbox(play);
                            play->msgCtx.ocarinaMode = OCARINA_MODE_04;
                        }
                    } else {
                        Message_CloseTextbox(play);
                        play->msgCtx.ocarinaMode = OCARINA_MODE_03;
                    }
                }
                DRAW_TEXT(play, &gfx, false);
                break;
            case MSGMODE_OCARINA_FAIL:
            case MSGMODE_SONG_PLAYBACK_FAIL:
                DRAW_TEXT(play, &gfx, false);
                FALLTHROUGH;
            case MSGMODE_OCARINA_FAIL_NO_TEXT:
                msgCtx->stateTimer--;
                if (msgCtx->stateTimer == 0) {
                    R_OCARINA_BUTTONS_YPOS_OFFSET = 1;
                    if (msgCtx->msgMode == MSGMODE_SONG_PLAYBACK_FAIL) {
                        PRINTF(T("ここここここ\n", "Here here here\n"));
                        Message_ContinueTextbox(play, 0x88B); // red X background
                        Message_Decode(play);
                        msgCtx->msgMode = MSGMODE_SONG_PLAYBACK_NOTES_DROP;
                    } else {
                        msgCtx->msgMode = MSGMODE_OCARINA_NOTES_DROP;
                    }
                    PRINTF(T("キャンセル\n", "Cancel\n"));
                }
                break;
            case MSGMODE_OCARINA_NOTES_DROP:
            case MSGMODE_SONG_PLAYBACK_NOTES_DROP:
                for (i = 0; i < 5; i++) {
                    R_OCARINA_BUTTONS_YPOS(i) += R_OCARINA_BUTTONS_YPOS_OFFSET;
                }
                R_OCARINA_BUTTONS_YPOS_OFFSET += R_OCARINA_BUTTONS_YPOS_OFFSET;
                if (R_OCARINA_BUTTONS_YPOS_OFFSET >= 550) {
                    sOcarinaButtonIndexBuf[0] = OCARINA_BTN_INVALID;
                    sOcarinaButtonAlphaValues[0] = sOcarinaButtonAlphaValues[1] = sOcarinaButtonAlphaValues[2] =
                        sOcarinaButtonAlphaValues[3] = sOcarinaButtonAlphaValues[4] = sOcarinaButtonAlphaValues[5] =
                            sOcarinaButtonAlphaValues[6] = sOcarinaButtonAlphaValues[7] = sOcarinaButtonAlphaValues[8] =
                                0;
                    if (msgCtx->msgMode == MSGMODE_SONG_PLAYBACK_NOTES_DROP) {
                        msgCtx->msgMode = MSGMODE_OCARINA_AWAIT_INPUT;
                    } else {
                        msgCtx->msgMode = MSGMODE_OCARINA_STARTING;
                    }
                }
                break;
            case MSGMODE_SONG_PLAYED:
                msgCtx->stateTimer--;
                if (msgCtx->stateTimer == 0) {
                    AudioOcarina_SetInstrument(OCARINA_INSTRUMENT_OFF);
                    PRINTF_COLOR_GREEN();
                    PRINTF("Na_StopOcarinaMode();\n");
                    PRINTF("Na_StopOcarinaMode();\n");
                    PRINTF("Na_StopOcarinaMode();\n");
                    PRINTF_RST();
                    Message_Decode(play);
                    msgCtx->msgMode = MSGMODE_SETUP_DISPLAY_SONG_PLAYED;
                    msgCtx->ocarinaStaff = AudioOcarina_GetPlayingStaff();
                    msgCtx->ocarinaStaff->pos = sOcarinaButtonIndexBufPos = 0;
                    Message_ResetOcarinaNoteState();
                    if (msgCtx->lastPlayedSong >= OCARINA_SONG_SARIAS &&
                        msgCtx->lastPlayedSong < OCARINA_SONG_MEMORY_GAME) {
                        Actor_Spawn(&play->actorCtx, play,
                                    sOcarinaEffectActorIds[msgCtx->lastPlayedSong - OCARINA_SONG_SARIAS],
                                    player->actor.world.pos.x, player->actor.world.pos.y, player->actor.world.pos.z, 0,
                                    0, 0, sOcarinaEffectActorParams[msgCtx->lastPlayedSong - OCARINA_SONG_SARIAS]);
                    }
                }
                break;
            case MSGMODE_SETUP_DISPLAY_SONG_PLAYED:
                DRAW_TEXT(play, &gfx, false);
                AudioOcarina_SetInstrument(OCARINA_INSTRUMENT_DEFAULT);
                AudioOcarina_SetInstrument(OCARINA_INSTRUMENT_DEFAULT);
                AudioOcarina_SetPlaybackSong(msgCtx->lastPlayedSong + 1, 1);
                if (msgCtx->lastPlayedSong != OCARINA_SONG_SCARECROW_SPAWN) {
                    Audio_PlayFanfare(sOcarinaSongFanfares[msgCtx->lastPlayedSong]);
                    Audio_SetSfxBanksMute(0x20);
                }
                play->msgCtx.ocarinaMode = OCARINA_MODE_01;
                if (msgCtx->ocarinaAction == OCARINA_ACTION_FREE_PLAY) {
                    msgCtx->ocarinaAction = OCARINA_ACTION_FREE_PLAY_DONE;
                }
                if (msgCtx->ocarinaAction == OCARINA_ACTION_CHECK_NOWARP) {
                    msgCtx->ocarinaAction = OCARINA_ACTION_CHECK_NOWARP_DONE;
                }
                sOcarinaButtonIndexBufPos = 0;
                msgCtx->msgMode = MSGMODE_DISPLAY_SONG_PLAYED;
                break;
            case MSGMODE_SONG_DEMONSTRATION_SELECT_INSTRUMENT:
                msgCtx->stateTimer--;
                if (msgCtx->stateTimer == 0) {
                    PRINTF(T("ocarina_no=%d  選曲=%d\n", "ocarina_no=%d  Song Chosen=%d\n"), msgCtx->ocarinaAction,
                           0x16);
                    if (msgCtx->ocarinaAction < OCARINA_ACTION_TEACH_SARIA) {
                        AudioOcarina_SetInstrument(OCARINA_INSTRUMENT_HARP);
                    } else if (msgCtx->ocarinaAction == OCARINA_ACTION_TEACH_EPONA) {
                        AudioOcarina_SetInstrument(OCARINA_INSTRUMENT_MALON);
                    } else if (msgCtx->ocarinaAction == OCARINA_ACTION_TEACH_LULLABY) {
                        AudioOcarina_SetInstrument(OCARINA_INSTRUMENT_WHISTLE);
                    } else if (msgCtx->ocarinaAction == OCARINA_ACTION_TEACH_STORMS) {
                        AudioOcarina_SetInstrument(OCARINA_INSTRUMENT_GRIND_ORGAN);
                    } else {
                        AudioOcarina_SetInstrument(OCARINA_INSTRUMENT_DEFAULT);
                    }
                    PRINTF(T("模範演奏=%x\n", "Example Performance = %x\n"),
                           msgCtx->ocarinaAction - OCARINA_ACTION_TEACH_MINUET);
                    AudioOcarina_SetPlaybackSong(msgCtx->ocarinaAction - OCARINA_ACTION_TEACH_MINUET + 1, 2);
                    sOcarinaButtonIndexBufPos = 0;
                    msgCtx->msgMode = MSGMODE_SONG_DEMONSTRATION;
                }
                DRAW_TEXT(play, &gfx, false);
                break;
            case MSGMODE_DISPLAY_SONG_PLAYED_TEXT_BEGIN:
                Message_ContinueTextbox(play, msgCtx->lastPlayedSong + 0x893); // You played [song name]
                Message_Decode(play);
                msgCtx->msgMode = MSGMODE_DISPLAY_SONG_PLAYED_TEXT;
                msgCtx->stateTimer = 20;
                DRAW_TEXT(play, &gfx, false);
                break;
            case MSGMODE_DISPLAY_SONG_PLAYED_TEXT:
                msgCtx->stateTimer--;
                if (msgCtx->stateTimer == 0) {
                    msgCtx->msgMode = MSGMODE_SONG_PLAYED_ACT_BEGIN;
                }
                DRAW_TEXT(play, &gfx, false);
                break;
            case MSGMODE_SONG_PLAYED_ACT_BEGIN:
                AudioOcarina_SetInstrument(OCARINA_INSTRUMENT_OFF);
                Message_ResetOcarinaNoteState();
                msgCtx->msgMode = MSGMODE_SONG_PLAYED_ACT;
                msgCtx->stateTimer = 2;
                DRAW_TEXT(play, &gfx, false);
                break;
            case MSGMODE_SONG_PLAYED_ACT:
                msgCtx->stateTimer--;
                if (msgCtx->stateTimer == 0) {
                    if ((msgCtx->lastPlayedSong <= OCARINA_SONG_PRELUDE) &&
                        !(msgCtx->ocarinaAction >= OCARINA_ACTION_PLAYBACK_MINUET &&
                          msgCtx->ocarinaAction <= OCARINA_ACTION_PLAYBACK_PRELUDE)) {
                        if (msgCtx->disableWarpSongs || interfaceCtx->restrictions.warpSongs == 3) {
                            Message_StartTextbox(play, 0x88C, NULL); // "You can't warp here!"
                            play->msgCtx.ocarinaMode = OCARINA_MODE_04;
                        } else if (GET_EVENTINF_INGO_RACE_STATE() != INGO_RACE_STATE_HORSE_RENTAL_PERIOD) {
                            Message_StartTextbox(play, msgCtx->lastPlayedSong + 0x88D,
                                                 NULL); // "Warp to [place name]?"
                            play->msgCtx.ocarinaMode = OCARINA_MODE_01;
                        } else {
                            Message_CloseTextbox(play);
                        }
                    } else {
                        Message_CloseTextbox(play);
                        if (msgCtx->lastPlayedSong == OCARINA_SONG_EPONAS) {
                            R_EPONAS_SONG_PLAYED = true;
                        }
                        PRINTF_COLOR_YELLOW();
                        PRINTF("☆☆☆ocarina=%d   message->ocarina_no=%d  ", msgCtx->lastPlayedSong,
                               msgCtx->ocarinaAction);
                        if (msgCtx->ocarinaAction == OCARINA_ACTION_FREE_PLAY_DONE) {
                            play->msgCtx.ocarinaMode = OCARINA_MODE_01;
                            if (msgCtx->lastPlayedSong == OCARINA_SONG_SCARECROW_SPAWN) {
                                play->msgCtx.ocarinaMode = OCARINA_MODE_0B;
                            }
                        } else if (msgCtx->ocarinaAction >= OCARINA_ACTION_CHECK_MINUET) {
                            PRINTF_COLOR_YELLOW();
                            PRINTF("Ocarina_PC_Wind=%d(%d) ☆☆☆   ", OCARINA_ACTION_CHECK_MINUET,
                                   msgCtx->ocarinaAction - OCARINA_ACTION_CHECK_MINUET);
                            if (msgCtx->lastPlayedSong == (msgCtx->ocarinaAction - OCARINA_ACTION_CHECK_MINUET)) {
                                play->msgCtx.ocarinaMode = OCARINA_MODE_03;
                            } else {
                                play->msgCtx.ocarinaMode = msgCtx->lastPlayedSong - 1;
                            }
                        } else {
                            PRINTF_COLOR_GREEN();
                            PRINTF("Ocarina_C_Wind=%d(%d) ☆☆☆   ", OCARINA_ACTION_PLAYBACK_MINUET,
                                   msgCtx->ocarinaAction - OCARINA_ACTION_PLAYBACK_MINUET);
                            if (msgCtx->lastPlayedSong == (msgCtx->ocarinaAction - OCARINA_ACTION_PLAYBACK_MINUET)) {
                                play->msgCtx.ocarinaMode = OCARINA_MODE_03;
                            } else {
                                play->msgCtx.ocarinaMode = OCARINA_MODE_04;
                            }
                        }
                        PRINTF_RST();
                        PRINTF("→  OCARINA_MODE=%d\n", play->msgCtx.ocarinaMode);
                    }
                }
                break;
            case MSGMODE_DISPLAY_SONG_PLAYED:
            case MSGMODE_SONG_DEMONSTRATION:
                msgCtx->ocarinaStaff = AudioOcarina_GetPlaybackStaff();
                if (msgCtx->ocarinaStaff->state == 0) {
                    if (msgCtx->msgMode == MSGMODE_DISPLAY_SONG_PLAYED) {
                        msgCtx->msgMode = MSGMODE_DISPLAY_SONG_PLAYED_TEXT_BEGIN;
                    } else {
                        msgCtx->msgMode = MSGMODE_SONG_DEMONSTRATION_DONE;
                    }
                    PRINTF("onpu_buff[%d]=%x\n", msgCtx->ocarinaStaff->pos,
                           sOcarinaButtonIndexBuf[msgCtx->ocarinaStaff->pos]);
                } else {
                    if (sOcarinaButtonIndexBufPos != 0 && msgCtx->ocarinaStaff->pos == 1) {
                        sOcarinaButtonIndexBufPos = 0;
                    }
                    if (((u32)msgCtx->ocarinaStaff->pos != 0) &&
                        (sOcarinaButtonIndexBufPos == msgCtx->ocarinaStaff->pos - 1)) {
                        msgCtx->lastOcarinaButtonIndex = sOcarinaButtonIndexBuf[msgCtx->ocarinaStaff->pos - 1] =
                            msgCtx->ocarinaStaff->buttonIndex;
                        sOcarinaButtonIndexBuf[msgCtx->ocarinaStaff->pos] = OCARINA_BTN_INVALID;
                        sOcarinaButtonIndexBufPos++;
                    }
                }
                FALLTHROUGH;
            case MSGMODE_SONG_DEMONSTRATION_DONE:
                DRAW_TEXT(play, &gfx, false);
                break;
            case MSGMODE_SONG_PLAYBACK:
                msgCtx->ocarinaStaff = AudioOcarina_GetPlayingStaff();
                if (((u32)msgCtx->ocarinaStaff->pos != 0) &&
                    (sOcarinaButtonIndexBufPos == msgCtx->ocarinaStaff->pos - 1)) {
                    sOcarinaButtonIndexBuf[msgCtx->ocarinaStaff->pos - 1] = msgCtx->ocarinaStaff->buttonIndex;
                    sOcarinaButtonIndexBuf[msgCtx->ocarinaStaff->pos] = OCARINA_BTN_INVALID;
                    sOcarinaButtonIndexBufPos++;
                }
                if (msgCtx->ocarinaStaff->state < OCARINA_SONG_MEMORY_GAME) {
                    PRINTF("M_OCARINA20 : ocarina_no=%x    status=%x\n", msgCtx->ocarinaAction,
                           msgCtx->ocarinaStaff->state);
                    msgCtx->lastPlayedSong = msgCtx->ocarinaStaff->state;
                    msgCtx->msgMode = MSGMODE_SONG_PLAYBACK_SUCCESS;
                    Item_Give(play, ITEM_SONG_MINUET + gOcarinaSongItemMap[msgCtx->ocarinaStaff->state]);
                    PRINTF_COLOR_YELLOW();
                    PRINTF(T("z_message.c 取得メロディ＝%d\n", "z_message.c Song Acquired = %d\n"),
                           ITEM_SONG_MINUET + msgCtx->ocarinaStaff->state);
                    PRINTF_RST();
                    msgCtx->stateTimer = 20;
                    Audio_PlaySfxGeneral(NA_SE_SY_TRE_BOX_APPEAR, &gSfxDefaultPos, 4, &gSfxDefaultFreqAndVolScale,
                                         &gSfxDefaultFreqAndVolScale, &gSfxDefaultReverb);
                } else if (msgCtx->ocarinaStaff->state == 0xFF) {
                    Audio_PlaySfxGeneral(NA_SE_SY_OCARINA_ERROR, &gSfxDefaultPos, 4, &gSfxDefaultFreqAndVolScale,
                                         &gSfxDefaultFreqAndVolScale, &gSfxDefaultReverb);
                    msgCtx->stateTimer = 10;
                    msgCtx->msgMode = MSGMODE_SONG_PLAYBACK_FAIL;
                }
                DRAW_TEXT(play, &gfx, false);
                break;
            case MSGMODE_OCARINA_AWAIT_INPUT:
                DRAW_TEXT(play, &gfx, false);
                if (Message_ShouldAdvance(play)) {
                    Message_StartOcarina(play, msgCtx->ocarinaAction);
                }
                break;
            case MSGMODE_SCARECROW_LONG_RECORDING_START:
                PRINTF(T("案山子録音 初期化\n", "Scarecrow Recording Initialization\n"));
                AudioOcarina_SetRecordingState(OCARINA_RECORD_SCARECROW_LONG);
                AudioOcarina_SetInstrument(OCARINA_INSTRUMENT_DEFAULT);
                msgCtx->ocarinaStaff = AudioOcarina_GetRecordingStaff();
                msgCtx->ocarinaStaff->pos = sOcarinaButtonIndexBufPos = 0;
                sOcarinaButtonIndexBufLen = 0;
                Message_ResetOcarinaNoteState();
                msgCtx->msgMode = MSGMODE_SCARECROW_LONG_RECORDING_ONGOING;
                DRAW_TEXT(play, &gfx, false);
                break;
            case MSGMODE_SCARECROW_LONG_RECORDING_ONGOING:
                msgCtx->ocarinaStaff = AudioOcarina_GetRecordingStaff();
                PRINTF("\nonpu_pt=%d, locate=%d", sOcarinaButtonIndexBufPos, msgCtx->ocarinaStaff->pos);
                if (((u32)msgCtx->ocarinaStaff->pos != 0) &&
                    (sOcarinaButtonIndexBufPos == msgCtx->ocarinaStaff->pos - 1)) {
                    if (sOcarinaButtonIndexBufLen >= 8) {
                        for (buttonIndexPos = sOcarinaButtonIndexBufLen - 8, i = 0; i < 8; i++, buttonIndexPos++) {
                            sOcarinaButtonIndexBuf[buttonIndexPos] = sOcarinaButtonIndexBuf[buttonIndexPos + 1];
                        }
                        sOcarinaButtonIndexBufLen--;
                    }
                    PRINTF(T("    入力ボタン【%d】=%d", "    Button Entered[%d]=%d"), sOcarinaButtonIndexBufLen,
                           msgCtx->ocarinaStaff->buttonIndex);
                    msgCtx->lastOcarinaButtonIndex = sOcarinaButtonIndexBuf[sOcarinaButtonIndexBufLen] =
                        msgCtx->ocarinaStaff->buttonIndex;
                    sOcarinaButtonIndexBufLen++;
                    sOcarinaButtonIndexBuf[sOcarinaButtonIndexBufLen] = OCARINA_BTN_INVALID;
                    sOcarinaButtonIndexBufPos++;
                    if (msgCtx->ocarinaStaff->pos == 8) {
                        sOcarinaButtonIndexBufPos = 0;
                    }
                }
                if (msgCtx->ocarinaStaff->state == OCARINA_RECORD_OFF ||
                    CHECK_BTN_ALL(play->state.input[0].press.button, BTN_B)) {
                    if (sOcarinaButtonIndexBufLen != 0) {
                        PRINTF(T("録音終了！！！！！！！！！  message->info->status=%d \n",
                                 "Recording complete!!!!!!!!!  message->info->status=%d \n"),
                               msgCtx->ocarinaStaff->state);
                        gSaveContext.save.info.scarecrowLongSongSet = true;
                    }
                    Audio_PlaySfxGeneral(NA_SE_SY_OCARINA_ERROR, &gSfxDefaultPos, 4, &gSfxDefaultFreqAndVolScale,
                                         &gSfxDefaultFreqAndVolScale, &gSfxDefaultReverb);
                    PRINTF("aaaaaaaaaaaaaa\n");
                    AudioOcarina_SetRecordingState(OCARINA_RECORD_OFF);
                    msgCtx->stateTimer = 10;
                    play->msgCtx.ocarinaMode = OCARINA_MODE_04;
                    Message_CloseTextbox(play);
                    PRINTF(
                        T("録音終了！！！！！！！！！録音終了\n", "Recording complete!!!!!!!!! Recording Complete\n"));
                    PRINTF_COLOR_YELLOW();
                    PRINTF("\n====================================================================\n");
                    MemCpy(gSaveContext.save.info.scarecrowLongSong, gScarecrowLongSongPtr,
                           sizeof(gSaveContext.save.info.scarecrowLongSong));
                    for (i = 0; i < ARRAY_COUNT(gSaveContext.save.info.scarecrowLongSong); i++) {
                        PRINTF("%d, ", gSaveContext.save.info.scarecrowLongSong[i]);
                    }
                    PRINTF_RST();
                    PRINTF("\n====================================================================\n");
                }
                DRAW_TEXT(play, &gfx, false);
                break;
            case MSGMODE_SCARECROW_LONG_PLAYBACK:
            case MSGMODE_SCARECROW_SPAWN_PLAYBACK:
                msgCtx->ocarinaStaff = AudioOcarina_GetPlaybackStaff();
                if (((u32)msgCtx->ocarinaStaff->pos != 0) &&
                    (sOcarinaButtonIndexBufPos == msgCtx->ocarinaStaff->pos - 1)) {
                    if (sOcarinaButtonIndexBufLen >= 8) {
                        for (buttonIndexPos = sOcarinaButtonIndexBufLen - 8, i = 0; i < 8; i++, buttonIndexPos++) {
                            sOcarinaButtonIndexBuf[buttonIndexPos] = sOcarinaButtonIndexBuf[buttonIndexPos + 1];
                        }
                        sOcarinaButtonIndexBufLen--;
                    }
                    sOcarinaButtonIndexBuf[sOcarinaButtonIndexBufLen] = msgCtx->ocarinaStaff->buttonIndex;
                    sOcarinaButtonIndexBufLen++;
                    sOcarinaButtonIndexBuf[sOcarinaButtonIndexBufLen] = OCARINA_BTN_INVALID;
                    sOcarinaButtonIndexBufPos++;
                    if (msgCtx->ocarinaStaff->pos == 8) {
                        sOcarinaButtonIndexBufLen = sOcarinaButtonIndexBufPos = 0;
                    }
                }
                PRINTF("status=%d (%d)\n", msgCtx->ocarinaStaff->state, 0);
                if (msgCtx->stateTimer == 0) {
                    if (msgCtx->ocarinaStaff->state == 0) {
                        PRINTF("bbbbbbbbbbb\n");
                        AudioOcarina_SetInstrument(OCARINA_INSTRUMENT_OFF);
                        play->msgCtx.ocarinaMode = OCARINA_MODE_0F;
                        Message_CloseTextbox(play);
                    }
                } else {
                    msgCtx->stateTimer--;
                }
                break;
            case MSGMODE_SCARECROW_SPAWN_RECORDING_START:
                AudioOcarina_SetRecordingState(OCARINA_RECORD_SCARECROW_SPAWN);
                AudioOcarina_SetInstrument(OCARINA_INSTRUMENT_DEFAULT);
                msgCtx->msgMode = MSGMODE_SCARECROW_SPAWN_RECORDING_ONGOING;
                DRAW_TEXT(play, &gfx, false);
                break;
            case MSGMODE_SCARECROW_SPAWN_RECORDING_ONGOING:
                msgCtx->ocarinaStaff = AudioOcarina_GetRecordingStaff();
                if (((u32)msgCtx->ocarinaStaff->pos != 0) &&
                    (sOcarinaButtonIndexBufPos == msgCtx->ocarinaStaff->pos - 1)) {
                    msgCtx->lastOcarinaButtonIndex = sOcarinaButtonIndexBuf[sOcarinaButtonIndexBufPos] =
                        msgCtx->ocarinaStaff->buttonIndex;
                    sOcarinaButtonIndexBufPos++;
                    sOcarinaButtonIndexBuf[sOcarinaButtonIndexBufPos] = OCARINA_BTN_INVALID;
                }
                if (msgCtx->ocarinaStaff->state == OCARINA_RECORD_OFF) {
                    PRINTF(T("８音録音ＯＫ！\n", "8 Note Recording OK!\n"));
                    msgCtx->stateTimer = 20;
                    gSaveContext.save.info.scarecrowSpawnSongSet = true;
                    msgCtx->msgMode = MSGMODE_SCARECROW_SPAWN_RECORDING_DONE;
                    Audio_PlaySfxGeneral(NA_SE_SY_TRE_BOX_APPEAR, &gSfxDefaultPos, 4, &gSfxDefaultFreqAndVolScale,
                                         &gSfxDefaultFreqAndVolScale, &gSfxDefaultReverb);
                    PRINTF_COLOR_YELLOW();
                    PRINTF("\n====================================================================\n");
                    MemCpy(gSaveContext.save.info.scarecrowSpawnSong, gScarecrowSpawnSongPtr,
                           sizeof(gSaveContext.save.info.scarecrowSpawnSong));
                    for (i = 0; i < ARRAY_COUNT(gSaveContext.save.info.scarecrowSpawnSong); i++) {
                        PRINTF("%d, ", gSaveContext.save.info.scarecrowSpawnSong[i]);
                    }
                    PRINTF_RST();
                    PRINTF("\n====================================================================\n");
                } else if (msgCtx->ocarinaStaff->state == OCARINA_RECORD_REJECTED ||
                           CHECK_BTN_ALL(play->state.input[0].press.button, BTN_B)) {
                    PRINTF(T("すでに存在する曲吹いた！！！ \n", "Played an existing song!!! \n"));
                    AudioOcarina_SetRecordingState(OCARINA_RECORD_OFF);
                    Audio_PlaySfxGeneral(NA_SE_SY_OCARINA_ERROR, &gSfxDefaultPos, 4, &gSfxDefaultFreqAndVolScale,
                                         &gSfxDefaultFreqAndVolScale, &gSfxDefaultReverb);
                    Message_CloseTextbox(play);
                    msgCtx->msgMode = MSGMODE_SCARECROW_SPAWN_RECORDING_FAILED;
                }
                DRAW_TEXT(play, &gfx, false);
                break;
            case MSGMODE_SCARECROW_SPAWN_RECORDING_FAILED:
                PRINTF("cccccccccccc\n");
                AudioOcarina_SetInstrument(OCARINA_INSTRUMENT_OFF);
                Message_StartTextbox(play, 0x40AD, NULL); // Bonooru doesn't remember your song
                play->msgCtx.ocarinaMode = OCARINA_MODE_04;
                break;
            case MSGMODE_MEMORY_GAME_START:
                AudioOcarina_SetInstrument(OCARINA_INSTRUMENT_DEFAULT);
                AudioOcarina_SetInstrument(OCARINA_INSTRUMENT_FLUTE);
                AudioOcarina_MemoryGameInit(gSaveContext.save.info.playerData.ocarinaGameRoundNum);
                msgCtx->ocarinaStaff = AudioOcarina_GetPlaybackStaff();
                msgCtx->ocarinaStaff->pos = sOcarinaButtonIndexBufPos = 0;
                Message_ResetOcarinaNoteState();
                AudioOcarina_SetPlaybackSong(OCARINA_SONG_MEMORY_GAME + 1, 1);
                msgCtx->msgMode = MSGMODE_MEMORY_GAME_LEFT_SKULLKID_PLAYING;
                msgCtx->stateTimer = 2;
                break;
            case MSGMODE_MEMORY_GAME_LEFT_SKULLKID_PLAYING:
            case MSGMODE_MEMORY_GAME_RIGHT_SKULLKID_PLAYING:
                Audio_PlaySfxGeneral(NA_SE_SY_METRONOME_LV - SFX_FLAG, &gSfxDefaultPos, 4, &gSfxDefaultFreqAndVolScale,
                                     &gSfxDefaultFreqAndVolScale, &gSfxDefaultReverb);
                msgCtx->ocarinaStaff = AudioOcarina_GetPlaybackStaff();
                if (((u32)msgCtx->ocarinaStaff->pos != 0) &&
                    (sOcarinaButtonIndexBufPos == msgCtx->ocarinaStaff->pos - 1)) {
                    sOcarinaButtonIndexBuf[msgCtx->ocarinaStaff->pos - 1] = msgCtx->ocarinaStaff->buttonIndex;
                    sOcarinaButtonIndexBuf[msgCtx->ocarinaStaff->pos] = OCARINA_BTN_INVALID;
                    sOcarinaButtonIndexBufPos++;
                }
                if (msgCtx->stateTimer == 0) {
                    if (msgCtx->ocarinaStaff->state == 0) {
                        if (msgCtx->msgMode == MSGMODE_MEMORY_GAME_LEFT_SKULLKID_PLAYING) {
                            Audio_PlaySfxGeneral(NA_SE_SY_METRONOME, &gSfxDefaultPos, 4, &gSfxDefaultFreqAndVolScale,
                                                 &gSfxDefaultFreqAndVolScale, &gSfxDefaultReverb);
                        } else {
                            Audio_PlaySfxGeneral(NA_SE_SY_METRONOME_2, &gSfxDefaultPos, 4, &gSfxDefaultFreqAndVolScale,
                                                 &gSfxDefaultFreqAndVolScale, &gSfxDefaultReverb);
                        }
                        msgCtx->msgMode++;
                    }
                } else {
                    msgCtx->stateTimer--;
                }
                break;
            case MSGMODE_MEMORY_GAME_LEFT_SKULLKID_WAIT:
            case MSGMODE_MEMORY_GAME_RIGHT_SKULLKID_WAIT:
                msgCtx->ocarinaStaff = AudioOcarina_GetPlaybackStaff();
                if (((u32)msgCtx->ocarinaStaff->pos != 0) &&
                    (sOcarinaButtonIndexBufPos == msgCtx->ocarinaStaff->pos - 1)) {
                    sOcarinaButtonIndexBuf[msgCtx->ocarinaStaff->pos - 1] = msgCtx->ocarinaStaff->buttonIndex;
                    sOcarinaButtonIndexBuf[msgCtx->ocarinaStaff->pos] = OCARINA_BTN_INVALID;
                    sOcarinaButtonIndexBufPos++;
                }
                break;
            case MSGMODE_MEMORY_GAME_PLAYER_PLAYING:
                Audio_PlaySfxGeneral(NA_SE_SY_METRONOME_LV - SFX_FLAG, &gSfxDefaultPos, 4, &gSfxDefaultFreqAndVolScale,
                                     &gSfxDefaultFreqAndVolScale, &gSfxDefaultReverb);
                msgCtx->ocarinaStaff = AudioOcarina_GetPlayingStaff();
                if (((u32)msgCtx->ocarinaStaff->pos != 0) &&
                    (sOcarinaButtonIndexBufPos == msgCtx->ocarinaStaff->pos - 1)) {
                    sOcarinaButtonIndexBuf[msgCtx->ocarinaStaff->pos - 1] = msgCtx->ocarinaStaff->buttonIndex;
                    sOcarinaButtonIndexBuf[msgCtx->ocarinaStaff->pos] = OCARINA_BTN_INVALID;
                    sOcarinaButtonIndexBufPos++;
                }
                if (msgCtx->ocarinaStaff->state == 0xFF) {
                    PRINTF(T("輪唱失敗！！！！！！！！！\n", "Musical round failed!!!!!!!!!\n"));
                    AudioOcarina_SetInstrument(OCARINA_INSTRUMENT_OFF);
                    Audio_PlaySfxGeneral(NA_SE_SY_OCARINA_ERROR, &gSfxDefaultPos, 4, &gSfxDefaultFreqAndVolScale,
                                         &gSfxDefaultFreqAndVolScale, &gSfxDefaultReverb);
                    msgCtx->stateTimer = 10;
                    play->msgCtx.ocarinaMode = OCARINA_MODE_03;
                } else if (msgCtx->ocarinaStaff->state == OCARINA_SONG_MEMORY_GAME) {
                    PRINTF(T("輪唱成功！！！！！！！！！\n", "Musical round succeeded!!!!!!!!!\n"));
                    Audio_PlaySfxGeneral(NA_SE_SY_GET_ITEM, &gSfxDefaultPos, 4, &gSfxDefaultFreqAndVolScale,
                                         &gSfxDefaultFreqAndVolScale, &gSfxDefaultReverb);
                    msgCtx->msgMode = MSGMODE_MEMORY_GAME_ROUND_SUCCESS;
                    msgCtx->stateTimer = 30;
                }
                DRAW_TEXT(play, &gfx, false);
                break;
            case MSGMODE_MEMORY_GAME_ROUND_SUCCESS:
                msgCtx->ocarinaStaff = AudioOcarina_GetPlayingStaff();
                if (((u32)msgCtx->ocarinaStaff->pos != 0) &&
                    (sOcarinaButtonIndexBufPos == msgCtx->ocarinaStaff->pos - 1)) {
                    sOcarinaButtonIndexBuf[msgCtx->ocarinaStaff->pos - 1] = msgCtx->ocarinaStaff->buttonIndex;
                    sOcarinaButtonIndexBuf[msgCtx->ocarinaStaff->pos] = OCARINA_BTN_INVALID;
                    sOcarinaButtonIndexBufPos++;
                }
                msgCtx->stateTimer--;
                if (msgCtx->stateTimer == 0) {
                    if (AudioOcarina_MemoryGameNextNote() != 1) {
                        Audio_PlaySfxGeneral(NA_SE_SY_METRONOME, &gSfxDefaultPos, 4, &gSfxDefaultFreqAndVolScale,
                                             &gSfxDefaultFreqAndVolScale, &gSfxDefaultReverb);
                        msgCtx->ocarinaStaff = AudioOcarina_GetPlayingStaff();
                        msgCtx->ocarinaStaff->pos = sOcarinaButtonIndexBufPos = 0;
                        Message_ResetOcarinaNoteState();
                        msgCtx->msgMode = MSGMODE_MEMORY_GAME_START_NEXT_ROUND;
                    } else {
                        play->msgCtx.ocarinaMode = OCARINA_MODE_0F;
                    }
                }
                DRAW_TEXT(play, &gfx, false);
                break;
            case MSGMODE_MEMORY_GAME_START_NEXT_ROUND:
                if (!Audio_IsSfxPlaying(NA_SE_SY_METRONOME)) {
                    msgCtx->ocarinaStaff = AudioOcarina_GetPlaybackStaff();
                    msgCtx->ocarinaStaff->pos = sOcarinaButtonIndexBufPos = 0;
                    Message_ResetOcarinaNoteState();
                    AudioOcarina_SetPlaybackSong(OCARINA_SONG_MEMORY_GAME + 1, 1);
                }
                break;
            case MSGMODE_FROGS_START:
                AudioOcarina_SetInstrument(OCARINA_INSTRUMENT_DEFAULT);
                msgCtx->ocarinaStaff = AudioOcarina_GetPlayingStaff();
                msgCtx->ocarinaStaff->pos = sOcarinaButtonIndexBufPos = 0;
                play->msgCtx.ocarinaMode = OCARINA_MODE_01;
                Message_ResetOcarinaNoteState();
                AudioOcarina_Start(sOcarinaSongBitFlags + 0xC000);
                msgCtx->msgMode = MSGMODE_FROGS_PLAYING;
                break;
            case MSGMODE_FROGS_PLAYING:
                msgCtx->ocarinaStaff = AudioOcarina_GetPlayingStaff();
                if (((u32)msgCtx->ocarinaStaff->pos != 0) &&
                    (sOcarinaButtonIndexBufPos == msgCtx->ocarinaStaff->pos - 1)) {
                    msgCtx->lastOcarinaButtonIndex = msgCtx->ocarinaStaff->buttonIndex;
                    msgCtx->ocarinaStaff->pos = sOcarinaButtonIndexBufPos = 0;
                    Message_ResetOcarinaNoteState();
                    msgCtx->msgMode = MSGMODE_FROGS_WAITING;
                }
                FALLTHROUGH;
            case MSGMODE_FROGS_WAITING:
                break;
            case MSGMODE_TEXT_DONE:
                DRAW_TEXT(play, &gfx, sTextIsCredits);

                switch (msgCtx->textboxEndType) {
                    case TEXTBOX_ENDTYPE_2_CHOICE:
                        Message_HandleChoiceSelection(play, 1);
                        Message_DrawTextboxIcon(play, &gfx, msgCtx->textPosX, msgCtx->textPosY);
                        break;
                    case TEXTBOX_ENDTYPE_3_CHOICE:
                        Message_HandleChoiceSelection(play, 2);
                        Message_DrawTextboxIcon(play, &gfx, msgCtx->textPosX, msgCtx->textPosY);
                        break;
                    case TEXTBOX_ENDTYPE_PERSISTENT:
                        if (msgCtx->textId >= 0x6D && msgCtx->textId < 0x73) {
                            msgCtx->stateTimer++;
                            if (msgCtx->stateTimer >= 31) {
                                msgCtx->stateTimer = 2;
                                msgCtx->msgMode = MSGMODE_TEXT_CLOSING;
                            }
                        }
                        break;
                    case TEXTBOX_ENDTYPE_EVENT:
                    default:
                        Message_DrawTextboxIcon(play, &gfx, R_TEXTBOX_END_XPOS, R_TEXTBOX_END_YPOS);
                    case TEXTBOX_ENDTYPE_FADING:
                        break;
                }
                break;
            case MSGMODE_TEXT_CLOSING:
            case MSGMODE_PAUSED:
                break;
            case MSGMODE_UNK_20:
            default:
                msgCtx->msgMode = MSGMODE_TEXT_DISPLAYING;
                break;
        }

        if (msgCtx->msgMode >= MSGMODE_OCARINA_PLAYING && msgCtx->msgMode < MSGMODE_TEXT_AWAIT_NEXT &&
            msgCtx->ocarinaAction != OCARINA_ACTION_FREE_PLAY && msgCtx->ocarinaAction != OCARINA_ACTION_CHECK_NOWARP) {
            Gfx_SetupDL_39Ptr(&gfx);

            gDPSetCombineLERP(gfx++, PRIMITIVE, ENVIRONMENT, TEXEL0, ENVIRONMENT, TEXEL0, 0, PRIMITIVE, 0, PRIMITIVE,
                              ENVIRONMENT, TEXEL0, ENVIRONMENT, TEXEL0, 0, PRIMITIVE, 0);

            if (msgCtx->msgMode == MSGMODE_SONG_PLAYBACK) {
                g = msgCtx->ocarinaAction - OCARINA_ACTION_PLAYBACK_MINUET;
                r = gOcarinaSongButtons[g].numButtons;
                for (notePosX = R_OCARINA_BUTTONS_XPOS, i = 0; i < r; i++, notePosX += R_OCARINA_BUTTONS_XPOS_OFFSET) {
                    gDPPipeSync(gfx++);
                    gDPSetPrimColor(gfx++, 0, 0, 150, 150, 150, 150);
                    gDPSetEnvColor(gfx++, 10, 10, 10, 0);

                    gDPLoadTextureBlock(gfx++, sOcarinaNoteTextures[gOcarinaSongButtons[g].buttonsIndex[i]],
                                        G_IM_FMT_IA, G_IM_SIZ_8b, 16, 16, 0, G_TX_NOMIRROR | G_TX_WRAP,
                                        G_TX_NOMIRROR | G_TX_WRAP, G_TX_NOMASK, G_TX_NOMASK, G_TX_NOLOD, G_TX_NOLOD);

                    gSPTextureRectangle(gfx++, notePosX << 2,
                                        R_OCARINA_BUTTONS_YPOS(gOcarinaSongButtons[g].buttonsIndex[i]) << 2,
                                        (notePosX + 16) << 2,
                                        (R_OCARINA_BUTTONS_YPOS(gOcarinaSongButtons[g].buttonsIndex[i]) + 16) << 2,
                                        G_TX_RENDERTILE, 0, 0, 1 << 10, 1 << 10);
                }
            }

            if (msgCtx->msgMode != MSGMODE_SCARECROW_LONG_RECORDING_START &&
                msgCtx->msgMode != MSGMODE_MEMORY_GAME_START) {
                for (notePosX = R_OCARINA_BUTTONS_XPOS, i = 0; i < 8; i++, notePosX += R_OCARINA_BUTTONS_XPOS_OFFSET) {
                    if (sOcarinaButtonIndexBuf[i] == OCARINA_BTN_INVALID) {
                        break;
                    }

                    if (1) {}
                    if (sOcarinaButtonAlphaValues[i] != 255) {
                        sOcarinaButtonAlphaValues[i] += R_OCARINA_BUTTONS_APPEAR_ALPHA_STEP;
                        if (sOcarinaButtonAlphaValues[i] >= 255) {
                            sOcarinaButtonAlphaValues[i] = 255;
                        }
                    }

                    gDPPipeSync(gfx++);
                    if (sOcarinaButtonIndexBuf[i] == OCARINA_BTN_A) {
                        gDPSetPrimColor(gfx++, 0, 0, sOcarinaButtonAPrimR, sOcarinaButtonAPrimG, sOcarinaButtonAPrimB,
                                        sOcarinaButtonAlphaValues[i]);
                        gDPSetEnvColor(gfx++, sOcarinaButtonAEnvR, sOcarinaButtonAEnvG, sOcarinaButtonAEnvB, 0);
                    } else {
                        gDPSetPrimColor(gfx++, 0, 0, sOcarinaButtonCPrimR, sOcarinaButtonCPrimG, sOcarinaButtonCPrimB,
                                        sOcarinaButtonAlphaValues[i]);
                        gDPSetEnvColor(gfx++, sOcarinaButtonCEnvR, sOcarinaButtonCEnvG, sOcarinaButtonCEnvB, 0);
                    }

                    gDPLoadTextureBlock(gfx++, sOcarinaNoteTextures[sOcarinaButtonIndexBuf[i]], G_IM_FMT_IA,
                                        G_IM_SIZ_8b, 16, 16, 0, G_TX_NOMIRROR | G_TX_WRAP, G_TX_NOMIRROR | G_TX_WRAP,
                                        G_TX_NOMASK, G_TX_NOMASK, G_TX_NOLOD, G_TX_NOLOD);

                    gSPTextureRectangle(gfx++, notePosX << 2, R_OCARINA_BUTTONS_YPOS(sOcarinaButtonIndexBuf[i]) << 2,
                                        (notePosX + 16) << 2,
                                        (R_OCARINA_BUTTONS_YPOS(sOcarinaButtonIndexBuf[i]) + 16) << 2, G_TX_RENDERTILE,
                                        0, 0, 1 << 10, 1 << 10);
                }
            }
        }
    }
    *p = gfx;
}

#if DEBUG_FEATURES
/**
 * If the s16 variable pointed to by `var` changes in value, a black bar and white box
 * are briefly drawn onto the screen. It can only watch one variable per build due to
 * the last value being saved in a static variable.
 */
void Message_DrawDebugVariableChanged(s16* var, GraphicsContext* gfxCtx) {
    static s16 sVarLastValue = 0;
    static s16 sFillTimer = 0;
    s32 pad;

    OPEN_DISPS(gfxCtx, "../z_message_PAL.c", 3485);

    if (sVarLastValue != *var) {
        sVarLastValue = *var;
        sFillTimer = 30;
    }
    if (sFillTimer != 0) {
        sFillTimer--;
        gDPPipeSync(POLY_OPA_DISP++);
        gDPSetCycleType(POLY_OPA_DISP++, G_CYC_FILL);
        gDPSetRenderMode(POLY_OPA_DISP++, G_RM_NOOP, G_RM_NOOP2);
        gDPSetFillColor(POLY_OPA_DISP++, GPACK_RGBA5551(0, 0, 0, 1) << 0x10 | GPACK_RGBA5551(0, 0, 0, 1));
        gDPFillRectangle(POLY_OPA_DISP++, 0, 110, SCREEN_WIDTH - 1, 150); // 40x319 black bar
        gDPPipeSync(POLY_OPA_DISP++);
        gDPPipeSync(POLY_OPA_DISP++);
        gDPSetCycleType(POLY_OPA_DISP++, G_CYC_FILL);
        gDPSetRenderMode(POLY_OPA_DISP++, G_RM_NOOP, G_RM_NOOP2);
        gDPSetFillColor(POLY_OPA_DISP++, GPACK_RGBA5551(255, 255, 255, 1) << 0x10 | GPACK_RGBA5551(255, 255, 255, 1));
        gDPFillRectangle(POLY_OPA_DISP++, 40, 120, 60, 140); // 20x20 white box
        gDPPipeSync(POLY_OPA_DISP++);
    }
    CLOSE_DISPS(gfxCtx, "../z_message_PAL.c", 3513);
}

void Message_DrawDebugText(PlayState* play, Gfx** p) {
    s32 pad;
    GfxPrint printer;
    s32 pad1;

    GfxPrint_Init(&printer);
    GfxPrint_Open(&printer, *p);
    GfxPrint_SetPos(&printer, 6, 26);
    GfxPrint_SetColor(&printer, 255, 60, 0, 255);
    GfxPrint_Printf(&printer, "%s", "MESSAGE");
    GfxPrint_SetPos(&printer, 14, 26);
    GfxPrint_Printf(&printer, "%s", "=");
    GfxPrint_SetPos(&printer, 16, 26);
    GfxPrint_Printf(&printer, "%x", play->msgCtx.textId);
    *p = GfxPrint_Close(&printer);
    GfxPrint_Destroy(&printer);
}
#endif

void Message_Draw(PlayState* play) {
    Gfx* plusOne;
    Gfx* polyOpaP;
#if OOT_VERSION < GC_US
    s32 pad;
#endif
#if DEBUG_FEATURES
    s16 watchVar;
#endif

    OPEN_DISPS(play->state.gfxCtx, "../z_message_PAL.c", 3554);

#if DEBUG_FEATURES
    watchVar = gSaveContext.save.info.scarecrowLongSongSet;
    Message_DrawDebugVariableChanged(&watchVar, play->state.gfxCtx);
    if (BREG(0) != 0 && play->msgCtx.textId != 0) {
        plusOne = Gfx_Open(polyOpaP = POLY_OPA_DISP);
        gSPDisplayList(OVERLAY_DISP++, plusOne);
        Message_DrawDebugText(play, &plusOne);
        gSPEndDisplayList(plusOne++);
        Gfx_Close(polyOpaP, plusOne);
        POLY_OPA_DISP = plusOne;
    }
#endif

    plusOne = Gfx_Open(polyOpaP = POLY_OPA_DISP);
    gSPDisplayList(OVERLAY_DISP++, plusOne);
    Message_DrawMain(play, &plusOne);
    gSPEndDisplayList(plusOne++);
    Gfx_Close(polyOpaP, plusOne);
    POLY_OPA_DISP = plusOne;
    CLOSE_DISPS(play->state.gfxCtx, "../z_message_PAL.c", 3582);
}

void Message_Update(PlayState* play) {
    static s16 sTextboxXPositions[] = {
        34, 34, 34, 34, 34, 34,
    };
    static s16 sTextboxLowerYPositions[] = {
        142, 142, 142, 142, 174, 142,
    };
    static s16 sTextboxUpperYPositions[] = {
        38, 38, 38, 38, 174, 38,
    };
    static s16 sTextboxMidYPositions[] = {
        90, 90, 90, 90, 174, 90,
    };
    static s16 sTextboxEndIconYOffset[] = {
        59, 59, 59, 59, 34, 59,
    };
    static s16 D_80153D3C[] = {
        // additional unreferenced data
        0x0400, 0x0400, 0x0200, 0x0000, 0x1038, 0x0008, 0x200A, 0x088B, 0x0007, 0x0009, 0x000A, 0x107E, 0x2008, 0x2007,
        0x0015, 0x0016, 0x0017, 0x0003, 0x0000, 0x270B, 0x00C8, 0x012C, 0x012D, 0xFFDA, 0x0014, 0x0016, 0x0014, 0x0016,
    };
#if OOT_VERSION < GC_US
    static s32 sUnknown = 0;
#endif
    static u8 D_80153D74 = 0;
    MessageContext* msgCtx = &play->msgCtx;
    InterfaceContext* interfaceCtx = &play->interfaceCtx;
    Player* player = GET_PLAYER(play);
    Input* input = &play->state.input[0];
    s16 var;
    s16 focusScreenPosX;
    s16 averageY;
    s16 playerFocusScreenPosY;
    s16 actorFocusScreenPosY;
#if OOT_VERSION < GC_US
    s32 pad1;
#endif
#if OOT_NTSC && OOT_VERSION < GC_US
    s32 pad2;
#endif

#if DEBUG_FEATURES
    if (BREG(0) != 0) {
        static u16 sMessageDebuggerTextboxCount = 0;

        if (CHECK_BTN_ALL(input->press.button, BTN_DDOWN) && CHECK_BTN_ALL(input->cur.button, BTN_L)) {
            PRINTF("msgno=%d\n", sMessageDebuggerTextboxCount);
            Message_StartTextbox(play, R_MESSAGE_DEBUGGER_TEXTID, NULL);
            sMessageDebuggerTextboxCount = (sMessageDebuggerTextboxCount + 1) % 10;
        }
        if (R_MESSAGE_DEBUGGER_SELECT != 0) {
            while (R_MESSAGE_DEBUGGER_TEXTID != 0x8000) {
                MessageTableEntry* entry = &sNesMessageEntryTablePtr[0];

                while (entry->textId != 0xFFFD) {
                    if (entry->textId == R_MESSAGE_DEBUGGER_TEXTID) {
                        PRINTF(T(" メッセージが,見つかった！！！ = %x\n", "The message was found!!! = %x\n"),
                               R_MESSAGE_DEBUGGER_TEXTID);
                        Message_StartTextbox(play, R_MESSAGE_DEBUGGER_TEXTID, NULL);
                        R_MESSAGE_DEBUGGER_TEXTID++;
                        R_MESSAGE_DEBUGGER_SELECT = 0;
                        return;
                    }
                    entry++;
                }
                R_MESSAGE_DEBUGGER_TEXTID++;
            }
        }
    }
#endif

    if (msgCtx->msgLength != 0) {

        switch (msgCtx->msgMode) {
            case MSGMODE_TEXT_START:
                D_8014B2F4++;

                var = false;
                if (R_SCENE_CAM_TYPE == SCENE_CAM_TYPE_FIXED_MARKET) {
                    if (D_8014B2F4 >= 4) {
                        var = true;
                    }
                } else if (R_SCENE_CAM_TYPE != SCENE_CAM_TYPE_DEFAULT ||
                           play->sceneId == SCENE_CASTLE_COURTYARD_GUARDS_DAY) {
                    var = true;
                } else if (D_8014B2F4 >= 4 || msgCtx->talkActor == NULL) {
                    var = true;
                }

                if (var) {
                    if (msgCtx->talkActor != NULL) {
                        Actor_GetScreenPos(play, &GET_PLAYER(play)->actor, &focusScreenPosX, &playerFocusScreenPosY);
                        Actor_GetScreenPos(play, msgCtx->talkActor, &focusScreenPosX, &actorFocusScreenPosY);

                        if (playerFocusScreenPosY >= actorFocusScreenPosY) {
                            averageY = ((playerFocusScreenPosY - actorFocusScreenPosY) / 2) + actorFocusScreenPosY;
                        } else {
                            averageY = ((actorFocusScreenPosY - playerFocusScreenPosY) / 2) + playerFocusScreenPosY;
                        }
                        PRINTF("dxpos=%d   dypos=%d  dypos1  dypos2=%d\n", focusScreenPosX, averageY,
                               playerFocusScreenPosY, actorFocusScreenPosY);
                    } else {
                        R_TEXTBOX_X = R_TEXTBOX_X_TARGET;
                        R_TEXTBOX_Y = R_TEXTBOX_Y_TARGET;
                    }

                    var = msgCtx->textBoxType;

                    if (!msgCtx->textBoxPos) { // variable position
                        if (R_SCENE_CAM_TYPE != SCENE_CAM_TYPE_DEFAULT ||
                            play->sceneId == SCENE_CASTLE_COURTYARD_GUARDS_DAY) {
                            if (averageY < XREG(92)) {
                                R_TEXTBOX_Y_TARGET = sTextboxLowerYPositions[var];
                            } else {
                                R_TEXTBOX_Y_TARGET = sTextboxUpperYPositions[var];
                            }
                        } else if (play->sceneId == SCENE_MARKET_DAY || play->sceneId == SCENE_MARKET_NIGHT ||
                                   play->sceneId == SCENE_MARKET_RUINS) {
                            if (averageY < XREG(93)) {
                                R_TEXTBOX_Y_TARGET = sTextboxLowerYPositions[var];
                            } else {
                                R_TEXTBOX_Y_TARGET = sTextboxUpperYPositions[var];
                            }
                        } else {
                            if (averageY < XREG(94)) {
                                R_TEXTBOX_Y_TARGET = sTextboxLowerYPositions[var];
                            } else {
                                R_TEXTBOX_Y_TARGET = sTextboxUpperYPositions[var];
                            }
                        }
                    } else if (msgCtx->textBoxPos == TEXTBOX_POS_TOP) {
                        R_TEXTBOX_Y_TARGET = sTextboxUpperYPositions[var];
                    } else if (msgCtx->textBoxPos == TEXTBOX_POS_MIDDLE) {
                        R_TEXTBOX_Y_TARGET = sTextboxMidYPositions[var];
                    } else {
                        R_TEXTBOX_Y_TARGET = sTextboxLowerYPositions[var];
                    }

                    R_TEXTBOX_X_TARGET = sTextboxXPositions[var];
                    R_TEXTBOX_END_YPOS = sTextboxEndIconYOffset[var] + R_TEXTBOX_Y_TARGET;
#if OOT_NTSC
                    if (gSaveContext.language == LANGUAGE_JPN && !sTextIsCredits) {
                        R_TEXT_CHOICE_YPOS(0) = R_TEXTBOX_Y_TARGET + 7;
                        R_TEXT_CHOICE_YPOS(1) = R_TEXTBOX_Y_TARGET + 25;
                        R_TEXT_CHOICE_YPOS(2) = R_TEXTBOX_Y_TARGET + 43;

                    } else {
                        R_TEXT_CHOICE_YPOS(0) = R_TEXTBOX_Y_TARGET + 20;
                        R_TEXT_CHOICE_YPOS(1) = R_TEXTBOX_Y_TARGET + 32;
                        R_TEXT_CHOICE_YPOS(2) = R_TEXTBOX_Y_TARGET + 44;
                    }
#else
                    R_TEXT_CHOICE_YPOS(0) = R_TEXTBOX_Y_TARGET + 20;
                    R_TEXT_CHOICE_YPOS(1) = R_TEXTBOX_Y_TARGET + 32;
                    R_TEXT_CHOICE_YPOS(2) = R_TEXTBOX_Y_TARGET + 44;
#endif
                    PRINTF("message->msg_disp_type=%x\n", msgCtx->textBoxProperties & 0xF0);
                    if (msgCtx->textBoxType == TEXTBOX_TYPE_NONE_BOTTOM ||
                        msgCtx->textBoxType == TEXTBOX_TYPE_NONE_NO_SHADOW) {
                        msgCtx->msgMode = MSGMODE_TEXT_STARTING;
                        R_TEXTBOX_X = R_TEXTBOX_X_TARGET;
                        R_TEXTBOX_Y = R_TEXTBOX_Y_TARGET;
                        R_TEXTBOX_WIDTH = 256;
                        R_TEXTBOX_HEIGHT = 64;
                        R_TEXTBOX_TEXWIDTH = 512;
                        R_TEXTBOX_TEXHEIGHT = 512;
                    } else {
                        Message_GrowTextbox(msgCtx);
                        Audio_PlaySfxIfNotInCutscene(NA_SE_NONE);
                        msgCtx->stateTimer = 0;
                        msgCtx->msgMode = MSGMODE_TEXT_BOX_GROWING;
                    }
                }
                break;
            case MSGMODE_TEXT_BOX_GROWING:
                Message_GrowTextbox(msgCtx);
                break;
            case MSGMODE_TEXT_STARTING:
                msgCtx->msgMode = MSGMODE_TEXT_NEXT_MSG;
                if (YREG(31) == 0) {
                    Interface_SetDoAction(play, DO_ACTION_NEXT);
                }
                break;
            case MSGMODE_TEXT_NEXT_MSG:
                Message_Decode(play);
                if (sTextFade) {
                    Interface_ChangeHudVisibilityMode(HUD_VISIBILITY_NOTHING);
                }
                if (D_80153D74 != 0) {
                    msgCtx->textDrawPos = msgCtx->decodedTextLen;
                    D_80153D74 = 0;
                }
                break;
            case MSGMODE_TEXT_CONTINUING:
                msgCtx->stateTimer--;
                if (msgCtx->stateTimer == 0) {
                    Message_Decode(play);
                }
                break;
            case MSGMODE_TEXT_DISPLAYING:
                if (msgCtx->textBoxType != TEXTBOX_TYPE_NONE_BOTTOM && YREG(31) == 0 &&
                    CHECK_BTN_ALL(play->state.input[0].press.button, BTN_B) && !msgCtx->textUnskippable) {
                    sTextboxSkipped = true;
                    msgCtx->textDrawPos = msgCtx->decodedTextLen;
                }
                break;
            case MSGMODE_TEXT_AWAIT_INPUT:
                if (YREG(31) == 0 && Message_ShouldAdvance(play)) {
                    msgCtx->msgMode = MSGMODE_TEXT_DISPLAYING;
                    msgCtx->textDrawPos++;
                }
                break;
            case MSGMODE_TEXT_DELAYED_BREAK:
                msgCtx->stateTimer--;
                if (msgCtx->stateTimer == 0) {
                    msgCtx->msgMode = MSGMODE_TEXT_NEXT_MSG;
                }
                break;
            case MSGMODE_TEXT_AWAIT_NEXT:
                if (Message_ShouldAdvance(play)) {
                    msgCtx->msgMode = MSGMODE_TEXT_NEXT_MSG;
                    msgCtx->textUnskippable = false;
                    msgCtx->msgBufPos++;
                }
                break;
            case MSGMODE_TEXT_DONE:
                if (msgCtx->textboxEndType == TEXTBOX_ENDTYPE_FADING) {
                    msgCtx->stateTimer--;
                    if (msgCtx->stateTimer == 0) {
                        Message_CloseTextbox(play);
                    }
                } else if (msgCtx->textboxEndType != TEXTBOX_ENDTYPE_PERSISTENT &&
                           msgCtx->textboxEndType != TEXTBOX_ENDTYPE_EVENT && YREG(31) == 0) {
                    if (msgCtx->textboxEndType == TEXTBOX_ENDTYPE_2_CHOICE &&
                        play->msgCtx.ocarinaMode == OCARINA_MODE_01) {
                        if (Message_ShouldAdvance(play)) {
                            PRINTF("OCARINA_MODE=%d -> ", play->msgCtx.ocarinaMode);
                            play->msgCtx.ocarinaMode = (msgCtx->choiceIndex == 0) ? OCARINA_MODE_02 : OCARINA_MODE_04;
                            PRINTF("InRaceSeq=%d(%d) OCARINA_MODE=%d  -->  ", GET_EVENTINF_INGO_RACE_STATE(), 1,
                                   play->msgCtx.ocarinaMode);
                            Message_CloseTextbox(play);
                            PRINTF("OCARINA_MODE=%d\n", play->msgCtx.ocarinaMode);
                        }
                    } else if (Message_ShouldAdvanceSilent(play)) {
                        PRINTF("select=%d\n", msgCtx->textboxEndType);
                        if (msgCtx->textboxEndType == TEXTBOX_ENDTYPE_HAS_NEXT) {
                            Audio_PlaySfxGeneral(NA_SE_SY_MESSAGE_PASS, &gSfxDefaultPos, 4, &gSfxDefaultFreqAndVolScale,
                                                 &gSfxDefaultFreqAndVolScale, &gSfxDefaultReverb);
#if OOT_NTSC
                            if (gSaveContext.language == LANGUAGE_JPN && !sTextIsCredits) {
                                Message_ContinueTextbox(play, msgCtx->msgBufDecodedWide[msgCtx->textDrawPos]);
                            } else {
                                Message_ContinueTextbox(play, sNextTextId);
                            }
#else
                            Message_ContinueTextbox(play, sNextTextId);
#endif
                        } else {
                            Audio_PlaySfxGeneral(NA_SE_SY_DECIDE, &gSfxDefaultPos, 4, &gSfxDefaultFreqAndVolScale,
                                                 &gSfxDefaultFreqAndVolScale, &gSfxDefaultReverb);
                            Message_CloseTextbox(play);
                        }
                    }
                }
                break;
            case MSGMODE_TEXT_CLOSING:
                msgCtx->stateTimer--;
                if (msgCtx->stateTimer != 0) {
                    break;
                }
                if ((msgCtx->textId >= 0xC2 && msgCtx->textId < 0xC7) ||
                    (msgCtx->textId >= 0xFA && msgCtx->textId < 0xFE)) {
                    gSaveContext.healthAccumulator = 0x140; // Refill 20 hearts
                }
                if (msgCtx->textId == 0x301F || msgCtx->textId == 0xA || msgCtx->textId == 0xC ||
                    msgCtx->textId == 0xCF || msgCtx->textId == 0x21C || msgCtx->textId == 9 ||
                    msgCtx->textId == 0x4078 || msgCtx->textId == 0x2015 || msgCtx->textId == 0x3040) {
                    gSaveContext.prevHudVisibilityMode = HUD_VISIBILITY_ALL;
                }
                if (play->csCtx.state == 0) {
                    PRINTF_COLOR_GREEN();
                    PRINTF("day_time=%x  active_camera=%d  ", gSaveContext.save.cutsceneIndex, play->activeCamId);

                    if (msgCtx->textId != 0x2061 && msgCtx->textId != 0x2025 && msgCtx->textId != 0x208C &&
                        ((msgCtx->textId < 0x88D || msgCtx->textId >= 0x893) || msgCtx->choiceIndex != 0) &&
                        (msgCtx->textId != 0x3055 && gSaveContext.save.cutsceneIndex < 0xFFF0)) {
                        PRINTF("=== day_time=%x ", ((void)0, gSaveContext.save.cutsceneIndex));
                        if (play->activeCamId == CAM_ID_MAIN) {
                            if (gSaveContext.prevHudVisibilityMode == HUD_VISIBILITY_NO_CHANGE ||
                                gSaveContext.prevHudVisibilityMode == HUD_VISIBILITY_NOTHING ||
                                gSaveContext.prevHudVisibilityMode == HUD_VISIBILITY_NOTHING_ALT) {
                                gSaveContext.prevHudVisibilityMode = HUD_VISIBILITY_ALL;
                            }
                            gSaveContext.hudVisibilityMode = HUD_VISIBILITY_NO_CHANGE;
                            Interface_ChangeHudVisibilityMode(gSaveContext.prevHudVisibilityMode);
                        }
                    }
                }
                PRINTF_RST();
                msgCtx->msgLength = 0;
                msgCtx->msgMode = MSGMODE_NONE;
                interfaceCtx->unk_1FA = interfaceCtx->unk_1FC = 0;
                msgCtx->textId = msgCtx->stateTimer = 0;

                if (msgCtx->textboxEndType == TEXTBOX_ENDTYPE_PERSISTENT) {
                    msgCtx->textboxEndType = TEXTBOX_ENDTYPE_DEFAULT;
                    play->msgCtx.ocarinaMode = OCARINA_MODE_02;
                } else {
                    msgCtx->textboxEndType = TEXTBOX_ENDTYPE_DEFAULT;
                }
                if ((s32)(gSaveContext.save.info.inventory.questItems & 0xF0000000) == (4 << QUEST_HEART_PIECE_COUNT)) {
                    gSaveContext.save.info.inventory.questItems ^= (4 << QUEST_HEART_PIECE_COUNT);
                    gSaveContext.save.info.playerData.healthCapacity += 0x10;
                    gSaveContext.save.info.playerData.health += 0x10;
                }
                if (msgCtx->ocarinaAction != OCARINA_ACTION_CHECK_NOWARP_DONE) {
                    if (sLastPlayedSong == OCARINA_SONG_SARIAS) {
                        //! @bug The last played song is not unset often, and if something interrupts the message system
                        //       before it reaches this point after playing Saria's song, the song will be "stored".
                        //       Later, if the ocarina has not been played and another textbox is closed, this handling
                        //       for Saria's song will be carried out.
                        player->naviTextId = -0xE0;
                        player->naviActor->flags |= ACTOR_FLAG_TALK_OFFER_AUTO_ACCEPTED;
                    }
                    if (msgCtx->ocarinaAction == OCARINA_ACTION_FREE_PLAY_DONE &&
                        (play->msgCtx.ocarinaMode == OCARINA_MODE_01 || play->msgCtx.ocarinaMode == OCARINA_MODE_0B)) {
                        play->msgCtx.ocarinaMode = OCARINA_MODE_04;
                        if (msgCtx->unk_E3F2 == OCARINA_SONG_SUNS) {
                            play->msgCtx.ocarinaMode = OCARINA_MODE_01;
                        }
                    }
                }
                sLastPlayedSong = 0xFF;
                PRINTF("OCARINA_MODE=%d   chk_ocarina_no=%d\n", play->msgCtx.ocarinaMode, msgCtx->unk_E3F2);
                break;
            case MSGMODE_PAUSED:
                break;
            default:
                msgCtx->lastOcarinaButtonIndex = OCARINA_BTN_INVALID;
                break;
        }
    }
}

void Message_SetTables(void) {
#if OOT_NTSC
    sJpnMessageEntryTablePtr = sJpnMessageEntryTable;
    sNesMessageEntryTablePtr = sNesMessageEntryTable;
#else
    sNesMessageEntryTablePtr = sNesMessageEntryTable;
    sGerMessageEntryTablePtr = sGerMessageEntryTable;
    sFraMessageEntryTablePtr = sFraMessageEntryTable;
#endif

    sStaffMessageEntryTablePtr = sStaffMessageEntryTable;

#if PLATFORM_N64 && OOT_NTSC
    if ((B_80121220 != NULL) && (B_80121220->unk_58 != NULL)) {
        B_80121220->unk_58(&sJpnMessageEntryTablePtr, &sNesMessageEntryTablePtr, &sStaffMessageEntryTablePtr);
    }
#elif PLATFORM_N64 && OOT_PAL
    if ((B_80121220 != NULL) && (B_80121220->unk_58 != NULL)) {
        B_80121220->unk_58(&sNesMessageEntryTablePtr, &sGerMessageEntryTablePtr, &sFraMessageEntryTablePtr,
                           &sStaffMessageEntryTablePtr);
    }
#endif
}<|MERGE_RESOLUTION|>--- conflicted
+++ resolved
@@ -2517,13 +2517,8 @@
     if (textId == 0x2030) { // Talking to Ingo as adult in Lon Lon Ranch for the first time before freeing Epona
         PRINTF_COLOR_YELLOW();
         PRINTF("？？？？？？？？？？？？？？？？  z_message.c  ？？？？？？？？？？？？？？？？？？\n");
-<<<<<<< HEAD
-        PRINTF(VT_RST);
+        PRINTF_RST();
         RESET_EVENTINF2();
-=======
-        PRINTF_RST();
-        gSaveContext.eventInf[0] = gSaveContext.eventInf[1] = gSaveContext.eventInf[2] = gSaveContext.eventInf[3] = 0;
->>>>>>> afa0842d
     }
 
     if (sTextIsCredits) {
