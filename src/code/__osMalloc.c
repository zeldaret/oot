#include "global.h"
#include "vt.h"

#define FILL_ALLOCBLOCK (1 << 0)
#define FILL_FREEBLOCK (1 << 1)
#define CHECK_FREE_BLOCK (1 << 2)

#define NODE_MAGIC (0x7373)

#define BLOCK_UNINIT_MAGIC (0xAB)
#define BLOCK_UNINIT_MAGIC_32 (0xABABABAB)
#define BLOCK_ALLOC_MAGIC (0xCD)
#define BLOCK_ALLOC_MAGIC_32 (0xCDCDCDCD)
#define BLOCK_FREE_MAGIC (0xEF)
#define BLOCK_FREE_MAGIC_32 (0xEFEFEFEF)

OSMesg sArenaLockMsg;
u32 __osMalloc_FreeBlockTest_Enable;

u32 ArenaImpl_GetFillAllocBlock(Arena* arena) {
    return (arena->flag & FILL_ALLOCBLOCK) != 0;
}
u32 ArenaImpl_GetFillFreeBlock(Arena* arena) {
    return (arena->flag & FILL_FREEBLOCK) != 0;
}
u32 ArenaImpl_GetCheckFreeBlock(Arena* arena) {
    return (arena->flag & CHECK_FREE_BLOCK) != 0;
}

void ArenaImpl_SetFillAllocBlock(Arena* arena) {
    arena->flag |= FILL_ALLOCBLOCK;
}
void ArenaImpl_SetFillFreeBlock(Arena* arena) {
    arena->flag |= FILL_FREEBLOCK;
}
void ArenaImpl_SetCheckFreeBlock(Arena* arena) {
    arena->flag |= CHECK_FREE_BLOCK;
}

void ArenaImpl_UnsetFillAllocBlock(Arena* arena) {
    arena->flag &= ~FILL_ALLOCBLOCK;
}
void ArenaImpl_UnsetFillFreeBlock(Arena* arena) {
    arena->flag &= ~FILL_FREEBLOCK;
}
void ArenaImpl_UnsetCheckFreeBlock(Arena* arena) {
    arena->flag &= ~CHECK_FREE_BLOCK;
}

void ArenaImpl_SetDebugInfo(ArenaNode* node, const char* file, s32 line, Arena* arena) {
    node->filename = file;
    node->line = line;
    node->threadId = osGetThreadId(NULL);
    node->arena = arena;
    node->time = osGetTime();
}

void ArenaImpl_LockInit(Arena* arena) {
    osCreateMesgQueue(&arena->lockQueue, &sArenaLockMsg, 1);
}

void ArenaImpl_Lock(Arena* arena) {
    osSendMesg(&arena->lockQueue, NULL, OS_MESG_BLOCK);
}

void ArenaImpl_Unlock(Arena* arena) {
    osRecvMesg(&arena->lockQueue, NULL, OS_MESG_BLOCK);
}

ArenaNode* ArenaImpl_GetNextBlock(ArenaNode* node) {
    ArenaNode* next = node->next;

    if (next != NULL && (next == NULL || (next->magic != NODE_MAGIC))) {
        osSyncPrintf(VT_COL(RED, WHITE) "緊急事態！メモリリーク発見！ (block=%08x)\n" VT_RST, next);
        next = NULL;
        node->next = NULL;
    }
    return next;
}

ArenaNode* ArenaImpl_GetPrevBlock(ArenaNode* node) {
    ArenaNode* prev = node->prev;

    if (prev != NULL && (prev == NULL || (prev->magic != NODE_MAGIC))) {
        osSyncPrintf(VT_COL(RED, WHITE) "緊急事態！メモリリーク発見！ (block=%08x)\n" VT_RST, prev);
        prev = NULL;
        node->prev = NULL;
    }
    return prev;
}

ArenaNode* ArenaImpl_GetLastBlock(Arena* arena) {
    ArenaNode* last = NULL;
    ArenaNode* iter;

    if (arena != NULL && arena->head != NULL && arena->head->magic == NODE_MAGIC) {
        iter = arena->head;
        while (iter != NULL) {
            last = iter;
            iter = ArenaImpl_GetNextBlock(iter);
        }
    }
    return last;
}

void __osMallocInit(Arena* arena, void* start, u32 size) {
    bzero(arena, sizeof(Arena));
    ArenaImpl_LockInit(arena);
    __osMallocAddBlock(arena, start, size);
    arena->isInit = true;
}

void __osMallocAddBlock(Arena* arena, void* start, s32 size) {
    s32 diff;
    s32 size2;
    ArenaNode* firstNode;
    ArenaNode* lastNode;

    if (start != NULL) {
        firstNode = (ArenaNode*)ALIGN16((u32)start);
        diff = (s32)firstNode - (s32)start;
        size2 = (size - diff) & ~0xF;

        if (size2 > (s32)sizeof(ArenaNode)) {
            __osMemset(firstNode, BLOCK_UNINIT_MAGIC, size2);
            firstNode->next = NULL;
            firstNode->prev = NULL;
            firstNode->size = size2 - sizeof(ArenaNode);
            firstNode->isFree = true;
            firstNode->magic = NODE_MAGIC;
            ArenaImpl_Lock(arena);
            lastNode = ArenaImpl_GetLastBlock(arena);
            if (lastNode == NULL) {
                arena->head = firstNode;
                arena->start = start;
            } else {
                firstNode->prev = lastNode;
                lastNode->next = firstNode;
            }
            ArenaImpl_Unlock(arena);
        }
    }
}

void ArenaImpl_RemoveAllBlocks(Arena* arena) {
    ArenaNode* iter;
    ArenaNode* next;

    ArenaImpl_Lock(arena);

    iter = arena->head;
    while (iter != NULL) {
        next = ArenaImpl_GetNextBlock(iter);
        __osMemset(iter, BLOCK_UNINIT_MAGIC, iter->size + sizeof(ArenaNode));
        iter = next;
    }

    ArenaImpl_Unlock(arena);
}

void __osMallocCleanup(Arena* arena) {
    ArenaImpl_RemoveAllBlocks(arena);
    bzero(arena, sizeof(*arena));
}

u8 __osMallocIsInitalized(Arena* arena) {
    return arena->isInit;
}

void __osMalloc_FreeBlockTest(Arena* arena, ArenaNode* node) {
    ArenaNode* node2 = node;
    u32* start;
    u32* end;
    u32* iter;

    if (__osMalloc_FreeBlockTest_Enable) {
        start = (u32*)((u32)node + sizeof(ArenaNode));
        end = (u32*)((u32)start + node2->size);
        iter = start;

        while (iter < end) {
            if (*iter != BLOCK_UNINIT_MAGIC_32 && *iter != BLOCK_FREE_MAGIC_32) {
                osSyncPrintf(
                    VT_COL(RED, WHITE) "緊急事態！メモリリーク検出！ (block=%08x s=%08x e=%08x p=%08x)\n" VT_RST, node,
                    start, end, iter);
                __osDisplayArena(arena);
                return;
            }
            iter++;
        }
    }
}

void* __osMalloc_NoLockDebug(Arena* arena, u32 size, const char* file, s32 line) {
    ArenaNode* iter;
    u32 blockSize;
    ArenaNode* newNode;
    void* alloc = NULL;
    ArenaNode* next;

    iter = arena->head;
    size = ALIGN16(size);
    blockSize = ALIGN16(size) + sizeof(ArenaNode);

    while (iter != NULL) {
        if (iter->isFree && iter->size >= size) {
            if (arena->flag & CHECK_FREE_BLOCK) {
                __osMalloc_FreeBlockTest(arena, iter);
            }

            if (blockSize < iter->size) {
                newNode = (ArenaNode*)((u32)iter + blockSize);
                newNode->next = ArenaImpl_GetNextBlock(iter);
                newNode->prev = iter;
                newNode->size = iter->size - blockSize;
                newNode->isFree = true;
                newNode->magic = NODE_MAGIC;

                iter->next = newNode;
                iter->size = size;
                next = ArenaImpl_GetNextBlock(newNode);
                if (next) {
                    next->prev = newNode;
                }
            }

            iter->isFree = false;
            ArenaImpl_SetDebugInfo(iter, file, line, arena);
            alloc = (void*)((u32)iter + sizeof(ArenaNode));
            if (arena->flag & FILL_ALLOCBLOCK) {
                __osMemset(alloc, BLOCK_ALLOC_MAGIC, size);
            }

            break;
        }

        iter = ArenaImpl_GetNextBlock(iter);
    }

    return alloc;
}

void* __osMallocDebug(Arena* arena, u32 size, const char* file, s32 line) {
    void* alloc;

    ArenaImpl_Lock(arena);
    alloc = __osMalloc_NoLockDebug(arena, size, file, line);
    ArenaImpl_Unlock(arena);

    return alloc;
}

void* __osMallocRDebug(Arena* arena, u32 size, const char* file, s32 line) {
    ArenaNode* iter;
    ArenaNode* newNode;
    u32 blockSize;
    ArenaNode* next;
    void* allocR = NULL;

    size = ALIGN16(size);
    ArenaImpl_Lock(arena);
    iter = ArenaImpl_GetLastBlock(arena);

    while (iter != NULL) {
        if (iter->isFree && iter->size >= size) {
            if (arena->flag & CHECK_FREE_BLOCK) {
                __osMalloc_FreeBlockTest(arena, iter);
            }

            blockSize = ALIGN16(size) + sizeof(ArenaNode);
            if (blockSize < iter->size) {
                newNode = (ArenaNode*)((u32)iter + (iter->size - size));
                newNode->next = ArenaImpl_GetNextBlock(iter);
                newNode->prev = iter;
                newNode->size = size;
                newNode->magic = NODE_MAGIC;

                iter->next = newNode;
                iter->size -= blockSize;
                next = ArenaImpl_GetNextBlock(newNode);
                if (next) {
                    next->prev = newNode;
                }
                iter = newNode;
            }

            iter->isFree = false;
            ArenaImpl_SetDebugInfo(iter, file, line, arena);
            allocR = (void*)((u32)iter + sizeof(ArenaNode));
            if (arena->flag & FILL_ALLOCBLOCK) {
                __osMemset(allocR, BLOCK_ALLOC_MAGIC, size);
            }

            break;
        }

        iter = ArenaImpl_GetPrevBlock(iter);
    }
    ArenaImpl_Unlock(arena);

    return allocR;
}

void* __osMalloc_NoLock(Arena* arena, u32 size) {
    ArenaNode* iter;
    u32 blockSize;
    ArenaNode* newNode;
    void* alloc = NULL;
    ArenaNode* next;

    iter = arena->head;
    size = ALIGN16(size);
    blockSize = ALIGN16(size) + sizeof(ArenaNode);

    while (iter != NULL) {

        if (iter->isFree && iter->size >= size) {
            if (arena->flag & CHECK_FREE_BLOCK) {
                __osMalloc_FreeBlockTest(arena, iter);
            }

            if (blockSize < iter->size) {
                newNode = (ArenaNode*)((u32)iter + blockSize);
                newNode->next = ArenaImpl_GetNextBlock(iter);
                newNode->prev = iter;
                newNode->size = iter->size - blockSize;
                newNode->isFree = true;
                newNode->magic = NODE_MAGIC;

                iter->next = newNode;
                iter->size = size;
                next = ArenaImpl_GetNextBlock(newNode);
                if (next) {
                    next->prev = newNode;
                }
            }

            iter->isFree = false;
            ArenaImpl_SetDebugInfo(iter, NULL, 0, arena);
            alloc = (void*)((u32)iter + sizeof(ArenaNode));
            if (arena->flag & FILL_ALLOCBLOCK) {
                __osMemset(alloc, BLOCK_ALLOC_MAGIC, size);
            }
            break;
        }

        iter = ArenaImpl_GetNextBlock(iter);
    }

    return alloc;
}

void* __osMalloc(Arena* arena, u32 size) {
    void* alloc;

    ArenaImpl_Lock(arena);
    alloc = __osMalloc_NoLock(arena, size);
    ArenaImpl_Unlock(arena);

    return alloc;
}

void* __osMallocR(Arena* arena, u32 size) {
    ArenaNode* iter;
    ArenaNode* newNode;
    u32 blockSize;
    ArenaNode* next;
    void* alloc = NULL;

    size = ALIGN16(size);
    ArenaImpl_Lock(arena);
    iter = ArenaImpl_GetLastBlock(arena);

    while (iter != NULL) {
        if (iter->isFree && iter->size >= size) {
            if (arena->flag & CHECK_FREE_BLOCK) {
                __osMalloc_FreeBlockTest(arena, iter);
            }

            blockSize = ALIGN16(size) + sizeof(ArenaNode);
            if (blockSize < iter->size) {
                newNode = (ArenaNode*)((u32)iter + (iter->size - size));
                newNode->next = ArenaImpl_GetNextBlock(iter);
                newNode->prev = iter;
                newNode->size = size;
                newNode->magic = NODE_MAGIC;

                iter->next = newNode;
                iter->size -= blockSize;
                next = ArenaImpl_GetNextBlock(newNode);
                if (next) {
                    next->prev = newNode;
                }
                iter = newNode;
            }

            iter->isFree = false;
            ArenaImpl_SetDebugInfo(iter, NULL, 0, arena);
            alloc = (void*)((u32)iter + sizeof(ArenaNode));
            if (arena->flag & FILL_ALLOCBLOCK) {
                __osMemset(alloc, BLOCK_ALLOC_MAGIC, size);
            }
            break;
        }
        iter = ArenaImpl_GetPrevBlock(iter);
    }
    ArenaImpl_Unlock(arena);

    return alloc;
}

void __osFree_NoLock(Arena* arena, void* ptr) {
    ArenaNode* node;
    ArenaNode* next;
    ArenaNode* prev;
    ArenaNode* newNext;

    if (ptr == NULL) {
        return;
    }

    node = (ArenaNode*)((u32)ptr - sizeof(ArenaNode));
    if (node == NULL || node->magic != NODE_MAGIC) {
        // "__osFree: Unauthorized release (%08x)"
        osSyncPrintf(VT_COL(RED, WHITE) "__osFree:不正解放(%08x)\n" VT_RST, ptr);
        return;
    }
    if (node->isFree) {
        osSyncPrintf(VT_COL(RED, WHITE) "__osFree:二重解放(%08x)\n" VT_RST, ptr); // "__osFree: Double release (%08x)"
        return;
    }
    if (arena != node->arena && arena != NULL) {
        // "__osFree:Tried to release in a different way than when it was secured (%08x:%08x)"
        osSyncPrintf(VT_COL(RED, WHITE) "__osFree:確保時と違う方法で解放しようとした (%08x:%08x)\n" VT_RST, arena,
                     node->arena);
        return;
    }

    next = ArenaImpl_GetNextBlock(node);
    prev = ArenaImpl_GetPrevBlock(node);
    node->isFree = true;
    ArenaImpl_SetDebugInfo(node, NULL, 0, arena);

    if (arena->flag & FILL_FREEBLOCK) {
        __osMemset((u32)node + sizeof(ArenaNode), BLOCK_FREE_MAGIC, node->size);
    }

    newNext = next;
    if ((u32)next == (u32)node + sizeof(ArenaNode) + node->size && next->isFree) {
        newNext = ArenaImpl_GetNextBlock(next);
        if (newNext != NULL) {
            newNext->prev = node;
        }

        node->size += next->size + sizeof(ArenaNode);
        if (arena->flag & FILL_FREEBLOCK) {
            __osMemset(next, BLOCK_FREE_MAGIC, sizeof(ArenaNode));
        }
        node->next = newNext;
        next = newNext;
    }

    if (prev != NULL && prev->isFree && (u32)node == (u32)prev + sizeof(ArenaNode) + prev->size) {
        if (next) {
            next->prev = prev;
        }
        prev->next = next;
        prev->size += node->size + sizeof(ArenaNode);
        if (arena->flag & FILL_FREEBLOCK) {
            __osMemset(node, BLOCK_FREE_MAGIC, sizeof(ArenaNode));
        }
    }
}

void __osFree(Arena* arena, void* ptr) {
    ArenaImpl_Lock(arena);
    __osFree_NoLock(arena, ptr);
    ArenaImpl_Unlock(arena);
}

void __osFree_NoLockDebug(Arena* arena, void* ptr, const char* file, s32 line) {
    ArenaNode* node;
    ArenaNode* next;
    ArenaNode* prev;
    ArenaNode* newNext;

    if (ptr == NULL) {
        return;
    }

    node = (ArenaNode*)((u32)ptr - sizeof(ArenaNode));
    if (node == NULL || node->magic != NODE_MAGIC) {
        // "__osFree: Unauthorized release (%08x)"
        osSyncPrintf(VT_COL(RED, WHITE) "__osFree:不正解放(%08x) [%s:%d ]\n" VT_RST, ptr, file, line);
        return;
    }
    if (node->isFree) {
        // "__osFree: Double release (%08x)"
        osSyncPrintf(VT_COL(RED, WHITE) "__osFree:二重解放(%08x) [%s:%d ]\n" VT_RST, ptr, file, line);
        return;
    }
    if (arena != node->arena && arena != NULL) {
        // "__osFree:Tried to release in a different way than when it was secured (%08x:%08x)"
        osSyncPrintf(VT_COL(RED, WHITE) "__osFree:確保時と違う方法で解放しようとした (%08x:%08x)\n" VT_RST, arena,
                     node->arena);
        return;
    }

    next = ArenaImpl_GetNextBlock(node);
    prev = ArenaImpl_GetPrevBlock(node);
    node->isFree = true;
    ArenaImpl_SetDebugInfo(node, file, line, arena);

    if (arena->flag & FILL_FREEBLOCK) {
        __osMemset((u32)node + sizeof(ArenaNode), BLOCK_FREE_MAGIC, node->size);
    }

    newNext = node->next;
    if ((u32)next == (u32)node + sizeof(ArenaNode) + node->size && next->isFree) {
        newNext = ArenaImpl_GetNextBlock(next);
        if (newNext != NULL) {
            newNext->prev = node;
        }

        node->size += next->size + sizeof(ArenaNode);
        if (arena->flag & FILL_FREEBLOCK) {
            __osMemset(next, BLOCK_FREE_MAGIC, sizeof(ArenaNode));
        }
        node->next = newNext;
        next = newNext;
    }

    if (prev != NULL && prev->isFree && (u32)node == (u32)prev + sizeof(ArenaNode) + prev->size) {
        if (next != NULL) {
            next->prev = prev;
        }
        prev->next = next;
        prev->size += node->size + sizeof(ArenaNode);
        if (arena->flag & FILL_FREEBLOCK) {
            __osMemset(node, BLOCK_FREE_MAGIC, sizeof(ArenaNode));
        }
    }
}

void __osFreeDebug(Arena* arena, void* ptr, const char* file, s32 line) {
    ArenaImpl_Lock(arena);
    __osFree_NoLockDebug(arena, ptr, file, line);
    ArenaImpl_Unlock(arena);
}

void* __osRealloc(Arena* arena, void* ptr, u32 newSize) {
    void* newAlloc;
    ArenaNode* node;
    ArenaNode* next;
    ArenaNode* newNext;
    ArenaNode* overNext;
    ArenaNode* newNext2;
    ArenaNode* next2;
    u32 sizeDiff;
    ArenaNode* overNext2;
    ArenaNode localCopy;
    u32 blockSize;
    s32 pad;

    newSize = ALIGN16(newSize);
    osSyncPrintf("__osRealloc(%08x, %d)\n", ptr, newSize);
    ArenaImpl_Lock(arena);

    if (ptr == NULL) {
        ptr = __osMalloc_NoLock(arena, newSize);
    } else if (newSize == 0) {
        __osFree_NoLock(arena, ptr);
        ptr = NULL;
    } else {
        node = (ArenaNode*)((u32)ptr - sizeof(ArenaNode));
        if (newSize == node->size) {
            // "Does nothing because the memory block size does not change"
            osSyncPrintf("メモリブロックサイズが変わらないためなにもしません\n");
        } else if (node->size < newSize) {
            next = ArenaImpl_GetNextBlock(node);
            sizeDiff = newSize - node->size;
            if ((u32)next == ((u32)node + node->size + sizeof(ArenaNode)) && next->isFree && next->size >= sizeDiff) {
                // "Merge because there is a free block after the current memory block"
                osSyncPrintf("現メモリブロックの後ろにフリーブロックがあるので結合します\n");
                next->size -= sizeDiff;
                overNext = ArenaImpl_GetNextBlock(next);
                newNext = (ArenaNode*)((u32)next + sizeDiff);
                if (overNext != NULL) {
                    overNext->prev = newNext;
                }
                node->next = newNext;
                node->size = newSize;
<<<<<<< HEAD
                func_801068B0(newNext, next, sizeof(ArenaNode)); // memmove
=======
                __osMemmove(newNext, next, sizeof(ArenaNode));
>>>>>>> 3a78e961
            } else {
                // "Allocate a new memory block and move the contents"
                osSyncPrintf("新たにメモリブロックを確保して内容を移動します\n");
                newAlloc = __osMalloc_NoLock(arena, newSize);
                if (newAlloc != NULL) {
                    bcopy(ptr, newAlloc, node->size);
                    __osFree_NoLock(arena, ptr);
                }
                ptr = newAlloc;
            }
        } else if (newSize < node->size) {
            next2 = ArenaImpl_GetNextBlock(node);
            if (next2 != NULL && next2->isFree) {
                blockSize = ALIGN16(newSize) + sizeof(ArenaNode);
                // "Increased free block behind current memory block"
                osSyncPrintf("現メモリブロックの後ろのフリーブロックを大きくしました\n");
                newNext2 = (ArenaNode*)((u32)node + blockSize);
                localCopy = *next2;
                *newNext2 = localCopy;
                newNext2->size += node->size - newSize;
                node->next = newNext2;
                node->size = newSize;
                overNext2 = ArenaImpl_GetNextBlock(newNext2);
                if (overNext2 != NULL) {
                    overNext2->prev = newNext2;
                }
            } else if (newSize + sizeof(ArenaNode) < node->size) {
                blockSize = ALIGN16(newSize) + sizeof(ArenaNode);
                // "Generated because there is no free block after the current memory block"
                osSyncPrintf("現メモリブロックの後ろにフリーブロックがないので生成します\n");
                newNext2 = (ArenaNode*)((u32)node + blockSize);
                newNext2->next = ArenaImpl_GetNextBlock(node);
                newNext2->prev = node;
                newNext2->size = node->size - blockSize;
                newNext2->isFree = true;
                newNext2->magic = NODE_MAGIC;
                node->next = newNext2;
                node->size = newSize;
                overNext2 = ArenaImpl_GetNextBlock(newNext2);
                if (overNext2 != NULL) {
                    overNext2->prev = newNext2;
                }
            } else {
                // "There is no room to generate free blocks"
                osSyncPrintf("フリーブロック生成するだけの空きがありません\n");
                ptr = NULL;
            }
        }
    }
    ArenaImpl_Unlock(arena);

    return ptr;
}

void* __osReallocDebug(Arena* arena, void* ptr, u32 newSize, const char* file, s32 line) {
    return __osRealloc(arena, ptr, newSize);
}

void ArenaImpl_GetSizes(Arena* arena, u32* outMaxFree, u32* outFree, u32* outAlloc) {
    ArenaNode* iter;

    ArenaImpl_Lock(arena);

    *outMaxFree = 0;
    *outFree = 0;
    *outAlloc = 0;

    iter = arena->head;
    while (iter != NULL) {
        if (iter->isFree) {
            *outFree += iter->size;
            if (*outMaxFree < iter->size) {
                *outMaxFree = iter->size;
            }
        } else {
            *outAlloc += iter->size;
        }

        iter = ArenaImpl_GetNextBlock(iter);
    }

    ArenaImpl_Unlock(arena);
}

void __osDisplayArena(Arena* arena) {
    u32 freeSize;
    u32 allocatedSize;
    u32 maxFree;
    ArenaNode* iter;
    ArenaNode* next;

    if (!__osMallocIsInitalized(arena)) {
        osSyncPrintf("アリーナは初期化されていません\n"); // "Arena is not initalized"
        return;
    }

    ArenaImpl_Lock(arena);

    maxFree = 0;
    freeSize = 0;
    allocatedSize = 0;

    osSyncPrintf("アリーナの内容 (0x%08x)\n", arena); // "Arena contents (0x%08x)"
    // "Memory node range status size [time s ms us ns: TID: src: line]"
    osSyncPrintf("メモリブロック範囲 status サイズ  [時刻  s ms us ns: TID:src:行]\n");

    iter = arena->head;
    while (iter != NULL) {
        if (iter != NULL && iter->magic == NODE_MAGIC) {
            next = iter->next;
            osSyncPrintf("%08x-%08x%c %s %08x", iter, ((u32)iter + sizeof(ArenaNode) + iter->size),
                         (next == NULL) ? '$' : (iter != next->prev ? '!' : ' '),
                         iter->isFree ? "空き" : "確保", //? "Free" : "Secure"
                         iter->size);

            if (!iter->isFree) {
                osSyncPrintf(" [%016llu:%2d:%s:%d]", OS_CYCLES_TO_NSEC(iter->time), iter->threadId,
                             iter->filename != NULL ? iter->filename : "**NULL**", iter->line);
            }

            osSyncPrintf("\n");

            if (iter->isFree) {
                freeSize += iter->size;
                if (maxFree < iter->size) {
                    maxFree = iter->size;
                }
            } else {
                allocatedSize += iter->size;
            }
        } else {
            osSyncPrintf("%08x Block Invalid\n", iter);
            next = NULL;
        }
        iter = next;
    }

    // "Total reserved node size 0x%08x bytes"
    osSyncPrintf("確保ブロックサイズの合計 0x%08x バイト\n", allocatedSize);
    // "Total free node size 0x%08x bytes"
    osSyncPrintf("空きブロックサイズの合計 0x%08x バイト\n", freeSize);
    // "Maximum free node size 0x%08x bytes"
    osSyncPrintf("最大空きブロックサイズ   0x%08x バイト\n", maxFree);

    ArenaImpl_Unlock(arena);
}

void ArenaImpl_FaultClient(Arena* arena) {
    u32 freeSize;
    u32 allocatedSize;
    u32 maxFree;
    ArenaNode* iter;
    ArenaNode* next;

    FaultDrawer_Printf("ARENA INFO (0x%08x)\n", arena);
    if (!__osMallocIsInitalized(arena)) {
        FaultDrawer_Printf("Arena is uninitalized\n", arena);
        return;
    }

    maxFree = 0;
    freeSize = 0;
    allocatedSize = 0;

    FaultDrawer_Printf("Memory Block Region status size\n");

    iter = arena->head;
    while (iter != NULL) {
        if (iter != NULL && iter->magic == NODE_MAGIC) {
            next = iter->next;
            FaultDrawer_Printf("%08x-%08x%c %s %08x", iter, ((u32)iter + sizeof(ArenaNode) + iter->size),
                               (!next) ? '$' : (iter != next->prev ? '!' : ' '), iter->isFree ? "F" : "A", iter->size);

            FaultDrawer_Printf("\n");

            if (iter->isFree) {
                freeSize += iter->size;
                if (maxFree < iter->size) {
                    maxFree = iter->size;
                }
            } else {
                allocatedSize += iter->size;
            }
        } else {
            FaultDrawer_SetFontColor(0xF801);
            FaultDrawer_Printf("%08x Block Invalid\n", iter);
            next = NULL;
        }
        iter = next;
    }

    FaultDrawer_SetFontColor(0x7F1);
    FaultDrawer_Printf("Total Alloc Block Size  %08x\n", allocatedSize);
    FaultDrawer_Printf("Total Free Block Size   %08x\n", freeSize);
    FaultDrawer_Printf("Largest Free Block Size %08x\n", maxFree);
}

u32 __osCheckArena(Arena* arena) {
    ArenaNode* iter;
    u32 error = 0;

    ArenaImpl_Lock(arena);
    // "Checking the contents of the arena. . ． (%08x)"
    osSyncPrintf("アリーナの内容をチェックしています．．． (%08x)\n", arena);
    iter = arena->head;
    while (iter != NULL) {
        if (iter && iter->magic == NODE_MAGIC) {
            // "Oops!! (%08x %08x)"
            osSyncPrintf(VT_COL(RED, WHITE) "おおっと！！ (%08x %08x)\n" VT_RST, iter, iter->magic);
            error = 1;
            break;
        }
        iter = ArenaImpl_GetNextBlock(iter);
    }
    if (error == 0) {
        osSyncPrintf("アリーナはまだ、いけそうです\n"); // "The arena is still going well"
    }
    ArenaImpl_Unlock(arena);

    return error;
}

u8 func_800FF334(Arena* arena) {
    return arena->unk_20;
}<|MERGE_RESOLUTION|>--- conflicted
+++ resolved
@@ -590,11 +590,7 @@
                 }
                 node->next = newNext;
                 node->size = newSize;
-<<<<<<< HEAD
-                func_801068B0(newNext, next, sizeof(ArenaNode)); // memmove
-=======
                 __osMemmove(newNext, next, sizeof(ArenaNode));
->>>>>>> 3a78e961
             } else {
                 // "Allocate a new memory block and move the contents"
                 osSyncPrintf("新たにメモリブロックを確保して内容を移動します\n");
