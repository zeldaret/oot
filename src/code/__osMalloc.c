--- conflicted
+++ resolved
@@ -694,12 +694,8 @@
     return ptr;
 }
 
-<<<<<<< HEAD
-void* __osReallocDebug(Arena* arena, void* ptr, u32 newSize, UNUSED const char* file, UNUSED s32 line) {
-=======
-#if OOT_DEBUG
-void* __osReallocDebug(Arena* arena, void* ptr, u32 newSize, const char* file, int line) {
->>>>>>> bf3339a1
+#if OOT_DEBUG
+void* __osReallocDebug(Arena* arena, void* ptr, u32 newSize, UNUSED const char* file, UNUSED int line) {
     return __osRealloc(arena, ptr, newSize);
 }
 #endif
