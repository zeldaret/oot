#include "global.h"
#include "overlays/actors/ovl_En_Elf/z_en_elf.h"
#include "objects/gameplay_keep/gameplay_keep.h"
#include "overlays/effects/ovl_Effect_Ss_Dead_Sound/z_eff_ss_dead_sound.h"

#define FLAGS 0x00000000

#define THIS ((EnItem00*)thisx)

void EnItem00_Init(Actor* thisx, GlobalContext* globalCtx);
void EnItem00_Destroy(Actor* thisx, GlobalContext* globalCtx);
void EnItem00_Update(Actor* thisx, GlobalContext* globalCtx);
void EnItem00_Draw(Actor* thisx, GlobalContext* globalCtx);

void func_8001DFC8(EnItem00* this, GlobalContext* globalCtx);
void func_8001E1C8(EnItem00* this, GlobalContext* globalCtx);
void func_8001E304(EnItem00* this, GlobalContext* globalCtx);
void func_8001E5C8(EnItem00* this, GlobalContext* globalCtx);

void EnItem00_DrawRupee(EnItem00* this, GlobalContext* globalCtx);
void EnItem00_DrawCollectible(EnItem00* this, GlobalContext* globalCtx);
void EnItem00_DrawHeartContainer(EnItem00* this, GlobalContext* globalCtx);
void EnItem00_DrawHeartPiece(EnItem00* this, GlobalContext* globalCtx);

const ActorInit En_Item00_InitVars = {
    ACTOR_EN_ITEM00,
    ACTORCAT_MISC,
    FLAGS,
    OBJECT_GAMEPLAY_KEEP,
    sizeof(EnItem00),
    (ActorFunc)EnItem00_Init,
    (ActorFunc)EnItem00_Destroy,
    (ActorFunc)EnItem00_Update,
    (ActorFunc)EnItem00_Draw,
};

static ColliderCylinderInit sCylinderInit = {
    {
        COLTYPE_NONE,
        AT_NONE,
        AC_ON | AC_TYPE_PLAYER,
        OC1_NONE,
        OC2_NONE,
        COLSHAPE_CYLINDER,
    },
    {
        ELEMTYPE_UNK0,
        { 0x00000000, 0x00, 0x00 },
        { 0x00000010, 0x00, 0x00 },
        TOUCH_NONE | TOUCH_SFX_NORMAL,
        BUMP_ON,
        OCELEM_NONE,
    },
    { 10, 30, 0, { 0, 0, 0 } },
};

static InitChainEntry sInitChain[] = {
    ICHAIN_F32(targetArrowOffset, 2000, ICHAIN_STOP),
};

static Color_RGBA8 sEffectPrimColor = { 255, 255, 127, 0 };
static Color_RGBA8 sEffectEnvColor = { 255, 255, 255, 0 };
static Vec3f sEffectVelocity = { 0.0f, 0.1f, 0.0f };
static Vec3f sEffectAccel = { 0.0f, 0.01f, 0.0f };

static void* sRupeeTex[] = {
    gRupeeGreenTex, gRupeeBlueTex, gRupeeRedTex, gRupeePinkTex, gRupeeOrangeTex,
};

static void* sItemDropTex[] = {
    gDropRecoveryHeartTex, gDropBombTex,       gDropArrows1Tex,   gDropArrows2Tex,
    gDropArrows3Tex,       gDropBombTex,       gDropDekuNutTex,   gDropDekuStickTex,
    gDropMagicLargeTex,    gDropMagicSmallTex, gDropDekuSeedsTex, gDropKeySmallTex,
};

static u8 sItemDropIds[] = {
    ITEM00_RUPEE_GREEN,
    ITEM00_RUPEE_BLUE,
    0xFF,
    0xFF,
    ITEM00_RUPEE_BLUE,
    ITEM00_RUPEE_GREEN,
    ITEM00_MAGIC_SMALL,
    ITEM00_HEART,
    ITEM00_HEART,
    0xFF,
    ITEM00_MAGIC_SMALL,
    ITEM00_FLEXIBLE,
    ITEM00_SEEDS,
    ITEM00_SEEDS,
    0xFF,
    ITEM00_RUPEE_BLUE,
    ITEM00_RUPEE_GREEN,
    ITEM00_MAGIC_SMALL,
    ITEM00_RUPEE_GREEN,
    ITEM00_RUPEE_BLUE,
    ITEM00_HEART,
    0xFF,
    ITEM00_HEART,
    0xFF,
    ITEM00_FLEXIBLE,
    0xFF,
    ITEM00_BOMBS_A,
    0xFF,
    ITEM00_SEEDS,
    0xFF,
    0xFF,
    ITEM00_MAGIC_SMALL,
    ITEM00_RUPEE_GREEN,
    ITEM00_RUPEE_GREEN,
    ITEM00_MAGIC_SMALL,
    0xFF,
    ITEM00_HEART,
    0xFF,
    0xFF,
    ITEM00_HEART,
    0xFF,
    ITEM00_SEEDS,
    ITEM00_SEEDS,
    0xFF,
    ITEM00_BOMBS_A,
    0xFF,
    ITEM00_FLEXIBLE,
    ITEM00_MAGIC_SMALL,
    ITEM00_RUPEE_GREEN,
    ITEM00_RUPEE_GREEN,
    ITEM00_NUTS,
    0xFF,
    ITEM00_SEEDS,
    ITEM00_SEEDS,
    ITEM00_NUTS,
    ITEM00_HEART,
    ITEM00_HEART,
    ITEM00_SEEDS,
    0xFF,
    ITEM00_FLEXIBLE,
    0xFF,
    0xFF,
    0xFF,
    0xFF,
    ITEM00_RUPEE_GREEN,
    ITEM00_RUPEE_GREEN,
    ITEM00_SEEDS,
    ITEM00_BOMBS_A,
    ITEM00_MAGIC_SMALL,
    ITEM00_BOMBS_A,
    0xFF,
    0xFF,
    ITEM00_HEART,
    0xFF,
    0xFF,
    ITEM00_HEART,
    ITEM00_HEART,
    0xFF,
    0xFF,
    ITEM00_MAGIC_SMALL,
    ITEM00_RUPEE_GREEN,
    ITEM00_MAGIC_SMALL,
    ITEM00_RUPEE_GREEN,
    0xFF,
    ITEM00_RUPEE_BLUE,
    0xFF,
    0xFF,
    ITEM00_HEART,
    0xFF,
    0xFF,
    ITEM00_HEART,
    ITEM00_FLEXIBLE,
    ITEM00_SEEDS,
    ITEM00_SEEDS,
    0xFF,
    ITEM00_MAGIC_SMALL,
    ITEM00_RUPEE_GREEN,
    ITEM00_RUPEE_BLUE,
    0xFF,
    ITEM00_RUPEE_GREEN,
    0xFF,
    ITEM00_HEART,
    0xFF,
    0xFF,
    ITEM00_BOMBS_A,
    ITEM00_ARROWS_SMALL,
    0xFF,
    ITEM00_ARROWS_MEDIUM,
    ITEM00_MAGIC_SMALL,
    ITEM00_FLEXIBLE,
    0xFF,
    ITEM00_MAGIC_LARGE,
    ITEM00_RUPEE_GREEN,
    0xFF,
    ITEM00_RUPEE_BLUE,
    0xFF,
    ITEM00_RUPEE_GREEN,
    ITEM00_HEART,
    ITEM00_FLEXIBLE,
    ITEM00_BOMBS_A,
    ITEM00_ARROWS_SMALL,
    0xFF,
    0xFF,
    0xFF,
    ITEM00_MAGIC_SMALL,
    0xFF,
    0xFF,
    ITEM00_MAGIC_LARGE,
    ITEM00_ARROWS_LARGE,
    ITEM00_ARROWS_MEDIUM,
    ITEM00_ARROWS_MEDIUM,
    ITEM00_ARROWS_SMALL,
    ITEM00_ARROWS_SMALL,
    ITEM00_FLEXIBLE,
    ITEM00_ARROWS_SMALL,
    ITEM00_ARROWS_SMALL,
    ITEM00_ARROWS_SMALL,
    ITEM00_ARROWS_MEDIUM,
    ITEM00_ARROWS_SMALL,
    ITEM00_ARROWS_SMALL,
    ITEM00_ARROWS_SMALL,
    ITEM00_ARROWS_MEDIUM,
    ITEM00_ARROWS_LARGE,
    ITEM00_ARROWS_LARGE,
    ITEM00_MAGIC_LARGE,
    ITEM00_MAGIC_SMALL,
    ITEM00_MAGIC_SMALL,
    ITEM00_MAGIC_SMALL,
    ITEM00_MAGIC_SMALL,
    ITEM00_MAGIC_LARGE,
    ITEM00_MAGIC_SMALL,
    ITEM00_MAGIC_SMALL,
    ITEM00_MAGIC_SMALL,
    ITEM00_MAGIC_LARGE,
    ITEM00_MAGIC_SMALL,
    ITEM00_MAGIC_LARGE,
    ITEM00_MAGIC_SMALL,
    ITEM00_MAGIC_SMALL,
    ITEM00_MAGIC_SMALL,
    ITEM00_MAGIC_LARGE,
    ITEM00_BOMBS_A,
    0xFF,
    ITEM00_BOMBS_A,
    0xFF,
    ITEM00_BOMBS_A,
    ITEM00_FLEXIBLE,
    ITEM00_BOMBS_A,
    ITEM00_BOMBS_A,
    ITEM00_BOMBS_A,
    0xFF,
    0xFF,
    0xFF,
    0xFF,
    ITEM00_BOMBS_A,
    0xFF,
    ITEM00_BOMBS_A,
    ITEM00_HEART,
    ITEM00_HEART,
    ITEM00_HEART,
    ITEM00_HEART,
    ITEM00_HEART,
    ITEM00_HEART,
    ITEM00_HEART,
    ITEM00_HEART,
    ITEM00_HEART,
    ITEM00_HEART,
    ITEM00_HEART,
    ITEM00_HEART,
    ITEM00_HEART,
    ITEM00_HEART,
    ITEM00_HEART,
    ITEM00_HEART,
    ITEM00_RUPEE_RED,
    ITEM00_RUPEE_BLUE,
    ITEM00_RUPEE_BLUE,
    ITEM00_RUPEE_RED,
    ITEM00_RUPEE_BLUE,
    ITEM00_RUPEE_BLUE,
    ITEM00_RUPEE_BLUE,
    ITEM00_RUPEE_RED,
    ITEM00_RUPEE_RED,
    ITEM00_RUPEE_BLUE,
    ITEM00_RUPEE_RED,
    ITEM00_RUPEE_BLUE,
    ITEM00_RUPEE_RED,
    ITEM00_RUPEE_RED,
    ITEM00_RUPEE_RED,
    ITEM00_RUPEE_RED,
    ITEM00_SEEDS,
    0xFF,
    ITEM00_NUTS,
    0xFF,
    ITEM00_STICK,
    0xFF,
    0xFF,
    ITEM00_SEEDS,
    0xFF,
    0xFF,
    0xFF,
    ITEM00_NUTS,
    0xFF,
    ITEM00_NUTS,
    ITEM00_HEART,
    ITEM00_SEEDS,
    ITEM00_HEART,
    0xFF,
    ITEM00_SEEDS,
    0xFF,
    ITEM00_HEART,
    0xFF,
    0xFF,
    ITEM00_HEART,
    ITEM00_HEART,
    0xFF,
    0xFF,
    ITEM00_HEART,
    0xFF,
    ITEM00_HEART,
    ITEM00_SEEDS,
    ITEM00_FLEXIBLE,
};

static u8 sDropQuantities[] = {
    1, 1, 1, 1, 1, 1, 1, 1, 1, 1, 1, 1, 1, 1, 1, 1, 1, 1, 1, 1, 1, 1, 1, 1, 1, 1, 1, 1, 1, 1, 1, 1, 1, 1, 1,
    1, 1, 1, 1, 1, 1, 1, 1, 1, 1, 1, 1, 1, 1, 1, 1, 1, 1, 1, 1, 1, 1, 1, 1, 1, 0, 0, 0, 0, 1, 1, 1, 1, 1, 1,
    1, 1, 1, 1, 1, 3, 1, 1, 1, 1, 1, 1, 1, 1, 1, 1, 1, 1, 1, 1, 3, 1, 1, 1, 1, 1, 1, 1, 1, 1, 1, 1, 1, 1, 1,
    1, 1, 1, 1, 1, 1, 1, 1, 1, 1, 1, 1, 1, 1, 1, 1, 1, 1, 1, 1, 1, 1, 1, 1, 1, 1, 1, 1, 1, 1, 1, 1, 1, 1, 1,
    1, 1, 1, 1, 1, 1, 1, 1, 1, 1, 1, 1, 1, 1, 1, 1, 1, 1, 1, 1, 1, 1, 1, 1, 1, 1, 1, 1, 1, 1, 1, 1, 1, 1, 0,
    1, 3, 3, 3, 3, 3, 3, 3, 3, 3, 3, 3, 3, 3, 3, 3, 3, 3, 3, 3, 1, 3, 3, 3, 1, 1, 3, 1, 3, 1, 1, 1, 3, 1, 1,
    1, 1, 1, 1, 1, 1, 1, 1, 1, 1, 1, 1, 1, 1, 3, 1, 1, 1, 1, 1, 1, 1, 1, 1, 1, 1, 1, 3, 1, 1, 0, 0, 0, 0,
};

void EnItem00_SetupAction(EnItem00* this, EnItem00ActionFunc actionFunc) {
    this->actionFunc = actionFunc;
}

void EnItem00_Init(Actor* thisx, GlobalContext* globalCtx) {
    EnItem00* this = THIS;
    s32 pad;
    f32 yOffset = 980.0f;
    f32 shadowScale = 6.0f;
    s32 getItemId = GI_NONE;
    s16 spawnParam8000 = this->actor.params & 0x8000;
    s32 pad1;

    this->collectibleFlag = (this->actor.params & 0x3F00) >> 8;

    this->actor.params &= 0xFF;

    if (Flags_GetCollectible(globalCtx, this->collectibleFlag)) {
        Actor_Kill(&this->actor);
        return;
    }

    Actor_ProcessInitChain(&this->actor, sInitChain);
    Collider_InitCylinder(globalCtx, &this->collider);
    Collider_SetCylinder(globalCtx, &this->collider, &this->actor, &sCylinderInit);

    this->unk_158 = 1;

    switch (this->actor.params) {
        case ITEM00_RUPEE_GREEN:
        case ITEM00_RUPEE_BLUE:
        case ITEM00_RUPEE_RED:
            Actor_SetScale(&this->actor, 0.015f);
            this->scale = 0.015f;
            yOffset = 750.0f;
            break;
        case ITEM00_SMALL_KEY:
            this->unk_158 = 0;
            Actor_SetScale(&this->actor, 0.03f);
            this->scale = 0.03f;
            yOffset = 350.0f;
            break;
        case ITEM00_HEART_PIECE:
            this->unk_158 = 0;
            yOffset = 650.0f;
            Actor_SetScale(&this->actor, 0.02f);
            this->scale = 0.02f;
            break;
        case ITEM00_HEART:
            this->actor.home.rot.z = Rand_CenteredFloat(65535.0f);
            yOffset = 430.0f;
            Actor_SetScale(&this->actor, 0.02f);
            this->scale = 0.02f;
            break;
        case ITEM00_HEART_CONTAINER:
            yOffset = 430.0f;
            this->unk_158 = 0;
            Actor_SetScale(&this->actor, 0.02f);
            this->scale = 0.02f;
            break;
        case ITEM00_ARROWS_SINGLE:
            yOffset = 400.0f;
            Actor_SetScale(&this->actor, 0.02f);
            this->scale = 0.02f;
            break;
        case ITEM00_ARROWS_SMALL:
        case ITEM00_ARROWS_MEDIUM:
        case ITEM00_ARROWS_LARGE:
            Actor_SetScale(&this->actor, 0.035f);
            this->scale = 0.035f;
            yOffset = 250.0f;
            break;
        case ITEM00_BOMBS_A:
        case ITEM00_BOMBS_B:
        case ITEM00_NUTS:
        case ITEM00_STICK:
        case ITEM00_MAGIC_SMALL:
        case ITEM00_SEEDS:
        case ITEM00_BOMBS_SPECIAL:
            Actor_SetScale(&this->actor, 0.03f);
            this->scale = 0.03f;
            yOffset = 320.0f;
            break;
        case ITEM00_MAGIC_LARGE:
            Actor_SetScale(&this->actor, 0.045 - 1e-10);
            this->scale = 0.045 - 1e-10;
            yOffset = 320.0f;
            break;
        case ITEM00_RUPEE_ORANGE:
            Actor_SetScale(&this->actor, 0.045 - 1e-10);
            this->scale = 0.045 - 1e-10;
            yOffset = 750.0f;
            break;
        case ITEM00_RUPEE_PURPLE:
            Actor_SetScale(&this->actor, 0.03f);
            this->scale = 0.03f;
            yOffset = 750.0f;
            break;
        case ITEM00_FLEXIBLE:
            yOffset = 500.0f;
            Actor_SetScale(&this->actor, 0.01f);
            this->scale = 0.01f;
            break;
        case ITEM00_SHIELD_DEKU:
            this->actor.objBankIndex = Object_GetIndex(&globalCtx->objectCtx, OBJECT_GI_SHIELD_1);
            Actor_SetObjectDependency(globalCtx, &this->actor);
            Actor_SetScale(&this->actor, 0.5f);
            this->scale = 0.5f;
            yOffset = 0.0f;
            shadowScale = 0.6f;
            this->actor.world.rot.x = 0x4000;
            break;
        case ITEM00_SHIELD_HYLIAN:
            this->actor.objBankIndex = Object_GetIndex(&globalCtx->objectCtx, OBJECT_GI_SHIELD_2);
            Actor_SetObjectDependency(globalCtx, &this->actor);
            Actor_SetScale(&this->actor, 0.5f);
            this->scale = 0.5f;
            yOffset = 0.0f;
            shadowScale = 0.6f;
            this->actor.world.rot.x = 0x4000;
            break;
        case ITEM00_TUNIC_ZORA:
        case ITEM00_TUNIC_GORON:
            this->actor.objBankIndex = Object_GetIndex(&globalCtx->objectCtx, OBJECT_GI_CLOTHES);
            Actor_SetObjectDependency(globalCtx, &this->actor);
            Actor_SetScale(&this->actor, 0.5f);
            this->scale = 0.5f;
            yOffset = 0.0f;
            shadowScale = 0.6f;
            this->actor.world.rot.x = 0x4000;
            break;
    }

    this->unk_156 = 0;
    ActorShape_Init(&this->actor.shape, yOffset, ActorShadow_DrawCircle, shadowScale);
    this->actor.shape.shadowAlpha = 180;
    this->actor.focus.pos = this->actor.world.pos;
    this->getItemId = GI_NONE;

    if (!spawnParam8000) {
        EnItem00_SetupAction(this, func_8001DFC8);
        this->unk_15A = -1;
        return;
    }

    this->unk_15A = 15;
    this->unk_154 = 35;

    this->actor.speedXZ = 0.0f;
    this->actor.velocity.y = 0.0f;
    this->actor.gravity = 0.0f;

    switch (this->actor.params) {
        case ITEM00_RUPEE_GREEN:
            Item_Give(globalCtx, ITEM_RUPEE_GREEN);
            break;
        case ITEM00_RUPEE_BLUE:
            Item_Give(globalCtx, ITEM_RUPEE_BLUE);
            break;
        case ITEM00_RUPEE_RED:
            Item_Give(globalCtx, ITEM_RUPEE_RED);
            break;
        case ITEM00_RUPEE_PURPLE:
            Item_Give(globalCtx, ITEM_RUPEE_PURPLE);
            break;
        case ITEM00_RUPEE_ORANGE:
            Item_Give(globalCtx, ITEM_RUPEE_GOLD);
            break;
        case ITEM00_HEART:
            Item_Give(globalCtx, ITEM_HEART);
            break;
        case ITEM00_FLEXIBLE:
            Health_ChangeBy(globalCtx, 0x70);
            break;
        case ITEM00_BOMBS_A:
        case ITEM00_BOMBS_B:
            Item_Give(globalCtx, ITEM_BOMBS_5);
            break;
        case ITEM00_ARROWS_SINGLE:
            Item_Give(globalCtx, ITEM_BOW);
            break;
        case ITEM00_ARROWS_SMALL:
            Item_Give(globalCtx, ITEM_ARROWS_SMALL);
            break;
        case ITEM00_ARROWS_MEDIUM:
            Item_Give(globalCtx, ITEM_ARROWS_MEDIUM);
            break;
        case ITEM00_ARROWS_LARGE:
            Item_Give(globalCtx, ITEM_ARROWS_LARGE);
            break;
        case ITEM00_MAGIC_LARGE:
            getItemId = GI_MAGIC_SMALL;
            break;
        case ITEM00_MAGIC_SMALL:
            getItemId = GI_MAGIC_LARGE;
            break;
        case ITEM00_SMALL_KEY:
            Item_Give(globalCtx, ITEM_KEY_SMALL);
            break;
        case ITEM00_SEEDS:
            getItemId = GI_SEEDS_5;
            break;
        case ITEM00_NUTS:
            getItemId = GI_NUTS_5;
            break;
        case ITEM00_STICK:
            getItemId = GI_STICKS_1;
            break;
        case ITEM00_HEART_PIECE:
        case ITEM00_HEART_CONTAINER:
        case ITEM00_SHIELD_DEKU:
        case ITEM00_SHIELD_HYLIAN:
        case ITEM00_TUNIC_ZORA:
        case ITEM00_TUNIC_GORON:
        case ITEM00_BOMBS_SPECIAL:
            break;
    }

<<<<<<< HEAD
    if ((getItemId != 0) && !Actor_HasParent(&this->actor, globalCtx)) {
        Actor_PickUpNearby(&this->actor, globalCtx, getItemId);
=======
    if ((getItemId != GI_NONE) && !Actor_HasParent(&this->actor, globalCtx)) {
        func_8002F554(&this->actor, globalCtx, getItemId);
>>>>>>> ca2ea1ce
    }

    EnItem00_SetupAction(this, func_8001E5C8);
    this->actionFunc(this, globalCtx);
}

void EnItem00_Destroy(Actor* thisx, GlobalContext* globalCtx) {
    EnItem00* this = THIS;

    Collider_DestroyCylinder(globalCtx, &this->collider);
}

void func_8001DFC8(EnItem00* this, GlobalContext* globalCtx) {
    if ((this->actor.params <= ITEM00_RUPEE_RED) || ((this->actor.params == ITEM00_HEART) && (this->unk_15A < 0)) ||
        (this->actor.params == ITEM00_HEART_PIECE)) {
        this->actor.shape.rot.y += 960;
    } else {
        if ((this->actor.params >= ITEM00_SHIELD_DEKU) && (this->actor.params != ITEM00_BOMBS_SPECIAL)) {
            if (this->unk_15A == -1) {
                if (Math_SmoothStepToS(&this->actor.shape.rot.x, this->actor.world.rot.x - 0x4000, 2, 3000, 1500) ==
                    0) {
                    this->unk_15A = -2;
                }
            } else {
                if (Math_SmoothStepToS(&this->actor.shape.rot.x, -this->actor.world.rot.x - 0x4000, 2, 3000, 1500) ==
                    0) {
                    this->unk_15A = -1;
                }
            }
            Math_SmoothStepToS(&this->actor.world.rot.x, 0, 2, 2500, 500);
        }
    }

    if (this->actor.params == ITEM00_HEART_PIECE) {
        this->actor.shape.yOffset = Math_SinS(this->actor.shape.rot.y) * 150.0f + 850.0f;
    }

    Math_SmoothStepToF(&this->actor.speedXZ, 0.0f, 1.0f, 0.5f, 0.0f);

    if (this->unk_154 == 0) {
        if ((this->actor.params != ITEM00_SMALL_KEY) && (this->actor.params != ITEM00_HEART_PIECE) &&
            (this->actor.params != ITEM00_HEART_CONTAINER)) {
            this->unk_154 = -1;
        }
    }

    if (this->unk_15A == 0) {
        if ((this->actor.params != ITEM00_SMALL_KEY) && (this->actor.params != ITEM00_HEART_PIECE) &&
            (this->actor.params != ITEM00_HEART_CONTAINER)) {
            Actor_Kill(&this->actor);
        }
    }

    if ((this->actor.gravity != 0.0f) && !(this->actor.bgCheckFlags & 0x0001)) {
        EnItem00_SetupAction(this, func_8001E1C8);
    }
}

void func_8001E1C8(EnItem00* this, GlobalContext* globalCtx) {
    f32 originalVelocity;
    Vec3f effectPos;

    if (this->actor.params <= ITEM00_RUPEE_RED) {
        this->actor.shape.rot.y += 960;
    }

    if (globalCtx->gameplayFrames & 1) {
        effectPos.x = this->actor.world.pos.x + Rand_CenteredFloat(10.0f);
        effectPos.y = this->actor.world.pos.y + Rand_CenteredFloat(10.0f);
        effectPos.z = this->actor.world.pos.z + Rand_CenteredFloat(10.0f);
        EffectSsKiraKira_SpawnSmall(globalCtx, &effectPos, &sEffectVelocity, &sEffectAccel, &sEffectPrimColor,
                                    &sEffectEnvColor);
    }

    if (this->actor.bgCheckFlags & 0x0003) {
        originalVelocity = this->actor.velocity.y;
        if (originalVelocity > -2.0f) {
            EnItem00_SetupAction(this, func_8001DFC8);
            this->actor.velocity.y = 0.0f;
        } else {
            this->actor.velocity.y = originalVelocity * -0.8f;
            this->actor.bgCheckFlags &= ~1;
        }
    }
}

void func_8001E304(EnItem00* this, GlobalContext* globalCtx) {
    s32 pad;
    Vec3f pos;
    s32 rotOffset;

    this->unk_15A++;

    if (this->actor.params == ITEM00_HEART) {
        if (this->actor.velocity.y < 0.0f) {
            this->actor.speedXZ = 0.0f;
            this->actor.gravity = -0.4f;
            if (this->actor.velocity.y < -1.5f) {
                this->actor.velocity.y = -1.5f;
            }
            this->actor.home.rot.z += (s16)((this->actor.velocity.y + 3.0f) * 1000.0f);
            this->actor.world.pos.x +=
                Math_CosS(this->actor.yawTowardsPlayer) * (-3.0f * Math_CosS(this->actor.home.rot.z));
            this->actor.world.pos.z +=
                Math_SinS(this->actor.yawTowardsPlayer) * (-3.0f * Math_CosS(this->actor.home.rot.z));
        }
    }

    if (this->actor.params <= ITEM00_RUPEE_RED) {
        this->actor.shape.rot.y += 960;
    } else if ((this->actor.params >= ITEM00_SHIELD_DEKU) && (this->actor.params != ITEM00_BOMBS_SPECIAL)) {
        this->actor.world.rot.x -= 700;
        this->actor.shape.rot.y += 400;
        this->actor.shape.rot.x = this->actor.world.rot.x - 0x4000;
    }

    if (this->actor.velocity.y <= 2.0f) {
        rotOffset = (u16)this->actor.shape.rot.z + 10000;
        if (rotOffset < 65535) {
            this->actor.shape.rot.z += 10000;
        } else {
            this->actor.shape.rot.z = -1;
        }
    }

    if (!(globalCtx->gameplayFrames & 1)) {
        pos.x = this->actor.world.pos.x + (Rand_ZeroOne() - 0.5f) * 10.0f;
        pos.y = this->actor.world.pos.y + (Rand_ZeroOne() - 0.5f) * 10.0f;
        pos.z = this->actor.world.pos.z + (Rand_ZeroOne() - 0.5f) * 10.0f;
        EffectSsKiraKira_SpawnSmall(globalCtx, &pos, &sEffectVelocity, &sEffectAccel, &sEffectPrimColor,
                                    &sEffectEnvColor);
    }

    if (this->actor.bgCheckFlags & 0x0003) {
        EnItem00_SetupAction(this, func_8001DFC8);
        this->actor.shape.rot.z = 0;
        this->actor.velocity.y = 0.0f;
        this->actor.speedXZ = 0.0f;
    }
}

void func_8001E5C8(EnItem00* this, GlobalContext* globalCtx) {
    Player* player = PLAYER;

    if (this->getItemId != GI_NONE) {
        if (!Actor_HasParent(&this->actor, globalCtx)) {
<<<<<<< HEAD
            Actor_PickUp(&this->actor, globalCtx, this->unk_152, 50.0f, 80.0f);
=======
            func_8002F434(&this->actor, globalCtx, this->getItemId, 50.0f, 80.0f);
>>>>>>> ca2ea1ce
            this->unk_15A++;
        } else {
            this->getItemId = GI_NONE;
        }
    }

    if (this->unk_15A == 0) {
        Actor_Kill(&this->actor);
        return;
    }

    this->actor.world.pos = player->actor.world.pos;

    if (this->actor.params <= ITEM00_RUPEE_RED) {
        this->actor.shape.rot.y += 960;
    } else if (this->actor.params == ITEM00_HEART) {
        this->actor.shape.rot.y = 0;
    }

    this->actor.world.pos.y += 40.0f + Math_SinS(this->unk_15A * 15000) * (this->unk_15A * 0.3f);

    if (LINK_IS_ADULT) {
        this->actor.world.pos.y += 20.0f;
    }
}

// The BSS in the function acted weird in the past. It is matching now but might cause issues in the future
void EnItem00_Update(Actor* thisx, GlobalContext* globalCtx) {
    static u32 D_80157D90;
    static s16 D_80157D94[1];
    s16* params;
    Actor* dynaActor;
    s32 getItemId = GI_NONE;
    s16 sp3A = 0;
    s16 i;
    u32* temp;
    EnItem00* this = THIS;
    s32 pad;

    if (this->unk_15A > 0) {
        this->unk_15A--;
    }

    if ((this->unk_15A > 0) && (this->unk_15A < 41) && (this->unk_154 <= 0)) {
        this->unk_156 = this->unk_15A;
    }

    this->actionFunc(this, globalCtx);
    Math_SmoothStepToF(&this->actor.scale.x, this->scale, 0.1f, this->scale * 0.1f, 0.0f);
    temp = &D_80157D90;

    this->actor.scale.z = this->actor.scale.x;
    this->actor.scale.y = this->actor.scale.x;

    if (this->actor.gravity) {
        if (this->actor.bgCheckFlags & 0x0003) {
            if (*temp != globalCtx->gameplayFrames) {
                D_80157D90 = globalCtx->gameplayFrames;
                D_80157D94[0] = 0;
                for (i = 0; i < 50; i++) {
                    if (globalCtx->colCtx.dyna.bgActorFlags[i] & 1) {
                        dynaActor = globalCtx->colCtx.dyna.bgActors[i].actor;
                        if ((dynaActor != NULL) && (dynaActor->update != NULL)) {
                            if ((dynaActor->world.pos.x != dynaActor->prevPos.x) ||
                                (dynaActor->world.pos.y != dynaActor->prevPos.y) ||
                                (dynaActor->world.pos.z != dynaActor->prevPos.z)) {
                                D_80157D94[0]++;
                                break;
                            }
                        }
                    }
                }
            }

        } else {
            sp3A = 1;
            Actor_MoveForwardXZ(&this->actor);
        }

        if (sp3A || D_80157D94[0]) {
            Actor_UpdateBgCheckInfo(globalCtx, &this->actor, 10.0f, 15.0f, 15.0f, 0x1D);

            if (this->actor.floorHeight <= -10000.0f) {
                Actor_Kill(&this->actor);
                return;
            }
        }
    }

    Collider_UpdateCylinder(&this->actor, &this->collider);
    CollisionCheck_SetAC(globalCtx, &globalCtx->colChkCtx, &this->collider.base);

    if ((this->actor.params == ITEM00_SHIELD_DEKU) || (this->actor.params == ITEM00_SHIELD_HYLIAN) ||
        (this->actor.params == ITEM00_TUNIC_ZORA) || (this->actor.params == ITEM00_TUNIC_GORON)) {
        this->actor.shape.yOffset = Math_CosS(this->actor.shape.rot.x) * 37.0f;
        this->actor.shape.yOffset = ABS(this->actor.shape.yOffset);
    }

    if (this->unk_154 > 0) {
        return;
    }

    if (!((this->actor.xzDistToPlayer <= 30.0f) && (this->actor.yDistToPlayer >= -50.0f) &&
          (this->actor.yDistToPlayer <= 50.0f))) {
        if (!Actor_HasParent(&this->actor, globalCtx)) {
            return;
        }
    }

    if (globalCtx->gameOverCtx.state != GAMEOVER_INACTIVE) {
        return;
    }

    switch (this->actor.params) {
        case ITEM00_RUPEE_GREEN:
            Item_Give(globalCtx, ITEM_RUPEE_GREEN);
            break;
        case ITEM00_RUPEE_BLUE:
            Item_Give(globalCtx, ITEM_RUPEE_BLUE);
            break;
        case ITEM00_RUPEE_RED:
            Item_Give(globalCtx, ITEM_RUPEE_RED);
            break;
        case ITEM00_RUPEE_PURPLE:
            Item_Give(globalCtx, ITEM_RUPEE_PURPLE);
            break;
        case ITEM00_RUPEE_ORANGE:
            Item_Give(globalCtx, ITEM_RUPEE_GOLD);
            break;
        case ITEM00_STICK:
            getItemId = GI_STICKS_1;
            break;
        case ITEM00_NUTS:
            getItemId = GI_NUTS_5;
            break;
        case ITEM00_HEART:
            Item_Give(globalCtx, ITEM_HEART);
            break;
        case ITEM00_FLEXIBLE:
            Health_ChangeBy(globalCtx, 0x70);
            break;
        case ITEM00_BOMBS_A:
        case ITEM00_BOMBS_B:
            Item_Give(globalCtx, ITEM_BOMBS_5);
            break;
        case ITEM00_ARROWS_SINGLE:
            Item_Give(globalCtx, ITEM_BOW);
            break;
        case ITEM00_ARROWS_SMALL:
            Item_Give(globalCtx, ITEM_ARROWS_SMALL);
            break;
        case ITEM00_ARROWS_MEDIUM:
            Item_Give(globalCtx, ITEM_ARROWS_MEDIUM);
            break;
        case ITEM00_ARROWS_LARGE:
            Item_Give(globalCtx, ITEM_ARROWS_LARGE);
            break;
        case ITEM00_SEEDS:
            getItemId = GI_SEEDS_5;
            break;
        case ITEM00_SMALL_KEY:
            getItemId = GI_KEY_SMALL;
            break;
        case ITEM00_HEART_PIECE:
            getItemId = GI_HEART_PIECE;
            break;
        case ITEM00_HEART_CONTAINER:
            getItemId = GI_HEART_CONTAINER;
            break;
        case ITEM00_MAGIC_LARGE:
            getItemId = GI_MAGIC_LARGE;
            break;
        case ITEM00_MAGIC_SMALL:
            getItemId = GI_MAGIC_SMALL;
            break;
        case ITEM00_SHIELD_DEKU:
            getItemId = GI_SHIELD_DEKU;
            break;
        case ITEM00_SHIELD_HYLIAN:
            getItemId = GI_SHIELD_HYLIAN;
            break;
        case ITEM00_TUNIC_ZORA:
            getItemId = GI_TUNIC_ZORA;
            break;
        case ITEM00_TUNIC_GORON:
            getItemId = GI_TUNIC_GORON;
            break;
        case ITEM00_BOMBS_SPECIAL:
            break;
    }

    params = &this->actor.params;

<<<<<<< HEAD
    if ((getItemId != 0) && !Actor_HasParent(&this->actor, globalCtx)) {
        Actor_PickUpNearby(&this->actor, globalCtx, getItemId);
=======
    if ((getItemId != GI_NONE) && !Actor_HasParent(&this->actor, globalCtx)) {
        func_8002F554(&this->actor, globalCtx, getItemId);
>>>>>>> ca2ea1ce
    }

    switch (*params) {
        case ITEM00_HEART_PIECE:
        case ITEM00_HEART_CONTAINER:
        case ITEM00_SMALL_KEY:
        case ITEM00_SHIELD_DEKU:
        case ITEM00_SHIELD_HYLIAN:
        case ITEM00_TUNIC_ZORA:
        case ITEM00_TUNIC_GORON:
            if (Actor_HasParent(&this->actor, globalCtx)) {
                Flags_SetCollectible(globalCtx, this->collectibleFlag);
                Actor_Kill(&this->actor);
            }
            return;
    }

    if ((*params <= ITEM00_RUPEE_RED) || (*params == ITEM00_RUPEE_ORANGE)) {
        Audio_PlaySoundGeneral(NA_SE_SY_GET_RUPY, &D_801333D4, 4, &D_801333E0, &D_801333E0, &D_801333E8);
    } else if (getItemId != GI_NONE) {
        if (Actor_HasParent(&this->actor, globalCtx)) {
            Flags_SetCollectible(globalCtx, this->collectibleFlag);
            Actor_Kill(&this->actor);
        }
        return;
    } else {
        Audio_PlaySoundGeneral(NA_SE_SY_GET_ITEM, &D_801333D4, 4, &D_801333E0, &D_801333E0, &D_801333E8);
    }

    Flags_SetCollectible(globalCtx, this->collectibleFlag);

    this->unk_15A = 15;
    this->unk_154 = 35;
    this->actor.shape.rot.z = 0;
    this->actor.speedXZ = 0;
    this->actor.velocity.y = 0;
    this->actor.gravity = 0;

    Actor_SetScale(&this->actor, this->scale);

    this->getItemId = GI_NONE;
    EnItem00_SetupAction(this, func_8001E5C8);
}

void EnItem00_Draw(Actor* thisx, GlobalContext* globalCtx) {
    EnItem00* this = THIS;
    f32 mtxScale;

    if (!(this->unk_156 & this->unk_158)) {
        switch (this->actor.params) {
            case ITEM00_RUPEE_GREEN:
            case ITEM00_RUPEE_BLUE:
            case ITEM00_RUPEE_RED:
            case ITEM00_RUPEE_ORANGE:
            case ITEM00_RUPEE_PURPLE:
                EnItem00_DrawRupee(this, globalCtx);
                break;
            case ITEM00_HEART_PIECE:
                EnItem00_DrawHeartPiece(this, globalCtx);
                break;
            case ITEM00_HEART_CONTAINER:
                EnItem00_DrawHeartContainer(this, globalCtx);
                break;
            case ITEM00_HEART:
                if (this->unk_15A < 0) {
                    if (this->unk_15A == -1) {
                        s8 bankIndex = Object_GetIndex(&globalCtx->objectCtx, OBJECT_GI_HEART);
                        if (Object_IsLoaded(&globalCtx->objectCtx, bankIndex)) {
                            this->actor.objBankIndex = bankIndex;
                            Actor_SetObjectDependency(globalCtx, &this->actor);
                            this->unk_15A = -2;
                        }
                    } else {
                        mtxScale = 16.0f;
                        Matrix_Scale(mtxScale, mtxScale, mtxScale, MTXMODE_APPLY);
                        GetItem_Draw(globalCtx, GID_HEART);
                    }
                    break;
                }
            case ITEM00_BOMBS_A:
            case ITEM00_BOMBS_B:
            case ITEM00_BOMBS_SPECIAL:
            case ITEM00_ARROWS_SINGLE:
            case ITEM00_ARROWS_SMALL:
            case ITEM00_ARROWS_MEDIUM:
            case ITEM00_ARROWS_LARGE:
            case ITEM00_NUTS:
            case ITEM00_STICK:
            case ITEM00_MAGIC_LARGE:
            case ITEM00_MAGIC_SMALL:
            case ITEM00_SEEDS:
            case ITEM00_SMALL_KEY:
                EnItem00_DrawCollectible(this, globalCtx);
                break;
            case ITEM00_SHIELD_DEKU:
                GetItem_Draw(globalCtx, GID_SHIELD_DEKU);
                break;
            case ITEM00_SHIELD_HYLIAN:
                GetItem_Draw(globalCtx, GID_SHIELD_HYLIAN);
                break;
            case ITEM00_TUNIC_ZORA:
                GetItem_Draw(globalCtx, GID_TUNIC_ZORA);
                break;
            case ITEM00_TUNIC_GORON:
                GetItem_Draw(globalCtx, GID_TUNIC_GORON);
                break;
            case ITEM00_FLEXIBLE:
                break;
        }
    }
}

/**
 * Draw Function used for Rupee types of En_Item00.
 */
void EnItem00_DrawRupee(EnItem00* this, GlobalContext* globalCtx) {
    s32 pad;
    s32 texIndex;

    OPEN_DISPS(globalCtx->state.gfxCtx, "../z_en_item00.c", 1546);

    func_80093D18(globalCtx->state.gfxCtx);
    Actor_DrawHiliteReflectionOpa(&this->actor, globalCtx, 0);

    if (this->actor.params <= ITEM00_RUPEE_RED) {
        texIndex = this->actor.params;
    } else {
        texIndex = this->actor.params - 0x10;
    }

    gSPMatrix(POLY_OPA_DISP++, Matrix_NewMtx(globalCtx->state.gfxCtx, "../z_en_item00.c", 1562),
              G_MTX_MODELVIEW | G_MTX_LOAD);

    gSPSegment(POLY_OPA_DISP++, 0x08, SEGMENTED_TO_VIRTUAL(sRupeeTex[texIndex]));

    gSPDisplayList(POLY_OPA_DISP++, &gRupeeDL);

    CLOSE_DISPS(globalCtx->state.gfxCtx, "../z_en_item00.c", 1568);
}

/**
 * Draw Function used for most collectible types of En_Item00 (ammo, bombs, sticks, nuts, magic...).
 */
void EnItem00_DrawCollectible(EnItem00* this, GlobalContext* globalCtx) {
    s32 texIndex = this->actor.params - 3;

    OPEN_DISPS(globalCtx->state.gfxCtx, "../z_en_item00.c", 1594);

    POLY_OPA_DISP = func_800BC8A0(globalCtx, POLY_OPA_DISP);

    if (this->actor.params == ITEM00_BOMBS_SPECIAL) {
        texIndex = 1;
    } else if (this->actor.params >= ITEM00_ARROWS_SMALL) {
        texIndex -= 3;
    }

    POLY_OPA_DISP = func_800946E4(POLY_OPA_DISP);

    gSPSegment(POLY_OPA_DISP++, 0x08, SEGMENTED_TO_VIRTUAL(sItemDropTex[texIndex]));

    gSPMatrix(POLY_OPA_DISP++, Matrix_NewMtx(globalCtx->state.gfxCtx, "../z_en_item00.c", 1607),
              G_MTX_MODELVIEW | G_MTX_LOAD);
    gSPDisplayList(POLY_OPA_DISP++, gItemDropDL);

    CLOSE_DISPS(globalCtx->state.gfxCtx, "../z_en_item00.c", 1611);
}

/**
 * Draw Function used for the Heart Container type of En_Item00.
 */
void EnItem00_DrawHeartContainer(EnItem00* this, GlobalContext* globalCtx) {
    s32 pad;

    OPEN_DISPS(globalCtx->state.gfxCtx, "../z_en_item00.c", 1623);

    func_80093D18(globalCtx->state.gfxCtx);
    Actor_DrawHiliteReflectionOpa(&this->actor, globalCtx, 0);
    gSPMatrix(POLY_OPA_DISP++, Matrix_NewMtx(globalCtx->state.gfxCtx, "../z_en_item00.c", 1634),
              G_MTX_MODELVIEW | G_MTX_LOAD);
    gSPDisplayList(POLY_OPA_DISP++, &gHeartPieceExteriorDL);

    func_80093D84(globalCtx->state.gfxCtx);
    Actor_DrawHiliteReflectionXlu(&this->actor, globalCtx, 0);
    gSPMatrix(POLY_XLU_DISP++, Matrix_NewMtx(globalCtx->state.gfxCtx, "../z_en_item00.c", 1644),
              G_MTX_MODELVIEW | G_MTX_LOAD);
    gSPDisplayList(POLY_XLU_DISP++, &gHeartContainerInteriorDL);

    CLOSE_DISPS(globalCtx->state.gfxCtx, "../z_en_item00.c", 1647);
}

/**
 * Draw Function used for the Piece of Heart type of En_Item00.
 */
void EnItem00_DrawHeartPiece(EnItem00* this, GlobalContext* globalCtx) {
    s32 pad;

    OPEN_DISPS(globalCtx->state.gfxCtx, "../z_en_item00.c", 1658);

    func_80093D84(globalCtx->state.gfxCtx);
    Actor_DrawHiliteReflectionXlu(&this->actor, globalCtx, 0);
    gSPMatrix(POLY_XLU_DISP++, Matrix_NewMtx(globalCtx->state.gfxCtx, "../z_en_item00.c", 1670),
              G_MTX_MODELVIEW | G_MTX_LOAD);
    gSPDisplayList(POLY_XLU_DISP++, &gHeartPieceInteriorDL);

    CLOSE_DISPS(globalCtx->state.gfxCtx, "../z_en_item00.c", 1673);
}

/**
 * Converts a given drop type ID based on link's current age, health and owned items.
 * Returns a new drop type ID or -1 to cancel the drop.
 */
s16 func_8001F404(s16 dropId) {
    if (LINK_IS_ADULT) {
        if (dropId == ITEM00_SEEDS) {
            dropId = ITEM00_ARROWS_SMALL;
        } else if (dropId == ITEM00_STICK) {
            dropId = ITEM00_RUPEE_GREEN;
        }
    } else {
        if (dropId == ITEM00_ARROWS_SMALL || dropId == ITEM00_ARROWS_MEDIUM || dropId == ITEM00_ARROWS_LARGE) {
            dropId = ITEM00_SEEDS;
        }
    }

    // This is convoluted but it seems like it must be a single condition to match
    // clang-format off
    if (((dropId == ITEM00_BOMBS_A      || dropId == ITEM00_BOMBS_SPECIAL || dropId == ITEM00_BOMBS_B)      && INV_CONTENT(ITEM_BOMB) == ITEM_NONE) ||
        ((dropId == ITEM00_ARROWS_SMALL || dropId == ITEM00_ARROWS_MEDIUM || dropId == ITEM00_ARROWS_LARGE) && INV_CONTENT(ITEM_BOW) == ITEM_NONE) ||
        ((dropId == ITEM00_MAGIC_LARGE  || dropId == ITEM00_MAGIC_SMALL)                                    && gSaveContext.magicLevel == 0) ||
        ((dropId == ITEM00_SEEDS)                                                                           && INV_CONTENT(ITEM_SLINGSHOT) == ITEM_NONE)) {
        return -1;
    }
    // clang-format on

    if (dropId == ITEM00_HEART && gSaveContext.healthCapacity == gSaveContext.health) {
        return ITEM00_RUPEE_GREEN;
    }

    return dropId;
}

// External functions used by other actors to drop collectibles, which usually results in spawning an En_Item00 actor.

EnItem00* Item_DropCollectible(GlobalContext* globalCtx, Vec3f* spawnPos, s16 params) {
    s32 pad[2];
    EnItem00* spawnedActor = NULL;
    s16 param4000 = params & 0x4000;
    s16 param8000 = params & 0x8000;
    s16 param3F00 = params & 0x3F00;

    params &= 0x3FFF;

    if (((params & 0x00FF) == ITEM00_FLEXIBLE) && !param4000) {
        // TODO: Prevent the cast to EnItem00 here since this is a different actor (En_Elf)
        spawnedActor = (EnItem00*)Actor_Spawn(&globalCtx->actorCtx, globalCtx, ACTOR_EN_ELF, spawnPos->x,
                                              spawnPos->y + 40.0f, spawnPos->z, 0, 0, 0, FAIRY_HEAL_TIMED);
        EffectSsDeadSound_SpawnStationary(globalCtx, spawnPos, NA_SE_EV_BUTTERFRY_TO_FAIRY, true,
                                          DEADSOUND_REPEAT_MODE_OFF, 40);
    } else {
        if (!param8000) {
            params = func_8001F404(params & 0x00FF);
        }

        if (params != -1) {
            spawnedActor = (EnItem00*)Actor_Spawn(&globalCtx->actorCtx, globalCtx, ACTOR_EN_ITEM00, spawnPos->x,
                                                  spawnPos->y, spawnPos->z, 0, 0, 0, params | param8000 | param3F00);
            if ((spawnedActor != NULL) && !param8000) {
                spawnedActor->actor.velocity.y = !param4000 ? 8.0f : -2.0f;
                spawnedActor->actor.speedXZ = 2.0f;
                spawnedActor->actor.gravity = -0.9f;
                spawnedActor->actor.world.rot.y = Rand_CenteredFloat(65536.0f);
                Actor_SetScale(&spawnedActor->actor, 0.0f);
                EnItem00_SetupAction(spawnedActor, func_8001E304);
                spawnedActor->unk_15A = 220;
                if ((spawnedActor->actor.params != ITEM00_SMALL_KEY) &&
                    (spawnedActor->actor.params != ITEM00_HEART_PIECE) &&
                    (spawnedActor->actor.params != ITEM00_HEART_CONTAINER)) {
                    spawnedActor->actor.room = -1;
                }
                spawnedActor->actor.flags |= 0x0010;
            }
        }
    }
    return spawnedActor;
}

EnItem00* Item_DropCollectible2(GlobalContext* globalCtx, Vec3f* spawnPos, s16 params) {
    EnItem00* spawnedActor = NULL;
    s32 pad;
    s16 param4000 = params & 0x4000;
    s16 param8000 = params & 0x8000;
    s16 param3F00 = params & 0x3F00;

    params &= 0x3FFF;

    if (((params & 0x00FF) == ITEM00_FLEXIBLE) && !param4000) {
        // TODO: Prevent the cast to EnItem00 here since this is a different actor (En_Elf)
        spawnedActor = (EnItem00*)Actor_Spawn(&globalCtx->actorCtx, globalCtx, ACTOR_EN_ELF, spawnPos->x,
                                              spawnPos->y + 40.0f, spawnPos->z, 0, 0, 0, FAIRY_HEAL_TIMED);
        EffectSsDeadSound_SpawnStationary(globalCtx, spawnPos, NA_SE_EV_BUTTERFRY_TO_FAIRY, true,
                                          DEADSOUND_REPEAT_MODE_OFF, 40);
    } else {
        params = func_8001F404(params & 0x00FF);
        if (params != -1) {
            spawnedActor = (EnItem00*)Actor_Spawn(&globalCtx->actorCtx, globalCtx, ACTOR_EN_ITEM00, spawnPos->x,
                                                  spawnPos->y, spawnPos->z, 0, 0, 0, params | param8000 | param3F00);
            if ((spawnedActor != NULL) && !param8000) {
                spawnedActor->actor.velocity.y = 0.0f;
                spawnedActor->actor.speedXZ = 0.0f;
                spawnedActor->actor.gravity = param4000 ? 0.0f : -0.9f;
                spawnedActor->actor.world.rot.y = Rand_CenteredFloat(65536.0f);
                spawnedActor->actor.flags |= 0x0010;
            }
        }
    }

    return spawnedActor;
}

void Item_DropCollectibleRandom(GlobalContext* globalCtx, Actor* fromActor, Vec3f* spawnPos, s16 params) {
    s32 pad;
    EnItem00* spawnedActor;
    s16 dropQuantity;
    s16 param8000;
    s16 dropTableIndex = Rand_ZeroOne() * 16.0f;
    u8 dropId;

    param8000 = params & 0x8000;
    params &= 0x7FFF;

    if (fromActor != NULL) {
        if (fromActor->dropFlag) {
            if (fromActor->dropFlag & 0x01) {
                params = 1 * 0x10;
                dropTableIndex = 11;
            } else if (fromActor->dropFlag & 0x02) {
                params = 1 * 0x10;
                dropTableIndex = 6;
            } else if (fromActor->dropFlag & 0x04) {
                params = 6 * 0x10;
                dropTableIndex = 9;
            } else if (fromActor->dropFlag & 0x08) {
                params = 3 * 0x10;
                dropTableIndex = 11;
            } else if (fromActor->dropFlag & 0x10) {
                params = 6 * 0x10;
                dropTableIndex = 12;
            } else if (fromActor->dropFlag & 0x20) {
                params = 0 * 0x10;
                dropTableIndex = 0;
            } else if (fromActor->dropFlag & 0x40) {
                params = 0 * 0x10;
                dropTableIndex = 1;
            }
        }
        if (fromActor->dropFlag & 0x20) {
            dropId = ITEM00_RUPEE_PURPLE;
        } else {
            dropId = sItemDropIds[params + dropTableIndex];
        }
    } else {
        dropId = sItemDropIds[params + dropTableIndex];
    }

    if (dropId == ITEM00_FLEXIBLE) {
        if (gSaveContext.health <= 0x10) { // 1 heart or less
            Actor_Spawn(&globalCtx->actorCtx, globalCtx, ACTOR_EN_ELF, spawnPos->x, spawnPos->y + 40.0f, spawnPos->z, 0,
                        0, 0, FAIRY_HEAL_TIMED);
            EffectSsDeadSound_SpawnStationary(globalCtx, spawnPos, NA_SE_EV_BUTTERFRY_TO_FAIRY, true,
                                              DEADSOUND_REPEAT_MODE_OFF, 40);
            return;
        } else if (gSaveContext.health <= 0x30) { // 3 hearts or less
            params = 0xB * 0x10;
            dropTableIndex = 0x0;
            dropId = ITEM00_HEART;
        } else if (gSaveContext.health <= 0x50) { // 5 hearts or less
            params = 0xA * 0x10;
            dropTableIndex = 0x0;
            dropId = ITEM00_HEART;
        } else if ((gSaveContext.magicLevel != 0) && (gSaveContext.magic == 0)) { // Empty magic meter
            params = 0xA * 0x10;
            dropTableIndex = 0x0;
            dropId = ITEM00_MAGIC_LARGE;
        } else if ((gSaveContext.magicLevel != 0) && (gSaveContext.magic <= (gSaveContext.magicLevel >> 1))) {
            params = 0xA * 0x10;
            dropTableIndex = 0x0;
            dropId = ITEM00_MAGIC_SMALL;
        } else if (LINK_IS_CHILD && (AMMO(ITEM_SLINGSHOT) < 6)) {
            params = 0xA * 0x10;
            dropTableIndex = 0x0;
            dropId = ITEM00_SEEDS;
        } else if (LINK_IS_ADULT && (AMMO(ITEM_BOW) < 6)) {
            params = 0xA * 0x10;
            dropTableIndex = 0x0;
            dropId = ITEM00_ARROWS_MEDIUM;
        } else if (AMMO(ITEM_BOMB) < 6) {
            params = 0xD * 0x10;
            dropTableIndex = 0x0;
            dropId = ITEM00_BOMBS_A;
        } else if (gSaveContext.rupees < 11) {
            params = 0xA * 0x10;
            dropTableIndex = 0x0;
            dropId = ITEM00_RUPEE_RED;
        } else {
            return;
        }
    }

    if (dropId != 0xFF) {
        dropQuantity = sDropQuantities[params + dropTableIndex];
        while (dropQuantity > 0) {
            if (!param8000) {
                dropId = func_8001F404(dropId);
                if (dropId != 0xFF) {
                    spawnedActor = (EnItem00*)Actor_Spawn(&globalCtx->actorCtx, globalCtx, ACTOR_EN_ITEM00, spawnPos->x,
                                                          spawnPos->y, spawnPos->z, 0, 0, 0, dropId);
                    if ((spawnedActor != NULL) && (dropId != 0xFF)) {
                        spawnedActor->actor.velocity.y = 8.0f;
                        spawnedActor->actor.speedXZ = 2.0f;
                        spawnedActor->actor.gravity = -0.9f;
                        spawnedActor->actor.world.rot.y = Rand_ZeroOne() * 40000.0f;
                        Actor_SetScale(&spawnedActor->actor, 0.0f);
                        EnItem00_SetupAction(spawnedActor, func_8001E304);
                        spawnedActor->actor.flags |= 0x0010;
                        if ((spawnedActor->actor.params != ITEM00_SMALL_KEY) &&
                            (spawnedActor->actor.params != ITEM00_HEART_PIECE) &&
                            (spawnedActor->actor.params != ITEM00_HEART_CONTAINER)) {
                            spawnedActor->actor.room = -1;
                        }
                        spawnedActor->unk_15A = 220;
                    }
                }
            } else {
                Item_DropCollectible(globalCtx, spawnPos, params | 0x8000);
            }
            dropQuantity--;
        }
    }
}<|MERGE_RESOLUTION|>--- conflicted
+++ resolved
@@ -544,13 +544,8 @@
             break;
     }
 
-<<<<<<< HEAD
-    if ((getItemId != 0) && !Actor_HasParent(&this->actor, globalCtx)) {
+    if ((getItemId != GI_NONE) && !Actor_HasParent(&this->actor, globalCtx)) {
         Actor_PickUpNearby(&this->actor, globalCtx, getItemId);
-=======
-    if ((getItemId != GI_NONE) && !Actor_HasParent(&this->actor, globalCtx)) {
-        func_8002F554(&this->actor, globalCtx, getItemId);
->>>>>>> ca2ea1ce
     }
 
     EnItem00_SetupAction(this, func_8001E5C8);
@@ -697,11 +692,7 @@
 
     if (this->getItemId != GI_NONE) {
         if (!Actor_HasParent(&this->actor, globalCtx)) {
-<<<<<<< HEAD
-            Actor_PickUp(&this->actor, globalCtx, this->unk_152, 50.0f, 80.0f);
-=======
-            func_8002F434(&this->actor, globalCtx, this->getItemId, 50.0f, 80.0f);
->>>>>>> ca2ea1ce
+            Actor_PickUp(&this->actor, globalCtx, this->getItemId, 50.0f, 80.0f);
             this->unk_15A++;
         } else {
             this->getItemId = GI_NONE;
@@ -895,13 +886,8 @@
 
     params = &this->actor.params;
 
-<<<<<<< HEAD
-    if ((getItemId != 0) && !Actor_HasParent(&this->actor, globalCtx)) {
+    if ((getItemId != GI_NONE) && !Actor_HasParent(&this->actor, globalCtx)) {
         Actor_PickUpNearby(&this->actor, globalCtx, getItemId);
-=======
-    if ((getItemId != GI_NONE) && !Actor_HasParent(&this->actor, globalCtx)) {
-        func_8002F554(&this->actor, globalCtx, getItemId);
->>>>>>> ca2ea1ce
     }
 
     switch (*params) {
