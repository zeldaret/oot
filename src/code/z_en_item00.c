#include "global.h"
#include "overlays/actors/ovl_En_Elf/z_en_elf.h"
#include "overlays/effects/ovl_Effect_Ss_Dead_Sound/z_eff_ss_dead_sound.h"

#define FLAGS 0x00000000

#define THIS ((EnItem00*)thisx)

void EnItem00_Init(Actor* thisx, GlobalContext* globalCtx);
void EnItem00_Destroy(Actor* thisx, GlobalContext* globalCtx);
void EnItem00_Update(Actor* thisx, GlobalContext* globalCtx);
void EnItem00_Draw(Actor* thisx, GlobalContext* globalCtx);

void func_8001DFC8(EnItem00* this, GlobalContext* globalCtx);
void func_8001E1C8(EnItem00* this, GlobalContext* globalCtx);
void func_8001E304(EnItem00* this, GlobalContext* globalCtx);
void func_8001E5C8(EnItem00* this, GlobalContext* globalCtx);

const ActorInit En_Item00_InitVars = {
    ACTOR_EN_ITEM00,
    ACTORTYPE_MISC,
    FLAGS,
    OBJECT_GAMEPLAY_KEEP,
    sizeof(EnItem00),
    (ActorFunc)EnItem00_Init,
    (ActorFunc)EnItem00_Destroy,
    (ActorFunc)EnItem00_Update,
    (ActorFunc)EnItem00_Draw,
};

// TODO: Define this section of .data here and rename the symbols
extern ColliderCylinderInit D_801154E0; // rename to sCylinderInit when data is moved
extern InitChainEntry D_8011550C[];     // rename to sInitChain when data is moved
extern Color_RGB8 D_80115510;
extern Color_RGB8 D_80115514;
extern UNK_TYPE D_80115518;
extern UNK_TYPE D_80115524;
extern u32 D_80115530[];
extern u32 D_80115544[];
extern u8 D_80115574[];
extern u8 D_80115664[];

// Internal Actor Functions

void EnItem00_SetupAction(EnItem00* this, EnItem00ActionFunc actionFunc) {
    this->actionFunc = actionFunc;
}

void EnItem00_Init(Actor* thisx, GlobalContext* globalCtx) {
    EnItem00* this = THIS;
    s32 pad2;
    f32 sp34;
    f32 sp30;
    s32 getItemId;
    s16 spawnParam8000;
    s32 pad3;

    sp34 = 980.0f;
    sp30 = 6.0f;
    getItemId = 0;

    spawnParam8000 = this->actor.params & 0x8000;
    this->collectibleFlag = (this->actor.params & 0x3F00) >> 8;

    this->actor.params &= 0xFF;

    if (Flags_GetCollectible(globalCtx, this->collectibleFlag)) {
        Actor_Kill(&this->actor);
        return;
    }

    Actor_ProcessInitChain(&this->actor, D_8011550C);
    Collider_InitCylinder(globalCtx, &this->collider);
    Collider_SetCylinder(globalCtx, &this->collider, &this->actor, &D_801154E0);

    this->unk_158 = 1;

    switch (this->actor.params) {
        case ITEM00_RUPEE_GREEN:
        case ITEM00_RUPEE_BLUE:
        case ITEM00_RUPEE_RED:
            Actor_SetScale(&this->actor, 0.015f);
            this->unk_15C = 0.015f;
            sp34 = 750.0f;
            break;
        case ITEM00_SMALL_KEY:
            this->unk_158 = 0;
            Actor_SetScale(&this->actor, 0.03f);
            this->unk_15C = 0.03f;
            sp34 = 350.0f;
            break;
        case ITEM00_HEART_PIECE:
            this->unk_158 = 0;
            sp34 = 650.0f;
            Actor_SetScale(&this->actor, 0.02f);
            this->unk_15C = 0.02f;
            break;
        case ITEM00_HEART:
            this->actor.initPosRot.rot.z = Math_Rand_CenteredFloat(65535.0f);
            sp34 = 430.0f;
            Actor_SetScale(&this->actor, 0.02f);
            this->unk_15C = 0.02f;
            break;
        case ITEM00_HEART_CONTAINER:
            sp34 = 430.0f;
            this->unk_158 = 0;
            Actor_SetScale(&this->actor, 0.02f);
            this->unk_15C = 0.02f;
            break;
        case ITEM00_ARROWS_SINGLE:
            sp34 = 400.0f;
            Actor_SetScale(&this->actor, 0.02f);
            this->unk_15C = 0.02f;
            break;
        case ITEM00_ARROWS_SMALL:
        case ITEM00_ARROWS_MEDIUM:
        case ITEM00_ARROWS_LARGE:
            Actor_SetScale(&this->actor, 0.035f);
            this->unk_15C = 0.035f;
            sp34 = 250.0f;
            break;
        case ITEM00_BOMBS_A:
        case ITEM00_BOMBS_B:
        case ITEM00_NUTS:
        case ITEM00_STICK:
        case ITEM00_MAGIC_SMALL:
        case ITEM00_SEEDS:
        case ITEM00_BOMBS_SPECIAL:
            Actor_SetScale(&this->actor, 0.03f);
            this->unk_15C = 0.03f;
            sp34 = 320.0f;
            break;
        case ITEM00_MAGIC_LARGE:
            Actor_SetScale(&this->actor, 0.045 - 1e-10);
            this->unk_15C = 0.045 - 1e-10;
            sp34 = 320.0f;
            break;
        case ITEM00_RUPEE_ORANGE:
            Actor_SetScale(&this->actor, 0.045 - 1e-10);
            this->unk_15C = 0.045 - 1e-10;
            sp34 = 750.0f;
            break;
        case ITEM00_RUPEE_PURPLE:
            Actor_SetScale(&this->actor, 0.03f);
            this->unk_15C = 0.03f;
            sp34 = 750.0f;
            break;
        case ITEM00_FLEXIBLE:
            sp34 = 500.0f;
            Actor_SetScale(&this->actor, 0.01f);
            this->unk_15C = 0.01f;
            break;
        case ITEM00_SHIELD_DEKU:
            this->actor.objBankIndex = Object_GetIndex(&globalCtx->objectCtx, OBJECT_GI_SHIELD_1);
            Actor_SetObjectDependency(globalCtx, &this->actor);
            Actor_SetScale(&this->actor, 0.5f);
            this->unk_15C = 0.5f;
            sp34 = 0.0f;
            sp30 = 0.6f;
            this->actor.posRot.rot.x = 0x4000;
            break;
        case ITEM00_SHIELD_HYLIAN:
            this->actor.objBankIndex = Object_GetIndex(&globalCtx->objectCtx, OBJECT_GI_SHIELD_2);
            Actor_SetObjectDependency(globalCtx, &this->actor);
            Actor_SetScale(&this->actor, 0.5f);
            this->unk_15C = 0.5f;
            sp34 = 0.0f;
            sp30 = 0.6f;
            this->actor.posRot.rot.x = 0x4000;
            break;
        case ITEM00_TUNIC_ZORA:
        case ITEM00_TUNIC_GORON:
            this->actor.objBankIndex = Object_GetIndex(&globalCtx->objectCtx, OBJECT_GI_CLOTHES);
            Actor_SetObjectDependency(globalCtx, &this->actor);
            Actor_SetScale(&this->actor, 0.5f);
            this->unk_15C = 0.5f;
            sp34 = 0.0f;
            sp30 = 0.6f;
            this->actor.posRot.rot.x = 0x4000;
            break;
    }

    this->unk_156 = 0;
    ActorShape_Init(&this->actor.shape, sp34, ActorShadow_DrawFunc_Circle, sp30);
    this->actor.shape.unk_14 = 0xB4;
    this->actor.posRot2.pos = this->actor.posRot.pos;
    this->unk_152 = 0;

    if (!spawnParam8000) {
        EnItem00_SetupAction(this, func_8001DFC8);
        this->unk_15A = -1;
        return;
    }

    this->unk_15A = 15;
    this->unk_154 = 35;

    this->actor.speedXZ = 0.0f;
    this->actor.velocity.y = 0.0f;
    this->actor.gravity = 0.0f;

    switch (this->actor.params) {
        case ITEM00_RUPEE_GREEN:
            Item_Give(globalCtx, ITEM_RUPEE_GREEN);
            break;
        case ITEM00_RUPEE_BLUE:
            Item_Give(globalCtx, ITEM_RUPEE_BLUE);
            break;
        case ITEM00_RUPEE_RED:
            Item_Give(globalCtx, ITEM_RUPEE_RED);
            break;
        case ITEM00_RUPEE_PURPLE:
            Item_Give(globalCtx, ITEM_RUPEE_PURPLE);
            break;
        case ITEM00_RUPEE_ORANGE:
            Item_Give(globalCtx, ITEM_RUPEE_GOLD);
            break;
        case ITEM00_HEART:
            Item_Give(globalCtx, ITEM_HEART);
            break;
        case ITEM00_FLEXIBLE:
            Health_ChangeBy(globalCtx, 0x70);
            break;
        case ITEM00_BOMBS_A:
        case ITEM00_BOMBS_B:
            Item_Give(globalCtx, ITEM_BOMBS_5);
            break;
        case ITEM00_ARROWS_SINGLE:
            Item_Give(globalCtx, ITEM_BOW);
            break;
        case ITEM00_ARROWS_SMALL:
            Item_Give(globalCtx, ITEM_ARROWS_SMALL);
            break;
        case ITEM00_ARROWS_MEDIUM:
            Item_Give(globalCtx, ITEM_ARROWS_MEDIUM);
            break;
        case ITEM00_ARROWS_LARGE:
            Item_Give(globalCtx, ITEM_ARROWS_LARGE);
            break;
        case ITEM00_MAGIC_LARGE:
            getItemId = GI_MAGIC_SMALL;
            break;
        case ITEM00_MAGIC_SMALL:
            getItemId = GI_MAGIC_LARGE;
            break;
        case ITEM00_SMALL_KEY:
            Item_Give(globalCtx, ITEM_KEY_SMALL);
            break;
        case ITEM00_SEEDS:
            getItemId = GI_SEEDS_5;
            break;
        case ITEM00_NUTS:
            getItemId = GI_NUTS_5;
            break;
        case ITEM00_STICK:
            getItemId = GI_STICKS_1;
            break;
        case ITEM00_HEART_PIECE:
        case ITEM00_HEART_CONTAINER:
        case ITEM00_SHIELD_DEKU:
        case ITEM00_SHIELD_HYLIAN:
        case ITEM00_TUNIC_ZORA:
        case ITEM00_TUNIC_GORON:
        case ITEM00_BOMBS_SPECIAL:
            break;
    }

    if ((getItemId != 0) && !Actor_HasParent(&this->actor, globalCtx)) {
        func_8002F554(&this->actor, globalCtx, getItemId);
    }

    EnItem00_SetupAction(this, func_8001E5C8);
    this->actionFunc(this, globalCtx);
}

void EnItem00_Destroy(Actor* thisx, GlobalContext* globalCtx) {
    EnItem00* this = THIS;

    Collider_DestroyCylinder(globalCtx, &this->collider);
}

void func_8001DFC8(EnItem00* this, GlobalContext* globalCtx) {
    if ((this->actor.params <= ITEM00_RUPEE_RED) || ((this->actor.params == ITEM00_HEART) && (this->unk_15A < 0)) ||
        (this->actor.params == ITEM00_HEART_PIECE)) {
        this->actor.shape.rot.y += 960;
    } else {
        if ((this->actor.params >= ITEM00_SHIELD_DEKU) && (this->actor.params != ITEM00_BOMBS_SPECIAL)) {
            if (this->unk_15A == -1) {
                if (!Math_SmoothScaleMaxMinS(&this->actor.shape.rot.x, this->actor.posRot.rot.x - 0x4000, 2, 3000,
                                             1500)) {
                    this->unk_15A = -2;
                }
            } else {
                if (!Math_SmoothScaleMaxMinS(&this->actor.shape.rot.x, -this->actor.posRot.rot.x - 0x4000, 2, 3000,
                                             1500)) {
                    this->unk_15A = -1;
                }
            }
            Math_SmoothScaleMaxMinS(&this->actor.posRot.rot.x, 0, 2, 2500, 500);
        }
    }

    if (this->actor.params == ITEM00_HEART_PIECE) {
        this->actor.shape.unk_08 = Math_Sins(this->actor.shape.rot.y) * 150.0f + 850.0f;
    }

    Math_SmoothScaleMaxMinF(&this->actor.speedXZ, 0.0f, 1.0f, 0.5f, 0.0f);

    if (this->unk_154 == 0) {
        if ((this->actor.params != ITEM00_SMALL_KEY) && (this->actor.params != ITEM00_HEART_PIECE) &&
            (this->actor.params != ITEM00_HEART_CONTAINER)) {
            this->unk_154 = -1;
        }
    }

    if (this->unk_15A == 0) {
        if ((this->actor.params != ITEM00_SMALL_KEY) && (this->actor.params != ITEM00_HEART_PIECE) &&
            (this->actor.params != ITEM00_HEART_CONTAINER)) {
            Actor_Kill(&this->actor);
        }
    }

    if ((this->actor.gravity != 0.0f) && !(this->actor.bgCheckFlags & 0x0001)) {
        EnItem00_SetupAction(this, func_8001E1C8);
    }
}

void func_8001E1C8(EnItem00* this, GlobalContext* globalCtx) {
    f32 originalVelocity;
    Vec3f pos;

    if (this->actor.params <= ITEM00_RUPEE_RED) {
        this->actor.shape.rot.y += 960;
    }

    if (globalCtx->gameplayFrames & 1) {
        pos.x = this->actor.posRot.pos.x + Math_Rand_CenteredFloat(10.0f);
        pos.y = this->actor.posRot.pos.y + Math_Rand_CenteredFloat(10.0f);
        pos.z = this->actor.posRot.pos.z + Math_Rand_CenteredFloat(10.0f);
        EffectSsKiraKira_SpawnSmall(globalCtx, &pos, &D_80115518, &D_80115524, &D_80115510, &D_80115514);
    }

    if (this->actor.bgCheckFlags & 0x0003) {
        originalVelocity = this->actor.velocity.y;
        if (originalVelocity > -2.0f) {
            EnItem00_SetupAction(this, func_8001DFC8);
            this->actor.velocity.y = 0.0f;
        } else {
            this->actor.velocity.y = originalVelocity * -0.8f;
            this->actor.bgCheckFlags = this->actor.bgCheckFlags & 0xFFFE;
        }
    }
}

void func_8001E304(EnItem00* this, GlobalContext* globalCtx) {
    s32 pad;
    Vec3f pos;
    s32 var1;

    this->unk_15A++;

    if (this->actor.params == ITEM00_HEART) {
        if (this->actor.velocity.y < 0.0f) {
            this->actor.speedXZ = 0.0f;
            this->actor.gravity = -0.4f;
            if (this->actor.velocity.y < -1.5f) {
                this->actor.velocity.y = -1.5f;
            }
            this->actor.initPosRot.rot.z += (s16)((this->actor.velocity.y + 3.0f) * 1000.0f);
            this->actor.posRot.pos.x +=
                Math_Coss(this->actor.yawTowardsLink) * (-3.0f * Math_Coss(this->actor.initPosRot.rot.z));
            this->actor.posRot.pos.z +=
                Math_Sins(this->actor.yawTowardsLink) * (-3.0f * Math_Coss(this->actor.initPosRot.rot.z));
        }
    }

    if (this->actor.params <= ITEM00_RUPEE_RED) {
        this->actor.shape.rot.y += 960;
    } else if ((this->actor.params >= ITEM00_SHIELD_DEKU) && (this->actor.params != ITEM00_BOMBS_SPECIAL)) {
        this->actor.posRot.rot.x -= 700;
        this->actor.shape.rot.y += 400;
        this->actor.shape.rot.x = this->actor.posRot.rot.x - 0x4000;
    }

    if (this->actor.velocity.y <= 2.0f) {
        var1 = (u16)this->actor.shape.rot.z + 10000;
        if (var1 < 65535) {
            this->actor.shape.rot.z += 10000;
        } else {
            this->actor.shape.rot.z = -1;
        }
    }

    if (!(globalCtx->gameplayFrames & 1)) {
        pos.x = this->actor.posRot.pos.x + (Math_Rand_ZeroOne() - 0.5f) * 10.0f;
        pos.y = this->actor.posRot.pos.y + (Math_Rand_ZeroOne() - 0.5f) * 10.0f;
        pos.z = this->actor.posRot.pos.z + (Math_Rand_ZeroOne() - 0.5f) * 10.0f;
        EffectSsKiraKira_SpawnSmall(globalCtx, &pos, &D_80115518, &D_80115524, &D_80115510, &D_80115514);
    }

    if (this->actor.bgCheckFlags & 0x0003) {
        EnItem00_SetupAction(this, func_8001DFC8);
        this->actor.shape.rot.z = 0;
        this->actor.velocity.y = 0.0f;
        this->actor.speedXZ = 0.0f;
    }
}

void func_8001E5C8(EnItem00* this, GlobalContext* globalCtx) {
    Player* player = PLAYER;

    if (this->unk_152 != 0) {
        if (!Actor_HasParent(&this->actor, globalCtx)) {
            func_8002F434(&this->actor, globalCtx, this->unk_152, 50.0f, 80.0f);
            this->unk_15A++;
        } else {
            this->unk_152 = 0;
        }
    }

    if (this->unk_15A == 0) {
        Actor_Kill(&this->actor);
        return;
    }

    this->actor.posRot.pos = player->actor.posRot.pos;

    if (this->actor.params <= ITEM00_RUPEE_RED) {
        this->actor.shape.rot.y += 960;
    } else if (this->actor.params == ITEM00_HEART) {
        this->actor.shape.rot.y = 0;
    }

    this->actor.posRot.pos.y += 40.0f + Math_Sins(this->unk_15A * 15000) * (this->unk_15A * 0.3f);

    if (LINK_IS_ADULT) {
        this->actor.posRot.pos.y += 20.0f;
    }
}

extern s32 D_80157D90;
extern u32 D_80157D90_; // these must be defined separately for EnItem00_Update to match
extern s16 D_80157D94;

void EnItem00_Update(Actor* thisx, GlobalContext* globalCtx) {
    EnItem00* this = THIS;
    s16* params;
    s32 getItemId;
    s16 sp3A;
    Actor* dynaActor;
    s16 i;

    getItemId = 0;
    sp3A = 0;

    if (this->unk_15A > 0) {
        this->unk_15A--;
    }

    if ((this->unk_15A > 0) && (this->unk_15A < 41) && (this->unk_154 <= 0)) {
        this->unk_156 = this->unk_15A;
    }

    this->actionFunc(this, globalCtx);

    Math_SmoothScaleMaxMinF(&this->actor.scale.x, this->unk_15C, 0.1f, this->unk_15C * 0.1f, 0.0f);
    this->actor.scale.z = this->actor.scale.x;
    this->actor.scale.y = this->actor.scale.x;

    if (this->actor.gravity) {
        if (this->actor.bgCheckFlags & 0x0003) {
            // Separate symbols seem to be used here for 0x80157D90 since the loads and stores are completely separate
            if (D_80157D90 != globalCtx->gameplayFrames) {
                D_80157D90_ = globalCtx->gameplayFrames;
                D_80157D94 = 0;
                for (i = 0; i < 50; i++) {
                    if (globalCtx->colCtx.dyna.flags[i] & 1) {
                        dynaActor = globalCtx->colCtx.dyna.actorMeshArr[i].actor;
                        if ((dynaActor != NULL) && (dynaActor->update != NULL) &&
                            ((dynaActor->posRot.pos.x != dynaActor->pos4.x) ||
                             (dynaActor->posRot.pos.y != dynaActor->pos4.y) ||
                             (dynaActor->posRot.pos.z != dynaActor->pos4.z))) {
                            D_80157D94++;
                            break;
                        }
                    }
                }
            }
        } else {
            sp3A = 1;
            Actor_MoveForward(&this->actor);
        }

        if (sp3A || D_80157D94) {
            func_8002E4B4(globalCtx, &this->actor, 10.0f, 15.0f, 15.0f, 0x1D);

            if (this->actor.groundY <= -10000.0f) {
                Actor_Kill(&this->actor);
                return;
            }
        }
    }

    Collider_CylinderUpdate(&this->actor, &this->collider);
    CollisionCheck_SetAC(globalCtx, &globalCtx->colChkCtx, &this->collider);

    if ((this->actor.params == ITEM00_SHIELD_DEKU) || (this->actor.params == ITEM00_SHIELD_HYLIAN) ||
        (this->actor.params == ITEM00_TUNIC_ZORA) || (this->actor.params == ITEM00_TUNIC_GORON)) {
        f32 newUnkBC = Math_Coss(this->actor.shape.rot.x) * 37.0f;
        this->actor.shape.unk_08 = newUnkBC;
        if (newUnkBC >= 0.0f) {
            this->actor.shape.unk_08 = this->actor.shape.unk_08;
        } else {
            this->actor.shape.unk_08 = -this->actor.shape.unk_08;
        }
    }

    if (this->unk_154 > 0) {
        return;
    }

    if (!((this->actor.xzDistFromLink <= 30.0f) && (this->actor.yDistFromLink >= -50.0f) &&
          (this->actor.yDistFromLink <= 50.0f))) {
        if (!Actor_HasParent(&this->actor, globalCtx)) {
            return;
        }
    }

    if (globalCtx->unk_10A20 != 0) {
        return;
    }

    switch (this->actor.params) {
        case ITEM00_RUPEE_GREEN:
            Item_Give(globalCtx, ITEM_RUPEE_GREEN);
            break;
        case ITEM00_RUPEE_BLUE:
            Item_Give(globalCtx, ITEM_RUPEE_BLUE);
            break;
        case ITEM00_RUPEE_RED:
            Item_Give(globalCtx, ITEM_RUPEE_RED);
            break;
        case ITEM00_RUPEE_PURPLE:
            Item_Give(globalCtx, ITEM_RUPEE_PURPLE);
            break;
        case ITEM00_RUPEE_ORANGE:
            Item_Give(globalCtx, ITEM_RUPEE_GOLD);
            break;
        case ITEM00_STICK:
            getItemId = GI_STICKS_1;
            break;
        case ITEM00_NUTS:
            getItemId = GI_NUTS_5;
            break;
        case ITEM00_HEART:
            Item_Give(globalCtx, ITEM_HEART);
            break;
        case ITEM00_FLEXIBLE:
            Health_ChangeBy(globalCtx, 0x70);
            break;
        case ITEM00_BOMBS_A:
        case ITEM00_BOMBS_B:
            Item_Give(globalCtx, ITEM_BOMBS_5);
            break;
        case ITEM00_ARROWS_SINGLE:
            Item_Give(globalCtx, ITEM_BOW);
            break;
        case ITEM00_ARROWS_SMALL:
            Item_Give(globalCtx, ITEM_ARROWS_SMALL);
            break;
        case ITEM00_ARROWS_MEDIUM:
            Item_Give(globalCtx, ITEM_ARROWS_MEDIUM);
            break;
        case ITEM00_ARROWS_LARGE:
            Item_Give(globalCtx, ITEM_ARROWS_LARGE);
            break;
        case ITEM00_SEEDS:
            getItemId = GI_SEEDS_5;
            break;
        case ITEM00_SMALL_KEY:
            getItemId = GI_KEY_SMALL;
            break;
        case ITEM00_HEART_PIECE:
            getItemId = GI_HEART_PIECE;
            break;
        case ITEM00_HEART_CONTAINER:
            getItemId = GI_HEART_CONTAINER;
            break;
        case ITEM00_MAGIC_LARGE:
            getItemId = GI_MAGIC_LARGE;
            break;
        case ITEM00_MAGIC_SMALL:
            getItemId = GI_MAGIC_SMALL;
            break;
        case ITEM00_SHIELD_DEKU:
            getItemId = GI_SHIELD_DEKU;
            break;
        case ITEM00_SHIELD_HYLIAN:
            getItemId = GI_SHIELD_HYLIAN;
            break;
        case ITEM00_TUNIC_ZORA:
            getItemId = GI_TUNIC_ZORA;
            break;
        case ITEM00_TUNIC_GORON:
            getItemId = GI_TUNIC_GORON;
            break;
        case ITEM00_BOMBS_SPECIAL:
            break;
    }

    params = &this->actor.params;

    if ((getItemId != 0) && !Actor_HasParent(&this->actor, globalCtx)) {
        func_8002F554(&this->actor, globalCtx, getItemId);
    }

    switch (*params) {
        case ITEM00_HEART_PIECE:
        case ITEM00_HEART_CONTAINER:
        case ITEM00_SMALL_KEY:
        case ITEM00_SHIELD_DEKU:
        case ITEM00_SHIELD_HYLIAN:
        case ITEM00_TUNIC_ZORA:
        case ITEM00_TUNIC_GORON:
            if (Actor_HasParent(&this->actor, globalCtx)) {
                Flags_SetCollectible(globalCtx, this->collectibleFlag);
                Actor_Kill(&this->actor);
            }
            return;
    }

    if ((*params <= ITEM00_RUPEE_RED) || (*params == ITEM00_RUPEE_ORANGE)) {
        Audio_PlaySoundGeneral(NA_SE_SY_GET_RUPY, &D_801333D4, 4, &D_801333E0, &D_801333E0, &D_801333E8);
    } else if (getItemId != 0) {
        if (Actor_HasParent(&this->actor, globalCtx)) {
            Flags_SetCollectible(globalCtx, this->collectibleFlag);
            Actor_Kill(&this->actor);
        }
        return;
    } else {
        Audio_PlaySoundGeneral(NA_SE_SY_GET_ITEM, &D_801333D4, 4, &D_801333E0, &D_801333E0, &D_801333E8);
    }

    Flags_SetCollectible(globalCtx, this->collectibleFlag);

    this->unk_15A = 15;
    this->unk_154 = 35;
    this->actor.shape.rot.z = 0;
    this->actor.speedXZ = 0;
    this->actor.velocity.y = 0;
    this->actor.gravity = 0;

    Actor_SetScale(&this->actor, this->unk_15C);

    this->unk_152 = 0;
    EnItem00_SetupAction(this, func_8001E5C8);
}

// Draw Function prototypes (used in EnItem00_Draw)
void func_8001EF30(EnItem00* this, GlobalContext* globalCtx);
void func_8001F080(EnItem00* this, GlobalContext* globalCtx);
void func_8001F1F4(EnItem00* this, GlobalContext* globalCtx);
void func_8001F334(EnItem00* this, GlobalContext* globalCtx);

void EnItem00_Draw(Actor* thisx, GlobalContext* globalCtx) {
    EnItem00* this = THIS;
    f32 unkFloat;

    if (!(this->unk_156 & this->unk_158)) {
        switch (this->actor.params) {
            case ITEM00_RUPEE_GREEN:
            case ITEM00_RUPEE_BLUE:
            case ITEM00_RUPEE_RED:
            case ITEM00_RUPEE_ORANGE:
            case ITEM00_RUPEE_PURPLE:
                func_8001EF30(this, globalCtx);
                break;
            case ITEM00_HEART_PIECE:
                func_8001F334(this, globalCtx);
                break;
            case ITEM00_HEART_CONTAINER:
                func_8001F1F4(this, globalCtx);
                break;
            case ITEM00_HEART:
                if (this->unk_15A < 0) {
                    if (this->unk_15A == -1) {
                        s8 bankIndex = Object_GetIndex(&globalCtx->objectCtx, OBJECT_GI_HEART);
                        if (Object_IsLoaded(&globalCtx->objectCtx, bankIndex)) {
                            this->actor.objBankIndex = bankIndex;
                            Actor_SetObjectDependency(globalCtx, &this->actor);
                            this->unk_15A = -2;
                        }
                    } else {
                        unkFloat = 16.0f;
                        Matrix_Scale(unkFloat, unkFloat, unkFloat, MTXMODE_APPLY);
                        func_800694A0(globalCtx, 0x08);
                    }
                    break;
                }
            case ITEM00_BOMBS_A:
            case ITEM00_BOMBS_B:
            case ITEM00_BOMBS_SPECIAL:
            case ITEM00_ARROWS_SINGLE:
            case ITEM00_ARROWS_SMALL:
            case ITEM00_ARROWS_MEDIUM:
            case ITEM00_ARROWS_LARGE:
            case ITEM00_NUTS:
            case ITEM00_STICK:
            case ITEM00_MAGIC_LARGE:
            case ITEM00_MAGIC_SMALL:
            case ITEM00_SEEDS:
            case ITEM00_SMALL_KEY:
                func_8001F080(this, globalCtx);
                break;
            case ITEM00_SHIELD_DEKU:
                func_800694A0(globalCtx, 0x1C);
                break;
            case ITEM00_SHIELD_HYLIAN:
                func_800694A0(globalCtx, 0x2B);
                break;
            case ITEM00_TUNIC_ZORA:
                func_800694A0(globalCtx, 0x3C);
                break;
            case ITEM00_TUNIC_GORON:
                func_800694A0(globalCtx, 0x3B);
                break;
            case ITEM00_FLEXIBLE:
                break;
        }
    }
}

/**
 * Draw Function used for Rupee types of En_Item00.
 */
void func_8001EF30(EnItem00* this, GlobalContext* globalCtx) {
    s32 pad;
    s32 iconNb;

    OPEN_DISPS(globalCtx->state.gfxCtx, "../z_en_item00.c", 1546);

    func_80093D18(globalCtx->state.gfxCtx);
    func_8002EBCC(&this->actor, globalCtx, 0);

    if (1) { // Necessary to match
        if (this->actor.params <= ITEM00_RUPEE_RED) {
            iconNb = this->actor.params;
        } else {
            iconNb = this->actor.params - 0x10;
        }
    }

    gSPMatrix(POLY_OPA_DISP++, Matrix_NewMtx(globalCtx->state.gfxCtx, "../z_en_item00.c", 1562),
              G_MTX_MODELVIEW | G_MTX_LOAD);

    gSPSegment(POLY_OPA_DISP++, 0x08, SEGMENTED_TO_VIRTUAL(D_80115530[iconNb]));

    gSPDisplayList(POLY_OPA_DISP++, &D_04042440);

    CLOSE_DISPS(globalCtx->state.gfxCtx, "../z_en_item00.c", 1568);
}

/**
 * Draw Function used for most collectible types of En_Item00 (ammo, bombs, sticks, nuts, magic...).
 */
void func_8001F080(EnItem00* this, GlobalContext* globalCtx) {
    s32 iconNb;

    iconNb = this->actor.params - 3;

    OPEN_DISPS(globalCtx->state.gfxCtx, "../z_en_item00.c", 1594);

<<<<<<< HEAD
    oGfxCtx->polyOpa.p = Gameplay_SetFog(globalCtx, oGfxCtx->polyOpa.p);
=======
    POLY_OPA_DISP = func_800BC8A0(globalCtx, POLY_OPA_DISP);
>>>>>>> 5632df40

    if (this->actor.params == ITEM00_BOMBS_SPECIAL) {
        iconNb = 1;
    } else if (this->actor.params >= ITEM00_ARROWS_SMALL) {
        iconNb -= 3;
    }

    POLY_OPA_DISP = func_800946E4(POLY_OPA_DISP);

    gSPSegment(POLY_OPA_DISP++, 0x08, SEGMENTED_TO_VIRTUAL(D_80115544[iconNb]));

    gSPMatrix(POLY_OPA_DISP++, Matrix_NewMtx(globalCtx->state.gfxCtx, "../z_en_item00.c", 1607),
              G_MTX_MODELVIEW | G_MTX_LOAD);
    gSPDisplayList(POLY_OPA_DISP++, &D_0403F070);

    CLOSE_DISPS(globalCtx->state.gfxCtx, "../z_en_item00.c", 1611);
}

/**
 * Draw Function used for the Heart Container type of En_Item00.
 */
void func_8001F1F4(EnItem00* this, GlobalContext* globalCtx) {
    s32 pad;

    OPEN_DISPS(globalCtx->state.gfxCtx, "../z_en_item00.c", 1623);

    func_80093D18(globalCtx->state.gfxCtx);
    func_8002EBCC(&this->actor, globalCtx, 0);
    gSPMatrix(POLY_OPA_DISP++, Matrix_NewMtx(globalCtx->state.gfxCtx, "../z_en_item00.c", 1634),
              G_MTX_MODELVIEW | G_MTX_LOAD);
    gSPDisplayList(POLY_OPA_DISP++, &D_0403BBA0);

    func_80093D84(globalCtx->state.gfxCtx);
    func_8002ED80(&this->actor, globalCtx, 0);
    gSPMatrix(POLY_XLU_DISP++, Matrix_NewMtx(globalCtx->state.gfxCtx, "../z_en_item00.c", 1644),
              G_MTX_MODELVIEW | G_MTX_LOAD);
    gSPDisplayList(POLY_XLU_DISP++, &D_0403BCD8);

    CLOSE_DISPS(globalCtx->state.gfxCtx, "../z_en_item00.c", 1647);
}

/**
 * Draw Function used for the Piece of Heart type of En_Item00.
 */
void func_8001F334(EnItem00* this, GlobalContext* globalCtx) {
    s32 pad;

    OPEN_DISPS(globalCtx->state.gfxCtx, "../z_en_item00.c", 1658);

    func_80093D84(globalCtx->state.gfxCtx);
    func_8002ED80(&this->actor, globalCtx, 0);
    gSPMatrix(POLY_XLU_DISP++, Matrix_NewMtx(globalCtx->state.gfxCtx, "../z_en_item00.c", 1670),
              G_MTX_MODELVIEW | G_MTX_LOAD);
    gSPDisplayList(POLY_XLU_DISP++, &D_0403B030);

    CLOSE_DISPS(globalCtx->state.gfxCtx, "../z_en_item00.c", 1673);
}

/**
 * Converts a given drop type ID based on link's current age, health and owned items.
 * Returns a new drop type ID or -1 to cancel the drop.
 */
s16 func_8001F404(s16 dropId) {
    if (LINK_IS_ADULT) {
        if (dropId == ITEM00_SEEDS) {
            dropId = ITEM00_ARROWS_SMALL;
        } else if (dropId == ITEM00_STICK) {
            dropId = ITEM00_RUPEE_GREEN;
        }
    } else {
        if (dropId == ITEM00_ARROWS_SMALL || dropId == ITEM00_ARROWS_MEDIUM || dropId == ITEM00_ARROWS_LARGE) {
            dropId = ITEM00_SEEDS;
        }
    }

    // This is convoluted but it seems like it must be a single condition to match
    // clang-format off
    if (((dropId == ITEM00_BOMBS_A      || dropId == ITEM00_BOMBS_SPECIAL || dropId == ITEM00_BOMBS_B)      && INV_CONTENT(ITEM_BOMB) == ITEM_NONE) ||
        ((dropId == ITEM00_ARROWS_SMALL || dropId == ITEM00_ARROWS_MEDIUM || dropId == ITEM00_ARROWS_LARGE) && INV_CONTENT(ITEM_BOW) == ITEM_NONE) ||
        ((dropId == ITEM00_MAGIC_LARGE  || dropId == ITEM00_MAGIC_SMALL)                                    && gSaveContext.magicLevel == 0) ||
        ((dropId == ITEM00_SEEDS)                                                                           && INV_CONTENT(ITEM_SLINGSHOT) == ITEM_NONE)) {
        return -1;
    }
    // clang-format on

    if (dropId == ITEM00_HEART && gSaveContext.healthCapacity == gSaveContext.health) {
        return ITEM00_RUPEE_GREEN;
    }

    return dropId;
}

// External functions used by other actors to drop collectibles, which usually results in spawning an En_Item00 actor.

EnItem00* Item_DropCollectible(GlobalContext* globalCtx, Vec3f* spawnPos, s16 params) {
    s32 pad[2];
    EnItem00* spawnedActor = NULL;
    s16 param4000 = params & 0x4000;
    s16 param8000 = params & 0x8000;
    s16 param3F00 = params & 0x3F00;

    params = params & 0x3FFF;

    if (((params & 0x00FF) == ITEM00_FLEXIBLE) && !param4000) {
        // TODO: Prevent the cast to EnItem00 here since this is a different actor (En_Elf)
        spawnedActor = (EnItem00*)Actor_Spawn(&globalCtx->actorCtx, globalCtx, ACTOR_EN_ELF, spawnPos->x,
                                              spawnPos->y + 40.0f, spawnPos->z, 0, 0, 0, FAIRY_HEAL_TIMED);
        EffectSsDeadSound_SpawnStationary(globalCtx, spawnPos, NA_SE_EV_BUTTERFRY_TO_FAIRY, true,
                                          DEADSOUND_REPEAT_MODE_OFF, 40);
    } else {
        if (!param8000) {
            params = func_8001F404(params & 0x00FF);
        }

        if (params != -1) {
            spawnedActor = (EnItem00*)Actor_Spawn(&globalCtx->actorCtx, globalCtx, ACTOR_EN_ITEM00, spawnPos->x,
                                                  spawnPos->y, spawnPos->z, 0, 0, 0, params | param8000 | param3F00);
            if ((spawnedActor != NULL) && !param8000) {
                spawnedActor->actor.velocity.y = !param4000 ? 8.0f : -2.0f;
                spawnedActor->actor.speedXZ = 2.0f;
                spawnedActor->actor.gravity = -0.9f;
                spawnedActor->actor.posRot.rot.y = Math_Rand_CenteredFloat(65536.0f);
                Actor_SetScale(&spawnedActor->actor, 0.0f);
                EnItem00_SetupAction(spawnedActor, func_8001E304);
                spawnedActor->unk_15A = 220;
                if ((spawnedActor->actor.params != ITEM00_SMALL_KEY) &&
                    (spawnedActor->actor.params != ITEM00_HEART_PIECE) &&
                    (spawnedActor->actor.params != ITEM00_HEART_CONTAINER)) {
                    spawnedActor->actor.room = -1;
                }
                spawnedActor->actor.flags |= 0x0010;
            }
        }
    }

    return spawnedActor;
}

EnItem00* Item_DropCollectible2(GlobalContext* globalCtx, Vec3f* spawnPos, s16 params) {
    EnItem00* spawnedActor = NULL;
    s32 pad;
    s16 param4000 = params & 0x4000;
    s16 param8000 = params & 0x8000;
    s16 param3F00 = params & 0x3F00;

    params = params & 0x3FFF;

    if (((params & 0x00FF) == ITEM00_FLEXIBLE) && !param4000) {
        // TODO: Prevent the cast to EnItem00 here since this is a different actor (En_Elf)
        spawnedActor = (EnItem00*)Actor_Spawn(&globalCtx->actorCtx, globalCtx, ACTOR_EN_ELF, spawnPos->x,
                                              spawnPos->y + 40.0f, spawnPos->z, 0, 0, 0, FAIRY_HEAL_TIMED);
        EffectSsDeadSound_SpawnStationary(globalCtx, spawnPos, NA_SE_EV_BUTTERFRY_TO_FAIRY, true,
                                          DEADSOUND_REPEAT_MODE_OFF, 40);
    } else {
        params = func_8001F404(params & 0x00FF);
        if (params != -1) {
            spawnedActor = (EnItem00*)Actor_Spawn(&globalCtx->actorCtx, globalCtx, ACTOR_EN_ITEM00, spawnPos->x,
                                                  spawnPos->y, spawnPos->z, 0, 0, 0, params | param8000 | param3F00);
            if ((spawnedActor != NULL) && !param8000) {
                spawnedActor->actor.velocity.y = 0.0f;
                spawnedActor->actor.speedXZ = 0.0f;
                spawnedActor->actor.gravity = param4000 ? 0.0f : -0.9f;
                spawnedActor->actor.posRot.rot.y = Math_Rand_CenteredFloat(65536.0f);
                spawnedActor->actor.flags |= 0x0010;
            }
        }
    }

    return spawnedActor;
}

void Item_DropCollectibleRandom(GlobalContext* globalCtx, Actor* fromActor, Vec3f* spawnPos, s16 params) {
    s32 pad;
    EnItem00* spawnedActor;
    s16 dropQuantity;
    s16 param8000;
    s16 dropTableIndex;
    u8 dropId;

    dropTableIndex = Math_Rand_ZeroOne() * 16.0f;
    param8000 = params & 0x8000;
    params = params & 0x7FFF;

    if (fromActor != NULL) {
        if (fromActor->unk_116) {
            if (fromActor->unk_116 & 0x01) {
                params = 1 * 0x10;
                dropTableIndex = 0xB;
            } else if (fromActor->unk_116 & 0x02) {
                params = 1 * 0x10;
                dropTableIndex = 0x6;
            } else if (fromActor->unk_116 & 0x04) {
                params = 6 * 0x10;
                dropTableIndex = 0x9;
            } else if (fromActor->unk_116 & 0x08) {
                params = 3 * 0x10;
                dropTableIndex = 0xB;
            } else if (fromActor->unk_116 & 0x10) {
                params = 6 * 0x10;
                dropTableIndex = 0xC;
            } else if (fromActor->unk_116 & 0x20) {
                params = 0 * 0x10;
                dropTableIndex = 0x0;
            } else if (fromActor->unk_116 & 0x40) {
                params = 0 * 0x10;
                dropTableIndex = 0x1;
            }
        }
        if (fromActor->unk_116 & 0x20) {
            dropId = ITEM00_RUPEE_PURPLE;
        } else {
            dropId = D_80115574[params + dropTableIndex];
        }
    } else {
        dropId = D_80115574[params + dropTableIndex];
    }

    if (dropId == ITEM00_FLEXIBLE) {
        if (gSaveContext.health <= 0x10) { // 1 heart or less
            Actor_Spawn(&globalCtx->actorCtx, globalCtx, ACTOR_EN_ELF, spawnPos->x, spawnPos->y + 40.0f, spawnPos->z, 0,
                        0, 0, FAIRY_HEAL_TIMED);
            EffectSsDeadSound_SpawnStationary(globalCtx, spawnPos, NA_SE_EV_BUTTERFRY_TO_FAIRY, true,
                                              DEADSOUND_REPEAT_MODE_OFF, 40);
            return;
        } else if (gSaveContext.health <= 0x30) { // 3 hearts or less
            params = 0xB * 0x10;
            dropTableIndex = 0x0;
            dropId = ITEM00_HEART;
        } else if (gSaveContext.health <= 0x50) { // 5 hearts or less
            params = 0xA * 0x10;
            dropTableIndex = 0x0;
            dropId = ITEM00_HEART;
        } else if ((gSaveContext.magicLevel != 0) && (gSaveContext.magic == 0)) { // Empty magic meter
            params = 0xA * 0x10;
            dropTableIndex = 0x0;
            dropId = ITEM00_MAGIC_LARGE;
        } else if ((gSaveContext.magicLevel != 0) &&
                   (gSaveContext.magic <= (gSaveContext.magicLevel >> 1))) { // Half magic or less
            params = 0xA * 0x10;
            dropTableIndex = 0x0;
            dropId = ITEM00_MAGIC_SMALL;
        } else if (LINK_IS_CHILD && (AMMO(ITEM_SLINGSHOT) < 6)) { // Child and less then 6 deku seeds
            params = 0xA * 0x10;
            dropTableIndex = 0x0;
            dropId = ITEM00_SEEDS;
        } else if (LINK_IS_ADULT && (AMMO(ITEM_BOW) < 6)) { // Adult and less than 6 arrows
            params = 0xA * 0x10;
            dropTableIndex = 0x0;
            dropId = ITEM00_ARROWS_MEDIUM;
        } else if (AMMO(ITEM_BOMB) < 6) { // Less than 6 bombs
            params = 0xD * 0x10;
            dropTableIndex = 0x0;
            dropId = ITEM00_BOMBS_A;
        } else if (gSaveContext.rupees < 11) { // Less than 11 Rupees
            params = 0xA * 0x10;
            dropTableIndex = 0x0;
            dropId = ITEM00_RUPEE_RED;
        } else {
            return;
        }
    }

    if (dropId != 0xFF) {
        dropQuantity = D_80115664[params + dropTableIndex];
        while (dropQuantity > 0) {
            if (!param8000) {
                dropId = func_8001F404(dropId);
                if (dropId != 0xFF) {
                    spawnedActor = (EnItem00*)Actor_Spawn(&globalCtx->actorCtx, globalCtx, ACTOR_EN_ITEM00, spawnPos->x,
                                                          spawnPos->y, spawnPos->z, 0, 0, 0, dropId);
                    if ((spawnedActor != NULL) && (dropId != 0xFF)) {
                        spawnedActor->actor.velocity.y = 8.0f;
                        spawnedActor->actor.speedXZ = 2.0f;
                        spawnedActor->actor.gravity = -0.9f;
                        spawnedActor->actor.posRot.rot.y = Math_Rand_ZeroOne() * 40000.0f;
                        Actor_SetScale(&spawnedActor->actor, 0.0f);
                        EnItem00_SetupAction(spawnedActor, func_8001E304);
                        spawnedActor->actor.flags |= 0x0010;
                        if ((spawnedActor->actor.params != ITEM00_SMALL_KEY) &&
                            (spawnedActor->actor.params != ITEM00_HEART_PIECE) &&
                            (spawnedActor->actor.params != ITEM00_HEART_CONTAINER)) {
                            spawnedActor->actor.room = -1;
                        }
                        spawnedActor->unk_15A = 220;
                    }
                }
            } else {
                Item_DropCollectible(globalCtx, spawnPos, params | 0x8000);
            }
            dropQuantity--;
        }
    }
}<|MERGE_RESOLUTION|>--- conflicted
+++ resolved
@@ -770,11 +770,7 @@
 
     OPEN_DISPS(globalCtx->state.gfxCtx, "../z_en_item00.c", 1594);
 
-<<<<<<< HEAD
-    oGfxCtx->polyOpa.p = Gameplay_SetFog(globalCtx, oGfxCtx->polyOpa.p);
-=======
-    POLY_OPA_DISP = func_800BC8A0(globalCtx, POLY_OPA_DISP);
->>>>>>> 5632df40
+    POLY_OPA_DISP = Gameplay_SetFog(globalCtx, POLY_OPA_DISP);
 
     if (this->actor.params == ITEM00_BOMBS_SPECIAL) {
         iconNb = 1;
