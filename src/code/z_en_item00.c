--- conflicted
+++ resolved
@@ -539,11 +539,7 @@
         if (sp3A || D_80157D94) {
             func_8002E4B4(globalCtx, &this->actor, 10.0f, 15.0f, 15.0f, 0x1D);
 
-<<<<<<< HEAD
-            if (this->actor.bgChkInfo.unk_80 <= -10000.0f) {
-=======
-            if (this->actor.groundY <= -10000.0f) {
->>>>>>> c5892858
+            if (this->actor.bgChkInfo.groundY <= -10000.0f) {
                 Actor_Kill(&this->actor);
                 return;
             }
