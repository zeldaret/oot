#include "z_en_item00.h"
#include "overlays/actors/ovl_En_Elf/z_en_elf.h"
#include "overlays/effects/ovl_Effect_Ss_Dead_Sound/z_eff_ss_dead_sound.h"

#include "libc64/qrand.h"
#include "attributes.h"
#include "gfx.h"
#include "gfx_setupdl.h"
#include "ichain.h"
#include "rand.h"
#include "segmented_address.h"
#include "sfx.h"
#include "sys_matrix.h"
#include "z_lib.h"
#include "draw.h"
#include "effect.h"
#include "item.h"
#include "play_state.h"
#include "player.h"
#include "save.h"

#include "assets/objects/gameplay_keep/gameplay_keep.h"

#pragma increment_block_number "gc-eu:128 gc-eu-mq:128 gc-eu-mq-dbg:0 gc-jp:128 gc-jp-ce:128 gc-jp-mq:128 gc-us:128" \
                               "gc-us-mq:128 ique-cn:128 ntsc-1.0:128 ntsc-1.2:128"

#define FLAGS 0

void EnItem00_Init(Actor* thisx, PlayState* play);
void EnItem00_Destroy(Actor* thisx, PlayState* play);
void EnItem00_Update(Actor* thisx, PlayState* play);
void EnItem00_Draw(Actor* thisx, PlayState* play);

void func_8001DFC8(EnItem00* this, PlayState* play);
void func_8001E1C8(EnItem00* this, PlayState* play);
void func_8001E304(EnItem00* this, PlayState* play);
void EnItem00_Collected(EnItem00* this, PlayState* play);

void EnItem00_DrawRupee(EnItem00* this, PlayState* play);
void EnItem00_DrawCollectible(EnItem00* this, PlayState* play);
void EnItem00_DrawHeartContainer(EnItem00* this, PlayState* play);
void EnItem00_DrawHeartPiece(EnItem00* this, PlayState* play);

ActorProfile En_Item00_Profile = {
    /**/ ACTOR_EN_ITEM00,
    /**/ ACTORCAT_MISC,
    /**/ FLAGS,
    /**/ OBJECT_GAMEPLAY_KEEP,
    /**/ sizeof(EnItem00),
    /**/ EnItem00_Init,
    /**/ EnItem00_Destroy,
    /**/ EnItem00_Update,
    /**/ EnItem00_Draw,
};

static ColliderCylinderInit sCylinderInit = {
    {
        COL_MATERIAL_NONE,
        AT_NONE,
        AC_ON | AC_TYPE_PLAYER,
        OC1_NONE,
        OC2_NONE,
        COLSHAPE_CYLINDER,
    },
    {
        ELEM_MATERIAL_UNK0,
        { 0x00000000, 0x00, 0x00 },
        { 0x00000010, 0x00, 0x00 },
        ATELEM_NONE | ATELEM_SFX_NORMAL,
        ACELEM_ON,
        OCELEM_NONE,
    },
    { 10, 30, 0, { 0, 0, 0 } },
};

static InitChainEntry sInitChain[] = {
    ICHAIN_F32(lockOnArrowOffset, 2000, ICHAIN_STOP),
};

static Color_RGBA8 sEffectPrimColor = { 255, 255, 127, 0 };
static Color_RGBA8 sEffectEnvColor = { 255, 255, 255, 0 };
static Vec3f sEffectVelocity = { 0.0f, 0.1f, 0.0f };
static Vec3f sEffectAccel = { 0.0f, 0.01f, 0.0f };

static void* sRupeeTex[] = {
    gRupeeGreenTex, gRupeeBlueTex, gRupeeRedTex, gRupeePinkTex, gRupeeOrangeTex,
};

static void* sItemDropTex[] = {
    gDropRecoveryHeartTex, gDropBombTex,       gDropArrows1Tex,   gDropArrows2Tex,
    gDropArrows3Tex,       gDropBombTex,       gDropDekuNutTex,   gDropDekuStickTex,
    gDropMagicLargeTex,    gDropMagicSmallTex, gDropDekuSeedsTex, gDropKeySmallTex,
};

static u8 sItemDropIds[] = {
    // 0
    ITEM00_RUPEE_GREEN,
    ITEM00_RUPEE_BLUE,
    ITEM00_NONE,
    ITEM00_NONE,
    ITEM00_RUPEE_BLUE,
    ITEM00_RUPEE_GREEN,
    ITEM00_MAGIC_SMALL,
    ITEM00_RECOVERY_HEART,
    ITEM00_RECOVERY_HEART,
    ITEM00_NONE,
    ITEM00_MAGIC_SMALL,
    ITEM00_FLEXIBLE,
    ITEM00_SEEDS,
    ITEM00_SEEDS,
    ITEM00_NONE,
    ITEM00_RUPEE_BLUE,

    // 1
    ITEM00_RUPEE_GREEN,
    ITEM00_MAGIC_SMALL,
    ITEM00_RUPEE_GREEN,
    ITEM00_RUPEE_BLUE,
    ITEM00_RECOVERY_HEART,
    ITEM00_NONE,
    ITEM00_RECOVERY_HEART,
    ITEM00_NONE,
    ITEM00_FLEXIBLE,
    ITEM00_NONE,
    ITEM00_BOMBS_A,
    ITEM00_NONE,
    ITEM00_SEEDS,
    ITEM00_NONE,
    ITEM00_NONE,
    ITEM00_MAGIC_SMALL,

    // 2
    ITEM00_RUPEE_GREEN,
    ITEM00_RUPEE_GREEN,
    ITEM00_MAGIC_SMALL,
    ITEM00_NONE,
    ITEM00_RECOVERY_HEART,
    ITEM00_NONE,
    ITEM00_NONE,
    ITEM00_RECOVERY_HEART,
    ITEM00_NONE,
    ITEM00_SEEDS,
    ITEM00_SEEDS,
    ITEM00_NONE,
    ITEM00_BOMBS_A,
    ITEM00_NONE,
    ITEM00_FLEXIBLE,
    ITEM00_MAGIC_SMALL,

    // 3
    ITEM00_RUPEE_GREEN,
    ITEM00_RUPEE_GREEN,
    ITEM00_NUTS,
    ITEM00_NONE,
    ITEM00_SEEDS,
    ITEM00_SEEDS,
    ITEM00_NUTS,
    ITEM00_RECOVERY_HEART,
    ITEM00_RECOVERY_HEART,
    ITEM00_SEEDS,
    ITEM00_NONE,
    ITEM00_FLEXIBLE,
    ITEM00_NONE,
    ITEM00_NONE,
    ITEM00_NONE,
    ITEM00_NONE,

    // 4
    ITEM00_RUPEE_GREEN,
    ITEM00_RUPEE_GREEN,
    ITEM00_SEEDS,
    ITEM00_BOMBS_A,
    ITEM00_MAGIC_SMALL,
    ITEM00_BOMBS_A,
    ITEM00_NONE,
    ITEM00_NONE,
    ITEM00_RECOVERY_HEART,
    ITEM00_NONE,
    ITEM00_NONE,
    ITEM00_RECOVERY_HEART,
    ITEM00_RECOVERY_HEART,
    ITEM00_NONE,
    ITEM00_NONE,
    ITEM00_MAGIC_SMALL,

    // 5
    ITEM00_RUPEE_GREEN,
    ITEM00_MAGIC_SMALL,
    ITEM00_RUPEE_GREEN,
    ITEM00_NONE,
    ITEM00_RUPEE_BLUE,
    ITEM00_NONE,
    ITEM00_NONE,
    ITEM00_RECOVERY_HEART,
    ITEM00_NONE,
    ITEM00_NONE,
    ITEM00_RECOVERY_HEART,
    ITEM00_FLEXIBLE,
    ITEM00_SEEDS,
    ITEM00_SEEDS,
    ITEM00_NONE,
    ITEM00_MAGIC_SMALL,

    // 6
    ITEM00_RUPEE_GREEN,
    ITEM00_RUPEE_BLUE,
    ITEM00_NONE,
    ITEM00_RUPEE_GREEN,
    ITEM00_NONE,
    ITEM00_RECOVERY_HEART,
    ITEM00_NONE,
    ITEM00_NONE,
    ITEM00_BOMBS_A,
    ITEM00_ARROWS_SMALL,
    ITEM00_NONE,
    ITEM00_ARROWS_MEDIUM,
    ITEM00_MAGIC_SMALL,
    ITEM00_FLEXIBLE,
    ITEM00_NONE,
    ITEM00_MAGIC_LARGE,

    // 7
    ITEM00_RUPEE_GREEN,
    ITEM00_NONE,
    ITEM00_RUPEE_BLUE,
    ITEM00_NONE,
    ITEM00_RUPEE_GREEN,
    ITEM00_RECOVERY_HEART,
    ITEM00_FLEXIBLE,
    ITEM00_BOMBS_A,
    ITEM00_ARROWS_SMALL,
    ITEM00_NONE,
    ITEM00_NONE,
    ITEM00_NONE,
    ITEM00_MAGIC_SMALL,
    ITEM00_NONE,
    ITEM00_NONE,
    ITEM00_MAGIC_LARGE,

    // 8
    ITEM00_ARROWS_LARGE,
    ITEM00_ARROWS_MEDIUM,
    ITEM00_ARROWS_MEDIUM,
    ITEM00_ARROWS_SMALL,
    ITEM00_ARROWS_SMALL,
    ITEM00_FLEXIBLE,
    ITEM00_ARROWS_SMALL,
    ITEM00_ARROWS_SMALL,
    ITEM00_ARROWS_SMALL,
    ITEM00_ARROWS_MEDIUM,
    ITEM00_ARROWS_SMALL,
    ITEM00_ARROWS_SMALL,
    ITEM00_ARROWS_SMALL,
    ITEM00_ARROWS_MEDIUM,
    ITEM00_ARROWS_LARGE,
    ITEM00_ARROWS_LARGE,

    // 9
    ITEM00_MAGIC_LARGE,
    ITEM00_MAGIC_SMALL,
    ITEM00_MAGIC_SMALL,
    ITEM00_MAGIC_SMALL,
    ITEM00_MAGIC_SMALL,
    ITEM00_MAGIC_LARGE,
    ITEM00_MAGIC_SMALL,
    ITEM00_MAGIC_SMALL,
    ITEM00_MAGIC_SMALL,
    ITEM00_MAGIC_LARGE,
    ITEM00_MAGIC_SMALL,
    ITEM00_MAGIC_LARGE,
    ITEM00_MAGIC_SMALL,
    ITEM00_MAGIC_SMALL,
    ITEM00_MAGIC_SMALL,
    ITEM00_MAGIC_LARGE,

    // 10
    ITEM00_BOMBS_A,
    ITEM00_NONE,
    ITEM00_BOMBS_A,
    ITEM00_NONE,
    ITEM00_BOMBS_A,
    ITEM00_FLEXIBLE,
    ITEM00_BOMBS_A,
    ITEM00_BOMBS_A,
    ITEM00_BOMBS_A,
    ITEM00_NONE,
    ITEM00_NONE,
    ITEM00_NONE,
    ITEM00_NONE,
    ITEM00_BOMBS_A,
    ITEM00_NONE,
    ITEM00_BOMBS_A,

    // 11
    ITEM00_RECOVERY_HEART,
    ITEM00_RECOVERY_HEART,
    ITEM00_RECOVERY_HEART,
    ITEM00_RECOVERY_HEART,
    ITEM00_RECOVERY_HEART,
    ITEM00_RECOVERY_HEART,
    ITEM00_RECOVERY_HEART,
    ITEM00_RECOVERY_HEART,
    ITEM00_RECOVERY_HEART,
    ITEM00_RECOVERY_HEART,
    ITEM00_RECOVERY_HEART,
    ITEM00_RECOVERY_HEART,
    ITEM00_RECOVERY_HEART,
    ITEM00_RECOVERY_HEART,
    ITEM00_RECOVERY_HEART,
    ITEM00_RECOVERY_HEART,

    // 12
    ITEM00_RUPEE_RED,
    ITEM00_RUPEE_BLUE,
    ITEM00_RUPEE_BLUE,
    ITEM00_RUPEE_RED,
    ITEM00_RUPEE_BLUE,
    ITEM00_RUPEE_BLUE,
    ITEM00_RUPEE_BLUE,
    ITEM00_RUPEE_RED,
    ITEM00_RUPEE_RED,
    ITEM00_RUPEE_BLUE,
    ITEM00_RUPEE_RED,
    ITEM00_RUPEE_BLUE,
    ITEM00_RUPEE_RED,
    ITEM00_RUPEE_RED,
    ITEM00_RUPEE_RED,
    ITEM00_RUPEE_RED,

    // 13
    ITEM00_SEEDS,
    ITEM00_NONE,
    ITEM00_NUTS,
    ITEM00_NONE,
    ITEM00_STICK,
    ITEM00_NONE,
    ITEM00_NONE,
    ITEM00_SEEDS,
    ITEM00_NONE,
    ITEM00_NONE,
    ITEM00_NONE,
    ITEM00_NUTS,
    ITEM00_NONE,
    ITEM00_NUTS,
    ITEM00_RECOVERY_HEART,
    ITEM00_SEEDS,

    // 14
    ITEM00_RECOVERY_HEART,
    ITEM00_NONE,
    ITEM00_SEEDS,
    ITEM00_NONE,
    ITEM00_RECOVERY_HEART,
    ITEM00_NONE,
    ITEM00_NONE,
    ITEM00_RECOVERY_HEART,
    ITEM00_RECOVERY_HEART,
    ITEM00_NONE,
    ITEM00_NONE,
    ITEM00_RECOVERY_HEART,
    ITEM00_NONE,
    ITEM00_RECOVERY_HEART,
    ITEM00_SEEDS,
    ITEM00_FLEXIBLE,
};

static u8 sDropQuantities[] = {
    1, 1, 1, 1, 1, 1, 1, 1, 1, 1, 1, 1, 1, 1, 1, 1, // 0
    1, 1, 1, 1, 1, 1, 1, 1, 1, 1, 1, 1, 1, 1, 1, 1, // 1
    1, 1, 1, 1, 1, 1, 1, 1, 1, 1, 1, 1, 1, 1, 1, 1, // 2
    1, 1, 1, 1, 1, 1, 1, 1, 1, 1, 1, 1, 0, 0, 0, 0, // 3
    1, 1, 1, 1, 1, 1, 1, 1, 1, 1, 1, 3, 1, 1, 1, 1, // 4
    1, 1, 1, 1, 1, 1, 1, 1, 1, 1, 3, 1, 1, 1, 1, 1, // 5
    1, 1, 1, 1, 1, 1, 1, 1, 1, 1, 1, 1, 1, 1, 1, 1, // 6
    1, 1, 1, 1, 1, 1, 1, 1, 1, 1, 1, 1, 1, 1, 1, 1, // 7
    1, 1, 1, 1, 1, 1, 1, 1, 1, 1, 1, 1, 1, 1, 1, 1, // 8
    1, 1, 1, 1, 1, 1, 1, 1, 1, 1, 1, 1, 1, 1, 1, 1, // 9
    1, 1, 1, 1, 1, 1, 1, 1, 1, 1, 1, 1, 1, 1, 0, 1, // 10
    3, 3, 3, 3, 3, 3, 3, 3, 3, 3, 3, 3, 3, 3, 3, 3, // 11
    3, 3, 3, 1, 3, 3, 3, 1, 1, 3, 1, 3, 1, 1, 1, 3, // 12
    1, 1, 1, 1, 1, 1, 1, 1, 1, 1, 1, 1, 1, 1, 1, 1, // 13
    3, 1, 1, 1, 1, 1, 1, 1, 1, 1, 1, 1, 1, 3, 1, 1, // 14
};

void EnItem00_SetupAction(EnItem00* this, EnItem00ActionFunc actionFunc) {
    this->actionFunc = actionFunc;
}

void EnItem00_Init(Actor* thisx, PlayState* play) {
    EnItem00* this = (EnItem00*)thisx;
    STACK_PAD(s32);
    f32 yOffset = 980.0f;
    f32 shadowScale = 6.0f;
    s32 getItemId = GI_NONE;
<<<<<<< HEAD
    s16 spawnParam8000 = this->actor.params & 0x8000;
    STACK_PAD(s32);
=======
    s16 spawnParam8000 = PARAMS_GET_NOSHIFT(this->actor.params, 15, 1);
    s32 pad1;
>>>>>>> ed02a9db

    this->collectibleFlag = PARAMS_GET_S(this->actor.params, 8, 6);

    this->actor.params &= 0xFF;

    if (Flags_GetCollectible(play, this->collectibleFlag)) {
        Actor_Kill(&this->actor);
        return;
    }

    Actor_ProcessInitChain(&this->actor, sInitChain);
    Collider_InitCylinder(play, &this->collider);
    Collider_SetCylinder(play, &this->collider, &this->actor, &sCylinderInit);

    this->unk_158 = 1;

    switch (this->actor.params) {
        case ITEM00_RUPEE_GREEN:
        case ITEM00_RUPEE_BLUE:
        case ITEM00_RUPEE_RED:
            Actor_SetScale(&this->actor, 0.015f);
            this->scale = 0.015f;
            yOffset = 750.0f;
            break;
        case ITEM00_SMALL_KEY:
            this->unk_158 = 0;
            Actor_SetScale(&this->actor, 0.03f);
            this->scale = 0.03f;
            yOffset = 350.0f;
            break;
        case ITEM00_HEART_PIECE:
            this->unk_158 = 0;
            yOffset = 650.0f;
            Actor_SetScale(&this->actor, 0.02f);
            this->scale = 0.02f;
            break;
        case ITEM00_RECOVERY_HEART:
            this->actor.home.rot.z = Rand_CenteredFloat(65535.0f);
            yOffset = 430.0f;
            Actor_SetScale(&this->actor, 0.02f);
            this->scale = 0.02f;
            break;
        case ITEM00_HEART_CONTAINER:
            yOffset = 430.0f;
            this->unk_158 = 0;
            Actor_SetScale(&this->actor, 0.02f);
            this->scale = 0.02f;
            break;
        case ITEM00_ARROWS_SINGLE:
            yOffset = 400.0f;
            Actor_SetScale(&this->actor, 0.02f);
            this->scale = 0.02f;
            break;
        case ITEM00_ARROWS_SMALL:
        case ITEM00_ARROWS_MEDIUM:
        case ITEM00_ARROWS_LARGE:
            Actor_SetScale(&this->actor, 0.035f);
            this->scale = 0.035f;
            yOffset = 250.0f;
            break;
        case ITEM00_BOMBS_A:
        case ITEM00_BOMBS_B:
        case ITEM00_NUTS:
        case ITEM00_STICK:
        case ITEM00_MAGIC_SMALL:
        case ITEM00_SEEDS:
        case ITEM00_BOMBS_SPECIAL:
            Actor_SetScale(&this->actor, 0.03f);
            this->scale = 0.03f;
            yOffset = 320.0f;
            break;
        case ITEM00_MAGIC_LARGE:
            Actor_SetScale(&this->actor, 0.045 - 1e-10);
            this->scale = 0.045 - 1e-10;
            yOffset = 320.0f;
            break;
        case ITEM00_RUPEE_ORANGE:
            Actor_SetScale(&this->actor, 0.045 - 1e-10);
            this->scale = 0.045 - 1e-10;
            yOffset = 750.0f;
            break;
        case ITEM00_RUPEE_PURPLE:
            Actor_SetScale(&this->actor, 0.03f);
            this->scale = 0.03f;
            yOffset = 750.0f;
            break;
        case ITEM00_FLEXIBLE:
            yOffset = 500.0f;
            Actor_SetScale(&this->actor, 0.01f);
            this->scale = 0.01f;
            break;
        case ITEM00_SHIELD_DEKU:
            this->actor.objectSlot = Object_GetSlot(&play->objectCtx, OBJECT_GI_SHIELD_1);
            Actor_SetObjectDependency(play, &this->actor);
            Actor_SetScale(&this->actor, 0.5f);
            this->scale = 0.5f;
            yOffset = 0.0f;
            shadowScale = 0.6f;
            this->actor.world.rot.x = 0x4000;
            break;
        case ITEM00_SHIELD_HYLIAN:
            this->actor.objectSlot = Object_GetSlot(&play->objectCtx, OBJECT_GI_SHIELD_2);
            Actor_SetObjectDependency(play, &this->actor);
            Actor_SetScale(&this->actor, 0.5f);
            this->scale = 0.5f;
            yOffset = 0.0f;
            shadowScale = 0.6f;
            this->actor.world.rot.x = 0x4000;
            break;
        case ITEM00_TUNIC_ZORA:
        case ITEM00_TUNIC_GORON:
            this->actor.objectSlot = Object_GetSlot(&play->objectCtx, OBJECT_GI_CLOTHES);
            Actor_SetObjectDependency(play, &this->actor);
            Actor_SetScale(&this->actor, 0.5f);
            this->scale = 0.5f;
            yOffset = 0.0f;
            shadowScale = 0.6f;
            this->actor.world.rot.x = 0x4000;
            break;
    }

    this->unk_156 = 0;
    ActorShape_Init(&this->actor.shape, yOffset, ActorShadow_DrawCircle, shadowScale);
    this->actor.shape.shadowAlpha = 180;
    this->actor.focus.pos = this->actor.world.pos;
    this->getItemId = GI_NONE;

    if (!spawnParam8000) {
        EnItem00_SetupAction(this, func_8001DFC8);
        this->despawnTimer = -1;
        return;
    }

    this->despawnTimer = 15;
    this->unk_154 = 35;

    this->actor.speed = 0.0f;
    this->actor.velocity.y = 0.0f;
    this->actor.gravity = 0.0f;

    switch (this->actor.params) {
        case ITEM00_RUPEE_GREEN:
            Item_Give(play, ITEM_RUPEE_GREEN);
            break;
        case ITEM00_RUPEE_BLUE:
            Item_Give(play, ITEM_RUPEE_BLUE);
            break;
        case ITEM00_RUPEE_RED:
            Item_Give(play, ITEM_RUPEE_RED);
            break;
        case ITEM00_RUPEE_PURPLE:
            Item_Give(play, ITEM_RUPEE_PURPLE);
            break;
        case ITEM00_RUPEE_ORANGE:
            Item_Give(play, ITEM_RUPEE_GOLD);
            break;
        case ITEM00_RECOVERY_HEART:
            Item_Give(play, ITEM_RECOVERY_HEART);
            break;
        case ITEM00_FLEXIBLE:
            Health_ChangeBy(play, 0x70);
            break;
        case ITEM00_BOMBS_A:
        case ITEM00_BOMBS_B:
            Item_Give(play, ITEM_BOMBS_5);
            break;
        case ITEM00_ARROWS_SINGLE:
            Item_Give(play, ITEM_BOW);
            break;
        case ITEM00_ARROWS_SMALL:
            Item_Give(play, ITEM_ARROWS_5);
            break;
        case ITEM00_ARROWS_MEDIUM:
            Item_Give(play, ITEM_ARROWS_10);
            break;
        case ITEM00_ARROWS_LARGE:
            Item_Give(play, ITEM_ARROWS_30);
            break;
        case ITEM00_MAGIC_LARGE:
            getItemId = GI_MAGIC_JAR_SMALL;
            break;
        case ITEM00_MAGIC_SMALL:
            getItemId = GI_MAGIC_JAR_LARGE;
            break;
        case ITEM00_SMALL_KEY:
            Item_Give(play, ITEM_SMALL_KEY);
            break;
        case ITEM00_SEEDS:
            getItemId = GI_DEKU_SEEDS_5;
            break;
        case ITEM00_NUTS:
            getItemId = GI_DEKU_NUTS_5;
            break;
        case ITEM00_STICK:
            getItemId = GI_DEKU_STICKS_1;
            break;
        case ITEM00_HEART_PIECE:
        case ITEM00_HEART_CONTAINER:
        case ITEM00_SHIELD_DEKU:
        case ITEM00_SHIELD_HYLIAN:
        case ITEM00_TUNIC_ZORA:
        case ITEM00_TUNIC_GORON:
        case ITEM00_BOMBS_SPECIAL:
            break;
    }

    if ((getItemId != GI_NONE) && !Actor_HasParent(&this->actor, play)) {
        Actor_OfferGetItemNearby(&this->actor, play, getItemId);
    }

    EnItem00_SetupAction(this, EnItem00_Collected);
    this->actionFunc(this, play);
}

void EnItem00_Destroy(Actor* thisx, PlayState* play) {
    EnItem00* this = (EnItem00*)thisx;

    Collider_DestroyCylinder(play, &this->collider);
}

void func_8001DFC8(EnItem00* this, UNUSED PlayState* play) {
    if ((this->actor.params <= ITEM00_RUPEE_RED) ||
        ((this->actor.params == ITEM00_RECOVERY_HEART) && (this->despawnTimer < 0)) ||
        (this->actor.params == ITEM00_HEART_PIECE)) {
        this->actor.shape.rot.y += 960;
    } else {
        if ((this->actor.params >= ITEM00_SHIELD_DEKU) && (this->actor.params != ITEM00_BOMBS_SPECIAL)) {
            if (this->despawnTimer == -1) {
                if (Math_SmoothStepToS(&this->actor.shape.rot.x, this->actor.world.rot.x - 0x4000, 2, 3000, 1500) ==
                    0) {
                    this->despawnTimer = -2;
                }
            } else {
                if (Math_SmoothStepToS(&this->actor.shape.rot.x, -this->actor.world.rot.x - 0x4000, 2, 3000, 1500) ==
                    0) {
                    this->despawnTimer = -1;
                }
            }
            Math_SmoothStepToS(&this->actor.world.rot.x, 0, 2, 2500, 500);
        }
    }

    if (this->actor.params == ITEM00_HEART_PIECE) {
        this->actor.shape.yOffset = Math_SinS(this->actor.shape.rot.y) * 150.0f + 850.0f;
    }

    Math_SmoothStepToF(&this->actor.speed, 0.0f, 1.0f, 0.5f, 0.0f);

    if (this->unk_154 == 0) {
        if ((this->actor.params != ITEM00_SMALL_KEY) && (this->actor.params != ITEM00_HEART_PIECE) &&
            (this->actor.params != ITEM00_HEART_CONTAINER)) {
            this->unk_154 = -1;
        }
    }

    if (this->despawnTimer == 0) {
        if ((this->actor.params != ITEM00_SMALL_KEY) && (this->actor.params != ITEM00_HEART_PIECE) &&
            (this->actor.params != ITEM00_HEART_CONTAINER)) {
            Actor_Kill(&this->actor);
        }
    }

    if ((this->actor.gravity != 0.0f) && !(this->actor.bgCheckFlags & BGCHECKFLAG_GROUND)) {
        EnItem00_SetupAction(this, func_8001E1C8);
    }
}

void func_8001E1C8(EnItem00* this, PlayState* play) {
    f32 originalVelocity;
    Vec3f effectPos;

    if (this->actor.params <= ITEM00_RUPEE_RED) {
        this->actor.shape.rot.y += 960;
    }

    if (play->gameplayFrames & 1) {
        effectPos.x = this->actor.world.pos.x + Rand_CenteredFloat(10.0f);
        effectPos.y = this->actor.world.pos.y + Rand_CenteredFloat(10.0f);
        effectPos.z = this->actor.world.pos.z + Rand_CenteredFloat(10.0f);
        EffectSsKiraKira_SpawnSmall(play, &effectPos, &sEffectVelocity, &sEffectAccel, &sEffectPrimColor,
                                    &sEffectEnvColor);
    }

    if (this->actor.bgCheckFlags & (BGCHECKFLAG_GROUND | BGCHECKFLAG_GROUND_TOUCH)) {
        originalVelocity = this->actor.velocity.y;
        if (originalVelocity > -2.0f) {
            EnItem00_SetupAction(this, func_8001DFC8);
            this->actor.velocity.y = 0.0f;
        } else {
            this->actor.velocity.y = originalVelocity * -0.8f;
            this->actor.bgCheckFlags &= ~BGCHECKFLAG_GROUND;
        }
    }
}

void func_8001E304(EnItem00* this, PlayState* play) {
    STACK_PAD(s32);
    Vec3f pos;
    s32 rotOffset;

    this->despawnTimer++;

    if (this->actor.params == ITEM00_RECOVERY_HEART) {
        if (this->actor.velocity.y < 0.0f) {
            this->actor.speed = 0.0f;
            this->actor.gravity = -0.4f;
            if (this->actor.velocity.y < -1.5f) {
                this->actor.velocity.y = -1.5f;
            }
            this->actor.home.rot.z += (s16)((this->actor.velocity.y + 3.0f) * 1000.0f);
            this->actor.world.pos.x +=
                Math_CosS(this->actor.yawTowardsPlayer) * (-3.0f * Math_CosS(this->actor.home.rot.z));
            this->actor.world.pos.z +=
                Math_SinS(this->actor.yawTowardsPlayer) * (-3.0f * Math_CosS(this->actor.home.rot.z));
        }
    }

    if (this->actor.params <= ITEM00_RUPEE_RED) {
        this->actor.shape.rot.y += 960;
    } else if ((this->actor.params >= ITEM00_SHIELD_DEKU) && (this->actor.params != ITEM00_BOMBS_SPECIAL)) {
        this->actor.world.rot.x -= 700;
        this->actor.shape.rot.y += 400;
        this->actor.shape.rot.x = this->actor.world.rot.x - 0x4000;
    }

    if (this->actor.velocity.y <= 2.0f) {
        rotOffset = (u16)this->actor.shape.rot.z + 10000;
        if (rotOffset < 65535) {
            this->actor.shape.rot.z += 10000;
        } else {
            this->actor.shape.rot.z = -1;
        }
    }

    if (!(play->gameplayFrames & 1)) {
        pos.x = this->actor.world.pos.x + (Rand_ZeroOne() - 0.5f) * 10.0f;
        pos.y = this->actor.world.pos.y + (Rand_ZeroOne() - 0.5f) * 10.0f;
        pos.z = this->actor.world.pos.z + (Rand_ZeroOne() - 0.5f) * 10.0f;
        EffectSsKiraKira_SpawnSmall(play, &pos, &sEffectVelocity, &sEffectAccel, &sEffectPrimColor, &sEffectEnvColor);
    }

    if (this->actor.bgCheckFlags & (BGCHECKFLAG_GROUND | BGCHECKFLAG_GROUND_TOUCH)) {
        EnItem00_SetupAction(this, func_8001DFC8);
        this->actor.shape.rot.z = 0;
        this->actor.velocity.y = 0.0f;
        this->actor.speed = 0.0f;
    }
}

void EnItem00_Collected(EnItem00* this, PlayState* play) {
    Player* player = GET_PLAYER(play);

    if (this->getItemId != GI_NONE) {
        if (!Actor_HasParent(&this->actor, play)) {
            Actor_OfferGetItem(&this->actor, play, this->getItemId, 50.0f, 80.0f);
            this->despawnTimer++;
        } else {
            this->getItemId = GI_NONE;
        }
    }

    if (this->despawnTimer == 0) {
        Actor_Kill(&this->actor);
        return;
    }

    this->actor.world.pos = player->actor.world.pos;

    if (this->actor.params <= ITEM00_RUPEE_RED) {
        this->actor.shape.rot.y += 960;
    } else if (this->actor.params == ITEM00_RECOVERY_HEART) {
        this->actor.shape.rot.y = 0;
    }

    // bounces up and down above player's head
    this->actor.world.pos.y += 40.0f + Math_SinS(this->despawnTimer * 15000) * (this->despawnTimer * 0.3f);

    if (LINK_IS_ADULT) {
        this->actor.world.pos.y += 20.0f;
    }
}

// The BSS in the function acted weird in the past. It is matching now but might cause issues in the future
void EnItem00_Update(Actor* thisx, PlayState* play) {
    static u32 D_80157D90;
    static s16 D_80157D94[1];
    s16* params;
    Actor* dynaActor;
    s32 getItemId = GI_NONE;
    s16 sp3A = 0;
    s16 i;
    u32* temp;
    EnItem00* this = (EnItem00*)thisx;
    STACK_PAD(s32);

    if (this->despawnTimer > 0) {
        this->despawnTimer--;
    }

    if ((this->despawnTimer > 0) && (this->despawnTimer < 41) && (this->unk_154 <= 0)) {
        this->unk_156 = this->despawnTimer;
    }

    this->actionFunc(this, play);
    Math_SmoothStepToF(&this->actor.scale.x, this->scale, 0.1f, this->scale * 0.1f, 0.0f);
    temp = &D_80157D90;

    this->actor.scale.z = this->actor.scale.x;
    this->actor.scale.y = this->actor.scale.x;

    if (this->actor.gravity) {
        if (this->actor.bgCheckFlags & (BGCHECKFLAG_GROUND | BGCHECKFLAG_GROUND_TOUCH)) {
            if (*temp != play->gameplayFrames) {
                D_80157D90 = play->gameplayFrames;
                D_80157D94[0] = 0;
                for (i = 0; i < 50; i++) {
                    if (play->colCtx.dyna.bgActorFlags[i] & BGACTOR_IN_USE) {
                        dynaActor = play->colCtx.dyna.bgActors[i].actor;
                        if ((dynaActor != NULL) && (dynaActor->update != NULL)) {
                            if ((dynaActor->world.pos.x != dynaActor->prevPos.x) ||
                                (dynaActor->world.pos.y != dynaActor->prevPos.y) ||
                                (dynaActor->world.pos.z != dynaActor->prevPos.z)) {
                                D_80157D94[0]++;
                                break;
                            }
                        }
                    }
                }
            }

        } else {
            sp3A = 1;
            Actor_MoveXZGravity(&this->actor);
        }

        if (sp3A || D_80157D94[0]) {
            Actor_UpdateBgCheckInfo(play, &this->actor, 10.0f, 15.0f, 15.0f,
                                    UPDBGCHECKINFO_FLAG_0 | UPDBGCHECKINFO_FLAG_2 | UPDBGCHECKINFO_FLAG_3 |
                                        UPDBGCHECKINFO_FLAG_4);

            if (this->actor.floorHeight <= -10000.0f) {
                Actor_Kill(&this->actor);
                return;
            }
        }
    }

    Collider_UpdateCylinder(&this->actor, &this->collider);
    CollisionCheck_SetAC(play, &play->colChkCtx, &this->collider.base);

    if ((this->actor.params == ITEM00_SHIELD_DEKU) || (this->actor.params == ITEM00_SHIELD_HYLIAN) ||
        (this->actor.params == ITEM00_TUNIC_ZORA) || (this->actor.params == ITEM00_TUNIC_GORON)) {
        this->actor.shape.yOffset = Math_CosS(this->actor.shape.rot.x) * 37.0f;
        this->actor.shape.yOffset = ABS(this->actor.shape.yOffset);
    }

    if (this->unk_154 > 0) {
        return;
    }

    if (!((this->actor.xzDistToPlayer <= 30.0f) && (this->actor.yDistToPlayer >= -50.0f) &&
          (this->actor.yDistToPlayer <= 50.0f))) {
        if (!Actor_HasParent(&this->actor, play)) {
            return;
        }
    }

    if (play->gameOverCtx.state != GAMEOVER_INACTIVE) {
        return;
    }

    switch (this->actor.params) {
        case ITEM00_RUPEE_GREEN:
            Item_Give(play, ITEM_RUPEE_GREEN);
            break;
        case ITEM00_RUPEE_BLUE:
            Item_Give(play, ITEM_RUPEE_BLUE);
            break;
        case ITEM00_RUPEE_RED:
            Item_Give(play, ITEM_RUPEE_RED);
            break;
        case ITEM00_RUPEE_PURPLE:
            Item_Give(play, ITEM_RUPEE_PURPLE);
            break;
        case ITEM00_RUPEE_ORANGE:
            Item_Give(play, ITEM_RUPEE_GOLD);
            break;
        case ITEM00_STICK:
            getItemId = GI_DEKU_STICKS_1;
            break;
        case ITEM00_NUTS:
            getItemId = GI_DEKU_NUTS_5;
            break;
        case ITEM00_RECOVERY_HEART:
            Item_Give(play, ITEM_RECOVERY_HEART);
            break;
        case ITEM00_FLEXIBLE:
            Health_ChangeBy(play, 0x70);
            break;
        case ITEM00_BOMBS_A:
        case ITEM00_BOMBS_B:
            Item_Give(play, ITEM_BOMBS_5);
            break;
        case ITEM00_ARROWS_SINGLE:
            Item_Give(play, ITEM_BOW);
            break;
        case ITEM00_ARROWS_SMALL:
            Item_Give(play, ITEM_ARROWS_5);
            break;
        case ITEM00_ARROWS_MEDIUM:
            Item_Give(play, ITEM_ARROWS_10);
            break;
        case ITEM00_ARROWS_LARGE:
            Item_Give(play, ITEM_ARROWS_30);
            break;
        case ITEM00_SEEDS:
            getItemId = GI_DEKU_SEEDS_5;
            break;
        case ITEM00_SMALL_KEY:
            getItemId = GI_SMALL_KEY;
            break;
        case ITEM00_HEART_PIECE:
            getItemId = GI_HEART_PIECE;
            break;
        case ITEM00_HEART_CONTAINER:
            getItemId = GI_HEART_CONTAINER;
            break;
        case ITEM00_MAGIC_LARGE:
            getItemId = GI_MAGIC_JAR_LARGE;
            break;
        case ITEM00_MAGIC_SMALL:
            getItemId = GI_MAGIC_JAR_SMALL;
            break;
        case ITEM00_SHIELD_DEKU:
            getItemId = GI_SHIELD_DEKU;
            break;
        case ITEM00_SHIELD_HYLIAN:
            getItemId = GI_SHIELD_HYLIAN;
            break;
        case ITEM00_TUNIC_ZORA:
            getItemId = GI_TUNIC_ZORA;
            break;
        case ITEM00_TUNIC_GORON:
            getItemId = GI_TUNIC_GORON;
            break;
        case ITEM00_BOMBS_SPECIAL:
            break;
    }

    params = &this->actor.params;

    if ((getItemId != GI_NONE) && !Actor_HasParent(&this->actor, play)) {
        Actor_OfferGetItemNearby(&this->actor, play, getItemId);
    }

    switch (*params) {
        case ITEM00_HEART_PIECE:
        case ITEM00_HEART_CONTAINER:
        case ITEM00_SMALL_KEY:
        case ITEM00_SHIELD_DEKU:
        case ITEM00_SHIELD_HYLIAN:
        case ITEM00_TUNIC_ZORA:
        case ITEM00_TUNIC_GORON:
            if (Actor_HasParent(&this->actor, play)) {
                Flags_SetCollectible(play, this->collectibleFlag);
                Actor_Kill(&this->actor);
            }
            return;
    }

    if ((*params <= ITEM00_RUPEE_RED) || (*params == ITEM00_RUPEE_ORANGE)) {
        Audio_PlaySfxGeneral(NA_SE_SY_GET_RUPY, &gSfxDefaultPos, 4, &gSfxDefaultFreqAndVolScale,
                             &gSfxDefaultFreqAndVolScale, &gSfxDefaultReverb);
    } else if (getItemId != GI_NONE) {
        if (Actor_HasParent(&this->actor, play)) {
            Flags_SetCollectible(play, this->collectibleFlag);
            Actor_Kill(&this->actor);
        }
        return;
    } else {
        Audio_PlaySfxGeneral(NA_SE_SY_GET_ITEM, &gSfxDefaultPos, 4, &gSfxDefaultFreqAndVolScale,
                             &gSfxDefaultFreqAndVolScale, &gSfxDefaultReverb);
    }

    Flags_SetCollectible(play, this->collectibleFlag);

    this->despawnTimer = 15;
    this->unk_154 = 35;
    this->actor.shape.rot.z = 0;
    this->actor.speed = 0;
    this->actor.velocity.y = 0;
    this->actor.gravity = 0;

    Actor_SetScale(&this->actor, this->scale);

    this->getItemId = GI_NONE;
    EnItem00_SetupAction(this, EnItem00_Collected);
}

void EnItem00_Draw(Actor* thisx, PlayState* play) {
    EnItem00* this = (EnItem00*)thisx;
    f32 mtxScale;

    if (!(this->unk_156 & this->unk_158)) {
        switch (this->actor.params) {
            case ITEM00_RUPEE_GREEN:
            case ITEM00_RUPEE_BLUE:
            case ITEM00_RUPEE_RED:
            case ITEM00_RUPEE_ORANGE:
            case ITEM00_RUPEE_PURPLE:
                EnItem00_DrawRupee(this, play);
                break;
            case ITEM00_HEART_PIECE:
                EnItem00_DrawHeartPiece(this, play);
                break;
            case ITEM00_HEART_CONTAINER:
                EnItem00_DrawHeartContainer(this, play);
                break;
            case ITEM00_RECOVERY_HEART:
                if (this->despawnTimer < 0) {
                    if (this->despawnTimer == -1) {
                        s8 objectSlot = Object_GetSlot(&play->objectCtx, OBJECT_GI_HEART);

                        if (Object_IsLoaded(&play->objectCtx, objectSlot)) {
                            this->actor.objectSlot = objectSlot;
                            Actor_SetObjectDependency(play, &this->actor);
                            this->despawnTimer = -2;
                        }
                    } else {
                        mtxScale = 16.0f;
                        Matrix_Scale(mtxScale, mtxScale, mtxScale, MTXMODE_APPLY);
                        GetItem_Draw(play, GID_RECOVERY_HEART);
                    }
                    break;
                }
                FALLTHROUGH;
            case ITEM00_BOMBS_A:
            case ITEM00_BOMBS_B:
            case ITEM00_BOMBS_SPECIAL:
            case ITEM00_ARROWS_SINGLE:
            case ITEM00_ARROWS_SMALL:
            case ITEM00_ARROWS_MEDIUM:
            case ITEM00_ARROWS_LARGE:
            case ITEM00_NUTS:
            case ITEM00_STICK:
            case ITEM00_MAGIC_LARGE:
            case ITEM00_MAGIC_SMALL:
            case ITEM00_SEEDS:
            case ITEM00_SMALL_KEY:
                EnItem00_DrawCollectible(this, play);
                break;
            case ITEM00_SHIELD_DEKU:
                GetItem_Draw(play, GID_SHIELD_DEKU);
                break;
            case ITEM00_SHIELD_HYLIAN:
                GetItem_Draw(play, GID_SHIELD_HYLIAN);
                break;
            case ITEM00_TUNIC_ZORA:
                GetItem_Draw(play, GID_TUNIC_ZORA);
                break;
            case ITEM00_TUNIC_GORON:
                GetItem_Draw(play, GID_TUNIC_GORON);
                break;
            case ITEM00_FLEXIBLE:
                break;
        }
    }
}

/**
 * Draw Function used for Rupee types of En_Item00.
 */
void EnItem00_DrawRupee(EnItem00* this, PlayState* play) {
    STACK_PAD(s32);
    s32 texIndex;

    OPEN_DISPS(play->state.gfxCtx, "../z_en_item00.c", 1546);

    Gfx_SetupDL_25Opa(play->state.gfxCtx);
    func_8002EBCC(&this->actor, play, 0);

    if (this->actor.params <= ITEM00_RUPEE_RED) {
        texIndex = this->actor.params;
    } else {
        texIndex = this->actor.params - 0x10;
    }

    MATRIX_FINALIZE_AND_LOAD(POLY_OPA_DISP++, play->state.gfxCtx, "../z_en_item00.c", 1562);

    gSPSegment(POLY_OPA_DISP++, 0x08, SEGMENTED_TO_VIRTUAL(sRupeeTex[texIndex]));

    gSPDisplayList(POLY_OPA_DISP++, gRupeeDL);

    CLOSE_DISPS(play->state.gfxCtx, "../z_en_item00.c", 1568);
}

/**
 * Draw Function used for most collectible types of En_Item00 (ammo, bombs, sticks, nuts, magic...).
 */
void EnItem00_DrawCollectible(EnItem00* this, PlayState* play) {
    s32 texIndex = this->actor.params - 3;

    OPEN_DISPS(play->state.gfxCtx, "../z_en_item00.c", 1594);

    POLY_OPA_DISP = Play_SetFog(play, POLY_OPA_DISP);

    if (this->actor.params == ITEM00_BOMBS_SPECIAL) {
        texIndex = 1;
    } else if (this->actor.params >= ITEM00_ARROWS_SMALL) {
        texIndex -= 3;
    }

    POLY_OPA_DISP = Gfx_SetupDL_66(POLY_OPA_DISP);

    gSPSegment(POLY_OPA_DISP++, 0x08, SEGMENTED_TO_VIRTUAL(sItemDropTex[texIndex]));

    MATRIX_FINALIZE_AND_LOAD(POLY_OPA_DISP++, play->state.gfxCtx, "../z_en_item00.c", 1607);
    gSPDisplayList(POLY_OPA_DISP++, gItemDropDL);

    CLOSE_DISPS(play->state.gfxCtx, "../z_en_item00.c", 1611);
}

/**
 * Draw Function used for the Heart Container type of En_Item00.
 */
void EnItem00_DrawHeartContainer(EnItem00* this, PlayState* play) {
    STACK_PAD(s32);

    OPEN_DISPS(play->state.gfxCtx, "../z_en_item00.c", 1623);

    Gfx_SetupDL_25Opa(play->state.gfxCtx);
    func_8002EBCC(&this->actor, play, 0);
    MATRIX_FINALIZE_AND_LOAD(POLY_OPA_DISP++, play->state.gfxCtx, "../z_en_item00.c", 1634);
    gSPDisplayList(POLY_OPA_DISP++, gHeartPieceExteriorDL);

    Gfx_SetupDL_25Xlu(play->state.gfxCtx);
    func_8002ED80(&this->actor, play, 0);
    MATRIX_FINALIZE_AND_LOAD(POLY_XLU_DISP++, play->state.gfxCtx, "../z_en_item00.c", 1644);
    gSPDisplayList(POLY_XLU_DISP++, gHeartContainerInteriorDL);

    CLOSE_DISPS(play->state.gfxCtx, "../z_en_item00.c", 1647);
}

/**
 * Draw Function used for the Piece of Heart type of En_Item00.
 */
void EnItem00_DrawHeartPiece(EnItem00* this, PlayState* play) {
    STACK_PAD(s32);

    OPEN_DISPS(play->state.gfxCtx, "../z_en_item00.c", 1658);

    Gfx_SetupDL_25Xlu(play->state.gfxCtx);
    func_8002ED80(&this->actor, play, 0);
    MATRIX_FINALIZE_AND_LOAD(POLY_XLU_DISP++, play->state.gfxCtx, "../z_en_item00.c", 1670);
    gSPDisplayList(POLY_XLU_DISP++, gHeartPieceInteriorDL);

    CLOSE_DISPS(play->state.gfxCtx, "../z_en_item00.c", 1673);
}

/**
 * Converts a given drop type ID based on link's current age, health and owned items.
 * Returns a new drop type ID or -1 to cancel the drop.
 */
s16 func_8001F404(s16 dropId) {
    if (LINK_IS_ADULT) {
        if (dropId == ITEM00_SEEDS) {
            dropId = ITEM00_ARROWS_SMALL;
        } else if (dropId == ITEM00_STICK) {
            dropId = ITEM00_RUPEE_GREEN;
        }
    } else {
        if (dropId == ITEM00_ARROWS_SMALL || dropId == ITEM00_ARROWS_MEDIUM || dropId == ITEM00_ARROWS_LARGE) {
            dropId = ITEM00_SEEDS;
        }
    }

    // This is convoluted but it seems like it must be a single condition to match
    if (((dropId == ITEM00_BOMBS_A || dropId == ITEM00_BOMBS_SPECIAL || dropId == ITEM00_BOMBS_B) &&
         INV_CONTENT(ITEM_BOMB) == ITEM_NONE) ||
        ((dropId == ITEM00_ARROWS_SMALL || dropId == ITEM00_ARROWS_MEDIUM || dropId == ITEM00_ARROWS_LARGE) &&
         INV_CONTENT(ITEM_BOW) == ITEM_NONE) ||
        ((dropId == ITEM00_MAGIC_LARGE || dropId == ITEM00_MAGIC_SMALL) &&
         gSaveContext.save.info.playerData.magicLevel == 0) ||
        ((dropId == ITEM00_SEEDS) && INV_CONTENT(ITEM_SLINGSHOT) == ITEM_NONE)) {
        return -1;
    }

    if (dropId == ITEM00_RECOVERY_HEART &&
        gSaveContext.save.info.playerData.healthCapacity == gSaveContext.save.info.playerData.health) {
        return ITEM00_RUPEE_GREEN;
    }

    return dropId;
}

// External functions used by other actors to drop collectibles, which usually results in spawning an En_Item00 actor.

EnItem00* Item_DropCollectible(PlayState* play, Vec3f* spawnPos, s16 params) {
    STACK_PADS(s32, 2);
    EnItem00* spawnedActor = NULL;
    s16 param4000 = params & 0x4000;
    s16 param8000 = params & 0x8000;
    s16 param3F00 = params & 0x3F00;

    params &= 0x3FFF;

    if (((params & 0x00FF) == ITEM00_FLEXIBLE) && !param4000) {
        // TODO: Prevent the cast to EnItem00 here since this is a different actor (En_Elf)
        spawnedActor = (EnItem00*)Actor_Spawn(&play->actorCtx, play, ACTOR_EN_ELF, spawnPos->x, spawnPos->y + 40.0f,
                                              spawnPos->z, 0, 0, 0, FAIRY_HEAL_TIMED);
        EffectSsDeadSound_SpawnStationary(play, spawnPos, NA_SE_EV_BUTTERFRY_TO_FAIRY, true, DEADSOUND_REPEAT_MODE_OFF,
                                          40);
    } else {
        if (!param8000) {
            params = func_8001F404(params & 0x00FF);
        }

        if (params != -1) {
            spawnedActor = (EnItem00*)Actor_Spawn(&play->actorCtx, play, ACTOR_EN_ITEM00, spawnPos->x, spawnPos->y,
                                                  spawnPos->z, 0, 0, 0, params | param8000 | param3F00);
            if ((spawnedActor != NULL) && !param8000) {
                spawnedActor->actor.velocity.y = !param4000 ? 8.0f : -2.0f;
                spawnedActor->actor.speed = 2.0f;
                spawnedActor->actor.gravity = -0.9f;
                spawnedActor->actor.world.rot.y = Rand_CenteredFloat(65536.0f);
                Actor_SetScale(&spawnedActor->actor, 0.0f);
                EnItem00_SetupAction(spawnedActor, func_8001E304);
                spawnedActor->despawnTimer = 220;
                if ((spawnedActor->actor.params != ITEM00_SMALL_KEY) &&
                    (spawnedActor->actor.params != ITEM00_HEART_PIECE) &&
                    (spawnedActor->actor.params != ITEM00_HEART_CONTAINER)) {
                    spawnedActor->actor.room = -1;
                }
                spawnedActor->actor.flags |= ACTOR_FLAG_UPDATE_CULLING_DISABLED;
            }
        }
    }
    return spawnedActor;
}

EnItem00* Item_DropCollectible2(PlayState* play, Vec3f* spawnPos, s16 params) {
    EnItem00* spawnedActor = NULL;
    STACK_PAD(s32);
    s16 param4000 = params & 0x4000;
    s16 param8000 = params & 0x8000;
    s16 param3F00 = params & 0x3F00;

    params &= 0x3FFF;

    if (((params & 0x00FF) == ITEM00_FLEXIBLE) && !param4000) {
        // TODO: Prevent the cast to EnItem00 here since this is a different actor (En_Elf)
        spawnedActor = (EnItem00*)Actor_Spawn(&play->actorCtx, play, ACTOR_EN_ELF, spawnPos->x, spawnPos->y + 40.0f,
                                              spawnPos->z, 0, 0, 0, FAIRY_HEAL_TIMED);
        EffectSsDeadSound_SpawnStationary(play, spawnPos, NA_SE_EV_BUTTERFRY_TO_FAIRY, true, DEADSOUND_REPEAT_MODE_OFF,
                                          40);
    } else {
        params = func_8001F404(params & 0x00FF);
        if (params != -1) {
            spawnedActor = (EnItem00*)Actor_Spawn(&play->actorCtx, play, ACTOR_EN_ITEM00, spawnPos->x, spawnPos->y,
                                                  spawnPos->z, 0, 0, 0, params | param8000 | param3F00);
            if ((spawnedActor != NULL) && !param8000) {
                spawnedActor->actor.velocity.y = 0.0f;
                spawnedActor->actor.speed = 0.0f;
                spawnedActor->actor.gravity = param4000 ? 0.0f : -0.9f;
                spawnedActor->actor.world.rot.y = Rand_CenteredFloat(65536.0f);
                spawnedActor->actor.flags |= ACTOR_FLAG_UPDATE_CULLING_DISABLED;
            }
        }
    }

    return spawnedActor;
}

void Item_DropCollectibleRandom(PlayState* play, Actor* fromActor, Vec3f* spawnPos, s16 params) {
    STACK_PAD(s32);
    EnItem00* spawnedActor;
    s16 dropQuantity;
    s16 param8000;
    s16 dropTableIndex = Rand_ZeroOne() * 16.0f;
    u8 dropId;

    param8000 = params & 0x8000;
    params &= 0x7FFF;

    if (fromActor != NULL) {
        if (fromActor->dropFlag) {
            if (fromActor->dropFlag & 0x01) {
                params = 1 * 0x10;
                dropTableIndex = 11;
            } else if (fromActor->dropFlag & 0x02) {
                params = 1 * 0x10;
                dropTableIndex = 6;
            } else if (fromActor->dropFlag & 0x04) {
                params = 6 * 0x10;
                dropTableIndex = 9;
            } else if (fromActor->dropFlag & 0x08) {
                params = 3 * 0x10;
                dropTableIndex = 11;
            } else if (fromActor->dropFlag & 0x10) {
                params = 6 * 0x10;
                dropTableIndex = 12;
            } else if (fromActor->dropFlag & 0x20) {
                params = 0 * 0x10;
                dropTableIndex = 0;
            } else if (fromActor->dropFlag & 0x40) {
                params = 0 * 0x10;
                dropTableIndex = 1;
            }
        }
        if (fromActor->dropFlag & 0x20) {
            dropId = ITEM00_RUPEE_PURPLE;
        } else {
            dropId = sItemDropIds[params + dropTableIndex];
        }
    } else {
        dropId = sItemDropIds[params + dropTableIndex];
    }

    if (dropId == ITEM00_FLEXIBLE) {
        if (gSaveContext.save.info.playerData.health <= 0x10) { // 1 heart or less
            Actor_Spawn(&play->actorCtx, play, ACTOR_EN_ELF, spawnPos->x, spawnPos->y + 40.0f, spawnPos->z, 0, 0, 0,
                        FAIRY_HEAL_TIMED);
            EffectSsDeadSound_SpawnStationary(play, spawnPos, NA_SE_EV_BUTTERFRY_TO_FAIRY, true,
                                              DEADSOUND_REPEAT_MODE_OFF, 40);
            return;
        } else if (gSaveContext.save.info.playerData.health <= 0x30) { // 3 hearts or less
            params = 0xB * 0x10;
            dropTableIndex = 0x0;
            dropId = ITEM00_RECOVERY_HEART;
        } else if (gSaveContext.save.info.playerData.health <= 0x50) { // 5 hearts or less
            params = 0xA * 0x10;
            dropTableIndex = 0x0;
            dropId = ITEM00_RECOVERY_HEART;
        } else if ((gSaveContext.save.info.playerData.magicLevel != 0) &&
                   (gSaveContext.save.info.playerData.magic == 0)) { // Empty magic meter
            params = 0xA * 0x10;
            dropTableIndex = 0x0;
            dropId = ITEM00_MAGIC_LARGE;
        } else if ((gSaveContext.save.info.playerData.magicLevel != 0) &&
                   (gSaveContext.save.info.playerData.magic <= (gSaveContext.save.info.playerData.magicLevel >> 1))) {
            params = 0xA * 0x10;
            dropTableIndex = 0x0;
            dropId = ITEM00_MAGIC_SMALL;
        } else if (!LINK_IS_ADULT && (AMMO(ITEM_SLINGSHOT) < 6)) {
            params = 0xA * 0x10;
            dropTableIndex = 0x0;
            dropId = ITEM00_SEEDS;
        } else if (LINK_IS_ADULT && (AMMO(ITEM_BOW) < 6)) {
            params = 0xA * 0x10;
            dropTableIndex = 0x0;
            dropId = ITEM00_ARROWS_MEDIUM;
        } else if (AMMO(ITEM_BOMB) < 6) {
            params = 0xD * 0x10;
            dropTableIndex = 0x0;
            dropId = ITEM00_BOMBS_A;
        } else if (gSaveContext.save.info.playerData.rupees < 11) {
            params = 0xA * 0x10;
            dropTableIndex = 0x0;
            dropId = ITEM00_RUPEE_RED;
        } else {
            return;
        }
    }

    if (dropId != ITEM00_NONE) {
        dropQuantity = sDropQuantities[params + dropTableIndex];
        while (dropQuantity > 0) {
            if (!param8000) {
                dropId = func_8001F404(dropId);
                if (dropId != ITEM00_NONE) {
                    spawnedActor = (EnItem00*)Actor_Spawn(&play->actorCtx, play, ACTOR_EN_ITEM00, spawnPos->x,
                                                          spawnPos->y, spawnPos->z, 0, 0, 0, dropId);
                    if ((spawnedActor != NULL) && (dropId != ITEM00_NONE)) {
                        spawnedActor->actor.velocity.y = 8.0f;
                        spawnedActor->actor.speed = 2.0f;
                        spawnedActor->actor.gravity = -0.9f;
                        spawnedActor->actor.world.rot.y = Rand_ZeroOne() * 40000.0f;
                        Actor_SetScale(&spawnedActor->actor, 0.0f);
                        EnItem00_SetupAction(spawnedActor, func_8001E304);
                        spawnedActor->actor.flags |= ACTOR_FLAG_UPDATE_CULLING_DISABLED;
                        if ((spawnedActor->actor.params != ITEM00_SMALL_KEY) &&
                            (spawnedActor->actor.params != ITEM00_HEART_PIECE) &&
                            (spawnedActor->actor.params != ITEM00_HEART_CONTAINER)) {
                            spawnedActor->actor.room = -1;
                        }
                        spawnedActor->despawnTimer = 220;
                    }
                }
            } else {
                Item_DropCollectible(play, spawnPos, params | 0x8000);
            }
            dropQuantity--;
        }
    }
}<|MERGE_RESOLUTION|>--- conflicted
+++ resolved
@@ -10,6 +10,7 @@
 #include "rand.h"
 #include "segmented_address.h"
 #include "sfx.h"
+#include "stack_pad.h"
 #include "sys_matrix.h"
 #include "z_lib.h"
 #include "draw.h"
@@ -392,13 +393,8 @@
     f32 yOffset = 980.0f;
     f32 shadowScale = 6.0f;
     s32 getItemId = GI_NONE;
-<<<<<<< HEAD
-    s16 spawnParam8000 = this->actor.params & 0x8000;
+    s16 spawnParam8000 = PARAMS_GET_NOSHIFT(this->actor.params, 15, 1);
     STACK_PAD(s32);
-=======
-    s16 spawnParam8000 = PARAMS_GET_NOSHIFT(this->actor.params, 15, 1);
-    s32 pad1;
->>>>>>> ed02a9db
 
     this->collectibleFlag = PARAMS_GET_S(this->actor.params, 8, 6);
 
