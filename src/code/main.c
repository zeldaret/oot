#include "global.h"
#include "terminal.h"

s32 gScreenWidth = SCREEN_WIDTH;
s32 gScreenHeight = SCREEN_HEIGHT;
u32 gSystemHeapSize = 0;

PreNmiBuff* gAppNmiBufferPtr;
Scheduler gScheduler;
PadMgr gPadMgr;
IrqMgr gIrqMgr;
uintptr_t gSegments[NUM_SEGMENTS];
OSThread sGraphThread;
STACK(sGraphStack, 0x1800);
STACK(sSchedStack, 0x600);
STACK(sAudioStack, 0x800);
STACK(sPadMgrStack, 0x500);
STACK(sIrqMgrStack, 0x500);
StackEntry sGraphStackInfo;
StackEntry sSchedStackInfo;
StackEntry sAudioStackInfo;
StackEntry sPadMgrStackInfo;
StackEntry sIrqMgrStackInfo;
AudioMgr gAudioMgr;
OSMesgQueue sSerialEventQueue;
OSMesg sSerialMsgBuf[1];

#if OOT_DEBUG
void Main_LogSystemHeap(void) {
    PRINTF(VT_FGCOL(GREEN));
    // "System heap size% 08x (% dKB) Start address% 08x"
    PRINTF("システムヒープサイズ %08x(%dKB) 開始アドレス %08x\n", gSystemHeapSize, gSystemHeapSize / 1024, gSystemHeap);
    PRINTF(VT_RST);
}
#endif

void Main(void* arg) {
    IrqMgrClient irqClient;
    OSMesgQueue irqMgrMsgQueue;
    OSMesg irqMgrMsgBuf[60];
    uintptr_t systemHeapStart;
    uintptr_t fb;

    PRINTF("mainproc 実行開始\n"); // "Start running"
    gScreenWidth = SCREEN_WIDTH;
    gScreenHeight = SCREEN_HEIGHT;
    gAppNmiBufferPtr = (PreNmiBuff*)osAppNMIBuffer;
    PreNmiBuff_Init(gAppNmiBufferPtr);
    Fault_Init();
    SysCfb_Init(0);
    systemHeapStart = (uintptr_t)gSystemHeap;
    fb = (uintptr_t)SysCfb_GetFbPtr(0);
    gSystemHeapSize = fb - systemHeapStart;
    // "System heap initalization"
    PRINTF("システムヒープ初期化 %08x-%08x %08x\n", systemHeapStart, fb, gSystemHeapSize);
    SystemHeap_Init((void*)systemHeapStart, gSystemHeapSize); // initializes the system heap

<<<<<<< HEAD
#ifdef OOT_DEBUG
=======
#if OOT_DEBUG
>>>>>>> 17f08788
    {
        void* debugHeapStart;
        u32 debugHeapSize;

        if (osMemSize >= 0x800000) {
            debugHeapStart = SysCfb_GetFbEnd();
            debugHeapSize = PHYS_TO_K0(0x600000) - (uintptr_t)debugHeapStart;
        } else {
            debugHeapSize = 0x400;
            debugHeapStart = SYSTEM_ARENA_MALLOC(debugHeapSize, "../main.c", 565);
        }

        PRINTF("debug_InitArena(%08x, %08x)\n", debugHeapStart, debugHeapSize);
        DebugArena_Init(debugHeapStart, debugHeapSize);
    }
#endif

    Regs_Init();

    R_ENABLE_ARENA_DBG = 0;

    osCreateMesgQueue(&sSerialEventQueue, sSerialMsgBuf, ARRAY_COUNT(sSerialMsgBuf));
    osSetEventMesg(OS_EVENT_SI, &sSerialEventQueue, NULL);

#if OOT_DEBUG
    Main_LogSystemHeap();
#endif

    osCreateMesgQueue(&irqMgrMsgQueue, irqMgrMsgBuf, ARRAY_COUNT(irqMgrMsgBuf));
    StackCheck_Init(&sIrqMgrStackInfo, sIrqMgrStack, STACK_TOP(sIrqMgrStack), 0, 0x100, "irqmgr");
    IrqMgr_Init(&gIrqMgr, STACK_TOP(sIrqMgrStack), THREAD_PRI_IRQMGR, 1);

    PRINTF("タスクスケジューラの初期化\n"); // "Initialize the task scheduler"
    StackCheck_Init(&sSchedStackInfo, sSchedStack, STACK_TOP(sSchedStack), 0, 0x100, "sched");
    Sched_Init(&gScheduler, STACK_TOP(sSchedStack), THREAD_PRI_SCHED, gViConfigModeType, 1, &gIrqMgr);

    IrqMgr_AddClient(&gIrqMgr, &irqClient, &irqMgrMsgQueue);

    StackCheck_Init(&sAudioStackInfo, sAudioStack, STACK_TOP(sAudioStack), 0, 0x100, "audio");
    AudioMgr_Init(&gAudioMgr, STACK_TOP(sAudioStack), THREAD_PRI_AUDIOMGR, THREAD_ID_AUDIOMGR, &gScheduler, &gIrqMgr);

    StackCheck_Init(&sPadMgrStackInfo, sPadMgrStack, STACK_TOP(sPadMgrStack), 0, 0x100, "padmgr");
    PadMgr_Init(&gPadMgr, &sSerialEventQueue, &gIrqMgr, THREAD_ID_PADMGR, THREAD_PRI_PADMGR, STACK_TOP(sPadMgrStack));

    AudioMgr_WaitForInit(&gAudioMgr);

    StackCheck_Init(&sGraphStackInfo, sGraphStack, STACK_TOP(sGraphStack), 0, 0x100, "graph");
    osCreateThread(&sGraphThread, THREAD_ID_GRAPH, Graph_ThreadEntry, arg, STACK_TOP(sGraphStack), THREAD_PRI_GRAPH);
    osStartThread(&sGraphThread);
    osSetThreadPri(NULL, THREAD_PRI_MAIN);

    while (true) {
        s16* msg = NULL;

        osRecvMesg(&irqMgrMsgQueue, (OSMesg*)&msg, OS_MESG_BLOCK);
        if (msg == NULL) {
            break;
        }
        if (*msg == OS_SC_PRE_NMI_MSG) {
            PRINTF("main.c: リセットされたみたいだよ\n"); // "Looks like it's been reset"
            PreNmiBuff_SetReset(gAppNmiBufferPtr);
        }
    }

    PRINTF("mainproc 後始末\n"); // "Cleanup"
    osDestroyThread(&sGraphThread);
    RcpUtils_Reset();
    PRINTF("mainproc 実行終了\n"); // "End of execution"
}<|MERGE_RESOLUTION|>--- conflicted
+++ resolved
@@ -55,11 +55,7 @@
     PRINTF("システムヒープ初期化 %08x-%08x %08x\n", systemHeapStart, fb, gSystemHeapSize);
     SystemHeap_Init((void*)systemHeapStart, gSystemHeapSize); // initializes the system heap
 
-<<<<<<< HEAD
-#ifdef OOT_DEBUG
-=======
 #if OOT_DEBUG
->>>>>>> 17f08788
     {
         void* debugHeapStart;
         u32 debugHeapSize;
