--- conflicted
+++ resolved
@@ -27,13 +27,8 @@
 
 #include "global.h"
 
-<<<<<<< HEAD
-#pragma increment_block_number "gc-eu:96 gc-eu-mq:96 gc-jp:96 gc-jp-ce:96 gc-jp-mq:96 gc-us:96 gc-us-mq:96" \
-                               "ique-cn:128 ntsc-1.0:118 ntsc-1.1:79 ntsc-1.2:79 pal-1.0:77 pal-1.1:77"
-=======
 #pragma increment_block_number "gc-eu:128 gc-eu-mq:128 gc-jp:128 gc-jp-ce:128 gc-jp-mq:128 gc-us:128 gc-us-mq:128" \
-                               "ique-cn:128 ntsc-1.0:104 ntsc-1.1:104 ntsc-1.2:104 pal-1.0:102 pal-1.1:102"
->>>>>>> 2e4d7a11
+                               "ique-cn:128 ntsc-1.0:118 ntsc-1.1:104 ntsc-1.2:104 pal-1.0:102 pal-1.1:102"
 
 extern u8 _buffersSegmentEnd[];
 
