--- conflicted
+++ resolved
@@ -22,13 +22,8 @@
 #include "n64dd.h"
 #endif
 
-<<<<<<< HEAD
-#pragma increment_block_number "gc-eu:160 gc-eu-mq:160 gc-jp:192 gc-jp-ce:192 gc-jp-mq:192 gc-us:192 gc-us-mq:192" \
-                               "ntsc-1.2:159"
-=======
-#pragma increment_block_number "gc-eu:192 gc-eu-mq:192 gc-jp:192 gc-jp-ce:192 gc-jp-mq:192 gc-us:192 gc-us-mq:192" \
-                               "ntsc-1.2:164"
->>>>>>> e331805c
+#pragma increment_block_number "gc-eu:160 gc-eu-mq:160 gc-jp:160 gc-jp-ce:160 gc-jp-mq:160 gc-us:160 gc-us-mq:160" \
+                               "ntsc-1.2:155"
 
 extern u8 _buffersSegmentEnd[];
 
