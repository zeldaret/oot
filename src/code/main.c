--- conflicted
+++ resolved
@@ -24,11 +24,7 @@
 #endif
 
 #pragma increment_block_number "gc-eu:160 gc-eu-mq:160 gc-jp:160 gc-jp-ce:160 gc-jp-mq:160 gc-us:160 gc-us-mq:160" \
-<<<<<<< HEAD
-                               "ntsc-1.2:148 pal-1.0:146 pal-1.1:146"
-=======
                                "ntsc-1.0:151 ntsc-1.1:151 ntsc-1.2:151 pal-1.0:149 pal-1.1:149"
->>>>>>> 8ce69c3a
 
 extern u8 _buffersSegmentEnd[];
 
