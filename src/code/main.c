--- conflicted
+++ resolved
@@ -64,13 +64,8 @@
         debugHeapStart = SystemArena_MallocDebug(debugHeapSize, "../main.c", 565);
     }
     osSyncPrintf("debug_InitArena(%08x, %08x)\n", debugHeapStart, debugHeapSize);
-<<<<<<< HEAD
-    DebugArena_Init((void*)debugHeapStart, debugHeapSize);
+    DebugArena_Init(debugHeapStart, debugHeapSize);
     Regs_InitContext();
-=======
-    DebugArena_Init(debugHeapStart, debugHeapSize);
-    func_800636C0();
->>>>>>> 1cb00350
 
     R_ENABLE_ARENA_DBG = 0;
 
