--- conflicted
+++ resolved
@@ -55,10 +55,6 @@
             }
         } else if (CHECK_BTN_ALL(input->press.button, BTN_START)) {
             // The start button was pressed, pause
-<<<<<<< HEAD
-
-=======
->>>>>>> d314cfe9
             gSaveContext.prevHudVisibilityMode = gSaveContext.hudVisibilityMode;
 
             R_PAUSE_CURSOR_LEFT_X = -175;
@@ -79,12 +75,8 @@
                 pauseCtx->pageIndex = sKaleidoSetupRightPageIndex[pauseCtx->pageIndex];
             }
 
-<<<<<<< HEAD
             // Set next page mode to scroll left
             pauseCtx->nextPageMode = (u16)(pauseCtx->pageIndex * 2) + 1;
-=======
-            pauseCtx->mode = (u16)(pauseCtx->pageIndex * 2) + 1;
->>>>>>> d314cfe9
             pauseCtx->state = PAUSE_STATE_WAIT_LETTERBOX;
 
             osSyncPrintf("Ｍｏｄｅ=%d  eye.x=%f,  eye.z=%f  kscp_pos=%d\n", pauseCtx->nextPageMode, pauseCtx->eye.x,
@@ -92,11 +84,7 @@
         }
 
         if (pauseCtx->state == PAUSE_STATE_WAIT_LETTERBOX) {
-<<<<<<< HEAD
             R_PAUSE_OFFSET_VERTICAL = -6240;
-=======
-            WREG(2) = -6240;
->>>>>>> d314cfe9
             R_UPDATE_RATE = 2;
 
             if (Letterbox_GetSizeTarget() != 0) {
