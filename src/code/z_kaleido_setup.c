#include "global.h"
#if PLATFORM_N64
#include "n64dd.h"
#endif

/*
 * The following three arrays are effectively unused.
 * They are partly equivalent to the `sKaleidoSetupRightPage*` arrays below,
 * but make each page correspond to the opposite page instead of the page to the right.
 */

s16 sKaleidoSetupUnusedPageIndex[] = {
    PAUSE_QUEST, // PAUSE_ITEM
    PAUSE_EQUIP, // PAUSE_MAP
    PAUSE_ITEM,  // PAUSE_QUEST
    PAUSE_MAP,   // PAUSE_EQUIP
};

f32 sKaleidoSetupUnusedEyeX[] = {
    PAUSE_EYE_DIST * -PAUSE_QUEST_X, // PAUSE_ITEM
    PAUSE_EYE_DIST * -PAUSE_EQUIP_X, // PAUSE_MAP
    PAUSE_EYE_DIST * -PAUSE_ITEM_X,  // PAUSE_QUEST
    PAUSE_EYE_DIST * -PAUSE_MAP_X,   // PAUSE_EQUIP
};

f32 sKaleidoSetupUnusedEyeZ[] = {
    PAUSE_EYE_DIST * -PAUSE_QUEST_Z, // PAUSE_ITEM
    PAUSE_EYE_DIST * -PAUSE_EQUIP_Z, // PAUSE_MAP
    PAUSE_EYE_DIST * -PAUSE_ITEM_Z,  // PAUSE_QUEST
    PAUSE_EYE_DIST * -PAUSE_MAP_Z,   // PAUSE_EQUIP
};

/*
 * The following three arrays are used when opening the pause menu to set up a page switch such that scrolling left
 * brings to the initial page.
 * For example to open the menu on page PAUSE_ITEM, the menu would open on PAUSE_MAP and scroll left to PAUSE_ITEM.
 */

s16 sKaleidoSetupRightPageIndex[] = {
    PAUSE_MAP,   // PAUSE_ITEM
    PAUSE_QUEST, // PAUSE_MAP
    PAUSE_EQUIP, // PAUSE_QUEST
    PAUSE_ITEM,  // PAUSE_EQUIP
};

f32 sKaleidoSetupRightPageEyeX[] = {
    PAUSE_EYE_DIST * -PAUSE_MAP_X,   // PAUSE_ITEM
    PAUSE_EYE_DIST * -PAUSE_QUEST_X, // PAUSE_MAP
    PAUSE_EYE_DIST * -PAUSE_EQUIP_X, // PAUSE_QUEST
    PAUSE_EYE_DIST * -PAUSE_ITEM_X,  // PAUSE_EQUIP
};

f32 sKaleidoSetupRightPageEyeZ[] = {
    PAUSE_EYE_DIST * -PAUSE_MAP_Z,   // PAUSE_ITEM
    PAUSE_EYE_DIST * -PAUSE_QUEST_Z, // PAUSE_MAP
    PAUSE_EYE_DIST * -PAUSE_EQUIP_Z, // PAUSE_QUEST
    PAUSE_EYE_DIST * -PAUSE_ITEM_Z,  // PAUSE_EQUIP
};

void KaleidoSetup_Update(PlayState* play) {
    PauseContext* pauseCtx = &play->pauseCtx;
    Input* input = &play->state.input[0];
#if PLATFORM_N64
    s32 pad;
#endif

    if (!IS_PAUSED(pauseCtx) && play->gameOverCtx.state == GAMEOVER_INACTIVE &&
        play->transitionTrigger == TRANS_TRIGGER_OFF && play->transitionMode == TRANS_MODE_OFF &&
        gSaveContext.save.cutsceneIndex < 0xFFF0 && gSaveContext.nextCutsceneIndex < 0xFFF0 && !Play_InCsMode(play) &&
        play->shootingGalleryStatus <= 1 && gSaveContext.magicState != MAGIC_STATE_STEP_CAPACITY &&
        gSaveContext.magicState != MAGIC_STATE_FILL &&
        (play->sceneId != SCENE_BOMBCHU_BOWLING_ALLEY || !Flags_GetSwitch(play, 0x38))) {

        if (CHECK_BTN_ALL(input->cur.button, BTN_L) && CHECK_BTN_ALL(input->press.button, BTN_CUP)) {
            if (OOT_DEBUG && BREG(0)) {
                pauseCtx->debugState = 3;
            }
        } else if (CHECK_BTN_ALL(input->press.button, BTN_START)) {
            // The start button was pressed, pause
            gSaveContext.prevHudVisibilityMode = gSaveContext.hudVisibilityMode;

            R_PAUSE_CURSOR_LEFT_X = -175;
            R_PAUSE_CURSOR_RIGHT_X = 155;

            pauseCtx->pageSwitchTimer = 0;

            // Setting mainState here is irrelevant, mainState is only used under PAUSE_STATE_MAIN,
            // which isn't involved in the initial pause menu opening page scrolling animation.
            // mainState is also overwritten later before being used.
            pauseCtx->mainState = PAUSE_MAIN_STATE_SWITCHING_PAGE;

            //! @bug REG collision, ZREG(48) is also R_START_LABEL_SCALE for NTSC and R_START_LABEL_DD(0) for PAL
            if (ZREG(48) == 0) {
                // Never reached, unused, and the data would be wrong anyway
                // (scrolling left from this would not bring to the initial page)
                pauseCtx->eye.x = sKaleidoSetupUnusedEyeX[pauseCtx->pageIndex];
                pauseCtx->eye.z = sKaleidoSetupUnusedEyeZ[pauseCtx->pageIndex];
                pauseCtx->pageIndex = sKaleidoSetupUnusedPageIndex[pauseCtx->pageIndex];
            } else {
                // Set eye position and pageIndex such that scrolling left brings to the desired page
                pauseCtx->eye.x = sKaleidoSetupRightPageEyeX[pauseCtx->pageIndex];
                pauseCtx->eye.z = sKaleidoSetupRightPageEyeZ[pauseCtx->pageIndex];
                pauseCtx->pageIndex = sKaleidoSetupRightPageIndex[pauseCtx->pageIndex];
            }

            // Set next page mode to scroll left
            pauseCtx->nextPageMode = (u16)(pauseCtx->pageIndex * 2) + 1;
            pauseCtx->state = PAUSE_STATE_WAIT_LETTERBOX;

            PRINTF("Ｍｏｄｅ=%d  eye.x=%f,  eye.z=%f  kscp_pos=%d\n", pauseCtx->nextPageMode, pauseCtx->eye.x,
                   pauseCtx->eye.z, pauseCtx->pageIndex);
        }

        if (pauseCtx->state == PAUSE_STATE_WAIT_LETTERBOX) {
<<<<<<< HEAD
            R_PAUSE_OFFSET_VERTICAL = -6240;
=======
            R_PAUSE_PAGES_Y_ORIGIN_2 = PAUSE_PAGES_Y_ORIGIN_2_LOWER;
>>>>>>> ebd2b8dd
            R_UPDATE_RATE = 2;

            if (Letterbox_GetSizeTarget() != 0) {
                Letterbox_SetSizeTarget(0);
            }

            func_800F64E0(1);
        }
    }
}

void KaleidoSetup_Init(PlayState* play) {
    PauseContext* pauseCtx = &play->pauseCtx;

    pauseCtx->state = PAUSE_STATE_OFF;
    pauseCtx->debugState = 0;

    // Setting the eye xz here is irrelevant, it's set on pausing in KaleidoSetup_Update
    // x = -PAUSE_EYE_DIST * PAUSE_ITEM_X
    pauseCtx->eye.x = pauseCtx->eye.y = 0.0f;
<<<<<<< HEAD
    pauseCtx->eye.z = -PAUSE_EYE_DIST * PAUSE_ITEM_Z;

    pauseCtx->savePromptOffsetDepth_ = 936.0f;
    pauseCtx->itemPageRoll = pauseCtx->equipPageRoll = pauseCtx->mapPageRoll = pauseCtx->questPageRoll = 160.0f;
=======
    pauseCtx->eye.z = 64.0f;
    pauseCtx->promptDepthOffset = 936.0f;
    pauseCtx->itemPagePitch = pauseCtx->equipPagePitch = pauseCtx->mapPagePitch = pauseCtx->questPagePitch = 160.0f;
>>>>>>> ebd2b8dd

    pauseCtx->alpha = 0;

    // mainState = PAUSE_MAIN_STATE_IDLE , pageIndex = PAUSE_ITEM
    pauseCtx->pageSwitchTimer = pauseCtx->mainState = pauseCtx->nextPageMode = pauseCtx->pageIndex = 0;

<<<<<<< HEAD
    pauseCtx->rollRotSavePrompt_ = -314.0f;
=======
    pauseCtx->promptPitch = -314.0f;
>>>>>>> ebd2b8dd

    pauseCtx->cursorPoint[PAUSE_ITEM] = 0;
    pauseCtx->cursorPoint[PAUSE_MAP] = VREG(30) + 3;
    pauseCtx->cursorPoint[PAUSE_QUEST] = QUEST_MEDALLION_FOREST;
    pauseCtx->cursorPoint[PAUSE_EQUIP] = 1;
    pauseCtx->cursorPoint[PAUSE_WORLD_MAP] = 10;

    pauseCtx->cursorX[PAUSE_ITEM] = 0;
    pauseCtx->cursorY[PAUSE_ITEM] = 0;
    pauseCtx->cursorX[PAUSE_MAP] = 0;
    pauseCtx->cursorY[PAUSE_MAP] = 0;
    pauseCtx->cursorX[PAUSE_QUEST] = 0;
    pauseCtx->cursorY[PAUSE_QUEST] = 0;
    pauseCtx->cursorX[PAUSE_EQUIP] = EQUIP_VALUE_SWORD_KOKIRI;
    pauseCtx->cursorY[PAUSE_EQUIP] = EQUIP_TYPE_SWORD;

    pauseCtx->cursorItem[PAUSE_ITEM] = PAUSE_ITEM_NONE;
    pauseCtx->cursorItem[PAUSE_MAP] = VREG(30) + 3;
    pauseCtx->cursorItem[PAUSE_QUEST] = PAUSE_ITEM_NONE;
    pauseCtx->cursorItem[PAUSE_EQUIP] = ITEM_SWORD_KOKIRI;

    pauseCtx->cursorSlot[PAUSE_ITEM] = 0;
    pauseCtx->cursorSlot[PAUSE_MAP] = VREG(30) + 3;
    pauseCtx->cursorSlot[PAUSE_QUEST] = 0;
    pauseCtx->cursorSlot[PAUSE_EQUIP] = pauseCtx->cursorPoint[PAUSE_EQUIP];

    pauseCtx->infoPanelOffsetY = -40;
    pauseCtx->nameDisplayTimer = 0;
    pauseCtx->nameColorSet = 0;
    pauseCtx->cursorColorSet = 4;
    pauseCtx->ocarinaSongIdx = -1;
    pauseCtx->cursorSpecialPos = 0;

    View_Init(&pauseCtx->view, play->state.gfxCtx);

#if PLATFORM_N64
    if ((B_80121220 != NULL) && (B_80121220->unk_3C != NULL)) {
        B_80121220->unk_3C();
    }
#endif
}

void KaleidoSetup_Destroy(PlayState* play) {
#if PLATFORM_N64
    if ((B_80121220 != NULL) && (B_80121220->unk_40 != NULL)) {
        B_80121220->unk_40();
    }
#endif
}<|MERGE_RESOLUTION|>--- conflicted
+++ resolved
@@ -112,11 +112,7 @@
         }
 
         if (pauseCtx->state == PAUSE_STATE_WAIT_LETTERBOX) {
-<<<<<<< HEAD
-            R_PAUSE_OFFSET_VERTICAL = -6240;
-=======
             R_PAUSE_PAGES_Y_ORIGIN_2 = PAUSE_PAGES_Y_ORIGIN_2_LOWER;
->>>>>>> ebd2b8dd
             R_UPDATE_RATE = 2;
 
             if (Letterbox_GetSizeTarget() != 0) {
@@ -137,27 +133,17 @@
     // Setting the eye xz here is irrelevant, it's set on pausing in KaleidoSetup_Update
     // x = -PAUSE_EYE_DIST * PAUSE_ITEM_X
     pauseCtx->eye.x = pauseCtx->eye.y = 0.0f;
-<<<<<<< HEAD
     pauseCtx->eye.z = -PAUSE_EYE_DIST * PAUSE_ITEM_Z;
 
-    pauseCtx->savePromptOffsetDepth_ = 936.0f;
-    pauseCtx->itemPageRoll = pauseCtx->equipPageRoll = pauseCtx->mapPageRoll = pauseCtx->questPageRoll = 160.0f;
-=======
-    pauseCtx->eye.z = 64.0f;
     pauseCtx->promptDepthOffset = 936.0f;
     pauseCtx->itemPagePitch = pauseCtx->equipPagePitch = pauseCtx->mapPagePitch = pauseCtx->questPagePitch = 160.0f;
->>>>>>> ebd2b8dd
 
     pauseCtx->alpha = 0;
 
     // mainState = PAUSE_MAIN_STATE_IDLE , pageIndex = PAUSE_ITEM
     pauseCtx->pageSwitchTimer = pauseCtx->mainState = pauseCtx->nextPageMode = pauseCtx->pageIndex = 0;
 
-<<<<<<< HEAD
-    pauseCtx->rollRotSavePrompt_ = -314.0f;
-=======
     pauseCtx->promptPitch = -314.0f;
->>>>>>> ebd2b8dd
 
     pauseCtx->cursorPoint[PAUSE_ITEM] = 0;
     pauseCtx->cursorPoint[PAUSE_MAP] = VREG(30) + 3;
