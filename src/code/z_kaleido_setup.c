#include "controller.h"
#include "letterbox.h"
#if PLATFORM_N64
#include "n64dd.h"
#endif
#include "printf.h"
#include "regs.h"
#include "audio.h"
#include "play_state.h"
#include "save.h"

/*
 * The following three arrays are effectively unused.
 * They are partly equivalent to the `sKaleidoSetupRightPage*` arrays below,
 * but make each page correspond to the opposite page instead of the page to the right.
 */

s16 sKaleidoSetupUnusedPageIndex[] = {
    PAUSE_QUEST, // PAUSE_ITEM
    PAUSE_EQUIP, // PAUSE_MAP
    PAUSE_ITEM,  // PAUSE_QUEST
    PAUSE_MAP,   // PAUSE_EQUIP
};

f32 sKaleidoSetupUnusedEyeX[] = {
    PAUSE_EYE_DIST * -PAUSE_QUEST_X, // PAUSE_ITEM
    PAUSE_EYE_DIST * -PAUSE_EQUIP_X, // PAUSE_MAP
    PAUSE_EYE_DIST * -PAUSE_ITEM_X,  // PAUSE_QUEST
    PAUSE_EYE_DIST * -PAUSE_MAP_X,   // PAUSE_EQUIP
};

f32 sKaleidoSetupUnusedEyeZ[] = {
    PAUSE_EYE_DIST * -PAUSE_QUEST_Z, // PAUSE_ITEM
    PAUSE_EYE_DIST * -PAUSE_EQUIP_Z, // PAUSE_MAP
    PAUSE_EYE_DIST * -PAUSE_ITEM_Z,  // PAUSE_QUEST
    PAUSE_EYE_DIST * -PAUSE_MAP_Z,   // PAUSE_EQUIP
};

/*
 * The following three arrays are used when opening the pause menu to set up a page switch such that scrolling left
 * brings to the initial page.
 * For example to open the menu on page PAUSE_ITEM, the menu would open on PAUSE_MAP and scroll left to PAUSE_ITEM.
 */

s16 sKaleidoSetupRightPageIndex[] = {
    PAUSE_MAP,   // PAUSE_ITEM
    PAUSE_QUEST, // PAUSE_MAP
    PAUSE_EQUIP, // PAUSE_QUEST
    PAUSE_ITEM,  // PAUSE_EQUIP
};

f32 sKaleidoSetupRightPageEyeX[] = {
    PAUSE_EYE_DIST * -PAUSE_MAP_X,   // PAUSE_ITEM
    PAUSE_EYE_DIST * -PAUSE_QUEST_X, // PAUSE_MAP
    PAUSE_EYE_DIST * -PAUSE_EQUIP_X, // PAUSE_QUEST
    PAUSE_EYE_DIST * -PAUSE_ITEM_X,  // PAUSE_EQUIP
};

f32 sKaleidoSetupRightPageEyeZ[] = {
    PAUSE_EYE_DIST * -PAUSE_MAP_Z,   // PAUSE_ITEM
    PAUSE_EYE_DIST * -PAUSE_QUEST_Z, // PAUSE_MAP
    PAUSE_EYE_DIST * -PAUSE_EQUIP_Z, // PAUSE_QUEST
    PAUSE_EYE_DIST * -PAUSE_ITEM_Z,  // PAUSE_EQUIP
};

void KaleidoSetup_Update(PlayState* play) {
    PauseContext* pauseCtx = &play->pauseCtx;
    Input* input = &play->state.input[0];
#if PLATFORM_N64
    s32 pad;
#endif

    if (!IS_PAUSED(pauseCtx) && play->gameOverCtx.state == GAMEOVER_INACTIVE &&
        play->transitionTrigger == TRANS_TRIGGER_OFF && play->transitionMode == TRANS_MODE_OFF &&
        gSaveContext.save.cutsceneIndex < 0xFFF0 && gSaveContext.nextCutsceneIndex < 0xFFF0 && !Play_InCsMode(play) &&
        play->shootingGalleryStatus <= 1 && gSaveContext.magicState != MAGIC_STATE_STEP_CAPACITY &&
        gSaveContext.magicState != MAGIC_STATE_FILL &&
        (play->sceneId != SCENE_BOMBCHU_BOWLING_ALLEY || !Flags_GetSwitch(play, 0x38))) {

        if (CHECK_BTN_ALL(input->cur.button, BTN_L) && CHECK_BTN_ALL(input->press.button, BTN_CUP)) {
            if (DEBUG_FEATURES && BREG(0)) {
                pauseCtx->debugState = PAUSE_DEBUG_STATE_FLAG_SET_OPEN;
            }
        } else if (CHECK_BTN_ALL(input->press.button, BTN_START)) {
            // The start button was pressed, pause
            gSaveContext.prevHudVisibilityMode = gSaveContext.hudVisibilityMode;

            WREG(16) = -175;
            WREG(17) = 155;

            pauseCtx->pageSwitchTimer = 0;

            // Setting mainState here is irrelevant, mainState is only used under PAUSE_STATE_MAIN,
            // which isn't involved in the initial pause menu opening page scrolling animation.
            // mainState is also overwritten later before being used.
            pauseCtx->mainState = PAUSE_MAIN_STATE_SWITCHING_PAGE;

            //! @bug REG collision, ZREG(48) is also R_START_LABEL_SCALE for NTSC and R_START_LABEL_DD(0) for PAL
            if (ZREG(48) == 0) {
                // Never reached, unused, and the data would be wrong anyway
                // (scrolling left from this would not bring to the initial page)
                pauseCtx->eye.x = sKaleidoSetupUnusedEyeX[pauseCtx->pageIndex];
                pauseCtx->eye.z = sKaleidoSetupUnusedEyeZ[pauseCtx->pageIndex];
                pauseCtx->pageIndex = sKaleidoSetupUnusedPageIndex[pauseCtx->pageIndex];
            } else {
                // Set eye position and pageIndex such that scrolling left brings to the desired page
                pauseCtx->eye.x = sKaleidoSetupRightPageEyeX[pauseCtx->pageIndex];
                pauseCtx->eye.z = sKaleidoSetupRightPageEyeZ[pauseCtx->pageIndex];
                pauseCtx->pageIndex = sKaleidoSetupRightPageIndex[pauseCtx->pageIndex];
            }

            // Set next page mode to scroll left
            pauseCtx->nextPageMode = (u16)(pauseCtx->pageIndex * 2) + 1;
            pauseCtx->state = PAUSE_STATE_WAIT_LETTERBOX;

            PRINTF("Ｍｏｄｅ=%d  eye.x=%f,  eye.z=%f  kscp_pos=%d\n", pauseCtx->nextPageMode, pauseCtx->eye.x,
                   pauseCtx->eye.z, pauseCtx->pageIndex);
        }

        if (pauseCtx->state == PAUSE_STATE_WAIT_LETTERBOX) {
            R_PAUSE_PAGES_Y_ORIGIN_2 = PAUSE_PAGES_Y_ORIGIN_2_LOWER;
            R_UPDATE_RATE = 2;

            if (Letterbox_GetSizeTarget() != 0) {
                Letterbox_SetSizeTarget(0);
            }

            func_800F64E0(1);
        }
    }
}

void KaleidoSetup_Init(PlayState* play) {
    PauseContext* pauseCtx = &play->pauseCtx;

    pauseCtx->state = PAUSE_STATE_OFF;
    pauseCtx->debugState = PAUSE_DEBUG_STATE_CLOSED;

    pauseCtx->eye.x = pauseCtx->eye.y = 0.0f;
    pauseCtx->eye.z = 64.0f;
    pauseCtx->promptDepthOffset = 936.0f;
    pauseCtx->itemPagePitch = pauseCtx->equipPagePitch = pauseCtx->mapPagePitch = pauseCtx->questPagePitch = 160.0f;

    pauseCtx->alpha = 0;

    // mainState = PAUSE_MAIN_STATE_IDLE , pageIndex = PAUSE_ITEM
    pauseCtx->pageSwitchTimer = pauseCtx->mainState = pauseCtx->nextPageMode = pauseCtx->pageIndex = 0;

    pauseCtx->promptPitch = -314.0f;

    pauseCtx->cursorPoint[PAUSE_ITEM] = 0;
    pauseCtx->cursorPoint[PAUSE_MAP] = VREG(30) + 3;
    pauseCtx->cursorPoint[PAUSE_QUEST] = QUEST_MEDALLION_FOREST;
    pauseCtx->cursorPoint[PAUSE_EQUIP] = 1;
    pauseCtx->cursorPoint[PAUSE_WORLD_MAP] = 10;

    pauseCtx->cursorX[PAUSE_ITEM] = 0;
    pauseCtx->cursorY[PAUSE_ITEM] = 0;
    pauseCtx->cursorX[PAUSE_MAP] = 0;
    pauseCtx->cursorY[PAUSE_MAP] = 0;
    pauseCtx->cursorX[PAUSE_QUEST] = 0;
    pauseCtx->cursorY[PAUSE_QUEST] = 0;
    pauseCtx->cursorX[PAUSE_EQUIP] = EQUIP_VALUE_SWORD_KOKIRI;
    pauseCtx->cursorY[PAUSE_EQUIP] = EQUIP_TYPE_SWORD;

    pauseCtx->cursorItem[PAUSE_ITEM] = PAUSE_ITEM_NONE;
    pauseCtx->cursorItem[PAUSE_MAP] = VREG(30) + 3;
    pauseCtx->cursorItem[PAUSE_QUEST] = PAUSE_ITEM_NONE;
    pauseCtx->cursorItem[PAUSE_EQUIP] = ITEM_SWORD_KOKIRI;

    pauseCtx->cursorSlot[PAUSE_ITEM] = 0;
    pauseCtx->cursorSlot[PAUSE_MAP] = VREG(30) + 3;
    pauseCtx->cursorSlot[PAUSE_QUEST] = 0;
    pauseCtx->cursorSlot[PAUSE_EQUIP] = pauseCtx->cursorPoint[PAUSE_EQUIP];

    pauseCtx->infoPanelOffsetY = -40;
    pauseCtx->nameDisplayTimer = 0;
    pauseCtx->nameColorSet = 0;
    pauseCtx->cursorColorSet = 4;
    pauseCtx->ocarinaSongIdx = -1;
    pauseCtx->cursorSpecialPos = 0;

    View_Init(&pauseCtx->view, play->state.gfxCtx);

#if PLATFORM_N64
    if ((B_80121220 != NULL) && (B_80121220->unk_3C != NULL)) {
        B_80121220->unk_3C();
    }
#endif
}

<<<<<<< HEAD
void KaleidoSetup_Destroy(UNUSED PlayState* play) {
=======
void KaleidoSetup_Destroy(PlayState* play) {
#if PLATFORM_N64
    if ((B_80121220 != NULL) && (B_80121220->unk_40 != NULL)) {
        B_80121220->unk_40();
    }
#endif
>>>>>>> ed02a9db
}<|MERGE_RESOLUTION|>--- conflicted
+++ resolved
@@ -1,3 +1,4 @@
+#include "attributes.h"
 #include "controller.h"
 #include "letterbox.h"
 #if PLATFORM_N64
@@ -5,6 +6,7 @@
 #endif
 #include "printf.h"
 #include "regs.h"
+#include "stack_pad.h"
 #include "audio.h"
 #include "play_state.h"
 #include "save.h"
@@ -67,7 +69,7 @@
     PauseContext* pauseCtx = &play->pauseCtx;
     Input* input = &play->state.input[0];
 #if PLATFORM_N64
-    s32 pad;
+    STACK_PAD(s32);
 #endif
 
     if (!IS_PAUSED(pauseCtx) && play->gameOverCtx.state == GAMEOVER_INACTIVE &&
@@ -189,14 +191,10 @@
 #endif
 }
 
-<<<<<<< HEAD
 void KaleidoSetup_Destroy(UNUSED PlayState* play) {
-=======
-void KaleidoSetup_Destroy(PlayState* play) {
 #if PLATFORM_N64
     if ((B_80121220 != NULL) && (B_80121220->unk_40 != NULL)) {
         B_80121220->unk_40();
     }
 #endif
->>>>>>> ed02a9db
 }