#include "global.h"

s16 sKaleidoSetupUnusedPageIndex[] = {
    PAUSE_QUEST, // PAUSE_ITEM
    PAUSE_EQUIP, // PAUSE_MAP
    PAUSE_ITEM,  // PAUSE_QUEST
    PAUSE_MAP,   // PAUSE_EQUIP
};
f32 sKaleidoSetupUnusedEyeX[] = {
    PAUSE_EYE_DIST * -PAUSE_QUEST_X, // PAUSE_ITEM
    PAUSE_EYE_DIST * -PAUSE_EQUIP_X, // PAUSE_MAP
    PAUSE_EYE_DIST * -PAUSE_ITEM_X,  // PAUSE_QUEST
    PAUSE_EYE_DIST * -PAUSE_MAP_X,   // PAUSE_EQUIP
};
f32 sKaleidoSetupUnusedEyeZ[] = {
    PAUSE_EYE_DIST * -PAUSE_QUEST_Z, // PAUSE_ITEM
    PAUSE_EYE_DIST * -PAUSE_EQUIP_Z, // PAUSE_MAP
    PAUSE_EYE_DIST * -PAUSE_ITEM_Z,  // PAUSE_QUEST
    PAUSE_EYE_DIST * -PAUSE_MAP_Z,   // PAUSE_EQUIP
};

s16 sKaleidoSetupRightPageIndex[] = {
    PAUSE_MAP,   // PAUSE_ITEM
    PAUSE_QUEST, // PAUSE_MAP
    PAUSE_EQUIP, // PAUSE_QUEST
    PAUSE_ITEM,  // PAUSE_EQUIP
};
f32 sKaleidoSetupRightPageEyeX[] = {
    PAUSE_EYE_DIST * -PAUSE_MAP_X,   // PAUSE_ITEM
    PAUSE_EYE_DIST * -PAUSE_QUEST_X, // PAUSE_MAP
    PAUSE_EYE_DIST * -PAUSE_EQUIP_X, // PAUSE_QUEST
    PAUSE_EYE_DIST * -PAUSE_ITEM_X,  // PAUSE_EQUIP
};
f32 sKaleidoSetupRightPageEyeZ[] = {
    PAUSE_EYE_DIST * -PAUSE_MAP_Z,   // PAUSE_ITEM
    PAUSE_EYE_DIST * -PAUSE_QUEST_Z, // PAUSE_MAP
    PAUSE_EYE_DIST * -PAUSE_EQUIP_Z, // PAUSE_QUEST
    PAUSE_EYE_DIST * -PAUSE_ITEM_Z,  // PAUSE_EQUIP
};

void KaleidoSetup_Update(PlayState* play) {
    PauseContext* pauseCtx = &play->pauseCtx;
    Input* input = &play->state.input[0];

    if (!IS_PAUSED(pauseCtx) && play->gameOverCtx.state == GAMEOVER_INACTIVE &&
        play->transitionTrigger == TRANS_TRIGGER_OFF && play->transitionMode == TRANS_MODE_OFF &&
        gSaveContext.save.cutsceneIndex < 0xFFF0 && gSaveContext.nextCutsceneIndex < 0xFFF0 && !Play_InCsMode(play) &&
        play->shootingGalleryStatus <= 1 && gSaveContext.magicState != MAGIC_STATE_STEP_CAPACITY &&
        gSaveContext.magicState != MAGIC_STATE_FILL &&
        (play->sceneId != SCENE_BOMBCHU_BOWLING_ALLEY || !Flags_GetSwitch(play, 0x38))) {

        if (CHECK_BTN_ALL(input->cur.button, BTN_L) && CHECK_BTN_ALL(input->press.button, BTN_CUP)) {
            if (OOT_DEBUG && BREG(0)) {
                pauseCtx->debugState = 3;
            }
        } else if (CHECK_BTN_ALL(input->press.button, BTN_START)) {
            // The start button was pressed, pause
            gSaveContext.prevHudVisibilityMode = gSaveContext.hudVisibilityMode;

            R_PAUSE_CURSOR_LEFT_X = -175;
            R_PAUSE_CURSOR_RIGHT_X = 155;

            pauseCtx->switchPageTimer = 0;

            // irrelevant, the initial page switch animation is handled by KaleidoScope_UpdateOpening
            // and mainState is reset to idle before reaching the main state anyway (KaleidoScopeCall_Update)
            pauseCtx->mainState = PAUSE_MAIN_STATE_SWITCHING_PAGE;

            //! @bug using an unrelated reg
            if (R_START_LABEL_DD(0) == 0) {
                // Never reached, unused, and the data would be wrong anyway
                pauseCtx->eye.x = sKaleidoSetupUnusedEyeX[pauseCtx->pageIndex];
                pauseCtx->eye.z = sKaleidoSetupUnusedEyeZ[pauseCtx->pageIndex];
                pauseCtx->pageIndex = sKaleidoSetupUnusedPageIndex[pauseCtx->pageIndex];
            } else {
                // Set eye position and pageIndex such that scrolling left brings to the desired page
                pauseCtx->eye.x = sKaleidoSetupRightPageEyeX[pauseCtx->pageIndex];
                pauseCtx->eye.z = sKaleidoSetupRightPageEyeZ[pauseCtx->pageIndex];
                pauseCtx->pageIndex = sKaleidoSetupRightPageIndex[pauseCtx->pageIndex];
            }

            // Set next page mode to scroll left
            pauseCtx->nextPageMode = (u16)(pauseCtx->pageIndex * 2) + 1;
            pauseCtx->state = PAUSE_STATE_WAIT_LETTERBOX;

            PRINTF("Ｍｏｄｅ=%d  eye.x=%f,  eye.z=%f  kscp_pos=%d\n", pauseCtx->nextPageMode, pauseCtx->eye.x,
                   pauseCtx->eye.z, pauseCtx->pageIndex);
        }

        if (pauseCtx->state == PAUSE_STATE_WAIT_LETTERBOX) {
            R_PAUSE_OFFSET_VERTICAL = -6240;
            R_UPDATE_RATE = 2;

            if (Letterbox_GetSizeTarget() != 0) {
                Letterbox_SetSizeTarget(0);
            }

            func_800F64E0(1);
        }
    }
}

void KaleidoSetup_Init(PlayState* play) {
    PauseContext* pauseCtx = &play->pauseCtx;

    pauseCtx->state = PAUSE_STATE_OFF;
    pauseCtx->debugState = 0;
<<<<<<< HEAD
    pauseCtx->alpha = 0;
    pauseCtx->switchPageTimer = 0;
    pauseCtx->mainState = PAUSE_MAIN_STATE_IDLE;
    pauseCtx->nextPageMode = 0;
    pauseCtx->pageIndex = PAUSE_ITEM;

    pauseCtx->itemPageRoll = pauseCtx->equipPageRoll = pauseCtx->mapPageRoll = pauseCtx->questPageRoll = 160.0f;
    // Setting the eye xz here is irrelevant, it's set on pausing in KaleidoSetup_Update
    pauseCtx->eye.z = -PAUSE_EYE_DIST * PAUSE_ITEM_Z;
    pauseCtx->eye.y = 0.0f;
    pauseCtx->eye.x = 0.0f; // -PAUSE_EYE_DIST * PAUSE_ITEM_X
    pauseCtx->savePromptOffsetDepth_ = 936.0f;
    pauseCtx->rollRotSavePrompt_ = -314.0f;
=======

    pauseCtx->eye.x = pauseCtx->eye.y = 0.0f;
    pauseCtx->eye.z = 64.0f;
    pauseCtx->unk_1F0 = 936.0f;
    pauseCtx->unk_1F4 = pauseCtx->unk_1F8 = pauseCtx->unk_1FC = pauseCtx->unk_200 = 160.0f;

    pauseCtx->alpha = 0;

    // mainState = PAUSE_MAIN_STATE_IDLE , pageIndex = PAUSE_ITEM
    pauseCtx->unk_1EA = pauseCtx->mainState = pauseCtx->mode = pauseCtx->pageIndex = 0;

    pauseCtx->unk_204 = -314.0f;
>>>>>>> 7a2c46d4

    pauseCtx->cursorPoint[PAUSE_ITEM] = 0;
    pauseCtx->cursorPoint[PAUSE_MAP] = VREG(30) + 3;
    pauseCtx->cursorPoint[PAUSE_QUEST] = QUEST_MEDALLION_FOREST;
    pauseCtx->cursorPoint[PAUSE_EQUIP] = 1;
    pauseCtx->cursorPoint[PAUSE_WORLD_MAP] = 10;

    pauseCtx->cursorX[PAUSE_ITEM] = 0;
    pauseCtx->cursorY[PAUSE_ITEM] = 0;
    pauseCtx->cursorX[PAUSE_MAP] = 0;
    pauseCtx->cursorY[PAUSE_MAP] = 0;
<<<<<<< HEAD
    pauseCtx->cursorX[PAUSE_QUEST] = temp;
    pauseCtx->cursorY[PAUSE_QUEST] = temp;
    pauseCtx->cursorX[PAUSE_EQUIP] = EQUIP_VALUE_SWORD_KOKIRI;
    pauseCtx->cursorY[PAUSE_EQUIP] = EQUIP_TYPE_SWORD;
=======
    pauseCtx->cursorX[PAUSE_QUEST] = 0;
    pauseCtx->cursorY[PAUSE_QUEST] = 0;
    pauseCtx->cursorX[PAUSE_EQUIP] = 1;
    pauseCtx->cursorY[PAUSE_EQUIP] = 0;
>>>>>>> 7a2c46d4

    pauseCtx->cursorItem[PAUSE_ITEM] = PAUSE_ITEM_NONE;
    pauseCtx->cursorItem[PAUSE_MAP] = VREG(30) + 3;
    pauseCtx->cursorItem[PAUSE_QUEST] = PAUSE_ITEM_NONE;
    pauseCtx->cursorItem[PAUSE_EQUIP] = ITEM_SWORD_KOKIRI;

    pauseCtx->cursorSlot[PAUSE_ITEM] = 0;
    pauseCtx->cursorSlot[PAUSE_MAP] = VREG(30) + 3;
    pauseCtx->cursorSlot[PAUSE_QUEST] = 0;
    pauseCtx->cursorSlot[PAUSE_EQUIP] = pauseCtx->cursorPoint[PAUSE_EQUIP];

    pauseCtx->infoPanelOffsetY = -40;
    pauseCtx->nameDisplayTimer = 0;
    pauseCtx->nameColorSet = 0;
    pauseCtx->cursorColorSet = 4;
    pauseCtx->ocarinaSongIdx = -1;
    pauseCtx->cursorSpecialPos = 0;

    View_Init(&pauseCtx->view, play->state.gfxCtx);
}

void KaleidoSetup_Destroy(PlayState* play) {
}<|MERGE_RESOLUTION|>--- conflicted
+++ resolved
@@ -105,34 +105,21 @@
 
     pauseCtx->state = PAUSE_STATE_OFF;
     pauseCtx->debugState = 0;
-<<<<<<< HEAD
-    pauseCtx->alpha = 0;
-    pauseCtx->switchPageTimer = 0;
-    pauseCtx->mainState = PAUSE_MAIN_STATE_IDLE;
-    pauseCtx->nextPageMode = 0;
-    pauseCtx->pageIndex = PAUSE_ITEM;
 
+    // Setting the eye xz here is irrelevant, it's set on pausing in KaleidoSetup_Update
+    // x = -PAUSE_EYE_DIST * PAUSE_ITEM_X
+    pauseCtx->eye.x = pauseCtx->eye.y = 0.0f;
+    pauseCtx->eye.z = -PAUSE_EYE_DIST * PAUSE_ITEM_Z;
+
+    pauseCtx->savePromptOffsetDepth_ = 936.0f;
     pauseCtx->itemPageRoll = pauseCtx->equipPageRoll = pauseCtx->mapPageRoll = pauseCtx->questPageRoll = 160.0f;
-    // Setting the eye xz here is irrelevant, it's set on pausing in KaleidoSetup_Update
-    pauseCtx->eye.z = -PAUSE_EYE_DIST * PAUSE_ITEM_Z;
-    pauseCtx->eye.y = 0.0f;
-    pauseCtx->eye.x = 0.0f; // -PAUSE_EYE_DIST * PAUSE_ITEM_X
-    pauseCtx->savePromptOffsetDepth_ = 936.0f;
-    pauseCtx->rollRotSavePrompt_ = -314.0f;
-=======
-
-    pauseCtx->eye.x = pauseCtx->eye.y = 0.0f;
-    pauseCtx->eye.z = 64.0f;
-    pauseCtx->unk_1F0 = 936.0f;
-    pauseCtx->unk_1F4 = pauseCtx->unk_1F8 = pauseCtx->unk_1FC = pauseCtx->unk_200 = 160.0f;
 
     pauseCtx->alpha = 0;
 
     // mainState = PAUSE_MAIN_STATE_IDLE , pageIndex = PAUSE_ITEM
-    pauseCtx->unk_1EA = pauseCtx->mainState = pauseCtx->mode = pauseCtx->pageIndex = 0;
+    pauseCtx->switchPageTimer = pauseCtx->mainState = pauseCtx->nextPageMode = pauseCtx->pageIndex = 0;
 
-    pauseCtx->unk_204 = -314.0f;
->>>>>>> 7a2c46d4
+    pauseCtx->rollRotSavePrompt_ = -314.0f;
 
     pauseCtx->cursorPoint[PAUSE_ITEM] = 0;
     pauseCtx->cursorPoint[PAUSE_MAP] = VREG(30) + 3;
@@ -144,17 +131,10 @@
     pauseCtx->cursorY[PAUSE_ITEM] = 0;
     pauseCtx->cursorX[PAUSE_MAP] = 0;
     pauseCtx->cursorY[PAUSE_MAP] = 0;
-<<<<<<< HEAD
-    pauseCtx->cursorX[PAUSE_QUEST] = temp;
-    pauseCtx->cursorY[PAUSE_QUEST] = temp;
+    pauseCtx->cursorX[PAUSE_QUEST] = 0;
+    pauseCtx->cursorY[PAUSE_QUEST] = 0;
     pauseCtx->cursorX[PAUSE_EQUIP] = EQUIP_VALUE_SWORD_KOKIRI;
     pauseCtx->cursorY[PAUSE_EQUIP] = EQUIP_TYPE_SWORD;
-=======
-    pauseCtx->cursorX[PAUSE_QUEST] = 0;
-    pauseCtx->cursorY[PAUSE_QUEST] = 0;
-    pauseCtx->cursorX[PAUSE_EQUIP] = 1;
-    pauseCtx->cursorY[PAUSE_EQUIP] = 0;
->>>>>>> 7a2c46d4
 
     pauseCtx->cursorItem[PAUSE_ITEM] = PAUSE_ITEM_NONE;
     pauseCtx->cursorItem[PAUSE_MAP] = VREG(30) + 3;
