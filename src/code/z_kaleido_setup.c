--- conflicted
+++ resolved
@@ -12,11 +12,7 @@
     PauseContext* pauseCtx = &globalCtx->pauseCtx;
     Input* input = &globalCtx->state.input[0];
 
-<<<<<<< HEAD
-    if (pauseCtx->state == 0 && pauseCtx->flag == 0 && globalCtx->gameOverCtx.state == GAMEOVER_INACTIVE &&
-=======
     if (pauseCtx->state == 0 && pauseCtx->debugState == 0 && globalCtx->gameOverCtx.state == GAMEOVER_INACTIVE &&
->>>>>>> e53081df
         globalCtx->sceneLoadFlag == 0 && globalCtx->transitionMode == 0 && gSaveContext.cutsceneIndex < 0xFFF0 &&
         gSaveContext.nextCutsceneIndex < 0xFFF0 && !Gameplay_InCsMode(globalCtx) &&
         globalCtx->shootingGalleryStatus <= 1 && gSaveContext.unk_13F0 != 8 && gSaveContext.unk_13F0 != 9 &&
