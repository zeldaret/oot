--- conflicted
+++ resolved
@@ -54,13 +54,9 @@
                 pauseCtx->debugState = 3;
             }
         } else if (CHECK_BTN_ALL(input->press.button, BTN_START)) {
-<<<<<<< HEAD
             // The start button was pressed, pause
 
-            gSaveContext.unk_13EE = gSaveContext.unk_13EA;
-=======
             gSaveContext.prevHudVisibilityMode = gSaveContext.hudVisibilityMode;
->>>>>>> 27474373
 
             R_PAUSE_CURSOR_LEFT_X = -175;
             R_PAUSE_CURSOR_RIGHT_X = 155;
