#include "global.h"

s16 sKaleidoSetupUnusedPageIndex[] = {
    PAUSE_QUEST, // PAUSE_ITEM
    PAUSE_EQUIP, // PAUSE_MAP
    PAUSE_ITEM,  // PAUSE_QUEST
    PAUSE_MAP,   // PAUSE_EQUIP
};
f32 sKaleidoSetupUnusedEyeX[] = {
    PAUSE_EYE_DIST * -PAUSE_QUEST_X, // PAUSE_ITEM
    PAUSE_EYE_DIST * -PAUSE_EQUIP_X, // PAUSE_MAP
    PAUSE_EYE_DIST * -PAUSE_ITEM_X,  // PAUSE_QUEST
    PAUSE_EYE_DIST * -PAUSE_MAP_X,   // PAUSE_EQUIP
};
f32 sKaleidoSetupUnusedEyeZ[] = {
    PAUSE_EYE_DIST * -PAUSE_QUEST_Z, // PAUSE_ITEM
    PAUSE_EYE_DIST * -PAUSE_EQUIP_Z, // PAUSE_MAP
    PAUSE_EYE_DIST * -PAUSE_ITEM_Z,  // PAUSE_QUEST
    PAUSE_EYE_DIST * -PAUSE_MAP_Z,   // PAUSE_EQUIP
};

s16 sKaleidoSetupRightPageIndex[] = {
    PAUSE_MAP,   // PAUSE_ITEM
    PAUSE_QUEST, // PAUSE_MAP
    PAUSE_EQUIP, // PAUSE_QUEST
    PAUSE_ITEM,  // PAUSE_EQUIP
};
f32 sKaleidoSetupRightPageEyeX[] = {
    PAUSE_EYE_DIST * -PAUSE_MAP_X,   // PAUSE_ITEM
    PAUSE_EYE_DIST * -PAUSE_QUEST_X, // PAUSE_MAP
    PAUSE_EYE_DIST * -PAUSE_EQUIP_X, // PAUSE_QUEST
    PAUSE_EYE_DIST * -PAUSE_ITEM_X,  // PAUSE_EQUIP
};
f32 sKaleidoSetupRightPageEyeZ[] = {
    PAUSE_EYE_DIST * -PAUSE_MAP_Z,   // PAUSE_ITEM
    PAUSE_EYE_DIST * -PAUSE_QUEST_Z, // PAUSE_MAP
    PAUSE_EYE_DIST * -PAUSE_EQUIP_Z, // PAUSE_QUEST
    PAUSE_EYE_DIST * -PAUSE_ITEM_Z,  // PAUSE_EQUIP
};

void KaleidoSetup_Update(PlayState* play) {
    PauseContext* pauseCtx = &play->pauseCtx;
    Input* input = &play->state.input[0];

    if (!IS_PAUSED(pauseCtx) && play->gameOverCtx.state == GAMEOVER_INACTIVE &&
        play->transitionTrigger == TRANS_TRIGGER_OFF && play->transitionMode == TRANS_MODE_OFF &&
        gSaveContext.save.cutsceneIndex < 0xFFF0 && gSaveContext.nextCutsceneIndex < 0xFFF0 && !Play_InCsMode(play) &&
        play->shootingGalleryStatus <= 1 && gSaveContext.magicState != MAGIC_STATE_STEP_CAPACITY &&
        gSaveContext.magicState != MAGIC_STATE_FILL &&
        (play->sceneId != SCENE_BOMBCHU_BOWLING_ALLEY || !Flags_GetSwitch(play, 0x38))) {

        if (CHECK_BTN_ALL(input->cur.button, BTN_L) && CHECK_BTN_ALL(input->press.button, BTN_CUP)) {
            if (OOT_DEBUG && BREG(0)) {
                pauseCtx->debugState = 3;
            }
        } else if (CHECK_BTN_ALL(input->press.button, BTN_START)) {
            // The start button was pressed, pause
            gSaveContext.prevHudVisibilityMode = gSaveContext.hudVisibilityMode;

            WREG(16) = -175;
            WREG(17) = 155;

            pauseCtx->switchPageTimer = 0;
            pauseCtx->mainState = PAUSE_MAIN_STATE_SWITCHING_PAGE; // irrelevant

            if (R_START_LABEL_DD(0) == 0) {
                // Never reached, unused, and the data would be wrong anyway
                pauseCtx->eye.x = sKaleidoSetupUnusedEyeX[pauseCtx->pageIndex];
                pauseCtx->eye.z = sKaleidoSetupUnusedEyeZ[pauseCtx->pageIndex];
                pauseCtx->pageIndex = sKaleidoSetupUnusedPageIndex[pauseCtx->pageIndex];
            } else {
                // Set eye position and pageIndex such that scrolling left brings to the desired page
                pauseCtx->eye.x = sKaleidoSetupRightPageEyeX[pauseCtx->pageIndex];
                pauseCtx->eye.z = sKaleidoSetupRightPageEyeZ[pauseCtx->pageIndex];
                pauseCtx->pageIndex = sKaleidoSetupRightPageIndex[pauseCtx->pageIndex];
            }

            // Set next page mode to scroll left
            pauseCtx->nextPageMode = (u16)(pauseCtx->pageIndex * 2) + 1;
            pauseCtx->state = PAUSE_STATE_WAIT_LETTERBOX;

            PRINTF("Ｍｏｄｅ=%d  eye.x=%f,  eye.z=%f  kscp_pos=%d\n", pauseCtx->nextPageMode, pauseCtx->eye.x,
                   pauseCtx->eye.z, pauseCtx->pageIndex);
        }

        if (pauseCtx->state == PAUSE_STATE_WAIT_LETTERBOX) {
            WREG(2) = -6240;
            R_UPDATE_RATE = 2;

            if (Letterbox_GetSizeTarget() != 0) {
                Letterbox_SetSizeTarget(0);
            }

            func_800F64E0(1);
        }
    }
}

void KaleidoSetup_Init(PlayState* play) {
    PauseContext* pauseCtx = &play->pauseCtx;

    pauseCtx->state = PAUSE_STATE_OFF;
    pauseCtx->debugState = 0;
<<<<<<< HEAD
    pauseCtx->alpha = 0;
    pauseCtx->switchPageTimer = 0;
    pauseCtx->mainState = PAUSE_MAIN_STATE_IDLE;
    pauseCtx->nextPageMode = 0;
    pauseCtx->pageIndex = PAUSE_ITEM;

    pauseCtx->unk_1F4 = 160.0f;
    pauseCtx->unk_1F8 = 160.0f;
    pauseCtx->unk_1FC = 160.0f;
    pauseCtx->unk_200 = 160.0f;
=======

    pauseCtx->eye.x = pauseCtx->eye.y = 0.0f;
>>>>>>> 0159d433
    pauseCtx->eye.z = 64.0f;
    pauseCtx->unk_1F0 = 936.0f;
    pauseCtx->unk_1F4 = pauseCtx->unk_1F8 = pauseCtx->unk_1FC = pauseCtx->unk_200 = 160.0f;

    pauseCtx->alpha = 0;

    // mainState = PAUSE_MAIN_STATE_IDLE , pageIndex = PAUSE_ITEM
    pauseCtx->unk_1EA = pauseCtx->mainState = pauseCtx->mode = pauseCtx->pageIndex = 0;

    pauseCtx->unk_204 = -314.0f;

    pauseCtx->cursorPoint[PAUSE_ITEM] = 0;
    pauseCtx->cursorPoint[PAUSE_MAP] = VREG(30) + 3;
    pauseCtx->cursorPoint[PAUSE_QUEST] = 0;
    pauseCtx->cursorPoint[PAUSE_EQUIP] = 1;
    pauseCtx->cursorPoint[PAUSE_WORLD_MAP] = 10;

    pauseCtx->cursorX[PAUSE_ITEM] = 0;
    pauseCtx->cursorY[PAUSE_ITEM] = 0;
    pauseCtx->cursorX[PAUSE_MAP] = 0;
    pauseCtx->cursorY[PAUSE_MAP] = 0;
    pauseCtx->cursorX[PAUSE_QUEST] = 0;
    pauseCtx->cursorY[PAUSE_QUEST] = 0;
    pauseCtx->cursorX[PAUSE_EQUIP] = 1;
    pauseCtx->cursorY[PAUSE_EQUIP] = 0;

    pauseCtx->cursorItem[PAUSE_ITEM] = PAUSE_ITEM_NONE;
    pauseCtx->cursorItem[PAUSE_MAP] = VREG(30) + 3;
    pauseCtx->cursorItem[PAUSE_QUEST] = PAUSE_ITEM_NONE;
    pauseCtx->cursorItem[PAUSE_EQUIP] = ITEM_SWORD_KOKIRI;

    pauseCtx->cursorSlot[PAUSE_ITEM] = 0;
    pauseCtx->cursorSlot[PAUSE_MAP] = VREG(30) + 3;
    pauseCtx->cursorSlot[PAUSE_QUEST] = 0;
    pauseCtx->cursorSlot[PAUSE_EQUIP] = pauseCtx->cursorPoint[PAUSE_EQUIP];

    pauseCtx->infoPanelOffsetY = -40;
    pauseCtx->nameDisplayTimer = 0;
    pauseCtx->nameColorSet = 0;
    pauseCtx->cursorColorSet = 4;
    pauseCtx->ocarinaSongIdx = -1;
    pauseCtx->cursorSpecialPos = 0;

    View_Init(&pauseCtx->view, play->state.gfxCtx);
}

void KaleidoSetup_Destroy(PlayState* play) {
}<|MERGE_RESOLUTION|>--- conflicted
+++ resolved
@@ -101,21 +101,8 @@
 
     pauseCtx->state = PAUSE_STATE_OFF;
     pauseCtx->debugState = 0;
-<<<<<<< HEAD
-    pauseCtx->alpha = 0;
-    pauseCtx->switchPageTimer = 0;
-    pauseCtx->mainState = PAUSE_MAIN_STATE_IDLE;
-    pauseCtx->nextPageMode = 0;
-    pauseCtx->pageIndex = PAUSE_ITEM;
-
-    pauseCtx->unk_1F4 = 160.0f;
-    pauseCtx->unk_1F8 = 160.0f;
-    pauseCtx->unk_1FC = 160.0f;
-    pauseCtx->unk_200 = 160.0f;
-=======
 
     pauseCtx->eye.x = pauseCtx->eye.y = 0.0f;
->>>>>>> 0159d433
     pauseCtx->eye.z = 64.0f;
     pauseCtx->unk_1F0 = 936.0f;
     pauseCtx->unk_1F4 = pauseCtx->unk_1F8 = pauseCtx->unk_1FC = pauseCtx->unk_200 = 160.0f;
@@ -123,7 +110,7 @@
     pauseCtx->alpha = 0;
 
     // mainState = PAUSE_MAIN_STATE_IDLE , pageIndex = PAUSE_ITEM
-    pauseCtx->unk_1EA = pauseCtx->mainState = pauseCtx->mode = pauseCtx->pageIndex = 0;
+    pauseCtx->switchPageTimer = pauseCtx->mainState = pauseCtx->nextPageMode = pauseCtx->pageIndex = 0;
 
     pauseCtx->unk_204 = -314.0f;
 
