#include "global.h"
#include "vt.h"
#include "textures/parameter_static/parameter_static.h"

typedef struct {
    /* 0x00 */ void* texture;
    /* 0x04 */ u32 imageFormat;
    /* 0x08 */ u32 imageSize;
    /* 0x0C */ u32 textureWidth;
    /* 0x10 */ u32 textureHeight;
    /* 0x14 */ u32 rectWidth;
    /* 0x18 */ u32 rectHeight;
    /* 0x1C */ u32 dsdx;
    /* 0x20 */ u32 dtdy;
} MapMarkInfo; // size = 0x24

typedef struct {
    /* 0x00 */ void* loadedRamAddr; // original name: "allocp"
    /* 0x04 */ u32 vromStart;
    /* 0x08 */ u32 vromEnd;
    /* 0x0C */ void* vramStart;
    /* 0x10 */ void* vramEnd;
    /* 0x14 */ void* vramTable;
} MapMarkDataOverlay; // size = 0x18

static u32 sBaseImageSizes[] = { 0, 1, 2, 3 };
static u32 sLoadBlockImageSizes[] = { 2, 2, 2, 3 };
static u32 sIncrImageSizes[] = { 3, 1, 0, 0 };
static u32 sShiftImageSizes[] = { 2, 1, 0, 0 };
static u32 sBytesImageSizes[] = { 0, 1, 2, 4 };
static u32 sLineBytesImageSizes[] = { 0, 1, 2, 2 };

#define G_IM_SIZ_MARK sBaseImageSizes[markInfo->imageSize]
#define G_IM_SIZ_MARK_LOAD_BLOCK sLoadBlockImageSizes[markInfo->imageSize]
#define G_IM_SIZ_MARK_INCR sIncrImageSizes[markInfo->imageSize]
#define G_IM_SIZ_MARK_SHIFT sShiftImageSizes[markInfo->imageSize]
#define G_IM_SIZ_MARK_BYTES sBytesImageSizes[markInfo->imageSize]
#define G_IM_SIZ_MARK_LINE_BYTES sLineBytesImageSizes[markInfo->imageSize]

static MapMarkInfo sMapMarkInfoTable[] = {
<<<<<<< HEAD
    { gHUDTreasureMarkerTex, G_IM_FMT_RGBA, G_IM_SIZ_16b, 8, 8, 32, 32, 1024, 1024 },
    { gHUDBossMarkerTex, G_IM_FMT_IA, G_IM_SIZ_8b, 8, 8, 32, 32, 1024, 1024 },
=======
    { gHUDTreasureMarkerTex, G_IM_FMT_RGBA, G_IM_SIZ_16b, 8, 8, 32, 32, 1024, 1024 }, // Chest Icon
    { gHUDBossMarkerTex, G_IM_FMT_IA, G_IM_SIZ_8b, 8, 8, 32, 32, 1024, 1024 },        // Boss Skull Icon
>>>>>>> 8fd570ac
};

static MapMarkDataOverlay sMapMarkDataOvl = {
    NULL,
    (u32)_ovl_map_mark_dataSegmentRomStart,
    (u32)_ovl_map_mark_dataSegmentRomEnd,
    _ovl_map_mark_dataSegmentStart,
    _ovl_map_mark_dataSegmentEnd,
    gMapMarkDataTable,
};

static MapMarkData** sLoadedMarkDataTable;

void MapMark_Init(GlobalContext* globalCtx) {
    MapMarkDataOverlay* overlay = &sMapMarkDataOvl;
    u32 overlaySize = (u32)overlay->vramEnd - (u32)overlay->vramStart;

    overlay->loadedRamAddr = GameState_Alloc(&globalCtx->state, overlaySize, "../z_map_mark.c", 235);
    LogUtils_CheckNullPointer("dlftbl->allocp", overlay->loadedRamAddr, "../z_map_mark.c", 236);

    Overlay_Load(overlay->vromStart, overlay->vromEnd, overlay->vramStart, overlay->vramEnd, overlay->loadedRamAddr);

    sLoadedMarkDataTable = gMapMarkDataTable;
    sLoadedMarkDataTable = (void*)(u32)(
        (overlay->vramTable != NULL)
            ? (void*)((u32)overlay->vramTable - (s32)((u32)overlay->vramStart - (u32)overlay->loadedRamAddr))
            : NULL);
}

void MapMark_ClearPointers(GlobalContext* globalCtx) {
    sMapMarkDataOvl.loadedRamAddr = NULL;
    sLoadedMarkDataTable = NULL;
}

void MapMark_DrawForDungeon(GlobalContext* globalCtx) {
    InterfaceContext* interfaceCtx;
    MapMarkIconData* mapMarkIconData;
    MapMarkPoint* markPoint;
    MapMarkInfo* markInfo;
    u16 dungeon = gSaveContext.mapIndex;
    s32 i;
    s32 rectLeft;
    s32 rectTop;

    interfaceCtx = &globalCtx->interfaceCtx;

    if ((gMapData != NULL) && (globalCtx->interfaceCtx.mapRoomNum >= gMapData->dgnMinimapCount[dungeon])) {
        // Translates to: "ROOM NUMBER EXCEEDED, YIKES %d/%d  MapMarkDraw PROCESSING INTERRUPTED"
        osSyncPrintf(VT_COL(RED, WHITE) "部屋番号がオーバーしてるで,ヤバイで %d/%d  \nMapMarkDraw の処理を中断します\n",
                     VT_RST, globalCtx->interfaceCtx.mapRoomNum, gMapData->dgnMinimapCount[dungeon]);
        return;
    }

    mapMarkIconData = &sLoadedMarkDataTable[dungeon][interfaceCtx->mapRoomNum][0];

    OPEN_DISPS(globalCtx->state.gfxCtx, "../z_map_mark.c", 303);

    while (true) {
        if (mapMarkIconData->markType == MAP_MARK_NONE) {
            break;
        }

        gDPPipeSync(OVERLAY_DISP++);
        gDPSetTextureLUT(OVERLAY_DISP++, G_TT_NONE);
        gDPSetPrimColor(OVERLAY_DISP++, 0, 0, 255, 255, 255, interfaceCtx->minimapAlpha);
        gDPSetEnvColor(OVERLAY_DISP++, 0, 0, 0, interfaceCtx->minimapAlpha);

        markPoint = &mapMarkIconData->points[0];
        for (i = 0; i < mapMarkIconData->count; i++) {
            if ((mapMarkIconData->markType != MAP_MARK_CHEST) || !Flags_GetTreasure(globalCtx, markPoint->chestFlag)) {
                markInfo = &sMapMarkInfoTable[mapMarkIconData->markType];

                gDPPipeSync(OVERLAY_DISP++);
                gDPLoadTextureBlock(OVERLAY_DISP++, markInfo->texture, markInfo->imageFormat, G_IM_SIZ_MARK,
                                    markInfo->textureWidth, markInfo->textureHeight, 0, G_TX_NOMIRROR | G_TX_WRAP,
                                    G_TX_NOMIRROR | G_TX_WRAP, G_TX_NOMASK, G_TX_NOMASK, G_TX_NOLOD, G_TX_NOLOD);

                rectLeft = (GREG(94) + markPoint->x + 204) << 2;
                rectTop = (GREG(95) + markPoint->y + 140) << 2;
                gSPTextureRectangle(OVERLAY_DISP++, rectLeft, rectTop, markInfo->rectWidth + rectLeft,
                                    rectTop + markInfo->rectHeight, G_TX_RENDERTILE, 0, 0, markInfo->dsdx,
                                    markInfo->dtdy);
            }
            markPoint++;
        }
        mapMarkIconData++;
    }

    CLOSE_DISPS(globalCtx->state.gfxCtx, "../z_map_mark.c", 339);
}

void MapMark_Draw(GlobalContext* globalCtx) {
    switch (globalCtx->sceneNum) {
        case SCENE_YDAN:
        case SCENE_DDAN:
        case SCENE_BDAN:
        case SCENE_BMORI1:
        case SCENE_HIDAN:
        case SCENE_MIZUSIN:
        case SCENE_JYASINZOU:
        case SCENE_HAKADAN:
        case SCENE_HAKADANCH:
        case SCENE_ICE_DOUKUTO:
        case SCENE_YDAN_BOSS:
        case SCENE_DDAN_BOSS:
        case SCENE_BDAN_BOSS:
        case SCENE_MORIBOSSROOM:
        case SCENE_FIRE_BS:
            MapMark_DrawForDungeon(globalCtx);
            break;
    }
}<|MERGE_RESOLUTION|>--- conflicted
+++ resolved
@@ -38,13 +38,8 @@
 #define G_IM_SIZ_MARK_LINE_BYTES sLineBytesImageSizes[markInfo->imageSize]
 
 static MapMarkInfo sMapMarkInfoTable[] = {
-<<<<<<< HEAD
-    { gHUDTreasureMarkerTex, G_IM_FMT_RGBA, G_IM_SIZ_16b, 8, 8, 32, 32, 1024, 1024 },
-    { gHUDBossMarkerTex, G_IM_FMT_IA, G_IM_SIZ_8b, 8, 8, 32, 32, 1024, 1024 },
-=======
     { gHUDTreasureMarkerTex, G_IM_FMT_RGBA, G_IM_SIZ_16b, 8, 8, 32, 32, 1024, 1024 }, // Chest Icon
     { gHUDBossMarkerTex, G_IM_FMT_IA, G_IM_SIZ_8b, 8, 8, 32, 32, 1024, 1024 },        // Boss Skull Icon
->>>>>>> 8fd570ac
 };
 
 static MapMarkDataOverlay sMapMarkDataOvl = {
