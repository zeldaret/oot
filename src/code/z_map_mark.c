--- conflicted
+++ resolved
@@ -1,4 +1,5 @@
 #include "libu64/debug.h"
+#include "attributes.h"
 #include "libu64/overlay.h"
 #include "map.h"
 #include "printf.h"
@@ -74,17 +75,13 @@
 #endif
 }
 
-<<<<<<< HEAD
 void MapMark_ClearPointers(UNUSED PlayState* play) {
-=======
-void MapMark_ClearPointers(PlayState* play) {
 #if PLATFORM_N64
     if ((B_80121220 != NULL) && (B_80121220->unk_30 != NULL)) {
         B_80121220->unk_30(&sLoadedMarkDataTable);
     }
 #endif
 
->>>>>>> ed02a9db
     sMapMarkDataOvl.loadedRamAddr = NULL;
     sLoadedMarkDataTable = NULL;
 }
