#include <ultra64.h>
#include <global.h>
<<<<<<< HEAD
#include "overlays/effects/ovl_Effect_Ss_Bomb/z_eff_ss_bomb.h"
#include "overlays/effects/ovl_Effect_Ss_Blast/z_eff_ss_blast.h"
#include "overlays/effects/ovl_Effect_Ss_G_Spk/z_eff_ss_g_spk.h"
=======
#include "overlays/effects/ovl_Effect_Ss_Dust/z_eff_ss_dust.h"
>>>>>>> 15038468
#include "overlays/effects/ovl_Effect_Ss_Solder_Srch_Ball/z_eff_ss_solder_srch_ball.h"
#include "overlays/effects/ovl_Effect_Ss_Fhg_Flash/z_eff_ss_fhg_flash.h"
#include "overlays/effects/ovl_Effect_Ss_Dead_Sound/z_eff_ss_dead_sound.h"

void func_800292DC(GlobalContext* globalCtx, Actor* actor, Vec3f* pos, Vec3f* velocity, Vec3f* accel,
                   Color_RGBA8* envColor, Color_RGBA8* primColor);

extern Color_RGBA8 D_801158DC;
extern Color_RGBA8 D_801158E0;
extern Color_RGBA8 D_801158E4;
extern Color_RGBA8 D_801158E8;
extern Color_RGBA8 D_801158EC;
extern Color_RGBA8 D_801158F0;
extern Color_RGBA8 D_801158F4;
extern Color_RGBA8 D_801158F8;

// sEmptyVec
extern Vec3f D_801158C0; // empty vector that seems to be used as a dummy when a specific field isnt needed

extern Color_RGBA8_n D_801158CC;
extern Color_RGBA8_n D_801158D0;

// Draw utility for some G effects

#pragma GLOBAL_ASM("asm/non_matchings/code/z_effect_soft_sprite_old_init/func_80027F80.s")

// EffectSsDust Spawn Functions

void EffectSsDust_Spawn(GlobalContext* globalCtx, u16 drawFlags, Vec3f* pos, Vec3f* velocity, Vec3f* accel,
                        Color_RGBA8_n* primColor, Color_RGBA8_n* envColor, s16 scale, s16 scaleStep, s16 life,
                        u8 updateMode) {
    EffectSsDustInitParams initParams;

    Math_Vec3f_Copy(&initParams.pos, pos);
    Math_Vec3f_Copy(&initParams.velocity, velocity);
    Math_Vec3f_Copy(&initParams.accel, accel);
    initParams.primColor = *primColor;
    initParams.envColor = *envColor;
    initParams.drawFlags = drawFlags;
    initParams.scale = scale;
    initParams.scaleStep = scaleStep;
    initParams.life = life;
    initParams.updateMode = updateMode;
    EffectSs_Spawn(globalCtx, EFFECT_SS_DUST, 128, &initParams);
}

void func_8002829C(GlobalContext* globalCtx, Vec3f* pos, Vec3f* velocity, Vec3f* accel, Color_RGBA8_n* primColor,
                   Color_RGBA8_n* envColor, s16 scale, s16 scaleStep) {
    EffectSsDust_Spawn(globalCtx, 0, pos, velocity, accel, primColor, envColor, scale, scaleStep, 10, 0);
}

void func_80028304(GlobalContext* globalCtx, Vec3f* pos, Vec3f* velocity, Vec3f* accel, Color_RGBA8_n* primColor,
                   Color_RGBA8_n* envColor, s16 scale, s16 scaleStep) {
    EffectSsDust_Spawn(globalCtx, 1, pos, velocity, accel, primColor, envColor, scale, scaleStep, 10, 0);
}

void func_8002836C(GlobalContext* globalCtx, Vec3f* pos, Vec3f* velocity, Vec3f* accel, Color_RGBA8_n* primColor,
                   Color_RGBA8_n* envColor, s16 scale, s16 scaleStep, s16 life) {
    EffectSsDust_Spawn(globalCtx, 0, pos, velocity, accel, primColor, envColor, scale, scaleStep, life, 0);
}

void func_800283D4(GlobalContext* globalCtx, Vec3f* pos, Vec3f* velocity, Vec3f* accel, Color_RGBA8_n* primColor,
                   Color_RGBA8_n* envColor, s16 scale, s16 scaleStep, s16 life) {
    EffectSsDust_Spawn(globalCtx, 1, pos, velocity, accel, primColor, envColor, scale, scaleStep, life, 0);
}

void func_8002843C(GlobalContext* globalCtx, Vec3f* pos, Vec3f* velocity, Vec3f* accel, Color_RGBA8_n* primColor,
                   Color_RGBA8_n* envColor, s16 scale, s16 scaleStep, s16 life) {
    EffectSsDust_Spawn(globalCtx, 2, pos, velocity, accel, primColor, envColor, scale, scaleStep, life, 0);
}

// unused
void func_800284A4(GlobalContext* globalCtx, Vec3f* pos, Vec3f* velocity, Vec3f* accel, Color_RGBA8_n* primColor,
                   Color_RGBA8_n* envColor, s16 scale, s16 scaleStep) {
    EffectSsDust_Spawn(globalCtx, 0, pos, velocity, accel, primColor, envColor, scale, scaleStep, 10, 1);
}

// unused
void func_80028510(GlobalContext* globalCtx, Vec3f* pos, Vec3f* velocity, Vec3f* accel, Color_RGBA8_n* primColor,
                   Color_RGBA8_n* envColor, s16 scale, s16 scaleStep) {
    EffectSsDust_Spawn(globalCtx, 1, pos, velocity, accel, primColor, envColor, scale, scaleStep, 10, 1);
}

void func_8002857C(GlobalContext* globalCtx, Vec3f* pos, Vec3f* velocity, Vec3f* accel) {
    EffectSsDust_Spawn(globalCtx, 4, pos, velocity, accel, &D_801158CC, &D_801158D0, 100, 5, 10, 0);
}

// unused
void func_800285EC(GlobalContext* globalCtx, Vec3f* pos, Vec3f* velocity, Vec3f* accel) {
    EffectSsDust_Spawn(globalCtx, 5, pos, velocity, accel, &D_801158CC, &D_801158D0, 100, 5, 10, 0);
}

void func_8002865C(GlobalContext* globalCtx, Vec3f* pos, Vec3f* velocity, Vec3f* accel, s16 scale, s16 scaleStep) {
    EffectSsDust_Spawn(globalCtx, 4, pos, velocity, accel, &D_801158CC, &D_801158D0, scale, scaleStep, 10, 0);
}

void func_800286CC(GlobalContext* globalCtx, Vec3f* pos, Vec3f* velocity, Vec3f* accel, s16 scale, s16 scaleStep) {
    EffectSsDust_Spawn(globalCtx, 5, pos, velocity, accel, &D_801158CC, &D_801158D0, scale, scaleStep, 10, 0);
}

void func_8002873C(GlobalContext* globalCtx, Vec3f* pos, Vec3f* velocity, Vec3f* accel, s16 scale, s16 scaleStep,
                   s16 life) {
    EffectSsDust_Spawn(globalCtx, 4, pos, velocity, accel, &D_801158CC, &D_801158D0, scale, scaleStep, life, 0);
}

void func_800287AC(GlobalContext* globalCtx, Vec3f* pos, Vec3f* velocity, Vec3f* accel, s16 scale, s16 scaleStep,
                   s16 life) {
    EffectSsDust_Spawn(globalCtx, 5, pos, velocity, accel, &D_801158CC, &D_801158D0, scale, scaleStep, life, 0);
}

void func_8002881C(GlobalContext* globalCtx, Vec3f* pos, Vec3f* velocity, Vec3f* accel, Color_RGBA8_n* primColor,
                   Color_RGBA8_n* envColor) {
    func_8002829C(globalCtx, pos, velocity, accel, primColor, envColor, 100, 5);
}

// unused
void func_80028858(GlobalContext* globalCtx, Vec3f* pos, Vec3f* velocity, Vec3f* accel, Color_RGBA8_n* primColor,
                   Color_RGBA8_n* envColor) {
    func_80028304(globalCtx, pos, velocity, accel, primColor, envColor, 100, 5);
}

void func_80028894(Vec3f* srcPos, f32 randScale, Vec3f* newPos, Vec3f* velocity, Vec3f* accel) {
    s16 randAngle;
    f32 rand;

    rand = Math_Rand_ZeroOne() * randScale;
    randAngle = (Math_Rand_ZeroOne() * 65536.0f);

    *newPos = *srcPos;

    newPos->x += Math_Sins(randAngle) * rand;
    newPos->z += Math_Coss(randAngle) * rand;

    velocity->y = 1.0f;
    velocity->x = Math_Sins(randAngle);
    velocity->z = Math_Coss(randAngle);

    accel->x = 0.0f;
    accel->y = 0.0f;
    accel->z = 0.0f;
}

void func_80028990(GlobalContext* globalCtx, f32 randScale, Vec3f* srcPos) {
    s32 i;
    Vec3f pos;
    Vec3f velocity;
    Vec3f accel;

    for (i = 0; i < 20; i++) {
        func_80028894(srcPos, randScale, &pos, &velocity, &accel);
        func_8002873C(globalCtx, &pos, &velocity, &accel, 100, 30, 7);
    }
}

void func_80028A54(GlobalContext* globalCtx, f32 randScale, Vec3f* srcPos) {
    s32 i;
    Vec3f pos;
    Vec3f velocity;
    Vec3f accel;

    for (i = 0; i < 20; i++) {
        func_80028894(srcPos, randScale, &pos, &velocity, &accel);
        func_800287AC(globalCtx, &pos, &velocity, &accel, 100, 30, 7);
    }
}

// EffectSsKiraKira Spawn Functions

#pragma GLOBAL_ASM("asm/non_matchings/code/z_effect_soft_sprite_old_init/func_80028B18.s")

#pragma GLOBAL_ASM("asm/non_matchings/code/z_effect_soft_sprite_old_init/func_80028B74.s")

#pragma GLOBAL_ASM("asm/non_matchings/code/z_effect_soft_sprite_old_init/func_80028BB0.s")

#pragma GLOBAL_ASM("asm/non_matchings/code/z_effect_soft_sprite_old_init/func_80028CEC.s")

// EffectSsBomb Spawn Functions

void EffectSsBomb_Spawn(GlobalContext* globalCtx, Vec3f* pos, Vec3f* velocity, Vec3f* accel) {
    EffectSsBombInitParams initParams;

    Math_Vec3f_Copy(&initParams.pos, pos);
    Math_Vec3f_Copy(&initParams.velocity, velocity);
    Math_Vec3f_Copy(&initParams.accel, accel);
    EffectSs_Spawn(globalCtx, EFFECT_SS_BOMB, 128, &initParams);
}

// EffectSsBomb2 Spawn Functions

#pragma GLOBAL_ASM("asm/non_matchings/code/z_effect_soft_sprite_old_init/func_80028E1C.s")

#pragma GLOBAL_ASM("asm/non_matchings/code/z_effect_soft_sprite_old_init/func_80028E84.s")

void EffectSsBlast_Spawn(GlobalContext* globalCtx, Vec3f* pos, Vec3f* velocity, Vec3f* accel, Color_RGBA8* envColor,
                         Color_RGBA8* primColor, s16 radius, s16 radiusStep, s16 radiusStepDecr, s16 life) {
    EffectSsBlastParams initParams;

    Math_Vec3f_Copy(&initParams.pos, pos);
    Math_Vec3f_Copy(&initParams.velocity, velocity);
    Math_Vec3f_Copy(&initParams.accel, accel);
    Color_RGBA8_Copy(&initParams.envColor, envColor);
    Color_RGBA8_Copy(&initParams.primColor, primColor);
    initParams.radius = radius;
    initParams.radiusStep = radiusStep;
    initParams.radiusStepDecr = radiusStepDecr;
    initParams.life = life;
    EffectSs_Spawn(globalCtx, EFFECT_SS_BLAST, 128, &initParams);
}

void func_80028F84(GlobalContext* globalCtx, Vec3f* pos, Vec3f* velocity, Vec3f* accel, s16 radius, s16 radiusStep,
                   s16 life) {
    EffectSsBlast_Spawn(globalCtx, pos, velocity, accel, &D_801158DC, &D_801158E0, radius, radiusStep, 35, life);
}

void func_80028FD8(GlobalContext* globalCtx, Vec3f* pos, Vec3f* velocity, Vec3f* accel, Color_RGBA8* envColor,
                   Color_RGBA8* primColor, s16 life) {
    EffectSsBlast_Spawn(globalCtx, pos, velocity, accel, envColor, primColor, 100, 375, 35, life);
}

void func_80029024(GlobalContext* globalCtx, Vec3f* pos, Vec3f* velocity, Vec3f* accel) {
    func_80028FD8(globalCtx, pos, velocity, accel, &D_801158E4, &D_801158E8, 10);
}

// EffectSsGSpk Spawn Functions

void func_80029060(GlobalContext* globalCtx, Actor* actor, Vec3f* pos, Vec3f* velocity, Vec3f* accel,
                   Color_RGBA8* envColor, Color_RGBA8* primColor, s16 scale, s16 scaleStep) {
    EffectSsGSpkInitParams initParams;

    Math_Vec3f_Copy(&initParams.pos, pos);
    Math_Vec3f_Copy(&initParams.velocity, velocity);
    Math_Vec3f_Copy(&initParams.accel, accel);
    Color_RGBA8_Copy(&initParams.primColor, envColor);
    Color_RGBA8_Copy(&initParams.envColor, primColor);
    initParams.actor = actor;
    initParams.scale = scale;
    initParams.scaleStep = scaleStep;
    initParams.updateMode = 0;
    EffectSs_Spawn(globalCtx, EFFECT_SS_G_SPK, 128, &initParams);
}

// unused
void func_800290F0(GlobalContext* globalCtx, Actor* actor, Vec3f* pos, Vec3f* velocity, Vec3f* accel,
                   Color_RGBA8* envColor, Color_RGBA8* primColor, s16 scale, s16 scaleStep) {
    EffectSsGSpkInitParams initParams;

    Math_Vec3f_Copy(&initParams.pos, pos);
    Math_Vec3f_Copy(&initParams.velocity, velocity);
    Math_Vec3f_Copy(&initParams.accel, accel);
    Color_RGBA8_Copy(&initParams.primColor, envColor);
    Color_RGBA8_Copy(&initParams.envColor, primColor);
    initParams.actor = actor;
    initParams.scale = scale;
    initParams.scaleStep = scaleStep;
    initParams.updateMode = 1;
    EffectSs_Spawn(globalCtx, EFFECT_SS_G_SPK, 128, &initParams);
}

void func_80029184(GlobalContext* globalCtx, Actor* actor, Vec3f* pos, Vec3f* velocity, Vec3f* accel) {
    Color_RGBA8 envColor = D_801158EC;  // probably inline when data is migrated
    Color_RGBA8 primColor = D_801158F0; // probably inline when data is migrated

    func_800292DC(globalCtx, actor, pos, velocity, accel, &envColor, &primColor);
}

// unused
void func_800291D8(GlobalContext* globalCtx, Actor* actor, Vec3f* pos, Vec3f* velocity, Vec3f* accel, s16 scale,
                   s16 scaleStep) {
    Color_RGBA8 envColor = D_801158F4;  // probably inline when data is migrated
    Color_RGBA8 primColor = D_801158F8; // probably inline when data is migrated
    s32 randOffset;

    randOffset = (Math_Rand_ZeroOne() * 20.0f) - 10.0f;

    envColor.r += randOffset;
    envColor.g += randOffset;
    envColor.b += randOffset;
    envColor.a += randOffset;
    primColor.r += randOffset;
    primColor.g += randOffset;
    primColor.b += randOffset;
    primColor.a += randOffset;

    func_80029060(globalCtx, actor, pos, velocity, accel, &envColor, &primColor, scale, scaleStep);
}

void func_800292DC(GlobalContext* globalCtx, Actor* actor, Vec3f* pos, Vec3f* velocity, Vec3f* accel,
                   Color_RGBA8* envColor, Color_RGBA8* primColor) {
    func_80029060(globalCtx, actor, pos, velocity, accel, envColor, primColor, 100, 5);
}

// EffectSsDFire Spawn Functions

#pragma GLOBAL_ASM("asm/non_matchings/code/z_effect_soft_sprite_old_init/func_80029320.s")

#pragma GLOBAL_ASM("asm/non_matchings/code/z_effect_soft_sprite_old_init/func_800293A0.s")

// EffectSsBubble Spawn Functions

#pragma GLOBAL_ASM("asm/non_matchings/code/z_effect_soft_sprite_old_init/func_800293E4.s")

// EffectSsGRipple Spawn Functions

#pragma GLOBAL_ASM("asm/non_matchings/code/z_effect_soft_sprite_old_init/func_80029444.s")

// EffectSsGSplash Spawn Functions

#pragma GLOBAL_ASM("asm/non_matchings/code/z_effect_soft_sprite_old_init/func_8002949C.s")

// EffectSsGMagma Spawn Functions

#pragma GLOBAL_ASM("asm/non_matchings/code/z_effect_soft_sprite_old_init/func_80029530.s")

// EffectSsGFire Spawn Functions

#pragma GLOBAL_ASM("asm/non_matchings/code/z_effect_soft_sprite_old_init/func_80029568.s")

// EffectSsLightning Spawn Functions

#pragma GLOBAL_ASM("asm/non_matchings/code/z_effect_soft_sprite_old_init/func_800295A0.s")

// EffectSsDtBubble Spawn Functions

#pragma GLOBAL_ASM("asm/non_matchings/code/z_effect_soft_sprite_old_init/func_80029618.s")

#pragma GLOBAL_ASM("asm/non_matchings/code/z_effect_soft_sprite_old_init/func_80029694.s")

// EffectSsHahen Spawn Functions

#pragma GLOBAL_ASM("asm/non_matchings/code/z_effect_soft_sprite_old_init/func_80029724.s")

#pragma GLOBAL_ASM("asm/non_matchings/code/z_effect_soft_sprite_old_init/func_800297A4.s")

// EffectSsStick Spawn Functions

#pragma GLOBAL_ASM("asm/non_matchings/code/z_effect_soft_sprite_old_init/func_800298EC.s")

// EffectSsSibuki Spawn Functions

#pragma GLOBAL_ASM("asm/non_matchings/code/z_effect_soft_sprite_old_init/func_8002993C.s")

#pragma GLOBAL_ASM("asm/non_matchings/code/z_effect_soft_sprite_old_init/func_800299AC.s")

// EffectSsSibuki2 Spawn Functions

#pragma GLOBAL_ASM("asm/non_matchings/code/z_effect_soft_sprite_old_init/func_80029B30.s")

// EffectSsGMagma2 Spawn Functions

#pragma GLOBAL_ASM("asm/non_matchings/code/z_effect_soft_sprite_old_init/func_80029B90.s")

// EffectSsStone1 Spawn Functions

#pragma GLOBAL_ASM("asm/non_matchings/code/z_effect_soft_sprite_old_init/func_80029C00.s")

// EffectSsHitMark Spawn Functions

#pragma GLOBAL_ASM("asm/non_matchings/code/z_effect_soft_sprite_old_init/func_80029C50.s")

#pragma GLOBAL_ASM("asm/non_matchings/code/z_effect_soft_sprite_old_init/func_80029CA4.s")

#pragma GLOBAL_ASM("asm/non_matchings/code/z_effect_soft_sprite_old_init/func_80029CC8.s")

void EffectSsFhgFlash_Spawn(GlobalContext* globalCtx, Vec3f* pos, Vec3f* velocity, Vec3f* accel, s16 arg4, u8 arg5) {
    EffectSsFhgFlashInitParams initParams;

    Math_Vec3f_Copy(&initParams.pos, pos);
    Math_Vec3f_Copy(&initParams.velocity, velocity);
    Math_Vec3f_Copy(&initParams.accel, accel);
    initParams.unk_24 = arg4;
    initParams.unk_26 = arg5;
    initParams.unk_2C = 0;

    EffectSs_Spawn(globalCtx, EFFECT_SS_FHG_FLASH, 128, &initParams);
}

void EffectSsFhgFlash_Spawn2(GlobalContext* globalCtx, Actor* arg1, Vec3f* pos, s16 arg3, u8 arg4) {
    EffectSsFhgFlashInitParams initParams;

    initParams.unk_28 = arg1;
    Math_Vec3f_Copy(&initParams.pos, pos);
    initParams.unk_24 = arg3;
    initParams.unk_26 = arg4;
    initParams.unk_2C = 1;
    EffectSs_Spawn(globalCtx, EFFECT_SS_FHG_FLASH, 128, &initParams);
}

// EffectSsKFire Spawn Functions

#pragma GLOBAL_ASM("asm/non_matchings/code/z_effect_soft_sprite_old_init/func_80029DBC.s")

// EffectSsSolderSrchBall Spawn Functions

void EffectSsSolderSrchBall_Spawn(GlobalContext* globalCtx, Vec3f* pos, Vec3f* velocity, Vec3f* accel, s16 arg4,
                                  s16* linkDetected) {
    EffectSsSolderSrchBallInitParams initParams;

    Math_Vec3f_Copy(&initParams.pos, pos);
    Math_Vec3f_Copy(&initParams.velocity, velocity);
    Math_Vec3f_Copy(&initParams.accel, accel);
    initParams.unk_24 = arg4;
    initParams.linkDetected = linkDetected;

    EffectSs_Spawn(globalCtx, EFFECT_SS_SOLDER_SRCH_BALL, 128, &initParams);
}

// EffectSsKakera Spawn Functions

#pragma GLOBAL_ASM("asm/non_matchings/code/z_effect_soft_sprite_old_init/func_80029E8C.s")

// EffectSsIcePiece Spawn Functions

#pragma GLOBAL_ASM("asm/non_matchings/code/z_effect_soft_sprite_old_init/func_80029F44.s")

#pragma GLOBAL_ASM("asm/non_matchings/code/z_effect_soft_sprite_old_init/func_80029FAC.s")

// EffectSsEnIce Spawn Functions

#pragma GLOBAL_ASM("asm/non_matchings/code/z_effect_soft_sprite_old_init/func_8002A140.s")

#pragma GLOBAL_ASM("asm/non_matchings/code/z_effect_soft_sprite_old_init/func_8002A1DC.s")

#pragma GLOBAL_ASM("asm/non_matchings/code/z_effect_soft_sprite_old_init/func_8002A2A4.s")

// EffectSsFireTail Spawn Functions

#pragma GLOBAL_ASM("asm/non_matchings/code/z_effect_soft_sprite_old_init/func_8002A32C.s")

#pragma GLOBAL_ASM("asm/non_matchings/code/z_effect_soft_sprite_old_init/func_8002A3C4.s")

#pragma GLOBAL_ASM("asm/non_matchings/code/z_effect_soft_sprite_old_init/func_8002A484.s")

// EffectSsEnFire Spawn Functions

#pragma GLOBAL_ASM("asm/non_matchings/code/z_effect_soft_sprite_old_init/func_8002A4D4.s")

#pragma GLOBAL_ASM("asm/non_matchings/code/z_effect_soft_sprite_old_init/func_8002A54C.s")

// EffectSsExtra Spawn Functions

#pragma GLOBAL_ASM("asm/non_matchings/code/z_effect_soft_sprite_old_init/func_8002A5F4.s")

// EffectSsFCircle Spawn Functions

#pragma GLOBAL_ASM("asm/non_matchings/code/z_effect_soft_sprite_old_init/func_8002A65C.s")

// EffectSsDeadBb Spawn Functions

#pragma GLOBAL_ASM("asm/non_matchings/code/z_effect_soft_sprite_old_init/func_8002A6B8.s")

// EffectSsDeadDd Spawn Functions

#pragma GLOBAL_ASM("asm/non_matchings/code/z_effect_soft_sprite_old_init/func_8002A770.s")

#pragma GLOBAL_ASM("asm/non_matchings/code/z_effect_soft_sprite_old_init/func_8002A824.s")

// EffectSsDeadDs Spawn Functions

#pragma GLOBAL_ASM("asm/non_matchings/code/z_effect_soft_sprite_old_init/func_8002A894.s")

#pragma GLOBAL_ASM("asm/non_matchings/code/z_effect_soft_sprite_old_init/func_8002A90C.s")

void EffectSsDeadSound_SpawnImpl(GlobalContext* globalCtx, Vec3f* pos, Vec3f* velocity, Vec3f* accel, u16 sfxId,
                                 s16 lowerPriority, s16 repeatMode, s32 life) {
    EffectSsDeadSoundInitParams initParams;

    Math_Vec3f_Copy(&initParams.pos, pos);
    Math_Vec3f_Copy(&initParams.velocity, velocity);
    Math_Vec3f_Copy(&initParams.accel, accel);
    initParams.sfxId = sfxId;
    initParams.lowerPriority = lowerPriority;
    initParams.repeatMode = repeatMode;
    initParams.life = life;

    if (!lowerPriority) {
        EffectSs_Spawn(globalCtx, EFFECT_SS_DEAD_SOUND, 100, &initParams);
    } else {
        EffectSs_Spawn(globalCtx, EFFECT_SS_DEAD_SOUND, 127, &initParams);
    }
}

void EffectSsDeadSound_Spawn(GlobalContext* globalCtx, Vec3f* pos, u16 sfxId, s16 lowerPriority, s16 repeatMode,
                             s32 life) {
    EffectSsDeadSound_SpawnImpl(globalCtx, pos, &D_801158C0, &D_801158C0, sfxId, lowerPriority, repeatMode, life);
}

// EffectSsIceSmoke Spawn Functions

#pragma GLOBAL_ASM("asm/non_matchings/code/z_effect_soft_sprite_old_init/func_8002AA44.s")<|MERGE_RESOLUTION|>--- conflicted
+++ resolved
@@ -1,12 +1,9 @@
 #include <ultra64.h>
 #include <global.h>
-<<<<<<< HEAD
+#include "overlays/effects/ovl_Effect_Ss_Dust/z_eff_ss_dust.h"
 #include "overlays/effects/ovl_Effect_Ss_Bomb/z_eff_ss_bomb.h"
 #include "overlays/effects/ovl_Effect_Ss_Blast/z_eff_ss_blast.h"
 #include "overlays/effects/ovl_Effect_Ss_G_Spk/z_eff_ss_g_spk.h"
-=======
-#include "overlays/effects/ovl_Effect_Ss_Dust/z_eff_ss_dust.h"
->>>>>>> 15038468
 #include "overlays/effects/ovl_Effect_Ss_Solder_Srch_Ball/z_eff_ss_solder_srch_ball.h"
 #include "overlays/effects/ovl_Effect_Ss_Fhg_Flash/z_eff_ss_fhg_flash.h"
 #include "overlays/effects/ovl_Effect_Ss_Dead_Sound/z_eff_ss_dead_sound.h"
@@ -200,6 +197,8 @@
 
 #pragma GLOBAL_ASM("asm/non_matchings/code/z_effect_soft_sprite_old_init/func_80028E84.s")
 
+// EffectSsBlast Spawn Functions
+
 void EffectSsBlast_Spawn(GlobalContext* globalCtx, Vec3f* pos, Vec3f* velocity, Vec3f* accel, Color_RGBA8* envColor,
                          Color_RGBA8* primColor, s16 radius, s16 radiusStep, s16 radiusStepDecr, s16 life) {
     EffectSsBlastParams initParams;
@@ -469,6 +468,8 @@
 
 #pragma GLOBAL_ASM("asm/non_matchings/code/z_effect_soft_sprite_old_init/func_8002A90C.s")
 
+// EffectSsDeadSound Spawn Functions
+
 void EffectSsDeadSound_SpawnImpl(GlobalContext* globalCtx, Vec3f* pos, Vec3f* velocity, Vec3f* accel, u16 sfxId,
                                  s16 lowerPriority, s16 repeatMode, s32 life) {
     EffectSsDeadSoundInitParams initParams;
