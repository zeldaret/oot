--- conflicted
+++ resolved
@@ -457,13 +457,8 @@
     EffectSs_Spawn(globalCtx, EFFECT_SS_D_FIRE, 128, &initParams);
 }
 
-<<<<<<< HEAD
 void EffectSsDFire_SpawnFixedScale(GlobalContext* globalCtx, Vec3f* pos, Vec3f* velocity, Vec3f* accel, s16 alpha,
-                                   s16 fadeDelay) {
-=======
-void EffectSsBlast_SpawnBlast(GlobalContext* globalCtx, Vec3f* pos, Vec3f* velocity, Vec3f* accel, s16 alpha,
                               s16 fadeDelay) {
->>>>>>> 1ed28884
     EffectSsDFire_Spawn(globalCtx, pos, velocity, accel, 100, 35, alpha, fadeDelay, 8);
 }
 
