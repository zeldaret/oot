#include "global.h"
#include "terminal.h"

// clang-format off
MtxF sMtxFClear = {
    1.0f, 0.0f, 0.0f, 0.0f,
    0.0f, 1.0f, 0.0f, 0.0f,
    0.0f, 0.0f, 1.0f, 0.0f,
    0.0f, 0.0f, 0.0f, 1.0f,
};
// clang-format on

/**
 * Multiplies the matrix mf by a 4 components column vector [ src , 1 ] and writes the resulting 4 components to xyzDest
 * and wDest.
 *
 * \f[ \begin{bmatrix} \texttt{xyzDest} \\ \texttt{wDest} \\ \end{bmatrix}
 *      = [\texttt{mf}] \cdot
 *        \begin{bmatrix} \texttt{src} \\ 1 \\ \end{bmatrix}
 * \f]
 */
void SkinMatrix_Vec3fMtxFMultXYZW(MtxF* mf, Vec3f* src, Vec3f* xyzDest, f32* wDest) {
    xyzDest->x = mf->xw + ((src->x * mf->xx) + (src->y * mf->xy) + (src->z * mf->xz));
    xyzDest->y = mf->yw + ((src->x * mf->yx) + (src->y * mf->yy) + (src->z * mf->yz));
    xyzDest->z = mf->zw + ((src->x * mf->zx) + (src->y * mf->zy) + (src->z * mf->zz));
    *wDest = mf->ww + ((src->x * mf->wx) + (src->y * mf->wy) + (src->z * mf->wz));
}

/**
 * Multiplies the matrix mf by a 4 components column vector [ src , 1 ] and writes the resulting xyz components to dest.
 *
 * \f[ \begin{bmatrix} \texttt{dest} \\ - \\ \end{bmatrix}
 *      = [\texttt{mf}] \cdot
 *        \begin{bmatrix} \texttt{src} \\ 1 \\ \end{bmatrix}
 * \f]
 */
void SkinMatrix_Vec3fMtxFMultXYZ(MtxF* mf, Vec3f* src, Vec3f* dest) {
    f32 mx = mf->xx;
    f32 my = mf->xy;
    f32 mz = mf->xz;
    f32 mw = mf->xw;

    dest->x = mw + ((src->x * mx) + (src->y * my) + (src->z * mz));
    mx = mf->yx;
    my = mf->yy;
    mz = mf->yz;
    mw = mf->yw;
    dest->y = mw + ((src->x * mx) + (src->y * my) + (src->z * mz));
    mx = mf->zx;
    my = mf->zy;
    mz = mf->zz;
    mw = mf->zw;
    dest->z = mw + ((src->x * mx) + (src->y * my) + (src->z * mz));
}

/**
 * Matrix multiplication, dest = mfA * mfB.
 * mfB and dest should not be the same matrix.
 */
void SkinMatrix_MtxFMtxFMult(MtxF* mfA, MtxF* mfB, MtxF* dest) {
    f32 cx;
    f32 cy;
    f32 cz;
    f32 cw;
    //---ROW1---
    f32 rx = mfA->xx;
    f32 ry = mfA->xy;
    f32 rz = mfA->xz;
    f32 rw = mfA->xw;
    //--------

    cx = mfB->xx;
    cy = mfB->yx;
    cz = mfB->zx;
    cw = mfB->wx;
    dest->xx = (rx * cx) + (ry * cy) + (rz * cz) + (rw * cw);

    cx = mfB->xy;
    cy = mfB->yy;
    cz = mfB->zy;
    cw = mfB->wy;
    dest->xy = (rx * cx) + (ry * cy) + (rz * cz) + (rw * cw);

    cx = mfB->xz;
    cy = mfB->yz;
    cz = mfB->zz;
    cw = mfB->wz;
    dest->xz = (rx * cx) + (ry * cy) + (rz * cz) + (rw * cw);

    cx = mfB->xw;
    cy = mfB->yw;
    cz = mfB->zw;
    cw = mfB->ww;
    dest->xw = (rx * cx) + (ry * cy) + (rz * cz) + (rw * cw);

    //---ROW2---
    rx = mfA->yx;
    ry = mfA->yy;
    rz = mfA->yz;
    rw = mfA->yw;
    //--------
    cx = mfB->xx;
    cy = mfB->yx;
    cz = mfB->zx;
    cw = mfB->wx;
    dest->yx = (rx * cx) + (ry * cy) + (rz * cz) + (rw * cw);

    cx = mfB->xy;
    cy = mfB->yy;
    cz = mfB->zy;
    cw = mfB->wy;
    dest->yy = (rx * cx) + (ry * cy) + (rz * cz) + (rw * cw);

    cx = mfB->xz;
    cy = mfB->yz;
    cz = mfB->zz;
    cw = mfB->wz;
    dest->yz = (rx * cx) + (ry * cy) + (rz * cz) + (rw * cw);

    cx = mfB->xw;
    cy = mfB->yw;
    cz = mfB->zw;
    cw = mfB->ww;
    dest->yw = (rx * cx) + (ry * cy) + (rz * cz) + (rw * cw);

    //---ROW3---
    rx = mfA->zx;
    ry = mfA->zy;
    rz = mfA->zz;
    rw = mfA->zw;
    //--------
    cx = mfB->xx;
    cy = mfB->yx;
    cz = mfB->zx;
    cw = mfB->wx;
    dest->zx = (rx * cx) + (ry * cy) + (rz * cz) + (rw * cw);

    cx = mfB->xy;
    cy = mfB->yy;
    cz = mfB->zy;
    cw = mfB->wy;
    dest->zy = (rx * cx) + (ry * cy) + (rz * cz) + (rw * cw);

    cx = mfB->xz;
    cy = mfB->yz;
    cz = mfB->zz;
    cw = mfB->wz;
    dest->zz = (rx * cx) + (ry * cy) + (rz * cz) + (rw * cw);

    cx = mfB->xw;
    cy = mfB->yw;
    cz = mfB->zw;
    cw = mfB->ww;
    dest->zw = (rx * cx) + (ry * cy) + (rz * cz) + (rw * cw);

    //---ROW4---
    rx = mfA->wx;
    ry = mfA->wy;
    rz = mfA->wz;
    rw = mfA->ww;
    //--------
    cx = mfB->xx;
    cy = mfB->yx;
    cz = mfB->zx;
    cw = mfB->wx;
    dest->wx = (rx * cx) + (ry * cy) + (rz * cz) + (rw * cw);

    cx = mfB->xy;
    cy = mfB->yy;
    cz = mfB->zy;
    cw = mfB->wy;
    dest->wy = (rx * cx) + (ry * cy) + (rz * cz) + (rw * cw);

    cx = mfB->xz;
    cy = mfB->yz;
    cz = mfB->zz;
    cw = mfB->wz;
    dest->wz = (rx * cx) + (ry * cy) + (rz * cz) + (rw * cw);

    cx = mfB->xw;
    cy = mfB->yw;
    cz = mfB->zw;
    cw = mfB->ww;
    dest->ww = (rx * cx) + (ry * cy) + (rz * cz) + (rw * cw);
}

/**
 * "Clear" in this file means the identity matrix.
 */
void SkinMatrix_GetClear(MtxF** mfp) {
    *mfp = &sMtxFClear;
}

void SkinMatrix_Clear(MtxF* mf) {
    mf->xx = 1.0f;
    mf->yx = 0.0f;
    mf->zx = 0.0f;
    mf->wx = 0.0f;
    mf->xy = 0.0f;
    mf->yy = 1.0f;
    mf->zy = 0.0f;
    mf->wy = 0.0f;
    mf->xz = 0.0f;
    mf->yz = 0.0f;
    mf->zz = 1.0f;
    mf->wz = 0.0f;
    mf->xw = 0.0f;
    mf->yw = 0.0f;
    mf->zw = 0.0f;
    mf->ww = 1.0f;
}

void SkinMatrix_MtxFCopy(MtxF* src, MtxF* dest) {
    dest->xx = src->xx;
    dest->yx = src->yx;
    dest->zx = src->zx;
    dest->wx = src->wx;
    dest->xy = src->xy;
    dest->yy = src->yy;
    dest->zy = src->zy;
    dest->wy = src->wy;
    dest->xz = src->xz;
    dest->yz = src->yz;
    dest->zz = src->zz;
    dest->wz = src->wz;
    dest->xw = src->xw;
    dest->yw = src->yw;
    dest->zw = src->zw;
    dest->ww = src->ww;
}

/**
 * Inverts a matrix using the Gauss-Jordan method.
 * returns 0 if successfully inverted
 * returns 2 if matrix non-invertible (0 determinant)
 */
s32 SkinMatrix_Invert(MtxF* src, MtxF* dest) {
    MtxF mfCopy;
    s32 i;
<<<<<<< HEAD
    STACK_PAD(s32);
    f32 temp2;
=======
>>>>>>> bf3339a1
    f32 temp1;
    s32 thisCol;
    s32 thisRow;

    SkinMatrix_MtxFCopy(src, &mfCopy);
    SkinMatrix_Clear(dest);
    for (thisCol = 0; thisCol < 4; thisCol++) {
        thisRow = thisCol;
        while ((thisRow < 4) && (fabsf(mfCopy.mf[thisCol][thisRow]) < 0.0005f)) {
            thisRow++;
        }
        if (thisRow == 4) {
            // Reaching row = 4 means the column is either all 0 or a duplicate column.
            // Therefore src is a singular matrix (0 determinant).

            PRINTF(VT_COL(YELLOW, BLACK));
            PRINTF("Skin_Matrix_InverseMatrix():逆行列つくれません\n");
            PRINTF(VT_RST);
            return 2;
        }

        if (thisRow != thisCol) {
            // Diagonal element mf[thisCol][thisCol] is zero.
            // Swap the rows thisCol and thisRow.
            for (i = 0; i < 4; i++) {
                SWAP(f32, mfCopy.mf[i][thisRow], mfCopy.mf[i][thisCol]);
                SWAP(f32, dest->mf[i][thisRow], dest->mf[i][thisCol]);
            }
        }

        // Scale this whole row such that the diagonal element is 1.
        temp1 = mfCopy.mf[thisCol][thisCol];
        for (i = 0; i < 4; i++) {
            mfCopy.mf[i][thisCol] /= temp1;
            dest->mf[i][thisCol] /= temp1;
        }

        for (thisRow = 0; thisRow < 4; thisRow++) {
            if (thisRow != thisCol) {
                temp1 = mfCopy.mf[thisCol][thisRow];
                for (i = 0; i < 4; i++) {
                    mfCopy.mf[i][thisRow] -= mfCopy.mf[i][thisCol] * temp1;
                    dest->mf[i][thisRow] -= dest->mf[i][thisCol] * temp1;
                }
            }
        }
    }
    return 0;
}

/**
 * Produces a matrix which scales x,y,z components of vectors or x,y,z rows of matrices (when applied on LHS)
 */
void SkinMatrix_SetScale(MtxF* mf, f32 x, f32 y, f32 z) {
    mf->yx = 0.0f;
    mf->zx = 0.0f;
    mf->wx = 0.0f;
    mf->xy = 0.0f;
    mf->zy = 0.0f;
    mf->wy = 0.0f;
    mf->xz = 0.0f;
    mf->yz = 0.0f;
    mf->wz = 0.0f;
    mf->xw = 0.0f;
    mf->yw = 0.0f;
    mf->zw = 0.0f;
    mf->ww = 1.0f;
    mf->xx = x;
    mf->yy = y;
    mf->zz = z;
}

/**
 * Produces a rotation matrix using ZYX Tait-Bryan angles.
 */
void SkinMatrix_SetRotateZYX(MtxF* mf, s16 x, s16 y, s16 z) {
    f32 cos;
    f32 sinZ = Math_SinS(z);
    f32 cosZ = Math_CosS(z);
    f32 xy;
    f32 sin;
    f32 xz;
    f32 yy;
    f32 yz;

    mf->yy = cosZ;
    mf->xy = -sinZ;
    mf->wx = mf->wy = mf->wz = 0;
    mf->xw = mf->yw = mf->zw = 0;
    mf->ww = 1;

    if (y != 0) {
        sin = Math_SinS(y);
        cos = Math_CosS(y);

        mf->xx = cosZ * cos;
        mf->xz = cosZ * sin;

        mf->yx = sinZ * cos;
        mf->yz = sinZ * sin;
        mf->zx = -sin;
        mf->zz = cos;

    } else {
        mf->xx = cosZ;
        if (1) {}
        if (1) {}
        xz = sinZ; // required to match
        mf->yx = sinZ;
        mf->zx = mf->xz = mf->yz = 0;
        mf->zz = 1;
    }

    if (x != 0) {
        sin = Math_SinS(x);
        cos = Math_CosS(x);

        xy = mf->xy;
        xz = mf->xz;
        mf->xy = (xy * cos) + (xz * sin);
        mf->xz = (xz * cos) - (xy * sin);

        if (1) {}
        yz = mf->yz;
        yy = mf->yy;
        mf->yy = (yy * cos) + (yz * sin);
        mf->yz = (yz * cos) - (yy * sin);

        if (cos) {}
        mf->zy = mf->zz * sin;
        mf->zz = mf->zz * cos;
    } else {
        mf->zy = 0;
    }
}

/**
 * Produces a rotation matrix using YXZ Tait-Bryan angles.
 */
void SkinMatrix_SetRotateYXZ(MtxF* mf, s16 x, s16 y, s16 z) {
    f32 cos;
    f32 sinY = Math_SinS(y);
    f32 cosY = Math_CosS(y);
    f32 zx;
    f32 sin;
    f32 zy;
    f32 xx;
    f32 xy;

    mf->xx = cosY;
    mf->zx = -sinY;
    mf->wz = 0;
    mf->wy = 0;
    mf->wx = 0;
    mf->zw = 0;
    mf->yw = 0;
    mf->xw = 0;
    mf->ww = 1;

    if (x != 0) {
        sin = Math_SinS(x);
        cos = Math_CosS(x);

        mf->zz = cosY * cos;
        mf->zy = cosY * sin;

        mf->xz = sinY * cos;
        mf->xy = sinY * sin;
        mf->yz = -sin;
        mf->yy = cos;

    } else {
        mf->zz = cosY;
        if (1) {}
        if (1) {}
        xy = sinY; // required to match
        mf->xz = sinY;
        mf->xy = mf->zy = mf->yz = 0;
        mf->yy = 1;
    }

    if (z != 0) {
        sin = Math_SinS(z);
        cos = Math_CosS(z);
        xx = mf->xx;
        xy = mf->xy;
        mf->xx = (xx * cos) + (xy * sin);
        mf->xy = xy * cos - (xx * sin);
        if (1) {}
        zy = mf->zy;
        zx = mf->zx;
        mf->zx = (zx * cos) + (zy * sin);
        mf->zy = (zy * cos) - (zx * sin);
        if (cos) {}
        mf->yx = mf->yy * sin;
        mf->yy = mf->yy * cos;
    } else {
        mf->yx = 0;
    }
}

/**
 * Produces a matrix which translates a vector by amounts in the x, y and z directions
 */
void SkinMatrix_SetTranslate(MtxF* mf, f32 x, f32 y, f32 z) {
    mf->yx = 0.0f;
    mf->zx = 0.0f;
    mf->wx = 0.0f;
    mf->xy = 0.0f;
    mf->zy = 0.0f;
    mf->wy = 0.0f;
    mf->xz = 0.0f;
    mf->yz = 0.0f;
    mf->wz = 0.0f;
    mf->xx = 1.0f;
    mf->yy = 1.0f;
    mf->zz = 1.0f;
    mf->ww = 1.0f;
    mf->xw = x;
    mf->yw = y;
    mf->zw = z;
}

/**
 * Produces a matrix which scales, then rotates (using ZYX Tait-Bryan angles), then translates.
 */
void SkinMatrix_SetTranslateRotateZYXScale(MtxF* dest, f32 scaleX, f32 scaleY, f32 scaleZ, s16 rotX, s16 rotY, s16 rotZ,
                                           f32 translateX, f32 translateY, f32 translateZ) {
    MtxF mft1;
    MtxF mft2;

    SkinMatrix_SetTranslate(dest, translateX, translateY, translateZ);
    SkinMatrix_SetRotateZYX(&mft1, rotX, rotY, rotZ);
    SkinMatrix_MtxFMtxFMult(dest, &mft1, &mft2);
    SkinMatrix_SetScale(&mft1, scaleX, scaleY, scaleZ);
    SkinMatrix_MtxFMtxFMult(&mft2, &mft1, dest);
}

/**
 * Produces a matrix which scales, then rotates (using YXZ Tait-Bryan angles), then translates.
 */
void SkinMatrix_SetTranslateRotateYXZScale(MtxF* dest, f32 scaleX, f32 scaleY, f32 scaleZ, s16 rotX, s16 rotY, s16 rotZ,
                                           f32 translateX, f32 translateY, f32 translateZ) {
    MtxF mft1;
    MtxF mft2;

    SkinMatrix_SetTranslate(dest, translateX, translateY, translateZ);
    SkinMatrix_SetRotateYXZ(&mft1, rotX, rotY, rotZ);
    SkinMatrix_MtxFMtxFMult(dest, &mft1, &mft2);
    SkinMatrix_SetScale(&mft1, scaleX, scaleY, scaleZ);
    SkinMatrix_MtxFMtxFMult(&mft2, &mft1, dest);
}

/**
 * Produces a matrix which rotates (using ZYX Tait-Bryan angles), then translates.
 */
void SkinMatrix_SetTranslateRotateZYX(MtxF* dest, s16 rotX, s16 rotY, s16 rotZ, f32 translateX, f32 translateY,
                                      f32 translateZ) {
    MtxF rotation;
    MtxF translation;

    SkinMatrix_SetTranslate(&translation, translateX, translateY, translateZ);
    SkinMatrix_SetRotateZYX(&rotation, rotX, rotY, rotZ);
    SkinMatrix_MtxFMtxFMult(&translation, &rotation, dest);
}

void SkinMatrix_Vec3fToVec3s(Vec3f* src, Vec3s* dest) {
    dest->x = src->x;
    dest->y = src->y;
    dest->z = src->z;
}

void SkinMatrix_Vec3sToVec3f(Vec3s* src, Vec3f* dest) {
    dest->x = src->x;
    dest->y = src->y;
    dest->z = src->z;
}

void SkinMatrix_MtxFToMtx(MtxF* src, Mtx* dest) {
    s32 temp;
    u16* m1 = (u16*)&dest->m[0][0];
    u16* m2 = (u16*)&dest->m[2][0];

    temp = src->xx * 0x10000;
    m1[0] = (temp >> 0x10);
    m1[16 + 0] = temp & 0xFFFF;

    temp = src->yx * 0x10000;
    m1[1] = (temp >> 0x10);
    m1[16 + 1] = temp & 0xFFFF;

    temp = src->zx * 0x10000;
    m1[2] = (temp >> 0x10);
    m1[16 + 2] = temp & 0xFFFF;

    temp = src->wx * 0x10000;
    m1[3] = (temp >> 0x10);
    m1[16 + 3] = temp & 0xFFFF;

    temp = src->xy * 0x10000;
    m1[4] = (temp >> 0x10);
    m1[16 + 4] = temp & 0xFFFF;

    temp = src->yy * 0x10000;
    m1[5] = (temp >> 0x10);
    m1[16 + 5] = temp & 0xFFFF;

    temp = src->zy * 0x10000;
    m1[6] = (temp >> 0x10);
    m1[16 + 6] = temp & 0xFFFF;

    temp = src->wy * 0x10000;
    m1[7] = (temp >> 0x10);
    m1[16 + 7] = temp & 0xFFFF;

    temp = src->xz * 0x10000;
    m1[8] = (temp >> 0x10);
    m1[16 + 8] = temp & 0xFFFF;

    temp = src->yz * 0x10000;
    m1[9] = (temp >> 0x10);
    m2[9] = temp & 0xFFFF;

    temp = src->zz * 0x10000;
    m1[10] = (temp >> 0x10);
    m2[10] = temp & 0xFFFF;

    temp = src->wz * 0x10000;
    m1[11] = (temp >> 0x10);
    m2[11] = temp & 0xFFFF;

    temp = src->xw * 0x10000;
    m1[12] = (temp >> 0x10);
    m2[12] = temp & 0xFFFF;

    temp = src->yw * 0x10000;
    m1[13] = (temp >> 0x10);
    m2[13] = temp & 0xFFFF;

    temp = src->zw * 0x10000;
    m1[14] = (temp >> 0x10);
    m2[14] = temp & 0xFFFF;

    temp = src->ww * 0x10000;
    m1[15] = (temp >> 0x10);
    m2[15] = temp & 0xFFFF;
}

Mtx* SkinMatrix_MtxFToNewMtx(GraphicsContext* gfxCtx, MtxF* src) {
    Mtx* mtx = GRAPH_ALLOC(gfxCtx, sizeof(Mtx));

    if (mtx == NULL) {
        PRINTF("Skin_Matrix_to_Mtx_new() 確保失敗:NULLを返して終了\n", mtx);
        return NULL;
    }
    SkinMatrix_MtxFToMtx(src, mtx);
    return mtx;
}

/**
 * Produces a matrix which rotates by binary angle `angle` around a unit vector (`axisX`,`axisY`,`axisZ`).
 * NB: the rotation axis is assumed to be a unit vector.
 */
void SkinMatrix_SetRotateAxis(MtxF* mf, s16 angle, f32 axisX, f32 axisY, f32 axisZ) {
    f32 sinA;
    f32 cosA;
    f32 xx;
    f32 yy;
    f32 zz;
    f32 xy;
    f32 yz;
    f32 xz;
    STACK_PAD(s32);

    sinA = Math_SinS(angle);
    cosA = Math_CosS(angle);

    xx = axisX * axisX;
    yy = axisY * axisY;
    zz = axisZ * axisZ;
    xy = axisX * axisY;
    yz = axisY * axisZ;
    xz = axisX * axisZ;

    mf->xx = (1.0f - xx) * cosA + xx;
    mf->yx = (1.0f - cosA) * xy + axisZ * sinA;
    mf->zx = (1.0f - cosA) * xz - axisY * sinA;
    mf->wx = 0.0f;

    mf->xy = (1.0f - cosA) * xy - axisZ * sinA;
    mf->yy = (1.0f - yy) * cosA + yy;
    mf->zy = (1.0f - cosA) * yz + axisX * sinA;
    mf->wy = 0.0f;

    mf->xz = (1.0f - cosA) * xz + axisY * sinA;
    mf->yz = (1.0f - cosA) * yz - axisX * sinA;
    mf->zz = (1.0f - zz) * cosA + zz;
    mf->wz = 0.0f;

    mf->xw = mf->yw = mf->zw = 0.0f;
    mf->ww = 1.0f;
}

void func_800A8030(MtxF* mf, f32* arg1) {
    f32 n;
    f32 xNorm;
    f32 yNorm;
    f32 zNorm;
    f32 wxNorm;
    f32 wyNorm;
    f32 wzNorm;
    f32 xxNorm;
    f32 xyNorm;
    f32 xzNorm;
    f32 yyNorm;
    f32 yzNorm;
    f32 zzNorm;

    n = 2.0f / ((arg1[3] * arg1[3]) + ((arg1[2] * arg1[2]) + ((arg1[1] * arg1[1]) + (arg1[0] * arg1[0]))));
    xNorm = arg1[0] * n;
    yNorm = arg1[1] * n;
    zNorm = arg1[2] * n;

    wxNorm = arg1[3] * xNorm;
    wyNorm = arg1[3] * yNorm;
    wzNorm = arg1[3] * zNorm;
    xxNorm = arg1[0] * xNorm;
    xyNorm = arg1[0] * yNorm;
    xzNorm = arg1[0] * zNorm;
    yyNorm = arg1[1] * yNorm;
    yzNorm = arg1[1] * zNorm;
    zzNorm = arg1[2] * zNorm;

    mf->xx = (1.0f - (yyNorm + zzNorm));
    mf->yx = (xyNorm + wzNorm);
    mf->zx = (xzNorm - wyNorm);
    mf->wx = 0.0f;
    mf->xy = (xyNorm - wzNorm);
    mf->yy = (1.0f - (xxNorm + zzNorm));
    mf->zy = (yzNorm + wxNorm);
    mf->wy = 0.0f;
    mf->xz = (yzNorm + wyNorm);
    mf->yz = (yzNorm - wxNorm);
    mf->zz = (1.0f - (xxNorm + yyNorm));
    mf->wz = 0.0f;
    mf->xw = 0.0f;
    mf->yw = 0.0f;
    mf->ww = 1.0f;
    mf->zw = 0.0f;
}<|MERGE_RESOLUTION|>--- conflicted
+++ resolved
@@ -237,11 +237,6 @@
 s32 SkinMatrix_Invert(MtxF* src, MtxF* dest) {
     MtxF mfCopy;
     s32 i;
-<<<<<<< HEAD
-    STACK_PAD(s32);
-    f32 temp2;
-=======
->>>>>>> bf3339a1
     f32 temp1;
     s32 thisCol;
     s32 thisRow;
