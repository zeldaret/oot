#include "global.h"

u8 D_8016F0E0[0xA0]; // unused
<<<<<<< HEAD
AudioContext gAudioContext;
void (*gCustomAudioUpdateFunction)(void);
=======
AudioContext gAudioCtx;
void (*D_801755D0)(void);
>>>>>>> 2fb27e66
s32 D_801755D8[3]; // unused

const s16 D_8014A6C0[] = {
    0x1C00, // unused
    0x0030, // gTatumsPerBeat
};

// TODO: Extract from table?
#define NUM_SOUNDFONTS 38
#define SFX_SEQ_SIZE 0x6A90
#define SFX_SOUNDFONT_1_SIZE 0x3AA0
#define SFX_SOUNDFONT_2_SIZE 0x17B0

// Sizes of everything on the init pool
#define AI_BUFFERS_SIZE (AIBUF_SIZE * ARRAY_COUNT(gAudioCtx.aiBuffers))
#define SOUNDFONT_LIST_SIZE (NUM_SOUNDFONTS * sizeof(SoundFont))
#define PERMANENT_POOL_SIZE (SFX_SEQ_SIZE + SFX_SOUNDFONT_1_SIZE + SFX_SOUNDFONT_2_SIZE)

const AudioHeapInitSizes gAudioHeapInitSizes = {
    ALIGN16(sizeof(gAudioHeap) - 0x100),                                  // audio heap size
    ALIGN16(PERMANENT_POOL_SIZE + AI_BUFFERS_SIZE + SOUNDFONT_LIST_SIZE), // init pool size
    ALIGN16(PERMANENT_POOL_SIZE),                                         // permanent pool size
};

#define DEFAULT_REVERB_SETTINGS \
    { 1, 0x30, 0x3000, 0, 0, 0x7FFF, 0x0000, 0x0000, 0xFF, 0x3000, 0x0, 0x0 }

ReverbSettings sReverbSettings[][3] = {
    {
        DEFAULT_REVERB_SETTINGS,
        { 1, 0x20, 0x0800, 0, 0, 0x7FFF, 0x0000, 0x0000, 0xFF, 0x0000, 0x0, 0x0 },
    },
    {
        DEFAULT_REVERB_SETTINGS,
        { 1, 0x30, 0x1800, 0, 0, 0x7FFF, 0x0000, 0x0000, 0xFF, 0x0000, 0xB, 0xB },
    },
    {
        DEFAULT_REVERB_SETTINGS,
        { 1, 0x38, 0x2800, 0, 0, 0x7FFF, 0x0000, 0x0000, 0xFF, 0x0000, 0x7, 0x7 },
    },
    {
        DEFAULT_REVERB_SETTINGS,
        { 1, 0x50, 0x5000, 0, 0, 0x7FFF, 0x1000, 0x1000, 0xFF, 0x3000, 0x7, 0x7 },
    },
    {
        DEFAULT_REVERB_SETTINGS,
        { 1, 0x40, 0x5000, 0, 0, 0x7FFF, 0x1800, 0x1800, 0xFF, 0x3000, 0x7, 0x7 },
    },
    {
        DEFAULT_REVERB_SETTINGS,
        { 1, 0x40, 0x5C00, 0, 0, 0x7FFF, 0x2000, 0x2000, 0xFF, 0x3000, 0x4, 0x4 },
    },
    {
        DEFAULT_REVERB_SETTINGS,
        { 1, 0x30, 0x6000, 0, 0, 0x7FFF, 0x1000, 0x1000, 0xFF, 0x3000, 0xA, 0xA },
    },
    {
        DEFAULT_REVERB_SETTINGS,
        { 1, 0x30, 0x6800, 0, 0, 0x7FFF, 0x1400, 0x1400, 0xFF, 0x3000, 0x6, 0x6 },
    },
    {
        DEFAULT_REVERB_SETTINGS,
        { 2, 0x50, 0x5000, 0, 0, 0x7FFF, 0xD000, 0x3000, 0xFF, 0x3000, 0x0, 0x0 },
    },
    {
        DEFAULT_REVERB_SETTINGS,
        { 1, 0x20, 0x0000, 0, 0, 0x7FFF, 0x0000, 0x0000, 0xFF, 0x0000, 0x0, 0x0 },
    },
    {
        DEFAULT_REVERB_SETTINGS,
        { 1, 0x30, 0x1800, 0, 0, 0x7FFF, 0x0000, 0x0000, 0xFF, 0x0000, 0xB, 0xB },
    },
    {
        DEFAULT_REVERB_SETTINGS,
    },
    {
        DEFAULT_REVERB_SETTINGS,
        { 1, 0x40, 0x5000, 0, 0, 0x7FFF, 0x0000, 0x0000, 0xFF, 0x3000, 0x0, 0x0 },
    },
};

AudioSpec gAudioSpecs[18] = {
    { 32000, 1, 24, 4, 0, 0, 2, sReverbSettings[0], 0x300, 0x200, 0x7FFF, 0x7F0, 0xE00, 0, 0x4000, 0x2880, 0, 0, 0 },
    { 32000, 1, 24, 4, 0, 0, 2, sReverbSettings[1], 0x300, 0x200, 0x7FFF, 0x7F0, 0xE00, 0, 0x3800, 0x2880, 0, 0, 0 },
    { 32000, 1, 24, 4, 0, 0, 2, sReverbSettings[2], 0x300, 0x200, 0x7FFF, 0x7F0, 0xE00, 0, 0x3800, 0x2880, 0, 0, 0 },
    { 32000, 1, 23, 4, 0, 0, 2, sReverbSettings[4], 0x300, 0x200, 0x7FFF, 0x7F0, 0xE00, 0, 0x3800, 0x2880, 0, 0, 0 },
    { 32000, 1, 23, 4, 0, 0, 2, sReverbSettings[5], 0x300, 0x200, 0x7FFF, 0x7F0, 0xE00, 0, 0x3800, 0x2880, 0, 0, 0 },
    { 32000, 1, 24, 4, 0, 0, 2, sReverbSettings[6], 0x300, 0x200, 0x7FFF, 0x7F0, 0xE00, 0, 0x3800, 0x2880, 0, 0, 0 },
    { 32000, 1, 24, 4, 0, 0, 2, sReverbSettings[7], 0x300, 0x200, 0x7FFF, 0x7F0, 0xE00, 0, 0x3800, 0x2880, 0, 0, 0 },
    { 32000, 1, 23, 4, 0, 0, 2, sReverbSettings[8], 0x300, 0x200, 0x7FFF, 0x7F0, 0xE00, 0, 0x3800, 0x2880, 0, 0, 0 },
    { 32000, 1, 24, 4, 0, 0, 2, sReverbSettings[9], 0x300, 0x200, 0x7FFF, 0x7F0, 0xE00, 0, 0x3800, 0x2880, 0, 0, 0 },
    { 32000, 1, 23, 4, 0, 0, 2, sReverbSettings[8], 0x300, 0x200, 0x7FFF, 0x7F0, 0xE00, 0, 0x3800, 0x2880, 0, 0, 0 },
    { 32000, 1, 28, 3, 0, 0, 2, sReverbSettings[10], 0x300, 0x200, 0x7FFF, 0x7F0, 0xE00, 0, 0x2800, 0x2880, 0, 0, 0 },
    { 32000, 1, 28, 3, 0, 0, 1, sReverbSettings[11], 0x300, 0x200, 0x7FFF, 0, 0x4800, 0, 0x4000, 0, 0, 0, 0 },
    { 32000, 1, 28, 3, 0, 0, 1, sReverbSettings[11], 0x300, 0x200, 0x7FFF, 0, 0, 0, 0x4000, 0x4800, 0, 0, 0 },
    { 32000, 1, 22, 4, 0, 0, 2, sReverbSettings[0], 0x300, 0x200, 0x7FFF, 0x7F0, 0xE00, 0, 0x3800, 0x2880, 0, 0, 0 },
    { 32000, 1, 22, 4, 0, 0, 2, sReverbSettings[8], 0x300, 0x200, 0x7FFF, 0x7F0, 0xE00, 0, 0x3800, 0x2880, 0, 0, 0 },
    { 32000, 1, 16, 4, 0, 0, 2, sReverbSettings[0], 0x300, 0x200, 0x7FFF, 0x7F0, 0xE00, 0, 0x3800, 0x2880, 0, 0, 0 },
    { 22050, 1, 24, 4, 0, 0, 2, sReverbSettings[0], 0x300, 0x200, 0x7FFF, 0x7F0, 0xE00, 0, 0x3800, 0x2880, 0, 0, 0 },
    { 32000, 1, 24, 4, 0, 0, 2, sReverbSettings[2], 0x300, 0x200, 0x7FFF, 0x7F0, 0xE00, 0, 0x3600, 0x2600, 0, 0, 0 },
};<|MERGE_RESOLUTION|>--- conflicted
+++ resolved
@@ -1,13 +1,8 @@
 #include "global.h"
 
 u8 D_8016F0E0[0xA0]; // unused
-<<<<<<< HEAD
-AudioContext gAudioContext;
+AudioContext gAudioCtx;
 void (*gCustomAudioUpdateFunction)(void);
-=======
-AudioContext gAudioCtx;
-void (*D_801755D0)(void);
->>>>>>> 2fb27e66
 s32 D_801755D8[3]; // unused
 
 const s16 D_8014A6C0[] = {
