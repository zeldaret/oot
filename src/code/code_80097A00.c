#include "global.h"
#include "assets/textures/icon_item_static/icon_item_static.h"
#include "assets/textures/icon_item_24_static/icon_item_24_static.h"
#include "assets/textures/parameter_static/parameter_static.h"

// Bit Flag array in which gBitFlags[n] is literally (1 << n)
u32 gBitFlags[] = {
    (1 << 0),  (1 << 1),  (1 << 2),  (1 << 3),  (1 << 4),  (1 << 5),  (1 << 6),  (1 << 7),
    (1 << 8),  (1 << 9),  (1 << 10), (1 << 11), (1 << 12), (1 << 13), (1 << 14), (1 << 15),
    (1 << 16), (1 << 17), (1 << 18), (1 << 19), (1 << 20), (1 << 21), (1 << 22), (1 << 23),
    (1 << 24), (1 << 25), (1 << 26), (1 << 27), (1 << 28), (1 << 29), (1 << 30), (1 << 31),
};

u16 gEquipMasks[EQUIP_TYPE_MAX] = {
    0xF << (EQUIP_TYPE_SWORD * 4),  // EQUIP_TYPE_SWORD
    0xF << (EQUIP_TYPE_SHIELD * 4), // EQUIP_TYPE_SHIELD
    0xF << (EQUIP_TYPE_TUNIC * 4),  // EQUIP_TYPE_TUNIC
    0xF << (EQUIP_TYPE_BOOTS * 4),  // EQUIP_TYPE_BOOTS
};
u16 gEquipNegMasks[EQUIP_TYPE_MAX] = {
    (u16) ~(0xF << (EQUIP_TYPE_SWORD * 4)),  // EQUIP_TYPE_SWORD
    (u16) ~(0xF << (EQUIP_TYPE_SHIELD * 4)), // EQUIP_TYPE_SHIELD
    (u16) ~(0xF << (EQUIP_TYPE_TUNIC * 4)),  // EQUIP_TYPE_TUNIC
    (u16) ~(0xF << (EQUIP_TYPE_BOOTS * 4)),  // EQUIP_TYPE_BOOTS
};

u32 gUpgradeMasks[UPG_MAX] = {
    0x00000007, // UPG_QUIVER
    0x00000038, // UPG_BOMB_BAG
    0x000001C0, // UPG_STRENGTH
    0x00000E00, // UPG_SCALE
    0x00003000, // UPG_WALLET
    0x0001C000, // UPG_BULLET_BAG
    0x000E0000, // UPG_DEKU_STICKS
    0x00700000, // UPG_DEKU_NUTS
};
u32 gUpgradeNegMasks[UPG_MAX] = {
    ~0x00000007, // UPG_QUIVER
    ~0x00000038, // UPG_BOMB_BAG
    ~0x000001C0, // UPG_STRENGTH
    ~0x00000E00, // UPG_SCALE
    ~0x00003000, // UPG_WALLET
    ~0x0001C000, // UPG_BULLET_BAG
    ~0x000E0000, // UPG_DEKU_STICKS
    ~0x00700000, // UPG_DEKU_NUTS
};

u8 gEquipShifts[EQUIP_TYPE_MAX] = {
    EQUIP_TYPE_SWORD * 4,  // EQUIP_TYPE_SWORD
    EQUIP_TYPE_SHIELD * 4, // EQUIP_TYPE_SHIELD
    EQUIP_TYPE_TUNIC * 4,  // EQUIP_TYPE_TUNIC
    EQUIP_TYPE_BOOTS * 4,  // EQUIP_TYPE_BOOTS
};

u8 gUpgradeShifts[UPG_MAX] = {
    0,  // UPG_QUIVER
    3,  // UPG_BOMB_BAG
    6,  // UPG_STRENGTH
    9,  // UPG_SCALE
    12, // UPG_WALLET
    14, // UPG_BULLET_BAG
    17, // UPG_DEKU_STICKS
    20, // UPG_DEKU_NUTS
};

u16 gUpgradeCapacities[UPG_MAX][4] = {
    { 0, 30, 40, 50 },     // UPG_QUIVER
    { 0, 20, 30, 40 },     // UPG_BOMB_BAG
    { 0, 0, 0, 0 },        // UPG_STRENGTH (unused)
    { 0, 0, 0, 0 },        // UPG_SCALE (unused)
    { 99, 200, 500, 500 }, // UPG_WALLET
    { 0, 30, 40, 50 },     // UPG_BULLET_BAG
    { 0, 10, 20, 30 },     // UPG_DEKU_STICKS
    { 0, 20, 30, 40 },     // UPG_DEKU_NUTS
};

u32 gGsFlagsMasks[] = { 0x000000FF, 0x0000FF00, 0x00FF0000, 0xFF000000 };
u32 gGsFlagsShifts[] = { 0, 8, 16, 24 };

void* gItemIcons[] = {
    // icon_item_static 32x32 rgba32
    gItemIconDekuStickTex,         // ITEM_DEKU_STICK
    gItemIconDekuNutTex,           // ITEM_DEKU_NUT
    gItemIconBombTex,              // ITEM_BOMB
    gItemIconBowTex,               // ITEM_BOW
    gItemIconArrowFireTex,         // ITEM_ARROW_FIRE
    gItemIconDinsFireTex,          // ITEM_DINS_FIRE
    gItemIconSlingshotTex,         // ITEM_SLINGSHOT
    gItemIconOcarinaFairyTex,      // ITEM_OCARINA_FAIRY
    gItemIconOcarinaOfTimeTex,     // ITEM_OCARINA_OF_TIME
    gItemIconBombchuTex,           // ITEM_BOMBCHU
    gItemIconHookshotTex,          // ITEM_HOOKSHOT
    gItemIconLongshotTex,          // ITEM_LONGSHOT
    gItemIconArrowIceTex,          // ITEM_ARROW_ICE
    gItemIconFaroresWindTex,       // ITEM_FARORES_WIND
    gItemIconBoomerangTex,         // ITEM_BOOMERANG
    gItemIconLensOfTruthTex,       // ITEM_LENS_OF_TRUTH
    gItemIconMagicBeansTex,        // ITEM_MAGIC_BEANS
    gItemIconHammerTex,            // ITEM_HAMMER
    gItemIconArrowLightTex,        // ITEM_ARROW_LIGHT
    gItemIconNayrusLoveTex,        // ITEM_NAYRUS_LOVE
    gItemIconBottleEmptyTex,       // ITEM_BOTTLE_EMPTY
    gItemIconBottlePotionRedTex,   // ITEM_BOTTLE_POTION_RED
    gItemIconBottlePotionGreenTex, // ITEM_BOTTLE_POTION_GREEN
    gItemIconBottlePotionBlueTex,  // ITEM_BOTTLE_POTION_BLUE
    gItemIconBottleFairyTex,       // ITEM_BOTTLE_FAIRY
    gItemIconBottleFishTex,        // ITEM_BOTTLE_FISH
    gItemIconBottleMilkFullTex,    // ITEM_BOTTLE_MILK_FULL
    gItemIconBottleRutosLetterTex, // ITEM_BOTTLE_RUTOS_LETTER
    gItemIconBottleBlueFireTex,    // ITEM_BOTTLE_BLUE_FIRE
    gItemIconBottleBugTex,         // ITEM_BOTTLE_BUG
    gItemIconBottleBigPoeTex,      // ITEM_BOTTLE_BIG_POE
    gItemIconBottleMilkHalfTex,    // ITEM_BOTTLE_MILK_HALF
    gItemIconBottlePoeTex,         // ITEM_BOTTLE_POE
    gItemIconWeirdEggTex,          // ITEM_WEIRD_EGG
    gItemIconCuccoTex,             // ITEM_CUCCO
    gItemIconZeldasLetterTex,      // ITEM_ZELDAS_LETTER
    gItemIconMaskKeatonTex,        // ITEM_MASK_KEATON
    gItemIconMaskSkullTex,         // ITEM_MASK_SKULL
    gItemIconMaskSpookyTex,        // ITEM_MASK_SPOOKY
    gItemIconMaskBunnyHoodTex,     // ITEM_MASK_BUNNY_HOOD
    gItemIconMaskGoronTex,         // ITEM_MASK_GORON
    gItemIconMaskZoraTex,          // ITEM_MASK_ZORA
    gItemIconMaskGerudoTex,        // ITEM_MASK_GERUDO
    gItemIconMaskTruthTex,         // ITEM_MASK_TRUTH
    gItemIconSoldOutTex,           // ITEM_SOLD_OUT
    gItemIconPocketEggTex,         // ITEM_POCKET_EGG
    gItemIconPocketCuccoTex,       // ITEM_POCKET_CUCCO
    gItemIconCojiroTex,            // ITEM_COJIRO
    gItemIconOddMushroomTex,       // ITEM_ODD_MUSHROOM
    gItemIconOddPotionTex,         // ITEM_ODD_POTION
    gItemIconPoachersSawTex,       // ITEM_POACHERS_SAW
    gItemIconBrokenGoronsSwordTex, // ITEM_BROKEN_GORONS_SWORD
    gItemIconPrescriptionTex,      // ITEM_PRESCRIPTION
    gItemIconEyeballFrogTex,       // ITEM_EYEBALL_FROG
    gItemIconEyeDropsTex,          // ITEM_EYE_DROPS
    gItemIconClaimCheckTex,        // ITEM_CLAIM_CHECK
    gItemIconBowFireTex,           // ITEM_BOW_FIRE
    gItemIconBowIceTex,            // ITEM_BOW_ICE
    gItemIconBowLightTex,          // ITEM_BOW_LIGHT
    gItemIconSwordKokiriTex,       // ITEM_SWORD_KOKIRI
    gItemIconSwordMasterTex,       // ITEM_SWORD_MASTER
    gItemIconSwordBiggoronTex,     // ITEM_SWORD_BIGGORON
    gItemIconShieldDekuTex,        // ITEM_SHIELD_DEKU
    gItemIconShieldHylianTex,      // ITEM_SHIELD_HYLIAN
    gItemIconShieldMirrorTex,      // ITEM_SHIELD_MIRROR
    gItemIconTunicKokiriTex,       // ITEM_TUNIC_KOKIRI
    gItemIconTunicGoronTex,        // ITEM_TUNIC_GORON
    gItemIconTunicZoraTex,         // ITEM_TUNIC_ZORA
    gItemIconBootsKokiriTex,       // ITEM_BOOTS_KOKIRI
    gItemIconBootsIronTex,         // ITEM_BOOTS_IRON
    gItemIconBootsHoverTex,        // ITEM_BOOTS_HOVER
    gItemIconBulletBag30Tex,       // ITEM_BULLET_BAG_30
    gItemIconBulletBag40Tex,       // ITEM_BULLET_BAG_40
    gItemIconBulletBag50Tex,       // ITEM_BULLET_BAG_50
    gItemIconQuiver30Tex,          // ITEM_QUIVER_30
    gItemIconQuiver40Tex,          // ITEM_QUIVER_40
    gItemIconQuiver50Tex,          // ITEM_QUIVER_50
    gItemIconBombBag20Tex,         // ITEM_BOMB_BAG_20
    gItemIconBombBag30Tex,         // ITEM_BOMB_BAG_30
    gItemIconBombBag40Tex,         // ITEM_BOMB_BAG_40
    gItemIconGoronsBraceletTex,    // ITEM_STRENGTH_GORONS_BRACELET
    gItemIconSilverGauntletsTex,   // ITEM_STRENGTH_SILVER_GAUNTLETS
    gItemIconGoldenGauntletsTex,   // ITEM_STRENGTH_GOLD_GAUNTLETS
    gItemIconScaleSilverTex,       // ITEM_SCALE_SILVER
    gItemIconScaleGoldenTex,       // ITEM_SCALE_GOLDEN
    gItemIconBrokenGiantsKnifeTex, // ITEM_GIANTS_KNIFE
    gItemIconAdultsWalletTex,      // ITEM_ADULTS_WALLET
    gItemIconGiantsWalletTex,      // ITEM_GIANTS_WALLET
    gItemIconDekuSeedsTex,         // ITEM_DEKU_SEEDS
    gItemIconFishingPoleTex,       // ITEM_FISHING_POLE
    // icon_item_static 16x24 ia8
    gSongNoteTex, // ITEM_SONG_MINUET
    gSongNoteTex, // ITEM_SONG_BOLERO
    gSongNoteTex, // ITEM_SONG_SERENADE
    gSongNoteTex, // ITEM_SONG_REQUIEM
    gSongNoteTex, // ITEM_SONG_NOCTURNE
    gSongNoteTex, // ITEM_SONG_PRELUDE
    gSongNoteTex, // ITEM_SONG_LULLABY
    gSongNoteTex, // ITEM_SONG_EPONA
    gSongNoteTex, // ITEM_SONG_SARIA
    gSongNoteTex, // ITEM_SONG_SUN
    gSongNoteTex, // ITEM_SONG_TIME
    gSongNoteTex, // ITEM_SONG_STORMS
    // icon_item_24static 24x24 rgba32
    gQuestIconMedallionForestTex, // ITEM_MEDALLION_FOREST
    gQuestIconMedallionFireTex,   // ITEM_MEDALLION_FIRE
    gQuestIconMedallionWaterTex,  // ITEM_MEDALLION_WATER
    gQuestIconMedallionSpiritTex, // ITEM_MEDALLION_SPIRIT
    gQuestIconMedallionShadowTex, // ITEM_MEDALLION_SHADOW
    gQuestIconMedallionLightTex,  // ITEM_MEDALLION_LIGHT
    gQuestIconKokiriEmeraldTex,   // ITEM_SPIRITUAL_KOKIRI_EMERALD
    gQuestIconGoronRubyTex,       // ITEM_SPIRITUAL_GORON_RUBY
    gQuestIconZoraSapphireTex,    // ITEM_SPIRITUAL_ZORA_SAPPHIRE
    gQuestIconStoneOfAgonyTex,    // ITEM_STONE_OF_AGONY
    gQuestIconGerudosCardTex,     // ITEM_GERUDOS_CARD
    gQuestIconGoldSkulltulaTex,   // ITEM_SKULL_TOKEN
    gQuestIconHeartContainerTex,  // ITEM_HEART_CONTAINER
    gQuestIconHeartPieceTex,      // ITEM_HEART_PIECE
    gQuestIconDungeonBossKeyTex,  // ITEM_DUNGEON_BOSS_KEY
    gQuestIconDungeonMapTex,      // ITEM_DUNGEON_COMPASS (swapped with map?)
    gQuestIconDungeonCompassTex,  // ITEM_DUNGEON_MAP
    gQuestIconDungeonBossKeyTex,  // ITEM_SMALL_KEY
    gQuestIconMagicJarSmallTex,   // ITEM_MAGIC_JAR_SMALL
    gQuestIconMagicJarBigTex,     // ITEM_MAGIC_JAR_BIG
    // icon_item_static 48x48 ia8
    gHeartPieceIcon1Tex, // ITEM_HEART_PIECE_2
    gHeartPieceIcon2Tex, // ITEM_INVALID_1
    gHeartPieceIcon3Tex, // ITEM_INVALID_2
    // parameter_static 16x16 ia8
    gOcarinaBtnIconCUpTex,    // ITEM_INVALID_3
    gOcarinaBtnIconCDownTex,  // ITEM_INVALID_4
    gOcarinaBtnIconCLeftTex,  // ITEM_INVALID_5
    gOcarinaBtnIconCRightTex, // ITEM_INVALID_6
    gOcarinaBtnIconATex,      // ITEM_INVALID_7
};

// Used to map item IDs to inventory slots
u8 gItemSlots[] = {
<<<<<<< HEAD
    SLOT_STICK,        // ITEM_DEKU_STICK
    SLOT_NUT,          // ITEM_DEKU_NUT
    SLOT_BOMB,         // ITEM_BOMB
    SLOT_BOW,          // ITEM_BOW
    SLOT_ARROW_FIRE,   // ITEM_ARROW_FIRE
    SLOT_DINS_FIRE,    // ITEM_DINS_FIRE
    SLOT_SLINGSHOT,    // ITEM_SLINGSHOT
    SLOT_OCARINA,      // ITEM_OCARINA_FAIRY
    SLOT_OCARINA,      // ITEM_OCARINA_OF_TIME
    SLOT_BOMBCHU,      // ITEM_BOMBCHU
    SLOT_HOOKSHOT,     // ITEM_HOOKSHOT
    SLOT_HOOKSHOT,     // ITEM_LONGSHOT
    SLOT_ARROW_ICE,    // ITEM_ARROW_ICE
    SLOT_FARORES_WIND, // ITEM_FARORES_WIND
    SLOT_BOOMERANG,    // ITEM_BOOMERANG
    SLOT_LENS,         // ITEM_LENS_OF_TRUTH
    SLOT_BEAN,         // ITEM_MAGIC_BEANS
    SLOT_HAMMER,       // ITEM_HAMMER
    SLOT_ARROW_LIGHT,  // ITEM_ARROW_LIGHT
    SLOT_NAYRUS_LOVE,  // ITEM_NAYRUS_LOVE
    SLOT_BOTTLE_1,     // ITEM_BOTTLE_EMPTY
    SLOT_BOTTLE_1,     // ITEM_BOTTLE_POTION_RED
    SLOT_BOTTLE_1,     // ITEM_BOTTLE_POTION_GREEN
    SLOT_BOTTLE_1,     // ITEM_BOTTLE_POTION_BLUE
    SLOT_BOTTLE_1,     // ITEM_BOTTLE_FAIRY
    SLOT_BOTTLE_1,     // ITEM_BOTTLE_FISH
    SLOT_BOTTLE_1,     // ITEM_BOTTLE_MILK_FULL
    SLOT_BOTTLE_1,     // ITEM_BOTTLE_RUTOS_LETTER
    SLOT_BOTTLE_1,     // ITEM_BOTTLE_BLUE_FIRE
    SLOT_BOTTLE_1,     // ITEM_BOTTLE_BUG
    SLOT_BOTTLE_1,     // ITEM_BOTTLE_BIG_POE
    SLOT_BOTTLE_1,     // ITEM_BOTTLE_MILK_HALF
    SLOT_BOTTLE_1,     // ITEM_BOTTLE_POE
    SLOT_TRADE_CHILD,  // ITEM_WEIRD_EGG
    SLOT_TRADE_CHILD,  // ITEM_CUCCO
    SLOT_TRADE_CHILD,  // ITEM_ZELDAS_LETTER
    SLOT_TRADE_CHILD,  // ITEM_MASK_KEATON
    SLOT_TRADE_CHILD,  // ITEM_MASK_SKULL
    SLOT_TRADE_CHILD,  // ITEM_MASK_SPOOKY
    SLOT_TRADE_CHILD,  // ITEM_MASK_BUNNY_HOOD
    SLOT_TRADE_CHILD,  // ITEM_MASK_GORON
    SLOT_TRADE_CHILD,  // ITEM_MASK_ZORA
    SLOT_TRADE_CHILD,  // ITEM_MASK_GERUDO
    SLOT_TRADE_CHILD,  // ITEM_MASK_TRUTH
    SLOT_TRADE_CHILD,  // ITEM_SOLD_OUT
    SLOT_TRADE_ADULT,  // ITEM_POCKET_EGG
    SLOT_TRADE_ADULT,  // ITEM_POCKET_CUCCO
    SLOT_TRADE_ADULT,  // ITEM_COJIRO
    SLOT_TRADE_ADULT,  // ITEM_ODD_MUSHROOM
    SLOT_TRADE_ADULT,  // ITEM_ODD_POTION
    SLOT_TRADE_ADULT,  // ITEM_POACHERS_SAW
    SLOT_TRADE_ADULT,  // ITEM_BROKEN_GORONS_SWORD
    SLOT_TRADE_ADULT,  // ITEM_PRESCRIPTION
    SLOT_TRADE_ADULT,  // ITEM_EYEBALL_FROG
    SLOT_TRADE_ADULT,  // ITEM_EYE_DROPS
    SLOT_TRADE_ADULT,  // ITEM_CLAIM_CHECK
=======
    SLOT_DEKU_STICK,    // ITEM_DEKU_STICK
    SLOT_DEKU_NUT,      // ITEM_DEKU_NUT
    SLOT_BOMB,          // ITEM_BOMB
    SLOT_BOW,           // ITEM_BOW
    SLOT_ARROW_FIRE,    // ITEM_ARROW_FIRE
    SLOT_DINS_FIRE,     // ITEM_DINS_FIRE
    SLOT_SLINGSHOT,     // ITEM_SLINGSHOT
    SLOT_OCARINA,       // ITEM_OCARINA_FAIRY
    SLOT_OCARINA,       // ITEM_OCARINA_OF_TIME
    SLOT_BOMBCHU,       // ITEM_BOMBCHU
    SLOT_HOOKSHOT,      // ITEM_HOOKSHOT
    SLOT_HOOKSHOT,      // ITEM_LONGSHOT
    SLOT_ARROW_ICE,     // ITEM_ARROW_ICE
    SLOT_FARORES_WIND,  // ITEM_FARORES_WIND
    SLOT_BOOMERANG,     // ITEM_BOOMERANG
    SLOT_LENS_OF_TRUTH, // ITEM_LENS_OF_TRUTH
    SLOT_MAGIC_BEAN,    // ITEM_MAGIC_BEAN
    SLOT_HAMMER,        // ITEM_HAMMER
    SLOT_ARROW_LIGHT,   // ITEM_ARROW_LIGHT
    SLOT_NAYRUS_LOVE,   // ITEM_NAYRUS_LOVE
    SLOT_BOTTLE_1,      // ITEM_BOTTLE_EMPTY
    SLOT_BOTTLE_1,      // ITEM_BOTTLE_POTION_RED
    SLOT_BOTTLE_1,      // ITEM_BOTTLE_POTION_GREEN
    SLOT_BOTTLE_1,      // ITEM_BOTTLE_POTION_BLUE
    SLOT_BOTTLE_1,      // ITEM_BOTTLE_FAIRY
    SLOT_BOTTLE_1,      // ITEM_BOTTLE_FISH
    SLOT_BOTTLE_1,      // ITEM_BOTTLE_MILK_FULL
    SLOT_BOTTLE_1,      // ITEM_BOTTLE_RUTOS_LETTER
    SLOT_BOTTLE_1,      // ITEM_BOTTLE_BLUE_FIRE
    SLOT_BOTTLE_1,      // ITEM_BOTTLE_BUG
    SLOT_BOTTLE_1,      // ITEM_BOTTLE_BIG_POE
    SLOT_BOTTLE_1,      // ITEM_BOTTLE_MILK_HALF
    SLOT_BOTTLE_1,      // ITEM_BOTTLE_POE
    SLOT_TRADE_CHILD,   // ITEM_WEIRD_EGG
    SLOT_TRADE_CHILD,   // ITEM_CHICKEN
    SLOT_TRADE_CHILD,   // ITEM_ZELDAS_LETTER
    SLOT_TRADE_CHILD,   // ITEM_MASK_KEATON
    SLOT_TRADE_CHILD,   // ITEM_MASK_SKULL
    SLOT_TRADE_CHILD,   // ITEM_MASK_SPOOKY
    SLOT_TRADE_CHILD,   // ITEM_MASK_BUNNY_HOOD
    SLOT_TRADE_CHILD,   // ITEM_MASK_GORON
    SLOT_TRADE_CHILD,   // ITEM_MASK_ZORA
    SLOT_TRADE_CHILD,   // ITEM_MASK_GERUDO
    SLOT_TRADE_CHILD,   // ITEM_MASK_TRUTH
    SLOT_TRADE_CHILD,   // ITEM_SOLD_OUT
    SLOT_TRADE_ADULT,   // ITEM_POCKET_EGG
    SLOT_TRADE_ADULT,   // ITEM_POCKET_CUCCO
    SLOT_TRADE_ADULT,   // ITEM_COJIRO
    SLOT_TRADE_ADULT,   // ITEM_ODD_MUSHROOM
    SLOT_TRADE_ADULT,   // ITEM_ODD_POTION
    SLOT_TRADE_ADULT,   // ITEM_POACHERS_SAW
    SLOT_TRADE_ADULT,   // ITEM_BROKEN_GORONS_SWORD
    SLOT_TRADE_ADULT,   // ITEM_PRESCRIPTION
    SLOT_TRADE_ADULT,   // ITEM_EYEBALL_FROG
    SLOT_TRADE_ADULT,   // ITEM_EYE_DROPS
    SLOT_TRADE_ADULT,   // ITEM_CLAIM_CHECK
>>>>>>> cc240960
};

void Inventory_ChangeEquipment(s16 equipment, u16 value) {
    gSaveContext.equips.equipment &= gEquipNegMasks[equipment];
    gSaveContext.equips.equipment |= value << gEquipShifts[equipment];
}

u8 Inventory_DeleteEquipment(PlayState* play, s16 equipment) {
    Player* player = GET_PLAYER(play);
    s32 pad;
    u16 equipValue = gSaveContext.equips.equipment & gEquipMasks[equipment];

    // "Erasing equipment item = %d  zzz=%d"
    osSyncPrintf("装備アイテム抹消 = %d  zzz=%d\n", equipment, equipValue);

    if (equipValue) {
        equipValue >>= gEquipShifts[equipment];

        gSaveContext.equips.equipment &= gEquipNegMasks[equipment];
        gSaveContext.inventory.equipment ^= OWNED_EQUIP_FLAG(equipment, equipValue - 1);

        if (equipment == EQUIP_TYPE_TUNIC) {
            gSaveContext.equips.equipment |= EQUIP_VALUE_TUNIC_KOKIRI << (EQUIP_TYPE_TUNIC * 4);
        }

        if (equipment == EQUIP_TYPE_SWORD) {
            gSaveContext.equips.buttonItems[0] = ITEM_NONE;
            gSaveContext.infTable[INFTABLE_1DX_INDEX] = 1;
        }

        Player_SetEquipmentData(play, player);
        play->pauseCtx.cursorSpecialPos = PAUSE_CURSOR_PAGE_LEFT;
    }

    return equipValue;
}

void Inventory_ChangeUpgrade(s16 upgrade, s16 value) {
    gSaveContext.inventory.upgrades &= gUpgradeNegMasks[upgrade];
    gSaveContext.inventory.upgrades |= value << gUpgradeShifts[upgrade];
}<|MERGE_RESOLUTION|>--- conflicted
+++ resolved
@@ -217,64 +217,6 @@
 
 // Used to map item IDs to inventory slots
 u8 gItemSlots[] = {
-<<<<<<< HEAD
-    SLOT_STICK,        // ITEM_DEKU_STICK
-    SLOT_NUT,          // ITEM_DEKU_NUT
-    SLOT_BOMB,         // ITEM_BOMB
-    SLOT_BOW,          // ITEM_BOW
-    SLOT_ARROW_FIRE,   // ITEM_ARROW_FIRE
-    SLOT_DINS_FIRE,    // ITEM_DINS_FIRE
-    SLOT_SLINGSHOT,    // ITEM_SLINGSHOT
-    SLOT_OCARINA,      // ITEM_OCARINA_FAIRY
-    SLOT_OCARINA,      // ITEM_OCARINA_OF_TIME
-    SLOT_BOMBCHU,      // ITEM_BOMBCHU
-    SLOT_HOOKSHOT,     // ITEM_HOOKSHOT
-    SLOT_HOOKSHOT,     // ITEM_LONGSHOT
-    SLOT_ARROW_ICE,    // ITEM_ARROW_ICE
-    SLOT_FARORES_WIND, // ITEM_FARORES_WIND
-    SLOT_BOOMERANG,    // ITEM_BOOMERANG
-    SLOT_LENS,         // ITEM_LENS_OF_TRUTH
-    SLOT_BEAN,         // ITEM_MAGIC_BEANS
-    SLOT_HAMMER,       // ITEM_HAMMER
-    SLOT_ARROW_LIGHT,  // ITEM_ARROW_LIGHT
-    SLOT_NAYRUS_LOVE,  // ITEM_NAYRUS_LOVE
-    SLOT_BOTTLE_1,     // ITEM_BOTTLE_EMPTY
-    SLOT_BOTTLE_1,     // ITEM_BOTTLE_POTION_RED
-    SLOT_BOTTLE_1,     // ITEM_BOTTLE_POTION_GREEN
-    SLOT_BOTTLE_1,     // ITEM_BOTTLE_POTION_BLUE
-    SLOT_BOTTLE_1,     // ITEM_BOTTLE_FAIRY
-    SLOT_BOTTLE_1,     // ITEM_BOTTLE_FISH
-    SLOT_BOTTLE_1,     // ITEM_BOTTLE_MILK_FULL
-    SLOT_BOTTLE_1,     // ITEM_BOTTLE_RUTOS_LETTER
-    SLOT_BOTTLE_1,     // ITEM_BOTTLE_BLUE_FIRE
-    SLOT_BOTTLE_1,     // ITEM_BOTTLE_BUG
-    SLOT_BOTTLE_1,     // ITEM_BOTTLE_BIG_POE
-    SLOT_BOTTLE_1,     // ITEM_BOTTLE_MILK_HALF
-    SLOT_BOTTLE_1,     // ITEM_BOTTLE_POE
-    SLOT_TRADE_CHILD,  // ITEM_WEIRD_EGG
-    SLOT_TRADE_CHILD,  // ITEM_CUCCO
-    SLOT_TRADE_CHILD,  // ITEM_ZELDAS_LETTER
-    SLOT_TRADE_CHILD,  // ITEM_MASK_KEATON
-    SLOT_TRADE_CHILD,  // ITEM_MASK_SKULL
-    SLOT_TRADE_CHILD,  // ITEM_MASK_SPOOKY
-    SLOT_TRADE_CHILD,  // ITEM_MASK_BUNNY_HOOD
-    SLOT_TRADE_CHILD,  // ITEM_MASK_GORON
-    SLOT_TRADE_CHILD,  // ITEM_MASK_ZORA
-    SLOT_TRADE_CHILD,  // ITEM_MASK_GERUDO
-    SLOT_TRADE_CHILD,  // ITEM_MASK_TRUTH
-    SLOT_TRADE_CHILD,  // ITEM_SOLD_OUT
-    SLOT_TRADE_ADULT,  // ITEM_POCKET_EGG
-    SLOT_TRADE_ADULT,  // ITEM_POCKET_CUCCO
-    SLOT_TRADE_ADULT,  // ITEM_COJIRO
-    SLOT_TRADE_ADULT,  // ITEM_ODD_MUSHROOM
-    SLOT_TRADE_ADULT,  // ITEM_ODD_POTION
-    SLOT_TRADE_ADULT,  // ITEM_POACHERS_SAW
-    SLOT_TRADE_ADULT,  // ITEM_BROKEN_GORONS_SWORD
-    SLOT_TRADE_ADULT,  // ITEM_PRESCRIPTION
-    SLOT_TRADE_ADULT,  // ITEM_EYEBALL_FROG
-    SLOT_TRADE_ADULT,  // ITEM_EYE_DROPS
-    SLOT_TRADE_ADULT,  // ITEM_CLAIM_CHECK
-=======
     SLOT_DEKU_STICK,    // ITEM_DEKU_STICK
     SLOT_DEKU_NUT,      // ITEM_DEKU_NUT
     SLOT_BOMB,          // ITEM_BOMB
@@ -331,7 +273,6 @@
     SLOT_TRADE_ADULT,   // ITEM_EYEBALL_FROG
     SLOT_TRADE_ADULT,   // ITEM_EYE_DROPS
     SLOT_TRADE_ADULT,   // ITEM_CLAIM_CHECK
->>>>>>> cc240960
 };
 
 void Inventory_ChangeEquipment(s16 equipment, u16 value) {
