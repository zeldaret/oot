#include "global.h"

// Bit Flag array in which gBitFlags[n] is literally (1 << n)
u32 gBitFlags[] = {
    (1 << 0),  (1 << 1),  (1 << 2),  (1 << 3),  (1 << 4),  (1 << 5),  (1 << 6),  (1 << 7),
    (1 << 8),  (1 << 9),  (1 << 10), (1 << 11), (1 << 12), (1 << 13), (1 << 14), (1 << 15),
    (1 << 16), (1 << 17), (1 << 18), (1 << 19), (1 << 20), (1 << 21), (1 << 22), (1 << 23),
    (1 << 24), (1 << 25), (1 << 26), (1 << 27), (1 << 28), (1 << 29), (1 << 30), (1 << 31),
};

u16 gEquipMasks[] = { 0x000F, 0x00F0, 0x0F00, 0xF000 };
u16 gEquipNegMasks[] = { 0xFFF0, 0xFF0F, 0xF0FF, 0x0FFF };
u32 gUpgradeMasks[] = {
    0x00000007, 0x00000038, 0x000001C0, 0x00000E00, 0x00003000, 0x0001C000, 0x000E0000, 0x00700000,
};
u32 gUpgradeNegMasks[] = {
    0xFFFFFFF8, 0xFFFFFFC7, 0xFFFFFE3F, 0xFFFFF1FF, 0xFFFFCFFF, 0xFFFE3FFF, 0xFFF1FFFF, 0xFF8FFFFF,
};
u8 gEquipShifts[] = { 0, 4, 8, 12 };
u8 gUpgradeShifts[] = { 0, 3, 6, 9, 12, 14, 17, 20 };

u16 gUpgradeCapacities[][4] = {
    { 0, 30, 40, 50 },     // Quivers
    { 0, 20, 30, 40 },     // Bomb Bags
    { 0, 0, 0, 0 },        // Unused (Scale)
    { 0, 0, 0, 0 },        // Unused (Strength)
    { 99, 200, 500, 500 }, // Wallets
    { 0, 30, 40, 50 },     // Deku Seed Bullet Bags
    { 0, 10, 20, 30 },     // Deku Stick Upgrades
    { 0, 20, 30, 40 },     // Deku Nut Upgrades
};

<<<<<<< HEAD
u32 gGoldSkullFlgMask[] = { 0x000000FF, 0x0000FF00, 0x00FF0000, 0xFF000000 };
u32 gGoldSkullFlgShift[] = { 0, 8, 16, 24 };
=======
u32 D_8012723C[] = { 0x000000FF, 0x0000FF00, 0x00FF0000, 0xFF000000 };
u32 D_8012724C[] = { 0, 8, 16, 24 };
>>>>>>> dff2dfef

// TODO: use symbols for these icon textures once textures are properly in C
u32 gItemIcons[] = {
    0x08000000, 0x08001000, 0x08002000, 0x08003000, 0x08004000, 0x08005000, 0x08006000, 0x08007000, 0x08008000,
    0x08009000, 0x0800A000, 0x0800B000, 0x0800C000, 0x0800D000, 0x0800E000, 0x0800F000, 0x08010000, 0x08011000,
    0x08012000, 0x08013000, 0x08014000, 0x08015000, 0x08016000, 0x08017000, 0x08018000, 0x08019000, 0x0801A000,
    0x0801B000, 0x0801C000, 0x0801D000, 0x0801E000, 0x0801F000, 0x08020000, 0x08021000, 0x08022000, 0x08023000,
    0x08024000, 0x08025000, 0x08026000, 0x08027000, 0x08028000, 0x08029000, 0x0802A000, 0x0802B000, 0x0802C000,
    0x0802D000, 0x0802E000, 0x0802F000, 0x08030000, 0x08031000, 0x08032000, 0x08033000, 0x08034000, 0x08035000,
    0x08036000, 0x08037000, 0x08038000, 0x08039000, 0x0803A000, 0x0803B000, 0x0803C000, 0x0803D000, 0x0803E000,
    0x0803F000, 0x08040000, 0x08041000, 0x08042000, 0x08043000, 0x08044000, 0x08045000, 0x08046000, 0x08047000,
    0x08048000, 0x08049000, 0x0804A000, 0x0804B000, 0x0804C000, 0x0804D000, 0x0804E000, 0x0804F000, 0x08050000,
    0x08051000, 0x08052000, 0x08053000, 0x08054000, 0x08055000, 0x08056000, 0x08057000, 0x08058000, 0x08059000,
    0x08089440, 0x08089440, 0x08089440, 0x08089440, 0x08089440, 0x08089440, 0x08089440, 0x08089440, 0x08089440,
    0x08089440, 0x08089440, 0x08089440, 0x09000000, 0x09000900, 0x09001200, 0x09001B00, 0x09002400, 0x09002D00,
    0x09003600, 0x09003F00, 0x09004800, 0x09005100, 0x09005A00, 0x09006300, 0x09006C00, 0x09007500, 0x09007E00,
    0x09009000, 0x09008700, 0x09007E00, 0x0900A200, 0x0900AB00, 0x0805A000, 0x0805A900, 0x0805B200, 0x02002D40,
    0x02002A40, 0x02002C40, 0x02002B40, 0x02002940,
};

// Used to map item IDs to inventory slots
u8 gItemSlots[] = {
    SLOT_STICK,       SLOT_NUT,          SLOT_BOMB,        SLOT_BOW,         SLOT_ARROW_FIRE,  SLOT_DINS_FIRE,
    SLOT_SLINGSHOT,   SLOT_OCARINA,      SLOT_OCARINA,     SLOT_BOMBCHU,     SLOT_HOOKSHOT,    SLOT_HOOKSHOT,
    SLOT_ARROW_ICE,   SLOT_FARORES_WIND, SLOT_BOOMERANG,   SLOT_LENS,        SLOT_BEAN,        SLOT_HAMMER,
    SLOT_ARROW_LIGHT, SLOT_NAYRUS_LOVE,  SLOT_BOTTLE_1,    SLOT_BOTTLE_1,    SLOT_BOTTLE_1,    SLOT_BOTTLE_1,
    SLOT_BOTTLE_1,    SLOT_BOTTLE_1,     SLOT_BOTTLE_1,    SLOT_BOTTLE_1,    SLOT_BOTTLE_1,    SLOT_BOTTLE_1,
    SLOT_BOTTLE_1,    SLOT_BOTTLE_1,     SLOT_BOTTLE_1,    SLOT_TRADE_CHILD, SLOT_TRADE_CHILD, SLOT_TRADE_CHILD,
    SLOT_TRADE_CHILD, SLOT_TRADE_CHILD,  SLOT_TRADE_CHILD, SLOT_TRADE_CHILD, SLOT_TRADE_CHILD, SLOT_TRADE_CHILD,
    SLOT_TRADE_CHILD, SLOT_TRADE_CHILD,  SLOT_TRADE_CHILD, SLOT_TRADE_ADULT, SLOT_TRADE_ADULT, SLOT_TRADE_ADULT,
    SLOT_TRADE_ADULT, SLOT_TRADE_ADULT,  SLOT_TRADE_ADULT, SLOT_TRADE_ADULT, SLOT_TRADE_ADULT, SLOT_TRADE_ADULT,
    SLOT_TRADE_ADULT, SLOT_TRADE_ADULT,
};

void Inventory_ChangeEquipment(s16 equipment, u16 value) {
    gSaveContext.equips.equipment &= gEquipNegMasks[equipment];
    gSaveContext.equips.equipment |= value << gEquipShifts[equipment];
}

u8 Inventory_DeleteEquipment(GlobalContext* globalCtx, s16 equipment) {
    Player* player = PLAYER;
    s32 pad;
    u16 sp26;

    sp26 = gSaveContext.equips.equipment & gEquipMasks[equipment];

    // Translates to: "Erasing equipment item = %d  zzz=%d"
    osSyncPrintf("装備アイテム抹消 = %d  zzz=%d\n", equipment, sp26);

    if (sp26) {
        sp26 >>= gEquipShifts[equipment];

        gSaveContext.equips.equipment &= gEquipNegMasks[equipment];
        gSaveContext.inventory.equipment ^= gBitFlags[sp26 - 1] << gEquipShifts[equipment];

        if (equipment == EQUIP_TUNIC) {
            gSaveContext.equips.equipment |= 0x0100;
        }

        if (equipment == EQUIP_SWORD) {
            gSaveContext.equips.buttonItems[0] = ITEM_NONE;
            gSaveContext.infTable[29] = 1;
        }

        Player_SetEquipmentData(globalCtx, player);
        globalCtx->pauseCtx.unk_238 = 10;
    }

    return sp26;
}

void Inventory_ChangeUpgrade(s16 upgrade, s16 value) {
    gSaveContext.inventory.upgrades &= gUpgradeNegMasks[upgrade];
    gSaveContext.inventory.upgrades |= value << gUpgradeShifts[upgrade];
}<|MERGE_RESOLUTION|>--- conflicted
+++ resolved
@@ -30,13 +30,8 @@
     { 0, 20, 30, 40 },     // Deku Nut Upgrades
 };
 
-<<<<<<< HEAD
 u32 gGoldSkullFlgMask[] = { 0x000000FF, 0x0000FF00, 0x00FF0000, 0xFF000000 };
 u32 gGoldSkullFlgShift[] = { 0, 8, 16, 24 };
-=======
-u32 D_8012723C[] = { 0x000000FF, 0x0000FF00, 0x00FF0000, 0xFF000000 };
-u32 D_8012724C[] = { 0, 8, 16, 24 };
->>>>>>> dff2dfef
 
 // TODO: use symbols for these icon textures once textures are properly in C
 u32 gItemIcons[] = {
