#include "global.h"

Gfx sSetupDL[SETUPDL_MAX][6] = {
    {
        /* SETUPDL_0 */
        gsDPPipeSync(),
        gsSPTexture(0xFFFF, 0xFFFF, 0, G_TX_RENDERTILE, G_ON),
        gsDPSetCombineLERP(PRIMITIVE, ENVIRONMENT, TEXEL0, ENVIRONMENT, PRIMITIVE, 0, TEXEL0, 0, 0, 0, 0, COMBINED, 0,
                           0, 0, COMBINED),
        gsDPSetOtherMode(G_AD_NOISE | G_CD_NOISE | G_CK_NONE | G_TC_FILT | G_TF_BILERP | G_TT_NONE | G_TL_TILE |
                             G_TD_CLAMP | G_TP_PERSP | G_CYC_2CYCLE | G_PM_NPRIMITIVE,
                         G_AC_NONE | G_ZS_PIXEL | G_RM_FOG_SHADE_A | G_RM_ZB_CLD_SURF2),
        gsSPLoadGeometryMode(G_ZBUFFER | G_SHADE | G_CULL_BACK | G_FOG | G_SHADING_SMOOTH),
        gsSPEndDisplayList(),
    },
    {
        /* SETUPDL_1 */
        gsDPPipeSync(),
        gsSPTexture(0xFFFF, 0xFFFF, 0, G_TX_RENDERTILE, G_OFF),
        gsDPSetCombineMode(G_CC_SHADE, G_CC_PASS2),
        gsDPSetOtherMode(G_AD_NOTPATTERN | G_CD_MAGICSQ | G_CK_NONE | G_TC_FILT | G_TF_BILERP | G_TT_NONE | G_TL_TILE |
                             G_TD_CLAMP | G_TP_PERSP | G_CYC_2CYCLE | G_PM_NPRIMITIVE,
                         G_AC_NONE | G_ZS_PIXEL | G_RM_FOG_SHADE_A | G_RM_AA_OPA_SURF2),
        gsSPLoadGeometryMode(G_SHADE | G_CULL_BACK | G_FOG | G_LIGHTING | G_SHADING_SMOOTH),
        gsSPEndDisplayList(),
    },
    {
        /* SETUPDL_2 */
        gsDPPipeSync(),
        gsSPTexture(0xFFFF, 0xFFFF, 0, G_TX_RENDERTILE, G_OFF),
        gsDPSetCombineMode(G_CC_SHADE, G_CC_SHADE),
        gsDPSetOtherMode(G_AD_NOTPATTERN | G_CD_MAGICSQ | G_CK_NONE | G_TC_FILT | G_TF_BILERP | G_TT_NONE | G_TL_TILE |
                             G_TD_CLAMP | G_TP_PERSP | G_CYC_1CYCLE | G_PM_NPRIMITIVE,
                         G_AC_NONE | G_ZS_PIXEL | G_RM_AA_ZB_OPA_SURF | G_RM_AA_ZB_OPA_SURF2),
        gsSPLoadGeometryMode(G_ZBUFFER | G_SHADE | G_CULL_BACK | G_LIGHTING | G_SHADING_SMOOTH),
        gsSPEndDisplayList(),
    },
    {
        /* SETUPDL_3 */
        gsDPPipeSync(),
        gsSPTexture(0xFFFF, 0xFFFF, 0, G_TX_RENDERTILE, G_OFF),
        gsDPSetCombineMode(G_CC_SHADE, G_CC_PASS2),
        gsDPSetOtherMode(G_AD_NOTPATTERN | G_CD_MAGICSQ | G_CK_NONE | G_TC_FILT | G_TF_BILERP | G_TT_NONE | G_TL_TILE |
                             G_TD_CLAMP | G_TP_PERSP | G_CYC_2CYCLE | G_PM_NPRIMITIVE,
                         G_AC_NONE | G_ZS_PIXEL | G_RM_FOG_SHADE_A | G_RM_AA_ZB_OPA_SURF2),
        gsSPLoadGeometryMode(G_ZBUFFER | G_SHADE | G_CULL_BACK | G_FOG | G_LIGHTING | G_SHADING_SMOOTH),
        gsSPEndDisplayList(),
    },
    {
        /* SETUPDL_4 */
        gsDPPipeSync(),
        gsSPTexture(0xFFFF, 0xFFFF, 0, G_TX_RENDERTILE, G_OFF),
        gsDPSetCombineLERP(PRIMITIVE, 0, SHADE, 0, 0, 0, 0, PRIMITIVE, PRIMITIVE, 0, SHADE, 0, 0, 0, 0, PRIMITIVE),
        gsDPSetOtherMode(G_AD_NOTPATTERN | G_CD_MAGICSQ | G_CK_NONE | G_TC_FILT | G_TF_BILERP | G_TT_NONE | G_TL_TILE |
                             G_TD_CLAMP | G_TP_PERSP | G_CYC_1CYCLE | G_PM_NPRIMITIVE,
                         G_AC_NONE | G_ZS_PIXEL | G_RM_AA_ZB_XLU_SURF | G_RM_AA_ZB_XLU_SURF2),
        gsSPLoadGeometryMode(G_ZBUFFER | G_SHADE | G_CULL_BACK | G_LIGHTING | G_SHADING_SMOOTH),
        gsSPEndDisplayList(),
    },
    {
        /* SETUPDL_5 */
        gsDPPipeSync(),
        gsSPTexture(0xFFFF, 0xFFFF, 0, G_TX_RENDERTILE, G_ON),
        gsDPSetCombineMode(G_CC_MODULATEI_PRIM, G_CC_MODULATEI_PRIM),
        gsDPSetOtherMode(G_AD_NOTPATTERN | G_CD_MAGICSQ | G_CK_NONE | G_TC_FILT | G_TF_BILERP | G_TT_NONE | G_TL_TILE |
                             G_TD_CLAMP | G_TP_PERSP | G_CYC_1CYCLE | G_PM_NPRIMITIVE,
                         G_AC_NONE | G_ZS_PIXEL | G_RM_AA_ZB_XLU_SURF | G_RM_AA_ZB_XLU_SURF2),
        gsSPLoadGeometryMode(G_ZBUFFER | G_SHADE | G_CULL_BACK | G_LIGHTING | G_SHADING_SMOOTH),
        gsSPEndDisplayList(),
    },
    {
        /* SETUPDL_6 */
        gsDPPipeSync(),
        gsSPTexture(0xFFFF, 0xFFFF, 0, G_TX_RENDERTILE, G_ON),
        gsDPSetCombineMode(G_CC_DECALRGBA, G_CC_PASS2),
        gsDPSetOtherMode(G_AD_NOTPATTERN | G_CD_MAGICSQ | G_CK_NONE | G_TC_FILT | G_TF_BILERP | G_TT_NONE | G_TL_TILE |
                             G_TD_CLAMP | G_TP_PERSP | G_CYC_2CYCLE | G_PM_NPRIMITIVE,
                         G_AC_NONE | G_ZS_PIXEL | G_RM_FOG_SHADE_A | G_RM_AA_TEX_EDGE2),
        gsSPLoadGeometryMode(G_SHADE | G_FOG | G_LIGHTING | G_SHADING_SMOOTH),
        gsSPEndDisplayList(),
    },
    {
        /* SETUPDL_7 */
        gsDPPipeSync(),
        gsSPTexture(0xFFFF, 0xFFFF, 0, G_TX_RENDERTILE, G_ON),
        gsDPSetCombineMode(G_CC_MODULATEIA_PRIM, G_CC_MODULATEIA_PRIM),
        gsDPSetOtherMode(G_AD_NOTPATTERN | G_CD_MAGICSQ | G_CK_NONE | G_TC_FILT | G_TF_BILERP | G_TT_NONE | G_TL_TILE |
                             G_TD_CLAMP | G_TP_PERSP | G_CYC_1CYCLE | G_PM_NPRIMITIVE,
                         G_AC_NONE | G_ZS_PIXEL | G_RM_AA_XLU_SURF | G_RM_AA_XLU_SURF2),
        gsSPLoadGeometryMode(G_SHADE | G_LIGHTING | G_SHADING_SMOOTH),
        gsSPEndDisplayList(),
    },
    {
        /* SETUPDL_8 */
        gsDPPipeSync(),
        gsSPTexture(0xFFFF, 0xFFFF, 0, G_TX_RENDERTILE, G_OFF),
        gsDPSetCombineMode(G_CC_SHADE, G_CC_SHADE),
        gsDPSetOtherMode(G_AD_NOTPATTERN | G_CD_MAGICSQ | G_CK_NONE | G_TC_FILT | G_TF_BILERP | G_TT_NONE | G_TL_TILE |
                             G_TD_CLAMP | G_TP_PERSP | G_CYC_1CYCLE | G_PM_NPRIMITIVE,
                         G_AC_NONE | G_ZS_PIXEL | G_RM_AA_OPA_SURF | G_RM_AA_OPA_SURF2),
        gsSPLoadGeometryMode(G_SHADE | G_CULL_BACK | G_LIGHTING | G_SHADING_SMOOTH),
        gsSPEndDisplayList(),
    },
    {
        /* SETUPDL_9 */
        gsDPPipeSync(),
        gsSPTexture(0xFFFF, 0xFFFF, 0, G_TX_RENDERTILE, G_ON),
        gsDPSetCombineMode(G_CC_MODULATEIA, G_CC_MODULATEIA2),
        gsDPSetOtherMode(G_AD_NOTPATTERN | G_CD_MAGICSQ | G_CK_NONE | G_TC_FILT | G_TF_BILERP | G_TT_NONE | G_TL_TILE |
                             G_TD_CLAMP | G_TP_PERSP | G_CYC_2CYCLE | G_PM_NPRIMITIVE,
                         G_AC_NONE | G_ZS_PIXEL | G_RM_FOG_SHADE_A | G_RM_AA_XLU_SURF2),
        gsSPLoadGeometryMode(G_SHADE | G_FOG | G_LIGHTING | G_SHADING_SMOOTH),
        gsSPEndDisplayList(),
    },
    {
        /* SETUPDL_10 */
        gsDPPipeSync(),
        gsSPTexture(0xFFFF, 0xFFFF, 0, G_TX_RENDERTILE, G_ON),
        gsDPSetCombineMode(G_CC_MODULATEIDECALA, G_CC_MODULATEIDECALA),
        gsDPSetOtherMode(G_AD_NOTPATTERN | G_CD_MAGICSQ | G_CK_NONE | G_TC_FILT | G_TF_BILERP | G_TT_NONE | G_TL_TILE |
                             G_TD_CLAMP | G_TP_PERSP | G_CYC_1CYCLE | G_PM_NPRIMITIVE,
                         G_AC_NONE | G_ZS_PIXEL | G_RM_AA_OPA_SURF | G_RM_AA_OPA_SURF2),
        gsSPLoadGeometryMode(G_SHADE | G_CULL_BACK | G_LIGHTING | G_SHADING_SMOOTH),
        gsSPEndDisplayList(),
    },
    {
        /* SETUPDL_11 */
        gsDPPipeSync(),
        gsSPTexture(0xFFFF, 0xFFFF, 0, G_TX_RENDERTILE, G_ON),
        gsDPSetCombineMode(G_CC_MODULATEIDECALA, G_CC_MODULATEIA_PRIM2),
        gsDPSetOtherMode(G_AD_NOTPATTERN | G_CD_MAGICSQ | G_CK_NONE | G_TC_FILT | G_TF_BILERP | G_TT_NONE | G_TL_TILE |
                             G_TD_CLAMP | G_TP_PERSP | G_CYC_2CYCLE | G_PM_NPRIMITIVE,
                         G_AC_NONE | G_ZS_PIXEL | G_RM_FOG_SHADE_A | G_RM_AA_OPA_SURF2),
        gsSPLoadGeometryMode(G_SHADE | G_CULL_BACK | G_FOG | G_LIGHTING | G_SHADING_SMOOTH),
        gsSPEndDisplayList(),
    },
    {
        /* SETUPDL_12 */
        gsDPPipeSync(),
        gsSPTexture(0xFFFF, 0xFFFF, 0, G_TX_RENDERTILE, G_ON),
        gsDPSetCombineMode(G_CC_MODULATEI_PRIM, G_CC_MODULATEI_PRIM),
        gsDPSetOtherMode(G_AD_NOTPATTERN | G_CD_MAGICSQ | G_CK_NONE | G_TC_FILT | G_TF_BILERP | G_TT_NONE | G_TL_TILE |
                             G_TD_CLAMP | G_TP_PERSP | G_CYC_1CYCLE | G_PM_NPRIMITIVE,
                         G_AC_NONE | G_ZS_PIXEL | G_RM_AA_OPA_SURF | G_RM_AA_OPA_SURF2),
        gsSPLoadGeometryMode(G_SHADE | G_CULL_BACK | G_LIGHTING | G_SHADING_SMOOTH),
        gsSPEndDisplayList(),
    },
    {
        /* SETUPDL_13 */
        gsDPPipeSync(),
        gsSPTexture(0xFFFF, 0xFFFF, 0, G_TX_RENDERTILE, G_ON),
        gsDPSetCombineMode(G_CC_MODULATEIA_PRIM, G_CC_MODULATEIA_PRIM),
        gsDPSetOtherMode(G_AD_NOTPATTERN | G_CD_MAGICSQ | G_CK_NONE | G_TC_FILT | G_TF_BILERP | G_TT_NONE | G_TL_TILE |
                             G_TD_CLAMP | G_TP_PERSP | G_CYC_1CYCLE | G_PM_NPRIMITIVE,
                         G_AC_NONE | G_ZS_PIXEL | G_RM_XLU_SURF | G_RM_XLU_SURF2),
        gsSPLoadGeometryMode(G_SHADE | G_CULL_BACK | G_LIGHTING | G_SHADING_SMOOTH),
        gsSPEndDisplayList(),
    },
    {
        /* SETUPDL_14 */
        gsDPPipeSync(),
        gsSPTexture(0xFFFF, 0xFFFF, 0, G_TX_RENDERTILE, G_ON),
        gsDPSetCombineMode(G_CC_DECALRGBA, G_CC_DECALRGBA),
        gsDPSetOtherMode(G_AD_NOTPATTERN | G_CD_MAGICSQ | G_CK_NONE | G_TC_FILT | G_TF_BILERP | G_TT_NONE | G_TL_TILE |
                             G_TD_CLAMP | G_TP_PERSP | G_CYC_1CYCLE | G_PM_NPRIMITIVE,
                         G_AC_NONE | G_ZS_PIXEL | G_RM_AA_ZB_TEX_EDGE | G_RM_AA_ZB_TEX_EDGE2),
        gsSPLoadGeometryMode(G_ZBUFFER | G_SHADE | G_LIGHTING | G_SHADING_SMOOTH),
        gsSPEndDisplayList(),
    },
    {
        /* SETUPDL_15 */
        gsDPPipeSync(),
        gsSPTexture(0xFFFF, 0xFFFF, 0, G_TX_RENDERTILE, G_ON),
        gsDPSetCombineMode(G_CC_DECALRGBA, G_CC_PASS2),
        gsDPSetOtherMode(G_AD_NOTPATTERN | G_CD_MAGICSQ | G_CK_NONE | G_TC_FILT | G_TF_BILERP | G_TT_NONE | G_TL_TILE |
                             G_TD_CLAMP | G_TP_PERSP | G_CYC_2CYCLE | G_PM_NPRIMITIVE,
                         G_AC_NONE | G_ZS_PIXEL | G_RM_FOG_SHADE_A | G_RM_AA_ZB_TEX_EDGE2),
        gsSPLoadGeometryMode(G_ZBUFFER | G_SHADE | G_FOG | G_LIGHTING | G_SHADING_SMOOTH),
        gsSPEndDisplayList(),
    },
    {
        /* SETUPDL_16 */
        gsDPPipeSync(),
        gsSPTexture(0xFFFF, 0xFFFF, 0, G_TX_RENDERTILE, G_ON),
        gsDPSetCombineMode(G_CC_MODULATEIA_PRIM, G_CC_MODULATEIA_PRIM2),
        gsDPSetOtherMode(G_AD_NOTPATTERN | G_CD_MAGICSQ | G_CK_NONE | G_TC_FILT | G_TF_BILERP | G_TT_NONE | G_TL_TILE |
                             G_TD_CLAMP | G_TP_PERSP | G_CYC_2CYCLE | G_PM_NPRIMITIVE,
                         G_AC_NONE | G_ZS_PIXEL | G_RM_FOG_SHADE_A | G_RM_AA_ZB_XLU_SURF2),
        gsSPLoadGeometryMode(G_ZBUFFER | G_SHADE | G_FOG | G_LIGHTING | G_SHADING_SMOOTH),
        gsSPEndDisplayList(),
    },
    {
        /* SETUPDL_17 */
        gsDPPipeSync(),
        gsSPTexture(0xFFFF, 0xFFFF, 0, G_TX_RENDERTILE, G_ON),
        gsDPSetCombineMode(G_CC_MODULATEIDECALA, G_CC_MODULATEIDECALA),
        gsDPSetOtherMode(G_AD_NOTPATTERN | G_CD_MAGICSQ | G_CK_NONE | G_TC_FILT | G_TF_BILERP | G_TT_NONE | G_TL_TILE |
                             G_TD_CLAMP | G_TP_PERSP | G_CYC_1CYCLE | G_PM_NPRIMITIVE,
                         G_AC_NONE | G_ZS_PIXEL | G_RM_AA_ZB_TEX_EDGE | G_RM_AA_ZB_TEX_EDGE2),
        gsSPLoadGeometryMode(G_ZBUFFER | G_SHADE | G_LIGHTING | G_SHADING_SMOOTH),
        gsSPEndDisplayList(),
    },
    {
        /* SETUPDL_18 */
        gsDPPipeSync(),
        gsSPTexture(0xFFFF, 0xFFFF, 0, G_TX_RENDERTILE, G_ON),
        gsDPSetCombineMode(G_CC_MODULATEIDECALA, G_CC_PASS2),
        gsDPSetOtherMode(G_AD_NOTPATTERN | G_CD_MAGICSQ | G_CK_NONE | G_TC_FILT | G_TF_BILERP | G_TT_NONE | G_TL_TILE |
                             G_TD_CLAMP | G_TP_PERSP | G_CYC_2CYCLE | G_PM_NPRIMITIVE,
                         G_AC_NONE | G_ZS_PIXEL | G_RM_FOG_SHADE_A | G_RM_AA_ZB_TEX_EDGE2),
        gsSPLoadGeometryMode(G_ZBUFFER | G_SHADE | G_CULL_BACK | G_FOG | G_LIGHTING | G_SHADING_SMOOTH),
        gsSPEndDisplayList(),
    },
    {
        /* SETUPDL_19 */
        gsDPPipeSync(),
        gsSPTexture(0xFFFF, 0xFFFF, 0, G_TX_RENDERTILE, G_ON),
        gsDPSetCombineMode(G_CC_MODULATEIA_PRIM, G_CC_MODULATEIA_PRIM),
        gsDPSetOtherMode(G_AD_NOTPATTERN | G_CD_MAGICSQ | G_CK_NONE | G_TC_FILT | G_TF_BILERP | G_TT_NONE | G_TL_TILE |
                             G_TD_CLAMP | G_TP_PERSP | G_CYC_1CYCLE | G_PM_NPRIMITIVE,
                         G_AC_NONE | G_ZS_PIXEL | AA_EN | Z_CMP | IM_RD | CVG_DST_FULL | ZMODE_OPA | CVG_X_ALPHA |
                             FORCE_BL | GBL_c1(G_BL_CLR_IN, G_BL_A_IN, G_BL_CLR_MEM, G_BL_1MA) |
                             GBL_c2(G_BL_CLR_IN, G_BL_A_IN, G_BL_CLR_MEM, G_BL_1MA)),
        gsSPLoadGeometryMode(G_ZBUFFER | G_SHADE | G_LIGHTING | G_SHADING_SMOOTH),
        gsSPEndDisplayList(),
    },
    {
        /* SETUPDL_20 */
        gsDPPipeSync(),
        gsSPTexture(0xFFFF, 0xFFFF, 0, G_TX_RENDERTILE, G_ON),
        gsDPSetCombineMode(G_CC_MODULATEIA_PRIM, G_CC_MODULATEIA_PRIM),
        gsDPSetOtherMode(G_AD_NOTPATTERN | G_CD_MAGICSQ | G_CK_NONE | G_TC_FILT | G_TF_BILERP | G_TT_NONE | G_TL_TILE |
                             G_TD_CLAMP | G_TP_PERSP | G_CYC_1CYCLE | G_PM_NPRIMITIVE,
                         G_AC_THRESHOLD | G_ZS_PIXEL | G_RM_ZB_CLD_SURF | G_RM_ZB_CLD_SURF2),
        gsSPLoadGeometryMode(G_ZBUFFER | G_SHADE | G_SHADING_SMOOTH),
        gsSPEndDisplayList(),
    },
    {
        /* SETUPDL_21 */
        gsDPPipeSync(),
        gsSPTexture(0xFFFF, 0xFFFF, 0, G_TX_RENDERTILE, G_ON),
        gsDPSetCombineMode(G_CC_MODULATEIA, G_CC_MODULATEIA),
        gsDPSetOtherMode(G_AD_NOTPATTERN | G_CD_MAGICSQ | G_CK_NONE | G_TC_FILT | G_TF_BILERP | G_TT_NONE | G_TL_TILE |
                             G_TD_CLAMP | G_TP_PERSP | G_CYC_1CYCLE | G_PM_NPRIMITIVE,
                         G_AC_NONE | G_ZS_PIXEL | G_RM_AA_ZB_XLU_SURF | G_RM_AA_ZB_XLU_SURF2),
        gsSPLoadGeometryMode(G_ZBUFFER | G_SHADE | G_LIGHTING | G_SHADING_SMOOTH),
        gsSPEndDisplayList(),
    },
    {
        /* SETUPDL_22 */
        gsDPPipeSync(),
        gsSPTexture(0xFFFF, 0xFFFF, 0, G_TX_RENDERTILE, G_ON),
        gsDPSetCombineMode(G_CC_MODULATEIA, G_CC_MODULATEIA2),
        gsDPSetOtherMode(G_AD_NOTPATTERN | G_CD_MAGICSQ | G_CK_NONE | G_TC_FILT | G_TF_BILERP | G_TT_NONE | G_TL_TILE |
                             G_TD_CLAMP | G_TP_PERSP | G_CYC_2CYCLE | G_PM_NPRIMITIVE,
                         G_AC_NONE | G_ZS_PIXEL | G_RM_FOG_SHADE_A | G_RM_AA_ZB_XLU_SURF2),
        gsSPLoadGeometryMode(G_ZBUFFER | G_SHADE | G_LIGHTING | G_SHADING_SMOOTH),
        gsSPEndDisplayList(),
    },
    {
        /* SETUPDL_23 */
        gsDPPipeSync(),
        gsSPTexture(0xFFFF, 0xFFFF, 0, G_TX_RENDERTILE, G_ON),
        gsDPSetCombineMode(G_CC_MODULATEIDECALA, G_CC_MODULATEIDECALA),
        gsDPSetOtherMode(G_AD_NOTPATTERN | G_CD_MAGICSQ | G_CK_NONE | G_TC_FILT | G_TF_BILERP | G_TT_NONE | G_TL_TILE |
                             G_TD_CLAMP | G_TP_PERSP | G_CYC_1CYCLE | G_PM_NPRIMITIVE,
                         G_AC_NONE | G_ZS_PIXEL | G_RM_AA_ZB_OPA_SURF | G_RM_AA_ZB_OPA_SURF2),
        gsSPLoadGeometryMode(G_ZBUFFER | G_SHADE | G_CULL_BACK | G_LIGHTING | G_SHADING_SMOOTH),
        gsSPEndDisplayList(),
    },
    {
        /* SETUPDL_24 */
        gsDPPipeSync(),
        gsSPTexture(0xFFFF, 0xFFFF, 0, G_TX_RENDERTILE, G_ON),
        gsDPSetCombineMode(G_CC_MODULATEIDECALA, G_CC_MODULATEIA2),
        gsDPSetOtherMode(G_AD_NOTPATTERN | G_CD_MAGICSQ | G_CK_NONE | G_TC_FILT | G_TF_BILERP | G_TT_NONE | G_TL_TILE |
                             G_TD_CLAMP | G_TP_PERSP | G_CYC_2CYCLE | G_PM_NPRIMITIVE,
                         G_AC_NONE | G_ZS_PIXEL | G_RM_FOG_SHADE_A | G_RM_AA_ZB_OPA_SURF2),
        gsSPLoadGeometryMode(G_ZBUFFER | G_SHADE | G_CULL_BACK | G_FOG | G_LIGHTING | G_SHADING_SMOOTH),
        gsSPEndDisplayList(),
    },
    {
        /* SETUPDL_25 */
        gsDPPipeSync(),
        gsSPTexture(0xFFFF, 0xFFFF, 0, G_TX_RENDERTILE, G_ON),
        gsDPSetCombineMode(G_CC_MODULATEIDECALA, G_CC_MODULATEIA_PRIM2),
        gsDPSetOtherMode(G_AD_NOTPATTERN | G_CD_MAGICSQ | G_CK_NONE | G_TC_FILT | G_TF_BILERP | G_TT_NONE | G_TL_TILE |
                             G_TD_CLAMP | G_TP_PERSP | G_CYC_2CYCLE | G_PM_NPRIMITIVE,
                         G_AC_NONE | G_ZS_PIXEL | G_RM_FOG_SHADE_A | G_RM_AA_ZB_OPA_SURF2),
        gsSPLoadGeometryMode(G_ZBUFFER | G_SHADE | G_CULL_BACK | G_FOG | G_LIGHTING | G_SHADING_SMOOTH),
        gsSPEndDisplayList(),
    },
    {
        /* SETUPDL_26 */
        gsDPPipeSync(),
        gsSPTexture(0xFFFF, 0xFFFF, 0, G_TX_RENDERTILE, G_ON),
        gsDPSetCombineMode(G_CC_MODULATEI_PRIM, G_CC_MODULATEI_PRIM),
        gsDPSetOtherMode(G_AD_NOTPATTERN | G_CD_MAGICSQ | G_CK_NONE | G_TC_FILT | G_TF_BILERP | G_TT_NONE | G_TL_TILE |
                             G_TD_CLAMP | G_TP_PERSP | G_CYC_1CYCLE | G_PM_NPRIMITIVE,
                         G_AC_NONE | G_ZS_PIXEL | G_RM_AA_ZB_OPA_SURF | G_RM_AA_ZB_OPA_SURF2),
        gsSPLoadGeometryMode(G_ZBUFFER | G_SHADE | G_CULL_BACK | G_LIGHTING | G_SHADING_SMOOTH),
        gsSPEndDisplayList(),
    },
    {
        /* SETUPDL_27 */
        gsDPPipeSync(),
        gsSPTexture(0xFFFF, 0xFFFF, 0, G_TX_RENDERTILE, G_ON),
        gsDPSetCombineMode(G_CC_MODULATEI_PRIM, G_CC_MODULATEI_PRIM),
        gsDPSetOtherMode(G_AD_NOTPATTERN | G_CD_MAGICSQ | G_CK_NONE | G_TC_FILT | G_TF_BILERP | G_TT_NONE | G_TL_TILE |
                             G_TD_CLAMP | G_TP_PERSP | G_CYC_1CYCLE | G_PM_NPRIMITIVE,
                         G_AC_NONE | G_ZS_PIXEL | G_RM_AA_ZB_XLU_SURF | G_RM_AA_ZB_XLU_SURF2),
        gsSPLoadGeometryMode(G_ZBUFFER | G_SHADE | G_CULL_BACK | G_SHADING_SMOOTH),
        gsSPEndDisplayList(),
    },
    {
        /* SETUPDL_28 */
        gsDPPipeSync(),
        gsSPTexture(0xFFFF, 0xFFFF, 0, G_TX_RENDERTILE, G_ON),
        gsDPSetCombineMode(G_CC_MODULATEIDECALA_PRIM, G_CC_MODULATEIDECALA_PRIM),
        gsDPSetOtherMode(G_AD_DISABLE | G_CD_MAGICSQ | G_CK_NONE | G_TC_FILT | G_TF_BILERP | G_TT_RGBA16 | G_TL_TILE |
                             G_TD_CLAMP | G_TP_NONE | G_CYC_1CYCLE | G_PM_NPRIMITIVE,
                         G_AC_THRESHOLD | G_ZS_PIXEL | G_RM_AA_TEX_EDGE | G_RM_AA_TEX_EDGE2),
        gsSPLoadGeometryMode(G_SHADE | G_SHADING_SMOOTH),
        gsSPEndDisplayList(),
    },
    {
        /* SETUPDL_29 */
        gsDPPipeSync(),
        gsSPTexture(0xFFFF, 0xFFFF, 0, G_TX_RENDERTILE, G_ON),
        gsDPSetCombineLERP(TEXEL0, 0, SHADE, 0, TEXEL0, 0, SHADE, 0, NOISE, 0, COMBINED, 0, 0, 0, 0, COMBINED),
        gsDPSetOtherMode(G_AD_NOTPATTERN | G_CD_MAGICSQ | G_CK_NONE | G_TC_FILT | G_TF_BILERP | G_TT_NONE | G_TL_TILE |
                             G_TD_CLAMP | G_TP_PERSP | G_CYC_2CYCLE | G_PM_NPRIMITIVE,
                         G_AC_NONE | G_ZS_PIXEL | G_RM_PASS | G_RM_AA_ZB_OPA_SURF2),
        gsSPLoadGeometryMode(G_ZBUFFER | G_SHADE | G_CULL_BACK | G_LIGHTING | G_SHADING_SMOOTH),
        gsSPEndDisplayList(),
    },
    {
        /* SETUPDL_30 */
        gsDPPipeSync(),
        gsSPTexture(0xFFFF, 0xFFFF, 0, G_TX_RENDERTILE, G_OFF),
        gsDPSetCombineMode(G_CC_PRIMITIVE, G_CC_PRIMITIVE),
        gsDPSetOtherMode(G_AD_NOTPATTERN | G_CD_MAGICSQ | G_CK_NONE | G_TC_FILT | G_TF_BILERP | G_TT_NONE | G_TL_TILE |
                             G_TD_CLAMP | G_TP_PERSP | G_CYC_1CYCLE | G_PM_NPRIMITIVE,
                         G_AC_NONE | G_ZS_PIXEL | G_RM_AA_ZB_XLU_LINE | G_RM_AA_ZB_XLU_LINE2),
        gsSPLoadGeometryMode(G_ZBUFFER | G_SHADE | G_SHADING_SMOOTH),
        gsSPEndDisplayList(),
    },
    {
        /* SETUPDL_31 */
        gsDPPipeSync(),
        gsSPTexture(0xFFFF, 0xFFFF, 0, G_TX_RENDERTILE, G_ON),
        gsDPSetCombineMode(G_CC_HILITERGBA, G_CC_HILITERGBA),
        gsDPSetOtherMode(G_AD_NOTPATTERN | G_CD_MAGICSQ | G_CK_NONE | G_TC_FILT | G_TF_BILERP | G_TT_NONE | G_TL_TILE |
                             G_TD_CLAMP | G_TP_PERSP | G_CYC_1CYCLE | G_PM_NPRIMITIVE,
                         G_AC_NONE | G_ZS_PIXEL | G_RM_AA_ZB_OPA_SURF | G_RM_AA_ZB_OPA_SURF2),
        gsSPLoadGeometryMode(G_ZBUFFER | G_SHADE | G_CULL_BACK | G_LIGHTING | G_TEXTURE_GEN | G_SHADING_SMOOTH),
        gsSPEndDisplayList(),
    },
    {
        /* SETUPDL_32 */
        gsDPPipeSync(),
        gsSPTexture(0xFFFF, 0xFFFF, 0, G_TX_RENDERTILE, G_ON),
        gsDPSetCombineMode(G_CC_HILITERGBA, G_CC_HILITERGBA),
        gsDPSetOtherMode(G_AD_NOTPATTERN | G_CD_MAGICSQ | G_CK_NONE | G_TC_FILT | G_TF_BILERP | G_TT_NONE | G_TL_TILE |
                             G_TD_CLAMP | G_TP_PERSP | G_CYC_1CYCLE | G_PM_NPRIMITIVE,
                         G_AC_NONE | G_ZS_PIXEL | G_RM_AA_ZB_OPA_SURF | G_RM_AA_ZB_OPA_SURF2),
        gsSPLoadGeometryMode(G_ZBUFFER | G_SHADE | G_CULL_BACK | G_LIGHTING | G_TEXTURE_GEN | G_TEXTURE_GEN_LINEAR |
                             G_SHADING_SMOOTH),
        gsSPEndDisplayList(),
    },
    {
        /* SETUPDL_33 */
        gsDPPipeSync(),
        gsSPTexture(0xFFFF, 0xFFFF, 0, G_TX_RENDERTILE, G_ON),
        gsDPSetCombineLERP(TEXEL0, 0, PRIMITIVE, SHADE, 1, 0, TEXEL0, SHADE, ENVIRONMENT, COMBINED, TEXEL0, COMBINED,
                           ENVIRONMENT, COMBINED, TEXEL0, COMBINED),
        gsDPSetOtherMode(G_AD_NOTPATTERN | G_CD_MAGICSQ | G_CK_NONE | G_TC_FILT | G_TF_BILERP | G_TT_NONE | G_TL_TILE |
                             G_TD_CLAMP | G_TP_PERSP | G_CYC_2CYCLE | G_PM_NPRIMITIVE,
                         G_AC_NONE | G_ZS_PIXEL | G_RM_PASS | G_RM_AA_ZB_OPA_SURF2),
        gsSPLoadGeometryMode(G_ZBUFFER | G_SHADE | G_CULL_BACK | G_LIGHTING | G_TEXTURE_GEN | G_TEXTURE_GEN_LINEAR |
                             G_SHADING_SMOOTH),
        gsSPEndDisplayList(),
    },
    {
        /* SETUPDL_34 */
        gsDPPipeSync(),
        gsSPTexture(0xFFFF, 0xFFFF, 0, G_TX_RENDERTILE, G_ON),
        gsDPSetCombineMode(G_CC_DECALRGB, G_CC_DECALRGB),
        gsDPSetOtherMode(G_AD_DISABLE | G_CD_MAGICSQ | G_CK_NONE | G_TC_FILT | G_TF_BILERP | G_TT_NONE | G_TL_TILE |
                             G_TD_CLAMP | G_TP_NONE | G_CYC_1CYCLE | G_PM_NPRIMITIVE,
                         G_AC_THRESHOLD | G_ZS_PIXEL | G_RM_OPA_SURF | G_RM_OPA_SURF2),
        gsSPLoadGeometryMode(G_SHADE | G_SHADING_SMOOTH),
        gsSPEndDisplayList(),
    },
    {
        /* SETUPDL_35 */
        gsDPPipeSync(),
        gsSPTexture(0xFFFF, 0xFFFF, 0, G_TX_RENDERTILE, G_ON),
        gsDPSetCombineMode(G_CC_DECALRGBA, G_CC_DECALRGBA),
        gsDPSetOtherMode(G_AD_NOTPATTERN | G_CD_MAGICSQ | G_CK_NONE | G_TC_FILT | G_TF_BILERP | G_TT_NONE | G_TL_TILE |
                             G_TD_CLAMP | G_TP_PERSP | G_CYC_1CYCLE | G_PM_NPRIMITIVE,
                         G_AC_NONE | G_ZS_PIXEL | G_RM_AA_ZB_XLU_DECAL | G_RM_AA_ZB_XLU_DECAL2),
        gsSPLoadGeometryMode(G_ZBUFFER | G_SHADE | G_CULL_BACK | G_SHADING_SMOOTH),
        gsSPEndDisplayList(),
    },
    {
        /* SETUPDL_36 */
        gsDPPipeSync(),
        gsSPTexture(0xFFFF, 0xFFFF, 0, G_TX_RENDERTILE, G_OFF),
        gsDPSetCombineMode(G_CC_SHADE, G_CC_SHADE),
        gsDPSetOtherMode(G_AD_DISABLE | G_CD_MAGICSQ | G_CK_NONE | G_TC_FILT | G_TF_BILERP | G_TT_NONE | G_TL_TILE |
                             G_TD_CLAMP | G_TP_NONE | G_CYC_FILL | G_PM_NPRIMITIVE,
                         G_AC_THRESHOLD | G_ZS_PIXEL | G_RM_NOOP | G_RM_NOOP2),
        gsSPLoadGeometryMode(G_SHADE | G_SHADING_SMOOTH),
        gsSPEndDisplayList(),
    },
    {
        /* SETUPDL_37 */
        gsDPPipeSync(),
        gsSPTexture(0xFFFF, 0xFFFF, 0, G_TX_RENDERTILE, G_OFF),
        gsDPSetCombineLERP(PRIMITIVE, 0, SHADE, 0, 0, 0, 0, PRIMITIVE, 0, 0, 0, COMBINED, 0, 0, 0, COMBINED),
        gsDPSetOtherMode(G_AD_NOTPATTERN | G_CD_MAGICSQ | G_CK_NONE | G_TC_FILT | G_TF_BILERP | G_TT_NONE | G_TL_TILE |
                             G_TD_CLAMP | G_TP_PERSP | G_CYC_2CYCLE | G_PM_NPRIMITIVE,
                         G_AC_NONE | G_ZS_PIXEL | G_RM_FOG_SHADE_A | G_RM_AA_ZB_OPA_SURF2),
        gsSPLoadGeometryMode(G_ZBUFFER | G_SHADE | G_CULL_BACK | G_FOG | G_LIGHTING | G_SHADING_SMOOTH),
        gsSPEndDisplayList(),
    },
    {
        /* SETUPDL_38 */
        gsDPPipeSync(),
        gsSPTexture(0xFFFF, 0xFFFF, 0, G_TX_RENDERTILE, G_OFF),
        gsDPSetCombineMode(G_CC_SHADE, G_CC_SHADE),
        gsDPSetOtherMode(G_AD_NOTPATTERN | G_CD_MAGICSQ | G_CK_NONE | G_TC_FILT | G_TF_BILERP | G_TT_NONE | G_TL_TILE |
                             G_TD_CLAMP | G_TP_PERSP | G_CYC_1CYCLE | G_PM_NPRIMITIVE,
                         G_AC_NONE | G_ZS_PIXEL | G_RM_AA_ZB_XLU_SURF | G_RM_AA_ZB_XLU_SURF2),
        gsSPLoadGeometryMode(G_ZBUFFER | G_SHADE | G_SHADING_SMOOTH),
        gsSPEndDisplayList(),
    },
    {
        /* SETUPDL_39 */
        gsDPPipeSync(),
        gsSPTexture(0xFFFF, 0xFFFF, 0, G_TX_RENDERTILE, G_ON),
        gsDPSetCombineMode(G_CC_MODULATEIA_PRIM, G_CC_MODULATEIA_PRIM),
        gsDPSetOtherMode(G_AD_DISABLE | G_CD_MAGICSQ | G_CK_NONE | G_TC_FILT | G_TF_BILERP | G_TT_NONE | G_TL_TILE |
                             G_TD_CLAMP | G_TP_NONE | G_CYC_1CYCLE | G_PM_NPRIMITIVE,
                         G_AC_THRESHOLD | G_ZS_PIXEL | G_RM_XLU_SURF | G_RM_XLU_SURF2),
        gsSPLoadGeometryMode(G_SHADING_SMOOTH),
        gsSPEndDisplayList(),
    },
    {
        /* SETUPDL_40 */
        gsDPPipeSync(),
        gsSPTexture(0xFFFF, 0xFFFF, 0, G_TX_RENDERTILE, G_ON),
        gsDPSetCombineLERP(TEXEL1, TEXEL0, PRIMITIVE_ALPHA, TEXEL0, TEXEL1, TEXEL0, PRIMITIVE, TEXEL0, 0, 0, 0,
                           COMBINED, 0, 0, 0, COMBINED),
        gsDPSetOtherMode(G_AD_NOTPATTERN | G_CD_MAGICSQ | G_CK_NONE | G_TC_FILT | G_TF_BILERP | G_TT_NONE | G_TL_TILE |
                             G_TD_CLAMP | G_TP_PERSP | G_CYC_2CYCLE | G_PM_NPRIMITIVE,
                         G_AC_NONE | G_ZS_PIXEL | G_RM_OPA_SURF | G_RM_OPA_SURF2),
        gsSPLoadGeometryMode(G_SHADE | G_CULL_FRONT | G_SHADING_SMOOTH),
        gsSPEndDisplayList(),
    },
    {
        /* SETUPDL_41 */
        gsDPPipeSync(),
        gsSPTexture(0xFFFF, 0xFFFF, 0, G_TX_RENDERTILE, G_ON),
        gsDPSetCombineMode(G_CC_MODULATEIA, G_CC_MODULATEIA),
        gsDPSetOtherMode(G_AD_NOTPATTERN | G_CD_MAGICSQ | G_CK_NONE | G_TC_FILT | G_TF_BILERP | G_TT_NONE | G_TL_TILE |
                             G_TD_CLAMP | G_TP_PERSP | G_CYC_1CYCLE | G_PM_NPRIMITIVE,
                         G_AC_NONE | G_ZS_PIXEL | G_RM_ZB_XLU_SURF | G_RM_ZB_XLU_SURF2),
        gsSPLoadGeometryMode(G_ZBUFFER | G_SHADE | G_SHADING_SMOOTH),
        gsSPEndDisplayList(),
    },
    {
        /* SETUPDL_42 */
        gsDPPipeSync(),
        gsSPTexture(0xFFFF, 0xFFFF, 0, G_TX_RENDERTILE, G_ON),
        gsDPSetCombineMode(G_CC_MODULATEIDECALA, G_CC_MODULATEIDECALA),
        gsDPSetOtherMode(G_AD_NOTPATTERN | G_CD_MAGICSQ | G_CK_NONE | G_TC_FILT | G_TF_BILERP | G_TT_NONE | G_TL_TILE |
                             G_TD_CLAMP | G_TP_PERSP | G_CYC_1CYCLE | G_PM_NPRIMITIVE,
                         G_AC_NONE | G_ZS_PIXEL | G_RM_XLU_SURF | G_RM_XLU_SURF2),
        gsSPLoadGeometryMode(G_SHADE | G_CULL_BACK | G_SHADING_SMOOTH),
        gsSPEndDisplayList(),
    },
    {
        /* SETUPDL_43 */
        gsDPPipeSync(),
        gsSPTexture(0xFFFF, 0xFFFF, 0, G_TX_RENDERTILE, G_ON),
        gsDPSetCombineMode(G_CC_MODULATEIDECALA_PRIM, G_CC_MODULATEIDECALA_PRIM),
        gsDPSetOtherMode(G_AD_DISABLE | G_CD_MAGICSQ | G_CK_NONE | G_TC_FILT | G_TF_BILERP | G_TT_RGBA16 | G_TL_TILE |
                             G_TD_CLAMP | G_TP_NONE | G_CYC_1CYCLE | G_PM_NPRIMITIVE,
                         G_AC_THRESHOLD | G_ZS_PIXEL | G_RM_XLU_SURF | G_RM_XLU_SURF2),
        gsSPLoadGeometryMode(G_SHADE | G_SHADING_SMOOTH),
        gsSPEndDisplayList(),
    },
    {
        /* SETUPDL_44 */
        gsDPPipeSync(),
        gsSPTexture(0xFFFF, 0xFFFF, 0, G_TX_RENDERTILE, G_ON),
        gsDPSetCombineMode(G_CC_MODULATEIA_PRIM, G_CC_PASS2),
        gsDPSetOtherMode(G_AD_NOTPATTERN | G_CD_MAGICSQ | G_CK_NONE | G_TC_FILT | G_TF_BILERP | G_TT_NONE | G_TL_TILE |
                             G_TD_CLAMP | G_TP_PERSP | G_CYC_2CYCLE | G_PM_NPRIMITIVE,
                         G_AC_NONE | G_ZS_PIXEL | G_RM_FOG_SHADE_A | G_RM_ZB_OVL_SURF2),
        gsSPLoadGeometryMode(G_ZBUFFER | G_SHADE | G_CULL_BACK | G_FOG | G_SHADING_SMOOTH),
        gsSPEndDisplayList(),
    },
    {
        /* SETUPDL_45 */
        gsDPPipeSync(),
        gsSPTexture(0xFFFF, 0xFFFF, 0, G_TX_RENDERTILE, G_ON),
        gsDPSetCombineLERP(0, 0, 0, PRIMITIVE, 0, 0, 0, TEXEL0, 0, 0, 0, PRIMITIVE, 0, 0, 0, TEXEL0),
        gsDPSetOtherMode(G_AD_DISABLE | G_CD_MAGICSQ | G_CK_NONE | G_TC_FILT | G_TF_BILERP | G_TT_NONE | G_TL_TILE |
                             G_TD_CLAMP | G_TP_NONE | G_CYC_1CYCLE | G_PM_NPRIMITIVE,
                         G_AC_THRESHOLD | G_ZS_PIXEL | G_RM_XLU_SURF | G_RM_XLU_SURF2),
        gsSPLoadGeometryMode(G_SHADE | G_SHADING_SMOOTH),
        gsSPEndDisplayList(),
    },
    {
        /* SETUPDL_46 */
        gsDPPipeSync(),
        gsSPTexture(0xFFFF, 0xFFFF, 0, G_TX_RENDERTILE, G_ON),
        gsDPSetCombineLERP(0, 0, 0, PRIMITIVE, 0, 0, 0, TEXEL0, 0, 0, 0, PRIMITIVE, 0, 0, 0, TEXEL0),
        gsDPSetOtherMode(G_AD_NOTPATTERN | G_CD_MAGICSQ | G_CK_NONE | G_TC_FILT | G_TF_BILERP | G_TT_NONE | G_TL_TILE |
                             G_TD_CLAMP | G_TP_PERSP | G_CYC_1CYCLE | G_PM_NPRIMITIVE,
                         G_AC_NONE | G_ZS_PIXEL | G_RM_XLU_SURF | G_RM_XLU_SURF2),
        gsSPLoadGeometryMode(G_SHADE | G_SHADING_SMOOTH),
        gsSPEndDisplayList(),
    },
    {
        /* SETUPDL_47 */
        gsDPPipeSync(),
        gsSPTexture(0xFFFF, 0xFFFF, 0, G_TX_RENDERTILE, G_ON),
        gsDPSetCombineMode(G_CC_MODULATEI_PRIM, G_CC_MODULATEI_PRIM),
        gsDPSetOtherMode(G_AD_NOTPATTERN | G_CD_MAGICSQ | G_CK_NONE | G_TC_FILT | G_TF_BILERP | G_TT_NONE | G_TL_TILE |
                             G_TD_CLAMP | G_TP_PERSP | G_CYC_1CYCLE | G_PM_NPRIMITIVE,
                         G_AC_NONE | G_ZS_PIXEL | G_RM_ZB_XLU_SURF | G_RM_ZB_XLU_SURF2),
        gsSPLoadGeometryMode(G_ZBUFFER | G_SHADE | G_SHADING_SMOOTH),
        gsSPEndDisplayList(),
    },
    {
        /* SETUPDL_48 */
        gsDPPipeSync(),
        gsSPTexture(0xFFFF, 0xFFFF, 0, G_TX_RENDERTILE, G_OFF),
        gsDPSetCombineMode(G_CC_PRIMITIVE, G_CC_PRIMITIVE),
        gsDPSetOtherMode(G_AD_NOTPATTERN | G_CD_MAGICSQ | G_CK_NONE | G_TC_FILT | G_TF_BILERP | G_TT_NONE | G_TL_TILE |
                             G_TD_CLAMP | G_TP_PERSP | G_CYC_1CYCLE | G_PM_NPRIMITIVE,
                         G_AC_NONE | G_ZS_PIXEL | G_RM_AA_XLU_SURF | G_RM_AA_XLU_SURF2),
        gsSPLoadGeometryMode(G_SHADE | G_CULL_BACK | G_SHADING_SMOOTH),
        gsSPEndDisplayList(),
    },
    {
        /* SETUPDL_49 */
        gsDPPipeSync(),
        gsSPTexture(0xFFFF, 0xFFFF, 0, G_TX_RENDERTILE, G_OFF),
        gsDPSetCombineLERP(PRIMITIVE, 0, SHADE, 0, 0, 0, 0, PRIMITIVE, PRIMITIVE, 0, SHADE, 0, 0, 0, 0, PRIMITIVE),
        gsDPSetOtherMode(G_AD_NOTPATTERN | G_CD_MAGICSQ | G_CK_NONE | G_TC_FILT | G_TF_BILERP | G_TT_NONE | G_TL_TILE |
                             G_TD_CLAMP | G_TP_PERSP | G_CYC_1CYCLE | G_PM_NPRIMITIVE,
                         G_AC_NONE | G_ZS_PIXEL | G_RM_AA_XLU_SURF | G_RM_AA_XLU_SURF2),
        gsSPLoadGeometryMode(G_SHADE | G_CULL_BACK | G_LIGHTING | G_SHADING_SMOOTH),
        gsSPEndDisplayList(),
    },
    {
        /* SETUPDL_50 */
        gsDPPipeSync(),
        gsSPTexture(0xFFFF, 0xFFFF, 0, G_TX_RENDERTILE, G_ON),
        gsDPSetCombineMode(G_CC_MODULATEIA_PRIM, G_CC_MODULATEIA_PRIM),
        gsDPSetOtherMode(G_AD_DISABLE | G_CD_MAGICSQ | G_CK_NONE | G_TC_FILT | G_TF_BILERP | G_TT_NONE | G_TL_TILE |
                             G_TD_CLAMP | G_TP_NONE | G_CYC_1CYCLE | G_PM_NPRIMITIVE,
                         G_AC_THRESHOLD | G_ZS_PIXEL | G_RM_OPA_SURF | G_RM_OPA_SURF2),
        gsSPLoadGeometryMode(G_CULL_BACK),
        gsSPEndDisplayList(),
    },
    {
        /* SETUPDL_51 */
        gsDPPipeSync(),
        gsSPTexture(0xFFFF, 0xFFFF, 0, G_TX_RENDERTILE, G_ON),
        gsDPSetCombineMode(G_CC_MODULATEIA_PRIM, G_CC_MODULATEIA_PRIM),
        gsDPSetOtherMode(G_AD_NOTPATTERN | G_CD_MAGICSQ | G_CK_NONE | G_TC_FILT | G_TF_BILERP | G_TT_NONE | G_TL_TILE |
                             G_TD_CLAMP | G_TP_PERSP | G_CYC_1CYCLE | G_PM_NPRIMITIVE,
                         G_AC_NONE | G_ZS_PIXEL | G_RM_XLU_SURF | G_RM_XLU_SURF2),
        gsSPLoadGeometryMode(G_CULL_BACK),
        gsSPEndDisplayList(),
    },
    {
        /* SETUPDL_52 */
        gsDPPipeSync(),
        gsSPTexture(0xFFFF, 0xFFFF, 0, G_TX_RENDERTILE, G_ON),
        gsDPSetCombineMode(G_CC_MODULATEIA_PRIM, G_CC_MODULATEIA_PRIM),
        gsDPSetOtherMode(G_AD_DISABLE | G_CD_MAGICSQ | G_CK_NONE | G_TC_FILT | G_TF_BILERP | G_TT_NONE | G_TL_TILE |
                             G_TD_CLAMP | G_TP_NONE | G_CYC_1CYCLE | G_PM_NPRIMITIVE,
                         G_AC_THRESHOLD | G_ZS_PIXEL | G_RM_XLU_SURF | G_RM_XLU_SURF2),
        gsSPLoadGeometryMode(G_CULL_BACK),
        gsSPEndDisplayList(),
    },
    {
        /* SETUPDL_53 */
        gsDPPipeSync(),
        gsSPTexture(0xFFFF, 0xFFFF, 0, G_TX_RENDERTILE, G_ON),
        gsDPSetCombineLERP(TEXEL1, TEXEL0, ENV_ALPHA, TEXEL0, TEXEL1, TEXEL0, ENVIRONMENT, TEXEL0, PRIMITIVE,
                           ENVIRONMENT, COMBINED, ENVIRONMENT, COMBINED, 0, PRIMITIVE, 0),
        gsDPSetOtherMode(G_AD_DISABLE | G_CD_MAGICSQ | G_CK_NONE | G_TC_FILT | G_TF_BILERP | G_TT_NONE | G_TL_TILE |
                             G_TD_CLAMP | G_TP_NONE | G_CYC_2CYCLE | G_PM_NPRIMITIVE,
                         G_AC_THRESHOLD | G_ZS_PIXEL | G_RM_OPA_SURF | G_RM_OPA_SURF2),
        gsSPLoadGeometryMode(G_CULL_BACK),
        gsSPEndDisplayList(),
    },
    {
        /* SETUPDL_54 */
        gsDPPipeSync(),
        gsSPTexture(0xFFFF, 0xFFFF, 0, G_TX_RENDERTILE, G_ON),
        gsDPSetCombineLERP(TEXEL1, TEXEL0, ENV_ALPHA, TEXEL0, TEXEL1, TEXEL0, ENVIRONMENT, TEXEL0, PRIMITIVE,
                           ENVIRONMENT, COMBINED, ENVIRONMENT, COMBINED, 0, PRIMITIVE, 0),
        gsDPSetOtherMode(G_AD_DISABLE | G_CD_MAGICSQ | G_CK_NONE | G_TC_FILT | G_TF_BILERP | G_TT_NONE | G_TL_TILE |
                             G_TD_CLAMP | G_TP_NONE | G_CYC_2CYCLE | G_PM_NPRIMITIVE,
                         G_AC_THRESHOLD | G_ZS_PIXEL | G_RM_PASS | G_RM_XLU_SURF2),
        gsSPLoadGeometryMode(G_CULL_BACK),
        gsSPEndDisplayList(),
    },
    {
        /* SETUPDL_55 */
        gsDPPipeSync(),
        gsSPTexture(0xFFFF, 0xFFFF, 0, G_TX_RENDERTILE, G_ON),
        gsDPSetCombineLERP(TEXEL1, TEXEL0, ENV_ALPHA, TEXEL0, TEXEL1, TEXEL0, ENVIRONMENT, TEXEL0, PRIMITIVE,
                           ENVIRONMENT, COMBINED, ENVIRONMENT, COMBINED, 0, PRIMITIVE, 0),
        gsDPSetOtherMode(G_AD_DISABLE | G_CD_MAGICSQ | G_CK_NONE | G_TC_FILT | G_TF_BILERP | G_TT_NONE | G_TL_TILE |
                             G_TD_CLAMP | G_TP_NONE | G_CYC_2CYCLE | G_PM_NPRIMITIVE,
                         G_AC_THRESHOLD | G_ZS_PIXEL | G_RM_PASS | G_RM_XLU_SURF2),
        gsSPLoadGeometryMode(G_CULL_BACK),
        gsSPEndDisplayList(),
    },
    {
        /* SETUPDL_56 */
        gsDPPipeSync(),
        gsSPTexture(0xFFFF, 0xFFFF, 0, G_TX_RENDERTILE, G_ON),
        gsDPSetCombineMode(G_CC_MODULATEIA_PRIM, G_CC_MODULATEIA_PRIM),
        gsDPSetOtherMode(G_AD_DISABLE | G_CD_MAGICSQ | G_CK_NONE | G_TC_FILT | G_TF_POINT | G_TT_NONE | G_TL_TILE |
                             G_TD_CLAMP | G_TP_NONE | G_CYC_1CYCLE | G_PM_NPRIMITIVE,
                         G_AC_THRESHOLD | G_ZS_PIXEL | G_RM_XLU_SURF | G_RM_XLU_SURF2),
        gsSPLoadGeometryMode(G_SHADE | G_CULL_BACK | G_SHADING_SMOOTH),
        gsSPEndDisplayList(),
    },
    {
        /* SETUPDL_57 */
        gsDPPipeSync(),
        gsSPTexture(0xFFFF, 0xFFFF, 0, G_TX_RENDERTILE, G_OFF),
        gsDPSetCombineMode(G_CC_PRIMITIVE, G_CC_PRIMITIVE),
        gsDPSetOtherMode(G_AD_DISABLE | G_CD_MAGICSQ | G_CK_NONE | G_TC_FILT | G_TF_BILERP | G_TT_NONE | G_TL_TILE |
                             G_TD_CLAMP | G_TP_NONE | G_CYC_1CYCLE | G_PM_NPRIMITIVE,
                         G_AC_THRESHOLD | G_ZS_PIXEL | G_RM_CLD_SURF | G_RM_CLD_SURF2),
        gsSPLoadGeometryMode(G_SHADING_SMOOTH),
        gsSPEndDisplayList(),
    },
    {
        /* SETUPDL_58 */
        gsDPPipeSync(),
        gsSPTexture(0xFFFF, 0xFFFF, 0, G_TX_RENDERTILE, G_OFF),
        gsDPSetCombineLERP(PRIMITIVE, 0, SHADE, 0, PRIMITIVE, 0, SHADE, 0, PRIMITIVE, 0, SHADE, 0, PRIMITIVE, 0, SHADE,
                           0),
        gsDPSetOtherMode(G_AD_NOTPATTERN | G_CD_MAGICSQ | G_CK_NONE | G_TC_FILT | G_TF_BILERP | G_TT_NONE | G_TL_TILE |
                             G_TD_CLAMP | G_TP_PERSP | G_CYC_1CYCLE | G_PM_NPRIMITIVE,
                         G_AC_NONE | G_ZS_PIXEL | G_RM_CLD_SURF | G_RM_CLD_SURF2),
        gsSPLoadGeometryMode(G_ZBUFFER | G_SHADE | G_CULL_BACK | G_SHADING_SMOOTH),
        gsSPEndDisplayList(),
    },
    {
        /* SETUPDL_59 */
        gsDPPipeSync(),
        gsSPTexture(0xFFFF, 0xFFFF, 0, G_TX_RENDERTILE, G_ON),
        gsDPSetCombineLERP(TEXEL0, 0, PRIMITIVE, SHADE, 1, 0, TEXEL0, SHADE, ENVIRONMENT, COMBINED, TEXEL0, COMBINED,
                           ENVIRONMENT, COMBINED, TEXEL0, COMBINED),
        gsDPSetOtherMode(G_AD_NOTPATTERN | G_CD_MAGICSQ | G_CK_NONE | G_TC_FILT | G_TF_BILERP | G_TT_NONE | G_TL_TILE |
                             G_TD_CLAMP | G_TP_PERSP | G_CYC_2CYCLE | G_PM_NPRIMITIVE,
                         G_AC_NONE | G_ZS_PIXEL | G_RM_PASS | G_RM_AA_OPA_SURF2),
        gsSPLoadGeometryMode(G_SHADE | G_CULL_BACK | G_LIGHTING | G_TEXTURE_GEN | G_TEXTURE_GEN_LINEAR |
                             G_SHADING_SMOOTH),
        gsSPEndDisplayList(),
    },
    {
        /* SETUPDL_60 */
        gsDPPipeSync(),
        gsSPTexture(0xFFFF, 0xFFFF, 0, G_TX_RENDERTILE, G_ON),
        gsDPSetCombineLERP(PRIMITIVE, ENVIRONMENT, TEXEL0, ENVIRONMENT, PRIMITIVE, 0, TEXEL0, 0, PRIMITIVE, ENVIRONMENT,
                           TEXEL0, ENVIRONMENT, PRIMITIVE, 0, TEXEL0, 0),
        gsDPSetOtherMode(G_AD_NOTPATTERN | G_CD_MAGICSQ | G_CK_NONE | G_TC_FILT | G_TF_BILERP | G_TT_NONE | G_TL_TILE |
                             G_TD_CLAMP | G_TP_PERSP | G_CYC_1CYCLE | G_PM_NPRIMITIVE,
                         G_AC_NONE | G_ZS_PIXEL | G_RM_ZB_CLD_SURF | G_RM_ZB_CLD_SURF2),
        gsSPLoadGeometryMode(G_ZBUFFER | G_SHADE | G_CULL_BACK | G_SHADING_SMOOTH),
        gsSPEndDisplayList(),
    },
    {
        /* SETUPDL_61 */
        gsDPPipeSync(),
        gsSPTexture(0xFFFF, 0xFFFF, 0, G_TX_RENDERTILE, G_ON),
        gsDPSetCombineLERP(PRIMITIVE, ENVIRONMENT, TEXEL0, ENVIRONMENT, PRIMITIVE, 0, TEXEL0, 0, PRIMITIVE, ENVIRONMENT,
                           TEXEL0, ENVIRONMENT, PRIMITIVE, 0, TEXEL0, 0),
        gsDPSetOtherMode(G_AD_NOISE | G_CD_NOISE | G_CK_NONE | G_TC_FILT | G_TF_BILERP | G_TT_NONE | G_TL_TILE |
                             G_TD_CLAMP | G_TP_PERSP | G_CYC_1CYCLE | G_PM_NPRIMITIVE,
                         G_AC_NONE | G_ZS_PIXEL | G_RM_ZB_CLD_SURF | G_RM_ZB_CLD_SURF2),
        gsSPLoadGeometryMode(G_ZBUFFER | G_SHADE | G_CULL_BACK | G_SHADING_SMOOTH),
        gsSPEndDisplayList(),
    },
    {
        /* SETUPDL_62 */
        gsDPPipeSync(),
        gsSPTexture(0xFFFF, 0xFFFF, 0, G_TX_RENDERTILE, G_ON),
        gsDPSetCombineMode(G_CC_MODULATEIDECALA, G_CC_MODULATEIA_PRIM2),
        gsDPSetOtherMode(G_AD_NOTPATTERN | G_CD_DISABLE | G_CK_NONE | G_TC_FILT | G_TF_BILERP | G_TT_NONE | G_TL_TILE |
                             G_TD_CLAMP | G_TP_PERSP | G_CYC_2CYCLE | G_PM_NPRIMITIVE,
                         G_AC_NONE | G_ZS_PIXEL | G_RM_FOG_SHADE_A | G_RM_AA_ZB_OPA_SURF2),
        gsSPLoadGeometryMode(G_ZBUFFER | G_SHADE | G_CULL_BACK | G_FOG | G_LIGHTING | G_SHADING_SMOOTH),
        gsSPEndDisplayList(),
    },
    {
        /* SETUPDL_63 */
        gsDPPipeSync(),
        gsSPTexture(0xFFFF, 0xFFFF, 0, G_TX_RENDERTILE, G_ON),
        gsDPSetCombineMode(G_CC_MODULATEIA_PRIM, G_CC_MODULATEIA_PRIM),
        gsDPSetOtherMode(G_AD_DISABLE | G_CD_MAGICSQ | G_CK_NONE | G_TC_FILT | G_TF_BILERP | G_TT_NONE | G_TL_TILE |
                             G_TD_CLAMP | G_TP_NONE | G_CYC_1CYCLE | G_PM_NPRIMITIVE,
                         G_AC_THRESHOLD | G_ZS_PIXEL | Z_UPD | IM_RD | CVG_DST_SAVE | ZMODE_OPA | FORCE_BL |
                             GBL_c1(G_BL_CLR_IN, G_BL_A_IN, G_BL_CLR_MEM, G_BL_1MA) |
                             GBL_c2(G_BL_CLR_IN, G_BL_A_IN, G_BL_CLR_MEM, G_BL_1MA)),
        gsSPLoadGeometryMode(G_ZBUFFER | G_SHADE | G_SHADING_SMOOTH),
        gsSPEndDisplayList(),
    },
    {
        /* SETUPDL_64 */
        gsDPPipeSync(),
        gsSPTexture(0xFFFF, 0xFFFF, 0, G_TX_RENDERTILE, G_OFF),
        gsDPSetCombineMode(G_CC_DECALRGBA, G_CC_PASS2),
        gsDPSetOtherMode(G_AD_DISABLE | G_CD_MAGICSQ | G_CK_NONE | G_TC_FILT | G_TF_BILERP | G_TT_NONE | G_TL_TILE |
                             G_TD_CLAMP | G_TP_NONE | G_CYC_2CYCLE | G_PM_NPRIMITIVE,
                         G_AC_THRESHOLD | G_ZS_PIXEL | G_RM_PASS | G_RM_XLU_SURF2),
        gsSPLoadGeometryMode(G_SHADE | G_SHADING_SMOOTH),
        gsSPEndDisplayList(),
    },
    {
        /* SETUPDL_65 */
        gsDPPipeSync(),
        gsSPTexture(0xFFFF, 0xFFFF, 0, G_TX_RENDERTILE, G_ON),
        gsDPSetCombineMode(G_CC_MODULATEIA_PRIM, G_CC_MODULATEIA_PRIM),
        gsDPSetOtherMode(G_AD_NOTPATTERN | G_CD_MAGICSQ | G_CK_NONE | G_TC_FILT | G_TF_BILERP | G_TT_NONE | G_TL_TILE |
                             G_TD_CLAMP | G_TP_PERSP | G_CYC_1CYCLE | G_PM_NPRIMITIVE,
                         G_AC_THRESHOLD | G_ZS_PIXEL | G_RM_CLD_SURF | G_RM_CLD_SURF2),
        gsSPLoadGeometryMode(G_SHADE | G_SHADING_SMOOTH),
        gsSPEndDisplayList(),
    },
    {
        /* SETUPDL_66 */
        gsDPPipeSync(),
        gsSPTexture(0xFFFF, 0xFFFF, 0, G_TX_RENDERTILE, G_ON),
        gsDPSetCombineMode(G_CC_DECALRGBA, G_CC_DECALRGBA),
        gsDPSetOtherMode(G_AD_NOTPATTERN | G_CD_MAGICSQ | G_CK_NONE | G_TC_FILT | G_TF_BILERP | G_TT_NONE | G_TL_TILE |
                             G_TD_CLAMP | G_TP_PERSP | G_CYC_1CYCLE | G_PM_NPRIMITIVE,
                         G_AC_THRESHOLD | G_ZS_PIXEL | Z_CMP | Z_UPD | CVG_DST_FULL | ZMODE_OPA | CVG_X_ALPHA |
                             ALPHA_CVG_SEL | G_RM_PASS | GBL_c2(G_BL_CLR_IN, G_BL_0, G_BL_CLR_IN, G_BL_1)),
        gsSPLoadGeometryMode(G_ZBUFFER | G_SHADE | G_SHADING_SMOOTH),
        gsSPEndDisplayList(),
    },
    {
        /* SETUPDL_67 */
        gsDPPipeSync(),
        gsSPTexture(0xFFFF, 0xFFFF, 0, G_TX_RENDERTILE, G_ON),
        gsDPSetCombineMode(G_CC_MODULATEIA_PRIM, G_CC_MODULATEIA_PRIM),
        gsDPSetOtherMode(G_AD_NOTPATTERN | G_CD_MAGICSQ | G_CK_NONE | G_TC_FILT | G_TF_BILERP | G_TT_NONE | G_TL_TILE |
                             G_TD_CLAMP | G_TP_PERSP | G_CYC_1CYCLE | G_PM_NPRIMITIVE,
                         G_AC_THRESHOLD | G_ZS_PIXEL | Z_CMP | Z_UPD | CVG_DST_FULL | ZMODE_OPA | CVG_X_ALPHA |
                             ALPHA_CVG_SEL | G_RM_PASS | GBL_c2(G_BL_CLR_IN, G_BL_0, G_BL_CLR_IN, G_BL_1)),
        gsSPLoadGeometryMode(G_ZBUFFER | G_SHADE | G_SHADING_SMOOTH),
        gsSPEndDisplayList(),
    },
    {
        /* SETUPDL_68 */
        gsDPPipeSync(),
        gsSPTexture(0xFFFF, 0xFFFF, 0, G_TX_RENDERTILE, G_ON),
        gsDPSetCombineMode(G_CC_DECALRGBA, G_CC_DECALRGBA),
        gsDPSetOtherMode(G_AD_NOTPATTERN | G_CD_MAGICSQ | G_CK_NONE | G_TC_FILT | G_TF_BILERP | G_TT_NONE | G_TL_TILE |
                             G_TD_CLAMP | G_TP_PERSP | G_CYC_1CYCLE | G_PM_NPRIMITIVE,
                         G_AC_THRESHOLD | G_ZS_PIXEL | Z_CMP | Z_UPD | IM_RD | CVG_DST_FULL | ZMODE_OPA | CVG_X_ALPHA |
                             ALPHA_CVG_SEL | GBL_c1(G_BL_CLR_IN, G_BL_A_IN, G_BL_CLR_MEM, G_BL_A_MEM) |
                             GBL_c2(G_BL_CLR_IN, G_BL_A_IN, G_BL_CLR_MEM, G_BL_A_MEM)),
        gsSPLoadGeometryMode(G_ZBUFFER | G_SHADE | G_SHADING_SMOOTH),
        gsSPEndDisplayList(),
    },
    {
        /* SETUPDL_69 */
        gsDPPipeSync(),
        gsSPTexture(0xFFFF, 0xFFFF, 0, G_TX_RENDERTILE, G_ON),
        gsDPSetCombineMode(G_CC_MODULATEIA_PRIM, G_CC_MODULATEIA_PRIM),
        gsDPSetOtherMode(G_AD_NOTPATTERN | G_CD_MAGICSQ | G_CK_NONE | G_TC_FILT | G_TF_BILERP | G_TT_NONE | G_TL_TILE |
                             G_TD_CLAMP | G_TP_PERSP | G_CYC_1CYCLE | G_PM_NPRIMITIVE,
                         G_AC_THRESHOLD | G_ZS_PIXEL | Z_CMP | Z_UPD | IM_RD | CVG_DST_FULL | ZMODE_OPA | CVG_X_ALPHA |
                             ALPHA_CVG_SEL | GBL_c1(G_BL_CLR_IN, G_BL_A_IN, G_BL_CLR_MEM, G_BL_A_MEM) |
                             GBL_c2(G_BL_CLR_IN, G_BL_A_IN, G_BL_CLR_MEM, G_BL_A_MEM)),
        gsSPLoadGeometryMode(G_ZBUFFER | G_SHADE | G_SHADING_SMOOTH),
        gsSPEndDisplayList(),
    },
    {
        /* SETUPDL_70 */
        gsDPPipeSync(),
        gsSPTexture(0xFFFF, 0xFFFF, 0, G_TX_RENDERTILE, G_ON),
        gsDPSetCombineMode(G_CC_DECALRGBA, G_CC_DECALRGBA),
        gsDPSetOtherMode(G_AD_NOTPATTERN | G_CD_MAGICSQ | G_CK_NONE | G_TC_FILT | G_TF_BILERP | G_TT_NONE | G_TL_TILE |
                             G_TD_CLAMP | G_TP_PERSP | G_CYC_1CYCLE | G_PM_NPRIMITIVE,
                         G_AC_THRESHOLD | G_ZS_PIXEL | Z_CMP | Z_UPD | CVG_DST_FULL | ZMODE_OPA | CVG_X_ALPHA |
                             ALPHA_CVG_SEL | G_RM_PASS | GBL_c2(G_BL_CLR_IN, G_BL_0, G_BL_CLR_IN, G_BL_1)),
        gsSPLoadGeometryMode(G_ZBUFFER | G_SHADE | G_FOG | G_SHADING_SMOOTH),
        gsSPEndDisplayList(),
    },
};

Gfx sFillSetupDL[] = {
    gsDPPipeSync(),
    gsSPTexture(0xFFFF, 0xFFFF, 0, G_TX_RENDERTILE, G_OFF),
    gsDPSetCombineMode(G_CC_SHADE, G_CC_SHADE),
    gsDPSetOtherMode(G_AD_DISABLE | G_CD_MAGICSQ | G_CK_NONE | G_TC_FILT | G_TF_BILERP | G_TT_NONE | G_TL_TILE |
                         G_TD_CLAMP | G_TP_PERSP | G_CYC_FILL | G_PM_NPRIMITIVE,
                     G_AC_NONE | G_ZS_PIXEL | G_RM_NOOP | G_RM_NOOP2),
    gsSPLoadGeometryMode(G_ZBUFFER | G_SHADE | G_CULL_BACK | G_LIGHTING | G_SHADING_SMOOTH),
    gsDPSetScissor(G_SC_NON_INTERLACE, 0, 0, SCREEN_WIDTH, SCREEN_HEIGHT),
    gsDPSetBlendColor(0, 0, 0, 8),
    gsSPClipRatio(FRUSTRATIO_2),
    gsSPEndDisplayList(),
};

// unused?
Gfx D_80127030[] = {
    gsDPPipeSync(),
    gsDPSetFillColor((GPACK_RGBA5551(255, 255, 240, 0) << 16) | GPACK_RGBA5551(255, 255, 240, 0)),
    gsDPFillRectangle(0, 0, SCREEN_WIDTH - 1, SCREEN_HEIGHT - 1),
    gsDPSetDepthSource(G_ZS_PIXEL),
    gsDPPipeSync(),
    gsSPEndDisplayList(),
};

// unused?
Gfx D_80127060[] = {
    gsDPPipeSync(),
    gsDPSetCycleType(G_CYC_FILL),
    gsDPSetRenderMode(G_RM_NOOP, G_RM_NOOP2),
    gsDPSetFillColor((GPACK_RGBA5551(0, 0, 0, 1) << 16) | GPACK_RGBA5551(0, 0, 0, 1)),
    gsDPFillRectangle(0, 0, SCREEN_WIDTH - 1, SCREEN_HEIGHT - 1),
    gsDPPipeSync(),
    gsSPEndDisplayList(),
};

Gfx gEmptyDL[] = {
    gsSPEndDisplayList(),
};

Gfx* Gfx_SetFog(Gfx* gfx, s32 r, s32 g, s32 b, s32 a, s32 near, s32 far) {
    if (far == near) {
        far++;
    }

    ASSERT(near != far, "n != f", "../z_rcp.c", 1155);

    gDPSetFogColor(gfx++, r, g, b, a);

    if (near >= 1000) {
        gSPFogFactor(gfx++, 0, 0);
    } else if (near >= 997) {
        gSPFogFactor(gfx++, 0x7FFF, 0x8100);
    } else if (near < 0) {
        gSPFogFactor(gfx++, 0, 255);
    } else {
        gSPFogPosition(gfx++, near, far);
    }

    return gfx;
}

Gfx* Gfx_SetFogWithSync(Gfx* gfx, s32 r, s32 g, s32 b, s32 a, s32 near, s32 far) {
    if (far == near) {
        far++;
    }
    ASSERT(near != far, "n != f", "../z_rcp.c", 1187);

    gDPPipeSync(gfx++);
    gDPSetFogColor(gfx++, r, g, b, a);

    if (near >= 1000) {
        gSPFogFactor(gfx++, 0, 0);
    } else if (near >= 997) {
        gSPFogFactor(gfx++, 0x7FFF, 0x8100);
    } else if (near < 0) {
        gSPFogFactor(gfx++, 0, 255);
    } else {
        gSPFogPosition(gfx++, near, far);
    }

    return gfx;
}

Gfx* Gfx_SetFog2(Gfx* gfx, s32 r, s32 g, s32 b, s32 a, s32 near, s32 far) {
    return Gfx_SetFog(gfx, r, g, b, a, near, far);
}

Gfx* Gfx_SetupDLImpl(Gfx* gfx, u32 i) {
    s32 dListIndex = 6 * i;

    gSPDisplayList(gfx++, &((Gfx*)sSetupDL)[dListIndex]);
    // Equivalent to gSPDisplayList(gfx++, sSetupDL[i])
    return gfx;
}

Gfx* Gfx_SetupDL(Gfx* gfx, u32 i) {
    return Gfx_SetupDLImpl(gfx, i);
}

void Gfx_SetupDLAtPtr(Gfx** gfxp, u32 i) {
    *gfxp = Gfx_SetupDL(*gfxp, i);
}

Gfx* Gfx_SetupDL_57(Gfx* gfx) {
    gSPDisplayList(gfx++, sSetupDL[SETUPDL_57]);
    return gfx;
}

Gfx* Gfx_SetupDL_57b(Gfx* gfx) {
    gSPDisplayList(gfx++, sSetupDL[SETUPDL_57]);
    return gfx;
}

Gfx* Gfx_SetupDL_52NoCD(Gfx* gfx) {
    gSPDisplayList(gfx++, sSetupDL[SETUPDL_52]);
    gDPSetColorDither(gfx++, G_CD_DISABLE);
    return gfx;
}

void Gfx_SetupDL_58Opa(GraphicsContext* gfxCtx) {
    OPEN_DISPS(gfxCtx, "../z_rcp.c", 1293);

    gSPDisplayList(POLY_OPA_DISP++, sSetupDL[SETUPDL_58]);

    CLOSE_DISPS(gfxCtx, "../z_rcp.c", 1297);
}

void Gfx_SetupDL_57Opa(GraphicsContext* gfxCtx) {
    OPEN_DISPS(gfxCtx, "../z_rcp.c", 1309);

    gSPDisplayList(POLY_OPA_DISP++, sSetupDL[SETUPDL_57]);

    CLOSE_DISPS(gfxCtx, "../z_rcp.c", 1313);
}

void Gfx_SetupDL_50Opa(GraphicsContext* gfxCtx) {
    OPEN_DISPS(gfxCtx, "../z_rcp.c", 1325);

    gSPDisplayList(POLY_OPA_DISP++, sSetupDL[SETUPDL_50]);

    CLOSE_DISPS(gfxCtx, "../z_rcp.c", 1329);
}

void Gfx_SetupDL_51Opa(GraphicsContext* gfxCtx) {
    OPEN_DISPS(gfxCtx, "../z_rcp.c", 1341);

    gSPDisplayList(POLY_OPA_DISP++, sSetupDL[SETUPDL_51]);

    CLOSE_DISPS(gfxCtx, "../z_rcp.c", 1345);
}

void Gfx_SetupDL_52Xlu(GraphicsContext* gfxCtx) {
    OPEN_DISPS(gfxCtx, "../z_rcp.c", 1357);

    gSPDisplayList(POLY_XLU_DISP++, sSetupDL[SETUPDL_52]);

    CLOSE_DISPS(gfxCtx, "../z_rcp.c", 1361);
}

void Gfx_SetupDL_53Opa(GraphicsContext* gfxCtx) {
    OPEN_DISPS(gfxCtx, "../z_rcp.c", 1373);

    gSPDisplayList(POLY_OPA_DISP++, sSetupDL[SETUPDL_53]);

    CLOSE_DISPS(gfxCtx, "../z_rcp.c", 1377);
}

void Gfx_SetupDL_54Opa(GraphicsContext* gfxCtx) {
    OPEN_DISPS(gfxCtx, "../z_rcp.c", 1389);

    gSPDisplayList(POLY_OPA_DISP++, sSetupDL[SETUPDL_54]);

    CLOSE_DISPS(gfxCtx, "../z_rcp.c", 1393);
}

void Gfx_SetupDL_55Xlu(GraphicsContext* gfxCtx) {
    OPEN_DISPS(gfxCtx, "../z_rcp.c", 1405);

    gSPDisplayList(POLY_XLU_DISP++, sSetupDL[SETUPDL_55]);

    CLOSE_DISPS(gfxCtx, "../z_rcp.c", 1409);
}

void Gfx_SetupDL_26Opa(GraphicsContext* gfxCtx) {
    OPEN_DISPS(gfxCtx, "../z_rcp.c", 1421);

    gSPDisplayList(POLY_OPA_DISP++, sSetupDL[SETUPDL_26]);

    CLOSE_DISPS(gfxCtx, "../z_rcp.c", 1425);
}

void Gfx_SetupDL_25Xlu2(GraphicsContext* gfxCtx) {
    OPEN_DISPS(gfxCtx, "../z_rcp.c", 1439);

    gSPDisplayList(POLY_XLU_DISP++, sSetupDL[SETUPDL_25]);

    CLOSE_DISPS(gfxCtx, "../z_rcp.c", 1443);
}

void func_80093C80(PlayState* play) {
    GraphicsContext* gfxCtx = play->state.gfxCtx;

    Gfx_SetupDL_25Opa(gfxCtx);

    if (play->roomCtx.curRoom.behaviorType1 == ROOM_BEHAVIOR_TYPE1_3) {
        OPEN_DISPS(gfxCtx, "../z_rcp.c", 1460);

        gDPSetColorDither(POLY_OPA_DISP++, G_CD_DISABLE);

        CLOSE_DISPS(gfxCtx, "../z_rcp.c", 1462);
    }
}

void Gfx_SetupDL_25Opa(GraphicsContext* gfxCtx) {
    OPEN_DISPS(gfxCtx, "../z_rcp.c", 1475);

    gSPDisplayList(POLY_OPA_DISP++, sSetupDL[SETUPDL_25]);

    CLOSE_DISPS(gfxCtx, "../z_rcp.c", 1479);
}

void Gfx_SetupDL_25Xlu(GraphicsContext* gfxCtx) {
    OPEN_DISPS(gfxCtx, "../z_rcp.c", 1491);

    gSPDisplayList(POLY_XLU_DISP++, sSetupDL[SETUPDL_25]);

    CLOSE_DISPS(gfxCtx, "../z_rcp.c", 1495);
}

void Gfx_SetupDL_31Opa(GraphicsContext* gfxCtx) {
    OPEN_DISPS(gfxCtx, "../z_rcp.c", 1507);

    gSPDisplayList(POLY_OPA_DISP++, sSetupDL[SETUPDL_31]);

    CLOSE_DISPS(gfxCtx, "../z_rcp.c", 1511);
}

void Gfx_SetupDL_32Opa(GraphicsContext* gfxCtx) {
    OPEN_DISPS(gfxCtx, "../z_rcp.c", 1523);

    gSPDisplayList(POLY_OPA_DISP++, sSetupDL[SETUPDL_32]);

    CLOSE_DISPS(gfxCtx, "../z_rcp.c", 1527);
}

void Gfx_SetupDL_33Opa(GraphicsContext* gfxCtx) {
    OPEN_DISPS(gfxCtx, "../z_rcp.c", 1539);

    gSPDisplayList(POLY_OPA_DISP++, sSetupDL[SETUPDL_33]);

    CLOSE_DISPS(gfxCtx, "../z_rcp.c", 1543);
}

Gfx* Gfx_SetupDL_64(Gfx* gfx) {
    gSPDisplayList(gfx++, sSetupDL[SETUPDL_64]);
    return gfx;
}

Gfx* Gfx_SetupDL_34(Gfx* gfx) {
    gSPDisplayList(gfx++, sSetupDL[SETUPDL_34]);
    return gfx;
}

void Gfx_SetupDL_34Opa(GraphicsContext* gfxCtx) {
    OPEN_DISPS(gfxCtx, "../z_rcp.c", 1569);

    POLY_OPA_DISP = Gfx_SetupDL_34(POLY_OPA_DISP);

    CLOSE_DISPS(gfxCtx, "../z_rcp.c", 1573);
}

void Gfx_SetupDL_35Opa(GraphicsContext* gfxCtx) {
    OPEN_DISPS(gfxCtx, "../z_rcp.c", 1585);

    gSPDisplayList(POLY_OPA_DISP++, sSetupDL[SETUPDL_35]);

    CLOSE_DISPS(gfxCtx, "../z_rcp.c", 1589);
}

void Gfx_SetupDL_44Xlu(GraphicsContext* gfxCtx) {
    OPEN_DISPS(gfxCtx, "../z_rcp.c", 1601);

    gSPDisplayList(POLY_XLU_DISP++, sSetupDL[SETUPDL_44]);

    CLOSE_DISPS(gfxCtx, "../z_rcp.c", 1605);
}

void Gfx_SetupDL_36Opa(GraphicsContext* gfxCtx) {
    OPEN_DISPS(gfxCtx, "../z_rcp.c", 1617);

    gSPDisplayList(POLY_OPA_DISP++, sSetupDL[SETUPDL_36]);

    CLOSE_DISPS(gfxCtx, "../z_rcp.c", 1621);
}

Gfx* Gfx_SetupDL_28(Gfx* gfx) {
    gSPDisplayList(gfx++, sSetupDL[SETUPDL_28]);
    return gfx;
}

void Gfx_SetupDL_28Opa(GraphicsContext* gfxCtx) {
    OPEN_DISPS(gfxCtx, "../z_rcp.c", 1640);

    gSPDisplayList(POLY_OPA_DISP++, sSetupDL[SETUPDL_28]);

    CLOSE_DISPS(gfxCtx, "../z_rcp.c", 1644);
}

void Gfx_SetupDL_43Opa(GraphicsContext* gfxCtx) {
    OPEN_DISPS(gfxCtx, "../z_rcp.c", 1651);

    gSPDisplayList(POLY_OPA_DISP++, sSetupDL[SETUPDL_43]);

    CLOSE_DISPS(gfxCtx, "../z_rcp.c", 1655);
}

void Gfx_SetupDL_45Opa(GraphicsContext* gfxCtx) {
    OPEN_DISPS(gfxCtx, "../z_rcp.c", 1670);

    gSPDisplayList(POLY_OPA_DISP++, sSetupDL[SETUPDL_45]);

    CLOSE_DISPS(gfxCtx, "../z_rcp.c", 1674);
}

void Gfx_SetupDL_46Overlay(GraphicsContext* gfxCtx) {
    OPEN_DISPS(gfxCtx, "../z_rcp.c", 1681);

    gSPDisplayList(OVERLAY_DISP++, sSetupDL[SETUPDL_46]);

    CLOSE_DISPS(gfxCtx, "../z_rcp.c", 1685);
}

void Gfx_SetupDL_38Xlu(GraphicsContext* gfxCtx) {
    OPEN_DISPS(gfxCtx, "../z_rcp.c", 1700);

    gSPDisplayList(POLY_XLU_DISP++, sSetupDL[SETUPDL_38]);

    CLOSE_DISPS(gfxCtx, "../z_rcp.c", 1704);
}

void Gfx_SetupDL_4Xlu(GraphicsContext* gfxCtx) {
    OPEN_DISPS(gfxCtx, "../z_rcp.c", 1722);

    gSPDisplayList(POLY_XLU_DISP++, sSetupDL[SETUPDL_4]);

    CLOSE_DISPS(gfxCtx, "../z_rcp.c", 1726);
}

void Gfx_SetupDL_37Opa(GraphicsContext* gfxCtx) {
    OPEN_DISPS(gfxCtx, "../z_rcp.c", 1758);

    gSPDisplayList(POLY_OPA_DISP++, sSetupDL[SETUPDL_37]);

    CLOSE_DISPS(gfxCtx, "../z_rcp.c", 1762);
}

void Gfx_SetupDL_2Opa(GraphicsContext* gfxCtx) {
    OPEN_DISPS(gfxCtx, "../z_rcp.c", 1775);

    gSPDisplayList(POLY_OPA_DISP++, sSetupDL[SETUPDL_2]);

    CLOSE_DISPS(gfxCtx, "../z_rcp.c", 1779);
}

Gfx* Gfx_SetupDL_39(Gfx* gfx) {
    gSPDisplayList(gfx++, sSetupDL[SETUPDL_39]);
    return gfx;
}

void Gfx_SetupDL_39Opa(GraphicsContext* gfxCtx) {
    OPEN_DISPS(gfxCtx, "../z_rcp.c", 1799);

    POLY_OPA_DISP = Gfx_SetupDL_39(POLY_OPA_DISP);

    CLOSE_DISPS(gfxCtx, "../z_rcp.c", 1801);
}

void Gfx_SetupDL_39Overlay(GraphicsContext* gfxCtx) {
    OPEN_DISPS(gfxCtx, "../z_rcp.c", 1809);

    OVERLAY_DISP = Gfx_SetupDL_39(OVERLAY_DISP);

    CLOSE_DISPS(gfxCtx, "../z_rcp.c", 1811);
}

void Gfx_SetupDL_39Ptr(Gfx** gfxp) {
    Gfx* gfx = *gfxp;

    gSPDisplayList(gfx++, sSetupDL[SETUPDL_39]);
    *gfxp = gfx;
}

void Gfx_SetupDL_40Opa(GraphicsContext* gfxCtx) {
    OPEN_DISPS(gfxCtx, "../z_rcp.c", 1837);

    gSPDisplayList(POLY_OPA_DISP++, sSetupDL[SETUPDL_40]);

    CLOSE_DISPS(gfxCtx, "../z_rcp.c", 1841);
}

void Gfx_SetupDL_41Opa(GraphicsContext* gfxCtx) {
    OPEN_DISPS(gfxCtx, "../z_rcp.c", 1853);

    gSPDisplayList(POLY_OPA_DISP++, sSetupDL[SETUPDL_41]);

    CLOSE_DISPS(gfxCtx, "../z_rcp.c", 1857);
}

void Gfx_SetupDL_47Xlu(GraphicsContext* gfxCtx) {
    OPEN_DISPS(gfxCtx, "../z_rcp.c", 1869);

    gSPDisplayList(POLY_XLU_DISP++, sSetupDL[SETUPDL_47]);

    CLOSE_DISPS(gfxCtx, "../z_rcp.c", 1873);
}

Gfx* Gfx_SetupDL_66(Gfx* gfx) {
    gSPDisplayList(gfx++, sSetupDL[SETUPDL_66]);
    return gfx;
}

Gfx* Gfx_SetupDL_67(Gfx* gfx) {
    gSPDisplayList(gfx++, sSetupDL[SETUPDL_67]);
    return gfx;
}

Gfx* Gfx_SetupDL_68NoCD(Gfx* gfx) {
    gSPDisplayList(gfx++, sSetupDL[SETUPDL_68]);
    gDPSetColorDither(gfx++, G_CD_DISABLE);
    return gfx;
}

Gfx* Gfx_SetupDL_69NoCD(Gfx* gfx) {
    gSPDisplayList(gfx++, sSetupDL[SETUPDL_69]);
    gDPSetColorDither(gfx++, G_CD_DISABLE);
    return gfx;
}

Gfx* func_800947AC(Gfx* gfx) {
    gSPDisplayList(gfx++, sSetupDL[SETUPDL_65]);
    gDPSetColorDither(gfx++, G_CD_DISABLE);

    // clang-format off
    switch (HREG(21)) {
        case 1: gDPSetAlphaDither(gfx++, G_AD_DISABLE); break;
        case 2: gDPSetAlphaDither(gfx++, G_AD_PATTERN); break;
        case 3: gDPSetAlphaDither(gfx++, G_AD_NOTPATTERN); break;
        case 4: gDPSetAlphaDither(gfx++, G_AD_NOISE); break;
    }

    switch (HREG(22)) {
        case 1: gDPSetColorDither(gfx++, G_CD_DISABLE); break;
        case 2: gDPSetColorDither(gfx++, G_CD_MAGICSQ); break;
        case 3: gDPSetColorDither(gfx++, G_CD_BAYER); break;
        case 4: gDPSetColorDither(gfx++, G_CD_NOISE); break;
    }
    // clang-format on

    return gfx;
}

Gfx* Gfx_SetupDL_70(Gfx* gfx) {
    gSPDisplayList(gfx++, sSetupDL[SETUPDL_70]);
    return gfx;
}

Gfx* Gfx_SetupDL_20NoCD(Gfx* gfx) {
    gSPDisplayList(gfx++, sSetupDL[SETUPDL_20]);
    gDPSetColorDither(gfx++, G_CD_DISABLE);
    return gfx;
}

void Gfx_SetupDL_42Opa(GraphicsContext* gfxCtx) {
    OPEN_DISPS(gfxCtx, "../z_rcp.c", 1953);

    gSPDisplayList(POLY_OPA_DISP++, sSetupDL[SETUPDL_42]);

    CLOSE_DISPS(gfxCtx, "../z_rcp.c", 1957);
}

void Gfx_SetupDL_42Overlay(GraphicsContext* gfxCtx) {
    OPEN_DISPS(gfxCtx, "../z_rcp.c", 1964);

    gSPDisplayList(OVERLAY_DISP++, sSetupDL[SETUPDL_42]);

    CLOSE_DISPS(gfxCtx, "../z_rcp.c", 1968);
}

void Gfx_SetupDL_48Opa(GraphicsContext* gfxCtx) {
    OPEN_DISPS(gfxCtx, "../z_rcp.c", 1992);

    gSPDisplayList(POLY_OPA_DISP++, sSetupDL[SETUPDL_48]);

    CLOSE_DISPS(gfxCtx, "../z_rcp.c", 1996);
}

void Gfx_SetupDL_49Xlu(GraphicsContext* gfxCtx) {
    OPEN_DISPS(gfxCtx, "../z_rcp.c", 2008);

    gSPDisplayList(POLY_XLU_DISP++, sSetupDL[SETUPDL_49]);

    CLOSE_DISPS(gfxCtx, "../z_rcp.c", 2012);
}

void Gfx_SetupDL_27Xlu(GraphicsContext* gfxCtx) {
    OPEN_DISPS(gfxCtx, "../z_rcp.c", 2024);

    gSPDisplayList(POLY_XLU_DISP++, sSetupDL[SETUPDL_27]);

    CLOSE_DISPS(gfxCtx, "../z_rcp.c", 2028);
}

void Gfx_SetupDL_60NoCDXlu(GraphicsContext* gfxCtx) {
    OPEN_DISPS(gfxCtx, "../z_rcp.c", 2040);

    gSPDisplayList(POLY_XLU_DISP++, sSetupDL[SETUPDL_60]);
    gDPSetColorDither(POLY_XLU_DISP++, G_CD_DISABLE);

    CLOSE_DISPS(gfxCtx, "../z_rcp.c", 2043);
}

void Gfx_SetupDL_61Xlu(GraphicsContext* gfxCtx) {
    OPEN_DISPS(gfxCtx, "../z_rcp.c", 2056);

    gSPDisplayList(POLY_XLU_DISP++, sSetupDL[SETUPDL_61]);

    CLOSE_DISPS(gfxCtx, "../z_rcp.c", 2058);
}

void Gfx_SetupDL_56Opa(GraphicsContext* gfxCtx) {
    OPEN_DISPS(gfxCtx, "../z_rcp.c", 2086);

    gSPDisplayList(POLY_OPA_DISP++, sSetupDL[SETUPDL_56]);

    CLOSE_DISPS(gfxCtx, "../z_rcp.c", 2090);
}

void Gfx_SetupDL_56Ptr(Gfx** gfxp) {
    Gfx* gfx = *gfxp;

    gSPDisplayList(gfx++, sSetupDL[SETUPDL_56]);

    *gfxp = gfx;
}

void Gfx_SetupDL_59Opa(GraphicsContext* gfxCtx) {
    OPEN_DISPS(gfxCtx, "../z_rcp.c", 2112);

    gSPDisplayList(POLY_OPA_DISP++, sSetupDL[SETUPDL_59]);

    CLOSE_DISPS(gfxCtx, "../z_rcp.c", 2116);
}

Gfx* Gfx_BranchTexScroll(Gfx** gfxp, u32 x, u32 y, s32 width, s32 height) {
    Gfx* displayList = Graph_DlistAlloc(gfxp, 3 * sizeof(Gfx));

    gDPTileSync(displayList);
    gDPSetTileSize(displayList + 1, G_TX_RENDERTILE, x, y, x + ((width - 1) << 2), y + ((height - 1) << 2));
    gSPEndDisplayList(displayList + 2);

    return displayList;
}

Gfx* func_80094E54(Gfx** gfxp, u32 x, u32 y) {
    return Gfx_BranchTexScroll(gfxp, x, y, 0, 0);
}

Gfx* func_80094E78(GraphicsContext* gfxCtx, u32 x, u32 y) {
    return Gfx_TexScroll(gfxCtx, x, y, 0, 0);
}

Gfx* Gfx_TexScroll(GraphicsContext* gfxCtx, u32 x, u32 y, s32 width, s32 height) {
    Gfx* displayList = Graph_Alloc(gfxCtx, 3 * sizeof(Gfx));

    x %= 512 << 2;
    y %= 512 << 2;

    gDPTileSync(displayList);
    gDPSetTileSize(displayList + 1, G_TX_RENDERTILE, x, y, x + ((width - 1) << 2), y + ((height - 1) << 2));
    gSPEndDisplayList(displayList + 2);

    return displayList;
}

Gfx* Gfx_TwoTexScroll(GraphicsContext* gfxCtx, s32 tile1, u32 x1, u32 y1, s32 width1, s32 height1, s32 tile2, u32 x2,
                      u32 y2, s32 width2, s32 height2) {
    Gfx* displayList = Graph_Alloc(gfxCtx, 5 * sizeof(Gfx));

    x1 %= 512 << 2;
    y1 %= 512 << 2;
    x2 %= 512 << 2;
    y2 %= 512 << 2;

    gDPTileSync(displayList);
    gDPSetTileSize(displayList + 1, tile1, x1, y1, x1 + ((width1 - 1) << 2), y1 + ((height1 - 1) << 2));
    gDPTileSync(displayList + 2);
    gDPSetTileSize(displayList + 3, tile2, x2, y2, x2 + ((width2 - 1) << 2), y2 + ((height2 - 1) << 2));
    gSPEndDisplayList(displayList + 4);

    return displayList;
}

Gfx* Gfx_TwoTexScrollEnvColor(GraphicsContext* gfxCtx, s32 tile1, u32 x1, u32 y1, s32 width1, s32 height1, s32 tile2,
                              u32 x2, u32 y2, s32 width2, s32 height2, s32 r, s32 g, s32 b, s32 a) {
    Gfx* displayList = Graph_Alloc(gfxCtx, 6 * sizeof(Gfx));

    x1 %= 512 << 2;
    y1 %= 512 << 2;
    x2 %= 512 << 2;
    y2 %= 512 << 2;

    gDPTileSync(displayList);
    gDPSetTileSize(displayList + 1, tile1, x1, y1, x1 + ((width1 - 1) << 2), y1 + ((height1 - 1) << 2));
    gDPTileSync(displayList + 2);
    gDPSetTileSize(displayList + 3, tile2, x2, y2, x2 + ((width2 - 1) << 2), y2 + ((height2 - 1) << 2));
    gDPSetEnvColor(displayList + 4, r, g, b, a);
    gSPEndDisplayList(displayList + 5);

    return displayList;
}

Gfx* Gfx_EnvColor(GraphicsContext* gfxCtx, s32 r, s32 g, s32 b, s32 a) {
    Gfx* displayList = Graph_Alloc(gfxCtx, 2 * sizeof(Gfx));

    gDPSetEnvColor(displayList, r, g, b, a);
    gSPEndDisplayList(displayList + 1);

    return displayList;
}

/**
 * Sets up the frame for drawing.
 * Initializes the scissor region to full screen.
 * Set up the framebuffer and z-buffer.
 * The whole screen is filled with the color supplied as arguments.
 * Letterbox is also applied here, and will share the color of the screen base.
 */
void Gfx_SetupFrame(GraphicsContext* gfxCtx, u8 r, u8 g, u8 b) {
    OPEN_DISPS(gfxCtx, "../z_rcp.c", 2386);

    // Set up the RDP render state for rectangles in FILL mode
    gSPDisplayList(POLY_OPA_DISP++, sFillSetupDL);
    gSPDisplayList(POLY_XLU_DISP++, sFillSetupDL);
    gSPDisplayList(OVERLAY_DISP++, sFillSetupDL);

    // Set the scissor region to the full screen
    gDPSetScissor(POLY_OPA_DISP++, G_SC_NON_INTERLACE, 0, 0, gScreenWidth, gScreenHeight);
    gDPSetScissor(POLY_XLU_DISP++, G_SC_NON_INTERLACE, 0, 0, gScreenWidth, gScreenHeight);
    gDPSetScissor(OVERLAY_DISP++, G_SC_NON_INTERLACE, 0, 0, gScreenWidth, gScreenHeight);

    // Set up the framebuffer, primitives will be drawn here
    gDPSetColorImage(POLY_OPA_DISP++, G_IM_FMT_RGBA, G_IM_SIZ_16b, gScreenWidth, gfxCtx->curFrameBuffer);
    gDPSetColorImage(POLY_OPA_DISP++, G_IM_FMT_RGBA, G_IM_SIZ_16b, gScreenWidth, gfxCtx->curFrameBuffer);
    gDPSetColorImage(POLY_XLU_DISP++, G_IM_FMT_RGBA, G_IM_SIZ_16b, gScreenWidth, gfxCtx->curFrameBuffer);
    gDPSetColorImage(OVERLAY_DISP++, G_IM_FMT_RGBA, G_IM_SIZ_16b, gScreenWidth, gfxCtx->curFrameBuffer);

    // Set up the z-buffer
    gDPSetDepthImage(POLY_OPA_DISP++, gZBuffer);
    gDPSetDepthImage(POLY_XLU_DISP++, gZBuffer);
    gDPSetDepthImage(OVERLAY_DISP++, gZBuffer);

<<<<<<< HEAD
    if ((R_PAUSE_MENU_MODE < 2) && (gTransitionTileState <= TRANS_TILE_SETUP)) {
=======
    if ((R_PAUSE_BG_PRERENDER_STATE <= PAUSE_BG_PRERENDER_SETUP) && (gTrnsnUnkState < 2)) {
>>>>>>> 92e03cf7
        s32 letterboxSize = Letterbox_GetSize();

        if (R_HREG_MODE == HREG_MODE_SETUP_FRAME) {
            if (R_SETUP_FRAME_INIT != HREG_MODE_SETUP_FRAME) {
                R_SETUP_FRAME_GET = (SETUP_FRAME_LETTERBOX_SIZE_FLAG | SETUP_FRAME_BASE_COLOR_FLAG);
                R_SETUP_FRAME_SET = (SETUP_FRAME_LETTERBOX_SIZE_FLAG | SETUP_FRAME_BASE_COLOR_FLAG);
                R_SETUP_FRAME_LETTERBOX_SIZE = 0;
                R_SETUP_FRAME_BASE_COLOR_R = 0;
                R_SETUP_FRAME_BASE_COLOR_G = 0;
                R_SETUP_FRAME_BASE_COLOR_B = 0;

                // these regs are not used in this mode
                HREG(87) = 0;
                HREG(88) = 0;
                HREG(89) = 0;
                HREG(90) = 0;
                HREG(91) = 0;
                HREG(92) = 0;
                HREG(93) = 0;
                HREG(94) = 0;

                R_SETUP_FRAME_INIT = HREG_MODE_SETUP_FRAME;
            }

            if (R_SETUP_FRAME_GET & SETUP_FRAME_LETTERBOX_SIZE_FLAG) {
                R_SETUP_FRAME_LETTERBOX_SIZE = letterboxSize;
            }

            if (R_SETUP_FRAME_GET & SETUP_FRAME_BASE_COLOR_FLAG) {
                R_SETUP_FRAME_BASE_COLOR_R = r;
                R_SETUP_FRAME_BASE_COLOR_G = g;
                R_SETUP_FRAME_BASE_COLOR_B = b;
            }

            if (R_SETUP_FRAME_SET & SETUP_FRAME_LETTERBOX_SIZE_FLAG) {
                letterboxSize = R_SETUP_FRAME_LETTERBOX_SIZE;
            }

            if (R_SETUP_FRAME_SET & SETUP_FRAME_BASE_COLOR_FLAG) {
                r = R_SETUP_FRAME_BASE_COLOR_R;
                g = R_SETUP_FRAME_BASE_COLOR_G;
                b = R_SETUP_FRAME_BASE_COLOR_B;
            }
        }

        // Set the whole z buffer to maximum depth
        // Don't bother with pixels that are being covered by the letterbox
        gDPSetColorImage(POLY_OPA_DISP++, G_IM_FMT_RGBA, G_IM_SIZ_16b, gScreenWidth, gZBuffer);
        gDPSetCycleType(POLY_OPA_DISP++, G_CYC_FILL);
        gDPSetRenderMode(POLY_OPA_DISP++, G_RM_NOOP, G_RM_NOOP2);
        gDPSetFillColor(POLY_OPA_DISP++, (GPACK_ZDZ(G_MAXFBZ, 0) << 16) | GPACK_ZDZ(G_MAXFBZ, 0));
        gDPFillRectangle(POLY_OPA_DISP++, 0, letterboxSize, gScreenWidth - 1, gScreenHeight - letterboxSize - 1);
        gDPPipeSync(POLY_OPA_DISP++);

        // Fill the whole screen with the base color
        // Don't bother with pixels that are being covered by the letterbox
        gDPSetColorImage(POLY_OPA_DISP++, G_IM_FMT_RGBA, G_IM_SIZ_16b, gScreenWidth, gfxCtx->curFrameBuffer);
        gDPSetCycleType(POLY_OPA_DISP++, G_CYC_FILL);
        gDPSetRenderMode(POLY_OPA_DISP++, G_RM_NOOP, G_RM_NOOP2);
        gDPSetFillColor(POLY_OPA_DISP++, (GPACK_RGBA5551(r, g, b, 1) << 16) | GPACK_RGBA5551(r, g, b, 1));
        gDPFillRectangle(POLY_OPA_DISP++, 0, letterboxSize, gScreenWidth - 1, gScreenHeight - letterboxSize - 1);
        gDPPipeSync(POLY_OPA_DISP++);

        // Draw the letterbox if applicable (uses the same color as the screen base)
        if (letterboxSize > 0) {
            gDPPipeSync(OVERLAY_DISP++);
            gDPSetCycleType(OVERLAY_DISP++, G_CYC_FILL);
            gDPSetRenderMode(OVERLAY_DISP++, G_RM_NOOP, G_RM_NOOP2);
            gDPSetFillColor(OVERLAY_DISP++, (GPACK_RGBA5551(r, g, b, 1) << 16) | GPACK_RGBA5551(r, g, b, 1));
            gDPFillRectangle(OVERLAY_DISP++, 0, 0, gScreenWidth - 1, letterboxSize - 1);
            gDPFillRectangle(OVERLAY_DISP++, 0, gScreenHeight - letterboxSize, gScreenWidth - 1, gScreenHeight - 1);
            gDPPipeSync(OVERLAY_DISP++);
        }
    }

    CLOSE_DISPS(gfxCtx, "../z_rcp.c", 2497);
}

void func_80095974(GraphicsContext* gfxCtx) {
    OPEN_DISPS(gfxCtx, "../z_rcp.c", 2503);

    gSPDisplayList(POLY_OPA_DISP++, sFillSetupDL);
    gDPSetScissor(POLY_OPA_DISP++, G_SC_NON_INTERLACE, 0, 0, gScreenWidth, gScreenHeight);
    gDPSetDepthImage(POLY_OPA_DISP++, gZBuffer);
    gDPSetColorImage(POLY_OPA_DISP++, G_IM_FMT_RGBA, G_IM_SIZ_16b, gScreenWidth, gfxCtx->curFrameBuffer);

    CLOSE_DISPS(gfxCtx, "../z_rcp.c", 2513);
}<|MERGE_RESOLUTION|>--- conflicted
+++ resolved
@@ -1469,11 +1469,7 @@
     gDPSetDepthImage(POLY_XLU_DISP++, gZBuffer);
     gDPSetDepthImage(OVERLAY_DISP++, gZBuffer);
 
-<<<<<<< HEAD
-    if ((R_PAUSE_MENU_MODE < 2) && (gTransitionTileState <= TRANS_TILE_SETUP)) {
-=======
-    if ((R_PAUSE_BG_PRERENDER_STATE <= PAUSE_BG_PRERENDER_SETUP) && (gTrnsnUnkState < 2)) {
->>>>>>> 92e03cf7
+    if ((R_PAUSE_BG_PRERENDER_STATE <= PAUSE_BG_PRERENDER_SETUP) && (gTransitionTileState <= TRANS_TILE_SETUP)) {
         s32 letterboxSize = Letterbox_GetSize();
 
         if (R_HREG_MODE == HREG_MODE_SETUP_FRAME) {
