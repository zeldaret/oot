--- conflicted
+++ resolved
@@ -777,11 +777,8 @@
     if (far == near) {
         far++;
     }
-<<<<<<< HEAD
-
-    if (near == far) {
-        __assert("n != f", "../z_rcp.c", 1155);
-    }
+
+    ASSERT(near != far, "n != f", "../z_rcp.c", 1155);
 
     gDPSetFogColor(gfx++, r, g, b, a);
 
@@ -791,18 +788,6 @@
         gSPFogFactor(gfx++, 0x7FFF, 0x8100); // gSPFogPosition(gfx++, ?, ?)
     } else if (near < 0) {
         gSPFogFactor(gfx++, 0, 255); // gSPFogPosition(gfx++, ?, ?)
-=======
-    ASSERT(n != f, "n != f", "../z_rcp.c", 1155);
-
-    gDPSetFogColor(gfx++, r, g, b, a);
-
-    if (n >= 1000) {
-        gSPFogFactor(gfx++, 0, 0);
-    } else if (n >= 997) {
-        gSPFogFactor(gfx++, 0x7FFF, 0x8100);
-    } else if (n < 0) {
-        gSPFogFactor(gfx++, 0, 255);
->>>>>>> e53081df
     } else {
         gSPFogPosition(gfx++, near, far);
     }
@@ -814,33 +799,17 @@
     if (far == near) {
         far++;
     }
-<<<<<<< HEAD
-
-    if (near == far) {
-        __assert("n != f", "../z_rcp.c", 1187);
-    }
-=======
-    ASSERT(n != f, "n != f", "../z_rcp.c", 1187);
->>>>>>> e53081df
+    ASSERT(near != far, "n != f", "../z_rcp.c", 1187);
 
     gDPPipeSync(gfx++);
     gDPSetFogColor(gfx++, r, g, b, a);
 
-<<<<<<< HEAD
     if (near >= 1000) {
         gSPFogFactor(gfx++, 0, 0); // gSPFogPosition(gfx++, ?, ?)
     } else if (near >= 997) {
         gSPFogFactor(gfx++, 0x7FFF, 0x8100); // gSPFogPosition(gfx++, ?, ?)
     } else if (near < 0) {
         gSPFogFactor(gfx++, 0, 255); // gSPFogPosition(gfx++, ?, ?)
-=======
-    if (n >= 1000) {
-        gSPFogFactor(gfx++, 0, 0);
-    } else if (n >= 997) {
-        gSPFogFactor(gfx++, 0x7FFF, 0x8100);
-    } else if (n < 0) {
-        gSPFogFactor(gfx++, 0, 255);
->>>>>>> e53081df
     } else {
         gSPFogPosition(gfx++, near, far);
     }
