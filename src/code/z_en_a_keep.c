--- conflicted
+++ resolved
@@ -212,18 +212,11 @@
     s16 relYawTowardsPlayer;
 
     if (this->dyna.actor.textId != 0) {
-<<<<<<< HEAD
-        var = this->dyna.actor.yawTowardsPlayer - this->dyna.actor.shape.rot.y;
-        if ((ABS(var) < 0x2800) || ((this->dyna.actor.params == 0xA) && (ABS(var) > 0x5800))) {
-            if (Actor_TalkRequested(&this->dyna.actor, globalCtx)) {
-                EnAObj_SetupAction(this, func_8001D204);
-=======
         relYawTowardsPlayer = this->dyna.actor.yawTowardsPlayer - this->dyna.actor.shape.rot.y;
         if (ABS(relYawTowardsPlayer) < 0x2800 ||
             (this->dyna.actor.params == A_OBJ_SIGNPOST_ARROW && ABS(relYawTowardsPlayer) > 0x5800)) {
-            if (func_8002F194(&this->dyna.actor, globalCtx)) {
+            if (Actor_TalkRequested(&this->dyna.actor, globalCtx)) {
                 EnAObj_SetupAction(this, EnAObj_WaitFinishedTalking);
->>>>>>> 03636166
             } else {
                 func_8002F2F4(&this->dyna.actor, globalCtx);
             }
