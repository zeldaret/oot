#include <ultra64.h>
#include <global.h>

typedef enum {
    /* 0x00 */ A_OBJ_BLOCK_SMALL,
    /* 0x01 */ A_OBJ_BLOCK_LARGE,
    /* 0x02 */ A_OBJ_BLOCK_HUGE,
    /* 0x03 */ A_OBJ_BLOCK_SMALL_ROT,
    /* 0x04 */ A_OBJ_BLOCK_LARGE_ROT,
    /* 0x05 */ A_OBJ_CUBE_SMALL,
    /* 0x06 */ A_OBJ_UNKNOWN_6,
    /* 0x07 */ A_OBJ_GRASS_CLUMP,
    /* 0x08 */ A_OBJ_TREE_STUMP,
    /* 0x09 */ A_OBJ_SIGNPOST_OBLONG,
    /* 0x0A */ A_OBJ_SIGNPOST_ARROW,
    /* 0x0B */ A_OBJ_KNOB
} AObjType;

struct EnAObj;

typedef void (*EnAObjActionFunc)(struct EnAObj*, GlobalContext*);

typedef struct EnAObj {
    /* 0x000 */ DynaPolyActor dyna;
    /* 0x164 */ EnAObjActionFunc actionFunc;
    /* 0x168 */ s32 unk_168;
    /* 0x16C */ s16 textId;
    /* 0x16E */ s16 unk_16E;
    /* 0x170 */ s16 unk_170;
    /* 0x172 */ s16 unk_172;
    /* 0x174 */ s16 unk_174;
    /* 0x178 */ f32 unk_178;
    /* 0x17C */ ColliderCylinder collider;
} EnAObj; // size = 0x1C8

#define FLAGS 0x00000010

#define THIS ((EnAObj*)thisx)

void EnAObj_Init(Actor* thisx, GlobalContext* globalCtx);
void EnAObj_Destroy(Actor* thisx, GlobalContext* globalCtx);
void EnAObj_Update(Actor* thisx, GlobalContext* globalCtx);
void EnAObj_Draw(Actor* thisx, GlobalContext* globalCtx);

void func_8001D204(EnAObj* this, GlobalContext* globalCtx);
void func_8001D25C(EnAObj* this, GlobalContext* globalCtx);
void func_8001D360(EnAObj* this, GlobalContext* globalCtx);
void func_8001D4A8(EnAObj* this, GlobalContext* globalCtx);
void func_8001D608(EnAObj* this, GlobalContext* globalCtx);

void func_8001D234(EnAObj* this, s16 params);
void func_8001D310(EnAObj* this, s16 params);
void func_8001D480(EnAObj* this, s16 params);
void func_8001D5C8(EnAObj* this, s16 params);

const ActorInit En_A_Obj_InitVars = {
    ACTOR_EN_A_OBJ,
    ACTORTYPE_PROP,
    FLAGS,
    OBJECT_GAMEPLAY_KEEP,
    sizeof(EnAObj),
    (ActorFunc)EnAObj_Init,
    (ActorFunc)EnAObj_Destroy,
    (ActorFunc)EnAObj_Update,
    (ActorFunc)EnAObj_Draw,
};

static ColliderCylinderInit sCylinderInit = {
    { COLTYPE_UNK10, 0x00, 0x39, 0x39, 0x20, COLSHAPE_CYLINDER },
    { 0x02, { 0x00000000, 0x00, 0x00 }, { 0xFFCFFFFF, 0x00, 0x00 }, 0x00, 0x01, 0x01 },
    { 25, 60, 0, { 0, 0, 0 } },
};

static UNK_PTR D_8011546C[] = {
    0x040394B0, 0x040394B0, 0x0403A120, 0x0403A480, 0x0403A7F0, 0x06000730,
};

static Gfx* D_80115484[] = {
    0x04039C00, 0x04039C00, 0x04039C00, 0x0403A2D0, 0x0403A2D0, 0x0403A630,
    0x06000210, 0x0403AB80, 0x0403A9B0, 0x0403C050, 0x0403C5B0, 0x0400D340,
};

void EnAObj_SetupAction(EnAObj* this, EnAObjActionFunc actionFunc) {
    this->actionFunc = actionFunc;
}

void EnAObj_Init(Actor* thisx, GlobalContext* globalCtx) {
    u32 sp34 = 0;
    s32 pad;
    EnAObj* this = THIS;
    f32 sp28;

    sp28 = 6.0f;

    this->textId = (thisx->params >> 8) & 0xFF;
    thisx->params &= 0xFF;

    switch (thisx->params) {
        case A_OBJ_BLOCK_SMALL:
            Actor_SetScale(thisx, 0.025f);
            break;
        case A_OBJ_BLOCK_LARGE:
            Actor_SetScale(thisx, 0.05f);
            break;
        case A_OBJ_BLOCK_HUGE:
        case A_OBJ_CUBE_SMALL:
        case A_OBJ_UNKNOWN_6:
            Actor_SetScale(thisx, 0.1f);
            break;
        case A_OBJ_BLOCK_SMALL_ROT:
            Actor_SetScale(thisx, 0.005f);
            break;
        case A_OBJ_BLOCK_LARGE_ROT:
        default:
            Actor_SetScale(thisx, 0.01f);
            break;
    }

    if (thisx->params >= 9) {
        sp28 = 12.0f;
    }

    ActorShape_Init(&thisx->shape, 0.0f, ActorShadow_DrawFunc_Circle, sp28);

    thisx->posRot2.pos = thisx->posRot.pos;
    this->dyna.dynaPolyId = -1;
    this->dyna.unk_160 = 0;
    this->dyna.unk_15C = 0;
    thisx->uncullZoneDownward = 1200.0f;
    thisx->uncullZoneScale = 200.0f;

    switch (thisx->params) {
        case A_OBJ_BLOCK_LARGE:
        case A_OBJ_BLOCK_HUGE:
            this->dyna.dynaPolyId = 1;
            Actor_ChangeType(globalCtx, &globalCtx->actorCtx, thisx, ACTORTYPE_BG);
            func_8001D5C8(this, thisx->params);
            break;
        case A_OBJ_BLOCK_SMALL_ROT:
        case A_OBJ_BLOCK_LARGE_ROT:
            this->dyna.dynaPolyId = 3;
            Actor_ChangeType(globalCtx, &globalCtx->actorCtx, thisx, ACTORTYPE_BG);
            func_8001D310(this, thisx->params);
            break;
        case A_OBJ_UNKNOWN_6:
            // clang-format off
            thisx->flags |= 0x1; this->dyna.dynaPolyId = 5; this->unk_178 = 10.0f;
            // clang-format on
            thisx->gravity = -2.0f;
            func_8001D234(this, thisx->params);
            break;
        case A_OBJ_GRASS_CLUMP:
        case A_OBJ_TREE_STUMP:
            this->dyna.dynaPolyId = 0;
            func_8001D234(this, thisx->params);
            break;
        case A_OBJ_SIGNPOST_OBLONG:
        case A_OBJ_SIGNPOST_ARROW:
            thisx->textId = (this->textId & 0xFF) | 0x300;
            // clang-format off
            thisx->flags |= 0x1 | 0x8; thisx->unk_4C = 500.0f;
            // clang-format on
            this->unk_178 = 45.0f;
            func_8001D234(this, thisx->params);
            Collider_InitCylinder(globalCtx, &this->collider);
            Collider_SetCylinder(globalCtx, &this->collider, thisx, &sCylinderInit);
            thisx->colChkInfo.mass = 0xFF;
            thisx->unk_1F = 0;
            break;
        case A_OBJ_KNOB:
            thisx->gravity = -1.5f;
            func_8001D480(this, thisx->params);
            break;
        default:
            thisx->gravity = -2.0f;
            func_8001D234(this, thisx->params);
            break;
    }

    if (thisx->params < 5) {
        thisx->colChkInfo.mass = 0xFF;
    }

<<<<<<< HEAD
    if (this->dynaPolyId != -1) {
        func_80041880(D_8011546C[this->dynaPolyId], &sp34);
        this->dynaPolyId = func_8003EA74(globalCtx, &globalCtx->colCtx.dyna, &this->actor, sp34);
=======
    if (this->dyna.dynaPolyId != -1) {
        DynaPolyInfo_Alloc(D_8011546C[this->dyna.dynaPolyId], &sp34);
        this->dyna.dynaPolyId = DynaPolyInfo_RegisterActor(globalCtx, &globalCtx->colCtx.dyna, thisx, sp34);
>>>>>>> c5892858
    }
}

void EnAObj_Destroy(Actor* thisx, GlobalContext* globalCtx) {
    EnAObj* this = THIS;

<<<<<<< HEAD
    func_8003ED58(globalCtx, &globalCtx->colCtx.dyna, this->dynaPolyId);
=======
    DynaPolyInfo_Free(globalCtx, &globalCtx->colCtx.dyna, this->dyna.dynaPolyId);
>>>>>>> c5892858

    switch (this->dyna.actor.params) {
        case A_OBJ_SIGNPOST_OBLONG:
        case A_OBJ_SIGNPOST_ARROW:
            Collider_DestroyCylinder(globalCtx, &this->collider);
    }
}

void func_8001D204(EnAObj* this, GlobalContext* globalCtx) {
    if (func_8002F334(&this->dyna.actor, globalCtx)) {
        func_8001D234(this, this->dyna.actor.params);
    }
}

void func_8001D234(EnAObj* this, s16 params) {
    EnAObj_SetupAction(this, func_8001D25C);
}

void func_8001D25C(EnAObj* this, GlobalContext* globalCtx) {
    s16 var;

    if (this->dyna.actor.textId != 0) {
        var = this->dyna.actor.yawTowardsLink - this->dyna.actor.shape.rot.y;
        if ((ABS(var) < 0x2800) || ((this->dyna.actor.params == 0xA) && (ABS(var) > 0x5800))) {
            if (func_8002F194(&this->dyna.actor, globalCtx)) {
                EnAObj_SetupAction(this, func_8001D204);
            } else {
                func_8002F2F4(&this->dyna.actor, globalCtx);
            }
        }
    }
}

void func_8001D310(EnAObj* this, s16 params) {
    this->unk_16E = 0;
    this->unk_168 = 10;
    this->dyna.actor.posRot.rot.y = 0;
    this->dyna.actor.shape.rot = this->dyna.actor.posRot.rot;
    EnAObj_SetupAction(this, func_8001D360);
}

void func_8001D360(EnAObj* this, GlobalContext* globalCtx) {
    if (this->unk_16E == 0) {
        if (this->dyna.unk_160 != 0) {
            this->unk_16E++;
            this->unk_170 = 20;

            if ((s16)(this->dyna.actor.yawTowardsLink + 0x4000) < 0) {
                this->unk_174 = -1000;
            } else {
                this->unk_174 = 1000;
            }

            if (this->dyna.actor.yawTowardsLink < 0) {
                this->unk_172 = -this->unk_174;
            } else {
                this->unk_172 = this->unk_174;
            }
        }
    } else {
        if (this->unk_168 != 0) {
            this->unk_168--;
        } else {
            this->dyna.actor.shape.rot.y += this->unk_172;
            this->dyna.actor.shape.rot.x += this->unk_174;
            this->unk_170--;
            this->dyna.actor.gravity = -1.0f;

            if (this->unk_170 == 0) {
                this->dyna.actor.posRot.pos = this->dyna.actor.initPosRot.pos;
                this->unk_16E = 0;
                this->unk_168 = 10;
                this->dyna.actor.velocity.y = 0.0f;
                this->dyna.actor.gravity = 0.0f;
                this->dyna.actor.shape.rot = this->dyna.actor.posRot.rot;
            }
        }
    }
}

void func_8001D480(EnAObj* this, s16 params) {
    EnAObj_SetupAction(this, func_8001D4A8);
}

void func_8001D4A8(EnAObj* this, GlobalContext* globalCtx) {
    Math_SmoothScaleMaxMinF(&this->dyna.actor.speedXZ, 1.0f, 1.0f, 0.5f, 0.0f);
    this->dyna.actor.shape.rot.x = this->dyna.actor.shape.rot.x + (this->dyna.actor.posRot.rot.x >> 1);
    this->dyna.actor.shape.rot.z = this->dyna.actor.shape.rot.z + (this->dyna.actor.posRot.rot.z >> 1);

    if ((this->dyna.actor.speedXZ != 0.0f) && (this->dyna.actor.bgCheckFlags & 0x8)) {
        if (1) { // Necessary to match
<<<<<<< HEAD
            this->actor.posRot.rot.y = ((this->actor.bgChkInfo.wallPolyRot - this->actor.posRot.rot.y) + this->actor.bgChkInfo.wallPolyRot) - 0x8000;
=======
            this->dyna.actor.posRot.rot.y =
                ((this->dyna.actor.wallPolyRot - this->dyna.actor.posRot.rot.y) + this->dyna.actor.wallPolyRot) -
                0x8000;
>>>>>>> c5892858
        }
        this->dyna.actor.bgCheckFlags &= ~0x8;
    }

    if (this->dyna.actor.bgCheckFlags & 0x2) {
        if (this->dyna.actor.velocity.y < -8.0f) {
            this->dyna.actor.velocity.y *= -0.6f;
            this->dyna.actor.speedXZ *= 0.6f;
            this->dyna.actor.bgCheckFlags &= ~0x3;
        } else {
            Actor_Kill(&this->dyna.actor);
        }
    }
}

void func_8001D5C8(EnAObj* this, s16 params) {
    this->dyna.actor.uncullZoneDownward = 1200.0f;
    this->dyna.actor.uncullZoneScale = 720.0f;
    EnAObj_SetupAction(this, func_8001D608);
}

void func_8001D608(EnAObj* this, GlobalContext* globalCtx) {
    this->dyna.actor.speedXZ += this->dyna.unk_150;
    this->dyna.actor.posRot.rot.y = this->dyna.unk_158;

    this->dyna.actor.speedXZ = (this->dyna.actor.speedXZ < -2.5f)
                                   ? -2.5f
                                   : ((this->dyna.actor.speedXZ > 2.5f) ? 2.5f : this->dyna.actor.speedXZ);

    Math_SmoothScaleMaxMinF(&this->dyna.actor.speedXZ, 0.0f, 1.0f, 1.0f, 0.0f);

    if (this->dyna.actor.speedXZ != 0.0f) {
        Audio_PlayActorSound2(&this->dyna.actor, NA_SE_EV_ROCK_SLIDE - SFX_FLAG);
    }

    this->dyna.unk_154 = 0.0f;
    this->dyna.unk_150 = 0.0f;
}

void EnAObj_Update(Actor* thisx, GlobalContext* globalCtx) {
    EnAObj* this = THIS;

    this->actionFunc(this, globalCtx);
    Actor_MoveForward(&this->dyna.actor);

    if (this->dyna.actor.gravity != 0.0f) {
        if (this->dyna.actor.params != A_OBJ_KNOB) {
            func_8002E4B4(globalCtx, &this->dyna.actor, 5.0f, 40.0f, 0.0f, 0x1D);
        } else {
            func_8002E4B4(globalCtx, &this->dyna.actor, 5.0f, 20.0f, 0.0f, 0x1D);
        }
    }

    this->dyna.actor.posRot2.pos = this->dyna.actor.posRot.pos;
    this->dyna.actor.posRot2.pos.y += this->unk_178;

    switch (this->dyna.actor.params) {
        case A_OBJ_SIGNPOST_OBLONG:
        case A_OBJ_SIGNPOST_ARROW:
            Collider_CylinderUpdate(&this->dyna.actor, &this->collider);
            CollisionCheck_SetOC(globalCtx, &globalCtx->colChkCtx, &this->collider);
    }
}

void EnAObj_Draw(Actor* thisx, GlobalContext* globalCtx) {
    s32 type = thisx->params;
    GraphicsContext* gfxCtx = globalCtx->state.gfxCtx;
    Gfx* dispRefs[4];

    Graph_OpenDisps(dispRefs, globalCtx->state.gfxCtx, "../z_en_a_keep.c", 701);

    func_80093D18(globalCtx->state.gfxCtx);

    if (type > A_OBJ_KNOB) {
        type = A_OBJ_KNOB;
    }

    if (thisx->params == A_OBJ_KNOB) {
        gDPSetPrimColor(gfxCtx->polyOpa.p++, 0, 1, 0x3C, 0x3C, 0x3C, 0x32);
    }

    gSPMatrix(gfxCtx->polyOpa.p++, Matrix_NewMtx(globalCtx->state.gfxCtx, "../z_en_a_keep.c", 712),
              G_MTX_MODELVIEW | G_MTX_LOAD);
    gSPDisplayList(gfxCtx->polyOpa.p++, D_80115484[type]);

    Graph_CloseDisps(dispRefs, globalCtx->state.gfxCtx, "../z_en_a_keep.c", 715);
}<|MERGE_RESOLUTION|>--- conflicted
+++ resolved
@@ -181,26 +181,16 @@
         thisx->colChkInfo.mass = 0xFF;
     }
 
-<<<<<<< HEAD
-    if (this->dynaPolyId != -1) {
-        func_80041880(D_8011546C[this->dynaPolyId], &sp34);
-        this->dynaPolyId = func_8003EA74(globalCtx, &globalCtx->colCtx.dyna, &this->actor, sp34);
-=======
     if (this->dyna.dynaPolyId != -1) {
         DynaPolyInfo_Alloc(D_8011546C[this->dyna.dynaPolyId], &sp34);
         this->dyna.dynaPolyId = DynaPolyInfo_RegisterActor(globalCtx, &globalCtx->colCtx.dyna, thisx, sp34);
->>>>>>> c5892858
     }
 }
 
 void EnAObj_Destroy(Actor* thisx, GlobalContext* globalCtx) {
     EnAObj* this = THIS;
 
-<<<<<<< HEAD
-    func_8003ED58(globalCtx, &globalCtx->colCtx.dyna, this->dynaPolyId);
-=======
     DynaPolyInfo_Free(globalCtx, &globalCtx->colCtx.dyna, this->dyna.dynaPolyId);
->>>>>>> c5892858
 
     switch (this->dyna.actor.params) {
         case A_OBJ_SIGNPOST_OBLONG:
@@ -292,13 +282,9 @@
 
     if ((this->dyna.actor.speedXZ != 0.0f) && (this->dyna.actor.bgCheckFlags & 0x8)) {
         if (1) { // Necessary to match
-<<<<<<< HEAD
-            this->actor.posRot.rot.y = ((this->actor.bgChkInfo.wallPolyRot - this->actor.posRot.rot.y) + this->actor.bgChkInfo.wallPolyRot) - 0x8000;
-=======
             this->dyna.actor.posRot.rot.y =
-                ((this->dyna.actor.wallPolyRot - this->dyna.actor.posRot.rot.y) + this->dyna.actor.wallPolyRot) -
+                ((this->dyna.actor.bgChkInfo.wallPolyRot - this->dyna.actor.posRot.rot.y) + this->dyna.actor.bgChkInfo.wallPolyRot) -
                 0x8000;
->>>>>>> c5892858
         }
         this->dyna.actor.bgCheckFlags &= ~0x8;
     }
