#include <ultra64.h>
#include <global.h>

typedef enum {
    /* 0x00 */ A_OBJ_BLOCK_SMALL,
    /* 0x01 */ A_OBJ_BLOCK_LARGE,
    /* 0x02 */ A_OBJ_BLOCK_HUGE,
    /* 0x03 */ A_OBJ_BLOCK_SMALL_ROT,
    /* 0x04 */ A_OBJ_BLOCK_LARGE_ROT,
    /* 0x05 */ A_OBJ_CUBE_SMALL,
    /* 0x06 */ A_OBJ_UNKNOWN_6,
    /* 0x07 */ A_OBJ_GRASS_CLUMP,
    /* 0x08 */ A_OBJ_TREE_STUMP,
    /* 0x09 */ A_OBJ_SIGNPOST_OBLONG,
    /* 0x0A */ A_OBJ_SIGNPOST_ARROW,
    /* 0x0B */ A_OBJ_KNOB
} AObjType;

typedef struct {
    /* 0x000 */ DynaPolyActor dyna;
    /* 0x164 */ ActorFunc actionFunc;
    /* 0x168 */ s32 unk_168;
    /* 0x16C */ s16 textId;
    /* 0x16E */ s16 unk_16E;
    /* 0x170 */ s16 unk_170;
    /* 0x172 */ s16 unk_172;
    /* 0x174 */ s16 unk_174;
    /* 0x178 */ f32 unk_178;
    /* 0x17C */ ColliderCylinder collider;
} EnAObj; // size = 0x1C8

#define FLAGS 0x00000010

void func_8001D204(EnAObj* this, GlobalContext* globalCtx);
void func_8001D25C(EnAObj* this, GlobalContext* globalCtx);
void func_8001D360(EnAObj* this, GlobalContext* globalCtx);
void func_8001D4A8(EnAObj* this, GlobalContext* globalCtx);
void func_8001D608(EnAObj* this, GlobalContext* globalCtx);

void func_8001D234(EnAObj* this, s16 params);
void func_8001D310(EnAObj* this, s16 params);
void func_8001D480(EnAObj* this, s16 params);
void func_8001D5C8(EnAObj* this, s16 params);

void EnAObj_Init(EnAObj* this, GlobalContext* globalCtx);
void EnAObj_Destroy(EnAObj* this, GlobalContext* globalCtx);
void EnAObj_Update(EnAObj* this, GlobalContext* globalCtx);
void EnAObj_Draw(EnAObj* this, GlobalContext* globalCtx);

const ActorInit En_A_Obj_InitVars = {
    ACTOR_EN_A_OBJ,
    ACTORTYPE_PROP,
    FLAGS,
    OBJECT_GAMEPLAY_KEEP,
    sizeof(EnAObj),
    (ActorFunc)EnAObj_Init,
    (ActorFunc)EnAObj_Destroy,
    (ActorFunc)EnAObj_Update,
    (ActorFunc)EnAObj_Draw,
};

// TODO: Define this section of .data here and rename the symbols
extern ColliderCylinderInit D_80115440;
extern u32 D_8011546C[];
extern u32 D_80115484[];

void EnAObj_SetupAction(EnAObj* this, ActorFunc actionFunc) {
    this->actionFunc = actionFunc;
}

#ifdef NON_MATCHING
// minor ordering and regalloc differences
void EnAObj_Init(EnAObj* this, GlobalContext* globalCtx) {
    u32 sp34;
    s16 type;
    s16 initialParams;
    s32 params;
    f32 sp28;

    sp34 = 0;
    sp28 = 6.0f;

    initialParams = this->dyna.actor.params;
    type = initialParams & 0xFF;
    this->textId = (initialParams >> 8) & 0xFF;
    this->dyna.actor.params = type;

    switch (type & 0xFFFF) {
        case A_OBJ_BLOCK_SMALL:
            Actor_SetScale(&this->dyna.actor, 0.025f);
            break;
        case A_OBJ_BLOCK_LARGE:
            Actor_SetScale(&this->dyna.actor, 0.05f);
            break;
        case A_OBJ_BLOCK_HUGE:
        case A_OBJ_CUBE_SMALL:
        case A_OBJ_UNKNOWN_6:
            Actor_SetScale(&this->dyna.actor, 0.1f);
            break;
        case A_OBJ_BLOCK_SMALL_ROT:
            Actor_SetScale(&this->dyna.actor, 0.005f);
            break;
        case A_OBJ_BLOCK_LARGE_ROT:
        default:
            Actor_SetScale(&this->dyna.actor, 0.01f);
            break;
    }

    if (this->dyna.actor.params >= 9) {
        sp28 = 12.0f;
    }

    ActorShape_Init(&this->dyna.actor.shape, 0.0f, ActorShadow_DrawFunc_Circle, sp28);

    this->dyna.dynaPolyId = -1;
    this->dyna.unk_160 = 0;
    this->dyna.unk_15C = 0;
    this->dyna.actor.unk_FC = 1200.0f;
    this->dyna.actor.unk_F8 = 200.0f;
    params = this->dyna.actor.params;
    this->dyna.actor.posRot2.pos = this->dyna.actor.posRot.pos;

    switch (params) {
        case A_OBJ_BLOCK_LARGE:
        case A_OBJ_BLOCK_HUGE:
            this->dyna.dynaPolyId = 1;
            Actor_ChangeType(globalCtx, &globalCtx->actorCtx, &this->dyna.actor, ACTORTYPE_BG);
            func_8001D5C8(this, this->dyna.actor.params);
            break;
        case A_OBJ_BLOCK_SMALL_ROT:
        case A_OBJ_BLOCK_LARGE_ROT:
            this->dyna.dynaPolyId = 3;
            Actor_ChangeType(globalCtx, &globalCtx->actorCtx, &this->dyna.actor, ACTORTYPE_BG);
            func_8001D310(this, this->dyna.actor.params);
            break;
        case A_OBJ_UNKNOWN_6:
            this->dyna.actor.flags |= 0x1;
            this->dyna.dynaPolyId = 5;
            this->unk_178 = 10.0f;
            this->dyna.actor.gravity = -2.0f;
            func_8001D234(this, this->dyna.actor.params);
            break;
        case A_OBJ_GRASS_CLUMP:
        case A_OBJ_TREE_STUMP:
            this->dyna.dynaPolyId = 0;
            func_8001D234(this, this->dyna.actor.params);
            break;
        case A_OBJ_SIGNPOST_OBLONG:
        case A_OBJ_SIGNPOST_ARROW:
            this->dyna.actor.textId = (this->textId & 0xFF) | 0x300;
            this->dyna.actor.flags |= 0x8 | 0x1;
            this->dyna.actor.unk_4C = 500.0f;
            this->unk_178 = 45.0f;
            func_8001D234(this, this->dyna.actor.params);
            Collider_InitCylinder(globalCtx, &this->collider);
            Collider_SetCylinder(globalCtx, &this->collider, &this->dyna.actor, &D_80115440);
            this->dyna.actor.colChkInfo.mass = 0xFF;
            this->dyna.actor.unk_1F = 0;
            break;
        case A_OBJ_KNOB:
            this->dyna.actor.gravity = -1.5f;
            func_8001D480(this, params);
            break;
        default:
            this->dyna.actor.gravity = -2.0f;
            func_8001D234(this, params);
            break;
    }

    if (this->dyna.actor.params < 5) {
        this->dyna.actor.colChkInfo.mass = 0xFF;
    }

    if (this->dyna.dynaPolyId != -1) {
        DynaPolyInfo_Alloc(D_8011546C[this->dyna.dynaPolyId], &sp34);
        this->dyna.dynaPolyId = DynaPolyInfo_RegisterActor(globalCtx, &globalCtx->colCtx.dyna, &this->dyna.actor, sp34);
    }
}
#else
#pragma GLOBAL_ASM("asm/non_matchings/code/z_en_a_keep/EnAObj_Init.s")
#endif

void EnAObj_Destroy(EnAObj* this, GlobalContext* globalCtx) {
    ColliderCylinder* collider = &this->collider;

    DynaPolyInfo_Free(globalCtx, &globalCtx->colCtx.dyna, this->dyna.dynaPolyId);

    switch (this->dyna.actor.params) {
        case A_OBJ_SIGNPOST_OBLONG:
        case A_OBJ_SIGNPOST_ARROW:
            Collider_DestroyCylinder(globalCtx, collider);
    }
}

void func_8001D204(EnAObj* this, GlobalContext* globalCtx) {
    if (func_8002F334(&this->dyna.actor, globalCtx)) {
        func_8001D234(this, this->dyna.actor.params);
    }
}

void func_8001D234(EnAObj* this, s16 params) {
    EnAObj_SetupAction(this, (ActorFunc)func_8001D25C);
}

void func_8001D25C(EnAObj* this, GlobalContext* globalCtx) {
    s16 var;

    if (this->dyna.actor.textId != 0) {
        var = this->dyna.actor.rotTowardsLinkY - this->dyna.actor.shape.rot.y;
        if ((ABS(var) < 0x2800) || ((this->dyna.actor.params == 0xA) && (ABS(var) > 0x5800))) {
            if (func_8002F194(&this->dyna.actor, globalCtx)) {
                EnAObj_SetupAction(this, (ActorFunc)func_8001D204);
            } else {
                func_8002F2F4(&this->dyna.actor, globalCtx);
            }
        }
    }
}

void func_8001D310(EnAObj* this, s16 params) {
    this->unk_16E = 0;
    this->unk_168 = 10;
    this->dyna.actor.posRot.rot.y = 0;
    this->dyna.actor.shape.rot = this->dyna.actor.posRot.rot;
    EnAObj_SetupAction(this, (ActorFunc)func_8001D360);
}

void func_8001D360(EnAObj* this, GlobalContext* globalCtx) {
    if (this->unk_16E == 0) {
        if (this->dyna.unk_160 != 0) {
            this->unk_16E++;
            this->unk_170 = 20;

            if ((s16)(this->dyna.actor.rotTowardsLinkY + 0x4000) < 0) {
                this->unk_174 = -1000;
            } else {
                this->unk_174 = 1000;
            }

            if (this->dyna.actor.rotTowardsLinkY < 0) {
                this->unk_172 = -this->unk_174;
            } else {
                this->unk_172 = this->unk_174;
            }
        }
    } else {
        if (this->unk_168 != 0) {
            this->unk_168--;
        } else {
            this->dyna.actor.shape.rot.y += this->unk_172;
            this->dyna.actor.shape.rot.x += this->unk_174;
            this->unk_170--;
            this->dyna.actor.gravity = -1.0f;

            if (this->unk_170 == 0) {
                this->dyna.actor.posRot.pos = this->dyna.actor.initPosRot.pos;
                this->unk_16E = 0;
                this->unk_168 = 10;
                this->dyna.actor.velocity.y = 0.0f;
                this->dyna.actor.gravity = 0.0f;
                this->dyna.actor.shape.rot = this->dyna.actor.posRot.rot;
            }
        }
    }
}

void func_8001D480(EnAObj* this, s16 params) {
    EnAObj_SetupAction(this, (ActorFunc)func_8001D4A8);
}

void func_8001D4A8(EnAObj* this, GlobalContext* globalCtx) {
    Math_SmoothScaleMaxMinF(&this->dyna.actor.speedXZ, 1.0f, 1.0f, 0.5f, 0.0f);
    this->dyna.actor.shape.rot.x = this->dyna.actor.shape.rot.x + (this->dyna.actor.posRot.rot.x >> 1);
    this->dyna.actor.shape.rot.z = this->dyna.actor.shape.rot.z + (this->dyna.actor.posRot.rot.z >> 1);

    if ((this->dyna.actor.speedXZ != 0.0f) && (this->dyna.actor.bgCheckFlags & 0x8)) {
        if (1) { // Necessary to match
<<<<<<< HEAD
            this->actor.posRot.rot.y =
                ((this->actor.wallPolyRot - this->actor.posRot.rot.y) + this->actor.wallPolyRot) - 0x8000;
=======
            this->dyna.actor.posRot.rot.y =
                ((this->dyna.actor.unk_7E - this->dyna.actor.posRot.rot.y) + this->dyna.actor.unk_7E) - 0x8000;
>>>>>>> 3ca60820
        }
        this->dyna.actor.bgCheckFlags &= ~0x8;
    }

    if (this->dyna.actor.bgCheckFlags & 0x2) {
        if (this->dyna.actor.velocity.y < -8.0f) {
            this->dyna.actor.velocity.y *= -0.6f;
            this->dyna.actor.speedXZ *= 0.6f;
            this->dyna.actor.bgCheckFlags &= ~0x3;
        } else {
            Actor_Kill(&this->dyna.actor);
        }
    }
}

void func_8001D5C8(EnAObj* this, s16 params) {
    this->dyna.actor.unk_FC = 1200.0f;
    this->dyna.actor.unk_F8 = 720.0f;
    EnAObj_SetupAction(this, (ActorFunc)func_8001D608);
}

void func_8001D608(EnAObj* this, GlobalContext* globalCtx) {
    this->dyna.actor.speedXZ += this->dyna.unk_150;
    this->dyna.actor.posRot.rot.y = this->dyna.unk_158;

    this->dyna.actor.speedXZ = (this->dyna.actor.speedXZ < -2.5f)
                                   ? -2.5f
                                   : ((this->dyna.actor.speedXZ > 2.5f) ? 2.5f : this->dyna.actor.speedXZ);

    Math_SmoothScaleMaxMinF(&this->dyna.actor.speedXZ, 0.0f, 1.0f, 1.0f, 0.0f);

    if (this->dyna.actor.speedXZ != 0.0f) {
        Audio_PlayActorSound2(&this->dyna.actor, 0x200A);
    }

    this->dyna.unk_154 = 0.0f;
    this->dyna.unk_150 = 0.0f;
}

void EnAObj_Update(EnAObj* this, GlobalContext* globalCtx) {
    Collider* collider;

    this->actionFunc(this, globalCtx);
    Actor_MoveForward(&this->dyna.actor);

    if (this->dyna.actor.gravity != 0.0f) {
        if (this->dyna.actor.params != A_OBJ_KNOB) {
            func_8002E4B4(globalCtx, &this->dyna.actor, 5.0f, 40.0f, 0.0f, 0x1D);
        } else {
            func_8002E4B4(globalCtx, &this->dyna.actor, 5.0f, 20.0f, 0.0f, 0x1D);
        }
    }

    this->dyna.actor.posRot2.pos = this->dyna.actor.posRot.pos;
    this->dyna.actor.posRot2.pos.y += this->unk_178;

    switch (this->dyna.actor.params) {
        case A_OBJ_SIGNPOST_OBLONG:
        case A_OBJ_SIGNPOST_ARROW:
            collider = (Collider*)&this->collider;
            Collider_CylinderUpdate(&this->dyna.actor, &this->collider);
            CollisionCheck_SetOC(globalCtx, &globalCtx->colChkCtx, collider);
    }
}

void EnAObj_Draw(EnAObj* this, GlobalContext* globalCtx) {
    s32 type = this->dyna.actor.params;
    GraphicsContext* gfxCtx = globalCtx->state.gfxCtx;
    Gfx* dispRefs[4];

    Graph_OpenDisps(dispRefs, globalCtx->state.gfxCtx, "../z_en_a_keep.c", 701);

    func_80093D18(globalCtx->state.gfxCtx);

    if (type > A_OBJ_KNOB) {
        type = A_OBJ_KNOB;
    }

    if (this->dyna.actor.params == A_OBJ_KNOB) {
        gDPSetPrimColor(gfxCtx->polyOpa.p++, 0, 1, 0x3C, 0x3C, 0x3C, 0x32);
    }

    gSPMatrix(gfxCtx->polyOpa.p++, Matrix_NewMtx(globalCtx->state.gfxCtx, "../z_en_a_keep.c", 712),
              G_MTX_MODELVIEW | G_MTX_LOAD);
    gSPDisplayList(gfxCtx->polyOpa.p++, D_80115484[type]);

    Graph_CloseDisps(dispRefs, globalCtx->state.gfxCtx, "../z_en_a_keep.c", 715);
}<|MERGE_RESOLUTION|>--- conflicted
+++ resolved
@@ -275,13 +275,9 @@
 
     if ((this->dyna.actor.speedXZ != 0.0f) && (this->dyna.actor.bgCheckFlags & 0x8)) {
         if (1) { // Necessary to match
-<<<<<<< HEAD
-            this->actor.posRot.rot.y =
-                ((this->actor.wallPolyRot - this->actor.posRot.rot.y) + this->actor.wallPolyRot) - 0x8000;
-=======
             this->dyna.actor.posRot.rot.y =
-                ((this->dyna.actor.unk_7E - this->dyna.actor.posRot.rot.y) + this->dyna.actor.unk_7E) - 0x8000;
->>>>>>> 3ca60820
+                ((this->dyna.actor.wallPolyRot - this->dyna.actor.posRot.rot.y) + this->dyna.actor.wallPolyRot) -
+                0x8000;
         }
         this->dyna.actor.bgCheckFlags &= ~0x8;
     }
