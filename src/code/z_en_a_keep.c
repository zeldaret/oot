#include "global.h"
#include "vt.h"

#define FLAGS 0x00000010

#define THIS ((EnAObj*)thisx)

void EnAObj_Init(Actor* thisx, GlobalContext* globalCtx);
void EnAObj_Destroy(Actor* thisx, GlobalContext* globalCtx);
void EnAObj_Update(Actor* thisx, GlobalContext* globalCtx);
void EnAObj_Draw(Actor* thisx, GlobalContext* globalCtx);

void func_8001D204(EnAObj* this, GlobalContext* globalCtx);
void func_8001D25C(EnAObj* this, GlobalContext* globalCtx);
void func_8001D360(EnAObj* this, GlobalContext* globalCtx);
void func_8001D4A8(EnAObj* this, GlobalContext* globalCtx);
void func_8001D608(EnAObj* this, GlobalContext* globalCtx);

void func_8001D234(EnAObj* this, s16 params);
void func_8001D310(EnAObj* this, s16 params);
void func_8001D480(EnAObj* this, s16 params);
void func_8001D5C8(EnAObj* this, s16 params);

const ActorInit En_A_Obj_InitVars = {
    ACTOR_EN_A_OBJ,
    ACTORCAT_PROP,
    FLAGS,
    OBJECT_GAMEPLAY_KEEP,
    sizeof(EnAObj),
    (ActorFunc)EnAObj_Init,
    (ActorFunc)EnAObj_Destroy,
    (ActorFunc)EnAObj_Update,
    (ActorFunc)EnAObj_Draw,
};

static ColliderCylinderInit sCylinderInit = {
    {
        COLTYPE_NONE,
        AT_NONE,
        AC_ON | AC_TYPE_ALL,
        OC1_ON | OC1_TYPE_ALL,
        OC2_TYPE_2,
        COLSHAPE_CYLINDER,
    },
    {
        ELEMTYPE_UNK2,
        { 0x00000000, 0x00, 0x00 },
        { 0xFFCFFFFF, 0x00, 0x00 },
        TOUCH_NONE,
        BUMP_ON,
        OCELEM_ON,
    },
    { 25, 60, 0, { 0, 0, 0 } },
};

extern CollisionHeader D_040394B0;
extern CollisionHeader D_0403A120;
extern CollisionHeader D_0403A480;
extern CollisionHeader D_0403A7F0;
extern CollisionHeader D_06000730;

static CollisionHeader* D_8011546C[] = {
    &D_040394B0, &D_040394B0, &D_0403A120, &D_0403A480, &D_0403A7F0, &D_06000730,
};

static Gfx* D_80115484[] = {
    0x04039C00, 0x04039C00, 0x04039C00, 0x0403A2D0, 0x0403A2D0, 0x0403A630,
    0x06000210, 0x0403AB80, 0x0403A9B0, 0x0403C050, 0x0403C5B0, 0x0400D340,
};

void EnAObj_SetupAction(EnAObj* this, EnAObjActionFunc actionFunc) {
    this->actionFunc = actionFunc;
}

void EnAObj_Init(Actor* thisx, GlobalContext* globalCtx) {
    CollisionHeader* colHeader = NULL;
    s32 pad;
    EnAObj* this = THIS;
    f32 sp28;

    sp28 = 6.0f;

    this->textId = (thisx->params >> 8) & 0xFF;
    thisx->params &= 0xFF;

    switch (thisx->params) {
        case A_OBJ_BLOCK_SMALL:
            Actor_SetScale(thisx, 0.025f);
            break;
        case A_OBJ_BLOCK_LARGE:
            Actor_SetScale(thisx, 0.05f);
            break;
        case A_OBJ_BLOCK_HUGE:
        case A_OBJ_CUBE_SMALL:
        case A_OBJ_UNKNOWN_6:
            Actor_SetScale(thisx, 0.1f);
            break;
        case A_OBJ_BLOCK_SMALL_ROT:
            Actor_SetScale(thisx, 0.005f);
            break;
        case A_OBJ_BLOCK_LARGE_ROT:
        default:
            Actor_SetScale(thisx, 0.01f);
            break;
    }

    if (thisx->params >= 9) {
        sp28 = 12.0f;
    }

    ActorShape_Init(&thisx->shape, 0.0f, ActorShadow_DrawCircle, sp28);

    thisx->focus.pos = thisx->world.pos;
    this->dyna.bgId = BGACTOR_NEG_ONE;
    this->dyna.unk_160 = 0;
    this->dyna.unk_15C = DPM_UNK;
    thisx->uncullZoneDownward = 1200.0f;
    thisx->uncullZoneScale = 200.0f;

    switch (thisx->params) {
        case A_OBJ_BLOCK_LARGE:
        case A_OBJ_BLOCK_HUGE:
            this->dyna.bgId = 1;
            Actor_ChangeCategory(globalCtx, &globalCtx->actorCtx, thisx, ACTORCAT_BG);
            func_8001D5C8(this, thisx->params);
            break;
        case A_OBJ_BLOCK_SMALL_ROT:
        case A_OBJ_BLOCK_LARGE_ROT:
            this->dyna.bgId = 3;
            Actor_ChangeCategory(globalCtx, &globalCtx->actorCtx, thisx, ACTORCAT_BG);
            func_8001D310(this, thisx->params);
            break;
        case A_OBJ_UNKNOWN_6:
            // clang-format off
            thisx->flags |= 0x1; this->dyna.bgId = 5; this->unk_178 = 10.0f;
            // clang-format on
            thisx->gravity = -2.0f;
            func_8001D234(this, thisx->params);
            break;
        case A_OBJ_GRASS_CLUMP:
        case A_OBJ_TREE_STUMP:
            this->dyna.bgId = 0;
            func_8001D234(this, thisx->params);
            break;
        case A_OBJ_SIGNPOST_OBLONG:
        case A_OBJ_SIGNPOST_ARROW:
            thisx->textId = (this->textId & 0xFF) | 0x300;
            // clang-format off
            thisx->flags |= 0x1 | 0x8; thisx->arrowOffset = 500.0f;
            // clang-format on
            this->unk_178 = 45.0f;
            func_8001D234(this, thisx->params);
            Collider_InitCylinder(globalCtx, &this->collider);
            Collider_SetCylinder(globalCtx, &this->collider, thisx, &sCylinderInit);
<<<<<<< HEAD
            thisx->colChkInfo.mass = 0xFF;
            thisx->targetMode = 0;
=======
            thisx->colChkInfo.mass = MASS_IMMOVABLE;
            thisx->unk_1F = 0;
>>>>>>> 20206fba
            break;
        case A_OBJ_KNOB:
            thisx->gravity = -1.5f;
            func_8001D480(this, thisx->params);
            break;
        default:
            thisx->gravity = -2.0f;
            func_8001D234(this, thisx->params);
            break;
    }

    if (thisx->params < 5) {
        thisx->colChkInfo.mass = MASS_IMMOVABLE;
    }

    if (this->dyna.bgId != BGACTOR_NEG_ONE) {
        CollisionHeader_GetVirtual(D_8011546C[this->dyna.bgId], &colHeader);
        this->dyna.bgId = DynaPoly_SetBgActor(globalCtx, &globalCtx->colCtx.dyna, thisx, colHeader);
    }
}

void EnAObj_Destroy(Actor* thisx, GlobalContext* globalCtx) {
    EnAObj* this = THIS;

    DynaPoly_DeleteBgActor(globalCtx, &globalCtx->colCtx.dyna, this->dyna.bgId);

    switch (this->dyna.actor.params) {
        case A_OBJ_SIGNPOST_OBLONG:
        case A_OBJ_SIGNPOST_ARROW:
            Collider_DestroyCylinder(globalCtx, &this->collider);
    }
}

void func_8001D204(EnAObj* this, GlobalContext* globalCtx) {
    if (func_8002F334(&this->dyna.actor, globalCtx)) {
        func_8001D234(this, this->dyna.actor.params);
    }
}

void func_8001D234(EnAObj* this, s16 params) {
    EnAObj_SetupAction(this, func_8001D25C);
}

void func_8001D25C(EnAObj* this, GlobalContext* globalCtx) {
    s16 var;

    if (this->dyna.actor.textId != 0) {
        var = this->dyna.actor.yawTowardsPlayer - this->dyna.actor.shape.rot.y;
        if ((ABS(var) < 0x2800) || ((this->dyna.actor.params == 0xA) && (ABS(var) > 0x5800))) {
            if (func_8002F194(&this->dyna.actor, globalCtx)) {
                EnAObj_SetupAction(this, func_8001D204);
            } else {
                func_8002F2F4(&this->dyna.actor, globalCtx);
            }
        }
    }
}

void func_8001D310(EnAObj* this, s16 params) {
    this->unk_16E = 0;
    this->unk_168 = 10;
    this->dyna.actor.world.rot.y = 0;
    this->dyna.actor.shape.rot = this->dyna.actor.world.rot;
    EnAObj_SetupAction(this, func_8001D360);
}

void func_8001D360(EnAObj* this, GlobalContext* globalCtx) {
    if (this->unk_16E == 0) {
        if (this->dyna.unk_160 != 0) {
            this->unk_16E++;
            this->unk_170 = 20;

            if ((s16)(this->dyna.actor.yawTowardsPlayer + 0x4000) < 0) {
                this->unk_174 = -1000;
            } else {
                this->unk_174 = 1000;
            }

            if (this->dyna.actor.yawTowardsPlayer < 0) {
                this->unk_172 = -this->unk_174;
            } else {
                this->unk_172 = this->unk_174;
            }
        }
    } else {
        if (this->unk_168 != 0) {
            this->unk_168--;
        } else {
            this->dyna.actor.shape.rot.y += this->unk_172;
            this->dyna.actor.shape.rot.x += this->unk_174;
            this->unk_170--;
            this->dyna.actor.gravity = -1.0f;

            if (this->unk_170 == 0) {
                this->dyna.actor.world.pos = this->dyna.actor.home.pos;
                this->unk_16E = 0;
                this->unk_168 = 10;
                this->dyna.actor.velocity.y = 0.0f;
                this->dyna.actor.gravity = 0.0f;
                this->dyna.actor.shape.rot = this->dyna.actor.world.rot;
            }
        }
    }
}

void func_8001D480(EnAObj* this, s16 params) {
    EnAObj_SetupAction(this, func_8001D4A8);
}

void func_8001D4A8(EnAObj* this, GlobalContext* globalCtx) {
    Math_SmoothStepToF(&this->dyna.actor.speedXZ, 1.0f, 1.0f, 0.5f, 0.0f);
    this->dyna.actor.shape.rot.x = this->dyna.actor.shape.rot.x + (this->dyna.actor.world.rot.x >> 1);
    this->dyna.actor.shape.rot.z = this->dyna.actor.shape.rot.z + (this->dyna.actor.world.rot.z >> 1);

    if ((this->dyna.actor.speedXZ != 0.0f) && (this->dyna.actor.bgCheckFlags & 0x8)) {
        if (1) { // Necessary to match
            this->dyna.actor.world.rot.y =
                ((this->dyna.actor.wallYaw - this->dyna.actor.world.rot.y) + this->dyna.actor.wallYaw) - 0x8000;
        }
        this->dyna.actor.bgCheckFlags &= ~0x8;
    }

    if (this->dyna.actor.bgCheckFlags & 0x2) {
        if (this->dyna.actor.velocity.y < -8.0f) {
            this->dyna.actor.velocity.y *= -0.6f;
            this->dyna.actor.speedXZ *= 0.6f;
            this->dyna.actor.bgCheckFlags &= ~0x3;
        } else {
            Actor_Kill(&this->dyna.actor);
        }
    }
}

void func_8001D5C8(EnAObj* this, s16 params) {
    this->dyna.actor.uncullZoneDownward = 1200.0f;
    this->dyna.actor.uncullZoneScale = 720.0f;
    EnAObj_SetupAction(this, func_8001D608);
}

void func_8001D608(EnAObj* this, GlobalContext* globalCtx) {
    this->dyna.actor.speedXZ += this->dyna.unk_150;
    this->dyna.actor.world.rot.y = this->dyna.unk_158;
    this->dyna.actor.speedXZ = CLAMP(this->dyna.actor.speedXZ, -2.5f, 2.5f);

    Math_SmoothStepToF(&this->dyna.actor.speedXZ, 0.0f, 1.0f, 1.0f, 0.0f);

    if (this->dyna.actor.speedXZ != 0.0f) {
        Audio_PlayActorSound2(&this->dyna.actor, NA_SE_EV_ROCK_SLIDE - SFX_FLAG);
    }

    this->dyna.unk_154 = 0.0f;
    this->dyna.unk_150 = 0.0f;
}

void EnAObj_Update(Actor* thisx, GlobalContext* globalCtx) {
    EnAObj* this = THIS;

    this->actionFunc(this, globalCtx);
    Actor_MoveForward(&this->dyna.actor);

    if (this->dyna.actor.gravity != 0.0f) {
        if (this->dyna.actor.params != A_OBJ_KNOB) {
            func_8002E4B4(globalCtx, &this->dyna.actor, 5.0f, 40.0f, 0.0f, 0x1D);
        } else {
            func_8002E4B4(globalCtx, &this->dyna.actor, 5.0f, 20.0f, 0.0f, 0x1D);
        }
    }

    this->dyna.actor.focus.pos = this->dyna.actor.world.pos;
    this->dyna.actor.focus.pos.y += this->unk_178;

    switch (this->dyna.actor.params) {
        case A_OBJ_SIGNPOST_OBLONG:
        case A_OBJ_SIGNPOST_ARROW:
            Collider_UpdateCylinder(&this->dyna.actor, &this->collider);
            CollisionCheck_SetOC(globalCtx, &globalCtx->colChkCtx, &this->collider.base);
    }
}

void EnAObj_Draw(Actor* thisx, GlobalContext* globalCtx) {
    s32 type = thisx->params;

    OPEN_DISPS(globalCtx->state.gfxCtx, "../z_en_a_keep.c", 701);

    func_80093D18(globalCtx->state.gfxCtx);

    if (type > A_OBJ_KNOB) {
        type = A_OBJ_KNOB;
    }

    if (thisx->params == A_OBJ_KNOB) {
        gDPSetPrimColor(POLY_OPA_DISP++, 0, 1, 60, 60, 60, 50);
    }

    gSPMatrix(POLY_OPA_DISP++, Matrix_NewMtx(globalCtx->state.gfxCtx, "../z_en_a_keep.c", 712),
              G_MTX_MODELVIEW | G_MTX_LOAD);
    gSPDisplayList(POLY_OPA_DISP++, D_80115484[type]);

    CLOSE_DISPS(globalCtx->state.gfxCtx, "../z_en_a_keep.c", 715);
}<|MERGE_RESOLUTION|>--- conflicted
+++ resolved
@@ -146,19 +146,14 @@
         case A_OBJ_SIGNPOST_ARROW:
             thisx->textId = (this->textId & 0xFF) | 0x300;
             // clang-format off
-            thisx->flags |= 0x1 | 0x8; thisx->arrowOffset = 500.0f;
+            thisx->flags |= 0x1 | 0x8; thisx->targetArrowOffset = 500.0f;
             // clang-format on
             this->unk_178 = 45.0f;
             func_8001D234(this, thisx->params);
             Collider_InitCylinder(globalCtx, &this->collider);
             Collider_SetCylinder(globalCtx, &this->collider, thisx, &sCylinderInit);
-<<<<<<< HEAD
-            thisx->colChkInfo.mass = 0xFF;
+            thisx->colChkInfo.mass = MASS_IMMOVABLE;
             thisx->targetMode = 0;
-=======
-            thisx->colChkInfo.mass = MASS_IMMOVABLE;
-            thisx->unk_1F = 0;
->>>>>>> 20206fba
             break;
         case A_OBJ_KNOB:
             thisx->gravity = -1.5f;
