--- conflicted
+++ resolved
@@ -1,7 +1,9 @@
 #include "z_en_a_obj.h"
+#include "attributes.h"
 #include "gfx.h"
 #include "gfx_setupdl.h"
 #include "sfx.h"
+#include "stack_pad.h"
 #include "sys_matrix.h"
 #include "z_lib.h"
 #include "play_state.h"
@@ -294,15 +296,9 @@
     }
 }
 
-<<<<<<< HEAD
 void EnAObj_SetupBlock(EnAObj* this, UNUSED s16 type) {
-    this->dyna.actor.uncullZoneDownward = 1200.0f;
-    this->dyna.actor.uncullZoneScale = 720.0f;
-=======
-void EnAObj_SetupBlock(EnAObj* this, s16 type) {
     this->dyna.actor.cullingVolumeDownward = 1200.0f;
     this->dyna.actor.cullingVolumeScale = 720.0f;
->>>>>>> ed02a9db
     EnAObj_SetupAction(this, EnAObj_Block);
 }
 
