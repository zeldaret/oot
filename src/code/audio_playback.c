--- conflicted
+++ resolved
@@ -37,13 +37,8 @@
         }
 
         sub->headsetPanLeft = gHeadsetPanQuantization[smallPanIndex];
-<<<<<<< HEAD
-        sub->headsetPanRight = gHeadsetPanQuantization[0x3f - smallPanIndex];
+        sub->headsetPanRight = gHeadsetPanQuantization[0x3F - smallPanIndex];
         sub->bitField1.usesHeadsetPanEffects2 = true;
-=======
-        sub->headsetPanRight = gHeadsetPanQuantization[0x3F - smallPanIndex];
-        sub->bitField1.s.usesHeadsetPanEffects2 = true;
->>>>>>> f1d27bf6
 
         volLeft = gHeadsetPanVolume[pan];
         volRight = gHeadsetPanVolume[0x7F - pan];
@@ -354,11 +349,7 @@
         gAudioContext.audioErrorFlags = ((fontId << 8) + drumId) + 0x4000000;
         return NULL;
     }
-<<<<<<< HEAD
-    if ((u32)gAudioContext.ctlEntries[fontId].drums < 0x80000000U) {
-=======
-    if ((u32)gAudioContext.ctlEntries[bankId].drums < 0x80000000) {
->>>>>>> f1d27bf6
+    if ((u32)gAudioContext.ctlEntries[fontId].drums < 0x80000000) {
         return NULL;
     }
     drum = gAudioContext.ctlEntries[fontId].drums[drumId];
@@ -387,11 +378,7 @@
         return NULL;
     }
 
-<<<<<<< HEAD
-    if ((u32)gAudioContext.ctlEntries[fontId].soundEffects < 0x80000000U) {
-=======
-    if ((u32)gAudioContext.ctlEntries[bankId].soundEffects < 0x80000000) {
->>>>>>> f1d27bf6
+    if ((u32)gAudioContext.ctlEntries[fontId].soundEffects < 0x80000000) {
         return NULL;
     }
 
@@ -583,13 +570,8 @@
     s32 waveSampleCountIndex;
     s32 waveId = layer->instOrWave;
 
-<<<<<<< HEAD
-    if (waveId == 0xff) {
+    if (waveId == 0xFF) {
         waveId = layer->channel->instOrWave;
-=======
-    if (waveId == 0xFF) {
-        waveId = seqLayer->seqChannel->instOrWave;
->>>>>>> f1d27bf6
     }
 
     sampleCountIndex = note->playbackState.sampleCountIndex;
@@ -779,13 +761,8 @@
     Audio_NoteInit(note);
     instId = layer->instOrWave;
 
-<<<<<<< HEAD
-    if (instId == 0xff) {
+    if (instId == 0xFF) {
         instId = layer->channel->instOrWave;
-=======
-    if (instId == 0xFF) {
-        instId = seqLayer->seqChannel->instOrWave;
->>>>>>> f1d27bf6
     }
     sub->sound.soundFontSound = layer->sound;
 
