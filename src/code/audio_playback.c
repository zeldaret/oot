#include "global.h"

void Audio_InitNoteSub(Note* note, NoteSubEu* sub, NoteSubAttributes* attrs) {
    f32 volRight, volLeft;
    s32 smallPanIndex;
    u64 pad;
    u8 strongLeft;
    u8 strongRight;
    f32 vel;
    u8 pan;
    u8 reverbVol;
    StereoData sp24;
    s32 stereoHeadsetEffects = note->playbackState.stereoHeadsetEffects;

    vel = attrs->velocity;
    pan = attrs->pan;
    reverbVol = attrs->reverbVol;
    sp24 = attrs->stereo.s;

    sub->bitField0 = note->noteSubEu.bitField0;
    sub->bitField1 = note->noteSubEu.bitField1;
    sub->sound.samples = note->noteSubEu.sound.samples;
    sub->unk_06 = note->noteSubEu.unk_06;

    Audio_NoteSetResamplingRate(sub, attrs->frequency);

    pan &= 0x7F;

    sub->bitField0.stereoStrongRight = false;
    sub->bitField0.stereoStrongLeft = false;
    sub->bitField0.stereoHeadsetEffects = sp24.stereoHeadsetEffects;
    sub->bitField0.usesHeadsetPanEffects = sp24.usesHeadsetPanEffects;
    if (stereoHeadsetEffects && gAudioContext.soundMode == 1) {
        smallPanIndex = pan >> 1;
        if (smallPanIndex > 0x3F) {
            smallPanIndex = 0x3F;
        }

        sub->headsetPanLeft = gHeadsetPanQuantization[smallPanIndex];
        sub->headsetPanRight = gHeadsetPanQuantization[0x3F - smallPanIndex];
        sub->bitField1.usesHeadsetPanEffects2 = true;

        volLeft = gHeadsetPanVolume[pan];
        volRight = gHeadsetPanVolume[0x7F - pan];
    } else if (stereoHeadsetEffects && gAudioContext.soundMode == 0) {
        strongLeft = strongRight = 0;
        sub->headsetPanRight = 0;
        sub->headsetPanLeft = 0;
        sub->bitField1.usesHeadsetPanEffects2 = false;

        volLeft = gStereoPanVolume[pan];
        volRight = gStereoPanVolume[0x7F - pan];
        if (pan < 0x20) {
            strongLeft = 1;
        } else if (pan > 0x60) {
            strongRight = 1;
        }

        sub->bitField0.stereoStrongRight = strongRight;
        sub->bitField0.stereoStrongLeft = strongLeft;

        switch (sp24.bit2) {
            case 0:
                break;
            case 1:
                sub->bitField0.stereoStrongRight = sp24.strongRight;
                sub->bitField0.stereoStrongLeft = sp24.strongLeft;
                break;
            case 2:
                sub->bitField0.stereoStrongRight = sp24.strongRight | strongRight;
                sub->bitField0.stereoStrongLeft = sp24.strongLeft | strongLeft;
                break;
            case 3:
                sub->bitField0.stereoStrongRight = sp24.strongRight ^ strongRight;
                sub->bitField0.stereoStrongLeft = sp24.strongLeft ^ strongLeft;
                break;
        }

    } else if (gAudioContext.soundMode == 3) {
<<<<<<< HEAD
        sub->bitField0.stereoHeadsetEffects = false;
        sub->bitField0.usesHeadsetPanEffects = false;
        volLeft = 0.707f;
=======
        sub->bitField0.s.stereoHeadsetEffects = false;
        sub->bitField0.s.usesHeadsetPanEffects = false;
        volLeft = 0.707f; // approx 1/sqrt(2)
>>>>>>> 823a3c07
        volRight = 0.707f;
    } else {
        sub->bitField0.stereoStrongRight = sp24.strongRight;
        sub->bitField0.stereoStrongLeft = sp24.strongLeft;
        volLeft = gDefaultPanVolume[pan];
        volRight = gDefaultPanVolume[0x7F - pan];
    }

    vel = 0.0f > vel ? 0.0f : vel;
    vel = 1.0f < vel ? 1.0f : vel;

    sub->targetVolLeft = (s32)((vel * volLeft) * (0x1000 - 0.001f));
    sub->targetVolRight = (s32)((vel * volRight) * (0x1000 - 0.001f));

    sub->unk_2 = attrs->unk_1;
    sub->filter = attrs->filter;
    sub->unk_07 = attrs->unk_14;
    sub->unk_0E = attrs->unk_16;
    sub->reverbVol = reverbVol;
}

void Audio_NoteSetResamplingRate(NoteSubEu* noteSubEu, f32 resamplingRateInput) {
    f32 resamplingRate = 0.0f;

    if (resamplingRateInput < 2.0f) {
        noteSubEu->bitField1.hasTwoParts = false;

        if (1.99998f < resamplingRateInput) {
            resamplingRate = 1.99998f;
        } else {
            resamplingRate = resamplingRateInput;
        }

    } else {
        noteSubEu->bitField1.hasTwoParts = true;
        if (3.99996f < resamplingRateInput) {
            resamplingRate = 1.99998f;
        } else {
            resamplingRate = resamplingRateInput * 0.5f;
        }
    }
    noteSubEu->resamplingRateFixedPoint = (s32)(resamplingRate * 32768.0f);
}

void Audio_NoteInit(Note* note) {
    if (note->playbackState.parentLayer->adsr.releaseRate == 0) {
        Audio_AdsrInit(&note->playbackState.adsr, note->playbackState.parentLayer->channel->adsr.envelope,
                       &note->playbackState.adsrVolScaleUnused);
    } else {
        Audio_AdsrInit(&note->playbackState.adsr, note->playbackState.parentLayer->adsr.envelope,
                       &note->playbackState.adsrVolScaleUnused);
    }

    note->playbackState.unk_04 = 0;
    note->playbackState.adsr.action.s.state = ADSR_STATE_INITIAL;
    note->noteSubEu = gDefaultNoteSub;
}

void Audio_NoteDisable(Note* note) {
    if (note->noteSubEu.bitField0.needsInit == true) {
        note->noteSubEu.bitField0.needsInit = false;
    }
    note->playbackState.priority = 0;
    note->noteSubEu.bitField0.enabled = false;
    note->playbackState.unk_04 = 0;
    note->noteSubEu.bitField0.finished = false;
    note->playbackState.parentLayer = NO_LAYER;
    note->playbackState.prevParentLayer = NO_LAYER;
    note->playbackState.adsr.action.s.state = ADSR_STATE_DISABLED;
    note->playbackState.adsr.current = 0;
}

void Audio_ProcessNotes(void) {
    s32 pad[2];
    NoteAttributes* attrs;
    NoteSubEu* noteSubEu2;
    NoteSubEu* noteSubEu;
    Note* note;
    NotePlaybackState* playbackState;
    NoteSubAttributes subAttrs;
    u8 bookOffset;
    f32 scale;
    s32 i;

    for (i = 0; i < gAudioContext.numNotes; i++) {
        note = &gAudioContext.notes[i];
        noteSubEu2 = &gAudioContext.noteSubsEu[gAudioContext.noteSubEuOffset + i];
        playbackState = &note->playbackState;
        if (playbackState->parentLayer != NO_LAYER) {
            if ((u32)playbackState->parentLayer < 0x7FFFFFFF) {
                continue;
            }

            if (note != playbackState->parentLayer->note && playbackState->unk_04 == 0) {
                playbackState->adsr.action.s.release = true;
                playbackState->adsr.fadeOutVel = gAudioContext.audioBufferParameters.updatesPerFrameInv;
                playbackState->priority = 1;
                playbackState->unk_04 = 2;
                goto out;
            } else if (!playbackState->parentLayer->enabled && playbackState->unk_04 == 0 &&
                       playbackState->priority >= 1) {
                // do nothing
            } else if (playbackState->parentLayer->channel->seqPlayer == NULL) {
                AudioSeq_SequenceChannelDisable(playbackState->parentLayer->channel);
                playbackState->priority = 1;
                playbackState->unk_04 = 1;
                continue;
            } else if (playbackState->parentLayer->channel->seqPlayer->muted &&
                       (playbackState->parentLayer->channel->muteBehavior & 0x40)) {
                // do nothing
            } else {
                goto out;
            }

            Audio_SeqLayerNoteRelease(playbackState->parentLayer);
            Audio_AudioListRemove(&note->listItem);
            Audio_AudioListPushFront(&note->listItem.pool->decaying, &note->listItem);
            playbackState->priority = 1;
            playbackState->unk_04 = 2;
        } else if (playbackState->unk_04 == 0 && playbackState->priority >= 1) {
            continue;
        }

    out:
        if (playbackState->priority != 0) {
            if (1) {}
            noteSubEu = &note->noteSubEu;
            if (playbackState->unk_04 >= 1 || noteSubEu->bitField0.finished) {
                if (playbackState->adsr.action.s.state == ADSR_STATE_DISABLED || noteSubEu->bitField0.finished) {
                    if (playbackState->wantedParentLayer != NO_LAYER) {
                        Audio_NoteDisable(note);
                        if (playbackState->wantedParentLayer->channel != NULL) {
                            Audio_NoteInitForLayer(note, playbackState->wantedParentLayer);
                            Audio_NoteVibratoInit(note);
                            Audio_NotePortamentoInit(note);
                            Audio_AudioListRemove(&note->listItem);
                            AudioSeq_AudioListPushBack(&note->listItem.pool->active, &note->listItem);
                            playbackState->wantedParentLayer = NO_LAYER;
                            // don't skip
                        } else {
                            Audio_NoteDisable(note);
                            Audio_AudioListRemove(&note->listItem);
                            AudioSeq_AudioListPushBack(&note->listItem.pool->disabled, &note->listItem);
                            playbackState->wantedParentLayer = NO_LAYER;
                            goto skip;
                        }
                    } else {
                        if (playbackState->parentLayer != NO_LAYER) {
                            playbackState->parentLayer->bit1 = true;
                        }
                        Audio_NoteDisable(note);
                        Audio_AudioListRemove(&note->listItem);
                        AudioSeq_AudioListPushBack(&note->listItem.pool->disabled, &note->listItem);
                        continue;
                    }
                }
            } else if (playbackState->adsr.action.s.state == ADSR_STATE_DISABLED) {
                if (playbackState->parentLayer != NO_LAYER) {
                    playbackState->parentLayer->bit1 = true;
                }
                Audio_NoteDisable(note);
                Audio_AudioListRemove(&note->listItem);
                AudioSeq_AudioListPushBack(&note->listItem.pool->disabled, &note->listItem);
                continue;
            }

            scale = Audio_AdsrUpdate(&playbackState->adsr);
            Audio_NoteVibratoUpdate(note);
            attrs = &playbackState->attributes;
            if (playbackState->unk_04 == 1 || playbackState->unk_04 == 2) {
                subAttrs.frequency = attrs->freqScale;
                subAttrs.velocity = attrs->velocity;
                subAttrs.pan = attrs->pan;
                subAttrs.reverbVol = attrs->reverb;
                subAttrs.stereo = attrs->stereo;
                subAttrs.unk_1 = attrs->unk_1;
                subAttrs.filter = attrs->filter;
                subAttrs.unk_14 = attrs->unk_4;
                subAttrs.unk_16 = attrs->unk_6;
                bookOffset = noteSubEu->bitField1.bookOffset;
            } else {
                SequenceLayer* layer = playbackState->parentLayer;
                SequenceChannel* channel = layer->channel;

                subAttrs.frequency = layer->noteFreqScale;
                subAttrs.velocity = layer->noteVelocity;
                subAttrs.pan = layer->notePan;
                if (layer->stereo.asByte == 0) {
                    subAttrs.stereo = channel->stereo;
                } else {
                    subAttrs.stereo = layer->stereo;
                }
                subAttrs.reverbVol = channel->reverb;
                subAttrs.unk_1 = channel->unk_0C;
                subAttrs.filter = channel->filter;
                subAttrs.unk_14 = channel->unk_0F;
                subAttrs.unk_16 = channel->unk_20;
                bookOffset = channel->bookOffset & 0x7;

                if (channel->seqPlayer->muted && (channel->muteBehavior & 8)) {
                    subAttrs.frequency = 0.0f;
                    subAttrs.velocity = 0.0f;
                }
            }

            subAttrs.frequency *= playbackState->vibratoFreqScale * playbackState->portamentoFreqScale;
            subAttrs.frequency *= gAudioContext.audioBufferParameters.resampleRate;
            subAttrs.velocity *= scale;
            Audio_InitNoteSub(note, noteSubEu2, &subAttrs);
            noteSubEu->bitField1.bookOffset = bookOffset;
        skip:;
        }
    }
}

SoundFontSound* Audio_InstrumentGetSound(Instrument* instrument, s32 semitone) {
    SoundFontSound* sound;
    if (semitone < instrument->normalRangeLo) {
        sound = &instrument->lowNotesSound;
    } else if (semitone <= instrument->normalRangeHi) {
        sound = &instrument->normalNotesSound;
    } else {
        sound = &instrument->highNotesSound;
    }
    return sound;
}

Instrument* Audio_GetInstrumentInner(s32 fontId, s32 instId) {
    Instrument* inst;

    if (fontId == 0xFF) {
        return NULL;
    }

    if (!AudioLoad_IsFontLoadComplete(fontId)) {
        gAudioContext.audioErrorFlags = fontId + 0x10000000;
        return NULL;
    }

    if (instId >= gAudioContext.soundFonts[fontId].numInstruments) {
        gAudioContext.audioErrorFlags = ((fontId << 8) + instId) + 0x3000000;
        return NULL;
    }

    inst = gAudioContext.soundFonts[fontId].instruments[instId];
    if (inst == NULL) {
        gAudioContext.audioErrorFlags = ((fontId << 8) + instId) + 0x1000000;
        return inst;
    }

    return inst;
}

Drum* Audio_GetDrum(s32 fontId, s32 drumId) {
    Drum* drum;

    if (fontId == 0xFF) {
        return NULL;
    }

    if (!AudioLoad_IsFontLoadComplete(fontId)) {
        gAudioContext.audioErrorFlags = fontId + 0x10000000;
        return NULL;
    }

    if (drumId >= gAudioContext.soundFonts[fontId].numDrums) {
        gAudioContext.audioErrorFlags = ((fontId << 8) + drumId) + 0x4000000;
        return NULL;
    }
    if ((u32)gAudioContext.soundFonts[fontId].drums < 0x80000000) {
        return NULL;
    }
    drum = gAudioContext.soundFonts[fontId].drums[drumId];

    if (drum == NULL) {
        gAudioContext.audioErrorFlags = ((fontId << 8) + drumId) + 0x5000000;
    }

    return drum;
}

SoundFontSound* Audio_GetSfx(s32 fontId, s32 sfxId) {
    SoundFontSound* sfx;

    if (fontId == 0xFF) {
        return NULL;
    }

    if (!AudioLoad_IsFontLoadComplete(fontId)) {
        gAudioContext.audioErrorFlags = fontId + 0x10000000;
        return NULL;
    }

    if (sfxId >= gAudioContext.soundFonts[fontId].numSfx) {
        gAudioContext.audioErrorFlags = ((fontId << 8) + sfxId) + 0x4000000;
        return NULL;
    }

    if ((u32)gAudioContext.soundFonts[fontId].soundEffects < 0x80000000) {
        return NULL;
    }

    sfx = &gAudioContext.soundFonts[fontId].soundEffects[sfxId];

    if (sfx == NULL) {
        gAudioContext.audioErrorFlags = ((fontId << 8) + sfxId) + 0x5000000;
    }

    if (sfx->sample == NULL) {
        return NULL;
    }

    return sfx;
}

s32 Audio_SetFontInstrument(s32 instrumentType, s32 fontId, s32 index, void* value) {
    if (fontId == 0xFF) {
        return -1;
    }

    if (!AudioLoad_IsFontLoadComplete(fontId)) {
        return -2;
    }

    switch (instrumentType) {
        case 0:
            if (index >= gAudioContext.soundFonts[fontId].numDrums) {
                return -3;
            }
            gAudioContext.soundFonts[fontId].drums[index] = value;
            break;

        case 1:
            if (index >= gAudioContext.soundFonts[fontId].numSfx) {
                return -3;
            }
            gAudioContext.soundFonts[fontId].soundEffects[index] = *(SoundFontSound*)value;
            break;

        default:
            if (index >= gAudioContext.soundFonts[fontId].numInstruments) {
                return -3;
            }
            gAudioContext.soundFonts[fontId].instruments[index] = value;
            break;
    }

    return 0;
}

void Audio_SeqLayerDecayRelease(SequenceLayer* layer, s32 target) {
    Note* note;
    NoteAttributes* attrs;
    SequenceChannel* chan;
    s32 i;

    if (layer == NO_LAYER) {
        return;
    }

    layer->bit3 = false;

    if (layer->note == NULL) {
        return;
    }

    note = layer->note;
    attrs = &note->playbackState.attributes;

    if (note->playbackState.wantedParentLayer == layer) {
        note->playbackState.wantedParentLayer = NO_LAYER;
    }

    if (note->playbackState.parentLayer != layer) {
        if (note->playbackState.parentLayer == NO_LAYER && note->playbackState.wantedParentLayer == NO_LAYER &&
            note->playbackState.prevParentLayer == layer && target != ADSR_STATE_DECAY) {
            note->playbackState.adsr.fadeOutVel = gAudioContext.audioBufferParameters.updatesPerFrameInv;
            note->playbackState.adsr.action.s.release = true;
        }
        return;
    }

    if (note->playbackState.adsr.action.s.state != ADSR_STATE_DECAY) {
        attrs->freqScale = layer->noteFreqScale;
        attrs->velocity = layer->noteVelocity;
        attrs->pan = layer->notePan;

        if (layer->channel != NULL) {
            chan = layer->channel;
            attrs->reverb = chan->reverb;
            attrs->unk_1 = chan->unk_0C;
            attrs->filter = chan->filter;

            if (attrs->filter != NULL) {
                for (i = 0; i < 8; i++) {
                    attrs->filterBuf[i] = attrs->filter[i];
                }
                attrs->filter = attrs->filterBuf;
            }

            attrs->unk_6 = chan->unk_20;
            attrs->unk_4 = chan->unk_0F;
            if (chan->seqPlayer->muted && (chan->muteBehavior & 8)) {
                note->noteSubEu.bitField0.finished = true;
            }

            if (layer->stereo.asByte == 0) {
                attrs->stereo = chan->stereo;
            } else {
                attrs->stereo = layer->stereo;
            }
            note->playbackState.priority = chan->someOtherPriority;
        } else {
            attrs->stereo = layer->stereo;
            note->playbackState.priority = 1;
        }

        note->playbackState.prevParentLayer = note->playbackState.parentLayer;
        note->playbackState.parentLayer = NO_LAYER;
        if (target == ADSR_STATE_RELEASE) {
            note->playbackState.adsr.fadeOutVel = gAudioContext.audioBufferParameters.updatesPerFrameInv;
            note->playbackState.adsr.action.s.release = true;
            note->playbackState.unk_04 = 2;
        } else {
            note->playbackState.unk_04 = 1;
            note->playbackState.adsr.action.s.decay = true;
            if (layer->adsr.releaseRate == 0) {
                note->playbackState.adsr.fadeOutVel = gAudioContext.unk_3520[layer->channel->adsr.releaseRate];
            } else {
                note->playbackState.adsr.fadeOutVel = gAudioContext.unk_3520[layer->adsr.releaseRate];
            }
            note->playbackState.adsr.sustain =
                ((f32)(s32)(layer->channel->adsr.sustain) * note->playbackState.adsr.current) / 256.0f;
        }
    }

    if (target == ADSR_STATE_DECAY) {
        Audio_AudioListRemove(&note->listItem);
        Audio_AudioListPushFront(&note->listItem.pool->decaying, &note->listItem);
    }
}

void Audio_SeqLayerNoteDecay(SequenceLayer* layer) {
    Audio_SeqLayerDecayRelease(layer, ADSR_STATE_DECAY);
}

void Audio_SeqLayerNoteRelease(SequenceLayer* layer) {
    Audio_SeqLayerDecayRelease(layer, ADSR_STATE_RELEASE);
}

s32 Audio_BuildSyntheticWave(Note* note, SequenceLayer* layer, s32 waveId) {
    f32 freqScale;
    f32 ratio;
    u8 sampleCountIndex;

    if (waveId < 128) {
        waveId = 128;
    }

    freqScale = layer->freqScale;
    if (layer->portamento.mode != 0 && 0.0f < layer->portamento.extent) {
        freqScale *= (layer->portamento.extent + 1.0f);
    }
    if (freqScale < 0.99999f) {
        sampleCountIndex = 0;
        ratio = 1.0465f;
    } else if (freqScale < 1.99999f) {
        sampleCountIndex = 1;
        ratio = 0.52325f;
    } else if (freqScale < 3.99999f) {
        sampleCountIndex = 2;
        ratio = 0.26263f;
    } else {
        sampleCountIndex = 3;
        ratio = 0.13081f;
    }
    layer->freqScale *= ratio;
    note->playbackState.waveId = waveId;
    note->playbackState.sampleCountIndex = sampleCountIndex;

    note->noteSubEu.sound.samples = &gWaveSamples[waveId - 128][sampleCountIndex * 64];

    return sampleCountIndex;
}

void Audio_InitSyntheticWave(Note* note, SequenceLayer* layer) {
    s32 sampleCountIndex;
    s32 waveSampleCountIndex;
    s32 waveId = layer->instOrWave;

    if (waveId == 0xFF) {
        waveId = layer->channel->instOrWave;
    }

    sampleCountIndex = note->playbackState.sampleCountIndex;
    waveSampleCountIndex = Audio_BuildSyntheticWave(note, layer, waveId);

    if (waveSampleCountIndex != sampleCountIndex) {
        note->noteSubEu.unk_06 = waveSampleCountIndex * 4 + sampleCountIndex;
    }
}

void Audio_InitNoteList(AudioListItem* list) {
    list->prev = list;
    list->next = list;
    list->u.count = 0;
}

void Audio_InitNoteLists(NotePool* pool) {
    Audio_InitNoteList(&pool->disabled);
    Audio_InitNoteList(&pool->decaying);
    Audio_InitNoteList(&pool->releasing);
    Audio_InitNoteList(&pool->active);
    pool->disabled.pool = pool;
    pool->decaying.pool = pool;
    pool->releasing.pool = pool;
    pool->active.pool = pool;
}

void Audio_InitNoteFreeList(void) {
    s32 i;

    Audio_InitNoteLists(&gAudioContext.noteFreeLists);
    for (i = 0; i < gAudioContext.numNotes; i++) {
        gAudioContext.notes[i].listItem.u.value = &gAudioContext.notes[i];
        gAudioContext.notes[i].listItem.prev = NULL;
        AudioSeq_AudioListPushBack(&gAudioContext.noteFreeLists.disabled, &gAudioContext.notes[i].listItem);
    }
}

void Audio_NotePoolClear(NotePool* pool) {
    s32 i;
    AudioListItem* source;
    AudioListItem* cur;
    AudioListItem* dest;

    for (i = 0; i < 4; i++) {
        switch (i) {
            case 0:
                source = &pool->disabled;
                dest = &gAudioContext.noteFreeLists.disabled;
                break;

            case 1:
                source = &pool->decaying;
                dest = &gAudioContext.noteFreeLists.decaying;
                break;

            case 2:
                source = &pool->releasing;
                dest = &gAudioContext.noteFreeLists.releasing;
                break;

            case 3:
                source = &pool->active;
                dest = &gAudioContext.noteFreeLists.active;
                break;
        }

        for (;;) {
            cur = source->next;
            if (cur == source || cur == NULL) {
                break;
            }
            Audio_AudioListRemove(cur);
            AudioSeq_AudioListPushBack(dest, cur);
        }
    }
}

void Audio_NotePoolFill(NotePool* pool, s32 count) {
    s32 i;
    s32 j;
    Note* note;
    AudioListItem* source;
    AudioListItem* dest;

    Audio_NotePoolClear(pool);

    for (i = 0, j = 0; j < count; i++) {
        if (i == 4) {
            return;
        }

        switch (i) {
            case 0:
                source = &gAudioContext.noteFreeLists.disabled;
                dest = &pool->disabled;
                break;

            case 1:
                source = &gAudioContext.noteFreeLists.decaying;
                dest = &pool->decaying;
                break;

            case 2:
                source = &gAudioContext.noteFreeLists.releasing;
                dest = &pool->releasing;
                break;

            case 3:
                source = &gAudioContext.noteFreeLists.active;
                dest = &pool->active;
                break;
        }

        while (j < count) {
            note = AudioSeq_AudioListPopBack(source);
            if (note == NULL) {
                break;
            }
            AudioSeq_AudioListPushBack(dest, &note->listItem);
            j++;
        }
    }
}

void Audio_AudioListPushFront(AudioListItem* list, AudioListItem* item) {
    // add 'item' to the front of the list given by 'list', if it's not in any list
    if (item->prev == NULL) {
        item->prev = list;
        item->next = list->next;
        list->next->prev = item;
        list->next = item;
        list->u.count++;
        item->pool = list->pool;
    }
}

void Audio_AudioListRemove(AudioListItem* item) {
    // remove 'item' from the list it's in, if any
    if (item->prev != NULL) {
        item->prev->next = item->next;
        item->next->prev = item->prev;
        item->prev = NULL;
    }
}

Note* Audio_FindNodeWithPrioLessThan(AudioListItem* list, s32 limit) {
    AudioListItem* cur = list->next;
    AudioListItem* best;

    if (cur == list) {
        return NULL;
    }

    for (best = cur; cur != list; cur = cur->next) {
        if (((Note*)best->u.value)->playbackState.priority >= ((Note*)cur->u.value)->playbackState.priority) {
            best = cur;
        }
    }

    if (best == NULL) {
        return NULL;
    }

    if (limit <= ((Note*)best->u.value)->playbackState.priority) {
        return NULL;
    }

    return best->u.value;
}

void Audio_NoteInitForLayer(Note* note, SequenceLayer* layer) {
    s32 pad[3];
    s16 instId;
    NotePlaybackState* playback = &note->playbackState;
    NoteSubEu* sub = &note->noteSubEu;

    note->playbackState.prevParentLayer = NO_LAYER;
    note->playbackState.parentLayer = layer;
    playback->priority = layer->channel->notePriority;
    layer->notePropertiesNeedInit = true;
    layer->bit3 = true;
    layer->note = note;
    layer->channel->noteUnused = note;
    layer->channel->layerUnused = layer;
    layer->noteVelocity = 0.0f;
    Audio_NoteInit(note);
    instId = layer->instOrWave;

    if (instId == 0xFF) {
        instId = layer->channel->instOrWave;
    }
    sub->sound.soundFontSound = layer->sound;

    if (instId >= 0x80 && instId < 0xC0) {
        sub->bitField1.isSyntheticWave = true;
    } else {
        sub->bitField1.isSyntheticWave = false;
    }

    if (sub->bitField1.isSyntheticWave) {
        Audio_BuildSyntheticWave(note, layer, instId);
    }

    playback->fontId = layer->channel->fontId;
    playback->stereoHeadsetEffects = layer->channel->stereoHeadsetEffects;
    sub->bitField1.reverbIndex = layer->channel->reverbIndex & 3;
}

void func_800E82C0(Note* note, SequenceLayer* layer) {
    // similar to Audio_NoteReleaseAndTakeOwnership, hard to say what the difference is
    Audio_SeqLayerNoteRelease(note->playbackState.parentLayer);
    note->playbackState.wantedParentLayer = layer;
}

void Audio_NoteReleaseAndTakeOwnership(Note* note, SequenceLayer* layer) {
    note->playbackState.wantedParentLayer = layer;
    note->playbackState.priority = layer->channel->notePriority;

    note->playbackState.adsr.fadeOutVel = gAudioContext.audioBufferParameters.updatesPerFrameInv;
    note->playbackState.adsr.action.s.release = true;
}

Note* Audio_AllocNoteFromDisabled(NotePool* pool, SequenceLayer* layer) {
    Note* note = AudioSeq_AudioListPopBack(&pool->disabled);
    if (note != NULL) {
        Audio_NoteInitForLayer(note, layer);
        Audio_AudioListPushFront(&pool->active, &note->listItem);
    }
    return note;
}

Note* Audio_AllocNoteFromDecaying(NotePool* pool, SequenceLayer* layer) {
    Note* note = AudioSeq_AudioListPopBack(&pool->decaying);
    if (note != NULL) {
        Audio_NoteReleaseAndTakeOwnership(note, layer);
        AudioSeq_AudioListPushBack(&pool->releasing, &note->listItem);
    }
    return note;
}

Note* Audio_AllocNoteFromActive(NotePool* pool, SequenceLayer* layer) {
    Note* rNote;
    Note* aNote;
    s32 rPriority;
    s32 aPriority;

    rPriority = aPriority = 0x10;
    rNote = Audio_FindNodeWithPrioLessThan(&pool->releasing, layer->channel->notePriority);

    if (rNote != NULL) {
        rPriority = rNote->playbackState.priority;
    }

    aNote = Audio_FindNodeWithPrioLessThan(&pool->active, layer->channel->notePriority);

    if (aNote != NULL) {
        aPriority = aNote->playbackState.priority;
    }

    if (rNote == NULL && aNote == NULL) {
        return NULL;
    }

    if (aPriority < rPriority) {
        Audio_AudioListRemove(&aNote->listItem);
        func_800E82C0(aNote, layer);
        AudioSeq_AudioListPushBack(&pool->releasing, &aNote->listItem);
        aNote->playbackState.priority = layer->channel->notePriority;
        return aNote;
    }
    rNote->playbackState.wantedParentLayer = layer;
    rNote->playbackState.priority = layer->channel->notePriority;
    return rNote;
}

Note* Audio_AllocNote(SequenceLayer* layer) {
    Note* ret;
    u32 policy = layer->channel->noteAllocPolicy;

    if (policy & 1) {
        ret = layer->note;
        if (ret != NULL && ret->playbackState.prevParentLayer == layer &&
            ret->playbackState.wantedParentLayer == NO_LAYER) {
            Audio_NoteReleaseAndTakeOwnership(ret, layer);
            Audio_AudioListRemove(&ret->listItem);
            AudioSeq_AudioListPushBack(&ret->listItem.pool->releasing, &ret->listItem);
            return ret;
        }
    }

    if (policy & 2) {
        if (!(ret = Audio_AllocNoteFromDisabled(&layer->channel->notePool, layer)) &&
            !(ret = Audio_AllocNoteFromDecaying(&layer->channel->notePool, layer)) &&
            !(ret = Audio_AllocNoteFromActive(&layer->channel->notePool, layer))) {
            goto null_return;
        }
        return ret;
    }

    if (policy & 4) {
        if (!(ret = Audio_AllocNoteFromDisabled(&layer->channel->notePool, layer)) &&
            !(ret = Audio_AllocNoteFromDisabled(&layer->channel->seqPlayer->notePool, layer)) &&
            !(ret = Audio_AllocNoteFromDecaying(&layer->channel->notePool, layer)) &&
            !(ret = Audio_AllocNoteFromDecaying(&layer->channel->seqPlayer->notePool, layer)) &&
            !(ret = Audio_AllocNoteFromActive(&layer->channel->notePool, layer)) &&
            !(ret = Audio_AllocNoteFromActive(&layer->channel->seqPlayer->notePool, layer))) {
            goto null_return;
        }
        return ret;
    }

    if (policy & 8) {
        if (!(ret = Audio_AllocNoteFromDisabled(&gAudioContext.noteFreeLists, layer)) &&
            !(ret = Audio_AllocNoteFromDecaying(&gAudioContext.noteFreeLists, layer)) &&
            !(ret = Audio_AllocNoteFromActive(&gAudioContext.noteFreeLists, layer))) {
            goto null_return;
        }
        return ret;
    }

    if (!(ret = Audio_AllocNoteFromDisabled(&layer->channel->notePool, layer)) &&
        !(ret = Audio_AllocNoteFromDisabled(&layer->channel->seqPlayer->notePool, layer)) &&
        !(ret = Audio_AllocNoteFromDisabled(&gAudioContext.noteFreeLists, layer)) &&
        !(ret = Audio_AllocNoteFromDecaying(&layer->channel->notePool, layer)) &&
        !(ret = Audio_AllocNoteFromDecaying(&layer->channel->seqPlayer->notePool, layer)) &&
        !(ret = Audio_AllocNoteFromDecaying(&gAudioContext.noteFreeLists, layer)) &&
        !(ret = Audio_AllocNoteFromActive(&layer->channel->notePool, layer)) &&
        !(ret = Audio_AllocNoteFromActive(&layer->channel->seqPlayer->notePool, layer)) &&
        !(ret = Audio_AllocNoteFromActive(&gAudioContext.noteFreeLists, layer))) {
        goto null_return;
    }
    return ret;

null_return:
    layer->bit3 = true;
    return NULL;
}

void Audio_NoteInitAll(void) {
    Note* note;
    s32 i;

    for (i = 0; i < gAudioContext.numNotes; i++) {
        note = &gAudioContext.notes[i];
        note->noteSubEu = gZeroNoteSub;
        note->playbackState.priority = 0;
        note->playbackState.unk_04 = 0;
        note->playbackState.parentLayer = NO_LAYER;
        note->playbackState.wantedParentLayer = NO_LAYER;
        note->playbackState.prevParentLayer = NO_LAYER;
        note->playbackState.waveId = 0;
        note->playbackState.attributes.velocity = 0.0f;
        note->playbackState.adsrVolScaleUnused = 0;
        note->playbackState.adsr.action.asByte = 0;
        note->vibratoState.active = 0;
        note->portamento.cur = 0;
        note->portamento.speed = 0;
        note->playbackState.stereoHeadsetEffects = false;
        note->unk_BC = 0;
        note->synthesisState.synthesisBuffers = AudioHeap_AllocDmaMemory(&gAudioContext.notesAndBuffersPool, 0x1E0);
    }
}<|MERGE_RESOLUTION|>--- conflicted
+++ resolved
@@ -77,15 +77,9 @@
         }
 
     } else if (gAudioContext.soundMode == 3) {
-<<<<<<< HEAD
         sub->bitField0.stereoHeadsetEffects = false;
         sub->bitField0.usesHeadsetPanEffects = false;
-        volLeft = 0.707f;
-=======
-        sub->bitField0.s.stereoHeadsetEffects = false;
-        sub->bitField0.s.usesHeadsetPanEffects = false;
         volLeft = 0.707f; // approx 1/sqrt(2)
->>>>>>> 823a3c07
         volRight = 0.707f;
     } else {
         sub->bitField0.stereoStrongRight = sp24.strongRight;
