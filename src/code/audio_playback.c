--- conflicted
+++ resolved
@@ -19,13 +19,8 @@
 
     sub->bitField0 = note->noteSubEu.bitField0;
     sub->bitField1 = note->noteSubEu.bitField1;
-<<<<<<< HEAD
-    sub->sound.waveSampleAddr = note->noteSubEu.sound.waveSampleAddr;
+    sub->waveSampleAddr = note->noteSubEu.waveSampleAddr;
     sub->harmonicIndexCurAndPrev = note->noteSubEu.harmonicIndexCurAndPrev;
-=======
-    sub->samples = note->noteSubEu.samples;
-    sub->unk_06 = note->noteSubEu.unk_06;
->>>>>>> 38de9405
 
     Audio_NoteSetResamplingRate(sub, attrs->frequency);
 
@@ -576,13 +571,9 @@
     note->playbackState.waveId = waveId;
     note->playbackState.harmonicIndex = harmonicIndex;
 
-<<<<<<< HEAD
     // Save the pointer to the synthethic wave
     // waveId index starts at 128, there are 64 samples to read from
-    note->noteSubEu.sound.waveSampleAddr = &gWaveSamples[waveId - 128][harmonicIndex * WAVE_SAMPLE_COUNT];
-=======
-    note->noteSubEu.samples = &gWaveSamples[waveId - 128][sampleCountIndex * 64];
->>>>>>> 38de9405
+    note->noteSubEu.waveSampleAddr = &gWaveSamples[waveId - 128][harmonicIndex * WAVE_SAMPLE_COUNT];
 
     return harmonicIndex;
 }
