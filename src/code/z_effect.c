#include "global.h"

EffectContext sEffectContext;

EffectInfo sEffectInfoTable[] = {
    {
        sizeof(EffectSpark),
        EffectSpark_Init,
        EffectSpark_Destroy,
        EffectSpark_Update,
        EffectSpark_Draw,
    },
    {
        sizeof(EffectBlure),
        EffectBlure_Init1,
        EffectBlure_Destroy,
        EffectBlure_Update,
        EffectBlure_Draw,
    },
    {
        sizeof(EffectBlure),
        EffectBlure_Init2,
        EffectBlure_Destroy,
        EffectBlure_Update,
        EffectBlure_Draw,
    },
    {
        sizeof(EffectShieldParticle),
        EffectShieldParticle_Init,
        EffectShieldParticle_Destroy,
        EffectShieldParticle_Update,
        EffectShieldParticle_Draw,
    },
};

<<<<<<< HEAD
PlayState* Effect_Getplay(void) {
=======
PlayState* Effect_GetPlayState(void) {
>>>>>>> 2e6279bc
    return sEffectContext.play;
}

void* Effect_GetByIndex(s32 index) {
    if (index == TOTAL_EFFECT_COUNT) {
        return NULL;
    }

    if (index < SPARK_COUNT) {
        if (sEffectContext.sparks[index].status.active == true) {
            return &sEffectContext.sparks[index].effect;
        } else {
            return NULL;
        }
    }

    index -= SPARK_COUNT;
    if (index < BLURE_COUNT) {
        if (sEffectContext.blures[index].status.active == true) {
            return &sEffectContext.blures[index].effect;
        } else {
            return NULL;
        }
    }

    index -= BLURE_COUNT;
    if (index < SHIELD_PARTICLE_COUNT) {
        if (sEffectContext.shieldParticles[index].status.active == true) {
            return &sEffectContext.shieldParticles[index].effect;
        } else {
            return NULL;
        }
    }

    return NULL;
}

void Effect_InitStatus(EffectStatus* status) {
    status->active = false;
    status->unk_01 = 0;
    status->unk_02 = 0;
}

void Effect_InitContext(PlayState* play) {
    s32 i;

    for (i = 0; i < SPARK_COUNT; i++) {
        Effect_InitStatus(&sEffectContext.sparks[i].status);
    }

    for (i = 0; i < BLURE_COUNT; i++) {
        Effect_InitStatus(&sEffectContext.blures[i].status);
    }

    for (i = 0; i < SHIELD_PARTICLE_COUNT; i++) {
        //! @bug This is supposed to initialize shieldParticles, not blures again
        Effect_InitStatus(&sEffectContext.blures[i].status);
    }

    sEffectContext.play = play;
}

void Effect_Add(PlayState* play, s32* pIndex, s32 type, u8 arg3, u8 arg4, void* initParams) {
    s32 i;
    u32 slotFound;
    void* effect = NULL;
    EffectStatus* status = NULL;

    *pIndex = TOTAL_EFFECT_COUNT;

    if (FrameAdvance_IsEnabled(play) != true) {
        slotFound = false;
        switch (type) {
            case EFFECT_SPARK:
                for (i = 0; i < SPARK_COUNT; i++) {
                    if (sEffectContext.sparks[i].status.active == false) {
                        slotFound = true;
                        *pIndex = i;
                        effect = &sEffectContext.sparks[i].effect;
                        status = &sEffectContext.sparks[i].status;
                        break;
                    }
                }
                break;
            case EFFECT_BLURE1:
            case EFFECT_BLURE2:
                for (i = 0; i < BLURE_COUNT; i++) {
                    if (sEffectContext.blures[i].status.active == false) {
                        slotFound = true;
                        *pIndex = i + SPARK_COUNT;
                        effect = &sEffectContext.blures[i].effect;
                        status = &sEffectContext.blures[i].status;
                        break;
                    }
                }
                break;
            case EFFECT_SHIELD_PARTICLE:
                for (i = 0; i < SHIELD_PARTICLE_COUNT; i++) {
                    if (sEffectContext.shieldParticles[i].status.active == false) {
                        slotFound = true;
                        *pIndex = i + SPARK_COUNT + BLURE_COUNT;
                        effect = &sEffectContext.shieldParticles[i].effect;
                        status = &sEffectContext.shieldParticles[i].status;
                        break;
                    }
                }
                break;
        }

        if (!slotFound) {
            // "EffectAdd(): I cannot secure it. Be careful. Type %d"
            osSyncPrintf("EffectAdd():確保できません。注意してください。Type%d\n", type);
            osSyncPrintf("エフェクト追加せずに終了します。\n"); // "Exit without adding the effect."
        } else {
            sEffectInfoTable[type].init(effect, initParams);
            status->unk_02 = arg3;
            status->unk_01 = arg4;
            status->active = true;
        }
    }
}

void Effect_DrawAll(GraphicsContext* gfxCtx) {
    s32 i;

    for (i = 0; i < SPARK_COUNT; i++) {
        if (sEffectContext.sparks[i].status.active) {
            sEffectInfoTable[EFFECT_SPARK].draw(&sEffectContext.sparks[i].effect, gfxCtx);
        }
    }

    for (i = 0; i < BLURE_COUNT; i++) {
        if (sEffectContext.blures[i].status.active) {
            sEffectInfoTable[EFFECT_BLURE1].draw(&sEffectContext.blures[i].effect, gfxCtx);
        }
        if (1) {} // Necessary to match
        if (1) {}
    }

    for (i = 0; i < SHIELD_PARTICLE_COUNT; i++) {
        if (sEffectContext.shieldParticles[i].status.active) {
            if (gfxCtx) {} // Necessary to match
            sEffectInfoTable[EFFECT_SHIELD_PARTICLE].draw(&sEffectContext.shieldParticles[i].effect, gfxCtx);
        }
    }
}

void Effect_UpdateAll(PlayState* play) {
    s32 i;

    for (i = 0; i < SPARK_COUNT; i++) {
        if (sEffectContext.sparks[i].status.active) {
            if (sEffectInfoTable[EFFECT_SPARK].update(&sEffectContext.sparks[i].effect) == 1) {
                Effect_Delete(play, i);
            }
        }
    }

    for (i = 0; i < BLURE_COUNT; i++) {
        if (sEffectContext.blures[i].status.active) {
            if (sEffectInfoTable[EFFECT_BLURE1].update(&sEffectContext.blures[i].effect) == 1) {
                Effect_Delete(play, i + SPARK_COUNT);
            }
        }
    }

    for (i = 0; i < SHIELD_PARTICLE_COUNT; i++) {
        if (sEffectContext.shieldParticles[i].status.active) {
            if (sEffectInfoTable[EFFECT_SHIELD_PARTICLE].update(&sEffectContext.shieldParticles[i].effect) == 1) {
                Effect_Delete(play, i + SPARK_COUNT + BLURE_COUNT);
            }
        }
    }
}

void Effect_Delete(PlayState* play, s32 index) {
    if (index == TOTAL_EFFECT_COUNT) {
        return;
    }

    if (index < SPARK_COUNT) {
        sEffectContext.sparks[index].status.active = false;
        sEffectInfoTable[EFFECT_SPARK].destroy(&sEffectContext.sparks[index].effect);
        return;
    }

    index -= SPARK_COUNT;
    if (index < BLURE_COUNT) {
        sEffectContext.blures[index].status.active = false;
        sEffectInfoTable[EFFECT_BLURE1].destroy(&sEffectContext.blures[index].effect);
        return;
    }

    index -= BLURE_COUNT;
    if (index < SHIELD_PARTICLE_COUNT) {
        sEffectContext.shieldParticles[index].status.active = false;
        sEffectInfoTable[EFFECT_SHIELD_PARTICLE].destroy(&sEffectContext.shieldParticles[index].effect);
        return;
    }
}

void Effect_DeleteAll(PlayState* play) {
    s32 i;

    osSyncPrintf("エフェクト総て解放\n"); // "All effect release"

    for (i = 0; i < SPARK_COUNT; i++) {
        sEffectContext.sparks[i].status.active = false;
        sEffectInfoTable[EFFECT_SPARK].destroy(&sEffectContext.sparks[i].effect);
    }

    for (i = 0; i < BLURE_COUNT; i++) {
        sEffectContext.blures[i].status.active = false;
        sEffectInfoTable[EFFECT_BLURE1].destroy(&sEffectContext.blures[i].effect);
    }

    for (i = 0; i < SHIELD_PARTICLE_COUNT; i++) {
        sEffectContext.shieldParticles[i].status.active = false;
        sEffectInfoTable[EFFECT_SHIELD_PARTICLE].destroy(&sEffectContext.shieldParticles[i].effect);
    }

    osSyncPrintf("エフェクト総て解放 終了\n"); // "All effects release End"
}<|MERGE_RESOLUTION|>--- conflicted
+++ resolved
@@ -33,11 +33,7 @@
     },
 };
 
-<<<<<<< HEAD
-PlayState* Effect_Getplay(void) {
-=======
 PlayState* Effect_GetPlayState(void) {
->>>>>>> 2e6279bc
     return sEffectContext.play;
 }
 
