#include "ultra64.h"
#include "global.h"
#include "vt.h"

typedef struct {
    /* 0x00 */ u16 sfxId;
    /* 0x04 */ Vec3f* pos;
    /* 0x08 */ u8 token;
    /* 0x0C */ f32* freqScale;
    /* 0x10 */ f32* vol;
    /* 0x14 */ s8* reverbAdd;
} SfxRequest; // size = 0x18

typedef struct {
    /* 0x00 */ f32 value;
    /* 0x04 */ f32 target;
    /* 0x08 */ f32 step;
    /* 0x0C */ u16 remainingFrames;
} UnusedBankLerp; // size = 0x10

SfxBankEntry D_8016BAD0[9];
SfxBankEntry D_8016BC80[12];
SfxBankEntry D_8016BEC0[22];
SfxBankEntry D_8016C2E0[20];
SfxBankEntry D_8016C6A0[8];
SfxBankEntry D_8016C820[3];
SfxBankEntry D_8016C8B0[5];
SfxRequest sSfxRequests[0x100];
u8 sSfxBankListEnd[7];
u8 sSfxBankFreeListStart[7];
u8 sSfxBankUnused[7];
ActiveSfx gActiveSfx[7][3];
u8 sCurSfxPlayerChannelIndex;
u8 gSfxBankMuted[7];
UnusedBankLerp sUnusedBankLerp[7];
u16 gAudioSfxSwapSource[10];
u16 gAudioSfxSwapTarget[10];
u8 gAudioSfxSwapMode[10];

void Audio_SetSfxBanksMute(u16 muteMask) {
    u8 bankId;

    for (bankId = 0; bankId < ARRAY_COUNT(gSfxBanks); bankId++) {
        if (muteMask & 1) {
            gSfxBankMuted[bankId] = true;
        } else {
            gSfxBankMuted[bankId] = false;
        }
        muteMask = muteMask >> 1;
    }
}

void Audio_QueueSeqCmdMute(u8 channelIndex) {
    D_801333D0 |= (1 << channelIndex);
    Audio_SetVolumeScale(SEQ_PLAYER_BGM_MAIN, VOL_SCALE_INDEX_SFX, 0x40, 0xF);
    Audio_SetVolumeScale(SEQ_PLAYER_BGM_SUB, VOL_SCALE_INDEX_SFX, 0x40, 0xF);
}

void Audio_ClearBGMMute(u8 channelIndex) {
    D_801333D0 &= ((1 << channelIndex) ^ 0xFFFF);
    if (D_801333D0 == 0) {
        Audio_SetVolumeScale(SEQ_PLAYER_BGM_MAIN, VOL_SCALE_INDEX_SFX, 0x7F, 0xF);
        Audio_SetVolumeScale(SEQ_PLAYER_BGM_SUB, VOL_SCALE_INDEX_SFX, 0x7F, 0xF);
    }
}

void Audio_PlaySfxGeneral(u16 sfxId, Vec3f* pos, u8 token, f32* freqScale, f32* vol, s8* reverbAdd) {
    u8 i;
    SfxRequest* req;

    if (!gSfxBankMuted[SFX_BANK_SHIFT(sfxId)]) {
        req = &sSfxRequests[gSfxRequestWriteIndex];
        if (!gAudioSfxSwapOff) {
            for (i = 0; i < 10; i++) {
                if (sfxId == gAudioSfxSwapSource[i]) {
                    if (gAudioSfxSwapMode[i] == 0) { // "SWAP"
                        sfxId = gAudioSfxSwapTarget[i];
                    } else { // "ADD"
                        req->sfxId = gAudioSfxSwapTarget[i];
                        req->pos = pos;
                        req->token = token;
                        req->freqScale = freqScale;
                        req->vol = vol;
                        req->reverbAdd = reverbAdd;
                        gSfxRequestWriteIndex++;
                        req = &sSfxRequests[gSfxRequestWriteIndex];
                    }
                    i = 10; // "break;"
                }
            }
        }
        req->sfxId = sfxId;
        req->pos = pos;
        req->token = token;
        req->freqScale = freqScale;
        req->vol = vol;
        req->reverbAdd = reverbAdd;
        gSfxRequestWriteIndex++;
    }
}

void Audio_RemoveMatchingSfxRequests(u8 aspect, SfxBankEntry* cmp) {
    SfxRequest* req;
    s32 remove;
    u8 i = gSfxRequestReadIndex;

    for (; i != gSfxRequestWriteIndex; i++) {
        remove = false;
        req = &sSfxRequests[i];
        switch (aspect) {
            case 0:
                if (SFX_BANK_MASK(req->sfxId) == SFX_BANK_MASK(cmp->sfxId)) {
                    remove = true;
                }
                break;
            case 1:
                if (SFX_BANK_MASK(req->sfxId) == SFX_BANK_MASK(cmp->sfxId) && (&req->pos->x == cmp->posX)) {
                    remove = true;
                }
                break;
            case 2:
                if (&req->pos->x == cmp->posX) {
                    remove = true;
                }
                break;
            case 3:
                if (&req->pos->x == cmp->posX && req->sfxId == cmp->sfxId) {
                    remove = true;
                }
                break;
            case 4:
                if (req->token == cmp->token && req->sfxId == cmp->sfxId) {
                    remove = true;
                }
                break;
            case 5:
                if (req->sfxId == cmp->sfxId) {
                    remove = true;
                }
                break;
        }
        if (remove) {
            req->sfxId = 0;
        }
    }
}

void Audio_ProcessSfxRequest(void) {
    u16 sfxId;
    u8 count;
    u8 index;
    SfxRequest* req;
    SfxBankEntry* entry;
    SfxParams* sfxParams;
    s32 bankId;
    u8 evictImportance;
    u8 evictIndex;

    req = &sSfxRequests[gSfxRequestReadIndex];
    evictIndex = 0x80;
    if (req->sfxId == 0) {
        return;
    }
    bankId = SFX_BANK(req->sfxId);
    if ((1 << bankId) & D_801333F0) {
        AudioDebug_ScrPrt("SE", req->sfxId);
        bankId = SFX_BANK(req->sfxId);
    }
    count = 0;
    index = gSfxBanks[bankId][0].next;
    while (index != 0xFF && index != 0) {
        if (gSfxBanks[bankId][index].posX == &req->pos->x) {
            if ((gSfxParams[SFX_BANK_SHIFT(req->sfxId)][SFX_INDEX(req->sfxId)].params & SFX_FLAG_5) &&
                gSfxParams[SFX_BANK_SHIFT(req->sfxId)][SFX_INDEX(req->sfxId)].importance ==
                    gSfxBanks[bankId][index].sfxImportance) {
                return;
            }
            if (gSfxBanks[bankId][index].sfxId == req->sfxId) {
                count = gUsedChannelsPerBank[gSfxChannelLayout][bankId];
            } else {
                if (count == 0) {
                    evictIndex = index;
                    sfxId = gSfxBanks[bankId][index].sfxId & 0xFFFF;
                    evictImportance = gSfxParams[SFX_BANK_SHIFT(sfxId)][SFX_INDEX(sfxId)].importance;
                } else if (gSfxBanks[bankId][index].sfxImportance < evictImportance) {
                    evictIndex = index;
                    sfxId = gSfxBanks[bankId][index].sfxId & 0xFFFF;
                    evictImportance = gSfxParams[SFX_BANK_SHIFT(sfxId)][SFX_INDEX(sfxId)].importance;
                }
                count++;
                if (count == gUsedChannelsPerBank[gSfxChannelLayout][bankId]) {
                    if (gSfxParams[SFX_BANK_SHIFT(req->sfxId)][SFX_INDEX(req->sfxId)].importance >= evictImportance) {
                        index = evictIndex;
                    } else {
                        index = 0;
                    }
                }
            }
            if (count == gUsedChannelsPerBank[gSfxChannelLayout][bankId]) {
                sfxParams = &gSfxParams[SFX_BANK_SHIFT(req->sfxId)][SFX_INDEX(req->sfxId)];
                if ((req->sfxId & 0xC00) || (sfxParams->params & SFX_FLAG_2) || (index == evictIndex)) {
                    if ((gSfxBanks[bankId][index].sfxParams & SFX_FLAG_3) &&
                        gSfxBanks[bankId][index].state != SFX_STATE_QUEUED) {
                        Audio_ClearBGMMute(gSfxBanks[bankId][index].channelIndex);
                    }
                    gSfxBanks[bankId][index].token = req->token;
                    gSfxBanks[bankId][index].sfxId = req->sfxId;
                    gSfxBanks[bankId][index].state = SFX_STATE_QUEUED;
                    gSfxBanks[bankId][index].freshness = 2;
                    gSfxBanks[bankId][index].freqScale = req->freqScale;
                    gSfxBanks[bankId][index].vol = req->vol;
                    gSfxBanks[bankId][index].reverbAdd = req->reverbAdd;
                    gSfxBanks[bankId][index].sfxParams = sfxParams->params;
                    gSfxBanks[bankId][index].sfxImportance = sfxParams->importance;
                } else if (gSfxBanks[bankId][index].state == SFX_STATE_PLAYING_2) {
                    gSfxBanks[bankId][index].state = SFX_STATE_PLAYING_1;
                }
                index = 0;
            }
        }
        if (index != 0) {
            index = gSfxBanks[bankId][index].next;
        }
    }
    if (gSfxBanks[bankId][sSfxBankFreeListStart[bankId]].next != 0xFF && index != 0) {
        index = sSfxBankFreeListStart[bankId];
        entry = &gSfxBanks[bankId][index];
        entry->posX = &req->pos->x;
        entry->posY = &req->pos->y;
        entry->posZ = &req->pos->z;
        entry->token = req->token;
        entry->freqScale = req->freqScale;
        entry->vol = req->vol;
        entry->reverbAdd = req->reverbAdd;
        sfxParams = &gSfxParams[SFX_BANK_SHIFT(req->sfxId)][SFX_INDEX(req->sfxId)];
        entry->sfxParams = sfxParams->params;
        entry->sfxImportance = sfxParams->importance;
        entry->sfxId = req->sfxId;
        entry->state = SFX_STATE_QUEUED;
        entry->freshness = 2;
        entry->prev = sSfxBankListEnd[bankId];
        gSfxBanks[bankId][sSfxBankListEnd[bankId]].next = sSfxBankFreeListStart[bankId];
        sSfxBankListEnd[bankId] = sSfxBankFreeListStart[bankId];
        sSfxBankFreeListStart[bankId] = gSfxBanks[bankId][sSfxBankFreeListStart[bankId]].next;
        gSfxBanks[bankId][sSfxBankFreeListStart[bankId]].prev = 0xFF;
        entry->next = 0xFF;
    }
}

void Audio_RemoveSfxBankEntry(u8 bankId, u8 entryIndex) {
    SfxBankEntry* entry = &gSfxBanks[bankId][entryIndex];
    u8 i;

    if (entry->sfxParams & SFX_FLAG_3) {
        Audio_ClearBGMMute(entry->channelIndex);
    }
    if (entryIndex == sSfxBankListEnd[bankId]) {
        sSfxBankListEnd[bankId] = entry->prev;
    } else {
        gSfxBanks[bankId][entry->next].prev = entry->prev;
    }
    gSfxBanks[bankId][entry->prev].next = entry->next;
    entry->next = sSfxBankFreeListStart[bankId];
    entry->prev = 0xFF;
    gSfxBanks[bankId][sSfxBankFreeListStart[bankId]].prev = entryIndex;
    sSfxBankFreeListStart[bankId] = entryIndex;
    entry->state = SFX_STATE_EMPTY;

    for (i = 0; i < gChannelsPerBank[gSfxChannelLayout][bankId]; i++) {
        if (gActiveSfx[bankId][i].entryIndex == entryIndex) {
            gActiveSfx[bankId][i].entryIndex = 0xFF;
            i = gChannelsPerBank[gSfxChannelLayout][bankId];
        }
    }
}

void Audio_ChooseActiveSfx(u8 bankId) {
    u8 numChosenSfx;
    u8 numChannels;
    u8 entryIndex;
    u8 i;
    u8 j;
    u8 k;
    u8 sfxImportance;
    u8 needNewSfx;
    u8 chosenEntryIndex;
    u16 temp3;
    f32 tempf1;
    SfxBankEntry* entry;
    ActiveSfx chosenSfx[MAX_CHANNELS_PER_BANK];
    ActiveSfx* activeSfx;
    s32 pad;

    numChosenSfx = 0;
    for (i = 0; i < MAX_CHANNELS_PER_BANK; i++) {
        chosenSfx[i].priority = 0x7FFFFFFF;
        chosenSfx[i].entryIndex = 0xFF;
    }
    entryIndex = gSfxBanks[bankId][0].next;
    k = 0;
    while (entryIndex != 0xFF) {
        if ((gSfxBanks[bankId][entryIndex].state == SFX_STATE_QUEUED) &&
            (gSfxBanks[bankId][entryIndex].sfxId & 0xC00)) {
            gSfxBanks[bankId][entryIndex].freshness--;
        } else if (!(gSfxBanks[bankId][entryIndex].sfxId & 0xC00) &&
                   (gSfxBanks[bankId][entryIndex].state == SFX_STATE_PLAYING_2)) {
            AUDIOCMD_CHANNEL_SET_IO(SEQ_PLAYER_SFX, gSfxBanks[bankId][entryIndex].channelIndex, 0, 0);
            Audio_RemoveSfxBankEntry(bankId, entryIndex);
        }
        if (gSfxBanks[bankId][entryIndex].freshness == 0) {
            Audio_RemoveSfxBankEntry(bankId, entryIndex);
        } else if (gSfxBanks[bankId][entryIndex].state != SFX_STATE_EMPTY) {
            entry = &gSfxBanks[bankId][entryIndex];

            if (&gSfxDefaultPos.x == entry[0].posX) {
                entry->dist = 0.0f;
            } else {
                tempf1 = *entry->posY * 1;
                entry->dist = (SQ(*entry->posX) + SQ(tempf1) + SQ(*entry->posZ)) * 1;
            }
            sfxImportance = entry->sfxImportance;
            if (entry->sfxParams & SFX_FLAG_4) {
                entry->priority = SQ(0xFF - sfxImportance) * SQ(76);
            } else {
                if (entry->dist > 0x7FFFFFD0) {
                    entry->dist = 0x70000008;
                    osSyncPrintf(VT_COL(RED, WHITE) "<INAGAKI CHECK> dist over! "
                                                    "flag:%04X ptr:%08X pos:%f-%f-%f" VT_RST "\n",
                                 entry->sfxId, entry->posX, entry->posZ, *entry->posX, *entry->posY, *entry->posZ);
                }
                temp3 = entry->sfxId; // fake
                entry->priority = (u32)entry->dist + (SQ(0xFF - sfxImportance) * SQ(76)) + temp3 - temp3;
                if (*entry->posZ < 0.0f) {
                    entry->priority += (s32)(-*entry->posZ * 6.0f);
                }
            }
            if (entry->dist > SQ(1e5f)) {
                if (entry->state == SFX_STATE_PLAYING_1) {
                    AUDIOCMD_CHANNEL_SET_IO(SEQ_PLAYER_SFX, entry->channelIndex, 0, 0);
                    if (entry->sfxId & 0xC00) {
                        Audio_RemoveSfxBankEntry(bankId, entryIndex);
                        entryIndex = k;
                    }
                }
            } else {
                numChannels = gChannelsPerBank[gSfxChannelLayout][bankId];
                for (i = 0; i < numChannels; i++) {
                    if (chosenSfx[i].priority >= entry->priority) {
                        if (numChosenSfx < gChannelsPerBank[gSfxChannelLayout][bankId]) {
                            numChosenSfx++;
                        }
                        for (j = numChannels - 1; j > i; j--) {
                            chosenSfx[j].priority = chosenSfx[j - 1].priority;
                            chosenSfx[j].entryIndex = chosenSfx[j - 1].entryIndex;
                        }
                        chosenSfx[i].priority = entry->priority;
                        chosenSfx[i].entryIndex = entryIndex;
                        i = numChannels; // "break;"
                    }
                }
            }
            k = entryIndex;
        }
        entryIndex = gSfxBanks[bankId][k].next;
    }
    for (i = 0; i < numChosenSfx; i++) {
        entry = &gSfxBanks[bankId][chosenSfx[i].entryIndex];
        if (entry->state == SFX_STATE_QUEUED) {
            entry->state = SFX_STATE_READY;
        } else if (entry->state == SFX_STATE_PLAYING_1) {
            entry->state = SFX_STATE_PLAYING_REFRESH;
        }
    }

    // Pick something to play for all channels.
    numChannels = gChannelsPerBank[gSfxChannelLayout][bankId];
    for (i = 0; i < numChannels; i++) {
        needNewSfx = false;
        activeSfx = &gActiveSfx[bankId][i];

        if (activeSfx->entryIndex == 0xFF) {
            needNewSfx = true;
        } else {
            entry = &gSfxBanks[bankId][activeSfx[0].entryIndex];
            if (entry->state == SFX_STATE_PLAYING_1) {
                if (entry->sfxId & 0xC00) {
                    Audio_RemoveSfxBankEntry(bankId, activeSfx->entryIndex);
                } else {
                    entry->state = SFX_STATE_QUEUED;
                }
                needNewSfx = true;
            } else if (entry->state == SFX_STATE_EMPTY) {
                activeSfx->entryIndex = 0xFF;
                needNewSfx = true;
            } else {
                // Sfx is already playing as it should, nothing to do.
                for (j = 0; j < numChannels; j++) {
                    if (activeSfx->entryIndex == chosenSfx[j].entryIndex) {
                        chosenSfx[j].entryIndex = 0xFF;
                        j = numChannels;
                    }
                }
                numChosenSfx--;
            }
        }

        if (needNewSfx == true) {
            for (j = 0; j < numChannels; j++) {
                chosenEntryIndex = chosenSfx[j].entryIndex;
                if ((chosenEntryIndex != 0xFF) &&
                    (gSfxBanks[bankId][chosenEntryIndex].state != SFX_STATE_PLAYING_REFRESH)) {
                    for (k = 0; k < numChannels; k++) {
                        if (chosenEntryIndex == gActiveSfx[bankId][k].entryIndex) {
                            needNewSfx = false;
                            k = numChannels; // "break;"
                        }
                    }
                    if (needNewSfx == true) {
                        activeSfx->entryIndex = chosenEntryIndex;
                        chosenSfx[j].entryIndex = 0xFF;
                        j = numChannels + 1;
                        numChosenSfx--;
                    }
                }
            }
            if (j == numChannels) {
                // nothing found
                activeSfx->entryIndex = 0xFF;
            }
        }
    }
}

void Audio_PlayActiveSfx(u8 bankId) {
    u8 entryIndex;
    SequenceChannel* channel;
    SfxBankEntry* entry;
    u8 i;

    for (i = 0; i < gChannelsPerBank[gSfxChannelLayout][bankId]; i++) {
        entryIndex = gActiveSfx[bankId][i].entryIndex;
        if (entryIndex != 0xFF) {
            entry = &gSfxBanks[bankId][entryIndex];
            channel = gAudioCtx.seqPlayers[SEQ_PLAYER_SFX].channels[sCurSfxPlayerChannelIndex];
            if (entry->state == SFX_STATE_READY) {
                entry->channelIndex = sCurSfxPlayerChannelIndex;
                if (entry->sfxParams & SFX_FLAG_3) {
                    Audio_QueueSeqCmdMute(sCurSfxPlayerChannelIndex);
                }
                if ((entry->sfxParams & SFX_PARAM_67_MASK) != (0 << SFX_PARAM_67_SHIFT)) {
                    switch (entry->sfxParams & SFX_PARAM_67_MASK) {
                        case (1 << SFX_PARAM_67_SHIFT):
                            entry->unk_2F = AudioThread_NextRandom() & 0xF;
                            break;
                        case (2 << SFX_PARAM_67_SHIFT):
                            entry->unk_2F = AudioThread_NextRandom() & 0x1F;
                            break;
                        case (3 << SFX_PARAM_67_SHIFT):
                            entry->unk_2F = AudioThread_NextRandom() & 0x3F;
                            break;
                        default:
                            entry->unk_2F = 0;
                            break;
                    }
                }
                Audio_SetSfxProperties(bankId, entryIndex, sCurSfxPlayerChannelIndex);

                // ioPort 0, enable the sfx to play in seq 0
                AUDIOCMD_CHANNEL_SET_IO(SEQ_PLAYER_SFX, sCurSfxPlayerChannelIndex, 0, 1);

                // ioPort 4, write the lower bits sfx index to seq 0 so it can find the right code to execute
                AUDIOCMD_CHANNEL_SET_IO(SEQ_PLAYER_SFX, sCurSfxPlayerChannelIndex, 4, entry->sfxId & 0xFF);

                // If the sfx bank has more than 255 entries (greater than a u8 can store),
                // then store the Id in upper and lower bits
                if (gIsLargeSfxBank[bankId]) {
                    // ioPort 5, write the upper bits sfx index to seq 0, for banks with > 0xFF entries
                    AUDIOCMD_CHANNEL_SET_IO(SEQ_PLAYER_SFX, sCurSfxPlayerChannelIndex, 5, (entry->sfxId & 0x100) >> 8);
                }
                if (entry->sfxId & 0xC00) {
                    entry->state = SFX_STATE_PLAYING_1;
                } else {
                    entry->state = SFX_STATE_PLAYING_2;
                }
<<<<<<< HEAD
            } else if ((u8)channel->seqScriptIO[1] == 0xFF) {
=======
            } else if ((u8)channel->soundScriptIO[1] == (u8)SEQ_IO_VAL_NONE) {
>>>>>>> 76803f15
                Audio_RemoveSfxBankEntry(bankId, entryIndex);
            } else if (entry->state == SFX_STATE_PLAYING_REFRESH) {
                Audio_SetSfxProperties(bankId, entryIndex, sCurSfxPlayerChannelIndex);
                if (entry->sfxId & 0xC00) {
                    entry->state = SFX_STATE_PLAYING_1;
                } else {
                    entry->state = SFX_STATE_PLAYING_2;
                }
            }
        }
        sCurSfxPlayerChannelIndex++;
    }
}

void Audio_StopSfxByBank(u8 bankId) {
    SfxBankEntry* entry;
    s32 pad;
    SfxBankEntry cmp;
    u8 entryIndex = gSfxBanks[bankId][0].next;

    while (entryIndex != 0xFF) {
        entry = &gSfxBanks[bankId][entryIndex];
        if (entry->state >= SFX_STATE_PLAYING_REFRESH) {
            AUDIOCMD_CHANNEL_SET_IO(SEQ_PLAYER_SFX, entry->channelIndex, 0, 0);
        }
        if (entry->state != SFX_STATE_EMPTY) {
            Audio_RemoveSfxBankEntry(bankId, entryIndex);
        }
        entryIndex = gSfxBanks[bankId][0].next;
    }
    cmp.sfxId = bankId << 12;
    Audio_RemoveMatchingSfxRequests(0, &cmp);
}

void func_800F8884(u8 bankId, Vec3f* pos) {
    SfxBankEntry* entry;
    u8 entryIndex = gSfxBanks[bankId][0].next;
    u8 prevEntryIndex = 0;

    while (entryIndex != 0xFF) {
        entry = &gSfxBanks[bankId][entryIndex];
        if (entry->posX == &pos->x) {
            if (entry->state >= SFX_STATE_PLAYING_REFRESH) {
                AUDIOCMD_CHANNEL_SET_IO(SEQ_PLAYER_SFX, entry->channelIndex, 0, 0);
            }
            if (entry->state != SFX_STATE_EMPTY) {
                Audio_RemoveSfxBankEntry(bankId, entryIndex);
            }
        } else {
            prevEntryIndex = entryIndex;
        }
        entryIndex = gSfxBanks[bankId][prevEntryIndex].next;
    }
}

void Audio_StopSfxByPosAndBank(u8 bankId, Vec3f* pos) {
    SfxBankEntry cmp;

    func_800F8884(bankId, pos);
    cmp.sfxId = bankId << 12;
    cmp.posX = &pos->x;
    Audio_RemoveMatchingSfxRequests(1, &cmp);
}

void Audio_StopSfxByPos(Vec3f* pos) {
    u8 i;
    SfxBankEntry cmp;

    for (i = 0; i < ARRAY_COUNT(gSfxBanks); i++) {
        func_800F8884(i, pos);
    }
    cmp.posX = &pos->x;
    Audio_RemoveMatchingSfxRequests(2, &cmp);
}

void Audio_StopSfxByPosAndId(Vec3f* pos, u16 sfxId) {
    SfxBankEntry* entry;
    u8 entryIndex = gSfxBanks[SFX_BANK(sfxId)][0].next;
    u8 prevEntryIndex = 0;
    SfxBankEntry cmp;

    while (entryIndex != 0xFF) {
        entry = &gSfxBanks[SFX_BANK(sfxId)][entryIndex];
        if (entry->posX == &pos->x && entry->sfxId == sfxId) {
            if (entry->state >= SFX_STATE_PLAYING_REFRESH) {
                AUDIOCMD_CHANNEL_SET_IO(SEQ_PLAYER_SFX, entry->channelIndex, 0, 0);
            }
            if (entry->state != SFX_STATE_EMPTY) {
                Audio_RemoveSfxBankEntry(SFX_BANK(sfxId), entryIndex);
            }
            entryIndex = 0xFF;
        } else {
            prevEntryIndex = entryIndex;
        }
        if (entryIndex != 0xFF) {
            entryIndex = gSfxBanks[SFX_BANK(sfxId)][prevEntryIndex].next;
        }
    }
    cmp.posX = &pos->x;
    cmp.sfxId = sfxId;
    Audio_RemoveMatchingSfxRequests(3, &cmp);
}

void Audio_StopSfxByTokenAndId(u8 token, u16 sfxId) {
    SfxBankEntry* entry;
    u8 entryIndex = gSfxBanks[SFX_BANK(sfxId)][0].next;
    u8 prevEntryIndex = 0;
    SfxBankEntry cmp;

    while (entryIndex != 0xFF) {
        entry = &gSfxBanks[SFX_BANK(sfxId)][entryIndex];
        if (entry->token == token && entry->sfxId == sfxId) {
            if (entry->state >= SFX_STATE_PLAYING_REFRESH) {
                AUDIOCMD_CHANNEL_SET_IO(SEQ_PLAYER_SFX, entry->channelIndex, 0, 0);
            }
            if (entry->state != SFX_STATE_EMPTY) {
                Audio_RemoveSfxBankEntry(SFX_BANK(sfxId), entryIndex);
            }
        } else {
            prevEntryIndex = entryIndex;
        }
        if (entryIndex != 0xFF) {
            entryIndex = gSfxBanks[SFX_BANK(sfxId)][prevEntryIndex].next;
        }
    }
    cmp.token = token;
    cmp.sfxId = sfxId;
    Audio_RemoveMatchingSfxRequests(4, &cmp);
}

void Audio_StopSfxById(u32 sfxId) {
    SfxBankEntry* entry;
    u8 entryIndex = gSfxBanks[SFX_BANK(sfxId)][0].next;
    u8 prevEntryIndex = 0;
    SfxBankEntry cmp;

    while (entryIndex != 0xFF) {
        entry = &gSfxBanks[SFX_BANK(sfxId)][entryIndex];
        if (entry->sfxId == sfxId) {
            if (entry->state >= SFX_STATE_PLAYING_REFRESH) {
                AUDIOCMD_CHANNEL_SET_IO(SEQ_PLAYER_SFX, entry->channelIndex, 0, 0);
            }
            if (entry->state != SFX_STATE_EMPTY) {
                Audio_RemoveSfxBankEntry(SFX_BANK(sfxId), entryIndex);
            }
        } else {
            prevEntryIndex = entryIndex;
        }
        entryIndex = gSfxBanks[SFX_BANK(sfxId)][prevEntryIndex].next;
    }
    cmp.sfxId = sfxId;
    Audio_RemoveMatchingSfxRequests(5, &cmp);
}

void Audio_ProcessSfxRequests(void) {
    while (gSfxRequestWriteIndex != gSfxRequestReadIndex) {
        Audio_ProcessSfxRequest();
        gSfxRequestReadIndex++;
    }
}

void Audio_SetUnusedBankLerp(u8 bankId, u8 target, u16 delay) {
    if (delay == 0) {
        delay++;
    }
    sUnusedBankLerp[bankId].target = target / 127.0f;
    sUnusedBankLerp[bankId].remainingFrames = delay;
    sUnusedBankLerp[bankId].step = ((sUnusedBankLerp[bankId].value - sUnusedBankLerp[bankId].target) / delay);
}

void Audio_StepUnusedBankLerp(u8 bankId) {
    if (sUnusedBankLerp[bankId].remainingFrames != 0) {
        sUnusedBankLerp[bankId].remainingFrames--;
        if (sUnusedBankLerp[bankId].remainingFrames != 0) {
            sUnusedBankLerp[bankId].value -= sUnusedBankLerp[bankId].step;
        } else {
            sUnusedBankLerp[bankId].value = sUnusedBankLerp[bankId].target;
        }
    }
}

void func_800F8F88(void) {
    u8 bankId;

    if (IS_SEQUENCE_CHANNEL_VALID(gAudioCtx.seqPlayers[SEQ_PLAYER_SFX].channels[0])) {
        sCurSfxPlayerChannelIndex = 0;
        for (bankId = 0; bankId < ARRAY_COUNT(gSfxBanks); bankId++) {
            Audio_ChooseActiveSfx(bankId);
            Audio_PlayActiveSfx(bankId);
            Audio_StepUnusedBankLerp(bankId);
        }
    }
}

u8 Audio_IsSfxPlaying(u32 sfxId) {
    SfxBankEntry* entry;
    u8 entryIndex = gSfxBanks[SFX_BANK(sfxId)][0].next;

    while (entryIndex != 0xFF) {
        entry = &gSfxBanks[SFX_BANK(sfxId)][entryIndex];
        if (entry->sfxId == sfxId) {
            return true;
        }
        entryIndex = entry->next;
    }
    return false;
}

void Audio_ResetSfx(void) {
    u8 bankId;
    u8 i;
    u8 entryIndex;

    gSfxRequestWriteIndex = 0;
    gSfxRequestReadIndex = 0;
    D_801333D0 = 0;
    for (bankId = 0; bankId < ARRAY_COUNT(gSfxBanks); bankId++) {
        sSfxBankListEnd[bankId] = 0;
        sSfxBankFreeListStart[bankId] = 1;
        sSfxBankUnused[bankId] = 0;
        gSfxBankMuted[bankId] = false;
        sUnusedBankLerp[bankId].value = 1.0f;
        sUnusedBankLerp[bankId].remainingFrames = 0;
    }
    for (bankId = 0; bankId < ARRAY_COUNT(gSfxBanks); bankId++) {
        for (i = 0; i < MAX_CHANNELS_PER_BANK; i++) {
            gActiveSfx[bankId][i].entryIndex = 0xFF;
        }
    }
    for (bankId = 0; bankId < ARRAY_COUNT(gSfxBanks); bankId++) {
        gSfxBanks[bankId][0].prev = 0xFF;
        gSfxBanks[bankId][0].next = 0xFF;
        for (i = 1; i < gSfxBankSizes[bankId] - 1; i++) {
            gSfxBanks[bankId][i].prev = i - 1;
            gSfxBanks[bankId][i].next = i + 1;
        }
        gSfxBanks[bankId][i].prev = i - 1;
        gSfxBanks[bankId][i].next = 0xFF;
    }
    if (D_801333F8 == 0) {
        for (bankId = 0; bankId < 10; bankId++) {
            gAudioSfxSwapSource[bankId] = 0;
            gAudioSfxSwapTarget[bankId] = 0;
            gAudioSfxSwapMode[bankId] = 0;
        }
        D_801333F8++;
    }
}<|MERGE_RESOLUTION|>--- conflicted
+++ resolved
@@ -482,11 +482,7 @@
                 } else {
                     entry->state = SFX_STATE_PLAYING_2;
                 }
-<<<<<<< HEAD
-            } else if ((u8)channel->seqScriptIO[1] == 0xFF) {
-=======
-            } else if ((u8)channel->soundScriptIO[1] == (u8)SEQ_IO_VAL_NONE) {
->>>>>>> 76803f15
+            } else if ((u8)channel->seqScriptIO[1] == (u8)SEQ_IO_VAL_NONE) {
                 Audio_RemoveSfxBankEntry(bankId, entryIndex);
             } else if (entry->state == SFX_STATE_PLAYING_REFRESH) {
                 Audio_SetSfxProperties(bankId, entryIndex, sCurSfxPlayerChannelIndex);
