#include "ultra64.h"
#include "global.h"
#include "vt.h"

typedef struct {
    /* 0x00 */ u16 sfxId;
    /* 0x04 */ Vec3f* pos;
    /* 0x08 */ u8 token;
    /* 0x0C */ f32* freqScale;
    /* 0x10 */ f32* vol;
    /* 0x14 */ s8* reverbAdd;
} SfxRequest; // size = 0x18

typedef struct {
    /* 0x00 */ f32 value;
    /* 0x04 */ f32 target;
    /* 0x08 */ f32 step;
    /* 0x0C */ u16 remainingFrames;
} UnusedBankLerp; // size = 0x10

SfxBankEntry D_8016BAD0[9];
SfxBankEntry D_8016BC80[12];
SfxBankEntry D_8016BEC0[22];
SfxBankEntry D_8016C2E0[20];
SfxBankEntry D_8016C6A0[8];
SfxBankEntry D_8016C820[3];
SfxBankEntry D_8016C8B0[5];
SfxRequest sSfxRequests[0x100];
u8 sSfxBankListEnd[7];
u8 sSfxBankFreeListStart[7];
u8 sSfxBankUnused[7];
ActiveSfx gActiveSfx[7][3];
u8 sCurSfxPlayerChannelIndex;
u8 gSfxBankMuted[7];
UnusedBankLerp sUnusedBankLerp[7];
u16 gAudioSfxSwapSource[10];
u16 gAudioSfxSwapTarget[10];
u8 gAudioSfxSwapMode[10];

void Audio_SetSfxBanksMute(u16 muteMask) {
    u8 bankId;

    for (bankId = 0; bankId < ARRAY_COUNT(gSfxBanks); bankId++) {
        if (muteMask & 1) {
            gSfxBankMuted[bankId] = true;
        } else {
            gSfxBankMuted[bankId] = false;
        }
        muteMask = muteMask >> 1;
    }
}

void Audio_QueueSeqCmdMute(u8 channelIndex) {
    D_801333D0 |= (1 << channelIndex);
    Audio_SetVolumeScale(SEQ_PLAYER_BGM_MAIN, VOL_SCALE_INDEX_SFX, 0x40, 0xF);
    Audio_SetVolumeScale(SEQ_PLAYER_BGM_SUB, VOL_SCALE_INDEX_SFX, 0x40, 0xF);
}

void Audio_ClearBGMMute(u8 channelIndex) {
    D_801333D0 &= ((1 << channelIndex) ^ 0xFFFF);
    if (D_801333D0 == 0) {
        Audio_SetVolumeScale(SEQ_PLAYER_BGM_MAIN, VOL_SCALE_INDEX_SFX, 0x7F, 0xF);
        Audio_SetVolumeScale(SEQ_PLAYER_BGM_SUB, VOL_SCALE_INDEX_SFX, 0x7F, 0xF);
    }
}

void Audio_PlaySfxGeneral(u16 sfxId, Vec3f* pos, u8 token, f32* freqScale, f32* vol, s8* reverbAdd) {
    u8 i;
    SfxRequest* req;

    if (!gSfxBankMuted[SFX_BANK_SHIFT(sfxId)]) {
        req = &sSfxRequests[gSfxRequestWriteIndex];
        if (!gAudioSfxSwapOff) {
            for (i = 0; i < 10; i++) {
                if (sfxId == gAudioSfxSwapSource[i]) {
                    if (gAudioSfxSwapMode[i] == 0) { // "SWAP"
                        sfxId = gAudioSfxSwapTarget[i];
                    } else { // "ADD"
                        req->sfxId = gAudioSfxSwapTarget[i];
                        req->pos = pos;
                        req->token = token;
                        req->freqScale = freqScale;
                        req->vol = vol;
                        req->reverbAdd = reverbAdd;
                        gSfxRequestWriteIndex++;
                        req = &sSfxRequests[gSfxRequestWriteIndex];
                    }
                    i = 10; // "break;"
                }
            }
        }
        req->sfxId = sfxId;
        req->pos = pos;
        req->token = token;
        req->freqScale = freqScale;
        req->vol = vol;
        req->reverbAdd = reverbAdd;
        gSfxRequestWriteIndex++;
    }
}

void Audio_RemoveMatchingSfxRequests(u8 aspect, SfxBankEntry* cmp) {
    SfxRequest* req;
    s32 remove;
    u8 i = gSfxRequestReadIndex;

    for (; i != gSfxRequestWriteIndex; i++) {
        remove = false;
        req = &sSfxRequests[i];
        switch (aspect) {
            case 0:
                if (SFX_BANK_MASK(req->sfxId) == SFX_BANK_MASK(cmp->sfxId)) {
                    remove = true;
                }
                break;
            case 1:
                if (SFX_BANK_MASK(req->sfxId) == SFX_BANK_MASK(cmp->sfxId) && (&req->pos->x == cmp->posX)) {
                    remove = true;
                }
                break;
            case 2:
                if (&req->pos->x == cmp->posX) {
                    remove = true;
                }
                break;
            case 3:
                if (&req->pos->x == cmp->posX && req->sfxId == cmp->sfxId) {
                    remove = true;
                }
                break;
            case 4:
                if (req->token == cmp->token && req->sfxId == cmp->sfxId) {
                    remove = true;
                }
                break;
            case 5:
                if (req->sfxId == cmp->sfxId) {
                    remove = true;
                }
                break;
        }
        if (remove) {
            req->sfxId = 0;
        }
    }
}

void Audio_ProcessSfxRequest(void) {
    u16 sfxId;
    u8 count;
    u8 index;
    SfxRequest* req;
    SfxBankEntry* entry;
    SfxParams* sfxParams;
    s32 bankId;
    u8 evictImportance;
    u8 evictIndex;

    req = &sSfxRequests[gSfxRequestReadIndex];
    evictIndex = 0x80;
    if (req->sfxId == 0) {
        return;
    }
    bankId = SFX_BANK(req->sfxId);
    if ((1 << bankId) & D_801333F0) {
        AudioDebug_ScrPrt("SE", req->sfxId);
        bankId = SFX_BANK(req->sfxId);
    }
    count = 0;
    index = gSfxBanks[bankId][0].next;
    while (index != 0xFF && index != 0) {
        if (gSfxBanks[bankId][index].posX == &req->pos->x) {
            if ((gSfxParams[SFX_BANK_SHIFT(req->sfxId)][SFX_INDEX(req->sfxId)].params & SFX_FLAG_5) &&
                gSfxParams[SFX_BANK_SHIFT(req->sfxId)][SFX_INDEX(req->sfxId)].importance ==
                    gSfxBanks[bankId][index].sfxImportance) {
                return;
            }
            if (gSfxBanks[bankId][index].sfxId == req->sfxId) {
                count = gUsedChannelsPerBank[gSfxChannelLayout][bankId];
            } else {
                if (count == 0) {
                    evictIndex = index;
                    sfxId = gSfxBanks[bankId][index].sfxId & 0xFFFF;
                    evictImportance = gSfxParams[SFX_BANK_SHIFT(sfxId)][SFX_INDEX(sfxId)].importance;
                } else if (gSfxBanks[bankId][index].sfxImportance < evictImportance) {
                    evictIndex = index;
                    sfxId = gSfxBanks[bankId][index].sfxId & 0xFFFF;
                    evictImportance = gSfxParams[SFX_BANK_SHIFT(sfxId)][SFX_INDEX(sfxId)].importance;
                }
                count++;
                if (count == gUsedChannelsPerBank[gSfxChannelLayout][bankId]) {
                    if (gSfxParams[SFX_BANK_SHIFT(req->sfxId)][SFX_INDEX(req->sfxId)].importance >= evictImportance) {
                        index = evictIndex;
                    } else {
                        index = 0;
                    }
                }
            }
            if (count == gUsedChannelsPerBank[gSfxChannelLayout][bankId]) {
                sfxParams = &gSfxParams[SFX_BANK_SHIFT(req->sfxId)][SFX_INDEX(req->sfxId)];
                if ((req->sfxId & 0xC00) || (sfxParams->params & SFX_FLAG_2) || (index == evictIndex)) {
                    if ((gSfxBanks[bankId][index].sfxParams & SFX_FLAG_3) &&
                        gSfxBanks[bankId][index].state != SFX_STATE_QUEUED) {
                        Audio_ClearBGMMute(gSfxBanks[bankId][index].channelIndex);
                    }
                    gSfxBanks[bankId][index].token = req->token;
                    gSfxBanks[bankId][index].sfxId = req->sfxId;
                    gSfxBanks[bankId][index].state = SFX_STATE_QUEUED;
                    gSfxBanks[bankId][index].freshness = 2;
                    gSfxBanks[bankId][index].freqScale = req->freqScale;
                    gSfxBanks[bankId][index].vol = req->vol;
                    gSfxBanks[bankId][index].reverbAdd = req->reverbAdd;
                    gSfxBanks[bankId][index].sfxParams = sfxParams->params;
                    gSfxBanks[bankId][index].sfxImportance = sfxParams->importance;
                } else if (gSfxBanks[bankId][index].state == SFX_STATE_PLAYING_2) {
                    gSfxBanks[bankId][index].state = SFX_STATE_PLAYING_1;
                }
                index = 0;
            }
        }
        if (index != 0) {
            index = gSfxBanks[bankId][index].next;
        }
    }
    if (gSfxBanks[bankId][sSfxBankFreeListStart[bankId]].next != 0xFF && index != 0) {
        index = sSfxBankFreeListStart[bankId];
        entry = &gSfxBanks[bankId][index];
        entry->posX = &req->pos->x;
        entry->posY = &req->pos->y;
        entry->posZ = &req->pos->z;
        entry->token = req->token;
        entry->freqScale = req->freqScale;
        entry->vol = req->vol;
        entry->reverbAdd = req->reverbAdd;
        sfxParams = &gSfxParams[SFX_BANK_SHIFT(req->sfxId)][SFX_INDEX(req->sfxId)];
        entry->sfxParams = sfxParams->params;
        entry->sfxImportance = sfxParams->importance;
        entry->sfxId = req->sfxId;
        entry->state = SFX_STATE_QUEUED;
        entry->freshness = 2;
        entry->prev = sSfxBankListEnd[bankId];
        gSfxBanks[bankId][sSfxBankListEnd[bankId]].next = sSfxBankFreeListStart[bankId];
        sSfxBankListEnd[bankId] = sSfxBankFreeListStart[bankId];
        sSfxBankFreeListStart[bankId] = gSfxBanks[bankId][sSfxBankFreeListStart[bankId]].next;
        gSfxBanks[bankId][sSfxBankFreeListStart[bankId]].prev = 0xFF;
        entry->next = 0xFF;
    }
}

void Audio_RemoveSfxBankEntry(u8 bankId, u8 entryIndex) {
    SfxBankEntry* entry = &gSfxBanks[bankId][entryIndex];
    u8 i;

    if (entry->sfxParams & SFX_FLAG_3) {
        Audio_ClearBGMMute(entry->channelIndex);
    }
    if (entryIndex == sSfxBankListEnd[bankId]) {
        sSfxBankListEnd[bankId] = entry->prev;
    } else {
        gSfxBanks[bankId][entry->next].prev = entry->prev;
    }
    gSfxBanks[bankId][entry->prev].next = entry->next;
    entry->next = sSfxBankFreeListStart[bankId];
    entry->prev = 0xFF;
    gSfxBanks[bankId][sSfxBankFreeListStart[bankId]].prev = entryIndex;
    sSfxBankFreeListStart[bankId] = entryIndex;
    entry->state = SFX_STATE_EMPTY;

    for (i = 0; i < gChannelsPerBank[gSfxChannelLayout][bankId]; i++) {
        if (gActiveSfx[bankId][i].entryIndex == entryIndex) {
            gActiveSfx[bankId][i].entryIndex = 0xFF;
            i = gChannelsPerBank[gSfxChannelLayout][bankId];
        }
    }
}

void Audio_ChooseActiveSfx(u8 bankId) {
    u8 numChosenSfx;
    u8 numChannels;
    u8 entryIndex;
    u8 i;
    u8 j;
    u8 k;
    u8 sfxImportance;
    u8 needNewSfx;
    u8 chosenEntryIndex;
    u16 temp3;
    f32 tempf1;
    SfxBankEntry* entry;
    ActiveSfx chosenSfx[MAX_CHANNELS_PER_BANK];
    ActiveSfx* activeSfx;
    s32 pad;

    numChosenSfx = 0;
    for (i = 0; i < MAX_CHANNELS_PER_BANK; i++) {
        chosenSfx[i].priority = 0x7FFFFFFF;
        chosenSfx[i].entryIndex = 0xFF;
    }
    entryIndex = gSfxBanks[bankId][0].next;
    k = 0;
    while (entryIndex != 0xFF) {
        if ((gSfxBanks[bankId][entryIndex].state == SFX_STATE_QUEUED) &&
            (gSfxBanks[bankId][entryIndex].sfxId & 0xC00)) {
            gSfxBanks[bankId][entryIndex].freshness--;
        } else if (!(gSfxBanks[bankId][entryIndex].sfxId & 0xC00) &&
                   (gSfxBanks[bankId][entryIndex].state == SFX_STATE_PLAYING_2)) {
            AUDIOCMD_CHANNEL_IO(SEQ_PLAYER_SFX, gSfxBanks[bankId][entryIndex].channelIndex, 0, 0);
            Audio_RemoveSfxBankEntry(bankId, entryIndex);
        }
        if (gSfxBanks[bankId][entryIndex].freshness == 0) {
            Audio_RemoveSfxBankEntry(bankId, entryIndex);
        } else if (gSfxBanks[bankId][entryIndex].state != SFX_STATE_EMPTY) {
            entry = &gSfxBanks[bankId][entryIndex];

            if (&gSfxDefaultPos.x == entry[0].posX) {
                entry->dist = 0.0f;
            } else {
                tempf1 = *entry->posY * 1;
                entry->dist = (SQ(*entry->posX) + SQ(tempf1) + SQ(*entry->posZ)) * 1;
            }
            sfxImportance = entry->sfxImportance;
            if (entry->sfxParams & SFX_FLAG_4) {
                entry->priority = SQ(0xFF - sfxImportance) * SQ(76);
            } else {
                if (entry->dist > 0x7FFFFFD0) {
                    entry->dist = 0x70000008;
                    osSyncPrintf(VT_COL(RED, WHITE) "<INAGAKI CHECK> dist over! "
                                                    "flag:%04X ptr:%08X pos:%f-%f-%f" VT_RST "\n",
                                 entry->sfxId, entry->posX, entry->posZ, *entry->posX, *entry->posY, *entry->posZ);
                }
                temp3 = entry->sfxId; // fake
                entry->priority = (u32)entry->dist + (SQ(0xFF - sfxImportance) * SQ(76)) + temp3 - temp3;
                if (*entry->posZ < 0.0f) {
                    entry->priority += (s32)(-*entry->posZ * 6.0f);
                }
            }
            if (entry->dist > SQ(1e5f)) {
                if (entry->state == SFX_STATE_PLAYING_1) {
                    AUDIOCMD_CHANNEL_IO(SEQ_PLAYER_SFX, entry->channelIndex, 0, 0);
                    if (entry->sfxId & 0xC00) {
                        Audio_RemoveSfxBankEntry(bankId, entryIndex);
                        entryIndex = k;
                    }
                }
            } else {
                numChannels = gChannelsPerBank[gSfxChannelLayout][bankId];
                for (i = 0; i < numChannels; i++) {
                    if (chosenSfx[i].priority >= entry->priority) {
                        if (numChosenSfx < gChannelsPerBank[gSfxChannelLayout][bankId]) {
                            numChosenSfx++;
                        }
                        for (j = numChannels - 1; j > i; j--) {
                            chosenSfx[j].priority = chosenSfx[j - 1].priority;
                            chosenSfx[j].entryIndex = chosenSfx[j - 1].entryIndex;
                        }
                        chosenSfx[i].priority = entry->priority;
                        chosenSfx[i].entryIndex = entryIndex;
                        i = numChannels; // "break;"
                    }
                }
            }
            k = entryIndex;
        }
        entryIndex = gSfxBanks[bankId][k].next;
    }
    for (i = 0; i < numChosenSfx; i++) {
        entry = &gSfxBanks[bankId][chosenSfx[i].entryIndex];
        if (entry->state == SFX_STATE_QUEUED) {
            entry->state = SFX_STATE_READY;
        } else if (entry->state == SFX_STATE_PLAYING_1) {
            entry->state = SFX_STATE_PLAYING_REFRESH;
        }
    }

    // Pick something to play for all channels.
    numChannels = gChannelsPerBank[gSfxChannelLayout][bankId];
    for (i = 0; i < numChannels; i++) {
        needNewSfx = false;
        activeSfx = &gActiveSfx[bankId][i];

        if (activeSfx->entryIndex == 0xFF) {
            needNewSfx = true;
        } else {
            entry = &gSfxBanks[bankId][activeSfx[0].entryIndex];
            if (entry->state == SFX_STATE_PLAYING_1) {
                if (entry->sfxId & 0xC00) {
                    Audio_RemoveSfxBankEntry(bankId, activeSfx->entryIndex);
                } else {
                    entry->state = SFX_STATE_QUEUED;
                }
                needNewSfx = true;
            } else if (entry->state == SFX_STATE_EMPTY) {
                activeSfx->entryIndex = 0xFF;
                needNewSfx = true;
            } else {
                // Sfx is already playing as it should, nothing to do.
                for (j = 0; j < numChannels; j++) {
                    if (activeSfx->entryIndex == chosenSfx[j].entryIndex) {
                        chosenSfx[j].entryIndex = 0xFF;
                        j = numChannels;
                    }
                }
                numChosenSfx--;
            }
        }

        if (needNewSfx == true) {
            for (j = 0; j < numChannels; j++) {
                chosenEntryIndex = chosenSfx[j].entryIndex;
                if ((chosenEntryIndex != 0xFF) &&
                    (gSfxBanks[bankId][chosenEntryIndex].state != SFX_STATE_PLAYING_REFRESH)) {
                    for (k = 0; k < numChannels; k++) {
                        if (chosenEntryIndex == gActiveSfx[bankId][k].entryIndex) {
                            needNewSfx = false;
                            k = numChannels; // "break;"
                        }
                    }
                    if (needNewSfx == true) {
                        activeSfx->entryIndex = chosenEntryIndex;
                        chosenSfx[j].entryIndex = 0xFF;
                        j = numChannels + 1;
                        numChosenSfx--;
                    }
                }
            }
            if (j == numChannels) {
                // nothing found
                activeSfx->entryIndex = 0xFF;
            }
        }
    }
}

void Audio_PlayActiveSfx(u8 bankId) {
    u8 entryIndex;
    SequenceChannel* channel;
    SfxBankEntry* entry;
    u8 i;

    for (i = 0; i < gChannelsPerBank[gSfxChannelLayout][bankId]; i++) {
        entryIndex = gActiveSfx[bankId][i].entryIndex;
        if (entryIndex != 0xFF) {
            entry = &gSfxBanks[bankId][entryIndex];
<<<<<<< HEAD
            channel = gAudioContext.seqPlayers[SEQ_PLAYER_SFX].channels[sCurSfxPlayerChannelIndex];
=======
            channel = gAudioCtx.seqPlayers[SEQ_PLAYER_SFX].channels[sCurSfxPlayerChannelIdx];
>>>>>>> 2fb27e66
            if (entry->state == SFX_STATE_READY) {
                entry->channelIndex = sCurSfxPlayerChannelIndex;
                if (entry->sfxParams & SFX_FLAG_3) {
                    Audio_QueueSeqCmdMute(sCurSfxPlayerChannelIndex);
                }
                if ((entry->sfxParams & SFX_PARAM_67_MASK) != (0 << SFX_PARAM_67_SHIFT)) {
                    switch (entry->sfxParams & SFX_PARAM_67_MASK) {
                        case (1 << SFX_PARAM_67_SHIFT):
                            entry->unk_2F = Audio_NextRandom() & 0xF;
                            break;
                        case (2 << SFX_PARAM_67_SHIFT):
                            entry->unk_2F = Audio_NextRandom() & 0x1F;
                            break;
                        case (3 << SFX_PARAM_67_SHIFT):
                            entry->unk_2F = Audio_NextRandom() & 0x3F;
                            break;
                        default:
                            entry->unk_2F = 0;
                            break;
                    }
                }
                Audio_SetSfxProperties(bankId, entryIndex, sCurSfxPlayerChannelIndex);

                // ioPort 0, enable the sfx to play in seq 0
                AUDIOCMD_CHANNEL_IO(SEQ_PLAYER_SFX, sCurSfxPlayerChannelIndex, 0, 1);

                // ioPort 4, write the lower bits sfx index to seq 0 so it can find the right code to execute
                AUDIOCMD_CHANNEL_IO(SEQ_PLAYER_SFX, sCurSfxPlayerChannelIndex, 4, entry->sfxId & 0xFF);

                // If the sfx bank has more than 255 entries (greater than a u8 can store),
                // then store the Id in upper and lower bits
                if (gIsLargeSfxBank[bankId]) {
                    // ioPort 5, write the upper bits sfx index to seq 0, for banks with > 0xFF entries
                    AUDIOCMD_CHANNEL_IO(SEQ_PLAYER_SFX, sCurSfxPlayerChannelIndex, 5, (entry->sfxId & 0x100) >> 8);
                }
                if (entry->sfxId & 0xC00) {
                    entry->state = SFX_STATE_PLAYING_1;
                } else {
                    entry->state = SFX_STATE_PLAYING_2;
                }
            } else if ((u8)channel->soundScriptIO[1] == 0xFF) {
                Audio_RemoveSfxBankEntry(bankId, entryIndex);
            } else if (entry->state == SFX_STATE_PLAYING_REFRESH) {
                Audio_SetSfxProperties(bankId, entryIndex, sCurSfxPlayerChannelIndex);
                if (entry->sfxId & 0xC00) {
                    entry->state = SFX_STATE_PLAYING_1;
                } else {
                    entry->state = SFX_STATE_PLAYING_2;
                }
            }
        }
        sCurSfxPlayerChannelIndex++;
    }
}

void Audio_StopSfxByBank(u8 bankId) {
    SfxBankEntry* entry;
    s32 pad;
    SfxBankEntry cmp;
    u8 entryIndex = gSfxBanks[bankId][0].next;

    while (entryIndex != 0xFF) {
        entry = &gSfxBanks[bankId][entryIndex];
        if (entry->state >= SFX_STATE_PLAYING_REFRESH) {
            AUDIOCMD_CHANNEL_IO(SEQ_PLAYER_SFX, entry->channelIndex, 0, 0);
        }
        if (entry->state != SFX_STATE_EMPTY) {
            Audio_RemoveSfxBankEntry(bankId, entryIndex);
        }
        entryIndex = gSfxBanks[bankId][0].next;
    }
    cmp.sfxId = bankId << 12;
    Audio_RemoveMatchingSfxRequests(0, &cmp);
}

void func_800F8884(u8 bankId, Vec3f* pos) {
    SfxBankEntry* entry;
    u8 entryIndex = gSfxBanks[bankId][0].next;
    u8 prevEntryIndex = 0;

    while (entryIndex != 0xFF) {
        entry = &gSfxBanks[bankId][entryIndex];
        if (entry->posX == &pos->x) {
            if (entry->state >= SFX_STATE_PLAYING_REFRESH) {
                AUDIOCMD_CHANNEL_IO(SEQ_PLAYER_SFX, entry->channelIndex, 0, 0);
            }
            if (entry->state != SFX_STATE_EMPTY) {
                Audio_RemoveSfxBankEntry(bankId, entryIndex);
            }
        } else {
            prevEntryIndex = entryIndex;
        }
        entryIndex = gSfxBanks[bankId][prevEntryIndex].next;
    }
}

void Audio_StopSfxByPosAndBank(u8 bankId, Vec3f* pos) {
    SfxBankEntry cmp;

    func_800F8884(bankId, pos);
    cmp.sfxId = bankId << 12;
    cmp.posX = &pos->x;
    Audio_RemoveMatchingSfxRequests(1, &cmp);
}

void Audio_StopSfxByPos(Vec3f* pos) {
    u8 i;
    SfxBankEntry cmp;

    for (i = 0; i < ARRAY_COUNT(gSfxBanks); i++) {
        func_800F8884(i, pos);
    }
    cmp.posX = &pos->x;
    Audio_RemoveMatchingSfxRequests(2, &cmp);
}

void Audio_StopSfxByPosAndId(Vec3f* pos, u16 sfxId) {
    SfxBankEntry* entry;
    u8 entryIndex = gSfxBanks[SFX_BANK(sfxId)][0].next;
    u8 prevEntryIndex = 0;
    SfxBankEntry cmp;

    while (entryIndex != 0xFF) {
        entry = &gSfxBanks[SFX_BANK(sfxId)][entryIndex];
        if (entry->posX == &pos->x && entry->sfxId == sfxId) {
            if (entry->state >= SFX_STATE_PLAYING_REFRESH) {
                AUDIOCMD_CHANNEL_IO(SEQ_PLAYER_SFX, entry->channelIndex, 0, 0);
            }
            if (entry->state != SFX_STATE_EMPTY) {
                Audio_RemoveSfxBankEntry(SFX_BANK(sfxId), entryIndex);
            }
            entryIndex = 0xFF;
        } else {
            prevEntryIndex = entryIndex;
        }
        if (entryIndex != 0xFF) {
            entryIndex = gSfxBanks[SFX_BANK(sfxId)][prevEntryIndex].next;
        }
    }
    cmp.posX = &pos->x;
    cmp.sfxId = sfxId;
    Audio_RemoveMatchingSfxRequests(3, &cmp);
}

void Audio_StopSfxByTokenAndId(u8 token, u16 sfxId) {
    SfxBankEntry* entry;
    u8 entryIndex = gSfxBanks[SFX_BANK(sfxId)][0].next;
    u8 prevEntryIndex = 0;
    SfxBankEntry cmp;

    while (entryIndex != 0xFF) {
        entry = &gSfxBanks[SFX_BANK(sfxId)][entryIndex];
        if (entry->token == token && entry->sfxId == sfxId) {
            if (entry->state >= SFX_STATE_PLAYING_REFRESH) {
                AUDIOCMD_CHANNEL_IO(SEQ_PLAYER_SFX, entry->channelIndex, 0, 0);
            }
            if (entry->state != SFX_STATE_EMPTY) {
                Audio_RemoveSfxBankEntry(SFX_BANK(sfxId), entryIndex);
            }
        } else {
            prevEntryIndex = entryIndex;
        }
        if (entryIndex != 0xFF) {
            entryIndex = gSfxBanks[SFX_BANK(sfxId)][prevEntryIndex].next;
        }
    }
    cmp.token = token;
    cmp.sfxId = sfxId;
    Audio_RemoveMatchingSfxRequests(4, &cmp);
}

void Audio_StopSfxById(u32 sfxId) {
    SfxBankEntry* entry;
    u8 entryIndex = gSfxBanks[SFX_BANK(sfxId)][0].next;
    u8 prevEntryIndex = 0;
    SfxBankEntry cmp;

    while (entryIndex != 0xFF) {
        entry = &gSfxBanks[SFX_BANK(sfxId)][entryIndex];
        if (entry->sfxId == sfxId) {
            if (entry->state >= SFX_STATE_PLAYING_REFRESH) {
                AUDIOCMD_CHANNEL_IO(SEQ_PLAYER_SFX, entry->channelIndex, 0, 0);
            }
            if (entry->state != SFX_STATE_EMPTY) {
                Audio_RemoveSfxBankEntry(SFX_BANK(sfxId), entryIndex);
            }
        } else {
            prevEntryIndex = entryIndex;
        }
        entryIndex = gSfxBanks[SFX_BANK(sfxId)][prevEntryIndex].next;
    }
    cmp.sfxId = sfxId;
    Audio_RemoveMatchingSfxRequests(5, &cmp);
}

void Audio_ProcessSfxRequests(void) {
    while (gSfxRequestWriteIndex != gSfxRequestReadIndex) {
        Audio_ProcessSfxRequest();
        gSfxRequestReadIndex++;
    }
}

void Audio_SetUnusedBankLerp(u8 bankId, u8 target, u16 delay) {
    if (delay == 0) {
        delay++;
    }
    sUnusedBankLerp[bankId].target = target / 127.0f;
    sUnusedBankLerp[bankId].remainingFrames = delay;
    sUnusedBankLerp[bankId].step = ((sUnusedBankLerp[bankId].value - sUnusedBankLerp[bankId].target) / delay);
}

void Audio_StepUnusedBankLerp(u8 bankId) {
    if (sUnusedBankLerp[bankId].remainingFrames != 0) {
        sUnusedBankLerp[bankId].remainingFrames--;
        if (sUnusedBankLerp[bankId].remainingFrames != 0) {
            sUnusedBankLerp[bankId].value -= sUnusedBankLerp[bankId].step;
        } else {
            sUnusedBankLerp[bankId].value = sUnusedBankLerp[bankId].target;
        }
    }
}

void func_800F8F88(void) {
    u8 bankId;

<<<<<<< HEAD
    if (IS_SEQUENCE_CHANNEL_VALID(gAudioContext.seqPlayers[SEQ_PLAYER_SFX].channels[0])) {
        sCurSfxPlayerChannelIndex = 0;
=======
    if (IS_SEQUENCE_CHANNEL_VALID(gAudioCtx.seqPlayers[SEQ_PLAYER_SFX].channels[0])) {
        sCurSfxPlayerChannelIdx = 0;
>>>>>>> 2fb27e66
        for (bankId = 0; bankId < ARRAY_COUNT(gSfxBanks); bankId++) {
            Audio_ChooseActiveSfx(bankId);
            Audio_PlayActiveSfx(bankId);
            Audio_StepUnusedBankLerp(bankId);
        }
    }
}

u8 Audio_IsSfxPlaying(u32 sfxId) {
    SfxBankEntry* entry;
    u8 entryIndex = gSfxBanks[SFX_BANK(sfxId)][0].next;

    while (entryIndex != 0xFF) {
        entry = &gSfxBanks[SFX_BANK(sfxId)][entryIndex];
        if (entry->sfxId == sfxId) {
            return true;
        }
        entryIndex = entry->next;
    }
    return false;
}

void Audio_ResetSfx(void) {
    u8 bankId;
    u8 i;
    u8 entryIndex;

    gSfxRequestWriteIndex = 0;
    gSfxRequestReadIndex = 0;
    D_801333D0 = 0;
    for (bankId = 0; bankId < ARRAY_COUNT(gSfxBanks); bankId++) {
        sSfxBankListEnd[bankId] = 0;
        sSfxBankFreeListStart[bankId] = 1;
        sSfxBankUnused[bankId] = 0;
        gSfxBankMuted[bankId] = false;
        sUnusedBankLerp[bankId].value = 1.0f;
        sUnusedBankLerp[bankId].remainingFrames = 0;
    }
    for (bankId = 0; bankId < ARRAY_COUNT(gSfxBanks); bankId++) {
        for (i = 0; i < MAX_CHANNELS_PER_BANK; i++) {
            gActiveSfx[bankId][i].entryIndex = 0xFF;
        }
    }
    for (bankId = 0; bankId < ARRAY_COUNT(gSfxBanks); bankId++) {
        gSfxBanks[bankId][0].prev = 0xFF;
        gSfxBanks[bankId][0].next = 0xFF;
        for (i = 1; i < gSfxBankSizes[bankId] - 1; i++) {
            gSfxBanks[bankId][i].prev = i - 1;
            gSfxBanks[bankId][i].next = i + 1;
        }
        gSfxBanks[bankId][i].prev = i - 1;
        gSfxBanks[bankId][i].next = 0xFF;
    }
    if (D_801333F8 == 0) {
        for (bankId = 0; bankId < 10; bankId++) {
            gAudioSfxSwapSource[bankId] = 0;
            gAudioSfxSwapTarget[bankId] = 0;
            gAudioSfxSwapMode[bankId] = 0;
        }
        D_801333F8++;
    }
}<|MERGE_RESOLUTION|>--- conflicted
+++ resolved
@@ -441,11 +441,7 @@
         entryIndex = gActiveSfx[bankId][i].entryIndex;
         if (entryIndex != 0xFF) {
             entry = &gSfxBanks[bankId][entryIndex];
-<<<<<<< HEAD
-            channel = gAudioContext.seqPlayers[SEQ_PLAYER_SFX].channels[sCurSfxPlayerChannelIndex];
-=======
-            channel = gAudioCtx.seqPlayers[SEQ_PLAYER_SFX].channels[sCurSfxPlayerChannelIdx];
->>>>>>> 2fb27e66
+            channel = gAudioCtx.seqPlayers[SEQ_PLAYER_SFX].channels[sCurSfxPlayerChannelIndex];
             if (entry->state == SFX_STATE_READY) {
                 entry->channelIndex = sCurSfxPlayerChannelIndex;
                 if (entry->sfxParams & SFX_FLAG_3) {
@@ -671,13 +667,8 @@
 void func_800F8F88(void) {
     u8 bankId;
 
-<<<<<<< HEAD
-    if (IS_SEQUENCE_CHANNEL_VALID(gAudioContext.seqPlayers[SEQ_PLAYER_SFX].channels[0])) {
+    if (IS_SEQUENCE_CHANNEL_VALID(gAudioCtx.seqPlayers[SEQ_PLAYER_SFX].channels[0])) {
         sCurSfxPlayerChannelIndex = 0;
-=======
-    if (IS_SEQUENCE_CHANNEL_VALID(gAudioCtx.seqPlayers[SEQ_PLAYER_SFX].channels[0])) {
-        sCurSfxPlayerChannelIdx = 0;
->>>>>>> 2fb27e66
         for (bankId = 0; bankId < ARRAY_COUNT(gSfxBanks); bankId++) {
             Audio_ChooseActiveSfx(bankId);
             Audio_PlayActiveSfx(bankId);
