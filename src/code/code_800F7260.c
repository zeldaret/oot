#include "ultra64.h"
#include "global.h"
#include "vt.h"

typedef struct {
    /* 0x00 */ u16 sfxId;
    /* 0x04 */ Vec3f* pos;
    /* 0x08 */ u8 token;
    /* 0x0C */ f32* freqScale;
    /* 0x10 */ f32* vol;
    /* 0x14 */ s8* reverbAdd;
} SfxRequest; // size = 0x18

typedef struct {
    /* 0x00 */ f32 value;
    /* 0x04 */ f32 target;
    /* 0x08 */ f32 step;
    /* 0x0C */ u16 remainingFrames;
} UnusedBankLerp; // size = 0x10

SfxBankEntry D_8016BAD0[9];
SfxBankEntry D_8016BC80[12];
SfxBankEntry D_8016BEC0[22];
SfxBankEntry D_8016C2E0[20];
SfxBankEntry D_8016C6A0[8];
SfxBankEntry D_8016C820[3];
SfxBankEntry D_8016C8B0[5];
SfxRequest sSfxRequests[0x100];
u8 sSfxBankListEnd[7];
u8 sSfxBankFreeListStart[7];
u8 sSfxBankUnused[7];
ActiveSfx gActiveSfx[7][3];
u8 sCurSfxPlayerChannelIdx;
u8 gSfxBankMuted[7];
UnusedBankLerp sUnusedBankLerp[7];
u16 gAudioSfxSwapSource[10];
u16 gAudioSfxSwapTarget[10];
u8 gAudioSfxSwapMode[10];

void Audio_SetSfxBanksMute(u16 muteMask) {
    u8 bankId;

    for (bankId = 0; bankId < ARRAY_COUNT(gSfxBanks); bankId++) {
        if (muteMask & 1) {
            gSfxBankMuted[bankId] = true;
        } else {
            gSfxBankMuted[bankId] = false;
        }
        muteMask = muteMask >> 1;
    }
}

void Audio_QueueSeqCmdMute(u8 channelIdx) {
    D_801333D0 |= (1 << channelIdx);
    Audio_SetVolumeScale(SEQ_PLAYER_BGM_MAIN, VOL_SCALE_INDEX_SFX, 0x40, 0xF);
    Audio_SetVolumeScale(SEQ_PLAYER_BGM_SUB, VOL_SCALE_INDEX_SFX, 0x40, 0xF);
}

void Audio_ClearBGMMute(u8 channelIdx) {
    D_801333D0 &= ((1 << channelIdx) ^ 0xFFFF);
    if (D_801333D0 == 0) {
        Audio_SetVolumeScale(SEQ_PLAYER_BGM_MAIN, VOL_SCALE_INDEX_SFX, 0x7F, 0xF);
        Audio_SetVolumeScale(SEQ_PLAYER_BGM_SUB, VOL_SCALE_INDEX_SFX, 0x7F, 0xF);
    }
}

void Audio_PlaySfxGeneral(u16 sfxId, Vec3f* pos, u8 token, f32* freqScale, f32* vol, s8* reverbAdd) {
    u8 i;
    SfxRequest* req;

    if (!gSfxBankMuted[SFX_BANK_SHIFT(sfxId)]) {
        req = &sSfxRequests[gSfxRequestWriteIndex];
        if (!gAudioSfxSwapOff) {
            for (i = 0; i < 10; i++) {
                if (sfxId == gAudioSfxSwapSource[i]) {
                    if (gAudioSfxSwapMode[i] == 0) { // "SWAP"
                        sfxId = gAudioSfxSwapTarget[i];
                    } else { // "ADD"
                        req->sfxId = gAudioSfxSwapTarget[i];
                        req->pos = pos;
                        req->token = token;
                        req->freqScale = freqScale;
                        req->vol = vol;
                        req->reverbAdd = reverbAdd;
                        gSfxRequestWriteIndex++;
                        req = &sSfxRequests[gSfxRequestWriteIndex];
                    }
                    i = 10; // "break;"
                }
            }
        }
        req->sfxId = sfxId;
        req->pos = pos;
        req->token = token;
        req->freqScale = freqScale;
        req->vol = vol;
        req->reverbAdd = reverbAdd;
        gSfxRequestWriteIndex++;
    }
}

void Audio_RemoveMatchingSfxRequests(u8 aspect, SfxBankEntry* cmp) {
    SfxRequest* req;
    s32 remove;
    u8 i = gSfxRequestReadIndex;

    for (; i != gSfxRequestWriteIndex; i++) {
        remove = false;
        req = &sSfxRequests[i];
        switch (aspect) {
            case 0:
                if (SFX_BANK_MASK(req->sfxId) == SFX_BANK_MASK(cmp->sfxId)) {
                    remove = true;
                }
                break;
            case 1:
                if (SFX_BANK_MASK(req->sfxId) == SFX_BANK_MASK(cmp->sfxId) && (&req->pos->x == cmp->posX)) {
                    remove = true;
                }
                break;
            case 2:
                if (&req->pos->x == cmp->posX) {
                    remove = true;
                }
                break;
            case 3:
                if (&req->pos->x == cmp->posX && req->sfxId == cmp->sfxId) {
                    remove = true;
                }
                break;
            case 4:
                if (req->token == cmp->token && req->sfxId == cmp->sfxId) {
                    remove = true;
                }
                break;
            case 5:
                if (req->sfxId == cmp->sfxId) {
                    remove = true;
                }
                break;
        }
        if (remove) {
            req->sfxId = 0;
        }
    }
}

void Audio_ProcessSfxRequest(void) {
    u16 sfxId;
    u8 count;
    u8 index;
    SfxRequest* req;
    SfxBankEntry* entry;
    SfxParams* sfxParams;
    s32 bankId;
    u8 evictImportance;
    u8 evictIndex;

    req = &sSfxRequests[gSfxRequestReadIndex];
    evictIndex = 0x80;
    if (req->sfxId == 0) {
        return;
    }
    bankId = SFX_BANK(req->sfxId);
    if ((1 << bankId) & D_801333F0) {
        AudioDebug_ScrPrt("SE", req->sfxId);
        bankId = SFX_BANK(req->sfxId);
    }
    count = 0;
    index = gSfxBanks[bankId][0].next;
    while (index != 0xFF && index != 0) {
        if (gSfxBanks[bankId][index].posX == &req->pos->x) {
            if ((gSfxParams[SFX_BANK_SHIFT(req->sfxId)][SFX_INDEX(req->sfxId)].params & SFX_FLAG_5) &&
                gSfxParams[SFX_BANK_SHIFT(req->sfxId)][SFX_INDEX(req->sfxId)].importance ==
                    gSfxBanks[bankId][index].sfxImportance) {
                return;
            }
            if (gSfxBanks[bankId][index].sfxId == req->sfxId) {
                count = gUsedChannelsPerBank[gSfxChannelLayout][bankId];
            } else {
                if (count == 0) {
                    evictIndex = index;
                    sfxId = gSfxBanks[bankId][index].sfxId & 0xFFFF;
                    evictImportance = gSfxParams[SFX_BANK_SHIFT(sfxId)][SFX_INDEX(sfxId)].importance;
                } else if (gSfxBanks[bankId][index].sfxImportance < evictImportance) {
                    evictIndex = index;
                    sfxId = gSfxBanks[bankId][index].sfxId & 0xFFFF;
                    evictImportance = gSfxParams[SFX_BANK_SHIFT(sfxId)][SFX_INDEX(sfxId)].importance;
                }
                count++;
                if (count == gUsedChannelsPerBank[gSfxChannelLayout][bankId]) {
                    if (gSfxParams[SFX_BANK_SHIFT(req->sfxId)][SFX_INDEX(req->sfxId)].importance >= evictImportance) {
                        index = evictIndex;
                    } else {
                        index = 0;
                    }
                }
            }
            if (count == gUsedChannelsPerBank[gSfxChannelLayout][bankId]) {
                sfxParams = &gSfxParams[SFX_BANK_SHIFT(req->sfxId)][SFX_INDEX(req->sfxId)];
                if ((req->sfxId & 0xC00) || (sfxParams->params & SFX_FLAG_2) || (index == evictIndex)) {
                    if ((gSfxBanks[bankId][index].sfxParams & SFX_FLAG_3) &&
                        gSfxBanks[bankId][index].state != SFX_STATE_QUEUED) {
                        Audio_ClearBGMMute(gSfxBanks[bankId][index].channelIdx);
                    }
                    gSfxBanks[bankId][index].token = req->token;
                    gSfxBanks[bankId][index].sfxId = req->sfxId;
                    gSfxBanks[bankId][index].state = SFX_STATE_QUEUED;
                    gSfxBanks[bankId][index].freshness = 2;
                    gSfxBanks[bankId][index].freqScale = req->freqScale;
                    gSfxBanks[bankId][index].vol = req->vol;
                    gSfxBanks[bankId][index].reverbAdd = req->reverbAdd;
                    gSfxBanks[bankId][index].sfxParams = sfxParams->params;
                    gSfxBanks[bankId][index].sfxImportance = sfxParams->importance;
                } else if (gSfxBanks[bankId][index].state == SFX_STATE_PLAYING_2) {
                    gSfxBanks[bankId][index].state = SFX_STATE_PLAYING_1;
                }
                index = 0;
            }
        }
        if (index != 0) {
            index = gSfxBanks[bankId][index].next;
        }
    }
    if (gSfxBanks[bankId][sSfxBankFreeListStart[bankId]].next != 0xFF && index != 0) {
        index = sSfxBankFreeListStart[bankId];
        entry = &gSfxBanks[bankId][index];
        entry->posX = &req->pos->x;
        entry->posY = &req->pos->y;
        entry->posZ = &req->pos->z;
        entry->token = req->token;
        entry->freqScale = req->freqScale;
        entry->vol = req->vol;
        entry->reverbAdd = req->reverbAdd;
        sfxParams = &gSfxParams[SFX_BANK_SHIFT(req->sfxId)][SFX_INDEX(req->sfxId)];
        entry->sfxParams = sfxParams->params;
        entry->sfxImportance = sfxParams->importance;
        entry->sfxId = req->sfxId;
        entry->state = SFX_STATE_QUEUED;
        entry->freshness = 2;
        entry->prev = sSfxBankListEnd[bankId];
        gSfxBanks[bankId][sSfxBankListEnd[bankId]].next = sSfxBankFreeListStart[bankId];
        sSfxBankListEnd[bankId] = sSfxBankFreeListStart[bankId];
        sSfxBankFreeListStart[bankId] = gSfxBanks[bankId][sSfxBankFreeListStart[bankId]].next;
        gSfxBanks[bankId][sSfxBankFreeListStart[bankId]].prev = 0xFF;
        entry->next = 0xFF;
    }
}

void Audio_RemoveSfxBankEntry(u8 bankId, u8 entryIndex) {
    SfxBankEntry* entry = &gSfxBanks[bankId][entryIndex];
    u8 i;

    if (entry->sfxParams & SFX_FLAG_3) {
        Audio_ClearBGMMute(entry->channelIdx);
    }
    if (entryIndex == sSfxBankListEnd[bankId]) {
        sSfxBankListEnd[bankId] = entry->prev;
    } else {
        gSfxBanks[bankId][entry->next].prev = entry->prev;
    }
    gSfxBanks[bankId][entry->prev].next = entry->next;
    entry->next = sSfxBankFreeListStart[bankId];
    entry->prev = 0xFF;
    gSfxBanks[bankId][sSfxBankFreeListStart[bankId]].prev = entryIndex;
    sSfxBankFreeListStart[bankId] = entryIndex;
    entry->state = SFX_STATE_EMPTY;

    for (i = 0; i < gChannelsPerBank[gSfxChannelLayout][bankId]; i++) {
        if (gActiveSfx[bankId][i].entryIndex == entryIndex) {
            gActiveSfx[bankId][i].entryIndex = 0xFF;
            i = gChannelsPerBank[gSfxChannelLayout][bankId];
        }
    }
}

void Audio_ChooseActiveSfx(u8 bankId) {
    u8 numChosenSfx;
    u8 numChannels;
    u8 entryIndex;
    u8 i;
    u8 j;
    u8 k;
    u8 sfxImportance;
    u8 needNewSfx;
    u8 chosenEntryIndex;
    u16 temp3;
    f32 tempf1;
<<<<<<< HEAD
    SoundBankEntry* entry;
    ActiveSound chosenSounds[MAX_CHANNELS_PER_BANK];
    ActiveSound* activeSound;
    UNUSED s32 pad;
=======
    SfxBankEntry* entry;
    ActiveSfx chosenSfx[MAX_CHANNELS_PER_BANK];
    ActiveSfx* activeSfx;
    s32 pad;
>>>>>>> 451e855d

    numChosenSfx = 0;
    for (i = 0; i < MAX_CHANNELS_PER_BANK; i++) {
        chosenSfx[i].priority = 0x7FFFFFFF;
        chosenSfx[i].entryIndex = 0xFF;
    }
    entryIndex = gSfxBanks[bankId][0].next;
    k = 0;
    while (entryIndex != 0xFF) {
        if ((gSfxBanks[bankId][entryIndex].state == SFX_STATE_QUEUED) &&
            (gSfxBanks[bankId][entryIndex].sfxId & 0xC00)) {
            gSfxBanks[bankId][entryIndex].freshness--;
        } else if (!(gSfxBanks[bankId][entryIndex].sfxId & 0xC00) &&
                   (gSfxBanks[bankId][entryIndex].state == SFX_STATE_PLAYING_2)) {
            Audio_QueueCmdS8((gSfxBanks[bankId][entryIndex].channelIdx << 8) | 0x6020000, 0);
            Audio_RemoveSfxBankEntry(bankId, entryIndex);
        }
        if (gSfxBanks[bankId][entryIndex].freshness == 0) {
            Audio_RemoveSfxBankEntry(bankId, entryIndex);
        } else if (gSfxBanks[bankId][entryIndex].state != SFX_STATE_EMPTY) {
            entry = &gSfxBanks[bankId][entryIndex];

            if (&gSfxDefaultPos.x == entry[0].posX) {
                entry->dist = 0.0f;
            } else {
                tempf1 = *entry->posY * 1;
                entry->dist = (SQ(*entry->posX) + SQ(tempf1) + SQ(*entry->posZ)) * 1;
            }
            sfxImportance = entry->sfxImportance;
            if (entry->sfxParams & SFX_FLAG_4) {
                entry->priority = SQ(0xFF - sfxImportance) * SQ(76);
            } else {
                if (entry->dist > 0x7FFFFFD0) {
                    entry->dist = 0x70000008;
                    osSyncPrintf(VT_COL(RED, WHITE) "<INAGAKI CHECK> dist over! "
                                                    "flag:%04X ptr:%08X pos:%f-%f-%f" VT_RST "\n",
                                 entry->sfxId, entry->posX, entry->posZ, *entry->posX, *entry->posY, *entry->posZ);
                }
                temp3 = entry->sfxId; // fake
                entry->priority = (u32)entry->dist + (SQ(0xFF - sfxImportance) * SQ(76)) + temp3 - temp3;
                if (*entry->posZ < 0.0f) {
                    entry->priority += (s32)(-*entry->posZ * 6.0f);
                }
            }
            if (entry->dist > SQ(1e5f)) {
                if (entry->state == SFX_STATE_PLAYING_1) {
                    Audio_QueueCmdS8((entry->channelIdx << 8) | 0x6020000, 0);
                    if (entry->sfxId & 0xC00) {
                        Audio_RemoveSfxBankEntry(bankId, entryIndex);
                        entryIndex = k;
                    }
                }
            } else {
                numChannels = gChannelsPerBank[gSfxChannelLayout][bankId];
                for (i = 0; i < numChannels; i++) {
                    if (chosenSfx[i].priority >= entry->priority) {
                        if (numChosenSfx < gChannelsPerBank[gSfxChannelLayout][bankId]) {
                            numChosenSfx++;
                        }
                        for (j = numChannels - 1; j > i; j--) {
                            chosenSfx[j].priority = chosenSfx[j - 1].priority;
                            chosenSfx[j].entryIndex = chosenSfx[j - 1].entryIndex;
                        }
                        chosenSfx[i].priority = entry->priority;
                        chosenSfx[i].entryIndex = entryIndex;
                        i = numChannels; // "break;"
                    }
                }
            }
            k = entryIndex;
        }
        entryIndex = gSfxBanks[bankId][k].next;
    }
    for (i = 0; i < numChosenSfx; i++) {
        entry = &gSfxBanks[bankId][chosenSfx[i].entryIndex];
        if (entry->state == SFX_STATE_QUEUED) {
            entry->state = SFX_STATE_READY;
        } else if (entry->state == SFX_STATE_PLAYING_1) {
            entry->state = SFX_STATE_PLAYING_REFRESH;
        }
    }

    // Pick something to play for all channels.
    numChannels = gChannelsPerBank[gSfxChannelLayout][bankId];
    for (i = 0; i < numChannels; i++) {
        needNewSfx = false;
        activeSfx = &gActiveSfx[bankId][i];

        if (activeSfx->entryIndex == 0xFF) {
            needNewSfx = true;
        } else {
            entry = &gSfxBanks[bankId][activeSfx[0].entryIndex];
            if (entry->state == SFX_STATE_PLAYING_1) {
                if (entry->sfxId & 0xC00) {
                    Audio_RemoveSfxBankEntry(bankId, activeSfx->entryIndex);
                } else {
                    entry->state = SFX_STATE_QUEUED;
                }
                needNewSfx = true;
            } else if (entry->state == SFX_STATE_EMPTY) {
                activeSfx->entryIndex = 0xFF;
                needNewSfx = true;
            } else {
                // Sfx is already playing as it should, nothing to do.
                for (j = 0; j < numChannels; j++) {
                    if (activeSfx->entryIndex == chosenSfx[j].entryIndex) {
                        chosenSfx[j].entryIndex = 0xFF;
                        j = numChannels;
                    }
                }
                numChosenSfx--;
            }
        }

        if (needNewSfx == true) {
            for (j = 0; j < numChannels; j++) {
                chosenEntryIndex = chosenSfx[j].entryIndex;
                if ((chosenEntryIndex != 0xFF) &&
                    (gSfxBanks[bankId][chosenEntryIndex].state != SFX_STATE_PLAYING_REFRESH)) {
                    for (k = 0; k < numChannels; k++) {
                        if (chosenEntryIndex == gActiveSfx[bankId][k].entryIndex) {
                            needNewSfx = false;
                            k = numChannels; // "break;"
                        }
                    }
                    if (needNewSfx == true) {
                        activeSfx->entryIndex = chosenEntryIndex;
                        chosenSfx[j].entryIndex = 0xFF;
                        j = numChannels + 1;
                        numChosenSfx--;
                    }
                }
            }
            if (j == numChannels) {
                // nothing found
                activeSfx->entryIndex = 0xFF;
            }
        }
    }
}

void Audio_PlayActiveSfx(u8 bankId) {
    u8 entryIndex;
    SequenceChannel* channel;
    SfxBankEntry* entry;
    u8 i;

    for (i = 0; i < gChannelsPerBank[gSfxChannelLayout][bankId]; i++) {
        entryIndex = gActiveSfx[bankId][i].entryIndex;
        if (entryIndex != 0xFF) {
            entry = &gSfxBanks[bankId][entryIndex];
            channel = gAudioCtx.seqPlayers[SEQ_PLAYER_SFX].channels[sCurSfxPlayerChannelIdx];
            if (entry->state == SFX_STATE_READY) {
                entry->channelIdx = sCurSfxPlayerChannelIdx;
                if (entry->sfxParams & SFX_FLAG_3) {
                    Audio_QueueSeqCmdMute(sCurSfxPlayerChannelIdx);
                }
                if ((entry->sfxParams & SFX_PARAM_67_MASK) != (0 << SFX_PARAM_67_SHIFT)) {
                    switch (entry->sfxParams & SFX_PARAM_67_MASK) {
                        case (1 << SFX_PARAM_67_SHIFT):
                            entry->unk_2F = Audio_NextRandom() & 0xF;
                            break;
                        case (2 << SFX_PARAM_67_SHIFT):
                            entry->unk_2F = Audio_NextRandom() & 0x1F;
                            break;
                        case (3 << SFX_PARAM_67_SHIFT):
                            entry->unk_2F = Audio_NextRandom() & 0x3F;
                            break;
                        default:
                            entry->unk_2F = 0;
                            break;
                    }
                }
                Audio_SetSfxProperties(bankId, entryIndex, sCurSfxPlayerChannelIdx);
                Audio_QueueCmdS8(0x6 << 24 | SEQ_PLAYER_SFX << 16 | ((sCurSfxPlayerChannelIdx & 0xFF) << 8), 1);
                Audio_QueueCmdS8(0x6 << 24 | SEQ_PLAYER_SFX << 16 | ((sCurSfxPlayerChannelIdx & 0xFF) << 8) | 4,
                                 entry->sfxId & 0xFF);
                if (gIsLargeSfxBank[bankId]) {
                    Audio_QueueCmdS8(0x6 << 24 | SEQ_PLAYER_SFX << 16 | ((sCurSfxPlayerChannelIdx & 0xFF) << 8) | 5,
                                     (entry->sfxId & 0x100) >> 8);
                }
                if (entry->sfxId & 0xC00) {
                    entry->state = SFX_STATE_PLAYING_1;
                } else {
                    entry->state = SFX_STATE_PLAYING_2;
                }
            } else if ((u8)channel->soundScriptIO[1] == (u8)SEQ_IO_VAL_NONE) {
                Audio_RemoveSfxBankEntry(bankId, entryIndex);
            } else if (entry->state == SFX_STATE_PLAYING_REFRESH) {
                Audio_SetSfxProperties(bankId, entryIndex, sCurSfxPlayerChannelIdx);
                if (entry->sfxId & 0xC00) {
                    entry->state = SFX_STATE_PLAYING_1;
                } else {
                    entry->state = SFX_STATE_PLAYING_2;
                }
            }
        }
        sCurSfxPlayerChannelIdx++;
    }
}

void Audio_StopSfxByBank(u8 bankId) {
<<<<<<< HEAD
    SoundBankEntry* entry;
    UNUSED s32 pad;
    SoundBankEntry cmp;
    u8 entryIndex = gSoundBanks[bankId][0].next;
=======
    SfxBankEntry* entry;
    s32 pad;
    SfxBankEntry cmp;
    u8 entryIndex = gSfxBanks[bankId][0].next;
>>>>>>> 451e855d

    while (entryIndex != 0xFF) {
        entry = &gSfxBanks[bankId][entryIndex];
        if (entry->state >= SFX_STATE_PLAYING_REFRESH) {
            Audio_QueueCmdS8(0x6 << 24 | SEQ_PLAYER_SFX << 16 | ((entry->channelIdx & 0xFF) << 8), 0);
        }
        if (entry->state != SFX_STATE_EMPTY) {
            Audio_RemoveSfxBankEntry(bankId, entryIndex);
        }
        entryIndex = gSfxBanks[bankId][0].next;
    }
    cmp.sfxId = bankId << 12;
    Audio_RemoveMatchingSfxRequests(0, &cmp);
}

void func_800F8884(u8 bankId, Vec3f* pos) {
    SfxBankEntry* entry;
    u8 entryIndex = gSfxBanks[bankId][0].next;
    u8 prevEntryIndex = 0;

    while (entryIndex != 0xFF) {
        entry = &gSfxBanks[bankId][entryIndex];
        if (entry->posX == &pos->x) {
            if (entry->state >= SFX_STATE_PLAYING_REFRESH) {
                Audio_QueueCmdS8(0x6 << 24 | SEQ_PLAYER_SFX << 16 | ((entry->channelIdx & 0xFF) << 8), 0);
            }
            if (entry->state != SFX_STATE_EMPTY) {
                Audio_RemoveSfxBankEntry(bankId, entryIndex);
            }
        } else {
            prevEntryIndex = entryIndex;
        }
        entryIndex = gSfxBanks[bankId][prevEntryIndex].next;
    }
}

void Audio_StopSfxByPosAndBank(u8 bankId, Vec3f* pos) {
    SfxBankEntry cmp;

    func_800F8884(bankId, pos);
    cmp.sfxId = bankId << 12;
    cmp.posX = &pos->x;
    Audio_RemoveMatchingSfxRequests(1, &cmp);
}

void Audio_StopSfxByPos(Vec3f* pos) {
    u8 i;
    SfxBankEntry cmp;

    for (i = 0; i < ARRAY_COUNT(gSfxBanks); i++) {
        func_800F8884(i, pos);
    }
    cmp.posX = &pos->x;
    Audio_RemoveMatchingSfxRequests(2, &cmp);
}

void Audio_StopSfxByPosAndId(Vec3f* pos, u16 sfxId) {
    SfxBankEntry* entry;
    u8 entryIndex = gSfxBanks[SFX_BANK(sfxId)][0].next;
    u8 prevEntryIndex = 0;
    SfxBankEntry cmp;

    while (entryIndex != 0xFF) {
        entry = &gSfxBanks[SFX_BANK(sfxId)][entryIndex];
        if (entry->posX == &pos->x && entry->sfxId == sfxId) {
            if (entry->state >= SFX_STATE_PLAYING_REFRESH) {
                Audio_QueueCmdS8(0x6 << 24 | SEQ_PLAYER_SFX << 16 | ((entry->channelIdx & 0xFF) << 8), 0);
            }
            if (entry->state != SFX_STATE_EMPTY) {
                Audio_RemoveSfxBankEntry(SFX_BANK(sfxId), entryIndex);
            }
            entryIndex = 0xFF;
        } else {
            prevEntryIndex = entryIndex;
        }
        if (entryIndex != 0xFF) {
            entryIndex = gSfxBanks[SFX_BANK(sfxId)][prevEntryIndex].next;
        }
    }
    cmp.posX = &pos->x;
    cmp.sfxId = sfxId;
    Audio_RemoveMatchingSfxRequests(3, &cmp);
}

void Audio_StopSfxByTokenAndId(u8 token, u16 sfxId) {
    SfxBankEntry* entry;
    u8 entryIndex = gSfxBanks[SFX_BANK(sfxId)][0].next;
    u8 prevEntryIndex = 0;
    SfxBankEntry cmp;

    while (entryIndex != 0xFF) {
        entry = &gSfxBanks[SFX_BANK(sfxId)][entryIndex];
        if (entry->token == token && entry->sfxId == sfxId) {
            if (entry->state >= SFX_STATE_PLAYING_REFRESH) {
                Audio_QueueCmdS8(0x6 << 24 | SEQ_PLAYER_SFX << 16 | ((entry->channelIdx & 0xFF) << 8), 0);
            }
            if (entry->state != SFX_STATE_EMPTY) {
                Audio_RemoveSfxBankEntry(SFX_BANK(sfxId), entryIndex);
            }
        } else {
            prevEntryIndex = entryIndex;
        }
        if (entryIndex != 0xFF) {
            entryIndex = gSfxBanks[SFX_BANK(sfxId)][prevEntryIndex].next;
        }
    }
    cmp.token = token;
    cmp.sfxId = sfxId;
    Audio_RemoveMatchingSfxRequests(4, &cmp);
}

void Audio_StopSfxById(u32 sfxId) {
    SfxBankEntry* entry;
    u8 entryIndex = gSfxBanks[SFX_BANK(sfxId)][0].next;
    u8 prevEntryIndex = 0;
    SfxBankEntry cmp;

    while (entryIndex != 0xFF) {
        entry = &gSfxBanks[SFX_BANK(sfxId)][entryIndex];
        if (entry->sfxId == sfxId) {
            if (entry->state >= SFX_STATE_PLAYING_REFRESH) {
                Audio_QueueCmdS8(0x6 << 24 | SEQ_PLAYER_SFX << 16 | ((entry->channelIdx & 0xFF) << 8), 0);
            }
            if (entry->state != SFX_STATE_EMPTY) {
                Audio_RemoveSfxBankEntry(SFX_BANK(sfxId), entryIndex);
            }
        } else {
            prevEntryIndex = entryIndex;
        }
        entryIndex = gSfxBanks[SFX_BANK(sfxId)][prevEntryIndex].next;
    }
    cmp.sfxId = sfxId;
    Audio_RemoveMatchingSfxRequests(5, &cmp);
}

void Audio_ProcessSfxRequests(void) {
    while (gSfxRequestWriteIndex != gSfxRequestReadIndex) {
        Audio_ProcessSfxRequest();
        gSfxRequestReadIndex++;
    }
}

void Audio_SetUnusedBankLerp(u8 bankId, u8 target, u16 delay) {
    if (delay == 0) {
        delay++;
    }
    sUnusedBankLerp[bankId].target = target / 127.0f;
    sUnusedBankLerp[bankId].remainingFrames = delay;
    sUnusedBankLerp[bankId].step = ((sUnusedBankLerp[bankId].value - sUnusedBankLerp[bankId].target) / delay);
}

void Audio_StepUnusedBankLerp(u8 bankId) {
    if (sUnusedBankLerp[bankId].remainingFrames != 0) {
        sUnusedBankLerp[bankId].remainingFrames--;
        if (sUnusedBankLerp[bankId].remainingFrames != 0) {
            sUnusedBankLerp[bankId].value -= sUnusedBankLerp[bankId].step;
        } else {
            sUnusedBankLerp[bankId].value = sUnusedBankLerp[bankId].target;
        }
    }
}

void func_800F8F88(void) {
    u8 bankId;

    if (IS_SEQUENCE_CHANNEL_VALID(gAudioCtx.seqPlayers[SEQ_PLAYER_SFX].channels[0])) {
        sCurSfxPlayerChannelIdx = 0;
        for (bankId = 0; bankId < ARRAY_COUNT(gSfxBanks); bankId++) {
            Audio_ChooseActiveSfx(bankId);
            Audio_PlayActiveSfx(bankId);
            Audio_StepUnusedBankLerp(bankId);
        }
    }
}

u8 Audio_IsSfxPlaying(u32 sfxId) {
    SfxBankEntry* entry;
    u8 entryIndex = gSfxBanks[SFX_BANK(sfxId)][0].next;

    while (entryIndex != 0xFF) {
        entry = &gSfxBanks[SFX_BANK(sfxId)][entryIndex];
        if (entry->sfxId == sfxId) {
            return true;
        }
        entryIndex = entry->next;
    }
    return false;
}

void Audio_ResetSfx(void) {
    u8 bankId;
    u8 i;

    gSfxRequestWriteIndex = 0;
    gSfxRequestReadIndex = 0;
    D_801333D0 = 0;
    for (bankId = 0; bankId < ARRAY_COUNT(gSfxBanks); bankId++) {
        sSfxBankListEnd[bankId] = 0;
        sSfxBankFreeListStart[bankId] = 1;
        sSfxBankUnused[bankId] = 0;
        gSfxBankMuted[bankId] = false;
        sUnusedBankLerp[bankId].value = 1.0f;
        sUnusedBankLerp[bankId].remainingFrames = 0;
    }
    for (bankId = 0; bankId < ARRAY_COUNT(gSfxBanks); bankId++) {
        for (i = 0; i < MAX_CHANNELS_PER_BANK; i++) {
            gActiveSfx[bankId][i].entryIndex = 0xFF;
        }
    }
    for (bankId = 0; bankId < ARRAY_COUNT(gSfxBanks); bankId++) {
        gSfxBanks[bankId][0].prev = 0xFF;
        gSfxBanks[bankId][0].next = 0xFF;
        for (i = 1; i < gSfxBankSizes[bankId] - 1; i++) {
            gSfxBanks[bankId][i].prev = i - 1;
            gSfxBanks[bankId][i].next = i + 1;
        }
        gSfxBanks[bankId][i].prev = i - 1;
        gSfxBanks[bankId][i].next = 0xFF;
    }
    if (D_801333F8 == 0) {
        for (bankId = 0; bankId < 10; bankId++) {
            gAudioSfxSwapSource[bankId] = 0;
            gAudioSfxSwapTarget[bankId] = 0;
            gAudioSfxSwapMode[bankId] = 0;
        }
        D_801333F8++;
    }
}<|MERGE_RESOLUTION|>--- conflicted
+++ resolved
@@ -286,17 +286,10 @@
     u8 chosenEntryIndex;
     u16 temp3;
     f32 tempf1;
-<<<<<<< HEAD
-    SoundBankEntry* entry;
-    ActiveSound chosenSounds[MAX_CHANNELS_PER_BANK];
-    ActiveSound* activeSound;
-    UNUSED s32 pad;
-=======
     SfxBankEntry* entry;
     ActiveSfx chosenSfx[MAX_CHANNELS_PER_BANK];
     ActiveSfx* activeSfx;
-    s32 pad;
->>>>>>> 451e855d
+    UNUSED s32 pad;
 
     numChosenSfx = 0;
     for (i = 0; i < MAX_CHANNELS_PER_BANK; i++) {
@@ -499,17 +492,10 @@
 }
 
 void Audio_StopSfxByBank(u8 bankId) {
-<<<<<<< HEAD
-    SoundBankEntry* entry;
+    SfxBankEntry* entry;
     UNUSED s32 pad;
-    SoundBankEntry cmp;
-    u8 entryIndex = gSoundBanks[bankId][0].next;
-=======
-    SfxBankEntry* entry;
-    s32 pad;
     SfxBankEntry cmp;
     u8 entryIndex = gSfxBanks[bankId][0].next;
->>>>>>> 451e855d
 
     while (entryIndex != 0xFF) {
         entry = &gSfxBanks[bankId][entryIndex];
