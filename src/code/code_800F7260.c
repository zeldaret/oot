#include "ultra64.h"
#include "global.h"
#include "vt.h"

typedef struct {
    /* 0x00 */ u16 sfxId;
    /* 0x04 */ Vec3f* pos;
    /* 0x08 */ u8 token;
    /* 0x0C */ f32* freqScale;
    /* 0x10 */ f32* vol;
    /* 0x14 */ s8* reverbAdd;
} SoundRequest; // size = 0x18

typedef struct {
    /* 0x00 */ f32 value;
    /* 0x04 */ f32 target;
    /* 0x08 */ f32 step;
    /* 0x0C */ u16 remainingFrames;
} UnusedBankLerp; // size = 0x10

// rodata for Audio_ProcessSoundRequest (this file)
// (probably moved to .data due to -use_readwrite_const)
char D_80133340[] = "SE";

// rodata for Audio_ChooseActiveSounds (this file)
char D_80133344[] = VT_COL(RED, WHITE) "<INAGAKI CHECK> dist over! flag:%04X ptr:%08X pos:%f-%f-%f" VT_RST "\n";

// file padding
s32 D_8013338C = 0;

// rodata for Audio_ProcessSeqCmd (code_800F9280.c)
char D_80133390[] = "SEQ H";
char D_80133398[] = "    L";

// bss
extern SoundRequest sSoundRequests[0x100];
extern SoundBankEntry D_8016BAD0[9];
extern SoundBankEntry D_8016BC80[12];
extern SoundBankEntry D_8016BEC0[22];
extern SoundBankEntry D_8016C2E0[20];
extern SoundBankEntry D_8016C6A0[8];
extern SoundBankEntry D_8016C820[3];
extern SoundBankEntry D_8016C8B0[5];
extern u8 sSoundBankListEnd[7];
extern u8 sSoundBankFreeListStart[7];
extern u8 sSoundBankUnused[7];
extern u8 sCurSfxPlayerChannelIdx;
extern UnusedBankLerp sUnusedBankLerp[7];

// data

// sSoundRequests ring buffer endpoints. read index <= write index, wrapping around mod 256.
u8 sSoundRequestWriteIndex = 0;
u8 sSoundRequestReadIndex = 0;

/**
 * Array of pointers to arrays of SoundBankEntry of sizes: 9, 12, 22, 20, 8, 3, 5
 *
 * 0 : Player Bank          size 9
 * 1 : Item Bank            size 12
 * 2 : Environment Bank     size 22
 * 3 : Enemy Bank           size 20
 * 4 : System Bank          size 8
 * 5 : Ocarina Bank         size 3
 * 6 : Voice Bank           size 5
 */
SoundBankEntry* gSoundBanks[7] = {
    D_8016BAD0, D_8016BC80, D_8016BEC0, D_8016C2E0, D_8016C6A0, D_8016C820, D_8016C8B0,
};

u8 sBankSizes[ARRAY_COUNT(gSoundBanks)] = {
    ARRAY_COUNT(D_8016BAD0), ARRAY_COUNT(D_8016BC80), ARRAY_COUNT(D_8016BEC0), ARRAY_COUNT(D_8016C2E0),
    ARRAY_COUNT(D_8016C6A0), ARRAY_COUNT(D_8016C820), ARRAY_COUNT(D_8016C8B0),
};

u8 gSfxChannelLayout = 0;

u16 D_801333D0 = 0;

Vec3f D_801333D4 = { 0.0f, 0.0f, 0.0f }; // default pos

f32 D_801333E0 = 1.0f; // default freqScale

s32 D_801333E4 = 0; // unused

s8 D_801333E8 = 0; // default reverbAdd

s32 D_801333EC = 0; // unused

u8 D_801333F0 = 0;

u8 gAudioSfxSwapOff = 0;

u8 D_801333F8 = 0;

void Audio_SetSoundBanksMute(u16 muteMask) {
    u8 bankId;

    for (bankId = 0; bankId < ARRAY_COUNT(gSoundBanks); bankId++) {
        if (muteMask & 1) {
            gSoundBankMuted[bankId] = true;
        } else {
            gSoundBankMuted[bankId] = false;
        }
        muteMask = muteMask >> 1;
    }
}

void Audio_QueueSeqCmdMute(u8 channelIdx) {
    D_801333D0 |= (1 << channelIdx);
<<<<<<< HEAD
    Audio_SetVolumeScale(0, 2, 0x40, 0xF);
    Audio_SetVolumeScale(3, 2, 0x40, 0xF);
=======
    Audio_SetVolScale(SEQ_PLAYER_BGM_MAIN, 2, 0x40, 0xF);
    Audio_SetVolScale(SEQ_PLAYER_BGM_SUB, 2, 0x40, 0xF);
>>>>>>> b3d5f549
}

void Audio_ClearBGMMute(u8 channelIdx) {
    D_801333D0 &= ((1 << channelIdx) ^ 0xFFFF);
    if (D_801333D0 == 0) {
<<<<<<< HEAD
        Audio_SetVolumeScale(0, 2, 0x7F, 0xF);
        Audio_SetVolumeScale(3, 2, 0x7F, 0xF);
=======
        Audio_SetVolScale(SEQ_PLAYER_BGM_MAIN, 2, 0x7F, 0xF);
        Audio_SetVolScale(SEQ_PLAYER_BGM_SUB, 2, 0x7F, 0xF);
>>>>>>> b3d5f549
    }
}

void Audio_PlaySoundGeneral(u16 sfxId, Vec3f* pos, u8 token, f32* freqScale, f32* vol, s8* reverbAdd) {
    u8 i;
    SoundRequest* req;

    if (!gSoundBankMuted[SFX_BANK_SHIFT(sfxId)]) {
        req = &sSoundRequests[sSoundRequestWriteIndex];
        if (!gAudioSfxSwapOff) {
            for (i = 0; i < 10; i++) {
                if (sfxId == gAudioSfxSwapSource[i]) {
                    if (gAudioSfxSwapMode[i] == 0) { // "SWAP"
                        sfxId = gAudioSfxSwapTarget[i];
                    } else { // "ADD"
                        req->sfxId = gAudioSfxSwapTarget[i];
                        req->pos = pos;
                        req->token = token;
                        req->freqScale = freqScale;
                        req->vol = vol;
                        req->reverbAdd = reverbAdd;
                        sSoundRequestWriteIndex++;
                        req = &sSoundRequests[sSoundRequestWriteIndex];
                    }
                    i = 10; // "break;"
                }
            }
        }
        req->sfxId = sfxId;
        req->pos = pos;
        req->token = token;
        req->freqScale = freqScale;
        req->vol = vol;
        req->reverbAdd = reverbAdd;
        sSoundRequestWriteIndex++;
    }
}

void Audio_RemoveMatchingSoundRequests(u8 aspect, SoundBankEntry* cmp) {
    SoundRequest* req;
    s32 remove;
    u8 i = sSoundRequestReadIndex;

    for (; i != sSoundRequestWriteIndex; i++) {
        remove = false;
        req = &sSoundRequests[i];
        switch (aspect) {
            case 0:
                if (SFX_BANK_MASK(req->sfxId) == SFX_BANK_MASK(cmp->sfxId)) {
                    remove = true;
                }
                break;
            case 1:
                if (SFX_BANK_MASK(req->sfxId) == SFX_BANK_MASK(cmp->sfxId) && (&req->pos->x == cmp->posX)) {
                    remove = true;
                }
                break;
            case 2:
                if (&req->pos->x == cmp->posX) {
                    remove = true;
                }
                break;
            case 3:
                if (&req->pos->x == cmp->posX && req->sfxId == cmp->sfxId) {
                    remove = true;
                }
                break;
            case 4:
                if (req->token == cmp->token && req->sfxId == cmp->sfxId) {
                    remove = true;
                }
                break;
            case 5:
                if (req->sfxId == cmp->sfxId) {
                    remove = true;
                }
                break;
        }
        if (remove) {
            req->sfxId = 0;
        }
    }
}

void Audio_ProcessSoundRequest(void) {
    u16 sfxId;
    u8 count;
    u8 index;
    SoundRequest* req;
    SoundBankEntry* entry;
    SoundParams* soundParams;
    s32 bankId;
    u8 evictImportance;
    u8 evictIndex;

    req = &sSoundRequests[sSoundRequestReadIndex];
    evictIndex = 0x80;
    if (req->sfxId == 0) {
        return;
    }
    bankId = SFX_BANK(req->sfxId);
    if ((1 << bankId) & D_801333F0) {
        AudioDebug_ScrPrt((const s8*)D_80133340, req->sfxId);
        bankId = SFX_BANK(req->sfxId);
    }
    count = 0;
    index = gSoundBanks[bankId][0].next;
    while (index != 0xFF && index != 0) {
        if (gSoundBanks[bankId][index].posX == &req->pos->x) {
            if ((gSoundParams[SFX_BANK_SHIFT(req->sfxId)][SFX_INDEX(req->sfxId)].params & 0x20) &&
                gSoundParams[SFX_BANK_SHIFT(req->sfxId)][SFX_INDEX(req->sfxId)].importance ==
                    gSoundBanks[bankId][index].sfxImportance) {
                return;
            }
            if (gSoundBanks[bankId][index].sfxId == req->sfxId) {
                count = gUsedChannelsPerBank[gSfxChannelLayout][bankId];
            } else {
                if (count == 0) {
                    evictIndex = index;
                    sfxId = gSoundBanks[bankId][index].sfxId & 0xFFFF;
                    evictImportance = gSoundParams[SFX_BANK_SHIFT(sfxId)][SFX_INDEX(sfxId)].importance;
                } else if (gSoundBanks[bankId][index].sfxImportance < evictImportance) {
                    evictIndex = index;
                    sfxId = gSoundBanks[bankId][index].sfxId & 0xFFFF;
                    evictImportance = gSoundParams[SFX_BANK_SHIFT(sfxId)][SFX_INDEX(sfxId)].importance;
                }
                count++;
                if (count == gUsedChannelsPerBank[gSfxChannelLayout][bankId]) {
                    if (gSoundParams[SFX_BANK_SHIFT(req->sfxId)][SFX_INDEX(req->sfxId)].importance >= evictImportance) {
                        index = evictIndex;
                    } else {
                        index = 0;
                    }
                }
            }
            if (count == gUsedChannelsPerBank[gSfxChannelLayout][bankId]) {
                soundParams = &gSoundParams[SFX_BANK_SHIFT(req->sfxId)][SFX_INDEX(req->sfxId)];
                if ((req->sfxId & 0xC00) || (soundParams->params & 4) || (index == evictIndex)) {
                    if ((gSoundBanks[bankId][index].sfxParams & 8) &&
                        gSoundBanks[bankId][index].state != SFX_STATE_QUEUED) {
                        Audio_ClearBGMMute(gSoundBanks[bankId][index].channelIdx);
                    }
                    gSoundBanks[bankId][index].token = req->token;
                    gSoundBanks[bankId][index].sfxId = req->sfxId;
                    gSoundBanks[bankId][index].state = SFX_STATE_QUEUED;
                    gSoundBanks[bankId][index].freshness = 2;
                    gSoundBanks[bankId][index].freqScale = req->freqScale;
                    gSoundBanks[bankId][index].vol = req->vol;
                    gSoundBanks[bankId][index].reverbAdd = req->reverbAdd;
                    gSoundBanks[bankId][index].sfxParams = soundParams->params;
                    gSoundBanks[bankId][index].sfxImportance = soundParams->importance;
                } else if (gSoundBanks[bankId][index].state == SFX_STATE_PLAYING_2) {
                    gSoundBanks[bankId][index].state = SFX_STATE_PLAYING_1;
                }
                index = 0;
            }
        }
        if (index != 0) {
            index = gSoundBanks[bankId][index].next;
        }
    }
    if (gSoundBanks[bankId][sSoundBankFreeListStart[bankId]].next != 0xFF && index != 0) {
        index = sSoundBankFreeListStart[bankId];
        entry = &gSoundBanks[bankId][index];
        entry->posX = &req->pos->x;
        entry->posY = &req->pos->y;
        entry->posZ = &req->pos->z;
        entry->token = req->token;
        entry->freqScale = req->freqScale;
        entry->vol = req->vol;
        entry->reverbAdd = req->reverbAdd;
        soundParams = &gSoundParams[SFX_BANK_SHIFT(req->sfxId)][SFX_INDEX(req->sfxId)];
        entry->sfxParams = soundParams->params;
        entry->sfxImportance = soundParams->importance;
        entry->sfxId = req->sfxId;
        entry->state = SFX_STATE_QUEUED;
        entry->freshness = 2;
        entry->prev = sSoundBankListEnd[bankId];
        gSoundBanks[bankId][sSoundBankListEnd[bankId]].next = sSoundBankFreeListStart[bankId];
        sSoundBankListEnd[bankId] = sSoundBankFreeListStart[bankId];
        sSoundBankFreeListStart[bankId] = gSoundBanks[bankId][sSoundBankFreeListStart[bankId]].next;
        gSoundBanks[bankId][sSoundBankFreeListStart[bankId]].prev = 0xFF;
        entry->next = 0xFF;
    }
}

void Audio_RemoveSoundBankEntry(u8 bankId, u8 entryIndex) {
    SoundBankEntry* entry = &gSoundBanks[bankId][entryIndex];
    u8 i;

    if (entry->sfxParams & 8) {
        Audio_ClearBGMMute(entry->channelIdx);
    }
    if (entryIndex == sSoundBankListEnd[bankId]) {
        sSoundBankListEnd[bankId] = entry->prev;
    } else {
        gSoundBanks[bankId][entry->next].prev = entry->prev;
    }
    gSoundBanks[bankId][entry->prev].next = entry->next;
    entry->next = sSoundBankFreeListStart[bankId];
    entry->prev = 0xFF;
    gSoundBanks[bankId][sSoundBankFreeListStart[bankId]].prev = entryIndex;
    sSoundBankFreeListStart[bankId] = entryIndex;
    entry->state = SFX_STATE_EMPTY;

    for (i = 0; i < gChannelsPerBank[gSfxChannelLayout][bankId]; i++) {
        if (gActiveSounds[bankId][i].entryIndex == entryIndex) {
            gActiveSounds[bankId][i].entryIndex = 0xFF;
            i = gChannelsPerBank[gSfxChannelLayout][bankId];
        }
    }
}

void Audio_ChooseActiveSounds(u8 bankId) {
    u8 numChosenSounds;
    u8 numChannels;
    u8 entryIndex;
    u8 i;
    u8 j;
    u8 k;
    u8 sfxImportance;
    u8 needNewSound;
    u8 chosenEntryIndex;
    u16 temp3;
    f32 tempf1;
    SoundBankEntry* entry;
    ActiveSound chosenSounds[MAX_CHANNELS_PER_BANK];
    ActiveSound* activeSound;
    s32 pad;

    numChosenSounds = 0;
    for (i = 0; i < MAX_CHANNELS_PER_BANK; i++) {
        chosenSounds[i].priority = 0x7FFFFFFF;
        chosenSounds[i].entryIndex = 0xFF;
    }
    entryIndex = gSoundBanks[bankId][0].next;
    k = 0;
    while (entryIndex != 0xFF) {
        if ((gSoundBanks[bankId][entryIndex].state == SFX_STATE_QUEUED) &&
            (gSoundBanks[bankId][entryIndex].sfxId & 0xC00)) {
            gSoundBanks[bankId][entryIndex].freshness--;
        } else if (!(gSoundBanks[bankId][entryIndex].sfxId & 0xC00) &&
                   (gSoundBanks[bankId][entryIndex].state == SFX_STATE_PLAYING_2)) {
            Audio_QueueCmdS8((gSoundBanks[bankId][entryIndex].channelIdx << 8) | 0x6020000, 0);
            Audio_RemoveSoundBankEntry(bankId, entryIndex);
        }
        if (gSoundBanks[bankId][entryIndex].freshness == 0) {
            Audio_RemoveSoundBankEntry(bankId, entryIndex);
        } else if (gSoundBanks[bankId][entryIndex].state != SFX_STATE_EMPTY) {
            entry = &gSoundBanks[bankId][entryIndex];

            if (&D_801333D4.x == entry[0].posX) {
                entry->dist = 0.0f;
            } else {
                tempf1 = *entry->posY * 1;
                entry->dist = (SQ(*entry->posX) + SQ(tempf1) + SQ(*entry->posZ)) * 1;
            }
            sfxImportance = entry->sfxImportance;
            if (entry->sfxParams & 0x10) {
                entry->priority = SQ(0xFF - sfxImportance) * SQ(76);
            } else {
                if (entry->dist > 0x7FFFFFD0) {
                    entry->dist = 0x70000008;
                    osSyncPrintf(D_80133344, entry->sfxId, entry->posX, entry->posZ, *entry->posX, *entry->posY,
                                 *entry->posZ);
                }
                temp3 = entry->sfxId; // fake
                entry->priority = (u32)entry->dist + (SQ(0xFF - sfxImportance) * SQ(76)) + temp3 - temp3;
                if (*entry->posZ < 0.0f) {
                    entry->priority += (s32)(-*entry->posZ * 6.0f);
                }
            }
            if (entry->dist > SQ(1e5f)) {
                if (entry->state == SFX_STATE_PLAYING_1) {
                    Audio_QueueCmdS8((entry->channelIdx << 8) | 0x6020000, 0);
                    if (entry->sfxId & 0xC00) {
                        Audio_RemoveSoundBankEntry(bankId, entryIndex);
                        entryIndex = k;
                    }
                }
            } else {
                numChannels = gChannelsPerBank[gSfxChannelLayout][bankId];
                for (i = 0; i < numChannels; i++) {
                    if (chosenSounds[i].priority >= entry->priority) {
                        if (numChosenSounds < gChannelsPerBank[gSfxChannelLayout][bankId]) {
                            numChosenSounds++;
                        }
                        for (j = numChannels - 1; j > i; j--) {
                            chosenSounds[j].priority = chosenSounds[j - 1].priority;
                            chosenSounds[j].entryIndex = chosenSounds[j - 1].entryIndex;
                        }
                        chosenSounds[i].priority = entry->priority;
                        chosenSounds[i].entryIndex = entryIndex;
                        i = numChannels; // "break;"
                    }
                }
            }
            k = entryIndex;
        }
        entryIndex = gSoundBanks[bankId][k].next;
    }
    for (i = 0; i < numChosenSounds; i++) {
        entry = &gSoundBanks[bankId][chosenSounds[i].entryIndex];
        if (entry->state == SFX_STATE_QUEUED) {
            entry->state = SFX_STATE_READY;
        } else if (entry->state == SFX_STATE_PLAYING_1) {
            entry->state = SFX_STATE_PLAYING_REFRESH;
        }
    }

    // Pick something to play for all channels.
    numChannels = gChannelsPerBank[gSfxChannelLayout][bankId];
    for (i = 0; i < numChannels; i++) {
        needNewSound = false;
        activeSound = &gActiveSounds[bankId][i];

        if (activeSound->entryIndex == 0xFF) {
            needNewSound = true;
        } else {
            entry = &gSoundBanks[bankId][activeSound[0].entryIndex];
            if (entry->state == SFX_STATE_PLAYING_1) {
                if (entry->sfxId & 0xC00) {
                    Audio_RemoveSoundBankEntry(bankId, activeSound->entryIndex);
                } else {
                    entry->state = SFX_STATE_QUEUED;
                }
                needNewSound = true;
            } else if (entry->state == SFX_STATE_EMPTY) {
                activeSound->entryIndex = 0xFF;
                needNewSound = true;
            } else {
                // Sound is already playing as it should, nothing to do.
                for (j = 0; j < numChannels; j++) {
                    if (activeSound->entryIndex == chosenSounds[j].entryIndex) {
                        chosenSounds[j].entryIndex = 0xFF;
                        j = numChannels;
                    }
                }
                numChosenSounds--;
            }
        }

        if (needNewSound == true) {
            for (j = 0; j < numChannels; j++) {
                chosenEntryIndex = chosenSounds[j].entryIndex;
                if ((chosenEntryIndex != 0xFF) &&
                    (gSoundBanks[bankId][chosenEntryIndex].state != SFX_STATE_PLAYING_REFRESH)) {
                    for (k = 0; k < numChannels; k++) {
                        if (chosenEntryIndex == gActiveSounds[bankId][k].entryIndex) {
                            needNewSound = false;
                            k = numChannels; // "break;"
                        }
                    }
                    if (needNewSound == true) {
                        activeSound->entryIndex = chosenEntryIndex;
                        chosenSounds[j].entryIndex = 0xFF;
                        j = numChannels + 1;
                        numChosenSounds--;
                    }
                }
            }
            if (j == numChannels) {
                // nothing found
                activeSound->entryIndex = 0xFF;
            }
        }
    }
}

void Audio_PlayActiveSounds(u8 bankId) {
    u8 entryIndex;
    SequenceChannel* channel;
    SoundBankEntry* entry;
    u8 i;

    for (i = 0; i < gChannelsPerBank[gSfxChannelLayout][bankId]; i++) {
        entryIndex = gActiveSounds[bankId][i].entryIndex;
        if (entryIndex != 0xFF) {
            entry = &gSoundBanks[bankId][entryIndex];
            channel = gAudioContext.seqPlayers[SEQ_PLAYER_SFX].channels[sCurSfxPlayerChannelIdx];
            if (entry->state == SFX_STATE_READY) {
                entry->channelIdx = sCurSfxPlayerChannelIdx;
                if (entry->sfxParams & 8) {
                    Audio_QueueSeqCmdMute(sCurSfxPlayerChannelIdx);
                }
                if (entry->sfxParams & 0xC0) {
                    switch (entry->sfxParams & 0xC0) {
                        case 0x40:
                            entry->unk_2F = Audio_NextRandom() & 0xF;
                            break;
                        case 0x80:
                            entry->unk_2F = Audio_NextRandom() & 0x1F;
                            break;
                        case 0xC0:
                            entry->unk_2F = Audio_NextRandom() & 0x3F;
                            break;
                        default:
                            entry->unk_2F = 0;
                            break;
                    }
                }
                Audio_SetSoundProperties(bankId, entryIndex, sCurSfxPlayerChannelIdx);
                Audio_QueueCmdS8(0x6 << 24 | SEQ_PLAYER_SFX << 16 | ((sCurSfxPlayerChannelIdx & 0xFF) << 8), 1);
                Audio_QueueCmdS8(0x6 << 24 | SEQ_PLAYER_SFX << 16 | ((sCurSfxPlayerChannelIdx & 0xFF) << 8) | 4,
                                 entry->sfxId & 0xFF);
                if (gIsLargeSoundBank[bankId]) {
                    Audio_QueueCmdS8(0x6 << 24 | SEQ_PLAYER_SFX << 16 | ((sCurSfxPlayerChannelIdx & 0xFF) << 8) | 5,
                                     (entry->sfxId & 0x100) >> 8);
                }
                if (entry->sfxId & 0xC00) {
                    entry->state = SFX_STATE_PLAYING_1;
                } else {
                    entry->state = SFX_STATE_PLAYING_2;
                }
            } else if ((u8)channel->soundScriptIO[1] == 0xFF) {
                Audio_RemoveSoundBankEntry(bankId, entryIndex);
            } else if (entry->state == SFX_STATE_PLAYING_REFRESH) {
                Audio_SetSoundProperties(bankId, entryIndex, sCurSfxPlayerChannelIdx);
                if (entry->sfxId & 0xC00) {
                    entry->state = SFX_STATE_PLAYING_1;
                } else {
                    entry->state = SFX_STATE_PLAYING_2;
                }
            }
        }
        sCurSfxPlayerChannelIdx++;
    }
}

void Audio_StopSfxByBank(u8 bankId) {
    SoundBankEntry* entry;
    s32 pad;
    SoundBankEntry cmp;
    u8 entryIndex = gSoundBanks[bankId][0].next;

    while (entryIndex != 0xFF) {
        entry = &gSoundBanks[bankId][entryIndex];
        if (entry->state >= SFX_STATE_PLAYING_REFRESH) {
            Audio_QueueCmdS8(0x6 << 24 | SEQ_PLAYER_SFX << 16 | ((entry->channelIdx & 0xFF) << 8), 0);
        }
        if (entry->state != SFX_STATE_EMPTY) {
            Audio_RemoveSoundBankEntry(bankId, entryIndex);
        }
        entryIndex = gSoundBanks[bankId][0].next;
    }
    cmp.sfxId = bankId << 12;
    Audio_RemoveMatchingSoundRequests(0, &cmp);
}

void func_800F8884(u8 bankId, Vec3f* pos) {
    SoundBankEntry* entry;
    u8 entryIndex = gSoundBanks[bankId][0].next;
    u8 prevEntryIndex = 0;

    while (entryIndex != 0xFF) {
        entry = &gSoundBanks[bankId][entryIndex];
        if (entry->posX == &pos->x) {
            if (entry->state >= SFX_STATE_PLAYING_REFRESH) {
                Audio_QueueCmdS8(0x6 << 24 | SEQ_PLAYER_SFX << 16 | ((entry->channelIdx & 0xFF) << 8), 0);
            }
            if (entry->state != SFX_STATE_EMPTY) {
                Audio_RemoveSoundBankEntry(bankId, entryIndex);
            }
        } else {
            prevEntryIndex = entryIndex;
        }
        entryIndex = gSoundBanks[bankId][prevEntryIndex].next;
    }
}

void Audio_StopSfxByPosAndBank(u8 bankId, Vec3f* pos) {
    SoundBankEntry cmp;

    func_800F8884(bankId, pos);
    cmp.sfxId = bankId << 12;
    cmp.posX = &pos->x;
    Audio_RemoveMatchingSoundRequests(1, &cmp);
}

void Audio_StopSfxByPos(Vec3f* pos) {
    u8 i;
    SoundBankEntry cmp;

    for (i = 0; i < ARRAY_COUNT(gSoundBanks); i++) {
        func_800F8884(i, pos);
    }
    cmp.posX = &pos->x;
    Audio_RemoveMatchingSoundRequests(2, &cmp);
}

void Audio_StopSfxByPosAndId(Vec3f* pos, u16 sfxId) {
    SoundBankEntry* entry;
    u8 entryIndex = gSoundBanks[SFX_BANK(sfxId)][0].next;
    u8 prevEntryIndex = 0;
    SoundBankEntry cmp;

    while (entryIndex != 0xFF) {
        entry = &gSoundBanks[SFX_BANK(sfxId)][entryIndex];
        if (entry->posX == &pos->x && entry->sfxId == sfxId) {
            if (entry->state >= SFX_STATE_PLAYING_REFRESH) {
                Audio_QueueCmdS8(0x6 << 24 | SEQ_PLAYER_SFX << 16 | ((entry->channelIdx & 0xFF) << 8), 0);
            }
            if (entry->state != SFX_STATE_EMPTY) {
                Audio_RemoveSoundBankEntry(SFX_BANK(sfxId), entryIndex);
            }
            entryIndex = 0xFF;
        } else {
            prevEntryIndex = entryIndex;
        }
        if (entryIndex != 0xFF) {
            entryIndex = gSoundBanks[SFX_BANK(sfxId)][prevEntryIndex].next;
        }
    }
    cmp.posX = &pos->x;
    cmp.sfxId = sfxId;
    Audio_RemoveMatchingSoundRequests(3, &cmp);
}

void Audio_StopSfxByTokenAndId(u8 token, u16 sfxId) {
    SoundBankEntry* entry;
    u8 entryIndex = gSoundBanks[SFX_BANK(sfxId)][0].next;
    u8 prevEntryIndex = 0;
    SoundBankEntry cmp;

    while (entryIndex != 0xFF) {
        entry = &gSoundBanks[SFX_BANK(sfxId)][entryIndex];
        if (entry->token == token && entry->sfxId == sfxId) {
            if (entry->state >= SFX_STATE_PLAYING_REFRESH) {
                Audio_QueueCmdS8(0x6 << 24 | SEQ_PLAYER_SFX << 16 | ((entry->channelIdx & 0xFF) << 8), 0);
            }
            if (entry->state != SFX_STATE_EMPTY) {
                Audio_RemoveSoundBankEntry(SFX_BANK(sfxId), entryIndex);
            }
        } else {
            prevEntryIndex = entryIndex;
        }
        if (entryIndex != 0xFF) {
            entryIndex = gSoundBanks[SFX_BANK(sfxId)][prevEntryIndex].next;
        }
    }
    cmp.token = token;
    cmp.sfxId = sfxId;
    Audio_RemoveMatchingSoundRequests(4, &cmp);
}

void Audio_StopSfxById(u32 sfxId) {
    SoundBankEntry* entry;
    u8 entryIndex = gSoundBanks[SFX_BANK(sfxId)][0].next;
    u8 prevEntryIndex = 0;
    SoundBankEntry cmp;

    while (entryIndex != 0xFF) {
        entry = &gSoundBanks[SFX_BANK(sfxId)][entryIndex];
        if (entry->sfxId == sfxId) {
            if (entry->state >= SFX_STATE_PLAYING_REFRESH) {
                Audio_QueueCmdS8(0x6 << 24 | SEQ_PLAYER_SFX << 16 | ((entry->channelIdx & 0xFF) << 8), 0);
            }
            if (entry->state != SFX_STATE_EMPTY) {
                Audio_RemoveSoundBankEntry(SFX_BANK(sfxId), entryIndex);
            }
        } else {
            prevEntryIndex = entryIndex;
        }
        entryIndex = gSoundBanks[SFX_BANK(sfxId)][prevEntryIndex].next;
    }
    cmp.sfxId = sfxId;
    Audio_RemoveMatchingSoundRequests(5, &cmp);
}

void Audio_ProcessSoundRequests(void) {
    while (sSoundRequestWriteIndex != sSoundRequestReadIndex) {
        Audio_ProcessSoundRequest();
        sSoundRequestReadIndex++;
    }
}

void Audio_SetUnusedBankLerp(u8 bankId, u8 target, u16 delay) {
    if (delay == 0) {
        delay++;
    }
    sUnusedBankLerp[bankId].target = target / 127.0f;
    sUnusedBankLerp[bankId].remainingFrames = delay;
    sUnusedBankLerp[bankId].step = ((sUnusedBankLerp[bankId].value - sUnusedBankLerp[bankId].target) / delay);
}

void Audio_StepUnusedBankLerp(u8 bankId) {
    if (sUnusedBankLerp[bankId].remainingFrames != 0) {
        sUnusedBankLerp[bankId].remainingFrames--;
        if (sUnusedBankLerp[bankId].remainingFrames != 0) {
            sUnusedBankLerp[bankId].value -= sUnusedBankLerp[bankId].step;
        } else {
            sUnusedBankLerp[bankId].value = sUnusedBankLerp[bankId].target;
        }
    }
}

void func_800F8F88(void) {
    u8 bankId;

    if (IS_SEQUENCE_CHANNEL_VALID(gAudioContext.seqPlayers[SEQ_PLAYER_SFX].channels[0])) {
        sCurSfxPlayerChannelIdx = 0;
        for (bankId = 0; bankId < ARRAY_COUNT(gSoundBanks); bankId++) {
            Audio_ChooseActiveSounds(bankId);
            Audio_PlayActiveSounds(bankId);
            Audio_StepUnusedBankLerp(bankId);
        }
    }
}

u8 Audio_IsSfxPlaying(u32 sfxId) {
    SoundBankEntry* entry;
    u8 entryIndex = gSoundBanks[SFX_BANK(sfxId)][0].next;

    while (entryIndex != 0xFF) {
        entry = &gSoundBanks[SFX_BANK(sfxId)][entryIndex];
        if (entry->sfxId == sfxId) {
            return true;
        }
        entryIndex = entry->next;
    }
    return false;
}

void Audio_ResetSounds(void) {
    u8 bankId;
    u8 i;
    u8 entryIndex;

    sSoundRequestWriteIndex = 0;
    sSoundRequestReadIndex = 0;
    D_801333D0 = 0;
    for (bankId = 0; bankId < ARRAY_COUNT(gSoundBanks); bankId++) {
        sSoundBankListEnd[bankId] = 0;
        sSoundBankFreeListStart[bankId] = 1;
        sSoundBankUnused[bankId] = 0;
        gSoundBankMuted[bankId] = false;
        sUnusedBankLerp[bankId].value = 1.0f;
        sUnusedBankLerp[bankId].remainingFrames = 0;
    }
    for (bankId = 0; bankId < ARRAY_COUNT(gSoundBanks); bankId++) {
        for (i = 0; i < MAX_CHANNELS_PER_BANK; i++) {
            gActiveSounds[bankId][i].entryIndex = 0xFF;
        }
    }
    for (bankId = 0; bankId < ARRAY_COUNT(gSoundBanks); bankId++) {
        gSoundBanks[bankId][0].prev = 0xFF;
        gSoundBanks[bankId][0].next = 0xFF;
        for (i = 1; i < sBankSizes[bankId] - 1; i++) {
            gSoundBanks[bankId][i].prev = i - 1;
            gSoundBanks[bankId][i].next = i + 1;
        }
        gSoundBanks[bankId][i].prev = i - 1;
        gSoundBanks[bankId][i].next = 0xFF;
    }
    if (D_801333F8 == 0) {
        for (bankId = 0; bankId < 10; bankId++) {
            gAudioSfxSwapSource[bankId] = 0;
            gAudioSfxSwapTarget[bankId] = 0;
            gAudioSfxSwapMode[bankId] = 0;
        }
        D_801333F8++;
    }
}<|MERGE_RESOLUTION|>--- conflicted
+++ resolved
@@ -108,25 +108,15 @@
 
 void Audio_QueueSeqCmdMute(u8 channelIdx) {
     D_801333D0 |= (1 << channelIdx);
-<<<<<<< HEAD
-    Audio_SetVolumeScale(0, 2, 0x40, 0xF);
-    Audio_SetVolumeScale(3, 2, 0x40, 0xF);
-=======
-    Audio_SetVolScale(SEQ_PLAYER_BGM_MAIN, 2, 0x40, 0xF);
-    Audio_SetVolScale(SEQ_PLAYER_BGM_SUB, 2, 0x40, 0xF);
->>>>>>> b3d5f549
+    Audio_SetVolumeScale(SEQ_PLAYER_BGM_MAIN, 2, 0x40, 0xF);
+    Audio_SetVolumeScale(SEQ_PLAYER_BGM_SUB, 2, 0x40, 0xF);
 }
 
 void Audio_ClearBGMMute(u8 channelIdx) {
     D_801333D0 &= ((1 << channelIdx) ^ 0xFFFF);
     if (D_801333D0 == 0) {
-<<<<<<< HEAD
-        Audio_SetVolumeScale(0, 2, 0x7F, 0xF);
-        Audio_SetVolumeScale(3, 2, 0x7F, 0xF);
-=======
-        Audio_SetVolScale(SEQ_PLAYER_BGM_MAIN, 2, 0x7F, 0xF);
-        Audio_SetVolScale(SEQ_PLAYER_BGM_SUB, 2, 0x7F, 0xF);
->>>>>>> b3d5f549
+        Audio_SetVolumeScale(SEQ_PLAYER_BGM_MAIN, 2, 0x7F, 0xF);
+        Audio_SetVolumeScale(SEQ_PLAYER_BGM_SUB, 2, 0x7F, 0xF);
     }
 }
 
