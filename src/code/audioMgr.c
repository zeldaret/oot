#include "global.h"

void func_800C3C80(AudioMgr* audioMgr) {
<<<<<<< HEAD
    AudioTask* task;

    task = audioMgr->rspTask;
    if (audioMgr->rspTask->taskQueue != NULL) {
        osSendMesg(task->taskQueue, NULL, OS_MESG_BLOCK);
=======
    Sub_AudioMgr_18* sub = audioMgr->unk_70;

    if (audioMgr->unk_70->unk_40 != NULL) {
        osSendMesg(sub->unk_40, NULL, OS_MESG_BLOCK);
>>>>>>> 56e94e1e
    }
}

void AudioMgr_HandleRetrace(AudioMgr* audioMgr) {
    AudioTask* rspTask;

    if (SREG(20) > 0) {
        audioMgr->rspTask = NULL;
    }
    if (audioMgr->rspTask != NULL) {
        audioMgr->audioTask.next = NULL;
        audioMgr->audioTask.flags = 2;
        audioMgr->audioTask.framebuffer = NULL;

        audioMgr->audioTask.list = audioMgr->rspTask->task;
        audioMgr->audioTask.msgQ = &audioMgr->unk_AC;

        audioMgr->audioTask.msg = NULL;
        osSendMesg(&audioMgr->sched->cmdQ, &audioMgr->audioTask, OS_MESG_BLOCK);
        Sched_SendEntryMsg(audioMgr->sched);
    }

    D_8016A550 = osGetTime();
    if (SREG(20) >= 2) {
        rspTask = NULL;
    } else {
        rspTask = func_800E4FE0();
    }
    D_8016A558 += osGetTime() - D_8016A550;
    D_8016A550 = 0;
<<<<<<< HEAD
    if (audioMgr->rspTask != NULL) {
=======

    if (audioMgr->unk_70 != NULL) {
>>>>>>> 56e94e1e
        osRecvMesg(&audioMgr->unk_AC, NULL, OS_MESG_BLOCK);
        func_800C3C80(audioMgr);
    }
    audioMgr->rspTask = rspTask;
}

void AudioMgr_HandlePRENMI(AudioMgr* audioMgr) {
    // Audio manager received OS_SC_PRE_NMI_MSG
    osSyncPrintf("オーディオマネージャが OS_SC_PRE_NMI_MSG を受け取りました\n");
    Audio_PreNMI();
}

void AudioMgr_ThreadEntry(void* arg0) {
    AudioMgr* audioMgr = (AudioMgr*)arg0;
    IrqMgrClient irqClient;
    s16* msg = NULL;

    // Start running audio manager thread
    osSyncPrintf("オーディオマネージャスレッド実行開始\n");
    func_800F70F8();
    func_800E301C(DmaMgr_DmaCallback0);
    func_800F711C();
    osSendMesg(&audioMgr->unk_C8, NULL, OS_MESG_BLOCK);
    IrqMgr_AddClient(audioMgr->irqMgr, &irqClient, &audioMgr->unk_74);

    while (true) {
        osRecvMesg(&audioMgr->unk_74, (OSMesg*)&msg, OS_MESG_BLOCK);
        switch (*msg) {
            case OS_SC_RETRACE_MSG:
                AudioMgr_HandleRetrace(audioMgr);
                while (audioMgr->unk_74.validCount != 0) {
                    osRecvMesg(&audioMgr->unk_74, (OSMesg*)&msg, OS_MESG_BLOCK);
                    switch (*msg) {
                        case OS_SC_RETRACE_MSG:
                            break;
                        case OS_SC_PRE_NMI_MSG:
                            AudioMgr_HandlePRENMI(audioMgr);
                            break;
                    }
                }
                break;
            case OS_SC_PRE_NMI_MSG:
                AudioMgr_HandlePRENMI(audioMgr);
                break;
        }
    }
}

void AudioMgr_Unlock(AudioMgr* audioMgr) {
    osRecvMesg(&audioMgr->unk_C8, NULL, OS_MESG_BLOCK);
}

void AudioMgr_Init(AudioMgr* audioMgr, void* stack, OSPri pri, OSId id, SchedContext* sched, IrqMgr* irqMgr) {
    bzero(audioMgr, sizeof(AudioMgr));

    audioMgr->sched = sched;
    audioMgr->irqMgr = irqMgr;
    audioMgr->rspTask = NULL;

    osCreateMesgQueue(&audioMgr->unk_AC, &audioMgr->unk_C4, 1);
    osCreateMesgQueue(&audioMgr->unk_74, &audioMgr->unk_8C, 8);
    osCreateMesgQueue(&audioMgr->unk_C8, &audioMgr->unk_E0, 1);

    osSendMesg(&audioMgr->unk_AC, NULL, OS_MESG_BLOCK);

    osCreateThread(&audioMgr->unk_E8, id, AudioMgr_ThreadEntry, audioMgr, stack, pri);
    osStartThread(&audioMgr->unk_E8);
}<|MERGE_RESOLUTION|>--- conflicted
+++ resolved
@@ -1,18 +1,11 @@
 #include "global.h"
 
 void func_800C3C80(AudioMgr* audioMgr) {
-<<<<<<< HEAD
     AudioTask* task;
 
     task = audioMgr->rspTask;
     if (audioMgr->rspTask->taskQueue != NULL) {
         osSendMesg(task->taskQueue, NULL, OS_MESG_BLOCK);
-=======
-    Sub_AudioMgr_18* sub = audioMgr->unk_70;
-
-    if (audioMgr->unk_70->unk_40 != NULL) {
-        osSendMesg(sub->unk_40, NULL, OS_MESG_BLOCK);
->>>>>>> 56e94e1e
     }
 }
 
@@ -43,12 +36,7 @@
     }
     D_8016A558 += osGetTime() - D_8016A550;
     D_8016A550 = 0;
-<<<<<<< HEAD
     if (audioMgr->rspTask != NULL) {
-=======
-
-    if (audioMgr->unk_70 != NULL) {
->>>>>>> 56e94e1e
         osRecvMesg(&audioMgr->unk_AC, NULL, OS_MESG_BLOCK);
         func_800C3C80(audioMgr);
     }
