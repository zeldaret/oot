--- conflicted
+++ resolved
@@ -1608,13 +1608,8 @@
     if (textId == 0xC2 || textId == 0xFA) {
         // Increments text id based on piece of heart count, assumes the piece of heart text is all
         // in order and that you don't have more than the intended amount of heart pieces.
-<<<<<<< HEAD
         textId += (gSaveContext.save.info.inventory.questItems & 0xF0000000 & 0xF0000000) >> QUEST_HEART_PIECE_COUNT;
-    } else if (msgCtx->textId == 0xC && CHECK_OWNED_EQUIP(EQUIP_TYPE_SWORD, EQUIP_INV_SWORD_BGS)) {
-=======
-        textId += (gSaveContext.inventory.questItems & 0xF0000000 & 0xF0000000) >> QUEST_HEART_PIECE_COUNT;
     } else if (msgCtx->textId == 0xC && CHECK_OWNED_EQUIP(EQUIP_TYPE_SWORD, EQUIP_INV_SWORD_BIGGORON)) {
->>>>>>> 63606af1
         textId = 0xB; // Traded Giant's Knife for Biggoron Sword
     } else if (msgCtx->textId == 0xB4 && GET_EVENTCHKINF(EVENTCHKINF_96)) {
         textId = 0xB5; // Destroyed Gold Skulltula
