#include "global.h"
#include "message_data_static.h"
#include "vt.h"
#include "textures/parameter_static/parameter_static.h"

s16 sTextFade = false; // original name: key_off_flag ?

u8 D_8014B2F4 = 0;

s16 sOcarinaNoteBufPos = 0;

s16 sOcarinaNoteBufLen = 0;

u8 sTextboxSkipped = false;

u16 sNextTextId = 0;

s16 sTextIsCredits = false;

UNK_TYPE D_8014B30C = 0;

s16 sLastPlayedSong = 0xFF; // last played song?

s16 sHasSunsSong = false;

s16 sMessageHasSetSfx = false;

u16 sOcarinaSongBitFlags = 0; // ocarina bit flags

MessageTableEntry sNesMessageEntryTable[] = {
#define DEFINE_MESSAGE(textId, type, yPos, nesMessage, gerMessage, fraMessage) \
    { textId, (_SHIFTL(type, 4, 8) | _SHIFTL(yPos, 0, 8)), _message_##textId##_nes },
#define DEFINE_MESSAGE_FFFC
#include "text/message_data.h"
#undef DEFINE_MESSAGE_FFFC
#undef DEFINE_MESSAGE
    { 0xFFFF, 0, NULL },
};

const char* sGerMessageEntryTable[] = {
#define DEFINE_MESSAGE(textId, type, yPos, nesMessage, gerMessage, fraMessage) _message_##textId##_ger,
#include "text/message_data.h"
#undef DEFINE_MESSAGE
    NULL,
};

const char* sFraMessageEntryTable[] = {
#define DEFINE_MESSAGE(textId, type, yPos, nesMessage, gerMessage, fraMessage) _message_##textId##_fra,
#include "text/message_data.h"
#undef DEFINE_MESSAGE
    NULL,
};

MessageTableEntry sStaffMessageEntryTable[] = {
#define DEFINE_MESSAGE(textId, type, yPos, staffMessage) \
    { textId, (_SHIFTL(type, 4, 8) | _SHIFTL(yPos, 0, 8)), _message_##textId##_staff },
#include "text/message_data_staff.h"
#undef DEFINE_MESSAGE
    { 0xFFFF, 0, NULL },
};

MessageTableEntry* sNesMessageEntryTablePtr = sNesMessageEntryTable;
const char** sGerMessageEntryTablePtr = sGerMessageEntryTable;
const char** sFraMessageEntryTablePtr = sFraMessageEntryTable;
MessageTableEntry* sStaffMessageEntryTablePtr = sStaffMessageEntryTable;

s16 sTextboxBackgroundForePrimColors[][3] = {
    { 255, 255, 255 }, { 50, 20, 0 },     { 255, 60, 0 },    { 255, 255, 255 },
    { 255, 255, 255 }, { 255, 255, 255 }, { 255, 255, 255 }, { 255, 255, 255 },
};

s16 sTextboxBackgroundBackPrimColors[][3] = {
    { 0, 0, 0 },
    { 220, 150, 0 },
    { 0, 0, 0 },
    { 0, 0, 0 },
};

s16 sTextboxBackgroundYOffsets[] = {
    1,
    2,
};

// original name: onpu_buff
u8 sOcarinaNoteBuf[12] = { 0 };

s16 sOcarinaNotesAlphaValues[9] = { 0 };

// Maps the ocarina song order to the quest item order
s16 gOcarinaSongItemMap[] = {
    OCARINA_SONG_MINUET,   OCARINA_SONG_BOLERO,  OCARINA_SONG_SERENADE, OCARINA_SONG_REQUIEM,
    OCARINA_SONG_NOCTURNE, OCARINA_SONG_PRELUDE, OCARINA_SONG_LULLABY,  OCARINA_SONG_EPONAS,
    OCARINA_SONG_SARIAS,   OCARINA_SONG_SUNS,    OCARINA_SONG_TIME,     OCARINA_SONG_STORMS,
};

s32 sCharTexSize;
s32 sCharTexScale;
s16 sOcarinaNoteAPrimR;
s16 sOcarinaNoteAPrimB;
s16 sOcarinaNoteAPrimG;
s16 sOcarinaNoteAEnvR;
s16 sOcarinaNoteAEnvB;
s16 sOcarinaNoteAEnvG;
s16 sOcarinaNoteCPrimR;
s16 sOcarinaNoteCPrimB;
s16 sOcarinaNoteCPrimG;
s16 sOcarinaNoteCEnvR;
s16 sOcarinaNoteCEnvB;
s16 sOcarinaNoteCEnvG;

void Message_ResetOcarinaNoteState(void) {
    R_OCARINA_NOTES_YPOS(0) = 189;
    R_OCARINA_NOTES_YPOS(1) = 184;
    R_OCARINA_NOTES_YPOS(2) = 179;
    R_OCARINA_NOTES_YPOS(3) = 174;
    R_OCARINA_NOTES_YPOS(4) = 169;
    sOcarinaNoteBuf[0] = 0xFF;
    sOcarinaNotesAlphaValues[0] = sOcarinaNotesAlphaValues[1] = sOcarinaNotesAlphaValues[2] =
        sOcarinaNotesAlphaValues[3] = sOcarinaNotesAlphaValues[4] = sOcarinaNotesAlphaValues[5] =
            sOcarinaNotesAlphaValues[6] = sOcarinaNotesAlphaValues[7] = sOcarinaNotesAlphaValues[8] = 0;
    sOcarinaNoteAPrimR = 80;
    sOcarinaNoteAPrimG = 255;
    sOcarinaNoteAPrimB = 150;
    sOcarinaNoteAEnvR = 10;
    sOcarinaNoteAEnvG = 10;
    sOcarinaNoteAEnvB = 10;
    sOcarinaNoteCPrimR = 255;
    sOcarinaNoteCPrimG = 255;
    sOcarinaNoteCPrimB = 50;
    sOcarinaNoteCEnvR = 10;
    sOcarinaNoteCEnvG = 10;
    sOcarinaNoteCEnvB = 10;
}

void Message_UpdateOcarinaGame(GlobalContext* globalCtx) {
    MessageContext* msgCtx = &globalCtx->msgCtx;

    globalCtx->msgCtx.msgMode++;

    if (globalCtx->msgCtx.msgMode == MSGMODE_MEMORY_GAME_PLAYER_PLAYING) {
        Audio_OcaSetInstrument(1);
        msgCtx->ocarinaStaff = Audio_OcaGetPlayingStaff();
        msgCtx->ocarinaStaff->pos = sOcarinaNoteBufPos = 0;
        func_800ECC04((1 << OCARINA_SONG_MEMORY_GAME) + 0x8000);
        msgCtx->textDrawPos = msgCtx->decodedTextLen;
    } else if (msgCtx->msgMode == MSGMODE_MEMORY_GAME_RIGHT_SKULLKID_PLAYING) {
        Audio_OcaSetInstrument(6);
        msgCtx->ocarinaStaff = Audio_OcaGetDisplayingStaff();
        msgCtx->ocarinaStaff->pos = sOcarinaNoteBufPos = 0;
        Audio_OcaSetSongPlayback(OCARINA_SONG_MEMORY_GAME + 1, 1);
        msgCtx->stateTimer = 2;
    }
    Message_ResetOcarinaNoteState();
}

u8 Message_ShouldAdvance(GlobalContext* globalCtx) {
    Input* input = &globalCtx->state.input[0];

    if (CHECK_BTN_ALL(input->press.button, BTN_A) || CHECK_BTN_ALL(input->press.button, BTN_B) ||
        CHECK_BTN_ALL(input->press.button, BTN_CUP)) {
        Audio_PlaySoundGeneral(NA_SE_SY_MESSAGE_PASS, &gSfxDefaultPos, 4, &gSfxDefaultFreqAndVolScale,
                               &gSfxDefaultFreqAndVolScale, &gSfxDefaultReverb);
    }
    return CHECK_BTN_ALL(input->press.button, BTN_A) || CHECK_BTN_ALL(input->press.button, BTN_B) ||
           CHECK_BTN_ALL(input->press.button, BTN_CUP);
}

u8 Message_ShouldAdvanceSilent(GlobalContext* globalCtx) {
    Input* input = &globalCtx->state.input[0];

    return CHECK_BTN_ALL(input->press.button, BTN_A) || CHECK_BTN_ALL(input->press.button, BTN_B) ||
           CHECK_BTN_ALL(input->press.button, BTN_CUP);
}

/**
 * Closes any currently displayed textbox immediately, without waiting for
 * input from the player.
 */
void Message_CloseTextbox(GlobalContext* globalCtx) {
    MessageContext* msgCtx = &globalCtx->msgCtx;

    if (msgCtx->msgLength != 0) {
        msgCtx->stateTimer = 2;
        msgCtx->msgMode = MSGMODE_TEXT_CLOSING;
        msgCtx->textboxEndType = TEXTBOX_ENDTYPE_DEFAULT;
        Audio_PlaySoundGeneral(0, &gSfxDefaultPos, 4, &gSfxDefaultFreqAndVolScale, &gSfxDefaultFreqAndVolScale,
                               &gSfxDefaultReverb);
    }
}

void Message_HandleChoiceSelection(GlobalContext* globalCtx, u8 numChoices) {
    static s16 sAnalogStickHeld = false;
    MessageContext* msgCtx = &globalCtx->msgCtx;
    Input* input = &globalCtx->state.input[0];

    if (input->rel.stick_y >= 30 && !sAnalogStickHeld) {
        sAnalogStickHeld = true;
        msgCtx->choiceIndex--;
        if (msgCtx->choiceIndex > 128) {
            msgCtx->choiceIndex = 0;
        } else {
            Audio_PlaySoundGeneral(NA_SE_SY_CURSOR, &gSfxDefaultPos, 4, &gSfxDefaultFreqAndVolScale,
                                   &gSfxDefaultFreqAndVolScale, &gSfxDefaultReverb);
        }
    } else if (input->rel.stick_y <= -30 && !sAnalogStickHeld) {
        sAnalogStickHeld = true;
        msgCtx->choiceIndex++;
        if (msgCtx->choiceIndex > numChoices) {
            msgCtx->choiceIndex = numChoices;
        } else {
            Audio_PlaySoundGeneral(NA_SE_SY_CURSOR, &gSfxDefaultPos, 4, &gSfxDefaultFreqAndVolScale,
                                   &gSfxDefaultFreqAndVolScale, &gSfxDefaultReverb);
        }
    } else if (ABS(input->rel.stick_y) < 30) {
        sAnalogStickHeld = false;
    }
    msgCtx->textPosX = R_TEXT_CHOICE_XPOS;
    msgCtx->textPosY =
        (numChoices == 1) ? R_TEXT_CHOICE_YPOS(msgCtx->choiceIndex + 1) : R_TEXT_CHOICE_YPOS(msgCtx->choiceIndex);
}

void Message_DrawTextChar(GlobalContext* globalCtx, void* textureImage, Gfx** p) {
    MessageContext* msgCtx = &globalCtx->msgCtx;
    Gfx* gfx = *p;
    s16 x = msgCtx->textPosX;
    s16 y = msgCtx->textPosY;

    gDPPipeSync(gfx++);

    sCharTexSize = (R_TEXT_CHAR_SCALE / 100.0f) * 16.0f;
    sCharTexScale = 1024.0f / (R_TEXT_CHAR_SCALE / 100.0f);

    gDPLoadTextureBlock_4b(gfx++, textureImage, G_IM_FMT_I, FONT_CHAR_TEX_WIDTH, FONT_CHAR_TEX_HEIGHT, 0,
                           G_TX_NOMIRROR | G_TX_CLAMP, G_TX_NOMIRROR | G_TX_CLAMP, G_TX_NOMASK, G_TX_NOMASK, G_TX_NOLOD,
                           G_TX_NOLOD);

    // Draw drop shadow
    if (msgCtx->textBoxType != TEXTBOX_TYPE_NONE_NO_SHADOW) {
        gDPSetPrimColor(gfx++, 0, 0, 0, 0, 0, msgCtx->textColorAlpha);
        gSPTextureRectangle(gfx++, (x + R_TEXT_DROP_SHADOW_OFFSET) << 2, (y + R_TEXT_DROP_SHADOW_OFFSET) << 2,
                            (x + R_TEXT_DROP_SHADOW_OFFSET + sCharTexSize) << 2,
                            (y + R_TEXT_DROP_SHADOW_OFFSET + sCharTexSize) << 2, G_TX_RENDERTILE, 0, 0, sCharTexScale,
                            sCharTexScale);
    }

    gDPPipeSync(gfx++);
    gDPSetPrimColor(gfx++, 0, 0, msgCtx->textColorR, msgCtx->textColorG, msgCtx->textColorB, msgCtx->textColorAlpha);
    gSPTextureRectangle(gfx++, x << 2, y << 2, (x + sCharTexSize) << 2, (y + sCharTexSize) << 2, G_TX_RENDERTILE, 0, 0,
                        sCharTexScale, sCharTexScale);
    *p = gfx;
}

// resizes textboxes when opening them
void Message_GrowTextbox(MessageContext* msgCtx) {
    static f32 sWidthCoefficients[] = {
        1.2f, 1.5f, 1.8f, 2.0f, 2.1f, 2.2f, 2.1f, 2.0f,
    };
    static f32 sHeightCoefficients[] = {
        0.6f, 0.75f, 0.9f, 1.0f, 1.05f, 1.1f, 1.05f, 1.0f,
    };
    f32 width =
        R_TEXTBOX_WIDTH_TARGET * (sWidthCoefficients[msgCtx->stateTimer] + sWidthCoefficients[msgCtx->stateTimer]);
    f32 height = R_TEXTBOX_HEIGHT_TARGET * sHeightCoefficients[msgCtx->stateTimer];
    f32 texWidth =
        R_TEXTBOX_TEXWIDTH_TARGET / (sWidthCoefficients[msgCtx->stateTimer] + sWidthCoefficients[msgCtx->stateTimer]);
    f32 texHeight = R_TEXTBOX_TEXHEIGHT_TARGET / sHeightCoefficients[msgCtx->stateTimer];

    // Adjust y pos
    R_TEXTBOX_Y = R_TEXTBOX_Y_TARGET +
                  (R_TEXTBOX_Y_TARGET - (s16)(R_TEXTBOX_Y_TARGET * sHeightCoefficients[msgCtx->stateTimer] + 0.5f)) / 2;

    msgCtx->textboxColorAlphaCurrent += msgCtx->textboxColorAlphaTarget / 8;
    msgCtx->stateTimer++;
    if (msgCtx->stateTimer == 8) {
        // Reached the end
        R_TEXTBOX_X = R_TEXTBOX_X_TARGET;
        R_TEXTBOX_Y = R_TEXTBOX_Y_TARGET;
        msgCtx->msgMode = MSGMODE_TEXT_STARTING;
        msgCtx->textboxColorAlphaCurrent = msgCtx->textboxColorAlphaTarget;
    }
    // Adjust width and height
    R_TEXTBOX_WIDTH = (s16)(width + 0.5f) / 2;
    R_TEXTBOX_HEIGHT = (s16)(height + 0.5f);
    // Adjust texture coordinates
    R_TEXTBOX_TEXWIDTH = texWidth + 0.5f;
    R_TEXTBOX_TEXHEIGHT = texHeight + 0.5f;
    // Adjust x pos
    R_TEXTBOX_X = (R_TEXTBOX_X_TARGET + R_TEXTBOX_WIDTH_TARGET) - (R_TEXTBOX_WIDTH / 2);
}

void Message_FindMessage(GlobalContext* globalCtx, u16 textId) {
    const char* foundSeg;
    const char* nextSeg;
    MessageTableEntry* messageTableEntry = sNesMessageEntryTablePtr;
    const char** languageSegmentTable;
    Font* font;
    const char* seg;

    if (gSaveContext.language == LANGUAGE_ENG) {
        seg = messageTableEntry->segment;

        while (messageTableEntry->textId != 0xFFFF) {
            font = &globalCtx->msgCtx.font;

            if (messageTableEntry->textId == textId) {
                foundSeg = messageTableEntry->segment;
                font->charTexBuf[0] = messageTableEntry->typePos;
                messageTableEntry++;
                nextSeg = messageTableEntry->segment;
                font->msgOffset = foundSeg - seg;
                font->msgLength = nextSeg - foundSeg;
                // "Message found!!!"
                osSyncPrintf(" メッセージが,見つかった！！！ = %x  "
                             "(data=%x) (data0=%x) (data1=%x) (data2=%x) (data3=%x)\n",
                             textId, font->msgOffset, font->msgLength, foundSeg, seg, nextSeg);
                return;
            }
            messageTableEntry++;
        }
    } else {
        languageSegmentTable =
            (gSaveContext.language == LANGUAGE_GER) ? sGerMessageEntryTablePtr : sFraMessageEntryTablePtr;
        seg = messageTableEntry->segment;

        while (messageTableEntry->textId != 0xFFFF) {
            font = &globalCtx->msgCtx.font;

            if (messageTableEntry->textId == textId) {
                foundSeg = *languageSegmentTable;
                font->charTexBuf[0] = messageTableEntry->typePos;
                languageSegmentTable++;
                nextSeg = *languageSegmentTable;
                font->msgOffset = foundSeg - seg;
                font->msgLength = nextSeg - foundSeg;
                // "Message found!!!"
                osSyncPrintf(" メッセージが,見つかった！！！ = %x  "
                             "(data=%x) (data0=%x) (data1=%x) (data2=%x) (data3=%x)\n",
                             textId, font->msgOffset, font->msgLength, foundSeg, seg, nextSeg);
                return;
            }
            messageTableEntry++;
            languageSegmentTable++;
        }
    }
    // "Message not found!!!"
    osSyncPrintf(" メッセージが,見つからなかった！！！ = %x\n", textId);
    font = &globalCtx->msgCtx.font;
    messageTableEntry = sNesMessageEntryTablePtr;

    if (gSaveContext.language == LANGUAGE_ENG) {
        foundSeg = messageTableEntry->segment;
        font->charTexBuf[0] = messageTableEntry->typePos;
        messageTableEntry++;
        nextSeg = messageTableEntry->segment;
    } else {
        languageSegmentTable =
            (gSaveContext.language == LANGUAGE_GER) ? sGerMessageEntryTablePtr : sFraMessageEntryTablePtr;
        foundSeg = *languageSegmentTable;
        font->charTexBuf[0] = messageTableEntry->typePos;
        languageSegmentTable++;
        nextSeg = *languageSegmentTable;
    }
    font->msgOffset = foundSeg - seg;
    font->msgLength = nextSeg - foundSeg;
}

void Message_FindCreditsMessage(GlobalContext* globalCtx, u16 textId) {
    const char* foundSeg;
    const char* nextSeg;
    const char* seg;
    MessageTableEntry* messageTableEntry = sStaffMessageEntryTablePtr;
    Font* font;

    seg = messageTableEntry->segment;
    while (messageTableEntry->textId != 0xFFFF) {
        font = &globalCtx->msgCtx.font;

        if (messageTableEntry->textId == textId) {
            foundSeg = messageTableEntry->segment;
            font->charTexBuf[0] = messageTableEntry->typePos;
            messageTableEntry++;
            nextSeg = messageTableEntry->segment;
            font->msgOffset = foundSeg - seg;
            font->msgLength = nextSeg - foundSeg;
            // "Message found!!!"
            osSyncPrintf(" メッセージが,見つかった！！！ = %x  (data=%x) (data0=%x) (data1=%x) (data2=%x) (data3=%x)\n",
                         textId, font->msgOffset, font->msgLength, foundSeg, seg, nextSeg);
            return;
        }
        messageTableEntry++;
    }
}

void Message_SetTextColor(MessageContext* msgCtx, u16 colorParameter) {
    switch (colorParameter) {
        case MSGCOL_RED:
            if (msgCtx->textBoxType == TEXTBOX_TYPE_WOODEN) {
                msgCtx->textColorR = 255;
                msgCtx->textColorG = 120;
                msgCtx->textColorB = 0;
            } else {
                msgCtx->textColorR = 255;
                msgCtx->textColorG = 60;
                msgCtx->textColorB = 60;
            }
            break;
        case MSGCOL_ADJUSTABLE:
            if (msgCtx->textBoxType == TEXTBOX_TYPE_WOODEN) {
                msgCtx->textColorR = R_TEXT_ADJUST_COLOR_1_R;
                msgCtx->textColorG = R_TEXT_ADJUST_COLOR_1_G;
                msgCtx->textColorB = R_TEXT_ADJUST_COLOR_1_B;
            } else {
                msgCtx->textColorR = R_TEXT_ADJUST_COLOR_2_R;
                msgCtx->textColorG = R_TEXT_ADJUST_COLOR_2_G;
                msgCtx->textColorB = R_TEXT_ADJUST_COLOR_2_B;
            }
            break;
        case MSGCOL_BLUE:
            if (msgCtx->textBoxType == TEXTBOX_TYPE_WOODEN) {
                msgCtx->textColorR = 80;
                msgCtx->textColorG = 110;
                msgCtx->textColorB = 255;
            } else {
                msgCtx->textColorR = 80;
                msgCtx->textColorG = 90;
                msgCtx->textColorB = 255;
            }
            break;
        case MSGCOL_LIGHTBLUE:
            if (msgCtx->textBoxType == TEXTBOX_TYPE_WOODEN) {
                msgCtx->textColorR = 90;
                msgCtx->textColorG = 180;
                msgCtx->textColorB = 255;
            } else if (msgCtx->textBoxType == TEXTBOX_TYPE_NONE_NO_SHADOW) {
                msgCtx->textColorR = 80;
                msgCtx->textColorG = 150;
                msgCtx->textColorB = 180;
            } else {
                msgCtx->textColorR = 100;
                msgCtx->textColorG = 180;
                msgCtx->textColorB = 255;
            }
            break;
        case MSGCOL_PURPLE:
            if (msgCtx->textBoxType == TEXTBOX_TYPE_WOODEN) {
                msgCtx->textColorR = 210;
                msgCtx->textColorG = 100;
                msgCtx->textColorB = 255;
            } else {
                msgCtx->textColorR = 255;
                msgCtx->textColorG = 150;
                msgCtx->textColorB = 180;
            }
            break;
        case MSGCOL_YELLOW:
            if (msgCtx->textBoxType == TEXTBOX_TYPE_WOODEN) {
                msgCtx->textColorR = 255;
                msgCtx->textColorG = 255;
                msgCtx->textColorB = 30;
            } else {
                msgCtx->textColorR = 225;
                msgCtx->textColorG = 255;
                msgCtx->textColorB = 50;
            }
            break;
        case MSGCOL_BLACK:
            msgCtx->textColorR = msgCtx->textColorG = msgCtx->textColorB = 0;
            break;
        case MSGCOL_DEFAULT:
        default:
            if (msgCtx->textBoxType == TEXTBOX_TYPE_NONE_NO_SHADOW) {
                msgCtx->textColorR = msgCtx->textColorG = msgCtx->textColorB = 0;
            } else {
                msgCtx->textColorR = msgCtx->textColorG = msgCtx->textColorB = 255;
            }
            break;
    }
}

void Message_DrawTextboxIcon(GlobalContext* globalCtx, Gfx** p, s16 x, s16 y) {
    static s16 sIconPrimColors[][3] = {
        { 0, 200, 80 },
        { 50, 255, 130 },
    };
    static s16 sIconEnvColors[][3] = {
        { 0, 0, 0 },
        { 0, 255, 130 },
    };
    static s16 sIconPrimR = 0;
    static s16 sIconPrimG = 200;
    static s16 sIconPrimB = 80;
    static s16 sIconFlashTimer = 12;
    static s16 sIconFlashColorIdx = 0;
    static s16 sIconEnvR = 0;
    static s16 sIconEnvG = 0;
    static s16 sIconEnvB = 0;
    MessageContext* msgCtx = &globalCtx->msgCtx;
    Font* font = &msgCtx->font;
    Gfx* gfx = *p;
    s16 primR;
    s16 primG;
    s16 primB;
    s16 envR;
    s16 envG;
    s16 envB;
    u8* iconTexture = font->iconBuf;

    if (sTextIsCredits) {
        return;
    }

    primR = (ABS(sIconPrimR - sIconPrimColors[sIconFlashColorIdx][0])) / sIconFlashTimer;
    primG = (ABS(sIconPrimG - sIconPrimColors[sIconFlashColorIdx][1])) / sIconFlashTimer;
    primB = (ABS(sIconPrimB - sIconPrimColors[sIconFlashColorIdx][2])) / sIconFlashTimer;

    if (sIconPrimR >= sIconPrimColors[sIconFlashColorIdx][0]) {
        sIconPrimR -= primR;
    } else {
        sIconPrimR += primR;
    }

    if (sIconPrimG >= sIconPrimColors[sIconFlashColorIdx][1]) {
        sIconPrimG -= primG;
    } else {
        sIconPrimG += primG;
    }

    if (sIconPrimB >= sIconPrimColors[sIconFlashColorIdx][2]) {
        sIconPrimB -= primB;
    } else {
        sIconPrimB += primB;
    }

    envR = (ABS(sIconEnvR - sIconEnvColors[sIconFlashColorIdx][0])) / sIconFlashTimer;
    envG = (ABS(sIconEnvG - sIconEnvColors[sIconFlashColorIdx][1])) / sIconFlashTimer;
    envB = (ABS(sIconEnvB - sIconEnvColors[sIconFlashColorIdx][2])) / sIconFlashTimer;

    if (sIconEnvR >= sIconEnvColors[sIconFlashColorIdx][0]) {
        sIconEnvR -= envR;
    } else {
        sIconEnvR += envR;
    }

    if (sIconEnvG >= sIconEnvColors[sIconFlashColorIdx][1]) {
        sIconEnvG -= envG;
    } else {
        sIconEnvG += envG;
    }

    if (sIconEnvB >= sIconEnvColors[sIconFlashColorIdx][2]) {
        sIconEnvB -= envB;
    } else {
        sIconEnvB += envB;
    }

    sIconFlashTimer--;

    if (sIconFlashTimer == 0) {
        sIconPrimR = sIconPrimColors[sIconFlashColorIdx][0];
        sIconPrimG = sIconPrimColors[sIconFlashColorIdx][1];
        sIconPrimB = sIconPrimColors[sIconFlashColorIdx][2];
        sIconEnvR = sIconEnvColors[sIconFlashColorIdx][0];
        sIconEnvG = sIconEnvColors[sIconFlashColorIdx][1];
        sIconEnvB = sIconEnvColors[sIconFlashColorIdx][2];
        sIconFlashTimer = 12;
        sIconFlashColorIdx ^= 1;
    }

    gDPPipeSync(gfx++);

    gDPSetCombineLERP(gfx++, PRIMITIVE, ENVIRONMENT, TEXEL0, ENVIRONMENT, TEXEL0, 0, PRIMITIVE, 0, PRIMITIVE,
                      ENVIRONMENT, TEXEL0, ENVIRONMENT, TEXEL0, 0, PRIMITIVE, 0);

    gDPSetPrimColor(gfx++, 0, 0, sIconPrimR, sIconPrimG, sIconPrimB, 255);
    gDPSetEnvColor(gfx++, sIconEnvR, sIconEnvG, sIconEnvB, 255);

    gDPLoadTextureBlock_4b(gfx++, iconTexture, G_IM_FMT_I, FONT_CHAR_TEX_WIDTH, FONT_CHAR_TEX_HEIGHT, 0,
                           G_TX_NOMIRROR | G_TX_CLAMP, G_TX_NOMIRROR | G_TX_CLAMP, G_TX_NOMASK, G_TX_NOMASK, G_TX_NOLOD,
                           G_TX_NOLOD);

    sCharTexSize = 16.0f * ((f32)R_TEXT_CHAR_SCALE / 100.0f);
    sCharTexScale = 1024.0f / ((f32)R_TEXT_CHAR_SCALE / 100.0f);

    gSPTextureRectangle(gfx++, x << 2, y << 2, (x + sCharTexSize) << 2, (y + sCharTexSize) << 2, G_TX_RENDERTILE, 0, 0,
                        sCharTexScale, sCharTexScale);

    msgCtx->stateTimer++;

    *p = gfx;
}

#define MESSAGE_SPACE_WIDTH 6
f32 sFontWidths[144] = {
    8.0f,  // ' '
    8.0f,  // '!'
    6.0f,  // '"'
    9.0f,  // '#'
    9.0f,  // '$'
    14.0f, // '%'
    12.0f, // '&'
    3.0f,  // '''
    7.0f,  // '('
    7.0f,  // ')'
    7.0f,  // '*'
    9.0f,  // '+'
    4.0f,  // ','
    6.0f,  // '-'
    4.0f,  // '.'
    9.0f,  // '/'
    10.0f, // '0'
    5.0f,  // '1'
    9.0f,  // '2'
    9.0f,  // '3'
    10.0f, // '4'
    9.0f,  // '5'
    9.0f,  // '6'
    9.0f,  // '7'
    9.0f,  // '8'
    9.0f,  // '9'
    6.0f,  // ':'
    6.0f,  // ';'
    9.0f,  // '<'
    11.0f, // '='
    9.0f,  // '>'
    11.0f, // '?'
    13.0f, // '@'
    12.0f, // 'A'
    9.0f,  // 'B'
    11.0f, // 'C'
    11.0f, // 'D'
    8.0f,  // 'E'
    8.0f,  // 'F'
    12.0f, // 'G'
    10.0f, // 'H'
    4.0f,  // 'I'
    8.0f,  // 'J'
    10.0f, // 'K'
    8.0f,  // 'L'
    13.0f, // 'M'
    11.0f, // 'N'
    13.0f, // 'O'
    9.0f,  // 'P'
    13.0f, // 'Q'
    10.0f, // 'R'
    10.0f, // 'S'
    9.0f,  // 'T'
    10.0f, // 'U'
    11.0f, // 'V'
    15.0f, // 'W'
    11.0f, // 'X'
    10.0f, // 'Y'
    10.0f, // 'Z'
    7.0f,  // '['
    10.0f, // '\'
    7.0f,  // ']'
    10.0f, // '^'
    9.0f,  // '_'
    5.0f,  // '`'
    8.0f,  // 'a'
    9.0f,  // 'b'
    8.0f,  // 'c'
    9.0f,  // 'd'
    9.0f,  // 'e'
    6.0f,  // 'f'
    9.0f,  // 'g'
    8.0f,  // 'h'
    4.0f,  // 'i'
    6.0f,  // 'j'
    8.0f,  // 'k'
    4.0f,  // 'l'
    12.0f, // 'm'
    9.0f,  // 'n'
    9.0f,  // 'o'
    9.0f,  // 'p'
    9.0f,  // 'q'
    7.0f,  // 'r'
    8.0f,  // 's'
    7.0f,  // 't'
    8.0f,  // 'u'
    9.0f,  // 'v'
    12.0f, // 'w'
    8.0f,  // 'x'
    9.0f,  // 'y'
    8.0f,  // 'z'
    7.0f,  // '{'
    5.0f,  // '|'
    7.0f,  // '}'
    10.0f, // '~'
    10.0f, // '‾'
    12.0f, // 'À'
    6.0f,  // 'î'
    12.0f, // 'Â'
    12.0f, // 'Ä'
    11.0f, // 'Ç'
    8.0f,  // 'È'
    8.0f,  // 'É'
    8.0f,  // 'Ê'
    6.0f,  // 'Ë'
    6.0f,  // 'Ï'
    13.0f, // 'Ô'
    13.0f, // 'Ö'
    10.0f, // 'Ù'
    10.0f, // 'Û'
    10.0f, // 'Ü'
    9.0f,  // 'ß'
    8.0f,  // 'à'
    8.0f,  // 'á'
    8.0f,  // 'â'
    8.0f,  // 'ä'
    8.0f,  // 'ç'
    9.0f,  // 'è'
    9.0f,  // 'é'
    9.0f,  // 'ê'
    9.0f,  // 'ë'
    6.0f,  // 'ï'
    9.0f,  // 'ô'
    9.0f,  // 'ö'
    9.0f,  // 'ù'
    9.0f,  // 'û'
    9.0f,  // 'ü'
    14.0f, // '[A]'
    14.0f, // '[B]'
    14.0f, // '[C]'
    14.0f, // '[L]'
    14.0f, // '[R]'
    14.0f, // '[Z]'
    14.0f, // '[C-Up]'
    14.0f, // '[C-Down]'
    14.0f, // '[C-Left]'
    14.0f, // '[C-Right]'
    14.0f, // '▼'
    14.0f, // '[Control-Pad]'
    14.0f, // '[D-Pad]'
    14.0f, // ?
    14.0f, // ?
    14.0f, // ?
    14.0f, // ?
};

u16 Message_DrawItemIcon(GlobalContext* globalCtx, u16 itemId, Gfx** p, u16 i) {
    s32 pad;
    Gfx* gfx = *p;
    MessageContext* msgCtx = &globalCtx->msgCtx;

    // clang-format off
<<<<<<< HEAD
    if (msgCtx->msgMode == MSGMODE_TEXT_DISPLAYING) { Audio_PlaySoundGeneral(0, &D_801333D4, 4, &D_801333E0,
                                                                             &D_801333E0, &D_801333E8);
    }
=======
    if (msgCtx->msgMode == MSGMODE_TEXT_DISPLAYING) { Audio_PlaySoundGeneral(0, &gSfxDefaultPos, 4, &gSfxDefaultFreqAndVolScale, &gSfxDefaultFreqAndVolScale, &gSfxDefaultReverb); }
>>>>>>> ef870bdd
    // clang-format on

    gDPPipeSync(gfx++);
    gDPSetCombineMode(gfx++, G_CC_MODULATEIA_PRIM, G_CC_MODULATEIA_PRIM);
    gDPSetPrimColor(gfx++, 0, 0, 255, 255, 255, msgCtx->textColorAlpha);

    if (itemId >= ITEM_MEDALLION_FOREST) {
        gDPLoadTextureBlock(gfx++, (u32)msgCtx->textboxSegment + MESSAGE_STATIC_TEX_SIZE, G_IM_FMT_RGBA, G_IM_SIZ_32b,
                            24, 24, 0, G_TX_NOMIRROR | G_TX_WRAP, G_TX_NOMIRROR | G_TX_WRAP, G_TX_NOMASK, G_TX_NOMASK,
                            G_TX_NOLOD, G_TX_NOLOD);
    } else {
        gDPLoadTextureBlock(gfx++, (u32)msgCtx->textboxSegment + MESSAGE_STATIC_TEX_SIZE, G_IM_FMT_RGBA, G_IM_SIZ_32b,
                            32, 32, 0, G_TX_NOMIRROR | G_TX_WRAP, G_TX_NOMIRROR | G_TX_WRAP, G_TX_NOMASK, G_TX_NOMASK,
                            G_TX_NOLOD, G_TX_NOLOD);
    }
    gSPTextureRectangle(gfx++, (msgCtx->textPosX + R_TEXTBOX_ICON_XPOS) << 2, R_TEXTBOX_ICON_YPOS << 2,
                        (msgCtx->textPosX + R_TEXTBOX_ICON_XPOS + R_TEXTBOX_ICON_SIZE) << 2,
                        (R_TEXTBOX_ICON_YPOS + R_TEXTBOX_ICON_SIZE) << 2, G_TX_RENDERTILE, 0, 0, 1 << 10, 1 << 10);
    gDPPipeSync(gfx++);
    gDPSetCombineLERP(gfx++, 0, 0, 0, PRIMITIVE, TEXEL0, 0, PRIMITIVE, 0, 0, 0, 0, PRIMITIVE, TEXEL0, 0, PRIMITIVE, 0);

    msgCtx->textPosX += 32;

    i++;
    *p = gfx;

    return i;
}

void Message_HandleOcarina(GlobalContext* globalCtx) {
    MessageContext* msgCtx = &globalCtx->msgCtx;

    if (globalCtx->msgCtx.msgMode == MSGMODE_TEXT_DISPLAYING) {
        globalCtx->msgCtx.ocarinaMode = OCARINA_MODE_01;

        if (msgCtx->ocarinaAction == OCARINA_ACTION_SCARECROW_LONG_RECORDING) {
            msgCtx->msgMode = MSGMODE_SCARECROW_LONG_RECORDING_START;
            // "Recording Start / Recording Start / Recording Start / Recording Start -> "
            osSyncPrintf("録音開始 録音開始 録音開始 録音開始  -> ");
        } else if (msgCtx->ocarinaAction == OCARINA_ACTION_SCARECROW_LONG_PLAYBACK) {
            // "Recording Playback / Recording Playback / Recording Playback / Recording Playback -> "
            osSyncPrintf("録音再生 録音再生 録音再生 録音再生  -> ");
            Audio_OcaSetInstrument(1);
            Audio_OcaSetInstrument(1);
            msgCtx->ocarinaStaff = Audio_OcaGetDisplayingStaff();
            sOcarinaNoteBufPos = sOcarinaNoteBufLen = 0;
            msgCtx->ocarinaStaff->pos = sOcarinaNoteBufPos;
            Message_ResetOcarinaNoteState();
            msgCtx->stateTimer = 3;
            msgCtx->msgMode = MSGMODE_SCARECROW_LONG_PLAYBACK;
            Audio_OcaSetSongPlayback(OCARINA_SONG_SCARECROW_LONG + 1, 1);
        } else if (msgCtx->ocarinaAction == OCARINA_ACTION_SCARECROW_RECORDING) {
            msgCtx->msgMode = MSGMODE_SCARECROW_RECORDING_START;
            // "8 Note Recording Start / 8 Note Recording Start / 8 Note Recording Start -> "
            osSyncPrintf("８音録音開始 ８音録音開始 ８音録音開始  -> ");
        } else if (msgCtx->ocarinaAction == OCARINA_ACTION_SCARECROW_PLAYBACK) {
            // "8 Note Playback / 8 Note Playback / 8 Note Playback -> "
            osSyncPrintf("８音再生 ８音再生 ８音再生  -> ");
            Audio_OcaSetInstrument(1);
            Audio_OcaSetInstrument(1);
            msgCtx->ocarinaStaff = Audio_OcaGetDisplayingStaff();
            sOcarinaNoteBufPos = sOcarinaNoteBufLen = 0;
            msgCtx->ocarinaStaff->pos = sOcarinaNoteBufPos;
            Message_ResetOcarinaNoteState();
            msgCtx->stateTimer = 3;
            msgCtx->msgMode = MSGMODE_SCARECROW_PLAYBACK;
            Audio_OcaSetSongPlayback(OCARINA_SONG_SCARECROW + 1, 1);
        } else if (msgCtx->ocarinaAction == OCARINA_ACTION_MEMORY_GAME) {
            msgCtx->msgMode = MSGMODE_MEMORY_GAME_START;
            // "Musical Round Start / Musical Round Start / Musical Round Start / Musical Round Start -> "
            osSyncPrintf("輪唱開始 輪唱開始 輪唱開始 輪唱開始  -> ");
        } else if (msgCtx->ocarinaAction == OCARINA_ACTION_FROGS) {
            msgCtx->msgMode = MSGMODE_FROGS_START;
            // "Frog Chorus / Frog Chorus -> "
            osSyncPrintf("カエルの合唱 カエルの合唱  -> ");
        } else {
            // "Ocarina（%d）"
            osSyncPrintf("オカリナ（%d） ", msgCtx->ocarinaAction);
            if (msgCtx->ocarinaAction == OCARINA_ACTION_UNK_0 || msgCtx->ocarinaAction == OCARINA_ACTION_FREE_PLAY ||
                msgCtx->ocarinaAction >= OCARINA_ACTION_CHECK_SARIA) {
                msgCtx->msgMode = MSGMODE_OCARINA_STARTING;
                osSyncPrintf("000000000000  -> ");
            } else if (msgCtx->ocarinaAction >= OCARINA_ACTION_TEACH_MINUET &&
                       msgCtx->ocarinaAction <= OCARINA_ACTION_TEACH_STORMS) {
                msgCtx->msgMode = MSGMODE_SONG_DEMONSTRATION_STARTING;
                osSyncPrintf("111111111111  -> ");
            } else {
                msgCtx->msgMode = MSGMODE_SONG_PLAYBACK_STARTING;
                osSyncPrintf("222222222222  -> ");
            }
        }
        osSyncPrintf("msg_mode=%d\n", msgCtx->msgMode);
    }
}

/**
 * Draws the text contents of a textbox, up to the current point that has
 * been scrolled to so far.
 */
void Message_DrawText(GlobalContext* globalCtx, Gfx** gfxP) {
    MessageContext* msgCtx = &globalCtx->msgCtx;
    u16 lookAheadCharacter;
    u8 character;
    u16 j;
    u16 i;
    u16 sfxHi;
    u16 charTexIdx;
    Font* font = &globalCtx->msgCtx.font;
    Gfx* gfx = *gfxP;

    globalCtx->msgCtx.textPosX = R_TEXT_INIT_XPOS;

    if (sTextIsCredits == false) {
        msgCtx->textPosY = R_TEXT_INIT_YPOS;
    } else {
        msgCtx->textPosY = YREG(1);
    }

    if (msgCtx->textBoxType == TEXTBOX_TYPE_NONE_NO_SHADOW) {
        msgCtx->textColorR = msgCtx->textColorG = msgCtx->textColorB = 0;
    } else {
        msgCtx->textColorR = msgCtx->textColorG = msgCtx->textColorB = 255;
    }

    msgCtx->unk_E3D0 = 0;
    charTexIdx = 0;

    for (i = 0; i < msgCtx->textDrawPos; i++) {
        character = msgCtx->msgBufDecoded[i];

        switch (character) {
            case MESSAGE_NEWLINE:
                msgCtx->textPosX = R_TEXT_INIT_XPOS;
                if (msgCtx->choiceNum == 1 || msgCtx->choiceNum == 3) {
                    msgCtx->textPosX += 32;
                }
                if (msgCtx->choiceNum == 2 && msgCtx->textPosY != R_TEXT_INIT_YPOS) {
                    msgCtx->textPosX += 32;
                }
                msgCtx->textPosY += R_TEXT_LINE_SPACING;
                break;
            case MESSAGE_COLOR:
                Message_SetTextColor(msgCtx, msgCtx->msgBufDecoded[++i] & 0xF);
                break;
            case ' ':
                msgCtx->textPosX += MESSAGE_SPACE_WIDTH;
                break;
            case MESSAGE_BOX_BREAK:
                if (msgCtx->msgMode == MSGMODE_TEXT_DISPLAYING) {
                    if (!sTextboxSkipped) {
                        Audio_PlaySoundGeneral(0, &gSfxDefaultPos, 4, &gSfxDefaultFreqAndVolScale,
                                               &gSfxDefaultFreqAndVolScale, &gSfxDefaultReverb);
                        msgCtx->msgMode = MSGMODE_TEXT_AWAIT_NEXT;
                        Font_LoadMessageBoxIcon(font, TEXTBOX_ICON_TRIANGLE);
                    } else {
                        msgCtx->msgMode = MSGMODE_TEXT_NEXT_MSG;
                        msgCtx->textUnskippable = false;
                        msgCtx->msgBufPos++;
                    }
                }
                *gfxP = gfx;
                return;
            case MESSAGE_SHIFT:
                msgCtx->textPosX += msgCtx->msgBufDecoded[++i];
                break;
            case MESSAGE_TEXTID:
                msgCtx->textboxEndType = TEXTBOX_ENDTYPE_HAS_NEXT;
                if (msgCtx->msgMode == MSGMODE_TEXT_DISPLAYING) {
                    Audio_PlaySoundGeneral(0, &gSfxDefaultPos, 4, &gSfxDefaultFreqAndVolScale,
                                           &gSfxDefaultFreqAndVolScale, &gSfxDefaultReverb);
                    msgCtx->msgMode = MSGMODE_TEXT_DONE;
                    Font_LoadMessageBoxIcon(font, TEXTBOX_ICON_TRIANGLE);
                }
                *gfxP = gfx;
                return;
            case MESSAGE_QUICKTEXT_ENABLE:
                if (i + 1 == msgCtx->textDrawPos && (msgCtx->msgMode == MSGMODE_TEXT_DISPLAYING ||
                                                     (msgCtx->msgMode >= MSGMODE_OCARINA_STARTING &&
                                                      msgCtx->msgMode < MSGMODE_SCARECROW_LONG_RECORDING_START))) {
                    j = i;
                    while (true) {
                        lookAheadCharacter = msgCtx->msgBufDecoded[j];
                        if (lookAheadCharacter == MESSAGE_SHIFT) {
                            j += 2;
                        } else if ((lookAheadCharacter != MESSAGE_QUICKTEXT_DISABLE) &&
                                   (lookAheadCharacter != MESSAGE_PERSISTENT) &&
                                   (lookAheadCharacter != MESSAGE_EVENT) &&
                                   (lookAheadCharacter != MESSAGE_BOX_BREAK_DELAYED) &&
                                   (lookAheadCharacter != MESSAGE_AWAIT_BUTTON_PRESS) &&
                                   (lookAheadCharacter != MESSAGE_BOX_BREAK) && (lookAheadCharacter != MESSAGE_END)) {
                            j++;
                        } else {
                            break;
                        }
                    }
                    i = j - 1;
                    msgCtx->textDrawPos = i + 1;

                    if (character) {}
                }
            case MESSAGE_QUICKTEXT_DISABLE:
                break;
            case MESSAGE_AWAIT_BUTTON_PRESS:
                if (i + 1 == msgCtx->textDrawPos) {
                    if (msgCtx->msgMode == MSGMODE_TEXT_DISPLAYING) {
                        msgCtx->msgMode = MSGMODE_TEXT_AWAIT_INPUT;
                        Font_LoadMessageBoxIcon(font, TEXTBOX_ICON_TRIANGLE);
                    }
                    *gfxP = gfx;
                    return;
                }
                break;
            case MESSAGE_BOX_BREAK_DELAYED:
                if (msgCtx->msgMode == MSGMODE_TEXT_DISPLAYING) {
                    msgCtx->stateTimer = msgCtx->msgBufDecoded[++i];
                    msgCtx->msgMode = MSGMODE_TEXT_DELAYED_BREAK;
                }
                *gfxP = gfx;
                return;
            case MESSAGE_FADE2:
                if (msgCtx->msgMode == MSGMODE_TEXT_DISPLAYING) {
                    msgCtx->msgMode = MSGMODE_TEXT_DONE;
                    msgCtx->textboxEndType = TEXTBOX_ENDTYPE_FADING;
                    // "Timer"
                    osSyncPrintf("タイマー (%x) (%x)", msgCtx->msgBufDecoded[i + 1], msgCtx->msgBufDecoded[i + 2]);
                    msgCtx->stateTimer = msgCtx->msgBufDecoded[++i] << 8;
                    msgCtx->stateTimer |= msgCtx->msgBufDecoded[++i];
                    // "Total wct"
                    osSyncPrintf("合計wct=%x(%d)\n", msgCtx->stateTimer, msgCtx->stateTimer);
                }
                *gfxP = gfx;
                return;
            case MESSAGE_SFX:
                if (msgCtx->msgMode == MSGMODE_TEXT_DISPLAYING && !sMessageHasSetSfx) {
                    sMessageHasSetSfx = true;
                    // "Sound (SE)"
                    osSyncPrintf("サウンド（ＳＥ）\n");
                    sfxHi = msgCtx->msgBufDecoded[i + 1] << 8;
                    Audio_PlaySoundGeneral(sfxHi | msgCtx->msgBufDecoded[i + 2], &gSfxDefaultPos, 4,
                                           &gSfxDefaultFreqAndVolScale, &gSfxDefaultFreqAndVolScale,
                                           &gSfxDefaultReverb);
                }
                i += 2;
                break;
            case MESSAGE_ITEM_ICON:
                i = Message_DrawItemIcon(globalCtx, msgCtx->msgBufDecoded[i + 1], &gfx, i);
                break;
            case MESSAGE_BACKGROUND:
                // clang-format off
<<<<<<< HEAD
                if (msgCtx->msgMode == MSGMODE_TEXT_DISPLAYING) { Audio_PlaySoundGeneral(0, &D_801333D4, 4, &D_801333E0,
                                                                                            &D_801333E0, &D_801333E8);
                }
=======
                if (msgCtx->msgMode == MSGMODE_TEXT_DISPLAYING) { Audio_PlaySoundGeneral(0, &gSfxDefaultPos, 4, &gSfxDefaultFreqAndVolScale, &gSfxDefaultFreqAndVolScale, &gSfxDefaultReverb); }
>>>>>>> ef870bdd
                // clang-format on
                gDPPipeSync(gfx++);
                gDPSetCombineMode(gfx++, G_CC_MODULATEIA_PRIM, G_CC_MODULATEIA_PRIM);
                gDPSetPrimColor(gfx++, 0, 0, sTextboxBackgroundBackPrimColors[msgCtx->textboxBackgroundBackColorIdx][0],
                                sTextboxBackgroundBackPrimColors[msgCtx->textboxBackgroundBackColorIdx][1],
                                sTextboxBackgroundBackPrimColors[msgCtx->textboxBackgroundBackColorIdx][2],
                                msgCtx->textColorAlpha);

                gDPLoadTextureBlock_4b(gfx++, (u32)msgCtx->textboxSegment + MESSAGE_STATIC_TEX_SIZE, G_IM_FMT_I, 96, 48,
                                       0, G_TX_NOMIRROR | G_TX_WRAP, G_TX_NOMIRROR | G_TX_WRAP, G_TX_NOMASK,
                                       G_TX_NOMASK, G_TX_NOLOD, G_TX_NOLOD);
                gSPTextureRectangle(
                    gfx++, (msgCtx->textPosX + 1) << 2,
                    (R_TEXTBOX_BG_YPOS + sTextboxBackgroundYOffsets[msgCtx->textboxBackgroundYOffsetIdx]) << 2,
                    (msgCtx->textPosX + 96 + 1) << 2,
                    (R_TEXTBOX_BG_YPOS + sTextboxBackgroundYOffsets[msgCtx->textboxBackgroundYOffsetIdx] + 48) << 2,
                    G_TX_RENDERTILE, 0, 0, 1 << 10, 1 << 10);

                gDPLoadTextureBlock_4b(gfx++, (u32)msgCtx->textboxSegment + MESSAGE_STATIC_TEX_SIZE + 0x900, G_IM_FMT_I,
                                       96, 48, 0, G_TX_NOMIRROR | G_TX_WRAP, G_TX_NOMIRROR | G_TX_WRAP, G_TX_NOMASK,
                                       G_TX_NOMASK, G_TX_NOLOD, G_TX_NOLOD);
                gSPTextureRectangle(
                    gfx++, (msgCtx->textPosX + 96 + 1) << 2,
                    (R_TEXTBOX_BG_YPOS + sTextboxBackgroundYOffsets[msgCtx->textboxBackgroundYOffsetIdx]) << 2,
                    (msgCtx->textPosX + 96 + 1 + 96 + 1) << 2,
                    (R_TEXTBOX_BG_YPOS + sTextboxBackgroundYOffsets[msgCtx->textboxBackgroundYOffsetIdx] + 48) << 2,
                    G_TX_RENDERTILE, 0, 0, 1 << 10, 1 << 10);

                gDPPipeSync(gfx++);
                gDPSetPrimColor(gfx++, 0, 0, sTextboxBackgroundForePrimColors[msgCtx->textboxBackgroundForeColorIdx][0],
                                sTextboxBackgroundForePrimColors[msgCtx->textboxBackgroundForeColorIdx][1],
                                sTextboxBackgroundForePrimColors[msgCtx->textboxBackgroundForeColorIdx][2],
                                msgCtx->textColorAlpha);

                gDPLoadTextureBlock_4b(gfx++, ((u32)msgCtx->textboxSegment + MESSAGE_STATIC_TEX_SIZE), G_IM_FMT_I, 96,
                                       48, 0, G_TX_NOMIRROR | G_TX_WRAP, G_TX_NOMIRROR | G_TX_WRAP, G_TX_NOMASK,
                                       G_TX_NOMASK, G_TX_NOLOD, G_TX_NOLOD);
                gSPTextureRectangle(gfx++, msgCtx->textPosX << 2, R_TEXTBOX_BG_YPOS << 2, (msgCtx->textPosX + 96) << 2,
                                    (R_TEXTBOX_BG_YPOS + 48) << 2, G_TX_RENDERTILE, 0, 0, 1 << 10, 1 << 10);

                gDPLoadTextureBlock_4b(gfx++, ((u32)msgCtx->textboxSegment + MESSAGE_STATIC_TEX_SIZE + 0x900),
                                       G_IM_FMT_I, 96, 48, 0, G_TX_NOMIRROR | G_TX_WRAP, G_TX_NOMIRROR | G_TX_WRAP,
                                       G_TX_NOMASK, G_TX_NOMASK, G_TX_NOLOD, G_TX_NOLOD);
                gSPTextureRectangle(gfx++, (msgCtx->textPosX + 96) << 2, R_TEXTBOX_BG_YPOS << 2,
                                    (msgCtx->textPosX + 192) << 2, (R_TEXTBOX_BG_YPOS + 48) << 2, G_TX_RENDERTILE, 0, 0,
                                    1 << 10, 1 << 10);

                gDPPipeSync(gfx++);
                gDPSetCombineLERP(gfx++, 0, 0, 0, PRIMITIVE, TEXEL0, 0, PRIMITIVE, 0, 0, 0, 0, PRIMITIVE, TEXEL0, 0,
                                  PRIMITIVE, 0);

                msgCtx->textPosX += 32;
                break;
            case MESSAGE_TEXT_SPEED:
                msgCtx->textDelay = msgCtx->msgBufDecoded[++i];
                break;
            case MESSAGE_UNSKIPPABLE:
                msgCtx->textUnskippable = true;
                break;
            case MESSAGE_TWO_CHOICE:
                msgCtx->textboxEndType = TEXTBOX_ENDTYPE_2_CHOICE;
                if (msgCtx->msgMode == MSGMODE_TEXT_DISPLAYING) {
                    msgCtx->choiceTextId = msgCtx->textId;
                    msgCtx->stateTimer = 4;
                    msgCtx->choiceIndex = 0;
                    Font_LoadMessageBoxIcon(font, TEXTBOX_ICON_ARROW);
                }
                break;
            case MESSAGE_THREE_CHOICE:
                msgCtx->textboxEndType = TEXTBOX_ENDTYPE_3_CHOICE;
                if (msgCtx->msgMode == MSGMODE_TEXT_DISPLAYING) {
                    msgCtx->choiceTextId = msgCtx->textId;
                    msgCtx->stateTimer = 4;
                    msgCtx->choiceIndex = 0;
                    Font_LoadMessageBoxIcon(font, TEXTBOX_ICON_ARROW);
                }
                break;
            case MESSAGE_END:
                if (msgCtx->msgMode == MSGMODE_TEXT_DISPLAYING) {
                    msgCtx->msgMode = MSGMODE_TEXT_DONE;
                    if (msgCtx->textboxEndType == TEXTBOX_ENDTYPE_DEFAULT) {
                        Audio_PlaySoundGeneral(NA_SE_SY_MESSAGE_END, &gSfxDefaultPos, 4, &gSfxDefaultFreqAndVolScale,
                                               &gSfxDefaultFreqAndVolScale, &gSfxDefaultReverb);
                        Font_LoadMessageBoxIcon(font, TEXTBOX_ICON_SQUARE);
                        if (globalCtx->csCtx.state == 0) {
                            Interface_SetDoAction(globalCtx, DO_ACTION_RETURN);
                        }
                    }
                }
                *gfxP = gfx;
                return;
            case MESSAGE_OCARINA:
                if (i + 1 == msgCtx->textDrawPos) {
                    Message_HandleOcarina(globalCtx);
                    *gfxP = gfx;
                    return;
                }
                break;
            case MESSAGE_FADE:
                if (msgCtx->msgMode == MSGMODE_TEXT_DISPLAYING) {
                    msgCtx->msgMode = MSGMODE_TEXT_DONE;
                    msgCtx->textboxEndType = TEXTBOX_ENDTYPE_FADING;
                    msgCtx->stateTimer = msgCtx->msgBufDecoded[++i];
                    Font_LoadMessageBoxIcon(font, TEXTBOX_ICON_SQUARE);
                    if (globalCtx->csCtx.state == 0) {
                        Interface_SetDoAction(globalCtx, DO_ACTION_RETURN);
                    }
                }
                *gfxP = gfx;
                return;
            case MESSAGE_PERSISTENT:
                if (msgCtx->msgMode == MSGMODE_TEXT_DISPLAYING) {
                    Audio_PlaySoundGeneral(0, &gSfxDefaultPos, 4, &gSfxDefaultFreqAndVolScale,
                                           &gSfxDefaultFreqAndVolScale, &gSfxDefaultReverb);
                    msgCtx->msgMode = MSGMODE_TEXT_DONE;
                    msgCtx->textboxEndType = TEXTBOX_ENDTYPE_PERSISTENT;
                }
                *gfxP = gfx;
                return;
            case MESSAGE_EVENT:
                if (msgCtx->msgMode == MSGMODE_TEXT_DISPLAYING) {
                    msgCtx->msgMode = MSGMODE_TEXT_DONE;
                    msgCtx->textboxEndType = TEXTBOX_ENDTYPE_EVENT;
                    Font_LoadMessageBoxIcon(font, TEXTBOX_ICON_TRIANGLE);
                    Audio_PlaySoundGeneral(NA_SE_SY_MESSAGE_END, &gSfxDefaultPos, 4, &gSfxDefaultFreqAndVolScale,
                                           &gSfxDefaultFreqAndVolScale, &gSfxDefaultReverb);
                }
                *gfxP = gfx;
                return;
            default:
                if (msgCtx->msgMode == MSGMODE_TEXT_DISPLAYING && i + 1 == msgCtx->textDrawPos &&
                    msgCtx->textDelayTimer == msgCtx->textDelay) {
                    Audio_PlaySoundGeneral(0, &gSfxDefaultPos, 4, &gSfxDefaultFreqAndVolScale,
                                           &gSfxDefaultFreqAndVolScale, &gSfxDefaultReverb);
                }
                Message_DrawTextChar(globalCtx, &font->charTexBuf[charTexIdx], &gfx);
                charTexIdx += FONT_CHAR_TEX_SIZE;

                msgCtx->textPosX += (s32)(sFontWidths[character - ' '] * (R_TEXT_CHAR_SCALE / 100.0f));
                break;
        }
    }
    if (msgCtx->textDelayTimer == 0) {
        msgCtx->textDrawPos = i + 1;
        msgCtx->textDelayTimer = msgCtx->textDelay;
    } else {
        msgCtx->textDelayTimer--;
    }
    *gfxP = gfx;
}

void Message_LoadItemIcon(GlobalContext* globalCtx, u16 itemId, s16 y) {
    static s16 sIconItem32XOffsets[] = { 74, 74, 74 };
    static s16 sIconItem24XOffsets[] = { 72, 72, 72 };
    MessageContext* msgCtx = &globalCtx->msgCtx;
    InterfaceContext* interfaceCtx = &globalCtx->interfaceCtx;

    if (itemId == ITEM_DUNGEON_MAP) {
        interfaceCtx->mapPalette[30] = 0xFF;
        interfaceCtx->mapPalette[31] = 0xFF;
    }
    if (itemId < ITEM_MEDALLION_FOREST) {
        R_TEXTBOX_ICON_XPOS = R_TEXT_INIT_XPOS - sIconItem32XOffsets[gSaveContext.language];
        R_TEXTBOX_ICON_YPOS = y + 6;
        R_TEXTBOX_ICON_SIZE = 32;
        DmaMgr_SendRequest1((u32)msgCtx->textboxSegment + MESSAGE_STATIC_TEX_SIZE,
                            (u32)_icon_item_staticSegmentRomStart + (itemId * 0x1000), 0x1000, "../z_message_PAL.c",
                            1473);
        // "Item 32-0"
        osSyncPrintf("アイテム32-0\n");
    } else {
        R_TEXTBOX_ICON_XPOS = R_TEXT_INIT_XPOS - sIconItem24XOffsets[gSaveContext.language];
        R_TEXTBOX_ICON_YPOS = y + 10;
        R_TEXTBOX_ICON_SIZE = 24;
        DmaMgr_SendRequest1((u32)msgCtx->textboxSegment + MESSAGE_STATIC_TEX_SIZE,
                            (u32)_icon_item_24_staticSegmentRomStart + (itemId - ITEM_MEDALLION_FOREST) * 0x900, 0x900,
                            "../z_message_PAL.c", 1482);
        // "Item 24"
        osSyncPrintf("アイテム24＝%d (%d) {%d}\n", itemId, itemId - ITEM_KOKIRI_EMERALD, 84);
    }
    msgCtx->msgBufPos++;
    msgCtx->choiceNum = 1;
}

void Message_Decode(GlobalContext* globalCtx) {
    u8 curChar;
    u8 curChar2;
    u16 value;
    s32 loadChar;
    s32 charTexIdx = 0;
    s16 playerNameLen;
    s16 decodedBufPos = 0;
    s16 numLines = 0;
    s16 i;
    s16 digits[4];
    f32 timeInSeconds;
    MessageContext* msgCtx = &globalCtx->msgCtx;
    Font* font = &globalCtx->msgCtx.font;

    globalCtx->msgCtx.textDelayTimer = 0;
    globalCtx->msgCtx.textUnskippable = globalCtx->msgCtx.textDelay = globalCtx->msgCtx.textDelayTimer = 0;
    sTextFade = false;

    while (true) {
        curChar2 = curChar = msgCtx->msgBufDecoded[decodedBufPos] = font->msgBuf[msgCtx->msgBufPos];

        if (curChar == MESSAGE_BOX_BREAK || curChar == MESSAGE_TEXTID || curChar == MESSAGE_BOX_BREAK_DELAYED ||
            curChar == MESSAGE_EVENT || curChar == MESSAGE_END) {
            // Textbox decoding ends with any of the above text control characters
            msgCtx->msgMode = MSGMODE_TEXT_DISPLAYING;
            msgCtx->textDrawPos = 1;
            R_TEXT_INIT_YPOS = R_TEXTBOX_Y + 8;
            osSyncPrintf("ＪＪ＝%d\n", numLines);
            if (msgCtx->textBoxType != TEXTBOX_TYPE_NONE_BOTTOM) {
                if (numLines == 0) {
                    R_TEXT_INIT_YPOS = (u16)(R_TEXTBOX_Y + 26);
                } else if (numLines == 1) {
                    R_TEXT_INIT_YPOS = (u16)(R_TEXTBOX_Y + 20);
                } else if (numLines == 2) {
                    R_TEXT_INIT_YPOS = (u16)(R_TEXTBOX_Y + 16);
                }
            }
            if (curChar2 == MESSAGE_TEXTID) {
                osSyncPrintf("NZ_NEXTMSG=%x, %x, %x\n", font->msgBuf[msgCtx->msgBufPos],
                             font->msgBuf[msgCtx->msgBufPos + 1], font->msgBuf[msgCtx->msgBufPos + 2]);
                curChar = msgCtx->msgBufDecoded[++decodedBufPos] = font->msgBuf[msgCtx->msgBufPos + 1];
                msgCtx->msgBufDecoded[++decodedBufPos] = font->msgBuf[msgCtx->msgBufPos + 2];
                value = curChar << 8;
                sNextTextId = msgCtx->msgBufDecoded[decodedBufPos] | value;
            }
            if (curChar2 == MESSAGE_BOX_BREAK_DELAYED) {
                msgCtx->msgBufDecoded[++decodedBufPos] = font->msgBuf[msgCtx->msgBufPos + 1];
                msgCtx->msgBufPos += 2;
            }
            msgCtx->decodedTextLen = decodedBufPos;
            if (sTextboxSkipped) {
                msgCtx->textDrawPos = msgCtx->decodedTextLen;
            }
            break;
        } else if (curChar == MESSAGE_NAME) {
            // Substitute the player name control character for the file's player name.
            for (playerNameLen = ARRAY_COUNT(gSaveContext.playerName); playerNameLen > 0; playerNameLen--) {
                if (gSaveContext.playerName[playerNameLen - 1] != 0x3E) {
                    break;
                }
            }
            // "Name"
            osSyncPrintf("\n名前 ＝ ");
            for (i = 0; i < playerNameLen; i++) {
                curChar2 = gSaveContext.playerName[i];
                if (curChar2 == 0x3E) {
                    curChar2 = ' ';
                } else if (curChar2 == 0x40) {
                    curChar2 = '.';
                } else if (curChar2 == 0x3F) {
                    curChar2 = '-';
                } else if (curChar2 < 0xA) {
                    curChar2 += 0;
                    curChar2 += '0';
                } else if (curChar2 < 0x24) {
                    curChar2 += 0;
                    curChar2 += '7';
                } else if (curChar2 < 0x3E) {
                    curChar2 += 0;
                    curChar2 += '=';
                }
                if (curChar2 != ' ') {
                    Font_LoadChar(font, curChar2 - ' ', charTexIdx);
                    charTexIdx += FONT_CHAR_TEX_SIZE;
                }
                osSyncPrintf("%x ", curChar2);
                msgCtx->msgBufDecoded[decodedBufPos] = curChar2;
                decodedBufPos++;
            }
            decodedBufPos--;
        } else if (curChar == MESSAGE_MARATHON_TIME || curChar == MESSAGE_RACE_TIME) {
            // Convert the values of the appropriate timer to digits and add the
            //  digits to the decoded buffer in place of the control character.
            // "EVENT timer"
            osSyncPrintf("\nＥＶＥＮＴタイマー ＝ ");
            digits[0] = digits[1] = digits[2] = 0;
            if (curChar == MESSAGE_RACE_TIME) {
                digits[3] = gSaveContext.timer1Value;
            } else {
                digits[3] = gSaveContext.timer2Value;
            }

            while (digits[3] >= 60) {
                digits[1]++;
                if (digits[1] >= 10) {
                    digits[0]++;
                    digits[1] -= 10;
                }
                digits[3] -= 60;
            }
            while (digits[3] >= 10) {
                digits[2]++;
                digits[3] -= 10;
            }

            for (i = 0; i < 4; i++) {
                Font_LoadChar(font, digits[i] + '0' - ' ', charTexIdx);
                charTexIdx += FONT_CHAR_TEX_SIZE;
                msgCtx->msgBufDecoded[decodedBufPos] = digits[i] + '0';
                decodedBufPos++;
                if (i == 1) {
                    Font_LoadChar(font, '"' - ' ', charTexIdx);
                    charTexIdx += FONT_CHAR_TEX_SIZE;
                    msgCtx->msgBufDecoded[decodedBufPos] = '"';
                    decodedBufPos++;
                } else if (i == 3) {
                    Font_LoadChar(font, '"' - ' ', charTexIdx);
                    charTexIdx += FONT_CHAR_TEX_SIZE;
                    msgCtx->msgBufDecoded[decodedBufPos] = '"';
                }
            }
        } else if (curChar == MESSAGE_POINTS) {
            // Convert the values of the current minigame score to digits and
            //  add the digits to the decoded buffer in place of the control character.
            // "Yabusame score"
            osSyncPrintf("\n流鏑馬スコア ＝ %d\n", gSaveContext.minigameScore);
            digits[0] = digits[1] = digits[2] = 0;
            digits[3] = gSaveContext.minigameScore;

            while (digits[3] >= 1000) {
                digits[0]++;
                digits[3] -= 1000;
            }
            while (digits[3] >= 100) {
                digits[1]++;
                digits[3] -= 100;
            }
            while (digits[3] >= 10) {
                digits[2]++;
                digits[3] -= 10;
            }

            loadChar = false;
            for (i = 0; i < 4; i++) {
                if (i == 3 || digits[i] != 0) {
                    loadChar = true;
                }
                if (loadChar) {
                    Font_LoadChar(font, digits[i] + '0' - ' ', charTexIdx);
                    msgCtx->msgBufDecoded[decodedBufPos] = digits[i] + '0';
                    charTexIdx += FONT_CHAR_TEX_SIZE;
                    decodedBufPos++;
                }
            }
            decodedBufPos--;
        } else if (curChar == MESSAGE_TOKENS) {
            // Convert the current number of collected gold skulltula tokens to digits and
            //  add the digits to the decoded buffer in place of the control character.
            // "Total number of gold stars"
            osSyncPrintf("\n金スタ合計数 ＝ %d", gSaveContext.inventory.gsTokens);
            digits[0] = digits[1] = 0;
            digits[2] = gSaveContext.inventory.gsTokens;

            while (digits[2] >= 100) {
                digits[0]++;
                digits[2] -= 100;
            }
            while (digits[2] >= 10) {
                digits[1]++;
                digits[2] -= 10;
            }

            loadChar = false;
            for (i = 0; i < 3; i++) {
                if (i == 2 || digits[i] != 0) {
                    loadChar = true;
                }
                if (loadChar) {
                    Font_LoadChar(font, digits[i] + '0' - ' ', charTexIdx);
                    msgCtx->msgBufDecoded[decodedBufPos] = digits[i] + '0';
                    charTexIdx += FONT_CHAR_TEX_SIZE;
                    osSyncPrintf("%x(%x) ", digits[i] + '0' - ' ', digits[i]);
                    decodedBufPos++;
                }
            }
            decodedBufPos--;
        } else if (curChar == MESSAGE_FISH_INFO) {
            // "Fishing hole fish size"
            osSyncPrintf("\n釣り堀魚サイズ ＝ ");
            digits[0] = 0;
            digits[1] = gSaveContext.minigameScore;

            while (digits[1] >= 10) {
                digits[0]++;
                digits[1] -= 10;
            }

            for (i = 0; i < 2; i++) {
                if (i == 1 || digits[i] != 0) {
                    Font_LoadChar(font, digits[i] + '0' - ' ', charTexIdx);
                    msgCtx->msgBufDecoded[decodedBufPos] = digits[i] + '0';
                    charTexIdx += FONT_CHAR_TEX_SIZE;
                    osSyncPrintf("%x(%x) ", digits[i] + '0' - ' ', digits[i]);
                    decodedBufPos++;
                }
            }
            decodedBufPos--;
        } else if (curChar == MESSAGE_HIGHSCORE) {
            value = HIGH_SCORE((u8)font->msgBuf[++msgCtx->msgBufPos]);
            // "Highscore"
            osSyncPrintf("ランキング＝%d\n", font->msgBuf[msgCtx->msgBufPos]);
            if ((font->msgBuf[msgCtx->msgBufPos] & 0xFF) == 2) {
                if (LINK_AGE_IN_YEARS == YEARS_CHILD) {
                    value &= 0x7F;
                } else {
                    osSyncPrintf("HI_SCORE( kanfont->mbuff.nes_mes_buf[message->rdp] & 0xff000000 ) = %x\n",
                                 HIGH_SCORE(font->msgBufWide[msgCtx->msgBufPos] & 0xFF000000));
                    value = ((HIGH_SCORE((u8)font->msgBuf[msgCtx->msgBufPos]) & 0xFF000000) >> 0x18) & 0x7F;
                }
                value = SQ((f32)value) * 0.0036f + 0.5f;
                osSyncPrintf("score=%d\n", value);
            }
            switch (font->msgBuf[msgCtx->msgBufPos] & 0xFF) {
                case HS_HBA:
                case HS_POE_POINTS:
                case HS_FISHING:
                    digits[0] = digits[1] = digits[2] = 0;
                    digits[3] = value;

                    while (digits[3] >= 1000) {
                        digits[0]++;
                        digits[3] -= 1000;
                    }
                    while (digits[3] >= 100) {
                        digits[1]++;
                        digits[3] -= 100;
                    }
                    while (digits[3] >= 10) {
                        digits[2]++;
                        digits[3] -= 10;
                    }
                    if (curChar) {}

                    loadChar = false;
                    for (i = 0; i < 4; i++) {
                        if (i == 3 || digits[i] != 0) {
                            loadChar = true;
                        }
                        if (loadChar) {
                            Font_LoadChar(font, digits[i] + '0' - ' ', charTexIdx);
                            msgCtx->msgBufDecoded[decodedBufPos] = digits[i] + '0';
                            charTexIdx += FONT_CHAR_TEX_SIZE;
                            decodedBufPos++;
                        }
                    }
                    decodedBufPos--;
                    break;
                case HS_UNK_05:
                    break;
                case HS_HORSE_RACE:
                case HS_MARATHON:
                case HS_DAMPE_RACE:
                    digits[0] = digits[1] = digits[2] = 0;
                    digits[3] = value;

                    while (digits[3] >= 60) {
                        digits[1]++;
                        if (digits[1] >= 10) {
                            digits[0]++;
                            digits[1] -= 10;
                        }
                        digits[3] -= 60;
                    }
                    while (digits[3] >= 10) {
                        digits[2]++;
                        digits[3] -= 10;
                    }

                    for (i = 0; i < 4; i++) {
                        Font_LoadChar(font, digits[i] + '0' - ' ', charTexIdx);
                        charTexIdx += FONT_CHAR_TEX_SIZE;
                        msgCtx->msgBufDecoded[decodedBufPos] = digits[i] + '0';
                        decodedBufPos++;
                        if (i == 1) {
                            Font_LoadChar(font, '"' - ' ', charTexIdx);
                            charTexIdx += FONT_CHAR_TEX_SIZE;
                            msgCtx->msgBufDecoded[decodedBufPos] = '"';
                            decodedBufPos++;
                        } else if (i == 3) {
                            Font_LoadChar(font, '"' - ' ', charTexIdx);
                            charTexIdx += FONT_CHAR_TEX_SIZE;
                            msgCtx->msgBufDecoded[decodedBufPos] = '"';
                        }
                    }
                    break;
            }
        } else if (curChar == MESSAGE_TIME) {
            // "Zelda time"
            osSyncPrintf("\nゼルダ時間 ＝ ");
            digits[0] = 0;
            timeInSeconds = gSaveContext.dayTime * (24.0f * 60.0f / 0x10000);

            digits[1] = timeInSeconds / 60.0f;
            while (digits[1] >= 10) {
                digits[0]++;
                digits[1] -= 10;
            }
            digits[2] = 0;
            digits[3] = (s16)timeInSeconds % 60;
            while (digits[3] >= 10) {
                digits[2]++;
                digits[3] -= 10;
            }

            for (i = 0; i < 4; i++) {
                Font_LoadChar(font, digits[i] + '0' - ' ', charTexIdx);
                charTexIdx += FONT_CHAR_TEX_SIZE;
                msgCtx->msgBufDecoded[decodedBufPos] = digits[i] + '0';
                decodedBufPos++;
                if (i == 1) {
                    Font_LoadChar(font, ':' - ' ', charTexIdx);
                    charTexIdx += FONT_CHAR_TEX_SIZE;
                    msgCtx->msgBufDecoded[decodedBufPos] = ':';
                    decodedBufPos++;
                }
            }
            decodedBufPos--;
        } else if (curChar == MESSAGE_ITEM_ICON) {
            msgCtx->msgBufDecoded[++decodedBufPos] = font->msgBuf[msgCtx->msgBufPos + 1];
            osSyncPrintf("ITEM_NO=(%d) (%d)\n", msgCtx->msgBufDecoded[decodedBufPos],
                         font->msgBuf[msgCtx->msgBufPos + 1]);
            Message_LoadItemIcon(globalCtx, font->msgBuf[msgCtx->msgBufPos + 1], R_TEXTBOX_Y + 10);
        } else if (curChar == MESSAGE_BACKGROUND) {
            msgCtx->textboxBackgroundIdx = font->msgBuf[msgCtx->msgBufPos + 1] * 2;
            msgCtx->textboxBackgroundForeColorIdx = (font->msgBuf[msgCtx->msgBufPos + 2] & 0xF0) >> 4;
            msgCtx->textboxBackgroundBackColorIdx = font->msgBuf[msgCtx->msgBufPos + 2] & 0xF;
            msgCtx->textboxBackgroundYOffsetIdx = (font->msgBuf[msgCtx->msgBufPos + 3] & 0xF0) >> 4;
            msgCtx->textboxBackgroundUnkArg = font->msgBuf[msgCtx->msgBufPos + 3] & 0xF;
            DmaMgr_SendRequest1((u32)msgCtx->textboxSegment + MESSAGE_STATIC_TEX_SIZE,
                                (u32)_message_texture_staticSegmentRomStart + msgCtx->textboxBackgroundIdx * 0x900,
                                0x900, "../z_message_PAL.c", 1830);
            DmaMgr_SendRequest1((u32)msgCtx->textboxSegment + MESSAGE_STATIC_TEX_SIZE + 0x900,
                                (u32)_message_texture_staticSegmentRomStart +
                                    (msgCtx->textboxBackgroundIdx + 1) * 0x900,
                                0x900, "../z_message_PAL.c", 1834);
            msgCtx->msgBufPos += 3;
            R_TEXTBOX_BG_YPOS = R_TEXTBOX_Y + 8;
            numLines = 2;
            R_TEXT_INIT_XPOS = 50;
        } else if (curChar == MESSAGE_COLOR) {
            msgCtx->msgBufDecoded[++decodedBufPos] = font->msgBuf[++msgCtx->msgBufPos];
        } else if (curChar == MESSAGE_NEWLINE) {
            numLines++;
        } else if (curChar != MESSAGE_QUICKTEXT_ENABLE && curChar != MESSAGE_QUICKTEXT_DISABLE &&
                   curChar != MESSAGE_AWAIT_BUTTON_PRESS && curChar != MESSAGE_OCARINA &&
                   curChar != MESSAGE_PERSISTENT && curChar != MESSAGE_UNSKIPPABLE) {
            if (curChar == MESSAGE_FADE) {
                sTextFade = true;
                osSyncPrintf("NZ_TIMER_END (key_off_flag=%d)\n", sTextFade);
                msgCtx->msgBufDecoded[++decodedBufPos] = font->msgBuf[++msgCtx->msgBufPos];
            } else if (curChar == MESSAGE_FADE2) {
                sTextFade = true;
                osSyncPrintf("NZ_BGM (key_off_flag=%d)\n", sTextFade);
                msgCtx->msgBufDecoded[++decodedBufPos] = font->msgBuf[++msgCtx->msgBufPos];
                msgCtx->msgBufDecoded[++decodedBufPos] = font->msgBuf[++msgCtx->msgBufPos];
            } else if (curChar == MESSAGE_SHIFT || curChar == MESSAGE_TEXT_SPEED) {
                msgCtx->msgBufDecoded[++decodedBufPos] = font->msgBuf[++msgCtx->msgBufPos] & 0xFF;
            } else if (curChar == MESSAGE_SFX) {
                msgCtx->msgBufDecoded[++decodedBufPos] = font->msgBuf[++msgCtx->msgBufPos];
                msgCtx->msgBufDecoded[++decodedBufPos] = font->msgBuf[++msgCtx->msgBufPos];
            } else if (curChar == MESSAGE_TWO_CHOICE) {
                msgCtx->choiceNum = 2;
            } else if (curChar == MESSAGE_THREE_CHOICE) {
                msgCtx->choiceNum = 3;
            } else if (curChar != ' ') {
                Font_LoadChar(font, curChar - ' ', charTexIdx);
                charTexIdx += FONT_CHAR_TEX_SIZE;
            }
        }
        decodedBufPos++;
        msgCtx->msgBufPos++;
    }
}

void Message_OpenText(GlobalContext* globalCtx, u16 textId) {
    static s16 messageStaticIndices[] = { 0, 1, 3, 2 };
    MessageContext* msgCtx = &globalCtx->msgCtx;
    Font* font = &msgCtx->font;
    s16 textBoxType;

    if (msgCtx->msgMode == MSGMODE_NONE) {
        gSaveContext.unk_13EE = gSaveContext.unk_13EA;
    }
    if (YREG(15) == 0x10) {
        Interface_ChangeAlpha(5);
    }

    sMessageHasSetSfx = D_8014B2F4 = sTextboxSkipped = sTextIsCredits = 0;

    if (textId >= 0x0500 && textId < 0x0600) { // text ids 0500 to 0600 are reserved for credits
        sTextIsCredits = true;
        R_TEXT_CHAR_SCALE = 85;
        R_TEXT_LINE_SPACING = 6;
        R_TEXT_INIT_XPOS = 20;
        YREG(1) = 48;
    } else {
        R_TEXT_CHAR_SCALE = 75;
        R_TEXT_LINE_SPACING = 12;
        R_TEXT_INIT_XPOS = 65;
    }
    if (textId == 0xC2 || textId == 0xFA) {
        // Increments text id based on piece of heart count, assumes the piece of heart text is all
        // in order and that you don't have more than the intended amount of heart pieces.
        textId += (gSaveContext.inventory.questItems & 0xF0000000 & 0xF0000000) >> QUEST_HEART_PIECE_COUNT;
    } else if (msgCtx->textId == 0xC && CHECK_OWNED_EQUIP(EQUIP_SWORD, 2)) {
        textId = 0xB; // Traded Giant's Knife for Biggoron Sword
    } else if (msgCtx->textId == 0xB4 && (gSaveContext.eventChkInf[9] & 0x40)) {
        textId = 0xB5; // Destroyed Gold Skulltula
    }
    // Ocarina Staff + Dialog
    if (textId == 0x4077 || // Pierre?
        textId == 0x407A || // Pierre?
        textId == 0x2061 || // Learning Epona's Song
        textId == 0x5035 || // Guru-Guru in Windmill
        textId == 0x40AC) { // Ocarina Frog Minigame
        Interface_ChangeAlpha(1);
    }
    msgCtx->textId = textId;

    if (textId == 0x2030) { // Talking to Ingo as adult in Lon Lon Ranch for the first time before freeing Epona
        osSyncPrintf(VT_FGCOL(YELLOW));
        osSyncPrintf("？？？？？？？？？？？？？？？？  z_message.c  ？？？？？？？？？？？？？？？？？？\n");
        osSyncPrintf(VT_RST);
        gSaveContext.eventInf[0] = gSaveContext.eventInf[1] = gSaveContext.eventInf[2] = gSaveContext.eventInf[3] = 0;
    }

    if (sTextIsCredits) {
        Message_FindCreditsMessage(globalCtx, textId);
        msgCtx->msgLength = font->msgLength;
        DmaMgr_SendRequest1(font->msgBuf, (u32)(_staff_message_data_staticSegmentRomStart + font->msgOffset),
                            font->msgLength, "../z_message_PAL.c", 1954);
    } else {
        if (gSaveContext.language == LANGUAGE_ENG) {
            Message_FindMessage(globalCtx, textId);
            msgCtx->msgLength = font->msgLength;
            DmaMgr_SendRequest1(font->msgBuf, (u32)(_nes_message_data_staticSegmentRomStart + font->msgOffset),
                                font->msgLength, "../z_message_PAL.c", 1966);
        } else if (gSaveContext.language == LANGUAGE_GER) {
            Message_FindMessage(globalCtx, textId);
            msgCtx->msgLength = font->msgLength;
            DmaMgr_SendRequest1(font->msgBuf, (u32)(_ger_message_data_staticSegmentRomStart + font->msgOffset),
                                font->msgLength, "../z_message_PAL.c", 1978);
        } else {
            Message_FindMessage(globalCtx, textId);
            msgCtx->msgLength = font->msgLength;
            DmaMgr_SendRequest1(font->msgBuf, (u32)(_fra_message_data_staticSegmentRomStart + font->msgOffset),
                                font->msgLength, "../z_message_PAL.c", 1990);
        }
    }
    msgCtx->textBoxProperties = font->charTexBuf[0];
    msgCtx->textBoxType = msgCtx->textBoxProperties >> 4;
    msgCtx->textBoxPos = msgCtx->textBoxProperties & 0xF;
    textBoxType = msgCtx->textBoxType;
    // "Text Box Type"
    osSyncPrintf("吹き出し種類＝%d\n", msgCtx->textBoxType);
    if (textBoxType < TEXTBOX_TYPE_NONE_BOTTOM) {
        DmaMgr_SendRequest1(
            msgCtx->textboxSegment,
            (u32)(_message_staticSegmentRomStart + (messageStaticIndices[textBoxType] * MESSAGE_STATIC_TEX_SIZE)),
            MESSAGE_STATIC_TEX_SIZE, "../z_message_PAL.c", 2006);
        if (textBoxType == TEXTBOX_TYPE_BLACK) {
            msgCtx->textboxColorRed = 0;
            msgCtx->textboxColorGreen = 0;
            msgCtx->textboxColorBlue = 0;
        } else if (textBoxType == TEXTBOX_TYPE_WOODEN) {
            msgCtx->textboxColorRed = 70;
            msgCtx->textboxColorGreen = 50;
            msgCtx->textboxColorBlue = 30;
        } else if (textBoxType == TEXTBOX_TYPE_BLUE) {
            msgCtx->textboxColorRed = 0;
            msgCtx->textboxColorGreen = 10;
            msgCtx->textboxColorBlue = 50;
        } else {
            msgCtx->textboxColorRed = 255;
            msgCtx->textboxColorGreen = 0;
            msgCtx->textboxColorBlue = 0;
        }
        if (textBoxType == TEXTBOX_TYPE_WOODEN) {
            msgCtx->textboxColorAlphaTarget = 230;
        } else if (textBoxType == TEXTBOX_TYPE_OCARINA) {
            msgCtx->textboxColorAlphaTarget = 180;
        } else {
            msgCtx->textboxColorAlphaTarget = 170;
        }
        msgCtx->textboxColorAlphaCurrent = 0;
    }
    msgCtx->choiceNum = msgCtx->textUnskippable = msgCtx->textboxEndType = 0;
    msgCtx->msgBufPos = msgCtx->unk_E3D0 = msgCtx->textDrawPos = 0;
}

void Message_StartTextbox(GlobalContext* globalCtx, u16 textId, Actor* actor) {
    MessageContext* msgCtx = &globalCtx->msgCtx;

    osSyncPrintf(VT_FGCOL(BLUE));
    // "Message"
    osSyncPrintf("めっせーじ＝%x(%d)\n", textId, actor);
    osSyncPrintf(VT_RST);

    msgCtx->ocarinaAction = 0xFFFF;
    Message_OpenText(globalCtx, textId);
    msgCtx->talkActor = actor;
    msgCtx->msgMode = MSGMODE_TEXT_START;
    msgCtx->stateTimer = 0;
    msgCtx->textDelayTimer = 0;
    globalCtx->msgCtx.ocarinaMode = OCARINA_MODE_00;
}

void Message_ContinueTextbox(GlobalContext* globalCtx, u16 textId) {
    MessageContext* msgCtx = &globalCtx->msgCtx;

    osSyncPrintf(VT_FGCOL(GREEN));
    // "Message"
    osSyncPrintf("めっせーじ＝%x  message->msg_data\n", textId, msgCtx->msgLength);
    osSyncPrintf(VT_RST);

    msgCtx->msgLength = 0;
    Message_OpenText(globalCtx, textId);
    msgCtx->msgMode = MSGMODE_NONE;
    msgCtx->textboxColorAlphaCurrent = msgCtx->textboxColorAlphaTarget;
    msgCtx->msgMode = MSGMODE_TEXT_CONTINUING;
    msgCtx->stateTimer = 3;
    msgCtx->textboxEndType = msgCtx->msgBufPos = msgCtx->unk_E3D0 = msgCtx->textDrawPos = msgCtx->textDelayTimer = 0;
    msgCtx->textColorAlpha = 255;

    if (YREG(31) == 0 && globalCtx->interfaceCtx.unk_1FA == 0) {
        Interface_SetDoAction(globalCtx, DO_ACTION_NEXT);
    }
    msgCtx->textboxColorAlphaCurrent = msgCtx->textboxColorAlphaTarget;
}

void Message_StartOcarina(GlobalContext* globalCtx, u16 ocarinaActionId) {
    static u16 sOcarinaSongFlagsMap[] = {
        (1 << OCARINA_SONG_MINUET),    (1 << OCARINA_SONG_BOLERO),   (1 << OCARINA_SONG_SERENADE),
        (1 << OCARINA_SONG_REQUIEM),   (1 << OCARINA_SONG_NOCTURNE), (1 << OCARINA_SONG_PRELUDE),
        (1 << OCARINA_SONG_LULLABY),   (1 << OCARINA_SONG_EPONAS),   (1 << OCARINA_SONG_SARIAS),
        (1 << OCARINA_SONG_SUNS),      (1 << OCARINA_SONG_TIME),     (1 << OCARINA_SONG_STORMS),
        (1 << OCARINA_SONG_SCARECROW),
    };
    MessageContext* msgCtx = &globalCtx->msgCtx;
    s32 textId;
    s16 j;
    s16 i;
    s16 noStop;
    s32 k;

    osSyncPrintf(VT_FGCOL(GREEN));

    for (i = sOcarinaSongBitFlags = 0; i < (QUEST_KOKIRI_EMERALD - QUEST_SONG_MINUET); i++) {
        if (CHECK_QUEST_ITEM(QUEST_SONG_MINUET + i)) {
            osSyncPrintf("ocarina_check_bit[%d]=%x\n", i, sOcarinaSongFlagsMap[i]);
            sOcarinaSongBitFlags |= sOcarinaSongFlagsMap[i];
        }
    }
    if (gSaveContext.scarecrowSpawnSongSet) {
        sOcarinaSongBitFlags |= (1 << OCARINA_SONG_SCARECROW);
    }
    osSyncPrintf("ocarina_bit = %x\n", sOcarinaSongBitFlags);
    osSyncPrintf(VT_RST);

    sHasSunsSong = CHECK_QUEST_ITEM(QUEST_SONG_SUN);
    msgCtx->ocarinaStaff = Audio_OcaGetRecordingStaff();
    msgCtx->ocarinaStaff->pos = sOcarinaNoteBufPos = 0;
    sOcarinaNoteBufLen = 0;
    Message_ResetOcarinaNoteState();
    sLastPlayedSong = msgCtx->unk_E3F2 = msgCtx->lastOcaNoteIdx = 0xFF;

    // "Ocarina Number"
    osSyncPrintf(VT_FGCOL(RED) "☆☆☆☆☆ オカリナ番号＝%d(%d) ☆☆☆☆☆\n" VT_RST, ocarinaActionId, 2);
    noStop = false;
    if (ocarinaActionId >= 0x893) {
        Message_OpenText(globalCtx, ocarinaActionId); // You played the [song name]
        textId = ocarinaActionId + 0x86E;
    } else if (ocarinaActionId == OCARINA_ACTION_MEMORY_GAME) {
        msgCtx->ocarinaAction = ocarinaActionId;
        Message_OpenText(globalCtx, 0x86D); // Play using [A] and [C].
        textId = ocarinaActionId + 0x86E;
    } else if (ocarinaActionId == OCARINA_ACTION_FREE_PLAY || ocarinaActionId >= OCARINA_ACTION_CHECK_SARIA) {
        osSyncPrintf("ocarina_set 000000000000000000  = %d\n", ocarinaActionId);
        msgCtx->ocarinaAction = ocarinaActionId;
        if (ocarinaActionId >= OCARINA_ACTION_CHECK_SARIA && ocarinaActionId <= OCARINA_ACTION_CHECK_STORMS) {
            Audio_PlaySoundGeneral(NA_SE_SY_TRE_BOX_APPEAR, &gSfxDefaultPos, 4, &gSfxDefaultFreqAndVolScale,
                                   &gSfxDefaultFreqAndVolScale, &gSfxDefaultReverb);
        }
        if (ocarinaActionId == OCARINA_ACTION_SCARECROW_PLAYBACK) {
            Message_OpenText(globalCtx, 0x86F); // Ocarina
            textId = ocarinaActionId + 0x86E;
        } else {
            Message_OpenText(globalCtx, 0x86E); // Play using [A] and [C]; [B] to Stop.
            textId = ocarinaActionId + 0x86E;
        }
    } else {
        msgCtx->ocarinaAction = ocarinaActionId;
        noStop = true;
        if (ocarinaActionId >= OCARINA_ACTION_PLAYBACK_MINUET) {
            osSyncPrintf("222222222\n");
            Message_OpenText(globalCtx, 0x86D); // Play using [A] and [C].
            textId = ocarinaActionId + 0x86E;
        } else {
            osSyncPrintf("333333333\n");
            textId = ocarinaActionId + 0x86E;
            Message_OpenText(globalCtx, textId); // Play using [A] and [C]; [B] to Stop.
        }
    }
    msgCtx->talkActor = NULL;
    // "Ocarina Mode"
    osSyncPrintf("オカリナモード = %d  (%x)\n", msgCtx->ocarinaAction, textId);
    msgCtx->textDelayTimer = 0;
    globalCtx->msgCtx.ocarinaMode = OCARINA_MODE_00;
    R_TEXTBOX_X = 34;
    R_TEXTBOX_Y = 142;
    R_TEXTBOX_TEXWIDTH = 512;
    R_TEXTBOX_TEXHEIGHT = 512;
    R_TEXTBOX_WIDTH = 256;
    R_TEXTBOX_HEIGHT = 64;
    msgCtx->stateTimer = 0;
    if (YREG(12) != 0) {
        msgCtx->msgMode = MSGMODE_TEXT_NEXT_MSG;
    } else {
        msgCtx->stateTimer = 2;
        msgCtx->msgMode = MSGMODE_TEXT_CONTINUING;
    }
    msgCtx->textboxColorAlphaCurrent = msgCtx->textboxColorAlphaTarget;
    if (noStop == false) {
        Interface_LoadActionLabelB(globalCtx, DO_ACTION_STOP);
        noStop = gSaveContext.unk_13EA;
        Interface_ChangeAlpha(0xA);
        gSaveContext.unk_13EA = noStop;
    }
    // "Music Performance Start"
    osSyncPrintf("演奏開始\n");
    if (ocarinaActionId == OCARINA_ACTION_FREE_PLAY || ocarinaActionId == OCARINA_ACTION_CHECK_NOWARP) {
        msgCtx->msgMode = MSGMODE_OCARINA_STARTING;
        msgCtx->textBoxType = 0x63;
    } else if (ocarinaActionId == OCARINA_ACTION_FROGS) {
        msgCtx->msgMode = MSGMODE_FROGS_START;
        msgCtx->textBoxType = TEXTBOX_TYPE_BLUE;
    } else if (ocarinaActionId == OCARINA_ACTION_MEMORY_GAME) {
        Interface_ChangeAlpha(1);
        Message_Decode(globalCtx);
        msgCtx->msgMode = MSGMODE_MEMORY_GAME_START;
    } else if (ocarinaActionId == OCARINA_ACTION_SCARECROW_LONG_PLAYBACK) {
        // "?????Recording Playback / Recording Playback / Recording Playback / Recording Playback -> "
        osSyncPrintf("?????録音再生 録音再生 録音再生 録音再生  -> ");
        Audio_OcaSetInstrument(1);
        Audio_OcaSetInstrument(1);
        msgCtx->ocarinaStaff = Audio_OcaGetDisplayingStaff();
        sOcarinaNoteBufPos = sOcarinaNoteBufLen = 0;
        msgCtx->ocarinaStaff->pos = sOcarinaNoteBufPos;
        Message_ResetOcarinaNoteState();
        msgCtx->stateTimer = 3;
        msgCtx->msgMode = MSGMODE_SCARECROW_LONG_PLAYBACK;
        Audio_OcaSetSongPlayback(OCARINA_SONG_SCARECROW_LONG + 1, 1);
        gSaveContext.unk_13EA = 0;
        Interface_ChangeAlpha(1);
    }
    for (k = 0, j = 0; j < 48; j++, k += 0x80) {
        func_8006EE50(&globalCtx->msgCtx.font, 0x8140, k);
    }
}

void func_8010BD58(GlobalContext* globalCtx, u16 ocarinaActionId) {
    globalCtx->msgCtx.unk_E40E = 0;
    Message_StartOcarina(globalCtx, ocarinaActionId);
}

void func_8010BD88(GlobalContext* globalCtx, u16 ocarinaActionId) {
    globalCtx->msgCtx.unk_E40E = 1;
    Message_StartOcarina(globalCtx, ocarinaActionId);
}

u8 Message_GetState(MessageContext* msgCtx) {
    u8 state;

    if (msgCtx->msgLength == 0) {
        state = TEXT_STATE_NONE;
    } else if (msgCtx->msgMode == MSGMODE_TEXT_DONE) {
        if (msgCtx->textboxEndType == TEXTBOX_ENDTYPE_HAS_NEXT) {
            state = TEXT_STATE_DONE_HAS_NEXT;
        } else if (msgCtx->textboxEndType == TEXTBOX_ENDTYPE_2_CHOICE ||
                   msgCtx->textboxEndType == TEXTBOX_ENDTYPE_3_CHOICE) {
            state = TEXT_STATE_CHOICE;
        } else if (msgCtx->textboxEndType == TEXTBOX_ENDTYPE_EVENT ||
                   msgCtx->textboxEndType == TEXTBOX_ENDTYPE_PERSISTENT) {
            state = TEXT_STATE_EVENT;
        } else if (msgCtx->textboxEndType == TEXTBOX_ENDTYPE_FADING) {
            state = TEXT_STATE_DONE_FADING;
        } else {
            state = TEXT_STATE_DONE;
        }
    } else if (msgCtx->msgMode == MSGMODE_TEXT_AWAIT_NEXT) {
        state = TEXT_STATE_AWAITING_NEXT;
    } else if (msgCtx->msgMode == MSGMODE_SONG_DEMONSTRATION_DONE) {
        state = TEXT_STATE_SONG_DEMO_DONE;
    } else if (msgCtx->ocarinaMode == OCARINA_MODE_03) {
        state = TEXT_STATE_8;
    } else if (msgCtx->msgMode == MSGMODE_OCARINA_AWAIT_INPUT) {
        state = TEXT_STATE_9;
    } else if (msgCtx->msgMode == MSGMODE_TEXT_CLOSING && msgCtx->stateTimer == 1) {
        state = TEXT_STATE_CLOSING;
    } else {
        state = TEXT_STATE_DONE_FADING;
    }
    return state;
}

void Message_DrawTextBox(GlobalContext* globalCtx, Gfx** p) {
    MessageContext* msgCtx = &globalCtx->msgCtx;
    Gfx* gfx = *p;

    gDPPipeSync(gfx++);
    gDPSetPrimColor(gfx++, 0, 0, msgCtx->textboxColorRed, msgCtx->textboxColorGreen, msgCtx->textboxColorBlue,
                    msgCtx->textboxColorAlphaCurrent);

    if (!(msgCtx->textBoxType) || msgCtx->textBoxType == TEXTBOX_TYPE_BLUE) {
        gDPLoadTextureBlock_4b(gfx++, msgCtx->textboxSegment, G_IM_FMT_I, 128, 64, 0, G_TX_MIRROR, G_TX_NOMIRROR, 7, 0,
                               G_TX_NOLOD, G_TX_NOLOD);
    } else {
        if (msgCtx->textBoxType == TEXTBOX_TYPE_OCARINA) {
            gDPSetEnvColor(gfx++, 0, 0, 0, 255);
        } else {
            gDPSetEnvColor(gfx++, 50, 20, 0, 255);
        }

        gDPLoadTextureBlock_4b(gfx++, msgCtx->textboxSegment, G_IM_FMT_IA, 128, 64, 0, G_TX_MIRROR, G_TX_MIRROR, 7, 0,
                               G_TX_NOLOD, G_TX_NOLOD);
    }

    gSPTextureRectangle(gfx++, R_TEXTBOX_X << 2, R_TEXTBOX_Y << 2, (R_TEXTBOX_X + R_TEXTBOX_WIDTH) << 2,
                        (R_TEXTBOX_Y + R_TEXTBOX_HEIGHT) << 2, G_TX_RENDERTILE, 0, 0, R_TEXTBOX_TEXWIDTH << 1,
                        R_TEXTBOX_TEXHEIGHT << 1);

    // Draw treble clef
    if (msgCtx->textBoxType == TEXTBOX_TYPE_OCARINA) {
        gDPPipeSync(gfx++);
        gDPSetCombineLERP(gfx++, 1, 0, PRIMITIVE, 0, TEXEL0, 0, PRIMITIVE, 0, 1, 0, PRIMITIVE, 0, TEXEL0, 0, PRIMITIVE,
                          0);
        gDPSetPrimColor(gfx++, 0, 0, 255, 100, 0, 255);
        gDPLoadTextureBlock_4b(gfx++, gOcarinaTrebleClefTex, G_IM_FMT_I, 16, 32, 0, G_TX_MIRROR, G_TX_MIRROR,
                               G_TX_NOMASK, G_TX_NOMASK, G_TX_NOLOD, G_TX_NOLOD);
        gSPTextureRectangle(gfx++, R_TEXTBOX_CLEF_XPOS << 2, R_TEXTBOX_CLEF_YPOS << 2, (R_TEXTBOX_CLEF_XPOS + 16) << 2,
                            (R_TEXTBOX_CLEF_YPOS + 32) << 2, G_TX_RENDERTILE, 0, 0, 1 << 10, 1 << 10);
    }

    *p = gfx;
}

void Message_SetView(View* view) {
    SET_FULLSCREEN_VIEWPORT(view);
    View_ApplyOrthoToOverlay(view);
}

/**
 * Draws the textbox in full and updates ocarina state
 */
void Message_DrawMain(GlobalContext* globalCtx, Gfx** p) {
    static s16 sOcarinaEffectActorIds[] = {
        ACTOR_OCEFF_WIPE3, ACTOR_OCEFF_WIPE2, ACTOR_OCEFF_WIPE,  ACTOR_OCEFF_SPOT,
        ACTOR_OCEFF_WIPE,  ACTOR_OCEFF_STORM, ACTOR_OCEFF_WIPE4,
    };
    static s16 sOcarinaEffectActorParams[] = { 0x0000, 0x0000, 0x0000, 0x0000, 0x0001, 0x0000, 0x0000 };
    static void* sOcarinaNoteTextures[] = {
        gOcarinaATex, gOcarinaCDownTex, gOcarinaCRightTex, gOcarinaCLeftTex, gOcarinaCUpTex,
    };
    static s16 sOcarinaNoteAPrimColors[][3] = {
        { 80, 255, 150 },
        { 100, 255, 200 },
    };
    static s16 sOcarinaNoteAEnvColors[][3] = {
        { 10, 10, 10 },
        { 50, 255, 50 },
    };
    static s16 sOcarinaNoteCPrimColors[][3] = {
        { 255, 255, 50 },
        { 255, 255, 180 },
    };
    static s16 sOcarinaNoteCEnvColors[][3] = {
        { 10, 10, 10 },
        { 110, 110, 50 },
    };
    static s16 sOcarinaNoteFlashTimer = 12;
    static s16 sOcarinaNoteFlashColorIdx = 1;
    static s16 sOcarinaSongFanfares[] = {
        NA_BGM_OCA_MINUET,   NA_BGM_OCA_BOLERO, NA_BGM_OCA_SERENADE, NA_BGM_OCA_REQUIEM,
        NA_BGM_OCA_NOCTURNE, NA_BGM_OCA_LIGHT,  NA_BGM_OCA_SARIA,    NA_BGM_OCA_EPONA,
        NA_BGM_OCA_ZELDA,    NA_BGM_OCA_SUNS,   NA_BGM_OCA_TIME,     NA_BGM_OCA_STORM,
    };
    InterfaceContext* interfaceCtx = &globalCtx->interfaceCtx;
    MessageContext* msgCtx = &globalCtx->msgCtx;
    u16 noteBufPos;
    Player* player = GET_PLAYER(globalCtx);
    s32 pad;
    Gfx* gfx = *p;
    s16 r;
    s16 g;
    s16 b;
    u16 i;
    u16 notePosX;
    u16 pad1;
    u16 j;

    gSPSegment(gfx++, 0x02, globalCtx->interfaceCtx.parameterSegment);
    gSPSegment(gfx++, 0x07, msgCtx->textboxSegment);

    if (msgCtx->msgLength != 0) {
        if (msgCtx->ocarinaAction != OCARINA_ACTION_FROGS && msgCtx->msgMode != MSGMODE_SONG_PLAYED_ACT &&
            msgCtx->msgMode >= MSGMODE_TEXT_BOX_GROWING && msgCtx->msgMode < MSGMODE_TEXT_CLOSING &&
            msgCtx->textBoxType < TEXTBOX_TYPE_NONE_BOTTOM) {
            Message_SetView(&msgCtx->view);
            func_8009457C(&gfx);
            Message_DrawTextBox(globalCtx, &gfx);
        }

        func_8009457C(&gfx);

        gDPSetAlphaCompare(gfx++, G_AC_NONE);
        gDPSetCombineLERP(gfx++, 0, 0, 0, PRIMITIVE, TEXEL0, 0, PRIMITIVE, 0, 0, 0, 0, PRIMITIVE, TEXEL0, 0, PRIMITIVE,
                          0);

        switch (msgCtx->msgMode) {
            case MSGMODE_TEXT_START:
            case MSGMODE_TEXT_BOX_GROWING:
            case MSGMODE_TEXT_STARTING:
            case MSGMODE_TEXT_NEXT_MSG:
                break;
            case MSGMODE_TEXT_CONTINUING:
                if (msgCtx->stateTimer == 1) {
                    for (j = 0, i = 0; i < 48; i++, j += 0x80) {
                        func_8006EE50(&globalCtx->msgCtx.font, 0x8140, j);
                    }
                    Message_DrawText(globalCtx, &gfx);
                }
                break;
            case MSGMODE_TEXT_DISPLAYING:
            case MSGMODE_TEXT_DELAYED_BREAK:
                Message_DrawText(globalCtx, &gfx);
                break;
            case MSGMODE_TEXT_AWAIT_INPUT:
            case MSGMODE_TEXT_AWAIT_NEXT:
                Message_DrawText(globalCtx, &gfx);
                Message_DrawTextboxIcon(globalCtx, &gfx, R_TEXTBOX_END_XPOS, R_TEXTBOX_END_YPOS);
                break;
            case MSGMODE_OCARINA_STARTING:
            case MSGMODE_SONG_DEMONSTRATION_STARTING:
            case MSGMODE_SONG_PLAYBACK_STARTING:
                Audio_OcaSetInstrument(1);
                msgCtx->ocarinaStaff = Audio_OcaGetPlayingStaff();
                msgCtx->ocarinaStaff->pos = sOcarinaNoteBufPos = 0;
                globalCtx->msgCtx.ocarinaMode = OCARINA_MODE_01;
                Message_ResetOcarinaNoteState();
                sOcarinaNoteFlashTimer = 3;
                sOcarinaNoteFlashColorIdx = 1;
                if (msgCtx->msgMode == MSGMODE_OCARINA_STARTING) {
                    if (msgCtx->ocarinaAction == OCARINA_ACTION_UNK_0 ||
                        msgCtx->ocarinaAction == OCARINA_ACTION_FREE_PLAY ||
                        msgCtx->ocarinaAction == OCARINA_ACTION_SCARECROW_RECORDING ||
                        msgCtx->ocarinaAction == OCARINA_ACTION_CHECK_NOWARP ||
                        msgCtx->ocarinaAction >= OCARINA_ACTION_CHECK_SARIA) {
                        if (msgCtx->ocarinaAction == OCARINA_ACTION_FREE_PLAY ||
                            msgCtx->ocarinaAction == OCARINA_ACTION_CHECK_NOWARP) {
                            func_800ECC04(sOcarinaSongBitFlags + 0xC000);
                        } else {
                            // "On Stage Performance"
                            osSyncPrintf("台上演奏\n");
                            func_800ECC04(sOcarinaSongBitFlags);
                        }
                    } else {
                        osSyncPrintf("Na_StartOcarinaSinglePlayCheck2( message->ocarina_no );\n");
                        func_800ECC04((1 << msgCtx->ocarinaAction) + 0x8000);
                    }
                    msgCtx->msgMode = MSGMODE_OCARINA_PLAYING;
                } else if (msgCtx->msgMode == MSGMODE_SONG_DEMONSTRATION_STARTING) {
                    msgCtx->stateTimer = 20;
                    msgCtx->msgMode = MSGMODE_SONG_DEMONSTRATION_SELECT_INSTRUMENT;
                } else {
                    func_800ECC04((1 << (msgCtx->ocarinaAction + 0x11)) + 0x8000);
                    // "Performance Check"
                    osSyncPrintf("演奏チェック=%d\n", msgCtx->ocarinaAction - OCARINA_ACTION_PLAYBACK_MINUET);
                    msgCtx->msgMode = MSGMODE_SONG_PLAYBACK;
                }
                if (msgCtx->ocarinaAction != OCARINA_ACTION_FREE_PLAY &&
                    msgCtx->ocarinaAction != OCARINA_ACTION_CHECK_NOWARP) {
                    Message_DrawText(globalCtx, &gfx);
                }
                break;
            case MSGMODE_OCARINA_PLAYING:
                msgCtx->ocarinaStaff = Audio_OcaGetPlayingStaff();
                if (msgCtx->ocarinaStaff->pos) {
                    osSyncPrintf("locate=%d  onpu_pt=%d\n", msgCtx->ocarinaStaff->pos, sOcarinaNoteBufPos);
                    if (msgCtx->ocarinaStaff->pos == 1 && sOcarinaNoteBufPos == 8) {
                        sOcarinaNoteBufPos = 0;
                    }
                    if (sOcarinaNoteBufPos == msgCtx->ocarinaStaff->pos - 1) {
                        msgCtx->lastOcaNoteIdx = sOcarinaNoteBuf[msgCtx->ocarinaStaff->pos - 1] =
                            msgCtx->ocarinaStaff->noteIdx;
                        sOcarinaNoteBuf[msgCtx->ocarinaStaff->pos] = OCARINA_NOTE_INVALID;
                        sOcarinaNoteBufPos++;
                    }
                }
                msgCtx->lastPlayedSong = msgCtx->ocarinaStaff->state;
                if (msgCtx->ocarinaStaff->state < OCARINA_SONG_MEMORY_GAME) {
                    if (msgCtx->ocarinaStaff->state == OCARINA_SONG_SCARECROW ||
                        CHECK_QUEST_ITEM(QUEST_SONG_MINUET + gOcarinaSongItemMap[msgCtx->ocarinaStaff->state])) {
                        sLastPlayedSong = msgCtx->unk_E3F2 = msgCtx->lastPlayedSong = msgCtx->ocarinaStaff->state;
                        msgCtx->msgMode = MSGMODE_OCARINA_CORRECT_PLAYBACK;
                        msgCtx->stateTimer = 20;
                        if (msgCtx->ocarinaAction == OCARINA_ACTION_CHECK_NOWARP) {
                            if (msgCtx->ocarinaStaff->state < OCARINA_SONG_SARIAS ||
                                msgCtx->ocarinaStaff->state == OCARINA_SONG_SCARECROW) {
                                Audio_OcaSetInstrument(0);
                                Audio_PlaySoundGeneral(NA_SE_SY_OCARINA_ERROR, &gSfxDefaultPos, 4,
                                                       &gSfxDefaultFreqAndVolScale, &gSfxDefaultFreqAndVolScale,
                                                       &gSfxDefaultReverb);
                                msgCtx->msgMode = MSGMODE_OCARINA_STARTING;
                            } else {
                                // "Ocarina_Flog Correct Example Performance"
                                osSyncPrintf("Ocarina_Flog 正解模範演奏=%x\n", msgCtx->lastPlayedSong);
                                Message_ContinueTextbox(globalCtx, 0x86F); // Ocarina
                                msgCtx->msgMode = MSGMODE_SONG_PLAYED;
                                msgCtx->textBoxType = TEXTBOX_TYPE_OCARINA;
                                msgCtx->stateTimer = 10;
                                Audio_PlaySoundGeneral(NA_SE_SY_TRE_BOX_APPEAR, &gSfxDefaultPos, 4,
                                                       &gSfxDefaultFreqAndVolScale, &gSfxDefaultFreqAndVolScale,
                                                       &gSfxDefaultReverb);
                                Interface_ChangeAlpha(1);
                            }
                        } else if (msgCtx->ocarinaAction == OCARINA_ACTION_CHECK_SCARECROW) {
                            if (msgCtx->ocarinaStaff->state < OCARINA_SONG_SCARECROW) {
                                Audio_OcaSetInstrument(0);
                                Audio_PlaySoundGeneral(NA_SE_SY_OCARINA_ERROR, &gSfxDefaultPos, 4,
                                                       &gSfxDefaultFreqAndVolScale, &gSfxDefaultFreqAndVolScale,
                                                       &gSfxDefaultReverb);
                                msgCtx->stateTimer = 10;
                                msgCtx->msgMode = MSGMODE_OCARINA_FAIL;
                            } else {
                                // "Ocarina_Flog Correct Example Performance"
                                osSyncPrintf("Ocarina_Flog 正解模範演奏=%x\n", msgCtx->lastPlayedSong);
                                Message_ContinueTextbox(globalCtx, 0x86F); // Ocarina
                                msgCtx->msgMode = MSGMODE_SONG_PLAYED;
                                msgCtx->textBoxType = TEXTBOX_TYPE_OCARINA;
                                msgCtx->stateTimer = 10;
                                Audio_PlaySoundGeneral(NA_SE_SY_TRE_BOX_APPEAR, &gSfxDefaultPos, 4,
                                                       &gSfxDefaultFreqAndVolScale, &gSfxDefaultFreqAndVolScale,
                                                       &gSfxDefaultReverb);
                                Interface_ChangeAlpha(1);
                            }
                        } else if (msgCtx->ocarinaAction == OCARINA_ACTION_FREE_PLAY) {
                            // "Ocarina_Free Correct Example Performance"
                            osSyncPrintf("Ocarina_Free 正解模範演奏=%x\n", msgCtx->lastPlayedSong);
                            Message_ContinueTextbox(globalCtx, 0x86F); // Ocarina
                            msgCtx->msgMode = MSGMODE_SONG_PLAYED;
                            msgCtx->textBoxType = TEXTBOX_TYPE_OCARINA;
                            msgCtx->stateTimer = 10;
                            Audio_PlaySoundGeneral(NA_SE_SY_TRE_BOX_APPEAR, &gSfxDefaultPos, 4,
                                                   &gSfxDefaultFreqAndVolScale, &gSfxDefaultFreqAndVolScale,
                                                   &gSfxDefaultReverb);
                        } else {
                            Audio_PlaySoundGeneral(NA_SE_SY_TRE_BOX_APPEAR, &gSfxDefaultPos, 4,
                                                   &gSfxDefaultFreqAndVolScale, &gSfxDefaultFreqAndVolScale,
                                                   &gSfxDefaultReverb);
                        }
                        Interface_ChangeAlpha(1);
                    } else {
                        Audio_OcaSetInstrument(0);
                        Audio_PlaySoundGeneral(NA_SE_SY_OCARINA_ERROR, &gSfxDefaultPos, 4, &gSfxDefaultFreqAndVolScale,
                                               &gSfxDefaultFreqAndVolScale, &gSfxDefaultReverb);
                        msgCtx->msgMode = MSGMODE_OCARINA_STARTING;
                    }
                } else if (msgCtx->ocarinaStaff->state == 0xFF) {
                    Audio_OcaSetInstrument(0);
                    Audio_PlaySoundGeneral(NA_SE_SY_OCARINA_ERROR, &gSfxDefaultPos, 4, &gSfxDefaultFreqAndVolScale,
                                           &gSfxDefaultFreqAndVolScale, &gSfxDefaultReverb);
                    msgCtx->stateTimer = 10;
                    msgCtx->msgMode = MSGMODE_OCARINA_FAIL;
                } else if (CHECK_BTN_ALL(globalCtx->state.input[0].press.button, BTN_B)) {
                    Audio_OcaSetInstrument(0);
                    globalCtx->msgCtx.ocarinaMode = OCARINA_MODE_04;
                    Message_CloseTextbox(globalCtx);
                }
                if (msgCtx->ocarinaAction != OCARINA_ACTION_FREE_PLAY &&
                    msgCtx->ocarinaAction != OCARINA_ACTION_CHECK_NOWARP) {
                    Message_DrawText(globalCtx, &gfx);
                }
                break;
            case MSGMODE_OCARINA_CORRECT_PLAYBACK:
            case MSGMODE_SONG_PLAYBACK_SUCCESS:
            case MSGMODE_SCARECROW_RECORDING_DONE:
                r = ABS(sOcarinaNoteAPrimR - sOcarinaNoteAPrimColors[sOcarinaNoteFlashColorIdx][0]) /
                    sOcarinaNoteFlashTimer;
                g = ABS(sOcarinaNoteAPrimG - sOcarinaNoteAPrimColors[sOcarinaNoteFlashColorIdx][1]) /
                    sOcarinaNoteFlashTimer;
                b = ABS(sOcarinaNoteAPrimB - sOcarinaNoteAPrimColors[sOcarinaNoteFlashColorIdx][2]) /
                    sOcarinaNoteFlashTimer;

                if (sOcarinaNoteAPrimR >= sOcarinaNoteAPrimColors[sOcarinaNoteFlashColorIdx][0]) {
                    sOcarinaNoteAPrimR -= r;
                } else {
                    sOcarinaNoteAPrimR += r;
                }
                if (sOcarinaNoteAPrimG >= sOcarinaNoteAPrimColors[sOcarinaNoteFlashColorIdx][1]) {
                    sOcarinaNoteAPrimG -= g;
                } else {
                    sOcarinaNoteAPrimG += g;
                }
                if (sOcarinaNoteAPrimB >= sOcarinaNoteAPrimColors[sOcarinaNoteFlashColorIdx][2]) {
                    sOcarinaNoteAPrimB -= b;
                } else {
                    sOcarinaNoteAPrimB += b;
                }

                r = ABS(sOcarinaNoteAEnvR - sOcarinaNoteAEnvColors[sOcarinaNoteFlashColorIdx][0]) /
                    sOcarinaNoteFlashTimer;
                g = ABS(sOcarinaNoteAEnvG - sOcarinaNoteAEnvColors[sOcarinaNoteFlashColorIdx][1]) /
                    sOcarinaNoteFlashTimer;
                b = ABS(sOcarinaNoteAEnvB - sOcarinaNoteAEnvColors[sOcarinaNoteFlashColorIdx][2]) /
                    sOcarinaNoteFlashTimer;

                if (sOcarinaNoteCEnvR >= sOcarinaNoteAEnvColors[sOcarinaNoteFlashColorIdx][0]) {
                    sOcarinaNoteAEnvR -= r;
                } else {
                    sOcarinaNoteAEnvR += r;
                }
                if (sOcarinaNoteCEnvG >= sOcarinaNoteAEnvColors[sOcarinaNoteFlashColorIdx][1]) {
                    sOcarinaNoteAEnvG -= g;
                } else {
                    sOcarinaNoteAEnvG += g;
                }
                if (sOcarinaNoteCEnvB >= sOcarinaNoteAEnvColors[sOcarinaNoteFlashColorIdx][2]) {
                    sOcarinaNoteAEnvB -= b;
                } else {
                    sOcarinaNoteAEnvB += b;
                }

                r = ABS(sOcarinaNoteCPrimR - sOcarinaNoteCPrimColors[sOcarinaNoteFlashColorIdx][0]) /
                    sOcarinaNoteFlashTimer;
                g = ABS(sOcarinaNoteCPrimG - sOcarinaNoteCPrimColors[sOcarinaNoteFlashColorIdx][1]) /
                    sOcarinaNoteFlashTimer;
                b = ABS(sOcarinaNoteCPrimB - sOcarinaNoteCPrimColors[sOcarinaNoteFlashColorIdx][2]) /
                    sOcarinaNoteFlashTimer;

                if (sOcarinaNoteCPrimR >= sOcarinaNoteCPrimColors[sOcarinaNoteFlashColorIdx][0]) {
                    sOcarinaNoteCPrimR -= r;
                } else {
                    sOcarinaNoteCPrimR += r;
                }
                if (sOcarinaNoteCPrimG >= sOcarinaNoteCPrimColors[sOcarinaNoteFlashColorIdx][1]) {
                    sOcarinaNoteCPrimG -= g;
                } else {
                    sOcarinaNoteCPrimG += g;
                }
                if (sOcarinaNoteCPrimB >= sOcarinaNoteCPrimColors[sOcarinaNoteFlashColorIdx][2]) {
                    sOcarinaNoteCPrimB -= b;
                } else {
                    sOcarinaNoteCPrimB += b;
                }

                r = ABS(sOcarinaNoteCEnvR - sOcarinaNoteCEnvColors[sOcarinaNoteFlashColorIdx][0]) /
                    sOcarinaNoteFlashTimer;
                g = ABS(sOcarinaNoteCEnvG - sOcarinaNoteCEnvColors[sOcarinaNoteFlashColorIdx][1]) /
                    sOcarinaNoteFlashTimer;
                b = ABS(sOcarinaNoteCEnvB - sOcarinaNoteCEnvColors[sOcarinaNoteFlashColorIdx][2]) /
                    sOcarinaNoteFlashTimer;

                if (sOcarinaNoteCEnvR >= sOcarinaNoteCEnvColors[sOcarinaNoteFlashColorIdx][0]) {
                    sOcarinaNoteCEnvR -= r;
                } else {
                    sOcarinaNoteCEnvR += r;
                }
                if (sOcarinaNoteCEnvG >= sOcarinaNoteCEnvColors[sOcarinaNoteFlashColorIdx][1]) {
                    sOcarinaNoteCEnvG -= g;
                } else {
                    sOcarinaNoteCEnvG += g;
                }
                if (sOcarinaNoteCEnvB >= sOcarinaNoteCEnvColors[sOcarinaNoteFlashColorIdx][2]) {
                    sOcarinaNoteCEnvB -= b;
                } else {
                    sOcarinaNoteCEnvB += b;
                }

                sOcarinaNoteFlashTimer--;
                if (sOcarinaNoteFlashTimer == 0) {
                    sOcarinaNoteAPrimR = sOcarinaNoteAPrimColors[sOcarinaNoteFlashColorIdx][0];
                    sOcarinaNoteAPrimG = sOcarinaNoteAPrimColors[sOcarinaNoteFlashColorIdx][1];
                    sOcarinaNoteAPrimB = sOcarinaNoteAPrimColors[sOcarinaNoteFlashColorIdx][2];
                    sOcarinaNoteAEnvR = sOcarinaNoteAEnvColors[sOcarinaNoteFlashColorIdx][0];
                    sOcarinaNoteAEnvG = sOcarinaNoteAEnvColors[sOcarinaNoteFlashColorIdx][1];
                    sOcarinaNoteAEnvB = sOcarinaNoteAEnvColors[sOcarinaNoteFlashColorIdx][2];
                    sOcarinaNoteCPrimR = sOcarinaNoteCPrimColors[sOcarinaNoteFlashColorIdx][0];
                    sOcarinaNoteCPrimG = sOcarinaNoteCPrimColors[sOcarinaNoteFlashColorIdx][1];
                    sOcarinaNoteCPrimB = sOcarinaNoteCPrimColors[sOcarinaNoteFlashColorIdx][2];
                    sOcarinaNoteCEnvR = sOcarinaNoteCEnvColors[sOcarinaNoteFlashColorIdx][0];
                    sOcarinaNoteCEnvG = sOcarinaNoteCEnvColors[sOcarinaNoteFlashColorIdx][1];
                    sOcarinaNoteCEnvB = sOcarinaNoteCEnvColors[sOcarinaNoteFlashColorIdx][2];
                    sOcarinaNoteFlashTimer = 3;
                    sOcarinaNoteFlashColorIdx ^= 1;
                }

                msgCtx->stateTimer--;
                if (msgCtx->stateTimer == 0) {
                    Audio_OcaSetInstrument(0);
                    if (msgCtx->msgMode == MSGMODE_OCARINA_CORRECT_PLAYBACK) {
                        // "Correct Example Performance"
                        osSyncPrintf("正解模範演奏=%x\n", msgCtx->lastPlayedSong);
                        Message_ContinueTextbox(globalCtx, 0x86F); // Ocarina
                        msgCtx->msgMode = MSGMODE_SONG_PLAYED;
                        msgCtx->textBoxType = TEXTBOX_TYPE_OCARINA;
                        msgCtx->stateTimer = 1;
                    } else if (msgCtx->msgMode == MSGMODE_SONG_PLAYBACK_SUCCESS) {
                        if (msgCtx->lastPlayedSong >= OCARINA_SONG_SARIAS) {
                            Message_ContinueTextbox(globalCtx, 0x86F); // Ocarina
                            msgCtx->msgMode = MSGMODE_SONG_PLAYED;
                            msgCtx->textBoxType = TEXTBOX_TYPE_OCARINA;
                            msgCtx->stateTimer = 1;
                        } else {
                            Message_CloseTextbox(globalCtx);
                            globalCtx->msgCtx.ocarinaMode = OCARINA_MODE_04;
                        }
                    } else {
                        Message_CloseTextbox(globalCtx);
                        globalCtx->msgCtx.ocarinaMode = OCARINA_MODE_03;
                    }
                }
                Message_DrawText(globalCtx, &gfx);
                break;
            case MSGMODE_OCARINA_FAIL:
            case MSGMODE_SONG_PLAYBACK_FAIL:
                Message_DrawText(globalCtx, &gfx);
            case MSGMODE_OCARINA_FAIL_NO_TEXT:
                msgCtx->stateTimer--;
                if (msgCtx->stateTimer == 0) {
                    R_OCARINA_NOTES_YPOS_OFFSET = 1;
                    if (msgCtx->msgMode == MSGMODE_SONG_PLAYBACK_FAIL) {
                        // "kokokokokoko"
                        osSyncPrintf("ここここここ\n");
                        Message_ContinueTextbox(globalCtx, 0x88B); // red X background
                        Message_Decode(globalCtx);
                        msgCtx->msgMode = MSGMODE_SONG_PLAYBACK_NOTES_DROP;
                    } else {
                        msgCtx->msgMode = MSGMODE_OCARINA_NOTES_DROP;
                    }
                    // "Cancel"
                    osSyncPrintf("キャンセル\n");
                }
                break;
            case MSGMODE_OCARINA_NOTES_DROP:
            case MSGMODE_SONG_PLAYBACK_NOTES_DROP:
                for (i = 0; i < 5; i++) {
                    R_OCARINA_NOTES_YPOS(i) += R_OCARINA_NOTES_YPOS_OFFSET;
                }
                R_OCARINA_NOTES_YPOS_OFFSET += R_OCARINA_NOTES_YPOS_OFFSET;
                if (R_OCARINA_NOTES_YPOS_OFFSET >= 550) {
                    sOcarinaNoteBuf[0] = OCARINA_NOTE_INVALID;
                    sOcarinaNotesAlphaValues[0] = sOcarinaNotesAlphaValues[1] = sOcarinaNotesAlphaValues[2] =
                        sOcarinaNotesAlphaValues[3] = sOcarinaNotesAlphaValues[4] = sOcarinaNotesAlphaValues[5] =
                            sOcarinaNotesAlphaValues[6] = sOcarinaNotesAlphaValues[7] = sOcarinaNotesAlphaValues[8] = 0;
                    if (msgCtx->msgMode == MSGMODE_SONG_PLAYBACK_NOTES_DROP) {
                        msgCtx->msgMode = MSGMODE_OCARINA_AWAIT_INPUT;
                    } else {
                        msgCtx->msgMode = MSGMODE_OCARINA_STARTING;
                    }
                }
                break;
            case MSGMODE_SONG_PLAYED:
                msgCtx->stateTimer--;
                if (msgCtx->stateTimer == 0) {
                    Audio_OcaSetInstrument(0);
                    osSyncPrintf(VT_FGCOL(GREEN));
                    osSyncPrintf("Na_StopOcarinaMode();\n");
                    osSyncPrintf("Na_StopOcarinaMode();\n");
                    osSyncPrintf("Na_StopOcarinaMode();\n");
                    osSyncPrintf(VT_RST);
                    Message_Decode(globalCtx);
                    msgCtx->msgMode = MSGMODE_SETUP_DISPLAY_SONG_PLAYED;
                    msgCtx->ocarinaStaff = Audio_OcaGetPlayingStaff();
                    msgCtx->ocarinaStaff->pos = sOcarinaNoteBufPos = 0;
                    Message_ResetOcarinaNoteState();
                    if (msgCtx->lastPlayedSong >= OCARINA_SONG_SARIAS &&
                        msgCtx->lastPlayedSong < OCARINA_SONG_MEMORY_GAME) {
                        Actor_Spawn(&globalCtx->actorCtx, globalCtx,
                                    sOcarinaEffectActorIds[msgCtx->lastPlayedSong - OCARINA_SONG_SARIAS],
                                    player->actor.world.pos.x, player->actor.world.pos.y, player->actor.world.pos.z, 0,
                                    0, 0, sOcarinaEffectActorParams[msgCtx->lastPlayedSong - OCARINA_SONG_SARIAS]);
                    }
                }
                break;
            case MSGMODE_SETUP_DISPLAY_SONG_PLAYED:
                Message_DrawText(globalCtx, &gfx);
                Audio_OcaSetInstrument(1);
                Audio_OcaSetInstrument(1);
                Audio_OcaSetSongPlayback(msgCtx->lastPlayedSong + 1, 1);
                if (msgCtx->lastPlayedSong != OCARINA_SONG_SCARECROW) {
                    Audio_PlayFanfare(sOcarinaSongFanfares[msgCtx->lastPlayedSong]);
                    Audio_SetSoundBanksMute(0x20);
                }
                globalCtx->msgCtx.ocarinaMode = OCARINA_MODE_01;
                if (msgCtx->ocarinaAction == OCARINA_ACTION_FREE_PLAY) {
                    msgCtx->ocarinaAction = OCARINA_ACTION_FREE_PLAY_DONE;
                }
                if (msgCtx->ocarinaAction == OCARINA_ACTION_CHECK_NOWARP) {
                    msgCtx->ocarinaAction = OCARINA_ACTION_CHECK_NOWARP_DONE;
                }
                sOcarinaNoteBufPos = 0;
                msgCtx->msgMode = MSGMODE_DISPLAY_SONG_PLAYED;
                break;
            case MSGMODE_SONG_DEMONSTRATION_SELECT_INSTRUMENT:
                msgCtx->stateTimer--;
                if (msgCtx->stateTimer == 0) {
                    // "ocarina_no=%d Song Chosen=%d"
                    osSyncPrintf("ocarina_no=%d  選曲=%d\n", msgCtx->ocarinaAction, 0x16);
                    if (msgCtx->ocarinaAction < OCARINA_ACTION_TEACH_SARIA) {
                        Audio_OcaSetInstrument(4);
                    } else if (msgCtx->ocarinaAction == OCARINA_ACTION_TEACH_EPONA) {
                        Audio_OcaSetInstrument(2);
                    } else if (msgCtx->ocarinaAction == OCARINA_ACTION_TEACH_LULLABY) {
                        Audio_OcaSetInstrument(3);
                    } else if (msgCtx->ocarinaAction == OCARINA_ACTION_TEACH_STORMS) {
                        Audio_OcaSetInstrument(5);
                    } else {
                        Audio_OcaSetInstrument(1);
                    }
                    // "Example Performance"
                    osSyncPrintf("模範演奏=%x\n", msgCtx->ocarinaAction - OCARINA_ACTION_TEACH_MINUET);
                    Audio_OcaSetSongPlayback(msgCtx->ocarinaAction - OCARINA_ACTION_TEACH_MINUET + 1, 2);
                    sOcarinaNoteBufPos = 0;
                    msgCtx->msgMode = MSGMODE_SONG_DEMONSTRATION;
                }
                Message_DrawText(globalCtx, &gfx);
                break;
            case MSGMODE_DISPLAY_SONG_PLAYED_TEXT_BEGIN:
                Message_ContinueTextbox(globalCtx, msgCtx->lastPlayedSong + 0x893); // You played [song name]
                Message_Decode(globalCtx);
                msgCtx->msgMode = MSGMODE_DISPLAY_SONG_PLAYED_TEXT;
                msgCtx->stateTimer = 20;
                Message_DrawText(globalCtx, &gfx);
                break;
            case MSGMODE_DISPLAY_SONG_PLAYED_TEXT:
                msgCtx->stateTimer--;
                if (msgCtx->stateTimer == 0) {
                    msgCtx->msgMode = MSGMODE_SONG_PLAYED_ACT_BEGIN;
                }
                Message_DrawText(globalCtx, &gfx);
                break;
            case MSGMODE_SONG_PLAYED_ACT_BEGIN:
                Audio_OcaSetInstrument(0);
                Message_ResetOcarinaNoteState();
                msgCtx->msgMode = MSGMODE_SONG_PLAYED_ACT;
                msgCtx->stateTimer = 2;
                Message_DrawText(globalCtx, &gfx);
                break;
            case MSGMODE_SONG_PLAYED_ACT:
                msgCtx->stateTimer--;
                if (msgCtx->stateTimer == 0) {
                    if (msgCtx->lastPlayedSong < OCARINA_SONG_SARIAS &&
                        (msgCtx->ocarinaAction < OCARINA_ACTION_PLAYBACK_MINUET ||
                         msgCtx->ocarinaAction >= OCARINA_ACTION_PLAYBACK_SARIA)) {
                        if (msgCtx->disableWarpSongs || interfaceCtx->restrictions.warpSongs == 3) {
                            Message_StartTextbox(globalCtx, 0x88C, NULL); // "You can't warp here!"
                            globalCtx->msgCtx.ocarinaMode = OCARINA_MODE_04;
                        } else if ((gSaveContext.eventInf[0] & 0xF) != 1) {
                            Message_StartTextbox(globalCtx, msgCtx->lastPlayedSong + 0x88D,
                                                 NULL); // "Warp to [place name]?"
                            globalCtx->msgCtx.ocarinaMode = OCARINA_MODE_01;
                        } else {
                            Message_CloseTextbox(globalCtx);
                        }
                    } else {
                        Message_CloseTextbox(globalCtx);
                        if (msgCtx->lastPlayedSong == OCARINA_SONG_EPONAS) {
                            DREG(53) = 1;
                        }
                        osSyncPrintf(VT_FGCOL(YELLOW));
                        osSyncPrintf("☆☆☆ocarina=%d   message->ocarina_no=%d  ", msgCtx->lastPlayedSong,
                                     msgCtx->ocarinaAction);
                        if (msgCtx->ocarinaAction == OCARINA_ACTION_FREE_PLAY_DONE) {
                            globalCtx->msgCtx.ocarinaMode = OCARINA_MODE_01;
                            if (msgCtx->lastPlayedSong == OCARINA_SONG_SCARECROW) {
                                globalCtx->msgCtx.ocarinaMode = OCARINA_MODE_0B;
                            }
                        } else if (msgCtx->ocarinaAction >= OCARINA_ACTION_CHECK_MINUET) {
                            osSyncPrintf(VT_FGCOL(YELLOW));
                            osSyncPrintf("Ocarina_PC_Wind=%d(%d) ☆☆☆   ", OCARINA_ACTION_CHECK_MINUET,
                                         msgCtx->ocarinaAction - OCARINA_ACTION_CHECK_MINUET);
                            if (msgCtx->lastPlayedSong + OCARINA_ACTION_CHECK_MINUET == msgCtx->ocarinaAction) {
                                globalCtx->msgCtx.ocarinaMode = OCARINA_MODE_03;
                            } else {
                                globalCtx->msgCtx.ocarinaMode = msgCtx->lastPlayedSong - 1;
                            }
                        } else {
                            osSyncPrintf(VT_FGCOL(GREEN));
                            osSyncPrintf("Ocarina_C_Wind=%d(%d) ☆☆☆   ", OCARINA_ACTION_PLAYBACK_MINUET,
                                         msgCtx->ocarinaAction - OCARINA_ACTION_PLAYBACK_MINUET);
                            if (msgCtx->lastPlayedSong + OCARINA_ACTION_PLAYBACK_MINUET == msgCtx->ocarinaAction) {
                                globalCtx->msgCtx.ocarinaMode = OCARINA_MODE_03;
                            } else {
                                globalCtx->msgCtx.ocarinaMode = OCARINA_MODE_04;
                            }
                        }
                        osSyncPrintf(VT_RST);
                        osSyncPrintf("→  OCARINA_MODE=%d\n", globalCtx->msgCtx.ocarinaMode);
                    }
                }
                break;
            case MSGMODE_DISPLAY_SONG_PLAYED:
            case MSGMODE_SONG_DEMONSTRATION:
                msgCtx->ocarinaStaff = Audio_OcaGetDisplayingStaff();
                if (msgCtx->ocarinaStaff->state == 0) {
                    if (msgCtx->msgMode == MSGMODE_DISPLAY_SONG_PLAYED) {
                        msgCtx->msgMode = MSGMODE_DISPLAY_SONG_PLAYED_TEXT_BEGIN;
                    } else {
                        msgCtx->msgMode = MSGMODE_SONG_DEMONSTRATION_DONE;
                    }
                    osSyncPrintf("onpu_buff[%d]=%x\n", msgCtx->ocarinaStaff->pos,
                                 sOcarinaNoteBuf[msgCtx->ocarinaStaff->pos]);
                } else {
                    if (sOcarinaNoteBufPos != 0 && msgCtx->ocarinaStaff->pos == 1) {
                        sOcarinaNoteBufPos = 0;
                    }
                    if (msgCtx->ocarinaStaff->pos && sOcarinaNoteBufPos == msgCtx->ocarinaStaff->pos - 1) {
                        msgCtx->lastOcaNoteIdx = sOcarinaNoteBuf[msgCtx->ocarinaStaff->pos - 1] =
                            msgCtx->ocarinaStaff->noteIdx;
                        sOcarinaNoteBuf[msgCtx->ocarinaStaff->pos] = OCARINA_NOTE_INVALID;
                        sOcarinaNoteBufPos++;
                    }
                }
            case MSGMODE_SONG_DEMONSTRATION_DONE:
                Message_DrawText(globalCtx, &gfx);
                break;
            case MSGMODE_SONG_PLAYBACK:
                msgCtx->ocarinaStaff = Audio_OcaGetPlayingStaff();
                if (msgCtx->ocarinaStaff->pos && sOcarinaNoteBufPos == msgCtx->ocarinaStaff->pos - 1) {
                    sOcarinaNoteBuf[msgCtx->ocarinaStaff->pos - 1] = msgCtx->ocarinaStaff->noteIdx;
                    sOcarinaNoteBuf[msgCtx->ocarinaStaff->pos] = OCARINA_NOTE_INVALID;
                    sOcarinaNoteBufPos++;
                }
                if (msgCtx->ocarinaStaff->state < OCARINA_SONG_MEMORY_GAME) {
                    osSyncPrintf("M_OCARINA20 : ocarina_no=%x    status=%x\n", msgCtx->ocarinaAction,
                                 msgCtx->ocarinaStaff->state);
                    msgCtx->lastPlayedSong = msgCtx->ocarinaStaff->state;
                    msgCtx->msgMode = MSGMODE_SONG_PLAYBACK_SUCCESS;
                    Item_Give(globalCtx, ITEM_SONG_MINUET + gOcarinaSongItemMap[msgCtx->ocarinaStaff->state]);
                    osSyncPrintf(VT_FGCOL(YELLOW));
                    // "z_message.c Song Acquired"
                    osSyncPrintf("z_message.c 取得メロディ＝%d\n", ITEM_SONG_MINUET + msgCtx->ocarinaStaff->state);
                    osSyncPrintf(VT_RST);
                    msgCtx->stateTimer = 20;
                    Audio_PlaySoundGeneral(NA_SE_SY_TRE_BOX_APPEAR, &gSfxDefaultPos, 4, &gSfxDefaultFreqAndVolScale,
                                           &gSfxDefaultFreqAndVolScale, &gSfxDefaultReverb);
                } else if (msgCtx->ocarinaStaff->state == 0xFF) {
                    Audio_PlaySoundGeneral(NA_SE_SY_OCARINA_ERROR, &gSfxDefaultPos, 4, &gSfxDefaultFreqAndVolScale,
                                           &gSfxDefaultFreqAndVolScale, &gSfxDefaultReverb);
                    msgCtx->stateTimer = 10;
                    msgCtx->msgMode = MSGMODE_SONG_PLAYBACK_FAIL;
                }
                Message_DrawText(globalCtx, &gfx);
                break;
            case MSGMODE_OCARINA_AWAIT_INPUT:
                Message_DrawText(globalCtx, &gfx);
                if (Message_ShouldAdvance(globalCtx)) {
                    func_8010BD58(globalCtx, msgCtx->ocarinaAction);
                }
                break;
            case MSGMODE_SCARECROW_LONG_RECORDING_START:
                // "Scarecrow Recording Initialization"
                osSyncPrintf("案山子録音 初期化\n");
                Audio_OcaSetRecordingState(1);
                Audio_OcaSetInstrument(1);
                msgCtx->ocarinaStaff = Audio_OcaGetRecordingStaff();
                msgCtx->ocarinaStaff->pos = sOcarinaNoteBufPos = 0;
                sOcarinaNoteBufLen = 0;
                Message_ResetOcarinaNoteState();
                msgCtx->msgMode = MSGMODE_SCARECROW_LONG_RECORDING_ONGOING;
                Message_DrawText(globalCtx, &gfx);
                break;
            case MSGMODE_SCARECROW_LONG_RECORDING_ONGOING:
                msgCtx->ocarinaStaff = Audio_OcaGetRecordingStaff();
                osSyncPrintf("\nonpu_pt=%d, locate=%d", sOcarinaNoteBufPos, msgCtx->ocarinaStaff->pos);
                if (msgCtx->ocarinaStaff->pos && sOcarinaNoteBufPos == msgCtx->ocarinaStaff->pos - 1) {
                    if (sOcarinaNoteBufLen >= 8) {
                        for (noteBufPos = sOcarinaNoteBufLen - 8, i = 0; i < 8; i++, noteBufPos++) {
                            sOcarinaNoteBuf[noteBufPos] = sOcarinaNoteBuf[noteBufPos + 1];
                        }
                        sOcarinaNoteBufLen--;
                    }
                    // "Button Entered"
                    osSyncPrintf("    入力ボタン【%d】=%d", sOcarinaNoteBufLen, msgCtx->ocarinaStaff->noteIdx);
                    msgCtx->lastOcaNoteIdx = sOcarinaNoteBuf[sOcarinaNoteBufLen] = msgCtx->ocarinaStaff->noteIdx;
                    sOcarinaNoteBufLen++;
                    sOcarinaNoteBuf[sOcarinaNoteBufLen] = OCARINA_NOTE_INVALID;
                    sOcarinaNoteBufPos++;
                    if (msgCtx->ocarinaStaff->pos == 8) {
                        sOcarinaNoteBufPos = 0;
                    }
                }
                if (msgCtx->ocarinaStaff->state == 0 || CHECK_BTN_ALL(globalCtx->state.input[0].press.button, BTN_B)) {
                    if (sOcarinaNoteBufLen != 0) {
                        // "Recording complete！！！！！！！！！"
                        osSyncPrintf("録音終了！！！！！！！！！  message->info->status=%d \n",
                                     msgCtx->ocarinaStaff->state);
                        gSaveContext.scarecrowCustomSongSet = true;
                    }
                    Audio_PlaySoundGeneral(NA_SE_SY_OCARINA_ERROR, &gSfxDefaultPos, 4, &gSfxDefaultFreqAndVolScale,
                                           &gSfxDefaultFreqAndVolScale, &gSfxDefaultReverb);
                    osSyncPrintf("aaaaaaaaaaaaaa\n");
                    Audio_OcaSetRecordingState(0);
                    msgCtx->stateTimer = 10;
                    globalCtx->msgCtx.ocarinaMode = OCARINA_MODE_04;
                    Message_CloseTextbox(globalCtx);
                    // "Recording complete！！！！！！！！！Recording Complete"
                    osSyncPrintf("録音終了！！！！！！！！！録音終了\n");
                    osSyncPrintf(VT_FGCOL(YELLOW));
                    osSyncPrintf("\n====================================================================\n");
                    MemCopy(gSaveContext.scarecrowCustomSong, gScarecrowCustomSongPtr,
                            sizeof(gSaveContext.scarecrowCustomSong));
                    for (i = 0; i < ARRAY_COUNT(gSaveContext.scarecrowCustomSong); i++) {
                        osSyncPrintf("%d, ", gSaveContext.scarecrowCustomSong[i]);
                    }
                    osSyncPrintf(VT_RST);
                    osSyncPrintf("\n====================================================================\n");
                }
                Message_DrawText(globalCtx, &gfx);
                break;
            case MSGMODE_SCARECROW_LONG_PLAYBACK:
            case MSGMODE_SCARECROW_PLAYBACK:
                msgCtx->ocarinaStaff = Audio_OcaGetDisplayingStaff();
                if (msgCtx->ocarinaStaff->pos && sOcarinaNoteBufPos == msgCtx->ocarinaStaff->pos - 1) {
                    if (sOcarinaNoteBufLen >= 8) {
                        for (noteBufPos = sOcarinaNoteBufLen - 8, i = 0; i < 8; i++, noteBufPos++) {
                            sOcarinaNoteBuf[noteBufPos] = sOcarinaNoteBuf[noteBufPos + 1];
                        }
                        sOcarinaNoteBufLen--;
                    }
                    sOcarinaNoteBuf[sOcarinaNoteBufLen] = msgCtx->ocarinaStaff->noteIdx;
                    sOcarinaNoteBufLen++;
                    sOcarinaNoteBuf[sOcarinaNoteBufLen] = OCARINA_NOTE_INVALID;
                    sOcarinaNoteBufPos++;
                    if (msgCtx->ocarinaStaff->pos == 8) {
                        sOcarinaNoteBufLen = sOcarinaNoteBufPos = 0;
                    }
                }
                osSyncPrintf("status=%d (%d)\n", msgCtx->ocarinaStaff->state, 0);
                if (msgCtx->stateTimer == 0) {
                    if (msgCtx->ocarinaStaff->state == 0) {
                        osSyncPrintf("bbbbbbbbbbb\n");
                        Audio_OcaSetInstrument(0);
                        globalCtx->msgCtx.ocarinaMode = OCARINA_MODE_0F;
                        Message_CloseTextbox(globalCtx);
                    }
                } else {
                    msgCtx->stateTimer--;
                }
                break;
            case MSGMODE_SCARECROW_RECORDING_START:
                Audio_OcaSetRecordingState(2);
                Audio_OcaSetInstrument(1);
                msgCtx->msgMode = MSGMODE_SCARECROW_RECORDING_ONGOING;
                Message_DrawText(globalCtx, &gfx);
                break;
            case MSGMODE_SCARECROW_RECORDING_ONGOING:
                msgCtx->ocarinaStaff = Audio_OcaGetRecordingStaff();
                if (msgCtx->ocarinaStaff->pos && sOcarinaNoteBufPos == msgCtx->ocarinaStaff->pos - 1) {
                    msgCtx->lastOcaNoteIdx = sOcarinaNoteBuf[sOcarinaNoteBufPos] = msgCtx->ocarinaStaff->noteIdx;
                    sOcarinaNoteBufPos++;
                    sOcarinaNoteBuf[sOcarinaNoteBufPos] = OCARINA_NOTE_INVALID;
                }
                if (msgCtx->ocarinaStaff->state == 0) {
                    // "8 Note Recording ＯＫ！"
                    osSyncPrintf("８音録音ＯＫ！\n");
                    msgCtx->stateTimer = 20;
                    gSaveContext.scarecrowSpawnSongSet = true;
                    msgCtx->msgMode = MSGMODE_SCARECROW_RECORDING_DONE;
                    Audio_PlaySoundGeneral(NA_SE_SY_TRE_BOX_APPEAR, &gSfxDefaultPos, 4, &gSfxDefaultFreqAndVolScale,
                                           &gSfxDefaultFreqAndVolScale, &gSfxDefaultReverb);
                    osSyncPrintf(VT_FGCOL(YELLOW));
                    osSyncPrintf("\n====================================================================\n");
                    MemCopy(gSaveContext.scarecrowSpawnSong, gScarecrowSpawnSongPtr,
                            sizeof(gSaveContext.scarecrowSpawnSong));
                    for (i = 0; i < ARRAY_COUNT(gSaveContext.scarecrowSpawnSong); i++) {
                        osSyncPrintf("%d, ", gSaveContext.scarecrowSpawnSong[i]);
                    }
                    osSyncPrintf(VT_RST);
                    osSyncPrintf("\n====================================================================\n");
                } else if (msgCtx->ocarinaStaff->state == 0xFF ||
                           CHECK_BTN_ALL(globalCtx->state.input[0].press.button, BTN_B)) {
                    // "Played an existing song！！！"
                    osSyncPrintf("すでに存在する曲吹いた！！！ \n");
                    Audio_OcaSetRecordingState(0);
                    Audio_PlaySoundGeneral(NA_SE_SY_OCARINA_ERROR, &gSfxDefaultPos, 4, &gSfxDefaultFreqAndVolScale,
                                           &gSfxDefaultFreqAndVolScale, &gSfxDefaultReverb);
                    Message_CloseTextbox(globalCtx);
                    msgCtx->msgMode = MSGMODE_SCARECROW_RECORDING_FAILED;
                }
                Message_DrawText(globalCtx, &gfx);
                break;
            case MSGMODE_SCARECROW_RECORDING_FAILED:
                osSyncPrintf("cccccccccccc\n");
                Audio_OcaSetInstrument(0);
                Message_StartTextbox(globalCtx, 0x40AD, NULL); // Bonooru doesn't remember your song
                globalCtx->msgCtx.ocarinaMode = OCARINA_MODE_04;
                break;
            case MSGMODE_MEMORY_GAME_START:
                Audio_OcaSetInstrument(1);
                Audio_OcaSetInstrument(6);
                Audio_OcaMemoryGameStart(gSaveContext.ocarinaGameRoundNum);
                msgCtx->ocarinaStaff = Audio_OcaGetDisplayingStaff();
                msgCtx->ocarinaStaff->pos = sOcarinaNoteBufPos = 0;
                Message_ResetOcarinaNoteState();
                Audio_OcaSetSongPlayback(OCARINA_SONG_MEMORY_GAME + 1, 1);
                msgCtx->msgMode = MSGMODE_MEMORY_GAME_LEFT_SKULLKID_PLAYING;
                msgCtx->stateTimer = 2;
                break;
            case MSGMODE_MEMORY_GAME_LEFT_SKULLKID_PLAYING:
            case MSGMODE_MEMORY_GAME_RIGHT_SKULLKID_PLAYING:
                Audio_PlaySoundGeneral(NA_SE_SY_METRONOME_LV - SFX_FLAG, &gSfxDefaultPos, 4,
                                       &gSfxDefaultFreqAndVolScale, &gSfxDefaultFreqAndVolScale, &gSfxDefaultReverb);
                msgCtx->ocarinaStaff = Audio_OcaGetDisplayingStaff();
                if (msgCtx->ocarinaStaff->pos && sOcarinaNoteBufPos == msgCtx->ocarinaStaff->pos - 1) {
                    sOcarinaNoteBuf[msgCtx->ocarinaStaff->pos - 1] = msgCtx->ocarinaStaff->noteIdx;
                    sOcarinaNoteBuf[msgCtx->ocarinaStaff->pos] = OCARINA_NOTE_INVALID;
                    sOcarinaNoteBufPos++;
                }
                if (msgCtx->stateTimer == 0) {
                    if (msgCtx->ocarinaStaff->state == 0) {
                        if (msgCtx->msgMode == MSGMODE_MEMORY_GAME_LEFT_SKULLKID_PLAYING) {
                            Audio_PlaySoundGeneral(NA_SE_SY_METRONOME, &gSfxDefaultPos, 4, &gSfxDefaultFreqAndVolScale,
                                                   &gSfxDefaultFreqAndVolScale, &gSfxDefaultReverb);
                        } else {
                            Audio_PlaySoundGeneral(NA_SE_SY_METRONOME_2, &gSfxDefaultPos, 4,
                                                   &gSfxDefaultFreqAndVolScale, &gSfxDefaultFreqAndVolScale,
                                                   &gSfxDefaultReverb);
                        }
                        msgCtx->msgMode++;
                    }
                } else {
                    msgCtx->stateTimer--;
                }
                break;
            case MSGMODE_MEMORY_GAME_LEFT_SKULLKID_WAIT:
            case MSGMODE_MEMORY_GAME_RIGHT_SKULLKID_WAIT:
                msgCtx->ocarinaStaff = Audio_OcaGetDisplayingStaff();
                if (msgCtx->ocarinaStaff->pos && sOcarinaNoteBufPos == msgCtx->ocarinaStaff->pos - 1) {
                    sOcarinaNoteBuf[msgCtx->ocarinaStaff->pos - 1] = msgCtx->ocarinaStaff->noteIdx;
                    sOcarinaNoteBuf[msgCtx->ocarinaStaff->pos] = OCARINA_NOTE_INVALID;
                    sOcarinaNoteBufPos++;
                }
                break;
            case MSGMODE_MEMORY_GAME_PLAYER_PLAYING:
                Audio_PlaySoundGeneral(NA_SE_SY_METRONOME_LV - SFX_FLAG, &gSfxDefaultPos, 4,
                                       &gSfxDefaultFreqAndVolScale, &gSfxDefaultFreqAndVolScale, &gSfxDefaultReverb);
                msgCtx->ocarinaStaff = Audio_OcaGetPlayingStaff();
                if (msgCtx->ocarinaStaff->pos && sOcarinaNoteBufPos == msgCtx->ocarinaStaff->pos - 1) {
                    sOcarinaNoteBuf[msgCtx->ocarinaStaff->pos - 1] = msgCtx->ocarinaStaff->noteIdx;
                    sOcarinaNoteBuf[msgCtx->ocarinaStaff->pos] = OCARINA_NOTE_INVALID;
                    sOcarinaNoteBufPos++;
                }
                if (msgCtx->ocarinaStaff->state == 0xFF) {
                    // "Musical round failed！！！！！！！！！"
                    osSyncPrintf("輪唱失敗！！！！！！！！！\n");
                    Audio_OcaSetInstrument(0);
                    Audio_PlaySoundGeneral(NA_SE_SY_OCARINA_ERROR, &gSfxDefaultPos, 4, &gSfxDefaultFreqAndVolScale,
                                           &gSfxDefaultFreqAndVolScale, &gSfxDefaultReverb);
                    msgCtx->stateTimer = 10;
                    globalCtx->msgCtx.ocarinaMode = OCARINA_MODE_03;
                } else if (msgCtx->ocarinaStaff->state == 0xD) {
                    // "Musical round succeeded！！！！！！！！！"
                    osSyncPrintf("輪唱成功！！！！！！！！！\n");
                    Audio_PlaySoundGeneral(NA_SE_SY_GET_ITEM, &gSfxDefaultPos, 4, &gSfxDefaultFreqAndVolScale,
                                           &gSfxDefaultFreqAndVolScale, &gSfxDefaultReverb);
                    msgCtx->msgMode = MSGMODE_MEMORY_GAME_ROUND_SUCCESS;
                    msgCtx->stateTimer = 30;
                }
                Message_DrawText(globalCtx, &gfx);
                break;
            case MSGMODE_MEMORY_GAME_ROUND_SUCCESS:
                msgCtx->ocarinaStaff = Audio_OcaGetPlayingStaff();
                if (msgCtx->ocarinaStaff->pos && sOcarinaNoteBufPos == msgCtx->ocarinaStaff->pos - 1) {
                    sOcarinaNoteBuf[msgCtx->ocarinaStaff->pos - 1] = msgCtx->ocarinaStaff->noteIdx;
                    sOcarinaNoteBuf[msgCtx->ocarinaStaff->pos] = OCARINA_NOTE_INVALID;
                    sOcarinaNoteBufPos++;
                }
                msgCtx->stateTimer--;
                if (msgCtx->stateTimer == 0) {
                    if (Audio_OcaMemoryGameGenNote() != 1) {
                        Audio_PlaySoundGeneral(NA_SE_SY_METRONOME, &gSfxDefaultPos, 4, &gSfxDefaultFreqAndVolScale,
                                               &gSfxDefaultFreqAndVolScale, &gSfxDefaultReverb);
                        msgCtx->ocarinaStaff = Audio_OcaGetPlayingStaff();
                        msgCtx->ocarinaStaff->pos = sOcarinaNoteBufPos = 0;
                        Message_ResetOcarinaNoteState();
                        msgCtx->msgMode = MSGMODE_MEMORY_GAME_START_NEXT_ROUND;
                    } else {
                        globalCtx->msgCtx.ocarinaMode = OCARINA_MODE_0F;
                    }
                }
                Message_DrawText(globalCtx, &gfx);
                break;
            case MSGMODE_MEMORY_GAME_START_NEXT_ROUND:
                if (!Audio_IsSfxPlaying(NA_SE_SY_METRONOME)) {
                    msgCtx->ocarinaStaff = Audio_OcaGetDisplayingStaff();
                    msgCtx->ocarinaStaff->pos = sOcarinaNoteBufPos = 0;
                    Message_ResetOcarinaNoteState();
                    Audio_OcaSetSongPlayback(OCARINA_SONG_MEMORY_GAME + 1, 1);
                }
                break;
            case MSGMODE_FROGS_START:
                Audio_OcaSetInstrument(1);
                msgCtx->ocarinaStaff = Audio_OcaGetPlayingStaff();
                msgCtx->ocarinaStaff->pos = sOcarinaNoteBufPos = 0;
                globalCtx->msgCtx.ocarinaMode = OCARINA_MODE_01;
                Message_ResetOcarinaNoteState();
                func_800ECC04(sOcarinaSongBitFlags + 0xC000);
                msgCtx->msgMode = MSGMODE_FROGS_PLAYING;
                break;
            case MSGMODE_FROGS_PLAYING:
                msgCtx->ocarinaStaff = Audio_OcaGetPlayingStaff();
                if (msgCtx->ocarinaStaff->pos && sOcarinaNoteBufPos == msgCtx->ocarinaStaff->pos - 1) {
                    msgCtx->lastOcaNoteIdx = msgCtx->ocarinaStaff->noteIdx;
                    msgCtx->ocarinaStaff->pos = sOcarinaNoteBufPos = 0;
                    Message_ResetOcarinaNoteState();
                    msgCtx->msgMode = MSGMODE_FROGS_WAITING;
                }
            case MSGMODE_FROGS_WAITING:
                break;
            case MSGMODE_TEXT_DONE:
                Message_DrawText(globalCtx, &gfx);

                switch (msgCtx->textboxEndType) {
                    case TEXTBOX_ENDTYPE_2_CHOICE:
                        Message_HandleChoiceSelection(globalCtx, 1);
                        Message_DrawTextboxIcon(globalCtx, &gfx, msgCtx->textPosX, msgCtx->textPosY);
                        break;
                    case TEXTBOX_ENDTYPE_3_CHOICE:
                        Message_HandleChoiceSelection(globalCtx, 2);
                        Message_DrawTextboxIcon(globalCtx, &gfx, msgCtx->textPosX, msgCtx->textPosY);
                        break;
                    case TEXTBOX_ENDTYPE_PERSISTENT:
                        if (msgCtx->textId >= 0x6D && msgCtx->textId < 0x73) {
                            msgCtx->stateTimer++;
                            if (msgCtx->stateTimer >= 31) {
                                msgCtx->stateTimer = 2;
                                msgCtx->msgMode = MSGMODE_TEXT_CLOSING;
                            }
                        }
                        break;
                    case TEXTBOX_ENDTYPE_EVENT:
                    default:
                        Message_DrawTextboxIcon(globalCtx, &gfx, R_TEXTBOX_END_XPOS, R_TEXTBOX_END_YPOS);
                    case TEXTBOX_ENDTYPE_FADING:
                        break;
                }
                break;
            case MSGMODE_TEXT_CLOSING:
            case MSGMODE_PAUSED:
                break;
            case MSGMODE_UNK_20:
            default:
                msgCtx->msgMode = MSGMODE_TEXT_DISPLAYING;
                break;
        }

        if (msgCtx->msgMode >= MSGMODE_OCARINA_PLAYING && msgCtx->msgMode < MSGMODE_TEXT_AWAIT_NEXT &&
            msgCtx->ocarinaAction != OCARINA_ACTION_FREE_PLAY && msgCtx->ocarinaAction != OCARINA_ACTION_CHECK_NOWARP) {
            func_8009457C(&gfx);

            gDPSetCombineLERP(gfx++, PRIMITIVE, ENVIRONMENT, TEXEL0, ENVIRONMENT, TEXEL0, 0, PRIMITIVE, 0, PRIMITIVE,
                              ENVIRONMENT, TEXEL0, ENVIRONMENT, TEXEL0, 0, PRIMITIVE, 0);

            if (msgCtx->msgMode == MSGMODE_SONG_PLAYBACK) {
                g = msgCtx->ocarinaAction - OCARINA_ACTION_PLAYBACK_MINUET;
                r = gOcarinaSongNotes[g].len;
                for (notePosX = R_OCARINA_NOTES_XPOS, i = 0; i < r; i++, notePosX += R_OCARINA_NOTES_XPOS_OFFSET) {
                    gDPPipeSync(gfx++);
                    gDPSetPrimColor(gfx++, 0, 0, 150, 150, 150, 150);
                    gDPSetEnvColor(gfx++, 10, 10, 10, 0);

                    gDPLoadTextureBlock(gfx++, sOcarinaNoteTextures[gOcarinaSongNotes[g].notesIdx[i]], G_IM_FMT_IA,
                                        G_IM_SIZ_8b, 16, 16, 0, G_TX_NOMIRROR | G_TX_WRAP, G_TX_NOMIRROR | G_TX_WRAP,
                                        G_TX_NOMASK, G_TX_NOMASK, G_TX_NOLOD, G_TX_NOLOD);

                    gSPTextureRectangle(
                        gfx++, notePosX << 2, R_OCARINA_NOTES_YPOS(gOcarinaSongNotes[g].notesIdx[i]) << 2,
                        (notePosX + 16) << 2, (R_OCARINA_NOTES_YPOS(gOcarinaSongNotes[g].notesIdx[i]) + 16) << 2,
                        G_TX_RENDERTILE, 0, 0, 1 << 10, 1 << 10);
                }
            }

            if (msgCtx->msgMode != MSGMODE_SCARECROW_LONG_RECORDING_START &&
                msgCtx->msgMode != MSGMODE_MEMORY_GAME_START) {
                for (notePosX = R_OCARINA_NOTES_XPOS, i = 0; i < 8; i++, notePosX += R_OCARINA_NOTES_XPOS_OFFSET) {
                    if (sOcarinaNoteBuf[i] == OCARINA_NOTE_INVALID) {
                        break;
                    }

                    if (1) {}
                    if (sOcarinaNotesAlphaValues[i] != 255) {
                        sOcarinaNotesAlphaValues[i] += VREG(50);
                        if (sOcarinaNotesAlphaValues[i] >= 255) {
                            sOcarinaNotesAlphaValues[i] = 255;
                        }
                    }

                    gDPPipeSync(gfx++);
                    if (sOcarinaNoteBuf[i] == OCARINA_NOTE_A) {
                        gDPSetPrimColor(gfx++, 0, 0, sOcarinaNoteAPrimR, sOcarinaNoteAPrimG, sOcarinaNoteAPrimB,
                                        sOcarinaNotesAlphaValues[i]);
                        gDPSetEnvColor(gfx++, sOcarinaNoteAEnvR, sOcarinaNoteAEnvG, sOcarinaNoteAEnvB, 0);
                    } else {
                        gDPSetPrimColor(gfx++, 0, 0, sOcarinaNoteCPrimR, sOcarinaNoteCPrimG, sOcarinaNoteCPrimB,
                                        sOcarinaNotesAlphaValues[i]);
                        gDPSetEnvColor(gfx++, sOcarinaNoteCEnvR, sOcarinaNoteCEnvG, sOcarinaNoteCEnvB, 0);
                    }

                    gDPLoadTextureBlock(gfx++, sOcarinaNoteTextures[sOcarinaNoteBuf[i]], G_IM_FMT_IA, G_IM_SIZ_8b, 16,
                                        16, 0, G_TX_NOMIRROR | G_TX_WRAP, G_TX_NOMIRROR | G_TX_WRAP, G_TX_NOMASK,
                                        G_TX_NOMASK, G_TX_NOLOD, G_TX_NOLOD);

                    gSPTextureRectangle(gfx++, notePosX << 2, R_OCARINA_NOTES_YPOS(sOcarinaNoteBuf[i]) << 2,
                                        (notePosX + 16) << 2, (R_OCARINA_NOTES_YPOS(sOcarinaNoteBuf[i]) + 16) << 2,
                                        G_TX_RENDERTILE, 0, 0, 1 << 10, 1 << 10);
                }
            }
        }
    }
    *p = gfx;
}

/**
 * If the s16 variable pointed to by `var` changes in value, a black bar and white box
 * are briefly drawn onto the screen. It can only watch one variable per build due to
 * the last value being saved in a static variable.
 */
void Message_DrawDebugVariableChanged(s16* var, GraphicsContext* gfxCtx) {
    static s16 sVarLastValue = 0;
    static s16 sFillTimer = 0;
    s32 pad;

    OPEN_DISPS(gfxCtx, "../z_message_PAL.c", 3485);

    if (sVarLastValue != *var) {
        sVarLastValue = *var;
        sFillTimer = 30;
    }
    if (sFillTimer != 0) {
        sFillTimer--;
        gDPPipeSync(POLY_OPA_DISP++);
        gDPSetCycleType(POLY_OPA_DISP++, G_CYC_FILL);
        gDPSetRenderMode(POLY_OPA_DISP++, G_RM_NOOP, G_RM_NOOP2);
        gDPSetFillColor(POLY_OPA_DISP++, GPACK_RGBA5551(0, 0, 0, 1) << 0x10 | GPACK_RGBA5551(0, 0, 0, 1));
        gDPFillRectangle(POLY_OPA_DISP++, 0, 110, SCREEN_WIDTH - 1, 150); // 40x319 black bar
        gDPPipeSync(POLY_OPA_DISP++);
        gDPPipeSync(POLY_OPA_DISP++);
        gDPSetCycleType(POLY_OPA_DISP++, G_CYC_FILL);
        gDPSetRenderMode(POLY_OPA_DISP++, G_RM_NOOP, G_RM_NOOP2);
        gDPSetFillColor(POLY_OPA_DISP++, GPACK_RGBA5551(255, 255, 255, 1) << 0x10 | GPACK_RGBA5551(255, 255, 255, 1));
        gDPFillRectangle(POLY_OPA_DISP++, 40, 120, 60, 140); // 20x20 white box
        gDPPipeSync(POLY_OPA_DISP++);
    }
    CLOSE_DISPS(gfxCtx, "../z_message_PAL.c", 3513);
}

void Message_DrawDebugText(GlobalContext* globalCtx, Gfx** p) {
    s32 pad;
    GfxPrint printer;
    s32 pad1;

    GfxPrint_Init(&printer);
    GfxPrint_Open(&printer, *p);
    GfxPrint_SetPos(&printer, 6, 26);
    GfxPrint_SetColor(&printer, 255, 60, 0, 255);
    GfxPrint_Printf(&printer, "%s", "MESSAGE");
    GfxPrint_SetPos(&printer, 14, 26);
    GfxPrint_Printf(&printer, "%s", "=");
    GfxPrint_SetPos(&printer, 16, 26);
    GfxPrint_Printf(&printer, "%x", globalCtx->msgCtx.textId);
    *p = GfxPrint_Close(&printer);
    GfxPrint_Destroy(&printer);
}

void Message_Draw(GlobalContext* globalCtx) {
    Gfx* plusOne;
    Gfx* polyOpaP;
    s16 watchVar;

    OPEN_DISPS(globalCtx->state.gfxCtx, "../z_message_PAL.c", 3554);

    watchVar = gSaveContext.scarecrowCustomSongSet;
    Message_DrawDebugVariableChanged(&watchVar, globalCtx->state.gfxCtx);
    if (BREG(0) != 0 && globalCtx->msgCtx.textId != 0) {
        plusOne = Graph_GfxPlusOne(polyOpaP = POLY_OPA_DISP);
        gSPDisplayList(OVERLAY_DISP++, plusOne);
        Message_DrawDebugText(globalCtx, &plusOne);
        gSPEndDisplayList(plusOne++);
        Graph_BranchDlist(polyOpaP, plusOne);
        POLY_OPA_DISP = plusOne;
    }
    if (1) {}
    plusOne = Graph_GfxPlusOne(polyOpaP = POLY_OPA_DISP);
    gSPDisplayList(OVERLAY_DISP++, plusOne);
    Message_DrawMain(globalCtx, &plusOne);
    gSPEndDisplayList(plusOne++);
    Graph_BranchDlist(polyOpaP, plusOne);
    POLY_OPA_DISP = plusOne;
    CLOSE_DISPS(globalCtx->state.gfxCtx, "../z_message_PAL.c", 3582);
}

void Message_Update(GlobalContext* globalCtx) {
    static s16 sTextboxXPositions[] = {
        34, 34, 34, 34, 34, 34,
    };
    static s16 sTextboxMidYPositions[] = {
        142, 142, 142, 142, 174, 142,
    };
    static s16 sTextboxUpperYPositions[] = {
        38, 38, 38, 38, 174, 38,
    };
    static s16 sTextboxLowerYPositions[] = {
        90, 90, 90, 90, 174, 90,
    };
    static s16 sTextboxEndIconYOffset[] = {
        59, 59, 59, 59, 34, 59,
    };
    static s16 D_80153D3C[] = {
        // additional unreferenced data
        0x0400, 0x0400, 0x0200, 0x0000, 0x1038, 0x0008, 0x200A, 0x088B, 0x0007, 0x0009, 0x000A, 0x107E, 0x2008, 0x2007,
        0x0015, 0x0016, 0x0017, 0x0003, 0x0000, 0x270B, 0x00C8, 0x012C, 0x012D, 0xFFDA, 0x0014, 0x0016, 0x0014, 0x0016,
    };
    static u8 D_80153D74 = 0;
    static u16 D_80153D78 = 0;
    MessageContext* msgCtx = &globalCtx->msgCtx;
    InterfaceContext* interfaceCtx = &globalCtx->interfaceCtx;
    Player* player = GET_PLAYER(globalCtx);
    Input* input = &globalCtx->state.input[0];
    s16 var;
    s16 focusScreenPosX;
    s16 averageY;
    s16 playerFocusScreenPosY;
    s16 actorFocusScreenPosY;

    if (BREG(0) != 0) {
        if (CHECK_BTN_ALL(input->press.button, BTN_DDOWN) && CHECK_BTN_ALL(input->cur.button, BTN_L)) {
            osSyncPrintf("msgno=%d\n", D_80153D78);
            Message_StartTextbox(globalCtx, R_MESSAGE_DEBUGGER_TEXTID, NULL);
            D_80153D78 = (D_80153D78 + 1) % 10;
        }
        if (R_MESSAGE_DEBUGGER_SELECT != 0) {
            while (R_MESSAGE_DEBUGGER_TEXTID != 0x8000) {
                MessageTableEntry* entry = &sNesMessageEntryTablePtr[0];

                while (entry->textId != 0xFFFD) {
                    if (entry->textId == R_MESSAGE_DEBUGGER_TEXTID) {
                        // "The message was found! !! !!"
                        osSyncPrintf(" メッセージが,見つかった！！！ = %x\n", R_MESSAGE_DEBUGGER_TEXTID);
                        Message_StartTextbox(globalCtx, R_MESSAGE_DEBUGGER_TEXTID, NULL);
                        R_MESSAGE_DEBUGGER_TEXTID++;
                        R_MESSAGE_DEBUGGER_SELECT = 0;
                        return;
                    }
                    entry++;
                }
                R_MESSAGE_DEBUGGER_TEXTID++;
            }
        }
    }

    if (msgCtx->msgLength == 0) {
        return;
    }

    switch (msgCtx->msgMode) {
        case MSGMODE_TEXT_START:
            D_8014B2F4++;

            var = false;
            if (YREG(15) == 0x40) {
                if (D_8014B2F4 >= 4) {
                    var = true;
                }
            } else if (YREG(15) != 0 || globalCtx->sceneNum == SCENE_HAIRAL_NIWA) {
                var = true;
            } else if (D_8014B2F4 >= 4 || msgCtx->talkActor == NULL) {
                var = true;
            }

            if (var) {
                if (msgCtx->talkActor != NULL) {
                    Actor_GetScreenPos(globalCtx, &GET_PLAYER(globalCtx)->actor, &focusScreenPosX,
                                       &playerFocusScreenPosY);
                    Actor_GetScreenPos(globalCtx, msgCtx->talkActor, &focusScreenPosX, &actorFocusScreenPosY);

                    if (playerFocusScreenPosY >= actorFocusScreenPosY) {
                        averageY = ((playerFocusScreenPosY - actorFocusScreenPosY) / 2) + actorFocusScreenPosY;
                    } else {
                        averageY = ((actorFocusScreenPosY - playerFocusScreenPosY) / 2) + playerFocusScreenPosY;
                    }
                    osSyncPrintf("dxpos=%d   dypos=%d  dypos1  dypos2=%d\n", focusScreenPosX, averageY,
                                 playerFocusScreenPosY, actorFocusScreenPosY);
                } else {
                    R_TEXTBOX_X = R_TEXTBOX_X_TARGET;
                    R_TEXTBOX_Y = R_TEXTBOX_Y_TARGET;
                }

                var = msgCtx->textBoxType;

                if (!msgCtx->textBoxPos) { // variable position
                    if (YREG(15) != 0 || globalCtx->sceneNum == SCENE_HAIRAL_NIWA) {
                        if (averageY < XREG(92)) {
                            R_TEXTBOX_Y_TARGET = sTextboxMidYPositions[var];
                        } else {
                            R_TEXTBOX_Y_TARGET = sTextboxUpperYPositions[var];
                        }
                    } else if (globalCtx->sceneNum == SCENE_MARKET_DAY || globalCtx->sceneNum == SCENE_MARKET_NIGHT ||
                               globalCtx->sceneNum == SCENE_MARKET_RUINS) {
                        if (averageY < XREG(93)) {
                            R_TEXTBOX_Y_TARGET = sTextboxMidYPositions[var];
                        } else {
                            R_TEXTBOX_Y_TARGET = sTextboxUpperYPositions[var];
                        }
                    } else {
                        if (averageY < XREG(94)) {
                            R_TEXTBOX_Y_TARGET = sTextboxMidYPositions[var];
                        } else {
                            R_TEXTBOX_Y_TARGET = sTextboxUpperYPositions[var];
                        }
                    }
                } else {
                    if (msgCtx->textBoxPos == TEXTBOX_POS_TOP) {
                        R_TEXTBOX_Y_TARGET = sTextboxUpperYPositions[var];
                    } else if (msgCtx->textBoxPos == TEXTBOX_POS_BOTTOM) {
                        R_TEXTBOX_Y_TARGET = sTextboxLowerYPositions[var];
                    } else {
                        R_TEXTBOX_Y_TARGET = sTextboxMidYPositions[var];
                    }
                }

                R_TEXTBOX_X_TARGET = sTextboxXPositions[var];
                R_TEXTBOX_END_YPOS = sTextboxEndIconYOffset[var] + R_TEXTBOX_Y_TARGET;
                R_TEXT_CHOICE_YPOS(0) = R_TEXTBOX_Y_TARGET + 20;
                R_TEXT_CHOICE_YPOS(1) = R_TEXTBOX_Y_TARGET + 32;
                R_TEXT_CHOICE_YPOS(2) = R_TEXTBOX_Y_TARGET + 44;
                osSyncPrintf("message->msg_disp_type=%x\n", msgCtx->textBoxProperties & 0xF0);
                if (msgCtx->textBoxType == TEXTBOX_TYPE_NONE_BOTTOM ||
                    msgCtx->textBoxType == TEXTBOX_TYPE_NONE_NO_SHADOW) {
                    msgCtx->msgMode = MSGMODE_TEXT_STARTING;
                    R_TEXTBOX_X = R_TEXTBOX_X_TARGET;
                    R_TEXTBOX_Y = R_TEXTBOX_Y_TARGET;
                    R_TEXTBOX_WIDTH = 256;
                    R_TEXTBOX_HEIGHT = 64;
                    R_TEXTBOX_TEXWIDTH = 512;
                    R_TEXTBOX_TEXHEIGHT = 512;
                } else {
                    Message_GrowTextbox(msgCtx);
                    Audio_PlaySoundIfNotInCutscene(0);
                    msgCtx->stateTimer = 0;
                    msgCtx->msgMode = MSGMODE_TEXT_BOX_GROWING;
                }
            }
            break;
        case MSGMODE_TEXT_BOX_GROWING:
            Message_GrowTextbox(msgCtx);
            break;
        case MSGMODE_TEXT_STARTING:
            msgCtx->msgMode = MSGMODE_TEXT_NEXT_MSG;
            if (YREG(31) == 0) {
                Interface_SetDoAction(globalCtx, DO_ACTION_NEXT);
            }
            break;
        case MSGMODE_TEXT_NEXT_MSG:
            Message_Decode(globalCtx);
            if (sTextFade) {
                Interface_ChangeAlpha(1);
            }
            if (D_80153D74 != 0) {
                msgCtx->textDrawPos = msgCtx->decodedTextLen;
                D_80153D74 = 0;
            }
            break;
        case MSGMODE_TEXT_CONTINUING:
            msgCtx->stateTimer--;
            if (msgCtx->stateTimer == 0) {
                Message_Decode(globalCtx);
            }
            break;
        case MSGMODE_TEXT_DISPLAYING:
            if (msgCtx->textBoxType != TEXTBOX_TYPE_NONE_BOTTOM && YREG(31) == 0 &&
                CHECK_BTN_ALL(globalCtx->state.input[0].press.button, BTN_B) && !msgCtx->textUnskippable) {
                sTextboxSkipped = true;
                msgCtx->textDrawPos = msgCtx->decodedTextLen;
            }
            break;
        case MSGMODE_TEXT_AWAIT_INPUT:
            if (YREG(31) == 0 && Message_ShouldAdvance(globalCtx)) {
                msgCtx->msgMode = MSGMODE_TEXT_DISPLAYING;
                msgCtx->textDrawPos++;
            }
            break;
        case MSGMODE_TEXT_DELAYED_BREAK:
            msgCtx->stateTimer--;
            if (msgCtx->stateTimer == 0) {
                msgCtx->msgMode = MSGMODE_TEXT_NEXT_MSG;
            }
            break;
        case MSGMODE_TEXT_AWAIT_NEXT:
            if (Message_ShouldAdvance(globalCtx)) {
                msgCtx->msgMode = MSGMODE_TEXT_NEXT_MSG;
                msgCtx->textUnskippable = false;
                msgCtx->msgBufPos++;
            }
            break;
        case MSGMODE_TEXT_DONE:
            if (msgCtx->textboxEndType == TEXTBOX_ENDTYPE_FADING) {
                msgCtx->stateTimer--;
                if (msgCtx->stateTimer == 0) {
                    Message_CloseTextbox(globalCtx);
                }
            } else if (msgCtx->textboxEndType != TEXTBOX_ENDTYPE_PERSISTENT &&
                       msgCtx->textboxEndType != TEXTBOX_ENDTYPE_EVENT && YREG(31) == 0) {
                if (msgCtx->textboxEndType == TEXTBOX_ENDTYPE_2_CHOICE &&
                    globalCtx->msgCtx.ocarinaMode == OCARINA_MODE_01) {
                    if (Message_ShouldAdvance(globalCtx)) {
                        osSyncPrintf("OCARINA_MODE=%d -> ", globalCtx->msgCtx.ocarinaMode);
                        globalCtx->msgCtx.ocarinaMode = (msgCtx->choiceIndex == 0) ? OCARINA_MODE_02 : OCARINA_MODE_04;
                        osSyncPrintf("InRaceSeq=%d(%d) OCARINA_MODE=%d  -->  ", gSaveContext.eventInf[0] & 0xF, 1,
                                     globalCtx->msgCtx.ocarinaMode);
                        Message_CloseTextbox(globalCtx);
                        osSyncPrintf("OCARINA_MODE=%d\n", globalCtx->msgCtx.ocarinaMode);
                    }
                } else if (Message_ShouldAdvanceSilent(globalCtx)) {
                    osSyncPrintf("select=%d\n", msgCtx->textboxEndType);
                    if (msgCtx->textboxEndType == TEXTBOX_ENDTYPE_HAS_NEXT) {
                        Audio_PlaySoundGeneral(NA_SE_SY_MESSAGE_PASS, &gSfxDefaultPos, 4, &gSfxDefaultFreqAndVolScale,
                                               &gSfxDefaultFreqAndVolScale, &gSfxDefaultReverb);
                        Message_ContinueTextbox(globalCtx, sNextTextId);
                    } else {
                        Audio_PlaySoundGeneral(NA_SE_SY_DECIDE, &gSfxDefaultPos, 4, &gSfxDefaultFreqAndVolScale,
                                               &gSfxDefaultFreqAndVolScale, &gSfxDefaultReverb);
                        Message_CloseTextbox(globalCtx);
                    }
                }
            }
            break;
        case MSGMODE_TEXT_CLOSING:
            msgCtx->stateTimer--;
            if (msgCtx->stateTimer != 0) {
                break;
            }
            if ((msgCtx->textId >= 0xC2 && msgCtx->textId < 0xC7) ||
                (msgCtx->textId >= 0xFA && msgCtx->textId < 0xFE)) {
                gSaveContext.healthAccumulator = 0x140; // Refill 20 hearts
            }
            if (msgCtx->textId == 0x301F || msgCtx->textId == 0xA || msgCtx->textId == 0xC || msgCtx->textId == 0xCF ||
                msgCtx->textId == 0x21C || msgCtx->textId == 9 || msgCtx->textId == 0x4078 ||
                msgCtx->textId == 0x2015 || msgCtx->textId == 0x3040) {
                gSaveContext.unk_13EE = 0x32;
            }
            if (globalCtx->csCtx.state == 0) {
                osSyncPrintf(VT_FGCOL(GREEN));
                osSyncPrintf("day_time=%x  active_camera=%d  ", gSaveContext.cutsceneIndex, globalCtx->activeCamera);

                if (msgCtx->textId != 0x2061 && msgCtx->textId != 0x2025 && msgCtx->textId != 0x208C &&
                    ((msgCtx->textId < 0x88D || msgCtx->textId >= 0x893) || msgCtx->choiceIndex != 0) &&
                    (msgCtx->textId != 0x3055 && gSaveContext.cutsceneIndex < 0xFFF0)) {
                    osSyncPrintf("=== day_time=%x ", ((void)0, gSaveContext.cutsceneIndex));
                    if (globalCtx->activeCamera == MAIN_CAM) {
                        if (gSaveContext.unk_13EE == 0 || gSaveContext.unk_13EE == 1 || gSaveContext.unk_13EE == 2) {
                            gSaveContext.unk_13EE = 0x32;
                        }
                        gSaveContext.unk_13EA = 0;
                        Interface_ChangeAlpha(gSaveContext.unk_13EE);
                    }
                }
            }
            osSyncPrintf(VT_RST);
            msgCtx->msgLength = 0;
            msgCtx->msgMode = MSGMODE_NONE;
            interfaceCtx->unk_1FA = interfaceCtx->unk_1FC = 0;
            msgCtx->textId = msgCtx->stateTimer = 0;

            if (msgCtx->textboxEndType == TEXTBOX_ENDTYPE_PERSISTENT) {
                msgCtx->textboxEndType = TEXTBOX_ENDTYPE_DEFAULT;
                globalCtx->msgCtx.ocarinaMode = OCARINA_MODE_02;
            } else {
                msgCtx->textboxEndType = TEXTBOX_ENDTYPE_DEFAULT;
            }
            if ((s32)(gSaveContext.inventory.questItems & 0xF0000000) == (4 << QUEST_HEART_PIECE_COUNT)) {
                gSaveContext.inventory.questItems ^= (4 << QUEST_HEART_PIECE_COUNT);
                gSaveContext.healthCapacity += 0x10;
                gSaveContext.health += 0x10;
            }
            if (msgCtx->ocarinaAction != OCARINA_ACTION_CHECK_NOWARP_DONE) {
                if (sLastPlayedSong == OCARINA_SONG_SARIAS) {
                    //! @bug The last played song is not unset often, and if something interrupts the message system
                    //       before it reaches this point after playing Saria's song, the song will be "stored".
                    //       Later, if the ocarina has not been played and another textbox is closed, this handling
                    //       for Saria's song will be carried out.
                    player->naviTextId = -0xE0;
                    player->naviActor->flags |= 0x10000;
                }
                if (msgCtx->ocarinaAction == OCARINA_ACTION_FREE_PLAY_DONE &&
                    (globalCtx->msgCtx.ocarinaMode == OCARINA_MODE_01 ||
                     globalCtx->msgCtx.ocarinaMode == OCARINA_MODE_0B)) {
                    globalCtx->msgCtx.ocarinaMode = OCARINA_MODE_04;
                    if (msgCtx->unk_E3F2 == OCARINA_SONG_SUNS) {
                        globalCtx->msgCtx.ocarinaMode = OCARINA_MODE_01;
                    }
                }
            }
            sLastPlayedSong = 0xFF;
            osSyncPrintf("OCARINA_MODE=%d   chk_ocarina_no=%d\n", globalCtx->msgCtx.ocarinaMode, msgCtx->unk_E3F2);
            break;
        case MSGMODE_PAUSED:
            break;
        default:
            msgCtx->lastOcaNoteIdx = OCARINA_NOTE_INVALID;
            break;
    }
}

void Message_SetTables(void) {
    sNesMessageEntryTablePtr = sNesMessageEntryTable;
    sGerMessageEntryTablePtr = sGerMessageEntryTable;
    sFraMessageEntryTablePtr = sFraMessageEntryTable;
    sStaffMessageEntryTablePtr = sStaffMessageEntryTable;
}

// Appears to be file padding
UNK_TYPE D_80153D7C = 0x00000000;

// This should be part of z_game_over.c, but cannot be moved there as the entire
// late_rodata section of this file is in the way
s16 gGameOverTimer = 0;<|MERGE_RESOLUTION|>--- conflicted
+++ resolved
@@ -743,13 +743,11 @@
     MessageContext* msgCtx = &globalCtx->msgCtx;
 
     // clang-format off
-<<<<<<< HEAD
-    if (msgCtx->msgMode == MSGMODE_TEXT_DISPLAYING) { Audio_PlaySoundGeneral(0, &D_801333D4, 4, &D_801333E0,
-                                                                             &D_801333E0, &D_801333E8);
-    }
-=======
-    if (msgCtx->msgMode == MSGMODE_TEXT_DISPLAYING) { Audio_PlaySoundGeneral(0, &gSfxDefaultPos, 4, &gSfxDefaultFreqAndVolScale, &gSfxDefaultFreqAndVolScale, &gSfxDefaultReverb); }
->>>>>>> ef870bdd
+    if (msgCtx->msgMode == MSGMODE_TEXT_DISPLAYING) { Audio_PlaySoundGeneral(0, &gSfxDefaultPos, 4,
+                                                                             &gSfxDefaultFreqAndVolScale,
+                                                                             &gSfxDefaultFreqAndVolScale,
+                                                                             &gSfxDefaultReverb);
+    }
     // clang-format on
 
     gDPPipeSync(gfx++);
@@ -999,13 +997,11 @@
                 break;
             case MESSAGE_BACKGROUND:
                 // clang-format off
-<<<<<<< HEAD
-                if (msgCtx->msgMode == MSGMODE_TEXT_DISPLAYING) { Audio_PlaySoundGeneral(0, &D_801333D4, 4, &D_801333E0,
-                                                                                            &D_801333E0, &D_801333E8);
-                }
-=======
-                if (msgCtx->msgMode == MSGMODE_TEXT_DISPLAYING) { Audio_PlaySoundGeneral(0, &gSfxDefaultPos, 4, &gSfxDefaultFreqAndVolScale, &gSfxDefaultFreqAndVolScale, &gSfxDefaultReverb); }
->>>>>>> ef870bdd
+                if (msgCtx->msgMode == MSGMODE_TEXT_DISPLAYING) { Audio_PlaySoundGeneral(0, &gSfxDefaultPos, 4,
+                                                                                         &gSfxDefaultFreqAndVolScale,
+                                                                                         &gSfxDefaultFreqAndVolScale,
+                                                                                         &gSfxDefaultReverb);
+                }
                 // clang-format on
                 gDPPipeSync(gfx++);
                 gDPSetCombineMode(gfx++, G_CC_MODULATEIA_PRIM, G_CC_MODULATEIA_PRIM);
