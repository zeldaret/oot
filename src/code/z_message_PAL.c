--- conflicted
+++ resolved
@@ -2122,18 +2122,11 @@
                         msgCtx->stateTimer = 20;
                         if (msgCtx->ocarinaAction == OCARINA_ACTION_CHECK_NOWARP) {
                             if (msgCtx->ocarinaStaff->state < OCARINA_SONG_SARIAS ||
-<<<<<<< HEAD
                                 msgCtx->ocarinaStaff->state == OCARINA_SONG_SCARECROW_SPAWN) {
                                 AudioOcarina_SetInstrument(OCARINA_INSTRUMENT_OFF);
-                                Audio_PlaySoundGeneral(NA_SE_SY_OCARINA_ERROR, &D_801333D4, 4, &D_801333E0, &D_801333E0,
-                                                       &D_801333E8);
-=======
-                                msgCtx->ocarinaStaff->state == OCARINA_SONG_SCARECROW) {
-                                Audio_OcaSetInstrument(0);
                                 Audio_PlaySoundGeneral(NA_SE_SY_OCARINA_ERROR, &gSfxDefaultPos, 4,
                                                        &gSfxDefaultFreqAndVolScale, &gSfxDefaultFreqAndVolScale,
                                                        &gSfxDefaultReverb);
->>>>>>> ca77b26c
                                 msgCtx->msgMode = MSGMODE_OCARINA_STARTING;
                             } else {
                                 // "Ocarina_Flog Correct Example Performance"
@@ -2147,20 +2140,12 @@
                                                        &gSfxDefaultReverb);
                                 Interface_ChangeAlpha(1);
                             }
-<<<<<<< HEAD
                         } else if (msgCtx->ocarinaAction == OCARINA_ACTION_CHECK_SCARECROW_SPAWN) {
                             if (msgCtx->ocarinaStaff->state < OCARINA_SONG_SCARECROW_SPAWN) {
                                 AudioOcarina_SetInstrument(OCARINA_INSTRUMENT_OFF);
-                                Audio_PlaySoundGeneral(NA_SE_SY_OCARINA_ERROR, &D_801333D4, 4, &D_801333E0, &D_801333E0,
-                                                       &D_801333E8);
-=======
-                        } else if (msgCtx->ocarinaAction == OCARINA_ACTION_CHECK_SCARECROW) {
-                            if (msgCtx->ocarinaStaff->state < OCARINA_SONG_SCARECROW) {
-                                Audio_OcaSetInstrument(0);
                                 Audio_PlaySoundGeneral(NA_SE_SY_OCARINA_ERROR, &gSfxDefaultPos, 4,
                                                        &gSfxDefaultFreqAndVolScale, &gSfxDefaultFreqAndVolScale,
                                                        &gSfxDefaultReverb);
->>>>>>> ca77b26c
                                 msgCtx->stateTimer = 10;
                                 msgCtx->msgMode = MSGMODE_OCARINA_FAIL;
                             } else {
@@ -2192,27 +2177,15 @@
                         }
                         Interface_ChangeAlpha(1);
                     } else {
-<<<<<<< HEAD
                         AudioOcarina_SetInstrument(OCARINA_INSTRUMENT_OFF);
-                        Audio_PlaySoundGeneral(NA_SE_SY_OCARINA_ERROR, &D_801333D4, 4, &D_801333E0, &D_801333E0,
-                                               &D_801333E8);
-                        msgCtx->msgMode = MSGMODE_OCARINA_STARTING;
-                    }
-                } else if (msgCtx->ocarinaStaff->state == 0xFF) {
-                    AudioOcarina_SetInstrument(OCARINA_INSTRUMENT_OFF);
-                    Audio_PlaySoundGeneral(NA_SE_SY_OCARINA_ERROR, &D_801333D4, 4, &D_801333E0, &D_801333E0,
-                                           &D_801333E8);
-=======
-                        Audio_OcaSetInstrument(0);
                         Audio_PlaySoundGeneral(NA_SE_SY_OCARINA_ERROR, &gSfxDefaultPos, 4, &gSfxDefaultFreqAndVolScale,
                                                &gSfxDefaultFreqAndVolScale, &gSfxDefaultReverb);
                         msgCtx->msgMode = MSGMODE_OCARINA_STARTING;
                     }
                 } else if (msgCtx->ocarinaStaff->state == 0xFF) {
-                    Audio_OcaSetInstrument(0);
+                    AudioOcarina_SetInstrument(OCARINA_INSTRUMENT_OFF);
                     Audio_PlaySoundGeneral(NA_SE_SY_OCARINA_ERROR, &gSfxDefaultPos, 4, &gSfxDefaultFreqAndVolScale,
                                            &gSfxDefaultFreqAndVolScale, &gSfxDefaultReverb);
->>>>>>> ca77b26c
                     msgCtx->stateTimer = 10;
                     msgCtx->msgMode = MSGMODE_OCARINA_FAIL;
                 } else if (CHECK_BTN_ALL(globalCtx->state.input[0].press.button, BTN_B)) {
@@ -2658,17 +2631,10 @@
                     osSyncPrintf("録音終了！！！！！！！！！録音終了\n");
                     osSyncPrintf(VT_FGCOL(YELLOW));
                     osSyncPrintf("\n====================================================================\n");
-<<<<<<< HEAD
-                    MemCopy(gSaveContext.scarecrowLongSong, gScarecrowLongSongPtr,
-                            sizeof(gSaveContext.scarecrowLongSong));
+                    MemCpy(gSaveContext.scarecrowLongSong, gScarecrowLongSongPtr,
+                           sizeof(gSaveContext.scarecrowLongSong));
                     for (i = 0; i < ARRAY_COUNT(gSaveContext.scarecrowLongSong); i++) {
                         osSyncPrintf("%d, ", gSaveContext.scarecrowLongSong[i]);
-=======
-                    MemCpy(gSaveContext.scarecrowCustomSong, gScarecrowCustomSongPtr,
-                           sizeof(gSaveContext.scarecrowCustomSong));
-                    for (i = 0; i < ARRAY_COUNT(gSaveContext.scarecrowCustomSong); i++) {
-                        osSyncPrintf("%d, ", gSaveContext.scarecrowCustomSong[i]);
->>>>>>> ca77b26c
                     }
                     osSyncPrintf(VT_RST);
                     osSyncPrintf("\n====================================================================\n");
@@ -2724,15 +2690,9 @@
                     osSyncPrintf("８音録音ＯＫ！\n");
                     msgCtx->stateTimer = 20;
                     gSaveContext.scarecrowSpawnSongSet = true;
-<<<<<<< HEAD
                     msgCtx->msgMode = MSGMODE_SCARECROW_SPAWN_RECORDING_DONE;
-                    Audio_PlaySoundGeneral(NA_SE_SY_TRE_BOX_APPEAR, &D_801333D4, 4, &D_801333E0, &D_801333E0,
-                                           &D_801333E8);
-=======
-                    msgCtx->msgMode = MSGMODE_SCARECROW_RECORDING_DONE;
                     Audio_PlaySoundGeneral(NA_SE_SY_TRE_BOX_APPEAR, &gSfxDefaultPos, 4, &gSfxDefaultFreqAndVolScale,
                                            &gSfxDefaultFreqAndVolScale, &gSfxDefaultReverb);
->>>>>>> ca77b26c
                     osSyncPrintf(VT_FGCOL(YELLOW));
                     osSyncPrintf("\n====================================================================\n");
                     MemCpy(gSaveContext.scarecrowSpawnSong, gScarecrowSpawnSongPtr,
@@ -2746,15 +2706,9 @@
                            CHECK_BTN_ALL(globalCtx->state.input[0].press.button, BTN_B)) {
                     // "Played an existing song！！！"
                     osSyncPrintf("すでに存在する曲吹いた！！！ \n");
-<<<<<<< HEAD
                     AudioOcarina_SetRecordingState(OCARINA_RECORD_OFF);
-                    Audio_PlaySoundGeneral(NA_SE_SY_OCARINA_ERROR, &D_801333D4, 4, &D_801333E0, &D_801333E0,
-                                           &D_801333E8);
-=======
-                    Audio_OcaSetRecordingState(0);
                     Audio_PlaySoundGeneral(NA_SE_SY_OCARINA_ERROR, &gSfxDefaultPos, 4, &gSfxDefaultFreqAndVolScale,
                                            &gSfxDefaultFreqAndVolScale, &gSfxDefaultReverb);
->>>>>>> ca77b26c
                     Message_CloseTextbox(globalCtx);
                     msgCtx->msgMode = MSGMODE_SCARECROW_SPAWN_RECORDING_FAILED;
                 }
@@ -2779,23 +2733,13 @@
                 break;
             case MSGMODE_MEMORY_GAME_LEFT_SKULLKID_PLAYING:
             case MSGMODE_MEMORY_GAME_RIGHT_SKULLKID_PLAYING:
-<<<<<<< HEAD
-                Audio_PlaySoundGeneral(NA_SE_SY_METRONOME_LV - SFX_FLAG, &D_801333D4, 4, &D_801333E0, &D_801333E0,
-                                       &D_801333E8);
+                Audio_PlaySoundGeneral(NA_SE_SY_METRONOME_LV - SFX_FLAG, &gSfxDefaultPos, 4,
+                                       &gSfxDefaultFreqAndVolScale, &gSfxDefaultFreqAndVolScale, &gSfxDefaultReverb);
                 msgCtx->ocarinaStaff = AudioOcarina_GetPlaybackStaff();
                 if (msgCtx->ocarinaStaff->pos && sOcarinaButtonIndexBufPos == msgCtx->ocarinaStaff->pos - 1) {
                     sOcarinaButtonIndexBuf[msgCtx->ocarinaStaff->pos - 1] = msgCtx->ocarinaStaff->buttonIndex;
                     sOcarinaButtonIndexBuf[msgCtx->ocarinaStaff->pos] = OCARINA_BTN_INVALID;
                     sOcarinaButtonIndexBufPos++;
-=======
-                Audio_PlaySoundGeneral(NA_SE_SY_METRONOME_LV - SFX_FLAG, &gSfxDefaultPos, 4,
-                                       &gSfxDefaultFreqAndVolScale, &gSfxDefaultFreqAndVolScale, &gSfxDefaultReverb);
-                msgCtx->ocarinaStaff = Audio_OcaGetDisplayingStaff();
-                if (msgCtx->ocarinaStaff->pos && sOcarinaNoteBufPos == msgCtx->ocarinaStaff->pos - 1) {
-                    sOcarinaNoteBuf[msgCtx->ocarinaStaff->pos - 1] = msgCtx->ocarinaStaff->noteIdx;
-                    sOcarinaNoteBuf[msgCtx->ocarinaStaff->pos] = OCARINA_NOTE_INVALID;
-                    sOcarinaNoteBufPos++;
->>>>>>> ca77b26c
                 }
                 if (msgCtx->stateTimer == 0) {
                     if (msgCtx->ocarinaStaff->state == 0) {
@@ -2823,36 +2767,20 @@
                 }
                 break;
             case MSGMODE_MEMORY_GAME_PLAYER_PLAYING:
-<<<<<<< HEAD
-                Audio_PlaySoundGeneral(NA_SE_SY_METRONOME_LV - SFX_FLAG, &D_801333D4, 4, &D_801333E0, &D_801333E0,
-                                       &D_801333E8);
+                Audio_PlaySoundGeneral(NA_SE_SY_METRONOME_LV - SFX_FLAG, &gSfxDefaultPos, 4,
+                                       &gSfxDefaultFreqAndVolScale, &gSfxDefaultFreqAndVolScale, &gSfxDefaultReverb);
                 msgCtx->ocarinaStaff = AudioOcarina_GetPlayingStaff();
                 if (msgCtx->ocarinaStaff->pos && sOcarinaButtonIndexBufPos == msgCtx->ocarinaStaff->pos - 1) {
                     sOcarinaButtonIndexBuf[msgCtx->ocarinaStaff->pos - 1] = msgCtx->ocarinaStaff->buttonIndex;
                     sOcarinaButtonIndexBuf[msgCtx->ocarinaStaff->pos] = OCARINA_BTN_INVALID;
                     sOcarinaButtonIndexBufPos++;
-=======
-                Audio_PlaySoundGeneral(NA_SE_SY_METRONOME_LV - SFX_FLAG, &gSfxDefaultPos, 4,
-                                       &gSfxDefaultFreqAndVolScale, &gSfxDefaultFreqAndVolScale, &gSfxDefaultReverb);
-                msgCtx->ocarinaStaff = Audio_OcaGetPlayingStaff();
-                if (msgCtx->ocarinaStaff->pos && sOcarinaNoteBufPos == msgCtx->ocarinaStaff->pos - 1) {
-                    sOcarinaNoteBuf[msgCtx->ocarinaStaff->pos - 1] = msgCtx->ocarinaStaff->noteIdx;
-                    sOcarinaNoteBuf[msgCtx->ocarinaStaff->pos] = OCARINA_NOTE_INVALID;
-                    sOcarinaNoteBufPos++;
->>>>>>> ca77b26c
                 }
                 if (msgCtx->ocarinaStaff->state == 0xFF) {
                     // "Musical round failed！！！！！！！！！"
                     osSyncPrintf("輪唱失敗！！！！！！！！！\n");
-<<<<<<< HEAD
                     AudioOcarina_SetInstrument(OCARINA_INSTRUMENT_OFF);
-                    Audio_PlaySoundGeneral(NA_SE_SY_OCARINA_ERROR, &D_801333D4, 4, &D_801333E0, &D_801333E0,
-                                           &D_801333E8);
-=======
-                    Audio_OcaSetInstrument(0);
                     Audio_PlaySoundGeneral(NA_SE_SY_OCARINA_ERROR, &gSfxDefaultPos, 4, &gSfxDefaultFreqAndVolScale,
                                            &gSfxDefaultFreqAndVolScale, &gSfxDefaultReverb);
->>>>>>> ca77b26c
                     msgCtx->stateTimer = 10;
                     globalCtx->msgCtx.ocarinaMode = OCARINA_MODE_03;
                 } else if (msgCtx->ocarinaStaff->state == 0xD) {
@@ -2874,19 +2802,11 @@
                 }
                 msgCtx->stateTimer--;
                 if (msgCtx->stateTimer == 0) {
-<<<<<<< HEAD
                     if (AudioOcarina_MemoryGameNextNote() != 1) {
-                        Audio_PlaySoundGeneral(NA_SE_SY_METRONOME, &D_801333D4, 4, &D_801333E0, &D_801333E0,
-                                               &D_801333E8);
+                        Audio_PlaySoundGeneral(NA_SE_SY_METRONOME, &gSfxDefaultPos, 4, &gSfxDefaultFreqAndVolScale,
+                                               &gSfxDefaultFreqAndVolScale, &gSfxDefaultReverb);
                         msgCtx->ocarinaStaff = AudioOcarina_GetPlayingStaff();
                         msgCtx->ocarinaStaff->pos = sOcarinaButtonIndexBufPos = 0;
-=======
-                    if (Audio_OcaMemoryGameGenNote() != 1) {
-                        Audio_PlaySoundGeneral(NA_SE_SY_METRONOME, &gSfxDefaultPos, 4, &gSfxDefaultFreqAndVolScale,
-                                               &gSfxDefaultFreqAndVolScale, &gSfxDefaultReverb);
-                        msgCtx->ocarinaStaff = Audio_OcaGetPlayingStaff();
-                        msgCtx->ocarinaStaff->pos = sOcarinaNoteBufPos = 0;
->>>>>>> ca77b26c
                         Message_ResetOcarinaNoteState();
                         msgCtx->msgMode = MSGMODE_MEMORY_GAME_START_NEXT_ROUND;
                     } else {
