--- conflicted
+++ resolved
@@ -2340,12 +2340,8 @@
                 break;
             case MSGMODE_OCARINA_FAIL:
             case MSGMODE_SONG_PLAYBACK_FAIL:
-<<<<<<< HEAD
-                Message_DrawText(globalCtx, &gfx);
+                Message_DrawText(play, &gfx);
                 FALLTHROUGH;
-=======
-                Message_DrawText(play, &gfx);
->>>>>>> e68f3217
             case MSGMODE_OCARINA_FAIL_NO_TEXT:
                 msgCtx->stateTimer--;
                 if (msgCtx->stateTimer == 0) {
