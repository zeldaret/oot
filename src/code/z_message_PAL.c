#include "global.h"
#include "message_data_static.h"
#include "vt.h"
#include "assets/textures/parameter_static/parameter_static.h"

s16 sTextFade = false; // original name: key_off_flag ?

u8 D_8014B2F4 = 0;

s16 sOcarinaButtonIndexBufPos = 0;

s16 sOcarinaButtonIndexBufLen = 0;

u8 sTextboxSkipped = false;

u16 sNextTextId = 0;

s16 sTextIsCredits = false;

UNK_TYPE D_8014B30C = 0;

s16 sLastPlayedSong = 0xFF;

s16 sHasSunsSong = false;

s16 sMessageHasSetSfx = false;

u16 sOcarinaSongBitFlags = 0; // ocarina bit flags

MessageTableEntry sNesMessageEntryTable[] = {
#define DEFINE_MESSAGE(textId, type, yPos, nesMessage, gerMessage, fraMessage) \
    { textId, (_SHIFTL(type, 4, 8) | _SHIFTL(yPos, 0, 8)), _message_##textId##_nes },
#define DEFINE_MESSAGE_FFFC
#include "assets/text/message_data.h"
#undef DEFINE_MESSAGE_FFFC
#undef DEFINE_MESSAGE
    { 0xFFFF, 0, NULL },
};

const char* sGerMessageEntryTable[] = {
#define DEFINE_MESSAGE(textId, type, yPos, nesMessage, gerMessage, fraMessage) _message_##textId##_ger,
#include "assets/text/message_data.h"
#undef DEFINE_MESSAGE
    NULL,
};

const char* sFraMessageEntryTable[] = {
#define DEFINE_MESSAGE(textId, type, yPos, nesMessage, gerMessage, fraMessage) _message_##textId##_fra,
#include "assets/text/message_data.h"
#undef DEFINE_MESSAGE
    NULL,
};

MessageTableEntry sStaffMessageEntryTable[] = {
#define DEFINE_MESSAGE(textId, type, yPos, staffMessage) \
    { textId, (_SHIFTL(type, 4, 8) | _SHIFTL(yPos, 0, 8)), _message_##textId##_staff },
#include "assets/text/message_data_staff.h"
#undef DEFINE_MESSAGE
    { 0xFFFF, 0, NULL },
};

MessageTableEntry* sNesMessageEntryTablePtr = sNesMessageEntryTable;
const char** sGerMessageEntryTablePtr = sGerMessageEntryTable;
const char** sFraMessageEntryTablePtr = sFraMessageEntryTable;
MessageTableEntry* sStaffMessageEntryTablePtr = sStaffMessageEntryTable;

s16 sTextboxBackgroundForePrimColors[][3] = {
    { 255, 255, 255 }, { 50, 20, 0 },     { 255, 60, 0 },    { 255, 255, 255 },
    { 255, 255, 255 }, { 255, 255, 255 }, { 255, 255, 255 }, { 255, 255, 255 },
};

s16 sTextboxBackgroundBackPrimColors[][3] = {
    { 0, 0, 0 },
    { 220, 150, 0 },
    { 0, 0, 0 },
    { 0, 0, 0 },
};

s16 sTextboxBackgroundYOffsets[] = {
    1,
    2,
};

// original name: onpu_buff
u8 sOcarinaButtonIndexBuf[12] = { 0 };

s16 sOcarinaButtonAlphaValues[9] = { 0 };

// Maps the ocarina song order to the quest item order
s16 gOcarinaSongItemMap[] = {
    OCARINA_SONG_MINUET,   OCARINA_SONG_BOLERO,  OCARINA_SONG_SERENADE, OCARINA_SONG_REQUIEM,
    OCARINA_SONG_NOCTURNE, OCARINA_SONG_PRELUDE, OCARINA_SONG_LULLABY,  OCARINA_SONG_EPONAS,
    OCARINA_SONG_SARIAS,   OCARINA_SONG_SUNS,    OCARINA_SONG_TIME,     OCARINA_SONG_STORMS,
};

s32 sCharTexSize;
s32 sCharTexScale;
s16 sOcarinaButtonAPrimR;
s16 sOcarinaButtonAPrimB;
s16 sOcarinaButtonAPrimG;
s16 sOcarinaButtonAEnvR;
s16 sOcarinaButtonAEnvB;
s16 sOcarinaButtonAEnvG;
s16 sOcarinaButtonCPrimR;
s16 sOcarinaButtonCPrimB;
s16 sOcarinaButtonCPrimG;
s16 sOcarinaButtonCEnvR;
s16 sOcarinaButtonCEnvB;
s16 sOcarinaButtonCEnvG;

void Message_ResetOcarinaNoteState(void) {
    R_OCARINA_BUTTONS_YPOS(0) = 189;
    R_OCARINA_BUTTONS_YPOS(1) = 184;
    R_OCARINA_BUTTONS_YPOS(2) = 179;
    R_OCARINA_BUTTONS_YPOS(3) = 174;
    R_OCARINA_BUTTONS_YPOS(4) = 169;
    sOcarinaButtonIndexBuf[0] = OCARINA_BTN_INVALID;
    sOcarinaButtonAlphaValues[0] = sOcarinaButtonAlphaValues[1] = sOcarinaButtonAlphaValues[2] =
        sOcarinaButtonAlphaValues[3] = sOcarinaButtonAlphaValues[4] = sOcarinaButtonAlphaValues[5] =
            sOcarinaButtonAlphaValues[6] = sOcarinaButtonAlphaValues[7] = sOcarinaButtonAlphaValues[8] = 0;
    sOcarinaButtonAPrimR = 80;
    sOcarinaButtonAPrimG = 255;
    sOcarinaButtonAPrimB = 150;
    sOcarinaButtonAEnvR = 10;
    sOcarinaButtonAEnvG = 10;
    sOcarinaButtonAEnvB = 10;
    sOcarinaButtonCPrimR = 255;
    sOcarinaButtonCPrimG = 255;
    sOcarinaButtonCPrimB = 50;
    sOcarinaButtonCEnvR = 10;
    sOcarinaButtonCEnvG = 10;
    sOcarinaButtonCEnvB = 10;
}

void Message_UpdateOcarinaMemoryGame(PlayState* play) {
    MessageContext* msgCtx = &play->msgCtx;

    play->msgCtx.msgMode++;

    if (play->msgCtx.msgMode == MSGMODE_MEMORY_GAME_PLAYER_PLAYING) {
        AudioOcarina_SetInstrument(OCARINA_INSTRUMENT_DEFAULT);
        msgCtx->ocarinaStaff = AudioOcarina_GetPlayingStaff();
        msgCtx->ocarinaStaff->pos = sOcarinaButtonIndexBufPos = 0;
        AudioOcarina_Start((1 << OCARINA_SONG_MEMORY_GAME) + 0x8000);
        msgCtx->textDrawPos = msgCtx->decodedTextLen;
    } else if (msgCtx->msgMode == MSGMODE_MEMORY_GAME_RIGHT_SKULLKID_PLAYING) {
        AudioOcarina_SetInstrument(OCARINA_INSTRUMENT_FLUTE);
        msgCtx->ocarinaStaff = AudioOcarina_GetPlaybackStaff();
        msgCtx->ocarinaStaff->pos = sOcarinaButtonIndexBufPos = 0;
        AudioOcarina_SetPlaybackSong(OCARINA_SONG_MEMORY_GAME + 1, 1);
        msgCtx->stateTimer = 2;
    }
    Message_ResetOcarinaNoteState();
}

u8 Message_ShouldAdvance(PlayState* play) {
    Input* input = &play->state.input[0];

    if (CHECK_BTN_ALL(input->press.button, BTN_A) || CHECK_BTN_ALL(input->press.button, BTN_B) ||
        CHECK_BTN_ALL(input->press.button, BTN_CUP)) {
        Audio_PlaySoundGeneral(NA_SE_SY_MESSAGE_PASS, &gSfxDefaultPos, 4, &gSfxDefaultFreqAndVolScale,
                               &gSfxDefaultFreqAndVolScale, &gSfxDefaultReverb);
    }
    return CHECK_BTN_ALL(input->press.button, BTN_A) || CHECK_BTN_ALL(input->press.button, BTN_B) ||
           CHECK_BTN_ALL(input->press.button, BTN_CUP);
}

u8 Message_ShouldAdvanceSilent(PlayState* play) {
    Input* input = &play->state.input[0];

    return CHECK_BTN_ALL(input->press.button, BTN_A) || CHECK_BTN_ALL(input->press.button, BTN_B) ||
           CHECK_BTN_ALL(input->press.button, BTN_CUP);
}

/**
 * Closes any currently displayed textbox immediately, without waiting for
 * input from the player.
 */
void Message_CloseTextbox(PlayState* play) {
    MessageContext* msgCtx = &play->msgCtx;

    if (msgCtx->msgLength != 0) {
        msgCtx->stateTimer = 2;
        msgCtx->msgMode = MSGMODE_TEXT_CLOSING;
        msgCtx->textboxEndType = TEXTBOX_ENDTYPE_DEFAULT;
        Audio_PlaySoundGeneral(0, &gSfxDefaultPos, 4, &gSfxDefaultFreqAndVolScale, &gSfxDefaultFreqAndVolScale,
                               &gSfxDefaultReverb);
    }
}

void Message_HandleChoiceSelection(PlayState* play, u8 numChoices) {
    static s16 sAnalogStickHeld = false;
    MessageContext* msgCtx = &play->msgCtx;
    Input* input = &play->state.input[0];

    if (input->rel.stick_y >= 30 && !sAnalogStickHeld) {
        sAnalogStickHeld = true;
        msgCtx->choiceIndex--;
        if (msgCtx->choiceIndex > 128) {
            msgCtx->choiceIndex = 0;
        } else {
            Audio_PlaySoundGeneral(NA_SE_SY_CURSOR, &gSfxDefaultPos, 4, &gSfxDefaultFreqAndVolScale,
                                   &gSfxDefaultFreqAndVolScale, &gSfxDefaultReverb);
        }
    } else if (input->rel.stick_y <= -30 && !sAnalogStickHeld) {
        sAnalogStickHeld = true;
        msgCtx->choiceIndex++;
        if (msgCtx->choiceIndex > numChoices) {
            msgCtx->choiceIndex = numChoices;
        } else {
            Audio_PlaySoundGeneral(NA_SE_SY_CURSOR, &gSfxDefaultPos, 4, &gSfxDefaultFreqAndVolScale,
                                   &gSfxDefaultFreqAndVolScale, &gSfxDefaultReverb);
        }
    } else if (ABS(input->rel.stick_y) < 30) {
        sAnalogStickHeld = false;
    }
    msgCtx->textPosX = R_TEXT_CHOICE_XPOS;
    msgCtx->textPosY =
        (numChoices == 1) ? R_TEXT_CHOICE_YPOS(msgCtx->choiceIndex + 1) : R_TEXT_CHOICE_YPOS(msgCtx->choiceIndex);
}

void Message_DrawTextChar(PlayState* play, void* textureImage, Gfx** p) {
    MessageContext* msgCtx = &play->msgCtx;
    Gfx* gfx = *p;
    s16 x = msgCtx->textPosX;
    s16 y = msgCtx->textPosY;

    gDPPipeSync(gfx++);

    sCharTexSize = (R_TEXT_CHAR_SCALE / 100.0f) * 16.0f;
    sCharTexScale = 1024.0f / (R_TEXT_CHAR_SCALE / 100.0f);

    gDPLoadTextureBlock_4b(gfx++, textureImage, G_IM_FMT_I, FONT_CHAR_TEX_WIDTH, FONT_CHAR_TEX_HEIGHT, 0,
                           G_TX_NOMIRROR | G_TX_CLAMP, G_TX_NOMIRROR | G_TX_CLAMP, G_TX_NOMASK, G_TX_NOMASK, G_TX_NOLOD,
                           G_TX_NOLOD);

    // Draw drop shadow
    if (msgCtx->textBoxType != TEXTBOX_TYPE_NONE_NO_SHADOW) {
        gDPSetPrimColor(gfx++, 0, 0, 0, 0, 0, msgCtx->textColorAlpha);
        gSPTextureRectangle(gfx++, (x + R_TEXT_DROP_SHADOW_OFFSET) << 2, (y + R_TEXT_DROP_SHADOW_OFFSET) << 2,
                            (x + R_TEXT_DROP_SHADOW_OFFSET + sCharTexSize) << 2,
                            (y + R_TEXT_DROP_SHADOW_OFFSET + sCharTexSize) << 2, G_TX_RENDERTILE, 0, 0, sCharTexScale,
                            sCharTexScale);
    }

    gDPPipeSync(gfx++);
    gDPSetPrimColor(gfx++, 0, 0, msgCtx->textColorR, msgCtx->textColorG, msgCtx->textColorB, msgCtx->textColorAlpha);
    gSPTextureRectangle(gfx++, x << 2, y << 2, (x + sCharTexSize) << 2, (y + sCharTexSize) << 2, G_TX_RENDERTILE, 0, 0,
                        sCharTexScale, sCharTexScale);
    *p = gfx;
}

// resizes textboxes when opening them
void Message_GrowTextbox(MessageContext* msgCtx) {
    static f32 sWidthCoefficients[] = {
        1.2f, 1.5f, 1.8f, 2.0f, 2.1f, 2.2f, 2.1f, 2.0f,
    };
    static f32 sHeightCoefficients[] = {
        0.6f, 0.75f, 0.9f, 1.0f, 1.05f, 1.1f, 1.05f, 1.0f,
    };
    f32 width =
        R_TEXTBOX_WIDTH_TARGET * (sWidthCoefficients[msgCtx->stateTimer] + sWidthCoefficients[msgCtx->stateTimer]);
    f32 height = R_TEXTBOX_HEIGHT_TARGET * sHeightCoefficients[msgCtx->stateTimer];
    f32 texWidth =
        R_TEXTBOX_TEXWIDTH_TARGET / (sWidthCoefficients[msgCtx->stateTimer] + sWidthCoefficients[msgCtx->stateTimer]);
    f32 texHeight = R_TEXTBOX_TEXHEIGHT_TARGET / sHeightCoefficients[msgCtx->stateTimer];

    // Adjust y pos
    R_TEXTBOX_Y = R_TEXTBOX_Y_TARGET +
                  (R_TEXTBOX_Y_TARGET - (s16)(R_TEXTBOX_Y_TARGET * sHeightCoefficients[msgCtx->stateTimer] + 0.5f)) / 2;

    msgCtx->textboxColorAlphaCurrent += msgCtx->textboxColorAlphaTarget / 8;
    msgCtx->stateTimer++;
    if (msgCtx->stateTimer == 8) {
        // Reached the end
        R_TEXTBOX_X = R_TEXTBOX_X_TARGET;
        R_TEXTBOX_Y = R_TEXTBOX_Y_TARGET;
        msgCtx->msgMode = MSGMODE_TEXT_STARTING;
        msgCtx->textboxColorAlphaCurrent = msgCtx->textboxColorAlphaTarget;
    }
    // Adjust width and height
    R_TEXTBOX_WIDTH = (s16)(width + 0.5f) / 2;
    R_TEXTBOX_HEIGHT = (s16)(height + 0.5f);
    // Adjust texture coordinates
    R_TEXTBOX_TEXWIDTH = texWidth + 0.5f;
    R_TEXTBOX_TEXHEIGHT = texHeight + 0.5f;
    // Adjust x pos
    R_TEXTBOX_X = (R_TEXTBOX_X_TARGET + R_TEXTBOX_WIDTH_TARGET) - (R_TEXTBOX_WIDTH / 2);
}

void Message_FindMessage(PlayState* play, u16 textId) {
    const char* foundSeg;
    const char* nextSeg;
    MessageTableEntry* messageTableEntry = sNesMessageEntryTablePtr;
    const char** languageSegmentTable;
    Font* font;
    const char* seg;

    if (gSaveContext.language == LANGUAGE_ENG) {
        seg = messageTableEntry->segment;

        while (messageTableEntry->textId != 0xFFFF) {
            font = &play->msgCtx.font;

            if (messageTableEntry->textId == textId) {
                foundSeg = messageTableEntry->segment;
                font->charTexBuf[0] = messageTableEntry->typePos;
                messageTableEntry++;
                nextSeg = messageTableEntry->segment;
                font->msgOffset = foundSeg - seg;
                font->msgLength = nextSeg - foundSeg;
                // "Message found!!!"
                osSyncPrintf(" メッセージが,見つかった！！！ = %x  "
                             "(data=%x) (data0=%x) (data1=%x) (data2=%x) (data3=%x)\n",
                             textId, font->msgOffset, font->msgLength, foundSeg, seg, nextSeg);
                return;
            }
            messageTableEntry++;
        }
    } else {
        languageSegmentTable =
            (gSaveContext.language == LANGUAGE_GER) ? sGerMessageEntryTablePtr : sFraMessageEntryTablePtr;
        seg = messageTableEntry->segment;

        while (messageTableEntry->textId != 0xFFFF) {
            font = &play->msgCtx.font;

            if (messageTableEntry->textId == textId) {
                foundSeg = *languageSegmentTable;
                font->charTexBuf[0] = messageTableEntry->typePos;
                languageSegmentTable++;
                nextSeg = *languageSegmentTable;
                font->msgOffset = foundSeg - seg;
                font->msgLength = nextSeg - foundSeg;
                // "Message found!!!"
                osSyncPrintf(" メッセージが,見つかった！！！ = %x  "
                             "(data=%x) (data0=%x) (data1=%x) (data2=%x) (data3=%x)\n",
                             textId, font->msgOffset, font->msgLength, foundSeg, seg, nextSeg);
                return;
            }
            messageTableEntry++;
            languageSegmentTable++;
        }
    }
    // "Message not found!!!"
    osSyncPrintf(" メッセージが,見つからなかった！！！ = %x\n", textId);
    font = &play->msgCtx.font;
    messageTableEntry = sNesMessageEntryTablePtr;

    if (gSaveContext.language == LANGUAGE_ENG) {
        foundSeg = messageTableEntry->segment;
        font->charTexBuf[0] = messageTableEntry->typePos;
        messageTableEntry++;
        nextSeg = messageTableEntry->segment;
    } else {
        languageSegmentTable =
            (gSaveContext.language == LANGUAGE_GER) ? sGerMessageEntryTablePtr : sFraMessageEntryTablePtr;
        foundSeg = *languageSegmentTable;
        font->charTexBuf[0] = messageTableEntry->typePos;
        languageSegmentTable++;
        nextSeg = *languageSegmentTable;
    }
    font->msgOffset = foundSeg - seg;
    font->msgLength = nextSeg - foundSeg;
}

void Message_FindCreditsMessage(PlayState* play, u16 textId) {
    const char* foundSeg;
    const char* nextSeg;
    const char* seg;
    MessageTableEntry* messageTableEntry = sStaffMessageEntryTablePtr;
    Font* font;

    seg = messageTableEntry->segment;
    while (messageTableEntry->textId != 0xFFFF) {
        font = &play->msgCtx.font;

        if (messageTableEntry->textId == textId) {
            foundSeg = messageTableEntry->segment;
            font->charTexBuf[0] = messageTableEntry->typePos;
            messageTableEntry++;
            nextSeg = messageTableEntry->segment;
            font->msgOffset = foundSeg - seg;
            font->msgLength = nextSeg - foundSeg;
            // "Message found!!!"
            osSyncPrintf(" メッセージが,見つかった！！！ = %x  (data=%x) (data0=%x) (data1=%x) (data2=%x) (data3=%x)\n",
                         textId, font->msgOffset, font->msgLength, foundSeg, seg, nextSeg);
            return;
        }
        messageTableEntry++;
    }
}

void Message_SetTextColor(MessageContext* msgCtx, u16 colorParameter) {
    switch (colorParameter) {
        case MSGCOL_RED:
            if (msgCtx->textBoxType == TEXTBOX_TYPE_WOODEN) {
                msgCtx->textColorR = 255;
                msgCtx->textColorG = 120;
                msgCtx->textColorB = 0;
            } else {
                msgCtx->textColorR = 255;
                msgCtx->textColorG = 60;
                msgCtx->textColorB = 60;
            }
            break;
        case MSGCOL_ADJUSTABLE:
            if (msgCtx->textBoxType == TEXTBOX_TYPE_WOODEN) {
                msgCtx->textColorR = R_TEXT_ADJUST_COLOR_1_R;
                msgCtx->textColorG = R_TEXT_ADJUST_COLOR_1_G;
                msgCtx->textColorB = R_TEXT_ADJUST_COLOR_1_B;
            } else {
                msgCtx->textColorR = R_TEXT_ADJUST_COLOR_2_R;
                msgCtx->textColorG = R_TEXT_ADJUST_COLOR_2_G;
                msgCtx->textColorB = R_TEXT_ADJUST_COLOR_2_B;
            }
            break;
        case MSGCOL_BLUE:
            if (msgCtx->textBoxType == TEXTBOX_TYPE_WOODEN) {
                msgCtx->textColorR = 80;
                msgCtx->textColorG = 110;
                msgCtx->textColorB = 255;
            } else {
                msgCtx->textColorR = 80;
                msgCtx->textColorG = 90;
                msgCtx->textColorB = 255;
            }
            break;
        case MSGCOL_LIGHTBLUE:
            if (msgCtx->textBoxType == TEXTBOX_TYPE_WOODEN) {
                msgCtx->textColorR = 90;
                msgCtx->textColorG = 180;
                msgCtx->textColorB = 255;
            } else if (msgCtx->textBoxType == TEXTBOX_TYPE_NONE_NO_SHADOW) {
                msgCtx->textColorR = 80;
                msgCtx->textColorG = 150;
                msgCtx->textColorB = 180;
            } else {
                msgCtx->textColorR = 100;
                msgCtx->textColorG = 180;
                msgCtx->textColorB = 255;
            }
            break;
        case MSGCOL_PURPLE:
            if (msgCtx->textBoxType == TEXTBOX_TYPE_WOODEN) {
                msgCtx->textColorR = 210;
                msgCtx->textColorG = 100;
                msgCtx->textColorB = 255;
            } else {
                msgCtx->textColorR = 255;
                msgCtx->textColorG = 150;
                msgCtx->textColorB = 180;
            }
            break;
        case MSGCOL_YELLOW:
            if (msgCtx->textBoxType == TEXTBOX_TYPE_WOODEN) {
                msgCtx->textColorR = 255;
                msgCtx->textColorG = 255;
                msgCtx->textColorB = 30;
            } else {
                msgCtx->textColorR = 225;
                msgCtx->textColorG = 255;
                msgCtx->textColorB = 50;
            }
            break;
        case MSGCOL_BLACK:
            msgCtx->textColorR = msgCtx->textColorG = msgCtx->textColorB = 0;
            break;
        case MSGCOL_DEFAULT:
        default:
            if (msgCtx->textBoxType == TEXTBOX_TYPE_NONE_NO_SHADOW) {
                msgCtx->textColorR = msgCtx->textColorG = msgCtx->textColorB = 0;
            } else {
                msgCtx->textColorR = msgCtx->textColorG = msgCtx->textColorB = 255;
            }
            break;
    }
}

void Message_DrawTextboxIcon(PlayState* play, Gfx** p, s16 x, s16 y) {
    static s16 sIconPrimColors[][3] = {
        { 0, 200, 80 },
        { 50, 255, 130 },
    };
    static s16 sIconEnvColors[][3] = {
        { 0, 0, 0 },
        { 0, 255, 130 },
    };
    static s16 sIconPrimR = 0;
    static s16 sIconPrimG = 200;
    static s16 sIconPrimB = 80;
    static s16 sIconFlashTimer = 12;
    static s16 sIconFlashColorIdx = 0;
    static s16 sIconEnvR = 0;
    static s16 sIconEnvG = 0;
    static s16 sIconEnvB = 0;
    MessageContext* msgCtx = &play->msgCtx;
    Font* font = &msgCtx->font;
    Gfx* gfx = *p;
    s16 primR;
    s16 primG;
    s16 primB;
    s16 envR;
    s16 envG;
    s16 envB;
    u8* iconTexture = font->iconBuf;

    if (sTextIsCredits) {
        return;
    }

    primR = (ABS(sIconPrimR - sIconPrimColors[sIconFlashColorIdx][0])) / sIconFlashTimer;
    primG = (ABS(sIconPrimG - sIconPrimColors[sIconFlashColorIdx][1])) / sIconFlashTimer;
    primB = (ABS(sIconPrimB - sIconPrimColors[sIconFlashColorIdx][2])) / sIconFlashTimer;

    if (sIconPrimR >= sIconPrimColors[sIconFlashColorIdx][0]) {
        sIconPrimR -= primR;
    } else {
        sIconPrimR += primR;
    }

    if (sIconPrimG >= sIconPrimColors[sIconFlashColorIdx][1]) {
        sIconPrimG -= primG;
    } else {
        sIconPrimG += primG;
    }

    if (sIconPrimB >= sIconPrimColors[sIconFlashColorIdx][2]) {
        sIconPrimB -= primB;
    } else {
        sIconPrimB += primB;
    }

    envR = (ABS(sIconEnvR - sIconEnvColors[sIconFlashColorIdx][0])) / sIconFlashTimer;
    envG = (ABS(sIconEnvG - sIconEnvColors[sIconFlashColorIdx][1])) / sIconFlashTimer;
    envB = (ABS(sIconEnvB - sIconEnvColors[sIconFlashColorIdx][2])) / sIconFlashTimer;

    if (sIconEnvR >= sIconEnvColors[sIconFlashColorIdx][0]) {
        sIconEnvR -= envR;
    } else {
        sIconEnvR += envR;
    }

    if (sIconEnvG >= sIconEnvColors[sIconFlashColorIdx][1]) {
        sIconEnvG -= envG;
    } else {
        sIconEnvG += envG;
    }

    if (sIconEnvB >= sIconEnvColors[sIconFlashColorIdx][2]) {
        sIconEnvB -= envB;
    } else {
        sIconEnvB += envB;
    }

    sIconFlashTimer--;

    if (sIconFlashTimer == 0) {
        sIconPrimR = sIconPrimColors[sIconFlashColorIdx][0];
        sIconPrimG = sIconPrimColors[sIconFlashColorIdx][1];
        sIconPrimB = sIconPrimColors[sIconFlashColorIdx][2];
        sIconEnvR = sIconEnvColors[sIconFlashColorIdx][0];
        sIconEnvG = sIconEnvColors[sIconFlashColorIdx][1];
        sIconEnvB = sIconEnvColors[sIconFlashColorIdx][2];
        sIconFlashTimer = 12;
        sIconFlashColorIdx ^= 1;
    }

    gDPPipeSync(gfx++);

    gDPSetCombineLERP(gfx++, PRIMITIVE, ENVIRONMENT, TEXEL0, ENVIRONMENT, TEXEL0, 0, PRIMITIVE, 0, PRIMITIVE,
                      ENVIRONMENT, TEXEL0, ENVIRONMENT, TEXEL0, 0, PRIMITIVE, 0);

    gDPSetPrimColor(gfx++, 0, 0, sIconPrimR, sIconPrimG, sIconPrimB, 255);
    gDPSetEnvColor(gfx++, sIconEnvR, sIconEnvG, sIconEnvB, 255);

    gDPLoadTextureBlock_4b(gfx++, iconTexture, G_IM_FMT_I, FONT_CHAR_TEX_WIDTH, FONT_CHAR_TEX_HEIGHT, 0,
                           G_TX_NOMIRROR | G_TX_CLAMP, G_TX_NOMIRROR | G_TX_CLAMP, G_TX_NOMASK, G_TX_NOMASK, G_TX_NOLOD,
                           G_TX_NOLOD);

    sCharTexSize = 16.0f * ((f32)R_TEXT_CHAR_SCALE / 100.0f);
    sCharTexScale = 1024.0f / ((f32)R_TEXT_CHAR_SCALE / 100.0f);

    gSPTextureRectangle(gfx++, x << 2, y << 2, (x + sCharTexSize) << 2, (y + sCharTexSize) << 2, G_TX_RENDERTILE, 0, 0,
                        sCharTexScale, sCharTexScale);

    msgCtx->stateTimer++;

    *p = gfx;
}

#define MESSAGE_SPACE_WIDTH 6
f32 sFontWidths[144] = {
    8.0f,  // ' '
    8.0f,  // '!'
    6.0f,  // '"'
    9.0f,  // '#'
    9.0f,  // '$'
    14.0f, // '%'
    12.0f, // '&'
    3.0f,  // '''
    7.0f,  // '('
    7.0f,  // ')'
    7.0f,  // '*'
    9.0f,  // '+'
    4.0f,  // ','
    6.0f,  // '-'
    4.0f,  // '.'
    9.0f,  // '/'
    10.0f, // '0'
    5.0f,  // '1'
    9.0f,  // '2'
    9.0f,  // '3'
    10.0f, // '4'
    9.0f,  // '5'
    9.0f,  // '6'
    9.0f,  // '7'
    9.0f,  // '8'
    9.0f,  // '9'
    6.0f,  // ':'
    6.0f,  // ';'
    9.0f,  // '<'
    11.0f, // '='
    9.0f,  // '>'
    11.0f, // '?'
    13.0f, // '@'
    12.0f, // 'A'
    9.0f,  // 'B'
    11.0f, // 'C'
    11.0f, // 'D'
    8.0f,  // 'E'
    8.0f,  // 'F'
    12.0f, // 'G'
    10.0f, // 'H'
    4.0f,  // 'I'
    8.0f,  // 'J'
    10.0f, // 'K'
    8.0f,  // 'L'
    13.0f, // 'M'
    11.0f, // 'N'
    13.0f, // 'O'
    9.0f,  // 'P'
    13.0f, // 'Q'
    10.0f, // 'R'
    10.0f, // 'S'
    9.0f,  // 'T'
    10.0f, // 'U'
    11.0f, // 'V'
    15.0f, // 'W'
    11.0f, // 'X'
    10.0f, // 'Y'
    10.0f, // 'Z'
    7.0f,  // '['
    10.0f, // '\'
    7.0f,  // ']'
    10.0f, // '^'
    9.0f,  // '_'
    5.0f,  // '`'
    8.0f,  // 'a'
    9.0f,  // 'b'
    8.0f,  // 'c'
    9.0f,  // 'd'
    9.0f,  // 'e'
    6.0f,  // 'f'
    9.0f,  // 'g'
    8.0f,  // 'h'
    4.0f,  // 'i'
    6.0f,  // 'j'
    8.0f,  // 'k'
    4.0f,  // 'l'
    12.0f, // 'm'
    9.0f,  // 'n'
    9.0f,  // 'o'
    9.0f,  // 'p'
    9.0f,  // 'q'
    7.0f,  // 'r'
    8.0f,  // 's'
    7.0f,  // 't'
    8.0f,  // 'u'
    9.0f,  // 'v'
    12.0f, // 'w'
    8.0f,  // 'x'
    9.0f,  // 'y'
    8.0f,  // 'z'
    7.0f,  // '{'
    5.0f,  // '|'
    7.0f,  // '}'
    10.0f, // '~'
    10.0f, // '‾'
    12.0f, // 'À'
    6.0f,  // 'î'
    12.0f, // 'Â'
    12.0f, // 'Ä'
    11.0f, // 'Ç'
    8.0f,  // 'È'
    8.0f,  // 'É'
    8.0f,  // 'Ê'
    6.0f,  // 'Ë'
    6.0f,  // 'Ï'
    13.0f, // 'Ô'
    13.0f, // 'Ö'
    10.0f, // 'Ù'
    10.0f, // 'Û'
    10.0f, // 'Ü'
    9.0f,  // 'ß'
    8.0f,  // 'à'
    8.0f,  // 'á'
    8.0f,  // 'â'
    8.0f,  // 'ä'
    8.0f,  // 'ç'
    9.0f,  // 'è'
    9.0f,  // 'é'
    9.0f,  // 'ê'
    9.0f,  // 'ë'
    6.0f,  // 'ï'
    9.0f,  // 'ô'
    9.0f,  // 'ö'
    9.0f,  // 'ù'
    9.0f,  // 'û'
    9.0f,  // 'ü'
    14.0f, // '[A]'
    14.0f, // '[B]'
    14.0f, // '[C]'
    14.0f, // '[L]'
    14.0f, // '[R]'
    14.0f, // '[Z]'
    14.0f, // '[C-Up]'
    14.0f, // '[C-Down]'
    14.0f, // '[C-Left]'
    14.0f, // '[C-Right]'
    14.0f, // '▼'
    14.0f, // '[Control-Pad]'
    14.0f, // '[D-Pad]'
    14.0f, // ?
    14.0f, // ?
    14.0f, // ?
    14.0f, // ?
};

u16 Message_DrawItemIcon(PlayState* play, u16 itemId, Gfx** p, u16 i) {
    s32 pad;
    Gfx* gfx = *p;
    MessageContext* msgCtx = &play->msgCtx;

    // clang-format off
    if (msgCtx->msgMode == MSGMODE_TEXT_DISPLAYING) { Audio_PlaySoundGeneral(0, &gSfxDefaultPos, 4,
                                                                             &gSfxDefaultFreqAndVolScale,
                                                                             &gSfxDefaultFreqAndVolScale,
                                                                             &gSfxDefaultReverb);
    }
    // clang-format on

    gDPPipeSync(gfx++);
    gDPSetCombineMode(gfx++, G_CC_MODULATEIA_PRIM, G_CC_MODULATEIA_PRIM);
    gDPSetPrimColor(gfx++, 0, 0, 255, 255, 255, msgCtx->textColorAlpha);

    if (itemId >= ITEM_MEDALLION_FOREST) {
        gDPLoadTextureBlock(gfx++, msgCtx->textboxSegment + MESSAGE_STATIC_TEX_SIZE, G_IM_FMT_RGBA, G_IM_SIZ_32b, 24,
                            24, 0, G_TX_NOMIRROR | G_TX_WRAP, G_TX_NOMIRROR | G_TX_WRAP, G_TX_NOMASK, G_TX_NOMASK,
                            G_TX_NOLOD, G_TX_NOLOD);
    } else {
        gDPLoadTextureBlock(gfx++, msgCtx->textboxSegment + MESSAGE_STATIC_TEX_SIZE, G_IM_FMT_RGBA, G_IM_SIZ_32b, 32,
                            32, 0, G_TX_NOMIRROR | G_TX_WRAP, G_TX_NOMIRROR | G_TX_WRAP, G_TX_NOMASK, G_TX_NOMASK,
                            G_TX_NOLOD, G_TX_NOLOD);
    }
    gSPTextureRectangle(gfx++, (msgCtx->textPosX + R_TEXTBOX_ICON_XPOS) << 2, R_TEXTBOX_ICON_YPOS << 2,
                        (msgCtx->textPosX + R_TEXTBOX_ICON_XPOS + R_TEXTBOX_ICON_SIZE) << 2,
                        (R_TEXTBOX_ICON_YPOS + R_TEXTBOX_ICON_SIZE) << 2, G_TX_RENDERTILE, 0, 0, 1 << 10, 1 << 10);
    gDPPipeSync(gfx++);
    gDPSetCombineLERP(gfx++, 0, 0, 0, PRIMITIVE, TEXEL0, 0, PRIMITIVE, 0, 0, 0, 0, PRIMITIVE, TEXEL0, 0, PRIMITIVE, 0);

    msgCtx->textPosX += 32;

    i++;
    *p = gfx;

    return i;
}

void Message_HandleOcarina(PlayState* play) {
    MessageContext* msgCtx = &play->msgCtx;

    if (play->msgCtx.msgMode == MSGMODE_TEXT_DISPLAYING) {
        play->msgCtx.ocarinaMode = OCARINA_MODE_01;

        if (msgCtx->ocarinaAction == OCARINA_ACTION_SCARECROW_LONG_RECORDING) {
            msgCtx->msgMode = MSGMODE_SCARECROW_LONG_RECORDING_START;
            // "Recording Start / Recording Start / Recording Start / Recording Start -> "
            osSyncPrintf("録音開始 録音開始 録音開始 録音開始  -> ");
        } else if (msgCtx->ocarinaAction == OCARINA_ACTION_SCARECROW_LONG_PLAYBACK) {
            // "Recording Playback / Recording Playback / Recording Playback / Recording Playback -> "
            osSyncPrintf("録音再生 録音再生 録音再生 録音再生  -> ");
            AudioOcarina_SetInstrument(OCARINA_INSTRUMENT_DEFAULT);
            AudioOcarina_SetInstrument(OCARINA_INSTRUMENT_DEFAULT);
            msgCtx->ocarinaStaff = AudioOcarina_GetPlaybackStaff();
            sOcarinaButtonIndexBufPos = sOcarinaButtonIndexBufLen = 0;
            msgCtx->ocarinaStaff->pos = sOcarinaButtonIndexBufPos;
            Message_ResetOcarinaNoteState();
            msgCtx->stateTimer = 3;
            msgCtx->msgMode = MSGMODE_SCARECROW_LONG_PLAYBACK;
            AudioOcarina_SetPlaybackSong(OCARINA_SONG_SCARECROW_LONG + 1, 1);
        } else if (msgCtx->ocarinaAction == OCARINA_ACTION_SCARECROW_SPAWN_RECORDING) {
            msgCtx->msgMode = MSGMODE_SCARECROW_SPAWN_RECORDING_START;
            // "8 Note Recording Start / 8 Note Recording Start / 8 Note Recording Start -> "
            osSyncPrintf("８音録音開始 ８音録音開始 ８音録音開始  -> ");
        } else if (msgCtx->ocarinaAction == OCARINA_ACTION_SCARECROW_SPAWN_PLAYBACK) {
            // "8 Note Playback / 8 Note Playback / 8 Note Playback -> "
            osSyncPrintf("８音再生 ８音再生 ８音再生  -> ");
            AudioOcarina_SetInstrument(OCARINA_INSTRUMENT_DEFAULT);
            AudioOcarina_SetInstrument(OCARINA_INSTRUMENT_DEFAULT);
            msgCtx->ocarinaStaff = AudioOcarina_GetPlaybackStaff();
            sOcarinaButtonIndexBufPos = sOcarinaButtonIndexBufLen = 0;
            msgCtx->ocarinaStaff->pos = sOcarinaButtonIndexBufPos;
            Message_ResetOcarinaNoteState();
            msgCtx->stateTimer = 3;
            msgCtx->msgMode = MSGMODE_SCARECROW_SPAWN_PLAYBACK;
            AudioOcarina_SetPlaybackSong(OCARINA_SONG_SCARECROW_SPAWN + 1, 1);
        } else if (msgCtx->ocarinaAction == OCARINA_ACTION_MEMORY_GAME) {
            msgCtx->msgMode = MSGMODE_MEMORY_GAME_START;
            // "Musical Round Start / Musical Round Start / Musical Round Start / Musical Round Start -> "
            osSyncPrintf("輪唱開始 輪唱開始 輪唱開始 輪唱開始  -> ");
        } else if (msgCtx->ocarinaAction == OCARINA_ACTION_FROGS) {
            msgCtx->msgMode = MSGMODE_FROGS_START;
            // "Frog Chorus / Frog Chorus -> "
            osSyncPrintf("カエルの合唱 カエルの合唱  -> ");
        } else {
            // "Ocarina（%d）"
            osSyncPrintf("オカリナ（%d） ", msgCtx->ocarinaAction);
            if (msgCtx->ocarinaAction == OCARINA_ACTION_UNK_0 || msgCtx->ocarinaAction == OCARINA_ACTION_FREE_PLAY ||
                msgCtx->ocarinaAction >= OCARINA_ACTION_CHECK_SARIA) {
                msgCtx->msgMode = MSGMODE_OCARINA_STARTING;
                osSyncPrintf("000000000000  -> ");
            } else if (msgCtx->ocarinaAction >= OCARINA_ACTION_TEACH_MINUET &&
                       msgCtx->ocarinaAction <= OCARINA_ACTION_TEACH_STORMS) {
                msgCtx->msgMode = MSGMODE_SONG_DEMONSTRATION_STARTING;
                osSyncPrintf("111111111111  -> ");
            } else {
                msgCtx->msgMode = MSGMODE_SONG_PLAYBACK_STARTING;
                osSyncPrintf("222222222222  -> ");
            }
        }
        osSyncPrintf("msg_mode=%d\n", msgCtx->msgMode);
    }
}

/**
 * Draws the text contents of a textbox, up to the current point that has
 * been scrolled to so far.
 */
void Message_DrawText(PlayState* play, Gfx** gfxP) {
    MessageContext* msgCtx = &play->msgCtx;
    u16 lookAheadCharacter;
    u8 character;
    u16 j;
    u16 i;
    u16 sfxHi;
    u16 charTexIdx;
    Font* font = &play->msgCtx.font;
    Gfx* gfx = *gfxP;

    play->msgCtx.textPosX = R_TEXT_INIT_XPOS;

    if (sTextIsCredits == false) {
        msgCtx->textPosY = R_TEXT_INIT_YPOS;
    } else {
        msgCtx->textPosY = YREG(1);
    }

    if (msgCtx->textBoxType == TEXTBOX_TYPE_NONE_NO_SHADOW) {
        msgCtx->textColorR = msgCtx->textColorG = msgCtx->textColorB = 0;
    } else {
        msgCtx->textColorR = msgCtx->textColorG = msgCtx->textColorB = 255;
    }

    msgCtx->unk_E3D0 = 0;
    charTexIdx = 0;

    for (i = 0; i < msgCtx->textDrawPos; i++) {
        character = msgCtx->msgBufDecoded[i];

        switch (character) {
            case MESSAGE_NEWLINE:
                msgCtx->textPosX = R_TEXT_INIT_XPOS;
                if (msgCtx->choiceNum == 1 || msgCtx->choiceNum == 3) {
                    msgCtx->textPosX += 32;
                }
                if (msgCtx->choiceNum == 2 && msgCtx->textPosY != R_TEXT_INIT_YPOS) {
                    msgCtx->textPosX += 32;
                }
                msgCtx->textPosY += R_TEXT_LINE_SPACING;
                break;
            case MESSAGE_COLOR:
                Message_SetTextColor(msgCtx, msgCtx->msgBufDecoded[++i] & 0xF);
                break;
            case ' ':
                msgCtx->textPosX += MESSAGE_SPACE_WIDTH;
                break;
            case MESSAGE_BOX_BREAK:
                if (msgCtx->msgMode == MSGMODE_TEXT_DISPLAYING) {
                    if (!sTextboxSkipped) {
                        Audio_PlaySoundGeneral(0, &gSfxDefaultPos, 4, &gSfxDefaultFreqAndVolScale,
                                               &gSfxDefaultFreqAndVolScale, &gSfxDefaultReverb);
                        msgCtx->msgMode = MSGMODE_TEXT_AWAIT_NEXT;
                        Font_LoadMessageBoxIcon(font, TEXTBOX_ICON_TRIANGLE);
                    } else {
                        msgCtx->msgMode = MSGMODE_TEXT_NEXT_MSG;
                        msgCtx->textUnskippable = false;
                        msgCtx->msgBufPos++;
                    }
                }
                *gfxP = gfx;
                return;
            case MESSAGE_SHIFT:
                msgCtx->textPosX += msgCtx->msgBufDecoded[++i];
                break;
            case MESSAGE_TEXTID:
                msgCtx->textboxEndType = TEXTBOX_ENDTYPE_HAS_NEXT;
                if (msgCtx->msgMode == MSGMODE_TEXT_DISPLAYING) {
                    Audio_PlaySoundGeneral(0, &gSfxDefaultPos, 4, &gSfxDefaultFreqAndVolScale,
                                           &gSfxDefaultFreqAndVolScale, &gSfxDefaultReverb);
                    msgCtx->msgMode = MSGMODE_TEXT_DONE;
                    Font_LoadMessageBoxIcon(font, TEXTBOX_ICON_TRIANGLE);
                }
                *gfxP = gfx;
                return;
            case MESSAGE_QUICKTEXT_ENABLE:
                if (i + 1 == msgCtx->textDrawPos && (msgCtx->msgMode == MSGMODE_TEXT_DISPLAYING ||
                                                     (msgCtx->msgMode >= MSGMODE_OCARINA_STARTING &&
                                                      msgCtx->msgMode < MSGMODE_SCARECROW_LONG_RECORDING_START))) {
                    j = i;
                    while (true) {
                        lookAheadCharacter = msgCtx->msgBufDecoded[j];
                        if (lookAheadCharacter == MESSAGE_SHIFT) {
                            j += 2;
                        } else if ((lookAheadCharacter != MESSAGE_QUICKTEXT_DISABLE) &&
                                   (lookAheadCharacter != MESSAGE_PERSISTENT) &&
                                   (lookAheadCharacter != MESSAGE_EVENT) &&
                                   (lookAheadCharacter != MESSAGE_BOX_BREAK_DELAYED) &&
                                   (lookAheadCharacter != MESSAGE_AWAIT_BUTTON_PRESS) &&
                                   (lookAheadCharacter != MESSAGE_BOX_BREAK) && (lookAheadCharacter != MESSAGE_END)) {
                            j++;
                        } else {
                            break;
                        }
                    }
                    i = j - 1;
                    msgCtx->textDrawPos = i + 1;

                    if (character) {}
                }
            case MESSAGE_QUICKTEXT_DISABLE:
                break;
            case MESSAGE_AWAIT_BUTTON_PRESS:
                if (i + 1 == msgCtx->textDrawPos) {
                    if (msgCtx->msgMode == MSGMODE_TEXT_DISPLAYING) {
                        msgCtx->msgMode = MSGMODE_TEXT_AWAIT_INPUT;
                        Font_LoadMessageBoxIcon(font, TEXTBOX_ICON_TRIANGLE);
                    }
                    *gfxP = gfx;
                    return;
                }
                break;
            case MESSAGE_BOX_BREAK_DELAYED:
                if (msgCtx->msgMode == MSGMODE_TEXT_DISPLAYING) {
                    msgCtx->stateTimer = msgCtx->msgBufDecoded[++i];
                    msgCtx->msgMode = MSGMODE_TEXT_DELAYED_BREAK;
                }
                *gfxP = gfx;
                return;
            case MESSAGE_FADE2:
                if (msgCtx->msgMode == MSGMODE_TEXT_DISPLAYING) {
                    msgCtx->msgMode = MSGMODE_TEXT_DONE;
                    msgCtx->textboxEndType = TEXTBOX_ENDTYPE_FADING;
                    // "Timer"
                    osSyncPrintf("タイマー (%x) (%x)", msgCtx->msgBufDecoded[i + 1], msgCtx->msgBufDecoded[i + 2]);
                    msgCtx->stateTimer = msgCtx->msgBufDecoded[++i] << 8;
                    msgCtx->stateTimer |= msgCtx->msgBufDecoded[++i];
                    // "Total wct"
                    osSyncPrintf("合計wct=%x(%d)\n", msgCtx->stateTimer, msgCtx->stateTimer);
                }
                *gfxP = gfx;
                return;
            case MESSAGE_SFX:
                if (msgCtx->msgMode == MSGMODE_TEXT_DISPLAYING && !sMessageHasSetSfx) {
                    sMessageHasSetSfx = true;
                    // "Sound (SE)"
                    osSyncPrintf("サウンド（ＳＥ）\n");
                    sfxHi = msgCtx->msgBufDecoded[i + 1] << 8;
                    Audio_PlaySoundGeneral(sfxHi | msgCtx->msgBufDecoded[i + 2], &gSfxDefaultPos, 4,
                                           &gSfxDefaultFreqAndVolScale, &gSfxDefaultFreqAndVolScale,
                                           &gSfxDefaultReverb);
                }
                i += 2;
                break;
            case MESSAGE_ITEM_ICON:
                i = Message_DrawItemIcon(play, msgCtx->msgBufDecoded[i + 1], &gfx, i);
                break;
            case MESSAGE_BACKGROUND:
                // clang-format off
                if (msgCtx->msgMode == MSGMODE_TEXT_DISPLAYING) { Audio_PlaySoundGeneral(0, &gSfxDefaultPos, 4,
                                                                                         &gSfxDefaultFreqAndVolScale,
                                                                                         &gSfxDefaultFreqAndVolScale,
                                                                                         &gSfxDefaultReverb);
                }
                // clang-format on
                gDPPipeSync(gfx++);
                gDPSetCombineMode(gfx++, G_CC_MODULATEIA_PRIM, G_CC_MODULATEIA_PRIM);
                gDPSetPrimColor(gfx++, 0, 0, sTextboxBackgroundBackPrimColors[msgCtx->textboxBackgroundBackColorIdx][0],
                                sTextboxBackgroundBackPrimColors[msgCtx->textboxBackgroundBackColorIdx][1],
                                sTextboxBackgroundBackPrimColors[msgCtx->textboxBackgroundBackColorIdx][2],
                                msgCtx->textColorAlpha);

                gDPLoadTextureBlock_4b(gfx++, msgCtx->textboxSegment + MESSAGE_STATIC_TEX_SIZE, G_IM_FMT_I, 96, 48, 0,
                                       G_TX_NOMIRROR | G_TX_WRAP, G_TX_NOMIRROR | G_TX_WRAP, G_TX_NOMASK, G_TX_NOMASK,
                                       G_TX_NOLOD, G_TX_NOLOD);
                gSPTextureRectangle(
                    gfx++, (msgCtx->textPosX + 1) << 2,
                    (R_TEXTBOX_BG_YPOS + sTextboxBackgroundYOffsets[msgCtx->textboxBackgroundYOffsetIdx]) << 2,
                    (msgCtx->textPosX + 96 + 1) << 2,
                    (R_TEXTBOX_BG_YPOS + sTextboxBackgroundYOffsets[msgCtx->textboxBackgroundYOffsetIdx] + 48) << 2,
                    G_TX_RENDERTILE, 0, 0, 1 << 10, 1 << 10);

                gDPLoadTextureBlock_4b(gfx++, msgCtx->textboxSegment + MESSAGE_STATIC_TEX_SIZE + 0x900, G_IM_FMT_I, 96,
                                       48, 0, G_TX_NOMIRROR | G_TX_WRAP, G_TX_NOMIRROR | G_TX_WRAP, G_TX_NOMASK,
                                       G_TX_NOMASK, G_TX_NOLOD, G_TX_NOLOD);
                gSPTextureRectangle(
                    gfx++, (msgCtx->textPosX + 96 + 1) << 2,
                    (R_TEXTBOX_BG_YPOS + sTextboxBackgroundYOffsets[msgCtx->textboxBackgroundYOffsetIdx]) << 2,
                    (msgCtx->textPosX + 96 + 1 + 96 + 1) << 2,
                    (R_TEXTBOX_BG_YPOS + sTextboxBackgroundYOffsets[msgCtx->textboxBackgroundYOffsetIdx] + 48) << 2,
                    G_TX_RENDERTILE, 0, 0, 1 << 10, 1 << 10);

                gDPPipeSync(gfx++);
                gDPSetPrimColor(gfx++, 0, 0, sTextboxBackgroundForePrimColors[msgCtx->textboxBackgroundForeColorIdx][0],
                                sTextboxBackgroundForePrimColors[msgCtx->textboxBackgroundForeColorIdx][1],
                                sTextboxBackgroundForePrimColors[msgCtx->textboxBackgroundForeColorIdx][2],
                                msgCtx->textColorAlpha);

                gDPLoadTextureBlock_4b(gfx++, (msgCtx->textboxSegment + MESSAGE_STATIC_TEX_SIZE), G_IM_FMT_I, 96, 48, 0,
                                       G_TX_NOMIRROR | G_TX_WRAP, G_TX_NOMIRROR | G_TX_WRAP, G_TX_NOMASK, G_TX_NOMASK,
                                       G_TX_NOLOD, G_TX_NOLOD);
                gSPTextureRectangle(gfx++, msgCtx->textPosX << 2, R_TEXTBOX_BG_YPOS << 2, (msgCtx->textPosX + 96) << 2,
                                    (R_TEXTBOX_BG_YPOS + 48) << 2, G_TX_RENDERTILE, 0, 0, 1 << 10, 1 << 10);

                gDPLoadTextureBlock_4b(gfx++, (msgCtx->textboxSegment + MESSAGE_STATIC_TEX_SIZE + 0x900), G_IM_FMT_I,
                                       96, 48, 0, G_TX_NOMIRROR | G_TX_WRAP, G_TX_NOMIRROR | G_TX_WRAP, G_TX_NOMASK,
                                       G_TX_NOMASK, G_TX_NOLOD, G_TX_NOLOD);
                gSPTextureRectangle(gfx++, (msgCtx->textPosX + 96) << 2, R_TEXTBOX_BG_YPOS << 2,
                                    (msgCtx->textPosX + 192) << 2, (R_TEXTBOX_BG_YPOS + 48) << 2, G_TX_RENDERTILE, 0, 0,
                                    1 << 10, 1 << 10);

                gDPPipeSync(gfx++);
                gDPSetCombineLERP(gfx++, 0, 0, 0, PRIMITIVE, TEXEL0, 0, PRIMITIVE, 0, 0, 0, 0, PRIMITIVE, TEXEL0, 0,
                                  PRIMITIVE, 0);

                msgCtx->textPosX += 32;
                break;
            case MESSAGE_TEXT_SPEED:
                msgCtx->textDelay = msgCtx->msgBufDecoded[++i];
                break;
            case MESSAGE_UNSKIPPABLE:
                msgCtx->textUnskippable = true;
                break;
            case MESSAGE_TWO_CHOICE:
                msgCtx->textboxEndType = TEXTBOX_ENDTYPE_2_CHOICE;
                if (msgCtx->msgMode == MSGMODE_TEXT_DISPLAYING) {
                    msgCtx->choiceTextId = msgCtx->textId;
                    msgCtx->stateTimer = 4;
                    msgCtx->choiceIndex = 0;
                    Font_LoadMessageBoxIcon(font, TEXTBOX_ICON_ARROW);
                }
                break;
            case MESSAGE_THREE_CHOICE:
                msgCtx->textboxEndType = TEXTBOX_ENDTYPE_3_CHOICE;
                if (msgCtx->msgMode == MSGMODE_TEXT_DISPLAYING) {
                    msgCtx->choiceTextId = msgCtx->textId;
                    msgCtx->stateTimer = 4;
                    msgCtx->choiceIndex = 0;
                    Font_LoadMessageBoxIcon(font, TEXTBOX_ICON_ARROW);
                }
                break;
            case MESSAGE_END:
                if (msgCtx->msgMode == MSGMODE_TEXT_DISPLAYING) {
                    msgCtx->msgMode = MSGMODE_TEXT_DONE;
                    if (msgCtx->textboxEndType == TEXTBOX_ENDTYPE_DEFAULT) {
                        Audio_PlaySoundGeneral(NA_SE_SY_MESSAGE_END, &gSfxDefaultPos, 4, &gSfxDefaultFreqAndVolScale,
                                               &gSfxDefaultFreqAndVolScale, &gSfxDefaultReverb);
                        Font_LoadMessageBoxIcon(font, TEXTBOX_ICON_SQUARE);
                        if (play->csCtx.state == 0) {
                            Interface_SetDoAction(play, DO_ACTION_RETURN);
                        }
                    }
                }
                *gfxP = gfx;
                return;
            case MESSAGE_OCARINA:
                if (i + 1 == msgCtx->textDrawPos) {
                    Message_HandleOcarina(play);
                    *gfxP = gfx;
                    return;
                }
                break;
            case MESSAGE_FADE:
                if (msgCtx->msgMode == MSGMODE_TEXT_DISPLAYING) {
                    msgCtx->msgMode = MSGMODE_TEXT_DONE;
                    msgCtx->textboxEndType = TEXTBOX_ENDTYPE_FADING;
                    msgCtx->stateTimer = msgCtx->msgBufDecoded[++i];
                    Font_LoadMessageBoxIcon(font, TEXTBOX_ICON_SQUARE);
                    if (play->csCtx.state == 0) {
                        Interface_SetDoAction(play, DO_ACTION_RETURN);
                    }
                }
                *gfxP = gfx;
                return;
            case MESSAGE_PERSISTENT:
                if (msgCtx->msgMode == MSGMODE_TEXT_DISPLAYING) {
                    Audio_PlaySoundGeneral(0, &gSfxDefaultPos, 4, &gSfxDefaultFreqAndVolScale,
                                           &gSfxDefaultFreqAndVolScale, &gSfxDefaultReverb);
                    msgCtx->msgMode = MSGMODE_TEXT_DONE;
                    msgCtx->textboxEndType = TEXTBOX_ENDTYPE_PERSISTENT;
                }
                *gfxP = gfx;
                return;
            case MESSAGE_EVENT:
                if (msgCtx->msgMode == MSGMODE_TEXT_DISPLAYING) {
                    msgCtx->msgMode = MSGMODE_TEXT_DONE;
                    msgCtx->textboxEndType = TEXTBOX_ENDTYPE_EVENT;
                    Font_LoadMessageBoxIcon(font, TEXTBOX_ICON_TRIANGLE);
                    Audio_PlaySoundGeneral(NA_SE_SY_MESSAGE_END, &gSfxDefaultPos, 4, &gSfxDefaultFreqAndVolScale,
                                           &gSfxDefaultFreqAndVolScale, &gSfxDefaultReverb);
                }
                *gfxP = gfx;
                return;
            default:
                if (msgCtx->msgMode == MSGMODE_TEXT_DISPLAYING && i + 1 == msgCtx->textDrawPos &&
                    msgCtx->textDelayTimer == msgCtx->textDelay) {
                    Audio_PlaySoundGeneral(0, &gSfxDefaultPos, 4, &gSfxDefaultFreqAndVolScale,
                                           &gSfxDefaultFreqAndVolScale, &gSfxDefaultReverb);
                }
                Message_DrawTextChar(play, &font->charTexBuf[charTexIdx], &gfx);
                charTexIdx += FONT_CHAR_TEX_SIZE;

                msgCtx->textPosX += (s32)(sFontWidths[character - ' '] * (R_TEXT_CHAR_SCALE / 100.0f));
                break;
        }
    }
    if (msgCtx->textDelayTimer == 0) {
        msgCtx->textDrawPos = i + 1;
        msgCtx->textDelayTimer = msgCtx->textDelay;
    } else {
        msgCtx->textDelayTimer--;
    }
    *gfxP = gfx;
}

void Message_LoadItemIcon(PlayState* play, u16 itemId, s16 y) {
    static s16 sIconItem32XOffsets[] = { 74, 74, 74 };
    static s16 sIconItem24XOffsets[] = { 72, 72, 72 };
    MessageContext* msgCtx = &play->msgCtx;
    InterfaceContext* interfaceCtx = &play->interfaceCtx;

    if (itemId == ITEM_DUNGEON_MAP) {
        interfaceCtx->mapPalette[30] = 0xFF;
        interfaceCtx->mapPalette[31] = 0xFF;
    }
    if (itemId < ITEM_MEDALLION_FOREST) {
        R_TEXTBOX_ICON_XPOS = R_TEXT_INIT_XPOS - sIconItem32XOffsets[gSaveContext.language];
        R_TEXTBOX_ICON_YPOS = y + 6;
        R_TEXTBOX_ICON_SIZE = 32;
        DmaMgr_SendRequest1(msgCtx->textboxSegment + MESSAGE_STATIC_TEX_SIZE,
                            (u32)_icon_item_staticSegmentRomStart + (itemId * 0x1000), 0x1000, "../z_message_PAL.c",
                            1473);
        // "Item 32-0"
        osSyncPrintf("アイテム32-0\n");
    } else {
        R_TEXTBOX_ICON_XPOS = R_TEXT_INIT_XPOS - sIconItem24XOffsets[gSaveContext.language];
        R_TEXTBOX_ICON_YPOS = y + 10;
        R_TEXTBOX_ICON_SIZE = 24;
        DmaMgr_SendRequest1(msgCtx->textboxSegment + MESSAGE_STATIC_TEX_SIZE,
                            (u32)_icon_item_24_staticSegmentRomStart + (itemId - ITEM_MEDALLION_FOREST) * 0x900, 0x900,
                            "../z_message_PAL.c", 1482);
        // "Item 24"
        osSyncPrintf("アイテム24＝%d (%d) {%d}\n", itemId, itemId - ITEM_KOKIRI_EMERALD, 84);
    }
    msgCtx->msgBufPos++;
    msgCtx->choiceNum = 1;
}

void Message_Decode(PlayState* play) {
    u8 curChar;
    u8 curChar2;
    u16 value;
    s32 loadChar;
    s32 charTexIdx = 0;
    s16 playerNameLen;
    s16 decodedBufPos = 0;
    s16 numLines = 0;
    s16 i;
    s16 digits[4];
    f32 timeInSeconds;
    MessageContext* msgCtx = &play->msgCtx;
    Font* font = &play->msgCtx.font;

    play->msgCtx.textDelayTimer = 0;
    play->msgCtx.textUnskippable = play->msgCtx.textDelay = play->msgCtx.textDelayTimer = 0;
    sTextFade = false;

    while (true) {
        curChar2 = curChar = msgCtx->msgBufDecoded[decodedBufPos] = font->msgBuf[msgCtx->msgBufPos];

        if (curChar == MESSAGE_BOX_BREAK || curChar == MESSAGE_TEXTID || curChar == MESSAGE_BOX_BREAK_DELAYED ||
            curChar == MESSAGE_EVENT || curChar == MESSAGE_END) {
            // Textbox decoding ends with any of the above text control characters
            msgCtx->msgMode = MSGMODE_TEXT_DISPLAYING;
            msgCtx->textDrawPos = 1;
            R_TEXT_INIT_YPOS = R_TEXTBOX_Y + 8;
            osSyncPrintf("ＪＪ＝%d\n", numLines);
            if (msgCtx->textBoxType != TEXTBOX_TYPE_NONE_BOTTOM) {
                if (numLines == 0) {
                    R_TEXT_INIT_YPOS = (u16)(R_TEXTBOX_Y + 26);
                } else if (numLines == 1) {
                    R_TEXT_INIT_YPOS = (u16)(R_TEXTBOX_Y + 20);
                } else if (numLines == 2) {
                    R_TEXT_INIT_YPOS = (u16)(R_TEXTBOX_Y + 16);
                }
            }
            if (curChar2 == MESSAGE_TEXTID) {
                osSyncPrintf("NZ_NEXTMSG=%x, %x, %x\n", font->msgBuf[msgCtx->msgBufPos],
                             font->msgBuf[msgCtx->msgBufPos + 1], font->msgBuf[msgCtx->msgBufPos + 2]);
                curChar = msgCtx->msgBufDecoded[++decodedBufPos] = font->msgBuf[msgCtx->msgBufPos + 1];
                msgCtx->msgBufDecoded[++decodedBufPos] = font->msgBuf[msgCtx->msgBufPos + 2];
                value = curChar << 8;
                sNextTextId = msgCtx->msgBufDecoded[decodedBufPos] | value;
            }
            if (curChar2 == MESSAGE_BOX_BREAK_DELAYED) {
                msgCtx->msgBufDecoded[++decodedBufPos] = font->msgBuf[msgCtx->msgBufPos + 1];
                msgCtx->msgBufPos += 2;
            }
            msgCtx->decodedTextLen = decodedBufPos;
            if (sTextboxSkipped) {
                msgCtx->textDrawPos = msgCtx->decodedTextLen;
            }
            break;
        } else if (curChar == MESSAGE_NAME) {
            // Substitute the player name control character for the file's player name.
            for (playerNameLen = ARRAY_COUNT(gSaveContext.playerName); playerNameLen > 0; playerNameLen--) {
                if (gSaveContext.playerName[playerNameLen - 1] != 0x3E) {
                    break;
                }
            }
            // "Name"
            osSyncPrintf("\n名前 ＝ ");
            for (i = 0; i < playerNameLen; i++) {
                curChar2 = gSaveContext.playerName[i];
                if (curChar2 == 0x3E) {
                    curChar2 = ' ';
                } else if (curChar2 == 0x40) {
                    curChar2 = '.';
                } else if (curChar2 == 0x3F) {
                    curChar2 = '-';
                } else if (curChar2 < 0xA) {
                    curChar2 += 0;
                    curChar2 += '0';
                } else if (curChar2 < 0x24) {
                    curChar2 += 0;
                    curChar2 += '7';
                } else if (curChar2 < 0x3E) {
                    curChar2 += 0;
                    curChar2 += '=';
                }
                if (curChar2 != ' ') {
                    Font_LoadChar(font, curChar2 - ' ', charTexIdx);
                    charTexIdx += FONT_CHAR_TEX_SIZE;
                }
                osSyncPrintf("%x ", curChar2);
                msgCtx->msgBufDecoded[decodedBufPos] = curChar2;
                decodedBufPos++;
            }
            decodedBufPos--;
        } else if (curChar == MESSAGE_MARATHON_TIME || curChar == MESSAGE_RACE_TIME) {
            // Convert the values of the appropriate timer to digits and add the
            //  digits to the decoded buffer in place of the control character.
            // "EVENT timer"
            osSyncPrintf("\nＥＶＥＮＴタイマー ＝ ");
            digits[0] = digits[1] = digits[2] = 0;
            if (curChar == MESSAGE_RACE_TIME) {
                digits[3] = gSaveContext.timer1Value;
            } else {
                digits[3] = gSaveContext.timer2Value;
            }

            while (digits[3] >= 60) {
                digits[1]++;
                if (digits[1] >= 10) {
                    digits[0]++;
                    digits[1] -= 10;
                }
                digits[3] -= 60;
            }
            while (digits[3] >= 10) {
                digits[2]++;
                digits[3] -= 10;
            }

            for (i = 0; i < 4; i++) {
                Font_LoadChar(font, digits[i] + '0' - ' ', charTexIdx);
                charTexIdx += FONT_CHAR_TEX_SIZE;
                msgCtx->msgBufDecoded[decodedBufPos] = digits[i] + '0';
                decodedBufPos++;
                if (i == 1) {
                    Font_LoadChar(font, '"' - ' ', charTexIdx);
                    charTexIdx += FONT_CHAR_TEX_SIZE;
                    msgCtx->msgBufDecoded[decodedBufPos] = '"';
                    decodedBufPos++;
                } else if (i == 3) {
                    Font_LoadChar(font, '"' - ' ', charTexIdx);
                    charTexIdx += FONT_CHAR_TEX_SIZE;
                    msgCtx->msgBufDecoded[decodedBufPos] = '"';
                }
            }
        } else if (curChar == MESSAGE_POINTS) {
            // Convert the values of the current minigame score to digits and
            //  add the digits to the decoded buffer in place of the control character.
            // "Yabusame score"
            osSyncPrintf("\n流鏑馬スコア ＝ %d\n", gSaveContext.minigameScore);
            digits[0] = digits[1] = digits[2] = 0;
            digits[3] = gSaveContext.minigameScore;

            while (digits[3] >= 1000) {
                digits[0]++;
                digits[3] -= 1000;
            }
            while (digits[3] >= 100) {
                digits[1]++;
                digits[3] -= 100;
            }
            while (digits[3] >= 10) {
                digits[2]++;
                digits[3] -= 10;
            }

            loadChar = false;
            for (i = 0; i < 4; i++) {
                if (i == 3 || digits[i] != 0) {
                    loadChar = true;
                }
                if (loadChar) {
                    Font_LoadChar(font, digits[i] + '0' - ' ', charTexIdx);
                    msgCtx->msgBufDecoded[decodedBufPos] = digits[i] + '0';
                    charTexIdx += FONT_CHAR_TEX_SIZE;
                    decodedBufPos++;
                }
            }
            decodedBufPos--;
        } else if (curChar == MESSAGE_TOKENS) {
            // Convert the current number of collected gold skulltula tokens to digits and
            //  add the digits to the decoded buffer in place of the control character.
            // "Total number of gold stars"
            osSyncPrintf("\n金スタ合計数 ＝ %d", gSaveContext.inventory.gsTokens);
            digits[0] = digits[1] = 0;
            digits[2] = gSaveContext.inventory.gsTokens;

            while (digits[2] >= 100) {
                digits[0]++;
                digits[2] -= 100;
            }
            while (digits[2] >= 10) {
                digits[1]++;
                digits[2] -= 10;
            }

            loadChar = false;
            for (i = 0; i < 3; i++) {
                if (i == 2 || digits[i] != 0) {
                    loadChar = true;
                }
                if (loadChar) {
                    Font_LoadChar(font, digits[i] + '0' - ' ', charTexIdx);
                    msgCtx->msgBufDecoded[decodedBufPos] = digits[i] + '0';
                    charTexIdx += FONT_CHAR_TEX_SIZE;
                    osSyncPrintf("%x(%x) ", digits[i] + '0' - ' ', digits[i]);
                    decodedBufPos++;
                }
            }
            decodedBufPos--;
        } else if (curChar == MESSAGE_FISH_INFO) {
            // "Fishing hole fish size"
            osSyncPrintf("\n釣り堀魚サイズ ＝ ");
            digits[0] = 0;
            digits[1] = gSaveContext.minigameScore;

            while (digits[1] >= 10) {
                digits[0]++;
                digits[1] -= 10;
            }

            for (i = 0; i < 2; i++) {
                if (i == 1 || digits[i] != 0) {
                    Font_LoadChar(font, digits[i] + '0' - ' ', charTexIdx);
                    msgCtx->msgBufDecoded[decodedBufPos] = digits[i] + '0';
                    charTexIdx += FONT_CHAR_TEX_SIZE;
                    osSyncPrintf("%x(%x) ", digits[i] + '0' - ' ', digits[i]);
                    decodedBufPos++;
                }
            }
            decodedBufPos--;
        } else if (curChar == MESSAGE_HIGHSCORE) {
            value = HIGH_SCORE((u8)font->msgBuf[++msgCtx->msgBufPos]);
            // "Highscore"
            osSyncPrintf("ランキング＝%d\n", font->msgBuf[msgCtx->msgBufPos]);
            if ((font->msgBuf[msgCtx->msgBufPos] & 0xFF) == 2) {
                if (LINK_AGE_IN_YEARS == YEARS_CHILD) {
                    value &= 0x7F;
                } else {
                    osSyncPrintf("HI_SCORE( kanfont->mbuff.nes_mes_buf[message->rdp] & 0xff000000 ) = %x\n",
                                 HIGH_SCORE(font->msgBufWide[msgCtx->msgBufPos] & 0xFF000000));
                    value = ((HIGH_SCORE((u8)font->msgBuf[msgCtx->msgBufPos]) & 0xFF000000) >> 0x18) & 0x7F;
                }
                value = SQ((f32)value) * 0.0036f + 0.5f;
                osSyncPrintf("score=%d\n", value);
            }
            switch (font->msgBuf[msgCtx->msgBufPos] & 0xFF) {
                case HS_HBA:
                case HS_POE_POINTS:
                case HS_FISHING:
                    digits[0] = digits[1] = digits[2] = 0;
                    digits[3] = value;

                    while (digits[3] >= 1000) {
                        digits[0]++;
                        digits[3] -= 1000;
                    }
                    while (digits[3] >= 100) {
                        digits[1]++;
                        digits[3] -= 100;
                    }
                    while (digits[3] >= 10) {
                        digits[2]++;
                        digits[3] -= 10;
                    }
                    if (curChar) {}

                    loadChar = false;
                    for (i = 0; i < 4; i++) {
                        if (i == 3 || digits[i] != 0) {
                            loadChar = true;
                        }
                        if (loadChar) {
                            Font_LoadChar(font, digits[i] + '0' - ' ', charTexIdx);
                            msgCtx->msgBufDecoded[decodedBufPos] = digits[i] + '0';
                            charTexIdx += FONT_CHAR_TEX_SIZE;
                            decodedBufPos++;
                        }
                    }
                    decodedBufPos--;
                    break;
                case HS_UNK_05:
                    break;
                case HS_HORSE_RACE:
                case HS_MARATHON:
                case HS_DAMPE_RACE:
                    digits[0] = digits[1] = digits[2] = 0;
                    digits[3] = value;

                    while (digits[3] >= 60) {
                        digits[1]++;
                        if (digits[1] >= 10) {
                            digits[0]++;
                            digits[1] -= 10;
                        }
                        digits[3] -= 60;
                    }
                    while (digits[3] >= 10) {
                        digits[2]++;
                        digits[3] -= 10;
                    }

                    for (i = 0; i < 4; i++) {
                        Font_LoadChar(font, digits[i] + '0' - ' ', charTexIdx);
                        charTexIdx += FONT_CHAR_TEX_SIZE;
                        msgCtx->msgBufDecoded[decodedBufPos] = digits[i] + '0';
                        decodedBufPos++;
                        if (i == 1) {
                            Font_LoadChar(font, '"' - ' ', charTexIdx);
                            charTexIdx += FONT_CHAR_TEX_SIZE;
                            msgCtx->msgBufDecoded[decodedBufPos] = '"';
                            decodedBufPos++;
                        } else if (i == 3) {
                            Font_LoadChar(font, '"' - ' ', charTexIdx);
                            charTexIdx += FONT_CHAR_TEX_SIZE;
                            msgCtx->msgBufDecoded[decodedBufPos] = '"';
                        }
                    }
                    break;
            }
        } else if (curChar == MESSAGE_TIME) {
            // "Zelda time"
            osSyncPrintf("\nゼルダ時間 ＝ ");
            digits[0] = 0;
            timeInSeconds = gSaveContext.dayTime * (24.0f * 60.0f / 0x10000);

            digits[1] = timeInSeconds / 60.0f;
            while (digits[1] >= 10) {
                digits[0]++;
                digits[1] -= 10;
            }
            digits[2] = 0;
            digits[3] = (s16)timeInSeconds % 60;
            while (digits[3] >= 10) {
                digits[2]++;
                digits[3] -= 10;
            }

            for (i = 0; i < 4; i++) {
                Font_LoadChar(font, digits[i] + '0' - ' ', charTexIdx);
                charTexIdx += FONT_CHAR_TEX_SIZE;
                msgCtx->msgBufDecoded[decodedBufPos] = digits[i] + '0';
                decodedBufPos++;
                if (i == 1) {
                    Font_LoadChar(font, ':' - ' ', charTexIdx);
                    charTexIdx += FONT_CHAR_TEX_SIZE;
                    msgCtx->msgBufDecoded[decodedBufPos] = ':';
                    decodedBufPos++;
                }
            }
            decodedBufPos--;
        } else if (curChar == MESSAGE_ITEM_ICON) {
            msgCtx->msgBufDecoded[++decodedBufPos] = font->msgBuf[msgCtx->msgBufPos + 1];
            osSyncPrintf("ITEM_NO=(%d) (%d)\n", msgCtx->msgBufDecoded[decodedBufPos],
                         font->msgBuf[msgCtx->msgBufPos + 1]);
            Message_LoadItemIcon(play, font->msgBuf[msgCtx->msgBufPos + 1], R_TEXTBOX_Y + 10);
        } else if (curChar == MESSAGE_BACKGROUND) {
            msgCtx->textboxBackgroundIdx = font->msgBuf[msgCtx->msgBufPos + 1] * 2;
            msgCtx->textboxBackgroundForeColorIdx = (font->msgBuf[msgCtx->msgBufPos + 2] & 0xF0) >> 4;
            msgCtx->textboxBackgroundBackColorIdx = font->msgBuf[msgCtx->msgBufPos + 2] & 0xF;
            msgCtx->textboxBackgroundYOffsetIdx = (font->msgBuf[msgCtx->msgBufPos + 3] & 0xF0) >> 4;
            msgCtx->textboxBackgroundUnkArg = font->msgBuf[msgCtx->msgBufPos + 3] & 0xF;
            DmaMgr_SendRequest1(msgCtx->textboxSegment + MESSAGE_STATIC_TEX_SIZE,
                                (u32)_message_texture_staticSegmentRomStart + msgCtx->textboxBackgroundIdx * 0x900,
                                0x900, "../z_message_PAL.c", 1830);
            DmaMgr_SendRequest1(msgCtx->textboxSegment + MESSAGE_STATIC_TEX_SIZE + 0x900,
                                (u32)_message_texture_staticSegmentRomStart +
                                    (msgCtx->textboxBackgroundIdx + 1) * 0x900,
                                0x900, "../z_message_PAL.c", 1834);
            msgCtx->msgBufPos += 3;
            R_TEXTBOX_BG_YPOS = R_TEXTBOX_Y + 8;
            numLines = 2;
            R_TEXT_INIT_XPOS = 50;
        } else if (curChar == MESSAGE_COLOR) {
            msgCtx->msgBufDecoded[++decodedBufPos] = font->msgBuf[++msgCtx->msgBufPos];
        } else if (curChar == MESSAGE_NEWLINE) {
            numLines++;
        } else if (curChar != MESSAGE_QUICKTEXT_ENABLE && curChar != MESSAGE_QUICKTEXT_DISABLE &&
                   curChar != MESSAGE_AWAIT_BUTTON_PRESS && curChar != MESSAGE_OCARINA &&
                   curChar != MESSAGE_PERSISTENT && curChar != MESSAGE_UNSKIPPABLE) {
            if (curChar == MESSAGE_FADE) {
                sTextFade = true;
                osSyncPrintf("NZ_TIMER_END (key_off_flag=%d)\n", sTextFade);
                msgCtx->msgBufDecoded[++decodedBufPos] = font->msgBuf[++msgCtx->msgBufPos];
            } else if (curChar == MESSAGE_FADE2) {
                sTextFade = true;
                osSyncPrintf("NZ_BGM (key_off_flag=%d)\n", sTextFade);
                msgCtx->msgBufDecoded[++decodedBufPos] = font->msgBuf[++msgCtx->msgBufPos];
                msgCtx->msgBufDecoded[++decodedBufPos] = font->msgBuf[++msgCtx->msgBufPos];
            } else if (curChar == MESSAGE_SHIFT || curChar == MESSAGE_TEXT_SPEED) {
                msgCtx->msgBufDecoded[++decodedBufPos] = font->msgBuf[++msgCtx->msgBufPos] & 0xFF;
            } else if (curChar == MESSAGE_SFX) {
                msgCtx->msgBufDecoded[++decodedBufPos] = font->msgBuf[++msgCtx->msgBufPos];
                msgCtx->msgBufDecoded[++decodedBufPos] = font->msgBuf[++msgCtx->msgBufPos];
            } else if (curChar == MESSAGE_TWO_CHOICE) {
                msgCtx->choiceNum = 2;
            } else if (curChar == MESSAGE_THREE_CHOICE) {
                msgCtx->choiceNum = 3;
            } else if (curChar != ' ') {
                Font_LoadChar(font, curChar - ' ', charTexIdx);
                charTexIdx += FONT_CHAR_TEX_SIZE;
            }
        }
        decodedBufPos++;
        msgCtx->msgBufPos++;
    }
}

void Message_OpenText(PlayState* play, u16 textId) {
    static s16 messageStaticIndices[] = { 0, 1, 3, 2 };
    MessageContext* msgCtx = &play->msgCtx;
    Font* font = &msgCtx->font;
    s16 textBoxType;

    if (msgCtx->msgMode == MSGMODE_NONE) {
        gSaveContext.hudModePrev = gSaveContext.hudModeCur;
    }
<<<<<<< HEAD
    if (YREG(15) == 0x10) {
        Interface_ChangeHudMode(HUD_MODE_A_HEARTS_MAGIC);
=======
    if (R_SCENE_CAM_TYPE == SCENE_CAM_TYPE_FIXED_SHOP_VIEWPOINT) {
        Interface_ChangeAlpha(5);
>>>>>>> 5dda2f9f
    }

    sMessageHasSetSfx = D_8014B2F4 = sTextboxSkipped = sTextIsCredits = 0;

    if (textId >= 0x0500 && textId < 0x0600) { // text ids 0500 to 0600 are reserved for credits
        sTextIsCredits = true;
        R_TEXT_CHAR_SCALE = 85;
        R_TEXT_LINE_SPACING = 6;
        R_TEXT_INIT_XPOS = 20;
        YREG(1) = 48;
    } else {
        R_TEXT_CHAR_SCALE = 75;
        R_TEXT_LINE_SPACING = 12;
        R_TEXT_INIT_XPOS = 65;
    }
    if (textId == 0xC2 || textId == 0xFA) {
        // Increments text id based on piece of heart count, assumes the piece of heart text is all
        // in order and that you don't have more than the intended amount of heart pieces.
        textId += (gSaveContext.inventory.questItems & 0xF0000000 & 0xF0000000) >> QUEST_HEART_PIECE_COUNT;
    } else if (msgCtx->textId == 0xC && CHECK_OWNED_EQUIP(EQUIP_TYPE_SWORD, EQUIP_INV_SWORD_BGS)) {
        textId = 0xB; // Traded Giant's Knife for Biggoron Sword
    } else if (msgCtx->textId == 0xB4 && GET_EVENTCHKINF(EVENTCHKINF_96)) {
        textId = 0xB5; // Destroyed Gold Skulltula
    }
    // Ocarina Staff + Dialog
    if (textId == 0x4077 || // Pierre?
        textId == 0x407A || // Pierre?
        textId == 0x2061 || // Learning Epona's Song
        textId == 0x5035 || // Guru-Guru in Windmill
        textId == 0x40AC) { // Ocarina Frog Minigame
        Interface_ChangeHudMode(HUD_MODE_OFF);
    }
    msgCtx->textId = textId;

    if (textId == 0x2030) { // Talking to Ingo as adult in Lon Lon Ranch for the first time before freeing Epona
        osSyncPrintf(VT_FGCOL(YELLOW));
        osSyncPrintf("？？？？？？？？？？？？？？？？  z_message.c  ？？？？？？？？？？？？？？？？？？\n");
        osSyncPrintf(VT_RST);
        gSaveContext.eventInf[0] = gSaveContext.eventInf[1] = gSaveContext.eventInf[2] = gSaveContext.eventInf[3] = 0;
    }

    if (sTextIsCredits) {
        Message_FindCreditsMessage(play, textId);
        msgCtx->msgLength = font->msgLength;
        DmaMgr_SendRequest1(font->msgBuf, (u32)(_staff_message_data_staticSegmentRomStart + font->msgOffset),
                            font->msgLength, "../z_message_PAL.c", 1954);
    } else {
        if (gSaveContext.language == LANGUAGE_ENG) {
            Message_FindMessage(play, textId);
            msgCtx->msgLength = font->msgLength;
            DmaMgr_SendRequest1(font->msgBuf, (u32)(_nes_message_data_staticSegmentRomStart + font->msgOffset),
                                font->msgLength, "../z_message_PAL.c", 1966);
        } else if (gSaveContext.language == LANGUAGE_GER) {
            Message_FindMessage(play, textId);
            msgCtx->msgLength = font->msgLength;
            DmaMgr_SendRequest1(font->msgBuf, (u32)(_ger_message_data_staticSegmentRomStart + font->msgOffset),
                                font->msgLength, "../z_message_PAL.c", 1978);
        } else {
            Message_FindMessage(play, textId);
            msgCtx->msgLength = font->msgLength;
            DmaMgr_SendRequest1(font->msgBuf, (u32)(_fra_message_data_staticSegmentRomStart + font->msgOffset),
                                font->msgLength, "../z_message_PAL.c", 1990);
        }
    }
    msgCtx->textBoxProperties = font->charTexBuf[0];
    msgCtx->textBoxType = msgCtx->textBoxProperties >> 4;
    msgCtx->textBoxPos = msgCtx->textBoxProperties & 0xF;
    textBoxType = msgCtx->textBoxType;
    // "Text Box Type"
    osSyncPrintf("吹き出し種類＝%d\n", msgCtx->textBoxType);
    if (textBoxType < TEXTBOX_TYPE_NONE_BOTTOM) {
        DmaMgr_SendRequest1(
            msgCtx->textboxSegment,
            (u32)(_message_staticSegmentRomStart + (messageStaticIndices[textBoxType] * MESSAGE_STATIC_TEX_SIZE)),
            MESSAGE_STATIC_TEX_SIZE, "../z_message_PAL.c", 2006);
        if (textBoxType == TEXTBOX_TYPE_BLACK) {
            msgCtx->textboxColorRed = 0;
            msgCtx->textboxColorGreen = 0;
            msgCtx->textboxColorBlue = 0;
        } else if (textBoxType == TEXTBOX_TYPE_WOODEN) {
            msgCtx->textboxColorRed = 70;
            msgCtx->textboxColorGreen = 50;
            msgCtx->textboxColorBlue = 30;
        } else if (textBoxType == TEXTBOX_TYPE_BLUE) {
            msgCtx->textboxColorRed = 0;
            msgCtx->textboxColorGreen = 10;
            msgCtx->textboxColorBlue = 50;
        } else {
            msgCtx->textboxColorRed = 255;
            msgCtx->textboxColorGreen = 0;
            msgCtx->textboxColorBlue = 0;
        }
        if (textBoxType == TEXTBOX_TYPE_WOODEN) {
            msgCtx->textboxColorAlphaTarget = 230;
        } else if (textBoxType == TEXTBOX_TYPE_OCARINA) {
            msgCtx->textboxColorAlphaTarget = 180;
        } else {
            msgCtx->textboxColorAlphaTarget = 170;
        }
        msgCtx->textboxColorAlphaCurrent = 0;
    }
    msgCtx->choiceNum = msgCtx->textUnskippable = msgCtx->textboxEndType = 0;
    msgCtx->msgBufPos = msgCtx->unk_E3D0 = msgCtx->textDrawPos = 0;
}

void Message_StartTextbox(PlayState* play, u16 textId, Actor* actor) {
    MessageContext* msgCtx = &play->msgCtx;

    osSyncPrintf(VT_FGCOL(BLUE));
    // "Message"
    osSyncPrintf("めっせーじ＝%x(%d)\n", textId, actor);
    osSyncPrintf(VT_RST);

    msgCtx->ocarinaAction = 0xFFFF;
    Message_OpenText(play, textId);
    msgCtx->talkActor = actor;
    msgCtx->msgMode = MSGMODE_TEXT_START;
    msgCtx->stateTimer = 0;
    msgCtx->textDelayTimer = 0;
    play->msgCtx.ocarinaMode = OCARINA_MODE_00;
}

void Message_ContinueTextbox(PlayState* play, u16 textId) {
    MessageContext* msgCtx = &play->msgCtx;

    osSyncPrintf(VT_FGCOL(GREEN));
    // "Message"
    osSyncPrintf("めっせーじ＝%x  message->msg_data\n", textId, msgCtx->msgLength);
    osSyncPrintf(VT_RST);

    msgCtx->msgLength = 0;
    Message_OpenText(play, textId);
    msgCtx->msgMode = MSGMODE_NONE;
    msgCtx->textboxColorAlphaCurrent = msgCtx->textboxColorAlphaTarget;
    msgCtx->msgMode = MSGMODE_TEXT_CONTINUING;
    msgCtx->stateTimer = 3;
    msgCtx->textboxEndType = msgCtx->msgBufPos = msgCtx->unk_E3D0 = msgCtx->textDrawPos = msgCtx->textDelayTimer = 0;
    msgCtx->textColorAlpha = 255;

    if (YREG(31) == 0 && play->interfaceCtx.unk_1FA == 0) {
        Interface_SetDoAction(play, DO_ACTION_NEXT);
    }
    msgCtx->textboxColorAlphaCurrent = msgCtx->textboxColorAlphaTarget;
}

void Message_StartOcarina(PlayState* play, u16 ocarinaActionId) {
    static u16 sOcarinaSongFlagsMap[] = {
        (1 << OCARINA_SONG_MINUET),
        (1 << OCARINA_SONG_BOLERO),
        (1 << OCARINA_SONG_SERENADE),
        (1 << OCARINA_SONG_REQUIEM),
        (1 << OCARINA_SONG_NOCTURNE),
        (1 << OCARINA_SONG_PRELUDE),
        (1 << OCARINA_SONG_LULLABY),
        (1 << OCARINA_SONG_EPONAS),
        (1 << OCARINA_SONG_SARIAS),
        (1 << OCARINA_SONG_SUNS),
        (1 << OCARINA_SONG_TIME),
        (1 << OCARINA_SONG_STORMS),
        (1 << OCARINA_SONG_SCARECROW_SPAWN),
    };
    MessageContext* msgCtx = &play->msgCtx;
    s32 textId;
    s16 j;
    s16 i;
    s16 noStop;
    s32 k;

    osSyncPrintf(VT_FGCOL(GREEN));

    for (i = sOcarinaSongBitFlags = 0; i <= (QUEST_SONG_STORMS - QUEST_SONG_MINUET); i++) {
        if (CHECK_QUEST_ITEM(QUEST_SONG_MINUET + i)) {
            osSyncPrintf("ocarina_check_bit[%d]=%x\n", i, sOcarinaSongFlagsMap[i]);
            sOcarinaSongBitFlags |= sOcarinaSongFlagsMap[i];
        }
    }
    if (gSaveContext.scarecrowSpawnSongSet) {
        sOcarinaSongBitFlags |= (1 << OCARINA_SONG_SCARECROW_SPAWN);
    }
    osSyncPrintf("ocarina_bit = %x\n", sOcarinaSongBitFlags);
    osSyncPrintf(VT_RST);

    sHasSunsSong = CHECK_QUEST_ITEM(QUEST_SONG_SUN);
    msgCtx->ocarinaStaff = AudioOcarina_GetRecordingStaff();
    msgCtx->ocarinaStaff->pos = sOcarinaButtonIndexBufPos = 0;
    sOcarinaButtonIndexBufLen = 0;
    Message_ResetOcarinaNoteState();
    sLastPlayedSong = msgCtx->unk_E3F2 = msgCtx->lastOcarinaButtonIndex = 0xFF;

    // "Ocarina Number"
    osSyncPrintf(VT_FGCOL(RED) "☆☆☆☆☆ オカリナ番号＝%d(%d) ☆☆☆☆☆\n" VT_RST, ocarinaActionId, 2);
    noStop = false;
    if (ocarinaActionId >= 0x893) {
        Message_OpenText(play, ocarinaActionId); // You played the [song name]
        textId = ocarinaActionId + 0x86E;
    } else if (ocarinaActionId == OCARINA_ACTION_MEMORY_GAME) {
        msgCtx->ocarinaAction = ocarinaActionId;
        Message_OpenText(play, 0x86D); // Play using [A] and [C].
        textId = ocarinaActionId + 0x86E;
    } else if (ocarinaActionId == OCARINA_ACTION_FREE_PLAY || ocarinaActionId >= OCARINA_ACTION_CHECK_SARIA) {
        osSyncPrintf("ocarina_set 000000000000000000  = %d\n", ocarinaActionId);
        msgCtx->ocarinaAction = ocarinaActionId;
        if (ocarinaActionId >= OCARINA_ACTION_CHECK_SARIA && ocarinaActionId <= OCARINA_ACTION_CHECK_STORMS) {
            Audio_PlaySoundGeneral(NA_SE_SY_TRE_BOX_APPEAR, &gSfxDefaultPos, 4, &gSfxDefaultFreqAndVolScale,
                                   &gSfxDefaultFreqAndVolScale, &gSfxDefaultReverb);
        }
        if (ocarinaActionId == OCARINA_ACTION_SCARECROW_SPAWN_PLAYBACK) {
            Message_OpenText(play, 0x86F); // Ocarina
            textId = ocarinaActionId + 0x86E;
        } else {
            Message_OpenText(play, 0x86E); // Play using [A] and [C]; [B] to Stop.
            textId = ocarinaActionId + 0x86E;
        }
    } else {
        msgCtx->ocarinaAction = ocarinaActionId;
        noStop = true;
        if (ocarinaActionId >= OCARINA_ACTION_PLAYBACK_MINUET) {
            osSyncPrintf("222222222\n");
            Message_OpenText(play, 0x86D); // Play using [A] and [C].
            textId = ocarinaActionId + 0x86E;
        } else {
            osSyncPrintf("333333333\n");
            textId = ocarinaActionId + 0x86E;
            Message_OpenText(play, textId); // Play using [A] and [C]; [B] to Stop.
        }
    }
    msgCtx->talkActor = NULL;
    // "Ocarina Mode"
    osSyncPrintf("オカリナモード = %d  (%x)\n", msgCtx->ocarinaAction, textId);
    msgCtx->textDelayTimer = 0;
    play->msgCtx.ocarinaMode = OCARINA_MODE_00;
    R_TEXTBOX_X = 34;
    R_TEXTBOX_Y = 142;
    R_TEXTBOX_TEXWIDTH = 512;
    R_TEXTBOX_TEXHEIGHT = 512;
    R_TEXTBOX_WIDTH = 256;
    R_TEXTBOX_HEIGHT = 64;
    msgCtx->stateTimer = 0;
    if (YREG(12) != 0) {
        msgCtx->msgMode = MSGMODE_TEXT_NEXT_MSG;
    } else {
        msgCtx->stateTimer = 2;
        msgCtx->msgMode = MSGMODE_TEXT_CONTINUING;
    }
    msgCtx->textboxColorAlphaCurrent = msgCtx->textboxColorAlphaTarget;
    if (noStop == false) {
        Interface_LoadActionLabelB(play, DO_ACTION_STOP);
        noStop = gSaveContext.hudModeCur;
        Interface_ChangeHudMode(HUD_MODE_B_TOGGLE);
        gSaveContext.hudModeCur = noStop;
    }
    // "Music Performance Start"
    osSyncPrintf("演奏開始\n");
    if (ocarinaActionId == OCARINA_ACTION_FREE_PLAY || ocarinaActionId == OCARINA_ACTION_CHECK_NOWARP) {
        msgCtx->msgMode = MSGMODE_OCARINA_STARTING;
        msgCtx->textBoxType = 0x63;
    } else if (ocarinaActionId == OCARINA_ACTION_FROGS) {
        msgCtx->msgMode = MSGMODE_FROGS_START;
        msgCtx->textBoxType = TEXTBOX_TYPE_BLUE;
    } else if (ocarinaActionId == OCARINA_ACTION_MEMORY_GAME) {
        Interface_ChangeHudMode(HUD_MODE_OFF);
        Message_Decode(play);
        msgCtx->msgMode = MSGMODE_MEMORY_GAME_START;
    } else if (ocarinaActionId == OCARINA_ACTION_SCARECROW_LONG_PLAYBACK) {
        // "?????Recording Playback / Recording Playback / Recording Playback / Recording Playback -> "
        osSyncPrintf("?????録音再生 録音再生 録音再生 録音再生  -> ");
        AudioOcarina_SetInstrument(OCARINA_INSTRUMENT_DEFAULT);
        AudioOcarina_SetInstrument(OCARINA_INSTRUMENT_DEFAULT);
        msgCtx->ocarinaStaff = AudioOcarina_GetPlaybackStaff();
        sOcarinaButtonIndexBufPos = sOcarinaButtonIndexBufLen = 0;
        msgCtx->ocarinaStaff->pos = sOcarinaButtonIndexBufPos;
        Message_ResetOcarinaNoteState();
        msgCtx->stateTimer = 3;
        msgCtx->msgMode = MSGMODE_SCARECROW_LONG_PLAYBACK;
        AudioOcarina_SetPlaybackSong(OCARINA_SONG_SCARECROW_LONG + 1, 1);
        gSaveContext.hudModeCur = HUD_MODE_IDLE;
        Interface_ChangeHudMode(HUD_MODE_OFF);
    }
    for (k = 0, j = 0; j < 48; j++, k += 0x80) {
        func_8006EE50(&play->msgCtx.font, 0x8140, k);
    }
}

void func_8010BD58(PlayState* play, u16 ocarinaActionId) {
    play->msgCtx.unk_E40E = 0;
    Message_StartOcarina(play, ocarinaActionId);
}

void func_8010BD88(PlayState* play, u16 ocarinaActionId) {
    play->msgCtx.unk_E40E = 1;
    Message_StartOcarina(play, ocarinaActionId);
}

u8 Message_GetState(MessageContext* msgCtx) {
    u8 state;

    if (msgCtx->msgLength == 0) {
        state = TEXT_STATE_NONE;
    } else if (msgCtx->msgMode == MSGMODE_TEXT_DONE) {
        if (msgCtx->textboxEndType == TEXTBOX_ENDTYPE_HAS_NEXT) {
            state = TEXT_STATE_DONE_HAS_NEXT;
        } else if (msgCtx->textboxEndType == TEXTBOX_ENDTYPE_2_CHOICE ||
                   msgCtx->textboxEndType == TEXTBOX_ENDTYPE_3_CHOICE) {
            state = TEXT_STATE_CHOICE;
        } else if (msgCtx->textboxEndType == TEXTBOX_ENDTYPE_EVENT ||
                   msgCtx->textboxEndType == TEXTBOX_ENDTYPE_PERSISTENT) {
            state = TEXT_STATE_EVENT;
        } else if (msgCtx->textboxEndType == TEXTBOX_ENDTYPE_FADING) {
            state = TEXT_STATE_DONE_FADING;
        } else {
            state = TEXT_STATE_DONE;
        }
    } else if (msgCtx->msgMode == MSGMODE_TEXT_AWAIT_NEXT) {
        state = TEXT_STATE_AWAITING_NEXT;
    } else if (msgCtx->msgMode == MSGMODE_SONG_DEMONSTRATION_DONE) {
        state = TEXT_STATE_SONG_DEMO_DONE;
    } else if (msgCtx->ocarinaMode == OCARINA_MODE_03) {
        state = TEXT_STATE_8;
    } else if (msgCtx->msgMode == MSGMODE_OCARINA_AWAIT_INPUT) {
        state = TEXT_STATE_9;
    } else if (msgCtx->msgMode == MSGMODE_TEXT_CLOSING && msgCtx->stateTimer == 1) {
        state = TEXT_STATE_CLOSING;
    } else {
        state = TEXT_STATE_DONE_FADING;
    }
    return state;
}

void Message_DrawTextBox(PlayState* play, Gfx** p) {
    MessageContext* msgCtx = &play->msgCtx;
    Gfx* gfx = *p;

    gDPPipeSync(gfx++);
    gDPSetPrimColor(gfx++, 0, 0, msgCtx->textboxColorRed, msgCtx->textboxColorGreen, msgCtx->textboxColorBlue,
                    msgCtx->textboxColorAlphaCurrent);

    if (!(msgCtx->textBoxType) || msgCtx->textBoxType == TEXTBOX_TYPE_BLUE) {
        gDPLoadTextureBlock_4b(gfx++, msgCtx->textboxSegment, G_IM_FMT_I, 128, 64, 0, G_TX_MIRROR, G_TX_NOMIRROR, 7, 0,
                               G_TX_NOLOD, G_TX_NOLOD);
    } else {
        if (msgCtx->textBoxType == TEXTBOX_TYPE_OCARINA) {
            gDPSetEnvColor(gfx++, 0, 0, 0, 255);
        } else {
            gDPSetEnvColor(gfx++, 50, 20, 0, 255);
        }

        gDPLoadTextureBlock_4b(gfx++, msgCtx->textboxSegment, G_IM_FMT_IA, 128, 64, 0, G_TX_MIRROR, G_TX_MIRROR, 7, 0,
                               G_TX_NOLOD, G_TX_NOLOD);
    }

    gSPTextureRectangle(gfx++, R_TEXTBOX_X << 2, R_TEXTBOX_Y << 2, (R_TEXTBOX_X + R_TEXTBOX_WIDTH) << 2,
                        (R_TEXTBOX_Y + R_TEXTBOX_HEIGHT) << 2, G_TX_RENDERTILE, 0, 0, R_TEXTBOX_TEXWIDTH << 1,
                        R_TEXTBOX_TEXHEIGHT << 1);

    // Draw treble clef
    if (msgCtx->textBoxType == TEXTBOX_TYPE_OCARINA) {
        gDPPipeSync(gfx++);
        gDPSetCombineLERP(gfx++, 1, 0, PRIMITIVE, 0, TEXEL0, 0, PRIMITIVE, 0, 1, 0, PRIMITIVE, 0, TEXEL0, 0, PRIMITIVE,
                          0);
        gDPSetPrimColor(gfx++, 0, 0, 255, 100, 0, 255);
        gDPLoadTextureBlock_4b(gfx++, gOcarinaTrebleClefTex, G_IM_FMT_I, 16, 32, 0, G_TX_MIRROR, G_TX_MIRROR,
                               G_TX_NOMASK, G_TX_NOMASK, G_TX_NOLOD, G_TX_NOLOD);
        gSPTextureRectangle(gfx++, R_TEXTBOX_CLEF_XPOS << 2, R_TEXTBOX_CLEF_YPOS << 2, (R_TEXTBOX_CLEF_XPOS + 16) << 2,
                            (R_TEXTBOX_CLEF_YPOS + 32) << 2, G_TX_RENDERTILE, 0, 0, 1 << 10, 1 << 10);
    }

    *p = gfx;
}

void Message_SetView(View* view) {
    SET_FULLSCREEN_VIEWPORT(view);
    View_ApplyOrthoToOverlay(view);
}

/**
 * Draws the textbox in full and updates ocarina state
 */
void Message_DrawMain(PlayState* play, Gfx** p) {
    static s16 sOcarinaEffectActorIds[] = {
        ACTOR_OCEFF_WIPE3, ACTOR_OCEFF_WIPE2, ACTOR_OCEFF_WIPE,  ACTOR_OCEFF_SPOT,
        ACTOR_OCEFF_WIPE,  ACTOR_OCEFF_STORM, ACTOR_OCEFF_WIPE4,
    };
    static s16 sOcarinaEffectActorParams[] = { 0x0000, 0x0000, 0x0000, 0x0000, 0x0001, 0x0000, 0x0000 };
    static void* sOcarinaNoteTextures[] = {
        gOcarinaATex, gOcarinaCDownTex, gOcarinaCRightTex, gOcarinaCLeftTex, gOcarinaCUpTex,
    };
    static s16 sOcarinaButtonAPrimColors[][3] = {
        { 80, 255, 150 },
        { 100, 255, 200 },
    };
    static s16 sOcarinaButtonAEnvColors[][3] = {
        { 10, 10, 10 },
        { 50, 255, 50 },
    };
    static s16 sOcarinaButtonCPrimColors[][3] = {
        { 255, 255, 50 },
        { 255, 255, 180 },
    };
    static s16 sOcarinaButtonCEnvColors[][3] = {
        { 10, 10, 10 },
        { 110, 110, 50 },
    };
    static s16 sOcarinaNoteFlashTimer = 12;
    static s16 sOcarinaNoteFlashColorIndex = 1;
    static s16 sOcarinaSongFanfares[] = {
        NA_BGM_OCA_MINUET,   NA_BGM_OCA_BOLERO, NA_BGM_OCA_SERENADE, NA_BGM_OCA_REQUIEM,
        NA_BGM_OCA_NOCTURNE, NA_BGM_OCA_LIGHT,  NA_BGM_OCA_SARIA,    NA_BGM_OCA_EPONA,
        NA_BGM_OCA_ZELDA,    NA_BGM_OCA_SUNS,   NA_BGM_OCA_TIME,     NA_BGM_OCA_STORM,
    };
    InterfaceContext* interfaceCtx = &play->interfaceCtx;
    MessageContext* msgCtx = &play->msgCtx;
    u16 buttonIndexPos;
    Player* player = GET_PLAYER(play);
    s32 pad;
    Gfx* gfx = *p;
    s16 r;
    s16 g;
    s16 b;
    u16 i;
    u16 notePosX;
    u16 pad1;
    u16 j;

    gSPSegment(gfx++, 0x02, play->interfaceCtx.parameterSegment);
    gSPSegment(gfx++, 0x07, msgCtx->textboxSegment);

    if (msgCtx->msgLength != 0) {
        if (msgCtx->ocarinaAction != OCARINA_ACTION_FROGS && msgCtx->msgMode != MSGMODE_SONG_PLAYED_ACT &&
            msgCtx->msgMode >= MSGMODE_TEXT_BOX_GROWING && msgCtx->msgMode < MSGMODE_TEXT_CLOSING &&
            msgCtx->textBoxType < TEXTBOX_TYPE_NONE_BOTTOM) {
            Message_SetView(&msgCtx->view);
            Gfx_SetupDL_39Ptr(&gfx);
            Message_DrawTextBox(play, &gfx);
        }

        Gfx_SetupDL_39Ptr(&gfx);

        gDPSetAlphaCompare(gfx++, G_AC_NONE);
        gDPSetCombineLERP(gfx++, 0, 0, 0, PRIMITIVE, TEXEL0, 0, PRIMITIVE, 0, 0, 0, 0, PRIMITIVE, TEXEL0, 0, PRIMITIVE,
                          0);

        switch (msgCtx->msgMode) {
            case MSGMODE_TEXT_START:
            case MSGMODE_TEXT_BOX_GROWING:
            case MSGMODE_TEXT_STARTING:
            case MSGMODE_TEXT_NEXT_MSG:
                break;
            case MSGMODE_TEXT_CONTINUING:
                if (msgCtx->stateTimer == 1) {
                    for (j = 0, i = 0; i < 48; i++, j += 0x80) {
                        func_8006EE50(&play->msgCtx.font, 0x8140, j);
                    }
                    Message_DrawText(play, &gfx);
                }
                break;
            case MSGMODE_TEXT_DISPLAYING:
            case MSGMODE_TEXT_DELAYED_BREAK:
                Message_DrawText(play, &gfx);
                break;
            case MSGMODE_TEXT_AWAIT_INPUT:
            case MSGMODE_TEXT_AWAIT_NEXT:
                Message_DrawText(play, &gfx);
                Message_DrawTextboxIcon(play, &gfx, R_TEXTBOX_END_XPOS, R_TEXTBOX_END_YPOS);
                break;
            case MSGMODE_OCARINA_STARTING:
            case MSGMODE_SONG_DEMONSTRATION_STARTING:
            case MSGMODE_SONG_PLAYBACK_STARTING:
                AudioOcarina_SetInstrument(OCARINA_INSTRUMENT_DEFAULT);
                msgCtx->ocarinaStaff = AudioOcarina_GetPlayingStaff();
                msgCtx->ocarinaStaff->pos = sOcarinaButtonIndexBufPos = 0;
                play->msgCtx.ocarinaMode = OCARINA_MODE_01;
                Message_ResetOcarinaNoteState();
                sOcarinaNoteFlashTimer = 3;
                sOcarinaNoteFlashColorIndex = 1;
                if (msgCtx->msgMode == MSGMODE_OCARINA_STARTING) {
                    if (msgCtx->ocarinaAction == OCARINA_ACTION_UNK_0 ||
                        msgCtx->ocarinaAction == OCARINA_ACTION_FREE_PLAY ||
                        msgCtx->ocarinaAction == OCARINA_ACTION_SCARECROW_SPAWN_RECORDING ||
                        msgCtx->ocarinaAction == OCARINA_ACTION_CHECK_NOWARP ||
                        msgCtx->ocarinaAction >= OCARINA_ACTION_CHECK_SARIA) {
                        if (msgCtx->ocarinaAction == OCARINA_ACTION_FREE_PLAY ||
                            msgCtx->ocarinaAction == OCARINA_ACTION_CHECK_NOWARP) {
                            AudioOcarina_Start(sOcarinaSongBitFlags + 0xC000);
                        } else {
                            // "On Stage Performance"
                            osSyncPrintf("台上演奏\n");
                            AudioOcarina_Start(sOcarinaSongBitFlags);
                        }
                    } else {
                        osSyncPrintf("Na_StartOcarinaSinglePlayCheck2( message->ocarina_no );\n");
                        AudioOcarina_Start((1 << msgCtx->ocarinaAction) + 0x8000);
                    }
                    msgCtx->msgMode = MSGMODE_OCARINA_PLAYING;
                } else if (msgCtx->msgMode == MSGMODE_SONG_DEMONSTRATION_STARTING) {
                    msgCtx->stateTimer = 20;
                    msgCtx->msgMode = MSGMODE_SONG_DEMONSTRATION_SELECT_INSTRUMENT;
                } else {
                    AudioOcarina_Start((1 << (msgCtx->ocarinaAction + 0x11)) + 0x8000);
                    // "Performance Check"
                    osSyncPrintf("演奏チェック=%d\n", msgCtx->ocarinaAction - OCARINA_ACTION_PLAYBACK_MINUET);
                    msgCtx->msgMode = MSGMODE_SONG_PLAYBACK;
                }
                if (msgCtx->ocarinaAction != OCARINA_ACTION_FREE_PLAY &&
                    msgCtx->ocarinaAction != OCARINA_ACTION_CHECK_NOWARP) {
                    Message_DrawText(play, &gfx);
                }
                break;
            case MSGMODE_OCARINA_PLAYING:
                msgCtx->ocarinaStaff = AudioOcarina_GetPlayingStaff();
                if (msgCtx->ocarinaStaff->pos) {
                    osSyncPrintf("locate=%d  onpu_pt=%d\n", msgCtx->ocarinaStaff->pos, sOcarinaButtonIndexBufPos);
                    if (msgCtx->ocarinaStaff->pos == 1 && sOcarinaButtonIndexBufPos == 8) {
                        sOcarinaButtonIndexBufPos = 0;
                    }
                    if (sOcarinaButtonIndexBufPos == msgCtx->ocarinaStaff->pos - 1) {
                        msgCtx->lastOcarinaButtonIndex = sOcarinaButtonIndexBuf[msgCtx->ocarinaStaff->pos - 1] =
                            msgCtx->ocarinaStaff->buttonIndex;
                        sOcarinaButtonIndexBuf[msgCtx->ocarinaStaff->pos] = OCARINA_BTN_INVALID;
                        sOcarinaButtonIndexBufPos++;
                    }
                }
                msgCtx->lastPlayedSong = msgCtx->ocarinaStaff->state;
                if (msgCtx->ocarinaStaff->state < OCARINA_SONG_MEMORY_GAME) {
                    if (msgCtx->ocarinaStaff->state == OCARINA_SONG_SCARECROW_SPAWN ||
                        CHECK_QUEST_ITEM(QUEST_SONG_MINUET + gOcarinaSongItemMap[msgCtx->ocarinaStaff->state])) {
                        sLastPlayedSong = msgCtx->unk_E3F2 = msgCtx->lastPlayedSong = msgCtx->ocarinaStaff->state;
                        msgCtx->msgMode = MSGMODE_OCARINA_CORRECT_PLAYBACK;
                        msgCtx->stateTimer = 20;
                        if (msgCtx->ocarinaAction == OCARINA_ACTION_CHECK_NOWARP) {
                            if (msgCtx->ocarinaStaff->state < OCARINA_SONG_SARIAS ||
                                msgCtx->ocarinaStaff->state == OCARINA_SONG_SCARECROW_SPAWN) {
                                AudioOcarina_SetInstrument(OCARINA_INSTRUMENT_OFF);
                                Audio_PlaySoundGeneral(NA_SE_SY_OCARINA_ERROR, &gSfxDefaultPos, 4,
                                                       &gSfxDefaultFreqAndVolScale, &gSfxDefaultFreqAndVolScale,
                                                       &gSfxDefaultReverb);
                                msgCtx->msgMode = MSGMODE_OCARINA_STARTING;
                            } else {
                                // "Ocarina_Flog Correct Example Performance"
                                osSyncPrintf("Ocarina_Flog 正解模範演奏=%x\n", msgCtx->lastPlayedSong);
                                Message_ContinueTextbox(play, 0x86F); // Ocarina
                                msgCtx->msgMode = MSGMODE_SONG_PLAYED;
                                msgCtx->textBoxType = TEXTBOX_TYPE_OCARINA;
                                msgCtx->stateTimer = 10;
                                Audio_PlaySoundGeneral(NA_SE_SY_TRE_BOX_APPEAR, &gSfxDefaultPos, 4,
                                                       &gSfxDefaultFreqAndVolScale, &gSfxDefaultFreqAndVolScale,
                                                       &gSfxDefaultReverb);
                                Interface_ChangeHudMode(HUD_MODE_OFF);
                            }
                        } else if (msgCtx->ocarinaAction == OCARINA_ACTION_CHECK_SCARECROW_SPAWN) {
                            if (msgCtx->ocarinaStaff->state < OCARINA_SONG_SCARECROW_SPAWN) {
                                AudioOcarina_SetInstrument(OCARINA_INSTRUMENT_OFF);
                                Audio_PlaySoundGeneral(NA_SE_SY_OCARINA_ERROR, &gSfxDefaultPos, 4,
                                                       &gSfxDefaultFreqAndVolScale, &gSfxDefaultFreqAndVolScale,
                                                       &gSfxDefaultReverb);
                                msgCtx->stateTimer = 10;
                                msgCtx->msgMode = MSGMODE_OCARINA_FAIL;
                            } else {
                                // "Ocarina_Flog Correct Example Performance"
                                osSyncPrintf("Ocarina_Flog 正解模範演奏=%x\n", msgCtx->lastPlayedSong);
                                Message_ContinueTextbox(play, 0x86F); // Ocarina
                                msgCtx->msgMode = MSGMODE_SONG_PLAYED;
                                msgCtx->textBoxType = TEXTBOX_TYPE_OCARINA;
                                msgCtx->stateTimer = 10;
                                Audio_PlaySoundGeneral(NA_SE_SY_TRE_BOX_APPEAR, &gSfxDefaultPos, 4,
                                                       &gSfxDefaultFreqAndVolScale, &gSfxDefaultFreqAndVolScale,
                                                       &gSfxDefaultReverb);
                                Interface_ChangeHudMode(HUD_MODE_OFF);
                            }
                        } else if (msgCtx->ocarinaAction == OCARINA_ACTION_FREE_PLAY) {
                            // "Ocarina_Free Correct Example Performance"
                            osSyncPrintf("Ocarina_Free 正解模範演奏=%x\n", msgCtx->lastPlayedSong);
                            Message_ContinueTextbox(play, 0x86F); // Ocarina
                            msgCtx->msgMode = MSGMODE_SONG_PLAYED;
                            msgCtx->textBoxType = TEXTBOX_TYPE_OCARINA;
                            msgCtx->stateTimer = 10;
                            Audio_PlaySoundGeneral(NA_SE_SY_TRE_BOX_APPEAR, &gSfxDefaultPos, 4,
                                                   &gSfxDefaultFreqAndVolScale, &gSfxDefaultFreqAndVolScale,
                                                   &gSfxDefaultReverb);
                        } else {
                            Audio_PlaySoundGeneral(NA_SE_SY_TRE_BOX_APPEAR, &gSfxDefaultPos, 4,
                                                   &gSfxDefaultFreqAndVolScale, &gSfxDefaultFreqAndVolScale,
                                                   &gSfxDefaultReverb);
                        }
                        Interface_ChangeHudMode(HUD_MODE_OFF);
                    } else {
                        AudioOcarina_SetInstrument(OCARINA_INSTRUMENT_OFF);
                        Audio_PlaySoundGeneral(NA_SE_SY_OCARINA_ERROR, &gSfxDefaultPos, 4, &gSfxDefaultFreqAndVolScale,
                                               &gSfxDefaultFreqAndVolScale, &gSfxDefaultReverb);
                        msgCtx->msgMode = MSGMODE_OCARINA_STARTING;
                    }
                } else if (msgCtx->ocarinaStaff->state == 0xFF) {
                    AudioOcarina_SetInstrument(OCARINA_INSTRUMENT_OFF);
                    Audio_PlaySoundGeneral(NA_SE_SY_OCARINA_ERROR, &gSfxDefaultPos, 4, &gSfxDefaultFreqAndVolScale,
                                           &gSfxDefaultFreqAndVolScale, &gSfxDefaultReverb);
                    msgCtx->stateTimer = 10;
                    msgCtx->msgMode = MSGMODE_OCARINA_FAIL;
                } else if (CHECK_BTN_ALL(play->state.input[0].press.button, BTN_B)) {
                    AudioOcarina_SetInstrument(OCARINA_INSTRUMENT_OFF);
                    play->msgCtx.ocarinaMode = OCARINA_MODE_04;
                    Message_CloseTextbox(play);
                }
                if (msgCtx->ocarinaAction != OCARINA_ACTION_FREE_PLAY &&
                    msgCtx->ocarinaAction != OCARINA_ACTION_CHECK_NOWARP) {
                    Message_DrawText(play, &gfx);
                }
                break;
            case MSGMODE_OCARINA_CORRECT_PLAYBACK:
            case MSGMODE_SONG_PLAYBACK_SUCCESS:
            case MSGMODE_SCARECROW_SPAWN_RECORDING_DONE:
                r = ABS(sOcarinaButtonAPrimR - sOcarinaButtonAPrimColors[sOcarinaNoteFlashColorIndex][0]) /
                    sOcarinaNoteFlashTimer;
                g = ABS(sOcarinaButtonAPrimG - sOcarinaButtonAPrimColors[sOcarinaNoteFlashColorIndex][1]) /
                    sOcarinaNoteFlashTimer;
                b = ABS(sOcarinaButtonAPrimB - sOcarinaButtonAPrimColors[sOcarinaNoteFlashColorIndex][2]) /
                    sOcarinaNoteFlashTimer;

                if (sOcarinaButtonAPrimR >= sOcarinaButtonAPrimColors[sOcarinaNoteFlashColorIndex][0]) {
                    sOcarinaButtonAPrimR -= r;
                } else {
                    sOcarinaButtonAPrimR += r;
                }
                if (sOcarinaButtonAPrimG >= sOcarinaButtonAPrimColors[sOcarinaNoteFlashColorIndex][1]) {
                    sOcarinaButtonAPrimG -= g;
                } else {
                    sOcarinaButtonAPrimG += g;
                }
                if (sOcarinaButtonAPrimB >= sOcarinaButtonAPrimColors[sOcarinaNoteFlashColorIndex][2]) {
                    sOcarinaButtonAPrimB -= b;
                } else {
                    sOcarinaButtonAPrimB += b;
                }

                r = ABS(sOcarinaButtonAEnvR - sOcarinaButtonAEnvColors[sOcarinaNoteFlashColorIndex][0]) /
                    sOcarinaNoteFlashTimer;
                g = ABS(sOcarinaButtonAEnvG - sOcarinaButtonAEnvColors[sOcarinaNoteFlashColorIndex][1]) /
                    sOcarinaNoteFlashTimer;
                b = ABS(sOcarinaButtonAEnvB - sOcarinaButtonAEnvColors[sOcarinaNoteFlashColorIndex][2]) /
                    sOcarinaNoteFlashTimer;

                if (sOcarinaButtonCEnvR >= sOcarinaButtonAEnvColors[sOcarinaNoteFlashColorIndex][0]) {
                    sOcarinaButtonAEnvR -= r;
                } else {
                    sOcarinaButtonAEnvR += r;
                }
                if (sOcarinaButtonCEnvG >= sOcarinaButtonAEnvColors[sOcarinaNoteFlashColorIndex][1]) {
                    sOcarinaButtonAEnvG -= g;
                } else {
                    sOcarinaButtonAEnvG += g;
                }
                if (sOcarinaButtonCEnvB >= sOcarinaButtonAEnvColors[sOcarinaNoteFlashColorIndex][2]) {
                    sOcarinaButtonAEnvB -= b;
                } else {
                    sOcarinaButtonAEnvB += b;
                }

                r = ABS(sOcarinaButtonCPrimR - sOcarinaButtonCPrimColors[sOcarinaNoteFlashColorIndex][0]) /
                    sOcarinaNoteFlashTimer;
                g = ABS(sOcarinaButtonCPrimG - sOcarinaButtonCPrimColors[sOcarinaNoteFlashColorIndex][1]) /
                    sOcarinaNoteFlashTimer;
                b = ABS(sOcarinaButtonCPrimB - sOcarinaButtonCPrimColors[sOcarinaNoteFlashColorIndex][2]) /
                    sOcarinaNoteFlashTimer;

                if (sOcarinaButtonCPrimR >= sOcarinaButtonCPrimColors[sOcarinaNoteFlashColorIndex][0]) {
                    sOcarinaButtonCPrimR -= r;
                } else {
                    sOcarinaButtonCPrimR += r;
                }
                if (sOcarinaButtonCPrimG >= sOcarinaButtonCPrimColors[sOcarinaNoteFlashColorIndex][1]) {
                    sOcarinaButtonCPrimG -= g;
                } else {
                    sOcarinaButtonCPrimG += g;
                }
                if (sOcarinaButtonCPrimB >= sOcarinaButtonCPrimColors[sOcarinaNoteFlashColorIndex][2]) {
                    sOcarinaButtonCPrimB -= b;
                } else {
                    sOcarinaButtonCPrimB += b;
                }

                r = ABS(sOcarinaButtonCEnvR - sOcarinaButtonCEnvColors[sOcarinaNoteFlashColorIndex][0]) /
                    sOcarinaNoteFlashTimer;
                g = ABS(sOcarinaButtonCEnvG - sOcarinaButtonCEnvColors[sOcarinaNoteFlashColorIndex][1]) /
                    sOcarinaNoteFlashTimer;
                b = ABS(sOcarinaButtonCEnvB - sOcarinaButtonCEnvColors[sOcarinaNoteFlashColorIndex][2]) /
                    sOcarinaNoteFlashTimer;

                if (sOcarinaButtonCEnvR >= sOcarinaButtonCEnvColors[sOcarinaNoteFlashColorIndex][0]) {
                    sOcarinaButtonCEnvR -= r;
                } else {
                    sOcarinaButtonCEnvR += r;
                }
                if (sOcarinaButtonCEnvG >= sOcarinaButtonCEnvColors[sOcarinaNoteFlashColorIndex][1]) {
                    sOcarinaButtonCEnvG -= g;
                } else {
                    sOcarinaButtonCEnvG += g;
                }
                if (sOcarinaButtonCEnvB >= sOcarinaButtonCEnvColors[sOcarinaNoteFlashColorIndex][2]) {
                    sOcarinaButtonCEnvB -= b;
                } else {
                    sOcarinaButtonCEnvB += b;
                }

                sOcarinaNoteFlashTimer--;
                if (sOcarinaNoteFlashTimer == 0) {
                    sOcarinaButtonAPrimR = sOcarinaButtonAPrimColors[sOcarinaNoteFlashColorIndex][0];
                    sOcarinaButtonAPrimG = sOcarinaButtonAPrimColors[sOcarinaNoteFlashColorIndex][1];
                    sOcarinaButtonAPrimB = sOcarinaButtonAPrimColors[sOcarinaNoteFlashColorIndex][2];
                    sOcarinaButtonAEnvR = sOcarinaButtonAEnvColors[sOcarinaNoteFlashColorIndex][0];
                    sOcarinaButtonAEnvG = sOcarinaButtonAEnvColors[sOcarinaNoteFlashColorIndex][1];
                    sOcarinaButtonAEnvB = sOcarinaButtonAEnvColors[sOcarinaNoteFlashColorIndex][2];
                    sOcarinaButtonCPrimR = sOcarinaButtonCPrimColors[sOcarinaNoteFlashColorIndex][0];
                    sOcarinaButtonCPrimG = sOcarinaButtonCPrimColors[sOcarinaNoteFlashColorIndex][1];
                    sOcarinaButtonCPrimB = sOcarinaButtonCPrimColors[sOcarinaNoteFlashColorIndex][2];
                    sOcarinaButtonCEnvR = sOcarinaButtonCEnvColors[sOcarinaNoteFlashColorIndex][0];
                    sOcarinaButtonCEnvG = sOcarinaButtonCEnvColors[sOcarinaNoteFlashColorIndex][1];
                    sOcarinaButtonCEnvB = sOcarinaButtonCEnvColors[sOcarinaNoteFlashColorIndex][2];
                    sOcarinaNoteFlashTimer = 3;
                    sOcarinaNoteFlashColorIndex ^= 1;
                }

                msgCtx->stateTimer--;
                if (msgCtx->stateTimer == 0) {
                    AudioOcarina_SetInstrument(OCARINA_INSTRUMENT_OFF);
                    if (msgCtx->msgMode == MSGMODE_OCARINA_CORRECT_PLAYBACK) {
                        // "Correct Example Performance"
                        osSyncPrintf("正解模範演奏=%x\n", msgCtx->lastPlayedSong);
                        Message_ContinueTextbox(play, 0x86F); // Ocarina
                        msgCtx->msgMode = MSGMODE_SONG_PLAYED;
                        msgCtx->textBoxType = TEXTBOX_TYPE_OCARINA;
                        msgCtx->stateTimer = 1;
                    } else if (msgCtx->msgMode == MSGMODE_SONG_PLAYBACK_SUCCESS) {
                        if (msgCtx->lastPlayedSong >= OCARINA_SONG_SARIAS) {
                            Message_ContinueTextbox(play, 0x86F); // Ocarina
                            msgCtx->msgMode = MSGMODE_SONG_PLAYED;
                            msgCtx->textBoxType = TEXTBOX_TYPE_OCARINA;
                            msgCtx->stateTimer = 1;
                        } else {
                            Message_CloseTextbox(play);
                            play->msgCtx.ocarinaMode = OCARINA_MODE_04;
                        }
                    } else {
                        Message_CloseTextbox(play);
                        play->msgCtx.ocarinaMode = OCARINA_MODE_03;
                    }
                }
                Message_DrawText(play, &gfx);
                break;
            case MSGMODE_OCARINA_FAIL:
            case MSGMODE_SONG_PLAYBACK_FAIL:
                Message_DrawText(play, &gfx);
                FALLTHROUGH;
            case MSGMODE_OCARINA_FAIL_NO_TEXT:
                msgCtx->stateTimer--;
                if (msgCtx->stateTimer == 0) {
                    R_OCARINA_BUTTONS_YPOS_OFFSET = 1;
                    if (msgCtx->msgMode == MSGMODE_SONG_PLAYBACK_FAIL) {
                        // "kokokokokoko"
                        osSyncPrintf("ここここここ\n");
                        Message_ContinueTextbox(play, 0x88B); // red X background
                        Message_Decode(play);
                        msgCtx->msgMode = MSGMODE_SONG_PLAYBACK_NOTES_DROP;
                    } else {
                        msgCtx->msgMode = MSGMODE_OCARINA_NOTES_DROP;
                    }
                    // "Cancel"
                    osSyncPrintf("キャンセル\n");
                }
                break;
            case MSGMODE_OCARINA_NOTES_DROP:
            case MSGMODE_SONG_PLAYBACK_NOTES_DROP:
                for (i = 0; i < 5; i++) {
                    R_OCARINA_BUTTONS_YPOS(i) += R_OCARINA_BUTTONS_YPOS_OFFSET;
                }
                R_OCARINA_BUTTONS_YPOS_OFFSET += R_OCARINA_BUTTONS_YPOS_OFFSET;
                if (R_OCARINA_BUTTONS_YPOS_OFFSET >= 550) {
                    sOcarinaButtonIndexBuf[0] = OCARINA_BTN_INVALID;
                    sOcarinaButtonAlphaValues[0] = sOcarinaButtonAlphaValues[1] = sOcarinaButtonAlphaValues[2] =
                        sOcarinaButtonAlphaValues[3] = sOcarinaButtonAlphaValues[4] = sOcarinaButtonAlphaValues[5] =
                            sOcarinaButtonAlphaValues[6] = sOcarinaButtonAlphaValues[7] = sOcarinaButtonAlphaValues[8] =
                                0;
                    if (msgCtx->msgMode == MSGMODE_SONG_PLAYBACK_NOTES_DROP) {
                        msgCtx->msgMode = MSGMODE_OCARINA_AWAIT_INPUT;
                    } else {
                        msgCtx->msgMode = MSGMODE_OCARINA_STARTING;
                    }
                }
                break;
            case MSGMODE_SONG_PLAYED:
                msgCtx->stateTimer--;
                if (msgCtx->stateTimer == 0) {
                    AudioOcarina_SetInstrument(OCARINA_INSTRUMENT_OFF);
                    osSyncPrintf(VT_FGCOL(GREEN));
                    osSyncPrintf("Na_StopOcarinaMode();\n");
                    osSyncPrintf("Na_StopOcarinaMode();\n");
                    osSyncPrintf("Na_StopOcarinaMode();\n");
                    osSyncPrintf(VT_RST);
                    Message_Decode(play);
                    msgCtx->msgMode = MSGMODE_SETUP_DISPLAY_SONG_PLAYED;
                    msgCtx->ocarinaStaff = AudioOcarina_GetPlayingStaff();
                    msgCtx->ocarinaStaff->pos = sOcarinaButtonIndexBufPos = 0;
                    Message_ResetOcarinaNoteState();
                    if (msgCtx->lastPlayedSong >= OCARINA_SONG_SARIAS &&
                        msgCtx->lastPlayedSong < OCARINA_SONG_MEMORY_GAME) {
                        Actor_Spawn(&play->actorCtx, play,
                                    sOcarinaEffectActorIds[msgCtx->lastPlayedSong - OCARINA_SONG_SARIAS],
                                    player->actor.world.pos.x, player->actor.world.pos.y, player->actor.world.pos.z, 0,
                                    0, 0, sOcarinaEffectActorParams[msgCtx->lastPlayedSong - OCARINA_SONG_SARIAS]);
                    }
                }
                break;
            case MSGMODE_SETUP_DISPLAY_SONG_PLAYED:
                Message_DrawText(play, &gfx);
                AudioOcarina_SetInstrument(OCARINA_INSTRUMENT_DEFAULT);
                AudioOcarina_SetInstrument(OCARINA_INSTRUMENT_DEFAULT);
                AudioOcarina_SetPlaybackSong(msgCtx->lastPlayedSong + 1, 1);
                if (msgCtx->lastPlayedSong != OCARINA_SONG_SCARECROW_SPAWN) {
                    Audio_PlayFanfare(sOcarinaSongFanfares[msgCtx->lastPlayedSong]);
                    Audio_SetSoundBanksMute(0x20);
                }
                play->msgCtx.ocarinaMode = OCARINA_MODE_01;
                if (msgCtx->ocarinaAction == OCARINA_ACTION_FREE_PLAY) {
                    msgCtx->ocarinaAction = OCARINA_ACTION_FREE_PLAY_DONE;
                }
                if (msgCtx->ocarinaAction == OCARINA_ACTION_CHECK_NOWARP) {
                    msgCtx->ocarinaAction = OCARINA_ACTION_CHECK_NOWARP_DONE;
                }
                sOcarinaButtonIndexBufPos = 0;
                msgCtx->msgMode = MSGMODE_DISPLAY_SONG_PLAYED;
                break;
            case MSGMODE_SONG_DEMONSTRATION_SELECT_INSTRUMENT:
                msgCtx->stateTimer--;
                if (msgCtx->stateTimer == 0) {
                    // "ocarina_no=%d Song Chosen=%d"
                    osSyncPrintf("ocarina_no=%d  選曲=%d\n", msgCtx->ocarinaAction, 0x16);
                    if (msgCtx->ocarinaAction < OCARINA_ACTION_TEACH_SARIA) {
                        AudioOcarina_SetInstrument(OCARINA_INSTRUMENT_HARP);
                    } else if (msgCtx->ocarinaAction == OCARINA_ACTION_TEACH_EPONA) {
                        AudioOcarina_SetInstrument(OCARINA_INSTRUMENT_MALON);
                    } else if (msgCtx->ocarinaAction == OCARINA_ACTION_TEACH_LULLABY) {
                        AudioOcarina_SetInstrument(OCARINA_INSTRUMENT_WHISTLE);
                    } else if (msgCtx->ocarinaAction == OCARINA_ACTION_TEACH_STORMS) {
                        AudioOcarina_SetInstrument(OCARINA_INSTRUMENT_GRIND_ORGAN);
                    } else {
                        AudioOcarina_SetInstrument(OCARINA_INSTRUMENT_DEFAULT);
                    }
                    // "Example Performance"
                    osSyncPrintf("模範演奏=%x\n", msgCtx->ocarinaAction - OCARINA_ACTION_TEACH_MINUET);
                    AudioOcarina_SetPlaybackSong(msgCtx->ocarinaAction - OCARINA_ACTION_TEACH_MINUET + 1, 2);
                    sOcarinaButtonIndexBufPos = 0;
                    msgCtx->msgMode = MSGMODE_SONG_DEMONSTRATION;
                }
                Message_DrawText(play, &gfx);
                break;
            case MSGMODE_DISPLAY_SONG_PLAYED_TEXT_BEGIN:
                Message_ContinueTextbox(play, msgCtx->lastPlayedSong + 0x893); // You played [song name]
                Message_Decode(play);
                msgCtx->msgMode = MSGMODE_DISPLAY_SONG_PLAYED_TEXT;
                msgCtx->stateTimer = 20;
                Message_DrawText(play, &gfx);
                break;
            case MSGMODE_DISPLAY_SONG_PLAYED_TEXT:
                msgCtx->stateTimer--;
                if (msgCtx->stateTimer == 0) {
                    msgCtx->msgMode = MSGMODE_SONG_PLAYED_ACT_BEGIN;
                }
                Message_DrawText(play, &gfx);
                break;
            case MSGMODE_SONG_PLAYED_ACT_BEGIN:
                AudioOcarina_SetInstrument(OCARINA_INSTRUMENT_OFF);
                Message_ResetOcarinaNoteState();
                msgCtx->msgMode = MSGMODE_SONG_PLAYED_ACT;
                msgCtx->stateTimer = 2;
                Message_DrawText(play, &gfx);
                break;
            case MSGMODE_SONG_PLAYED_ACT:
                msgCtx->stateTimer--;
                if (msgCtx->stateTimer == 0) {
                    if (msgCtx->lastPlayedSong < OCARINA_SONG_SARIAS &&
                        (msgCtx->ocarinaAction < OCARINA_ACTION_PLAYBACK_MINUET ||
                         msgCtx->ocarinaAction >= OCARINA_ACTION_PLAYBACK_SARIA)) {
                        if (msgCtx->disableWarpSongs || interfaceCtx->restrictions.warpSongs == 3) {
                            Message_StartTextbox(play, 0x88C, NULL); // "You can't warp here!"
                            play->msgCtx.ocarinaMode = OCARINA_MODE_04;
                        } else if (GET_EVENTINF_HORSES_STATE() != EVENTINF_HORSES_STATE_1) {
                            Message_StartTextbox(play, msgCtx->lastPlayedSong + 0x88D,
                                                 NULL); // "Warp to [place name]?"
                            play->msgCtx.ocarinaMode = OCARINA_MODE_01;
                        } else {
                            Message_CloseTextbox(play);
                        }
                    } else {
                        Message_CloseTextbox(play);
                        if (msgCtx->lastPlayedSong == OCARINA_SONG_EPONAS) {
                            DREG(53) = 1;
                        }
                        osSyncPrintf(VT_FGCOL(YELLOW));
                        osSyncPrintf("☆☆☆ocarina=%d   message->ocarina_no=%d  ", msgCtx->lastPlayedSong,
                                     msgCtx->ocarinaAction);
                        if (msgCtx->ocarinaAction == OCARINA_ACTION_FREE_PLAY_DONE) {
                            play->msgCtx.ocarinaMode = OCARINA_MODE_01;
                            if (msgCtx->lastPlayedSong == OCARINA_SONG_SCARECROW_SPAWN) {
                                play->msgCtx.ocarinaMode = OCARINA_MODE_0B;
                            }
                        } else if (msgCtx->ocarinaAction >= OCARINA_ACTION_CHECK_MINUET) {
                            osSyncPrintf(VT_FGCOL(YELLOW));
                            osSyncPrintf("Ocarina_PC_Wind=%d(%d) ☆☆☆   ", OCARINA_ACTION_CHECK_MINUET,
                                         msgCtx->ocarinaAction - OCARINA_ACTION_CHECK_MINUET);
                            if (msgCtx->lastPlayedSong + OCARINA_ACTION_CHECK_MINUET == msgCtx->ocarinaAction) {
                                play->msgCtx.ocarinaMode = OCARINA_MODE_03;
                            } else {
                                play->msgCtx.ocarinaMode = msgCtx->lastPlayedSong - 1;
                            }
                        } else {
                            osSyncPrintf(VT_FGCOL(GREEN));
                            osSyncPrintf("Ocarina_C_Wind=%d(%d) ☆☆☆   ", OCARINA_ACTION_PLAYBACK_MINUET,
                                         msgCtx->ocarinaAction - OCARINA_ACTION_PLAYBACK_MINUET);
                            if (msgCtx->lastPlayedSong + OCARINA_ACTION_PLAYBACK_MINUET == msgCtx->ocarinaAction) {
                                play->msgCtx.ocarinaMode = OCARINA_MODE_03;
                            } else {
                                play->msgCtx.ocarinaMode = OCARINA_MODE_04;
                            }
                        }
                        osSyncPrintf(VT_RST);
                        osSyncPrintf("→  OCARINA_MODE=%d\n", play->msgCtx.ocarinaMode);
                    }
                }
                break;
            case MSGMODE_DISPLAY_SONG_PLAYED:
            case MSGMODE_SONG_DEMONSTRATION:
                msgCtx->ocarinaStaff = AudioOcarina_GetPlaybackStaff();
                if (msgCtx->ocarinaStaff->state == 0) {
                    if (msgCtx->msgMode == MSGMODE_DISPLAY_SONG_PLAYED) {
                        msgCtx->msgMode = MSGMODE_DISPLAY_SONG_PLAYED_TEXT_BEGIN;
                    } else {
                        msgCtx->msgMode = MSGMODE_SONG_DEMONSTRATION_DONE;
                    }
                    osSyncPrintf("onpu_buff[%d]=%x\n", msgCtx->ocarinaStaff->pos,
                                 sOcarinaButtonIndexBuf[msgCtx->ocarinaStaff->pos]);
                } else {
                    if (sOcarinaButtonIndexBufPos != 0 && msgCtx->ocarinaStaff->pos == 1) {
                        sOcarinaButtonIndexBufPos = 0;
                    }
                    if (msgCtx->ocarinaStaff->pos && sOcarinaButtonIndexBufPos == msgCtx->ocarinaStaff->pos - 1) {
                        msgCtx->lastOcarinaButtonIndex = sOcarinaButtonIndexBuf[msgCtx->ocarinaStaff->pos - 1] =
                            msgCtx->ocarinaStaff->buttonIndex;
                        sOcarinaButtonIndexBuf[msgCtx->ocarinaStaff->pos] = OCARINA_BTN_INVALID;
                        sOcarinaButtonIndexBufPos++;
                    }
                }
                FALLTHROUGH;
            case MSGMODE_SONG_DEMONSTRATION_DONE:
                Message_DrawText(play, &gfx);
                break;
            case MSGMODE_SONG_PLAYBACK:
                msgCtx->ocarinaStaff = AudioOcarina_GetPlayingStaff();
                if (msgCtx->ocarinaStaff->pos && sOcarinaButtonIndexBufPos == msgCtx->ocarinaStaff->pos - 1) {
                    sOcarinaButtonIndexBuf[msgCtx->ocarinaStaff->pos - 1] = msgCtx->ocarinaStaff->buttonIndex;
                    sOcarinaButtonIndexBuf[msgCtx->ocarinaStaff->pos] = OCARINA_BTN_INVALID;
                    sOcarinaButtonIndexBufPos++;
                }
                if (msgCtx->ocarinaStaff->state < OCARINA_SONG_MEMORY_GAME) {
                    osSyncPrintf("M_OCARINA20 : ocarina_no=%x    status=%x\n", msgCtx->ocarinaAction,
                                 msgCtx->ocarinaStaff->state);
                    msgCtx->lastPlayedSong = msgCtx->ocarinaStaff->state;
                    msgCtx->msgMode = MSGMODE_SONG_PLAYBACK_SUCCESS;
                    Item_Give(play, ITEM_SONG_MINUET + gOcarinaSongItemMap[msgCtx->ocarinaStaff->state]);
                    osSyncPrintf(VT_FGCOL(YELLOW));
                    // "z_message.c Song Acquired"
                    osSyncPrintf("z_message.c 取得メロディ＝%d\n", ITEM_SONG_MINUET + msgCtx->ocarinaStaff->state);
                    osSyncPrintf(VT_RST);
                    msgCtx->stateTimer = 20;
                    Audio_PlaySoundGeneral(NA_SE_SY_TRE_BOX_APPEAR, &gSfxDefaultPos, 4, &gSfxDefaultFreqAndVolScale,
                                           &gSfxDefaultFreqAndVolScale, &gSfxDefaultReverb);
                } else if (msgCtx->ocarinaStaff->state == 0xFF) {
                    Audio_PlaySoundGeneral(NA_SE_SY_OCARINA_ERROR, &gSfxDefaultPos, 4, &gSfxDefaultFreqAndVolScale,
                                           &gSfxDefaultFreqAndVolScale, &gSfxDefaultReverb);
                    msgCtx->stateTimer = 10;
                    msgCtx->msgMode = MSGMODE_SONG_PLAYBACK_FAIL;
                }
                Message_DrawText(play, &gfx);
                break;
            case MSGMODE_OCARINA_AWAIT_INPUT:
                Message_DrawText(play, &gfx);
                if (Message_ShouldAdvance(play)) {
                    func_8010BD58(play, msgCtx->ocarinaAction);
                }
                break;
            case MSGMODE_SCARECROW_LONG_RECORDING_START:
                // "Scarecrow Recording Initialization"
                osSyncPrintf("案山子録音 初期化\n");
                AudioOcarina_SetRecordingState(OCARINA_RECORD_SCARECROW_LONG);
                AudioOcarina_SetInstrument(OCARINA_INSTRUMENT_DEFAULT);
                msgCtx->ocarinaStaff = AudioOcarina_GetRecordingStaff();
                msgCtx->ocarinaStaff->pos = sOcarinaButtonIndexBufPos = 0;
                sOcarinaButtonIndexBufLen = 0;
                Message_ResetOcarinaNoteState();
                msgCtx->msgMode = MSGMODE_SCARECROW_LONG_RECORDING_ONGOING;
                Message_DrawText(play, &gfx);
                break;
            case MSGMODE_SCARECROW_LONG_RECORDING_ONGOING:
                msgCtx->ocarinaStaff = AudioOcarina_GetRecordingStaff();
                osSyncPrintf("\nonpu_pt=%d, locate=%d", sOcarinaButtonIndexBufPos, msgCtx->ocarinaStaff->pos);
                if (msgCtx->ocarinaStaff->pos && sOcarinaButtonIndexBufPos == msgCtx->ocarinaStaff->pos - 1) {
                    if (sOcarinaButtonIndexBufLen >= 8) {
                        for (buttonIndexPos = sOcarinaButtonIndexBufLen - 8, i = 0; i < 8; i++, buttonIndexPos++) {
                            sOcarinaButtonIndexBuf[buttonIndexPos] = sOcarinaButtonIndexBuf[buttonIndexPos + 1];
                        }
                        sOcarinaButtonIndexBufLen--;
                    }
                    // "Button Entered"
                    osSyncPrintf("    入力ボタン【%d】=%d", sOcarinaButtonIndexBufLen,
                                 msgCtx->ocarinaStaff->buttonIndex);
                    msgCtx->lastOcarinaButtonIndex = sOcarinaButtonIndexBuf[sOcarinaButtonIndexBufLen] =
                        msgCtx->ocarinaStaff->buttonIndex;
                    sOcarinaButtonIndexBufLen++;
                    sOcarinaButtonIndexBuf[sOcarinaButtonIndexBufLen] = OCARINA_BTN_INVALID;
                    sOcarinaButtonIndexBufPos++;
                    if (msgCtx->ocarinaStaff->pos == 8) {
                        sOcarinaButtonIndexBufPos = 0;
                    }
                }
                if (msgCtx->ocarinaStaff->state == OCARINA_RECORD_OFF ||
                    CHECK_BTN_ALL(play->state.input[0].press.button, BTN_B)) {
                    if (sOcarinaButtonIndexBufLen != 0) {
                        // "Recording complete！！！！！！！！！"
                        osSyncPrintf("録音終了！！！！！！！！！  message->info->status=%d \n",
                                     msgCtx->ocarinaStaff->state);
                        gSaveContext.scarecrowLongSongSet = true;
                    }
                    Audio_PlaySoundGeneral(NA_SE_SY_OCARINA_ERROR, &gSfxDefaultPos, 4, &gSfxDefaultFreqAndVolScale,
                                           &gSfxDefaultFreqAndVolScale, &gSfxDefaultReverb);
                    osSyncPrintf("aaaaaaaaaaaaaa\n");
                    AudioOcarina_SetRecordingState(OCARINA_RECORD_OFF);
                    msgCtx->stateTimer = 10;
                    play->msgCtx.ocarinaMode = OCARINA_MODE_04;
                    Message_CloseTextbox(play);
                    // "Recording complete！！！！！！！！！Recording Complete"
                    osSyncPrintf("録音終了！！！！！！！！！録音終了\n");
                    osSyncPrintf(VT_FGCOL(YELLOW));
                    osSyncPrintf("\n====================================================================\n");
                    MemCpy(gSaveContext.scarecrowLongSong, gScarecrowLongSongPtr,
                           sizeof(gSaveContext.scarecrowLongSong));
                    for (i = 0; i < ARRAY_COUNT(gSaveContext.scarecrowLongSong); i++) {
                        osSyncPrintf("%d, ", gSaveContext.scarecrowLongSong[i]);
                    }
                    osSyncPrintf(VT_RST);
                    osSyncPrintf("\n====================================================================\n");
                }
                Message_DrawText(play, &gfx);
                break;
            case MSGMODE_SCARECROW_LONG_PLAYBACK:
            case MSGMODE_SCARECROW_SPAWN_PLAYBACK:
                msgCtx->ocarinaStaff = AudioOcarina_GetPlaybackStaff();
                if (msgCtx->ocarinaStaff->pos && sOcarinaButtonIndexBufPos == msgCtx->ocarinaStaff->pos - 1) {
                    if (sOcarinaButtonIndexBufLen >= 8) {
                        for (buttonIndexPos = sOcarinaButtonIndexBufLen - 8, i = 0; i < 8; i++, buttonIndexPos++) {
                            sOcarinaButtonIndexBuf[buttonIndexPos] = sOcarinaButtonIndexBuf[buttonIndexPos + 1];
                        }
                        sOcarinaButtonIndexBufLen--;
                    }
                    sOcarinaButtonIndexBuf[sOcarinaButtonIndexBufLen] = msgCtx->ocarinaStaff->buttonIndex;
                    sOcarinaButtonIndexBufLen++;
                    sOcarinaButtonIndexBuf[sOcarinaButtonIndexBufLen] = OCARINA_BTN_INVALID;
                    sOcarinaButtonIndexBufPos++;
                    if (msgCtx->ocarinaStaff->pos == 8) {
                        sOcarinaButtonIndexBufLen = sOcarinaButtonIndexBufPos = 0;
                    }
                }
                osSyncPrintf("status=%d (%d)\n", msgCtx->ocarinaStaff->state, 0);
                if (msgCtx->stateTimer == 0) {
                    if (msgCtx->ocarinaStaff->state == 0) {
                        osSyncPrintf("bbbbbbbbbbb\n");
                        AudioOcarina_SetInstrument(OCARINA_INSTRUMENT_OFF);
                        play->msgCtx.ocarinaMode = OCARINA_MODE_0F;
                        Message_CloseTextbox(play);
                    }
                } else {
                    msgCtx->stateTimer--;
                }
                break;
            case MSGMODE_SCARECROW_SPAWN_RECORDING_START:
                AudioOcarina_SetRecordingState(OCARINA_RECORD_SCARECROW_SPAWN);
                AudioOcarina_SetInstrument(OCARINA_INSTRUMENT_DEFAULT);
                msgCtx->msgMode = MSGMODE_SCARECROW_SPAWN_RECORDING_ONGOING;
                Message_DrawText(play, &gfx);
                break;
            case MSGMODE_SCARECROW_SPAWN_RECORDING_ONGOING:
                msgCtx->ocarinaStaff = AudioOcarina_GetRecordingStaff();
                if (msgCtx->ocarinaStaff->pos && sOcarinaButtonIndexBufPos == msgCtx->ocarinaStaff->pos - 1) {
                    msgCtx->lastOcarinaButtonIndex = sOcarinaButtonIndexBuf[sOcarinaButtonIndexBufPos] =
                        msgCtx->ocarinaStaff->buttonIndex;
                    sOcarinaButtonIndexBufPos++;
                    sOcarinaButtonIndexBuf[sOcarinaButtonIndexBufPos] = OCARINA_BTN_INVALID;
                }
                if (msgCtx->ocarinaStaff->state == OCARINA_RECORD_OFF) {
                    // "8 Note Recording ＯＫ！"
                    osSyncPrintf("８音録音ＯＫ！\n");
                    msgCtx->stateTimer = 20;
                    gSaveContext.scarecrowSpawnSongSet = true;
                    msgCtx->msgMode = MSGMODE_SCARECROW_SPAWN_RECORDING_DONE;
                    Audio_PlaySoundGeneral(NA_SE_SY_TRE_BOX_APPEAR, &gSfxDefaultPos, 4, &gSfxDefaultFreqAndVolScale,
                                           &gSfxDefaultFreqAndVolScale, &gSfxDefaultReverb);
                    osSyncPrintf(VT_FGCOL(YELLOW));
                    osSyncPrintf("\n====================================================================\n");
                    MemCpy(gSaveContext.scarecrowSpawnSong, gScarecrowSpawnSongPtr,
                           sizeof(gSaveContext.scarecrowSpawnSong));
                    for (i = 0; i < ARRAY_COUNT(gSaveContext.scarecrowSpawnSong); i++) {
                        osSyncPrintf("%d, ", gSaveContext.scarecrowSpawnSong[i]);
                    }
                    osSyncPrintf(VT_RST);
                    osSyncPrintf("\n====================================================================\n");
                } else if (msgCtx->ocarinaStaff->state == OCARINA_RECORD_REJECTED ||
                           CHECK_BTN_ALL(play->state.input[0].press.button, BTN_B)) {
                    // "Played an existing song！！！"
                    osSyncPrintf("すでに存在する曲吹いた！！！ \n");
                    AudioOcarina_SetRecordingState(OCARINA_RECORD_OFF);
                    Audio_PlaySoundGeneral(NA_SE_SY_OCARINA_ERROR, &gSfxDefaultPos, 4, &gSfxDefaultFreqAndVolScale,
                                           &gSfxDefaultFreqAndVolScale, &gSfxDefaultReverb);
                    Message_CloseTextbox(play);
                    msgCtx->msgMode = MSGMODE_SCARECROW_SPAWN_RECORDING_FAILED;
                }
                Message_DrawText(play, &gfx);
                break;
            case MSGMODE_SCARECROW_SPAWN_RECORDING_FAILED:
                osSyncPrintf("cccccccccccc\n");
                AudioOcarina_SetInstrument(OCARINA_INSTRUMENT_OFF);
                Message_StartTextbox(play, 0x40AD, NULL); // Bonooru doesn't remember your song
                play->msgCtx.ocarinaMode = OCARINA_MODE_04;
                break;
            case MSGMODE_MEMORY_GAME_START:
                AudioOcarina_SetInstrument(OCARINA_INSTRUMENT_DEFAULT);
                AudioOcarina_SetInstrument(OCARINA_INSTRUMENT_FLUTE);
                AudioOcarina_MemoryGameInit(gSaveContext.ocarinaGameRoundNum);
                msgCtx->ocarinaStaff = AudioOcarina_GetPlaybackStaff();
                msgCtx->ocarinaStaff->pos = sOcarinaButtonIndexBufPos = 0;
                Message_ResetOcarinaNoteState();
                AudioOcarina_SetPlaybackSong(OCARINA_SONG_MEMORY_GAME + 1, 1);
                msgCtx->msgMode = MSGMODE_MEMORY_GAME_LEFT_SKULLKID_PLAYING;
                msgCtx->stateTimer = 2;
                break;
            case MSGMODE_MEMORY_GAME_LEFT_SKULLKID_PLAYING:
            case MSGMODE_MEMORY_GAME_RIGHT_SKULLKID_PLAYING:
                Audio_PlaySoundGeneral(NA_SE_SY_METRONOME_LV - SFX_FLAG, &gSfxDefaultPos, 4,
                                       &gSfxDefaultFreqAndVolScale, &gSfxDefaultFreqAndVolScale, &gSfxDefaultReverb);
                msgCtx->ocarinaStaff = AudioOcarina_GetPlaybackStaff();
                if (msgCtx->ocarinaStaff->pos && sOcarinaButtonIndexBufPos == msgCtx->ocarinaStaff->pos - 1) {
                    sOcarinaButtonIndexBuf[msgCtx->ocarinaStaff->pos - 1] = msgCtx->ocarinaStaff->buttonIndex;
                    sOcarinaButtonIndexBuf[msgCtx->ocarinaStaff->pos] = OCARINA_BTN_INVALID;
                    sOcarinaButtonIndexBufPos++;
                }
                if (msgCtx->stateTimer == 0) {
                    if (msgCtx->ocarinaStaff->state == 0) {
                        if (msgCtx->msgMode == MSGMODE_MEMORY_GAME_LEFT_SKULLKID_PLAYING) {
                            Audio_PlaySoundGeneral(NA_SE_SY_METRONOME, &gSfxDefaultPos, 4, &gSfxDefaultFreqAndVolScale,
                                                   &gSfxDefaultFreqAndVolScale, &gSfxDefaultReverb);
                        } else {
                            Audio_PlaySoundGeneral(NA_SE_SY_METRONOME_2, &gSfxDefaultPos, 4,
                                                   &gSfxDefaultFreqAndVolScale, &gSfxDefaultFreqAndVolScale,
                                                   &gSfxDefaultReverb);
                        }
                        msgCtx->msgMode++;
                    }
                } else {
                    msgCtx->stateTimer--;
                }
                break;
            case MSGMODE_MEMORY_GAME_LEFT_SKULLKID_WAIT:
            case MSGMODE_MEMORY_GAME_RIGHT_SKULLKID_WAIT:
                msgCtx->ocarinaStaff = AudioOcarina_GetPlaybackStaff();
                if (msgCtx->ocarinaStaff->pos && sOcarinaButtonIndexBufPos == msgCtx->ocarinaStaff->pos - 1) {
                    sOcarinaButtonIndexBuf[msgCtx->ocarinaStaff->pos - 1] = msgCtx->ocarinaStaff->buttonIndex;
                    sOcarinaButtonIndexBuf[msgCtx->ocarinaStaff->pos] = OCARINA_BTN_INVALID;
                    sOcarinaButtonIndexBufPos++;
                }
                break;
            case MSGMODE_MEMORY_GAME_PLAYER_PLAYING:
                Audio_PlaySoundGeneral(NA_SE_SY_METRONOME_LV - SFX_FLAG, &gSfxDefaultPos, 4,
                                       &gSfxDefaultFreqAndVolScale, &gSfxDefaultFreqAndVolScale, &gSfxDefaultReverb);
                msgCtx->ocarinaStaff = AudioOcarina_GetPlayingStaff();
                if (msgCtx->ocarinaStaff->pos && sOcarinaButtonIndexBufPos == msgCtx->ocarinaStaff->pos - 1) {
                    sOcarinaButtonIndexBuf[msgCtx->ocarinaStaff->pos - 1] = msgCtx->ocarinaStaff->buttonIndex;
                    sOcarinaButtonIndexBuf[msgCtx->ocarinaStaff->pos] = OCARINA_BTN_INVALID;
                    sOcarinaButtonIndexBufPos++;
                }
                if (msgCtx->ocarinaStaff->state == 0xFF) {
                    // "Musical round failed！！！！！！！！！"
                    osSyncPrintf("輪唱失敗！！！！！！！！！\n");
                    AudioOcarina_SetInstrument(OCARINA_INSTRUMENT_OFF);
                    Audio_PlaySoundGeneral(NA_SE_SY_OCARINA_ERROR, &gSfxDefaultPos, 4, &gSfxDefaultFreqAndVolScale,
                                           &gSfxDefaultFreqAndVolScale, &gSfxDefaultReverb);
                    msgCtx->stateTimer = 10;
                    play->msgCtx.ocarinaMode = OCARINA_MODE_03;
                } else if (msgCtx->ocarinaStaff->state == OCARINA_SONG_MEMORY_GAME) {
                    // "Musical round succeeded！！！！！！！！！"
                    osSyncPrintf("輪唱成功！！！！！！！！！\n");
                    Audio_PlaySoundGeneral(NA_SE_SY_GET_ITEM, &gSfxDefaultPos, 4, &gSfxDefaultFreqAndVolScale,
                                           &gSfxDefaultFreqAndVolScale, &gSfxDefaultReverb);
                    msgCtx->msgMode = MSGMODE_MEMORY_GAME_ROUND_SUCCESS;
                    msgCtx->stateTimer = 30;
                }
                Message_DrawText(play, &gfx);
                break;
            case MSGMODE_MEMORY_GAME_ROUND_SUCCESS:
                msgCtx->ocarinaStaff = AudioOcarina_GetPlayingStaff();
                if (msgCtx->ocarinaStaff->pos && sOcarinaButtonIndexBufPos == msgCtx->ocarinaStaff->pos - 1) {
                    sOcarinaButtonIndexBuf[msgCtx->ocarinaStaff->pos - 1] = msgCtx->ocarinaStaff->buttonIndex;
                    sOcarinaButtonIndexBuf[msgCtx->ocarinaStaff->pos] = OCARINA_BTN_INVALID;
                    sOcarinaButtonIndexBufPos++;
                }
                msgCtx->stateTimer--;
                if (msgCtx->stateTimer == 0) {
                    if (AudioOcarina_MemoryGameNextNote() != 1) {
                        Audio_PlaySoundGeneral(NA_SE_SY_METRONOME, &gSfxDefaultPos, 4, &gSfxDefaultFreqAndVolScale,
                                               &gSfxDefaultFreqAndVolScale, &gSfxDefaultReverb);
                        msgCtx->ocarinaStaff = AudioOcarina_GetPlayingStaff();
                        msgCtx->ocarinaStaff->pos = sOcarinaButtonIndexBufPos = 0;
                        Message_ResetOcarinaNoteState();
                        msgCtx->msgMode = MSGMODE_MEMORY_GAME_START_NEXT_ROUND;
                    } else {
                        play->msgCtx.ocarinaMode = OCARINA_MODE_0F;
                    }
                }
                Message_DrawText(play, &gfx);
                break;
            case MSGMODE_MEMORY_GAME_START_NEXT_ROUND:
                if (!Audio_IsSfxPlaying(NA_SE_SY_METRONOME)) {
                    msgCtx->ocarinaStaff = AudioOcarina_GetPlaybackStaff();
                    msgCtx->ocarinaStaff->pos = sOcarinaButtonIndexBufPos = 0;
                    Message_ResetOcarinaNoteState();
                    AudioOcarina_SetPlaybackSong(OCARINA_SONG_MEMORY_GAME + 1, 1);
                }
                break;
            case MSGMODE_FROGS_START:
                AudioOcarina_SetInstrument(OCARINA_INSTRUMENT_DEFAULT);
                msgCtx->ocarinaStaff = AudioOcarina_GetPlayingStaff();
                msgCtx->ocarinaStaff->pos = sOcarinaButtonIndexBufPos = 0;
                play->msgCtx.ocarinaMode = OCARINA_MODE_01;
                Message_ResetOcarinaNoteState();
                AudioOcarina_Start(sOcarinaSongBitFlags + 0xC000);
                msgCtx->msgMode = MSGMODE_FROGS_PLAYING;
                break;
            case MSGMODE_FROGS_PLAYING:
                msgCtx->ocarinaStaff = AudioOcarina_GetPlayingStaff();
                if (msgCtx->ocarinaStaff->pos && sOcarinaButtonIndexBufPos == msgCtx->ocarinaStaff->pos - 1) {
                    msgCtx->lastOcarinaButtonIndex = msgCtx->ocarinaStaff->buttonIndex;
                    msgCtx->ocarinaStaff->pos = sOcarinaButtonIndexBufPos = 0;
                    Message_ResetOcarinaNoteState();
                    msgCtx->msgMode = MSGMODE_FROGS_WAITING;
                }
                FALLTHROUGH;
            case MSGMODE_FROGS_WAITING:
                break;
            case MSGMODE_TEXT_DONE:
                Message_DrawText(play, &gfx);

                switch (msgCtx->textboxEndType) {
                    case TEXTBOX_ENDTYPE_2_CHOICE:
                        Message_HandleChoiceSelection(play, 1);
                        Message_DrawTextboxIcon(play, &gfx, msgCtx->textPosX, msgCtx->textPosY);
                        break;
                    case TEXTBOX_ENDTYPE_3_CHOICE:
                        Message_HandleChoiceSelection(play, 2);
                        Message_DrawTextboxIcon(play, &gfx, msgCtx->textPosX, msgCtx->textPosY);
                        break;
                    case TEXTBOX_ENDTYPE_PERSISTENT:
                        if (msgCtx->textId >= 0x6D && msgCtx->textId < 0x73) {
                            msgCtx->stateTimer++;
                            if (msgCtx->stateTimer >= 31) {
                                msgCtx->stateTimer = 2;
                                msgCtx->msgMode = MSGMODE_TEXT_CLOSING;
                            }
                        }
                        break;
                    case TEXTBOX_ENDTYPE_EVENT:
                    default:
                        Message_DrawTextboxIcon(play, &gfx, R_TEXTBOX_END_XPOS, R_TEXTBOX_END_YPOS);
                    case TEXTBOX_ENDTYPE_FADING:
                        break;
                }
                break;
            case MSGMODE_TEXT_CLOSING:
            case MSGMODE_PAUSED:
                break;
            case MSGMODE_UNK_20:
            default:
                msgCtx->msgMode = MSGMODE_TEXT_DISPLAYING;
                break;
        }

        if (msgCtx->msgMode >= MSGMODE_OCARINA_PLAYING && msgCtx->msgMode < MSGMODE_TEXT_AWAIT_NEXT &&
            msgCtx->ocarinaAction != OCARINA_ACTION_FREE_PLAY && msgCtx->ocarinaAction != OCARINA_ACTION_CHECK_NOWARP) {
            Gfx_SetupDL_39Ptr(&gfx);

            gDPSetCombineLERP(gfx++, PRIMITIVE, ENVIRONMENT, TEXEL0, ENVIRONMENT, TEXEL0, 0, PRIMITIVE, 0, PRIMITIVE,
                              ENVIRONMENT, TEXEL0, ENVIRONMENT, TEXEL0, 0, PRIMITIVE, 0);

            if (msgCtx->msgMode == MSGMODE_SONG_PLAYBACK) {
                g = msgCtx->ocarinaAction - OCARINA_ACTION_PLAYBACK_MINUET;
                r = gOcarinaSongButtons[g].numButtons;
                for (notePosX = R_OCARINA_BUTTONS_XPOS, i = 0; i < r; i++, notePosX += R_OCARINA_BUTTONS_XPOS_OFFSET) {
                    gDPPipeSync(gfx++);
                    gDPSetPrimColor(gfx++, 0, 0, 150, 150, 150, 150);
                    gDPSetEnvColor(gfx++, 10, 10, 10, 0);

                    gDPLoadTextureBlock(gfx++, sOcarinaNoteTextures[gOcarinaSongButtons[g].buttonsIndex[i]],
                                        G_IM_FMT_IA, G_IM_SIZ_8b, 16, 16, 0, G_TX_NOMIRROR | G_TX_WRAP,
                                        G_TX_NOMIRROR | G_TX_WRAP, G_TX_NOMASK, G_TX_NOMASK, G_TX_NOLOD, G_TX_NOLOD);

                    gSPTextureRectangle(gfx++, notePosX << 2,
                                        R_OCARINA_BUTTONS_YPOS(gOcarinaSongButtons[g].buttonsIndex[i]) << 2,
                                        (notePosX + 16) << 2,
                                        (R_OCARINA_BUTTONS_YPOS(gOcarinaSongButtons[g].buttonsIndex[i]) + 16) << 2,
                                        G_TX_RENDERTILE, 0, 0, 1 << 10, 1 << 10);
                }
            }

            if (msgCtx->msgMode != MSGMODE_SCARECROW_LONG_RECORDING_START &&
                msgCtx->msgMode != MSGMODE_MEMORY_GAME_START) {
                for (notePosX = R_OCARINA_BUTTONS_XPOS, i = 0; i < 8; i++, notePosX += R_OCARINA_BUTTONS_XPOS_OFFSET) {
                    if (sOcarinaButtonIndexBuf[i] == OCARINA_BTN_INVALID) {
                        break;
                    }

                    if (1) {}
                    if (sOcarinaButtonAlphaValues[i] != 255) {
                        sOcarinaButtonAlphaValues[i] += VREG(50);
                        if (sOcarinaButtonAlphaValues[i] >= 255) {
                            sOcarinaButtonAlphaValues[i] = 255;
                        }
                    }

                    gDPPipeSync(gfx++);
                    if (sOcarinaButtonIndexBuf[i] == OCARINA_BTN_A) {
                        gDPSetPrimColor(gfx++, 0, 0, sOcarinaButtonAPrimR, sOcarinaButtonAPrimG, sOcarinaButtonAPrimB,
                                        sOcarinaButtonAlphaValues[i]);
                        gDPSetEnvColor(gfx++, sOcarinaButtonAEnvR, sOcarinaButtonAEnvG, sOcarinaButtonAEnvB, 0);
                    } else {
                        gDPSetPrimColor(gfx++, 0, 0, sOcarinaButtonCPrimR, sOcarinaButtonCPrimG, sOcarinaButtonCPrimB,
                                        sOcarinaButtonAlphaValues[i]);
                        gDPSetEnvColor(gfx++, sOcarinaButtonCEnvR, sOcarinaButtonCEnvG, sOcarinaButtonCEnvB, 0);
                    }

                    gDPLoadTextureBlock(gfx++, sOcarinaNoteTextures[sOcarinaButtonIndexBuf[i]], G_IM_FMT_IA,
                                        G_IM_SIZ_8b, 16, 16, 0, G_TX_NOMIRROR | G_TX_WRAP, G_TX_NOMIRROR | G_TX_WRAP,
                                        G_TX_NOMASK, G_TX_NOMASK, G_TX_NOLOD, G_TX_NOLOD);

                    gSPTextureRectangle(gfx++, notePosX << 2, R_OCARINA_BUTTONS_YPOS(sOcarinaButtonIndexBuf[i]) << 2,
                                        (notePosX + 16) << 2,
                                        (R_OCARINA_BUTTONS_YPOS(sOcarinaButtonIndexBuf[i]) + 16) << 2, G_TX_RENDERTILE,
                                        0, 0, 1 << 10, 1 << 10);
                }
            }
        }
    }
    *p = gfx;
}

/**
 * If the s16 variable pointed to by `var` changes in value, a black bar and white box
 * are briefly drawn onto the screen. It can only watch one variable per build due to
 * the last value being saved in a static variable.
 */
void Message_DrawDebugVariableChanged(s16* var, GraphicsContext* gfxCtx) {
    static s16 sVarLastValue = 0;
    static s16 sFillTimer = 0;
    s32 pad;

    OPEN_DISPS(gfxCtx, "../z_message_PAL.c", 3485);

    if (sVarLastValue != *var) {
        sVarLastValue = *var;
        sFillTimer = 30;
    }
    if (sFillTimer != 0) {
        sFillTimer--;
        gDPPipeSync(POLY_OPA_DISP++);
        gDPSetCycleType(POLY_OPA_DISP++, G_CYC_FILL);
        gDPSetRenderMode(POLY_OPA_DISP++, G_RM_NOOP, G_RM_NOOP2);
        gDPSetFillColor(POLY_OPA_DISP++, GPACK_RGBA5551(0, 0, 0, 1) << 0x10 | GPACK_RGBA5551(0, 0, 0, 1));
        gDPFillRectangle(POLY_OPA_DISP++, 0, 110, SCREEN_WIDTH - 1, 150); // 40x319 black bar
        gDPPipeSync(POLY_OPA_DISP++);
        gDPPipeSync(POLY_OPA_DISP++);
        gDPSetCycleType(POLY_OPA_DISP++, G_CYC_FILL);
        gDPSetRenderMode(POLY_OPA_DISP++, G_RM_NOOP, G_RM_NOOP2);
        gDPSetFillColor(POLY_OPA_DISP++, GPACK_RGBA5551(255, 255, 255, 1) << 0x10 | GPACK_RGBA5551(255, 255, 255, 1));
        gDPFillRectangle(POLY_OPA_DISP++, 40, 120, 60, 140); // 20x20 white box
        gDPPipeSync(POLY_OPA_DISP++);
    }
    CLOSE_DISPS(gfxCtx, "../z_message_PAL.c", 3513);
}

void Message_DrawDebugText(PlayState* play, Gfx** p) {
    s32 pad;
    GfxPrint printer;
    s32 pad1;

    GfxPrint_Init(&printer);
    GfxPrint_Open(&printer, *p);
    GfxPrint_SetPos(&printer, 6, 26);
    GfxPrint_SetColor(&printer, 255, 60, 0, 255);
    GfxPrint_Printf(&printer, "%s", "MESSAGE");
    GfxPrint_SetPos(&printer, 14, 26);
    GfxPrint_Printf(&printer, "%s", "=");
    GfxPrint_SetPos(&printer, 16, 26);
    GfxPrint_Printf(&printer, "%x", play->msgCtx.textId);
    *p = GfxPrint_Close(&printer);
    GfxPrint_Destroy(&printer);
}

void Message_Draw(PlayState* play) {
    Gfx* plusOne;
    Gfx* polyOpaP;
    s16 watchVar;

    OPEN_DISPS(play->state.gfxCtx, "../z_message_PAL.c", 3554);

    watchVar = gSaveContext.scarecrowLongSongSet;
    Message_DrawDebugVariableChanged(&watchVar, play->state.gfxCtx);
    if (BREG(0) != 0 && play->msgCtx.textId != 0) {
        plusOne = Graph_GfxPlusOne(polyOpaP = POLY_OPA_DISP);
        gSPDisplayList(OVERLAY_DISP++, plusOne);
        Message_DrawDebugText(play, &plusOne);
        gSPEndDisplayList(plusOne++);
        Graph_BranchDlist(polyOpaP, plusOne);
        POLY_OPA_DISP = plusOne;
    }
    if (1) {}
    plusOne = Graph_GfxPlusOne(polyOpaP = POLY_OPA_DISP);
    gSPDisplayList(OVERLAY_DISP++, plusOne);
    Message_DrawMain(play, &plusOne);
    gSPEndDisplayList(plusOne++);
    Graph_BranchDlist(polyOpaP, plusOne);
    POLY_OPA_DISP = plusOne;
    CLOSE_DISPS(play->state.gfxCtx, "../z_message_PAL.c", 3582);
}

void Message_Update(PlayState* play) {
    static s16 sTextboxXPositions[] = {
        34, 34, 34, 34, 34, 34,
    };
    static s16 sTextboxMidYPositions[] = {
        142, 142, 142, 142, 174, 142,
    };
    static s16 sTextboxUpperYPositions[] = {
        38, 38, 38, 38, 174, 38,
    };
    static s16 sTextboxLowerYPositions[] = {
        90, 90, 90, 90, 174, 90,
    };
    static s16 sTextboxEndIconYOffset[] = {
        59, 59, 59, 59, 34, 59,
    };
    static s16 D_80153D3C[] = {
        // additional unreferenced data
        0x0400, 0x0400, 0x0200, 0x0000, 0x1038, 0x0008, 0x200A, 0x088B, 0x0007, 0x0009, 0x000A, 0x107E, 0x2008, 0x2007,
        0x0015, 0x0016, 0x0017, 0x0003, 0x0000, 0x270B, 0x00C8, 0x012C, 0x012D, 0xFFDA, 0x0014, 0x0016, 0x0014, 0x0016,
    };
    static u8 D_80153D74 = 0;
    static u16 D_80153D78 = 0;
    MessageContext* msgCtx = &play->msgCtx;
    InterfaceContext* interfaceCtx = &play->interfaceCtx;
    Player* player = GET_PLAYER(play);
    Input* input = &play->state.input[0];
    s16 var;
    s16 focusScreenPosX;
    s16 averageY;
    s16 playerFocusScreenPosY;
    s16 actorFocusScreenPosY;

    if (BREG(0) != 0) {
        if (CHECK_BTN_ALL(input->press.button, BTN_DDOWN) && CHECK_BTN_ALL(input->cur.button, BTN_L)) {
            osSyncPrintf("msgno=%d\n", D_80153D78);
            Message_StartTextbox(play, R_MESSAGE_DEBUGGER_TEXTID, NULL);
            D_80153D78 = (D_80153D78 + 1) % 10;
        }
        if (R_MESSAGE_DEBUGGER_SELECT != 0) {
            while (R_MESSAGE_DEBUGGER_TEXTID != 0x8000) {
                MessageTableEntry* entry = &sNesMessageEntryTablePtr[0];

                while (entry->textId != 0xFFFD) {
                    if (entry->textId == R_MESSAGE_DEBUGGER_TEXTID) {
                        // "The message was found! !! !!"
                        osSyncPrintf(" メッセージが,見つかった！！！ = %x\n", R_MESSAGE_DEBUGGER_TEXTID);
                        Message_StartTextbox(play, R_MESSAGE_DEBUGGER_TEXTID, NULL);
                        R_MESSAGE_DEBUGGER_TEXTID++;
                        R_MESSAGE_DEBUGGER_SELECT = 0;
                        return;
                    }
                    entry++;
                }
                R_MESSAGE_DEBUGGER_TEXTID++;
            }
        }
    }

    if (msgCtx->msgLength == 0) {
        return;
    }

    switch (msgCtx->msgMode) {
        case MSGMODE_TEXT_START:
            D_8014B2F4++;

            var = false;
            if (R_SCENE_CAM_TYPE == SCENE_CAM_TYPE_FIXED_MARKET) {
                if (D_8014B2F4 >= 4) {
                    var = true;
                }
            } else if (R_SCENE_CAM_TYPE != SCENE_CAM_TYPE_DEFAULT || play->sceneNum == SCENE_HAIRAL_NIWA) {
                var = true;
            } else if (D_8014B2F4 >= 4 || msgCtx->talkActor == NULL) {
                var = true;
            }

            if (var) {
                if (msgCtx->talkActor != NULL) {
                    Actor_GetScreenPos(play, &GET_PLAYER(play)->actor, &focusScreenPosX, &playerFocusScreenPosY);
                    Actor_GetScreenPos(play, msgCtx->talkActor, &focusScreenPosX, &actorFocusScreenPosY);

                    if (playerFocusScreenPosY >= actorFocusScreenPosY) {
                        averageY = ((playerFocusScreenPosY - actorFocusScreenPosY) / 2) + actorFocusScreenPosY;
                    } else {
                        averageY = ((actorFocusScreenPosY - playerFocusScreenPosY) / 2) + playerFocusScreenPosY;
                    }
                    osSyncPrintf("dxpos=%d   dypos=%d  dypos1  dypos2=%d\n", focusScreenPosX, averageY,
                                 playerFocusScreenPosY, actorFocusScreenPosY);
                } else {
                    R_TEXTBOX_X = R_TEXTBOX_X_TARGET;
                    R_TEXTBOX_Y = R_TEXTBOX_Y_TARGET;
                }

                var = msgCtx->textBoxType;

                if (!msgCtx->textBoxPos) { // variable position
                    if (R_SCENE_CAM_TYPE != SCENE_CAM_TYPE_DEFAULT || play->sceneNum == SCENE_HAIRAL_NIWA) {
                        if (averageY < XREG(92)) {
                            R_TEXTBOX_Y_TARGET = sTextboxMidYPositions[var];
                        } else {
                            R_TEXTBOX_Y_TARGET = sTextboxUpperYPositions[var];
                        }
                    } else if (play->sceneNum == SCENE_MARKET_DAY || play->sceneNum == SCENE_MARKET_NIGHT ||
                               play->sceneNum == SCENE_MARKET_RUINS) {
                        if (averageY < XREG(93)) {
                            R_TEXTBOX_Y_TARGET = sTextboxMidYPositions[var];
                        } else {
                            R_TEXTBOX_Y_TARGET = sTextboxUpperYPositions[var];
                        }
                    } else {
                        if (averageY < XREG(94)) {
                            R_TEXTBOX_Y_TARGET = sTextboxMidYPositions[var];
                        } else {
                            R_TEXTBOX_Y_TARGET = sTextboxUpperYPositions[var];
                        }
                    }
                } else {
                    if (msgCtx->textBoxPos == TEXTBOX_POS_TOP) {
                        R_TEXTBOX_Y_TARGET = sTextboxUpperYPositions[var];
                    } else if (msgCtx->textBoxPos == TEXTBOX_POS_BOTTOM) {
                        R_TEXTBOX_Y_TARGET = sTextboxLowerYPositions[var];
                    } else {
                        R_TEXTBOX_Y_TARGET = sTextboxMidYPositions[var];
                    }
                }

                R_TEXTBOX_X_TARGET = sTextboxXPositions[var];
                R_TEXTBOX_END_YPOS = sTextboxEndIconYOffset[var] + R_TEXTBOX_Y_TARGET;
                R_TEXT_CHOICE_YPOS(0) = R_TEXTBOX_Y_TARGET + 20;
                R_TEXT_CHOICE_YPOS(1) = R_TEXTBOX_Y_TARGET + 32;
                R_TEXT_CHOICE_YPOS(2) = R_TEXTBOX_Y_TARGET + 44;
                osSyncPrintf("message->msg_disp_type=%x\n", msgCtx->textBoxProperties & 0xF0);
                if (msgCtx->textBoxType == TEXTBOX_TYPE_NONE_BOTTOM ||
                    msgCtx->textBoxType == TEXTBOX_TYPE_NONE_NO_SHADOW) {
                    msgCtx->msgMode = MSGMODE_TEXT_STARTING;
                    R_TEXTBOX_X = R_TEXTBOX_X_TARGET;
                    R_TEXTBOX_Y = R_TEXTBOX_Y_TARGET;
                    R_TEXTBOX_WIDTH = 256;
                    R_TEXTBOX_HEIGHT = 64;
                    R_TEXTBOX_TEXWIDTH = 512;
                    R_TEXTBOX_TEXHEIGHT = 512;
                } else {
                    Message_GrowTextbox(msgCtx);
                    Audio_PlaySoundIfNotInCutscene(0);
                    msgCtx->stateTimer = 0;
                    msgCtx->msgMode = MSGMODE_TEXT_BOX_GROWING;
                }
            }
            break;
        case MSGMODE_TEXT_BOX_GROWING:
            Message_GrowTextbox(msgCtx);
            break;
        case MSGMODE_TEXT_STARTING:
            msgCtx->msgMode = MSGMODE_TEXT_NEXT_MSG;
            if (YREG(31) == 0) {
                Interface_SetDoAction(play, DO_ACTION_NEXT);
            }
            break;
        case MSGMODE_TEXT_NEXT_MSG:
            Message_Decode(play);
            if (sTextFade) {
                Interface_ChangeHudMode(HUD_MODE_OFF);
            }
            if (D_80153D74 != 0) {
                msgCtx->textDrawPos = msgCtx->decodedTextLen;
                D_80153D74 = 0;
            }
            break;
        case MSGMODE_TEXT_CONTINUING:
            msgCtx->stateTimer--;
            if (msgCtx->stateTimer == 0) {
                Message_Decode(play);
            }
            break;
        case MSGMODE_TEXT_DISPLAYING:
            if (msgCtx->textBoxType != TEXTBOX_TYPE_NONE_BOTTOM && YREG(31) == 0 &&
                CHECK_BTN_ALL(play->state.input[0].press.button, BTN_B) && !msgCtx->textUnskippable) {
                sTextboxSkipped = true;
                msgCtx->textDrawPos = msgCtx->decodedTextLen;
            }
            break;
        case MSGMODE_TEXT_AWAIT_INPUT:
            if (YREG(31) == 0 && Message_ShouldAdvance(play)) {
                msgCtx->msgMode = MSGMODE_TEXT_DISPLAYING;
                msgCtx->textDrawPos++;
            }
            break;
        case MSGMODE_TEXT_DELAYED_BREAK:
            msgCtx->stateTimer--;
            if (msgCtx->stateTimer == 0) {
                msgCtx->msgMode = MSGMODE_TEXT_NEXT_MSG;
            }
            break;
        case MSGMODE_TEXT_AWAIT_NEXT:
            if (Message_ShouldAdvance(play)) {
                msgCtx->msgMode = MSGMODE_TEXT_NEXT_MSG;
                msgCtx->textUnskippable = false;
                msgCtx->msgBufPos++;
            }
            break;
        case MSGMODE_TEXT_DONE:
            if (msgCtx->textboxEndType == TEXTBOX_ENDTYPE_FADING) {
                msgCtx->stateTimer--;
                if (msgCtx->stateTimer == 0) {
                    Message_CloseTextbox(play);
                }
            } else if (msgCtx->textboxEndType != TEXTBOX_ENDTYPE_PERSISTENT &&
                       msgCtx->textboxEndType != TEXTBOX_ENDTYPE_EVENT && YREG(31) == 0) {
                if (msgCtx->textboxEndType == TEXTBOX_ENDTYPE_2_CHOICE && play->msgCtx.ocarinaMode == OCARINA_MODE_01) {
                    if (Message_ShouldAdvance(play)) {
                        osSyncPrintf("OCARINA_MODE=%d -> ", play->msgCtx.ocarinaMode);
                        play->msgCtx.ocarinaMode = (msgCtx->choiceIndex == 0) ? OCARINA_MODE_02 : OCARINA_MODE_04;
                        osSyncPrintf("InRaceSeq=%d(%d) OCARINA_MODE=%d  -->  ", GET_EVENTINF_HORSES_STATE(), 1,
                                     play->msgCtx.ocarinaMode);
                        Message_CloseTextbox(play);
                        osSyncPrintf("OCARINA_MODE=%d\n", play->msgCtx.ocarinaMode);
                    }
                } else if (Message_ShouldAdvanceSilent(play)) {
                    osSyncPrintf("select=%d\n", msgCtx->textboxEndType);
                    if (msgCtx->textboxEndType == TEXTBOX_ENDTYPE_HAS_NEXT) {
                        Audio_PlaySoundGeneral(NA_SE_SY_MESSAGE_PASS, &gSfxDefaultPos, 4, &gSfxDefaultFreqAndVolScale,
                                               &gSfxDefaultFreqAndVolScale, &gSfxDefaultReverb);
                        Message_ContinueTextbox(play, sNextTextId);
                    } else {
                        Audio_PlaySoundGeneral(NA_SE_SY_DECIDE, &gSfxDefaultPos, 4, &gSfxDefaultFreqAndVolScale,
                                               &gSfxDefaultFreqAndVolScale, &gSfxDefaultReverb);
                        Message_CloseTextbox(play);
                    }
                }
            }
            break;
        case MSGMODE_TEXT_CLOSING:
            msgCtx->stateTimer--;
            if (msgCtx->stateTimer != 0) {
                break;
            }
            if ((msgCtx->textId >= 0xC2 && msgCtx->textId < 0xC7) ||
                (msgCtx->textId >= 0xFA && msgCtx->textId < 0xFE)) {
                gSaveContext.healthAccumulator = 0x140; // Refill 20 hearts
            }
            if (msgCtx->textId == 0x301F || msgCtx->textId == 0xA || msgCtx->textId == 0xC || msgCtx->textId == 0xCF ||
                msgCtx->textId == 0x21C || msgCtx->textId == 9 || msgCtx->textId == 0x4078 ||
                msgCtx->textId == 0x2015 || msgCtx->textId == 0x3040) {
                gSaveContext.hudModePrev = HUD_MODE_ALL;
            }
            if (play->csCtx.state == 0) {
                osSyncPrintf(VT_FGCOL(GREEN));
                osSyncPrintf("day_time=%x  active_camera=%d  ", gSaveContext.cutsceneIndex, play->activeCamId);

                if (msgCtx->textId != 0x2061 && msgCtx->textId != 0x2025 && msgCtx->textId != 0x208C &&
                    ((msgCtx->textId < 0x88D || msgCtx->textId >= 0x893) || msgCtx->choiceIndex != 0) &&
                    (msgCtx->textId != 0x3055 && gSaveContext.cutsceneIndex < 0xFFF0)) {
                    osSyncPrintf("=== day_time=%x ", ((void)0, gSaveContext.cutsceneIndex));
                    if (play->activeCamId == CAM_ID_MAIN) {
                        if (gSaveContext.hudModePrev == HUD_MODE_IDLE || gSaveContext.hudModePrev == HUD_MODE_OFF ||
                            gSaveContext.hudModePrev == HUD_MODE_OFF_ALT) {
                            gSaveContext.hudModePrev = HUD_MODE_ALL;
                        }
                        gSaveContext.hudModeCur = HUD_MODE_IDLE;
                        Interface_ChangeHudMode(gSaveContext.hudModePrev);
                    }
                }
            }
            osSyncPrintf(VT_RST);
            msgCtx->msgLength = 0;
            msgCtx->msgMode = MSGMODE_NONE;
            interfaceCtx->unk_1FA = interfaceCtx->unk_1FC = 0;
            msgCtx->textId = msgCtx->stateTimer = 0;

            if (msgCtx->textboxEndType == TEXTBOX_ENDTYPE_PERSISTENT) {
                msgCtx->textboxEndType = TEXTBOX_ENDTYPE_DEFAULT;
                play->msgCtx.ocarinaMode = OCARINA_MODE_02;
            } else {
                msgCtx->textboxEndType = TEXTBOX_ENDTYPE_DEFAULT;
            }
            if ((s32)(gSaveContext.inventory.questItems & 0xF0000000) == (4 << QUEST_HEART_PIECE_COUNT)) {
                gSaveContext.inventory.questItems ^= (4 << QUEST_HEART_PIECE_COUNT);
                gSaveContext.healthCapacity += 0x10;
                gSaveContext.health += 0x10;
            }
            if (msgCtx->ocarinaAction != OCARINA_ACTION_CHECK_NOWARP_DONE) {
                if (sLastPlayedSong == OCARINA_SONG_SARIAS) {
                    //! @bug The last played song is not unset often, and if something interrupts the message system
                    //       before it reaches this point after playing Saria's song, the song will be "stored".
                    //       Later, if the ocarina has not been played and another textbox is closed, this handling
                    //       for Saria's song will be carried out.
                    player->naviTextId = -0xE0;
                    player->naviActor->flags |= 0x10000;
                }
                if (msgCtx->ocarinaAction == OCARINA_ACTION_FREE_PLAY_DONE &&
                    (play->msgCtx.ocarinaMode == OCARINA_MODE_01 || play->msgCtx.ocarinaMode == OCARINA_MODE_0B)) {
                    play->msgCtx.ocarinaMode = OCARINA_MODE_04;
                    if (msgCtx->unk_E3F2 == OCARINA_SONG_SUNS) {
                        play->msgCtx.ocarinaMode = OCARINA_MODE_01;
                    }
                }
            }
            sLastPlayedSong = 0xFF;
            osSyncPrintf("OCARINA_MODE=%d   chk_ocarina_no=%d\n", play->msgCtx.ocarinaMode, msgCtx->unk_E3F2);
            break;
        case MSGMODE_PAUSED:
            break;
        default:
            msgCtx->lastOcarinaButtonIndex = OCARINA_BTN_INVALID;
            break;
    }
}

void Message_SetTables(void) {
    sNesMessageEntryTablePtr = sNesMessageEntryTable;
    sGerMessageEntryTablePtr = sGerMessageEntryTable;
    sFraMessageEntryTablePtr = sFraMessageEntryTable;
    sStaffMessageEntryTablePtr = sStaffMessageEntryTable;
}

// Appears to be file padding
UNK_TYPE D_80153D7C = 0x00000000;

// This should be part of z_game_over.c, but cannot be moved there as the entire
// late_rodata section of this file is in the way
s16 gGameOverTimer = 0;<|MERGE_RESOLUTION|>--- conflicted
+++ resolved
@@ -1590,13 +1590,8 @@
     if (msgCtx->msgMode == MSGMODE_NONE) {
         gSaveContext.hudModePrev = gSaveContext.hudModeCur;
     }
-<<<<<<< HEAD
-    if (YREG(15) == 0x10) {
+    if (R_SCENE_CAM_TYPE == SCENE_CAM_TYPE_FIXED_SHOP_VIEWPOINT) {
         Interface_ChangeHudMode(HUD_MODE_A_HEARTS_MAGIC);
-=======
-    if (R_SCENE_CAM_TYPE == SCENE_CAM_TYPE_FIXED_SHOP_VIEWPOINT) {
-        Interface_ChangeAlpha(5);
->>>>>>> 5dda2f9f
     }
 
     sMessageHasSetSfx = D_8014B2F4 = sTextboxSkipped = sTextIsCredits = 0;
