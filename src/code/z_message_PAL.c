--- conflicted
+++ resolved
@@ -1536,153 +1536,10 @@
 // Needs jtbl
 #pragma GLOBAL_ASM("asm/non_matchings/code/z_message_PAL/func_8010F6F0.s")
 
-<<<<<<< HEAD
 //#pragma GLOBAL_ASM("asm/non_matchings/code/z_message_PAL/func_8011040C.s")
 void func_8011040C() {
     NON_CONST(D_801538F0, UNK_PTR) = &D_8014B320;
     NON_CONST(D_801538F4, UNK_PTR) = &D_8014F548;
     NON_CONST(D_801538F8, UNK_PTR) = &D_80151658;
     NON_CONST(D_801538FC, UNK_PTR) = &D_80153768;
-}
-
-//#pragma GLOBAL_ASM("asm/non_matchings/code/z_message_PAL/func_80110450.s")
-void func_80110450(GlobalContext* globalCtx) {
-    globalCtx->unk_10A20 = 0;
-}
-
-//#pragma GLOBAL_ASM("asm/non_matchings/code/z_message_PAL/func_80110460.s")
-void func_80110460(GlobalContext* globalCtx) {
-    u16* temp_ptr = &globalCtx->unk_10A20;
-    if (!(*temp_ptr < 2 || *temp_ptr >= 0x14) || 
-        (*temp_ptr >= 0x15 && *temp_ptr < 0x18)) {
-        func_800760F4(globalCtx);
-    }
-}
-
-// void func_801104C8(GlobalContext* globalCtx);
-// Needs jtbl
-#pragma GLOBAL_ASM("asm/non_matchings/code/z_message_PAL/func_801104C8.s")
-/* void func_801104C8(GlobalContext* globalCtx) {
-    static const s16 D_80153D80 = 0;
-
-    s16 *temp_s1;
-    s16 *temp_s2;
-    s32 temp_s0;
-    s32 temp_s4;
-    s32 temp_v0_3;
-    s32 temp_v0_4;
-    u32 temp_t7;
-    u8 temp_v0;
-    u8 temp_v0_2;
-    s16 i;
-    s16 j;
-    s16 phi_t0;
-    s16 phi_v1;
-    s16 phi_v0;
-    u8 phi_t0_2;
-    u8 phi_v1_2;
-    u8 phi_v0_2;
-
-    switch (globalCtx->unk_10A20 - 1) {
-        case 0:
-            func_80106CCC(globalCtx);
-            gSaveContext.timer1State = 0;
-            gSaveContext.timer2State = 0;
-            gSaveContext.eventInf[1] &= 0xFFFE;
-            for (i = 0; i < 3; i++) { // search for spoiling items
-                if (INV_CONTENT(ITEM_POCKET_EGG) == gSpoilingItems[i]) {
-                    INV_CONTENT(gSpoilingItemReverts[i]) = gSpoilingItemReverts[i]; // if a spoiling item is found, revert it
-                    for (j = 1; j < 4; j++) { // search c buttons for the found spoiling item
-                        if (gSaveContext.equips.buttonItems[j] == gSpoilingItems[i]) {
-                            gSaveContext.equips.buttonItems[j] = gSpoilingItemReverts[i]; // if found on a c button, revert it
-                            Interface_LoadItemIcon1(globalCtx, j);
-                        }
-                    }
-                }
-            }
-            // restore "temporary B" to the B Button if not a sword item
-            if (gSaveContext.equips.buttonItems[0] != ITEM_SWORD_KOKIRI && 
-                gSaveContext.equips.buttonItems[0] != ITEM_SWORD_MASTER && 
-                gSaveContext.equips.buttonItems[0] != ITEM_SWORD_BGS && 
-                gSaveContext.equips.buttonItems[0] != ITEM_SWORD_KNIFE) {
-                if (gSaveContext.buttonStatus[0] != 0) {
-                    gSaveContext.equips.buttonItems[0] = gSaveContext.buttonStatus[0];
-                } else {
-                    gSaveContext.equips.buttonItems[0] = ITEM_NONE;
-                }
-            }
-            gSaveContext.nayrusLoveTimer = 0x7D0;
-            gSaveContext.naviTimer = 0;
-            gSaveContext.seqIndex = 0xFF;
-            gSaveContext.nightSeqIndex = 0xFF;
-            gSaveContext.eventInf[0] = 0;
-            gSaveContext.eventInf[1] = 0;
-            gSaveContext.eventInf[2] = 0;
-            gSaveContext.eventInf[3] = 0;
-            gSaveContext.buttonStatus[4] = 0;
-            gSaveContext.buttonStatus[3] = 0;
-            gSaveContext.buttonStatus[2] = 0;
-            gSaveContext.buttonStatus[1] = 0;
-            gSaveContext.buttonStatus[0] = 0;
-            gSaveContext.unk_13EC = 0;
-            gSaveContext.unk_13EA = 0;
-            gSaveContext.unk_13E8 = 0;
-            gSaveContext.unk_13E7 = 0;
-            func_80075F14(globalCtx);
-            NON_CONST(D_80153D80,s16) = 0x14;
-            //phi_t0 = (VREG(90) >= 0x65) ? 0xFF : (VREG(90) * 0xFF) / 0x64;
-            //phi_v1 = CLAMP_MAX(VREG(91) * 3, 0xFF);
-            //phi_v0 = (VREG(92) >= 0x65) ? 0xFF : (VREG(92) * 0xFF) / 0x64;
-            phi_t0 = VREG(90);
-            phi_v1 = VREG(91);
-            phi_v0 = VREG(92);
-            func_800AA000(0.0f, (phi_t0 >= 0x65) ? 0xFF : (phi_t0 * 0x100 - phi_t0) / 0x64, 
-                            CLAMP_MAX(phi_v1 * 3, 0xFF), 
-                            (phi_v0 >= 0x65) ? 0xFF : (phi_v0 * 0x100 - phi_v0) / 0x64);
-            globalCtx->unk_10A20 = 2;
-            return;
-        case 2:
-            NON_CONST(D_80153D80,s16)--;
-            if (NON_CONST(D_80153D80,s16) == 0) {
-                globalCtx->pauseCtx.state = 8;
-                globalCtx->unk_10A20++;
-                func_800AA15C();
-                return;
-            }
-        case 19:
-            NON_CONST(D_80153D80,s16) = 0;
-            globalCtx->unk_10A20++;
-            func_80075F14(globalCtx);
-            func_800B3840(0x20);
-            return;
-        case 20:
-            NON_CONST(D_80153D80,s16) = 50;
-            globalCtx->unk_10A20++;
-            func_800AA000(0.0f, (VREG(90) * 0xFF) / 0x64, VREG(91) * 3, (VREG(92) * 0xFF) / 0x64);
-            return;
-        case 21:
-            NON_CONST(D_80153D80,s16)--;
-            if (NON_CONST(D_80153D80,s16) == 0) {
-                NON_CONST(D_80153D80,s16) = 64;
-                globalCtx->unk_10A20++;
-                return;
-            }
-        case 22:
-            NON_CONST(D_80153D80,s16)--;
-            if (NON_CONST(D_80153D80,s16) == 0) {
-                NON_CONST(D_80153D80,s16) = 50;
-                globalCtx->unk_10A20++;
-                return;
-            }
-        case 23:
-            func_800763A8(globalCtx);
-            NON_CONST(D_80153D80,s16)--;
-            if (NON_CONST(D_80153D80,s16) == 0) {
-                globalCtx->unk_10A20 = 0;
-                return;
-            }
-    }
-} */
-=======
-#pragma GLOBAL_ASM("asm/non_matchings/code/z_message_PAL/func_8011040C.s")
->>>>>>> 5937aea1
+}