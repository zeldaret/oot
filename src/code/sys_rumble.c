--- conflicted
+++ resolved
@@ -13,6 +13,7 @@
  * @note Original filename is likely sys_vibrate.c or similar as it is ordered after sys_ucode.c
  */
 #include "rumble.h"
+#include "attributes.h"
 #include "padmgr.h"
 
 /**
@@ -147,13 +148,8 @@
     rumbleMgr->updateEnabled = true;
 }
 
-<<<<<<< HEAD
 void RumbleMgr_Destroy(UNUSED_NDEBUG RumbleMgr* rumbleMgr) {
-#if OOT_DEBUG
-=======
-void RumbleMgr_Destroy(RumbleMgr* rumbleMgr) {
 #if DEBUG_FEATURES
->>>>>>> ed02a9db
     bzero(rumbleMgr, sizeof(RumbleMgr));
 #endif
 }