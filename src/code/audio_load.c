--- conflicted
+++ resolved
@@ -682,27 +682,6 @@
         cachePolicy = table->entries[id].cachePolicy;
         romAddr = table->entries[realId].romAddr;
         switch (cachePolicy) {
-<<<<<<< HEAD
-            case CACHE_LOAD_PERMANENT:
-                ret = AudioHeap_AllocPermanent(tableType, realId, size);
-                if (ret == NULL) {
-                    return ret;
-                }
-                break;
-            case CACHE_LOAD_PERSISTENT:
-                ret = AudioHeap_AllocCached(tableType, size, CACHE_PERSISTENT, realId);
-                if (ret == NULL) {
-                    return ret;
-                }
-                break;
-            case CACHE_LOAD_TEMPORARY:
-                ret = AudioHeap_AllocCached(tableType, size, CACHE_TEMPORARY, realId);
-                if (ret == NULL) {
-                    return ret;
-                }
-                break;
-            case CACHE_LOAD_EITHER:
-=======
             case 0:
                 ramAddr = AudioHeap_AllocPermanent(tableType, realId, size);
                 if (ramAddr == NULL) {
@@ -725,7 +704,6 @@
                 break;
 
             case 3:
->>>>>>> 56e52a89
             case 4:
                 ramAddr = AudioHeap_AllocCached(tableType, size, CACHE_EITHER, realId);
                 if (ramAddr == NULL) {
@@ -1226,16 +1204,10 @@
         gAudioContext.aiBuffers[i] = AudioHeap_AllocZeroed(&gAudioContext.initPool, AIBUF_LEN * sizeof(s16));
     }
 
-<<<<<<< HEAD
-    gAudioContext.sequenceTable = &gSequenceTable;
-    gAudioContext.soundFontTable = &gSoundFontTable;
-    gAudioContext.sampleBankTable = &gSampleBankTable;
-=======
     // Set audio tables pointers
     gAudioContext.sequenceTable = (AudioTable*)gSequenceTable;
     gAudioContext.soundFontTable = (AudioTable*)gSoundFontTable;
     gAudioContext.sampleBankTable = (AudioTable*)gSampleBankTable;
->>>>>>> 56e52a89
     gAudioContext.sequenceFontTable = gSequenceFontTable;
 
     gAudioContext.numSequences = gAudioContext.sequenceTable->numEntries;
