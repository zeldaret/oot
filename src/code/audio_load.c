#include "ultra64.h"
#include "global.h"

#define MK_ASYNC_MSG(retData, tableType, id, loadStatus) \
    (((retData) << 24) | ((tableType) << 16) | ((id) << 8) | (loadStatus))
#define ASYNC_TBLTYPE(v) ((u8)(v >> 16))
#define ASYNC_ID(v) ((u8)(v >> 8))
#define ASYNC_LOAD_STATUS(v) ((u8)(v >> 0))

typedef enum {
    /* 0 */ SLOW_LOAD_STATE_WAITING,
    /* 1 */ SLOW_LOAD_STATE_START,
    /* 2 */ SLOW_LOAD_STATE_LOADING,
    /* 3 */ SLOW_LOAD_STATE_DONE
} SlowLoadState;

typedef struct {
    /* 0x00 */ s32 sampleBankId1;
    /* 0x04 */ s32 sampleBankId2;
    /* 0x08 */ s32 baseAddr1;
    /* 0x0C */ s32 baseAddr2;
    /* 0x10 */ u32 medium1;
    /* 0x14 */ u32 medium2;
} RelocInfo; // size = 0x18

// opaque type for unpatched sound font data (should maybe get rid of this?)
typedef void SoundFontData;

/* forward declarations */
s32 AudioLoad_SyncInitSeqPlayerInternal(s32 playerIdx, s32 seqId, s32 skipTicks);
SoundFontData* AudioLoad_SyncLoadFont(u32 fontId);
SoundFontSample* AudioLoad_GetFontSample(s32 fontId, s32 instId);
void AudioLoad_ProcessAsyncLoads(s32 resetStatus);
void AudioLoad_ProcessAsyncLoadUnkMedium(AudioAsyncLoad* asyncLoad, s32 resetStatus);
void AudioLoad_ProcessAsyncLoad(AudioAsyncLoad* asyncLoad, s32 resetStatus);
void AudioLoad_RelocateFontAndPreloadSamples(s32 fontId, SoundFontData* mem, RelocInfo* relocInfo, s32 async);
void AudioLoad_RelocateSample(SoundFontSound* sound, SoundFontData* mem, RelocInfo* relocInfo);
void AudioLoad_DiscardFont(s32 fontId);
u32 AudioLoad_TrySyncLoadSampleBank(u32 sampleBankId, u32* outMedium, s32 noLoad);
void* AudioLoad_SyncLoad(u32 tableType, u32 tableId, s32* didAllocate);
u32 AudioLoad_GetRealTableIndex(s32 tableType, u32 tableId);
void* AudioLoad_SearchCaches(s32 tableType, s32 id);
AudioTable* AudioLoad_GetLoadTable(s32 tableType);
void AudioLoad_SyncDma(u32 devAddr, u8* addr, u32 size, s32 medium);
void AudioLoad_SyncDmaUnkMedium(u32 devAddr, u8* addr, u32 size, s32 unkMediumParam);
s32 AudioLoad_Dma(OSIoMesg* mesg, u32 priority, s32 direction, u32 devAddr, void* ramAddr, u32 size,
                  OSMesgQueue* reqQueue, s32 medium, const char* dmaFuncType);
void* AudioLoad_AsyncLoadInner(s32 tableType, s32 id, s32 nChunks, s32 retData, OSMesgQueue* retQueue);
AudioAsyncLoad* AudioLoad_StartAsyncLoadUnkMedium(s32 unkMediumParam, u32 devAddr, void* ramAddr, s32 size, s32 medium,
                                                  s32 nChunks, OSMesgQueue* retQueue, s32 retMsg);
AudioAsyncLoad* AudioLoad_StartAsyncLoad(u32 devAddr, void* ramAddr, u32 size, s32 medium, s32 nChunks,
                                         OSMesgQueue* retQueue, s32 retMsg);
void AudioLoad_AsyncDma(AudioAsyncLoad* asyncLoad, u32 size);
void AudioLoad_AsyncDmaUnkMedium(u32 devAddr, void* ramAddr, u32 size, s16 arg3);
u8* AudioLoad_SyncLoadSeq(s32 seqId);
s32 AudioLoad_ProcessSamplePreloads(s32 resetStatus);
void AudioLoad_DmaSlowCopy(AudioSlowLoad* slowLoad, s32 size);
void AudioLoad_ProcessSlowLoads(s32 resetStatus);
void AudioLoad_DmaSlowCopyUnkMedium(s32 devAddr, u8* ramAddr, s32 size, s32 arg3);

OSMesgQueue sScriptLoadQueue;
OSMesg sScriptLoadMsgBuf[16];
s8* sScriptLoadDonePointers[0x10];
s32 sAudioLoadPad1[2]; // file padding

s32 D_8016B780;
s32 sAudioLoadPad2[4]; // double file padding?

DmaHandler sDmaHandler = osEPiStartDma;
void* sUnusedHandler = NULL;

s32 gAudioContextInitalized = false;

void AudioLoad_DecreaseSampleDmaTtls(void) {
    u32 i;

    for (i = 0; i < gAudioContext.sampleDmaListSize1; i++) {
        SampleDma* dma = &gAudioContext.sampleDmas[i];

        if (dma->ttl != 0) {
            dma->ttl--;
            if (dma->ttl == 0) {
                dma->reuseIndex = gAudioContext.sampleDmaReuseQueue1WrPos;
                gAudioContext.sampleDmaReuseQueue1[gAudioContext.sampleDmaReuseQueue1WrPos] = i;
                gAudioContext.sampleDmaReuseQueue1WrPos++;
            }
        }
    }

    for (i = gAudioContext.sampleDmaListSize1; i < gAudioContext.sampleDmaCount; i++) {
        SampleDma* dma = &gAudioContext.sampleDmas[i];

        if (dma->ttl != 0) {
            dma->ttl--;
            if (dma->ttl == 0) {
                dma->reuseIndex = gAudioContext.sampleDmaReuseQueue2WrPos;
                gAudioContext.sampleDmaReuseQueue2[gAudioContext.sampleDmaReuseQueue2WrPos] = i;
                gAudioContext.sampleDmaReuseQueue2WrPos++;
            }
        }
    }

    gAudioContext.unused2628 = 0;
}

void* AudioLoad_DmaSampleData(u32 devAddr, u32 size, s32 arg2, u8* dmaIndexRef, s32 medium) {
    s32 pad1;
    SampleDma* dma;
    s32 hasDma = false;
    u32 dmaDevAddr;
    u32 pad2;
    u32 dmaIndex;
    u32 transfer;
    s32 bufferPos;
    u32 i;

    if (arg2 != 0 || *dmaIndexRef >= gAudioContext.sampleDmaListSize1) {
        for (i = gAudioContext.sampleDmaListSize1; i < gAudioContext.sampleDmaCount; i++) {
            dma = &gAudioContext.sampleDmas[i];
            bufferPos = devAddr - dma->devAddr;
            if (0 <= bufferPos && (u32)bufferPos <= dma->size - size) {
                // We already have a DMA request for this memory range.
                if (dma->ttl == 0 &&
                    gAudioContext.sampleDmaReuseQueue2RdPos != gAudioContext.sampleDmaReuseQueue2WrPos) {
                    // Move the DMA out of the reuse queue, by swapping it with the
                    // read pos, and then incrementing the read pos.
                    if (dma->reuseIndex != gAudioContext.sampleDmaReuseQueue2RdPos) {
                        gAudioContext.sampleDmaReuseQueue2[dma->reuseIndex] =
                            gAudioContext.sampleDmaReuseQueue2[gAudioContext.sampleDmaReuseQueue2RdPos];
                        gAudioContext
                            .sampleDmas[gAudioContext.sampleDmaReuseQueue2[gAudioContext.sampleDmaReuseQueue2RdPos]]
                            .reuseIndex = dma->reuseIndex;
                    }
                    gAudioContext.sampleDmaReuseQueue2RdPos++;
                }
                dma->ttl = 32;
                *dmaIndexRef = (u8)i;
                return &dma->ramAddr[devAddr - dma->devAddr];
            }
        }

        if (arg2 == 0) {
            goto search_short_lived;
        }

        if (gAudioContext.sampleDmaReuseQueue2RdPos != gAudioContext.sampleDmaReuseQueue2WrPos && arg2 != 0) {
            // Allocate a DMA from reuse queue 2, unless full.
            dmaIndex = gAudioContext.sampleDmaReuseQueue2[gAudioContext.sampleDmaReuseQueue2RdPos];
            gAudioContext.sampleDmaReuseQueue2RdPos++;
            dma = gAudioContext.sampleDmas + dmaIndex;
            hasDma = true;
        }
    } else {
    search_short_lived:
        dma = gAudioContext.sampleDmas + *dmaIndexRef;
        i = 0;
    again:
        bufferPos = devAddr - dma->devAddr;
        if (0 <= bufferPos && (u32)bufferPos <= dma->size - size) {
            // We already have DMA for this memory range.
            if (dma->ttl == 0) {
                // Move the DMA out of the reuse queue, by swapping it with the
                // read pos, and then incrementing the read pos.
                if (dma->reuseIndex != gAudioContext.sampleDmaReuseQueue1RdPos) {
                    gAudioContext.sampleDmaReuseQueue1[dma->reuseIndex] =
                        gAudioContext.sampleDmaReuseQueue1[gAudioContext.sampleDmaReuseQueue1RdPos];
                    gAudioContext
                        .sampleDmas[gAudioContext.sampleDmaReuseQueue1[gAudioContext.sampleDmaReuseQueue1RdPos]]
                        .reuseIndex = dma->reuseIndex;
                }
                gAudioContext.sampleDmaReuseQueue1RdPos++;
            }
            dma->ttl = 2;
            return dma->ramAddr + (devAddr - dma->devAddr);
        }
        dma = gAudioContext.sampleDmas + i++;
        if (i <= gAudioContext.sampleDmaListSize1) {
            goto again;
        }
    }

    if (!hasDma) {
        if (gAudioContext.sampleDmaReuseQueue1RdPos == gAudioContext.sampleDmaReuseQueue1WrPos) {
            return NULL;
        }
        // Allocate a DMA from reuse queue 1.
        dmaIndex = gAudioContext.sampleDmaReuseQueue1[gAudioContext.sampleDmaReuseQueue1RdPos++];
        dma = gAudioContext.sampleDmas + dmaIndex;
        hasDma = true;
    }

    transfer = dma->size;
    dmaDevAddr = devAddr & ~0xF;
    dma->ttl = 3;
    dma->devAddr = dmaDevAddr;
    dma->sizeUnused = transfer;
    AudioLoad_Dma(&gAudioContext.currAudioFrameDmaIoMsgBuf[gAudioContext.curAudioFrameDmaCount++], OS_MESG_PRI_NORMAL,
                  OS_READ, dmaDevAddr, dma->ramAddr, transfer, &gAudioContext.currAudioFrameDmaQueue, medium,
                  "SUPERDMA");
    *dmaIndexRef = dmaIndex;
    return (devAddr - dmaDevAddr) + dma->ramAddr;
}

void AudioLoad_InitSampleDmaBuffers(s32 numNotes) {
    SampleDma* dma;
    s32 i;
    s32 t2;
    s32 j;

    gAudioContext.sampleDmaBufSize = gAudioContext.sampleDmaBufSize1;
    gAudioContext.sampleDmas =
        AudioHeap_Alloc(&gAudioContext.miscPool,
                        4 * gAudioContext.numNotes * sizeof(SampleDma) * gAudioContext.audioBufferParameters.specUnk4);
    t2 = 3 * gAudioContext.numNotes * gAudioContext.audioBufferParameters.specUnk4;
    for (i = 0; i < t2; i++) {
        dma = &gAudioContext.sampleDmas[gAudioContext.sampleDmaCount];
        dma->ramAddr = AudioHeap_AllocAttemptExternal(&gAudioContext.miscPool, gAudioContext.sampleDmaBufSize);
        if (dma->ramAddr == NULL) {
            break;
        } else {
            AudioHeap_WritebackDCache(dma->ramAddr, gAudioContext.sampleDmaBufSize);
            dma->size = gAudioContext.sampleDmaBufSize;
            dma->devAddr = 0;
            dma->sizeUnused = 0;
            dma->unused = 0;
            dma->ttl = 0;
            gAudioContext.sampleDmaCount++;
        }
    }

    for (i = 0; (u32)i < gAudioContext.sampleDmaCount; i++) {
        gAudioContext.sampleDmaReuseQueue1[i] = i;
        gAudioContext.sampleDmas[i].reuseIndex = i;
    }

    for (i = gAudioContext.sampleDmaCount; i < 0x100; i++) {
        gAudioContext.sampleDmaReuseQueue1[i] = 0;
    }

    gAudioContext.sampleDmaReuseQueue1RdPos = 0;
    gAudioContext.sampleDmaReuseQueue1WrPos = gAudioContext.sampleDmaCount;
    gAudioContext.sampleDmaListSize1 = gAudioContext.sampleDmaCount;
    gAudioContext.sampleDmaBufSize = gAudioContext.sampleDmaBufSize2;

    for (j = 0; j < gAudioContext.numNotes; j++) {
        dma = &gAudioContext.sampleDmas[gAudioContext.sampleDmaCount];
        dma->ramAddr = AudioHeap_AllocAttemptExternal(&gAudioContext.miscPool, gAudioContext.sampleDmaBufSize);
        if (dma->ramAddr == NULL) {
            break;
        } else {
            AudioHeap_WritebackDCache(dma->ramAddr, gAudioContext.sampleDmaBufSize);
            dma->size = gAudioContext.sampleDmaBufSize;
            dma->devAddr = 0U;
            dma->sizeUnused = 0;
            dma->unused = 0;
            dma->ttl = 0;
            gAudioContext.sampleDmaCount++;
        }
    }

    for (i = gAudioContext.sampleDmaListSize1; (u32)i < gAudioContext.sampleDmaCount; i++) {
        gAudioContext.sampleDmaReuseQueue2[i - gAudioContext.sampleDmaListSize1] = i;
        gAudioContext.sampleDmas[i].reuseIndex = i - gAudioContext.sampleDmaListSize1;
    }

    for (i = gAudioContext.sampleDmaCount; i < 0x100; i++) {
        gAudioContext.sampleDmaReuseQueue2[i] = gAudioContext.sampleDmaListSize1;
    }

    gAudioContext.sampleDmaReuseQueue2RdPos = 0;
    gAudioContext.sampleDmaReuseQueue2WrPos = gAudioContext.sampleDmaCount - gAudioContext.sampleDmaListSize1;
}

s32 AudioLoad_IsFontLoadComplete(s32 fontId) {
    if (fontId == 0xFF) {
        return true;
    } else if (gAudioContext.fontLoadStatus[fontId] >= LOAD_STATUS_COMPLETE) {
        return true;
    } else if (gAudioContext.fontLoadStatus[AudioLoad_GetRealTableIndex(FONT_TABLE, fontId)] >= LOAD_STATUS_COMPLETE) {
        return true;
    } else {
        return false;
    }
}

s32 AudioLoad_IsSeqLoadComplete(s32 seqId) {
    if (seqId == 0xFF) {
        return true;
    } else if (gAudioContext.seqLoadStatus[seqId] >= LOAD_STATUS_COMPLETE) {
        return true;
    } else if (gAudioContext.seqLoadStatus[AudioLoad_GetRealTableIndex(SEQUENCE_TABLE, seqId)] >=
               LOAD_STATUS_COMPLETE) {
        return true;
    } else {
        return false;
    }
}

s32 AudioLoad_IsSampleLoadComplete(s32 sampleBankId) {
    if (sampleBankId == 0xFF) {
        return true;
    } else if (gAudioContext.sampleFontLoadStatus[sampleBankId] >= LOAD_STATUS_COMPLETE) {
        return true;
    } else if (gAudioContext.sampleFontLoadStatus[AudioLoad_GetRealTableIndex(SAMPLE_TABLE, sampleBankId)] >=
               LOAD_STATUS_COMPLETE) {
        return true;
    } else {
        return false;
    }
}

void AudioLoad_SetFontLoadStatus(s32 fontId, s32 loadStatus) {
    if ((fontId != 0xFF) && (gAudioContext.fontLoadStatus[fontId] != LOAD_STATUS_PERMANENTLY_LOADED)) {
        gAudioContext.fontLoadStatus[fontId] = loadStatus;
    }
}

void AudioLoad_SetSeqLoadStatus(s32 seqId, s32 loadStatus) {
    if ((seqId != 0xFF) && (gAudioContext.seqLoadStatus[seqId] != LOAD_STATUS_PERMANENTLY_LOADED)) {
        gAudioContext.seqLoadStatus[seqId] = loadStatus;
    }
}

void AudioLoad_SetSampleFontLoadStatusAndApplyCaches(s32 sampleBankId, s32 loadStatus) {
    if (sampleBankId != 0xFF) {
        if (gAudioContext.sampleFontLoadStatus[sampleBankId] != LOAD_STATUS_PERMANENTLY_LOADED) {
            gAudioContext.sampleFontLoadStatus[sampleBankId] = loadStatus;
        }

        if ((gAudioContext.sampleFontLoadStatus[sampleBankId] == LOAD_STATUS_PERMANENTLY_LOADED) ||
            (gAudioContext.sampleFontLoadStatus[sampleBankId] == LOAD_STATUS_COMPLETE)) {
            AudioHeap_ApplySampleBankCache(sampleBankId);
        }
    }
}

void AudioLoad_SetSampleFontLoadStatus(s32 sampleBankId, s32 loadStatus) {
    if ((sampleBankId != 0xFF) &&
        (gAudioContext.sampleFontLoadStatus[sampleBankId] != LOAD_STATUS_PERMANENTLY_LOADED)) {
        gAudioContext.sampleFontLoadStatus[sampleBankId] = loadStatus;
    }
}

void AudioLoad_InitTable(AudioTable* table, u32 romAddr, u16 unkMediumParam) {
    s32 i;

    table->unkMediumParam = unkMediumParam;
    table->romAddr = romAddr;

    for (i = 0; i < table->numEntries; i++) {
        if ((table->entries[i].size != 0) && (table->entries[i].medium == MEDIUM_CART)) {
            table->entries[i].romAddr += romAddr;
        }
    }
}

SoundFontData* AudioLoad_SyncLoadSeqFonts(s32 seqId, u32* outDefaultFontId) {
    s32 pad[2];
    s32 index;
    SoundFontData* fontData;
    s32 numFonts;
    s32 fontId;
    s32 i;

    if (seqId >= gAudioContext.numSequences) {
        return NULL;
    }

    fontId = 0xFF;
    index = ((u16*)gAudioContext.sequenceFontTable)[seqId];
    numFonts = gAudioContext.sequenceFontTable[index++];

    while (numFonts > 0) {
        fontId = gAudioContext.sequenceFontTable[index++];
        fontData = AudioLoad_SyncLoadFont(fontId);
        numFonts--;
    }

    *outDefaultFontId = fontId;
    return fontData;
}

void AudioLoad_SyncLoadSeqParts(s32 seqId, s32 arg1) {
    s32 pad;
    u32 defaultFontId;

    if (seqId < gAudioContext.numSequences) {
        if (arg1 & 2) {
            AudioLoad_SyncLoadSeqFonts(seqId, &defaultFontId);
        }
        if (arg1 & 1) {
            AudioLoad_SyncLoadSeq(seqId);
        }
    }
}

s32 AudioLoad_SyncLoadSample(SoundFontSample* sample, s32 fontId) {
    void* sampleAddr;

    if (sample->unk_bit25 == 1) {
        if (sample->medium != MEDIUM_RAM) {
            sampleAddr = AudioHeap_AllocSampleCache(sample->size, fontId, (void*)sample->sampleAddr, sample->medium,
                                                    CACHE_PERSISTENT);
            if (sampleAddr == NULL) {
                return -1;
            }

            if (sample->medium == MEDIUM_UNK) {
                AudioLoad_SyncDmaUnkMedium(sample->sampleAddr, sampleAddr, sample->size,
                                           gAudioContext.sampleBankTable->unkMediumParam);
            } else {
                AudioLoad_SyncDma(sample->sampleAddr, sampleAddr, sample->size, sample->medium);
            }
            sample->medium = MEDIUM_RAM;
            sample->sampleAddr = sampleAddr;
        }
    }
}

s32 AudioLoad_SyncLoadInstrument(s32 fontId, s32 instId, s32 drumId) {
    if (instId < 0x7F) {
        Instrument* instrument = Audio_GetInstrumentInner(fontId, instId);

        if (instrument == NULL) {
            return -1;
        }
        if (instrument->normalRangeLo != 0) {
            AudioLoad_SyncLoadSample(instrument->lowNotesSound.sample, fontId);
        }
        AudioLoad_SyncLoadSample(instrument->normalNotesSound.sample, fontId);
        if (instrument->normalRangeHi != 0x7F) {
            return AudioLoad_SyncLoadSample(instrument->highNotesSound.sample, fontId);
        }
    } else if (instId == 0x7F) {
        Drum* drum = Audio_GetDrum(fontId, drumId);

        if (drum == NULL) {
            return -1;
        }
        AudioLoad_SyncLoadSample(drum->sound.sample, fontId);
        return 0;
    }
}

void AudioLoad_AsyncLoad(s32 tableType, s32 id, s32 nChunks, s32 retData, OSMesgQueue* retQueue) {
    if (AudioLoad_AsyncLoadInner(tableType, id, nChunks, retData, retQueue) == NULL) {
        osSendMesg(retQueue, (OSMesg)0xFFFFFFFF, OS_MESG_NOBLOCK);
    }
}

void AudioLoad_AsyncLoadSeq(s32 seqId, s32 arg1, s32 retData, OSMesgQueue* retQueue) {
    AudioLoad_AsyncLoad(SEQUENCE_TABLE, seqId, 0, retData, retQueue);
}

void AudioLoad_AsyncLoadSampleBank(s32 sampleBankId, s32 arg1, s32 retData, OSMesgQueue* retQueue) {
    AudioLoad_AsyncLoad(SAMPLE_TABLE, sampleBankId, 0, retData, retQueue);
}

void AudioLoad_AsyncLoadFont(s32 fontId, s32 arg1, s32 retData, OSMesgQueue* retQueue) {
    AudioLoad_AsyncLoad(FONT_TABLE, fontId, 0, retData, retQueue);
}

u8* AudioLoad_GetFontsForSequence(s32 seqId, u32* outNumFonts) {
    s32 index = ((u16*)gAudioContext.sequenceFontTable)[seqId];

    *outNumFonts = gAudioContext.sequenceFontTable[index++];
    if (*outNumFonts == 0) {
        return NULL;
    }
    return &gAudioContext.sequenceFontTable[index];
}

void AudioLoad_DiscardSeqFonts(s32 seqId) {
    s32 fontId;
    s32 index = ((u16*)gAudioContext.sequenceFontTable)[seqId];
    s32 numFonts = gAudioContext.sequenceFontTable[index++];

    while (numFonts > 0) {
        numFonts--;
        fontId = AudioLoad_GetRealTableIndex(FONT_TABLE, gAudioContext.sequenceFontTable[index++]);
        if (AudioHeap_SearchPermanentCache(FONT_TABLE, fontId) == NULL) {
            AudioLoad_DiscardFont(fontId);
            AudioLoad_SetFontLoadStatus(fontId, LOAD_STATUS_NOT_LOADED);
        }
    }
}

void AudioLoad_DiscardFont(s32 fontId) {
    u32 i;
    AudioCache* pool = &gAudioContext.fontCache;
    AudioPersistentCache* persistent;

    if (fontId == pool->temporary.entries[0].id) {
        pool->temporary.entries[0].id = -1;
    } else if (fontId == pool->temporary.entries[1].id) {
        pool->temporary.entries[1].id = -1;
    }

    persistent = &pool->persistent;
    for (i = 0; i < persistent->numEntries; i++) {
        if (fontId == persistent->entries[i].id) {
            persistent->entries[i].id = -1;
        }
    }

    AudioHeap_DiscardFont(fontId);
}

s32 AudioLoad_SyncInitSeqPlayer(s32 playerIdx, s32 seqId, s32 arg2) {
    if (gAudioContext.resetTimer != 0) {
        return 0;
    }

    gAudioContext.seqPlayers[playerIdx].skipTicks = 0;
    AudioLoad_SyncInitSeqPlayerInternal(playerIdx, seqId, arg2);
    // Intentionally missing return. Returning the result of the above function
    // call matches but is UB because it too is missing a return, and using the
    // result of a non-void function that has failed to return a value is UB.
    // The callers of this function do not use the return value, so it's fine.
}

s32 AudioLoad_SyncInitSeqPlayerSkipTicks(s32 playerIdx, s32 seqId, s32 skipTicks) {
    if (gAudioContext.resetTimer != 0) {
        return 0;
    }

    gAudioContext.seqPlayers[playerIdx].skipTicks = skipTicks;
    AudioLoad_SyncInitSeqPlayerInternal(playerIdx, seqId, 0);
    // Missing return, see above.
}

s32 AudioLoad_SyncInitSeqPlayerInternal(s32 playerIdx, s32 seqId, s32 arg2) {
    SequencePlayer* seqPlayer = &gAudioContext.seqPlayers[playerIdx];
    u8* seqData;
    s32 index;
    s32 numFonts;
    s32 fontId;

    if (seqId >= gAudioContext.numSequences) {
        return 0;
    }

    AudioSeq_SequencePlayerDisable(seqPlayer);

    fontId = 0xFF;
    index = ((u16*)gAudioContext.sequenceFontTable)[seqId];
    numFonts = gAudioContext.sequenceFontTable[index++];

    while (numFonts > 0) {
        fontId = gAudioContext.sequenceFontTable[index++];
        AudioLoad_SyncLoadFont(fontId);
        numFonts--;
    }

    seqData = AudioLoad_SyncLoadSeq(seqId);
    if (seqData == NULL) {
        return 0;
    }

    AudioSeq_ResetSequencePlayer(seqPlayer);
    seqPlayer->seqId = seqId;
    seqPlayer->defaultFont = AudioLoad_GetRealTableIndex(FONT_TABLE, fontId);
    seqPlayer->seqData = seqData;
    seqPlayer->enabled = true;
    seqPlayer->scriptState.pc = seqData;
    seqPlayer->scriptState.depth = 0;
    seqPlayer->delay = 0;
    seqPlayer->finished = false;
    seqPlayer->playerIdx = playerIdx;
    AudioSeq_SkipForwardSequence(seqPlayer);
    //! @bug missing return (but the return value is not used so it's not UB)
}

u8* AudioLoad_SyncLoadSeq(s32 seqId) {
    s32 pad;
    s32 didAllocate;

    if (gAudioContext.seqLoadStatus[AudioLoad_GetRealTableIndex(SEQUENCE_TABLE, seqId)] == LOAD_STATUS_IN_PROGRESS) {
        return NULL;
    }

    return AudioLoad_SyncLoad(SEQUENCE_TABLE, seqId, &didAllocate);
}

u32 AudioLoad_GetSampleBank(u32 sampleBankId, u32* outMedium) {
    return AudioLoad_TrySyncLoadSampleBank(sampleBankId, outMedium, true);
}

u32 AudioLoad_TrySyncLoadSampleBank(u32 sampleBankId, u32* outMedium, s32 noLoad) {
    void* ramAddr;
    AudioTable* sampleBankTable;
    u32 realTableId = AudioLoad_GetRealTableIndex(SAMPLE_TABLE, sampleBankId);
    s8 cachePolicy;

    sampleBankTable = AudioLoad_GetLoadTable(SAMPLE_TABLE);
    ramAddr = AudioLoad_SearchCaches(SAMPLE_TABLE, realTableId);
    if (ramAddr != NULL) {
        if (gAudioContext.sampleFontLoadStatus[realTableId] != LOAD_STATUS_IN_PROGRESS) {
            AudioLoad_SetSampleFontLoadStatus(realTableId, LOAD_STATUS_COMPLETE);
        }
        *outMedium = MEDIUM_RAM;
        return ramAddr;
    }

    cachePolicy = sampleBankTable->entries[sampleBankId].cachePolicy;
    if (cachePolicy == 4 || noLoad == true) {
        *outMedium = sampleBankTable->entries[sampleBankId].medium;
        return sampleBankTable->entries[realTableId].romAddr;
    }

    ramAddr = AudioLoad_SyncLoad(SAMPLE_TABLE, sampleBankId, &noLoad);
    if (ramAddr != NULL) {
        *outMedium = MEDIUM_RAM;
        return ramAddr;
    }

    *outMedium = sampleBankTable->entries[sampleBankId].medium;
    return sampleBankTable->entries[realTableId].romAddr;
}

SoundFontData* AudioLoad_SyncLoadFont(u32 fontId) {
    SoundFontData* fontData;
    s32 sampleBankId1;
    s32 sampleBankId2;
    s32 didAllocate;
    RelocInfo relocInfo;
    s32 realFontId = AudioLoad_GetRealTableIndex(FONT_TABLE, fontId);

    if (gAudioContext.fontLoadStatus[realFontId] == LOAD_STATUS_IN_PROGRESS) {
        return NULL;
    }
    sampleBankId1 = gAudioContext.soundFonts[realFontId].sampleBankId1;
    sampleBankId2 = gAudioContext.soundFonts[realFontId].sampleBankId2;

    relocInfo.sampleBankId1 = sampleBankId1;
    relocInfo.sampleBankId2 = sampleBankId2;
    if (sampleBankId1 != 0xFF) {
        relocInfo.baseAddr1 = AudioLoad_TrySyncLoadSampleBank(sampleBankId1, &relocInfo.medium1, false);
    } else {
        relocInfo.baseAddr1 = 0;
    }

    if (sampleBankId2 != 0xFF) {
        relocInfo.baseAddr2 = AudioLoad_TrySyncLoadSampleBank(sampleBankId2, &relocInfo.medium2, false);
    } else {
        relocInfo.baseAddr2 = 0;
    }

    fontData = AudioLoad_SyncLoad(FONT_TABLE, fontId, &didAllocate);
    if (fontData == NULL) {
        return NULL;
    }
    if (didAllocate == true) {
        AudioLoad_RelocateFontAndPreloadSamples(realFontId, fontData, &relocInfo, false);
    }

    return fontData;
}

void* AudioLoad_SyncLoad(u32 tableType, u32 id, s32* didAllocate) {
    u32 size;
    AudioTable* table;
    s32 pad;
    u32 medium;
    s32 loadStatus;
    u32 romAddr;
    s32 cachePolicy;
    void* ramAddr;
    u32 realId;

    realId = AudioLoad_GetRealTableIndex(tableType, id);
    ramAddr = AudioLoad_SearchCaches(tableType, realId);
    if (ramAddr != NULL) {
        *didAllocate = false;
        loadStatus = LOAD_STATUS_COMPLETE;
    } else {
        table = AudioLoad_GetLoadTable(tableType);
        size = table->entries[realId].size;
        size = ALIGN16(size);
        medium = table->entries[id].medium;
        cachePolicy = table->entries[id].cachePolicy;
        romAddr = table->entries[realId].romAddr;
        switch (cachePolicy) {
            case 0:
                ramAddr = AudioHeap_AllocPermanent(tableType, realId, size);
                if (ramAddr == NULL) {
                    return ramAddr;
                }
                break;

            case 1:
                ramAddr = AudioHeap_AllocCached(tableType, size, CACHE_PERSISTENT, realId);
                if (ramAddr == NULL) {
                    return ramAddr;
                }
                break;

            case 2:
                ramAddr = AudioHeap_AllocCached(tableType, size, CACHE_TEMPORARY, realId);
                if (ramAddr == NULL) {
                    return ramAddr;
                }
                break;

            case 3:
            case 4:
                ramAddr = AudioHeap_AllocCached(tableType, size, CACHE_EITHER, realId);
                if (ramAddr == NULL) {
                    return ramAddr;
                }
                break;
        }

        *didAllocate = true;
        if (medium == MEDIUM_UNK) {
            AudioLoad_SyncDmaUnkMedium(romAddr, ramAddr, size, (s16)table->unkMediumParam);
        } else {
            AudioLoad_SyncDma(romAddr, ramAddr, size, medium);
        }

        loadStatus = (cachePolicy == 0) ? LOAD_STATUS_PERMANENTLY_LOADED : LOAD_STATUS_COMPLETE;
    }

    switch (tableType) {
        case SEQUENCE_TABLE:
            AudioLoad_SetSeqLoadStatus(realId, loadStatus);
            break;

        case FONT_TABLE:
            AudioLoad_SetFontLoadStatus(realId, loadStatus);
            break;

        case SAMPLE_TABLE:
            AudioLoad_SetSampleFontLoadStatusAndApplyCaches(realId, loadStatus);
            break;

        default:
            break;
    }

    return ramAddr;
}

u32 AudioLoad_GetRealTableIndex(s32 tableType, u32 id) {
    AudioTable* table = AudioLoad_GetLoadTable(tableType);

    if (table->entries[id].size == 0) {
        id = table->entries[id].romAddr;
    }

    return id;
}

void* AudioLoad_SearchCaches(s32 tableType, s32 id) {
    void* ramAddr;

    ramAddr = AudioHeap_SearchPermanentCache(tableType, id);
    if (ramAddr != NULL) {
        return ramAddr;
    }

    ramAddr = AudioHeap_SearchCaches(tableType, CACHE_EITHER, id);
    if (ramAddr != NULL) {
        return ramAddr;
    }

    return NULL;
}

AudioTable* AudioLoad_GetLoadTable(s32 tableType) {
    AudioTable* table;

    switch (tableType) {
        case SEQUENCE_TABLE:
            table = gAudioContext.sequenceTable;
            break;

        case FONT_TABLE:
            table = gAudioContext.soundFontTable;
            break;

        default:
            table = NULL;
            break;

        case SAMPLE_TABLE:
            table = gAudioContext.sampleBankTable;
            break;
    }
    return table;
}

void AudioLoad_RelocateFont(s32 fontId, SoundFontData* mem, RelocInfo* relocInfo) {
    u32 reloc;
    u32 reloc2;
    Instrument* inst;
    Drum* drum;
    SoundFontSound* sfx;
    s32 i;
    s32 numDrums = gAudioContext.soundFonts[fontId].numDrums;
    s32 numInstruments = gAudioContext.soundFonts[fontId].numInstruments;
    s32 numSfx = gAudioContext.soundFonts[fontId].numSfx;
    void** ptrs = (void**)mem;

#define BASE_OFFSET(x) (void*)((u32)(x) + (u32)(mem))

    reloc2 = ptrs[0];
    if (1) {}
    if ((reloc2 != 0) && (numDrums != 0)) {
        ptrs[0] = BASE_OFFSET(reloc2);
        for (i = 0; i < numDrums; i++) {
            reloc = ((Drum**)ptrs[0])[i];
            if (reloc != 0) {
                reloc = BASE_OFFSET(reloc);
                ((Drum**)ptrs[0])[i] = drum = reloc;
                if (!drum->loaded) {
                    AudioLoad_RelocateSample(&drum->sound, mem, relocInfo);
                    reloc = drum->envelope;
                    drum->envelope = BASE_OFFSET(reloc);
                    drum->loaded = 1;
                }
            }
        }
    }

    reloc2 = ptrs[1];
    if (1) {}
    if ((reloc2 != 0) && (numSfx != 0)) {
        ptrs[1] = BASE_OFFSET(reloc2);
        for (i = 0; i < numSfx; i++) {
            reloc = (SoundFontSound*)ptrs[1] + i;
            if (reloc != 0) {
                sfx = reloc;
                if (sfx->sample != NULL) {
                    AudioLoad_RelocateSample(sfx, mem, relocInfo);
                }
            }
        }
    }

    if (numInstruments > 0x7E) {
        numInstruments = 0x7E;
    }

    for (i = 2; i <= 2 + numInstruments - 1; i++) {
        if (ptrs[i] != NULL) {
            ptrs[i] = BASE_OFFSET(ptrs[i]);
            inst = ptrs[i];
            if (!inst->loaded) {
                if (inst->normalRangeLo != 0) {
                    AudioLoad_RelocateSample(&inst->lowNotesSound, mem, relocInfo);
                }
                AudioLoad_RelocateSample(&inst->normalNotesSound, mem, relocInfo);
                if (inst->normalRangeHi != 0x7F) {
                    AudioLoad_RelocateSample(&inst->highNotesSound, mem, relocInfo);
                }

                reloc = inst->envelope;
                inst->envelope = BASE_OFFSET(reloc);
                inst->loaded = true;
            }
        }
    }

#undef BASE_OFFSET

    gAudioContext.soundFonts[fontId].drums = ptrs[0];
    gAudioContext.soundFonts[fontId].soundEffects = ptrs[1];
    gAudioContext.soundFonts[fontId].instruments = (Instrument**)(ptrs + 2);
}

void AudioLoad_SyncDma(u32 devAddr, u8* ramAddr, u32 size, s32 medium) {
    OSMesgQueue* msgQueue = &gAudioContext.syncDmaQueue;
    OSIoMesg* ioMesg = &gAudioContext.syncDmaIoMesg;
    size = ALIGN16(size);

    Audio_InvalDCache(ramAddr, size);

    while (true) {
        if (size < 0x400) {
            break;
        }
        AudioLoad_Dma(ioMesg, OS_MESG_PRI_HIGH, OS_READ, devAddr, ramAddr, 0x400, msgQueue, medium, "FastCopy");
        osRecvMesg(msgQueue, NULL, OS_MESG_BLOCK);
        size -= 0x400;
        devAddr += 0x400;
        ramAddr += 0x400;
    }

    if (size != 0) {
        AudioLoad_Dma(ioMesg, OS_MESG_PRI_HIGH, OS_READ, devAddr, ramAddr, size, msgQueue, medium, "FastCopy");
        osRecvMesg(msgQueue, NULL, OS_MESG_BLOCK);
    }
}

void AudioLoad_SyncDmaUnkMedium(u32 devAddr, u8* addr, u32 size, s32 unkMediumParam) {
}

s32 AudioLoad_Dma(OSIoMesg* mesg, u32 priority, s32 direction, u32 devAddr, void* ramAddr, u32 size,
                  OSMesgQueue* reqQueue, s32 medium, const char* dmaFuncType) {
    OSPiHandle* handle;

    if (gAudioContext.resetTimer > 16) {
        return -1;
    }

    switch (medium) {
        case MEDIUM_CART:
            handle = gAudioContext.cartHandle;
            break;

        case MEDIUM_DISK_DRIVE:
            // driveHandle is uninitialized and corresponds to stubbed-out disk drive support.
            // SM64 Shindou called osDriveRomInit here.
            handle = gAudioContext.driveHandle;
            break;

        default:
            return 0;
    }

    if ((size % 0x10) != 0) {
        size = ALIGN16(size);
    }

    mesg->hdr.pri = priority;
    mesg->hdr.retQueue = reqQueue;
    mesg->dramAddr = ramAddr;
    mesg->devAddr = devAddr;
    mesg->size = size;
    handle->transferInfo.cmdType = 2;
    sDmaHandler(handle, mesg, direction);
    return 0;
}

void AudioLoad_Unused1(void) {
}

void AudioLoad_SyncLoadSimple(u32 tableType, u32 fontId) {
    s32 didAllocate;

    AudioLoad_SyncLoad(tableType, fontId, &didAllocate);
}

void* AudioLoad_AsyncLoadInner(s32 tableType, s32 id, s32 nChunks, s32 retData, OSMesgQueue* retQueue) {
    u32 size;
    AudioTable* table;
    void* ramAddr;
    s32 medium;
    s8 cachePolicy;
    u32 devAddr;
    s32 loadStatus;
    s32 pad;
    u32 realId = AudioLoad_GetRealTableIndex(tableType, id);

    switch (tableType) {
        case SEQUENCE_TABLE:
            if (gAudioContext.seqLoadStatus[realId] == LOAD_STATUS_IN_PROGRESS) {
                return NULL;
            }
            break;

        case FONT_TABLE:
            if (gAudioContext.fontLoadStatus[realId] == LOAD_STATUS_IN_PROGRESS) {
                return NULL;
            }
            break;

        case SAMPLE_TABLE:
            if (gAudioContext.sampleFontLoadStatus[realId] == LOAD_STATUS_IN_PROGRESS) {
                return NULL;
            }
            break;
    }

    ramAddr = AudioLoad_SearchCaches(tableType, realId);
    if (ramAddr != NULL) {
        loadStatus = LOAD_STATUS_COMPLETE;
        osSendMesg(retQueue, (OSMesg)MK_ASYNC_MSG(retData, 0, 0, LOAD_STATUS_NOT_LOADED), OS_MESG_NOBLOCK);
    } else {
        table = AudioLoad_GetLoadTable(tableType);
        size = table->entries[realId].size;
        size = ALIGN16(size);
        medium = table->entries[id].medium;
        cachePolicy = table->entries[id].cachePolicy;
        devAddr = table->entries[realId].romAddr;
        loadStatus = LOAD_STATUS_COMPLETE;

        switch (cachePolicy) {
            case 0:
                ramAddr = AudioHeap_AllocPermanent(tableType, realId, size);
                if (ramAddr == NULL) {
                    return ramAddr;
                }
                loadStatus = LOAD_STATUS_PERMANENTLY_LOADED;
                break;

            case 1:
                ramAddr = AudioHeap_AllocCached(tableType, size, CACHE_PERSISTENT, realId);
                if (ramAddr == NULL) {
                    return ramAddr;
                }
                break;

            case 2:
                ramAddr = AudioHeap_AllocCached(tableType, size, CACHE_TEMPORARY, realId);
                if (ramAddr == NULL) {
                    return ramAddr;
                }
                break;

            case 3:
            case 4:
                ramAddr = AudioHeap_AllocCached(tableType, size, CACHE_EITHER, realId);
                if (ramAddr == NULL) {
                    return ramAddr;
                }
                break;
        }

        if (medium == MEDIUM_UNK) {
            AudioLoad_StartAsyncLoadUnkMedium((s16)table->unkMediumParam, devAddr, ramAddr, size, medium, nChunks,
                                              retQueue, MK_ASYNC_MSG(retData, tableType, id, loadStatus));
        } else {
            AudioLoad_StartAsyncLoad(devAddr, ramAddr, size, medium, nChunks, retQueue,
                                     MK_ASYNC_MSG(retData, tableType, realId, loadStatus));
        }
        loadStatus = LOAD_STATUS_IN_PROGRESS;
    }

    switch (tableType) {
        case SEQUENCE_TABLE:
            AudioLoad_SetSeqLoadStatus(realId, loadStatus);
            break;

        case FONT_TABLE:
            AudioLoad_SetFontLoadStatus(realId, loadStatus);
            break;

        case SAMPLE_TABLE:
            AudioLoad_SetSampleFontLoadStatusAndApplyCaches(realId, loadStatus);
            break;

        default:
            break;
    }

    return ramAddr;
}

void AudioLoad_ProcessLoads(s32 resetStatus) {
    AudioLoad_ProcessSlowLoads(resetStatus);
    AudioLoad_ProcessSamplePreloads(resetStatus);
    AudioLoad_ProcessAsyncLoads(resetStatus);
}

void AudioLoad_SetDmaHandler(DmaHandler callback) {
    sDmaHandler = callback;
}

void AudioLoad_SetUnusedHandler(void* callback) {
    sUnusedHandler = callback;
}

void AudioLoad_InitSoundFontMeta(s32 fontId) {
    SoundFont* font = &gAudioContext.soundFonts[fontId];
    AudioTableEntry* entry = &gAudioContext.soundFontTable->entries[fontId];

    font->sampleBankId1 = (entry->shortData1 >> 8) & 0xFF;
    font->sampleBankId2 = (entry->shortData1) & 0xFF;
    font->numInstruments = (entry->shortData2 >> 8) & 0xFF;
    font->numDrums = entry->shortData2 & 0xFF;
    font->numSfx = entry->shortData3;
}

void AudioLoad_Init(void* heap, u32 heapSize) {
    s32 pad[18];
    s32 numFonts;
    void* ramAddr;
    s32 i;

    D_801755D0 = NULL;
    gAudioContext.resetTimer = 0;

    {
        s32 i;
        u8* audioContextPtr = (u8*)&gAudioContext;

        for (i = sizeof(gAudioContext); i >= 0; i--) {
            *audioContextPtr++ = 0;
        }
    }

    switch (osTvType) {
        case OS_TV_PAL:
            gAudioContext.unk_2960 = 20.03042f;
            gAudioContext.refreshRate = 50;
            break;

        case OS_TV_MPAL:
            gAudioContext.unk_2960 = 16.546f;
            gAudioContext.refreshRate = 60;
            break;

        case OS_TV_NTSC:
        default:
            gAudioContext.unk_2960 = 16.713f;
            gAudioContext.refreshRate = 60;
            break;
    }

    Audio_InitMesgQueues();

    for (i = 0; i < 3; i++) {
        gAudioContext.aiBufLengths[i] = 0xA0;
    }

    gAudioContext.totalTaskCount = 0;
    gAudioContext.rspTaskIndex = 0;
    gAudioContext.curAiBufIndex = 0;
    gAudioContext.soundMode = 0;
    gAudioContext.curTask = NULL;
    gAudioContext.rspTask[0].task.t.data_size = 0;
    gAudioContext.rspTask[1].task.t.data_size = 0;
    osCreateMesgQueue(&gAudioContext.syncDmaQueue, &gAudioContext.syncDmaMesg, 1);
    osCreateMesgQueue(&gAudioContext.currAudioFrameDmaQueue, gAudioContext.currAudioFrameDmaMsgBuf,
                      ARRAY_COUNT(gAudioContext.currAudioFrameDmaMsgBuf));
    osCreateMesgQueue(&gAudioContext.externalLoadQueue, gAudioContext.externalLoadMsgBuf,
                      ARRAY_COUNT(gAudioContext.externalLoadMsgBuf));
    osCreateMesgQueue(&gAudioContext.preloadSampleQueue, gAudioContext.preloadSampleMsgBuf,
                      ARRAY_COUNT(gAudioContext.preloadSampleMsgBuf));
    gAudioContext.curAudioFrameDmaCount = 0;
    gAudioContext.sampleDmaCount = 0;
    gAudioContext.cartHandle = osCartRomInit();

    if (heap == NULL) {
        gAudioContext.audioHeap = gAudioHeap;
        gAudioContext.audioHeapSize = D_8014A6C4.heapSize;
    } else {
        void** hp = &heap;
        gAudioContext.audioHeap = *hp;
        gAudioContext.audioHeapSize = heapSize;
    }

    for (i = 0; i < (s32)gAudioContext.audioHeapSize / 8; i++) {
        ((u64*)gAudioContext.audioHeap)[i] = 0;
    }

    // Main Pool Split (split entirety of audio heap into initPool and sessionPool)
    AudioHeap_InitMainPools(D_8014A6C4.initPoolSize);

    // Initialize the audio interface buffers
    for (i = 0; i < 3; i++) {
        gAudioContext.aiBuffers[i] = AudioHeap_AllocZeroed(&gAudioContext.audioInitPool, AIBUF_LEN * sizeof(s16));
    }

    // Set audio tables pointers
    gAudioContext.sequenceTable = (AudioTable*)gSequenceTable;
    gAudioContext.soundFontTable = (AudioTable*)gSoundFontTable;
    gAudioContext.sampleBankTable = (AudioTable*)gSampleBankTable;
    gAudioContext.sequenceFontTable = gSequenceFontTable;

    gAudioContext.numSequences = gAudioContext.sequenceTable->numEntries;

    gAudioContext.audioResetSpecIdToLoad = 0;
    gAudioContext.resetStatus = 1; // Set reset to immediately initialize the audio heap

    AudioHeap_ResetStep();

    // Initialize audio tables
    AudioLoad_InitTable(gAudioContext.sequenceTable, _AudioseqSegmentRomStart, 0);
    AudioLoad_InitTable(gAudioContext.soundFontTable, _AudiobankSegmentRomStart, 0);
    AudioLoad_InitTable(gAudioContext.sampleBankTable, _AudiotableSegmentRomStart, 0);
    numFonts = gAudioContext.soundFontTable->numEntries;
    gAudioContext.soundFonts = AudioHeap_Alloc(&gAudioContext.audioInitPool, numFonts * sizeof(SoundFont));

    for (i = 0; i < numFonts; i++) {
        AudioLoad_InitSoundFontMeta(i);
    }

    ramAddr = AudioHeap_Alloc(&gAudioContext.audioInitPool, D_8014A6C4.permanentPoolSize);
    if (ramAddr == NULL) {
        // cast away const from D_8014A6C4
        *((u32*)&D_8014A6C4.permanentPoolSize) = 0;
    }

    AudioHeap_AllocPoolInit(&gAudioContext.permanentPool, ramAddr, D_8014A6C4.permanentPoolSize);
    gAudioContextInitalized = true;
    osSendMesg(gAudioContext.taskStartQueueP, (OSMesg)gAudioContext.totalTaskCount, OS_MESG_NOBLOCK);
}

void AudioLoad_InitSlowLoads(void) {
    gAudioContext.slowLoads[0].state = SLOW_LOAD_STATE_WAITING;
    gAudioContext.slowLoads[1].state = SLOW_LOAD_STATE_WAITING;
}

s32 AudioLoad_SlowLoadSample(s32 fontId, s32 instId, s8* status) {
    SoundFontSample* sample;
    AudioSlowLoad* slowLoad;

    sample = AudioLoad_GetFontSample(fontId, instId);
    if (sample == NULL) {
        *status = 0;
        return -1;
    }

    if (sample->medium == MEDIUM_RAM) {
        *status = 2;
        return 0;
    }

    slowLoad = &gAudioContext.slowLoads[gAudioContext.slowLoadPos];
    if (slowLoad->state == SLOW_LOAD_STATE_DONE) {
        slowLoad->state = SLOW_LOAD_STATE_WAITING;
    }

    slowLoad->sample = *sample;
    slowLoad->status = status;
    slowLoad->curRamAddr =
        AudioHeap_AllocSampleCache(sample->size, fontId, sample->sampleAddr, sample->medium, CACHE_TEMPORARY);

    if (slowLoad->curRamAddr == NULL) {
        if (sample->medium == MEDIUM_UNK || sample->codec == CODEC_S16_INMEMORY) {
            *status = 0;
            return -1;
        } else {
            *status = 3;
            return -1;
        }
    }

    slowLoad->state = SLOW_LOAD_STATE_START;
    slowLoad->bytesRemaining = ALIGN16(sample->size);
    slowLoad->ramAddr = slowLoad->curRamAddr;
    slowLoad->curDevAddr = sample->sampleAddr;
    slowLoad->medium = sample->medium;
    slowLoad->seqOrFontId = fontId;
    slowLoad->instId = instId;
    if (slowLoad->medium == MEDIUM_UNK) {
        slowLoad->unkMediumParam = gAudioContext.sampleBankTable->unkMediumParam;
    }

    gAudioContext.slowLoadPos ^= 1;
    return 0;
}

SoundFontSample* AudioLoad_GetFontSample(s32 fontId, s32 instId) {
    SoundFontSample* sample;

    if (instId < 0x80) {
        Instrument* instrument = Audio_GetInstrumentInner(fontId, instId);

        if (instrument == NULL) {
            return NULL;
        }
        sample = instrument->normalNotesSound.sample;
    } else if (instId < 0x100) {
        Drum* drum = Audio_GetDrum(fontId, instId - 0x80);

        if (drum == NULL) {
            return NULL;
        }
        sample = drum->sound.sample;
    } else {
        SoundFontSound* sound = Audio_GetSfx(fontId, instId - 0x100);

        if (sound == NULL) {
            return NULL;
        }
        sample = sound->sample;
    }
    return sample;
}

void AudioLoad_Unused2(void) {
}

void AudioLoad_FinishSlowLoad(AudioSlowLoad* slowLoad) {
    SoundFontSample* sample;

    if (slowLoad->sample.sampleAddr == NULL) {
        return;
    }

    sample = AudioLoad_GetFontSample(slowLoad->seqOrFontId, slowLoad->instId);
    if (sample == NULL) {
        return;
    }

    slowLoad->sample = *sample;
    sample->sampleAddr = slowLoad->ramAddr;
    sample->medium = MEDIUM_RAM;
}

void AudioLoad_ProcessSlowLoads(s32 resetStatus) {
    AudioSlowLoad* slowLoad;
    s32 i;

    for (i = 0; i < ARRAY_COUNT(gAudioContext.slowLoads); i++) {
        slowLoad = &gAudioContext.slowLoads[i];
        switch (gAudioContext.slowLoads[i].state) {
            case SLOW_LOAD_STATE_LOADING:
                if (slowLoad->medium != MEDIUM_UNK) {
                    osRecvMesg(&slowLoad->msgQueue, NULL, OS_MESG_BLOCK);
                }

                if (resetStatus != 0) {
                    slowLoad->state = SLOW_LOAD_STATE_DONE;
                    continue;
                }
<<<<<<< HEAD
                // fallthrough
            case SLOW_LOAD_STATE_START:
                slowLoad->state = SLOW_LOAD_STATE_LOADING;
=======
                FALLTHROUGH;
            case LOAD_STATUS_START:
                slowLoad->status = LOAD_STATUS_LOADING;
>>>>>>> 1738b19d
                if (slowLoad->bytesRemaining == 0) {
                    AudioLoad_FinishSlowLoad(slowLoad);
                    slowLoad->state = SLOW_LOAD_STATE_DONE;
                    *slowLoad->status = 1;
                } else if (slowLoad->bytesRemaining < 0x400) {
                    if (slowLoad->medium == MEDIUM_UNK) {
                        u32 size = slowLoad->bytesRemaining;

                        AudioLoad_DmaSlowCopyUnkMedium(slowLoad->curDevAddr, slowLoad->curRamAddr, size,
                                                       slowLoad->unkMediumParam);
                    } else {
                        AudioLoad_DmaSlowCopy(slowLoad, slowLoad->bytesRemaining);
                    }
                    slowLoad->bytesRemaining = 0;
                } else {
                    if (slowLoad->medium == MEDIUM_UNK) {
                        AudioLoad_DmaSlowCopyUnkMedium(slowLoad->curDevAddr, slowLoad->curRamAddr, 0x400,
                                                       slowLoad->unkMediumParam);
                    } else {
                        AudioLoad_DmaSlowCopy(slowLoad, 0x400);
                    }
                    slowLoad->bytesRemaining -= 0x400;
                    slowLoad->curRamAddr += 0x400;
                    slowLoad->curDevAddr += 0x400;
                }
                break;
        }
    }
}

void AudioLoad_DmaSlowCopy(AudioSlowLoad* slowLoad, s32 size) {
    Audio_InvalDCache(slowLoad->curRamAddr, size);
    osCreateMesgQueue(&slowLoad->msgQueue, &slowLoad->msg, 1);
    AudioLoad_Dma(&slowLoad->ioMesg, OS_MESG_PRI_NORMAL, OS_READ, slowLoad->curDevAddr, slowLoad->curRamAddr, size,
                  &slowLoad->msgQueue, slowLoad->medium, "SLOWCOPY");
}

void AudioLoad_DmaSlowCopyUnkMedium(s32 devAddr, u8* ramAddr, s32 size, s32 arg3) {
}

s32 AudioLoad_SlowLoadSeq(s32 seqId, u8* ramAddr, s8* status) {
    AudioSlowLoad* slowLoad;
    AudioTable* seqTable;
    u32 size;

    if (seqId >= gAudioContext.numSequences) {
        *status = 0;
        return -1;
    }

    seqId = AudioLoad_GetRealTableIndex(SEQUENCE_TABLE, seqId);
    seqTable = AudioLoad_GetLoadTable(SEQUENCE_TABLE);
    slowLoad = &gAudioContext.slowLoads[gAudioContext.slowLoadPos];
    if (slowLoad->state == SLOW_LOAD_STATE_DONE) {
        slowLoad->state = SLOW_LOAD_STATE_WAITING;
    }

    slowLoad->sample.sampleAddr = NULL;
    slowLoad->status = status;
    size = seqTable->entries[seqId].size;
    size = ALIGN16(size);
    slowLoad->curRamAddr = ramAddr;
    slowLoad->state = SLOW_LOAD_STATE_START;
    slowLoad->bytesRemaining = size;
    slowLoad->ramAddr = ramAddr;
    slowLoad->curDevAddr = seqTable->entries[seqId].romAddr;
    slowLoad->medium = seqTable->entries[seqId].medium;
    slowLoad->seqOrFontId = seqId;

    if (slowLoad->medium == MEDIUM_UNK) {
        slowLoad->unkMediumParam = seqTable->unkMediumParam;
    }

    gAudioContext.slowLoadPos ^= 1;
    return 0;
}

void AudioLoad_InitAsyncLoads(void) {
    s32 i;

    for (i = 0; i < ARRAY_COUNT(gAudioContext.asyncLoads); i++) {
        gAudioContext.asyncLoads[i].status = 0;
    }
}

AudioAsyncLoad* AudioLoad_StartAsyncLoadUnkMedium(s32 unkMediumParam, u32 devAddr, void* ramAddr, s32 size, s32 medium,
                                                  s32 nChunks, OSMesgQueue* retQueue, s32 retMsg) {
    AudioAsyncLoad* asyncLoad;

    asyncLoad = AudioLoad_StartAsyncLoad(devAddr, ramAddr, size, medium, nChunks, retQueue, retMsg);

    if (asyncLoad == NULL) {
        return NULL;
    }

    osSendMesg(&gAudioContext.asyncLoadUnkMediumQueue, (OSMesg)asyncLoad, OS_MESG_NOBLOCK);
    asyncLoad->unkMediumParam = unkMediumParam;
    return asyncLoad;
}

AudioAsyncLoad* AudioLoad_StartAsyncLoad(u32 devAddr, void* ramAddr, u32 size, s32 medium, s32 nChunks,
                                         OSMesgQueue* retQueue, s32 retMsg) {
    AudioAsyncLoad* asyncLoad;
    s32 i;

    for (i = 0; i < ARRAY_COUNT(gAudioContext.asyncLoads); i++) {
        if (gAudioContext.asyncLoads[i].status == 0) {
            asyncLoad = &gAudioContext.asyncLoads[i];
            break;
        }
    }

    // no more available async loads
    if (i == ARRAY_COUNT(gAudioContext.asyncLoads)) {
        return NULL;
    }

    asyncLoad->status = 1;
    asyncLoad->curDevAddr = devAddr;
    asyncLoad->ramAddr = ramAddr;
    asyncLoad->curRamAddr = ramAddr;
    asyncLoad->bytesRemaining = size;

    if (nChunks == 0) {
        asyncLoad->chunkSize = 0x1000;
    } else if (nChunks == 1) {
        asyncLoad->chunkSize = size;
    } else {
        asyncLoad->chunkSize = ALIGN256((s32)size / nChunks);
        if (asyncLoad->chunkSize < 0x100) {
            asyncLoad->chunkSize = 0x100;
        }
    }

    asyncLoad->retQueue = retQueue;
    asyncLoad->delay = 3;
    asyncLoad->medium = medium;
    asyncLoad->retMsg = retMsg;
    osCreateMesgQueue(&asyncLoad->msgQueue, &asyncLoad->msg, 1);
    return asyncLoad;
}

void AudioLoad_ProcessAsyncLoads(s32 resetStatus) {
    AudioAsyncLoad* asyncLoad;
    s32 i;

    if (gAudioContext.resetTimer == 1) {
        return;
    }

    if (gAudioContext.curUnkMediumLoad == NULL) {
        if (resetStatus != 0) {
            // Clear and ignore queue if resetting.
            do {
            } while (osRecvMesg(&gAudioContext.asyncLoadUnkMediumQueue, (OSMesg*)&asyncLoad, OS_MESG_NOBLOCK) != -1);
        } else if (osRecvMesg(&gAudioContext.asyncLoadUnkMediumQueue, (OSMesg*)&asyncLoad, OS_MESG_NOBLOCK) == -1) {
            gAudioContext.curUnkMediumLoad = NULL;
        } else {
            gAudioContext.curUnkMediumLoad = asyncLoad;
        }
    }

    if (gAudioContext.curUnkMediumLoad != NULL) {
        AudioLoad_ProcessAsyncLoadUnkMedium(gAudioContext.curUnkMediumLoad, resetStatus);
    }

    for (i = 0; i < ARRAY_COUNT(gAudioContext.asyncLoads); i++) {
        if (gAudioContext.asyncLoads[i].status == 1) {
            asyncLoad = &gAudioContext.asyncLoads[i];
            if (asyncLoad->medium != MEDIUM_UNK) {
                AudioLoad_ProcessAsyncLoad(asyncLoad, resetStatus);
            }
        }
    }
}

void AudioLoad_ProcessAsyncLoadUnkMedium(AudioAsyncLoad* asyncLoad, s32 resetStatus) {
}

void AudioLoad_FinishAsyncLoad(AudioAsyncLoad* asyncLoad) {
    u32 retMsg = asyncLoad->retMsg;
    u32 fontId;
    u32 pad;
    OSMesg doneMsg;
    u32 sampleBankId1;
    u32 sampleBankId2;
    RelocInfo relocInfo;

    if (1) {}
    switch (ASYNC_TBLTYPE(retMsg)) {
        case SEQUENCE_TABLE:
            AudioLoad_SetSeqLoadStatus(ASYNC_ID(retMsg), ASYNC_LOAD_STATUS(retMsg));
            break;

        case SAMPLE_TABLE:
            AudioLoad_SetSampleFontLoadStatusAndApplyCaches(ASYNC_ID(retMsg), ASYNC_LOAD_STATUS(retMsg));
            break;

        case FONT_TABLE:
            fontId = ASYNC_ID(retMsg);
            sampleBankId1 = gAudioContext.soundFonts[fontId].sampleBankId1;
            sampleBankId2 = gAudioContext.soundFonts[fontId].sampleBankId2;
            relocInfo.sampleBankId1 = sampleBankId1;
            relocInfo.sampleBankId2 = sampleBankId2;
            relocInfo.baseAddr1 =
                sampleBankId1 != 0xFF ? AudioLoad_GetSampleBank(sampleBankId1, &relocInfo.medium1) : 0;
            relocInfo.baseAddr2 =
                sampleBankId2 != 0xFF ? AudioLoad_GetSampleBank(sampleBankId2, &relocInfo.medium2) : 0;
            AudioLoad_SetFontLoadStatus(fontId, ASYNC_LOAD_STATUS(retMsg));
            AudioLoad_RelocateFontAndPreloadSamples(fontId, asyncLoad->ramAddr, &relocInfo, true);
            break;
    }

    doneMsg = asyncLoad->retMsg;
    if (1) {}
    asyncLoad->status = 0;
    osSendMesg(asyncLoad->retQueue, doneMsg, OS_MESG_NOBLOCK);
}

void AudioLoad_ProcessAsyncLoad(AudioAsyncLoad* asyncLoad, s32 resetStatus) {
    AudioTable* sampleBankTable = gAudioContext.sampleBankTable;

    if (asyncLoad->delay >= 2) {
        asyncLoad->delay--;
        return;
    }

    if (asyncLoad->delay == 1) {
        asyncLoad->delay = 0;
    } else if (resetStatus != 0) {
        // Await the previous DMA response synchronously, then return.
        osRecvMesg(&asyncLoad->msgQueue, NULL, OS_MESG_BLOCK);
        asyncLoad->status = 0;
        return;
    } else if (osRecvMesg(&asyncLoad->msgQueue, NULL, OS_MESG_NOBLOCK) == -1) {
        // If the previous DMA step isn't done, return.
        return;
    }

    if (asyncLoad->bytesRemaining == 0) {
        AudioLoad_FinishAsyncLoad(asyncLoad);
        return;
    }

    if (asyncLoad->bytesRemaining < asyncLoad->chunkSize) {
        if (asyncLoad->medium == MEDIUM_UNK) {
            AudioLoad_AsyncDmaUnkMedium(asyncLoad->curDevAddr, asyncLoad->curRamAddr, asyncLoad->bytesRemaining,
                                        sampleBankTable->unkMediumParam);
        } else {
            AudioLoad_AsyncDma(asyncLoad, asyncLoad->bytesRemaining);
        }
        asyncLoad->bytesRemaining = 0;
        return;
    }

    if (asyncLoad->medium == MEDIUM_UNK) {
        AudioLoad_AsyncDmaUnkMedium(asyncLoad->curDevAddr, asyncLoad->curRamAddr, asyncLoad->chunkSize,
                                    sampleBankTable->unkMediumParam);
    } else {
        AudioLoad_AsyncDma(asyncLoad, asyncLoad->chunkSize);
    }

    asyncLoad->bytesRemaining -= asyncLoad->chunkSize;
    asyncLoad->curDevAddr += asyncLoad->chunkSize;
    asyncLoad->curRamAddr += asyncLoad->chunkSize;
}

void AudioLoad_AsyncDma(AudioAsyncLoad* asyncLoad, u32 size) {
    size = ALIGN16(size);
    Audio_InvalDCache(asyncLoad->curRamAddr, size);
    osCreateMesgQueue(&asyncLoad->msgQueue, &asyncLoad->msg, 1);
    AudioLoad_Dma(&asyncLoad->ioMesg, OS_MESG_PRI_NORMAL, OS_READ, asyncLoad->curDevAddr, asyncLoad->curRamAddr, size,
                  &asyncLoad->msgQueue, asyncLoad->medium, "BGCOPY");
}

void AudioLoad_AsyncDmaUnkMedium(u32 devAddr, void* ramAddr, u32 size, s16 arg3) {
}

#define RELOC(v, base) (reloc = (void*)((u32)(v) + (u32)(base)))

void AudioLoad_RelocateSample(SoundFontSound* sound, SoundFontData* mem, RelocInfo* relocInfo) {
    SoundFontSample* sample;
    void* reloc;

    if ((u32)sound->sample <= 0x80000000) {
        sample = sound->sample = RELOC(sound->sample, mem);
        if (sample->size != 0 && sample->unk_bit25 != 1) {
            sample->loop = RELOC(sample->loop, mem);
            sample->book = RELOC(sample->book, mem);

            // Resolve the sample medium 2-bit bitfield into a real value based on relocInfo.
            switch (sample->medium) {
                case 0:
                    sample->sampleAddr = RELOC(sample->sampleAddr, relocInfo->baseAddr1);
                    sample->medium = relocInfo->medium1;
                    break;
                case 1:
                    sample->sampleAddr = RELOC(sample->sampleAddr, relocInfo->baseAddr2);
                    sample->medium = relocInfo->medium2;
                    break;
                case 2:
                case 3:
                    // Invalid? This leaves sample->medium as MEDIUM_CART and MEDIUM_DISK_DRIVE
                    // respectively, and the sampleAddr unrelocated.
                    break;
            }

            sample->unk_bit25 = 1;
            if (sample->unk_bit26 && (sample->medium != MEDIUM_RAM)) {
                gAudioContext.usedSamples[gAudioContext.numUsedSamples++] = sample;
            }
        }
    }
}

#undef RELOC

void AudioLoad_RelocateFontAndPreloadSamples(s32 fontId, SoundFontData* mem, RelocInfo* relocInfo, s32 async) {
    AudioPreloadReq* preload;
    AudioPreloadReq* topPreload;
    SoundFontSample* sample;
    s32 size;
    s32 nChunks;
    u8* sampleRamAddr;
    s32 preloadInProgress;
    s32 i;

    preloadInProgress = false;
    if (gAudioContext.preloadSampleStackTop != 0) {
        preloadInProgress = true;
    } else {
        D_8016B780 = 0;
    }

    gAudioContext.numUsedSamples = 0;
    AudioLoad_RelocateFont(fontId, mem, relocInfo);

    size = 0;
    for (i = 0; i < gAudioContext.numUsedSamples; i++) {
        size += ALIGN16(gAudioContext.usedSamples[i]->size);
    }
    if (size && size) {}

    for (i = 0; i < gAudioContext.numUsedSamples; i++) {
        if (gAudioContext.preloadSampleStackTop == 120) {
            break;
        }

        sample = gAudioContext.usedSamples[i];
        sampleRamAddr = NULL;
        switch (async) {
            case false:
                if (sample->medium == relocInfo->medium1) {
                    sampleRamAddr = AudioHeap_AllocSampleCache(sample->size, relocInfo->sampleBankId1,
                                                               sample->sampleAddr, sample->medium, CACHE_PERSISTENT);
                } else if (sample->medium == relocInfo->medium2) {
                    sampleRamAddr = AudioHeap_AllocSampleCache(sample->size, relocInfo->sampleBankId2,
                                                               sample->sampleAddr, sample->medium, CACHE_PERSISTENT);
                } else if (sample->medium == MEDIUM_DISK_DRIVE) {
                    sampleRamAddr = AudioHeap_AllocSampleCache(sample->size, 0xFE, sample->sampleAddr, sample->medium,
                                                               CACHE_PERSISTENT);
                }
                break;

            case true:
                if (sample->medium == relocInfo->medium1) {
                    sampleRamAddr = AudioHeap_AllocSampleCache(sample->size, relocInfo->sampleBankId1,
                                                               sample->sampleAddr, sample->medium, CACHE_TEMPORARY);
                } else if (sample->medium == relocInfo->medium2) {
                    sampleRamAddr = AudioHeap_AllocSampleCache(sample->size, relocInfo->sampleBankId2,
                                                               sample->sampleAddr, sample->medium, CACHE_TEMPORARY);
                } else if (sample->medium == MEDIUM_DISK_DRIVE) {
                    sampleRamAddr = AudioHeap_AllocSampleCache(sample->size, 0xFE, sample->sampleAddr, sample->medium,
                                                               CACHE_TEMPORARY);
                }
                break;
        }
        if (sampleRamAddr == NULL) {
            continue;
        }

        switch (async) {
            case false:
                if (sample->medium == MEDIUM_UNK) {
                    AudioLoad_SyncDmaUnkMedium((u32)sample->sampleAddr, sampleRamAddr, sample->size,
                                               gAudioContext.sampleBankTable->unkMediumParam);
                    sample->sampleAddr = sampleRamAddr;
                    sample->medium = MEDIUM_RAM;
                } else {
                    AudioLoad_SyncDma((u32)sample->sampleAddr, sampleRamAddr, sample->size, sample->medium);
                    sample->sampleAddr = sampleRamAddr;
                    sample->medium = MEDIUM_RAM;
                }
                if (sample->medium == MEDIUM_DISK_DRIVE) {}
                break;

            case true:
                preload = &gAudioContext.preloadSampleStack[gAudioContext.preloadSampleStackTop];
                preload->sample = sample;
                preload->ramAddr = sampleRamAddr;
                preload->encodedInfo = (gAudioContext.preloadSampleStackTop << 24) | 0xFFFFFF;
                preload->isFree = false;
                preload->endAndMediumKey = (u32)sample->sampleAddr + sample->size + sample->medium;
                gAudioContext.preloadSampleStackTop++;
                break;
        }
    }
    gAudioContext.numUsedSamples = 0;

    if (gAudioContext.preloadSampleStackTop != 0 && !preloadInProgress) {
        topPreload = &gAudioContext.preloadSampleStack[gAudioContext.preloadSampleStackTop - 1];
        sample = topPreload->sample;
        nChunks = (sample->size >> 12) + 1;
        AudioLoad_StartAsyncLoad((u32)sample->sampleAddr, topPreload->ramAddr, sample->size, sample->medium, nChunks,
                                 &gAudioContext.preloadSampleQueue, topPreload->encodedInfo);
    }
}

s32 AudioLoad_ProcessSamplePreloads(s32 resetStatus) {
    SoundFontSample* sample;
    AudioPreloadReq* preload;
    u32 preloadIndex;
    u32 key;
    u32 nChunks;
    s32 pad;

    if (gAudioContext.preloadSampleStackTop > 0) {
        if (resetStatus != 0) {
            // Clear result queue and preload stack and return.
            osRecvMesg(&gAudioContext.preloadSampleQueue, (OSMesg*)&preloadIndex, OS_MESG_NOBLOCK);
            gAudioContext.preloadSampleStackTop = 0;
            return false;
        }
        if (osRecvMesg(&gAudioContext.preloadSampleQueue, (OSMesg*)&preloadIndex, OS_MESG_NOBLOCK) == -1) {
            // Previous preload is not done yet.
            return false;
        }

        preloadIndex >>= 24;
        preload = &gAudioContext.preloadSampleStack[preloadIndex];

        if (preload->isFree == false) {
            sample = preload->sample;
            key = (u32)sample->sampleAddr + sample->size + sample->medium;
            if (key == preload->endAndMediumKey) {
                // Change storage for sample to the preloaded version.
                sample->sampleAddr = preload->ramAddr;
                sample->medium = MEDIUM_RAM;
            }
            preload->isFree = true;
        }

        // Pop requests with isFree = true off the stack, as far as possible,
        // and dispatch the next DMA.
        for (;;) {
            if (gAudioContext.preloadSampleStackTop <= 0) {
                break;
            }
            preload = &gAudioContext.preloadSampleStack[gAudioContext.preloadSampleStackTop - 1];
            if (preload->isFree == true) {
                gAudioContext.preloadSampleStackTop--;
                continue;
            }

            sample = preload->sample;
            nChunks = (sample->size >> 12) + 1;
            key = (u32)sample->sampleAddr + sample->size + sample->medium;
            if (key != preload->endAndMediumKey) {
                preload->isFree = true;
                gAudioContext.preloadSampleStackTop--;
            } else {
                AudioLoad_StartAsyncLoad((u32)sample->sampleAddr, preload->ramAddr, sample->size, sample->medium,
                                         nChunks, &gAudioContext.preloadSampleQueue, preload->encodedInfo);
                break;
            }
        }
    }
    return true;
}

s32 AudioLoad_AddToSampleSet(SoundFontSample* sample, s32 numSamples, SoundFontSample** sampleSet) {
    s32 i;

    for (i = 0; i < numSamples; i++) {
        if (sample->sampleAddr == sampleSet[i]->sampleAddr) {
            break;
        }
    }

    if (i == numSamples) {
        sampleSet[numSamples] = sample;
        numSamples++;
    }

    return numSamples;
}

s32 AudioLoad_GetSamplesForFont(s32 fontId, SoundFontSample** sampleSet) {
    s32 i;
    s32 numSamples = 0;
    s32 numDrums = gAudioContext.soundFonts[fontId].numDrums;
    s32 numInstruments = gAudioContext.soundFonts[fontId].numInstruments;

    for (i = 0; i < numDrums; i++) {
        Drum* drum = Audio_GetDrum(fontId, i);

        if (1) {}
        if (drum != NULL) {
            numSamples = AudioLoad_AddToSampleSet(drum->sound.sample, numSamples, sampleSet);
        }
    }

    for (i = 0; i < numInstruments; i++) {
        Instrument* instrument = Audio_GetInstrumentInner(fontId, i);

        if (instrument != NULL) {
            if (instrument->normalRangeLo != 0) {
                numSamples = AudioLoad_AddToSampleSet(instrument->lowNotesSound.sample, numSamples, sampleSet);
            }
            if (instrument->normalRangeHi != 0x7F) {
                numSamples = AudioLoad_AddToSampleSet(instrument->highNotesSound.sample, numSamples, sampleSet);
            }
            numSamples = AudioLoad_AddToSampleSet(instrument->normalNotesSound.sample, numSamples, sampleSet);
        }
    }

    // Should really also process sfx, but this method is never called.
    return numSamples;
}

void AudioLoad_AddUsedSample(SoundFontSound* sound) {
    SoundFontSample* sample = sound->sample;

    if ((sample->size != 0) && (sample->unk_bit26) && (sample->medium != MEDIUM_RAM)) {
        gAudioContext.usedSamples[gAudioContext.numUsedSamples++] = sample;
    }
}

void AudioLoad_PreloadSamplesForFont(s32 fontId, s32 async, RelocInfo* relocInfo) {
    s32 numDrums;
    s32 numInstruments;
    s32 numSfx;
    Drum* drum;
    Instrument* instrument;
    SoundFontSound* sound;
    AudioPreloadReq* preload;
    AudioPreloadReq* topPreload;
    u8* addr;
    s32 size;
    s32 i;
    SoundFontSample* sample;
    s32 preloadInProgress;
    s32 nChunks;

    preloadInProgress = false;
    if (gAudioContext.preloadSampleStackTop != 0) {
        preloadInProgress = true;
    }

    gAudioContext.numUsedSamples = 0;

    numDrums = gAudioContext.soundFonts[fontId].numDrums;
    numInstruments = gAudioContext.soundFonts[fontId].numInstruments;
    numSfx = gAudioContext.soundFonts[fontId].numSfx;

    for (i = 0; i < numInstruments; i++) {
        instrument = Audio_GetInstrumentInner(fontId, i);
        if (instrument != NULL) {
            if (instrument->normalRangeLo != 0) {
                AudioLoad_AddUsedSample(&instrument->lowNotesSound);
            }
            if (instrument->normalRangeHi != 0x7F) {
                AudioLoad_AddUsedSample(&instrument->highNotesSound);
            }
            AudioLoad_AddUsedSample(&instrument->normalNotesSound);
        }
    }

    for (i = 0; i < numDrums; i++) {
        drum = Audio_GetDrum(fontId, i);
        if (drum != NULL) {
            AudioLoad_AddUsedSample(&drum->sound);
        }
    }

    for (i = 0; i < numSfx; i++) {
        sound = Audio_GetSfx(fontId, i);
        if (sound != NULL) {
            AudioLoad_AddUsedSample(sound);
        }
    }

    if (gAudioContext.numUsedSamples == 0) {
        return;
    }

    size = 0;
    for (i = 0; i < gAudioContext.numUsedSamples; i++) {
        size += ALIGN16(gAudioContext.usedSamples[i]->size);
    }
    if (size) {}

    for (i = 0; i < gAudioContext.numUsedSamples; i++) {
        if (gAudioContext.preloadSampleStackTop == 120) {
            break;
        }

        sample = gAudioContext.usedSamples[i];
        if (sample->medium == MEDIUM_RAM) {
            continue;
        }

        switch (async) {
            case false:
                if (sample->medium == relocInfo->medium1) {
                    addr = AudioHeap_AllocSampleCache(sample->size, relocInfo->sampleBankId1, sample->sampleAddr,
                                                      sample->medium, CACHE_PERSISTENT);
                } else if (sample->medium == relocInfo->medium2) {
                    addr = AudioHeap_AllocSampleCache(sample->size, relocInfo->sampleBankId2, sample->sampleAddr,
                                                      sample->medium, CACHE_PERSISTENT);
                }
                break;

            case true:
                if (sample->medium == relocInfo->medium1) {
                    addr = AudioHeap_AllocSampleCache(sample->size, relocInfo->sampleBankId1, sample->sampleAddr,
                                                      sample->medium, CACHE_TEMPORARY);
                } else if (sample->medium == relocInfo->medium2) {
                    addr = AudioHeap_AllocSampleCache(sample->size, relocInfo->sampleBankId2, sample->sampleAddr,
                                                      sample->medium, CACHE_TEMPORARY);
                }
                break;
        }
        if (addr == NULL) {
            continue;
        }

        switch (async) {
            case false:
                if (sample->medium == MEDIUM_UNK) {
                    AudioLoad_SyncDmaUnkMedium((u32)sample->sampleAddr, addr, sample->size,
                                               gAudioContext.sampleBankTable->unkMediumParam);
                    sample->sampleAddr = addr;
                    sample->medium = MEDIUM_RAM;
                } else {
                    AudioLoad_SyncDma((u32)sample->sampleAddr, addr, sample->size, sample->medium);
                    sample->sampleAddr = addr;
                    sample->medium = MEDIUM_RAM;
                }
                break;

            case true:
                preload = &gAudioContext.preloadSampleStack[gAudioContext.preloadSampleStackTop];
                preload->sample = sample;
                preload->ramAddr = addr;
                preload->encodedInfo = (gAudioContext.preloadSampleStackTop << 24) | 0xFFFFFF;
                preload->isFree = false;
                preload->endAndMediumKey = (u32)sample->sampleAddr + sample->size + sample->medium;
                gAudioContext.preloadSampleStackTop++;
                break;
        }
    }
    gAudioContext.numUsedSamples = 0;

    if (gAudioContext.preloadSampleStackTop != 0 && !preloadInProgress) {
        topPreload = &gAudioContext.preloadSampleStack[gAudioContext.preloadSampleStackTop - 1];
        sample = topPreload->sample;
        nChunks = (sample->size >> 12) + 1;
        AudioLoad_StartAsyncLoad((u32)sample->sampleAddr, topPreload->ramAddr, sample->size, sample->medium, nChunks,
                                 &gAudioContext.preloadSampleQueue, topPreload->encodedInfo);
    }
}

void AudioLoad_LoadPermanentSamples(void) {
    s32 pad;
    u32 fontId;
    AudioTable* sampleBankTable;
    s32 pad2;
    s32 i;

    sampleBankTable = AudioLoad_GetLoadTable(SAMPLE_TABLE);
    for (i = 0; i < gAudioContext.permanentPool.numEntries; i++) {
        RelocInfo relocInfo;

        if (gAudioContext.permanentCache[i].tableType == FONT_TABLE) {
            fontId = AudioLoad_GetRealTableIndex(FONT_TABLE, gAudioContext.permanentCache[i].id);
            relocInfo.sampleBankId1 = gAudioContext.soundFonts[fontId].sampleBankId1;
            relocInfo.sampleBankId2 = gAudioContext.soundFonts[fontId].sampleBankId2;

            if (relocInfo.sampleBankId1 != 0xFF) {
                relocInfo.sampleBankId1 = AudioLoad_GetRealTableIndex(SAMPLE_TABLE, relocInfo.sampleBankId1);
                relocInfo.medium1 = sampleBankTable->entries[relocInfo.sampleBankId1].medium;
            }

            if (relocInfo.sampleBankId2 != 0xFF) {
                relocInfo.sampleBankId2 = AudioLoad_GetRealTableIndex(SAMPLE_TABLE, relocInfo.sampleBankId2);
                relocInfo.medium2 = sampleBankTable->entries[relocInfo.sampleBankId2].medium;
            }
            AudioLoad_PreloadSamplesForFont(fontId, false, &relocInfo);
        }
    }
}

void AudioLoad_Unused3(void) {
}

void AudioLoad_Unused4(void) {
}

void AudioLoad_Unused5(void) {
}

void AudioLoad_ScriptLoad(s32 tableType, s32 id, s8* status) {
    static u32 sLoadIndex = 0;

    sScriptLoadDonePointers[sLoadIndex] = status;
    AudioLoad_AsyncLoad(tableType, id, 0, sLoadIndex, &sScriptLoadQueue);
    sLoadIndex++;
    if (sLoadIndex == 0x10) {
        sLoadIndex = 0;
    }
}

void AudioLoad_ProcessScriptLoads(void) {
    u32 temp;
    u32 sp20;
    s8* status;

    if (osRecvMesg(&sScriptLoadQueue, (OSMesg*)&sp20, OS_MESG_NOBLOCK) != -1) {
        temp = sp20 >> 24;
        status = sScriptLoadDonePointers[temp];
        if (status != NULL) {
            *status = 0;
        }
    }
}

void AudioLoad_InitScriptLoads(void) {
    osCreateMesgQueue(&sScriptLoadQueue, sScriptLoadMsgBuf, ARRAY_COUNT(sScriptLoadMsgBuf));
}<|MERGE_RESOLUTION|>--- conflicted
+++ resolved
@@ -1308,15 +1308,9 @@
                     slowLoad->state = SLOW_LOAD_STATE_DONE;
                     continue;
                 }
-<<<<<<< HEAD
-                // fallthrough
+                FALLTHROUGH;
             case SLOW_LOAD_STATE_START:
                 slowLoad->state = SLOW_LOAD_STATE_LOADING;
-=======
-                FALLTHROUGH;
-            case LOAD_STATUS_START:
-                slowLoad->status = LOAD_STATUS_LOADING;
->>>>>>> 1738b19d
                 if (slowLoad->bytesRemaining == 0) {
                     AudioLoad_FinishSlowLoad(slowLoad);
                     slowLoad->state = SLOW_LOAD_STATE_DONE;
