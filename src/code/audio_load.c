#include "ultra64.h"
#include "global.h"

#define MK_ASYNC_MSG(retData, tableType, id, loadStatus) \
    (((retData) << 24) | ((tableType) << 16) | ((id) << 8) | (loadStatus))
#define ASYNC_TBLTYPE(v) ((u8)(v >> 16))
#define ASYNC_ID(v) ((u8)(v >> 8))
#define ASYNC_LOAD_STATUS(v) ((u8)(v >> 0))

typedef enum {
    /* 0 */ SLOW_LOAD_STATE_WAITING,
    /* 1 */ SLOW_LOAD_STATE_START,
    /* 2 */ SLOW_LOAD_STATE_LOADING,
    /* 3 */ SLOW_LOAD_STATE_DONE
} SlowLoadState;

typedef struct {
    /* 0x00 */ s32 sampleBankId1;
    /* 0x04 */ s32 sampleBankId2;
    /* 0x08 */ s32 baseAddr1;
    /* 0x0C */ s32 baseAddr2;
    /* 0x10 */ u32 medium1;
    /* 0x14 */ u32 medium2;
} SampleBankRelocInfo; // size = 0x18

// opaque type for soundfont data loaded into ram (should maybe get rid of this?)
typedef void SoundFontData;

/* forward declarations */
s32 AudioLoad_SyncInitSeqPlayerInternal(s32 playerIdx, s32 seqId, s32 arg2);
SoundFontData* AudioLoad_SyncLoadFont(u32 fontId);
Sample* AudioLoad_GetFontSample(s32 fontId, s32 instId);
void AudioLoad_ProcessAsyncLoads(s32 resetStatus);
void AudioLoad_ProcessAsyncLoadUnkMedium(AudioAsyncLoad* asyncLoad, s32 resetStatus);
void AudioLoad_ProcessAsyncLoad(AudioAsyncLoad* asyncLoad, s32 resetStatus);
void AudioLoad_RelocateFontAndPreloadSamples(s32 fontId, SoundFontData* fontData, SampleBankRelocInfo* sampleBankReloc,
                                             s32 isAsync);
void AudioLoad_RelocateSample(TunedSample* tunedSample, SoundFontData* fontData, SampleBankRelocInfo* sampleBankReloc);
void AudioLoad_DiscardFont(s32 fontId);
u32 AudioLoad_TrySyncLoadSampleBank(u32 sampleBankId, u32* outMedium, s32 noLoad);
void* AudioLoad_SyncLoad(u32 tableType, u32 id, s32* didAllocate);
u32 AudioLoad_GetRealTableIndex(s32 tableType, u32 id);
void* AudioLoad_SearchCaches(s32 tableType, s32 id);
AudioTable* AudioLoad_GetLoadTable(s32 tableType);
void AudioLoad_SyncDma(u32 devAddr, u8* ramAddr, u32 size, s32 medium);
void AudioLoad_SyncDmaUnkMedium(u32 devAddr, u8* addr, u32 size, s32 unkMediumParam);
s32 AudioLoad_Dma(OSIoMesg* mesg, u32 priority, s32 direction, u32 devAddr, void* ramAddr, u32 size,
                  OSMesgQueue* reqQueue, s32 medium, const char* dmaFuncType);
void* AudioLoad_AsyncLoadInner(s32 tableType, s32 id, s32 nChunks, s32 retData, OSMesgQueue* retQueue);
AudioAsyncLoad* AudioLoad_StartAsyncLoadUnkMedium(s32 unkMediumParam, u32 devAddr, void* ramAddr, s32 size, s32 medium,
                                                  s32 nChunks, OSMesgQueue* retQueue, s32 retMsg);
AudioAsyncLoad* AudioLoad_StartAsyncLoad(u32 devAddr, void* ramAddr, u32 size, s32 medium, s32 nChunks,
                                         OSMesgQueue* retQueue, s32 retMsg);
void AudioLoad_AsyncDma(AudioAsyncLoad* asyncLoad, u32 size);
void AudioLoad_AsyncDmaUnkMedium(u32 devAddr, void* ramAddr, u32 size, s16 arg3);
u8* AudioLoad_SyncLoadSeq(s32 seqId);
s32 AudioLoad_ProcessSamplePreloads(s32 resetStatus);
void AudioLoad_DmaSlowCopy(AudioSlowLoad* slowLoad, s32 size);
void AudioLoad_ProcessSlowLoads(s32 resetStatus);
void AudioLoad_DmaSlowCopyUnkMedium(s32 devAddr, u8* ramAddr, s32 size, s32 arg3);

OSMesgQueue sScriptLoadQueue;
OSMesg sScriptLoadMsgBuf[16];
s8* sScriptLoadDonePointers[0x10];
s32 sAudioLoadPad1[2]; // file padding

s32 D_8016B780;
s32 sAudioLoadPad2[4]; // double file padding?

DmaHandler sDmaHandler = osEPiStartDma;
void* sUnusedHandler = NULL;

s32 gAudioContextInitialized = false;

void AudioLoad_DecreaseSampleDmaTtls(void) {
    u32 i;

    for (i = 0; i < gAudioCtx.sampleDmaListSize1; i++) {
        SampleDma* dma = &gAudioCtx.sampleDmas[i];

        if (dma->ttl != 0) {
            dma->ttl--;
            if (dma->ttl == 0) {
                dma->reuseIndex = gAudioCtx.sampleDmaReuseQueue1WrPos;
                gAudioCtx.sampleDmaReuseQueue1[gAudioCtx.sampleDmaReuseQueue1WrPos] = i;
                gAudioCtx.sampleDmaReuseQueue1WrPos++;
            }
        }
    }

    for (i = gAudioCtx.sampleDmaListSize1; i < gAudioCtx.sampleDmaCount; i++) {
        SampleDma* dma = &gAudioCtx.sampleDmas[i];

        if (dma->ttl != 0) {
            dma->ttl--;
            if (dma->ttl == 0) {
                dma->reuseIndex = gAudioCtx.sampleDmaReuseQueue2WrPos;
                gAudioCtx.sampleDmaReuseQueue2[gAudioCtx.sampleDmaReuseQueue2WrPos] = i;
                gAudioCtx.sampleDmaReuseQueue2WrPos++;
            }
        }
    }

    gAudioCtx.unused2628 = 0;
}

void* AudioLoad_DmaSampleData(u32 devAddr, u32 size, s32 arg2, u8* dmaIndexRef, s32 medium) {
    s32 pad1;
    SampleDma* dma;
    s32 hasDma = false;
    u32 dmaDevAddr;
    u32 pad2;
    u32 dmaIndex;
    u32 transfer;
    s32 bufferPos;
    u32 i;

    if (arg2 != 0 || *dmaIndexRef >= gAudioCtx.sampleDmaListSize1) {
        for (i = gAudioCtx.sampleDmaListSize1; i < gAudioCtx.sampleDmaCount; i++) {
            dma = &gAudioCtx.sampleDmas[i];
            bufferPos = devAddr - dma->devAddr;
            if (0 <= bufferPos && (u32)bufferPos <= dma->size - size) {
                // We already have a DMA request for this memory range.
                if (dma->ttl == 0 && gAudioCtx.sampleDmaReuseQueue2RdPos != gAudioCtx.sampleDmaReuseQueue2WrPos) {
                    // Move the DMA out of the reuse queue, by swapping it with the
                    // read pos, and then incrementing the read pos.
                    if (dma->reuseIndex != gAudioCtx.sampleDmaReuseQueue2RdPos) {
                        gAudioCtx.sampleDmaReuseQueue2[dma->reuseIndex] =
                            gAudioCtx.sampleDmaReuseQueue2[gAudioCtx.sampleDmaReuseQueue2RdPos];
                        gAudioCtx.sampleDmas[gAudioCtx.sampleDmaReuseQueue2[gAudioCtx.sampleDmaReuseQueue2RdPos]]
                            .reuseIndex = dma->reuseIndex;
                    }
                    gAudioCtx.sampleDmaReuseQueue2RdPos++;
                }
                dma->ttl = 32;
                *dmaIndexRef = (u8)i;
                return &dma->ramAddr[devAddr - dma->devAddr];
            }
        }

        if (arg2 == 0) {
            goto search_short_lived;
        }

        if (gAudioCtx.sampleDmaReuseQueue2RdPos != gAudioCtx.sampleDmaReuseQueue2WrPos && arg2 != 0) {
            // Allocate a DMA from reuse queue 2, unless full.
            dmaIndex = gAudioCtx.sampleDmaReuseQueue2[gAudioCtx.sampleDmaReuseQueue2RdPos];
            gAudioCtx.sampleDmaReuseQueue2RdPos++;
            dma = gAudioCtx.sampleDmas + dmaIndex;
            hasDma = true;
        }
    } else {
    search_short_lived:
        dma = gAudioCtx.sampleDmas + *dmaIndexRef;
        i = 0;
    again:
        bufferPos = devAddr - dma->devAddr;
        if (0 <= bufferPos && (u32)bufferPos <= dma->size - size) {
            // We already have DMA for this memory range.
            if (dma->ttl == 0) {
                // Move the DMA out of the reuse queue, by swapping it with the
                // read pos, and then incrementing the read pos.
                if (dma->reuseIndex != gAudioCtx.sampleDmaReuseQueue1RdPos) {
                    gAudioCtx.sampleDmaReuseQueue1[dma->reuseIndex] =
                        gAudioCtx.sampleDmaReuseQueue1[gAudioCtx.sampleDmaReuseQueue1RdPos];
                    gAudioCtx.sampleDmas[gAudioCtx.sampleDmaReuseQueue1[gAudioCtx.sampleDmaReuseQueue1RdPos]]
                        .reuseIndex = dma->reuseIndex;
                }
                gAudioCtx.sampleDmaReuseQueue1RdPos++;
            }
            dma->ttl = 2;
            return dma->ramAddr + (devAddr - dma->devAddr);
        }
        dma = gAudioCtx.sampleDmas + i++;
        if (i <= gAudioCtx.sampleDmaListSize1) {
            goto again;
        }
    }

    if (!hasDma) {
        if (gAudioCtx.sampleDmaReuseQueue1RdPos == gAudioCtx.sampleDmaReuseQueue1WrPos) {
            return NULL;
        }
        // Allocate a DMA from reuse queue 1.
        dmaIndex = gAudioCtx.sampleDmaReuseQueue1[gAudioCtx.sampleDmaReuseQueue1RdPos++];
        dma = gAudioCtx.sampleDmas + dmaIndex;
        hasDma = true;
    }

    transfer = dma->size;
    dmaDevAddr = devAddr & ~0xF;
    dma->ttl = 3;
    dma->devAddr = dmaDevAddr;
    dma->sizeUnused = transfer;
    AudioLoad_Dma(&gAudioCtx.currAudioFrameDmaIoMsgBuf[gAudioCtx.curAudioFrameDmaCount++], OS_MESG_PRI_NORMAL, OS_READ,
                  dmaDevAddr, dma->ramAddr, transfer, &gAudioCtx.currAudioFrameDmaQueue, medium, "SUPERDMA");
    *dmaIndexRef = dmaIndex;
    return (devAddr - dmaDevAddr) + dma->ramAddr;
}

void AudioLoad_InitSampleDmaBuffers(s32 numNotes) {
    SampleDma* dma;
    s32 i;
    s32 t2;
    s32 j;

    gAudioCtx.sampleDmaBufSize = gAudioCtx.sampleDmaBufSize1;
    gAudioCtx.sampleDmas = AudioHeap_Alloc(&gAudioCtx.miscPool, 4 * gAudioCtx.numNotes * sizeof(SampleDma) *
                                                                    gAudioCtx.audioBufferParameters.specUnk4);
    t2 = 3 * gAudioCtx.numNotes * gAudioCtx.audioBufferParameters.specUnk4;
    for (i = 0; i < t2; i++) {
        dma = &gAudioCtx.sampleDmas[gAudioCtx.sampleDmaCount];
        dma->ramAddr = AudioHeap_AllocAttemptExternal(&gAudioCtx.miscPool, gAudioCtx.sampleDmaBufSize);
        if (dma->ramAddr == NULL) {
            break;
        } else {
            AudioHeap_WritebackDCache(dma->ramAddr, gAudioCtx.sampleDmaBufSize);
            dma->size = gAudioCtx.sampleDmaBufSize;
            dma->devAddr = 0;
            dma->sizeUnused = 0;
            dma->unused = 0;
            dma->ttl = 0;
            gAudioCtx.sampleDmaCount++;
        }
    }

    for (i = 0; (u32)i < gAudioCtx.sampleDmaCount; i++) {
        gAudioCtx.sampleDmaReuseQueue1[i] = i;
        gAudioCtx.sampleDmas[i].reuseIndex = i;
    }

    for (i = gAudioCtx.sampleDmaCount; i < 0x100; i++) {
        gAudioCtx.sampleDmaReuseQueue1[i] = 0;
    }

    gAudioCtx.sampleDmaReuseQueue1RdPos = 0;
    gAudioCtx.sampleDmaReuseQueue1WrPos = gAudioCtx.sampleDmaCount;
    gAudioCtx.sampleDmaListSize1 = gAudioCtx.sampleDmaCount;
    gAudioCtx.sampleDmaBufSize = gAudioCtx.sampleDmaBufSize2;

    for (j = 0; j < gAudioCtx.numNotes; j++) {
        dma = &gAudioCtx.sampleDmas[gAudioCtx.sampleDmaCount];
        dma->ramAddr = AudioHeap_AllocAttemptExternal(&gAudioCtx.miscPool, gAudioCtx.sampleDmaBufSize);
        if (dma->ramAddr == NULL) {
            break;
        } else {
            AudioHeap_WritebackDCache(dma->ramAddr, gAudioCtx.sampleDmaBufSize);
            dma->size = gAudioCtx.sampleDmaBufSize;
            dma->devAddr = 0U;
            dma->sizeUnused = 0;
            dma->unused = 0;
            dma->ttl = 0;
            gAudioCtx.sampleDmaCount++;
        }
    }

    for (i = gAudioCtx.sampleDmaListSize1; (u32)i < gAudioCtx.sampleDmaCount; i++) {
        gAudioCtx.sampleDmaReuseQueue2[i - gAudioCtx.sampleDmaListSize1] = i;
        gAudioCtx.sampleDmas[i].reuseIndex = i - gAudioCtx.sampleDmaListSize1;
    }

    for (i = gAudioCtx.sampleDmaCount; i < 0x100; i++) {
        gAudioCtx.sampleDmaReuseQueue2[i] = gAudioCtx.sampleDmaListSize1;
    }

    gAudioCtx.sampleDmaReuseQueue2RdPos = 0;
    gAudioCtx.sampleDmaReuseQueue2WrPos = gAudioCtx.sampleDmaCount - gAudioCtx.sampleDmaListSize1;
}

s32 AudioLoad_IsFontLoadComplete(s32 fontId) {
    if (fontId == 0xFF) {
        return true;
    } else if (gAudioCtx.fontLoadStatus[fontId] >= LOAD_STATUS_COMPLETE) {
        return true;
    } else if (gAudioCtx.fontLoadStatus[AudioLoad_GetRealTableIndex(FONT_TABLE, fontId)] >= LOAD_STATUS_COMPLETE) {
        return true;
    } else {
        return false;
    }
}

s32 AudioLoad_IsSeqLoadComplete(s32 seqId) {
    if (seqId == 0xFF) {
        return true;
    } else if (gAudioCtx.seqLoadStatus[seqId] >= LOAD_STATUS_COMPLETE) {
        return true;
    } else if (gAudioCtx.seqLoadStatus[AudioLoad_GetRealTableIndex(SEQUENCE_TABLE, seqId)] >= LOAD_STATUS_COMPLETE) {
        return true;
    } else {
        return false;
    }
}

s32 AudioLoad_IsSampleLoadComplete(s32 sampleBankId) {
    if (sampleBankId == 0xFF) {
        return true;
    } else if (gAudioCtx.sampleFontLoadStatus[sampleBankId] >= LOAD_STATUS_COMPLETE) {
        return true;
    } else if (gAudioCtx.sampleFontLoadStatus[AudioLoad_GetRealTableIndex(SAMPLE_TABLE, sampleBankId)] >=
               LOAD_STATUS_COMPLETE) {
        return true;
    } else {
        return false;
    }
}

void AudioLoad_SetFontLoadStatus(s32 fontId, s32 loadStatus) {
    if ((fontId != 0xFF) && (gAudioCtx.fontLoadStatus[fontId] != LOAD_STATUS_PERMANENTLY_LOADED)) {
        gAudioCtx.fontLoadStatus[fontId] = loadStatus;
    }
}

void AudioLoad_SetSeqLoadStatus(s32 seqId, s32 loadStatus) {
    if ((seqId != 0xFF) && (gAudioCtx.seqLoadStatus[seqId] != LOAD_STATUS_PERMANENTLY_LOADED)) {
        gAudioCtx.seqLoadStatus[seqId] = loadStatus;
    }
}

void AudioLoad_SetSampleFontLoadStatusAndApplyCaches(s32 sampleBankId, s32 loadStatus) {
    if (sampleBankId != 0xFF) {
        if (gAudioCtx.sampleFontLoadStatus[sampleBankId] != LOAD_STATUS_PERMANENTLY_LOADED) {
            gAudioCtx.sampleFontLoadStatus[sampleBankId] = loadStatus;
        }

        if ((gAudioCtx.sampleFontLoadStatus[sampleBankId] == LOAD_STATUS_PERMANENTLY_LOADED) ||
            (gAudioCtx.sampleFontLoadStatus[sampleBankId] == LOAD_STATUS_COMPLETE)) {
            AudioHeap_ApplySampleBankCache(sampleBankId);
        }
    }
}

void AudioLoad_SetSampleFontLoadStatus(s32 sampleBankId, s32 loadStatus) {
    if ((sampleBankId != 0xFF) && (gAudioCtx.sampleFontLoadStatus[sampleBankId] != LOAD_STATUS_PERMANENTLY_LOADED)) {
        gAudioCtx.sampleFontLoadStatus[sampleBankId] = loadStatus;
    }
}

void AudioLoad_InitTable(AudioTable* table, u32 romAddr, u16 unkMediumParam) {
    s32 i;

    table->unkMediumParam = unkMediumParam;
    table->romAddr = romAddr;

    for (i = 0; i < table->numEntries; i++) {
        if ((table->entries[i].size != 0) && (table->entries[i].medium == MEDIUM_CART)) {
            table->entries[i].romAddr += romAddr;
        }
    }
}

SoundFontData* AudioLoad_SyncLoadSeqFonts(s32 seqId, u32* outDefaultFontId) {
    s32 pad[2];
    s32 index;
    SoundFontData* fontData;
    s32 numFonts;
    s32 fontId;
    s32 i;

    if (seqId >= gAudioCtx.numSequences) {
        return NULL;
    }

    fontId = 0xFF;
    index = ((u16*)gAudioCtx.sequenceFontTable)[seqId];
    numFonts = gAudioCtx.sequenceFontTable[index++];

    while (numFonts > 0) {
        fontId = gAudioCtx.sequenceFontTable[index++];
        fontData = AudioLoad_SyncLoadFont(fontId);
        numFonts--;
    }

    *outDefaultFontId = fontId;
    return fontData;
}

void AudioLoad_SyncLoadSeqParts(s32 seqId, s32 arg1) {
    s32 pad;
    u32 defaultFontId;

    if (seqId < gAudioCtx.numSequences) {
        if (arg1 & 2) {
            AudioLoad_SyncLoadSeqFonts(seqId, &defaultFontId);
        }
        if (arg1 & 1) {
            AudioLoad_SyncLoadSeq(seqId);
        }
    }
}

s32 AudioLoad_SyncLoadSample(Sample* sample, s32 fontId) {
    void* sampleAddr;

    if (sample->isRelocated == true) {
        if (sample->medium != MEDIUM_RAM) {
            sampleAddr = AudioHeap_AllocSampleCache(sample->size, fontId, (void*)sample->sampleAddr, sample->medium,
                                                    CACHE_PERSISTENT);
            if (sampleAddr == NULL) {
                return -1;
            }

            if (sample->medium == MEDIUM_UNK) {
                AudioLoad_SyncDmaUnkMedium((u32)sample->sampleAddr, sampleAddr, sample->size,
                                           gAudioCtx.sampleBankTable->unkMediumParam);
            } else {
                AudioLoad_SyncDma((u32)sample->sampleAddr, sampleAddr, sample->size, sample->medium);
            }
            sample->medium = MEDIUM_RAM;
            sample->sampleAddr = sampleAddr;
        }
    }
}

s32 AudioLoad_SyncLoadInstrument(s32 fontId, s32 instId, s32 drumId) {
    if (instId < 0x7F) {
        Instrument* instrument = Audio_GetInstrumentInner(fontId, instId);

        if (instrument == NULL) {
            return -1;
        }
        if (instrument->normalRangeLo != 0) {
            AudioLoad_SyncLoadSample(instrument->lowPitchTunedSample.sample, fontId);
        }
        AudioLoad_SyncLoadSample(instrument->normalPitchTunedSample.sample, fontId);
        if (instrument->normalRangeHi != 0x7F) {
            return AudioLoad_SyncLoadSample(instrument->highPitchTunedSample.sample, fontId);
        }
    } else if (instId == 0x7F) {
        Drum* drum = Audio_GetDrum(fontId, drumId);

        if (drum == NULL) {
            return -1;
        }
        AudioLoad_SyncLoadSample(drum->tunedSample.sample, fontId);
        return 0;
    }
}

void AudioLoad_AsyncLoad(s32 tableType, s32 id, s32 nChunks, s32 retData, OSMesgQueue* retQueue) {
    if (AudioLoad_AsyncLoadInner(tableType, id, nChunks, retData, retQueue) == NULL) {
        osSendMesg(retQueue, (OSMesg)0xFFFFFFFF, OS_MESG_NOBLOCK);
    }
}

void AudioLoad_AsyncLoadSeq(s32 seqId, s32 arg1, s32 retData, OSMesgQueue* retQueue) {
    AudioLoad_AsyncLoad(SEQUENCE_TABLE, seqId, 0, retData, retQueue);
}

void AudioLoad_AsyncLoadSampleBank(s32 sampleBankId, s32 arg1, s32 retData, OSMesgQueue* retQueue) {
    AudioLoad_AsyncLoad(SAMPLE_TABLE, sampleBankId, 0, retData, retQueue);
}

void AudioLoad_AsyncLoadFont(s32 fontId, s32 arg1, s32 retData, OSMesgQueue* retQueue) {
    AudioLoad_AsyncLoad(FONT_TABLE, fontId, 0, retData, retQueue);
}

u8* AudioLoad_GetFontsForSequence(s32 seqId, u32* outNumFonts) {
    s32 index = ((u16*)gAudioCtx.sequenceFontTable)[seqId];

    *outNumFonts = gAudioCtx.sequenceFontTable[index++];
    if (*outNumFonts == 0) {
        return NULL;
    }
    return &gAudioCtx.sequenceFontTable[index];
}

void AudioLoad_DiscardSeqFonts(s32 seqId) {
    s32 fontId;
    s32 index = ((u16*)gAudioCtx.sequenceFontTable)[seqId];
    s32 numFonts = gAudioCtx.sequenceFontTable[index++];

    while (numFonts > 0) {
        numFonts--;
        fontId = AudioLoad_GetRealTableIndex(FONT_TABLE, gAudioCtx.sequenceFontTable[index++]);
        if (AudioHeap_SearchPermanentCache(FONT_TABLE, fontId) == NULL) {
            AudioLoad_DiscardFont(fontId);
            AudioLoad_SetFontLoadStatus(fontId, LOAD_STATUS_NOT_LOADED);
        }
    }
}

void AudioLoad_DiscardFont(s32 fontId) {
    u32 i;
    AudioCache* pool = &gAudioCtx.fontCache;
    AudioPersistentCache* persistent;

    if (fontId == pool->temporary.entries[0].id) {
        pool->temporary.entries[0].id = -1;
    } else if (fontId == pool->temporary.entries[1].id) {
        pool->temporary.entries[1].id = -1;
    }

    persistent = &pool->persistent;
    for (i = 0; i < persistent->numEntries; i++) {
        if (fontId == persistent->entries[i].id) {
            persistent->entries[i].id = -1;
        }
    }

    AudioHeap_DiscardFont(fontId);
}

s32 AudioLoad_SyncInitSeqPlayer(s32 playerIdx, s32 seqId, s32 arg2) {
    if (gAudioCtx.resetTimer != 0) {
        return 0;
    }

    gAudioCtx.seqPlayers[playerIdx].skipTicks = 0;
    AudioLoad_SyncInitSeqPlayerInternal(playerIdx, seqId, arg2);
    // Intentionally missing return. Returning the result of the above function
    // call matches but is UB because it too is missing a return, and using the
    // result of a non-void function that has failed to return a value is UB.
    // The callers of this function do not use the return value, so it's fine.
}

s32 AudioLoad_SyncInitSeqPlayerSkipTicks(s32 playerIdx, s32 seqId, s32 skipTicks) {
    if (gAudioCtx.resetTimer != 0) {
        return 0;
    }

    gAudioCtx.seqPlayers[playerIdx].skipTicks = skipTicks;
    AudioLoad_SyncInitSeqPlayerInternal(playerIdx, seqId, 0);
    // Missing return, see above.
}

s32 AudioLoad_SyncInitSeqPlayerInternal(s32 playerIdx, s32 seqId, s32 arg2) {
    SequencePlayer* seqPlayer = &gAudioCtx.seqPlayers[playerIdx];
    u8* seqData;
    s32 index;
    s32 numFonts;
    s32 fontId;

    if (seqId >= gAudioCtx.numSequences) {
        return 0;
    }

    AudioSeq_SequencePlayerDisable(seqPlayer);

    fontId = 0xFF;
    index = ((u16*)gAudioCtx.sequenceFontTable)[seqId];
    numFonts = gAudioCtx.sequenceFontTable[index++];

    while (numFonts > 0) {
        fontId = gAudioCtx.sequenceFontTable[index++];
        AudioLoad_SyncLoadFont(fontId);
        numFonts--;
    }

    seqData = AudioLoad_SyncLoadSeq(seqId);
    if (seqData == NULL) {
        return 0;
    }

    AudioSeq_ResetSequencePlayer(seqPlayer);
    seqPlayer->seqId = seqId;
    seqPlayer->defaultFont = AudioLoad_GetRealTableIndex(FONT_TABLE, fontId);
    seqPlayer->seqData = seqData;
    seqPlayer->enabled = true;
    seqPlayer->scriptState.pc = seqData;
    seqPlayer->scriptState.depth = 0;
    seqPlayer->delay = 0;
    seqPlayer->finished = false;
    seqPlayer->playerIdx = playerIdx;
    AudioSeq_SkipForwardSequence(seqPlayer);
    //! @bug missing return (but the return value is not used so it's not UB)
}

u8* AudioLoad_SyncLoadSeq(s32 seqId) {
    s32 pad;
    s32 didAllocate;

    if (gAudioCtx.seqLoadStatus[AudioLoad_GetRealTableIndex(SEQUENCE_TABLE, seqId)] == LOAD_STATUS_IN_PROGRESS) {
        return NULL;
    }

    return AudioLoad_SyncLoad(SEQUENCE_TABLE, seqId, &didAllocate);
}

u32 AudioLoad_GetSampleBank(u32 sampleBankId, u32* outMedium) {
    return AudioLoad_TrySyncLoadSampleBank(sampleBankId, outMedium, true);
}

u32 AudioLoad_TrySyncLoadSampleBank(u32 sampleBankId, u32* outMedium, s32 noLoad) {
    void* ramAddr;
    AudioTable* sampleBankTable;
    u32 realTableId = AudioLoad_GetRealTableIndex(SAMPLE_TABLE, sampleBankId);
    s8 cachePolicy;

    sampleBankTable = AudioLoad_GetLoadTable(SAMPLE_TABLE);
    ramAddr = AudioLoad_SearchCaches(SAMPLE_TABLE, realTableId);
    if (ramAddr != NULL) {
        if (gAudioCtx.sampleFontLoadStatus[realTableId] != LOAD_STATUS_IN_PROGRESS) {
            AudioLoad_SetSampleFontLoadStatus(realTableId, LOAD_STATUS_COMPLETE);
        }
        *outMedium = MEDIUM_RAM;
        return (u32)ramAddr;
    }

    cachePolicy = sampleBankTable->entries[sampleBankId].cachePolicy;
    if (cachePolicy == 4 || noLoad == true) {
        *outMedium = sampleBankTable->entries[sampleBankId].medium;
        return sampleBankTable->entries[realTableId].romAddr;
    }

    ramAddr = AudioLoad_SyncLoad(SAMPLE_TABLE, sampleBankId, &noLoad);
    if (ramAddr != NULL) {
        *outMedium = MEDIUM_RAM;
        return (u32)ramAddr;
    }

    *outMedium = sampleBankTable->entries[sampleBankId].medium;
    return sampleBankTable->entries[realTableId].romAddr;
}

SoundFontData* AudioLoad_SyncLoadFont(u32 fontId) {
    SoundFontData* fontData;
    s32 sampleBankId1;
    s32 sampleBankId2;
    s32 didAllocate;
    SampleBankRelocInfo sampleBankReloc;
    s32 realFontId = AudioLoad_GetRealTableIndex(FONT_TABLE, fontId);

    if (gAudioCtx.fontLoadStatus[realFontId] == LOAD_STATUS_IN_PROGRESS) {
        return NULL;
    }
    sampleBankId1 = gAudioCtx.soundFontList[realFontId].sampleBankId1;
    sampleBankId2 = gAudioCtx.soundFontList[realFontId].sampleBankId2;

    sampleBankReloc.sampleBankId1 = sampleBankId1;
    sampleBankReloc.sampleBankId2 = sampleBankId2;
    if (sampleBankId1 != 0xFF) {
        sampleBankReloc.baseAddr1 = AudioLoad_TrySyncLoadSampleBank(sampleBankId1, &sampleBankReloc.medium1, false);
    } else {
        sampleBankReloc.baseAddr1 = 0;
    }

    if (sampleBankId2 != 0xFF) {
        sampleBankReloc.baseAddr2 = AudioLoad_TrySyncLoadSampleBank(sampleBankId2, &sampleBankReloc.medium2, false);
    } else {
        sampleBankReloc.baseAddr2 = 0;
    }

    fontData = AudioLoad_SyncLoad(FONT_TABLE, fontId, &didAllocate);
    if (fontData == NULL) {
        return NULL;
    }
    if (didAllocate == true) {
        AudioLoad_RelocateFontAndPreloadSamples(realFontId, fontData, &sampleBankReloc, false);
    }

    return fontData;
}

void* AudioLoad_SyncLoad(u32 tableType, u32 id, s32* didAllocate) {
    u32 size;
    AudioTable* table;
    s32 pad;
    u32 medium;
    s32 loadStatus;
    u32 romAddr;
    s32 cachePolicy;
    void* ramAddr;
    u32 realId;

    realId = AudioLoad_GetRealTableIndex(tableType, id);
    ramAddr = AudioLoad_SearchCaches(tableType, realId);
    if (ramAddr != NULL) {
        *didAllocate = false;
        loadStatus = LOAD_STATUS_COMPLETE;
    } else {
        table = AudioLoad_GetLoadTable(tableType);
        size = table->entries[realId].size;
        size = ALIGN16(size);
        medium = table->entries[id].medium;
        cachePolicy = table->entries[id].cachePolicy;
        romAddr = table->entries[realId].romAddr;
        switch (cachePolicy) {
            case 0:
                ramAddr = AudioHeap_AllocPermanent(tableType, realId, size);
                if (ramAddr == NULL) {
                    return ramAddr;
                }
                break;

            case 1:
                ramAddr = AudioHeap_AllocCached(tableType, size, CACHE_PERSISTENT, realId);
                if (ramAddr == NULL) {
                    return ramAddr;
                }
                break;

            case 2:
                ramAddr = AudioHeap_AllocCached(tableType, size, CACHE_TEMPORARY, realId);
                if (ramAddr == NULL) {
                    return ramAddr;
                }
                break;

            case 3:
            case 4:
                ramAddr = AudioHeap_AllocCached(tableType, size, CACHE_EITHER, realId);
                if (ramAddr == NULL) {
                    return ramAddr;
                }
                break;
        }

        *didAllocate = true;
        if (medium == MEDIUM_UNK) {
            AudioLoad_SyncDmaUnkMedium(romAddr, ramAddr, size, (s16)table->unkMediumParam);
        } else {
            AudioLoad_SyncDma(romAddr, ramAddr, size, medium);
        }

        loadStatus = (cachePolicy == 0) ? LOAD_STATUS_PERMANENTLY_LOADED : LOAD_STATUS_COMPLETE;
    }

    switch (tableType) {
        case SEQUENCE_TABLE:
            AudioLoad_SetSeqLoadStatus(realId, loadStatus);
            break;

        case FONT_TABLE:
            AudioLoad_SetFontLoadStatus(realId, loadStatus);
            break;

        case SAMPLE_TABLE:
            AudioLoad_SetSampleFontLoadStatusAndApplyCaches(realId, loadStatus);
            break;

        default:
            break;
    }

    return ramAddr;
}

u32 AudioLoad_GetRealTableIndex(s32 tableType, u32 id) {
    AudioTable* table = AudioLoad_GetLoadTable(tableType);

    if (table->entries[id].size == 0) {
        id = table->entries[id].romAddr;
    }

    return id;
}

void* AudioLoad_SearchCaches(s32 tableType, s32 id) {
    void* ramAddr;

    ramAddr = AudioHeap_SearchPermanentCache(tableType, id);
    if (ramAddr != NULL) {
        return ramAddr;
    }

    ramAddr = AudioHeap_SearchCaches(tableType, CACHE_EITHER, id);
    if (ramAddr != NULL) {
        return ramAddr;
    }

    return NULL;
}

AudioTable* AudioLoad_GetLoadTable(s32 tableType) {
    AudioTable* table;

    switch (tableType) {
        case SEQUENCE_TABLE:
            table = gAudioCtx.sequenceTable;
            break;

        case FONT_TABLE:
            table = gAudioCtx.soundFontTable;
            break;

        default:
            table = NULL;
            break;

        case SAMPLE_TABLE:
            table = gAudioCtx.sampleBankTable;
            break;
    }
    return table;
}

/**
 * Read and extract information from soundFont binary loaded into ram.
 * Also relocate offsets into pointers within this loaded soundFont
 *
 * @param fontId index of font being processed
 * @param fontData ram address of raw soundfont binary loaded into cache
 * @param sampleBankReloc information on the sampleBank containing raw audio samples
 */
void AudioLoad_RelocateFont(s32 fontId, SoundFontData* fontDataStartAddr, SampleBankRelocInfo* sampleBankReloc) {
    u32 soundOffset;     // Relative offset from the beginning of fontData directly to the tunedSample/envelope
    u32 soundListOffset; // Relative offset from the beginning of fontData to the list of soundOffsets/sfxs
    Instrument* inst;
    Drum* drum;
    SoundEffect* soundEffect;
    s32 i;
    s32 numDrums = gAudioCtx.soundFontList[fontId].numDrums;
    s32 numInstruments = gAudioCtx.soundFontList[fontId].numInstruments;
    s32 numSfx = gAudioCtx.soundFontList[fontId].numSfx;
    u32* fontData = (u32*)fontDataStartAddr;

    // Relocate an offset (relative to the start of the font data) to a pointer (a ram address)
#define RELOC_TO_RAM(offset) ((u32)(offset) + (u32)(fontDataStartAddr))

    // Drums relocation

    // The first u32 in fontData is an offset to a list of offsets to the drums
    soundListOffset = fontData[0];
    if (1) {}

    // If the soundFont has drums
    if ((soundListOffset != 0) && (numDrums != 0)) {

        fontData[0] = RELOC_TO_RAM(soundListOffset);

        // Loop through the drum offsets
        for (i = 0; i < numDrums; i++) {
            // Get the i'th drum offset
            soundOffset = (u32)((Drum**)fontData[0])[i];

            // Some drum data entries are empty, represented by an offset of 0 in the list of drum offsets
            if (soundOffset != 0) {
                soundOffset = RELOC_TO_RAM(soundOffset);
                ((Drum**)fontData[0])[i] = drum = (Drum*)soundOffset;

                // The drum may be in the list multiple times and already relocated
                if (!drum->isRelocated) {
                    AudioLoad_RelocateSample(&drum->tunedSample, fontDataStartAddr, sampleBankReloc);

                    soundOffset = (u32)drum->envelope;
                    drum->envelope = (EnvelopePoint*)RELOC_TO_RAM(soundOffset);

                    drum->isRelocated = true;
                }
            }
        }
    }

    // Sound effects relocation

    // The second u32 in fontData is an offset to the first sound effect entry
    soundListOffset = fontData[1];
    if (1) {}

    // If the soundFont has sound effects
    if ((soundListOffset != 0) && (numSfx != 0)) {

        fontData[1] = RELOC_TO_RAM(soundListOffset);

        // Loop through the sound effects
        for (i = 0; i < numSfx; i++) {
            // Get a pointer to the i'th sound effect
            soundOffset = (u32)(((SoundEffect*)fontData[1]) + i);
            soundEffect = (SoundEffect*)soundOffset;

            // Check for NULL (note: the pointer is guaranteed to be in fontData and can never be NULL)
            if ((soundEffect != NULL) && ((u32)soundEffect->tunedSample.sample != 0)) {
                AudioLoad_RelocateSample(&soundEffect->tunedSample, fontDataStartAddr, sampleBankReloc);
            }
        }
    }

    // Instruments relocation

    // Instrument Id 126 and above is reserved.
    // There can only be 126 instruments, indexed from 0 to 125
    if (numInstruments > 126) {
        numInstruments = 126;
    }

    // Starting from the 3rd u32 in fontData is the list of offsets to the instruments
    // Loop through the instruments
    for (i = 2; i <= 2 + numInstruments - 1; i++) {
        // Some instrument data entries are empty, represented by an offset of 0 in the list of instrument offsets
        if (fontData[i] != 0) {
            fontData[i] = RELOC_TO_RAM(fontData[i]);
            inst = (Instrument*)fontData[i];

            // The instrument may be in the list multiple times and already relocated
            if (!inst->isRelocated) {
                // Some instruments have a different sample for low pitches
                if (inst->normalRangeLo != 0) {
                    AudioLoad_RelocateSample(&inst->lowPitchTunedSample, fontDataStartAddr, sampleBankReloc);
                }

                // Every instrument has a sample for the default range
                AudioLoad_RelocateSample(&inst->normalPitchTunedSample, fontDataStartAddr, sampleBankReloc);

                // Some instruments have a different sample for high pitches
                if (inst->normalRangeHi != 0x7F) {
                    AudioLoad_RelocateSample(&inst->highPitchTunedSample, fontDataStartAddr, sampleBankReloc);
                }

                soundOffset = (u32)inst->envelope;
                inst->envelope = (EnvelopePoint*)RELOC_TO_RAM(soundOffset);

                inst->isRelocated = true;
            }
        }
    }

#undef FONT_DATA_RELOC

    // Store the relocated pointers
    gAudioCtx.soundFontList[fontId].drums = (Drum**)fontData[0];
    gAudioCtx.soundFontList[fontId].soundEffects = (SoundEffect*)fontData[1];
    gAudioCtx.soundFontList[fontId].instruments = (Instrument**)(fontData + 2);
}

void AudioLoad_SyncDma(u32 devAddr, u8* ramAddr, u32 size, s32 medium) {
    OSMesgQueue* msgQueue = &gAudioCtx.syncDmaQueue;
    OSIoMesg* ioMesg = &gAudioCtx.syncDmaIoMesg;
    size = ALIGN16(size);

    Audio_InvalDCache(ramAddr, size);

    while (true) {
        if (size < 0x400) {
            break;
        }
        AudioLoad_Dma(ioMesg, OS_MESG_PRI_HIGH, OS_READ, devAddr, ramAddr, 0x400, msgQueue, medium, "FastCopy");
        osRecvMesg(msgQueue, NULL, OS_MESG_BLOCK);
        size -= 0x400;
        devAddr += 0x400;
        ramAddr += 0x400;
    }

    if (size != 0) {
        AudioLoad_Dma(ioMesg, OS_MESG_PRI_HIGH, OS_READ, devAddr, ramAddr, size, msgQueue, medium, "FastCopy");
        osRecvMesg(msgQueue, NULL, OS_MESG_BLOCK);
    }
}

void AudioLoad_SyncDmaUnkMedium(u32 devAddr, u8* addr, u32 size, s32 unkMediumParam) {
}

s32 AudioLoad_Dma(OSIoMesg* mesg, u32 priority, s32 direction, u32 devAddr, void* ramAddr, u32 size,
                  OSMesgQueue* reqQueue, s32 medium, const char* dmaFuncType) {
    OSPiHandle* handle;

    if (gAudioCtx.resetTimer > 16) {
        return -1;
    }

    switch (medium) {
        case MEDIUM_CART:
            handle = gAudioCtx.cartHandle;
            break;

        case MEDIUM_DISK_DRIVE:
            // driveHandle is uninitialized and corresponds to stubbed-out disk drive support.
            // SM64 Shindou called osDriveRomInit here.
            handle = gAudioCtx.driveHandle;
            break;

        default:
            return 0;
    }

    if ((size % 0x10) != 0) {
        size = ALIGN16(size);
    }

    mesg->hdr.pri = priority;
    mesg->hdr.retQueue = reqQueue;
    mesg->dramAddr = ramAddr;
    mesg->devAddr = devAddr;
    mesg->size = size;
    handle->transferInfo.cmdType = 2;
    sDmaHandler(handle, mesg, direction);
    return 0;
}

void AudioLoad_Unused1(void) {
}

void AudioLoad_SyncLoadSimple(u32 tableType, u32 fontId) {
    s32 didAllocate;

    AudioLoad_SyncLoad(tableType, fontId, &didAllocate);
}

void* AudioLoad_AsyncLoadInner(s32 tableType, s32 id, s32 nChunks, s32 retData, OSMesgQueue* retQueue) {
    u32 size;
    AudioTable* table;
    void* ramAddr;
    s32 medium;
    s8 cachePolicy;
    u32 devAddr;
    s32 loadStatus;
    s32 pad;
    u32 realId = AudioLoad_GetRealTableIndex(tableType, id);

    switch (tableType) {
        case SEQUENCE_TABLE:
            if (gAudioCtx.seqLoadStatus[realId] == LOAD_STATUS_IN_PROGRESS) {
                return NULL;
            }
            break;

        case FONT_TABLE:
            if (gAudioCtx.fontLoadStatus[realId] == LOAD_STATUS_IN_PROGRESS) {
                return NULL;
            }
            break;

        case SAMPLE_TABLE:
            if (gAudioCtx.sampleFontLoadStatus[realId] == LOAD_STATUS_IN_PROGRESS) {
                return NULL;
            }
            break;
    }

    ramAddr = AudioLoad_SearchCaches(tableType, realId);
    if (ramAddr != NULL) {
        loadStatus = LOAD_STATUS_COMPLETE;
        osSendMesg(retQueue, (OSMesg)MK_ASYNC_MSG(retData, 0, 0, LOAD_STATUS_NOT_LOADED), OS_MESG_NOBLOCK);
    } else {
        table = AudioLoad_GetLoadTable(tableType);
        size = table->entries[realId].size;
        size = ALIGN16(size);
        medium = table->entries[id].medium;
        cachePolicy = table->entries[id].cachePolicy;
        devAddr = table->entries[realId].romAddr;
        loadStatus = LOAD_STATUS_COMPLETE;

        switch (cachePolicy) {
            case 0:
                ramAddr = AudioHeap_AllocPermanent(tableType, realId, size);
                if (ramAddr == NULL) {
                    return ramAddr;
                }
                loadStatus = LOAD_STATUS_PERMANENTLY_LOADED;
                break;

            case 1:
                ramAddr = AudioHeap_AllocCached(tableType, size, CACHE_PERSISTENT, realId);
                if (ramAddr == NULL) {
                    return ramAddr;
                }
                break;

            case 2:
                ramAddr = AudioHeap_AllocCached(tableType, size, CACHE_TEMPORARY, realId);
                if (ramAddr == NULL) {
                    return ramAddr;
                }
                break;

            case 3:
            case 4:
                ramAddr = AudioHeap_AllocCached(tableType, size, CACHE_EITHER, realId);
                if (ramAddr == NULL) {
                    return ramAddr;
                }
                break;
        }

        if (medium == MEDIUM_UNK) {
            AudioLoad_StartAsyncLoadUnkMedium((s16)table->unkMediumParam, devAddr, ramAddr, size, medium, nChunks,
                                              retQueue, MK_ASYNC_MSG(retData, tableType, id, loadStatus));
        } else {
            AudioLoad_StartAsyncLoad(devAddr, ramAddr, size, medium, nChunks, retQueue,
                                     MK_ASYNC_MSG(retData, tableType, realId, loadStatus));
        }
        loadStatus = LOAD_STATUS_IN_PROGRESS;
    }

    switch (tableType) {
        case SEQUENCE_TABLE:
            AudioLoad_SetSeqLoadStatus(realId, loadStatus);
            break;

        case FONT_TABLE:
            AudioLoad_SetFontLoadStatus(realId, loadStatus);
            break;

        case SAMPLE_TABLE:
            AudioLoad_SetSampleFontLoadStatusAndApplyCaches(realId, loadStatus);
            break;

        default:
            break;
    }

    return ramAddr;
}

void AudioLoad_ProcessLoads(s32 resetStatus) {
    AudioLoad_ProcessSlowLoads(resetStatus);
    AudioLoad_ProcessSamplePreloads(resetStatus);
    AudioLoad_ProcessAsyncLoads(resetStatus);
}

void AudioLoad_SetDmaHandler(DmaHandler callback) {
    sDmaHandler = callback;
}

void AudioLoad_SetUnusedHandler(void* callback) {
    sUnusedHandler = callback;
}

void AudioLoad_InitSoundFont(s32 fontId) {
    SoundFont* font = &gAudioCtx.soundFontList[fontId];
    AudioTableEntry* entry = &gAudioCtx.soundFontTable->entries[fontId];

    font->sampleBankId1 = (entry->shortData1 >> 8) & 0xFF;
    font->sampleBankId2 = (entry->shortData1) & 0xFF;
    font->numInstruments = (entry->shortData2 >> 8) & 0xFF;
    font->numDrums = entry->shortData2 & 0xFF;
    font->numSfx = entry->shortData3;
}

void AudioLoad_Init(void* heap, u32 heapSize) {
    s32 pad[18];
    s32 numFonts;
    void* ramAddr;
    s32 i;

<<<<<<< HEAD
    gCustomAudioUpdateFunction = NULL;
    gAudioContext.resetTimer = 0;
=======
    D_801755D0 = NULL;
    gAudioCtx.resetTimer = 0;
>>>>>>> 2fb27e66

    {
        s32 i;
        u8* audioContextPtr = (u8*)&gAudioCtx;

        for (i = sizeof(gAudioCtx); i >= 0; i--) {
            *audioContextPtr++ = 0;
        }
    }

    switch (osTvType) {
        case OS_TV_PAL:
            gAudioCtx.unk_2960 = 20.03042f;
            gAudioCtx.refreshRate = 50;
            break;

        case OS_TV_MPAL:
            gAudioCtx.unk_2960 = 16.546f;
            gAudioCtx.refreshRate = 60;
            break;

        case OS_TV_NTSC:
        default:
            gAudioCtx.unk_2960 = 16.713f;
            gAudioCtx.refreshRate = 60;
            break;
    }

    Audio_InitMesgQueues();

    for (i = 0; i < 3; i++) {
        gAudioCtx.aiBufLengths[i] = 0xA0;
    }

    gAudioCtx.totalTaskCount = 0;
    gAudioCtx.rspTaskIndex = 0;
    gAudioCtx.curAiBufIndex = 0;
    gAudioCtx.soundMode = SOUNDMODE_STEREO;
    gAudioCtx.curTask = NULL;
    gAudioCtx.rspTask[0].task.t.data_size = 0;
    gAudioCtx.rspTask[1].task.t.data_size = 0;
    osCreateMesgQueue(&gAudioCtx.syncDmaQueue, &gAudioCtx.syncDmaMesg, 1);
    osCreateMesgQueue(&gAudioCtx.currAudioFrameDmaQueue, gAudioCtx.currAudioFrameDmaMsgBuf,
                      ARRAY_COUNT(gAudioCtx.currAudioFrameDmaMsgBuf));
    osCreateMesgQueue(&gAudioCtx.externalLoadQueue, gAudioCtx.externalLoadMsgBuf,
                      ARRAY_COUNT(gAudioCtx.externalLoadMsgBuf));
    osCreateMesgQueue(&gAudioCtx.preloadSampleQueue, gAudioCtx.preloadSampleMsgBuf,
                      ARRAY_COUNT(gAudioCtx.preloadSampleMsgBuf));
    gAudioCtx.curAudioFrameDmaCount = 0;
    gAudioCtx.sampleDmaCount = 0;
    gAudioCtx.cartHandle = osCartRomInit();

    if (heap == NULL) {
        gAudioCtx.audioHeap = gAudioHeap;
        gAudioCtx.audioHeapSize = gAudioHeapInitSizes.heapSize;
    } else {
        void** hp = &heap;
        gAudioCtx.audioHeap = *hp;
        gAudioCtx.audioHeapSize = heapSize;
    }

    for (i = 0; i < (s32)gAudioCtx.audioHeapSize / 8; i++) {
        ((u64*)gAudioCtx.audioHeap)[i] = 0;
    }

    // Main Pool Split (split entirety of audio heap into initPool and sessionPool)
    AudioHeap_InitMainPools(gAudioHeapInitSizes.initPoolSize);

    // Initialize the audio interface buffers
    for (i = 0; i < ARRAY_COUNT(gAudioCtx.aiBuffers); i++) {
        gAudioCtx.aiBuffers[i] = AudioHeap_AllocZeroed(&gAudioCtx.initPool, AIBUF_SIZE);
    }

    // Set audio tables pointers
    gAudioCtx.sequenceTable = (AudioTable*)gSequenceTable;
    gAudioCtx.soundFontTable = (AudioTable*)gSoundFontTable;
    gAudioCtx.sampleBankTable = (AudioTable*)gSampleBankTable;
    gAudioCtx.sequenceFontTable = gSequenceFontTable;

    gAudioCtx.numSequences = gAudioCtx.sequenceTable->numEntries;

    gAudioCtx.audioResetSpecIdToLoad = 0;
    gAudioCtx.resetStatus = 1; // Set reset to immediately initialize the audio heap

    AudioHeap_ResetStep();

    // Initialize audio tables
    AudioLoad_InitTable(gAudioCtx.sequenceTable, (u32)_AudioseqSegmentRomStart, 0);
    AudioLoad_InitTable(gAudioCtx.soundFontTable, (u32)_AudiobankSegmentRomStart, 0);
    AudioLoad_InitTable(gAudioCtx.sampleBankTable, (u32)_AudiotableSegmentRomStart, 0);
    numFonts = gAudioCtx.soundFontTable->numEntries;
    gAudioCtx.soundFontList = AudioHeap_Alloc(&gAudioCtx.initPool, numFonts * sizeof(SoundFont));

    for (i = 0; i < numFonts; i++) {
        AudioLoad_InitSoundFont(i);
    }

    ramAddr = AudioHeap_Alloc(&gAudioCtx.initPool, gAudioHeapInitSizes.permanentPoolSize);
    if (ramAddr == NULL) {
        // cast away const from gAudioHeapInitSizes
        *((u32*)&gAudioHeapInitSizes.permanentPoolSize) = 0;
    }

    AudioHeap_InitPool(&gAudioCtx.permanentPool, ramAddr, gAudioHeapInitSizes.permanentPoolSize);
    gAudioContextInitialized = true;
    osSendMesg(gAudioCtx.taskStartQueueP, (OSMesg)gAudioCtx.totalTaskCount, OS_MESG_NOBLOCK);
}

void AudioLoad_InitSlowLoads(void) {
    gAudioCtx.slowLoads[0].state = SLOW_LOAD_STATE_WAITING;
    gAudioCtx.slowLoads[1].state = SLOW_LOAD_STATE_WAITING;
}

s32 AudioLoad_SlowLoadSample(s32 fontId, s32 instId, s8* status) {
    Sample* sample;
    AudioSlowLoad* slowLoad;

    sample = AudioLoad_GetFontSample(fontId, instId);
    if (sample == NULL) {
        *status = 0;
        return -1;
    }

    if (sample->medium == MEDIUM_RAM) {
        *status = 2;
        return 0;
    }

    slowLoad = &gAudioCtx.slowLoads[gAudioCtx.slowLoadPos];
    if (slowLoad->state == SLOW_LOAD_STATE_DONE) {
        slowLoad->state = SLOW_LOAD_STATE_WAITING;
    }

    slowLoad->sample = *sample;
    slowLoad->status = status;
    slowLoad->curRamAddr =
        AudioHeap_AllocSampleCache(sample->size, fontId, sample->sampleAddr, sample->medium, CACHE_TEMPORARY);

    if (slowLoad->curRamAddr == NULL) {
        if (sample->medium == MEDIUM_UNK || sample->codec == CODEC_S16_INMEMORY) {
            *status = 0;
            return -1;
        } else {
            *status = 3;
            return -1;
        }
    }

    slowLoad->state = SLOW_LOAD_STATE_START;
    slowLoad->bytesRemaining = ALIGN16(sample->size);
    slowLoad->ramAddr = slowLoad->curRamAddr;
    slowLoad->curDevAddr = (u32)sample->sampleAddr;
    slowLoad->medium = sample->medium;
    slowLoad->seqOrFontId = fontId;
    slowLoad->instId = instId;
    if (slowLoad->medium == MEDIUM_UNK) {
        slowLoad->unkMediumParam = gAudioCtx.sampleBankTable->unkMediumParam;
    }

    gAudioCtx.slowLoadPos ^= 1;
    return 0;
}

Sample* AudioLoad_GetFontSample(s32 fontId, s32 instId) {
    Sample* sample;

    if (instId < 0x80) {
        Instrument* instrument = Audio_GetInstrumentInner(fontId, instId);

        if (instrument == NULL) {
            return NULL;
        }
        sample = instrument->normalPitchTunedSample.sample;
    } else if (instId < 0x100) {
        Drum* drum = Audio_GetDrum(fontId, instId - 0x80);

        if (drum == NULL) {
            return NULL;
        }
        sample = drum->tunedSample.sample;
    } else {
        SoundEffect* soundEffect = Audio_GetSoundEffect(fontId, instId - 0x100);

        if (soundEffect == NULL) {
            return NULL;
        }
        sample = soundEffect->tunedSample.sample;
    }
    return sample;
}

void AudioLoad_Unused2(void) {
}

void AudioLoad_FinishSlowLoad(AudioSlowLoad* slowLoad) {
    Sample* sample;

    if (slowLoad->sample.sampleAddr == NULL) {
        return;
    }

    sample = AudioLoad_GetFontSample(slowLoad->seqOrFontId, slowLoad->instId);
    if (sample == NULL) {
        return;
    }

    slowLoad->sample = *sample;
    sample->sampleAddr = slowLoad->ramAddr;
    sample->medium = MEDIUM_RAM;
}

void AudioLoad_ProcessSlowLoads(s32 resetStatus) {
    AudioSlowLoad* slowLoad;
    s32 i;

    for (i = 0; i < ARRAY_COUNT(gAudioCtx.slowLoads); i++) {
        slowLoad = &gAudioCtx.slowLoads[i];
        switch (gAudioCtx.slowLoads[i].state) {
            case SLOW_LOAD_STATE_LOADING:
                if (slowLoad->medium != MEDIUM_UNK) {
                    osRecvMesg(&slowLoad->msgQueue, NULL, OS_MESG_BLOCK);
                }

                if (resetStatus != 0) {
                    slowLoad->state = SLOW_LOAD_STATE_DONE;
                    continue;
                }
                FALLTHROUGH;
            case SLOW_LOAD_STATE_START:
                slowLoad->state = SLOW_LOAD_STATE_LOADING;
                if (slowLoad->bytesRemaining == 0) {
                    AudioLoad_FinishSlowLoad(slowLoad);
                    slowLoad->state = SLOW_LOAD_STATE_DONE;
                    *slowLoad->status = 1;
                } else if (slowLoad->bytesRemaining < 0x400) {
                    if (slowLoad->medium == MEDIUM_UNK) {
                        u32 size = slowLoad->bytesRemaining;

                        AudioLoad_DmaSlowCopyUnkMedium(slowLoad->curDevAddr, slowLoad->curRamAddr, size,
                                                       slowLoad->unkMediumParam);
                    } else {
                        AudioLoad_DmaSlowCopy(slowLoad, slowLoad->bytesRemaining);
                    }
                    slowLoad->bytesRemaining = 0;
                } else {
                    if (slowLoad->medium == MEDIUM_UNK) {
                        AudioLoad_DmaSlowCopyUnkMedium(slowLoad->curDevAddr, slowLoad->curRamAddr, 0x400,
                                                       slowLoad->unkMediumParam);
                    } else {
                        AudioLoad_DmaSlowCopy(slowLoad, 0x400);
                    }
                    slowLoad->bytesRemaining -= 0x400;
                    slowLoad->curRamAddr += 0x400;
                    slowLoad->curDevAddr += 0x400;
                }
                break;
        }
    }
}

void AudioLoad_DmaSlowCopy(AudioSlowLoad* slowLoad, s32 size) {
    Audio_InvalDCache(slowLoad->curRamAddr, size);
    osCreateMesgQueue(&slowLoad->msgQueue, &slowLoad->msg, 1);
    AudioLoad_Dma(&slowLoad->ioMesg, OS_MESG_PRI_NORMAL, OS_READ, slowLoad->curDevAddr, slowLoad->curRamAddr, size,
                  &slowLoad->msgQueue, slowLoad->medium, "SLOWCOPY");
}

void AudioLoad_DmaSlowCopyUnkMedium(s32 devAddr, u8* ramAddr, s32 size, s32 arg3) {
}

s32 AudioLoad_SlowLoadSeq(s32 seqId, u8* ramAddr, s8* status) {
    AudioSlowLoad* slowLoad;
    AudioTable* seqTable;
    u32 size;

    if (seqId >= gAudioCtx.numSequences) {
        *status = 0;
        return -1;
    }

    seqId = AudioLoad_GetRealTableIndex(SEQUENCE_TABLE, seqId);
    seqTable = AudioLoad_GetLoadTable(SEQUENCE_TABLE);
    slowLoad = &gAudioCtx.slowLoads[gAudioCtx.slowLoadPos];
    if (slowLoad->state == SLOW_LOAD_STATE_DONE) {
        slowLoad->state = SLOW_LOAD_STATE_WAITING;
    }

    slowLoad->sample.sampleAddr = NULL;
    slowLoad->status = status;
    size = seqTable->entries[seqId].size;
    size = ALIGN16(size);
    slowLoad->curRamAddr = ramAddr;
    slowLoad->state = SLOW_LOAD_STATE_START;
    slowLoad->bytesRemaining = size;
    slowLoad->ramAddr = ramAddr;
    slowLoad->curDevAddr = seqTable->entries[seqId].romAddr;
    slowLoad->medium = seqTable->entries[seqId].medium;
    slowLoad->seqOrFontId = seqId;

    if (slowLoad->medium == MEDIUM_UNK) {
        slowLoad->unkMediumParam = seqTable->unkMediumParam;
    }

    gAudioCtx.slowLoadPos ^= 1;
    return 0;
}

void AudioLoad_InitAsyncLoads(void) {
    s32 i;

    for (i = 0; i < ARRAY_COUNT(gAudioCtx.asyncLoads); i++) {
        gAudioCtx.asyncLoads[i].status = 0;
    }
}

AudioAsyncLoad* AudioLoad_StartAsyncLoadUnkMedium(s32 unkMediumParam, u32 devAddr, void* ramAddr, s32 size, s32 medium,
                                                  s32 nChunks, OSMesgQueue* retQueue, s32 retMsg) {
    AudioAsyncLoad* asyncLoad;

    asyncLoad = AudioLoad_StartAsyncLoad(devAddr, ramAddr, size, medium, nChunks, retQueue, retMsg);

    if (asyncLoad == NULL) {
        return NULL;
    }

    osSendMesg(&gAudioCtx.asyncLoadUnkMediumQueue, (OSMesg)asyncLoad, OS_MESG_NOBLOCK);
    asyncLoad->unkMediumParam = unkMediumParam;
    return asyncLoad;
}

AudioAsyncLoad* AudioLoad_StartAsyncLoad(u32 devAddr, void* ramAddr, u32 size, s32 medium, s32 nChunks,
                                         OSMesgQueue* retQueue, s32 retMsg) {
    AudioAsyncLoad* asyncLoad;
    s32 i;

    for (i = 0; i < ARRAY_COUNT(gAudioCtx.asyncLoads); i++) {
        if (gAudioCtx.asyncLoads[i].status == 0) {
            asyncLoad = &gAudioCtx.asyncLoads[i];
            break;
        }
    }

    // no more available async loads
    if (i == ARRAY_COUNT(gAudioCtx.asyncLoads)) {
        return NULL;
    }

    asyncLoad->status = 1;
    asyncLoad->curDevAddr = devAddr;
    asyncLoad->ramAddr = ramAddr;
    asyncLoad->curRamAddr = ramAddr;
    asyncLoad->bytesRemaining = size;

    if (nChunks == 0) {
        asyncLoad->chunkSize = 0x1000;
    } else if (nChunks == 1) {
        asyncLoad->chunkSize = size;
    } else {
        asyncLoad->chunkSize = ALIGN256((s32)size / nChunks);
        if (asyncLoad->chunkSize < 0x100) {
            asyncLoad->chunkSize = 0x100;
        }
    }

    asyncLoad->retQueue = retQueue;
    asyncLoad->delay = 3;
    asyncLoad->medium = medium;
    asyncLoad->retMsg = retMsg;
    osCreateMesgQueue(&asyncLoad->msgQueue, &asyncLoad->msg, 1);
    return asyncLoad;
}

void AudioLoad_ProcessAsyncLoads(s32 resetStatus) {
    AudioAsyncLoad* asyncLoad;
    s32 i;

    if (gAudioCtx.resetTimer == 1) {
        return;
    }

    if (gAudioCtx.curUnkMediumLoad == NULL) {
        if (resetStatus != 0) {
            // Clear and ignore queue if resetting.
            do {
            } while (osRecvMesg(&gAudioCtx.asyncLoadUnkMediumQueue, (OSMesg*)&asyncLoad, OS_MESG_NOBLOCK) != -1);
        } else if (osRecvMesg(&gAudioCtx.asyncLoadUnkMediumQueue, (OSMesg*)&asyncLoad, OS_MESG_NOBLOCK) == -1) {
            gAudioCtx.curUnkMediumLoad = NULL;
        } else {
            gAudioCtx.curUnkMediumLoad = asyncLoad;
        }
    }

    if (gAudioCtx.curUnkMediumLoad != NULL) {
        AudioLoad_ProcessAsyncLoadUnkMedium(gAudioCtx.curUnkMediumLoad, resetStatus);
    }

    for (i = 0; i < ARRAY_COUNT(gAudioCtx.asyncLoads); i++) {
        if (gAudioCtx.asyncLoads[i].status == 1) {
            asyncLoad = &gAudioCtx.asyncLoads[i];
            if (asyncLoad->medium != MEDIUM_UNK) {
                AudioLoad_ProcessAsyncLoad(asyncLoad, resetStatus);
            }
        }
    }
}

void AudioLoad_ProcessAsyncLoadUnkMedium(AudioAsyncLoad* asyncLoad, s32 resetStatus) {
}

void AudioLoad_FinishAsyncLoad(AudioAsyncLoad* asyncLoad) {
    u32 retMsg = asyncLoad->retMsg;
    u32 fontId;
    u32 pad;
    OSMesg doneMsg;
    u32 sampleBankId1;
    u32 sampleBankId2;
    SampleBankRelocInfo sampleBankReloc;

    if (1) {}
    switch (ASYNC_TBLTYPE(retMsg)) {
        case SEQUENCE_TABLE:
            AudioLoad_SetSeqLoadStatus(ASYNC_ID(retMsg), ASYNC_LOAD_STATUS(retMsg));
            break;

        case SAMPLE_TABLE:
            AudioLoad_SetSampleFontLoadStatusAndApplyCaches(ASYNC_ID(retMsg), ASYNC_LOAD_STATUS(retMsg));
            break;

        case FONT_TABLE:
            fontId = ASYNC_ID(retMsg);
            sampleBankId1 = gAudioCtx.soundFontList[fontId].sampleBankId1;
            sampleBankId2 = gAudioCtx.soundFontList[fontId].sampleBankId2;
            sampleBankReloc.sampleBankId1 = sampleBankId1;
            sampleBankReloc.sampleBankId2 = sampleBankId2;
            sampleBankReloc.baseAddr1 =
                sampleBankId1 != 0xFF ? AudioLoad_GetSampleBank(sampleBankId1, &sampleBankReloc.medium1) : 0;
            sampleBankReloc.baseAddr2 =
                sampleBankId2 != 0xFF ? AudioLoad_GetSampleBank(sampleBankId2, &sampleBankReloc.medium2) : 0;
            AudioLoad_SetFontLoadStatus(fontId, ASYNC_LOAD_STATUS(retMsg));
            AudioLoad_RelocateFontAndPreloadSamples(fontId, asyncLoad->ramAddr, &sampleBankReloc, true);
            break;
    }

    doneMsg = (OSMesg)asyncLoad->retMsg;
    if (1) {}
    asyncLoad->status = 0;
    osSendMesg(asyncLoad->retQueue, doneMsg, OS_MESG_NOBLOCK);
}

void AudioLoad_ProcessAsyncLoad(AudioAsyncLoad* asyncLoad, s32 resetStatus) {
    AudioTable* sampleBankTable = gAudioCtx.sampleBankTable;

    if (asyncLoad->delay >= 2) {
        asyncLoad->delay--;
        return;
    }

    if (asyncLoad->delay == 1) {
        asyncLoad->delay = 0;
    } else if (resetStatus != 0) {
        // Await the previous DMA response synchronously, then return.
        osRecvMesg(&asyncLoad->msgQueue, NULL, OS_MESG_BLOCK);
        asyncLoad->status = 0;
        return;
    } else if (osRecvMesg(&asyncLoad->msgQueue, NULL, OS_MESG_NOBLOCK) == -1) {
        // If the previous DMA step isn't done, return.
        return;
    }

    if (asyncLoad->bytesRemaining == 0) {
        AudioLoad_FinishAsyncLoad(asyncLoad);
        return;
    }

    if (asyncLoad->bytesRemaining < asyncLoad->chunkSize) {
        if (asyncLoad->medium == MEDIUM_UNK) {
            AudioLoad_AsyncDmaUnkMedium(asyncLoad->curDevAddr, asyncLoad->curRamAddr, asyncLoad->bytesRemaining,
                                        sampleBankTable->unkMediumParam);
        } else {
            AudioLoad_AsyncDma(asyncLoad, asyncLoad->bytesRemaining);
        }
        asyncLoad->bytesRemaining = 0;
        return;
    }

    if (asyncLoad->medium == MEDIUM_UNK) {
        AudioLoad_AsyncDmaUnkMedium(asyncLoad->curDevAddr, asyncLoad->curRamAddr, asyncLoad->chunkSize,
                                    sampleBankTable->unkMediumParam);
    } else {
        AudioLoad_AsyncDma(asyncLoad, asyncLoad->chunkSize);
    }

    asyncLoad->bytesRemaining -= asyncLoad->chunkSize;
    asyncLoad->curDevAddr += asyncLoad->chunkSize;
    asyncLoad->curRamAddr += asyncLoad->chunkSize;
}

void AudioLoad_AsyncDma(AudioAsyncLoad* asyncLoad, u32 size) {
    size = ALIGN16(size);
    Audio_InvalDCache(asyncLoad->curRamAddr, size);
    osCreateMesgQueue(&asyncLoad->msgQueue, &asyncLoad->msg, 1);
    AudioLoad_Dma(&asyncLoad->ioMesg, OS_MESG_PRI_NORMAL, OS_READ, asyncLoad->curDevAddr, asyncLoad->curRamAddr, size,
                  &asyncLoad->msgQueue, asyncLoad->medium, "BGCOPY");
}

void AudioLoad_AsyncDmaUnkMedium(u32 devAddr, void* ramAddr, u32 size, s16 arg3) {
}

/**
 * Read and extract information from TunedSample and its Sample
 * contained in the soundFont binary loaded into ram
 * TunedSample contains metadata on a sample used by a particular instrument/drum/sfx
 * Also relocate offsets into pointers within this loaded TunedSample
 *
 * @param fontId index of font being processed
 * @param fontData ram address of raw soundfont binary loaded into cache
 * @param sampleBankReloc information on the sampleBank containing raw audio samples
 */
void AudioLoad_RelocateSample(TunedSample* tunedSample, SoundFontData* fontData, SampleBankRelocInfo* sampleBankReloc) {
    Sample* sample;
    void* reloc;

    // Relocate an offset (relative to data loaded in ram at `base`) to a pointer (a ram address)
#define AUDIO_RELOC(offset, base) (reloc = (void*)((u32)(offset) + (u32)(base)))

    // If this has not already been relocated
    if ((u32)tunedSample->sample <= AUDIO_RELOCATED_ADDRESS_START) {

        sample = tunedSample->sample = AUDIO_RELOC(tunedSample->sample, fontData);

        // If the sample exists and has not already been relocated
        // Note: this is important, as the same sample can be used by different drums, sound effects, instruments
        if ((sample->size != 0) && (sample->isRelocated != true)) {
            sample->loop = AUDIO_RELOC(sample->loop, fontData);
            sample->book = AUDIO_RELOC(sample->book, fontData);

            // Resolve the sample medium 2-bit bitfield into a real value based on sampleBankReloc.
            // Then relocate the offset sample within the sampleBank (not the fontData) into absolute address.
            // sampleAddr can be either rom or ram depending on sampleBank cache policy
            // in practice, this is always in rom
            switch (sample->medium) {
                case 0:
                    sample->sampleAddr = AUDIO_RELOC(sample->sampleAddr, sampleBankReloc->baseAddr1);
                    sample->medium = sampleBankReloc->medium1;
                    break;

                case 1:
                    sample->sampleAddr = AUDIO_RELOC(sample->sampleAddr, sampleBankReloc->baseAddr2);
                    sample->medium = sampleBankReloc->medium2;
                    break;

                case 2:
                case 3:
                    // Invalid? This leaves sample->medium as MEDIUM_CART and MEDIUM_DISK_DRIVE
                    // respectively, and the sampleAddr unrelocated.
                    break;
            }

            sample->isRelocated = true;

            if (sample->unk_bit26 && (sample->medium != MEDIUM_RAM)) {
                gAudioCtx.usedSamples[gAudioCtx.numUsedSamples++] = sample;
            }
        }
    }

#undef AUDIO_RELOC
}

/**
 * @param fontId index of font being processed
 * @param fontData ram address of raw soundfont binary loaded into cache
 * @param sampleBankReloc information on the sampleBank containing raw audio samples
 * @param isAsync bool for whether this is an asynchronous load or not
 */
void AudioLoad_RelocateFontAndPreloadSamples(s32 fontId, SoundFontData* fontData, SampleBankRelocInfo* sampleBankReloc,
                                             s32 isAsync) {
    AudioPreloadReq* preload;
    AudioPreloadReq* topPreload;
    Sample* sample;
    s32 size;
    s32 nChunks;
    u8* sampleRamAddr;
    s32 preloadInProgress;
    s32 i;

    preloadInProgress = false;
    if (gAudioCtx.preloadSampleStackTop != 0) {
        preloadInProgress = true;
    } else {
        D_8016B780 = 0;
    }

    gAudioCtx.numUsedSamples = 0;
    AudioLoad_RelocateFont(fontId, fontData, sampleBankReloc);

    size = 0;
    for (i = 0; i < gAudioCtx.numUsedSamples; i++) {
        size += ALIGN16(gAudioCtx.usedSamples[i]->size);
    }
    if (size && size) {}

    for (i = 0; i < gAudioCtx.numUsedSamples; i++) {
        if (gAudioCtx.preloadSampleStackTop == 120) {
            break;
        }

        sample = gAudioCtx.usedSamples[i];
        sampleRamAddr = NULL;
        switch (isAsync) {
            case false:
                if (sample->medium == sampleBankReloc->medium1) {
                    sampleRamAddr = AudioHeap_AllocSampleCache(sample->size, sampleBankReloc->sampleBankId1,
                                                               sample->sampleAddr, sample->medium, CACHE_PERSISTENT);
                } else if (sample->medium == sampleBankReloc->medium2) {
                    sampleRamAddr = AudioHeap_AllocSampleCache(sample->size, sampleBankReloc->sampleBankId2,
                                                               sample->sampleAddr, sample->medium, CACHE_PERSISTENT);
                } else if (sample->medium == MEDIUM_DISK_DRIVE) {
                    sampleRamAddr = AudioHeap_AllocSampleCache(sample->size, 0xFE, sample->sampleAddr, sample->medium,
                                                               CACHE_PERSISTENT);
                }
                break;

            case true:
                if (sample->medium == sampleBankReloc->medium1) {
                    sampleRamAddr = AudioHeap_AllocSampleCache(sample->size, sampleBankReloc->sampleBankId1,
                                                               sample->sampleAddr, sample->medium, CACHE_TEMPORARY);
                } else if (sample->medium == sampleBankReloc->medium2) {
                    sampleRamAddr = AudioHeap_AllocSampleCache(sample->size, sampleBankReloc->sampleBankId2,
                                                               sample->sampleAddr, sample->medium, CACHE_TEMPORARY);
                } else if (sample->medium == MEDIUM_DISK_DRIVE) {
                    sampleRamAddr = AudioHeap_AllocSampleCache(sample->size, 0xFE, sample->sampleAddr, sample->medium,
                                                               CACHE_TEMPORARY);
                }
                break;
        }
        if (sampleRamAddr == NULL) {
            continue;
        }

        switch (isAsync) {
            case false:
                if (sample->medium == MEDIUM_UNK) {
                    AudioLoad_SyncDmaUnkMedium((u32)sample->sampleAddr, sampleRamAddr, sample->size,
                                               gAudioCtx.sampleBankTable->unkMediumParam);
                    sample->sampleAddr = sampleRamAddr;
                    sample->medium = MEDIUM_RAM;
                } else {
                    AudioLoad_SyncDma((u32)sample->sampleAddr, sampleRamAddr, sample->size, sample->medium);
                    sample->sampleAddr = sampleRamAddr;
                    sample->medium = MEDIUM_RAM;
                }
                if (sample->medium == MEDIUM_DISK_DRIVE) {}
                break;

            case true:
                preload = &gAudioCtx.preloadSampleStack[gAudioCtx.preloadSampleStackTop];
                preload->sample = sample;
                preload->ramAddr = sampleRamAddr;
                preload->encodedInfo = (gAudioCtx.preloadSampleStackTop << 24) | 0xFFFFFF;
                preload->isFree = false;
                preload->endAndMediumKey = (u32)sample->sampleAddr + sample->size + sample->medium;
                gAudioCtx.preloadSampleStackTop++;
                break;
        }
    }
    gAudioCtx.numUsedSamples = 0;

    if (gAudioCtx.preloadSampleStackTop != 0 && !preloadInProgress) {
        topPreload = &gAudioCtx.preloadSampleStack[gAudioCtx.preloadSampleStackTop - 1];
        sample = topPreload->sample;
        nChunks = (sample->size >> 12) + 1;
        AudioLoad_StartAsyncLoad((u32)sample->sampleAddr, topPreload->ramAddr, sample->size, sample->medium, nChunks,
                                 &gAudioCtx.preloadSampleQueue, topPreload->encodedInfo);
    }
}

s32 AudioLoad_ProcessSamplePreloads(s32 resetStatus) {
    Sample* sample;
    AudioPreloadReq* preload;
    u32 preloadIndex;
    u32 key;
    u32 nChunks;
    s32 pad;

    if (gAudioCtx.preloadSampleStackTop > 0) {
        if (resetStatus != 0) {
            // Clear result queue and preload stack and return.
            osRecvMesg(&gAudioCtx.preloadSampleQueue, (OSMesg*)&preloadIndex, OS_MESG_NOBLOCK);
            gAudioCtx.preloadSampleStackTop = 0;
            return false;
        }
        if (osRecvMesg(&gAudioCtx.preloadSampleQueue, (OSMesg*)&preloadIndex, OS_MESG_NOBLOCK) == -1) {
            // Previous preload is not done yet.
            return false;
        }

        preloadIndex >>= 24;
        preload = &gAudioCtx.preloadSampleStack[preloadIndex];

        if (preload->isFree == false) {
            sample = preload->sample;
            key = (u32)sample->sampleAddr + sample->size + sample->medium;
            if (key == preload->endAndMediumKey) {
                // Change storage for sample to the preloaded version.
                sample->sampleAddr = preload->ramAddr;
                sample->medium = MEDIUM_RAM;
            }
            preload->isFree = true;
        }

        // Pop requests with isFree = true off the stack, as far as possible,
        // and dispatch the next DMA.
        while (true) {
            if (gAudioCtx.preloadSampleStackTop <= 0) {
                break;
            }
            preload = &gAudioCtx.preloadSampleStack[gAudioCtx.preloadSampleStackTop - 1];
            if (preload->isFree == true) {
                gAudioCtx.preloadSampleStackTop--;
                continue;
            }

            sample = preload->sample;
            nChunks = (sample->size >> 12) + 1;
            key = (u32)sample->sampleAddr + sample->size + sample->medium;
            if (key != preload->endAndMediumKey) {
                preload->isFree = true;
                gAudioCtx.preloadSampleStackTop--;
            } else {
                AudioLoad_StartAsyncLoad((u32)sample->sampleAddr, preload->ramAddr, sample->size, sample->medium,
                                         nChunks, &gAudioCtx.preloadSampleQueue, preload->encodedInfo);
                break;
            }
        }
    }
    return true;
}

s32 AudioLoad_AddToSampleSet(Sample* sample, s32 numSamples, Sample** sampleSet) {
    s32 i;

    for (i = 0; i < numSamples; i++) {
        if (sample->sampleAddr == sampleSet[i]->sampleAddr) {
            break;
        }
    }

    if (i == numSamples) {
        sampleSet[numSamples] = sample;
        numSamples++;
    }

    return numSamples;
}

s32 AudioLoad_GetSamplesForFont(s32 fontId, Sample** sampleSet) {
    s32 i;
    s32 numSamples = 0;
    s32 numDrums = gAudioCtx.soundFontList[fontId].numDrums;
    s32 numInstruments = gAudioCtx.soundFontList[fontId].numInstruments;

    for (i = 0; i < numDrums; i++) {
        Drum* drum = Audio_GetDrum(fontId, i);

        if (1) {}
        if (drum != NULL) {
            numSamples = AudioLoad_AddToSampleSet(drum->tunedSample.sample, numSamples, sampleSet);
        }
    }

    for (i = 0; i < numInstruments; i++) {
        Instrument* instrument = Audio_GetInstrumentInner(fontId, i);

        if (instrument != NULL) {
            if (instrument->normalRangeLo != 0) {
                numSamples = AudioLoad_AddToSampleSet(instrument->lowPitchTunedSample.sample, numSamples, sampleSet);
            }
            if (instrument->normalRangeHi != 0x7F) {
                numSamples = AudioLoad_AddToSampleSet(instrument->highPitchTunedSample.sample, numSamples, sampleSet);
            }
            numSamples = AudioLoad_AddToSampleSet(instrument->normalPitchTunedSample.sample, numSamples, sampleSet);
        }
    }

    // Should really also process sfx, but this method is never called.
    return numSamples;
}

void AudioLoad_AddUsedSample(TunedSample* tunedSample) {
    Sample* sample = tunedSample->sample;

    if ((sample->size != 0) && sample->unk_bit26 && (sample->medium != MEDIUM_RAM)) {
        gAudioCtx.usedSamples[gAudioCtx.numUsedSamples++] = sample;
    }
}

void AudioLoad_PreloadSamplesForFont(s32 fontId, s32 async, SampleBankRelocInfo* sampleBankReloc) {
    s32 numDrums;
    s32 numInstruments;
    s32 numSfx;
    Drum* drum;
    Instrument* instrument;
    SoundEffect* soundEffect;
    AudioPreloadReq* preload;
    AudioPreloadReq* topPreload;
    u8* addr;
    s32 size;
    s32 i;
    Sample* sample;
    s32 preloadInProgress;
    s32 nChunks;

    preloadInProgress = false;
    if (gAudioCtx.preloadSampleStackTop != 0) {
        preloadInProgress = true;
    }

    gAudioCtx.numUsedSamples = 0;

    numDrums = gAudioCtx.soundFontList[fontId].numDrums;
    numInstruments = gAudioCtx.soundFontList[fontId].numInstruments;
    numSfx = gAudioCtx.soundFontList[fontId].numSfx;

    for (i = 0; i < numInstruments; i++) {
        instrument = Audio_GetInstrumentInner(fontId, i);
        if (instrument != NULL) {
            if (instrument->normalRangeLo != 0) {
                AudioLoad_AddUsedSample(&instrument->lowPitchTunedSample);
            }
            if (instrument->normalRangeHi != 0x7F) {
                AudioLoad_AddUsedSample(&instrument->highPitchTunedSample);
            }
            AudioLoad_AddUsedSample(&instrument->normalPitchTunedSample);
        }
    }

    for (i = 0; i < numDrums; i++) {
        drum = Audio_GetDrum(fontId, i);
        if (drum != NULL) {
            AudioLoad_AddUsedSample(&drum->tunedSample);
        }
    }

    for (i = 0; i < numSfx; i++) {
        soundEffect = Audio_GetSoundEffect(fontId, i);
        if (soundEffect != NULL) {
            AudioLoad_AddUsedSample(&soundEffect->tunedSample);
        }
    }

    if (gAudioCtx.numUsedSamples == 0) {
        return;
    }

    size = 0;
    for (i = 0; i < gAudioCtx.numUsedSamples; i++) {
        size += ALIGN16(gAudioCtx.usedSamples[i]->size);
    }
    if (size) {}

    for (i = 0; i < gAudioCtx.numUsedSamples; i++) {
        if (gAudioCtx.preloadSampleStackTop == 120) {
            break;
        }

        sample = gAudioCtx.usedSamples[i];
        if (sample->medium == MEDIUM_RAM) {
            continue;
        }

        switch (async) {
            case false:
                if (sample->medium == sampleBankReloc->medium1) {
                    addr = AudioHeap_AllocSampleCache(sample->size, sampleBankReloc->sampleBankId1, sample->sampleAddr,
                                                      sample->medium, CACHE_PERSISTENT);
                } else if (sample->medium == sampleBankReloc->medium2) {
                    addr = AudioHeap_AllocSampleCache(sample->size, sampleBankReloc->sampleBankId2, sample->sampleAddr,
                                                      sample->medium, CACHE_PERSISTENT);
                }
                break;

            case true:
                if (sample->medium == sampleBankReloc->medium1) {
                    addr = AudioHeap_AllocSampleCache(sample->size, sampleBankReloc->sampleBankId1, sample->sampleAddr,
                                                      sample->medium, CACHE_TEMPORARY);
                } else if (sample->medium == sampleBankReloc->medium2) {
                    addr = AudioHeap_AllocSampleCache(sample->size, sampleBankReloc->sampleBankId2, sample->sampleAddr,
                                                      sample->medium, CACHE_TEMPORARY);
                }
                break;
        }
        if (addr == NULL) {
            continue;
        }

        switch (async) {
            case false:
                if (sample->medium == MEDIUM_UNK) {
                    AudioLoad_SyncDmaUnkMedium((u32)sample->sampleAddr, addr, sample->size,
                                               gAudioCtx.sampleBankTable->unkMediumParam);
                    sample->sampleAddr = addr;
                    sample->medium = MEDIUM_RAM;
                } else {
                    AudioLoad_SyncDma((u32)sample->sampleAddr, addr, sample->size, sample->medium);
                    sample->sampleAddr = addr;
                    sample->medium = MEDIUM_RAM;
                }
                break;

            case true:
                preload = &gAudioCtx.preloadSampleStack[gAudioCtx.preloadSampleStackTop];
                preload->sample = sample;
                preload->ramAddr = addr;
                preload->encodedInfo = (gAudioCtx.preloadSampleStackTop << 24) | 0xFFFFFF;
                preload->isFree = false;
                preload->endAndMediumKey = (u32)sample->sampleAddr + sample->size + sample->medium;
                gAudioCtx.preloadSampleStackTop++;
                break;
        }
    }
    gAudioCtx.numUsedSamples = 0;

    if (gAudioCtx.preloadSampleStackTop != 0 && !preloadInProgress) {
        topPreload = &gAudioCtx.preloadSampleStack[gAudioCtx.preloadSampleStackTop - 1];
        sample = topPreload->sample;
        nChunks = (sample->size >> 12) + 1;
        AudioLoad_StartAsyncLoad((u32)sample->sampleAddr, topPreload->ramAddr, sample->size, sample->medium, nChunks,
                                 &gAudioCtx.preloadSampleQueue, topPreload->encodedInfo);
    }
}

void AudioLoad_LoadPermanentSamples(void) {
    s32 pad;
    u32 fontId;
    AudioTable* sampleBankTable;
    s32 pad2;
    s32 i;

    sampleBankTable = AudioLoad_GetLoadTable(SAMPLE_TABLE);
    for (i = 0; i < gAudioCtx.permanentPool.numEntries; i++) {
        SampleBankRelocInfo sampleBankReloc;

        if (gAudioCtx.permanentCache[i].tableType == FONT_TABLE) {
            fontId = AudioLoad_GetRealTableIndex(FONT_TABLE, gAudioCtx.permanentCache[i].id);
            sampleBankReloc.sampleBankId1 = gAudioCtx.soundFontList[fontId].sampleBankId1;
            sampleBankReloc.sampleBankId2 = gAudioCtx.soundFontList[fontId].sampleBankId2;

            if (sampleBankReloc.sampleBankId1 != 0xFF) {
                sampleBankReloc.sampleBankId1 =
                    AudioLoad_GetRealTableIndex(SAMPLE_TABLE, sampleBankReloc.sampleBankId1);
                sampleBankReloc.medium1 = sampleBankTable->entries[sampleBankReloc.sampleBankId1].medium;
            }

            if (sampleBankReloc.sampleBankId2 != 0xFF) {
                sampleBankReloc.sampleBankId2 =
                    AudioLoad_GetRealTableIndex(SAMPLE_TABLE, sampleBankReloc.sampleBankId2);
                sampleBankReloc.medium2 = sampleBankTable->entries[sampleBankReloc.sampleBankId2].medium;
            }
            AudioLoad_PreloadSamplesForFont(fontId, false, &sampleBankReloc);
        }
    }
}

void AudioLoad_Unused3(void) {
}

void AudioLoad_Unused4(void) {
}

void AudioLoad_Unused5(void) {
}

void AudioLoad_ScriptLoad(s32 tableType, s32 id, s8* status) {
    static u32 sLoadIndex = 0;

    sScriptLoadDonePointers[sLoadIndex] = status;
    AudioLoad_AsyncLoad(tableType, id, 0, sLoadIndex, &sScriptLoadQueue);
    sLoadIndex++;
    if (sLoadIndex == 0x10) {
        sLoadIndex = 0;
    }
}

void AudioLoad_ProcessScriptLoads(void) {
    u32 temp;
    u32 sp20;
    s8* status;

    if (osRecvMesg(&sScriptLoadQueue, (OSMesg*)&sp20, OS_MESG_NOBLOCK) != -1) {
        temp = sp20 >> 24;
        status = sScriptLoadDonePointers[temp];
        if (status != NULL) {
            *status = 0;
        }
    }
}

void AudioLoad_InitScriptLoads(void) {
    osCreateMesgQueue(&sScriptLoadQueue, sScriptLoadMsgBuf, ARRAY_COUNT(sScriptLoadMsgBuf));
}<|MERGE_RESOLUTION|>--- conflicted
+++ resolved
@@ -1122,13 +1122,8 @@
     void* ramAddr;
     s32 i;
 
-<<<<<<< HEAD
     gCustomAudioUpdateFunction = NULL;
-    gAudioContext.resetTimer = 0;
-=======
-    D_801755D0 = NULL;
     gAudioCtx.resetTimer = 0;
->>>>>>> 2fb27e66
 
     {
         s32 i;
