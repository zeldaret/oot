#include "ultra64.h"
#include "global.h"

#define MK_ASYNC_MSG(retData, tableType, id, loadStatus) \
    (((retData) << 24) | ((tableType) << 16) | ((id) << 8) | (loadStatus))
#define ASYNC_TBLTYPE(v) ((u8)(v >> 16))
#define ASYNC_ID(v) ((u8)(v >> 8))
#define ASYNC_LOAD_STATUS(v) ((u8)(v >> 0))

typedef enum {
    /* 0 */ SLOW_LOAD_STATE_WAITING,
    /* 1 */ SLOW_LOAD_STATE_START,
    /* 2 */ SLOW_LOAD_STATE_LOADING,
    /* 3 */ SLOW_LOAD_STATE_DONE
} SlowLoadState;

typedef struct {
    /* 0x00 */ s32 sampleBankId1;
    /* 0x04 */ s32 sampleBankId2;
    /* 0x08 */ s32 baseAddr1;
    /* 0x0C */ s32 baseAddr2;
    /* 0x10 */ u32 medium1;
    /* 0x14 */ u32 medium2;
} SampleBankRelocInfo; // size = 0x18

// opaque type for soundfont data loaded into ram (should maybe get rid of this?)
typedef void SoundFontData;

/* forward declarations */
s32 AudioLoad_SyncInitSeqPlayerInternal(s32 playerIdx, s32 seqId, s32 skipTicks);
SoundFontData* AudioLoad_SyncLoadFont(u32 fontId);
Sample* AudioLoad_GetFontSample(s32 fontId, s32 instId);
void AudioLoad_ProcessAsyncLoads(s32 resetStatus);
void AudioLoad_ProcessAsyncLoadUnkMedium(AudioAsyncLoad* asyncLoad, s32 resetStatus);
void AudioLoad_ProcessAsyncLoad(AudioAsyncLoad* asyncLoad, s32 resetStatus);
void AudioLoad_RelocateFontAndPreloadSamples(s32 fontId, SoundFontData* fontData, SampleBankRelocInfo* sampleBankReloc,
                                             s32 async);
void AudioLoad_RelocateSample(TunedSample* tunedSample, SoundFontData* fontData, SampleBankRelocInfo* sampleBankReloc);
void AudioLoad_DiscardFont(s32 fontId);
u32 AudioLoad_TrySyncLoadSampleBank(u32 sampleBankId, u32* outMedium, s32 noLoad);
void* AudioLoad_SyncLoad(u32 tableType, u32 tableId, s32* didAllocate);
u32 AudioLoad_GetRealTableIndex(s32 tableType, u32 tableId);
void* AudioLoad_SearchCaches(s32 tableType, s32 id);
AudioTable* AudioLoad_GetLoadTable(s32 tableType);
void AudioLoad_SyncDma(u32 devAddr, u8* addr, u32 size, s32 medium);
void AudioLoad_SyncDmaUnkMedium(u32 devAddr, u8* addr, u32 size, s32 unkMediumParam);
s32 AudioLoad_Dma(OSIoMesg* mesg, u32 priority, s32 direction, u32 devAddr, void* ramAddr, u32 size,
                  OSMesgQueue* reqQueue, s32 medium, const char* dmaFuncType);
void* AudioLoad_AsyncLoadInner(s32 tableType, s32 id, s32 nChunks, s32 retData, OSMesgQueue* retQueue);
AudioAsyncLoad* AudioLoad_StartAsyncLoadUnkMedium(s32 unkMediumParam, u32 devAddr, void* ramAddr, s32 size, s32 medium,
                                                  s32 nChunks, OSMesgQueue* retQueue, s32 retMsg);
AudioAsyncLoad* AudioLoad_StartAsyncLoad(u32 devAddr, void* ramAddr, u32 size, s32 medium, s32 nChunks,
                                         OSMesgQueue* retQueue, s32 retMsg);
void AudioLoad_AsyncDma(AudioAsyncLoad* asyncLoad, u32 size);
void AudioLoad_AsyncDmaUnkMedium(u32 devAddr, void* ramAddr, u32 size, s16 arg3);
u8* AudioLoad_SyncLoadSeq(s32 seqId);
s32 AudioLoad_ProcessSamplePreloads(s32 resetStatus);
void AudioLoad_DmaSlowCopy(AudioSlowLoad* slowLoad, s32 size);
void AudioLoad_ProcessSlowLoads(s32 resetStatus);
void AudioLoad_DmaSlowCopyUnkMedium(s32 devAddr, u8* ramAddr, s32 size, s32 arg3);

OSMesgQueue sScriptLoadQueue;
OSMesg sScriptLoadMsgBuf[16];
s8* sScriptLoadDonePointers[0x10];
s32 sAudioLoadPad1[2]; // file padding

s32 D_8016B780;
s32 sAudioLoadPad2[4]; // double file padding?

DmaHandler sDmaHandler = osEPiStartDma;
void* sUnusedHandler = NULL;

s32 gAudioContextInitalized = false;

void AudioLoad_DecreaseSampleDmaTtls(void) {
    u32 i;

    for (i = 0; i < gAudioContext.sampleDmaListSize1; i++) {
        SampleDma* dma = &gAudioContext.sampleDmas[i];

        if (dma->ttl != 0) {
            dma->ttl--;
            if (dma->ttl == 0) {
                dma->reuseIndex = gAudioContext.sampleDmaReuseQueue1WrPos;
                gAudioContext.sampleDmaReuseQueue1[gAudioContext.sampleDmaReuseQueue1WrPos] = i;
                gAudioContext.sampleDmaReuseQueue1WrPos++;
            }
        }
    }

    for (i = gAudioContext.sampleDmaListSize1; i < gAudioContext.sampleDmaCount; i++) {
        SampleDma* dma = &gAudioContext.sampleDmas[i];

        if (dma->ttl != 0) {
            dma->ttl--;
            if (dma->ttl == 0) {
                dma->reuseIndex = gAudioContext.sampleDmaReuseQueue2WrPos;
                gAudioContext.sampleDmaReuseQueue2[gAudioContext.sampleDmaReuseQueue2WrPos] = i;
                gAudioContext.sampleDmaReuseQueue2WrPos++;
            }
        }
    }

    gAudioContext.unused2628 = 0;
}

void* AudioLoad_DmaSampleData(u32 devAddr, u32 size, s32 arg2, u8* dmaIndexRef, s32 medium) {
    s32 pad1;
    SampleDma* dma;
    s32 hasDma = false;
    u32 dmaDevAddr;
    u32 pad2;
    u32 dmaIndex;
    u32 transfer;
    s32 bufferPos;
    u32 i;

    if (arg2 != 0 || *dmaIndexRef >= gAudioContext.sampleDmaListSize1) {
        for (i = gAudioContext.sampleDmaListSize1; i < gAudioContext.sampleDmaCount; i++) {
            dma = &gAudioContext.sampleDmas[i];
            bufferPos = devAddr - dma->devAddr;
            if (0 <= bufferPos && (u32)bufferPos <= dma->size - size) {
                // We already have a DMA request for this memory range.
                if (dma->ttl == 0 &&
                    gAudioContext.sampleDmaReuseQueue2RdPos != gAudioContext.sampleDmaReuseQueue2WrPos) {
                    // Move the DMA out of the reuse queue, by swapping it with the
                    // read pos, and then incrementing the read pos.
                    if (dma->reuseIndex != gAudioContext.sampleDmaReuseQueue2RdPos) {
                        gAudioContext.sampleDmaReuseQueue2[dma->reuseIndex] =
                            gAudioContext.sampleDmaReuseQueue2[gAudioContext.sampleDmaReuseQueue2RdPos];
                        gAudioContext
                            .sampleDmas[gAudioContext.sampleDmaReuseQueue2[gAudioContext.sampleDmaReuseQueue2RdPos]]
                            .reuseIndex = dma->reuseIndex;
                    }
                    gAudioContext.sampleDmaReuseQueue2RdPos++;
                }
                dma->ttl = 32;
                *dmaIndexRef = (u8)i;
                return &dma->ramAddr[devAddr - dma->devAddr];
            }
        }

        if (arg2 == 0) {
            goto search_short_lived;
        }

        if (gAudioContext.sampleDmaReuseQueue2RdPos != gAudioContext.sampleDmaReuseQueue2WrPos && arg2 != 0) {
            // Allocate a DMA from reuse queue 2, unless full.
            dmaIndex = gAudioContext.sampleDmaReuseQueue2[gAudioContext.sampleDmaReuseQueue2RdPos];
            gAudioContext.sampleDmaReuseQueue2RdPos++;
            dma = gAudioContext.sampleDmas + dmaIndex;
            hasDma = true;
        }
    } else {
    search_short_lived:
        dma = gAudioContext.sampleDmas + *dmaIndexRef;
        i = 0;
    again:
        bufferPos = devAddr - dma->devAddr;
        if (0 <= bufferPos && (u32)bufferPos <= dma->size - size) {
            // We already have DMA for this memory range.
            if (dma->ttl == 0) {
                // Move the DMA out of the reuse queue, by swapping it with the
                // read pos, and then incrementing the read pos.
                if (dma->reuseIndex != gAudioContext.sampleDmaReuseQueue1RdPos) {
                    gAudioContext.sampleDmaReuseQueue1[dma->reuseIndex] =
                        gAudioContext.sampleDmaReuseQueue1[gAudioContext.sampleDmaReuseQueue1RdPos];
                    gAudioContext
                        .sampleDmas[gAudioContext.sampleDmaReuseQueue1[gAudioContext.sampleDmaReuseQueue1RdPos]]
                        .reuseIndex = dma->reuseIndex;
                }
                gAudioContext.sampleDmaReuseQueue1RdPos++;
            }
            dma->ttl = 2;
            return dma->ramAddr + (devAddr - dma->devAddr);
        }
        dma = gAudioContext.sampleDmas + i++;
        if (i <= gAudioContext.sampleDmaListSize1) {
            goto again;
        }
    }

    if (!hasDma) {
        if (gAudioContext.sampleDmaReuseQueue1RdPos == gAudioContext.sampleDmaReuseQueue1WrPos) {
            return NULL;
        }
        // Allocate a DMA from reuse queue 1.
        dmaIndex = gAudioContext.sampleDmaReuseQueue1[gAudioContext.sampleDmaReuseQueue1RdPos++];
        dma = gAudioContext.sampleDmas + dmaIndex;
        hasDma = true;
    }

    transfer = dma->size;
    dmaDevAddr = devAddr & ~0xF;
    dma->ttl = 3;
    dma->devAddr = dmaDevAddr;
    dma->sizeUnused = transfer;
    AudioLoad_Dma(&gAudioContext.currAudioFrameDmaIoMsgBuf[gAudioContext.curAudioFrameDmaCount++], OS_MESG_PRI_NORMAL,
                  OS_READ, dmaDevAddr, dma->ramAddr, transfer, &gAudioContext.currAudioFrameDmaQueue, medium,
                  "SUPERDMA");
    *dmaIndexRef = dmaIndex;
    return (devAddr - dmaDevAddr) + dma->ramAddr;
}

void AudioLoad_InitSampleDmaBuffers(s32 numNotes) {
    SampleDma* dma;
    s32 i;
    s32 t2;
    s32 j;

    gAudioContext.sampleDmaBufSize = gAudioContext.sampleDmaBufSize1;
    gAudioContext.sampleDmas =
        AudioHeap_Alloc(&gAudioContext.miscPool,
                        4 * gAudioContext.numNotes * sizeof(SampleDma) * gAudioContext.audioBufferParameters.specUnk4);
    t2 = 3 * gAudioContext.numNotes * gAudioContext.audioBufferParameters.specUnk4;
    for (i = 0; i < t2; i++) {
        dma = &gAudioContext.sampleDmas[gAudioContext.sampleDmaCount];
        dma->ramAddr = AudioHeap_AllocAttemptExternal(&gAudioContext.miscPool, gAudioContext.sampleDmaBufSize);
        if (dma->ramAddr == NULL) {
            break;
        } else {
            AudioHeap_WritebackDCache(dma->ramAddr, gAudioContext.sampleDmaBufSize);
            dma->size = gAudioContext.sampleDmaBufSize;
            dma->devAddr = 0;
            dma->sizeUnused = 0;
            dma->unused = 0;
            dma->ttl = 0;
            gAudioContext.sampleDmaCount++;
        }
    }

    for (i = 0; (u32)i < gAudioContext.sampleDmaCount; i++) {
        gAudioContext.sampleDmaReuseQueue1[i] = i;
        gAudioContext.sampleDmas[i].reuseIndex = i;
    }

    for (i = gAudioContext.sampleDmaCount; i < 0x100; i++) {
        gAudioContext.sampleDmaReuseQueue1[i] = 0;
    }

    gAudioContext.sampleDmaReuseQueue1RdPos = 0;
    gAudioContext.sampleDmaReuseQueue1WrPos = gAudioContext.sampleDmaCount;
    gAudioContext.sampleDmaListSize1 = gAudioContext.sampleDmaCount;
    gAudioContext.sampleDmaBufSize = gAudioContext.sampleDmaBufSize2;

    for (j = 0; j < gAudioContext.numNotes; j++) {
        dma = &gAudioContext.sampleDmas[gAudioContext.sampleDmaCount];
        dma->ramAddr = AudioHeap_AllocAttemptExternal(&gAudioContext.miscPool, gAudioContext.sampleDmaBufSize);
        if (dma->ramAddr == NULL) {
            break;
        } else {
            AudioHeap_WritebackDCache(dma->ramAddr, gAudioContext.sampleDmaBufSize);
            dma->size = gAudioContext.sampleDmaBufSize;
            dma->devAddr = 0U;
            dma->sizeUnused = 0;
            dma->unused = 0;
            dma->ttl = 0;
            gAudioContext.sampleDmaCount++;
        }
    }

    for (i = gAudioContext.sampleDmaListSize1; (u32)i < gAudioContext.sampleDmaCount; i++) {
        gAudioContext.sampleDmaReuseQueue2[i - gAudioContext.sampleDmaListSize1] = i;
        gAudioContext.sampleDmas[i].reuseIndex = i - gAudioContext.sampleDmaListSize1;
    }

    for (i = gAudioContext.sampleDmaCount; i < 0x100; i++) {
        gAudioContext.sampleDmaReuseQueue2[i] = gAudioContext.sampleDmaListSize1;
    }

    gAudioContext.sampleDmaReuseQueue2RdPos = 0;
    gAudioContext.sampleDmaReuseQueue2WrPos = gAudioContext.sampleDmaCount - gAudioContext.sampleDmaListSize1;
}

s32 AudioLoad_IsFontLoadComplete(s32 fontId) {
    if (fontId == 0xFF) {
        return true;
    } else if (gAudioContext.fontLoadStatus[fontId] >= LOAD_STATUS_COMPLETE) {
        return true;
    } else if (gAudioContext.fontLoadStatus[AudioLoad_GetRealTableIndex(FONT_TABLE, fontId)] >= LOAD_STATUS_COMPLETE) {
        return true;
    } else {
        return false;
    }
}

s32 AudioLoad_IsSeqLoadComplete(s32 seqId) {
    if (seqId == 0xFF) {
        return true;
    } else if (gAudioContext.seqLoadStatus[seqId] >= LOAD_STATUS_COMPLETE) {
        return true;
    } else if (gAudioContext.seqLoadStatus[AudioLoad_GetRealTableIndex(SEQUENCE_TABLE, seqId)] >=
               LOAD_STATUS_COMPLETE) {
        return true;
    } else {
        return false;
    }
}

s32 AudioLoad_IsSampleLoadComplete(s32 sampleBankId) {
    if (sampleBankId == 0xFF) {
        return true;
    } else if (gAudioContext.sampleFontLoadStatus[sampleBankId] >= LOAD_STATUS_COMPLETE) {
        return true;
    } else if (gAudioContext.sampleFontLoadStatus[AudioLoad_GetRealTableIndex(SAMPLE_TABLE, sampleBankId)] >=
               LOAD_STATUS_COMPLETE) {
        return true;
    } else {
        return false;
    }
}

void AudioLoad_SetFontLoadStatus(s32 fontId, s32 loadStatus) {
    if ((fontId != 0xFF) && (gAudioContext.fontLoadStatus[fontId] != LOAD_STATUS_PERMANENTLY_LOADED)) {
        gAudioContext.fontLoadStatus[fontId] = loadStatus;
    }
}

void AudioLoad_SetSeqLoadStatus(s32 seqId, s32 loadStatus) {
    if ((seqId != 0xFF) && (gAudioContext.seqLoadStatus[seqId] != LOAD_STATUS_PERMANENTLY_LOADED)) {
        gAudioContext.seqLoadStatus[seqId] = loadStatus;
    }
}

void AudioLoad_SetSampleFontLoadStatusAndApplyCaches(s32 sampleBankId, s32 loadStatus) {
    if (sampleBankId != 0xFF) {
        if (gAudioContext.sampleFontLoadStatus[sampleBankId] != LOAD_STATUS_PERMANENTLY_LOADED) {
            gAudioContext.sampleFontLoadStatus[sampleBankId] = loadStatus;
        }

        if ((gAudioContext.sampleFontLoadStatus[sampleBankId] == LOAD_STATUS_PERMANENTLY_LOADED) ||
            (gAudioContext.sampleFontLoadStatus[sampleBankId] == LOAD_STATUS_COMPLETE)) {
            AudioHeap_ApplySampleBankCache(sampleBankId);
        }
    }
}

void AudioLoad_SetSampleFontLoadStatus(s32 sampleBankId, s32 loadStatus) {
    if ((sampleBankId != 0xFF) &&
        (gAudioContext.sampleFontLoadStatus[sampleBankId] != LOAD_STATUS_PERMANENTLY_LOADED)) {
        gAudioContext.sampleFontLoadStatus[sampleBankId] = loadStatus;
    }
}

void AudioLoad_InitTable(AudioTable* table, u32 romAddr, u16 unkMediumParam) {
    s32 i;

    table->unkMediumParam = unkMediumParam;
    table->romAddr = romAddr;

    for (i = 0; i < table->numEntries; i++) {
        if ((table->entries[i].size != 0) && (table->entries[i].medium == MEDIUM_CART)) {
            table->entries[i].romAddr += romAddr;
        }
    }
}

SoundFontData* AudioLoad_SyncLoadSeqFonts(s32 seqId, u32* outDefaultFontId) {
    s32 pad[2];
    s32 index;
    SoundFontData* fontData;
    s32 numFonts;
    s32 fontId;
    s32 i;

    if (seqId >= gAudioContext.numSequences) {
        return NULL;
    }

    fontId = 0xFF;
    index = ((u16*)gAudioContext.sequenceFontTable)[seqId];
    numFonts = gAudioContext.sequenceFontTable[index++];

    while (numFonts > 0) {
        fontId = gAudioContext.sequenceFontTable[index++];
        fontData = AudioLoad_SyncLoadFont(fontId);
        numFonts--;
    }

    *outDefaultFontId = fontId;
    return fontData;
}

void AudioLoad_SyncLoadSeqParts(s32 seqId, s32 arg1) {
    s32 pad;
    u32 defaultFontId;

    if (seqId < gAudioContext.numSequences) {
        if (arg1 & 2) {
            AudioLoad_SyncLoadSeqFonts(seqId, &defaultFontId);
        }
        if (arg1 & 1) {
            AudioLoad_SyncLoadSeq(seqId);
        }
    }
}

s32 AudioLoad_SyncLoadSample(Sample* sample, s32 fontId) {
    void* sampleAddr;

    if (sample->isRelocated == true) {
        if (sample->medium != MEDIUM_RAM) {
            sampleAddr = AudioHeap_AllocSampleCache(sample->size, fontId, (void*)sample->sampleAddr, sample->medium,
                                                    CACHE_PERSISTENT);
            if (sampleAddr == NULL) {
                return -1;
            }

            if (sample->medium == MEDIUM_UNK) {
                AudioLoad_SyncDmaUnkMedium((u32)sample->sampleAddr, sampleAddr, sample->size,
                                           gAudioContext.sampleBankTable->unkMediumParam);
            } else {
                AudioLoad_SyncDma((u32)sample->sampleAddr, sampleAddr, sample->size, sample->medium);
            }
            sample->medium = MEDIUM_RAM;
            sample->sampleAddr = sampleAddr;
        }
    }
}

s32 AudioLoad_SyncLoadInstrument(s32 fontId, s32 instId, s32 drumId) {
    if (instId < 0x7F) {
        Instrument* instrument = Audio_GetInstrumentInner(fontId, instId);

        if (instrument == NULL) {
            return -1;
        }
        if (instrument->normalRangeLo != 0) {
            AudioLoad_SyncLoadSample(instrument->lowPitchTunedSample.sample, fontId);
        }
        AudioLoad_SyncLoadSample(instrument->normalPitchTunedSample.sample, fontId);
        if (instrument->normalRangeHi != 0x7F) {
            return AudioLoad_SyncLoadSample(instrument->highPitchTunedSample.sample, fontId);
        }
    } else if (instId == 0x7F) {
        Drum* drum = Audio_GetDrum(fontId, drumId);

        if (drum == NULL) {
            return -1;
        }
        AudioLoad_SyncLoadSample(drum->tunedSample.sample, fontId);
        return 0;
    }
}

void AudioLoad_AsyncLoad(s32 tableType, s32 id, s32 nChunks, s32 retData, OSMesgQueue* retQueue) {
    if (AudioLoad_AsyncLoadInner(tableType, id, nChunks, retData, retQueue) == NULL) {
        osSendMesg(retQueue, (OSMesg)0xFFFFFFFF, OS_MESG_NOBLOCK);
    }
}

void AudioLoad_AsyncLoadSeq(s32 seqId, s32 arg1, s32 retData, OSMesgQueue* retQueue) {
    AudioLoad_AsyncLoad(SEQUENCE_TABLE, seqId, 0, retData, retQueue);
}

void AudioLoad_AsyncLoadSampleBank(s32 sampleBankId, s32 arg1, s32 retData, OSMesgQueue* retQueue) {
    AudioLoad_AsyncLoad(SAMPLE_TABLE, sampleBankId, 0, retData, retQueue);
}

void AudioLoad_AsyncLoadFont(s32 fontId, s32 arg1, s32 retData, OSMesgQueue* retQueue) {
    AudioLoad_AsyncLoad(FONT_TABLE, fontId, 0, retData, retQueue);
}

u8* AudioLoad_GetFontsForSequence(s32 seqId, u32* outNumFonts) {
    s32 index = ((u16*)gAudioContext.sequenceFontTable)[seqId];

    *outNumFonts = gAudioContext.sequenceFontTable[index++];
    if (*outNumFonts == 0) {
        return NULL;
    }
    return &gAudioContext.sequenceFontTable[index];
}

void AudioLoad_DiscardSeqFonts(s32 seqId) {
    s32 fontId;
    s32 index = ((u16*)gAudioContext.sequenceFontTable)[seqId];
    s32 numFonts = gAudioContext.sequenceFontTable[index++];

    while (numFonts > 0) {
        numFonts--;
        fontId = AudioLoad_GetRealTableIndex(FONT_TABLE, gAudioContext.sequenceFontTable[index++]);
        if (AudioHeap_SearchPermanentCache(FONT_TABLE, fontId) == NULL) {
            AudioLoad_DiscardFont(fontId);
            AudioLoad_SetFontLoadStatus(fontId, LOAD_STATUS_NOT_LOADED);
        }
    }
}

void AudioLoad_DiscardFont(s32 fontId) {
    u32 i;
    AudioCache* pool = &gAudioContext.fontCache;
    AudioPersistentCache* persistent;

    if (fontId == pool->temporary.entries[0].id) {
        pool->temporary.entries[0].id = -1;
    } else if (fontId == pool->temporary.entries[1].id) {
        pool->temporary.entries[1].id = -1;
    }

    persistent = &pool->persistent;
    for (i = 0; i < persistent->numEntries; i++) {
        if (fontId == persistent->entries[i].id) {
            persistent->entries[i].id = -1;
        }
    }

    AudioHeap_DiscardFont(fontId);
}

s32 AudioLoad_SyncInitSeqPlayer(s32 playerIdx, s32 seqId, s32 arg2) {
    if (gAudioContext.resetTimer != 0) {
        return 0;
    }

    gAudioContext.seqPlayers[playerIdx].skipTicks = 0;
    AudioLoad_SyncInitSeqPlayerInternal(playerIdx, seqId, arg2);
    // Intentionally missing return. Returning the result of the above function
    // call matches but is UB because it too is missing a return, and using the
    // result of a non-void function that has failed to return a value is UB.
    // The callers of this function do not use the return value, so it's fine.
}

s32 AudioLoad_SyncInitSeqPlayerSkipTicks(s32 playerIdx, s32 seqId, s32 skipTicks) {
    if (gAudioContext.resetTimer != 0) {
        return 0;
    }

    gAudioContext.seqPlayers[playerIdx].skipTicks = skipTicks;
    AudioLoad_SyncInitSeqPlayerInternal(playerIdx, seqId, 0);
    // Missing return, see above.
}

s32 AudioLoad_SyncInitSeqPlayerInternal(s32 playerIdx, s32 seqId, s32 arg2) {
    SequencePlayer* seqPlayer = &gAudioContext.seqPlayers[playerIdx];
    u8* seqData;
    s32 index;
    s32 numFonts;
    s32 fontId;

    if (seqId >= gAudioContext.numSequences) {
        return 0;
    }

    AudioSeq_SequencePlayerDisable(seqPlayer);

    fontId = 0xFF;
    index = ((u16*)gAudioContext.sequenceFontTable)[seqId];
    numFonts = gAudioContext.sequenceFontTable[index++];

    while (numFonts > 0) {
        fontId = gAudioContext.sequenceFontTable[index++];
        AudioLoad_SyncLoadFont(fontId);
        numFonts--;
    }

    seqData = AudioLoad_SyncLoadSeq(seqId);
    if (seqData == NULL) {
        return 0;
    }

    AudioSeq_ResetSequencePlayer(seqPlayer);
    seqPlayer->seqId = seqId;
    seqPlayer->defaultFont = AudioLoad_GetRealTableIndex(FONT_TABLE, fontId);
    seqPlayer->seqData = seqData;
    seqPlayer->enabled = true;
    seqPlayer->scriptState.pc = seqData;
    seqPlayer->scriptState.depth = 0;
    seqPlayer->delay = 0;
    seqPlayer->finished = false;
    seqPlayer->playerIdx = playerIdx;
    AudioSeq_SkipForwardSequence(seqPlayer);
    //! @bug missing return (but the return value is not used so it's not UB)
}

u8* AudioLoad_SyncLoadSeq(s32 seqId) {
    s32 pad;
    s32 didAllocate;

    if (gAudioContext.seqLoadStatus[AudioLoad_GetRealTableIndex(SEQUENCE_TABLE, seqId)] == LOAD_STATUS_IN_PROGRESS) {
        return NULL;
    }

    return AudioLoad_SyncLoad(SEQUENCE_TABLE, seqId, &didAllocate);
}

u32 AudioLoad_GetSampleBank(u32 sampleBankId, u32* outMedium) {
    return AudioLoad_TrySyncLoadSampleBank(sampleBankId, outMedium, true);
}

u32 AudioLoad_TrySyncLoadSampleBank(u32 sampleBankId, u32* outMedium, s32 noLoad) {
    void* ramAddr;
    AudioTable* sampleBankTable;
    u32 realTableId = AudioLoad_GetRealTableIndex(SAMPLE_TABLE, sampleBankId);
    s8 cachePolicy;

    sampleBankTable = AudioLoad_GetLoadTable(SAMPLE_TABLE);
    ramAddr = AudioLoad_SearchCaches(SAMPLE_TABLE, realTableId);
    if (ramAddr != NULL) {
        if (gAudioContext.sampleFontLoadStatus[realTableId] != LOAD_STATUS_IN_PROGRESS) {
            AudioLoad_SetSampleFontLoadStatus(realTableId, LOAD_STATUS_COMPLETE);
        }
        *outMedium = MEDIUM_RAM;
        return (u32)ramAddr;
    }

    cachePolicy = sampleBankTable->entries[sampleBankId].cachePolicy;
    if (cachePolicy == 4 || noLoad == true) {
        *outMedium = sampleBankTable->entries[sampleBankId].medium;
        return sampleBankTable->entries[realTableId].romAddr;
    }

    ramAddr = AudioLoad_SyncLoad(SAMPLE_TABLE, sampleBankId, &noLoad);
    if (ramAddr != NULL) {
        *outMedium = MEDIUM_RAM;
        return (u32)ramAddr;
    }

    *outMedium = sampleBankTable->entries[sampleBankId].medium;
    return sampleBankTable->entries[realTableId].romAddr;
}

SoundFontData* AudioLoad_SyncLoadFont(u32 fontId) {
    SoundFontData* fontData;
    s32 sampleBankId1;
    s32 sampleBankId2;
    s32 didAllocate;
    SampleBankRelocInfo sampleBankReloc;
    s32 realFontId = AudioLoad_GetRealTableIndex(FONT_TABLE, fontId);

    if (gAudioContext.fontLoadStatus[realFontId] == LOAD_STATUS_IN_PROGRESS) {
        return NULL;
    }
    sampleBankId1 = gAudioContext.soundFontList[realFontId].sampleBankId1;
    sampleBankId2 = gAudioContext.soundFontList[realFontId].sampleBankId2;

    sampleBankReloc.sampleBankId1 = sampleBankId1;
    sampleBankReloc.sampleBankId2 = sampleBankId2;
    if (sampleBankId1 != 0xFF) {
        sampleBankReloc.baseAddr1 = AudioLoad_TrySyncLoadSampleBank(sampleBankId1, &sampleBankReloc.medium1, false);
    } else {
        sampleBankReloc.baseAddr1 = 0;
    }

    if (sampleBankId2 != 0xFF) {
        sampleBankReloc.baseAddr2 = AudioLoad_TrySyncLoadSampleBank(sampleBankId2, &sampleBankReloc.medium2, false);
    } else {
        sampleBankReloc.baseAddr2 = 0;
    }

    fontData = AudioLoad_SyncLoad(FONT_TABLE, fontId, &didAllocate);
    if (fontData == NULL) {
        return NULL;
    }
    if (didAllocate == true) {
        AudioLoad_RelocateFontAndPreloadSamples(realFontId, fontData, &sampleBankReloc, false);
    }

    return fontData;
}

void* AudioLoad_SyncLoad(u32 tableType, u32 id, s32* didAllocate) {
    u32 size;
    AudioTable* table;
    s32 pad;
    u32 medium;
    s32 loadStatus;
    u32 romAddr;
    s32 cachePolicy;
    void* ramAddr;
    u32 realId;

    realId = AudioLoad_GetRealTableIndex(tableType, id);
    ramAddr = AudioLoad_SearchCaches(tableType, realId);
    if (ramAddr != NULL) {
        *didAllocate = false;
        loadStatus = LOAD_STATUS_COMPLETE;
    } else {
        table = AudioLoad_GetLoadTable(tableType);
        size = table->entries[realId].size;
        size = ALIGN16(size);
        medium = table->entries[id].medium;
        cachePolicy = table->entries[id].cachePolicy;
        romAddr = table->entries[realId].romAddr;
        switch (cachePolicy) {
            case 0:
                ramAddr = AudioHeap_AllocPermanent(tableType, realId, size);
                if (ramAddr == NULL) {
                    return ramAddr;
                }
                break;

            case 1:
                ramAddr = AudioHeap_AllocCached(tableType, size, CACHE_PERSISTENT, realId);
                if (ramAddr == NULL) {
                    return ramAddr;
                }
                break;

            case 2:
                ramAddr = AudioHeap_AllocCached(tableType, size, CACHE_TEMPORARY, realId);
                if (ramAddr == NULL) {
                    return ramAddr;
                }
                break;

            case 3:
            case 4:
                ramAddr = AudioHeap_AllocCached(tableType, size, CACHE_EITHER, realId);
                if (ramAddr == NULL) {
                    return ramAddr;
                }
                break;
        }

        *didAllocate = true;
        if (medium == MEDIUM_UNK) {
            AudioLoad_SyncDmaUnkMedium(romAddr, ramAddr, size, (s16)table->unkMediumParam);
        } else {
            AudioLoad_SyncDma(romAddr, ramAddr, size, medium);
        }

        loadStatus = (cachePolicy == 0) ? LOAD_STATUS_PERMANENTLY_LOADED : LOAD_STATUS_COMPLETE;
    }

    switch (tableType) {
        case SEQUENCE_TABLE:
            AudioLoad_SetSeqLoadStatus(realId, loadStatus);
            break;

        case FONT_TABLE:
            AudioLoad_SetFontLoadStatus(realId, loadStatus);
            break;

        case SAMPLE_TABLE:
            AudioLoad_SetSampleFontLoadStatusAndApplyCaches(realId, loadStatus);
            break;

        default:
            break;
    }

    return ramAddr;
}

u32 AudioLoad_GetRealTableIndex(s32 tableType, u32 id) {
    AudioTable* table = AudioLoad_GetLoadTable(tableType);

    if (table->entries[id].size == 0) {
        id = table->entries[id].romAddr;
    }

    return id;
}

void* AudioLoad_SearchCaches(s32 tableType, s32 id) {
    void* ramAddr;

    ramAddr = AudioHeap_SearchPermanentCache(tableType, id);
    if (ramAddr != NULL) {
        return ramAddr;
    }

    ramAddr = AudioHeap_SearchCaches(tableType, CACHE_EITHER, id);
    if (ramAddr != NULL) {
        return ramAddr;
    }

    return NULL;
}

AudioTable* AudioLoad_GetLoadTable(s32 tableType) {
    AudioTable* table;

    switch (tableType) {
        case SEQUENCE_TABLE:
            table = gAudioContext.sequenceTable;
            break;

        case FONT_TABLE:
            table = gAudioContext.soundFontTable;
            break;

        default:
            table = NULL;
            break;

        case SAMPLE_TABLE:
            table = gAudioContext.sampleBankTable;
            break;
    }
    return table;
}

/**
 * Read and extract information from soundFont binary loaded into ram.
 * Also relocate offsets into pointers within this loaded soundFont
 *
 * @param fontId index of font being processed
 * @param fontData ram address of raw soundfont binary loaded into cache
 * @param sampleBankReloc information on the sampleBank containing raw audio samples
 */
void AudioLoad_RelocateFont(s32 fontId, SoundFontData* fontDataStartAddr, SampleBankRelocInfo* sampleBankReloc) {
    u32 soundOffset;     // Relative offset from the beginning of fontData directly to the tunedSample/envelope
    u32 soundListOffset; // Relative offset from the beginning of fontData to the list of soundOffsets/sfxs
    Instrument* inst;
    Drum* drum;
    SoundEffect* soundEffect;
    s32 i;
<<<<<<< HEAD
    s32 numDrums = gAudioContext.soundFontList[fontId].numDrums;
    s32 numInstruments = gAudioContext.soundFontList[fontId].numInstruments;
    s32 numSfx = gAudioContext.soundFontList[fontId].numSfx;
    void** fontData = (void**)fontDataStartAddr;
=======
    s32 numDrums = gAudioContext.soundFonts[fontId].numDrums;
    s32 numInstruments = gAudioContext.soundFonts[fontId].numInstruments;
    s32 numSfx = gAudioContext.soundFonts[fontId].numSfx;
    u32* fontData = (u32*)fontDataStartAddr;
>>>>>>> 849fdbf9

    // Relocate an offset (relative to the start of the font data) to a pointer (a ram address)
#define RELOC_TO_RAM(offset) ((u32)(offset) + (u32)(fontDataStartAddr))

    // Drums relocation

    // The first u32 in fontData is an offset to a list of offsets to the drums
    soundListOffset = fontData[0];
    if (1) {}

    // If the soundFont has drums
    if ((soundListOffset != 0) && (numDrums != 0)) {

        fontData[0] = RELOC_TO_RAM(soundListOffset);

        // Loop through the drum offsets
        for (i = 0; i < numDrums; i++) {
            // Get the i'th drum offset
            soundOffset = (u32)((Drum**)fontData[0])[i];

            // Some drum data entries are empty, represented by an offset of 0 in the list of drum offsets
            if (soundOffset != 0) {
                soundOffset = RELOC_TO_RAM(soundOffset);
                ((Drum**)fontData[0])[i] = drum = (Drum*)soundOffset;

                // The drum may be in the list multiple times and already relocated
                if (!drum->isRelocated) {
                    AudioLoad_RelocateSample(&drum->tunedSample, fontDataStartAddr, sampleBankReloc);

                    soundOffset = (u32)drum->envelope;
                    drum->envelope = (AdsrEnvelope*)RELOC_TO_RAM(soundOffset);

                    drum->isRelocated = true;
                }
            }
        }
    }

    // Sound effects relocation

    // The second u32 in fontData is an offset to the first sound effect entry
    soundListOffset = fontData[1];
    if (1) {}

    // If the soundFont has sound effects
    if ((soundListOffset != 0) && (numSfx != 0)) {

        fontData[1] = RELOC_TO_RAM(soundListOffset);

        // Loop through the sound effects
        for (i = 0; i < numSfx; i++) {
            // Get a pointer to the i'th sound effect
<<<<<<< HEAD
            soundOffset = ((SoundEffect*)fontData[1]) + i;

            // Check for NULL (note: the pointer is guaranteed to be in fontData and can never be NULL)
            if ((SoundEffect*)soundOffset != NULL) {
                soundEffect = soundOffset;

                if ((u32)soundEffect->tunedSample.sample != 0) {
                    AudioLoad_RelocateSample(&soundEffect->tunedSample, fontDataStartAddr, sampleBankReloc);
                }
=======
            soundOffset = (u32)(((SoundFontSound*)fontData[1]) + i);
            sfx = (SoundFontSound*)soundOffset;

            // Check for NULL (note: the pointer is guaranteed to be in fontData and can never be NULL)
            if ((sfx != NULL) && ((u32)sfx->sample != 0)) {
                AudioLoad_RelocateSample(sfx, fontDataStartAddr, sampleBankReloc);
>>>>>>> 849fdbf9
            }
        }
    }

    // Instruments relocation

    // Instrument Id 126 and above is reserved.
    // There can only be 126 instruments, indexed from 0 to 125
    if (numInstruments > 126) {
        numInstruments = 126;
    }

    // Starting from the 3rd u32 in fontData is the list of offsets to the instruments
    // Loop through the instruments
    for (i = 2; i <= 2 + numInstruments - 1; i++) {
        // Some instrument data entries are empty, represented by an offset of 0 in the list of instrument offsets
        if (fontData[i] != 0) {
            fontData[i] = RELOC_TO_RAM(fontData[i]);
            inst = (Instrument*)fontData[i];

            // The instrument may be in the list multiple times and already relocated
            if (!inst->isRelocated) {
                // Some instruments have a different sample for low pitches
                if (inst->normalRangeLo != 0) {
                    AudioLoad_RelocateSample(&inst->lowPitchTunedSample, fontDataStartAddr, sampleBankReloc);
                }

                // Every instrument has a sample for the default range
                AudioLoad_RelocateSample(&inst->normalPitchTunedSample, fontDataStartAddr, sampleBankReloc);

                // Some instruments have a different sample for high pitches
                if (inst->normalRangeHi != 0x7F) {
                    AudioLoad_RelocateSample(&inst->highPitchTunedSample, fontDataStartAddr, sampleBankReloc);
                }

                soundOffset = (u32)inst->envelope;
                inst->envelope = (AdsrEnvelope*)RELOC_TO_RAM(soundOffset);

                inst->isRelocated = true;
            }
        }
    }

#undef FONT_DATA_RELOC

    // Store the relocated pointers
    gAudioContext.soundFontList[fontId].drums = (Drum**)fontData[0];
    gAudioContext.soundFontList[fontId].soundEffects = (SoundEffect*)fontData[1];
    gAudioContext.soundFontList[fontId].instruments = (Instrument**)(fontData + 2);
}

void AudioLoad_SyncDma(u32 devAddr, u8* ramAddr, u32 size, s32 medium) {
    OSMesgQueue* msgQueue = &gAudioContext.syncDmaQueue;
    OSIoMesg* ioMesg = &gAudioContext.syncDmaIoMesg;
    size = ALIGN16(size);

    Audio_InvalDCache(ramAddr, size);

    while (true) {
        if (size < 0x400) {
            break;
        }
        AudioLoad_Dma(ioMesg, OS_MESG_PRI_HIGH, OS_READ, devAddr, ramAddr, 0x400, msgQueue, medium, "FastCopy");
        osRecvMesg(msgQueue, NULL, OS_MESG_BLOCK);
        size -= 0x400;
        devAddr += 0x400;
        ramAddr += 0x400;
    }

    if (size != 0) {
        AudioLoad_Dma(ioMesg, OS_MESG_PRI_HIGH, OS_READ, devAddr, ramAddr, size, msgQueue, medium, "FastCopy");
        osRecvMesg(msgQueue, NULL, OS_MESG_BLOCK);
    }
}

void AudioLoad_SyncDmaUnkMedium(u32 devAddr, u8* addr, u32 size, s32 unkMediumParam) {
}

s32 AudioLoad_Dma(OSIoMesg* mesg, u32 priority, s32 direction, u32 devAddr, void* ramAddr, u32 size,
                  OSMesgQueue* reqQueue, s32 medium, const char* dmaFuncType) {
    OSPiHandle* handle;

    if (gAudioContext.resetTimer > 16) {
        return -1;
    }

    switch (medium) {
        case MEDIUM_CART:
            handle = gAudioContext.cartHandle;
            break;

        case MEDIUM_DISK_DRIVE:
            // driveHandle is uninitialized and corresponds to stubbed-out disk drive support.
            // SM64 Shindou called osDriveRomInit here.
            handle = gAudioContext.driveHandle;
            break;

        default:
            return 0;
    }

    if ((size % 0x10) != 0) {
        size = ALIGN16(size);
    }

    mesg->hdr.pri = priority;
    mesg->hdr.retQueue = reqQueue;
    mesg->dramAddr = ramAddr;
    mesg->devAddr = devAddr;
    mesg->size = size;
    handle->transferInfo.cmdType = 2;
    sDmaHandler(handle, mesg, direction);
    return 0;
}

void AudioLoad_Unused1(void) {
}

void AudioLoad_SyncLoadSimple(u32 tableType, u32 fontId) {
    s32 didAllocate;

    AudioLoad_SyncLoad(tableType, fontId, &didAllocate);
}

void* AudioLoad_AsyncLoadInner(s32 tableType, s32 id, s32 nChunks, s32 retData, OSMesgQueue* retQueue) {
    u32 size;
    AudioTable* table;
    void* ramAddr;
    s32 medium;
    s8 cachePolicy;
    u32 devAddr;
    s32 loadStatus;
    s32 pad;
    u32 realId = AudioLoad_GetRealTableIndex(tableType, id);

    switch (tableType) {
        case SEQUENCE_TABLE:
            if (gAudioContext.seqLoadStatus[realId] == LOAD_STATUS_IN_PROGRESS) {
                return NULL;
            }
            break;

        case FONT_TABLE:
            if (gAudioContext.fontLoadStatus[realId] == LOAD_STATUS_IN_PROGRESS) {
                return NULL;
            }
            break;

        case SAMPLE_TABLE:
            if (gAudioContext.sampleFontLoadStatus[realId] == LOAD_STATUS_IN_PROGRESS) {
                return NULL;
            }
            break;
    }

    ramAddr = AudioLoad_SearchCaches(tableType, realId);
    if (ramAddr != NULL) {
        loadStatus = LOAD_STATUS_COMPLETE;
        osSendMesg(retQueue, (OSMesg)MK_ASYNC_MSG(retData, 0, 0, LOAD_STATUS_NOT_LOADED), OS_MESG_NOBLOCK);
    } else {
        table = AudioLoad_GetLoadTable(tableType);
        size = table->entries[realId].size;
        size = ALIGN16(size);
        medium = table->entries[id].medium;
        cachePolicy = table->entries[id].cachePolicy;
        devAddr = table->entries[realId].romAddr;
        loadStatus = LOAD_STATUS_COMPLETE;

        switch (cachePolicy) {
            case 0:
                ramAddr = AudioHeap_AllocPermanent(tableType, realId, size);
                if (ramAddr == NULL) {
                    return ramAddr;
                }
                loadStatus = LOAD_STATUS_PERMANENTLY_LOADED;
                break;

            case 1:
                ramAddr = AudioHeap_AllocCached(tableType, size, CACHE_PERSISTENT, realId);
                if (ramAddr == NULL) {
                    return ramAddr;
                }
                break;

            case 2:
                ramAddr = AudioHeap_AllocCached(tableType, size, CACHE_TEMPORARY, realId);
                if (ramAddr == NULL) {
                    return ramAddr;
                }
                break;

            case 3:
            case 4:
                ramAddr = AudioHeap_AllocCached(tableType, size, CACHE_EITHER, realId);
                if (ramAddr == NULL) {
                    return ramAddr;
                }
                break;
        }

        if (medium == MEDIUM_UNK) {
            AudioLoad_StartAsyncLoadUnkMedium((s16)table->unkMediumParam, devAddr, ramAddr, size, medium, nChunks,
                                              retQueue, MK_ASYNC_MSG(retData, tableType, id, loadStatus));
        } else {
            AudioLoad_StartAsyncLoad(devAddr, ramAddr, size, medium, nChunks, retQueue,
                                     MK_ASYNC_MSG(retData, tableType, realId, loadStatus));
        }
        loadStatus = LOAD_STATUS_IN_PROGRESS;
    }

    switch (tableType) {
        case SEQUENCE_TABLE:
            AudioLoad_SetSeqLoadStatus(realId, loadStatus);
            break;

        case FONT_TABLE:
            AudioLoad_SetFontLoadStatus(realId, loadStatus);
            break;

        case SAMPLE_TABLE:
            AudioLoad_SetSampleFontLoadStatusAndApplyCaches(realId, loadStatus);
            break;

        default:
            break;
    }

    return ramAddr;
}

void AudioLoad_ProcessLoads(s32 resetStatus) {
    AudioLoad_ProcessSlowLoads(resetStatus);
    AudioLoad_ProcessSamplePreloads(resetStatus);
    AudioLoad_ProcessAsyncLoads(resetStatus);
}

void AudioLoad_SetDmaHandler(DmaHandler callback) {
    sDmaHandler = callback;
}

void AudioLoad_SetUnusedHandler(void* callback) {
    sUnusedHandler = callback;
}

void AudioLoad_InitSoundFont(s32 fontId) {
    SoundFont* font = &gAudioContext.soundFontList[fontId];
    AudioTableEntry* entry = &gAudioContext.soundFontTable->entries[fontId];

    font->sampleBankId1 = (entry->shortData1 >> 8) & 0xFF;
    font->sampleBankId2 = (entry->shortData1) & 0xFF;
    font->numInstruments = (entry->shortData2 >> 8) & 0xFF;
    font->numDrums = entry->shortData2 & 0xFF;
    font->numSfx = entry->shortData3;
}

void AudioLoad_Init(void* heap, u32 heapSize) {
    s32 pad[18];
    s32 numFonts;
    void* ramAddr;
    s32 i;

    D_801755D0 = NULL;
    gAudioContext.resetTimer = 0;

    {
        s32 i;
        u8* audioContextPtr = (u8*)&gAudioContext;

        for (i = sizeof(gAudioContext); i >= 0; i--) {
            *audioContextPtr++ = 0;
        }
    }

    switch (osTvType) {
        case OS_TV_PAL:
            gAudioContext.unk_2960 = 20.03042f;
            gAudioContext.refreshRate = 50;
            break;

        case OS_TV_MPAL:
            gAudioContext.unk_2960 = 16.546f;
            gAudioContext.refreshRate = 60;
            break;

        case OS_TV_NTSC:
        default:
            gAudioContext.unk_2960 = 16.713f;
            gAudioContext.refreshRate = 60;
            break;
    }

    Audio_InitMesgQueues();

    for (i = 0; i < 3; i++) {
        gAudioContext.aiBufLengths[i] = 0xA0;
    }

    gAudioContext.totalTaskCount = 0;
    gAudioContext.rspTaskIndex = 0;
    gAudioContext.curAiBufIndex = 0;
    gAudioContext.soundMode = 0;
    gAudioContext.curTask = NULL;
    gAudioContext.rspTask[0].task.t.data_size = 0;
    gAudioContext.rspTask[1].task.t.data_size = 0;
    osCreateMesgQueue(&gAudioContext.syncDmaQueue, &gAudioContext.syncDmaMesg, 1);
    osCreateMesgQueue(&gAudioContext.currAudioFrameDmaQueue, gAudioContext.currAudioFrameDmaMsgBuf,
                      ARRAY_COUNT(gAudioContext.currAudioFrameDmaMsgBuf));
    osCreateMesgQueue(&gAudioContext.externalLoadQueue, gAudioContext.externalLoadMsgBuf,
                      ARRAY_COUNT(gAudioContext.externalLoadMsgBuf));
    osCreateMesgQueue(&gAudioContext.preloadSampleQueue, gAudioContext.preloadSampleMsgBuf,
                      ARRAY_COUNT(gAudioContext.preloadSampleMsgBuf));
    gAudioContext.curAudioFrameDmaCount = 0;
    gAudioContext.sampleDmaCount = 0;
    gAudioContext.cartHandle = osCartRomInit();

    if (heap == NULL) {
        gAudioContext.audioHeap = gAudioHeap;
        gAudioContext.audioHeapSize = gAudioHeapInitSizes.heapSize;
    } else {
        void** hp = &heap;
        gAudioContext.audioHeap = *hp;
        gAudioContext.audioHeapSize = heapSize;
    }

    for (i = 0; i < (s32)gAudioContext.audioHeapSize / 8; i++) {
        ((u64*)gAudioContext.audioHeap)[i] = 0;
    }

    // Main Pool Split (split entirety of audio heap into initPool and sessionPool)
    AudioHeap_InitMainPools(gAudioHeapInitSizes.initPoolSize);

    // Initialize the audio interface buffers
    for (i = 0; i < 3; i++) {
        gAudioContext.aiBuffers[i] = AudioHeap_AllocZeroed(&gAudioContext.initPool, AIBUF_LEN * sizeof(s16));
    }

    // Set audio tables pointers
    gAudioContext.sequenceTable = (AudioTable*)gSequenceTable;
    gAudioContext.soundFontTable = (AudioTable*)gSoundFontTable;
    gAudioContext.sampleBankTable = (AudioTable*)gSampleBankTable;
    gAudioContext.sequenceFontTable = gSequenceFontTable;

    gAudioContext.numSequences = gAudioContext.sequenceTable->numEntries;

    gAudioContext.audioResetSpecIdToLoad = 0;
    gAudioContext.resetStatus = 1; // Set reset to immediately initialize the audio heap

    AudioHeap_ResetStep();

    // Initialize audio tables
    AudioLoad_InitTable(gAudioContext.sequenceTable, (u32)_AudioseqSegmentRomStart, 0);
    AudioLoad_InitTable(gAudioContext.soundFontTable, (u32)_AudiobankSegmentRomStart, 0);
    AudioLoad_InitTable(gAudioContext.sampleBankTable, (u32)_AudiotableSegmentRomStart, 0);
    numFonts = gAudioContext.soundFontTable->numEntries;
    gAudioContext.soundFontList = AudioHeap_Alloc(&gAudioContext.initPool, numFonts * sizeof(SoundFont));

    for (i = 0; i < numFonts; i++) {
        AudioLoad_InitSoundFont(i);
    }

    ramAddr = AudioHeap_Alloc(&gAudioContext.initPool, gAudioHeapInitSizes.permanentPoolSize);
    if (ramAddr == NULL) {
        // cast away const from gAudioHeapInitSizes
        *((u32*)&gAudioHeapInitSizes.permanentPoolSize) = 0;
    }

    AudioHeap_AllocPoolInit(&gAudioContext.permanentPool, ramAddr, gAudioHeapInitSizes.permanentPoolSize);
    gAudioContextInitalized = true;
    osSendMesg(gAudioContext.taskStartQueueP, (OSMesg)gAudioContext.totalTaskCount, OS_MESG_NOBLOCK);
}

void AudioLoad_InitSlowLoads(void) {
    gAudioContext.slowLoads[0].state = SLOW_LOAD_STATE_WAITING;
    gAudioContext.slowLoads[1].state = SLOW_LOAD_STATE_WAITING;
}

s32 AudioLoad_SlowLoadSample(s32 fontId, s32 instId, s8* status) {
    Sample* sample;
    AudioSlowLoad* slowLoad;

    sample = AudioLoad_GetFontSample(fontId, instId);
    if (sample == NULL) {
        *status = 0;
        return -1;
    }

    if (sample->medium == MEDIUM_RAM) {
        *status = 2;
        return 0;
    }

    slowLoad = &gAudioContext.slowLoads[gAudioContext.slowLoadPos];
    if (slowLoad->state == SLOW_LOAD_STATE_DONE) {
        slowLoad->state = SLOW_LOAD_STATE_WAITING;
    }

    slowLoad->sample = *sample;
    slowLoad->status = status;
    slowLoad->curRamAddr =
        AudioHeap_AllocSampleCache(sample->size, fontId, sample->sampleAddr, sample->medium, CACHE_TEMPORARY);

    if (slowLoad->curRamAddr == NULL) {
        if (sample->medium == MEDIUM_UNK || sample->codec == CODEC_S16_INMEMORY) {
            *status = 0;
            return -1;
        } else {
            *status = 3;
            return -1;
        }
    }

    slowLoad->state = SLOW_LOAD_STATE_START;
    slowLoad->bytesRemaining = ALIGN16(sample->size);
    slowLoad->ramAddr = slowLoad->curRamAddr;
    slowLoad->curDevAddr = (u32)sample->sampleAddr;
    slowLoad->medium = sample->medium;
    slowLoad->seqOrFontId = fontId;
    slowLoad->instId = instId;
    if (slowLoad->medium == MEDIUM_UNK) {
        slowLoad->unkMediumParam = gAudioContext.sampleBankTable->unkMediumParam;
    }

    gAudioContext.slowLoadPos ^= 1;
    return 0;
}

Sample* AudioLoad_GetFontSample(s32 fontId, s32 instId) {
    Sample* sample;

    if (instId < 0x80) {
        Instrument* instrument = Audio_GetInstrumentInner(fontId, instId);

        if (instrument == NULL) {
            return NULL;
        }
        sample = instrument->normalPitchTunedSample.sample;
    } else if (instId < 0x100) {
        Drum* drum = Audio_GetDrum(fontId, instId - 0x80);

        if (drum == NULL) {
            return NULL;
        }
        sample = drum->tunedSample.sample;
    } else {
        SoundEffect* soundEffect = Audio_GetSoundEffect(fontId, instId - 0x100);

        if (soundEffect == NULL) {
            return NULL;
        }
        sample = soundEffect->tunedSample.sample;
    }
    return sample;
}

void AudioLoad_Unused2(void) {
}

void AudioLoad_FinishSlowLoad(AudioSlowLoad* slowLoad) {
    Sample* sample;

    if (slowLoad->sample.sampleAddr == NULL) {
        return;
    }

    sample = AudioLoad_GetFontSample(slowLoad->seqOrFontId, slowLoad->instId);
    if (sample == NULL) {
        return;
    }

    slowLoad->sample = *sample;
    sample->sampleAddr = slowLoad->ramAddr;
    sample->medium = MEDIUM_RAM;
}

void AudioLoad_ProcessSlowLoads(s32 resetStatus) {
    AudioSlowLoad* slowLoad;
    s32 i;

    for (i = 0; i < ARRAY_COUNT(gAudioContext.slowLoads); i++) {
        slowLoad = &gAudioContext.slowLoads[i];
        switch (gAudioContext.slowLoads[i].state) {
            case SLOW_LOAD_STATE_LOADING:
                if (slowLoad->medium != MEDIUM_UNK) {
                    osRecvMesg(&slowLoad->msgQueue, NULL, OS_MESG_BLOCK);
                }

                if (resetStatus != 0) {
                    slowLoad->state = SLOW_LOAD_STATE_DONE;
                    continue;
                }
                FALLTHROUGH;
            case SLOW_LOAD_STATE_START:
                slowLoad->state = SLOW_LOAD_STATE_LOADING;
                if (slowLoad->bytesRemaining == 0) {
                    AudioLoad_FinishSlowLoad(slowLoad);
                    slowLoad->state = SLOW_LOAD_STATE_DONE;
                    *slowLoad->status = 1;
                } else if (slowLoad->bytesRemaining < 0x400) {
                    if (slowLoad->medium == MEDIUM_UNK) {
                        u32 size = slowLoad->bytesRemaining;

                        AudioLoad_DmaSlowCopyUnkMedium(slowLoad->curDevAddr, slowLoad->curRamAddr, size,
                                                       slowLoad->unkMediumParam);
                    } else {
                        AudioLoad_DmaSlowCopy(slowLoad, slowLoad->bytesRemaining);
                    }
                    slowLoad->bytesRemaining = 0;
                } else {
                    if (slowLoad->medium == MEDIUM_UNK) {
                        AudioLoad_DmaSlowCopyUnkMedium(slowLoad->curDevAddr, slowLoad->curRamAddr, 0x400,
                                                       slowLoad->unkMediumParam);
                    } else {
                        AudioLoad_DmaSlowCopy(slowLoad, 0x400);
                    }
                    slowLoad->bytesRemaining -= 0x400;
                    slowLoad->curRamAddr += 0x400;
                    slowLoad->curDevAddr += 0x400;
                }
                break;
        }
    }
}

void AudioLoad_DmaSlowCopy(AudioSlowLoad* slowLoad, s32 size) {
    Audio_InvalDCache(slowLoad->curRamAddr, size);
    osCreateMesgQueue(&slowLoad->msgQueue, &slowLoad->msg, 1);
    AudioLoad_Dma(&slowLoad->ioMesg, OS_MESG_PRI_NORMAL, OS_READ, slowLoad->curDevAddr, slowLoad->curRamAddr, size,
                  &slowLoad->msgQueue, slowLoad->medium, "SLOWCOPY");
}

void AudioLoad_DmaSlowCopyUnkMedium(s32 devAddr, u8* ramAddr, s32 size, s32 arg3) {
}

s32 AudioLoad_SlowLoadSeq(s32 seqId, u8* ramAddr, s8* status) {
    AudioSlowLoad* slowLoad;
    AudioTable* seqTable;
    u32 size;

    if (seqId >= gAudioContext.numSequences) {
        *status = 0;
        return -1;
    }

    seqId = AudioLoad_GetRealTableIndex(SEQUENCE_TABLE, seqId);
    seqTable = AudioLoad_GetLoadTable(SEQUENCE_TABLE);
    slowLoad = &gAudioContext.slowLoads[gAudioContext.slowLoadPos];
    if (slowLoad->state == SLOW_LOAD_STATE_DONE) {
        slowLoad->state = SLOW_LOAD_STATE_WAITING;
    }

    slowLoad->sample.sampleAddr = NULL;
    slowLoad->status = status;
    size = seqTable->entries[seqId].size;
    size = ALIGN16(size);
    slowLoad->curRamAddr = ramAddr;
    slowLoad->state = SLOW_LOAD_STATE_START;
    slowLoad->bytesRemaining = size;
    slowLoad->ramAddr = ramAddr;
    slowLoad->curDevAddr = seqTable->entries[seqId].romAddr;
    slowLoad->medium = seqTable->entries[seqId].medium;
    slowLoad->seqOrFontId = seqId;

    if (slowLoad->medium == MEDIUM_UNK) {
        slowLoad->unkMediumParam = seqTable->unkMediumParam;
    }

    gAudioContext.slowLoadPos ^= 1;
    return 0;
}

void AudioLoad_InitAsyncLoads(void) {
    s32 i;

    for (i = 0; i < ARRAY_COUNT(gAudioContext.asyncLoads); i++) {
        gAudioContext.asyncLoads[i].status = 0;
    }
}

AudioAsyncLoad* AudioLoad_StartAsyncLoadUnkMedium(s32 unkMediumParam, u32 devAddr, void* ramAddr, s32 size, s32 medium,
                                                  s32 nChunks, OSMesgQueue* retQueue, s32 retMsg) {
    AudioAsyncLoad* asyncLoad;

    asyncLoad = AudioLoad_StartAsyncLoad(devAddr, ramAddr, size, medium, nChunks, retQueue, retMsg);

    if (asyncLoad == NULL) {
        return NULL;
    }

    osSendMesg(&gAudioContext.asyncLoadUnkMediumQueue, (OSMesg)asyncLoad, OS_MESG_NOBLOCK);
    asyncLoad->unkMediumParam = unkMediumParam;
    return asyncLoad;
}

AudioAsyncLoad* AudioLoad_StartAsyncLoad(u32 devAddr, void* ramAddr, u32 size, s32 medium, s32 nChunks,
                                         OSMesgQueue* retQueue, s32 retMsg) {
    AudioAsyncLoad* asyncLoad;
    s32 i;

    for (i = 0; i < ARRAY_COUNT(gAudioContext.asyncLoads); i++) {
        if (gAudioContext.asyncLoads[i].status == 0) {
            asyncLoad = &gAudioContext.asyncLoads[i];
            break;
        }
    }

    // no more available async loads
    if (i == ARRAY_COUNT(gAudioContext.asyncLoads)) {
        return NULL;
    }

    asyncLoad->status = 1;
    asyncLoad->curDevAddr = devAddr;
    asyncLoad->ramAddr = ramAddr;
    asyncLoad->curRamAddr = ramAddr;
    asyncLoad->bytesRemaining = size;

    if (nChunks == 0) {
        asyncLoad->chunkSize = 0x1000;
    } else if (nChunks == 1) {
        asyncLoad->chunkSize = size;
    } else {
        asyncLoad->chunkSize = ALIGN256((s32)size / nChunks);
        if (asyncLoad->chunkSize < 0x100) {
            asyncLoad->chunkSize = 0x100;
        }
    }

    asyncLoad->retQueue = retQueue;
    asyncLoad->delay = 3;
    asyncLoad->medium = medium;
    asyncLoad->retMsg = retMsg;
    osCreateMesgQueue(&asyncLoad->msgQueue, &asyncLoad->msg, 1);
    return asyncLoad;
}

void AudioLoad_ProcessAsyncLoads(s32 resetStatus) {
    AudioAsyncLoad* asyncLoad;
    s32 i;

    if (gAudioContext.resetTimer == 1) {
        return;
    }

    if (gAudioContext.curUnkMediumLoad == NULL) {
        if (resetStatus != 0) {
            // Clear and ignore queue if resetting.
            do {
            } while (osRecvMesg(&gAudioContext.asyncLoadUnkMediumQueue, (OSMesg*)&asyncLoad, OS_MESG_NOBLOCK) != -1);
        } else if (osRecvMesg(&gAudioContext.asyncLoadUnkMediumQueue, (OSMesg*)&asyncLoad, OS_MESG_NOBLOCK) == -1) {
            gAudioContext.curUnkMediumLoad = NULL;
        } else {
            gAudioContext.curUnkMediumLoad = asyncLoad;
        }
    }

    if (gAudioContext.curUnkMediumLoad != NULL) {
        AudioLoad_ProcessAsyncLoadUnkMedium(gAudioContext.curUnkMediumLoad, resetStatus);
    }

    for (i = 0; i < ARRAY_COUNT(gAudioContext.asyncLoads); i++) {
        if (gAudioContext.asyncLoads[i].status == 1) {
            asyncLoad = &gAudioContext.asyncLoads[i];
            if (asyncLoad->medium != MEDIUM_UNK) {
                AudioLoad_ProcessAsyncLoad(asyncLoad, resetStatus);
            }
        }
    }
}

void AudioLoad_ProcessAsyncLoadUnkMedium(AudioAsyncLoad* asyncLoad, s32 resetStatus) {
}

void AudioLoad_FinishAsyncLoad(AudioAsyncLoad* asyncLoad) {
    u32 retMsg = asyncLoad->retMsg;
    u32 fontId;
    u32 pad;
    OSMesg doneMsg;
    u32 sampleBankId1;
    u32 sampleBankId2;
    SampleBankRelocInfo sampleBankReloc;

    if (1) {}
    switch (ASYNC_TBLTYPE(retMsg)) {
        case SEQUENCE_TABLE:
            AudioLoad_SetSeqLoadStatus(ASYNC_ID(retMsg), ASYNC_LOAD_STATUS(retMsg));
            break;

        case SAMPLE_TABLE:
            AudioLoad_SetSampleFontLoadStatusAndApplyCaches(ASYNC_ID(retMsg), ASYNC_LOAD_STATUS(retMsg));
            break;

        case FONT_TABLE:
            fontId = ASYNC_ID(retMsg);
            sampleBankId1 = gAudioContext.soundFontList[fontId].sampleBankId1;
            sampleBankId2 = gAudioContext.soundFontList[fontId].sampleBankId2;
            sampleBankReloc.sampleBankId1 = sampleBankId1;
            sampleBankReloc.sampleBankId2 = sampleBankId2;
            sampleBankReloc.baseAddr1 =
                sampleBankId1 != 0xFF ? AudioLoad_GetSampleBank(sampleBankId1, &sampleBankReloc.medium1) : 0;
            sampleBankReloc.baseAddr2 =
                sampleBankId2 != 0xFF ? AudioLoad_GetSampleBank(sampleBankId2, &sampleBankReloc.medium2) : 0;
            AudioLoad_SetFontLoadStatus(fontId, ASYNC_LOAD_STATUS(retMsg));
            AudioLoad_RelocateFontAndPreloadSamples(fontId, asyncLoad->ramAddr, &sampleBankReloc, true);
            break;
    }

    doneMsg = (OSMesg)asyncLoad->retMsg;
    if (1) {}
    asyncLoad->status = 0;
    osSendMesg(asyncLoad->retQueue, doneMsg, OS_MESG_NOBLOCK);
}

void AudioLoad_ProcessAsyncLoad(AudioAsyncLoad* asyncLoad, s32 resetStatus) {
    AudioTable* sampleBankTable = gAudioContext.sampleBankTable;

    if (asyncLoad->delay >= 2) {
        asyncLoad->delay--;
        return;
    }

    if (asyncLoad->delay == 1) {
        asyncLoad->delay = 0;
    } else if (resetStatus != 0) {
        // Await the previous DMA response synchronously, then return.
        osRecvMesg(&asyncLoad->msgQueue, NULL, OS_MESG_BLOCK);
        asyncLoad->status = 0;
        return;
    } else if (osRecvMesg(&asyncLoad->msgQueue, NULL, OS_MESG_NOBLOCK) == -1) {
        // If the previous DMA step isn't done, return.
        return;
    }

    if (asyncLoad->bytesRemaining == 0) {
        AudioLoad_FinishAsyncLoad(asyncLoad);
        return;
    }

    if (asyncLoad->bytesRemaining < asyncLoad->chunkSize) {
        if (asyncLoad->medium == MEDIUM_UNK) {
            AudioLoad_AsyncDmaUnkMedium(asyncLoad->curDevAddr, asyncLoad->curRamAddr, asyncLoad->bytesRemaining,
                                        sampleBankTable->unkMediumParam);
        } else {
            AudioLoad_AsyncDma(asyncLoad, asyncLoad->bytesRemaining);
        }
        asyncLoad->bytesRemaining = 0;
        return;
    }

    if (asyncLoad->medium == MEDIUM_UNK) {
        AudioLoad_AsyncDmaUnkMedium(asyncLoad->curDevAddr, asyncLoad->curRamAddr, asyncLoad->chunkSize,
                                    sampleBankTable->unkMediumParam);
    } else {
        AudioLoad_AsyncDma(asyncLoad, asyncLoad->chunkSize);
    }

    asyncLoad->bytesRemaining -= asyncLoad->chunkSize;
    asyncLoad->curDevAddr += asyncLoad->chunkSize;
    asyncLoad->curRamAddr += asyncLoad->chunkSize;
}

void AudioLoad_AsyncDma(AudioAsyncLoad* asyncLoad, u32 size) {
    size = ALIGN16(size);
    Audio_InvalDCache(asyncLoad->curRamAddr, size);
    osCreateMesgQueue(&asyncLoad->msgQueue, &asyncLoad->msg, 1);
    AudioLoad_Dma(&asyncLoad->ioMesg, OS_MESG_PRI_NORMAL, OS_READ, asyncLoad->curDevAddr, asyncLoad->curRamAddr, size,
                  &asyncLoad->msgQueue, asyncLoad->medium, "BGCOPY");
}

void AudioLoad_AsyncDmaUnkMedium(u32 devAddr, void* ramAddr, u32 size, s16 arg3) {
}

/**
 * Read and extract information from TunedSample and its Sample
 * contained in the soundFont binary loaded into ram
 * TunedSample contains metadata on a sample used by a particular instrument/drum/sfx
 * Also relocate offsets into pointers within this loaded TunedSample
 *
 * @param fontId index of font being processed
 * @param fontData ram address of raw soundfont binary loaded into cache
 * @param sampleBankReloc information on the sampleBank containing raw audio samples
 */
void AudioLoad_RelocateSample(TunedSample* tunedSample, SoundFontData* fontData, SampleBankRelocInfo* sampleBankReloc) {
    Sample* sample;
    void* reloc;

    // Relocate an offset (relative to data loaded in ram at `base`) to a pointer (a ram address)
#define AUDIO_RELOC(offset, base) (reloc = (void*)((u32)(offset) + (u32)(base)))

    // If this has not already been relocated
    if ((u32)tunedSample->sample <= AUDIO_RELOCATED_ADDRESS_START) {

        sample = tunedSample->sample = AUDIO_RELOC(tunedSample->sample, fontData);

        // If the sample exists and has not already been relocated
        // Note: this is important, as the same sample can be used by different drums, sound effects, instruments
        if ((sample->size != 0) && (sample->isRelocated != true)) {
            sample->loop = AUDIO_RELOC(sample->loop, fontData);
            sample->book = AUDIO_RELOC(sample->book, fontData);

            // Resolve the sample medium 2-bit bitfield into a real value based on sampleBankReloc.
            // Then relocate the offset sample within the sampleBank (not the fontData) into absolute address.
            // sampleAddr can be either rom or ram depending on sampleBank cache policy
            // in practice, this is always in rom
            switch (sample->medium) {
                case 0:
                    sample->sampleAddr = AUDIO_RELOC(sample->sampleAddr, sampleBankReloc->baseAddr1);
                    sample->medium = sampleBankReloc->medium1;
                    break;

                case 1:
                    sample->sampleAddr = AUDIO_RELOC(sample->sampleAddr, sampleBankReloc->baseAddr2);
                    sample->medium = sampleBankReloc->medium2;
                    break;

                case 2:
                case 3:
                    // Invalid? This leaves sample->medium as MEDIUM_CART and MEDIUM_DISK_DRIVE
                    // respectively, and the sampleAddr unrelocated.
                    break;
            }

            sample->isRelocated = true;

            if (sample->unk_bit26 && (sample->medium != MEDIUM_RAM)) {
                gAudioContext.usedSamples[gAudioContext.numUsedSamples++] = sample;
            }
        }
    }

#undef AUDIO_RELOC
}

/**
 * @param fontId index of font being processed
 * @param fontData ram address of raw soundfont binary loaded into cache
 * @param sampleBankReloc information on the sampleBank containing raw audio samples
 * @param isAsync bool for whether this is an asynchronous load or not
 */
void AudioLoad_RelocateFontAndPreloadSamples(s32 fontId, SoundFontData* fontData, SampleBankRelocInfo* sampleBankReloc,
                                             s32 isAsync) {
    AudioPreloadReq* preload;
    AudioPreloadReq* topPreload;
    Sample* sample;
    s32 size;
    s32 nChunks;
    u8* sampleRamAddr;
    s32 preloadInProgress;
    s32 i;

    preloadInProgress = false;
    if (gAudioContext.preloadSampleStackTop != 0) {
        preloadInProgress = true;
    } else {
        D_8016B780 = 0;
    }

    gAudioContext.numUsedSamples = 0;
    AudioLoad_RelocateFont(fontId, fontData, sampleBankReloc);

    size = 0;
    for (i = 0; i < gAudioContext.numUsedSamples; i++) {
        size += ALIGN16(gAudioContext.usedSamples[i]->size);
    }
    if (size && size) {}

    for (i = 0; i < gAudioContext.numUsedSamples; i++) {
        if (gAudioContext.preloadSampleStackTop == 120) {
            break;
        }

        sample = gAudioContext.usedSamples[i];
        sampleRamAddr = NULL;
        switch (isAsync) {
            case false:
                if (sample->medium == sampleBankReloc->medium1) {
                    sampleRamAddr = AudioHeap_AllocSampleCache(sample->size, sampleBankReloc->sampleBankId1,
                                                               sample->sampleAddr, sample->medium, CACHE_PERSISTENT);
                } else if (sample->medium == sampleBankReloc->medium2) {
                    sampleRamAddr = AudioHeap_AllocSampleCache(sample->size, sampleBankReloc->sampleBankId2,
                                                               sample->sampleAddr, sample->medium, CACHE_PERSISTENT);
                } else if (sample->medium == MEDIUM_DISK_DRIVE) {
                    sampleRamAddr = AudioHeap_AllocSampleCache(sample->size, 0xFE, sample->sampleAddr, sample->medium,
                                                               CACHE_PERSISTENT);
                }
                break;

            case true:
                if (sample->medium == sampleBankReloc->medium1) {
                    sampleRamAddr = AudioHeap_AllocSampleCache(sample->size, sampleBankReloc->sampleBankId1,
                                                               sample->sampleAddr, sample->medium, CACHE_TEMPORARY);
                } else if (sample->medium == sampleBankReloc->medium2) {
                    sampleRamAddr = AudioHeap_AllocSampleCache(sample->size, sampleBankReloc->sampleBankId2,
                                                               sample->sampleAddr, sample->medium, CACHE_TEMPORARY);
                } else if (sample->medium == MEDIUM_DISK_DRIVE) {
                    sampleRamAddr = AudioHeap_AllocSampleCache(sample->size, 0xFE, sample->sampleAddr, sample->medium,
                                                               CACHE_TEMPORARY);
                }
                break;
        }
        if (sampleRamAddr == NULL) {
            continue;
        }

        switch (isAsync) {
            case false:
                if (sample->medium == MEDIUM_UNK) {
                    AudioLoad_SyncDmaUnkMedium((u32)sample->sampleAddr, sampleRamAddr, sample->size,
                                               gAudioContext.sampleBankTable->unkMediumParam);
                    sample->sampleAddr = sampleRamAddr;
                    sample->medium = MEDIUM_RAM;
                } else {
                    AudioLoad_SyncDma((u32)sample->sampleAddr, sampleRamAddr, sample->size, sample->medium);
                    sample->sampleAddr = sampleRamAddr;
                    sample->medium = MEDIUM_RAM;
                }
                if (sample->medium == MEDIUM_DISK_DRIVE) {}
                break;

            case true:
                preload = &gAudioContext.preloadSampleStack[gAudioContext.preloadSampleStackTop];
                preload->sample = sample;
                preload->ramAddr = sampleRamAddr;
                preload->encodedInfo = (gAudioContext.preloadSampleStackTop << 24) | 0xFFFFFF;
                preload->isFree = false;
                preload->endAndMediumKey = (u32)sample->sampleAddr + sample->size + sample->medium;
                gAudioContext.preloadSampleStackTop++;
                break;
        }
    }
    gAudioContext.numUsedSamples = 0;

    if (gAudioContext.preloadSampleStackTop != 0 && !preloadInProgress) {
        topPreload = &gAudioContext.preloadSampleStack[gAudioContext.preloadSampleStackTop - 1];
        sample = topPreload->sample;
        nChunks = (sample->size >> 12) + 1;
        AudioLoad_StartAsyncLoad((u32)sample->sampleAddr, topPreload->ramAddr, sample->size, sample->medium, nChunks,
                                 &gAudioContext.preloadSampleQueue, topPreload->encodedInfo);
    }
}

s32 AudioLoad_ProcessSamplePreloads(s32 resetStatus) {
    Sample* sample;
    AudioPreloadReq* preload;
    u32 preloadIndex;
    u32 key;
    u32 nChunks;
    s32 pad;

    if (gAudioContext.preloadSampleStackTop > 0) {
        if (resetStatus != 0) {
            // Clear result queue and preload stack and return.
            osRecvMesg(&gAudioContext.preloadSampleQueue, (OSMesg*)&preloadIndex, OS_MESG_NOBLOCK);
            gAudioContext.preloadSampleStackTop = 0;
            return false;
        }
        if (osRecvMesg(&gAudioContext.preloadSampleQueue, (OSMesg*)&preloadIndex, OS_MESG_NOBLOCK) == -1) {
            // Previous preload is not done yet.
            return false;
        }

        preloadIndex >>= 24;
        preload = &gAudioContext.preloadSampleStack[preloadIndex];

        if (preload->isFree == false) {
            sample = preload->sample;
            key = (u32)sample->sampleAddr + sample->size + sample->medium;
            if (key == preload->endAndMediumKey) {
                // Change storage for sample to the preloaded version.
                sample->sampleAddr = preload->ramAddr;
                sample->medium = MEDIUM_RAM;
            }
            preload->isFree = true;
        }

        // Pop requests with isFree = true off the stack, as far as possible,
        // and dispatch the next DMA.
        for (;;) {
            if (gAudioContext.preloadSampleStackTop <= 0) {
                break;
            }
            preload = &gAudioContext.preloadSampleStack[gAudioContext.preloadSampleStackTop - 1];
            if (preload->isFree == true) {
                gAudioContext.preloadSampleStackTop--;
                continue;
            }

            sample = preload->sample;
            nChunks = (sample->size >> 12) + 1;
            key = (u32)sample->sampleAddr + sample->size + sample->medium;
            if (key != preload->endAndMediumKey) {
                preload->isFree = true;
                gAudioContext.preloadSampleStackTop--;
            } else {
                AudioLoad_StartAsyncLoad((u32)sample->sampleAddr, preload->ramAddr, sample->size, sample->medium,
                                         nChunks, &gAudioContext.preloadSampleQueue, preload->encodedInfo);
                break;
            }
        }
    }
    return true;
}

s32 AudioLoad_AddToSampleSet(Sample* sample, s32 numSamples, Sample** sampleSet) {
    s32 i;

    for (i = 0; i < numSamples; i++) {
        if (sample->sampleAddr == sampleSet[i]->sampleAddr) {
            break;
        }
    }

    if (i == numSamples) {
        sampleSet[numSamples] = sample;
        numSamples++;
    }

    return numSamples;
}

s32 AudioLoad_GetSamplesForFont(s32 fontId, Sample** sampleSet) {
    s32 i;
    s32 numSamples = 0;
    s32 numDrums = gAudioContext.soundFontList[fontId].numDrums;
    s32 numInstruments = gAudioContext.soundFontList[fontId].numInstruments;

    for (i = 0; i < numDrums; i++) {
        Drum* drum = Audio_GetDrum(fontId, i);

        if (1) {}
        if (drum != NULL) {
            numSamples = AudioLoad_AddToSampleSet(drum->tunedSample.sample, numSamples, sampleSet);
        }
    }

    for (i = 0; i < numInstruments; i++) {
        Instrument* instrument = Audio_GetInstrumentInner(fontId, i);

        if (instrument != NULL) {
            if (instrument->normalRangeLo != 0) {
                numSamples = AudioLoad_AddToSampleSet(instrument->lowPitchTunedSample.sample, numSamples, sampleSet);
            }
            if (instrument->normalRangeHi != 0x7F) {
                numSamples = AudioLoad_AddToSampleSet(instrument->highPitchTunedSample.sample, numSamples, sampleSet);
            }
            numSamples = AudioLoad_AddToSampleSet(instrument->normalPitchTunedSample.sample, numSamples, sampleSet);
        }
    }

    // Should really also process sfx, but this method is never called.
    return numSamples;
}

void AudioLoad_AddUsedSample(TunedSample* tunedSample) {
    Sample* sample = tunedSample->sample;

    if ((sample->size != 0) && sample->unk_bit26 && (sample->medium != MEDIUM_RAM)) {
        gAudioContext.usedSamples[gAudioContext.numUsedSamples++] = sample;
    }
}

void AudioLoad_PreloadSamplesForFont(s32 fontId, s32 async, SampleBankRelocInfo* sampleBankReloc) {
    s32 numDrums;
    s32 numInstruments;
    s32 numSfx;
    Drum* drum;
    Instrument* instrument;
    SoundEffect* soundEffect;
    AudioPreloadReq* preload;
    AudioPreloadReq* topPreload;
    u8* addr;
    s32 size;
    s32 i;
    Sample* sample;
    s32 preloadInProgress;
    s32 nChunks;

    preloadInProgress = false;
    if (gAudioContext.preloadSampleStackTop != 0) {
        preloadInProgress = true;
    }

    gAudioContext.numUsedSamples = 0;

    numDrums = gAudioContext.soundFontList[fontId].numDrums;
    numInstruments = gAudioContext.soundFontList[fontId].numInstruments;
    numSfx = gAudioContext.soundFontList[fontId].numSfx;

    for (i = 0; i < numInstruments; i++) {
        instrument = Audio_GetInstrumentInner(fontId, i);
        if (instrument != NULL) {
            if (instrument->normalRangeLo != 0) {
                AudioLoad_AddUsedSample(&instrument->lowPitchTunedSample);
            }
            if (instrument->normalRangeHi != 0x7F) {
                AudioLoad_AddUsedSample(&instrument->highPitchTunedSample);
            }
            AudioLoad_AddUsedSample(&instrument->normalPitchTunedSample);
        }
    }

    for (i = 0; i < numDrums; i++) {
        drum = Audio_GetDrum(fontId, i);
        if (drum != NULL) {
            AudioLoad_AddUsedSample(&drum->tunedSample);
        }
    }

    for (i = 0; i < numSfx; i++) {
        soundEffect = Audio_GetSoundEffect(fontId, i);
        if (soundEffect != NULL) {
            AudioLoad_AddUsedSample(&soundEffect->tunedSample);
        }
    }

    if (gAudioContext.numUsedSamples == 0) {
        return;
    }

    size = 0;
    for (i = 0; i < gAudioContext.numUsedSamples; i++) {
        size += ALIGN16(gAudioContext.usedSamples[i]->size);
    }
    if (size) {}

    for (i = 0; i < gAudioContext.numUsedSamples; i++) {
        if (gAudioContext.preloadSampleStackTop == 120) {
            break;
        }

        sample = gAudioContext.usedSamples[i];
        if (sample->medium == MEDIUM_RAM) {
            continue;
        }

        switch (async) {
            case false:
                if (sample->medium == sampleBankReloc->medium1) {
                    addr = AudioHeap_AllocSampleCache(sample->size, sampleBankReloc->sampleBankId1, sample->sampleAddr,
                                                      sample->medium, CACHE_PERSISTENT);
                } else if (sample->medium == sampleBankReloc->medium2) {
                    addr = AudioHeap_AllocSampleCache(sample->size, sampleBankReloc->sampleBankId2, sample->sampleAddr,
                                                      sample->medium, CACHE_PERSISTENT);
                }
                break;

            case true:
                if (sample->medium == sampleBankReloc->medium1) {
                    addr = AudioHeap_AllocSampleCache(sample->size, sampleBankReloc->sampleBankId1, sample->sampleAddr,
                                                      sample->medium, CACHE_TEMPORARY);
                } else if (sample->medium == sampleBankReloc->medium2) {
                    addr = AudioHeap_AllocSampleCache(sample->size, sampleBankReloc->sampleBankId2, sample->sampleAddr,
                                                      sample->medium, CACHE_TEMPORARY);
                }
                break;
        }
        if (addr == NULL) {
            continue;
        }

        switch (async) {
            case false:
                if (sample->medium == MEDIUM_UNK) {
                    AudioLoad_SyncDmaUnkMedium((u32)sample->sampleAddr, addr, sample->size,
                                               gAudioContext.sampleBankTable->unkMediumParam);
                    sample->sampleAddr = addr;
                    sample->medium = MEDIUM_RAM;
                } else {
                    AudioLoad_SyncDma((u32)sample->sampleAddr, addr, sample->size, sample->medium);
                    sample->sampleAddr = addr;
                    sample->medium = MEDIUM_RAM;
                }
                break;

            case true:
                preload = &gAudioContext.preloadSampleStack[gAudioContext.preloadSampleStackTop];
                preload->sample = sample;
                preload->ramAddr = addr;
                preload->encodedInfo = (gAudioContext.preloadSampleStackTop << 24) | 0xFFFFFF;
                preload->isFree = false;
                preload->endAndMediumKey = (u32)sample->sampleAddr + sample->size + sample->medium;
                gAudioContext.preloadSampleStackTop++;
                break;
        }
    }
    gAudioContext.numUsedSamples = 0;

    if (gAudioContext.preloadSampleStackTop != 0 && !preloadInProgress) {
        topPreload = &gAudioContext.preloadSampleStack[gAudioContext.preloadSampleStackTop - 1];
        sample = topPreload->sample;
        nChunks = (sample->size >> 12) + 1;
        AudioLoad_StartAsyncLoad((u32)sample->sampleAddr, topPreload->ramAddr, sample->size, sample->medium, nChunks,
                                 &gAudioContext.preloadSampleQueue, topPreload->encodedInfo);
    }
}

void AudioLoad_LoadPermanentSamples(void) {
    s32 pad;
    u32 fontId;
    AudioTable* sampleBankTable;
    s32 pad2;
    s32 i;

    sampleBankTable = AudioLoad_GetLoadTable(SAMPLE_TABLE);
    for (i = 0; i < gAudioContext.permanentPool.numEntries; i++) {
        SampleBankRelocInfo sampleBankReloc;

        if (gAudioContext.permanentCache[i].tableType == FONT_TABLE) {
            fontId = AudioLoad_GetRealTableIndex(FONT_TABLE, gAudioContext.permanentCache[i].id);
            sampleBankReloc.sampleBankId1 = gAudioContext.soundFontList[fontId].sampleBankId1;
            sampleBankReloc.sampleBankId2 = gAudioContext.soundFontList[fontId].sampleBankId2;

            if (sampleBankReloc.sampleBankId1 != 0xFF) {
                sampleBankReloc.sampleBankId1 =
                    AudioLoad_GetRealTableIndex(SAMPLE_TABLE, sampleBankReloc.sampleBankId1);
                sampleBankReloc.medium1 = sampleBankTable->entries[sampleBankReloc.sampleBankId1].medium;
            }

            if (sampleBankReloc.sampleBankId2 != 0xFF) {
                sampleBankReloc.sampleBankId2 =
                    AudioLoad_GetRealTableIndex(SAMPLE_TABLE, sampleBankReloc.sampleBankId2);
                sampleBankReloc.medium2 = sampleBankTable->entries[sampleBankReloc.sampleBankId2].medium;
            }
            AudioLoad_PreloadSamplesForFont(fontId, false, &sampleBankReloc);
        }
    }
}

void AudioLoad_Unused3(void) {
}

void AudioLoad_Unused4(void) {
}

void AudioLoad_Unused5(void) {
}

void AudioLoad_ScriptLoad(s32 tableType, s32 id, s8* status) {
    static u32 sLoadIndex = 0;

    sScriptLoadDonePointers[sLoadIndex] = status;
    AudioLoad_AsyncLoad(tableType, id, 0, sLoadIndex, &sScriptLoadQueue);
    sLoadIndex++;
    if (sLoadIndex == 0x10) {
        sLoadIndex = 0;
    }
}

void AudioLoad_ProcessScriptLoads(void) {
    u32 temp;
    u32 sp20;
    s8* status;

    if (osRecvMesg(&sScriptLoadQueue, (OSMesg*)&sp20, OS_MESG_NOBLOCK) != -1) {
        temp = sp20 >> 24;
        status = sScriptLoadDonePointers[temp];
        if (status != NULL) {
            *status = 0;
        }
    }
}

void AudioLoad_InitScriptLoads(void) {
    osCreateMesgQueue(&sScriptLoadQueue, sScriptLoadMsgBuf, ARRAY_COUNT(sScriptLoadMsgBuf));
}<|MERGE_RESOLUTION|>--- conflicted
+++ resolved
@@ -806,17 +806,10 @@
     Drum* drum;
     SoundEffect* soundEffect;
     s32 i;
-<<<<<<< HEAD
     s32 numDrums = gAudioContext.soundFontList[fontId].numDrums;
     s32 numInstruments = gAudioContext.soundFontList[fontId].numInstruments;
     s32 numSfx = gAudioContext.soundFontList[fontId].numSfx;
-    void** fontData = (void**)fontDataStartAddr;
-=======
-    s32 numDrums = gAudioContext.soundFonts[fontId].numDrums;
-    s32 numInstruments = gAudioContext.soundFonts[fontId].numInstruments;
-    s32 numSfx = gAudioContext.soundFonts[fontId].numSfx;
     u32* fontData = (u32*)fontDataStartAddr;
->>>>>>> 849fdbf9
 
     // Relocate an offset (relative to the start of the font data) to a pointer (a ram address)
 #define RELOC_TO_RAM(offset) ((u32)(offset) + (u32)(fontDataStartAddr))
@@ -847,7 +840,7 @@
                     AudioLoad_RelocateSample(&drum->tunedSample, fontDataStartAddr, sampleBankReloc);
 
                     soundOffset = (u32)drum->envelope;
-                    drum->envelope = (AdsrEnvelope*)RELOC_TO_RAM(soundOffset);
+                    drum->envelope = (EnvelopePoint*)RELOC_TO_RAM(soundOffset);
 
                     drum->isRelocated = true;
                 }
@@ -869,24 +862,12 @@
         // Loop through the sound effects
         for (i = 0; i < numSfx; i++) {
             // Get a pointer to the i'th sound effect
-<<<<<<< HEAD
-            soundOffset = ((SoundEffect*)fontData[1]) + i;
+            soundOffset = (u32)(((SoundEffect*)fontData[1]) + i);
+            soundEffect = (SoundEffect*)soundOffset;
 
             // Check for NULL (note: the pointer is guaranteed to be in fontData and can never be NULL)
-            if ((SoundEffect*)soundOffset != NULL) {
-                soundEffect = soundOffset;
-
-                if ((u32)soundEffect->tunedSample.sample != 0) {
-                    AudioLoad_RelocateSample(&soundEffect->tunedSample, fontDataStartAddr, sampleBankReloc);
-                }
-=======
-            soundOffset = (u32)(((SoundFontSound*)fontData[1]) + i);
-            sfx = (SoundFontSound*)soundOffset;
-
-            // Check for NULL (note: the pointer is guaranteed to be in fontData and can never be NULL)
-            if ((sfx != NULL) && ((u32)sfx->sample != 0)) {
-                AudioLoad_RelocateSample(sfx, fontDataStartAddr, sampleBankReloc);
->>>>>>> 849fdbf9
+            if ((soundEffect != NULL) && ((u32)soundEffect->tunedSample.sample != 0)) {
+                AudioLoad_RelocateSample(&soundEffect->tunedSample, fontDataStartAddr, sampleBankReloc);
             }
         }
     }
@@ -923,7 +904,7 @@
                 }
 
                 soundOffset = (u32)inst->envelope;
-                inst->envelope = (AdsrEnvelope*)RELOC_TO_RAM(soundOffset);
+                inst->envelope = (EnvelopePoint*)RELOC_TO_RAM(soundOffset);
 
                 inst->isRelocated = true;
             }
