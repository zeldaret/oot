--- conflicted
+++ resolved
@@ -1475,20 +1475,12 @@
         sp4C >>= 24;
         item = &gAudioContext.unk_0D68[sp4C];
 
-<<<<<<< HEAD
-        if (gAudioContext.unk_0D54[sp4C + 1].unk_10 == 0) {
-            if ((temp_v0_3->sampleAddr + temp_v0_3->size + temp_v0_3->medium) ==
-                gAudioContext.unk_0D54[sp4C + 1].unk_00) {
-                temp_v0_3->medium = 0;
-                temp_v0_3->sampleAddr = temp_v0_3->loop;
-=======
         if (item->isFree == false) {
             sample = item->sample;
-            key = (u32)sample->sampleAddr + sample->size + sample->bits2;
+            key = (u32)sample->sampleAddr + sample->size + sample->medium;
             if (key == item->endAndMediumKey) {
                 sample->sampleAddr = item->ramAddr;
-                sample->bits2 = 0;
->>>>>>> f8498478
+                sample->medium = 0;
             }
             item->isFree = true;
         }
@@ -1505,29 +1497,14 @@
 
             sample = item->sample;
             unk = (sample->size >> 12) + 1;
-            key = (u32)sample->sampleAddr + sample->size + sample->bits2;
+            key = (u32)sample->sampleAddr + sample->size + sample->medium;
             if (key != item->endAndMediumKey) {
                 item->isFree = true;
                 gAudioContext.unk_176C--;
             } else {
-<<<<<<< HEAD
-                temp_v0_3 = gAudioContext.unk_0D54[gAudioContext.unk_176C].sample;
-                if (&temp_v0_3->sampleAddr[temp_v0_3->size + temp_v0_3->medium] !=
-                    gAudioContext.unk_0D54[gAudioContext.unk_176C].unk_00) {
-                    gAudioContext.unk_0D54[gAudioContext.unk_176C].unk_10 = 1;
-                    gAudioContext.unk_176C--;
-                    continue;
-                } else {
-                    Audio_InitAsyncReq(temp_v0_3->sampleAddr, gAudioContext.unk_0D54[gAudioContext.unk_176C].unk_08,
-                                       temp_v0_3->size, temp_v0_3->medium, (temp_a2_2 >> 0xC) + 1,
-                                       &gAudioContext.unk_1E78, gAudioContext.unk_0D54[gAudioContext.unk_176C].pad);
-                    break;
-                }
-=======
-                Audio_InitAsyncReq((u32)sample->sampleAddr, item->ramAddr, sample->size, sample->bits2, unk,
+                Audio_InitAsyncReq((u32)sample->sampleAddr, item->ramAddr, sample->size, sample->medium, unk,
                                    &gAudioContext.unk_1E78, item->encodedInfo);
                 break;
->>>>>>> f8498478
             }
         }
     }
