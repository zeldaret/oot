--- conflicted
+++ resolved
@@ -35,12 +35,8 @@
 void AudioLoad_ProcessAsyncLoad(AudioAsyncLoad* asyncLoad, s32 resetStatus);
 void AudioLoad_RelocateFontAndPreloadSamples(s32 fontId, SoundFontData* fontData, SampleBankRelocInfo* sampleBankReloc,
                                              s32 async);
-<<<<<<< HEAD
 void AudioLoad_RelocateSampleInfo(TunedSampleInfo* tunedSample, SoundFontData* fontData,
                                   SampleBankRelocInfo* sampleBankReloc);
-=======
-void AudioLoad_RelocateSample(SoundFontSound* sound, SoundFontData* fontData, SampleBankRelocInfo* sampleBankReloc);
->>>>>>> 93a6a1eb
 void AudioLoad_DiscardFont(s32 fontId);
 u32 AudioLoad_TrySyncLoadSampleBank(u32 sampleBankId, u32* outMedium, s32 noLoad);
 void* AudioLoad_SyncLoad(u32 tableType, u32 tableId, s32* didAllocate);
@@ -805,25 +801,15 @@
  * @param sampleBankReloc information on the sampleBank containing raw audio samples
  */
 void AudioLoad_RelocateFont(s32 fontId, SoundFontData* fontDataStartAddr, SampleBankRelocInfo* sampleBankReloc) {
-<<<<<<< HEAD
     u32 soundOffset;     // Relative offset from the beginning of fontData directly to the tunedSample/envelope
-=======
-    u32 soundOffset;     // Relative offset from the beginning of fontData directly to the sound/envelope
->>>>>>> 93a6a1eb
     u32 soundListOffset; // Relative offset from the beginning of fontData to the list of soundOffsets/sfxs
     Instrument* inst;
     Drum* drum;
     TunedSampleInfo* sfx;
     s32 i;
-<<<<<<< HEAD
     s32 numDrums = gAudioContext.soundFontInfoList[fontId].numDrums;
     s32 numInstruments = gAudioContext.soundFontInfoList[fontId].numInstruments;
     s32 numSfx = gAudioContext.soundFontInfoList[fontId].numSfx;
-=======
-    s32 numDrums = gAudioContext.soundFonts[fontId].numDrums;
-    s32 numInstruments = gAudioContext.soundFonts[fontId].numInstruments;
-    s32 numSfx = gAudioContext.soundFonts[fontId].numSfx;
->>>>>>> 93a6a1eb
     void** fontData = (void**)fontDataStartAddr;
 
     // Relocate an offset (relative to the start of the font data) to a pointer (a ram address)
@@ -852,11 +838,7 @@
 
                 // The drum may be in the list multiple times and already relocated
                 if (!drum->isRelocated) {
-<<<<<<< HEAD
                     AudioLoad_RelocateSampleInfo(&drum->tunedSample, fontDataStartAddr, sampleBankReloc);
-=======
-                    AudioLoad_RelocateSample(&drum->sound, fontDataStartAddr, sampleBankReloc);
->>>>>>> 93a6a1eb
 
                     soundOffset = drum->envelope;
                     drum->envelope = RELOC_TO_RAM(soundOffset);
@@ -881,7 +863,6 @@
         // Loop through the sound effects
         for (i = 0; i < numSfx; i++) {
             // Get a pointer to the i'th sound effect
-<<<<<<< HEAD
             soundOffset = ((TunedSampleInfo*)fontData[1]) + i;
 
             // Check for NULL (note: the pointer is guaranteed to be in fontData and can never be NULL)
@@ -890,16 +871,6 @@
 
                 if ((u32)sfx->sample != 0) {
                     AudioLoad_RelocateSampleInfo(sfx, fontDataStartAddr, sampleBankReloc);
-=======
-            soundOffset = ((SoundFontSound*)fontData[1]) + i;
-
-            // Check for NULL (note: the pointer is guaranteed to be in fontData and can never be NULL)
-            if ((SoundFontSound*)soundOffset != NULL) {
-                sfx = soundOffset;
-
-                if ((u32)sfx->sample != 0) {
-                    AudioLoad_RelocateSample(sfx, fontDataStartAddr, sampleBankReloc);
->>>>>>> 93a6a1eb
                 }
             }
         }
@@ -925,7 +896,6 @@
             if (!inst->isRelocated) {
                 // Some instruments have a different sample for low pitches
                 if (inst->normalRangeLo != 0) {
-<<<<<<< HEAD
                     AudioLoad_RelocateSampleInfo(&inst->lowPitchTunedSample, fontDataStartAddr, sampleBankReloc);
                 }
 
@@ -935,17 +905,6 @@
                 // Some instruments have a different sample for high pitches
                 if (inst->normalRangeHi != 0x7F) {
                     AudioLoad_RelocateSampleInfo(&inst->highPitchTunedSample, fontDataStartAddr, sampleBankReloc);
-=======
-                    AudioLoad_RelocateSample(&inst->lowNotesSound, fontDataStartAddr, sampleBankReloc);
-                }
-
-                // Every instrument has a sample for the default range
-                AudioLoad_RelocateSample(&inst->normalNotesSound, fontDataStartAddr, sampleBankReloc);
-
-                // Some instruments have a different sample for high pitches
-                if (inst->normalRangeHi != 0x7F) {
-                    AudioLoad_RelocateSample(&inst->highNotesSound, fontDataStartAddr, sampleBankReloc);
->>>>>>> 93a6a1eb
                 }
 
                 soundOffset = inst->envelope;
@@ -958,17 +917,10 @@
 
 #undef FONT_DATA_RELOC
 
-<<<<<<< HEAD
     // Store the relocated pointers to the soundFontInfoList list
     gAudioContext.soundFontInfoList[fontId].drums = (Drum**)fontData[0];
     gAudioContext.soundFontInfoList[fontId].soundEffects = (SoundEffects*)fontData[1];
     gAudioContext.soundFontInfoList[fontId].instruments = (Instrument**)(fontData + 2);
-=======
-    // Store the relocated pointers to the sound lists in the soundFonts meta-data struct
-    gAudioContext.soundFonts[fontId].drums = (Drum**)fontData[0];
-    gAudioContext.soundFonts[fontId].soundEffects = (SoundFontSound*)fontData[1];
-    gAudioContext.soundFonts[fontId].instruments = (Instrument**)(fontData + 2);
->>>>>>> 93a6a1eb
 }
 
 void AudioLoad_SyncDma(u32 devAddr, u8* ramAddr, u32 size, s32 medium) {
@@ -1274,11 +1226,7 @@
     AudioLoad_InitTable(gAudioContext.soundFontTable, _AudiobankSegmentRomStart, 0);
     AudioLoad_InitTable(gAudioContext.sampleBankTable, _AudiotableSegmentRomStart, 0);
     numFonts = gAudioContext.soundFontTable->numEntries;
-<<<<<<< HEAD
-    gAudioContext.soundFontInfoList = AudioHeap_Alloc(&gAudioContext.audioInitPool, numFonts * sizeof(SoundFontInfo));
-=======
-    gAudioContext.soundFonts = AudioHeap_Alloc(&gAudioContext.initPool, numFonts * sizeof(SoundFont));
->>>>>>> 93a6a1eb
+    gAudioContext.soundFontInfoList = AudioHeap_Alloc(&gAudioContext.initPool, numFonts * sizeof(SoundFontInfo));
 
     for (i = 0; i < numFonts; i++) {
         AudioLoad_InitSoundFontInfo(i);
@@ -1617,13 +1565,8 @@
 
         case FONT_TABLE:
             fontId = ASYNC_ID(retMsg);
-<<<<<<< HEAD
             sampleBankId1 = gAudioContext.soundFontInfoList[fontId].sampleBankId1;
             sampleBankId2 = gAudioContext.soundFontInfoList[fontId].sampleBankId2;
-=======
-            sampleBankId1 = gAudioContext.soundFonts[fontId].sampleBankId1;
-            sampleBankId2 = gAudioContext.soundFonts[fontId].sampleBankId2;
->>>>>>> 93a6a1eb
             sampleBankReloc.sampleBankId1 = sampleBankId1;
             sampleBankReloc.sampleBankId2 = sampleBankId2;
             sampleBankReloc.baseAddr1 =
@@ -1701,60 +1644,32 @@
 }
 
 /**
-<<<<<<< HEAD
  * Read and extract information from TunedSampleInfo and its SampleInfo
  * contained in the soundFont binary loaded into ram
  * TunedSampleInfo contains metadata on a sample used by a particular instrument/drum/sfx
  * Also relocate offsets into pointers within this loaded TunedSampleInfo
-=======
- * Read and extract information from SoundFontSound and its SoundFontSample
- * contained in the soundFont binary loaded into ram
- * SoundFontSound contains metadata on a sample used by a particular instrument/drum/sfx
- * Also relocate offsets into pointers within this loaded SoundFontSound
->>>>>>> 93a6a1eb
  *
  * @param fontId index of font being processed
  * @param fontData ram address of raw soundfont binary loaded into cache
  * @param sampleBankReloc information on the sampleBank containing raw audio samples
  */
-<<<<<<< HEAD
 void AudioLoad_RelocateSampleInfo(TunedSampleInfo* tunedSample, SoundFontData* fontData,
                                   SampleBankRelocInfo* sampleBankReloc) {
     SampleInfo* sample;
-=======
-void AudioLoad_RelocateSample(SoundFontSound* sound, SoundFontData* fontData, SampleBankRelocInfo* sampleBankReloc) {
-    SoundFontSample* sample;
->>>>>>> 93a6a1eb
     void* reloc;
 
     // Relocate an offset (relative to data loaded in ram at `base`) to a pointer (a ram address)
 #define AUDIO_RELOC(offset, base) (reloc = (void*)((u32)(offset) + (u32)(base)))
 
     // If this has not already been relocated
-<<<<<<< HEAD
     if ((u32)tunedSample->sample <= AUDIO_RELOCATED_ADDRESS_START) {
 
         sample = tunedSample->sample = AUDIO_RELOC(tunedSample->sample, fontData);
-=======
-    if ((u32)sound->sample <= AUDIO_RELOCATED_ADDRESS_START) {
-
-        sample = sound->sample = AUDIO_RELOC(sound->sample, fontData);
->>>>>>> 93a6a1eb
 
         // If the sample exists and has not already been relocated
         // Note: this is important, as the same sample can be used by different drums, sound effects, instruments
         if ((sample->size != 0) && (sample->isRelocated != true)) {
             sample->loop = AUDIO_RELOC(sample->loop, fontData);
-<<<<<<< HEAD
-                sample->book = AUDIO_RELOC(sample->book, fontData);
-
-            // Resolve the sample medium 2-bit bitfield into a real value based on sampleBankReloc.
-            switch (sample->medium) {
-                case 0:
-                    // Relocate the offset sample within the sampleBank (not the fontData) into a pointer
-                    // sampleAddr can be either rom or ram depending on sampleBank cache policy
-                    // in practice, this is always in rom
-=======
             sample->book = AUDIO_RELOC(sample->book, fontData);
 
             // Resolve the sample medium 2-bit bitfield into a real value based on sampleBankReloc.
@@ -1763,18 +1678,11 @@
             // in practice, this is always in rom
             switch (sample->medium) {
                 case 0:
->>>>>>> 93a6a1eb
                     sample->sampleAddr = AUDIO_RELOC(sample->sampleAddr, sampleBankReloc->baseAddr1);
                     sample->medium = sampleBankReloc->medium1;
                     break;
 
                 case 1:
-<<<<<<< HEAD
-                    // Relocate the offset sample within the sampleBank (not the fontData) into a pointer
-                    // sampleAddr can be either rom or ram depending on sampleBank cache policy
-                    // in practice, this is always in rom
-=======
->>>>>>> 93a6a1eb
                     sample->sampleAddr = AUDIO_RELOC(sample->sampleAddr, sampleBankReloc->baseAddr2);
                     sample->medium = sampleBankReloc->medium2;
                     break;
@@ -2173,13 +2081,8 @@
 
         if (gAudioContext.permanentCache[i].tableType == FONT_TABLE) {
             fontId = AudioLoad_GetRealTableIndex(FONT_TABLE, gAudioContext.permanentCache[i].id);
-<<<<<<< HEAD
             sampleBankReloc.sampleBankId1 = gAudioContext.soundFontInfoList[fontId].sampleBankId1;
             sampleBankReloc.sampleBankId2 = gAudioContext.soundFontInfoList[fontId].sampleBankId2;
-=======
-            sampleBankReloc.sampleBankId1 = gAudioContext.soundFonts[fontId].sampleBankId1;
-            sampleBankReloc.sampleBankId2 = gAudioContext.soundFonts[fontId].sampleBankId2;
->>>>>>> 93a6a1eb
 
             if (sampleBankReloc.sampleBankId1 != 0xFF) {
                 sampleBankReloc.sampleBankId1 =
