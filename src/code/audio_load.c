#include "ultra64.h"
#include "global.h"

#define MK_ASYNC_MSG(retData, tableType, id, loadStatus) \
    (((retData) << 24) | ((tableType) << 16) | ((id) << 8) | (loadStatus))
#define ASYNC_TBLTYPE(v) ((u8)(v >> 16))
#define ASYNC_ID(v) ((u8)(v >> 8))
#define ASYNC_LOAD_STATUS(v) ((u8)(v >> 0))

typedef enum {
    /* 0 */ SLOW_LOAD_STATE_WAITING,
    /* 1 */ SLOW_LOAD_STATE_START,
    /* 2 */ SLOW_LOAD_STATE_LOADING,
    /* 3 */ SLOW_LOAD_STATE_DONE
} SlowLoadState;

typedef struct {
    /* 0x00 */ s32 sampleBankId1;
    /* 0x04 */ s32 sampleBankId2;
    /* 0x08 */ s32 baseAddr1;
    /* 0x0C */ s32 baseAddr2;
    /* 0x10 */ u32 medium1;
    /* 0x14 */ u32 medium2;
} SampleBankRelocInfo; // size = 0x18

// opaque type for soundfont data loaded into ram (should maybe get rid of this?)
typedef void SoundFontData;

/* forward declarations */
s32 AudioLoad_SyncInitSeqPlayerInternal(s32 playerIdx, s32 seqId, s32 skipTicks);
SoundFontData* AudioLoad_SyncLoadFont(u32 fontId);
SoundFontSampleHeader* AudioLoad_GetFontSampleHeader(s32 fontId, s32 instId);
void AudioLoad_ProcessAsyncLoads(s32 resetStatus);
void AudioLoad_ProcessAsyncLoadUnkMedium(AudioAsyncLoad* asyncLoad, s32 resetStatus);
void AudioLoad_ProcessAsyncLoad(AudioAsyncLoad* asyncLoad, s32 resetStatus);
void AudioLoad_RelocateFontAndPreloadSamples(s32 fontId, SoundFontData* fontData, SampleBankRelocInfo* relocInfo,
                                             s32 async);
void AudioLoad_RelocateSample(SoundFontSound* sound, SoundFontData* fontData, SampleBankRelocInfo* relocInfo);
void AudioLoad_DiscardFont(s32 fontId);
u32 AudioLoad_TrySyncLoadSampleBank(u32 sampleBankId, u32* outMedium, s32 noLoad);
void* AudioLoad_SyncLoad(u32 tableType, u32 tableId, s32* didAllocate);
u32 AudioLoad_GetRealTableIndex(s32 tableType, u32 tableId);
void* AudioLoad_SearchCaches(s32 tableType, s32 id);
AudioTable* AudioLoad_GetLoadTable(s32 tableType);
void AudioLoad_SyncDma(u32 devAddr, u8* addr, u32 size, s32 medium);
void AudioLoad_SyncDmaUnkMedium(u32 devAddr, u8* addr, u32 size, s32 unkMediumParam);
s32 AudioLoad_Dma(OSIoMesg* mesg, u32 priority, s32 direction, u32 devAddr, void* ramAddr, u32 size,
                  OSMesgQueue* reqQueue, s32 medium, const char* dmaFuncType);
void* AudioLoad_AsyncLoadInner(s32 tableType, s32 id, s32 nChunks, s32 retData, OSMesgQueue* retQueue);
AudioAsyncLoad* AudioLoad_StartAsyncLoadUnkMedium(s32 unkMediumParam, u32 devAddr, void* ramAddr, s32 size, s32 medium,
                                                  s32 nChunks, OSMesgQueue* retQueue, s32 retMsg);
AudioAsyncLoad* AudioLoad_StartAsyncLoad(u32 devAddr, void* ramAddr, u32 size, s32 medium, s32 nChunks,
                                         OSMesgQueue* retQueue, s32 retMsg);
void AudioLoad_AsyncDma(AudioAsyncLoad* asyncLoad, u32 size);
void AudioLoad_AsyncDmaUnkMedium(u32 devAddr, void* ramAddr, u32 size, s16 arg3);
u8* AudioLoad_SyncLoadSeq(s32 seqId);
s32 AudioLoad_ProcessSamplePreloads(s32 resetStatus);
void AudioLoad_DmaSlowCopy(AudioSlowLoad* slowLoad, s32 size);
void AudioLoad_ProcessSlowLoads(s32 resetStatus);
void AudioLoad_DmaSlowCopyUnkMedium(s32 devAddr, u8* ramAddr, s32 size, s32 arg3);

OSMesgQueue sScriptLoadQueue;
OSMesg sScriptLoadMsgBuf[16];
s8* sScriptLoadDonePointers[0x10];
s32 sAudioLoadPad1[2]; // file padding

s32 D_8016B780;
s32 sAudioLoadPad2[4]; // double file padding?

DmaHandler sDmaHandler = osEPiStartDma;
void* sUnusedHandler = NULL;

s32 gAudioContextInitalized = false;

void AudioLoad_DecreaseSampleDmaTtls(void) {
    u32 i;

    for (i = 0; i < gAudioContext.sampleDmaListSize1; i++) {
        SampleDma* dma = &gAudioContext.sampleDmas[i];

        if (dma->ttl != 0) {
            dma->ttl--;
            if (dma->ttl == 0) {
                dma->reuseIndex = gAudioContext.sampleDmaReuseQueue1WrPos;
                gAudioContext.sampleDmaReuseQueue1[gAudioContext.sampleDmaReuseQueue1WrPos] = i;
                gAudioContext.sampleDmaReuseQueue1WrPos++;
            }
        }
    }

    for (i = gAudioContext.sampleDmaListSize1; i < gAudioContext.sampleDmaCount; i++) {
        SampleDma* dma = &gAudioContext.sampleDmas[i];

        if (dma->ttl != 0) {
            dma->ttl--;
            if (dma->ttl == 0) {
                dma->reuseIndex = gAudioContext.sampleDmaReuseQueue2WrPos;
                gAudioContext.sampleDmaReuseQueue2[gAudioContext.sampleDmaReuseQueue2WrPos] = i;
                gAudioContext.sampleDmaReuseQueue2WrPos++;
            }
        }
    }

    gAudioContext.unused2628 = 0;
}

void* AudioLoad_DmaSampleData(u32 devAddr, u32 size, s32 arg2, u8* dmaIndexRef, s32 medium) {
    s32 pad1;
    SampleDma* dma;
    s32 hasDma = false;
    u32 dmaDevAddr;
    u32 pad2;
    u32 dmaIndex;
    u32 transfer;
    s32 bufferPos;
    u32 i;

    if (arg2 != 0 || *dmaIndexRef >= gAudioContext.sampleDmaListSize1) {
        for (i = gAudioContext.sampleDmaListSize1; i < gAudioContext.sampleDmaCount; i++) {
            dma = &gAudioContext.sampleDmas[i];
            bufferPos = devAddr - dma->devAddr;
            if (0 <= bufferPos && (u32)bufferPos <= dma->size - size) {
                // We already have a DMA request for this memory range.
                if (dma->ttl == 0 &&
                    gAudioContext.sampleDmaReuseQueue2RdPos != gAudioContext.sampleDmaReuseQueue2WrPos) {
                    // Move the DMA out of the reuse queue, by swapping it with the
                    // read pos, and then incrementing the read pos.
                    if (dma->reuseIndex != gAudioContext.sampleDmaReuseQueue2RdPos) {
                        gAudioContext.sampleDmaReuseQueue2[dma->reuseIndex] =
                            gAudioContext.sampleDmaReuseQueue2[gAudioContext.sampleDmaReuseQueue2RdPos];
                        gAudioContext
                            .sampleDmas[gAudioContext.sampleDmaReuseQueue2[gAudioContext.sampleDmaReuseQueue2RdPos]]
                            .reuseIndex = dma->reuseIndex;
                    }
                    gAudioContext.sampleDmaReuseQueue2RdPos++;
                }
                dma->ttl = 32;
                *dmaIndexRef = (u8)i;
                return &dma->ramAddr[devAddr - dma->devAddr];
            }
        }

        if (arg2 == 0) {
            goto search_short_lived;
        }

        if (gAudioContext.sampleDmaReuseQueue2RdPos != gAudioContext.sampleDmaReuseQueue2WrPos && arg2 != 0) {
            // Allocate a DMA from reuse queue 2, unless full.
            dmaIndex = gAudioContext.sampleDmaReuseQueue2[gAudioContext.sampleDmaReuseQueue2RdPos];
            gAudioContext.sampleDmaReuseQueue2RdPos++;
            dma = gAudioContext.sampleDmas + dmaIndex;
            hasDma = true;
        }
    } else {
    search_short_lived:
        dma = gAudioContext.sampleDmas + *dmaIndexRef;
        i = 0;
    again:
        bufferPos = devAddr - dma->devAddr;
        if (0 <= bufferPos && (u32)bufferPos <= dma->size - size) {
            // We already have DMA for this memory range.
            if (dma->ttl == 0) {
                // Move the DMA out of the reuse queue, by swapping it with the
                // read pos, and then incrementing the read pos.
                if (dma->reuseIndex != gAudioContext.sampleDmaReuseQueue1RdPos) {
                    gAudioContext.sampleDmaReuseQueue1[dma->reuseIndex] =
                        gAudioContext.sampleDmaReuseQueue1[gAudioContext.sampleDmaReuseQueue1RdPos];
                    gAudioContext
                        .sampleDmas[gAudioContext.sampleDmaReuseQueue1[gAudioContext.sampleDmaReuseQueue1RdPos]]
                        .reuseIndex = dma->reuseIndex;
                }
                gAudioContext.sampleDmaReuseQueue1RdPos++;
            }
            dma->ttl = 2;
            return dma->ramAddr + (devAddr - dma->devAddr);
        }
        dma = gAudioContext.sampleDmas + i++;
        if (i <= gAudioContext.sampleDmaListSize1) {
            goto again;
        }
    }

    if (!hasDma) {
        if (gAudioContext.sampleDmaReuseQueue1RdPos == gAudioContext.sampleDmaReuseQueue1WrPos) {
            return NULL;
        }
        // Allocate a DMA from reuse queue 1.
        dmaIndex = gAudioContext.sampleDmaReuseQueue1[gAudioContext.sampleDmaReuseQueue1RdPos++];
        dma = gAudioContext.sampleDmas + dmaIndex;
        hasDma = true;
    }

    transfer = dma->size;
    dmaDevAddr = devAddr & ~0xF;
    dma->ttl = 3;
    dma->devAddr = dmaDevAddr;
    dma->sizeUnused = transfer;
    AudioLoad_Dma(&gAudioContext.currAudioFrameDmaIoMsgBuf[gAudioContext.curAudioFrameDmaCount++], OS_MESG_PRI_NORMAL,
                  OS_READ, dmaDevAddr, dma->ramAddr, transfer, &gAudioContext.currAudioFrameDmaQueue, medium,
                  "SUPERDMA");
    *dmaIndexRef = dmaIndex;
    return (devAddr - dmaDevAddr) + dma->ramAddr;
}

void AudioLoad_InitSampleDmaBuffers(s32 numNotes) {
    SampleDma* dma;
    s32 i;
    s32 t2;
    s32 j;

    gAudioContext.sampleDmaBufSize = gAudioContext.sampleDmaBufSize1;
    gAudioContext.sampleDmas =
        AudioHeap_Alloc(&gAudioContext.miscPool,
                        4 * gAudioContext.numNotes * sizeof(SampleDma) * gAudioContext.audioBufferParameters.specUnk4);
    t2 = 3 * gAudioContext.numNotes * gAudioContext.audioBufferParameters.specUnk4;
    for (i = 0; i < t2; i++) {
        dma = &gAudioContext.sampleDmas[gAudioContext.sampleDmaCount];
        dma->ramAddr = AudioHeap_AllocAttemptExternal(&gAudioContext.miscPool, gAudioContext.sampleDmaBufSize);
        if (dma->ramAddr == NULL) {
            break;
        } else {
            AudioHeap_WritebackDCache(dma->ramAddr, gAudioContext.sampleDmaBufSize);
            dma->size = gAudioContext.sampleDmaBufSize;
            dma->devAddr = 0;
            dma->sizeUnused = 0;
            dma->unused = 0;
            dma->ttl = 0;
            gAudioContext.sampleDmaCount++;
        }
    }

    for (i = 0; (u32)i < gAudioContext.sampleDmaCount; i++) {
        gAudioContext.sampleDmaReuseQueue1[i] = i;
        gAudioContext.sampleDmas[i].reuseIndex = i;
    }

    for (i = gAudioContext.sampleDmaCount; i < 0x100; i++) {
        gAudioContext.sampleDmaReuseQueue1[i] = 0;
    }

    gAudioContext.sampleDmaReuseQueue1RdPos = 0;
    gAudioContext.sampleDmaReuseQueue1WrPos = gAudioContext.sampleDmaCount;
    gAudioContext.sampleDmaListSize1 = gAudioContext.sampleDmaCount;
    gAudioContext.sampleDmaBufSize = gAudioContext.sampleDmaBufSize2;

    for (j = 0; j < gAudioContext.numNotes; j++) {
        dma = &gAudioContext.sampleDmas[gAudioContext.sampleDmaCount];
        dma->ramAddr = AudioHeap_AllocAttemptExternal(&gAudioContext.miscPool, gAudioContext.sampleDmaBufSize);
        if (dma->ramAddr == NULL) {
            break;
        } else {
            AudioHeap_WritebackDCache(dma->ramAddr, gAudioContext.sampleDmaBufSize);
            dma->size = gAudioContext.sampleDmaBufSize;
            dma->devAddr = 0U;
            dma->sizeUnused = 0;
            dma->unused = 0;
            dma->ttl = 0;
            gAudioContext.sampleDmaCount++;
        }
    }

    for (i = gAudioContext.sampleDmaListSize1; (u32)i < gAudioContext.sampleDmaCount; i++) {
        gAudioContext.sampleDmaReuseQueue2[i - gAudioContext.sampleDmaListSize1] = i;
        gAudioContext.sampleDmas[i].reuseIndex = i - gAudioContext.sampleDmaListSize1;
    }

    for (i = gAudioContext.sampleDmaCount; i < 0x100; i++) {
        gAudioContext.sampleDmaReuseQueue2[i] = gAudioContext.sampleDmaListSize1;
    }

    gAudioContext.sampleDmaReuseQueue2RdPos = 0;
    gAudioContext.sampleDmaReuseQueue2WrPos = gAudioContext.sampleDmaCount - gAudioContext.sampleDmaListSize1;
}

s32 AudioLoad_IsFontLoadComplete(s32 fontId) {
    if (fontId == 0xFF) {
        return true;
    } else if (gAudioContext.fontLoadStatus[fontId] >= LOAD_STATUS_COMPLETE) {
        return true;
    } else if (gAudioContext.fontLoadStatus[AudioLoad_GetRealTableIndex(FONT_TABLE, fontId)] >= LOAD_STATUS_COMPLETE) {
        return true;
    } else {
        return false;
    }
}

s32 AudioLoad_IsSeqLoadComplete(s32 seqId) {
    if (seqId == 0xFF) {
        return true;
    } else if (gAudioContext.seqLoadStatus[seqId] >= LOAD_STATUS_COMPLETE) {
        return true;
    } else if (gAudioContext.seqLoadStatus[AudioLoad_GetRealTableIndex(SEQUENCE_TABLE, seqId)] >=
               LOAD_STATUS_COMPLETE) {
        return true;
    } else {
        return false;
    }
}

s32 AudioLoad_IsSampleLoadComplete(s32 sampleBankId) {
    if (sampleBankId == 0xFF) {
        return true;
    } else if (gAudioContext.sampleFontLoadStatus[sampleBankId] >= LOAD_STATUS_COMPLETE) {
        return true;
    } else if (gAudioContext.sampleFontLoadStatus[AudioLoad_GetRealTableIndex(SAMPLE_TABLE, sampleBankId)] >=
               LOAD_STATUS_COMPLETE) {
        return true;
    } else {
        return false;
    }
}

void AudioLoad_SetFontLoadStatus(s32 fontId, s32 loadStatus) {
    if ((fontId != 0xFF) && (gAudioContext.fontLoadStatus[fontId] != LOAD_STATUS_PERMANENTLY_LOADED)) {
        gAudioContext.fontLoadStatus[fontId] = loadStatus;
    }
}

void AudioLoad_SetSeqLoadStatus(s32 seqId, s32 loadStatus) {
    if ((seqId != 0xFF) && (gAudioContext.seqLoadStatus[seqId] != LOAD_STATUS_PERMANENTLY_LOADED)) {
        gAudioContext.seqLoadStatus[seqId] = loadStatus;
    }
}

void AudioLoad_SetSampleFontLoadStatusAndApplyCaches(s32 sampleBankId, s32 loadStatus) {
    if (sampleBankId != 0xFF) {
        if (gAudioContext.sampleFontLoadStatus[sampleBankId] != LOAD_STATUS_PERMANENTLY_LOADED) {
            gAudioContext.sampleFontLoadStatus[sampleBankId] = loadStatus;
        }

        if ((gAudioContext.sampleFontLoadStatus[sampleBankId] == LOAD_STATUS_PERMANENTLY_LOADED) ||
            (gAudioContext.sampleFontLoadStatus[sampleBankId] == LOAD_STATUS_COMPLETE)) {
            AudioHeap_ApplySampleBankCache(sampleBankId);
        }
    }
}

void AudioLoad_SetSampleFontLoadStatus(s32 sampleBankId, s32 loadStatus) {
    if ((sampleBankId != 0xFF) &&
        (gAudioContext.sampleFontLoadStatus[sampleBankId] != LOAD_STATUS_PERMANENTLY_LOADED)) {
        gAudioContext.sampleFontLoadStatus[sampleBankId] = loadStatus;
    }
}

void AudioLoad_InitTable(AudioTable* table, u32 romAddr, u16 unkMediumParam) {
    s32 i;

    table->unkMediumParam = unkMediumParam;
    table->romAddr = romAddr;

    for (i = 0; i < table->numEntries; i++) {
        if ((table->entries[i].size != 0) && (table->entries[i].medium == MEDIUM_CART)) {
            table->entries[i].romAddr += romAddr;
        }
    }
}

SoundFontData* AudioLoad_SyncLoadSeqFonts(s32 seqId, u32* outDefaultFontId) {
    s32 pad[2];
    s32 index;
    SoundFontData* fontData;
    s32 numFonts;
    s32 fontId;
    s32 i;

    if (seqId >= gAudioContext.numSequences) {
        return NULL;
    }

    fontId = 0xFF;
    index = ((u16*)gAudioContext.sequenceFontTable)[seqId];
    numFonts = gAudioContext.sequenceFontTable[index++];

    while (numFonts > 0) {
        fontId = gAudioContext.sequenceFontTable[index++];
        fontData = AudioLoad_SyncLoadFont(fontId);
        numFonts--;
    }

    *outDefaultFontId = fontId;
    return fontData;
}

void AudioLoad_SyncLoadSeqParts(s32 seqId, s32 arg1) {
    s32 pad;
    u32 defaultFontId;

    if (seqId < gAudioContext.numSequences) {
        if (arg1 & 2) {
            AudioLoad_SyncLoadSeqFonts(seqId, &defaultFontId);
        }
        if (arg1 & 1) {
            AudioLoad_SyncLoadSeq(seqId);
        }
    }
}

s32 AudioLoad_SyncLoadSample(SoundFontSampleHeader* sampleHeader, s32 fontId) {
    void* sampleAddr;

    if (sampleHeader->isRelocated == true) {
        if (sampleHeader->medium != MEDIUM_RAM) {
            sampleAddr = AudioHeap_AllocSampleCache(sampleHeader->size, fontId, (void*)sampleHeader->sampleAddr,
                                                    sampleHeader->medium, CACHE_PERSISTENT);
            if (sampleAddr == NULL) {
                return -1;
            }

            if (sampleHeader->medium == MEDIUM_UNK) {
                AudioLoad_SyncDmaUnkMedium(sampleHeader->sampleAddr, sampleAddr, sampleHeader->size,
                                           gAudioContext.sampleBankTable->unkMediumParam);
            } else {
                AudioLoad_SyncDma(sampleHeader->sampleAddr, sampleAddr, sampleHeader->size, sampleHeader->medium);
            }
            sampleHeader->medium = MEDIUM_RAM;
            sampleHeader->sampleAddr = sampleAddr;
        }
    }
}

s32 AudioLoad_SyncLoadInstrument(s32 fontId, s32 instId, s32 drumId) {
    if (instId < 0x7F) {
        Instrument* instrument = Audio_GetInstrumentInner(fontId, instId);

        if (instrument == NULL) {
            return -1;
        }
        if (instrument->normalRangeLo != 0) {
            AudioLoad_SyncLoadSample(instrument->lowNotesSound.sampleHeader, fontId);
        }
        AudioLoad_SyncLoadSample(instrument->normalNotesSound.sampleHeader, fontId);
        if (instrument->normalRangeHi != 0x7F) {
            return AudioLoad_SyncLoadSample(instrument->highNotesSound.sampleHeader, fontId);
        }
    } else if (instId == 0x7F) {
        Drum* drum = Audio_GetDrum(fontId, drumId);

        if (drum == NULL) {
            return -1;
        }
        AudioLoad_SyncLoadSample(drum->sound.sampleHeader, fontId);
        return 0;
    }
}

void AudioLoad_AsyncLoad(s32 tableType, s32 id, s32 nChunks, s32 retData, OSMesgQueue* retQueue) {
    if (AudioLoad_AsyncLoadInner(tableType, id, nChunks, retData, retQueue) == NULL) {
        osSendMesg(retQueue, (OSMesg)0xFFFFFFFF, OS_MESG_NOBLOCK);
    }
}

void AudioLoad_AsyncLoadSeq(s32 seqId, s32 arg1, s32 retData, OSMesgQueue* retQueue) {
    AudioLoad_AsyncLoad(SEQUENCE_TABLE, seqId, 0, retData, retQueue);
}

void AudioLoad_AsyncLoadSampleBank(s32 sampleBankId, s32 arg1, s32 retData, OSMesgQueue* retQueue) {
    AudioLoad_AsyncLoad(SAMPLE_TABLE, sampleBankId, 0, retData, retQueue);
}

void AudioLoad_AsyncLoadFont(s32 fontId, s32 arg1, s32 retData, OSMesgQueue* retQueue) {
    AudioLoad_AsyncLoad(FONT_TABLE, fontId, 0, retData, retQueue);
}

u8* AudioLoad_GetFontsForSequence(s32 seqId, u32* outNumFonts) {
    s32 index = ((u16*)gAudioContext.sequenceFontTable)[seqId];

    *outNumFonts = gAudioContext.sequenceFontTable[index++];
    if (*outNumFonts == 0) {
        return NULL;
    }
    return &gAudioContext.sequenceFontTable[index];
}

void AudioLoad_DiscardSeqFonts(s32 seqId) {
    s32 fontId;
    s32 index = ((u16*)gAudioContext.sequenceFontTable)[seqId];
    s32 numFonts = gAudioContext.sequenceFontTable[index++];

    while (numFonts > 0) {
        numFonts--;
        fontId = AudioLoad_GetRealTableIndex(FONT_TABLE, gAudioContext.sequenceFontTable[index++]);
        if (AudioHeap_SearchPermanentCache(FONT_TABLE, fontId) == NULL) {
            AudioLoad_DiscardFont(fontId);
            AudioLoad_SetFontLoadStatus(fontId, LOAD_STATUS_NOT_LOADED);
        }
    }
}

void AudioLoad_DiscardFont(s32 fontId) {
    u32 i;
    AudioCache* pool = &gAudioContext.fontCache;
    AudioPersistentCache* persistent;

    if (fontId == pool->temporary.entries[0].id) {
        pool->temporary.entries[0].id = -1;
    } else if (fontId == pool->temporary.entries[1].id) {
        pool->temporary.entries[1].id = -1;
    }

    persistent = &pool->persistent;
    for (i = 0; i < persistent->numEntries; i++) {
        if (fontId == persistent->entries[i].id) {
            persistent->entries[i].id = -1;
        }
    }

    AudioHeap_DiscardFont(fontId);
}

s32 AudioLoad_SyncInitSeqPlayer(s32 playerIdx, s32 seqId, s32 arg2) {
    if (gAudioContext.resetTimer != 0) {
        return 0;
    }

    gAudioContext.seqPlayers[playerIdx].skipTicks = 0;
    AudioLoad_SyncInitSeqPlayerInternal(playerIdx, seqId, arg2);
    // Intentionally missing return. Returning the result of the above function
    // call matches but is UB because it too is missing a return, and using the
    // result of a non-void function that has failed to return a value is UB.
    // The callers of this function do not use the return value, so it's fine.
}

s32 AudioLoad_SyncInitSeqPlayerSkipTicks(s32 playerIdx, s32 seqId, s32 skipTicks) {
    if (gAudioContext.resetTimer != 0) {
        return 0;
    }

    gAudioContext.seqPlayers[playerIdx].skipTicks = skipTicks;
    AudioLoad_SyncInitSeqPlayerInternal(playerIdx, seqId, 0);
    // Missing return, see above.
}

s32 AudioLoad_SyncInitSeqPlayerInternal(s32 playerIdx, s32 seqId, s32 arg2) {
    SequencePlayer* seqPlayer = &gAudioContext.seqPlayers[playerIdx];
    u8* seqData;
    s32 index;
    s32 numFonts;
    s32 fontId;

    if (seqId >= gAudioContext.numSequences) {
        return 0;
    }

    AudioSeq_SequencePlayerDisable(seqPlayer);

    fontId = 0xFF;
    index = ((u16*)gAudioContext.sequenceFontTable)[seqId];
    numFonts = gAudioContext.sequenceFontTable[index++];

    while (numFonts > 0) {
        fontId = gAudioContext.sequenceFontTable[index++];
        AudioLoad_SyncLoadFont(fontId);
        numFonts--;
    }

    seqData = AudioLoad_SyncLoadSeq(seqId);
    if (seqData == NULL) {
        return 0;
    }

    AudioSeq_ResetSequencePlayer(seqPlayer);
    seqPlayer->seqId = seqId;
    seqPlayer->defaultFont = AudioLoad_GetRealTableIndex(FONT_TABLE, fontId);
    seqPlayer->seqData = seqData;
    seqPlayer->enabled = true;
    seqPlayer->scriptState.pc = seqData;
    seqPlayer->scriptState.depth = 0;
    seqPlayer->delay = 0;
    seqPlayer->finished = false;
    seqPlayer->playerIdx = playerIdx;
    AudioSeq_SkipForwardSequence(seqPlayer);
    //! @bug missing return (but the return value is not used so it's not UB)
}

u8* AudioLoad_SyncLoadSeq(s32 seqId) {
    s32 pad;
    s32 didAllocate;

    if (gAudioContext.seqLoadStatus[AudioLoad_GetRealTableIndex(SEQUENCE_TABLE, seqId)] == LOAD_STATUS_IN_PROGRESS) {
        return NULL;
    }

    return AudioLoad_SyncLoad(SEQUENCE_TABLE, seqId, &didAllocate);
}

u32 AudioLoad_GetSampleBank(u32 sampleBankId, u32* outMedium) {
    return AudioLoad_TrySyncLoadSampleBank(sampleBankId, outMedium, true);
}

u32 AudioLoad_TrySyncLoadSampleBank(u32 sampleBankId, u32* outMedium, s32 noLoad) {
    void* ramAddr;
    AudioTable* sampleBankTable;
    u32 realTableId = AudioLoad_GetRealTableIndex(SAMPLE_TABLE, sampleBankId);
    s8 cachePolicy;

    sampleBankTable = AudioLoad_GetLoadTable(SAMPLE_TABLE);
    ramAddr = AudioLoad_SearchCaches(SAMPLE_TABLE, realTableId);
    if (ramAddr != NULL) {
        if (gAudioContext.sampleFontLoadStatus[realTableId] != LOAD_STATUS_IN_PROGRESS) {
            AudioLoad_SetSampleFontLoadStatus(realTableId, LOAD_STATUS_COMPLETE);
        }
        *outMedium = MEDIUM_RAM;
        return ramAddr;
    }

    cachePolicy = sampleBankTable->entries[sampleBankId].cachePolicy;
    if (cachePolicy == 4 || noLoad == true) {
        *outMedium = sampleBankTable->entries[sampleBankId].medium;
        return sampleBankTable->entries[realTableId].romAddr;
    }

    ramAddr = AudioLoad_SyncLoad(SAMPLE_TABLE, sampleBankId, &noLoad);
    if (ramAddr != NULL) {
        *outMedium = MEDIUM_RAM;
        return ramAddr;
    }

    *outMedium = sampleBankTable->entries[sampleBankId].medium;
    return sampleBankTable->entries[realTableId].romAddr;
}

SoundFontData* AudioLoad_SyncLoadFont(u32 fontId) {
    SoundFontData* fontData;
    s32 sampleBankId1;
    s32 sampleBankId2;
    s32 didAllocate;
    SampleBankRelocInfo relocInfo;
    s32 realFontId = AudioLoad_GetRealTableIndex(FONT_TABLE, fontId);

    if (gAudioContext.fontLoadStatus[realFontId] == LOAD_STATUS_IN_PROGRESS) {
        return NULL;
    }
    sampleBankId1 = gAudioContext.soundFonts[realFontId].sampleBankId1;
    sampleBankId2 = gAudioContext.soundFonts[realFontId].sampleBankId2;

    relocInfo.sampleBankId1 = sampleBankId1;
    relocInfo.sampleBankId2 = sampleBankId2;
    if (sampleBankId1 != 0xFF) {
        relocInfo.baseAddr1 = AudioLoad_TrySyncLoadSampleBank(sampleBankId1, &relocInfo.medium1, false);
    } else {
        relocInfo.baseAddr1 = 0;
    }

    if (sampleBankId2 != 0xFF) {
        relocInfo.baseAddr2 = AudioLoad_TrySyncLoadSampleBank(sampleBankId2, &relocInfo.medium2, false);
    } else {
        relocInfo.baseAddr2 = 0;
    }

    fontData = AudioLoad_SyncLoad(FONT_TABLE, fontId, &didAllocate);
    if (fontData == NULL) {
        return NULL;
    }
    if (didAllocate == true) {
        AudioLoad_RelocateFontAndPreloadSamples(realFontId, fontData, &relocInfo, false);
    }

    return fontData;
}

void* AudioLoad_SyncLoad(u32 tableType, u32 id, s32* didAllocate) {
    u32 size;
    AudioTable* table;
    s32 pad;
    u32 medium;
    s32 loadStatus;
    u32 romAddr;
    s32 cachePolicy;
    void* ramAddr;
    u32 realId;

    realId = AudioLoad_GetRealTableIndex(tableType, id);
    ramAddr = AudioLoad_SearchCaches(tableType, realId);
    if (ramAddr != NULL) {
        *didAllocate = false;
        loadStatus = LOAD_STATUS_COMPLETE;
    } else {
        table = AudioLoad_GetLoadTable(tableType);
        size = table->entries[realId].size;
        size = ALIGN16(size);
        medium = table->entries[id].medium;
        cachePolicy = table->entries[id].cachePolicy;
        romAddr = table->entries[realId].romAddr;
        switch (cachePolicy) {
            case 0:
                ramAddr = AudioHeap_AllocPermanent(tableType, realId, size);
                if (ramAddr == NULL) {
                    return ramAddr;
                }
                break;

            case 1:
                ramAddr = AudioHeap_AllocCached(tableType, size, CACHE_PERSISTENT, realId);
                if (ramAddr == NULL) {
                    return ramAddr;
                }
                break;

            case 2:
                ramAddr = AudioHeap_AllocCached(tableType, size, CACHE_TEMPORARY, realId);
                if (ramAddr == NULL) {
                    return ramAddr;
                }
                break;

            case 3:
            case 4:
                ramAddr = AudioHeap_AllocCached(tableType, size, CACHE_EITHER, realId);
                if (ramAddr == NULL) {
                    return ramAddr;
                }
                break;
        }

        *didAllocate = true;
        if (medium == MEDIUM_UNK) {
            AudioLoad_SyncDmaUnkMedium(romAddr, ramAddr, size, (s16)table->unkMediumParam);
        } else {
            AudioLoad_SyncDma(romAddr, ramAddr, size, medium);
        }

        loadStatus = (cachePolicy == 0) ? LOAD_STATUS_PERMANENTLY_LOADED : LOAD_STATUS_COMPLETE;
    }

    switch (tableType) {
        case SEQUENCE_TABLE:
            AudioLoad_SetSeqLoadStatus(realId, loadStatus);
            break;

        case FONT_TABLE:
            AudioLoad_SetFontLoadStatus(realId, loadStatus);
            break;

        case SAMPLE_TABLE:
            AudioLoad_SetSampleFontLoadStatusAndApplyCaches(realId, loadStatus);
            break;

        default:
            break;
    }

    return ramAddr;
}

u32 AudioLoad_GetRealTableIndex(s32 tableType, u32 id) {
    AudioTable* table = AudioLoad_GetLoadTable(tableType);

    if (table->entries[id].size == 0) {
        id = table->entries[id].romAddr;
    }

    return id;
}

void* AudioLoad_SearchCaches(s32 tableType, s32 id) {
    void* ramAddr;

    ramAddr = AudioHeap_SearchPermanentCache(tableType, id);
    if (ramAddr != NULL) {
        return ramAddr;
    }

    ramAddr = AudioHeap_SearchCaches(tableType, CACHE_EITHER, id);
    if (ramAddr != NULL) {
        return ramAddr;
    }

    return NULL;
}

AudioTable* AudioLoad_GetLoadTable(s32 tableType) {
    AudioTable* table;

    switch (tableType) {
        case SEQUENCE_TABLE:
            table = gAudioContext.sequenceTable;
            break;

        case FONT_TABLE:
            table = gAudioContext.soundFontTable;
            break;

        default:
            table = NULL;
            break;

        case SAMPLE_TABLE:
            table = gAudioContext.sampleBankTable;
            break;
    }
    return table;
}

/**
 * Read and extract information from soundFont binary loaded into ram.
 * Also relocate offsets into pointers within this loaded soundFont
 *
 * @param fontId index of font being processed
 * @param fontData ram address of raw soundfont binary loaded into cache
 * @param relocInfo information on the sampleBank containing raw audio samples
 */
void AudioLoad_RelocateFont(s32 fontId, SoundFontData* fontData, SampleBankRelocInfo* relocInfo) {
    u32 soundOffset;     // Relative offset from the beginning of fontData directly to the sound/envelope
    u32 soundListOffset; // Relative offset from the beginning of fontData to the list of soundOffsets/sfxs
    Instrument* inst;
    Drum* drum;
    SoundFontSound* sfx;
    s32 i;
    s32 numDrums = gAudioContext.soundFonts[fontId].numDrums;
    s32 numInstruments = gAudioContext.soundFonts[fontId].numInstruments;
    s32 numSfx = gAudioContext.soundFonts[fontId].numSfx;
    void** fontDataStartAddr = (void**)fontData;

#define FONT_DATA_RELOC(offset) (void*)((u32)(offset) + (u32)(fontData))

    // Reading, extracting, and relocating drums

    // The first u32 in fontData is an offset to a list of offsets to the drums
    soundListOffset = fontDataStartAddr[0];
    if (1) {}

    // Checks if there are drums present in the soundFont
    if ((soundListOffset != 0) && (numDrums != 0)) {
        // Relocate the first u32 from an offset to a pointer (ramAddr)
        // Overwrite the offset in fontData with this new pointer
        fontDataStartAddr[0] = FONT_DATA_RELOC(soundListOffset);

        // Loop through the list of drums
        for (i = 0; i < numDrums; i++) {
            // Dereference the first u32 pointer to get to the list of offsets to the drums
            // This grabs the offset to the drum data of the i'th entry
            soundOffset = ((Drum**)fontDataStartAddr[0])[i];
            // Some drum data entries are empty.
            // This is represented by 0 offset in the drum offset list
            if (soundOffset != 0) {
                // Relocate the drum offset to a pointer (ramAddr)
                soundOffset = FONT_DATA_RELOC(soundOffset);
                // Overwrite the offset in fontData with this new pointer
                ((Drum**)fontDataStartAddr[0])[i] = drum = soundOffset;
                // Ensure that the drum is not already relocated
                // Just in case the same drum is in the drum list multiple times
                if (!drum->isRelocated) {
                    // Relocate the SoundFontSound embedded in the drum struct
                    AudioLoad_RelocateSample(&drum->sound, fontData, relocInfo);
                    // Get the offset to the envelope used by the drum
                    soundOffset = drum->envelope;
                    // Relocate the envelope offset to a pointer (ramAddr)
                    // Overwrite the offset in fontData with this new pointer
                    drum->envelope = FONT_DATA_RELOC(soundOffset);
                    // This drum data is now processed and relocated
                    drum->isRelocated = true;
                }
            }
        }
    }

    // Reading, extracting, and relocating sound effects

    // The second u32 in fontData is an offset to the first sfx entry
    soundListOffset = fontDataStartAddr[1];
    if (1) {}

    // Checks if there are sfx's present in the soundFont
    if ((soundListOffset != 0) && (numSfx != 0)) {
        // Relocate the second u32 from an offset to a pointer (ramAddr)
        // Overwrite the offset in fontData with this new pointer
        fontDataStartAddr[1] = FONT_DATA_RELOC(soundListOffset);

        // Loop through the sfx's
        for (i = 0; i < numSfx; i++) {
            // Get the pointer to the i'th sfx by using the pointer to the first entry
            soundOffset = ((SoundFontSound*)fontDataStartAddr[1]) + i;
            // Check that this pointer is not NULL
            if (soundOffset != 0) {
                // Transfer this pointer to sfx
                sfx = soundOffset;
                // Check if the SoundFontSound is pointing to a sampleHeader
                if (sfx->sampleHeader != NULL) {
                    // Relocate the SoundFontSound embedded in the sfx struct
                    // (The entire sfx struct is a SoundFontSound)
                    AudioLoad_RelocateSample(sfx, fontData, relocInfo);
                }
            }
        }
    }

    // Reading, extracting, and relocating instruments

    // Instrument Id 126 and above is reserved.
    // There can only be 126 instruments indexed from 0 - 125
    if (numInstruments > 126) {
        numInstruments = 126;
    }

    // Starting from the 3rd u32 in fontData is list of offsets to the instruments
    // Loop through the instruments
    for (i = 2; i <= 2 + numInstruments - 1; i++) {
        // Some instrument data entries are empty.
        // This is represented by 0 offset in the instrument offset list
        if (fontDataStartAddr[i] != NULL) {
            // Relocate the instrument offset to a pointer (ramAddr)
            // Overwrite the offset in fontData with this new pointer
            fontDataStartAddr[i] = FONT_DATA_RELOC(fontDataStartAddr[i]);
            // Transfer this pointer to inst
            inst = fontDataStartAddr[i];
            // Ensure that the instrument is not already relocated
            // Just in case the same instrument is in the instrument list multiple times
            if (!inst->isRelocated) {
                // Some instruments have a different samples for low pitches
                // Check if this instrument uses that feature
                if (inst->normalRangeLo != 0) {
                    // Relocate the SoundFontSound embedded in the sfx struct
                    AudioLoad_RelocateSample(&inst->lowNotesSound, fontData, relocInfo);
                }

                // Every instrument has a sample for the default range
                // Relocate the SoundFontSound embedded in the sfx struct
                AudioLoad_RelocateSample(&inst->normalNotesSound, fontData, relocInfo);

                // Some instruments have a different samples for high pitches
                // Check if this instrument uses that feature
                if (inst->normalRangeHi != 0x7F) {
                    // Relocate the SoundFontSound embedded in the sfx struct
                    AudioLoad_RelocateSample(&inst->highNotesSound, fontData, relocInfo);
                }

<<<<<<< HEAD
                // Get the offset to the envelope used by the instrument
                soundOffset = inst->envelope;
                // Relocate the envelope offset to a pointer (ramAddr)
                // Overwrite the offset in fontData with this new pointer
                inst->envelope = FONT_DATA_RELOC(soundOffset);
                // This instrument data is now processed and relocated
                inst->isRelocated = true;
=======
                reloc = inst->envelope;
                inst->envelope = BASE_OFFSET(reloc);
                inst->loaded = true;
>>>>>>> 1a41694d
            }
        }
    }

#undef FONT_DATA_RELOC

    // Store the relocated pointers to the sound lists in the soundFonts meta-data struct
    gAudioContext.soundFonts[fontId].drums = (Drum**)fontDataStartAddr[0];
    gAudioContext.soundFonts[fontId].soundEffects = (SoundFontSound*)fontDataStartAddr[1];
    gAudioContext.soundFonts[fontId].instruments = (Instrument**)(fontDataStartAddr + 2);
}

void AudioLoad_SyncDma(u32 devAddr, u8* ramAddr, u32 size, s32 medium) {
    OSMesgQueue* msgQueue = &gAudioContext.syncDmaQueue;
    OSIoMesg* ioMesg = &gAudioContext.syncDmaIoMesg;
    size = ALIGN16(size);

    Audio_InvalDCache(ramAddr, size);

    while (true) {
        if (size < 0x400) {
            break;
        }
        AudioLoad_Dma(ioMesg, OS_MESG_PRI_HIGH, OS_READ, devAddr, ramAddr, 0x400, msgQueue, medium, "FastCopy");
        osRecvMesg(msgQueue, NULL, OS_MESG_BLOCK);
        size -= 0x400;
        devAddr += 0x400;
        ramAddr += 0x400;
    }

    if (size != 0) {
        AudioLoad_Dma(ioMesg, OS_MESG_PRI_HIGH, OS_READ, devAddr, ramAddr, size, msgQueue, medium, "FastCopy");
        osRecvMesg(msgQueue, NULL, OS_MESG_BLOCK);
    }
}

void AudioLoad_SyncDmaUnkMedium(u32 devAddr, u8* addr, u32 size, s32 unkMediumParam) {
}

s32 AudioLoad_Dma(OSIoMesg* mesg, u32 priority, s32 direction, u32 devAddr, void* ramAddr, u32 size,
                  OSMesgQueue* reqQueue, s32 medium, const char* dmaFuncType) {
    OSPiHandle* handle;

    if (gAudioContext.resetTimer > 16) {
        return -1;
    }

    switch (medium) {
        case MEDIUM_CART:
            handle = gAudioContext.cartHandle;
            break;

        case MEDIUM_DISK_DRIVE:
            // driveHandle is uninitialized and corresponds to stubbed-out disk drive support.
            // SM64 Shindou called osDriveRomInit here.
            handle = gAudioContext.driveHandle;
            break;

        default:
            return 0;
    }

    if ((size % 0x10) != 0) {
        size = ALIGN16(size);
    }

    mesg->hdr.pri = priority;
    mesg->hdr.retQueue = reqQueue;
    mesg->dramAddr = ramAddr;
    mesg->devAddr = devAddr;
    mesg->size = size;
    handle->transferInfo.cmdType = 2;
    sDmaHandler(handle, mesg, direction);
    return 0;
}

void AudioLoad_Unused1(void) {
}

void AudioLoad_SyncLoadSimple(u32 tableType, u32 fontId) {
    s32 didAllocate;

    AudioLoad_SyncLoad(tableType, fontId, &didAllocate);
}

void* AudioLoad_AsyncLoadInner(s32 tableType, s32 id, s32 nChunks, s32 retData, OSMesgQueue* retQueue) {
    u32 size;
    AudioTable* table;
    void* ramAddr;
    s32 medium;
    s8 cachePolicy;
    u32 devAddr;
    s32 loadStatus;
    s32 pad;
    u32 realId = AudioLoad_GetRealTableIndex(tableType, id);

    switch (tableType) {
        case SEQUENCE_TABLE:
            if (gAudioContext.seqLoadStatus[realId] == LOAD_STATUS_IN_PROGRESS) {
                return NULL;
            }
            break;

        case FONT_TABLE:
            if (gAudioContext.fontLoadStatus[realId] == LOAD_STATUS_IN_PROGRESS) {
                return NULL;
            }
            break;

        case SAMPLE_TABLE:
            if (gAudioContext.sampleFontLoadStatus[realId] == LOAD_STATUS_IN_PROGRESS) {
                return NULL;
            }
            break;
    }

    ramAddr = AudioLoad_SearchCaches(tableType, realId);
    if (ramAddr != NULL) {
        loadStatus = LOAD_STATUS_COMPLETE;
        osSendMesg(retQueue, (OSMesg)MK_ASYNC_MSG(retData, 0, 0, LOAD_STATUS_NOT_LOADED), OS_MESG_NOBLOCK);
    } else {
        table = AudioLoad_GetLoadTable(tableType);
        size = table->entries[realId].size;
        size = ALIGN16(size);
        medium = table->entries[id].medium;
        cachePolicy = table->entries[id].cachePolicy;
        devAddr = table->entries[realId].romAddr;
        loadStatus = LOAD_STATUS_COMPLETE;

        switch (cachePolicy) {
            case 0:
                ramAddr = AudioHeap_AllocPermanent(tableType, realId, size);
                if (ramAddr == NULL) {
                    return ramAddr;
                }
                loadStatus = LOAD_STATUS_PERMANENTLY_LOADED;
                break;

            case 1:
                ramAddr = AudioHeap_AllocCached(tableType, size, CACHE_PERSISTENT, realId);
                if (ramAddr == NULL) {
                    return ramAddr;
                }
                break;

            case 2:
                ramAddr = AudioHeap_AllocCached(tableType, size, CACHE_TEMPORARY, realId);
                if (ramAddr == NULL) {
                    return ramAddr;
                }
                break;

            case 3:
            case 4:
                ramAddr = AudioHeap_AllocCached(tableType, size, CACHE_EITHER, realId);
                if (ramAddr == NULL) {
                    return ramAddr;
                }
                break;
        }

        if (medium == MEDIUM_UNK) {
            AudioLoad_StartAsyncLoadUnkMedium((s16)table->unkMediumParam, devAddr, ramAddr, size, medium, nChunks,
                                              retQueue, MK_ASYNC_MSG(retData, tableType, id, loadStatus));
        } else {
            AudioLoad_StartAsyncLoad(devAddr, ramAddr, size, medium, nChunks, retQueue,
                                     MK_ASYNC_MSG(retData, tableType, realId, loadStatus));
        }
        loadStatus = LOAD_STATUS_IN_PROGRESS;
    }

    switch (tableType) {
        case SEQUENCE_TABLE:
            AudioLoad_SetSeqLoadStatus(realId, loadStatus);
            break;

        case FONT_TABLE:
            AudioLoad_SetFontLoadStatus(realId, loadStatus);
            break;

        case SAMPLE_TABLE:
            AudioLoad_SetSampleFontLoadStatusAndApplyCaches(realId, loadStatus);
            break;

        default:
            break;
    }

    return ramAddr;
}

void AudioLoad_ProcessLoads(s32 resetStatus) {
    AudioLoad_ProcessSlowLoads(resetStatus);
    AudioLoad_ProcessSamplePreloads(resetStatus);
    AudioLoad_ProcessAsyncLoads(resetStatus);
}

void AudioLoad_SetDmaHandler(DmaHandler callback) {
    sDmaHandler = callback;
}

void AudioLoad_SetUnusedHandler(void* callback) {
    sUnusedHandler = callback;
}

void AudioLoad_InitSoundFontMeta(s32 fontId) {
    SoundFont* font = &gAudioContext.soundFonts[fontId];
    AudioTableEntry* entry = &gAudioContext.soundFontTable->entries[fontId];

    font->sampleBankId1 = (entry->shortData1 >> 8) & 0xFF;
    font->sampleBankId2 = (entry->shortData1) & 0xFF;
    font->numInstruments = (entry->shortData2 >> 8) & 0xFF;
    font->numDrums = entry->shortData2 & 0xFF;
    font->numSfx = entry->shortData3;
}

void AudioLoad_Init(void* heap, u32 heapSize) {
    s32 pad[18];
    s32 numFonts;
    void* ramAddr;
    s32 i;

    D_801755D0 = NULL;
    gAudioContext.resetTimer = 0;

    {
        s32 i;
        u8* audioContextPtr = (u8*)&gAudioContext;

        for (i = sizeof(gAudioContext); i >= 0; i--) {
            *audioContextPtr++ = 0;
        }
    }

    switch (osTvType) {
        case OS_TV_PAL:
            gAudioContext.unk_2960 = 20.03042f;
            gAudioContext.refreshRate = 50;
            break;

        case OS_TV_MPAL:
            gAudioContext.unk_2960 = 16.546f;
            gAudioContext.refreshRate = 60;
            break;

        case OS_TV_NTSC:
        default:
            gAudioContext.unk_2960 = 16.713f;
            gAudioContext.refreshRate = 60;
            break;
    }

    Audio_InitMesgQueues();

    for (i = 0; i < 3; i++) {
        gAudioContext.aiBufLengths[i] = 0xA0;
    }

    gAudioContext.totalTaskCount = 0;
    gAudioContext.rspTaskIndex = 0;
    gAudioContext.curAiBufIndex = 0;
    gAudioContext.soundMode = 0;
    gAudioContext.curTask = NULL;
    gAudioContext.rspTask[0].task.t.data_size = 0;
    gAudioContext.rspTask[1].task.t.data_size = 0;
    osCreateMesgQueue(&gAudioContext.syncDmaQueue, &gAudioContext.syncDmaMesg, 1);
    osCreateMesgQueue(&gAudioContext.currAudioFrameDmaQueue, gAudioContext.currAudioFrameDmaMsgBuf,
                      ARRAY_COUNT(gAudioContext.currAudioFrameDmaMsgBuf));
    osCreateMesgQueue(&gAudioContext.externalLoadQueue, gAudioContext.externalLoadMsgBuf,
                      ARRAY_COUNT(gAudioContext.externalLoadMsgBuf));
    osCreateMesgQueue(&gAudioContext.preloadSampleQueue, gAudioContext.preloadSampleMsgBuf,
                      ARRAY_COUNT(gAudioContext.preloadSampleMsgBuf));
    gAudioContext.curAudioFrameDmaCount = 0;
    gAudioContext.sampleDmaCount = 0;
    gAudioContext.cartHandle = osCartRomInit();

    if (heap == NULL) {
        gAudioContext.audioHeap = gAudioHeap;
        gAudioContext.audioHeapSize = D_8014A6C4.heapSize;
    } else {
        void** hp = &heap;
        gAudioContext.audioHeap = *hp;
        gAudioContext.audioHeapSize = heapSize;
    }

    for (i = 0; i < (s32)gAudioContext.audioHeapSize / 8; i++) {
        ((u64*)gAudioContext.audioHeap)[i] = 0;
    }

    // Main Pool Split (split entirety of audio heap into initPool and sessionPool)
    AudioHeap_InitMainPools(D_8014A6C4.initPoolSize);

    // Initialize the audio interface buffers
    for (i = 0; i < 3; i++) {
        gAudioContext.aiBuffers[i] = AudioHeap_AllocZeroed(&gAudioContext.audioInitPool, AIBUF_LEN * sizeof(s16));
    }

    // Set audio tables pointers
    gAudioContext.sequenceTable = (AudioTable*)gSequenceTable;
    gAudioContext.soundFontTable = (AudioTable*)gSoundFontTable;
    gAudioContext.sampleBankTable = (AudioTable*)gSampleBankTable;
    gAudioContext.sequenceFontTable = gSequenceFontTable;

    gAudioContext.numSequences = gAudioContext.sequenceTable->numEntries;

    gAudioContext.audioResetSpecIdToLoad = 0;
    gAudioContext.resetStatus = 1; // Set reset to immediately initialize the audio heap

    AudioHeap_ResetStep();

    // Initialize audio tables
    AudioLoad_InitTable(gAudioContext.sequenceTable, _AudioseqSegmentRomStart, 0);
    AudioLoad_InitTable(gAudioContext.soundFontTable, _AudiobankSegmentRomStart, 0);
    AudioLoad_InitTable(gAudioContext.sampleBankTable, _AudiotableSegmentRomStart, 0);
    numFonts = gAudioContext.soundFontTable->numEntries;
    gAudioContext.soundFonts = AudioHeap_Alloc(&gAudioContext.audioInitPool, numFonts * sizeof(SoundFont));

    for (i = 0; i < numFonts; i++) {
        AudioLoad_InitSoundFontMeta(i);
    }

    ramAddr = AudioHeap_Alloc(&gAudioContext.audioInitPool, D_8014A6C4.permanentPoolSize);
    if (ramAddr == NULL) {
        // cast away const from D_8014A6C4
        *((u32*)&D_8014A6C4.permanentPoolSize) = 0;
    }

    AudioHeap_AllocPoolInit(&gAudioContext.permanentPool, ramAddr, D_8014A6C4.permanentPoolSize);
    gAudioContextInitalized = true;
    osSendMesg(gAudioContext.taskStartQueueP, (OSMesg)gAudioContext.totalTaskCount, OS_MESG_NOBLOCK);
}

void AudioLoad_InitSlowLoads(void) {
    gAudioContext.slowLoads[0].state = SLOW_LOAD_STATE_WAITING;
    gAudioContext.slowLoads[1].state = SLOW_LOAD_STATE_WAITING;
}

<<<<<<< HEAD
s32 AudioLoad_SlowLoadSample(s32 fontId, s32 instId, s8* isDone) {
    SoundFontSampleHeader* sampleHeader;
    AudioSlowLoad* slowLoad;

    sampleHeader = AudioLoad_GetFontSampleHeader(fontId, instId);
    if (sampleHeader == NULL) {
        *isDone = 0;
        return -1;
    }

    if (sampleHeader->medium == MEDIUM_RAM) {
        *isDone = 2;
=======
s32 AudioLoad_SlowLoadSample(s32 fontId, s32 instId, s8* status) {
    SoundFontSample* sample;
    AudioSlowLoad* slowLoad;

    sample = AudioLoad_GetFontSample(fontId, instId);
    if (sample == NULL) {
        *status = 0;
        return -1;
    }

    if (sample->medium == MEDIUM_RAM) {
        *status = 2;
>>>>>>> 1a41694d
        return 0;
    }

    slowLoad = &gAudioContext.slowLoads[gAudioContext.slowLoadPos];
    if (slowLoad->state == SLOW_LOAD_STATE_DONE) {
        slowLoad->state = SLOW_LOAD_STATE_WAITING;
    }

<<<<<<< HEAD
    slowLoad->sampleHeader = *sampleHeader;
    slowLoad->isDone = isDone;
    slowLoad->curRamAddr = AudioHeap_AllocSampleCache(sampleHeader->size, fontId, sampleHeader->sampleAddr,
                                                      sampleHeader->medium, CACHE_TEMPORARY);

    if (slowLoad->curRamAddr == NULL) {
        if (sampleHeader->medium == MEDIUM_UNK || sampleHeader->codec == CODEC_S16_INMEMORY) {
            *isDone = 0;
=======
    slowLoad->sample = *sample;
    slowLoad->status = status;
    slowLoad->curRamAddr =
        AudioHeap_AllocSampleCache(sample->size, fontId, sample->sampleAddr, sample->medium, CACHE_TEMPORARY);

    if (slowLoad->curRamAddr == NULL) {
        if (sample->medium == MEDIUM_UNK || sample->codec == CODEC_S16_INMEMORY) {
            *status = 0;
>>>>>>> 1a41694d
            return -1;
        } else {
            *status = 3;
            return -1;
        }
    }

<<<<<<< HEAD
    slowLoad->status = LOAD_STATUS_START;
    slowLoad->bytesRemaining = ALIGN16(sampleHeader->size);
=======
    slowLoad->state = SLOW_LOAD_STATE_START;
    slowLoad->bytesRemaining = ALIGN16(sample->size);
>>>>>>> 1a41694d
    slowLoad->ramAddr = slowLoad->curRamAddr;
    slowLoad->curDevAddr = sampleHeader->sampleAddr;
    slowLoad->medium = sampleHeader->medium;
    slowLoad->seqOrFontId = fontId;
    slowLoad->instId = instId;
    if (slowLoad->medium == MEDIUM_UNK) {
        slowLoad->unkMediumParam = gAudioContext.sampleBankTable->unkMediumParam;
    }

    gAudioContext.slowLoadPos ^= 1;
    return 0;
}

<<<<<<< HEAD
SoundFontSampleHeader* AudioLoad_GetFontSampleHeader(s32 fontId, s32 instId) {
    SoundFontSampleHeader* ret;
=======
SoundFontSample* AudioLoad_GetFontSample(s32 fontId, s32 instId) {
    SoundFontSample* sample;
>>>>>>> 1a41694d

    if (instId < 0x80) {
        Instrument* instrument = Audio_GetInstrumentInner(fontId, instId);

        if (instrument == NULL) {
            return NULL;
        }
<<<<<<< HEAD
        ret = instrument->normalNotesSound.sampleHeader;
=======
        sample = instrument->normalNotesSound.sample;
>>>>>>> 1a41694d
    } else if (instId < 0x100) {
        Drum* drum = Audio_GetDrum(fontId, instId - 0x80);

        if (drum == NULL) {
            return NULL;
        }
<<<<<<< HEAD
        ret = drum->sound.sampleHeader;
=======
        sample = drum->sound.sample;
>>>>>>> 1a41694d
    } else {
        SoundFontSound* sound = Audio_GetSfx(fontId, instId - 0x100);

        if (sound == NULL) {
            return NULL;
        }
<<<<<<< HEAD
        ret = sound->sampleHeader;
=======
        sample = sound->sample;
>>>>>>> 1a41694d
    }
    return sample;
}

void AudioLoad_Unused2(void) {
}

void AudioLoad_FinishSlowLoad(AudioSlowLoad* slowLoad) {
    SoundFontSampleHeader* sampleHeader;

    if (slowLoad->sampleHeader.sampleAddr == NULL) {
        return;
    }

    sampleHeader = AudioLoad_GetFontSampleHeader(slowLoad->seqOrFontId, slowLoad->instId);
    if (sampleHeader == NULL) {
        return;
    }

    slowLoad->sampleHeader = *sampleHeader;
    sampleHeader->sampleAddr = slowLoad->ramAddr;
    sampleHeader->medium = MEDIUM_RAM;
}

void AudioLoad_ProcessSlowLoads(s32 resetStatus) {
    AudioSlowLoad* slowLoad;
    s32 i;

    for (i = 0; i < ARRAY_COUNT(gAudioContext.slowLoads); i++) {
        slowLoad = &gAudioContext.slowLoads[i];
        switch (gAudioContext.slowLoads[i].state) {
            case SLOW_LOAD_STATE_LOADING:
                if (slowLoad->medium != MEDIUM_UNK) {
                    osRecvMesg(&slowLoad->msgQueue, NULL, OS_MESG_BLOCK);
                }

                if (resetStatus != 0) {
                    slowLoad->state = SLOW_LOAD_STATE_DONE;
                    continue;
                }
                FALLTHROUGH;
            case SLOW_LOAD_STATE_START:
                slowLoad->state = SLOW_LOAD_STATE_LOADING;
                if (slowLoad->bytesRemaining == 0) {
                    AudioLoad_FinishSlowLoad(slowLoad);
                    slowLoad->state = SLOW_LOAD_STATE_DONE;
                    *slowLoad->status = 1;
                } else if (slowLoad->bytesRemaining < 0x400) {
                    if (slowLoad->medium == MEDIUM_UNK) {
                        u32 size = slowLoad->bytesRemaining;

                        AudioLoad_DmaSlowCopyUnkMedium(slowLoad->curDevAddr, slowLoad->curRamAddr, size,
                                                       slowLoad->unkMediumParam);
                    } else {
                        AudioLoad_DmaSlowCopy(slowLoad, slowLoad->bytesRemaining);
                    }
                    slowLoad->bytesRemaining = 0;
                } else {
                    if (slowLoad->medium == MEDIUM_UNK) {
                        AudioLoad_DmaSlowCopyUnkMedium(slowLoad->curDevAddr, slowLoad->curRamAddr, 0x400,
                                                       slowLoad->unkMediumParam);
                    } else {
                        AudioLoad_DmaSlowCopy(slowLoad, 0x400);
                    }
                    slowLoad->bytesRemaining -= 0x400;
                    slowLoad->curRamAddr += 0x400;
                    slowLoad->curDevAddr += 0x400;
                }
                break;
        }
    }
}

void AudioLoad_DmaSlowCopy(AudioSlowLoad* slowLoad, s32 size) {
    Audio_InvalDCache(slowLoad->curRamAddr, size);
    osCreateMesgQueue(&slowLoad->msgQueue, &slowLoad->msg, 1);
    AudioLoad_Dma(&slowLoad->ioMesg, OS_MESG_PRI_NORMAL, OS_READ, slowLoad->curDevAddr, slowLoad->curRamAddr, size,
                  &slowLoad->msgQueue, slowLoad->medium, "SLOWCOPY");
}

void AudioLoad_DmaSlowCopyUnkMedium(s32 devAddr, u8* ramAddr, s32 size, s32 arg3) {
}

s32 AudioLoad_SlowLoadSeq(s32 seqId, u8* ramAddr, s8* status) {
    AudioSlowLoad* slowLoad;
    AudioTable* seqTable;
    u32 size;

    if (seqId >= gAudioContext.numSequences) {
        *status = 0;
        return -1;
    }

    seqId = AudioLoad_GetRealTableIndex(SEQUENCE_TABLE, seqId);
    seqTable = AudioLoad_GetLoadTable(SEQUENCE_TABLE);
    slowLoad = &gAudioContext.slowLoads[gAudioContext.slowLoadPos];
    if (slowLoad->state == SLOW_LOAD_STATE_DONE) {
        slowLoad->state = SLOW_LOAD_STATE_WAITING;
    }

<<<<<<< HEAD
    slowLoad->sampleHeader.sampleAddr = NULL;
    slowLoad->isDone = isDone;
=======
    slowLoad->sample.sampleAddr = NULL;
    slowLoad->status = status;
>>>>>>> 1a41694d
    size = seqTable->entries[seqId].size;
    size = ALIGN16(size);
    slowLoad->curRamAddr = ramAddr;
    slowLoad->state = SLOW_LOAD_STATE_START;
    slowLoad->bytesRemaining = size;
    slowLoad->ramAddr = ramAddr;
    slowLoad->curDevAddr = seqTable->entries[seqId].romAddr;
    slowLoad->medium = seqTable->entries[seqId].medium;
    slowLoad->seqOrFontId = seqId;

    if (slowLoad->medium == MEDIUM_UNK) {
        slowLoad->unkMediumParam = seqTable->unkMediumParam;
    }

    gAudioContext.slowLoadPos ^= 1;
    return 0;
}

void AudioLoad_InitAsyncLoads(void) {
    s32 i;

    for (i = 0; i < ARRAY_COUNT(gAudioContext.asyncLoads); i++) {
        gAudioContext.asyncLoads[i].status = 0;
    }
}

AudioAsyncLoad* AudioLoad_StartAsyncLoadUnkMedium(s32 unkMediumParam, u32 devAddr, void* ramAddr, s32 size, s32 medium,
                                                  s32 nChunks, OSMesgQueue* retQueue, s32 retMsg) {
    AudioAsyncLoad* asyncLoad;

    asyncLoad = AudioLoad_StartAsyncLoad(devAddr, ramAddr, size, medium, nChunks, retQueue, retMsg);

    if (asyncLoad == NULL) {
        return NULL;
    }

    osSendMesg(&gAudioContext.asyncLoadUnkMediumQueue, (OSMesg)asyncLoad, OS_MESG_NOBLOCK);
    asyncLoad->unkMediumParam = unkMediumParam;
    return asyncLoad;
}

AudioAsyncLoad* AudioLoad_StartAsyncLoad(u32 devAddr, void* ramAddr, u32 size, s32 medium, s32 nChunks,
                                         OSMesgQueue* retQueue, s32 retMsg) {
    AudioAsyncLoad* asyncLoad;
    s32 i;

    for (i = 0; i < ARRAY_COUNT(gAudioContext.asyncLoads); i++) {
        if (gAudioContext.asyncLoads[i].status == 0) {
            asyncLoad = &gAudioContext.asyncLoads[i];
            break;
        }
    }

    // no more available async loads
    if (i == ARRAY_COUNT(gAudioContext.asyncLoads)) {
        return NULL;
    }

    asyncLoad->status = 1;
    asyncLoad->curDevAddr = devAddr;
    asyncLoad->ramAddr = ramAddr;
    asyncLoad->curRamAddr = ramAddr;
    asyncLoad->bytesRemaining = size;

    if (nChunks == 0) {
        asyncLoad->chunkSize = 0x1000;
    } else if (nChunks == 1) {
        asyncLoad->chunkSize = size;
    } else {
        asyncLoad->chunkSize = ALIGN256((s32)size / nChunks);
        if (asyncLoad->chunkSize < 0x100) {
            asyncLoad->chunkSize = 0x100;
        }
    }

    asyncLoad->retQueue = retQueue;
    asyncLoad->delay = 3;
    asyncLoad->medium = medium;
    asyncLoad->retMsg = retMsg;
    osCreateMesgQueue(&asyncLoad->msgQueue, &asyncLoad->msg, 1);
    return asyncLoad;
}

void AudioLoad_ProcessAsyncLoads(s32 resetStatus) {
    AudioAsyncLoad* asyncLoad;
    s32 i;

    if (gAudioContext.resetTimer == 1) {
        return;
    }

    if (gAudioContext.curUnkMediumLoad == NULL) {
        if (resetStatus != 0) {
            // Clear and ignore queue if resetting.
            do {
            } while (osRecvMesg(&gAudioContext.asyncLoadUnkMediumQueue, (OSMesg*)&asyncLoad, OS_MESG_NOBLOCK) != -1);
        } else if (osRecvMesg(&gAudioContext.asyncLoadUnkMediumQueue, (OSMesg*)&asyncLoad, OS_MESG_NOBLOCK) == -1) {
            gAudioContext.curUnkMediumLoad = NULL;
        } else {
            gAudioContext.curUnkMediumLoad = asyncLoad;
        }
    }

    if (gAudioContext.curUnkMediumLoad != NULL) {
        AudioLoad_ProcessAsyncLoadUnkMedium(gAudioContext.curUnkMediumLoad, resetStatus);
    }

    for (i = 0; i < ARRAY_COUNT(gAudioContext.asyncLoads); i++) {
        if (gAudioContext.asyncLoads[i].status == 1) {
            asyncLoad = &gAudioContext.asyncLoads[i];
            if (asyncLoad->medium != MEDIUM_UNK) {
                AudioLoad_ProcessAsyncLoad(asyncLoad, resetStatus);
            }
        }
    }
}

void AudioLoad_ProcessAsyncLoadUnkMedium(AudioAsyncLoad* asyncLoad, s32 resetStatus) {
}

void AudioLoad_FinishAsyncLoad(AudioAsyncLoad* asyncLoad) {
    u32 retMsg = asyncLoad->retMsg;
    u32 fontId;
    u32 pad;
    OSMesg doneMsg;
    u32 sampleBankId1;
    u32 sampleBankId2;
    SampleBankRelocInfo relocInfo;

    if (1) {}
    switch (ASYNC_TBLTYPE(retMsg)) {
        case SEQUENCE_TABLE:
            AudioLoad_SetSeqLoadStatus(ASYNC_ID(retMsg), ASYNC_LOAD_STATUS(retMsg));
            break;

        case SAMPLE_TABLE:
            AudioLoad_SetSampleFontLoadStatusAndApplyCaches(ASYNC_ID(retMsg), ASYNC_LOAD_STATUS(retMsg));
            break;

        case FONT_TABLE:
            fontId = ASYNC_ID(retMsg);
            sampleBankId1 = gAudioContext.soundFonts[fontId].sampleBankId1;
            sampleBankId2 = gAudioContext.soundFonts[fontId].sampleBankId2;
            relocInfo.sampleBankId1 = sampleBankId1;
            relocInfo.sampleBankId2 = sampleBankId2;
            relocInfo.baseAddr1 =
                sampleBankId1 != 0xFF ? AudioLoad_GetSampleBank(sampleBankId1, &relocInfo.medium1) : 0;
            relocInfo.baseAddr2 =
                sampleBankId2 != 0xFF ? AudioLoad_GetSampleBank(sampleBankId2, &relocInfo.medium2) : 0;
            AudioLoad_SetFontLoadStatus(fontId, ASYNC_LOAD_STATUS(retMsg));
            AudioLoad_RelocateFontAndPreloadSamples(fontId, asyncLoad->ramAddr, &relocInfo, true);
            break;
    }

    doneMsg = asyncLoad->retMsg;
    if (1) {}
    asyncLoad->status = 0;
    osSendMesg(asyncLoad->retQueue, doneMsg, OS_MESG_NOBLOCK);
}

void AudioLoad_ProcessAsyncLoad(AudioAsyncLoad* asyncLoad, s32 resetStatus) {
    AudioTable* sampleBankTable = gAudioContext.sampleBankTable;

    if (asyncLoad->delay >= 2) {
        asyncLoad->delay--;
        return;
    }

    if (asyncLoad->delay == 1) {
        asyncLoad->delay = 0;
    } else if (resetStatus != 0) {
        // Await the previous DMA response synchronously, then return.
        osRecvMesg(&asyncLoad->msgQueue, NULL, OS_MESG_BLOCK);
        asyncLoad->status = 0;
        return;
    } else if (osRecvMesg(&asyncLoad->msgQueue, NULL, OS_MESG_NOBLOCK) == -1) {
        // If the previous DMA step isn't done, return.
        return;
    }

    if (asyncLoad->bytesRemaining == 0) {
        AudioLoad_FinishAsyncLoad(asyncLoad);
        return;
    }

    if (asyncLoad->bytesRemaining < asyncLoad->chunkSize) {
        if (asyncLoad->medium == MEDIUM_UNK) {
            AudioLoad_AsyncDmaUnkMedium(asyncLoad->curDevAddr, asyncLoad->curRamAddr, asyncLoad->bytesRemaining,
                                        sampleBankTable->unkMediumParam);
        } else {
            AudioLoad_AsyncDma(asyncLoad, asyncLoad->bytesRemaining);
        }
        asyncLoad->bytesRemaining = 0;
        return;
    }

    if (asyncLoad->medium == MEDIUM_UNK) {
        AudioLoad_AsyncDmaUnkMedium(asyncLoad->curDevAddr, asyncLoad->curRamAddr, asyncLoad->chunkSize,
                                    sampleBankTable->unkMediumParam);
    } else {
        AudioLoad_AsyncDma(asyncLoad, asyncLoad->chunkSize);
    }

    asyncLoad->bytesRemaining -= asyncLoad->chunkSize;
    asyncLoad->curDevAddr += asyncLoad->chunkSize;
    asyncLoad->curRamAddr += asyncLoad->chunkSize;
}

void AudioLoad_AsyncDma(AudioAsyncLoad* asyncLoad, u32 size) {
    size = ALIGN16(size);
    Audio_InvalDCache(asyncLoad->curRamAddr, size);
    osCreateMesgQueue(&asyncLoad->msgQueue, &asyncLoad->msg, 1);
    AudioLoad_Dma(&asyncLoad->ioMesg, OS_MESG_PRI_NORMAL, OS_READ, asyncLoad->curDevAddr, asyncLoad->curRamAddr, size,
                  &asyncLoad->msgQueue, asyncLoad->medium, "BGCOPY");
}

void AudioLoad_AsyncDmaUnkMedium(u32 devAddr, void* ramAddr, u32 size, s16 arg3) {
}

/**
 * Read and extract information from SoundFontSound and its SoundFontSampleHeader
 * contained in the soundFont binary loaded into ram
 * SoundFontSound contains metadata on a sample used by a particular instrument/drum/sfx
 * Also relocate offsets into pointers within this loaded SoundFontSound
 *
 * @param fontId index of font being processed
 * @param fontData ram address of raw soundfont binary loaded into cache
 * @param relocInfo information on the sampleBank containing raw audio samples
 */
void AudioLoad_RelocateSample(SoundFontSound* sound, SoundFontData* fontData, SampleBankRelocInfo* relocInfo) {
    SoundFontSampleHeader* sampleHeader;
    void* reloc;

#define AUDIO_RELOC(offset, base) (reloc = (void*)((u32)(offset) + (u32)(base)))

    // Check to see that the sampleHeader is a relative offset and not a ram address yet
    // Ensures samples are not double-relocated
    if ((u32)sound->sampleHeader <= K0BASE) {
        // Relocate the sampleHeader offset embedded in the SoundFontSound struct to a pointer (ramAddr)
        // Overwrite the offset in fontData with this new pointer
        sampleHeader = sound->sampleHeader = AUDIO_RELOC(sound->sampleHeader, fontData);
        // Check to see if the sampleHeader itself exists or is already relocated
        // This is important as samples can be reused by different instruments/drums/sfxs
        if ((sampleHeader->size != 0) && (sampleHeader->isRelocated != true)) {
            // Relocate the sampleHeader's adpcm loop data offset embedded in the SoundFontSampleHeader struct to a
            // pointer (ramAddr) Overwrite the offset in fontData with this new pointer
            sampleHeader->loop = AUDIO_RELOC(sampleHeader->loop, fontData);
            // Relocate the sampleHeader's adpcm book data offset embedded in the SoundFontSampleHeader struct to a
            // pointer (ramAddr) Overwrite the offset in fontData with this new pointer
            sampleHeader->book = AUDIO_RELOC(sampleHeader->book, fontData);

            // Resolve the sampleHeader medium 2-bit bitfield into a real value based on relocInfo.
            switch (sampleHeader->medium) {
                case 0:
                    // Relocate the offset sample within the sampleBank (not the fontData) into a pointer
                    // (ramAddr) Overwrite the offset in fontData with this new pointer
                    sampleHeader->sampleAddr = AUDIO_RELOC(sampleHeader->sampleAddr, relocInfo->baseAddr1);
                    sampleHeader->medium = relocInfo->medium1;
                    break;

                case 1:
                    // Relocate the offset sample within the sampleBank (not the fontData) into a pointer
                    // (ramAddr) Overwrite the offset in fontData with this new pointer
                    sampleHeader->sampleAddr = AUDIO_RELOC(sampleHeader->sampleAddr, relocInfo->baseAddr2);
                    sampleHeader->medium = relocInfo->medium2;
                    break;

                case 2:
                case 3:
                    // Invalid? This leaves sampleHeader->medium as MEDIUM_CART and MEDIUM_DISK_DRIVE
                    // respectively, and the sampleAddr unrelocated.
                    break;
            }

            // This sampleHeader is now processed and relocated
            sampleHeader->isRelocated = true;

            if (sampleHeader->unk_bit26 && (sampleHeader->medium != MEDIUM_RAM)) {
                gAudioContext.usedSamples[gAudioContext.numUsedSamples++] = sampleHeader;
            }
        }
    }

#undef AUDIO_RELOC
}

/**
 * @param fontId index of font being processed
 * @param fontData ram address of raw soundfont binary loaded into cache
 * @param relocInfo information on the sampleBank containing raw audio samples
 * @param isAsync bool for whether this is an asyncronous load or not
 */
void AudioLoad_RelocateFontAndPreloadSamples(s32 fontId, SoundFontData* fontData, SampleBankRelocInfo* relocInfo,
                                             s32 isAsync) {
    AudioPreloadReq* preload;
    AudioPreloadReq* topPreload;
    SoundFontSampleHeader* sampleHeader;
    s32 size;
    s32 nChunks;
    u8* sampleRamAddr;
    s32 preloadInProgress;
    s32 i;

    preloadInProgress = false;
    if (gAudioContext.preloadSampleStackTop != 0) {
        preloadInProgress = true;
    } else {
        D_8016B780 = 0;
    }

    gAudioContext.numUsedSamples = 0;
    AudioLoad_RelocateFont(fontId, fontData, relocInfo);

    size = 0;
    for (i = 0; i < gAudioContext.numUsedSamples; i++) {
        size += ALIGN16(gAudioContext.usedSamples[i]->size);
    }
    if (size && size) {}

    for (i = 0; i < gAudioContext.numUsedSamples; i++) {
        if (gAudioContext.preloadSampleStackTop == 120) {
            break;
        }

<<<<<<< HEAD
        sampleHeader = gAudioContext.usedSamples[i];
        addr = NULL;
        switch (isAsync) {
            case false:
                if (sampleHeader->medium == relocInfo->medium1) {
                    addr = AudioHeap_AllocSampleCache(sampleHeader->size, relocInfo->sampleBankId1,
                                                      sampleHeader->sampleAddr, sampleHeader->medium, CACHE_PERSISTENT);
                } else if (sampleHeader->medium == relocInfo->medium2) {
                    addr = AudioHeap_AllocSampleCache(sampleHeader->size, relocInfo->sampleBankId2,
                                                      sampleHeader->sampleAddr, sampleHeader->medium, CACHE_PERSISTENT);
                } else if (sampleHeader->medium == MEDIUM_DISK_DRIVE) {
                    addr = AudioHeap_AllocSampleCache(sampleHeader->size, 0xFE, sampleHeader->sampleAddr,
                                                      sampleHeader->medium, CACHE_PERSISTENT);
=======
        sample = gAudioContext.usedSamples[i];
        sampleRamAddr = NULL;
        switch (async) {
            case false:
                if (sample->medium == relocInfo->medium1) {
                    sampleRamAddr = AudioHeap_AllocSampleCache(sample->size, relocInfo->sampleBankId1,
                                                               sample->sampleAddr, sample->medium, CACHE_PERSISTENT);
                } else if (sample->medium == relocInfo->medium2) {
                    sampleRamAddr = AudioHeap_AllocSampleCache(sample->size, relocInfo->sampleBankId2,
                                                               sample->sampleAddr, sample->medium, CACHE_PERSISTENT);
                } else if (sample->medium == MEDIUM_DISK_DRIVE) {
                    sampleRamAddr = AudioHeap_AllocSampleCache(sample->size, 0xFE, sample->sampleAddr, sample->medium,
                                                               CACHE_PERSISTENT);
>>>>>>> 1a41694d
                }
                break;

            case true:
<<<<<<< HEAD
                if (sampleHeader->medium == relocInfo->medium1) {
                    addr = AudioHeap_AllocSampleCache(sampleHeader->size, relocInfo->sampleBankId1,
                                                      sampleHeader->sampleAddr, sampleHeader->medium, CACHE_TEMPORARY);
                } else if (sampleHeader->medium == relocInfo->medium2) {
                    addr = AudioHeap_AllocSampleCache(sampleHeader->size, relocInfo->sampleBankId2,
                                                      sampleHeader->sampleAddr, sampleHeader->medium, CACHE_TEMPORARY);
                } else if (sampleHeader->medium == MEDIUM_DISK_DRIVE) {
                    addr = AudioHeap_AllocSampleCache(sampleHeader->size, 0xFE, sampleHeader->sampleAddr,
                                                      sampleHeader->medium, CACHE_TEMPORARY);
=======
                if (sample->medium == relocInfo->medium1) {
                    sampleRamAddr = AudioHeap_AllocSampleCache(sample->size, relocInfo->sampleBankId1,
                                                               sample->sampleAddr, sample->medium, CACHE_TEMPORARY);
                } else if (sample->medium == relocInfo->medium2) {
                    sampleRamAddr = AudioHeap_AllocSampleCache(sample->size, relocInfo->sampleBankId2,
                                                               sample->sampleAddr, sample->medium, CACHE_TEMPORARY);
                } else if (sample->medium == MEDIUM_DISK_DRIVE) {
                    sampleRamAddr = AudioHeap_AllocSampleCache(sample->size, 0xFE, sample->sampleAddr, sample->medium,
                                                               CACHE_TEMPORARY);
>>>>>>> 1a41694d
                }
                break;
        }
        if (sampleRamAddr == NULL) {
            continue;
        }

        switch (isAsync) {
            case false:
<<<<<<< HEAD
                if (sampleHeader->medium == MEDIUM_UNK) {
                    AudioLoad_SyncDmaUnkMedium((u32)sampleHeader->sampleAddr, addr, sampleHeader->size,
                                               gAudioContext.sampleBankTable->unkMediumParam);
                    sampleHeader->sampleAddr = addr;
                    sampleHeader->medium = MEDIUM_RAM;
                } else {
                    AudioLoad_SyncDma((u32)sampleHeader->sampleAddr, addr, sampleHeader->size, sampleHeader->medium);
                    sampleHeader->sampleAddr = addr;
                    sampleHeader->medium = MEDIUM_RAM;
=======
                if (sample->medium == MEDIUM_UNK) {
                    AudioLoad_SyncDmaUnkMedium((u32)sample->sampleAddr, sampleRamAddr, sample->size,
                                               gAudioContext.sampleBankTable->unkMediumParam);
                    sample->sampleAddr = sampleRamAddr;
                    sample->medium = MEDIUM_RAM;
                } else {
                    AudioLoad_SyncDma((u32)sample->sampleAddr, sampleRamAddr, sample->size, sample->medium);
                    sample->sampleAddr = sampleRamAddr;
                    sample->medium = MEDIUM_RAM;
>>>>>>> 1a41694d
                }
                if (sampleHeader->medium == MEDIUM_DISK_DRIVE) {}
                break;

            case true:
                preload = &gAudioContext.preloadSampleStack[gAudioContext.preloadSampleStackTop];
<<<<<<< HEAD
                preload->sampleHeader = sampleHeader;
                preload->ramAddr = addr;
=======
                preload->sample = sample;
                preload->ramAddr = sampleRamAddr;
>>>>>>> 1a41694d
                preload->encodedInfo = (gAudioContext.preloadSampleStackTop << 24) | 0xFFFFFF;
                preload->isFree = false;
                preload->endAndMediumKey = (u32)sampleHeader->sampleAddr + sampleHeader->size + sampleHeader->medium;
                gAudioContext.preloadSampleStackTop++;
                break;
        }
    }
    gAudioContext.numUsedSamples = 0;

    if (gAudioContext.preloadSampleStackTop != 0 && !preloadInProgress) {
        topPreload = &gAudioContext.preloadSampleStack[gAudioContext.preloadSampleStackTop - 1];
        sampleHeader = topPreload->sampleHeader;
        nChunks = (sampleHeader->size >> 12) + 1;
        AudioLoad_StartAsyncLoad((u32)sampleHeader->sampleAddr, topPreload->ramAddr, sampleHeader->size,
                                 sampleHeader->medium, nChunks, &gAudioContext.preloadSampleQueue,
                                 topPreload->encodedInfo);
    }
}

s32 AudioLoad_ProcessSamplePreloads(s32 resetStatus) {
    SoundFontSampleHeader* sampleHeader;
    AudioPreloadReq* preload;
    u32 preloadIndex;
    u32 key;
    u32 nChunks;
    s32 pad;

    if (gAudioContext.preloadSampleStackTop > 0) {
        if (resetStatus != 0) {
            // Clear result queue and preload stack and return.
            osRecvMesg(&gAudioContext.preloadSampleQueue, (OSMesg*)&preloadIndex, OS_MESG_NOBLOCK);
            gAudioContext.preloadSampleStackTop = 0;
            return false;
        }
        if (osRecvMesg(&gAudioContext.preloadSampleQueue, (OSMesg*)&preloadIndex, OS_MESG_NOBLOCK) == -1) {
            // Previous preload is not done yet.
            return false;
        }

        preloadIndex >>= 24;
        preload = &gAudioContext.preloadSampleStack[preloadIndex];

        if (preload->isFree == false) {
            sampleHeader = preload->sampleHeader;
            key = (u32)sampleHeader->sampleAddr + sampleHeader->size + sampleHeader->medium;
            if (key == preload->endAndMediumKey) {
                // Change storage for sampleHeader to the preloaded version.
                sampleHeader->sampleAddr = preload->ramAddr;
                sampleHeader->medium = MEDIUM_RAM;
            }
            preload->isFree = true;
        }

        // Pop requests with isFree = true off the stack, as far as possible,
        // and dispatch the next DMA.
        for (;;) {
            if (gAudioContext.preloadSampleStackTop <= 0) {
                break;
            }
            preload = &gAudioContext.preloadSampleStack[gAudioContext.preloadSampleStackTop - 1];
            if (preload->isFree == true) {
                gAudioContext.preloadSampleStackTop--;
                continue;
            }

            sampleHeader = preload->sampleHeader;
            nChunks = (sampleHeader->size >> 12) + 1;
            key = (u32)sampleHeader->sampleAddr + sampleHeader->size + sampleHeader->medium;
            if (key != preload->endAndMediumKey) {
                preload->isFree = true;
                gAudioContext.preloadSampleStackTop--;
            } else {
                AudioLoad_StartAsyncLoad((u32)sampleHeader->sampleAddr, preload->ramAddr, sampleHeader->size,
                                         sampleHeader->medium, nChunks, &gAudioContext.preloadSampleQueue,
                                         preload->encodedInfo);
                break;
            }
        }
    }
    return true;
}

s32 AudioLoad_AddToSampleSet(SoundFontSampleHeader* sampleHeader, s32 numSamples, SoundFontSampleHeader** sampleSet) {
    s32 i;

    for (i = 0; i < numSamples; i++) {
        if (sampleHeader->sampleAddr == sampleSet[i]->sampleAddr) {
            break;
        }
    }

    if (i == numSamples) {
        sampleSet[numSamples] = sampleHeader;
        numSamples++;
    }

    return numSamples;
}

s32 AudioLoad_GetSamplesForFont(s32 fontId, SoundFontSampleHeader** sampleSet) {
    s32 i;
    s32 numSamples = 0;
    s32 numDrums = gAudioContext.soundFonts[fontId].numDrums;
    s32 numInstruments = gAudioContext.soundFonts[fontId].numInstruments;

    for (i = 0; i < numDrums; i++) {
        Drum* drum = Audio_GetDrum(fontId, i);

        if (1) {}
        if (drum != NULL) {
            numSamples = AudioLoad_AddToSampleSet(drum->sound.sampleHeader, numSamples, sampleSet);
        }
    }

    for (i = 0; i < numInstruments; i++) {
        Instrument* instrument = Audio_GetInstrumentInner(fontId, i);

        if (instrument != NULL) {
            if (instrument->normalRangeLo != 0) {
                numSamples = AudioLoad_AddToSampleSet(instrument->lowNotesSound.sampleHeader, numSamples, sampleSet);
            }
            if (instrument->normalRangeHi != 0x7F) {
                numSamples = AudioLoad_AddToSampleSet(instrument->highNotesSound.sampleHeader, numSamples, sampleSet);
            }
            numSamples = AudioLoad_AddToSampleSet(instrument->normalNotesSound.sampleHeader, numSamples, sampleSet);
        }
    }

    // Should really also process sfx, but this method is never called.
    return numSamples;
}

void AudioLoad_AddUsedSample(SoundFontSound* sound) {
    SoundFontSampleHeader* sampleHeader = sound->sampleHeader;

    if ((sampleHeader->size != 0) && sampleHeader->unk_bit26 && (sampleHeader->medium != MEDIUM_RAM)) {
        gAudioContext.usedSamples[gAudioContext.numUsedSamples++] = sampleHeader;
    }
}

void AudioLoad_PreloadSamplesForFont(s32 fontId, s32 async, SampleBankRelocInfo* relocInfo) {
    s32 numDrums;
    s32 numInstruments;
    s32 numSfx;
    Drum* drum;
    Instrument* instrument;
    SoundFontSound* sound;
    AudioPreloadReq* preload;
    AudioPreloadReq* topPreload;
    u8* addr;
    s32 size;
    s32 i;
    SoundFontSampleHeader* sampleHeader;
    s32 preloadInProgress;
    s32 nChunks;

    preloadInProgress = false;
    if (gAudioContext.preloadSampleStackTop != 0) {
        preloadInProgress = true;
    }

    gAudioContext.numUsedSamples = 0;

    numDrums = gAudioContext.soundFonts[fontId].numDrums;
    numInstruments = gAudioContext.soundFonts[fontId].numInstruments;
    numSfx = gAudioContext.soundFonts[fontId].numSfx;

    for (i = 0; i < numInstruments; i++) {
        instrument = Audio_GetInstrumentInner(fontId, i);
        if (instrument != NULL) {
            if (instrument->normalRangeLo != 0) {
                AudioLoad_AddUsedSample(&instrument->lowNotesSound);
            }
            if (instrument->normalRangeHi != 0x7F) {
                AudioLoad_AddUsedSample(&instrument->highNotesSound);
            }
            AudioLoad_AddUsedSample(&instrument->normalNotesSound);
        }
    }

    for (i = 0; i < numDrums; i++) {
        drum = Audio_GetDrum(fontId, i);
        if (drum != NULL) {
            AudioLoad_AddUsedSample(&drum->sound);
        }
    }

    for (i = 0; i < numSfx; i++) {
        sound = Audio_GetSfx(fontId, i);
        if (sound != NULL) {
            AudioLoad_AddUsedSample(sound);
        }
    }

    if (gAudioContext.numUsedSamples == 0) {
        return;
    }

    size = 0;
    for (i = 0; i < gAudioContext.numUsedSamples; i++) {
        size += ALIGN16(gAudioContext.usedSamples[i]->size);
    }
    if (size) {}

    for (i = 0; i < gAudioContext.numUsedSamples; i++) {
        if (gAudioContext.preloadSampleStackTop == 120) {
            break;
        }

        sampleHeader = gAudioContext.usedSamples[i];
        if (sampleHeader->medium == MEDIUM_RAM) {
            continue;
        }

        switch (async) {
            case false:
                if (sampleHeader->medium == relocInfo->medium1) {
                    addr = AudioHeap_AllocSampleCache(sampleHeader->size, relocInfo->sampleBankId1,
                                                      sampleHeader->sampleAddr, sampleHeader->medium, CACHE_PERSISTENT);
                } else if (sampleHeader->medium == relocInfo->medium2) {
                    addr = AudioHeap_AllocSampleCache(sampleHeader->size, relocInfo->sampleBankId2,
                                                      sampleHeader->sampleAddr, sampleHeader->medium, CACHE_PERSISTENT);
                }
                break;

            case true:
                if (sampleHeader->medium == relocInfo->medium1) {
                    addr = AudioHeap_AllocSampleCache(sampleHeader->size, relocInfo->sampleBankId1,
                                                      sampleHeader->sampleAddr, sampleHeader->medium, CACHE_TEMPORARY);
                } else if (sampleHeader->medium == relocInfo->medium2) {
                    addr = AudioHeap_AllocSampleCache(sampleHeader->size, relocInfo->sampleBankId2,
                                                      sampleHeader->sampleAddr, sampleHeader->medium, CACHE_TEMPORARY);
                }
                break;
        }
        if (addr == NULL) {
            continue;
        }

        switch (async) {
            case false:
                if (sampleHeader->medium == MEDIUM_UNK) {
                    AudioLoad_SyncDmaUnkMedium((u32)sampleHeader->sampleAddr, addr, sampleHeader->size,
                                               gAudioContext.sampleBankTable->unkMediumParam);
                    sampleHeader->sampleAddr = addr;
                    sampleHeader->medium = MEDIUM_RAM;
                } else {
                    AudioLoad_SyncDma((u32)sampleHeader->sampleAddr, addr, sampleHeader->size, sampleHeader->medium);
                    sampleHeader->sampleAddr = addr;
                    sampleHeader->medium = MEDIUM_RAM;
                }
                break;

            case true:
                preload = &gAudioContext.preloadSampleStack[gAudioContext.preloadSampleStackTop];
                preload->sampleHeader = sampleHeader;
                preload->ramAddr = addr;
                preload->encodedInfo = (gAudioContext.preloadSampleStackTop << 24) | 0xFFFFFF;
                preload->isFree = false;
                preload->endAndMediumKey = (u32)sampleHeader->sampleAddr + sampleHeader->size + sampleHeader->medium;
                gAudioContext.preloadSampleStackTop++;
                break;
        }
    }
    gAudioContext.numUsedSamples = 0;

    if (gAudioContext.preloadSampleStackTop != 0 && !preloadInProgress) {
        topPreload = &gAudioContext.preloadSampleStack[gAudioContext.preloadSampleStackTop - 1];
        sampleHeader = topPreload->sampleHeader;
        nChunks = (sampleHeader->size >> 12) + 1;
        AudioLoad_StartAsyncLoad((u32)sampleHeader->sampleAddr, topPreload->ramAddr, sampleHeader->size,
                                 sampleHeader->medium, nChunks, &gAudioContext.preloadSampleQueue,
                                 topPreload->encodedInfo);
    }
}

void AudioLoad_LoadPermanentSamples(void) {
    s32 pad;
    u32 fontId;
    AudioTable* sampleBankTable;
    s32 pad2;
    s32 i;

    sampleBankTable = AudioLoad_GetLoadTable(SAMPLE_TABLE);
<<<<<<< HEAD
    for (i = 0; i < gAudioContext.permanentPool.count; i++) {
        SampleBankRelocInfo relocInfo;
=======
    for (i = 0; i < gAudioContext.permanentPool.numEntries; i++) {
        RelocInfo relocInfo;
>>>>>>> 1a41694d

        if (gAudioContext.permanentCache[i].tableType == FONT_TABLE) {
            fontId = AudioLoad_GetRealTableIndex(FONT_TABLE, gAudioContext.permanentCache[i].id);
            relocInfo.sampleBankId1 = gAudioContext.soundFonts[fontId].sampleBankId1;
            relocInfo.sampleBankId2 = gAudioContext.soundFonts[fontId].sampleBankId2;

            if (relocInfo.sampleBankId1 != 0xFF) {
                relocInfo.sampleBankId1 = AudioLoad_GetRealTableIndex(SAMPLE_TABLE, relocInfo.sampleBankId1);
                relocInfo.medium1 = sampleBankTable->entries[relocInfo.sampleBankId1].medium;
            }

            if (relocInfo.sampleBankId2 != 0xFF) {
                relocInfo.sampleBankId2 = AudioLoad_GetRealTableIndex(SAMPLE_TABLE, relocInfo.sampleBankId2);
                relocInfo.medium2 = sampleBankTable->entries[relocInfo.sampleBankId2].medium;
            }
            AudioLoad_PreloadSamplesForFont(fontId, false, &relocInfo);
        }
    }
}

void AudioLoad_Unused3(void) {
}

void AudioLoad_Unused4(void) {
}

void AudioLoad_Unused5(void) {
}

void AudioLoad_ScriptLoad(s32 tableType, s32 id, s8* status) {
    static u32 sLoadIndex = 0;

    sScriptLoadDonePointers[sLoadIndex] = status;
    AudioLoad_AsyncLoad(tableType, id, 0, sLoadIndex, &sScriptLoadQueue);
    sLoadIndex++;
    if (sLoadIndex == 0x10) {
        sLoadIndex = 0;
    }
}

void AudioLoad_ProcessScriptLoads(void) {
    u32 temp;
    u32 sp20;
    s8* status;

    if (osRecvMesg(&sScriptLoadQueue, (OSMesg*)&sp20, OS_MESG_NOBLOCK) != -1) {
        temp = sp20 >> 24;
        status = sScriptLoadDonePointers[temp];
        if (status != NULL) {
            *status = 0;
        }
    }
}

void AudioLoad_InitScriptLoads(void) {
    osCreateMesgQueue(&sScriptLoadQueue, sScriptLoadMsgBuf, ARRAY_COUNT(sScriptLoadMsgBuf));
}<|MERGE_RESOLUTION|>--- conflicted
+++ resolved
@@ -924,7 +924,6 @@
                     AudioLoad_RelocateSample(&inst->highNotesSound, fontData, relocInfo);
                 }
 
-<<<<<<< HEAD
                 // Get the offset to the envelope used by the instrument
                 soundOffset = inst->envelope;
                 // Relocate the envelope offset to a pointer (ramAddr)
@@ -932,11 +931,6 @@
                 inst->envelope = FONT_DATA_RELOC(soundOffset);
                 // This instrument data is now processed and relocated
                 inst->isRelocated = true;
-=======
-                reloc = inst->envelope;
-                inst->envelope = BASE_OFFSET(reloc);
-                inst->loaded = true;
->>>>>>> 1a41694d
             }
         }
     }
@@ -1274,33 +1268,18 @@
     gAudioContext.slowLoads[1].state = SLOW_LOAD_STATE_WAITING;
 }
 
-<<<<<<< HEAD
-s32 AudioLoad_SlowLoadSample(s32 fontId, s32 instId, s8* isDone) {
+s32 AudioLoad_SlowLoadSample(s32 fontId, s32 instId, s8* status) {
     SoundFontSampleHeader* sampleHeader;
     AudioSlowLoad* slowLoad;
 
     sampleHeader = AudioLoad_GetFontSampleHeader(fontId, instId);
     if (sampleHeader == NULL) {
-        *isDone = 0;
-        return -1;
-    }
-
-    if (sampleHeader->medium == MEDIUM_RAM) {
-        *isDone = 2;
-=======
-s32 AudioLoad_SlowLoadSample(s32 fontId, s32 instId, s8* status) {
-    SoundFontSample* sample;
-    AudioSlowLoad* slowLoad;
-
-    sample = AudioLoad_GetFontSample(fontId, instId);
-    if (sample == NULL) {
         *status = 0;
         return -1;
     }
 
-    if (sample->medium == MEDIUM_RAM) {
+    if (sampleHeader->medium == MEDIUM_RAM) {
         *status = 2;
->>>>>>> 1a41694d
         return 0;
     }
 
@@ -1309,25 +1288,14 @@
         slowLoad->state = SLOW_LOAD_STATE_WAITING;
     }
 
-<<<<<<< HEAD
     slowLoad->sampleHeader = *sampleHeader;
-    slowLoad->isDone = isDone;
+    slowLoad->status = status;
     slowLoad->curRamAddr = AudioHeap_AllocSampleCache(sampleHeader->size, fontId, sampleHeader->sampleAddr,
                                                       sampleHeader->medium, CACHE_TEMPORARY);
 
     if (slowLoad->curRamAddr == NULL) {
         if (sampleHeader->medium == MEDIUM_UNK || sampleHeader->codec == CODEC_S16_INMEMORY) {
-            *isDone = 0;
-=======
-    slowLoad->sample = *sample;
-    slowLoad->status = status;
-    slowLoad->curRamAddr =
-        AudioHeap_AllocSampleCache(sample->size, fontId, sample->sampleAddr, sample->medium, CACHE_TEMPORARY);
-
-    if (slowLoad->curRamAddr == NULL) {
-        if (sample->medium == MEDIUM_UNK || sample->codec == CODEC_S16_INMEMORY) {
             *status = 0;
->>>>>>> 1a41694d
             return -1;
         } else {
             *status = 3;
@@ -1335,13 +1303,8 @@
         }
     }
 
-<<<<<<< HEAD
-    slowLoad->status = LOAD_STATUS_START;
+    slowLoad->state = SLOW_LOAD_STATE_START;
     slowLoad->bytesRemaining = ALIGN16(sampleHeader->size);
-=======
-    slowLoad->state = SLOW_LOAD_STATE_START;
-    slowLoad->bytesRemaining = ALIGN16(sample->size);
->>>>>>> 1a41694d
     slowLoad->ramAddr = slowLoad->curRamAddr;
     slowLoad->curDevAddr = sampleHeader->sampleAddr;
     slowLoad->medium = sampleHeader->medium;
@@ -1355,13 +1318,8 @@
     return 0;
 }
 
-<<<<<<< HEAD
 SoundFontSampleHeader* AudioLoad_GetFontSampleHeader(s32 fontId, s32 instId) {
-    SoundFontSampleHeader* ret;
-=======
-SoundFontSample* AudioLoad_GetFontSample(s32 fontId, s32 instId) {
-    SoundFontSample* sample;
->>>>>>> 1a41694d
+    SoundFontSampleHeader* sampleHeader;
 
     if (instId < 0x80) {
         Instrument* instrument = Audio_GetInstrumentInner(fontId, instId);
@@ -1369,35 +1327,23 @@
         if (instrument == NULL) {
             return NULL;
         }
-<<<<<<< HEAD
-        ret = instrument->normalNotesSound.sampleHeader;
-=======
-        sample = instrument->normalNotesSound.sample;
->>>>>>> 1a41694d
+        sampleHeader = instrument->normalNotesSound.sampleHeader;
     } else if (instId < 0x100) {
         Drum* drum = Audio_GetDrum(fontId, instId - 0x80);
 
         if (drum == NULL) {
             return NULL;
         }
-<<<<<<< HEAD
-        ret = drum->sound.sampleHeader;
-=======
-        sample = drum->sound.sample;
->>>>>>> 1a41694d
+        sampleHeader = drum->sound.sampleHeader;
     } else {
         SoundFontSound* sound = Audio_GetSfx(fontId, instId - 0x100);
 
         if (sound == NULL) {
             return NULL;
         }
-<<<<<<< HEAD
-        ret = sound->sampleHeader;
-=======
-        sample = sound->sample;
->>>>>>> 1a41694d
-    }
-    return sample;
+        sampleHeader = sound->sampleHeader;
+    }
+    return sampleHeader;
 }
 
 void AudioLoad_Unused2(void) {
@@ -1496,13 +1442,8 @@
         slowLoad->state = SLOW_LOAD_STATE_WAITING;
     }
 
-<<<<<<< HEAD
     slowLoad->sampleHeader.sampleAddr = NULL;
-    slowLoad->isDone = isDone;
-=======
-    slowLoad->sample.sampleAddr = NULL;
     slowLoad->status = status;
->>>>>>> 1a41694d
     size = seqTable->entries[seqId].size;
     size = ALIGN16(size);
     slowLoad->curRamAddr = ramAddr;
@@ -1827,60 +1768,36 @@
             break;
         }
 
-<<<<<<< HEAD
         sampleHeader = gAudioContext.usedSamples[i];
-        addr = NULL;
+        sampleRamAddr = NULL;
         switch (isAsync) {
             case false:
                 if (sampleHeader->medium == relocInfo->medium1) {
-                    addr = AudioHeap_AllocSampleCache(sampleHeader->size, relocInfo->sampleBankId1,
-                                                      sampleHeader->sampleAddr, sampleHeader->medium, CACHE_PERSISTENT);
+                    sampleRamAddr =
+                        AudioHeap_AllocSampleCache(sampleHeader->size, relocInfo->sampleBankId1,
+                                                   sampleHeader->sampleAddr, sampleHeader->medium, CACHE_PERSISTENT);
                 } else if (sampleHeader->medium == relocInfo->medium2) {
-                    addr = AudioHeap_AllocSampleCache(sampleHeader->size, relocInfo->sampleBankId2,
-                                                      sampleHeader->sampleAddr, sampleHeader->medium, CACHE_PERSISTENT);
+                    sampleRamAddr =
+                        AudioHeap_AllocSampleCache(sampleHeader->size, relocInfo->sampleBankId2,
+                                                   sampleHeader->sampleAddr, sampleHeader->medium, CACHE_PERSISTENT);
                 } else if (sampleHeader->medium == MEDIUM_DISK_DRIVE) {
-                    addr = AudioHeap_AllocSampleCache(sampleHeader->size, 0xFE, sampleHeader->sampleAddr,
-                                                      sampleHeader->medium, CACHE_PERSISTENT);
-=======
-        sample = gAudioContext.usedSamples[i];
-        sampleRamAddr = NULL;
-        switch (async) {
-            case false:
-                if (sample->medium == relocInfo->medium1) {
-                    sampleRamAddr = AudioHeap_AllocSampleCache(sample->size, relocInfo->sampleBankId1,
-                                                               sample->sampleAddr, sample->medium, CACHE_PERSISTENT);
-                } else if (sample->medium == relocInfo->medium2) {
-                    sampleRamAddr = AudioHeap_AllocSampleCache(sample->size, relocInfo->sampleBankId2,
-                                                               sample->sampleAddr, sample->medium, CACHE_PERSISTENT);
-                } else if (sample->medium == MEDIUM_DISK_DRIVE) {
-                    sampleRamAddr = AudioHeap_AllocSampleCache(sample->size, 0xFE, sample->sampleAddr, sample->medium,
-                                                               CACHE_PERSISTENT);
->>>>>>> 1a41694d
+                    sampleRamAddr = AudioHeap_AllocSampleCache(sampleHeader->size, 0xFE, sampleHeader->sampleAddr,
+                                                               sampleHeader->medium, CACHE_PERSISTENT);
                 }
                 break;
 
             case true:
-<<<<<<< HEAD
                 if (sampleHeader->medium == relocInfo->medium1) {
-                    addr = AudioHeap_AllocSampleCache(sampleHeader->size, relocInfo->sampleBankId1,
-                                                      sampleHeader->sampleAddr, sampleHeader->medium, CACHE_TEMPORARY);
+                    sampleRamAddr =
+                        AudioHeap_AllocSampleCache(sampleHeader->size, relocInfo->sampleBankId1,
+                                                   sampleHeader->sampleAddr, sampleHeader->medium, CACHE_TEMPORARY);
                 } else if (sampleHeader->medium == relocInfo->medium2) {
-                    addr = AudioHeap_AllocSampleCache(sampleHeader->size, relocInfo->sampleBankId2,
-                                                      sampleHeader->sampleAddr, sampleHeader->medium, CACHE_TEMPORARY);
+                    sampleRamAddr =
+                        AudioHeap_AllocSampleCache(sampleHeader->size, relocInfo->sampleBankId2,
+                                                   sampleHeader->sampleAddr, sampleHeader->medium, CACHE_TEMPORARY);
                 } else if (sampleHeader->medium == MEDIUM_DISK_DRIVE) {
-                    addr = AudioHeap_AllocSampleCache(sampleHeader->size, 0xFE, sampleHeader->sampleAddr,
-                                                      sampleHeader->medium, CACHE_TEMPORARY);
-=======
-                if (sample->medium == relocInfo->medium1) {
-                    sampleRamAddr = AudioHeap_AllocSampleCache(sample->size, relocInfo->sampleBankId1,
-                                                               sample->sampleAddr, sample->medium, CACHE_TEMPORARY);
-                } else if (sample->medium == relocInfo->medium2) {
-                    sampleRamAddr = AudioHeap_AllocSampleCache(sample->size, relocInfo->sampleBankId2,
-                                                               sample->sampleAddr, sample->medium, CACHE_TEMPORARY);
-                } else if (sample->medium == MEDIUM_DISK_DRIVE) {
-                    sampleRamAddr = AudioHeap_AllocSampleCache(sample->size, 0xFE, sample->sampleAddr, sample->medium,
-                                                               CACHE_TEMPORARY);
->>>>>>> 1a41694d
+                    sampleRamAddr = AudioHeap_AllocSampleCache(sampleHeader->size, 0xFE, sampleHeader->sampleAddr,
+                                                               sampleHeader->medium, CACHE_TEMPORARY);
                 }
                 break;
         }
@@ -1890,40 +1807,24 @@
 
         switch (isAsync) {
             case false:
-<<<<<<< HEAD
                 if (sampleHeader->medium == MEDIUM_UNK) {
-                    AudioLoad_SyncDmaUnkMedium((u32)sampleHeader->sampleAddr, addr, sampleHeader->size,
+                    AudioLoad_SyncDmaUnkMedium((u32)sampleHeader->sampleAddr, sampleRamAddr, sampleHeader->size,
                                                gAudioContext.sampleBankTable->unkMediumParam);
-                    sampleHeader->sampleAddr = addr;
+                    sampleHeader->sampleAddr = sampleRamAddr;
                     sampleHeader->medium = MEDIUM_RAM;
                 } else {
-                    AudioLoad_SyncDma((u32)sampleHeader->sampleAddr, addr, sampleHeader->size, sampleHeader->medium);
-                    sampleHeader->sampleAddr = addr;
+                    AudioLoad_SyncDma((u32)sampleHeader->sampleAddr, sampleRamAddr, sampleHeader->size,
+                                      sampleHeader->medium);
+                    sampleHeader->sampleAddr = sampleRamAddr;
                     sampleHeader->medium = MEDIUM_RAM;
-=======
-                if (sample->medium == MEDIUM_UNK) {
-                    AudioLoad_SyncDmaUnkMedium((u32)sample->sampleAddr, sampleRamAddr, sample->size,
-                                               gAudioContext.sampleBankTable->unkMediumParam);
-                    sample->sampleAddr = sampleRamAddr;
-                    sample->medium = MEDIUM_RAM;
-                } else {
-                    AudioLoad_SyncDma((u32)sample->sampleAddr, sampleRamAddr, sample->size, sample->medium);
-                    sample->sampleAddr = sampleRamAddr;
-                    sample->medium = MEDIUM_RAM;
->>>>>>> 1a41694d
                 }
                 if (sampleHeader->medium == MEDIUM_DISK_DRIVE) {}
                 break;
 
             case true:
                 preload = &gAudioContext.preloadSampleStack[gAudioContext.preloadSampleStackTop];
-<<<<<<< HEAD
                 preload->sampleHeader = sampleHeader;
-                preload->ramAddr = addr;
-=======
-                preload->sample = sample;
                 preload->ramAddr = sampleRamAddr;
->>>>>>> 1a41694d
                 preload->encodedInfo = (gAudioContext.preloadSampleStackTop << 24) | 0xFFFFFF;
                 preload->isFree = false;
                 preload->endAndMediumKey = (u32)sampleHeader->sampleAddr + sampleHeader->size + sampleHeader->medium;
@@ -2208,13 +2109,8 @@
     s32 i;
 
     sampleBankTable = AudioLoad_GetLoadTable(SAMPLE_TABLE);
-<<<<<<< HEAD
-    for (i = 0; i < gAudioContext.permanentPool.count; i++) {
+    for (i = 0; i < gAudioContext.permanentPool.numEntries; i++) {
         SampleBankRelocInfo relocInfo;
-=======
-    for (i = 0; i < gAudioContext.permanentPool.numEntries; i++) {
-        RelocInfo relocInfo;
->>>>>>> 1a41694d
 
         if (gAudioContext.permanentCache[i].tableType == FONT_TABLE) {
             fontId = AudioLoad_GetRealTableIndex(FONT_TABLE, gAudioContext.permanentCache[i].id);
