--- conflicted
+++ resolved
@@ -2387,13 +2387,9 @@
 s16 sNextUID = 0;
 
 s32 sCameraInterfaceFlags = 1;
-
-<<<<<<< HEAD
 s32 sCameraInterfaceAlpha = 2;
-=======
-s32 sCameraInterfaceAlpha = 0x02;
->>>>>>> fec5cd84
 s32 sCameraLetterboxSize = 32;
+
 s32 D_8011D3AC = -1;
 
 s16 D_8011D3B0[] = {
