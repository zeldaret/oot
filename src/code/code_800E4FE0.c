#include "global.h"

#define SAMPLES_TO_OVERPRODUCE 0x10
#define EXTRA_BUFFERED_AI_SAMPLES_TARGET 0x80

void Audio_ProcessChannelThreadCmd(SequenceChannel* channel, AudioCmd* cmd);
void func_800E59AC(s32 playerIdx, s32 fadeTimer);
void Audio_InitMesgQueues(void);
AudioTask* func_800E5000(void);
void Audio_ProcessCmds(u32);
void Audio_ProcessSeqPlayerThreadCmd(SequencePlayer* seqPlayer, AudioCmd* cmd);
void func_800E5958(s32 playerIdx, s32 fadeTimer);
s32 func_800E66C0(s32 arg0);

// AudioMgr_Retrace
AudioTask* func_800E4FE0(void) {
    return func_800E5000();
}

/**
 * This is Audio_Update for the audio thread
 */
AudioTask* func_800E5000(void) {
    static s32 sMaxAbiCmdCnt = 0x80;
    static AudioTask* sWaitingAudioTask = NULL;
    u32 samplesRemainingInAi;
    s32 abiCmdCnt;
    s32 pad;
    s32 j;
    s32 sp5C;
    s16* currAiBuffer;
    OSTask_t* task;
    s32 index;
    u32 sp4C;
    s32 sp48;
    s32 i;

<<<<<<< HEAD
    gAudioContext.totalTaskCount++;
    if (gAudioContext.totalTaskCount % (gAudioContext.audioBufferParameters.specUnk4) != 0) {
        if (gCustomAudioUpdateFunction != NULL) {
            gCustomAudioUpdateFunction();
=======
    gAudioCtx.totalTaskCount++;
    if (gAudioCtx.totalTaskCount % (gAudioCtx.audioBufferParameters.specUnk4) != 0) {
        if (D_801755D0 != NULL) {
            D_801755D0();
>>>>>>> 2fb27e66
        }

        if ((gAudioCtx.totalTaskCount % gAudioCtx.audioBufferParameters.specUnk4) + 1 ==
            gAudioCtx.audioBufferParameters.specUnk4) {
            return sWaitingAudioTask;
        } else {
            return NULL;
        }
    }

    osSendMesg(gAudioCtx.taskStartQueueP, (OSMesg)gAudioCtx.totalTaskCount, OS_MESG_NOBLOCK);
    gAudioCtx.rspTaskIndex ^= 1;
    gAudioCtx.curAiBufIndex++;
    gAudioCtx.curAiBufIndex %= 3;
    index = (gAudioCtx.curAiBufIndex - 2 + 3) % 3;
    samplesRemainingInAi = osAiGetLength() / 4;

    if (gAudioCtx.resetTimer < 16) {
        if (gAudioCtx.aiBufLengths[index] != 0) {
            osAiSetNextBuffer(gAudioCtx.aiBuffers[index], gAudioCtx.aiBufLengths[index] * 4);
            if (gAudioCtx.aiBuffers[index]) {}
            if (gAudioCtx.aiBufLengths[index]) {}
        }
    }

    if (gCustomAudioUpdateFunction != NULL) {
        gCustomAudioUpdateFunction();
    }

    sp5C = gAudioCtx.curAudioFrameDmaCount;
    for (i = 0; i < gAudioCtx.curAudioFrameDmaCount; i++) {
        if (osRecvMesg(&gAudioCtx.currAudioFrameDmaQueue, NULL, OS_MESG_NOBLOCK) == 0) {
            sp5C--;
        }
    }

    if (sp5C != 0) {
        for (i = 0; i < sp5C; i++) {
            osRecvMesg(&gAudioCtx.currAudioFrameDmaQueue, NULL, OS_MESG_BLOCK);
        }
    }

    sp48 = MQ_GET_COUNT(&gAudioCtx.currAudioFrameDmaQueue);
    if (sp48 != 0) {
        for (i = 0; i < sp48; i++) {
            osRecvMesg(&gAudioCtx.currAudioFrameDmaQueue, NULL, OS_MESG_NOBLOCK);
        }
    }

    gAudioCtx.curAudioFrameDmaCount = 0;
    AudioLoad_DecreaseSampleDmaTtls();
    AudioLoad_ProcessLoads(gAudioCtx.resetStatus);
    AudioLoad_ProcessScriptLoads();

    if (gAudioCtx.resetStatus != 0) {
        if (AudioHeap_ResetStep() == 0) {
            if (gAudioCtx.resetStatus == 0) {
                osSendMesg(gAudioCtx.audioResetQueueP, (OSMesg)(u32)gAudioCtx.audioResetSpecIdToLoad, OS_MESG_NOBLOCK);
            }

            sWaitingAudioTask = NULL;
            return NULL;
        }
    }

    if (gAudioCtx.resetTimer > 16) {
        return NULL;
    }
    if (gAudioCtx.resetTimer != 0) {
        gAudioCtx.resetTimer++;
    }

    gAudioCtx.curTask = &gAudioCtx.rspTask[gAudioCtx.rspTaskIndex];
    gAudioCtx.curAbiCmdBuf = gAudioCtx.abiCmdBufs[gAudioCtx.rspTaskIndex];

    index = gAudioCtx.curAiBufIndex;
    currAiBuffer = gAudioCtx.aiBuffers[index];

    gAudioCtx.aiBufLengths[index] =
        (s16)((((gAudioCtx.audioBufferParameters.samplesPerFrameTarget - samplesRemainingInAi) +
                EXTRA_BUFFERED_AI_SAMPLES_TARGET) &
               ~0xF) +
              SAMPLES_TO_OVERPRODUCE);
    if (gAudioCtx.aiBufLengths[index] < gAudioCtx.audioBufferParameters.minAiBufferLength) {
        gAudioCtx.aiBufLengths[index] = gAudioCtx.audioBufferParameters.minAiBufferLength;
    }

    if (gAudioCtx.aiBufLengths[index] > gAudioCtx.audioBufferParameters.maxAiBufferLength) {
        gAudioCtx.aiBufLengths[index] = gAudioCtx.audioBufferParameters.maxAiBufferLength;
    }

    j = 0;
    if (gAudioCtx.resetStatus == 0) {
        // msg = 0000RREE R = read pos, E = End Pos
        while (osRecvMesg(gAudioCtx.cmdProcQueueP, (OSMesg*)&sp4C, OS_MESG_NOBLOCK) != -1) {
            if (1) {}
            Audio_ProcessCmds(sp4C);
            j++;
        }
        if ((j == 0) && (gAudioCtx.cmdQueueFinished)) {
            Audio_ScheduleProcessCmds();
        }
    }

    gAudioCtx.curAbiCmdBuf =
        AudioSynth_Update(gAudioCtx.curAbiCmdBuf, &abiCmdCnt, currAiBuffer, gAudioCtx.aiBufLengths[index]);

    // Update audioRandom to the next random number
    gAudioCtx.audioRandom = (gAudioCtx.audioRandom + gAudioCtx.totalTaskCount) * osGetCount();
    gAudioCtx.audioRandom = gAudioCtx.audioRandom + gAudioCtx.aiBuffers[index][gAudioCtx.totalTaskCount & 0xFF];

    // gWaveSamples[8] interprets compiled assembly code as s16 samples as a way to generate sound with noise.
    // Start with the address of func_800E4FE0, and offset it by a random number between 0 - 0xFFF0
    // Use the resulting address as the starting address to interpret an array of samples i.e. `s16 samples[]`
    gWaveSamples[8] = (s16*)(((u8*)func_800E4FE0) + (gAudioCtx.audioRandom & 0xFFF0));

    index = gAudioCtx.rspTaskIndex;
    gAudioCtx.curTask->msgQueue = NULL;
    gAudioCtx.curTask->unk_44 = NULL;

    task = &gAudioCtx.curTask->task.t;
    task->type = M_AUDTASK;
    task->flags = 0;
    task->ucode_boot = aspMainTextStart;
    task->ucode_boot_size = SP_UCODE_SIZE;
    task->ucode_data_size = (size_t)(aspMainDataEnd - aspMainDataStart) * sizeof(u64) - 1;
    task->ucode = aspMainTextStart;
    task->ucode_data = aspMainDataStart;
    task->ucode_size = SP_UCODE_SIZE;
    task->dram_stack = NULL;
    task->dram_stack_size = 0;
    task->output_buff = NULL;
    task->output_buff_size = NULL;
    if (1) {}
    task->data_ptr = (u64*)gAudioCtx.abiCmdBufs[index];
    task->data_size = abiCmdCnt * sizeof(Acmd);
    task->yield_data_ptr = NULL;
    task->yield_data_size = 0;

    if (sMaxAbiCmdCnt < abiCmdCnt) {
        sMaxAbiCmdCnt = abiCmdCnt;
    }

    if (gAudioCtx.audioBufferParameters.specUnk4 == 1) {
        return gAudioCtx.curTask;
    } else {
        sWaitingAudioTask = gAudioCtx.curTask;
        return NULL;
    }
}

#define ACMD_SND_MDE ((u32)0xF0000000)
#define ACMD_MUTE ((u32)0xF1000000)

void Audio_ProcessGlobalThreadCmd(AudioCmd* cmd) {
    s32 i;
    s32 pad;
    s32 pad2;
    u32 temp_a1_5;
    u32 flags;

    switch (cmd->op) {
        case AUDIOCMD_OP_GLOBAL_SYNC_LOAD_SEQ_PARTS:
            AudioLoad_SyncLoadSeqParts(cmd->arg1, cmd->arg2);
            break;

        case AUDIOCMD_OP_GLOBAL_SYNC_INIT_SEQPLAYER:
            AudioLoad_SyncInitSeqPlayer(cmd->arg0, cmd->arg1, cmd->arg2);
            func_800E59AC(cmd->arg0, cmd->asInt);
            break;

        case AUDIOCMD_OP_GLOBAL_SYNC_INIT_SEQPLAYER_SKIP_TICKS:
            AudioLoad_SyncInitSeqPlayerSkipTicks(cmd->arg0, cmd->arg1, cmd->asInt);
            break;

<<<<<<< HEAD
        case AUDIOCMD_OP_GLOBAL_DISABLE_SEQPLAYER:
            if (gAudioContext.seqPlayers[cmd->arg0].enabled) {
=======
        case 0x83:
            if (gAudioCtx.seqPlayers[cmd->arg0].enabled) {
>>>>>>> 2fb27e66
                if (cmd->asInt == 0) {
                    AudioSeq_SequencePlayerDisableAsFinished(&gAudioCtx.seqPlayers[cmd->arg0]);
                } else {
                    func_800E5958(cmd->arg0, cmd->asInt);
                }
            }
            break;

<<<<<<< HEAD
        case AUDIOCMD_OP_GLOBAL_SET_SOUND_MODE:
            gAudioContext.soundMode = cmd->asUInt;
            break;

        case AUDIOCMD_OP_GLOBAL_MUTE:
            for (i = 0; i < gAudioContext.audioBufferParameters.numSequencePlayers; i++) {
                SequencePlayer* seqPlayer = &gAudioContext.seqPlayers[i];
=======
        case 0xF0:
            gAudioCtx.soundMode = cmd->asUInt;
            break;

        case 0xF1:
            for (i = 0; i < gAudioCtx.audioBufferParameters.numSequencePlayers; i++) {
                SequencePlayer* seqPlayer = &gAudioCtx.seqPlayers[i];
>>>>>>> 2fb27e66

                seqPlayer->muted = 1;
                seqPlayer->recalculateVolume = 1;
            }
            break;

        case AUDIOCMD_OP_GLOBAL_UNMUTE:
            if (cmd->asUInt == 1) {
                for (i = 0; i < gAudioCtx.numNotes; i++) {
                    Note* note = &gAudioCtx.notes[i];
                    NoteSubEu* subEu = &note->noteSubEu;

                    if (subEu->bitField0.enabled && note->playbackState.unk_04 == 0) {
                        if (note->playbackState.parentLayer->channel->muteBehavior & MUTE_BEHAVIOR_3) {
                            subEu->bitField0.finished = true;
                        }
                    }
                }
            }

            for (i = 0; i < gAudioCtx.audioBufferParameters.numSequencePlayers; i++) {
                SequencePlayer* seqPlayer = &gAudioCtx.seqPlayers[i];

                seqPlayer->muted = 0;
                seqPlayer->recalculateVolume = 1;
            }
            break;

        case AUDIOCMD_OP_GLOBAL_SYNC_LOAD_INSTRUMENT:
            AudioLoad_SyncLoadInstrument(cmd->arg0, cmd->arg1, cmd->arg2);
            break;

<<<<<<< HEAD
        case AUDIOCMD_OP_GLOBAL_ASYNC_LOAD_SAMPLE_BANK:
            AudioLoad_AsyncLoadSampleBank(cmd->arg0, cmd->arg1, cmd->arg2, &gAudioContext.externalLoadQueue);
            break;

        case AUDIOCMD_OP_GLOBAL_ASYNC_LOAD_FONT:
            AudioLoad_AsyncLoadFont(cmd->arg0, cmd->arg1, cmd->arg2, &gAudioContext.externalLoadQueue);
            break;

        case AUDIOCMD_OP_GLOBAL_ASYNC_LOAD_SEQ:
            AudioLoad_AsyncLoadSeq(cmd->arg0, cmd->arg1, cmd->arg2, &gAudioContext.externalLoadQueue);
=======
        case 0xF4:
            AudioLoad_AsyncLoadSampleBank(cmd->arg0, cmd->arg1, cmd->arg2, &gAudioCtx.externalLoadQueue);
            break;

        case 0xF5:
            AudioLoad_AsyncLoadFont(cmd->arg0, cmd->arg1, cmd->arg2, &gAudioCtx.externalLoadQueue);
            break;

        case 0xFC:
            AudioLoad_AsyncLoadSeq(cmd->arg0, cmd->arg1, cmd->arg2, &gAudioCtx.externalLoadQueue);
>>>>>>> 2fb27e66
            break;

        case AUDIOCMD_OP_GLOBAL_DISCARD_SEQ_FONTS:
            AudioLoad_DiscardSeqFonts(cmd->arg1);
            break;

<<<<<<< HEAD
        case AUDIOCMD_OP_GLOBAL_SET_ACTIVE_CHANNEL_FLAGS:
            gAudioContext.unk_5BDC[cmd->arg0] = cmd->asUShort;
            break;

        case AUDIOCMD_OP_GLOBAL_RESET_AUDIO_HEAP:
            gAudioContext.resetStatus = 5;
            gAudioContext.audioResetSpecIdToLoad = cmd->asUInt;
=======
        case 0x90:
            gAudioCtx.unk_5BDC[cmd->arg0] = cmd->asUShort;
            break;

        case 0xF9:
            gAudioCtx.resetStatus = 5;
            gAudioCtx.audioResetSpecIdToLoad = cmd->asUInt;
>>>>>>> 2fb27e66
            break;

        case AUDIOCMD_OP_GLOBAL_SET_CUSTOM_UPDATE_FUNCTION:
            gCustomAudioUpdateFunction = (void (*)(void))cmd->asUInt;
            break;

        case AUDIOCMD_OP_GLOBAL_SET_DRUM_FONT:
        case AUDIOCMD_OP_GLOBAL_SET_SFX_FONT:
        case AUDIOCMD_OP_GLOBAL_SET_INSTRUMENT_FONT:
            Audio_SetFontInstrument(cmd->op - 0xE0, cmd->arg0, cmd->arg1, cmd->data);
            break;

<<<<<<< HEAD
        case AUDIOCMD_OP_GLOBAL_DISABLE_ALL_SEQPLAYERS:
            flags = cmd->asUInt;
            if (flags == 1) {
                for (i = 0; i < gAudioContext.audioBufferParameters.numSequencePlayers; i++) {
                    SequencePlayer* seqPlayer = &gAudioContext.seqPlayers[i];
=======
        case 0xFE:
            temp_t7 = cmd->asUInt;
            if (temp_t7 == 1) {
                for (i = 0; i < gAudioCtx.audioBufferParameters.numSequencePlayers; i++) {
                    SequencePlayer* seqPlayer = &gAudioCtx.seqPlayers[i];
>>>>>>> 2fb27e66

                    if (seqPlayer->enabled) {
                        AudioSeq_SequencePlayerDisableAsFinished(seqPlayer);
                    }
                }
            }
            func_800E66C0(flags);
            break;

        case AUDIOCMD_OP_GLOBAL_POP_PERSISTENT_CACHE:
            AudioHeap_PopPersistentCache(cmd->asInt);
            break;

        default:
            break;
    }
}

// SetFadeOutTimer
void func_800E5958(s32 playerIdx, s32 fadeTimer) {
    SequencePlayer* seqPlayer = &gAudioCtx.seqPlayers[playerIdx];

    if (fadeTimer == 0) {
        fadeTimer = 1;
    }

    seqPlayer->fadeVelocity = -(seqPlayer->fadeVolume / fadeTimer);
    seqPlayer->state = 2;
    seqPlayer->fadeTimer = fadeTimer;
}

// SetFadeInTimer
void func_800E59AC(s32 playerIdx, s32 fadeTimer) {
    SequencePlayer* seqPlayer;

    if (fadeTimer != 0) {
        seqPlayer = &gAudioCtx.seqPlayers[playerIdx];
        seqPlayer->state = 1;
        seqPlayer->fadeTimerUnkEu = fadeTimer;
        seqPlayer->fadeTimer = fadeTimer;
        seqPlayer->fadeVolume = 0.0f;
        seqPlayer->fadeVelocity = 0.0f;
    }
}

void Audio_InitMesgQueuesInternal(void) {
    gAudioCtx.cmdWrPos = 0;
    gAudioCtx.cmdRdPos = 0;
    gAudioCtx.cmdQueueFinished = 0;
    gAudioCtx.taskStartQueueP = &gAudioCtx.taskStartQueue;
    gAudioCtx.cmdProcQueueP = &gAudioCtx.cmdProcQueue;
    gAudioCtx.audioResetQueueP = &gAudioCtx.audioResetQueue;
    osCreateMesgQueue(gAudioCtx.taskStartQueueP, gAudioCtx.taskStartMsgBuf, ARRAY_COUNT(gAudioCtx.taskStartMsgBuf));
    osCreateMesgQueue(gAudioCtx.cmdProcQueueP, gAudioCtx.cmdProcMsgBuf, ARRAY_COUNT(gAudioCtx.cmdProcMsgBuf));
    osCreateMesgQueue(gAudioCtx.audioResetQueueP, gAudioCtx.audioResetMsgBuf, ARRAY_COUNT(gAudioCtx.audioResetMsgBuf));
}

void Audio_QueueCmd(u32 opArgs, void** data) {
    AudioCmd* cmd = &gAudioCtx.cmdBuf[gAudioCtx.cmdWrPos & 0xFF];

    cmd->opArgs = opArgs;
    cmd->data = *data;

    gAudioCtx.cmdWrPos++;

    if (gAudioCtx.cmdWrPos == gAudioCtx.cmdRdPos) {
        gAudioCtx.cmdWrPos--;
    }
}

void Audio_QueueCmdF32(u32 opArgs, f32 data) {
    Audio_QueueCmd(opArgs, (void**)&data);
}

void Audio_QueueCmdS32(u32 opArgs, s32 data) {
    Audio_QueueCmd(opArgs, (void**)&data);
}

void Audio_QueueCmdS8(u32 opArgs, s8 data) {
    u32 uData = data << 0x18;

    Audio_QueueCmd(opArgs, (void**)&uData);
}

void Audio_QueueCmdU16(u32 opArgs, u16 data) {
    u32 uData = data << 0x10;

    Audio_QueueCmd(opArgs, (void**)&uData);
}

s32 Audio_ScheduleProcessCmds(void) {
    static s32 D_801304E8 = 0;
    s32 ret;

    if (D_801304E8 < (u8)((gAudioCtx.cmdWrPos - gAudioCtx.cmdRdPos) + 0x100)) {
        D_801304E8 = (u8)((gAudioCtx.cmdWrPos - gAudioCtx.cmdRdPos) + 0x100);
    }

    ret = osSendMesg(gAudioCtx.cmdProcQueueP,
                     (OSMesg)(((gAudioCtx.cmdRdPos & 0xFF) << 8) | (gAudioCtx.cmdWrPos & 0xFF)), OS_MESG_NOBLOCK);
    if (ret != -1) {
        gAudioCtx.cmdRdPos = gAudioCtx.cmdWrPos;
        ret = 0;
    } else {
        return -1;
    }

    return ret;
}

void Audio_ResetCmdQueue(void) {
    gAudioCtx.cmdQueueFinished = 0;
    gAudioCtx.cmdRdPos = gAudioCtx.cmdWrPos;
}

void Audio_ProcessCmd(AudioCmd* cmd) {
    SequencePlayer* seqPlayer;
    u16 phi_v0;
    s32 i;

    if ((cmd->op & 0xF0) == 0xF0) {
        Audio_ProcessGlobalThreadCmd(cmd);
        return;
    }

    if (cmd->arg0 < gAudioCtx.audioBufferParameters.numSequencePlayers) {
        seqPlayer = &gAudioCtx.seqPlayers[cmd->arg0];
        if (cmd->op & 0x80) {
            Audio_ProcessGlobalThreadCmd(cmd);
            return;
        }
        if (cmd->op & 0x40) {
            Audio_ProcessSeqPlayerThreadCmd(seqPlayer, cmd);
            return;
        }

        if (cmd->arg1 < 0x10) {
            Audio_ProcessChannelThreadCmd(seqPlayer->channels[cmd->arg1], cmd);
            return;
        }
        if (cmd->arg1 == 0xFF) {
            phi_v0 = gAudioCtx.unk_5BDC[cmd->arg0];
            for (i = 0; i < 16; i++) {
                if (phi_v0 & 1) {
                    Audio_ProcessChannelThreadCmd(seqPlayer->channels[i], cmd);
                }
                phi_v0 = phi_v0 >> 1;
            }
        }
    }
}

void Audio_ProcessCmds(u32 msg) {
    static u8 curCmdRdPos = 0;
    AudioCmd* cmd;
    u8 endPos;

    if (!gAudioCtx.cmdQueueFinished) {
        curCmdRdPos = msg >> 8;
    }

    while (true) {
        endPos = msg & 0xFF;
        if (curCmdRdPos == endPos) {
            gAudioCtx.cmdQueueFinished = 0;
            return;
        }

<<<<<<< HEAD
        cmd = &gAudioContext.cmdBuf[curCmdRdPos++ & 0xFF];
        if (cmd->op == AUDIOCMD_OP_GLOBAL_STOP_AUDIOCMDS) {
            gAudioContext.cmdQueueFinished = true;
=======
        cmd = &gAudioCtx.cmdBuf[curCmdRdPos++ & 0xFF];
        if (cmd->op == 0xF8) {
            gAudioCtx.cmdQueueFinished = 1;
>>>>>>> 2fb27e66
            return;
        }

        Audio_ProcessCmd(cmd);
        cmd->op = 0;
    }
}

u32 func_800E5E20(u32* out) {
    u32 sp1C;

    if (osRecvMesg(&gAudioCtx.externalLoadQueue, (OSMesg*)&sp1C, OS_MESG_NOBLOCK) == -1) {
        *out = 0;
        return 0;
    }
    *out = sp1C & 0xFFFFFF;
    return sp1C >> 0x18;
}

u8* func_800E5E84(s32 arg0, u32* arg1) {
    return AudioLoad_GetFontsForSequence(arg0, arg1);
}

void Audio_GetSampleBankIdsOfFont(s32 fontId, u32* sampleBankId1, u32* sampleBankId2) {
    *sampleBankId1 = gAudioCtx.soundFontList[fontId].sampleBankId1;
    *sampleBankId2 = gAudioCtx.soundFontList[fontId].sampleBankId2;
}

s32 func_800E5EDC(void) {
    s32 pad;
    s32 sp18;

    if (osRecvMesg(gAudioCtx.audioResetQueueP, (OSMesg*)&sp18, OS_MESG_NOBLOCK) == -1) {
        return 0;
    } else if (gAudioCtx.audioResetSpecIdToLoad != sp18) {
        return -1;
    } else {
        return 1;
    }
}

void func_800E5F34(void) {
    // macro?
    // clang-format off
    s32 chk = -1; OSMesg msg; do {} while (osRecvMesg(gAudioCtx.audioResetQueueP, &msg, OS_MESG_NOBLOCK) != chk);
    // clang-format on
}

s32 func_800E5F88(s32 specId) {
    s32 resetStatus;
    OSMesg msg;
    s32 pad;

    func_800E5F34();
    resetStatus = gAudioCtx.resetStatus;
    if (resetStatus != 0) {
        Audio_ResetCmdQueue();
<<<<<<< HEAD
        if (gAudioContext.audioResetSpecIdToLoad == specId) {
            return -2;
        } else if (resetStatus > 2) {
            gAudioContext.audioResetSpecIdToLoad = specId;
=======
        if (gAudioCtx.audioResetSpecIdToLoad == resetPreloadID) {
            return -2;
        } else if (resetStatus > 2) {
            gAudioCtx.audioResetSpecIdToLoad = resetPreloadID;
>>>>>>> 2fb27e66
            return -3;
        } else {
            osRecvMesg(gAudioCtx.audioResetQueueP, &msg, OS_MESG_BLOCK);
        }
    }

    func_800E5F34();
    AUDIOCMD_GLOBAL_RESET_AUDIO_HEAP(specId);

    return Audio_ScheduleProcessCmds();
}

void Audio_PreNMIInternal(void) {
    gAudioCtx.resetTimer = 1;
    if (gAudioContextInitialized) {
        func_800E5F88(0);
        gAudioCtx.resetStatus = 0;
    }
}

s8 func_800E6070(s32 playerIdx, s32 channelIdx, s32 scriptIdx) {
    SequencePlayer* seqPlayer = &gAudioCtx.seqPlayers[playerIdx];
    SequenceChannel* channel;

    if (seqPlayer->enabled) {
        channel = seqPlayer->channels[channelIdx];
        return channel->soundScriptIO[scriptIdx];
    } else {
        return -1;
    }
}

s8 func_800E60C4(s32 playerIdx, s32 port) {
    return gAudioCtx.seqPlayers[playerIdx].soundScriptIO[port];
}

void Audio_InitExternalPool(void* ramAddr, u32 size) {
    AudioHeap_InitPool(&gAudioCtx.externalPool, ramAddr, size);
}

void Audio_DestroyExternalPool(void) {
    gAudioCtx.externalPool.startRamAddr = NULL;
}

void Audio_ProcessSeqPlayerThreadCmd(SequencePlayer* seqPlayer, AudioCmd* cmd) {
    f32 fadeVolume;

    switch (cmd->op) {
        case AUDIOCMD_OP_SEQPLAYER_FADE_VOLUME_SCALE:
            if (seqPlayer->fadeVolumeScale != cmd->asFloat) {
                seqPlayer->fadeVolumeScale = cmd->asFloat;
                seqPlayer->recalculateVolume = 1;
            }
            break;

        case AUDIOCMD_OP_SEQPLAYER_SET_TEMPO:
            seqPlayer->tempo = cmd->asInt * TATUMS_PER_BEAT;
            break;

        case AUDIOCMD_OP_SEQPLAYER_CHANGE_TEMPO:
            seqPlayer->unk_0C = cmd->asInt * TATUMS_PER_BEAT;
            break;

        case AUDIOCMD_OP_SEQPLAYER_CHANGE_TATUM_TEMPO:
            seqPlayer->unk_0C = cmd->asInt;
            break;

        case AUDIOCMD_OP_SEQPLAYER_SET_TRANSPOSITION:
            seqPlayer->transposition = cmd->asSbyte;
            break;

        case AUDIOCMD_OP_SEQPLAYER_SET_IO:
            seqPlayer->soundScriptIO[cmd->arg2] = cmd->asSbyte;
            break;

        case AUDIOCMD_OP_SEQPLAYER_SET_FADE_VOLUME:
            fadeVolume = (s32)cmd->arg1 / 127.0f;
            goto block_11;

        case AUDIOCMD_OP_SEQPLAYER_SCALE_FADE_VOLUME:
            fadeVolume = ((s32)cmd->arg1 / 100.0f) * seqPlayer->fadeVolume;
        block_11:
            if (seqPlayer->state != 2) {
                seqPlayer->volume = seqPlayer->fadeVolume;
                if (cmd->asInt == 0) {
                    seqPlayer->fadeVolume = fadeVolume;
                } else {
                    s32 fadeTimer = cmd->asInt;

                    seqPlayer->state = 0;
                    seqPlayer->fadeTimer = fadeTimer;
                    seqPlayer->fadeVelocity = (fadeVolume - seqPlayer->fadeVolume) / fadeTimer;
                }
            }
            break;

        case AUDIOCMD_OP_SEQPLAYER_SET_FADE_TIMER:
            if (seqPlayer->state != 2) {
                if (cmd->asInt == 0) {
                    seqPlayer->fadeVolume = seqPlayer->volume;
                } else {
                    s32 fadeTimer = cmd->asInt;

                    seqPlayer->state = 0;
                    seqPlayer->fadeTimer = fadeTimer;
                    seqPlayer->fadeVelocity = (seqPlayer->volume - seqPlayer->fadeVolume) / fadeTimer;
                }
            }
            break;

        case AUDIOCMD_OP_SEQPLAYER_SET_BEND:
            seqPlayer->bend = cmd->asFloat;
            if (seqPlayer->bend == 1.0f) {
                seqPlayer->applyBend = false;
            } else {
                seqPlayer->applyBend = true;
            }
            break;

        default:
            break;
    }
}

void Audio_ProcessChannelThreadCmd(SequenceChannel* channel, AudioCmd* cmd) {
    switch (cmd->op) {
        case AUDIOCMD_OP_CHANNEL_VOL_SCALE:
            if (channel->volumeScale != cmd->asFloat) {
                channel->volumeScale = cmd->asFloat;
                channel->changes.s.volume = 1;
            }
            break;

        case AUDIOCMD_OP_CHANNEL_VOL:
            if (channel->volume != cmd->asFloat) {
                channel->volume = cmd->asFloat;
                channel->changes.s.volume = 1;
            }
            break;

        case AUDIOCMD_OP_CHANNEL_PAN_SIGNED:
            if (channel->newPan != cmd->asSbyte) {
                channel->newPan = cmd->asSbyte;
                channel->changes.s.pan = 1;
            }
            break;

        case AUDIOCMD_OP_CHANNEL_PAN_UNSIGNED:
            if (channel->newPan != cmd->asSbyte) {
                channel->panChannelWeight = cmd->asSbyte;
                channel->changes.s.pan = 1;
            }
            break;

        case AUDIOCMD_OP_CHANNEL_FREQ_SCALE:
            if (channel->freqScale != cmd->asFloat) {
                channel->freqScale = cmd->asFloat;
                channel->changes.s.freqScale = 1;
            }
            break;

        case AUDIOCMD_OP_CHANNEL_REVERB_VOLUME:
            if (channel->reverb != cmd->asSbyte) {
                channel->reverb = cmd->asSbyte;
            }
            break;

        case AUDIOCMD_OP_CHANNEL_IO:
            if (cmd->arg2 < 8) {
                channel->soundScriptIO[cmd->arg2] = cmd->asSbyte;
            }
            break;

        case AUDIOCMD_OP_CHANNEL_MUTE:
            channel->muted = cmd->asSbyte;
            break;

        case AUDIOCMD_OP_CHANNEL_MUTE_BEHAVIOR:
            channel->muteBehavior = cmd->asSbyte;
            break;

        case AUDIOCMD_OP_CHANNEL_VIBRATO_SMALL:
            channel->vibratoExtentTarget = cmd->asUbyte * 8;
            channel->vibratoExtentChangeDelay = 1;
            break;

        case AUDIOCMD_OP_CHANNEL_VIBRATO_LARGE:
            channel->vibratoRateTarget = cmd->asUbyte * 32;
            channel->vibratoRateChangeDelay = 1;
            break;

        case AUDIOCMD_OP_CHANNEL_COMB_FILTER_SIZE:
            channel->combFilterSize = cmd->asUbyte;
            break;

        case AUDIOCMD_OP_CHANNEL_COMB_FILTER_GAIN:
            channel->combFilterGain = cmd->asUShort;
            break;

        case AUDIOCMD_OP_CHANNEL_STEREO:
            channel->stereo.asByte = cmd->asUbyte;
            break;

        default:
            break;
    }
}

/**
 * Call an audio-thread command that has no code to process it. Unused.
 */
void func_800E64B0(s32 arg0, s32 arg1, s32 arg2) {
    AUDIOCMD_GLOBAL_NOOP_1(arg0, arg1, arg2, 1);
}

/**
 * Call an audio-thread command that has no code to process it. Unused.
 */
void func_800E64F8(void) {
    AUDIOCMD_GLOBAL_NOOP_1(0, 0, 0, 0);
}

/**
 * Call an audio-thread command that has no code to process it. Unused.
 */
void func_800E651C(u32 arg0, s32 arg1) {
    AUDIOCMD_GLOBAL_NOOP_2(0, 0, arg1, arg0);
}

void Audio_WaitForAudioTask(void) {
    osRecvMesg(gAudioCtx.taskStartQueueP, NULL, OS_MESG_NOBLOCK);
    osRecvMesg(gAudioCtx.taskStartQueueP, NULL, OS_MESG_BLOCK);
}

s32 func_800E6590(s32 playerIdx, s32 arg1, s32 arg2) {
    SequencePlayer* seqPlayer;
    SequenceLayer* layer;
    Note* note;
    TunedSample* tunedSample;
    s32 loopEnd;
    s32 samplePos;

    seqPlayer = &gAudioCtx.seqPlayers[playerIdx];
    if (seqPlayer->enabled && seqPlayer->channels[arg1]->enabled) {
        layer = seqPlayer->channels[arg1]->layers[arg2];
        if (layer == NULL) {
            return 0;
        }

        if (layer->enabled) {
            if (layer->note == NULL) {
                return 0;
            }

            if (!layer->bit3) {
                return 0;
            }

            note = layer->note;
            if (layer == note->playbackState.parentLayer) {
                tunedSample = note->noteSubEu.tunedSample;
                if (tunedSample == NULL) {
                    return 0;
                }
                loopEnd = tunedSample->sample->loop->end;
                samplePos = note->synthesisState.samplePosInt;
                return loopEnd - samplePos;
            }
            return 0;
        }
    }
    return 0;
}

s32 func_800E6680(void) {
    return func_800E66C0(0);
}

void func_800E66A0(void) {
    func_800E66C0(2);
}

s32 func_800E66C0(s32 arg0) {
    s32 phi_v1;
    NotePlaybackState* playbackState;
    NoteSubEu* noteSubEu;
    s32 i;
    Note* note;
    TunedSample* tunedSample;

    phi_v1 = 0;
    for (i = 0; i < gAudioCtx.numNotes; i++) {
        note = &gAudioCtx.notes[i];
        playbackState = &note->playbackState;
        if (note->noteSubEu.bitField0.enabled) {
            noteSubEu = &note->noteSubEu;
            if (playbackState->adsr.action.s.state != 0) {
                if (arg0 >= 2) {
                    tunedSample = noteSubEu->tunedSample;
                    if (tunedSample == NULL || noteSubEu->bitField1.isSyntheticWave) {
                        continue;
                    }
                    if (tunedSample->sample->medium == MEDIUM_RAM) {
                        continue;
                    }
                }

                phi_v1++;
                if ((arg0 & 1) == 1) {
                    playbackState->adsr.fadeOutVel = gAudioCtx.audioBufferParameters.updatesPerFrameInv;
                    playbackState->adsr.action.s.release = 1;
                }
            }
        }
    }
    return phi_v1;
}

u32 Audio_NextRandom(void) {
    static u32 audRand = 0x12345678;

    audRand = ((osGetCount() + 0x1234567) * (audRand + gAudioCtx.totalTaskCount));
    audRand += gAudioCtx.audioRandom;
    return audRand;
}

void Audio_InitMesgQueues(void) {
    Audio_InitMesgQueuesInternal();
}<|MERGE_RESOLUTION|>--- conflicted
+++ resolved
@@ -35,17 +35,10 @@
     s32 sp48;
     s32 i;
 
-<<<<<<< HEAD
-    gAudioContext.totalTaskCount++;
-    if (gAudioContext.totalTaskCount % (gAudioContext.audioBufferParameters.specUnk4) != 0) {
+    gAudioCtx.totalTaskCount++;
+    if (gAudioCtx.totalTaskCount % (gAudioCtx.audioBufferParameters.specUnk4) != 0) {
         if (gCustomAudioUpdateFunction != NULL) {
             gCustomAudioUpdateFunction();
-=======
-    gAudioCtx.totalTaskCount++;
-    if (gAudioCtx.totalTaskCount % (gAudioCtx.audioBufferParameters.specUnk4) != 0) {
-        if (D_801755D0 != NULL) {
-            D_801755D0();
->>>>>>> 2fb27e66
         }
 
         if ((gAudioCtx.totalTaskCount % gAudioCtx.audioBufferParameters.specUnk4) + 1 ==
@@ -221,13 +214,8 @@
             AudioLoad_SyncInitSeqPlayerSkipTicks(cmd->arg0, cmd->arg1, cmd->asInt);
             break;
 
-<<<<<<< HEAD
         case AUDIOCMD_OP_GLOBAL_DISABLE_SEQPLAYER:
-            if (gAudioContext.seqPlayers[cmd->arg0].enabled) {
-=======
-        case 0x83:
             if (gAudioCtx.seqPlayers[cmd->arg0].enabled) {
->>>>>>> 2fb27e66
                 if (cmd->asInt == 0) {
                     AudioSeq_SequencePlayerDisableAsFinished(&gAudioCtx.seqPlayers[cmd->arg0]);
                 } else {
@@ -236,23 +224,13 @@
             }
             break;
 
-<<<<<<< HEAD
         case AUDIOCMD_OP_GLOBAL_SET_SOUND_MODE:
-            gAudioContext.soundMode = cmd->asUInt;
+            gAudioCtx.soundMode = cmd->asUInt;
             break;
 
         case AUDIOCMD_OP_GLOBAL_MUTE:
-            for (i = 0; i < gAudioContext.audioBufferParameters.numSequencePlayers; i++) {
-                SequencePlayer* seqPlayer = &gAudioContext.seqPlayers[i];
-=======
-        case 0xF0:
-            gAudioCtx.soundMode = cmd->asUInt;
-            break;
-
-        case 0xF1:
             for (i = 0; i < gAudioCtx.audioBufferParameters.numSequencePlayers; i++) {
                 SequencePlayer* seqPlayer = &gAudioCtx.seqPlayers[i];
->>>>>>> 2fb27e66
 
                 seqPlayer->muted = 1;
                 seqPlayer->recalculateVolume = 1;
@@ -285,52 +263,29 @@
             AudioLoad_SyncLoadInstrument(cmd->arg0, cmd->arg1, cmd->arg2);
             break;
 
-<<<<<<< HEAD
         case AUDIOCMD_OP_GLOBAL_ASYNC_LOAD_SAMPLE_BANK:
-            AudioLoad_AsyncLoadSampleBank(cmd->arg0, cmd->arg1, cmd->arg2, &gAudioContext.externalLoadQueue);
+            AudioLoad_AsyncLoadSampleBank(cmd->arg0, cmd->arg1, cmd->arg2, &gAudioCtx.externalLoadQueue);
             break;
 
         case AUDIOCMD_OP_GLOBAL_ASYNC_LOAD_FONT:
-            AudioLoad_AsyncLoadFont(cmd->arg0, cmd->arg1, cmd->arg2, &gAudioContext.externalLoadQueue);
+            AudioLoad_AsyncLoadFont(cmd->arg0, cmd->arg1, cmd->arg2, &gAudioCtx.externalLoadQueue);
             break;
 
         case AUDIOCMD_OP_GLOBAL_ASYNC_LOAD_SEQ:
-            AudioLoad_AsyncLoadSeq(cmd->arg0, cmd->arg1, cmd->arg2, &gAudioContext.externalLoadQueue);
-=======
-        case 0xF4:
-            AudioLoad_AsyncLoadSampleBank(cmd->arg0, cmd->arg1, cmd->arg2, &gAudioCtx.externalLoadQueue);
-            break;
-
-        case 0xF5:
-            AudioLoad_AsyncLoadFont(cmd->arg0, cmd->arg1, cmd->arg2, &gAudioCtx.externalLoadQueue);
-            break;
-
-        case 0xFC:
             AudioLoad_AsyncLoadSeq(cmd->arg0, cmd->arg1, cmd->arg2, &gAudioCtx.externalLoadQueue);
->>>>>>> 2fb27e66
             break;
 
         case AUDIOCMD_OP_GLOBAL_DISCARD_SEQ_FONTS:
             AudioLoad_DiscardSeqFonts(cmd->arg1);
             break;
 
-<<<<<<< HEAD
         case AUDIOCMD_OP_GLOBAL_SET_ACTIVE_CHANNEL_FLAGS:
-            gAudioContext.unk_5BDC[cmd->arg0] = cmd->asUShort;
+            gAudioCtx.unk_5BDC[cmd->arg0] = cmd->asUShort;
             break;
 
         case AUDIOCMD_OP_GLOBAL_RESET_AUDIO_HEAP:
-            gAudioContext.resetStatus = 5;
-            gAudioContext.audioResetSpecIdToLoad = cmd->asUInt;
-=======
-        case 0x90:
-            gAudioCtx.unk_5BDC[cmd->arg0] = cmd->asUShort;
-            break;
-
-        case 0xF9:
             gAudioCtx.resetStatus = 5;
             gAudioCtx.audioResetSpecIdToLoad = cmd->asUInt;
->>>>>>> 2fb27e66
             break;
 
         case AUDIOCMD_OP_GLOBAL_SET_CUSTOM_UPDATE_FUNCTION:
@@ -343,19 +298,11 @@
             Audio_SetFontInstrument(cmd->op - 0xE0, cmd->arg0, cmd->arg1, cmd->data);
             break;
 
-<<<<<<< HEAD
         case AUDIOCMD_OP_GLOBAL_DISABLE_ALL_SEQPLAYERS:
             flags = cmd->asUInt;
             if (flags == 1) {
-                for (i = 0; i < gAudioContext.audioBufferParameters.numSequencePlayers; i++) {
-                    SequencePlayer* seqPlayer = &gAudioContext.seqPlayers[i];
-=======
-        case 0xFE:
-            temp_t7 = cmd->asUInt;
-            if (temp_t7 == 1) {
                 for (i = 0; i < gAudioCtx.audioBufferParameters.numSequencePlayers; i++) {
                     SequencePlayer* seqPlayer = &gAudioCtx.seqPlayers[i];
->>>>>>> 2fb27e66
 
                     if (seqPlayer->enabled) {
                         AudioSeq_SequencePlayerDisableAsFinished(seqPlayer);
@@ -524,15 +471,9 @@
             return;
         }
 
-<<<<<<< HEAD
-        cmd = &gAudioContext.cmdBuf[curCmdRdPos++ & 0xFF];
+        cmd = &gAudioCtx.cmdBuf[curCmdRdPos++ & 0xFF];
         if (cmd->op == AUDIOCMD_OP_GLOBAL_STOP_AUDIOCMDS) {
-            gAudioContext.cmdQueueFinished = true;
-=======
-        cmd = &gAudioCtx.cmdBuf[curCmdRdPos++ & 0xFF];
-        if (cmd->op == 0xF8) {
-            gAudioCtx.cmdQueueFinished = 1;
->>>>>>> 2fb27e66
+            gAudioCtx.cmdQueueFinished = true;
             return;
         }
 
@@ -590,17 +531,10 @@
     resetStatus = gAudioCtx.resetStatus;
     if (resetStatus != 0) {
         Audio_ResetCmdQueue();
-<<<<<<< HEAD
-        if (gAudioContext.audioResetSpecIdToLoad == specId) {
+        if (gAudioCtx.audioResetSpecIdToLoad == specId) {
             return -2;
         } else if (resetStatus > 2) {
-            gAudioContext.audioResetSpecIdToLoad = specId;
-=======
-        if (gAudioCtx.audioResetSpecIdToLoad == resetPreloadID) {
-            return -2;
-        } else if (resetStatus > 2) {
-            gAudioCtx.audioResetSpecIdToLoad = resetPreloadID;
->>>>>>> 2fb27e66
+            gAudioCtx.audioResetSpecIdToLoad = specId;
             return -3;
         } else {
             osRecvMesg(gAudioCtx.audioResetQueueP, &msg, OS_MESG_BLOCK);
