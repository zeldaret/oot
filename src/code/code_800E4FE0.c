--- conflicted
+++ resolved
@@ -35,15 +35,9 @@
     return func_800E5000();
 }
 
-<<<<<<< HEAD
-extern u64 rspAspMainDataStart[];
-extern u64 rspAspMainDataEnd[];
-
 /**
  * This is Audio_Update for the audio thread
  */
-=======
->>>>>>> ca77b26c
 AudioTask* func_800E5000(void) {
     static s32 sMaxAbiCmdCnt = 0x80;
     static AudioTask* sWaitingAudioTask = NULL;
