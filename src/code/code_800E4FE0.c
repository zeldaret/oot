#include "global.h"

#define SAMPLES_TO_OVERPRODUCE 0x10
#define EXTRA_BUFFERED_AI_SAMPLES_TARGET 0x80

typedef enum {
    CHAN_UPD_UNK_0,           // 0
    CHAN_UPD_VOL_SCALE,       // 1
    CHAN_UPD_VOL,             // 2
    CHAN_UPD_PAN_SIGNED,      // 3
    CHAN_UPD_FREQ_SCALE,      // 4
    CHAN_UPD_REVERB,          // 5
    CHAN_UPD_SCRIPT_IO,       // 6
    CHAN_UPD_PAN_UNSIGNED,    // 7
    CHAN_UPD_STOP_SOMETHING2, // 8
    CHAN_UPD_MUTE_BEHAVE,     // 9
    CHAN_UPD_VIBE_X8,         // 10
    CHAN_UPD_VIBE_X32,        // 11
    CHAN_UPD_UNK_0F,          // 12
    CHAN_UPD_UNK_20,          // 13
    CHAN_UPD_REVERB_FLG       // 14
} ChannelUpdateType;

void func_800E6300(SequenceChannel* channel, AudioCmd* arg1);
void func_800E59AC(s32 playerIdx, s32 fadeTimer);
void Audio_InitMesgQueues(void);
AudioTask* func_800E5000(void);
void Audio_ProcessCmds(u32);
void func_800E6128(SequencePlayer* seqPlayer, AudioCmd* arg1);
void func_800E5958(s32 playerIdx, s32 fadeTimer);
s32 func_800E66C0(s32 arg0);

// AudioMgr_Retrace
AudioTask* func_800E4FE0(void) {
    return func_800E5000();
}

extern u64 rspAspMainDataStart[];
extern u64 rspAspMainDataEnd[];

#ifdef NON_MATCHING
AudioTask* func_800E5000(void) {
    static s32 sMaxAbiCmdCnt = 0x80;
    static AudioTask* sWaitingAudioTask = NULL;
    u32 samplesRemainingInAi;
    s32 abiCmdCnt;
    s32 pad;
    s32 j;
    s32 sp5C;
    s16* currAiBuffer; // sp58
    OSTask_t* task;
    s32 index;
    u32 sp4C;
    s32 sp48;
    s32 i;

    gAudioContext.totalTaskCnt++;
    if (gAudioContext.totalTaskCnt % (gAudioContext.audioBufferParameters.presetUnk4) != 0) {
        if (D_801755D0 != NULL) {
            D_801755D0();
        }

        if ((gAudioContext.totalTaskCnt % gAudioContext.audioBufferParameters.presetUnk4) + 1 ==
            gAudioContext.audioBufferParameters.presetUnk4) {
            return sWaitingAudioTask;
        } else {
            return NULL;
        }
    }

    osSendMesg(gAudioContext.taskStartQueueP, gAudioContext.totalTaskCnt, OS_MESG_NOBLOCK);
    gAudioContext.rspTaskIdx ^= 1;
    gAudioContext.curAIBufIdx++;
    gAudioContext.curAIBufIdx %= 3;
    index = (gAudioContext.curAIBufIdx - 2 + 3) % 3;
    samplesRemainingInAi = osAiGetLength() / 4;

    if (gAudioContext.resetTimer < 16) {
        if (gAudioContext.aiBufLengths[index] != 0) {
            // &gAudioContext + index*{2,4} should be saved across here
            osAiSetNextBuffer(gAudioContext.aiBuffers[index], gAudioContext.aiBufLengths[index] * 4);
        }
    }

    if (D_801755D0 != NULL) {
        D_801755D0();
    }

    sp5C = gAudioContext.sampleIoReqIdx;
    for (i = 0; i < gAudioContext.sampleIoReqIdx; i++) {
        if (osRecvMesg(&gAudioContext.unk_1ED0, NULL, OS_MESG_NOBLOCK) == 0) {
            sp5C--;
        }
    }

    if (sp5C != 0) {
        for (i = 0; i < sp5C; i++) {
            osRecvMesg(&gAudioContext.unk_1ED0, NULL, OS_MESG_BLOCK);
        }
    }

    sp48 = gAudioContext.unk_1ED0.validCount;
    if (sp48 != 0) {
        for (i = 0; i < sp48; i++) {
            osRecvMesg(&gAudioContext.unk_1ED0, NULL, OS_MESG_NOBLOCK);
        }
    }

    gAudioContext.sampleIoReqIdx = 0;
    func_800E11F0();
    Audio_ProcessLoads(gAudioContext.resetStatus);
    func_800E4F58();

    if (gAudioContext.resetStatus != 0) {
        if (Audio_ResetStep() == 0) {
            if (gAudioContext.resetStatus == 0) {
                osSendMesg(gAudioContext.audioResetQueueP, gAudioContext.audioResetPresetIdToLoad, OS_MESG_NOBLOCK);
            }

            sWaitingAudioTask = NULL;
            return NULL;
        }
    }

    if (gAudioContext.resetTimer > 16) {
        return NULL;
    }
    if (gAudioContext.resetTimer != 0) {
        gAudioContext.resetTimer++;
    }

    gAudioContext.currTask = &gAudioContext.rspTask[gAudioContext.rspTaskIdx];
    gAudioContext.curAbiCmdBuf = gAudioContext.abiCmdBufs[gAudioContext.rspTaskIdx];
<<<<<<< HEAD

    index = gAudioContext.curAIBufIdx;
    currAiBuffer = gAudioContext.aiBuffers[index];

    gAudioContext.aiBufLengths[index] =
        (s16) ((((gAudioContext.audioBufferParameters.samplesPerFrameTarget - samplesRemainingInAi) + EXTRA_BUFFERED_AI_SAMPLES_TARGET) & ~0xF) + SAMPLES_TO_OVERPRODUCE);
    if (gAudioContext.aiBufLengths[index] < gAudioContext.audioBufferParameters.minAiBufferLength) {
        gAudioContext.aiBufLengths[index] = gAudioContext.audioBufferParameters.minAiBufferLength;
    }

    if (gAudioContext.aiBufLengths[index] > gAudioContext.audioBufferParameters.maxAiBufferLength) {
        gAudioContext.aiBufLengths[index] = gAudioContext.audioBufferParameters.maxAiBufferLength;
=======
    gAudioContext.aiBufLengths[gAudioContext.curAIBufIdx] =
        (s16)((((gAudioContext.audioBufferParameters.samplesPerFrameTarget - sp6C) + 0x80) & 0xFFF0) + 0x10);
    if (gAudioContext.aiBufLengths[gAudioContext.curAIBufIdx] < gAudioContext.audioBufferParameters.minAiBufferLength) {
        gAudioContext.aiBufLengths[gAudioContext.curAIBufIdx] = gAudioContext.audioBufferParameters.minAiBufferLength;
    }

    if (gAudioContext.audioBufferParameters.maxAiBufferLength < gAudioContext.aiBufLengths[gAudioContext.curAIBufIdx]) {
        gAudioContext.aiBufLengths[gAudioContext.curAIBufIdx] = gAudioContext.audioBufferParameters.maxAiBufferLength;
>>>>>>> 1b1487a5
    }

    j = 0;
    if (gAudioContext.resetStatus == 0) {
        // msg = 0000RREE R = read pos, E = End Pos
        while (osRecvMesg(gAudioContext.cmdProcQueueP, (OSMesg*) &sp4C, OS_MESG_NOBLOCK) != -1) {
            if (1) {} if (1) {} if (1) {}
            Audio_ProcessCmds(sp4C);
            j++;
        }
        if ((j == 0) && (gAudioContext.cmdQueueFinished)) {
            Audio_ScheduleProcessCmds();
        }
    }

    gAudioContext.curAbiCmdBuf =
<<<<<<< HEAD
        AudioSynth_Update(gAudioContext.curAbiCmdBuf, &abiCmdCnt, currAiBuffer,
                          gAudioContext.aiBufLengths[index]);
    gAudioContext.audioRandom = (gAudioContext.audioRandom + gAudioContext.totalTaskCnt) * osGetCount();
    gAudioContext.audioRandom = gAudioContext.aiBuffers[index][gAudioContext.totalTaskCnt & 0xFF] +
                                 gAudioContext.audioRandom;
    gWaveSamples[8] = (s16*)(((u8*)func_800E4FE0) + (gAudioContext.audioRandom & 0xFFF0));

    index = gAudioContext.rspTaskIdx;
=======
        AudioSynth_Update(gAudioContext.curAbiCmdBuf, &abiCmdCnt, gAudioContext.aiBuffers[gAudioContext.curAIBufIdx],
                          gAudioContext.aiBufLengths[gAudioContext.curAIBufIdx]);
    gAudioContext.audioRandom = osGetCount() * (gAudioContext.audioRandom + gAudioContext.totalTaskCnt);
    gAudioContext.audioRandom = gAudioContext.aiBuffers[gAudioContext.curAIBufIdx][gAudioContext.totalTaskCnt & 0xFF] +
                                gAudioContext.audioRandom;
    ;
    gWaveSamples[8] = (s16*)((((u8*)func_800E4FE0)) + (gAudioContext.audioRandom & 0xFFF0));
>>>>>>> 1b1487a5
    gAudioContext.currTask->taskQueue = NULL;
    gAudioContext.currTask->unk_44 = NULL;

    task = &gAudioContext.currTask->task.t;
    task->type = M_AUDTASK;
    task->flags = 0;
    task->ucode_boot = D_801120C0;
    task->ucode_boot_size = 0x1000;
    task->ucode_data_size = ((rspAspMainDataEnd - rspAspMainDataStart) * sizeof(u64)) - 1;
    task->ucode = D_801120C0;
    task->ucode_data = rspAspMainDataStart;
    task->ucode_size = 0x1000;
    task->dram_stack = NULL;
    task->dram_stack_size = 0;
    task->output_buff = NULL;
    task->output_buff_size = NULL;
    task->data_ptr = (u64 *) gAudioContext.abiCmdBufs[index];
    task->data_size = abiCmdCnt * sizeof(Acmd);
    task->yield_data_ptr = NULL;
    task->yield_data_size = 0;

    if (sMaxAbiCmdCnt < abiCmdCnt) {
        sMaxAbiCmdCnt = abiCmdCnt;
    }

    if (gAudioContext.audioBufferParameters.presetUnk4 == 1) {
        return gAudioContext.currTask;
    } else {
        sWaitingAudioTask = gAudioContext.currTask;
        return NULL;
    }
}
#else
s32 sMaxAbiCmdCnt = 0x80;
AudioTask* sWaitingAudioTask = NULL;
#pragma GLOBAL_ASM("asm/non_matchings/code/code_800E4FE0/func_800E5000.s")
#endif

#define ACMD_SND_MDE ((u32)0xF0000000)
#define ACMD_MUTE ((u32)0xF1000000)

void func_800E5584(AudioCmd* cmd) {
    s32 i;
    s32 pad;
    s32 pad2;
    u32 temp_a1_5;
    u32 temp_t7;

    switch (cmd->op) {
        case 0x81:
            func_800E1C18(cmd->arg1, cmd->arg2);
            return;
        case 0x82:
            func_800E20D4(cmd->arg0, cmd->arg1, cmd->arg2);
            func_800E59AC(cmd->arg0, cmd->data);
            return;
        case 0x85:
            func_800E2124(cmd->arg0, cmd->arg1, cmd->data);
            return;
        case 0x83:
            if (gAudioContext.seqPlayers[cmd->arg0].enabled) {
                if (cmd->asInt == 0) {
                    Audio_SequencePlayerDisableAsFinished(&gAudioContext.seqPlayers[cmd->arg0]);
                } else {
                    func_800E5958(cmd->arg0, cmd->asInt);
                }
            }
            return;
        case 0xF0:
            gAudioContext.soundMode = cmd->asUInt;
            return;
        case 0xF1:
            for (i = 0; i < gAudioContext.audioBufferParameters.numSequencePlayers; i++) {
                SequencePlayer* seqPlayer = &gAudioContext.seqPlayers[i];
                seqPlayer->muted = 1;
                seqPlayer->recalculateVolume = 1;
            }
            return;
        case 0xF2:
            if (cmd->asUInt == 1) {
                for (i = 0; i < gAudioContext.maxSimultaneousNotes; i++) {
                    Note* note = &gAudioContext.notes[i];
                    NoteSubEu* subEu = &note->noteSubEu;
                    if (subEu->bitField0.s.enabled && note->playbackState.unk_04 == 0) {
                        if (note->playbackState.parentLayer->seqChannel->muteBehavior & 8) {
                            subEu->bitField0.s.finished = 1;
                        }
                    }
                }
            }

            for (i = 0; i < gAudioContext.audioBufferParameters.numSequencePlayers; i++) {
                SequencePlayer* seqPlayer = &gAudioContext.seqPlayers[i];
                seqPlayer->muted = 0;
                seqPlayer->recalculateVolume = 1;
            }

            return;
        case 0xF3:
            func_800E1D64(cmd->arg0, cmd->arg1, cmd->arg2);
            return;
        case 0xF4:
            Audio_AudioTableAsyncLoad(cmd->arg0, cmd->arg1, cmd->arg2, &gAudioContext.unk_1E20);
            return;
        case 0xF5:
            Audio_AudioBankAsyncLoad(cmd->arg0, cmd->arg1, cmd->arg2, &gAudioContext.unk_1E20);
            return;
        case 0xFC:
            Audio_AudioSeqAsyncLoad(cmd->arg0, cmd->arg1, cmd->arg2, &gAudioContext.unk_1E20);
            return;
        case 0xF6:
            func_800E1F7C(cmd->arg1);
            return;
        case 0x90:
            gAudioContext.unk_5BDC[cmd->arg0] = cmd->asUShort;
            return;
        case 0xF9:
            gAudioContext.resetStatus = 5;
            gAudioContext.audioResetPresetIdToLoad = cmd->asUInt;
            return;
        case 0xFB:
            D_801755D0 = (void(*)(void)) cmd->asUInt;
            return;
        case 0xE0:
        case 0xE1:
        case 0xE2:
            func_800E7744(cmd->op - 0xE0, cmd->arg0, cmd->arg1, cmd->data);
            return;
        case 0xFE:
            temp_t7 = cmd->asUInt;
            if (temp_t7 == 1) {
                for (i = 0; i < gAudioContext.audioBufferParameters.numSequencePlayers; i++) {
                    SequencePlayer* seqPlayer = &gAudioContext.seqPlayers[i];
                    if (seqPlayer->enabled) {
                        Audio_SequencePlayerDisableAsFinished(seqPlayer);
                    }
                }
            }
            func_800E66C0(temp_t7);
            return;
        case 0xE3:
            func_800DE4B0(cmd->asInt);
            return;
        default:
            return;
    }
}

// SetFadeOutTimer
void func_800E5958(s32 playerIdx, s32 fadeTimer) {
    SequencePlayer* seqPlayer = &gAudioContext.seqPlayers[playerIdx];

    if (fadeTimer == 0) {
        fadeTimer = 1;
    }

    seqPlayer->fadeVelocity = -(seqPlayer->fadeVolume / fadeTimer);
    seqPlayer->state = 2;
    seqPlayer->fadeTimer = fadeTimer;
}

// SetFadeInTimer
void func_800E59AC(s32 playerIdx, s32 fadeTimer) {
    SequencePlayer* seqPlayer;
    if (fadeTimer != 0) {
        seqPlayer = &gAudioContext.seqPlayers[playerIdx];
        seqPlayer->state = 1;
        seqPlayer->fadeTimerUnkEu = fadeTimer;
        seqPlayer->fadeTimer = fadeTimer;
        seqPlayer->fadeVolume = 0.0f;
        seqPlayer->fadeVelocity = 0.0f;
    }
}

void Audio_InitMesgQueuesInternal(void) {
    gAudioContext.cmdWrPos = 0;
    gAudioContext.cmdRdPos = 0;
    gAudioContext.cmdQueueFinished = 0;
    gAudioContext.taskStartQueueP = &gAudioContext.taskStartQueue;
    gAudioContext.cmdProcQueueP = &gAudioContext.cmdProcQueue;
    gAudioContext.audioResetQueueP = &gAudioContext.audioResetQueue;
    osCreateMesgQueue(gAudioContext.taskStartQueueP, gAudioContext.taskStartMsgs,
                      ARRAY_COUNT(gAudioContext.taskStartMsgs));
    osCreateMesgQueue(gAudioContext.cmdProcQueueP, gAudioContext.cmdProcMsgs, ARRAY_COUNT(gAudioContext.cmdProcMsgs));
    osCreateMesgQueue(gAudioContext.audioResetQueueP, gAudioContext.audioResetMesgs,
                      ARRAY_COUNT(gAudioContext.audioResetMesgs));
}

void Audio_QueueCmd(u32 opArgs, void** data) {
    AudioCmd* cmd = &gAudioContext.cmdBuf[gAudioContext.cmdWrPos & 0xFF];

    cmd->opArgs = opArgs;
    cmd->data = *data;

    gAudioContext.cmdWrPos++;

    if (gAudioContext.cmdWrPos == gAudioContext.cmdRdPos) {
        gAudioContext.cmdWrPos--;
    }
}

void Audio_QueueCmdF32(u32 opArgs, f32 data) {
    Audio_QueueCmd(opArgs, &data);
}

void Audio_QueueCmdS32(u32 opArgs, s32 data) {
    Audio_QueueCmd(opArgs, &data);
}

void Audio_QueueCmdS8(u32 opArgs, s8 data) {
    u32 uData = data << 0x18;

    Audio_QueueCmd(opArgs, &uData);
}

void Audio_QueueCmdU16(u32 opArgs, u16 data) {
    u32 uData = data << 0x10;

    Audio_QueueCmd(opArgs, &uData);
}

s32 Audio_ScheduleProcessCmds(void) {
    static s32 D_801304E8 = 0;
    s32 ret;

    if (D_801304E8 < (u8)((gAudioContext.cmdWrPos - gAudioContext.cmdRdPos) + 0x100)) {
        D_801304E8 = (u8)((gAudioContext.cmdWrPos - gAudioContext.cmdRdPos) + 0x100);
    }

    ret =
        osSendMesg(gAudioContext.cmdProcQueueP,
                   (void*)(((gAudioContext.cmdRdPos & 0xFF) << 8) | (gAudioContext.cmdWrPos & 0xFF)), OS_MESG_NOBLOCK);
    if (ret != -1) {
        gAudioContext.cmdRdPos = gAudioContext.cmdWrPos;
        ret = 0;
    } else {
        return -1;
    }

    return ret;
}

void Audio_ResetCmdQueue(void) {
    gAudioContext.cmdQueueFinished = 0;
    gAudioContext.cmdRdPos = gAudioContext.cmdWrPos;
}

void Audio_ProcessCmd(AudioCmd* cmd) {
    SequencePlayer* seqPlayer;
    u16 phi_v0;
    s32 i;

    if ((cmd->op & 0xF0) == 0xF0) {
        func_800E5584(cmd);
        return;
    }

    if (cmd->arg0 < gAudioContext.audioBufferParameters.numSequencePlayers) {
        seqPlayer = &gAudioContext.seqPlayers[cmd->arg0];
        if (cmd->op & 0x80) {
            func_800E5584(cmd);
            return;
        }
        if (cmd->op & 0x40) {
            func_800E6128(seqPlayer, cmd);
            return;
        }

        if (cmd->arg1 < 0x10) {
            func_800E6300(seqPlayer->channels[cmd->arg1], cmd);
            return;
        }
        if (cmd->arg1 == 0xFF) {
            phi_v0 = gAudioContext.unk_5BDC[cmd->arg0];
            for (i = 0; i < 0x10; i++) {
                if (phi_v0 & 1) {
                    func_800E6300(seqPlayer->channels[i], cmd);
                }
                phi_v0 = phi_v0 >> 1;
            }
        }
    }
}

void Audio_ProcessCmds(u32 msg) {
    static u8 curCmdRdPos = 0;
    AudioCmd* cmd;
    u8 endPos;

    if (!gAudioContext.cmdQueueFinished) {
        curCmdRdPos = msg >> 8;
    }

    while (true) {
        endPos = msg & 0xFF;
        if (curCmdRdPos == endPos) {
            gAudioContext.cmdQueueFinished = 0;
            return;
        }

        cmd = &gAudioContext.cmdBuf[curCmdRdPos++ & 0xFF];
        if (cmd->op == 0xF8) {
            gAudioContext.cmdQueueFinished = 1;
            return;
        }

        Audio_ProcessCmd(cmd);
        cmd->op = 0;
    }
}

u32 func_800E5E20(u32* arg0) {
    u32 sp1C;

    if (osRecvMesg(&gAudioContext.unk_1E20, (OSMesg*) &sp1C, OS_MESG_NOBLOCK) == -1) {
        *arg0 = 0;
        return 0;
    }
    *arg0 = sp1C & 0xFFFFFF;
    return sp1C >> 0x18;
}

u8* func_800E5E84(s32 arg0, u32* arg1) {
    return func_800E1F38(arg0, arg1);
}

void func_800E5EA4(s32 arg0, u32* arg1, u32* arg2) {
    *arg1 = gAudioContext.ctlEntries[arg0].unk_02;
    *arg2 = gAudioContext.ctlEntries[arg0].unk_03;
}

s32 func_800E5EDC(void) {
    s32 pad;
    s32 sp18;

    if (osRecvMesg(gAudioContext.audioResetQueueP, (OSMesg*) &sp18, OS_MESG_NOBLOCK) == -1) {
        return 0;
    } else if (gAudioContext.audioResetPresetIdToLoad != sp18) {
        return -1;
    } else {
        return 1;
    }
}

void func_800E5F34(void) {
<<<<<<< HEAD
    // probably a macro of some type?
    s32 chk = -1;s32 sp28;do { } while (osRecvMesg(gAudioContext.audioResetQueueP, (OSMesg*) &sp28, OS_MESG_NOBLOCK) != chk); 
=======
    // macro?
    // clang-format off
    s32 chk = -1; s32 sp28; do { } while (osRecvMesg(gAudioContext.audioResetQueueP, &sp28, 0) != chk);
    // clang-format on
>>>>>>> 1b1487a5
}

s32 func_800E5F88(u32 resetPreloadID) {
    s32 resetStatus;
    OSMesg msg;
    s32 pad;

    func_800E5F34();
    resetStatus = gAudioContext.resetStatus;
    if (resetStatus != 0) {
        Audio_ResetCmdQueue();
        if (gAudioContext.audioResetPresetIdToLoad == resetPreloadID) {
            return -2;
        } else if (resetStatus > 2) {
            gAudioContext.audioResetPresetIdToLoad = resetPreloadID;
            return -3;
        } else {
            osRecvMesg(gAudioContext.audioResetQueueP, &msg, OS_MESG_BLOCK);
        }
    }

    func_800E5F34();
    Audio_QueueCmdS32(0xF9000000, resetPreloadID);

    return Audio_ScheduleProcessCmds();
}

void Audio_PreNMIInternal(void) {
    gAudioContext.resetTimer = 1;
    if (gAudioContextInitalized) {
        func_800E5F88(0);
        gAudioContext.resetStatus = 0;
    }
}

s8 func_800E6070(s32 playerIdx, s32 channelIdx, s32 scriptIdx) {
    SequencePlayer* seqPlayer = &gAudioContext.seqPlayers[playerIdx];
    SequenceChannel* channel;
    if (seqPlayer->enabled) {
        channel = seqPlayer->channels[channelIdx];
        return channel->soundScriptIO[scriptIdx];
    } else {
        return -1;
    }
}

s8 func_800E60C4(s32 arg0, s32 arg1) {
    return gAudioContext.seqPlayers[arg0].unk_158[arg1];
}

void func_800E60EC(void* memAddr, u32 size) {
    Audio_SoundAllocPoolInit(&gAudioContext.unkPool, memAddr, size);
}

void func_800E611C(void) {
    gAudioContext.unkPool.start = NULL;
}

void func_800E6128(SequencePlayer* seqPlayer, AudioCmd* cmd) {
    f32 fadeVolume;
    switch (cmd->op) {
        case 0x41:
            if (seqPlayer->fadeVolumeScale != cmd->asFloat) {
                seqPlayer->fadeVolumeScale = cmd->asFloat;
                seqPlayer->recalculateVolume = 1;
            }
            return;
        case 0x47:
            seqPlayer->tempo = cmd->asInt * 0x30;
            return;
        case 0x49:
            seqPlayer->unk_0C = cmd->asInt * 0x30;
            return;
        case 0x4E:
            seqPlayer->unk_0C = cmd->asInt;
            return;
        case 0x48:
            seqPlayer->transposition = cmd->asSbyte;
            return;
        case 0x46:
            seqPlayer->unk_158[cmd->arg2] = cmd->asSbyte;
            return;
        case 0x4A:
            fadeVolume = (s32)cmd->arg1 / 127.0f;
            goto block_11;
        case 0x4B:
            fadeVolume = ((s32)cmd->arg1 / 100.0f) * seqPlayer->fadeVolume;
        block_11:
            if (seqPlayer->state != 2) {
                seqPlayer->volume = seqPlayer->fadeVolume;
                if (cmd->asInt == 0) {
                    seqPlayer->fadeVolume = fadeVolume;
                } else {
                    s32 tmp = cmd->asInt;
                    seqPlayer->state = 0;
                    seqPlayer->fadeTimer = tmp;
                    seqPlayer->fadeVelocity = (fadeVolume - seqPlayer->fadeVolume) / tmp;
                }
            }
            return;
        case 0x4C:
            if (seqPlayer->state != 2) {
                if (cmd->asInt == 0) {
                    seqPlayer->fadeVolume = seqPlayer->volume;
                } else {
                    s32 tmp = cmd->asInt;
                    seqPlayer->state = 0;
                    seqPlayer->fadeTimer = tmp;
                    seqPlayer->fadeVelocity = (seqPlayer->volume - seqPlayer->fadeVolume) / tmp;
                }
            }
            return;
        case 0x4D:
            seqPlayer->unk_34 = cmd->asFloat;
            if (seqPlayer->unk_34 == 1.0f) {
                seqPlayer->unk_0b1 = 0;
            } else {
                seqPlayer->unk_0b1 = 1;
            }
    }
}

void func_800E6300(SequenceChannel* channel, AudioCmd* cmd) {
    switch (cmd->op) {
        case CHAN_UPD_VOL_SCALE:
            if (channel->volumeScale != cmd->asFloat) {
                channel->volumeScale = cmd->asFloat;
                channel->changes.s.volume = 1;
            }
            return;
        case CHAN_UPD_VOL:
            if (channel->volume != cmd->asFloat) {
                channel->volume = cmd->asFloat;
                channel->changes.s.volume = 1;
            }
            return;
        case CHAN_UPD_PAN_SIGNED:
            if (channel->newPan != cmd->asSbyte) {
                channel->newPan = cmd->asSbyte;
                channel->changes.s.pan = 1;
            }
            return;
        case CHAN_UPD_PAN_UNSIGNED:
            if (channel->newPan != cmd->asSbyte) {
                channel->panChannelWeight = cmd->asSbyte;
                channel->changes.s.pan = 1;
            }
            return;
        case CHAN_UPD_FREQ_SCALE:
            if (channel->freqScale != cmd->asFloat) {
                channel->freqScale = cmd->asFloat;
                channel->changes.s.freqScale = 1;
            }
            return;
        case CHAN_UPD_REVERB:
            if (channel->reverb != cmd->asSbyte) {
                channel->reverb = cmd->asSbyte;
            }
            return;
        case CHAN_UPD_SCRIPT_IO:
            if (cmd->arg2 < 8) {
                channel->soundScriptIO[cmd->arg2] = cmd->asSbyte;
            }
            return;
        case CHAN_UPD_STOP_SOMETHING2:
            channel->stopSomething2 = cmd->asSbyte;
            return;
        case CHAN_UPD_MUTE_BEHAVE:
            channel->muteBehavior = cmd->asSbyte;
            return;
        case CHAN_UPD_VIBE_X8:
            channel->vibratoExtentTarget = cmd->asUbyte * 8;
            channel->vibratoExtentChangeDelay = 1;
            return;
        case CHAN_UPD_VIBE_X32:
            channel->vibratoRateTarget = cmd->asUbyte * 32;
            channel->vibratoRateChangeDelay = 1;
            return;
        case CHAN_UPD_UNK_0F:
            channel->unk_0F = cmd->asUbyte;
            return;
        case CHAN_UPD_UNK_20:
            channel->unk_20 = cmd->asUShort;
            return;
        case CHAN_UPD_REVERB_FLG:
            channel->reverbBits.asByte = cmd->asUbyte;
            return;
    }
}

void func_800E64B0(s32 arg0, s32 arg1, s32 arg2) {
    Audio_QueueCmdS32(((arg0 & 0xFF) << 0x10) | 0xFA000000 | ((arg1 & 0xFF) << 8) | (arg2 & 0xFF), 1);
}

void func_800E64F8(void) {
    Audio_QueueCmdS32(0xFA000000, 0);
}

void func_800E651C(u32 arg0, s32 arg1) {
    Audio_QueueCmdS32((arg1 & 0xFF) | 0xFD000000, arg0);
}

void Audio_WaitForAudioTask(void) {
    osRecvMesg(gAudioContext.taskStartQueueP, NULL, OS_MESG_NOBLOCK);
    osRecvMesg(gAudioContext.taskStartQueueP, NULL, OS_MESG_BLOCK);
}

s32 func_800E6590(s32 arg0, s32 arg1, s32 arg2) {
    SequencePlayer* seqPlayer;
    SequenceChannelLayer* layer;
    Note* note;
    AudioBankSound* sound;
    s32 loopEnd;
    s32 samplePos;

    seqPlayer = &gAudioContext.seqPlayers[arg0];
    if (seqPlayer->enabled && seqPlayer->channels[arg1]->enabled) {
        layer = seqPlayer->channels[arg1]->layers[arg2];
        if (layer == NULL) {
            return 0;
        }

        if (layer->enabled) {
            if (layer->note == NULL) {
                return 0;
            }

            if (!layer->bit3) {
                return 0;
            }

            note = layer->note;
            if (layer == note->playbackState.parentLayer) {
                sound = note->noteSubEu.sound.audioBankSound;
                if (sound == NULL) {
                    return 0;
                }
                loopEnd = sound->sample->loop->end;
                samplePos = note->synthesisState.samplePosInt;
                return loopEnd - samplePos;
            }
            return 0;
        }
    }
    return 0;
}

s32 func_800E6680(void) {
    return func_800E66C0(0);
}

void func_800E66A0(void) {
    func_800E66C0(2);
}

s32 func_800E66C0(s32 arg0) {
    s32 phi_v1;
    NotePlaybackState* temp_a2;
    NoteSubEu* temp_a3;
    s32 i;
    Note* note;
    AudioBankSound* sound;

    phi_v1 = 0;
    for (i = 0; i < gAudioContext.maxSimultaneousNotes; i++) {
        note = &gAudioContext.notes[i];
        temp_a2 = &note->playbackState;
        if (note->noteSubEu.bitField0.s.enabled) {
            temp_a3 = &note->noteSubEu;
            if (temp_a2->adsr.action.s.state != 0) {
                if (arg0 >= 2) {
                    sound = temp_a3->sound.audioBankSound;
                    if (sound == NULL || temp_a3->bitField1.s.bit2) {
                        continue;
                    }
                    if (sound->sample->bits2 == 0) {
                        continue;
                    }
                }

                phi_v1++;
                if ((arg0 & 1) == 1) {
                    temp_a2->adsr.fadeOutVel = gAudioContext.audioBufferParameters.updatesPerFrameInv;
                    temp_a2->adsr.action.s.release = 1;
                }
            }
        }
    }
    return phi_v1;
}

u32 Audio_NextRandom(void) {
    static u32 audRand = 0x12345678;

    audRand = ((osGetCount() + 0x1234567) * (audRand + gAudioContext.totalTaskCnt));
    audRand += gAudioContext.audioRandom;
    return audRand;
}

void Audio_InitMesgQueues(void) {
    Audio_InitMesgQueuesInternal();
}<|MERGE_RESOLUTION|>--- conflicted
+++ resolved
@@ -131,36 +131,30 @@
 
     gAudioContext.currTask = &gAudioContext.rspTask[gAudioContext.rspTaskIdx];
     gAudioContext.curAbiCmdBuf = gAudioContext.abiCmdBufs[gAudioContext.rspTaskIdx];
-<<<<<<< HEAD
 
     index = gAudioContext.curAIBufIdx;
     currAiBuffer = gAudioContext.aiBuffers[index];
 
     gAudioContext.aiBufLengths[index] =
-        (s16) ((((gAudioContext.audioBufferParameters.samplesPerFrameTarget - samplesRemainingInAi) + EXTRA_BUFFERED_AI_SAMPLES_TARGET) & ~0xF) + SAMPLES_TO_OVERPRODUCE);
+        (s16)((((gAudioContext.audioBufferParameters.samplesPerFrameTarget - samplesRemainingInAi) +
+                EXTRA_BUFFERED_AI_SAMPLES_TARGET) &
+               ~0xF) +
+              SAMPLES_TO_OVERPRODUCE);
     if (gAudioContext.aiBufLengths[index] < gAudioContext.audioBufferParameters.minAiBufferLength) {
         gAudioContext.aiBufLengths[index] = gAudioContext.audioBufferParameters.minAiBufferLength;
     }
 
     if (gAudioContext.aiBufLengths[index] > gAudioContext.audioBufferParameters.maxAiBufferLength) {
         gAudioContext.aiBufLengths[index] = gAudioContext.audioBufferParameters.maxAiBufferLength;
-=======
-    gAudioContext.aiBufLengths[gAudioContext.curAIBufIdx] =
-        (s16)((((gAudioContext.audioBufferParameters.samplesPerFrameTarget - sp6C) + 0x80) & 0xFFF0) + 0x10);
-    if (gAudioContext.aiBufLengths[gAudioContext.curAIBufIdx] < gAudioContext.audioBufferParameters.minAiBufferLength) {
-        gAudioContext.aiBufLengths[gAudioContext.curAIBufIdx] = gAudioContext.audioBufferParameters.minAiBufferLength;
-    }
-
-    if (gAudioContext.audioBufferParameters.maxAiBufferLength < gAudioContext.aiBufLengths[gAudioContext.curAIBufIdx]) {
-        gAudioContext.aiBufLengths[gAudioContext.curAIBufIdx] = gAudioContext.audioBufferParameters.maxAiBufferLength;
->>>>>>> 1b1487a5
     }
 
     j = 0;
     if (gAudioContext.resetStatus == 0) {
         // msg = 0000RREE R = read pos, E = End Pos
-        while (osRecvMesg(gAudioContext.cmdProcQueueP, (OSMesg*) &sp4C, OS_MESG_NOBLOCK) != -1) {
-            if (1) {} if (1) {} if (1) {}
+        while (osRecvMesg(gAudioContext.cmdProcQueueP, (OSMesg*)&sp4C, OS_MESG_NOBLOCK) != -1) {
+            if (1) {}
+            if (1) {}
+            if (1) {}
             Audio_ProcessCmds(sp4C);
             j++;
         }
@@ -170,24 +164,13 @@
     }
 
     gAudioContext.curAbiCmdBuf =
-<<<<<<< HEAD
-        AudioSynth_Update(gAudioContext.curAbiCmdBuf, &abiCmdCnt, currAiBuffer,
-                          gAudioContext.aiBufLengths[index]);
+        AudioSynth_Update(gAudioContext.curAbiCmdBuf, &abiCmdCnt, currAiBuffer, gAudioContext.aiBufLengths[index]);
     gAudioContext.audioRandom = (gAudioContext.audioRandom + gAudioContext.totalTaskCnt) * osGetCount();
-    gAudioContext.audioRandom = gAudioContext.aiBuffers[index][gAudioContext.totalTaskCnt & 0xFF] +
-                                 gAudioContext.audioRandom;
+    gAudioContext.audioRandom =
+        gAudioContext.aiBuffers[index][gAudioContext.totalTaskCnt & 0xFF] + gAudioContext.audioRandom;
     gWaveSamples[8] = (s16*)(((u8*)func_800E4FE0) + (gAudioContext.audioRandom & 0xFFF0));
 
     index = gAudioContext.rspTaskIdx;
-=======
-        AudioSynth_Update(gAudioContext.curAbiCmdBuf, &abiCmdCnt, gAudioContext.aiBuffers[gAudioContext.curAIBufIdx],
-                          gAudioContext.aiBufLengths[gAudioContext.curAIBufIdx]);
-    gAudioContext.audioRandom = osGetCount() * (gAudioContext.audioRandom + gAudioContext.totalTaskCnt);
-    gAudioContext.audioRandom = gAudioContext.aiBuffers[gAudioContext.curAIBufIdx][gAudioContext.totalTaskCnt & 0xFF] +
-                                gAudioContext.audioRandom;
-    ;
-    gWaveSamples[8] = (s16*)((((u8*)func_800E4FE0)) + (gAudioContext.audioRandom & 0xFFF0));
->>>>>>> 1b1487a5
     gAudioContext.currTask->taskQueue = NULL;
     gAudioContext.currTask->unk_44 = NULL;
 
@@ -204,7 +187,7 @@
     task->dram_stack_size = 0;
     task->output_buff = NULL;
     task->output_buff_size = NULL;
-    task->data_ptr = (u64 *) gAudioContext.abiCmdBufs[index];
+    task->data_ptr = (u64*)gAudioContext.abiCmdBufs[index];
     task->data_size = abiCmdCnt * sizeof(Acmd);
     task->yield_data_ptr = NULL;
     task->yield_data_size = 0;
@@ -309,7 +292,7 @@
             gAudioContext.audioResetPresetIdToLoad = cmd->asUInt;
             return;
         case 0xFB:
-            D_801755D0 = (void(*)(void)) cmd->asUInt;
+            D_801755D0 = (void (*)(void))cmd->asUInt;
             return;
         case 0xE0:
         case 0xE1:
@@ -502,7 +485,7 @@
 u32 func_800E5E20(u32* arg0) {
     u32 sp1C;
 
-    if (osRecvMesg(&gAudioContext.unk_1E20, (OSMesg*) &sp1C, OS_MESG_NOBLOCK) == -1) {
+    if (osRecvMesg(&gAudioContext.unk_1E20, (OSMesg*)&sp1C, OS_MESG_NOBLOCK) == -1) {
         *arg0 = 0;
         return 0;
     }
@@ -523,7 +506,7 @@
     s32 pad;
     s32 sp18;
 
-    if (osRecvMesg(gAudioContext.audioResetQueueP, (OSMesg*) &sp18, OS_MESG_NOBLOCK) == -1) {
+    if (osRecvMesg(gAudioContext.audioResetQueueP, (OSMesg*)&sp18, OS_MESG_NOBLOCK) == -1) {
         return 0;
     } else if (gAudioContext.audioResetPresetIdToLoad != sp18) {
         return -1;
@@ -533,15 +516,10 @@
 }
 
 void func_800E5F34(void) {
-<<<<<<< HEAD
-    // probably a macro of some type?
-    s32 chk = -1;s32 sp28;do { } while (osRecvMesg(gAudioContext.audioResetQueueP, (OSMesg*) &sp28, OS_MESG_NOBLOCK) != chk); 
-=======
     // macro?
     // clang-format off
-    s32 chk = -1; s32 sp28; do { } while (osRecvMesg(gAudioContext.audioResetQueueP, &sp28, 0) != chk);
+    s32 chk = -1;s32 sp28;do { } while (osRecvMesg(gAudioContext.audioResetQueueP, (OSMesg*) &sp28, OS_MESG_NOBLOCK) != chk);
     // clang-format on
->>>>>>> 1b1487a5
 }
 
 s32 func_800E5F88(u32 resetPreloadID) {
