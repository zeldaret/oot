#include "global.h"

#define SAMPLES_TO_OVERPRODUCE 0x10
#define EXTRA_BUFFERED_AI_SAMPLES_TARGET 0x80

typedef enum {
    CHAN_UPD_UNK_0,           // 0
    CHAN_UPD_VOL_SCALE,       // 1
    CHAN_UPD_VOL,             // 2
    CHAN_UPD_PAN_SIGNED,      // 3
    CHAN_UPD_FREQ_SCALE,      // 4
    CHAN_UPD_REVERB,          // 5
    CHAN_UPD_SCRIPT_IO,       // 6
    CHAN_UPD_PAN_UNSIGNED,    // 7
    CHAN_UPD_STOP_SOMETHING2, // 8
    CHAN_UPD_MUTE_BEHAVE,     // 9
    CHAN_UPD_VIBE_X8,         // 10
    CHAN_UPD_VIBE_X32,        // 11
    CHAN_UPD_UNK_0F,          // 12
    CHAN_UPD_UNK_20,          // 13
    CHAN_UPD_STEREO           // 14
} ChannelUpdateType;

void func_800E6300(SequenceChannel* channel, AudioCmd* arg1);
void func_800E59AC(s32 playerIdx, s32 fadeTimer);
void Audio_InitMesgQueues(void);
AudioTask* func_800E5000(void);
void Audio_ProcessCmds(u32);
void func_800E6128(SequencePlayer* seqPlayer, AudioCmd* arg1);
void func_800E5958(s32 playerIdx, s32 fadeTimer);
s32 func_800E66C0(s32 arg0);

// AudioMgr_Retrace
AudioTask* func_800E4FE0(void) {
    return func_800E5000();
}

extern u64 rspAspMainDataStart[];
extern u64 rspAspMainDataEnd[];

AudioTask* func_800E5000(void) {
    static s32 sMaxAbiCmdCnt = 0x80;
    static AudioTask* sWaitingAudioTask = NULL;
    u32 samplesRemainingInAi;
    s32 abiCmdCnt;
    s32 pad;
    s32 j;
    s32 sp5C;
    s16* currAiBuffer;
    OSTask_t* task;
    s32 index;
    u32 sp4C;
    s32 sp48;
    s32 i;

    gAudioContext.totalTaskCount++;
    if (gAudioContext.totalTaskCount % (gAudioContext.audioBufferParameters.specUnk4) != 0) {
        if (D_801755D0 != NULL) {
            D_801755D0();
        }

        if ((gAudioContext.totalTaskCount % gAudioContext.audioBufferParameters.specUnk4) + 1 ==
            gAudioContext.audioBufferParameters.specUnk4) {
            return sWaitingAudioTask;
        } else {
            return NULL;
        }
    }

<<<<<<< HEAD
    osSendMesg(gAudioContext.taskStartQueueP, gAudioContext.totalTaskCount, OS_MESG_NOBLOCK);
=======
    osSendMesg(gAudioContext.taskStartQueueP, (OSMesg)gAudioContext.totalTaskCnt, OS_MESG_NOBLOCK);
>>>>>>> 32e66c2d
    gAudioContext.rspTaskIdx ^= 1;
    gAudioContext.curAIBufIdx++;
    gAudioContext.curAIBufIdx %= 3;
    index = (gAudioContext.curAIBufIdx - 2 + 3) % 3;
    samplesRemainingInAi = osAiGetLength() / 4;

    if (gAudioContext.resetTimer < 16) {
        if (gAudioContext.aiBufLengths[index] != 0) {
            osAiSetNextBuffer(gAudioContext.aiBuffers[index], gAudioContext.aiBufLengths[index] * 4);
            if (gAudioContext.aiBuffers[index]) {}
            if (gAudioContext.aiBufLengths[index]) {}
        }
    }

    if (D_801755D0 != NULL) {
        D_801755D0();
    }

    sp5C = gAudioContext.curAudioFrameDmaCount;
    for (i = 0; i < gAudioContext.curAudioFrameDmaCount; i++) {
        if (osRecvMesg(&gAudioContext.currAudioFrameDmaQueue, NULL, OS_MESG_NOBLOCK) == 0) {
            sp5C--;
        }
    }

    if (sp5C != 0) {
        for (i = 0; i < sp5C; i++) {
            osRecvMesg(&gAudioContext.currAudioFrameDmaQueue, NULL, OS_MESG_BLOCK);
        }
    }

    sp48 = MQ_GET_COUNT(&gAudioContext.currAudioFrameDmaQueue);
    if (sp48 != 0) {
        for (i = 0; i < sp48; i++) {
            osRecvMesg(&gAudioContext.currAudioFrameDmaQueue, NULL, OS_MESG_NOBLOCK);
        }
    }

    gAudioContext.curAudioFrameDmaCount = 0;
    AudioLoad_DecreaseSampleDmaTtls();
    AudioLoad_ProcessLoads(gAudioContext.resetStatus);
    AudioLoad_ProcessScriptLoads();

    if (gAudioContext.resetStatus != 0) {
        if (AudioHeap_ResetStep() == 0) {
            if (gAudioContext.resetStatus == 0) {
                osSendMesg(gAudioContext.audioResetQueueP, (OSMesg)(u32)gAudioContext.audioResetSpecIdToLoad,
                           OS_MESG_NOBLOCK);
            }

            sWaitingAudioTask = NULL;
            return NULL;
        }
    }

    if (gAudioContext.resetTimer > 16) {
        return NULL;
    }
    if (gAudioContext.resetTimer != 0) {
        gAudioContext.resetTimer++;
    }

    gAudioContext.currTask = &gAudioContext.rspTask[gAudioContext.rspTaskIdx];
    gAudioContext.curAbiCmdBuf = gAudioContext.abiCmdBufs[gAudioContext.rspTaskIdx];

    index = gAudioContext.curAIBufIdx;
    currAiBuffer = gAudioContext.aiBuffers[index];

    gAudioContext.aiBufLengths[index] =
        (s16)((((gAudioContext.audioBufferParameters.samplesPerFrameTarget - samplesRemainingInAi) +
                EXTRA_BUFFERED_AI_SAMPLES_TARGET) &
               ~0xF) +
              SAMPLES_TO_OVERPRODUCE);
    if (gAudioContext.aiBufLengths[index] < gAudioContext.audioBufferParameters.minAiBufferLength) {
        gAudioContext.aiBufLengths[index] = gAudioContext.audioBufferParameters.minAiBufferLength;
    }

    if (gAudioContext.aiBufLengths[index] > gAudioContext.audioBufferParameters.maxAiBufferLength) {
        gAudioContext.aiBufLengths[index] = gAudioContext.audioBufferParameters.maxAiBufferLength;
    }

    j = 0;
    if (gAudioContext.resetStatus == 0) {
        // msg = 0000RREE R = read pos, E = End Pos
        while (osRecvMesg(gAudioContext.cmdProcQueueP, (OSMesg*)&sp4C, OS_MESG_NOBLOCK) != -1) {
            if (1) {}
            if (1) {}
            if (1) {}
            Audio_ProcessCmds(sp4C);
            j++;
        }
        if ((j == 0) && (gAudioContext.cmdQueueFinished)) {
            Audio_ScheduleProcessCmds();
        }
    }

    gAudioContext.curAbiCmdBuf =
        AudioSynth_Update(gAudioContext.curAbiCmdBuf, &abiCmdCnt, currAiBuffer, gAudioContext.aiBufLengths[index]);
    gAudioContext.audioRandom = (gAudioContext.audioRandom + gAudioContext.totalTaskCount) * osGetCount();
    gAudioContext.audioRandom =
        gAudioContext.aiBuffers[index][gAudioContext.totalTaskCount & 0xFF] + gAudioContext.audioRandom;
    gWaveSamples[8] = (s16*)(((u8*)func_800E4FE0) + (gAudioContext.audioRandom & 0xFFF0));

    index = gAudioContext.rspTaskIdx;
    gAudioContext.currTask->msgQueue = NULL;
    gAudioContext.currTask->unk_44 = NULL;

    task = &gAudioContext.currTask->task.t;
    task->type = M_AUDTASK;
    task->flags = 0;
    task->ucode_boot = D_801120C0;
    task->ucode_boot_size = 0x1000;
    task->ucode_data_size = ((rspAspMainDataEnd - rspAspMainDataStart) * sizeof(u64)) - 1;
    task->ucode = D_801120C0;
    task->ucode_data = rspAspMainDataStart;
    task->ucode_size = 0x1000;
    task->dram_stack = NULL;
    task->dram_stack_size = 0;
    task->output_buff = NULL;
    task->output_buff_size = NULL;
    if (1) {}
    task->data_ptr = (u64*)gAudioContext.abiCmdBufs[index];
    task->data_size = abiCmdCnt * sizeof(Acmd);
    task->yield_data_ptr = NULL;
    task->yield_data_size = 0;

    if (sMaxAbiCmdCnt < abiCmdCnt) {
        sMaxAbiCmdCnt = abiCmdCnt;
    }

    if (gAudioContext.audioBufferParameters.specUnk4 == 1) {
        return gAudioContext.currTask;
    } else {
        sWaitingAudioTask = gAudioContext.currTask;
        return NULL;
    }
}

#define ACMD_SND_MDE ((u32)0xF0000000)
#define ACMD_MUTE ((u32)0xF1000000)

void func_800E5584(AudioCmd* cmd) {
    s32 i;
    s32 pad;
    s32 pad2;
    u32 temp_a1_5;
    u32 temp_t7;

    switch (cmd->op) {
        case 0x81:
            AudioLoad_SyncLoadSeqParts(cmd->arg1, cmd->arg2);
            return;
        case 0x82:
            AudioLoad_SyncInitSeqPlayer(cmd->arg0, cmd->arg1, cmd->arg2);
            func_800E59AC(cmd->arg0, cmd->data);
            return;
        case 0x85:
            AudioLoad_SyncInitSeqPlayerSkipTicks(cmd->arg0, cmd->arg1, cmd->data);
            return;
        case 0x83:
            if (gAudioContext.seqPlayers[cmd->arg0].enabled) {
                if (cmd->asInt == 0) {
                    AudioSeq_SequencePlayerDisableAsFinished(&gAudioContext.seqPlayers[cmd->arg0]);
                } else {
                    func_800E5958(cmd->arg0, cmd->asInt);
                }
            }
            return;
        case 0xF0:
            gAudioContext.soundMode = cmd->asUInt;
            return;
        case 0xF1:
            for (i = 0; i < gAudioContext.audioBufferParameters.numSequencePlayers; i++) {
                SequencePlayer* seqPlayer = &gAudioContext.seqPlayers[i];
                seqPlayer->muted = 1;
                seqPlayer->recalculateVolume = 1;
            }
            return;
        case 0xF2:
            if (cmd->asUInt == 1) {
                for (i = 0; i < gAudioContext.numNotes; i++) {
                    Note* note = &gAudioContext.notes[i];
                    NoteSubEu* subEu = &note->noteSubEu;
                    if (subEu->bitField0.enabled && note->playbackState.unk_04 == 0) {
                        if (note->playbackState.parentLayer->channel->muteBehavior & 8) {
                            subEu->bitField0.finished = 1;
                        }
                    }
                }
            }

            for (i = 0; i < gAudioContext.audioBufferParameters.numSequencePlayers; i++) {
                SequencePlayer* seqPlayer = &gAudioContext.seqPlayers[i];
                seqPlayer->muted = 0;
                seqPlayer->recalculateVolume = 1;
            }

            return;
        case 0xF3:
            AudioLoad_SyncLoadInstrument(cmd->arg0, cmd->arg1, cmd->arg2);
            return;
        case 0xF4:
            AudioLoad_AsyncLoadSampleBank(cmd->arg0, cmd->arg1, cmd->arg2, &gAudioContext.externalLoadQueue);
            return;
        case 0xF5:
            AudioLoad_AsyncLoadFont(cmd->arg0, cmd->arg1, cmd->arg2, &gAudioContext.externalLoadQueue);
            return;
        case 0xFC:
            AudioLoad_AsyncLoadSeq(cmd->arg0, cmd->arg1, cmd->arg2, &gAudioContext.externalLoadQueue);
            return;
        case 0xF6:
            AudioLoad_DiscardSeqFonts(cmd->arg1);
            return;
        case 0x90:
            gAudioContext.unk_5BDC[cmd->arg0] = cmd->asUShort;
            return;
        case 0xF9:
            gAudioContext.resetStatus = 5;
            gAudioContext.audioResetSpecIdToLoad = cmd->asUInt;
            return;
        case 0xFB:
            D_801755D0 = (void (*)(void))cmd->asUInt;
            return;
        case 0xE0:
        case 0xE1:
        case 0xE2:
            Audio_SetFontInstrument(cmd->op - 0xE0, cmd->arg0, cmd->arg1, cmd->data);
            return;
        case 0xFE:
            temp_t7 = cmd->asUInt;
            if (temp_t7 == 1) {
                for (i = 0; i < gAudioContext.audioBufferParameters.numSequencePlayers; i++) {
                    SequencePlayer* seqPlayer = &gAudioContext.seqPlayers[i];
                    if (seqPlayer->enabled) {
                        AudioSeq_SequencePlayerDisableAsFinished(seqPlayer);
                    }
                }
            }
            func_800E66C0(temp_t7);
            return;
        case 0xE3:
            AudioHeap_PopCache(cmd->asInt);
            return;
        default:
            return;
    }
}

// SetFadeOutTimer
void func_800E5958(s32 playerIdx, s32 fadeTimer) {
    SequencePlayer* seqPlayer = &gAudioContext.seqPlayers[playerIdx];

    if (fadeTimer == 0) {
        fadeTimer = 1;
    }

    seqPlayer->fadeVelocity = -(seqPlayer->fadeVolume / fadeTimer);
    seqPlayer->state = 2;
    seqPlayer->fadeTimer = fadeTimer;
}

// SetFadeInTimer
void func_800E59AC(s32 playerIdx, s32 fadeTimer) {
    SequencePlayer* seqPlayer;
    if (fadeTimer != 0) {
        seqPlayer = &gAudioContext.seqPlayers[playerIdx];
        seqPlayer->state = 1;
        seqPlayer->fadeTimerUnkEu = fadeTimer;
        seqPlayer->fadeTimer = fadeTimer;
        seqPlayer->fadeVolume = 0.0f;
        seqPlayer->fadeVelocity = 0.0f;
    }
}

void Audio_InitMesgQueuesInternal(void) {
    gAudioContext.cmdWrPos = 0;
    gAudioContext.cmdRdPos = 0;
    gAudioContext.cmdQueueFinished = 0;
    gAudioContext.taskStartQueueP = &gAudioContext.taskStartQueue;
    gAudioContext.cmdProcQueueP = &gAudioContext.cmdProcQueue;
    gAudioContext.audioResetQueueP = &gAudioContext.audioResetQueue;
    osCreateMesgQueue(gAudioContext.taskStartQueueP, gAudioContext.taskStartMsgBuf,
                      ARRAY_COUNT(gAudioContext.taskStartMsgBuf));
    osCreateMesgQueue(gAudioContext.cmdProcQueueP, gAudioContext.cmdProcMsgBuf,
                      ARRAY_COUNT(gAudioContext.cmdProcMsgBuf));
    osCreateMesgQueue(gAudioContext.audioResetQueueP, gAudioContext.audioResetMsgBuf,
                      ARRAY_COUNT(gAudioContext.audioResetMsgBuf));
}

void Audio_QueueCmd(u32 opArgs, void** data) {
    AudioCmd* cmd = &gAudioContext.cmdBuf[gAudioContext.cmdWrPos & 0xFF];

    cmd->opArgs = opArgs;
    cmd->data = *data;

    gAudioContext.cmdWrPos++;

    if (gAudioContext.cmdWrPos == gAudioContext.cmdRdPos) {
        gAudioContext.cmdWrPos--;
    }
}

void Audio_QueueCmdF32(u32 opArgs, f32 data) {
    Audio_QueueCmd(opArgs, (void**)&data);
}

void Audio_QueueCmdS32(u32 opArgs, s32 data) {
    Audio_QueueCmd(opArgs, (void**)&data);
}

void Audio_QueueCmdS8(u32 opArgs, s8 data) {
    u32 uData = data << 0x18;

    Audio_QueueCmd(opArgs, (void**)&uData);
}

void Audio_QueueCmdU16(u32 opArgs, u16 data) {
    u32 uData = data << 0x10;

    Audio_QueueCmd(opArgs, (void**)&uData);
}

s32 Audio_ScheduleProcessCmds(void) {
    static s32 D_801304E8 = 0;
    s32 ret;

    if (D_801304E8 < (u8)((gAudioContext.cmdWrPos - gAudioContext.cmdRdPos) + 0x100)) {
        D_801304E8 = (u8)((gAudioContext.cmdWrPos - gAudioContext.cmdRdPos) + 0x100);
    }

    ret =
        osSendMesg(gAudioContext.cmdProcQueueP,
                   (OSMesg)(((gAudioContext.cmdRdPos & 0xFF) << 8) | (gAudioContext.cmdWrPos & 0xFF)), OS_MESG_NOBLOCK);
    if (ret != -1) {
        gAudioContext.cmdRdPos = gAudioContext.cmdWrPos;
        ret = 0;
    } else {
        return -1;
    }

    return ret;
}

void Audio_ResetCmdQueue(void) {
    gAudioContext.cmdQueueFinished = 0;
    gAudioContext.cmdRdPos = gAudioContext.cmdWrPos;
}

void Audio_ProcessCmd(AudioCmd* cmd) {
    SequencePlayer* seqPlayer;
    u16 phi_v0;
    s32 i;

    if ((cmd->op & 0xF0) == 0xF0) {
        func_800E5584(cmd);
        return;
    }

    if (cmd->arg0 < gAudioContext.audioBufferParameters.numSequencePlayers) {
        seqPlayer = &gAudioContext.seqPlayers[cmd->arg0];
        if (cmd->op & 0x80) {
            func_800E5584(cmd);
            return;
        }
        if (cmd->op & 0x40) {
            func_800E6128(seqPlayer, cmd);
            return;
        }

        if (cmd->arg1 < 0x10) {
            func_800E6300(seqPlayer->channels[cmd->arg1], cmd);
            return;
        }
        if (cmd->arg1 == 0xFF) {
            phi_v0 = gAudioContext.unk_5BDC[cmd->arg0];
            for (i = 0; i < 0x10; i++) {
                if (phi_v0 & 1) {
                    func_800E6300(seqPlayer->channels[i], cmd);
                }
                phi_v0 = phi_v0 >> 1;
            }
        }
    }
}

void Audio_ProcessCmds(u32 msg) {
    static u8 curCmdRdPos = 0;
    AudioCmd* cmd;
    u8 endPos;

    if (!gAudioContext.cmdQueueFinished) {
        curCmdRdPos = msg >> 8;
    }

    while (true) {
        endPos = msg & 0xFF;
        if (curCmdRdPos == endPos) {
            gAudioContext.cmdQueueFinished = 0;
            return;
        }

        cmd = &gAudioContext.cmdBuf[curCmdRdPos++ & 0xFF];
        if (cmd->op == 0xF8) {
            gAudioContext.cmdQueueFinished = 1;
            return;
        }

        Audio_ProcessCmd(cmd);
        cmd->op = 0;
    }
}

u32 func_800E5E20(u32* out) {
    u32 sp1C;

    if (osRecvMesg(&gAudioContext.externalLoadQueue, (OSMesg*)&sp1C, OS_MESG_NOBLOCK) == -1) {
        *out = 0;
        return 0;
    }
    *out = sp1C & 0xFFFFFF;
    return sp1C >> 0x18;
}

u8* func_800E5E84(s32 arg0, u32* arg1) {
    return AudioLoad_GetFontsForSequence(arg0, arg1);
}

void func_800E5EA4(s32 arg0, u32* arg1, u32* arg2) {
    *arg1 = gAudioContext.soundFonts[arg0].sampleBankId1;
    *arg2 = gAudioContext.soundFonts[arg0].sampleBankId2;
}

s32 func_800E5EDC(void) {
    s32 pad;
    s32 sp18;

    if (osRecvMesg(gAudioContext.audioResetQueueP, (OSMesg*)&sp18, OS_MESG_NOBLOCK) == -1) {
        return 0;
    } else if (gAudioContext.audioResetSpecIdToLoad != sp18) {
        return -1;
    } else {
        return 1;
    }
}

void func_800E5F34(void) {
    // macro?
    // clang-format off
    s32 chk = -1; OSMesg msg; do {} while (osRecvMesg(gAudioContext.audioResetQueueP, &msg, OS_MESG_NOBLOCK) != chk);
    // clang-format on
}

s32 func_800E5F88(s32 resetPreloadID) {
    s32 resetStatus;
    OSMesg msg;
    s32 pad;

    func_800E5F34();
    resetStatus = gAudioContext.resetStatus;
    if (resetStatus != 0) {
        Audio_ResetCmdQueue();
        if (gAudioContext.audioResetSpecIdToLoad == resetPreloadID) {
            return -2;
        } else if (resetStatus > 2) {
            gAudioContext.audioResetSpecIdToLoad = resetPreloadID;
            return -3;
        } else {
            osRecvMesg(gAudioContext.audioResetQueueP, &msg, OS_MESG_BLOCK);
        }
    }

    func_800E5F34();
    Audio_QueueCmdS32(0xF9000000, resetPreloadID);

    return Audio_ScheduleProcessCmds();
}

void Audio_PreNMIInternal(void) {
    gAudioContext.resetTimer = 1;
    if (gAudioContextInitalized) {
        func_800E5F88(0);
        gAudioContext.resetStatus = 0;
    }
}

s8 func_800E6070(s32 playerIdx, s32 channelIdx, s32 scriptIdx) {
    SequencePlayer* seqPlayer = &gAudioContext.seqPlayers[playerIdx];
    SequenceChannel* channel;
    if (seqPlayer->enabled) {
        channel = seqPlayer->channels[channelIdx];
        return channel->soundScriptIO[scriptIdx];
    } else {
        return -1;
    }
}

s8 func_800E60C4(s32 playerIdx, s32 arg1) {
    return gAudioContext.seqPlayers[playerIdx].soundScriptIO[arg1];
}

void Audio_InitExternalPool(void* mem, u32 size) {
    AudioHeap_AllocPoolInit(&gAudioContext.externalPool, mem, size);
}

void Audio_DestroyExternalPool(void) {
    gAudioContext.externalPool.start = NULL;
}

void func_800E6128(SequencePlayer* seqPlayer, AudioCmd* cmd) {
    f32 fadeVolume;
    switch (cmd->op) {
        case 0x41:
            if (seqPlayer->fadeVolumeScale != cmd->asFloat) {
                seqPlayer->fadeVolumeScale = cmd->asFloat;
                seqPlayer->recalculateVolume = 1;
            }
            return;
        case 0x47:
            seqPlayer->tempo = cmd->asInt * 0x30;
            return;
        case 0x49:
            seqPlayer->unk_0C = cmd->asInt * 0x30;
            return;
        case 0x4E:
            seqPlayer->unk_0C = cmd->asInt;
            return;
        case 0x48:
            seqPlayer->transposition = cmd->asSbyte;
            return;
        case 0x46:
            seqPlayer->soundScriptIO[cmd->arg2] = cmd->asSbyte;
            return;
        case 0x4A:
            fadeVolume = (s32)cmd->arg1 / 127.0f;
            goto block_11;
        case 0x4B:
            fadeVolume = ((s32)cmd->arg1 / 100.0f) * seqPlayer->fadeVolume;
        block_11:
            if (seqPlayer->state != 2) {
                seqPlayer->volume = seqPlayer->fadeVolume;
                if (cmd->asInt == 0) {
                    seqPlayer->fadeVolume = fadeVolume;
                } else {
                    s32 tmp = cmd->asInt;
                    seqPlayer->state = 0;
                    seqPlayer->fadeTimer = tmp;
                    seqPlayer->fadeVelocity = (fadeVolume - seqPlayer->fadeVolume) / tmp;
                }
            }
            return;
        case 0x4C:
            if (seqPlayer->state != 2) {
                if (cmd->asInt == 0) {
                    seqPlayer->fadeVolume = seqPlayer->volume;
                } else {
                    s32 tmp = cmd->asInt;
                    seqPlayer->state = 0;
                    seqPlayer->fadeTimer = tmp;
                    seqPlayer->fadeVelocity = (seqPlayer->volume - seqPlayer->fadeVolume) / tmp;
                }
            }
            return;
        case 0x4D:
            seqPlayer->unk_34 = cmd->asFloat;
            if (seqPlayer->unk_34 == 1.0f) {
                seqPlayer->unk_0b1 = 0;
            } else {
                seqPlayer->unk_0b1 = 1;
            }
    }
}

void func_800E6300(SequenceChannel* channel, AudioCmd* cmd) {
    switch (cmd->op) {
        case CHAN_UPD_VOL_SCALE:
            if (channel->volumeScale != cmd->asFloat) {
                channel->volumeScale = cmd->asFloat;
                channel->changes.s.volume = 1;
            }
            return;
        case CHAN_UPD_VOL:
            if (channel->volume != cmd->asFloat) {
                channel->volume = cmd->asFloat;
                channel->changes.s.volume = 1;
            }
            return;
        case CHAN_UPD_PAN_SIGNED:
            if (channel->newPan != cmd->asSbyte) {
                channel->newPan = cmd->asSbyte;
                channel->changes.s.pan = 1;
            }
            return;
        case CHAN_UPD_PAN_UNSIGNED:
            if (channel->newPan != cmd->asSbyte) {
                channel->panChannelWeight = cmd->asSbyte;
                channel->changes.s.pan = 1;
            }
            return;
        case CHAN_UPD_FREQ_SCALE:
            if (channel->freqScale != cmd->asFloat) {
                channel->freqScale = cmd->asFloat;
                channel->changes.s.freqScale = 1;
            }
            return;
        case CHAN_UPD_REVERB:
            if (channel->reverb != cmd->asSbyte) {
                channel->reverb = cmd->asSbyte;
            }
            return;
        case CHAN_UPD_SCRIPT_IO:
            if (cmd->arg2 < 8) {
                channel->soundScriptIO[cmd->arg2] = cmd->asSbyte;
            }
            return;
        case CHAN_UPD_STOP_SOMETHING2:
            channel->stopSomething2 = cmd->asSbyte;
            return;
        case CHAN_UPD_MUTE_BEHAVE:
            channel->muteBehavior = cmd->asSbyte;
            return;
        case CHAN_UPD_VIBE_X8:
            channel->vibratoExtentTarget = cmd->asUbyte * 8;
            channel->vibratoExtentChangeDelay = 1;
            return;
        case CHAN_UPD_VIBE_X32:
            channel->vibratoRateTarget = cmd->asUbyte * 32;
            channel->vibratoRateChangeDelay = 1;
            return;
        case CHAN_UPD_UNK_0F:
            channel->unk_0F = cmd->asUbyte;
            return;
        case CHAN_UPD_UNK_20:
            channel->unk_20 = cmd->asUShort;
            return;
        case CHAN_UPD_STEREO:
            channel->stereo.asByte = cmd->asUbyte;
            return;
    }
}

void func_800E64B0(s32 arg0, s32 arg1, s32 arg2) {
    Audio_QueueCmdS32(((arg0 & 0xFF) << 0x10) | 0xFA000000 | ((arg1 & 0xFF) << 8) | (arg2 & 0xFF), 1);
}

void func_800E64F8(void) {
    Audio_QueueCmdS32(0xFA000000, 0);
}

void func_800E651C(u32 arg0, s32 arg1) {
    Audio_QueueCmdS32((arg1 & 0xFF) | 0xFD000000, arg0);
}

void Audio_WaitForAudioTask(void) {
    osRecvMesg(gAudioContext.taskStartQueueP, NULL, OS_MESG_NOBLOCK);
    osRecvMesg(gAudioContext.taskStartQueueP, NULL, OS_MESG_BLOCK);
}

s32 func_800E6590(s32 playerIdx, s32 arg1, s32 arg2) {
    SequencePlayer* seqPlayer;
    SequenceLayer* layer;
    Note* note;
    SoundFontSound* sound;
    s32 loopEnd;
    s32 samplePos;

    seqPlayer = &gAudioContext.seqPlayers[playerIdx];
    if (seqPlayer->enabled && seqPlayer->channels[arg1]->enabled) {
        layer = seqPlayer->channels[arg1]->layers[arg2];
        if (layer == NULL) {
            return 0;
        }

        if (layer->enabled) {
            if (layer->note == NULL) {
                return 0;
            }

            if (!layer->bit3) {
                return 0;
            }

            note = layer->note;
            if (layer == note->playbackState.parentLayer) {
                sound = note->noteSubEu.sound.soundFontSound;
                if (sound == NULL) {
                    return 0;
                }
                loopEnd = sound->sample->loop->end;
                samplePos = note->synthesisState.samplePosInt;
                return loopEnd - samplePos;
            }
            return 0;
        }
    }
    return 0;
}

s32 func_800E6680(void) {
    return func_800E66C0(0);
}

void func_800E66A0(void) {
    func_800E66C0(2);
}

s32 func_800E66C0(s32 arg0) {
    s32 phi_v1;
    NotePlaybackState* temp_a2;
    NoteSubEu* temp_a3;
    s32 i;
    Note* note;
    SoundFontSound* sound;

    phi_v1 = 0;
    for (i = 0; i < gAudioContext.numNotes; i++) {
        note = &gAudioContext.notes[i];
        temp_a2 = &note->playbackState;
        if (note->noteSubEu.bitField0.enabled) {
            temp_a3 = &note->noteSubEu;
            if (temp_a2->adsr.action.s.state != 0) {
                if (arg0 >= 2) {
                    sound = temp_a3->sound.soundFontSound;
                    if (sound == NULL || temp_a3->bitField1.isSyntheticWave) {
                        continue;
                    }
                    if (sound->sample->medium == MEDIUM_RAM) {
                        continue;
                    }
                }

                phi_v1++;
                if ((arg0 & 1) == 1) {
                    temp_a2->adsr.fadeOutVel = gAudioContext.audioBufferParameters.updatesPerFrameInv;
                    temp_a2->adsr.action.s.release = 1;
                }
            }
        }
    }
    return phi_v1;
}

u32 Audio_NextRandom(void) {
    static u32 audRand = 0x12345678;

    audRand = ((osGetCount() + 0x1234567) * (audRand + gAudioContext.totalTaskCount));
    audRand += gAudioContext.audioRandom;
    return audRand;
}

void Audio_InitMesgQueues(void) {
    Audio_InitMesgQueuesInternal();
}<|MERGE_RESOLUTION|>--- conflicted
+++ resolved
@@ -67,11 +67,7 @@
         }
     }
 
-<<<<<<< HEAD
-    osSendMesg(gAudioContext.taskStartQueueP, gAudioContext.totalTaskCount, OS_MESG_NOBLOCK);
-=======
-    osSendMesg(gAudioContext.taskStartQueueP, (OSMesg)gAudioContext.totalTaskCnt, OS_MESG_NOBLOCK);
->>>>>>> 32e66c2d
+    osSendMesg(gAudioContext.taskStartQueueP, (OSMesg)gAudioContext.totalTaskCount, OS_MESG_NOBLOCK);
     gAudioContext.rspTaskIdx ^= 1;
     gAudioContext.curAIBufIdx++;
     gAudioContext.curAIBufIdx %= 3;
