#include "global.h"
#include "terminal.h"

/**
 * How much time the audio update on the audio thread (`AudioThread_Update`) took in total, between scheduling the last
 * two graphics tasks.
 */
volatile OSTime gAudioThreadUpdateTimeTotalPerGfxTask;

/**
 * How much time elapsed between scheduling the previous graphics task and the current one being ready (the previous
 * task not necessarily being finished yet), without the amount of time spent on the audio update in the audio thread.
 */
volatile OSTime gGfxTaskSentToNextReadyMinusAudioThreadUpdateTime;

/**
 * How much time the RSP ran audio tasks for over the course of `gGraphUpdatePeriod`.
 */
volatile OSTime gRSPAudioTimeTotal;

/**
 * How much time the RSP ran graphics tasks for over the course of `gGraphUpdatePeriod`.
 * Typically the RSP runs 1 graphics task per `Graph_Update` cycle, but may run 0 (see `Graph_Update`).
 */
volatile OSTime gRSPGfxTimeTotal;

/**
 * How much time the RDP ran for over the course of `gGraphUpdatePeriod`.
 */
volatile OSTime gRDPTimeTotal;

/**
 * How much time elapsed between the last two `Graph_Update` ending.
 * This is expected to be at least the duration of a single frame, since it includes the time spent waiting on the
 * graphics task to be done.
 */
volatile OSTime gGraphUpdatePeriod;

/**
 * The time at which the audio thread audio update started.
 */
volatile OSTime gAudioThreadUpdateTimeStart;

// Accumulator for `gAudioThreadUpdateTimeStart`
volatile OSTime gAudioThreadUpdateTimeAcc;

// Accumulator for `gRSPAudioTimeTotal`
volatile OSTime gRSPAudioTimeAcc;

// Accumulator for `gRSPGfxTimeTotal`.
volatile OSTime gRSPGfxTimeAcc;

volatile OSTime gRSPOtherTimeAcc;
volatile OSTime D_8016A578;

// Accumulator for `gRDPTimeTotal`
volatile OSTime gRDPTimeAcc;

typedef struct {
    /* 0x00 */ volatile OSTime* time;
    /* 0x04 */ u8 x;
    /* 0x05 */ u8 y;
    /* 0x06 */ u16 color;
} SpeedMeterTimeEntry; // size = 0x08

SpeedMeterTimeEntry* sSpeedMeterTimeEntryPtr;

SpeedMeterTimeEntry sSpeedMeterTimeEntryArray[] = {
    { &gAudioThreadUpdateTimeTotalPerGfxTask, 0, 0, GPACK_RGBA5551(255, 0, 0, 1) },
    { &gGfxTaskSentToNextReadyMinusAudioThreadUpdateTime, 0, 2, GPACK_RGBA5551(255, 255, 0, 1) },
    { &gRSPAudioTimeTotal, 0, 4, GPACK_RGBA5551(0, 0, 255, 1) },
    { &gRSPGfxTimeTotal, 0, 6, GPACK_RGBA5551(255, 128, 128, 1) },
    { &gRDPTimeTotal, 0, 8, GPACK_RGBA5551(0, 255, 0, 1) },
    { &gGraphUpdatePeriod, 0, 10, GPACK_RGBA5551(255, 0, 255, 1) },
};

typedef struct {
    /* 0x00 */ s32 maxval;
    /* 0x04 */ s32 val;
    /* 0x08 */ u16 backColor;
    /* 0x0A */ u16 foreColor;
    /* 0x0C */ s32 ulx;
    /* 0x10 */ s32 lrx;
    /* 0x14 */ s32 uly;
    /* 0x18 */ s32 lry;
} SpeedMeterAllocEntry; // size = 0x1C

#define gDrawRect(gfx, color, ulx, uly, lrx, lry)      \
    gDPPipeSync(gfx);                                  \
    gDPSetFillColor(gfx, ((color) << 16) | (color));   \
    gDPFillRectangle(gfx, (ulx), (uly), (lrx), (lry)); \
    gDPPipeSync(gfx)

void SpeedMeter_InitImpl(SpeedMeter* this, u32 x, u32 y) {
    LOG_UTILS_CHECK_NULL_POINTER("this", this, "../speed_meter.c", 181);
    this->x = x;
    this->y = y;
}

void SpeedMeter_Init(SpeedMeter* this) {
    SpeedMeter_InitImpl(this, 32, 22);
}

void SpeedMeter_Destroy(UNUSED SpeedMeter* this) {
}

void SpeedMeter_DrawTimeEntries(SpeedMeter* this, GraphicsContext* gfxCtx) {
    STACK_PADS(s32, 2);
    u32 baseX = 32;
    s32 width;
    s32 i;
    s32 uly;
    s32 lry;
    View view;
    STACK_PADS(s32, 3);
    Gfx* gfx;

    uly = this->y;
    lry = this->y + 2;

    OPEN_DISPS(gfxCtx, "../speed_meter.c", 225);

    /*! @bug if gIrqMgrRetraceTime is 0, CLOSE_DISPS will never be reached */
    if (gIrqMgrRetraceTime == 0) {
        return;
    }

    sSpeedMeterTimeEntryPtr = &sSpeedMeterTimeEntryArray[0];
    for (i = 0; i < ARRAY_COUNT(sSpeedMeterTimeEntryArray); i++) {
        width = ((f64)*sSpeedMeterTimeEntryPtr->time / gIrqMgrRetraceTime) * 64.0;
        sSpeedMeterTimeEntryPtr->x = baseX + width;
        sSpeedMeterTimeEntryPtr++;
    }

    View_Init(&view, gfxCtx);
    view.flags = VIEW_VIEWPORT | VIEW_PROJECTION_ORTHO;

    SET_FULLSCREEN_VIEWPORT(&view);

    gfx = OVERLAY_DISP;
    View_ApplyTo(&view, VIEW_ALL, &gfx);

    gDPPipeSync(gfx++);
    gDPSetOtherMode(gfx++,
                    G_AD_PATTERN | G_CD_MAGICSQ | G_CK_NONE | G_TC_CONV | G_TF_POINT | G_TT_NONE | G_TL_TILE |
                        G_TD_CLAMP | G_TP_NONE | G_CYC_FILL | G_PM_NPRIMITIVE,
                    G_AC_NONE | G_ZS_PIXEL | G_RM_NOOP | G_RM_NOOP2);

    gDrawRect(gfx++, GPACK_RGBA5551(0, 0, 255, 1), baseX + 64 * 0, uly, baseX + 64 * 1, lry);
    gDrawRect(gfx++, GPACK_RGBA5551(0, 255, 0, 1), baseX + 64 * 1, uly, baseX + 64 * 2, lry);
    gDrawRect(gfx++, GPACK_RGBA5551(255, 0, 0, 1), baseX + 64 * 2, uly, baseX + 64 * 3, lry);
    gDrawRect(gfx++, GPACK_RGBA5551(255, 0, 255, 1), baseX + 64 * 3, uly, baseX + 64 * 4, lry);

    sSpeedMeterTimeEntryPtr = &sSpeedMeterTimeEntryArray[0];
    for (i = 0; i < ARRAY_COUNT(sSpeedMeterTimeEntryArray); i++) {
        gDrawRect(gfx++, sSpeedMeterTimeEntryPtr->color, baseX, lry + sSpeedMeterTimeEntryPtr->y,
                  sSpeedMeterTimeEntryPtr->x, lry + sSpeedMeterTimeEntryPtr->y + 1);
        sSpeedMeterTimeEntryPtr++;
    }
    gDPPipeSync(gfx++);

    OVERLAY_DISP = gfx;

    CLOSE_DISPS(gfxCtx, "../speed_meter.c", 276);
}

void SpeedMeter_InitAllocEntry(SpeedMeterAllocEntry* this, u32 maxval, u32 val, u16 backColor, u16 foreColor, u32 ulx,
                               u32 lrx, u32 uly, u32 lry) {
    this->maxval = maxval;
    this->val = val;
    this->backColor = backColor;
    this->foreColor = foreColor;
    this->ulx = ulx;
    this->lrx = lrx;
    this->uly = uly;
    this->lry = lry;
}

void SpeedMeter_DrawAllocEntry(SpeedMeterAllocEntry* this, GraphicsContext* gfxCtx) {
    s32 usedOff;
    View view;
    Gfx* gfx;

    if (this->maxval == 0) {
        PRINTF(VT_FGCOL(RED));
        LOG_NUM("this->maxval", this->maxval, "../speed_meter.c", 313);
        PRINTF(VT_RST);
    } else {
        OPEN_DISPS(gfxCtx, "../speed_meter.c", 318);

        View_Init(&view, gfxCtx);
        view.flags = VIEW_VIEWPORT | VIEW_PROJECTION_ORTHO;

        SET_FULLSCREEN_VIEWPORT(&view);

        gfx = OVERLAY_DISP;
        View_ApplyTo(&view, VIEW_ALL, &gfx);

        gDPPipeSync(gfx++);
        gDPSetOtherMode(gfx++,
                        G_AD_PATTERN | G_CD_MAGICSQ | G_CK_NONE | G_TC_CONV | G_TF_POINT | G_TT_NONE | G_TL_TILE |
                            G_TD_CLAMP | G_TP_NONE | G_CYC_FILL | G_PM_NPRIMITIVE,
                        G_AC_NONE | G_ZS_PIXEL | G_RM_NOOP | G_RM_NOOP2);

        usedOff = ((this->lrx - this->ulx) * this->val) / this->maxval + this->ulx;
        gDrawRect(gfx++, this->backColor, usedOff, this->uly, this->lrx, this->lry);
        gDrawRect(gfx++, this->foreColor, this->ulx, this->uly, usedOff, this->lry);

        gDPPipeSync(gfx++);

        OVERLAY_DISP = gfx;
        CLOSE_DISPS(gfxCtx, "../speed_meter.c", 339);
    }
}

void SpeedMeter_DrawAllocEntries(UNUSED SpeedMeter* meter, GraphicsContext* gfxCtx, GameState* state) {
    STACK_PADS(s32, 2);
    u32 ulx = 30;
    u32 lrx = 290;
    SpeedMeterAllocEntry entry;
<<<<<<< HEAD
    STACK_PAD(s32);
=======
    TwoHeadArena* tha;
>>>>>>> bf3339a1
    s32 y;
    TwoHeadGfxArena* thga;
    u32 zeldaFreeMax;
    u32 zeldaFree;
    u32 zeldaAlloc;
    s32 sysFreeMax;
    s32 sysFree;
    s32 sysAlloc;

    y = 212;
    if (R_ENABLE_ARENA_DBG > 2) {
        if (ZeldaArena_IsInitialized()) {
            ZeldaArena_GetSizes(&zeldaFreeMax, &zeldaFree, &zeldaAlloc);
            SpeedMeter_InitAllocEntry(&entry, zeldaFree + zeldaAlloc, zeldaAlloc, GPACK_RGBA5551(0, 0, 255, 1),
                                      GPACK_RGBA5551(255, 255, 255, 1), ulx, lrx, y, y + 1);
            SpeedMeter_DrawAllocEntry(&entry, gfxCtx);
            y++;
            y++;
        }
    }

    if (R_ENABLE_ARENA_DBG > 1) {
        SystemArena_GetSizes((u32*)&sysFreeMax, (u32*)&sysFree, (u32*)&sysAlloc);
        SpeedMeter_InitAllocEntry(&entry, sysFree + sysAlloc - state->tha.size, sysAlloc - state->tha.size,
                                  GPACK_RGBA5551(0, 0, 255, 1), GPACK_RGBA5551(255, 128, 128, 1), ulx, lrx, y, y);
        SpeedMeter_DrawAllocEntry(&entry, gfxCtx);
        y++;
    }

    tha = &state->tha;
    SpeedMeter_InitAllocEntry(&entry, tha->size, tha->size - THA_GetRemaining(tha), GPACK_RGBA5551(0, 0, 255, 1),
                              GPACK_RGBA5551(0, 255, 0, 1), ulx, lrx, y, y);
    SpeedMeter_DrawAllocEntry(&entry, gfxCtx);
    y++;

    thga = &gfxCtx->polyOpa;
    SpeedMeter_InitAllocEntry(&entry, thga->size, thga->size - THGA_GetRemaining(thga), GPACK_RGBA5551(0, 0, 255, 1),
                              GPACK_RGBA5551(255, 0, 255, 1), ulx, lrx, y, y);
    SpeedMeter_DrawAllocEntry(&entry, gfxCtx);
    y++;

    thga = &gfxCtx->polyXlu;
    SpeedMeter_InitAllocEntry(&entry, thga->size, thga->size - THGA_GetRemaining(thga), GPACK_RGBA5551(0, 0, 255, 1),
                              GPACK_RGBA5551(255, 255, 0, 1), ulx, lrx, y, y);
    SpeedMeter_DrawAllocEntry(&entry, gfxCtx);
    y++;

    thga = &gfxCtx->overlay;
    SpeedMeter_InitAllocEntry(&entry, thga->size, thga->size - THGA_GetRemaining(thga), GPACK_RGBA5551(0, 0, 255, 1),
                              GPACK_RGBA5551(255, 0, 0, 1), ulx, lrx, y, y);
    SpeedMeter_DrawAllocEntry(&entry, gfxCtx);
    y++;
}<|MERGE_RESOLUTION|>--- conflicted
+++ resolved
@@ -218,11 +218,7 @@
     u32 ulx = 30;
     u32 lrx = 290;
     SpeedMeterAllocEntry entry;
-<<<<<<< HEAD
-    STACK_PAD(s32);
-=======
     TwoHeadArena* tha;
->>>>>>> bf3339a1
     s32 y;
     TwoHeadGfxArena* thga;
     u32 zeldaFreeMax;
