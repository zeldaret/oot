#include "global.h"
#include "z64quest_hint_commands.h"

QuestHintCmd sChildSariaQuestHints[] = {
    QUEST_HINT_STRENGTH_UPG(SKIP, 0, false, 3),
    QUEST_HINT_FLAG(CHECK, EVENTCHKINF_37, false, 0x61),
    QUEST_HINT_END(0x64),

    QUEST_HINT_FLAG(CHECK, EVENTCHKINF_25, false, 0x62),
    QUEST_HINT_FLAG(CHECK, EVENTCHKINF_37, false, 0x63),
    QUEST_HINT_FLAG(CHECK, EVENTCHKINF_43, false, 0x65),
    QUEST_HINT_MEDALLION(CHECK, ITEM_MEDALLION_FOREST, false, 0x66),
    QUEST_HINT_MEDALLION(CHECK, ITEM_MEDALLION_FIRE, false, 0x66),
    QUEST_HINT_MEDALLION(CHECK, ITEM_MEDALLION_WATER, false, 0x66),
    QUEST_HINT_SONG(CHECK, ITEM_SONG_STORMS, false, 0x67),
    QUEST_HINT_MEDALLION(CHECK, ITEM_MEDALLION_SPIRIT, false, 0x68),
    QUEST_HINT_MEDALLION(CHECK, ITEM_MEDALLION_SHADOW, false, 0x68),
    QUEST_HINT_END(0x69),
};

QuestHintCmd sAdultSariaQuestHints[] = {
    QUEST_HINT_MEDALLION(CHECK, ITEM_MEDALLION_FOREST, false, 0x6A),
    QUEST_HINT_MEDALLION(CHECK, ITEM_MEDALLION_FIRE, false, 0x6B),
    QUEST_HINT_MEDALLION(CHECK, ITEM_MEDALLION_WATER, false, 0x6B),
    QUEST_HINT_MEDALLION(CHECK, ITEM_MEDALLION_SPIRIT, false, 0x6C),
    QUEST_HINT_MEDALLION(CHECK, ITEM_MEDALLION_SHADOW, false, 0x6C),
    QUEST_HINT_END(0x6D),
};

u32 QuestHint_CheckCondition(QuestHintCmd* hintCmd) {
    s32 type = hintCmd->byte0 & 0x1E;
    u16 flag;

    switch (type) {
<<<<<<< HEAD
        case (ELF_MSG_CONDITION_FLAG << 1):
            flag = 1 << (msg->byte1 & 0x0F);
            return ((msg->byte0 & 1) == 1) == ((flag & gSaveContext.eventChkInf[(msg->byte1 & 0xF0) >> 4]) != 0);
        case (ELF_MSG_CONDITION_DUNGEON_ITEM << 1):
            return ((msg->byte0 & 1) == 1) ==
                   (CHECK_DUNGEON_ITEM(msg->byte1 - ITEM_DUNGEON_BOSS_KEY, gSaveContext.mapIndex) != 0);
        case (ELF_MSG_CONDITION_ITEM << 1):
            return ((msg->byte0 & 1) == 1) == (msg->byte3 == INV_CONTENT(msg->byte1));
        case (ELF_MSG_CONDITION_OTHER << 1):
            switch (msg->byte1 & 0xF0) {
                case (ELF_MSG_CONDITION_STRENGTH_UPG << 4):
                    return ((msg->byte0 & 1) == 1) == ((msg->byte1 & 0x0F) == CUR_UPG_VALUE(UPG_STRENGTH));
                case (ELF_MSG_CONDITION_BOOTS << 4):
                    return ((msg->byte0 & 1) == 1) ==
=======
        case (QUEST_HINT_CONDITION_FLAG << 1):
            flag = 1 << (hintCmd->byte1 & 0x0F);
            return ((hintCmd->byte0 & 1) == 1) ==
                   ((flag & gSaveContext.eventChkInf[(hintCmd->byte1 & 0xF0) >> 4]) != 0);

        case (QUEST_HINT_CONDITION_DUNGEON_ITEM << 1):
            return ((hintCmd->byte0 & 1) == 1) ==
                   (CHECK_DUNGEON_ITEM(hintCmd->byte1 - ITEM_KEY_BOSS, gSaveContext.mapIndex) != 0);

        case (QUEST_HINT_CONDITION_ITEM << 1):
            return ((hintCmd->byte0 & 1) == 1) == (hintCmd->byte3 == INV_CONTENT(hintCmd->byte1));

        case (QUEST_HINT_CONDITION_OTHER << 1):
            switch (hintCmd->byte1 & 0xF0) {
                case (QUEST_HINT_CONDITION_STRENGTH_UPG << 4):
                    return ((hintCmd->byte0 & 1) == 1) == ((hintCmd->byte1 & 0x0F) == CUR_UPG_VALUE(UPG_STRENGTH));

                case (QUEST_HINT_CONDITION_BOOTS << 4):
                    return ((hintCmd->byte0 & 1) == 1) ==
>>>>>>> 17073af8
                           (CHECK_OWNED_EQUIP(EQUIP_TYPE_BOOTS,
                                              hintCmd->byte3 - ITEM_BOOTS_KOKIRI + EQUIP_INV_BOOTS_KOKIRI) != 0);

                case (QUEST_HINT_CONDITION_SONG << 4):
                    return ((hintCmd->byte0 & 1) == 1) ==
                           (CHECK_QUEST_ITEM(hintCmd->byte3 - ITEM_SONG_MINUET + QUEST_SONG_MINUET) != 0);

                case (QUEST_HINT_CONDITION_MEDALLION << 4):
                    return ((hintCmd->byte0 & 1) == 1) ==
                           (CHECK_QUEST_ITEM(hintCmd->byte3 - ITEM_MEDALLION_FOREST + QUEST_MEDALLION_FOREST) != 0);

                case (QUEST_HINT_CONDITION_MAGIC << 4):
                    return ((hintCmd->byte0 & 1) == 1) == (((void)0, gSaveContext.isMagicAcquired) != 0);
            }
    }

    LOG_STRING("企画外 条件", "../z_elf_message.c", 156); // "Unplanned conditions"
    ASSERT(0, "0", "../z_elf_message.c", 157);

    return false;
}

u32 QuestHint_CheckConditionChain(QuestHintCmd** hintCmdPtr) {
    u32 allConditionsMet = true;

    while (((*hintCmdPtr)->byte0 & 0xE0) == (QUEST_HINT_TYPE_CHAIN << 5)) {
        // if any of the conditions checked in the chain are not met,
        // the whole chain is considered false
        if (!QuestHint_CheckCondition(*hintCmdPtr)) {
            allConditionsMet = false;
        }

        *hintCmdPtr += 1;
    }

    if (allConditionsMet) {
        return QuestHint_CheckCondition(*hintCmdPtr);
    } else {
        return false;
    }
}

u32 QuestHint_CheckRandomCondition(QuestHintCmd** hintCmdPtr) {
    QuestHintCmd* hintCmd = *hintCmdPtr;
    u32 conditions[10];
    s32 i = 0;
    s32 totalChecked = 0;
    s32 rand;

    do {
        conditions[totalChecked] = QuestHint_CheckCondition(hintCmd);
        // i is incremented if the condition was met
        i += conditions[totalChecked];
        totalChecked++;
        hintCmd++;
    } while ((hintCmd->byte0 & 0xE0) == (QUEST_HINT_TYPE_RANDOM << 5));

    // if none of the conditions checked were satisfied, there are none to use
    if (i == 0) {
        return false;
    }

    // choose a random number between 0 and the total amount of conditions met
    rand = Rand_ZeroFloat(i);

    for (i = 0; i < totalChecked; i++) {
        // keep decrementing the random number until it reaches 0 then use that hint
        if (conditions[i]) {
            if (rand > 0) {
                rand--;
            } else {
                return true;
            }
        }

        *hintCmdPtr += 1;
    }

    return false;
}

u16 QuestHint_GetTextIdFromScript(QuestHintCmd* hintCmd) {
    while (true) {
        switch (hintCmd->byte0 & 0xE0) {
            case (QUEST_HINT_TYPE_CHECK << 5):
                if (QuestHint_CheckCondition(hintCmd)) {
                    return hintCmd->byte2 | 0x100;
                }
                break;

            case (QUEST_HINT_TYPE_CHAIN << 5):
                if (QuestHint_CheckConditionChain(&hintCmd)) {
                    return hintCmd->byte2 | 0x100;
                }
                break;

            case (QUEST_HINT_TYPE_RANDOM << 5):
                if (QuestHint_CheckRandomCondition(&hintCmd)) {
                    return hintCmd->byte2 | 0x100;
                }
                break;

            case (QUEST_HINT_TYPE_SKIP << 5):
                if (QuestHint_CheckCondition(hintCmd)) {
                    hintCmd += hintCmd->byte2; // skip the specified amount
                    hintCmd--;                 // decrement by 1 because it will be incremented again below
                }
                break;

            case (QUEST_HINT_TYPE_END << 5):
                return hintCmd->byte2 | 0x100;

            default:
                LOG_STRING("企画外 条件", "../z_elf_message.c", 281); // "Unplanned conditions"
                ASSERT(0, "0", "../z_elf_message.c", 282);
        }

        hintCmd++;
    }
}

u16 QuestHint_GetSariaTextId(PlayState* play) {
    Player* player = GET_PLAYER(play);
    QuestHintCmd* sariaQuestHints;

    if (!LINK_IS_ADULT) {
        if (Actor_FindNearby(play, &player->actor, ACTOR_EN_SA, 4, 800.0f) == NULL) {
            sariaQuestHints = sChildSariaQuestHints;
        } else {
            return 0x0160; // Special text about Saria preferring to talk to you face-to-face
        }
    } else {
        sariaQuestHints = sAdultSariaQuestHints;
    }

    return QuestHint_GetTextIdFromScript(sariaQuestHints);
}

u16 QuestHint_GetNaviTextId(PlayState* play) {
    if (play->naviQuestHints == NULL) {
        return 0;
    } else {
        return QuestHint_GetTextIdFromScript(play->naviQuestHints);
    }
}<|MERGE_RESOLUTION|>--- conflicted
+++ resolved
@@ -32,22 +32,6 @@
     u16 flag;
 
     switch (type) {
-<<<<<<< HEAD
-        case (ELF_MSG_CONDITION_FLAG << 1):
-            flag = 1 << (msg->byte1 & 0x0F);
-            return ((msg->byte0 & 1) == 1) == ((flag & gSaveContext.eventChkInf[(msg->byte1 & 0xF0) >> 4]) != 0);
-        case (ELF_MSG_CONDITION_DUNGEON_ITEM << 1):
-            return ((msg->byte0 & 1) == 1) ==
-                   (CHECK_DUNGEON_ITEM(msg->byte1 - ITEM_DUNGEON_BOSS_KEY, gSaveContext.mapIndex) != 0);
-        case (ELF_MSG_CONDITION_ITEM << 1):
-            return ((msg->byte0 & 1) == 1) == (msg->byte3 == INV_CONTENT(msg->byte1));
-        case (ELF_MSG_CONDITION_OTHER << 1):
-            switch (msg->byte1 & 0xF0) {
-                case (ELF_MSG_CONDITION_STRENGTH_UPG << 4):
-                    return ((msg->byte0 & 1) == 1) == ((msg->byte1 & 0x0F) == CUR_UPG_VALUE(UPG_STRENGTH));
-                case (ELF_MSG_CONDITION_BOOTS << 4):
-                    return ((msg->byte0 & 1) == 1) ==
-=======
         case (QUEST_HINT_CONDITION_FLAG << 1):
             flag = 1 << (hintCmd->byte1 & 0x0F);
             return ((hintCmd->byte0 & 1) == 1) ==
@@ -55,7 +39,7 @@
 
         case (QUEST_HINT_CONDITION_DUNGEON_ITEM << 1):
             return ((hintCmd->byte0 & 1) == 1) ==
-                   (CHECK_DUNGEON_ITEM(hintCmd->byte1 - ITEM_KEY_BOSS, gSaveContext.mapIndex) != 0);
+                   (CHECK_DUNGEON_ITEM(hintCmd->byte1 - ITEM_DUNGEON_BOSS_KEY, gSaveContext.mapIndex) != 0);
 
         case (QUEST_HINT_CONDITION_ITEM << 1):
             return ((hintCmd->byte0 & 1) == 1) == (hintCmd->byte3 == INV_CONTENT(hintCmd->byte1));
@@ -67,7 +51,6 @@
 
                 case (QUEST_HINT_CONDITION_BOOTS << 4):
                     return ((hintCmd->byte0 & 1) == 1) ==
->>>>>>> 17073af8
                            (CHECK_OWNED_EQUIP(EQUIP_TYPE_BOOTS,
                                               hintCmd->byte3 - ITEM_BOOTS_KOKIRI + EQUIP_INV_BOOTS_KOKIRI) != 0);
 
