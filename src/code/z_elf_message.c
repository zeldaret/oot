#include "global.h"
#include "z64quest_hint_commands.h"

QuestHintCmd sChildSariaQuestHints[] = {
    QUEST_HINT_STRENGTH_UPG(SKIP, 0, false, 3),
    QUEST_HINT_FLAG(CHECK, EVENTCHKINF_37, false, 0x61),
    QUEST_HINT_END(0x64),

    QUEST_HINT_FLAG(CHECK, EVENTCHKINF_25, false, 0x62),
    QUEST_HINT_FLAG(CHECK, EVENTCHKINF_37, false, 0x63),
    QUEST_HINT_FLAG(CHECK, EVENTCHKINF_43, false, 0x65),
    QUEST_HINT_MEDALLION(CHECK, ITEM_MEDALLION_FOREST, false, 0x66),
    QUEST_HINT_MEDALLION(CHECK, ITEM_MEDALLION_FIRE, false, 0x66),
    QUEST_HINT_MEDALLION(CHECK, ITEM_MEDALLION_WATER, false, 0x66),
    QUEST_HINT_SONG(CHECK, ITEM_SONG_STORMS, false, 0x67),
    QUEST_HINT_MEDALLION(CHECK, ITEM_MEDALLION_SPIRIT, false, 0x68),
    QUEST_HINT_MEDALLION(CHECK, ITEM_MEDALLION_SHADOW, false, 0x68),
    QUEST_HINT_END(0x69),
};

QuestHintCmd sAdultSariaQuestHints[] = {
    QUEST_HINT_MEDALLION(CHECK, ITEM_MEDALLION_FOREST, false, 0x6A),
    QUEST_HINT_MEDALLION(CHECK, ITEM_MEDALLION_FIRE, false, 0x6B),
    QUEST_HINT_MEDALLION(CHECK, ITEM_MEDALLION_WATER, false, 0x6B),
    QUEST_HINT_MEDALLION(CHECK, ITEM_MEDALLION_SPIRIT, false, 0x6C),
    QUEST_HINT_MEDALLION(CHECK, ITEM_MEDALLION_SHADOW, false, 0x6C),
    QUEST_HINT_END(0x6D),
};

u32 QuestHint_CheckCondition(QuestHintCmd* hintCmd) {
    s32 type = hintCmd->byte0 & 0x1E;
    u16 flag;

    switch (type) {
<<<<<<< HEAD
        case (ELF_MSG_CONDITION_FLAG << 1):
            flag = 1 << (msg->byte1 & 0x0F);
            return ((msg->byte0 & 1) == 1) ==
                   ((flag & gSaveContext.save.info.eventChkInf[(msg->byte1 & 0xF0) >> 4]) != 0);
        case (ELF_MSG_CONDITION_DUNGEON_ITEM << 1):
            return ((msg->byte0 & 1) == 1) ==
                   (CHECK_DUNGEON_ITEM(msg->byte1 - ITEM_KEY_BOSS, gSaveContext.mapIndex) != 0);
        case (ELF_MSG_CONDITION_ITEM << 1):
            return ((msg->byte0 & 1) == 1) == (msg->byte3 == INV_CONTENT(msg->byte1));
        case (ELF_MSG_CONDITION_OTHER << 1):
            switch (msg->byte1 & 0xF0) {
                case (ELF_MSG_CONDITION_STRENGTH_UPG << 4):
                    return ((msg->byte0 & 1) == 1) == ((msg->byte1 & 0x0F) == CUR_UPG_VALUE(UPG_STRENGTH));
                case (ELF_MSG_CONDITION_BOOTS << 4):
                    return ((msg->byte0 & 1) == 1) ==
                           (CHECK_OWNED_EQUIP(EQUIP_TYPE_BOOTS,
                                              msg->byte3 - ITEM_BOOTS_KOKIRI + EQUIP_INV_BOOTS_KOKIRI) != 0);
                case (ELF_MSG_CONDITION_SONG << 4):
                    return ((msg->byte0 & 1) == 1) ==
                           (CHECK_QUEST_ITEM(msg->byte3 - ITEM_SONG_MINUET + QUEST_SONG_MINUET) != 0);
                case (ELF_MSG_CONDITION_MEDALLION << 4):
                    return ((msg->byte0 & 1) == 1) ==
                           (CHECK_QUEST_ITEM(msg->byte3 - ITEM_MEDALLION_FOREST + QUEST_MEDALLION_FOREST) != 0);
                case (ELF_MSG_CONDITION_MAGIC << 4):
                    return ((msg->byte0 & 1) == 1) ==
                           (((void)0, gSaveContext.save.info.playerData.isMagicAcquired) != 0);
=======
        case (QUEST_HINT_CONDITION_FLAG << 1):
            flag = 1 << (hintCmd->byte1 & 0x0F);
            return ((hintCmd->byte0 & 1) == 1) ==
                   ((flag & gSaveContext.eventChkInf[(hintCmd->byte1 & 0xF0) >> 4]) != 0);

        case (QUEST_HINT_CONDITION_DUNGEON_ITEM << 1):
            return ((hintCmd->byte0 & 1) == 1) ==
                   (CHECK_DUNGEON_ITEM(hintCmd->byte1 - ITEM_KEY_BOSS, gSaveContext.mapIndex) != 0);

        case (QUEST_HINT_CONDITION_ITEM << 1):
            return ((hintCmd->byte0 & 1) == 1) == (hintCmd->byte3 == INV_CONTENT(hintCmd->byte1));

        case (QUEST_HINT_CONDITION_OTHER << 1):
            switch (hintCmd->byte1 & 0xF0) {
                case (QUEST_HINT_CONDITION_STRENGTH_UPG << 4):
                    return ((hintCmd->byte0 & 1) == 1) == ((hintCmd->byte1 & 0x0F) == CUR_UPG_VALUE(UPG_STRENGTH));

                case (QUEST_HINT_CONDITION_BOOTS << 4):
                    return ((hintCmd->byte0 & 1) == 1) ==
                           (CHECK_OWNED_EQUIP(EQUIP_TYPE_BOOTS,
                                              hintCmd->byte3 - ITEM_BOOTS_KOKIRI + EQUIP_INV_BOOTS_KOKIRI) != 0);

                case (QUEST_HINT_CONDITION_SONG << 4):
                    return ((hintCmd->byte0 & 1) == 1) ==
                           (CHECK_QUEST_ITEM(hintCmd->byte3 - ITEM_SONG_MINUET + QUEST_SONG_MINUET) != 0);

                case (QUEST_HINT_CONDITION_MEDALLION << 4):
                    return ((hintCmd->byte0 & 1) == 1) ==
                           (CHECK_QUEST_ITEM(hintCmd->byte3 - ITEM_MEDALLION_FOREST + QUEST_MEDALLION_FOREST) != 0);

                case (QUEST_HINT_CONDITION_MAGIC << 4):
                    return ((hintCmd->byte0 & 1) == 1) == (((void)0, gSaveContext.isMagicAcquired) != 0);
>>>>>>> 17073af8
            }
    }

    LOG_STRING("企画外 条件", "../z_elf_message.c", 156); // "Unplanned conditions"
    ASSERT(0, "0", "../z_elf_message.c", 157);

    return false;
}

u32 QuestHint_CheckConditionChain(QuestHintCmd** hintCmdPtr) {
    u32 allConditionsMet = true;

    while (((*hintCmdPtr)->byte0 & 0xE0) == (QUEST_HINT_TYPE_CHAIN << 5)) {
        // if any of the conditions checked in the chain are not met,
        // the whole chain is considered false
        if (!QuestHint_CheckCondition(*hintCmdPtr)) {
            allConditionsMet = false;
        }

        *hintCmdPtr += 1;
    }

    if (allConditionsMet) {
        return QuestHint_CheckCondition(*hintCmdPtr);
    } else {
        return false;
    }
}

u32 QuestHint_CheckRandomCondition(QuestHintCmd** hintCmdPtr) {
    QuestHintCmd* hintCmd = *hintCmdPtr;
    u32 conditions[10];
    s32 i = 0;
    s32 totalChecked = 0;
    s32 rand;

    do {
        conditions[totalChecked] = QuestHint_CheckCondition(hintCmd);
        // i is incremented if the condition was met
        i += conditions[totalChecked];
        totalChecked++;
        hintCmd++;
    } while ((hintCmd->byte0 & 0xE0) == (QUEST_HINT_TYPE_RANDOM << 5));

    // if none of the conditions checked were satisfied, there are none to use
    if (i == 0) {
        return false;
    }

    // choose a random number between 0 and the total amount of conditions met
    rand = Rand_ZeroFloat(i);

    for (i = 0; i < totalChecked; i++) {
        // keep decrementing the random number until it reaches 0 then use that hint
        if (conditions[i]) {
            if (rand > 0) {
                rand--;
            } else {
                return true;
            }
        }

        *hintCmdPtr += 1;
    }

    return false;
}

u16 QuestHint_GetTextIdFromScript(QuestHintCmd* hintCmd) {
    while (true) {
        switch (hintCmd->byte0 & 0xE0) {
            case (QUEST_HINT_TYPE_CHECK << 5):
                if (QuestHint_CheckCondition(hintCmd)) {
                    return hintCmd->byte2 | 0x100;
                }
                break;

            case (QUEST_HINT_TYPE_CHAIN << 5):
                if (QuestHint_CheckConditionChain(&hintCmd)) {
                    return hintCmd->byte2 | 0x100;
                }
                break;

            case (QUEST_HINT_TYPE_RANDOM << 5):
                if (QuestHint_CheckRandomCondition(&hintCmd)) {
                    return hintCmd->byte2 | 0x100;
                }
                break;

            case (QUEST_HINT_TYPE_SKIP << 5):
                if (QuestHint_CheckCondition(hintCmd)) {
                    hintCmd += hintCmd->byte2; // skip the specified amount
                    hintCmd--;                 // decrement by 1 because it will be incremented again below
                }
                break;

            case (QUEST_HINT_TYPE_END << 5):
                return hintCmd->byte2 | 0x100;

            default:
                LOG_STRING("企画外 条件", "../z_elf_message.c", 281); // "Unplanned conditions"
                ASSERT(0, "0", "../z_elf_message.c", 282);
        }

        hintCmd++;
    }
}

u16 QuestHint_GetSariaTextId(PlayState* play) {
    Player* player = GET_PLAYER(play);
    QuestHintCmd* sariaQuestHints;

    if (!LINK_IS_ADULT) {
        if (Actor_FindNearby(play, &player->actor, ACTOR_EN_SA, 4, 800.0f) == NULL) {
            sariaQuestHints = sChildSariaQuestHints;
        } else {
            return 0x0160; // Special text about Saria preferring to talk to you face-to-face
        }
    } else {
        sariaQuestHints = sAdultSariaQuestHints;
    }

    return QuestHint_GetTextIdFromScript(sariaQuestHints);
}

u16 QuestHint_GetNaviTextId(PlayState* play) {
    if (play->naviQuestHints == NULL) {
        return 0;
    } else {
        return QuestHint_GetTextIdFromScript(play->naviQuestHints);
    }
}<|MERGE_RESOLUTION|>--- conflicted
+++ resolved
@@ -32,38 +32,10 @@
     u16 flag;
 
     switch (type) {
-<<<<<<< HEAD
-        case (ELF_MSG_CONDITION_FLAG << 1):
-            flag = 1 << (msg->byte1 & 0x0F);
-            return ((msg->byte0 & 1) == 1) ==
-                   ((flag & gSaveContext.save.info.eventChkInf[(msg->byte1 & 0xF0) >> 4]) != 0);
-        case (ELF_MSG_CONDITION_DUNGEON_ITEM << 1):
-            return ((msg->byte0 & 1) == 1) ==
-                   (CHECK_DUNGEON_ITEM(msg->byte1 - ITEM_KEY_BOSS, gSaveContext.mapIndex) != 0);
-        case (ELF_MSG_CONDITION_ITEM << 1):
-            return ((msg->byte0 & 1) == 1) == (msg->byte3 == INV_CONTENT(msg->byte1));
-        case (ELF_MSG_CONDITION_OTHER << 1):
-            switch (msg->byte1 & 0xF0) {
-                case (ELF_MSG_CONDITION_STRENGTH_UPG << 4):
-                    return ((msg->byte0 & 1) == 1) == ((msg->byte1 & 0x0F) == CUR_UPG_VALUE(UPG_STRENGTH));
-                case (ELF_MSG_CONDITION_BOOTS << 4):
-                    return ((msg->byte0 & 1) == 1) ==
-                           (CHECK_OWNED_EQUIP(EQUIP_TYPE_BOOTS,
-                                              msg->byte3 - ITEM_BOOTS_KOKIRI + EQUIP_INV_BOOTS_KOKIRI) != 0);
-                case (ELF_MSG_CONDITION_SONG << 4):
-                    return ((msg->byte0 & 1) == 1) ==
-                           (CHECK_QUEST_ITEM(msg->byte3 - ITEM_SONG_MINUET + QUEST_SONG_MINUET) != 0);
-                case (ELF_MSG_CONDITION_MEDALLION << 4):
-                    return ((msg->byte0 & 1) == 1) ==
-                           (CHECK_QUEST_ITEM(msg->byte3 - ITEM_MEDALLION_FOREST + QUEST_MEDALLION_FOREST) != 0);
-                case (ELF_MSG_CONDITION_MAGIC << 4):
-                    return ((msg->byte0 & 1) == 1) ==
-                           (((void)0, gSaveContext.save.info.playerData.isMagicAcquired) != 0);
-=======
         case (QUEST_HINT_CONDITION_FLAG << 1):
             flag = 1 << (hintCmd->byte1 & 0x0F);
             return ((hintCmd->byte0 & 1) == 1) ==
-                   ((flag & gSaveContext.eventChkInf[(hintCmd->byte1 & 0xF0) >> 4]) != 0);
+                   ((flag & gSaveContext.save.info.eventChkInf[(hintCmd->byte1 & 0xF0) >> 4]) != 0);
 
         case (QUEST_HINT_CONDITION_DUNGEON_ITEM << 1):
             return ((hintCmd->byte0 & 1) == 1) ==
@@ -91,8 +63,8 @@
                            (CHECK_QUEST_ITEM(hintCmd->byte3 - ITEM_MEDALLION_FOREST + QUEST_MEDALLION_FOREST) != 0);
 
                 case (QUEST_HINT_CONDITION_MAGIC << 4):
-                    return ((hintCmd->byte0 & 1) == 1) == (((void)0, gSaveContext.isMagicAcquired) != 0);
->>>>>>> 17073af8
+                    return ((hintCmd->byte0 & 1) == 1) ==
+                           (((void)0, gSaveContext.save.info.playerData.isMagicAcquired) != 0);
             }
     }
 
