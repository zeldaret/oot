--- conflicted
+++ resolved
@@ -22,12 +22,7 @@
             flag = 1 << (msg->byte1 & 0x0F);
             return ((msg->byte0 & 1) == 1) == ((flag & gSaveContext.eventChkInf[(msg->byte1 & 0xF0) >> 4]) != 0);
         case 2:
-<<<<<<< HEAD
             return ((msg->byte0 & 1) == 1) == (CHECK_DUNGEON_ITEM(msg->byte1 - ITEM_KEY_BOSS, gSaveContext.mapIndex) != 0);
-=======
-            return ((msg->byte0 & 1) == 1) == ((gSaveContext.inventory.dungeonItems[gSaveContext.mapIndex] &
-                                                gBitFlags[msg->byte1 - ITEM_KEY_BOSS]) != 0);
->>>>>>> 4876610c
         case 4:
             return ((msg->byte0 & 1) == 1) == (msg->byte3 == INV_CONTENT(msg->byte1));
         case 6:
