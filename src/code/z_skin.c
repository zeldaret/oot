--- conflicted
+++ resolved
@@ -1,5 +1,7 @@
 #include "gfx.h"
+#include "attributes.h"
 #include "segmented_address.h"
+#include "stack_pad.h"
 #include "sys_matrix.h"
 #include "z_math.h"
 #include "play_state.h"
@@ -8,11 +10,6 @@
 
 MtxF gSkinLimbMatrices[60]; // holds matrices for each limb of the skeleton currently being drawn
 
-<<<<<<< HEAD
-UNUSED static s32 sUnused;
-
-=======
->>>>>>> ed02a9db
 void Skin_UpdateVertices(MtxF* mtx, SkinVertex* skinVertices, SkinLimbModif* modifEntry, Vtx* vtxBuf, Vec3f* pos) {
     Vtx* vtx;
     SkinVertex* vertexEntry;
