#include "global.h"

<<<<<<< HEAD
MtxF D_801600C0[60];
char D_80160FC0[0x10];
=======
extern MtxF D_801600C0[];

typedef struct {
    char unk_0[0x8];
    s32 unk_8;
    Gfx* unk_C;
} Struct_800A5F60;

typedef struct {
    char unk_0[0x4];
    MtxF unk_4;
} Struct_800A6408;

typedef struct {
    u16 unk_0;
    u16 unk_2;
    u16 unk_4;
    s32 unk_8;
    s32 unk_C;
} Struct_800A598C; // size = 0x10

typedef struct {
    /* 0x000 */ u8  unk_0;
    /* 0x002 */ s16 x;
    /* 0x004 */ s16 y;
    /* 0x006 */ s16 z;
    /* 0x008 */ u8  unk_8;
} Struct_800A598C_2; // size = 0xA

typedef struct {
    u16 unk_0;
    char unk_2[0x4];
    s8 unk_6;
    s8 unk_7;
    s8 unk_8;
    char unk_9[0x1];
} Struct_800A57C0; // size = 0xA

typedef struct {
    char unk_0[0x2];
    u16 unk_2;
    u32  unk_4;
    Gfx* unk_8;
} Struct_800A5E28;

#ifdef NON_MATCHING
// Stack only
/*
void func_800A57C0(MtxF *mtx, Struct_800A57C0* arg1, Struct_800A598C* arg2, Struct_800A57C0_2* arg3, Vec3f *arg4) {
    Vec3f sp70;
    Vec3f sp64;
    f32 temp_x;
    f32 temp_y;
    f32 temp_z;
    Struct_800A57C0_2 *temp_s2;
    Struct_800A57C0 *phi_s1;

    for (phi_s1 = arg1; phi_s1 < arg1 + (arg2->unk_0); phi_s1++) {
        temp_s2 = &arg3[phi_s1->unk_0];
        temp_s2->unk_0 = arg4->x;
        temp_s2->unk_2 = arg4->y;
        temp_s2->unk_4 = arg4->z;
        temp_x = mtx->wx;
        temp_y = mtx->wy;
        temp_z = mtx->wz;
        mtx->wz = 0.0f;
        mtx->wy = 0.0f;
        mtx->wx = 0.0f;
        sp64.x = phi_s1->unk_6;
        sp64.y = phi_s1->unk_7;
        sp64.z = phi_s1->unk_8;
        SkinMatrix_Vec3fMtxFMultXYZ(mtx, &sp64, &sp70);
        temp_s2->unk_C = sp70.x;
        temp_s2->unk_D = sp70.y;
        temp_s2->unk_E = sp70.z;
        mtx->wx = temp_x;
        mtx->wy = temp_y;
        mtx->wz = temp_z;
    }
}
*/
#else
#pragma GLOBAL_ASM("asm/non_matchings/code/z_skin/func_800A57C0.s")
#endif
>>>>>>> 5373136d

void func_800A57C0(MtxF* mtx, Struct_800A57C0* arg1, Struct_800A598C* arg2, Vtx* arg3, Vec3f* arg4) {
    Vtx* temp_s2;
    Struct_800A57C0* phi_s1;
    f32 temp_x;
    f32 temp_y;
    f32 temp_z;
    Vec3f sp70;
    Vec3f sp64;

    for (phi_s1 = arg1; phi_s1 < arg1 + arg2->unk_0; phi_s1++) {
        temp_s2 = &arg3[phi_s1->unk_0];
        temp_s2->n.ob[0] = arg4->x;
        temp_s2->n.ob[1] = arg4->y;
        temp_s2->n.ob[2] = arg4->z;
        temp_x = mtx->wx;
        temp_y = mtx->wy;
        temp_z = mtx->wz;
        mtx->wz = 0.0f;
        mtx->wy = 0.0f;
        mtx->wx = 0.0f;
        sp64.x = phi_s1->unk_6;
        sp64.y = phi_s1->unk_7;
        sp64.z = phi_s1->unk_8;
        SkinMatrix_Vec3fMtxFMultXYZ(mtx, &sp64, &sp70);
        temp_s2->n.n[0] = sp70.x;
        temp_s2->n.n[1] = sp70.y;
        temp_s2->n.n[2] = sp70.z;
        mtx->wx = temp_x;
        mtx->wy = temp_y;
        mtx->wz = temp_z;
    }
}

#ifdef NON_MATCHING
// Regalloc, Stack
void func_800A598C(GraphicsContext* gfxCtx, PSkinAwb* skin, s32 limbIndex, s32 arg3) {
    SkinLimb** limbs;
    SkinLimb* limb;
    Struct_800A5E28* data;
    Struct_800A598C* phi_s6;
    s32 temp_a0_2;
    SkinAvb* avb;
    Struct_800A598C* new_var;
    Struct_800A57C0* temp_v0;
    Struct_800A598C_2* temp_s3;
    Vtx* spEC;
    Vec3f spDC;
    Vec3f spD0;

    OPEN_DISPS(gfxCtx, "../z_skin.c", 254);

    limbs = (SkinLimb**)SEGMENTED_TO_VIRTUAL(skin->skeletonHeader->segment);
    limb = (SkinLimb*)SEGMENTED_TO_VIRTUAL(limbs[limbIndex]);
    data = (Struct_800A5E28*)SEGMENTED_TO_VIRTUAL(limb->segment);
    phi_s6 = &((Struct_800A598C*)SEGMENTED_TO_VIRTUAL(data->unk_4))[0];
    avb = &skin->avbTbl[limbIndex];
    spEC = avb->buf[avb->unk_0];
    new_var = &phi_s6[data->unk_2];
    while (phi_s6 < new_var) {
        temp_a0_2 = phi_s6->unk_2;
        temp_v0 = (Struct_800A57C0*)SEGMENTED_TO_VIRTUAL(phi_s6->unk_8);
        temp_s3 = (Struct_800A598C_2*)SEGMENTED_TO_VIRTUAL(phi_s6->unk_C);
        if (temp_a0_2 == 1) {
            Vec3f spAC;
            spAC.x = temp_s3[0].x;
            spAC.y = temp_s3[0].y;
            spAC.z = temp_s3[0].z;
            SkinMatrix_Vec3fMtxFMultXYZ(&D_801600C0[temp_s3[0].unk_0], &spAC, &spDC);
        } else if (arg3 == 1) {
            Struct_800A598C_2* temp_s0 = &temp_s3[phi_s6->unk_4];
            Vec3f spA0;
            spA0.x = temp_s0->x;
            spA0.y = temp_s0->y;
            spA0.z = temp_s0->z;
            SkinMatrix_Vec3fMtxFMultXYZ(&D_801600C0[temp_s0->unk_0], &spA0, &spDC);
        } else {
            Struct_800A598C_2* phi_s0 = &temp_s3[0];
            f32 phi_f26 = 0.0f;
            f32 phi_f24 = 0.0f;
            f32 phi_f22 = 0.0f;
            while (phi_s0 < &temp_s3[temp_a0_2]) {
                Vec3f sp88;
                f32 temp_f20 = phi_s0->unk_8 * 0.01f;
                sp88.x = phi_s0->x;
                sp88.y = phi_s0->y;
                sp88.z = phi_s0->z;
                SkinMatrix_Vec3fMtxFMultXYZ(&D_801600C0[phi_s0->unk_0], &sp88, &spD0);
                spD0.x *= temp_f20;
                spD0.y *= temp_f20;
                spD0.z *= temp_f20;
                phi_f26 += spD0.x;
                phi_f24 += spD0.y;
                phi_f22 += spD0.z;
                phi_s0++;
            }
            spDC.x = phi_f26;
            spDC.y = phi_f24;
            spDC.z = phi_f22;
        }
        func_800A57C0(&D_801600C0[temp_s3[phi_s6->unk_4].unk_0], temp_v0, phi_s6, spEC, &spDC);
        phi_s6++;
    }
    gSPSegment(POLY_OPA_DISP++, 0x08, avb->buf[avb->unk_0]);
    if (avb->unk_0 == 0) {
        avb->unk_0 = 1;
    } else {
        avb->unk_0 = 0;
    }

    CLOSE_DISPS(gfxCtx, "../z_skin.c", 344);
}
#else
#pragma GLOBAL_ASM("asm/non_matchings/code/z_skin/func_800A598C.s")
<<<<<<< HEAD
#endif

void func_800A5E28(GraphicsContext* gfxCtx, PSkinAwb* skin, s32 limbIndex, s32 arg3, s32 arg4) {
    SkinLimb** limbs;
    Struct_800A5E28* temp_t9;

    OPEN_DISPS(gfxCtx, "../z_skin.c", 364);
    limbs = (SkinLimb**)SEGMENTED_TO_VIRTUAL(skin->skeletonHeader->segment);
    temp_t9 = (Struct_800A5E28*)SEGMENTED_TO_VIRTUAL(((SkinLimb*)SEGMENTED_TO_VIRTUAL(limbs[limbIndex]))->segment);
    if (!(arg4 & 1)) {
        func_800A598C(gfxCtx, skin, limbIndex, arg3);
    }
    gSPDisplayList(POLY_OPA_DISP++, temp_t9->unk_8);
    CLOSE_DISPS(gfxCtx, "../z_skin.c", 377);
}

void func_800A5F60(GraphicsContext* gfxCtx, PSkinAwb* skin, s32 limbIndex, Gfx* arg3, s32 arg4) {
    Gfx* gfx = arg3;
    SkinLimb** limbs;
    s32 pad;

    OPEN_DISPS(gfxCtx, "../z_skin.c", 395);
    limbs = SEGMENTED_TO_VIRTUAL(skin->skeletonHeader->segment);
    if (arg3 == NULL) {
        gfx = (Gfx*)((SkinLimb*)SEGMENTED_TO_VIRTUAL(limbs[limbIndex]))->segment;
    }
    if (gfx != NULL) {
        Mtx* mtx = SkinMatrix_MtxFToNewMtx(gfxCtx, &D_801600C0[limbIndex]);
        if (mtx != NULL) {
            gSPMatrix(POLY_OPA_DISP++, mtx, G_MTX_PUSH | G_MTX_MUL | G_MTX_MODELVIEW);
            gSPDisplayList(POLY_OPA_DISP++, gfx);
            gSPPopMatrix(POLY_OPA_DISP++, G_MTX_MODELVIEW);
            gDPPipeSync(POLY_OPA_DISP++);
        }
    }
    CLOSE_DISPS(gfxCtx, "../z_skin.c", 433);
}

void func_800A60D8(Actor* actor, GlobalContext* globalCtx, PSkinAwb* skin, SkinCallback callback, SkinCallback2 arg4,
                   s32 arg5, s32 arg6, s32 arg7) {
    s32 i;
    s32 dataType;
    SkinLimb** limbs;
    GraphicsContext* gfxCtx = globalCtx->state.gfxCtx;
    s32 pad;

    OPEN_DISPS(gfxCtx, "../z_skin.c", 471);
    if ((arg7 & 1) == 0) {
        func_800A6AC4(skin, &D_801600C0[0], actor, arg5);
    }
    limbs = SEGMENTED_TO_VIRTUAL(skin->skeletonHeader->segment);
    if ((arg7 & 2) == 0) {
        Mtx* mtx;
        gSPMatrix(POLY_OPA_DISP++, &gMtxClear, G_MTX_NOPUSH | G_MTX_LOAD | G_MTX_MODELVIEW);
        mtx = SkinMatrix_MtxFToNewMtx(gfxCtx, &skin->mtx);
        if (mtx == NULL) {
            goto close_disps;
        }
        gSPMatrix(POLY_OPA_DISP++, mtx, G_MTX_NOPUSH | G_MTX_LOAD | G_MTX_MODELVIEW);
    }
    for (i = 0; i < skin->skeletonHeader->limbCount; i++) {
        s32 phi_a0 = 1;
        if (arg4 != NULL) {
            phi_a0 = arg4(actor, globalCtx, i, skin);
        }
        dataType = ((SkinLimb*)SEGMENTED_TO_VIRTUAL(limbs[i]))->unk_8;
        if (dataType == 4 && phi_a0 == 1) {
            func_800A5E28(gfxCtx, skin, i, arg6, arg7);
        } else if (dataType == 0xB && phi_a0 == 1) {
            func_800A5F60(gfxCtx, skin, i, NULL, arg7);
        }
    }
    if (callback != NULL) {
        callback(actor, globalCtx, skin);
    }
close_disps:
    CLOSE_DISPS(gfxCtx, "../z_skin.c", 534);
}

void func_800A6330(Actor* this, GlobalContext* globalCtx, PSkinAwb* skin, SkinCallback callback, s32 arg4) {
    func_800A60D8(this, globalCtx, skin, callback, NULL, arg4, 0, 0);
}

void func_800A6360(Actor* this, GlobalContext* globalCtx, PSkinAwb* skin, SkinCallback callback, SkinCallback2 arg4,
                   s32 arg5) {
    func_800A60D8(this, globalCtx, skin, callback, arg4, arg5, 0, 0);
}

void func_800A6394(Actor* this, GlobalContext* globalCtx, PSkinAwb* skin, SkinCallback callback, SkinCallback2 arg4,
                   s32 arg5, s32 arg6) {
    func_800A60D8(this, globalCtx, skin, callback, arg4, arg5, arg6, 0);
}

void func_800A63CC(Actor* this, GlobalContext* globalCtx, PSkinAwb* skin, SkinCallback callback, SkinCallback2 arg4,
                   s32 arg5, s32 arg6, s32 arg7) {
    func_800A60D8(this, globalCtx, skin, callback, arg4, arg5, arg6, arg7);
}

void func_800A6408(PSkinAwb* skin, s32 joint, Vec3f* arg2, Vec3f* arg3) {
    MtxF sp18;

    SkinMatrix_MtxFMtxFMult(&skin->mtx, &D_801600C0[joint], &sp18);
    SkinMatrix_Vec3fMtxFMultXYZ(&sp18, arg2, arg3);
}
=======
/* void func_800A598C(GraphicsContext* graphicsContext, PSkinAwb *arg1, s32 arg2, s32 arg3) {
    Struct_800A57C0_2* spEC;
    Vec3f spDC;
    Vec3f spD0;
    Vec3f spAC;
    Vec3f spA0;
    Vec3f sp88;
    Struct_800A598C* sp80;
    f32 temp_f20;
    Struct_800A57C0* temp_v0;
    u16 temp_a0_2;
    u8 temp_t7_2;
    Struct_800A5E28 *temp_a0;
    Struct_800A598C_2 *temp_s3;
    Struct_800A598C_2 *temp_s0;
    u32 *temp_t7;
    Struct_800A5F60 *temp_t9;
    Struct_800A598C *phi_s6;
    Struct_800A598C_2 *phi_s0;
    f32 phi_f26;
    f32 phi_f24;
    f32 phi_f22;
    SkinAvb *phi_t5;
    s32 pad[1];
    Gfx* dispRefs[4];
    GraphicsContext* gfxCtx = graphicsContext;
    Graph_OpenDisps(dispRefs, graphicsContext, "../z_skin.c", 254);
    temp_t7 = SEGMENTED_TO_VIRTUAL(arg1->unk_0->unk_0);
    temp_t9 = (Struct_800A5F60*)SEGMENTED_TO_VIRTUAL(temp_t7[arg2]);
    temp_a0 = (Struct_800A5E28*)SEGMENTED_TO_VIRTUAL(temp_t9->unk_C);
    phi_s6 = SEGMENTED_TO_VIRTUAL(temp_a0->unk_4);
    phi_t5 = &arg1->avbTbl[arg2];
    spEC = phi_t5->buf[phi_t5->unk_0];
    while (phi_s6 < &phi_s6[temp_a0->unk_2]) {
        temp_a0_2 = phi_s6->unk_2;
        temp_v0 = (Struct_800A57C0*)SEGMENTED_TO_VIRTUAL(phi_s6->unk_8);
        temp_s3 = (Struct_800A598C_2*)SEGMENTED_TO_VIRTUAL(phi_s6->unk_C);
        if (temp_a0_2 == 1) {
            spAC.x = temp_s3[0].x;
            spAC.y = temp_s3[0].y;
            spAC.z = temp_s3[0].z;
            SkinMatrix_Vec3fMtxFMultXYZ(&D_801600C0[temp_s3[0].unk_0], &spAC, &spDC);
        } else if (arg3 == 1) {
            temp_s0 = &temp_s3[phi_s6->unk_4];
            spA0.x = temp_s0->x;
            spA0.y = temp_s0->y;
            spA0.z = temp_s0->z;
            SkinMatrix_Vec3fMtxFMultXYZ(&D_801600C0[temp_s0->unk_0], &spA0, &spDC);
        } else {
            phi_s0 = &temp_s3[0];
            phi_f26 = 0.0f;
            phi_f24 = 0.0f;
            phi_f22 = 0.0f;
            while (phi_s0 < &temp_s3[temp_a0_2]) {
                temp_f20 = phi_s0->unk_8 * 0.01f;
                sp88.x = phi_s0->x;
                sp88.y = phi_s0->y;
                sp88.z = phi_s0->z;
                SkinMatrix_Vec3fMtxFMultXYZ(&D_801600C0[phi_s0->unk_0], &sp88, &spD0);
                spD0.x *= temp_f20;
                spD0.y *= temp_f20;
                spD0.z *= temp_f20;
                phi_f26 += spD0.x;
                phi_f24 += spD0.y;
                phi_f22 += spD0.z;
                phi_s0++;
            }
            spDC.x = phi_f26;
            spDC.y = phi_f24;
            spDC.z = phi_f22;
        }
        func_800A57C0(&D_801600C0[temp_s3[phi_s6->unk_4].unk_0], temp_v0, phi_s6, spEC, &spDC);
        phi_s6++;
    }
    gSPSegment(gfxCtx->polyOpa.p++, 0x08, phi_t5->buf[phi_t5->unk_0]);
    if (phi_t5->unk_0 == 0) {
        phi_t5->unk_0 = 1;
    } else {
        phi_t5->unk_0 = 0;
    }
    Graph_CloseDisps(dispRefs, graphicsContext, "../z_skin.c", 360);
} */

#ifdef NON_MATCHING
// Regalloc, Small reorderings
/*
void func_800A5E28(GraphicsContext* gfxCtxIn, PSkinAwb* arg1, s32 arg2, s32 arg3, s32 arg4) {
    Struct_800A5E28* temp_t9;
    u32 *temp_t2;
    Struct_800A5F60 *temp_t5;

    GraphicsContext* gfxCtx = gfxCtxIn;
    Gfx* dispRefs[4];
    Graph_OpenDisps(dispRefs, gfxCtxIn, "../z_skin.c", 0x16C);
    temp_t2 = SEGMENTED_TO_VIRTUAL(arg1->unk_0->unk_0);
    temp_t5 = (Struct_800A5F60*)SEGMENTED_TO_VIRTUAL(temp_t2[arg2]);
    temp_t9 = (Struct_800A5E28*)SEGMENTED_TO_VIRTUAL(temp_t5->unk_C);
    if (!(arg4 & 1)) {
        func_800A598C(gfxCtxIn, arg1, arg2, arg3);
    }
    gSPDisplayList(gfxCtx->polyOpa.p++, temp_t9->unk_8);
    Graph_CloseDisps(dispRefs, gfxCtxIn, "../z_skin.c", 0x179);
}
*/
#else
void func_800A5E28(GraphicsContext* gfxCtxIn, PSkinAwb* arg1, s32 arg2, s32 arg3, s32 arg4);
#pragma GLOBAL_ASM("asm/non_matchings/code/z_skin/func_800A5E28.s")
#endif

#pragma GLOBAL_ASM("asm/non_matchings/code/z_skin/func_800A5F60.s")
/*
void func_800A5F60(GraphicsContext *gfxCtxIn, PSkinAwb *arg1, s32 arg2, Gfx* arg3, s32 arg4) {
    Gfx* temp_t0 = arg3;
    u32* temp_t8;
    Mtx *mtx;

    GraphicsContext* gfxCtx = gfxCtxIn;
    Gfx* dispRefs[4];
    Graph_OpenDisps(dispRefs, gfxCtxIn, "../z_skin.c", 0x18B);
    temp_t8 = SEGMENTED_TO_VIRTUAL(arg1->unk_0->unk_0);
    if (arg3 == NULL) {
        temp_t0 = ((Struct_800A5F60*)SEGMENTED_TO_VIRTUAL(temp_t8[arg2]))->unk_C;
    }
    if (temp_t0 != NULL) {
        mtx = SkinMatrix_MtxFToNewMtx(gfxCtxIn, &D_801600C0[arg2]);
        if (mtx != NULL) {
            gSPMatrix(gfxCtx->polyOpa.p++, mtx, G_MTX_PUSH | G_MTX_MUL | G_MTX_MODELVIEW);
            gSPDisplayList(gfxCtx->polyOpa.p++, temp_t0);
            gSPPopMatrix(gfxCtx->polyOpa.p++, G_MTX_MODELVIEW);
            gDPPipeSync(gfxCtx->polyOpa.p++);
        }
    }
    Graph_CloseDisps(dispRefs, gfxCtxIn, "../z_skin.c", 0x1B1);
}
*/


#pragma GLOBAL_ASM("asm/non_matchings/code/z_skin/func_800A60D8.s")
// Some reorderings, regalloc, cursed goto
/* void func_800A60D8(Actor* actor, GlobalContext* globalCtx, PSkinAwb *arg2, SkinCallback arg3, SkinCallback2 arg4, s32 arg5, s32 arg6, s32 arg7) {
    Mtx *temp_v0;
    s32 temp_s0;
    Struct_800A5F60 *temp_v1;
    s32 phi_s0;
    u32 *phi_s1;
    s32 phi_a0;
    Gfx *dispRefs[4];
    GraphicsContext *gfxCtx = globalCtx->state.gfxCtx;
    Graph_OpenDisps(dispRefs, gfxCtx, "../z_skin.c", 0x1D7);
    if (!(arg7 & 1)) {
        func_800A6AC4(arg2, &D_801600C0, actor, arg5);
    }
    phi_s1 = SEGMENTED_TO_VIRTUAL(arg2->unk_0->unk_0);
    if (!(arg7 & 2)) {
        gSPMatrix(gfxCtx->polyOpa.p++, &gMtxClear, G_MTX_NOPUSH | G_MTX_LOAD | G_MTX_MODELVIEW);
        temp_v0 = SkinMatrix_MtxFToNewMtx(gfxCtx, &arg2->mtx);
        if (temp_v0 != NULL) {
            gSPMatrix(gfxCtx->polyOpa.p++, temp_v0, G_MTX_NOPUSH | G_MTX_LOAD | G_MTX_MODELVIEW);
        } else {
            goto close_disps;
        }
    }
    for (phi_s0 = 0; phi_s0 < arg2->unk_0->unk_4; phi_s0++, phi_s1++) {
        phi_a0 = 1;
        if (arg4 != NULL) {
            phi_a0 = arg4(actor, globalCtx, phi_s0, arg2);
        }
        temp_v1 = (Struct_800A5F60*)SEGMENTED_TO_VIRTUAL(phi_s1[0]);
        if (temp_v1->unk_8 == 4 && phi_a0 == 1) {
            func_800A5E28(gfxCtx, arg2, phi_s0, arg6, arg7);
        } else if (temp_v1->unk_8 == 0xB && phi_a0 == 1) {
            func_800A5F60(gfxCtx, arg2, phi_s0, 0, arg7);
        }
    }
    if (arg3 != NULL) {
        arg3(actor, globalCtx, arg2);
    }
close_disps:
    Graph_CloseDisps(dispRefs, gfxCtx, "../z_skin.c", 0x216);
} */

#pragma GLOBAL_ASM("asm/non_matchings/code/z_skin/func_800A6330.s")
/* 
void func_800A6330(Actor *Ap, GlobalContext *globalCtx, PSkinAwb *PSAp, void *cb1, s32 flag) {
    func_800A60D8(actor, globalCtx, PSAp, 0, cb2, 0, 0, arg7);
}
*/

#pragma GLOBAL_ASM("asm/non_matchings/code/z_skin/func_800A6360.s")
/*
void func_800A6360(Actor *Ap, GlobalContext *globalCtx, PSkinAwb *PSAp, SkinCallback *cb1, SkinCallback2 cb2, s32 arg5, s32 arg6, s32 arg7) {
    func_800A60D8(actor, globalCtx, PSAp, cb1, cb2, arg5, 0, 0);
}
*/

#pragma GLOBAL_ASM("asm/non_matchings/code/z_skin/func_800A6394.s")
/*
void func_800A6394(Actor *Ap, GlobalContext *globalCtx, PSkinAwb *PSAp, SkinCallback *cb1, SkinCallback2 cb2, s32 arg5, s32 arg6, s32 arg7) {
    func_800A60D8(arg4, arg5, arg6, 0);
}
*/

#pragma GLOBAL_ASM("asm/non_matchings/code/z_skin/func_800A63CC.s")
/*
void func_800A63CC(Actor *Ap, GlobalContext *globalCtx, PSkinAwb *PSAp, SkinCallback *cb1, SkinCallback2 cb2, s32 arg5, s32 arg6, s32 arg7) {
    func_800A60D8(actor, globalCtx, PSAp, cb1, cb2, arg5,, arg6, arg7);
}
*/

#pragma GLOBAL_ASM("asm/non_matchings/code/z_skin/func_800A6408.s")
/*
void func_800A6408(HorseStruct* horseStruct, s32 arg1, Vec3f *colliderSphereCenter, Vec3f *dest) {
    MtxF sp18;

    SkinMatrix_MtxFMtxFMult(&horseStruct->mf, &D_801600C0[arg1], &sp18);
    SkinMatrix_Vec3fMtxFMultXYZ(&sp18, colliderSphereCenter, dest);
}
*/
>>>>>>> 5373136d
<|MERGE_RESOLUTION|>--- conflicted
+++ resolved
@@ -1,10 +1,7 @@
 #include "global.h"
 
-<<<<<<< HEAD
 MtxF D_801600C0[60];
 char D_80160FC0[0x10];
-=======
-extern MtxF D_801600C0[];
 
 typedef struct {
     char unk_0[0x8];
@@ -16,79 +13,6 @@
     char unk_0[0x4];
     MtxF unk_4;
 } Struct_800A6408;
-
-typedef struct {
-    u16 unk_0;
-    u16 unk_2;
-    u16 unk_4;
-    s32 unk_8;
-    s32 unk_C;
-} Struct_800A598C; // size = 0x10
-
-typedef struct {
-    /* 0x000 */ u8  unk_0;
-    /* 0x002 */ s16 x;
-    /* 0x004 */ s16 y;
-    /* 0x006 */ s16 z;
-    /* 0x008 */ u8  unk_8;
-} Struct_800A598C_2; // size = 0xA
-
-typedef struct {
-    u16 unk_0;
-    char unk_2[0x4];
-    s8 unk_6;
-    s8 unk_7;
-    s8 unk_8;
-    char unk_9[0x1];
-} Struct_800A57C0; // size = 0xA
-
-typedef struct {
-    char unk_0[0x2];
-    u16 unk_2;
-    u32  unk_4;
-    Gfx* unk_8;
-} Struct_800A5E28;
-
-#ifdef NON_MATCHING
-// Stack only
-/*
-void func_800A57C0(MtxF *mtx, Struct_800A57C0* arg1, Struct_800A598C* arg2, Struct_800A57C0_2* arg3, Vec3f *arg4) {
-    Vec3f sp70;
-    Vec3f sp64;
-    f32 temp_x;
-    f32 temp_y;
-    f32 temp_z;
-    Struct_800A57C0_2 *temp_s2;
-    Struct_800A57C0 *phi_s1;
-
-    for (phi_s1 = arg1; phi_s1 < arg1 + (arg2->unk_0); phi_s1++) {
-        temp_s2 = &arg3[phi_s1->unk_0];
-        temp_s2->unk_0 = arg4->x;
-        temp_s2->unk_2 = arg4->y;
-        temp_s2->unk_4 = arg4->z;
-        temp_x = mtx->wx;
-        temp_y = mtx->wy;
-        temp_z = mtx->wz;
-        mtx->wz = 0.0f;
-        mtx->wy = 0.0f;
-        mtx->wx = 0.0f;
-        sp64.x = phi_s1->unk_6;
-        sp64.y = phi_s1->unk_7;
-        sp64.z = phi_s1->unk_8;
-        SkinMatrix_Vec3fMtxFMultXYZ(mtx, &sp64, &sp70);
-        temp_s2->unk_C = sp70.x;
-        temp_s2->unk_D = sp70.y;
-        temp_s2->unk_E = sp70.z;
-        mtx->wx = temp_x;
-        mtx->wy = temp_y;
-        mtx->wz = temp_z;
-    }
-}
-*/
-#else
-#pragma GLOBAL_ASM("asm/non_matchings/code/z_skin/func_800A57C0.s")
-#endif
->>>>>>> 5373136d
 
 void func_800A57C0(MtxF* mtx, Struct_800A57C0* arg1, Struct_800A598C* arg2, Vtx* arg3, Vec3f* arg4) {
     Vtx* temp_s2;
@@ -203,7 +127,6 @@
 }
 #else
 #pragma GLOBAL_ASM("asm/non_matchings/code/z_skin/func_800A598C.s")
-<<<<<<< HEAD
 #endif
 
 void func_800A5E28(GraphicsContext* gfxCtx, PSkinAwb* skin, s32 limbIndex, s32 arg3, s32 arg4) {
@@ -307,224 +230,4 @@
 
     SkinMatrix_MtxFMtxFMult(&skin->mtx, &D_801600C0[joint], &sp18);
     SkinMatrix_Vec3fMtxFMultXYZ(&sp18, arg2, arg3);
-}
-=======
-/* void func_800A598C(GraphicsContext* graphicsContext, PSkinAwb *arg1, s32 arg2, s32 arg3) {
-    Struct_800A57C0_2* spEC;
-    Vec3f spDC;
-    Vec3f spD0;
-    Vec3f spAC;
-    Vec3f spA0;
-    Vec3f sp88;
-    Struct_800A598C* sp80;
-    f32 temp_f20;
-    Struct_800A57C0* temp_v0;
-    u16 temp_a0_2;
-    u8 temp_t7_2;
-    Struct_800A5E28 *temp_a0;
-    Struct_800A598C_2 *temp_s3;
-    Struct_800A598C_2 *temp_s0;
-    u32 *temp_t7;
-    Struct_800A5F60 *temp_t9;
-    Struct_800A598C *phi_s6;
-    Struct_800A598C_2 *phi_s0;
-    f32 phi_f26;
-    f32 phi_f24;
-    f32 phi_f22;
-    SkinAvb *phi_t5;
-    s32 pad[1];
-    Gfx* dispRefs[4];
-    GraphicsContext* gfxCtx = graphicsContext;
-    Graph_OpenDisps(dispRefs, graphicsContext, "../z_skin.c", 254);
-    temp_t7 = SEGMENTED_TO_VIRTUAL(arg1->unk_0->unk_0);
-    temp_t9 = (Struct_800A5F60*)SEGMENTED_TO_VIRTUAL(temp_t7[arg2]);
-    temp_a0 = (Struct_800A5E28*)SEGMENTED_TO_VIRTUAL(temp_t9->unk_C);
-    phi_s6 = SEGMENTED_TO_VIRTUAL(temp_a0->unk_4);
-    phi_t5 = &arg1->avbTbl[arg2];
-    spEC = phi_t5->buf[phi_t5->unk_0];
-    while (phi_s6 < &phi_s6[temp_a0->unk_2]) {
-        temp_a0_2 = phi_s6->unk_2;
-        temp_v0 = (Struct_800A57C0*)SEGMENTED_TO_VIRTUAL(phi_s6->unk_8);
-        temp_s3 = (Struct_800A598C_2*)SEGMENTED_TO_VIRTUAL(phi_s6->unk_C);
-        if (temp_a0_2 == 1) {
-            spAC.x = temp_s3[0].x;
-            spAC.y = temp_s3[0].y;
-            spAC.z = temp_s3[0].z;
-            SkinMatrix_Vec3fMtxFMultXYZ(&D_801600C0[temp_s3[0].unk_0], &spAC, &spDC);
-        } else if (arg3 == 1) {
-            temp_s0 = &temp_s3[phi_s6->unk_4];
-            spA0.x = temp_s0->x;
-            spA0.y = temp_s0->y;
-            spA0.z = temp_s0->z;
-            SkinMatrix_Vec3fMtxFMultXYZ(&D_801600C0[temp_s0->unk_0], &spA0, &spDC);
-        } else {
-            phi_s0 = &temp_s3[0];
-            phi_f26 = 0.0f;
-            phi_f24 = 0.0f;
-            phi_f22 = 0.0f;
-            while (phi_s0 < &temp_s3[temp_a0_2]) {
-                temp_f20 = phi_s0->unk_8 * 0.01f;
-                sp88.x = phi_s0->x;
-                sp88.y = phi_s0->y;
-                sp88.z = phi_s0->z;
-                SkinMatrix_Vec3fMtxFMultXYZ(&D_801600C0[phi_s0->unk_0], &sp88, &spD0);
-                spD0.x *= temp_f20;
-                spD0.y *= temp_f20;
-                spD0.z *= temp_f20;
-                phi_f26 += spD0.x;
-                phi_f24 += spD0.y;
-                phi_f22 += spD0.z;
-                phi_s0++;
-            }
-            spDC.x = phi_f26;
-            spDC.y = phi_f24;
-            spDC.z = phi_f22;
-        }
-        func_800A57C0(&D_801600C0[temp_s3[phi_s6->unk_4].unk_0], temp_v0, phi_s6, spEC, &spDC);
-        phi_s6++;
-    }
-    gSPSegment(gfxCtx->polyOpa.p++, 0x08, phi_t5->buf[phi_t5->unk_0]);
-    if (phi_t5->unk_0 == 0) {
-        phi_t5->unk_0 = 1;
-    } else {
-        phi_t5->unk_0 = 0;
-    }
-    Graph_CloseDisps(dispRefs, graphicsContext, "../z_skin.c", 360);
-} */
-
-#ifdef NON_MATCHING
-// Regalloc, Small reorderings
-/*
-void func_800A5E28(GraphicsContext* gfxCtxIn, PSkinAwb* arg1, s32 arg2, s32 arg3, s32 arg4) {
-    Struct_800A5E28* temp_t9;
-    u32 *temp_t2;
-    Struct_800A5F60 *temp_t5;
-
-    GraphicsContext* gfxCtx = gfxCtxIn;
-    Gfx* dispRefs[4];
-    Graph_OpenDisps(dispRefs, gfxCtxIn, "../z_skin.c", 0x16C);
-    temp_t2 = SEGMENTED_TO_VIRTUAL(arg1->unk_0->unk_0);
-    temp_t5 = (Struct_800A5F60*)SEGMENTED_TO_VIRTUAL(temp_t2[arg2]);
-    temp_t9 = (Struct_800A5E28*)SEGMENTED_TO_VIRTUAL(temp_t5->unk_C);
-    if (!(arg4 & 1)) {
-        func_800A598C(gfxCtxIn, arg1, arg2, arg3);
-    }
-    gSPDisplayList(gfxCtx->polyOpa.p++, temp_t9->unk_8);
-    Graph_CloseDisps(dispRefs, gfxCtxIn, "../z_skin.c", 0x179);
-}
-*/
-#else
-void func_800A5E28(GraphicsContext* gfxCtxIn, PSkinAwb* arg1, s32 arg2, s32 arg3, s32 arg4);
-#pragma GLOBAL_ASM("asm/non_matchings/code/z_skin/func_800A5E28.s")
-#endif
-
-#pragma GLOBAL_ASM("asm/non_matchings/code/z_skin/func_800A5F60.s")
-/*
-void func_800A5F60(GraphicsContext *gfxCtxIn, PSkinAwb *arg1, s32 arg2, Gfx* arg3, s32 arg4) {
-    Gfx* temp_t0 = arg3;
-    u32* temp_t8;
-    Mtx *mtx;
-
-    GraphicsContext* gfxCtx = gfxCtxIn;
-    Gfx* dispRefs[4];
-    Graph_OpenDisps(dispRefs, gfxCtxIn, "../z_skin.c", 0x18B);
-    temp_t8 = SEGMENTED_TO_VIRTUAL(arg1->unk_0->unk_0);
-    if (arg3 == NULL) {
-        temp_t0 = ((Struct_800A5F60*)SEGMENTED_TO_VIRTUAL(temp_t8[arg2]))->unk_C;
-    }
-    if (temp_t0 != NULL) {
-        mtx = SkinMatrix_MtxFToNewMtx(gfxCtxIn, &D_801600C0[arg2]);
-        if (mtx != NULL) {
-            gSPMatrix(gfxCtx->polyOpa.p++, mtx, G_MTX_PUSH | G_MTX_MUL | G_MTX_MODELVIEW);
-            gSPDisplayList(gfxCtx->polyOpa.p++, temp_t0);
-            gSPPopMatrix(gfxCtx->polyOpa.p++, G_MTX_MODELVIEW);
-            gDPPipeSync(gfxCtx->polyOpa.p++);
-        }
-    }
-    Graph_CloseDisps(dispRefs, gfxCtxIn, "../z_skin.c", 0x1B1);
-}
-*/
-
-
-#pragma GLOBAL_ASM("asm/non_matchings/code/z_skin/func_800A60D8.s")
-// Some reorderings, regalloc, cursed goto
-/* void func_800A60D8(Actor* actor, GlobalContext* globalCtx, PSkinAwb *arg2, SkinCallback arg3, SkinCallback2 arg4, s32 arg5, s32 arg6, s32 arg7) {
-    Mtx *temp_v0;
-    s32 temp_s0;
-    Struct_800A5F60 *temp_v1;
-    s32 phi_s0;
-    u32 *phi_s1;
-    s32 phi_a0;
-    Gfx *dispRefs[4];
-    GraphicsContext *gfxCtx = globalCtx->state.gfxCtx;
-    Graph_OpenDisps(dispRefs, gfxCtx, "../z_skin.c", 0x1D7);
-    if (!(arg7 & 1)) {
-        func_800A6AC4(arg2, &D_801600C0, actor, arg5);
-    }
-    phi_s1 = SEGMENTED_TO_VIRTUAL(arg2->unk_0->unk_0);
-    if (!(arg7 & 2)) {
-        gSPMatrix(gfxCtx->polyOpa.p++, &gMtxClear, G_MTX_NOPUSH | G_MTX_LOAD | G_MTX_MODELVIEW);
-        temp_v0 = SkinMatrix_MtxFToNewMtx(gfxCtx, &arg2->mtx);
-        if (temp_v0 != NULL) {
-            gSPMatrix(gfxCtx->polyOpa.p++, temp_v0, G_MTX_NOPUSH | G_MTX_LOAD | G_MTX_MODELVIEW);
-        } else {
-            goto close_disps;
-        }
-    }
-    for (phi_s0 = 0; phi_s0 < arg2->unk_0->unk_4; phi_s0++, phi_s1++) {
-        phi_a0 = 1;
-        if (arg4 != NULL) {
-            phi_a0 = arg4(actor, globalCtx, phi_s0, arg2);
-        }
-        temp_v1 = (Struct_800A5F60*)SEGMENTED_TO_VIRTUAL(phi_s1[0]);
-        if (temp_v1->unk_8 == 4 && phi_a0 == 1) {
-            func_800A5E28(gfxCtx, arg2, phi_s0, arg6, arg7);
-        } else if (temp_v1->unk_8 == 0xB && phi_a0 == 1) {
-            func_800A5F60(gfxCtx, arg2, phi_s0, 0, arg7);
-        }
-    }
-    if (arg3 != NULL) {
-        arg3(actor, globalCtx, arg2);
-    }
-close_disps:
-    Graph_CloseDisps(dispRefs, gfxCtx, "../z_skin.c", 0x216);
-} */
-
-#pragma GLOBAL_ASM("asm/non_matchings/code/z_skin/func_800A6330.s")
-/* 
-void func_800A6330(Actor *Ap, GlobalContext *globalCtx, PSkinAwb *PSAp, void *cb1, s32 flag) {
-    func_800A60D8(actor, globalCtx, PSAp, 0, cb2, 0, 0, arg7);
-}
-*/
-
-#pragma GLOBAL_ASM("asm/non_matchings/code/z_skin/func_800A6360.s")
-/*
-void func_800A6360(Actor *Ap, GlobalContext *globalCtx, PSkinAwb *PSAp, SkinCallback *cb1, SkinCallback2 cb2, s32 arg5, s32 arg6, s32 arg7) {
-    func_800A60D8(actor, globalCtx, PSAp, cb1, cb2, arg5, 0, 0);
-}
-*/
-
-#pragma GLOBAL_ASM("asm/non_matchings/code/z_skin/func_800A6394.s")
-/*
-void func_800A6394(Actor *Ap, GlobalContext *globalCtx, PSkinAwb *PSAp, SkinCallback *cb1, SkinCallback2 cb2, s32 arg5, s32 arg6, s32 arg7) {
-    func_800A60D8(arg4, arg5, arg6, 0);
-}
-*/
-
-#pragma GLOBAL_ASM("asm/non_matchings/code/z_skin/func_800A63CC.s")
-/*
-void func_800A63CC(Actor *Ap, GlobalContext *globalCtx, PSkinAwb *PSAp, SkinCallback *cb1, SkinCallback2 cb2, s32 arg5, s32 arg6, s32 arg7) {
-    func_800A60D8(actor, globalCtx, PSAp, cb1, cb2, arg5,, arg6, arg7);
-}
-*/
-
-#pragma GLOBAL_ASM("asm/non_matchings/code/z_skin/func_800A6408.s")
-/*
-void func_800A6408(HorseStruct* horseStruct, s32 arg1, Vec3f *colliderSphereCenter, Vec3f *dest) {
-    MtxF sp18;
-
-    SkinMatrix_MtxFMtxFMult(&horseStruct->mf, &D_801600C0[arg1], &sp18);
-    SkinMatrix_Vec3fMtxFMultXYZ(&sp18, colliderSphereCenter, dest);
-}
-*/
->>>>>>> 5373136d
+}