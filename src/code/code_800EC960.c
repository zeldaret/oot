#include "ultra64.h"
#include "global.h"

// TODO: can these macros be shared between files? code_800F9280 seems to use
// versions without any casts...
#define Audio_DisableSeq(playerIdx, fadeOut) Audio_QueueCmdS32(0x83000000 | ((u8)playerIdx << 16), fadeOut)
#define Audio_StartSeq(playerIdx, fadeTimer, seqId) \
    Audio_QueueSeqCmd(0x00000000 | ((u8)playerIdx << 24) | ((u8)(fadeTimer) << 0x10) | (u16)seqId)
#define Audio_SeqCmd7(playerIdx, a, b) \
    Audio_QueueSeqCmd(0x70000000 | ((u8)playerIdx << 0x18) | ((u8)a << 0x10) | (u8)(b))
#define Audio_SeqCmdC(playerIdx, a, b, c) \
    Audio_QueueSeqCmd(0xC0000000 | ((u8)playerIdx << 24) | ((u8)a << 16) | ((u8)b << 8) | ((u8)(c)))
#define Audio_SeqCmdA(playerIdx, a) Audio_QueueSeqCmd(0xA0000000 | ((u8)playerIdx << 24) | ((u16)(a)))
#define Audio_SeqCmd1(playerIdx, a) Audio_QueueSeqCmd(0x100000FF | ((u8)playerIdx << 24) | ((u8)(a) << 16))
#define Audio_SeqCmdB(playerIdx, a, b, c) \
    Audio_QueueSeqCmd(0xB0000000 | ((u8)playerIdx << 24) | ((u8)a << 16) | ((u8)b << 8) | ((u8)c))
#define Audio_SeqCmdB40(playerIdx, a, b) Audio_QueueSeqCmd(0xB0004000 | ((u8)playerIdx << 24) | ((u8)a << 16) | ((u8)b))
#define Audio_SeqCmd6(playerIdx, a, b, c) \
    Audio_QueueSeqCmd(0x60000000 | ((u8)playerIdx << 24) | ((u8)(a) << 16) | ((u8)b << 8) | ((u8)c))
#define Audio_SeqCmdE0(playerIdx, a) Audio_QueueSeqCmd(0xE0000000 | ((u8)playerIdx << 24) | ((u8)a))
#define Audio_SeqCmdE01(playerIdx, a) Audio_QueueSeqCmd(0xE0000100 | ((u8)playerIdx << 24) | ((u16)a))
#define Audio_SeqCmd8(playerIdx, a, b, c) \
    Audio_QueueSeqCmd(0x80000000 | ((u8)playerIdx << 24) | ((u8)a << 16) | ((u8)b << 8) | ((u8)c))
#define Audio_SeqCmdF(playerIdx, a) Audio_QueueSeqCmd(0xF0000000 | ((u8)playerIdx << 24) | ((u8)a))

typedef struct {
    /* 0x0 */ f32 vol;
    /* 0x4 */ f32 freqScale;
    /* 0x8 */ s8 reverb;
    /* 0x9 */ s8 panSigned;
    /* 0xA */ s8 stereoBits;
    /* 0xB */ u8 filter;
    /* 0xC */ u8 unk_0C;
} SfxPlayerState;

typedef struct {
    /* 0x0 */ f32 value;
    /* 0x4 */ f32 target;
    /* 0x8 */ f32 step;
    /* 0xC */ s32 remainingFrames;
} FreqLerp;

typedef struct {
    /* 0x0 */ u16 unk_00;
    /* 0x2 */ u16 unk_02;
    /* 0x4 */ u8 unk_04[100];
} D_801306DC_s; // size = 0x68

typedef enum {
    /* 0x0 */ PAGE_NON,
    /* 0x1 */ PAGE_SOUND_CONTROL,
    /* 0x2 */ PAGE_SPEC_INFO, // unused
    /* 0x3 */ PAGE_HEAP_INFO,
    /* 0x4 */ PAGE_GROUP_TRACK_INFO, // unused
    /* 0x5 */ PAGE_SUB_TRACK_INFO,
    /* 0x6 */ PAGE_CHANNEL_INFO, // unused
    /* 0x7 */ PAGE_INTERFACE_INFO,
    /* 0x8 */ PAGE_SFX_SWAP,
    /* 0x9 */ PAGE_BLOCK_CHANGE_BGM,
    /* 0xA */ PAGE_NATURAL_SOUND_CONTROL, // unused
    /* 0xB */ PAGE_OCARINA_TEST,
    /* 0xC */ PAGE_SFX_PARAMETER_CHANGE,
    /* 0xD */ PAGE_SCROLL_PRINT,
    /* 0xE */ PAGE_FREE_AREA,
    /* 0xF */ PAGE_MAX
} AudioDebugPage;

/** bit field of songs that can be played
 * 0x0800 storms
 * 0x0400 song of time
 * 0x0200 suns
 * 0x0100 lullaby
 * 0x0080 epona
 * 0x0040 sarias
 * 0x0020 prelude
 * 0x0010 nocturne
 * 0x0008 requiem
 * 0x0004 serenade
 * 0x0002 bolero
 * 0x0001 minuet
 */

#define SCROLL_PRINT_BUF_SIZE 25

#define OCA_SONGS_SCARECROW 12
#define OCA_SONGS_MEMORYGAME 13

#define SFX_PLAYER_CHANNEL_OCARINA 13

extern f32 D_8012F6B4[]; // from audio_synthesis

u8 gIsLargeSoundBank[7] = { 0, 0, 0, 1, 0, 0, 0 };

// Only the first row of these is supported by sequence 0. (gSfxChannelLayout is always 0.)
u8 gChannelsPerBank[4][7] = {
    { 3, 2, 3, 3, 2, 1, 2 },
    { 3, 2, 2, 2, 2, 2, 2 },
    { 3, 2, 2, 2, 2, 2, 2 },
    { 4, 1, 0, 0, 2, 2, 2 },
};
u8 gUsedChannelsPerBank[4][7] = {
    { 3, 2, 3, 2, 2, 1, 1 },
    { 3, 1, 1, 1, 2, 1, 1 },
    { 3, 1, 1, 1, 2, 1, 1 },
    { 2, 1, 0, 0, 1, 1, 1 },
};

f32 D_801305B0 = 0.7950898f;
s8 D_801305B4 = 35;
s8 D_801305B8 = 20;
s8 D_801305BC = 30;
s8 D_801305C0 = 20;
f32 sBehindScreenZ[2] = { -15.0f, -65.0f };
u8 sAudioIncreasingTranspose = 0;
u8 gMorphaTransposeTable[16] = { 0, 0, 0, 1, 1, 2, 4, 6, 8, 8, 8, 8, 8, 8, 8, 8 };
u8 sPrevChargeLevel = 0;
f32 D_801305E4[4] = { 1.0f, 1.12246f, 1.33484f, 1.33484f }; // 2**({0, 2, 5, 5}/12)
f32 D_801305F4 = 1.0f;
u8 D_801305F8[8] = { 127, 80, 75, 73, 70, 68, 65, 60 };
u8 D_80130600 = 0;
s8 D_80130604 = 2;
s8 D_80130608 = 0;
s8 sAudioCutsceneFlag = 0;
s8 sSpecReverb = 0;
s8 sAudioEnvReverb = 0;
s8 sAudioCodeReverb = 0;
u8 D_8013061C = 0;
f32 sAudioEnemyDist = 0.0f;
s8 sAudioEnemyVol = 127;
u16 D_80130628 = NA_BGM_DISABLED;
u8 D_8013062C = 0;
u8 D_80130630 = NA_BGM_GENERAL_SFX;
u32 D_80130634 = 0;
u32 D_80130638 = 0;
u8 sAudioBaseFilter = 0;
u8 sAudioExtraFilter = 0;
u8 sAudioBaseFilter2 = 0;
u8 sAudioExtraFilter2 = 0;
Vec3f* sSariaBgmPtr = NULL;
f32 D_80130650 = 2000.0f;
u8 D_80130654 = 0;
u8 D_80130658[0x70] = {
    2,   1,  0,  0,  0,  0, 0, 0, 0, 0, 0, 0,  0, 0, 0,   0, 0,   0,   0,   0, 0,   0, 0,  0, 33, 16, 0, 136,
    1,   0,  0,  32, 0,  0, 2, 4, 2, 2, 1, 16, 0, 0, 1,   2, 1,   0,   128, 0, 128, 0, 2,  2, 2,  2,  2, 2,
    136, 2,  0,  2,  17, 2, 1, 1, 0, 0, 0, 2,  2, 2, 2,   2, 2,   2,   0,   0, 0,   0, 32, 0, 16, 2,  0, 0,
    4,   32, 64, 64, 1,  2, 2, 1, 1, 2, 0, 17, 0, 0, 128, 0, 128, 128, 0,   0, 0,   0, 0,  0, 8,  0,  0, 0,
};
s8 sSpecReverbs[20] = { 0, 0, 0, 0, 0, 0, 0, 40, 0, 15, 0, 0, 0, 0, 0, 0, 0, 0, 0, 0 };

D_801306DC_s D_801306DC[20] = {
    { 0xC0FF, 0XC0FE, { 0, 2,   0,   0, 3, 0, 1,  2,  9,  1,  3, 64, 1,   4,   0,   1, 5, 32, 2,  2,  4,  2,   3,
                        0, 2,   4,   1, 2, 5, 16, 3,  2,  10, 3, 3,  112, 3,   4,   1, 3, 5,  48, 4,  2,  14,  4,
                        3, 127, 4,   4, 0, 4, 5,  16, 5,  2,  0, 5,  3,   127, 5,   4, 1, 5,  5,  16, 6,  2,   1,
                        6, 3,   127, 6, 4, 3, 6,  5,  16, 7,  2, 17, 7,   3,   127, 7, 4, 1,  7,  5,  16, 0xFF } },
    { 0xC0FB, 0xC0FA, { 0, 2, 0,  0, 3, 0,   1, 2, 4,   1, 3, 0,  1, 4, 1,  1, 5, 16,  3, 2, 11,  3, 3, 112, 3,   4, 1,
                        3, 5, 48, 4, 2, 14,  4, 3, 127, 4, 4, 0,  4, 5, 16, 5, 2, 0,   5, 3, 127, 5, 4, 1,   5,   5, 16,
                        6, 2, 1,  6, 3, 127, 6, 4, 3,   6, 5, 16, 7, 2, 17, 7, 3, 127, 7, 4, 1,   7, 5, 16,  0xFF } },
    { 0xC001, 0x4000, { 0, 2, 0, 0, 3, 0, 2, 2, 11, 2, 3, 48, 2, 4, 1, 2, 5, 32, 0xFF } },
    { 0xC005, 0x4000, { 0, 2, 1, 0, 3, 32, 2, 2, 11, 2, 3, 48, 2, 4, 1, 2, 5, 32, 0xFF } },
    { 0xC01F,
      0xC000,
      { 0, 2,  0, 0, 3,  47, 1, 2, 13, 1, 3, 0, 1, 4,  1, 1, 5,  16, 2, 2,  16, 2, 3, 0, 2, 4,  1,   2,
        5, 32, 3, 2, 14, 3,  3, 0, 3,  4, 0, 3, 5, 44, 4, 2, 11, 4,  3, 63, 4,  4, 1, 4, 5, 44, 0xFF } },
    { 0xC003, 0xC000, { 0, 2, 0, 0, 3, 0, 1, 2, 4, 1, 3, 0, 1, 4, 1, 1, 5, 16, 0xFF } },
    { 0xC0FB, 0xC0FA, { 0, 2, 0,  0, 3, 0,   1, 2, 4,   1, 3, 0,  1, 4, 1,  1, 5, 16,  3, 2, 11,  3, 3, 112, 3,   4, 1,
                        3, 5, 48, 4, 2, 14,  4, 3, 127, 4, 4, 0,  4, 5, 16, 5, 2, 0,   5, 3, 127, 5, 4, 1,   5,   5, 16,
                        6, 2, 1,  6, 3, 127, 6, 4, 3,   6, 5, 16, 7, 2, 17, 7, 3, 127, 7, 4, 1,   7, 5, 16,  0xFF } },
    { 0x8001, 0x0, { 0, 2, 1, 0, 3, 32, 0xFF } },
    { 0xC003, 0xC000, { 0, 2, 0, 0, 3, 0, 1, 2, 4, 1, 3, 0, 1, 4, 1, 1, 5, 16, 0xFF } },
    { 0xC003, 0xC000, { 0, 2, 0, 0, 3, 0, 1, 2, 4, 1, 3, 0, 1, 4, 1, 1, 5, 16, 0xFF } },
    { 0xC001, 0xC000, { 0, 2, 2, 0, 3, 0, 0, 4, 0, 0xFF } },
    { 0xC02F, 0xC02E, { 0,  2, 2, 0,  3,  0, 0,   4, 0, 1, 2,   10, 1,  3, 64, 1,  4,  0,   1,   5,
                        32, 2, 2, 15, 2,  3, 112, 2, 4, 1, 2,   5,  48, 3, 2,  14, 3,  3,   127, 3,
                        4,  0, 3, 5,  16, 5, 2,   4, 5, 3, 127, 5,  4,  0, 5,  5,  16, 0xFF } },
    { 0xC07F, 0xC07E, { 0, 2, 0,  0, 3, 0,   0, 4, 0, 1, 2, 10, 1, 3, 64, 1, 4, 0,   1,   5, 32,
                        2, 2, 11, 2, 3, 112, 2, 4, 1, 2, 5, 48, 3, 2, 12, 3, 3, 127, 3,   4, 0,
                        3, 5, 16, 4, 2, 6,   4, 3, 0, 4, 4, 0,  4, 5, 16, 5, 2, 0,   5,   3, 0,
                        5, 4, 0,  5, 5, 16,  6, 2, 1, 6, 3, 0,  6, 4, 0,  6, 5, 16,  0xFF } },
    { 0xC003, 0xC000, { 0, 2, 0, 0, 3, 0, 1, 2, 4, 1, 3, 0, 1, 4, 1, 1, 5, 16, 0xFF } },
    { 0xC003, 0xC000, { 0, 2, 0, 0, 3, 0, 1, 2, 4, 1, 3, 0, 1, 4, 1, 1, 5, 16, 0xFF } },
    { 0xC01F, 0xC000, { 0, 2,  0, 0, 3, 0, 1, 2, 0, 1, 3, 80, 1, 4, 1, 1, 5,  8, 2, 2,  10, 2, 3, 80, 2, 4,  1,   2,
                        5, 48, 3, 2, 6, 3, 3, 0, 3, 4, 0, 3,  5, 0, 4, 2, 11, 4, 3, 96, 4,  4, 0, 4,  5, 32, 0xFF } },
    { 0xC003, 0xC000, { 0, 2, 0, 0, 3, 0, 1, 2, 4, 1, 3, 0, 1, 4, 1, 1, 5, 16, 0xFF } },
    { 0xC003, 0xC000, { 0, 2, 0, 0, 3, 0, 1, 2, 4, 1, 3, 0, 1, 4, 1, 1, 5, 16, 0xFF } },
    { 0xC003, 0xC000, { 0, 2, 0, 0, 3, 0, 1, 2, 4, 1, 3, 0, 1, 4, 1, 1, 5, 16, 0xFF } },
    { 0xC003, 0xC000, { 0, 2, 0, 0, 3, 0, 1, 2, 4, 1, 3, 0, 1, 4, 1, 1, 5, 16, 0xFF } },
};

u32 sOcarinaAllowedBtnMask = 0x800F;
s32 sOcarinaABtnMap = 0x8000;
s32 sOcarinaCUPBtnMap = 8;
s32 sOcarinaCDownBtnMap = 4;
u8 sOcarinaInpEnabled = 0;
s8 D_80130F10 = 0; // "OCA", ocarina active?
u8 sCurOcarinaBtnVal = 0xFF;
u8 sPrevOcarinaNoteVal = 0;
u8 sCurOcarinaBtnIdx = 0; // note index?
u8 sLearnSongLastBtn = 0;
f32 D_80130F24 = 1.0f;
f32 D_80130F28 = 0.68503934f;
s8 D_80130F2C = 0; // pitch?
s8 D_80130F30 = 0x57;
s8 D_80130F34 = 0;
u8 sPlaybackState = 0; // 80130F38
u32 D_80130F3C = 0;    // "SEQ"
u32 sNotePlaybackTimer = 0;
u16 sPlaybackNotePos = 0;
u16 sStaffPlaybackPos = 0;
u16 D_80130F4C = 0;
u8 sDisplayedNoteValue = 0xFF; // Note to display on screen?
u8 sNotePlaybackVolume = 0;
u8 sNotePlaybackVibrato = 0;
s8 sNotePlaybackTone = 0;
f32 sNormalizedNotePlaybackTone = 1.0f;
f32 sNormalizedNotePlaybackVolume = 1.0f;
s32 D_80130F68 = 0;
u8 sOcarinaNoteValues[5] = { 2, 5, 9, 11, 14 };
u8 sOcaMinigameAppendPos = 0;
u8 sOcaMinigameEndPos = 0;
u8 sOcaMinigameNoteCnts[] = { 5, 6, 8 };

OcarinaNote sOcarinaSongs[14][20] = {
    // minuet
    {
        { 2, 0, 18, 86, 0, 0, 0 },
        { 14, 0, 18, 92, 0, 0, 0 },
        { 11, 0, 72, 86, 0, 0, 0 },
        { 9, 0, 18, 80, 0, 0, 0 },
        { 11, 0, 18, 88, 0, 0, 0 },
        { 9, 0, 144, 86, 0, 0, 0 },
        { 0xFF, 0, 0, 86, 0, 0, 0 },
    },

    // bolero
    {
        { 5, 0, 15, 80, 0, 0, 0 },
        { 2, 0, 15, 72, 0, 0, 0 },
        { 5, 0, 15, 84, 0, 0, 0 },
        { 2, 0, 15, 76, 0, 0, 0 },
        { 9, 0, 15, 84, 0, 0, 0 },
        { 5, 0, 15, 74, 0, 0, 0 },
        { 9, 0, 15, 78, 0, 0, 0 },
        { 5, 0, 135, 66, 0, 0, 0 },
        { 0xFF, 0, 0, 66, 0, 0, 0 },
    },

    // serenade
    {
        { 2, 0, 36, 60, 0, 0, 0 },
        { 5, 0, 36, 78, 0, 0, 0 },
        { 9, 0, 33, 82, 0, 0, 0 },
        { 0xFF, 0, 3, 82, 0, 0, 0 },
        { 9, 0, 36, 84, 0, 0, 0 },
        { 11, 0, 144, 90, 0, 0, 0 },
        { 0xFF, 0, 0, 90, 0, 0, 0 },
    },

    // requiem
    {
        { 2, 0, 45, 88, 0, 0, 0 },
        { 5, 0, 23, 86, 0, 0, 0 },
        { 2, 0, 22, 84, 0, 0, 0 },
        { 9, 0, 45, 86, 0, 0, 0 },
        { 5, 0, 45, 94, 0, 0, 0 },
        { 2, 0, 180, 94, 0, 0, 0 },
        { 0xFF, 0, 0, 94, 0, 0, 0 },
    },

    // nocturne
    {
        { 11, 0, 36, 88, 0, 0, 0 },
        { 9, 0, 33, 84, 0, 0, 0 },
        { 0xFF, 0, 3, 84, 0, 0, 0 },
        { 9, 0, 18, 82, 0, 0, 0 },
        { 2, 0, 18, 60, 0, 0, 0 },
        { 11, 0, 18, 90, 0, 0, 0 },
        { 9, 0, 18, 88, 0, 0, 0 },
        { 5, 0, 144, 96, 0, 0, 0 },
        { 0xFF, 0, 0, 96, 0, 0, 0 },
    },

    // prelude
    {
        { 14, 0, 15, 84, 0, 0, 0 },
        { 9, 0, 45, 88, 0, 0, 0 },
        { 14, 0, 15, 88, 0, 0, 0 },
        { 9, 0, 15, 82, 0, 0, 0 },
        { 11, 0, 15, 86, 0, 0, 0 },
        { 14, 0, 60, 90, 0, 0, 0 },
        { 0xFF, 0, 75, 90, 0, 0, 0 },
        { 0xFF, 0, 0, 90, 0, 0, 0 },
    },

    // sarias
    {
        { 5, 0, 17, 84, 0, 0, 0 },
        { 9, 0, 17, 88, 0, 0, 0 },
        { 11, 0, 34, 80, 0, 0, 0 },
        { 5, 0, 17, 84, 0, 0, 0 },
        { 9, 0, 17, 88, 0, 0, 0 },
        { 11, 0, 136, 80, 0, 0, 0 },
        { 0xFF, 0, 0, 90, 0, 0, 0 },
    },

    // epona
    {
        { 14, 0, 18, 84, 0, 0, 0 },
        { 11, 0, 18, 88, 0, 0, 0 },
        { 9, 0, 72, 80, 0, 0, 0 },
        { 14, 0, 18, 84, 0, 0, 0 },
        { 11, 0, 18, 88, 0, 0, 0 },
        { 9, 0, 144, 80, 0, 0, 0 },
        { 0xFF, 0, 0, 90, 0, 0, 0 },
    },

    // lullaby
    {
        { 11, 0, 51, 84, 0, 0, 0 },
        { 14, 0, 25, 88, 0, 0, 0 },
        { 9, 0, 78, 80, 0, 0, 0 },
        { 11, 0, 51, 84, 0, 0, 0 },
        { 14, 0, 25, 88, 0, 0, 0 },
        { 9, 0, 100, 80, 0, 0, 0 },
        { 0xFF, 0, 0, 90, 0, 0, 0 },
    },

    // suns
    {
        { 9, 0, 12, 84, 0, 0, 0 },
        { 5, 0, 13, 88, 0, 0, 0 },
        { 14, 0, 29, 80, 2, 0, 0 },
        { 0xFF, 0, 9, 84, 0, 0, 0 },
        { 9, 0, 12, 84, 0, 0, 0 },
        { 5, 0, 13, 88, 0, 0, 0 },
        { 14, 0, 120, 80, 3, 0, 0 },
        { 0xFF, 0, 0, 90, 0, 0, 0 },
    },

    // song of time
    {
        { 9, 0, 32, 84, 0, 0, 0 },
        { 2, 0, 65, 88, 0, 0, 0 },
        { 5, 0, 33, 80, 0, 0, 0 },
        { 9, 0, 32, 84, 0, 0, 0 },
        { 2, 0, 65, 88, 0, 0, 0 },
        { 5, 0, 99, 80, 0, 0, 0 },
        { 0xFF, 0, 0, 90, 0, 0, 0 },
    },

    // storms
    {
        { 2, 0, 11, 84, 0, 0, 0 },
        { 5, 0, 11, 88, 0, 0, 0 },
        { 14, 0, 45, 80, 0, 0, 0 },
        { 2, 0, 11, 84, 0, 0, 0 },
        { 5, 0, 11, 88, 0, 0, 0 },
        { 14, 0, 90, 80, 0, 0, 0 },
        { 0xFF, 0, 0, 90, 0, 0, 0 },
    },

    // scarecrow
    {
        { 2, 0, 3, 0, 0, 0, 0 },
        { 0xFF, 0, 0, 255, 0, 0, 0 },
    },

    // OCA_SONGS_MEMORYGAME
    {
        { 2, 0, 3, 0, 0, 0, 0 },
        { 0xFF, 0, 0, 0, 0, 0, 0 },
    },
};

OcarinaNote* sPlaybackSong = sOcarinaSongs[0];
u8 D_80131844[14] = { 0, 3, 2, 1, 3, 2, 1, 0, 1, 0, 1, 2, 3, 0 };
u8* gFrogsSongPtr = D_80131844;
u8 D_80131858 = 0; // "REC"
u8 sRecordSongPos = 0;
u32 D_80131860 = 0;
u8 D_80131864 = 0;
u8 D_80131868 = 0;
u8 D_8013186C = 0;
s8 D_80131870 = 0;
u8 D_80131874 = 0;
u8 D_80131878 = 0;
u8 D_8013187C = 0;
u8 D_80131880 = 0;

OcarinaNote sPierresSong[108] = {
    { 0xFF, 0, 0, 0, 0, 0, 0 },
    { 0xFF, 0, 0, 0, 0, 0, 0 },
};
OcarinaNote* gScarecrowCustomSongPtr = sPierresSong;

u8* gScarecrowSpawnSongPtr = (u8*)&sOcarinaSongs[OCA_SONGS_SCARECROW];
OcarinaNote* D_80131BEC = sOcarinaSongs[OCA_SONGS_MEMORYGAME];
u8 sNoteValueIndexMap[16] = { 0, 0, 0, 0, 1, 1, 1, 2, 2, 2, 5, 3, 3, 4, 4, 4 };

// clang-format off
OcarinaSongInfo gOcarinaSongNotes[14] = {
    { 6, { 0, 4, 3, 2, 3, 2 }},
    { 8, { 1, 0, 1, 0, 2, 1, 2, 1 }},
    { 5, { 0, 1, 2, 2, 3 }},
    { 6, { 0, 1, 0, 2, 1, 0 }},
    { 7, { 3, 2, 2, 0, 3, 2, 1 }},
    { 6, { 4, 2, 4, 2, 3, 4 }},
    { 6, { 1, 2, 3, 1, 2, 3 }},
    { 6, { 4, 3, 2, 4, 3, 2 }},
    { 6, { 3, 4, 2, 3, 4, 2 }},
    { 6, { 2, 1, 4, 2, 1, 4 }},
    { 6, { 2, 0, 1, 2, 0, 1 }},
    { 6, { 0, 1, 4, 0, 1, 4 }},
    { 8, { 0, 0, 0, 0, 0, 0, 0, 0 }},
    { 0, { 0, 0, 0, 0, 0, 0, 0, 0 }},
};
// clang-format on

extern u8 D_801333F0;
extern u8 gAudioSfxSwapOff;
extern u8 D_80133408;
extern u8 D_80133418;

/**
 * BSS
 */
u32 sAudioUpdateStartTime; // 8016B7A0
u32 sAudioUpdateEndTime;
f32 D_8016B7A8;
f32 D_8016B7AC;
f32 D_8016B7B0;
f32 D_8016B7B4;
FreqLerp sRiverFreqScaleLerp;
FreqLerp sWaterfallFreqScaleLerp;
f32 D_8016B7D8;
s8 D_8016B7DC;
f32 D_8016B7E0;
u16 D_8016B7E4;
struct {
    s8 str[5];
    u16 num;
} sAudioScrPrtBuf[SCROLL_PRINT_BUF_SIZE];
u8 D_8016B8B0;
u8 D_8016B8B1;
u8 D_8016B8B2;
u8 D_8016B8B3;
u8 sAudioGanonDistVol;
SfxPlayerState sSfxChannelState[0x10];

char sBinToStrBuf[0x20];
u8 D_8016B9D8;
u8 sAudioSpecPeakNumNotes[0x12];
u8 D_8016B9F2;
u8 D_8016B9F3;
u8 D_8016B9F4;
u16 D_8016B9F6;

OcarinaStaff D_8016B9F8;      // playing along staff?
OcarinaStaff sDisplayedStaff; // displayed staff?
OcarinaStaff D_8016BA00;      // ?? note and status not updated, pos updated as you play
u32 D_8016BA04;
typedef struct {
    s8 x;
    s8 y;
} OcarinaStick;
OcarinaStick sCurOcaStick;
u32 sCurOcarinaBtnPress;
u32 D_8016BA10;
u32 sPrevOcarinaBtnPress;
s32 D_8016BA18;
s32 D_8016BA1C;
u8 sCurOcarinaSong[8];
u8 sOcarinaSongAppendPos;
u8 sOcarinaHasStartedSong;
u8 sOcarinaSongNoteStartIdx;
u8 sOcarinaSongCnt;
u16 sOcarinaAvailSongs;
u8 D_8016BA2E;
u16 sLearnSongPos[0x10];
u16 D_8016BA50[0x10];
u16 D_8016BA70[0x10];
u8 sLearnSongExpectedNote[0x10];
OcarinaNote D_8016BAA0;
u8 sAudioHasMalonBgm;
f32 sAudioMalonBgmDist;

// Start debug bss
u32 sDebugPadHold;
u32 sDebugPadBtnLast;
u32 sDebugPadPress;
s32 sAudioUpdateTaskStart;
s32 sAudioUpdateTaskEnd;

extern u16 gAudioSfxSwapSource[];
extern u16 gAudioSfxSwapTarget[];
extern u8 gAudioSfxSwapMode[];

void PadMgr_RequestPadData(PadMgr* padmgr, Input* inputs, s32 mode);

void Audio_StepFreqLerp(FreqLerp* lerp);
void func_800F56A8(void);
void func_800F6FB4(u8);
s32 Audio_SetGanonDistVol(u8 targetVol);

void func_800EC960(u8 custom) {
    if (!custom) {
        osSyncPrintf("AUDIO : Ocarina Control Assign Normal\n");
        sOcarinaAllowedBtnMask = (BTN_A | BTN_CUP | BTN_CDOWN | BTN_CLEFT | BTN_CRIGHT);
        sOcarinaABtnMap = BTN_A;
        sOcarinaCUPBtnMap = BTN_CUP;
        sOcarinaCDownBtnMap = BTN_CDOWN;
    } else {
        osSyncPrintf("AUDIO : Ocarina Control Assign Custom\n");
        sOcarinaAllowedBtnMask = (BTN_A | BTN_B | BTN_CDOWN | BTN_CLEFT | BTN_CRIGHT);
        sOcarinaABtnMap = BTN_B;
        sOcarinaCUPBtnMap = BTN_CDOWN;
        sOcarinaCDownBtnMap = BTN_A;
    }
}

void Audio_GetOcaInput(void) {
    Input inputs[4];
    Input* controller1 = &inputs[0];
    u32 sp18;

    sp18 = sCurOcarinaBtnPress;
    PadMgr_RequestPadData(&gPadMgr, inputs, 0);
    sCurOcarinaBtnPress = controller1->cur.button;
    sPrevOcarinaBtnPress = sp18;
    sCurOcaStick.x = controller1->rel.stick_x;
    sCurOcaStick.y = controller1->rel.stick_y;
}

f32 Audio_OcaAdjStick(s8 inp) {
    s8 inpAdj;
    f32 ret;

    if (inp > 0x40) {
        inpAdj = 127;
    } else if (inp < -0x40) {
        inpAdj = -128;
    } else if (inp >= 0) {
        inpAdj = (inp * 127) / 64;
    } else {
        inpAdj = (inp * 128) / 64;
    }
    ret = D_8012F6B4[inpAdj];
    return ret;
}

u8 func_800ECAF0(void) {
    u8 ret;

    if (D_80131878 != 0) {
        ret = D_80131878 - 1;
        D_80131878 = 0;
    } else if (D_80130F3C != 0) {
        ret = 0xFE;
    } else {
        ret = 0xFF;
    }

    return ret;
}

u8 Audio_OcaMapNoteValue(u8 arg0) {
    u8 temp_v1;

    temp_v1 = sNoteValueIndexMap[arg0 & 0x3F];
    if (temp_v1 == 5) {
        if (arg0 & 0x80) {
            return 2;
        }
        return 3;
    }
    return temp_v1;
}

void func_800ECB7C(u8 songIdx) {
    u8 savedSongIdx;
    u8 scarecrowSongIdx;
    u8 noteIdx;

    savedSongIdx = 0;
    scarecrowSongIdx = 0;
    while (savedSongIdx < 8 && scarecrowSongIdx < 0x10) {
        noteIdx = sOcarinaSongs[songIdx][scarecrowSongIdx++].noteIdx;
        if (noteIdx != 0xFF) {
            gOcarinaSongNotes[OCA_SONGS_SCARECROW].notesIdx[savedSongIdx++] = sNoteValueIndexMap[noteIdx];
        }
    }
}

// start ocarina.
void func_800ECC04(u16 flg) {
    u8 i;

    if ((sOcarinaSongs[OCA_SONGS_SCARECROW][1].volume != 0xFF) && ((flg & 0xFFF) == 0xFFF)) {
        flg |= 0x1000;
    }

    if ((flg == 0xCFFF) && (sOcarinaSongs[OCA_SONGS_SCARECROW][1].volume != 0xFF)) {
        flg = 0xDFFF;
    }

    if ((flg == 0xFFF) && (sOcarinaSongs[OCA_SONGS_SCARECROW][1].volume != 0xFF)) {
        flg = 0x1FFF;
    }

    if (flg != 0xFFFF) {
        D_80130F3C = 0x80000000 + (u32)flg;
        sOcarinaSongNoteStartIdx = 0;
        sOcarinaSongCnt = 0xE;
        if (flg != 0xA000) {
            sOcarinaSongCnt--;
        }
        sOcarinaAvailSongs = flg & 0x3FFF;
        D_8013187C = 8;
        sOcarinaHasStartedSong = 0;
        D_80131878 = 0;
        D_8016BA2E = 0;
        D_8016B9F8.state = func_800ECAF0();
        sOcarinaInpEnabled = 1;
        D_80130F4C = 0;
        for (i = 0; i < 0xE; i++) {
            sLearnSongPos[i] = 0;
            D_8016BA50[i] = 0;
            D_8016BA70[i] = 0;
            sLearnSongExpectedNote[i] = 0;
        }

        if (flg & 0x8000) {
            D_8013187C = 0;
        }

        if (flg & 0x4000) {
            sOcarinaSongAppendPos = 0;
        }

        if (flg & 0xD000) {
            func_800ECB7C(0xC);
            return;
        }
    } else {
        D_80130F3C = 0;
        sOcarinaInpEnabled = 0;
    }
}

void func_800ECDBC(void) {
    if (sCurOcarinaBtnVal != 0xFF && sOcarinaHasStartedSong == 0) {
        sOcarinaHasStartedSong = 1;
        sLearnSongLastBtn = 0xFF;
    }
}

void func_800ECDF8(void) {
    u16 sh;
    u16 pad;
    u8 inputChanged = 0;
    u16 pad2;
    s8 sp57 = 0;
    u8 i;
    OcarinaNote* prevNote;
    OcarinaNote* note;

    func_800ECDBC();

    if (sOcarinaHasStartedSong) {
        if ((D_80130F2C < 0 ? -D_80130F2C : D_80130F2C) >= 0x15) {
            D_80130F3C = 0;
            return;
        }

        // clang-format off
        if (sPrevOcarinaNoteVal == sCurOcarinaBtnVal || sCurOcarinaBtnVal == 0xFF) { inputChanged = 1; }
        // clang-format on

        for (i = sOcarinaSongNoteStartIdx; i < sOcarinaSongCnt; i++) {
            sh = 1 << i;
            if (sOcarinaAvailSongs & sh) {
                D_8016BA50[i] = D_8016BA70[i] + 0x12;
                if (inputChanged) {
                    // (pointless if check, this is always true)
                    if ((D_8016BA50[i] >= D_8016BA70[i] - 0x12) && (D_8016BA50[i] >= D_8016BA70[i] + 0x12) &&
                        (sOcarinaSongs[i][sLearnSongPos[i]].unk_02 == 0) &&
                        (sLearnSongLastBtn == sLearnSongExpectedNote[i])) {
                        D_80131878 = i + 1;
                        sOcarinaInpEnabled = 0;
                        D_80130F3C = 0;
                    }
                } else if (D_8016BA50[i] >= (D_8016BA70[i] - 0x12)) {
                    if (sLearnSongLastBtn != 0xFF) {
                        if (sLearnSongLastBtn == sLearnSongExpectedNote[i]) {
                            if (i == 12) {
                                D_8016BA50[i] = 0;
                            }
                        } else {
                            sOcarinaAvailSongs ^= sh;
                        }
                    }

                    prevNote = &sOcarinaSongs[i][sLearnSongPos[i]];
                    note = &sOcarinaSongs[i][++sLearnSongPos[i]];
                    D_8016BA70[i] = prevNote->unk_02;
                    sLearnSongExpectedNote[i] = prevNote->noteIdx;

                    if (sCurOcarinaBtnVal != sLearnSongExpectedNote[i]) {
                        sOcarinaAvailSongs ^= sh;
                    }
                    while (prevNote->noteIdx == note->noteIdx || (note->noteIdx == 0xFF && note->unk_02 != 0)) {
                        D_8016BA70[i] += note->unk_02;
                        prevNote = &sOcarinaSongs[i][sLearnSongPos[i]];
                        note = &sOcarinaSongs[i][sLearnSongPos[i] + 1];
                        sLearnSongPos[i]++;
                    }
                } else if (D_8016BA50[i] < 0xA) {
                    sp57 = -1;
                    D_8016BA50[i] = 0;
                    sLearnSongLastBtn = sCurOcarinaBtnVal;
                } else {
                    sOcarinaAvailSongs ^= sh;
                }
            }

            if (sOcarinaAvailSongs == 0 && D_8016BA2E >= D_8013187C) {
                sOcarinaInpEnabled = 0;
                if (CHECK_BTN_ANY(D_80130F3C, BTN_B) && sCurOcarinaBtnVal == sOcarinaSongs[i][0].noteIdx) {
                    D_80130F4C = D_80130F3C;
                }
                D_80130F3C = 0;
                return;
            }
        }

        if (!inputChanged) {
            sLearnSongLastBtn = sCurOcarinaBtnVal;
            D_8016BA2E += sp57 + 1;
        }
    }
}

void func_800ED200(void) {
    u32 temp_v0;
    u8 i;
    u8 j;
    u8 k;

    if (CHECK_BTN_ANY(sCurOcarinaBtnPress, BTN_L) && CHECK_BTN_ANY(sCurOcarinaBtnPress, sOcarinaAllowedBtnMask)) {
        func_800ECC04((u16)D_80130F3C);
        return;
    }

    func_800ECDBC();

    if (sOcarinaHasStartedSong) {
        if ((sPrevOcarinaNoteVal != sCurOcarinaBtnVal) && (sCurOcarinaBtnVal != 0xFF)) {
            D_8016BA2E++;
            if (D_8016BA2E >= 9) {
                D_8016BA2E = 1;
            }

            if (sOcarinaSongAppendPos == 8) {
                for (i = 0; i < 7; i++) {
                    sCurOcarinaSong[i] = sCurOcarinaSong[i + 1];
                }
            } else {
                sOcarinaSongAppendPos++;
            }

            if ((D_80130F2C < 0 ? -D_80130F2C : D_80130F2C) >= 0x15) {
                sCurOcarinaSong[sOcarinaSongAppendPos - 1] = 0xFF;
            } else {
                sCurOcarinaSong[sOcarinaSongAppendPos - 1] = sCurOcarinaBtnVal;
            }

            for (i = sOcarinaSongNoteStartIdx; i < sOcarinaSongCnt; i++) {
                if (sOcarinaAvailSongs & (u16)(1 << i)) {
                    for (j = 0, k = 0;
                         j < gOcarinaSongNotes[i].len && k == 0 && sOcarinaSongAppendPos >= gOcarinaSongNotes[i].len;) {
                        temp_v0 = sCurOcarinaSong[(sOcarinaSongAppendPos - gOcarinaSongNotes[i].len) + j];
                        if (temp_v0 == sOcarinaNoteValues[gOcarinaSongNotes[i].notesIdx[j]]) {
                            j++;
                        } else {
                            k++;
                        }
                    }

                    if (j == gOcarinaSongNotes[i].len) {
                        D_80131878 = i + 1;
                        sOcarinaInpEnabled = 0;
                        D_80130F3C = 0;
                    }
                }
            }
        }
    }
}

void func_800ED458(s32 arg0) {
    u32 phi_v1_2;

    if (D_80130F3C != 0 && D_80131880 != 0) {
        D_80131880--;
        return;
    }

    if ((D_8016BA10 == 0) ||
        ((D_8016BA10 & sOcarinaAllowedBtnMask) != (sCurOcarinaBtnPress & sOcarinaAllowedBtnMask))) {
        D_8016BA10 = 0;
        if (1) {}
        sCurOcarinaBtnVal = 0xFF;
        sCurOcarinaBtnIdx = 0xFF;
        phi_v1_2 = (sCurOcarinaBtnPress & sOcarinaAllowedBtnMask) & (sPrevOcarinaBtnPress & sOcarinaAllowedBtnMask);
        if (!(D_8016BA18 & phi_v1_2) && (sCurOcarinaBtnPress != 0)) {
            D_8016BA18 = sCurOcarinaBtnPress;
        } else {
            D_8016BA18 &= phi_v1_2;
        }

        if (D_8016BA18 & sOcarinaABtnMap) {
            osSyncPrintf("Presss NA_KEY_D4 %08x\n", sOcarinaABtnMap);
            sCurOcarinaBtnVal = 2;
            sCurOcarinaBtnIdx = 0;
        } else if (D_8016BA18 & sOcarinaCDownBtnMap) {
            osSyncPrintf("Presss NA_KEY_F4 %08x\n", sOcarinaCDownBtnMap);
            sCurOcarinaBtnVal = 5;
            sCurOcarinaBtnIdx = 1;
        } else if (D_8016BA18 & 1) {
            osSyncPrintf("Presss NA_KEY_A4 %08x\n", 1);
            sCurOcarinaBtnVal = 9;
            sCurOcarinaBtnIdx = 2;
        } else if (D_8016BA18 & 2) {
            osSyncPrintf("Presss NA_KEY_B4 %08x\n", 2);
            sCurOcarinaBtnVal = 0xB;
            sCurOcarinaBtnIdx = 3;
        } else if (D_8016BA18 & sOcarinaCUPBtnMap) {
            osSyncPrintf("Presss NA_KEY_D5 %08x\n", sOcarinaCUPBtnMap);
            sCurOcarinaBtnVal = 0xE;
            sCurOcarinaBtnIdx = 4;
        }

        if (sCurOcarinaBtnVal != 0xFF && sCurOcarinaBtnPress & 0x10 && D_80131858 != 2) {
            sCurOcarinaBtnIdx += 0x80;
            sCurOcarinaBtnVal++;
        }

        if ((sCurOcarinaBtnVal != 0xFF) && (sCurOcarinaBtnPress & 0x2000) && (D_80131858 != 2)) {
            sCurOcarinaBtnIdx += 0x40;
            sCurOcarinaBtnVal--;
        }

        if (D_80131858 != 2) {
            D_80130F2C = sCurOcaStick.y;
            D_80130F24 = Audio_OcaAdjStick(D_80130F2C);

            D_80130F34 = (sCurOcaStick.x < 0 ? -sCurOcaStick.x : sCurOcaStick.x) >> 2;
            Audio_QueueCmdS8(0x6020D06, D_80130F34);
        } else {
            D_80130F2C = 0;
            D_80130F24 = 1.0f;
        }

        if ((sCurOcarinaBtnVal != 0xFF) && (sPrevOcarinaNoteVal != sCurOcarinaBtnVal)) {
            Audio_QueueCmdS8(0x6020D07, D_80130F10 - 1);
            Audio_QueueCmdS8(0x6020D05, sCurOcarinaBtnVal);
            Audio_PlaySoundGeneral(NA_SE_OC_OCARINA, &D_801333D4, 4, &D_80130F24, &D_80130F28, &D_801333E8);
        } else if ((sPrevOcarinaNoteVal != 0xFF) && (sCurOcarinaBtnVal == 0xFF)) {
            Audio_StopSfxById(NA_SE_OC_OCARINA);
        }
    }
}

void func_800ED848(u8 inputEnabled) {
    sOcarinaInpEnabled = inputEnabled;
}

void func_800ED858(u8 arg0) {
    if (D_80130F10 == arg0) {
        return;
    }

    Audio_SeqCmd8(2, 1, SFX_PLAYER_CHANNEL_OCARINA, arg0);
    D_80130F10 = arg0;
    if (arg0 == 0) {
        sCurOcarinaBtnPress = 0;
        sPrevOcarinaBtnPress = 0;
        D_8016BA18 = 0;
        D_8016BA10 = 0xFFFF;
        func_800ED458(0);
        Audio_StopSfxById(NA_SE_OC_OCARINA);
        Audio_SetSoundBanksMute(0);
        sPlaybackState = 0;
        sStaffPlaybackPos = 0;
        sOcarinaInpEnabled = 0;
        D_80130F3C = 0;
        Audio_ClearBGMMute(SFX_PLAYER_CHANNEL_OCARINA);
    } else {
        sCurOcarinaBtnPress = 0;
        Audio_GetOcaInput();
        D_8016BA10 = sCurOcarinaBtnPress;
        Audio_QueueSeqCmdMute(SFX_PLAYER_CHANNEL_OCARINA);
    }
}

void func_800ED93C(s8 songIdx, s8 arg1) {
    if (songIdx == 0) {
        sPlaybackState = 0;
        Audio_StopSfxById(NA_SE_OC_OCARINA);
        return;
    }

    if (songIdx < 0xF) {
        sPlaybackSong = sOcarinaSongs[songIdx - 1];
    } else {
        sPlaybackSong = sPierresSong;
    }

    sPlaybackState = arg1;
    sNotePlaybackTimer = 0;
    sDisplayedNoteValue = 0xFF;
    sPlaybackNotePos = 0;
    sStaffPlaybackPos = 0;
    while (sPlaybackSong[sPlaybackNotePos].noteIdx == 0xFF) {
        sPlaybackNotePos++;
    }
}

void Audio_OcaPlayback(void) {
    u32 noteTimerStep;
    u32 nextNoteTimerStep;

    if (sPlaybackState != 0) {
        if (sStaffPlaybackPos == 0) {
            noteTimerStep = 3;
        } else {
            noteTimerStep = D_8016BA04 - D_80130F68;
        }

        if (noteTimerStep < sNotePlaybackTimer) {
            sNotePlaybackTimer -= noteTimerStep;
        } else {
            nextNoteTimerStep = noteTimerStep - sNotePlaybackTimer;
            sNotePlaybackTimer = 0;
        }

        if (sNotePlaybackTimer == 0) {

            sNotePlaybackTimer = sPlaybackSong[sPlaybackNotePos].unk_02;

            if (sPlaybackNotePos == 1) {
                sNotePlaybackTimer++;
            }

            if (sNotePlaybackTimer == 0) {
                sPlaybackState--;
                if (sPlaybackState != 0) {
                    sPlaybackNotePos = 0;
                    sStaffPlaybackPos = 0;
                    sDisplayedNoteValue = 0xFF;
                } else {
                    Audio_StopSfxById(NA_SE_OC_OCARINA);
                }
                return;
            } else {
                sNotePlaybackTimer -= nextNoteTimerStep;
            }

            if (sNotePlaybackVolume != sPlaybackSong[sPlaybackNotePos].volume) {
                sNotePlaybackVolume = sPlaybackSong[sPlaybackNotePos].volume;
                sNormalizedNotePlaybackVolume = sNotePlaybackVolume / 127.0f;
            }

            if (sNotePlaybackVibrato != sPlaybackSong[sPlaybackNotePos].vibrato) {
                sNotePlaybackVibrato = sPlaybackSong[sPlaybackNotePos].vibrato;
                Audio_QueueCmdS8(0x06020D06, sNotePlaybackVibrato);
            }

            if (sNotePlaybackTone != sPlaybackSong[sPlaybackNotePos].tone) {
                sNotePlaybackTone = sPlaybackSong[sPlaybackNotePos].tone;
                sNormalizedNotePlaybackTone = Audio_OcaAdjStick(sNotePlaybackTone);
            }

            if ((sPlaybackSong[sPlaybackNotePos].volume == sPlaybackSong[sPlaybackNotePos - 1].volume &&
                 (sPlaybackSong[sPlaybackNotePos].vibrato == sPlaybackSong[sPlaybackNotePos - 1].vibrato) &&
                 (sPlaybackSong[sPlaybackNotePos].tone == sPlaybackSong[sPlaybackNotePos - 1].tone))) {
                sDisplayedNoteValue = 0xFE;
            }

            if (sDisplayedNoteValue != sPlaybackSong[sPlaybackNotePos].noteIdx) {
                u8 tmp = sPlaybackSong[sPlaybackNotePos].noteIdx;
                if (tmp == 0xA) {
                    sDisplayedNoteValue = tmp + sPlaybackSong[sPlaybackNotePos].semitone;
                } else {
                    sDisplayedNoteValue = tmp;
                }

                if (sDisplayedNoteValue != 0xFF) {
                    sStaffPlaybackPos++;
                    Audio_QueueCmdS8(0x6020D07, D_80130F10 - 1);
                    Audio_QueueCmdS8(0x6020D05, sDisplayedNoteValue & 0x3F);
                    Audio_PlaySoundGeneral(NA_SE_OC_OCARINA, &D_801333D4, 4, &sNormalizedNotePlaybackTone,
                                           &sNormalizedNotePlaybackVolume, &D_801333E8);
                } else {
                    Audio_StopSfxById(NA_SE_OC_OCARINA);
                }
            }
            sPlaybackNotePos++;
        }
    }
}

void func_800EDD68(u8 arg0) {
    u16 i;
    u16 i2;
    u16 pad;
    u8 lastNote;
    OcarinaNote* note;
    u8 j;
    u8 k;
    s32 t;
    OcarinaNote* song;

    if (D_80131858 == 1) {
        song = gScarecrowCustomSongPtr;
    } else {
        song = D_80131BEC;
    }
    song[sRecordSongPos].noteIdx = D_80131864;
    song[sRecordSongPos].unk_02 = D_8016BA04 - D_80131860;
    song[sRecordSongPos].volume = D_80131868;
    song[sRecordSongPos].vibrato = D_8013186C;
    song[sRecordSongPos].tone = D_80131870;
    song[sRecordSongPos].semitone = D_80131874 & 0xC0;
    D_80131864 = sCurOcarinaBtnVal;
    D_80131868 = D_80130F30;
    D_8013186C = D_80130F34;
    D_80131870 = D_80130F2C;
    D_80131874 = sCurOcarinaBtnIdx;
    sRecordSongPos++;

    if ((sRecordSongPos != 107) && (arg0 == 0)) {
        return;
    }

    i = sRecordSongPos;
    lastNote = 0xFF;
    while (i != 0 && lastNote == 0xFF) {
        i--;
        lastNote = song[i].noteIdx;
    }

    if (1) {}

    if (sRecordSongPos != (i + 1)) {
        sRecordSongPos = i + 2;
        song[sRecordSongPos - 1].unk_02 = 0;
    }

    song[sRecordSongPos].unk_02 = 0;

    if (D_80131858 == 2) {
        if (D_8016BA2E >= 8) {
            for (i = 0; i < sRecordSongPos; i++) {
                song[i] = song[i + 1];
            }

            func_800ECB7C(OCA_SONGS_MEMORYGAME);

            for (i = 0; i < OCA_SONGS_SCARECROW; i++) {
                for (j = 0; j < 9 - gOcarinaSongNotes[i].len; j++) {
                    for (k = 0;
                         k < gOcarinaSongNotes[i].len && k + j < 8 &&
                         gOcarinaSongNotes[i].notesIdx[k] == gOcarinaSongNotes[OCA_SONGS_SCARECROW].notesIdx[k + j];
                         k++) {
                        ;
                    }

                    if (k == gOcarinaSongNotes[i].len) {
                        D_80131858 = 0xFF;
                        sOcarinaSongs[OCA_SONGS_SCARECROW][1].volume = 0xFF;
                        return;
                    }
                }
            }

            i = 1;
            while (i < 8) {
                if (gOcarinaSongNotes[OCA_SONGS_SCARECROW].notesIdx[0] !=
                    gOcarinaSongNotes[OCA_SONGS_SCARECROW].notesIdx[i]) {
                    i = 9;
                } else {
                    i++;
                }
            }

            if (i == 8) {
                D_80131858 = 0xFF;
                sOcarinaSongs[OCA_SONGS_SCARECROW][1].volume = 0xFF;
                return;
            }

            for (i = 0; i < sRecordSongPos; i++) {
                sOcarinaSongs[OCA_SONGS_SCARECROW][i] = sOcarinaSongs[OCA_SONGS_MEMORYGAME][i];
            }

            sOcarinaInpEnabled = 0;
        } else {
            sOcarinaSongs[OCA_SONGS_SCARECROW][1].volume = 0xFF;
        }
    }
    D_80131858 = 0;
}

// start custom song?
/**
 * arg0 = 1, start
 * arg0 = 0, finish
 * arg0 = 2, also start?
 */
void func_800EE170(u8 arg0) {
    if ((u32)arg0 == D_80131858) {
        return;
    }

    if (arg0 != 0) {
        D_80131860 = D_8016BA04;
        D_80131864 = 0xFF;
        D_80131868 = 0x57;
        D_8013186C = 0;
        D_80131870 = 0;
        D_80131874 = 0;
        sRecordSongPos = 0;
        sOcarinaInpEnabled = 1;
        D_8016BA2E = 0;
        D_8016BAA0 = sPierresSong[1];
    } else {
        if (sRecordSongPos == 0) {
            sPierresSong[1] = D_8016BAA0;
        } else {
            if (D_80131858 == 2) {
                D_8016BA2E = 1;
            }

            func_800EDD68(1);
        }

        sOcarinaInpEnabled = 0;
        D_8016BA2E = 0;
    }

    D_80131858 = arg0;
}

void func_800EE29C(void) {
    D_8016BA00.state = D_80131858;
    D_8016BA00.pos = D_8016BA2E;
    if (D_80131858 == 0xFF) {
        D_80131858 = 0;
    }
}

void func_800EE2D4(void) {
    D_8016B9F8.noteIdx = sCurOcarinaBtnIdx & 0x3F;
    D_8016B9F8.state = func_800ECAF0();
    D_8016B9F8.pos = D_8016BA2E;
}

void func_800EE318(void) {
    if ((sDisplayedNoteValue & 0x3F) < 0x10) {
        sDisplayedStaff.noteIdx = Audio_OcaMapNoteValue(sDisplayedNoteValue);
    }

    sDisplayedStaff.state = sPlaybackState;

    if (sPlaybackSong != sPierresSong) {
        sDisplayedStaff.pos = sStaffPlaybackPos;
    } else if (sStaffPlaybackPos == 0) {
        sDisplayedStaff.pos = 0;
    } else {
        sDisplayedStaff.pos = ((sStaffPlaybackPos - 1) % 8) + 1;
    }
}

OcarinaStaff* func_800EE3C8(void) {
    return &D_8016BA00;
}

OcarinaStaff* func_800EE3D4(void) {
    if (D_8016B9F8.state < 0xFE) {
        D_80130F3C = 0;
    }
    return &D_8016B9F8;
}

OcarinaStaff* Audio_OcaGetDisplayStaff(void) {
    return &sDisplayedStaff;
}

void func_800EE404(void) {
    s32 noteChanged;

    if ((D_80131858 != 0) && ((D_8016BA04 - D_80131860) >= 3)) {
        noteChanged = false;
        if (D_80131864 != sCurOcarinaBtnVal) {
            if (sCurOcarinaBtnVal != 0xFF) {
                D_8016BA00.noteIdx = sCurOcarinaBtnIdx & 0x3F;
                D_8016BA2E++;
            } else if ((D_80131858 == 2) && (D_8016BA2E == 8)) {
                func_800EDD68(1);
                return;
            }

            if (D_8016BA2E > 8) {
                if (D_80131858 == 2) {
                    // notes played are over 8 and in recording mode.
                    func_800EDD68(1);
                    return;
                }
                D_8016BA2E = true;
            }

            noteChanged = true;
        } else if (D_80131868 != D_80130F30) {
            noteChanged = true;
        } else if (D_8013186C != D_80130F34) {
            noteChanged = true;
        } else if (D_80131870 != D_80130F2C) {
            noteChanged = true;
        }

        if (noteChanged) {
            func_800EDD68(0);
            D_80131860 = D_8016BA04;
        }
    }
}

void func_800EE57C(u8 minigameIdx) {
    u8 i;

    if (minigameIdx > 2) {
        minigameIdx = 2;
    }

    sOcaMinigameAppendPos = 0;
    sOcaMinigameEndPos = sOcaMinigameNoteCnts[minigameIdx];

    for (i = 0; i < 3; i++) {
        func_800EE5EC();
    }
}

s32 func_800EE5EC(void) {
    u32 rnd;
    u8 rndNote;

    if (sOcaMinigameAppendPos == sOcaMinigameEndPos) {
        return 1;
    }

    rnd = Audio_NextRandom();
    rndNote = sOcarinaNoteValues[rnd % 5];

    if (sOcarinaSongs[OCA_SONGS_MEMORYGAME][sOcaMinigameAppendPos - 1].noteIdx == rndNote) {
        rndNote = sOcarinaNoteValues[(rnd + 1) % 5];
    }

    sOcarinaSongs[OCA_SONGS_MEMORYGAME][sOcaMinigameAppendPos].noteIdx = rndNote;
    sOcarinaSongs[OCA_SONGS_MEMORYGAME][sOcaMinigameAppendPos].unk_02 = 0x2D;
    sOcarinaSongs[OCA_SONGS_MEMORYGAME][sOcaMinigameAppendPos].volume = 0x50;
    sOcarinaSongs[OCA_SONGS_MEMORYGAME][sOcaMinigameAppendPos].vibrato = 0;
    sOcarinaSongs[OCA_SONGS_MEMORYGAME][sOcaMinigameAppendPos].tone = 0;

    sOcaMinigameAppendPos++;

    sOcarinaSongs[OCA_SONGS_MEMORYGAME][sOcaMinigameAppendPos].noteIdx = 0xFF;
    sOcarinaSongs[OCA_SONGS_MEMORYGAME][sOcaMinigameAppendPos].unk_02 = 0;
    sOcarinaSongs[OCA_SONGS_MEMORYGAME][sOcaMinigameAppendPos + 1].noteIdx = 0xFF;
    sOcarinaSongs[OCA_SONGS_MEMORYGAME][sOcaMinigameAppendPos + 1].unk_02 = 0;
    if (1) {}
    return 0;
}

// input update?
void func_800EE6F4(void) {
    D_8016BA04 = gAudioContext.totalTaskCnt;
    if (D_80130F10 != 0) {
        if (sOcarinaInpEnabled == 1) {
            Audio_GetOcaInput();
        }
        if ((sPlaybackState == 0) && (sOcarinaInpEnabled == 1)) {
            func_800ED458(0);
        }
        if (D_80130F3C != 0) {
            if (D_80130F3C & 0x4000) {
                func_800ED200();
            } else {
                func_800ECDF8();
            }
        }

        Audio_OcaPlayback();
        D_80130F68 = D_8016BA04;

        if (sPlaybackState == 0) {
            func_800EE404();
        }

        if ((D_80130F3C != 0) && (sPrevOcarinaNoteVal != sCurOcarinaBtnVal)) {
            D_80131880 = 1;
        }

        sPrevOcarinaNoteVal = sCurOcarinaBtnVal;
    }

    func_800EE2D4();
    func_800EE318();
    func_800EE29C();
}

void func_800EE824(void) {
    static u8 D_80131C80 = 0;
    static u8 D_80131C84 = 1;
    static u16 D_80131C88 = 1200;

    switch (D_80131C80) {
        case 0:
            if (D_80131C88-- == 0) {
                if (D_80131C84 < 7) {
                    D_80131C80++;
                } else {
                    D_80131C80 = 3;
                    func_800ED858(0);
                }
                D_80131C88 = 1200;
            }
            break;
        case 1:
            Audio_SetSoundBanksMute(0);
            func_800ED858(D_80131C84);
            func_800ED93C(0xF, 1);
            D_80131C84++;
            D_80131C80++;
            break;
        case 2:
            if (Audio_OcaGetDisplayStaff()->state == 0) {
                D_80131C80 = 0;
            }
            break;
    }
}

void func_800EE930(void) {
    D_8016B9F8.noteIdx = 0xFF;
    D_8016B9F8.state = 0xFF;
    D_8016B9F8.pos = 0;
    sDisplayedStaff.noteIdx = 0xFF;
    sDisplayedStaff.state = 0;
    sDisplayedStaff.pos = 0;
    D_8016BA00.noteIdx = 0xFF;
    D_8016BA00.state = 0xFF;
    D_8016BA00.pos = 0;
    D_80131880 = 0;
}

f32 D_80131C8C = 0.0f;

// === Audio Debugging ===

// These variables come between in-function statics in func_800EE824 and func_800F510C

f32 sAudioUpdateDuration = 0.0f;
f32 sAudioUpdateDurationMax = 0.0f;
u8 sAudioDebugEverOpened = 0;
u8 sAudioSfxMuted = 0;
u8 sAudioDebugPage = 0;
u8 sAudioSndContSel = 0;
u8 sAudioDebugTextColor = 7;
char sAudioDebugPageNames[15][23] = {
    "Non",
    "Sound Control",
    "Spec Info",
    "Heap Info",
    "Grp Track Info",
    "Sub Track Info",
    "Channel Info",
    "Interface Info",
    "SE Flag Swap",
    "Block Change BGM",
    "Natural Sound Control",
    "Ocarina Test",
    "SE Parameter Change",
    "Scroll Print",
    "Free Area",
};
u16 sAudioSndContWork[11] = { 0 };
u16 sAudioSndContWorkLims[11] = { 128, 128, 7, 512, 4, 2, 16, 32, 2, 2, 2 };
char sSoundBankNames[7][11] = { "PLAYER", "ITEM", "ENVIROMENT", "ENEMY", "SYSTEM", "OCARINA", "VOICE" };
char sSoundModeNames[5][10] = { "W-STEREO", "HEADPHONE", "3D SOUND", "MONO", "" };
s8 sAudioIntInfoX = 0;
s8 sAudioIntInfoY = 0;
s8 sAudioIntInfoSel = 0;
s8 sAudioIntInfoBankPage[7] = { 0, 0, 2, 2, 0, 0, 0 };
u8 sAudioScrPrtSel = 0;
u8 sAudioScrPrtInd = 0;
u8 sAudioScrPrtOverflow = 0;
s8 sAudioScrPrtX = 26;
s8 sAudioScrPrtY = 1;
u8 sAudioScrPrtWork[11] = { 1, 19, 6, 0, 0, 0, 0, 0, 0, 0, 1 };
u8 sAudioScrPrtWorkLims[11] = { 2, SCROLL_PRINT_BUF_SIZE, 8, 2, 2, 2, 2, 2, 2, 2, 2 };
u8 sAudioSubTrackInfoSpec = 0;
u8 sAudioSfxSwapIsEditing = 0;
u8 sAudioSfxSwapSel = 0;
u8 sAudioSfxSwapNibbleSel = 0;
char sAudioSfxSwapModeNames[2][5] = { "SWAP", "ADD" };
u8 sAudioSfxParamChgSel = 0;
u8 sAudioSfxParamChgBitSel = 0;
u16 sAudioSfxParamChgWork[4] = { 0 };
u8 sAudioSubTrackInfoPlayerSel = 0;
u8 sAudioSubTrackInfoChannelSel = 0;
u8 sSeqPlayerPeakNumLayers[20] = { 0 };
char sAudioSceneNames[3][2] = { "A", "S", "X" };
u8 sAudioBlkChgBgmWork[2] = { 0 };
u8 sAudioBlkChgBgmSel = 0;
char sBoolStrs[3][5] = { "OFF", "ON", "STBY" };
u8 sAudioNatureFailed = 0;
u8 sPeakNumNotes = 0;

void AudioDebug_SetInput(void) {
    Input inputs[4];
    u32 btn;

    PadMgr_RequestPadData(&gPadMgr, inputs, 0);
    btn = inputs[3].cur.button;
    sDebugPadHold = btn & 0xFFFF;
    sDebugPadPress = (btn ^ sDebugPadBtnLast) & btn;
    sDebugPadBtnLast = btn;
}

char* AudioDebug_ToStringBinary(u32 num, u8 bits) {
    u8 i;
    u32 flg = 1;

    for (i = 0; i < bits; flg *= 2, i++) {
        if (num & flg) {
            sBinToStrBuf[bits - i - 1] = '1';
        } else {
            sBinToStrBuf[bits - i - 1] = '0';
        }
    }

    sBinToStrBuf[bits] = '\0';
    return sBinToStrBuf;
}

void AudioDebug_Draw(GfxPrint* printer) {
    s32 pad[3];
    u8 i;
    u8 j;
    u8 ctr;
    u8 ctr2;
    s8 k;
    s8 k2;
    s8 ind;
    u8 numEnabledNotes = 0;
    char digitStr[2] = "1";

#define SETCOL_COMMON(v, r, g, b) \
    GfxPrint_SetColor(printer, ((v & 4) >> 2) * (r), ((v & 2) >> 1) * (g), (v & 1) * (b), 255)
#define SETCOL(r, g, b) SETCOL_COMMON(sAudioDebugTextColor, r, g, b)
#define SETCOL_SCROLLPRINT(r, g, b) SETCOL_COMMON(sAudioScrPrtWork[2], r, g, b)

    sAudioDebugEverOpened = true;
    GfxPrint_SetPos(printer, 3, 2);
    SETCOL(255, 255, 255);
    GfxPrint_Printf(printer, "Audio Debug Mode");

    GfxPrint_SetPos(printer, 3, 3);
    GfxPrint_Printf(printer, "- %s -", sAudioDebugPageNames[sAudioDebugPage]);

    for (i = 0; i < gAudioSpecs[gAudioSpecId].numNotes; i++) {
        if (gAudioContext.notes[i].noteSubEu.bitField0.enabled == 1) {
            numEnabledNotes++;
        }
    }

    if (sPeakNumNotes < numEnabledNotes) {
        sPeakNumNotes = numEnabledNotes;
    }
    if (sAudioSpecPeakNumNotes[gAudioSpecId] < numEnabledNotes) {
        sAudioSpecPeakNumNotes[gAudioSpecId] = numEnabledNotes;
    }

    if (sAudioScrPrtWork[0] != 0) {
        GfxPrint_SetPos(printer, sAudioScrPrtX, sAudioScrPrtY);
        SETCOL_SCROLLPRINT(200, 200, 200);
        GfxPrint_Printf(printer, "Audio ScrPrt");

        ind = sAudioScrPrtInd;
        for (k = 0; k < sAudioScrPrtWork[1] + 1; k++) {
            if (ind == 0) {
                if (sAudioScrPrtOverflow == 1) {
                    ind = SCROLL_PRINT_BUF_SIZE - 1;
                } else {
                    k = sAudioScrPrtWork[1] + 1; // "break;"
                }
            } else {
                ind--;
            }
            if (k != sAudioScrPrtWork[1] + 1) {
                if ((ind % 5) != 0) {
                    SETCOL_SCROLLPRINT(180, 180, 180);
                } else {
                    SETCOL_SCROLLPRINT(120, 120, 120);
                }
                GfxPrint_SetPos(printer, 2 + sAudioScrPrtX, sAudioScrPrtY + sAudioScrPrtWork[1] + 1 - k);
                GfxPrint_Printf(printer, "%s", sAudioScrPrtBuf[ind].str);

                GfxPrint_SetPos(printer, 7 + sAudioScrPrtX, sAudioScrPrtY + sAudioScrPrtWork[1] + 1 - k);
                GfxPrint_Printf(printer, "%04X", sAudioScrPrtBuf[ind].num);
            }
        }
    }

    switch (sAudioDebugPage) {
        case PAGE_NON:
            GfxPrint_SetPos(printer, 3, 4);
            SETCOL(255, 64, 64);
            GfxPrint_Printf(printer, "BGM CANCEL:%s", sBoolStrs[sAudioSndContWork[5]]);

            GfxPrint_SetPos(printer, 3, 5);
            GfxPrint_Printf(printer, "SE MUTE:%s", sBoolStrs[sAudioSfxMuted]);

            GfxPrint_SetPos(printer, 18, 4);
            SETCOL(255, 255, 255);
            GfxPrint_Printf(printer, "PUSH CONT-4 A-BTN");

            ind = (s8)sAudioSndContWork[2];
            i = gSoundBanks[ind][0].next;
            j = 0;
            SETCOL(255, 255, 255);
            GfxPrint_SetPos(printer, 3, 6);
            GfxPrint_Printf(printer, "SE HANDLE:%s", sSoundBankNames[ind]);

            while (i != 0xFF) {
                GfxPrint_SetPos(printer, 3, 7 + j++);
                GfxPrint_Printf(printer, "%02x %04x %02x %08x", i, gSoundBanks[ind][i].sfxId, gSoundBanks[ind][i].state,
                                gSoundBanks[ind][i].priority);
                i = gSoundBanks[ind][i].next;
            }
            break;

        case PAGE_SOUND_CONTROL:
            GfxPrint_SetPos(printer, 2, 4 + sAudioSndContSel);
            SETCOL(127, 255, 127);
            GfxPrint_Printf(printer, "*");

            SETCOL(255, 255, 255);
            GfxPrint_SetPos(printer, 3, 4);
            GfxPrint_Printf(printer, "Seq 0  : %2x", sAudioSndContWork[0]);

            GfxPrint_SetPos(printer, 3, 5);
            GfxPrint_Printf(printer, "Seq 1  : %2x", sAudioSndContWork[1]);

            GfxPrint_SetPos(printer, 3, 6);
            GfxPrint_Printf(printer, "SE HD  : %2x %s", sAudioSndContWork[2], sSoundBankNames[sAudioSndContWork[2]]);

            GfxPrint_SetPos(printer, 3, 7);
            GfxPrint_Printf(printer, "SE No. :%3x", sAudioSndContWork[3]);

            GfxPrint_SetPos(printer, 3, 8);
            GfxPrint_Printf(printer, "S-Out  : %2x %s", sAudioSndContWork[4], sSoundModeNames[sAudioSndContWork[4]]);

            GfxPrint_SetPos(printer, 3, 9);
            GfxPrint_Printf(printer, "BGM Ent: %2x", sAudioSndContWork[5]);

            GfxPrint_SetPos(printer, 3, 10);
            GfxPrint_Printf(printer, "Spec   : %2x", sAudioSndContWork[6]);

            GfxPrint_SetPos(printer, 3, 11);
            GfxPrint_Printf(printer, "Na Snd : %2x", sAudioSndContWork[7]);

            GfxPrint_SetPos(printer, 3, 12);
            GfxPrint_Printf(printer, "Cam Wt : %s", sBoolStrs[sAudioSndContWork[8]]);

            GfxPrint_SetPos(printer, 3, 13);
            GfxPrint_Printf(printer, "Lnk Wt : %s", sBoolStrs[sAudioSndContWork[9]]);

            GfxPrint_SetPos(printer, 3, 14);
            GfxPrint_Printf(printer, "SE Ent : %2x", sAudioSndContWork[10]);
            break;

        case PAGE_INTERFACE_INFO:
            ind = 0;
            for (k = 0; k < 7; k++) {
                if (k == sAudioIntInfoSel) {
                    SETCOL(255, 127, 127);
                } else {
                    SETCOL(255, 255, 255);
                }
                GfxPrint_SetPos(printer, 2 + sAudioIntInfoX, 4 + ind + sAudioIntInfoY);
                GfxPrint_Printf(printer, "%s <%d>", sSoundBankNames[k], sAudioIntInfoBankPage[k]);

                for (k2 = 0; k2 < gChannelsPerBank[gSfxChannelLayout][k]; k2++) {
#define entryIndex (gActiveSounds[k][k2].entryIndex)
#define entry (&gSoundBanks[k][entryIndex])
#define chan (gAudioContext.seqPlayers[2].channels[entry->channelIdx])
                    GfxPrint_SetPos(printer, 2 + sAudioIntInfoX, 5 + ind + sAudioIntInfoY);
                    if (sAudioIntInfoBankPage[k] == 1) {
                        if ((entryIndex != 0xFF) &&
                            ((entry->state == SFX_STATE_PLAYING_1) || (entry->state == SFX_STATE_PLAYING_2))) {
                            GfxPrint_Printf(printer, "%2X %5d %5d %5d %02X %04X %04X", entryIndex, (s32)*entry->posX,
                                            (s32)*entry->posY, (s32)*entry->posZ, entry->sfxImportance,
                                            entry->sfxParams, entry->sfxId);
                        } else {
                            GfxPrint_Printf(printer, "FF ----- ----- ----- -- ---- ----");
                        }
                    } else if (sAudioIntInfoBankPage[k] == 2) {
                        if ((entryIndex != 0xFF) &&
                            ((entry->state == SFX_STATE_PLAYING_1) || (entry->state == SFX_STATE_PLAYING_2))) {
                            GfxPrint_Printf(printer, "%2X %5d %5d %5d %3d %3d %04X", entryIndex, (s32)*entry->posX,
                                            (s32)*entry->posY, (s32)*entry->posZ, (s32)(chan->volume * 127.1f),
                                            chan->newPan, entry->sfxId);
                        } else {
                            GfxPrint_Printf(printer, "FF ----- ----- ----- --- --- ----");
                        }
                    } else if (sAudioIntInfoBankPage[k] == 3) {
                        if ((entryIndex != 0xFF) &&
                            ((entry->state == SFX_STATE_PLAYING_1) || (entry->state == SFX_STATE_PLAYING_2))) {
                            GfxPrint_Printf(printer, "%2X %5d %5d %5d %3d %3d %04X", entryIndex, (s32)*entry->posX,
                                            (s32)*entry->posY, (s32)*entry->posZ, (s32)(chan->freqScale * 100.0f),
                                            chan->reverb, entry->sfxId);
                        } else {
                            GfxPrint_Printf(printer, "FF ----- ----- ----- --- --- ----");
                        }
                    } else if (sAudioIntInfoBankPage[k] == 4) {
                        if ((entryIndex != 0xFF) &&
                            ((entry->state == SFX_STATE_PLAYING_1) || (entry->state == SFX_STATE_PLAYING_2))) {
                            GfxPrint_Printf(printer, "%2X %04X", entryIndex, entry->sfxId);
                        } else {
                            GfxPrint_Printf(printer, "FF ----");
                        }
                    }
#undef entryIndex
#undef entry
#undef chan

                    if (sAudioIntInfoBankPage[k] != 0) {
                        ind++;
                    }
                }
                ind++;
            }
            break;

        case PAGE_SCROLL_PRINT:
            GfxPrint_SetPos(printer, 2, 4 + sAudioScrPrtSel);
            SETCOL(255, 255, 255);
            GfxPrint_Printf(printer, "*");

            SETCOL(255, 255, 255);
            GfxPrint_SetPos(printer, 3, 4);
            GfxPrint_Printf(printer, "Swicth  : %d", sAudioScrPrtWork[0]);

            GfxPrint_SetPos(printer, 3, 5);
            GfxPrint_Printf(printer, "Lines   : %d", sAudioScrPrtWork[1] + 1);

            GfxPrint_SetPos(printer, 3, 6);
            GfxPrint_Printf(printer, "Color   : %d", sAudioScrPrtWork[2]);

            GfxPrint_SetPos(printer, 3, 7);
            GfxPrint_Printf(printer, "%s  : %d", sSoundBankNames[0], sAudioScrPrtWork[3]);

            GfxPrint_SetPos(printer, 3, 8);
            GfxPrint_Printf(printer, "%s    : %d", sSoundBankNames[1], sAudioScrPrtWork[4]);

            GfxPrint_SetPos(printer, 3, 9);
            GfxPrint_Printf(printer, "ENVRONM : %d", sAudioScrPrtWork[5]);

            GfxPrint_SetPos(printer, 3, 10);
            GfxPrint_Printf(printer, "%s   : %d", sSoundBankNames[3], sAudioScrPrtWork[6]);

            GfxPrint_SetPos(printer, 3, 11);
            GfxPrint_Printf(printer, "%s  : %d", sSoundBankNames[4], sAudioScrPrtWork[7]);

            GfxPrint_SetPos(printer, 3, 12);
            GfxPrint_Printf(printer, "%s : %d", sSoundBankNames[5], sAudioScrPrtWork[8]);

            GfxPrint_SetPos(printer, 3, 13);
            GfxPrint_Printf(printer, "%s    : %d", sSoundBankNames[6], sAudioScrPrtWork[9]);

            GfxPrint_SetPos(printer, 3, 14);
            GfxPrint_Printf(printer, "SEQ ENT : %d", sAudioScrPrtWork[10]);
            break;

        case PAGE_SFX_SWAP:
            GfxPrint_SetPos(printer, 3, 4);
            SETCOL(255, 255, 255);
            if (gAudioSfxSwapOff) {
                GfxPrint_Printf(printer, "SWAP OFF");
            }

            if (sAudioSfxSwapIsEditing == 0) {
                SETCOL(255, 255, 255);
            } else {
                SETCOL(127, 127, 127);
            }
            GfxPrint_SetPos(printer, 2, 6 + sAudioSfxSwapSel);
            GfxPrint_Printf(printer, "*");

            ctr = sAudioSfxSwapNibbleSel;
            if (sAudioSfxSwapNibbleSel >= 4) {
                ctr++;
            }
            if (sAudioSfxSwapIsEditing == 1) {
                SETCOL(255, 255, 255);
                GfxPrint_SetPos(printer, 3 + ctr, 5);
                GfxPrint_Printf(printer, "V");
            }

            for (i = 0; i < 10; i++) {
                if (i == sAudioSfxSwapSel) {
                    if (sAudioSfxSwapIsEditing == 0) {
                        SETCOL(192, 192, 192);
                    } else {
                        SETCOL(255, 255, 255);
                    }
                } else if (sAudioSfxSwapIsEditing == 0) {
                    SETCOL(144, 144, 144);
                } else {
                    SETCOL(96, 96, 96);
                }
                GfxPrint_SetPos(printer, 3, 6 + i);
                GfxPrint_Printf(printer, "%04x %04x %s", gAudioSfxSwapSource[i], gAudioSfxSwapTarget[i],
                                sAudioSfxSwapModeNames[gAudioSfxSwapMode[i]]);
            }
            break;

        case PAGE_SUB_TRACK_INFO:
            GfxPrint_SetPos(printer, 3, 4);
            SETCOL(255, 255, 255);
            GfxPrint_Printf(printer, "Group Track:%d", sAudioSubTrackInfoPlayerSel);

            GfxPrint_SetPos(printer, 3, 5);
            GfxPrint_Printf(printer, "Sub Track  :%d", sAudioSubTrackInfoChannelSel);

            GfxPrint_SetPos(printer, 3, 6);
            GfxPrint_Printf(printer, "TRK NO. ");

            GfxPrint_SetPos(printer, 3, 7);
            GfxPrint_Printf(printer, "ENTRY   ");

            GfxPrint_SetPos(printer, 3, 8);
            GfxPrint_Printf(printer, "MUTE    ");

            GfxPrint_SetPos(printer, 3, 9);
            GfxPrint_Printf(printer, "OPENNOTE");

            ctr2 = 0;
            for (i = 0; i < 16; i++) {
                if (i == sAudioSubTrackInfoChannelSel) {
                    SETCOL(255, 255, 255);
                } else {
                    SETCOL(200, 200, 200);
                }
                GfxPrint_SetPos(printer, 15 + i, 6);
                GfxPrint_Printf(printer, "%1X", i);

                GfxPrint_SetPos(printer, 15 + i, 7);
                if (gAudioContext.seqPlayers[sAudioSubTrackInfoPlayerSel].channels[i]->enabled) {
                    GfxPrint_Printf(printer, "O");
                } else {
                    GfxPrint_Printf(printer, "X");
                }

                GfxPrint_SetPos(printer, 15 + i, 8);
                if (gAudioContext.seqPlayers[sAudioSubTrackInfoPlayerSel].channels[i]->stopSomething2) {
                    GfxPrint_Printf(printer, "O");
                } else {
                    GfxPrint_Printf(printer, "X");
                }

                GfxPrint_SetPos(printer, 15 + i, 9);
                ctr = 0;
                for (j = 0; j < 4; j++) {
                    if (gAudioContext.seqPlayers[sAudioSubTrackInfoPlayerSel].channels[i]->layers[j] != NULL) {
                        ctr++;
                    }
                }

                GfxPrint_Printf(printer, "%1X", ctr);
                ctr2 += ctr;
            }

            SETCOL(255, 255, 255);
            if (sSeqPlayerPeakNumLayers[sAudioSubTrackInfoPlayerSel] < ctr2) {
                sSeqPlayerPeakNumLayers[sAudioSubTrackInfoPlayerSel] = ctr2;
            }
            GfxPrint_SetPos(printer, 16 + i, 9);
            GfxPrint_Printf(printer, "%2d,%2d", ctr2, sSeqPlayerPeakNumLayers[sAudioSubTrackInfoPlayerSel]);

            GfxPrint_SetPos(printer, 3, 11);
            GfxPrint_Printf(printer, "VOL     ");

            GfxPrint_SetPos(printer, 3, 12);
            GfxPrint_Printf(printer, "E VOL   ");

            GfxPrint_SetPos(printer, 3, 13);
            GfxPrint_Printf(printer, "BANK ID ");

            GfxPrint_SetPos(printer, 3, 14);
            GfxPrint_Printf(printer, "PROG    ");

            GfxPrint_SetPos(printer, 3, 15);
            GfxPrint_Printf(printer, "PAN    ");

            GfxPrint_SetPos(printer, 3, 16);
            GfxPrint_Printf(printer, "PANPOW  ");

            GfxPrint_SetPos(printer, 3, 17);
            GfxPrint_Printf(printer, "FXMIX   ");

            GfxPrint_SetPos(printer, 3, 18);
            GfxPrint_Printf(printer, "PRIO    ");

            GfxPrint_SetPos(printer, 3, 19);
            GfxPrint_Printf(printer, "VIB PIT ");

            GfxPrint_SetPos(printer, 3, 20);
            GfxPrint_Printf(printer, "VIB DEP ");

            GfxPrint_SetPos(printer, 3, 21);
            GfxPrint_Printf(printer, "TUNE    ");

            GfxPrint_SetPos(printer, 3, 22);
            GfxPrint_Printf(printer, "TUNE    ");

            for (i = 0; i < 8; i++) {
                GfxPrint_SetPos(printer, 15 + 3 * i, 22);
                GfxPrint_Printf(printer, "%02X ",
                                (u8)gAudioContext.seqPlayers[sAudioSubTrackInfoPlayerSel]
                                    .channels[sAudioSubTrackInfoChannelSel]
                                    ->soundScriptIO[i]);
            }

            if (gAudioContext.seqPlayers[sAudioSubTrackInfoPlayerSel].channels[sAudioSubTrackInfoChannelSel]->enabled) {
                GfxPrint_SetPos(printer, 15, 11);
                GfxPrint_Printf(printer, "%d",
                                (u8)(gAudioContext.seqPlayers[sAudioSubTrackInfoPlayerSel]
                                         .channels[sAudioSubTrackInfoChannelSel]
                                         ->volume *
                                     127.1));

                GfxPrint_SetPos(printer, 15, 12);
                GfxPrint_Printf(printer, "%d",
                                (u8)(gAudioContext.seqPlayers[sAudioSubTrackInfoPlayerSel]
                                         .channels[sAudioSubTrackInfoChannelSel]
                                         ->volumeScale *
                                     127.1));

                GfxPrint_SetPos(printer, 15, 13);
                GfxPrint_Printf(printer, "%X",
                                gAudioContext.seqPlayers[sAudioSubTrackInfoPlayerSel]
                                    .channels[sAudioSubTrackInfoChannelSel]
                                    ->fontId);

                ctr = (u8)(gAudioContext.seqPlayers[sAudioSubTrackInfoPlayerSel]
                               .channels[sAudioSubTrackInfoChannelSel]
                               ->instOrWave);

                if (ctr == 0) {
                    ctr2 = 0x7F;
                } else if (ctr < 0x80) {
                    ctr2 = ctr - 1;
                } else {
                    ctr2 = ctr;
                }

                GfxPrint_SetPos(printer, 15, 14);
                GfxPrint_Printf(printer, "%d", ctr2);

                GfxPrint_SetPos(printer, 15, 15);
                GfxPrint_Printf(printer, "%d",
                                gAudioContext.seqPlayers[sAudioSubTrackInfoPlayerSel]
                                    .channels[sAudioSubTrackInfoChannelSel]
                                    ->newPan);

                GfxPrint_SetPos(printer, 15, 16);
                GfxPrint_Printf(printer, "%d",
                                gAudioContext.seqPlayers[sAudioSubTrackInfoPlayerSel]
                                    .channels[sAudioSubTrackInfoChannelSel]
                                    ->panChannelWeight);

                GfxPrint_SetPos(printer, 15, 17);
                GfxPrint_Printf(printer, "%d",
                                gAudioContext.seqPlayers[sAudioSubTrackInfoPlayerSel]
                                    .channels[sAudioSubTrackInfoChannelSel]
                                    ->reverb);

                GfxPrint_SetPos(printer, 15, 18);
                GfxPrint_Printf(printer, "%d",
                                gAudioContext.seqPlayers[sAudioSubTrackInfoPlayerSel]
                                    .channels[sAudioSubTrackInfoChannelSel]
                                    ->notePriority);

                GfxPrint_SetPos(printer, 15, 19);
                GfxPrint_Printf(printer, "%d",
                                (u8)(gAudioContext.seqPlayers[sAudioSubTrackInfoPlayerSel]
                                         .channels[sAudioSubTrackInfoChannelSel]
                                         ->vibratoRateTarget /
                                     32));

                GfxPrint_SetPos(printer, 15, 20);
                GfxPrint_Printf(printer, "%d",
                                (u8)(gAudioContext.seqPlayers[sAudioSubTrackInfoPlayerSel]
                                         .channels[sAudioSubTrackInfoChannelSel]
                                         ->vibratoExtentTarget /
                                     8));

                GfxPrint_SetPos(printer, 15, 21);
                GfxPrint_Printf(printer, "%d",
                                (u16)(gAudioContext.seqPlayers[sAudioSubTrackInfoPlayerSel]
                                          .channels[sAudioSubTrackInfoChannelSel]
                                          ->freqScale *
                                      100));
            }
            break;

        case PAGE_HEAP_INFO:
            SETCOL(255, 255, 255);
            GfxPrint_SetPos(printer, 3, 4);
            GfxPrint_Printf(printer, "TOTAL  %d", D_8014A6C4.heapSize);

            GfxPrint_SetPos(printer, 3, 5);
            GfxPrint_Printf(printer, "DRIVER %05X / %05X",
                            gAudioContext.notesAndBuffersPool.cur - gAudioContext.notesAndBuffersPool.start,
                            gAudioContext.notesAndBuffersPool.size);

            GfxPrint_SetPos(printer, 3, 6);
            GfxPrint_Printf(
                printer, "AT-SEQ %02X-%02X (%05X-%05X / %05X)", (u8)gAudioContext.seqCache.temporary.entries[0].id,
                (u8)gAudioContext.seqCache.temporary.entries[1].id, gAudioContext.seqCache.temporary.entries[0].size,
                gAudioContext.seqCache.temporary.entries[1].size, gAudioContext.seqCache.temporary.pool.size);

            GfxPrint_SetPos(printer, 3, 7);
            GfxPrint_Printf(
                printer, "AT-BNK %02X-%02X (%05X-%05X / %05X)", (u8)gAudioContext.fontCache.temporary.entries[0].id,
                (u8)gAudioContext.fontCache.temporary.entries[1].id, gAudioContext.fontCache.temporary.entries[0].size,
                gAudioContext.fontCache.temporary.entries[1].size, gAudioContext.fontCache.temporary.pool.size);

            GfxPrint_SetPos(printer, 3, 8);
            GfxPrint_Printf(printer, "ST-SEQ %02Xseqs  (%05X / %06X)", gAudioContext.seqCache.persistent.numEntries,
                            gAudioContext.seqCache.persistent.pool.cur - gAudioContext.seqCache.persistent.pool.start,
                            gAudioContext.seqCache.persistent.pool.size);

            for (k = 0; (u32)k < gAudioContext.seqCache.persistent.numEntries; k++) {
                GfxPrint_SetPos(printer, 3 + 3 * k, 9);
                GfxPrint_Printf(printer, "%02x", gAudioContext.seqCache.persistent.entries[k].id);
            }

            GfxPrint_SetPos(printer, 3, 10);
            GfxPrint_Printf(printer, "ST-BNK %02Xbanks (%05X / %06X)", gAudioContext.fontCache.persistent.numEntries,
                            gAudioContext.fontCache.persistent.pool.cur - gAudioContext.fontCache.persistent.pool.start,
                            gAudioContext.fontCache.persistent.pool.size);

            for (k = 0; (u32)k < gAudioContext.fontCache.persistent.numEntries; k++) {
                GfxPrint_SetPos(printer, 3 + 3 * k, 11);
                GfxPrint_Printf(printer, "%02x", gAudioContext.fontCache.persistent.entries[k].id);
            }

            GfxPrint_SetPos(printer, 3, 12);
            GfxPrint_Printf(printer, "E-MEM  %05X / %05X",
                            gAudioContext.permanentPool.cur - gAudioContext.permanentPool.start,
                            gAudioContext.permanentPool.size);
            break;

        case PAGE_BLOCK_CHANGE_BGM:
            SETCOL(255, 255, 255);
            GfxPrint_SetPos(printer, 3, 4);
            GfxPrint_Printf(printer, "BGM No.    %02X", sAudioBlkChgBgmWork[0]);

            GfxPrint_SetPos(printer, 3, 5);
            GfxPrint_Printf(printer, "SCENE SET  %02X %s", sAudioBlkChgBgmWork[1],
                            sAudioSceneNames[sAudioBlkChgBgmWork[1]]);

            SETCOL(0x64, 255, 0x64);
            GfxPrint_SetPos(printer, 2, 4 + sAudioBlkChgBgmSel);
            GfxPrint_Printf(printer, "*");

            SETCOL(255, 255, 255);
            GfxPrint_SetPos(printer, 3, 7);
            GfxPrint_Printf(printer, "NEXT SCENE %02X %s", (u8)gAudioContext.seqPlayers[0].soundScriptIO[2],
                            sAudioSceneNames[(u8)gAudioContext.seqPlayers[0].soundScriptIO[2]]);

            GfxPrint_SetPos(printer, 3, 8);
            GfxPrint_Printf(printer, "NOW SCENE  %02X %s", (u8)gAudioContext.seqPlayers[0].soundScriptIO[4],
                            sAudioSceneNames[(u8)gAudioContext.seqPlayers[0].soundScriptIO[4]]);

            GfxPrint_SetPos(printer, 3, 9);
            GfxPrint_Printf(printer, "NOW BLOCK  %02X", (gAudioContext.seqPlayers[0].soundScriptIO[5] + 1) & 0xFF);

            GfxPrint_SetPos(printer, 3, 11);
            GfxPrint_Printf(printer, "PORT");

            GfxPrint_SetPos(printer, 3, 12);
            GfxPrint_Printf(printer, "%02X %02X %02X %02X", (u8)gAudioContext.seqPlayers[0].soundScriptIO[0],
                            (u8)gAudioContext.seqPlayers[0].soundScriptIO[1],
                            (u8)gAudioContext.seqPlayers[0].soundScriptIO[2],
                            (u8)gAudioContext.seqPlayers[0].soundScriptIO[3]);

            GfxPrint_SetPos(printer, 3, 13);
            GfxPrint_Printf(printer, "%02X %02X %02X %02X", (u8)gAudioContext.seqPlayers[0].soundScriptIO[4],
                            (u8)gAudioContext.seqPlayers[0].soundScriptIO[5],
                            (u8)gAudioContext.seqPlayers[0].soundScriptIO[6],
                            (u8)gAudioContext.seqPlayers[0].soundScriptIO[7]);
            break;

        case PAGE_OCARINA_TEST:
            SETCOL(255, 255, 255);
            GfxPrint_SetPos(printer, 3, 4);
            GfxPrint_Printf(printer, "SEQ INFO  : %2d %02x %d", sDisplayedStaff.noteIdx, sDisplayedStaff.state,
                            sDisplayedStaff.pos);

            GfxPrint_SetPos(printer, 3, 5);
            GfxPrint_Printf(printer, "PLAY INFO : %2d %02x %d", D_8016B9F8.noteIdx, D_8016B9F8.state, D_8016B9F8.pos);

            GfxPrint_SetPos(printer, 3, 6);
            GfxPrint_Printf(printer, "8note REC POINTER : %08x", gScarecrowSpawnSongPtr);

            ctr = 0;
            for (j = 0; j < 4; j++) {
                for (i = 0; i < 8; i++) {
                    GfxPrint_SetPos(printer, 3 + 3 * i, 7 + j);
                    GfxPrint_Printf(printer, "%02x", gScarecrowSpawnSongPtr[ctr++]);
                }
            }

            GfxPrint_SetPos(printer, 3, 24);
            GfxPrint_Printf(printer, "OCA:%02x SEQ:%04x PLAY:%02x REC:%02x", D_80130F10, D_80130F3C, sPlaybackState,
                            D_80131858);
            break;

        case PAGE_SFX_PARAMETER_CHANGE:
            GfxPrint_SetPos(printer, 2, 4 + sAudioSfxParamChgSel);
            SETCOL(127, 255, 127);
            GfxPrint_Printf(printer, "*");

            SETCOL(255, 255, 255);
            GfxPrint_SetPos(printer, 3, 4);
            GfxPrint_Printf(printer, "SE HD  : %02x %s", sAudioSfxParamChgWork[0],
                            sSoundBankNames[sAudioSfxParamChgWork[0]]);

            GfxPrint_SetPos(printer, 3, 5);
            GfxPrint_Printf(printer, "SE No. : %02x", sAudioSfxParamChgWork[1]);

            GfxPrint_SetPos(printer, 20, 6);
            GfxPrint_Printf(printer, "       : %04x",
                            gSoundParams[sAudioSfxParamChgWork[0]][sAudioSfxParamChgWork[1]].params);

            GfxPrint_SetPos(printer, 3, 6);
            GfxPrint_Printf(
                printer, "SE SW    %s",
                AudioDebug_ToStringBinary(gSoundParams[sAudioSfxParamChgWork[0]][sAudioSfxParamChgWork[1]].params, 16));

            SETCOL(127, 255, 127);
            digitStr[0] = (char)('0' + ((gSoundParams[sAudioSfxParamChgWork[0]][sAudioSfxParamChgWork[1]].params >>
                                         (15 - sAudioSfxParamChgBitSel)) &
                                        1));
            GfxPrint_SetPos(printer, 12 + sAudioSfxParamChgBitSel, 6);
            GfxPrint_Printf(printer, "%s", digitStr);

            SETCOL(255, 255, 255);
            GfxPrint_SetPos(printer, 3, 7);
            GfxPrint_Printf(printer, "SE PR  : %02x",
                            gSoundParams[sAudioSfxParamChgWork[0]][sAudioSfxParamChgWork[1]].importance);
            break;

        case PAGE_FREE_AREA:
            GfxPrint_SetPos(printer, 3, 4);
            SETCOL(255, 255, 255);
            GfxPrint_Printf(printer, "env_fx %d code_fx %d SPEC %d", sAudioEnvReverb, sAudioCodeReverb, gAudioSpecId);

            if (sAudioUpdateTaskStart == sAudioUpdateTaskEnd) {
                sAudioUpdateDuration = OS_CYCLES_TO_NSEC(sAudioUpdateEndTime - sAudioUpdateStartTime) / (1e9f / 20);
                if (sAudioUpdateDurationMax < sAudioUpdateDuration) {
                    sAudioUpdateDurationMax = sAudioUpdateDuration;
                }
            }

            GfxPrint_SetPos(printer, 3, 6);
            GfxPrint_Printf(printer, "SOUND GAME FRAME NOW %f", sAudioUpdateDuration);

            GfxPrint_SetPos(printer, 3, 7);
            GfxPrint_Printf(printer, "SOUND GAME FRAME MAX %f", sAudioUpdateDurationMax);

            GfxPrint_SetPos(printer, 3, 9);
            GfxPrint_Printf(printer, "SWITCH BGM MODE %d %d %d (FLAG %d)", D_8013061C, D_80130634, D_80130638,
                            D_80130654);

            GfxPrint_SetPos(printer, 3, 10);
            GfxPrint_Printf(printer, "ENEMY DIST %f VOL %3d", sAudioEnemyDist, sAudioEnemyVol);

            GfxPrint_SetPos(printer, 3, 11);
            GfxPrint_Printf(printer, "GANON DIST VOL %3d", sAudioGanonDistVol);

            GfxPrint_SetPos(printer, 3, 12);
            GfxPrint_Printf(printer, "DEMO FLAG %d", sAudioCutsceneFlag);

            GfxPrint_SetPos(printer, 3, 12);
            if (sAudioHasMalonBgm == true) {
                GfxPrint_Printf(printer, "MARON BGM DIST %f", sAudioMalonBgmDist);
                sAudioHasMalonBgm = false;
            }

            GfxPrint_SetPos(printer, 3, 23);
            if (sAudioNatureFailed != 0) {
                GfxPrint_Printf(printer, "NATURE FAILED %01x", sAudioNatureFailed);
            }

            GfxPrint_SetPos(printer, 3, 24);
            if (sSariaBgmPtr != 0) {
                GfxPrint_Printf(printer, "SARIA BGM PTR %08x", sSariaBgmPtr);
            }

            GfxPrint_SetPos(printer, 3, 25);
            GfxPrint_Printf(printer, "POLI %d(%d)", sPeakNumNotes, numEnabledNotes);

            for (i = 0; i < 11; i++) {
                GfxPrint_SetPos(printer, 3 + 3 * i, 26);
                GfxPrint_Printf(printer, "%d", sAudioSpecPeakNumNotes[i]);
            }
            break;
    }
#undef SETCOL_COMMON
#undef SETCOL
#undef SETCOL_SCROLLPRINT
}

void AudioDebug_ProcessInput_SndCont(void) {
    u16 step = 1;

    if (CHECK_BTN_ANY(sDebugPadHold, BTN_CDOWN)) {
        if (sAudioSndContWorkLims[sAudioSndContSel] >= 16) {
            step = 16;
        }
    } else if (CHECK_BTN_ANY(sDebugPadHold, BTN_CLEFT)) {
        if (sAudioSndContWorkLims[sAudioSndContSel] >= 16) {
            step = 8;
        }
    } else if (CHECK_BTN_ANY(sDebugPadHold, BTN_CUP)) {
        sAudioSndContWork[sAudioSndContSel] = 0;
    }

    if (CHECK_BTN_ANY(sDebugPadPress, BTN_DUP)) {
        if (sAudioSndContSel > 0) {
            sAudioSndContSel--;
        } else {
            sAudioSndContSel = 10;
        }
    }

    if (CHECK_BTN_ANY(sDebugPadPress, BTN_DDOWN)) {
        if (sAudioSndContSel < 10) {
            sAudioSndContSel++;
        } else {
            sAudioSndContSel = 0;
        }
    }

    if (CHECK_BTN_ANY(sDebugPadPress, BTN_DLEFT)) {
        if (sAudioSndContWork[sAudioSndContSel] >= step) {
            if (1) {
                sAudioSndContWork[sAudioSndContSel] -= step;
            }
        } else {
            sAudioSndContWork[sAudioSndContSel] += sAudioSndContWorkLims[sAudioSndContSel] - step;
        }
    }

    if (CHECK_BTN_ANY(sDebugPadPress, BTN_DRIGHT)) {
        if (sAudioSndContWork[sAudioSndContSel] + step < sAudioSndContWorkLims[sAudioSndContSel]) {
            sAudioSndContWork[sAudioSndContSel] += step;
        } else {
            sAudioSndContWork[sAudioSndContSel] += step - sAudioSndContWorkLims[sAudioSndContSel];
        }
    }

    if (sAudioSndContSel == 8) {
        if (sAudioSndContWork[sAudioSndContSel] != 0) {
            Audio_SetExtraFilter(0x20);
        } else {
            Audio_SetExtraFilter(0);
        }
    }

    if (sAudioSndContSel == 9) {
        if (sAudioSndContWork[sAudioSndContSel] != 0) {
            Audio_SetBaseFilter(0x20);
        } else {
            Audio_SetBaseFilter(0);
        }
    }

    if (CHECK_BTN_ANY(sDebugPadPress, BTN_A)) {
        switch (sAudioSndContSel) {
            case 0:
            case 1:
                Audio_StartSeq(sAudioSndContSel, 0, sAudioSndContWork[sAudioSndContSel]);
                break;
            case 2:
            case 3:
                Audio_PlaySoundGeneral(((sAudioSndContWork[2] << 12) & 0xFFFF) + sAudioSndContWork[3] + SFX_FLAG,
                                       &D_801333D4, 4, &D_801333E0, &D_801333E0, &D_801333E8);
                break;
            case 4:
                func_800F6700(sAudioSndContWork[sAudioSndContSel]);
                break;
            case 5:
                Audio_SeqCmdE01(0, sAudioSndContWork[sAudioSndContSel]);
                break;
            case 6:
                Audio_SeqCmdF(0, sAudioSndContWork[sAudioSndContSel]);
                sAudioSubTrackInfoSpec = sAudioSndContWork[6];
                if (sAudioSubTrackInfoPlayerSel > gAudioSpecs[sAudioSubTrackInfoSpec].numSequencePlayers - 1) {
                    sAudioSubTrackInfoPlayerSel = gAudioSpecs[sAudioSubTrackInfoSpec].numSequencePlayers - 1;
                }
                break;
            case 7:
                func_800F6FB4(sAudioSndContWork[sAudioSndContSel]);
                break;
            case 8:
            case 9:
                break;
            case 10:
                Audio_SetSoundBanksMute(sAudioSndContWork[sAudioSndContSel] * 0x7F);
                break;
        }
    }

    if (CHECK_BTN_ANY(sDebugPadPress, BTN_B)) {
        switch (sAudioSndContSel) {
            case 0:
            case 1:
                Audio_SeqCmd1(sAudioSndContSel, 0);
                break;
            case 7:
                Audio_SeqCmd1(0, 0);
                break;
            case 2:
            case 3:
                Audio_StopSfxByBank(sAudioSndContWork[2]);
                break;
        }
    }

    if (CHECK_BTN_ANY(sDebugPadPress, BTN_CDOWN)) {
        if (sAudioSndContSel == 0) {
            if (1) {}
            func_800F595C(sAudioSndContWork[sAudioSndContSel]);
        }
    }

    if (CHECK_BTN_ANY(sDebugPadPress, BTN_CRIGHT)) {
        if (sAudioSndContSel == 0) {
            if (1) {}
            func_800F5ACC(sAudioSndContWork[sAudioSndContSel]);
        }
    }
}

void AudioDebug_ProcessInput_IntInfo(void) {
    if (CHECK_BTN_ANY(sDebugPadPress, BTN_CUP)) {
        sAudioIntInfoY--;
    }

    if (CHECK_BTN_ANY(sDebugPadPress, BTN_CDOWN)) {
        sAudioIntInfoY++;
    }

    if (CHECK_BTN_ANY(sDebugPadPress, BTN_CLEFT)) {
        sAudioIntInfoX--;
    }

    if (CHECK_BTN_ANY(sDebugPadPress, BTN_CRIGHT)) {
        sAudioIntInfoX++;
    }

    if (CHECK_BTN_ANY(sDebugPadPress, BTN_B)) {
        sAudioIntInfoX = 0;
        sAudioIntInfoY = 0;
    }

    if (CHECK_BTN_ANY(sDebugPadPress, BTN_DUP) && sAudioIntInfoSel > 0) {
        sAudioIntInfoSel--;
    }

    if (CHECK_BTN_ANY(sDebugPadPress, BTN_DDOWN) && sAudioIntInfoSel < 6) {
        sAudioIntInfoSel++;
    }

    if (CHECK_BTN_ANY(sDebugPadPress, BTN_DLEFT) && sAudioIntInfoBankPage[sAudioIntInfoSel] > 0) {
        sAudioIntInfoBankPage[sAudioIntInfoSel]--;
    }

    if (CHECK_BTN_ANY(sDebugPadPress, BTN_DRIGHT) && sAudioIntInfoBankPage[sAudioIntInfoSel] < 4) {
        sAudioIntInfoBankPage[sAudioIntInfoSel]++;
    }
}

void AudioDebug_ProcessInput_ScrPrt(void) {
    if (sAudioScrPrtWork[0] != 0) {
        if (CHECK_BTN_ANY(sDebugPadPress, BTN_CUP)) {
            sAudioScrPrtY--;
        }
        if (CHECK_BTN_ANY(sDebugPadPress, BTN_CDOWN)) {
            sAudioScrPrtY++;
        }
        if (CHECK_BTN_ANY(sDebugPadPress, BTN_CLEFT)) {
            sAudioScrPrtX--;
        }
        if (CHECK_BTN_ANY(sDebugPadPress, BTN_CRIGHT)) {
            sAudioScrPrtX++;
        }
        if (CHECK_BTN_ANY(sDebugPadPress, BTN_A)) {
            sAudioScrPrtX = 26;
            sAudioScrPrtY = 1;
            sAudioScrPrtWork[2] = 6;
        }

        if (CHECK_BTN_ANY(sDebugPadPress, BTN_B)) {
            sAudioScrPrtInd = 0;
            sAudioScrPrtOverflow = 0;
        }
    }

    if (CHECK_BTN_ANY(sDebugPadPress, BTN_DUP)) {
        if (sAudioScrPrtSel > 0) {
            sAudioScrPrtSel--;
        } else {
            sAudioScrPrtSel = 10;
        }
    }

    if (CHECK_BTN_ANY(sDebugPadPress, BTN_DDOWN)) {
        if (sAudioScrPrtSel < 10) {
            sAudioScrPrtSel++;
        } else {
            sAudioScrPrtSel = 0;
        }
    }

    if (CHECK_BTN_ANY(sDebugPadPress, BTN_DLEFT)) {
        if (sAudioScrPrtWork[sAudioScrPrtSel] > 0) {
            sAudioScrPrtWork[sAudioScrPrtSel]--;
        } else {
            sAudioScrPrtWork[sAudioScrPrtSel] = sAudioScrPrtWorkLims[sAudioScrPrtSel] - 1;
        }
    }

    if (CHECK_BTN_ANY(sDebugPadPress, BTN_DRIGHT)) {
        if (sAudioScrPrtWork[sAudioScrPrtSel] < sAudioScrPrtWorkLims[sAudioScrPrtSel] - 1) {
            sAudioScrPrtWork[sAudioScrPrtSel]++;
        } else {
            sAudioScrPrtWork[sAudioScrPrtSel] = 0;
        }
    }

    D_801333F0 = sAudioScrPrtWork[3] + (sAudioScrPrtWork[4] * 2) + (sAudioScrPrtWork[5] * 4) +
                 (sAudioScrPrtWork[6] * 8) + (sAudioScrPrtWork[7] * 0x10) + (sAudioScrPrtWork[8] * 0x20);
}

void AudioDebug_ProcessInput_SfxSwap(void) {
    s16 step;
    u16 val;
    u8 prev;

    if (!sAudioSfxSwapIsEditing) {
        if (CHECK_BTN_ANY(sDebugPadPress, BTN_DUP)) {
            if (sAudioSfxSwapSel > 0) {
                sAudioSfxSwapSel--;
            } else {
                sAudioSfxSwapSel = 9;
            }
        }

        if (CHECK_BTN_ANY(sDebugPadPress, BTN_DDOWN)) {
            if (sAudioSfxSwapSel < 9) {
                sAudioSfxSwapSel++;
            } else {
                sAudioSfxSwapSel = 0;
            }
        }

        if (CHECK_BTN_ANY(sDebugPadPress, BTN_A)) {
            sAudioSfxSwapIsEditing = true;
        }

        if (CHECK_BTN_ANY(sDebugPadPress, BTN_B)) {
            gAudioSfxSwapSource[sAudioSfxSwapSel] = 0;
            gAudioSfxSwapTarget[sAudioSfxSwapSel] = 0;
        }

        if (CHECK_BTN_ANY(sDebugPadPress, BTN_START)) {
            if (sAudioSfxSwapSel != 0) {
                prev = sAudioSfxSwapSel - 1;
            } else {
                prev = 9;
            }
            gAudioSfxSwapSource[sAudioSfxSwapSel] = gAudioSfxSwapSource[prev];
            gAudioSfxSwapTarget[sAudioSfxSwapSel] = gAudioSfxSwapTarget[prev];
        }
    } else {
        if (CHECK_BTN_ANY(sDebugPadPress, BTN_DLEFT)) {
            if (sAudioSfxSwapNibbleSel > 0) {
                sAudioSfxSwapNibbleSel--;
            } else {
                sAudioSfxSwapNibbleSel = 7;
            }
        }
        if (CHECK_BTN_ANY(sDebugPadPress, BTN_DRIGHT)) {
            if (sAudioSfxSwapNibbleSel < 7) {
                sAudioSfxSwapNibbleSel++;
            } else {
                sAudioSfxSwapNibbleSel = 0;
            }
        }

        if (CHECK_BTN_ANY(sDebugPadPress, BTN_DUP) || CHECK_BTN_ANY(sDebugPadPress, BTN_DDOWN)) {
            if (CHECK_BTN_ANY(sDebugPadPress, BTN_DUP)) {
                step = CHECK_BTN_ANY(sDebugPadHold, BTN_CUP) ? 8 : 1;
            }

            if (CHECK_BTN_ANY(sDebugPadPress, BTN_DDOWN)) {
                step = CHECK_BTN_ANY(sDebugPadHold, BTN_CUP) ? -8 : -1;
            }

            if (sAudioSfxSwapNibbleSel < 4) {
                val = gAudioSfxSwapSource[sAudioSfxSwapSel] >> ((3 - sAudioSfxSwapNibbleSel) * 4);
                val = (val + step) & 0xF;
                gAudioSfxSwapSource[sAudioSfxSwapSel] =
                    (gAudioSfxSwapSource[sAudioSfxSwapSel] &
                     ((0xF << ((3 - sAudioSfxSwapNibbleSel) * 4)) ^ 0xFFFF)) +
                    (val << ((3 - sAudioSfxSwapNibbleSel) * 4));
            } else {
                val = gAudioSfxSwapTarget[sAudioSfxSwapSel] >> ((7 - sAudioSfxSwapNibbleSel) * 4);
                val = (val + step) & 0xF;
                gAudioSfxSwapTarget[sAudioSfxSwapSel] =
                    (gAudioSfxSwapTarget[sAudioSfxSwapSel] &
                     ((0xF << ((7 - sAudioSfxSwapNibbleSel) * 4)) ^ 0xFFFF)) +
                    (val << ((7 - sAudioSfxSwapNibbleSel) * 4));
            }
        }

        if (CHECK_BTN_ANY(sDebugPadPress, BTN_A)) {
            sAudioSfxSwapIsEditing = false;
        }

        if (CHECK_BTN_ANY(sDebugPadPress, BTN_B)) {
            if (sAudioSfxSwapNibbleSel < 4) {
                gAudioSfxSwapSource[sAudioSfxSwapSel] = 0;
            } else {
                gAudioSfxSwapTarget[sAudioSfxSwapSel] = 0;
            }
        }
    }

    if (CHECK_BTN_ANY(sDebugPadPress, BTN_CLEFT)) {
        gAudioSfxSwapOff ^= 1;
    }

    if (CHECK_BTN_ANY(sDebugPadPress, BTN_CDOWN)) {
        gAudioSfxSwapMode[sAudioSfxSwapSel] ^= 1;
    }
}

void AudioDebug_ProcessInput_SubTrackInfo(void) {
    if (CHECK_BTN_ANY(sDebugPadPress, BTN_DDOWN)) {
        if (sAudioSubTrackInfoPlayerSel != 0) {
            sAudioSubTrackInfoPlayerSel--;
        } else {
            sAudioSubTrackInfoPlayerSel = gAudioSpecs[sAudioSubTrackInfoSpec].numSequencePlayers - 1;
        }
    }
    if (CHECK_BTN_ANY(sDebugPadPress, BTN_DUP)) {
        if (sAudioSubTrackInfoPlayerSel < gAudioSpecs[sAudioSubTrackInfoSpec].numSequencePlayers - 1) {
            sAudioSubTrackInfoPlayerSel++;
        } else {
            sAudioSubTrackInfoPlayerSel = 0;
        }
    }
    if (CHECK_BTN_ANY(sDebugPadPress, BTN_DLEFT)) {
        sAudioSubTrackInfoChannelSel = (sAudioSubTrackInfoChannelSel - 1) & 0xF;
    }
    if (CHECK_BTN_ANY(sDebugPadPress, BTN_DRIGHT)) {
        sAudioSubTrackInfoChannelSel = (sAudioSubTrackInfoChannelSel + 1) & 0xF;
    }
    if (CHECK_BTN_ANY(sDebugPadPress, BTN_START)) {
        sSeqPlayerPeakNumLayers[sAudioSubTrackInfoPlayerSel] = 0;
    }
}

void AudioDebug_ProcessInput_HeapInfo(void) {
}

void AudioDebug_ProcessInput_BlkChgBgm(void) {
    if (CHECK_BTN_ANY(sDebugPadPress, BTN_DUP)) {
        if (sAudioBlkChgBgmSel > 0) {
            sAudioBlkChgBgmSel--;
        } else {
            sAudioBlkChgBgmSel = 1;
        }
    }

    if (CHECK_BTN_ANY(sDebugPadPress, BTN_DDOWN)) {
        if (sAudioBlkChgBgmSel <= 0) {
            sAudioBlkChgBgmSel++;
        } else {
            sAudioBlkChgBgmSel = 0;
        }
    }

    if (CHECK_BTN_ANY(sDebugPadPress, BTN_DLEFT)) {
        sAudioBlkChgBgmWork[sAudioBlkChgBgmSel]--;
        if (sAudioBlkChgBgmSel == 1) {
            func_800F5E90(sAudioBlkChgBgmWork[1]);
            ; // might be a fake match?
        }
    }

    if (CHECK_BTN_ANY(sDebugPadPress, BTN_DRIGHT)) {
        sAudioBlkChgBgmWork[sAudioBlkChgBgmSel]++;
        if (sAudioBlkChgBgmSel == 1) {
            func_800F5E90(sAudioBlkChgBgmWork[1]);
        }
    }

    if (CHECK_BTN_ANY(sDebugPadPress, BTN_A)) {
        Audio_QueueCmdS8(MK_CMD(0x46, 0x00, 0x00, 0x00), sAudioBlkChgBgmWork[1]);
        Audio_QueueSeqCmd(sAudioBlkChgBgmWork[0] | 0x10000);
    }

    if (CHECK_BTN_ANY(sDebugPadPress, BTN_B)) {
        Audio_QueueSeqCmd(0x100100FF);
    }
}

void AudioDebug_ProcessInput_OcaTest(void) {
}

void AudioDebug_ProcessInput_SfxParamChg(void) {
    s32 step;
    u16 sfx;

    if (CHECK_BTN_ANY(sDebugPadHold, BTN_CLEFT)) {
        step = 8;
    } else {
        step = 1;
    }

    if (CHECK_BTN_ANY(sDebugPadPress, BTN_DUP)) {
        if (sAudioSfxParamChgSel > 0) {
            sAudioSfxParamChgSel--;
        } else {
            sAudioSfxParamChgSel = 3;
        }
    }

    if (CHECK_BTN_ANY(sDebugPadPress, BTN_DDOWN)) {
        if (sAudioSfxParamChgSel < 3) {
            sAudioSfxParamChgSel++;
        } else {
            sAudioSfxParamChgSel = 0;
        }
    }

    if (CHECK_BTN_ANY(sDebugPadPress, BTN_DLEFT)) {
        if (sAudioSfxParamChgSel < 2) {
            if (sAudioSfxParamChgSel == 0) {
                if (sAudioSfxParamChgWork[sAudioSfxParamChgSel] > 0) {
                    sAudioSfxParamChgWork[sAudioSfxParamChgSel]--;
                } else {
                    sAudioSfxParamChgWork[sAudioSfxParamChgSel] = sAudioSndContWorkLims[2] - 1;
                }
            } else {
                sAudioSfxParamChgWork[sAudioSfxParamChgSel] -= step;
                sAudioSfxParamChgWork[sAudioSfxParamChgSel] &= 0x1FF;
            }
        } else if (sAudioSfxParamChgSel == 3) {
            gSoundParams[sAudioSfxParamChgWork[0]][sAudioSfxParamChgWork[1]].importance -= step;
        } else {
            sAudioSfxParamChgBitSel = (sAudioSfxParamChgBitSel - 1) & 0xF;
        }
    }

    if (CHECK_BTN_ANY(sDebugPadPress, BTN_DRIGHT)) {
        if (sAudioSfxParamChgSel < 2) {
            if (sAudioSfxParamChgSel == 0) {
                if (sAudioSfxParamChgWork[sAudioSfxParamChgSel] < (sAudioSndContWorkLims[2] - 1)) {
                    sAudioSfxParamChgWork[sAudioSfxParamChgSel]++;
                } else {
                    sAudioSfxParamChgWork[sAudioSfxParamChgSel] = 0;
                }
            } else {
                sAudioSfxParamChgWork[sAudioSfxParamChgSel] += step;
                sAudioSfxParamChgWork[sAudioSfxParamChgSel] &= 0x1FF;
            }
        } else if (sAudioSfxParamChgSel == 3) {
            gSoundParams[sAudioSfxParamChgWork[0]][sAudioSfxParamChgWork[1]].importance += step;
        } else {
            sAudioSfxParamChgBitSel = (sAudioSfxParamChgBitSel + 1) & 0xF;
        }
    }

    if (CHECK_BTN_ANY(sDebugPadPress, BTN_A)) {
        sfx = (u16)(sAudioSfxParamChgWork[0] << 12) + sAudioSfxParamChgWork[1] + SFX_FLAG;
        Audio_PlaySoundGeneral(sfx, &D_801333D4, 4, &D_801333E0, &D_801333E0, &D_801333E8);
    }

    if (CHECK_BTN_ANY(sDebugPadPress, BTN_B)) {
        Audio_StopSfxByBank(sAudioSfxParamChgWork[0]);
    }

    if (CHECK_BTN_ANY(sDebugPadPress, BTN_CDOWN)) {
        if (sAudioSfxParamChgSel == 2) {
            gSoundParams[sAudioSfxParamChgWork[0]][sAudioSfxParamChgWork[1]].params ^=
                (1 << (0xF - sAudioSfxParamChgBitSel));
        }
    }

    if (CHECK_BTN_ANY(sDebugPadPress, BTN_CUP)) {
        if (sAudioSfxParamChgSel < 2) {
            sAudioSfxParamChgWork[sAudioSfxParamChgSel] = 0;
        }
    }
}

void AudioDebug_ScrPrt(const s8* str, u16 num) {
    u8 i = 0;

    sAudioScrPrtBuf[sAudioScrPrtInd].num = num;

    while (str[i] != 0) {
        sAudioScrPrtBuf[sAudioScrPrtInd].str[i] = str[i];
        i++;
    }

    while (i < 5) {
        sAudioScrPrtBuf[sAudioScrPrtInd].str[i] = 0;
        i++;
    }

    if (sAudioScrPrtInd < 25 - 1) {
        sAudioScrPrtInd++;
    } else {
        sAudioScrPrtInd = 0;
        sAudioScrPrtOverflow = 1;
    }
}

void AudioDebug_ProcessInput(void) {
    if (!sAudioDebugEverOpened) {
        return;
    }

    if (sAudioSfxMuted) {
        Audio_SetSoundBanksMute(0x6F);
    }

    if (CHECK_BTN_ANY(sDebugPadPress, BTN_L)) {
        if (sAudioDebugPage < PAGE_MAX - 1) {
            sAudioDebugPage++;
        } else {
            sAudioDebugPage = 0;
        }
    }

    if (CHECK_BTN_ANY(sDebugPadPress, BTN_R)) {
        if (sAudioDebugPage > 0) {
            sAudioDebugPage--;
        } else {
            sAudioDebugPage = PAGE_MAX - 1;
        }
    }

    if (CHECK_BTN_ANY(sDebugPadPress, BTN_Z)) {
        sAudioDebugTextColor++;
        sAudioDebugTextColor &= 7;
    }

    switch (sAudioDebugPage) {
        case PAGE_NON:
            if (CHECK_BTN_ANY(sDebugPadPress, BTN_A)) {
                sAudioSndContWork[5] ^= 1;
                Audio_SeqCmdE01(0, sAudioSndContWork[5]);
                if (func_800FA0B4(0) != NA_BGM_NATURE_BACKGROUND) {
                    Audio_SeqCmd1(0, 0);
                }
                Audio_SeqCmd1(1, 0);
                Audio_SeqCmd1(3, 0);
            }

            if (CHECK_BTN_ANY(sDebugPadPress, BTN_B)) {
                sAudioSfxMuted ^= 1;
                if (!sAudioSfxMuted) {
                    Audio_SetSoundBanksMute(0);
                }
            }
            break;
        case PAGE_SOUND_CONTROL:
            AudioDebug_ProcessInput_SndCont();
            break;
        case PAGE_INTERFACE_INFO:
            AudioDebug_ProcessInput_IntInfo();
            break;
        case PAGE_SCROLL_PRINT:
            AudioDebug_ProcessInput_ScrPrt();
            break;
        case PAGE_SFX_SWAP:
            AudioDebug_ProcessInput_SfxSwap();
            break;
        case PAGE_SUB_TRACK_INFO:
            AudioDebug_ProcessInput_SubTrackInfo();
            break;
        case PAGE_HEAP_INFO:
            AudioDebug_ProcessInput_HeapInfo();
            break;
        case PAGE_BLOCK_CHANGE_BGM:
            AudioDebug_ProcessInput_BlkChgBgm();
            break;
        case PAGE_OCARINA_TEST:
            AudioDebug_ProcessInput_OcaTest();
            break;
        case PAGE_SFX_PARAMETER_CHANGE:
            AudioDebug_ProcessInput_SfxParamChg();
            break;
        case PAGE_FREE_AREA:
        default:
            break;
    }

    D_8013340C = sAudioScrPrtWork[10];
}

void func_800F4A70(void);
void func_800F5CF8(void);

void func_800F3054(void) {
    if (func_800FAD34() == 0) {
        sAudioUpdateTaskStart = gAudioContext.totalTaskCnt;
        sAudioUpdateStartTime = osGetTime();
        func_800EE6F4();
        Audio_StepFreqLerp(&sRiverFreqScaleLerp);
        Audio_StepFreqLerp(&sWaterfallFreqScaleLerp);
        func_800F4A70();
        func_800F56A8();
        func_800F5CF8();
        if (gAudioSpecId == 7) {
            Audio_ClearSariaBgm();
        }
        Audio_ProcessSoundRequests();
        Audio_ProcessSeqCmds();
        func_800F8F88();
        func_800FA3DC();
        AudioDebug_SetInput();
        AudioDebug_ProcessInput();
        Audio_ScheduleProcessCmds();
        sAudioUpdateTaskEnd = gAudioContext.totalTaskCnt;
        sAudioUpdateEndTime = osGetTime();
    }
}

void func_800F3138(UNK_TYPE arg0) {
}

void func_800F3140(UNK_TYPE arg0, UNK_TYPE arg1) {
}

void func_800F314C(s8 arg0) {
    Audio_QueueCmdS32(0x82000000 | (((u8)arg0 & 0xFF) << 8), 1);
}

f32 Audio_ComputeSoundVolume(u8 bankId, u8 entryIdx) {
    SoundBankEntry* bankEntry = &gSoundBanks[bankId][entryIdx];
    f32 minDist;
    f32 baseDist;
    f32 ret;

    if (bankEntry->sfxParams & 0x2000) {
        return 1.0f;
    }

    if (bankEntry->dist > 10000.0f) {
        ret = 0.0f;
    } else {
        switch (bankEntry->sfxParams & 3) {
            case 1:
                baseDist = 666.6667f;
                break;
            case 2:
                baseDist = 952.381f;
                break;
            case 3:
                baseDist = 3846.154f;
                break;
            default:
                baseDist = 500.0f;
                break;
        }

        minDist = baseDist / 5.0f;

        // Volume grows as inverse square of distance. Linearly approximate
        // the inverse part, then square.
        if (bankEntry->dist < minDist) {
            ret = 1.0f;
        } else if (bankEntry->dist < baseDist) {
            ret = ((((baseDist - minDist) - (bankEntry->dist - minDist)) / (baseDist - minDist)) * 0.19f) + 0.81f;
        } else {
            ret = (1.0f - ((bankEntry->dist - baseDist) / (10000.0f - baseDist))) * 0.81f;
        }
        ret = SQ(ret);
    }

    return ret;
}

s8 Audio_ComputeSoundReverb(u8 bankId, u8 entryIdx, u8 channelIdx) {
    s8 distAdd = 0;
    s32 scriptAdd = 0;
    SoundBankEntry* entry = &gSoundBanks[bankId][entryIdx];
    s32 reverb;

    if (!(entry->sfxParams & 0x1000)) {
        if (entry->dist < 2500.0f) {
            distAdd = *entry->posZ > 0.0f ? (entry->dist / 2500.0f) * 70.0f : (entry->dist / 2500.0f) * 91.0f;
        } else {
            distAdd = 70;
        }
    }

    if (IS_SEQUENCE_CHANNEL_VALID(gAudioContext.seqPlayers[2].channels[channelIdx])) {
        scriptAdd = gAudioContext.seqPlayers[2].channels[channelIdx]->soundScriptIO[1];
        if (gAudioContext.seqPlayers[2].channels[channelIdx]->soundScriptIO[1] < 0) {
            scriptAdd = 0;
        }
    }

    reverb = *entry->reverbAdd + distAdd + scriptAdd;
    if ((bankId != BANK_OCARINA) || !((entry->sfxId & 0x1FF) < 2)) {
        reverb += sAudioEnvReverb + sAudioCodeReverb + sSpecReverb;
    }

    if (reverb > 0x7F) {
        reverb = 0x7F;
    }

    return reverb;
}

s8 Audio_ComputeSoundPanSigned(f32 x, f32 z, u8 token) {
    f32 absX;
    f32 absZ;
    f32 pan;

    if (x < 0) {
        absX = -x;
    } else {
        absX = x;
    }
    if (z < 0) {
        absZ = -z;
    } else {
        absZ = z;
    }

    if (absX > 8000.0f) {
        absX = 8000.0f;
    }

    if (absZ > 8000.0f) {
        absZ = 8000.0f;
    }

    if ((x == 0.0f) && (z == 0.0f)) {
        pan = 0.5f;
    } else if (absZ <= absX) {
        pan = (16000.0f - absX) / (3.3f * (16000.0f - absZ));
        if (x >= 0.0f) {
            pan = 1.0f - pan;
        }
    } else {
        pan = (x / (5.0769234f * absZ)) + 0.5f;
    }

    if (absZ < 50.0f) {
        if (absX < 50.0f) {
            pan = ((pan - 0.5f) * SQ(absX / 50.0f)) + 0.5f;
        }
    }
    return (s8)((pan * 127.0f) + 0.5f);
}

f32 Audio_ComputeSoundFreqScale(u8 bankId, u8 entryIdx) {
    s32 phi_v0 = 0;
    SoundBankEntry* entry = &gSoundBanks[bankId][entryIdx];
    f32 unk1C;
    f32 freq = 1.0f;

    if (entry->sfxParams & 0x4000) {
        freq = 1.0f - ((gAudioContext.audioRandom & 0xF) / 192.0f);
    }

    switch (bankId) {
        case BANK_PLAYER:
        case BANK_ITEM:
        case BANK_VOICE:
            if (sAudioBaseFilter2 != 0) {
                phi_v0 = 1;
            }
            break;
        case BANK_ENV:
        case BANK_ENEMY:
            if (sAudioExtraFilter2 != 0) {
                phi_v0 = 1;
            }
            break;
        case BANK_SYSTEM:
        case BANK_OCARINA:
            break;
    }

    if (phi_v0 == 1) {
        if (!(entry->sfxParams & 0x800)) {
            freq *= (1.0293 - ((gAudioContext.audioRandom & 0xF) / 144.0f));
        }
    }

    unk1C = entry->dist;
    if (!(entry->sfxParams & 0x2000)) {
        if (!(entry->sfxParams & 0x8000)) {
            if (unk1C >= 10000.0f) {
                freq += 0.2f;
            } else {
                freq += (0.2f * (unk1C / 10000.0f));
            }
        }
    }

    if (entry->sfxParams & 0xC0) {
        freq += (entry->unk_2F / 192.0f);
    }

    return freq;
}

u8 func_800F37B8(f32 behindScreenZ, SoundBankEntry* arg1, s8 arg2) {
    s8 phi_v0;
    u8 phi_v1;
    f32 phi_f0;
    f32 phi_f12;

    if (*arg1->posZ < behindScreenZ) {
        phi_v0 = arg2 < 65 ? arg2 : 0x7F - arg2;

        if (phi_v0 < 30) {
            phi_v1 = 0;
        } else {
            phi_v1 = (((phi_v0 & 0xFFFF) * 10) - 300) / 34;
            if (phi_v1 != 0) {
                phi_v1 = 0x10 - phi_v1;
            }
        }
    } else {
        phi_v1 = 0;
    }

    if (phi_v1 == 0) {
        if (arg1->sfxParams & 0x200) {
            phi_v1 = 0xF;
        }
    }

    switch (arg1->sfxParams & 3) {
        case 1:
            phi_f0 = 12.0f;
            break;
        case 2:
            phi_f0 = 9.0f;
            break;
        case 3:
            phi_f0 = 6.0f;
            break;
        default:
            phi_f0 = 15.0f;
            break;
    }

    phi_f12 = CLAMP_MAX(arg1->dist, 1923.077f);

    return (phi_v1 * 0x10) + (u8)((phi_f0 * phi_f12) / 1923.077f);
}

s8 func_800F3990(f32 arg0, u16 sfxParams) {
    s8 ret = 0;

    if (arg0 >= 0.0f) {
        if (arg0 > 625.0f) {
            ret = 127;
        } else {
            ret = (arg0 / 625.0f) * 126.0f;
        }
    }
    return ret | 1;
}

void Audio_SetSoundProperties(u8 bankId, u8 entryIdx, u8 channelIdx) {
    f32 vol = 1.0f;
    s8 volS8;
    s8 reverb = 0;
    f32 freqScale = 1.0f;
    s8 panSigned = 0x40;
    u8 stereoBits = 0;
    u8 filter = 0;
    s8 sp38 = 0;
    f32 behindScreenZ;
    u8 baseFilter = 0;
    SoundBankEntry* entry = &gSoundBanks[bankId][entryIdx];

    switch (bankId) {
        case BANK_PLAYER:
        case BANK_ITEM:
        case BANK_ENV:
        case BANK_ENEMY:
        case BANK_VOICE:
            if (D_80130604 == 2) {
                sp38 = func_800F3990(*entry->posY, entry->sfxParams);
            }
            // fallthrough
        case BANK_OCARINA:
            entry->dist = sqrtf(entry->dist);
            vol = Audio_ComputeSoundVolume(bankId, entryIdx) * *entry->vol;
            reverb = Audio_ComputeSoundReverb(bankId, entryIdx, channelIdx);
            panSigned = Audio_ComputeSoundPanSigned(*entry->posX, *entry->posZ, entry->token);
            freqScale = Audio_ComputeSoundFreqScale(bankId, entryIdx) * *entry->freqScale;
            if (D_80130604 == 2) {
                behindScreenZ = sBehindScreenZ[(entry->sfxParams & 0x400) >> 10];
                if (!(entry->sfxParams & 0x800)) {
                    if (*entry->posZ < behindScreenZ) {
                        stereoBits = 0x10;
                    }

                    if ((sSfxChannelState[channelIdx].stereoBits ^ stereoBits) & 0x10) {
                        if (panSigned < 0x40) {
                            stereoBits = sSfxChannelState[channelIdx].stereoBits ^ 0x14;
                        } else {
                            stereoBits = sSfxChannelState[channelIdx].stereoBits ^ 0x18;
                        }
                    } else {
                        stereoBits = sSfxChannelState[channelIdx].stereoBits;
                    }
                }
            }
            if (sAudioBaseFilter != 0) {
                if ((bankId == BANK_ITEM) || (bankId == BANK_PLAYER) || (bankId == BANK_VOICE)) {
                    baseFilter = sAudioBaseFilter;
                }
            }

            if ((baseFilter | sAudioExtraFilter) != 0) {
                filter = (baseFilter | sAudioExtraFilter);
            } else if (D_80130604 == 2 && (entry->sfxParams & 0x2000) == 0) {
                filter = func_800F37B8(behindScreenZ, entry, panSigned);
            }
            break;
        case BANK_SYSTEM:
            break;
    }

    if (sSfxChannelState[channelIdx].vol != vol) {
        volS8 = (u8)(vol * 127.0f);
        sSfxChannelState[channelIdx].vol = vol;
    } else {
        volS8 = -1;
    }

    // CHAN_UPD_SCRIPT_IO (slot 2, sets volume)
    Audio_QueueCmdS8(0x6020000 | (channelIdx << 8) | 2, volS8);
    if (reverb != sSfxChannelState[channelIdx].reverb) {
        Audio_QueueCmdS8(0x5020000 | (channelIdx << 8), reverb);
        sSfxChannelState[channelIdx].reverb = reverb;
    }
    if (freqScale != sSfxChannelState[channelIdx].freqScale) {
        Audio_QueueCmdF32(0x4020000 | (channelIdx << 8), freqScale);
        sSfxChannelState[channelIdx].freqScale = freqScale;
    }
    if (stereoBits != sSfxChannelState[channelIdx].stereoBits) {
        Audio_QueueCmdS8(0xE020000 | (channelIdx << 8), stereoBits | 0x10);
        sSfxChannelState[channelIdx].stereoBits = stereoBits;
    }
    if (filter != sSfxChannelState[channelIdx].filter) {
        // CHAN_UPD_SCRIPT_IO (slot 3, sets filter)
        Audio_QueueCmdS8(0x6020000 | (channelIdx << 8) | 3, filter);
        sSfxChannelState[channelIdx].filter = filter;
    }
    if (sp38 != sSfxChannelState[channelIdx].unk_0C) {
        // CHAN_UPD_UNK_0F
        Audio_QueueCmdS8(0xC020000 | (channelIdx << 8), 0x10);
        // CHAN_UPD_UNK_20
        Audio_QueueCmdU16(0xD020000 | (channelIdx << 8), ((u16)(sp38) << 8) + 0xFF);
        sSfxChannelState[channelIdx].unk_0C = sp38;
    }
    if (panSigned != sSfxChannelState[channelIdx].panSigned) {
        Audio_QueueCmdS8(0x3020000 | (channelIdx << 8), panSigned);
        sSfxChannelState[channelIdx].panSigned = panSigned;
    }
}

void Audio_ResetSfxChannelState(void) {
    u8 i;
    SfxPlayerState* state;

    for (i = 0; i < 16; i++) {
        state = &sSfxChannelState[i];
        state->vol = 1.0f;
        state->freqScale = 1.0f;
        state->reverb = 0;
        state->panSigned = 0x40;
        state->stereoBits = 0;
        state->filter = 0xFF;
        state->unk_0C = 0xFF;
    }

    sSfxChannelState[SFX_PLAYER_CHANNEL_OCARINA].unk_0C = 0;
    D_8013061C = 0;
    sAudioCodeReverb = 0;
}

void func_800F3F3C(u8 arg0) {
    if (gSoundBankMuted[0] != 1) {
        Audio_StartSeq(3, 0, NA_BGM_VARIOUS_SFX);
        Audio_SeqCmd8(3, 0, 0, arg0);
    }
}

f32 func_800F3F84(f32 arg0) {
    f32 ret = 1.0f;

    if (arg0 > 6.0f) {
        D_8016B7A8 = 1.0f;
        D_8016B7B0 = 1.1f;
    } else {
        ret = arg0 / 6.0f;
        D_8016B7A8 = (ret * 0.22500002f) + 0.775f;
        D_8016B7B0 = (ret * 0.2f) + 0.9f;
    }
    return ret;
}

void func_800F4010(Vec3f* pos, u16 sfxId, f32 arg2) {
    f32 sp24;
    f32 phi_f0;
    u8 phi_v0;
    u16 sfxId2;

    D_80131C8C = arg2;
    sp24 = func_800F3F84(arg2);
    Audio_PlaySoundGeneral(sfxId, pos, 4, &D_8016B7B0, &D_8016B7A8, &D_801333E8);

    if ((sfxId & 0xF0) == 0xB0) {
        phi_f0 = 0.3f;
        phi_v0 = 1;
        sp24 = 1.0f;
    } else {
        phi_f0 = 1.1f;
        phi_v0 = gAudioContext.audioRandom % 2;
    }

    if ((phi_f0 < arg2) && (phi_v0 != 0)) {
        if ((sfxId & 0x80) != 0) {
            sfxId2 = NA_SE_PL_METALEFFECT_ADULT;
        } else {
            sfxId2 = NA_SE_PL_METALEFFECT_KID;
        }
        D_8016B7AC = (sp24 * 0.7) + 0.3;
        Audio_PlaySoundGeneral(sfxId2, pos, 4, &D_8016B7B0, &D_8016B7AC, &D_801333E8);
    }
}

void func_800F4138(Vec3f* pos, u16 sfxId, f32 arg2) {
    func_800F3F84(arg2);
    Audio_PlaySoundGeneral(sfxId, pos, 4, &D_8016B7B0, &D_8016B7A8, &D_801333E8);
}

void func_800F4190(Vec3f* pos, u16 sfxId) {
    Audio_PlaySoundGeneral(sfxId, pos, 4, &D_801305B0, &D_801333E0, &D_801305B4);
}
void Audio_PlaySoundRandom(Vec3f* pos, u16 baseSfxId, u8 randLim) {
    u8 offset = Audio_NextRandom() % randLim;

    Audio_PlaySoundGeneral(baseSfxId + offset, pos, 4, &D_801333E0, &D_801333E0, &D_801333E8);
}

void func_800F4254(Vec3f* pos, u8 level) {
    level &= 3;
    if (level != sPrevChargeLevel) {
        D_801305F4 = D_801305E4[level];
        switch (level) {
            case 1:
                Audio_PlaySoundGeneral(NA_SE_PL_SWORD_CHARGE, pos, 4, &D_801305F4, &D_801333E0, &D_801333E8);
                break;
            case 2:
                Audio_PlaySoundGeneral(NA_SE_PL_SWORD_CHARGE, pos, 4, &D_801305F4, &D_801333E0, &D_801333E8);
                break;
        }

        sPrevChargeLevel = level;
    }

    if (level != 0) {
        Audio_PlaySoundGeneral(NA_SE_IT_SWORD_CHARGE - SFX_FLAG, pos, 4, &D_801305F4, &D_801333E0, &D_801333E8);
    }
}

void func_800F436C(Vec3f* pos, u16 sfxId, f32 arg2) {
    if (arg2 < 0.75f) {
        D_8016B7D8 = ((arg2 / 0.75f) * 0.25f) + 0.5f;
    } else {
        D_8016B7D8 = arg2;
    }

    if (D_8016B7D8 > 0.5f) {
        Audio_PlaySoundGeneral(sfxId, pos, 4, &D_8016B7D8, &D_801333E0, &D_801333E8);
    }
}

void func_800F4414(Vec3f* pos, u16 sfxId, f32 arg2) {
    D_801305B8--;
    if (D_801305B8 == 0) {
        Audio_PlaySoundGeneral(sfxId, pos, 4, &D_8016B7D8, &D_801333E0, &D_801333E8);

        if (arg2 > 2.0f) {
            arg2 = 2.0f;
        }
        D_801305B8 = (s8)((D_801305C0 - D_801305BC) * (1.0f - arg2)) + D_801305C0;
    }
}

void func_800F44EC(s8 arg0, s8 arg1) {
    D_801305B8 = 1;
    D_801305BC = arg1;
    D_801305C0 = arg0;
}

void func_800F4524(Vec3f* pos, u16 sfxId, s8 arg2) {
    D_8016B7DC = arg2;
    Audio_PlaySoundGeneral(sfxId, pos, 4, &D_801333E0, &D_801333E0, &D_8016B7DC);
}

void func_800F4578(Vec3f* pos, u16 sfxId, f32 arg2) {
    D_8016B7E0 = arg2;
    Audio_PlaySoundGeneral(sfxId, pos, 4, &D_801333E0, &D_8016B7E0, &D_801333E8);
}

void func_800F45D0(f32 arg0) {
    func_800F4414(&D_801333D4, NA_SE_IT_FISHING_REEL_SLOW - SFX_FLAG, arg0);
    func_800F436C(&D_801333D4, 0, (0.15f * arg0) + 1.4f);
}

void Audio_PlaySoundRiver(Vec3f* pos, f32 freqScale) {
    if (!Audio_IsSfxPlaying(NA_SE_EV_RIVER_STREAM - SFX_FLAG)) {
        sRiverFreqScaleLerp.value = freqScale;
    } else if (freqScale != sRiverFreqScaleLerp.value) {
        sRiverFreqScaleLerp.target = freqScale;
        sRiverFreqScaleLerp.remainingFrames = 40;
        sRiverFreqScaleLerp.step = (sRiverFreqScaleLerp.target - sRiverFreqScaleLerp.value) / 40;
    }
    Audio_PlaySoundGeneral(NA_SE_EV_RIVER_STREAM - SFX_FLAG, pos, 4, &sRiverFreqScaleLerp.value, &D_801333E0,
                           &D_801333E8);
}

void Audio_PlaySoundWaterfall(Vec3f* pos, f32 freqScale) {
    if (!Audio_IsSfxPlaying(NA_SE_EV_WATER_WALL_BIG - SFX_FLAG)) {
        sWaterfallFreqScaleLerp.value = freqScale;
    } else if (freqScale != sWaterfallFreqScaleLerp.value) {
        sWaterfallFreqScaleLerp.target = freqScale;
        sWaterfallFreqScaleLerp.remainingFrames = 40;
        sWaterfallFreqScaleLerp.step = (sWaterfallFreqScaleLerp.target - sWaterfallFreqScaleLerp.value) / 40;
    }
    Audio_PlaySoundGeneral(NA_SE_EV_WATER_WALL_BIG - SFX_FLAG, pos, 4, &sWaterfallFreqScaleLerp.value,
                           &sWaterfallFreqScaleLerp.value, &D_801333E8);
}

void Audio_StepFreqLerp(FreqLerp* lerp) {
    if (lerp->remainingFrames != 0) {
        lerp->remainingFrames--;
        if (lerp->remainingFrames != 0) {
            lerp->value += lerp->step;
        } else {
            lerp->value = lerp->target;
        }
    }
}

void func_800F47BC(void) {
    Audio_SetVolScale(0, 1, 0, 10);
    Audio_SetVolScale(3, 1, 0, 10);
}

void func_800F47FC(void) {
    Audio_SetVolScale(0, 1, 0x7F, 3);
    Audio_SetVolScale(3, 1, 0x7F, 3);
}

void func_800F483C(u8 targetVol, u8 volFadeTimer) {
    Audio_SetVolScale(0, 0, targetVol, volFadeTimer);
}

void func_800F4870(u8 arg0) {
    s8 pan;
    u8 i;

    pan = 0;
    if (arg0 == 0) {
        pan = 0x7F;
    }

    for (i = 0; i < 16; i++) {
        // CHAN_UPD_PAN_UNSIGNED
        Audio_QueueCmdS8(_SHIFTL(0x07, 24, 8) | _SHIFTL(0x00, 16, 8) | _SHIFTL(i, 8, 8) | _SHIFTL(0, 0, 8), pan);
    }

    if (arg0 == 7) {
        D_80130600 = 2;
    } else {
        Audio_SetGanonDistVol(D_801305F8[arg0 & 7]);
    }
}

// (name derived from debug strings, should probably update. used in ganon/ganon_boss scenes)
s32 Audio_SetGanonDistVol(u8 targetVol) {
    u8 phi_v0;
    u16 phi_v0_2;
    u8 i;

    if (sAudioGanonDistVol != targetVol) {
        Audio_SetVolScale(0, 0, targetVol, 2);
        if (targetVol < 0x40) {
            phi_v0 = 0x10;
        } else {
            phi_v0 = (((targetVol - 0x40) >> 2) + 1) << 4;
        }

        Audio_SeqCmd8(0, 4, 15, phi_v0);
        for (i = 0; i < 0x10; i++) {
            if (gAudioContext.seqPlayers[0].channels[i] != &gAudioContext.sequenceChannelNone) {
                if ((u8)gAudioContext.seqPlayers[0].channels[i]->soundScriptIO[5] != 0xFF) {
                    // this looks like some kind of macro?
                    phi_v0_2 = ((u16)gAudioContext.seqPlayers[0].channels[i]->soundScriptIO[5] - targetVol) + 0x7F;
                    if (phi_v0_2 >= 0x80) {
                        phi_v0_2 = 0x7F;
                    }
                    // CHAN_UPD_REVERB
                    Audio_QueueCmdS8(_SHIFTL(5, 24, 8) | _SHIFTL(0, 16, 8) | _SHIFTL(i, 8, 8) | _SHIFTL(0, 0, 8),
                                     (u8)phi_v0_2);
                }
            }
        }
        sAudioGanonDistVol = targetVol;
    }
    return -1;
}

void func_800F4A54(u8 arg0) {
    D_8016B8B0 = arg0;
    D_8016B8B2 = 1;
}

void func_800F4A70(void) {
    if (D_8016B8B2 == 1) {
        if (D_8016B8B1 != D_8016B8B0) {
            Audio_SetVolScale(0, 0, D_8016B8B0, 0xA);
            D_8016B8B1 = D_8016B8B0;
            D_8016B8B3 = 1;
        }
        D_8016B8B2 = 0;
    } else if (D_8016B8B3 == 1 && D_80130608 == 0) {
        Audio_SetVolScale(0, 0, 0x7F, 0xA);
        D_8016B8B1 = 0x7F;
        D_8016B8B3 = 0;
    }

    if (D_80130600 != 0) {
        D_80130600--;
        if (D_80130600 == 0) {
            Audio_SetGanonDistVol(D_801305F8[7]);
        }
    }
}

void Audio_PlaySoundIncreasinglyTransposed(Vec3f* pos, s16 sfxId, u8* semitones) {
    Audio_PlaySoundGeneral(sfxId, pos, 4, &gNoteFrequencies[semitones[sAudioIncreasingTranspose] + 39], &D_801333E0,
                           &D_801333E8);

    if (sAudioIncreasingTranspose < 15) {
        sAudioIncreasingTranspose++;
    }
}

void Audio_ResetIncreasingTranspose(void) {
    sAudioIncreasingTranspose = 0;
}

void Audio_PlaySoundTransposed(Vec3f* pos, u16 sfxId, s8 semitone) {
    Audio_PlaySoundGeneral(sfxId, pos, 4, &gNoteFrequencies[semitone + 39], &D_801333E0, &D_801333E8);
}

void func_800F4C58(Vec3f* pos, u16 sfxId, u8 arg2) {
    u8 phi_s1 = 0;
    u8 i;
    u8 bankId;

    bankId = SFX_BANK_SHIFT(sfxId);
    for (i = 0; i < bankId; i++) {
        phi_s1 += gChannelsPerBank[gSfxChannelLayout][i];
    }

    for (i = 0; i < gChannelsPerBank[gSfxChannelLayout][bankId]; i++) {
        if ((gActiveSounds[bankId][i].entryIndex != 0xFF) &&
            (sfxId == gSoundBanks[bankId][gActiveSounds[bankId][i].entryIndex].sfxId)) {
            Audio_QueueCmdS8(_SHIFTL(6, 24, 8) | _SHIFTL(2, 16, 8) | _SHIFTL(phi_s1, 8, 8) | _SHIFTL(6, 0, 8), arg2);
        }
        phi_s1++;
    }
    Audio_PlaySoundGeneral(sfxId, pos, 4, &D_801333E0, &D_801333E0, &D_801333E8);
}

void func_800F4E30(Vec3f* pos, f32 arg1) {
    f32 phi_f22;
    s8 phi_s4;
    u8 i;

    if (sSariaBgmPtr == NULL) {
        sSariaBgmPtr = pos;
        D_80130650 = arg1;
    } else if (pos != sSariaBgmPtr) {
        if (arg1 < D_80130650) {
            sSariaBgmPtr = pos;
            D_80130650 = arg1;
        }
    } else {
        D_80130650 = arg1;
    }

    if (sSariaBgmPtr->x > 100.0f) {
        phi_s4 = 0x7F;
    } else if (sSariaBgmPtr->x < -100.0f) {
        phi_s4 = 0;
    } else {
        phi_s4 = ((sSariaBgmPtr->x / 100.0f) * 64.0f) + 64.0f;
    }

    if (D_80130650 > 400.0f) {
        phi_f22 = 0.1f;
    } else if (D_80130650 < 120.0f) {
        phi_f22 = 1.0f;
    } else {
        phi_f22 = ((1.0f - ((D_80130650 - 120.0f) / 280.0f)) * 0.9f) + 0.1f;
    }

    for (i = 0; i < 0x10; i++) {
        if (i != 9) {
            Audio_SeqCmd6(0, 2, i, (127.0f * phi_f22));
            Audio_QueueCmdS8(0x03000000 | ((u8)((u32)i) << 8), phi_s4);
        }
    }
}

void Audio_ClearSariaBgm(void) {
    if (sSariaBgmPtr != NULL) {
        sSariaBgmPtr = NULL;
    }
}

void Audio_ClearSariaBgmAtPos(Vec3f* pos) {
    if (sSariaBgmPtr == pos) {
        sSariaBgmPtr = NULL;
    }
}

void func_800F510C(s8 volSplit) {
    u8 vol;
    u8 prio;
    u16 channelBits;
    u8 players[2] = { 0, 3 };
    u8 i;
    u8 j;

    if ((func_800FA0B4(1) == NA_BGM_DISABLED) && (func_800FA0B4(3) != NA_BGM_LONLON)) {
        for (i = 0; i < 2; i++) {
            if (i == 0) {
                vol = volSplit;
            } else {
                vol = 0x7F - volSplit;
            }

            if (vol > 100) {
                prio = 11;
            } else if (vol < 20) {
                prio = 2;
            } else {
                prio = ((vol - 20) / 10) + 2;
            }

            channelBits = 0;
            for (j = 0; j < 0x10; j++) {
                if (gAudioContext.seqPlayers[players[i]].channels[j]->notePriority < prio) {
                    channelBits += (1 << j);
                }
            }

            Audio_SeqCmdA(players[i], channelBits);
        }
    }
}

void Audio_PlaySariaBgm(Vec3f* pos, u16 seqId, u16 distMax) {
    f32 absY;
    f32 dist;
    u8 vol;
    f32 prevDist;

    if (D_8016B9F3 != 0) {
        D_8016B9F3--;
        return;
    }

    dist = sqrtf(SQ(pos->z) + SQ(pos->x));
    if (sSariaBgmPtr == NULL) {
        sSariaBgmPtr = pos;
        func_800F5E18(3, seqId, 0, 7, 2);
    } else {
        prevDist = sqrtf(SQ(sSariaBgmPtr->z) + SQ(sSariaBgmPtr->x));
        if (dist < prevDist) {
            sSariaBgmPtr = pos;
        } else {
            dist = prevDist;
        }
    }

    if (pos->y < 0.0f) {
        absY = -pos->y;
    } else {
        absY = pos->y;
    }

    if ((distMax / 15.0f) < absY) {
        vol = 0;
    } else if (dist < distMax) {
        vol = (1.0f - (dist / distMax)) * 127.0f;
    } else {
        vol = 0;
    }

    if (seqId != NA_BGM_GREAT_FAIRY) {
        func_800F510C(vol);
    }

    Audio_SetVolScale(3, 3, vol, 0);
    Audio_SetVolScale(0, 3, 0x7F - vol, 0);
}

void Audio_ClearSariaBgm2(void) {
    sSariaBgmPtr = NULL;
}

void func_800F5510(u16 seqId) {
    func_800F5550(seqId);
    func_800F5E18(0, seqId, 0, 0, 1);
}

void func_800F5550(u16 seqId) {
    u8 sp27 = 0;
    u16 nv;

    if (func_800FA0B4(0) != NA_BGM_WINDMILL) {
        if (func_800FA0B4(3) == NA_BGM_LONLON) {
            func_800F9474(3, 0);
            Audio_QueueCmdS32(0xF8000000, 0);
        }

        if ((D_80130658[D_80130630] & 0x20) && D_80130658[(seqId & 0xFF) & 0xFF] & 0x10) {

            if ((D_8013062C & 0x3F) != 0) {
                sp27 = 0x1E;
            }

            func_800F5E18(0, seqId, sp27, 7, D_8013062C);

            D_8013062C = 0;
        } else {
            nv = (D_80130658[(seqId & 0xFF) & 0xFF] & 0x40) ? 1 : 0xFF;
            func_800F5E18(0, seqId, 0, 7, nv);
            if (!(D_80130658[seqId] & 0x20)) {
                D_8013062C = 0xC0;
            }
        }
        D_80130630 = seqId & 0xFF;
    }
}

void func_800F56A8(void) {
    u16 temp_v0;
    u8 bvar;

    temp_v0 = func_800FA0B4(0);
    bvar = temp_v0 & 0xFF;
    if ((temp_v0 != NA_BGM_DISABLED) && ((D_80130658[bvar] & 0x10) != 0)) {
        if (D_8013062C != 0xC0) {
            D_8013062C = gAudioContext.seqPlayers->soundScriptIO[3];
        } else {
            D_8013062C = 0;
        }
    }
}

void func_800F5718(void) {
    if (func_800FA0B4(0) != NA_BGM_WINDMILL) {
        Audio_StartSeq(0, 0, NA_BGM_WINDMILL);
    }
}

void func_800F574C(f32 arg0, u8 arg2) {
    if (arg0 == 1.0f) {
        Audio_SeqCmdB40(0, arg2, 0);
    } else {
        Audio_SeqCmdC(1, 0x30, arg2, arg0 * 100.0f);
    }
    Audio_SeqCmdC(1, 0xA0, arg2, arg0 * 100.0f);
}

void func_800F5918(void) {
    if (func_800FA0B4(0) == NA_BGM_MINI_GAME_2 && func_800FA11C(0, 0xF0000000)) {
        Audio_SeqCmdB(0, 5, 0, 0xD2);
    }
}

void func_800F595C(u16 arg0) {
    u8 arg0b = arg0 & 0xFF;

    if (D_80130658[arg0b] & 2) {
        func_800F5C64(arg0);
    } else if (D_80130658[arg0b] & 4) {
        Audio_StartSeq(1, 0, arg0);

    } else {
        func_800F5E18(0, arg0, 0, 7, -1);
        Audio_SeqCmd1(1, 0);
    }
}

void func_800F59E8(u16 arg0) {
    u8 arg0b = arg0 & 0xFF;

    if (D_80130658[arg0b] & 2) {
        Audio_SeqCmd1(1, 0);
    } else if (D_80130658[arg0b] & 4) {
        Audio_SeqCmd1(1, 0);
    } else {
        Audio_SeqCmd1(0, 0);
    }
}

s32 func_800F5A58(u8 arg0) {
    u8 phi_a1 = 0;

    if (D_80130658[arg0 & 0xFF] & 2) {
        phi_a1 = 1;
    } else if (D_80130658[arg0 & 0xFF] & 4) {
        phi_a1 = 1;
    }

    if (arg0 == (u8)func_800FA0B4(phi_a1)) {
        return 1;
    } else {
        return 0;
    }
}

void func_800F5ACC(u16 seqId) {
    u16 temp_v0;

    temp_v0 = func_800FA0B4(0);
<<<<<<< HEAD
    if ((temp_v0 & 0xFF) != 0x2E && (temp_v0 & 0xFF) != 0x62 && temp_v0 != seqId) {
=======
    if ((temp_v0 & 0xFF) != NA_BGM_GANON_TOWER && (temp_v0 & 0xFF) != NA_BGM_ESCAPE && temp_v0 != arg0) {
>>>>>>> 8e57f3bc
        func_800F5E90(3);
        if (temp_v0 != NA_BGM_DISABLED) {
            D_80130628 = temp_v0;
        } else {
            osSyncPrintf("Middle Boss BGM Start not stack \n");
        }
        Audio_StartSeq(0, 0, seqId);
    }
}

void func_800F5B58(void) {
    if ((func_800FA0B4(0) != NA_BGM_DISABLED) && (D_80130628 != NA_BGM_DISABLED) &&
        (D_80130658[func_800FA0B4(0) & 0xFF] & 8)) {
        if (D_80130628 == NA_BGM_DISABLED) {
            Audio_SeqCmd1(0, 0);
        } else {
            Audio_StartSeq(0, 0, D_80130628);
        }
        D_80130628 = NA_BGM_DISABLED;
    }
}

void func_800F5BF0(u8 arg0) {
    u16 temp_v0;

    temp_v0 = func_800FA0B4(0);
    if (temp_v0 != NA_BGM_NATURE_BACKGROUND) {
        D_80130628 = temp_v0;
    }
    func_800F6FB4(arg0);
}

void func_800F5C2C(void) {
    if (D_80130628 != NA_BGM_DISABLED) {
        Audio_StartSeq(0, 0, D_80130628);
    }
    D_80130628 = NA_BGM_DISABLED;
}

void func_800F5C64(u16 arg0) {
    u16 sp26;
    u32 sp20;
    u8* sp1C;
    u8* sp18;

    sp26 = func_800FA0B4(1);
    sp1C = func_800E5E84(sp26 & 0xFF, &sp20);
    sp18 = func_800E5E84(arg0 & 0xFF, &sp20);
    if ((sp26 == NA_BGM_DISABLED) || (*sp1C == *sp18)) {
        D_8016B9F4 = 1;
    } else {
        D_8016B9F4 = 5;
        Audio_SeqCmd1(1, 0);
    }
    D_8016B9F6 = arg0;
}

void func_800F5CF8(void) {
    u16 sp26;
    u16 pad;
    u16 sp22;

    if (D_8016B9F4 != 0) {
        D_8016B9F4--;
        if (D_8016B9F4 == 0) {
            Audio_QueueCmdS32(0xE3000000, SEQUENCE_TABLE);
            Audio_QueueCmdS32(0xE3000000, FONT_TABLE);
            func_800FA0B4(0);
            sp26 = func_800FA0B4(1);
            sp22 = func_800FA0B4(3);
            if (sp26 == NA_BGM_DISABLED) {
                Audio_SetVolScale(0, 1, 0, 5);
                Audio_SetVolScale(3, 1, 0, 5);
                Audio_SeqCmdC(1, 0x80, 1, 0xA);
                Audio_SeqCmdC(1, 0x83, 1, 0xA);
                Audio_SeqCmdC(1, 0x90, 0, 0);
                if (sp22 != NA_BGM_LONLON) {
                    Audio_SeqCmdC(1, 0x93, 0, 0);
                }
            }
            Audio_StartSeq(1, 1, D_8016B9F6);
            Audio_SeqCmdA(0, 0xFFFF);
            if (sp22 != NA_BGM_LONLON) {
                Audio_SeqCmdA(3, 0xFFFF);
            }
        }
    }
}

void func_800F5E18(u8 playerIdx, u16 seqId, u8 fadeTimer, s8 arg3, s8 arg4) {
    Audio_SeqCmd7(playerIdx, arg3, arg4);
    Audio_StartSeq(playerIdx, fadeTimer, seqId);
}

void func_800F5E90(u8 arg0) {
    s32 phi_t0;
    u16 phi_t1;
    u8 phi_a3;

    D_80130654 = arg0;
    if (D_80130628 == NA_BGM_DISABLED) {
        if (sAudioCutsceneFlag) {
            arg0 = 3;
        }
        phi_t1 = D_8016E750[0].unk_254;
        if (phi_t1 == NA_BGM_FIELD_LOGIC && func_800FA0B4(3) == (NA_BGM_ENEMY | 0x800)) {
            arg0 = 3;
        }

        phi_a3 = phi_t1 & 0xFF;
        if ((phi_t1 == NA_BGM_DISABLED) || ((D_80130658[phi_a3] & 1) != 0) || ((D_8013061C & 0x7F) == 1)) {
            if (arg0 != (D_8013061C & 0x7F)) {
                if (arg0 == 1) {
                    if (D_8016E750[3].volScales[1] - sAudioEnemyVol < 0) {
                        phi_t0 = -(D_8016E750[3].volScales[1] - sAudioEnemyVol);
                    } else {
                        phi_t0 = D_8016E750[3].volScales[1] - sAudioEnemyVol;
                    }
                    Audio_SetVolScale(3, 3, sAudioEnemyVol, phi_t0);
                    Audio_StartSeq(3, 10, NA_BGM_ENEMY | 0x800);
                    if (phi_t1 != NA_BGM_NATURE_BACKGROUND) {
                        Audio_SetVolScale(0, 3, (0x7F - sAudioEnemyVol) & 0xFF, 0xA);
                        func_800F510C(sAudioEnemyVol);
                    }
                } else {
                    if ((D_8013061C & 0x7F) == 1) {
                        Audio_SeqCmd1(3, 10);
                        if (arg0 == 3) {
                            phi_a3 = 0;
                        } else {
                            phi_a3 = 10;
                        }

                        Audio_SetVolScale(0, 3, 0x7F, phi_a3);
                        func_800F510C(0);
                    }
                }

                D_8013061C = arg0 + 0x80;
            }
        } else {
            if (arg0 == 0) {
                if (D_8013061C == 2) {
                    D_80130638 = 0;
                }
                D_80130634 = 0;
                D_80130638++;
            } else {
                D_80130634++;
            }

            if (arg0 == 2 && D_80130634 < 0x1E && D_80130638 >= 0x15) {
                arg0 = 0;
            }

            D_8013061C = arg0;
            Audio_SeqCmd7(0, 2, arg0);
        }
    }
}

void func_800F6114(f32 dist) {
    f32 adjDist;

    if (D_8013061C == 0x81) {
        if (dist != sAudioEnemyDist) {
            if (dist < 150.0f) {
                adjDist = 0.0f;
            } else if (dist > 500.0f) {
                adjDist = 350.0f;
            } else {
                adjDist = dist - 150.0f;
            }

            sAudioEnemyVol = ((350.0f - adjDist) * 127.0f) / 350.0f;
            Audio_SetVolScale(3, 3, sAudioEnemyVol, 0xA);
            if (D_8016E750[0].unk_254 != NA_BGM_NATURE_BACKGROUND) {
                Audio_SetVolScale(0, 3, (0x7F - sAudioEnemyVol), 0xA);
            }
        }
        if (D_8016E750[0].unk_254 != NA_BGM_NATURE_BACKGROUND) {
            func_800F510C(sAudioEnemyVol);
        }
    }
    sAudioEnemyDist = dist;
}

void func_800F6268(f32 dist, u16 arg1) {
    s8 pad;
    s8 phi_v1;
    s16 temp_a0;

    sAudioHasMalonBgm = true;
    sAudioMalonBgmDist = dist;
    if (D_8016B9F2 == 0) {
        temp_a0 = (s8)(func_800FA0B4(0) & 0xFF);
        if (temp_a0 == (arg1 & 0xFF)) {
            if ((arg1 & 0xFF) == NA_BGM_LONLON) {

                if (dist > 2000.0f) {
                    phi_v1 = 127;
                } else if (dist < 200.0f) {
                    phi_v1 = 0;
                } else {
                    phi_v1 = (s8)(((dist - 200.0f) * 127.0f) / 1800.0f);
                }
                // Transition volume of channels 0, 1 and 13 on seq player 0 over 3 frames
                Audio_SeqCmd6(0, 3, 0, 127 - phi_v1);
                Audio_SeqCmd6(0, 3, 1, 127 - phi_v1);
                Audio_SeqCmd6(0, 3, 13, phi_v1);
                if (D_8016B9D8 == 0) {
                    D_8016B9D8++;
                }
            }
        } else if ((temp_a0 == NA_BGM_NATURE_BACKGROUND) && ((arg1 & 0xFF) == NA_BGM_LONLON)) {
            temp_a0 = (s8)(func_800FA0B4(3) & 0xFF);
            if ((temp_a0 != (arg1 & 0xFF)) && (D_8016B9D8 < 10)) {
                func_800F5E18(3, NA_BGM_LONLON, 0, 0, 0);
                Audio_SeqCmdA(3, 0xFFFC);
                D_8016B9D8 = 10;
            }

            if (dist > 2000.0f) {
                phi_v1 = 127;
            } else if (dist < 200.0f) {
                phi_v1 = 0;
            } else {
                phi_v1 = (s8)(((dist - 200.0f) * 127.0f) / 1800.0f);
            }
            // Transition volume of channels 0 and 1 on seq player 0 over 3 frames
            Audio_SeqCmd6(3, 3, 0, 127 - phi_v1);
            Audio_SeqCmd6(3, 3, 1, 127 - phi_v1);
        }

        if (D_8016B9D8 < 10) {
            D_8016B9D8++;
        }
    }
}

void func_800F64E0(u8 arg0) {
    D_80130608 = arg0;
    if (arg0 != 0) {
        Audio_PlaySoundGeneral(NA_SE_SY_WIN_OPEN, &D_801333D4, 4, &D_801333E0, &D_801333E0, &D_801333E8);
        Audio_QueueCmdS32(0xF1000000, 0);
    } else {
        Audio_PlaySoundGeneral(NA_SE_SY_WIN_CLOSE, &D_801333D4, 4, &D_801333E0, &D_801333E0, &D_801333E8);
        Audio_QueueCmdS32(0xF2000000, 0);
    }
}

void func_800F6584(u8 arg0) {
    u8 playerIdx;
    u16 sp34;

    D_8016B9F2 = arg0;
<<<<<<< HEAD
    if ((func_800FA0B4(0) & 0xFF) == 0x2F) {
        playerIdx = 0;
        sp34 = 0;
    } else if ((func_800FA0B4(3) & 0xFF) == 0x2F) {
        playerIdx = 3;
=======
    if ((func_800FA0B4(0) & 0xFF) == NA_BGM_LONLON) {
        seqIdx = 0;
        sp34 = 0;
    } else if ((func_800FA0B4(3) & 0xFF) == NA_BGM_LONLON) {
        seqIdx = 3;
>>>>>>> 8e57f3bc
        sp34 = 0xFFFC;
    } else {
        return;
    }

    if (arg0 != 0) {
        Audio_SeqCmd6(playerIdx, 1, 0, 0);
        Audio_SeqCmd6(playerIdx, 1, 1, 0);
        if (playerIdx == 3) {
            Audio_SeqCmdA(playerIdx, sp34 | 3);
        }
    } else {
<<<<<<< HEAD
        if (playerIdx == 3) {
            func_800F5E18(3, 0x2F, 0, 0, 0);
=======
        if (seqIdx == 3) {
            func_800F5E18(3, NA_BGM_LONLON, 0, 0, 0);
>>>>>>> 8e57f3bc
        }
        Audio_SeqCmd6(playerIdx, 1, 0, 0x7F);
        Audio_SeqCmd6(playerIdx, 1, 1, 0x7F);
        if (playerIdx == 3) {
            Audio_SeqCmdA(playerIdx, sp34);
        }
    }
}

void Audio_SetEnvReverb(s8 reverb) {
    sAudioEnvReverb = reverb & 0x7F;
}

void Audio_SetCodeReverb(s8 reverb) {
    if (reverb != 0) {
        sAudioCodeReverb = reverb & 0x7F;
    }
}

void func_800F6700(s8 arg0) {
    s8 sp1F;

    switch (arg0) {
        case 0:
            sp1F = 0;
            D_80130604 = 0;
            break;
        case 1:
            sp1F = 3;
            D_80130604 = 3;
            break;
        case 2:
            sp1F = 1;
            D_80130604 = 1;
            break;
        case 3:
            sp1F = 0;
            D_80130604 = 2;
            break;
    }

    Audio_SeqCmdE0(0, sp1F);
}

void Audio_SetBaseFilter(u8 filter) {
    if (sAudioBaseFilter != filter) {
        if (filter == 0) {
            Audio_StopSfxById(NA_SE_PL_IN_BUBBLE);
        } else if (sAudioBaseFilter == 0) {
            Audio_PlaySoundGeneral(NA_SE_PL_IN_BUBBLE, &D_801333D4, 4, &D_801333E0, &D_801333E0, &D_801333E8);
        }
    }
    sAudioBaseFilter = filter;
    sAudioBaseFilter2 = filter;
}

void Audio_SetExtraFilter(u8 filter) {
    u32 t;
    u8 i;

<<<<<<< HEAD
    sAudioExtraFilter2 = filter;
    sAudioExtraFilter = filter;
    if (D_8016E750[0].unk_254 == 1) {
=======
    D_80130648 = arg0;
    D_80130640 = arg0;
    if (D_8016E750[0].unk_254 == NA_BGM_NATURE_BACKGROUND) {
>>>>>>> 8e57f3bc
        for (i = 0; i < 16; i++) {
            t = i;
            // CHAN_UPD_SCRIPT_IO (seq player 0, all channels, slot 6)
            Audio_QueueCmdS8(0x6000000 | ((t & 0xFF) << 8) | 6, filter);
        }
    }
}

void Audio_SetCutsceneFlag(s8 flag) {
    sAudioCutsceneFlag = flag;
}

void Audio_PlaySoundGeneralIfNotInCutscene(u16 sfxId, Vec3f* pos, u8 arg2, f32* freqScale, f32* arg4, s8* reverbAdd) {
    if (!sAudioCutsceneFlag) {
        Audio_PlaySoundGeneral(sfxId, pos, arg2, freqScale, arg4, reverbAdd);
    }
}

void Audio_PlaySoundIfNotInCutscene(u16 sfxId) {
    Audio_PlaySoundGeneralIfNotInCutscene(sfxId, &D_801333D4, 4, &D_801333E0, &D_801333E0, &D_801333E8);
}

void func_800F6964(u16 arg0) {
    s32 skip;
    u8 i;

    Audio_SeqCmd1(0, (arg0 * 3) / 2);
    Audio_SeqCmd1(1, (arg0 * 3) / 2);
    for (i = 0; i < 0x10; i++) {
        skip = false;
        switch (i) {
            case 11:
            case 12:
                if (gAudioSpecId == 10) {
                    skip = true;
                }
                break;
            case 13:
                skip = true;
                break;
        }

        if (!skip) {
            Audio_SeqCmd6(2, arg0 >> 1, i, 0);
        }
    }

    Audio_SeqCmd1(3, (arg0 * 3) / 2);
}

void func_800F6AB0(u16 arg0) {
    Audio_SeqCmd1(0, arg0);
    Audio_SeqCmd1(1, arg0);
    Audio_SeqCmd1(3, arg0);
    Audio_SetVolScale(0, 3, 0x7F, 0);
    Audio_SetVolScale(0, 1, 0x7F, 0);
}

void func_800F6B3C(void) {
    func_800F9280(2, 0, 0xFF, 5);
}

void Audio_DisableAllSeq(void) {
    Audio_DisableSeq(0, 0);
    Audio_DisableSeq(1, 0);
    Audio_DisableSeq(2, 0);
    Audio_DisableSeq(3, 0);
    Audio_ScheduleProcessCmds();
}

s8 func_800F6BB8(void) {
    return func_800E6680();
}

void func_800F6BDC(void) {
    Audio_DisableAllSeq();
    Audio_ScheduleProcessCmds();
    while (true) {
        if (!func_800F6BB8()) {
            return;
        }
    }
}

void Audio_PreNMI(void) {
    Audio_PreNMIInternal();
}

void func_800F6C34(void) {
    D_8013061C = 0;
    D_8016B7A8 = 1.0f;
    D_8016B7B0 = 1.0f;
    sAudioBaseFilter = 0;
    sAudioExtraFilter = 0;
    sAudioBaseFilter2 = 0;
    sAudioExtraFilter2 = 0;
    func_800ED858(0);
    sRiverFreqScaleLerp.remainingFrames = 0;
    sWaterfallFreqScaleLerp.remainingFrames = 0;
    sRiverFreqScaleLerp.value = 1.0f;
    sWaterfallFreqScaleLerp.value = 1.0f;
    D_8016B7D8 = 1.0f;
    D_8016B8B0 = 0x7F;
    D_8016B8B1 = 0x7F;
    D_8016B8B2 = 0;
    D_8016B8B3 = 0;
    sAudioGanonDistVol = 0xFF;
    D_8016B9D8 = 0;
    sSpecReverb = sSpecReverbs[gAudioSpecId];
    D_80130608 = 0;
    D_80130628 = NA_BGM_DISABLED;
    Audio_QueueCmdS8(0x46000000, -1);
    sSariaBgmPtr = NULL;
    D_8016B9F4 = 0;
    D_8016B9F3 = 1;
    D_8016B9F2 = 0;
}

void func_800F6D58(u8 arg0, u8 arg1, u8 arg2) {
    u8 t;
    u8 temp_a0;
    u8 i;

    if ((D_8016E750[0].unk_254 != NA_BGM_NATURE_BACKGROUND) && func_800FA11C(1, 0xF00000FF)) {
        sAudioNatureFailed = 1;
        return;
    }

    if (((arg0 << 8) + arg1) == 0x101) {
        if (func_800FA0B4(3) != NA_BGM_LONLON) {
            D_8016B9D8 = 0;
        }
    }

    t = arg0 >> 4;
    temp_a0 = arg0 & 0xF;
    if (t == 0) {
        t = arg0 & 0xF;
    }

    for (i = t; i <= temp_a0; i++) {
        Audio_SeqCmd8(0, arg1, i, arg2);
    }
}

void func_800F6E7C(u16 arg0, u16 arg1) {
    u8 i;
    u32 t;

    if (func_800FA0B4(0) == NA_BGM_WINDMILL) {
        func_800F3F3C(0xF);
        return;
    }
    Audio_SeqCmd7(0, 0, 1);
    Audio_SeqCmd7(0, 4, arg0 >> 8);
    Audio_SeqCmd7(0, 5, arg0 & 0xFF);
    Audio_SetVolScale(0, 0, 0x7F, 1);

    i = 0;
    if (D_80133408 != 0) {
        i = 1;
        Audio_SeqCmdE01(0, 0);
    }

    Audio_StartSeq(0, 0, NA_BGM_NATURE_BACKGROUND);

    if (i != 0) {
        Audio_SeqCmdE01(0, 1);
    }

    for (i = 0; i < 0x10; i++) {
        if (!(arg1 & (1 << i)) && (arg0 & (1 << i))) {
            Audio_SeqCmd8(0, 1, i, 1);
        }
    }
}

void func_800F6FB4(u8 arg0) {
    u8 i = 0;
    u8 b0;
    u8 b1;
    u8 b2;

    if ((D_8016E750[0].unk_254 == NA_BGM_DISABLED) || ((D_80130658[((u8)D_8016E750[0].unk_254) & 0xFF] & 0x80) == 0)) {
        func_800F6E7C(D_801306DC[arg0].unk_00, D_801306DC[arg0].unk_02);
        while ((D_801306DC[arg0].unk_04[i] != 0xFF) && (i < 100)) {
            // Probably a fake match, using Audio_SeqCmd8 doesn't work.
            b0 = D_801306DC[arg0].unk_04[i++];
            b1 = D_801306DC[arg0].unk_04[i++];
            b2 = D_801306DC[arg0].unk_04[i++];
            Audio_QueueSeqCmd(0x80000000 | (b1 << 0x10) | (b0 << 8) | b2);
        }

        Audio_SeqCmd8(0, 0x07, 13, D_80130604);
    }
}

void Audio_Init(void) {
    AudioLoad_Init(NULL, 0);
}

void Audio_InitSound(void) {
    func_800F6C34();
    func_800EE930();
    Audio_ResetSfxChannelState();
    func_800FAEB4();
    Audio_ResetSounds();
    func_800F9280(2, 0, 0x70, 10);
}

void func_800F7170(void) {
    func_800F9280(2, 0, 0x70, 1);
    Audio_QueueCmdS32(0xF2000000, 1);
    Audio_ScheduleProcessCmds();
    Audio_QueueCmdS32(0xF8000000, 0);
}

void func_800F71BC(s32 arg0) {
    D_80133418 = 1;
    func_800F6C34();
    func_800EE930();
    Audio_ResetSfxChannelState();
    func_800FADF8();
    Audio_ResetSounds();
}

void func_800F7208(void) {
    func_800FADF8();
    Audio_QueueCmdS32(0xF2000000, 1);
    func_800F6C34();
    Audio_ResetSfxChannelState();
    func_800F9280(2, 0, 0x70, 1);
}<|MERGE_RESOLUTION|>--- conflicted
+++ resolved
@@ -3690,11 +3690,7 @@
     u16 temp_v0;
 
     temp_v0 = func_800FA0B4(0);
-<<<<<<< HEAD
-    if ((temp_v0 & 0xFF) != 0x2E && (temp_v0 & 0xFF) != 0x62 && temp_v0 != seqId) {
-=======
-    if ((temp_v0 & 0xFF) != NA_BGM_GANON_TOWER && (temp_v0 & 0xFF) != NA_BGM_ESCAPE && temp_v0 != arg0) {
->>>>>>> 8e57f3bc
+    if ((temp_v0 & 0xFF) != NA_BGM_GANON_TOWER && (temp_v0 & 0xFF) != NA_BGM_ESCAPE && temp_v0 != seqId) {
         func_800F5E90(3);
         if (temp_v0 != NA_BGM_DISABLED) {
             D_80130628 = temp_v0;
@@ -3951,19 +3947,11 @@
     u16 sp34;
 
     D_8016B9F2 = arg0;
-<<<<<<< HEAD
-    if ((func_800FA0B4(0) & 0xFF) == 0x2F) {
+    if ((func_800FA0B4(0) & 0xFF) == NA_BGM_LONLON) {
         playerIdx = 0;
         sp34 = 0;
-    } else if ((func_800FA0B4(3) & 0xFF) == 0x2F) {
+    } else if ((func_800FA0B4(3) & 0xFF) == NA_BGM_LONLON) {
         playerIdx = 3;
-=======
-    if ((func_800FA0B4(0) & 0xFF) == NA_BGM_LONLON) {
-        seqIdx = 0;
-        sp34 = 0;
-    } else if ((func_800FA0B4(3) & 0xFF) == NA_BGM_LONLON) {
-        seqIdx = 3;
->>>>>>> 8e57f3bc
         sp34 = 0xFFFC;
     } else {
         return;
@@ -3976,13 +3964,8 @@
             Audio_SeqCmdA(playerIdx, sp34 | 3);
         }
     } else {
-<<<<<<< HEAD
         if (playerIdx == 3) {
-            func_800F5E18(3, 0x2F, 0, 0, 0);
-=======
-        if (seqIdx == 3) {
             func_800F5E18(3, NA_BGM_LONLON, 0, 0, 0);
->>>>>>> 8e57f3bc
         }
         Audio_SeqCmd6(playerIdx, 1, 0, 0x7F);
         Audio_SeqCmd6(playerIdx, 1, 1, 0x7F);
@@ -4043,15 +4026,9 @@
     u32 t;
     u8 i;
 
-<<<<<<< HEAD
     sAudioExtraFilter2 = filter;
     sAudioExtraFilter = filter;
-    if (D_8016E750[0].unk_254 == 1) {
-=======
-    D_80130648 = arg0;
-    D_80130640 = arg0;
     if (D_8016E750[0].unk_254 == NA_BGM_NATURE_BACKGROUND) {
->>>>>>> 8e57f3bc
         for (i = 0; i < 16; i++) {
             t = i;
             // CHAN_UPD_SCRIPT_IO (seq player 0, all channels, slot 6)
