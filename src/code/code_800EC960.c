#include "ultra64.h"
#include "global.h"

#define Audio_DisableSeq(seqPlayerIndex, fadeOut) Audio_QueueCmdS32(0x83000000 | ((u8)seqPlayerIndex << 16), fadeOut)

#define ABS_ALT(x) ((x) < 0 ? -(x) : (x))

typedef struct {
    /* 0x0 */ f32 vol;
    /* 0x4 */ f32 freqScale;
    /* 0x8 */ s8 reverb;
    /* 0x9 */ s8 panSigned;
    /* 0xA */ s8 stereoBits;
    /* 0xB */ u8 filter;
    /* 0xC */ u8 unk_0C;
} SfxPlayerState;

typedef enum {
    /* 0x0 */ SFX_CHANNEL_PLAYER0, // SfxPlayerBank
    /* 0x1 */ SFX_CHANNEL_PLAYER1,
    /* 0x2 */ SFX_CHANNEL_PLAYER2,
    /* 0x3 */ SFX_CHANNEL_ITEM0, // SfxItemBank
    /* 0x4 */ SFX_CHANNEL_ITEM1,
    /* 0x5 */ SFX_CHANNEL_ENV0, // SfxEnvironmentBank
    /* 0x6 */ SFX_CHANNEL_ENV1,
    /* 0x7 */ SFX_CHANNEL_ENV2,
    /* 0x8 */ SFX_CHANNEL_ENEMY0, // SfxEnemyBank
    /* 0x9 */ SFX_CHANNEL_ENEMY1,
    /* 0xA */ SFX_CHANNEL_ENEMY2,
    /* 0xB */ SFX_CHANNEL_SYSTEM0, // SfxSystemBank
    /* 0xC */ SFX_CHANNEL_SYSTEM1,
    /* 0xD */ SFX_CHANNEL_OCARINA, // SfxOcarinaBank
    /* 0xE */ SFX_CHANNEL_VOICE0,  // SfxVoiceBank
    /* 0xF */ SFX_CHANNEL_VOICE1
} SfxChannelIndex; // playerIdx = 2

typedef struct {
    /* 0x0 */ f32 value;
    /* 0x4 */ f32 target;
    /* 0x8 */ f32 step;
    /* 0xC */ s32 remainingFrames;
} FreqLerp;

typedef struct {
    /* 0x0 */ u16 playerIO;
    /* 0x2 */ u16 channelMask;
    /* 0x4 */ u8 channelIO[3 * 33 + 1];
} NatureAmbienceDataIO; // size = 0x68

typedef enum {
    /* 0x0 */ PAGE_NON,
    /* 0x1 */ PAGE_SOUND_CONTROL,
    /* 0x2 */ PAGE_SPEC_INFO, // unused
    /* 0x3 */ PAGE_HEAP_INFO,
    /* 0x4 */ PAGE_GROUP_TRACK_INFO, // unused
    /* 0x5 */ PAGE_SUB_TRACK_INFO,
    /* 0x6 */ PAGE_CHANNEL_INFO, // unused
    /* 0x7 */ PAGE_INTERFACE_INFO,
    /* 0x8 */ PAGE_SFX_SWAP,
    /* 0x9 */ PAGE_BLOCK_CHANGE_BGM,
    /* 0xA */ PAGE_NATURAL_SOUND_CONTROL, // unused
    /* 0xB */ PAGE_OCARINA_TEST,
    /* 0xC */ PAGE_SFX_PARAMETER_CHANGE,
    /* 0xD */ PAGE_SCROLL_PRINT,
    /* 0xE */ PAGE_FREE_AREA,
    /* 0xF */ PAGE_MAX
} AudioDebugPage;

#define SCROLL_PRINT_BUF_SIZE 25

typedef struct {
    s8 x;
    s8 y;
} OcarinaStick;

u8 gIsLargeSoundBank[7] = { 0, 0, 0, 1, 0, 0, 0 };

// Only the first row of these is supported by sequence 0. (gSfxChannelLayout is always 0.)
u8 gChannelsPerBank[4][7] = {
    { 3, 2, 3, 3, 2, 1, 2 },
    { 3, 2, 2, 2, 2, 2, 2 },
    { 3, 2, 2, 2, 2, 2, 2 },
    { 4, 1, 0, 0, 2, 2, 2 },
};
u8 gUsedChannelsPerBank[4][7] = {
    { 3, 2, 3, 2, 2, 1, 1 },
    { 3, 1, 1, 1, 2, 1, 1 },
    { 3, 1, 1, 1, 2, 1, 1 },
    { 2, 1, 0, 0, 1, 1, 1 },
};

f32 D_801305B0 = 0.7950898f;
s8 D_801305B4 = 35;
s8 D_801305B8 = 20;
s8 D_801305BC = 30;
s8 D_801305C0 = 20;
f32 sBehindScreenZ[2] = { -15.0f, -65.0f };
u8 sAudioIncreasingTranspose = 0;
u8 gMorphaTransposeTable[16] = { 0, 0, 0, 1, 1, 2, 4, 6, 8, 8, 8, 8, 8, 8, 8, 8 };
u8 sPrevChargeLevel = 0;
f32 D_801305E4[4] = { 1.0f, 1.12246f, 1.33484f, 1.33484f }; // 2**({0, 2, 5, 5}/12)
f32 D_801305F4 = 1.0f;
u8 sGanonsTowerLevelsVol[8] = { 127, 80, 75, 73, 70, 68, 65, 60 };
u8 sEnterGanonsTowerTimer = 0;
s8 D_80130604 = 2;
s8 D_80130608 = 0;
s8 sAudioCutsceneFlag = 0;
s8 sSpecReverb = 0;
s8 sAudioEnvReverb = 0;
s8 sAudioCodeReverb = 0;
u8 sPrevSeqMode = 0;
f32 sAudioEnemyDist = 0.0f;
s8 sAudioEnemyVol = 127;
u16 sPrevMainBgmSeqId = NA_BGM_DISABLED;
u8 D_8013062C = 0;
u8 D_80130630 = NA_BGM_GENERAL_SFX;
u32 sNumFramesStill = 0;
u32 sNumFramesMoving = 0;
u8 sAudioBaseFilter = 0;
u8 sAudioExtraFilter = 0;
u8 sAudioBaseFilter2 = 0;
u8 sAudioExtraFilter2 = 0;
Vec3f* sSariaBgmPtr = NULL;
f32 D_80130650 = 2000.0f;
u8 sSeqModeInput = 0;

#define SEQ_FLAG_ENEMY (1 << 0) // Allows enemy bgm
#define SEQ_FLAG_FANFARE (1 << 1)
#define SEQ_FLAG_FANFARE_GANON (1 << 2)
#define SEQ_FLAG_RESTORE (1 << 3) // required for func_800F5B58 to restore a sequence after func_800F5ACC
#define SEQ_FLAG_4 (1 << 4)
#define SEQ_FLAG_5 (1 << 5)
#define SEQ_FLAG_6 (1 << 6)
#define SEQ_FLAG_NO_AMBIENCE (1 << 7)

u8 sSeqFlags[0x6E] = {
    SEQ_FLAG_FANFARE,                        // NA_BGM_GENERAL_SFX
    SEQ_FLAG_ENEMY,                          // NA_BGM_NATURE_BACKGROUND
    0,                                       // NA_BGM_FIELD_LOGIC
    0,                                       // NA_BGM_FIELD_INIT
    0,                                       // NA_BGM_FIELD_DEFAULT_1
    0,                                       // NA_BGM_FIELD_DEFAULT_2
    0,                                       // NA_BGM_FIELD_DEFAULT_3
    0,                                       // NA_BGM_FIELD_DEFAULT_4
    0,                                       // NA_BGM_FIELD_DEFAULT_5
    0,                                       // NA_BGM_FIELD_DEFAULT_6
    0,                                       // NA_BGM_FIELD_DEFAULT_7
    0,                                       // NA_BGM_FIELD_DEFAULT_8
    0,                                       // NA_BGM_FIELD_DEFAULT_9
    0,                                       // NA_BGM_FIELD_DEFAULT_A
    0,                                       // NA_BGM_FIELD_DEFAULT_B
    0,                                       // NA_BGM_FIELD_ENEMY_INIT
    0,                                       // NA_BGM_FIELD_ENEMY_1
    0,                                       // NA_BGM_FIELD_ENEMY_2
    0,                                       // NA_BGM_FIELD_ENEMY_3
    0,                                       // NA_BGM_FIELD_ENEMY_4
    0,                                       // NA_BGM_FIELD_STILL_1
    0,                                       // NA_BGM_FIELD_STILL_2
    0,                                       // NA_BGM_FIELD_STILL_3
    0,                                       // NA_BGM_FIELD_STILL_4
    SEQ_FLAG_5 | SEQ_FLAG_ENEMY,             // NA_BGM_DUNGEON
    SEQ_FLAG_4,                              // NA_BGM_KAKARIKO_ADULT
    0,                                       // NA_BGM_ENEMY
    SEQ_FLAG_NO_AMBIENCE | SEQ_FLAG_RESTORE, // NA_BGM_BOSS
    SEQ_FLAG_ENEMY,                          // NA_BGM_INSIDE_DEKU_TREE
    0,                                       // NA_BGM_MARKET
    0,                                       // NA_BGM_TITLE
    SEQ_FLAG_5,                              // NA_BGM_LINK_HOUSE
    0,                                       // NA_BGM_GAME_OVER
    0,                                       // NA_BGM_BOSS_CLEAR
    SEQ_FLAG_FANFARE,                        // NA_BGM_ITEM_GET
    SEQ_FLAG_FANFARE_GANON,                  // NA_BGM_OPENING_GANON
    SEQ_FLAG_FANFARE,                        // NA_BGM_HEART_GET
    SEQ_FLAG_FANFARE,                        // NA_BGM_OCA_LIGHT
    SEQ_FLAG_ENEMY,                          // NA_BGM_JABU_JABU
    SEQ_FLAG_4,                              // NA_BGM_KAKARIKO_KID
    0,                                       // NA_BGM_GREAT_FAIRY
    0,                                       // NA_BGM_ZELDA_THEME
    SEQ_FLAG_ENEMY,                          // NA_BGM_FIRE_TEMPLE
    SEQ_FLAG_FANFARE,                        // NA_BGM_OPEN_TRE_BOX
    SEQ_FLAG_ENEMY,                          // NA_BGM_FOREST_TEMPLE
    0,                                       // NA_BGM_COURTYARD
    SEQ_FLAG_NO_AMBIENCE,                    // NA_BGM_GANON_TOWER
    0,                                       // NA_BGM_LONLON
    SEQ_FLAG_NO_AMBIENCE,                    // NA_BGM_GORON_CITY
    0,                                       // NA_BGM_FIELD_MORNING
    SEQ_FLAG_FANFARE,                        // NA_BGM_SPIRITUAL_STONE
    SEQ_FLAG_FANFARE,                        // NA_BGM_OCA_BOLERO
    SEQ_FLAG_FANFARE,                        // NA_BGM_OCA_MINUET
    SEQ_FLAG_FANFARE,                        // NA_BGM_OCA_SERENADE
    SEQ_FLAG_FANFARE,                        // NA_BGM_OCA_REQUIEM
    SEQ_FLAG_FANFARE,                        // NA_BGM_OCA_NOCTURNE
    SEQ_FLAG_NO_AMBIENCE | SEQ_FLAG_RESTORE, // NA_BGM_MINI_BOSS
    SEQ_FLAG_FANFARE,                        // NA_BGM_SMALL_ITEM_GET
    0,                                       // NA_BGM_TEMPLE_OF_TIME
    SEQ_FLAG_FANFARE,                        // NA_BGM_EVENT_CLEAR
    SEQ_FLAG_4 | SEQ_FLAG_ENEMY,             // NA_BGM_KOKIRI
    SEQ_FLAG_FANFARE,                        // NA_BGM_OCA_FAIRY_GET
    SEQ_FLAG_ENEMY,                          // NA_BGM_SARIA_THEME
    SEQ_FLAG_ENEMY,                          // NA_BGM_SPIRIT_TEMPLE
    0,                                       // NA_BGM_HORSE
    0,                                       // NA_BGM_HORSE_GOAL
    0,                                       // NA_BGM_INGO
    SEQ_FLAG_FANFARE,                        // NA_BGM_MEDALLION_GET
    SEQ_FLAG_FANFARE,                        // NA_BGM_OCA_SARIA
    SEQ_FLAG_FANFARE,                        // NA_BGM_OCA_EPONA
    SEQ_FLAG_FANFARE,                        // NA_BGM_OCA_ZELDA
    SEQ_FLAG_FANFARE,                        // NA_BGM_OCA_SUNS
    SEQ_FLAG_FANFARE,                        // NA_BGM_OCA_TIME
    SEQ_FLAG_FANFARE,                        // NA_BGM_OCA_STORM
    0,                                       // NA_BGM_NAVI_OPENING
    0,                                       // NA_BGM_DEKU_TREE_CS
    0,                                       // NA_BGM_WINDMILL
    0,                                       // NA_BGM_HYRULE_CS
    SEQ_FLAG_5,                              // NA_BGM_MINI_GAME
    0,                                       // NA_BGM_SHEIK
    SEQ_FLAG_4,                              // NA_BGM_ZORA_DOMAIN
    SEQ_FLAG_FANFARE,                        // NA_BGM_APPEAR
    0,                                       // NA_BGM_ADULT_LINK
    0,                                       // NA_BGM_MASTER_SWORD
    SEQ_FLAG_FANFARE_GANON,                  // NA_BGM_INTRO_GANON
    SEQ_FLAG_5,                              // NA_BGM_SHOP
    SEQ_FLAG_6,                              // NA_BGM_CHAMBER_OF_SAGES
    SEQ_FLAG_6,                              // NA_BGM_FILE_SELECT
    SEQ_FLAG_ENEMY,                          // NA_BGM_ICE_CAVERN
    SEQ_FLAG_FANFARE,                        // NA_BGM_DOOR_OF_TIME
    SEQ_FLAG_FANFARE,                        // NA_BGM_OWL
    SEQ_FLAG_ENEMY,                          // NA_BGM_SHADOW_TEMPLE
    SEQ_FLAG_ENEMY,                          // NA_BGM_WATER_TEMPLE
    SEQ_FLAG_FANFARE,                        // NA_BGM_BRIDGE_TO_GANONS
    0,                                       // NA_BGM_OCARINA_OF_TIME
    SEQ_FLAG_4 | SEQ_FLAG_ENEMY,             // NA_BGM_GERUDO_VALLEY
    0,                                       // NA_BGM_POTION_SHOP
    0,                                       // NA_BGM_KOTAKE_KOUME
    SEQ_FLAG_NO_AMBIENCE,                    // NA_BGM_ESCAPE
    0,                                       // NA_BGM_UNDERGROUND
    SEQ_FLAG_NO_AMBIENCE,                    // NA_BGM_GANON_BATTLE_1
    SEQ_FLAG_NO_AMBIENCE,                    // NA_BGM_GANON_BATTLE_2
    0,                                       // NA_BGM_END_DEMO
    0,                                       // NA_BGM_STAFF_1
    0,                                       // NA_BGM_STAFF_2
    0,                                       // NA_BGM_STAFF_3
    0,                                       // NA_BGM_STAFF_4
    0,                                       // NA_BGM_FIRE_BOSS
    SEQ_FLAG_RESTORE,                        // NA_BGM_TIMED_MINI_GAME
    0,                                       // NA_BGM_CUTSCENE_EFFECTS
};

s8 sSpecReverbs[20] = { 0, 0, 0, 0, 0, 0, 0, 40, 0, 15, 0, 0, 0, 0, 0, 0, 0, 0, 0, 0 };

NatureAmbienceDataIO sNatureAmbienceDataIO[20] = {
    // NATURE_ID_GENERAL_NIGHT
    {
        0xC0FF, // PlayerIO Data
        0xC0FE, // Channel Mask
        {
            // Channel 0
            NATURE_IO_STREAM_0_TYPE(NATURE_STREAM_RUSHING_WATER),
            NATURE_IO_STREAM_0_PORT3(0),

            // Channel 1
            NATURE_IO_CRITTER_0_TYPE(NATURE_CRITTER_CROWS_CAWS),
            NATURE_IO_CRITTER_0_BEND_PITCH(64),
            NATURE_IO_CRITTER_0_NUM_LAYERS(0),
            NATURE_IO_CRITTER_0_PORT5(32),

            // Channel 2
            NATURE_IO_CRITTER_1_TYPE(NATURE_CRITTER_CRICKETS),
            NATURE_IO_CRITTER_1_BEND_PITCH(0),
            NATURE_IO_CRITTER_1_NUM_LAYERS(1),
            NATURE_IO_CRITTER_1_PORT5(16),

            // Channel 3
            NATURE_IO_CRITTER_2_TYPE(NATURE_CRITTER_SMALL_BIRD_CHIRPS),
            NATURE_IO_CRITTER_2_BEND_PITCH(112),
            NATURE_IO_CRITTER_2_NUM_LAYERS(1),
            NATURE_IO_CRITTER_2_PORT5(48),

            // Channel 4
            NATURE_IO_CRITTER_3_TYPE(NATURE_CRITTER_HAWK_SCREECH),
            NATURE_IO_CRITTER_3_BEND_PITCH(127),
            NATURE_IO_CRITTER_3_NUM_LAYERS(0),
            NATURE_IO_CRITTER_3_PORT5(16),

            // Channel 5
            NATURE_IO_CRITTER_4_TYPE(NATURE_CRITTER_BIRD_CHIRP_1),
            NATURE_IO_CRITTER_4_BEND_PITCH(127),
            NATURE_IO_CRITTER_4_NUM_LAYERS(1),
            NATURE_IO_CRITTER_4_PORT5(16),

            // Channel 6
            NATURE_IO_CRITTER_5_TYPE(NATURE_CRITTER_TAP),
            NATURE_IO_CRITTER_5_BEND_PITCH(127),
            NATURE_IO_CRITTER_5_NUM_LAYERS(3),
            NATURE_IO_CRITTER_5_PORT5(16),

            // Channel 7
            NATURE_IO_CRITTER_6_TYPE(NATURE_CRITTER_CUCCO_CROWS),
            NATURE_IO_CRITTER_6_BEND_PITCH(127),
            NATURE_IO_CRITTER_6_NUM_LAYERS(1),
            NATURE_IO_CRITTER_6_PORT5(16),

            // End
            NATURE_IO_ENTRIES_END,
        },
    },

    // NATURE_ID_MARKET_ENTRANCE
    {
        0xC0FB, // PlayerIO Data
        0xC0FA, // Channel Mask
        {
            // Channel 0
            NATURE_IO_STREAM_0_TYPE(NATURE_STREAM_RUSHING_WATER),
            NATURE_IO_STREAM_0_PORT3(0),

            // Channel 1
            NATURE_IO_CRITTER_0_TYPE(NATURE_CRITTER_CRICKETS),
            NATURE_IO_CRITTER_0_BEND_PITCH(0),
            NATURE_IO_CRITTER_0_NUM_LAYERS(1),
            NATURE_IO_CRITTER_0_PORT5(16),

            // Channel 3
            NATURE_IO_CRITTER_2_TYPE(NATURE_CRITTER_BIRD_SCREECH),
            NATURE_IO_CRITTER_2_BEND_PITCH(112),
            NATURE_IO_CRITTER_2_NUM_LAYERS(1),
            NATURE_IO_CRITTER_2_PORT5(48),

            // Channel 4
            NATURE_IO_CRITTER_3_TYPE(NATURE_CRITTER_HAWK_SCREECH),
            NATURE_IO_CRITTER_3_BEND_PITCH(127),
            NATURE_IO_CRITTER_3_NUM_LAYERS(0),
            NATURE_IO_CRITTER_3_PORT5(16),

            // Channel 5
            NATURE_IO_CRITTER_4_TYPE(NATURE_CRITTER_BIRD_CHIRP_1),
            NATURE_IO_CRITTER_4_BEND_PITCH(127),
            NATURE_IO_CRITTER_4_NUM_LAYERS(1),
            NATURE_IO_CRITTER_4_PORT5(16),

            // Channel 6
            NATURE_IO_CRITTER_5_TYPE(NATURE_CRITTER_TAP),
            NATURE_IO_CRITTER_5_BEND_PITCH(127),
            NATURE_IO_CRITTER_5_NUM_LAYERS(3),
            NATURE_IO_CRITTER_5_PORT5(16),

            // Channel 7
            NATURE_IO_CRITTER_6_TYPE(NATURE_CRITTER_CUCCO_CROWS),
            NATURE_IO_CRITTER_6_BEND_PITCH(127),
            NATURE_IO_CRITTER_6_NUM_LAYERS(1),
            NATURE_IO_CRITTER_6_PORT5(16),

            // End
            NATURE_IO_ENTRIES_END,
        },
    },

    // NATURE_ID_KAKARIKO_REGION
    {
        0xC001, // PlayerIO Data
        0x4000, // Channel Mask
        {
            // Channel 0
            NATURE_IO_STREAM_0_TYPE(NATURE_STREAM_RUSHING_WATER),
            NATURE_IO_STREAM_0_PORT3(0),

            // Channel 2
            NATURE_IO_CRITTER_1_TYPE(NATURE_CRITTER_BIRD_SCREECH),
            NATURE_IO_CRITTER_1_BEND_PITCH(48),
            NATURE_IO_CRITTER_1_NUM_LAYERS(1),
            NATURE_IO_CRITTER_1_PORT5(32),

            // End
            NATURE_IO_ENTRIES_END,
        },
    },

    // NATURE_ID_MARKET_RUINS
    {
        0xC005, // PlayerIO Data
        0x4000, // Channel Mask
        {
            // Channel 0
            NATURE_IO_STREAM_0_TYPE(NATURE_STREAM_HOWLING_WIND),
            NATURE_IO_STREAM_0_PORT3(32),

            // Channel 2
            NATURE_IO_CRITTER_1_TYPE(NATURE_CRITTER_BIRD_SCREECH),
            NATURE_IO_CRITTER_1_BEND_PITCH(48),
            NATURE_IO_CRITTER_1_NUM_LAYERS(1),
            NATURE_IO_CRITTER_1_PORT5(32),

            // End
            NATURE_IO_ENTRIES_END,
        },
    },

    // NATURE_ID_KOKIRI_REGION
    {
        0xC01F, // PlayerIO Data
        0xC000, // Channel Mask
        {
            // Channel 0
            NATURE_IO_STREAM_0_TYPE(NATURE_STREAM_RUSHING_WATER),
            NATURE_IO_STREAM_0_PORT3(47),

            // Channel 1
            NATURE_IO_CRITTER_0_TYPE(NATURE_CRITTER_OWL_HOOT),
            NATURE_IO_CRITTER_0_BEND_PITCH(0),
            NATURE_IO_CRITTER_0_NUM_LAYERS(1),
            NATURE_IO_CRITTER_0_PORT5(16),

            // Channel 2
            NATURE_IO_CRITTER_1_TYPE(NATURE_CRITTER_CAWING_BIRD),
            NATURE_IO_CRITTER_1_BEND_PITCH(0),
            NATURE_IO_CRITTER_1_NUM_LAYERS(1),
            NATURE_IO_CRITTER_1_PORT5(32),

            // Channel 3
            NATURE_IO_CRITTER_2_TYPE(NATURE_CRITTER_HAWK_SCREECH),
            NATURE_IO_CRITTER_2_BEND_PITCH(0),
            NATURE_IO_CRITTER_2_NUM_LAYERS(0),
            NATURE_IO_CRITTER_2_PORT5(44),

            // Channel 4
            NATURE_IO_CRITTER_3_TYPE(NATURE_CRITTER_BIRD_SCREECH),
            NATURE_IO_CRITTER_3_BEND_PITCH(63),
            NATURE_IO_CRITTER_3_NUM_LAYERS(1),
            NATURE_IO_CRITTER_3_PORT5(44),

            // End
            NATURE_IO_ENTRIES_END,
        },
    },

    // NATURE_ID_MARKET_NIGHT
    {
        0xC003, // PlayerIO Data
        0xC000, // Channel Mask
        {
            // Channel 0
            NATURE_IO_STREAM_0_TYPE(NATURE_STREAM_RUSHING_WATER),
            NATURE_IO_STREAM_0_PORT3(0),

            // Channel 1
            NATURE_IO_CRITTER_0_TYPE(NATURE_CRITTER_CRICKETS),
            NATURE_IO_CRITTER_0_BEND_PITCH(0),
            NATURE_IO_CRITTER_0_NUM_LAYERS(1),
            NATURE_IO_CRITTER_0_PORT5(16),

            // End
            NATURE_IO_ENTRIES_END,
        },
    },

    // NATURE_ID_06
    {
        0xC0FB, // PlayerIO Data
        0xC0FA, // Channel Mask
        {
            // Channel 0
            NATURE_IO_STREAM_0_TYPE(NATURE_STREAM_RUSHING_WATER),
            NATURE_IO_STREAM_0_PORT3(0),

            // Channel 1
            NATURE_IO_CRITTER_0_TYPE(NATURE_CRITTER_CRICKETS),
            NATURE_IO_CRITTER_0_BEND_PITCH(0),
            NATURE_IO_CRITTER_0_NUM_LAYERS(1),
            NATURE_IO_CRITTER_0_PORT5(16),

            // Channel 3
            NATURE_IO_CRITTER_2_TYPE(NATURE_CRITTER_BIRD_SCREECH),
            NATURE_IO_CRITTER_2_BEND_PITCH(112),
            NATURE_IO_CRITTER_2_NUM_LAYERS(1),
            NATURE_IO_CRITTER_2_PORT5(48),

            // Channel 4
            NATURE_IO_CRITTER_3_TYPE(NATURE_CRITTER_HAWK_SCREECH),
            NATURE_IO_CRITTER_3_BEND_PITCH(127),
            NATURE_IO_CRITTER_3_NUM_LAYERS(0),
            NATURE_IO_CRITTER_3_PORT5(16),

            // Channel 5
            NATURE_IO_CRITTER_4_TYPE(NATURE_CRITTER_BIRD_CHIRP_1),
            NATURE_IO_CRITTER_4_BEND_PITCH(127),
            NATURE_IO_CRITTER_4_NUM_LAYERS(1),
            NATURE_IO_CRITTER_4_PORT5(16),

            // Channel 6
            NATURE_IO_CRITTER_5_TYPE(NATURE_CRITTER_TAP),
            NATURE_IO_CRITTER_5_BEND_PITCH(127),
            NATURE_IO_CRITTER_5_NUM_LAYERS(3),
            NATURE_IO_CRITTER_5_PORT5(16),

            // Channel 7
            NATURE_IO_CRITTER_6_TYPE(NATURE_CRITTER_CUCCO_CROWS),
            NATURE_IO_CRITTER_6_BEND_PITCH(127),
            NATURE_IO_CRITTER_6_NUM_LAYERS(1),
            NATURE_IO_CRITTER_6_PORT5(16),

            // End
            NATURE_IO_ENTRIES_END,
        },
    },

    // NATURE_ID_GANONS_LAIR
    {
        0x8001, // PlayerIO Data
        0x0,    // Channel Mask
        {
            // Channel 0
            NATURE_IO_STREAM_0_TYPE(NATURE_STREAM_HOWLING_WIND),
            NATURE_IO_STREAM_0_PORT3(32),

            // End
            NATURE_IO_ENTRIES_END,
        },
    },

    // NATURE_ID_08
    {
        0xC003, // PlayerIO Data
        0xC000, // Channel Mask
        {
            // Channel 0
            NATURE_IO_STREAM_0_TYPE(NATURE_STREAM_RUSHING_WATER),
            NATURE_IO_STREAM_0_PORT3(0),

            // Channel 1
            NATURE_IO_CRITTER_0_TYPE(NATURE_CRITTER_CRICKETS),
            NATURE_IO_CRITTER_0_BEND_PITCH(0),
            NATURE_IO_CRITTER_0_NUM_LAYERS(1),
            NATURE_IO_CRITTER_0_PORT5(16),

            // End
            NATURE_IO_ENTRIES_END,
        },
    },

    // NATURE_ID_09
    {
        0xC003, // PlayerIO Data
        0xC000, // Channel Mask
        {
            // Channel 0
            NATURE_IO_STREAM_0_TYPE(NATURE_STREAM_RUSHING_WATER),
            NATURE_IO_STREAM_0_PORT3(0),

            // Channel 1
            NATURE_IO_CRITTER_0_TYPE(NATURE_CRITTER_CRICKETS),
            NATURE_IO_CRITTER_0_BEND_PITCH(0),
            NATURE_IO_CRITTER_0_NUM_LAYERS(1),
            NATURE_IO_CRITTER_0_PORT5(16),

            // End
            NATURE_IO_ENTRIES_END,
        },
    },

    // NATURE_ID_WASTELAND
    {
        0xC001, // PlayerIO Data
        0xC000, // Channel Mask
        {
            // Channel 0
            NATURE_IO_STREAM_0_TYPE(NATURE_STREAM_SCREECHING_WIND),
            NATURE_IO_STREAM_0_PORT3(0),
            NATURE_IO_STREAM_0_PORT4(0),

            // End
            NATURE_IO_ENTRIES_END,
        },
    },

    // NATURE_ID_COLOSSUS
    {
        0xC02F, // PlayerIO Data
        0xC02E, // Channel Mask
        {
            // Channel 0
            NATURE_IO_STREAM_0_TYPE(NATURE_STREAM_SCREECHING_WIND),
            NATURE_IO_STREAM_0_PORT3(0),
            NATURE_IO_STREAM_0_PORT4(0),

            // Channel 1
            NATURE_IO_CRITTER_0_TYPE(NATURE_CRITTER_SMALL_BIRD_CHIRPS),
            NATURE_IO_CRITTER_0_BEND_PITCH(64),
            NATURE_IO_CRITTER_0_NUM_LAYERS(0),
            NATURE_IO_CRITTER_0_PORT5(32),

            // Channel 2
            NATURE_IO_CRITTER_1_TYPE(NATURE_CRITTER_BIRD_CALL),
            NATURE_IO_CRITTER_1_BEND_PITCH(112),
            NATURE_IO_CRITTER_1_NUM_LAYERS(1),
            NATURE_IO_CRITTER_1_PORT5(48),

            // Channel 3
            NATURE_IO_CRITTER_2_TYPE(NATURE_CRITTER_HAWK_SCREECH),
            NATURE_IO_CRITTER_2_BEND_PITCH(127),
            NATURE_IO_CRITTER_2_NUM_LAYERS(0),
            NATURE_IO_CRITTER_2_PORT5(16),

            // Channel 5
            NATURE_IO_CRITTER_4_TYPE(NATURE_CRITTER_CRICKETS),
            NATURE_IO_CRITTER_4_BEND_PITCH(127),
            NATURE_IO_CRITTER_4_NUM_LAYERS(0),
            NATURE_IO_CRITTER_4_PORT5(16),

            // End
            NATURE_IO_ENTRIES_END,
        },
    },

    // NATURE_ID_DEATH_MOUNTAIN_TRAIL
    {
        0xC07F, // PlayerIO Data
        0xC07E, // Channel Mask
        {
            // Channel 0
            NATURE_IO_STREAM_0_TYPE(NATURE_STREAM_RUSHING_WATER),
            NATURE_IO_STREAM_0_PORT3(0),
            NATURE_IO_STREAM_0_PORT4(0),

            // Channel 1
            NATURE_IO_CRITTER_0_TYPE(NATURE_CRITTER_SMALL_BIRD_CHIRPS),
            NATURE_IO_CRITTER_0_BEND_PITCH(64),
            NATURE_IO_CRITTER_0_NUM_LAYERS(0),
            NATURE_IO_CRITTER_0_PORT5(32),

            // Channel 2
            NATURE_IO_CRITTER_1_TYPE(NATURE_CRITTER_BIRD_SCREECH),
            NATURE_IO_CRITTER_1_BEND_PITCH(112),
            NATURE_IO_CRITTER_1_NUM_LAYERS(1),
            NATURE_IO_CRITTER_1_PORT5(48),

            // Channel 3
            NATURE_IO_CRITTER_2_TYPE(NATURE_CRITTER_BIRD_SONG),
            NATURE_IO_CRITTER_2_BEND_PITCH(127),
            NATURE_IO_CRITTER_2_NUM_LAYERS(0),
            NATURE_IO_CRITTER_2_PORT5(16),

            // Channel 4
            NATURE_IO_CRITTER_3_TYPE(NATURE_CRITTER_LOUD_CHIRPING),
            NATURE_IO_CRITTER_3_BEND_PITCH(0),
            NATURE_IO_CRITTER_3_NUM_LAYERS(0),
            NATURE_IO_CRITTER_3_PORT5(16),

            // Channel 5
            NATURE_IO_CRITTER_4_TYPE(NATURE_CRITTER_BIRD_CHIRP_1),
            NATURE_IO_CRITTER_4_BEND_PITCH(0),
            NATURE_IO_CRITTER_4_NUM_LAYERS(0),
            NATURE_IO_CRITTER_4_PORT5(16),

            // Channel 6
            NATURE_IO_CRITTER_5_TYPE(NATURE_CRITTER_TAP),
            NATURE_IO_CRITTER_5_BEND_PITCH(0),
            NATURE_IO_CRITTER_5_NUM_LAYERS(0),
            NATURE_IO_CRITTER_5_PORT5(16),

            // End
            NATURE_IO_ENTRIES_END,
        },
    },

    // NATURE_ID_0D
    {
        0xC003, // PlayerIO Data
        0xC000, // Channel Mask
        {
            // Channel 0
            NATURE_IO_STREAM_0_TYPE(NATURE_STREAM_RUSHING_WATER),
            NATURE_IO_STREAM_0_PORT3(0),

            // Channel 1
            NATURE_IO_CRITTER_0_TYPE(NATURE_CRITTER_CRICKETS),
            NATURE_IO_CRITTER_0_BEND_PITCH(0),
            NATURE_IO_CRITTER_0_NUM_LAYERS(1),
            NATURE_IO_CRITTER_0_PORT5(16),

            // End
            NATURE_IO_ENTRIES_END,
        },
    },

    // NATURE_ID_0E
    {
        0xC003, // PlayerIO Data
        0xC000, // Channel Mask
        {
            // Channel 0
            NATURE_IO_STREAM_0_TYPE(NATURE_STREAM_RUSHING_WATER),
            NATURE_IO_STREAM_0_PORT3(0),

            // Channel 1
            NATURE_IO_CRITTER_0_TYPE(NATURE_CRITTER_CRICKETS),
            NATURE_IO_CRITTER_0_BEND_PITCH(0),
            NATURE_IO_CRITTER_0_NUM_LAYERS(1),
            NATURE_IO_CRITTER_0_PORT5(16),

            // End
            NATURE_IO_ENTRIES_END,
        },
    },

    // NATURE_ID_0F
    {
        0xC01F, // PlayerIO Data
        0xC000, // Channel Mask
        {
            // Channel 0
            NATURE_IO_STREAM_0_TYPE(NATURE_STREAM_RUSHING_WATER),
            NATURE_IO_STREAM_0_PORT3(0),

            // Channel 1
            NATURE_IO_CRITTER_0_TYPE(NATURE_CRITTER_BIRD_CHIRP_1),
            NATURE_IO_CRITTER_0_BEND_PITCH(80),
            NATURE_IO_CRITTER_0_NUM_LAYERS(1),
            NATURE_IO_CRITTER_0_PORT5(8),

            // Channel 2
            NATURE_IO_CRITTER_1_TYPE(NATURE_CRITTER_SMALL_BIRD_CHIRPS),
            NATURE_IO_CRITTER_1_BEND_PITCH(80),
            NATURE_IO_CRITTER_1_NUM_LAYERS(1),
            NATURE_IO_CRITTER_1_PORT5(48),

            // Channel 3
            NATURE_IO_CRITTER_2_TYPE(NATURE_CRITTER_LOUD_CHIRPING),
            NATURE_IO_CRITTER_2_BEND_PITCH(0),
            NATURE_IO_CRITTER_2_NUM_LAYERS(0),
            NATURE_IO_CRITTER_2_PORT5(0),

            // Channel 4
            NATURE_IO_CRITTER_3_TYPE(NATURE_CRITTER_BIRD_SCREECH),
            NATURE_IO_CRITTER_3_BEND_PITCH(96),
            NATURE_IO_CRITTER_3_NUM_LAYERS(0),
            NATURE_IO_CRITTER_3_PORT5(32),

            // End
            NATURE_IO_ENTRIES_END,
        },
    },

    // NATURE_ID_10
    {
        0xC003, // PlayerIO Data
        0xC000, // Channel Mask
        {
            // Channel 0
            NATURE_IO_STREAM_0_TYPE(NATURE_STREAM_RUSHING_WATER),
            NATURE_IO_STREAM_0_PORT3(0),

            // Channel 1
            NATURE_IO_CRITTER_0_TYPE(NATURE_CRITTER_CRICKETS),
            NATURE_IO_CRITTER_0_BEND_PITCH(0),
            NATURE_IO_CRITTER_0_NUM_LAYERS(1),
            NATURE_IO_CRITTER_0_PORT5(16),

            // End
            NATURE_IO_ENTRIES_END,
        },
    },

    // NATURE_ID_11
    {
        0xC003, // PlayerIO Data
        0xC000, // Channel Mask
        {
            // Channel 0
            NATURE_IO_STREAM_0_TYPE(NATURE_STREAM_RUSHING_WATER),
            NATURE_IO_STREAM_0_PORT3(0),

            // Channel 1
            NATURE_IO_CRITTER_0_TYPE(NATURE_CRITTER_CRICKETS),
            NATURE_IO_CRITTER_0_BEND_PITCH(0),
            NATURE_IO_CRITTER_0_NUM_LAYERS(1),
            NATURE_IO_CRITTER_0_PORT5(16),

            // End
            NATURE_IO_ENTRIES_END,
        },
    },

    // NATURE_ID_12
    {
        0xC003, // PlayerIO Data
        0xC000, // Channel Mask
        {
            // Channel 0
            NATURE_IO_STREAM_0_TYPE(NATURE_STREAM_RUSHING_WATER),
            NATURE_IO_STREAM_0_PORT3(0),

            // Channel 1
            NATURE_IO_CRITTER_0_TYPE(NATURE_CRITTER_CRICKETS),
            NATURE_IO_CRITTER_0_BEND_PITCH(0),
            NATURE_IO_CRITTER_0_NUM_LAYERS(1),
            NATURE_IO_CRITTER_0_PORT5(16),

            // End
            NATURE_IO_ENTRIES_END,
        },
    },

    // NATURE_ID_NONE
    // While there is data for this natureAmbienceId, it is identical to previous entries
    // and the game treats it as no nature ambience
    {
        0xC003, // PlayerIO Data
        0xC000, // Channel Mask
        {
            // Channel 0
            NATURE_IO_STREAM_0_TYPE(NATURE_STREAM_RUSHING_WATER),
            NATURE_IO_STREAM_0_PORT3(0),

            // Channel 1
            NATURE_IO_CRITTER_0_TYPE(NATURE_CRITTER_CRICKETS),
            NATURE_IO_CRITTER_0_BEND_PITCH(0),
            NATURE_IO_CRITTER_0_NUM_LAYERS(1),
            NATURE_IO_CRITTER_0_PORT5(16),

            // End
            NATURE_IO_ENTRIES_END,
        },
    },
};

u32 sOcarinaAllowedButtonMask = (BTN_A | BTN_CRIGHT | BTN_CLEFT | BTN_CDOWN | BTN_CUP);
s32 sOcarinaAButtonMap = BTN_A;
s32 sOcarinaCUpButtonMap = BTN_CUP;
s32 sOcarinaCDownButtonMap = BTN_CDOWN;
u8 sIsOcarinaInputEnabled = false;
s8 sOcarinaInstrumentId = OCARINA_INSTRUMENT_OFF;
u8 sCurOcarinaPitch = OCARINA_PITCH_NONE;
u8 sPrevOcarinaPitch = OCARINA_PITCH_C4;
u8 sCurOcarinaButtonIndex = OCARINA_BTN_A;
u8 sMusicStaffPrevPitch = OCARINA_PITCH_C4;
f32 sCurOcarinaBendFreq = 1.0f;
f32 sRelativeOcarinaVolume = 87.0f / 127.0f;
s8 sCurOcarinaBendIndex = 0;
s8 sCurOcarinaVolume = 87;
s8 sCurOcarinaVibrato = 0;
u8 sPlaybackState = 0;
u32 sOcarinaFlags = 0;
u32 sPlaybackNoteTimer = 0;
u16 sPlaybackNotePos = 0;
u16 sPlaybackStaffPos = 0;
u16 sPrevOcarinaWithMusicStaffFlags = 0;
u8 sPlaybackPitch = OCARINA_PITCH_NONE; // Pitch + PitchFlags
u8 sNotePlaybackVolume = 0;
u8 sNotePlaybackVibrato = 0;
s8 sNotePlaybackBend = 0;
f32 sRelativeNotePlaybackBend = 1.0f;
f32 sRelativeNotePlaybackVolume = 1.0f;
s32 sOcarinaPlaybackTaskStart = 0;

u8 sButtonToPitchMap[5] = {
    OCARINA_PITCH_D4, // OCARINA_BTN_A
    OCARINA_PITCH_F4, // OCARINA_BTN_C_DOWN
    OCARINA_PITCH_A4, // OCARINA_BTN_C_RIGHT
    OCARINA_PITCH_B4, // OCARINA_BTN_C_LEFT
    OCARINA_PITCH_D5, // OCARINA_BTN_C_UP
};

u8 sOcaMemoryGameAppendPos = 0;
u8 sOcaMemoryGameEndPos = 0;
u8 sOcaMemoryGameNumNotes[] = { 5, 6, 8 };

OcarinaNote sOcarinaSongNotes[OCARINA_SONG_MAX][20] = {
    // OCARINA_SONG_MINUET
    {
        { OCARINA_PITCH_D4, 18, 86, 0, 0, 0 },
        { OCARINA_PITCH_D5, 18, 92, 0, 0, 0 },
        { OCARINA_PITCH_B4, 72, 86, 0, 0, 0 },
        { OCARINA_PITCH_A4, 18, 80, 0, 0, 0 },
        { OCARINA_PITCH_B4, 18, 88, 0, 0, 0 },
        { OCARINA_PITCH_A4, 144, 86, 0, 0, 0 },
        { OCARINA_PITCH_NONE, 0, 86, 0, 0, 0 },
    },

    // OCARINA_SONG_BOLERO
    {
        { OCARINA_PITCH_F4, 15, 80, 0, 0, 0 },
        { OCARINA_PITCH_D4, 15, 72, 0, 0, 0 },
        { OCARINA_PITCH_F4, 15, 84, 0, 0, 0 },
        { OCARINA_PITCH_D4, 15, 76, 0, 0, 0 },
        { OCARINA_PITCH_A4, 15, 84, 0, 0, 0 },
        { OCARINA_PITCH_F4, 15, 74, 0, 0, 0 },
        { OCARINA_PITCH_A4, 15, 78, 0, 0, 0 },
        { OCARINA_PITCH_F4, 135, 66, 0, 0, 0 },
        { OCARINA_PITCH_NONE, 0, 66, 0, 0, 0 },
    },

    // OCARINA_SONG_SERENADE
    {
        { OCARINA_PITCH_D4, 36, 60, 0, 0, 0 },
        { OCARINA_PITCH_F4, 36, 78, 0, 0, 0 },
        { OCARINA_PITCH_A4, 33, 82, 0, 0, 0 },
        { OCARINA_PITCH_NONE, 3, 82, 0, 0, 0 },
        { OCARINA_PITCH_A4, 36, 84, 0, 0, 0 },
        { OCARINA_PITCH_B4, 144, 90, 0, 0, 0 },
        { OCARINA_PITCH_NONE, 0, 90, 0, 0, 0 },
    },

    // OCARINA_SONG_REQUIEM
    {
        { OCARINA_PITCH_D4, 45, 88, 0, 0, 0 },
        { OCARINA_PITCH_F4, 23, 86, 0, 0, 0 },
        { OCARINA_PITCH_D4, 22, 84, 0, 0, 0 },
        { OCARINA_PITCH_A4, 45, 86, 0, 0, 0 },
        { OCARINA_PITCH_F4, 45, 94, 0, 0, 0 },
        { OCARINA_PITCH_D4, 180, 94, 0, 0, 0 },
        { OCARINA_PITCH_NONE, 0, 94, 0, 0, 0 },
    },

    // OCARINA_SONG_NOCTURNE
    {
        { OCARINA_PITCH_B4, 36, 88, 0, 0, 0 },
        { OCARINA_PITCH_A4, 33, 84, 0, 0, 0 },
        { OCARINA_PITCH_NONE, 3, 84, 0, 0, 0 },
        { OCARINA_PITCH_A4, 18, 82, 0, 0, 0 },
        { OCARINA_PITCH_D4, 18, 60, 0, 0, 0 },
        { OCARINA_PITCH_B4, 18, 90, 0, 0, 0 },
        { OCARINA_PITCH_A4, 18, 88, 0, 0, 0 },
        { OCARINA_PITCH_F4, 144, 96, 0, 0, 0 },
        { OCARINA_PITCH_NONE, 0, 96, 0, 0, 0 },
    },

    // OCARINA_SONG_PRELUDE
    {
        { OCARINA_PITCH_D5, 15, 84, 0, 0, 0 },
        { OCARINA_PITCH_A4, 45, 88, 0, 0, 0 },
        { OCARINA_PITCH_D5, 15, 88, 0, 0, 0 },
        { OCARINA_PITCH_A4, 15, 82, 0, 0, 0 },
        { OCARINA_PITCH_B4, 15, 86, 0, 0, 0 },
        { OCARINA_PITCH_D5, 60, 90, 0, 0, 0 },
        { OCARINA_PITCH_NONE, 75, 90, 0, 0, 0 },
        { OCARINA_PITCH_NONE, 0, 90, 0, 0, 0 },
    },

    // OCARINA_SONG_SARIAS
    {
        { OCARINA_PITCH_F4, 17, 84, 0, 0, 0 },
        { OCARINA_PITCH_A4, 17, 88, 0, 0, 0 },
        { OCARINA_PITCH_B4, 34, 80, 0, 0, 0 },
        { OCARINA_PITCH_F4, 17, 84, 0, 0, 0 },
        { OCARINA_PITCH_A4, 17, 88, 0, 0, 0 },
        { OCARINA_PITCH_B4, 136, 80, 0, 0, 0 },
        { OCARINA_PITCH_NONE, 0, 90, 0, 0, 0 },
    },

    // OCARINA_SONG_EPONAS
    {
        { OCARINA_PITCH_D5, 18, 84, 0, 0, 0 },
        { OCARINA_PITCH_B4, 18, 88, 0, 0, 0 },
        { OCARINA_PITCH_A4, 72, 80, 0, 0, 0 },
        { OCARINA_PITCH_D5, 18, 84, 0, 0, 0 },
        { OCARINA_PITCH_B4, 18, 88, 0, 0, 0 },
        { OCARINA_PITCH_A4, 144, 80, 0, 0, 0 },
        { OCARINA_PITCH_NONE, 0, 90, 0, 0, 0 },
    },

    // OCARINA_SONG_LULLABY
    {
        { OCARINA_PITCH_B4, 51, 84, 0, 0, 0 },
        { OCARINA_PITCH_D5, 25, 88, 0, 0, 0 },
        { OCARINA_PITCH_A4, 78, 80, 0, 0, 0 },
        { OCARINA_PITCH_B4, 51, 84, 0, 0, 0 },
        { OCARINA_PITCH_D5, 25, 88, 0, 0, 0 },
        { OCARINA_PITCH_A4, 100, 80, 0, 0, 0 },
        { OCARINA_PITCH_NONE, 0, 90, 0, 0, 0 },
    },

    // OCARINA_SONG_SUNS
    {
        { OCARINA_PITCH_A4, 12, 84, 0, 0, 0 },
        { OCARINA_PITCH_F4, 13, 88, 0, 0, 0 },
        { OCARINA_PITCH_D5, 29, 80, 2, 0, 0 },
        { OCARINA_PITCH_NONE, 9, 84, 0, 0, 0 },
        { OCARINA_PITCH_A4, 12, 84, 0, 0, 0 },
        { OCARINA_PITCH_F4, 13, 88, 0, 0, 0 },
        { OCARINA_PITCH_D5, 120, 80, 3, 0, 0 },
        { OCARINA_PITCH_NONE, 0, 90, 0, 0, 0 },
    },

    // OCARINA_SONG_TIME
    {
        { OCARINA_PITCH_A4, 32, 84, 0, 0, 0 },
        { OCARINA_PITCH_D4, 65, 88, 0, 0, 0 },
        { OCARINA_PITCH_F4, 33, 80, 0, 0, 0 },
        { OCARINA_PITCH_A4, 32, 84, 0, 0, 0 },
        { OCARINA_PITCH_D4, 65, 88, 0, 0, 0 },
        { OCARINA_PITCH_F4, 99, 80, 0, 0, 0 },
        { OCARINA_PITCH_NONE, 0, 90, 0, 0, 0 },
    },

    // OCARINA_SONG_STORMS
    {
        { OCARINA_PITCH_D4, 11, 84, 0, 0, 0 },
        { OCARINA_PITCH_F4, 11, 88, 0, 0, 0 },
        { OCARINA_PITCH_D5, 45, 80, 0, 0, 0 },
        { OCARINA_PITCH_D4, 11, 84, 0, 0, 0 },
        { OCARINA_PITCH_F4, 11, 88, 0, 0, 0 },
        { OCARINA_PITCH_D5, 90, 80, 0, 0, 0 },
        { OCARINA_PITCH_NONE, 0, 90, 0, 0, 0 },
    },

    // OCARINA_SONG_SCARECROW_SPAWN
    {
        { OCARINA_PITCH_D4, 3, 0, 0, 0, 0 },
        { OCARINA_PITCH_NONE, 0, 255, 0, 0, 0 },
    },

    // OCARINA_SONG_MEMORY_GAME
    {
        { OCARINA_PITCH_D4, 3, 0, 0, 0, 0 },
        { OCARINA_PITCH_NONE, 0, 0, 0, 0, 0 },
    },
};

OcarinaNote* sPlaybackSong = sOcarinaSongNotes[0];
u8 sFrogsSongNotes[14] = {
    OCARINA_BTN_A,       OCARINA_BTN_C_LEFT,  OCARINA_BTN_C_RIGHT, OCARINA_BTN_C_DOWN, OCARINA_BTN_C_LEFT,
    OCARINA_BTN_C_RIGHT, OCARINA_BTN_C_DOWN,  OCARINA_BTN_A,       OCARINA_BTN_C_DOWN, OCARINA_BTN_A,
    OCARINA_BTN_C_DOWN,  OCARINA_BTN_C_RIGHT, OCARINA_BTN_C_LEFT,  OCARINA_BTN_A,
};
u8* gFrogsSongPtr = sFrogsSongNotes;
u8 sRecordingState = OCARINA_RECORD_OFF;
u8 sRecordSongPos = 0;
u32 sOcarinaRecordTaskStart = 0;
u8 sRecordOcarinaPitch = 0;
u8 sRecordOcarinaVolume = 0;
u8 sRecordOcarinaVibrato = 0;
s8 sRecordOcarinaBendIndex = 0;
u8 sRecordOcarinaButtonIndex = 0;
u8 sPlayedOcarinaSongIndexPlusOne = 0;
u8 sMusicStaffNumNotesPerTest = 0;
u8 sOcarinaDropInputTimer = 0;

OcarinaNote sScarecrowsLongSongNotes[108] = {
    { OCARINA_PITCH_NONE, 0, 0, 0, 0, 0 },
    { OCARINA_PITCH_NONE, 0, 0, 0, 0, 0 },
};
OcarinaNote* gScarecrowLongSongPtr = sScarecrowsLongSongNotes;

u8* gScarecrowSpawnSongPtr = (u8*)&sOcarinaSongNotes[OCARINA_SONG_SCARECROW_SPAWN];
OcarinaNote* sMemoryGameSongPtr = sOcarinaSongNotes[OCARINA_SONG_MEMORY_GAME];

u8 sPitchToButtonMap[16] = {
    OCARINA_BTN_A,                 // OCARINA_PITCH_C4
    OCARINA_BTN_A,                 // OCARINA_PITCH_DFLAT4
    OCARINA_BTN_A,                 // OCARINA_PITCH_D4
    OCARINA_BTN_A,                 // OCARINA_PITCH_EFLAT4
    OCARINA_BTN_C_DOWN,            // OCARINA_PITCH_E4
    OCARINA_BTN_C_DOWN,            // OCARINA_PITCH_F4
    OCARINA_BTN_C_DOWN,            // OCARINA_PITCH_GFLAT4
    OCARINA_BTN_C_RIGHT,           // OCARINA_PITCH_G4
    OCARINA_BTN_C_RIGHT,           // OCARINA_PITCH_AFLAT4
    OCARINA_BTN_C_RIGHT,           // OCARINA_PITCH_A4
    OCARINA_BTN_C_RIGHT_OR_C_LEFT, // OCARINA_PITCH_BFLAT4: Interface/Overlap between C_RIGHT and C_LEFT
    OCARINA_BTN_C_LEFT,            // OCARINA_PITCH_B4
    OCARINA_BTN_C_LEFT,            // OCARINA_PITCH_C5
    OCARINA_BTN_C_UP,              // OCARINA_PITCH_DFLAT5
    OCARINA_BTN_C_UP,              // OCARINA_PITCH_D5
    OCARINA_BTN_C_UP,              // OCARINA_PITCH_EFLAT5
};

OcarinaSongButtons gOcarinaSongButtons[OCARINA_SONG_MAX] = {
    // OCARINA_SONG_MINUET
    { 6,
      {
          OCARINA_BTN_A,
          OCARINA_BTN_C_UP,
          OCARINA_BTN_C_LEFT,
          OCARINA_BTN_C_RIGHT,
          OCARINA_BTN_C_LEFT,
          OCARINA_BTN_C_RIGHT,
      } },
    // OCARINA_SONG_BOLERO
    { 8,
      {
          OCARINA_BTN_C_DOWN,
          OCARINA_BTN_A,
          OCARINA_BTN_C_DOWN,
          OCARINA_BTN_A,
          OCARINA_BTN_C_RIGHT,
          OCARINA_BTN_C_DOWN,
          OCARINA_BTN_C_RIGHT,
          OCARINA_BTN_C_DOWN,
      } },
    // OCARINA_SONG_SERENADE
    { 5,
      {
          OCARINA_BTN_A,
          OCARINA_BTN_C_DOWN,
          OCARINA_BTN_C_RIGHT,
          OCARINA_BTN_C_RIGHT,
          OCARINA_BTN_C_LEFT,
      } },
    // OCARINA_SONG_REQUIEM
    { 6,
      {
          OCARINA_BTN_A,
          OCARINA_BTN_C_DOWN,
          OCARINA_BTN_A,
          OCARINA_BTN_C_RIGHT,
          OCARINA_BTN_C_DOWN,
          OCARINA_BTN_A,
      } },
    // OCARINA_SONG_NOCTURNE
    { 7,
      {
          OCARINA_BTN_C_LEFT,
          OCARINA_BTN_C_RIGHT,
          OCARINA_BTN_C_RIGHT,
          OCARINA_BTN_A,
          OCARINA_BTN_C_LEFT,
          OCARINA_BTN_C_RIGHT,
          OCARINA_BTN_C_DOWN,
      } },
    // OCARINA_SONG_PRELUDE
    { 6,
      {
          OCARINA_BTN_C_UP,
          OCARINA_BTN_C_RIGHT,
          OCARINA_BTN_C_UP,
          OCARINA_BTN_C_RIGHT,
          OCARINA_BTN_C_LEFT,
          OCARINA_BTN_C_UP,
      } },
    // OCARINA_SONG_SARIAS
    { 6,
      {
          OCARINA_BTN_C_DOWN,
          OCARINA_BTN_C_RIGHT,
          OCARINA_BTN_C_LEFT,
          OCARINA_BTN_C_DOWN,
          OCARINA_BTN_C_RIGHT,
          OCARINA_BTN_C_LEFT,
      } },
    // OCARINA_SONG_EPONAS
    { 6,
      {
          OCARINA_BTN_C_UP,
          OCARINA_BTN_C_LEFT,
          OCARINA_BTN_C_RIGHT,
          OCARINA_BTN_C_UP,
          OCARINA_BTN_C_LEFT,
          OCARINA_BTN_C_RIGHT,
      } },
    // OCARINA_SONG_LULLABY
    { 6,
      {
          OCARINA_BTN_C_LEFT,
          OCARINA_BTN_C_UP,
          OCARINA_BTN_C_RIGHT,
          OCARINA_BTN_C_LEFT,
          OCARINA_BTN_C_UP,
          OCARINA_BTN_C_RIGHT,
      } },
    // OCARINA_SONG_SUNS
    { 6,
      {
          OCARINA_BTN_C_RIGHT,
          OCARINA_BTN_C_DOWN,
          OCARINA_BTN_C_UP,
          OCARINA_BTN_C_RIGHT,
          OCARINA_BTN_C_DOWN,
          OCARINA_BTN_C_UP,
      } },
    // OCARINA_SONG_TIME
    { 6,
      {
          OCARINA_BTN_C_RIGHT,
          OCARINA_BTN_A,
          OCARINA_BTN_C_DOWN,
          OCARINA_BTN_C_RIGHT,
          OCARINA_BTN_A,
          OCARINA_BTN_C_DOWN,
      } },
    // OCARINA_SONG_STORMS
    { 6,
      {
          OCARINA_BTN_A,
          OCARINA_BTN_C_DOWN,
          OCARINA_BTN_C_UP,
          OCARINA_BTN_A,
          OCARINA_BTN_C_DOWN,
          OCARINA_BTN_C_UP,
      } },
    // OCARINA_SONG_SCARECROW_SPAWN
    { 8, { 0 } },
    // OCARINA_SONG_MEMORY_GAME
    { 0, { 0 } },
};

u32 sAudioUpdateStartTime;
u32 sAudioUpdateEndTime;
f32 D_8016B7A8;
f32 D_8016B7AC;
f32 D_8016B7B0;
f32 D_8016B7B4;
FreqLerp sRiverFreqScaleLerp;
FreqLerp sWaterfallFreqScaleLerp;
f32 D_8016B7D8;
s8 D_8016B7DC;
f32 D_8016B7E0;
u16 D_8016B7E4;
struct {
    s8 str[5];
    u16 num;
} sAudioScrPrtBuf[SCROLL_PRINT_BUF_SIZE];
u8 sRiverSoundMainBgmVol;
u8 sRiverSoundMainBgmCurrentVol;
u8 sRiverSoundMainBgmLower;
u8 sRiverSoundMainBgmRestore;
u8 sGanonsTowerVol;
SfxPlayerState sSfxChannelState[0x10];
char sBinToStrBuf[0x20];
u8 D_8016B9D8;
u8 sAudioSpecPeakNumNotes[0x12];
u8 D_8016B9F2;
u8 D_8016B9F3;
u8 D_8016B9F4;
u16 D_8016B9F6;

OcarinaStaff sPlayingStaff;
OcarinaStaff sPlaybackStaff;
OcarinaStaff sRecordingStaff;
u32 sOcarinaUpdateTaskStart;
OcarinaStick sOcarinaInputStickRel;
u32 sOcarinaInputButtonCur;
u32 sOcarinaInputButtonStart;
u32 sOcarinaInputButtonPrev;
s32 sOcarinaInputButtonPress;
s32 sOcarinaUnused;
u8 sCurOcarinaSongWithoutMusicStaff[8];
u8 sOcarinaWithoutMusicStaffPos;
u8 sOcarinaHasStartedSong;
u8 sFirstOcarinaSongIndex;
u8 sLastOcarinaSongIndex;
u16 sAvailOcarinaSongFlags;
u8 sStaffOcarinaPlayingPos;
u16 sMusicStaffPos[OCARINA_SONG_MAX];
u16 sMusicStaffCurHeldLength[OCARINA_SONG_MAX];
u16 sMusicStaffExpectedLength[OCARINA_SONG_MAX];
u8 sMusicStaffExpectedPitch[OCARINA_SONG_MAX];
OcarinaNote sScarecrowsLongSongSecondNote;
u8 sAudioHasMalonBgm;
f32 sAudioMalonBgmDist;

void PadMgr_RequestPadData(PadMgr* padmgr, Input* inputs, s32 mode);
void Audio_StepFreqLerp(FreqLerp* lerp);
void func_800F56A8(void);
void Audio_PlayNatureAmbienceSequence(u8 natureAmbienceId);
s32 Audio_SetGanonsTowerBgmVolume(u8 targetVol);

// =========== Audio Ocarina ===========

void AudioOcarina_SetCustomButtonMapping(u8 useCustom) {
    if (!useCustom) {
        osSyncPrintf("AUDIO : Ocarina Control Assign Normal\n");
        sOcarinaAllowedButtonMask = (BTN_A | BTN_CUP | BTN_CDOWN | BTN_CLEFT | BTN_CRIGHT);
        sOcarinaAButtonMap = BTN_A;
        sOcarinaCUpButtonMap = BTN_CUP;
        sOcarinaCDownButtonMap = BTN_CDOWN;
    } else {
        osSyncPrintf("AUDIO : Ocarina Control Assign Custom\n");
        sOcarinaAllowedButtonMask = (BTN_A | BTN_B | BTN_CDOWN | BTN_CLEFT | BTN_CRIGHT);
        sOcarinaAButtonMap = BTN_B;
        sOcarinaCUpButtonMap = BTN_CDOWN;
        sOcarinaCDownButtonMap = BTN_A;
    }
}

void AudioOcarina_ReadControllerInput(void) {
    Input inputs[4];
    Input* input = &inputs[0];
    u32 ocarinaInputButtonPrev = sOcarinaInputButtonCur;

    PadMgr_RequestPadData(&gPadMgr, inputs, 0);
    sOcarinaInputButtonCur = input->cur.button;
    sOcarinaInputButtonPrev = ocarinaInputButtonPrev;
    sOcarinaInputStickRel.x = input->rel.stick_x;
    sOcarinaInputStickRel.y = input->rel.stick_y;
}

/**
 * Looks up the frequency to bend the pitch by.
 * The pitch will bend up to a maximum of 2 semitones
 * in each direction giving a total range of 4 semitones
 */
f32 AudioOcarina_BendPitchTwoSemitones(s8 bendIndex) {
    s8 adjBendIndex;
    f32 bendFreq;

    if (bendIndex > 64) {
        adjBendIndex = 127;
    } else if (bendIndex < -64) {
        adjBendIndex = -128;
    } else if (bendIndex >= 0) {
        adjBendIndex = (bendIndex * 127) / 64;
    } else {
        adjBendIndex = (bendIndex * 128) / 64;
    }

    /**
     * index 128 is in the middle of the table and
     * contains the value 1.0f i.e. no bend
     * absolute indices above 128 will bend the pitch 2 semitones upwards
     * absolute indices below 128 will bend the pitch 2 semitones downwards
     */
    bendFreq = gBendPitchTwoSemitonesFrequencies[adjBendIndex + 128];
    return bendFreq;
}

/**
 * If an available song has been played, then return that song index
 * If the ocarina is on, but no song has been played then return 0xFE
 * If the ocarina is off, return 0xFF
 */
u8 AudioOcarina_GetPlayingState(void) {
    u8 playedOcarinaSongIndex;

    if (sPlayedOcarinaSongIndexPlusOne != 0) {
        playedOcarinaSongIndex = sPlayedOcarinaSongIndexPlusOne - 1;
        sPlayedOcarinaSongIndexPlusOne = 0;
    } else if (sOcarinaFlags != 0) {
        playedOcarinaSongIndex = 0xFE;
    } else {
        playedOcarinaSongIndex = 0xFF;
    }

    return playedOcarinaSongIndex;
}

u8 AudioOcarina_MapNoteToButton(u8 pitchAndBFlatFlag) {
    u8 buttonIndex = sPitchToButtonMap[pitchAndBFlatFlag & 0x3F];

    /**
     * Special case for bFlat4:
     * CRIGHT and CLEFT are the only two pitches that are 2 semitones apart
     * which are pitches A4 and B4 respectively
     * bFlat4 is in the middle of those two and is the only pitches that can not
     * be resolved between the two buttons without external information.
     * That information is stored as flags in pitch with the mask:
     * (pitchAndBFlatFlag & 0xC0)
     */
    if (buttonIndex == OCARINA_BTN_C_RIGHT_OR_C_LEFT) {
        if (pitchAndBFlatFlag & 0x80) {
            return OCARINA_BTN_C_RIGHT;
        }
        return OCARINA_BTN_C_LEFT;
    }

    return buttonIndex;
}

void AudioOcarina_MapNotesToScarecrowButtons(u8 noteSongIndex) {
    u8 buttonSongPos = 0;
    u8 noteSongPos = 0;
    u8 pitch;

    while (buttonSongPos < 8 && noteSongPos < 16) {
        pitch = sOcarinaSongNotes[noteSongIndex][noteSongPos++].pitch;

        if (pitch != OCARINA_PITCH_NONE) {
            gOcarinaSongButtons[OCARINA_SONG_SCARECROW_SPAWN].buttonsIndex[buttonSongPos++] = sPitchToButtonMap[pitch];
        }
    }
}

/**
 * Ocarina flags:
 * bitmask 0x3FFF:
 *      - Ocarina song id
 * bitmask 0xC000:
 *      - 0x0000: Limits the notes to 8 notes at a time. Not playing a correct song after 8 notes will cause an ocarina
 * error
 *      - 0x4000: (Identical to 0xC000)
 *      - 0x8000: Limits the notes to 1 note at a time. A single incorrect note will cause an ocarina error
 *      - 0xC000: Free-play, no limitations to the number of notes to play
 * bitmask 0x7FFF0000:
 *      - ocarina action (only used to make flags != 0)
 * bitmask 0x80000000:
 *      - unused (only used to make flags != 0)
 */
void AudioOcarina_Start(u16 ocarinaFlags) {
    u8 i;

    if ((sOcarinaSongNotes[OCARINA_SONG_SCARECROW_SPAWN][1].volume != 0xFF) && ((ocarinaFlags & 0xFFF) == 0xFFF)) {
        ocarinaFlags |= 0x1000;
    }

    if ((ocarinaFlags == 0xCFFF) && (sOcarinaSongNotes[OCARINA_SONG_SCARECROW_SPAWN][1].volume != 0xFF)) {
        ocarinaFlags = 0xDFFF;
    }

    if ((ocarinaFlags == 0xFFF) && (sOcarinaSongNotes[OCARINA_SONG_SCARECROW_SPAWN][1].volume != 0xFF)) {
        ocarinaFlags = 0x1FFF;
    }

    if (ocarinaFlags != 0xFFFF) {
        sOcarinaFlags = 0x80000000 + (u32)ocarinaFlags;
        sFirstOcarinaSongIndex = 0;
        sLastOcarinaSongIndex = OCARINA_SONG_MAX;
        if (ocarinaFlags != 0xA000) {
            sLastOcarinaSongIndex--;
        }
        sAvailOcarinaSongFlags = ocarinaFlags & 0x3FFF;
        sMusicStaffNumNotesPerTest = 8; // Ocarina Check
        sOcarinaHasStartedSong = false;
        sPlayedOcarinaSongIndexPlusOne = 0;
        sStaffOcarinaPlayingPos = 0;
        sPlayingStaff.state = AudioOcarina_GetPlayingState();
        sIsOcarinaInputEnabled = true;
        sPrevOcarinaWithMusicStaffFlags = 0;

        // Reset music staff song check
        for (i = 0; i < OCARINA_SONG_MAX; i++) {
            sMusicStaffPos[i] = 0;
            sMusicStaffCurHeldLength[i] = 0;
            sMusicStaffExpectedLength[i] = 0;
            sMusicStaffExpectedPitch[i] = 0;
        }

        if (ocarinaFlags & 0x8000) {
            sMusicStaffNumNotesPerTest = 0; // Ocarina Playback
        }

        if (ocarinaFlags & 0x4000) {
            sOcarinaWithoutMusicStaffPos = 0;
        }

        if (ocarinaFlags & 0xD000) {
            AudioOcarina_MapNotesToScarecrowButtons(OCARINA_SONG_SCARECROW_SPAWN);
        }
    } else {
        sOcarinaFlags = 0;
        sIsOcarinaInputEnabled = false;
    }
}

void AudioOcarina_CheckIfStartedSong(void) {
    if (sCurOcarinaPitch != OCARINA_PITCH_NONE && !sOcarinaHasStartedSong) {
        sOcarinaHasStartedSong = true;
        sMusicStaffPrevPitch = OCARINA_PITCH_NONE;
    }
}

/**
 * Checks for ocarina songs from user input with a music staff prompt
 * Type 1) Playback: tests note-by-note (ocarinaFlag & 0xC000 == 0x8000) eg:
 *      - learning a new song
 *      - playing the ocarina memory game
 * Type 2) Check: tests in 8-note chunks (ocarinaFlag & 0xC000 == 0x0000) eg:
 *      - validating scarecrow spawn song as adult
 *      - ocarina prompt for zelda's lullaby, saria's song, Storms, Song of Time, etc...
 */
void AudioOcarina_CheckSongsWithMusicStaff(void) {
    u16 curOcarinaSongFlag;
    u16 pad;
    u8 noNewValidInput = false;
    u16 pad2;
    s8 staffOcarinaPlayingPosOffset = 0;
    u8 songIndex;
    OcarinaNote* curNote;
    OcarinaNote* nextNote;

    AudioOcarina_CheckIfStartedSong();

    if (!sOcarinaHasStartedSong) {
        return;
    }

    if (ABS_ALT(sCurOcarinaBendIndex) > 20) {
        sOcarinaFlags = 0;
        return;
    }

    // clang-format off
    if (sPrevOcarinaPitch == sCurOcarinaPitch || sCurOcarinaPitch == OCARINA_PITCH_NONE) { noNewValidInput = true; }
    // clang-format on

    for (songIndex = sFirstOcarinaSongIndex; songIndex < sLastOcarinaSongIndex; songIndex++) {
        curOcarinaSongFlag = 1 << songIndex;

        if (sAvailOcarinaSongFlags & curOcarinaSongFlag) {
            sMusicStaffCurHeldLength[songIndex] = sMusicStaffExpectedLength[songIndex] + 18;

            if (noNewValidInput) {
                if ((sMusicStaffCurHeldLength[songIndex] >= sMusicStaffExpectedLength[songIndex] - 18) &&
                    (sMusicStaffCurHeldLength[songIndex] >= sMusicStaffExpectedLength[songIndex] + 18) &&
                    (sOcarinaSongNotes[songIndex][sMusicStaffPos[songIndex]].length == 0) &&
                    (sMusicStaffPrevPitch == sMusicStaffExpectedPitch[songIndex])) {
                    // This case is taken if the song is finished and successfully played
                    // (i.e. .length == 0 indicates that the song is at the end)
                    sPlayedOcarinaSongIndexPlusOne = songIndex + 1;
                    sIsOcarinaInputEnabled = false;
                    sOcarinaFlags = 0;
                }
            } else if (sMusicStaffCurHeldLength[songIndex] >= (sMusicStaffExpectedLength[songIndex] - 18)) {
                // This else-if statement always holds true, taken if a new note is played
                if (sMusicStaffPrevPitch != OCARINA_PITCH_NONE) {
                    // New note is played
                    if (sMusicStaffPrevPitch == sMusicStaffExpectedPitch[songIndex]) {
                        // Note is part of expected song
                        if (songIndex == OCARINA_SONG_SCARECROW_SPAWN) {
                            sMusicStaffCurHeldLength[songIndex] = 0;
                        }
                    } else {
                        // Note is not part of expected song, so this song is no longer available as an option in this
                        // playback
                        sAvailOcarinaSongFlags ^= curOcarinaSongFlag;
                    }
                }

                curNote = &sOcarinaSongNotes[songIndex][sMusicStaffPos[songIndex]];
                nextNote = &sOcarinaSongNotes[songIndex][++sMusicStaffPos[songIndex]];
                sMusicStaffExpectedLength[songIndex] = curNote->length;
                sMusicStaffExpectedPitch[songIndex] = curNote->pitch;

                // The current note is not the expected note.
                if (sCurOcarinaPitch != sMusicStaffExpectedPitch[songIndex]) {
                    sAvailOcarinaSongFlags ^= curOcarinaSongFlag;
                }

                while (curNote->pitch == nextNote->pitch ||
                       (nextNote->pitch == OCARINA_BTN_INVALID && nextNote->length != 0)) {
                    sMusicStaffExpectedLength[songIndex] += nextNote->length;
                    curNote = &sOcarinaSongNotes[songIndex][sMusicStaffPos[songIndex]];
                    nextNote = &sOcarinaSongNotes[songIndex][sMusicStaffPos[songIndex] + 1];
                    sMusicStaffPos[songIndex]++;
                }
            } else if (sMusicStaffCurHeldLength[songIndex] < 10) {
                // case never taken
                staffOcarinaPlayingPosOffset = -1;
                sMusicStaffCurHeldLength[songIndex] = 0;
                sMusicStaffPrevPitch = sCurOcarinaPitch;
            } else {
                // case never taken
                sAvailOcarinaSongFlags ^= curOcarinaSongFlag;
            }
        }

        // if a note is played that doesn't match a song, the song bit in sAvailOcarinaSongFlags is turned off
        // if there are no more songs remaining that it could be and the maximum position has been exceeded, then
        if (sAvailOcarinaSongFlags == 0 && sStaffOcarinaPlayingPos >= sMusicStaffNumNotesPerTest) {
            sIsOcarinaInputEnabled = false;
            if ((sOcarinaFlags & 0x4000) && sCurOcarinaPitch == sOcarinaSongNotes[songIndex][0].pitch) {
                // case never taken, this function is not called if (sOcarinaFlags & 0x4000) is set
                sPrevOcarinaWithMusicStaffFlags = sOcarinaFlags;
            }
            sOcarinaFlags = 0;
            return;
        }
    }

    if (!noNewValidInput) {
        sMusicStaffPrevPitch = sCurOcarinaPitch;
        sStaffOcarinaPlayingPos += staffOcarinaPlayingPosOffset + 1;
    }
}

/**
 * Checks for ocarina songs from user input with no music staff prompt.
 * Includes ocarina actions such as free play, no warp
 */
void AudioOcarina_CheckSongsWithoutMusicStaff(void) {
    u32 pitch;
    u8 i;
    u8 j;
    u8 k;

    if (CHECK_BTN_ANY(sOcarinaInputButtonCur, BTN_L) &&
        CHECK_BTN_ANY(sOcarinaInputButtonCur, sOcarinaAllowedButtonMask)) {
        AudioOcarina_Start((u16)sOcarinaFlags);
        return;
    }

    AudioOcarina_CheckIfStartedSong();

    if (!sOcarinaHasStartedSong) {
        return;
    }

    if ((sPrevOcarinaPitch != sCurOcarinaPitch) && (sCurOcarinaPitch != OCARINA_PITCH_NONE)) {
        sStaffOcarinaPlayingPos++;
        if (sStaffOcarinaPlayingPos > ARRAY_COUNT(sCurOcarinaSongWithoutMusicStaff)) {
            sStaffOcarinaPlayingPos = 1;
        }

        if (sOcarinaWithoutMusicStaffPos == 8) {
            for (i = 0; i < 7; i++) {
                sCurOcarinaSongWithoutMusicStaff[i] = sCurOcarinaSongWithoutMusicStaff[i + 1];
            }
        } else {
            sOcarinaWithoutMusicStaffPos++;
        }

        if (ABS_ALT(sCurOcarinaBendIndex) > 20) {
            sCurOcarinaSongWithoutMusicStaff[sOcarinaWithoutMusicStaffPos - 1] = OCARINA_PITCH_NONE;
        } else {
            sCurOcarinaSongWithoutMusicStaff[sOcarinaWithoutMusicStaffPos - 1] = sCurOcarinaPitch;
        }

        // This nested for-loop tests to see if the notes from the ocarina are identical
        // to any of the songIndex from sFirstOcarinaSongIndex to sLastOcarinaSongIndex

        // Loop through each of the songs
        for (i = sFirstOcarinaSongIndex; i < sLastOcarinaSongIndex; i++) {
            // Checks to see if the song is available to be played
            if (sAvailOcarinaSongFlags & (u16)(1 << i)) {
                for (j = 0, k = 0; j < gOcarinaSongButtons[i].numButtons && k == 0 &&
                                   sOcarinaWithoutMusicStaffPos >= gOcarinaSongButtons[i].numButtons;) {
                    pitch = sCurOcarinaSongWithoutMusicStaff[sOcarinaWithoutMusicStaffPos -
                                                             gOcarinaSongButtons[i].numButtons + j];
                    if (pitch == sButtonToPitchMap[gOcarinaSongButtons[i].buttonsIndex[j]]) {
                        j++;
                    } else {
                        k++;
                    }
                }

                // This conditional is true if songIndex = i is detected
                if (j == gOcarinaSongButtons[i].numButtons) {
                    sPlayedOcarinaSongIndexPlusOne = i + 1;
                    sIsOcarinaInputEnabled = false;
                    sOcarinaFlags = 0;
                }
            }
        }
    }
}

// This unused argument is used in Majora's Mask as a u8
void AudioOcarina_PlayControllerInput(u8 unused) {
    u32 ocarinaBtnsHeld;

    // Prevents two different ocarina notes from being played on two consecutive frames
    if ((sOcarinaFlags != 0) && (sOcarinaDropInputTimer != 0)) {
        sOcarinaDropInputTimer--;
        return;
    }

    // Ensures the button pressed to start the ocarina does not also play an ocarina note
    if ((sOcarinaInputButtonStart == 0) || ((sOcarinaInputButtonStart & sOcarinaAllowedButtonMask) !=
                                            (sOcarinaInputButtonCur & sOcarinaAllowedButtonMask))) {
        sOcarinaInputButtonStart = 0;
        if (1) {}
        sCurOcarinaPitch = OCARINA_PITCH_NONE;
        sCurOcarinaButtonIndex = OCARINA_BTN_INVALID;
        ocarinaBtnsHeld = (sOcarinaInputButtonCur & sOcarinaAllowedButtonMask) &
                          (sOcarinaInputButtonPrev & sOcarinaAllowedButtonMask);
        if (!(sOcarinaInputButtonPress & ocarinaBtnsHeld) && (sOcarinaInputButtonCur != 0)) {
            sOcarinaInputButtonPress = sOcarinaInputButtonCur;
        } else {
            sOcarinaInputButtonPress &= ocarinaBtnsHeld;
        }

        // Interprets and transforms controller input into ocarina buttons and notes
        if (CHECK_BTN_ANY(sOcarinaInputButtonPress, sOcarinaAButtonMap)) {
            osSyncPrintf("Presss NA_KEY_D4 %08x\n", sOcarinaAButtonMap);
            sCurOcarinaPitch = OCARINA_PITCH_D4;
            sCurOcarinaButtonIndex = OCARINA_BTN_A;

        } else if (CHECK_BTN_ANY(sOcarinaInputButtonPress, sOcarinaCDownButtonMap)) {
            osSyncPrintf("Presss NA_KEY_F4 %08x\n", sOcarinaCDownButtonMap);
            sCurOcarinaPitch = OCARINA_PITCH_F4;
            sCurOcarinaButtonIndex = OCARINA_BTN_C_DOWN;

        } else if (CHECK_BTN_ANY(sOcarinaInputButtonPress, BTN_CRIGHT)) {
            osSyncPrintf("Presss NA_KEY_A4 %08x\n", BTN_CRIGHT);
            sCurOcarinaPitch = OCARINA_PITCH_A4;
            sCurOcarinaButtonIndex = OCARINA_BTN_C_RIGHT;

        } else if (CHECK_BTN_ANY(sOcarinaInputButtonPress, BTN_CLEFT)) {
            osSyncPrintf("Presss NA_KEY_B4 %08x\n", BTN_CLEFT);
            sCurOcarinaPitch = OCARINA_PITCH_B4;
            sCurOcarinaButtonIndex = OCARINA_BTN_C_LEFT;

        } else if (CHECK_BTN_ANY(sOcarinaInputButtonPress, sOcarinaCUpButtonMap)) {
            osSyncPrintf("Presss NA_KEY_D5 %08x\n", sOcarinaCUpButtonMap);
            sCurOcarinaPitch = OCARINA_PITCH_D5;
            sCurOcarinaButtonIndex = OCARINA_BTN_C_UP;
        }

        // Pressing the R Button will raise the pitch by 1 semitone
        if ((sCurOcarinaPitch != OCARINA_PITCH_NONE) && CHECK_BTN_ANY(sOcarinaInputButtonCur, BTN_R) &&
            (sRecordingState != OCARINA_RECORD_SCARECROW_SPAWN)) {
            sCurOcarinaButtonIndex += 0x80; // Flag to resolve B Flat 4
            sCurOcarinaPitch++;             // Raise the pitch by 1 semitone
        }

        // Pressing the Z Button will lower the pitch by 1 semitone
        if ((sCurOcarinaPitch != OCARINA_PITCH_NONE) && CHECK_BTN_ANY(sOcarinaInputButtonCur, BTN_Z) &&
            (sRecordingState != OCARINA_RECORD_SCARECROW_SPAWN)) {
            sCurOcarinaButtonIndex += 0x40; // Flag to resolve B Flat 4
            sCurOcarinaPitch--;             // Lower the pitch by 1 semitone
        }

        if (sRecordingState != OCARINA_RECORD_SCARECROW_SPAWN) {
            // Bend the pitch of the note based on y control stick
            sCurOcarinaBendIndex = sOcarinaInputStickRel.y;
            sCurOcarinaBendFreq = AudioOcarina_BendPitchTwoSemitones(sCurOcarinaBendIndex);

            // Add vibrato of the ocarina note based on the x control stick
            sCurOcarinaVibrato = ABS_ALT(sOcarinaInputStickRel.x) >> 2;
            // Sets vibrato to io port 6
            Audio_QueueCmdS8(0x6 << 24 | SEQ_PLAYER_SFX << 16 | SFX_CHANNEL_OCARINA << 8 | 6, sCurOcarinaVibrato);
        } else {
            // no bending or vibrato for recording state OCARINA_RECORD_SCARECROW_SPAWN
            sCurOcarinaBendIndex = 0;
            sCurOcarinaBendFreq = 1.0f; // No bend
        }

        // Processes new and valid notes
        if ((sCurOcarinaPitch != OCARINA_PITCH_NONE) && (sPrevOcarinaPitch != sCurOcarinaPitch)) {
            // Sets ocarina instrument Id to channelIdx io port 7, which is used
            // as an index in seq 0 to get the true instrument Id
            Audio_QueueCmdS8(0x6 << 24 | SEQ_PLAYER_SFX << 16 | SFX_CHANNEL_OCARINA << 8 | 7, sOcarinaInstrumentId - 1);
            // Sets pitch to io port 5
            Audio_QueueCmdS8(0x6 << 24 | SEQ_PLAYER_SFX << 16 | SFX_CHANNEL_OCARINA << 8 | 5, sCurOcarinaPitch);
            Audio_PlaySoundGeneral(NA_SE_OC_OCARINA, &gSfxDefaultPos, 4, &sCurOcarinaBendFreq, &sRelativeOcarinaVolume,
                                   &gSfxDefaultReverb);
        } else if ((sPrevOcarinaPitch != OCARINA_PITCH_NONE) && (sCurOcarinaPitch == OCARINA_PITCH_NONE)) {
            // Stops ocarina sound when transitioning from playing to not playing a note
            Audio_StopSfxById(NA_SE_OC_OCARINA);
        }
    }
}

/**
 * Directly enable the ocarina to receive input without
 * properly resetting it based on an ocarina instrument id
 * Unused.
 */
void AudioOcarina_EnableInput(u8 inputEnabled) {
    sIsOcarinaInputEnabled = inputEnabled;
}

/**
 * Resets ocarina properties based on the ocarina instrument id
 * If ocarina instrument id is "OCARINA_INSTRUMENT_OFF", turn off the ocarina
 * For all ocarina instrument ids, turn the ocarina on with the instrument id
 */
void AudioOcarina_SetInstrument(u8 ocarinaInstrumentId) {
    if (sOcarinaInstrumentId == ocarinaInstrumentId) {
        return;
    }

    SEQCMD_SET_CHANNEL_IO(SEQ_PLAYER_SFX, SFX_CHANNEL_OCARINA, 1, ocarinaInstrumentId);
    sOcarinaInstrumentId = ocarinaInstrumentId;
    if (ocarinaInstrumentId == OCARINA_INSTRUMENT_OFF) {
        sOcarinaInputButtonCur = 0;
        sOcarinaInputButtonPrev = 0;
        sOcarinaInputButtonPress = 0;

        sOcarinaInputButtonStart = 0xFFFF;

        AudioOcarina_PlayControllerInput(false);
        Audio_StopSfxById(NA_SE_OC_OCARINA);
        Audio_SetSoundBanksMute(0);
        sPlaybackState = 0;
        sPlaybackStaffPos = 0;
        sIsOcarinaInputEnabled = false;
        sOcarinaFlags = 0;
        // return to full volume for players 0 and 3 (background bgm) after ocarina is finished
        Audio_ClearBGMMute(SFX_CHANNEL_OCARINA);
    } else {
        sOcarinaInputButtonCur = 0;
        AudioOcarina_ReadControllerInput();
        // Store button used to turn on ocarina
        sOcarinaInputButtonStart = sOcarinaInputButtonCur;
        // lowers volumes of players 0 and 3 (background bgm) while playing ocarina
        Audio_QueueSeqCmdMute(SFX_CHANNEL_OCARINA);
    }
}

void AudioOcarina_SetPlaybackSong(s8 songIndexPlusOne, s8 playbackState) {
    if (songIndexPlusOne == 0) {
        sPlaybackState = 0;
        Audio_StopSfxById(NA_SE_OC_OCARINA);
        return;
    }

    if (songIndexPlusOne < (OCARINA_SONG_SCARECROW_LONG + 1)) {
        sPlaybackSong = sOcarinaSongNotes[songIndexPlusOne - 1];
    } else {
        sPlaybackSong = sScarecrowsLongSongNotes;
    }

    sPlaybackState = playbackState;
    sPlaybackNoteTimer = 0;
    sPlaybackPitch = OCARINA_PITCH_NONE;
    sPlaybackNotePos = 0;
    sPlaybackStaffPos = 0;

    while (sPlaybackSong[sPlaybackNotePos].pitch == OCARINA_PITCH_NONE) {
        sPlaybackNotePos++;
    }
}

/**
 * Play a song with the ocarina to the user that is
 * based on OcarinaNote data and not user input
 */
void AudioOcarina_PlaybackSong(void) {
    u32 noteTimerStep;
    u32 nextNoteTimerStep;

    if (sPlaybackState == 0) {
        return;
    }

    if (sPlaybackStaffPos == 0) {
        noteTimerStep = 3;
    } else {
        noteTimerStep = sOcarinaUpdateTaskStart - sOcarinaPlaybackTaskStart;
    }

    if (noteTimerStep < sPlaybackNoteTimer) {
        sPlaybackNoteTimer -= noteTimerStep;
    } else {
        nextNoteTimerStep = noteTimerStep - sPlaybackNoteTimer;
        sPlaybackNoteTimer = 0;
    }

    if (sPlaybackNoteTimer == 0) {

        sPlaybackNoteTimer = sPlaybackSong[sPlaybackNotePos].length;

        if (sPlaybackNotePos == 1) {
            sPlaybackNoteTimer++;
        }

        if (sPlaybackNoteTimer == 0) {
            sPlaybackState--;
            if (sPlaybackState != 0) {
                sPlaybackNotePos = 0;
                sPlaybackStaffPos = 0;
                sPlaybackPitch = OCARINA_PITCH_NONE;
            } else {
                Audio_StopSfxById(NA_SE_OC_OCARINA);
            }
            return;
        } else {
            sPlaybackNoteTimer -= nextNoteTimerStep;
        }

        // Update volume
        if (sNotePlaybackVolume != sPlaybackSong[sPlaybackNotePos].volume) {
            sNotePlaybackVolume = sPlaybackSong[sPlaybackNotePos].volume;
            sRelativeNotePlaybackVolume = sNotePlaybackVolume / 127.0f;
        }

        // Update vibrato
        if (sNotePlaybackVibrato != sPlaybackSong[sPlaybackNotePos].vibrato) {
            sNotePlaybackVibrato = sPlaybackSong[sPlaybackNotePos].vibrato;
            // Sets vibrato to io port 6
            Audio_QueueCmdS8(0x6 << 24 | SEQ_PLAYER_SFX << 16 | SFX_CHANNEL_OCARINA << 8 | 6, sNotePlaybackVibrato);
        }

        // Update bend
        if (sNotePlaybackBend != sPlaybackSong[sPlaybackNotePos].bend) {
            sNotePlaybackBend = sPlaybackSong[sPlaybackNotePos].bend;
            sRelativeNotePlaybackBend = AudioOcarina_BendPitchTwoSemitones(sNotePlaybackBend);
        }

        // No changes in volume, vibrato, or bend between notes
        if ((sPlaybackSong[sPlaybackNotePos].volume == sPlaybackSong[sPlaybackNotePos - 1].volume &&
             (sPlaybackSong[sPlaybackNotePos].vibrato == sPlaybackSong[sPlaybackNotePos - 1].vibrato) &&
             (sPlaybackSong[sPlaybackNotePos].bend == sPlaybackSong[sPlaybackNotePos - 1].bend))) {
            sPlaybackPitch = 0xFE;
        }

        if (sPlaybackPitch != sPlaybackSong[sPlaybackNotePos].pitch) {
            u8 pitch = sPlaybackSong[sPlaybackNotePos].pitch;

            // As bFlat4 is exactly in the middle of notes B & A, a flag is
            // added to the pitch to resolve which button to map Bflat4 to
            if (pitch == OCARINA_PITCH_BFLAT4) {
                sPlaybackPitch = pitch + sPlaybackSong[sPlaybackNotePos].bFlat4Flag;
            } else {
                sPlaybackPitch = pitch;
            }

            if (sPlaybackPitch != OCARINA_PITCH_NONE) {
                sPlaybackStaffPos++;
                // Sets ocarina instrument Id to channelIdx io port 7, which is used
                // as an index in seq 0 to get the true instrument Id
                Audio_QueueCmdS8(0x6 << 24 | SEQ_PLAYER_SFX << 16 | SFX_CHANNEL_OCARINA << 8 | 7,
                                 sOcarinaInstrumentId - 1);
                // Sets sPlaybackPitch to channelIdx io port 5
                Audio_QueueCmdS8(0x6 << 24 | SEQ_PLAYER_SFX << 16 | SFX_CHANNEL_OCARINA << 8 | 5,
                                 sPlaybackPitch & 0x3F);
                Audio_PlaySoundGeneral(NA_SE_OC_OCARINA, &gSfxDefaultPos, 4, &sRelativeNotePlaybackBend,
                                       &sRelativeNotePlaybackVolume, &gSfxDefaultReverb);
            } else {
                Audio_StopSfxById(NA_SE_OC_OCARINA);
            }
        }
        sPlaybackNotePos++;
    }
}

void AudioOcarina_SetRecordingSong(u8 isRecordingComplete) {
    u16 i;
    u16 i2;
    u16 pad;
    u8 pitch;
    OcarinaNote* note;
    u8 j;
    u8 k;
    s32 t;
    OcarinaNote* recordedSong;

    if (sRecordingState == OCARINA_RECORD_SCARECROW_LONG) {
        recordedSong = gScarecrowLongSongPtr;
    } else {
        /**
         * OCARINA_RECORD_SCARECROW_SPAWN
         *
         * The notes for scarecrows spawn song are first recorded into the ocarina memory
         * game address to act as a buffer. That way, if a new scarecrow spawn song is
         * rejected, the previous scarecrow spawn song is not overwritten. If the scarecrow
         * spawn song is accepted, then the notes are copied over to the scarecrow spawn
         * song address
         */
        recordedSong = sMemoryGameSongPtr;
    }

    recordedSong[sRecordSongPos].pitch = sRecordOcarinaPitch;
    recordedSong[sRecordSongPos].length = sOcarinaUpdateTaskStart - sOcarinaRecordTaskStart;
    recordedSong[sRecordSongPos].volume = sRecordOcarinaVolume;
    recordedSong[sRecordSongPos].vibrato = sRecordOcarinaVibrato;
    recordedSong[sRecordSongPos].bend = sRecordOcarinaBendIndex;
    recordedSong[sRecordSongPos].bFlat4Flag = sRecordOcarinaButtonIndex & 0xC0;

    sRecordOcarinaPitch = sCurOcarinaPitch;
    sRecordOcarinaVolume = sCurOcarinaVolume;
    sRecordOcarinaVibrato = sCurOcarinaVibrato;
    sRecordOcarinaBendIndex = sCurOcarinaBendIndex;
    sRecordOcarinaButtonIndex = sCurOcarinaButtonIndex;

    sRecordSongPos++;

    if ((sRecordSongPos != (ARRAY_COUNT(sScarecrowsLongSongNotes) - 1)) && !isRecordingComplete) {
        // Continue recording
        return;
    }

    // Recording is complete

    i = sRecordSongPos;
    pitch = OCARINA_PITCH_NONE;
    while (i != 0 && pitch == OCARINA_PITCH_NONE) {
        i--;
        pitch = recordedSong[i].pitch;
    }

    if (1) {}

    if (sRecordSongPos != (i + 1)) {
        sRecordSongPos = i + 2;
        recordedSong[sRecordSongPos - 1].length = 0;
    }

    recordedSong[sRecordSongPos].length = 0;

    if (sRecordingState == OCARINA_RECORD_SCARECROW_SPAWN) {
        if (sStaffOcarinaPlayingPos >= 8) {
            for (i = 0; i < sRecordSongPos; i++) {
                recordedSong[i] = recordedSong[i + 1];
            }

            // Copies Notes from buffer into scarecrows spawn buttons to be tested for acceptance or rejection
            AudioOcarina_MapNotesToScarecrowButtons(OCARINA_SONG_MEMORY_GAME);

            // Loop through each of the songs
            for (i = 0; i < OCARINA_SONG_SCARECROW_SPAWN; i++) {
                // Loops through all possible starting indices
                for (j = 0; j < 9 - gOcarinaSongButtons[i].numButtons; j++) {
                    // Loops through the notes of song i
                    for (k = 0; k < gOcarinaSongButtons[i].numButtons && k + j < 8 &&
                                gOcarinaSongButtons[i].buttonsIndex[k] ==
                                    gOcarinaSongButtons[OCARINA_SONG_SCARECROW_SPAWN].buttonsIndex[k + j];
                         k++) {
                        ;
                    }

                    // This conditional is true if the recorded song contains a reserved song
                    if (k == gOcarinaSongButtons[i].numButtons) {
                        sRecordingState = OCARINA_RECORD_REJECTED;
                        sOcarinaSongNotes[OCARINA_SONG_SCARECROW_SPAWN][1].volume = 0xFF;
                        return;
                    }
                }
            }

            // Counts how many times a note is repeated
            i = 1;
            while (i < 8) {
                if (gOcarinaSongButtons[OCARINA_SONG_SCARECROW_SPAWN].buttonsIndex[0] !=
                    gOcarinaSongButtons[OCARINA_SONG_SCARECROW_SPAWN].buttonsIndex[i]) {
                    i = 9; // break
                } else {
                    i++;
                }
            }

            // This condition is true if all 8 notes are the same pitch
            if (i == 8) {
                sRecordingState = OCARINA_RECORD_REJECTED;
                sOcarinaSongNotes[OCARINA_SONG_SCARECROW_SPAWN][1].volume = 0xFF;
                return;
            }

            // The scarecrow spawn song is accepted and copied from the buffer to the scarecrow spawn notes
            for (i = 0; i < sRecordSongPos; i++) {
                sOcarinaSongNotes[OCARINA_SONG_SCARECROW_SPAWN][i] = sOcarinaSongNotes[OCARINA_SONG_MEMORY_GAME][i];
            }

            sIsOcarinaInputEnabled = false;
        } else {
            sOcarinaSongNotes[OCARINA_SONG_SCARECROW_SPAWN][1].volume = 0xFF;
        }
    }

    sRecordingState = OCARINA_RECORD_OFF;
}

/**
 * recordingState = OCARINA_RECORD_OFF, end
 * recordingState = OCARINA_RECORD_SCARECROW_LONG, start long scarecrows song
 * recordingState = OCARINA_RECORD_SCARECROW_SPAWN, start spawn scarecrows song
 */
void AudioOcarina_SetRecordingState(u8 recordingState) {
    if ((u32)recordingState == sRecordingState) {
        return;
    }

    if (recordingState != OCARINA_RECORD_OFF) {
        sOcarinaRecordTaskStart = sOcarinaUpdateTaskStart;
        sRecordOcarinaPitch = OCARINA_PITCH_NONE;
        sRecordOcarinaVolume = 0x57;
        sRecordOcarinaVibrato = 0;
        sRecordOcarinaBendIndex = 0;
        sRecordOcarinaButtonIndex = 0;
        sRecordSongPos = 0;
        sIsOcarinaInputEnabled = true;
        sStaffOcarinaPlayingPos = 0;
        sScarecrowsLongSongSecondNote = sScarecrowsLongSongNotes[1];
    } else {
        if (sRecordSongPos == 0) {
            sScarecrowsLongSongNotes[1] = sScarecrowsLongSongSecondNote;
        } else {
            if (sRecordingState == OCARINA_RECORD_SCARECROW_SPAWN) {
                sStaffOcarinaPlayingPos = 1;
            }

            AudioOcarina_SetRecordingSong(true);
        }

        sIsOcarinaInputEnabled = false;
        sStaffOcarinaPlayingPos = 0;
    }

    sRecordingState = recordingState;
}

void AudioOcarina_UpdateRecordingStaff(void) {
    sRecordingStaff.state = sRecordingState;
    sRecordingStaff.pos = sStaffOcarinaPlayingPos;
    if (sRecordingState == OCARINA_RECORD_REJECTED) {
        sRecordingState = OCARINA_RECORD_OFF;
    }
}

void AudioOcarina_UpdatePlayingStaff(void) {
    sPlayingStaff.buttonIndex = sCurOcarinaButtonIndex & 0x3F;
    sPlayingStaff.state = AudioOcarina_GetPlayingState();
    sPlayingStaff.pos = sStaffOcarinaPlayingPos;
}

void AudioOcarina_UpdatePlaybackStaff(void) {
    if ((sPlaybackPitch & 0x3F) <= OCARINA_PITCH_EFLAT5) {
        sPlaybackStaff.buttonIndex = AudioOcarina_MapNoteToButton(sPlaybackPitch);
    }

    sPlaybackStaff.state = sPlaybackState;

    if (sPlaybackSong != sScarecrowsLongSongNotes) {
        sPlaybackStaff.pos = sPlaybackStaffPos;
    } else if (sPlaybackStaffPos == 0) {
        sPlaybackStaff.pos = 0;
    } else {
        sPlaybackStaff.pos = ((sPlaybackStaffPos - 1) % 8) + 1;
    }
}

OcarinaStaff* AudioOcarina_GetRecordingStaff(void) {
    return &sRecordingStaff;
}

OcarinaStaff* AudioOcarina_GetPlayingStaff(void) {
    if (sPlayingStaff.state < 0xFE) {
        sOcarinaFlags = 0;
    }

    return &sPlayingStaff;
}

OcarinaStaff* AudioOcarina_GetPlaybackStaff(void) {
    return &sPlaybackStaff;
}

void AudioOcarina_RecordSong(void) {
    s32 noteChanged;

    if ((sRecordingState != OCARINA_RECORD_OFF) && ((sOcarinaUpdateTaskStart - sOcarinaRecordTaskStart) >= 3)) {
        noteChanged = false;
        if (sRecordOcarinaPitch != sCurOcarinaPitch) {
            if (sCurOcarinaPitch != OCARINA_PITCH_NONE) {
                sRecordingStaff.buttonIndex = sCurOcarinaButtonIndex & 0x3F;
                sStaffOcarinaPlayingPos++;
            } else if ((sRecordingState == OCARINA_RECORD_SCARECROW_SPAWN) && (sStaffOcarinaPlayingPos == 8)) {
                AudioOcarina_SetRecordingSong(true);
                return;
            }

            if (sStaffOcarinaPlayingPos > 8) {
                if (sRecordingState == OCARINA_RECORD_SCARECROW_SPAWN) {
                    // notes played are over 8 and in recording mode.
                    AudioOcarina_SetRecordingSong(true);
                    return;
                }
                sStaffOcarinaPlayingPos = 1;
            }

            noteChanged = true;
        } else if (sRecordOcarinaVolume != sCurOcarinaVolume) {
            noteChanged = true;
        } else if (sRecordOcarinaVibrato != sCurOcarinaVibrato) {
            noteChanged = true;
        } else if (sRecordOcarinaBendIndex != sCurOcarinaBendIndex) {
            noteChanged = true;
        }

        if (noteChanged) {
            AudioOcarina_SetRecordingSong(false);
            sOcarinaRecordTaskStart = sOcarinaUpdateTaskStart;
        }
    }
}

void AudioOcarina_MemoryGameInit(u8 minigameRound) {
    u8 i;

    if (minigameRound > 2) {
        minigameRound = 2;
    }

    sOcaMemoryGameAppendPos = 0;
    sOcaMemoryGameEndPos = sOcaMemoryGameNumNotes[minigameRound];

    for (i = 0; i < 3; i++) {
        AudioOcarina_MemoryGameNextNote();
    }
}

s32 AudioOcarina_MemoryGameNextNote(void) {
    u32 randomButtonIndex;
    u8 randomPitch;

    if (sOcaMemoryGameAppendPos == sOcaMemoryGameEndPos) {
        return 1;
    }

    randomButtonIndex = Audio_NextRandom();
    randomPitch = sButtonToPitchMap[randomButtonIndex % 5];

    if (sOcarinaSongNotes[OCARINA_SONG_MEMORY_GAME][sOcaMemoryGameAppendPos - 1].pitch == randomPitch) {
        randomPitch = sButtonToPitchMap[(randomButtonIndex + 1) % 5];
    }

    sOcarinaSongNotes[OCARINA_SONG_MEMORY_GAME][sOcaMemoryGameAppendPos].pitch = randomPitch;
    sOcarinaSongNotes[OCARINA_SONG_MEMORY_GAME][sOcaMemoryGameAppendPos].length = 45;
    sOcarinaSongNotes[OCARINA_SONG_MEMORY_GAME][sOcaMemoryGameAppendPos].volume = 0x50;
    sOcarinaSongNotes[OCARINA_SONG_MEMORY_GAME][sOcaMemoryGameAppendPos].vibrato = 0;
    sOcarinaSongNotes[OCARINA_SONG_MEMORY_GAME][sOcaMemoryGameAppendPos].bend = 0;

    sOcaMemoryGameAppendPos++;

    sOcarinaSongNotes[OCARINA_SONG_MEMORY_GAME][sOcaMemoryGameAppendPos].pitch = OCARINA_PITCH_NONE;
    sOcarinaSongNotes[OCARINA_SONG_MEMORY_GAME][sOcaMemoryGameAppendPos].length = 0;
    sOcarinaSongNotes[OCARINA_SONG_MEMORY_GAME][sOcaMemoryGameAppendPos + 1].pitch = OCARINA_PITCH_NONE;
    sOcarinaSongNotes[OCARINA_SONG_MEMORY_GAME][sOcaMemoryGameAppendPos + 1].length = 0;
    if (1) {}
    return 0;
}

void AudioOcarina_Update(void) {
    sOcarinaUpdateTaskStart = gAudioContext.totalTaskCount;
    if (sOcarinaInstrumentId != OCARINA_INSTRUMENT_OFF) {
        if (sIsOcarinaInputEnabled == true) {
            AudioOcarina_ReadControllerInput();
        }

        if ((sPlaybackState == 0) && (sIsOcarinaInputEnabled == true)) {
            AudioOcarina_PlayControllerInput(false);
        }

        if (sOcarinaFlags != 0) {
            if (sOcarinaFlags & 0x4000) {
                AudioOcarina_CheckSongsWithoutMusicStaff();
            } else {
                AudioOcarina_CheckSongsWithMusicStaff();
            }
        }

        AudioOcarina_PlaybackSong();
        sOcarinaPlaybackTaskStart = sOcarinaUpdateTaskStart;

        if (sPlaybackState == 0) {
            AudioOcarina_RecordSong();
        }

        if ((sOcarinaFlags != 0) && (sPrevOcarinaPitch != sCurOcarinaPitch)) {
            sOcarinaDropInputTimer = 1; // Drops ocarina input for 1 frame
        }

        sPrevOcarinaPitch = sCurOcarinaPitch;
    }

    AudioOcarina_UpdatePlayingStaff();
    AudioOcarina_UpdatePlaybackStaff();
    AudioOcarina_UpdateRecordingStaff();
}

void AudioOcarina_PlayLongScarecrowAfterCredits(void) {
    static u8 sScarecrowAfterCreditsState = 0;
    static u8 sScarecrowAfterCreditsIntrumentId = OCARINA_INSTRUMENT_DEFAULT;
    static u16 sScarecrowAfterCreditsTimer = 1200;

    switch (sScarecrowAfterCreditsState) {
        case 0:
            if (sScarecrowAfterCreditsTimer-- == 0) {
                if (sScarecrowAfterCreditsIntrumentId < OCARINA_INSTRUMENT_MAX) {
                    // set next ocarina instrument and restart
                    sScarecrowAfterCreditsState++;
                } else {
                    // finished
                    sScarecrowAfterCreditsState = 3;
                    AudioOcarina_SetInstrument(OCARINA_INSTRUMENT_OFF);
                }
                sScarecrowAfterCreditsTimer = 1200;
            }
            break;
        case 1:
            Audio_SetSoundBanksMute(0);
            AudioOcarina_SetInstrument(sScarecrowAfterCreditsIntrumentId);
            AudioOcarina_SetPlaybackSong(OCARINA_SONG_SCARECROW_LONG + 1, 1);
            sScarecrowAfterCreditsIntrumentId++;
            sScarecrowAfterCreditsState++;
            break;
        case 2:
            if (AudioOcarina_GetPlaybackStaff()->state == 0) {
                sScarecrowAfterCreditsState = 0;
            }
            break;
    }
}

void AudioOcarina_ResetStaffs(void) {
    sPlayingStaff.buttonIndex = OCARINA_BTN_INVALID;
    sPlayingStaff.state = 0xFF;
    sPlayingStaff.pos = 0;
    sPlaybackStaff.buttonIndex = OCARINA_BTN_INVALID;
    sPlaybackStaff.state = 0;
    sPlaybackStaff.pos = 0;
    sRecordingStaff.buttonIndex = OCARINA_BTN_INVALID;
    sRecordingStaff.state = OCARINA_RECORD_REJECTED;
    sRecordingStaff.pos = 0;
    sOcarinaDropInputTimer = 0;
}

f32 D_80131C8C = 0.0f;

// =========== Audio Debugging ===========

u32 sDebugPadHold;
u32 sDebugPadBtnLast;
u32 sDebugPadPress;
s32 sAudioUpdateTaskStart;
s32 sAudioUpdateTaskEnd;

f32 sAudioUpdateDuration = 0.0f;
f32 sAudioUpdateDurationMax = 0.0f;
u8 sAudioDebugEverOpened = 0;
u8 sAudioSfxMuted = 0;
u8 sAudioDebugPage = 0;
u8 sAudioSndContSel = 0;
u8 sAudioDebugTextColor = 7;
char sAudioDebugPageNames[15][23] = {
    "Non",
    "Sound Control",
    "Spec Info",
    "Heap Info",
    "Grp Track Info",
    "Sub Track Info",
    "Channel Info",
    "Interface Info",
    "SE Flag Swap",
    "Block Change BGM",
    "Natural Sound Control",
    "Ocarina Test",
    "SE Parameter Change",
    "Scroll Print",
    "Free Area",
};
u16 sAudioSndContWork[11] = { 0 };
u16 sAudioSndContWorkLims[11] = { 128, 128, 7, 512, 4, 2, 16, 32, 2, 2, 2 };
char sSoundBankNames[7][11] = { "PLAYER", "ITEM", "ENVIROMENT", "ENEMY", "SYSTEM", "OCARINA", "VOICE" };
char sSoundModeNames[5][10] = { "W-STEREO", "HEADPHONE", "3D SOUND", "MONO", "" };
s8 sAudioIntInfoX = 0;
s8 sAudioIntInfoY = 0;
s8 sAudioIntInfoSel = 0;
s8 sAudioIntInfoBankPage[7] = { 0, 0, 2, 2, 0, 0, 0 };
u8 sAudioScrPrtSel = 0;
u8 sAudioScrPrtInd = 0;
u8 sAudioScrPrtOverflow = 0;
s8 sAudioScrPrtX = 26;
s8 sAudioScrPrtY = 1;
u8 sAudioScrPrtWork[11] = { 1, 19, 6, 0, 0, 0, 0, 0, 0, 0, 1 };
u8 sAudioScrPrtWorkLims[11] = { 2, SCROLL_PRINT_BUF_SIZE, 8, 2, 2, 2, 2, 2, 2, 2, 2 };
u8 sAudioSubTrackInfoSpec = 0;
u8 sAudioSfxSwapIsEditing = 0;
u8 sAudioSfxSwapSel = 0;
u8 sAudioSfxSwapNibbleSel = 0;
char sAudioSfxSwapModeNames[2][5] = { "SWAP", "ADD" };
u8 sAudioSfxParamChgSel = 0;
u8 sAudioSfxParamChgBitSel = 0;
u16 sAudioSfxParamChgWork[4] = { 0 };
u8 sAudioSubTrackInfoPlayerSel = SEQ_PLAYER_BGM_MAIN;
u8 sAudioSubTrackInfoChannelSel = 0;
u8 sSeqPlayerPeakNumLayers[20] = { 0 };
char sAudioSceneNames[3][2] = { "A", "S", "X" };
u8 sAudioBlkChgBgmWork[2] = { 0 };
u8 sAudioBlkChgBgmSel = 0;
char sBoolStrs[3][5] = { "OFF", "ON", "STBY" };
u8 sAudioNatureFailed = false;
u8 sPeakNumNotes = 0;

void AudioDebug_SetInput(void) {
    Input inputs[4];
    u32 btn;

    PadMgr_RequestPadData(&gPadMgr, inputs, 0);
    btn = inputs[3].cur.button;
    sDebugPadHold = btn & 0xFFFF;
    sDebugPadPress = (btn ^ sDebugPadBtnLast) & btn;
    sDebugPadBtnLast = btn;
}

char* AudioDebug_ToStringBinary(u32 num, u8 bits) {
    u8 i;
    u32 flg = 1;

    for (i = 0; i < bits; flg *= 2, i++) {
        if (num & flg) {
            sBinToStrBuf[bits - i - 1] = '1';
        } else {
            sBinToStrBuf[bits - i - 1] = '0';
        }
    }

    sBinToStrBuf[bits] = '\0';
    return sBinToStrBuf;
}

void AudioDebug_Draw(GfxPrint* printer) {
    s32 pad[3];
    u8 i;
    u8 j;
    u8 ctr;
    u8 ctr2;
    s8 k;
    s8 k2;
    s8 ind;
    u8 numEnabledNotes = 0;
    char digitStr[2] = "1";

#define SETCOL_COMMON(v, r, g, b) \
    GfxPrint_SetColor(printer, ((v & 4) >> 2) * (r), ((v & 2) >> 1) * (g), (v & 1) * (b), 255)
#define SETCOL(r, g, b) SETCOL_COMMON(sAudioDebugTextColor, r, g, b)
#define SETCOL_SCROLLPRINT(r, g, b) SETCOL_COMMON(sAudioScrPrtWork[2], r, g, b)

    sAudioDebugEverOpened = true;
    GfxPrint_SetPos(printer, 3, 2);
    SETCOL(255, 255, 255);
    GfxPrint_Printf(printer, "Audio Debug Mode");

    GfxPrint_SetPos(printer, 3, 3);
    GfxPrint_Printf(printer, "- %s -", sAudioDebugPageNames[sAudioDebugPage]);

    for (i = 0; i < gAudioSpecs[gAudioSpecId].numNotes; i++) {
        if (gAudioContext.notes[i].noteSubEu.bitField0.enabled == 1) {
            numEnabledNotes++;
        }
    }

    if (sPeakNumNotes < numEnabledNotes) {
        sPeakNumNotes = numEnabledNotes;
    }
    if (sAudioSpecPeakNumNotes[gAudioSpecId] < numEnabledNotes) {
        sAudioSpecPeakNumNotes[gAudioSpecId] = numEnabledNotes;
    }

    if (sAudioScrPrtWork[0] != 0) {
        GfxPrint_SetPos(printer, sAudioScrPrtX, sAudioScrPrtY);
        SETCOL_SCROLLPRINT(200, 200, 200);
        GfxPrint_Printf(printer, "Audio ScrPrt");

        ind = sAudioScrPrtInd;
        for (k = 0; k < sAudioScrPrtWork[1] + 1; k++) {
            if (ind == 0) {
                if (sAudioScrPrtOverflow == 1) {
                    ind = SCROLL_PRINT_BUF_SIZE - 1;
                } else {
                    k = sAudioScrPrtWork[1] + 1; // "break;"
                }
            } else {
                ind--;
            }
            if (k != sAudioScrPrtWork[1] + 1) {
                if ((ind % 5) != 0) {
                    SETCOL_SCROLLPRINT(180, 180, 180);
                } else {
                    SETCOL_SCROLLPRINT(120, 120, 120);
                }
                GfxPrint_SetPos(printer, 2 + sAudioScrPrtX, sAudioScrPrtY + sAudioScrPrtWork[1] + 1 - k);
                GfxPrint_Printf(printer, "%s", sAudioScrPrtBuf[ind].str);

                GfxPrint_SetPos(printer, 7 + sAudioScrPrtX, sAudioScrPrtY + sAudioScrPrtWork[1] + 1 - k);
                GfxPrint_Printf(printer, "%04X", sAudioScrPrtBuf[ind].num);
            }
        }
    }

    switch (sAudioDebugPage) {
        case PAGE_NON:
            GfxPrint_SetPos(printer, 3, 4);
            SETCOL(255, 64, 64);
            GfxPrint_Printf(printer, "BGM CANCEL:%s", sBoolStrs[sAudioSndContWork[5]]);

            GfxPrint_SetPos(printer, 3, 5);
            GfxPrint_Printf(printer, "SE MUTE:%s", sBoolStrs[sAudioSfxMuted]);

            GfxPrint_SetPos(printer, 18, 4);
            SETCOL(255, 255, 255);
            GfxPrint_Printf(printer, "PUSH CONT-4 A-BTN");

            ind = (s8)sAudioSndContWork[2];
            i = gSoundBanks[ind][0].next;
            j = 0;
            SETCOL(255, 255, 255);
            GfxPrint_SetPos(printer, 3, 6);
            GfxPrint_Printf(printer, "SE HANDLE:%s", sSoundBankNames[ind]);

            while (i != 0xFF) {
                GfxPrint_SetPos(printer, 3, 7 + j++);
                GfxPrint_Printf(printer, "%02x %04x %02x %08x", i, gSoundBanks[ind][i].sfxId, gSoundBanks[ind][i].state,
                                gSoundBanks[ind][i].priority);
                i = gSoundBanks[ind][i].next;
            }
            break;

        case PAGE_SOUND_CONTROL:
            GfxPrint_SetPos(printer, 2, 4 + sAudioSndContSel);
            SETCOL(127, 255, 127);
            GfxPrint_Printf(printer, "*");

            SETCOL(255, 255, 255);
            GfxPrint_SetPos(printer, 3, 4);
            GfxPrint_Printf(printer, "Seq 0  : %2x", sAudioSndContWork[0]);

            GfxPrint_SetPos(printer, 3, 5);
            GfxPrint_Printf(printer, "Seq 1  : %2x", sAudioSndContWork[1]);

            GfxPrint_SetPos(printer, 3, 6);
            GfxPrint_Printf(printer, "SE HD  : %2x %s", sAudioSndContWork[2], sSoundBankNames[sAudioSndContWork[2]]);

            GfxPrint_SetPos(printer, 3, 7);
            GfxPrint_Printf(printer, "SE No. :%3x", sAudioSndContWork[3]);

            GfxPrint_SetPos(printer, 3, 8);
            GfxPrint_Printf(printer, "S-Out  : %2x %s", sAudioSndContWork[4], sSoundModeNames[sAudioSndContWork[4]]);

            GfxPrint_SetPos(printer, 3, 9);
            GfxPrint_Printf(printer, "BGM Ent: %2x", sAudioSndContWork[5]);

            GfxPrint_SetPos(printer, 3, 10);
            GfxPrint_Printf(printer, "Spec   : %2x", sAudioSndContWork[6]);

            GfxPrint_SetPos(printer, 3, 11);
            GfxPrint_Printf(printer, "Na Snd : %2x", sAudioSndContWork[7]);

            GfxPrint_SetPos(printer, 3, 12);
            GfxPrint_Printf(printer, "Cam Wt : %s", sBoolStrs[sAudioSndContWork[8]]);

            GfxPrint_SetPos(printer, 3, 13);
            GfxPrint_Printf(printer, "Lnk Wt : %s", sBoolStrs[sAudioSndContWork[9]]);

            GfxPrint_SetPos(printer, 3, 14);
            GfxPrint_Printf(printer, "SE Ent : %2x", sAudioSndContWork[10]);
            break;

        case PAGE_INTERFACE_INFO:
            ind = 0;
            for (k = 0; k < 7; k++) {
                if (k == sAudioIntInfoSel) {
                    SETCOL(255, 127, 127);
                } else {
                    SETCOL(255, 255, 255);
                }
                GfxPrint_SetPos(printer, 2 + sAudioIntInfoX, 4 + ind + sAudioIntInfoY);
                GfxPrint_Printf(printer, "%s <%d>", sSoundBankNames[k], sAudioIntInfoBankPage[k]);

                for (k2 = 0; k2 < gChannelsPerBank[gSfxChannelLayout][k]; k2++) {
#define entryIndex (gActiveSounds[k][k2].entryIndex)
#define entry (&gSoundBanks[k][entryIndex])
#define chan (gAudioContext.seqPlayers[SEQ_PLAYER_SFX].channels[entry->channelIdx])
                    GfxPrint_SetPos(printer, 2 + sAudioIntInfoX, 5 + ind + sAudioIntInfoY);
                    if (sAudioIntInfoBankPage[k] == 1) {
                        if ((entryIndex != 0xFF) &&
                            ((entry->state == SFX_STATE_PLAYING_1) || (entry->state == SFX_STATE_PLAYING_2))) {
                            GfxPrint_Printf(printer, "%2X %5d %5d %5d %02X %04X %04X", entryIndex, (s32)*entry->posX,
                                            (s32)*entry->posY, (s32)*entry->posZ, entry->sfxImportance,
                                            entry->sfxParams, entry->sfxId);
                        } else {
                            GfxPrint_Printf(printer, "FF ----- ----- ----- -- ---- ----");
                        }
                    } else if (sAudioIntInfoBankPage[k] == 2) {
                        if ((entryIndex != 0xFF) &&
                            ((entry->state == SFX_STATE_PLAYING_1) || (entry->state == SFX_STATE_PLAYING_2))) {
                            GfxPrint_Printf(printer, "%2X %5d %5d %5d %3d %3d %04X", entryIndex, (s32)*entry->posX,
                                            (s32)*entry->posY, (s32)*entry->posZ, (s32)(chan->volume * 127.1f),
                                            chan->newPan, entry->sfxId);
                        } else {
                            GfxPrint_Printf(printer, "FF ----- ----- ----- --- --- ----");
                        }
                    } else if (sAudioIntInfoBankPage[k] == 3) {
                        if ((entryIndex != 0xFF) &&
                            ((entry->state == SFX_STATE_PLAYING_1) || (entry->state == SFX_STATE_PLAYING_2))) {
                            GfxPrint_Printf(printer, "%2X %5d %5d %5d %3d %3d %04X", entryIndex, (s32)*entry->posX,
                                            (s32)*entry->posY, (s32)*entry->posZ, (s32)(chan->freqScale * 100.0f),
                                            chan->reverb, entry->sfxId);
                        } else {
                            GfxPrint_Printf(printer, "FF ----- ----- ----- --- --- ----");
                        }
                    } else if (sAudioIntInfoBankPage[k] == 4) {
                        if ((entryIndex != 0xFF) &&
                            ((entry->state == SFX_STATE_PLAYING_1) || (entry->state == SFX_STATE_PLAYING_2))) {
                            GfxPrint_Printf(printer, "%2X %04X", entryIndex, entry->sfxId);
                        } else {
                            GfxPrint_Printf(printer, "FF ----");
                        }
                    }
#undef entryIndex
#undef entry
#undef chan

                    if (sAudioIntInfoBankPage[k] != 0) {
                        ind++;
                    }
                }
                ind++;
            }
            break;

        case PAGE_SCROLL_PRINT:
            GfxPrint_SetPos(printer, 2, 4 + sAudioScrPrtSel);
            SETCOL(255, 255, 255);
            GfxPrint_Printf(printer, "*");

            SETCOL(255, 255, 255);
            GfxPrint_SetPos(printer, 3, 4);
            GfxPrint_Printf(printer, "Swicth  : %d", sAudioScrPrtWork[0]);

            GfxPrint_SetPos(printer, 3, 5);
            GfxPrint_Printf(printer, "Lines   : %d", sAudioScrPrtWork[1] + 1);

            GfxPrint_SetPos(printer, 3, 6);
            GfxPrint_Printf(printer, "Color   : %d", sAudioScrPrtWork[2]);

            GfxPrint_SetPos(printer, 3, 7);
            GfxPrint_Printf(printer, "%s  : %d", sSoundBankNames[0], sAudioScrPrtWork[3]);

            GfxPrint_SetPos(printer, 3, 8);
            GfxPrint_Printf(printer, "%s    : %d", sSoundBankNames[1], sAudioScrPrtWork[4]);

            GfxPrint_SetPos(printer, 3, 9);
            GfxPrint_Printf(printer, "ENVRONM : %d", sAudioScrPrtWork[5]);

            GfxPrint_SetPos(printer, 3, 10);
            GfxPrint_Printf(printer, "%s   : %d", sSoundBankNames[3], sAudioScrPrtWork[6]);

            GfxPrint_SetPos(printer, 3, 11);
            GfxPrint_Printf(printer, "%s  : %d", sSoundBankNames[4], sAudioScrPrtWork[7]);

            GfxPrint_SetPos(printer, 3, 12);
            GfxPrint_Printf(printer, "%s : %d", sSoundBankNames[5], sAudioScrPrtWork[8]);

            GfxPrint_SetPos(printer, 3, 13);
            GfxPrint_Printf(printer, "%s    : %d", sSoundBankNames[6], sAudioScrPrtWork[9]);

            GfxPrint_SetPos(printer, 3, 14);
            GfxPrint_Printf(printer, "SEQ ENT : %d", sAudioScrPrtWork[10]);
            break;

        case PAGE_SFX_SWAP:
            GfxPrint_SetPos(printer, 3, 4);
            SETCOL(255, 255, 255);
            if (gAudioSfxSwapOff) {
                GfxPrint_Printf(printer, "SWAP OFF");
            }

            if (sAudioSfxSwapIsEditing == 0) {
                SETCOL(255, 255, 255);
            } else {
                SETCOL(127, 127, 127);
            }
            GfxPrint_SetPos(printer, 2, 6 + sAudioSfxSwapSel);
            GfxPrint_Printf(printer, "*");

            ctr = sAudioSfxSwapNibbleSel;
            if (sAudioSfxSwapNibbleSel >= 4) {
                ctr++;
            }
            if (sAudioSfxSwapIsEditing == 1) {
                SETCOL(255, 255, 255);
                GfxPrint_SetPos(printer, 3 + ctr, 5);
                GfxPrint_Printf(printer, "V");
            }

            for (i = 0; i < 10; i++) {
                if (i == sAudioSfxSwapSel) {
                    if (sAudioSfxSwapIsEditing == 0) {
                        SETCOL(192, 192, 192);
                    } else {
                        SETCOL(255, 255, 255);
                    }
                } else if (sAudioSfxSwapIsEditing == 0) {
                    SETCOL(144, 144, 144);
                } else {
                    SETCOL(96, 96, 96);
                }
                GfxPrint_SetPos(printer, 3, 6 + i);
                GfxPrint_Printf(printer, "%04x %04x %s", gAudioSfxSwapSource[i], gAudioSfxSwapTarget[i],
                                sAudioSfxSwapModeNames[gAudioSfxSwapMode[i]]);
            }
            break;

        case PAGE_SUB_TRACK_INFO:
            GfxPrint_SetPos(printer, 3, 4);
            SETCOL(255, 255, 255);
            GfxPrint_Printf(printer, "Group Track:%d", sAudioSubTrackInfoPlayerSel);

            GfxPrint_SetPos(printer, 3, 5);
            GfxPrint_Printf(printer, "Sub Track  :%d", sAudioSubTrackInfoChannelSel);

            GfxPrint_SetPos(printer, 3, 6);
            GfxPrint_Printf(printer, "TRK NO. ");

            GfxPrint_SetPos(printer, 3, 7);
            GfxPrint_Printf(printer, "ENTRY   ");

            GfxPrint_SetPos(printer, 3, 8);
            GfxPrint_Printf(printer, "MUTE    ");

            GfxPrint_SetPos(printer, 3, 9);
            GfxPrint_Printf(printer, "OPENNOTE");

            ctr2 = 0;
            for (i = 0; i < 16; i++) {
                if (i == sAudioSubTrackInfoChannelSel) {
                    SETCOL(255, 255, 255);
                } else {
                    SETCOL(200, 200, 200);
                }
                GfxPrint_SetPos(printer, 15 + i, 6);
                GfxPrint_Printf(printer, "%1X", i);

                GfxPrint_SetPos(printer, 15 + i, 7);
                if (gAudioContext.seqPlayers[sAudioSubTrackInfoPlayerSel].channels[i]->enabled) {
                    GfxPrint_Printf(printer, "O");
                } else {
                    GfxPrint_Printf(printer, "X");
                }

                GfxPrint_SetPos(printer, 15 + i, 8);
                if (gAudioContext.seqPlayers[sAudioSubTrackInfoPlayerSel].channels[i]->stopSomething2) {
                    GfxPrint_Printf(printer, "O");
                } else {
                    GfxPrint_Printf(printer, "X");
                }

                GfxPrint_SetPos(printer, 15 + i, 9);
                ctr = 0;
                for (j = 0; j < 4; j++) {
                    if (gAudioContext.seqPlayers[sAudioSubTrackInfoPlayerSel].channels[i]->layers[j] != NULL) {
                        ctr++;
                    }
                }

                GfxPrint_Printf(printer, "%1X", ctr);
                ctr2 += ctr;
            }

            SETCOL(255, 255, 255);
            if (sSeqPlayerPeakNumLayers[sAudioSubTrackInfoPlayerSel] < ctr2) {
                sSeqPlayerPeakNumLayers[sAudioSubTrackInfoPlayerSel] = ctr2;
            }
            GfxPrint_SetPos(printer, 16 + i, 9);
            GfxPrint_Printf(printer, "%2d,%2d", ctr2, sSeqPlayerPeakNumLayers[sAudioSubTrackInfoPlayerSel]);

            GfxPrint_SetPos(printer, 3, 11);
            GfxPrint_Printf(printer, "VOL     ");

            GfxPrint_SetPos(printer, 3, 12);
            GfxPrint_Printf(printer, "E VOL   ");

            GfxPrint_SetPos(printer, 3, 13);
            GfxPrint_Printf(printer, "BANK ID ");

            GfxPrint_SetPos(printer, 3, 14);
            GfxPrint_Printf(printer, "PROG    ");

            GfxPrint_SetPos(printer, 3, 15);
            GfxPrint_Printf(printer, "PAN    ");

            GfxPrint_SetPos(printer, 3, 16);
            GfxPrint_Printf(printer, "PANPOW  ");

            GfxPrint_SetPos(printer, 3, 17);
            GfxPrint_Printf(printer, "FXMIX   ");

            GfxPrint_SetPos(printer, 3, 18);
            GfxPrint_Printf(printer, "PRIO    ");

            GfxPrint_SetPos(printer, 3, 19);
            GfxPrint_Printf(printer, "VIB PIT ");

            GfxPrint_SetPos(printer, 3, 20);
            GfxPrint_Printf(printer, "VIB DEP ");

            GfxPrint_SetPos(printer, 3, 21);
            GfxPrint_Printf(printer, "TUNE    ");

            GfxPrint_SetPos(printer, 3, 22);
            GfxPrint_Printf(printer, "TUNE    ");

            for (i = 0; i < 8; i++) {
                GfxPrint_SetPos(printer, 15 + 3 * i, 22);
                GfxPrint_Printf(printer, "%02X ",
                                (u8)gAudioContext.seqPlayers[sAudioSubTrackInfoPlayerSel]
                                    .channels[sAudioSubTrackInfoChannelSel]
                                    ->soundScriptIO[i]);
            }

            if (gAudioContext.seqPlayers[sAudioSubTrackInfoPlayerSel].channels[sAudioSubTrackInfoChannelSel]->enabled) {
                GfxPrint_SetPos(printer, 15, 11);
                GfxPrint_Printf(printer, "%d",
                                (u8)(gAudioContext.seqPlayers[sAudioSubTrackInfoPlayerSel]
                                         .channels[sAudioSubTrackInfoChannelSel]
                                         ->volume *
                                     127.1));

                GfxPrint_SetPos(printer, 15, 12);
                GfxPrint_Printf(printer, "%d",
                                (u8)(gAudioContext.seqPlayers[sAudioSubTrackInfoPlayerSel]
                                         .channels[sAudioSubTrackInfoChannelSel]
                                         ->volumeScale *
                                     127.1));

                GfxPrint_SetPos(printer, 15, 13);
                GfxPrint_Printf(printer, "%X",
                                gAudioContext.seqPlayers[sAudioSubTrackInfoPlayerSel]
                                    .channels[sAudioSubTrackInfoChannelSel]
                                    ->fontId);

                ctr = (u8)(gAudioContext.seqPlayers[sAudioSubTrackInfoPlayerSel]
                               .channels[sAudioSubTrackInfoChannelSel]
                               ->instOrWave);

                if (ctr == 0) {
                    ctr2 = 0x7F;
                } else if (ctr < 0x80) {
                    ctr2 = ctr - 1;
                } else {
                    ctr2 = ctr;
                }

                GfxPrint_SetPos(printer, 15, 14);
                GfxPrint_Printf(printer, "%d", ctr2);

                GfxPrint_SetPos(printer, 15, 15);
                GfxPrint_Printf(printer, "%d",
                                gAudioContext.seqPlayers[sAudioSubTrackInfoPlayerSel]
                                    .channels[sAudioSubTrackInfoChannelSel]
                                    ->newPan);

                GfxPrint_SetPos(printer, 15, 16);
                GfxPrint_Printf(printer, "%d",
                                gAudioContext.seqPlayers[sAudioSubTrackInfoPlayerSel]
                                    .channels[sAudioSubTrackInfoChannelSel]
                                    ->panChannelWeight);

                GfxPrint_SetPos(printer, 15, 17);
                GfxPrint_Printf(printer, "%d",
                                gAudioContext.seqPlayers[sAudioSubTrackInfoPlayerSel]
                                    .channels[sAudioSubTrackInfoChannelSel]
                                    ->reverb);

                GfxPrint_SetPos(printer, 15, 18);
                GfxPrint_Printf(printer, "%d",
                                gAudioContext.seqPlayers[sAudioSubTrackInfoPlayerSel]
                                    .channels[sAudioSubTrackInfoChannelSel]
                                    ->notePriority);

                GfxPrint_SetPos(printer, 15, 19);
                GfxPrint_Printf(printer, "%d",
                                (u8)(gAudioContext.seqPlayers[sAudioSubTrackInfoPlayerSel]
                                         .channels[sAudioSubTrackInfoChannelSel]
                                         ->vibratoRateTarget /
                                     32));

                GfxPrint_SetPos(printer, 15, 20);
                GfxPrint_Printf(printer, "%d",
                                (u8)(gAudioContext.seqPlayers[sAudioSubTrackInfoPlayerSel]
                                         .channels[sAudioSubTrackInfoChannelSel]
                                         ->vibratoExtentTarget /
                                     8));

                GfxPrint_SetPos(printer, 15, 21);
                GfxPrint_Printf(printer, "%d",
                                (u16)(gAudioContext.seqPlayers[sAudioSubTrackInfoPlayerSel]
                                          .channels[sAudioSubTrackInfoChannelSel]
                                          ->freqScale *
                                      100));
            }
            break;

        case PAGE_HEAP_INFO:
            SETCOL(255, 255, 255);
            GfxPrint_SetPos(printer, 3, 4);
            GfxPrint_Printf(printer, "TOTAL  %d", D_8014A6C4.heapSize);

            GfxPrint_SetPos(printer, 3, 5);
            GfxPrint_Printf(printer, "DRIVER %05X / %05X",
                            gAudioContext.miscPool.curRamAddr - gAudioContext.miscPool.startRamAddr,
                            gAudioContext.miscPool.size);

            GfxPrint_SetPos(printer, 3, 6);
            GfxPrint_Printf(
                printer, "AT-SEQ %02X-%02X (%05X-%05X / %05X)", (u8)gAudioContext.seqCache.temporary.entries[0].id,
                (u8)gAudioContext.seqCache.temporary.entries[1].id, gAudioContext.seqCache.temporary.entries[0].size,
                gAudioContext.seqCache.temporary.entries[1].size, gAudioContext.seqCache.temporary.pool.size);

            GfxPrint_SetPos(printer, 3, 7);
            GfxPrint_Printf(
                printer, "AT-BNK %02X-%02X (%05X-%05X / %05X)", (u8)gAudioContext.fontCache.temporary.entries[0].id,
                (u8)gAudioContext.fontCache.temporary.entries[1].id, gAudioContext.fontCache.temporary.entries[0].size,
                gAudioContext.fontCache.temporary.entries[1].size, gAudioContext.fontCache.temporary.pool.size);

            GfxPrint_SetPos(printer, 3, 8);
            GfxPrint_Printf(printer, "ST-SEQ %02Xseqs  (%05X / %06X)", gAudioContext.seqCache.persistent.numEntries,
                            gAudioContext.seqCache.persistent.pool.curRamAddr -
                                gAudioContext.seqCache.persistent.pool.startRamAddr,
                            gAudioContext.seqCache.persistent.pool.size);

            for (k = 0; (u32)k < gAudioContext.seqCache.persistent.numEntries; k++) {
                GfxPrint_SetPos(printer, 3 + 3 * k, 9);
                GfxPrint_Printf(printer, "%02x", gAudioContext.seqCache.persistent.entries[k].id);
            }

            GfxPrint_SetPos(printer, 3, 10);
            GfxPrint_Printf(printer, "ST-BNK %02Xbanks (%05X / %06X)", gAudioContext.fontCache.persistent.numEntries,
                            gAudioContext.fontCache.persistent.pool.curRamAddr -
                                gAudioContext.fontCache.persistent.pool.startRamAddr,
                            gAudioContext.fontCache.persistent.pool.size);

            for (k = 0; (u32)k < gAudioContext.fontCache.persistent.numEntries; k++) {
                GfxPrint_SetPos(printer, 3 + 3 * k, 11);
                GfxPrint_Printf(printer, "%02x", gAudioContext.fontCache.persistent.entries[k].id);
            }

            GfxPrint_SetPos(printer, 3, 12);
            GfxPrint_Printf(printer, "E-MEM  %05X / %05X",
                            gAudioContext.permanentPool.curRamAddr - gAudioContext.permanentPool.startRamAddr,
                            gAudioContext.permanentPool.size);
            break;

        case PAGE_BLOCK_CHANGE_BGM:
            SETCOL(255, 255, 255);
            GfxPrint_SetPos(printer, 3, 4);
            GfxPrint_Printf(printer, "BGM No.    %02X", sAudioBlkChgBgmWork[0]);

            GfxPrint_SetPos(printer, 3, 5);
            GfxPrint_Printf(printer, "SCENE SET  %02X %s", sAudioBlkChgBgmWork[1],
                            sAudioSceneNames[sAudioBlkChgBgmWork[1]]);

            SETCOL(0x64, 255, 0x64);
            GfxPrint_SetPos(printer, 2, 4 + sAudioBlkChgBgmSel);
            GfxPrint_Printf(printer, "*");

            SETCOL(255, 255, 255);
            GfxPrint_SetPos(printer, 3, 7);
            GfxPrint_Printf(printer, "NEXT SCENE %02X %s",
                            (u8)gAudioContext.seqPlayers[SEQ_PLAYER_BGM_MAIN].soundScriptIO[2],
                            sAudioSceneNames[(u8)gAudioContext.seqPlayers[SEQ_PLAYER_BGM_MAIN].soundScriptIO[2]]);

            GfxPrint_SetPos(printer, 3, 8);
            GfxPrint_Printf(printer, "NOW SCENE  %02X %s",
                            (u8)gAudioContext.seqPlayers[SEQ_PLAYER_BGM_MAIN].soundScriptIO[4],
                            sAudioSceneNames[(u8)gAudioContext.seqPlayers[SEQ_PLAYER_BGM_MAIN].soundScriptIO[4]]);

            GfxPrint_SetPos(printer, 3, 9);
            GfxPrint_Printf(printer, "NOW BLOCK  %02X",
                            (gAudioContext.seqPlayers[SEQ_PLAYER_BGM_MAIN].soundScriptIO[5] + 1) & 0xFF);

            GfxPrint_SetPos(printer, 3, 11);
            GfxPrint_Printf(printer, "PORT");

            GfxPrint_SetPos(printer, 3, 12);
            GfxPrint_Printf(printer, "%02X %02X %02X %02X",
                            (u8)gAudioContext.seqPlayers[SEQ_PLAYER_BGM_MAIN].soundScriptIO[0],
                            (u8)gAudioContext.seqPlayers[SEQ_PLAYER_BGM_MAIN].soundScriptIO[1],
                            (u8)gAudioContext.seqPlayers[SEQ_PLAYER_BGM_MAIN].soundScriptIO[2],
                            (u8)gAudioContext.seqPlayers[SEQ_PLAYER_BGM_MAIN].soundScriptIO[3]);

            GfxPrint_SetPos(printer, 3, 13);
            GfxPrint_Printf(printer, "%02X %02X %02X %02X",
                            (u8)gAudioContext.seqPlayers[SEQ_PLAYER_BGM_MAIN].soundScriptIO[4],
                            (u8)gAudioContext.seqPlayers[SEQ_PLAYER_BGM_MAIN].soundScriptIO[5],
                            (u8)gAudioContext.seqPlayers[SEQ_PLAYER_BGM_MAIN].soundScriptIO[6],
                            (u8)gAudioContext.seqPlayers[SEQ_PLAYER_BGM_MAIN].soundScriptIO[7]);
            break;

        case PAGE_OCARINA_TEST:
            SETCOL(255, 255, 255);
            GfxPrint_SetPos(printer, 3, 4);
            GfxPrint_Printf(printer, "SEQ INFO  : %2d %02x %d", sPlaybackStaff.buttonIndex, sPlaybackStaff.state,
                            sPlaybackStaff.pos);

            GfxPrint_SetPos(printer, 3, 5);
            GfxPrint_Printf(printer, "PLAY INFO : %2d %02x %d", sPlayingStaff.buttonIndex, sPlayingStaff.state,
                            sPlayingStaff.pos);

            GfxPrint_SetPos(printer, 3, 6);
            GfxPrint_Printf(printer, "8note REC POINTER : %08x", gScarecrowSpawnSongPtr);

            ctr = 0;
            for (j = 0; j < 4; j++) {
                for (i = 0; i < 8; i++) {
                    GfxPrint_SetPos(printer, 3 + 3 * i, 7 + j);
                    GfxPrint_Printf(printer, "%02x", gScarecrowSpawnSongPtr[ctr++]);
                }
            }

            GfxPrint_SetPos(printer, 3, 24);
            GfxPrint_Printf(printer, "OCA:%02x SEQ:%04x PLAY:%02x REC:%02x", sOcarinaInstrumentId, sOcarinaFlags,
                            sPlaybackState, sRecordingState);
            break;

        case PAGE_SFX_PARAMETER_CHANGE:
            GfxPrint_SetPos(printer, 2, 4 + sAudioSfxParamChgSel);
            SETCOL(127, 255, 127);
            GfxPrint_Printf(printer, "*");

            SETCOL(255, 255, 255);
            GfxPrint_SetPos(printer, 3, 4);
            GfxPrint_Printf(printer, "SE HD  : %02x %s", sAudioSfxParamChgWork[0],
                            sSoundBankNames[sAudioSfxParamChgWork[0]]);

            GfxPrint_SetPos(printer, 3, 5);
            GfxPrint_Printf(printer, "SE No. : %02x", sAudioSfxParamChgWork[1]);

            GfxPrint_SetPos(printer, 20, 6);
            GfxPrint_Printf(printer, "       : %04x",
                            gSoundParams[sAudioSfxParamChgWork[0]][sAudioSfxParamChgWork[1]].params);

            GfxPrint_SetPos(printer, 3, 6);
            GfxPrint_Printf(
                printer, "SE SW    %s",
                AudioDebug_ToStringBinary(gSoundParams[sAudioSfxParamChgWork[0]][sAudioSfxParamChgWork[1]].params, 16));

            SETCOL(127, 255, 127);
            digitStr[0] = (char)('0' + ((gSoundParams[sAudioSfxParamChgWork[0]][sAudioSfxParamChgWork[1]].params >>
                                         (15 - sAudioSfxParamChgBitSel)) &
                                        1));
            GfxPrint_SetPos(printer, 12 + sAudioSfxParamChgBitSel, 6);
            GfxPrint_Printf(printer, "%s", digitStr);

            SETCOL(255, 255, 255);
            GfxPrint_SetPos(printer, 3, 7);
            GfxPrint_Printf(printer, "SE PR  : %02x",
                            gSoundParams[sAudioSfxParamChgWork[0]][sAudioSfxParamChgWork[1]].importance);
            break;

        case PAGE_FREE_AREA:
            GfxPrint_SetPos(printer, 3, 4);
            SETCOL(255, 255, 255);
            GfxPrint_Printf(printer, "env_fx %d code_fx %d SPEC %d", sAudioEnvReverb, sAudioCodeReverb, gAudioSpecId);

            if (sAudioUpdateTaskStart == sAudioUpdateTaskEnd) {
                sAudioUpdateDuration = OS_CYCLES_TO_NSEC(sAudioUpdateEndTime - sAudioUpdateStartTime) / (1e9f / 20);
                if (sAudioUpdateDurationMax < sAudioUpdateDuration) {
                    sAudioUpdateDurationMax = sAudioUpdateDuration;
                }
            }

            GfxPrint_SetPos(printer, 3, 6);
            GfxPrint_Printf(printer, "SOUND GAME FRAME NOW %f", sAudioUpdateDuration);

            GfxPrint_SetPos(printer, 3, 7);
            GfxPrint_Printf(printer, "SOUND GAME FRAME MAX %f", sAudioUpdateDurationMax);

            GfxPrint_SetPos(printer, 3, 9);
            GfxPrint_Printf(printer, "SWITCH BGM MODE %d %d %d (FLAG %d)", sPrevSeqMode, sNumFramesStill,
                            sNumFramesMoving, sSeqModeInput);

            GfxPrint_SetPos(printer, 3, 10);
            GfxPrint_Printf(printer, "ENEMY DIST %f VOL %3d", sAudioEnemyDist, sAudioEnemyVol);

            GfxPrint_SetPos(printer, 3, 11);
            GfxPrint_Printf(printer, "GANON DIST VOL %3d", sGanonsTowerVol);

            GfxPrint_SetPos(printer, 3, 12);
            GfxPrint_Printf(printer, "DEMO FLAG %d", sAudioCutsceneFlag);

            GfxPrint_SetPos(printer, 3, 12);
            if (sAudioHasMalonBgm == true) {
                GfxPrint_Printf(printer, "MARON BGM DIST %f", sAudioMalonBgmDist);
                sAudioHasMalonBgm = false;
            }

            GfxPrint_SetPos(printer, 3, 23);
            if (sAudioNatureFailed != false) {
                GfxPrint_Printf(printer, "NATURE FAILED %01x", sAudioNatureFailed);
            }

            GfxPrint_SetPos(printer, 3, 24);
            if (sSariaBgmPtr != 0) {
                GfxPrint_Printf(printer, "SARIA BGM PTR %08x", sSariaBgmPtr);
            }

            GfxPrint_SetPos(printer, 3, 25);
            GfxPrint_Printf(printer, "POLI %d(%d)", sPeakNumNotes, numEnabledNotes);

            for (i = 0; i < 11; i++) {
                GfxPrint_SetPos(printer, 3 + 3 * i, 26);
                GfxPrint_Printf(printer, "%d", sAudioSpecPeakNumNotes[i]);
            }
            break;
    }
#undef SETCOL_COMMON
#undef SETCOL
#undef SETCOL_SCROLLPRINT
}

void AudioDebug_ProcessInput_SndCont(void) {
    u16 step = 1;

    if (CHECK_BTN_ANY(sDebugPadHold, BTN_CDOWN)) {
        if (sAudioSndContWorkLims[sAudioSndContSel] >= 16) {
            step = 16;
        }
    } else if (CHECK_BTN_ANY(sDebugPadHold, BTN_CLEFT)) {
        if (sAudioSndContWorkLims[sAudioSndContSel] >= 16) {
            step = 8;
        }
    } else if (CHECK_BTN_ANY(sDebugPadHold, BTN_CUP)) {
        sAudioSndContWork[sAudioSndContSel] = 0;
    }

    if (CHECK_BTN_ANY(sDebugPadPress, BTN_DUP)) {
        if (sAudioSndContSel > 0) {
            sAudioSndContSel--;
        } else {
            sAudioSndContSel = 10;
        }
    }

    if (CHECK_BTN_ANY(sDebugPadPress, BTN_DDOWN)) {
        if (sAudioSndContSel < 10) {
            sAudioSndContSel++;
        } else {
            sAudioSndContSel = 0;
        }
    }

    if (CHECK_BTN_ANY(sDebugPadPress, BTN_DLEFT)) {
        if (sAudioSndContWork[sAudioSndContSel] >= step) {
            if (1) {
                sAudioSndContWork[sAudioSndContSel] -= step;
            }
        } else {
            sAudioSndContWork[sAudioSndContSel] += sAudioSndContWorkLims[sAudioSndContSel] - step;
        }
    }

    if (CHECK_BTN_ANY(sDebugPadPress, BTN_DRIGHT)) {
        if (sAudioSndContWork[sAudioSndContSel] + step < sAudioSndContWorkLims[sAudioSndContSel]) {
            sAudioSndContWork[sAudioSndContSel] += step;
        } else {
            sAudioSndContWork[sAudioSndContSel] += step - sAudioSndContWorkLims[sAudioSndContSel];
        }
    }

    if (sAudioSndContSel == 8) {
        if (sAudioSndContWork[sAudioSndContSel] != 0) {
            Audio_SetExtraFilter(0x20);
        } else {
            Audio_SetExtraFilter(0);
        }
    }

    if (sAudioSndContSel == 9) {
        if (sAudioSndContWork[sAudioSndContSel] != 0) {
            Audio_SetBaseFilter(0x20);
        } else {
            Audio_SetBaseFilter(0);
        }
    }

    if (CHECK_BTN_ANY(sDebugPadPress, BTN_A)) {
        switch (sAudioSndContSel) {
            case 0:
            case 1:
                SEQCMD_PLAY_SEQUENCE(sAudioSndContSel, 0, 0, sAudioSndContWork[sAudioSndContSel]);
                break;
            case 2:
            case 3:
                Audio_PlaySoundGeneral(((sAudioSndContWork[2] << 12) & 0xFFFF) + sAudioSndContWork[3] + SFX_FLAG,
                                       &gSfxDefaultPos, 4, &gSfxDefaultFreqAndVolScale, &gSfxDefaultFreqAndVolScale,
                                       &gSfxDefaultReverb);
                break;
            case 4:
                func_800F6700(sAudioSndContWork[sAudioSndContSel]);
                break;
            case 5:
                SEQCMD_DISABLE_NEW_SEQUENCES(sAudioSndContWork[sAudioSndContSel]);
                break;
            case 6:
                SEQCMD_RESET_AUDIO_HEAP(0, sAudioSndContWork[sAudioSndContSel]);
                sAudioSubTrackInfoSpec = sAudioSndContWork[6];
                if (sAudioSubTrackInfoPlayerSel > gAudioSpecs[sAudioSubTrackInfoSpec].numSequencePlayers - 1) {
                    sAudioSubTrackInfoPlayerSel = gAudioSpecs[sAudioSubTrackInfoSpec].numSequencePlayers - 1;
                }
                break;
            case 7:
                Audio_PlayNatureAmbienceSequence(sAudioSndContWork[sAudioSndContSel]);
                break;
            case 8:
            case 9:
                break;
            case 10:
                Audio_SetSoundBanksMute(sAudioSndContWork[sAudioSndContSel] * 0x7F);
                break;
        }
    }

    if (CHECK_BTN_ANY(sDebugPadPress, BTN_B)) {
        switch (sAudioSndContSel) {
            case 0:
            case 1:
                SEQCMD_STOP_SEQUENCE(sAudioSndContSel, 0);
                break;
            case 7:
                SEQCMD_STOP_SEQUENCE(SEQ_PLAYER_BGM_MAIN, 0);
                break;
            case 2:
            case 3:
                Audio_StopSfxByBank(sAudioSndContWork[2]);
                break;
        }
    }

    if (CHECK_BTN_ANY(sDebugPadPress, BTN_CDOWN)) {
        if (sAudioSndContSel == 0) {
            if (1) {}
            func_800F595C(sAudioSndContWork[sAudioSndContSel]);
        }
    }

    if (CHECK_BTN_ANY(sDebugPadPress, BTN_CRIGHT)) {
        if (sAudioSndContSel == 0) {
            if (1) {}
            func_800F5ACC(sAudioSndContWork[sAudioSndContSel]);
        }
    }
}

void AudioDebug_ProcessInput_IntInfo(void) {
    if (CHECK_BTN_ANY(sDebugPadPress, BTN_CUP)) {
        sAudioIntInfoY--;
    }

    if (CHECK_BTN_ANY(sDebugPadPress, BTN_CDOWN)) {
        sAudioIntInfoY++;
    }

    if (CHECK_BTN_ANY(sDebugPadPress, BTN_CLEFT)) {
        sAudioIntInfoX--;
    }

    if (CHECK_BTN_ANY(sDebugPadPress, BTN_CRIGHT)) {
        sAudioIntInfoX++;
    }

    if (CHECK_BTN_ANY(sDebugPadPress, BTN_B)) {
        sAudioIntInfoX = 0;
        sAudioIntInfoY = 0;
    }

    if (CHECK_BTN_ANY(sDebugPadPress, BTN_DUP) && sAudioIntInfoSel > 0) {
        sAudioIntInfoSel--;
    }

    if (CHECK_BTN_ANY(sDebugPadPress, BTN_DDOWN) && sAudioIntInfoSel < 6) {
        sAudioIntInfoSel++;
    }

    if (CHECK_BTN_ANY(sDebugPadPress, BTN_DLEFT) && sAudioIntInfoBankPage[sAudioIntInfoSel] > 0) {
        sAudioIntInfoBankPage[sAudioIntInfoSel]--;
    }

    if (CHECK_BTN_ANY(sDebugPadPress, BTN_DRIGHT) && sAudioIntInfoBankPage[sAudioIntInfoSel] < 4) {
        sAudioIntInfoBankPage[sAudioIntInfoSel]++;
    }
}

void AudioDebug_ProcessInput_ScrPrt(void) {
    if (sAudioScrPrtWork[0] != 0) {
        if (CHECK_BTN_ANY(sDebugPadPress, BTN_CUP)) {
            sAudioScrPrtY--;
        }
        if (CHECK_BTN_ANY(sDebugPadPress, BTN_CDOWN)) {
            sAudioScrPrtY++;
        }
        if (CHECK_BTN_ANY(sDebugPadPress, BTN_CLEFT)) {
            sAudioScrPrtX--;
        }
        if (CHECK_BTN_ANY(sDebugPadPress, BTN_CRIGHT)) {
            sAudioScrPrtX++;
        }
        if (CHECK_BTN_ANY(sDebugPadPress, BTN_A)) {
            sAudioScrPrtX = 26;
            sAudioScrPrtY = 1;
            sAudioScrPrtWork[2] = 6;
        }

        if (CHECK_BTN_ANY(sDebugPadPress, BTN_B)) {
            sAudioScrPrtInd = 0;
            sAudioScrPrtOverflow = 0;
        }
    }

    if (CHECK_BTN_ANY(sDebugPadPress, BTN_DUP)) {
        if (sAudioScrPrtSel > 0) {
            sAudioScrPrtSel--;
        } else {
            sAudioScrPrtSel = 10;
        }
    }

    if (CHECK_BTN_ANY(sDebugPadPress, BTN_DDOWN)) {
        if (sAudioScrPrtSel < 10) {
            sAudioScrPrtSel++;
        } else {
            sAudioScrPrtSel = 0;
        }
    }

    if (CHECK_BTN_ANY(sDebugPadPress, BTN_DLEFT)) {
        if (sAudioScrPrtWork[sAudioScrPrtSel] > 0) {
            sAudioScrPrtWork[sAudioScrPrtSel]--;
        } else {
            sAudioScrPrtWork[sAudioScrPrtSel] = sAudioScrPrtWorkLims[sAudioScrPrtSel] - 1;
        }
    }

    if (CHECK_BTN_ANY(sDebugPadPress, BTN_DRIGHT)) {
        if (sAudioScrPrtWork[sAudioScrPrtSel] < sAudioScrPrtWorkLims[sAudioScrPrtSel] - 1) {
            sAudioScrPrtWork[sAudioScrPrtSel]++;
        } else {
            sAudioScrPrtWork[sAudioScrPrtSel] = 0;
        }
    }

    D_801333F0 = sAudioScrPrtWork[3] + (sAudioScrPrtWork[4] * 2) + (sAudioScrPrtWork[5] * 4) +
                 (sAudioScrPrtWork[6] * 8) + (sAudioScrPrtWork[7] * 0x10) + (sAudioScrPrtWork[8] * 0x20);
}

void AudioDebug_ProcessInput_SfxSwap(void) {
    s16 step;
    u16 val;
    u8 prev;

    if (!sAudioSfxSwapIsEditing) {
        if (CHECK_BTN_ANY(sDebugPadPress, BTN_DUP)) {
            if (sAudioSfxSwapSel > 0) {
                sAudioSfxSwapSel--;
            } else {
                sAudioSfxSwapSel = 9;
            }
        }

        if (CHECK_BTN_ANY(sDebugPadPress, BTN_DDOWN)) {
            if (sAudioSfxSwapSel < 9) {
                sAudioSfxSwapSel++;
            } else {
                sAudioSfxSwapSel = 0;
            }
        }

        if (CHECK_BTN_ANY(sDebugPadPress, BTN_A)) {
            sAudioSfxSwapIsEditing = true;
        }

        if (CHECK_BTN_ANY(sDebugPadPress, BTN_B)) {
            gAudioSfxSwapSource[sAudioSfxSwapSel] = 0;
            gAudioSfxSwapTarget[sAudioSfxSwapSel] = 0;
        }

        if (CHECK_BTN_ANY(sDebugPadPress, BTN_START)) {
            if (sAudioSfxSwapSel != 0) {
                prev = sAudioSfxSwapSel - 1;
            } else {
                prev = 9;
            }
            gAudioSfxSwapSource[sAudioSfxSwapSel] = gAudioSfxSwapSource[prev];
            gAudioSfxSwapTarget[sAudioSfxSwapSel] = gAudioSfxSwapTarget[prev];
        }
    } else {
        if (CHECK_BTN_ANY(sDebugPadPress, BTN_DLEFT)) {
            if (sAudioSfxSwapNibbleSel > 0) {
                sAudioSfxSwapNibbleSel--;
            } else {
                sAudioSfxSwapNibbleSel = 7;
            }
        }
        if (CHECK_BTN_ANY(sDebugPadPress, BTN_DRIGHT)) {
            if (sAudioSfxSwapNibbleSel < 7) {
                sAudioSfxSwapNibbleSel++;
            } else {
                sAudioSfxSwapNibbleSel = 0;
            }
        }

        if (CHECK_BTN_ANY(sDebugPadPress, BTN_DUP) || CHECK_BTN_ANY(sDebugPadPress, BTN_DDOWN)) {
            if (CHECK_BTN_ANY(sDebugPadPress, BTN_DUP)) {
                step = CHECK_BTN_ANY(sDebugPadHold, BTN_CUP) ? 8 : 1;
            }

            if (CHECK_BTN_ANY(sDebugPadPress, BTN_DDOWN)) {
                step = CHECK_BTN_ANY(sDebugPadHold, BTN_CUP) ? -8 : -1;
            }

            if (sAudioSfxSwapNibbleSel < 4) {
                val = gAudioSfxSwapSource[sAudioSfxSwapSel] >> ((3 - sAudioSfxSwapNibbleSel) * 4);
                val = (val + step) & 0xF;
                gAudioSfxSwapSource[sAudioSfxSwapSel] =
                    (gAudioSfxSwapSource[sAudioSfxSwapSel] & ((0xF << ((3 - sAudioSfxSwapNibbleSel) * 4)) ^ 0xFFFF)) +
                    (val << ((3 - sAudioSfxSwapNibbleSel) * 4));
            } else {
                val = gAudioSfxSwapTarget[sAudioSfxSwapSel] >> ((7 - sAudioSfxSwapNibbleSel) * 4);
                val = (val + step) & 0xF;
                gAudioSfxSwapTarget[sAudioSfxSwapSel] =
                    (gAudioSfxSwapTarget[sAudioSfxSwapSel] & ((0xF << ((7 - sAudioSfxSwapNibbleSel) * 4)) ^ 0xFFFF)) +
                    (val << ((7 - sAudioSfxSwapNibbleSel) * 4));
            }
        }

        if (CHECK_BTN_ANY(sDebugPadPress, BTN_A)) {
            sAudioSfxSwapIsEditing = false;
        }

        if (CHECK_BTN_ANY(sDebugPadPress, BTN_B)) {
            if (sAudioSfxSwapNibbleSel < 4) {
                gAudioSfxSwapSource[sAudioSfxSwapSel] = 0;
            } else {
                gAudioSfxSwapTarget[sAudioSfxSwapSel] = 0;
            }
        }
    }

    if (CHECK_BTN_ANY(sDebugPadPress, BTN_CLEFT)) {
        gAudioSfxSwapOff ^= 1;
    }

    if (CHECK_BTN_ANY(sDebugPadPress, BTN_CDOWN)) {
        gAudioSfxSwapMode[sAudioSfxSwapSel] ^= 1;
    }
}

void AudioDebug_ProcessInput_SubTrackInfo(void) {
    if (CHECK_BTN_ANY(sDebugPadPress, BTN_DDOWN)) {
        if (sAudioSubTrackInfoPlayerSel != 0) {
            sAudioSubTrackInfoPlayerSel--;
        } else {
            sAudioSubTrackInfoPlayerSel = gAudioSpecs[sAudioSubTrackInfoSpec].numSequencePlayers - 1;
        }
    }
    if (CHECK_BTN_ANY(sDebugPadPress, BTN_DUP)) {
        if (sAudioSubTrackInfoPlayerSel < gAudioSpecs[sAudioSubTrackInfoSpec].numSequencePlayers - 1) {
            sAudioSubTrackInfoPlayerSel++;
        } else {
            sAudioSubTrackInfoPlayerSel = SEQ_PLAYER_BGM_MAIN;
        }
    }
    if (CHECK_BTN_ANY(sDebugPadPress, BTN_DLEFT)) {
        sAudioSubTrackInfoChannelSel = (sAudioSubTrackInfoChannelSel - 1) & 0xF;
    }
    if (CHECK_BTN_ANY(sDebugPadPress, BTN_DRIGHT)) {
        sAudioSubTrackInfoChannelSel = (sAudioSubTrackInfoChannelSel + 1) & 0xF;
    }
    if (CHECK_BTN_ANY(sDebugPadPress, BTN_START)) {
        sSeqPlayerPeakNumLayers[sAudioSubTrackInfoPlayerSel] = SEQ_PLAYER_BGM_MAIN;
    }
}

void AudioDebug_ProcessInput_HeapInfo(void) {
}

void AudioDebug_ProcessInput_BlkChgBgm(void) {
    if (CHECK_BTN_ANY(sDebugPadPress, BTN_DUP)) {
        if (sAudioBlkChgBgmSel > 0) {
            sAudioBlkChgBgmSel--;
        } else {
            sAudioBlkChgBgmSel = 1;
        }
    }

    if (CHECK_BTN_ANY(sDebugPadPress, BTN_DDOWN)) {
        if (sAudioBlkChgBgmSel <= 0) {
            sAudioBlkChgBgmSel++;
        } else {
            sAudioBlkChgBgmSel = 0;
        }
    }

    if (CHECK_BTN_ANY(sDebugPadPress, BTN_DLEFT)) {
        sAudioBlkChgBgmWork[sAudioBlkChgBgmSel]--;
        if (sAudioBlkChgBgmSel == 1) {
            Audio_SetSequenceMode(sAudioBlkChgBgmWork[1]);
            ; // might be a fake match?
        }
    }

    if (CHECK_BTN_ANY(sDebugPadPress, BTN_DRIGHT)) {
        sAudioBlkChgBgmWork[sAudioBlkChgBgmSel]++;
        if (sAudioBlkChgBgmSel == 1) {
            Audio_SetSequenceMode(sAudioBlkChgBgmWork[1]);
        }
    }

    if (CHECK_BTN_ANY(sDebugPadPress, BTN_A)) {
        Audio_QueueCmdS8(MK_CMD(0x46, SEQ_PLAYER_BGM_MAIN, 0x00, 0x00), sAudioBlkChgBgmWork[1]);
        SEQCMD_PLAY_SEQUENCE(SEQ_PLAYER_BGM_MAIN, 1, 0, sAudioBlkChgBgmWork[0]);
    }

    if (CHECK_BTN_ANY(sDebugPadPress, BTN_B)) {
        SEQCMD_STOP_SEQUENCE(SEQ_PLAYER_BGM_MAIN, 1);
    }
}

void AudioDebug_ProcessInput_OcaTest(void) {
}

void AudioDebug_ProcessInput_SfxParamChg(void) {
    s32 step;
    u16 sfx;

    if (CHECK_BTN_ANY(sDebugPadHold, BTN_CLEFT)) {
        step = 8;
    } else {
        step = 1;
    }

    if (CHECK_BTN_ANY(sDebugPadPress, BTN_DUP)) {
        if (sAudioSfxParamChgSel > 0) {
            sAudioSfxParamChgSel--;
        } else {
            sAudioSfxParamChgSel = 3;
        }
    }

    if (CHECK_BTN_ANY(sDebugPadPress, BTN_DDOWN)) {
        if (sAudioSfxParamChgSel < 3) {
            sAudioSfxParamChgSel++;
        } else {
            sAudioSfxParamChgSel = 0;
        }
    }

    if (CHECK_BTN_ANY(sDebugPadPress, BTN_DLEFT)) {
        if (sAudioSfxParamChgSel < 2) {
            if (sAudioSfxParamChgSel == 0) {
                if (sAudioSfxParamChgWork[sAudioSfxParamChgSel] > 0) {
                    sAudioSfxParamChgWork[sAudioSfxParamChgSel]--;
                } else {
                    sAudioSfxParamChgWork[sAudioSfxParamChgSel] = sAudioSndContWorkLims[2] - 1;
                }
            } else {
                sAudioSfxParamChgWork[sAudioSfxParamChgSel] -= step;
                sAudioSfxParamChgWork[sAudioSfxParamChgSel] &= 0x1FF;
            }
        } else if (sAudioSfxParamChgSel == 3) {
            gSoundParams[sAudioSfxParamChgWork[0]][sAudioSfxParamChgWork[1]].importance -= step;
        } else {
            sAudioSfxParamChgBitSel = (sAudioSfxParamChgBitSel - 1) & 0xF;
        }
    }

    if (CHECK_BTN_ANY(sDebugPadPress, BTN_DRIGHT)) {
        if (sAudioSfxParamChgSel < 2) {
            if (sAudioSfxParamChgSel == 0) {
                if (sAudioSfxParamChgWork[sAudioSfxParamChgSel] < (sAudioSndContWorkLims[2] - 1)) {
                    sAudioSfxParamChgWork[sAudioSfxParamChgSel]++;
                } else {
                    sAudioSfxParamChgWork[sAudioSfxParamChgSel] = 0;
                }
            } else {
                sAudioSfxParamChgWork[sAudioSfxParamChgSel] += step;
                sAudioSfxParamChgWork[sAudioSfxParamChgSel] &= 0x1FF;
            }
        } else if (sAudioSfxParamChgSel == 3) {
            gSoundParams[sAudioSfxParamChgWork[0]][sAudioSfxParamChgWork[1]].importance += step;
        } else {
            sAudioSfxParamChgBitSel = (sAudioSfxParamChgBitSel + 1) & 0xF;
        }
    }

    if (CHECK_BTN_ANY(sDebugPadPress, BTN_A)) {
        sfx = (u16)(sAudioSfxParamChgWork[0] << 12) + sAudioSfxParamChgWork[1] + SFX_FLAG;
        Audio_PlaySoundGeneral(sfx, &gSfxDefaultPos, 4, &gSfxDefaultFreqAndVolScale, &gSfxDefaultFreqAndVolScale,
                               &gSfxDefaultReverb);
    }

    if (CHECK_BTN_ANY(sDebugPadPress, BTN_B)) {
        Audio_StopSfxByBank(sAudioSfxParamChgWork[0]);
    }

    if (CHECK_BTN_ANY(sDebugPadPress, BTN_CDOWN)) {
        if (sAudioSfxParamChgSel == 2) {
            gSoundParams[sAudioSfxParamChgWork[0]][sAudioSfxParamChgWork[1]].params ^=
                (1 << (0xF - sAudioSfxParamChgBitSel));
        }
    }

    if (CHECK_BTN_ANY(sDebugPadPress, BTN_CUP)) {
        if (sAudioSfxParamChgSel < 2) {
            sAudioSfxParamChgWork[sAudioSfxParamChgSel] = 0;
        }
    }
}

void AudioDebug_ScrPrt(const s8* str, u16 num) {
    u8 i = 0;

    sAudioScrPrtBuf[sAudioScrPrtInd].num = num;

    while (str[i] != 0) {
        sAudioScrPrtBuf[sAudioScrPrtInd].str[i] = str[i];
        i++;
    }

    while (i < 5) {
        sAudioScrPrtBuf[sAudioScrPrtInd].str[i] = 0;
        i++;
    }

    if (sAudioScrPrtInd < 25 - 1) {
        sAudioScrPrtInd++;
    } else {
        sAudioScrPrtInd = 0;
        sAudioScrPrtOverflow = 1;
    }
}

void AudioDebug_ProcessInput(void) {
    if (!sAudioDebugEverOpened) {
        return;
    }

    if (sAudioSfxMuted) {
        Audio_SetSoundBanksMute(0x6F);
    }

    if (CHECK_BTN_ANY(sDebugPadPress, BTN_L)) {
        if (sAudioDebugPage < PAGE_MAX - 1) {
            sAudioDebugPage++;
        } else {
            sAudioDebugPage = 0;
        }
    }

    if (CHECK_BTN_ANY(sDebugPadPress, BTN_R)) {
        if (sAudioDebugPage > 0) {
            sAudioDebugPage--;
        } else {
            sAudioDebugPage = PAGE_MAX - 1;
        }
    }

    if (CHECK_BTN_ANY(sDebugPadPress, BTN_Z)) {
        sAudioDebugTextColor++;
        sAudioDebugTextColor &= 7;
    }

    switch (sAudioDebugPage) {
        case PAGE_NON:
            if (CHECK_BTN_ANY(sDebugPadPress, BTN_A)) {
                sAudioSndContWork[5] ^= 1;
                SEQCMD_DISABLE_NEW_SEQUENCES(sAudioSndContWork[5]);
                if (Audio_GetActiveSeqId(SEQ_PLAYER_BGM_MAIN) != NA_BGM_NATURE_AMBIENCE) {
                    SEQCMD_STOP_SEQUENCE(SEQ_PLAYER_BGM_MAIN, 0);
                }
                SEQCMD_STOP_SEQUENCE(SEQ_PLAYER_FANFARE, 0);
                SEQCMD_STOP_SEQUENCE(SEQ_PLAYER_BGM_SUB, 0);
            }

            if (CHECK_BTN_ANY(sDebugPadPress, BTN_B)) {
                sAudioSfxMuted ^= 1;
                if (!sAudioSfxMuted) {
                    Audio_SetSoundBanksMute(0);
                }
            }
            break;
        case PAGE_SOUND_CONTROL:
            AudioDebug_ProcessInput_SndCont();
            break;
        case PAGE_INTERFACE_INFO:
            AudioDebug_ProcessInput_IntInfo();
            break;
        case PAGE_SCROLL_PRINT:
            AudioDebug_ProcessInput_ScrPrt();
            break;
        case PAGE_SFX_SWAP:
            AudioDebug_ProcessInput_SfxSwap();
            break;
        case PAGE_SUB_TRACK_INFO:
            AudioDebug_ProcessInput_SubTrackInfo();
            break;
        case PAGE_HEAP_INFO:
            AudioDebug_ProcessInput_HeapInfo();
            break;
        case PAGE_BLOCK_CHANGE_BGM:
            AudioDebug_ProcessInput_BlkChgBgm();
            break;
        case PAGE_OCARINA_TEST:
            AudioDebug_ProcessInput_OcaTest();
            break;
        case PAGE_SFX_PARAMETER_CHANGE:
            AudioDebug_ProcessInput_SfxParamChg();
            break;
        case PAGE_FREE_AREA:
        default:
            break;
    }

    gAudioDebugPrintSeqCmd = sAudioScrPrtWork[10];
}

void Audio_UpdateRiverSoundVolumes(void);
void func_800F5CF8(void);

/**
 * This is Audio_Update for the graph thread
 */
void func_800F3054(void) {
    if (func_800FAD34() == 0) {
        sAudioUpdateTaskStart = gAudioContext.totalTaskCount;
        sAudioUpdateStartTime = osGetTime();
        AudioOcarina_Update();
        Audio_StepFreqLerp(&sRiverFreqScaleLerp);
        Audio_StepFreqLerp(&sWaterfallFreqScaleLerp);
        Audio_UpdateRiverSoundVolumes();
        func_800F56A8();
        func_800F5CF8();
        if (gAudioSpecId == 7) {
            Audio_ClearSariaBgm();
        }
        Audio_ProcessSoundRequests();
        Audio_ProcessSeqCmds();
        func_800F8F88();
        Audio_UpdateActiveSequences();
        AudioDebug_SetInput();
        AudioDebug_ProcessInput();
        Audio_ScheduleProcessCmds();
        sAudioUpdateTaskEnd = gAudioContext.totalTaskCount;
        sAudioUpdateEndTime = osGetTime();
    }
}

void func_800F3138(UNK_TYPE arg0) {
}

void func_800F3140(UNK_TYPE arg0, UNK_TYPE arg1) {
}

void func_800F314C(s8 arg0) {
    Audio_QueueCmdS32(0x82 << 24 | SEQ_PLAYER_BGM_MAIN << 16 | (((u8)arg0 & 0xFF) << 8), 1);
}

f32 Audio_ComputeSoundVolume(u8 bankId, u8 entryIdx) {
    SoundBankEntry* bankEntry = &gSoundBanks[bankId][entryIdx];
    f32 minDist;
    f32 baseDist;
    f32 ret;

    if (bankEntry->sfxParams & 0x2000) {
        return 1.0f;
    }

    if (bankEntry->dist > 10000.0f) {
        ret = 0.0f;
    } else {
        switch (bankEntry->sfxParams & 3) {
            case 1:
                baseDist = 10000.0f / 15.0f;
                break;
            case 2:
                baseDist = 10000.0f / 10.5f;
                break;
            case 3:
                baseDist = 10000.0f / 2.6f;
                break;
            default:
                baseDist = 10000.0f / 20.0f;
                break;
        }

        minDist = baseDist / 5.0f;

        // Volume grows as inverse square of distance. Linearly approximate
        // the inverse part, then square.
        if (bankEntry->dist < minDist) {
            ret = 1.0f;
        } else if (bankEntry->dist < baseDist) {
            ret = ((((baseDist - minDist) - (bankEntry->dist - minDist)) / (baseDist - minDist)) * 0.19f) + 0.81f;
        } else {
            ret = (1.0f - ((bankEntry->dist - baseDist) / (10000.0f - baseDist))) * 0.81f;
        }
        ret = SQ(ret);
    }

    return ret;
}

s8 Audio_ComputeSoundReverb(u8 bankId, u8 entryIdx, u8 channelIdx) {
    s8 distAdd = 0;
    s32 scriptAdd = 0;
    SoundBankEntry* entry = &gSoundBanks[bankId][entryIdx];
    s32 reverb;

    if (!(entry->sfxParams & 0x1000)) {
        if (entry->dist < 2500.0f) {
            distAdd = *entry->posZ > 0.0f ? (entry->dist / 2500.0f) * 70.0f : (entry->dist / 2500.0f) * 91.0f;
        } else {
            distAdd = 70;
        }
    }

    if (IS_SEQUENCE_CHANNEL_VALID(gAudioContext.seqPlayers[SEQ_PLAYER_SFX].channels[channelIdx])) {
        scriptAdd = gAudioContext.seqPlayers[SEQ_PLAYER_SFX].channels[channelIdx]->soundScriptIO[1];
        if (gAudioContext.seqPlayers[SEQ_PLAYER_SFX].channels[channelIdx]->soundScriptIO[1] < 0) {
            scriptAdd = 0;
        }
    }

    reverb = *entry->reverbAdd + distAdd + scriptAdd;
    if ((bankId != BANK_OCARINA) || !((entry->sfxId & 0x1FF) < 2)) {
        reverb += sAudioEnvReverb + sAudioCodeReverb + sSpecReverb;
    }

    if (reverb > 0x7F) {
        reverb = 0x7F;
    }

    return reverb;
}

s8 Audio_ComputeSoundPanSigned(f32 x, f32 z, u8 token) {
    f32 absX;
    f32 absZ;
    f32 pan;

    if (x < 0) {
        absX = -x;
    } else {
        absX = x;
    }
    if (z < 0) {
        absZ = -z;
    } else {
        absZ = z;
    }

    if (absX > 8000.0f) {
        absX = 8000.0f;
    }

    if (absZ > 8000.0f) {
        absZ = 8000.0f;
    }

    if ((x == 0.0f) && (z == 0.0f)) {
        pan = 0.5f;
    } else if (absZ <= absX) {
        pan = (16000.0f - absX) / (3.3f * (16000.0f - absZ));
        if (x >= 0.0f) {
            pan = 1.0f - pan;
        }
    } else {
        pan = (x / (5.0769234f * absZ)) + 0.5f; // about 66 / 13
    }

    if (absZ < 50.0f) {
        if (absX < 50.0f) {
            pan = ((pan - 0.5f) * SQ(absX / 50.0f)) + 0.5f;
        }
    }
    return (s8)((pan * 127.0f) + 0.5f);
}

f32 Audio_ComputeSoundFreqScale(u8 bankId, u8 entryIdx) {
    s32 phi_v0 = 0;
    SoundBankEntry* entry = &gSoundBanks[bankId][entryIdx];
    f32 unk1C;
    f32 freq = 1.0f;

    if (entry->sfxParams & 0x4000) {
        freq = 1.0f - ((gAudioContext.audioRandom & 0xF) / 192.0f);
    }

    switch (bankId) {
        case BANK_PLAYER:
        case BANK_ITEM:
        case BANK_VOICE:
            if (sAudioBaseFilter2 != 0) {
                phi_v0 = 1;
            }
            break;
        case BANK_ENV:
        case BANK_ENEMY:
            if (sAudioExtraFilter2 != 0) {
                phi_v0 = 1;
            }
            break;
        case BANK_SYSTEM:
        case BANK_OCARINA:
            break;
    }

    if (phi_v0 == 1) {
        if (!(entry->sfxParams & 0x800)) {
            freq *= (1.0293 - ((gAudioContext.audioRandom & 0xF) / 144.0f));
        }
    }

    unk1C = entry->dist;
    if (!(entry->sfxParams & 0x2000)) {
        if (!(entry->sfxParams & 0x8000)) {
            if (unk1C >= 10000.0f) {
                freq += 0.2f;
            } else {
                freq += (0.2f * (unk1C / 10000.0f));
            }
        }
    }

    if (entry->sfxParams & 0xC0) {
        freq += (entry->unk_2F / 192.0f);
    }

    return freq;
}

u8 func_800F37B8(f32 behindScreenZ, SoundBankEntry* arg1, s8 arg2) {
    s8 phi_v0;
    u8 phi_v1;
    f32 phi_f0;
    f32 phi_f12;

    if (*arg1->posZ < behindScreenZ) {
        phi_v0 = arg2 < 65 ? arg2 : 0x7F - arg2;

        if (phi_v0 < 30) {
            phi_v1 = 0;
        } else {
            phi_v1 = (((phi_v0 & 0xFFFF) * 10) - 300) / 34;
            if (phi_v1 != 0) {
                phi_v1 = 0x10 - phi_v1;
            }
        }
    } else {
        phi_v1 = 0;
    }

    if (phi_v1 == 0) {
        if (arg1->sfxParams & 0x200) {
            phi_v1 = 0xF;
        }
    }

    switch (arg1->sfxParams & 3) {
        case 1:
            phi_f0 = 12.0f;
            break;
        case 2:
            phi_f0 = 9.0f;
            break;
        case 3:
            phi_f0 = 6.0f;
            break;
        default:
            phi_f0 = 15.0f;
            break;
    }

    phi_f12 = CLAMP_MAX(arg1->dist, 10000.0f / 5.2f);

    return (phi_v1 * 0x10) + (u8)((phi_f0 * phi_f12) / (10000.0f / 5.2f));
}

s8 func_800F3990(f32 arg0, u16 sfxParams) {
    s8 ret = 0;

    if (arg0 >= 0.0f) {
        if (arg0 > 625.0f) {
            ret = 127;
        } else {
            ret = (arg0 / 625.0f) * 126.0f;
        }
    }
    return ret | 1;
}

void Audio_SetSoundProperties(u8 bankId, u8 entryIdx, u8 channelIdx) {
    f32 vol = 1.0f;
    s8 volS8;
    s8 reverb = 0;
    f32 freqScale = 1.0f;
    s8 panSigned = 0x40;
    u8 stereoBits = 0;
    u8 filter = 0;
    s8 sp38 = 0;
    f32 behindScreenZ;
    u8 baseFilter = 0;
    SoundBankEntry* entry = &gSoundBanks[bankId][entryIdx];

    switch (bankId) {
        case BANK_PLAYER:
        case BANK_ITEM:
        case BANK_ENV:
        case BANK_ENEMY:
        case BANK_VOICE:
            if (D_80130604 == 2) {
                sp38 = func_800F3990(*entry->posY, entry->sfxParams);
            }
            FALLTHROUGH;
        case BANK_OCARINA:
            entry->dist = sqrtf(entry->dist);
            vol = Audio_ComputeSoundVolume(bankId, entryIdx) * *entry->vol;
            reverb = Audio_ComputeSoundReverb(bankId, entryIdx, channelIdx);
            panSigned = Audio_ComputeSoundPanSigned(*entry->posX, *entry->posZ, entry->token);
            freqScale = Audio_ComputeSoundFreqScale(bankId, entryIdx) * *entry->freqScale;
            if (D_80130604 == 2) {
                behindScreenZ = sBehindScreenZ[(entry->sfxParams & 0x400) >> 10];
                if (!(entry->sfxParams & 0x800)) {
                    if (*entry->posZ < behindScreenZ) {
                        stereoBits = 0x10;
                    }

                    if ((sSfxChannelState[channelIdx].stereoBits ^ stereoBits) & 0x10) {
                        if (panSigned < 0x40) {
                            stereoBits = sSfxChannelState[channelIdx].stereoBits ^ 0x14;
                        } else {
                            stereoBits = sSfxChannelState[channelIdx].stereoBits ^ 0x18;
                        }
                    } else {
                        stereoBits = sSfxChannelState[channelIdx].stereoBits;
                    }
                }
            }
            if (sAudioBaseFilter != 0) {
                if ((bankId == BANK_ITEM) || (bankId == BANK_PLAYER) || (bankId == BANK_VOICE)) {
                    baseFilter = sAudioBaseFilter;
                }
            }

            if ((baseFilter | sAudioExtraFilter) != 0) {
                filter = (baseFilter | sAudioExtraFilter);
            } else if (D_80130604 == 2 && (entry->sfxParams & 0x2000) == 0) {
                filter = func_800F37B8(behindScreenZ, entry, panSigned);
            }
            break;
        case BANK_SYSTEM:
            break;
    }

    if (sSfxChannelState[channelIdx].vol != vol) {
        volS8 = (u8)(vol * 127.0f);
        sSfxChannelState[channelIdx].vol = vol;
    } else {
        volS8 = -1;
    }

    // CHAN_UPD_SCRIPT_IO (slot 2, sets volume)
    Audio_QueueCmdS8(0x6 << 24 | SEQ_PLAYER_SFX << 16 | (channelIdx << 8) | 2, volS8);
    if (reverb != sSfxChannelState[channelIdx].reverb) {
        Audio_QueueCmdS8(0x5 << 24 | SEQ_PLAYER_SFX << 16 | (channelIdx << 8), reverb);
        sSfxChannelState[channelIdx].reverb = reverb;
    }
    if (freqScale != sSfxChannelState[channelIdx].freqScale) {
        Audio_QueueCmdF32(0x4 << 24 | SEQ_PLAYER_SFX << 16 | (channelIdx << 8), freqScale);
        sSfxChannelState[channelIdx].freqScale = freqScale;
    }
    if (stereoBits != sSfxChannelState[channelIdx].stereoBits) {
        Audio_QueueCmdS8(0xE << 24 | SEQ_PLAYER_SFX << 16 | (channelIdx << 8), stereoBits | 0x10);
        sSfxChannelState[channelIdx].stereoBits = stereoBits;
    }
    if (filter != sSfxChannelState[channelIdx].filter) {
        // CHAN_UPD_SCRIPT_IO (slot 3, sets filter)
        Audio_QueueCmdS8(0x6 << 24 | SEQ_PLAYER_SFX << 16 | (channelIdx << 8) | 3, filter);
        sSfxChannelState[channelIdx].filter = filter;
    }
    if (sp38 != sSfxChannelState[channelIdx].unk_0C) {
        // CHAN_UPD_UNK_0F
        Audio_QueueCmdS8(0xC << 24 | SEQ_PLAYER_SFX << 16 | (channelIdx << 8), 0x10);
        // CHAN_UPD_UNK_20
        Audio_QueueCmdU16(0xD << 24 | SEQ_PLAYER_SFX << 16 | (channelIdx << 8), ((u16)(sp38) << 8) + 0xFF);
        sSfxChannelState[channelIdx].unk_0C = sp38;
    }
    if (panSigned != sSfxChannelState[channelIdx].panSigned) {
        Audio_QueueCmdS8(0x3 << 24 | SEQ_PLAYER_SFX << 16 | (channelIdx << 8), panSigned);
        sSfxChannelState[channelIdx].panSigned = panSigned;
    }
}

void Audio_ResetSfxChannelState(void) {
    u8 i;
    SfxPlayerState* state;

    for (i = 0; i < 16; i++) {
        state = &sSfxChannelState[i];
        state->vol = 1.0f;
        state->freqScale = 1.0f;
        state->reverb = 0;
        state->panSigned = 0x40;
        state->stereoBits = 0;
        state->filter = 0xFF;
        state->unk_0C = 0xFF;
    }

    sSfxChannelState[SFX_CHANNEL_OCARINA].unk_0C = 0;
    sPrevSeqMode = 0;
    sAudioCodeReverb = 0;
}

void Audio_PlayCutsceneEffectsSequence(u8 csEffectType) {
    if (gSoundBankMuted[0] != 1) {
        SEQCMD_PLAY_SEQUENCE(SEQ_PLAYER_BGM_SUB, 0, 0, NA_BGM_CUTSCENE_EFFECTS);
        SEQCMD_SET_CHANNEL_IO(SEQ_PLAYER_BGM_SUB, 0, 0, csEffectType);
    }
}

f32 func_800F3F84(f32 arg0) {
    f32 ret = 1.0f;

    if (arg0 > 6.0f) {
        D_8016B7A8 = 1.0f;
        D_8016B7B0 = 1.1f;
    } else {
        ret = arg0 / 6.0f;
        D_8016B7A8 = (ret * 0.22500002f) + 0.775f;
        D_8016B7B0 = (ret * 0.2f) + 0.9f;
    }
    return ret;
}

void func_800F4010(Vec3f* pos, u16 sfxId, f32 arg2) {
    f32 sp24;
    f32 phi_f0;
    u8 phi_v0;
    u16 sfxId2;

    D_80131C8C = arg2;
    sp24 = func_800F3F84(arg2);
    Audio_PlaySoundGeneral(sfxId, pos, 4, &D_8016B7B0, &D_8016B7A8, &gSfxDefaultReverb);

    if ((sfxId & 0xF0) == 0xB0) {
        phi_f0 = 0.3f;
        phi_v0 = 1;
        sp24 = 1.0f;
    } else {
        phi_f0 = 1.1f;
        phi_v0 = gAudioContext.audioRandom % 2;
    }

    if ((phi_f0 < arg2) && (phi_v0 != 0)) {
        if ((sfxId & 0x80) != 0) {
            sfxId2 = NA_SE_PL_METALEFFECT_ADULT;
        } else {
            sfxId2 = NA_SE_PL_METALEFFECT_KID;
        }
        D_8016B7AC = (sp24 * 0.7) + 0.3;
        Audio_PlaySoundGeneral(sfxId2, pos, 4, &D_8016B7B0, &D_8016B7AC, &gSfxDefaultReverb);
    }
}

void func_800F4138(Vec3f* pos, u16 sfxId, f32 arg2) {
    func_800F3F84(arg2);
    Audio_PlaySoundGeneral(sfxId, pos, 4, &D_8016B7B0, &D_8016B7A8, &gSfxDefaultReverb);
}

void func_800F4190(Vec3f* pos, u16 sfxId) {
    Audio_PlaySoundGeneral(sfxId, pos, 4, &D_801305B0, &gSfxDefaultFreqAndVolScale, &D_801305B4);
}
void Audio_PlaySoundRandom(Vec3f* pos, u16 baseSfxId, u8 randLim) {
    u8 offset = Audio_NextRandom() % randLim;

    Audio_PlaySoundGeneral(baseSfxId + offset, pos, 4, &gSfxDefaultFreqAndVolScale, &gSfxDefaultFreqAndVolScale,
                           &gSfxDefaultReverb);
}

void func_800F4254(Vec3f* pos, u8 level) {
    level &= 3;
    if (level != sPrevChargeLevel) {
        D_801305F4 = D_801305E4[level];
        switch (level) {
            case 1:
                Audio_PlaySoundGeneral(NA_SE_PL_SWORD_CHARGE, pos, 4, &D_801305F4, &gSfxDefaultFreqAndVolScale,
                                       &gSfxDefaultReverb);
                break;
            case 2:
                Audio_PlaySoundGeneral(NA_SE_PL_SWORD_CHARGE, pos, 4, &D_801305F4, &gSfxDefaultFreqAndVolScale,
                                       &gSfxDefaultReverb);
                break;
        }

        sPrevChargeLevel = level;
    }

    if (level != 0) {
        Audio_PlaySoundGeneral(NA_SE_IT_SWORD_CHARGE - SFX_FLAG, pos, 4, &D_801305F4, &gSfxDefaultFreqAndVolScale,
                               &gSfxDefaultReverb);
    }
}

void func_800F436C(Vec3f* pos, u16 sfxId, f32 arg2) {
    if (arg2 < 0.75f) {
        D_8016B7D8 = ((arg2 / 0.75f) * 0.25f) + 0.5f;
    } else {
        D_8016B7D8 = arg2;
    }

    if (D_8016B7D8 > 0.5f) {
        Audio_PlaySoundGeneral(sfxId, pos, 4, &D_8016B7D8, &gSfxDefaultFreqAndVolScale, &gSfxDefaultReverb);
    }
}

void func_800F4414(Vec3f* pos, u16 sfxId, f32 arg2) {
    D_801305B8--;
    if (D_801305B8 == 0) {
        Audio_PlaySoundGeneral(sfxId, pos, 4, &D_8016B7D8, &gSfxDefaultFreqAndVolScale, &gSfxDefaultReverb);

        if (arg2 > 2.0f) {
            arg2 = 2.0f;
        }
        D_801305B8 = (s8)((D_801305C0 - D_801305BC) * (1.0f - arg2)) + D_801305C0;
    }
}

void func_800F44EC(s8 arg0, s8 arg1) {
    D_801305B8 = 1;
    D_801305BC = arg1;
    D_801305C0 = arg0;
}

void func_800F4524(Vec3f* pos, u16 sfxId, s8 arg2) {
    D_8016B7DC = arg2;
    Audio_PlaySoundGeneral(sfxId, pos, 4, &gSfxDefaultFreqAndVolScale, &gSfxDefaultFreqAndVolScale, &D_8016B7DC);
}

void func_800F4578(Vec3f* pos, u16 sfxId, f32 arg2) {
    D_8016B7E0 = arg2;
    Audio_PlaySoundGeneral(sfxId, pos, 4, &gSfxDefaultFreqAndVolScale, &D_8016B7E0, &gSfxDefaultReverb);
}

void func_800F45D0(f32 arg0) {
    func_800F4414(&gSfxDefaultPos, NA_SE_IT_FISHING_REEL_SLOW - SFX_FLAG, arg0);
    func_800F436C(&gSfxDefaultPos, 0, (0.15f * arg0) + 1.4f);
}

void Audio_PlaySoundRiver(Vec3f* pos, f32 freqScale) {
    if (!Audio_IsSfxPlaying(NA_SE_EV_RIVER_STREAM - SFX_FLAG)) {
        sRiverFreqScaleLerp.value = freqScale;
    } else if (freqScale != sRiverFreqScaleLerp.value) {
        sRiverFreqScaleLerp.target = freqScale;
        sRiverFreqScaleLerp.remainingFrames = 40;
        sRiverFreqScaleLerp.step = (sRiverFreqScaleLerp.target - sRiverFreqScaleLerp.value) / 40;
    }
    Audio_PlaySoundGeneral(NA_SE_EV_RIVER_STREAM - SFX_FLAG, pos, 4, &sRiverFreqScaleLerp.value,
                           &gSfxDefaultFreqAndVolScale, &gSfxDefaultReverb);
}

void Audio_PlaySoundWaterfall(Vec3f* pos, f32 freqScale) {
    if (!Audio_IsSfxPlaying(NA_SE_EV_WATER_WALL_BIG - SFX_FLAG)) {
        sWaterfallFreqScaleLerp.value = freqScale;
    } else if (freqScale != sWaterfallFreqScaleLerp.value) {
        sWaterfallFreqScaleLerp.target = freqScale;
        sWaterfallFreqScaleLerp.remainingFrames = 40;
        sWaterfallFreqScaleLerp.step = (sWaterfallFreqScaleLerp.target - sWaterfallFreqScaleLerp.value) / 40;
    }
    Audio_PlaySoundGeneral(NA_SE_EV_WATER_WALL_BIG - SFX_FLAG, pos, 4, &sWaterfallFreqScaleLerp.value,
                           &sWaterfallFreqScaleLerp.value, &gSfxDefaultReverb);
}

void Audio_StepFreqLerp(FreqLerp* lerp) {
    if (lerp->remainingFrames != 0) {
        lerp->remainingFrames--;
        if (lerp->remainingFrames != 0) {
            lerp->value += lerp->step;
        } else {
            lerp->value = lerp->target;
        }
    }
}

void func_800F47BC(void) {
    Audio_SetVolumeScale(SEQ_PLAYER_BGM_MAIN, VOL_SCALE_INDEX_FANFARE, 0, 10);
    Audio_SetVolumeScale(SEQ_PLAYER_BGM_SUB, VOL_SCALE_INDEX_FANFARE, 0, 10);
}

void func_800F47FC(void) {
    Audio_SetVolumeScale(SEQ_PLAYER_BGM_MAIN, VOL_SCALE_INDEX_FANFARE, 0x7F, 3);
    Audio_SetVolumeScale(SEQ_PLAYER_BGM_SUB, VOL_SCALE_INDEX_FANFARE, 0x7F, 3);
}

void func_800F483C(u8 targetVol, u8 volFadeTimer) {
    Audio_SetVolumeScale(SEQ_PLAYER_BGM_MAIN, VOL_SCALE_INDEX_BGM_MAIN, targetVol, volFadeTimer);
}

/**
 * Incrementally increase volume of NA_BGM_GANON_TOWER for each new room during the climb of Ganon's Tower
 */
void Audio_SetGanonsTowerBgmVolumeLevel(u8 ganonsTowerLevel) {
    u8 channelIdx;
    s8 pan = 0;

    // Ganondorf's Lair
    if (ganonsTowerLevel == 0) {
        pan = 0x7F;
    }

    for (channelIdx = 0; channelIdx < 16; channelIdx++) {
        // CHAN_UPD_PAN_UNSIGNED
        Audio_QueueCmdS8(_SHIFTL(0x7, 24, 8) | _SHIFTL(SEQ_PLAYER_BGM_MAIN, 16, 8) | _SHIFTL(channelIdx, 8, 8) |
                             _SHIFTL(0, 0, 8),
                         pan);
    }

    // Lowest room in Ganon's Tower (Entrance Room)
    if (ganonsTowerLevel == 7) {
        // Adds a delay to setting the volume in the first room
        sEnterGanonsTowerTimer = 2;
    } else {
        Audio_SetGanonsTowerBgmVolume(sGanonsTowerLevelsVol[ganonsTowerLevel % ARRAY_COUNTU(sGanonsTowerLevelsVol)]);
    }
}

/**
 * If a new volume is requested for ganon's tower, update the volume and
 * calculate a new low-pass filter cutoff and reverb based on the new volume
 */
s32 Audio_SetGanonsTowerBgmVolume(u8 targetVol) {
    u8 lowPassFilterCutoff;
    u16 reverb;
    u8 channelIdx;

    if (sGanonsTowerVol != targetVol) {
        // Sets the volume
        Audio_SetVolumeScale(SEQ_PLAYER_BGM_MAIN, VOL_SCALE_INDEX_BGM_MAIN, targetVol, 2);

        // Sets the filter cutoff of the form (lowPassFilterCutoff << 4) | (highPassFilter & 0xF). highPassFilter is
        // always set to 0
        if (targetVol < 0x40) {
            // Only the first room
            lowPassFilterCutoff = 1 << 4;
        } else {
            // Higher volume leads to a higher cut-off frequency in the low-pass filtering
            lowPassFilterCutoff = (((targetVol - 0x40) >> 2) + 1) << 4;
        }
        // Set lowPassFilterCutoff to io port 4 from channel 15
        SEQCMD_SET_CHANNEL_IO(SEQ_PLAYER_BGM_MAIN, 15, 4, lowPassFilterCutoff);

        // Sets the reverb
        for (channelIdx = 0; channelIdx < 16; channelIdx++) {
            if (gAudioContext.seqPlayers[SEQ_PLAYER_BGM_MAIN].channels[channelIdx] !=
                &gAudioContext.sequenceChannelNone) {
                // soundScriptIO[5] is set to 0x40 in channels 0, 1, and 4
                if ((u8)gAudioContext.seqPlayers[SEQ_PLAYER_BGM_MAIN].channels[channelIdx]->soundScriptIO[5] != 0xFF) {
                    // Higher volume leads to lower reverb
                    reverb =
                        ((u16)gAudioContext.seqPlayers[SEQ_PLAYER_BGM_MAIN].channels[channelIdx]->soundScriptIO[5] -
                         targetVol) +
                        0x7F;
                    if (reverb > 0x7F) {
                        reverb = 0x7F;
                    }
                    // CHAN_UPD_REVERB
                    Audio_QueueCmdS8(_SHIFTL(0x5, 24, 8) | _SHIFTL(SEQ_PLAYER_BGM_MAIN, 16, 8) |
                                         _SHIFTL(channelIdx, 8, 8) | _SHIFTL(0, 0, 8),
                                     (u8)reverb);
                }
            }
        }
        sGanonsTowerVol = targetVol;
    }
    return -1;
}

/**
 * Responsible for lowering market bgm in Child Market Entrance and Child Market Back Alley
 * Only lowers volume for 1 frame, so must be called every frame to maintain lower volume
 */
void Audio_LowerMainBgmVolume(u8 volume) {
    sRiverSoundMainBgmVol = volume;
    sRiverSoundMainBgmLower = true;
}

void Audio_UpdateRiverSoundVolumes(void) {
    // Updates Main Bgm Volume (RiverSound of type RS_LOWER_MAIN_BGM_VOLUME)
    if (sRiverSoundMainBgmLower == true) {
        if (sRiverSoundMainBgmCurrentVol != sRiverSoundMainBgmVol) {
            // lowers the volume for 1 frame
            Audio_SetVolumeScale(SEQ_PLAYER_BGM_MAIN, VOL_SCALE_INDEX_BGM_MAIN, sRiverSoundMainBgmVol, 10);
            sRiverSoundMainBgmCurrentVol = sRiverSoundMainBgmVol;
            sRiverSoundMainBgmRestore = true;
        }
        sRiverSoundMainBgmLower = false;
    } else if (sRiverSoundMainBgmRestore == true && D_80130608 == 0) {
        // restores the volume every frame
        Audio_SetVolumeScale(SEQ_PLAYER_BGM_MAIN, VOL_SCALE_INDEX_BGM_MAIN, 0x7F, 10);
        sRiverSoundMainBgmCurrentVol = 0x7F;
        sRiverSoundMainBgmRestore = false;
    }

    // Update Ganon's Tower Volume (RiverSound of type RS_GANON_TOWER_7)
    if (sEnterGanonsTowerTimer != 0) {
        sEnterGanonsTowerTimer--;
        if (sEnterGanonsTowerTimer == 0) {
            Audio_SetGanonsTowerBgmVolume(sGanonsTowerLevelsVol[7]);
        }
    }
}

void Audio_PlaySoundIncreasinglyTransposed(Vec3f* pos, s16 sfxId, u8* semitones) {
    Audio_PlaySoundGeneral(sfxId, pos, 4, &gPitchFrequencies[semitones[sAudioIncreasingTranspose] + 39],
                           &gSfxDefaultFreqAndVolScale, &gSfxDefaultReverb);

    if (sAudioIncreasingTranspose < 15) {
        sAudioIncreasingTranspose++;
    }
}

void Audio_ResetIncreasingTranspose(void) {
    sAudioIncreasingTranspose = 0;
}

void Audio_PlaySoundTransposed(Vec3f* pos, u16 sfxId, s8 semitone) {
    Audio_PlaySoundGeneral(sfxId, pos, 4, &gPitchFrequencies[semitone + 39], &gSfxDefaultFreqAndVolScale,
                           &gSfxDefaultReverb);
}

void func_800F4C58(Vec3f* pos, u16 sfxId, u8 arg2) {
    u8 phi_s1 = 0;
    u8 i;
    u8 bankId;

    bankId = SFX_BANK_SHIFT(sfxId);
    for (i = 0; i < bankId; i++) {
        phi_s1 += gChannelsPerBank[gSfxChannelLayout][i];
    }

    for (i = 0; i < gChannelsPerBank[gSfxChannelLayout][bankId]; i++) {
        if ((gActiveSounds[bankId][i].entryIndex != 0xFF) &&
            (sfxId == gSoundBanks[bankId][gActiveSounds[bankId][i].entryIndex].sfxId)) {
            Audio_QueueCmdS8(
                _SHIFTL(0x6, 24, 8) | _SHIFTL(SEQ_PLAYER_SFX, 16, 8) | _SHIFTL(phi_s1, 8, 8) | _SHIFTL(6, 0, 8), arg2);
        }
        phi_s1++;
    }
    Audio_PlaySoundGeneral(sfxId, pos, 4, &gSfxDefaultFreqAndVolScale, &gSfxDefaultFreqAndVolScale, &gSfxDefaultReverb);
}

void func_800F4E30(Vec3f* pos, f32 arg1) {
    f32 phi_f22;
    s8 phi_s4;
    u8 i;

    if (sSariaBgmPtr == NULL) {
        sSariaBgmPtr = pos;
        D_80130650 = arg1;
    } else if (pos != sSariaBgmPtr) {
        if (arg1 < D_80130650) {
            sSariaBgmPtr = pos;
            D_80130650 = arg1;
        }
    } else {
        D_80130650 = arg1;
    }

    if (sSariaBgmPtr->x > 100.0f) {
        phi_s4 = 0x7F;
    } else if (sSariaBgmPtr->x < -100.0f) {
        phi_s4 = 0;
    } else {
        phi_s4 = ((sSariaBgmPtr->x / 100.0f) * 64.0f) + 64.0f;
    }

    if (D_80130650 > 400.0f) {
        phi_f22 = 0.1f;
    } else if (D_80130650 < 120.0f) {
        phi_f22 = 1.0f;
    } else {
        phi_f22 = ((1.0f - ((D_80130650 - 120.0f) / 280.0f)) * 0.9f) + 0.1f;
    }

    for (i = 0; i < 0x10; i++) {
        if (i != 9) {
            SEQCMD_SET_CHANNEL_VOLUME(SEQ_PLAYER_BGM_MAIN, i, 2, (127.0f * phi_f22));
            Audio_QueueCmdS8(0x3 << 24 | SEQ_PLAYER_BGM_MAIN << 16 | ((u8)((u32)i) << 8), phi_s4);
        }
    }
}

void Audio_ClearSariaBgm(void) {
    if (sSariaBgmPtr != NULL) {
        sSariaBgmPtr = NULL;
    }
}

void Audio_ClearSariaBgmAtPos(Vec3f* pos) {
    if (sSariaBgmPtr == pos) {
        sSariaBgmPtr = NULL;
    }
}

/**
 * Turns on and off channels from both bgm players in a way that splits
 * equally between the two bgm channels. Split based on note priority
 */
void Audio_SplitBgmChannels(s8 volSplit) {
    u8 volume;
    u8 notePriority;
    u16 channelBits;
    u8 bgmPlayers[2] = { SEQ_PLAYER_BGM_MAIN, SEQ_PLAYER_BGM_SUB };
    u8 channelIdx;
    u8 i;

    if ((Audio_GetActiveSeqId(SEQ_PLAYER_FANFARE) == NA_BGM_DISABLED) &&
        (Audio_GetActiveSeqId(SEQ_PLAYER_BGM_SUB) != NA_BGM_LONLON)) {
        for (i = 0; i < ARRAY_COUNT(bgmPlayers); i++) {
            if (i == 0) {
                // Main Bgm SeqPlayer
                volume = volSplit;
            } else {
                // Sub Bgm SeqPlayer
                volume = 0x7F - volSplit;
            }

            if (volume > 100) {
                notePriority = 11;
            } else if (volume < 20) {
                notePriority = 2;
            } else {
                notePriority = ((volume - 20) / 10) + 2;
            }

            channelBits = 0;
            for (channelIdx = 0; channelIdx < 16; channelIdx++) {
                if (notePriority > gAudioContext.seqPlayers[bgmPlayers[i]].channels[channelIdx]->notePriority) {
                    // If the note currently playing in the channel is a high enough priority,
                    // then keep the channel on by setting a channelBit
                    // If this condition fails, then the channel will be shut off
                    channelBits += (1 << channelIdx);
                }
            }

            SEQCMD_SET_CHANNEL_DISABLE_MASK(bgmPlayers[i], channelBits);
        }
    }
}

void Audio_PlaySariaBgm(Vec3f* pos, u16 seqId, u16 distMax) {
    f32 absY;
    f32 dist;
    u8 vol;
    f32 prevDist;

    if (D_8016B9F3 != 0) {
        D_8016B9F3--;
        return;
    }

    dist = sqrtf(SQ(pos->z) + SQ(pos->x));
    if (sSariaBgmPtr == NULL) {
        sSariaBgmPtr = pos;
        func_800F5E18(SEQ_PLAYER_BGM_SUB, seqId, 0, 7, 2);
    } else {
        prevDist = sqrtf(SQ(sSariaBgmPtr->z) + SQ(sSariaBgmPtr->x));
        if (dist < prevDist) {
            sSariaBgmPtr = pos;
        } else {
            dist = prevDist;
        }
    }

    if (pos->y < 0.0f) {
        absY = -pos->y;
    } else {
        absY = pos->y;
    }

    if ((distMax / 15.0f) < absY) {
        vol = 0;
    } else if (dist < distMax) {
        vol = (1.0f - (dist / distMax)) * 127.0f;
    } else {
        vol = 0;
    }

    if (seqId != NA_BGM_GREAT_FAIRY) {
        Audio_SplitBgmChannels(vol);
    }

    Audio_SetVolumeScale(SEQ_PLAYER_BGM_SUB, VOL_SCALE_INDEX_BGM_SUB, vol, 0);
    Audio_SetVolumeScale(SEQ_PLAYER_BGM_MAIN, VOL_SCALE_INDEX_BGM_SUB, 0x7F - vol, 0);
}

void Audio_ClearSariaBgm2(void) {
    sSariaBgmPtr = NULL;
}

void func_800F5510(u16 seqId) {
    func_800F5550(seqId);
    func_800F5E18(SEQ_PLAYER_BGM_MAIN, seqId, 0, 0, 1);
}

void func_800F5550(u16 seqId) {
    u8 sp27 = 0;
    u16 nv;

    if (Audio_GetActiveSeqId(SEQ_PLAYER_BGM_MAIN) != NA_BGM_WINDMILL) {
        if (Audio_GetActiveSeqId(SEQ_PLAYER_BGM_SUB) == NA_BGM_LONLON) {
            Audio_StopSequenceNow(SEQ_PLAYER_BGM_SUB, 0);
            Audio_QueueCmdS32(0xF8000000, 0);
        }

        if ((sSeqFlags[D_80130630] & SEQ_FLAG_5) && sSeqFlags[(seqId & 0xFF) & 0xFF] & SEQ_FLAG_4) {

            if ((D_8013062C & 0x3F) != 0) {
                sp27 = 0x1E;
            }

            func_800F5E18(SEQ_PLAYER_BGM_MAIN, seqId, sp27, 7, D_8013062C);

            D_8013062C = 0;
        } else {
            nv = (sSeqFlags[(seqId & 0xFF) & 0xFF] & SEQ_FLAG_6) ? 1 : 0xFF;
            func_800F5E18(SEQ_PLAYER_BGM_MAIN, seqId, 0, 7, nv);
            if (!(sSeqFlags[seqId] & SEQ_FLAG_5)) {
                D_8013062C = 0xC0;
            }
        }
        D_80130630 = seqId & 0xFF;
    }
}

void func_800F56A8(void) {
    u16 temp_v0;
    u8 bvar;

    temp_v0 = Audio_GetActiveSeqId(SEQ_PLAYER_BGM_MAIN);
    bvar = temp_v0 & 0xFF;
    if ((temp_v0 != NA_BGM_DISABLED) && (sSeqFlags[bvar] & SEQ_FLAG_4)) {
        if (D_8013062C != 0xC0) {
            D_8013062C = gAudioContext.seqPlayers[SEQ_PLAYER_BGM_MAIN].soundScriptIO[3];
        } else {
            D_8013062C = 0;
        }
    }
}

void func_800F5718(void) {
    if (Audio_GetActiveSeqId(SEQ_PLAYER_BGM_MAIN) != NA_BGM_WINDMILL) {
        SEQCMD_PLAY_SEQUENCE(SEQ_PLAYER_BGM_MAIN, 0, 0, NA_BGM_WINDMILL);
    }
}

void func_800F574C(f32 scaleTempoAndFreq, u8 duration) {
    if (scaleTempoAndFreq == 1.0f) {
        SEQCMD_RESET_TEMPO(SEQ_PLAYER_BGM_MAIN, duration);
    } else {
        SEQCMD_SETUP_SCALE_TEMPO(SEQ_PLAYER_FANFARE, SEQ_PLAYER_BGM_MAIN, duration, scaleTempoAndFreq * 100.0f);
    }

    SEQCMD_SETUP_SET_PLAYER_FREQ(SEQ_PLAYER_FANFARE, SEQ_PLAYER_BGM_MAIN, duration, scaleTempoAndFreq * 100.0f);
}

void func_800F5918(void) {
    if (Audio_GetActiveSeqId(SEQ_PLAYER_BGM_MAIN) == NA_BGM_TIMED_MINI_GAME &&
        Audio_IsSeqCmdNotQueued(SEQCMD_OP_PLAY_SEQUENCE << 28, SEQCMD_MASK)) {
        SEQCMD_SET_TEMPO(SEQ_PLAYER_BGM_MAIN, 5, 210);
    }
}

void func_800F595C(u16 arg0) {
    u8 arg0b = arg0 & 0xFF;

    if (sSeqFlags[arg0b] & SEQ_FLAG_FANFARE) {
        Audio_PlayFanfare(arg0);
<<<<<<< HEAD
    } else if (sSeqFlags[arg0b] & 4) {
        SEQCMD_PLAY_SEQUENCE(SEQ_PLAYER_FANFARE, 0, 0, arg0);
=======
    } else if (sSeqFlags[arg0b] & SEQ_FLAG_FANFARE_GANON) {
        Audio_StartSeq(SEQ_PLAYER_FANFARE, 0, arg0);
>>>>>>> 826924af

    } else {
        func_800F5E18(SEQ_PLAYER_BGM_MAIN, arg0, 0, 7, -1);
        SEQCMD_STOP_SEQUENCE(SEQ_PLAYER_FANFARE, 0);
    }
}

void func_800F59E8(u16 arg0) {
    u8 arg0b = arg0 & 0xFF;

<<<<<<< HEAD
    if (sSeqFlags[arg0b] & 2) {
        SEQCMD_STOP_SEQUENCE(SEQ_PLAYER_FANFARE, 0);
    } else if (sSeqFlags[arg0b] & 4) {
        SEQCMD_STOP_SEQUENCE(SEQ_PLAYER_FANFARE, 0);
=======
    if (sSeqFlags[arg0b] & SEQ_FLAG_FANFARE) {
        Audio_SeqCmd1(SEQ_PLAYER_FANFARE, 0);
    } else if (sSeqFlags[arg0b] & SEQ_FLAG_FANFARE_GANON) {
        Audio_SeqCmd1(SEQ_PLAYER_FANFARE, 0);
>>>>>>> 826924af
    } else {
        SEQCMD_STOP_SEQUENCE(SEQ_PLAYER_BGM_MAIN, 0);
    }
}

s32 func_800F5A58(u8 arg0) {
    u8 phi_a1 = 0;

    if (sSeqFlags[arg0 & 0xFF] & SEQ_FLAG_FANFARE) {
        phi_a1 = 1;
    } else if (sSeqFlags[arg0 & 0xFF] & SEQ_FLAG_FANFARE_GANON) {
        phi_a1 = 1;
    }

    if (arg0 == (u8)Audio_GetActiveSeqId(phi_a1)) {
        return 1;
    } else {
        return 0;
    }
}

/**
 * Plays a sequence on the main bgm player, but stores the previous sequence to return to later
 * Designed for the mini-boss sequence, but also used by mini-game 2 sequence
 */
void func_800F5ACC(u16 seqId) {
    u16 curSeqId = Audio_GetActiveSeqId(SEQ_PLAYER_BGM_MAIN);

    if ((curSeqId & 0xFF) != NA_BGM_GANON_TOWER && (curSeqId & 0xFF) != NA_BGM_ESCAPE && curSeqId != seqId) {
        Audio_SetSequenceMode(SEQ_MODE_IGNORE);
        if (curSeqId != NA_BGM_DISABLED) {
            sPrevMainBgmSeqId = curSeqId;
        } else {
            osSyncPrintf("Middle Boss BGM Start not stack \n");
        }

        SEQCMD_PLAY_SEQUENCE(SEQ_PLAYER_BGM_MAIN, 0, 0, seqId);
    }
}

/**
 * Restores the previous sequence to the main bgm player before func_800F5ACC was called
 */
void func_800F5B58(void) {
<<<<<<< HEAD
    if ((Audio_GetActiveSeqId(SEQ_PLAYER_BGM_MAIN) != NA_BGM_DISABLED) && (sPrevMainBgmSeqId != NA_BGM_DISABLED) &&
        (sSeqFlags[Audio_GetActiveSeqId(SEQ_PLAYER_BGM_MAIN) & 0xFF] & 8)) {
=======
    if ((func_800FA0B4(SEQ_PLAYER_BGM_MAIN) != NA_BGM_DISABLED) && (sPrevMainBgmSeqId != NA_BGM_DISABLED) &&
        (sSeqFlags[func_800FA0B4(SEQ_PLAYER_BGM_MAIN) & 0xFF] & SEQ_FLAG_RESTORE)) {
>>>>>>> 826924af
        if (sPrevMainBgmSeqId == NA_BGM_DISABLED) {
            SEQCMD_STOP_SEQUENCE(SEQ_PLAYER_BGM_MAIN, 0);
        } else {
            SEQCMD_PLAY_SEQUENCE(SEQ_PLAYER_BGM_MAIN, 0, 0, sPrevMainBgmSeqId);
        }

        sPrevMainBgmSeqId = NA_BGM_DISABLED;
    }
}

/**
 * Plays the nature ambience sequence on the main bgm player, but stores the previous sequence to return to later
 */
void func_800F5BF0(u8 natureAmbienceId) {
    u16 curSeqId = Audio_GetActiveSeqId(SEQ_PLAYER_BGM_MAIN);

    if (curSeqId != NA_BGM_NATURE_AMBIENCE) {
        sPrevMainBgmSeqId = curSeqId;
    }

    Audio_PlayNatureAmbienceSequence(natureAmbienceId);
}

/**
 * Restores the previous sequence to the main bgm player before func_800F5BF0 was called
 */
void func_800F5C2C(void) {
    if (sPrevMainBgmSeqId != NA_BGM_DISABLED) {
        SEQCMD_PLAY_SEQUENCE(SEQ_PLAYER_BGM_MAIN, 0, 0, sPrevMainBgmSeqId);
    }
    sPrevMainBgmSeqId = NA_BGM_DISABLED;
}

void Audio_PlayFanfare(u16 seqId) {
    u16 sp26;
    u32 sp20;
    u8* sp1C;
    u8* sp18;

    sp26 = Audio_GetActiveSeqId(SEQ_PLAYER_FANFARE);
    sp1C = func_800E5E84(sp26 & 0xFF, &sp20);
    sp18 = func_800E5E84(seqId & 0xFF, &sp20);
    if ((sp26 == NA_BGM_DISABLED) || (*sp1C == *sp18)) {
        D_8016B9F4 = 1;
    } else {
        D_8016B9F4 = 5;
        SEQCMD_STOP_SEQUENCE(SEQ_PLAYER_FANFARE, 0);
    }
    D_8016B9F6 = seqId;
}

void func_800F5CF8(void) {
    u16 seqIdFanfare;
    u16 seqIdBgmMain;
    u16 seqIdBgmSub;

    if (D_8016B9F4 != 0) {
        D_8016B9F4--;
        if (D_8016B9F4 == 0) {
            Audio_QueueCmdS32(0xE3000000, SEQUENCE_TABLE);
            Audio_QueueCmdS32(0xE3000000, FONT_TABLE);

            seqIdBgmMain = Audio_GetActiveSeqId(SEQ_PLAYER_BGM_MAIN);
            seqIdFanfare = Audio_GetActiveSeqId(SEQ_PLAYER_FANFARE);
            seqIdBgmSub = Audio_GetActiveSeqId(SEQ_PLAYER_BGM_SUB);

            (void)seqIdBgmMain; // suppresses set but unused warning
            if (seqIdFanfare == NA_BGM_DISABLED) {
                Audio_SetVolumeScale(SEQ_PLAYER_BGM_MAIN, VOL_SCALE_INDEX_FANFARE, 0, 5);
                Audio_SetVolumeScale(SEQ_PLAYER_BGM_SUB, VOL_SCALE_INDEX_FANFARE, 0, 5);
                SEQCMD_SETUP_RESTORE_PLAYER_VOLUME_WITH_SCALE(SEQ_PLAYER_FANFARE, SEQ_PLAYER_BGM_MAIN,
                                                              VOL_SCALE_INDEX_FANFARE, 10);
                SEQCMD_SETUP_RESTORE_PLAYER_VOLUME_WITH_SCALE(SEQ_PLAYER_FANFARE, SEQ_PLAYER_BGM_SUB,
                                                              VOL_SCALE_INDEX_FANFARE, 10);
                SEQCMD_SETUP_SET_CHANNEL_DISABLE_MASK(SEQ_PLAYER_FANFARE, SEQ_PLAYER_BGM_MAIN, 0);
                if (seqIdBgmSub != NA_BGM_LONLON) {
                    SEQCMD_SETUP_SET_CHANNEL_DISABLE_MASK(SEQ_PLAYER_FANFARE, SEQ_PLAYER_BGM_SUB, 0);
                }
            }
            SEQCMD_PLAY_SEQUENCE(SEQ_PLAYER_FANFARE, 1, 0, D_8016B9F6);
            SEQCMD_SET_CHANNEL_DISABLE_MASK(SEQ_PLAYER_BGM_MAIN, 0xFFFF);
            if (seqIdBgmSub != NA_BGM_LONLON) {
                SEQCMD_SET_CHANNEL_DISABLE_MASK(SEQ_PLAYER_BGM_SUB, 0xFFFF);
            }
        }
    }
}

void func_800F5E18(u8 seqPlayerIndex, u16 seqId, u8 fadeTimer, s8 ioPort, s8 ioData) {
    SEQCMD_SET_PLAYER_IO(seqPlayerIndex, ioPort, ioData);
    SEQCMD_PLAY_SEQUENCE(seqPlayerIndex, fadeTimer, 0, seqId);
}

void Audio_SetSequenceMode(u8 seqMode) {
    s32 volumeFadeInTimer;
    u16 seqId;
    u8 volumeFadeOutTimer;

    sSeqModeInput = seqMode;
    if (sPrevMainBgmSeqId == NA_BGM_DISABLED) {
        if (sAudioCutsceneFlag) {
            seqMode = SEQ_MODE_IGNORE;
        }

        seqId = gActiveSeqs[SEQ_PLAYER_BGM_MAIN].seqId;

        if (seqId == NA_BGM_FIELD_LOGIC && Audio_GetActiveSeqId(SEQ_PLAYER_BGM_SUB) == (NA_BGM_ENEMY | 0x800)) {
            seqMode = SEQ_MODE_IGNORE;
        }

        if ((seqId == NA_BGM_DISABLED) || (sSeqFlags[(u8)(seqId & 0xFF)] & SEQ_FLAG_ENEMY) ||
            ((sPrevSeqMode & 0x7F) == SEQ_MODE_ENEMY)) {
            if (seqMode != (sPrevSeqMode & 0x7F)) {
                if (seqMode == SEQ_MODE_ENEMY) {
                    // Start playing enemy bgm
                    if (gActiveSeqs[SEQ_PLAYER_BGM_SUB].volScales[VOL_SCALE_INDEX_FANFARE] - sAudioEnemyVol < 0) {
                        volumeFadeInTimer =
                            -(gActiveSeqs[SEQ_PLAYER_BGM_SUB].volScales[VOL_SCALE_INDEX_FANFARE] - sAudioEnemyVol);
                    } else {
                        volumeFadeInTimer =
                            gActiveSeqs[SEQ_PLAYER_BGM_SUB].volScales[VOL_SCALE_INDEX_FANFARE] - sAudioEnemyVol;
                    }

                    Audio_SetVolumeScale(SEQ_PLAYER_BGM_SUB, VOL_SCALE_INDEX_BGM_SUB, sAudioEnemyVol,
                                         volumeFadeInTimer);
                    SEQCMD_PLAY_SEQUENCE(SEQ_PLAYER_BGM_SUB, 10, 8, NA_BGM_ENEMY);

                    if (seqId != NA_BGM_NATURE_AMBIENCE) {
                        Audio_SetVolumeScale(SEQ_PLAYER_BGM_MAIN, VOL_SCALE_INDEX_BGM_SUB,
                                             (0x7F - sAudioEnemyVol) & 0xFF, 0xA);
                        Audio_SplitBgmChannels(sAudioEnemyVol);
                    }
                } else if ((sPrevSeqMode & 0x7F) == SEQ_MODE_ENEMY) {
                    // Stop playing enemy bgm
                    SEQCMD_STOP_SEQUENCE(SEQ_PLAYER_BGM_SUB, 10);
                    if (seqMode == SEQ_MODE_IGNORE) {
                        volumeFadeOutTimer = 0;
                    } else {
                        volumeFadeOutTimer = 10;
                    }

                    Audio_SetVolumeScale(SEQ_PLAYER_BGM_MAIN, VOL_SCALE_INDEX_BGM_SUB, 0x7F, volumeFadeOutTimer);
                    Audio_SplitBgmChannels(0);
                }

                sPrevSeqMode = seqMode + 0x80;
            }
        } else {
            // Hyrule Field will play slightly different bgm music depending on whether player is standing
            // still or moving. This is the logic to determine the transition between those two states
            if (seqMode == SEQ_MODE_DEFAULT) {
                if (sPrevSeqMode == SEQ_MODE_STILL) {
                    sNumFramesMoving = 0;
                }
                sNumFramesStill = 0;
                sNumFramesMoving++;
            } else {
                sNumFramesStill++;
            }

            if (seqMode == SEQ_MODE_STILL && sNumFramesStill < 30 && sNumFramesMoving > 20) {
                seqMode = SEQ_MODE_DEFAULT;
            }

            sPrevSeqMode = seqMode;
            SEQCMD_SET_PLAYER_IO(SEQ_PLAYER_BGM_MAIN, 2, seqMode);
        }
    }
}

void Audio_SetBgmEnemyVolume(f32 dist) {
    f32 adjDist;

    if (sPrevSeqMode == (0x80 | SEQ_MODE_ENEMY)) {
        if (dist != sAudioEnemyDist) {
            if (dist < 150.0f) {
                adjDist = 0.0f;
            } else if (dist > 500.0f) {
                adjDist = 350.0f;
            } else {
                adjDist = dist - 150.0f;
            }

            sAudioEnemyVol = ((350.0f - adjDist) * 127.0f) / 350.0f;
            Audio_SetVolumeScale(SEQ_PLAYER_BGM_SUB, VOL_SCALE_INDEX_BGM_SUB, sAudioEnemyVol, 10);
            if (gActiveSeqs[SEQ_PLAYER_BGM_MAIN].seqId != NA_BGM_NATURE_AMBIENCE) {
                Audio_SetVolumeScale(SEQ_PLAYER_BGM_MAIN, VOL_SCALE_INDEX_BGM_SUB, (0x7F - sAudioEnemyVol), 10);
            }
        }
        if (gActiveSeqs[SEQ_PLAYER_BGM_MAIN].seqId != NA_BGM_NATURE_AMBIENCE) {
            Audio_SplitBgmChannels(sAudioEnemyVol);
        }
    }
    sAudioEnemyDist = dist;
}

void func_800F6268(f32 dist, u16 arg1) {
    s8 pad;
    s8 phi_v1;
    s16 temp_a0;

    sAudioHasMalonBgm = true;
    sAudioMalonBgmDist = dist;
    if (D_8016B9F2 == 0) {
        temp_a0 = (s8)(Audio_GetActiveSeqId(SEQ_PLAYER_BGM_MAIN) & 0xFF);
        if (temp_a0 == (arg1 & 0xFF)) {
            if ((arg1 & 0xFF) == NA_BGM_LONLON) {

                if (dist > 2000.0f) {
                    phi_v1 = 127;
                } else if (dist < 200.0f) {
                    phi_v1 = 0;
                } else {
                    phi_v1 = (s8)(((dist - 200.0f) * 127.0f) / 1800.0f);
                }
                // Transition volume of channels 0, 1 and 13 on seq player 0 over 3 frames
                SEQCMD_SET_CHANNEL_VOLUME(SEQ_PLAYER_BGM_MAIN, 0, 3, 127 - phi_v1);
                SEQCMD_SET_CHANNEL_VOLUME(SEQ_PLAYER_BGM_MAIN, 1, 3, 127 - phi_v1);
                SEQCMD_SET_CHANNEL_VOLUME(SEQ_PLAYER_BGM_MAIN, 13, 3, phi_v1);
                if (D_8016B9D8 == 0) {
                    D_8016B9D8++;
                }
            }
        } else if ((temp_a0 == NA_BGM_NATURE_AMBIENCE) && ((arg1 & 0xFF) == NA_BGM_LONLON)) {
            temp_a0 = (s8)(Audio_GetActiveSeqId(SEQ_PLAYER_BGM_SUB) & 0xFF);
            if ((temp_a0 != (arg1 & 0xFF)) && (D_8016B9D8 < 10)) {
                func_800F5E18(SEQ_PLAYER_BGM_SUB, NA_BGM_LONLON, 0, 0, 0);
                SEQCMD_SET_CHANNEL_DISABLE_MASK(SEQ_PLAYER_BGM_SUB, 0xFFFC);
                D_8016B9D8 = 10;
            }

            if (dist > 2000.0f) {
                phi_v1 = 127;
            } else if (dist < 200.0f) {
                phi_v1 = 0;
            } else {
                phi_v1 = (s8)(((dist - 200.0f) * 127.0f) / 1800.0f);
            }
            // Transition volume of channels 0 and 1 on seq player 0 over 3 frames
            SEQCMD_SET_CHANNEL_VOLUME(SEQ_PLAYER_BGM_SUB, 0, 3, 127 - phi_v1);
            SEQCMD_SET_CHANNEL_VOLUME(SEQ_PLAYER_BGM_SUB, 1, 3, 127 - phi_v1);
        }

        if (D_8016B9D8 < 10) {
            D_8016B9D8++;
        }
    }
}

void func_800F64E0(u8 arg0) {
    D_80130608 = arg0;
    if (arg0 != 0) {
        Audio_PlaySoundGeneral(NA_SE_SY_WIN_OPEN, &gSfxDefaultPos, 4, &gSfxDefaultFreqAndVolScale,
                               &gSfxDefaultFreqAndVolScale, &gSfxDefaultReverb);
        Audio_QueueCmdS32(0xF1000000, 0);
    } else {
        Audio_PlaySoundGeneral(NA_SE_SY_WIN_CLOSE, &gSfxDefaultPos, 4, &gSfxDefaultFreqAndVolScale,
                               &gSfxDefaultFreqAndVolScale, &gSfxDefaultReverb);
        Audio_QueueCmdS32(0xF2000000, 0);
    }
}

void func_800F6584(u8 arg0) {
    u8 seqPlayerIndex;
    u16 sp34;

    D_8016B9F2 = arg0;
    if ((Audio_GetActiveSeqId(SEQ_PLAYER_BGM_MAIN) & 0xFF) == NA_BGM_LONLON) {
        seqPlayerIndex = SEQ_PLAYER_BGM_MAIN;
        sp34 = 0;
    } else if ((Audio_GetActiveSeqId(SEQ_PLAYER_BGM_SUB) & 0xFF) == NA_BGM_LONLON) {
        seqPlayerIndex = SEQ_PLAYER_BGM_SUB;
        sp34 = 0xFFFC;
    } else {
        return;
    }

    if (arg0 != 0) {
        SEQCMD_SET_CHANNEL_VOLUME(seqPlayerIndex, 0, 1, 0);
        SEQCMD_SET_CHANNEL_VOLUME(seqPlayerIndex, 1, 1, 0);
        if (seqPlayerIndex == SEQ_PLAYER_BGM_SUB) {
            SEQCMD_SET_CHANNEL_DISABLE_MASK(seqPlayerIndex, sp34 | 3);
        }
    } else {
        if (seqPlayerIndex == SEQ_PLAYER_BGM_SUB) {
            func_800F5E18(SEQ_PLAYER_BGM_SUB, NA_BGM_LONLON, 0, 0, 0);
        }
        SEQCMD_SET_CHANNEL_VOLUME(seqPlayerIndex, 0, 1, 0x7F);
        SEQCMD_SET_CHANNEL_VOLUME(seqPlayerIndex, 1, 1, 0x7F);
        if (seqPlayerIndex == SEQ_PLAYER_BGM_SUB) {
            SEQCMD_SET_CHANNEL_DISABLE_MASK(seqPlayerIndex, sp34);
        }
    }
}

void Audio_SetEnvReverb(s8 reverb) {
    sAudioEnvReverb = reverb & 0x7F;
}

void Audio_SetCodeReverb(s8 reverb) {
    if (reverb != 0) {
        sAudioCodeReverb = reverb & 0x7F;
    }
}

void func_800F6700(s8 arg0) {
    s8 sp1F;

    switch (arg0) {
        case 0:
            sp1F = 0;
            D_80130604 = 0;
            break;
        case 1:
            sp1F = 3;
            D_80130604 = 3;
            break;
        case 2:
            sp1F = 1;
            D_80130604 = 1;
            break;
        case 3:
            sp1F = 0;
            D_80130604 = 2;
            break;
    }

    SEQCMD_SET_SOUND_MODE(sp1F);
}

void Audio_SetBaseFilter(u8 filter) {
    if (sAudioBaseFilter != filter) {
        if (filter == 0) {
            Audio_StopSfxById(NA_SE_PL_IN_BUBBLE);
        } else if (sAudioBaseFilter == 0) {
            Audio_PlaySoundGeneral(NA_SE_PL_IN_BUBBLE, &gSfxDefaultPos, 4, &gSfxDefaultFreqAndVolScale,
                                   &gSfxDefaultFreqAndVolScale, &gSfxDefaultReverb);
        }
    }
    sAudioBaseFilter = filter;
    sAudioBaseFilter2 = filter;
}

void Audio_SetExtraFilter(u8 filter) {
    u32 t;
    u8 i;

    sAudioExtraFilter2 = filter;
    sAudioExtraFilter = filter;
    if (gActiveSeqs[SEQ_PLAYER_BGM_MAIN].seqId == NA_BGM_NATURE_AMBIENCE) {
        for (i = 0; i < 16; i++) {
            t = i;
            // CHAN_UPD_SCRIPT_IO (seq player 0, all channels, slot 6)
            Audio_QueueCmdS8(0x6 << 24 | SEQ_PLAYER_BGM_MAIN << 16 | ((t & 0xFF) << 8) | 6, filter);
        }
    }
}

void Audio_SetCutsceneFlag(s8 flag) {
    sAudioCutsceneFlag = flag;
}

void Audio_PlaySoundGeneralIfNotInCutscene(u16 sfxId, Vec3f* pos, u8 arg2, f32* freqScale, f32* arg4, s8* reverbAdd) {
    if (!sAudioCutsceneFlag) {
        Audio_PlaySoundGeneral(sfxId, pos, arg2, freqScale, arg4, reverbAdd);
    }
}

void Audio_PlaySoundIfNotInCutscene(u16 sfxId) {
    Audio_PlaySoundGeneralIfNotInCutscene(sfxId, &gSfxDefaultPos, 4, &gSfxDefaultFreqAndVolScale,
                                          &gSfxDefaultFreqAndVolScale, &gSfxDefaultReverb);
}

void func_800F6964(u16 arg0) {
    s32 skip;
    u8 channelIdx;

    SEQCMD_STOP_SEQUENCE(SEQ_PLAYER_BGM_MAIN, (arg0 * 3) / 2);
    SEQCMD_STOP_SEQUENCE(SEQ_PLAYER_FANFARE, (arg0 * 3) / 2);
    for (channelIdx = 0; channelIdx < 16; channelIdx++) {
        skip = false;
        switch (channelIdx) {
            case SFX_CHANNEL_SYSTEM0:
            case SFX_CHANNEL_SYSTEM1:
                if (gAudioSpecId == 10) {
                    skip = true;
                }
                break;
            case SFX_CHANNEL_OCARINA:
                skip = true;
                break;
        }

        if (!skip) {
            SEQCMD_SET_CHANNEL_VOLUME(SEQ_PLAYER_SFX, channelIdx, arg0 >> 1, 0);
        }
    }

    SEQCMD_STOP_SEQUENCE(SEQ_PLAYER_BGM_SUB, (arg0 * 3) / 2);
}

void func_800F6AB0(u16 arg0) {
    SEQCMD_STOP_SEQUENCE(SEQ_PLAYER_BGM_MAIN, arg0);
    SEQCMD_STOP_SEQUENCE(SEQ_PLAYER_FANFARE, arg0);
    SEQCMD_STOP_SEQUENCE(SEQ_PLAYER_BGM_SUB, arg0);
    Audio_SetVolumeScale(SEQ_PLAYER_BGM_MAIN, VOL_SCALE_INDEX_BGM_SUB, 0x7F, 0);
    Audio_SetVolumeScale(SEQ_PLAYER_BGM_MAIN, VOL_SCALE_INDEX_FANFARE, 0x7F, 0);
}

void func_800F6B3C(void) {
    Audio_StartSequence(SEQ_PLAYER_SFX, 0, 0xFF, 5);
}

void Audio_DisableAllSeq(void) {
    Audio_DisableSeq(SEQ_PLAYER_BGM_MAIN, 0);
    Audio_DisableSeq(SEQ_PLAYER_FANFARE, 0);
    Audio_DisableSeq(SEQ_PLAYER_SFX, 0);
    Audio_DisableSeq(SEQ_PLAYER_BGM_SUB, 0);
    Audio_ScheduleProcessCmds();
}

s8 func_800F6BB8(void) {
    return func_800E6680();
}

void func_800F6BDC(void) {
    Audio_DisableAllSeq();
    Audio_ScheduleProcessCmds();
    while (true) {
        if (!func_800F6BB8()) {
            return;
        }
    }
}

void Audio_PreNMI(void) {
    Audio_PreNMIInternal();
}

void func_800F6C34(void) {
    sPrevSeqMode = 0;
    D_8016B7A8 = 1.0f;
    D_8016B7B0 = 1.0f;
    sAudioBaseFilter = 0;
    sAudioExtraFilter = 0;
    sAudioBaseFilter2 = 0;
    sAudioExtraFilter2 = 0;
    AudioOcarina_SetInstrument(OCARINA_INSTRUMENT_OFF);
    sRiverFreqScaleLerp.remainingFrames = 0;
    sWaterfallFreqScaleLerp.remainingFrames = 0;
    sRiverFreqScaleLerp.value = 1.0f;
    sWaterfallFreqScaleLerp.value = 1.0f;
    D_8016B7D8 = 1.0f;
    sRiverSoundMainBgmVol = 0x7F;
    sRiverSoundMainBgmCurrentVol = 0x7F;
    sRiverSoundMainBgmLower = false;
    sRiverSoundMainBgmRestore = false;
    sGanonsTowerVol = 0xFF;
    D_8016B9D8 = 0;
    sSpecReverb = sSpecReverbs[gAudioSpecId];
    D_80130608 = 0;
    sPrevMainBgmSeqId = NA_BGM_DISABLED;
    Audio_QueueCmdS8(0x46 << 24 | SEQ_PLAYER_BGM_MAIN << 16, -1);
    sSariaBgmPtr = NULL;
    D_8016B9F4 = 0;
    D_8016B9F3 = 1;
    D_8016B9F2 = 0;
}

void Audio_SetNatureAmbienceChannelIO(u8 channelIdxRange, u8 ioPort, u8 ioData) {
    u8 firstChannelIdx;
    u8 lastChannelIdx;
    u8 channelIdx;

    if ((gActiveSeqs[SEQ_PLAYER_BGM_MAIN].seqId != NA_BGM_NATURE_AMBIENCE) &&
        Audio_IsSeqCmdNotQueued(SEQCMD_OP_PLAY_SEQUENCE << 28 | NA_BGM_NATURE_AMBIENCE, SEQCMD_MASK | 0xFF)) {
        sAudioNatureFailed = true;
        return;
    }

    // channelIdxRange = 01 on ioPort 1
    if (((channelIdxRange << 8) + ioPort) == ((NATURE_CHANNEL_CRITTER_0 << 8) + CHANNEL_IO_PORT_1)) {
        if (Audio_GetActiveSeqId(SEQ_PLAYER_BGM_SUB) != NA_BGM_LONLON) {
            D_8016B9D8 = 0;
        }
    }

    firstChannelIdx = channelIdxRange >> 4;
    lastChannelIdx = channelIdxRange & 0xF;

    if (firstChannelIdx == 0) {
        firstChannelIdx = channelIdxRange & 0xF;
    }

    for (channelIdx = firstChannelIdx; channelIdx <= lastChannelIdx; channelIdx++) {
        SEQCMD_SET_CHANNEL_IO(SEQ_PLAYER_BGM_MAIN, channelIdx, ioPort, ioData);
    }
}

void Audio_StartNatureAmbienceSequence(u16 playerIO, u16 channelMask) {
    u8 channelIdx;

    if (Audio_GetActiveSeqId(SEQ_PLAYER_BGM_MAIN) == NA_BGM_WINDMILL) {
        Audio_PlayCutsceneEffectsSequence(SEQ_CS_EFFECTS_RAINFALL);
        return;
    }

    SEQCMD_SET_PLAYER_IO(SEQ_PLAYER_BGM_MAIN, 0, 1);
    SEQCMD_SET_PLAYER_IO(SEQ_PLAYER_BGM_MAIN, 4, playerIO >> 8);
    SEQCMD_SET_PLAYER_IO(SEQ_PLAYER_BGM_MAIN, 5, playerIO & 0xFF);
    Audio_SetVolumeScale(SEQ_PLAYER_BGM_MAIN, VOL_SCALE_INDEX_BGM_MAIN, 0x7F, 1);

    channelIdx = false;
    if (gNewSeqDisabled) {
        channelIdx = true;
        SEQCMD_DISABLE_NEW_SEQUENCES(false);
    }

    SEQCMD_PLAY_SEQUENCE(SEQ_PLAYER_BGM_MAIN, 0, 0, NA_BGM_NATURE_AMBIENCE);

    if (channelIdx) {
        SEQCMD_DISABLE_NEW_SEQUENCES(true);
    }

    for (channelIdx = 0; channelIdx < 16; channelIdx++) {
        if (!(channelMask & (1 << channelIdx)) && (playerIO & (1 << channelIdx))) {
            SEQCMD_SET_CHANNEL_IO(SEQ_PLAYER_BGM_MAIN, channelIdx, CHANNEL_IO_PORT_1, 1);
        }
    }
}

void Audio_PlayNatureAmbienceSequence(u8 natureAmbienceId) {
    u8 i = 0;
    u8 channelIdx;
    u8 ioPort;
    u8 ioData;

<<<<<<< HEAD
    if ((gActiveSeqs[SEQ_PLAYER_BGM_MAIN].seqId == NA_BGM_DISABLED) ||
        !(sSeqFlags[((u8)gActiveSeqs[SEQ_PLAYER_BGM_MAIN].seqId) & 0xFF] & 0x80)) {
=======
    if (!((D_8016E750[SEQ_PLAYER_BGM_MAIN].unk_254 != NA_BGM_DISABLED) &&
          (sSeqFlags[((u8)D_8016E750[SEQ_PLAYER_BGM_MAIN].unk_254) & 0xFF] & SEQ_FLAG_NO_AMBIENCE))) {
>>>>>>> 826924af

        Audio_StartNatureAmbienceSequence(sNatureAmbienceDataIO[natureAmbienceId].playerIO,
                                          sNatureAmbienceDataIO[natureAmbienceId].channelMask);

        while ((sNatureAmbienceDataIO[natureAmbienceId].channelIO[i] != 0xFF) && (i < 100)) {
            channelIdx = sNatureAmbienceDataIO[natureAmbienceId].channelIO[i++];
            ioPort = sNatureAmbienceDataIO[natureAmbienceId].channelIO[i++];
            ioData = sNatureAmbienceDataIO[natureAmbienceId].channelIO[i++];
            SEQCMD_SET_CHANNEL_IO(SEQ_PLAYER_BGM_MAIN, channelIdx, ioPort, ioData);
        }

        SEQCMD_SET_CHANNEL_IO(SEQ_PLAYER_BGM_MAIN, NATURE_CHANNEL_UNK, CHANNEL_IO_PORT_7, D_80130604);
    }
}

void Audio_Init(void) {
    AudioLoad_Init(NULL, 0);
}

void Audio_InitSound(void) {
    func_800F6C34();
    AudioOcarina_ResetStaffs();
    Audio_ResetSfxChannelState();
    Audio_ResetSequencesAndVolume();
    Audio_ResetSounds();
    Audio_StartSequence(SEQ_PLAYER_SFX, 0, 0x70, 10);
}

void func_800F7170(void) {
    Audio_StartSequence(SEQ_PLAYER_SFX, 0, 0x70, 1);
    Audio_QueueCmdS32(0xF2000000, 1);
    Audio_ScheduleProcessCmds();
    Audio_QueueCmdS32(0xF8000000, 0);
}

void func_800F71BC(s32 arg0) {
    D_80133418 = 1;
    func_800F6C34();
    AudioOcarina_ResetStaffs();
    Audio_ResetSfxChannelState();
    Audio_ResetSequences();
    Audio_ResetSounds();
}

void func_800F7208(void) {
    Audio_ResetSequences();
    Audio_QueueCmdS32(0xF2000000, 1);
    func_800F6C34();
    Audio_ResetSfxChannelState();
    Audio_StartSequence(SEQ_PLAYER_SFX, 0, 0x70, 1);
}<|MERGE_RESOLUTION|>--- conflicted
+++ resolved
@@ -4634,13 +4634,8 @@
 
     if (sSeqFlags[arg0b] & SEQ_FLAG_FANFARE) {
         Audio_PlayFanfare(arg0);
-<<<<<<< HEAD
-    } else if (sSeqFlags[arg0b] & 4) {
+    } else if (sSeqFlags[arg0b] & SEQ_FLAG_FANFARE_GANON) {
         SEQCMD_PLAY_SEQUENCE(SEQ_PLAYER_FANFARE, 0, 0, arg0);
-=======
-    } else if (sSeqFlags[arg0b] & SEQ_FLAG_FANFARE_GANON) {
-        Audio_StartSeq(SEQ_PLAYER_FANFARE, 0, arg0);
->>>>>>> 826924af
 
     } else {
         func_800F5E18(SEQ_PLAYER_BGM_MAIN, arg0, 0, 7, -1);
@@ -4651,17 +4646,10 @@
 void func_800F59E8(u16 arg0) {
     u8 arg0b = arg0 & 0xFF;
 
-<<<<<<< HEAD
-    if (sSeqFlags[arg0b] & 2) {
+    if (sSeqFlags[arg0b] & SEQ_FLAG_FANFARE) {
         SEQCMD_STOP_SEQUENCE(SEQ_PLAYER_FANFARE, 0);
-    } else if (sSeqFlags[arg0b] & 4) {
+    } else if (sSeqFlags[arg0b] & SEQ_FLAG_FANFARE_GANON) {
         SEQCMD_STOP_SEQUENCE(SEQ_PLAYER_FANFARE, 0);
-=======
-    if (sSeqFlags[arg0b] & SEQ_FLAG_FANFARE) {
-        Audio_SeqCmd1(SEQ_PLAYER_FANFARE, 0);
-    } else if (sSeqFlags[arg0b] & SEQ_FLAG_FANFARE_GANON) {
-        Audio_SeqCmd1(SEQ_PLAYER_FANFARE, 0);
->>>>>>> 826924af
     } else {
         SEQCMD_STOP_SEQUENCE(SEQ_PLAYER_BGM_MAIN, 0);
     }
@@ -4706,13 +4694,8 @@
  * Restores the previous sequence to the main bgm player before func_800F5ACC was called
  */
 void func_800F5B58(void) {
-<<<<<<< HEAD
     if ((Audio_GetActiveSeqId(SEQ_PLAYER_BGM_MAIN) != NA_BGM_DISABLED) && (sPrevMainBgmSeqId != NA_BGM_DISABLED) &&
-        (sSeqFlags[Audio_GetActiveSeqId(SEQ_PLAYER_BGM_MAIN) & 0xFF] & 8)) {
-=======
-    if ((func_800FA0B4(SEQ_PLAYER_BGM_MAIN) != NA_BGM_DISABLED) && (sPrevMainBgmSeqId != NA_BGM_DISABLED) &&
-        (sSeqFlags[func_800FA0B4(SEQ_PLAYER_BGM_MAIN) & 0xFF] & SEQ_FLAG_RESTORE)) {
->>>>>>> 826924af
+        (sSeqFlags[Audio_GetActiveSeqId(SEQ_PLAYER_BGM_MAIN) & 0xFF] & SEQ_FLAG_RESTORE)) {
         if (sPrevMainBgmSeqId == NA_BGM_DISABLED) {
             SEQCMD_STOP_SEQUENCE(SEQ_PLAYER_BGM_MAIN, 0);
         } else {
@@ -5250,13 +5233,8 @@
     u8 ioPort;
     u8 ioData;
 
-<<<<<<< HEAD
     if ((gActiveSeqs[SEQ_PLAYER_BGM_MAIN].seqId == NA_BGM_DISABLED) ||
-        !(sSeqFlags[((u8)gActiveSeqs[SEQ_PLAYER_BGM_MAIN].seqId) & 0xFF] & 0x80)) {
-=======
-    if (!((D_8016E750[SEQ_PLAYER_BGM_MAIN].unk_254 != NA_BGM_DISABLED) &&
-          (sSeqFlags[((u8)D_8016E750[SEQ_PLAYER_BGM_MAIN].unk_254) & 0xFF] & SEQ_FLAG_NO_AMBIENCE))) {
->>>>>>> 826924af
+        !(sSeqFlags[((u8)gActiveSeqs[SEQ_PLAYER_BGM_MAIN].seqId) & 0xFF] & SEQ_FLAG_NO_AMBIENCE)) {
 
         Audio_StartNatureAmbienceSequence(sNatureAmbienceDataIO[natureAmbienceId].playerIO,
                                           sNatureAmbienceDataIO[natureAmbienceId].channelMask);
