--- conflicted
+++ resolved
@@ -2,15 +2,6 @@
 #include "global.h"
 
 typedef struct {
-<<<<<<< HEAD
-    f32 unk_00;
-    f32 freqScale;
-    s8 reverb;
-    s8 panSigned;
-    s8 stereoBits;
-    u8 unk_0B;
-    u8 unk_0C;
-=======
     /* 0x0 */ f32 unk_00;
     /* 0x4 */ f32 freqScale;
     /* 0x8 */ s8 reverb;
@@ -18,7 +9,6 @@
     /* 0xA */ s8 stereoBits;
     /* 0xB */ u8 unk_0B;
     /* 0xC */ u8 unk_0C;
->>>>>>> 9b840ad8
 } unk_s1;
 
 typedef struct {
