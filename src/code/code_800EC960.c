--- conflicted
+++ resolved
@@ -4365,14 +4365,8 @@
 void Audio_PlayNatureAmbienceTemporarily(u8 natureAmbienceId) {
     u16 curSeqId = func_800FA0B4(SEQ_PLAYER_BGM_MAIN);
 
-<<<<<<< HEAD
-    if (curSeqId != NA_BGM_NATURE_BACKGROUND) {
+    if (curSeqId != NA_BGM_NATURE_AMBIENCE) {
         sPrevMainBgmSeqId = curSeqId;
-=======
-    temp_v0 = func_800FA0B4(SEQ_PLAYER_BGM_MAIN);
-    if (temp_v0 != NA_BGM_NATURE_AMBIENCE) {
-        D_80130628 = temp_v0;
->>>>>>> 68899c2e
     }
 
     Audio_PlayNatureAmbienceSequence(natureAmbienceId);
@@ -4810,13 +4804,8 @@
     u8 lastChannelIdx;
     u8 channelIdx;
 
-<<<<<<< HEAD
-    if ((D_8016E750[SEQ_PLAYER_BGM_MAIN].unk_254 != NA_BGM_NATURE_BACKGROUND) && func_800FA11C(1, 0xF00000FF)) {
+    if ((D_8016E750[SEQ_PLAYER_BGM_MAIN].unk_254 != NA_BGM_NATURE_AMBIENCE) && func_800FA11C(1, 0xF00000FF)) {
         sAudioNatureFailed = true;
-=======
-    if ((D_8016E750[SEQ_PLAYER_BGM_MAIN].unk_254 != NA_BGM_NATURE_AMBIENCE) && func_800FA11C(1, 0xF00000FF)) {
-        sAudioNatureFailed = 1;
->>>>>>> 68899c2e
         return;
     }
 
