#include "ultra64.h"
#include "global.h"

// TODO: can these macros be shared between files? code_800F9280 seems to use
// versions without any casts...
#define Audio_DisableSeq(playerIdx, fadeOut) Audio_QueueCmdS32(0x83000000 | ((u8)playerIdx << 16), fadeOut)
#define Audio_StartSeq(playerIdx, fadeTimer, seqId) \
    Audio_QueueSeqCmd(0x00000000 | ((u8)playerIdx << 24) | ((u8)(fadeTimer) << 0x10) | (u16)seqId)
#define Audio_SeqCmd7(playerIdx, a, b) \
    Audio_QueueSeqCmd(0x70000000 | ((u8)playerIdx << 0x18) | ((u8)a << 0x10) | (u8)(b))
#define Audio_SeqCmdC(playerIdx, a, b, c) \
    Audio_QueueSeqCmd(0xC0000000 | ((u8)playerIdx << 24) | ((u8)a << 16) | ((u8)b << 8) | ((u8)(c)))
#define Audio_SeqCmdA(playerIdx, a) Audio_QueueSeqCmd(0xA0000000 | ((u8)playerIdx << 24) | ((u16)(a)))
#define Audio_SeqCmd1(playerIdx, a) Audio_QueueSeqCmd(0x100000FF | ((u8)playerIdx << 24) | ((u8)(a) << 16))
#define Audio_SeqCmdB(playerIdx, a, b, c) \
    Audio_QueueSeqCmd(0xB0000000 | ((u8)playerIdx << 24) | ((u8)a << 16) | ((u8)b << 8) | ((u8)c))
#define Audio_SeqCmdB40(playerIdx, a, b) Audio_QueueSeqCmd(0xB0004000 | ((u8)playerIdx << 24) | ((u8)a << 16) | ((u8)b))
#define Audio_SeqCmd6(playerIdx, a, b, c) \
    Audio_QueueSeqCmd(0x60000000 | ((u8)playerIdx << 24) | ((u8)(a) << 16) | ((u8)b << 8) | ((u8)c))
#define Audio_SeqCmdE0(playerIdx, a) Audio_QueueSeqCmd(0xE0000000 | ((u8)playerIdx << 24) | ((u8)a))
#define Audio_SeqCmdE01(playerIdx, a) Audio_QueueSeqCmd(0xE0000100 | ((u8)playerIdx << 24) | ((u16)a))
#define Audio_SeqCmd8(playerIdx, a, b, c) \
    Audio_QueueSeqCmd(0x80000000 | ((u8)playerIdx << 24) | ((u8)a << 16) | ((u8)b << 8) | ((u8)c))
#define Audio_SeqCmdF(playerIdx, a) Audio_QueueSeqCmd(0xF0000000 | ((u8)playerIdx << 24) | ((u8)a))

typedef struct {
    /* 0x0 */ f32 vol;
    /* 0x4 */ f32 freqScale;
    /* 0x8 */ s8 reverb;
    /* 0x9 */ s8 panSigned;
    /* 0xA */ s8 stereoBits;
    /* 0xB */ u8 filter;
    /* 0xC */ u8 unk_0C;
} SfxPlayerState;

typedef enum {
    /* 0x0 */ SFX_CHANNEL_PLAYER0, // SfxPlayerBank
    /* 0x1 */ SFX_CHANNEL_PLAYER1,
    /* 0x2 */ SFX_CHANNEL_PLAYER2,
    /* 0x3 */ SFX_CHANNEL_ITEM0, // SfxItemBank
    /* 0x4 */ SFX_CHANNEL_ITEM1,
    /* 0x5 */ SFX_CHANNEL_ENV0, // SfxEnvironmentBank
    /* 0x6 */ SFX_CHANNEL_ENV1,
    /* 0x7 */ SFX_CHANNEL_ENV2,
    /* 0x8 */ SFX_CHANNEL_ENEMY0, // SfxEnemyBank
    /* 0x9 */ SFX_CHANNEL_ENEMY1,
    /* 0xA */ SFX_CHANNEL_ENEMY2,
    /* 0xB */ SFX_CHANNEL_SYSTEM0, // SfxSystemBank
    /* 0xC */ SFX_CHANNEL_SYSTEM1,
    /* 0xD */ SFX_CHANNEL_OCARINA, // SfxOcarinaBank
    /* 0xE */ SFX_CHANNEL_VOICE0,  // SfxVoiceBank
    /* 0xF */ SFX_CHANNEL_VOICE1
} SfxChannelIdx; // playerIdx = 2

typedef struct {
    /* 0x0 */ f32 value;
    /* 0x4 */ f32 target;
    /* 0x8 */ f32 step;
    /* 0xC */ s32 remainingFrames;
} FreqLerp;

typedef struct {
    /* 0x0 */ u16 unk_00;
    /* 0x2 */ u16 unk_02;
    /* 0x4 */ u8 unk_04[100];
} D_801306DC_s; // size = 0x68

typedef enum {
    /* 0x0 */ PAGE_NON,
    /* 0x1 */ PAGE_SOUND_CONTROL,
    /* 0x2 */ PAGE_SPEC_INFO, // unused
    /* 0x3 */ PAGE_HEAP_INFO,
    /* 0x4 */ PAGE_GROUP_TRACK_INFO, // unused
    /* 0x5 */ PAGE_SUB_TRACK_INFO,
    /* 0x6 */ PAGE_CHANNEL_INFO, // unused
    /* 0x7 */ PAGE_INTERFACE_INFO,
    /* 0x8 */ PAGE_SFX_SWAP,
    /* 0x9 */ PAGE_BLOCK_CHANGE_BGM,
    /* 0xA */ PAGE_NATURAL_SOUND_CONTROL, // unused
    /* 0xB */ PAGE_OCARINA_TEST,
    /* 0xC */ PAGE_SFX_PARAMETER_CHANGE,
    /* 0xD */ PAGE_SCROLL_PRINT,
    /* 0xE */ PAGE_FREE_AREA,
    /* 0xF */ PAGE_MAX
} AudioDebugPage;

#define SCROLL_PRINT_BUF_SIZE 25

typedef struct {
    s8 x;
    s8 y;
} OcarinaStick;

/**
 * Audio Interface Data
 */

u8 gIsLargeSoundBank[7] = { 0, 0, 0, 1, 0, 0, 0 };

// Only the first row of these is supported by sequence 0. (gSfxChannelLayout is always 0.)
u8 gChannelsPerBank[4][7] = {
    { 3, 2, 3, 3, 2, 1, 2 },
    { 3, 2, 2, 2, 2, 2, 2 },
    { 3, 2, 2, 2, 2, 2, 2 },
    { 4, 1, 0, 0, 2, 2, 2 },
};
u8 gUsedChannelsPerBank[4][7] = {
    { 3, 2, 3, 2, 2, 1, 1 },
    { 3, 1, 1, 1, 2, 1, 1 },
    { 3, 1, 1, 1, 2, 1, 1 },
    { 2, 1, 0, 0, 1, 1, 1 },
};

f32 D_801305B0 = 0.7950898f;
s8 D_801305B4 = 35;
s8 D_801305B8 = 20;
s8 D_801305BC = 30;
s8 D_801305C0 = 20;
f32 sBehindScreenZ[2] = { -15.0f, -65.0f };
u8 sAudioIncreasingTranspose = 0;
u8 gMorphaTransposeTable[16] = { 0, 0, 0, 1, 1, 2, 4, 6, 8, 8, 8, 8, 8, 8, 8, 8 };
u8 sPrevChargeLevel = 0;
f32 D_801305E4[4] = { 1.0f, 1.12246f, 1.33484f, 1.33484f }; // 2**({0, 2, 5, 5}/12)
f32 D_801305F4 = 1.0f;
u8 D_801305F8[8] = { 127, 80, 75, 73, 70, 68, 65, 60 };
u8 D_80130600 = 0;
s8 D_80130604 = 2;
s8 D_80130608 = 0;
s8 sAudioCutsceneFlag = 0;
s8 sSpecReverb = 0;
s8 sAudioEnvReverb = 0;
s8 sAudioCodeReverb = 0;
u8 D_8013061C = 0;
f32 sAudioEnemyDist = 0.0f;
s8 sAudioEnemyVol = 127;
u16 D_80130628 = NA_BGM_DISABLED;
u8 D_8013062C = 0;
u8 D_80130630 = NA_BGM_GENERAL_SFX;
u32 D_80130634 = 0;
u32 D_80130638 = 0;
u8 sAudioBaseFilter = 0;
u8 sAudioExtraFilter = 0;
u8 sAudioBaseFilter2 = 0;
u8 sAudioExtraFilter2 = 0;
Vec3f* sSariaBgmPtr = NULL;
f32 D_80130650 = 2000.0f;
u8 D_80130654 = 0;
u8 D_80130658[0x70] = {
    2,   1,  0,  0,  0,  0, 0, 0, 0, 0, 0, 0,  0, 0, 0,   0, 0,   0,   0,   0, 0,   0, 0,  0, 33, 16, 0, 136,
    1,   0,  0,  32, 0,  0, 2, 4, 2, 2, 1, 16, 0, 0, 1,   2, 1,   0,   128, 0, 128, 0, 2,  2, 2,  2,  2, 2,
    136, 2,  0,  2,  17, 2, 1, 1, 0, 0, 0, 2,  2, 2, 2,   2, 2,   2,   0,   0, 0,   0, 32, 0, 16, 2,  0, 0,
    4,   32, 64, 64, 1,  2, 2, 1, 1, 2, 0, 17, 0, 0, 128, 0, 128, 128, 0,   0, 0,   0, 0,  0, 8,  0,  0, 0,
};
s8 sSpecReverbs[20] = { 0, 0, 0, 0, 0, 0, 0, 40, 0, 15, 0, 0, 0, 0, 0, 0, 0, 0, 0, 0 };

D_801306DC_s D_801306DC[20] = {
    { 0xC0FF, 0xC0FE, { 0, 2,   0,   0, 3, 0, 1,  2,  9,  1,  3, 64, 1,   4,   0,   1, 5, 32, 2,  2,  4,  2,   3,
                        0, 2,   4,   1, 2, 5, 16, 3,  2,  10, 3, 3,  112, 3,   4,   1, 3, 5,  48, 4,  2,  14,  4,
                        3, 127, 4,   4, 0, 4, 5,  16, 5,  2,  0, 5,  3,   127, 5,   4, 1, 5,  5,  16, 6,  2,   1,
                        6, 3,   127, 6, 4, 3, 6,  5,  16, 7,  2, 17, 7,   3,   127, 7, 4, 1,  7,  5,  16, 0xFF } },
    { 0xC0FB, 0xC0FA, { 0, 2, 0,  0, 3, 0,   1, 2, 4,   1, 3, 0,  1, 4, 1,  1, 5, 16,  3, 2, 11,  3, 3, 112, 3,   4, 1,
                        3, 5, 48, 4, 2, 14,  4, 3, 127, 4, 4, 0,  4, 5, 16, 5, 2, 0,   5, 3, 127, 5, 4, 1,   5,   5, 16,
                        6, 2, 1,  6, 3, 127, 6, 4, 3,   6, 5, 16, 7, 2, 17, 7, 3, 127, 7, 4, 1,   7, 5, 16,  0xFF } },
    { 0xC001, 0x4000, { 0, 2, 0, 0, 3, 0, 2, 2, 11, 2, 3, 48, 2, 4, 1, 2, 5, 32, 0xFF } },
    { 0xC005, 0x4000, { 0, 2, 1, 0, 3, 32, 2, 2, 11, 2, 3, 48, 2, 4, 1, 2, 5, 32, 0xFF } },
    { 0xC01F,
      0xC000,
      { 0, 2,  0, 0, 3,  47, 1, 2, 13, 1, 3, 0, 1, 4,  1, 1, 5,  16, 2, 2,  16, 2, 3, 0, 2, 4,  1,   2,
        5, 32, 3, 2, 14, 3,  3, 0, 3,  4, 0, 3, 5, 44, 4, 2, 11, 4,  3, 63, 4,  4, 1, 4, 5, 44, 0xFF } },
    { 0xC003, 0xC000, { 0, 2, 0, 0, 3, 0, 1, 2, 4, 1, 3, 0, 1, 4, 1, 1, 5, 16, 0xFF } },
    { 0xC0FB, 0xC0FA, { 0, 2, 0,  0, 3, 0,   1, 2, 4,   1, 3, 0,  1, 4, 1,  1, 5, 16,  3, 2, 11,  3, 3, 112, 3,   4, 1,
                        3, 5, 48, 4, 2, 14,  4, 3, 127, 4, 4, 0,  4, 5, 16, 5, 2, 0,   5, 3, 127, 5, 4, 1,   5,   5, 16,
                        6, 2, 1,  6, 3, 127, 6, 4, 3,   6, 5, 16, 7, 2, 17, 7, 3, 127, 7, 4, 1,   7, 5, 16,  0xFF } },
    { 0x8001, 0x0, { 0, 2, 1, 0, 3, 32, 0xFF } },
    { 0xC003, 0xC000, { 0, 2, 0, 0, 3, 0, 1, 2, 4, 1, 3, 0, 1, 4, 1, 1, 5, 16, 0xFF } },
    { 0xC003, 0xC000, { 0, 2, 0, 0, 3, 0, 1, 2, 4, 1, 3, 0, 1, 4, 1, 1, 5, 16, 0xFF } },
    { 0xC001, 0xC000, { 0, 2, 2, 0, 3, 0, 0, 4, 0, 0xFF } },
    { 0xC02F, 0xC02E, { 0,  2, 2, 0,  3,  0, 0,   4, 0, 1, 2,   10, 1,  3, 64, 1,  4,  0,   1,   5,
                        32, 2, 2, 15, 2,  3, 112, 2, 4, 1, 2,   5,  48, 3, 2,  14, 3,  3,   127, 3,
                        4,  0, 3, 5,  16, 5, 2,   4, 5, 3, 127, 5,  4,  0, 5,  5,  16, 0xFF } },
    { 0xC07F, 0xC07E, { 0, 2, 0,  0, 3, 0,   0, 4, 0, 1, 2, 10, 1, 3, 64, 1, 4, 0,   1,   5, 32,
                        2, 2, 11, 2, 3, 112, 2, 4, 1, 2, 5, 48, 3, 2, 12, 3, 3, 127, 3,   4, 0,
                        3, 5, 16, 4, 2, 6,   4, 3, 0, 4, 4, 0,  4, 5, 16, 5, 2, 0,   5,   3, 0,
                        5, 4, 0,  5, 5, 16,  6, 2, 1, 6, 3, 0,  6, 4, 0,  6, 5, 16,  0xFF } },
    { 0xC003, 0xC000, { 0, 2, 0, 0, 3, 0, 1, 2, 4, 1, 3, 0, 1, 4, 1, 1, 5, 16, 0xFF } },
    { 0xC003, 0xC000, { 0, 2, 0, 0, 3, 0, 1, 2, 4, 1, 3, 0, 1, 4, 1, 1, 5, 16, 0xFF } },
    { 0xC01F, 0xC000, { 0, 2,  0, 0, 3, 0, 1, 2, 0, 1, 3, 80, 1, 4, 1, 1, 5,  8, 2, 2,  10, 2, 3, 80, 2, 4,  1,   2,
                        5, 48, 3, 2, 6, 3, 3, 0, 3, 4, 0, 3,  5, 0, 4, 2, 11, 4, 3, 96, 4,  4, 0, 4,  5, 32, 0xFF } },
    { 0xC003, 0xC000, { 0, 2, 0, 0, 3, 0, 1, 2, 4, 1, 3, 0, 1, 4, 1, 1, 5, 16, 0xFF } },
    { 0xC003, 0xC000, { 0, 2, 0, 0, 3, 0, 1, 2, 4, 1, 3, 0, 1, 4, 1, 1, 5, 16, 0xFF } },
    { 0xC003, 0xC000, { 0, 2, 0, 0, 3, 0, 1, 2, 4, 1, 3, 0, 1, 4, 1, 1, 5, 16, 0xFF } },
    { 0xC003, 0xC000, { 0, 2, 0, 0, 3, 0, 1, 2, 4, 1, 3, 0, 1, 4, 1, 1, 5, 16, 0xFF } },
};

/**
 * Audio Ocarina Data
 */

u32 sOcarinaAllowedButtonMask = (BTN_A | BTN_CRIGHT | BTN_CLEFT | BTN_CDOWN | BTN_CUP);
s32 sOcarinaAButtonMap = BTN_A;
s32 sOcarinaCUpButtonMap = BTN_CUP;
s32 sOcarinaCDownButtonMap = BTN_CDOWN;
u8 sIsOcarinaInputEnabled = false;
s8 sOcarinaInstrumentId = OCARINA_INSTRUMENT_OFF;
u8 sCurOcarinaNoteIdx = NOTE_NONE;
u8 sPrevOcarinaNoteIdx = NOTE_C4;
u8 sCurOcarinaButtonIdx = OCARINA_BTN_A;
u8 sMusicStaffPrevNoteIdx = NOTE_C4;
f32 sCurOcarinaBendFreq = 1.0f;
f32 sRelativeOcarinaVolume = 87.0f / 127.0f;
s8 sCurOcarinaBendIdx = 0;
s8 sCurOcarinaVolume = 87;
s8 sCurOcarinaVibrato = 0;
u8 sDisplayedState = 0;
/** bit field of songs that can be played
 * 0x0800 storms
 * 0x0400 song of time
 * 0x0200 suns
 * 0x0100 lullaby
 * 0x0080 epona
 * 0x0040 sarias
 * 0x0020 prelude
 * 0x0010 nocturne
 * 0x0008 requiem
 * 0x0004 serenade
 * 0x0002 bolero
 * 0x0001 minuet
 */
u32 sOcarinaFlags = 0;
u32 sDisplayedNoteTimer = 0;
u16 sDisplayedNotePos = 0;
u16 sDisplayedStaffPos = 0;
u16 sPrevOcarinaSongFlags = 0;
u8 sDisplayedNoteValue = NOTE_NONE; // NoteIdx + NoteFlags
u8 sNoteDisplayedVolume = 0;
u8 sNoteDisplayedVibrato = 0;
s8 sNoteDisplayedBend = 0;
f32 sRelativeNoteDisplayedBend = 1.0f;
f32 sRelativeNoteDisplayedVolume = 1.0f;
s32 sOcarinaDisplayedTaskStart = 0;

u8 sButtonToNoteMap[5] = {
    NOTE_D4, // OCARINA_BTN_A
    NOTE_F4, // OCARINA_BTN_C_DOWN
    NOTE_A4, // OCARINA_BTN_C_RIGHT
    NOTE_B4, // OCARINA_BTN_C_LEFT
    NOTE_D5, // OCARINA_BTN_C_UP
};

u8 sOcaMemoryGameAppendPos = 0;
u8 sOcaMemoryGameEndPos = 0;
u8 sOcaMemoryGameNumNotes[] = { 5, 6, 8 };

OcarinaNote sOcarinaSongNotes[OCARINA_SONG_MAX][20] = {
    // 0: Minuet
    {
        { NOTE_D4, 18, 86, 0, 0, 0 },
        { NOTE_D5, 18, 92, 0, 0, 0 },
        { NOTE_B4, 72, 86, 0, 0, 0 },
        { NOTE_A4, 18, 80, 0, 0, 0 },
        { NOTE_B4, 18, 88, 0, 0, 0 },
        { NOTE_A4, 144, 86, 0, 0, 0 },
        { NOTE_NONE, 0, 86, 0, 0, 0 },
    },

    // 1: Bolero
    {
        { NOTE_F4, 15, 80, 0, 0, 0 },
        { NOTE_D4, 15, 72, 0, 0, 0 },
        { NOTE_F4, 15, 84, 0, 0, 0 },
        { NOTE_D4, 15, 76, 0, 0, 0 },
        { NOTE_A4, 15, 84, 0, 0, 0 },
        { NOTE_F4, 15, 74, 0, 0, 0 },
        { NOTE_A4, 15, 78, 0, 0, 0 },
        { NOTE_F4, 135, 66, 0, 0, 0 },
        { NOTE_NONE, 0, 66, 0, 0, 0 },
    },

    // 2: Serenade
    {
        { NOTE_D4, 36, 60, 0, 0, 0 },
        { NOTE_F4, 36, 78, 0, 0, 0 },
        { NOTE_A4, 33, 82, 0, 0, 0 },
        { NOTE_NONE, 3, 82, 0, 0, 0 },
        { NOTE_A4, 36, 84, 0, 0, 0 },
        { NOTE_B4, 144, 90, 0, 0, 0 },
        { NOTE_NONE, 0, 90, 0, 0, 0 },
    },

    // 3: Requiem
    {
        { NOTE_D4, 45, 88, 0, 0, 0 },
        { NOTE_F4, 23, 86, 0, 0, 0 },
        { NOTE_D4, 22, 84, 0, 0, 0 },
        { NOTE_A4, 45, 86, 0, 0, 0 },
        { NOTE_F4, 45, 94, 0, 0, 0 },
        { NOTE_D4, 180, 94, 0, 0, 0 },
        { NOTE_NONE, 0, 94, 0, 0, 0 },
    },

    // 4: Nocturne
    {
        { NOTE_B4, 36, 88, 0, 0, 0 },
        { NOTE_A4, 33, 84, 0, 0, 0 },
        { NOTE_NONE, 3, 84, 0, 0, 0 },
        { NOTE_A4, 18, 82, 0, 0, 0 },
        { NOTE_D4, 18, 60, 0, 0, 0 },
        { NOTE_B4, 18, 90, 0, 0, 0 },
        { NOTE_A4, 18, 88, 0, 0, 0 },
        { NOTE_F4, 144, 96, 0, 0, 0 },
        { NOTE_NONE, 0, 96, 0, 0, 0 },
    },

    // 5: Prelude
    {
        { NOTE_D5, 15, 84, 0, 0, 0 },
        { NOTE_A4, 45, 88, 0, 0, 0 },
        { NOTE_D5, 15, 88, 0, 0, 0 },
        { NOTE_A4, 15, 82, 0, 0, 0 },
        { NOTE_B4, 15, 86, 0, 0, 0 },
        { NOTE_D5, 60, 90, 0, 0, 0 },
        { NOTE_NONE, 75, 90, 0, 0, 0 },
        { NOTE_NONE, 0, 90, 0, 0, 0 },
    },

    // 6: Sarias
    {
        { NOTE_F4, 17, 84, 0, 0, 0 },
        { NOTE_A4, 17, 88, 0, 0, 0 },
        { NOTE_B4, 34, 80, 0, 0, 0 },
        { NOTE_F4, 17, 84, 0, 0, 0 },
        { NOTE_A4, 17, 88, 0, 0, 0 },
        { NOTE_B4, 136, 80, 0, 0, 0 },
        { NOTE_NONE, 0, 90, 0, 0, 0 },
    },

    // 7: Epona
    {
        { NOTE_D5, 18, 84, 0, 0, 0 },
        { NOTE_B4, 18, 88, 0, 0, 0 },
        { NOTE_A4, 72, 80, 0, 0, 0 },
        { NOTE_D5, 18, 84, 0, 0, 0 },
        { NOTE_B4, 18, 88, 0, 0, 0 },
        { NOTE_A4, 144, 80, 0, 0, 0 },
        { NOTE_NONE, 0, 90, 0, 0, 0 },
    },

    // 8: Lullaby
    {
        { NOTE_B4, 51, 84, 0, 0, 0 },
        { NOTE_D5, 25, 88, 0, 0, 0 },
        { NOTE_A4, 78, 80, 0, 0, 0 },
        { NOTE_B4, 51, 84, 0, 0, 0 },
        { NOTE_D5, 25, 88, 0, 0, 0 },
        { NOTE_A4, 100, 80, 0, 0, 0 },
        { NOTE_NONE, 0, 90, 0, 0, 0 },
    },

    // 9: Suns
    {
        { NOTE_A4, 12, 84, 0, 0, 0 },
        { NOTE_F4, 13, 88, 0, 0, 0 },
        { NOTE_D5, 29, 80, 2, 0, 0 },
        { NOTE_NONE, 9, 84, 0, 0, 0 },
        { NOTE_A4, 12, 84, 0, 0, 0 },
        { NOTE_F4, 13, 88, 0, 0, 0 },
        { NOTE_D5, 120, 80, 3, 0, 0 },
        { NOTE_NONE, 0, 90, 0, 0, 0 },
    },

    // 10: Song of Time
    {
        { NOTE_A4, 32, 84, 0, 0, 0 },
        { NOTE_D4, 65, 88, 0, 0, 0 },
        { NOTE_F4, 33, 80, 0, 0, 0 },
        { NOTE_A4, 32, 84, 0, 0, 0 },
        { NOTE_D4, 65, 88, 0, 0, 0 },
        { NOTE_F4, 99, 80, 0, 0, 0 },
        { NOTE_NONE, 0, 90, 0, 0, 0 },
    },

    // 11: Storms
    {
        { NOTE_D4, 11, 84, 0, 0, 0 },
        { NOTE_F4, 11, 88, 0, 0, 0 },
        { NOTE_D5, 45, 80, 0, 0, 0 },
        { NOTE_D4, 11, 84, 0, 0, 0 },
        { NOTE_F4, 11, 88, 0, 0, 0 },
        { NOTE_D5, 90, 80, 0, 0, 0 },
        { NOTE_NONE, 0, 90, 0, 0, 0 },
    },

    // 12: Scarecrow Spawn
    {
        { NOTE_D4, 3, 0, 0, 0, 0 },
        { NOTE_NONE, 0, 255, 0, 0, 0 },
    },

    // 13: Lost Woods Memory Game
    {
        { NOTE_D4, 3, 0, 0, 0, 0 },
        { NOTE_NONE, 0, 0, 0, 0, 0 },
    },
};

OcarinaNote* sDisplayedSong = sOcarinaSongNotes[0];
u8 sFrogsSongNotes[14] = {
    OCARINA_BTN_A,       OCARINA_BTN_C_LEFT,  OCARINA_BTN_C_RIGHT, OCARINA_BTN_C_DOWN, OCARINA_BTN_C_LEFT,
    OCARINA_BTN_C_RIGHT, OCARINA_BTN_C_DOWN,  OCARINA_BTN_A,       OCARINA_BTN_C_DOWN, OCARINA_BTN_A,
    OCARINA_BTN_C_DOWN,  OCARINA_BTN_C_RIGHT, OCARINA_BTN_C_LEFT,  OCARINA_BTN_A,
};
u8* gFrogsSongPtr = sFrogsSongNotes;
u8 sRecordingState = OCARINA_RECORD_OFF;
u8 sRecordSongPos = 0;
u32 sOcarinaRecordTaskStart = 0;
u8 sRecordOcarinaNoteIdx = 0;
u8 sRecordOcarinaVolume = 0;
u8 sRecordOcarinaVibrato = 0;
s8 sRecordOcarinaBendIdx = 0;
u8 sRecordOcarinaButtonIdx = 0;
u8 sPlayedOcarinaSongIdxPlusOne = 0;
u8 sMusicStaffNumNotesPerTest = 0;
u8 sIsOcarinaNoteChanged = false;

OcarinaNote sScarecrowsLongSongNotes[108] = {
    { NOTE_NONE, 0, 0, 0, 0, 0 },
    { NOTE_NONE, 0, 0, 0, 0, 0 },
};
OcarinaNote* gScarecrowLongSongPtr = sScarecrowsLongSongNotes;

u8* gScarecrowSpawnSongPtr = (u8*)&sOcarinaSongNotes[OCARINA_SONG_SCARECROW_SPAWN];
OcarinaNote* sMemoryGameSongPtr = sOcarinaSongNotes[OCARINA_SONG_MEMORY_GAME];

u8 sNoteToButtonMap[16] = {
    OCARINA_BTN_A,                            // NOTE_C4
    OCARINA_BTN_A,                            // NOTE_DFLAT4
    OCARINA_BTN_A,                            // NOTE_D4
    OCARINA_BTN_A,                            // NOTE_EFLAT4
    OCARINA_BTN_C_DOWN,                       // NOTE_E4
    OCARINA_BTN_C_DOWN,                       // NOTE_F4
    OCARINA_BTN_C_DOWN,                       // NOTE_GFLAT4
    OCARINA_BTN_C_RIGHT,                      // NOTE_G4
    OCARINA_BTN_C_RIGHT,                      // NOTE_AFLAT4
    OCARINA_BTN_C_RIGHT,                      // NOTE_A4
    OCARINA_BTN_C_RIGHT + OCARINA_BTN_C_LEFT, // NOTE_BFLAT4: Interface/Overlap between C_RIGHT and C_LEFT
    OCARINA_BTN_C_LEFT,                       // NOTE_B4
    OCARINA_BTN_C_LEFT,                       // NOTE_C5
    OCARINA_BTN_C_UP,                         // NOTE_DFLAT5
    OCARINA_BTN_C_UP,                         // NOTE_D5
    OCARINA_BTN_C_UP,                         // NOTE_EFLAT5
};

OcarinaSongButtons gOcarinaSongButtons[OCARINA_SONG_MAX] = {
    // 0: Minuet
    { 6,
      {
          OCARINA_BTN_A,
          OCARINA_BTN_C_UP,
          OCARINA_BTN_C_LEFT,
          OCARINA_BTN_C_RIGHT,
          OCARINA_BTN_C_LEFT,
          OCARINA_BTN_C_RIGHT,
      } },
    // 1: Bolero
    { 8,
      {
          OCARINA_BTN_C_DOWN,
          OCARINA_BTN_A,
          OCARINA_BTN_C_DOWN,
          OCARINA_BTN_A,
          OCARINA_BTN_C_RIGHT,
          OCARINA_BTN_C_DOWN,
          OCARINA_BTN_C_RIGHT,
          OCARINA_BTN_C_DOWN,
      } },
    // 2: Serenade
    { 5,
      {
          OCARINA_BTN_A,
          OCARINA_BTN_C_DOWN,
          OCARINA_BTN_C_RIGHT,
          OCARINA_BTN_C_RIGHT,
          OCARINA_BTN_C_LEFT,
      } },
    // 3: Requiem
    { 6,
      {
          OCARINA_BTN_A,
          OCARINA_BTN_C_DOWN,
          OCARINA_BTN_A,
          OCARINA_BTN_C_RIGHT,
          OCARINA_BTN_C_DOWN,
          OCARINA_BTN_A,
      } },
    // 4: Nocturne
    { 7,
      {
          OCARINA_BTN_C_LEFT,
          OCARINA_BTN_C_RIGHT,
          OCARINA_BTN_C_RIGHT,
          OCARINA_BTN_A,
          OCARINA_BTN_C_LEFT,
          OCARINA_BTN_C_RIGHT,
          OCARINA_BTN_C_DOWN,
      } },
    // 5: Prelude
    { 6,
      {
          OCARINA_BTN_C_UP,
          OCARINA_BTN_C_RIGHT,
          OCARINA_BTN_C_UP,
          OCARINA_BTN_C_RIGHT,
          OCARINA_BTN_C_LEFT,
          OCARINA_BTN_C_UP,
      } },
    // 6: Sarias
    { 6,
      {
          OCARINA_BTN_C_DOWN,
          OCARINA_BTN_C_RIGHT,
          OCARINA_BTN_C_LEFT,
          OCARINA_BTN_C_DOWN,
          OCARINA_BTN_C_RIGHT,
          OCARINA_BTN_C_LEFT,
      } },
    // 7: Epona
    { 6,
      {
          OCARINA_BTN_C_UP,
          OCARINA_BTN_C_LEFT,
          OCARINA_BTN_C_RIGHT,
          OCARINA_BTN_C_UP,
          OCARINA_BTN_C_LEFT,
          OCARINA_BTN_C_RIGHT,
      } },
    // 8: Lullaby
    { 6,
      {
          OCARINA_BTN_C_LEFT,
          OCARINA_BTN_C_UP,
          OCARINA_BTN_C_RIGHT,
          OCARINA_BTN_C_LEFT,
          OCARINA_BTN_C_UP,
          OCARINA_BTN_C_RIGHT,
      } },
    // 9: Suns
    { 6,
      {
          OCARINA_BTN_C_RIGHT,
          OCARINA_BTN_C_DOWN,
          OCARINA_BTN_C_UP,
          OCARINA_BTN_C_RIGHT,
          OCARINA_BTN_C_DOWN,
          OCARINA_BTN_C_UP,
      } },
    // 10: Song of Time
    { 6,
      {
          OCARINA_BTN_C_RIGHT,
          OCARINA_BTN_A,
          OCARINA_BTN_C_DOWN,
          OCARINA_BTN_C_RIGHT,
          OCARINA_BTN_A,
          OCARINA_BTN_C_DOWN,
      } },
    // 11: Storms
    { 6,
      {
          OCARINA_BTN_A,
          OCARINA_BTN_C_DOWN,
          OCARINA_BTN_C_UP,
          OCARINA_BTN_A,
          OCARINA_BTN_C_DOWN,
          OCARINA_BTN_C_UP,
      } },
    // 12: Scarecrow
    { 8, { OCARINA_BTN_A } },
    // 13: Lost Woods Memory Game
    { 0, { OCARINA_BTN_A } },
};
// clang-format on

/**
 * Audio Interface Bss
 */

u32 sAudioUpdateStartTime;
u32 sAudioUpdateEndTime;
f32 D_8016B7A8;
f32 D_8016B7AC;
f32 D_8016B7B0;
f32 D_8016B7B4;
FreqLerp sRiverFreqScaleLerp;
FreqLerp sWaterfallFreqScaleLerp;
f32 D_8016B7D8;
s8 D_8016B7DC;
f32 D_8016B7E0;
u16 D_8016B7E4;
struct {
    s8 str[5];
    u16 num;
} sAudioScrPrtBuf[SCROLL_PRINT_BUF_SIZE];
u8 D_8016B8B0;
u8 D_8016B8B1;
u8 D_8016B8B2;
u8 D_8016B8B3;
u8 sAudioGanonDistVol;
SfxPlayerState sSfxChannelState[0x10];
char sBinToStrBuf[0x20];
u8 D_8016B9D8;
u8 sAudioSpecPeakNumNotes[0x12];
u8 D_8016B9F2;
u8 D_8016B9F3;
u8 D_8016B9F4;
u16 D_8016B9F6;

/**
 * Audio Ocarina Bss
 */

OcarinaStaff sPlayingStaff;
OcarinaStaff sDisplayedStaff;
OcarinaStaff sRecordingStaff;
u32 sOcarinaUpdateTaskStart;
OcarinaStick sOcarinaInputStickRel;
u32 sOcarinaInputButtonCur;
u32 sOcarinaInputButtonStart;
u32 sOcarinaInputButtonPrev;
s32 sOcarinaInputButtonPress;
s32 sOcarinaUnused;
u8 sCurOcarinaSong[8];
u8 sOcarinaWithoutMusicStaffPos;
u8 sOcarinaHasStartedSong;
u8 sFirstOcarinaSongIdx;
u8 sLastOcarinaSongIdx;
u16 sAvailOcarinaSongFlags;
u8 sStaffOcarinaPlayingPos;
u16 sMusicStaffPos[OCARINA_SONG_MAX];
u16 sMusicStaffCurHeldLength[OCARINA_SONG_MAX];
u16 sMusicStaffExpectedLength[OCARINA_SONG_MAX];
u8 sMusicStaffExpectedNoteIdx[OCARINA_SONG_MAX];
OcarinaNote sScarecrowsLongSongSecondNote;
u8 sAudioHasMalonBgm;
f32 sAudioMalonBgmDist;

void PadMgr_RequestPadData(PadMgr* padmgr, Input* inputs, s32 mode);
void Audio_StepFreqLerp(FreqLerp* lerp);
void func_800F56A8(void);
void func_800F6FB4(u8);
s32 Audio_SetGanonDistVol(u8 targetVol);

// =========== Audio Ocarina ===========

/**
 * Audio Ocarina Functions
 */

void AudioOcarina_SetCustomButtonMapping(u8 useCustom) {
    if (!useCustom) {
        osSyncPrintf("AUDIO : Ocarina Control Assign Normal\n");
        sOcarinaAllowedButtonMask = (BTN_A | BTN_CUP | BTN_CDOWN | BTN_CLEFT | BTN_CRIGHT);
        sOcarinaAButtonMap = BTN_A;
        sOcarinaCUpButtonMap = BTN_CUP;
        sOcarinaCDownButtonMap = BTN_CDOWN;
    } else {
        osSyncPrintf("AUDIO : Ocarina Control Assign Custom\n");
        sOcarinaAllowedButtonMask = (BTN_A | BTN_B | BTN_CDOWN | BTN_CLEFT | BTN_CRIGHT);
        sOcarinaAButtonMap = BTN_B;
        sOcarinaCUpButtonMap = BTN_CDOWN;
        sOcarinaCDownButtonMap = BTN_A;
    }
}

void AudioOcarina_ReadControllerInput(void) {
    Input inputs[4];
    Input* input = &inputs[0];
    u32 ocarinaInputButtonPrev = sOcarinaInputButtonCur;

    PadMgr_RequestPadData(&gPadMgr, inputs, 0);
    sOcarinaInputButtonCur = input->cur.button;
    sOcarinaInputButtonPrev = ocarinaInputButtonPrev;
    sOcarinaInputStickRel.x = input->rel.stick_x;
    sOcarinaInputStickRel.y = input->rel.stick_y;
}

/**
 * Looks up the pitch frequency to bend the note by.
 * The note will bend up to a maximum of 2 semitones
 * in each direction giving a total range of 4 semitones
 */
f32 AudioOcarina_BendPitchTwoSemitones(s8 bendIdx) {
    s8 adjBendIdx;
    f32 bendFreq;

    if (bendIdx > 64) {
        adjBendIdx = 127;
    } else if (bendIdx < -64) {
        adjBendIdx = -128;
    } else if (bendIdx >= 0) {
        adjBendIdx = (bendIdx * 127) / 64;
    } else {
        adjBendIdx = (bendIdx * 128) / 64;
    }

    /**
     * index 128 is in the middle of the table and
     * contains the value 1.0f i.e. no bend
     * absolute indices above 128 will bend the pitch 2 semitones upwards
     * absolute indices below 128 will bend the pitch 2 semitones downwards
     */
    bendFreq = gBendPitchTwoSemitonesFrequencies[adjBendIdx + 128];
    return bendFreq;
}

/**
 * If an available song has been played, then return that song index
 * If the ocarina is on, but no song has been played then return 0xFE
 * If the ocarina is off, return 0xFF
 */
u8 AudioOcarina_GetPlayingState(void) {
    u8 playedOcarinaSongIdx;

    if (sPlayedOcarinaSongIdxPlusOne != 0) {
        playedOcarinaSongIdx = sPlayedOcarinaSongIdxPlusOne - 1;
        sPlayedOcarinaSongIdxPlusOne = 0;
    } else if (sOcarinaFlags != 0) {
        playedOcarinaSongIdx = 0xFE;
    } else {
        playedOcarinaSongIdx = 0xFF;
    }

    return playedOcarinaSongIdx;
}

u8 AudioOcarina_MapNoteToButton(u8 noteIdx) {
    u8 buttonIdx = sNoteToButtonMap[noteIdx & 0x3F];

    /**
     * Special case for BFlat4:
     * CRIGHT and CLEFT are the only two notes that are 2 semitones apart
     * which are notes A4 and B4 respectively
     * BFlat4 is in the middle of those two and is the only note that can not
     * be resolved between the two buttons without external information.
     * That information is stored as flags in noteIdx with the mask:
     * (noteIdx & 0xC0)
     */
    if (buttonIdx == (OCARINA_BTN_C_RIGHT + OCARINA_BTN_C_LEFT)) {
        if (noteIdx & 0x80) {
            return OCARINA_BTN_C_RIGHT;
        }
        return OCARINA_BTN_C_LEFT;
    }

    return buttonIdx;
}

void AudioOcarina_MapNotesToScarecrowButtons(u8 noteSongIdx) {
    u8 buttonSongPos = 0;
    u8 noteSongPos = 0;
    u8 noteIdx;

    while (buttonSongPos < 8 && noteSongPos < 16) {
        noteIdx = sOcarinaSongNotes[noteSongIdx][noteSongPos++].noteIdx;

        if (noteIdx != NOTE_NONE) {
            gOcarinaSongButtons[OCARINA_SONG_SCARECROW_SPAWN].buttonIdx[buttonSongPos++] = sNoteToButtonMap[noteIdx];
        }
    }
}

/**
 * Ocarina flags:
 * bitmask 0x3FFF:
 *      - Ocarina song id
 * bitmask 0xC000:
 *      - 0x0000: Limits the notes to 8 notes at a time. Not playing a correct song after 8 notes will cause an ocarina
 * error
 *      - 0x4000: (Identical to 0xC000)
 *      - 0x8000: Limits the notes to 1 note at a time. A single incorrect note will cause an ocarina error
 *      - 0xC000: Free-play, no limitations to the number of notes to play
 * bitmask 0x7FFF0000:
 *      - ocarina action (only used to make flags != 0)
 * bitmask 0x80000000:
 *      - unused (only used to make flags != 0)
 */
void AudioOcarina_Start(u16 ocarinaFlags) {
    u8 i;

    if ((sOcarinaSongNotes[OCARINA_SONG_SCARECROW_SPAWN][1].volume != 0xFF) && ((ocarinaFlags & 0xFFF) == 0xFFF)) {
        ocarinaFlags |= 0x1000;
    }

    if ((ocarinaFlags == 0xCFFF) && (sOcarinaSongNotes[OCARINA_SONG_SCARECROW_SPAWN][1].volume != 0xFF)) {
        ocarinaFlags = 0xDFFF;
    }

    if ((ocarinaFlags == 0xFFF) && (sOcarinaSongNotes[OCARINA_SONG_SCARECROW_SPAWN][1].volume != 0xFF)) {
        ocarinaFlags = 0x1FFF;
    }

    if (ocarinaFlags != 0xFFFF) {
        sOcarinaFlags = 0x80000000 + (u32)ocarinaFlags;
        sFirstOcarinaSongIdx = 0;
        sLastOcarinaSongIdx = OCARINA_SONG_MAX;
        if (ocarinaFlags != 0xA000) {
            sLastOcarinaSongIdx--;
        }
        sAvailOcarinaSongFlags = ocarinaFlags & 0x3FFF;
        sMusicStaffNumNotesPerTest = 8; // Ocarina Check
        sOcarinaHasStartedSong = false;
        sPlayedOcarinaSongIdxPlusOne = 0;
        sStaffOcarinaPlayingPos = 0;
        sPlayingStaff.state = AudioOcarina_GetPlayingState();
        sIsOcarinaInputEnabled = true;
        sPrevOcarinaSongFlags = 0;

        // Reset music staff song check
        for (i = 0; i < OCARINA_SONG_MAX; i++) {
            sMusicStaffPos[i] = 0;
            sMusicStaffCurHeldLength[i] = 0;
            sMusicStaffExpectedLength[i] = 0;
            sMusicStaffExpectedNoteIdx[i] = 0;
        }

        if (ocarinaFlags & 0x8000) {
            sMusicStaffNumNotesPerTest = 0; // Ocarina Playback
        }

        if (ocarinaFlags & 0x4000) {
            sOcarinaWithoutMusicStaffPos = 0;
        }

        if (ocarinaFlags & 0xD000) {
            AudioOcarina_MapNotesToScarecrowButtons(OCARINA_SONG_SCARECROW_SPAWN);
        }
    } else {
        sOcarinaFlags = 0;
        sIsOcarinaInputEnabled = false;
    }
}

void AudioOcarina_CheckIfStartedSong(void) {
    if (sCurOcarinaNoteIdx != NOTE_NONE && !sOcarinaHasStartedSong) {
        sOcarinaHasStartedSong = true;
        sMusicStaffPrevNoteIdx = NOTE_NONE;
    }
}

/**
 * Checks for ocarina songs from user input with a music staff prompt
 * Type 1) Playback: tests note-by-note (ocarinaFlag & 0xC000 == 0x8000) eg:
 *      - learning a new song
 *      - playing the ocarina memory game
 * Type 2) Check: tests in 8-note chunks (ocarinaFlag & 0xC000 == 0x0000) eg:
 *      - validating scarecrow spawn song as adult
 *      - ocarina prompt for zelda's lullaby, saria's song, Storms, Song of Time, etc...
 */
void AudioOcarina_CheckSongsWithMusicStaff(void) {
    u16 curOcarinaSongFlag;
    u16 pad;
    u8 noNewValidInput = false;
    u16 pad2;
    s8 staffOcarinaPlayingPosOffset = 0;
    u8 songIdx;
    OcarinaNote* prevNote;
    OcarinaNote* note;

    AudioOcarina_CheckIfStartedSong();

    if (!sOcarinaHasStartedSong) {
        return;
    }

    if (ABS_ALT(sCurOcarinaBendIdx) > 20) {
        sOcarinaFlags = 0;
        return;
    }

    // clang-format off
    if (sPrevOcarinaNoteIdx == sCurOcarinaNoteIdx || sCurOcarinaNoteIdx == NOTE_NONE) { noNewValidInput = true; }
    // clang-format on

    for (songIdx = sFirstOcarinaSongIdx; songIdx < sLastOcarinaSongIdx; songIdx++) {
        curOcarinaSongFlag = 1 << songIdx;

        if (sAvailOcarinaSongFlags & curOcarinaSongFlag) {
            sMusicStaffCurHeldLength[songIdx] = sMusicStaffExpectedLength[songIdx] + 18;

            if (noNewValidInput) {
                if ((sMusicStaffCurHeldLength[songIdx] >= sMusicStaffExpectedLength[songIdx] - 18) &&
                    (sMusicStaffCurHeldLength[songIdx] >= sMusicStaffExpectedLength[songIdx] + 18) &&
                    (sOcarinaSongNotes[songIdx][sMusicStaffPos[songIdx]].length == 0) &&
                    (sMusicStaffPrevNoteIdx == sMusicStaffExpectedNoteIdx[songIdx])) {
                    // This case is taken if the song is finished and successfully played
                    // (i.e. .length == 0 indicates that the song is at the end)
                    sPlayedOcarinaSongIdxPlusOne = songIdx + 1;
                    sIsOcarinaInputEnabled = false;
                    sOcarinaFlags = 0;
                }
            } else if (sMusicStaffCurHeldLength[songIdx] >= (sMusicStaffExpectedLength[songIdx] - 18)) {
                // This else-if statement always holds true, taken if a new note is played
                if (sMusicStaffPrevNoteIdx != NOTE_NONE) {
                    // New note is played
                    if (sMusicStaffPrevNoteIdx == sMusicStaffExpectedNoteIdx[songIdx]) {
                        // Note is part of expected song
                        if (songIdx == OCARINA_SONG_SCARECROW_SPAWN) {
                            sMusicStaffCurHeldLength[songIdx] = 0;
                        }
                    } else {
                        // Note is not part of expected song, so this song is no longer available as an option in this
                        // playback
                        sAvailOcarinaSongFlags ^= curOcarinaSongFlag;
                    }
                }

                // Update previous notes based on new note
                prevNote = &sOcarinaSongNotes[songIdx][sMusicStaffPos[songIdx]];
                note = &sOcarinaSongNotes[songIdx][++sMusicStaffPos[songIdx]];
                sMusicStaffExpectedLength[songIdx] = prevNote->length;
                sMusicStaffExpectedNoteIdx[songIdx] = prevNote->noteIdx;

                // The current note is not the expected note.
                if (sCurOcarinaNoteIdx != sMusicStaffExpectedNoteIdx[songIdx]) {
                    sAvailOcarinaSongFlags ^= curOcarinaSongFlag;
                }

                while (prevNote->noteIdx == note->noteIdx ||
                       (note->noteIdx == OCARINA_BTN_INVALID && note->length != 0)) {
                    sMusicStaffExpectedLength[songIdx] += note->length;
                    prevNote = &sOcarinaSongNotes[songIdx][sMusicStaffPos[songIdx]];
                    note = &sOcarinaSongNotes[songIdx][sMusicStaffPos[songIdx] + 1];
                    sMusicStaffPos[songIdx]++;
                }
            } else if (sMusicStaffCurHeldLength[songIdx] < 10) {
                // case never taken
                staffOcarinaPlayingPosOffset = -1;
                sMusicStaffCurHeldLength[songIdx] = 0;
                sMusicStaffPrevNoteIdx = sCurOcarinaNoteIdx;
            } else {
                // case never taken
                sAvailOcarinaSongFlags ^= curOcarinaSongFlag;
            }
        }

        // if a note is played that doesn't match a song, the song bit in sAvailOcarinaSongFlags is turned off
        // if there are no more songs remaining that it could be and the maximum position has been exceded, then
        if (sAvailOcarinaSongFlags == 0 && sStaffOcarinaPlayingPos >= sMusicStaffNumNotesPerTest) {
            sIsOcarinaInputEnabled = false;
            if ((sOcarinaFlags & 0x4000) && sCurOcarinaNoteIdx == sOcarinaSongNotes[songIdx][0].noteIdx) {
                sPrevOcarinaSongFlags = sOcarinaFlags;
            }
            sOcarinaFlags = 0;
            return;
        }
    }

    if (!noNewValidInput) {
        sMusicStaffPrevNoteIdx = sCurOcarinaNoteIdx;
        sStaffOcarinaPlayingPos += staffOcarinaPlayingPosOffset + 1;
    }
}

/**
 * Checks for ocarina songs from user input with no music staff prompt.
 * Includes ocarina actions such as free play, no warp
 */
void AudioOcarina_CheckSongsWithoutMusicStaff(void) {
    u32 temp_v0;
    u8 i;
    u8 j;
    u8 k;

    if (CHECK_BTN_ANY(sOcarinaInputButtonCur, BTN_L) &&
        CHECK_BTN_ANY(sOcarinaInputButtonCur, sOcarinaAllowedButtonMask)) {
        AudioOcarina_Start((u16)sOcarinaFlags);
        return;
    }

    AudioOcarina_CheckIfStartedSong();

    if (!sOcarinaHasStartedSong) {
        return;
    }

    if ((sPrevOcarinaNoteIdx != sCurOcarinaNoteIdx) && (sCurOcarinaNoteIdx != NOTE_NONE)) {
        sStaffOcarinaPlayingPos++;
        if (sStaffOcarinaPlayingPos > ARRAY_COUNT(sCurOcarinaSong)) {
            sStaffOcarinaPlayingPos = 1;
        }

        if (sOcarinaWithoutMusicStaffPos == 8) {
            for (i = 0; i < 7; i++) {
                sCurOcarinaSong[i] = sCurOcarinaSong[i + 1];
            }
        } else {
            sOcarinaWithoutMusicStaffPos++;
        }

        if (ABS_ALT(sCurOcarinaBendIdx) > 20) {
            sCurOcarinaSong[sOcarinaWithoutMusicStaffPos - 1] = NOTE_NONE;
        } else {
            sCurOcarinaSong[sOcarinaWithoutMusicStaffPos - 1] = sCurOcarinaNoteIdx;
        }

        // This nested for-loop tests to see if the notes from the ocarina are identical 
        // to any of the songIdx from sFirstOcarinaSongIdx to sLastOcarinaSongIdx

        // Loop through each of the songs
        for (i = sFirstOcarinaSongIdx; i < sLastOcarinaSongIdx; i++) {
            // Checks to see if the song is available to be played
            if (sAvailOcarinaSongFlags & (u16)(1 << i)) {
                for (j = 0, k = 0; j < gOcarinaSongButtons[i].numButtons && k == 0 &&
                                   sOcarinaWithoutMusicStaffPos >= gOcarinaSongButtons[i].numButtons;) {
                    temp_v0 = sCurOcarinaSong[(sOcarinaWithoutMusicStaffPos - gOcarinaSongButtons[i].numButtons) + j];
                    if (temp_v0 == sButtonToNoteMap[gOcarinaSongButtons[i].buttonIdx[j]]) {
                        j++;
                    } else {
                        k++;
                    }
                }

                // This conditional is true if songIdx = i is detected
                if (j == gOcarinaSongButtons[i].numButtons) {
                    sPlayedOcarinaSongIdxPlusOne = i + 1;
                    sIsOcarinaInputEnabled = false;
                    sOcarinaFlags = 0;
                }
            }
        }
    }
}

void AudioOcarina_PlayControllerInput(u8 unused) {
    u32 ocarinaBtnsHeld;

    // Prevents two different ocarina notes from being played on two consecutive frames
    if (sOcarinaFlags != 0 && sIsOcarinaNoteChanged) {
        sIsOcarinaNoteChanged--;
        return;
    }

    // Ensures the button pressed to start the ocarina does not also play an ocarina note
    if ((sOcarinaInputButtonStart == 0) || ((sOcarinaInputButtonStart & sOcarinaAllowedButtonMask) !=
                                            (sOcarinaInputButtonCur & sOcarinaAllowedButtonMask))) {
        sOcarinaInputButtonStart = 0;
        if (1) {}
        sCurOcarinaNoteIdx = NOTE_NONE;
        sCurOcarinaButtonIdx = OCARINA_BTN_INVALID;
        ocarinaBtnsHeld = (sOcarinaInputButtonCur & sOcarinaAllowedButtonMask) &
                          (sOcarinaInputButtonPrev & sOcarinaAllowedButtonMask);
        if (!(sOcarinaInputButtonPress & ocarinaBtnsHeld) && (sOcarinaInputButtonCur != 0)) {
            sOcarinaInputButtonPress = sOcarinaInputButtonCur;
        } else {
<<<<<<< HEAD
            sOcarinaInputButtonPress &= ocarinaBtnsHeld;
        }

        // Interprets and transforms controller input into ocarina buttons and notes
        if (CHECK_BTN_ANY(sOcarinaInputButtonPress, sOcarinaAButtonMap)) {
            osSyncPrintf("Presss NA_KEY_D4 %08x\n", sOcarinaAButtonMap);
            sCurOcarinaNoteIdx = NOTE_D4;
            sCurOcarinaButtonIdx = OCARINA_BTN_A;

        } else if (CHECK_BTN_ANY(sOcarinaInputButtonPress, sOcarinaCDownButtonMap)) {
            osSyncPrintf("Presss NA_KEY_F4 %08x\n", sOcarinaCDownButtonMap);
            sCurOcarinaNoteIdx = NOTE_F4;
            sCurOcarinaButtonIdx = OCARINA_BTN_C_DOWN;

        } else if (CHECK_BTN_ANY(sOcarinaInputButtonPress, BTN_CRIGHT)) {
            osSyncPrintf("Presss NA_KEY_A4 %08x\n", BTN_CRIGHT);
            sCurOcarinaNoteIdx = NOTE_A4;
            sCurOcarinaButtonIdx = OCARINA_BTN_C_RIGHT;

        } else if (CHECK_BTN_ANY(sOcarinaInputButtonPress, BTN_CLEFT)) {
            osSyncPrintf("Presss NA_KEY_B4 %08x\n", BTN_CLEFT);
            sCurOcarinaNoteIdx = NOTE_B4;
            sCurOcarinaButtonIdx = OCARINA_BTN_C_LEFT;

        } else if (CHECK_BTN_ANY(sOcarinaInputButtonPress, sOcarinaCUpButtonMap)) {
            osSyncPrintf("Presss NA_KEY_D5 %08x\n", sOcarinaCUpButtonMap);
            sCurOcarinaNoteIdx = NOTE_D5;
            sCurOcarinaButtonIdx = OCARINA_BTN_C_UP;
        }

        // Pressing the R Button will raise the pitch by 1 semitone
        if ((sCurOcarinaNoteIdx != NOTE_NONE) && CHECK_BTN_ANY(sOcarinaInputButtonCur, BTN_R) &&
            (sRecordingState != OCARINA_RECORD_SCARECROW_SPAWN)) {
            sCurOcarinaButtonIdx += 0x80; // Flag to resolve B Flat 4
            sCurOcarinaNoteIdx++;         // Raise the pitch by 1 semitone
        }

        // Pressing the Z Button will lower the pitch by 1 semitone
        if ((sCurOcarinaNoteIdx != NOTE_NONE) && CHECK_BTN_ANY(sOcarinaInputButtonCur, BTN_Z) &&
            (sRecordingState != OCARINA_RECORD_SCARECROW_SPAWN)) {
            sCurOcarinaButtonIdx += 0x40; // Flag to resolve B Flat 4
            sCurOcarinaNoteIdx--;         // Lower the pitch by 1 semitone
        }

        if (sRecordingState != OCARINA_RECORD_SCARECROW_SPAWN) {
            // Bend the pitch of the note based on y control stick
            sCurOcarinaBendIdx = sOcarinaInputStickRel.y;
            sCurOcarinaBendFreq = AudioOcarina_BendPitchTwoSemitones(sCurOcarinaBendIdx);

            // Add vibrato of the ocarina note based on the x control stick
            sCurOcarinaVibrato = ABS_ALT(sOcarinaInputStickRel.x) >> 2;
            // Sets vibrato to io port 6
            Audio_QueueCmdS8(6 << 24 | 2 << 16 | SFX_CHANNEL_OCARINA << 8 | 6, sCurOcarinaVibrato);
=======
            D_8016BA18 &= phi_v1_2;
        }

        if (D_8016BA18 & sOcarinaABtnMap) {
            osSyncPrintf("Presss NA_KEY_D4 %08x\n", sOcarinaABtnMap);
            sCurOcarinaBtnVal = 2;
            sCurOcarinaBtnIdx = 0;
        } else if (D_8016BA18 & sOcarinaCDownBtnMap) {
            osSyncPrintf("Presss NA_KEY_F4 %08x\n", sOcarinaCDownBtnMap);
            sCurOcarinaBtnVal = 5;
            sCurOcarinaBtnIdx = 1;
        } else if (D_8016BA18 & 1) {
            osSyncPrintf("Presss NA_KEY_A4 %08x\n", 1);
            sCurOcarinaBtnVal = 9;
            sCurOcarinaBtnIdx = 2;
        } else if (D_8016BA18 & 2) {
            osSyncPrintf("Presss NA_KEY_B4 %08x\n", 2);
            sCurOcarinaBtnVal = 0xB;
            sCurOcarinaBtnIdx = 3;
        } else if (D_8016BA18 & sOcarinaCUPBtnMap) {
            osSyncPrintf("Presss NA_KEY_D5 %08x\n", sOcarinaCUPBtnMap);
            sCurOcarinaBtnVal = 0xE;
            sCurOcarinaBtnIdx = 4;
        }

        if (sCurOcarinaBtnVal != 0xFF && sCurOcarinaBtnPress & 0x10 && sRecordingState != 2) {
            sCurOcarinaBtnIdx += 0x80;
            sCurOcarinaBtnVal++;
        }

        if ((sCurOcarinaBtnVal != 0xFF) && (sCurOcarinaBtnPress & 0x2000) && (sRecordingState != 2)) {
            sCurOcarinaBtnIdx += 0x40;
            sCurOcarinaBtnVal--;
        }

        if (sRecordingState != 2) {
            D_80130F2C = sCurOcaStick.y;
            D_80130F24 = Audio_OcaAdjStick(D_80130F2C);

            D_80130F34 = (sCurOcaStick.x < 0 ? -sCurOcaStick.x : sCurOcaStick.x) >> 2;
            Audio_QueueCmdS8(0x6 << 24 | SEQ_PLAYER_SFX << 16 | 0xD06, D_80130F34);
>>>>>>> b3d5f549
        } else {
            // no bending or vibrato for recording state OCARINA_RECORD_SCARECROW_SPAWN
            sCurOcarinaBendIdx = 0;
            sCurOcarinaBendFreq = 1.0f; // No bend
        }

<<<<<<< HEAD
        // Processes new and valid notes
        if ((sCurOcarinaNoteIdx != NOTE_NONE) && (sPrevOcarinaNoteIdx != sCurOcarinaNoteIdx)) {
            // Sets ocarina instrument Id to channelIdx io port 7, which is used 
            // as an index in seq 0 to get the true instrument Id
            Audio_QueueCmdS8(6 << 24 | 2 << 16 | SFX_CHANNEL_OCARINA << 8 | 7, sOcarinaInstrumentId - 1);
            // Sets noteIdx to io port 5
            Audio_QueueCmdS8(6 << 24 | 2 << 16 | SFX_CHANNEL_OCARINA << 8 | 5, sCurOcarinaNoteIdx);
            Audio_PlaySoundGeneral(NA_SE_OC_OCARINA, &D_801333D4, 4, &sCurOcarinaBendFreq, &sRelativeOcarinaVolume,
                                   &D_801333E8);
        } else if ((sPrevOcarinaNoteIdx != NOTE_NONE) && (sCurOcarinaNoteIdx == NOTE_NONE)) {
            // cancels ocarina for a non-valid input
=======
        if ((sCurOcarinaBtnVal != 0xFF) && (sPrevOcarinaNoteVal != sCurOcarinaBtnVal)) {
            Audio_QueueCmdS8(0x6 << 24 | SEQ_PLAYER_SFX << 16 | 0xD07, D_80130F10 - 1);
            Audio_QueueCmdS8(0x6 << 24 | SEQ_PLAYER_SFX << 16 | 0xD05, sCurOcarinaBtnVal);
            Audio_PlaySoundGeneral(NA_SE_OC_OCARINA, &D_801333D4, 4, &D_80130F24, &D_80130F28, &D_801333E8);
        } else if ((sPrevOcarinaNoteVal != 0xFF) && (sCurOcarinaBtnVal == 0xFF)) {
>>>>>>> b3d5f549
            Audio_StopSfxById(NA_SE_OC_OCARINA);
        }
    }
}

/**
 * Directly enable the ocarina to receive input without
 * properly resetting it based on an ocarina instrument id
 * Unused.
 */
void AudioOcarina_EnableInput(u8 inputEnabled) {
    sIsOcarinaInputEnabled = inputEnabled;
}

/**
 * Resets ocarina properties based on the ocarina instrument id
 * If ocarina instrument id is "OCARINA_INSTRUMENT_OFF", turn off the ocarina
 * For all ocarina instrument ids, turn the ocarina on with the instrument id
 */
void AudioOcarina_Reset(u8 ocarinaInstrumentId) {
    if (sOcarinaInstrumentId == ocarinaInstrumentId) {
        return;
    }

<<<<<<< HEAD
    Audio_SeqCmd8(2, 1, SFX_CHANNEL_OCARINA, ocarinaInstrumentId);
    sOcarinaInstrumentId = ocarinaInstrumentId;
    if (ocarinaInstrumentId == OCARINA_INSTRUMENT_OFF) {
        sOcarinaInputButtonCur = 0;
        sOcarinaInputButtonPrev = 0;
        sOcarinaInputButtonPress = 0;

        sOcarinaInputButtonStart = 0xFFFF;

        AudioOcarina_PlayControllerInput(false);
=======
    Audio_SeqCmd8(SEQ_PLAYER_SFX, 1, SFX_PLAYER_CHANNEL_OCARINA, arg0);
    D_80130F10 = arg0;
    if (arg0 == 0) {
        sCurOcarinaBtnPress = 0;
        sPrevOcarinaBtnPress = 0;
        D_8016BA18 = 0;
        D_8016BA10 = 0xFFFF;
        func_800ED458(0);
>>>>>>> b3d5f549
        Audio_StopSfxById(NA_SE_OC_OCARINA);
        Audio_SetSoundBanksMute(0);
        sDisplayedState = 0;
        sDisplayedStaffPos = 0;
        sIsOcarinaInputEnabled = false;
        sOcarinaFlags = 0;
        // return to full volume for players 0 and 3 (background bgm) after ocarina is finished
        Audio_ClearBGMMute(SFX_CHANNEL_OCARINA);
    } else {
        sOcarinaInputButtonCur = 0;
        AudioOcarina_ReadControllerInput();
        // Store button used to turn on ocarina
        sOcarinaInputButtonStart = sOcarinaInputButtonCur;
        // lowers volumes of players 0 and 3 (background bgm) while playing ocarina
        Audio_QueueSeqCmdMute(SFX_CHANNEL_OCARINA);
    }
}

void AudioOcarina_SetDisplayedSong(s8 songIdxPlusOne, s8 displayedState) {
    if (songIdxPlusOne == 0) {
        sDisplayedState = 0;
        Audio_StopSfxById(NA_SE_OC_OCARINA);
        return;
    }

    if (songIdxPlusOne < (OCARINA_SONG_SCARECROW_LONG + 1)) {
        sDisplayedSong = sOcarinaSongNotes[songIdxPlusOne - 1];
    } else {
        sDisplayedSong = sScarecrowsLongSongNotes;
    }

    sDisplayedState = displayedState;
    sDisplayedNoteTimer = 0;
    sDisplayedNoteValue = NOTE_NONE;
    sDisplayedNotePos = 0;
    sDisplayedStaffPos = 0;

    while (sDisplayedSong[sDisplayedNotePos].noteIdx == NOTE_NONE) {
        sDisplayedNotePos++;
    }
}

/**
 * Play a song with the ocarina to the user that is 
 * based on OcarinaNote data and not user input
 */
void AudioOcarina_PlayDisplayedSong(void) {
    u32 noteTimerStep;
    u32 nextNoteTimerStep;

    if (sDisplayedState == 0) {
        return;
    }

    if (sDisplayedStaffPos == 0) {
        noteTimerStep = 3;
    } else {
        noteTimerStep = sOcarinaUpdateTaskStart - sOcarinaDisplayedTaskStart;
    }

    if (noteTimerStep < sDisplayedNoteTimer) {
        sDisplayedNoteTimer -= noteTimerStep;
    } else {
        nextNoteTimerStep = noteTimerStep - sDisplayedNoteTimer;
        sDisplayedNoteTimer = 0;
    }

    if (sDisplayedNoteTimer == 0) {

        sDisplayedNoteTimer = sDisplayedSong[sDisplayedNotePos].length;

        if (sDisplayedNotePos == 1) {
            sDisplayedNoteTimer++;
        }

        if (sDisplayedNoteTimer == 0) {
            sDisplayedState--;
            if (sDisplayedState != 0) {
                sDisplayedNotePos = 0;
                sDisplayedStaffPos = 0;
                sDisplayedNoteValue = NOTE_NONE;
            } else {
                Audio_StopSfxById(NA_SE_OC_OCARINA);
            }
            return;
        } else {
            sDisplayedNoteTimer -= nextNoteTimerStep;
        }

        // Update volume
        if (sNoteDisplayedVolume != sDisplayedSong[sDisplayedNotePos].volume) {
            sNoteDisplayedVolume = sDisplayedSong[sDisplayedNotePos].volume;
            sRelativeNoteDisplayedVolume = sNoteDisplayedVolume / 127.0f;
        }

<<<<<<< HEAD
        // Update vibrato
        if (sNoteDisplayedVibrato != sDisplayedSong[sDisplayedNotePos].vibrato) {
            sNoteDisplayedVibrato = sDisplayedSong[sDisplayedNotePos].vibrato;
            // Sets vibrato to io port 6
            Audio_QueueCmdS8(6 << 24 | 2 << 16 | SFX_CHANNEL_OCARINA << 8 | 6, sNoteDisplayedVibrato);
        }
=======
            if (sNotePlaybackVibrato != sPlaybackSong[sPlaybackNotePos].vibrato) {
                sNotePlaybackVibrato = sPlaybackSong[sPlaybackNotePos].vibrato;
                Audio_QueueCmdS8(0x6 << 24 | SEQ_PLAYER_SFX << 16 | 0xD06, sNotePlaybackVibrato);
            }
>>>>>>> b3d5f549

        // Update bend
        if (sNoteDisplayedBend != sDisplayedSong[sDisplayedNotePos].bend) {
            sNoteDisplayedBend = sDisplayedSong[sDisplayedNotePos].bend;
            sRelativeNoteDisplayedBend = AudioOcarina_BendPitchTwoSemitones(sNoteDisplayedBend);
        }

        // No changes in volume, vibrato, or bend between notes
        if ((sDisplayedSong[sDisplayedNotePos].volume == sDisplayedSong[sDisplayedNotePos - 1].volume &&
             (sDisplayedSong[sDisplayedNotePos].vibrato == sDisplayedSong[sDisplayedNotePos - 1].vibrato) &&
             (sDisplayedSong[sDisplayedNotePos].bend == sDisplayedSong[sDisplayedNotePos - 1].bend))) {
            sDisplayedNoteValue = 0xFE;
        }

<<<<<<< HEAD
        if (sDisplayedNoteValue != sDisplayedSong[sDisplayedNotePos].noteIdx) {
            u8 noteIdx = sDisplayedSong[sDisplayedNotePos].noteIdx;

            // As BFlat4 is exactly in the middle of notes B & A, a flag is
            // added to the noteIdx to resolve which button to map Bflat4 to
            if (noteIdx == NOTE_BFLAT4) {
                sDisplayedNoteValue = noteIdx + sDisplayedSong[sDisplayedNotePos].BFlat4Flag;
            } else {
                sDisplayedNoteValue = noteIdx;
            }

            if (sDisplayedNoteValue != NOTE_NONE) {
                sDisplayedStaffPos++;
                // Sets ocarina instrument Id to channelIdx io port 7, which is used 
                // as an index in seq 0 to get the true instrument Id
                Audio_QueueCmdS8(6 << 24 | 2 << 16 | SFX_CHANNEL_OCARINA << 8 | 7, sOcarinaInstrumentId - 1);
                // Sets sDisplayedNoteValue to channelIdx io port 5
                Audio_QueueCmdS8(6 << 24 | 2 << 16 | SFX_CHANNEL_OCARINA << 8 | 5, sDisplayedNoteValue & 0x3F);
                Audio_PlaySoundGeneral(NA_SE_OC_OCARINA, &D_801333D4, 4, &sRelativeNoteDisplayedBend,
                                       &sRelativeNoteDisplayedVolume, &D_801333E8);
            } else {
                Audio_StopSfxById(NA_SE_OC_OCARINA);
=======
            if (sDisplayedNoteValue != sPlaybackSong[sPlaybackNotePos].noteIdx) {
                u8 tmp = sPlaybackSong[sPlaybackNotePos].noteIdx;

                if (tmp == 0xA) {
                    sDisplayedNoteValue = tmp + sPlaybackSong[sPlaybackNotePos].semitone;
                } else {
                    sDisplayedNoteValue = tmp;
                }

                if (sDisplayedNoteValue != 0xFF) {
                    sStaffPlaybackPos++;
                    Audio_QueueCmdS8(0x6 << 24 | SEQ_PLAYER_SFX << 16 | 0xD07, D_80130F10 - 1);
                    Audio_QueueCmdS8(0x6 << 24 | SEQ_PLAYER_SFX << 16 | 0xD05, sDisplayedNoteValue & 0x3F);
                    Audio_PlaySoundGeneral(NA_SE_OC_OCARINA, &D_801333D4, 4, &sNormalizedNotePlaybackTone,
                                           &sNormalizedNotePlaybackVolume, &D_801333E8);
                } else {
                    Audio_StopSfxById(NA_SE_OC_OCARINA);
                }
>>>>>>> b3d5f549
            }
        }
        sDisplayedNotePos++;
    }
}

void AudioOcarina_SetRecordingSong(u8 isRecordingComplete) {
    u16 i;
    u16 i2;
    u16 pad;
    u8 nodeIdx;
    OcarinaNote* note;
    u8 j;
    u8 k;
    s32 t;
    OcarinaNote* recordedSong;

    if (sRecordingState == OCARINA_RECORD_SCARECROW_LONG) {
        recordedSong = gScarecrowLongSongPtr;
    } else {
        /**
         * OCARINA_RECORD_SCARECROW_SPAWN
         *
         * The notes for scarecrows spawn song are first recorded into the ocarina memory
         * game address to act as a buffer. That way, if a new scarecrow spawn song is
         * rejected, the previous scarecrow spawn song is not overwritten. If the scarecrow
         * spawn song is accepted, then the notes are then copied over to the scarecrow spawn
         * song address
         */
        recordedSong = sMemoryGameSongPtr;
    }

    recordedSong[sRecordSongPos].noteIdx = sRecordOcarinaNoteIdx;
    recordedSong[sRecordSongPos].length = sOcarinaUpdateTaskStart - sOcarinaRecordTaskStart;
    recordedSong[sRecordSongPos].volume = sRecordOcarinaVolume;
    recordedSong[sRecordSongPos].vibrato = sRecordOcarinaVibrato;
    recordedSong[sRecordSongPos].bend = sRecordOcarinaBendIdx;
    recordedSong[sRecordSongPos].BFlat4Flag = sRecordOcarinaButtonIdx & 0xC0;

    sRecordOcarinaNoteIdx = sCurOcarinaNoteIdx;
    sRecordOcarinaVolume = sCurOcarinaVolume;
    sRecordOcarinaVibrato = sCurOcarinaVibrato;
    sRecordOcarinaBendIdx = sCurOcarinaBendIdx;
    sRecordOcarinaButtonIdx = sCurOcarinaButtonIdx;

    sRecordSongPos++;

    if ((sRecordSongPos != (ARRAY_COUNT(sScarecrowsLongSongNotes) - 1)) && !isRecordingComplete) {
        // Continue recording
        return;
    }

    // Recording is complete

    i = sRecordSongPos;
    nodeIdx = NOTE_NONE;
    while (i != 0 && nodeIdx == NOTE_NONE) {
        i--;
        nodeIdx = recordedSong[i].noteIdx;
    }

    if (1) {}

    if (sRecordSongPos != (i + 1)) {
        sRecordSongPos = i + 2;
        recordedSong[sRecordSongPos - 1].length = 0;
    }

    recordedSong[sRecordSongPos].length = 0;

    if (sRecordingState == OCARINA_RECORD_SCARECROW_SPAWN) {
        if (sStaffOcarinaPlayingPos >= 8) {
            for (i = 0; i < sRecordSongPos; i++) {
                recordedSong[i] = recordedSong[i + 1];
            }

            // Copies Notes from buffer into scarecrows spawn buttons to be tested for acceptance or rejection
            AudioOcarina_MapNotesToScarecrowButtons(OCARINA_SONG_MEMORY_GAME);

            // Loop through each of the songs
            for (i = 0; i < OCARINA_SONG_SCARECROW_SPAWN; i++) {
                // Loops through all possible starting indices
                for (j = 0; j < 9 - gOcarinaSongButtons[i].numButtons; j++) {
                    // Loops through the notes of song i
                    for (k = 0; k < gOcarinaSongButtons[i].numButtons && k + j < 8 &&
                                gOcarinaSongButtons[i].buttonIdx[k] ==
                                    gOcarinaSongButtons[OCARINA_SONG_SCARECROW_SPAWN].buttonIdx[k + j];
                         k++) {
                        ;
                    }

                    // This conditional is true if the recorded song contains a reserved song
                    if (k == gOcarinaSongButtons[i].numButtons) {
                        sRecordingState = OCARINA_RECORD_REJECTED;
                        sOcarinaSongNotes[OCARINA_SONG_SCARECROW_SPAWN][1].volume = 0xFF;
                        return;
                    }
                }
            }

            // Counts how many times a note is repeated
            i = 1;
            while (i < 8) {
                if (gOcarinaSongButtons[OCARINA_SONG_SCARECROW_SPAWN].buttonIdx[0] !=
                    gOcarinaSongButtons[OCARINA_SONG_SCARECROW_SPAWN].buttonIdx[i]) {
                    i = 9; // break
                } else {
                    i++;
                }
            }

            // This condition is true if all 8 notes are the same pitch
            if (i == 8) {
                sRecordingState = OCARINA_RECORD_REJECTED;
                sOcarinaSongNotes[OCARINA_SONG_SCARECROW_SPAWN][1].volume = 0xFF;
                return;
            }

            // The scarecrow spawn song is accepted and copied from the buffer to the scarecrow spawn notes
            for (i = 0; i < sRecordSongPos; i++) {
                sOcarinaSongNotes[OCARINA_SONG_SCARECROW_SPAWN][i] = sOcarinaSongNotes[OCARINA_SONG_MEMORY_GAME][i];
            }

            sIsOcarinaInputEnabled = false;
        } else {
            sOcarinaSongNotes[OCARINA_SONG_SCARECROW_SPAWN][1].volume = 0xFF;
        }
    }

    sRecordingState = OCARINA_RECORD_OFF;
}

/**
 * recordingState = OCARINA_RECORD_OFF, end
 * recordingState = OCARINA_RECORD_SCARECROW_LONG, start long scarecrows song
 * recordingState = OCARINA_RECORD_SCARECROW_SPAWN, start spawn scarecrows song
 */
void AudioOcarina_SetRecordingState(u8 recordingState) {
    if ((u32)recordingState == sRecordingState) {
        return;
    }

    if (recordingState != OCARINA_RECORD_OFF) {
        sOcarinaRecordTaskStart = sOcarinaUpdateTaskStart;
        sRecordOcarinaNoteIdx = NOTE_NONE;
        sRecordOcarinaVolume = 0x57;
        sRecordOcarinaVibrato = 0;
        sRecordOcarinaBendIdx = 0;
        sRecordOcarinaButtonIdx = 0;
        sRecordSongPos = 0;
        sIsOcarinaInputEnabled = true;
        sStaffOcarinaPlayingPos = 0;
        sScarecrowsLongSongSecondNote = sScarecrowsLongSongNotes[1];
    } else {
        if (sRecordSongPos == 0) {
            sScarecrowsLongSongNotes[1] = sScarecrowsLongSongSecondNote;
        } else {
            if (sRecordingState == OCARINA_RECORD_SCARECROW_SPAWN) {
                sStaffOcarinaPlayingPos = 1;
            }

            AudioOcarina_SetRecordingSong(true);
        }

        sIsOcarinaInputEnabled = false;
        sStaffOcarinaPlayingPos = 0;
    }

    sRecordingState = recordingState;
}

void AudioOcarina_UpdateRecordingStaff(void) {
    sRecordingStaff.state = sRecordingState;
    sRecordingStaff.pos = sStaffOcarinaPlayingPos;
    if (sRecordingState == OCARINA_RECORD_REJECTED) {
        sRecordingState = OCARINA_RECORD_OFF;
    }
}

void AudioOcarina_UpdatePlayingStaff(void) {
    sPlayingStaff.buttonIdx = sCurOcarinaButtonIdx & 0x3F;
    sPlayingStaff.state = AudioOcarina_GetPlayingState();
    sPlayingStaff.pos = sStaffOcarinaPlayingPos;
}

void AudioOcarina_UpdateDisplayedStaff(void) {
    if ((sDisplayedNoteValue & 0x3F) <= NOTE_EFLAT5) {
        sDisplayedStaff.buttonIdx = AudioOcarina_MapNoteToButton(sDisplayedNoteValue);
    }

    sDisplayedStaff.state = sDisplayedState;

    if (sDisplayedSong != sScarecrowsLongSongNotes) {
        sDisplayedStaff.pos = sDisplayedStaffPos;
    } else if (sDisplayedStaffPos == 0) {
        sDisplayedStaff.pos = 0;
    } else {
        sDisplayedStaff.pos = ((sDisplayedStaffPos - 1) % 8) + 1;
    }
}

OcarinaStaff* AudioOcarina_GetRecordingStaff(void) {
    return &sRecordingStaff;
}

OcarinaStaff* AudioOcarina_GetPlayingStaff(void) {
    if (sPlayingStaff.state < 0xFE) {
        sOcarinaFlags = 0;
    }

    return &sPlayingStaff;
}

OcarinaStaff* AudioOcarina_GetDisplayedStaff(void) {
    return &sDisplayedStaff;
}

void AudioOcarina_RecordSong(void) {
    s32 noteChanged;

    if ((sRecordingState != OCARINA_RECORD_OFF) && ((sOcarinaUpdateTaskStart - sOcarinaRecordTaskStart) >= 3)) {
        noteChanged = false;
        if (sRecordOcarinaNoteIdx != sCurOcarinaNoteIdx) {
            if (sCurOcarinaNoteIdx != NOTE_NONE) {
                sRecordingStaff.buttonIdx = sCurOcarinaButtonIdx & 0x3F;
                sStaffOcarinaPlayingPos++;
            } else if ((sRecordingState == OCARINA_RECORD_SCARECROW_SPAWN) && (sStaffOcarinaPlayingPos == 8)) {
                AudioOcarina_SetRecordingSong(true);
                return;
            }

            if (sStaffOcarinaPlayingPos > 8) {
                if (sRecordingState == OCARINA_RECORD_SCARECROW_SPAWN) {
                    // notes played are over 8 and in recording mode.
                    AudioOcarina_SetRecordingSong(true);
                    return;
                }
                sStaffOcarinaPlayingPos = 1;
            }

            noteChanged = true;
        } else if (sRecordOcarinaVolume != sCurOcarinaVolume) {
            noteChanged = true;
        } else if (sRecordOcarinaVibrato != sCurOcarinaVibrato) {
            noteChanged = true;
        } else if (sRecordOcarinaBendIdx != sCurOcarinaBendIdx) {
            noteChanged = true;
        }

        if (noteChanged) {
            AudioOcarina_SetRecordingSong(false);
            sOcarinaRecordTaskStart = sOcarinaUpdateTaskStart;
        }
    }
}

void AudioOcarina_MemoryGameSetNumNotes(u8 minigameRound) {
    u8 i;

    if (minigameRound > 2) {
        minigameRound = 2;
    }

    sOcaMemoryGameAppendPos = 0;
    sOcaMemoryGameEndPos = sOcaMemoryGameNumNotes[minigameRound];

    for (i = 0; i < 3; i++) {
        AudioOcarina_MemoryGameGenerateNotes();
    }
}

s32 AudioOcarina_MemoryGameGenerateNotes(void) {
    u32 rndButtonIdx;
    u8 rndNoteIdx;

    if (sOcaMemoryGameAppendPos == sOcaMemoryGameEndPos) {
        return true;
    }

    rndButtonIdx = Audio_NextRandom();
    rndNoteIdx = sButtonToNoteMap[rndButtonIdx % 5];

    if (sOcarinaSongNotes[OCARINA_SONG_MEMORY_GAME][sOcaMemoryGameAppendPos - 1].noteIdx == rndNoteIdx) {
        rndNoteIdx = sButtonToNoteMap[(rndButtonIdx + 1) % 5];
    }

    sOcarinaSongNotes[OCARINA_SONG_MEMORY_GAME][sOcaMemoryGameAppendPos].noteIdx = rndNoteIdx;
    sOcarinaSongNotes[OCARINA_SONG_MEMORY_GAME][sOcaMemoryGameAppendPos].length = 45;
    sOcarinaSongNotes[OCARINA_SONG_MEMORY_GAME][sOcaMemoryGameAppendPos].volume = 0x50;
    sOcarinaSongNotes[OCARINA_SONG_MEMORY_GAME][sOcaMemoryGameAppendPos].vibrato = 0;
    sOcarinaSongNotes[OCARINA_SONG_MEMORY_GAME][sOcaMemoryGameAppendPos].bend = 0;

    sOcaMemoryGameAppendPos++;

    sOcarinaSongNotes[OCARINA_SONG_MEMORY_GAME][sOcaMemoryGameAppendPos].noteIdx = NOTE_NONE;
    sOcarinaSongNotes[OCARINA_SONG_MEMORY_GAME][sOcaMemoryGameAppendPos].length = 0;
    sOcarinaSongNotes[OCARINA_SONG_MEMORY_GAME][sOcaMemoryGameAppendPos + 1].noteIdx = NOTE_NONE;
    sOcarinaSongNotes[OCARINA_SONG_MEMORY_GAME][sOcaMemoryGameAppendPos + 1].length = 0;
    if (1) {}
    return false;
}

void AudioOcarina_Update(void) {
    sOcarinaUpdateTaskStart = gAudioContext.totalTaskCount;
    if (sOcarinaInstrumentId != OCARINA_INSTRUMENT_OFF) {
        if (sIsOcarinaInputEnabled == true) {
            AudioOcarina_ReadControllerInput();
        }

        if ((sDisplayedState == 0) && (sIsOcarinaInputEnabled == true)) {
            AudioOcarina_PlayControllerInput(false);
        }

        if (sOcarinaFlags != 0) {
            if (sOcarinaFlags & 0x4000) {
                AudioOcarina_CheckSongsWithoutMusicStaff();
            } else {
                AudioOcarina_CheckSongsWithMusicStaff();
            }
        }

        AudioOcarina_PlayDisplayedSong();
        sOcarinaDisplayedTaskStart = sOcarinaUpdateTaskStart;

        if (sDisplayedState == 0) {
            AudioOcarina_RecordSong();
        }

        if ((sOcarinaFlags != 0) && (sPrevOcarinaNoteIdx != sCurOcarinaNoteIdx)) {
            sIsOcarinaNoteChanged = true; // Adds a 1 frame delay to ocarina input
        }

        sPrevOcarinaNoteIdx = sCurOcarinaNoteIdx;
    }

    AudioOcarina_UpdatePlayingStaff();
    AudioOcarina_UpdateDisplayedStaff();
    AudioOcarina_UpdateRecordingStaff();
}

void AudioOcarina_PlayLongScarecrowAfterCredits(void) {
    static u8 sScarecrowAfterCreditsState = 0;
    static u8 sScarecrowAfterCreditsIntrumentId = OCARINA_INSTRUMENT_DEFAULT;
    static u16 sScarecrowAfterCreditsTimer = 1200;

    switch (sScarecrowAfterCreditsState) {
        case 0:
            if (sScarecrowAfterCreditsTimer-- == 0) {
                if (sScarecrowAfterCreditsIntrumentId < OCARINA_INSTRUMENT_MAX) {
                    // set next ocarina instrument and restart
                    sScarecrowAfterCreditsState++;
                } else {
                    // finished
                    sScarecrowAfterCreditsState = 3;
                    AudioOcarina_Reset(OCARINA_INSTRUMENT_OFF);
                }
                sScarecrowAfterCreditsTimer = 1200;
            }
            break;
        case 1:
            Audio_SetSoundBanksMute(0);
            AudioOcarina_Reset(sScarecrowAfterCreditsIntrumentId);
            AudioOcarina_SetDisplayedSong(OCARINA_SONG_SCARECROW_LONG + 1, 1);
            sScarecrowAfterCreditsIntrumentId++;
            sScarecrowAfterCreditsState++;
            break;
        case 2:
            if (AudioOcarina_GetDisplayedStaff()->state == 0) {
                sScarecrowAfterCreditsState = 0;
            }
            break;
    }
}

void AudioOcarina_ResetStaff(void) {
    sPlayingStaff.buttonIdx = OCARINA_BTN_INVALID;
    sPlayingStaff.state = 0xFF;
    sPlayingStaff.pos = 0;
    sDisplayedStaff.buttonIdx = OCARINA_BTN_INVALID;
    sDisplayedStaff.state = 0;
    sDisplayedStaff.pos = 0;
    sRecordingStaff.buttonIdx = OCARINA_BTN_INVALID;
    sRecordingStaff.state = OCARINA_RECORD_REJECTED;
    sRecordingStaff.pos = 0;
    sIsOcarinaNoteChanged = false;
}

f32 D_80131C8C = 0.0f;

// =========== Audio Debugging ===========

extern u16 gAudioSfxSwapSource[];
extern u16 gAudioSfxSwapTarget[];
extern u8 gAudioSfxSwapMode[];
extern u8 gAudioSfxSwapOff;
extern u8 D_801333F0;

/**
 * Audio Debug Bss
 */

u32 sDebugPadHold;
u32 sDebugPadBtnLast;
u32 sDebugPadPress;
s32 sAudioUpdateTaskStart;
s32 sAudioUpdateTaskEnd;

/**
 * Audio Debug Data
 */

f32 sAudioUpdateDuration = 0.0f;
f32 sAudioUpdateDurationMax = 0.0f;
u8 sAudioDebugEverOpened = 0;
u8 sAudioSfxMuted = 0;
u8 sAudioDebugPage = 0;
u8 sAudioSndContSel = 0;
u8 sAudioDebugTextColor = 7;
char sAudioDebugPageNames[15][23] = {
    "Non",
    "Sound Control",
    "Spec Info",
    "Heap Info",
    "Grp Track Info",
    "Sub Track Info",
    "Channel Info",
    "Interface Info",
    "SE Flag Swap",
    "Block Change BGM",
    "Natural Sound Control",
    "Ocarina Test",
    "SE Parameter Change",
    "Scroll Print",
    "Free Area",
};
u16 sAudioSndContWork[11] = { 0 };
u16 sAudioSndContWorkLims[11] = { 128, 128, 7, 512, 4, 2, 16, 32, 2, 2, 2 };
char sSoundBankNames[7][11] = { "PLAYER", "ITEM", "ENVIROMENT", "ENEMY", "SYSTEM", "OCARINA", "VOICE" };
char sSoundModeNames[5][10] = { "W-STEREO", "HEADPHONE", "3D SOUND", "MONO", "" };
s8 sAudioIntInfoX = 0;
s8 sAudioIntInfoY = 0;
s8 sAudioIntInfoSel = 0;
s8 sAudioIntInfoBankPage[7] = { 0, 0, 2, 2, 0, 0, 0 };
u8 sAudioScrPrtSel = 0;
u8 sAudioScrPrtInd = 0;
u8 sAudioScrPrtOverflow = 0;
s8 sAudioScrPrtX = 26;
s8 sAudioScrPrtY = 1;
u8 sAudioScrPrtWork[11] = { 1, 19, 6, 0, 0, 0, 0, 0, 0, 0, 1 };
u8 sAudioScrPrtWorkLims[11] = { 2, SCROLL_PRINT_BUF_SIZE, 8, 2, 2, 2, 2, 2, 2, 2, 2 };
u8 sAudioSubTrackInfoSpec = 0;
u8 sAudioSfxSwapIsEditing = 0;
u8 sAudioSfxSwapSel = 0;
u8 sAudioSfxSwapNibbleSel = 0;
char sAudioSfxSwapModeNames[2][5] = { "SWAP", "ADD" };
u8 sAudioSfxParamChgSel = 0;
u8 sAudioSfxParamChgBitSel = 0;
u16 sAudioSfxParamChgWork[4] = { 0 };
u8 sAudioSubTrackInfoPlayerSel = SEQ_PLAYER_BGM_MAIN;
u8 sAudioSubTrackInfoChannelSel = 0;
u8 sSeqPlayerPeakNumLayers[20] = { 0 };
char sAudioSceneNames[3][2] = { "A", "S", "X" };
u8 sAudioBlkChgBgmWork[2] = { 0 };
u8 sAudioBlkChgBgmSel = 0;
char sBoolStrs[3][5] = { "OFF", "ON", "STBY" };
u8 sAudioNatureFailed = 0;
u8 sPeakNumNotes = 0;

/**
 * Audio Debug Functions
 */

void AudioDebug_SetInput(void) {
    Input inputs[4];
    u32 btn;

    PadMgr_RequestPadData(&gPadMgr, inputs, 0);
    btn = inputs[3].cur.button;
    sDebugPadHold = btn & 0xFFFF;
    sDebugPadPress = (btn ^ sDebugPadBtnLast) & btn;
    sDebugPadBtnLast = btn;
}

char* AudioDebug_ToStringBinary(u32 num, u8 bits) {
    u8 i;
    u32 flg = 1;

    for (i = 0; i < bits; flg *= 2, i++) {
        if (num & flg) {
            sBinToStrBuf[bits - i - 1] = '1';
        } else {
            sBinToStrBuf[bits - i - 1] = '0';
        }
    }

    sBinToStrBuf[bits] = '\0';
    return sBinToStrBuf;
}

void AudioDebug_Draw(GfxPrint* printer) {
    s32 pad[3];
    u8 i;
    u8 j;
    u8 ctr;
    u8 ctr2;
    s8 k;
    s8 k2;
    s8 ind;
    u8 numEnabledNotes = 0;
    char digitStr[2] = "1";

#define SETCOL_COMMON(v, r, g, b) \
    GfxPrint_SetColor(printer, ((v & 4) >> 2) * (r), ((v & 2) >> 1) * (g), (v & 1) * (b), 255)
#define SETCOL(r, g, b) SETCOL_COMMON(sAudioDebugTextColor, r, g, b)
#define SETCOL_SCROLLPRINT(r, g, b) SETCOL_COMMON(sAudioScrPrtWork[2], r, g, b)

    sAudioDebugEverOpened = true;
    GfxPrint_SetPos(printer, 3, 2);
    SETCOL(255, 255, 255);
    GfxPrint_Printf(printer, "Audio Debug Mode");

    GfxPrint_SetPos(printer, 3, 3);
    GfxPrint_Printf(printer, "- %s -", sAudioDebugPageNames[sAudioDebugPage]);

    for (i = 0; i < gAudioSpecs[gAudioSpecId].numNotes; i++) {
        if (gAudioContext.notes[i].noteSubEu.bitField0.enabled == 1) {
            numEnabledNotes++;
        }
    }

    if (sPeakNumNotes < numEnabledNotes) {
        sPeakNumNotes = numEnabledNotes;
    }
    if (sAudioSpecPeakNumNotes[gAudioSpecId] < numEnabledNotes) {
        sAudioSpecPeakNumNotes[gAudioSpecId] = numEnabledNotes;
    }

    if (sAudioScrPrtWork[0] != 0) {
        GfxPrint_SetPos(printer, sAudioScrPrtX, sAudioScrPrtY);
        SETCOL_SCROLLPRINT(200, 200, 200);
        GfxPrint_Printf(printer, "Audio ScrPrt");

        ind = sAudioScrPrtInd;
        for (k = 0; k < sAudioScrPrtWork[1] + 1; k++) {
            if (ind == 0) {
                if (sAudioScrPrtOverflow == 1) {
                    ind = SCROLL_PRINT_BUF_SIZE - 1;
                } else {
                    k = sAudioScrPrtWork[1] + 1; // "break;"
                }
            } else {
                ind--;
            }
            if (k != sAudioScrPrtWork[1] + 1) {
                if ((ind % 5) != 0) {
                    SETCOL_SCROLLPRINT(180, 180, 180);
                } else {
                    SETCOL_SCROLLPRINT(120, 120, 120);
                }
                GfxPrint_SetPos(printer, 2 + sAudioScrPrtX, sAudioScrPrtY + sAudioScrPrtWork[1] + 1 - k);
                GfxPrint_Printf(printer, "%s", sAudioScrPrtBuf[ind].str);

                GfxPrint_SetPos(printer, 7 + sAudioScrPrtX, sAudioScrPrtY + sAudioScrPrtWork[1] + 1 - k);
                GfxPrint_Printf(printer, "%04X", sAudioScrPrtBuf[ind].num);
            }
        }
    }

    switch (sAudioDebugPage) {
        case PAGE_NON:
            GfxPrint_SetPos(printer, 3, 4);
            SETCOL(255, 64, 64);
            GfxPrint_Printf(printer, "BGM CANCEL:%s", sBoolStrs[sAudioSndContWork[5]]);

            GfxPrint_SetPos(printer, 3, 5);
            GfxPrint_Printf(printer, "SE MUTE:%s", sBoolStrs[sAudioSfxMuted]);

            GfxPrint_SetPos(printer, 18, 4);
            SETCOL(255, 255, 255);
            GfxPrint_Printf(printer, "PUSH CONT-4 A-BTN");

            ind = (s8)sAudioSndContWork[2];
            i = gSoundBanks[ind][0].next;
            j = 0;
            SETCOL(255, 255, 255);
            GfxPrint_SetPos(printer, 3, 6);
            GfxPrint_Printf(printer, "SE HANDLE:%s", sSoundBankNames[ind]);

            while (i != 0xFF) {
                GfxPrint_SetPos(printer, 3, 7 + j++);
                GfxPrint_Printf(printer, "%02x %04x %02x %08x", i, gSoundBanks[ind][i].sfxId, gSoundBanks[ind][i].state,
                                gSoundBanks[ind][i].priority);
                i = gSoundBanks[ind][i].next;
            }
            break;

        case PAGE_SOUND_CONTROL:
            GfxPrint_SetPos(printer, 2, 4 + sAudioSndContSel);
            SETCOL(127, 255, 127);
            GfxPrint_Printf(printer, "*");

            SETCOL(255, 255, 255);
            GfxPrint_SetPos(printer, 3, 4);
            GfxPrint_Printf(printer, "Seq 0  : %2x", sAudioSndContWork[0]);

            GfxPrint_SetPos(printer, 3, 5);
            GfxPrint_Printf(printer, "Seq 1  : %2x", sAudioSndContWork[1]);

            GfxPrint_SetPos(printer, 3, 6);
            GfxPrint_Printf(printer, "SE HD  : %2x %s", sAudioSndContWork[2], sSoundBankNames[sAudioSndContWork[2]]);

            GfxPrint_SetPos(printer, 3, 7);
            GfxPrint_Printf(printer, "SE No. :%3x", sAudioSndContWork[3]);

            GfxPrint_SetPos(printer, 3, 8);
            GfxPrint_Printf(printer, "S-Out  : %2x %s", sAudioSndContWork[4], sSoundModeNames[sAudioSndContWork[4]]);

            GfxPrint_SetPos(printer, 3, 9);
            GfxPrint_Printf(printer, "BGM Ent: %2x", sAudioSndContWork[5]);

            GfxPrint_SetPos(printer, 3, 10);
            GfxPrint_Printf(printer, "Spec   : %2x", sAudioSndContWork[6]);

            GfxPrint_SetPos(printer, 3, 11);
            GfxPrint_Printf(printer, "Na Snd : %2x", sAudioSndContWork[7]);

            GfxPrint_SetPos(printer, 3, 12);
            GfxPrint_Printf(printer, "Cam Wt : %s", sBoolStrs[sAudioSndContWork[8]]);

            GfxPrint_SetPos(printer, 3, 13);
            GfxPrint_Printf(printer, "Lnk Wt : %s", sBoolStrs[sAudioSndContWork[9]]);

            GfxPrint_SetPos(printer, 3, 14);
            GfxPrint_Printf(printer, "SE Ent : %2x", sAudioSndContWork[10]);
            break;

        case PAGE_INTERFACE_INFO:
            ind = 0;
            for (k = 0; k < 7; k++) {
                if (k == sAudioIntInfoSel) {
                    SETCOL(255, 127, 127);
                } else {
                    SETCOL(255, 255, 255);
                }
                GfxPrint_SetPos(printer, 2 + sAudioIntInfoX, 4 + ind + sAudioIntInfoY);
                GfxPrint_Printf(printer, "%s <%d>", sSoundBankNames[k], sAudioIntInfoBankPage[k]);

                for (k2 = 0; k2 < gChannelsPerBank[gSfxChannelLayout][k]; k2++) {
#define entryIndex (gActiveSounds[k][k2].entryIndex)
#define entry (&gSoundBanks[k][entryIndex])
#define chan (gAudioContext.seqPlayers[SEQ_PLAYER_SFX].channels[entry->channelIdx])
                    GfxPrint_SetPos(printer, 2 + sAudioIntInfoX, 5 + ind + sAudioIntInfoY);
                    if (sAudioIntInfoBankPage[k] == 1) {
                        if ((entryIndex != 0xFF) &&
                            ((entry->state == SFX_STATE_PLAYING_1) || (entry->state == SFX_STATE_PLAYING_2))) {
                            GfxPrint_Printf(printer, "%2X %5d %5d %5d %02X %04X %04X", entryIndex, (s32)*entry->posX,
                                            (s32)*entry->posY, (s32)*entry->posZ, entry->sfxImportance,
                                            entry->sfxParams, entry->sfxId);
                        } else {
                            GfxPrint_Printf(printer, "FF ----- ----- ----- -- ---- ----");
                        }
                    } else if (sAudioIntInfoBankPage[k] == 2) {
                        if ((entryIndex != 0xFF) &&
                            ((entry->state == SFX_STATE_PLAYING_1) || (entry->state == SFX_STATE_PLAYING_2))) {
                            GfxPrint_Printf(printer, "%2X %5d %5d %5d %3d %3d %04X", entryIndex, (s32)*entry->posX,
                                            (s32)*entry->posY, (s32)*entry->posZ, (s32)(chan->volume * 127.1f),
                                            chan->newPan, entry->sfxId);
                        } else {
                            GfxPrint_Printf(printer, "FF ----- ----- ----- --- --- ----");
                        }
                    } else if (sAudioIntInfoBankPage[k] == 3) {
                        if ((entryIndex != 0xFF) &&
                            ((entry->state == SFX_STATE_PLAYING_1) || (entry->state == SFX_STATE_PLAYING_2))) {
                            GfxPrint_Printf(printer, "%2X %5d %5d %5d %3d %3d %04X", entryIndex, (s32)*entry->posX,
                                            (s32)*entry->posY, (s32)*entry->posZ, (s32)(chan->freqScale * 100.0f),
                                            chan->reverb, entry->sfxId);
                        } else {
                            GfxPrint_Printf(printer, "FF ----- ----- ----- --- --- ----");
                        }
                    } else if (sAudioIntInfoBankPage[k] == 4) {
                        if ((entryIndex != 0xFF) &&
                            ((entry->state == SFX_STATE_PLAYING_1) || (entry->state == SFX_STATE_PLAYING_2))) {
                            GfxPrint_Printf(printer, "%2X %04X", entryIndex, entry->sfxId);
                        } else {
                            GfxPrint_Printf(printer, "FF ----");
                        }
                    }
#undef entryIndex
#undef entry
#undef chan

                    if (sAudioIntInfoBankPage[k] != 0) {
                        ind++;
                    }
                }
                ind++;
            }
            break;

        case PAGE_SCROLL_PRINT:
            GfxPrint_SetPos(printer, 2, 4 + sAudioScrPrtSel);
            SETCOL(255, 255, 255);
            GfxPrint_Printf(printer, "*");

            SETCOL(255, 255, 255);
            GfxPrint_SetPos(printer, 3, 4);
            GfxPrint_Printf(printer, "Swicth  : %d", sAudioScrPrtWork[0]);

            GfxPrint_SetPos(printer, 3, 5);
            GfxPrint_Printf(printer, "Lines   : %d", sAudioScrPrtWork[1] + 1);

            GfxPrint_SetPos(printer, 3, 6);
            GfxPrint_Printf(printer, "Color   : %d", sAudioScrPrtWork[2]);

            GfxPrint_SetPos(printer, 3, 7);
            GfxPrint_Printf(printer, "%s  : %d", sSoundBankNames[0], sAudioScrPrtWork[3]);

            GfxPrint_SetPos(printer, 3, 8);
            GfxPrint_Printf(printer, "%s    : %d", sSoundBankNames[1], sAudioScrPrtWork[4]);

            GfxPrint_SetPos(printer, 3, 9);
            GfxPrint_Printf(printer, "ENVRONM : %d", sAudioScrPrtWork[5]);

            GfxPrint_SetPos(printer, 3, 10);
            GfxPrint_Printf(printer, "%s   : %d", sSoundBankNames[3], sAudioScrPrtWork[6]);

            GfxPrint_SetPos(printer, 3, 11);
            GfxPrint_Printf(printer, "%s  : %d", sSoundBankNames[4], sAudioScrPrtWork[7]);

            GfxPrint_SetPos(printer, 3, 12);
            GfxPrint_Printf(printer, "%s : %d", sSoundBankNames[5], sAudioScrPrtWork[8]);

            GfxPrint_SetPos(printer, 3, 13);
            GfxPrint_Printf(printer, "%s    : %d", sSoundBankNames[6], sAudioScrPrtWork[9]);

            GfxPrint_SetPos(printer, 3, 14);
            GfxPrint_Printf(printer, "SEQ ENT : %d", sAudioScrPrtWork[10]);
            break;

        case PAGE_SFX_SWAP:
            GfxPrint_SetPos(printer, 3, 4);
            SETCOL(255, 255, 255);
            if (gAudioSfxSwapOff) {
                GfxPrint_Printf(printer, "SWAP OFF");
            }

            if (sAudioSfxSwapIsEditing == 0) {
                SETCOL(255, 255, 255);
            } else {
                SETCOL(127, 127, 127);
            }
            GfxPrint_SetPos(printer, 2, 6 + sAudioSfxSwapSel);
            GfxPrint_Printf(printer, "*");

            ctr = sAudioSfxSwapNibbleSel;
            if (sAudioSfxSwapNibbleSel >= 4) {
                ctr++;
            }
            if (sAudioSfxSwapIsEditing == 1) {
                SETCOL(255, 255, 255);
                GfxPrint_SetPos(printer, 3 + ctr, 5);
                GfxPrint_Printf(printer, "V");
            }

            for (i = 0; i < 10; i++) {
                if (i == sAudioSfxSwapSel) {
                    if (sAudioSfxSwapIsEditing == 0) {
                        SETCOL(192, 192, 192);
                    } else {
                        SETCOL(255, 255, 255);
                    }
                } else if (sAudioSfxSwapIsEditing == 0) {
                    SETCOL(144, 144, 144);
                } else {
                    SETCOL(96, 96, 96);
                }
                GfxPrint_SetPos(printer, 3, 6 + i);
                GfxPrint_Printf(printer, "%04x %04x %s", gAudioSfxSwapSource[i], gAudioSfxSwapTarget[i],
                                sAudioSfxSwapModeNames[gAudioSfxSwapMode[i]]);
            }
            break;

        case PAGE_SUB_TRACK_INFO:
            GfxPrint_SetPos(printer, 3, 4);
            SETCOL(255, 255, 255);
            GfxPrint_Printf(printer, "Group Track:%d", sAudioSubTrackInfoPlayerSel);

            GfxPrint_SetPos(printer, 3, 5);
            GfxPrint_Printf(printer, "Sub Track  :%d", sAudioSubTrackInfoChannelSel);

            GfxPrint_SetPos(printer, 3, 6);
            GfxPrint_Printf(printer, "TRK NO. ");

            GfxPrint_SetPos(printer, 3, 7);
            GfxPrint_Printf(printer, "ENTRY   ");

            GfxPrint_SetPos(printer, 3, 8);
            GfxPrint_Printf(printer, "MUTE    ");

            GfxPrint_SetPos(printer, 3, 9);
            GfxPrint_Printf(printer, "OPENNOTE");

            ctr2 = 0;
            for (i = 0; i < 16; i++) {
                if (i == sAudioSubTrackInfoChannelSel) {
                    SETCOL(255, 255, 255);
                } else {
                    SETCOL(200, 200, 200);
                }
                GfxPrint_SetPos(printer, 15 + i, 6);
                GfxPrint_Printf(printer, "%1X", i);

                GfxPrint_SetPos(printer, 15 + i, 7);
                if (gAudioContext.seqPlayers[sAudioSubTrackInfoPlayerSel].channels[i]->enabled) {
                    GfxPrint_Printf(printer, "O");
                } else {
                    GfxPrint_Printf(printer, "X");
                }

                GfxPrint_SetPos(printer, 15 + i, 8);
                if (gAudioContext.seqPlayers[sAudioSubTrackInfoPlayerSel].channels[i]->stopSomething2) {
                    GfxPrint_Printf(printer, "O");
                } else {
                    GfxPrint_Printf(printer, "X");
                }

                GfxPrint_SetPos(printer, 15 + i, 9);
                ctr = 0;
                for (j = 0; j < 4; j++) {
                    if (gAudioContext.seqPlayers[sAudioSubTrackInfoPlayerSel].channels[i]->layers[j] != NULL) {
                        ctr++;
                    }
                }

                GfxPrint_Printf(printer, "%1X", ctr);
                ctr2 += ctr;
            }

            SETCOL(255, 255, 255);
            if (sSeqPlayerPeakNumLayers[sAudioSubTrackInfoPlayerSel] < ctr2) {
                sSeqPlayerPeakNumLayers[sAudioSubTrackInfoPlayerSel] = ctr2;
            }
            GfxPrint_SetPos(printer, 16 + i, 9);
            GfxPrint_Printf(printer, "%2d,%2d", ctr2, sSeqPlayerPeakNumLayers[sAudioSubTrackInfoPlayerSel]);

            GfxPrint_SetPos(printer, 3, 11);
            GfxPrint_Printf(printer, "VOL     ");

            GfxPrint_SetPos(printer, 3, 12);
            GfxPrint_Printf(printer, "E VOL   ");

            GfxPrint_SetPos(printer, 3, 13);
            GfxPrint_Printf(printer, "BANK ID ");

            GfxPrint_SetPos(printer, 3, 14);
            GfxPrint_Printf(printer, "PROG    ");

            GfxPrint_SetPos(printer, 3, 15);
            GfxPrint_Printf(printer, "PAN    ");

            GfxPrint_SetPos(printer, 3, 16);
            GfxPrint_Printf(printer, "PANPOW  ");

            GfxPrint_SetPos(printer, 3, 17);
            GfxPrint_Printf(printer, "FXMIX   ");

            GfxPrint_SetPos(printer, 3, 18);
            GfxPrint_Printf(printer, "PRIO    ");

            GfxPrint_SetPos(printer, 3, 19);
            GfxPrint_Printf(printer, "VIB PIT ");

            GfxPrint_SetPos(printer, 3, 20);
            GfxPrint_Printf(printer, "VIB DEP ");

            GfxPrint_SetPos(printer, 3, 21);
            GfxPrint_Printf(printer, "TUNE    ");

            GfxPrint_SetPos(printer, 3, 22);
            GfxPrint_Printf(printer, "TUNE    ");

            for (i = 0; i < 8; i++) {
                GfxPrint_SetPos(printer, 15 + 3 * i, 22);
                GfxPrint_Printf(printer, "%02X ",
                                (u8)gAudioContext.seqPlayers[sAudioSubTrackInfoPlayerSel]
                                    .channels[sAudioSubTrackInfoChannelSel]
                                    ->soundScriptIO[i]);
            }

            if (gAudioContext.seqPlayers[sAudioSubTrackInfoPlayerSel].channels[sAudioSubTrackInfoChannelSel]->enabled) {
                GfxPrint_SetPos(printer, 15, 11);
                GfxPrint_Printf(printer, "%d",
                                (u8)(gAudioContext.seqPlayers[sAudioSubTrackInfoPlayerSel]
                                         .channels[sAudioSubTrackInfoChannelSel]
                                         ->volume *
                                     127.1));

                GfxPrint_SetPos(printer, 15, 12);
                GfxPrint_Printf(printer, "%d",
                                (u8)(gAudioContext.seqPlayers[sAudioSubTrackInfoPlayerSel]
                                         .channels[sAudioSubTrackInfoChannelSel]
                                         ->volumeScale *
                                     127.1));

                GfxPrint_SetPos(printer, 15, 13);
                GfxPrint_Printf(printer, "%X",
                                gAudioContext.seqPlayers[sAudioSubTrackInfoPlayerSel]
                                    .channels[sAudioSubTrackInfoChannelSel]
                                    ->fontId);

                ctr = (u8)(gAudioContext.seqPlayers[sAudioSubTrackInfoPlayerSel]
                               .channels[sAudioSubTrackInfoChannelSel]
                               ->instOrWave);

                if (ctr == 0) {
                    ctr2 = 0x7F;
                } else if (ctr < 0x80) {
                    ctr2 = ctr - 1;
                } else {
                    ctr2 = ctr;
                }

                GfxPrint_SetPos(printer, 15, 14);
                GfxPrint_Printf(printer, "%d", ctr2);

                GfxPrint_SetPos(printer, 15, 15);
                GfxPrint_Printf(printer, "%d",
                                gAudioContext.seqPlayers[sAudioSubTrackInfoPlayerSel]
                                    .channels[sAudioSubTrackInfoChannelSel]
                                    ->newPan);

                GfxPrint_SetPos(printer, 15, 16);
                GfxPrint_Printf(printer, "%d",
                                gAudioContext.seqPlayers[sAudioSubTrackInfoPlayerSel]
                                    .channels[sAudioSubTrackInfoChannelSel]
                                    ->panChannelWeight);

                GfxPrint_SetPos(printer, 15, 17);
                GfxPrint_Printf(printer, "%d",
                                gAudioContext.seqPlayers[sAudioSubTrackInfoPlayerSel]
                                    .channels[sAudioSubTrackInfoChannelSel]
                                    ->reverb);

                GfxPrint_SetPos(printer, 15, 18);
                GfxPrint_Printf(printer, "%d",
                                gAudioContext.seqPlayers[sAudioSubTrackInfoPlayerSel]
                                    .channels[sAudioSubTrackInfoChannelSel]
                                    ->notePriority);

                GfxPrint_SetPos(printer, 15, 19);
                GfxPrint_Printf(printer, "%d",
                                (u8)(gAudioContext.seqPlayers[sAudioSubTrackInfoPlayerSel]
                                         .channels[sAudioSubTrackInfoChannelSel]
                                         ->vibratoRateTarget /
                                     32));

                GfxPrint_SetPos(printer, 15, 20);
                GfxPrint_Printf(printer, "%d",
                                (u8)(gAudioContext.seqPlayers[sAudioSubTrackInfoPlayerSel]
                                         .channels[sAudioSubTrackInfoChannelSel]
                                         ->vibratoExtentTarget /
                                     8));

                GfxPrint_SetPos(printer, 15, 21);
                GfxPrint_Printf(printer, "%d",
                                (u16)(gAudioContext.seqPlayers[sAudioSubTrackInfoPlayerSel]
                                          .channels[sAudioSubTrackInfoChannelSel]
                                          ->freqScale *
                                      100));
            }
            break;

        case PAGE_HEAP_INFO:
            SETCOL(255, 255, 255);
            GfxPrint_SetPos(printer, 3, 4);
            GfxPrint_Printf(printer, "TOTAL  %d", D_8014A6C4.heapSize);

            GfxPrint_SetPos(printer, 3, 5);
            GfxPrint_Printf(printer, "DRIVER %05X / %05X",
                            gAudioContext.notesAndBuffersPool.cur - gAudioContext.notesAndBuffersPool.start,
                            gAudioContext.notesAndBuffersPool.size);

            GfxPrint_SetPos(printer, 3, 6);
            GfxPrint_Printf(
                printer, "AT-SEQ %02X-%02X (%05X-%05X / %05X)", (u8)gAudioContext.seqCache.temporary.entries[0].id,
                (u8)gAudioContext.seqCache.temporary.entries[1].id, gAudioContext.seqCache.temporary.entries[0].size,
                gAudioContext.seqCache.temporary.entries[1].size, gAudioContext.seqCache.temporary.pool.size);

            GfxPrint_SetPos(printer, 3, 7);
            GfxPrint_Printf(
                printer, "AT-BNK %02X-%02X (%05X-%05X / %05X)", (u8)gAudioContext.fontCache.temporary.entries[0].id,
                (u8)gAudioContext.fontCache.temporary.entries[1].id, gAudioContext.fontCache.temporary.entries[0].size,
                gAudioContext.fontCache.temporary.entries[1].size, gAudioContext.fontCache.temporary.pool.size);

            GfxPrint_SetPos(printer, 3, 8);
            GfxPrint_Printf(printer, "ST-SEQ %02Xseqs  (%05X / %06X)", gAudioContext.seqCache.persistent.numEntries,
                            gAudioContext.seqCache.persistent.pool.cur - gAudioContext.seqCache.persistent.pool.start,
                            gAudioContext.seqCache.persistent.pool.size);

            for (k = 0; (u32)k < gAudioContext.seqCache.persistent.numEntries; k++) {
                GfxPrint_SetPos(printer, 3 + 3 * k, 9);
                GfxPrint_Printf(printer, "%02x", gAudioContext.seqCache.persistent.entries[k].id);
            }

            GfxPrint_SetPos(printer, 3, 10);
            GfxPrint_Printf(printer, "ST-BNK %02Xbanks (%05X / %06X)", gAudioContext.fontCache.persistent.numEntries,
                            gAudioContext.fontCache.persistent.pool.cur - gAudioContext.fontCache.persistent.pool.start,
                            gAudioContext.fontCache.persistent.pool.size);

            for (k = 0; (u32)k < gAudioContext.fontCache.persistent.numEntries; k++) {
                GfxPrint_SetPos(printer, 3 + 3 * k, 11);
                GfxPrint_Printf(printer, "%02x", gAudioContext.fontCache.persistent.entries[k].id);
            }

            GfxPrint_SetPos(printer, 3, 12);
            GfxPrint_Printf(printer, "E-MEM  %05X / %05X",
                            gAudioContext.permanentPool.cur - gAudioContext.permanentPool.start,
                            gAudioContext.permanentPool.size);
            break;

        case PAGE_BLOCK_CHANGE_BGM:
            SETCOL(255, 255, 255);
            GfxPrint_SetPos(printer, 3, 4);
            GfxPrint_Printf(printer, "BGM No.    %02X", sAudioBlkChgBgmWork[0]);

            GfxPrint_SetPos(printer, 3, 5);
            GfxPrint_Printf(printer, "SCENE SET  %02X %s", sAudioBlkChgBgmWork[1],
                            sAudioSceneNames[sAudioBlkChgBgmWork[1]]);

            SETCOL(0x64, 255, 0x64);
            GfxPrint_SetPos(printer, 2, 4 + sAudioBlkChgBgmSel);
            GfxPrint_Printf(printer, "*");

            SETCOL(255, 255, 255);
            GfxPrint_SetPos(printer, 3, 7);
            GfxPrint_Printf(printer, "NEXT SCENE %02X %s",
                            (u8)gAudioContext.seqPlayers[SEQ_PLAYER_BGM_MAIN].soundScriptIO[2],
                            sAudioSceneNames[(u8)gAudioContext.seqPlayers[SEQ_PLAYER_BGM_MAIN].soundScriptIO[2]]);

            GfxPrint_SetPos(printer, 3, 8);
            GfxPrint_Printf(printer, "NOW SCENE  %02X %s",
                            (u8)gAudioContext.seqPlayers[SEQ_PLAYER_BGM_MAIN].soundScriptIO[4],
                            sAudioSceneNames[(u8)gAudioContext.seqPlayers[SEQ_PLAYER_BGM_MAIN].soundScriptIO[4]]);

            GfxPrint_SetPos(printer, 3, 9);
            GfxPrint_Printf(printer, "NOW BLOCK  %02X",
                            (gAudioContext.seqPlayers[SEQ_PLAYER_BGM_MAIN].soundScriptIO[5] + 1) & 0xFF);

            GfxPrint_SetPos(printer, 3, 11);
            GfxPrint_Printf(printer, "PORT");

            GfxPrint_SetPos(printer, 3, 12);
            GfxPrint_Printf(printer, "%02X %02X %02X %02X",
                            (u8)gAudioContext.seqPlayers[SEQ_PLAYER_BGM_MAIN].soundScriptIO[0],
                            (u8)gAudioContext.seqPlayers[SEQ_PLAYER_BGM_MAIN].soundScriptIO[1],
                            (u8)gAudioContext.seqPlayers[SEQ_PLAYER_BGM_MAIN].soundScriptIO[2],
                            (u8)gAudioContext.seqPlayers[SEQ_PLAYER_BGM_MAIN].soundScriptIO[3]);

            GfxPrint_SetPos(printer, 3, 13);
            GfxPrint_Printf(printer, "%02X %02X %02X %02X",
                            (u8)gAudioContext.seqPlayers[SEQ_PLAYER_BGM_MAIN].soundScriptIO[4],
                            (u8)gAudioContext.seqPlayers[SEQ_PLAYER_BGM_MAIN].soundScriptIO[5],
                            (u8)gAudioContext.seqPlayers[SEQ_PLAYER_BGM_MAIN].soundScriptIO[6],
                            (u8)gAudioContext.seqPlayers[SEQ_PLAYER_BGM_MAIN].soundScriptIO[7]);
            break;

        case PAGE_OCARINA_TEST:
            SETCOL(255, 255, 255);
            GfxPrint_SetPos(printer, 3, 4);
            GfxPrint_Printf(printer, "SEQ INFO  : %2d %02x %d", sDisplayedStaff.buttonIdx, sDisplayedStaff.state,
                            sDisplayedStaff.pos);

            GfxPrint_SetPos(printer, 3, 5);
            GfxPrint_Printf(printer, "PLAY INFO : %2d %02x %d", sPlayingStaff.buttonIdx, sPlayingStaff.state,
                            sPlayingStaff.pos);

            GfxPrint_SetPos(printer, 3, 6);
            GfxPrint_Printf(printer, "8note REC POINTER : %08x", gScarecrowSpawnSongPtr);

            ctr = 0;
            for (j = 0; j < 4; j++) {
                for (i = 0; i < 8; i++) {
                    GfxPrint_SetPos(printer, 3 + 3 * i, 7 + j);
                    GfxPrint_Printf(printer, "%02x", gScarecrowSpawnSongPtr[ctr++]);
                }
            }

            GfxPrint_SetPos(printer, 3, 24);
            GfxPrint_Printf(printer, "OCA:%02x SEQ:%04x PLAY:%02x REC:%02x", sOcarinaInstrumentId, sOcarinaFlags,
                            sDisplayedState, sRecordingState);
            break;

        case PAGE_SFX_PARAMETER_CHANGE:
            GfxPrint_SetPos(printer, 2, 4 + sAudioSfxParamChgSel);
            SETCOL(127, 255, 127);
            GfxPrint_Printf(printer, "*");

            SETCOL(255, 255, 255);
            GfxPrint_SetPos(printer, 3, 4);
            GfxPrint_Printf(printer, "SE HD  : %02x %s", sAudioSfxParamChgWork[0],
                            sSoundBankNames[sAudioSfxParamChgWork[0]]);

            GfxPrint_SetPos(printer, 3, 5);
            GfxPrint_Printf(printer, "SE No. : %02x", sAudioSfxParamChgWork[1]);

            GfxPrint_SetPos(printer, 20, 6);
            GfxPrint_Printf(printer, "       : %04x",
                            gSoundParams[sAudioSfxParamChgWork[0]][sAudioSfxParamChgWork[1]].params);

            GfxPrint_SetPos(printer, 3, 6);
            GfxPrint_Printf(
                printer, "SE SW    %s",
                AudioDebug_ToStringBinary(gSoundParams[sAudioSfxParamChgWork[0]][sAudioSfxParamChgWork[1]].params, 16));

            SETCOL(127, 255, 127);
            digitStr[0] = (char)('0' + ((gSoundParams[sAudioSfxParamChgWork[0]][sAudioSfxParamChgWork[1]].params >>
                                         (15 - sAudioSfxParamChgBitSel)) &
                                        1));
            GfxPrint_SetPos(printer, 12 + sAudioSfxParamChgBitSel, 6);
            GfxPrint_Printf(printer, "%s", digitStr);

            SETCOL(255, 255, 255);
            GfxPrint_SetPos(printer, 3, 7);
            GfxPrint_Printf(printer, "SE PR  : %02x",
                            gSoundParams[sAudioSfxParamChgWork[0]][sAudioSfxParamChgWork[1]].importance);
            break;

        case PAGE_FREE_AREA:
            GfxPrint_SetPos(printer, 3, 4);
            SETCOL(255, 255, 255);
            GfxPrint_Printf(printer, "env_fx %d code_fx %d SPEC %d", sAudioEnvReverb, sAudioCodeReverb, gAudioSpecId);

            if (sAudioUpdateTaskStart == sAudioUpdateTaskEnd) {
                sAudioUpdateDuration = OS_CYCLES_TO_NSEC(sAudioUpdateEndTime - sAudioUpdateStartTime) / (1e9f / 20);
                if (sAudioUpdateDurationMax < sAudioUpdateDuration) {
                    sAudioUpdateDurationMax = sAudioUpdateDuration;
                }
            }

            GfxPrint_SetPos(printer, 3, 6);
            GfxPrint_Printf(printer, "SOUND GAME FRAME NOW %f", sAudioUpdateDuration);

            GfxPrint_SetPos(printer, 3, 7);
            GfxPrint_Printf(printer, "SOUND GAME FRAME MAX %f", sAudioUpdateDurationMax);

            GfxPrint_SetPos(printer, 3, 9);
            GfxPrint_Printf(printer, "SWITCH BGM MODE %d %d %d (FLAG %d)", D_8013061C, D_80130634, D_80130638,
                            D_80130654);

            GfxPrint_SetPos(printer, 3, 10);
            GfxPrint_Printf(printer, "ENEMY DIST %f VOL %3d", sAudioEnemyDist, sAudioEnemyVol);

            GfxPrint_SetPos(printer, 3, 11);
            GfxPrint_Printf(printer, "GANON DIST VOL %3d", sAudioGanonDistVol);

            GfxPrint_SetPos(printer, 3, 12);
            GfxPrint_Printf(printer, "DEMO FLAG %d", sAudioCutsceneFlag);

            GfxPrint_SetPos(printer, 3, 12);
            if (sAudioHasMalonBgm == true) {
                GfxPrint_Printf(printer, "MARON BGM DIST %f", sAudioMalonBgmDist);
                sAudioHasMalonBgm = false;
            }

            GfxPrint_SetPos(printer, 3, 23);
            if (sAudioNatureFailed != 0) {
                GfxPrint_Printf(printer, "NATURE FAILED %01x", sAudioNatureFailed);
            }

            GfxPrint_SetPos(printer, 3, 24);
            if (sSariaBgmPtr != 0) {
                GfxPrint_Printf(printer, "SARIA BGM PTR %08x", sSariaBgmPtr);
            }

            GfxPrint_SetPos(printer, 3, 25);
            GfxPrint_Printf(printer, "POLI %d(%d)", sPeakNumNotes, numEnabledNotes);

            for (i = 0; i < 11; i++) {
                GfxPrint_SetPos(printer, 3 + 3 * i, 26);
                GfxPrint_Printf(printer, "%d", sAudioSpecPeakNumNotes[i]);
            }
            break;
    }
#undef SETCOL_COMMON
#undef SETCOL
#undef SETCOL_SCROLLPRINT
}

void AudioDebug_ProcessInput_SndCont(void) {
    u16 step = 1;

    if (CHECK_BTN_ANY(sDebugPadHold, BTN_CDOWN)) {
        if (sAudioSndContWorkLims[sAudioSndContSel] >= 16) {
            step = 16;
        }
    } else if (CHECK_BTN_ANY(sDebugPadHold, BTN_CLEFT)) {
        if (sAudioSndContWorkLims[sAudioSndContSel] >= 16) {
            step = 8;
        }
    } else if (CHECK_BTN_ANY(sDebugPadHold, BTN_CUP)) {
        sAudioSndContWork[sAudioSndContSel] = 0;
    }

    if (CHECK_BTN_ANY(sDebugPadPress, BTN_DUP)) {
        if (sAudioSndContSel > 0) {
            sAudioSndContSel--;
        } else {
            sAudioSndContSel = 10;
        }
    }

    if (CHECK_BTN_ANY(sDebugPadPress, BTN_DDOWN)) {
        if (sAudioSndContSel < 10) {
            sAudioSndContSel++;
        } else {
            sAudioSndContSel = 0;
        }
    }

    if (CHECK_BTN_ANY(sDebugPadPress, BTN_DLEFT)) {
        if (sAudioSndContWork[sAudioSndContSel] >= step) {
            if (1) {
                sAudioSndContWork[sAudioSndContSel] -= step;
            }
        } else {
            sAudioSndContWork[sAudioSndContSel] += sAudioSndContWorkLims[sAudioSndContSel] - step;
        }
    }

    if (CHECK_BTN_ANY(sDebugPadPress, BTN_DRIGHT)) {
        if (sAudioSndContWork[sAudioSndContSel] + step < sAudioSndContWorkLims[sAudioSndContSel]) {
            sAudioSndContWork[sAudioSndContSel] += step;
        } else {
            sAudioSndContWork[sAudioSndContSel] += step - sAudioSndContWorkLims[sAudioSndContSel];
        }
    }

    if (sAudioSndContSel == 8) {
        if (sAudioSndContWork[sAudioSndContSel] != 0) {
            Audio_SetExtraFilter(0x20);
        } else {
            Audio_SetExtraFilter(0);
        }
    }

    if (sAudioSndContSel == 9) {
        if (sAudioSndContWork[sAudioSndContSel] != 0) {
            Audio_SetBaseFilter(0x20);
        } else {
            Audio_SetBaseFilter(0);
        }
    }

    if (CHECK_BTN_ANY(sDebugPadPress, BTN_A)) {
        switch (sAudioSndContSel) {
            case 0:
            case 1:
                Audio_StartSeq(sAudioSndContSel, 0, sAudioSndContWork[sAudioSndContSel]);
                break;
            case 2:
            case 3:
                Audio_PlaySoundGeneral(((sAudioSndContWork[2] << 12) & 0xFFFF) + sAudioSndContWork[3] + SFX_FLAG,
                                       &D_801333D4, 4, &D_801333E0, &D_801333E0, &D_801333E8);
                break;
            case 4:
                func_800F6700(sAudioSndContWork[sAudioSndContSel]);
                break;
            case 5:
                Audio_SeqCmdE01(SEQ_PLAYER_BGM_MAIN, sAudioSndContWork[sAudioSndContSel]);
                break;
            case 6:
                Audio_SeqCmdF(SEQ_PLAYER_BGM_MAIN, sAudioSndContWork[sAudioSndContSel]);
                sAudioSubTrackInfoSpec = sAudioSndContWork[6];
                if (sAudioSubTrackInfoPlayerSel > gAudioSpecs[sAudioSubTrackInfoSpec].numSequencePlayers - 1) {
                    sAudioSubTrackInfoPlayerSel = gAudioSpecs[sAudioSubTrackInfoSpec].numSequencePlayers - 1;
                }
                break;
            case 7:
                func_800F6FB4(sAudioSndContWork[sAudioSndContSel]);
                break;
            case 8:
            case 9:
                break;
            case 10:
                Audio_SetSoundBanksMute(sAudioSndContWork[sAudioSndContSel] * 0x7F);
                break;
        }
    }

    if (CHECK_BTN_ANY(sDebugPadPress, BTN_B)) {
        switch (sAudioSndContSel) {
            case 0:
            case 1:
                Audio_SeqCmd1(sAudioSndContSel, 0);
                break;
            case 7:
                Audio_SeqCmd1(SEQ_PLAYER_BGM_MAIN, 0);
                break;
            case 2:
            case 3:
                Audio_StopSfxByBank(sAudioSndContWork[2]);
                break;
        }
    }

    if (CHECK_BTN_ANY(sDebugPadPress, BTN_CDOWN)) {
        if (sAudioSndContSel == 0) {
            if (1) {}
            func_800F595C(sAudioSndContWork[sAudioSndContSel]);
        }
    }

    if (CHECK_BTN_ANY(sDebugPadPress, BTN_CRIGHT)) {
        if (sAudioSndContSel == 0) {
            if (1) {}
            func_800F5ACC(sAudioSndContWork[sAudioSndContSel]);
        }
    }
}

void AudioDebug_ProcessInput_IntInfo(void) {
    if (CHECK_BTN_ANY(sDebugPadPress, BTN_CUP)) {
        sAudioIntInfoY--;
    }

    if (CHECK_BTN_ANY(sDebugPadPress, BTN_CDOWN)) {
        sAudioIntInfoY++;
    }

    if (CHECK_BTN_ANY(sDebugPadPress, BTN_CLEFT)) {
        sAudioIntInfoX--;
    }

    if (CHECK_BTN_ANY(sDebugPadPress, BTN_CRIGHT)) {
        sAudioIntInfoX++;
    }

    if (CHECK_BTN_ANY(sDebugPadPress, BTN_B)) {
        sAudioIntInfoX = 0;
        sAudioIntInfoY = 0;
    }

    if (CHECK_BTN_ANY(sDebugPadPress, BTN_DUP) && sAudioIntInfoSel > 0) {
        sAudioIntInfoSel--;
    }

    if (CHECK_BTN_ANY(sDebugPadPress, BTN_DDOWN) && sAudioIntInfoSel < 6) {
        sAudioIntInfoSel++;
    }

    if (CHECK_BTN_ANY(sDebugPadPress, BTN_DLEFT) && sAudioIntInfoBankPage[sAudioIntInfoSel] > 0) {
        sAudioIntInfoBankPage[sAudioIntInfoSel]--;
    }

    if (CHECK_BTN_ANY(sDebugPadPress, BTN_DRIGHT) && sAudioIntInfoBankPage[sAudioIntInfoSel] < 4) {
        sAudioIntInfoBankPage[sAudioIntInfoSel]++;
    }
}

void AudioDebug_ProcessInput_ScrPrt(void) {
    if (sAudioScrPrtWork[0] != 0) {
        if (CHECK_BTN_ANY(sDebugPadPress, BTN_CUP)) {
            sAudioScrPrtY--;
        }
        if (CHECK_BTN_ANY(sDebugPadPress, BTN_CDOWN)) {
            sAudioScrPrtY++;
        }
        if (CHECK_BTN_ANY(sDebugPadPress, BTN_CLEFT)) {
            sAudioScrPrtX--;
        }
        if (CHECK_BTN_ANY(sDebugPadPress, BTN_CRIGHT)) {
            sAudioScrPrtX++;
        }
        if (CHECK_BTN_ANY(sDebugPadPress, BTN_A)) {
            sAudioScrPrtX = 26;
            sAudioScrPrtY = 1;
            sAudioScrPrtWork[2] = 6;
        }

        if (CHECK_BTN_ANY(sDebugPadPress, BTN_B)) {
            sAudioScrPrtInd = 0;
            sAudioScrPrtOverflow = 0;
        }
    }

    if (CHECK_BTN_ANY(sDebugPadPress, BTN_DUP)) {
        if (sAudioScrPrtSel > 0) {
            sAudioScrPrtSel--;
        } else {
            sAudioScrPrtSel = 10;
        }
    }

    if (CHECK_BTN_ANY(sDebugPadPress, BTN_DDOWN)) {
        if (sAudioScrPrtSel < 10) {
            sAudioScrPrtSel++;
        } else {
            sAudioScrPrtSel = 0;
        }
    }

    if (CHECK_BTN_ANY(sDebugPadPress, BTN_DLEFT)) {
        if (sAudioScrPrtWork[sAudioScrPrtSel] > 0) {
            sAudioScrPrtWork[sAudioScrPrtSel]--;
        } else {
            sAudioScrPrtWork[sAudioScrPrtSel] = sAudioScrPrtWorkLims[sAudioScrPrtSel] - 1;
        }
    }

    if (CHECK_BTN_ANY(sDebugPadPress, BTN_DRIGHT)) {
        if (sAudioScrPrtWork[sAudioScrPrtSel] < sAudioScrPrtWorkLims[sAudioScrPrtSel] - 1) {
            sAudioScrPrtWork[sAudioScrPrtSel]++;
        } else {
            sAudioScrPrtWork[sAudioScrPrtSel] = 0;
        }
    }

    D_801333F0 = sAudioScrPrtWork[3] + (sAudioScrPrtWork[4] * 2) + (sAudioScrPrtWork[5] * 4) +
                 (sAudioScrPrtWork[6] * 8) + (sAudioScrPrtWork[7] * 0x10) + (sAudioScrPrtWork[8] * 0x20);
}

void AudioDebug_ProcessInput_SfxSwap(void) {
    s16 step;
    u16 val;
    u8 prev;

    if (!sAudioSfxSwapIsEditing) {
        if (CHECK_BTN_ANY(sDebugPadPress, BTN_DUP)) {
            if (sAudioSfxSwapSel > 0) {
                sAudioSfxSwapSel--;
            } else {
                sAudioSfxSwapSel = 9;
            }
        }

        if (CHECK_BTN_ANY(sDebugPadPress, BTN_DDOWN)) {
            if (sAudioSfxSwapSel < 9) {
                sAudioSfxSwapSel++;
            } else {
                sAudioSfxSwapSel = 0;
            }
        }

        if (CHECK_BTN_ANY(sDebugPadPress, BTN_A)) {
            sAudioSfxSwapIsEditing = true;
        }

        if (CHECK_BTN_ANY(sDebugPadPress, BTN_B)) {
            gAudioSfxSwapSource[sAudioSfxSwapSel] = 0;
            gAudioSfxSwapTarget[sAudioSfxSwapSel] = 0;
        }

        if (CHECK_BTN_ANY(sDebugPadPress, BTN_START)) {
            if (sAudioSfxSwapSel != 0) {
                prev = sAudioSfxSwapSel - 1;
            } else {
                prev = 9;
            }
            gAudioSfxSwapSource[sAudioSfxSwapSel] = gAudioSfxSwapSource[prev];
            gAudioSfxSwapTarget[sAudioSfxSwapSel] = gAudioSfxSwapTarget[prev];
        }
    } else {
        if (CHECK_BTN_ANY(sDebugPadPress, BTN_DLEFT)) {
            if (sAudioSfxSwapNibbleSel > 0) {
                sAudioSfxSwapNibbleSel--;
            } else {
                sAudioSfxSwapNibbleSel = 7;
            }
        }
        if (CHECK_BTN_ANY(sDebugPadPress, BTN_DRIGHT)) {
            if (sAudioSfxSwapNibbleSel < 7) {
                sAudioSfxSwapNibbleSel++;
            } else {
                sAudioSfxSwapNibbleSel = 0;
            }
        }

        if (CHECK_BTN_ANY(sDebugPadPress, BTN_DUP) || CHECK_BTN_ANY(sDebugPadPress, BTN_DDOWN)) {
            if (CHECK_BTN_ANY(sDebugPadPress, BTN_DUP)) {
                step = CHECK_BTN_ANY(sDebugPadHold, BTN_CUP) ? 8 : 1;
            }

            if (CHECK_BTN_ANY(sDebugPadPress, BTN_DDOWN)) {
                step = CHECK_BTN_ANY(sDebugPadHold, BTN_CUP) ? -8 : -1;
            }

            if (sAudioSfxSwapNibbleSel < 4) {
                val = gAudioSfxSwapSource[sAudioSfxSwapSel] >> ((3 - sAudioSfxSwapNibbleSel) * 4);
                val = (val + step) & 0xF;
                gAudioSfxSwapSource[sAudioSfxSwapSel] =
                    (gAudioSfxSwapSource[sAudioSfxSwapSel] & ((0xF << ((3 - sAudioSfxSwapNibbleSel) * 4)) ^ 0xFFFF)) +
                    (val << ((3 - sAudioSfxSwapNibbleSel) * 4));
            } else {
                val = gAudioSfxSwapTarget[sAudioSfxSwapSel] >> ((7 - sAudioSfxSwapNibbleSel) * 4);
                val = (val + step) & 0xF;
                gAudioSfxSwapTarget[sAudioSfxSwapSel] =
                    (gAudioSfxSwapTarget[sAudioSfxSwapSel] & ((0xF << ((7 - sAudioSfxSwapNibbleSel) * 4)) ^ 0xFFFF)) +
                    (val << ((7 - sAudioSfxSwapNibbleSel) * 4));
            }
        }

        if (CHECK_BTN_ANY(sDebugPadPress, BTN_A)) {
            sAudioSfxSwapIsEditing = false;
        }

        if (CHECK_BTN_ANY(sDebugPadPress, BTN_B)) {
            if (sAudioSfxSwapNibbleSel < 4) {
                gAudioSfxSwapSource[sAudioSfxSwapSel] = 0;
            } else {
                gAudioSfxSwapTarget[sAudioSfxSwapSel] = 0;
            }
        }
    }

    if (CHECK_BTN_ANY(sDebugPadPress, BTN_CLEFT)) {
        gAudioSfxSwapOff ^= 1;
    }

    if (CHECK_BTN_ANY(sDebugPadPress, BTN_CDOWN)) {
        gAudioSfxSwapMode[sAudioSfxSwapSel] ^= 1;
    }
}

void AudioDebug_ProcessInput_SubTrackInfo(void) {
    if (CHECK_BTN_ANY(sDebugPadPress, BTN_DDOWN)) {
        if (sAudioSubTrackInfoPlayerSel != 0) {
            sAudioSubTrackInfoPlayerSel--;
        } else {
            sAudioSubTrackInfoPlayerSel = gAudioSpecs[sAudioSubTrackInfoSpec].numSequencePlayers - 1;
        }
    }
    if (CHECK_BTN_ANY(sDebugPadPress, BTN_DUP)) {
        if (sAudioSubTrackInfoPlayerSel < gAudioSpecs[sAudioSubTrackInfoSpec].numSequencePlayers - 1) {
            sAudioSubTrackInfoPlayerSel++;
        } else {
            sAudioSubTrackInfoPlayerSel = SEQ_PLAYER_BGM_MAIN;
        }
    }
    if (CHECK_BTN_ANY(sDebugPadPress, BTN_DLEFT)) {
        sAudioSubTrackInfoChannelSel = (sAudioSubTrackInfoChannelSel - 1) & 0xF;
    }
    if (CHECK_BTN_ANY(sDebugPadPress, BTN_DRIGHT)) {
        sAudioSubTrackInfoChannelSel = (sAudioSubTrackInfoChannelSel + 1) & 0xF;
    }
    if (CHECK_BTN_ANY(sDebugPadPress, BTN_START)) {
        sSeqPlayerPeakNumLayers[sAudioSubTrackInfoPlayerSel] = SEQ_PLAYER_BGM_MAIN;
    }
}

void AudioDebug_ProcessInput_HeapInfo(void) {
}

void AudioDebug_ProcessInput_BlkChgBgm(void) {
    if (CHECK_BTN_ANY(sDebugPadPress, BTN_DUP)) {
        if (sAudioBlkChgBgmSel > 0) {
            sAudioBlkChgBgmSel--;
        } else {
            sAudioBlkChgBgmSel = 1;
        }
    }

    if (CHECK_BTN_ANY(sDebugPadPress, BTN_DDOWN)) {
        if (sAudioBlkChgBgmSel <= 0) {
            sAudioBlkChgBgmSel++;
        } else {
            sAudioBlkChgBgmSel = 0;
        }
    }

    if (CHECK_BTN_ANY(sDebugPadPress, BTN_DLEFT)) {
        sAudioBlkChgBgmWork[sAudioBlkChgBgmSel]--;
        if (sAudioBlkChgBgmSel == 1) {
            func_800F5E90(sAudioBlkChgBgmWork[1]);
            ; // might be a fake match?
        }
    }

    if (CHECK_BTN_ANY(sDebugPadPress, BTN_DRIGHT)) {
        sAudioBlkChgBgmWork[sAudioBlkChgBgmSel]++;
        if (sAudioBlkChgBgmSel == 1) {
            func_800F5E90(sAudioBlkChgBgmWork[1]);
        }
    }

    if (CHECK_BTN_ANY(sDebugPadPress, BTN_A)) {
        Audio_QueueCmdS8(MK_CMD(0x46, SEQ_PLAYER_BGM_MAIN, 0x00, 0x00), sAudioBlkChgBgmWork[1]);
        Audio_QueueSeqCmd(sAudioBlkChgBgmWork[0] | 0x10000);
    }

    if (CHECK_BTN_ANY(sDebugPadPress, BTN_B)) {
        Audio_QueueSeqCmd(0x100100FF);
    }
}

void AudioDebug_ProcessInput_OcaTest(void) {
}

void AudioDebug_ProcessInput_SfxParamChg(void) {
    s32 step;
    u16 sfx;

    if (CHECK_BTN_ANY(sDebugPadHold, BTN_CLEFT)) {
        step = 8;
    } else {
        step = 1;
    }

    if (CHECK_BTN_ANY(sDebugPadPress, BTN_DUP)) {
        if (sAudioSfxParamChgSel > 0) {
            sAudioSfxParamChgSel--;
        } else {
            sAudioSfxParamChgSel = 3;
        }
    }

    if (CHECK_BTN_ANY(sDebugPadPress, BTN_DDOWN)) {
        if (sAudioSfxParamChgSel < 3) {
            sAudioSfxParamChgSel++;
        } else {
            sAudioSfxParamChgSel = 0;
        }
    }

    if (CHECK_BTN_ANY(sDebugPadPress, BTN_DLEFT)) {
        if (sAudioSfxParamChgSel < 2) {
            if (sAudioSfxParamChgSel == 0) {
                if (sAudioSfxParamChgWork[sAudioSfxParamChgSel] > 0) {
                    sAudioSfxParamChgWork[sAudioSfxParamChgSel]--;
                } else {
                    sAudioSfxParamChgWork[sAudioSfxParamChgSel] = sAudioSndContWorkLims[2] - 1;
                }
            } else {
                sAudioSfxParamChgWork[sAudioSfxParamChgSel] -= step;
                sAudioSfxParamChgWork[sAudioSfxParamChgSel] &= 0x1FF;
            }
        } else if (sAudioSfxParamChgSel == 3) {
            gSoundParams[sAudioSfxParamChgWork[0]][sAudioSfxParamChgWork[1]].importance -= step;
        } else {
            sAudioSfxParamChgBitSel = (sAudioSfxParamChgBitSel - 1) & 0xF;
        }
    }

    if (CHECK_BTN_ANY(sDebugPadPress, BTN_DRIGHT)) {
        if (sAudioSfxParamChgSel < 2) {
            if (sAudioSfxParamChgSel == 0) {
                if (sAudioSfxParamChgWork[sAudioSfxParamChgSel] < (sAudioSndContWorkLims[2] - 1)) {
                    sAudioSfxParamChgWork[sAudioSfxParamChgSel]++;
                } else {
                    sAudioSfxParamChgWork[sAudioSfxParamChgSel] = 0;
                }
            } else {
                sAudioSfxParamChgWork[sAudioSfxParamChgSel] += step;
                sAudioSfxParamChgWork[sAudioSfxParamChgSel] &= 0x1FF;
            }
        } else if (sAudioSfxParamChgSel == 3) {
            gSoundParams[sAudioSfxParamChgWork[0]][sAudioSfxParamChgWork[1]].importance += step;
        } else {
            sAudioSfxParamChgBitSel = (sAudioSfxParamChgBitSel + 1) & 0xF;
        }
    }

    if (CHECK_BTN_ANY(sDebugPadPress, BTN_A)) {
        sfx = (u16)(sAudioSfxParamChgWork[0] << 12) + sAudioSfxParamChgWork[1] + SFX_FLAG;
        Audio_PlaySoundGeneral(sfx, &D_801333D4, 4, &D_801333E0, &D_801333E0, &D_801333E8);
    }

    if (CHECK_BTN_ANY(sDebugPadPress, BTN_B)) {
        Audio_StopSfxByBank(sAudioSfxParamChgWork[0]);
    }

    if (CHECK_BTN_ANY(sDebugPadPress, BTN_CDOWN)) {
        if (sAudioSfxParamChgSel == 2) {
            gSoundParams[sAudioSfxParamChgWork[0]][sAudioSfxParamChgWork[1]].params ^=
                (1 << (0xF - sAudioSfxParamChgBitSel));
        }
    }

    if (CHECK_BTN_ANY(sDebugPadPress, BTN_CUP)) {
        if (sAudioSfxParamChgSel < 2) {
            sAudioSfxParamChgWork[sAudioSfxParamChgSel] = 0;
        }
    }
}

void AudioDebug_ScrPrt(const s8* str, u16 num) {
    u8 i = 0;

    sAudioScrPrtBuf[sAudioScrPrtInd].num = num;

    while (str[i] != 0) {
        sAudioScrPrtBuf[sAudioScrPrtInd].str[i] = str[i];
        i++;
    }

    while (i < 5) {
        sAudioScrPrtBuf[sAudioScrPrtInd].str[i] = 0;
        i++;
    }

    if (sAudioScrPrtInd < 25 - 1) {
        sAudioScrPrtInd++;
    } else {
        sAudioScrPrtInd = 0;
        sAudioScrPrtOverflow = 1;
    }
}

void AudioDebug_ProcessInput(void) {
    if (!sAudioDebugEverOpened) {
        return;
    }

    if (sAudioSfxMuted) {
        Audio_SetSoundBanksMute(0x6F);
    }

    if (CHECK_BTN_ANY(sDebugPadPress, BTN_L)) {
        if (sAudioDebugPage < PAGE_MAX - 1) {
            sAudioDebugPage++;
        } else {
            sAudioDebugPage = 0;
        }
    }

    if (CHECK_BTN_ANY(sDebugPadPress, BTN_R)) {
        if (sAudioDebugPage > 0) {
            sAudioDebugPage--;
        } else {
            sAudioDebugPage = PAGE_MAX - 1;
        }
    }

    if (CHECK_BTN_ANY(sDebugPadPress, BTN_Z)) {
        sAudioDebugTextColor++;
        sAudioDebugTextColor &= 7;
    }

    switch (sAudioDebugPage) {
        case PAGE_NON:
            if (CHECK_BTN_ANY(sDebugPadPress, BTN_A)) {
                sAudioSndContWork[5] ^= 1;
                Audio_SeqCmdE01(SEQ_PLAYER_BGM_MAIN, sAudioSndContWork[5]);
                if (func_800FA0B4(SEQ_PLAYER_BGM_MAIN) != NA_BGM_NATURE_BACKGROUND) {
                    Audio_SeqCmd1(SEQ_PLAYER_BGM_MAIN, 0);
                }
                Audio_SeqCmd1(SEQ_PLAYER_FANFARE, 0);
                Audio_SeqCmd1(SEQ_PLAYER_BGM_SUB, 0);
            }

            if (CHECK_BTN_ANY(sDebugPadPress, BTN_B)) {
                sAudioSfxMuted ^= 1;
                if (!sAudioSfxMuted) {
                    Audio_SetSoundBanksMute(0);
                }
            }
            break;
        case PAGE_SOUND_CONTROL:
            AudioDebug_ProcessInput_SndCont();
            break;
        case PAGE_INTERFACE_INFO:
            AudioDebug_ProcessInput_IntInfo();
            break;
        case PAGE_SCROLL_PRINT:
            AudioDebug_ProcessInput_ScrPrt();
            break;
        case PAGE_SFX_SWAP:
            AudioDebug_ProcessInput_SfxSwap();
            break;
        case PAGE_SUB_TRACK_INFO:
            AudioDebug_ProcessInput_SubTrackInfo();
            break;
        case PAGE_HEAP_INFO:
            AudioDebug_ProcessInput_HeapInfo();
            break;
        case PAGE_BLOCK_CHANGE_BGM:
            AudioDebug_ProcessInput_BlkChgBgm();
            break;
        case PAGE_OCARINA_TEST:
            AudioDebug_ProcessInput_OcaTest();
            break;
        case PAGE_SFX_PARAMETER_CHANGE:
            AudioDebug_ProcessInput_SfxParamChg();
            break;
        case PAGE_FREE_AREA:
        default:
            break;
    }

    D_8013340C = sAudioScrPrtWork[10];
}

// =========== Audio Interface ===========

void func_800F4A70(void);
void func_800F5CF8(void);

void Audio_Update(void) {
    if (func_800FAD34() == 0) {
        sAudioUpdateTaskStart = gAudioContext.totalTaskCount;
        sAudioUpdateStartTime = osGetTime();
        AudioOcarina_Update();
        Audio_StepFreqLerp(&sRiverFreqScaleLerp);
        Audio_StepFreqLerp(&sWaterfallFreqScaleLerp);
        func_800F4A70();
        func_800F56A8();
        func_800F5CF8();
        if (gAudioSpecId == 7) {
            Audio_ClearSariaBgm();
        }
        Audio_ProcessSoundRequests();
        Audio_ProcessSeqCmds();
        func_800F8F88();
        func_800FA3DC();
        AudioDebug_SetInput();
        AudioDebug_ProcessInput();
        Audio_ScheduleProcessCmds();
        sAudioUpdateTaskEnd = gAudioContext.totalTaskCount;
        sAudioUpdateEndTime = osGetTime();
    }
}

void func_800F3138(UNK_TYPE arg0) {
}

void func_800F3140(UNK_TYPE arg0, UNK_TYPE arg1) {
}

void func_800F314C(s8 arg0) {
    Audio_QueueCmdS32(0x82 << 24 | SEQ_PLAYER_BGM_MAIN << 16 | (((u8)arg0 & 0xFF) << 8), 1);
}

f32 Audio_ComputeSoundVolume(u8 bankId, u8 entryIdx) {
    SoundBankEntry* bankEntry = &gSoundBanks[bankId][entryIdx];
    f32 minDist;
    f32 baseDist;
    f32 ret;

    if (bankEntry->sfxParams & 0x2000) {
        return 1.0f;
    }

    if (bankEntry->dist > 10000.0f) {
        ret = 0.0f;
    } else {
        switch (bankEntry->sfxParams & 3) {
            case 1:
                baseDist = 10000.0f / 15.0f;
                break;
            case 2:
                baseDist = 10000.0f / 10.5f;
                break;
            case 3:
                baseDist = 10000.0f / 2.6f;
                break;
            default:
                baseDist = 10000.0f / 20.0f;
                break;
        }

        minDist = baseDist / 5.0f;

        // Volume grows as inverse square of distance. Linearly approximate
        // the inverse part, then square.
        if (bankEntry->dist < minDist) {
            ret = 1.0f;
        } else if (bankEntry->dist < baseDist) {
            ret = ((((baseDist - minDist) - (bankEntry->dist - minDist)) / (baseDist - minDist)) * 0.19f) + 0.81f;
        } else {
            ret = (1.0f - ((bankEntry->dist - baseDist) / (10000.0f - baseDist))) * 0.81f;
        }
        ret = SQ(ret);
    }

    return ret;
}

s8 Audio_ComputeSoundReverb(u8 bankId, u8 entryIdx, u8 channelIdx) {
    s8 distAdd = 0;
    s32 scriptAdd = 0;
    SoundBankEntry* entry = &gSoundBanks[bankId][entryIdx];
    s32 reverb;

    if (!(entry->sfxParams & 0x1000)) {
        if (entry->dist < 2500.0f) {
            distAdd = *entry->posZ > 0.0f ? (entry->dist / 2500.0f) * 70.0f : (entry->dist / 2500.0f) * 91.0f;
        } else {
            distAdd = 70;
        }
    }

    if (IS_SEQUENCE_CHANNEL_VALID(gAudioContext.seqPlayers[SEQ_PLAYER_SFX].channels[channelIdx])) {
        scriptAdd = gAudioContext.seqPlayers[SEQ_PLAYER_SFX].channels[channelIdx]->soundScriptIO[1];
        if (gAudioContext.seqPlayers[SEQ_PLAYER_SFX].channels[channelIdx]->soundScriptIO[1] < 0) {
            scriptAdd = 0;
        }
    }

    reverb = *entry->reverbAdd + distAdd + scriptAdd;
    if ((bankId != BANK_OCARINA) || !((entry->sfxId & 0x1FF) < 2)) {
        reverb += sAudioEnvReverb + sAudioCodeReverb + sSpecReverb;
    }

    if (reverb > 0x7F) {
        reverb = 0x7F;
    }

    return reverb;
}

s8 Audio_ComputeSoundPanSigned(f32 x, f32 z, u8 token) {
    f32 absX;
    f32 absZ;
    f32 pan;

    if (x < 0) {
        absX = -x;
    } else {
        absX = x;
    }
    if (z < 0) {
        absZ = -z;
    } else {
        absZ = z;
    }

    if (absX > 8000.0f) {
        absX = 8000.0f;
    }

    if (absZ > 8000.0f) {
        absZ = 8000.0f;
    }

    if ((x == 0.0f) && (z == 0.0f)) {
        pan = 0.5f;
    } else if (absZ <= absX) {
        pan = (16000.0f - absX) / (3.3f * (16000.0f - absZ));
        if (x >= 0.0f) {
            pan = 1.0f - pan;
        }
    } else {
        pan = (x / (5.0769234f * absZ)) + 0.5f; // about 66 / 13
    }

    if (absZ < 50.0f) {
        if (absX < 50.0f) {
            pan = ((pan - 0.5f) * SQ(absX / 50.0f)) + 0.5f;
        }
    }
    return (s8)((pan * 127.0f) + 0.5f);
}

f32 Audio_ComputeSoundFreqScale(u8 bankId, u8 entryIdx) {
    s32 phi_v0 = 0;
    SoundBankEntry* entry = &gSoundBanks[bankId][entryIdx];
    f32 unk1C;
    f32 freq = 1.0f;

    if (entry->sfxParams & 0x4000) {
        freq = 1.0f - ((gAudioContext.audioRandom & 0xF) / 192.0f);
    }

    switch (bankId) {
        case BANK_PLAYER:
        case BANK_ITEM:
        case BANK_VOICE:
            if (sAudioBaseFilter2 != 0) {
                phi_v0 = 1;
            }
            break;
        case BANK_ENV:
        case BANK_ENEMY:
            if (sAudioExtraFilter2 != 0) {
                phi_v0 = 1;
            }
            break;
        case BANK_SYSTEM:
        case BANK_OCARINA:
            break;
    }

    if (phi_v0 == 1) {
        if (!(entry->sfxParams & 0x800)) {
            freq *= (1.0293 - ((gAudioContext.audioRandom & 0xF) / 144.0f));
        }
    }

    unk1C = entry->dist;
    if (!(entry->sfxParams & 0x2000)) {
        if (!(entry->sfxParams & 0x8000)) {
            if (unk1C >= 10000.0f) {
                freq += 0.2f;
            } else {
                freq += (0.2f * (unk1C / 10000.0f));
            }
        }
    }

    if (entry->sfxParams & 0xC0) {
        freq += (entry->unk_2F / 192.0f);
    }

    return freq;
}

u8 func_800F37B8(f32 behindScreenZ, SoundBankEntry* arg1, s8 arg2) {
    s8 phi_v0;
    u8 phi_v1;
    f32 phi_f0;
    f32 phi_f12;

    if (*arg1->posZ < behindScreenZ) {
        phi_v0 = arg2 < 65 ? arg2 : 0x7F - arg2;

        if (phi_v0 < 30) {
            phi_v1 = 0;
        } else {
            phi_v1 = (((phi_v0 & 0xFFFF) * 10) - 300) / 34;
            if (phi_v1 != 0) {
                phi_v1 = 0x10 - phi_v1;
            }
        }
    } else {
        phi_v1 = 0;
    }

    if (phi_v1 == 0) {
        if (arg1->sfxParams & 0x200) {
            phi_v1 = 0xF;
        }
    }

    switch (arg1->sfxParams & 3) {
        case 1:
            phi_f0 = 12.0f;
            break;
        case 2:
            phi_f0 = 9.0f;
            break;
        case 3:
            phi_f0 = 6.0f;
            break;
        default:
            phi_f0 = 15.0f;
            break;
    }

    phi_f12 = CLAMP_MAX(arg1->dist, 10000.0f / 5.2f);

    return (phi_v1 * 0x10) + (u8)((phi_f0 * phi_f12) / (10000.0f / 5.2f));
}

s8 func_800F3990(f32 arg0, u16 sfxParams) {
    s8 ret = 0;

    if (arg0 >= 0.0f) {
        if (arg0 > 625.0f) {
            ret = 127;
        } else {
            ret = (arg0 / 625.0f) * 126.0f;
        }
    }
    return ret | 1;
}

void Audio_SetSoundProperties(u8 bankId, u8 entryIdx, u8 channelIdx) {
    f32 vol = 1.0f;
    s8 volS8;
    s8 reverb = 0;
    f32 freqScale = 1.0f;
    s8 panSigned = 0x40;
    u8 stereoBits = 0;
    u8 filter = 0;
    s8 sp38 = 0;
    f32 behindScreenZ;
    u8 baseFilter = 0;
    SoundBankEntry* entry = &gSoundBanks[bankId][entryIdx];

    switch (bankId) {
        case BANK_PLAYER:
        case BANK_ITEM:
        case BANK_ENV:
        case BANK_ENEMY:
        case BANK_VOICE:
            if (D_80130604 == 2) {
                sp38 = func_800F3990(*entry->posY, entry->sfxParams);
            }
            // fallthrough
        case BANK_OCARINA:
            entry->dist = sqrtf(entry->dist);
            vol = Audio_ComputeSoundVolume(bankId, entryIdx) * *entry->vol;
            reverb = Audio_ComputeSoundReverb(bankId, entryIdx, channelIdx);
            panSigned = Audio_ComputeSoundPanSigned(*entry->posX, *entry->posZ, entry->token);
            freqScale = Audio_ComputeSoundFreqScale(bankId, entryIdx) * *entry->freqScale;
            if (D_80130604 == 2) {
                behindScreenZ = sBehindScreenZ[(entry->sfxParams & 0x400) >> 10];
                if (!(entry->sfxParams & 0x800)) {
                    if (*entry->posZ < behindScreenZ) {
                        stereoBits = 0x10;
                    }

                    if ((sSfxChannelState[channelIdx].stereoBits ^ stereoBits) & 0x10) {
                        if (panSigned < 0x40) {
                            stereoBits = sSfxChannelState[channelIdx].stereoBits ^ 0x14;
                        } else {
                            stereoBits = sSfxChannelState[channelIdx].stereoBits ^ 0x18;
                        }
                    } else {
                        stereoBits = sSfxChannelState[channelIdx].stereoBits;
                    }
                }
            }
            if (sAudioBaseFilter != 0) {
                if ((bankId == BANK_ITEM) || (bankId == BANK_PLAYER) || (bankId == BANK_VOICE)) {
                    baseFilter = sAudioBaseFilter;
                }
            }

            if ((baseFilter | sAudioExtraFilter) != 0) {
                filter = (baseFilter | sAudioExtraFilter);
            } else if (D_80130604 == 2 && (entry->sfxParams & 0x2000) == 0) {
                filter = func_800F37B8(behindScreenZ, entry, panSigned);
            }
            break;
        case BANK_SYSTEM:
            break;
    }

    if (sSfxChannelState[channelIdx].vol != vol) {
        volS8 = (u8)(vol * 127.0f);
        sSfxChannelState[channelIdx].vol = vol;
    } else {
        volS8 = -1;
    }

    // CHAN_UPD_SCRIPT_IO (slot 2, sets volume)
    Audio_QueueCmdS8(0x6 << 24 | SEQ_PLAYER_SFX << 16 | (channelIdx << 8) | 2, volS8);
    if (reverb != sSfxChannelState[channelIdx].reverb) {
        Audio_QueueCmdS8(0x5 << 24 | SEQ_PLAYER_SFX << 16 | (channelIdx << 8), reverb);
        sSfxChannelState[channelIdx].reverb = reverb;
    }
    if (freqScale != sSfxChannelState[channelIdx].freqScale) {
        Audio_QueueCmdF32(0x4 << 24 | SEQ_PLAYER_SFX << 16 | (channelIdx << 8), freqScale);
        sSfxChannelState[channelIdx].freqScale = freqScale;
    }
    if (stereoBits != sSfxChannelState[channelIdx].stereoBits) {
        Audio_QueueCmdS8(0xE << 24 | SEQ_PLAYER_SFX << 16 | (channelIdx << 8), stereoBits | 0x10);
        sSfxChannelState[channelIdx].stereoBits = stereoBits;
    }
    if (filter != sSfxChannelState[channelIdx].filter) {
        // CHAN_UPD_SCRIPT_IO (slot 3, sets filter)
        Audio_QueueCmdS8(0x6 << 24 | SEQ_PLAYER_SFX << 16 | (channelIdx << 8) | 3, filter);
        sSfxChannelState[channelIdx].filter = filter;
    }
    if (sp38 != sSfxChannelState[channelIdx].unk_0C) {
        // CHAN_UPD_UNK_0F
        Audio_QueueCmdS8(0xC << 24 | SEQ_PLAYER_SFX << 16 | (channelIdx << 8), 0x10);
        // CHAN_UPD_UNK_20
        Audio_QueueCmdU16(0xD << 24 | SEQ_PLAYER_SFX << 16 | (channelIdx << 8), ((u16)(sp38) << 8) + 0xFF);
        sSfxChannelState[channelIdx].unk_0C = sp38;
    }
    if (panSigned != sSfxChannelState[channelIdx].panSigned) {
        Audio_QueueCmdS8(0x3 << 24 | SEQ_PLAYER_SFX << 16 | (channelIdx << 8), panSigned);
        sSfxChannelState[channelIdx].panSigned = panSigned;
    }
}

void Audio_ResetSfxChannelState(void) {
    u8 i;
    SfxPlayerState* state;

    for (i = 0; i < 16; i++) {
        state = &sSfxChannelState[i];
        state->vol = 1.0f;
        state->freqScale = 1.0f;
        state->reverb = 0;
        state->panSigned = 0x40;
        state->stereoBits = 0;
        state->filter = 0xFF;
        state->unk_0C = 0xFF;
    }

    sSfxChannelState[SFX_CHANNEL_OCARINA].unk_0C = 0;
    D_8013061C = 0;
    sAudioCodeReverb = 0;
}

void func_800F3F3C(u8 arg0) {
    if (gSoundBankMuted[0] != 1) {
        Audio_StartSeq(SEQ_PLAYER_BGM_SUB, 0, NA_BGM_VARIOUS_SFX);
        Audio_SeqCmd8(SEQ_PLAYER_BGM_SUB, 0, 0, arg0);
    }
}

f32 func_800F3F84(f32 arg0) {
    f32 ret = 1.0f;

    if (arg0 > 6.0f) {
        D_8016B7A8 = 1.0f;
        D_8016B7B0 = 1.1f;
    } else {
        ret = arg0 / 6.0f;
        D_8016B7A8 = (ret * 0.22500002f) + 0.775f;
        D_8016B7B0 = (ret * 0.2f) + 0.9f;
    }
    return ret;
}

void func_800F4010(Vec3f* pos, u16 sfxId, f32 arg2) {
    f32 sp24;
    f32 phi_f0;
    u8 phi_v0;
    u16 sfxId2;

    D_80131C8C = arg2;
    sp24 = func_800F3F84(arg2);
    Audio_PlaySoundGeneral(sfxId, pos, 4, &D_8016B7B0, &D_8016B7A8, &D_801333E8);

    if ((sfxId & 0xF0) == 0xB0) {
        phi_f0 = 0.3f;
        phi_v0 = 1;
        sp24 = 1.0f;
    } else {
        phi_f0 = 1.1f;
        phi_v0 = gAudioContext.audioRandom % 2;
    }

    if ((phi_f0 < arg2) && (phi_v0 != 0)) {
        if ((sfxId & 0x80) != 0) {
            sfxId2 = NA_SE_PL_METALEFFECT_ADULT;
        } else {
            sfxId2 = NA_SE_PL_METALEFFECT_KID;
        }
        D_8016B7AC = (sp24 * 0.7) + 0.3;
        Audio_PlaySoundGeneral(sfxId2, pos, 4, &D_8016B7B0, &D_8016B7AC, &D_801333E8);
    }
}

void func_800F4138(Vec3f* pos, u16 sfxId, f32 arg2) {
    func_800F3F84(arg2);
    Audio_PlaySoundGeneral(sfxId, pos, 4, &D_8016B7B0, &D_8016B7A8, &D_801333E8);
}

void func_800F4190(Vec3f* pos, u16 sfxId) {
    Audio_PlaySoundGeneral(sfxId, pos, 4, &D_801305B0, &D_801333E0, &D_801305B4);
}
void Audio_PlaySoundRandom(Vec3f* pos, u16 baseSfxId, u8 randLim) {
    u8 offset = Audio_NextRandom() % randLim;

    Audio_PlaySoundGeneral(baseSfxId + offset, pos, 4, &D_801333E0, &D_801333E0, &D_801333E8);
}

void func_800F4254(Vec3f* pos, u8 level) {
    level &= 3;
    if (level != sPrevChargeLevel) {
        D_801305F4 = D_801305E4[level];
        switch (level) {
            case 1:
                Audio_PlaySoundGeneral(NA_SE_PL_SWORD_CHARGE, pos, 4, &D_801305F4, &D_801333E0, &D_801333E8);
                break;
            case 2:
                Audio_PlaySoundGeneral(NA_SE_PL_SWORD_CHARGE, pos, 4, &D_801305F4, &D_801333E0, &D_801333E8);
                break;
        }

        sPrevChargeLevel = level;
    }

    if (level != 0) {
        Audio_PlaySoundGeneral(NA_SE_IT_SWORD_CHARGE - SFX_FLAG, pos, 4, &D_801305F4, &D_801333E0, &D_801333E8);
    }
}

void func_800F436C(Vec3f* pos, u16 sfxId, f32 arg2) {
    if (arg2 < 0.75f) {
        D_8016B7D8 = ((arg2 / 0.75f) * 0.25f) + 0.5f;
    } else {
        D_8016B7D8 = arg2;
    }

    if (D_8016B7D8 > 0.5f) {
        Audio_PlaySoundGeneral(sfxId, pos, 4, &D_8016B7D8, &D_801333E0, &D_801333E8);
    }
}

void func_800F4414(Vec3f* pos, u16 sfxId, f32 arg2) {
    D_801305B8--;
    if (D_801305B8 == 0) {
        Audio_PlaySoundGeneral(sfxId, pos, 4, &D_8016B7D8, &D_801333E0, &D_801333E8);

        if (arg2 > 2.0f) {
            arg2 = 2.0f;
        }
        D_801305B8 = (s8)((D_801305C0 - D_801305BC) * (1.0f - arg2)) + D_801305C0;
    }
}

void func_800F44EC(s8 arg0, s8 arg1) {
    D_801305B8 = 1;
    D_801305BC = arg1;
    D_801305C0 = arg0;
}

void func_800F4524(Vec3f* pos, u16 sfxId, s8 arg2) {
    D_8016B7DC = arg2;
    Audio_PlaySoundGeneral(sfxId, pos, 4, &D_801333E0, &D_801333E0, &D_8016B7DC);
}

void func_800F4578(Vec3f* pos, u16 sfxId, f32 arg2) {
    D_8016B7E0 = arg2;
    Audio_PlaySoundGeneral(sfxId, pos, 4, &D_801333E0, &D_8016B7E0, &D_801333E8);
}

void func_800F45D0(f32 arg0) {
    func_800F4414(&D_801333D4, NA_SE_IT_FISHING_REEL_SLOW - SFX_FLAG, arg0);
    func_800F436C(&D_801333D4, 0, (0.15f * arg0) + 1.4f);
}

void Audio_PlaySoundRiver(Vec3f* pos, f32 freqScale) {
    if (!Audio_IsSfxPlaying(NA_SE_EV_RIVER_STREAM - SFX_FLAG)) {
        sRiverFreqScaleLerp.value = freqScale;
    } else if (freqScale != sRiverFreqScaleLerp.value) {
        sRiverFreqScaleLerp.target = freqScale;
        sRiverFreqScaleLerp.remainingFrames = 40;
        sRiverFreqScaleLerp.step = (sRiverFreqScaleLerp.target - sRiverFreqScaleLerp.value) / 40;
    }
    Audio_PlaySoundGeneral(NA_SE_EV_RIVER_STREAM - SFX_FLAG, pos, 4, &sRiverFreqScaleLerp.value, &D_801333E0,
                           &D_801333E8);
}

void Audio_PlaySoundWaterfall(Vec3f* pos, f32 freqScale) {
    if (!Audio_IsSfxPlaying(NA_SE_EV_WATER_WALL_BIG - SFX_FLAG)) {
        sWaterfallFreqScaleLerp.value = freqScale;
    } else if (freqScale != sWaterfallFreqScaleLerp.value) {
        sWaterfallFreqScaleLerp.target = freqScale;
        sWaterfallFreqScaleLerp.remainingFrames = 40;
        sWaterfallFreqScaleLerp.step = (sWaterfallFreqScaleLerp.target - sWaterfallFreqScaleLerp.value) / 40;
    }
    Audio_PlaySoundGeneral(NA_SE_EV_WATER_WALL_BIG - SFX_FLAG, pos, 4, &sWaterfallFreqScaleLerp.value,
                           &sWaterfallFreqScaleLerp.value, &D_801333E8);
}

void Audio_StepFreqLerp(FreqLerp* lerp) {
    if (lerp->remainingFrames != 0) {
        lerp->remainingFrames--;
        if (lerp->remainingFrames != 0) {
            lerp->value += lerp->step;
        } else {
            lerp->value = lerp->target;
        }
    }
}

void func_800F47BC(void) {
    Audio_SetVolScale(SEQ_PLAYER_BGM_MAIN, 1, 0, 10);
    Audio_SetVolScale(SEQ_PLAYER_BGM_SUB, 1, 0, 10);
}

void func_800F47FC(void) {
    Audio_SetVolScale(SEQ_PLAYER_BGM_MAIN, 1, 0x7F, 3);
    Audio_SetVolScale(SEQ_PLAYER_BGM_SUB, 1, 0x7F, 3);
}

void func_800F483C(u8 targetVol, u8 volFadeTimer) {
    Audio_SetVolScale(SEQ_PLAYER_BGM_MAIN, 0, targetVol, volFadeTimer);
}

void func_800F4870(u8 arg0) {
    s8 pan;
    u8 i;

    pan = 0;
    if (arg0 == 0) {
        pan = 0x7F;
    }

    for (i = 0; i < 16; i++) {
        // CHAN_UPD_PAN_UNSIGNED
        Audio_QueueCmdS8(
            _SHIFTL(0x7, 24, 8) | _SHIFTL(SEQ_PLAYER_BGM_MAIN, 16, 8) | _SHIFTL(i, 8, 8) | _SHIFTL(0, 0, 8), pan);
    }

    if (arg0 == 7) {
        D_80130600 = 2;
    } else {
        Audio_SetGanonDistVol(D_801305F8[arg0 & 7]);
    }
}

// (name derived from debug strings, should probably update. used in ganon/ganon_boss scenes)
s32 Audio_SetGanonDistVol(u8 targetVol) {
    u8 phi_v0;
    u16 phi_v0_2;
    u8 i;

    if (sAudioGanonDistVol != targetVol) {
        Audio_SetVolScale(SEQ_PLAYER_BGM_MAIN, 0, targetVol, 2);
        if (targetVol < 0x40) {
            phi_v0 = 0x10;
        } else {
            phi_v0 = (((targetVol - 0x40) >> 2) + 1) << 4;
        }

        Audio_SeqCmd8(SEQ_PLAYER_BGM_MAIN, 4, 15, phi_v0);
        for (i = 0; i < 0x10; i++) {
            if (gAudioContext.seqPlayers[SEQ_PLAYER_BGM_MAIN].channels[i] != &gAudioContext.sequenceChannelNone) {
                if ((u8)gAudioContext.seqPlayers[SEQ_PLAYER_BGM_MAIN].channels[i]->soundScriptIO[5] != 0xFF) {
                    // this looks like some kind of macro?
                    phi_v0_2 =
                        ((u16)gAudioContext.seqPlayers[SEQ_PLAYER_BGM_MAIN].channels[i]->soundScriptIO[5] - targetVol) +
                        0x7F;
                    if (phi_v0_2 >= 0x80) {
                        phi_v0_2 = 0x7F;
                    }
                    // CHAN_UPD_REVERB
                    Audio_QueueCmdS8(_SHIFTL(0x5, 24, 8) | _SHIFTL(SEQ_PLAYER_BGM_MAIN, 16, 8) | _SHIFTL(i, 8, 8) |
                                         _SHIFTL(0, 0, 8),
                                     (u8)phi_v0_2);
                }
            }
        }
        sAudioGanonDistVol = targetVol;
    }
    return -1;
}

void func_800F4A54(u8 arg0) {
    D_8016B8B0 = arg0;
    D_8016B8B2 = 1;
}

void func_800F4A70(void) {
    if (D_8016B8B2 == 1) {
        if (D_8016B8B1 != D_8016B8B0) {
            Audio_SetVolScale(SEQ_PLAYER_BGM_MAIN, 0, D_8016B8B0, 0xA);
            D_8016B8B1 = D_8016B8B0;
            D_8016B8B3 = 1;
        }
        D_8016B8B2 = 0;
    } else if (D_8016B8B3 == 1 && D_80130608 == 0) {
        Audio_SetVolScale(SEQ_PLAYER_BGM_MAIN, 0, 0x7F, 0xA);
        D_8016B8B1 = 0x7F;
        D_8016B8B3 = 0;
    }

    if (D_80130600 != 0) {
        D_80130600--;
        if (D_80130600 == 0) {
            Audio_SetGanonDistVol(D_801305F8[7]);
        }
    }
}

void Audio_PlaySoundIncreasinglyTransposed(Vec3f* pos, s16 sfxId, u8* semitones) {
    Audio_PlaySoundGeneral(sfxId, pos, 4, &gNoteFrequencies[semitones[sAudioIncreasingTranspose] + 39], &D_801333E0,
                           &D_801333E8);

    if (sAudioIncreasingTranspose < 15) {
        sAudioIncreasingTranspose++;
    }
}

void Audio_ResetIncreasingTranspose(void) {
    sAudioIncreasingTranspose = 0;
}

void Audio_PlaySoundTransposed(Vec3f* pos, u16 sfxId, s8 semitone) {
    Audio_PlaySoundGeneral(sfxId, pos, 4, &gNoteFrequencies[semitone + 39], &D_801333E0, &D_801333E8);
}

void func_800F4C58(Vec3f* pos, u16 sfxId, u8 arg2) {
    u8 phi_s1 = 0;
    u8 i;
    u8 bankId;

    bankId = SFX_BANK_SHIFT(sfxId);
    for (i = 0; i < bankId; i++) {
        phi_s1 += gChannelsPerBank[gSfxChannelLayout][i];
    }

    for (i = 0; i < gChannelsPerBank[gSfxChannelLayout][bankId]; i++) {
        if ((gActiveSounds[bankId][i].entryIndex != 0xFF) &&
            (sfxId == gSoundBanks[bankId][gActiveSounds[bankId][i].entryIndex].sfxId)) {
            Audio_QueueCmdS8(
                _SHIFTL(0x6, 24, 8) | _SHIFTL(SEQ_PLAYER_SFX, 16, 8) | _SHIFTL(phi_s1, 8, 8) | _SHIFTL(6, 0, 8), arg2);
        }
        phi_s1++;
    }
    Audio_PlaySoundGeneral(sfxId, pos, 4, &D_801333E0, &D_801333E0, &D_801333E8);
}

void func_800F4E30(Vec3f* pos, f32 arg1) {
    f32 phi_f22;
    s8 phi_s4;
    u8 i;

    if (sSariaBgmPtr == NULL) {
        sSariaBgmPtr = pos;
        D_80130650 = arg1;
    } else if (pos != sSariaBgmPtr) {
        if (arg1 < D_80130650) {
            sSariaBgmPtr = pos;
            D_80130650 = arg1;
        }
    } else {
        D_80130650 = arg1;
    }

    if (sSariaBgmPtr->x > 100.0f) {
        phi_s4 = 0x7F;
    } else if (sSariaBgmPtr->x < -100.0f) {
        phi_s4 = 0;
    } else {
        phi_s4 = ((sSariaBgmPtr->x / 100.0f) * 64.0f) + 64.0f;
    }

    if (D_80130650 > 400.0f) {
        phi_f22 = 0.1f;
    } else if (D_80130650 < 120.0f) {
        phi_f22 = 1.0f;
    } else {
        phi_f22 = ((1.0f - ((D_80130650 - 120.0f) / 280.0f)) * 0.9f) + 0.1f;
    }

    for (i = 0; i < 0x10; i++) {
        if (i != 9) {
            Audio_SeqCmd6(SEQ_PLAYER_BGM_MAIN, 2, i, (127.0f * phi_f22));
            Audio_QueueCmdS8(0x3 << 24 | SEQ_PLAYER_BGM_MAIN << 16 | ((u8)((u32)i) << 8), phi_s4);
        }
    }
}

void Audio_ClearSariaBgm(void) {
    if (sSariaBgmPtr != NULL) {
        sSariaBgmPtr = NULL;
    }
}

void Audio_ClearSariaBgmAtPos(Vec3f* pos) {
    if (sSariaBgmPtr == pos) {
        sSariaBgmPtr = NULL;
    }
}

void func_800F510C(s8 volSplit) {
    u8 vol;
    u8 prio;
    u16 channelBits;
    u8 players[2] = { SEQ_PLAYER_BGM_MAIN, SEQ_PLAYER_BGM_SUB };
    u8 i;
    u8 j;

    if ((func_800FA0B4(SEQ_PLAYER_FANFARE) == NA_BGM_DISABLED) &&
        (func_800FA0B4(SEQ_PLAYER_BGM_SUB) != NA_BGM_LONLON)) {
        for (i = 0; i < 2; i++) {
            if (i == 0) {
                vol = volSplit;
            } else {
                vol = 0x7F - volSplit;
            }

            if (vol > 100) {
                prio = 11;
            } else if (vol < 20) {
                prio = 2;
            } else {
                prio = ((vol - 20) / 10) + 2;
            }

            channelBits = 0;
            for (j = 0; j < 0x10; j++) {
                if (gAudioContext.seqPlayers[players[i]].channels[j]->notePriority < prio) {
                    channelBits += (1 << j);
                }
            }

            Audio_SeqCmdA(players[i], channelBits);
        }
    }
}

void Audio_PlaySariaBgm(Vec3f* pos, u16 seqId, u16 distMax) {
    f32 absY;
    f32 dist;
    u8 vol;
    f32 prevDist;

    if (D_8016B9F3 != 0) {
        D_8016B9F3--;
        return;
    }

    dist = sqrtf(SQ(pos->z) + SQ(pos->x));
    if (sSariaBgmPtr == NULL) {
        sSariaBgmPtr = pos;
        func_800F5E18(SEQ_PLAYER_BGM_SUB, seqId, 0, 7, 2);
    } else {
        prevDist = sqrtf(SQ(sSariaBgmPtr->z) + SQ(sSariaBgmPtr->x));
        if (dist < prevDist) {
            sSariaBgmPtr = pos;
        } else {
            dist = prevDist;
        }
    }

    if (pos->y < 0.0f) {
        absY = -pos->y;
    } else {
        absY = pos->y;
    }

    if ((distMax / 15.0f) < absY) {
        vol = 0;
    } else if (dist < distMax) {
        vol = (1.0f - (dist / distMax)) * 127.0f;
    } else {
        vol = 0;
    }

    if (seqId != NA_BGM_GREAT_FAIRY) {
        func_800F510C(vol);
    }

    Audio_SetVolScale(SEQ_PLAYER_BGM_SUB, 3, vol, 0);
    Audio_SetVolScale(SEQ_PLAYER_BGM_MAIN, 3, 0x7F - vol, 0);
}

void Audio_ClearSariaBgm2(void) {
    sSariaBgmPtr = NULL;
}

void func_800F5510(u16 seqId) {
    func_800F5550(seqId);
    func_800F5E18(SEQ_PLAYER_BGM_MAIN, seqId, 0, 0, 1);
}

void func_800F5550(u16 seqId) {
    u8 sp27 = 0;
    u16 nv;

    if (func_800FA0B4(SEQ_PLAYER_BGM_MAIN) != NA_BGM_WINDMILL) {
        if (func_800FA0B4(SEQ_PLAYER_BGM_SUB) == NA_BGM_LONLON) {
            func_800F9474(SEQ_PLAYER_BGM_SUB, 0);
            Audio_QueueCmdS32(0xF8000000, 0);
        }

        if ((D_80130658[D_80130630] & 0x20) && D_80130658[(seqId & 0xFF) & 0xFF] & 0x10) {

            if ((D_8013062C & 0x3F) != 0) {
                sp27 = 0x1E;
            }

            func_800F5E18(SEQ_PLAYER_BGM_MAIN, seqId, sp27, 7, D_8013062C);

            D_8013062C = 0;
        } else {
            nv = (D_80130658[(seqId & 0xFF) & 0xFF] & 0x40) ? 1 : 0xFF;
            func_800F5E18(SEQ_PLAYER_BGM_MAIN, seqId, 0, 7, nv);
            if (!(D_80130658[seqId] & 0x20)) {
                D_8013062C = 0xC0;
            }
        }
        D_80130630 = seqId & 0xFF;
    }
}

void func_800F56A8(void) {
    u16 temp_v0;
    u8 bvar;

    temp_v0 = func_800FA0B4(SEQ_PLAYER_BGM_MAIN);
    bvar = temp_v0 & 0xFF;
    if ((temp_v0 != NA_BGM_DISABLED) && ((D_80130658[bvar] & 0x10) != 0)) {
        if (D_8013062C != 0xC0) {
            D_8013062C = gAudioContext.seqPlayers[SEQ_PLAYER_BGM_MAIN].soundScriptIO[3];
        } else {
            D_8013062C = 0;
        }
    }
}

void func_800F5718(void) {
    if (func_800FA0B4(SEQ_PLAYER_BGM_MAIN) != NA_BGM_WINDMILL) {
        Audio_StartSeq(SEQ_PLAYER_BGM_MAIN, 0, NA_BGM_WINDMILL);
    }
}

void func_800F574C(f32 arg0, u8 arg2) {
    if (arg0 == 1.0f) {
        Audio_SeqCmdB40(SEQ_PLAYER_BGM_MAIN, arg2, 0);
    } else {
        Audio_SeqCmdC(SEQ_PLAYER_FANFARE, 0x30, arg2, arg0 * 100.0f);
    }
    Audio_SeqCmdC(SEQ_PLAYER_FANFARE, 0xA0, arg2, arg0 * 100.0f);
}

void func_800F5918(void) {
    if (func_800FA0B4(SEQ_PLAYER_BGM_MAIN) == NA_BGM_MINI_GAME_2 && func_800FA11C(0, 0xF0000000)) {
        Audio_SeqCmdB(SEQ_PLAYER_BGM_MAIN, 5, 0, 0xD2);
    }
}

void func_800F595C(u16 arg0) {
    u8 arg0b = arg0 & 0xFF;

    if (D_80130658[arg0b] & 2) {
        Audio_PlayFanfare(arg0);
    } else if (D_80130658[arg0b] & 4) {
        Audio_StartSeq(SEQ_PLAYER_FANFARE, 0, arg0);

    } else {
        func_800F5E18(SEQ_PLAYER_BGM_MAIN, arg0, 0, 7, -1);
        Audio_SeqCmd1(SEQ_PLAYER_FANFARE, 0);
    }
}

void func_800F59E8(u16 arg0) {
    u8 arg0b = arg0 & 0xFF;

    if (D_80130658[arg0b] & 2) {
        Audio_SeqCmd1(SEQ_PLAYER_FANFARE, 0);
    } else if (D_80130658[arg0b] & 4) {
        Audio_SeqCmd1(SEQ_PLAYER_FANFARE, 0);
    } else {
        Audio_SeqCmd1(SEQ_PLAYER_BGM_MAIN, 0);
    }
}

s32 func_800F5A58(u8 arg0) {
    u8 phi_a1 = 0;

    if (D_80130658[arg0 & 0xFF] & 2) {
        phi_a1 = 1;
    } else if (D_80130658[arg0 & 0xFF] & 4) {
        phi_a1 = 1;
    }

    if (arg0 == (u8)func_800FA0B4(phi_a1)) {
        return 1;
    } else {
        return 0;
    }
}

void func_800F5ACC(u16 seqId) {
    u16 temp_v0;

    temp_v0 = func_800FA0B4(SEQ_PLAYER_BGM_MAIN);
    if ((temp_v0 & 0xFF) != NA_BGM_GANON_TOWER && (temp_v0 & 0xFF) != NA_BGM_ESCAPE && temp_v0 != seqId) {
        func_800F5E90(3);
        if (temp_v0 != NA_BGM_DISABLED) {
            D_80130628 = temp_v0;
        } else {
            osSyncPrintf("Middle Boss BGM Start not stack \n");
        }
        Audio_StartSeq(SEQ_PLAYER_BGM_MAIN, 0, seqId);
    }
}

void func_800F5B58(void) {
    if ((func_800FA0B4(SEQ_PLAYER_BGM_MAIN) != NA_BGM_DISABLED) && (D_80130628 != NA_BGM_DISABLED) &&
        (D_80130658[func_800FA0B4(SEQ_PLAYER_BGM_MAIN) & 0xFF] & 8)) {
        if (D_80130628 == NA_BGM_DISABLED) {
            Audio_SeqCmd1(SEQ_PLAYER_BGM_MAIN, 0);
        } else {
            Audio_StartSeq(SEQ_PLAYER_BGM_MAIN, 0, D_80130628);
        }
        D_80130628 = NA_BGM_DISABLED;
    }
}

void func_800F5BF0(u8 arg0) {
    u16 temp_v0;

    temp_v0 = func_800FA0B4(SEQ_PLAYER_BGM_MAIN);
    if (temp_v0 != NA_BGM_NATURE_BACKGROUND) {
        D_80130628 = temp_v0;
    }
    func_800F6FB4(arg0);
}

void func_800F5C2C(void) {
    if (D_80130628 != NA_BGM_DISABLED) {
        Audio_StartSeq(SEQ_PLAYER_BGM_MAIN, 0, D_80130628);
    }
    D_80130628 = NA_BGM_DISABLED;
}

void Audio_PlayFanfare(u16 seqId) {
    u16 sp26;
    u32 sp20;
    u8* sp1C;
    u8* sp18;

    sp26 = func_800FA0B4(SEQ_PLAYER_FANFARE);
    sp1C = func_800E5E84(sp26 & 0xFF, &sp20);
    sp18 = func_800E5E84(seqId & 0xFF, &sp20);
    if ((sp26 == NA_BGM_DISABLED) || (*sp1C == *sp18)) {
        D_8016B9F4 = 1;
    } else {
        D_8016B9F4 = 5;
        Audio_SeqCmd1(SEQ_PLAYER_FANFARE, 0);
    }
    D_8016B9F6 = seqId;
}

void func_800F5CF8(void) {
    u16 sp26;
    u16 pad;
    u16 sp22;

    if (D_8016B9F4 != 0) {
        D_8016B9F4--;
        if (D_8016B9F4 == 0) {
            Audio_QueueCmdS32(0xE3000000, SEQUENCE_TABLE);
            Audio_QueueCmdS32(0xE3000000, FONT_TABLE);
            func_800FA0B4(SEQ_PLAYER_BGM_MAIN);
            sp26 = func_800FA0B4(SEQ_PLAYER_FANFARE);
            sp22 = func_800FA0B4(SEQ_PLAYER_BGM_SUB);
            if (sp26 == NA_BGM_DISABLED) {
                Audio_SetVolScale(SEQ_PLAYER_BGM_MAIN, 1, 0, 5);
                Audio_SetVolScale(SEQ_PLAYER_BGM_SUB, 1, 0, 5);
                Audio_SeqCmdC(SEQ_PLAYER_FANFARE, 0x80, 1, 0xA);
                Audio_SeqCmdC(SEQ_PLAYER_FANFARE, 0x83, 1, 0xA);
                Audio_SeqCmdC(SEQ_PLAYER_FANFARE, 0x90, 0, 0);
                if (sp22 != NA_BGM_LONLON) {
                    Audio_SeqCmdC(SEQ_PLAYER_FANFARE, 0x93, 0, 0);
                }
            }
            Audio_StartSeq(SEQ_PLAYER_FANFARE, 1, D_8016B9F6);
            Audio_SeqCmdA(0, 0xFFFF);
            if (sp22 != NA_BGM_LONLON) {
                Audio_SeqCmdA(SEQ_PLAYER_BGM_SUB, 0xFFFF);
            }
        }
    }
}

void func_800F5E18(u8 playerIdx, u16 seqId, u8 fadeTimer, s8 arg3, s8 arg4) {
    Audio_SeqCmd7(playerIdx, arg3, arg4);
    Audio_StartSeq(playerIdx, fadeTimer, seqId);
}

void func_800F5E90(u8 arg0) {
    s32 phi_t0;
    u16 phi_t1;
    u8 phi_a3;

    D_80130654 = arg0;
    if (D_80130628 == NA_BGM_DISABLED) {
        if (sAudioCutsceneFlag) {
            arg0 = 3;
        }
        phi_t1 = D_8016E750[SEQ_PLAYER_BGM_MAIN].unk_254;
        if (phi_t1 == NA_BGM_FIELD_LOGIC && func_800FA0B4(SEQ_PLAYER_BGM_SUB) == (NA_BGM_ENEMY | 0x800)) {
            arg0 = 3;
        }

        phi_a3 = phi_t1 & 0xFF;
        if ((phi_t1 == NA_BGM_DISABLED) || ((D_80130658[phi_a3] & 1) != 0) || ((D_8013061C & 0x7F) == 1)) {
            if (arg0 != (D_8013061C & 0x7F)) {
                if (arg0 == 1) {
                    if (D_8016E750[SEQ_PLAYER_BGM_SUB].volScales[1] - sAudioEnemyVol < 0) {
                        phi_t0 = -(D_8016E750[SEQ_PLAYER_BGM_SUB].volScales[1] - sAudioEnemyVol);
                    } else {
                        phi_t0 = D_8016E750[SEQ_PLAYER_BGM_SUB].volScales[1] - sAudioEnemyVol;
                    }
                    Audio_SetVolScale(SEQ_PLAYER_BGM_SUB, 3, sAudioEnemyVol, phi_t0);
                    Audio_StartSeq(SEQ_PLAYER_BGM_SUB, 10, NA_BGM_ENEMY | 0x800);
                    if (phi_t1 != NA_BGM_NATURE_BACKGROUND) {
                        Audio_SetVolScale(SEQ_PLAYER_BGM_MAIN, 3, (0x7F - sAudioEnemyVol) & 0xFF, 0xA);
                        func_800F510C(sAudioEnemyVol);
                    }
                } else {
                    if ((D_8013061C & 0x7F) == 1) {
                        Audio_SeqCmd1(SEQ_PLAYER_BGM_SUB, 10);
                        if (arg0 == 3) {
                            phi_a3 = 0;
                        } else {
                            phi_a3 = 10;
                        }

                        Audio_SetVolScale(SEQ_PLAYER_BGM_MAIN, 3, 0x7F, phi_a3);
                        func_800F510C(0);
                    }
                }

                D_8013061C = arg0 + 0x80;
            }
        } else {
            if (arg0 == 0) {
                if (D_8013061C == 2) {
                    D_80130638 = 0;
                }
                D_80130634 = 0;
                D_80130638++;
            } else {
                D_80130634++;
            }

            if (arg0 == 2 && D_80130634 < 0x1E && D_80130638 >= 0x15) {
                arg0 = 0;
            }

            D_8013061C = arg0;
            Audio_SeqCmd7(SEQ_PLAYER_BGM_MAIN, 2, arg0);
        }
    }
}

void func_800F6114(f32 dist) {
    f32 adjDist;

    if (D_8013061C == 0x81) {
        if (dist != sAudioEnemyDist) {
            if (dist < 150.0f) {
                adjDist = 0.0f;
            } else if (dist > 500.0f) {
                adjDist = 350.0f;
            } else {
                adjDist = dist - 150.0f;
            }

            sAudioEnemyVol = ((350.0f - adjDist) * 127.0f) / 350.0f;
            Audio_SetVolScale(SEQ_PLAYER_BGM_SUB, 3, sAudioEnemyVol, 0xA);
            if (D_8016E750[SEQ_PLAYER_BGM_MAIN].unk_254 != NA_BGM_NATURE_BACKGROUND) {
                Audio_SetVolScale(SEQ_PLAYER_BGM_MAIN, 3, (0x7F - sAudioEnemyVol), 0xA);
            }
        }
        if (D_8016E750[SEQ_PLAYER_BGM_MAIN].unk_254 != NA_BGM_NATURE_BACKGROUND) {
            func_800F510C(sAudioEnemyVol);
        }
    }
    sAudioEnemyDist = dist;
}

void func_800F6268(f32 dist, u16 arg1) {
    s8 pad;
    s8 phi_v1;
    s16 temp_a0;

    sAudioHasMalonBgm = true;
    sAudioMalonBgmDist = dist;
    if (D_8016B9F2 == 0) {
        temp_a0 = (s8)(func_800FA0B4(SEQ_PLAYER_BGM_MAIN) & 0xFF);
        if (temp_a0 == (arg1 & 0xFF)) {
            if ((arg1 & 0xFF) == NA_BGM_LONLON) {

                if (dist > 2000.0f) {
                    phi_v1 = 127;
                } else if (dist < 200.0f) {
                    phi_v1 = 0;
                } else {
                    phi_v1 = (s8)(((dist - 200.0f) * 127.0f) / 1800.0f);
                }
                // Transition volume of channels 0, 1 and 13 on seq player 0 over 3 frames
                Audio_SeqCmd6(SEQ_PLAYER_BGM_MAIN, 3, 0, 127 - phi_v1);
                Audio_SeqCmd6(SEQ_PLAYER_BGM_MAIN, 3, 1, 127 - phi_v1);
                Audio_SeqCmd6(SEQ_PLAYER_BGM_MAIN, 3, 13, phi_v1);
                if (D_8016B9D8 == 0) {
                    D_8016B9D8++;
                }
            }
        } else if ((temp_a0 == NA_BGM_NATURE_BACKGROUND) && ((arg1 & 0xFF) == NA_BGM_LONLON)) {
            temp_a0 = (s8)(func_800FA0B4(SEQ_PLAYER_BGM_SUB) & 0xFF);
            if ((temp_a0 != (arg1 & 0xFF)) && (D_8016B9D8 < 10)) {
                func_800F5E18(SEQ_PLAYER_BGM_SUB, NA_BGM_LONLON, 0, 0, 0);
                Audio_SeqCmdA(SEQ_PLAYER_BGM_SUB, 0xFFFC);
                D_8016B9D8 = 10;
            }

            if (dist > 2000.0f) {
                phi_v1 = 127;
            } else if (dist < 200.0f) {
                phi_v1 = 0;
            } else {
                phi_v1 = (s8)(((dist - 200.0f) * 127.0f) / 1800.0f);
            }
            // Transition volume of channels 0 and 1 on seq player 0 over 3 frames
            Audio_SeqCmd6(SEQ_PLAYER_BGM_SUB, 3, 0, 127 - phi_v1);
            Audio_SeqCmd6(SEQ_PLAYER_BGM_SUB, 3, 1, 127 - phi_v1);
        }

        if (D_8016B9D8 < 10) {
            D_8016B9D8++;
        }
    }
}

void func_800F64E0(u8 arg0) {
    D_80130608 = arg0;
    if (arg0 != 0) {
        Audio_PlaySoundGeneral(NA_SE_SY_WIN_OPEN, &D_801333D4, 4, &D_801333E0, &D_801333E0, &D_801333E8);
        Audio_QueueCmdS32(0xF1000000, 0);
    } else {
        Audio_PlaySoundGeneral(NA_SE_SY_WIN_CLOSE, &D_801333D4, 4, &D_801333E0, &D_801333E0, &D_801333E8);
        Audio_QueueCmdS32(0xF2000000, 0);
    }
}

void func_800F6584(u8 arg0) {
    u8 playerIdx;
    u16 sp34;

    D_8016B9F2 = arg0;
    if ((func_800FA0B4(SEQ_PLAYER_BGM_MAIN) & 0xFF) == NA_BGM_LONLON) {
        playerIdx = SEQ_PLAYER_BGM_MAIN;
        sp34 = 0;
    } else if ((func_800FA0B4(SEQ_PLAYER_BGM_SUB) & 0xFF) == NA_BGM_LONLON) {
        playerIdx = SEQ_PLAYER_BGM_SUB;
        sp34 = 0xFFFC;
    } else {
        return;
    }

    if (arg0 != 0) {
        Audio_SeqCmd6(playerIdx, 1, 0, 0);
        Audio_SeqCmd6(playerIdx, 1, 1, 0);
        if (playerIdx == SEQ_PLAYER_BGM_SUB) {
            Audio_SeqCmdA(playerIdx, sp34 | 3);
        }
    } else {
        if (playerIdx == SEQ_PLAYER_BGM_SUB) {
            func_800F5E18(SEQ_PLAYER_BGM_SUB, NA_BGM_LONLON, 0, 0, 0);
        }
        Audio_SeqCmd6(playerIdx, 1, 0, 0x7F);
        Audio_SeqCmd6(playerIdx, 1, 1, 0x7F);
        if (playerIdx == SEQ_PLAYER_BGM_SUB) {
            Audio_SeqCmdA(playerIdx, sp34);
        }
    }
}

void Audio_SetEnvReverb(s8 reverb) {
    sAudioEnvReverb = reverb & 0x7F;
}

void Audio_SetCodeReverb(s8 reverb) {
    if (reverb != 0) {
        sAudioCodeReverb = reverb & 0x7F;
    }
}

void func_800F6700(s8 arg0) {
    s8 sp1F;

    switch (arg0) {
        case 0:
            sp1F = 0;
            D_80130604 = 0;
            break;
        case 1:
            sp1F = 3;
            D_80130604 = 3;
            break;
        case 2:
            sp1F = 1;
            D_80130604 = 1;
            break;
        case 3:
            sp1F = 0;
            D_80130604 = 2;
            break;
    }

    Audio_SeqCmdE0(SEQ_PLAYER_BGM_MAIN, sp1F);
}

void Audio_SetBaseFilter(u8 filter) {
    if (sAudioBaseFilter != filter) {
        if (filter == 0) {
            Audio_StopSfxById(NA_SE_PL_IN_BUBBLE);
        } else if (sAudioBaseFilter == 0) {
            Audio_PlaySoundGeneral(NA_SE_PL_IN_BUBBLE, &D_801333D4, 4, &D_801333E0, &D_801333E0, &D_801333E8);
        }
    }
    sAudioBaseFilter = filter;
    sAudioBaseFilter2 = filter;
}

void Audio_SetExtraFilter(u8 filter) {
    u32 t;
    u8 i;

    sAudioExtraFilter2 = filter;
    sAudioExtraFilter = filter;
    if (D_8016E750[SEQ_PLAYER_BGM_MAIN].unk_254 == NA_BGM_NATURE_BACKGROUND) {
        for (i = 0; i < 16; i++) {
            t = i;
            // CHAN_UPD_SCRIPT_IO (seq player 0, all channels, slot 6)
            Audio_QueueCmdS8(0x6 << 24 | SEQ_PLAYER_BGM_MAIN << 16 | ((t & 0xFF) << 8) | 6, filter);
        }
    }
}

void Audio_SetCutsceneFlag(s8 flag) {
    sAudioCutsceneFlag = flag;
}

void Audio_PlaySoundGeneralIfNotInCutscene(u16 sfxId, Vec3f* pos, u8 arg2, f32* freqScale, f32* arg4, s8* reverbAdd) {
    if (!sAudioCutsceneFlag) {
        Audio_PlaySoundGeneral(sfxId, pos, arg2, freqScale, arg4, reverbAdd);
    }
}

void Audio_PlaySoundIfNotInCutscene(u16 sfxId) {
    Audio_PlaySoundGeneralIfNotInCutscene(sfxId, &D_801333D4, 4, &D_801333E0, &D_801333E0, &D_801333E8);
}

void func_800F6964(u16 arg0) {
    s32 skip;
    u8 channelIdx;

<<<<<<< HEAD
    Audio_SeqCmd1(0, (arg0 * 3) / 2);
    Audio_SeqCmd1(1, (arg0 * 3) / 2);
    for (channelIdx = 0; channelIdx < 16; channelIdx++) {
=======
    Audio_SeqCmd1(SEQ_PLAYER_BGM_MAIN, (arg0 * 3) / 2);
    Audio_SeqCmd1(SEQ_PLAYER_FANFARE, (arg0 * 3) / 2);
    for (i = 0; i < 0x10; i++) {
>>>>>>> b3d5f549
        skip = false;
        switch (channelIdx) {
            case SFX_CHANNEL_SYSTEM0:
            case SFX_CHANNEL_SYSTEM1:
                if (gAudioSpecId == 10) {
                    skip = true;
                }
                break;
            case SFX_CHANNEL_OCARINA:
                skip = true;
                break;
        }

        if (!skip) {
<<<<<<< HEAD
            Audio_SeqCmd6(2, arg0 >> 1, channelIdx, 0);
=======
            Audio_SeqCmd6(SEQ_PLAYER_SFX, arg0 >> 1, i, 0);
>>>>>>> b3d5f549
        }
    }

    Audio_SeqCmd1(SEQ_PLAYER_BGM_SUB, (arg0 * 3) / 2);
}

void func_800F6AB0(u16 arg0) {
    Audio_SeqCmd1(SEQ_PLAYER_BGM_MAIN, arg0);
    Audio_SeqCmd1(SEQ_PLAYER_FANFARE, arg0);
    Audio_SeqCmd1(SEQ_PLAYER_BGM_SUB, arg0);
    Audio_SetVolScale(SEQ_PLAYER_BGM_MAIN, 3, 0x7F, 0);
    Audio_SetVolScale(SEQ_PLAYER_BGM_MAIN, 1, 0x7F, 0);
}

void func_800F6B3C(void) {
    func_800F9280(SEQ_PLAYER_SFX, 0, 0xFF, 5);
}

void Audio_DisableAllSeq(void) {
    Audio_DisableSeq(SEQ_PLAYER_BGM_MAIN, 0);
    Audio_DisableSeq(SEQ_PLAYER_FANFARE, 0);
    Audio_DisableSeq(SEQ_PLAYER_SFX, 0);
    Audio_DisableSeq(SEQ_PLAYER_BGM_SUB, 0);
    Audio_ScheduleProcessCmds();
}

s8 func_800F6BB8(void) {
    return func_800E6680();
}

void func_800F6BDC(void) {
    Audio_DisableAllSeq();
    Audio_ScheduleProcessCmds();
    while (true) {
        if (!func_800F6BB8()) {
            return;
        }
    }
}

void Audio_PreNMI(void) {
    Audio_PreNMIInternal();
}

void func_800F6C34(void) {
    D_8013061C = 0;
    D_8016B7A8 = 1.0f;
    D_8016B7B0 = 1.0f;
    sAudioBaseFilter = 0;
    sAudioExtraFilter = 0;
    sAudioBaseFilter2 = 0;
    sAudioExtraFilter2 = 0;
    AudioOcarina_Reset(OCARINA_INSTRUMENT_OFF);
    sRiverFreqScaleLerp.remainingFrames = 0;
    sWaterfallFreqScaleLerp.remainingFrames = 0;
    sRiverFreqScaleLerp.value = 1.0f;
    sWaterfallFreqScaleLerp.value = 1.0f;
    D_8016B7D8 = 1.0f;
    D_8016B8B0 = 0x7F;
    D_8016B8B1 = 0x7F;
    D_8016B8B2 = 0;
    D_8016B8B3 = 0;
    sAudioGanonDistVol = 0xFF;
    D_8016B9D8 = 0;
    sSpecReverb = sSpecReverbs[gAudioSpecId];
    D_80130608 = 0;
    D_80130628 = NA_BGM_DISABLED;
    Audio_QueueCmdS8(0x46 << 24 | SEQ_PLAYER_BGM_MAIN << 16, -1);
    sSariaBgmPtr = NULL;
    D_8016B9F4 = 0;
    D_8016B9F3 = 1;
    D_8016B9F2 = 0;
}

void func_800F6D58(u8 arg0, u8 arg1, u8 arg2) {
    u8 t;
    u8 temp_a0;
    u8 i;

    if ((D_8016E750[SEQ_PLAYER_BGM_MAIN].unk_254 != NA_BGM_NATURE_BACKGROUND) && func_800FA11C(1, 0xF00000FF)) {
        sAudioNatureFailed = 1;
        return;
    }

    if (((arg0 << 8) + arg1) == 0x101) {
        if (func_800FA0B4(SEQ_PLAYER_BGM_SUB) != NA_BGM_LONLON) {
            D_8016B9D8 = 0;
        }
    }

    t = arg0 >> 4;
    temp_a0 = arg0 & 0xF;
    if (t == 0) {
        t = arg0 & 0xF;
    }

    for (i = t; i <= temp_a0; i++) {
        Audio_SeqCmd8(SEQ_PLAYER_BGM_MAIN, arg1, i, arg2);
    }
}

void func_800F6E7C(u16 arg0, u16 arg1) {
    u8 i;
    u32 t;

    if (func_800FA0B4(SEQ_PLAYER_BGM_MAIN) == NA_BGM_WINDMILL) {
        func_800F3F3C(0xF);
        return;
    }
    Audio_SeqCmd7(SEQ_PLAYER_BGM_MAIN, 0, 1);
    Audio_SeqCmd7(SEQ_PLAYER_BGM_MAIN, 4, arg0 >> 8);
    Audio_SeqCmd7(SEQ_PLAYER_BGM_MAIN, 5, arg0 & 0xFF);
    Audio_SetVolScale(SEQ_PLAYER_BGM_MAIN, 0, 0x7F, 1);

    i = 0;
    if (D_80133408 != 0) {
        i = 1;
        Audio_SeqCmdE01(SEQ_PLAYER_BGM_MAIN, 0);
    }

    Audio_StartSeq(SEQ_PLAYER_BGM_MAIN, 0, NA_BGM_NATURE_BACKGROUND);

    if (i != 0) {
        Audio_SeqCmdE01(SEQ_PLAYER_BGM_MAIN, 1);
    }

    for (i = 0; i < 0x10; i++) {
        if (!(arg1 & (1 << i)) && (arg0 & (1 << i))) {
            Audio_SeqCmd8(SEQ_PLAYER_BGM_MAIN, 1, i, 1);
        }
    }
}

void func_800F6FB4(u8 arg0) {
    u8 i = 0;
    u8 b0;
    u8 b1;
    u8 b2;

    if ((D_8016E750[SEQ_PLAYER_BGM_MAIN].unk_254 == NA_BGM_DISABLED) ||
        ((D_80130658[((u8)D_8016E750[SEQ_PLAYER_BGM_MAIN].unk_254) & 0xFF] & 0x80) == 0)) {
        func_800F6E7C(D_801306DC[arg0].unk_00, D_801306DC[arg0].unk_02);
        while ((D_801306DC[arg0].unk_04[i] != 0xFF) && (i < 100)) {
            // Probably a fake match, using Audio_SeqCmd8 doesn't work.
            b0 = D_801306DC[arg0].unk_04[i++];
            b1 = D_801306DC[arg0].unk_04[i++];
            b2 = D_801306DC[arg0].unk_04[i++];
            Audio_QueueSeqCmd(0x80000000 | (SEQ_PLAYER_BGM_MAIN << 24) | (b1 << 0x10) | (b0 << 8) | b2);
        }

        Audio_SeqCmd8(SEQ_PLAYER_BGM_MAIN, 0x07, 13, D_80130604);
    }
}

void Audio_Init(void) {
    AudioLoad_Init(NULL, 0);
}

void Audio_InitSound(void) {
    func_800F6C34();
    AudioOcarina_ResetStaff();
    Audio_ResetSfxChannelState();
    func_800FAEB4();
    Audio_ResetSounds();
    func_800F9280(SEQ_PLAYER_SFX, 0, 0x70, 10);
}

void func_800F7170(void) {
    func_800F9280(SEQ_PLAYER_SFX, 0, 0x70, 1);
    Audio_QueueCmdS32(0xF2000000, 1);
    Audio_ScheduleProcessCmds();
    Audio_QueueCmdS32(0xF8000000, 0);
}

void func_800F71BC(s32 arg0) {
    D_80133418 = 1;
    func_800F6C34();
    AudioOcarina_ResetStaff();
    Audio_ResetSfxChannelState();
    func_800FADF8();
    Audio_ResetSounds();
}

void func_800F7208(void) {
    func_800FADF8();
    Audio_QueueCmdS32(0xF2000000, 1);
    func_800F6C34();
    Audio_ResetSfxChannelState();
    func_800F9280(SEQ_PLAYER_SFX, 0, 0x70, 1);
}<|MERGE_RESOLUTION|>--- conflicted
+++ resolved
@@ -1051,7 +1051,6 @@
         if (!(sOcarinaInputButtonPress & ocarinaBtnsHeld) && (sOcarinaInputButtonCur != 0)) {
             sOcarinaInputButtonPress = sOcarinaInputButtonCur;
         } else {
-<<<<<<< HEAD
             sOcarinaInputButtonPress &= ocarinaBtnsHeld;
         }
 
@@ -1104,75 +1103,24 @@
             // Add vibrato of the ocarina note based on the x control stick
             sCurOcarinaVibrato = ABS_ALT(sOcarinaInputStickRel.x) >> 2;
             // Sets vibrato to io port 6
-            Audio_QueueCmdS8(6 << 24 | 2 << 16 | SFX_CHANNEL_OCARINA << 8 | 6, sCurOcarinaVibrato);
-=======
-            D_8016BA18 &= phi_v1_2;
-        }
-
-        if (D_8016BA18 & sOcarinaABtnMap) {
-            osSyncPrintf("Presss NA_KEY_D4 %08x\n", sOcarinaABtnMap);
-            sCurOcarinaBtnVal = 2;
-            sCurOcarinaBtnIdx = 0;
-        } else if (D_8016BA18 & sOcarinaCDownBtnMap) {
-            osSyncPrintf("Presss NA_KEY_F4 %08x\n", sOcarinaCDownBtnMap);
-            sCurOcarinaBtnVal = 5;
-            sCurOcarinaBtnIdx = 1;
-        } else if (D_8016BA18 & 1) {
-            osSyncPrintf("Presss NA_KEY_A4 %08x\n", 1);
-            sCurOcarinaBtnVal = 9;
-            sCurOcarinaBtnIdx = 2;
-        } else if (D_8016BA18 & 2) {
-            osSyncPrintf("Presss NA_KEY_B4 %08x\n", 2);
-            sCurOcarinaBtnVal = 0xB;
-            sCurOcarinaBtnIdx = 3;
-        } else if (D_8016BA18 & sOcarinaCUPBtnMap) {
-            osSyncPrintf("Presss NA_KEY_D5 %08x\n", sOcarinaCUPBtnMap);
-            sCurOcarinaBtnVal = 0xE;
-            sCurOcarinaBtnIdx = 4;
-        }
-
-        if (sCurOcarinaBtnVal != 0xFF && sCurOcarinaBtnPress & 0x10 && sRecordingState != 2) {
-            sCurOcarinaBtnIdx += 0x80;
-            sCurOcarinaBtnVal++;
-        }
-
-        if ((sCurOcarinaBtnVal != 0xFF) && (sCurOcarinaBtnPress & 0x2000) && (sRecordingState != 2)) {
-            sCurOcarinaBtnIdx += 0x40;
-            sCurOcarinaBtnVal--;
-        }
-
-        if (sRecordingState != 2) {
-            D_80130F2C = sCurOcaStick.y;
-            D_80130F24 = Audio_OcaAdjStick(D_80130F2C);
-
-            D_80130F34 = (sCurOcaStick.x < 0 ? -sCurOcaStick.x : sCurOcaStick.x) >> 2;
-            Audio_QueueCmdS8(0x6 << 24 | SEQ_PLAYER_SFX << 16 | 0xD06, D_80130F34);
->>>>>>> b3d5f549
+            Audio_QueueCmdS8(0x6 << 24 | SEQ_PLAYER_SFX << 16 | SFX_CHANNEL_OCARINA << 8 | 6, sCurOcarinaVibrato);
         } else {
             // no bending or vibrato for recording state OCARINA_RECORD_SCARECROW_SPAWN
             sCurOcarinaBendIdx = 0;
             sCurOcarinaBendFreq = 1.0f; // No bend
         }
 
-<<<<<<< HEAD
         // Processes new and valid notes
         if ((sCurOcarinaNoteIdx != NOTE_NONE) && (sPrevOcarinaNoteIdx != sCurOcarinaNoteIdx)) {
             // Sets ocarina instrument Id to channelIdx io port 7, which is used 
             // as an index in seq 0 to get the true instrument Id
-            Audio_QueueCmdS8(6 << 24 | 2 << 16 | SFX_CHANNEL_OCARINA << 8 | 7, sOcarinaInstrumentId - 1);
+            Audio_QueueCmdS8(0x6 << 24 | SEQ_PLAYER_SFX << 16 | SFX_CHANNEL_OCARINA << 8 | 7, sOcarinaInstrumentId - 1);
             // Sets noteIdx to io port 5
-            Audio_QueueCmdS8(6 << 24 | 2 << 16 | SFX_CHANNEL_OCARINA << 8 | 5, sCurOcarinaNoteIdx);
+            Audio_QueueCmdS8(0x6 << 24 | SEQ_PLAYER_SFX << 16 | SFX_CHANNEL_OCARINA << 8 | 5, sCurOcarinaNoteIdx);
             Audio_PlaySoundGeneral(NA_SE_OC_OCARINA, &D_801333D4, 4, &sCurOcarinaBendFreq, &sRelativeOcarinaVolume,
                                    &D_801333E8);
         } else if ((sPrevOcarinaNoteIdx != NOTE_NONE) && (sCurOcarinaNoteIdx == NOTE_NONE)) {
             // cancels ocarina for a non-valid input
-=======
-        if ((sCurOcarinaBtnVal != 0xFF) && (sPrevOcarinaNoteVal != sCurOcarinaBtnVal)) {
-            Audio_QueueCmdS8(0x6 << 24 | SEQ_PLAYER_SFX << 16 | 0xD07, D_80130F10 - 1);
-            Audio_QueueCmdS8(0x6 << 24 | SEQ_PLAYER_SFX << 16 | 0xD05, sCurOcarinaBtnVal);
-            Audio_PlaySoundGeneral(NA_SE_OC_OCARINA, &D_801333D4, 4, &D_80130F24, &D_80130F28, &D_801333E8);
-        } else if ((sPrevOcarinaNoteVal != 0xFF) && (sCurOcarinaBtnVal == 0xFF)) {
->>>>>>> b3d5f549
             Audio_StopSfxById(NA_SE_OC_OCARINA);
         }
     }
@@ -1197,8 +1145,7 @@
         return;
     }
 
-<<<<<<< HEAD
-    Audio_SeqCmd8(2, 1, SFX_CHANNEL_OCARINA, ocarinaInstrumentId);
+    Audio_SeqCmd8(SEQ_PLAYER_SFX, 1, SFX_CHANNEL_OCARINA, ocarinaInstrumentId);
     sOcarinaInstrumentId = ocarinaInstrumentId;
     if (ocarinaInstrumentId == OCARINA_INSTRUMENT_OFF) {
         sOcarinaInputButtonCur = 0;
@@ -1208,16 +1155,6 @@
         sOcarinaInputButtonStart = 0xFFFF;
 
         AudioOcarina_PlayControllerInput(false);
-=======
-    Audio_SeqCmd8(SEQ_PLAYER_SFX, 1, SFX_PLAYER_CHANNEL_OCARINA, arg0);
-    D_80130F10 = arg0;
-    if (arg0 == 0) {
-        sCurOcarinaBtnPress = 0;
-        sPrevOcarinaBtnPress = 0;
-        D_8016BA18 = 0;
-        D_8016BA10 = 0xFFFF;
-        func_800ED458(0);
->>>>>>> b3d5f549
         Audio_StopSfxById(NA_SE_OC_OCARINA);
         Audio_SetSoundBanksMute(0);
         sDisplayedState = 0;
@@ -1313,19 +1250,12 @@
             sRelativeNoteDisplayedVolume = sNoteDisplayedVolume / 127.0f;
         }
 
-<<<<<<< HEAD
         // Update vibrato
         if (sNoteDisplayedVibrato != sDisplayedSong[sDisplayedNotePos].vibrato) {
             sNoteDisplayedVibrato = sDisplayedSong[sDisplayedNotePos].vibrato;
             // Sets vibrato to io port 6
-            Audio_QueueCmdS8(6 << 24 | 2 << 16 | SFX_CHANNEL_OCARINA << 8 | 6, sNoteDisplayedVibrato);
-        }
-=======
-            if (sNotePlaybackVibrato != sPlaybackSong[sPlaybackNotePos].vibrato) {
-                sNotePlaybackVibrato = sPlaybackSong[sPlaybackNotePos].vibrato;
-                Audio_QueueCmdS8(0x6 << 24 | SEQ_PLAYER_SFX << 16 | 0xD06, sNotePlaybackVibrato);
-            }
->>>>>>> b3d5f549
+            Audio_QueueCmdS8(0x6 << 24 | SEQ_PLAYER_SFX << 16 | SFX_CHANNEL_OCARINA << 8 | 6, sNoteDisplayedVibrato);
+        }
 
         // Update bend
         if (sNoteDisplayedBend != sDisplayedSong[sDisplayedNotePos].bend) {
@@ -1340,7 +1270,6 @@
             sDisplayedNoteValue = 0xFE;
         }
 
-<<<<<<< HEAD
         if (sDisplayedNoteValue != sDisplayedSong[sDisplayedNotePos].noteIdx) {
             u8 noteIdx = sDisplayedSong[sDisplayedNotePos].noteIdx;
 
@@ -1356,33 +1285,13 @@
                 sDisplayedStaffPos++;
                 // Sets ocarina instrument Id to channelIdx io port 7, which is used 
                 // as an index in seq 0 to get the true instrument Id
-                Audio_QueueCmdS8(6 << 24 | 2 << 16 | SFX_CHANNEL_OCARINA << 8 | 7, sOcarinaInstrumentId - 1);
+                Audio_QueueCmdS8(0x6 << 24 | SEQ_PLAYER_SFX << 16 | SFX_CHANNEL_OCARINA << 8 | 7, sOcarinaInstrumentId - 1);
                 // Sets sDisplayedNoteValue to channelIdx io port 5
-                Audio_QueueCmdS8(6 << 24 | 2 << 16 | SFX_CHANNEL_OCARINA << 8 | 5, sDisplayedNoteValue & 0x3F);
+                Audio_QueueCmdS8(0x6 << 24 | SEQ_PLAYER_SFX << 16 | SFX_CHANNEL_OCARINA << 8 | 5, sDisplayedNoteValue & 0x3F);
                 Audio_PlaySoundGeneral(NA_SE_OC_OCARINA, &D_801333D4, 4, &sRelativeNoteDisplayedBend,
                                        &sRelativeNoteDisplayedVolume, &D_801333E8);
             } else {
                 Audio_StopSfxById(NA_SE_OC_OCARINA);
-=======
-            if (sDisplayedNoteValue != sPlaybackSong[sPlaybackNotePos].noteIdx) {
-                u8 tmp = sPlaybackSong[sPlaybackNotePos].noteIdx;
-
-                if (tmp == 0xA) {
-                    sDisplayedNoteValue = tmp + sPlaybackSong[sPlaybackNotePos].semitone;
-                } else {
-                    sDisplayedNoteValue = tmp;
-                }
-
-                if (sDisplayedNoteValue != 0xFF) {
-                    sStaffPlaybackPos++;
-                    Audio_QueueCmdS8(0x6 << 24 | SEQ_PLAYER_SFX << 16 | 0xD07, D_80130F10 - 1);
-                    Audio_QueueCmdS8(0x6 << 24 | SEQ_PLAYER_SFX << 16 | 0xD05, sDisplayedNoteValue & 0x3F);
-                    Audio_PlaySoundGeneral(NA_SE_OC_OCARINA, &D_801333D4, 4, &sNormalizedNotePlaybackTone,
-                                           &sNormalizedNotePlaybackVolume, &D_801333E8);
-                } else {
-                    Audio_StopSfxById(NA_SE_OC_OCARINA);
-                }
->>>>>>> b3d5f549
             }
         }
         sDisplayedNotePos++;
@@ -4496,15 +4405,9 @@
     s32 skip;
     u8 channelIdx;
 
-<<<<<<< HEAD
-    Audio_SeqCmd1(0, (arg0 * 3) / 2);
-    Audio_SeqCmd1(1, (arg0 * 3) / 2);
-    for (channelIdx = 0; channelIdx < 16; channelIdx++) {
-=======
     Audio_SeqCmd1(SEQ_PLAYER_BGM_MAIN, (arg0 * 3) / 2);
     Audio_SeqCmd1(SEQ_PLAYER_FANFARE, (arg0 * 3) / 2);
-    for (i = 0; i < 0x10; i++) {
->>>>>>> b3d5f549
+    for (channelIdx = 0; channelIdx < 16; channelIdx++) {
         skip = false;
         switch (channelIdx) {
             case SFX_CHANNEL_SYSTEM0:
@@ -4519,11 +4422,7 @@
         }
 
         if (!skip) {
-<<<<<<< HEAD
-            Audio_SeqCmd6(2, arg0 >> 1, channelIdx, 0);
-=======
-            Audio_SeqCmd6(SEQ_PLAYER_SFX, arg0 >> 1, i, 0);
->>>>>>> b3d5f549
+            Audio_SeqCmd6(SEQ_PLAYER_SFX, arg0 >> 1, channelIdx, 0);
         }
     }
 
