#include "ultra64.h"
#include "global.h"

#define Audio_DisableSeq(seqPlayerIndex, fadeOut) Audio_QueueCmdS32(0x83000000 | ((u8)seqPlayerIndex << 16), fadeOut)

#define ABS_ALT(x) ((x) < 0 ? -(x) : (x))

typedef struct {
    /* 0x0 */ f32 vol;
    /* 0x4 */ f32 freqScale;
    /* 0x8 */ s8 reverb;
    /* 0x9 */ s8 panSigned;
    /* 0xA */ s8 stereoBits;
    /* 0xB */ u8 filter;
    /* 0xC */ u8 unk_0C;
} SfxPlayerState;

typedef enum {
    /* 0x0 */ SFX_CHANNEL_PLAYER0, // SfxPlayerBank
    /* 0x1 */ SFX_CHANNEL_PLAYER1,
    /* 0x2 */ SFX_CHANNEL_PLAYER2,
    /* 0x3 */ SFX_CHANNEL_ITEM0, // SfxItemBank
    /* 0x4 */ SFX_CHANNEL_ITEM1,
    /* 0x5 */ SFX_CHANNEL_ENV0, // SfxEnvironmentBank
    /* 0x6 */ SFX_CHANNEL_ENV1,
    /* 0x7 */ SFX_CHANNEL_ENV2,
    /* 0x8 */ SFX_CHANNEL_ENEMY0, // SfxEnemyBank
    /* 0x9 */ SFX_CHANNEL_ENEMY1,
    /* 0xA */ SFX_CHANNEL_ENEMY2,
    /* 0xB */ SFX_CHANNEL_SYSTEM0, // SfxSystemBank
    /* 0xC */ SFX_CHANNEL_SYSTEM1,
    /* 0xD */ SFX_CHANNEL_OCARINA, // SfxOcarinaBank
    /* 0xE */ SFX_CHANNEL_VOICE0,  // SfxVoiceBank
    /* 0xF */ SFX_CHANNEL_VOICE1
} SfxChannelIndex; // playerIdx = 2

typedef struct {
    /* 0x0 */ f32 value;
    /* 0x4 */ f32 target;
    /* 0x8 */ f32 step;
    /* 0xC */ s32 remainingFrames;
} FreqLerp;

typedef struct {
    /* 0x0 */ u16 playerIO;
    /* 0x2 */ u16 channelMask;
    /* 0x4 */ u8 channelIO[3 * 33 + 1];
} NatureAmbienceDataIO; // size = 0x68

typedef enum {
    /* 0x0 */ PAGE_NON,
    /* 0x1 */ PAGE_SOUND_CONTROL,
    /* 0x2 */ PAGE_SPEC_INFO, // unused
    /* 0x3 */ PAGE_HEAP_INFO,
    /* 0x4 */ PAGE_GROUP_TRACK_INFO, // unused
    /* 0x5 */ PAGE_SUB_TRACK_INFO,
    /* 0x6 */ PAGE_CHANNEL_INFO, // unused
    /* 0x7 */ PAGE_INTERFACE_INFO,
    /* 0x8 */ PAGE_SFX_SWAP,
    /* 0x9 */ PAGE_BLOCK_CHANGE_BGM,
    /* 0xA */ PAGE_NATURAL_SOUND_CONTROL, // unused
    /* 0xB */ PAGE_OCARINA_TEST,
    /* 0xC */ PAGE_SFX_PARAMETER_CHANGE,
    /* 0xD */ PAGE_SCROLL_PRINT,
    /* 0xE */ PAGE_FREE_AREA,
    /* 0xF */ PAGE_MAX
} AudioDebugPage;

#define SCROLL_PRINT_BUF_SIZE 25

typedef struct {
    s8 x;
    s8 y;
} OcarinaStick;

u8 gIsLargeSoundBank[7] = { 0, 0, 0, 1, 0, 0, 0 };

// Only the first row of these is supported by sequence 0. (gSfxChannelLayout is always 0.)
u8 gChannelsPerBank[4][7] = {
    { 3, 2, 3, 3, 2, 1, 2 },
    { 3, 2, 2, 2, 2, 2, 2 },
    { 3, 2, 2, 2, 2, 2, 2 },
    { 4, 1, 0, 0, 2, 2, 2 },
};
u8 gUsedChannelsPerBank[4][7] = {
    { 3, 2, 3, 2, 2, 1, 1 },
    { 3, 1, 1, 1, 2, 1, 1 },
    { 3, 1, 1, 1, 2, 1, 1 },
    { 2, 1, 0, 0, 1, 1, 1 },
};

f32 D_801305B0 = 0.7950898f;
s8 D_801305B4 = 35;
s8 D_801305B8 = 20;
s8 D_801305BC = 30;
s8 D_801305C0 = 20;
f32 sBehindScreenZ[2] = { -15.0f, -65.0f };
u8 sAudioIncreasingTranspose = 0;
u8 gMorphaTransposeTable[16] = { 0, 0, 0, 1, 1, 2, 4, 6, 8, 8, 8, 8, 8, 8, 8, 8 };
u8 sPrevChargeLevel = 0;
f32 D_801305E4[4] = { 1.0f, 1.12246f, 1.33484f, 1.33484f }; // 2**({0, 2, 5, 5}/12)
f32 D_801305F4 = 1.0f;
u8 sGanonsTowerLevelsVol[8] = { 127, 80, 75, 73, 70, 68, 65, 60 };
u8 sEnterGanonsTowerTimer = 0;
s8 sSoundMode = SOUNDMODE_SURROUND;
s8 D_80130608 = 0;
s8 sAudioCutsceneFlag = 0;
s8 sSpecReverb = 0;
s8 sAudioEnvReverb = 0;
s8 sAudioCodeReverb = 0;
u8 sPrevSeqMode = 0;
f32 sAudioEnemyDist = 0.0f;
s8 sAudioEnemyVol = 127;
u16 sPrevMainBgmSeqId = NA_BGM_DISABLED;
u8 D_8013062C = 0;
u8 D_80130630 = NA_BGM_GENERAL_SFX;
u32 sNumFramesStill = 0;
u32 sNumFramesMoving = 0;
u8 sAudioBaseFilter = 0;
u8 sAudioExtraFilter = 0;
u8 sAudioBaseFilter2 = 0;
u8 sAudioExtraFilter2 = 0;
Vec3f* sSariaBgmPtr = NULL;
f32 D_80130650 = 2000.0f;
u8 sSeqModeInput = 0;

#define SEQ_FLAG_ENEMY (1 << 0) // Allows enemy bgm
#define SEQ_FLAG_FANFARE (1 << 1)
#define SEQ_FLAG_FANFARE_GANON (1 << 2)
#define SEQ_FLAG_RESTORE (1 << 3) // required for func_800F5B58 to restore a sequence after func_800F5ACC
#define SEQ_FLAG_4 (1 << 4)
#define SEQ_FLAG_5 (1 << 5)
#define SEQ_FLAG_6 (1 << 6)
#define SEQ_FLAG_NO_AMBIENCE (1 << 7)

u8 sSeqFlags[0x6E] = {
    SEQ_FLAG_FANFARE,                        // NA_BGM_GENERAL_SFX
    SEQ_FLAG_ENEMY,                          // NA_BGM_NATURE_BACKGROUND
    0,                                       // NA_BGM_FIELD_LOGIC
    0,                                       // NA_BGM_FIELD_INIT
    0,                                       // NA_BGM_FIELD_DEFAULT_1
    0,                                       // NA_BGM_FIELD_DEFAULT_2
    0,                                       // NA_BGM_FIELD_DEFAULT_3
    0,                                       // NA_BGM_FIELD_DEFAULT_4
    0,                                       // NA_BGM_FIELD_DEFAULT_5
    0,                                       // NA_BGM_FIELD_DEFAULT_6
    0,                                       // NA_BGM_FIELD_DEFAULT_7
    0,                                       // NA_BGM_FIELD_DEFAULT_8
    0,                                       // NA_BGM_FIELD_DEFAULT_9
    0,                                       // NA_BGM_FIELD_DEFAULT_A
    0,                                       // NA_BGM_FIELD_DEFAULT_B
    0,                                       // NA_BGM_FIELD_ENEMY_INIT
    0,                                       // NA_BGM_FIELD_ENEMY_1
    0,                                       // NA_BGM_FIELD_ENEMY_2
    0,                                       // NA_BGM_FIELD_ENEMY_3
    0,                                       // NA_BGM_FIELD_ENEMY_4
    0,                                       // NA_BGM_FIELD_STILL_1
    0,                                       // NA_BGM_FIELD_STILL_2
    0,                                       // NA_BGM_FIELD_STILL_3
    0,                                       // NA_BGM_FIELD_STILL_4
    SEQ_FLAG_5 | SEQ_FLAG_ENEMY,             // NA_BGM_DUNGEON
    SEQ_FLAG_4,                              // NA_BGM_KAKARIKO_ADULT
    0,                                       // NA_BGM_ENEMY
    SEQ_FLAG_NO_AMBIENCE | SEQ_FLAG_RESTORE, // NA_BGM_BOSS
    SEQ_FLAG_ENEMY,                          // NA_BGM_INSIDE_DEKU_TREE
    0,                                       // NA_BGM_MARKET
    0,                                       // NA_BGM_TITLE
    SEQ_FLAG_5,                              // NA_BGM_LINK_HOUSE
    0,                                       // NA_BGM_GAME_OVER
    0,                                       // NA_BGM_BOSS_CLEAR
    SEQ_FLAG_FANFARE,                        // NA_BGM_ITEM_GET
    SEQ_FLAG_FANFARE_GANON,                  // NA_BGM_OPENING_GANON
    SEQ_FLAG_FANFARE,                        // NA_BGM_HEART_GET
    SEQ_FLAG_FANFARE,                        // NA_BGM_OCA_LIGHT
    SEQ_FLAG_ENEMY,                          // NA_BGM_JABU_JABU
    SEQ_FLAG_4,                              // NA_BGM_KAKARIKO_KID
    0,                                       // NA_BGM_GREAT_FAIRY
    0,                                       // NA_BGM_ZELDA_THEME
    SEQ_FLAG_ENEMY,                          // NA_BGM_FIRE_TEMPLE
    SEQ_FLAG_FANFARE,                        // NA_BGM_OPEN_TRE_BOX
    SEQ_FLAG_ENEMY,                          // NA_BGM_FOREST_TEMPLE
    0,                                       // NA_BGM_COURTYARD
    SEQ_FLAG_NO_AMBIENCE,                    // NA_BGM_GANON_TOWER
    0,                                       // NA_BGM_LONLON
    SEQ_FLAG_NO_AMBIENCE,                    // NA_BGM_GORON_CITY
    0,                                       // NA_BGM_FIELD_MORNING
    SEQ_FLAG_FANFARE,                        // NA_BGM_SPIRITUAL_STONE
    SEQ_FLAG_FANFARE,                        // NA_BGM_OCA_BOLERO
    SEQ_FLAG_FANFARE,                        // NA_BGM_OCA_MINUET
    SEQ_FLAG_FANFARE,                        // NA_BGM_OCA_SERENADE
    SEQ_FLAG_FANFARE,                        // NA_BGM_OCA_REQUIEM
    SEQ_FLAG_FANFARE,                        // NA_BGM_OCA_NOCTURNE
    SEQ_FLAG_NO_AMBIENCE | SEQ_FLAG_RESTORE, // NA_BGM_MINI_BOSS
    SEQ_FLAG_FANFARE,                        // NA_BGM_SMALL_ITEM_GET
    0,                                       // NA_BGM_TEMPLE_OF_TIME
    SEQ_FLAG_FANFARE,                        // NA_BGM_EVENT_CLEAR
    SEQ_FLAG_4 | SEQ_FLAG_ENEMY,             // NA_BGM_KOKIRI
    SEQ_FLAG_FANFARE,                        // NA_BGM_OCA_FAIRY_GET
    SEQ_FLAG_ENEMY,                          // NA_BGM_SARIA_THEME
    SEQ_FLAG_ENEMY,                          // NA_BGM_SPIRIT_TEMPLE
    0,                                       // NA_BGM_HORSE
    0,                                       // NA_BGM_HORSE_GOAL
    0,                                       // NA_BGM_INGO
    SEQ_FLAG_FANFARE,                        // NA_BGM_MEDALLION_GET
    SEQ_FLAG_FANFARE,                        // NA_BGM_OCA_SARIA
    SEQ_FLAG_FANFARE,                        // NA_BGM_OCA_EPONA
    SEQ_FLAG_FANFARE,                        // NA_BGM_OCA_ZELDA
    SEQ_FLAG_FANFARE,                        // NA_BGM_OCA_SUNS
    SEQ_FLAG_FANFARE,                        // NA_BGM_OCA_TIME
    SEQ_FLAG_FANFARE,                        // NA_BGM_OCA_STORM
    0,                                       // NA_BGM_NAVI_OPENING
    0,                                       // NA_BGM_DEKU_TREE_CS
    0,                                       // NA_BGM_WINDMILL
    0,                                       // NA_BGM_HYRULE_CS
    SEQ_FLAG_5,                              // NA_BGM_MINI_GAME
    0,                                       // NA_BGM_SHEIK
    SEQ_FLAG_4,                              // NA_BGM_ZORA_DOMAIN
    SEQ_FLAG_FANFARE,                        // NA_BGM_APPEAR
    0,                                       // NA_BGM_ADULT_LINK
    0,                                       // NA_BGM_MASTER_SWORD
    SEQ_FLAG_FANFARE_GANON,                  // NA_BGM_INTRO_GANON
    SEQ_FLAG_5,                              // NA_BGM_SHOP
    SEQ_FLAG_6,                              // NA_BGM_CHAMBER_OF_SAGES
    SEQ_FLAG_6,                              // NA_BGM_FILE_SELECT
    SEQ_FLAG_ENEMY,                          // NA_BGM_ICE_CAVERN
    SEQ_FLAG_FANFARE,                        // NA_BGM_DOOR_OF_TIME
    SEQ_FLAG_FANFARE,                        // NA_BGM_OWL
    SEQ_FLAG_ENEMY,                          // NA_BGM_SHADOW_TEMPLE
    SEQ_FLAG_ENEMY,                          // NA_BGM_WATER_TEMPLE
    SEQ_FLAG_FANFARE,                        // NA_BGM_BRIDGE_TO_GANONS
    0,                                       // NA_BGM_OCARINA_OF_TIME
    SEQ_FLAG_4 | SEQ_FLAG_ENEMY,             // NA_BGM_GERUDO_VALLEY
    0,                                       // NA_BGM_POTION_SHOP
    0,                                       // NA_BGM_KOTAKE_KOUME
    SEQ_FLAG_NO_AMBIENCE,                    // NA_BGM_ESCAPE
    0,                                       // NA_BGM_UNDERGROUND
    SEQ_FLAG_NO_AMBIENCE,                    // NA_BGM_GANON_BATTLE_1
    SEQ_FLAG_NO_AMBIENCE,                    // NA_BGM_GANON_BATTLE_2
    0,                                       // NA_BGM_END_DEMO
    0,                                       // NA_BGM_STAFF_1
    0,                                       // NA_BGM_STAFF_2
    0,                                       // NA_BGM_STAFF_3
    0,                                       // NA_BGM_STAFF_4
    0,                                       // NA_BGM_FIRE_BOSS
    SEQ_FLAG_RESTORE,                        // NA_BGM_TIMED_MINI_GAME
    0,                                       // NA_BGM_CUTSCENE_EFFECTS
};

s8 sSpecReverbs[20] = { 0, 0, 0, 0, 0, 0, 0, 40, 0, 15, 0, 0, 0, 0, 0, 0, 0, 0, 0, 0 };

NatureAmbienceDataIO sNatureAmbienceDataIO[20] = {
    // NATURE_ID_GENERAL_NIGHT
    {
        0xC0FF, // PlayerIO Data
        0xC0FE, // Channel Mask
        {
            // Channel 0
            NATURE_IO_STREAM_0_TYPE(NATURE_STREAM_RUSHING_WATER),
            NATURE_IO_STREAM_0_PORT3(0),

            // Channel 1
            NATURE_IO_CRITTER_0_TYPE(NATURE_CRITTER_CROWS_CAWS),
            NATURE_IO_CRITTER_0_BEND_PITCH(64),
            NATURE_IO_CRITTER_0_NUM_LAYERS(0),
            NATURE_IO_CRITTER_0_PORT5(32),

            // Channel 2
            NATURE_IO_CRITTER_1_TYPE(NATURE_CRITTER_CRICKETS),
            NATURE_IO_CRITTER_1_BEND_PITCH(0),
            NATURE_IO_CRITTER_1_NUM_LAYERS(1),
            NATURE_IO_CRITTER_1_PORT5(16),

            // Channel 3
            NATURE_IO_CRITTER_2_TYPE(NATURE_CRITTER_SMALL_BIRD_CHIRPS),
            NATURE_IO_CRITTER_2_BEND_PITCH(112),
            NATURE_IO_CRITTER_2_NUM_LAYERS(1),
            NATURE_IO_CRITTER_2_PORT5(48),

            // Channel 4
            NATURE_IO_CRITTER_3_TYPE(NATURE_CRITTER_HAWK_SCREECH),
            NATURE_IO_CRITTER_3_BEND_PITCH(127),
            NATURE_IO_CRITTER_3_NUM_LAYERS(0),
            NATURE_IO_CRITTER_3_PORT5(16),

            // Channel 5
            NATURE_IO_CRITTER_4_TYPE(NATURE_CRITTER_BIRD_CHIRP_1),
            NATURE_IO_CRITTER_4_BEND_PITCH(127),
            NATURE_IO_CRITTER_4_NUM_LAYERS(1),
            NATURE_IO_CRITTER_4_PORT5(16),

            // Channel 6
            NATURE_IO_CRITTER_5_TYPE(NATURE_CRITTER_TAP),
            NATURE_IO_CRITTER_5_BEND_PITCH(127),
            NATURE_IO_CRITTER_5_NUM_LAYERS(3),
            NATURE_IO_CRITTER_5_PORT5(16),

            // Channel 7
            NATURE_IO_CRITTER_6_TYPE(NATURE_CRITTER_CUCCO_CROWS),
            NATURE_IO_CRITTER_6_BEND_PITCH(127),
            NATURE_IO_CRITTER_6_NUM_LAYERS(1),
            NATURE_IO_CRITTER_6_PORT5(16),

            // End
            NATURE_IO_ENTRIES_END,
        },
    },

    // NATURE_ID_MARKET_ENTRANCE
    {
        0xC0FB, // PlayerIO Data
        0xC0FA, // Channel Mask
        {
            // Channel 0
            NATURE_IO_STREAM_0_TYPE(NATURE_STREAM_RUSHING_WATER),
            NATURE_IO_STREAM_0_PORT3(0),

            // Channel 1
            NATURE_IO_CRITTER_0_TYPE(NATURE_CRITTER_CRICKETS),
            NATURE_IO_CRITTER_0_BEND_PITCH(0),
            NATURE_IO_CRITTER_0_NUM_LAYERS(1),
            NATURE_IO_CRITTER_0_PORT5(16),

            // Channel 3
            NATURE_IO_CRITTER_2_TYPE(NATURE_CRITTER_BIRD_SCREECH),
            NATURE_IO_CRITTER_2_BEND_PITCH(112),
            NATURE_IO_CRITTER_2_NUM_LAYERS(1),
            NATURE_IO_CRITTER_2_PORT5(48),

            // Channel 4
            NATURE_IO_CRITTER_3_TYPE(NATURE_CRITTER_HAWK_SCREECH),
            NATURE_IO_CRITTER_3_BEND_PITCH(127),
            NATURE_IO_CRITTER_3_NUM_LAYERS(0),
            NATURE_IO_CRITTER_3_PORT5(16),

            // Channel 5
            NATURE_IO_CRITTER_4_TYPE(NATURE_CRITTER_BIRD_CHIRP_1),
            NATURE_IO_CRITTER_4_BEND_PITCH(127),
            NATURE_IO_CRITTER_4_NUM_LAYERS(1),
            NATURE_IO_CRITTER_4_PORT5(16),

            // Channel 6
            NATURE_IO_CRITTER_5_TYPE(NATURE_CRITTER_TAP),
            NATURE_IO_CRITTER_5_BEND_PITCH(127),
            NATURE_IO_CRITTER_5_NUM_LAYERS(3),
            NATURE_IO_CRITTER_5_PORT5(16),

            // Channel 7
            NATURE_IO_CRITTER_6_TYPE(NATURE_CRITTER_CUCCO_CROWS),
            NATURE_IO_CRITTER_6_BEND_PITCH(127),
            NATURE_IO_CRITTER_6_NUM_LAYERS(1),
            NATURE_IO_CRITTER_6_PORT5(16),

            // End
            NATURE_IO_ENTRIES_END,
        },
    },

    // NATURE_ID_KAKARIKO_REGION
    {
        0xC001, // PlayerIO Data
        0x4000, // Channel Mask
        {
            // Channel 0
            NATURE_IO_STREAM_0_TYPE(NATURE_STREAM_RUSHING_WATER),
            NATURE_IO_STREAM_0_PORT3(0),

            // Channel 2
            NATURE_IO_CRITTER_1_TYPE(NATURE_CRITTER_BIRD_SCREECH),
            NATURE_IO_CRITTER_1_BEND_PITCH(48),
            NATURE_IO_CRITTER_1_NUM_LAYERS(1),
            NATURE_IO_CRITTER_1_PORT5(32),

            // End
            NATURE_IO_ENTRIES_END,
        },
    },

    // NATURE_ID_MARKET_RUINS
    {
        0xC005, // PlayerIO Data
        0x4000, // Channel Mask
        {
            // Channel 0
            NATURE_IO_STREAM_0_TYPE(NATURE_STREAM_HOWLING_WIND),
            NATURE_IO_STREAM_0_PORT3(32),

            // Channel 2
            NATURE_IO_CRITTER_1_TYPE(NATURE_CRITTER_BIRD_SCREECH),
            NATURE_IO_CRITTER_1_BEND_PITCH(48),
            NATURE_IO_CRITTER_1_NUM_LAYERS(1),
            NATURE_IO_CRITTER_1_PORT5(32),

            // End
            NATURE_IO_ENTRIES_END,
        },
    },

    // NATURE_ID_KOKIRI_REGION
    {
        0xC01F, // PlayerIO Data
        0xC000, // Channel Mask
        {
            // Channel 0
            NATURE_IO_STREAM_0_TYPE(NATURE_STREAM_RUSHING_WATER),
            NATURE_IO_STREAM_0_PORT3(47),

            // Channel 1
            NATURE_IO_CRITTER_0_TYPE(NATURE_CRITTER_OWL_HOOT),
            NATURE_IO_CRITTER_0_BEND_PITCH(0),
            NATURE_IO_CRITTER_0_NUM_LAYERS(1),
            NATURE_IO_CRITTER_0_PORT5(16),

            // Channel 2
            NATURE_IO_CRITTER_1_TYPE(NATURE_CRITTER_CAWING_BIRD),
            NATURE_IO_CRITTER_1_BEND_PITCH(0),
            NATURE_IO_CRITTER_1_NUM_LAYERS(1),
            NATURE_IO_CRITTER_1_PORT5(32),

            // Channel 3
            NATURE_IO_CRITTER_2_TYPE(NATURE_CRITTER_HAWK_SCREECH),
            NATURE_IO_CRITTER_2_BEND_PITCH(0),
            NATURE_IO_CRITTER_2_NUM_LAYERS(0),
            NATURE_IO_CRITTER_2_PORT5(44),

            // Channel 4
            NATURE_IO_CRITTER_3_TYPE(NATURE_CRITTER_BIRD_SCREECH),
            NATURE_IO_CRITTER_3_BEND_PITCH(63),
            NATURE_IO_CRITTER_3_NUM_LAYERS(1),
            NATURE_IO_CRITTER_3_PORT5(44),

            // End
            NATURE_IO_ENTRIES_END,
        },
    },

    // NATURE_ID_MARKET_NIGHT
    {
        0xC003, // PlayerIO Data
        0xC000, // Channel Mask
        {
            // Channel 0
            NATURE_IO_STREAM_0_TYPE(NATURE_STREAM_RUSHING_WATER),
            NATURE_IO_STREAM_0_PORT3(0),

            // Channel 1
            NATURE_IO_CRITTER_0_TYPE(NATURE_CRITTER_CRICKETS),
            NATURE_IO_CRITTER_0_BEND_PITCH(0),
            NATURE_IO_CRITTER_0_NUM_LAYERS(1),
            NATURE_IO_CRITTER_0_PORT5(16),

            // End
            NATURE_IO_ENTRIES_END,
        },
    },

    // NATURE_ID_06
    {
        0xC0FB, // PlayerIO Data
        0xC0FA, // Channel Mask
        {
            // Channel 0
            NATURE_IO_STREAM_0_TYPE(NATURE_STREAM_RUSHING_WATER),
            NATURE_IO_STREAM_0_PORT3(0),

            // Channel 1
            NATURE_IO_CRITTER_0_TYPE(NATURE_CRITTER_CRICKETS),
            NATURE_IO_CRITTER_0_BEND_PITCH(0),
            NATURE_IO_CRITTER_0_NUM_LAYERS(1),
            NATURE_IO_CRITTER_0_PORT5(16),

            // Channel 3
            NATURE_IO_CRITTER_2_TYPE(NATURE_CRITTER_BIRD_SCREECH),
            NATURE_IO_CRITTER_2_BEND_PITCH(112),
            NATURE_IO_CRITTER_2_NUM_LAYERS(1),
            NATURE_IO_CRITTER_2_PORT5(48),

            // Channel 4
            NATURE_IO_CRITTER_3_TYPE(NATURE_CRITTER_HAWK_SCREECH),
            NATURE_IO_CRITTER_3_BEND_PITCH(127),
            NATURE_IO_CRITTER_3_NUM_LAYERS(0),
            NATURE_IO_CRITTER_3_PORT5(16),

            // Channel 5
            NATURE_IO_CRITTER_4_TYPE(NATURE_CRITTER_BIRD_CHIRP_1),
            NATURE_IO_CRITTER_4_BEND_PITCH(127),
            NATURE_IO_CRITTER_4_NUM_LAYERS(1),
            NATURE_IO_CRITTER_4_PORT5(16),

            // Channel 6
            NATURE_IO_CRITTER_5_TYPE(NATURE_CRITTER_TAP),
            NATURE_IO_CRITTER_5_BEND_PITCH(127),
            NATURE_IO_CRITTER_5_NUM_LAYERS(3),
            NATURE_IO_CRITTER_5_PORT5(16),

            // Channel 7
            NATURE_IO_CRITTER_6_TYPE(NATURE_CRITTER_CUCCO_CROWS),
            NATURE_IO_CRITTER_6_BEND_PITCH(127),
            NATURE_IO_CRITTER_6_NUM_LAYERS(1),
            NATURE_IO_CRITTER_6_PORT5(16),

            // End
            NATURE_IO_ENTRIES_END,
        },
    },

    // NATURE_ID_GANONS_LAIR
    {
        0x8001, // PlayerIO Data
        0x0,    // Channel Mask
        {
            // Channel 0
            NATURE_IO_STREAM_0_TYPE(NATURE_STREAM_HOWLING_WIND),
            NATURE_IO_STREAM_0_PORT3(32),

            // End
            NATURE_IO_ENTRIES_END,
        },
    },

    // NATURE_ID_08
    {
        0xC003, // PlayerIO Data
        0xC000, // Channel Mask
        {
            // Channel 0
            NATURE_IO_STREAM_0_TYPE(NATURE_STREAM_RUSHING_WATER),
            NATURE_IO_STREAM_0_PORT3(0),

            // Channel 1
            NATURE_IO_CRITTER_0_TYPE(NATURE_CRITTER_CRICKETS),
            NATURE_IO_CRITTER_0_BEND_PITCH(0),
            NATURE_IO_CRITTER_0_NUM_LAYERS(1),
            NATURE_IO_CRITTER_0_PORT5(16),

            // End
            NATURE_IO_ENTRIES_END,
        },
    },

    // NATURE_ID_09
    {
        0xC003, // PlayerIO Data
        0xC000, // Channel Mask
        {
            // Channel 0
            NATURE_IO_STREAM_0_TYPE(NATURE_STREAM_RUSHING_WATER),
            NATURE_IO_STREAM_0_PORT3(0),

            // Channel 1
            NATURE_IO_CRITTER_0_TYPE(NATURE_CRITTER_CRICKETS),
            NATURE_IO_CRITTER_0_BEND_PITCH(0),
            NATURE_IO_CRITTER_0_NUM_LAYERS(1),
            NATURE_IO_CRITTER_0_PORT5(16),

            // End
            NATURE_IO_ENTRIES_END,
        },
    },

    // NATURE_ID_WASTELAND
    {
        0xC001, // PlayerIO Data
        0xC000, // Channel Mask
        {
            // Channel 0
            NATURE_IO_STREAM_0_TYPE(NATURE_STREAM_SCREECHING_WIND),
            NATURE_IO_STREAM_0_PORT3(0),
            NATURE_IO_STREAM_0_PORT4(0),

            // End
            NATURE_IO_ENTRIES_END,
        },
    },

    // NATURE_ID_COLOSSUS
    {
        0xC02F, // PlayerIO Data
        0xC02E, // Channel Mask
        {
            // Channel 0
            NATURE_IO_STREAM_0_TYPE(NATURE_STREAM_SCREECHING_WIND),
            NATURE_IO_STREAM_0_PORT3(0),
            NATURE_IO_STREAM_0_PORT4(0),

            // Channel 1
            NATURE_IO_CRITTER_0_TYPE(NATURE_CRITTER_SMALL_BIRD_CHIRPS),
            NATURE_IO_CRITTER_0_BEND_PITCH(64),
            NATURE_IO_CRITTER_0_NUM_LAYERS(0),
            NATURE_IO_CRITTER_0_PORT5(32),

            // Channel 2
            NATURE_IO_CRITTER_1_TYPE(NATURE_CRITTER_BIRD_CALL),
            NATURE_IO_CRITTER_1_BEND_PITCH(112),
            NATURE_IO_CRITTER_1_NUM_LAYERS(1),
            NATURE_IO_CRITTER_1_PORT5(48),

            // Channel 3
            NATURE_IO_CRITTER_2_TYPE(NATURE_CRITTER_HAWK_SCREECH),
            NATURE_IO_CRITTER_2_BEND_PITCH(127),
            NATURE_IO_CRITTER_2_NUM_LAYERS(0),
            NATURE_IO_CRITTER_2_PORT5(16),

            // Channel 5
            NATURE_IO_CRITTER_4_TYPE(NATURE_CRITTER_CRICKETS),
            NATURE_IO_CRITTER_4_BEND_PITCH(127),
            NATURE_IO_CRITTER_4_NUM_LAYERS(0),
            NATURE_IO_CRITTER_4_PORT5(16),

            // End
            NATURE_IO_ENTRIES_END,
        },
    },

    // NATURE_ID_DEATH_MOUNTAIN_TRAIL
    {
        0xC07F, // PlayerIO Data
        0xC07E, // Channel Mask
        {
            // Channel 0
            NATURE_IO_STREAM_0_TYPE(NATURE_STREAM_RUSHING_WATER),
            NATURE_IO_STREAM_0_PORT3(0),
            NATURE_IO_STREAM_0_PORT4(0),

            // Channel 1
            NATURE_IO_CRITTER_0_TYPE(NATURE_CRITTER_SMALL_BIRD_CHIRPS),
            NATURE_IO_CRITTER_0_BEND_PITCH(64),
            NATURE_IO_CRITTER_0_NUM_LAYERS(0),
            NATURE_IO_CRITTER_0_PORT5(32),

            // Channel 2
            NATURE_IO_CRITTER_1_TYPE(NATURE_CRITTER_BIRD_SCREECH),
            NATURE_IO_CRITTER_1_BEND_PITCH(112),
            NATURE_IO_CRITTER_1_NUM_LAYERS(1),
            NATURE_IO_CRITTER_1_PORT5(48),

            // Channel 3
            NATURE_IO_CRITTER_2_TYPE(NATURE_CRITTER_BIRD_SONG),
            NATURE_IO_CRITTER_2_BEND_PITCH(127),
            NATURE_IO_CRITTER_2_NUM_LAYERS(0),
            NATURE_IO_CRITTER_2_PORT5(16),

            // Channel 4
            NATURE_IO_CRITTER_3_TYPE(NATURE_CRITTER_LOUD_CHIRPING),
            NATURE_IO_CRITTER_3_BEND_PITCH(0),
            NATURE_IO_CRITTER_3_NUM_LAYERS(0),
            NATURE_IO_CRITTER_3_PORT5(16),

            // Channel 5
            NATURE_IO_CRITTER_4_TYPE(NATURE_CRITTER_BIRD_CHIRP_1),
            NATURE_IO_CRITTER_4_BEND_PITCH(0),
            NATURE_IO_CRITTER_4_NUM_LAYERS(0),
            NATURE_IO_CRITTER_4_PORT5(16),

            // Channel 6
            NATURE_IO_CRITTER_5_TYPE(NATURE_CRITTER_TAP),
            NATURE_IO_CRITTER_5_BEND_PITCH(0),
            NATURE_IO_CRITTER_5_NUM_LAYERS(0),
            NATURE_IO_CRITTER_5_PORT5(16),

            // End
            NATURE_IO_ENTRIES_END,
        },
    },

    // NATURE_ID_0D
    {
        0xC003, // PlayerIO Data
        0xC000, // Channel Mask
        {
            // Channel 0
            NATURE_IO_STREAM_0_TYPE(NATURE_STREAM_RUSHING_WATER),
            NATURE_IO_STREAM_0_PORT3(0),

            // Channel 1
            NATURE_IO_CRITTER_0_TYPE(NATURE_CRITTER_CRICKETS),
            NATURE_IO_CRITTER_0_BEND_PITCH(0),
            NATURE_IO_CRITTER_0_NUM_LAYERS(1),
            NATURE_IO_CRITTER_0_PORT5(16),

            // End
            NATURE_IO_ENTRIES_END,
        },
    },

    // NATURE_ID_0E
    {
        0xC003, // PlayerIO Data
        0xC000, // Channel Mask
        {
            // Channel 0
            NATURE_IO_STREAM_0_TYPE(NATURE_STREAM_RUSHING_WATER),
            NATURE_IO_STREAM_0_PORT3(0),

            // Channel 1
            NATURE_IO_CRITTER_0_TYPE(NATURE_CRITTER_CRICKETS),
            NATURE_IO_CRITTER_0_BEND_PITCH(0),
            NATURE_IO_CRITTER_0_NUM_LAYERS(1),
            NATURE_IO_CRITTER_0_PORT5(16),

            // End
            NATURE_IO_ENTRIES_END,
        },
    },

    // NATURE_ID_0F
    {
        0xC01F, // PlayerIO Data
        0xC000, // Channel Mask
        {
            // Channel 0
            NATURE_IO_STREAM_0_TYPE(NATURE_STREAM_RUSHING_WATER),
            NATURE_IO_STREAM_0_PORT3(0),

            // Channel 1
            NATURE_IO_CRITTER_0_TYPE(NATURE_CRITTER_BIRD_CHIRP_1),
            NATURE_IO_CRITTER_0_BEND_PITCH(80),
            NATURE_IO_CRITTER_0_NUM_LAYERS(1),
            NATURE_IO_CRITTER_0_PORT5(8),

            // Channel 2
            NATURE_IO_CRITTER_1_TYPE(NATURE_CRITTER_SMALL_BIRD_CHIRPS),
            NATURE_IO_CRITTER_1_BEND_PITCH(80),
            NATURE_IO_CRITTER_1_NUM_LAYERS(1),
            NATURE_IO_CRITTER_1_PORT5(48),

            // Channel 3
            NATURE_IO_CRITTER_2_TYPE(NATURE_CRITTER_LOUD_CHIRPING),
            NATURE_IO_CRITTER_2_BEND_PITCH(0),
            NATURE_IO_CRITTER_2_NUM_LAYERS(0),
            NATURE_IO_CRITTER_2_PORT5(0),

            // Channel 4
            NATURE_IO_CRITTER_3_TYPE(NATURE_CRITTER_BIRD_SCREECH),
            NATURE_IO_CRITTER_3_BEND_PITCH(96),
            NATURE_IO_CRITTER_3_NUM_LAYERS(0),
            NATURE_IO_CRITTER_3_PORT5(32),

            // End
            NATURE_IO_ENTRIES_END,
        },
    },

    // NATURE_ID_10
    {
        0xC003, // PlayerIO Data
        0xC000, // Channel Mask
        {
            // Channel 0
            NATURE_IO_STREAM_0_TYPE(NATURE_STREAM_RUSHING_WATER),
            NATURE_IO_STREAM_0_PORT3(0),

            // Channel 1
            NATURE_IO_CRITTER_0_TYPE(NATURE_CRITTER_CRICKETS),
            NATURE_IO_CRITTER_0_BEND_PITCH(0),
            NATURE_IO_CRITTER_0_NUM_LAYERS(1),
            NATURE_IO_CRITTER_0_PORT5(16),

            // End
            NATURE_IO_ENTRIES_END,
        },
    },

    // NATURE_ID_11
    {
        0xC003, // PlayerIO Data
        0xC000, // Channel Mask
        {
            // Channel 0
            NATURE_IO_STREAM_0_TYPE(NATURE_STREAM_RUSHING_WATER),
            NATURE_IO_STREAM_0_PORT3(0),

            // Channel 1
            NATURE_IO_CRITTER_0_TYPE(NATURE_CRITTER_CRICKETS),
            NATURE_IO_CRITTER_0_BEND_PITCH(0),
            NATURE_IO_CRITTER_0_NUM_LAYERS(1),
            NATURE_IO_CRITTER_0_PORT5(16),

            // End
            NATURE_IO_ENTRIES_END,
        },
    },

    // NATURE_ID_12
    {
        0xC003, // PlayerIO Data
        0xC000, // Channel Mask
        {
            // Channel 0
            NATURE_IO_STREAM_0_TYPE(NATURE_STREAM_RUSHING_WATER),
            NATURE_IO_STREAM_0_PORT3(0),

            // Channel 1
            NATURE_IO_CRITTER_0_TYPE(NATURE_CRITTER_CRICKETS),
            NATURE_IO_CRITTER_0_BEND_PITCH(0),
            NATURE_IO_CRITTER_0_NUM_LAYERS(1),
            NATURE_IO_CRITTER_0_PORT5(16),

            // End
            NATURE_IO_ENTRIES_END,
        },
    },

    // NATURE_ID_NONE
    // While there is data for this natureAmbienceId, it is identical to previous entries
    // and the game treats it as no nature ambience
    {
        0xC003, // PlayerIO Data
        0xC000, // Channel Mask
        {
            // Channel 0
            NATURE_IO_STREAM_0_TYPE(NATURE_STREAM_RUSHING_WATER),
            NATURE_IO_STREAM_0_PORT3(0),

            // Channel 1
            NATURE_IO_CRITTER_0_TYPE(NATURE_CRITTER_CRICKETS),
            NATURE_IO_CRITTER_0_BEND_PITCH(0),
            NATURE_IO_CRITTER_0_NUM_LAYERS(1),
            NATURE_IO_CRITTER_0_PORT5(16),

            // End
            NATURE_IO_ENTRIES_END,
        },
    },
};

u32 sOcarinaAllowedButtonMask = (BTN_A | BTN_CRIGHT | BTN_CLEFT | BTN_CDOWN | BTN_CUP);
s32 sOcarinaAButtonMap = BTN_A;
s32 sOcarinaCUpButtonMap = BTN_CUP;
s32 sOcarinaCDownButtonMap = BTN_CDOWN;
u8 sIsOcarinaInputEnabled = false;
s8 sOcarinaInstrumentId = OCARINA_INSTRUMENT_OFF;
u8 sCurOcarinaPitch = OCARINA_PITCH_NONE;
u8 sPrevOcarinaPitch = OCARINA_PITCH_C4;
u8 sCurOcarinaButtonIndex = OCARINA_BTN_A;
u8 sMusicStaffPrevPitch = OCARINA_PITCH_C4;
f32 sCurOcarinaBendFreq = 1.0f;
f32 sRelativeOcarinaVolume = 87.0f / 127.0f;
s8 sCurOcarinaBendIndex = 0;
s8 sCurOcarinaVolume = 87;
s8 sCurOcarinaVibrato = 0;
u8 sPlaybackState = 0;
u32 sOcarinaFlags = 0;
u32 sPlaybackNoteTimer = 0;
u16 sPlaybackNotePos = 0;
u16 sPlaybackStaffPos = 0;
u16 sPrevOcarinaWithMusicStaffFlags = 0;
u8 sPlaybackPitch = OCARINA_PITCH_NONE; // Pitch + PitchFlags
u8 sNotePlaybackVolume = 0;
u8 sNotePlaybackVibrato = 0;
s8 sNotePlaybackBend = 0;
f32 sRelativeNotePlaybackBend = 1.0f;
f32 sRelativeNotePlaybackVolume = 1.0f;
s32 sOcarinaPlaybackTaskStart = 0;

u8 sButtonToPitchMap[5] = {
    OCARINA_PITCH_D4, // OCARINA_BTN_A
    OCARINA_PITCH_F4, // OCARINA_BTN_C_DOWN
    OCARINA_PITCH_A4, // OCARINA_BTN_C_RIGHT
    OCARINA_PITCH_B4, // OCARINA_BTN_C_LEFT
    OCARINA_PITCH_D5, // OCARINA_BTN_C_UP
};

u8 sOcaMemoryGameAppendPos = 0;
u8 sOcaMemoryGameEndPos = 0;
u8 sOcaMemoryGameNumNotes[] = { 5, 6, 8 };

OcarinaNote sOcarinaSongNotes[OCARINA_SONG_MAX][20] = {
    // OCARINA_SONG_MINUET
    {
        { OCARINA_PITCH_D4, 18, 86, 0, 0, 0 },
        { OCARINA_PITCH_D5, 18, 92, 0, 0, 0 },
        { OCARINA_PITCH_B4, 72, 86, 0, 0, 0 },
        { OCARINA_PITCH_A4, 18, 80, 0, 0, 0 },
        { OCARINA_PITCH_B4, 18, 88, 0, 0, 0 },
        { OCARINA_PITCH_A4, 144, 86, 0, 0, 0 },
        { OCARINA_PITCH_NONE, 0, 86, 0, 0, 0 },
    },

    // OCARINA_SONG_BOLERO
    {
        { OCARINA_PITCH_F4, 15, 80, 0, 0, 0 },
        { OCARINA_PITCH_D4, 15, 72, 0, 0, 0 },
        { OCARINA_PITCH_F4, 15, 84, 0, 0, 0 },
        { OCARINA_PITCH_D4, 15, 76, 0, 0, 0 },
        { OCARINA_PITCH_A4, 15, 84, 0, 0, 0 },
        { OCARINA_PITCH_F4, 15, 74, 0, 0, 0 },
        { OCARINA_PITCH_A4, 15, 78, 0, 0, 0 },
        { OCARINA_PITCH_F4, 135, 66, 0, 0, 0 },
        { OCARINA_PITCH_NONE, 0, 66, 0, 0, 0 },
    },

    // OCARINA_SONG_SERENADE
    {
        { OCARINA_PITCH_D4, 36, 60, 0, 0, 0 },
        { OCARINA_PITCH_F4, 36, 78, 0, 0, 0 },
        { OCARINA_PITCH_A4, 33, 82, 0, 0, 0 },
        { OCARINA_PITCH_NONE, 3, 82, 0, 0, 0 },
        { OCARINA_PITCH_A4, 36, 84, 0, 0, 0 },
        { OCARINA_PITCH_B4, 144, 90, 0, 0, 0 },
        { OCARINA_PITCH_NONE, 0, 90, 0, 0, 0 },
    },

    // OCARINA_SONG_REQUIEM
    {
        { OCARINA_PITCH_D4, 45, 88, 0, 0, 0 },
        { OCARINA_PITCH_F4, 23, 86, 0, 0, 0 },
        { OCARINA_PITCH_D4, 22, 84, 0, 0, 0 },
        { OCARINA_PITCH_A4, 45, 86, 0, 0, 0 },
        { OCARINA_PITCH_F4, 45, 94, 0, 0, 0 },
        { OCARINA_PITCH_D4, 180, 94, 0, 0, 0 },
        { OCARINA_PITCH_NONE, 0, 94, 0, 0, 0 },
    },

    // OCARINA_SONG_NOCTURNE
    {
        { OCARINA_PITCH_B4, 36, 88, 0, 0, 0 },
        { OCARINA_PITCH_A4, 33, 84, 0, 0, 0 },
        { OCARINA_PITCH_NONE, 3, 84, 0, 0, 0 },
        { OCARINA_PITCH_A4, 18, 82, 0, 0, 0 },
        { OCARINA_PITCH_D4, 18, 60, 0, 0, 0 },
        { OCARINA_PITCH_B4, 18, 90, 0, 0, 0 },
        { OCARINA_PITCH_A4, 18, 88, 0, 0, 0 },
        { OCARINA_PITCH_F4, 144, 96, 0, 0, 0 },
        { OCARINA_PITCH_NONE, 0, 96, 0, 0, 0 },
    },

    // OCARINA_SONG_PRELUDE
    {
        { OCARINA_PITCH_D5, 15, 84, 0, 0, 0 },
        { OCARINA_PITCH_A4, 45, 88, 0, 0, 0 },
        { OCARINA_PITCH_D5, 15, 88, 0, 0, 0 },
        { OCARINA_PITCH_A4, 15, 82, 0, 0, 0 },
        { OCARINA_PITCH_B4, 15, 86, 0, 0, 0 },
        { OCARINA_PITCH_D5, 60, 90, 0, 0, 0 },
        { OCARINA_PITCH_NONE, 75, 90, 0, 0, 0 },
        { OCARINA_PITCH_NONE, 0, 90, 0, 0, 0 },
    },

    // OCARINA_SONG_SARIAS
    {
        { OCARINA_PITCH_F4, 17, 84, 0, 0, 0 },
        { OCARINA_PITCH_A4, 17, 88, 0, 0, 0 },
        { OCARINA_PITCH_B4, 34, 80, 0, 0, 0 },
        { OCARINA_PITCH_F4, 17, 84, 0, 0, 0 },
        { OCARINA_PITCH_A4, 17, 88, 0, 0, 0 },
        { OCARINA_PITCH_B4, 136, 80, 0, 0, 0 },
        { OCARINA_PITCH_NONE, 0, 90, 0, 0, 0 },
    },

    // OCARINA_SONG_EPONAS
    {
        { OCARINA_PITCH_D5, 18, 84, 0, 0, 0 },
        { OCARINA_PITCH_B4, 18, 88, 0, 0, 0 },
        { OCARINA_PITCH_A4, 72, 80, 0, 0, 0 },
        { OCARINA_PITCH_D5, 18, 84, 0, 0, 0 },
        { OCARINA_PITCH_B4, 18, 88, 0, 0, 0 },
        { OCARINA_PITCH_A4, 144, 80, 0, 0, 0 },
        { OCARINA_PITCH_NONE, 0, 90, 0, 0, 0 },
    },

    // OCARINA_SONG_LULLABY
    {
        { OCARINA_PITCH_B4, 51, 84, 0, 0, 0 },
        { OCARINA_PITCH_D5, 25, 88, 0, 0, 0 },
        { OCARINA_PITCH_A4, 78, 80, 0, 0, 0 },
        { OCARINA_PITCH_B4, 51, 84, 0, 0, 0 },
        { OCARINA_PITCH_D5, 25, 88, 0, 0, 0 },
        { OCARINA_PITCH_A4, 100, 80, 0, 0, 0 },
        { OCARINA_PITCH_NONE, 0, 90, 0, 0, 0 },
    },

    // OCARINA_SONG_SUNS
    {
        { OCARINA_PITCH_A4, 12, 84, 0, 0, 0 },
        { OCARINA_PITCH_F4, 13, 88, 0, 0, 0 },
        { OCARINA_PITCH_D5, 29, 80, 2, 0, 0 },
        { OCARINA_PITCH_NONE, 9, 84, 0, 0, 0 },
        { OCARINA_PITCH_A4, 12, 84, 0, 0, 0 },
        { OCARINA_PITCH_F4, 13, 88, 0, 0, 0 },
        { OCARINA_PITCH_D5, 120, 80, 3, 0, 0 },
        { OCARINA_PITCH_NONE, 0, 90, 0, 0, 0 },
    },

    // OCARINA_SONG_TIME
    {
        { OCARINA_PITCH_A4, 32, 84, 0, 0, 0 },
        { OCARINA_PITCH_D4, 65, 88, 0, 0, 0 },
        { OCARINA_PITCH_F4, 33, 80, 0, 0, 0 },
        { OCARINA_PITCH_A4, 32, 84, 0, 0, 0 },
        { OCARINA_PITCH_D4, 65, 88, 0, 0, 0 },
        { OCARINA_PITCH_F4, 99, 80, 0, 0, 0 },
        { OCARINA_PITCH_NONE, 0, 90, 0, 0, 0 },
    },

    // OCARINA_SONG_STORMS
    {
        { OCARINA_PITCH_D4, 11, 84, 0, 0, 0 },
        { OCARINA_PITCH_F4, 11, 88, 0, 0, 0 },
        { OCARINA_PITCH_D5, 45, 80, 0, 0, 0 },
        { OCARINA_PITCH_D4, 11, 84, 0, 0, 0 },
        { OCARINA_PITCH_F4, 11, 88, 0, 0, 0 },
        { OCARINA_PITCH_D5, 90, 80, 0, 0, 0 },
        { OCARINA_PITCH_NONE, 0, 90, 0, 0, 0 },
    },

    // OCARINA_SONG_SCARECROW_SPAWN
    {
        { OCARINA_PITCH_D4, 3, 0, 0, 0, 0 },
        { OCARINA_PITCH_NONE, 0, 255, 0, 0, 0 },
    },

    // OCARINA_SONG_MEMORY_GAME
    {
        { OCARINA_PITCH_D4, 3, 0, 0, 0, 0 },
        { OCARINA_PITCH_NONE, 0, 0, 0, 0, 0 },
    },
};

OcarinaNote* sPlaybackSong = sOcarinaSongNotes[0];
u8 sFrogsSongNotes[14] = {
    OCARINA_BTN_A,       OCARINA_BTN_C_LEFT,  OCARINA_BTN_C_RIGHT, OCARINA_BTN_C_DOWN, OCARINA_BTN_C_LEFT,
    OCARINA_BTN_C_RIGHT, OCARINA_BTN_C_DOWN,  OCARINA_BTN_A,       OCARINA_BTN_C_DOWN, OCARINA_BTN_A,
    OCARINA_BTN_C_DOWN,  OCARINA_BTN_C_RIGHT, OCARINA_BTN_C_LEFT,  OCARINA_BTN_A,
};
u8* gFrogsSongPtr = sFrogsSongNotes;
u8 sRecordingState = OCARINA_RECORD_OFF;
u8 sRecordSongPos = 0;
u32 sOcarinaRecordTaskStart = 0;
u8 sRecordOcarinaPitch = 0;
u8 sRecordOcarinaVolume = 0;
u8 sRecordOcarinaVibrato = 0;
s8 sRecordOcarinaBendIndex = 0;
u8 sRecordOcarinaButtonIndex = 0;
u8 sPlayedOcarinaSongIndexPlusOne = 0;
u8 sMusicStaffNumNotesPerTest = 0;
u8 sOcarinaDropInputTimer = 0;

OcarinaNote sScarecrowsLongSongNotes[108] = {
    { OCARINA_PITCH_NONE, 0, 0, 0, 0, 0 },
    { OCARINA_PITCH_NONE, 0, 0, 0, 0, 0 },
};
OcarinaNote* gScarecrowLongSongPtr = sScarecrowsLongSongNotes;

u8* gScarecrowSpawnSongPtr = (u8*)&sOcarinaSongNotes[OCARINA_SONG_SCARECROW_SPAWN];
OcarinaNote* sMemoryGameSongPtr = sOcarinaSongNotes[OCARINA_SONG_MEMORY_GAME];

u8 sPitchToButtonMap[16] = {
    OCARINA_BTN_A,                 // OCARINA_PITCH_C4
    OCARINA_BTN_A,                 // OCARINA_PITCH_DFLAT4
    OCARINA_BTN_A,                 // OCARINA_PITCH_D4
    OCARINA_BTN_A,                 // OCARINA_PITCH_EFLAT4
    OCARINA_BTN_C_DOWN,            // OCARINA_PITCH_E4
    OCARINA_BTN_C_DOWN,            // OCARINA_PITCH_F4
    OCARINA_BTN_C_DOWN,            // OCARINA_PITCH_GFLAT4
    OCARINA_BTN_C_RIGHT,           // OCARINA_PITCH_G4
    OCARINA_BTN_C_RIGHT,           // OCARINA_PITCH_AFLAT4
    OCARINA_BTN_C_RIGHT,           // OCARINA_PITCH_A4
    OCARINA_BTN_C_RIGHT_OR_C_LEFT, // OCARINA_PITCH_BFLAT4: Interface/Overlap between C_RIGHT and C_LEFT
    OCARINA_BTN_C_LEFT,            // OCARINA_PITCH_B4
    OCARINA_BTN_C_LEFT,            // OCARINA_PITCH_C5
    OCARINA_BTN_C_UP,              // OCARINA_PITCH_DFLAT5
    OCARINA_BTN_C_UP,              // OCARINA_PITCH_D5
    OCARINA_BTN_C_UP,              // OCARINA_PITCH_EFLAT5
};

OcarinaSongButtons gOcarinaSongButtons[OCARINA_SONG_MAX] = {
    // OCARINA_SONG_MINUET
    { 6,
      {
          OCARINA_BTN_A,
          OCARINA_BTN_C_UP,
          OCARINA_BTN_C_LEFT,
          OCARINA_BTN_C_RIGHT,
          OCARINA_BTN_C_LEFT,
          OCARINA_BTN_C_RIGHT,
      } },
    // OCARINA_SONG_BOLERO
    { 8,
      {
          OCARINA_BTN_C_DOWN,
          OCARINA_BTN_A,
          OCARINA_BTN_C_DOWN,
          OCARINA_BTN_A,
          OCARINA_BTN_C_RIGHT,
          OCARINA_BTN_C_DOWN,
          OCARINA_BTN_C_RIGHT,
          OCARINA_BTN_C_DOWN,
      } },
    // OCARINA_SONG_SERENADE
    { 5,
      {
          OCARINA_BTN_A,
          OCARINA_BTN_C_DOWN,
          OCARINA_BTN_C_RIGHT,
          OCARINA_BTN_C_RIGHT,
          OCARINA_BTN_C_LEFT,
      } },
    // OCARINA_SONG_REQUIEM
    { 6,
      {
          OCARINA_BTN_A,
          OCARINA_BTN_C_DOWN,
          OCARINA_BTN_A,
          OCARINA_BTN_C_RIGHT,
          OCARINA_BTN_C_DOWN,
          OCARINA_BTN_A,
      } },
    // OCARINA_SONG_NOCTURNE
    { 7,
      {
          OCARINA_BTN_C_LEFT,
          OCARINA_BTN_C_RIGHT,
          OCARINA_BTN_C_RIGHT,
          OCARINA_BTN_A,
          OCARINA_BTN_C_LEFT,
          OCARINA_BTN_C_RIGHT,
          OCARINA_BTN_C_DOWN,
      } },
    // OCARINA_SONG_PRELUDE
    { 6,
      {
          OCARINA_BTN_C_UP,
          OCARINA_BTN_C_RIGHT,
          OCARINA_BTN_C_UP,
          OCARINA_BTN_C_RIGHT,
          OCARINA_BTN_C_LEFT,
          OCARINA_BTN_C_UP,
      } },
    // OCARINA_SONG_SARIAS
    { 6,
      {
          OCARINA_BTN_C_DOWN,
          OCARINA_BTN_C_RIGHT,
          OCARINA_BTN_C_LEFT,
          OCARINA_BTN_C_DOWN,
          OCARINA_BTN_C_RIGHT,
          OCARINA_BTN_C_LEFT,
      } },
    // OCARINA_SONG_EPONAS
    { 6,
      {
          OCARINA_BTN_C_UP,
          OCARINA_BTN_C_LEFT,
          OCARINA_BTN_C_RIGHT,
          OCARINA_BTN_C_UP,
          OCARINA_BTN_C_LEFT,
          OCARINA_BTN_C_RIGHT,
      } },
    // OCARINA_SONG_LULLABY
    { 6,
      {
          OCARINA_BTN_C_LEFT,
          OCARINA_BTN_C_UP,
          OCARINA_BTN_C_RIGHT,
          OCARINA_BTN_C_LEFT,
          OCARINA_BTN_C_UP,
          OCARINA_BTN_C_RIGHT,
      } },
    // OCARINA_SONG_SUNS
    { 6,
      {
          OCARINA_BTN_C_RIGHT,
          OCARINA_BTN_C_DOWN,
          OCARINA_BTN_C_UP,
          OCARINA_BTN_C_RIGHT,
          OCARINA_BTN_C_DOWN,
          OCARINA_BTN_C_UP,
      } },
    // OCARINA_SONG_TIME
    { 6,
      {
          OCARINA_BTN_C_RIGHT,
          OCARINA_BTN_A,
          OCARINA_BTN_C_DOWN,
          OCARINA_BTN_C_RIGHT,
          OCARINA_BTN_A,
          OCARINA_BTN_C_DOWN,
      } },
    // OCARINA_SONG_STORMS
    { 6,
      {
          OCARINA_BTN_A,
          OCARINA_BTN_C_DOWN,
          OCARINA_BTN_C_UP,
          OCARINA_BTN_A,
          OCARINA_BTN_C_DOWN,
          OCARINA_BTN_C_UP,
      } },
    // OCARINA_SONG_SCARECROW_SPAWN
    { 8, { 0 } },
    // OCARINA_SONG_MEMORY_GAME
    { 0, { 0 } },
};

u32 sAudioUpdateStartTime;
u32 sAudioUpdateEndTime;
f32 D_8016B7A8;
f32 D_8016B7AC;
f32 D_8016B7B0;
f32 D_8016B7B4;
FreqLerp sRiverFreqScaleLerp;
FreqLerp sWaterfallFreqScaleLerp;
f32 D_8016B7D8;
s8 D_8016B7DC;
f32 D_8016B7E0;
u16 D_8016B7E4;
struct {
    s8 str[5];
    u16 num;
} sAudioScrPrtBuf[SCROLL_PRINT_BUF_SIZE];
u8 sRiverSoundMainBgmVol;
u8 sRiverSoundMainBgmCurrentVol;
u8 sRiverSoundMainBgmLower;
u8 sRiverSoundMainBgmRestore;
u8 sGanonsTowerVol;
SfxPlayerState sSfxChannelState[0x10];
char sBinToStrBuf[0x20];
u8 D_8016B9D8;
u8 sAudioSpecPeakNumNotes[0x12];
u8 D_8016B9F2;
u8 D_8016B9F3;
u8 D_8016B9F4;
u16 D_8016B9F6;

OcarinaStaff sPlayingStaff;
OcarinaStaff sPlaybackStaff;
OcarinaStaff sRecordingStaff;
u32 sOcarinaUpdateTaskStart;
OcarinaStick sOcarinaInputStickRel;
u32 sOcarinaInputButtonCur;
u32 sOcarinaInputButtonStart;
u32 sOcarinaInputButtonPrev;
s32 sOcarinaInputButtonPress;
s32 sOcarinaUnused;
u8 sCurOcarinaSongWithoutMusicStaff[8];
u8 sOcarinaWithoutMusicStaffPos;
u8 sOcarinaHasStartedSong;
u8 sFirstOcarinaSongIndex;
u8 sLastOcarinaSongIndex;
u16 sAvailOcarinaSongFlags;
u8 sStaffOcarinaPlayingPos;
u16 sMusicStaffPos[OCARINA_SONG_MAX];
u16 sMusicStaffCurHeldLength[OCARINA_SONG_MAX];
u16 sMusicStaffExpectedLength[OCARINA_SONG_MAX];
u8 sMusicStaffExpectedPitch[OCARINA_SONG_MAX];
OcarinaNote sScarecrowsLongSongSecondNote;
u8 sAudioHasMalonBgm;
f32 sAudioMalonBgmDist;

void PadMgr_RequestPadData(PadMgr* padmgr, Input* inputs, s32 mode);
void Audio_StepFreqLerp(FreqLerp* lerp);
void func_800F56A8(void);
void Audio_PlayNatureAmbienceSequence(u8 natureAmbienceId);
s32 Audio_SetGanonsTowerBgmVolume(u8 targetVol);

// =========== Audio Ocarina ===========

void AudioOcarina_SetCustomButtonMapping(u8 useCustom) {
    if (!useCustom) {
        osSyncPrintf("AUDIO : Ocarina Control Assign Normal\n");
        sOcarinaAllowedButtonMask = (BTN_A | BTN_CUP | BTN_CDOWN | BTN_CLEFT | BTN_CRIGHT);
        sOcarinaAButtonMap = BTN_A;
        sOcarinaCUpButtonMap = BTN_CUP;
        sOcarinaCDownButtonMap = BTN_CDOWN;
    } else {
        osSyncPrintf("AUDIO : Ocarina Control Assign Custom\n");
        sOcarinaAllowedButtonMask = (BTN_A | BTN_B | BTN_CDOWN | BTN_CLEFT | BTN_CRIGHT);
        sOcarinaAButtonMap = BTN_B;
        sOcarinaCUpButtonMap = BTN_CDOWN;
        sOcarinaCDownButtonMap = BTN_A;
    }
}

void AudioOcarina_ReadControllerInput(void) {
    Input inputs[4];
    Input* input = &inputs[0];
    u32 ocarinaInputButtonPrev = sOcarinaInputButtonCur;

    PadMgr_RequestPadData(&gPadMgr, inputs, 0);
    sOcarinaInputButtonCur = input->cur.button;
    sOcarinaInputButtonPrev = ocarinaInputButtonPrev;
    sOcarinaInputStickRel.x = input->rel.stick_x;
    sOcarinaInputStickRel.y = input->rel.stick_y;
}

/**
 * Looks up the frequency to bend the pitch by.
 * The pitch will bend up to a maximum of 2 semitones
 * in each direction giving a total range of 4 semitones
 */
f32 AudioOcarina_BendPitchTwoSemitones(s8 bendIndex) {
    s8 adjBendIndex;
    f32 bendFreq;

    if (bendIndex > 64) {
        adjBendIndex = 127;
    } else if (bendIndex < -64) {
        adjBendIndex = -128;
    } else if (bendIndex >= 0) {
        adjBendIndex = (bendIndex * 127) / 64;
    } else {
        adjBendIndex = (bendIndex * 128) / 64;
    }

    /**
     * index 128 is in the middle of the table and
     * contains the value 1.0f i.e. no bend
     * absolute indices above 128 will bend the pitch 2 semitones upwards
     * absolute indices below 128 will bend the pitch 2 semitones downwards
     */
    bendFreq = gBendPitchTwoSemitonesFrequencies[adjBendIndex + 128];
    return bendFreq;
}

/**
 * If an available song has been played, then return that song index
 * If the ocarina is on, but no song has been played then return 0xFE
 * If the ocarina is off, return 0xFF
 */
u8 AudioOcarina_GetPlayingState(void) {
    u8 playedOcarinaSongIndex;

    if (sPlayedOcarinaSongIndexPlusOne != 0) {
        playedOcarinaSongIndex = sPlayedOcarinaSongIndexPlusOne - 1;
        sPlayedOcarinaSongIndexPlusOne = 0;
    } else if (sOcarinaFlags != 0) {
        playedOcarinaSongIndex = 0xFE;
    } else {
        playedOcarinaSongIndex = 0xFF;
    }

    return playedOcarinaSongIndex;
}

u8 AudioOcarina_MapNoteToButton(u8 pitchAndBFlatFlag) {
    u8 buttonIndex = sPitchToButtonMap[pitchAndBFlatFlag & 0x3F];

    /**
     * Special case for bFlat4:
     * CRIGHT and CLEFT are the only two pitches that are 2 semitones apart
     * which are pitches A4 and B4 respectively
     * bFlat4 is in the middle of those two and is the only pitches that can not
     * be resolved between the two buttons without external information.
     * That information is stored as flags in pitch with the mask:
     * (pitchAndBFlatFlag & 0xC0)
     */
    if (buttonIndex == OCARINA_BTN_C_RIGHT_OR_C_LEFT) {
        if (pitchAndBFlatFlag & 0x80) {
            return OCARINA_BTN_C_RIGHT;
        }
        return OCARINA_BTN_C_LEFT;
    }

    return buttonIndex;
}

void AudioOcarina_MapNotesToScarecrowButtons(u8 noteSongIndex) {
    u8 buttonSongPos = 0;
    u8 noteSongPos = 0;
    u8 pitch;

    while (buttonSongPos < 8 && noteSongPos < 16) {
        pitch = sOcarinaSongNotes[noteSongIndex][noteSongPos++].pitch;

        if (pitch != OCARINA_PITCH_NONE) {
            gOcarinaSongButtons[OCARINA_SONG_SCARECROW_SPAWN].buttonsIndex[buttonSongPos++] = sPitchToButtonMap[pitch];
        }
    }
}

/**
 * Ocarina flags:
 * bitmask 0x3FFF:
 *      - Ocarina song id
 * bitmask 0xC000:
 *      - 0x0000: Limits the notes to 8 notes at a time. Not playing a correct song after 8 notes will cause an ocarina
 * error
 *      - 0x4000: (Identical to 0xC000)
 *      - 0x8000: Limits the notes to 1 note at a time. A single incorrect note will cause an ocarina error
 *      - 0xC000: Free-play, no limitations to the number of notes to play
 * bitmask 0x7FFF0000:
 *      - ocarina action (only used to make flags != 0)
 * bitmask 0x80000000:
 *      - unused (only used to make flags != 0)
 */
void AudioOcarina_Start(u16 ocarinaFlags) {
    u8 i;

    if ((sOcarinaSongNotes[OCARINA_SONG_SCARECROW_SPAWN][1].volume != 0xFF) && ((ocarinaFlags & 0xFFF) == 0xFFF)) {
        ocarinaFlags |= 0x1000;
    }

    if ((ocarinaFlags == 0xCFFF) && (sOcarinaSongNotes[OCARINA_SONG_SCARECROW_SPAWN][1].volume != 0xFF)) {
        ocarinaFlags = 0xDFFF;
    }

    if ((ocarinaFlags == 0xFFF) && (sOcarinaSongNotes[OCARINA_SONG_SCARECROW_SPAWN][1].volume != 0xFF)) {
        ocarinaFlags = 0x1FFF;
    }

    if (ocarinaFlags != 0xFFFF) {
        sOcarinaFlags = 0x80000000 + (u32)ocarinaFlags;
        sFirstOcarinaSongIndex = 0;
        sLastOcarinaSongIndex = OCARINA_SONG_MAX;
        if (ocarinaFlags != 0xA000) {
            sLastOcarinaSongIndex--;
        }
        sAvailOcarinaSongFlags = ocarinaFlags & 0x3FFF;
        sMusicStaffNumNotesPerTest = 8; // Ocarina Check
        sOcarinaHasStartedSong = false;
        sPlayedOcarinaSongIndexPlusOne = 0;
        sStaffOcarinaPlayingPos = 0;
        sPlayingStaff.state = AudioOcarina_GetPlayingState();
        sIsOcarinaInputEnabled = true;
        sPrevOcarinaWithMusicStaffFlags = 0;

        // Reset music staff song check
        for (i = 0; i < OCARINA_SONG_MAX; i++) {
            sMusicStaffPos[i] = 0;
            sMusicStaffCurHeldLength[i] = 0;
            sMusicStaffExpectedLength[i] = 0;
            sMusicStaffExpectedPitch[i] = 0;
        }

        if (ocarinaFlags & 0x8000) {
            sMusicStaffNumNotesPerTest = 0; // Ocarina Playback
        }

        if (ocarinaFlags & 0x4000) {
            sOcarinaWithoutMusicStaffPos = 0;
        }

        if (ocarinaFlags & 0xD000) {
            AudioOcarina_MapNotesToScarecrowButtons(OCARINA_SONG_SCARECROW_SPAWN);
        }
    } else {
        sOcarinaFlags = 0;
        sIsOcarinaInputEnabled = false;
    }
}

void AudioOcarina_CheckIfStartedSong(void) {
    if (sCurOcarinaPitch != OCARINA_PITCH_NONE && !sOcarinaHasStartedSong) {
        sOcarinaHasStartedSong = true;
        sMusicStaffPrevPitch = OCARINA_PITCH_NONE;
    }
}

/**
 * Checks for ocarina songs from user input with a music staff prompt
 * Type 1) Playback: tests note-by-note (ocarinaFlag & 0xC000 == 0x8000) eg:
 *      - learning a new song
 *      - playing the ocarina memory game
 * Type 2) Check: tests in 8-note chunks (ocarinaFlag & 0xC000 == 0x0000) eg:
 *      - validating scarecrow spawn song as adult
 *      - ocarina prompt for zelda's lullaby, saria's song, Storms, Song of Time, etc...
 */
void AudioOcarina_CheckSongsWithMusicStaff(void) {
    u16 curOcarinaSongFlag;
    u16 pad;
    u8 noNewValidInput = false;
    u16 pad2;
    s8 staffOcarinaPlayingPosOffset = 0;
    u8 songIndex;
    OcarinaNote* curNote;
    OcarinaNote* nextNote;

    AudioOcarina_CheckIfStartedSong();

    if (!sOcarinaHasStartedSong) {
        return;
    }

    if (ABS_ALT(sCurOcarinaBendIndex) > 20) {
        sOcarinaFlags = 0;
        return;
    }

    // clang-format off
    if (sPrevOcarinaPitch == sCurOcarinaPitch || sCurOcarinaPitch == OCARINA_PITCH_NONE) { noNewValidInput = true; }
    // clang-format on

    for (songIndex = sFirstOcarinaSongIndex; songIndex < sLastOcarinaSongIndex; songIndex++) {
        curOcarinaSongFlag = 1 << songIndex;

        if (sAvailOcarinaSongFlags & curOcarinaSongFlag) {
            sMusicStaffCurHeldLength[songIndex] = sMusicStaffExpectedLength[songIndex] + 18;

            if (noNewValidInput) {
                if ((sMusicStaffCurHeldLength[songIndex] >= sMusicStaffExpectedLength[songIndex] - 18) &&
                    (sMusicStaffCurHeldLength[songIndex] >= sMusicStaffExpectedLength[songIndex] + 18) &&
                    (sOcarinaSongNotes[songIndex][sMusicStaffPos[songIndex]].length == 0) &&
                    (sMusicStaffPrevPitch == sMusicStaffExpectedPitch[songIndex])) {
                    // This case is taken if the song is finished and successfully played
                    // (i.e. .length == 0 indicates that the song is at the end)
                    sPlayedOcarinaSongIndexPlusOne = songIndex + 1;
                    sIsOcarinaInputEnabled = false;
                    sOcarinaFlags = 0;
                }
            } else if (sMusicStaffCurHeldLength[songIndex] >= (sMusicStaffExpectedLength[songIndex] - 18)) {
                // This else-if statement always holds true, taken if a new note is played
                if (sMusicStaffPrevPitch != OCARINA_PITCH_NONE) {
                    // New note is played
                    if (sMusicStaffPrevPitch == sMusicStaffExpectedPitch[songIndex]) {
                        // Note is part of expected song
                        if (songIndex == OCARINA_SONG_SCARECROW_SPAWN) {
                            sMusicStaffCurHeldLength[songIndex] = 0;
                        }
                    } else {
                        // Note is not part of expected song, so this song is no longer available as an option in this
                        // playback
                        sAvailOcarinaSongFlags ^= curOcarinaSongFlag;
                    }
                }

                curNote = &sOcarinaSongNotes[songIndex][sMusicStaffPos[songIndex]];
                nextNote = &sOcarinaSongNotes[songIndex][++sMusicStaffPos[songIndex]];
                sMusicStaffExpectedLength[songIndex] = curNote->length;
                sMusicStaffExpectedPitch[songIndex] = curNote->pitch;

                // The current note is not the expected note.
                if (sCurOcarinaPitch != sMusicStaffExpectedPitch[songIndex]) {
                    sAvailOcarinaSongFlags ^= curOcarinaSongFlag;
                }

                while (curNote->pitch == nextNote->pitch ||
                       (nextNote->pitch == OCARINA_BTN_INVALID && nextNote->length != 0)) {
                    sMusicStaffExpectedLength[songIndex] += nextNote->length;
                    curNote = &sOcarinaSongNotes[songIndex][sMusicStaffPos[songIndex]];
                    nextNote = &sOcarinaSongNotes[songIndex][sMusicStaffPos[songIndex] + 1];
                    sMusicStaffPos[songIndex]++;
                }
            } else if (sMusicStaffCurHeldLength[songIndex] < 10) {
                // case never taken
                staffOcarinaPlayingPosOffset = -1;
                sMusicStaffCurHeldLength[songIndex] = 0;
                sMusicStaffPrevPitch = sCurOcarinaPitch;
            } else {
                // case never taken
                sAvailOcarinaSongFlags ^= curOcarinaSongFlag;
            }
        }

        // if a note is played that doesn't match a song, the song bit in sAvailOcarinaSongFlags is turned off
        // if there are no more songs remaining that it could be and the maximum position has been exceeded, then
        if (sAvailOcarinaSongFlags == 0 && sStaffOcarinaPlayingPos >= sMusicStaffNumNotesPerTest) {
            sIsOcarinaInputEnabled = false;
            if ((sOcarinaFlags & 0x4000) && sCurOcarinaPitch == sOcarinaSongNotes[songIndex][0].pitch) {
                // case never taken, this function is not called if (sOcarinaFlags & 0x4000) is set
                sPrevOcarinaWithMusicStaffFlags = sOcarinaFlags;
            }
            sOcarinaFlags = 0;
            return;
        }
    }

    if (!noNewValidInput) {
        sMusicStaffPrevPitch = sCurOcarinaPitch;
        sStaffOcarinaPlayingPos += staffOcarinaPlayingPosOffset + 1;
    }
}

/**
 * Checks for ocarina songs from user input with no music staff prompt.
 * Includes ocarina actions such as free play, no warp
 */
void AudioOcarina_CheckSongsWithoutMusicStaff(void) {
    u32 pitch;
    u8 i;
    u8 j;
    u8 k;

    if (CHECK_BTN_ANY(sOcarinaInputButtonCur, BTN_L) &&
        CHECK_BTN_ANY(sOcarinaInputButtonCur, sOcarinaAllowedButtonMask)) {
        AudioOcarina_Start((u16)sOcarinaFlags);
        return;
    }

    AudioOcarina_CheckIfStartedSong();

    if (!sOcarinaHasStartedSong) {
        return;
    }

    if ((sPrevOcarinaPitch != sCurOcarinaPitch) && (sCurOcarinaPitch != OCARINA_PITCH_NONE)) {
        sStaffOcarinaPlayingPos++;
        if (sStaffOcarinaPlayingPos > ARRAY_COUNT(sCurOcarinaSongWithoutMusicStaff)) {
            sStaffOcarinaPlayingPos = 1;
        }

        if (sOcarinaWithoutMusicStaffPos == 8) {
            for (i = 0; i < 7; i++) {
                sCurOcarinaSongWithoutMusicStaff[i] = sCurOcarinaSongWithoutMusicStaff[i + 1];
            }
        } else {
            sOcarinaWithoutMusicStaffPos++;
        }

        if (ABS_ALT(sCurOcarinaBendIndex) > 20) {
            sCurOcarinaSongWithoutMusicStaff[sOcarinaWithoutMusicStaffPos - 1] = OCARINA_PITCH_NONE;
        } else {
            sCurOcarinaSongWithoutMusicStaff[sOcarinaWithoutMusicStaffPos - 1] = sCurOcarinaPitch;
        }

        // This nested for-loop tests to see if the notes from the ocarina are identical
        // to any of the songIndex from sFirstOcarinaSongIndex to sLastOcarinaSongIndex

        // Loop through each of the songs
        for (i = sFirstOcarinaSongIndex; i < sLastOcarinaSongIndex; i++) {
            // Checks to see if the song is available to be played
            if (sAvailOcarinaSongFlags & (u16)(1 << i)) {
                for (j = 0, k = 0; j < gOcarinaSongButtons[i].numButtons && k == 0 &&
                                   sOcarinaWithoutMusicStaffPos >= gOcarinaSongButtons[i].numButtons;) {
                    pitch = sCurOcarinaSongWithoutMusicStaff[sOcarinaWithoutMusicStaffPos -
                                                             gOcarinaSongButtons[i].numButtons + j];
                    if (pitch == sButtonToPitchMap[gOcarinaSongButtons[i].buttonsIndex[j]]) {
                        j++;
                    } else {
                        k++;
                    }
                }

                // This conditional is true if songIndex = i is detected
                if (j == gOcarinaSongButtons[i].numButtons) {
                    sPlayedOcarinaSongIndexPlusOne = i + 1;
                    sIsOcarinaInputEnabled = false;
                    sOcarinaFlags = 0;
                }
            }
        }
    }
}

// This unused argument is used in Majora's Mask as a u8
void AudioOcarina_PlayControllerInput(u8 unused) {
    u32 ocarinaBtnsHeld;

    // Prevents two different ocarina notes from being played on two consecutive frames
    if ((sOcarinaFlags != 0) && (sOcarinaDropInputTimer != 0)) {
        sOcarinaDropInputTimer--;
        return;
    }

    // Ensures the button pressed to start the ocarina does not also play an ocarina note
    if ((sOcarinaInputButtonStart == 0) || ((sOcarinaInputButtonStart & sOcarinaAllowedButtonMask) !=
                                            (sOcarinaInputButtonCur & sOcarinaAllowedButtonMask))) {
        sOcarinaInputButtonStart = 0;
        if (1) {}
        sCurOcarinaPitch = OCARINA_PITCH_NONE;
        sCurOcarinaButtonIndex = OCARINA_BTN_INVALID;
        ocarinaBtnsHeld = (sOcarinaInputButtonCur & sOcarinaAllowedButtonMask) &
                          (sOcarinaInputButtonPrev & sOcarinaAllowedButtonMask);
        if (!(sOcarinaInputButtonPress & ocarinaBtnsHeld) && (sOcarinaInputButtonCur != 0)) {
            sOcarinaInputButtonPress = sOcarinaInputButtonCur;
        } else {
            sOcarinaInputButtonPress &= ocarinaBtnsHeld;
        }

        // Interprets and transforms controller input into ocarina buttons and notes
        if (CHECK_BTN_ANY(sOcarinaInputButtonPress, sOcarinaAButtonMap)) {
            osSyncPrintf("Presss NA_KEY_D4 %08x\n", sOcarinaAButtonMap);
            sCurOcarinaPitch = OCARINA_PITCH_D4;
            sCurOcarinaButtonIndex = OCARINA_BTN_A;

        } else if (CHECK_BTN_ANY(sOcarinaInputButtonPress, sOcarinaCDownButtonMap)) {
            osSyncPrintf("Presss NA_KEY_F4 %08x\n", sOcarinaCDownButtonMap);
            sCurOcarinaPitch = OCARINA_PITCH_F4;
            sCurOcarinaButtonIndex = OCARINA_BTN_C_DOWN;

        } else if (CHECK_BTN_ANY(sOcarinaInputButtonPress, BTN_CRIGHT)) {
            osSyncPrintf("Presss NA_KEY_A4 %08x\n", BTN_CRIGHT);
            sCurOcarinaPitch = OCARINA_PITCH_A4;
            sCurOcarinaButtonIndex = OCARINA_BTN_C_RIGHT;

        } else if (CHECK_BTN_ANY(sOcarinaInputButtonPress, BTN_CLEFT)) {
            osSyncPrintf("Presss NA_KEY_B4 %08x\n", BTN_CLEFT);
            sCurOcarinaPitch = OCARINA_PITCH_B4;
            sCurOcarinaButtonIndex = OCARINA_BTN_C_LEFT;

        } else if (CHECK_BTN_ANY(sOcarinaInputButtonPress, sOcarinaCUpButtonMap)) {
            osSyncPrintf("Presss NA_KEY_D5 %08x\n", sOcarinaCUpButtonMap);
            sCurOcarinaPitch = OCARINA_PITCH_D5;
            sCurOcarinaButtonIndex = OCARINA_BTN_C_UP;
        }

        // Pressing the R Button will raise the pitch by 1 semitone
        if ((sCurOcarinaPitch != OCARINA_PITCH_NONE) && CHECK_BTN_ANY(sOcarinaInputButtonCur, BTN_R) &&
            (sRecordingState != OCARINA_RECORD_SCARECROW_SPAWN)) {
            sCurOcarinaButtonIndex += 0x80; // Flag to resolve B Flat 4
            sCurOcarinaPitch++;             // Raise the pitch by 1 semitone
        }

        // Pressing the Z Button will lower the pitch by 1 semitone
        if ((sCurOcarinaPitch != OCARINA_PITCH_NONE) && CHECK_BTN_ANY(sOcarinaInputButtonCur, BTN_Z) &&
            (sRecordingState != OCARINA_RECORD_SCARECROW_SPAWN)) {
            sCurOcarinaButtonIndex += 0x40; // Flag to resolve B Flat 4
            sCurOcarinaPitch--;             // Lower the pitch by 1 semitone
        }

        if (sRecordingState != OCARINA_RECORD_SCARECROW_SPAWN) {
            // Bend the pitch of the note based on y control stick
            sCurOcarinaBendIndex = sOcarinaInputStickRel.y;
            sCurOcarinaBendFreq = AudioOcarina_BendPitchTwoSemitones(sCurOcarinaBendIndex);

            // Add vibrato of the ocarina note based on the x control stick
            sCurOcarinaVibrato = ABS_ALT(sOcarinaInputStickRel.x) >> 2;
            // Sets vibrato to io port 6
            Audio_QueueCmdS8(0x6 << 24 | SEQ_PLAYER_SFX << 16 | SFX_CHANNEL_OCARINA << 8 | 6, sCurOcarinaVibrato);
        } else {
            // no bending or vibrato for recording state OCARINA_RECORD_SCARECROW_SPAWN
            sCurOcarinaBendIndex = 0;
            sCurOcarinaBendFreq = 1.0f; // No bend
        }

        // Processes new and valid notes
        if ((sCurOcarinaPitch != OCARINA_PITCH_NONE) && (sPrevOcarinaPitch != sCurOcarinaPitch)) {
            // Sets ocarina instrument Id to channelIdx io port 7, which is used
            // as an index in seq 0 to get the true instrument Id
            Audio_QueueCmdS8(0x6 << 24 | SEQ_PLAYER_SFX << 16 | SFX_CHANNEL_OCARINA << 8 | 7, sOcarinaInstrumentId - 1);
            // Sets pitch to io port 5
            Audio_QueueCmdS8(0x6 << 24 | SEQ_PLAYER_SFX << 16 | SFX_CHANNEL_OCARINA << 8 | 5, sCurOcarinaPitch);
            Audio_PlaySoundGeneral(NA_SE_OC_OCARINA, &gSfxDefaultPos, 4, &sCurOcarinaBendFreq, &sRelativeOcarinaVolume,
                                   &gSfxDefaultReverb);
        } else if ((sPrevOcarinaPitch != OCARINA_PITCH_NONE) && (sCurOcarinaPitch == OCARINA_PITCH_NONE)) {
            // Stops ocarina sound when transitioning from playing to not playing a note
            Audio_StopSfxById(NA_SE_OC_OCARINA);
        }
    }
}

/**
 * Directly enable the ocarina to receive input without
 * properly resetting it based on an ocarina instrument id
 * Unused.
 */
void AudioOcarina_EnableInput(u8 inputEnabled) {
    sIsOcarinaInputEnabled = inputEnabled;
}

/**
 * Resets ocarina properties based on the ocarina instrument id
 * If ocarina instrument id is "OCARINA_INSTRUMENT_OFF", turn off the ocarina
 * For all ocarina instrument ids, turn the ocarina on with the instrument id
 */
void AudioOcarina_SetInstrument(u8 ocarinaInstrumentId) {
    if (sOcarinaInstrumentId == ocarinaInstrumentId) {
        return;
    }

    SEQCMD_SET_CHANNEL_IO(SEQ_PLAYER_SFX, SFX_CHANNEL_OCARINA, 1, ocarinaInstrumentId);
    sOcarinaInstrumentId = ocarinaInstrumentId;
    if (ocarinaInstrumentId == OCARINA_INSTRUMENT_OFF) {
        sOcarinaInputButtonCur = 0;
        sOcarinaInputButtonPrev = 0;
        sOcarinaInputButtonPress = 0;

        sOcarinaInputButtonStart = 0xFFFF;

        AudioOcarina_PlayControllerInput(false);
        Audio_StopSfxById(NA_SE_OC_OCARINA);
        Audio_SetSoundBanksMute(0);
        sPlaybackState = 0;
        sPlaybackStaffPos = 0;
        sIsOcarinaInputEnabled = false;
        sOcarinaFlags = 0;
        // return to full volume for players 0 and 3 (background bgm) after ocarina is finished
        Audio_ClearBGMMute(SFX_CHANNEL_OCARINA);
    } else {
        sOcarinaInputButtonCur = 0;
        AudioOcarina_ReadControllerInput();
        // Store button used to turn on ocarina
        sOcarinaInputButtonStart = sOcarinaInputButtonCur;
        // lowers volumes of players 0 and 3 (background bgm) while playing ocarina
        Audio_QueueSeqCmdMute(SFX_CHANNEL_OCARINA);
    }
}

void AudioOcarina_SetPlaybackSong(s8 songIndexPlusOne, s8 playbackState) {
    if (songIndexPlusOne == 0) {
        sPlaybackState = 0;
        Audio_StopSfxById(NA_SE_OC_OCARINA);
        return;
    }

    if (songIndexPlusOne < (OCARINA_SONG_SCARECROW_LONG + 1)) {
        sPlaybackSong = sOcarinaSongNotes[songIndexPlusOne - 1];
    } else {
        sPlaybackSong = sScarecrowsLongSongNotes;
    }

    sPlaybackState = playbackState;
    sPlaybackNoteTimer = 0;
    sPlaybackPitch = OCARINA_PITCH_NONE;
    sPlaybackNotePos = 0;
    sPlaybackStaffPos = 0;

    while (sPlaybackSong[sPlaybackNotePos].pitch == OCARINA_PITCH_NONE) {
        sPlaybackNotePos++;
    }
}

/**
 * Play a song with the ocarina to the user that is
 * based on OcarinaNote data and not user input
 */
void AudioOcarina_PlaybackSong(void) {
    u32 noteTimerStep;
    u32 nextNoteTimerStep;

    if (sPlaybackState == 0) {
        return;
    }

    if (sPlaybackStaffPos == 0) {
        noteTimerStep = 3;
    } else {
        noteTimerStep = sOcarinaUpdateTaskStart - sOcarinaPlaybackTaskStart;
    }

    if (noteTimerStep < sPlaybackNoteTimer) {
        sPlaybackNoteTimer -= noteTimerStep;
    } else {
        nextNoteTimerStep = noteTimerStep - sPlaybackNoteTimer;
        sPlaybackNoteTimer = 0;
    }

    if (sPlaybackNoteTimer == 0) {

        sPlaybackNoteTimer = sPlaybackSong[sPlaybackNotePos].length;

        if (sPlaybackNotePos == 1) {
            sPlaybackNoteTimer++;
        }

        if (sPlaybackNoteTimer == 0) {
            sPlaybackState--;
            if (sPlaybackState != 0) {
                sPlaybackNotePos = 0;
                sPlaybackStaffPos = 0;
                sPlaybackPitch = OCARINA_PITCH_NONE;
            } else {
                Audio_StopSfxById(NA_SE_OC_OCARINA);
            }
            return;
        } else {
            sPlaybackNoteTimer -= nextNoteTimerStep;
        }

        // Update volume
        if (sNotePlaybackVolume != sPlaybackSong[sPlaybackNotePos].volume) {
            sNotePlaybackVolume = sPlaybackSong[sPlaybackNotePos].volume;
            sRelativeNotePlaybackVolume = sNotePlaybackVolume / 127.0f;
        }

        // Update vibrato
        if (sNotePlaybackVibrato != sPlaybackSong[sPlaybackNotePos].vibrato) {
            sNotePlaybackVibrato = sPlaybackSong[sPlaybackNotePos].vibrato;
            // Sets vibrato to io port 6
            Audio_QueueCmdS8(0x6 << 24 | SEQ_PLAYER_SFX << 16 | SFX_CHANNEL_OCARINA << 8 | 6, sNotePlaybackVibrato);
        }

        // Update bend
        if (sNotePlaybackBend != sPlaybackSong[sPlaybackNotePos].bend) {
            sNotePlaybackBend = sPlaybackSong[sPlaybackNotePos].bend;
            sRelativeNotePlaybackBend = AudioOcarina_BendPitchTwoSemitones(sNotePlaybackBend);
        }

        // No changes in volume, vibrato, or bend between notes
        if ((sPlaybackSong[sPlaybackNotePos].volume == sPlaybackSong[sPlaybackNotePos - 1].volume &&
             (sPlaybackSong[sPlaybackNotePos].vibrato == sPlaybackSong[sPlaybackNotePos - 1].vibrato) &&
             (sPlaybackSong[sPlaybackNotePos].bend == sPlaybackSong[sPlaybackNotePos - 1].bend))) {
            sPlaybackPitch = 0xFE;
        }

        if (sPlaybackPitch != sPlaybackSong[sPlaybackNotePos].pitch) {
            u8 pitch = sPlaybackSong[sPlaybackNotePos].pitch;

            // As bFlat4 is exactly in the middle of notes B & A, a flag is
            // added to the pitch to resolve which button to map Bflat4 to
            if (pitch == OCARINA_PITCH_BFLAT4) {
                sPlaybackPitch = pitch + sPlaybackSong[sPlaybackNotePos].bFlat4Flag;
            } else {
                sPlaybackPitch = pitch;
            }

            if (sPlaybackPitch != OCARINA_PITCH_NONE) {
                sPlaybackStaffPos++;
                // Sets ocarina instrument Id to channelIdx io port 7, which is used
                // as an index in seq 0 to get the true instrument Id
                Audio_QueueCmdS8(0x6 << 24 | SEQ_PLAYER_SFX << 16 | SFX_CHANNEL_OCARINA << 8 | 7,
                                 sOcarinaInstrumentId - 1);
                // Sets sPlaybackPitch to channelIdx io port 5
                Audio_QueueCmdS8(0x6 << 24 | SEQ_PLAYER_SFX << 16 | SFX_CHANNEL_OCARINA << 8 | 5,
                                 sPlaybackPitch & 0x3F);
                Audio_PlaySoundGeneral(NA_SE_OC_OCARINA, &gSfxDefaultPos, 4, &sRelativeNotePlaybackBend,
                                       &sRelativeNotePlaybackVolume, &gSfxDefaultReverb);
            } else {
                Audio_StopSfxById(NA_SE_OC_OCARINA);
            }
        }
        sPlaybackNotePos++;
    }
}

void AudioOcarina_SetRecordingSong(u8 isRecordingComplete) {
    u16 i;
    u16 i2;
    u16 pad;
    u8 pitch;
    OcarinaNote* note;
    u8 j;
    u8 k;
    s32 t;
    OcarinaNote* recordedSong;

    if (sRecordingState == OCARINA_RECORD_SCARECROW_LONG) {
        recordedSong = gScarecrowLongSongPtr;
    } else {
        /**
         * OCARINA_RECORD_SCARECROW_SPAWN
         *
         * The notes for scarecrows spawn song are first recorded into the ocarina memory
         * game address to act as a buffer. That way, if a new scarecrow spawn song is
         * rejected, the previous scarecrow spawn song is not overwritten. If the scarecrow
         * spawn song is accepted, then the notes are copied over to the scarecrow spawn
         * song address
         */
        recordedSong = sMemoryGameSongPtr;
    }

    recordedSong[sRecordSongPos].pitch = sRecordOcarinaPitch;
    recordedSong[sRecordSongPos].length = sOcarinaUpdateTaskStart - sOcarinaRecordTaskStart;
    recordedSong[sRecordSongPos].volume = sRecordOcarinaVolume;
    recordedSong[sRecordSongPos].vibrato = sRecordOcarinaVibrato;
    recordedSong[sRecordSongPos].bend = sRecordOcarinaBendIndex;
    recordedSong[sRecordSongPos].bFlat4Flag = sRecordOcarinaButtonIndex & 0xC0;

    sRecordOcarinaPitch = sCurOcarinaPitch;
    sRecordOcarinaVolume = sCurOcarinaVolume;
    sRecordOcarinaVibrato = sCurOcarinaVibrato;
    sRecordOcarinaBendIndex = sCurOcarinaBendIndex;
    sRecordOcarinaButtonIndex = sCurOcarinaButtonIndex;

    sRecordSongPos++;

    if ((sRecordSongPos != (ARRAY_COUNT(sScarecrowsLongSongNotes) - 1)) && !isRecordingComplete) {
        // Continue recording
        return;
    }

    // Recording is complete

    i = sRecordSongPos;
    pitch = OCARINA_PITCH_NONE;
    while (i != 0 && pitch == OCARINA_PITCH_NONE) {
        i--;
        pitch = recordedSong[i].pitch;
    }

    if (1) {}

    if (sRecordSongPos != (i + 1)) {
        sRecordSongPos = i + 2;
        recordedSong[sRecordSongPos - 1].length = 0;
    }

    recordedSong[sRecordSongPos].length = 0;

    if (sRecordingState == OCARINA_RECORD_SCARECROW_SPAWN) {
        if (sStaffOcarinaPlayingPos >= 8) {
            for (i = 0; i < sRecordSongPos; i++) {
                recordedSong[i] = recordedSong[i + 1];
            }

            // Copies Notes from buffer into scarecrows spawn buttons to be tested for acceptance or rejection
            AudioOcarina_MapNotesToScarecrowButtons(OCARINA_SONG_MEMORY_GAME);

            // Loop through each of the songs
            for (i = 0; i < OCARINA_SONG_SCARECROW_SPAWN; i++) {
                // Loops through all possible starting indices
                for (j = 0; j < 9 - gOcarinaSongButtons[i].numButtons; j++) {
                    // Loops through the notes of song i
                    for (k = 0; k < gOcarinaSongButtons[i].numButtons && k + j < 8 &&
                                gOcarinaSongButtons[i].buttonsIndex[k] ==
                                    gOcarinaSongButtons[OCARINA_SONG_SCARECROW_SPAWN].buttonsIndex[k + j];
                         k++) {
                        ;
                    }

                    // This conditional is true if the recorded song contains a reserved song
                    if (k == gOcarinaSongButtons[i].numButtons) {
                        sRecordingState = OCARINA_RECORD_REJECTED;
                        sOcarinaSongNotes[OCARINA_SONG_SCARECROW_SPAWN][1].volume = 0xFF;
                        return;
                    }
                }
            }

            // Counts how many times a note is repeated
            i = 1;
            while (i < 8) {
                if (gOcarinaSongButtons[OCARINA_SONG_SCARECROW_SPAWN].buttonsIndex[0] !=
                    gOcarinaSongButtons[OCARINA_SONG_SCARECROW_SPAWN].buttonsIndex[i]) {
                    i = 9; // break
                } else {
                    i++;
                }
            }

            // This condition is true if all 8 notes are the same pitch
            if (i == 8) {
                sRecordingState = OCARINA_RECORD_REJECTED;
                sOcarinaSongNotes[OCARINA_SONG_SCARECROW_SPAWN][1].volume = 0xFF;
                return;
            }

            // The scarecrow spawn song is accepted and copied from the buffer to the scarecrow spawn notes
            for (i = 0; i < sRecordSongPos; i++) {
                sOcarinaSongNotes[OCARINA_SONG_SCARECROW_SPAWN][i] = sOcarinaSongNotes[OCARINA_SONG_MEMORY_GAME][i];
            }

            sIsOcarinaInputEnabled = false;
        } else {
            sOcarinaSongNotes[OCARINA_SONG_SCARECROW_SPAWN][1].volume = 0xFF;
        }
    }

    sRecordingState = OCARINA_RECORD_OFF;
}

/**
 * recordingState = OCARINA_RECORD_OFF, end
 * recordingState = OCARINA_RECORD_SCARECROW_LONG, start long scarecrows song
 * recordingState = OCARINA_RECORD_SCARECROW_SPAWN, start spawn scarecrows song
 */
void AudioOcarina_SetRecordingState(u8 recordingState) {
    if ((u32)recordingState == sRecordingState) {
        return;
    }

    if (recordingState != OCARINA_RECORD_OFF) {
        sOcarinaRecordTaskStart = sOcarinaUpdateTaskStart;
        sRecordOcarinaPitch = OCARINA_PITCH_NONE;
        sRecordOcarinaVolume = 0x57;
        sRecordOcarinaVibrato = 0;
        sRecordOcarinaBendIndex = 0;
        sRecordOcarinaButtonIndex = 0;
        sRecordSongPos = 0;
        sIsOcarinaInputEnabled = true;
        sStaffOcarinaPlayingPos = 0;
        sScarecrowsLongSongSecondNote = sScarecrowsLongSongNotes[1];
    } else {
        if (sRecordSongPos == 0) {
            sScarecrowsLongSongNotes[1] = sScarecrowsLongSongSecondNote;
        } else {
            if (sRecordingState == OCARINA_RECORD_SCARECROW_SPAWN) {
                sStaffOcarinaPlayingPos = 1;
            }

            AudioOcarina_SetRecordingSong(true);
        }

        sIsOcarinaInputEnabled = false;
        sStaffOcarinaPlayingPos = 0;
    }

    sRecordingState = recordingState;
}

void AudioOcarina_UpdateRecordingStaff(void) {
    sRecordingStaff.state = sRecordingState;
    sRecordingStaff.pos = sStaffOcarinaPlayingPos;
    if (sRecordingState == OCARINA_RECORD_REJECTED) {
        sRecordingState = OCARINA_RECORD_OFF;
    }
}

void AudioOcarina_UpdatePlayingStaff(void) {
    sPlayingStaff.buttonIndex = sCurOcarinaButtonIndex & 0x3F;
    sPlayingStaff.state = AudioOcarina_GetPlayingState();
    sPlayingStaff.pos = sStaffOcarinaPlayingPos;
}

void AudioOcarina_UpdatePlaybackStaff(void) {
    if ((sPlaybackPitch & 0x3F) <= OCARINA_PITCH_EFLAT5) {
        sPlaybackStaff.buttonIndex = AudioOcarina_MapNoteToButton(sPlaybackPitch);
    }

    sPlaybackStaff.state = sPlaybackState;

    if (sPlaybackSong != sScarecrowsLongSongNotes) {
        sPlaybackStaff.pos = sPlaybackStaffPos;
    } else if (sPlaybackStaffPos == 0) {
        sPlaybackStaff.pos = 0;
    } else {
        sPlaybackStaff.pos = ((sPlaybackStaffPos - 1) % 8) + 1;
    }
}

OcarinaStaff* AudioOcarina_GetRecordingStaff(void) {
    return &sRecordingStaff;
}

OcarinaStaff* AudioOcarina_GetPlayingStaff(void) {
    if (sPlayingStaff.state < 0xFE) {
        sOcarinaFlags = 0;
    }

    return &sPlayingStaff;
}

OcarinaStaff* AudioOcarina_GetPlaybackStaff(void) {
    return &sPlaybackStaff;
}

void AudioOcarina_RecordSong(void) {
    s32 noteChanged;

    if ((sRecordingState != OCARINA_RECORD_OFF) && ((sOcarinaUpdateTaskStart - sOcarinaRecordTaskStart) >= 3)) {
        noteChanged = false;
        if (sRecordOcarinaPitch != sCurOcarinaPitch) {
            if (sCurOcarinaPitch != OCARINA_PITCH_NONE) {
                sRecordingStaff.buttonIndex = sCurOcarinaButtonIndex & 0x3F;
                sStaffOcarinaPlayingPos++;
            } else if ((sRecordingState == OCARINA_RECORD_SCARECROW_SPAWN) && (sStaffOcarinaPlayingPos == 8)) {
                AudioOcarina_SetRecordingSong(true);
                return;
            }

            if (sStaffOcarinaPlayingPos > 8) {
                if (sRecordingState == OCARINA_RECORD_SCARECROW_SPAWN) {
                    // notes played are over 8 and in recording mode.
                    AudioOcarina_SetRecordingSong(true);
                    return;
                }
                sStaffOcarinaPlayingPos = 1;
            }

            noteChanged = true;
        } else if (sRecordOcarinaVolume != sCurOcarinaVolume) {
            noteChanged = true;
        } else if (sRecordOcarinaVibrato != sCurOcarinaVibrato) {
            noteChanged = true;
        } else if (sRecordOcarinaBendIndex != sCurOcarinaBendIndex) {
            noteChanged = true;
        }

        if (noteChanged) {
            AudioOcarina_SetRecordingSong(false);
            sOcarinaRecordTaskStart = sOcarinaUpdateTaskStart;
        }
    }
}

void AudioOcarina_MemoryGameInit(u8 minigameRound) {
    u8 i;

    if (minigameRound > 2) {
        minigameRound = 2;
    }

    sOcaMemoryGameAppendPos = 0;
    sOcaMemoryGameEndPos = sOcaMemoryGameNumNotes[minigameRound];

    for (i = 0; i < 3; i++) {
        AudioOcarina_MemoryGameNextNote();
    }
}

s32 AudioOcarina_MemoryGameNextNote(void) {
    u32 randomButtonIndex;
    u8 randomPitch;

    if (sOcaMemoryGameAppendPos == sOcaMemoryGameEndPos) {
        return 1;
    }

    randomButtonIndex = Audio_NextRandom();
    randomPitch = sButtonToPitchMap[randomButtonIndex % 5];

    if (sOcarinaSongNotes[OCARINA_SONG_MEMORY_GAME][sOcaMemoryGameAppendPos - 1].pitch == randomPitch) {
        randomPitch = sButtonToPitchMap[(randomButtonIndex + 1) % 5];
    }

    sOcarinaSongNotes[OCARINA_SONG_MEMORY_GAME][sOcaMemoryGameAppendPos].pitch = randomPitch;
    sOcarinaSongNotes[OCARINA_SONG_MEMORY_GAME][sOcaMemoryGameAppendPos].length = 45;
    sOcarinaSongNotes[OCARINA_SONG_MEMORY_GAME][sOcaMemoryGameAppendPos].volume = 0x50;
    sOcarinaSongNotes[OCARINA_SONG_MEMORY_GAME][sOcaMemoryGameAppendPos].vibrato = 0;
    sOcarinaSongNotes[OCARINA_SONG_MEMORY_GAME][sOcaMemoryGameAppendPos].bend = 0;

    sOcaMemoryGameAppendPos++;

    sOcarinaSongNotes[OCARINA_SONG_MEMORY_GAME][sOcaMemoryGameAppendPos].pitch = OCARINA_PITCH_NONE;
    sOcarinaSongNotes[OCARINA_SONG_MEMORY_GAME][sOcaMemoryGameAppendPos].length = 0;
    sOcarinaSongNotes[OCARINA_SONG_MEMORY_GAME][sOcaMemoryGameAppendPos + 1].pitch = OCARINA_PITCH_NONE;
    sOcarinaSongNotes[OCARINA_SONG_MEMORY_GAME][sOcaMemoryGameAppendPos + 1].length = 0;
    if (1) {}
    return 0;
}

void AudioOcarina_Update(void) {
    sOcarinaUpdateTaskStart = gAudioContext.totalTaskCount;
    if (sOcarinaInstrumentId != OCARINA_INSTRUMENT_OFF) {
        if (sIsOcarinaInputEnabled == true) {
            AudioOcarina_ReadControllerInput();
        }

        if ((sPlaybackState == 0) && (sIsOcarinaInputEnabled == true)) {
            AudioOcarina_PlayControllerInput(false);
        }

        if (sOcarinaFlags != 0) {
            if (sOcarinaFlags & 0x4000) {
                AudioOcarina_CheckSongsWithoutMusicStaff();
            } else {
                AudioOcarina_CheckSongsWithMusicStaff();
            }
        }

        AudioOcarina_PlaybackSong();
        sOcarinaPlaybackTaskStart = sOcarinaUpdateTaskStart;

        if (sPlaybackState == 0) {
            AudioOcarina_RecordSong();
        }

        if ((sOcarinaFlags != 0) && (sPrevOcarinaPitch != sCurOcarinaPitch)) {
            sOcarinaDropInputTimer = 1; // Drops ocarina input for 1 frame
        }

        sPrevOcarinaPitch = sCurOcarinaPitch;
    }

    AudioOcarina_UpdatePlayingStaff();
    AudioOcarina_UpdatePlaybackStaff();
    AudioOcarina_UpdateRecordingStaff();
}

void AudioOcarina_PlayLongScarecrowAfterCredits(void) {
    static u8 sScarecrowAfterCreditsState = 0;
    static u8 sScarecrowAfterCreditsIntrumentId = OCARINA_INSTRUMENT_DEFAULT;
    static u16 sScarecrowAfterCreditsTimer = 1200;

    switch (sScarecrowAfterCreditsState) {
        case 0:
            if (sScarecrowAfterCreditsTimer-- == 0) {
                if (sScarecrowAfterCreditsIntrumentId < OCARINA_INSTRUMENT_MAX) {
                    // set next ocarina instrument and restart
                    sScarecrowAfterCreditsState++;
                } else {
                    // finished
                    sScarecrowAfterCreditsState = 3;
                    AudioOcarina_SetInstrument(OCARINA_INSTRUMENT_OFF);
                }
                sScarecrowAfterCreditsTimer = 1200;
            }
            break;
        case 1:
            Audio_SetSoundBanksMute(0);
            AudioOcarina_SetInstrument(sScarecrowAfterCreditsIntrumentId);
            AudioOcarina_SetPlaybackSong(OCARINA_SONG_SCARECROW_LONG + 1, 1);
            sScarecrowAfterCreditsIntrumentId++;
            sScarecrowAfterCreditsState++;
            break;
        case 2:
            if (AudioOcarina_GetPlaybackStaff()->state == 0) {
                sScarecrowAfterCreditsState = 0;
            }
            break;
    }
}

void AudioOcarina_ResetStaffs(void) {
    sPlayingStaff.buttonIndex = OCARINA_BTN_INVALID;
    sPlayingStaff.state = 0xFF;
    sPlayingStaff.pos = 0;
    sPlaybackStaff.buttonIndex = OCARINA_BTN_INVALID;
    sPlaybackStaff.state = 0;
    sPlaybackStaff.pos = 0;
    sRecordingStaff.buttonIndex = OCARINA_BTN_INVALID;
    sRecordingStaff.state = OCARINA_RECORD_REJECTED;
    sRecordingStaff.pos = 0;
    sOcarinaDropInputTimer = 0;
}

f32 D_80131C8C = 0.0f;

// =========== Audio Debugging ===========

u32 sDebugPadHold;
u32 sDebugPadBtnLast;
u32 sDebugPadPress;
s32 sAudioUpdateTaskStart;
s32 sAudioUpdateTaskEnd;

f32 sAudioUpdateDuration = 0.0f;
f32 sAudioUpdateDurationMax = 0.0f;
u8 sAudioDebugEverOpened = 0;
u8 sAudioSfxMuted = 0;
u8 sAudioDebugPage = 0;
u8 sAudioSndContSel = 0;
u8 sAudioDebugTextColor = 7;
char sAudioDebugPageNames[15][23] = {
    "Non",
    "Sound Control",
    "Spec Info",
    "Heap Info",
    "Grp Track Info",
    "Sub Track Info",
    "Channel Info",
    "Interface Info",
    "SE Flag Swap",
    "Block Change BGM",
    "Natural Sound Control",
    "Ocarina Test",
    "SE Parameter Change",
    "Scroll Print",
    "Free Area",
};
u16 sAudioSndContWork[11] = { 0 };
u16 sAudioSndContWorkLims[11] = { 128, 128, 7, 512, 4, 2, 16, 32, 2, 2, 2 };
char sSoundBankNames[7][11] = { "PLAYER", "ITEM", "ENVIROMENT", "ENEMY", "SYSTEM", "OCARINA", "VOICE" };
char sSoundModeNames[5][10] = { "W-STEREO", "HEADPHONE", "3D SOUND", "MONO", "" };
s8 sAudioIntInfoX = 0;
s8 sAudioIntInfoY = 0;
s8 sAudioIntInfoSel = 0;
s8 sAudioIntInfoBankPage[7] = { 0, 0, 2, 2, 0, 0, 0 };
u8 sAudioScrPrtSel = 0;
u8 sAudioScrPrtInd = 0;
u8 sAudioScrPrtOverflow = 0;
s8 sAudioScrPrtX = 26;
s8 sAudioScrPrtY = 1;
u8 sAudioScrPrtWork[11] = { 1, 19, 6, 0, 0, 0, 0, 0, 0, 0, 1 };
u8 sAudioScrPrtWorkLims[11] = { 2, SCROLL_PRINT_BUF_SIZE, 8, 2, 2, 2, 2, 2, 2, 2, 2 };
u8 sAudioSubTrackInfoSpec = 0;
u8 sAudioSfxSwapIsEditing = 0;
u8 sAudioSfxSwapSel = 0;
u8 sAudioSfxSwapNibbleSel = 0;
char sAudioSfxSwapModeNames[2][5] = { "SWAP", "ADD" };
u8 sAudioSfxParamChgSel = 0;
u8 sAudioSfxParamChgBitSel = 0;
u16 sAudioSfxParamChgWork[4] = { 0 };
u8 sAudioSubTrackInfoPlayerSel = SEQ_PLAYER_BGM_MAIN;
u8 sAudioSubTrackInfoChannelSel = 0;
u8 sSeqPlayerPeakNumLayers[20] = { 0 };
char sAudioSceneNames[3][2] = { "A", "S", "X" };
u8 sAudioBlkChgBgmWork[2] = { 0 };
u8 sAudioBlkChgBgmSel = 0;
char sBoolStrs[3][5] = { "OFF", "ON", "STBY" };
u8 sAudioNatureFailed = false;
u8 sPeakNumNotes = 0;

void AudioDebug_SetInput(void) {
    Input inputs[4];
    u32 btn;

    PadMgr_RequestPadData(&gPadMgr, inputs, 0);
    btn = inputs[3].cur.button;
    sDebugPadHold = btn & 0xFFFF;
    sDebugPadPress = (btn ^ sDebugPadBtnLast) & btn;
    sDebugPadBtnLast = btn;
}

char* AudioDebug_ToStringBinary(u32 num, u8 bits) {
    u8 i;
    u32 flg = 1;

    for (i = 0; i < bits; flg *= 2, i++) {
        if (num & flg) {
            sBinToStrBuf[bits - i - 1] = '1';
        } else {
            sBinToStrBuf[bits - i - 1] = '0';
        }
    }

    sBinToStrBuf[bits] = '\0';
    return sBinToStrBuf;
}

void AudioDebug_Draw(GfxPrint* printer) {
    s32 pad[3];
    u8 i;
    u8 j;
    u8 ctr;
    u8 ctr2;
    s8 k;
    s8 k2;
    s8 ind;
    u8 numEnabledNotes = 0;
    char digitStr[2] = "1";

#define SETCOL_COMMON(v, r, g, b) \
    GfxPrint_SetColor(printer, ((v & 4) >> 2) * (r), ((v & 2) >> 1) * (g), (v & 1) * (b), 255)
#define SETCOL(r, g, b) SETCOL_COMMON(sAudioDebugTextColor, r, g, b)
#define SETCOL_SCROLLPRINT(r, g, b) SETCOL_COMMON(sAudioScrPrtWork[2], r, g, b)

    sAudioDebugEverOpened = true;
    GfxPrint_SetPos(printer, 3, 2);
    SETCOL(255, 255, 255);
    GfxPrint_Printf(printer, "Audio Debug Mode");

    GfxPrint_SetPos(printer, 3, 3);
    GfxPrint_Printf(printer, "- %s -", sAudioDebugPageNames[sAudioDebugPage]);

    for (i = 0; i < gAudioSpecs[gAudioSpecId].numNotes; i++) {
        if (gAudioContext.notes[i].noteSubEu.bitField0.enabled == 1) {
            numEnabledNotes++;
        }
    }

    if (sPeakNumNotes < numEnabledNotes) {
        sPeakNumNotes = numEnabledNotes;
    }
    if (sAudioSpecPeakNumNotes[gAudioSpecId] < numEnabledNotes) {
        sAudioSpecPeakNumNotes[gAudioSpecId] = numEnabledNotes;
    }

    if (sAudioScrPrtWork[0] != 0) {
        GfxPrint_SetPos(printer, sAudioScrPrtX, sAudioScrPrtY);
        SETCOL_SCROLLPRINT(200, 200, 200);
        GfxPrint_Printf(printer, "Audio ScrPrt");

        ind = sAudioScrPrtInd;
        for (k = 0; k < sAudioScrPrtWork[1] + 1; k++) {
            if (ind == 0) {
                if (sAudioScrPrtOverflow == 1) {
                    ind = SCROLL_PRINT_BUF_SIZE - 1;
                } else {
                    k = sAudioScrPrtWork[1] + 1; // "break;"
                }
            } else {
                ind--;
            }
            if (k != sAudioScrPrtWork[1] + 1) {
                if ((ind % 5) != 0) {
                    SETCOL_SCROLLPRINT(180, 180, 180);
                } else {
                    SETCOL_SCROLLPRINT(120, 120, 120);
                }
                GfxPrint_SetPos(printer, 2 + sAudioScrPrtX, sAudioScrPrtY + sAudioScrPrtWork[1] + 1 - k);
                GfxPrint_Printf(printer, "%s", sAudioScrPrtBuf[ind].str);

                GfxPrint_SetPos(printer, 7 + sAudioScrPrtX, sAudioScrPrtY + sAudioScrPrtWork[1] + 1 - k);
                GfxPrint_Printf(printer, "%04X", sAudioScrPrtBuf[ind].num);
            }
        }
    }

    switch (sAudioDebugPage) {
        case PAGE_NON:
            GfxPrint_SetPos(printer, 3, 4);
            SETCOL(255, 64, 64);
            GfxPrint_Printf(printer, "BGM CANCEL:%s", sBoolStrs[sAudioSndContWork[5]]);

            GfxPrint_SetPos(printer, 3, 5);
            GfxPrint_Printf(printer, "SE MUTE:%s", sBoolStrs[sAudioSfxMuted]);

            GfxPrint_SetPos(printer, 18, 4);
            SETCOL(255, 255, 255);
            GfxPrint_Printf(printer, "PUSH CONT-4 A-BTN");

            ind = (s8)sAudioSndContWork[2];
            i = gSoundBanks[ind][0].next;
            j = 0;
            SETCOL(255, 255, 255);
            GfxPrint_SetPos(printer, 3, 6);
            GfxPrint_Printf(printer, "SE HANDLE:%s", sSoundBankNames[ind]);

            while (i != 0xFF) {
                GfxPrint_SetPos(printer, 3, 7 + j++);
                GfxPrint_Printf(printer, "%02x %04x %02x %08x", i, gSoundBanks[ind][i].sfxId, gSoundBanks[ind][i].state,
                                gSoundBanks[ind][i].priority);
                i = gSoundBanks[ind][i].next;
            }
            break;

        case PAGE_SOUND_CONTROL:
            GfxPrint_SetPos(printer, 2, 4 + sAudioSndContSel);
            SETCOL(127, 255, 127);
            GfxPrint_Printf(printer, "*");

            SETCOL(255, 255, 255);
            GfxPrint_SetPos(printer, 3, 4);
            GfxPrint_Printf(printer, "Seq 0  : %2x", sAudioSndContWork[0]);

            GfxPrint_SetPos(printer, 3, 5);
            GfxPrint_Printf(printer, "Seq 1  : %2x", sAudioSndContWork[1]);

            GfxPrint_SetPos(printer, 3, 6);
            GfxPrint_Printf(printer, "SE HD  : %2x %s", sAudioSndContWork[2], sSoundBankNames[sAudioSndContWork[2]]);

            GfxPrint_SetPos(printer, 3, 7);
            GfxPrint_Printf(printer, "SE No. :%3x", sAudioSndContWork[3]);

            GfxPrint_SetPos(printer, 3, 8);
            GfxPrint_Printf(printer, "S-Out  : %2x %s", sAudioSndContWork[4], sSoundModeNames[sAudioSndContWork[4]]);

            GfxPrint_SetPos(printer, 3, 9);
            GfxPrint_Printf(printer, "BGM Ent: %2x", sAudioSndContWork[5]);

            GfxPrint_SetPos(printer, 3, 10);
            GfxPrint_Printf(printer, "Spec   : %2x", sAudioSndContWork[6]);

            GfxPrint_SetPos(printer, 3, 11);
            GfxPrint_Printf(printer, "Na Snd : %2x", sAudioSndContWork[7]);

            GfxPrint_SetPos(printer, 3, 12);
            GfxPrint_Printf(printer, "Cam Wt : %s", sBoolStrs[sAudioSndContWork[8]]);

            GfxPrint_SetPos(printer, 3, 13);
            GfxPrint_Printf(printer, "Lnk Wt : %s", sBoolStrs[sAudioSndContWork[9]]);

            GfxPrint_SetPos(printer, 3, 14);
            GfxPrint_Printf(printer, "SE Ent : %2x", sAudioSndContWork[10]);
            break;

        case PAGE_INTERFACE_INFO:
            ind = 0;
            for (k = 0; k < 7; k++) {
                if (k == sAudioIntInfoSel) {
                    SETCOL(255, 127, 127);
                } else {
                    SETCOL(255, 255, 255);
                }
                GfxPrint_SetPos(printer, 2 + sAudioIntInfoX, 4 + ind + sAudioIntInfoY);
                GfxPrint_Printf(printer, "%s <%d>", sSoundBankNames[k], sAudioIntInfoBankPage[k]);

                for (k2 = 0; k2 < gChannelsPerBank[gSfxChannelLayout][k]; k2++) {
#define entryIndex (gActiveSounds[k][k2].entryIndex)
#define entry (&gSoundBanks[k][entryIndex])
#define chan (gAudioContext.seqPlayers[SEQ_PLAYER_SFX].channels[entry->channelIdx])
                    GfxPrint_SetPos(printer, 2 + sAudioIntInfoX, 5 + ind + sAudioIntInfoY);
                    if (sAudioIntInfoBankPage[k] == 1) {
                        if ((entryIndex != 0xFF) &&
                            ((entry->state == SFX_STATE_PLAYING_1) || (entry->state == SFX_STATE_PLAYING_2))) {
                            GfxPrint_Printf(printer, "%2X %5d %5d %5d %02X %04X %04X", entryIndex, (s32)*entry->posX,
                                            (s32)*entry->posY, (s32)*entry->posZ, entry->sfxImportance,
                                            entry->sfxParams, entry->sfxId);
                        } else {
                            GfxPrint_Printf(printer, "FF ----- ----- ----- -- ---- ----");
                        }
                    } else if (sAudioIntInfoBankPage[k] == 2) {
                        if ((entryIndex != 0xFF) &&
                            ((entry->state == SFX_STATE_PLAYING_1) || (entry->state == SFX_STATE_PLAYING_2))) {
                            GfxPrint_Printf(printer, "%2X %5d %5d %5d %3d %3d %04X", entryIndex, (s32)*entry->posX,
                                            (s32)*entry->posY, (s32)*entry->posZ, (s32)(chan->volume * 127.1f),
                                            chan->newPan, entry->sfxId);
                        } else {
                            GfxPrint_Printf(printer, "FF ----- ----- ----- --- --- ----");
                        }
                    } else if (sAudioIntInfoBankPage[k] == 3) {
                        if ((entryIndex != 0xFF) &&
                            ((entry->state == SFX_STATE_PLAYING_1) || (entry->state == SFX_STATE_PLAYING_2))) {
                            GfxPrint_Printf(printer, "%2X %5d %5d %5d %3d %3d %04X", entryIndex, (s32)*entry->posX,
                                            (s32)*entry->posY, (s32)*entry->posZ, (s32)(chan->freqScale * 100.0f),
                                            chan->reverb, entry->sfxId);
                        } else {
                            GfxPrint_Printf(printer, "FF ----- ----- ----- --- --- ----");
                        }
                    } else if (sAudioIntInfoBankPage[k] == 4) {
                        if ((entryIndex != 0xFF) &&
                            ((entry->state == SFX_STATE_PLAYING_1) || (entry->state == SFX_STATE_PLAYING_2))) {
                            GfxPrint_Printf(printer, "%2X %04X", entryIndex, entry->sfxId);
                        } else {
                            GfxPrint_Printf(printer, "FF ----");
                        }
                    }
#undef entryIndex
#undef entry
#undef chan

                    if (sAudioIntInfoBankPage[k] != 0) {
                        ind++;
                    }
                }
                ind++;
            }
            break;

        case PAGE_SCROLL_PRINT:
            GfxPrint_SetPos(printer, 2, 4 + sAudioScrPrtSel);
            SETCOL(255, 255, 255);
            GfxPrint_Printf(printer, "*");

            SETCOL(255, 255, 255);
            GfxPrint_SetPos(printer, 3, 4);
            GfxPrint_Printf(printer, "Swicth  : %d", sAudioScrPrtWork[0]);

            GfxPrint_SetPos(printer, 3, 5);
            GfxPrint_Printf(printer, "Lines   : %d", sAudioScrPrtWork[1] + 1);

            GfxPrint_SetPos(printer, 3, 6);
            GfxPrint_Printf(printer, "Color   : %d", sAudioScrPrtWork[2]);

            GfxPrint_SetPos(printer, 3, 7);
            GfxPrint_Printf(printer, "%s  : %d", sSoundBankNames[0], sAudioScrPrtWork[3]);

            GfxPrint_SetPos(printer, 3, 8);
            GfxPrint_Printf(printer, "%s    : %d", sSoundBankNames[1], sAudioScrPrtWork[4]);

            GfxPrint_SetPos(printer, 3, 9);
            GfxPrint_Printf(printer, "ENVRONM : %d", sAudioScrPrtWork[5]);

            GfxPrint_SetPos(printer, 3, 10);
            GfxPrint_Printf(printer, "%s   : %d", sSoundBankNames[3], sAudioScrPrtWork[6]);

            GfxPrint_SetPos(printer, 3, 11);
            GfxPrint_Printf(printer, "%s  : %d", sSoundBankNames[4], sAudioScrPrtWork[7]);

            GfxPrint_SetPos(printer, 3, 12);
            GfxPrint_Printf(printer, "%s : %d", sSoundBankNames[5], sAudioScrPrtWork[8]);

            GfxPrint_SetPos(printer, 3, 13);
            GfxPrint_Printf(printer, "%s    : %d", sSoundBankNames[6], sAudioScrPrtWork[9]);

            GfxPrint_SetPos(printer, 3, 14);
            GfxPrint_Printf(printer, "SEQ ENT : %d", sAudioScrPrtWork[10]);
            break;

        case PAGE_SFX_SWAP:
            GfxPrint_SetPos(printer, 3, 4);
            SETCOL(255, 255, 255);
            if (gAudioSfxSwapOff) {
                GfxPrint_Printf(printer, "SWAP OFF");
            }

            if (sAudioSfxSwapIsEditing == 0) {
                SETCOL(255, 255, 255);
            } else {
                SETCOL(127, 127, 127);
            }
            GfxPrint_SetPos(printer, 2, 6 + sAudioSfxSwapSel);
            GfxPrint_Printf(printer, "*");

            ctr = sAudioSfxSwapNibbleSel;
            if (sAudioSfxSwapNibbleSel >= 4) {
                ctr++;
            }
            if (sAudioSfxSwapIsEditing == 1) {
                SETCOL(255, 255, 255);
                GfxPrint_SetPos(printer, 3 + ctr, 5);
                GfxPrint_Printf(printer, "V");
            }

            for (i = 0; i < 10; i++) {
                if (i == sAudioSfxSwapSel) {
                    if (sAudioSfxSwapIsEditing == 0) {
                        SETCOL(192, 192, 192);
                    } else {
                        SETCOL(255, 255, 255);
                    }
                } else if (sAudioSfxSwapIsEditing == 0) {
                    SETCOL(144, 144, 144);
                } else {
                    SETCOL(96, 96, 96);
                }
                GfxPrint_SetPos(printer, 3, 6 + i);
                GfxPrint_Printf(printer, "%04x %04x %s", gAudioSfxSwapSource[i], gAudioSfxSwapTarget[i],
                                sAudioSfxSwapModeNames[gAudioSfxSwapMode[i]]);
            }
            break;

        case PAGE_SUB_TRACK_INFO:
            GfxPrint_SetPos(printer, 3, 4);
            SETCOL(255, 255, 255);
            GfxPrint_Printf(printer, "Group Track:%d", sAudioSubTrackInfoPlayerSel);

            GfxPrint_SetPos(printer, 3, 5);
            GfxPrint_Printf(printer, "Sub Track  :%d", sAudioSubTrackInfoChannelSel);

            GfxPrint_SetPos(printer, 3, 6);
            GfxPrint_Printf(printer, "TRK NO. ");

            GfxPrint_SetPos(printer, 3, 7);
            GfxPrint_Printf(printer, "ENTRY   ");

            GfxPrint_SetPos(printer, 3, 8);
            GfxPrint_Printf(printer, "MUTE    ");

            GfxPrint_SetPos(printer, 3, 9);
            GfxPrint_Printf(printer, "OPENNOTE");

            ctr2 = 0;
            for (i = 0; i < 16; i++) {
                if (i == sAudioSubTrackInfoChannelSel) {
                    SETCOL(255, 255, 255);
                } else {
                    SETCOL(200, 200, 200);
                }
                GfxPrint_SetPos(printer, 15 + i, 6);
                GfxPrint_Printf(printer, "%1X", i);

                GfxPrint_SetPos(printer, 15 + i, 7);
                if (gAudioContext.seqPlayers[sAudioSubTrackInfoPlayerSel].channels[i]->enabled) {
                    GfxPrint_Printf(printer, "O");
                } else {
                    GfxPrint_Printf(printer, "X");
                }

                GfxPrint_SetPos(printer, 15 + i, 8);
                if (gAudioContext.seqPlayers[sAudioSubTrackInfoPlayerSel].channels[i]->stopSomething2) {
                    GfxPrint_Printf(printer, "O");
                } else {
                    GfxPrint_Printf(printer, "X");
                }

                GfxPrint_SetPos(printer, 15 + i, 9);
                ctr = 0;
                for (j = 0; j < 4; j++) {
                    if (gAudioContext.seqPlayers[sAudioSubTrackInfoPlayerSel].channels[i]->layers[j] != NULL) {
                        ctr++;
                    }
                }

                GfxPrint_Printf(printer, "%1X", ctr);
                ctr2 += ctr;
            }

            SETCOL(255, 255, 255);
            if (sSeqPlayerPeakNumLayers[sAudioSubTrackInfoPlayerSel] < ctr2) {
                sSeqPlayerPeakNumLayers[sAudioSubTrackInfoPlayerSel] = ctr2;
            }
            GfxPrint_SetPos(printer, 16 + i, 9);
            GfxPrint_Printf(printer, "%2d,%2d", ctr2, sSeqPlayerPeakNumLayers[sAudioSubTrackInfoPlayerSel]);

            GfxPrint_SetPos(printer, 3, 11);
            GfxPrint_Printf(printer, "VOL     ");

            GfxPrint_SetPos(printer, 3, 12);
            GfxPrint_Printf(printer, "E VOL   ");

            GfxPrint_SetPos(printer, 3, 13);
            GfxPrint_Printf(printer, "BANK ID ");

            GfxPrint_SetPos(printer, 3, 14);
            GfxPrint_Printf(printer, "PROG    ");

            GfxPrint_SetPos(printer, 3, 15);
            GfxPrint_Printf(printer, "PAN    ");

            GfxPrint_SetPos(printer, 3, 16);
            GfxPrint_Printf(printer, "PANPOW  ");

            GfxPrint_SetPos(printer, 3, 17);
            GfxPrint_Printf(printer, "FXMIX   ");

            GfxPrint_SetPos(printer, 3, 18);
            GfxPrint_Printf(printer, "PRIO    ");

            GfxPrint_SetPos(printer, 3, 19);
            GfxPrint_Printf(printer, "VIB PIT ");

            GfxPrint_SetPos(printer, 3, 20);
            GfxPrint_Printf(printer, "VIB DEP ");

            GfxPrint_SetPos(printer, 3, 21);
            GfxPrint_Printf(printer, "TUNE    ");

            GfxPrint_SetPos(printer, 3, 22);
            GfxPrint_Printf(printer, "TUNE    ");

            for (i = 0; i < 8; i++) {
                GfxPrint_SetPos(printer, 15 + 3 * i, 22);
                GfxPrint_Printf(printer, "%02X ",
                                (u8)gAudioContext.seqPlayers[sAudioSubTrackInfoPlayerSel]
                                    .channels[sAudioSubTrackInfoChannelSel]
                                    ->soundScriptIO[i]);
            }

            if (gAudioContext.seqPlayers[sAudioSubTrackInfoPlayerSel].channels[sAudioSubTrackInfoChannelSel]->enabled) {
                GfxPrint_SetPos(printer, 15, 11);
                GfxPrint_Printf(printer, "%d",
                                (u8)(gAudioContext.seqPlayers[sAudioSubTrackInfoPlayerSel]
                                         .channels[sAudioSubTrackInfoChannelSel]
                                         ->volume *
                                     127.1));

                GfxPrint_SetPos(printer, 15, 12);
                GfxPrint_Printf(printer, "%d",
                                (u8)(gAudioContext.seqPlayers[sAudioSubTrackInfoPlayerSel]
                                         .channels[sAudioSubTrackInfoChannelSel]
                                         ->volumeScale *
                                     127.1));

                GfxPrint_SetPos(printer, 15, 13);
                GfxPrint_Printf(printer, "%X",
                                gAudioContext.seqPlayers[sAudioSubTrackInfoPlayerSel]
                                    .channels[sAudioSubTrackInfoChannelSel]
                                    ->fontId);

                ctr = (u8)(gAudioContext.seqPlayers[sAudioSubTrackInfoPlayerSel]
                               .channels[sAudioSubTrackInfoChannelSel]
                               ->instOrWave);

                if (ctr == 0) {
                    ctr2 = 0x7F;
                } else if (ctr < 0x80) {
                    ctr2 = ctr - 1;
                } else {
                    ctr2 = ctr;
                }

                GfxPrint_SetPos(printer, 15, 14);
                GfxPrint_Printf(printer, "%d", ctr2);

                GfxPrint_SetPos(printer, 15, 15);
                GfxPrint_Printf(printer, "%d",
                                gAudioContext.seqPlayers[sAudioSubTrackInfoPlayerSel]
                                    .channels[sAudioSubTrackInfoChannelSel]
                                    ->newPan);

                GfxPrint_SetPos(printer, 15, 16);
                GfxPrint_Printf(printer, "%d",
                                gAudioContext.seqPlayers[sAudioSubTrackInfoPlayerSel]
                                    .channels[sAudioSubTrackInfoChannelSel]
                                    ->panChannelWeight);

                GfxPrint_SetPos(printer, 15, 17);
                GfxPrint_Printf(printer, "%d",
                                gAudioContext.seqPlayers[sAudioSubTrackInfoPlayerSel]
                                    .channels[sAudioSubTrackInfoChannelSel]
                                    ->reverb);

                GfxPrint_SetPos(printer, 15, 18);
                GfxPrint_Printf(printer, "%d",
                                gAudioContext.seqPlayers[sAudioSubTrackInfoPlayerSel]
                                    .channels[sAudioSubTrackInfoChannelSel]
                                    ->notePriority);

                GfxPrint_SetPos(printer, 15, 19);
                GfxPrint_Printf(printer, "%d",
                                (u8)(gAudioContext.seqPlayers[sAudioSubTrackInfoPlayerSel]
                                         .channels[sAudioSubTrackInfoChannelSel]
                                         ->vibratoRateTarget /
                                     32));

                GfxPrint_SetPos(printer, 15, 20);
                GfxPrint_Printf(printer, "%d",
                                (u8)(gAudioContext.seqPlayers[sAudioSubTrackInfoPlayerSel]
                                         .channels[sAudioSubTrackInfoChannelSel]
                                         ->vibratoExtentTarget /
                                     8));

                GfxPrint_SetPos(printer, 15, 21);
                GfxPrint_Printf(printer, "%d",
                                (u16)(gAudioContext.seqPlayers[sAudioSubTrackInfoPlayerSel]
                                          .channels[sAudioSubTrackInfoChannelSel]
                                          ->freqScale *
                                      100));
            }
            break;

        case PAGE_HEAP_INFO:
            SETCOL(255, 255, 255);
            GfxPrint_SetPos(printer, 3, 4);
            GfxPrint_Printf(printer, "TOTAL  %d", gAudioHeapInitSizes.heapSize);

            GfxPrint_SetPos(printer, 3, 5);
            GfxPrint_Printf(printer, "DRIVER %05X / %05X",
                            gAudioContext.miscPool.curRamAddr - gAudioContext.miscPool.startRamAddr,
                            gAudioContext.miscPool.size);

            GfxPrint_SetPos(printer, 3, 6);
            GfxPrint_Printf(
                printer, "AT-SEQ %02X-%02X (%05X-%05X / %05X)", (u8)gAudioContext.seqCache.temporary.entries[0].id,
                (u8)gAudioContext.seqCache.temporary.entries[1].id, gAudioContext.seqCache.temporary.entries[0].size,
                gAudioContext.seqCache.temporary.entries[1].size, gAudioContext.seqCache.temporary.pool.size);

            GfxPrint_SetPos(printer, 3, 7);
            GfxPrint_Printf(
                printer, "AT-BNK %02X-%02X (%05X-%05X / %05X)", (u8)gAudioContext.fontCache.temporary.entries[0].id,
                (u8)gAudioContext.fontCache.temporary.entries[1].id, gAudioContext.fontCache.temporary.entries[0].size,
                gAudioContext.fontCache.temporary.entries[1].size, gAudioContext.fontCache.temporary.pool.size);

            GfxPrint_SetPos(printer, 3, 8);
            GfxPrint_Printf(printer, "ST-SEQ %02Xseqs  (%05X / %06X)", gAudioContext.seqCache.persistent.numEntries,
                            gAudioContext.seqCache.persistent.pool.curRamAddr -
                                gAudioContext.seqCache.persistent.pool.startRamAddr,
                            gAudioContext.seqCache.persistent.pool.size);

            for (k = 0; (u32)k < gAudioContext.seqCache.persistent.numEntries; k++) {
                GfxPrint_SetPos(printer, 3 + 3 * k, 9);
                GfxPrint_Printf(printer, "%02x", gAudioContext.seqCache.persistent.entries[k].id);
            }

            GfxPrint_SetPos(printer, 3, 10);
            GfxPrint_Printf(printer, "ST-BNK %02Xbanks (%05X / %06X)", gAudioContext.fontCache.persistent.numEntries,
                            gAudioContext.fontCache.persistent.pool.curRamAddr -
                                gAudioContext.fontCache.persistent.pool.startRamAddr,
                            gAudioContext.fontCache.persistent.pool.size);

            for (k = 0; (u32)k < gAudioContext.fontCache.persistent.numEntries; k++) {
                GfxPrint_SetPos(printer, 3 + 3 * k, 11);
                GfxPrint_Printf(printer, "%02x", gAudioContext.fontCache.persistent.entries[k].id);
            }

            GfxPrint_SetPos(printer, 3, 12);
            GfxPrint_Printf(printer, "E-MEM  %05X / %05X",
                            gAudioContext.permanentPool.curRamAddr - gAudioContext.permanentPool.startRamAddr,
                            gAudioContext.permanentPool.size);
            break;

        case PAGE_BLOCK_CHANGE_BGM:
            SETCOL(255, 255, 255);
            GfxPrint_SetPos(printer, 3, 4);
            GfxPrint_Printf(printer, "BGM No.    %02X", sAudioBlkChgBgmWork[0]);

            GfxPrint_SetPos(printer, 3, 5);
            GfxPrint_Printf(printer, "SCENE SET  %02X %s", sAudioBlkChgBgmWork[1],
                            sAudioSceneNames[sAudioBlkChgBgmWork[1]]);

            SETCOL(0x64, 255, 0x64);
            GfxPrint_SetPos(printer, 2, 4 + sAudioBlkChgBgmSel);
            GfxPrint_Printf(printer, "*");

            SETCOL(255, 255, 255);
            GfxPrint_SetPos(printer, 3, 7);
            GfxPrint_Printf(printer, "NEXT SCENE %02X %s",
                            (u8)gAudioContext.seqPlayers[SEQ_PLAYER_BGM_MAIN].soundScriptIO[2],
                            sAudioSceneNames[(u8)gAudioContext.seqPlayers[SEQ_PLAYER_BGM_MAIN].soundScriptIO[2]]);

            GfxPrint_SetPos(printer, 3, 8);
            GfxPrint_Printf(printer, "NOW SCENE  %02X %s",
                            (u8)gAudioContext.seqPlayers[SEQ_PLAYER_BGM_MAIN].soundScriptIO[4],
                            sAudioSceneNames[(u8)gAudioContext.seqPlayers[SEQ_PLAYER_BGM_MAIN].soundScriptIO[4]]);

            GfxPrint_SetPos(printer, 3, 9);
            GfxPrint_Printf(printer, "NOW BLOCK  %02X",
                            (gAudioContext.seqPlayers[SEQ_PLAYER_BGM_MAIN].soundScriptIO[5] + 1) & 0xFF);

            GfxPrint_SetPos(printer, 3, 11);
            GfxPrint_Printf(printer, "PORT");

            GfxPrint_SetPos(printer, 3, 12);
            GfxPrint_Printf(printer, "%02X %02X %02X %02X",
                            (u8)gAudioContext.seqPlayers[SEQ_PLAYER_BGM_MAIN].soundScriptIO[0],
                            (u8)gAudioContext.seqPlayers[SEQ_PLAYER_BGM_MAIN].soundScriptIO[1],
                            (u8)gAudioContext.seqPlayers[SEQ_PLAYER_BGM_MAIN].soundScriptIO[2],
                            (u8)gAudioContext.seqPlayers[SEQ_PLAYER_BGM_MAIN].soundScriptIO[3]);

            GfxPrint_SetPos(printer, 3, 13);
            GfxPrint_Printf(printer, "%02X %02X %02X %02X",
                            (u8)gAudioContext.seqPlayers[SEQ_PLAYER_BGM_MAIN].soundScriptIO[4],
                            (u8)gAudioContext.seqPlayers[SEQ_PLAYER_BGM_MAIN].soundScriptIO[5],
                            (u8)gAudioContext.seqPlayers[SEQ_PLAYER_BGM_MAIN].soundScriptIO[6],
                            (u8)gAudioContext.seqPlayers[SEQ_PLAYER_BGM_MAIN].soundScriptIO[7]);
            break;

        case PAGE_OCARINA_TEST:
            SETCOL(255, 255, 255);
            GfxPrint_SetPos(printer, 3, 4);
            GfxPrint_Printf(printer, "SEQ INFO  : %2d %02x %d", sPlaybackStaff.buttonIndex, sPlaybackStaff.state,
                            sPlaybackStaff.pos);

            GfxPrint_SetPos(printer, 3, 5);
            GfxPrint_Printf(printer, "PLAY INFO : %2d %02x %d", sPlayingStaff.buttonIndex, sPlayingStaff.state,
                            sPlayingStaff.pos);

            GfxPrint_SetPos(printer, 3, 6);
            GfxPrint_Printf(printer, "8note REC POINTER : %08x", gScarecrowSpawnSongPtr);

            ctr = 0;
            for (j = 0; j < 4; j++) {
                for (i = 0; i < 8; i++) {
                    GfxPrint_SetPos(printer, 3 + 3 * i, 7 + j);
                    GfxPrint_Printf(printer, "%02x", gScarecrowSpawnSongPtr[ctr++]);
                }
            }

            GfxPrint_SetPos(printer, 3, 24);
            GfxPrint_Printf(printer, "OCA:%02x SEQ:%04x PLAY:%02x REC:%02x", sOcarinaInstrumentId, sOcarinaFlags,
                            sPlaybackState, sRecordingState);
            break;

        case PAGE_SFX_PARAMETER_CHANGE:
            GfxPrint_SetPos(printer, 2, 4 + sAudioSfxParamChgSel);
            SETCOL(127, 255, 127);
            GfxPrint_Printf(printer, "*");

            SETCOL(255, 255, 255);
            GfxPrint_SetPos(printer, 3, 4);
            GfxPrint_Printf(printer, "SE HD  : %02x %s", sAudioSfxParamChgWork[0],
                            sSoundBankNames[sAudioSfxParamChgWork[0]]);

            GfxPrint_SetPos(printer, 3, 5);
            GfxPrint_Printf(printer, "SE No. : %02x", sAudioSfxParamChgWork[1]);

            GfxPrint_SetPos(printer, 20, 6);
            GfxPrint_Printf(printer, "       : %04x",
                            gSoundParams[sAudioSfxParamChgWork[0]][sAudioSfxParamChgWork[1]].params);

            GfxPrint_SetPos(printer, 3, 6);
            GfxPrint_Printf(
                printer, "SE SW    %s",
                AudioDebug_ToStringBinary(gSoundParams[sAudioSfxParamChgWork[0]][sAudioSfxParamChgWork[1]].params, 16));

            SETCOL(127, 255, 127);
            digitStr[0] = (char)('0' + ((gSoundParams[sAudioSfxParamChgWork[0]][sAudioSfxParamChgWork[1]].params >>
                                         (15 - sAudioSfxParamChgBitSel)) &
                                        1));
            GfxPrint_SetPos(printer, 12 + sAudioSfxParamChgBitSel, 6);
            GfxPrint_Printf(printer, "%s", digitStr);

            SETCOL(255, 255, 255);
            GfxPrint_SetPos(printer, 3, 7);
            GfxPrint_Printf(printer, "SE PR  : %02x",
                            gSoundParams[sAudioSfxParamChgWork[0]][sAudioSfxParamChgWork[1]].importance);
            break;

        case PAGE_FREE_AREA:
            GfxPrint_SetPos(printer, 3, 4);
            SETCOL(255, 255, 255);
            GfxPrint_Printf(printer, "env_fx %d code_fx %d SPEC %d", sAudioEnvReverb, sAudioCodeReverb, gAudioSpecId);

            if (sAudioUpdateTaskStart == sAudioUpdateTaskEnd) {
                sAudioUpdateDuration = OS_CYCLES_TO_NSEC(sAudioUpdateEndTime - sAudioUpdateStartTime) / (1e9f / 20);
                if (sAudioUpdateDurationMax < sAudioUpdateDuration) {
                    sAudioUpdateDurationMax = sAudioUpdateDuration;
                }
            }

            GfxPrint_SetPos(printer, 3, 6);
            GfxPrint_Printf(printer, "SOUND GAME FRAME NOW %f", sAudioUpdateDuration);

            GfxPrint_SetPos(printer, 3, 7);
            GfxPrint_Printf(printer, "SOUND GAME FRAME MAX %f", sAudioUpdateDurationMax);

            GfxPrint_SetPos(printer, 3, 9);
            GfxPrint_Printf(printer, "SWITCH BGM MODE %d %d %d (FLAG %d)", sPrevSeqMode, sNumFramesStill,
                            sNumFramesMoving, sSeqModeInput);

            GfxPrint_SetPos(printer, 3, 10);
            GfxPrint_Printf(printer, "ENEMY DIST %f VOL %3d", sAudioEnemyDist, sAudioEnemyVol);

            GfxPrint_SetPos(printer, 3, 11);
            GfxPrint_Printf(printer, "GANON DIST VOL %3d", sGanonsTowerVol);

            GfxPrint_SetPos(printer, 3, 12);
            GfxPrint_Printf(printer, "DEMO FLAG %d", sAudioCutsceneFlag);

            GfxPrint_SetPos(printer, 3, 12);
            if (sAudioHasMalonBgm == true) {
                GfxPrint_Printf(printer, "MARON BGM DIST %f", sAudioMalonBgmDist);
                sAudioHasMalonBgm = false;
            }

            GfxPrint_SetPos(printer, 3, 23);
            if (sAudioNatureFailed != false) {
                GfxPrint_Printf(printer, "NATURE FAILED %01x", sAudioNatureFailed);
            }

            GfxPrint_SetPos(printer, 3, 24);
            if (sSariaBgmPtr != 0) {
                GfxPrint_Printf(printer, "SARIA BGM PTR %08x", sSariaBgmPtr);
            }

            GfxPrint_SetPos(printer, 3, 25);
            GfxPrint_Printf(printer, "POLI %d(%d)", sPeakNumNotes, numEnabledNotes);

            for (i = 0; i < 11; i++) {
                GfxPrint_SetPos(printer, 3 + 3 * i, 26);
                GfxPrint_Printf(printer, "%d", sAudioSpecPeakNumNotes[i]);
            }
            break;
    }
#undef SETCOL_COMMON
#undef SETCOL
#undef SETCOL_SCROLLPRINT
}

void AudioDebug_ProcessInput_SndCont(void) {
    u16 step = 1;

    if (CHECK_BTN_ANY(sDebugPadHold, BTN_CDOWN)) {
        if (sAudioSndContWorkLims[sAudioSndContSel] >= 16) {
            step = 16;
        }
    } else if (CHECK_BTN_ANY(sDebugPadHold, BTN_CLEFT)) {
        if (sAudioSndContWorkLims[sAudioSndContSel] >= 16) {
            step = 8;
        }
    } else if (CHECK_BTN_ANY(sDebugPadHold, BTN_CUP)) {
        sAudioSndContWork[sAudioSndContSel] = 0;
    }

    if (CHECK_BTN_ANY(sDebugPadPress, BTN_DUP)) {
        if (sAudioSndContSel > 0) {
            sAudioSndContSel--;
        } else {
            sAudioSndContSel = 10;
        }
    }

    if (CHECK_BTN_ANY(sDebugPadPress, BTN_DDOWN)) {
        if (sAudioSndContSel < 10) {
            sAudioSndContSel++;
        } else {
            sAudioSndContSel = 0;
        }
    }

    if (CHECK_BTN_ANY(sDebugPadPress, BTN_DLEFT)) {
        if (sAudioSndContWork[sAudioSndContSel] >= step) {
            if (1) {
                sAudioSndContWork[sAudioSndContSel] -= step;
            }
        } else {
            sAudioSndContWork[sAudioSndContSel] += sAudioSndContWorkLims[sAudioSndContSel] - step;
        }
    }

    if (CHECK_BTN_ANY(sDebugPadPress, BTN_DRIGHT)) {
        if (sAudioSndContWork[sAudioSndContSel] + step < sAudioSndContWorkLims[sAudioSndContSel]) {
            sAudioSndContWork[sAudioSndContSel] += step;
        } else {
            sAudioSndContWork[sAudioSndContSel] += step - sAudioSndContWorkLims[sAudioSndContSel];
        }
    }

    if (sAudioSndContSel == 8) {
        if (sAudioSndContWork[sAudioSndContSel] != 0) {
            Audio_SetExtraFilter(0x20);
        } else {
            Audio_SetExtraFilter(0);
        }
    }

    if (sAudioSndContSel == 9) {
        if (sAudioSndContWork[sAudioSndContSel] != 0) {
            Audio_SetBaseFilter(0x20);
        } else {
            Audio_SetBaseFilter(0);
        }
    }

    if (CHECK_BTN_ANY(sDebugPadPress, BTN_A)) {
        switch (sAudioSndContSel) {
            case 0:
            case 1:
                SEQCMD_PLAY_SEQUENCE(sAudioSndContSel, 0, 0, sAudioSndContWork[sAudioSndContSel]);
                break;
            case 2:
            case 3:
                Audio_PlaySoundGeneral(((sAudioSndContWork[2] << 12) & 0xFFFF) + sAudioSndContWork[3] + SFX_FLAG,
                                       &gSfxDefaultPos, 4, &gSfxDefaultFreqAndVolScale, &gSfxDefaultFreqAndVolScale,
                                       &gSfxDefaultReverb);
                break;
            case 4:
                func_800F6700(sAudioSndContWork[sAudioSndContSel]);
                break;
            case 5:
                SEQCMD_DISABLE_NEW_SEQUENCES(sAudioSndContWork[sAudioSndContSel]);
                break;
            case 6:
                SEQCMD_RESET_AUDIO_HEAP(0, sAudioSndContWork[sAudioSndContSel]);
                sAudioSubTrackInfoSpec = sAudioSndContWork[6];
                if (sAudioSubTrackInfoPlayerSel > gAudioSpecs[sAudioSubTrackInfoSpec].numSequencePlayers - 1) {
                    sAudioSubTrackInfoPlayerSel = gAudioSpecs[sAudioSubTrackInfoSpec].numSequencePlayers - 1;
                }
                break;
            case 7:
                Audio_PlayNatureAmbienceSequence(sAudioSndContWork[sAudioSndContSel]);
                break;
            case 8:
            case 9:
                break;
            case 10:
                Audio_SetSoundBanksMute(sAudioSndContWork[sAudioSndContSel] * 0x7F);
                break;
        }
    }

    if (CHECK_BTN_ANY(sDebugPadPress, BTN_B)) {
        switch (sAudioSndContSel) {
            case 0:
            case 1:
                SEQCMD_STOP_SEQUENCE(sAudioSndContSel, 0);
                break;
            case 7:
                SEQCMD_STOP_SEQUENCE(SEQ_PLAYER_BGM_MAIN, 0);
                break;
            case 2:
            case 3:
                Audio_StopSfxByBank(sAudioSndContWork[2]);
                break;
        }
    }

    if (CHECK_BTN_ANY(sDebugPadPress, BTN_CDOWN)) {
        if (sAudioSndContSel == 0) {
            if (1) {}
            func_800F595C(sAudioSndContWork[sAudioSndContSel]);
        }
    }

    if (CHECK_BTN_ANY(sDebugPadPress, BTN_CRIGHT)) {
        if (sAudioSndContSel == 0) {
            if (1) {}
            func_800F5ACC(sAudioSndContWork[sAudioSndContSel]);
        }
    }
}

void AudioDebug_ProcessInput_IntInfo(void) {
    if (CHECK_BTN_ANY(sDebugPadPress, BTN_CUP)) {
        sAudioIntInfoY--;
    }

    if (CHECK_BTN_ANY(sDebugPadPress, BTN_CDOWN)) {
        sAudioIntInfoY++;
    }

    if (CHECK_BTN_ANY(sDebugPadPress, BTN_CLEFT)) {
        sAudioIntInfoX--;
    }

    if (CHECK_BTN_ANY(sDebugPadPress, BTN_CRIGHT)) {
        sAudioIntInfoX++;
    }

    if (CHECK_BTN_ANY(sDebugPadPress, BTN_B)) {
        sAudioIntInfoX = 0;
        sAudioIntInfoY = 0;
    }

    if (CHECK_BTN_ANY(sDebugPadPress, BTN_DUP) && sAudioIntInfoSel > 0) {
        sAudioIntInfoSel--;
    }

    if (CHECK_BTN_ANY(sDebugPadPress, BTN_DDOWN) && sAudioIntInfoSel < 6) {
        sAudioIntInfoSel++;
    }

    if (CHECK_BTN_ANY(sDebugPadPress, BTN_DLEFT) && sAudioIntInfoBankPage[sAudioIntInfoSel] > 0) {
        sAudioIntInfoBankPage[sAudioIntInfoSel]--;
    }

    if (CHECK_BTN_ANY(sDebugPadPress, BTN_DRIGHT) && sAudioIntInfoBankPage[sAudioIntInfoSel] < 4) {
        sAudioIntInfoBankPage[sAudioIntInfoSel]++;
    }
}

void AudioDebug_ProcessInput_ScrPrt(void) {
    if (sAudioScrPrtWork[0] != 0) {
        if (CHECK_BTN_ANY(sDebugPadPress, BTN_CUP)) {
            sAudioScrPrtY--;
        }
        if (CHECK_BTN_ANY(sDebugPadPress, BTN_CDOWN)) {
            sAudioScrPrtY++;
        }
        if (CHECK_BTN_ANY(sDebugPadPress, BTN_CLEFT)) {
            sAudioScrPrtX--;
        }
        if (CHECK_BTN_ANY(sDebugPadPress, BTN_CRIGHT)) {
            sAudioScrPrtX++;
        }
        if (CHECK_BTN_ANY(sDebugPadPress, BTN_A)) {
            sAudioScrPrtX = 26;
            sAudioScrPrtY = 1;
            sAudioScrPrtWork[2] = 6;
        }

        if (CHECK_BTN_ANY(sDebugPadPress, BTN_B)) {
            sAudioScrPrtInd = 0;
            sAudioScrPrtOverflow = 0;
        }
    }

    if (CHECK_BTN_ANY(sDebugPadPress, BTN_DUP)) {
        if (sAudioScrPrtSel > 0) {
            sAudioScrPrtSel--;
        } else {
            sAudioScrPrtSel = 10;
        }
    }

    if (CHECK_BTN_ANY(sDebugPadPress, BTN_DDOWN)) {
        if (sAudioScrPrtSel < 10) {
            sAudioScrPrtSel++;
        } else {
            sAudioScrPrtSel = 0;
        }
    }

    if (CHECK_BTN_ANY(sDebugPadPress, BTN_DLEFT)) {
        if (sAudioScrPrtWork[sAudioScrPrtSel] > 0) {
            sAudioScrPrtWork[sAudioScrPrtSel]--;
        } else {
            sAudioScrPrtWork[sAudioScrPrtSel] = sAudioScrPrtWorkLims[sAudioScrPrtSel] - 1;
        }
    }

    if (CHECK_BTN_ANY(sDebugPadPress, BTN_DRIGHT)) {
        if (sAudioScrPrtWork[sAudioScrPrtSel] < sAudioScrPrtWorkLims[sAudioScrPrtSel] - 1) {
            sAudioScrPrtWork[sAudioScrPrtSel]++;
        } else {
            sAudioScrPrtWork[sAudioScrPrtSel] = 0;
        }
    }

    D_801333F0 = sAudioScrPrtWork[3] + (sAudioScrPrtWork[4] * 2) + (sAudioScrPrtWork[5] * 4) +
                 (sAudioScrPrtWork[6] * 8) + (sAudioScrPrtWork[7] * 0x10) + (sAudioScrPrtWork[8] * 0x20);
}

void AudioDebug_ProcessInput_SfxSwap(void) {
    s16 step;
    u16 val;
    u8 prev;

    if (!sAudioSfxSwapIsEditing) {
        if (CHECK_BTN_ANY(sDebugPadPress, BTN_DUP)) {
            if (sAudioSfxSwapSel > 0) {
                sAudioSfxSwapSel--;
            } else {
                sAudioSfxSwapSel = 9;
            }
        }

        if (CHECK_BTN_ANY(sDebugPadPress, BTN_DDOWN)) {
            if (sAudioSfxSwapSel < 9) {
                sAudioSfxSwapSel++;
            } else {
                sAudioSfxSwapSel = 0;
            }
        }

        if (CHECK_BTN_ANY(sDebugPadPress, BTN_A)) {
            sAudioSfxSwapIsEditing = true;
        }

        if (CHECK_BTN_ANY(sDebugPadPress, BTN_B)) {
            gAudioSfxSwapSource[sAudioSfxSwapSel] = 0;
            gAudioSfxSwapTarget[sAudioSfxSwapSel] = 0;
        }

        if (CHECK_BTN_ANY(sDebugPadPress, BTN_START)) {
            if (sAudioSfxSwapSel != 0) {
                prev = sAudioSfxSwapSel - 1;
            } else {
                prev = 9;
            }
            gAudioSfxSwapSource[sAudioSfxSwapSel] = gAudioSfxSwapSource[prev];
            gAudioSfxSwapTarget[sAudioSfxSwapSel] = gAudioSfxSwapTarget[prev];
        }
    } else {
        if (CHECK_BTN_ANY(sDebugPadPress, BTN_DLEFT)) {
            if (sAudioSfxSwapNibbleSel > 0) {
                sAudioSfxSwapNibbleSel--;
            } else {
                sAudioSfxSwapNibbleSel = 7;
            }
        }
        if (CHECK_BTN_ANY(sDebugPadPress, BTN_DRIGHT)) {
            if (sAudioSfxSwapNibbleSel < 7) {
                sAudioSfxSwapNibbleSel++;
            } else {
                sAudioSfxSwapNibbleSel = 0;
            }
        }

        if (CHECK_BTN_ANY(sDebugPadPress, BTN_DUP) || CHECK_BTN_ANY(sDebugPadPress, BTN_DDOWN)) {
            if (CHECK_BTN_ANY(sDebugPadPress, BTN_DUP)) {
                step = CHECK_BTN_ANY(sDebugPadHold, BTN_CUP) ? 8 : 1;
            }

            if (CHECK_BTN_ANY(sDebugPadPress, BTN_DDOWN)) {
                step = CHECK_BTN_ANY(sDebugPadHold, BTN_CUP) ? -8 : -1;
            }

            if (sAudioSfxSwapNibbleSel < 4) {
                val = gAudioSfxSwapSource[sAudioSfxSwapSel] >> ((3 - sAudioSfxSwapNibbleSel) * 4);
                val = (val + step) & 0xF;
                gAudioSfxSwapSource[sAudioSfxSwapSel] =
                    (gAudioSfxSwapSource[sAudioSfxSwapSel] & ((0xF << ((3 - sAudioSfxSwapNibbleSel) * 4)) ^ 0xFFFF)) +
                    (val << ((3 - sAudioSfxSwapNibbleSel) * 4));
            } else {
                val = gAudioSfxSwapTarget[sAudioSfxSwapSel] >> ((7 - sAudioSfxSwapNibbleSel) * 4);
                val = (val + step) & 0xF;
                gAudioSfxSwapTarget[sAudioSfxSwapSel] =
                    (gAudioSfxSwapTarget[sAudioSfxSwapSel] & ((0xF << ((7 - sAudioSfxSwapNibbleSel) * 4)) ^ 0xFFFF)) +
                    (val << ((7 - sAudioSfxSwapNibbleSel) * 4));
            }
        }

        if (CHECK_BTN_ANY(sDebugPadPress, BTN_A)) {
            sAudioSfxSwapIsEditing = false;
        }

        if (CHECK_BTN_ANY(sDebugPadPress, BTN_B)) {
            if (sAudioSfxSwapNibbleSel < 4) {
                gAudioSfxSwapSource[sAudioSfxSwapSel] = 0;
            } else {
                gAudioSfxSwapTarget[sAudioSfxSwapSel] = 0;
            }
        }
    }

    if (CHECK_BTN_ANY(sDebugPadPress, BTN_CLEFT)) {
        gAudioSfxSwapOff ^= 1;
    }

    if (CHECK_BTN_ANY(sDebugPadPress, BTN_CDOWN)) {
        gAudioSfxSwapMode[sAudioSfxSwapSel] ^= 1;
    }
}

void AudioDebug_ProcessInput_SubTrackInfo(void) {
    if (CHECK_BTN_ANY(sDebugPadPress, BTN_DDOWN)) {
        if (sAudioSubTrackInfoPlayerSel != 0) {
            sAudioSubTrackInfoPlayerSel--;
        } else {
            sAudioSubTrackInfoPlayerSel = gAudioSpecs[sAudioSubTrackInfoSpec].numSequencePlayers - 1;
        }
    }
    if (CHECK_BTN_ANY(sDebugPadPress, BTN_DUP)) {
        if (sAudioSubTrackInfoPlayerSel < gAudioSpecs[sAudioSubTrackInfoSpec].numSequencePlayers - 1) {
            sAudioSubTrackInfoPlayerSel++;
        } else {
            sAudioSubTrackInfoPlayerSel = SEQ_PLAYER_BGM_MAIN;
        }
    }
    if (CHECK_BTN_ANY(sDebugPadPress, BTN_DLEFT)) {
        sAudioSubTrackInfoChannelSel = (sAudioSubTrackInfoChannelSel - 1) & 0xF;
    }
    if (CHECK_BTN_ANY(sDebugPadPress, BTN_DRIGHT)) {
        sAudioSubTrackInfoChannelSel = (sAudioSubTrackInfoChannelSel + 1) & 0xF;
    }
    if (CHECK_BTN_ANY(sDebugPadPress, BTN_START)) {
        sSeqPlayerPeakNumLayers[sAudioSubTrackInfoPlayerSel] = SEQ_PLAYER_BGM_MAIN;
    }
}

void AudioDebug_ProcessInput_HeapInfo(void) {
}

void AudioDebug_ProcessInput_BlkChgBgm(void) {
    if (CHECK_BTN_ANY(sDebugPadPress, BTN_DUP)) {
        if (sAudioBlkChgBgmSel > 0) {
            sAudioBlkChgBgmSel--;
        } else {
            sAudioBlkChgBgmSel = 1;
        }
    }

    if (CHECK_BTN_ANY(sDebugPadPress, BTN_DDOWN)) {
        if (sAudioBlkChgBgmSel <= 0) {
            sAudioBlkChgBgmSel++;
        } else {
            sAudioBlkChgBgmSel = 0;
        }
    }

    if (CHECK_BTN_ANY(sDebugPadPress, BTN_DLEFT)) {
        sAudioBlkChgBgmWork[sAudioBlkChgBgmSel]--;
        if (sAudioBlkChgBgmSel == 1) {
            Audio_SetSequenceMode(sAudioBlkChgBgmWork[1]);
            ; // might be a fake match?
        }
    }

    if (CHECK_BTN_ANY(sDebugPadPress, BTN_DRIGHT)) {
        sAudioBlkChgBgmWork[sAudioBlkChgBgmSel]++;
        if (sAudioBlkChgBgmSel == 1) {
            Audio_SetSequenceMode(sAudioBlkChgBgmWork[1]);
        }
    }

    if (CHECK_BTN_ANY(sDebugPadPress, BTN_A)) {
        Audio_QueueCmdS8(MK_CMD(0x46, SEQ_PLAYER_BGM_MAIN, 0x00, 0x00), sAudioBlkChgBgmWork[1]);
        SEQCMD_PLAY_SEQUENCE(SEQ_PLAYER_BGM_MAIN, 1, 0, sAudioBlkChgBgmWork[0]);
    }

    if (CHECK_BTN_ANY(sDebugPadPress, BTN_B)) {
        SEQCMD_STOP_SEQUENCE(SEQ_PLAYER_BGM_MAIN, 1);
    }
}

void AudioDebug_ProcessInput_OcaTest(void) {
}

void AudioDebug_ProcessInput_SfxParamChg(void) {
    s32 step;
    u16 sfx;

    if (CHECK_BTN_ANY(sDebugPadHold, BTN_CLEFT)) {
        step = 8;
    } else {
        step = 1;
    }

    if (CHECK_BTN_ANY(sDebugPadPress, BTN_DUP)) {
        if (sAudioSfxParamChgSel > 0) {
            sAudioSfxParamChgSel--;
        } else {
            sAudioSfxParamChgSel = 3;
        }
    }

    if (CHECK_BTN_ANY(sDebugPadPress, BTN_DDOWN)) {
        if (sAudioSfxParamChgSel < 3) {
            sAudioSfxParamChgSel++;
        } else {
            sAudioSfxParamChgSel = 0;
        }
    }

    if (CHECK_BTN_ANY(sDebugPadPress, BTN_DLEFT)) {
        if (sAudioSfxParamChgSel < 2) {
            if (sAudioSfxParamChgSel == 0) {
                if (sAudioSfxParamChgWork[sAudioSfxParamChgSel] > 0) {
                    sAudioSfxParamChgWork[sAudioSfxParamChgSel]--;
                } else {
                    sAudioSfxParamChgWork[sAudioSfxParamChgSel] = sAudioSndContWorkLims[2] - 1;
                }
            } else {
                sAudioSfxParamChgWork[sAudioSfxParamChgSel] -= step;
                sAudioSfxParamChgWork[sAudioSfxParamChgSel] &= 0x1FF;
            }
        } else if (sAudioSfxParamChgSel == 3) {
            gSoundParams[sAudioSfxParamChgWork[0]][sAudioSfxParamChgWork[1]].importance -= step;
        } else {
            sAudioSfxParamChgBitSel = (sAudioSfxParamChgBitSel - 1) & 0xF;
        }
    }

    if (CHECK_BTN_ANY(sDebugPadPress, BTN_DRIGHT)) {
        if (sAudioSfxParamChgSel < 2) {
            if (sAudioSfxParamChgSel == 0) {
                if (sAudioSfxParamChgWork[sAudioSfxParamChgSel] < (sAudioSndContWorkLims[2] - 1)) {
                    sAudioSfxParamChgWork[sAudioSfxParamChgSel]++;
                } else {
                    sAudioSfxParamChgWork[sAudioSfxParamChgSel] = 0;
                }
            } else {
                sAudioSfxParamChgWork[sAudioSfxParamChgSel] += step;
                sAudioSfxParamChgWork[sAudioSfxParamChgSel] &= 0x1FF;
            }
        } else if (sAudioSfxParamChgSel == 3) {
            gSoundParams[sAudioSfxParamChgWork[0]][sAudioSfxParamChgWork[1]].importance += step;
        } else {
            sAudioSfxParamChgBitSel = (sAudioSfxParamChgBitSel + 1) & 0xF;
        }
    }

    if (CHECK_BTN_ANY(sDebugPadPress, BTN_A)) {
        sfx = (u16)(sAudioSfxParamChgWork[0] << 12) + sAudioSfxParamChgWork[1] + SFX_FLAG;
        Audio_PlaySoundGeneral(sfx, &gSfxDefaultPos, 4, &gSfxDefaultFreqAndVolScale, &gSfxDefaultFreqAndVolScale,
                               &gSfxDefaultReverb);
    }

    if (CHECK_BTN_ANY(sDebugPadPress, BTN_B)) {
        Audio_StopSfxByBank(sAudioSfxParamChgWork[0]);
    }

    if (CHECK_BTN_ANY(sDebugPadPress, BTN_CDOWN)) {
        if (sAudioSfxParamChgSel == 2) {
            gSoundParams[sAudioSfxParamChgWork[0]][sAudioSfxParamChgWork[1]].params ^=
                (1 << (0xF - sAudioSfxParamChgBitSel));
        }
    }

    if (CHECK_BTN_ANY(sDebugPadPress, BTN_CUP)) {
        if (sAudioSfxParamChgSel < 2) {
            sAudioSfxParamChgWork[sAudioSfxParamChgSel] = 0;
        }
    }
}

void AudioDebug_ScrPrt(const s8* str, u16 num) {
    u8 i = 0;

    sAudioScrPrtBuf[sAudioScrPrtInd].num = num;

    while (str[i] != 0) {
        sAudioScrPrtBuf[sAudioScrPrtInd].str[i] = str[i];
        i++;
    }

    while (i < 5) {
        sAudioScrPrtBuf[sAudioScrPrtInd].str[i] = 0;
        i++;
    }

    if (sAudioScrPrtInd < 25 - 1) {
        sAudioScrPrtInd++;
    } else {
        sAudioScrPrtInd = 0;
        sAudioScrPrtOverflow = 1;
    }
}

void AudioDebug_ProcessInput(void) {
    if (!sAudioDebugEverOpened) {
        return;
    }

    if (sAudioSfxMuted) {
        Audio_SetSoundBanksMute(0x6F);
    }

    if (CHECK_BTN_ANY(sDebugPadPress, BTN_L)) {
        if (sAudioDebugPage < PAGE_MAX - 1) {
            sAudioDebugPage++;
        } else {
            sAudioDebugPage = 0;
        }
    }

    if (CHECK_BTN_ANY(sDebugPadPress, BTN_R)) {
        if (sAudioDebugPage > 0) {
            sAudioDebugPage--;
        } else {
            sAudioDebugPage = PAGE_MAX - 1;
        }
    }

    if (CHECK_BTN_ANY(sDebugPadPress, BTN_Z)) {
        sAudioDebugTextColor++;
        sAudioDebugTextColor &= 7;
    }

    switch (sAudioDebugPage) {
        case PAGE_NON:
            if (CHECK_BTN_ANY(sDebugPadPress, BTN_A)) {
                sAudioSndContWork[5] ^= 1;
                SEQCMD_DISABLE_NEW_SEQUENCES(sAudioSndContWork[5]);
                if (Audio_GetActiveSeqId(SEQ_PLAYER_BGM_MAIN) != NA_BGM_NATURE_AMBIENCE) {
                    SEQCMD_STOP_SEQUENCE(SEQ_PLAYER_BGM_MAIN, 0);
                }
                SEQCMD_STOP_SEQUENCE(SEQ_PLAYER_FANFARE, 0);
                SEQCMD_STOP_SEQUENCE(SEQ_PLAYER_BGM_SUB, 0);
            }

            if (CHECK_BTN_ANY(sDebugPadPress, BTN_B)) {
                sAudioSfxMuted ^= 1;
                if (!sAudioSfxMuted) {
                    Audio_SetSoundBanksMute(0);
                }
            }
            break;
        case PAGE_SOUND_CONTROL:
            AudioDebug_ProcessInput_SndCont();
            break;
        case PAGE_INTERFACE_INFO:
            AudioDebug_ProcessInput_IntInfo();
            break;
        case PAGE_SCROLL_PRINT:
            AudioDebug_ProcessInput_ScrPrt();
            break;
        case PAGE_SFX_SWAP:
            AudioDebug_ProcessInput_SfxSwap();
            break;
        case PAGE_SUB_TRACK_INFO:
            AudioDebug_ProcessInput_SubTrackInfo();
            break;
        case PAGE_HEAP_INFO:
            AudioDebug_ProcessInput_HeapInfo();
            break;
        case PAGE_BLOCK_CHANGE_BGM:
            AudioDebug_ProcessInput_BlkChgBgm();
            break;
        case PAGE_OCARINA_TEST:
            AudioDebug_ProcessInput_OcaTest();
            break;
        case PAGE_SFX_PARAMETER_CHANGE:
            AudioDebug_ProcessInput_SfxParamChg();
            break;
        case PAGE_FREE_AREA:
        default:
            break;
    }

    gAudioDebugPrintSeqCmd = sAudioScrPrtWork[10];
}

void Audio_UpdateRiverSoundVolumes(void);
void func_800F5CF8(void);

/**
 * This is Audio_Update for the graph thread
 */
void func_800F3054(void) {
    if (func_800FAD34() == 0) {
        sAudioUpdateTaskStart = gAudioContext.totalTaskCount;
        sAudioUpdateStartTime = osGetTime();
        AudioOcarina_Update();
        Audio_StepFreqLerp(&sRiverFreqScaleLerp);
        Audio_StepFreqLerp(&sWaterfallFreqScaleLerp);
        Audio_UpdateRiverSoundVolumes();
        func_800F56A8();
        func_800F5CF8();
        if (gAudioSpecId == 7) {
            Audio_ClearSariaBgm();
        }
        Audio_ProcessSoundRequests();
        Audio_ProcessSeqCmds();
        func_800F8F88();
        Audio_UpdateActiveSequences();
        AudioDebug_SetInput();
        AudioDebug_ProcessInput();
        Audio_ScheduleProcessCmds();
        sAudioUpdateTaskEnd = gAudioContext.totalTaskCount;
        sAudioUpdateEndTime = osGetTime();
    }
}

void func_800F3138(UNK_TYPE arg0) {
}

void func_800F3140(UNK_TYPE arg0, UNK_TYPE arg1) {
}

void func_800F314C(s8 arg0) {
    Audio_QueueCmdS32(0x82 << 24 | SEQ_PLAYER_BGM_MAIN << 16 | (((u8)arg0 & 0xFF) << 8), 1);
}

f32 Audio_ComputeSoundVolume(u8 bankId, u8 entryIdx) {
    SoundBankEntry* bankEntry = &gSoundBanks[bankId][entryIdx];
    f32 minDist;
    f32 baseDist;
    f32 ret;

    if (bankEntry->sfxParams & SFX_FLAG_13) {
        return 1.0f;
    }

    if (bankEntry->dist > 10000.0f) {
        ret = 0.0f;
    } else {
        switch ((bankEntry->sfxParams & SFX_PARAM_01_MASK) >> SFX_PARAM_01_SHIFT) {
            case 1:
                baseDist = 10000.0f / 15.0f;
                break;
            case 2:
                baseDist = 10000.0f / 10.5f;
                break;
            case 3:
                baseDist = 10000.0f / 2.6f;
                break;
            default:
                baseDist = 10000.0f / 20.0f;
                break;
        }

        minDist = baseDist / 5.0f;

        // Volume grows as inverse square of distance. Linearly approximate
        // the inverse part, then square.
        if (bankEntry->dist < minDist) {
            ret = 1.0f;
        } else if (bankEntry->dist < baseDist) {
            ret = ((((baseDist - minDist) - (bankEntry->dist - minDist)) / (baseDist - minDist)) * 0.19f) + 0.81f;
        } else {
            ret = (1.0f - ((bankEntry->dist - baseDist) / (10000.0f - baseDist))) * 0.81f;
        }
        ret = SQ(ret);
    }

    return ret;
}

s8 Audio_ComputeSoundReverb(u8 bankId, u8 entryIdx, u8 channelIdx) {
    s8 distAdd = 0;
    s32 scriptAdd = 0;
    SoundBankEntry* entry = &gSoundBanks[bankId][entryIdx];
    s32 reverb;

    if (!(entry->sfxParams & SFX_FLAG_12)) {
        if (entry->dist < 2500.0f) {
            distAdd = *entry->posZ > 0.0f ? (entry->dist / 2500.0f) * 70.0f : (entry->dist / 2500.0f) * 91.0f;
        } else {
            distAdd = 70;
        }
    }

    if (IS_SEQUENCE_CHANNEL_VALID(gAudioContext.seqPlayers[SEQ_PLAYER_SFX].channels[channelIdx])) {
        scriptAdd = gAudioContext.seqPlayers[SEQ_PLAYER_SFX].channels[channelIdx]->soundScriptIO[1];
        if (gAudioContext.seqPlayers[SEQ_PLAYER_SFX].channels[channelIdx]->soundScriptIO[1] < 0) {
            scriptAdd = 0;
        }
    }

    reverb = *entry->reverbAdd + distAdd + scriptAdd;
    if ((bankId != BANK_OCARINA) || !((entry->sfxId & 0x1FF) < 2)) {
        reverb += sAudioEnvReverb + sAudioCodeReverb + sSpecReverb;
    }

    if (reverb > 0x7F) {
        reverb = 0x7F;
    }

    return reverb;
}

s8 Audio_ComputeSoundPanSigned(f32 x, f32 z, u8 token) {
    f32 absX;
    f32 absZ;
    f32 pan;

    if (x < 0) {
        absX = -x;
    } else {
        absX = x;
    }
    if (z < 0) {
        absZ = -z;
    } else {
        absZ = z;
    }

    if (absX > 8000.0f) {
        absX = 8000.0f;
    }

    if (absZ > 8000.0f) {
        absZ = 8000.0f;
    }

    if ((x == 0.0f) && (z == 0.0f)) {
        pan = 0.5f;
    } else if (absZ <= absX) {
        pan = (16000.0f - absX) / (3.3f * (16000.0f - absZ));
        if (x >= 0.0f) {
            pan = 1.0f - pan;
        }
    } else {
        pan = (x / (5.0769234f * absZ)) + 0.5f; // about 66 / 13
    }

    if (absZ < 50.0f) {
        if (absX < 50.0f) {
            pan = ((pan - 0.5f) * SQ(absX / 50.0f)) + 0.5f;
        }
    }
    return (s8)((pan * 127.0f) + 0.5f);
}

f32 Audio_ComputeSoundFreqScale(u8 bankId, u8 entryIdx) {
    s32 phi_v0 = 0;
    SoundBankEntry* entry = &gSoundBanks[bankId][entryIdx];
    f32 unk1C;
    f32 freq = 1.0f;

    if (entry->sfxParams & SFX_FLAG_14) {
        freq = 1.0f - ((gAudioContext.audioRandom & 0xF) / 192.0f);
    }

    switch (bankId) {
        case BANK_PLAYER:
        case BANK_ITEM:
        case BANK_VOICE:
            if (sAudioBaseFilter2 != 0) {
                phi_v0 = 1;
            }
            break;
        case BANK_ENV:
        case BANK_ENEMY:
            if (sAudioExtraFilter2 != 0) {
                phi_v0 = 1;
            }
            break;
        case BANK_SYSTEM:
        case BANK_OCARINA:
            break;
    }

    if (phi_v0 == 1) {
        if (!(entry->sfxParams & SFX_FLAG_11)) {
            freq *= (1.0293 - ((gAudioContext.audioRandom & 0xF) / 144.0f));
        }
    }

    unk1C = entry->dist;
    if (!(entry->sfxParams & SFX_FLAG_13)) {
        if (!(entry->sfxParams & SFX_FLAG_15)) {
            if (unk1C >= 10000.0f) {
                freq += 0.2f;
            } else {
                freq += (0.2f * (unk1C / 10000.0f));
            }
        }
    }

    if ((entry->sfxParams & SFX_PARAM_67_MASK) != (0 << SFX_PARAM_67_SHIFT)) {
        freq += (entry->unk_2F / 192.0f);
    }

    return freq;
}

u8 func_800F37B8(f32 behindScreenZ, SoundBankEntry* arg1, s8 arg2) {
    s8 phi_v0;
    u8 phi_v1;
    f32 phi_f0;
    f32 phi_f12;

    if (*arg1->posZ < behindScreenZ) {
        phi_v0 = arg2 < 65 ? arg2 : 0x7F - arg2;

        if (phi_v0 < 30) {
            phi_v1 = 0;
        } else {
            phi_v1 = (((phi_v0 & 0xFFFF) * 10) - 300) / 34;
            if (phi_v1 != 0) {
                phi_v1 = 0x10 - phi_v1;
            }
        }
    } else {
        phi_v1 = 0;
    }

    if (phi_v1 == 0) {
        if (arg1->sfxParams & SFX_FLAG_9) {
            phi_v1 = 0xF;
        }
    }

    switch ((arg1->sfxParams & SFX_PARAM_01_MASK) >> SFX_PARAM_01_SHIFT) {
        case 1:
            phi_f0 = 12.0f;
            break;
        case 2:
            phi_f0 = 9.0f;
            break;
        case 3:
            phi_f0 = 6.0f;
            break;
        default:
            phi_f0 = 15.0f;
            break;
    }

    phi_f12 = CLAMP_MAX(arg1->dist, 10000.0f / 5.2f);

    return (phi_v1 * 0x10) + (u8)((phi_f0 * phi_f12) / (10000.0f / 5.2f));
}

s8 func_800F3990(f32 arg0, u16 sfxParams) {
    s8 ret = 0;

    if (arg0 >= 0.0f) {
        if (arg0 > 625.0f) {
            ret = 127;
        } else {
            ret = (arg0 / 625.0f) * 126.0f;
        }
    }
    return ret | 1;
}

void Audio_SetSoundProperties(u8 bankId, u8 entryIdx, u8 channelIdx) {
    f32 vol = 1.0f;
    s8 volS8;
    s8 reverb = 0;
    f32 freqScale = 1.0f;
    s8 panSigned = 0x40;
    u8 stereoBits = 0;
    u8 filter = 0;
    s8 sp38 = 0;
    f32 behindScreenZ;
    u8 baseFilter = 0;
    SoundBankEntry* entry = &gSoundBanks[bankId][entryIdx];

    switch (bankId) {
        case BANK_PLAYER:
        case BANK_ITEM:
        case BANK_ENV:
        case BANK_ENEMY:
        case BANK_VOICE:
            if (sSoundMode == SOUNDMODE_SURROUND) {
                sp38 = func_800F3990(*entry->posY, entry->sfxParams);
            }
            FALLTHROUGH;
        case BANK_OCARINA:
            entry->dist = sqrtf(entry->dist);
            vol = Audio_ComputeSoundVolume(bankId, entryIdx) * *entry->vol;
            reverb = Audio_ComputeSoundReverb(bankId, entryIdx, channelIdx);
            panSigned = Audio_ComputeSoundPanSigned(*entry->posX, *entry->posZ, entry->token);
            freqScale = Audio_ComputeSoundFreqScale(bankId, entryIdx) * *entry->freqScale;

            if (sSoundMode == SOUNDMODE_SURROUND) {
                behindScreenZ = sBehindScreenZ[(entry->sfxParams & SFX_FLAG_10) >> SFX_FLAG_10_SHIFT];
                if (!(entry->sfxParams & SFX_FLAG_11)) {
                    if (*entry->posZ < behindScreenZ) {
                        stereoBits = 0x10;
                    }

                    if ((sSfxChannelState[channelIdx].stereoBits ^ stereoBits) & 0x10) {
                        if (panSigned < 0x40) {
                            stereoBits = sSfxChannelState[channelIdx].stereoBits ^ 0x14;
                        } else {
                            stereoBits = sSfxChannelState[channelIdx].stereoBits ^ 0x18;
                        }
                    } else {
                        stereoBits = sSfxChannelState[channelIdx].stereoBits;
                    }
                }
            }
            if (sAudioBaseFilter != 0) {
                if ((bankId == BANK_ITEM) || (bankId == BANK_PLAYER) || (bankId == BANK_VOICE)) {
                    baseFilter = sAudioBaseFilter;
                }
            }

            if ((baseFilter | sAudioExtraFilter) != 0) {
                filter = (baseFilter | sAudioExtraFilter);
            } else if ((sSoundMode == SOUNDMODE_SURROUND) && !(entry->sfxParams & SFX_FLAG_13)) {
                filter = func_800F37B8(behindScreenZ, entry, panSigned);
            }
            break;
        case BANK_SYSTEM:
            break;
    }

    if (sSfxChannelState[channelIdx].vol != vol) {
        volS8 = (u8)(vol * 127.0f);
        sSfxChannelState[channelIdx].vol = vol;
    } else {
        volS8 = -1;
    }

    // CHAN_UPD_SCRIPT_IO (slot 2, sets volume)
    Audio_QueueCmdS8(0x6 << 24 | SEQ_PLAYER_SFX << 16 | (channelIdx << 8) | 2, volS8);
    if (reverb != sSfxChannelState[channelIdx].reverb) {
        Audio_QueueCmdS8(0x5 << 24 | SEQ_PLAYER_SFX << 16 | (channelIdx << 8), reverb);
        sSfxChannelState[channelIdx].reverb = reverb;
    }
    if (freqScale != sSfxChannelState[channelIdx].freqScale) {
        Audio_QueueCmdF32(0x4 << 24 | SEQ_PLAYER_SFX << 16 | (channelIdx << 8), freqScale);
        sSfxChannelState[channelIdx].freqScale = freqScale;
    }
    if (stereoBits != sSfxChannelState[channelIdx].stereoBits) {
        Audio_QueueCmdS8(0xE << 24 | SEQ_PLAYER_SFX << 16 | (channelIdx << 8), stereoBits | 0x10);
        sSfxChannelState[channelIdx].stereoBits = stereoBits;
    }
    if (filter != sSfxChannelState[channelIdx].filter) {
        // CHAN_UPD_SCRIPT_IO (slot 3, sets filter)
        Audio_QueueCmdS8(0x6 << 24 | SEQ_PLAYER_SFX << 16 | (channelIdx << 8) | 3, filter);
        sSfxChannelState[channelIdx].filter = filter;
    }
    if (sp38 != sSfxChannelState[channelIdx].unk_0C) {
        // CHAN_UPD_UNK_0F
        Audio_QueueCmdS8(0xC << 24 | SEQ_PLAYER_SFX << 16 | (channelIdx << 8), 0x10);
        // CHAN_UPD_UNK_20
        Audio_QueueCmdU16(0xD << 24 | SEQ_PLAYER_SFX << 16 | (channelIdx << 8), ((u16)(sp38) << 8) + 0xFF);
        sSfxChannelState[channelIdx].unk_0C = sp38;
    }
    if (panSigned != sSfxChannelState[channelIdx].panSigned) {
        Audio_QueueCmdS8(0x3 << 24 | SEQ_PLAYER_SFX << 16 | (channelIdx << 8), panSigned);
        sSfxChannelState[channelIdx].panSigned = panSigned;
    }
}

void Audio_ResetSfxChannelState(void) {
    u8 i;
    SfxPlayerState* state;

    for (i = 0; i < 16; i++) {
        state = &sSfxChannelState[i];
        state->vol = 1.0f;
        state->freqScale = 1.0f;
        state->reverb = 0;
        state->panSigned = 0x40;
        state->stereoBits = 0;
        state->filter = 0xFF;
        state->unk_0C = 0xFF;
    }

    sSfxChannelState[SFX_CHANNEL_OCARINA].unk_0C = 0;
    sPrevSeqMode = 0;
    sAudioCodeReverb = 0;
}

void Audio_PlayCutsceneEffectsSequence(u8 csEffectType) {
    if (gSoundBankMuted[0] != 1) {
        SEQCMD_PLAY_SEQUENCE(SEQ_PLAYER_BGM_SUB, 0, 0, NA_BGM_CUTSCENE_EFFECTS);
        SEQCMD_SET_CHANNEL_IO(SEQ_PLAYER_BGM_SUB, 0, 0, csEffectType);
    }
}

f32 func_800F3F84(f32 arg0) {
    f32 ret = 1.0f;

    if (arg0 > 6.0f) {
        D_8016B7A8 = 1.0f;
        D_8016B7B0 = 1.1f;
    } else {
        ret = arg0 / 6.0f;
        D_8016B7A8 = (ret * 0.22500002f) + 0.775f;
        D_8016B7B0 = (ret * 0.2f) + 0.9f;
    }
    return ret;
}

void func_800F4010(Vec3f* pos, u16 sfxId, f32 arg2) {
    f32 sp24;
    f32 phi_f0;
    u8 phi_v0;
    u16 sfxId2;

    D_80131C8C = arg2;
    sp24 = func_800F3F84(arg2);
    Audio_PlaySoundGeneral(sfxId, pos, 4, &D_8016B7B0, &D_8016B7A8, &gSfxDefaultReverb);

    if ((sfxId & 0xF0) == 0xB0) {
        phi_f0 = 0.3f;
        phi_v0 = 1;
        sp24 = 1.0f;
    } else {
        phi_f0 = 1.1f;
        phi_v0 = gAudioContext.audioRandom % 2;
    }

    if ((phi_f0 < arg2) && (phi_v0 != 0)) {
        if ((sfxId & 0x80) != 0) {
            sfxId2 = NA_SE_PL_METALEFFECT_ADULT;
        } else {
            sfxId2 = NA_SE_PL_METALEFFECT_KID;
        }
        D_8016B7AC = (sp24 * 0.7) + 0.3;
        Audio_PlaySoundGeneral(sfxId2, pos, 4, &D_8016B7B0, &D_8016B7AC, &gSfxDefaultReverb);
    }
}

void func_800F4138(Vec3f* pos, u16 sfxId, f32 arg2) {
    func_800F3F84(arg2);
    Audio_PlaySoundGeneral(sfxId, pos, 4, &D_8016B7B0, &D_8016B7A8, &gSfxDefaultReverb);
}

void func_800F4190(Vec3f* pos, u16 sfxId) {
    Audio_PlaySoundGeneral(sfxId, pos, 4, &D_801305B0, &gSfxDefaultFreqAndVolScale, &D_801305B4);
}
void Audio_PlaySoundRandom(Vec3f* pos, u16 baseSfxId, u8 randLim) {
    u8 offset = Audio_NextRandom() % randLim;

    Audio_PlaySoundGeneral(baseSfxId + offset, pos, 4, &gSfxDefaultFreqAndVolScale, &gSfxDefaultFreqAndVolScale,
                           &gSfxDefaultReverb);
}

void func_800F4254(Vec3f* pos, u8 level) {
    level &= 3;
    if (level != sPrevChargeLevel) {
        D_801305F4 = D_801305E4[level];
        switch (level) {
            case 1:
                Audio_PlaySoundGeneral(NA_SE_PL_SWORD_CHARGE, pos, 4, &D_801305F4, &gSfxDefaultFreqAndVolScale,
                                       &gSfxDefaultReverb);
                break;
            case 2:
                Audio_PlaySoundGeneral(NA_SE_PL_SWORD_CHARGE, pos, 4, &D_801305F4, &gSfxDefaultFreqAndVolScale,
                                       &gSfxDefaultReverb);
                break;
        }

        sPrevChargeLevel = level;
    }

    if (level != 0) {
        Audio_PlaySoundGeneral(NA_SE_IT_SWORD_CHARGE - SFX_FLAG, pos, 4, &D_801305F4, &gSfxDefaultFreqAndVolScale,
                               &gSfxDefaultReverb);
    }
}

void func_800F436C(Vec3f* pos, u16 sfxId, f32 arg2) {
    if (arg2 < 0.75f) {
        D_8016B7D8 = ((arg2 / 0.75f) * 0.25f) + 0.5f;
    } else {
        D_8016B7D8 = arg2;
    }

    if (D_8016B7D8 > 0.5f) {
        Audio_PlaySoundGeneral(sfxId, pos, 4, &D_8016B7D8, &gSfxDefaultFreqAndVolScale, &gSfxDefaultReverb);
    }
}

void func_800F4414(Vec3f* pos, u16 sfxId, f32 arg2) {
    D_801305B8--;
    if (D_801305B8 == 0) {
        Audio_PlaySoundGeneral(sfxId, pos, 4, &D_8016B7D8, &gSfxDefaultFreqAndVolScale, &gSfxDefaultReverb);

        if (arg2 > 2.0f) {
            arg2 = 2.0f;
        }
        D_801305B8 = (s8)((D_801305C0 - D_801305BC) * (1.0f - arg2)) + D_801305C0;
    }
}

void func_800F44EC(s8 arg0, s8 arg1) {
    D_801305B8 = 1;
    D_801305BC = arg1;
    D_801305C0 = arg0;
}

void func_800F4524(Vec3f* pos, u16 sfxId, s8 arg2) {
    D_8016B7DC = arg2;
    Audio_PlaySoundGeneral(sfxId, pos, 4, &gSfxDefaultFreqAndVolScale, &gSfxDefaultFreqAndVolScale, &D_8016B7DC);
}

void func_800F4578(Vec3f* pos, u16 sfxId, f32 arg2) {
    D_8016B7E0 = arg2;
    Audio_PlaySoundGeneral(sfxId, pos, 4, &gSfxDefaultFreqAndVolScale, &D_8016B7E0, &gSfxDefaultReverb);
}

void func_800F45D0(f32 arg0) {
    func_800F4414(&gSfxDefaultPos, NA_SE_IT_FISHING_REEL_SLOW - SFX_FLAG, arg0);
    func_800F436C(&gSfxDefaultPos, 0, (0.15f * arg0) + 1.4f);
}

void Audio_PlaySoundRiver(Vec3f* pos, f32 freqScale) {
    if (!Audio_IsSfxPlaying(NA_SE_EV_RIVER_STREAM - SFX_FLAG)) {
        sRiverFreqScaleLerp.value = freqScale;
    } else if (freqScale != sRiverFreqScaleLerp.value) {
        sRiverFreqScaleLerp.target = freqScale;
        sRiverFreqScaleLerp.remainingFrames = 40;
        sRiverFreqScaleLerp.step = (sRiverFreqScaleLerp.target - sRiverFreqScaleLerp.value) / 40;
    }
    Audio_PlaySoundGeneral(NA_SE_EV_RIVER_STREAM - SFX_FLAG, pos, 4, &sRiverFreqScaleLerp.value,
                           &gSfxDefaultFreqAndVolScale, &gSfxDefaultReverb);
}

void Audio_PlaySoundWaterfall(Vec3f* pos, f32 freqScale) {
    if (!Audio_IsSfxPlaying(NA_SE_EV_WATER_WALL_BIG - SFX_FLAG)) {
        sWaterfallFreqScaleLerp.value = freqScale;
    } else if (freqScale != sWaterfallFreqScaleLerp.value) {
        sWaterfallFreqScaleLerp.target = freqScale;
        sWaterfallFreqScaleLerp.remainingFrames = 40;
        sWaterfallFreqScaleLerp.step = (sWaterfallFreqScaleLerp.target - sWaterfallFreqScaleLerp.value) / 40;
    }
    Audio_PlaySoundGeneral(NA_SE_EV_WATER_WALL_BIG - SFX_FLAG, pos, 4, &sWaterfallFreqScaleLerp.value,
                           &sWaterfallFreqScaleLerp.value, &gSfxDefaultReverb);
}

void Audio_StepFreqLerp(FreqLerp* lerp) {
    if (lerp->remainingFrames != 0) {
        lerp->remainingFrames--;
        if (lerp->remainingFrames != 0) {
            lerp->value += lerp->step;
        } else {
            lerp->value = lerp->target;
        }
    }
}

void func_800F47BC(void) {
    Audio_SetVolumeScale(SEQ_PLAYER_BGM_MAIN, VOL_SCALE_INDEX_FANFARE, 0, 10);
    Audio_SetVolumeScale(SEQ_PLAYER_BGM_SUB, VOL_SCALE_INDEX_FANFARE, 0, 10);
}

void func_800F47FC(void) {
    Audio_SetVolumeScale(SEQ_PLAYER_BGM_MAIN, VOL_SCALE_INDEX_FANFARE, 0x7F, 3);
    Audio_SetVolumeScale(SEQ_PLAYER_BGM_SUB, VOL_SCALE_INDEX_FANFARE, 0x7F, 3);
}

void func_800F483C(u8 targetVol, u8 volFadeTimer) {
    Audio_SetVolumeScale(SEQ_PLAYER_BGM_MAIN, VOL_SCALE_INDEX_BGM_MAIN, targetVol, volFadeTimer);
}

/**
 * Incrementally increase volume of NA_BGM_GANON_TOWER for each new room during the climb of Ganon's Tower
 */
void Audio_SetGanonsTowerBgmVolumeLevel(u8 ganonsTowerLevel) {
    u8 channelIdx;
    s8 pan = 0;

    // Ganondorf's Lair
    if (ganonsTowerLevel == 0) {
        pan = 0x7F;
    }

    for (channelIdx = 0; channelIdx < 16; channelIdx++) {
        // CHAN_UPD_PAN_UNSIGNED
        Audio_QueueCmdS8(_SHIFTL(0x7, 24, 8) | _SHIFTL(SEQ_PLAYER_BGM_MAIN, 16, 8) | _SHIFTL(channelIdx, 8, 8) |
                             _SHIFTL(0, 0, 8),
                         pan);
    }

    // Lowest room in Ganon's Tower (Entrance Room)
    if (ganonsTowerLevel == 7) {
        // Adds a delay to setting the volume in the first room
        sEnterGanonsTowerTimer = 2;
    } else {
        Audio_SetGanonsTowerBgmVolume(sGanonsTowerLevelsVol[ganonsTowerLevel % ARRAY_COUNTU(sGanonsTowerLevelsVol)]);
    }
}

/**
 * If a new volume is requested for ganon's tower, update the volume and
 * calculate a new low-pass filter cutoff and reverb based on the new volume
 */
s32 Audio_SetGanonsTowerBgmVolume(u8 targetVol) {
    u8 lowPassFilterCutoff;
    u16 reverb;
    u8 channelIdx;

    if (sGanonsTowerVol != targetVol) {
        // Sets the volume
        Audio_SetVolumeScale(SEQ_PLAYER_BGM_MAIN, VOL_SCALE_INDEX_BGM_MAIN, targetVol, 2);

        // Sets the filter cutoff of the form (lowPassFilterCutoff << 4) | (highPassFilter & 0xF). highPassFilter is
        // always set to 0
        if (targetVol < 0x40) {
            // Only the first room
            lowPassFilterCutoff = 1 << 4;
        } else {
            // Higher volume leads to a higher cut-off frequency in the low-pass filtering
            lowPassFilterCutoff = (((targetVol - 0x40) >> 2) + 1) << 4;
        }
        // Set lowPassFilterCutoff to io port 4 from channel 15
        SEQCMD_SET_CHANNEL_IO(SEQ_PLAYER_BGM_MAIN, 15, 4, lowPassFilterCutoff);

        // Sets the reverb
        for (channelIdx = 0; channelIdx < 16; channelIdx++) {
            if (gAudioContext.seqPlayers[SEQ_PLAYER_BGM_MAIN].channels[channelIdx] !=
                &gAudioContext.sequenceChannelNone) {
                // soundScriptIO[5] is set to 0x40 in channels 0, 1, and 4
                if ((u8)gAudioContext.seqPlayers[SEQ_PLAYER_BGM_MAIN].channels[channelIdx]->soundScriptIO[5] != 0xFF) {
                    // Higher volume leads to lower reverb
                    reverb =
                        ((u16)gAudioContext.seqPlayers[SEQ_PLAYER_BGM_MAIN].channels[channelIdx]->soundScriptIO[5] -
                         targetVol) +
                        0x7F;
                    if (reverb > 0x7F) {
                        reverb = 0x7F;
                    }
                    // CHAN_UPD_REVERB
                    Audio_QueueCmdS8(_SHIFTL(0x5, 24, 8) | _SHIFTL(SEQ_PLAYER_BGM_MAIN, 16, 8) |
                                         _SHIFTL(channelIdx, 8, 8) | _SHIFTL(0, 0, 8),
                                     (u8)reverb);
                }
            }
        }
        sGanonsTowerVol = targetVol;
    }
    return -1;
}

/**
 * Responsible for lowering market bgm in Child Market Entrance and Child Market Back Alley
 * Only lowers volume for 1 frame, so must be called every frame to maintain lower volume
 */
void Audio_LowerMainBgmVolume(u8 volume) {
    sRiverSoundMainBgmVol = volume;
    sRiverSoundMainBgmLower = true;
}

void Audio_UpdateRiverSoundVolumes(void) {
    // Updates Main Bgm Volume (RiverSound of type RS_LOWER_MAIN_BGM_VOLUME)
    if (sRiverSoundMainBgmLower == true) {
        if (sRiverSoundMainBgmCurrentVol != sRiverSoundMainBgmVol) {
            // lowers the volume for 1 frame
            Audio_SetVolumeScale(SEQ_PLAYER_BGM_MAIN, VOL_SCALE_INDEX_BGM_MAIN, sRiverSoundMainBgmVol, 10);
            sRiverSoundMainBgmCurrentVol = sRiverSoundMainBgmVol;
            sRiverSoundMainBgmRestore = true;
        }
        sRiverSoundMainBgmLower = false;
    } else if (sRiverSoundMainBgmRestore == true && D_80130608 == 0) {
        // restores the volume every frame
        Audio_SetVolumeScale(SEQ_PLAYER_BGM_MAIN, VOL_SCALE_INDEX_BGM_MAIN, 0x7F, 10);
        sRiverSoundMainBgmCurrentVol = 0x7F;
        sRiverSoundMainBgmRestore = false;
    }

    // Update Ganon's Tower Volume (RiverSound of type RS_GANON_TOWER_7)
    if (sEnterGanonsTowerTimer != 0) {
        sEnterGanonsTowerTimer--;
        if (sEnterGanonsTowerTimer == 0) {
            Audio_SetGanonsTowerBgmVolume(sGanonsTowerLevelsVol[7]);
        }
    }
}

void Audio_PlaySoundIncreasinglyTransposed(Vec3f* pos, s16 sfxId, u8* semitones) {
    Audio_PlaySoundGeneral(sfxId, pos, 4, &gPitchFrequencies[semitones[sAudioIncreasingTranspose] + 39],
                           &gSfxDefaultFreqAndVolScale, &gSfxDefaultReverb);

    if (sAudioIncreasingTranspose < 15) {
        sAudioIncreasingTranspose++;
    }
}

void Audio_ResetIncreasingTranspose(void) {
    sAudioIncreasingTranspose = 0;
}

void Audio_PlaySoundTransposed(Vec3f* pos, u16 sfxId, s8 semitone) {
    Audio_PlaySoundGeneral(sfxId, pos, 4, &gPitchFrequencies[semitone + 39], &gSfxDefaultFreqAndVolScale,
                           &gSfxDefaultReverb);
}

void func_800F4C58(Vec3f* pos, u16 sfxId, u8 arg2) {
    u8 phi_s1 = 0;
    u8 i;
    u8 bankId;

    bankId = SFX_BANK_SHIFT(sfxId);
    for (i = 0; i < bankId; i++) {
        phi_s1 += gChannelsPerBank[gSfxChannelLayout][i];
    }

    for (i = 0; i < gChannelsPerBank[gSfxChannelLayout][bankId]; i++) {
        if ((gActiveSounds[bankId][i].entryIndex != 0xFF) &&
            (sfxId == gSoundBanks[bankId][gActiveSounds[bankId][i].entryIndex].sfxId)) {
            Audio_QueueCmdS8(
                _SHIFTL(0x6, 24, 8) | _SHIFTL(SEQ_PLAYER_SFX, 16, 8) | _SHIFTL(phi_s1, 8, 8) | _SHIFTL(6, 0, 8), arg2);
        }
        phi_s1++;
    }
    Audio_PlaySoundGeneral(sfxId, pos, 4, &gSfxDefaultFreqAndVolScale, &gSfxDefaultFreqAndVolScale, &gSfxDefaultReverb);
}

void func_800F4E30(Vec3f* pos, f32 arg1) {
    f32 phi_f22;
    s8 phi_s4;
    u8 i;

    if (sSariaBgmPtr == NULL) {
        sSariaBgmPtr = pos;
        D_80130650 = arg1;
    } else if (pos != sSariaBgmPtr) {
        if (arg1 < D_80130650) {
            sSariaBgmPtr = pos;
            D_80130650 = arg1;
        }
    } else {
        D_80130650 = arg1;
    }

    if (sSariaBgmPtr->x > 100.0f) {
        phi_s4 = 0x7F;
    } else if (sSariaBgmPtr->x < -100.0f) {
        phi_s4 = 0;
    } else {
        phi_s4 = ((sSariaBgmPtr->x / 100.0f) * 64.0f) + 64.0f;
    }

    if (D_80130650 > 400.0f) {
        phi_f22 = 0.1f;
    } else if (D_80130650 < 120.0f) {
        phi_f22 = 1.0f;
    } else {
        phi_f22 = ((1.0f - ((D_80130650 - 120.0f) / 280.0f)) * 0.9f) + 0.1f;
    }

    for (i = 0; i < 0x10; i++) {
        if (i != 9) {
            SEQCMD_SET_CHANNEL_VOLUME(SEQ_PLAYER_BGM_MAIN, i, 2, (127.0f * phi_f22));
            Audio_QueueCmdS8(0x3 << 24 | SEQ_PLAYER_BGM_MAIN << 16 | ((u8)((u32)i) << 8), phi_s4);
        }
    }
}

void Audio_ClearSariaBgm(void) {
    if (sSariaBgmPtr != NULL) {
        sSariaBgmPtr = NULL;
    }
}

void Audio_ClearSariaBgmAtPos(Vec3f* pos) {
    if (sSariaBgmPtr == pos) {
        sSariaBgmPtr = NULL;
    }
}

/**
 * Turns on and off channels from both bgm players in a way that splits
 * equally between the two bgm channels. Split based on note priority
 */
void Audio_SplitBgmChannels(s8 volSplit) {
    u8 volume;
    u8 notePriority;
    u16 channelBits;
    u8 bgmPlayers[2] = { SEQ_PLAYER_BGM_MAIN, SEQ_PLAYER_BGM_SUB };
    u8 channelIdx;
    u8 i;

    if ((Audio_GetActiveSeqId(SEQ_PLAYER_FANFARE) == NA_BGM_DISABLED) &&
        (Audio_GetActiveSeqId(SEQ_PLAYER_BGM_SUB) != NA_BGM_LONLON)) {
        for (i = 0; i < ARRAY_COUNT(bgmPlayers); i++) {
            if (i == 0) {
                // Main Bgm SeqPlayer
                volume = volSplit;
            } else {
                // Sub Bgm SeqPlayer
                volume = 0x7F - volSplit;
            }

            if (volume > 100) {
                notePriority = 11;
            } else if (volume < 20) {
                notePriority = 2;
            } else {
                notePriority = ((volume - 20) / 10) + 2;
            }

            channelBits = 0;
            for (channelIdx = 0; channelIdx < 16; channelIdx++) {
                if (notePriority > gAudioContext.seqPlayers[bgmPlayers[i]].channels[channelIdx]->notePriority) {
                    // If the note currently playing in the channel is a high enough priority,
                    // then keep the channel on by setting a channelBit
                    // If this condition fails, then the channel will be shut off
                    channelBits += (1 << channelIdx);
                }
            }

            SEQCMD_SET_CHANNEL_DISABLE_MASK(bgmPlayers[i], channelBits);
        }
    }
}

void Audio_PlaySariaBgm(Vec3f* pos, u16 seqId, u16 distMax) {
    f32 absY;
    f32 dist;
    u8 vol;
    f32 prevDist;

    if (D_8016B9F3 != 0) {
        D_8016B9F3--;
        return;
    }

    dist = sqrtf(SQ(pos->z) + SQ(pos->x));
    if (sSariaBgmPtr == NULL) {
        sSariaBgmPtr = pos;
        func_800F5E18(SEQ_PLAYER_BGM_SUB, seqId, 0, 7, 2);
    } else {
        prevDist = sqrtf(SQ(sSariaBgmPtr->z) + SQ(sSariaBgmPtr->x));
        if (dist < prevDist) {
            sSariaBgmPtr = pos;
        } else {
            dist = prevDist;
        }
    }

    if (pos->y < 0.0f) {
        absY = -pos->y;
    } else {
        absY = pos->y;
    }

    if ((distMax / 15.0f) < absY) {
        vol = 0;
    } else if (dist < distMax) {
        vol = (1.0f - (dist / distMax)) * 127.0f;
    } else {
        vol = 0;
    }

    if (seqId != NA_BGM_GREAT_FAIRY) {
        Audio_SplitBgmChannels(vol);
    }

    Audio_SetVolumeScale(SEQ_PLAYER_BGM_SUB, VOL_SCALE_INDEX_BGM_SUB, vol, 0);
    Audio_SetVolumeScale(SEQ_PLAYER_BGM_MAIN, VOL_SCALE_INDEX_BGM_SUB, 0x7F - vol, 0);
}

void Audio_ClearSariaBgm2(void) {
    sSariaBgmPtr = NULL;
}

void func_800F5510(u16 seqId) {
    func_800F5550(seqId);
    func_800F5E18(SEQ_PLAYER_BGM_MAIN, seqId, 0, 0, 1);
}

void func_800F5550(u16 seqId) {
    u8 sp27 = 0;
    u16 nv;

    if (Audio_GetActiveSeqId(SEQ_PLAYER_BGM_MAIN) != NA_BGM_WINDMILL) {
        if (Audio_GetActiveSeqId(SEQ_PLAYER_BGM_SUB) == NA_BGM_LONLON) {
            Audio_StopSequenceNow(SEQ_PLAYER_BGM_SUB, 0);
            Audio_QueueCmdS32(0xF8000000, 0);
        }

        if ((sSeqFlags[D_80130630] & SEQ_FLAG_5) && sSeqFlags[(seqId & 0xFF) & 0xFF] & SEQ_FLAG_4) {

            if ((D_8013062C & 0x3F) != 0) {
                sp27 = 0x1E;
            }

            func_800F5E18(SEQ_PLAYER_BGM_MAIN, seqId, sp27, 7, D_8013062C);

            D_8013062C = 0;
        } else {
            nv = (sSeqFlags[(seqId & 0xFF) & 0xFF] & SEQ_FLAG_6) ? 1 : 0xFF;
            func_800F5E18(SEQ_PLAYER_BGM_MAIN, seqId, 0, 7, nv);
            if (!(sSeqFlags[seqId] & SEQ_FLAG_5)) {
                D_8013062C = 0xC0;
            }
        }
        D_80130630 = seqId & 0xFF;
    }
}

void func_800F56A8(void) {
    u16 temp_v0;
    u8 bvar;

    temp_v0 = Audio_GetActiveSeqId(SEQ_PLAYER_BGM_MAIN);
    bvar = temp_v0 & 0xFF;
    if ((temp_v0 != NA_BGM_DISABLED) && (sSeqFlags[bvar] & SEQ_FLAG_4)) {
        if (D_8013062C != 0xC0) {
            D_8013062C = gAudioContext.seqPlayers[SEQ_PLAYER_BGM_MAIN].soundScriptIO[3];
        } else {
            D_8013062C = 0;
        }
    }
}

void func_800F5718(void) {
    if (Audio_GetActiveSeqId(SEQ_PLAYER_BGM_MAIN) != NA_BGM_WINDMILL) {
        SEQCMD_PLAY_SEQUENCE(SEQ_PLAYER_BGM_MAIN, 0, 0, NA_BGM_WINDMILL);
    }
}

void func_800F574C(f32 scaleTempoAndFreq, u8 duration) {
    if (scaleTempoAndFreq == 1.0f) {
        SEQCMD_RESET_TEMPO(SEQ_PLAYER_BGM_MAIN, duration);
    } else {
        SEQCMD_SETUP_SCALE_TEMPO(SEQ_PLAYER_FANFARE, SEQ_PLAYER_BGM_MAIN, duration, scaleTempoAndFreq * 100.0f);
    }

    SEQCMD_SETUP_SET_PLAYER_FREQ(SEQ_PLAYER_FANFARE, SEQ_PLAYER_BGM_MAIN, duration, scaleTempoAndFreq * 100.0f);
}

void func_800F5918(void) {
    if (Audio_GetActiveSeqId(SEQ_PLAYER_BGM_MAIN) == NA_BGM_TIMED_MINI_GAME &&
        Audio_IsSeqCmdNotQueued(SEQCMD_OP_PLAY_SEQUENCE << 28, SEQCMD_MASK)) {
        SEQCMD_SET_TEMPO(SEQ_PLAYER_BGM_MAIN, 5, 210);
    }
}

void func_800F595C(u16 arg0) {
    u8 arg0b = arg0 & 0xFF;

    if (sSeqFlags[arg0b] & SEQ_FLAG_FANFARE) {
        Audio_PlayFanfare(arg0);
    } else if (sSeqFlags[arg0b] & SEQ_FLAG_FANFARE_GANON) {
        SEQCMD_PLAY_SEQUENCE(SEQ_PLAYER_FANFARE, 0, 0, arg0);

    } else {
        func_800F5E18(SEQ_PLAYER_BGM_MAIN, arg0, 0, 7, -1);
        SEQCMD_STOP_SEQUENCE(SEQ_PLAYER_FANFARE, 0);
    }
}

void func_800F59E8(u16 arg0) {
    u8 arg0b = arg0 & 0xFF;

    if (sSeqFlags[arg0b] & SEQ_FLAG_FANFARE) {
        SEQCMD_STOP_SEQUENCE(SEQ_PLAYER_FANFARE, 0);
    } else if (sSeqFlags[arg0b] & SEQ_FLAG_FANFARE_GANON) {
        SEQCMD_STOP_SEQUENCE(SEQ_PLAYER_FANFARE, 0);
    } else {
        SEQCMD_STOP_SEQUENCE(SEQ_PLAYER_BGM_MAIN, 0);
    }
}

s32 func_800F5A58(u8 arg0) {
    u8 phi_a1 = 0;

    if (sSeqFlags[arg0 & 0xFF] & SEQ_FLAG_FANFARE) {
        phi_a1 = 1;
    } else if (sSeqFlags[arg0 & 0xFF] & SEQ_FLAG_FANFARE_GANON) {
        phi_a1 = 1;
    }

    if (arg0 == (u8)Audio_GetActiveSeqId(phi_a1)) {
        return 1;
    } else {
        return 0;
    }
}

/**
 * Plays a sequence on the main bgm player, but stores the previous sequence to return to later
 * Designed for the mini-boss sequence, but also used by mini-game 2 sequence
 */
void func_800F5ACC(u16 seqId) {
    u16 curSeqId = Audio_GetActiveSeqId(SEQ_PLAYER_BGM_MAIN);

    if ((curSeqId & 0xFF) != NA_BGM_GANON_TOWER && (curSeqId & 0xFF) != NA_BGM_ESCAPE && curSeqId != seqId) {
        Audio_SetSequenceMode(SEQ_MODE_IGNORE);
        if (curSeqId != NA_BGM_DISABLED) {
            sPrevMainBgmSeqId = curSeqId;
        } else {
            osSyncPrintf("Middle Boss BGM Start not stack \n");
        }

        SEQCMD_PLAY_SEQUENCE(SEQ_PLAYER_BGM_MAIN, 0, 0, seqId);
    }
}

/**
 * Restores the previous sequence to the main bgm player before func_800F5ACC was called
 */
void func_800F5B58(void) {
    if ((Audio_GetActiveSeqId(SEQ_PLAYER_BGM_MAIN) != NA_BGM_DISABLED) && (sPrevMainBgmSeqId != NA_BGM_DISABLED) &&
        (sSeqFlags[Audio_GetActiveSeqId(SEQ_PLAYER_BGM_MAIN) & 0xFF] & SEQ_FLAG_RESTORE)) {
        if (sPrevMainBgmSeqId == NA_BGM_DISABLED) {
            SEQCMD_STOP_SEQUENCE(SEQ_PLAYER_BGM_MAIN, 0);
        } else {
            SEQCMD_PLAY_SEQUENCE(SEQ_PLAYER_BGM_MAIN, 0, 0, sPrevMainBgmSeqId);
        }

        sPrevMainBgmSeqId = NA_BGM_DISABLED;
    }
}

/**
 * Plays the nature ambience sequence on the main bgm player, but stores the previous sequence to return to later
 */
void func_800F5BF0(u8 natureAmbienceId) {
    u16 curSeqId = Audio_GetActiveSeqId(SEQ_PLAYER_BGM_MAIN);

    if (curSeqId != NA_BGM_NATURE_AMBIENCE) {
        sPrevMainBgmSeqId = curSeqId;
    }

    Audio_PlayNatureAmbienceSequence(natureAmbienceId);
}

/**
 * Restores the previous sequence to the main bgm player before func_800F5BF0 was called
 */
void func_800F5C2C(void) {
    if (sPrevMainBgmSeqId != NA_BGM_DISABLED) {
        SEQCMD_PLAY_SEQUENCE(SEQ_PLAYER_BGM_MAIN, 0, 0, sPrevMainBgmSeqId);
    }
    sPrevMainBgmSeqId = NA_BGM_DISABLED;
}

void Audio_PlayFanfare(u16 seqId) {
    u16 sp26;
    u32 sp20;
    u8* sp1C;
    u8* sp18;

    sp26 = Audio_GetActiveSeqId(SEQ_PLAYER_FANFARE);
    sp1C = func_800E5E84(sp26 & 0xFF, &sp20);
    sp18 = func_800E5E84(seqId & 0xFF, &sp20);
    if ((sp26 == NA_BGM_DISABLED) || (*sp1C == *sp18)) {
        D_8016B9F4 = 1;
    } else {
        D_8016B9F4 = 5;
        SEQCMD_STOP_SEQUENCE(SEQ_PLAYER_FANFARE, 0);
    }
    D_8016B9F6 = seqId;
}

void func_800F5CF8(void) {
    u16 seqIdFanfare;
    u16 seqIdBgmMain;
    u16 seqIdBgmSub;

    if (D_8016B9F4 != 0) {
        D_8016B9F4--;
        if (D_8016B9F4 == 0) {
            Audio_QueueCmdS32(0xE3000000, SEQUENCE_TABLE);
            Audio_QueueCmdS32(0xE3000000, FONT_TABLE);

            seqIdBgmMain = Audio_GetActiveSeqId(SEQ_PLAYER_BGM_MAIN);
            seqIdFanfare = Audio_GetActiveSeqId(SEQ_PLAYER_FANFARE);
            seqIdBgmSub = Audio_GetActiveSeqId(SEQ_PLAYER_BGM_SUB);

            (void)seqIdBgmMain; // suppresses set but unused warning
            if (seqIdFanfare == NA_BGM_DISABLED) {
                Audio_SetVolumeScale(SEQ_PLAYER_BGM_MAIN, VOL_SCALE_INDEX_FANFARE, 0, 5);
                Audio_SetVolumeScale(SEQ_PLAYER_BGM_SUB, VOL_SCALE_INDEX_FANFARE, 0, 5);
                SEQCMD_SETUP_RESTORE_PLAYER_VOLUME_WITH_SCALE(SEQ_PLAYER_FANFARE, SEQ_PLAYER_BGM_MAIN,
                                                              VOL_SCALE_INDEX_FANFARE, 10);
                SEQCMD_SETUP_RESTORE_PLAYER_VOLUME_WITH_SCALE(SEQ_PLAYER_FANFARE, SEQ_PLAYER_BGM_SUB,
                                                              VOL_SCALE_INDEX_FANFARE, 10);
                SEQCMD_SETUP_SET_CHANNEL_DISABLE_MASK(SEQ_PLAYER_FANFARE, SEQ_PLAYER_BGM_MAIN, 0);
                if (seqIdBgmSub != NA_BGM_LONLON) {
                    SEQCMD_SETUP_SET_CHANNEL_DISABLE_MASK(SEQ_PLAYER_FANFARE, SEQ_PLAYER_BGM_SUB, 0);
                }
            }
            SEQCMD_PLAY_SEQUENCE(SEQ_PLAYER_FANFARE, 1, 0, D_8016B9F6);
            SEQCMD_SET_CHANNEL_DISABLE_MASK(SEQ_PLAYER_BGM_MAIN, 0xFFFF);
            if (seqIdBgmSub != NA_BGM_LONLON) {
                SEQCMD_SET_CHANNEL_DISABLE_MASK(SEQ_PLAYER_BGM_SUB, 0xFFFF);
            }
        }
    }
}

void func_800F5E18(u8 seqPlayerIndex, u16 seqId, u8 fadeTimer, s8 ioPort, s8 ioData) {
    SEQCMD_SET_PLAYER_IO(seqPlayerIndex, ioPort, ioData);
    SEQCMD_PLAY_SEQUENCE(seqPlayerIndex, fadeTimer, 0, seqId);
}

void Audio_SetSequenceMode(u8 seqMode) {
    s32 volumeFadeInTimer;
    u16 seqId;
    u8 volumeFadeOutTimer;

    sSeqModeInput = seqMode;
    if (sPrevMainBgmSeqId == NA_BGM_DISABLED) {
        if (sAudioCutsceneFlag) {
            seqMode = SEQ_MODE_IGNORE;
        }

        seqId = gActiveSeqs[SEQ_PLAYER_BGM_MAIN].seqId;

        if (seqId == NA_BGM_FIELD_LOGIC && Audio_GetActiveSeqId(SEQ_PLAYER_BGM_SUB) == (NA_BGM_ENEMY | 0x800)) {
            seqMode = SEQ_MODE_IGNORE;
        }

        if ((seqId == NA_BGM_DISABLED) || (sSeqFlags[(u8)(seqId & 0xFF)] & SEQ_FLAG_ENEMY) ||
            ((sPrevSeqMode & 0x7F) == SEQ_MODE_ENEMY)) {
            if (seqMode != (sPrevSeqMode & 0x7F)) {
                if (seqMode == SEQ_MODE_ENEMY) {
                    // Start playing enemy bgm
                    if (gActiveSeqs[SEQ_PLAYER_BGM_SUB].volScales[VOL_SCALE_INDEX_FANFARE] - sAudioEnemyVol < 0) {
                        volumeFadeInTimer =
                            -(gActiveSeqs[SEQ_PLAYER_BGM_SUB].volScales[VOL_SCALE_INDEX_FANFARE] - sAudioEnemyVol);
                    } else {
                        volumeFadeInTimer =
                            gActiveSeqs[SEQ_PLAYER_BGM_SUB].volScales[VOL_SCALE_INDEX_FANFARE] - sAudioEnemyVol;
                    }

                    Audio_SetVolumeScale(SEQ_PLAYER_BGM_SUB, VOL_SCALE_INDEX_BGM_SUB, sAudioEnemyVol,
                                         volumeFadeInTimer);
                    SEQCMD_PLAY_SEQUENCE(SEQ_PLAYER_BGM_SUB, 10, 8, NA_BGM_ENEMY);

                    if (seqId != NA_BGM_NATURE_AMBIENCE) {
                        Audio_SetVolumeScale(SEQ_PLAYER_BGM_MAIN, VOL_SCALE_INDEX_BGM_SUB,
                                             (0x7F - sAudioEnemyVol) & 0xFF, 0xA);
                        Audio_SplitBgmChannels(sAudioEnemyVol);
                    }
                } else if ((sPrevSeqMode & 0x7F) == SEQ_MODE_ENEMY) {
                    // Stop playing enemy bgm
                    SEQCMD_STOP_SEQUENCE(SEQ_PLAYER_BGM_SUB, 10);
                    if (seqMode == SEQ_MODE_IGNORE) {
                        volumeFadeOutTimer = 0;
                    } else {
                        volumeFadeOutTimer = 10;
                    }

                    Audio_SetVolumeScale(SEQ_PLAYER_BGM_MAIN, VOL_SCALE_INDEX_BGM_SUB, 0x7F, volumeFadeOutTimer);
                    Audio_SplitBgmChannels(0);
                }

                sPrevSeqMode = seqMode + 0x80;
            }
        } else {
            // Hyrule Field will play slightly different bgm music depending on whether player is standing
            // still or moving. This is the logic to determine the transition between those two states
            if (seqMode == SEQ_MODE_DEFAULT) {
                if (sPrevSeqMode == SEQ_MODE_STILL) {
                    sNumFramesMoving = 0;
                }
                sNumFramesStill = 0;
                sNumFramesMoving++;
            } else {
                sNumFramesStill++;
            }

            if (seqMode == SEQ_MODE_STILL && sNumFramesStill < 30 && sNumFramesMoving > 20) {
                seqMode = SEQ_MODE_DEFAULT;
            }

            sPrevSeqMode = seqMode;
            SEQCMD_SET_PLAYER_IO(SEQ_PLAYER_BGM_MAIN, 2, seqMode);
        }
    }
}

void Audio_SetBgmEnemyVolume(f32 dist) {
    f32 adjDist;

    if (sPrevSeqMode == (0x80 | SEQ_MODE_ENEMY)) {
        if (dist != sAudioEnemyDist) {
            if (dist < 150.0f) {
                adjDist = 0.0f;
            } else if (dist > 500.0f) {
                adjDist = 350.0f;
            } else {
                adjDist = dist - 150.0f;
            }

            sAudioEnemyVol = ((350.0f - adjDist) * 127.0f) / 350.0f;
            Audio_SetVolumeScale(SEQ_PLAYER_BGM_SUB, VOL_SCALE_INDEX_BGM_SUB, sAudioEnemyVol, 10);
            if (gActiveSeqs[SEQ_PLAYER_BGM_MAIN].seqId != NA_BGM_NATURE_AMBIENCE) {
                Audio_SetVolumeScale(SEQ_PLAYER_BGM_MAIN, VOL_SCALE_INDEX_BGM_SUB, (0x7F - sAudioEnemyVol), 10);
            }
        }
        if (gActiveSeqs[SEQ_PLAYER_BGM_MAIN].seqId != NA_BGM_NATURE_AMBIENCE) {
            Audio_SplitBgmChannels(sAudioEnemyVol);
        }
    }
    sAudioEnemyDist = dist;
}

void func_800F6268(f32 dist, u16 arg1) {
    s8 pad;
    s8 phi_v1;
    s16 temp_a0;

    sAudioHasMalonBgm = true;
    sAudioMalonBgmDist = dist;
    if (D_8016B9F2 == 0) {
        temp_a0 = (s8)(Audio_GetActiveSeqId(SEQ_PLAYER_BGM_MAIN) & 0xFF);
        if (temp_a0 == (arg1 & 0xFF)) {
            if ((arg1 & 0xFF) == NA_BGM_LONLON) {

                if (dist > 2000.0f) {
                    phi_v1 = 127;
                } else if (dist < 200.0f) {
                    phi_v1 = 0;
                } else {
                    phi_v1 = (s8)(((dist - 200.0f) * 127.0f) / 1800.0f);
                }
                // Transition volume of channels 0, 1 and 13 on seq player 0 over 3 frames
                SEQCMD_SET_CHANNEL_VOLUME(SEQ_PLAYER_BGM_MAIN, 0, 3, 127 - phi_v1);
                SEQCMD_SET_CHANNEL_VOLUME(SEQ_PLAYER_BGM_MAIN, 1, 3, 127 - phi_v1);
                SEQCMD_SET_CHANNEL_VOLUME(SEQ_PLAYER_BGM_MAIN, 13, 3, phi_v1);
                if (D_8016B9D8 == 0) {
                    D_8016B9D8++;
                }
            }
        } else if ((temp_a0 == NA_BGM_NATURE_AMBIENCE) && ((arg1 & 0xFF) == NA_BGM_LONLON)) {
            temp_a0 = (s8)(Audio_GetActiveSeqId(SEQ_PLAYER_BGM_SUB) & 0xFF);
            if ((temp_a0 != (arg1 & 0xFF)) && (D_8016B9D8 < 10)) {
                func_800F5E18(SEQ_PLAYER_BGM_SUB, NA_BGM_LONLON, 0, 0, 0);
                SEQCMD_SET_CHANNEL_DISABLE_MASK(SEQ_PLAYER_BGM_SUB, 0xFFFC);
                D_8016B9D8 = 10;
            }

            if (dist > 2000.0f) {
                phi_v1 = 127;
            } else if (dist < 200.0f) {
                phi_v1 = 0;
            } else {
                phi_v1 = (s8)(((dist - 200.0f) * 127.0f) / 1800.0f);
            }
            // Transition volume of channels 0 and 1 on seq player 0 over 3 frames
            SEQCMD_SET_CHANNEL_VOLUME(SEQ_PLAYER_BGM_SUB, 0, 3, 127 - phi_v1);
            SEQCMD_SET_CHANNEL_VOLUME(SEQ_PLAYER_BGM_SUB, 1, 3, 127 - phi_v1);
        }

        if (D_8016B9D8 < 10) {
            D_8016B9D8++;
        }
    }
}

void func_800F64E0(u8 arg0) {
    D_80130608 = arg0;
    if (arg0 != 0) {
        Audio_PlaySoundGeneral(NA_SE_SY_WIN_OPEN, &gSfxDefaultPos, 4, &gSfxDefaultFreqAndVolScale,
                               &gSfxDefaultFreqAndVolScale, &gSfxDefaultReverb);
        Audio_QueueCmdS32(0xF1000000, 0);
    } else {
        Audio_PlaySoundGeneral(NA_SE_SY_WIN_CLOSE, &gSfxDefaultPos, 4, &gSfxDefaultFreqAndVolScale,
                               &gSfxDefaultFreqAndVolScale, &gSfxDefaultReverb);
        Audio_QueueCmdS32(0xF2000000, 0);
    }
}

void func_800F6584(u8 arg0) {
    u8 seqPlayerIndex;
    u16 sp34;

    D_8016B9F2 = arg0;
    if ((Audio_GetActiveSeqId(SEQ_PLAYER_BGM_MAIN) & 0xFF) == NA_BGM_LONLON) {
        seqPlayerIndex = SEQ_PLAYER_BGM_MAIN;
        sp34 = 0;
    } else if ((Audio_GetActiveSeqId(SEQ_PLAYER_BGM_SUB) & 0xFF) == NA_BGM_LONLON) {
        seqPlayerIndex = SEQ_PLAYER_BGM_SUB;
        sp34 = 0xFFFC;
    } else {
        return;
    }

    if (arg0 != 0) {
        SEQCMD_SET_CHANNEL_VOLUME(seqPlayerIndex, 0, 1, 0);
        SEQCMD_SET_CHANNEL_VOLUME(seqPlayerIndex, 1, 1, 0);
        if (seqPlayerIndex == SEQ_PLAYER_BGM_SUB) {
            SEQCMD_SET_CHANNEL_DISABLE_MASK(seqPlayerIndex, sp34 | 3);
        }
    } else {
        if (seqPlayerIndex == SEQ_PLAYER_BGM_SUB) {
            func_800F5E18(SEQ_PLAYER_BGM_SUB, NA_BGM_LONLON, 0, 0, 0);
        }
        SEQCMD_SET_CHANNEL_VOLUME(seqPlayerIndex, 0, 1, 0x7F);
        SEQCMD_SET_CHANNEL_VOLUME(seqPlayerIndex, 1, 1, 0x7F);
        if (seqPlayerIndex == SEQ_PLAYER_BGM_SUB) {
            SEQCMD_SET_CHANNEL_DISABLE_MASK(seqPlayerIndex, sp34);
        }
    }
}

void Audio_SetEnvReverb(s8 reverb) {
    sAudioEnvReverb = reverb & 0x7F;
}

void Audio_SetCodeReverb(s8 reverb) {
    if (reverb != 0) {
        sAudioCodeReverb = reverb & 0x7F;
    }
}

void func_800F6700(s8 audioSetting) {
    s8 soundModeIndex;

    switch (audioSetting) {
        case 0:
            soundModeIndex = SOUNDMODE_STEREO;
            sSoundMode = SOUNDMODE_STEREO;
            break;

        case 1:
            soundModeIndex = SOUNDMODE_MONO;
            sSoundMode = SOUNDMODE_MONO;
            break;

        case 2:
            soundModeIndex = SOUNDMODE_HEADSET;
            sSoundMode = SOUNDMODE_HEADSET;
            break;

        case 3:
            soundModeIndex = SOUNDMODE_STEREO;
            sSoundMode = SOUNDMODE_SURROUND;
            break;
    }

<<<<<<< HEAD
    SEQCMD_SET_SOUND_MODE(sp1F);
=======
    Audio_SeqCmdE0(SEQ_PLAYER_BGM_MAIN, soundModeIndex);
>>>>>>> ed0ab877
}

void Audio_SetBaseFilter(u8 filter) {
    if (sAudioBaseFilter != filter) {
        if (filter == 0) {
            Audio_StopSfxById(NA_SE_PL_IN_BUBBLE);
        } else if (sAudioBaseFilter == 0) {
            Audio_PlaySoundGeneral(NA_SE_PL_IN_BUBBLE, &gSfxDefaultPos, 4, &gSfxDefaultFreqAndVolScale,
                                   &gSfxDefaultFreqAndVolScale, &gSfxDefaultReverb);
        }
    }
    sAudioBaseFilter = filter;
    sAudioBaseFilter2 = filter;
}

void Audio_SetExtraFilter(u8 filter) {
    u32 t;
    u8 i;

    sAudioExtraFilter2 = filter;
    sAudioExtraFilter = filter;
    if (gActiveSeqs[SEQ_PLAYER_BGM_MAIN].seqId == NA_BGM_NATURE_AMBIENCE) {
        for (i = 0; i < 16; i++) {
            t = i;
            // CHAN_UPD_SCRIPT_IO (seq player 0, all channels, slot 6)
            Audio_QueueCmdS8(0x6 << 24 | SEQ_PLAYER_BGM_MAIN << 16 | ((t & 0xFF) << 8) | 6, filter);
        }
    }
}

void Audio_SetCutsceneFlag(s8 flag) {
    sAudioCutsceneFlag = flag;
}

void Audio_PlaySoundGeneralIfNotInCutscene(u16 sfxId, Vec3f* pos, u8 arg2, f32* freqScale, f32* arg4, s8* reverbAdd) {
    if (!sAudioCutsceneFlag) {
        Audio_PlaySoundGeneral(sfxId, pos, arg2, freqScale, arg4, reverbAdd);
    }
}

void Audio_PlaySoundIfNotInCutscene(u16 sfxId) {
    Audio_PlaySoundGeneralIfNotInCutscene(sfxId, &gSfxDefaultPos, 4, &gSfxDefaultFreqAndVolScale,
                                          &gSfxDefaultFreqAndVolScale, &gSfxDefaultReverb);
}

void func_800F6964(u16 arg0) {
    s32 skip;
    u8 channelIdx;

    SEQCMD_STOP_SEQUENCE(SEQ_PLAYER_BGM_MAIN, (arg0 * 3) / 2);
    SEQCMD_STOP_SEQUENCE(SEQ_PLAYER_FANFARE, (arg0 * 3) / 2);
    for (channelIdx = 0; channelIdx < 16; channelIdx++) {
        skip = false;
        switch (channelIdx) {
            case SFX_CHANNEL_SYSTEM0:
            case SFX_CHANNEL_SYSTEM1:
                if (gAudioSpecId == 10) {
                    skip = true;
                }
                break;
            case SFX_CHANNEL_OCARINA:
                skip = true;
                break;
        }

        if (!skip) {
            SEQCMD_SET_CHANNEL_VOLUME(SEQ_PLAYER_SFX, channelIdx, arg0 >> 1, 0);
        }
    }

    SEQCMD_STOP_SEQUENCE(SEQ_PLAYER_BGM_SUB, (arg0 * 3) / 2);
}

void func_800F6AB0(u16 arg0) {
    SEQCMD_STOP_SEQUENCE(SEQ_PLAYER_BGM_MAIN, arg0);
    SEQCMD_STOP_SEQUENCE(SEQ_PLAYER_FANFARE, arg0);
    SEQCMD_STOP_SEQUENCE(SEQ_PLAYER_BGM_SUB, arg0);
    Audio_SetVolumeScale(SEQ_PLAYER_BGM_MAIN, VOL_SCALE_INDEX_BGM_SUB, 0x7F, 0);
    Audio_SetVolumeScale(SEQ_PLAYER_BGM_MAIN, VOL_SCALE_INDEX_FANFARE, 0x7F, 0);
}

void func_800F6B3C(void) {
    Audio_StartSequence(SEQ_PLAYER_SFX, 0, 0xFF, 5);
}

void Audio_DisableAllSeq(void) {
    Audio_DisableSeq(SEQ_PLAYER_BGM_MAIN, 0);
    Audio_DisableSeq(SEQ_PLAYER_FANFARE, 0);
    Audio_DisableSeq(SEQ_PLAYER_SFX, 0);
    Audio_DisableSeq(SEQ_PLAYER_BGM_SUB, 0);
    Audio_ScheduleProcessCmds();
}

s8 func_800F6BB8(void) {
    return func_800E6680();
}

void func_800F6BDC(void) {
    Audio_DisableAllSeq();
    Audio_ScheduleProcessCmds();
    while (true) {
        if (!func_800F6BB8()) {
            return;
        }
    }
}

void Audio_PreNMI(void) {
    Audio_PreNMIInternal();
}

void func_800F6C34(void) {
    sPrevSeqMode = 0;
    D_8016B7A8 = 1.0f;
    D_8016B7B0 = 1.0f;
    sAudioBaseFilter = 0;
    sAudioExtraFilter = 0;
    sAudioBaseFilter2 = 0;
    sAudioExtraFilter2 = 0;
    AudioOcarina_SetInstrument(OCARINA_INSTRUMENT_OFF);
    sRiverFreqScaleLerp.remainingFrames = 0;
    sWaterfallFreqScaleLerp.remainingFrames = 0;
    sRiverFreqScaleLerp.value = 1.0f;
    sWaterfallFreqScaleLerp.value = 1.0f;
    D_8016B7D8 = 1.0f;
    sRiverSoundMainBgmVol = 0x7F;
    sRiverSoundMainBgmCurrentVol = 0x7F;
    sRiverSoundMainBgmLower = false;
    sRiverSoundMainBgmRestore = false;
    sGanonsTowerVol = 0xFF;
    D_8016B9D8 = 0;
    sSpecReverb = sSpecReverbs[gAudioSpecId];
    D_80130608 = 0;
    sPrevMainBgmSeqId = NA_BGM_DISABLED;
    Audio_QueueCmdS8(0x46 << 24 | SEQ_PLAYER_BGM_MAIN << 16, -1);
    sSariaBgmPtr = NULL;
    D_8016B9F4 = 0;
    D_8016B9F3 = 1;
    D_8016B9F2 = 0;
}

void Audio_SetNatureAmbienceChannelIO(u8 channelIdxRange, u8 ioPort, u8 ioData) {
    u8 firstChannelIdx;
    u8 lastChannelIdx;
    u8 channelIdx;

    if ((gActiveSeqs[SEQ_PLAYER_BGM_MAIN].seqId != NA_BGM_NATURE_AMBIENCE) &&
        Audio_IsSeqCmdNotQueued(SEQCMD_OP_PLAY_SEQUENCE << 28 | NA_BGM_NATURE_AMBIENCE, SEQCMD_MASK | 0xFF)) {
        sAudioNatureFailed = true;
        return;
    }

    // channelIdxRange = 01 on ioPort 1
    if (((channelIdxRange << 8) + ioPort) == ((NATURE_CHANNEL_CRITTER_0 << 8) + CHANNEL_IO_PORT_1)) {
        if (Audio_GetActiveSeqId(SEQ_PLAYER_BGM_SUB) != NA_BGM_LONLON) {
            D_8016B9D8 = 0;
        }
    }

    firstChannelIdx = channelIdxRange >> 4;
    lastChannelIdx = channelIdxRange & 0xF;

    if (firstChannelIdx == 0) {
        firstChannelIdx = channelIdxRange & 0xF;
    }

    for (channelIdx = firstChannelIdx; channelIdx <= lastChannelIdx; channelIdx++) {
        SEQCMD_SET_CHANNEL_IO(SEQ_PLAYER_BGM_MAIN, channelIdx, ioPort, ioData);
    }
}

void Audio_StartNatureAmbienceSequence(u16 playerIO, u16 channelMask) {
    u8 channelIdx;

    if (Audio_GetActiveSeqId(SEQ_PLAYER_BGM_MAIN) == NA_BGM_WINDMILL) {
        Audio_PlayCutsceneEffectsSequence(SEQ_CS_EFFECTS_RAINFALL);
        return;
    }

    SEQCMD_SET_PLAYER_IO(SEQ_PLAYER_BGM_MAIN, 0, 1);
    SEQCMD_SET_PLAYER_IO(SEQ_PLAYER_BGM_MAIN, 4, playerIO >> 8);
    SEQCMD_SET_PLAYER_IO(SEQ_PLAYER_BGM_MAIN, 5, playerIO & 0xFF);
    Audio_SetVolumeScale(SEQ_PLAYER_BGM_MAIN, VOL_SCALE_INDEX_BGM_MAIN, 0x7F, 1);

    channelIdx = false;
    if (gNewSeqDisabled) {
        channelIdx = true;
        SEQCMD_DISABLE_NEW_SEQUENCES(false);
    }

    SEQCMD_PLAY_SEQUENCE(SEQ_PLAYER_BGM_MAIN, 0, 0, NA_BGM_NATURE_AMBIENCE);

    if (channelIdx) {
        SEQCMD_DISABLE_NEW_SEQUENCES(true);
    }

    for (channelIdx = 0; channelIdx < 16; channelIdx++) {
        if (!(channelMask & (1 << channelIdx)) && (playerIO & (1 << channelIdx))) {
            SEQCMD_SET_CHANNEL_IO(SEQ_PLAYER_BGM_MAIN, channelIdx, CHANNEL_IO_PORT_1, 1);
        }
    }
}

void Audio_PlayNatureAmbienceSequence(u8 natureAmbienceId) {
    u8 i = 0;
    u8 channelIdx;
    u8 ioPort;
    u8 ioData;

    if ((gActiveSeqs[SEQ_PLAYER_BGM_MAIN].seqId == NA_BGM_DISABLED) ||
        !(sSeqFlags[((u8)gActiveSeqs[SEQ_PLAYER_BGM_MAIN].seqId) & 0xFF] & SEQ_FLAG_NO_AMBIENCE)) {

        Audio_StartNatureAmbienceSequence(sNatureAmbienceDataIO[natureAmbienceId].playerIO,
                                          sNatureAmbienceDataIO[natureAmbienceId].channelMask);

        while ((sNatureAmbienceDataIO[natureAmbienceId].channelIO[i] != 0xFF) && (i < 100)) {
            channelIdx = sNatureAmbienceDataIO[natureAmbienceId].channelIO[i++];
            ioPort = sNatureAmbienceDataIO[natureAmbienceId].channelIO[i++];
            ioData = sNatureAmbienceDataIO[natureAmbienceId].channelIO[i++];
            SEQCMD_SET_CHANNEL_IO(SEQ_PLAYER_BGM_MAIN, channelIdx, ioPort, ioData);
        }

<<<<<<< HEAD
        SEQCMD_SET_CHANNEL_IO(SEQ_PLAYER_BGM_MAIN, NATURE_CHANNEL_UNK, CHANNEL_IO_PORT_7, D_80130604);
=======
        Audio_SeqCmd8(SEQ_PLAYER_BGM_MAIN, CHANNEL_IO_PORT_7, NATURE_CHANNEL_UNK, sSoundMode);
>>>>>>> ed0ab877
    }
}

void Audio_Init(void) {
    AudioLoad_Init(NULL, 0);
}

void Audio_InitSound(void) {
    func_800F6C34();
    AudioOcarina_ResetStaffs();
    Audio_ResetSfxChannelState();
    Audio_ResetSequencesAndVolume();
    Audio_ResetSounds();
    Audio_StartSequence(SEQ_PLAYER_SFX, 0, 0x70, 10);
}

void func_800F7170(void) {
    Audio_StartSequence(SEQ_PLAYER_SFX, 0, 0x70, 1);
    Audio_QueueCmdS32(0xF2000000, 1);
    Audio_ScheduleProcessCmds();
    Audio_QueueCmdS32(0xF8000000, 0);
}

void func_800F71BC(s32 arg0) {
    D_80133418 = 1;
    func_800F6C34();
    AudioOcarina_ResetStaffs();
    Audio_ResetSfxChannelState();
    Audio_ResetSequences();
    Audio_ResetSounds();
}

void func_800F7208(void) {
    Audio_ResetSequences();
    Audio_QueueCmdS32(0xF2000000, 1);
    func_800F6C34();
    Audio_ResetSfxChannelState();
    Audio_StartSequence(SEQ_PLAYER_SFX, 0, 0x70, 1);
}<|MERGE_RESOLUTION|>--- conflicted
+++ resolved
@@ -5027,11 +5027,7 @@
             break;
     }
 
-<<<<<<< HEAD
-    SEQCMD_SET_SOUND_MODE(sp1F);
-=======
-    Audio_SeqCmdE0(SEQ_PLAYER_BGM_MAIN, soundModeIndex);
->>>>>>> ed0ab877
+    SEQCMD_SET_SOUND_MODE(soundModeIndex);
 }
 
 void Audio_SetBaseFilter(u8 filter) {
@@ -5254,11 +5250,7 @@
             SEQCMD_SET_CHANNEL_IO(SEQ_PLAYER_BGM_MAIN, channelIdx, ioPort, ioData);
         }
 
-<<<<<<< HEAD
-        SEQCMD_SET_CHANNEL_IO(SEQ_PLAYER_BGM_MAIN, NATURE_CHANNEL_UNK, CHANNEL_IO_PORT_7, D_80130604);
-=======
-        Audio_SeqCmd8(SEQ_PLAYER_BGM_MAIN, CHANNEL_IO_PORT_7, NATURE_CHANNEL_UNK, sSoundMode);
->>>>>>> ed0ab877
+        SEQCMD_SET_CHANNEL_IO(SEQ_PLAYER_BGM_MAIN, NATURE_CHANNEL_UNK, CHANNEL_IO_PORT_7, sSoundMode);
     }
 }
 
