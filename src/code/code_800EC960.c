--- conflicted
+++ resolved
@@ -2809,13 +2809,8 @@
             if (CHECK_BTN_ANY(sDebugPadPress, BTN_A)) {
                 sAudioSndContWork[5] ^= 1;
                 Audio_SeqCmdE01(SEQ_PLAYER_BGM_MAIN, sAudioSndContWork[5]);
-<<<<<<< HEAD
-                if (Audio_GetActiveSequence(SEQ_PLAYER_BGM_MAIN) != NA_BGM_NATURE_BACKGROUND) {
+                if (Audio_GetActiveSequence(SEQ_PLAYER_BGM_MAIN) != NA_BGM_NATURE_AMBIENCE) {
                     Audio_StopSeq(SEQ_PLAYER_BGM_MAIN, 0);
-=======
-                if (func_800FA0B4(SEQ_PLAYER_BGM_MAIN) != NA_BGM_NATURE_AMBIENCE) {
-                    Audio_SeqCmd1(SEQ_PLAYER_BGM_MAIN, 0);
->>>>>>> f90f2460
                 }
                 Audio_StopSeq(SEQ_PLAYER_FANFARE, 0);
                 Audio_StopSeq(SEQ_PLAYER_BGM_SUB, 0);
@@ -3843,13 +3838,8 @@
 void func_800F5BF0(u8 arg0) {
     u16 temp_v0;
 
-<<<<<<< HEAD
     temp_v0 = Audio_GetActiveSequence(SEQ_PLAYER_BGM_MAIN);
-    if (temp_v0 != NA_BGM_NATURE_BACKGROUND) {
-=======
-    temp_v0 = func_800FA0B4(SEQ_PLAYER_BGM_MAIN);
     if (temp_v0 != NA_BGM_NATURE_AMBIENCE) {
->>>>>>> f90f2460
         D_80130628 = temp_v0;
     }
     func_800F6FB4(arg0);
@@ -3943,13 +3933,8 @@
                     }
                     Audio_SetVolumeScale(SEQ_PLAYER_BGM_SUB, 3, sAudioEnemyVol, phi_t0);
                     Audio_StartSeq(SEQ_PLAYER_BGM_SUB, 10, NA_BGM_ENEMY | 0x800);
-<<<<<<< HEAD
-                    if (phi_t1 != NA_BGM_NATURE_BACKGROUND) {
+                    if (phi_t1 != NA_BGM_NATURE_AMBIENCE) {
                         Audio_SetVolumeScale(SEQ_PLAYER_BGM_MAIN, 3, (0x7F - sAudioEnemyVol) & 0xFF, 0xA);
-=======
-                    if (phi_t1 != NA_BGM_NATURE_AMBIENCE) {
-                        Audio_SetVolScale(SEQ_PLAYER_BGM_MAIN, 3, (0x7F - sAudioEnemyVol) & 0xFF, 0xA);
->>>>>>> f90f2460
                         func_800F510C(sAudioEnemyVol);
                     }
                 } else {
@@ -4003,21 +3988,12 @@
             }
 
             sAudioEnemyVol = ((350.0f - adjDist) * 127.0f) / 350.0f;
-<<<<<<< HEAD
             Audio_SetVolumeScale(SEQ_PLAYER_BGM_SUB, 3, sAudioEnemyVol, 0xA);
-            if (gActiveSeqs[SEQ_PLAYER_BGM_MAIN].seqId != NA_BGM_NATURE_BACKGROUND) {
+            if (gActiveSeqs[SEQ_PLAYER_BGM_MAIN].seqId != NA_BGM_NATURE_AMBIENCE) {
                 Audio_SetVolumeScale(SEQ_PLAYER_BGM_MAIN, 3, (0x7F - sAudioEnemyVol), 0xA);
             }
         }
-        if (gActiveSeqs[SEQ_PLAYER_BGM_MAIN].seqId != NA_BGM_NATURE_BACKGROUND) {
-=======
-            Audio_SetVolScale(SEQ_PLAYER_BGM_SUB, 3, sAudioEnemyVol, 0xA);
-            if (D_8016E750[SEQ_PLAYER_BGM_MAIN].unk_254 != NA_BGM_NATURE_AMBIENCE) {
-                Audio_SetVolScale(SEQ_PLAYER_BGM_MAIN, 3, (0x7F - sAudioEnemyVol), 0xA);
-            }
-        }
-        if (D_8016E750[SEQ_PLAYER_BGM_MAIN].unk_254 != NA_BGM_NATURE_AMBIENCE) {
->>>>>>> f90f2460
+        if (gActiveSeqs[SEQ_PLAYER_BGM_MAIN].seqId != NA_BGM_NATURE_AMBIENCE) {
             func_800F510C(sAudioEnemyVol);
         }
     }
@@ -4051,13 +4027,8 @@
                     D_8016B9D8++;
                 }
             }
-<<<<<<< HEAD
-        } else if ((temp_a0 == NA_BGM_NATURE_BACKGROUND) && ((arg1 & 0xFF) == NA_BGM_LONLON)) {
+        } else if ((temp_a0 == NA_BGM_NATURE_AMBIENCE) && ((arg1 & 0xFF) == NA_BGM_LONLON)) {
             temp_a0 = (s8)(Audio_GetActiveSequence(SEQ_PLAYER_BGM_SUB) & 0xFF);
-=======
-        } else if ((temp_a0 == NA_BGM_NATURE_AMBIENCE) && ((arg1 & 0xFF) == NA_BGM_LONLON)) {
-            temp_a0 = (s8)(func_800FA0B4(SEQ_PLAYER_BGM_SUB) & 0xFF);
->>>>>>> f90f2460
             if ((temp_a0 != (arg1 & 0xFF)) && (D_8016B9D8 < 10)) {
                 func_800F5E18(SEQ_PLAYER_BGM_SUB, NA_BGM_LONLON, 0, 0, 0);
                 Audio_SeqCmdA(SEQ_PLAYER_BGM_SUB, 0xFFFC);
@@ -4179,11 +4150,7 @@
 
     sAudioExtraFilter2 = filter;
     sAudioExtraFilter = filter;
-<<<<<<< HEAD
-    if (gActiveSeqs[SEQ_PLAYER_BGM_MAIN].seqId == NA_BGM_NATURE_BACKGROUND) {
-=======
-    if (D_8016E750[SEQ_PLAYER_BGM_MAIN].unk_254 == NA_BGM_NATURE_AMBIENCE) {
->>>>>>> f90f2460
+    if (gActiveSeqs[SEQ_PLAYER_BGM_MAIN].seqId == NA_BGM_NATURE_AMBIENCE) {
         for (i = 0; i < 16; i++) {
             t = i;
             // CHAN_UPD_SCRIPT_IO (seq player 0, all channels, slot 6)
@@ -4307,11 +4274,7 @@
     u8 temp_a0;
     u8 i;
 
-<<<<<<< HEAD
-    if ((gActiveSeqs[SEQ_PLAYER_BGM_MAIN].seqId != NA_BGM_NATURE_BACKGROUND) && Audio_IsSeqCmdNotQueued(1, 0xF00000FF)) {
-=======
-    if ((D_8016E750[SEQ_PLAYER_BGM_MAIN].unk_254 != NA_BGM_NATURE_AMBIENCE) && func_800FA11C(1, 0xF00000FF)) {
->>>>>>> f90f2460
+    if ((gActiveSeqs[SEQ_PLAYER_BGM_MAIN].seqId != NA_BGM_NATURE_AMBIENCE) && Audio_IsSeqCmdNotQueued(1, 0xF00000FF)) {
         sAudioNatureFailed = 1;
         return;
     }
