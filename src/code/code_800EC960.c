#include "ultra64.h"
#include "global.h"

// TODO: can these macros be shared between files? code_800F9280 seems to use
// versions without any casts...
#define Audio_DisableSeq(playerIdx, fadeOut) Audio_QueueCmdS32(0x83000000 | ((u8)playerIdx << 16), fadeOut)
#define Audio_StartSeq(playerIdx, fadeTimer, seqId) \
    Audio_QueueSeqCmd(0x00000000 | ((u8)playerIdx << 24) | ((u8)(fadeTimer) << 0x10) | (u16)seqId)
#define Audio_SeqCmd7(playerIdx, a, b) \
    Audio_QueueSeqCmd(0x70000000 | ((u8)playerIdx << 0x18) | ((u8)a << 0x10) | (u8)(b))
#define Audio_SeqCmdC(playerIdx, a, b, c) \
    Audio_QueueSeqCmd(0xC0000000 | ((u8)playerIdx << 24) | ((u8)a << 16) | ((u8)b << 8) | ((u8)(c)))
#define Audio_SeqCmdA(playerIdx, a) Audio_QueueSeqCmd(0xA0000000 | ((u8)playerIdx << 24) | ((u16)(a)))
#define Audio_StopSeq(playerIdx, a) Audio_QueueSeqCmd(0x100000FF | ((u8)playerIdx << 24) | ((u8)(a) << 16))
#define Audio_SeqCmdB(playerIdx, a, b, c) \
    Audio_QueueSeqCmd(0xB0000000 | ((u8)playerIdx << 24) | ((u8)a << 16) | ((u8)b << 8) | ((u8)c))
#define Audio_SeqCmdB40(playerIdx, a, b) Audio_QueueSeqCmd(0xB0004000 | ((u8)playerIdx << 24) | ((u8)a << 16) | ((u8)b))
#define Audio_SeqCmd6(playerIdx, a, b, c) \
    Audio_QueueSeqCmd(0x60000000 | ((u8)playerIdx << 24) | ((u8)(a) << 16) | ((u8)b << 8) | ((u8)c))
#define Audio_SeqCmdE0(playerIdx, a) Audio_QueueSeqCmd(0xE0000000 | ((u8)playerIdx << 24) | ((u8)a))
#define Audio_SeqCmdE01(playerIdx, a) Audio_QueueSeqCmd(0xE0000100 | ((u8)playerIdx << 24) | ((u16)a))
#define Audio_SeqCmd8(playerIdx, a, b, c) \
    Audio_QueueSeqCmd(0x80000000 | ((u8)playerIdx << 24) | ((u8)a << 16) | ((u8)b << 8) | ((u8)c))
#define Audio_SeqCmdF(playerIdx, a) Audio_QueueSeqCmd(0xF0000000 | ((u8)playerIdx << 24) | ((u8)a))

typedef struct {
    /* 0x0 */ f32 vol;
    /* 0x4 */ f32 freqScale;
    /* 0x8 */ s8 reverb;
    /* 0x9 */ s8 panSigned;
    /* 0xA */ s8 stereoBits;
    /* 0xB */ u8 filter;
    /* 0xC */ u8 unk_0C;
} SfxPlayerState;

typedef struct {
    /* 0x0 */ f32 value;
    /* 0x4 */ f32 target;
    /* 0x8 */ f32 step;
    /* 0xC */ s32 remainingFrames;
} FreqLerp;

typedef struct {
    /* 0x0 */ u16 unk_00;
    /* 0x2 */ u16 unk_02;
    /* 0x4 */ u8 unk_04[100];
} D_801306DC_s; // size = 0x68

typedef enum {
    /* 0x0 */ PAGE_NON,
    /* 0x1 */ PAGE_SOUND_CONTROL,
    /* 0x2 */ PAGE_SPEC_INFO, // unused
    /* 0x3 */ PAGE_HEAP_INFO,
    /* 0x4 */ PAGE_GROUP_TRACK_INFO, // unused
    /* 0x5 */ PAGE_SUB_TRACK_INFO,
    /* 0x6 */ PAGE_CHANNEL_INFO, // unused
    /* 0x7 */ PAGE_INTERFACE_INFO,
    /* 0x8 */ PAGE_SFX_SWAP,
    /* 0x9 */ PAGE_BLOCK_CHANGE_BGM,
    /* 0xA */ PAGE_NATURAL_SOUND_CONTROL, // unused
    /* 0xB */ PAGE_OCARINA_TEST,
    /* 0xC */ PAGE_SFX_PARAMETER_CHANGE,
    /* 0xD */ PAGE_SCROLL_PRINT,
    /* 0xE */ PAGE_FREE_AREA,
    /* 0xF */ PAGE_MAX
} AudioDebugPage;

/** bit field of songs that can be played
 * 0x0800 storms
 * 0x0400 song of time
 * 0x0200 suns
 * 0x0100 lullaby
 * 0x0080 epona
 * 0x0040 sarias
 * 0x0020 prelude
 * 0x0010 nocturne
 * 0x0008 requiem
 * 0x0004 serenade
 * 0x0002 bolero
 * 0x0001 minuet
 */

#define SCROLL_PRINT_BUF_SIZE 25

#define SFX_PLAYER_CHANNEL_OCARINA 13

extern f32 D_8012F6B4[]; // from audio_synthesis

u8 gIsLargeSoundBank[7] = { 0, 0, 0, 1, 0, 0, 0 };

// Only the first row of these is supported by sequence 0. (gSfxChannelLayout is always 0.)
u8 gChannelsPerBank[4][7] = {
    { 3, 2, 3, 3, 2, 1, 2 },
    { 3, 2, 2, 2, 2, 2, 2 },
    { 3, 2, 2, 2, 2, 2, 2 },
    { 4, 1, 0, 0, 2, 2, 2 },
};
u8 gUsedChannelsPerBank[4][7] = {
    { 3, 2, 3, 2, 2, 1, 1 },
    { 3, 1, 1, 1, 2, 1, 1 },
    { 3, 1, 1, 1, 2, 1, 1 },
    { 2, 1, 0, 0, 1, 1, 1 },
};

f32 D_801305B0 = 0.7950898f;
s8 D_801305B4 = 35;
s8 D_801305B8 = 20;
s8 D_801305BC = 30;
s8 D_801305C0 = 20;
f32 sBehindScreenZ[2] = { -15.0f, -65.0f };
u8 sAudioIncreasingTranspose = 0;
u8 gMorphaTransposeTable[16] = { 0, 0, 0, 1, 1, 2, 4, 6, 8, 8, 8, 8, 8, 8, 8, 8 };
u8 sPrevChargeLevel = 0;
f32 D_801305E4[4] = { 1.0f, 1.12246f, 1.33484f, 1.33484f }; // 2**({0, 2, 5, 5}/12)
f32 D_801305F4 = 1.0f;
u8 D_801305F8[8] = { 127, 80, 75, 73, 70, 68, 65, 60 };
u8 D_80130600 = 0;
s8 D_80130604 = 2;
s8 D_80130608 = 0;
s8 sAudioCutsceneFlag = 0;
s8 sSpecReverb = 0;
s8 sAudioEnvReverb = 0;
s8 sAudioCodeReverb = 0;
u8 D_8013061C = 0;
f32 sAudioEnemyDist = 0.0f;
s8 sAudioEnemyVol = 127;
u16 D_80130628 = NA_BGM_DISABLED;
u8 D_8013062C = 0;
u8 D_80130630 = NA_BGM_GENERAL_SFX;
u32 D_80130634 = 0;
u32 D_80130638 = 0;
u8 sAudioBaseFilter = 0;
u8 sAudioExtraFilter = 0;
u8 sAudioBaseFilter2 = 0;
u8 sAudioExtraFilter2 = 0;
Vec3f* sSariaBgmPtr = NULL;
f32 D_80130650 = 2000.0f;
u8 D_80130654 = 0;
u8 D_80130658[0x70] = {
    2,   1,  0,  0,  0,  0, 0, 0, 0, 0, 0, 0,  0, 0, 0,   0, 0,   0,   0,   0, 0,   0, 0,  0, 33, 16, 0, 136,
    1,   0,  0,  32, 0,  0, 2, 4, 2, 2, 1, 16, 0, 0, 1,   2, 1,   0,   128, 0, 128, 0, 2,  2, 2,  2,  2, 2,
    136, 2,  0,  2,  17, 2, 1, 1, 0, 0, 0, 2,  2, 2, 2,   2, 2,   2,   0,   0, 0,   0, 32, 0, 16, 2,  0, 0,
    4,   32, 64, 64, 1,  2, 2, 1, 1, 2, 0, 17, 0, 0, 128, 0, 128, 128, 0,   0, 0,   0, 0,  0, 8,  0,  0, 0,
};
s8 sSpecReverbs[20] = { 0, 0, 0, 0, 0, 0, 0, 40, 0, 15, 0, 0, 0, 0, 0, 0, 0, 0, 0, 0 };

D_801306DC_s D_801306DC[20] = {
    { 0xC0FF, 0xC0FE, { 0, 2,   0,   0, 3, 0, 1,  2,  9,  1,  3, 64, 1,   4,   0,   1, 5, 32, 2,  2,  4,  2,   3,
                        0, 2,   4,   1, 2, 5, 16, 3,  2,  10, 3, 3,  112, 3,   4,   1, 3, 5,  48, 4,  2,  14,  4,
                        3, 127, 4,   4, 0, 4, 5,  16, 5,  2,  0, 5,  3,   127, 5,   4, 1, 5,  5,  16, 6,  2,   1,
                        6, 3,   127, 6, 4, 3, 6,  5,  16, 7,  2, 17, 7,   3,   127, 7, 4, 1,  7,  5,  16, 0xFF } },
    { 0xC0FB, 0xC0FA, { 0, 2, 0,  0, 3, 0,   1, 2, 4,   1, 3, 0,  1, 4, 1,  1, 5, 16,  3, 2, 11,  3, 3, 112, 3,   4, 1,
                        3, 5, 48, 4, 2, 14,  4, 3, 127, 4, 4, 0,  4, 5, 16, 5, 2, 0,   5, 3, 127, 5, 4, 1,   5,   5, 16,
                        6, 2, 1,  6, 3, 127, 6, 4, 3,   6, 5, 16, 7, 2, 17, 7, 3, 127, 7, 4, 1,   7, 5, 16,  0xFF } },
    { 0xC001, 0x4000, { 0, 2, 0, 0, 3, 0, 2, 2, 11, 2, 3, 48, 2, 4, 1, 2, 5, 32, 0xFF } },
    { 0xC005, 0x4000, { 0, 2, 1, 0, 3, 32, 2, 2, 11, 2, 3, 48, 2, 4, 1, 2, 5, 32, 0xFF } },
    { 0xC01F,
      0xC000,
      { 0, 2,  0, 0, 3,  47, 1, 2, 13, 1, 3, 0, 1, 4,  1, 1, 5,  16, 2, 2,  16, 2, 3, 0, 2, 4,  1,   2,
        5, 32, 3, 2, 14, 3,  3, 0, 3,  4, 0, 3, 5, 44, 4, 2, 11, 4,  3, 63, 4,  4, 1, 4, 5, 44, 0xFF } },
    { 0xC003, 0xC000, { 0, 2, 0, 0, 3, 0, 1, 2, 4, 1, 3, 0, 1, 4, 1, 1, 5, 16, 0xFF } },
    { 0xC0FB, 0xC0FA, { 0, 2, 0,  0, 3, 0,   1, 2, 4,   1, 3, 0,  1, 4, 1,  1, 5, 16,  3, 2, 11,  3, 3, 112, 3,   4, 1,
                        3, 5, 48, 4, 2, 14,  4, 3, 127, 4, 4, 0,  4, 5, 16, 5, 2, 0,   5, 3, 127, 5, 4, 1,   5,   5, 16,
                        6, 2, 1,  6, 3, 127, 6, 4, 3,   6, 5, 16, 7, 2, 17, 7, 3, 127, 7, 4, 1,   7, 5, 16,  0xFF } },
    { 0x8001, 0x0, { 0, 2, 1, 0, 3, 32, 0xFF } },
    { 0xC003, 0xC000, { 0, 2, 0, 0, 3, 0, 1, 2, 4, 1, 3, 0, 1, 4, 1, 1, 5, 16, 0xFF } },
    { 0xC003, 0xC000, { 0, 2, 0, 0, 3, 0, 1, 2, 4, 1, 3, 0, 1, 4, 1, 1, 5, 16, 0xFF } },
    { 0xC001, 0xC000, { 0, 2, 2, 0, 3, 0, 0, 4, 0, 0xFF } },
    { 0xC02F, 0xC02E, { 0,  2, 2, 0,  3,  0, 0,   4, 0, 1, 2,   10, 1,  3, 64, 1,  4,  0,   1,   5,
                        32, 2, 2, 15, 2,  3, 112, 2, 4, 1, 2,   5,  48, 3, 2,  14, 3,  3,   127, 3,
                        4,  0, 3, 5,  16, 5, 2,   4, 5, 3, 127, 5,  4,  0, 5,  5,  16, 0xFF } },
    { 0xC07F, 0xC07E, { 0, 2, 0,  0, 3, 0,   0, 4, 0, 1, 2, 10, 1, 3, 64, 1, 4, 0,   1,   5, 32,
                        2, 2, 11, 2, 3, 112, 2, 4, 1, 2, 5, 48, 3, 2, 12, 3, 3, 127, 3,   4, 0,
                        3, 5, 16, 4, 2, 6,   4, 3, 0, 4, 4, 0,  4, 5, 16, 5, 2, 0,   5,   3, 0,
                        5, 4, 0,  5, 5, 16,  6, 2, 1, 6, 3, 0,  6, 4, 0,  6, 5, 16,  0xFF } },
    { 0xC003, 0xC000, { 0, 2, 0, 0, 3, 0, 1, 2, 4, 1, 3, 0, 1, 4, 1, 1, 5, 16, 0xFF } },
    { 0xC003, 0xC000, { 0, 2, 0, 0, 3, 0, 1, 2, 4, 1, 3, 0, 1, 4, 1, 1, 5, 16, 0xFF } },
    { 0xC01F, 0xC000, { 0, 2,  0, 0, 3, 0, 1, 2, 0, 1, 3, 80, 1, 4, 1, 1, 5,  8, 2, 2,  10, 2, 3, 80, 2, 4,  1,   2,
                        5, 48, 3, 2, 6, 3, 3, 0, 3, 4, 0, 3,  5, 0, 4, 2, 11, 4, 3, 96, 4,  4, 0, 4,  5, 32, 0xFF } },
    { 0xC003, 0xC000, { 0, 2, 0, 0, 3, 0, 1, 2, 4, 1, 3, 0, 1, 4, 1, 1, 5, 16, 0xFF } },
    { 0xC003, 0xC000, { 0, 2, 0, 0, 3, 0, 1, 2, 4, 1, 3, 0, 1, 4, 1, 1, 5, 16, 0xFF } },
    { 0xC003, 0xC000, { 0, 2, 0, 0, 3, 0, 1, 2, 4, 1, 3, 0, 1, 4, 1, 1, 5, 16, 0xFF } },
    { 0xC003, 0xC000, { 0, 2, 0, 0, 3, 0, 1, 2, 4, 1, 3, 0, 1, 4, 1, 1, 5, 16, 0xFF } },
};

u32 sOcarinaAllowedBtnMask = 0x800F;
s32 sOcarinaABtnMap = 0x8000;
s32 sOcarinaCUPBtnMap = 8;
s32 sOcarinaCDownBtnMap = 4;
u8 sOcarinaInpEnabled = 0;
s8 D_80130F10 = 0; // "OCA", ocarina active?
u8 sCurOcarinaBtnVal = 0xFF;
u8 sPrevOcarinaNoteVal = 0;
u8 sCurOcarinaBtnIdx = 0; // note index?
u8 sLearnSongLastBtn = 0;
f32 D_80130F24 = 1.0f;
f32 D_80130F28 = 87.0f / 127.0f;
s8 D_80130F2C = 0; // pitch?
s8 D_80130F30 = 0x57;
s8 D_80130F34 = 0;
u8 sPlaybackState = 0; // 80130F38
u32 D_80130F3C = 0;    // "SEQ"
u32 sNotePlaybackTimer = 0;
u16 sPlaybackNotePos = 0;
u16 sStaffPlaybackPos = 0;
u16 D_80130F4C = 0;
u8 sDisplayedNoteValue = 0xFF; // Note to display on screen?
u8 sNotePlaybackVolume = 0;
u8 sNotePlaybackVibrato = 0;
s8 sNotePlaybackTone = 0;
f32 sNormalizedNotePlaybackTone = 1.0f;
f32 sNormalizedNotePlaybackVolume = 1.0f;
s32 D_80130F68 = 0;
u8 sOcarinaNoteValues[5] = { 2, 5, 9, 11, 14 };
u8 sOcaMinigameAppendPos = 0;
u8 sOcaMinigameEndPos = 0;
u8 sOcaMinigameNoteCnts[] = { 5, 6, 8 };

OcarinaNote sOcarinaSongs[OCARINA_SONG_MAX][20] = {
    // Minuet
    {
        { 2, 0, 18, 86, 0, 0, 0 },
        { 14, 0, 18, 92, 0, 0, 0 },
        { 11, 0, 72, 86, 0, 0, 0 },
        { 9, 0, 18, 80, 0, 0, 0 },
        { 11, 0, 18, 88, 0, 0, 0 },
        { 9, 0, 144, 86, 0, 0, 0 },
        { 0xFF, 0, 0, 86, 0, 0, 0 },
    },

    // Bolero
    {
        { 5, 0, 15, 80, 0, 0, 0 },
        { 2, 0, 15, 72, 0, 0, 0 },
        { 5, 0, 15, 84, 0, 0, 0 },
        { 2, 0, 15, 76, 0, 0, 0 },
        { 9, 0, 15, 84, 0, 0, 0 },
        { 5, 0, 15, 74, 0, 0, 0 },
        { 9, 0, 15, 78, 0, 0, 0 },
        { 5, 0, 135, 66, 0, 0, 0 },
        { 0xFF, 0, 0, 66, 0, 0, 0 },
    },

    // Serenade
    {
        { 2, 0, 36, 60, 0, 0, 0 },
        { 5, 0, 36, 78, 0, 0, 0 },
        { 9, 0, 33, 82, 0, 0, 0 },
        { 0xFF, 0, 3, 82, 0, 0, 0 },
        { 9, 0, 36, 84, 0, 0, 0 },
        { 11, 0, 144, 90, 0, 0, 0 },
        { 0xFF, 0, 0, 90, 0, 0, 0 },
    },

    // Requiem
    {
        { 2, 0, 45, 88, 0, 0, 0 },
        { 5, 0, 23, 86, 0, 0, 0 },
        { 2, 0, 22, 84, 0, 0, 0 },
        { 9, 0, 45, 86, 0, 0, 0 },
        { 5, 0, 45, 94, 0, 0, 0 },
        { 2, 0, 180, 94, 0, 0, 0 },
        { 0xFF, 0, 0, 94, 0, 0, 0 },
    },

    // Nocturne
    {
        { 11, 0, 36, 88, 0, 0, 0 },
        { 9, 0, 33, 84, 0, 0, 0 },
        { 0xFF, 0, 3, 84, 0, 0, 0 },
        { 9, 0, 18, 82, 0, 0, 0 },
        { 2, 0, 18, 60, 0, 0, 0 },
        { 11, 0, 18, 90, 0, 0, 0 },
        { 9, 0, 18, 88, 0, 0, 0 },
        { 5, 0, 144, 96, 0, 0, 0 },
        { 0xFF, 0, 0, 96, 0, 0, 0 },
    },

    // Prelude
    {
        { 14, 0, 15, 84, 0, 0, 0 },
        { 9, 0, 45, 88, 0, 0, 0 },
        { 14, 0, 15, 88, 0, 0, 0 },
        { 9, 0, 15, 82, 0, 0, 0 },
        { 11, 0, 15, 86, 0, 0, 0 },
        { 14, 0, 60, 90, 0, 0, 0 },
        { 0xFF, 0, 75, 90, 0, 0, 0 },
        { 0xFF, 0, 0, 90, 0, 0, 0 },
    },

    // Sarias
    {
        { 5, 0, 17, 84, 0, 0, 0 },
        { 9, 0, 17, 88, 0, 0, 0 },
        { 11, 0, 34, 80, 0, 0, 0 },
        { 5, 0, 17, 84, 0, 0, 0 },
        { 9, 0, 17, 88, 0, 0, 0 },
        { 11, 0, 136, 80, 0, 0, 0 },
        { 0xFF, 0, 0, 90, 0, 0, 0 },
    },

    // Epona
    {
        { 14, 0, 18, 84, 0, 0, 0 },
        { 11, 0, 18, 88, 0, 0, 0 },
        { 9, 0, 72, 80, 0, 0, 0 },
        { 14, 0, 18, 84, 0, 0, 0 },
        { 11, 0, 18, 88, 0, 0, 0 },
        { 9, 0, 144, 80, 0, 0, 0 },
        { 0xFF, 0, 0, 90, 0, 0, 0 },
    },

    // Lullaby
    {
        { 11, 0, 51, 84, 0, 0, 0 },
        { 14, 0, 25, 88, 0, 0, 0 },
        { 9, 0, 78, 80, 0, 0, 0 },
        { 11, 0, 51, 84, 0, 0, 0 },
        { 14, 0, 25, 88, 0, 0, 0 },
        { 9, 0, 100, 80, 0, 0, 0 },
        { 0xFF, 0, 0, 90, 0, 0, 0 },
    },

    // Suns
    {
        { 9, 0, 12, 84, 0, 0, 0 },
        { 5, 0, 13, 88, 0, 0, 0 },
        { 14, 0, 29, 80, 2, 0, 0 },
        { 0xFF, 0, 9, 84, 0, 0, 0 },
        { 9, 0, 12, 84, 0, 0, 0 },
        { 5, 0, 13, 88, 0, 0, 0 },
        { 14, 0, 120, 80, 3, 0, 0 },
        { 0xFF, 0, 0, 90, 0, 0, 0 },
    },

    // Song of Time
    {
        { 9, 0, 32, 84, 0, 0, 0 },
        { 2, 0, 65, 88, 0, 0, 0 },
        { 5, 0, 33, 80, 0, 0, 0 },
        { 9, 0, 32, 84, 0, 0, 0 },
        { 2, 0, 65, 88, 0, 0, 0 },
        { 5, 0, 99, 80, 0, 0, 0 },
        { 0xFF, 0, 0, 90, 0, 0, 0 },
    },

    // Storms
    {
        { 2, 0, 11, 84, 0, 0, 0 },
        { 5, 0, 11, 88, 0, 0, 0 },
        { 14, 0, 45, 80, 0, 0, 0 },
        { 2, 0, 11, 84, 0, 0, 0 },
        { 5, 0, 11, 88, 0, 0, 0 },
        { 14, 0, 90, 80, 0, 0, 0 },
        { 0xFF, 0, 0, 90, 0, 0, 0 },
    },

    // Scarecrow
    {
        { 2, 0, 3, 0, 0, 0, 0 },
        { 0xFF, 0, 0, 255, 0, 0, 0 },
    },

    // Lost Woods Memory Game
    {
        { 2, 0, 3, 0, 0, 0, 0 },
        { 0xFF, 0, 0, 0, 0, 0, 0 },
    },
};

OcarinaNote* sPlaybackSong = sOcarinaSongs[0];
u8 sFrogsSongNotes[14] = {
    OCARINA_NOTE_A,       OCARINA_NOTE_C_LEFT,  OCARINA_NOTE_C_RIGHT, OCARINA_NOTE_C_DOWN, OCARINA_NOTE_C_LEFT,
    OCARINA_NOTE_C_RIGHT, OCARINA_NOTE_C_DOWN,  OCARINA_NOTE_A,       OCARINA_NOTE_C_DOWN, OCARINA_NOTE_A,
    OCARINA_NOTE_C_DOWN,  OCARINA_NOTE_C_RIGHT, OCARINA_NOTE_C_LEFT,  OCARINA_NOTE_A,
};
u8* gFrogsSongPtr = sFrogsSongNotes;
u8 sRecordingState = 0;
u8 sRecordSongPos = 0;
u32 D_80131860 = 0;
u8 D_80131864 = 0;
u8 D_80131868 = 0;
u8 D_8013186C = 0;
s8 D_80131870 = 0;
u8 D_80131874 = 0;
u8 D_80131878 = 0;
u8 D_8013187C = 0;
u8 D_80131880 = 0;

OcarinaNote sPierresSong[108] = {
    { 0xFF, 0, 0, 0, 0, 0, 0 },
    { 0xFF, 0, 0, 0, 0, 0, 0 },
};
OcarinaNote* gScarecrowCustomSongPtr = sPierresSong;

u8* gScarecrowSpawnSongPtr = (u8*)&sOcarinaSongs[OCARINA_SONG_SCARECROW];
OcarinaNote* D_80131BEC = sOcarinaSongs[OCARINA_SONG_MEMORY_GAME];
u8 sNoteValueIndexMap[16] = { 0, 0, 0, 0, 1, 1, 1, 2, 2, 2, 5, 3, 3, 4, 4, 4 };

OcarinaSongInfo gOcarinaSongNotes[OCARINA_SONG_MAX] = {
    // Minuet
    { 6,
      {
          OCARINA_NOTE_A,
          OCARINA_NOTE_C_UP,
          OCARINA_NOTE_C_LEFT,
          OCARINA_NOTE_C_RIGHT,
          OCARINA_NOTE_C_LEFT,
          OCARINA_NOTE_C_RIGHT,
      } },
    // Bolero
    { 8,
      {
          OCARINA_NOTE_C_DOWN,
          OCARINA_NOTE_A,
          OCARINA_NOTE_C_DOWN,
          OCARINA_NOTE_A,
          OCARINA_NOTE_C_RIGHT,
          OCARINA_NOTE_C_DOWN,
          OCARINA_NOTE_C_RIGHT,
          OCARINA_NOTE_C_DOWN,
      } },
    // Serenade
    { 5,
      {
          OCARINA_NOTE_A,
          OCARINA_NOTE_C_DOWN,
          OCARINA_NOTE_C_RIGHT,
          OCARINA_NOTE_C_RIGHT,
          OCARINA_NOTE_C_LEFT,
      } },
    // Requiem
    { 6,
      {
          OCARINA_NOTE_A,
          OCARINA_NOTE_C_DOWN,
          OCARINA_NOTE_A,
          OCARINA_NOTE_C_RIGHT,
          OCARINA_NOTE_C_DOWN,
          OCARINA_NOTE_A,
      } },
    // Nocturne
    { 7,
      {
          OCARINA_NOTE_C_LEFT,
          OCARINA_NOTE_C_RIGHT,
          OCARINA_NOTE_C_RIGHT,
          OCARINA_NOTE_A,
          OCARINA_NOTE_C_LEFT,
          OCARINA_NOTE_C_RIGHT,
          OCARINA_NOTE_C_DOWN,
      } },
    // Prelude
    { 6,
      {
          OCARINA_NOTE_C_UP,
          OCARINA_NOTE_C_RIGHT,
          OCARINA_NOTE_C_UP,
          OCARINA_NOTE_C_RIGHT,
          OCARINA_NOTE_C_LEFT,
          OCARINA_NOTE_C_UP,
      } },
    // Sarias
    { 6,
      {
          OCARINA_NOTE_C_DOWN,
          OCARINA_NOTE_C_RIGHT,
          OCARINA_NOTE_C_LEFT,
          OCARINA_NOTE_C_DOWN,
          OCARINA_NOTE_C_RIGHT,
          OCARINA_NOTE_C_LEFT,
      } },
    // Epona
    { 6,
      {
          OCARINA_NOTE_C_UP,
          OCARINA_NOTE_C_LEFT,
          OCARINA_NOTE_C_RIGHT,
          OCARINA_NOTE_C_UP,
          OCARINA_NOTE_C_LEFT,
          OCARINA_NOTE_C_RIGHT,
      } },
    // Lullaby
    { 6,
      {
          OCARINA_NOTE_C_LEFT,
          OCARINA_NOTE_C_UP,
          OCARINA_NOTE_C_RIGHT,
          OCARINA_NOTE_C_LEFT,
          OCARINA_NOTE_C_UP,
          OCARINA_NOTE_C_RIGHT,
      } },
    // Suns
    { 6,
      {
          OCARINA_NOTE_C_RIGHT,
          OCARINA_NOTE_C_DOWN,
          OCARINA_NOTE_C_UP,
          OCARINA_NOTE_C_RIGHT,
          OCARINA_NOTE_C_DOWN,
          OCARINA_NOTE_C_UP,
      } },
    // Song of Time
    { 6,
      {
          OCARINA_NOTE_C_RIGHT,
          OCARINA_NOTE_A,
          OCARINA_NOTE_C_DOWN,
          OCARINA_NOTE_C_RIGHT,
          OCARINA_NOTE_A,
          OCARINA_NOTE_C_DOWN,
      } },
    // Storms
    { 6,
      {
          OCARINA_NOTE_A,
          OCARINA_NOTE_C_DOWN,
          OCARINA_NOTE_C_UP,
          OCARINA_NOTE_A,
          OCARINA_NOTE_C_DOWN,
          OCARINA_NOTE_C_UP,
      } },
    // Scarecrow
    { 8, { 0, 0, 0, 0, 0, 0, 0, 0 } },
    // Lost Woods Memory Game
    { 0, { 0, 0, 0, 0, 0, 0, 0, 0 } },
};
// clang-format on

extern u8 D_801333F0;
extern u8 gAudioSfxSwapOff;
extern u8 sIsSeqStartDisabled;
extern u8 D_80133418;

/**
 * BSS
 */
u32 sAudioUpdateStartTime; // 8016B7A0
u32 sAudioUpdateEndTime;
f32 D_8016B7A8;
f32 D_8016B7AC;
f32 D_8016B7B0;
f32 D_8016B7B4;
FreqLerp sRiverFreqScaleLerp;
FreqLerp sWaterfallFreqScaleLerp;
f32 D_8016B7D8;
s8 D_8016B7DC;
f32 D_8016B7E0;
u16 D_8016B7E4;
struct {
    s8 str[5];
    u16 num;
} sAudioScrPrtBuf[SCROLL_PRINT_BUF_SIZE];
u8 D_8016B8B0;
u8 D_8016B8B1;
u8 D_8016B8B2;
u8 D_8016B8B3;
u8 sAudioGanonDistVol;
SfxPlayerState sSfxChannelState[0x10];

char sBinToStrBuf[0x20];
u8 D_8016B9D8;
u8 sAudioSpecPeakNumNotes[0x12];
u8 D_8016B9F2;
u8 D_8016B9F3;
u8 D_8016B9F4;
u16 D_8016B9F6;

OcarinaStaff sPlayingStaff;
OcarinaStaff sDisplayedStaff;
OcarinaStaff sRecordingStaff;
u32 D_8016BA04;
typedef struct {
    s8 x;
    s8 y;
} OcarinaStick;
OcarinaStick sCurOcaStick;
u32 sCurOcarinaBtnPress;
u32 D_8016BA10;
u32 sPrevOcarinaBtnPress;
s32 D_8016BA18;
s32 D_8016BA1C;
u8 sCurOcarinaSong[8];
u8 sOcarinaSongAppendPos;
u8 sOcarinaHasStartedSong;
u8 sOcarinaSongNoteStartIdx;
u8 sOcarinaSongCnt;
u16 sOcarinaAvailSongs;
u8 sStaffPlayingPos;
u16 sLearnSongPos[0x10];
u16 D_8016BA50[0x10];
u16 D_8016BA70[0x10];
u8 sLearnSongExpectedNote[0x10];
OcarinaNote D_8016BAA0;
u8 sAudioHasMalonBgm;
f32 sAudioMalonBgmDist;

// Start debug bss
u32 sDebugPadHold;
u32 sDebugPadBtnLast;
u32 sDebugPadPress;
s32 sAudioUpdateTaskStart;
s32 sAudioUpdateTaskEnd;

extern u16 gAudioSfxSwapSource[];
extern u16 gAudioSfxSwapTarget[];
extern u8 gAudioSfxSwapMode[];

void PadMgr_RequestPadData(PadMgr* padmgr, Input* inputs, s32 mode);

void Audio_StepFreqLerp(FreqLerp* lerp);
void func_800F56A8(void);
void func_800F6FB4(u8);
s32 Audio_SetGanonDistVol(u8 targetVol);

void func_800EC960(u8 custom) {
    if (!custom) {
        osSyncPrintf("AUDIO : Ocarina Control Assign Normal\n");
        sOcarinaAllowedBtnMask = (BTN_A | BTN_CUP | BTN_CDOWN | BTN_CLEFT | BTN_CRIGHT);
        sOcarinaABtnMap = BTN_A;
        sOcarinaCUPBtnMap = BTN_CUP;
        sOcarinaCDownBtnMap = BTN_CDOWN;
    } else {
        osSyncPrintf("AUDIO : Ocarina Control Assign Custom\n");
        sOcarinaAllowedBtnMask = (BTN_A | BTN_B | BTN_CDOWN | BTN_CLEFT | BTN_CRIGHT);
        sOcarinaABtnMap = BTN_B;
        sOcarinaCUPBtnMap = BTN_CDOWN;
        sOcarinaCDownBtnMap = BTN_A;
    }
}

void Audio_GetOcaInput(void) {
    Input inputs[4];
    Input* input = &inputs[0];
    u32 sp18;

    sp18 = sCurOcarinaBtnPress;
    PadMgr_RequestPadData(&gPadMgr, inputs, 0);
    sCurOcarinaBtnPress = input->cur.button;
    sPrevOcarinaBtnPress = sp18;
    sCurOcaStick.x = input->rel.stick_x;
    sCurOcaStick.y = input->rel.stick_y;
}

f32 Audio_OcaAdjStick(s8 inp) {
    s8 inpAdj;
    f32 ret;

    if (inp > 0x40) {
        inpAdj = 127;
    } else if (inp < -0x40) {
        inpAdj = -128;
    } else if (inp >= 0) {
        inpAdj = (inp * 127) / 64;
    } else {
        inpAdj = (inp * 128) / 64;
    }
    ret = gBendPitchTwoSemitonesFrequencies[inpAdj + 128];
    return ret;
}

u8 Audio_OcaGetPlayingState(void) {
    u8 ret;

    if (D_80131878 != 0) {
        ret = D_80131878 - 1;
        D_80131878 = 0;
    } else if (D_80130F3C != 0) {
        ret = 0xFE;
    } else {
        ret = 0xFF;
    }

    return ret;
}

u8 Audio_OcaMapNoteValue(u8 arg0) {
    u8 temp_v1;

    temp_v1 = sNoteValueIndexMap[arg0 & 0x3F];
    if (temp_v1 == 5) {
        if (arg0 & 0x80) {
            return 2;
        }
        return 3;
    }
    return temp_v1;
}

void func_800ECB7C(u8 songIdx) {
    u8 savedSongIdx;
    u8 scarecrowSongIdx;
    u8 noteIdx;

    savedSongIdx = 0;
    scarecrowSongIdx = 0;
    while (savedSongIdx < 8 && scarecrowSongIdx < 0x10) {
        noteIdx = sOcarinaSongs[songIdx][scarecrowSongIdx++].noteIdx;
        if (noteIdx != 0xFF) {
            gOcarinaSongNotes[OCARINA_SONG_SCARECROW].notesIdx[savedSongIdx++] = sNoteValueIndexMap[noteIdx];
        }
    }
}

// start ocarina.
void func_800ECC04(u16 flg) {
    u8 i;

    if ((sOcarinaSongs[OCARINA_SONG_SCARECROW][1].volume != 0xFF) && ((flg & 0xFFF) == 0xFFF)) {
        flg |= 0x1000;
    }

    if ((flg == 0xCFFF) && (sOcarinaSongs[OCARINA_SONG_SCARECROW][1].volume != 0xFF)) {
        flg = 0xDFFF;
    }

    if ((flg == 0xFFF) && (sOcarinaSongs[OCARINA_SONG_SCARECROW][1].volume != 0xFF)) {
        flg = 0x1FFF;
    }

    if (flg != 0xFFFF) {
        D_80130F3C = 0x80000000 + (u32)flg;
        sOcarinaSongNoteStartIdx = 0;
        sOcarinaSongCnt = 0xE;
        if (flg != 0xA000) {
            sOcarinaSongCnt--;
        }
        sOcarinaAvailSongs = flg & 0x3FFF;
        D_8013187C = 8;
        sOcarinaHasStartedSong = 0;
        D_80131878 = 0;
        sStaffPlayingPos = 0;
        sPlayingStaff.state = Audio_OcaGetPlayingState();
        sOcarinaInpEnabled = 1;
        D_80130F4C = 0;
        for (i = 0; i < 0xE; i++) {
            sLearnSongPos[i] = 0;
            D_8016BA50[i] = 0;
            D_8016BA70[i] = 0;
            sLearnSongExpectedNote[i] = 0;
        }

        if (flg & 0x8000) {
            D_8013187C = 0;
        }

        if (flg & 0x4000) {
            sOcarinaSongAppendPos = 0;
        }

        if (flg & 0xD000) {
            func_800ECB7C(OCARINA_SONG_SCARECROW);
        }
    } else {
        D_80130F3C = 0;
        sOcarinaInpEnabled = 0;
    }
}

void func_800ECDBC(void) {
    if (sCurOcarinaBtnVal != 0xFF && sOcarinaHasStartedSong == 0) {
        sOcarinaHasStartedSong = 1;
        sLearnSongLastBtn = 0xFF;
    }
}

void func_800ECDF8(void) {
    u16 sh;
    u16 pad;
    u8 inputChanged = 0;
    u16 pad2;
    s8 sp57 = 0;
    u8 i;
    OcarinaNote* prevNote;
    OcarinaNote* note;

    func_800ECDBC();

    if (sOcarinaHasStartedSong) {
        if ((D_80130F2C < 0 ? -D_80130F2C : D_80130F2C) >= 0x15) {
            D_80130F3C = 0;
            return;
        }

        // clang-format off
        if (sPrevOcarinaNoteVal == sCurOcarinaBtnVal || sCurOcarinaBtnVal == 0xFF) { inputChanged = 1; }
        // clang-format on

        for (i = sOcarinaSongNoteStartIdx; i < sOcarinaSongCnt; i++) {
            sh = 1 << i;
            if (sOcarinaAvailSongs & sh) {
                D_8016BA50[i] = D_8016BA70[i] + 0x12;
                if (inputChanged) {
                    // (pointless if check, this is always true)
                    if ((D_8016BA50[i] >= D_8016BA70[i] - 0x12) && (D_8016BA50[i] >= D_8016BA70[i] + 0x12) &&
                        (sOcarinaSongs[i][sLearnSongPos[i]].unk_02 == 0) &&
                        (sLearnSongLastBtn == sLearnSongExpectedNote[i])) {
                        D_80131878 = i + 1;
                        sOcarinaInpEnabled = 0;
                        D_80130F3C = 0;
                    }
                } else if (D_8016BA50[i] >= (D_8016BA70[i] - 0x12)) {
                    if (sLearnSongLastBtn != 0xFF) {
                        if (sLearnSongLastBtn == sLearnSongExpectedNote[i]) {
                            if (i == 12) {
                                D_8016BA50[i] = 0;
                            }
                        } else {
                            sOcarinaAvailSongs ^= sh;
                        }
                    }

                    prevNote = &sOcarinaSongs[i][sLearnSongPos[i]];
                    note = &sOcarinaSongs[i][++sLearnSongPos[i]];
                    D_8016BA70[i] = prevNote->unk_02;
                    sLearnSongExpectedNote[i] = prevNote->noteIdx;

                    if (sCurOcarinaBtnVal != sLearnSongExpectedNote[i]) {
                        sOcarinaAvailSongs ^= sh;
                    }
                    while (prevNote->noteIdx == note->noteIdx ||
                           (note->noteIdx == OCARINA_NOTE_INVALID && note->unk_02 != 0)) {
                        D_8016BA70[i] += note->unk_02;
                        prevNote = &sOcarinaSongs[i][sLearnSongPos[i]];
                        note = &sOcarinaSongs[i][sLearnSongPos[i] + 1];
                        sLearnSongPos[i]++;
                    }
                } else if (D_8016BA50[i] < 0xA) {
                    sp57 = -1;
                    D_8016BA50[i] = 0;
                    sLearnSongLastBtn = sCurOcarinaBtnVal;
                } else {
                    sOcarinaAvailSongs ^= sh;
                }
            }

            if (sOcarinaAvailSongs == 0 && sStaffPlayingPos >= D_8013187C) {
                sOcarinaInpEnabled = 0;
                if (CHECK_BTN_ANY(D_80130F3C, BTN_B) && sCurOcarinaBtnVal == sOcarinaSongs[i][0].noteIdx) {
                    D_80130F4C = D_80130F3C;
                }
                D_80130F3C = 0;
                return;
            }
        }

        if (!inputChanged) {
            sLearnSongLastBtn = sCurOcarinaBtnVal;
            sStaffPlayingPos += sp57 + 1;
        }
    }
}

void func_800ED200(void) {
    u32 temp_v0;
    u8 i;
    u8 j;
    u8 k;

    if (CHECK_BTN_ANY(sCurOcarinaBtnPress, BTN_L) && CHECK_BTN_ANY(sCurOcarinaBtnPress, sOcarinaAllowedBtnMask)) {
        func_800ECC04((u16)D_80130F3C);
        return;
    }

    func_800ECDBC();

    if (sOcarinaHasStartedSong) {
        if ((sPrevOcarinaNoteVal != sCurOcarinaBtnVal) && (sCurOcarinaBtnVal != 0xFF)) {
            sStaffPlayingPos++;
            if (sStaffPlayingPos >= 9) {
                sStaffPlayingPos = 1;
            }

            if (sOcarinaSongAppendPos == 8) {
                for (i = 0; i < 7; i++) {
                    sCurOcarinaSong[i] = sCurOcarinaSong[i + 1];
                }
            } else {
                sOcarinaSongAppendPos++;
            }

            if ((D_80130F2C < 0 ? -D_80130F2C : D_80130F2C) >= 0x15) {
                sCurOcarinaSong[sOcarinaSongAppendPos - 1] = 0xFF;
            } else {
                sCurOcarinaSong[sOcarinaSongAppendPos - 1] = sCurOcarinaBtnVal;
            }

            for (i = sOcarinaSongNoteStartIdx; i < sOcarinaSongCnt; i++) {
                if (sOcarinaAvailSongs & (u16)(1 << i)) {
                    for (j = 0, k = 0;
                         j < gOcarinaSongNotes[i].len && k == 0 && sOcarinaSongAppendPos >= gOcarinaSongNotes[i].len;) {
                        temp_v0 = sCurOcarinaSong[(sOcarinaSongAppendPos - gOcarinaSongNotes[i].len) + j];
                        if (temp_v0 == sOcarinaNoteValues[gOcarinaSongNotes[i].notesIdx[j]]) {
                            j++;
                        } else {
                            k++;
                        }
                    }

                    if (j == gOcarinaSongNotes[i].len) {
                        D_80131878 = i + 1;
                        sOcarinaInpEnabled = 0;
                        D_80130F3C = 0;
                    }
                }
            }
        }
    }
}

void func_800ED458(s32 arg0) {
    u32 phi_v1_2;

    if (D_80130F3C != 0 && D_80131880 != 0) {
        D_80131880--;
        return;
    }

    if ((D_8016BA10 == 0) ||
        ((D_8016BA10 & sOcarinaAllowedBtnMask) != (sCurOcarinaBtnPress & sOcarinaAllowedBtnMask))) {
        D_8016BA10 = 0;
        if (1) {}
        sCurOcarinaBtnVal = 0xFF;
        sCurOcarinaBtnIdx = 0xFF;
        phi_v1_2 = (sCurOcarinaBtnPress & sOcarinaAllowedBtnMask) & (sPrevOcarinaBtnPress & sOcarinaAllowedBtnMask);
        if (!(D_8016BA18 & phi_v1_2) && (sCurOcarinaBtnPress != 0)) {
            D_8016BA18 = sCurOcarinaBtnPress;
        } else {
            D_8016BA18 &= phi_v1_2;
        }

        if (D_8016BA18 & sOcarinaABtnMap) {
            osSyncPrintf("Presss NA_KEY_D4 %08x\n", sOcarinaABtnMap);
            sCurOcarinaBtnVal = 2;
            sCurOcarinaBtnIdx = 0;
        } else if (D_8016BA18 & sOcarinaCDownBtnMap) {
            osSyncPrintf("Presss NA_KEY_F4 %08x\n", sOcarinaCDownBtnMap);
            sCurOcarinaBtnVal = 5;
            sCurOcarinaBtnIdx = 1;
        } else if (D_8016BA18 & 1) {
            osSyncPrintf("Presss NA_KEY_A4 %08x\n", 1);
            sCurOcarinaBtnVal = 9;
            sCurOcarinaBtnIdx = 2;
        } else if (D_8016BA18 & 2) {
            osSyncPrintf("Presss NA_KEY_B4 %08x\n", 2);
            sCurOcarinaBtnVal = 0xB;
            sCurOcarinaBtnIdx = 3;
        } else if (D_8016BA18 & sOcarinaCUPBtnMap) {
            osSyncPrintf("Presss NA_KEY_D5 %08x\n", sOcarinaCUPBtnMap);
            sCurOcarinaBtnVal = 0xE;
            sCurOcarinaBtnIdx = 4;
        }

        if (sCurOcarinaBtnVal != 0xFF && sCurOcarinaBtnPress & 0x10 && sRecordingState != 2) {
            sCurOcarinaBtnIdx += 0x80;
            sCurOcarinaBtnVal++;
        }

        if ((sCurOcarinaBtnVal != 0xFF) && (sCurOcarinaBtnPress & 0x2000) && (sRecordingState != 2)) {
            sCurOcarinaBtnIdx += 0x40;
            sCurOcarinaBtnVal--;
        }

        if (sRecordingState != 2) {
            D_80130F2C = sCurOcaStick.y;
            D_80130F24 = Audio_OcaAdjStick(D_80130F2C);

            D_80130F34 = (sCurOcaStick.x < 0 ? -sCurOcaStick.x : sCurOcaStick.x) >> 2;
            Audio_QueueCmdS8(0x6 << 24 | SEQ_PLAYER_SFX << 16 | 0xD06, D_80130F34);
        } else {
            D_80130F2C = 0;
            D_80130F24 = 1.0f;
        }

        if ((sCurOcarinaBtnVal != 0xFF) && (sPrevOcarinaNoteVal != sCurOcarinaBtnVal)) {
            Audio_QueueCmdS8(0x6 << 24 | SEQ_PLAYER_SFX << 16 | 0xD07, D_80130F10 - 1);
            Audio_QueueCmdS8(0x6 << 24 | SEQ_PLAYER_SFX << 16 | 0xD05, sCurOcarinaBtnVal);
            Audio_PlaySoundGeneral(NA_SE_OC_OCARINA, &D_801333D4, 4, &D_80130F24, &D_80130F28, &D_801333E8);
        } else if ((sPrevOcarinaNoteVal != 0xFF) && (sCurOcarinaBtnVal == 0xFF)) {
            Audio_StopSfxById(NA_SE_OC_OCARINA);
        }
    }
}

void func_800ED848(u8 inputEnabled) {
    sOcarinaInpEnabled = inputEnabled;
}

void Audio_OcaSetInstrument(u8 arg0) {
    if (D_80130F10 == arg0) {
        return;
    }

    Audio_SeqCmd8(SEQ_PLAYER_SFX, 1, SFX_PLAYER_CHANNEL_OCARINA, arg0);
    D_80130F10 = arg0;
    if (arg0 == 0) {
        sCurOcarinaBtnPress = 0;
        sPrevOcarinaBtnPress = 0;
        D_8016BA18 = 0;
        D_8016BA10 = 0xFFFF;
        func_800ED458(0);
        Audio_StopSfxById(NA_SE_OC_OCARINA);
        Audio_SetSoundBanksMute(0);
        sPlaybackState = 0;
        sStaffPlaybackPos = 0;
        sOcarinaInpEnabled = 0;
        D_80130F3C = 0;
        Audio_ClearBGMMute(SFX_PLAYER_CHANNEL_OCARINA);
    } else {
        sCurOcarinaBtnPress = 0;
        Audio_GetOcaInput();
        D_8016BA10 = sCurOcarinaBtnPress;
        Audio_QueueSeqCmdMute(SFX_PLAYER_CHANNEL_OCARINA);
    }
}

void Audio_OcaSetSongPlayback(s8 songIdxPlusOne, s8 playbackState) {
    if (songIdxPlusOne == 0) {
        sPlaybackState = 0;
        Audio_StopSfxById(NA_SE_OC_OCARINA);
        return;
    }

    if (songIdxPlusOne < 0xF) {
        sPlaybackSong = sOcarinaSongs[songIdxPlusOne - 1];
    } else {
        sPlaybackSong = sPierresSong;
    }

    sPlaybackState = playbackState;
    sNotePlaybackTimer = 0;
    sDisplayedNoteValue = 0xFF;
    sPlaybackNotePos = 0;
    sStaffPlaybackPos = 0;
    while (sPlaybackSong[sPlaybackNotePos].noteIdx == OCARINA_NOTE_INVALID) {
        sPlaybackNotePos++;
    }
}

void Audio_OcaPlayback(void) {
    u32 noteTimerStep;
    u32 nextNoteTimerStep;

    if (sPlaybackState != 0) {
        if (sStaffPlaybackPos == 0) {
            noteTimerStep = 3;
        } else {
            noteTimerStep = D_8016BA04 - D_80130F68;
        }

        if (noteTimerStep < sNotePlaybackTimer) {
            sNotePlaybackTimer -= noteTimerStep;
        } else {
            nextNoteTimerStep = noteTimerStep - sNotePlaybackTimer;
            sNotePlaybackTimer = 0;
        }

        if (sNotePlaybackTimer == 0) {

            sNotePlaybackTimer = sPlaybackSong[sPlaybackNotePos].unk_02;

            if (sPlaybackNotePos == 1) {
                sNotePlaybackTimer++;
            }

            if (sNotePlaybackTimer == 0) {
                sPlaybackState--;
                if (sPlaybackState != 0) {
                    sPlaybackNotePos = 0;
                    sStaffPlaybackPos = 0;
                    sDisplayedNoteValue = 0xFF;
                } else {
                    Audio_StopSfxById(NA_SE_OC_OCARINA);
                }
                return;
            } else {
                sNotePlaybackTimer -= nextNoteTimerStep;
            }

            if (sNotePlaybackVolume != sPlaybackSong[sPlaybackNotePos].volume) {
                sNotePlaybackVolume = sPlaybackSong[sPlaybackNotePos].volume;
                sNormalizedNotePlaybackVolume = sNotePlaybackVolume / 127.0f;
            }

            if (sNotePlaybackVibrato != sPlaybackSong[sPlaybackNotePos].vibrato) {
                sNotePlaybackVibrato = sPlaybackSong[sPlaybackNotePos].vibrato;
                Audio_QueueCmdS8(0x6 << 24 | SEQ_PLAYER_SFX << 16 | 0xD06, sNotePlaybackVibrato);
            }

            if (sNotePlaybackTone != sPlaybackSong[sPlaybackNotePos].tone) {
                sNotePlaybackTone = sPlaybackSong[sPlaybackNotePos].tone;
                sNormalizedNotePlaybackTone = Audio_OcaAdjStick(sNotePlaybackTone);
            }

            if ((sPlaybackSong[sPlaybackNotePos].volume == sPlaybackSong[sPlaybackNotePos - 1].volume &&
                 (sPlaybackSong[sPlaybackNotePos].vibrato == sPlaybackSong[sPlaybackNotePos - 1].vibrato) &&
                 (sPlaybackSong[sPlaybackNotePos].tone == sPlaybackSong[sPlaybackNotePos - 1].tone))) {
                sDisplayedNoteValue = 0xFE;
            }

            if (sDisplayedNoteValue != sPlaybackSong[sPlaybackNotePos].noteIdx) {
                u8 tmp = sPlaybackSong[sPlaybackNotePos].noteIdx;

                if (tmp == 0xA) {
                    sDisplayedNoteValue = tmp + sPlaybackSong[sPlaybackNotePos].semitone;
                } else {
                    sDisplayedNoteValue = tmp;
                }

                if (sDisplayedNoteValue != 0xFF) {
                    sStaffPlaybackPos++;
                    Audio_QueueCmdS8(0x6 << 24 | SEQ_PLAYER_SFX << 16 | 0xD07, D_80130F10 - 1);
                    Audio_QueueCmdS8(0x6 << 24 | SEQ_PLAYER_SFX << 16 | 0xD05, sDisplayedNoteValue & 0x3F);
                    Audio_PlaySoundGeneral(NA_SE_OC_OCARINA, &D_801333D4, 4, &sNormalizedNotePlaybackTone,
                                           &sNormalizedNotePlaybackVolume, &D_801333E8);
                } else {
                    Audio_StopSfxById(NA_SE_OC_OCARINA);
                }
            }
            sPlaybackNotePos++;
        }
    }
}

void func_800EDD68(u8 arg0) {
    u16 i;
    u16 i2;
    u16 pad;
    u8 lastNote;
    OcarinaNote* note;
    u8 j;
    u8 k;
    s32 t;
    OcarinaNote* song;

    if (sRecordingState == 1) {
        song = gScarecrowCustomSongPtr;
    } else {
        song = D_80131BEC;
    }
    song[sRecordSongPos].noteIdx = D_80131864;
    song[sRecordSongPos].unk_02 = D_8016BA04 - D_80131860;
    song[sRecordSongPos].volume = D_80131868;
    song[sRecordSongPos].vibrato = D_8013186C;
    song[sRecordSongPos].tone = D_80131870;
    song[sRecordSongPos].semitone = D_80131874 & 0xC0;
    D_80131864 = sCurOcarinaBtnVal;
    D_80131868 = D_80130F30;
    D_8013186C = D_80130F34;
    D_80131870 = D_80130F2C;
    D_80131874 = sCurOcarinaBtnIdx;
    sRecordSongPos++;

    if ((sRecordSongPos != 107) && (arg0 == 0)) {
        return;
    }

    i = sRecordSongPos;
    lastNote = 0xFF;
    while (i != 0 && lastNote == 0xFF) {
        i--;
        lastNote = song[i].noteIdx;
    }

    if (1) {}

    if (sRecordSongPos != (i + 1)) {
        sRecordSongPos = i + 2;
        song[sRecordSongPos - 1].unk_02 = 0;
    }

    song[sRecordSongPos].unk_02 = 0;

    if (sRecordingState == 2) {
        if (sStaffPlayingPos >= 8) {
            for (i = 0; i < sRecordSongPos; i++) {
                song[i] = song[i + 1];
            }

            func_800ECB7C(OCARINA_SONG_MEMORY_GAME);

            for (i = 0; i < OCARINA_SONG_SCARECROW; i++) {
                for (j = 0; j < 9 - gOcarinaSongNotes[i].len; j++) {
                    for (k = 0;
                         k < gOcarinaSongNotes[i].len && k + j < 8 &&
                         gOcarinaSongNotes[i].notesIdx[k] == gOcarinaSongNotes[OCARINA_SONG_SCARECROW].notesIdx[k + j];
                         k++) {
                        ;
                    }

                    if (k == gOcarinaSongNotes[i].len) {
                        sRecordingState = 0xFF;
                        sOcarinaSongs[OCARINA_SONG_SCARECROW][1].volume = 0xFF;
                        return;
                    }
                }
            }

            i = 1;
            while (i < 8) {
                if (gOcarinaSongNotes[OCARINA_SONG_SCARECROW].notesIdx[0] !=
                    gOcarinaSongNotes[OCARINA_SONG_SCARECROW].notesIdx[i]) {
                    i = 9;
                } else {
                    i++;
                }
            }

            if (i == 8) {
                sRecordingState = 0xFF;
                sOcarinaSongs[OCARINA_SONG_SCARECROW][1].volume = 0xFF;
                return;
            }

            for (i = 0; i < sRecordSongPos; i++) {
                sOcarinaSongs[OCARINA_SONG_SCARECROW][i] = sOcarinaSongs[OCARINA_SONG_MEMORY_GAME][i];
            }

            sOcarinaInpEnabled = 0;
        } else {
            sOcarinaSongs[OCARINA_SONG_SCARECROW][1].volume = 0xFF;
        }
    }
    sRecordingState = 0;
}

// start custom song?
/**
 * recordingState = 1, start long scarecrows song
 * recordingState = 0, end
 * recordingState = 2, also scarecrows song
 */
void Audio_OcaSetRecordingState(u8 recordingState) {
    if ((u32)recordingState == sRecordingState) {
        return;
    }

    if (recordingState != 0) {
        D_80131860 = D_8016BA04;
        D_80131864 = 0xFF;
        D_80131868 = 0x57;
        D_8013186C = 0;
        D_80131870 = 0;
        D_80131874 = 0;
        sRecordSongPos = 0;
        sOcarinaInpEnabled = 1;
        sStaffPlayingPos = 0;
        D_8016BAA0 = sPierresSong[1];
    } else {
        if (sRecordSongPos == 0) {
            sPierresSong[1] = D_8016BAA0;
        } else {
            if (sRecordingState == 2) {
                sStaffPlayingPos = 1;
            }

            func_800EDD68(1);
        }

        sOcarinaInpEnabled = 0;
        sStaffPlayingPos = 0;
    }

    sRecordingState = recordingState;
}

void Audio_OcaUpdateRecordingStaff(void) {
    sRecordingStaff.state = sRecordingState;
    sRecordingStaff.pos = sStaffPlayingPos;
    if (sRecordingState == 0xFF) {
        sRecordingState = 0;
    }
}

void Audio_OcaUpdatePlayingStaff(void) {
    sPlayingStaff.noteIdx = sCurOcarinaBtnIdx & 0x3F;
    sPlayingStaff.state = Audio_OcaGetPlayingState();
    sPlayingStaff.pos = sStaffPlayingPos;
}

void Audio_OcaUpdateDisplayedStaff(void) {
    if ((sDisplayedNoteValue & 0x3F) < 0x10) {
        sDisplayedStaff.noteIdx = Audio_OcaMapNoteValue(sDisplayedNoteValue);
    }

    sDisplayedStaff.state = sPlaybackState;

    if (sPlaybackSong != sPierresSong) {
        sDisplayedStaff.pos = sStaffPlaybackPos;
    } else if (sStaffPlaybackPos == 0) {
        sDisplayedStaff.pos = 0;
    } else {
        sDisplayedStaff.pos = ((sStaffPlaybackPos - 1) % 8) + 1;
    }
}

OcarinaStaff* Audio_OcaGetRecordingStaff(void) {
    return &sRecordingStaff;
}

OcarinaStaff* Audio_OcaGetPlayingStaff(void) {
    if (sPlayingStaff.state < 0xFE) {
        D_80130F3C = 0;
    }
    return &sPlayingStaff;
}

OcarinaStaff* Audio_OcaGetDisplayingStaff(void) {
    return &sDisplayedStaff;
}

void func_800EE404(void) {
    s32 noteChanged;

    if ((sRecordingState != 0) && ((D_8016BA04 - D_80131860) >= 3)) {
        noteChanged = false;
        if (D_80131864 != sCurOcarinaBtnVal) {
            if (sCurOcarinaBtnVal != 0xFF) {
                sRecordingStaff.noteIdx = sCurOcarinaBtnIdx & 0x3F;
                sStaffPlayingPos++;
            } else if ((sRecordingState == 2) && (sStaffPlayingPos == 8)) {
                func_800EDD68(1);
                return;
            }

            if (sStaffPlayingPos > 8) {
                if (sRecordingState == 2) {
                    // notes played are over 8 and in recording mode.
                    func_800EDD68(1);
                    return;
                }
                sStaffPlayingPos = true;
            }

            noteChanged = true;
        } else if (D_80131868 != D_80130F30) {
            noteChanged = true;
        } else if (D_8013186C != D_80130F34) {
            noteChanged = true;
        } else if (D_80131870 != D_80130F2C) {
            noteChanged = true;
        }

        if (noteChanged) {
            func_800EDD68(0);
            D_80131860 = D_8016BA04;
        }
    }
}

void Audio_OcaMemoryGameStart(u8 minigameRound) {
    u8 i;

    if (minigameRound > 2) {
        minigameRound = 2;
    }

    sOcaMinigameAppendPos = 0;
    sOcaMinigameEndPos = sOcaMinigameNoteCnts[minigameRound];

    for (i = 0; i < 3; i++) {
        Audio_OcaMemoryGameGenNote();
    }
}

s32 Audio_OcaMemoryGameGenNote(void) {
    u32 rnd;
    u8 rndNote;

    if (sOcaMinigameAppendPos == sOcaMinigameEndPos) {
        return 1;
    }

    rnd = Audio_NextRandom();
    rndNote = sOcarinaNoteValues[rnd % 5];

    if (sOcarinaSongs[OCARINA_SONG_MEMORY_GAME][sOcaMinigameAppendPos - 1].noteIdx == rndNote) {
        rndNote = sOcarinaNoteValues[(rnd + 1) % 5];
    }

    sOcarinaSongs[OCARINA_SONG_MEMORY_GAME][sOcaMinigameAppendPos].noteIdx = rndNote;
    sOcarinaSongs[OCARINA_SONG_MEMORY_GAME][sOcaMinigameAppendPos].unk_02 = 0x2D;
    sOcarinaSongs[OCARINA_SONG_MEMORY_GAME][sOcaMinigameAppendPos].volume = 0x50;
    sOcarinaSongs[OCARINA_SONG_MEMORY_GAME][sOcaMinigameAppendPos].vibrato = 0;
    sOcarinaSongs[OCARINA_SONG_MEMORY_GAME][sOcaMinigameAppendPos].tone = 0;

    sOcaMinigameAppendPos++;

    sOcarinaSongs[OCARINA_SONG_MEMORY_GAME][sOcaMinigameAppendPos].noteIdx = 0xFF;
    sOcarinaSongs[OCARINA_SONG_MEMORY_GAME][sOcaMinigameAppendPos].unk_02 = 0;
    sOcarinaSongs[OCARINA_SONG_MEMORY_GAME][sOcaMinigameAppendPos + 1].noteIdx = 0xFF;
    sOcarinaSongs[OCARINA_SONG_MEMORY_GAME][sOcaMinigameAppendPos + 1].unk_02 = 0;
    if (1) {}
    return 0;
}

// input update?
void func_800EE6F4(void) {
    D_8016BA04 = gAudioContext.totalTaskCnt;
    if (D_80130F10 != 0) {
        if (sOcarinaInpEnabled == 1) {
            Audio_GetOcaInput();
        }
        if ((sPlaybackState == 0) && (sOcarinaInpEnabled == 1)) {
            func_800ED458(0);
        }
        if (D_80130F3C != 0) {
            if (D_80130F3C & 0x4000) {
                func_800ED200();
            } else {
                func_800ECDF8();
            }
        }

        Audio_OcaPlayback();
        D_80130F68 = D_8016BA04;

        if (sPlaybackState == 0) {
            func_800EE404();
        }

        if ((D_80130F3C != 0) && (sPrevOcarinaNoteVal != sCurOcarinaBtnVal)) {
            D_80131880 = 1;
        }

        sPrevOcarinaNoteVal = sCurOcarinaBtnVal;
    }

    Audio_OcaUpdatePlayingStaff();
    Audio_OcaUpdateDisplayedStaff();
    Audio_OcaUpdateRecordingStaff();
}

void func_800EE824(void) {
    static u8 D_80131C80 = 0;
    static u8 D_80131C84 = 1;
    static u16 D_80131C88 = 1200;

    switch (D_80131C80) {
        case 0:
            if (D_80131C88-- == 0) {
                if (D_80131C84 < 7) {
                    D_80131C80++;
                } else {
                    D_80131C80 = 3;
                    Audio_OcaSetInstrument(0);
                }
                D_80131C88 = 1200;
            }
            break;
        case 1:
            Audio_SetSoundBanksMute(0);
            Audio_OcaSetInstrument(D_80131C84);
            Audio_OcaSetSongPlayback(OCARINA_SONG_SCARECROW_LONG + 1, 1);
            D_80131C84++;
            D_80131C80++;
            break;
        case 2:
            if (Audio_OcaGetDisplayingStaff()->state == 0) {
                D_80131C80 = 0;
            }
            break;
    }
}

void func_800EE930(void) {
    sPlayingStaff.noteIdx = OCARINA_NOTE_INVALID;
    sPlayingStaff.state = 0xFF;
    sPlayingStaff.pos = 0;
    sDisplayedStaff.noteIdx = OCARINA_NOTE_INVALID;
    sDisplayedStaff.state = 0;
    sDisplayedStaff.pos = 0;
    sRecordingStaff.noteIdx = OCARINA_NOTE_INVALID;
    sRecordingStaff.state = 0xFF;
    sRecordingStaff.pos = 0;
    D_80131880 = 0;
}

f32 D_80131C8C = 0.0f;

// === Audio Debugging ===

// These variables come between in-function statics in func_800EE824 and func_800F510C

f32 sAudioUpdateDuration = 0.0f;
f32 sAudioUpdateDurationMax = 0.0f;
u8 sAudioDebugEverOpened = 0;
u8 sAudioSfxMuted = 0;
u8 sAudioDebugPage = 0;
u8 sAudioSndContSel = 0;
u8 sAudioDebugTextColor = 7;
char sAudioDebugPageNames[15][23] = {
    "Non",
    "Sound Control",
    "Spec Info",
    "Heap Info",
    "Grp Track Info",
    "Sub Track Info",
    "Channel Info",
    "Interface Info",
    "SE Flag Swap",
    "Block Change BGM",
    "Natural Sound Control",
    "Ocarina Test",
    "SE Parameter Change",
    "Scroll Print",
    "Free Area",
};
u16 sAudioSndContWork[11] = { 0 };
u16 sAudioSndContWorkLims[11] = { 128, 128, 7, 512, 4, 2, 16, 32, 2, 2, 2 };
char sSoundBankNames[7][11] = { "PLAYER", "ITEM", "ENVIROMENT", "ENEMY", "SYSTEM", "OCARINA", "VOICE" };
char sSoundModeNames[5][10] = { "W-STEREO", "HEADPHONE", "3D SOUND", "MONO", "" };
s8 sAudioIntInfoX = 0;
s8 sAudioIntInfoY = 0;
s8 sAudioIntInfoSel = 0;
s8 sAudioIntInfoBankPage[7] = { 0, 0, 2, 2, 0, 0, 0 };
u8 sAudioScrPrtSel = 0;
u8 sAudioScrPrtInd = 0;
u8 sAudioScrPrtOverflow = 0;
s8 sAudioScrPrtX = 26;
s8 sAudioScrPrtY = 1;
u8 sAudioScrPrtWork[11] = { 1, 19, 6, 0, 0, 0, 0, 0, 0, 0, 1 };
u8 sAudioScrPrtWorkLims[11] = { 2, SCROLL_PRINT_BUF_SIZE, 8, 2, 2, 2, 2, 2, 2, 2, 2 };
u8 sAudioSubTrackInfoSpec = 0;
u8 sAudioSfxSwapIsEditing = 0;
u8 sAudioSfxSwapSel = 0;
u8 sAudioSfxSwapNibbleSel = 0;
char sAudioSfxSwapModeNames[2][5] = { "SWAP", "ADD" };
u8 sAudioSfxParamChgSel = 0;
u8 sAudioSfxParamChgBitSel = 0;
u16 sAudioSfxParamChgWork[4] = { 0 };
u8 sAudioSubTrackInfoPlayerSel = SEQ_PLAYER_BGM_MAIN;
u8 sAudioSubTrackInfoChannelSel = 0;
u8 sSeqPlayerPeakNumLayers[20] = { 0 };
char sAudioSceneNames[3][2] = { "A", "S", "X" };
u8 sAudioBlkChgBgmWork[2] = { 0 };
u8 sAudioBlkChgBgmSel = 0;
char sBoolStrs[3][5] = { "OFF", "ON", "STBY" };
u8 sAudioNatureFailed = 0;
u8 sPeakNumNotes = 0;

void AudioDebug_SetInput(void) {
    Input inputs[4];
    u32 btn;

    PadMgr_RequestPadData(&gPadMgr, inputs, 0);
    btn = inputs[3].cur.button;
    sDebugPadHold = btn & 0xFFFF;
    sDebugPadPress = (btn ^ sDebugPadBtnLast) & btn;
    sDebugPadBtnLast = btn;
}

char* AudioDebug_ToStringBinary(u32 num, u8 bits) {
    u8 i;
    u32 flg = 1;

    for (i = 0; i < bits; flg *= 2, i++) {
        if (num & flg) {
            sBinToStrBuf[bits - i - 1] = '1';
        } else {
            sBinToStrBuf[bits - i - 1] = '0';
        }
    }

    sBinToStrBuf[bits] = '\0';
    return sBinToStrBuf;
}

void AudioDebug_Draw(GfxPrint* printer) {
    s32 pad[3];
    u8 i;
    u8 j;
    u8 ctr;
    u8 ctr2;
    s8 k;
    s8 k2;
    s8 ind;
    u8 numEnabledNotes = 0;
    char digitStr[2] = "1";

#define SETCOL_COMMON(v, r, g, b) \
    GfxPrint_SetColor(printer, ((v & 4) >> 2) * (r), ((v & 2) >> 1) * (g), (v & 1) * (b), 255)
#define SETCOL(r, g, b) SETCOL_COMMON(sAudioDebugTextColor, r, g, b)
#define SETCOL_SCROLLPRINT(r, g, b) SETCOL_COMMON(sAudioScrPrtWork[2], r, g, b)

    sAudioDebugEverOpened = true;
    GfxPrint_SetPos(printer, 3, 2);
    SETCOL(255, 255, 255);
    GfxPrint_Printf(printer, "Audio Debug Mode");

    GfxPrint_SetPos(printer, 3, 3);
    GfxPrint_Printf(printer, "- %s -", sAudioDebugPageNames[sAudioDebugPage]);

    for (i = 0; i < gAudioSpecs[gAudioSpecId].numNotes; i++) {
        if (gAudioContext.notes[i].noteSubEu.bitField0.enabled == 1) {
            numEnabledNotes++;
        }
    }

    if (sPeakNumNotes < numEnabledNotes) {
        sPeakNumNotes = numEnabledNotes;
    }
    if (sAudioSpecPeakNumNotes[gAudioSpecId] < numEnabledNotes) {
        sAudioSpecPeakNumNotes[gAudioSpecId] = numEnabledNotes;
    }

    if (sAudioScrPrtWork[0] != 0) {
        GfxPrint_SetPos(printer, sAudioScrPrtX, sAudioScrPrtY);
        SETCOL_SCROLLPRINT(200, 200, 200);
        GfxPrint_Printf(printer, "Audio ScrPrt");

        ind = sAudioScrPrtInd;
        for (k = 0; k < sAudioScrPrtWork[1] + 1; k++) {
            if (ind == 0) {
                if (sAudioScrPrtOverflow == 1) {
                    ind = SCROLL_PRINT_BUF_SIZE - 1;
                } else {
                    k = sAudioScrPrtWork[1] + 1; // "break;"
                }
            } else {
                ind--;
            }
            if (k != sAudioScrPrtWork[1] + 1) {
                if ((ind % 5) != 0) {
                    SETCOL_SCROLLPRINT(180, 180, 180);
                } else {
                    SETCOL_SCROLLPRINT(120, 120, 120);
                }
                GfxPrint_SetPos(printer, 2 + sAudioScrPrtX, sAudioScrPrtY + sAudioScrPrtWork[1] + 1 - k);
                GfxPrint_Printf(printer, "%s", sAudioScrPrtBuf[ind].str);

                GfxPrint_SetPos(printer, 7 + sAudioScrPrtX, sAudioScrPrtY + sAudioScrPrtWork[1] + 1 - k);
                GfxPrint_Printf(printer, "%04X", sAudioScrPrtBuf[ind].num);
            }
        }
    }

    switch (sAudioDebugPage) {
        case PAGE_NON:
            GfxPrint_SetPos(printer, 3, 4);
            SETCOL(255, 64, 64);
            GfxPrint_Printf(printer, "BGM CANCEL:%s", sBoolStrs[sAudioSndContWork[5]]);

            GfxPrint_SetPos(printer, 3, 5);
            GfxPrint_Printf(printer, "SE MUTE:%s", sBoolStrs[sAudioSfxMuted]);

            GfxPrint_SetPos(printer, 18, 4);
            SETCOL(255, 255, 255);
            GfxPrint_Printf(printer, "PUSH CONT-4 A-BTN");

            ind = (s8)sAudioSndContWork[2];
            i = gSoundBanks[ind][0].next;
            j = 0;
            SETCOL(255, 255, 255);
            GfxPrint_SetPos(printer, 3, 6);
            GfxPrint_Printf(printer, "SE HANDLE:%s", sSoundBankNames[ind]);

            while (i != 0xFF) {
                GfxPrint_SetPos(printer, 3, 7 + j++);
                GfxPrint_Printf(printer, "%02x %04x %02x %08x", i, gSoundBanks[ind][i].sfxId, gSoundBanks[ind][i].state,
                                gSoundBanks[ind][i].priority);
                i = gSoundBanks[ind][i].next;
            }
            break;

        case PAGE_SOUND_CONTROL:
            GfxPrint_SetPos(printer, 2, 4 + sAudioSndContSel);
            SETCOL(127, 255, 127);
            GfxPrint_Printf(printer, "*");

            SETCOL(255, 255, 255);
            GfxPrint_SetPos(printer, 3, 4);
            GfxPrint_Printf(printer, "Seq 0  : %2x", sAudioSndContWork[0]);

            GfxPrint_SetPos(printer, 3, 5);
            GfxPrint_Printf(printer, "Seq 1  : %2x", sAudioSndContWork[1]);

            GfxPrint_SetPos(printer, 3, 6);
            GfxPrint_Printf(printer, "SE HD  : %2x %s", sAudioSndContWork[2], sSoundBankNames[sAudioSndContWork[2]]);

            GfxPrint_SetPos(printer, 3, 7);
            GfxPrint_Printf(printer, "SE No. :%3x", sAudioSndContWork[3]);

            GfxPrint_SetPos(printer, 3, 8);
            GfxPrint_Printf(printer, "S-Out  : %2x %s", sAudioSndContWork[4], sSoundModeNames[sAudioSndContWork[4]]);

            GfxPrint_SetPos(printer, 3, 9);
            GfxPrint_Printf(printer, "BGM Ent: %2x", sAudioSndContWork[5]);

            GfxPrint_SetPos(printer, 3, 10);
            GfxPrint_Printf(printer, "Spec   : %2x", sAudioSndContWork[6]);

            GfxPrint_SetPos(printer, 3, 11);
            GfxPrint_Printf(printer, "Na Snd : %2x", sAudioSndContWork[7]);

            GfxPrint_SetPos(printer, 3, 12);
            GfxPrint_Printf(printer, "Cam Wt : %s", sBoolStrs[sAudioSndContWork[8]]);

            GfxPrint_SetPos(printer, 3, 13);
            GfxPrint_Printf(printer, "Lnk Wt : %s", sBoolStrs[sAudioSndContWork[9]]);

            GfxPrint_SetPos(printer, 3, 14);
            GfxPrint_Printf(printer, "SE Ent : %2x", sAudioSndContWork[10]);
            break;

        case PAGE_INTERFACE_INFO:
            ind = 0;
            for (k = 0; k < 7; k++) {
                if (k == sAudioIntInfoSel) {
                    SETCOL(255, 127, 127);
                } else {
                    SETCOL(255, 255, 255);
                }
                GfxPrint_SetPos(printer, 2 + sAudioIntInfoX, 4 + ind + sAudioIntInfoY);
                GfxPrint_Printf(printer, "%s <%d>", sSoundBankNames[k], sAudioIntInfoBankPage[k]);

                for (k2 = 0; k2 < gChannelsPerBank[gSfxChannelLayout][k]; k2++) {
#define entryIndex (gActiveSounds[k][k2].entryIndex)
#define entry (&gSoundBanks[k][entryIndex])
#define chan (gAudioContext.seqPlayers[SEQ_PLAYER_SFX].channels[entry->channelIdx])
                    GfxPrint_SetPos(printer, 2 + sAudioIntInfoX, 5 + ind + sAudioIntInfoY);
                    if (sAudioIntInfoBankPage[k] == 1) {
                        if ((entryIndex != 0xFF) &&
                            ((entry->state == SFX_STATE_PLAYING_1) || (entry->state == SFX_STATE_PLAYING_2))) {
                            GfxPrint_Printf(printer, "%2X %5d %5d %5d %02X %04X %04X", entryIndex, (s32)*entry->posX,
                                            (s32)*entry->posY, (s32)*entry->posZ, entry->sfxImportance,
                                            entry->sfxParams, entry->sfxId);
                        } else {
                            GfxPrint_Printf(printer, "FF ----- ----- ----- -- ---- ----");
                        }
                    } else if (sAudioIntInfoBankPage[k] == 2) {
                        if ((entryIndex != 0xFF) &&
                            ((entry->state == SFX_STATE_PLAYING_1) || (entry->state == SFX_STATE_PLAYING_2))) {
                            GfxPrint_Printf(printer, "%2X %5d %5d %5d %3d %3d %04X", entryIndex, (s32)*entry->posX,
                                            (s32)*entry->posY, (s32)*entry->posZ, (s32)(chan->volume * 127.1f),
                                            chan->newPan, entry->sfxId);
                        } else {
                            GfxPrint_Printf(printer, "FF ----- ----- ----- --- --- ----");
                        }
                    } else if (sAudioIntInfoBankPage[k] == 3) {
                        if ((entryIndex != 0xFF) &&
                            ((entry->state == SFX_STATE_PLAYING_1) || (entry->state == SFX_STATE_PLAYING_2))) {
                            GfxPrint_Printf(printer, "%2X %5d %5d %5d %3d %3d %04X", entryIndex, (s32)*entry->posX,
                                            (s32)*entry->posY, (s32)*entry->posZ, (s32)(chan->freqScale * 100.0f),
                                            chan->reverb, entry->sfxId);
                        } else {
                            GfxPrint_Printf(printer, "FF ----- ----- ----- --- --- ----");
                        }
                    } else if (sAudioIntInfoBankPage[k] == 4) {
                        if ((entryIndex != 0xFF) &&
                            ((entry->state == SFX_STATE_PLAYING_1) || (entry->state == SFX_STATE_PLAYING_2))) {
                            GfxPrint_Printf(printer, "%2X %04X", entryIndex, entry->sfxId);
                        } else {
                            GfxPrint_Printf(printer, "FF ----");
                        }
                    }
#undef entryIndex
#undef entry
#undef chan

                    if (sAudioIntInfoBankPage[k] != 0) {
                        ind++;
                    }
                }
                ind++;
            }
            break;

        case PAGE_SCROLL_PRINT:
            GfxPrint_SetPos(printer, 2, 4 + sAudioScrPrtSel);
            SETCOL(255, 255, 255);
            GfxPrint_Printf(printer, "*");

            SETCOL(255, 255, 255);
            GfxPrint_SetPos(printer, 3, 4);
            GfxPrint_Printf(printer, "Swicth  : %d", sAudioScrPrtWork[0]);

            GfxPrint_SetPos(printer, 3, 5);
            GfxPrint_Printf(printer, "Lines   : %d", sAudioScrPrtWork[1] + 1);

            GfxPrint_SetPos(printer, 3, 6);
            GfxPrint_Printf(printer, "Color   : %d", sAudioScrPrtWork[2]);

            GfxPrint_SetPos(printer, 3, 7);
            GfxPrint_Printf(printer, "%s  : %d", sSoundBankNames[0], sAudioScrPrtWork[3]);

            GfxPrint_SetPos(printer, 3, 8);
            GfxPrint_Printf(printer, "%s    : %d", sSoundBankNames[1], sAudioScrPrtWork[4]);

            GfxPrint_SetPos(printer, 3, 9);
            GfxPrint_Printf(printer, "ENVRONM : %d", sAudioScrPrtWork[5]);

            GfxPrint_SetPos(printer, 3, 10);
            GfxPrint_Printf(printer, "%s   : %d", sSoundBankNames[3], sAudioScrPrtWork[6]);

            GfxPrint_SetPos(printer, 3, 11);
            GfxPrint_Printf(printer, "%s  : %d", sSoundBankNames[4], sAudioScrPrtWork[7]);

            GfxPrint_SetPos(printer, 3, 12);
            GfxPrint_Printf(printer, "%s : %d", sSoundBankNames[5], sAudioScrPrtWork[8]);

            GfxPrint_SetPos(printer, 3, 13);
            GfxPrint_Printf(printer, "%s    : %d", sSoundBankNames[6], sAudioScrPrtWork[9]);

            GfxPrint_SetPos(printer, 3, 14);
            GfxPrint_Printf(printer, "SEQ ENT : %d", sAudioScrPrtWork[10]);
            break;

        case PAGE_SFX_SWAP:
            GfxPrint_SetPos(printer, 3, 4);
            SETCOL(255, 255, 255);
            if (gAudioSfxSwapOff) {
                GfxPrint_Printf(printer, "SWAP OFF");
            }

            if (sAudioSfxSwapIsEditing == 0) {
                SETCOL(255, 255, 255);
            } else {
                SETCOL(127, 127, 127);
            }
            GfxPrint_SetPos(printer, 2, 6 + sAudioSfxSwapSel);
            GfxPrint_Printf(printer, "*");

            ctr = sAudioSfxSwapNibbleSel;
            if (sAudioSfxSwapNibbleSel >= 4) {
                ctr++;
            }
            if (sAudioSfxSwapIsEditing == 1) {
                SETCOL(255, 255, 255);
                GfxPrint_SetPos(printer, 3 + ctr, 5);
                GfxPrint_Printf(printer, "V");
            }

            for (i = 0; i < 10; i++) {
                if (i == sAudioSfxSwapSel) {
                    if (sAudioSfxSwapIsEditing == 0) {
                        SETCOL(192, 192, 192);
                    } else {
                        SETCOL(255, 255, 255);
                    }
                } else if (sAudioSfxSwapIsEditing == 0) {
                    SETCOL(144, 144, 144);
                } else {
                    SETCOL(96, 96, 96);
                }
                GfxPrint_SetPos(printer, 3, 6 + i);
                GfxPrint_Printf(printer, "%04x %04x %s", gAudioSfxSwapSource[i], gAudioSfxSwapTarget[i],
                                sAudioSfxSwapModeNames[gAudioSfxSwapMode[i]]);
            }
            break;

        case PAGE_SUB_TRACK_INFO:
            GfxPrint_SetPos(printer, 3, 4);
            SETCOL(255, 255, 255);
            GfxPrint_Printf(printer, "Group Track:%d", sAudioSubTrackInfoPlayerSel);

            GfxPrint_SetPos(printer, 3, 5);
            GfxPrint_Printf(printer, "Sub Track  :%d", sAudioSubTrackInfoChannelSel);

            GfxPrint_SetPos(printer, 3, 6);
            GfxPrint_Printf(printer, "TRK NO. ");

            GfxPrint_SetPos(printer, 3, 7);
            GfxPrint_Printf(printer, "ENTRY   ");

            GfxPrint_SetPos(printer, 3, 8);
            GfxPrint_Printf(printer, "MUTE    ");

            GfxPrint_SetPos(printer, 3, 9);
            GfxPrint_Printf(printer, "OPENNOTE");

            ctr2 = 0;
            for (i = 0; i < 16; i++) {
                if (i == sAudioSubTrackInfoChannelSel) {
                    SETCOL(255, 255, 255);
                } else {
                    SETCOL(200, 200, 200);
                }
                GfxPrint_SetPos(printer, 15 + i, 6);
                GfxPrint_Printf(printer, "%1X", i);

                GfxPrint_SetPos(printer, 15 + i, 7);
                if (gAudioContext.seqPlayers[sAudioSubTrackInfoPlayerSel].channels[i]->enabled) {
                    GfxPrint_Printf(printer, "O");
                } else {
                    GfxPrint_Printf(printer, "X");
                }

                GfxPrint_SetPos(printer, 15 + i, 8);
                if (gAudioContext.seqPlayers[sAudioSubTrackInfoPlayerSel].channels[i]->stopSomething2) {
                    GfxPrint_Printf(printer, "O");
                } else {
                    GfxPrint_Printf(printer, "X");
                }

                GfxPrint_SetPos(printer, 15 + i, 9);
                ctr = 0;
                for (j = 0; j < 4; j++) {
                    if (gAudioContext.seqPlayers[sAudioSubTrackInfoPlayerSel].channels[i]->layers[j] != NULL) {
                        ctr++;
                    }
                }

                GfxPrint_Printf(printer, "%1X", ctr);
                ctr2 += ctr;
            }

            SETCOL(255, 255, 255);
            if (sSeqPlayerPeakNumLayers[sAudioSubTrackInfoPlayerSel] < ctr2) {
                sSeqPlayerPeakNumLayers[sAudioSubTrackInfoPlayerSel] = ctr2;
            }
            GfxPrint_SetPos(printer, 16 + i, 9);
            GfxPrint_Printf(printer, "%2d,%2d", ctr2, sSeqPlayerPeakNumLayers[sAudioSubTrackInfoPlayerSel]);

            GfxPrint_SetPos(printer, 3, 11);
            GfxPrint_Printf(printer, "VOL     ");

            GfxPrint_SetPos(printer, 3, 12);
            GfxPrint_Printf(printer, "E VOL   ");

            GfxPrint_SetPos(printer, 3, 13);
            GfxPrint_Printf(printer, "BANK ID ");

            GfxPrint_SetPos(printer, 3, 14);
            GfxPrint_Printf(printer, "PROG    ");

            GfxPrint_SetPos(printer, 3, 15);
            GfxPrint_Printf(printer, "PAN    ");

            GfxPrint_SetPos(printer, 3, 16);
            GfxPrint_Printf(printer, "PANPOW  ");

            GfxPrint_SetPos(printer, 3, 17);
            GfxPrint_Printf(printer, "FXMIX   ");

            GfxPrint_SetPos(printer, 3, 18);
            GfxPrint_Printf(printer, "PRIO    ");

            GfxPrint_SetPos(printer, 3, 19);
            GfxPrint_Printf(printer, "VIB PIT ");

            GfxPrint_SetPos(printer, 3, 20);
            GfxPrint_Printf(printer, "VIB DEP ");

            GfxPrint_SetPos(printer, 3, 21);
            GfxPrint_Printf(printer, "TUNE    ");

            GfxPrint_SetPos(printer, 3, 22);
            GfxPrint_Printf(printer, "TUNE    ");

            for (i = 0; i < 8; i++) {
                GfxPrint_SetPos(printer, 15 + 3 * i, 22);
                GfxPrint_Printf(printer, "%02X ",
                                (u8)gAudioContext.seqPlayers[sAudioSubTrackInfoPlayerSel]
                                    .channels[sAudioSubTrackInfoChannelSel]
                                    ->soundScriptIO[i]);
            }

            if (gAudioContext.seqPlayers[sAudioSubTrackInfoPlayerSel].channels[sAudioSubTrackInfoChannelSel]->enabled) {
                GfxPrint_SetPos(printer, 15, 11);
                GfxPrint_Printf(printer, "%d",
                                (u8)(gAudioContext.seqPlayers[sAudioSubTrackInfoPlayerSel]
                                         .channels[sAudioSubTrackInfoChannelSel]
                                         ->volume *
                                     127.1));

                GfxPrint_SetPos(printer, 15, 12);
                GfxPrint_Printf(printer, "%d",
                                (u8)(gAudioContext.seqPlayers[sAudioSubTrackInfoPlayerSel]
                                         .channels[sAudioSubTrackInfoChannelSel]
                                         ->volumeScale *
                                     127.1));

                GfxPrint_SetPos(printer, 15, 13);
                GfxPrint_Printf(printer, "%X",
                                gAudioContext.seqPlayers[sAudioSubTrackInfoPlayerSel]
                                    .channels[sAudioSubTrackInfoChannelSel]
                                    ->fontId);

                ctr = (u8)(gAudioContext.seqPlayers[sAudioSubTrackInfoPlayerSel]
                               .channels[sAudioSubTrackInfoChannelSel]
                               ->instOrWave);

                if (ctr == 0) {
                    ctr2 = 0x7F;
                } else if (ctr < 0x80) {
                    ctr2 = ctr - 1;
                } else {
                    ctr2 = ctr;
                }

                GfxPrint_SetPos(printer, 15, 14);
                GfxPrint_Printf(printer, "%d", ctr2);

                GfxPrint_SetPos(printer, 15, 15);
                GfxPrint_Printf(printer, "%d",
                                gAudioContext.seqPlayers[sAudioSubTrackInfoPlayerSel]
                                    .channels[sAudioSubTrackInfoChannelSel]
                                    ->newPan);

                GfxPrint_SetPos(printer, 15, 16);
                GfxPrint_Printf(printer, "%d",
                                gAudioContext.seqPlayers[sAudioSubTrackInfoPlayerSel]
                                    .channels[sAudioSubTrackInfoChannelSel]
                                    ->panChannelWeight);

                GfxPrint_SetPos(printer, 15, 17);
                GfxPrint_Printf(printer, "%d",
                                gAudioContext.seqPlayers[sAudioSubTrackInfoPlayerSel]
                                    .channels[sAudioSubTrackInfoChannelSel]
                                    ->reverb);

                GfxPrint_SetPos(printer, 15, 18);
                GfxPrint_Printf(printer, "%d",
                                gAudioContext.seqPlayers[sAudioSubTrackInfoPlayerSel]
                                    .channels[sAudioSubTrackInfoChannelSel]
                                    ->notePriority);

                GfxPrint_SetPos(printer, 15, 19);
                GfxPrint_Printf(printer, "%d",
                                (u8)(gAudioContext.seqPlayers[sAudioSubTrackInfoPlayerSel]
                                         .channels[sAudioSubTrackInfoChannelSel]
                                         ->vibratoRateTarget /
                                     32));

                GfxPrint_SetPos(printer, 15, 20);
                GfxPrint_Printf(printer, "%d",
                                (u8)(gAudioContext.seqPlayers[sAudioSubTrackInfoPlayerSel]
                                         .channels[sAudioSubTrackInfoChannelSel]
                                         ->vibratoExtentTarget /
                                     8));

                GfxPrint_SetPos(printer, 15, 21);
                GfxPrint_Printf(printer, "%d",
                                (u16)(gAudioContext.seqPlayers[sAudioSubTrackInfoPlayerSel]
                                          .channels[sAudioSubTrackInfoChannelSel]
                                          ->freqScale *
                                      100));
            }
            break;

        case PAGE_HEAP_INFO:
            SETCOL(255, 255, 255);
            GfxPrint_SetPos(printer, 3, 4);
            GfxPrint_Printf(printer, "TOTAL  %d", D_8014A6C4.heapSize);

            GfxPrint_SetPos(printer, 3, 5);
            GfxPrint_Printf(printer, "DRIVER %05X / %05X",
                            gAudioContext.notesAndBuffersPool.cur - gAudioContext.notesAndBuffersPool.start,
                            gAudioContext.notesAndBuffersPool.size);

            GfxPrint_SetPos(printer, 3, 6);
            GfxPrint_Printf(
                printer, "AT-SEQ %02X-%02X (%05X-%05X / %05X)", (u8)gAudioContext.seqCache.temporary.entries[0].id,
                (u8)gAudioContext.seqCache.temporary.entries[1].id, gAudioContext.seqCache.temporary.entries[0].size,
                gAudioContext.seqCache.temporary.entries[1].size, gAudioContext.seqCache.temporary.pool.size);

            GfxPrint_SetPos(printer, 3, 7);
            GfxPrint_Printf(
                printer, "AT-BNK %02X-%02X (%05X-%05X / %05X)", (u8)gAudioContext.fontCache.temporary.entries[0].id,
                (u8)gAudioContext.fontCache.temporary.entries[1].id, gAudioContext.fontCache.temporary.entries[0].size,
                gAudioContext.fontCache.temporary.entries[1].size, gAudioContext.fontCache.temporary.pool.size);

            GfxPrint_SetPos(printer, 3, 8);
            GfxPrint_Printf(printer, "ST-SEQ %02Xseqs  (%05X / %06X)", gAudioContext.seqCache.persistent.numEntries,
                            gAudioContext.seqCache.persistent.pool.cur - gAudioContext.seqCache.persistent.pool.start,
                            gAudioContext.seqCache.persistent.pool.size);

            for (k = 0; (u32)k < gAudioContext.seqCache.persistent.numEntries; k++) {
                GfxPrint_SetPos(printer, 3 + 3 * k, 9);
                GfxPrint_Printf(printer, "%02x", gAudioContext.seqCache.persistent.entries[k].id);
            }

            GfxPrint_SetPos(printer, 3, 10);
            GfxPrint_Printf(printer, "ST-BNK %02Xbanks (%05X / %06X)", gAudioContext.fontCache.persistent.numEntries,
                            gAudioContext.fontCache.persistent.pool.cur - gAudioContext.fontCache.persistent.pool.start,
                            gAudioContext.fontCache.persistent.pool.size);

            for (k = 0; (u32)k < gAudioContext.fontCache.persistent.numEntries; k++) {
                GfxPrint_SetPos(printer, 3 + 3 * k, 11);
                GfxPrint_Printf(printer, "%02x", gAudioContext.fontCache.persistent.entries[k].id);
            }

            GfxPrint_SetPos(printer, 3, 12);
            GfxPrint_Printf(printer, "E-MEM  %05X / %05X",
                            gAudioContext.permanentPool.cur - gAudioContext.permanentPool.start,
                            gAudioContext.permanentPool.size);
            break;

        case PAGE_BLOCK_CHANGE_BGM:
            SETCOL(255, 255, 255);
            GfxPrint_SetPos(printer, 3, 4);
            GfxPrint_Printf(printer, "BGM No.    %02X", sAudioBlkChgBgmWork[0]);

            GfxPrint_SetPos(printer, 3, 5);
            GfxPrint_Printf(printer, "SCENE SET  %02X %s", sAudioBlkChgBgmWork[1],
                            sAudioSceneNames[sAudioBlkChgBgmWork[1]]);

            SETCOL(0x64, 255, 0x64);
            GfxPrint_SetPos(printer, 2, 4 + sAudioBlkChgBgmSel);
            GfxPrint_Printf(printer, "*");

            SETCOL(255, 255, 255);
            GfxPrint_SetPos(printer, 3, 7);
            GfxPrint_Printf(printer, "NEXT SCENE %02X %s",
                            (u8)gAudioContext.seqPlayers[SEQ_PLAYER_BGM_MAIN].soundScriptIO[2],
                            sAudioSceneNames[(u8)gAudioContext.seqPlayers[SEQ_PLAYER_BGM_MAIN].soundScriptIO[2]]);

            GfxPrint_SetPos(printer, 3, 8);
            GfxPrint_Printf(printer, "NOW SCENE  %02X %s",
                            (u8)gAudioContext.seqPlayers[SEQ_PLAYER_BGM_MAIN].soundScriptIO[4],
                            sAudioSceneNames[(u8)gAudioContext.seqPlayers[SEQ_PLAYER_BGM_MAIN].soundScriptIO[4]]);

            GfxPrint_SetPos(printer, 3, 9);
            GfxPrint_Printf(printer, "NOW BLOCK  %02X",
                            (gAudioContext.seqPlayers[SEQ_PLAYER_BGM_MAIN].soundScriptIO[5] + 1) & 0xFF);

            GfxPrint_SetPos(printer, 3, 11);
            GfxPrint_Printf(printer, "PORT");

            GfxPrint_SetPos(printer, 3, 12);
            GfxPrint_Printf(printer, "%02X %02X %02X %02X",
                            (u8)gAudioContext.seqPlayers[SEQ_PLAYER_BGM_MAIN].soundScriptIO[0],
                            (u8)gAudioContext.seqPlayers[SEQ_PLAYER_BGM_MAIN].soundScriptIO[1],
                            (u8)gAudioContext.seqPlayers[SEQ_PLAYER_BGM_MAIN].soundScriptIO[2],
                            (u8)gAudioContext.seqPlayers[SEQ_PLAYER_BGM_MAIN].soundScriptIO[3]);

            GfxPrint_SetPos(printer, 3, 13);
            GfxPrint_Printf(printer, "%02X %02X %02X %02X",
                            (u8)gAudioContext.seqPlayers[SEQ_PLAYER_BGM_MAIN].soundScriptIO[4],
                            (u8)gAudioContext.seqPlayers[SEQ_PLAYER_BGM_MAIN].soundScriptIO[5],
                            (u8)gAudioContext.seqPlayers[SEQ_PLAYER_BGM_MAIN].soundScriptIO[6],
                            (u8)gAudioContext.seqPlayers[SEQ_PLAYER_BGM_MAIN].soundScriptIO[7]);
            break;

        case PAGE_OCARINA_TEST:
            SETCOL(255, 255, 255);
            GfxPrint_SetPos(printer, 3, 4);
            GfxPrint_Printf(printer, "SEQ INFO  : %2d %02x %d", sDisplayedStaff.noteIdx, sDisplayedStaff.state,
                            sDisplayedStaff.pos);

            GfxPrint_SetPos(printer, 3, 5);
            GfxPrint_Printf(printer, "PLAY INFO : %2d %02x %d", sPlayingStaff.noteIdx, sPlayingStaff.state,
                            sPlayingStaff.pos);

            GfxPrint_SetPos(printer, 3, 6);
            GfxPrint_Printf(printer, "8note REC POINTER : %08x", gScarecrowSpawnSongPtr);

            ctr = 0;
            for (j = 0; j < 4; j++) {
                for (i = 0; i < 8; i++) {
                    GfxPrint_SetPos(printer, 3 + 3 * i, 7 + j);
                    GfxPrint_Printf(printer, "%02x", gScarecrowSpawnSongPtr[ctr++]);
                }
            }

            GfxPrint_SetPos(printer, 3, 24);
            GfxPrint_Printf(printer, "OCA:%02x SEQ:%04x PLAY:%02x REC:%02x", D_80130F10, D_80130F3C, sPlaybackState,
                            sRecordingState);
            break;

        case PAGE_SFX_PARAMETER_CHANGE:
            GfxPrint_SetPos(printer, 2, 4 + sAudioSfxParamChgSel);
            SETCOL(127, 255, 127);
            GfxPrint_Printf(printer, "*");

            SETCOL(255, 255, 255);
            GfxPrint_SetPos(printer, 3, 4);
            GfxPrint_Printf(printer, "SE HD  : %02x %s", sAudioSfxParamChgWork[0],
                            sSoundBankNames[sAudioSfxParamChgWork[0]]);

            GfxPrint_SetPos(printer, 3, 5);
            GfxPrint_Printf(printer, "SE No. : %02x", sAudioSfxParamChgWork[1]);

            GfxPrint_SetPos(printer, 20, 6);
            GfxPrint_Printf(printer, "       : %04x",
                            gSoundParams[sAudioSfxParamChgWork[0]][sAudioSfxParamChgWork[1]].params);

            GfxPrint_SetPos(printer, 3, 6);
            GfxPrint_Printf(
                printer, "SE SW    %s",
                AudioDebug_ToStringBinary(gSoundParams[sAudioSfxParamChgWork[0]][sAudioSfxParamChgWork[1]].params, 16));

            SETCOL(127, 255, 127);
            digitStr[0] = (char)('0' + ((gSoundParams[sAudioSfxParamChgWork[0]][sAudioSfxParamChgWork[1]].params >>
                                         (15 - sAudioSfxParamChgBitSel)) &
                                        1));
            GfxPrint_SetPos(printer, 12 + sAudioSfxParamChgBitSel, 6);
            GfxPrint_Printf(printer, "%s", digitStr);

            SETCOL(255, 255, 255);
            GfxPrint_SetPos(printer, 3, 7);
            GfxPrint_Printf(printer, "SE PR  : %02x",
                            gSoundParams[sAudioSfxParamChgWork[0]][sAudioSfxParamChgWork[1]].importance);
            break;

        case PAGE_FREE_AREA:
            GfxPrint_SetPos(printer, 3, 4);
            SETCOL(255, 255, 255);
            GfxPrint_Printf(printer, "env_fx %d code_fx %d SPEC %d", sAudioEnvReverb, sAudioCodeReverb, gAudioSpecId);

            if (sAudioUpdateTaskStart == sAudioUpdateTaskEnd) {
                sAudioUpdateDuration = OS_CYCLES_TO_NSEC(sAudioUpdateEndTime - sAudioUpdateStartTime) / (1e9f / 20);
                if (sAudioUpdateDurationMax < sAudioUpdateDuration) {
                    sAudioUpdateDurationMax = sAudioUpdateDuration;
                }
            }

            GfxPrint_SetPos(printer, 3, 6);
            GfxPrint_Printf(printer, "SOUND GAME FRAME NOW %f", sAudioUpdateDuration);

            GfxPrint_SetPos(printer, 3, 7);
            GfxPrint_Printf(printer, "SOUND GAME FRAME MAX %f", sAudioUpdateDurationMax);

            GfxPrint_SetPos(printer, 3, 9);
            GfxPrint_Printf(printer, "SWITCH BGM MODE %d %d %d (FLAG %d)", D_8013061C, D_80130634, D_80130638,
                            D_80130654);

            GfxPrint_SetPos(printer, 3, 10);
            GfxPrint_Printf(printer, "ENEMY DIST %f VOL %3d", sAudioEnemyDist, sAudioEnemyVol);

            GfxPrint_SetPos(printer, 3, 11);
            GfxPrint_Printf(printer, "GANON DIST VOL %3d", sAudioGanonDistVol);

            GfxPrint_SetPos(printer, 3, 12);
            GfxPrint_Printf(printer, "DEMO FLAG %d", sAudioCutsceneFlag);

            GfxPrint_SetPos(printer, 3, 12);
            if (sAudioHasMalonBgm == true) {
                GfxPrint_Printf(printer, "MARON BGM DIST %f", sAudioMalonBgmDist);
                sAudioHasMalonBgm = false;
            }

            GfxPrint_SetPos(printer, 3, 23);
            if (sAudioNatureFailed != 0) {
                GfxPrint_Printf(printer, "NATURE FAILED %01x", sAudioNatureFailed);
            }

            GfxPrint_SetPos(printer, 3, 24);
            if (sSariaBgmPtr != 0) {
                GfxPrint_Printf(printer, "SARIA BGM PTR %08x", sSariaBgmPtr);
            }

            GfxPrint_SetPos(printer, 3, 25);
            GfxPrint_Printf(printer, "POLI %d(%d)", sPeakNumNotes, numEnabledNotes);

            for (i = 0; i < 11; i++) {
                GfxPrint_SetPos(printer, 3 + 3 * i, 26);
                GfxPrint_Printf(printer, "%d", sAudioSpecPeakNumNotes[i]);
            }
            break;
    }
#undef SETCOL_COMMON
#undef SETCOL
#undef SETCOL_SCROLLPRINT
}

void AudioDebug_ProcessInput_SndCont(void) {
    u16 step = 1;

    if (CHECK_BTN_ANY(sDebugPadHold, BTN_CDOWN)) {
        if (sAudioSndContWorkLims[sAudioSndContSel] >= 16) {
            step = 16;
        }
    } else if (CHECK_BTN_ANY(sDebugPadHold, BTN_CLEFT)) {
        if (sAudioSndContWorkLims[sAudioSndContSel] >= 16) {
            step = 8;
        }
    } else if (CHECK_BTN_ANY(sDebugPadHold, BTN_CUP)) {
        sAudioSndContWork[sAudioSndContSel] = 0;
    }

    if (CHECK_BTN_ANY(sDebugPadPress, BTN_DUP)) {
        if (sAudioSndContSel > 0) {
            sAudioSndContSel--;
        } else {
            sAudioSndContSel = 10;
        }
    }

    if (CHECK_BTN_ANY(sDebugPadPress, BTN_DDOWN)) {
        if (sAudioSndContSel < 10) {
            sAudioSndContSel++;
        } else {
            sAudioSndContSel = 0;
        }
    }

    if (CHECK_BTN_ANY(sDebugPadPress, BTN_DLEFT)) {
        if (sAudioSndContWork[sAudioSndContSel] >= step) {
            if (1) {
                sAudioSndContWork[sAudioSndContSel] -= step;
            }
        } else {
            sAudioSndContWork[sAudioSndContSel] += sAudioSndContWorkLims[sAudioSndContSel] - step;
        }
    }

    if (CHECK_BTN_ANY(sDebugPadPress, BTN_DRIGHT)) {
        if (sAudioSndContWork[sAudioSndContSel] + step < sAudioSndContWorkLims[sAudioSndContSel]) {
            sAudioSndContWork[sAudioSndContSel] += step;
        } else {
            sAudioSndContWork[sAudioSndContSel] += step - sAudioSndContWorkLims[sAudioSndContSel];
        }
    }

    if (sAudioSndContSel == 8) {
        if (sAudioSndContWork[sAudioSndContSel] != 0) {
            Audio_SetExtraFilter(0x20);
        } else {
            Audio_SetExtraFilter(0);
        }
    }

    if (sAudioSndContSel == 9) {
        if (sAudioSndContWork[sAudioSndContSel] != 0) {
            Audio_SetBaseFilter(0x20);
        } else {
            Audio_SetBaseFilter(0);
        }
    }

    if (CHECK_BTN_ANY(sDebugPadPress, BTN_A)) {
        switch (sAudioSndContSel) {
            case 0:
            case 1:
                Audio_StartSeq(sAudioSndContSel, 0, sAudioSndContWork[sAudioSndContSel]);
                break;
            case 2:
            case 3:
                Audio_PlaySoundGeneral(((sAudioSndContWork[2] << 12) & 0xFFFF) + sAudioSndContWork[3] + SFX_FLAG,
                                       &D_801333D4, 4, &D_801333E0, &D_801333E0, &D_801333E8);
                break;
            case 4:
                func_800F6700(sAudioSndContWork[sAudioSndContSel]);
                break;
            case 5:
                Audio_SeqCmdE01(SEQ_PLAYER_BGM_MAIN, sAudioSndContWork[sAudioSndContSel]);
                break;
            case 6:
                Audio_SeqCmdF(SEQ_PLAYER_BGM_MAIN, sAudioSndContWork[sAudioSndContSel]);
                sAudioSubTrackInfoSpec = sAudioSndContWork[6];
                if (sAudioSubTrackInfoPlayerSel > gAudioSpecs[sAudioSubTrackInfoSpec].numSequencePlayers - 1) {
                    sAudioSubTrackInfoPlayerSel = gAudioSpecs[sAudioSubTrackInfoSpec].numSequencePlayers - 1;
                }
                break;
            case 7:
                func_800F6FB4(sAudioSndContWork[sAudioSndContSel]);
                break;
            case 8:
            case 9:
                break;
            case 10:
                Audio_SetSoundBanksMute(sAudioSndContWork[sAudioSndContSel] * 0x7F);
                break;
        }
    }

    if (CHECK_BTN_ANY(sDebugPadPress, BTN_B)) {
        switch (sAudioSndContSel) {
            case 0:
            case 1:
                Audio_StopSeq(sAudioSndContSel, 0);
                break;
            case 7:
<<<<<<< HEAD
                Audio_StopSeq(0, 0);
=======
                Audio_SeqCmd1(SEQ_PLAYER_BGM_MAIN, 0);
>>>>>>> b3d5f549
                break;
            case 2:
            case 3:
                Audio_StopSfxByBank(sAudioSndContWork[2]);
                break;
        }
    }

    if (CHECK_BTN_ANY(sDebugPadPress, BTN_CDOWN)) {
        if (sAudioSndContSel == 0) {
            if (1) {}
            func_800F595C(sAudioSndContWork[sAudioSndContSel]);
        }
    }

    if (CHECK_BTN_ANY(sDebugPadPress, BTN_CRIGHT)) {
        if (sAudioSndContSel == 0) {
            if (1) {}
            func_800F5ACC(sAudioSndContWork[sAudioSndContSel]);
        }
    }
}

void AudioDebug_ProcessInput_IntInfo(void) {
    if (CHECK_BTN_ANY(sDebugPadPress, BTN_CUP)) {
        sAudioIntInfoY--;
    }

    if (CHECK_BTN_ANY(sDebugPadPress, BTN_CDOWN)) {
        sAudioIntInfoY++;
    }

    if (CHECK_BTN_ANY(sDebugPadPress, BTN_CLEFT)) {
        sAudioIntInfoX--;
    }

    if (CHECK_BTN_ANY(sDebugPadPress, BTN_CRIGHT)) {
        sAudioIntInfoX++;
    }

    if (CHECK_BTN_ANY(sDebugPadPress, BTN_B)) {
        sAudioIntInfoX = 0;
        sAudioIntInfoY = 0;
    }

    if (CHECK_BTN_ANY(sDebugPadPress, BTN_DUP) && sAudioIntInfoSel > 0) {
        sAudioIntInfoSel--;
    }

    if (CHECK_BTN_ANY(sDebugPadPress, BTN_DDOWN) && sAudioIntInfoSel < 6) {
        sAudioIntInfoSel++;
    }

    if (CHECK_BTN_ANY(sDebugPadPress, BTN_DLEFT) && sAudioIntInfoBankPage[sAudioIntInfoSel] > 0) {
        sAudioIntInfoBankPage[sAudioIntInfoSel]--;
    }

    if (CHECK_BTN_ANY(sDebugPadPress, BTN_DRIGHT) && sAudioIntInfoBankPage[sAudioIntInfoSel] < 4) {
        sAudioIntInfoBankPage[sAudioIntInfoSel]++;
    }
}

void AudioDebug_ProcessInput_ScrPrt(void) {
    if (sAudioScrPrtWork[0] != 0) {
        if (CHECK_BTN_ANY(sDebugPadPress, BTN_CUP)) {
            sAudioScrPrtY--;
        }
        if (CHECK_BTN_ANY(sDebugPadPress, BTN_CDOWN)) {
            sAudioScrPrtY++;
        }
        if (CHECK_BTN_ANY(sDebugPadPress, BTN_CLEFT)) {
            sAudioScrPrtX--;
        }
        if (CHECK_BTN_ANY(sDebugPadPress, BTN_CRIGHT)) {
            sAudioScrPrtX++;
        }
        if (CHECK_BTN_ANY(sDebugPadPress, BTN_A)) {
            sAudioScrPrtX = 26;
            sAudioScrPrtY = 1;
            sAudioScrPrtWork[2] = 6;
        }

        if (CHECK_BTN_ANY(sDebugPadPress, BTN_B)) {
            sAudioScrPrtInd = 0;
            sAudioScrPrtOverflow = 0;
        }
    }

    if (CHECK_BTN_ANY(sDebugPadPress, BTN_DUP)) {
        if (sAudioScrPrtSel > 0) {
            sAudioScrPrtSel--;
        } else {
            sAudioScrPrtSel = 10;
        }
    }

    if (CHECK_BTN_ANY(sDebugPadPress, BTN_DDOWN)) {
        if (sAudioScrPrtSel < 10) {
            sAudioScrPrtSel++;
        } else {
            sAudioScrPrtSel = 0;
        }
    }

    if (CHECK_BTN_ANY(sDebugPadPress, BTN_DLEFT)) {
        if (sAudioScrPrtWork[sAudioScrPrtSel] > 0) {
            sAudioScrPrtWork[sAudioScrPrtSel]--;
        } else {
            sAudioScrPrtWork[sAudioScrPrtSel] = sAudioScrPrtWorkLims[sAudioScrPrtSel] - 1;
        }
    }

    if (CHECK_BTN_ANY(sDebugPadPress, BTN_DRIGHT)) {
        if (sAudioScrPrtWork[sAudioScrPrtSel] < sAudioScrPrtWorkLims[sAudioScrPrtSel] - 1) {
            sAudioScrPrtWork[sAudioScrPrtSel]++;
        } else {
            sAudioScrPrtWork[sAudioScrPrtSel] = 0;
        }
    }

    D_801333F0 = sAudioScrPrtWork[3] + (sAudioScrPrtWork[4] * 2) + (sAudioScrPrtWork[5] * 4) +
                 (sAudioScrPrtWork[6] * 8) + (sAudioScrPrtWork[7] * 0x10) + (sAudioScrPrtWork[8] * 0x20);
}

void AudioDebug_ProcessInput_SfxSwap(void) {
    s16 step;
    u16 val;
    u8 prev;

    if (!sAudioSfxSwapIsEditing) {
        if (CHECK_BTN_ANY(sDebugPadPress, BTN_DUP)) {
            if (sAudioSfxSwapSel > 0) {
                sAudioSfxSwapSel--;
            } else {
                sAudioSfxSwapSel = 9;
            }
        }

        if (CHECK_BTN_ANY(sDebugPadPress, BTN_DDOWN)) {
            if (sAudioSfxSwapSel < 9) {
                sAudioSfxSwapSel++;
            } else {
                sAudioSfxSwapSel = 0;
            }
        }

        if (CHECK_BTN_ANY(sDebugPadPress, BTN_A)) {
            sAudioSfxSwapIsEditing = true;
        }

        if (CHECK_BTN_ANY(sDebugPadPress, BTN_B)) {
            gAudioSfxSwapSource[sAudioSfxSwapSel] = 0;
            gAudioSfxSwapTarget[sAudioSfxSwapSel] = 0;
        }

        if (CHECK_BTN_ANY(sDebugPadPress, BTN_START)) {
            if (sAudioSfxSwapSel != 0) {
                prev = sAudioSfxSwapSel - 1;
            } else {
                prev = 9;
            }
            gAudioSfxSwapSource[sAudioSfxSwapSel] = gAudioSfxSwapSource[prev];
            gAudioSfxSwapTarget[sAudioSfxSwapSel] = gAudioSfxSwapTarget[prev];
        }
    } else {
        if (CHECK_BTN_ANY(sDebugPadPress, BTN_DLEFT)) {
            if (sAudioSfxSwapNibbleSel > 0) {
                sAudioSfxSwapNibbleSel--;
            } else {
                sAudioSfxSwapNibbleSel = 7;
            }
        }
        if (CHECK_BTN_ANY(sDebugPadPress, BTN_DRIGHT)) {
            if (sAudioSfxSwapNibbleSel < 7) {
                sAudioSfxSwapNibbleSel++;
            } else {
                sAudioSfxSwapNibbleSel = 0;
            }
        }

        if (CHECK_BTN_ANY(sDebugPadPress, BTN_DUP) || CHECK_BTN_ANY(sDebugPadPress, BTN_DDOWN)) {
            if (CHECK_BTN_ANY(sDebugPadPress, BTN_DUP)) {
                step = CHECK_BTN_ANY(sDebugPadHold, BTN_CUP) ? 8 : 1;
            }

            if (CHECK_BTN_ANY(sDebugPadPress, BTN_DDOWN)) {
                step = CHECK_BTN_ANY(sDebugPadHold, BTN_CUP) ? -8 : -1;
            }

            if (sAudioSfxSwapNibbleSel < 4) {
                val = gAudioSfxSwapSource[sAudioSfxSwapSel] >> ((3 - sAudioSfxSwapNibbleSel) * 4);
                val = (val + step) & 0xF;
                gAudioSfxSwapSource[sAudioSfxSwapSel] =
                    (gAudioSfxSwapSource[sAudioSfxSwapSel] & ((0xF << ((3 - sAudioSfxSwapNibbleSel) * 4)) ^ 0xFFFF)) +
                    (val << ((3 - sAudioSfxSwapNibbleSel) * 4));
            } else {
                val = gAudioSfxSwapTarget[sAudioSfxSwapSel] >> ((7 - sAudioSfxSwapNibbleSel) * 4);
                val = (val + step) & 0xF;
                gAudioSfxSwapTarget[sAudioSfxSwapSel] =
                    (gAudioSfxSwapTarget[sAudioSfxSwapSel] & ((0xF << ((7 - sAudioSfxSwapNibbleSel) * 4)) ^ 0xFFFF)) +
                    (val << ((7 - sAudioSfxSwapNibbleSel) * 4));
            }
        }

        if (CHECK_BTN_ANY(sDebugPadPress, BTN_A)) {
            sAudioSfxSwapIsEditing = false;
        }

        if (CHECK_BTN_ANY(sDebugPadPress, BTN_B)) {
            if (sAudioSfxSwapNibbleSel < 4) {
                gAudioSfxSwapSource[sAudioSfxSwapSel] = 0;
            } else {
                gAudioSfxSwapTarget[sAudioSfxSwapSel] = 0;
            }
        }
    }

    if (CHECK_BTN_ANY(sDebugPadPress, BTN_CLEFT)) {
        gAudioSfxSwapOff ^= 1;
    }

    if (CHECK_BTN_ANY(sDebugPadPress, BTN_CDOWN)) {
        gAudioSfxSwapMode[sAudioSfxSwapSel] ^= 1;
    }
}

void AudioDebug_ProcessInput_SubTrackInfo(void) {
    if (CHECK_BTN_ANY(sDebugPadPress, BTN_DDOWN)) {
        if (sAudioSubTrackInfoPlayerSel != 0) {
            sAudioSubTrackInfoPlayerSel--;
        } else {
            sAudioSubTrackInfoPlayerSel = gAudioSpecs[sAudioSubTrackInfoSpec].numSequencePlayers - 1;
        }
    }
    if (CHECK_BTN_ANY(sDebugPadPress, BTN_DUP)) {
        if (sAudioSubTrackInfoPlayerSel < gAudioSpecs[sAudioSubTrackInfoSpec].numSequencePlayers - 1) {
            sAudioSubTrackInfoPlayerSel++;
        } else {
            sAudioSubTrackInfoPlayerSel = SEQ_PLAYER_BGM_MAIN;
        }
    }
    if (CHECK_BTN_ANY(sDebugPadPress, BTN_DLEFT)) {
        sAudioSubTrackInfoChannelSel = (sAudioSubTrackInfoChannelSel - 1) & 0xF;
    }
    if (CHECK_BTN_ANY(sDebugPadPress, BTN_DRIGHT)) {
        sAudioSubTrackInfoChannelSel = (sAudioSubTrackInfoChannelSel + 1) & 0xF;
    }
    if (CHECK_BTN_ANY(sDebugPadPress, BTN_START)) {
        sSeqPlayerPeakNumLayers[sAudioSubTrackInfoPlayerSel] = SEQ_PLAYER_BGM_MAIN;
    }
}

void AudioDebug_ProcessInput_HeapInfo(void) {
}

void AudioDebug_ProcessInput_BlkChgBgm(void) {
    if (CHECK_BTN_ANY(sDebugPadPress, BTN_DUP)) {
        if (sAudioBlkChgBgmSel > 0) {
            sAudioBlkChgBgmSel--;
        } else {
            sAudioBlkChgBgmSel = 1;
        }
    }

    if (CHECK_BTN_ANY(sDebugPadPress, BTN_DDOWN)) {
        if (sAudioBlkChgBgmSel <= 0) {
            sAudioBlkChgBgmSel++;
        } else {
            sAudioBlkChgBgmSel = 0;
        }
    }

    if (CHECK_BTN_ANY(sDebugPadPress, BTN_DLEFT)) {
        sAudioBlkChgBgmWork[sAudioBlkChgBgmSel]--;
        if (sAudioBlkChgBgmSel == 1) {
            func_800F5E90(sAudioBlkChgBgmWork[1]);
            ; // might be a fake match?
        }
    }

    if (CHECK_BTN_ANY(sDebugPadPress, BTN_DRIGHT)) {
        sAudioBlkChgBgmWork[sAudioBlkChgBgmSel]++;
        if (sAudioBlkChgBgmSel == 1) {
            func_800F5E90(sAudioBlkChgBgmWork[1]);
        }
    }

    if (CHECK_BTN_ANY(sDebugPadPress, BTN_A)) {
        Audio_QueueCmdS8(MK_CMD(0x46, SEQ_PLAYER_BGM_MAIN, 0x00, 0x00), sAudioBlkChgBgmWork[1]);
        Audio_QueueSeqCmd(sAudioBlkChgBgmWork[0] | 0x10000);
    }

    if (CHECK_BTN_ANY(sDebugPadPress, BTN_B)) {
        Audio_QueueSeqCmd(0x100100FF);
    }
}

void AudioDebug_ProcessInput_OcaTest(void) {
}

void AudioDebug_ProcessInput_SfxParamChg(void) {
    s32 step;
    u16 sfx;

    if (CHECK_BTN_ANY(sDebugPadHold, BTN_CLEFT)) {
        step = 8;
    } else {
        step = 1;
    }

    if (CHECK_BTN_ANY(sDebugPadPress, BTN_DUP)) {
        if (sAudioSfxParamChgSel > 0) {
            sAudioSfxParamChgSel--;
        } else {
            sAudioSfxParamChgSel = 3;
        }
    }

    if (CHECK_BTN_ANY(sDebugPadPress, BTN_DDOWN)) {
        if (sAudioSfxParamChgSel < 3) {
            sAudioSfxParamChgSel++;
        } else {
            sAudioSfxParamChgSel = 0;
        }
    }

    if (CHECK_BTN_ANY(sDebugPadPress, BTN_DLEFT)) {
        if (sAudioSfxParamChgSel < 2) {
            if (sAudioSfxParamChgSel == 0) {
                if (sAudioSfxParamChgWork[sAudioSfxParamChgSel] > 0) {
                    sAudioSfxParamChgWork[sAudioSfxParamChgSel]--;
                } else {
                    sAudioSfxParamChgWork[sAudioSfxParamChgSel] = sAudioSndContWorkLims[2] - 1;
                }
            } else {
                sAudioSfxParamChgWork[sAudioSfxParamChgSel] -= step;
                sAudioSfxParamChgWork[sAudioSfxParamChgSel] &= 0x1FF;
            }
        } else if (sAudioSfxParamChgSel == 3) {
            gSoundParams[sAudioSfxParamChgWork[0]][sAudioSfxParamChgWork[1]].importance -= step;
        } else {
            sAudioSfxParamChgBitSel = (sAudioSfxParamChgBitSel - 1) & 0xF;
        }
    }

    if (CHECK_BTN_ANY(sDebugPadPress, BTN_DRIGHT)) {
        if (sAudioSfxParamChgSel < 2) {
            if (sAudioSfxParamChgSel == 0) {
                if (sAudioSfxParamChgWork[sAudioSfxParamChgSel] < (sAudioSndContWorkLims[2] - 1)) {
                    sAudioSfxParamChgWork[sAudioSfxParamChgSel]++;
                } else {
                    sAudioSfxParamChgWork[sAudioSfxParamChgSel] = 0;
                }
            } else {
                sAudioSfxParamChgWork[sAudioSfxParamChgSel] += step;
                sAudioSfxParamChgWork[sAudioSfxParamChgSel] &= 0x1FF;
            }
        } else if (sAudioSfxParamChgSel == 3) {
            gSoundParams[sAudioSfxParamChgWork[0]][sAudioSfxParamChgWork[1]].importance += step;
        } else {
            sAudioSfxParamChgBitSel = (sAudioSfxParamChgBitSel + 1) & 0xF;
        }
    }

    if (CHECK_BTN_ANY(sDebugPadPress, BTN_A)) {
        sfx = (u16)(sAudioSfxParamChgWork[0] << 12) + sAudioSfxParamChgWork[1] + SFX_FLAG;
        Audio_PlaySoundGeneral(sfx, &D_801333D4, 4, &D_801333E0, &D_801333E0, &D_801333E8);
    }

    if (CHECK_BTN_ANY(sDebugPadPress, BTN_B)) {
        Audio_StopSfxByBank(sAudioSfxParamChgWork[0]);
    }

    if (CHECK_BTN_ANY(sDebugPadPress, BTN_CDOWN)) {
        if (sAudioSfxParamChgSel == 2) {
            gSoundParams[sAudioSfxParamChgWork[0]][sAudioSfxParamChgWork[1]].params ^=
                (1 << (0xF - sAudioSfxParamChgBitSel));
        }
    }

    if (CHECK_BTN_ANY(sDebugPadPress, BTN_CUP)) {
        if (sAudioSfxParamChgSel < 2) {
            sAudioSfxParamChgWork[sAudioSfxParamChgSel] = 0;
        }
    }
}

void AudioDebug_ScrPrt(const s8* str, u16 num) {
    u8 i = 0;

    sAudioScrPrtBuf[sAudioScrPrtInd].num = num;

    while (str[i] != 0) {
        sAudioScrPrtBuf[sAudioScrPrtInd].str[i] = str[i];
        i++;
    }

    while (i < 5) {
        sAudioScrPrtBuf[sAudioScrPrtInd].str[i] = 0;
        i++;
    }

    if (sAudioScrPrtInd < 25 - 1) {
        sAudioScrPrtInd++;
    } else {
        sAudioScrPrtInd = 0;
        sAudioScrPrtOverflow = 1;
    }
}

void AudioDebug_ProcessInput(void) {
    if (!sAudioDebugEverOpened) {
        return;
    }

    if (sAudioSfxMuted) {
        Audio_SetSoundBanksMute(0x6F);
    }

    if (CHECK_BTN_ANY(sDebugPadPress, BTN_L)) {
        if (sAudioDebugPage < PAGE_MAX - 1) {
            sAudioDebugPage++;
        } else {
            sAudioDebugPage = 0;
        }
    }

    if (CHECK_BTN_ANY(sDebugPadPress, BTN_R)) {
        if (sAudioDebugPage > 0) {
            sAudioDebugPage--;
        } else {
            sAudioDebugPage = PAGE_MAX - 1;
        }
    }

    if (CHECK_BTN_ANY(sDebugPadPress, BTN_Z)) {
        sAudioDebugTextColor++;
        sAudioDebugTextColor &= 7;
    }

    switch (sAudioDebugPage) {
        case PAGE_NON:
            if (CHECK_BTN_ANY(sDebugPadPress, BTN_A)) {
                sAudioSndContWork[5] ^= 1;
<<<<<<< HEAD
                Audio_SeqCmdE01(0, sAudioSndContWork[5]);
                if (Audio_GetActiveSequence(0) != NA_BGM_NATURE_BACKGROUND) {
                    Audio_StopSeq(0, 0);
                }
                Audio_StopSeq(1, 0);
                Audio_StopSeq(3, 0);
=======
                Audio_SeqCmdE01(SEQ_PLAYER_BGM_MAIN, sAudioSndContWork[5]);
                if (func_800FA0B4(SEQ_PLAYER_BGM_MAIN) != NA_BGM_NATURE_BACKGROUND) {
                    Audio_SeqCmd1(SEQ_PLAYER_BGM_MAIN, 0);
                }
                Audio_SeqCmd1(SEQ_PLAYER_FANFARE, 0);
                Audio_SeqCmd1(SEQ_PLAYER_BGM_SUB, 0);
>>>>>>> b3d5f549
            }

            if (CHECK_BTN_ANY(sDebugPadPress, BTN_B)) {
                sAudioSfxMuted ^= 1;
                if (!sAudioSfxMuted) {
                    Audio_SetSoundBanksMute(0);
                }
            }
            break;
        case PAGE_SOUND_CONTROL:
            AudioDebug_ProcessInput_SndCont();
            break;
        case PAGE_INTERFACE_INFO:
            AudioDebug_ProcessInput_IntInfo();
            break;
        case PAGE_SCROLL_PRINT:
            AudioDebug_ProcessInput_ScrPrt();
            break;
        case PAGE_SFX_SWAP:
            AudioDebug_ProcessInput_SfxSwap();
            break;
        case PAGE_SUB_TRACK_INFO:
            AudioDebug_ProcessInput_SubTrackInfo();
            break;
        case PAGE_HEAP_INFO:
            AudioDebug_ProcessInput_HeapInfo();
            break;
        case PAGE_BLOCK_CHANGE_BGM:
            AudioDebug_ProcessInput_BlkChgBgm();
            break;
        case PAGE_OCARINA_TEST:
            AudioDebug_ProcessInput_OcaTest();
            break;
        case PAGE_SFX_PARAMETER_CHANGE:
            AudioDebug_ProcessInput_SfxParamChg();
            break;
        case PAGE_FREE_AREA:
        default:
            break;
    }

    D_8013340C = sAudioScrPrtWork[10];
}

void func_800F4A70(void);
void func_800F5CF8(void);

void func_800F3054(void) {
    if (func_800FAD34() == 0) {
        sAudioUpdateTaskStart = gAudioContext.totalTaskCnt;
        sAudioUpdateStartTime = osGetTime();
        func_800EE6F4();
        Audio_StepFreqLerp(&sRiverFreqScaleLerp);
        Audio_StepFreqLerp(&sWaterfallFreqScaleLerp);
        func_800F4A70();
        func_800F56A8();
        func_800F5CF8();
        if (gAudioSpecId == 7) {
            Audio_ClearSariaBgm();
        }
        Audio_ProcessSoundRequests();
        Audio_ProcessSeqCmds();
        func_800F8F88();
        Audio_UpdateActiveSequences();
        AudioDebug_SetInput();
        AudioDebug_ProcessInput();
        Audio_ScheduleProcessCmds();
        sAudioUpdateTaskEnd = gAudioContext.totalTaskCnt;
        sAudioUpdateEndTime = osGetTime();
    }
}

void func_800F3138(UNK_TYPE arg0) {
}

void func_800F3140(UNK_TYPE arg0, UNK_TYPE arg1) {
}

void func_800F314C(s8 arg0) {
    Audio_QueueCmdS32(0x82 << 24 | SEQ_PLAYER_BGM_MAIN << 16 | (((u8)arg0 & 0xFF) << 8), 1);
}

f32 Audio_ComputeSoundVolume(u8 bankId, u8 entryIdx) {
    SoundBankEntry* bankEntry = &gSoundBanks[bankId][entryIdx];
    f32 minDist;
    f32 baseDist;
    f32 ret;

    if (bankEntry->sfxParams & 0x2000) {
        return 1.0f;
    }

    if (bankEntry->dist > 10000.0f) {
        ret = 0.0f;
    } else {
        switch (bankEntry->sfxParams & 3) {
            case 1:
                baseDist = 10000.0f / 15.0f;
                break;
            case 2:
                baseDist = 10000.0f / 10.5f;
                break;
            case 3:
                baseDist = 10000.0f / 2.6f;
                break;
            default:
                baseDist = 10000.0f / 20.0f;
                break;
        }

        minDist = baseDist / 5.0f;

        // Volume grows as inverse square of distance. Linearly approximate
        // the inverse part, then square.
        if (bankEntry->dist < minDist) {
            ret = 1.0f;
        } else if (bankEntry->dist < baseDist) {
            ret = ((((baseDist - minDist) - (bankEntry->dist - minDist)) / (baseDist - minDist)) * 0.19f) + 0.81f;
        } else {
            ret = (1.0f - ((bankEntry->dist - baseDist) / (10000.0f - baseDist))) * 0.81f;
        }
        ret = SQ(ret);
    }

    return ret;
}

s8 Audio_ComputeSoundReverb(u8 bankId, u8 entryIdx, u8 channelIdx) {
    s8 distAdd = 0;
    s32 scriptAdd = 0;
    SoundBankEntry* entry = &gSoundBanks[bankId][entryIdx];
    s32 reverb;

    if (!(entry->sfxParams & 0x1000)) {
        if (entry->dist < 2500.0f) {
            distAdd = *entry->posZ > 0.0f ? (entry->dist / 2500.0f) * 70.0f : (entry->dist / 2500.0f) * 91.0f;
        } else {
            distAdd = 70;
        }
    }

    if (IS_SEQUENCE_CHANNEL_VALID(gAudioContext.seqPlayers[SEQ_PLAYER_SFX].channels[channelIdx])) {
        scriptAdd = gAudioContext.seqPlayers[SEQ_PLAYER_SFX].channels[channelIdx]->soundScriptIO[1];
        if (gAudioContext.seqPlayers[SEQ_PLAYER_SFX].channels[channelIdx]->soundScriptIO[1] < 0) {
            scriptAdd = 0;
        }
    }

    reverb = *entry->reverbAdd + distAdd + scriptAdd;
    if ((bankId != BANK_OCARINA) || !((entry->sfxId & 0x1FF) < 2)) {
        reverb += sAudioEnvReverb + sAudioCodeReverb + sSpecReverb;
    }

    if (reverb > 0x7F) {
        reverb = 0x7F;
    }

    return reverb;
}

s8 Audio_ComputeSoundPanSigned(f32 x, f32 z, u8 token) {
    f32 absX;
    f32 absZ;
    f32 pan;

    if (x < 0) {
        absX = -x;
    } else {
        absX = x;
    }
    if (z < 0) {
        absZ = -z;
    } else {
        absZ = z;
    }

    if (absX > 8000.0f) {
        absX = 8000.0f;
    }

    if (absZ > 8000.0f) {
        absZ = 8000.0f;
    }

    if ((x == 0.0f) && (z == 0.0f)) {
        pan = 0.5f;
    } else if (absZ <= absX) {
        pan = (16000.0f - absX) / (3.3f * (16000.0f - absZ));
        if (x >= 0.0f) {
            pan = 1.0f - pan;
        }
    } else {
        pan = (x / (5.0769234f * absZ)) + 0.5f; // about 66 / 13
    }

    if (absZ < 50.0f) {
        if (absX < 50.0f) {
            pan = ((pan - 0.5f) * SQ(absX / 50.0f)) + 0.5f;
        }
    }
    return (s8)((pan * 127.0f) + 0.5f);
}

f32 Audio_ComputeSoundFreqScale(u8 bankId, u8 entryIdx) {
    s32 phi_v0 = 0;
    SoundBankEntry* entry = &gSoundBanks[bankId][entryIdx];
    f32 unk1C;
    f32 freq = 1.0f;

    if (entry->sfxParams & 0x4000) {
        freq = 1.0f - ((gAudioContext.audioRandom & 0xF) / 192.0f);
    }

    switch (bankId) {
        case BANK_PLAYER:
        case BANK_ITEM:
        case BANK_VOICE:
            if (sAudioBaseFilter2 != 0) {
                phi_v0 = 1;
            }
            break;
        case BANK_ENV:
        case BANK_ENEMY:
            if (sAudioExtraFilter2 != 0) {
                phi_v0 = 1;
            }
            break;
        case BANK_SYSTEM:
        case BANK_OCARINA:
            break;
    }

    if (phi_v0 == 1) {
        if (!(entry->sfxParams & 0x800)) {
            freq *= (1.0293 - ((gAudioContext.audioRandom & 0xF) / 144.0f));
        }
    }

    unk1C = entry->dist;
    if (!(entry->sfxParams & 0x2000)) {
        if (!(entry->sfxParams & 0x8000)) {
            if (unk1C >= 10000.0f) {
                freq += 0.2f;
            } else {
                freq += (0.2f * (unk1C / 10000.0f));
            }
        }
    }

    if (entry->sfxParams & 0xC0) {
        freq += (entry->unk_2F / 192.0f);
    }

    return freq;
}

u8 func_800F37B8(f32 behindScreenZ, SoundBankEntry* arg1, s8 arg2) {
    s8 phi_v0;
    u8 phi_v1;
    f32 phi_f0;
    f32 phi_f12;

    if (*arg1->posZ < behindScreenZ) {
        phi_v0 = arg2 < 65 ? arg2 : 0x7F - arg2;

        if (phi_v0 < 30) {
            phi_v1 = 0;
        } else {
            phi_v1 = (((phi_v0 & 0xFFFF) * 10) - 300) / 34;
            if (phi_v1 != 0) {
                phi_v1 = 0x10 - phi_v1;
            }
        }
    } else {
        phi_v1 = 0;
    }

    if (phi_v1 == 0) {
        if (arg1->sfxParams & 0x200) {
            phi_v1 = 0xF;
        }
    }

    switch (arg1->sfxParams & 3) {
        case 1:
            phi_f0 = 12.0f;
            break;
        case 2:
            phi_f0 = 9.0f;
            break;
        case 3:
            phi_f0 = 6.0f;
            break;
        default:
            phi_f0 = 15.0f;
            break;
    }

    phi_f12 = CLAMP_MAX(arg1->dist, 10000.0f / 5.2f);

    return (phi_v1 * 0x10) + (u8)((phi_f0 * phi_f12) / (10000.0f / 5.2f));
}

s8 func_800F3990(f32 arg0, u16 sfxParams) {
    s8 ret = 0;

    if (arg0 >= 0.0f) {
        if (arg0 > 625.0f) {
            ret = 127;
        } else {
            ret = (arg0 / 625.0f) * 126.0f;
        }
    }
    return ret | 1;
}

void Audio_SetSoundProperties(u8 bankId, u8 entryIdx, u8 channelIdx) {
    f32 vol = 1.0f;
    s8 volS8;
    s8 reverb = 0;
    f32 freqScale = 1.0f;
    s8 panSigned = 0x40;
    u8 stereoBits = 0;
    u8 filter = 0;
    s8 sp38 = 0;
    f32 behindScreenZ;
    u8 baseFilter = 0;
    SoundBankEntry* entry = &gSoundBanks[bankId][entryIdx];

    switch (bankId) {
        case BANK_PLAYER:
        case BANK_ITEM:
        case BANK_ENV:
        case BANK_ENEMY:
        case BANK_VOICE:
            if (D_80130604 == 2) {
                sp38 = func_800F3990(*entry->posY, entry->sfxParams);
            }
            // fallthrough
        case BANK_OCARINA:
            entry->dist = sqrtf(entry->dist);
            vol = Audio_ComputeSoundVolume(bankId, entryIdx) * *entry->vol;
            reverb = Audio_ComputeSoundReverb(bankId, entryIdx, channelIdx);
            panSigned = Audio_ComputeSoundPanSigned(*entry->posX, *entry->posZ, entry->token);
            freqScale = Audio_ComputeSoundFreqScale(bankId, entryIdx) * *entry->freqScale;
            if (D_80130604 == 2) {
                behindScreenZ = sBehindScreenZ[(entry->sfxParams & 0x400) >> 10];
                if (!(entry->sfxParams & 0x800)) {
                    if (*entry->posZ < behindScreenZ) {
                        stereoBits = 0x10;
                    }

                    if ((sSfxChannelState[channelIdx].stereoBits ^ stereoBits) & 0x10) {
                        if (panSigned < 0x40) {
                            stereoBits = sSfxChannelState[channelIdx].stereoBits ^ 0x14;
                        } else {
                            stereoBits = sSfxChannelState[channelIdx].stereoBits ^ 0x18;
                        }
                    } else {
                        stereoBits = sSfxChannelState[channelIdx].stereoBits;
                    }
                }
            }
            if (sAudioBaseFilter != 0) {
                if ((bankId == BANK_ITEM) || (bankId == BANK_PLAYER) || (bankId == BANK_VOICE)) {
                    baseFilter = sAudioBaseFilter;
                }
            }

            if ((baseFilter | sAudioExtraFilter) != 0) {
                filter = (baseFilter | sAudioExtraFilter);
            } else if (D_80130604 == 2 && (entry->sfxParams & 0x2000) == 0) {
                filter = func_800F37B8(behindScreenZ, entry, panSigned);
            }
            break;
        case BANK_SYSTEM:
            break;
    }

    if (sSfxChannelState[channelIdx].vol != vol) {
        volS8 = (u8)(vol * 127.0f);
        sSfxChannelState[channelIdx].vol = vol;
    } else {
        volS8 = -1;
    }

    // CHAN_UPD_SCRIPT_IO (slot 2, sets volume)
    Audio_QueueCmdS8(0x6 << 24 | SEQ_PLAYER_SFX << 16 | (channelIdx << 8) | 2, volS8);
    if (reverb != sSfxChannelState[channelIdx].reverb) {
        Audio_QueueCmdS8(0x5 << 24 | SEQ_PLAYER_SFX << 16 | (channelIdx << 8), reverb);
        sSfxChannelState[channelIdx].reverb = reverb;
    }
    if (freqScale != sSfxChannelState[channelIdx].freqScale) {
        Audio_QueueCmdF32(0x4 << 24 | SEQ_PLAYER_SFX << 16 | (channelIdx << 8), freqScale);
        sSfxChannelState[channelIdx].freqScale = freqScale;
    }
    if (stereoBits != sSfxChannelState[channelIdx].stereoBits) {
        Audio_QueueCmdS8(0xE << 24 | SEQ_PLAYER_SFX << 16 | (channelIdx << 8), stereoBits | 0x10);
        sSfxChannelState[channelIdx].stereoBits = stereoBits;
    }
    if (filter != sSfxChannelState[channelIdx].filter) {
        // CHAN_UPD_SCRIPT_IO (slot 3, sets filter)
        Audio_QueueCmdS8(0x6 << 24 | SEQ_PLAYER_SFX << 16 | (channelIdx << 8) | 3, filter);
        sSfxChannelState[channelIdx].filter = filter;
    }
    if (sp38 != sSfxChannelState[channelIdx].unk_0C) {
        // CHAN_UPD_UNK_0F
        Audio_QueueCmdS8(0xC << 24 | SEQ_PLAYER_SFX << 16 | (channelIdx << 8), 0x10);
        // CHAN_UPD_UNK_20
        Audio_QueueCmdU16(0xD << 24 | SEQ_PLAYER_SFX << 16 | (channelIdx << 8), ((u16)(sp38) << 8) + 0xFF);
        sSfxChannelState[channelIdx].unk_0C = sp38;
    }
    if (panSigned != sSfxChannelState[channelIdx].panSigned) {
        Audio_QueueCmdS8(0x3 << 24 | SEQ_PLAYER_SFX << 16 | (channelIdx << 8), panSigned);
        sSfxChannelState[channelIdx].panSigned = panSigned;
    }
}

void Audio_ResetSfxChannelState(void) {
    u8 i;
    SfxPlayerState* state;

    for (i = 0; i < 16; i++) {
        state = &sSfxChannelState[i];
        state->vol = 1.0f;
        state->freqScale = 1.0f;
        state->reverb = 0;
        state->panSigned = 0x40;
        state->stereoBits = 0;
        state->filter = 0xFF;
        state->unk_0C = 0xFF;
    }

    sSfxChannelState[SFX_PLAYER_CHANNEL_OCARINA].unk_0C = 0;
    D_8013061C = 0;
    sAudioCodeReverb = 0;
}

void func_800F3F3C(u8 arg0) {
    if (gSoundBankMuted[0] != 1) {
        Audio_StartSeq(SEQ_PLAYER_BGM_SUB, 0, NA_BGM_VARIOUS_SFX);
        Audio_SeqCmd8(SEQ_PLAYER_BGM_SUB, 0, 0, arg0);
    }
}

f32 func_800F3F84(f32 arg0) {
    f32 ret = 1.0f;

    if (arg0 > 6.0f) {
        D_8016B7A8 = 1.0f;
        D_8016B7B0 = 1.1f;
    } else {
        ret = arg0 / 6.0f;
        D_8016B7A8 = (ret * 0.22500002f) + 0.775f;
        D_8016B7B0 = (ret * 0.2f) + 0.9f;
    }
    return ret;
}

void func_800F4010(Vec3f* pos, u16 sfxId, f32 arg2) {
    f32 sp24;
    f32 phi_f0;
    u8 phi_v0;
    u16 sfxId2;

    D_80131C8C = arg2;
    sp24 = func_800F3F84(arg2);
    Audio_PlaySoundGeneral(sfxId, pos, 4, &D_8016B7B0, &D_8016B7A8, &D_801333E8);

    if ((sfxId & 0xF0) == 0xB0) {
        phi_f0 = 0.3f;
        phi_v0 = 1;
        sp24 = 1.0f;
    } else {
        phi_f0 = 1.1f;
        phi_v0 = gAudioContext.audioRandom % 2;
    }

    if ((phi_f0 < arg2) && (phi_v0 != 0)) {
        if ((sfxId & 0x80) != 0) {
            sfxId2 = NA_SE_PL_METALEFFECT_ADULT;
        } else {
            sfxId2 = NA_SE_PL_METALEFFECT_KID;
        }
        D_8016B7AC = (sp24 * 0.7) + 0.3;
        Audio_PlaySoundGeneral(sfxId2, pos, 4, &D_8016B7B0, &D_8016B7AC, &D_801333E8);
    }
}

void func_800F4138(Vec3f* pos, u16 sfxId, f32 arg2) {
    func_800F3F84(arg2);
    Audio_PlaySoundGeneral(sfxId, pos, 4, &D_8016B7B0, &D_8016B7A8, &D_801333E8);
}

void func_800F4190(Vec3f* pos, u16 sfxId) {
    Audio_PlaySoundGeneral(sfxId, pos, 4, &D_801305B0, &D_801333E0, &D_801305B4);
}
void Audio_PlaySoundRandom(Vec3f* pos, u16 baseSfxId, u8 randLim) {
    u8 offset = Audio_NextRandom() % randLim;

    Audio_PlaySoundGeneral(baseSfxId + offset, pos, 4, &D_801333E0, &D_801333E0, &D_801333E8);
}

void func_800F4254(Vec3f* pos, u8 level) {
    level &= 3;
    if (level != sPrevChargeLevel) {
        D_801305F4 = D_801305E4[level];
        switch (level) {
            case 1:
                Audio_PlaySoundGeneral(NA_SE_PL_SWORD_CHARGE, pos, 4, &D_801305F4, &D_801333E0, &D_801333E8);
                break;
            case 2:
                Audio_PlaySoundGeneral(NA_SE_PL_SWORD_CHARGE, pos, 4, &D_801305F4, &D_801333E0, &D_801333E8);
                break;
        }

        sPrevChargeLevel = level;
    }

    if (level != 0) {
        Audio_PlaySoundGeneral(NA_SE_IT_SWORD_CHARGE - SFX_FLAG, pos, 4, &D_801305F4, &D_801333E0, &D_801333E8);
    }
}

void func_800F436C(Vec3f* pos, u16 sfxId, f32 arg2) {
    if (arg2 < 0.75f) {
        D_8016B7D8 = ((arg2 / 0.75f) * 0.25f) + 0.5f;
    } else {
        D_8016B7D8 = arg2;
    }

    if (D_8016B7D8 > 0.5f) {
        Audio_PlaySoundGeneral(sfxId, pos, 4, &D_8016B7D8, &D_801333E0, &D_801333E8);
    }
}

void func_800F4414(Vec3f* pos, u16 sfxId, f32 arg2) {
    D_801305B8--;
    if (D_801305B8 == 0) {
        Audio_PlaySoundGeneral(sfxId, pos, 4, &D_8016B7D8, &D_801333E0, &D_801333E8);

        if (arg2 > 2.0f) {
            arg2 = 2.0f;
        }
        D_801305B8 = (s8)((D_801305C0 - D_801305BC) * (1.0f - arg2)) + D_801305C0;
    }
}

void func_800F44EC(s8 arg0, s8 arg1) {
    D_801305B8 = 1;
    D_801305BC = arg1;
    D_801305C0 = arg0;
}

void func_800F4524(Vec3f* pos, u16 sfxId, s8 arg2) {
    D_8016B7DC = arg2;
    Audio_PlaySoundGeneral(sfxId, pos, 4, &D_801333E0, &D_801333E0, &D_8016B7DC);
}

void func_800F4578(Vec3f* pos, u16 sfxId, f32 arg2) {
    D_8016B7E0 = arg2;
    Audio_PlaySoundGeneral(sfxId, pos, 4, &D_801333E0, &D_8016B7E0, &D_801333E8);
}

void func_800F45D0(f32 arg0) {
    func_800F4414(&D_801333D4, NA_SE_IT_FISHING_REEL_SLOW - SFX_FLAG, arg0);
    func_800F436C(&D_801333D4, 0, (0.15f * arg0) + 1.4f);
}

void Audio_PlaySoundRiver(Vec3f* pos, f32 freqScale) {
    if (!Audio_IsSfxPlaying(NA_SE_EV_RIVER_STREAM - SFX_FLAG)) {
        sRiverFreqScaleLerp.value = freqScale;
    } else if (freqScale != sRiverFreqScaleLerp.value) {
        sRiverFreqScaleLerp.target = freqScale;
        sRiverFreqScaleLerp.remainingFrames = 40;
        sRiverFreqScaleLerp.step = (sRiverFreqScaleLerp.target - sRiverFreqScaleLerp.value) / 40;
    }
    Audio_PlaySoundGeneral(NA_SE_EV_RIVER_STREAM - SFX_FLAG, pos, 4, &sRiverFreqScaleLerp.value, &D_801333E0,
                           &D_801333E8);
}

void Audio_PlaySoundWaterfall(Vec3f* pos, f32 freqScale) {
    if (!Audio_IsSfxPlaying(NA_SE_EV_WATER_WALL_BIG - SFX_FLAG)) {
        sWaterfallFreqScaleLerp.value = freqScale;
    } else if (freqScale != sWaterfallFreqScaleLerp.value) {
        sWaterfallFreqScaleLerp.target = freqScale;
        sWaterfallFreqScaleLerp.remainingFrames = 40;
        sWaterfallFreqScaleLerp.step = (sWaterfallFreqScaleLerp.target - sWaterfallFreqScaleLerp.value) / 40;
    }
    Audio_PlaySoundGeneral(NA_SE_EV_WATER_WALL_BIG - SFX_FLAG, pos, 4, &sWaterfallFreqScaleLerp.value,
                           &sWaterfallFreqScaleLerp.value, &D_801333E8);
}

void Audio_StepFreqLerp(FreqLerp* lerp) {
    if (lerp->remainingFrames != 0) {
        lerp->remainingFrames--;
        if (lerp->remainingFrames != 0) {
            lerp->value += lerp->step;
        } else {
            lerp->value = lerp->target;
        }
    }
}

void func_800F47BC(void) {
<<<<<<< HEAD
    Audio_SetVolumeScale(0, 1, 0, 10);
    Audio_SetVolumeScale(3, 1, 0, 10);
}

void func_800F47FC(void) {
    Audio_SetVolumeScale(0, 1, 0x7F, 3);
    Audio_SetVolumeScale(3, 1, 0x7F, 3);
}

void func_800F483C(u8 targetVol, u8 volFadeTimer) {
    Audio_SetVolumeScale(0, 0, targetVol, volFadeTimer);
=======
    Audio_SetVolScale(SEQ_PLAYER_BGM_MAIN, 1, 0, 10);
    Audio_SetVolScale(SEQ_PLAYER_BGM_SUB, 1, 0, 10);
}

void func_800F47FC(void) {
    Audio_SetVolScale(SEQ_PLAYER_BGM_MAIN, 1, 0x7F, 3);
    Audio_SetVolScale(SEQ_PLAYER_BGM_SUB, 1, 0x7F, 3);
}

void func_800F483C(u8 targetVol, u8 volFadeTimer) {
    Audio_SetVolScale(SEQ_PLAYER_BGM_MAIN, 0, targetVol, volFadeTimer);
>>>>>>> b3d5f549
}

void func_800F4870(u8 arg0) {
    s8 pan;
    u8 i;

    pan = 0;
    if (arg0 == 0) {
        pan = 0x7F;
    }

    for (i = 0; i < 16; i++) {
        // CHAN_UPD_PAN_UNSIGNED
        Audio_QueueCmdS8(
            _SHIFTL(0x7, 24, 8) | _SHIFTL(SEQ_PLAYER_BGM_MAIN, 16, 8) | _SHIFTL(i, 8, 8) | _SHIFTL(0, 0, 8), pan);
    }

    if (arg0 == 7) {
        D_80130600 = 2;
    } else {
        Audio_SetGanonDistVol(D_801305F8[arg0 & 7]);
    }
}

// (name derived from debug strings, should probably update. used in ganon/ganon_boss scenes)
s32 Audio_SetGanonDistVol(u8 targetVol) {
    u8 phi_v0;
    u16 phi_v0_2;
    u8 i;

    if (sAudioGanonDistVol != targetVol) {
<<<<<<< HEAD
        Audio_SetVolumeScale(0, 0, targetVol, 2);
=======
        Audio_SetVolScale(SEQ_PLAYER_BGM_MAIN, 0, targetVol, 2);
>>>>>>> b3d5f549
        if (targetVol < 0x40) {
            phi_v0 = 0x10;
        } else {
            phi_v0 = (((targetVol - 0x40) >> 2) + 1) << 4;
        }

        Audio_SeqCmd8(SEQ_PLAYER_BGM_MAIN, 4, 15, phi_v0);
        for (i = 0; i < 0x10; i++) {
            if (gAudioContext.seqPlayers[SEQ_PLAYER_BGM_MAIN].channels[i] != &gAudioContext.sequenceChannelNone) {
                if ((u8)gAudioContext.seqPlayers[SEQ_PLAYER_BGM_MAIN].channels[i]->soundScriptIO[5] != 0xFF) {
                    // this looks like some kind of macro?
                    phi_v0_2 =
                        ((u16)gAudioContext.seqPlayers[SEQ_PLAYER_BGM_MAIN].channels[i]->soundScriptIO[5] - targetVol) +
                        0x7F;
                    if (phi_v0_2 >= 0x80) {
                        phi_v0_2 = 0x7F;
                    }
                    // CHAN_UPD_REVERB
                    Audio_QueueCmdS8(_SHIFTL(0x5, 24, 8) | _SHIFTL(SEQ_PLAYER_BGM_MAIN, 16, 8) | _SHIFTL(i, 8, 8) |
                                         _SHIFTL(0, 0, 8),
                                     (u8)phi_v0_2);
                }
            }
        }
        sAudioGanonDistVol = targetVol;
    }
    return -1;
}

void func_800F4A54(u8 arg0) {
    D_8016B8B0 = arg0;
    D_8016B8B2 = 1;
}

void func_800F4A70(void) {
    if (D_8016B8B2 == 1) {
        if (D_8016B8B1 != D_8016B8B0) {
<<<<<<< HEAD
            Audio_SetVolumeScale(0, 0, D_8016B8B0, 0xA);
=======
            Audio_SetVolScale(SEQ_PLAYER_BGM_MAIN, 0, D_8016B8B0, 0xA);
>>>>>>> b3d5f549
            D_8016B8B1 = D_8016B8B0;
            D_8016B8B3 = 1;
        }
        D_8016B8B2 = 0;
    } else if (D_8016B8B3 == 1 && D_80130608 == 0) {
<<<<<<< HEAD
        Audio_SetVolumeScale(0, 0, 0x7F, 0xA);
=======
        Audio_SetVolScale(SEQ_PLAYER_BGM_MAIN, 0, 0x7F, 0xA);
>>>>>>> b3d5f549
        D_8016B8B1 = 0x7F;
        D_8016B8B3 = 0;
    }

    if (D_80130600 != 0) {
        D_80130600--;
        if (D_80130600 == 0) {
            Audio_SetGanonDistVol(D_801305F8[7]);
        }
    }
}

void Audio_PlaySoundIncreasinglyTransposed(Vec3f* pos, s16 sfxId, u8* semitones) {
    Audio_PlaySoundGeneral(sfxId, pos, 4, &gNoteFrequencies[semitones[sAudioIncreasingTranspose] + 39], &D_801333E0,
                           &D_801333E8);

    if (sAudioIncreasingTranspose < 15) {
        sAudioIncreasingTranspose++;
    }
}

void Audio_ResetIncreasingTranspose(void) {
    sAudioIncreasingTranspose = 0;
}

void Audio_PlaySoundTransposed(Vec3f* pos, u16 sfxId, s8 semitone) {
    Audio_PlaySoundGeneral(sfxId, pos, 4, &gNoteFrequencies[semitone + 39], &D_801333E0, &D_801333E8);
}

void func_800F4C58(Vec3f* pos, u16 sfxId, u8 arg2) {
    u8 phi_s1 = 0;
    u8 i;
    u8 bankId;

    bankId = SFX_BANK_SHIFT(sfxId);
    for (i = 0; i < bankId; i++) {
        phi_s1 += gChannelsPerBank[gSfxChannelLayout][i];
    }

    for (i = 0; i < gChannelsPerBank[gSfxChannelLayout][bankId]; i++) {
        if ((gActiveSounds[bankId][i].entryIndex != 0xFF) &&
            (sfxId == gSoundBanks[bankId][gActiveSounds[bankId][i].entryIndex].sfxId)) {
            Audio_QueueCmdS8(
                _SHIFTL(0x6, 24, 8) | _SHIFTL(SEQ_PLAYER_SFX, 16, 8) | _SHIFTL(phi_s1, 8, 8) | _SHIFTL(6, 0, 8), arg2);
        }
        phi_s1++;
    }
    Audio_PlaySoundGeneral(sfxId, pos, 4, &D_801333E0, &D_801333E0, &D_801333E8);
}

void func_800F4E30(Vec3f* pos, f32 arg1) {
    f32 phi_f22;
    s8 phi_s4;
    u8 i;

    if (sSariaBgmPtr == NULL) {
        sSariaBgmPtr = pos;
        D_80130650 = arg1;
    } else if (pos != sSariaBgmPtr) {
        if (arg1 < D_80130650) {
            sSariaBgmPtr = pos;
            D_80130650 = arg1;
        }
    } else {
        D_80130650 = arg1;
    }

    if (sSariaBgmPtr->x > 100.0f) {
        phi_s4 = 0x7F;
    } else if (sSariaBgmPtr->x < -100.0f) {
        phi_s4 = 0;
    } else {
        phi_s4 = ((sSariaBgmPtr->x / 100.0f) * 64.0f) + 64.0f;
    }

    if (D_80130650 > 400.0f) {
        phi_f22 = 0.1f;
    } else if (D_80130650 < 120.0f) {
        phi_f22 = 1.0f;
    } else {
        phi_f22 = ((1.0f - ((D_80130650 - 120.0f) / 280.0f)) * 0.9f) + 0.1f;
    }

    for (i = 0; i < 0x10; i++) {
        if (i != 9) {
            Audio_SeqCmd6(SEQ_PLAYER_BGM_MAIN, 2, i, (127.0f * phi_f22));
            Audio_QueueCmdS8(0x3 << 24 | SEQ_PLAYER_BGM_MAIN << 16 | ((u8)((u32)i) << 8), phi_s4);
        }
    }
}

void Audio_ClearSariaBgm(void) {
    if (sSariaBgmPtr != NULL) {
        sSariaBgmPtr = NULL;
    }
}

void Audio_ClearSariaBgmAtPos(Vec3f* pos) {
    if (sSariaBgmPtr == pos) {
        sSariaBgmPtr = NULL;
    }
}

void func_800F510C(s8 volSplit) {
    u8 vol;
    u8 prio;
    u16 channelBits;
    u8 players[2] = { SEQ_PLAYER_BGM_MAIN, SEQ_PLAYER_BGM_SUB };
    u8 i;
    u8 j;

<<<<<<< HEAD
    if ((Audio_GetActiveSequence(1) == NA_BGM_DISABLED) && (Audio_GetActiveSequence(3) != NA_BGM_LONLON)) {
=======
    if ((func_800FA0B4(SEQ_PLAYER_FANFARE) == NA_BGM_DISABLED) &&
        (func_800FA0B4(SEQ_PLAYER_BGM_SUB) != NA_BGM_LONLON)) {
>>>>>>> b3d5f549
        for (i = 0; i < 2; i++) {
            if (i == 0) {
                vol = volSplit;
            } else {
                vol = 0x7F - volSplit;
            }

            if (vol > 100) {
                prio = 11;
            } else if (vol < 20) {
                prio = 2;
            } else {
                prio = ((vol - 20) / 10) + 2;
            }

            channelBits = 0;
            for (j = 0; j < 0x10; j++) {
                if (gAudioContext.seqPlayers[players[i]].channels[j]->notePriority < prio) {
                    channelBits += (1 << j);
                }
            }

            Audio_SeqCmdA(players[i], channelBits);
        }
    }
}

void Audio_PlaySariaBgm(Vec3f* pos, u16 seqId, u16 distMax) {
    f32 absY;
    f32 dist;
    u8 vol;
    f32 prevDist;

    if (D_8016B9F3 != 0) {
        D_8016B9F3--;
        return;
    }

    dist = sqrtf(SQ(pos->z) + SQ(pos->x));
    if (sSariaBgmPtr == NULL) {
        sSariaBgmPtr = pos;
        func_800F5E18(SEQ_PLAYER_BGM_SUB, seqId, 0, 7, 2);
    } else {
        prevDist = sqrtf(SQ(sSariaBgmPtr->z) + SQ(sSariaBgmPtr->x));
        if (dist < prevDist) {
            sSariaBgmPtr = pos;
        } else {
            dist = prevDist;
        }
    }

    if (pos->y < 0.0f) {
        absY = -pos->y;
    } else {
        absY = pos->y;
    }

    if ((distMax / 15.0f) < absY) {
        vol = 0;
    } else if (dist < distMax) {
        vol = (1.0f - (dist / distMax)) * 127.0f;
    } else {
        vol = 0;
    }

    if (seqId != NA_BGM_GREAT_FAIRY) {
        func_800F510C(vol);
    }

<<<<<<< HEAD
    Audio_SetVolumeScale(3, 3, vol, 0);
    Audio_SetVolumeScale(0, 3, 0x7F - vol, 0);
=======
    Audio_SetVolScale(SEQ_PLAYER_BGM_SUB, 3, vol, 0);
    Audio_SetVolScale(SEQ_PLAYER_BGM_MAIN, 3, 0x7F - vol, 0);
>>>>>>> b3d5f549
}

void Audio_ClearSariaBgm2(void) {
    sSariaBgmPtr = NULL;
}

void func_800F5510(u16 seqId) {
    func_800F5550(seqId);
    func_800F5E18(SEQ_PLAYER_BGM_MAIN, seqId, 0, 0, 1);
}

void func_800F5550(u16 seqId) {
    u8 sp27 = 0;
    u16 nv;

<<<<<<< HEAD
    if (Audio_GetActiveSequence(0) != NA_BGM_WINDMILL) {
        if (Audio_GetActiveSequence(3) == NA_BGM_LONLON) {
            Audio_StopSequence(3, 0);
=======
    if (func_800FA0B4(SEQ_PLAYER_BGM_MAIN) != NA_BGM_WINDMILL) {
        if (func_800FA0B4(SEQ_PLAYER_BGM_SUB) == NA_BGM_LONLON) {
            func_800F9474(SEQ_PLAYER_BGM_SUB, 0);
>>>>>>> b3d5f549
            Audio_QueueCmdS32(0xF8000000, 0);
        }

        if ((D_80130658[D_80130630] & 0x20) && D_80130658[(seqId & 0xFF) & 0xFF] & 0x10) {

            if ((D_8013062C & 0x3F) != 0) {
                sp27 = 0x1E;
            }

            func_800F5E18(SEQ_PLAYER_BGM_MAIN, seqId, sp27, 7, D_8013062C);

            D_8013062C = 0;
        } else {
            nv = (D_80130658[(seqId & 0xFF) & 0xFF] & 0x40) ? 1 : 0xFF;
            func_800F5E18(SEQ_PLAYER_BGM_MAIN, seqId, 0, 7, nv);
            if (!(D_80130658[seqId] & 0x20)) {
                D_8013062C = 0xC0;
            }
        }
        D_80130630 = seqId & 0xFF;
    }
}

void func_800F56A8(void) {
    u16 temp_v0;
    u8 bvar;

<<<<<<< HEAD
    temp_v0 = Audio_GetActiveSequence(0);
=======
    temp_v0 = func_800FA0B4(SEQ_PLAYER_BGM_MAIN);
>>>>>>> b3d5f549
    bvar = temp_v0 & 0xFF;
    if ((temp_v0 != NA_BGM_DISABLED) && ((D_80130658[bvar] & 0x10) != 0)) {
        if (D_8013062C != 0xC0) {
            D_8013062C = gAudioContext.seqPlayers[SEQ_PLAYER_BGM_MAIN].soundScriptIO[3];
        } else {
            D_8013062C = 0;
        }
    }
}

void func_800F5718(void) {
<<<<<<< HEAD
    if (Audio_GetActiveSequence(0) != NA_BGM_WINDMILL) {
        Audio_StartSeq(0, 0, NA_BGM_WINDMILL);
=======
    if (func_800FA0B4(SEQ_PLAYER_BGM_MAIN) != NA_BGM_WINDMILL) {
        Audio_StartSeq(SEQ_PLAYER_BGM_MAIN, 0, NA_BGM_WINDMILL);
>>>>>>> b3d5f549
    }
}

void func_800F574C(f32 arg0, u8 arg2) {
    if (arg0 == 1.0f) {
        Audio_SeqCmdB40(SEQ_PLAYER_BGM_MAIN, arg2, 0);
    } else {
        Audio_SeqCmdC(SEQ_PLAYER_FANFARE, 0x30, arg2, arg0 * 100.0f);
    }
    Audio_SeqCmdC(SEQ_PLAYER_FANFARE, 0xA0, arg2, arg0 * 100.0f);
}

void func_800F5918(void) {
<<<<<<< HEAD
    if (Audio_GetActiveSequence(0) == NA_BGM_MINI_GAME_2 && Audio_IsSeqCmdNotQueued(0, 0xF0000000)) {
        Audio_SeqCmdB(0, 5, 0, 0xD2);
=======
    if (func_800FA0B4(SEQ_PLAYER_BGM_MAIN) == NA_BGM_MINI_GAME_2 && func_800FA11C(0, 0xF0000000)) {
        Audio_SeqCmdB(SEQ_PLAYER_BGM_MAIN, 5, 0, 0xD2);
>>>>>>> b3d5f549
    }
}

void func_800F595C(u16 arg0) {
    u8 arg0b = arg0 & 0xFF;

    if (D_80130658[arg0b] & 2) {
        Audio_PlayFanfare(arg0);
    } else if (D_80130658[arg0b] & 4) {
        Audio_StartSeq(SEQ_PLAYER_FANFARE, 0, arg0);

    } else {
<<<<<<< HEAD
        func_800F5E18(0, arg0, 0, 7, -1);
        Audio_StopSeq(1, 0);
=======
        func_800F5E18(SEQ_PLAYER_BGM_MAIN, arg0, 0, 7, -1);
        Audio_SeqCmd1(SEQ_PLAYER_FANFARE, 0);
>>>>>>> b3d5f549
    }
}

void func_800F59E8(u16 arg0) {
    u8 arg0b = arg0 & 0xFF;

    if (D_80130658[arg0b] & 2) {
<<<<<<< HEAD
        Audio_StopSeq(1, 0);
    } else if (D_80130658[arg0b] & 4) {
        Audio_StopSeq(1, 0);
    } else {
        Audio_StopSeq(0, 0);
=======
        Audio_SeqCmd1(SEQ_PLAYER_FANFARE, 0);
    } else if (D_80130658[arg0b] & 4) {
        Audio_SeqCmd1(SEQ_PLAYER_FANFARE, 0);
    } else {
        Audio_SeqCmd1(SEQ_PLAYER_BGM_MAIN, 0);
>>>>>>> b3d5f549
    }
}

s32 func_800F5A58(u8 arg0) {
    u8 phi_a1 = 0;

    if (D_80130658[arg0 & 0xFF] & 2) {
        phi_a1 = 1;
    } else if (D_80130658[arg0 & 0xFF] & 4) {
        phi_a1 = 1;
    }

    if (arg0 == (u8)Audio_GetActiveSequence(phi_a1)) {
        return 1;
    } else {
        return 0;
    }
}

void func_800F5ACC(u16 seqId) {
    u16 temp_v0;

<<<<<<< HEAD
    temp_v0 = Audio_GetActiveSequence(0);
=======
    temp_v0 = func_800FA0B4(SEQ_PLAYER_BGM_MAIN);
>>>>>>> b3d5f549
    if ((temp_v0 & 0xFF) != NA_BGM_GANON_TOWER && (temp_v0 & 0xFF) != NA_BGM_ESCAPE && temp_v0 != seqId) {
        func_800F5E90(3);
        if (temp_v0 != NA_BGM_DISABLED) {
            D_80130628 = temp_v0;
        } else {
            osSyncPrintf("Middle Boss BGM Start not stack \n");
        }
        Audio_StartSeq(SEQ_PLAYER_BGM_MAIN, 0, seqId);
    }
}

void func_800F5B58(void) {
<<<<<<< HEAD
    if ((Audio_GetActiveSequence(0) != NA_BGM_DISABLED) && (D_80130628 != NA_BGM_DISABLED) &&
        (D_80130658[Audio_GetActiveSequence(0) & 0xFF] & 8)) {
        if (D_80130628 == NA_BGM_DISABLED) {
            Audio_StopSeq(0, 0);
=======
    if ((func_800FA0B4(SEQ_PLAYER_BGM_MAIN) != NA_BGM_DISABLED) && (D_80130628 != NA_BGM_DISABLED) &&
        (D_80130658[func_800FA0B4(SEQ_PLAYER_BGM_MAIN) & 0xFF] & 8)) {
        if (D_80130628 == NA_BGM_DISABLED) {
            Audio_SeqCmd1(SEQ_PLAYER_BGM_MAIN, 0);
>>>>>>> b3d5f549
        } else {
            Audio_StartSeq(SEQ_PLAYER_BGM_MAIN, 0, D_80130628);
        }
        D_80130628 = NA_BGM_DISABLED;
    }
}

void func_800F5BF0(u8 arg0) {
    u16 temp_v0;

<<<<<<< HEAD
    temp_v0 = Audio_GetActiveSequence(0);
=======
    temp_v0 = func_800FA0B4(SEQ_PLAYER_BGM_MAIN);
>>>>>>> b3d5f549
    if (temp_v0 != NA_BGM_NATURE_BACKGROUND) {
        D_80130628 = temp_v0;
    }
    func_800F6FB4(arg0);
}

void func_800F5C2C(void) {
    if (D_80130628 != NA_BGM_DISABLED) {
        Audio_StartSeq(SEQ_PLAYER_BGM_MAIN, 0, D_80130628);
    }
    D_80130628 = NA_BGM_DISABLED;
}

void Audio_PlayFanfare(u16 seqId) {
    u16 sp26;
    u32 sp20;
    u8* sp1C;
    u8* sp18;

<<<<<<< HEAD
    sp26 = Audio_GetActiveSequence(1);
=======
    sp26 = func_800FA0B4(SEQ_PLAYER_FANFARE);
>>>>>>> b3d5f549
    sp1C = func_800E5E84(sp26 & 0xFF, &sp20);
    sp18 = func_800E5E84(seqId & 0xFF, &sp20);
    if ((sp26 == NA_BGM_DISABLED) || (*sp1C == *sp18)) {
        D_8016B9F4 = 1;
    } else {
        D_8016B9F4 = 5;
<<<<<<< HEAD
        Audio_StopSeq(1, 0);
=======
        Audio_SeqCmd1(SEQ_PLAYER_FANFARE, 0);
>>>>>>> b3d5f549
    }
    D_8016B9F6 = seqId;
}

void func_800F5CF8(void) {
    u16 sp26;
    u16 pad;
    u16 sp22;

    if (D_8016B9F4 != 0) {
        D_8016B9F4--;
        if (D_8016B9F4 == 0) {
            Audio_QueueCmdS32(0xE3000000, SEQUENCE_TABLE);
            Audio_QueueCmdS32(0xE3000000, FONT_TABLE);
<<<<<<< HEAD
            Audio_GetActiveSequence(0);
            sp26 = Audio_GetActiveSequence(1);
            sp22 = Audio_GetActiveSequence(3);
            if (sp26 == NA_BGM_DISABLED) {
                Audio_SetVolumeScale(0, 1, 0, 5);
                Audio_SetVolumeScale(3, 1, 0, 5);
                Audio_SeqCmdC(1, 0x80, 1, 0xA);
                Audio_SeqCmdC(1, 0x83, 1, 0xA);
                Audio_SeqCmdC(1, 0x90, 0, 0);
=======
            func_800FA0B4(SEQ_PLAYER_BGM_MAIN);
            sp26 = func_800FA0B4(SEQ_PLAYER_FANFARE);
            sp22 = func_800FA0B4(SEQ_PLAYER_BGM_SUB);
            if (sp26 == NA_BGM_DISABLED) {
                Audio_SetVolScale(SEQ_PLAYER_BGM_MAIN, 1, 0, 5);
                Audio_SetVolScale(SEQ_PLAYER_BGM_SUB, 1, 0, 5);
                Audio_SeqCmdC(SEQ_PLAYER_FANFARE, 0x80, 1, 0xA);
                Audio_SeqCmdC(SEQ_PLAYER_FANFARE, 0x83, 1, 0xA);
                Audio_SeqCmdC(SEQ_PLAYER_FANFARE, 0x90, 0, 0);
>>>>>>> b3d5f549
                if (sp22 != NA_BGM_LONLON) {
                    Audio_SeqCmdC(SEQ_PLAYER_FANFARE, 0x93, 0, 0);
                }
            }
            Audio_StartSeq(SEQ_PLAYER_FANFARE, 1, D_8016B9F6);
            Audio_SeqCmdA(0, 0xFFFF);
            if (sp22 != NA_BGM_LONLON) {
                Audio_SeqCmdA(SEQ_PLAYER_BGM_SUB, 0xFFFF);
            }
        }
    }
}

void func_800F5E18(u8 playerIdx, u16 seqId, u8 fadeTimer, s8 arg3, s8 arg4) {
    Audio_SeqCmd7(playerIdx, arg3, arg4);
    Audio_StartSeq(playerIdx, fadeTimer, seqId);
}

void func_800F5E90(u8 arg0) {
    s32 phi_t0;
    u16 phi_t1;
    u8 phi_a3;

    D_80130654 = arg0;
    if (D_80130628 == NA_BGM_DISABLED) {
        if (sAudioCutsceneFlag) {
            arg0 = 3;
        }
<<<<<<< HEAD
        phi_t1 = gActiveSeqs[0].seqId;
        if (phi_t1 == NA_BGM_FIELD_LOGIC && Audio_GetActiveSequence(3) == (NA_BGM_ENEMY | 0x800)) {
=======
        phi_t1 = D_8016E750[SEQ_PLAYER_BGM_MAIN].unk_254;
        if (phi_t1 == NA_BGM_FIELD_LOGIC && func_800FA0B4(SEQ_PLAYER_BGM_SUB) == (NA_BGM_ENEMY | 0x800)) {
>>>>>>> b3d5f549
            arg0 = 3;
        }

        phi_a3 = phi_t1 & 0xFF;
        if ((phi_t1 == NA_BGM_DISABLED) || ((D_80130658[phi_a3] & 1) != 0) || ((D_8013061C & 0x7F) == 1)) {
            if (arg0 != (D_8013061C & 0x7F)) {
                if (arg0 == 1) {
<<<<<<< HEAD
                    if (gActiveSeqs[3].volScales[1] - sAudioEnemyVol < 0) {
                        phi_t0 = -(gActiveSeqs[3].volScales[1] - sAudioEnemyVol);
                    } else {
                        phi_t0 = gActiveSeqs[3].volScales[1] - sAudioEnemyVol;
                    }
                    Audio_SetVolumeScale(3, 3, sAudioEnemyVol, phi_t0);
                    Audio_StartSeq(3, 10, NA_BGM_ENEMY | 0x800);
                    if (phi_t1 != NA_BGM_NATURE_BACKGROUND) {
                        Audio_SetVolumeScale(0, 3, (0x7F - sAudioEnemyVol) & 0xFF, 0xA);
=======
                    if (D_8016E750[SEQ_PLAYER_BGM_SUB].volScales[1] - sAudioEnemyVol < 0) {
                        phi_t0 = -(D_8016E750[SEQ_PLAYER_BGM_SUB].volScales[1] - sAudioEnemyVol);
                    } else {
                        phi_t0 = D_8016E750[SEQ_PLAYER_BGM_SUB].volScales[1] - sAudioEnemyVol;
                    }
                    Audio_SetVolScale(SEQ_PLAYER_BGM_SUB, 3, sAudioEnemyVol, phi_t0);
                    Audio_StartSeq(SEQ_PLAYER_BGM_SUB, 10, NA_BGM_ENEMY | 0x800);
                    if (phi_t1 != NA_BGM_NATURE_BACKGROUND) {
                        Audio_SetVolScale(SEQ_PLAYER_BGM_MAIN, 3, (0x7F - sAudioEnemyVol) & 0xFF, 0xA);
>>>>>>> b3d5f549
                        func_800F510C(sAudioEnemyVol);
                    }
                } else {
                    if ((D_8013061C & 0x7F) == 1) {
<<<<<<< HEAD
                        Audio_StopSeq(3, 10);
=======
                        Audio_SeqCmd1(SEQ_PLAYER_BGM_SUB, 10);
>>>>>>> b3d5f549
                        if (arg0 == 3) {
                            phi_a3 = 0;
                        } else {
                            phi_a3 = 10;
                        }

<<<<<<< HEAD
                        Audio_SetVolumeScale(0, 3, 0x7F, phi_a3);
=======
                        Audio_SetVolScale(SEQ_PLAYER_BGM_MAIN, 3, 0x7F, phi_a3);
>>>>>>> b3d5f549
                        func_800F510C(0);
                    }
                }

                D_8013061C = arg0 + 0x80;
            }
        } else {
            if (arg0 == 0) {
                if (D_8013061C == 2) {
                    D_80130638 = 0;
                }
                D_80130634 = 0;
                D_80130638++;
            } else {
                D_80130634++;
            }

            if (arg0 == 2 && D_80130634 < 0x1E && D_80130638 >= 0x15) {
                arg0 = 0;
            }

            D_8013061C = arg0;
            Audio_SeqCmd7(SEQ_PLAYER_BGM_MAIN, 2, arg0);
        }
    }
}

void func_800F6114(f32 dist) {
    f32 adjDist;

    if (D_8013061C == 0x81) {
        if (dist != sAudioEnemyDist) {
            if (dist < 150.0f) {
                adjDist = 0.0f;
            } else if (dist > 500.0f) {
                adjDist = 350.0f;
            } else {
                adjDist = dist - 150.0f;
            }

            sAudioEnemyVol = ((350.0f - adjDist) * 127.0f) / 350.0f;
<<<<<<< HEAD
            Audio_SetVolumeScale(3, 3, sAudioEnemyVol, 0xA);
            if (gActiveSeqs[0].seqId != NA_BGM_NATURE_BACKGROUND) {
                Audio_SetVolumeScale(0, 3, (0x7F - sAudioEnemyVol), 0xA);
            }
        }
        if (gActiveSeqs[0].seqId != NA_BGM_NATURE_BACKGROUND) {
=======
            Audio_SetVolScale(SEQ_PLAYER_BGM_SUB, 3, sAudioEnemyVol, 0xA);
            if (D_8016E750[SEQ_PLAYER_BGM_MAIN].unk_254 != NA_BGM_NATURE_BACKGROUND) {
                Audio_SetVolScale(SEQ_PLAYER_BGM_MAIN, 3, (0x7F - sAudioEnemyVol), 0xA);
            }
        }
        if (D_8016E750[SEQ_PLAYER_BGM_MAIN].unk_254 != NA_BGM_NATURE_BACKGROUND) {
>>>>>>> b3d5f549
            func_800F510C(sAudioEnemyVol);
        }
    }
    sAudioEnemyDist = dist;
}

void func_800F6268(f32 dist, u16 arg1) {
    s8 pad;
    s8 phi_v1;
    s16 temp_a0;

    sAudioHasMalonBgm = true;
    sAudioMalonBgmDist = dist;
    if (D_8016B9F2 == 0) {
<<<<<<< HEAD
        temp_a0 = (s8)(Audio_GetActiveSequence(0) & 0xFF);
=======
        temp_a0 = (s8)(func_800FA0B4(SEQ_PLAYER_BGM_MAIN) & 0xFF);
>>>>>>> b3d5f549
        if (temp_a0 == (arg1 & 0xFF)) {
            if ((arg1 & 0xFF) == NA_BGM_LONLON) {

                if (dist > 2000.0f) {
                    phi_v1 = 127;
                } else if (dist < 200.0f) {
                    phi_v1 = 0;
                } else {
                    phi_v1 = (s8)(((dist - 200.0f) * 127.0f) / 1800.0f);
                }
                // Transition volume of channels 0, 1 and 13 on seq player 0 over 3 frames
                Audio_SeqCmd6(SEQ_PLAYER_BGM_MAIN, 3, 0, 127 - phi_v1);
                Audio_SeqCmd6(SEQ_PLAYER_BGM_MAIN, 3, 1, 127 - phi_v1);
                Audio_SeqCmd6(SEQ_PLAYER_BGM_MAIN, 3, 13, phi_v1);
                if (D_8016B9D8 == 0) {
                    D_8016B9D8++;
                }
            }
        } else if ((temp_a0 == NA_BGM_NATURE_BACKGROUND) && ((arg1 & 0xFF) == NA_BGM_LONLON)) {
<<<<<<< HEAD
            temp_a0 = (s8)(Audio_GetActiveSequence(3) & 0xFF);
=======
            temp_a0 = (s8)(func_800FA0B4(SEQ_PLAYER_BGM_SUB) & 0xFF);
>>>>>>> b3d5f549
            if ((temp_a0 != (arg1 & 0xFF)) && (D_8016B9D8 < 10)) {
                func_800F5E18(SEQ_PLAYER_BGM_SUB, NA_BGM_LONLON, 0, 0, 0);
                Audio_SeqCmdA(SEQ_PLAYER_BGM_SUB, 0xFFFC);
                D_8016B9D8 = 10;
            }

            if (dist > 2000.0f) {
                phi_v1 = 127;
            } else if (dist < 200.0f) {
                phi_v1 = 0;
            } else {
                phi_v1 = (s8)(((dist - 200.0f) * 127.0f) / 1800.0f);
            }
            // Transition volume of channels 0 and 1 on seq player 0 over 3 frames
            Audio_SeqCmd6(SEQ_PLAYER_BGM_SUB, 3, 0, 127 - phi_v1);
            Audio_SeqCmd6(SEQ_PLAYER_BGM_SUB, 3, 1, 127 - phi_v1);
        }

        if (D_8016B9D8 < 10) {
            D_8016B9D8++;
        }
    }
}

void func_800F64E0(u8 arg0) {
    D_80130608 = arg0;
    if (arg0 != 0) {
        Audio_PlaySoundGeneral(NA_SE_SY_WIN_OPEN, &D_801333D4, 4, &D_801333E0, &D_801333E0, &D_801333E8);
        Audio_QueueCmdS32(0xF1000000, 0);
    } else {
        Audio_PlaySoundGeneral(NA_SE_SY_WIN_CLOSE, &D_801333D4, 4, &D_801333E0, &D_801333E0, &D_801333E8);
        Audio_QueueCmdS32(0xF2000000, 0);
    }
}

void func_800F6584(u8 arg0) {
    u8 playerIdx;
    u16 sp34;

    D_8016B9F2 = arg0;
<<<<<<< HEAD
    if ((Audio_GetActiveSequence(0) & 0xFF) == NA_BGM_LONLON) {
        playerIdx = 0;
        sp34 = 0;
    } else if ((Audio_GetActiveSequence(3) & 0xFF) == NA_BGM_LONLON) {
        playerIdx = 3;
=======
    if ((func_800FA0B4(SEQ_PLAYER_BGM_MAIN) & 0xFF) == NA_BGM_LONLON) {
        playerIdx = SEQ_PLAYER_BGM_MAIN;
        sp34 = 0;
    } else if ((func_800FA0B4(SEQ_PLAYER_BGM_SUB) & 0xFF) == NA_BGM_LONLON) {
        playerIdx = SEQ_PLAYER_BGM_SUB;
>>>>>>> b3d5f549
        sp34 = 0xFFFC;
    } else {
        return;
    }

    if (arg0 != 0) {
        Audio_SeqCmd6(playerIdx, 1, 0, 0);
        Audio_SeqCmd6(playerIdx, 1, 1, 0);
        if (playerIdx == SEQ_PLAYER_BGM_SUB) {
            Audio_SeqCmdA(playerIdx, sp34 | 3);
        }
    } else {
        if (playerIdx == SEQ_PLAYER_BGM_SUB) {
            func_800F5E18(SEQ_PLAYER_BGM_SUB, NA_BGM_LONLON, 0, 0, 0);
        }
        Audio_SeqCmd6(playerIdx, 1, 0, 0x7F);
        Audio_SeqCmd6(playerIdx, 1, 1, 0x7F);
        if (playerIdx == SEQ_PLAYER_BGM_SUB) {
            Audio_SeqCmdA(playerIdx, sp34);
        }
    }
}

void Audio_SetEnvReverb(s8 reverb) {
    sAudioEnvReverb = reverb & 0x7F;
}

void Audio_SetCodeReverb(s8 reverb) {
    if (reverb != 0) {
        sAudioCodeReverb = reverb & 0x7F;
    }
}

void func_800F6700(s8 arg0) {
    s8 sp1F;

    switch (arg0) {
        case 0:
            sp1F = 0;
            D_80130604 = 0;
            break;
        case 1:
            sp1F = 3;
            D_80130604 = 3;
            break;
        case 2:
            sp1F = 1;
            D_80130604 = 1;
            break;
        case 3:
            sp1F = 0;
            D_80130604 = 2;
            break;
    }

    Audio_SeqCmdE0(SEQ_PLAYER_BGM_MAIN, sp1F);
}

void Audio_SetBaseFilter(u8 filter) {
    if (sAudioBaseFilter != filter) {
        if (filter == 0) {
            Audio_StopSfxById(NA_SE_PL_IN_BUBBLE);
        } else if (sAudioBaseFilter == 0) {
            Audio_PlaySoundGeneral(NA_SE_PL_IN_BUBBLE, &D_801333D4, 4, &D_801333E0, &D_801333E0, &D_801333E8);
        }
    }
    sAudioBaseFilter = filter;
    sAudioBaseFilter2 = filter;
}

void Audio_SetExtraFilter(u8 filter) {
    u32 t;
    u8 i;

    sAudioExtraFilter2 = filter;
    sAudioExtraFilter = filter;
<<<<<<< HEAD
    if (gActiveSeqs[0].seqId == NA_BGM_NATURE_BACKGROUND) {
=======
    if (D_8016E750[SEQ_PLAYER_BGM_MAIN].unk_254 == NA_BGM_NATURE_BACKGROUND) {
>>>>>>> b3d5f549
        for (i = 0; i < 16; i++) {
            t = i;
            // CHAN_UPD_SCRIPT_IO (seq player 0, all channels, slot 6)
            Audio_QueueCmdS8(0x6 << 24 | SEQ_PLAYER_BGM_MAIN << 16 | ((t & 0xFF) << 8) | 6, filter);
        }
    }
}

void Audio_SetCutsceneFlag(s8 flag) {
    sAudioCutsceneFlag = flag;
}

void Audio_PlaySoundGeneralIfNotInCutscene(u16 sfxId, Vec3f* pos, u8 arg2, f32* freqScale, f32* arg4, s8* reverbAdd) {
    if (!sAudioCutsceneFlag) {
        Audio_PlaySoundGeneral(sfxId, pos, arg2, freqScale, arg4, reverbAdd);
    }
}

void Audio_PlaySoundIfNotInCutscene(u16 sfxId) {
    Audio_PlaySoundGeneralIfNotInCutscene(sfxId, &D_801333D4, 4, &D_801333E0, &D_801333E0, &D_801333E8);
}

void func_800F6964(u16 arg0) {
    s32 skip;
    u8 i;

<<<<<<< HEAD
    Audio_StopSeq(0, (arg0 * 3) / 2);
    Audio_StopSeq(1, (arg0 * 3) / 2);
=======
    Audio_SeqCmd1(SEQ_PLAYER_BGM_MAIN, (arg0 * 3) / 2);
    Audio_SeqCmd1(SEQ_PLAYER_FANFARE, (arg0 * 3) / 2);
>>>>>>> b3d5f549
    for (i = 0; i < 0x10; i++) {
        skip = false;
        switch (i) {
            case 11:
            case 12:
                if (gAudioSpecId == 10) {
                    skip = true;
                }
                break;
            case 13:
                skip = true;
                break;
        }

        if (!skip) {
            Audio_SeqCmd6(SEQ_PLAYER_SFX, arg0 >> 1, i, 0);
        }
    }

<<<<<<< HEAD
    Audio_StopSeq(3, (arg0 * 3) / 2);
}

void func_800F6AB0(u16 arg0) {
    Audio_StopSeq(0, arg0);
    Audio_StopSeq(1, arg0);
    Audio_StopSeq(3, arg0);
    Audio_SetVolumeScale(0, 3, 0x7F, 0);
    Audio_SetVolumeScale(0, 1, 0x7F, 0);
}

void func_800F6B3C(void) {
    Audio_StartSequence(2, 0, 0xFF, 5);
=======
    Audio_SeqCmd1(SEQ_PLAYER_BGM_SUB, (arg0 * 3) / 2);
}

void func_800F6AB0(u16 arg0) {
    Audio_SeqCmd1(SEQ_PLAYER_BGM_MAIN, arg0);
    Audio_SeqCmd1(SEQ_PLAYER_FANFARE, arg0);
    Audio_SeqCmd1(SEQ_PLAYER_BGM_SUB, arg0);
    Audio_SetVolScale(SEQ_PLAYER_BGM_MAIN, 3, 0x7F, 0);
    Audio_SetVolScale(SEQ_PLAYER_BGM_MAIN, 1, 0x7F, 0);
}

void func_800F6B3C(void) {
    func_800F9280(SEQ_PLAYER_SFX, 0, 0xFF, 5);
>>>>>>> b3d5f549
}

void Audio_DisableAllSeq(void) {
    Audio_DisableSeq(SEQ_PLAYER_BGM_MAIN, 0);
    Audio_DisableSeq(SEQ_PLAYER_FANFARE, 0);
    Audio_DisableSeq(SEQ_PLAYER_SFX, 0);
    Audio_DisableSeq(SEQ_PLAYER_BGM_SUB, 0);
    Audio_ScheduleProcessCmds();
}

s8 func_800F6BB8(void) {
    return func_800E6680();
}

void func_800F6BDC(void) {
    Audio_DisableAllSeq();
    Audio_ScheduleProcessCmds();
    while (true) {
        if (!func_800F6BB8()) {
            return;
        }
    }
}

void Audio_PreNMI(void) {
    Audio_PreNMIInternal();
}

void func_800F6C34(void) {
    D_8013061C = 0;
    D_8016B7A8 = 1.0f;
    D_8016B7B0 = 1.0f;
    sAudioBaseFilter = 0;
    sAudioExtraFilter = 0;
    sAudioBaseFilter2 = 0;
    sAudioExtraFilter2 = 0;
    Audio_OcaSetInstrument(0);
    sRiverFreqScaleLerp.remainingFrames = 0;
    sWaterfallFreqScaleLerp.remainingFrames = 0;
    sRiverFreqScaleLerp.value = 1.0f;
    sWaterfallFreqScaleLerp.value = 1.0f;
    D_8016B7D8 = 1.0f;
    D_8016B8B0 = 0x7F;
    D_8016B8B1 = 0x7F;
    D_8016B8B2 = 0;
    D_8016B8B3 = 0;
    sAudioGanonDistVol = 0xFF;
    D_8016B9D8 = 0;
    sSpecReverb = sSpecReverbs[gAudioSpecId];
    D_80130608 = 0;
    D_80130628 = NA_BGM_DISABLED;
    Audio_QueueCmdS8(0x46 << 24 | SEQ_PLAYER_BGM_MAIN << 16, -1);
    sSariaBgmPtr = NULL;
    D_8016B9F4 = 0;
    D_8016B9F3 = 1;
    D_8016B9F2 = 0;
}

void func_800F6D58(u8 arg0, u8 arg1, u8 arg2) {
    u8 t;
    u8 temp_a0;
    u8 i;

<<<<<<< HEAD
    if ((gActiveSeqs[0].seqId != NA_BGM_NATURE_BACKGROUND) && Audio_IsSeqCmdNotQueued(1, 0xF00000FF)) {
=======
    if ((D_8016E750[SEQ_PLAYER_BGM_MAIN].unk_254 != NA_BGM_NATURE_BACKGROUND) && func_800FA11C(1, 0xF00000FF)) {
>>>>>>> b3d5f549
        sAudioNatureFailed = 1;
        return;
    }

    if (((arg0 << 8) + arg1) == 0x101) {
<<<<<<< HEAD
        if (Audio_GetActiveSequence(3) != NA_BGM_LONLON) {
=======
        if (func_800FA0B4(SEQ_PLAYER_BGM_SUB) != NA_BGM_LONLON) {
>>>>>>> b3d5f549
            D_8016B9D8 = 0;
        }
    }

    t = arg0 >> 4;
    temp_a0 = arg0 & 0xF;
    if (t == 0) {
        t = arg0 & 0xF;
    }

    for (i = t; i <= temp_a0; i++) {
        Audio_SeqCmd8(SEQ_PLAYER_BGM_MAIN, arg1, i, arg2);
    }
}

void func_800F6E7C(u16 arg0, u16 arg1) {
    u8 i;
    u32 t;

<<<<<<< HEAD
    if (Audio_GetActiveSequence(0) == NA_BGM_WINDMILL) {
        func_800F3F3C(0xF);
        return;
    }
    Audio_SeqCmd7(0, 0, 1);
    Audio_SeqCmd7(0, 4, arg0 >> 8);
    Audio_SeqCmd7(0, 5, arg0 & 0xFF);
    Audio_SetVolumeScale(0, 0, 0x7F, 1);
=======
    if (func_800FA0B4(SEQ_PLAYER_BGM_MAIN) == NA_BGM_WINDMILL) {
        func_800F3F3C(0xF);
        return;
    }
    Audio_SeqCmd7(SEQ_PLAYER_BGM_MAIN, 0, 1);
    Audio_SeqCmd7(SEQ_PLAYER_BGM_MAIN, 4, arg0 >> 8);
    Audio_SeqCmd7(SEQ_PLAYER_BGM_MAIN, 5, arg0 & 0xFF);
    Audio_SetVolScale(SEQ_PLAYER_BGM_MAIN, 0, 0x7F, 1);
>>>>>>> b3d5f549

    i = 0;
    if (sIsSeqStartDisabled != 0) {
        i = 1;
        Audio_SeqCmdE01(SEQ_PLAYER_BGM_MAIN, 0);
    }

    Audio_StartSeq(SEQ_PLAYER_BGM_MAIN, 0, NA_BGM_NATURE_BACKGROUND);

    if (i != 0) {
        Audio_SeqCmdE01(SEQ_PLAYER_BGM_MAIN, 1);
    }

    for (i = 0; i < 0x10; i++) {
        if (!(arg1 & (1 << i)) && (arg0 & (1 << i))) {
            Audio_SeqCmd8(SEQ_PLAYER_BGM_MAIN, 1, i, 1);
        }
    }
}

void func_800F6FB4(u8 arg0) {
    u8 i = 0;
    u8 b0;
    u8 b1;
    u8 b2;

<<<<<<< HEAD
    if ((gActiveSeqs[0].seqId == NA_BGM_DISABLED) || ((D_80130658[((u8)gActiveSeqs[0].seqId) & 0xFF] & 0x80) == 0)) {
=======
    if ((D_8016E750[SEQ_PLAYER_BGM_MAIN].unk_254 == NA_BGM_DISABLED) ||
        ((D_80130658[((u8)D_8016E750[SEQ_PLAYER_BGM_MAIN].unk_254) & 0xFF] & 0x80) == 0)) {
>>>>>>> b3d5f549
        func_800F6E7C(D_801306DC[arg0].unk_00, D_801306DC[arg0].unk_02);
        while ((D_801306DC[arg0].unk_04[i] != 0xFF) && (i < 100)) {
            // Probably a fake match, using Audio_SeqCmd8 doesn't work.
            b0 = D_801306DC[arg0].unk_04[i++];
            b1 = D_801306DC[arg0].unk_04[i++];
            b2 = D_801306DC[arg0].unk_04[i++];
            Audio_QueueSeqCmd(0x80000000 | (SEQ_PLAYER_BGM_MAIN << 24) | (b1 << 0x10) | (b0 << 8) | b2);
        }

        Audio_SeqCmd8(SEQ_PLAYER_BGM_MAIN, 0x07, 13, D_80130604);
    }
}

void Audio_Init(void) {
    AudioLoad_Init(NULL, 0);
}

void Audio_InitSound(void) {
    func_800F6C34();
    func_800EE930();
    Audio_ResetSfxChannelState();
    Audio_ResetSequencesAndVolume();
    Audio_ResetSounds();
<<<<<<< HEAD
    Audio_StartSequence(2, 0, 0x70, 10);
}

void func_800F7170(void) {
    Audio_StartSequence(2, 0, 0x70, 1);
=======
    func_800F9280(SEQ_PLAYER_SFX, 0, 0x70, 10);
}

void func_800F7170(void) {
    func_800F9280(SEQ_PLAYER_SFX, 0, 0x70, 1);
>>>>>>> b3d5f549
    Audio_QueueCmdS32(0xF2000000, 1);
    Audio_ScheduleProcessCmds();
    Audio_QueueCmdS32(0xF8000000, 0);
}

void func_800F71BC(s32 arg0) {
    D_80133418 = 1;
    func_800F6C34();
    func_800EE930();
    Audio_ResetSfxChannelState();
    Audio_ResetSequences();
    Audio_ResetSounds();
}

void func_800F7208(void) {
    Audio_ResetSequences();
    Audio_QueueCmdS32(0xF2000000, 1);
    func_800F6C34();
    Audio_ResetSfxChannelState();
<<<<<<< HEAD
    Audio_StartSequence(2, 0, 0x70, 1);
=======
    func_800F9280(SEQ_PLAYER_SFX, 0, 0x70, 1);
>>>>>>> b3d5f549
}<|MERGE_RESOLUTION|>--- conflicted
+++ resolved
@@ -2363,11 +2363,7 @@
                 Audio_StopSeq(sAudioSndContSel, 0);
                 break;
             case 7:
-<<<<<<< HEAD
-                Audio_StopSeq(0, 0);
-=======
-                Audio_SeqCmd1(SEQ_PLAYER_BGM_MAIN, 0);
->>>>>>> b3d5f549
+                Audio_StopSeq(SEQ_PLAYER_BGM_MAIN, 0);
                 break;
             case 2:
             case 3:
@@ -2812,21 +2808,12 @@
         case PAGE_NON:
             if (CHECK_BTN_ANY(sDebugPadPress, BTN_A)) {
                 sAudioSndContWork[5] ^= 1;
-<<<<<<< HEAD
-                Audio_SeqCmdE01(0, sAudioSndContWork[5]);
-                if (Audio_GetActiveSequence(0) != NA_BGM_NATURE_BACKGROUND) {
-                    Audio_StopSeq(0, 0);
+                Audio_SeqCmdE01(SEQ_PLAYER_BGM_MAIN, sAudioSndContWork[5]);
+                if (Audio_GetActiveSequence(SEQ_PLAYER_BGM_MAIN) != NA_BGM_NATURE_BACKGROUND) {
+                    Audio_StopSeq(SEQ_PLAYER_BGM_MAIN, 0);
                 }
-                Audio_StopSeq(1, 0);
-                Audio_StopSeq(3, 0);
-=======
-                Audio_SeqCmdE01(SEQ_PLAYER_BGM_MAIN, sAudioSndContWork[5]);
-                if (func_800FA0B4(SEQ_PLAYER_BGM_MAIN) != NA_BGM_NATURE_BACKGROUND) {
-                    Audio_SeqCmd1(SEQ_PLAYER_BGM_MAIN, 0);
-                }
-                Audio_SeqCmd1(SEQ_PLAYER_FANFARE, 0);
-                Audio_SeqCmd1(SEQ_PLAYER_BGM_SUB, 0);
->>>>>>> b3d5f549
+                Audio_StopSeq(SEQ_PLAYER_FANFARE, 0);
+                Audio_StopSeq(SEQ_PLAYER_BGM_SUB, 0);
             }
 
             if (CHECK_BTN_ANY(sDebugPadPress, BTN_B)) {
@@ -3432,31 +3419,17 @@
 }
 
 void func_800F47BC(void) {
-<<<<<<< HEAD
-    Audio_SetVolumeScale(0, 1, 0, 10);
-    Audio_SetVolumeScale(3, 1, 0, 10);
+    Audio_SetVolumeScale(SEQ_PLAYER_BGM_MAIN, 1, 0, 10);
+    Audio_SetVolumeScale(SEQ_PLAYER_BGM_SUB, 1, 0, 10);
 }
 
 void func_800F47FC(void) {
-    Audio_SetVolumeScale(0, 1, 0x7F, 3);
-    Audio_SetVolumeScale(3, 1, 0x7F, 3);
+    Audio_SetVolumeScale(SEQ_PLAYER_BGM_MAIN, 1, 0x7F, 3);
+    Audio_SetVolumeScale(SEQ_PLAYER_BGM_SUB, 1, 0x7F, 3);
 }
 
 void func_800F483C(u8 targetVol, u8 volFadeTimer) {
-    Audio_SetVolumeScale(0, 0, targetVol, volFadeTimer);
-=======
-    Audio_SetVolScale(SEQ_PLAYER_BGM_MAIN, 1, 0, 10);
-    Audio_SetVolScale(SEQ_PLAYER_BGM_SUB, 1, 0, 10);
-}
-
-void func_800F47FC(void) {
-    Audio_SetVolScale(SEQ_PLAYER_BGM_MAIN, 1, 0x7F, 3);
-    Audio_SetVolScale(SEQ_PLAYER_BGM_SUB, 1, 0x7F, 3);
-}
-
-void func_800F483C(u8 targetVol, u8 volFadeTimer) {
-    Audio_SetVolScale(SEQ_PLAYER_BGM_MAIN, 0, targetVol, volFadeTimer);
->>>>>>> b3d5f549
+    Audio_SetVolumeScale(SEQ_PLAYER_BGM_MAIN, 0, targetVol, volFadeTimer);
 }
 
 void func_800F4870(u8 arg0) {
@@ -3488,11 +3461,7 @@
     u8 i;
 
     if (sAudioGanonDistVol != targetVol) {
-<<<<<<< HEAD
-        Audio_SetVolumeScale(0, 0, targetVol, 2);
-=======
-        Audio_SetVolScale(SEQ_PLAYER_BGM_MAIN, 0, targetVol, 2);
->>>>>>> b3d5f549
+        Audio_SetVolumeScale(SEQ_PLAYER_BGM_MAIN, 0, targetVol, 2);
         if (targetVol < 0x40) {
             phi_v0 = 0x10;
         } else {
@@ -3530,21 +3499,13 @@
 void func_800F4A70(void) {
     if (D_8016B8B2 == 1) {
         if (D_8016B8B1 != D_8016B8B0) {
-<<<<<<< HEAD
-            Audio_SetVolumeScale(0, 0, D_8016B8B0, 0xA);
-=======
-            Audio_SetVolScale(SEQ_PLAYER_BGM_MAIN, 0, D_8016B8B0, 0xA);
->>>>>>> b3d5f549
+            Audio_SetVolumeScale(SEQ_PLAYER_BGM_MAIN, 0, D_8016B8B0, 0xA);
             D_8016B8B1 = D_8016B8B0;
             D_8016B8B3 = 1;
         }
         D_8016B8B2 = 0;
     } else if (D_8016B8B3 == 1 && D_80130608 == 0) {
-<<<<<<< HEAD
-        Audio_SetVolumeScale(0, 0, 0x7F, 0xA);
-=======
-        Audio_SetVolScale(SEQ_PLAYER_BGM_MAIN, 0, 0x7F, 0xA);
->>>>>>> b3d5f549
+        Audio_SetVolumeScale(SEQ_PLAYER_BGM_MAIN, 0, 0x7F, 0xA);
         D_8016B8B1 = 0x7F;
         D_8016B8B3 = 0;
     }
@@ -3656,12 +3617,7 @@
     u8 i;
     u8 j;
 
-<<<<<<< HEAD
-    if ((Audio_GetActiveSequence(1) == NA_BGM_DISABLED) && (Audio_GetActiveSequence(3) != NA_BGM_LONLON)) {
-=======
-    if ((func_800FA0B4(SEQ_PLAYER_FANFARE) == NA_BGM_DISABLED) &&
-        (func_800FA0B4(SEQ_PLAYER_BGM_SUB) != NA_BGM_LONLON)) {
->>>>>>> b3d5f549
+    if ((Audio_GetActiveSequence(SEQ_PLAYER_FANFARE) == NA_BGM_DISABLED) && (Audio_GetActiveSequence(SEQ_PLAYER_BGM_SUB) != NA_BGM_LONLON)) {
         for (i = 0; i < 2; i++) {
             if (i == 0) {
                 vol = volSplit;
@@ -3731,13 +3687,8 @@
         func_800F510C(vol);
     }
 
-<<<<<<< HEAD
-    Audio_SetVolumeScale(3, 3, vol, 0);
-    Audio_SetVolumeScale(0, 3, 0x7F - vol, 0);
-=======
-    Audio_SetVolScale(SEQ_PLAYER_BGM_SUB, 3, vol, 0);
-    Audio_SetVolScale(SEQ_PLAYER_BGM_MAIN, 3, 0x7F - vol, 0);
->>>>>>> b3d5f549
+    Audio_SetVolumeScale(SEQ_PLAYER_BGM_SUB, 3, vol, 0);
+    Audio_SetVolumeScale(SEQ_PLAYER_BGM_MAIN, 3, 0x7F - vol, 0);
 }
 
 void Audio_ClearSariaBgm2(void) {
@@ -3753,15 +3704,9 @@
     u8 sp27 = 0;
     u16 nv;
 
-<<<<<<< HEAD
-    if (Audio_GetActiveSequence(0) != NA_BGM_WINDMILL) {
-        if (Audio_GetActiveSequence(3) == NA_BGM_LONLON) {
-            Audio_StopSequence(3, 0);
-=======
-    if (func_800FA0B4(SEQ_PLAYER_BGM_MAIN) != NA_BGM_WINDMILL) {
-        if (func_800FA0B4(SEQ_PLAYER_BGM_SUB) == NA_BGM_LONLON) {
-            func_800F9474(SEQ_PLAYER_BGM_SUB, 0);
->>>>>>> b3d5f549
+    if (Audio_GetActiveSequence(SEQ_PLAYER_BGM_MAIN) != NA_BGM_WINDMILL) {
+        if (Audio_GetActiveSequence(SEQ_PLAYER_BGM_SUB) == NA_BGM_LONLON) {
+            Audio_StopSequence(SEQ_PLAYER_BGM_SUB, 0);
             Audio_QueueCmdS32(0xF8000000, 0);
         }
 
@@ -3789,11 +3734,7 @@
     u16 temp_v0;
     u8 bvar;
 
-<<<<<<< HEAD
-    temp_v0 = Audio_GetActiveSequence(0);
-=======
-    temp_v0 = func_800FA0B4(SEQ_PLAYER_BGM_MAIN);
->>>>>>> b3d5f549
+    temp_v0 = Audio_GetActiveSequence(SEQ_PLAYER_BGM_MAIN);
     bvar = temp_v0 & 0xFF;
     if ((temp_v0 != NA_BGM_DISABLED) && ((D_80130658[bvar] & 0x10) != 0)) {
         if (D_8013062C != 0xC0) {
@@ -3805,13 +3746,8 @@
 }
 
 void func_800F5718(void) {
-<<<<<<< HEAD
-    if (Audio_GetActiveSequence(0) != NA_BGM_WINDMILL) {
-        Audio_StartSeq(0, 0, NA_BGM_WINDMILL);
-=======
-    if (func_800FA0B4(SEQ_PLAYER_BGM_MAIN) != NA_BGM_WINDMILL) {
+    if (Audio_GetActiveSequence(SEQ_PLAYER_BGM_MAIN) != NA_BGM_WINDMILL) {
         Audio_StartSeq(SEQ_PLAYER_BGM_MAIN, 0, NA_BGM_WINDMILL);
->>>>>>> b3d5f549
     }
 }
 
@@ -3825,13 +3761,8 @@
 }
 
 void func_800F5918(void) {
-<<<<<<< HEAD
-    if (Audio_GetActiveSequence(0) == NA_BGM_MINI_GAME_2 && Audio_IsSeqCmdNotQueued(0, 0xF0000000)) {
-        Audio_SeqCmdB(0, 5, 0, 0xD2);
-=======
-    if (func_800FA0B4(SEQ_PLAYER_BGM_MAIN) == NA_BGM_MINI_GAME_2 && func_800FA11C(0, 0xF0000000)) {
+    if (Audio_GetActiveSequence(SEQ_PLAYER_BGM_MAIN) == NA_BGM_MINI_GAME_2 && Audio_IsSeqCmdNotQueued(0, 0xF0000000)) {
         Audio_SeqCmdB(SEQ_PLAYER_BGM_MAIN, 5, 0, 0xD2);
->>>>>>> b3d5f549
     }
 }
 
@@ -3844,13 +3775,8 @@
         Audio_StartSeq(SEQ_PLAYER_FANFARE, 0, arg0);
 
     } else {
-<<<<<<< HEAD
-        func_800F5E18(0, arg0, 0, 7, -1);
-        Audio_StopSeq(1, 0);
-=======
         func_800F5E18(SEQ_PLAYER_BGM_MAIN, arg0, 0, 7, -1);
-        Audio_SeqCmd1(SEQ_PLAYER_FANFARE, 0);
->>>>>>> b3d5f549
+        Audio_StopSeq(SEQ_PLAYER_FANFARE, 0);
     }
 }
 
@@ -3858,19 +3784,11 @@
     u8 arg0b = arg0 & 0xFF;
 
     if (D_80130658[arg0b] & 2) {
-<<<<<<< HEAD
-        Audio_StopSeq(1, 0);
+        Audio_StopSeq(SEQ_PLAYER_FANFARE, 0);
     } else if (D_80130658[arg0b] & 4) {
-        Audio_StopSeq(1, 0);
+        Audio_StopSeq(SEQ_PLAYER_FANFARE, 0);
     } else {
-        Audio_StopSeq(0, 0);
-=======
-        Audio_SeqCmd1(SEQ_PLAYER_FANFARE, 0);
-    } else if (D_80130658[arg0b] & 4) {
-        Audio_SeqCmd1(SEQ_PLAYER_FANFARE, 0);
-    } else {
-        Audio_SeqCmd1(SEQ_PLAYER_BGM_MAIN, 0);
->>>>>>> b3d5f549
+        Audio_StopSeq(SEQ_PLAYER_BGM_MAIN, 0);
     }
 }
 
@@ -3893,11 +3811,7 @@
 void func_800F5ACC(u16 seqId) {
     u16 temp_v0;
 
-<<<<<<< HEAD
-    temp_v0 = Audio_GetActiveSequence(0);
-=======
-    temp_v0 = func_800FA0B4(SEQ_PLAYER_BGM_MAIN);
->>>>>>> b3d5f549
+    temp_v0 = Audio_GetActiveSequence(SEQ_PLAYER_BGM_MAIN);
     if ((temp_v0 & 0xFF) != NA_BGM_GANON_TOWER && (temp_v0 & 0xFF) != NA_BGM_ESCAPE && temp_v0 != seqId) {
         func_800F5E90(3);
         if (temp_v0 != NA_BGM_DISABLED) {
@@ -3910,17 +3824,10 @@
 }
 
 void func_800F5B58(void) {
-<<<<<<< HEAD
-    if ((Audio_GetActiveSequence(0) != NA_BGM_DISABLED) && (D_80130628 != NA_BGM_DISABLED) &&
-        (D_80130658[Audio_GetActiveSequence(0) & 0xFF] & 8)) {
+    if ((Audio_GetActiveSequence(SEQ_PLAYER_BGM_MAIN) != NA_BGM_DISABLED) && (D_80130628 != NA_BGM_DISABLED) &&
+        (D_80130658[Audio_GetActiveSequence(SEQ_PLAYER_BGM_MAIN) & 0xFF] & 8)) {
         if (D_80130628 == NA_BGM_DISABLED) {
-            Audio_StopSeq(0, 0);
-=======
-    if ((func_800FA0B4(SEQ_PLAYER_BGM_MAIN) != NA_BGM_DISABLED) && (D_80130628 != NA_BGM_DISABLED) &&
-        (D_80130658[func_800FA0B4(SEQ_PLAYER_BGM_MAIN) & 0xFF] & 8)) {
-        if (D_80130628 == NA_BGM_DISABLED) {
-            Audio_SeqCmd1(SEQ_PLAYER_BGM_MAIN, 0);
->>>>>>> b3d5f549
+            Audio_StopSeq(SEQ_PLAYER_BGM_MAIN, 0);
         } else {
             Audio_StartSeq(SEQ_PLAYER_BGM_MAIN, 0, D_80130628);
         }
@@ -3931,11 +3838,7 @@
 void func_800F5BF0(u8 arg0) {
     u16 temp_v0;
 
-<<<<<<< HEAD
-    temp_v0 = Audio_GetActiveSequence(0);
-=======
-    temp_v0 = func_800FA0B4(SEQ_PLAYER_BGM_MAIN);
->>>>>>> b3d5f549
+    temp_v0 = Audio_GetActiveSequence(SEQ_PLAYER_BGM_MAIN);
     if (temp_v0 != NA_BGM_NATURE_BACKGROUND) {
         D_80130628 = temp_v0;
     }
@@ -3955,22 +3858,14 @@
     u8* sp1C;
     u8* sp18;
 
-<<<<<<< HEAD
-    sp26 = Audio_GetActiveSequence(1);
-=======
-    sp26 = func_800FA0B4(SEQ_PLAYER_FANFARE);
->>>>>>> b3d5f549
+    sp26 = Audio_GetActiveSequence(SEQ_PLAYER_FANFARE);
     sp1C = func_800E5E84(sp26 & 0xFF, &sp20);
     sp18 = func_800E5E84(seqId & 0xFF, &sp20);
     if ((sp26 == NA_BGM_DISABLED) || (*sp1C == *sp18)) {
         D_8016B9F4 = 1;
     } else {
         D_8016B9F4 = 5;
-<<<<<<< HEAD
-        Audio_StopSeq(1, 0);
-=======
-        Audio_SeqCmd1(SEQ_PLAYER_FANFARE, 0);
->>>>>>> b3d5f549
+        Audio_StopSeq(SEQ_PLAYER_FANFARE, 0);
     }
     D_8016B9F6 = seqId;
 }
@@ -3985,27 +3880,15 @@
         if (D_8016B9F4 == 0) {
             Audio_QueueCmdS32(0xE3000000, SEQUENCE_TABLE);
             Audio_QueueCmdS32(0xE3000000, FONT_TABLE);
-<<<<<<< HEAD
-            Audio_GetActiveSequence(0);
-            sp26 = Audio_GetActiveSequence(1);
-            sp22 = Audio_GetActiveSequence(3);
+            Audio_GetActiveSequence(SEQ_PLAYER_BGM_MAIN);
+            sp26 = Audio_GetActiveSequence(SEQ_PLAYER_FANFARE);
+            sp22 = Audio_GetActiveSequence(SEQ_PLAYER_BGM_SUB);
             if (sp26 == NA_BGM_DISABLED) {
-                Audio_SetVolumeScale(0, 1, 0, 5);
-                Audio_SetVolumeScale(3, 1, 0, 5);
-                Audio_SeqCmdC(1, 0x80, 1, 0xA);
-                Audio_SeqCmdC(1, 0x83, 1, 0xA);
-                Audio_SeqCmdC(1, 0x90, 0, 0);
-=======
-            func_800FA0B4(SEQ_PLAYER_BGM_MAIN);
-            sp26 = func_800FA0B4(SEQ_PLAYER_FANFARE);
-            sp22 = func_800FA0B4(SEQ_PLAYER_BGM_SUB);
-            if (sp26 == NA_BGM_DISABLED) {
-                Audio_SetVolScale(SEQ_PLAYER_BGM_MAIN, 1, 0, 5);
-                Audio_SetVolScale(SEQ_PLAYER_BGM_SUB, 1, 0, 5);
+                Audio_SetVolumeScale(SEQ_PLAYER_BGM_MAIN, 1, 0, 5);
+                Audio_SetVolumeScale(SEQ_PLAYER_BGM_SUB, 1, 0, 5);
                 Audio_SeqCmdC(SEQ_PLAYER_FANFARE, 0x80, 1, 0xA);
                 Audio_SeqCmdC(SEQ_PLAYER_FANFARE, 0x83, 1, 0xA);
                 Audio_SeqCmdC(SEQ_PLAYER_FANFARE, 0x90, 0, 0);
->>>>>>> b3d5f549
                 if (sp22 != NA_BGM_LONLON) {
                     Audio_SeqCmdC(SEQ_PLAYER_FANFARE, 0x93, 0, 0);
                 }
@@ -4034,13 +3917,8 @@
         if (sAudioCutsceneFlag) {
             arg0 = 3;
         }
-<<<<<<< HEAD
-        phi_t1 = gActiveSeqs[0].seqId;
-        if (phi_t1 == NA_BGM_FIELD_LOGIC && Audio_GetActiveSequence(3) == (NA_BGM_ENEMY | 0x800)) {
-=======
-        phi_t1 = D_8016E750[SEQ_PLAYER_BGM_MAIN].unk_254;
-        if (phi_t1 == NA_BGM_FIELD_LOGIC && func_800FA0B4(SEQ_PLAYER_BGM_SUB) == (NA_BGM_ENEMY | 0x800)) {
->>>>>>> b3d5f549
+        phi_t1 = gActiveSeqs[SEQ_PLAYER_BGM_MAIN].seqId;
+        if (phi_t1 == NA_BGM_FIELD_LOGIC && Audio_GetActiveSequence(SEQ_PLAYER_BGM_SUB) == (NA_BGM_ENEMY | 0x800)) {
             arg0 = 3;
         }
 
@@ -4048,47 +3926,27 @@
         if ((phi_t1 == NA_BGM_DISABLED) || ((D_80130658[phi_a3] & 1) != 0) || ((D_8013061C & 0x7F) == 1)) {
             if (arg0 != (D_8013061C & 0x7F)) {
                 if (arg0 == 1) {
-<<<<<<< HEAD
-                    if (gActiveSeqs[3].volScales[1] - sAudioEnemyVol < 0) {
-                        phi_t0 = -(gActiveSeqs[3].volScales[1] - sAudioEnemyVol);
+                    if (gActiveSeqs[SEQ_PLAYER_BGM_SUB].volScales[1] - sAudioEnemyVol < 0) {
+                        phi_t0 = -(gActiveSeqs[SEQ_PLAYER_BGM_SUB].volScales[1] - sAudioEnemyVol);
                     } else {
-                        phi_t0 = gActiveSeqs[3].volScales[1] - sAudioEnemyVol;
+                        phi_t0 = gActiveSeqs[SEQ_PLAYER_BGM_SUB].volScales[1] - sAudioEnemyVol;
                     }
-                    Audio_SetVolumeScale(3, 3, sAudioEnemyVol, phi_t0);
-                    Audio_StartSeq(3, 10, NA_BGM_ENEMY | 0x800);
-                    if (phi_t1 != NA_BGM_NATURE_BACKGROUND) {
-                        Audio_SetVolumeScale(0, 3, (0x7F - sAudioEnemyVol) & 0xFF, 0xA);
-=======
-                    if (D_8016E750[SEQ_PLAYER_BGM_SUB].volScales[1] - sAudioEnemyVol < 0) {
-                        phi_t0 = -(D_8016E750[SEQ_PLAYER_BGM_SUB].volScales[1] - sAudioEnemyVol);
-                    } else {
-                        phi_t0 = D_8016E750[SEQ_PLAYER_BGM_SUB].volScales[1] - sAudioEnemyVol;
-                    }
-                    Audio_SetVolScale(SEQ_PLAYER_BGM_SUB, 3, sAudioEnemyVol, phi_t0);
+                    Audio_SetVolumeScale(SEQ_PLAYER_BGM_SUB, 3, sAudioEnemyVol, phi_t0);
                     Audio_StartSeq(SEQ_PLAYER_BGM_SUB, 10, NA_BGM_ENEMY | 0x800);
                     if (phi_t1 != NA_BGM_NATURE_BACKGROUND) {
-                        Audio_SetVolScale(SEQ_PLAYER_BGM_MAIN, 3, (0x7F - sAudioEnemyVol) & 0xFF, 0xA);
->>>>>>> b3d5f549
+                        Audio_SetVolumeScale(SEQ_PLAYER_BGM_MAIN, 3, (0x7F - sAudioEnemyVol) & 0xFF, 0xA);
                         func_800F510C(sAudioEnemyVol);
                     }
                 } else {
                     if ((D_8013061C & 0x7F) == 1) {
-<<<<<<< HEAD
-                        Audio_StopSeq(3, 10);
-=======
-                        Audio_SeqCmd1(SEQ_PLAYER_BGM_SUB, 10);
->>>>>>> b3d5f549
+                        Audio_StopSeq(SEQ_PLAYER_BGM_SUB, 10);
                         if (arg0 == 3) {
                             phi_a3 = 0;
                         } else {
                             phi_a3 = 10;
                         }
 
-<<<<<<< HEAD
-                        Audio_SetVolumeScale(0, 3, 0x7F, phi_a3);
-=======
-                        Audio_SetVolScale(SEQ_PLAYER_BGM_MAIN, 3, 0x7F, phi_a3);
->>>>>>> b3d5f549
+                        Audio_SetVolumeScale(SEQ_PLAYER_BGM_MAIN, 3, 0x7F, phi_a3);
                         func_800F510C(0);
                     }
                 }
@@ -4130,21 +3988,12 @@
             }
 
             sAudioEnemyVol = ((350.0f - adjDist) * 127.0f) / 350.0f;
-<<<<<<< HEAD
-            Audio_SetVolumeScale(3, 3, sAudioEnemyVol, 0xA);
-            if (gActiveSeqs[0].seqId != NA_BGM_NATURE_BACKGROUND) {
-                Audio_SetVolumeScale(0, 3, (0x7F - sAudioEnemyVol), 0xA);
-            }
-        }
-        if (gActiveSeqs[0].seqId != NA_BGM_NATURE_BACKGROUND) {
-=======
-            Audio_SetVolScale(SEQ_PLAYER_BGM_SUB, 3, sAudioEnemyVol, 0xA);
-            if (D_8016E750[SEQ_PLAYER_BGM_MAIN].unk_254 != NA_BGM_NATURE_BACKGROUND) {
-                Audio_SetVolScale(SEQ_PLAYER_BGM_MAIN, 3, (0x7F - sAudioEnemyVol), 0xA);
-            }
-        }
-        if (D_8016E750[SEQ_PLAYER_BGM_MAIN].unk_254 != NA_BGM_NATURE_BACKGROUND) {
->>>>>>> b3d5f549
+            Audio_SetVolumeScale(SEQ_PLAYER_BGM_SUB, 3, sAudioEnemyVol, 0xA);
+            if (gActiveSeqs[SEQ_PLAYER_BGM_MAIN].seqId != NA_BGM_NATURE_BACKGROUND) {
+                Audio_SetVolumeScale(SEQ_PLAYER_BGM_MAIN, 3, (0x7F - sAudioEnemyVol), 0xA);
+            }
+        }
+        if (gActiveSeqs[SEQ_PLAYER_BGM_MAIN].seqId != NA_BGM_NATURE_BACKGROUND) {
             func_800F510C(sAudioEnemyVol);
         }
     }
@@ -4159,11 +4008,7 @@
     sAudioHasMalonBgm = true;
     sAudioMalonBgmDist = dist;
     if (D_8016B9F2 == 0) {
-<<<<<<< HEAD
-        temp_a0 = (s8)(Audio_GetActiveSequence(0) & 0xFF);
-=======
-        temp_a0 = (s8)(func_800FA0B4(SEQ_PLAYER_BGM_MAIN) & 0xFF);
->>>>>>> b3d5f549
+        temp_a0 = (s8)(Audio_GetActiveSequence(SEQ_PLAYER_BGM_MAIN) & 0xFF);
         if (temp_a0 == (arg1 & 0xFF)) {
             if ((arg1 & 0xFF) == NA_BGM_LONLON) {
 
@@ -4183,11 +4028,7 @@
                 }
             }
         } else if ((temp_a0 == NA_BGM_NATURE_BACKGROUND) && ((arg1 & 0xFF) == NA_BGM_LONLON)) {
-<<<<<<< HEAD
-            temp_a0 = (s8)(Audio_GetActiveSequence(3) & 0xFF);
-=======
-            temp_a0 = (s8)(func_800FA0B4(SEQ_PLAYER_BGM_SUB) & 0xFF);
->>>>>>> b3d5f549
+            temp_a0 = (s8)(Audio_GetActiveSequence(SEQ_PLAYER_BGM_SUB) & 0xFF);
             if ((temp_a0 != (arg1 & 0xFF)) && (D_8016B9D8 < 10)) {
                 func_800F5E18(SEQ_PLAYER_BGM_SUB, NA_BGM_LONLON, 0, 0, 0);
                 Audio_SeqCmdA(SEQ_PLAYER_BGM_SUB, 0xFFFC);
@@ -4228,19 +4069,11 @@
     u16 sp34;
 
     D_8016B9F2 = arg0;
-<<<<<<< HEAD
-    if ((Audio_GetActiveSequence(0) & 0xFF) == NA_BGM_LONLON) {
-        playerIdx = 0;
-        sp34 = 0;
-    } else if ((Audio_GetActiveSequence(3) & 0xFF) == NA_BGM_LONLON) {
-        playerIdx = 3;
-=======
-    if ((func_800FA0B4(SEQ_PLAYER_BGM_MAIN) & 0xFF) == NA_BGM_LONLON) {
+    if ((Audio_GetActiveSequence(SEQ_PLAYER_BGM_MAIN) & 0xFF) == NA_BGM_LONLON) {
         playerIdx = SEQ_PLAYER_BGM_MAIN;
         sp34 = 0;
-    } else if ((func_800FA0B4(SEQ_PLAYER_BGM_SUB) & 0xFF) == NA_BGM_LONLON) {
+    } else if ((Audio_GetActiveSequence(SEQ_PLAYER_BGM_SUB) & 0xFF) == NA_BGM_LONLON) {
         playerIdx = SEQ_PLAYER_BGM_SUB;
->>>>>>> b3d5f549
         sp34 = 0xFFFC;
     } else {
         return;
@@ -4317,11 +4150,7 @@
 
     sAudioExtraFilter2 = filter;
     sAudioExtraFilter = filter;
-<<<<<<< HEAD
-    if (gActiveSeqs[0].seqId == NA_BGM_NATURE_BACKGROUND) {
-=======
-    if (D_8016E750[SEQ_PLAYER_BGM_MAIN].unk_254 == NA_BGM_NATURE_BACKGROUND) {
->>>>>>> b3d5f549
+    if (gActiveSeqs[SEQ_PLAYER_BGM_MAIN].seqId == NA_BGM_NATURE_BACKGROUND) {
         for (i = 0; i < 16; i++) {
             t = i;
             // CHAN_UPD_SCRIPT_IO (seq player 0, all channels, slot 6)
@@ -4348,13 +4177,8 @@
     s32 skip;
     u8 i;
 
-<<<<<<< HEAD
-    Audio_StopSeq(0, (arg0 * 3) / 2);
-    Audio_StopSeq(1, (arg0 * 3) / 2);
-=======
-    Audio_SeqCmd1(SEQ_PLAYER_BGM_MAIN, (arg0 * 3) / 2);
-    Audio_SeqCmd1(SEQ_PLAYER_FANFARE, (arg0 * 3) / 2);
->>>>>>> b3d5f549
+    Audio_StopSeq(SEQ_PLAYER_BGM_MAIN, (arg0 * 3) / 2);
+    Audio_StopSeq(SEQ_PLAYER_FANFARE, (arg0 * 3) / 2);
     for (i = 0; i < 0x10; i++) {
         skip = false;
         switch (i) {
@@ -4374,35 +4198,19 @@
         }
     }
 
-<<<<<<< HEAD
-    Audio_StopSeq(3, (arg0 * 3) / 2);
+    Audio_StopSeq(SEQ_PLAYER_BGM_SUB, (arg0 * 3) / 2);
 }
 
 void func_800F6AB0(u16 arg0) {
-    Audio_StopSeq(0, arg0);
-    Audio_StopSeq(1, arg0);
-    Audio_StopSeq(3, arg0);
+    Audio_StopSeq(SEQ_PLAYER_BGM_MAIN, arg0);
+    Audio_StopSeq(SEQ_PLAYER_FANFARE, arg0);
+    Audio_StopSeq(SEQ_PLAYER_BGM_SUB, arg0);
     Audio_SetVolumeScale(0, 3, 0x7F, 0);
     Audio_SetVolumeScale(0, 1, 0x7F, 0);
 }
 
 void func_800F6B3C(void) {
     Audio_StartSequence(2, 0, 0xFF, 5);
-=======
-    Audio_SeqCmd1(SEQ_PLAYER_BGM_SUB, (arg0 * 3) / 2);
-}
-
-void func_800F6AB0(u16 arg0) {
-    Audio_SeqCmd1(SEQ_PLAYER_BGM_MAIN, arg0);
-    Audio_SeqCmd1(SEQ_PLAYER_FANFARE, arg0);
-    Audio_SeqCmd1(SEQ_PLAYER_BGM_SUB, arg0);
-    Audio_SetVolScale(SEQ_PLAYER_BGM_MAIN, 3, 0x7F, 0);
-    Audio_SetVolScale(SEQ_PLAYER_BGM_MAIN, 1, 0x7F, 0);
-}
-
-void func_800F6B3C(void) {
-    func_800F9280(SEQ_PLAYER_SFX, 0, 0xFF, 5);
->>>>>>> b3d5f549
 }
 
 void Audio_DisableAllSeq(void) {
@@ -4466,21 +4274,13 @@
     u8 temp_a0;
     u8 i;
 
-<<<<<<< HEAD
-    if ((gActiveSeqs[0].seqId != NA_BGM_NATURE_BACKGROUND) && Audio_IsSeqCmdNotQueued(1, 0xF00000FF)) {
-=======
-    if ((D_8016E750[SEQ_PLAYER_BGM_MAIN].unk_254 != NA_BGM_NATURE_BACKGROUND) && func_800FA11C(1, 0xF00000FF)) {
->>>>>>> b3d5f549
+    if ((gActiveSeqs[SEQ_PLAYER_BGM_MAIN].seqId != NA_BGM_NATURE_BACKGROUND) && Audio_IsSeqCmdNotQueued(1, 0xF00000FF)) {
         sAudioNatureFailed = 1;
         return;
     }
 
     if (((arg0 << 8) + arg1) == 0x101) {
-<<<<<<< HEAD
-        if (Audio_GetActiveSequence(3) != NA_BGM_LONLON) {
-=======
-        if (func_800FA0B4(SEQ_PLAYER_BGM_SUB) != NA_BGM_LONLON) {
->>>>>>> b3d5f549
+        if (Audio_GetActiveSequence(SEQ_PLAYER_BGM_SUB) != NA_BGM_LONLON) {
             D_8016B9D8 = 0;
         }
     }
@@ -4500,25 +4300,14 @@
     u8 i;
     u32 t;
 
-<<<<<<< HEAD
-    if (Audio_GetActiveSequence(0) == NA_BGM_WINDMILL) {
-        func_800F3F3C(0xF);
-        return;
-    }
-    Audio_SeqCmd7(0, 0, 1);
-    Audio_SeqCmd7(0, 4, arg0 >> 8);
-    Audio_SeqCmd7(0, 5, arg0 & 0xFF);
-    Audio_SetVolumeScale(0, 0, 0x7F, 1);
-=======
-    if (func_800FA0B4(SEQ_PLAYER_BGM_MAIN) == NA_BGM_WINDMILL) {
+    if (Audio_GetActiveSequence(SEQ_PLAYER_BGM_MAIN) == NA_BGM_WINDMILL) {
         func_800F3F3C(0xF);
         return;
     }
     Audio_SeqCmd7(SEQ_PLAYER_BGM_MAIN, 0, 1);
     Audio_SeqCmd7(SEQ_PLAYER_BGM_MAIN, 4, arg0 >> 8);
     Audio_SeqCmd7(SEQ_PLAYER_BGM_MAIN, 5, arg0 & 0xFF);
-    Audio_SetVolScale(SEQ_PLAYER_BGM_MAIN, 0, 0x7F, 1);
->>>>>>> b3d5f549
+    Audio_SetVolumeScale(SEQ_PLAYER_BGM_MAIN, 0, 0x7F, 1);
 
     i = 0;
     if (sIsSeqStartDisabled != 0) {
@@ -4545,12 +4334,7 @@
     u8 b1;
     u8 b2;
 
-<<<<<<< HEAD
-    if ((gActiveSeqs[0].seqId == NA_BGM_DISABLED) || ((D_80130658[((u8)gActiveSeqs[0].seqId) & 0xFF] & 0x80) == 0)) {
-=======
-    if ((D_8016E750[SEQ_PLAYER_BGM_MAIN].unk_254 == NA_BGM_DISABLED) ||
-        ((D_80130658[((u8)D_8016E750[SEQ_PLAYER_BGM_MAIN].unk_254) & 0xFF] & 0x80) == 0)) {
->>>>>>> b3d5f549
+    if ((gActiveSeqs[SEQ_PLAYER_BGM_MAIN].seqId == NA_BGM_DISABLED) || ((D_80130658[((u8)gActiveSeqs[SEQ_PLAYER_BGM_MAIN].seqId) & 0xFF] & 0x80) == 0)) {
         func_800F6E7C(D_801306DC[arg0].unk_00, D_801306DC[arg0].unk_02);
         while ((D_801306DC[arg0].unk_04[i] != 0xFF) && (i < 100)) {
             // Probably a fake match, using Audio_SeqCmd8 doesn't work.
@@ -4574,19 +4358,11 @@
     Audio_ResetSfxChannelState();
     Audio_ResetSequencesAndVolume();
     Audio_ResetSounds();
-<<<<<<< HEAD
-    Audio_StartSequence(2, 0, 0x70, 10);
+    Audio_StartSequence(SEQ_PLAYER_SFX, 0, 0x70, 10);
 }
 
 void func_800F7170(void) {
-    Audio_StartSequence(2, 0, 0x70, 1);
-=======
-    func_800F9280(SEQ_PLAYER_SFX, 0, 0x70, 10);
-}
-
-void func_800F7170(void) {
-    func_800F9280(SEQ_PLAYER_SFX, 0, 0x70, 1);
->>>>>>> b3d5f549
+    Audio_StartSequence(SEQ_PLAYER_SFX, 0, 0x70, 1);
     Audio_QueueCmdS32(0xF2000000, 1);
     Audio_ScheduleProcessCmds();
     Audio_QueueCmdS32(0xF8000000, 0);
@@ -4606,9 +4382,5 @@
     Audio_QueueCmdS32(0xF2000000, 1);
     func_800F6C34();
     Audio_ResetSfxChannelState();
-<<<<<<< HEAD
-    Audio_StartSequence(2, 0, 0x70, 1);
-=======
-    func_800F9280(SEQ_PLAYER_SFX, 0, 0x70, 1);
->>>>>>> b3d5f549
+    Audio_StartSequence(SEQ_PLAYER_SFX, 0, 0x70, 1);
 }