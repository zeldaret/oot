--- conflicted
+++ resolved
@@ -2525,11 +2525,7 @@
                 for (k2 = 0; k2 < gChannelsPerBank[gSfxChannelLayout][k]; k2++) {
 #define entryIndex (gActiveSfx[k][k2].entryIndex)
 #define entry (&gSfxBanks[k][entryIndex])
-<<<<<<< HEAD
-#define chan (gAudioContext.seqPlayers[SEQ_PLAYER_SFX].channels[entry->channelIndex])
-=======
-#define chan (gAudioCtx.seqPlayers[SEQ_PLAYER_SFX].channels[entry->channelIdx])
->>>>>>> 2fb27e66
+#define chan (gAudioCtx.seqPlayers[SEQ_PLAYER_SFX].channels[entry->channelIndex])
                     GfxPrint_SetPos(printer, 2 + sAudioIntInfoX, 5 + ind + sAudioIntInfoY);
                     if (sAudioIntInfoBankPage[k] == 1) {
                         if ((entryIndex != 0xFF) &&
@@ -2699,11 +2695,7 @@
                 }
 
                 GfxPrint_SetPos(printer, 15 + i, 8);
-<<<<<<< HEAD
-                if (gAudioContext.seqPlayers[sAudioSubTrackInfoPlayerSel].channels[i]->muted) {
-=======
-                if (gAudioCtx.seqPlayers[sAudioSubTrackInfoPlayerSel].channels[i]->stopSomething2) {
->>>>>>> 2fb27e66
+                if (gAudioCtx.seqPlayers[sAudioSubTrackInfoPlayerSel].channels[i]->muted) {
                     GfxPrint_Printf(printer, "O");
                 } else {
                     GfxPrint_Printf(printer, "X");
@@ -3774,15 +3766,9 @@
         }
     }
 
-<<<<<<< HEAD
-    if (IS_SEQUENCE_CHANNEL_VALID(gAudioContext.seqPlayers[SEQ_PLAYER_SFX].channels[channelIdx])) {
-        scriptAdd = gAudioContext.seqPlayers[SEQ_PLAYER_SFX].channels[channelIdx]->soundScriptIO[1];
-        if (gAudioContext.seqPlayers[SEQ_PLAYER_SFX].channels[channelIdx]->soundScriptIO[1] <= SEQ_IO_VAL_NONE) {
-=======
     if (IS_SEQUENCE_CHANNEL_VALID(gAudioCtx.seqPlayers[SEQ_PLAYER_SFX].channels[channelIdx])) {
         scriptAdd = gAudioCtx.seqPlayers[SEQ_PLAYER_SFX].channels[channelIdx]->soundScriptIO[1];
-        if (gAudioCtx.seqPlayers[SEQ_PLAYER_SFX].channels[channelIdx]->soundScriptIO[1] < 0) {
->>>>>>> 2fb27e66
+        if (gAudioCtx.seqPlayers[SEQ_PLAYER_SFX].channels[channelIdx]->soundScriptIO[1] <= SEQ_IO_VAL_NONE) {
             scriptAdd = 0;
         }
     }
@@ -4316,28 +4302,15 @@
         SEQCMD_SET_CHANNEL_IO(SEQ_PLAYER_BGM_MAIN, 15, 4, lowPassFilterCutoff);
 
         // Sets the reverb
-<<<<<<< HEAD
         for (channelIndex = 0; channelIndex < SEQ_NUM_CHANNELS; channelIndex++) {
-            if (gAudioContext.seqPlayers[SEQ_PLAYER_BGM_MAIN].channels[channelIndex] !=
-                &gAudioContext.sequenceChannelNone) {
+            if (gAudioCtx.seqPlayers[SEQ_PLAYER_BGM_MAIN].channels[channelIndex] != &gAudioCtx.sequenceChannelNone) {
                 // soundScriptIO[5] is set to 0x40 in channels 0, 1, and 4
-                if ((u8)gAudioContext.seqPlayers[SEQ_PLAYER_BGM_MAIN].channels[channelIndex]->soundScriptIO[5] !=
+                if ((u8)gAudioCtx.seqPlayers[SEQ_PLAYER_BGM_MAIN].channels[channelIndex]->soundScriptIO[5] !=
                     (u8)SEQ_IO_VAL_NONE) {
                     // Higher volume leads to lower reverb
-                    reverb =
-                        ((u16)gAudioContext.seqPlayers[SEQ_PLAYER_BGM_MAIN].channels[channelIndex]->soundScriptIO[5] -
-                         targetVol) +
-                        0x7F;
-=======
-        for (channelIdx = 0; channelIdx < 16; channelIdx++) {
-            if (gAudioCtx.seqPlayers[SEQ_PLAYER_BGM_MAIN].channels[channelIdx] != &gAudioCtx.sequenceChannelNone) {
-                // soundScriptIO[5] is set to 0x40 in channels 0, 1, and 4
-                if ((u8)gAudioCtx.seqPlayers[SEQ_PLAYER_BGM_MAIN].channels[channelIdx]->soundScriptIO[5] != 0xFF) {
-                    // Higher volume leads to lower reverb
-                    reverb = ((u16)gAudioCtx.seqPlayers[SEQ_PLAYER_BGM_MAIN].channels[channelIdx]->soundScriptIO[5] -
+                    reverb = ((u16)gAudioCtx.seqPlayers[SEQ_PLAYER_BGM_MAIN].channels[channelIndex]->soundScriptIO[5] -
                               targetVol) +
                              0x7F;
->>>>>>> 2fb27e66
                     if (reverb > 0x7F) {
                         reverb = 0x7F;
                     }
