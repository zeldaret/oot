#include "ultra64.h"
#include "global.h"

#define Audio_DisableSeq(playerIndex, fadeOut) Audio_QueueCmdS32(0x83000000 | ((u8)playerIndex << 16), fadeOut)

#define ABS_ALT(x) ((x) < 0 ? -(x) : (x))

typedef struct {
    /* 0x0 */ f32 vol;
    /* 0x4 */ f32 freqScale;
    /* 0x8 */ s8 reverb;
    /* 0x9 */ s8 panSigned;
    /* 0xA */ s8 stereoBits;
    /* 0xB */ u8 filter;
    /* 0xC */ u8 unk_0C;
} SfxPlayerState;

typedef enum {
    /* 0x0 */ SFX_CHANNEL_PLAYER0, // SfxPlayerBank
    /* 0x1 */ SFX_CHANNEL_PLAYER1,
    /* 0x2 */ SFX_CHANNEL_PLAYER2,
    /* 0x3 */ SFX_CHANNEL_ITEM0, // SfxItemBank
    /* 0x4 */ SFX_CHANNEL_ITEM1,
    /* 0x5 */ SFX_CHANNEL_ENV0, // SfxEnvironmentBank
    /* 0x6 */ SFX_CHANNEL_ENV1,
    /* 0x7 */ SFX_CHANNEL_ENV2,
    /* 0x8 */ SFX_CHANNEL_ENEMY0, // SfxEnemyBank
    /* 0x9 */ SFX_CHANNEL_ENEMY1,
    /* 0xA */ SFX_CHANNEL_ENEMY2,
    /* 0xB */ SFX_CHANNEL_SYSTEM0, // SfxSystemBank
    /* 0xC */ SFX_CHANNEL_SYSTEM1,
    /* 0xD */ SFX_CHANNEL_OCARINA, // SfxOcarinaBank
    /* 0xE */ SFX_CHANNEL_VOICE0,  // SfxVoiceBank
    /* 0xF */ SFX_CHANNEL_VOICE1
} SfxChannelIndex; // playerIdx = 2

typedef struct {
    /* 0x0 */ f32 value;
    /* 0x4 */ f32 target;
    /* 0x8 */ f32 step;
    /* 0xC */ s32 remainingFrames;
} FreqLerp;

typedef struct {
    /* 0x0 */ u16 playerIO;
    /* 0x2 */ u16 channelMask;
    /* 0x4 */ u8 channelIO[3 * 33 + 1];
} NatureAmbienceDataIO; // size = 0x68

typedef enum {
    /* 0x0 */ PAGE_NON,
    /* 0x1 */ PAGE_SOUND_CONTROL,
    /* 0x2 */ PAGE_SPEC_INFO, // unused
    /* 0x3 */ PAGE_HEAP_INFO,
    /* 0x4 */ PAGE_GROUP_TRACK_INFO, // unused
    /* 0x5 */ PAGE_SUB_TRACK_INFO,
    /* 0x6 */ PAGE_CHANNEL_INFO, // unused
    /* 0x7 */ PAGE_INTERFACE_INFO,
    /* 0x8 */ PAGE_SFX_SWAP,
    /* 0x9 */ PAGE_BLOCK_CHANGE_BGM,
    /* 0xA */ PAGE_NATURAL_SOUND_CONTROL, // unused
    /* 0xB */ PAGE_OCARINA_TEST,
    /* 0xC */ PAGE_SFX_PARAMETER_CHANGE,
    /* 0xD */ PAGE_SCROLL_PRINT,
    /* 0xE */ PAGE_FREE_AREA,
    /* 0xF */ PAGE_MAX
} AudioDebugPage;

#define SCROLL_PRINT_BUF_SIZE 25

typedef struct {
    s8 x;
    s8 y;
} OcarinaStick;

u8 gIsLargeSoundBank[7] = { 0, 0, 0, 1, 0, 0, 0 };

// Only the first row of these is supported by sequence 0. (gSfxChannelLayout is always 0.)
u8 gChannelsPerBank[4][7] = {
    { 3, 2, 3, 3, 2, 1, 2 },
    { 3, 2, 2, 2, 2, 2, 2 },
    { 3, 2, 2, 2, 2, 2, 2 },
    { 4, 1, 0, 0, 2, 2, 2 },
};
u8 gUsedChannelsPerBank[4][7] = {
    { 3, 2, 3, 2, 2, 1, 1 },
    { 3, 1, 1, 1, 2, 1, 1 },
    { 3, 1, 1, 1, 2, 1, 1 },
    { 2, 1, 0, 0, 1, 1, 1 },
};

f32 D_801305B0 = 0.7950898f;
s8 D_801305B4 = 35;
s8 D_801305B8 = 20;
s8 D_801305BC = 30;
s8 D_801305C0 = 20;
f32 sBehindScreenZ[2] = { -15.0f, -65.0f };
u8 sAudioIncreasingTranspose = 0;
u8 gMorphaTransposeTable[16] = { 0, 0, 0, 1, 1, 2, 4, 6, 8, 8, 8, 8, 8, 8, 8, 8 };
u8 sPrevChargeLevel = 0;
f32 D_801305E4[4] = { 1.0f, 1.12246f, 1.33484f, 1.33484f }; // 2**({0, 2, 5, 5}/12)
f32 D_801305F4 = 1.0f;
u8 sGanonsTowerLevelsVol[8] = { 127, 80, 75, 73, 70, 68, 65, 60 };
u8 sEnterGanonsTowerTimer = 0;
s8 D_80130604 = 2;
s8 D_80130608 = 0;
s8 sAudioCutsceneFlag = 0;
s8 sSpecReverb = 0;
s8 sAudioEnvReverb = 0;
s8 sAudioCodeReverb = 0;
u8 sPrevSeqMode = 0;
f32 sAudioEnemyDist = 0.0f;
s8 sAudioEnemyVol = 127;
u16 sPrevMainBgmSeqId = NA_BGM_DISABLED;
u8 D_8013062C = 0;
u8 D_80130630 = NA_BGM_GENERAL_SFX;
u32 sNumFramesStill = 0;
u32 sNumFramesMoving = 0;
u8 sAudioBaseFilter = 0;
u8 sAudioExtraFilter = 0;
u8 sAudioBaseFilter2 = 0;
u8 sAudioExtraFilter2 = 0;
Vec3f* sSariaBgmPtr = NULL;
f32 D_80130650 = 2000.0f;
u8 sSeqModeInput = 0;
u8 sSeqFlags[0x6E] = {
    0x2,  // NA_BGM_GENERAL_SFX
    0x1,  // NA_BGM_NATURE_BACKGROUND
    0,    // NA_BGM_FIELD_LOGIC
    0,    // NA_BGM_FIELD_INIT
    0,    // NA_BGM_FIELD_DEFAULT_1
    0,    // NA_BGM_FIELD_DEFAULT_2
    0,    // NA_BGM_FIELD_DEFAULT_3
    0,    // NA_BGM_FIELD_DEFAULT_4
    0,    // NA_BGM_FIELD_DEFAULT_5
    0,    // NA_BGM_FIELD_DEFAULT_6
    0,    // NA_BGM_FIELD_DEFAULT_7
    0,    // NA_BGM_FIELD_DEFAULT_8
    0,    // NA_BGM_FIELD_DEFAULT_9
    0,    // NA_BGM_FIELD_DEFAULT_A
    0,    // NA_BGM_FIELD_DEFAULT_B
    0,    // NA_BGM_FIELD_ENEMY_INIT
    0,    // NA_BGM_FIELD_ENEMY_1
    0,    // NA_BGM_FIELD_ENEMY_2
    0,    // NA_BGM_FIELD_ENEMY_3
    0,    // NA_BGM_FIELD_ENEMY_4
    0,    // NA_BGM_FIELD_STILL_1
    0,    // NA_BGM_FIELD_STILL_2
    0,    // NA_BGM_FIELD_STILL_3
    0,    // NA_BGM_FIELD_STILL_4
    0x21, // NA_BGM_DUNGEON
    0x10, // NA_BGM_KAKARIKO_ADULT
    0,    // NA_BGM_ENEMY
    0x88, // NA_BGM_BOSS
    0x1,  // NA_BGM_INSIDE_DEKU_TREE
    0,    // NA_BGM_MARKET
    0,    // NA_BGM_TITLE
    0x20, // NA_BGM_LINK_HOUSE
    0,    // NA_BGM_GAME_OVER
    0,    // NA_BGM_BOSS_CLEAR
    0x2,  // NA_BGM_ITEM_GET
    0x4,  // NA_BGM_OPENING_GANON
    0x2,  // NA_BGM_HEART_GET
    0x2,  // NA_BGM_OCA_LIGHT
    0x1,  // NA_BGM_JABU_JABU
    0x10, // NA_BGM_KAKARIKO_KID
    0,    // NA_BGM_GREAT_FAIRY
    0,    // NA_BGM_ZELDA_THEME
    0x1,  // NA_BGM_FIRE_TEMPLE
    0x2,  // NA_BGM_OPEN_TRE_BOX
    0x1,  // NA_BGM_FOREST_TEMPLE
    0,    // NA_BGM_COURTYARD
    0x80, // NA_BGM_GANON_TOWER
    0,    // NA_BGM_LONLON
    0x80, // NA_BGM_GORON_CITY
    0,    // NA_BGM_FIELD_MORNING
    0x2,  // NA_BGM_SPIRITUAL_STONE
    0x2,  // NA_BGM_OCA_BOLERO
    0x2,  // NA_BGM_OCA_MINUET
    0x2,  // NA_BGM_OCA_SERENADE
    0x2,  // NA_BGM_OCA_REQUIEM
    0x2,  // NA_BGM_OCA_NOCTURNE
    0x88, // NA_BGM_MINI_BOSS
    0x2,  // NA_BGM_SMALL_ITEM_GET
    0,    // NA_BGM_TEMPLE_OF_TIME
    0x2,  // NA_BGM_EVENT_CLEAR
    0x11, // NA_BGM_KOKIRI
    0x2,  // NA_BGM_OCA_FAIRY_GET
    0x1,  // NA_BGM_SARIA_THEME
    0x1,  // NA_BGM_SPIRIT_TEMPLE
    0,    // NA_BGM_HORSE
    0,    // NA_BGM_HORSE_GOAL
    0,    // NA_BGM_INGO
    0x2,  // NA_BGM_MEDALLION_GET
    0x2,  // NA_BGM_OCA_SARIA
    0x2,  // NA_BGM_OCA_EPONA
    0x2,  // NA_BGM_OCA_ZELDA
    0x2,  // NA_BGM_OCA_SUNS
    0x2,  // NA_BGM_OCA_TIME
    0x2,  // NA_BGM_OCA_STORM
    0,    // NA_BGM_NAVI_OPENING
    0,    // NA_BGM_DEKU_TREE_CS
    0,    // NA_BGM_WINDMILL
    0,    // NA_BGM_HYRULE_CS
    0x20, // NA_BGM_MINI_GAME
    0,    // NA_BGM_SHEIK
    0x10, // NA_BGM_ZORA_DOMAIN
    0x2,  // NA_BGM_APPEAR
    0,    // NA_BGM_ADULT_LINK
    0,    // NA_BGM_MASTER_SWORD
    0x4,  // NA_BGM_INTRO_GANON
    0x20, // NA_BGM_SHOP
    0x40, // NA_BGM_CHAMBER_OF_SAGES
    0x40, // NA_BGM_FILE_SELECT
    0x1,  // NA_BGM_ICE_CAVERN
    0x2,  // NA_BGM_DOOR_OF_TIME
    0x2,  // NA_BGM_OWL
    0x1,  // NA_BGM_SHADOW_TEMPLE
    0x1,  // NA_BGM_WATER_TEMPLE
    0x2,  // NA_BGM_BRIDGE_TO_GANONS
    0,    // NA_BGM_OCARINA_OF_TIME
    0x11, // NA_BGM_GERUDO_VALLEY
    0,    // NA_BGM_POTION_SHOP
    0,    // NA_BGM_KOTAKE_KOUME
    0x80, // NA_BGM_ESCAPE
    0,    // NA_BGM_UNDERGROUND
    0x80, // NA_BGM_GANON_BATTLE_1
    0x80, // NA_BGM_GANON_BATTLE_2
    0,    // NA_BGM_END_DEMO
    0,    // NA_BGM_STAFF_1
    0,    // NA_BGM_STAFF_2
    0,    // NA_BGM_STAFF_3
    0,    // NA_BGM_STAFF_4
    0,    // NA_BGM_FIRE_BOSS
    0x8,  // NA_BGM_TIMED_MINI_GAME
    0,    // NA_BGM_VARIOUS_SFX
};

s8 sSpecReverbs[20] = { 0, 0, 0, 0, 0, 0, 0, 40, 0, 15, 0, 0, 0, 0, 0, 0, 0, 0, 0, 0 };

NatureAmbienceDataIO sNatureAmbienceDataIO[20] = {
    // NATURE_ID_GENERAL_NIGHT
    {
        0xC0FF, // PlayerIO Data
        0xC0FE, // Channel Mask
        {
            // Channel 0
            NATURE_IO_STREAM_0_TYPE(NATURE_STREAM_RUSHING_WATER),
            NATURE_IO_STREAM_0_PORT3(0),

            // Channel 1
            NATURE_IO_CRITTER_0_TYPE(NATURE_CRITTER_CROWS_CAWS),
            NATURE_IO_CRITTER_0_BEND_PITCH(64),
            NATURE_IO_CRITTER_0_NUM_LAYERS(0),
            NATURE_IO_CRITTER_0_PORT5(32),

            // Channel 2
            NATURE_IO_CRITTER_1_TYPE(NATURE_CRITTER_CRICKETS),
            NATURE_IO_CRITTER_1_BEND_PITCH(0),
            NATURE_IO_CRITTER_1_NUM_LAYERS(1),
            NATURE_IO_CRITTER_1_PORT5(16),

            // Channel 3
            NATURE_IO_CRITTER_2_TYPE(NATURE_CRITTER_SMALL_BIRD_CHIRPS),
            NATURE_IO_CRITTER_2_BEND_PITCH(112),
            NATURE_IO_CRITTER_2_NUM_LAYERS(1),
            NATURE_IO_CRITTER_2_PORT5(48),

            // Channel 4
            NATURE_IO_CRITTER_3_TYPE(NATURE_CRITTER_HAWK_SCREECH),
            NATURE_IO_CRITTER_3_BEND_PITCH(127),
            NATURE_IO_CRITTER_3_NUM_LAYERS(0),
            NATURE_IO_CRITTER_3_PORT5(16),

            // Channel 5
            NATURE_IO_CRITTER_4_TYPE(NATURE_CRITTER_BIRD_CHIRP_1),
            NATURE_IO_CRITTER_4_BEND_PITCH(127),
            NATURE_IO_CRITTER_4_NUM_LAYERS(1),
            NATURE_IO_CRITTER_4_PORT5(16),

            // Channel 6
            NATURE_IO_CRITTER_5_TYPE(NATURE_CRITTER_TAP),
            NATURE_IO_CRITTER_5_BEND_PITCH(127),
            NATURE_IO_CRITTER_5_NUM_LAYERS(3),
            NATURE_IO_CRITTER_5_PORT5(16),

            // Channel 7
            NATURE_IO_CRITTER_6_TYPE(NATURE_CRITTER_CUCCO_CROWS),
            NATURE_IO_CRITTER_6_BEND_PITCH(127),
            NATURE_IO_CRITTER_6_NUM_LAYERS(1),
            NATURE_IO_CRITTER_6_PORT5(16),

            // End
            NATURE_IO_ENTRIES_END,
        },
    },

    // NATURE_ID_MARKET_ENTRANCE
    {
        0xC0FB, // PlayerIO Data
        0xC0FA, // Channel Mask
        {
            // Channel 0
            NATURE_IO_STREAM_0_TYPE(NATURE_STREAM_RUSHING_WATER),
            NATURE_IO_STREAM_0_PORT3(0),

            // Channel 1
            NATURE_IO_CRITTER_0_TYPE(NATURE_CRITTER_CRICKETS),
            NATURE_IO_CRITTER_0_BEND_PITCH(0),
            NATURE_IO_CRITTER_0_NUM_LAYERS(1),
            NATURE_IO_CRITTER_0_PORT5(16),

            // Channel 3
            NATURE_IO_CRITTER_2_TYPE(NATURE_CRITTER_BIRD_SCREECH),
            NATURE_IO_CRITTER_2_BEND_PITCH(112),
            NATURE_IO_CRITTER_2_NUM_LAYERS(1),
            NATURE_IO_CRITTER_2_PORT5(48),

            // Channel 4
            NATURE_IO_CRITTER_3_TYPE(NATURE_CRITTER_HAWK_SCREECH),
            NATURE_IO_CRITTER_3_BEND_PITCH(127),
            NATURE_IO_CRITTER_3_NUM_LAYERS(0),
            NATURE_IO_CRITTER_3_PORT5(16),

            // Channel 5
            NATURE_IO_CRITTER_4_TYPE(NATURE_CRITTER_BIRD_CHIRP_1),
            NATURE_IO_CRITTER_4_BEND_PITCH(127),
            NATURE_IO_CRITTER_4_NUM_LAYERS(1),
            NATURE_IO_CRITTER_4_PORT5(16),

            // Channel 6
            NATURE_IO_CRITTER_5_TYPE(NATURE_CRITTER_TAP),
            NATURE_IO_CRITTER_5_BEND_PITCH(127),
            NATURE_IO_CRITTER_5_NUM_LAYERS(3),
            NATURE_IO_CRITTER_5_PORT5(16),

            // Channel 7
            NATURE_IO_CRITTER_6_TYPE(NATURE_CRITTER_CUCCO_CROWS),
            NATURE_IO_CRITTER_6_BEND_PITCH(127),
            NATURE_IO_CRITTER_6_NUM_LAYERS(1),
            NATURE_IO_CRITTER_6_PORT5(16),

            // End
            NATURE_IO_ENTRIES_END,
        },
    },

    // NATURE_ID_KAKARIKO_REGION
    {
        0xC001, // PlayerIO Data
        0x4000, // Channel Mask
        {
            // Channel 0
            NATURE_IO_STREAM_0_TYPE(NATURE_STREAM_RUSHING_WATER),
            NATURE_IO_STREAM_0_PORT3(0),

            // Channel 2
            NATURE_IO_CRITTER_1_TYPE(NATURE_CRITTER_BIRD_SCREECH),
            NATURE_IO_CRITTER_1_BEND_PITCH(48),
            NATURE_IO_CRITTER_1_NUM_LAYERS(1),
            NATURE_IO_CRITTER_1_PORT5(32),

            // End
            NATURE_IO_ENTRIES_END,
        },
    },

    // NATURE_ID_MARKET_RUINS
    {
        0xC005, // PlayerIO Data
        0x4000, // Channel Mask
        {
            // Channel 0
            NATURE_IO_STREAM_0_TYPE(NATURE_STREAM_HOWLING_WIND),
            NATURE_IO_STREAM_0_PORT3(32),

            // Channel 2
            NATURE_IO_CRITTER_1_TYPE(NATURE_CRITTER_BIRD_SCREECH),
            NATURE_IO_CRITTER_1_BEND_PITCH(48),
            NATURE_IO_CRITTER_1_NUM_LAYERS(1),
            NATURE_IO_CRITTER_1_PORT5(32),

            // End
            NATURE_IO_ENTRIES_END,
        },
    },

    // NATURE_ID_KOKIRI_REGION
    {
        0xC01F, // PlayerIO Data
        0xC000, // Channel Mask
        {
            // Channel 0
            NATURE_IO_STREAM_0_TYPE(NATURE_STREAM_RUSHING_WATER),
            NATURE_IO_STREAM_0_PORT3(47),

            // Channel 1
            NATURE_IO_CRITTER_0_TYPE(NATURE_CRITTER_OWL_HOOT),
            NATURE_IO_CRITTER_0_BEND_PITCH(0),
            NATURE_IO_CRITTER_0_NUM_LAYERS(1),
            NATURE_IO_CRITTER_0_PORT5(16),

            // Channel 2
            NATURE_IO_CRITTER_1_TYPE(NATURE_CRITTER_CAWING_BIRD),
            NATURE_IO_CRITTER_1_BEND_PITCH(0),
            NATURE_IO_CRITTER_1_NUM_LAYERS(1),
            NATURE_IO_CRITTER_1_PORT5(32),

            // Channel 3
            NATURE_IO_CRITTER_2_TYPE(NATURE_CRITTER_HAWK_SCREECH),
            NATURE_IO_CRITTER_2_BEND_PITCH(0),
            NATURE_IO_CRITTER_2_NUM_LAYERS(0),
            NATURE_IO_CRITTER_2_PORT5(44),

            // Channel 4
            NATURE_IO_CRITTER_3_TYPE(NATURE_CRITTER_BIRD_SCREECH),
            NATURE_IO_CRITTER_3_BEND_PITCH(63),
            NATURE_IO_CRITTER_3_NUM_LAYERS(1),
            NATURE_IO_CRITTER_3_PORT5(44),

            // End
            NATURE_IO_ENTRIES_END,
        },
    },

    // NATURE_ID_MARKET_NIGHT
    {
        0xC003, // PlayerIO Data
        0xC000, // Channel Mask
        {
            // Channel 0
            NATURE_IO_STREAM_0_TYPE(NATURE_STREAM_RUSHING_WATER),
            NATURE_IO_STREAM_0_PORT3(0),

            // Channel 1
            NATURE_IO_CRITTER_0_TYPE(NATURE_CRITTER_CRICKETS),
            NATURE_IO_CRITTER_0_BEND_PITCH(0),
            NATURE_IO_CRITTER_0_NUM_LAYERS(1),
            NATURE_IO_CRITTER_0_PORT5(16),

            // End
            NATURE_IO_ENTRIES_END,
        },
    },

    // NATURE_ID_06
    {
        0xC0FB, // PlayerIO Data
        0xC0FA, // Channel Mask
        {
            // Channel 0
            NATURE_IO_STREAM_0_TYPE(NATURE_STREAM_RUSHING_WATER),
            NATURE_IO_STREAM_0_PORT3(0),

            // Channel 1
            NATURE_IO_CRITTER_0_TYPE(NATURE_CRITTER_CRICKETS),
            NATURE_IO_CRITTER_0_BEND_PITCH(0),
            NATURE_IO_CRITTER_0_NUM_LAYERS(1),
            NATURE_IO_CRITTER_0_PORT5(16),

            // Channel 3
            NATURE_IO_CRITTER_2_TYPE(NATURE_CRITTER_BIRD_SCREECH),
            NATURE_IO_CRITTER_2_BEND_PITCH(112),
            NATURE_IO_CRITTER_2_NUM_LAYERS(1),
            NATURE_IO_CRITTER_2_PORT5(48),

            // Channel 4
            NATURE_IO_CRITTER_3_TYPE(NATURE_CRITTER_HAWK_SCREECH),
            NATURE_IO_CRITTER_3_BEND_PITCH(127),
            NATURE_IO_CRITTER_3_NUM_LAYERS(0),
            NATURE_IO_CRITTER_3_PORT5(16),

            // Channel 5
            NATURE_IO_CRITTER_4_TYPE(NATURE_CRITTER_BIRD_CHIRP_1),
            NATURE_IO_CRITTER_4_BEND_PITCH(127),
            NATURE_IO_CRITTER_4_NUM_LAYERS(1),
            NATURE_IO_CRITTER_4_PORT5(16),

            // Channel 6
            NATURE_IO_CRITTER_5_TYPE(NATURE_CRITTER_TAP),
            NATURE_IO_CRITTER_5_BEND_PITCH(127),
            NATURE_IO_CRITTER_5_NUM_LAYERS(3),
            NATURE_IO_CRITTER_5_PORT5(16),

            // Channel 7
            NATURE_IO_CRITTER_6_TYPE(NATURE_CRITTER_CUCCO_CROWS),
            NATURE_IO_CRITTER_6_BEND_PITCH(127),
            NATURE_IO_CRITTER_6_NUM_LAYERS(1),
            NATURE_IO_CRITTER_6_PORT5(16),

            // End
            NATURE_IO_ENTRIES_END,
        },
    },

    // NATURE_ID_GANONS_LAIR
    {
        0x8001, // PlayerIO Data
        0x0,    // Channel Mask
        {
            // Channel 0
            NATURE_IO_STREAM_0_TYPE(NATURE_STREAM_HOWLING_WIND),
            NATURE_IO_STREAM_0_PORT3(32),

            // End
            NATURE_IO_ENTRIES_END,
        },
    },

    // NATURE_ID_08
    {
        0xC003, // PlayerIO Data
        0xC000, // Channel Mask
        {
            // Channel 0
            NATURE_IO_STREAM_0_TYPE(NATURE_STREAM_RUSHING_WATER),
            NATURE_IO_STREAM_0_PORT3(0),

            // Channel 1
            NATURE_IO_CRITTER_0_TYPE(NATURE_CRITTER_CRICKETS),
            NATURE_IO_CRITTER_0_BEND_PITCH(0),
            NATURE_IO_CRITTER_0_NUM_LAYERS(1),
            NATURE_IO_CRITTER_0_PORT5(16),

            // End
            NATURE_IO_ENTRIES_END,
        },
    },

    // NATURE_ID_09
    {
        0xC003, // PlayerIO Data
        0xC000, // Channel Mask
        {
            // Channel 0
            NATURE_IO_STREAM_0_TYPE(NATURE_STREAM_RUSHING_WATER),
            NATURE_IO_STREAM_0_PORT3(0),

            // Channel 1
            NATURE_IO_CRITTER_0_TYPE(NATURE_CRITTER_CRICKETS),
            NATURE_IO_CRITTER_0_BEND_PITCH(0),
            NATURE_IO_CRITTER_0_NUM_LAYERS(1),
            NATURE_IO_CRITTER_0_PORT5(16),

            // End
            NATURE_IO_ENTRIES_END,
        },
    },

    // NATURE_ID_WASTELAND
    {
        0xC001, // PlayerIO Data
        0xC000, // Channel Mask
        {
            // Channel 0
            NATURE_IO_STREAM_0_TYPE(NATURE_STREAM_SCREECHING_WIND),
            NATURE_IO_STREAM_0_PORT3(0),
            NATURE_IO_STREAM_0_PORT4(0),

            // End
            NATURE_IO_ENTRIES_END,
        },
    },

    // NATURE_ID_COLOSSUS
    {
        0xC02F, // PlayerIO Data
        0xC02E, // Channel Mask
        {
            // Channel 0
            NATURE_IO_STREAM_0_TYPE(NATURE_STREAM_SCREECHING_WIND),
            NATURE_IO_STREAM_0_PORT3(0),
            NATURE_IO_STREAM_0_PORT4(0),

            // Channel 1
            NATURE_IO_CRITTER_0_TYPE(NATURE_CRITTER_SMALL_BIRD_CHIRPS),
            NATURE_IO_CRITTER_0_BEND_PITCH(64),
            NATURE_IO_CRITTER_0_NUM_LAYERS(0),
            NATURE_IO_CRITTER_0_PORT5(32),

            // Channel 2
            NATURE_IO_CRITTER_1_TYPE(NATURE_CRITTER_BIRD_CALL),
            NATURE_IO_CRITTER_1_BEND_PITCH(112),
            NATURE_IO_CRITTER_1_NUM_LAYERS(1),
            NATURE_IO_CRITTER_1_PORT5(48),

            // Channel 3
            NATURE_IO_CRITTER_2_TYPE(NATURE_CRITTER_HAWK_SCREECH),
            NATURE_IO_CRITTER_2_BEND_PITCH(127),
            NATURE_IO_CRITTER_2_NUM_LAYERS(0),
            NATURE_IO_CRITTER_2_PORT5(16),

            // Channel 5
            NATURE_IO_CRITTER_4_TYPE(NATURE_CRITTER_CRICKETS),
            NATURE_IO_CRITTER_4_BEND_PITCH(127),
            NATURE_IO_CRITTER_4_NUM_LAYERS(0),
            NATURE_IO_CRITTER_4_PORT5(16),

            // End
            NATURE_IO_ENTRIES_END,
        },
    },

    // NATURE_ID_DEATH_MOUNTAIN_TRAIL
    {
        0xC07F, // PlayerIO Data
        0xC07E, // Channel Mask
        {
            // Channel 0
            NATURE_IO_STREAM_0_TYPE(NATURE_STREAM_RUSHING_WATER),
            NATURE_IO_STREAM_0_PORT3(0),
            NATURE_IO_STREAM_0_PORT4(0),

            // Channel 1
            NATURE_IO_CRITTER_0_TYPE(NATURE_CRITTER_SMALL_BIRD_CHIRPS),
            NATURE_IO_CRITTER_0_BEND_PITCH(64),
            NATURE_IO_CRITTER_0_NUM_LAYERS(0),
            NATURE_IO_CRITTER_0_PORT5(32),

            // Channel 2
            NATURE_IO_CRITTER_1_TYPE(NATURE_CRITTER_BIRD_SCREECH),
            NATURE_IO_CRITTER_1_BEND_PITCH(112),
            NATURE_IO_CRITTER_1_NUM_LAYERS(1),
            NATURE_IO_CRITTER_1_PORT5(48),

            // Channel 3
            NATURE_IO_CRITTER_2_TYPE(NATURE_CRITTER_BIRD_SONG),
            NATURE_IO_CRITTER_2_BEND_PITCH(127),
            NATURE_IO_CRITTER_2_NUM_LAYERS(0),
            NATURE_IO_CRITTER_2_PORT5(16),

            // Channel 4
            NATURE_IO_CRITTER_3_TYPE(NATURE_CRITTER_LOUD_CHIRPING),
            NATURE_IO_CRITTER_3_BEND_PITCH(0),
            NATURE_IO_CRITTER_3_NUM_LAYERS(0),
            NATURE_IO_CRITTER_3_PORT5(16),

            // Channel 5
            NATURE_IO_CRITTER_4_TYPE(NATURE_CRITTER_BIRD_CHIRP_1),
            NATURE_IO_CRITTER_4_BEND_PITCH(0),
            NATURE_IO_CRITTER_4_NUM_LAYERS(0),
            NATURE_IO_CRITTER_4_PORT5(16),

            // Channel 6
            NATURE_IO_CRITTER_5_TYPE(NATURE_CRITTER_TAP),
            NATURE_IO_CRITTER_5_BEND_PITCH(0),
            NATURE_IO_CRITTER_5_NUM_LAYERS(0),
            NATURE_IO_CRITTER_5_PORT5(16),

            // End
            NATURE_IO_ENTRIES_END,
        },
    },

    // NATURE_ID_0D
    {
        0xC003, // PlayerIO Data
        0xC000, // Channel Mask
        {
            // Channel 0
            NATURE_IO_STREAM_0_TYPE(NATURE_STREAM_RUSHING_WATER),
            NATURE_IO_STREAM_0_PORT3(0),

            // Channel 1
            NATURE_IO_CRITTER_0_TYPE(NATURE_CRITTER_CRICKETS),
            NATURE_IO_CRITTER_0_BEND_PITCH(0),
            NATURE_IO_CRITTER_0_NUM_LAYERS(1),
            NATURE_IO_CRITTER_0_PORT5(16),

            // End
            NATURE_IO_ENTRIES_END,
        },
    },

    // NATURE_ID_0E
    {
        0xC003, // PlayerIO Data
        0xC000, // Channel Mask
        {
            // Channel 0
            NATURE_IO_STREAM_0_TYPE(NATURE_STREAM_RUSHING_WATER),
            NATURE_IO_STREAM_0_PORT3(0),

            // Channel 1
            NATURE_IO_CRITTER_0_TYPE(NATURE_CRITTER_CRICKETS),
            NATURE_IO_CRITTER_0_BEND_PITCH(0),
            NATURE_IO_CRITTER_0_NUM_LAYERS(1),
            NATURE_IO_CRITTER_0_PORT5(16),

            // End
            NATURE_IO_ENTRIES_END,
        },
    },

    // NATURE_ID_0F
    {
        0xC01F, // PlayerIO Data
        0xC000, // Channel Mask
        {
            // Channel 0
            NATURE_IO_STREAM_0_TYPE(NATURE_STREAM_RUSHING_WATER),
            NATURE_IO_STREAM_0_PORT3(0),

            // Channel 1
            NATURE_IO_CRITTER_0_TYPE(NATURE_CRITTER_BIRD_CHIRP_1),
            NATURE_IO_CRITTER_0_BEND_PITCH(80),
            NATURE_IO_CRITTER_0_NUM_LAYERS(1),
            NATURE_IO_CRITTER_0_PORT5(8),

            // Channel 2
            NATURE_IO_CRITTER_1_TYPE(NATURE_CRITTER_SMALL_BIRD_CHIRPS),
            NATURE_IO_CRITTER_1_BEND_PITCH(80),
            NATURE_IO_CRITTER_1_NUM_LAYERS(1),
            NATURE_IO_CRITTER_1_PORT5(48),

            // Channel 3
            NATURE_IO_CRITTER_2_TYPE(NATURE_CRITTER_LOUD_CHIRPING),
            NATURE_IO_CRITTER_2_BEND_PITCH(0),
            NATURE_IO_CRITTER_2_NUM_LAYERS(0),
            NATURE_IO_CRITTER_2_PORT5(0),

            // Channel 4
            NATURE_IO_CRITTER_3_TYPE(NATURE_CRITTER_BIRD_SCREECH),
            NATURE_IO_CRITTER_3_BEND_PITCH(96),
            NATURE_IO_CRITTER_3_NUM_LAYERS(0),
            NATURE_IO_CRITTER_3_PORT5(32),

            // End
            NATURE_IO_ENTRIES_END,
        },
    },

    // NATURE_ID_10
    {
        0xC003, // PlayerIO Data
        0xC000, // Channel Mask
        {
            // Channel 0
            NATURE_IO_STREAM_0_TYPE(NATURE_STREAM_RUSHING_WATER),
            NATURE_IO_STREAM_0_PORT3(0),

            // Channel 1
            NATURE_IO_CRITTER_0_TYPE(NATURE_CRITTER_CRICKETS),
            NATURE_IO_CRITTER_0_BEND_PITCH(0),
            NATURE_IO_CRITTER_0_NUM_LAYERS(1),
            NATURE_IO_CRITTER_0_PORT5(16),

            // End
            NATURE_IO_ENTRIES_END,
        },
    },

    // NATURE_ID_11
    {
        0xC003, // PlayerIO Data
        0xC000, // Channel Mask
        {
            // Channel 0
            NATURE_IO_STREAM_0_TYPE(NATURE_STREAM_RUSHING_WATER),
            NATURE_IO_STREAM_0_PORT3(0),

            // Channel 1
            NATURE_IO_CRITTER_0_TYPE(NATURE_CRITTER_CRICKETS),
            NATURE_IO_CRITTER_0_BEND_PITCH(0),
            NATURE_IO_CRITTER_0_NUM_LAYERS(1),
            NATURE_IO_CRITTER_0_PORT5(16),

            // End
            NATURE_IO_ENTRIES_END,
        },
    },

    // NATURE_ID_12
    {
        0xC003, // PlayerIO Data
        0xC000, // Channel Mask
        {
            // Channel 0
            NATURE_IO_STREAM_0_TYPE(NATURE_STREAM_RUSHING_WATER),
            NATURE_IO_STREAM_0_PORT3(0),

            // Channel 1
            NATURE_IO_CRITTER_0_TYPE(NATURE_CRITTER_CRICKETS),
            NATURE_IO_CRITTER_0_BEND_PITCH(0),
            NATURE_IO_CRITTER_0_NUM_LAYERS(1),
            NATURE_IO_CRITTER_0_PORT5(16),

            // End
            NATURE_IO_ENTRIES_END,
        },
    },

    // NATURE_ID_NONE
    // While there is data for this natureAmbienceId, it is identical to previous entries
    // and the game treats it as no nature ambience
    {
        0xC003, // PlayerIO Data
        0xC000, // Channel Mask
        {
            // Channel 0
            NATURE_IO_STREAM_0_TYPE(NATURE_STREAM_RUSHING_WATER),
            NATURE_IO_STREAM_0_PORT3(0),

            // Channel 1
            NATURE_IO_CRITTER_0_TYPE(NATURE_CRITTER_CRICKETS),
            NATURE_IO_CRITTER_0_BEND_PITCH(0),
            NATURE_IO_CRITTER_0_NUM_LAYERS(1),
            NATURE_IO_CRITTER_0_PORT5(16),

            // End
            NATURE_IO_ENTRIES_END,
        },
    },
};

u32 sOcarinaAllowedButtonMask = (BTN_A | BTN_CRIGHT | BTN_CLEFT | BTN_CDOWN | BTN_CUP);
s32 sOcarinaAButtonMap = BTN_A;
s32 sOcarinaCUpButtonMap = BTN_CUP;
s32 sOcarinaCDownButtonMap = BTN_CDOWN;
u8 sIsOcarinaInputEnabled = false;
s8 sOcarinaInstrumentId = OCARINA_INSTRUMENT_OFF;
u8 sCurOcarinaPitch = OCARINA_PITCH_NONE;
u8 sPrevOcarinaPitch = OCARINA_PITCH_C4;
u8 sCurOcarinaButtonIndex = OCARINA_BTN_A;
u8 sMusicStaffPrevPitch = OCARINA_PITCH_C4;
f32 sCurOcarinaBendFreq = 1.0f;
f32 sRelativeOcarinaVolume = 87.0f / 127.0f;
s8 sCurOcarinaBendIndex = 0;
s8 sCurOcarinaVolume = 87;
s8 sCurOcarinaVibrato = 0;
u8 sPlaybackState = 0;
u32 sOcarinaFlags = 0;
u32 sPlaybackNoteTimer = 0;
u16 sPlaybackNotePos = 0;
u16 sPlaybackStaffPos = 0;
u16 sPrevOcarinaWithMusicStaffFlags = 0;
u8 sPlaybackPitch = OCARINA_PITCH_NONE; // Pitch + PitchFlags
u8 sNotePlaybackVolume = 0;
u8 sNotePlaybackVibrato = 0;
s8 sNotePlaybackBend = 0;
f32 sRelativeNotePlaybackBend = 1.0f;
f32 sRelativeNotePlaybackVolume = 1.0f;
s32 sOcarinaPlaybackTaskStart = 0;

u8 sButtonToPitchMap[5] = {
    OCARINA_PITCH_D4, // OCARINA_BTN_A
    OCARINA_PITCH_F4, // OCARINA_BTN_C_DOWN
    OCARINA_PITCH_A4, // OCARINA_BTN_C_RIGHT
    OCARINA_PITCH_B4, // OCARINA_BTN_C_LEFT
    OCARINA_PITCH_D5, // OCARINA_BTN_C_UP
};

u8 sOcaMemoryGameAppendPos = 0;
u8 sOcaMemoryGameEndPos = 0;
u8 sOcaMemoryGameNumNotes[] = { 5, 6, 8 };

OcarinaNote sOcarinaSongNotes[OCARINA_SONG_MAX][20] = {
    // OCARINA_SONG_MINUET
    {
        { OCARINA_PITCH_D4, 18, 86, 0, 0, 0 },
        { OCARINA_PITCH_D5, 18, 92, 0, 0, 0 },
        { OCARINA_PITCH_B4, 72, 86, 0, 0, 0 },
        { OCARINA_PITCH_A4, 18, 80, 0, 0, 0 },
        { OCARINA_PITCH_B4, 18, 88, 0, 0, 0 },
        { OCARINA_PITCH_A4, 144, 86, 0, 0, 0 },
        { OCARINA_PITCH_NONE, 0, 86, 0, 0, 0 },
    },

    // OCARINA_SONG_BOLERO
    {
        { OCARINA_PITCH_F4, 15, 80, 0, 0, 0 },
        { OCARINA_PITCH_D4, 15, 72, 0, 0, 0 },
        { OCARINA_PITCH_F4, 15, 84, 0, 0, 0 },
        { OCARINA_PITCH_D4, 15, 76, 0, 0, 0 },
        { OCARINA_PITCH_A4, 15, 84, 0, 0, 0 },
        { OCARINA_PITCH_F4, 15, 74, 0, 0, 0 },
        { OCARINA_PITCH_A4, 15, 78, 0, 0, 0 },
        { OCARINA_PITCH_F4, 135, 66, 0, 0, 0 },
        { OCARINA_PITCH_NONE, 0, 66, 0, 0, 0 },
    },

    // OCARINA_SONG_SERENADE
    {
        { OCARINA_PITCH_D4, 36, 60, 0, 0, 0 },
        { OCARINA_PITCH_F4, 36, 78, 0, 0, 0 },
        { OCARINA_PITCH_A4, 33, 82, 0, 0, 0 },
        { OCARINA_PITCH_NONE, 3, 82, 0, 0, 0 },
        { OCARINA_PITCH_A4, 36, 84, 0, 0, 0 },
        { OCARINA_PITCH_B4, 144, 90, 0, 0, 0 },
        { OCARINA_PITCH_NONE, 0, 90, 0, 0, 0 },
    },

    // OCARINA_SONG_REQUIEM
    {
        { OCARINA_PITCH_D4, 45, 88, 0, 0, 0 },
        { OCARINA_PITCH_F4, 23, 86, 0, 0, 0 },
        { OCARINA_PITCH_D4, 22, 84, 0, 0, 0 },
        { OCARINA_PITCH_A4, 45, 86, 0, 0, 0 },
        { OCARINA_PITCH_F4, 45, 94, 0, 0, 0 },
        { OCARINA_PITCH_D4, 180, 94, 0, 0, 0 },
        { OCARINA_PITCH_NONE, 0, 94, 0, 0, 0 },
    },

    // OCARINA_SONG_NOCTURNE
    {
        { OCARINA_PITCH_B4, 36, 88, 0, 0, 0 },
        { OCARINA_PITCH_A4, 33, 84, 0, 0, 0 },
        { OCARINA_PITCH_NONE, 3, 84, 0, 0, 0 },
        { OCARINA_PITCH_A4, 18, 82, 0, 0, 0 },
        { OCARINA_PITCH_D4, 18, 60, 0, 0, 0 },
        { OCARINA_PITCH_B4, 18, 90, 0, 0, 0 },
        { OCARINA_PITCH_A4, 18, 88, 0, 0, 0 },
        { OCARINA_PITCH_F4, 144, 96, 0, 0, 0 },
        { OCARINA_PITCH_NONE, 0, 96, 0, 0, 0 },
    },

    // OCARINA_SONG_PRELUDE
    {
        { OCARINA_PITCH_D5, 15, 84, 0, 0, 0 },
        { OCARINA_PITCH_A4, 45, 88, 0, 0, 0 },
        { OCARINA_PITCH_D5, 15, 88, 0, 0, 0 },
        { OCARINA_PITCH_A4, 15, 82, 0, 0, 0 },
        { OCARINA_PITCH_B4, 15, 86, 0, 0, 0 },
        { OCARINA_PITCH_D5, 60, 90, 0, 0, 0 },
        { OCARINA_PITCH_NONE, 75, 90, 0, 0, 0 },
        { OCARINA_PITCH_NONE, 0, 90, 0, 0, 0 },
    },

    // OCARINA_SONG_SARIAS
    {
        { OCARINA_PITCH_F4, 17, 84, 0, 0, 0 },
        { OCARINA_PITCH_A4, 17, 88, 0, 0, 0 },
        { OCARINA_PITCH_B4, 34, 80, 0, 0, 0 },
        { OCARINA_PITCH_F4, 17, 84, 0, 0, 0 },
        { OCARINA_PITCH_A4, 17, 88, 0, 0, 0 },
        { OCARINA_PITCH_B4, 136, 80, 0, 0, 0 },
        { OCARINA_PITCH_NONE, 0, 90, 0, 0, 0 },
    },

    // OCARINA_SONG_EPONAS
    {
        { OCARINA_PITCH_D5, 18, 84, 0, 0, 0 },
        { OCARINA_PITCH_B4, 18, 88, 0, 0, 0 },
        { OCARINA_PITCH_A4, 72, 80, 0, 0, 0 },
        { OCARINA_PITCH_D5, 18, 84, 0, 0, 0 },
        { OCARINA_PITCH_B4, 18, 88, 0, 0, 0 },
        { OCARINA_PITCH_A4, 144, 80, 0, 0, 0 },
        { OCARINA_PITCH_NONE, 0, 90, 0, 0, 0 },
    },

    // OCARINA_SONG_LULLABY
    {
        { OCARINA_PITCH_B4, 51, 84, 0, 0, 0 },
        { OCARINA_PITCH_D5, 25, 88, 0, 0, 0 },
        { OCARINA_PITCH_A4, 78, 80, 0, 0, 0 },
        { OCARINA_PITCH_B4, 51, 84, 0, 0, 0 },
        { OCARINA_PITCH_D5, 25, 88, 0, 0, 0 },
        { OCARINA_PITCH_A4, 100, 80, 0, 0, 0 },
        { OCARINA_PITCH_NONE, 0, 90, 0, 0, 0 },
    },

    // OCARINA_SONG_SUNS
    {
        { OCARINA_PITCH_A4, 12, 84, 0, 0, 0 },
        { OCARINA_PITCH_F4, 13, 88, 0, 0, 0 },
        { OCARINA_PITCH_D5, 29, 80, 2, 0, 0 },
        { OCARINA_PITCH_NONE, 9, 84, 0, 0, 0 },
        { OCARINA_PITCH_A4, 12, 84, 0, 0, 0 },
        { OCARINA_PITCH_F4, 13, 88, 0, 0, 0 },
        { OCARINA_PITCH_D5, 120, 80, 3, 0, 0 },
        { OCARINA_PITCH_NONE, 0, 90, 0, 0, 0 },
    },

    // OCARINA_SONG_TIME
    {
        { OCARINA_PITCH_A4, 32, 84, 0, 0, 0 },
        { OCARINA_PITCH_D4, 65, 88, 0, 0, 0 },
        { OCARINA_PITCH_F4, 33, 80, 0, 0, 0 },
        { OCARINA_PITCH_A4, 32, 84, 0, 0, 0 },
        { OCARINA_PITCH_D4, 65, 88, 0, 0, 0 },
        { OCARINA_PITCH_F4, 99, 80, 0, 0, 0 },
        { OCARINA_PITCH_NONE, 0, 90, 0, 0, 0 },
    },

    // OCARINA_SONG_STORMS
    {
        { OCARINA_PITCH_D4, 11, 84, 0, 0, 0 },
        { OCARINA_PITCH_F4, 11, 88, 0, 0, 0 },
        { OCARINA_PITCH_D5, 45, 80, 0, 0, 0 },
        { OCARINA_PITCH_D4, 11, 84, 0, 0, 0 },
        { OCARINA_PITCH_F4, 11, 88, 0, 0, 0 },
        { OCARINA_PITCH_D5, 90, 80, 0, 0, 0 },
        { OCARINA_PITCH_NONE, 0, 90, 0, 0, 0 },
    },

    // OCARINA_SONG_SCARECROW_SPAWN
    {
        { OCARINA_PITCH_D4, 3, 0, 0, 0, 0 },
        { OCARINA_PITCH_NONE, 0, 255, 0, 0, 0 },
    },

    // OCARINA_SONG_MEMORY_GAME
    {
        { OCARINA_PITCH_D4, 3, 0, 0, 0, 0 },
        { OCARINA_PITCH_NONE, 0, 0, 0, 0, 0 },
    },
};

OcarinaNote* sPlaybackSong = sOcarinaSongNotes[0];
u8 sFrogsSongNotes[14] = {
    OCARINA_BTN_A,       OCARINA_BTN_C_LEFT,  OCARINA_BTN_C_RIGHT, OCARINA_BTN_C_DOWN, OCARINA_BTN_C_LEFT,
    OCARINA_BTN_C_RIGHT, OCARINA_BTN_C_DOWN,  OCARINA_BTN_A,       OCARINA_BTN_C_DOWN, OCARINA_BTN_A,
    OCARINA_BTN_C_DOWN,  OCARINA_BTN_C_RIGHT, OCARINA_BTN_C_LEFT,  OCARINA_BTN_A,
};
u8* gFrogsSongPtr = sFrogsSongNotes;
u8 sRecordingState = OCARINA_RECORD_OFF;
u8 sRecordSongPos = 0;
u32 sOcarinaRecordTaskStart = 0;
u8 sRecordOcarinaPitch = 0;
u8 sRecordOcarinaVolume = 0;
u8 sRecordOcarinaVibrato = 0;
s8 sRecordOcarinaBendIndex = 0;
u8 sRecordOcarinaButtonIndex = 0;
u8 sPlayedOcarinaSongIndexPlusOne = 0;
u8 sMusicStaffNumNotesPerTest = 0;
u8 sOcarinaDropInputTimer = 0;

OcarinaNote sScarecrowsLongSongNotes[108] = {
    { OCARINA_PITCH_NONE, 0, 0, 0, 0, 0 },
    { OCARINA_PITCH_NONE, 0, 0, 0, 0, 0 },
};
OcarinaNote* gScarecrowLongSongPtr = sScarecrowsLongSongNotes;

u8* gScarecrowSpawnSongPtr = (u8*)&sOcarinaSongNotes[OCARINA_SONG_SCARECROW_SPAWN];
OcarinaNote* sMemoryGameSongPtr = sOcarinaSongNotes[OCARINA_SONG_MEMORY_GAME];

u8 sPitchToButtonMap[16] = {
    OCARINA_BTN_A,                 // OCARINA_PITCH_C4
    OCARINA_BTN_A,                 // OCARINA_PITCH_DFLAT4
    OCARINA_BTN_A,                 // OCARINA_PITCH_D4
    OCARINA_BTN_A,                 // OCARINA_PITCH_EFLAT4
    OCARINA_BTN_C_DOWN,            // OCARINA_PITCH_E4
    OCARINA_BTN_C_DOWN,            // OCARINA_PITCH_F4
    OCARINA_BTN_C_DOWN,            // OCARINA_PITCH_GFLAT4
    OCARINA_BTN_C_RIGHT,           // OCARINA_PITCH_G4
    OCARINA_BTN_C_RIGHT,           // OCARINA_PITCH_AFLAT4
    OCARINA_BTN_C_RIGHT,           // OCARINA_PITCH_A4
    OCARINA_BTN_C_RIGHT_OR_C_LEFT, // OCARINA_PITCH_BFLAT4: Interface/Overlap between C_RIGHT and C_LEFT
    OCARINA_BTN_C_LEFT,            // OCARINA_PITCH_B4
    OCARINA_BTN_C_LEFT,            // OCARINA_PITCH_C5
    OCARINA_BTN_C_UP,              // OCARINA_PITCH_DFLAT5
    OCARINA_BTN_C_UP,              // OCARINA_PITCH_D5
    OCARINA_BTN_C_UP,              // OCARINA_PITCH_EFLAT5
};

OcarinaSongButtons gOcarinaSongButtons[OCARINA_SONG_MAX] = {
    // OCARINA_SONG_MINUET
    { 6,
      {
          OCARINA_BTN_A,
          OCARINA_BTN_C_UP,
          OCARINA_BTN_C_LEFT,
          OCARINA_BTN_C_RIGHT,
          OCARINA_BTN_C_LEFT,
          OCARINA_BTN_C_RIGHT,
      } },
    // OCARINA_SONG_BOLERO
    { 8,
      {
          OCARINA_BTN_C_DOWN,
          OCARINA_BTN_A,
          OCARINA_BTN_C_DOWN,
          OCARINA_BTN_A,
          OCARINA_BTN_C_RIGHT,
          OCARINA_BTN_C_DOWN,
          OCARINA_BTN_C_RIGHT,
          OCARINA_BTN_C_DOWN,
      } },
    // OCARINA_SONG_SERENADE
    { 5,
      {
          OCARINA_BTN_A,
          OCARINA_BTN_C_DOWN,
          OCARINA_BTN_C_RIGHT,
          OCARINA_BTN_C_RIGHT,
          OCARINA_BTN_C_LEFT,
      } },
    // OCARINA_SONG_REQUIEM
    { 6,
      {
          OCARINA_BTN_A,
          OCARINA_BTN_C_DOWN,
          OCARINA_BTN_A,
          OCARINA_BTN_C_RIGHT,
          OCARINA_BTN_C_DOWN,
          OCARINA_BTN_A,
      } },
    // OCARINA_SONG_NOCTURNE
    { 7,
      {
          OCARINA_BTN_C_LEFT,
          OCARINA_BTN_C_RIGHT,
          OCARINA_BTN_C_RIGHT,
          OCARINA_BTN_A,
          OCARINA_BTN_C_LEFT,
          OCARINA_BTN_C_RIGHT,
          OCARINA_BTN_C_DOWN,
      } },
    // OCARINA_SONG_PRELUDE
    { 6,
      {
          OCARINA_BTN_C_UP,
          OCARINA_BTN_C_RIGHT,
          OCARINA_BTN_C_UP,
          OCARINA_BTN_C_RIGHT,
          OCARINA_BTN_C_LEFT,
          OCARINA_BTN_C_UP,
      } },
    // OCARINA_SONG_SARIAS
    { 6,
      {
          OCARINA_BTN_C_DOWN,
          OCARINA_BTN_C_RIGHT,
          OCARINA_BTN_C_LEFT,
          OCARINA_BTN_C_DOWN,
          OCARINA_BTN_C_RIGHT,
          OCARINA_BTN_C_LEFT,
      } },
    // OCARINA_SONG_EPONAS
    { 6,
      {
          OCARINA_BTN_C_UP,
          OCARINA_BTN_C_LEFT,
          OCARINA_BTN_C_RIGHT,
          OCARINA_BTN_C_UP,
          OCARINA_BTN_C_LEFT,
          OCARINA_BTN_C_RIGHT,
      } },
    // OCARINA_SONG_LULLABY
    { 6,
      {
          OCARINA_BTN_C_LEFT,
          OCARINA_BTN_C_UP,
          OCARINA_BTN_C_RIGHT,
          OCARINA_BTN_C_LEFT,
          OCARINA_BTN_C_UP,
          OCARINA_BTN_C_RIGHT,
      } },
    // OCARINA_SONG_SUNS
    { 6,
      {
          OCARINA_BTN_C_RIGHT,
          OCARINA_BTN_C_DOWN,
          OCARINA_BTN_C_UP,
          OCARINA_BTN_C_RIGHT,
          OCARINA_BTN_C_DOWN,
          OCARINA_BTN_C_UP,
      } },
    // OCARINA_SONG_TIME
    { 6,
      {
          OCARINA_BTN_C_RIGHT,
          OCARINA_BTN_A,
          OCARINA_BTN_C_DOWN,
          OCARINA_BTN_C_RIGHT,
          OCARINA_BTN_A,
          OCARINA_BTN_C_DOWN,
      } },
    // OCARINA_SONG_STORMS
    { 6,
      {
          OCARINA_BTN_A,
          OCARINA_BTN_C_DOWN,
          OCARINA_BTN_C_UP,
          OCARINA_BTN_A,
          OCARINA_BTN_C_DOWN,
          OCARINA_BTN_C_UP,
      } },
    // OCARINA_SONG_SCARECROW_SPAWN
    { 8, { 0 } },
    // OCARINA_SONG_MEMORY_GAME
    { 0, { 0 } },
};

u32 sAudioUpdateStartTime;
u32 sAudioUpdateEndTime;
f32 D_8016B7A8;
f32 D_8016B7AC;
f32 D_8016B7B0;
f32 D_8016B7B4;
FreqLerp sRiverFreqScaleLerp;
FreqLerp sWaterfallFreqScaleLerp;
f32 D_8016B7D8;
s8 D_8016B7DC;
f32 D_8016B7E0;
u16 D_8016B7E4;
struct {
    s8 str[5];
    u16 num;
} sAudioScrPrtBuf[SCROLL_PRINT_BUF_SIZE];
u8 sRiverSoundMainBgmVol;
u8 sRiverSoundMainBgmCurrentVol;
u8 sRiverSoundMainBgmLower;
u8 sRiverSoundMainBgmRestore;
u8 sGanonsTowerVol;
SfxPlayerState sSfxChannelState[0x10];
char sBinToStrBuf[0x20];
u8 D_8016B9D8;
u8 sAudioSpecPeakNumNotes[0x12];
u8 D_8016B9F2;
u8 D_8016B9F3;
u8 D_8016B9F4;
u16 D_8016B9F6;

OcarinaStaff sPlayingStaff;
OcarinaStaff sPlaybackStaff;
OcarinaStaff sRecordingStaff;
u32 sOcarinaUpdateTaskStart;
OcarinaStick sOcarinaInputStickRel;
u32 sOcarinaInputButtonCur;
u32 sOcarinaInputButtonStart;
u32 sOcarinaInputButtonPrev;
s32 sOcarinaInputButtonPress;
s32 sOcarinaUnused;
u8 sCurOcarinaSongWithoutMusicStaff[8];
u8 sOcarinaWithoutMusicStaffPos;
u8 sOcarinaHasStartedSong;
u8 sFirstOcarinaSongIndex;
u8 sLastOcarinaSongIndex;
u16 sAvailOcarinaSongFlags;
u8 sStaffOcarinaPlayingPos;
u16 sMusicStaffPos[OCARINA_SONG_MAX];
u16 sMusicStaffCurHeldLength[OCARINA_SONG_MAX];
u16 sMusicStaffExpectedLength[OCARINA_SONG_MAX];
u8 sMusicStaffExpectedPitch[OCARINA_SONG_MAX];
OcarinaNote sScarecrowsLongSongSecondNote;
u8 sAudioHasMalonBgm;
f32 sAudioMalonBgmDist;

void PadMgr_RequestPadData(PadMgr* padmgr, Input* inputs, s32 mode);
void Audio_StepFreqLerp(FreqLerp* lerp);
void func_800F56A8(void);
void Audio_PlayNatureAmbienceSequence(u8 natureAmbienceId);
s32 Audio_SetGanonsTowerBgmVolume(u8 targetVol);

// =========== Audio Ocarina ===========

void AudioOcarina_SetCustomButtonMapping(u8 useCustom) {
    if (!useCustom) {
        osSyncPrintf("AUDIO : Ocarina Control Assign Normal\n");
        sOcarinaAllowedButtonMask = (BTN_A | BTN_CUP | BTN_CDOWN | BTN_CLEFT | BTN_CRIGHT);
        sOcarinaAButtonMap = BTN_A;
        sOcarinaCUpButtonMap = BTN_CUP;
        sOcarinaCDownButtonMap = BTN_CDOWN;
    } else {
        osSyncPrintf("AUDIO : Ocarina Control Assign Custom\n");
        sOcarinaAllowedButtonMask = (BTN_A | BTN_B | BTN_CDOWN | BTN_CLEFT | BTN_CRIGHT);
        sOcarinaAButtonMap = BTN_B;
        sOcarinaCUpButtonMap = BTN_CDOWN;
        sOcarinaCDownButtonMap = BTN_A;
    }
}

void AudioOcarina_ReadControllerInput(void) {
    Input inputs[4];
    Input* input = &inputs[0];
    u32 ocarinaInputButtonPrev = sOcarinaInputButtonCur;

    PadMgr_RequestPadData(&gPadMgr, inputs, 0);
    sOcarinaInputButtonCur = input->cur.button;
    sOcarinaInputButtonPrev = ocarinaInputButtonPrev;
    sOcarinaInputStickRel.x = input->rel.stick_x;
    sOcarinaInputStickRel.y = input->rel.stick_y;
}

/**
 * Looks up the frequency to bend the pitch by.
 * The pitch will bend up to a maximum of 2 semitones
 * in each direction giving a total range of 4 semitones
 */
f32 AudioOcarina_BendPitchTwoSemitones(s8 bendIndex) {
    s8 adjBendIndex;
    f32 bendFreq;

    if (bendIndex > 64) {
        adjBendIndex = 127;
    } else if (bendIndex < -64) {
        adjBendIndex = -128;
    } else if (bendIndex >= 0) {
        adjBendIndex = (bendIndex * 127) / 64;
    } else {
        adjBendIndex = (bendIndex * 128) / 64;
    }

    /**
     * index 128 is in the middle of the table and
     * contains the value 1.0f i.e. no bend
     * absolute indices above 128 will bend the pitch 2 semitones upwards
     * absolute indices below 128 will bend the pitch 2 semitones downwards
     */
    bendFreq = gBendPitchTwoSemitonesFrequencies[adjBendIndex + 128];
    return bendFreq;
}

/**
 * If an available song has been played, then return that song index
 * If the ocarina is on, but no song has been played then return 0xFE
 * If the ocarina is off, return 0xFF
 */
u8 AudioOcarina_GetPlayingState(void) {
    u8 playedOcarinaSongIndex;

    if (sPlayedOcarinaSongIndexPlusOne != 0) {
        playedOcarinaSongIndex = sPlayedOcarinaSongIndexPlusOne - 1;
        sPlayedOcarinaSongIndexPlusOne = 0;
    } else if (sOcarinaFlags != 0) {
        playedOcarinaSongIndex = 0xFE;
    } else {
        playedOcarinaSongIndex = 0xFF;
    }

    return playedOcarinaSongIndex;
}

u8 AudioOcarina_MapNoteToButton(u8 pitchAndBFlatFlag) {
    u8 buttonIndex = sPitchToButtonMap[pitchAndBFlatFlag & 0x3F];

    /**
     * Special case for bFlat4:
     * CRIGHT and CLEFT are the only two pitches that are 2 semitones apart
     * which are pitches A4 and B4 respectively
     * bFlat4 is in the middle of those two and is the only pitches that can not
     * be resolved between the two buttons without external information.
     * That information is stored as flags in pitch with the mask:
     * (pitchAndBFlatFlag & 0xC0)
     */
    if (buttonIndex == OCARINA_BTN_C_RIGHT_OR_C_LEFT) {
        if (pitchAndBFlatFlag & 0x80) {
            return OCARINA_BTN_C_RIGHT;
        }
        return OCARINA_BTN_C_LEFT;
    }

    return buttonIndex;
}

void AudioOcarina_MapNotesToScarecrowButtons(u8 noteSongIndex) {
    u8 buttonSongPos = 0;
    u8 noteSongPos = 0;
    u8 pitch;

    while (buttonSongPos < 8 && noteSongPos < 16) {
        pitch = sOcarinaSongNotes[noteSongIndex][noteSongPos++].pitch;

        if (pitch != OCARINA_PITCH_NONE) {
            gOcarinaSongButtons[OCARINA_SONG_SCARECROW_SPAWN].buttonsIndex[buttonSongPos++] = sPitchToButtonMap[pitch];
        }
    }
}

/**
 * Ocarina flags:
 * bitmask 0x3FFF:
 *      - Ocarina song id
 * bitmask 0xC000:
 *      - 0x0000: Limits the notes to 8 notes at a time. Not playing a correct song after 8 notes will cause an ocarina
 * error
 *      - 0x4000: (Identical to 0xC000)
 *      - 0x8000: Limits the notes to 1 note at a time. A single incorrect note will cause an ocarina error
 *      - 0xC000: Free-play, no limitations to the number of notes to play
 * bitmask 0x7FFF0000:
 *      - ocarina action (only used to make flags != 0)
 * bitmask 0x80000000:
 *      - unused (only used to make flags != 0)
 */
void AudioOcarina_Start(u16 ocarinaFlags) {
    u8 i;

    if ((sOcarinaSongNotes[OCARINA_SONG_SCARECROW_SPAWN][1].volume != 0xFF) && ((ocarinaFlags & 0xFFF) == 0xFFF)) {
        ocarinaFlags |= 0x1000;
    }

    if ((ocarinaFlags == 0xCFFF) && (sOcarinaSongNotes[OCARINA_SONG_SCARECROW_SPAWN][1].volume != 0xFF)) {
        ocarinaFlags = 0xDFFF;
    }

    if ((ocarinaFlags == 0xFFF) && (sOcarinaSongNotes[OCARINA_SONG_SCARECROW_SPAWN][1].volume != 0xFF)) {
        ocarinaFlags = 0x1FFF;
    }

    if (ocarinaFlags != 0xFFFF) {
        sOcarinaFlags = 0x80000000 + (u32)ocarinaFlags;
        sFirstOcarinaSongIndex = 0;
        sLastOcarinaSongIndex = OCARINA_SONG_MAX;
        if (ocarinaFlags != 0xA000) {
            sLastOcarinaSongIndex--;
        }
        sAvailOcarinaSongFlags = ocarinaFlags & 0x3FFF;
        sMusicStaffNumNotesPerTest = 8; // Ocarina Check
        sOcarinaHasStartedSong = false;
        sPlayedOcarinaSongIndexPlusOne = 0;
        sStaffOcarinaPlayingPos = 0;
        sPlayingStaff.state = AudioOcarina_GetPlayingState();
        sIsOcarinaInputEnabled = true;
        sPrevOcarinaWithMusicStaffFlags = 0;

        // Reset music staff song check
        for (i = 0; i < OCARINA_SONG_MAX; i++) {
            sMusicStaffPos[i] = 0;
            sMusicStaffCurHeldLength[i] = 0;
            sMusicStaffExpectedLength[i] = 0;
            sMusicStaffExpectedPitch[i] = 0;
        }

        if (ocarinaFlags & 0x8000) {
            sMusicStaffNumNotesPerTest = 0; // Ocarina Playback
        }

        if (ocarinaFlags & 0x4000) {
            sOcarinaWithoutMusicStaffPos = 0;
        }

        if (ocarinaFlags & 0xD000) {
            AudioOcarina_MapNotesToScarecrowButtons(OCARINA_SONG_SCARECROW_SPAWN);
        }
    } else {
        sOcarinaFlags = 0;
        sIsOcarinaInputEnabled = false;
    }
}

void AudioOcarina_CheckIfStartedSong(void) {
    if (sCurOcarinaPitch != OCARINA_PITCH_NONE && !sOcarinaHasStartedSong) {
        sOcarinaHasStartedSong = true;
        sMusicStaffPrevPitch = OCARINA_PITCH_NONE;
    }
}

/**
 * Checks for ocarina songs from user input with a music staff prompt
 * Type 1) Playback: tests note-by-note (ocarinaFlag & 0xC000 == 0x8000) eg:
 *      - learning a new song
 *      - playing the ocarina memory game
 * Type 2) Check: tests in 8-note chunks (ocarinaFlag & 0xC000 == 0x0000) eg:
 *      - validating scarecrow spawn song as adult
 *      - ocarina prompt for zelda's lullaby, saria's song, Storms, Song of Time, etc...
 */
void AudioOcarina_CheckSongsWithMusicStaff(void) {
    u16 curOcarinaSongFlag;
    u16 pad;
    u8 noNewValidInput = false;
    u16 pad2;
    s8 staffOcarinaPlayingPosOffset = 0;
    u8 songIndex;
    OcarinaNote* curNote;
    OcarinaNote* nextNote;

    AudioOcarina_CheckIfStartedSong();

    if (!sOcarinaHasStartedSong) {
        return;
    }

    if (ABS_ALT(sCurOcarinaBendIndex) > 20) {
        sOcarinaFlags = 0;
        return;
    }

    // clang-format off
    if (sPrevOcarinaPitch == sCurOcarinaPitch || sCurOcarinaPitch == OCARINA_PITCH_NONE) { noNewValidInput = true; }
    // clang-format on

    for (songIndex = sFirstOcarinaSongIndex; songIndex < sLastOcarinaSongIndex; songIndex++) {
        curOcarinaSongFlag = 1 << songIndex;

        if (sAvailOcarinaSongFlags & curOcarinaSongFlag) {
            sMusicStaffCurHeldLength[songIndex] = sMusicStaffExpectedLength[songIndex] + 18;

            if (noNewValidInput) {
                if ((sMusicStaffCurHeldLength[songIndex] >= sMusicStaffExpectedLength[songIndex] - 18) &&
                    (sMusicStaffCurHeldLength[songIndex] >= sMusicStaffExpectedLength[songIndex] + 18) &&
                    (sOcarinaSongNotes[songIndex][sMusicStaffPos[songIndex]].length == 0) &&
                    (sMusicStaffPrevPitch == sMusicStaffExpectedPitch[songIndex])) {
                    // This case is taken if the song is finished and successfully played
                    // (i.e. .length == 0 indicates that the song is at the end)
                    sPlayedOcarinaSongIndexPlusOne = songIndex + 1;
                    sIsOcarinaInputEnabled = false;
                    sOcarinaFlags = 0;
                }
            } else if (sMusicStaffCurHeldLength[songIndex] >= (sMusicStaffExpectedLength[songIndex] - 18)) {
                // This else-if statement always holds true, taken if a new note is played
                if (sMusicStaffPrevPitch != OCARINA_PITCH_NONE) {
                    // New note is played
                    if (sMusicStaffPrevPitch == sMusicStaffExpectedPitch[songIndex]) {
                        // Note is part of expected song
                        if (songIndex == OCARINA_SONG_SCARECROW_SPAWN) {
                            sMusicStaffCurHeldLength[songIndex] = 0;
                        }
                    } else {
                        // Note is not part of expected song, so this song is no longer available as an option in this
                        // playback
                        sAvailOcarinaSongFlags ^= curOcarinaSongFlag;
                    }
                }

                curNote = &sOcarinaSongNotes[songIndex][sMusicStaffPos[songIndex]];
                nextNote = &sOcarinaSongNotes[songIndex][++sMusicStaffPos[songIndex]];
                sMusicStaffExpectedLength[songIndex] = curNote->length;
                sMusicStaffExpectedPitch[songIndex] = curNote->pitch;

                // The current note is not the expected note.
                if (sCurOcarinaPitch != sMusicStaffExpectedPitch[songIndex]) {
                    sAvailOcarinaSongFlags ^= curOcarinaSongFlag;
                }

                while (curNote->pitch == nextNote->pitch ||
                       (nextNote->pitch == OCARINA_BTN_INVALID && nextNote->length != 0)) {
                    sMusicStaffExpectedLength[songIndex] += nextNote->length;
                    curNote = &sOcarinaSongNotes[songIndex][sMusicStaffPos[songIndex]];
                    nextNote = &sOcarinaSongNotes[songIndex][sMusicStaffPos[songIndex] + 1];
                    sMusicStaffPos[songIndex]++;
                }
            } else if (sMusicStaffCurHeldLength[songIndex] < 10) {
                // case never taken
                staffOcarinaPlayingPosOffset = -1;
                sMusicStaffCurHeldLength[songIndex] = 0;
                sMusicStaffPrevPitch = sCurOcarinaPitch;
            } else {
                // case never taken
                sAvailOcarinaSongFlags ^= curOcarinaSongFlag;
            }
        }

        // if a note is played that doesn't match a song, the song bit in sAvailOcarinaSongFlags is turned off
        // if there are no more songs remaining that it could be and the maximum position has been exceeded, then
        if (sAvailOcarinaSongFlags == 0 && sStaffOcarinaPlayingPos >= sMusicStaffNumNotesPerTest) {
            sIsOcarinaInputEnabled = false;
            if ((sOcarinaFlags & 0x4000) && sCurOcarinaPitch == sOcarinaSongNotes[songIndex][0].pitch) {
                // case never taken, this function is not called if (sOcarinaFlags & 0x4000) is set
                sPrevOcarinaWithMusicStaffFlags = sOcarinaFlags;
            }
            sOcarinaFlags = 0;
            return;
        }
    }

    if (!noNewValidInput) {
        sMusicStaffPrevPitch = sCurOcarinaPitch;
        sStaffOcarinaPlayingPos += staffOcarinaPlayingPosOffset + 1;
    }
}

/**
 * Checks for ocarina songs from user input with no music staff prompt.
 * Includes ocarina actions such as free play, no warp
 */
void AudioOcarina_CheckSongsWithoutMusicStaff(void) {
    u32 pitch;
    u8 i;
    u8 j;
    u8 k;

    if (CHECK_BTN_ANY(sOcarinaInputButtonCur, BTN_L) &&
        CHECK_BTN_ANY(sOcarinaInputButtonCur, sOcarinaAllowedButtonMask)) {
        AudioOcarina_Start((u16)sOcarinaFlags);
        return;
    }

    AudioOcarina_CheckIfStartedSong();

    if (!sOcarinaHasStartedSong) {
        return;
    }

    if ((sPrevOcarinaPitch != sCurOcarinaPitch) && (sCurOcarinaPitch != OCARINA_PITCH_NONE)) {
        sStaffOcarinaPlayingPos++;
        if (sStaffOcarinaPlayingPos > ARRAY_COUNT(sCurOcarinaSongWithoutMusicStaff)) {
            sStaffOcarinaPlayingPos = 1;
        }

        if (sOcarinaWithoutMusicStaffPos == 8) {
            for (i = 0; i < 7; i++) {
                sCurOcarinaSongWithoutMusicStaff[i] = sCurOcarinaSongWithoutMusicStaff[i + 1];
            }
        } else {
            sOcarinaWithoutMusicStaffPos++;
        }

        if (ABS_ALT(sCurOcarinaBendIndex) > 20) {
            sCurOcarinaSongWithoutMusicStaff[sOcarinaWithoutMusicStaffPos - 1] = OCARINA_PITCH_NONE;
        } else {
            sCurOcarinaSongWithoutMusicStaff[sOcarinaWithoutMusicStaffPos - 1] = sCurOcarinaPitch;
        }

        // This nested for-loop tests to see if the notes from the ocarina are identical
        // to any of the songIndex from sFirstOcarinaSongIndex to sLastOcarinaSongIndex

        // Loop through each of the songs
        for (i = sFirstOcarinaSongIndex; i < sLastOcarinaSongIndex; i++) {
            // Checks to see if the song is available to be played
            if (sAvailOcarinaSongFlags & (u16)(1 << i)) {
                for (j = 0, k = 0; j < gOcarinaSongButtons[i].numButtons && k == 0 &&
                                   sOcarinaWithoutMusicStaffPos >= gOcarinaSongButtons[i].numButtons;) {
                    pitch = sCurOcarinaSongWithoutMusicStaff[sOcarinaWithoutMusicStaffPos -
                                                             gOcarinaSongButtons[i].numButtons + j];
                    if (pitch == sButtonToPitchMap[gOcarinaSongButtons[i].buttonsIndex[j]]) {
                        j++;
                    } else {
                        k++;
                    }
                }

                // This conditional is true if songIndex = i is detected
                if (j == gOcarinaSongButtons[i].numButtons) {
                    sPlayedOcarinaSongIndexPlusOne = i + 1;
                    sIsOcarinaInputEnabled = false;
                    sOcarinaFlags = 0;
                }
            }
        }
    }
}

// This unused argument is used in Majora's Mask as a u8
void AudioOcarina_PlayControllerInput(u8 unused) {
    u32 ocarinaBtnsHeld;

    // Prevents two different ocarina notes from being played on two consecutive frames
    if ((sOcarinaFlags != 0) && (sOcarinaDropInputTimer != 0)) {
        sOcarinaDropInputTimer--;
        return;
    }

    // Ensures the button pressed to start the ocarina does not also play an ocarina note
    if ((sOcarinaInputButtonStart == 0) || ((sOcarinaInputButtonStart & sOcarinaAllowedButtonMask) !=
                                            (sOcarinaInputButtonCur & sOcarinaAllowedButtonMask))) {
        sOcarinaInputButtonStart = 0;
        if (1) {}
        sCurOcarinaPitch = OCARINA_PITCH_NONE;
        sCurOcarinaButtonIndex = OCARINA_BTN_INVALID;
        ocarinaBtnsHeld = (sOcarinaInputButtonCur & sOcarinaAllowedButtonMask) &
                          (sOcarinaInputButtonPrev & sOcarinaAllowedButtonMask);
        if (!(sOcarinaInputButtonPress & ocarinaBtnsHeld) && (sOcarinaInputButtonCur != 0)) {
            sOcarinaInputButtonPress = sOcarinaInputButtonCur;
        } else {
            sOcarinaInputButtonPress &= ocarinaBtnsHeld;
        }

        // Interprets and transforms controller input into ocarina buttons and notes
        if (CHECK_BTN_ANY(sOcarinaInputButtonPress, sOcarinaAButtonMap)) {
            osSyncPrintf("Presss NA_KEY_D4 %08x\n", sOcarinaAButtonMap);
            sCurOcarinaPitch = OCARINA_PITCH_D4;
            sCurOcarinaButtonIndex = OCARINA_BTN_A;

        } else if (CHECK_BTN_ANY(sOcarinaInputButtonPress, sOcarinaCDownButtonMap)) {
            osSyncPrintf("Presss NA_KEY_F4 %08x\n", sOcarinaCDownButtonMap);
            sCurOcarinaPitch = OCARINA_PITCH_F4;
            sCurOcarinaButtonIndex = OCARINA_BTN_C_DOWN;

        } else if (CHECK_BTN_ANY(sOcarinaInputButtonPress, BTN_CRIGHT)) {
            osSyncPrintf("Presss NA_KEY_A4 %08x\n", BTN_CRIGHT);
            sCurOcarinaPitch = OCARINA_PITCH_A4;
            sCurOcarinaButtonIndex = OCARINA_BTN_C_RIGHT;

        } else if (CHECK_BTN_ANY(sOcarinaInputButtonPress, BTN_CLEFT)) {
            osSyncPrintf("Presss NA_KEY_B4 %08x\n", BTN_CLEFT);
            sCurOcarinaPitch = OCARINA_PITCH_B4;
            sCurOcarinaButtonIndex = OCARINA_BTN_C_LEFT;

        } else if (CHECK_BTN_ANY(sOcarinaInputButtonPress, sOcarinaCUpButtonMap)) {
            osSyncPrintf("Presss NA_KEY_D5 %08x\n", sOcarinaCUpButtonMap);
            sCurOcarinaPitch = OCARINA_PITCH_D5;
            sCurOcarinaButtonIndex = OCARINA_BTN_C_UP;
        }

        // Pressing the R Button will raise the pitch by 1 semitone
        if ((sCurOcarinaPitch != OCARINA_PITCH_NONE) && CHECK_BTN_ANY(sOcarinaInputButtonCur, BTN_R) &&
            (sRecordingState != OCARINA_RECORD_SCARECROW_SPAWN)) {
            sCurOcarinaButtonIndex += 0x80; // Flag to resolve B Flat 4
            sCurOcarinaPitch++;             // Raise the pitch by 1 semitone
        }

        // Pressing the Z Button will lower the pitch by 1 semitone
        if ((sCurOcarinaPitch != OCARINA_PITCH_NONE) && CHECK_BTN_ANY(sOcarinaInputButtonCur, BTN_Z) &&
            (sRecordingState != OCARINA_RECORD_SCARECROW_SPAWN)) {
            sCurOcarinaButtonIndex += 0x40; // Flag to resolve B Flat 4
            sCurOcarinaPitch--;             // Lower the pitch by 1 semitone
        }

        if (sRecordingState != OCARINA_RECORD_SCARECROW_SPAWN) {
            // Bend the pitch of the note based on y control stick
            sCurOcarinaBendIndex = sOcarinaInputStickRel.y;
            sCurOcarinaBendFreq = AudioOcarina_BendPitchTwoSemitones(sCurOcarinaBendIndex);

            // Add vibrato of the ocarina note based on the x control stick
            sCurOcarinaVibrato = ABS_ALT(sOcarinaInputStickRel.x) >> 2;
            // Sets vibrato to io port 6
            Audio_QueueCmdS8(0x6 << 24 | SEQ_PLAYER_SFX << 16 | SFX_CHANNEL_OCARINA << 8 | 6, sCurOcarinaVibrato);
        } else {
            // no bending or vibrato for recording state OCARINA_RECORD_SCARECROW_SPAWN
            sCurOcarinaBendIndex = 0;
            sCurOcarinaBendFreq = 1.0f; // No bend
        }

        // Processes new and valid notes
        if ((sCurOcarinaPitch != OCARINA_PITCH_NONE) && (sPrevOcarinaPitch != sCurOcarinaPitch)) {
            // Sets ocarina instrument Id to channelIdx io port 7, which is used
            // as an index in seq 0 to get the true instrument Id
            Audio_QueueCmdS8(0x6 << 24 | SEQ_PLAYER_SFX << 16 | SFX_CHANNEL_OCARINA << 8 | 7, sOcarinaInstrumentId - 1);
            // Sets pitch to io port 5
            Audio_QueueCmdS8(0x6 << 24 | SEQ_PLAYER_SFX << 16 | SFX_CHANNEL_OCARINA << 8 | 5, sCurOcarinaPitch);
            Audio_PlaySoundGeneral(NA_SE_OC_OCARINA, &gSfxDefaultPos, 4, &sCurOcarinaBendFreq, &sRelativeOcarinaVolume,
                                   &gSfxDefaultReverb);
        } else if ((sPrevOcarinaPitch != OCARINA_PITCH_NONE) && (sCurOcarinaPitch == OCARINA_PITCH_NONE)) {
            // Stops ocarina sound when transitioning from playing to not playing a note
            Audio_StopSfxById(NA_SE_OC_OCARINA);
        }
    }
}

/**
 * Directly enable the ocarina to receive input without
 * properly resetting it based on an ocarina instrument id
 * Unused.
 */
void AudioOcarina_EnableInput(u8 inputEnabled) {
    sIsOcarinaInputEnabled = inputEnabled;
}

/**
 * Resets ocarina properties based on the ocarina instrument id
 * If ocarina instrument id is "OCARINA_INSTRUMENT_OFF", turn off the ocarina
 * For all ocarina instrument ids, turn the ocarina on with the instrument id
 */
void AudioOcarina_SetInstrument(u8 ocarinaInstrumentId) {
    if (sOcarinaInstrumentId == ocarinaInstrumentId) {
        return;
    }

<<<<<<< HEAD
    AudioSeqCmd_SetChannelIO(SEQ_PLAYER_SFX, 1, SFX_PLAYER_CHANNEL_OCARINA, arg0);
    D_80130F10 = arg0;
    if (arg0 == 0) {
        sCurOcarinaBtnPress = 0;
        sPrevOcarinaBtnPress = 0;
        D_8016BA18 = 0;
        D_8016BA10 = 0xFFFF;
        func_800ED458(0);
=======
    Audio_SeqCmd8(SEQ_PLAYER_SFX, 1, SFX_CHANNEL_OCARINA, ocarinaInstrumentId);
    sOcarinaInstrumentId = ocarinaInstrumentId;
    if (ocarinaInstrumentId == OCARINA_INSTRUMENT_OFF) {
        sOcarinaInputButtonCur = 0;
        sOcarinaInputButtonPrev = 0;
        sOcarinaInputButtonPress = 0;

        sOcarinaInputButtonStart = 0xFFFF;

        AudioOcarina_PlayControllerInput(false);
>>>>>>> 2efd0086
        Audio_StopSfxById(NA_SE_OC_OCARINA);
        Audio_SetSoundBanksMute(0);
        sPlaybackState = 0;
        sPlaybackStaffPos = 0;
        sIsOcarinaInputEnabled = false;
        sOcarinaFlags = 0;
        // return to full volume for players 0 and 3 (background bgm) after ocarina is finished
        Audio_ClearBGMMute(SFX_CHANNEL_OCARINA);
    } else {
        sOcarinaInputButtonCur = 0;
        AudioOcarina_ReadControllerInput();
        // Store button used to turn on ocarina
        sOcarinaInputButtonStart = sOcarinaInputButtonCur;
        // lowers volumes of players 0 and 3 (background bgm) while playing ocarina
        Audio_QueueSeqCmdMute(SFX_CHANNEL_OCARINA);
    }
}

void AudioOcarina_SetPlaybackSong(s8 songIndexPlusOne, s8 playbackState) {
    if (songIndexPlusOne == 0) {
        sPlaybackState = 0;
        Audio_StopSfxById(NA_SE_OC_OCARINA);
        return;
    }

    if (songIndexPlusOne < (OCARINA_SONG_SCARECROW_LONG + 1)) {
        sPlaybackSong = sOcarinaSongNotes[songIndexPlusOne - 1];
    } else {
        sPlaybackSong = sScarecrowsLongSongNotes;
    }

    sPlaybackState = playbackState;
    sPlaybackNoteTimer = 0;
    sPlaybackPitch = OCARINA_PITCH_NONE;
    sPlaybackNotePos = 0;
    sPlaybackStaffPos = 0;

    while (sPlaybackSong[sPlaybackNotePos].pitch == OCARINA_PITCH_NONE) {
        sPlaybackNotePos++;
    }
}

/**
 * Play a song with the ocarina to the user that is
 * based on OcarinaNote data and not user input
 */
void AudioOcarina_PlaybackSong(void) {
    u32 noteTimerStep;
    u32 nextNoteTimerStep;

    if (sPlaybackState == 0) {
        return;
    }

    if (sPlaybackStaffPos == 0) {
        noteTimerStep = 3;
    } else {
        noteTimerStep = sOcarinaUpdateTaskStart - sOcarinaPlaybackTaskStart;
    }

    if (noteTimerStep < sPlaybackNoteTimer) {
        sPlaybackNoteTimer -= noteTimerStep;
    } else {
        nextNoteTimerStep = noteTimerStep - sPlaybackNoteTimer;
        sPlaybackNoteTimer = 0;
    }

    if (sPlaybackNoteTimer == 0) {

        sPlaybackNoteTimer = sPlaybackSong[sPlaybackNotePos].length;

        if (sPlaybackNotePos == 1) {
            sPlaybackNoteTimer++;
        }

        if (sPlaybackNoteTimer == 0) {
            sPlaybackState--;
            if (sPlaybackState != 0) {
                sPlaybackNotePos = 0;
                sPlaybackStaffPos = 0;
                sPlaybackPitch = OCARINA_PITCH_NONE;
            } else {
                Audio_StopSfxById(NA_SE_OC_OCARINA);
            }
            return;
        } else {
            sPlaybackNoteTimer -= nextNoteTimerStep;
        }

        // Update volume
        if (sNotePlaybackVolume != sPlaybackSong[sPlaybackNotePos].volume) {
            sNotePlaybackVolume = sPlaybackSong[sPlaybackNotePos].volume;
            sRelativeNotePlaybackVolume = sNotePlaybackVolume / 127.0f;
        }

        // Update vibrato
        if (sNotePlaybackVibrato != sPlaybackSong[sPlaybackNotePos].vibrato) {
            sNotePlaybackVibrato = sPlaybackSong[sPlaybackNotePos].vibrato;
            // Sets vibrato to io port 6
            Audio_QueueCmdS8(0x6 << 24 | SEQ_PLAYER_SFX << 16 | SFX_CHANNEL_OCARINA << 8 | 6, sNotePlaybackVibrato);
        }

        // Update bend
        if (sNotePlaybackBend != sPlaybackSong[sPlaybackNotePos].bend) {
            sNotePlaybackBend = sPlaybackSong[sPlaybackNotePos].bend;
            sRelativeNotePlaybackBend = AudioOcarina_BendPitchTwoSemitones(sNotePlaybackBend);
        }

        // No changes in volume, vibrato, or bend between notes
        if ((sPlaybackSong[sPlaybackNotePos].volume == sPlaybackSong[sPlaybackNotePos - 1].volume &&
             (sPlaybackSong[sPlaybackNotePos].vibrato == sPlaybackSong[sPlaybackNotePos - 1].vibrato) &&
             (sPlaybackSong[sPlaybackNotePos].bend == sPlaybackSong[sPlaybackNotePos - 1].bend))) {
            sPlaybackPitch = 0xFE;
        }

        if (sPlaybackPitch != sPlaybackSong[sPlaybackNotePos].pitch) {
            u8 pitch = sPlaybackSong[sPlaybackNotePos].pitch;

            // As bFlat4 is exactly in the middle of notes B & A, a flag is
            // added to the pitch to resolve which button to map Bflat4 to
            if (pitch == OCARINA_PITCH_BFLAT4) {
                sPlaybackPitch = pitch + sPlaybackSong[sPlaybackNotePos].bFlat4Flag;
            } else {
                sPlaybackPitch = pitch;
            }

            if (sPlaybackPitch != OCARINA_PITCH_NONE) {
                sPlaybackStaffPos++;
                // Sets ocarina instrument Id to channelIdx io port 7, which is used
                // as an index in seq 0 to get the true instrument Id
                Audio_QueueCmdS8(0x6 << 24 | SEQ_PLAYER_SFX << 16 | SFX_CHANNEL_OCARINA << 8 | 7,
                                 sOcarinaInstrumentId - 1);
                // Sets sPlaybackPitch to channelIdx io port 5
                Audio_QueueCmdS8(0x6 << 24 | SEQ_PLAYER_SFX << 16 | SFX_CHANNEL_OCARINA << 8 | 5,
                                 sPlaybackPitch & 0x3F);
                Audio_PlaySoundGeneral(NA_SE_OC_OCARINA, &gSfxDefaultPos, 4, &sRelativeNotePlaybackBend,
                                       &sRelativeNotePlaybackVolume, &gSfxDefaultReverb);
            } else {
                Audio_StopSfxById(NA_SE_OC_OCARINA);
            }
        }
        sPlaybackNotePos++;
    }
}

void AudioOcarina_SetRecordingSong(u8 isRecordingComplete) {
    u16 i;
    u16 i2;
    u16 pad;
    u8 pitch;
    OcarinaNote* note;
    u8 j;
    u8 k;
    s32 t;
    OcarinaNote* recordedSong;

    if (sRecordingState == OCARINA_RECORD_SCARECROW_LONG) {
        recordedSong = gScarecrowLongSongPtr;
    } else {
        /**
         * OCARINA_RECORD_SCARECROW_SPAWN
         *
         * The notes for scarecrows spawn song are first recorded into the ocarina memory
         * game address to act as a buffer. That way, if a new scarecrow spawn song is
         * rejected, the previous scarecrow spawn song is not overwritten. If the scarecrow
         * spawn song is accepted, then the notes are copied over to the scarecrow spawn
         * song address
         */
        recordedSong = sMemoryGameSongPtr;
    }

    recordedSong[sRecordSongPos].pitch = sRecordOcarinaPitch;
    recordedSong[sRecordSongPos].length = sOcarinaUpdateTaskStart - sOcarinaRecordTaskStart;
    recordedSong[sRecordSongPos].volume = sRecordOcarinaVolume;
    recordedSong[sRecordSongPos].vibrato = sRecordOcarinaVibrato;
    recordedSong[sRecordSongPos].bend = sRecordOcarinaBendIndex;
    recordedSong[sRecordSongPos].bFlat4Flag = sRecordOcarinaButtonIndex & 0xC0;

    sRecordOcarinaPitch = sCurOcarinaPitch;
    sRecordOcarinaVolume = sCurOcarinaVolume;
    sRecordOcarinaVibrato = sCurOcarinaVibrato;
    sRecordOcarinaBendIndex = sCurOcarinaBendIndex;
    sRecordOcarinaButtonIndex = sCurOcarinaButtonIndex;

    sRecordSongPos++;

    if ((sRecordSongPos != (ARRAY_COUNT(sScarecrowsLongSongNotes) - 1)) && !isRecordingComplete) {
        // Continue recording
        return;
    }

    // Recording is complete

    i = sRecordSongPos;
    pitch = OCARINA_PITCH_NONE;
    while (i != 0 && pitch == OCARINA_PITCH_NONE) {
        i--;
        pitch = recordedSong[i].pitch;
    }

    if (1) {}

    if (sRecordSongPos != (i + 1)) {
        sRecordSongPos = i + 2;
        recordedSong[sRecordSongPos - 1].length = 0;
    }

    recordedSong[sRecordSongPos].length = 0;

    if (sRecordingState == OCARINA_RECORD_SCARECROW_SPAWN) {
        if (sStaffOcarinaPlayingPos >= 8) {
            for (i = 0; i < sRecordSongPos; i++) {
                recordedSong[i] = recordedSong[i + 1];
            }

            // Copies Notes from buffer into scarecrows spawn buttons to be tested for acceptance or rejection
            AudioOcarina_MapNotesToScarecrowButtons(OCARINA_SONG_MEMORY_GAME);

            // Loop through each of the songs
            for (i = 0; i < OCARINA_SONG_SCARECROW_SPAWN; i++) {
                // Loops through all possible starting indices
                for (j = 0; j < 9 - gOcarinaSongButtons[i].numButtons; j++) {
                    // Loops through the notes of song i
                    for (k = 0; k < gOcarinaSongButtons[i].numButtons && k + j < 8 &&
                                gOcarinaSongButtons[i].buttonsIndex[k] ==
                                    gOcarinaSongButtons[OCARINA_SONG_SCARECROW_SPAWN].buttonsIndex[k + j];
                         k++) {
                        ;
                    }

                    // This conditional is true if the recorded song contains a reserved song
                    if (k == gOcarinaSongButtons[i].numButtons) {
                        sRecordingState = OCARINA_RECORD_REJECTED;
                        sOcarinaSongNotes[OCARINA_SONG_SCARECROW_SPAWN][1].volume = 0xFF;
                        return;
                    }
                }
            }

            // Counts how many times a note is repeated
            i = 1;
            while (i < 8) {
                if (gOcarinaSongButtons[OCARINA_SONG_SCARECROW_SPAWN].buttonsIndex[0] !=
                    gOcarinaSongButtons[OCARINA_SONG_SCARECROW_SPAWN].buttonsIndex[i]) {
                    i = 9; // break
                } else {
                    i++;
                }
            }

            // This condition is true if all 8 notes are the same pitch
            if (i == 8) {
                sRecordingState = OCARINA_RECORD_REJECTED;
                sOcarinaSongNotes[OCARINA_SONG_SCARECROW_SPAWN][1].volume = 0xFF;
                return;
            }

            // The scarecrow spawn song is accepted and copied from the buffer to the scarecrow spawn notes
            for (i = 0; i < sRecordSongPos; i++) {
                sOcarinaSongNotes[OCARINA_SONG_SCARECROW_SPAWN][i] = sOcarinaSongNotes[OCARINA_SONG_MEMORY_GAME][i];
            }

            sIsOcarinaInputEnabled = false;
        } else {
            sOcarinaSongNotes[OCARINA_SONG_SCARECROW_SPAWN][1].volume = 0xFF;
        }
    }

    sRecordingState = OCARINA_RECORD_OFF;
}

/**
 * recordingState = OCARINA_RECORD_OFF, end
 * recordingState = OCARINA_RECORD_SCARECROW_LONG, start long scarecrows song
 * recordingState = OCARINA_RECORD_SCARECROW_SPAWN, start spawn scarecrows song
 */
void AudioOcarina_SetRecordingState(u8 recordingState) {
    if ((u32)recordingState == sRecordingState) {
        return;
    }

    if (recordingState != OCARINA_RECORD_OFF) {
        sOcarinaRecordTaskStart = sOcarinaUpdateTaskStart;
        sRecordOcarinaPitch = OCARINA_PITCH_NONE;
        sRecordOcarinaVolume = 0x57;
        sRecordOcarinaVibrato = 0;
        sRecordOcarinaBendIndex = 0;
        sRecordOcarinaButtonIndex = 0;
        sRecordSongPos = 0;
        sIsOcarinaInputEnabled = true;
        sStaffOcarinaPlayingPos = 0;
        sScarecrowsLongSongSecondNote = sScarecrowsLongSongNotes[1];
    } else {
        if (sRecordSongPos == 0) {
            sScarecrowsLongSongNotes[1] = sScarecrowsLongSongSecondNote;
        } else {
            if (sRecordingState == OCARINA_RECORD_SCARECROW_SPAWN) {
                sStaffOcarinaPlayingPos = 1;
            }

            AudioOcarina_SetRecordingSong(true);
        }

        sIsOcarinaInputEnabled = false;
        sStaffOcarinaPlayingPos = 0;
    }

    sRecordingState = recordingState;
}

void AudioOcarina_UpdateRecordingStaff(void) {
    sRecordingStaff.state = sRecordingState;
    sRecordingStaff.pos = sStaffOcarinaPlayingPos;
    if (sRecordingState == OCARINA_RECORD_REJECTED) {
        sRecordingState = OCARINA_RECORD_OFF;
    }
}

void AudioOcarina_UpdatePlayingStaff(void) {
    sPlayingStaff.buttonIndex = sCurOcarinaButtonIndex & 0x3F;
    sPlayingStaff.state = AudioOcarina_GetPlayingState();
    sPlayingStaff.pos = sStaffOcarinaPlayingPos;
}

void AudioOcarina_UpdatePlaybackStaff(void) {
    if ((sPlaybackPitch & 0x3F) <= OCARINA_PITCH_EFLAT5) {
        sPlaybackStaff.buttonIndex = AudioOcarina_MapNoteToButton(sPlaybackPitch);
    }

    sPlaybackStaff.state = sPlaybackState;

    if (sPlaybackSong != sScarecrowsLongSongNotes) {
        sPlaybackStaff.pos = sPlaybackStaffPos;
    } else if (sPlaybackStaffPos == 0) {
        sPlaybackStaff.pos = 0;
    } else {
        sPlaybackStaff.pos = ((sPlaybackStaffPos - 1) % 8) + 1;
    }
}

OcarinaStaff* AudioOcarina_GetRecordingStaff(void) {
    return &sRecordingStaff;
}

OcarinaStaff* AudioOcarina_GetPlayingStaff(void) {
    if (sPlayingStaff.state < 0xFE) {
        sOcarinaFlags = 0;
    }

    return &sPlayingStaff;
}

OcarinaStaff* AudioOcarina_GetPlaybackStaff(void) {
    return &sPlaybackStaff;
}

void AudioOcarina_RecordSong(void) {
    s32 noteChanged;

    if ((sRecordingState != OCARINA_RECORD_OFF) && ((sOcarinaUpdateTaskStart - sOcarinaRecordTaskStart) >= 3)) {
        noteChanged = false;
        if (sRecordOcarinaPitch != sCurOcarinaPitch) {
            if (sCurOcarinaPitch != OCARINA_PITCH_NONE) {
                sRecordingStaff.buttonIndex = sCurOcarinaButtonIndex & 0x3F;
                sStaffOcarinaPlayingPos++;
            } else if ((sRecordingState == OCARINA_RECORD_SCARECROW_SPAWN) && (sStaffOcarinaPlayingPos == 8)) {
                AudioOcarina_SetRecordingSong(true);
                return;
            }

            if (sStaffOcarinaPlayingPos > 8) {
                if (sRecordingState == OCARINA_RECORD_SCARECROW_SPAWN) {
                    // notes played are over 8 and in recording mode.
                    AudioOcarina_SetRecordingSong(true);
                    return;
                }
                sStaffOcarinaPlayingPos = 1;
            }

            noteChanged = true;
        } else if (sRecordOcarinaVolume != sCurOcarinaVolume) {
            noteChanged = true;
        } else if (sRecordOcarinaVibrato != sCurOcarinaVibrato) {
            noteChanged = true;
        } else if (sRecordOcarinaBendIndex != sCurOcarinaBendIndex) {
            noteChanged = true;
        }

        if (noteChanged) {
            AudioOcarina_SetRecordingSong(false);
            sOcarinaRecordTaskStart = sOcarinaUpdateTaskStart;
        }
    }
}

void AudioOcarina_MemoryGameInit(u8 minigameRound) {
    u8 i;

    if (minigameRound > 2) {
        minigameRound = 2;
    }

    sOcaMemoryGameAppendPos = 0;
    sOcaMemoryGameEndPos = sOcaMemoryGameNumNotes[minigameRound];

    for (i = 0; i < 3; i++) {
        AudioOcarina_MemoryGameNextNote();
    }
}

s32 AudioOcarina_MemoryGameNextNote(void) {
    u32 randomButtonIndex;
    u8 randomPitch;

    if (sOcaMemoryGameAppendPos == sOcaMemoryGameEndPos) {
        return 1;
    }

    randomButtonIndex = Audio_NextRandom();
    randomPitch = sButtonToPitchMap[randomButtonIndex % 5];

    if (sOcarinaSongNotes[OCARINA_SONG_MEMORY_GAME][sOcaMemoryGameAppendPos - 1].pitch == randomPitch) {
        randomPitch = sButtonToPitchMap[(randomButtonIndex + 1) % 5];
    }

    sOcarinaSongNotes[OCARINA_SONG_MEMORY_GAME][sOcaMemoryGameAppendPos].pitch = randomPitch;
    sOcarinaSongNotes[OCARINA_SONG_MEMORY_GAME][sOcaMemoryGameAppendPos].length = 45;
    sOcarinaSongNotes[OCARINA_SONG_MEMORY_GAME][sOcaMemoryGameAppendPos].volume = 0x50;
    sOcarinaSongNotes[OCARINA_SONG_MEMORY_GAME][sOcaMemoryGameAppendPos].vibrato = 0;
    sOcarinaSongNotes[OCARINA_SONG_MEMORY_GAME][sOcaMemoryGameAppendPos].bend = 0;

    sOcaMemoryGameAppendPos++;

    sOcarinaSongNotes[OCARINA_SONG_MEMORY_GAME][sOcaMemoryGameAppendPos].pitch = OCARINA_PITCH_NONE;
    sOcarinaSongNotes[OCARINA_SONG_MEMORY_GAME][sOcaMemoryGameAppendPos].length = 0;
    sOcarinaSongNotes[OCARINA_SONG_MEMORY_GAME][sOcaMemoryGameAppendPos + 1].pitch = OCARINA_PITCH_NONE;
    sOcarinaSongNotes[OCARINA_SONG_MEMORY_GAME][sOcaMemoryGameAppendPos + 1].length = 0;
    if (1) {}
    return 0;
}

void AudioOcarina_Update(void) {
    sOcarinaUpdateTaskStart = gAudioContext.totalTaskCount;
    if (sOcarinaInstrumentId != OCARINA_INSTRUMENT_OFF) {
        if (sIsOcarinaInputEnabled == true) {
            AudioOcarina_ReadControllerInput();
        }

        if ((sPlaybackState == 0) && (sIsOcarinaInputEnabled == true)) {
            AudioOcarina_PlayControllerInput(false);
        }

        if (sOcarinaFlags != 0) {
            if (sOcarinaFlags & 0x4000) {
                AudioOcarina_CheckSongsWithoutMusicStaff();
            } else {
                AudioOcarina_CheckSongsWithMusicStaff();
            }
        }

        AudioOcarina_PlaybackSong();
        sOcarinaPlaybackTaskStart = sOcarinaUpdateTaskStart;

        if (sPlaybackState == 0) {
            AudioOcarina_RecordSong();
        }

        if ((sOcarinaFlags != 0) && (sPrevOcarinaPitch != sCurOcarinaPitch)) {
            sOcarinaDropInputTimer = 1; // Drops ocarina input for 1 frame
        }

        sPrevOcarinaPitch = sCurOcarinaPitch;
    }

    AudioOcarina_UpdatePlayingStaff();
    AudioOcarina_UpdatePlaybackStaff();
    AudioOcarina_UpdateRecordingStaff();
}

void AudioOcarina_PlayLongScarecrowAfterCredits(void) {
    static u8 sScarecrowAfterCreditsState = 0;
    static u8 sScarecrowAfterCreditsIntrumentId = OCARINA_INSTRUMENT_DEFAULT;
    static u16 sScarecrowAfterCreditsTimer = 1200;

    switch (sScarecrowAfterCreditsState) {
        case 0:
            if (sScarecrowAfterCreditsTimer-- == 0) {
                if (sScarecrowAfterCreditsIntrumentId < OCARINA_INSTRUMENT_MAX) {
                    // set next ocarina instrument and restart
                    sScarecrowAfterCreditsState++;
                } else {
                    // finished
                    sScarecrowAfterCreditsState = 3;
                    AudioOcarina_SetInstrument(OCARINA_INSTRUMENT_OFF);
                }
                sScarecrowAfterCreditsTimer = 1200;
            }
            break;
        case 1:
            Audio_SetSoundBanksMute(0);
            AudioOcarina_SetInstrument(sScarecrowAfterCreditsIntrumentId);
            AudioOcarina_SetPlaybackSong(OCARINA_SONG_SCARECROW_LONG + 1, 1);
            sScarecrowAfterCreditsIntrumentId++;
            sScarecrowAfterCreditsState++;
            break;
        case 2:
            if (AudioOcarina_GetPlaybackStaff()->state == 0) {
                sScarecrowAfterCreditsState = 0;
            }
            break;
    }
}

void AudioOcarina_ResetStaffs(void) {
    sPlayingStaff.buttonIndex = OCARINA_BTN_INVALID;
    sPlayingStaff.state = 0xFF;
    sPlayingStaff.pos = 0;
    sPlaybackStaff.buttonIndex = OCARINA_BTN_INVALID;
    sPlaybackStaff.state = 0;
    sPlaybackStaff.pos = 0;
    sRecordingStaff.buttonIndex = OCARINA_BTN_INVALID;
    sRecordingStaff.state = OCARINA_RECORD_REJECTED;
    sRecordingStaff.pos = 0;
    sOcarinaDropInputTimer = 0;
}

f32 D_80131C8C = 0.0f;

// =========== Audio Debugging ===========

extern u16 gAudioSfxSwapSource[];
extern u16 gAudioSfxSwapTarget[];
extern u8 gAudioSfxSwapMode[];
extern u8 gAudioSfxSwapOff;
extern u8 D_801333F0;

u32 sDebugPadHold;
u32 sDebugPadBtnLast;
u32 sDebugPadPress;
s32 sAudioUpdateTaskStart;
s32 sAudioUpdateTaskEnd;

f32 sAudioUpdateDuration = 0.0f;
f32 sAudioUpdateDurationMax = 0.0f;
u8 sAudioDebugEverOpened = 0;
u8 sAudioSfxMuted = 0;
u8 sAudioDebugPage = 0;
u8 sAudioSndContSel = 0;
u8 sAudioDebugTextColor = 7;
char sAudioDebugPageNames[15][23] = {
    "Non",
    "Sound Control",
    "Spec Info",
    "Heap Info",
    "Grp Track Info",
    "Sub Track Info",
    "Channel Info",
    "Interface Info",
    "SE Flag Swap",
    "Block Change BGM",
    "Natural Sound Control",
    "Ocarina Test",
    "SE Parameter Change",
    "Scroll Print",
    "Free Area",
};
u16 sAudioSndContWork[11] = { 0 };
u16 sAudioSndContWorkLims[11] = { 128, 128, 7, 512, 4, 2, 16, 32, 2, 2, 2 };
char sSoundBankNames[7][11] = { "PLAYER", "ITEM", "ENVIROMENT", "ENEMY", "SYSTEM", "OCARINA", "VOICE" };
char sSoundModeNames[5][10] = { "W-STEREO", "HEADPHONE", "3D SOUND", "MONO", "" };
s8 sAudioIntInfoX = 0;
s8 sAudioIntInfoY = 0;
s8 sAudioIntInfoSel = 0;
s8 sAudioIntInfoBankPage[7] = { 0, 0, 2, 2, 0, 0, 0 };
u8 sAudioScrPrtSel = 0;
u8 sAudioScrPrtInd = 0;
u8 sAudioScrPrtOverflow = 0;
s8 sAudioScrPrtX = 26;
s8 sAudioScrPrtY = 1;
u8 sAudioScrPrtWork[11] = { 1, 19, 6, 0, 0, 0, 0, 0, 0, 0, 1 };
u8 sAudioScrPrtWorkLims[11] = { 2, SCROLL_PRINT_BUF_SIZE, 8, 2, 2, 2, 2, 2, 2, 2, 2 };
u8 sAudioSubTrackInfoSpec = 0;
u8 sAudioSfxSwapIsEditing = 0;
u8 sAudioSfxSwapSel = 0;
u8 sAudioSfxSwapNibbleSel = 0;
char sAudioSfxSwapModeNames[2][5] = { "SWAP", "ADD" };
u8 sAudioSfxParamChgSel = 0;
u8 sAudioSfxParamChgBitSel = 0;
u16 sAudioSfxParamChgWork[4] = { 0 };
u8 sAudioSubTrackInfoPlayerSel = SEQ_PLAYER_BGM_MAIN;
u8 sAudioSubTrackInfoChannelSel = 0;
u8 sSeqPlayerPeakNumLayers[20] = { 0 };
char sAudioSceneNames[3][2] = { "A", "S", "X" };
u8 sAudioBlkChgBgmWork[2] = { 0 };
u8 sAudioBlkChgBgmSel = 0;
char sBoolStrs[3][5] = { "OFF", "ON", "STBY" };
u8 sAudioNatureFailed = false;
u8 sPeakNumNotes = 0;

void AudioDebug_SetInput(void) {
    Input inputs[4];
    u32 btn;

    PadMgr_RequestPadData(&gPadMgr, inputs, 0);
    btn = inputs[3].cur.button;
    sDebugPadHold = btn & 0xFFFF;
    sDebugPadPress = (btn ^ sDebugPadBtnLast) & btn;
    sDebugPadBtnLast = btn;
}

char* AudioDebug_ToStringBinary(u32 num, u8 bits) {
    u8 i;
    u32 flg = 1;

    for (i = 0; i < bits; flg *= 2, i++) {
        if (num & flg) {
            sBinToStrBuf[bits - i - 1] = '1';
        } else {
            sBinToStrBuf[bits - i - 1] = '0';
        }
    }

    sBinToStrBuf[bits] = '\0';
    return sBinToStrBuf;
}

void AudioDebug_Draw(GfxPrint* printer) {
    s32 pad[3];
    u8 i;
    u8 j;
    u8 ctr;
    u8 ctr2;
    s8 k;
    s8 k2;
    s8 ind;
    u8 numEnabledNotes = 0;
    char digitStr[2] = "1";

#define SETCOL_COMMON(v, r, g, b) \
    GfxPrint_SetColor(printer, ((v & 4) >> 2) * (r), ((v & 2) >> 1) * (g), (v & 1) * (b), 255)
#define SETCOL(r, g, b) SETCOL_COMMON(sAudioDebugTextColor, r, g, b)
#define SETCOL_SCROLLPRINT(r, g, b) SETCOL_COMMON(sAudioScrPrtWork[2], r, g, b)

    sAudioDebugEverOpened = true;
    GfxPrint_SetPos(printer, 3, 2);
    SETCOL(255, 255, 255);
    GfxPrint_Printf(printer, "Audio Debug Mode");

    GfxPrint_SetPos(printer, 3, 3);
    GfxPrint_Printf(printer, "- %s -", sAudioDebugPageNames[sAudioDebugPage]);

    for (i = 0; i < gAudioSpecs[gAudioSpecId].numNotes; i++) {
        if (gAudioContext.notes[i].noteSubEu.bitField0.enabled == 1) {
            numEnabledNotes++;
        }
    }

    if (sPeakNumNotes < numEnabledNotes) {
        sPeakNumNotes = numEnabledNotes;
    }
    if (sAudioSpecPeakNumNotes[gAudioSpecId] < numEnabledNotes) {
        sAudioSpecPeakNumNotes[gAudioSpecId] = numEnabledNotes;
    }

    if (sAudioScrPrtWork[0] != 0) {
        GfxPrint_SetPos(printer, sAudioScrPrtX, sAudioScrPrtY);
        SETCOL_SCROLLPRINT(200, 200, 200);
        GfxPrint_Printf(printer, "Audio ScrPrt");

        ind = sAudioScrPrtInd;
        for (k = 0; k < sAudioScrPrtWork[1] + 1; k++) {
            if (ind == 0) {
                if (sAudioScrPrtOverflow == 1) {
                    ind = SCROLL_PRINT_BUF_SIZE - 1;
                } else {
                    k = sAudioScrPrtWork[1] + 1; // "break;"
                }
            } else {
                ind--;
            }
            if (k != sAudioScrPrtWork[1] + 1) {
                if ((ind % 5) != 0) {
                    SETCOL_SCROLLPRINT(180, 180, 180);
                } else {
                    SETCOL_SCROLLPRINT(120, 120, 120);
                }
                GfxPrint_SetPos(printer, 2 + sAudioScrPrtX, sAudioScrPrtY + sAudioScrPrtWork[1] + 1 - k);
                GfxPrint_Printf(printer, "%s", sAudioScrPrtBuf[ind].str);

                GfxPrint_SetPos(printer, 7 + sAudioScrPrtX, sAudioScrPrtY + sAudioScrPrtWork[1] + 1 - k);
                GfxPrint_Printf(printer, "%04X", sAudioScrPrtBuf[ind].num);
            }
        }
    }

    switch (sAudioDebugPage) {
        case PAGE_NON:
            GfxPrint_SetPos(printer, 3, 4);
            SETCOL(255, 64, 64);
            GfxPrint_Printf(printer, "BGM CANCEL:%s", sBoolStrs[sAudioSndContWork[5]]);

            GfxPrint_SetPos(printer, 3, 5);
            GfxPrint_Printf(printer, "SE MUTE:%s", sBoolStrs[sAudioSfxMuted]);

            GfxPrint_SetPos(printer, 18, 4);
            SETCOL(255, 255, 255);
            GfxPrint_Printf(printer, "PUSH CONT-4 A-BTN");

            ind = (s8)sAudioSndContWork[2];
            i = gSoundBanks[ind][0].next;
            j = 0;
            SETCOL(255, 255, 255);
            GfxPrint_SetPos(printer, 3, 6);
            GfxPrint_Printf(printer, "SE HANDLE:%s", sSoundBankNames[ind]);

            while (i != 0xFF) {
                GfxPrint_SetPos(printer, 3, 7 + j++);
                GfxPrint_Printf(printer, "%02x %04x %02x %08x", i, gSoundBanks[ind][i].sfxId, gSoundBanks[ind][i].state,
                                gSoundBanks[ind][i].priority);
                i = gSoundBanks[ind][i].next;
            }
            break;

        case PAGE_SOUND_CONTROL:
            GfxPrint_SetPos(printer, 2, 4 + sAudioSndContSel);
            SETCOL(127, 255, 127);
            GfxPrint_Printf(printer, "*");

            SETCOL(255, 255, 255);
            GfxPrint_SetPos(printer, 3, 4);
            GfxPrint_Printf(printer, "Seq 0  : %2x", sAudioSndContWork[0]);

            GfxPrint_SetPos(printer, 3, 5);
            GfxPrint_Printf(printer, "Seq 1  : %2x", sAudioSndContWork[1]);

            GfxPrint_SetPos(printer, 3, 6);
            GfxPrint_Printf(printer, "SE HD  : %2x %s", sAudioSndContWork[2], sSoundBankNames[sAudioSndContWork[2]]);

            GfxPrint_SetPos(printer, 3, 7);
            GfxPrint_Printf(printer, "SE No. :%3x", sAudioSndContWork[3]);

            GfxPrint_SetPos(printer, 3, 8);
            GfxPrint_Printf(printer, "S-Out  : %2x %s", sAudioSndContWork[4], sSoundModeNames[sAudioSndContWork[4]]);

            GfxPrint_SetPos(printer, 3, 9);
            GfxPrint_Printf(printer, "BGM Ent: %2x", sAudioSndContWork[5]);

            GfxPrint_SetPos(printer, 3, 10);
            GfxPrint_Printf(printer, "Spec   : %2x", sAudioSndContWork[6]);

            GfxPrint_SetPos(printer, 3, 11);
            GfxPrint_Printf(printer, "Na Snd : %2x", sAudioSndContWork[7]);

            GfxPrint_SetPos(printer, 3, 12);
            GfxPrint_Printf(printer, "Cam Wt : %s", sBoolStrs[sAudioSndContWork[8]]);

            GfxPrint_SetPos(printer, 3, 13);
            GfxPrint_Printf(printer, "Lnk Wt : %s", sBoolStrs[sAudioSndContWork[9]]);

            GfxPrint_SetPos(printer, 3, 14);
            GfxPrint_Printf(printer, "SE Ent : %2x", sAudioSndContWork[10]);
            break;

        case PAGE_INTERFACE_INFO:
            ind = 0;
            for (k = 0; k < 7; k++) {
                if (k == sAudioIntInfoSel) {
                    SETCOL(255, 127, 127);
                } else {
                    SETCOL(255, 255, 255);
                }
                GfxPrint_SetPos(printer, 2 + sAudioIntInfoX, 4 + ind + sAudioIntInfoY);
                GfxPrint_Printf(printer, "%s <%d>", sSoundBankNames[k], sAudioIntInfoBankPage[k]);

                for (k2 = 0; k2 < gChannelsPerBank[gSfxChannelLayout][k]; k2++) {
#define entryIndex (gActiveSounds[k][k2].entryIndex)
#define entry (&gSoundBanks[k][entryIndex])
#define chan (gAudioContext.seqPlayers[SEQ_PLAYER_SFX].channels[entry->channelIdx])
                    GfxPrint_SetPos(printer, 2 + sAudioIntInfoX, 5 + ind + sAudioIntInfoY);
                    if (sAudioIntInfoBankPage[k] == 1) {
                        if ((entryIndex != 0xFF) &&
                            ((entry->state == SFX_STATE_PLAYING_1) || (entry->state == SFX_STATE_PLAYING_2))) {
                            GfxPrint_Printf(printer, "%2X %5d %5d %5d %02X %04X %04X", entryIndex, (s32)*entry->posX,
                                            (s32)*entry->posY, (s32)*entry->posZ, entry->sfxImportance,
                                            entry->sfxParams, entry->sfxId);
                        } else {
                            GfxPrint_Printf(printer, "FF ----- ----- ----- -- ---- ----");
                        }
                    } else if (sAudioIntInfoBankPage[k] == 2) {
                        if ((entryIndex != 0xFF) &&
                            ((entry->state == SFX_STATE_PLAYING_1) || (entry->state == SFX_STATE_PLAYING_2))) {
                            GfxPrint_Printf(printer, "%2X %5d %5d %5d %3d %3d %04X", entryIndex, (s32)*entry->posX,
                                            (s32)*entry->posY, (s32)*entry->posZ, (s32)(chan->volume * 127.1f),
                                            chan->newPan, entry->sfxId);
                        } else {
                            GfxPrint_Printf(printer, "FF ----- ----- ----- --- --- ----");
                        }
                    } else if (sAudioIntInfoBankPage[k] == 3) {
                        if ((entryIndex != 0xFF) &&
                            ((entry->state == SFX_STATE_PLAYING_1) || (entry->state == SFX_STATE_PLAYING_2))) {
                            GfxPrint_Printf(printer, "%2X %5d %5d %5d %3d %3d %04X", entryIndex, (s32)*entry->posX,
                                            (s32)*entry->posY, (s32)*entry->posZ, (s32)(chan->freqScale * 100.0f),
                                            chan->reverb, entry->sfxId);
                        } else {
                            GfxPrint_Printf(printer, "FF ----- ----- ----- --- --- ----");
                        }
                    } else if (sAudioIntInfoBankPage[k] == 4) {
                        if ((entryIndex != 0xFF) &&
                            ((entry->state == SFX_STATE_PLAYING_1) || (entry->state == SFX_STATE_PLAYING_2))) {
                            GfxPrint_Printf(printer, "%2X %04X", entryIndex, entry->sfxId);
                        } else {
                            GfxPrint_Printf(printer, "FF ----");
                        }
                    }
#undef entryIndex
#undef entry
#undef chan

                    if (sAudioIntInfoBankPage[k] != 0) {
                        ind++;
                    }
                }
                ind++;
            }
            break;

        case PAGE_SCROLL_PRINT:
            GfxPrint_SetPos(printer, 2, 4 + sAudioScrPrtSel);
            SETCOL(255, 255, 255);
            GfxPrint_Printf(printer, "*");

            SETCOL(255, 255, 255);
            GfxPrint_SetPos(printer, 3, 4);
            GfxPrint_Printf(printer, "Swicth  : %d", sAudioScrPrtWork[0]);

            GfxPrint_SetPos(printer, 3, 5);
            GfxPrint_Printf(printer, "Lines   : %d", sAudioScrPrtWork[1] + 1);

            GfxPrint_SetPos(printer, 3, 6);
            GfxPrint_Printf(printer, "Color   : %d", sAudioScrPrtWork[2]);

            GfxPrint_SetPos(printer, 3, 7);
            GfxPrint_Printf(printer, "%s  : %d", sSoundBankNames[0], sAudioScrPrtWork[3]);

            GfxPrint_SetPos(printer, 3, 8);
            GfxPrint_Printf(printer, "%s    : %d", sSoundBankNames[1], sAudioScrPrtWork[4]);

            GfxPrint_SetPos(printer, 3, 9);
            GfxPrint_Printf(printer, "ENVRONM : %d", sAudioScrPrtWork[5]);

            GfxPrint_SetPos(printer, 3, 10);
            GfxPrint_Printf(printer, "%s   : %d", sSoundBankNames[3], sAudioScrPrtWork[6]);

            GfxPrint_SetPos(printer, 3, 11);
            GfxPrint_Printf(printer, "%s  : %d", sSoundBankNames[4], sAudioScrPrtWork[7]);

            GfxPrint_SetPos(printer, 3, 12);
            GfxPrint_Printf(printer, "%s : %d", sSoundBankNames[5], sAudioScrPrtWork[8]);

            GfxPrint_SetPos(printer, 3, 13);
            GfxPrint_Printf(printer, "%s    : %d", sSoundBankNames[6], sAudioScrPrtWork[9]);

            GfxPrint_SetPos(printer, 3, 14);
            GfxPrint_Printf(printer, "SEQ ENT : %d", sAudioScrPrtWork[10]);
            break;

        case PAGE_SFX_SWAP:
            GfxPrint_SetPos(printer, 3, 4);
            SETCOL(255, 255, 255);
            if (gAudioSfxSwapOff) {
                GfxPrint_Printf(printer, "SWAP OFF");
            }

            if (sAudioSfxSwapIsEditing == 0) {
                SETCOL(255, 255, 255);
            } else {
                SETCOL(127, 127, 127);
            }
            GfxPrint_SetPos(printer, 2, 6 + sAudioSfxSwapSel);
            GfxPrint_Printf(printer, "*");

            ctr = sAudioSfxSwapNibbleSel;
            if (sAudioSfxSwapNibbleSel >= 4) {
                ctr++;
            }
            if (sAudioSfxSwapIsEditing == 1) {
                SETCOL(255, 255, 255);
                GfxPrint_SetPos(printer, 3 + ctr, 5);
                GfxPrint_Printf(printer, "V");
            }

            for (i = 0; i < 10; i++) {
                if (i == sAudioSfxSwapSel) {
                    if (sAudioSfxSwapIsEditing == 0) {
                        SETCOL(192, 192, 192);
                    } else {
                        SETCOL(255, 255, 255);
                    }
                } else if (sAudioSfxSwapIsEditing == 0) {
                    SETCOL(144, 144, 144);
                } else {
                    SETCOL(96, 96, 96);
                }
                GfxPrint_SetPos(printer, 3, 6 + i);
                GfxPrint_Printf(printer, "%04x %04x %s", gAudioSfxSwapSource[i], gAudioSfxSwapTarget[i],
                                sAudioSfxSwapModeNames[gAudioSfxSwapMode[i]]);
            }
            break;

        case PAGE_SUB_TRACK_INFO:
            GfxPrint_SetPos(printer, 3, 4);
            SETCOL(255, 255, 255);
            GfxPrint_Printf(printer, "Group Track:%d", sAudioSubTrackInfoPlayerSel);

            GfxPrint_SetPos(printer, 3, 5);
            GfxPrint_Printf(printer, "Sub Track  :%d", sAudioSubTrackInfoChannelSel);

            GfxPrint_SetPos(printer, 3, 6);
            GfxPrint_Printf(printer, "TRK NO. ");

            GfxPrint_SetPos(printer, 3, 7);
            GfxPrint_Printf(printer, "ENTRY   ");

            GfxPrint_SetPos(printer, 3, 8);
            GfxPrint_Printf(printer, "MUTE    ");

            GfxPrint_SetPos(printer, 3, 9);
            GfxPrint_Printf(printer, "OPENNOTE");

            ctr2 = 0;
            for (i = 0; i < 16; i++) {
                if (i == sAudioSubTrackInfoChannelSel) {
                    SETCOL(255, 255, 255);
                } else {
                    SETCOL(200, 200, 200);
                }
                GfxPrint_SetPos(printer, 15 + i, 6);
                GfxPrint_Printf(printer, "%1X", i);

                GfxPrint_SetPos(printer, 15 + i, 7);
                if (gAudioContext.seqPlayers[sAudioSubTrackInfoPlayerSel].channels[i]->enabled) {
                    GfxPrint_Printf(printer, "O");
                } else {
                    GfxPrint_Printf(printer, "X");
                }

                GfxPrint_SetPos(printer, 15 + i, 8);
                if (gAudioContext.seqPlayers[sAudioSubTrackInfoPlayerSel].channels[i]->stopSomething2) {
                    GfxPrint_Printf(printer, "O");
                } else {
                    GfxPrint_Printf(printer, "X");
                }

                GfxPrint_SetPos(printer, 15 + i, 9);
                ctr = 0;
                for (j = 0; j < 4; j++) {
                    if (gAudioContext.seqPlayers[sAudioSubTrackInfoPlayerSel].channels[i]->layers[j] != NULL) {
                        ctr++;
                    }
                }

                GfxPrint_Printf(printer, "%1X", ctr);
                ctr2 += ctr;
            }

            SETCOL(255, 255, 255);
            if (sSeqPlayerPeakNumLayers[sAudioSubTrackInfoPlayerSel] < ctr2) {
                sSeqPlayerPeakNumLayers[sAudioSubTrackInfoPlayerSel] = ctr2;
            }
            GfxPrint_SetPos(printer, 16 + i, 9);
            GfxPrint_Printf(printer, "%2d,%2d", ctr2, sSeqPlayerPeakNumLayers[sAudioSubTrackInfoPlayerSel]);

            GfxPrint_SetPos(printer, 3, 11);
            GfxPrint_Printf(printer, "VOL     ");

            GfxPrint_SetPos(printer, 3, 12);
            GfxPrint_Printf(printer, "E VOL   ");

            GfxPrint_SetPos(printer, 3, 13);
            GfxPrint_Printf(printer, "BANK ID ");

            GfxPrint_SetPos(printer, 3, 14);
            GfxPrint_Printf(printer, "PROG    ");

            GfxPrint_SetPos(printer, 3, 15);
            GfxPrint_Printf(printer, "PAN    ");

            GfxPrint_SetPos(printer, 3, 16);
            GfxPrint_Printf(printer, "PANPOW  ");

            GfxPrint_SetPos(printer, 3, 17);
            GfxPrint_Printf(printer, "FXMIX   ");

            GfxPrint_SetPos(printer, 3, 18);
            GfxPrint_Printf(printer, "PRIO    ");

            GfxPrint_SetPos(printer, 3, 19);
            GfxPrint_Printf(printer, "VIB PIT ");

            GfxPrint_SetPos(printer, 3, 20);
            GfxPrint_Printf(printer, "VIB DEP ");

            GfxPrint_SetPos(printer, 3, 21);
            GfxPrint_Printf(printer, "TUNE    ");

            GfxPrint_SetPos(printer, 3, 22);
            GfxPrint_Printf(printer, "TUNE    ");

            for (i = 0; i < 8; i++) {
                GfxPrint_SetPos(printer, 15 + 3 * i, 22);
                GfxPrint_Printf(printer, "%02X ",
                                (u8)gAudioContext.seqPlayers[sAudioSubTrackInfoPlayerSel]
                                    .channels[sAudioSubTrackInfoChannelSel]
                                    ->soundScriptIO[i]);
            }

            if (gAudioContext.seqPlayers[sAudioSubTrackInfoPlayerSel].channels[sAudioSubTrackInfoChannelSel]->enabled) {
                GfxPrint_SetPos(printer, 15, 11);
                GfxPrint_Printf(printer, "%d",
                                (u8)(gAudioContext.seqPlayers[sAudioSubTrackInfoPlayerSel]
                                         .channels[sAudioSubTrackInfoChannelSel]
                                         ->volume *
                                     127.1));

                GfxPrint_SetPos(printer, 15, 12);
                GfxPrint_Printf(printer, "%d",
                                (u8)(gAudioContext.seqPlayers[sAudioSubTrackInfoPlayerSel]
                                         .channels[sAudioSubTrackInfoChannelSel]
                                         ->volumeScale *
                                     127.1));

                GfxPrint_SetPos(printer, 15, 13);
                GfxPrint_Printf(printer, "%X",
                                gAudioContext.seqPlayers[sAudioSubTrackInfoPlayerSel]
                                    .channels[sAudioSubTrackInfoChannelSel]
                                    ->fontId);

                ctr = (u8)(gAudioContext.seqPlayers[sAudioSubTrackInfoPlayerSel]
                               .channels[sAudioSubTrackInfoChannelSel]
                               ->instOrWave);

                if (ctr == 0) {
                    ctr2 = 0x7F;
                } else if (ctr < 0x80) {
                    ctr2 = ctr - 1;
                } else {
                    ctr2 = ctr;
                }

                GfxPrint_SetPos(printer, 15, 14);
                GfxPrint_Printf(printer, "%d", ctr2);

                GfxPrint_SetPos(printer, 15, 15);
                GfxPrint_Printf(printer, "%d",
                                gAudioContext.seqPlayers[sAudioSubTrackInfoPlayerSel]
                                    .channels[sAudioSubTrackInfoChannelSel]
                                    ->newPan);

                GfxPrint_SetPos(printer, 15, 16);
                GfxPrint_Printf(printer, "%d",
                                gAudioContext.seqPlayers[sAudioSubTrackInfoPlayerSel]
                                    .channels[sAudioSubTrackInfoChannelSel]
                                    ->panChannelWeight);

                GfxPrint_SetPos(printer, 15, 17);
                GfxPrint_Printf(printer, "%d",
                                gAudioContext.seqPlayers[sAudioSubTrackInfoPlayerSel]
                                    .channels[sAudioSubTrackInfoChannelSel]
                                    ->reverb);

                GfxPrint_SetPos(printer, 15, 18);
                GfxPrint_Printf(printer, "%d",
                                gAudioContext.seqPlayers[sAudioSubTrackInfoPlayerSel]
                                    .channels[sAudioSubTrackInfoChannelSel]
                                    ->notePriority);

                GfxPrint_SetPos(printer, 15, 19);
                GfxPrint_Printf(printer, "%d",
                                (u8)(gAudioContext.seqPlayers[sAudioSubTrackInfoPlayerSel]
                                         .channels[sAudioSubTrackInfoChannelSel]
                                         ->vibratoRateTarget /
                                     32));

                GfxPrint_SetPos(printer, 15, 20);
                GfxPrint_Printf(printer, "%d",
                                (u8)(gAudioContext.seqPlayers[sAudioSubTrackInfoPlayerSel]
                                         .channels[sAudioSubTrackInfoChannelSel]
                                         ->vibratoExtentTarget /
                                     8));

                GfxPrint_SetPos(printer, 15, 21);
                GfxPrint_Printf(printer, "%d",
                                (u16)(gAudioContext.seqPlayers[sAudioSubTrackInfoPlayerSel]
                                          .channels[sAudioSubTrackInfoChannelSel]
                                          ->freqScale *
                                      100));
            }
            break;

        case PAGE_HEAP_INFO:
            SETCOL(255, 255, 255);
            GfxPrint_SetPos(printer, 3, 4);
            GfxPrint_Printf(printer, "TOTAL  %d", D_8014A6C4.heapSize);

            GfxPrint_SetPos(printer, 3, 5);
            GfxPrint_Printf(printer, "DRIVER %05X / %05X",
                            gAudioContext.notesAndBuffersPool.cur - gAudioContext.notesAndBuffersPool.start,
                            gAudioContext.notesAndBuffersPool.size);

            GfxPrint_SetPos(printer, 3, 6);
            GfxPrint_Printf(
                printer, "AT-SEQ %02X-%02X (%05X-%05X / %05X)", (u8)gAudioContext.seqCache.temporary.entries[0].id,
                (u8)gAudioContext.seqCache.temporary.entries[1].id, gAudioContext.seqCache.temporary.entries[0].size,
                gAudioContext.seqCache.temporary.entries[1].size, gAudioContext.seqCache.temporary.pool.size);

            GfxPrint_SetPos(printer, 3, 7);
            GfxPrint_Printf(
                printer, "AT-BNK %02X-%02X (%05X-%05X / %05X)", (u8)gAudioContext.fontCache.temporary.entries[0].id,
                (u8)gAudioContext.fontCache.temporary.entries[1].id, gAudioContext.fontCache.temporary.entries[0].size,
                gAudioContext.fontCache.temporary.entries[1].size, gAudioContext.fontCache.temporary.pool.size);

            GfxPrint_SetPos(printer, 3, 8);
            GfxPrint_Printf(printer, "ST-SEQ %02Xseqs  (%05X / %06X)", gAudioContext.seqCache.persistent.numEntries,
                            gAudioContext.seqCache.persistent.pool.cur - gAudioContext.seqCache.persistent.pool.start,
                            gAudioContext.seqCache.persistent.pool.size);

            for (k = 0; (u32)k < gAudioContext.seqCache.persistent.numEntries; k++) {
                GfxPrint_SetPos(printer, 3 + 3 * k, 9);
                GfxPrint_Printf(printer, "%02x", gAudioContext.seqCache.persistent.entries[k].id);
            }

            GfxPrint_SetPos(printer, 3, 10);
            GfxPrint_Printf(printer, "ST-BNK %02Xbanks (%05X / %06X)", gAudioContext.fontCache.persistent.numEntries,
                            gAudioContext.fontCache.persistent.pool.cur - gAudioContext.fontCache.persistent.pool.start,
                            gAudioContext.fontCache.persistent.pool.size);

            for (k = 0; (u32)k < gAudioContext.fontCache.persistent.numEntries; k++) {
                GfxPrint_SetPos(printer, 3 + 3 * k, 11);
                GfxPrint_Printf(printer, "%02x", gAudioContext.fontCache.persistent.entries[k].id);
            }

            GfxPrint_SetPos(printer, 3, 12);
            GfxPrint_Printf(printer, "E-MEM  %05X / %05X",
                            gAudioContext.permanentPool.cur - gAudioContext.permanentPool.start,
                            gAudioContext.permanentPool.size);
            break;

        case PAGE_BLOCK_CHANGE_BGM:
            SETCOL(255, 255, 255);
            GfxPrint_SetPos(printer, 3, 4);
            GfxPrint_Printf(printer, "BGM No.    %02X", sAudioBlkChgBgmWork[0]);

            GfxPrint_SetPos(printer, 3, 5);
            GfxPrint_Printf(printer, "SCENE SET  %02X %s", sAudioBlkChgBgmWork[1],
                            sAudioSceneNames[sAudioBlkChgBgmWork[1]]);

            SETCOL(0x64, 255, 0x64);
            GfxPrint_SetPos(printer, 2, 4 + sAudioBlkChgBgmSel);
            GfxPrint_Printf(printer, "*");

            SETCOL(255, 255, 255);
            GfxPrint_SetPos(printer, 3, 7);
            GfxPrint_Printf(printer, "NEXT SCENE %02X %s",
                            (u8)gAudioContext.seqPlayers[SEQ_PLAYER_BGM_MAIN].soundScriptIO[2],
                            sAudioSceneNames[(u8)gAudioContext.seqPlayers[SEQ_PLAYER_BGM_MAIN].soundScriptIO[2]]);

            GfxPrint_SetPos(printer, 3, 8);
            GfxPrint_Printf(printer, "NOW SCENE  %02X %s",
                            (u8)gAudioContext.seqPlayers[SEQ_PLAYER_BGM_MAIN].soundScriptIO[4],
                            sAudioSceneNames[(u8)gAudioContext.seqPlayers[SEQ_PLAYER_BGM_MAIN].soundScriptIO[4]]);

            GfxPrint_SetPos(printer, 3, 9);
            GfxPrint_Printf(printer, "NOW BLOCK  %02X",
                            (gAudioContext.seqPlayers[SEQ_PLAYER_BGM_MAIN].soundScriptIO[5] + 1) & 0xFF);

            GfxPrint_SetPos(printer, 3, 11);
            GfxPrint_Printf(printer, "PORT");

            GfxPrint_SetPos(printer, 3, 12);
            GfxPrint_Printf(printer, "%02X %02X %02X %02X",
                            (u8)gAudioContext.seqPlayers[SEQ_PLAYER_BGM_MAIN].soundScriptIO[0],
                            (u8)gAudioContext.seqPlayers[SEQ_PLAYER_BGM_MAIN].soundScriptIO[1],
                            (u8)gAudioContext.seqPlayers[SEQ_PLAYER_BGM_MAIN].soundScriptIO[2],
                            (u8)gAudioContext.seqPlayers[SEQ_PLAYER_BGM_MAIN].soundScriptIO[3]);

            GfxPrint_SetPos(printer, 3, 13);
            GfxPrint_Printf(printer, "%02X %02X %02X %02X",
                            (u8)gAudioContext.seqPlayers[SEQ_PLAYER_BGM_MAIN].soundScriptIO[4],
                            (u8)gAudioContext.seqPlayers[SEQ_PLAYER_BGM_MAIN].soundScriptIO[5],
                            (u8)gAudioContext.seqPlayers[SEQ_PLAYER_BGM_MAIN].soundScriptIO[6],
                            (u8)gAudioContext.seqPlayers[SEQ_PLAYER_BGM_MAIN].soundScriptIO[7]);
            break;

        case PAGE_OCARINA_TEST:
            SETCOL(255, 255, 255);
            GfxPrint_SetPos(printer, 3, 4);
            GfxPrint_Printf(printer, "SEQ INFO  : %2d %02x %d", sPlaybackStaff.buttonIndex, sPlaybackStaff.state,
                            sPlaybackStaff.pos);

            GfxPrint_SetPos(printer, 3, 5);
            GfxPrint_Printf(printer, "PLAY INFO : %2d %02x %d", sPlayingStaff.buttonIndex, sPlayingStaff.state,
                            sPlayingStaff.pos);

            GfxPrint_SetPos(printer, 3, 6);
            GfxPrint_Printf(printer, "8note REC POINTER : %08x", gScarecrowSpawnSongPtr);

            ctr = 0;
            for (j = 0; j < 4; j++) {
                for (i = 0; i < 8; i++) {
                    GfxPrint_SetPos(printer, 3 + 3 * i, 7 + j);
                    GfxPrint_Printf(printer, "%02x", gScarecrowSpawnSongPtr[ctr++]);
                }
            }

            GfxPrint_SetPos(printer, 3, 24);
            GfxPrint_Printf(printer, "OCA:%02x SEQ:%04x PLAY:%02x REC:%02x", sOcarinaInstrumentId, sOcarinaFlags,
                            sPlaybackState, sRecordingState);
            break;

        case PAGE_SFX_PARAMETER_CHANGE:
            GfxPrint_SetPos(printer, 2, 4 + sAudioSfxParamChgSel);
            SETCOL(127, 255, 127);
            GfxPrint_Printf(printer, "*");

            SETCOL(255, 255, 255);
            GfxPrint_SetPos(printer, 3, 4);
            GfxPrint_Printf(printer, "SE HD  : %02x %s", sAudioSfxParamChgWork[0],
                            sSoundBankNames[sAudioSfxParamChgWork[0]]);

            GfxPrint_SetPos(printer, 3, 5);
            GfxPrint_Printf(printer, "SE No. : %02x", sAudioSfxParamChgWork[1]);

            GfxPrint_SetPos(printer, 20, 6);
            GfxPrint_Printf(printer, "       : %04x",
                            gSoundParams[sAudioSfxParamChgWork[0]][sAudioSfxParamChgWork[1]].params);

            GfxPrint_SetPos(printer, 3, 6);
            GfxPrint_Printf(
                printer, "SE SW    %s",
                AudioDebug_ToStringBinary(gSoundParams[sAudioSfxParamChgWork[0]][sAudioSfxParamChgWork[1]].params, 16));

            SETCOL(127, 255, 127);
            digitStr[0] = (char)('0' + ((gSoundParams[sAudioSfxParamChgWork[0]][sAudioSfxParamChgWork[1]].params >>
                                         (15 - sAudioSfxParamChgBitSel)) &
                                        1));
            GfxPrint_SetPos(printer, 12 + sAudioSfxParamChgBitSel, 6);
            GfxPrint_Printf(printer, "%s", digitStr);

            SETCOL(255, 255, 255);
            GfxPrint_SetPos(printer, 3, 7);
            GfxPrint_Printf(printer, "SE PR  : %02x",
                            gSoundParams[sAudioSfxParamChgWork[0]][sAudioSfxParamChgWork[1]].importance);
            break;

        case PAGE_FREE_AREA:
            GfxPrint_SetPos(printer, 3, 4);
            SETCOL(255, 255, 255);
            GfxPrint_Printf(printer, "env_fx %d code_fx %d SPEC %d", sAudioEnvReverb, sAudioCodeReverb, gAudioSpecId);

            if (sAudioUpdateTaskStart == sAudioUpdateTaskEnd) {
                sAudioUpdateDuration = OS_CYCLES_TO_NSEC(sAudioUpdateEndTime - sAudioUpdateStartTime) / (1e9f / 20);
                if (sAudioUpdateDurationMax < sAudioUpdateDuration) {
                    sAudioUpdateDurationMax = sAudioUpdateDuration;
                }
            }

            GfxPrint_SetPos(printer, 3, 6);
            GfxPrint_Printf(printer, "SOUND GAME FRAME NOW %f", sAudioUpdateDuration);

            GfxPrint_SetPos(printer, 3, 7);
            GfxPrint_Printf(printer, "SOUND GAME FRAME MAX %f", sAudioUpdateDurationMax);

            GfxPrint_SetPos(printer, 3, 9);
            GfxPrint_Printf(printer, "SWITCH BGM MODE %d %d %d (FLAG %d)", sPrevSeqMode, sNumFramesStill,
                            sNumFramesMoving, sSeqModeInput);

            GfxPrint_SetPos(printer, 3, 10);
            GfxPrint_Printf(printer, "ENEMY DIST %f VOL %3d", sAudioEnemyDist, sAudioEnemyVol);

            GfxPrint_SetPos(printer, 3, 11);
            GfxPrint_Printf(printer, "GANON DIST VOL %3d", sGanonsTowerVol);

            GfxPrint_SetPos(printer, 3, 12);
            GfxPrint_Printf(printer, "DEMO FLAG %d", sAudioCutsceneFlag);

            GfxPrint_SetPos(printer, 3, 12);
            if (sAudioHasMalonBgm == true) {
                GfxPrint_Printf(printer, "MARON BGM DIST %f", sAudioMalonBgmDist);
                sAudioHasMalonBgm = false;
            }

            GfxPrint_SetPos(printer, 3, 23);
            if (sAudioNatureFailed != false) {
                GfxPrint_Printf(printer, "NATURE FAILED %01x", sAudioNatureFailed);
            }

            GfxPrint_SetPos(printer, 3, 24);
            if (sSariaBgmPtr != 0) {
                GfxPrint_Printf(printer, "SARIA BGM PTR %08x", sSariaBgmPtr);
            }

            GfxPrint_SetPos(printer, 3, 25);
            GfxPrint_Printf(printer, "POLI %d(%d)", sPeakNumNotes, numEnabledNotes);

            for (i = 0; i < 11; i++) {
                GfxPrint_SetPos(printer, 3 + 3 * i, 26);
                GfxPrint_Printf(printer, "%d", sAudioSpecPeakNumNotes[i]);
            }
            break;
    }
#undef SETCOL_COMMON
#undef SETCOL
#undef SETCOL_SCROLLPRINT
}

void AudioDebug_ProcessInput_SndCont(void) {
    u16 step = 1;

    if (CHECK_BTN_ANY(sDebugPadHold, BTN_CDOWN)) {
        if (sAudioSndContWorkLims[sAudioSndContSel] >= 16) {
            step = 16;
        }
    } else if (CHECK_BTN_ANY(sDebugPadHold, BTN_CLEFT)) {
        if (sAudioSndContWorkLims[sAudioSndContSel] >= 16) {
            step = 8;
        }
    } else if (CHECK_BTN_ANY(sDebugPadHold, BTN_CUP)) {
        sAudioSndContWork[sAudioSndContSel] = 0;
    }

    if (CHECK_BTN_ANY(sDebugPadPress, BTN_DUP)) {
        if (sAudioSndContSel > 0) {
            sAudioSndContSel--;
        } else {
            sAudioSndContSel = 10;
        }
    }

    if (CHECK_BTN_ANY(sDebugPadPress, BTN_DDOWN)) {
        if (sAudioSndContSel < 10) {
            sAudioSndContSel++;
        } else {
            sAudioSndContSel = 0;
        }
    }

    if (CHECK_BTN_ANY(sDebugPadPress, BTN_DLEFT)) {
        if (sAudioSndContWork[sAudioSndContSel] >= step) {
            if (1) {
                sAudioSndContWork[sAudioSndContSel] -= step;
            }
        } else {
            sAudioSndContWork[sAudioSndContSel] += sAudioSndContWorkLims[sAudioSndContSel] - step;
        }
    }

    if (CHECK_BTN_ANY(sDebugPadPress, BTN_DRIGHT)) {
        if (sAudioSndContWork[sAudioSndContSel] + step < sAudioSndContWorkLims[sAudioSndContSel]) {
            sAudioSndContWork[sAudioSndContSel] += step;
        } else {
            sAudioSndContWork[sAudioSndContSel] += step - sAudioSndContWorkLims[sAudioSndContSel];
        }
    }

    if (sAudioSndContSel == 8) {
        if (sAudioSndContWork[sAudioSndContSel] != 0) {
            Audio_SetExtraFilter(0x20);
        } else {
            Audio_SetExtraFilter(0);
        }
    }

    if (sAudioSndContSel == 9) {
        if (sAudioSndContWork[sAudioSndContSel] != 0) {
            Audio_SetBaseFilter(0x20);
        } else {
            Audio_SetBaseFilter(0);
        }
    }

    if (CHECK_BTN_ANY(sDebugPadPress, BTN_A)) {
        switch (sAudioSndContSel) {
            case 0:
            case 1:
                AudioSeqCmd_PlaySequence(sAudioSndContSel, 0, 0, sAudioSndContWork[sAudioSndContSel]);
                break;
            case 2:
            case 3:
                Audio_PlaySoundGeneral(((sAudioSndContWork[2] << 12) & 0xFFFF) + sAudioSndContWork[3] + SFX_FLAG,
                                       &gSfxDefaultPos, 4, &gSfxDefaultFreqAndVolScale, &gSfxDefaultFreqAndVolScale,
                                       &gSfxDefaultReverb);
                break;
            case 4:
                func_800F6700(sAudioSndContWork[sAudioSndContSel]);
                break;
            case 5:
                AudioSeqCmd_DisableNewSequences(SEQ_PLAYER_BGM_MAIN, sAudioSndContWork[sAudioSndContSel]);
                break;
            case 6:
                AudioSeqCmd_SetSpec(0, sAudioSndContWork[sAudioSndContSel]);
                sAudioSubTrackInfoSpec = sAudioSndContWork[6];
                if (sAudioSubTrackInfoPlayerSel > gAudioSpecs[sAudioSubTrackInfoSpec].numSequencePlayers - 1) {
                    sAudioSubTrackInfoPlayerSel = gAudioSpecs[sAudioSubTrackInfoSpec].numSequencePlayers - 1;
                }
                break;
            case 7:
                Audio_PlayNatureAmbienceSequence(sAudioSndContWork[sAudioSndContSel]);
                break;
            case 8:
            case 9:
                break;
            case 10:
                Audio_SetSoundBanksMute(sAudioSndContWork[sAudioSndContSel] * 0x7F);
                break;
        }
    }

    if (CHECK_BTN_ANY(sDebugPadPress, BTN_B)) {
        switch (sAudioSndContSel) {
            case 0:
            case 1:
                AudioSeqCmd_StopSequence(sAudioSndContSel, 0);
                break;
            case 7:
                AudioSeqCmd_StopSequence(SEQ_PLAYER_BGM_MAIN, 0);
                break;
            case 2:
            case 3:
                Audio_StopSfxByBank(sAudioSndContWork[2]);
                break;
        }
    }

    if (CHECK_BTN_ANY(sDebugPadPress, BTN_CDOWN)) {
        if (sAudioSndContSel == 0) {
            if (1) {}
            func_800F595C(sAudioSndContWork[sAudioSndContSel]);
        }
    }

    if (CHECK_BTN_ANY(sDebugPadPress, BTN_CRIGHT)) {
        if (sAudioSndContSel == 0) {
            if (1) {}
            func_800F5ACC(sAudioSndContWork[sAudioSndContSel]);
        }
    }
}

void AudioDebug_ProcessInput_IntInfo(void) {
    if (CHECK_BTN_ANY(sDebugPadPress, BTN_CUP)) {
        sAudioIntInfoY--;
    }

    if (CHECK_BTN_ANY(sDebugPadPress, BTN_CDOWN)) {
        sAudioIntInfoY++;
    }

    if (CHECK_BTN_ANY(sDebugPadPress, BTN_CLEFT)) {
        sAudioIntInfoX--;
    }

    if (CHECK_BTN_ANY(sDebugPadPress, BTN_CRIGHT)) {
        sAudioIntInfoX++;
    }

    if (CHECK_BTN_ANY(sDebugPadPress, BTN_B)) {
        sAudioIntInfoX = 0;
        sAudioIntInfoY = 0;
    }

    if (CHECK_BTN_ANY(sDebugPadPress, BTN_DUP) && sAudioIntInfoSel > 0) {
        sAudioIntInfoSel--;
    }

    if (CHECK_BTN_ANY(sDebugPadPress, BTN_DDOWN) && sAudioIntInfoSel < 6) {
        sAudioIntInfoSel++;
    }

    if (CHECK_BTN_ANY(sDebugPadPress, BTN_DLEFT) && sAudioIntInfoBankPage[sAudioIntInfoSel] > 0) {
        sAudioIntInfoBankPage[sAudioIntInfoSel]--;
    }

    if (CHECK_BTN_ANY(sDebugPadPress, BTN_DRIGHT) && sAudioIntInfoBankPage[sAudioIntInfoSel] < 4) {
        sAudioIntInfoBankPage[sAudioIntInfoSel]++;
    }
}

void AudioDebug_ProcessInput_ScrPrt(void) {
    if (sAudioScrPrtWork[0] != 0) {
        if (CHECK_BTN_ANY(sDebugPadPress, BTN_CUP)) {
            sAudioScrPrtY--;
        }
        if (CHECK_BTN_ANY(sDebugPadPress, BTN_CDOWN)) {
            sAudioScrPrtY++;
        }
        if (CHECK_BTN_ANY(sDebugPadPress, BTN_CLEFT)) {
            sAudioScrPrtX--;
        }
        if (CHECK_BTN_ANY(sDebugPadPress, BTN_CRIGHT)) {
            sAudioScrPrtX++;
        }
        if (CHECK_BTN_ANY(sDebugPadPress, BTN_A)) {
            sAudioScrPrtX = 26;
            sAudioScrPrtY = 1;
            sAudioScrPrtWork[2] = 6;
        }

        if (CHECK_BTN_ANY(sDebugPadPress, BTN_B)) {
            sAudioScrPrtInd = 0;
            sAudioScrPrtOverflow = 0;
        }
    }

    if (CHECK_BTN_ANY(sDebugPadPress, BTN_DUP)) {
        if (sAudioScrPrtSel > 0) {
            sAudioScrPrtSel--;
        } else {
            sAudioScrPrtSel = 10;
        }
    }

    if (CHECK_BTN_ANY(sDebugPadPress, BTN_DDOWN)) {
        if (sAudioScrPrtSel < 10) {
            sAudioScrPrtSel++;
        } else {
            sAudioScrPrtSel = 0;
        }
    }

    if (CHECK_BTN_ANY(sDebugPadPress, BTN_DLEFT)) {
        if (sAudioScrPrtWork[sAudioScrPrtSel] > 0) {
            sAudioScrPrtWork[sAudioScrPrtSel]--;
        } else {
            sAudioScrPrtWork[sAudioScrPrtSel] = sAudioScrPrtWorkLims[sAudioScrPrtSel] - 1;
        }
    }

    if (CHECK_BTN_ANY(sDebugPadPress, BTN_DRIGHT)) {
        if (sAudioScrPrtWork[sAudioScrPrtSel] < sAudioScrPrtWorkLims[sAudioScrPrtSel] - 1) {
            sAudioScrPrtWork[sAudioScrPrtSel]++;
        } else {
            sAudioScrPrtWork[sAudioScrPrtSel] = 0;
        }
    }

    D_801333F0 = sAudioScrPrtWork[3] + (sAudioScrPrtWork[4] * 2) + (sAudioScrPrtWork[5] * 4) +
                 (sAudioScrPrtWork[6] * 8) + (sAudioScrPrtWork[7] * 0x10) + (sAudioScrPrtWork[8] * 0x20);
}

void AudioDebug_ProcessInput_SfxSwap(void) {
    s16 step;
    u16 val;
    u8 prev;

    if (!sAudioSfxSwapIsEditing) {
        if (CHECK_BTN_ANY(sDebugPadPress, BTN_DUP)) {
            if (sAudioSfxSwapSel > 0) {
                sAudioSfxSwapSel--;
            } else {
                sAudioSfxSwapSel = 9;
            }
        }

        if (CHECK_BTN_ANY(sDebugPadPress, BTN_DDOWN)) {
            if (sAudioSfxSwapSel < 9) {
                sAudioSfxSwapSel++;
            } else {
                sAudioSfxSwapSel = 0;
            }
        }

        if (CHECK_BTN_ANY(sDebugPadPress, BTN_A)) {
            sAudioSfxSwapIsEditing = true;
        }

        if (CHECK_BTN_ANY(sDebugPadPress, BTN_B)) {
            gAudioSfxSwapSource[sAudioSfxSwapSel] = 0;
            gAudioSfxSwapTarget[sAudioSfxSwapSel] = 0;
        }

        if (CHECK_BTN_ANY(sDebugPadPress, BTN_START)) {
            if (sAudioSfxSwapSel != 0) {
                prev = sAudioSfxSwapSel - 1;
            } else {
                prev = 9;
            }
            gAudioSfxSwapSource[sAudioSfxSwapSel] = gAudioSfxSwapSource[prev];
            gAudioSfxSwapTarget[sAudioSfxSwapSel] = gAudioSfxSwapTarget[prev];
        }
    } else {
        if (CHECK_BTN_ANY(sDebugPadPress, BTN_DLEFT)) {
            if (sAudioSfxSwapNibbleSel > 0) {
                sAudioSfxSwapNibbleSel--;
            } else {
                sAudioSfxSwapNibbleSel = 7;
            }
        }
        if (CHECK_BTN_ANY(sDebugPadPress, BTN_DRIGHT)) {
            if (sAudioSfxSwapNibbleSel < 7) {
                sAudioSfxSwapNibbleSel++;
            } else {
                sAudioSfxSwapNibbleSel = 0;
            }
        }

        if (CHECK_BTN_ANY(sDebugPadPress, BTN_DUP) || CHECK_BTN_ANY(sDebugPadPress, BTN_DDOWN)) {
            if (CHECK_BTN_ANY(sDebugPadPress, BTN_DUP)) {
                step = CHECK_BTN_ANY(sDebugPadHold, BTN_CUP) ? 8 : 1;
            }

            if (CHECK_BTN_ANY(sDebugPadPress, BTN_DDOWN)) {
                step = CHECK_BTN_ANY(sDebugPadHold, BTN_CUP) ? -8 : -1;
            }

            if (sAudioSfxSwapNibbleSel < 4) {
                val = gAudioSfxSwapSource[sAudioSfxSwapSel] >> ((3 - sAudioSfxSwapNibbleSel) * 4);
                val = (val + step) & 0xF;
                gAudioSfxSwapSource[sAudioSfxSwapSel] =
                    (gAudioSfxSwapSource[sAudioSfxSwapSel] & ((0xF << ((3 - sAudioSfxSwapNibbleSel) * 4)) ^ 0xFFFF)) +
                    (val << ((3 - sAudioSfxSwapNibbleSel) * 4));
            } else {
                val = gAudioSfxSwapTarget[sAudioSfxSwapSel] >> ((7 - sAudioSfxSwapNibbleSel) * 4);
                val = (val + step) & 0xF;
                gAudioSfxSwapTarget[sAudioSfxSwapSel] =
                    (gAudioSfxSwapTarget[sAudioSfxSwapSel] & ((0xF << ((7 - sAudioSfxSwapNibbleSel) * 4)) ^ 0xFFFF)) +
                    (val << ((7 - sAudioSfxSwapNibbleSel) * 4));
            }
        }

        if (CHECK_BTN_ANY(sDebugPadPress, BTN_A)) {
            sAudioSfxSwapIsEditing = false;
        }

        if (CHECK_BTN_ANY(sDebugPadPress, BTN_B)) {
            if (sAudioSfxSwapNibbleSel < 4) {
                gAudioSfxSwapSource[sAudioSfxSwapSel] = 0;
            } else {
                gAudioSfxSwapTarget[sAudioSfxSwapSel] = 0;
            }
        }
    }

    if (CHECK_BTN_ANY(sDebugPadPress, BTN_CLEFT)) {
        gAudioSfxSwapOff ^= 1;
    }

    if (CHECK_BTN_ANY(sDebugPadPress, BTN_CDOWN)) {
        gAudioSfxSwapMode[sAudioSfxSwapSel] ^= 1;
    }
}

void AudioDebug_ProcessInput_SubTrackInfo(void) {
    if (CHECK_BTN_ANY(sDebugPadPress, BTN_DDOWN)) {
        if (sAudioSubTrackInfoPlayerSel != 0) {
            sAudioSubTrackInfoPlayerSel--;
        } else {
            sAudioSubTrackInfoPlayerSel = gAudioSpecs[sAudioSubTrackInfoSpec].numSequencePlayers - 1;
        }
    }
    if (CHECK_BTN_ANY(sDebugPadPress, BTN_DUP)) {
        if (sAudioSubTrackInfoPlayerSel < gAudioSpecs[sAudioSubTrackInfoSpec].numSequencePlayers - 1) {
            sAudioSubTrackInfoPlayerSel++;
        } else {
            sAudioSubTrackInfoPlayerSel = SEQ_PLAYER_BGM_MAIN;
        }
    }
    if (CHECK_BTN_ANY(sDebugPadPress, BTN_DLEFT)) {
        sAudioSubTrackInfoChannelSel = (sAudioSubTrackInfoChannelSel - 1) & 0xF;
    }
    if (CHECK_BTN_ANY(sDebugPadPress, BTN_DRIGHT)) {
        sAudioSubTrackInfoChannelSel = (sAudioSubTrackInfoChannelSel + 1) & 0xF;
    }
    if (CHECK_BTN_ANY(sDebugPadPress, BTN_START)) {
        sSeqPlayerPeakNumLayers[sAudioSubTrackInfoPlayerSel] = SEQ_PLAYER_BGM_MAIN;
    }
}

void AudioDebug_ProcessInput_HeapInfo(void) {
}

void AudioDebug_ProcessInput_BlkChgBgm(void) {
    if (CHECK_BTN_ANY(sDebugPadPress, BTN_DUP)) {
        if (sAudioBlkChgBgmSel > 0) {
            sAudioBlkChgBgmSel--;
        } else {
            sAudioBlkChgBgmSel = 1;
        }
    }

    if (CHECK_BTN_ANY(sDebugPadPress, BTN_DDOWN)) {
        if (sAudioBlkChgBgmSel <= 0) {
            sAudioBlkChgBgmSel++;
        } else {
            sAudioBlkChgBgmSel = 0;
        }
    }

    if (CHECK_BTN_ANY(sDebugPadPress, BTN_DLEFT)) {
        sAudioBlkChgBgmWork[sAudioBlkChgBgmSel]--;
        if (sAudioBlkChgBgmSel == 1) {
            Audio_SetSequenceMode(sAudioBlkChgBgmWork[1]);
            ; // might be a fake match?
        }
    }

    if (CHECK_BTN_ANY(sDebugPadPress, BTN_DRIGHT)) {
        sAudioBlkChgBgmWork[sAudioBlkChgBgmSel]++;
        if (sAudioBlkChgBgmSel == 1) {
            Audio_SetSequenceMode(sAudioBlkChgBgmWork[1]);
        }
    }

    if (CHECK_BTN_ANY(sDebugPadPress, BTN_A)) {
        Audio_QueueCmdS8(MK_CMD(0x46, SEQ_PLAYER_BGM_MAIN, 0x00, 0x00), sAudioBlkChgBgmWork[1]);
        AudioSeqCmd_PlaySequence(SEQ_PLAYER_BGM_MAIN, 1, 0, sAudioBlkChgBgmWork[0]);
    }

    if (CHECK_BTN_ANY(sDebugPadPress, BTN_B)) {
        AudioSeqCmd_StopSequence(SEQ_PLAYER_BGM_MAIN, 1);
    }
}

void AudioDebug_ProcessInput_OcaTest(void) {
}

void AudioDebug_ProcessInput_SfxParamChg(void) {
    s32 step;
    u16 sfx;

    if (CHECK_BTN_ANY(sDebugPadHold, BTN_CLEFT)) {
        step = 8;
    } else {
        step = 1;
    }

    if (CHECK_BTN_ANY(sDebugPadPress, BTN_DUP)) {
        if (sAudioSfxParamChgSel > 0) {
            sAudioSfxParamChgSel--;
        } else {
            sAudioSfxParamChgSel = 3;
        }
    }

    if (CHECK_BTN_ANY(sDebugPadPress, BTN_DDOWN)) {
        if (sAudioSfxParamChgSel < 3) {
            sAudioSfxParamChgSel++;
        } else {
            sAudioSfxParamChgSel = 0;
        }
    }

    if (CHECK_BTN_ANY(sDebugPadPress, BTN_DLEFT)) {
        if (sAudioSfxParamChgSel < 2) {
            if (sAudioSfxParamChgSel == 0) {
                if (sAudioSfxParamChgWork[sAudioSfxParamChgSel] > 0) {
                    sAudioSfxParamChgWork[sAudioSfxParamChgSel]--;
                } else {
                    sAudioSfxParamChgWork[sAudioSfxParamChgSel] = sAudioSndContWorkLims[2] - 1;
                }
            } else {
                sAudioSfxParamChgWork[sAudioSfxParamChgSel] -= step;
                sAudioSfxParamChgWork[sAudioSfxParamChgSel] &= 0x1FF;
            }
        } else if (sAudioSfxParamChgSel == 3) {
            gSoundParams[sAudioSfxParamChgWork[0]][sAudioSfxParamChgWork[1]].importance -= step;
        } else {
            sAudioSfxParamChgBitSel = (sAudioSfxParamChgBitSel - 1) & 0xF;
        }
    }

    if (CHECK_BTN_ANY(sDebugPadPress, BTN_DRIGHT)) {
        if (sAudioSfxParamChgSel < 2) {
            if (sAudioSfxParamChgSel == 0) {
                if (sAudioSfxParamChgWork[sAudioSfxParamChgSel] < (sAudioSndContWorkLims[2] - 1)) {
                    sAudioSfxParamChgWork[sAudioSfxParamChgSel]++;
                } else {
                    sAudioSfxParamChgWork[sAudioSfxParamChgSel] = 0;
                }
            } else {
                sAudioSfxParamChgWork[sAudioSfxParamChgSel] += step;
                sAudioSfxParamChgWork[sAudioSfxParamChgSel] &= 0x1FF;
            }
        } else if (sAudioSfxParamChgSel == 3) {
            gSoundParams[sAudioSfxParamChgWork[0]][sAudioSfxParamChgWork[1]].importance += step;
        } else {
            sAudioSfxParamChgBitSel = (sAudioSfxParamChgBitSel + 1) & 0xF;
        }
    }

    if (CHECK_BTN_ANY(sDebugPadPress, BTN_A)) {
        sfx = (u16)(sAudioSfxParamChgWork[0] << 12) + sAudioSfxParamChgWork[1] + SFX_FLAG;
        Audio_PlaySoundGeneral(sfx, &gSfxDefaultPos, 4, &gSfxDefaultFreqAndVolScale, &gSfxDefaultFreqAndVolScale,
                               &gSfxDefaultReverb);
    }

    if (CHECK_BTN_ANY(sDebugPadPress, BTN_B)) {
        Audio_StopSfxByBank(sAudioSfxParamChgWork[0]);
    }

    if (CHECK_BTN_ANY(sDebugPadPress, BTN_CDOWN)) {
        if (sAudioSfxParamChgSel == 2) {
            gSoundParams[sAudioSfxParamChgWork[0]][sAudioSfxParamChgWork[1]].params ^=
                (1 << (0xF - sAudioSfxParamChgBitSel));
        }
    }

    if (CHECK_BTN_ANY(sDebugPadPress, BTN_CUP)) {
        if (sAudioSfxParamChgSel < 2) {
            sAudioSfxParamChgWork[sAudioSfxParamChgSel] = 0;
        }
    }
}

void AudioDebug_ScrPrt(const s8* str, u16 num) {
    u8 i = 0;

    sAudioScrPrtBuf[sAudioScrPrtInd].num = num;

    while (str[i] != 0) {
        sAudioScrPrtBuf[sAudioScrPrtInd].str[i] = str[i];
        i++;
    }

    while (i < 5) {
        sAudioScrPrtBuf[sAudioScrPrtInd].str[i] = 0;
        i++;
    }

    if (sAudioScrPrtInd < 25 - 1) {
        sAudioScrPrtInd++;
    } else {
        sAudioScrPrtInd = 0;
        sAudioScrPrtOverflow = 1;
    }
}

void AudioDebug_ProcessInput(void) {
    if (!sAudioDebugEverOpened) {
        return;
    }

    if (sAudioSfxMuted) {
        Audio_SetSoundBanksMute(0x6F);
    }

    if (CHECK_BTN_ANY(sDebugPadPress, BTN_L)) {
        if (sAudioDebugPage < PAGE_MAX - 1) {
            sAudioDebugPage++;
        } else {
            sAudioDebugPage = 0;
        }
    }

    if (CHECK_BTN_ANY(sDebugPadPress, BTN_R)) {
        if (sAudioDebugPage > 0) {
            sAudioDebugPage--;
        } else {
            sAudioDebugPage = PAGE_MAX - 1;
        }
    }

    if (CHECK_BTN_ANY(sDebugPadPress, BTN_Z)) {
        sAudioDebugTextColor++;
        sAudioDebugTextColor &= 7;
    }

    switch (sAudioDebugPage) {
        case PAGE_NON:
            if (CHECK_BTN_ANY(sDebugPadPress, BTN_A)) {
                sAudioSndContWork[5] ^= 1;
                AudioSeqCmd_DisableNewSequences(SEQ_PLAYER_BGM_MAIN, sAudioSndContWork[5]);
                if (Audio_GetActiveSeqId(SEQ_PLAYER_BGM_MAIN) != NA_BGM_NATURE_AMBIENCE) {
                    AudioSeqCmd_StopSequence(SEQ_PLAYER_BGM_MAIN, 0);
                }
                AudioSeqCmd_StopSequence(SEQ_PLAYER_FANFARE, 0);
                AudioSeqCmd_StopSequence(SEQ_PLAYER_BGM_SUB, 0);
            }

            if (CHECK_BTN_ANY(sDebugPadPress, BTN_B)) {
                sAudioSfxMuted ^= 1;
                if (!sAudioSfxMuted) {
                    Audio_SetSoundBanksMute(0);
                }
            }
            break;
        case PAGE_SOUND_CONTROL:
            AudioDebug_ProcessInput_SndCont();
            break;
        case PAGE_INTERFACE_INFO:
            AudioDebug_ProcessInput_IntInfo();
            break;
        case PAGE_SCROLL_PRINT:
            AudioDebug_ProcessInput_ScrPrt();
            break;
        case PAGE_SFX_SWAP:
            AudioDebug_ProcessInput_SfxSwap();
            break;
        case PAGE_SUB_TRACK_INFO:
            AudioDebug_ProcessInput_SubTrackInfo();
            break;
        case PAGE_HEAP_INFO:
            AudioDebug_ProcessInput_HeapInfo();
            break;
        case PAGE_BLOCK_CHANGE_BGM:
            AudioDebug_ProcessInput_BlkChgBgm();
            break;
        case PAGE_OCARINA_TEST:
            AudioDebug_ProcessInput_OcaTest();
            break;
        case PAGE_SFX_PARAMETER_CHANGE:
            AudioDebug_ProcessInput_SfxParamChg();
            break;
        case PAGE_FREE_AREA:
        default:
            break;
    }

    gAudioDebugPrintSeqCmd = sAudioScrPrtWork[10];
}

void Audio_UpdateRiverSoundVolumes(void);
void func_800F5CF8(void);

/**
 * This is Audio_Update for the graph thread
 */
void func_800F3054(void) {
    if (func_800FAD34() == 0) {
        sAudioUpdateTaskStart = gAudioContext.totalTaskCount;
        sAudioUpdateStartTime = osGetTime();
        AudioOcarina_Update();
        Audio_StepFreqLerp(&sRiverFreqScaleLerp);
        Audio_StepFreqLerp(&sWaterfallFreqScaleLerp);
        Audio_UpdateRiverSoundVolumes();
        func_800F56A8();
        func_800F5CF8();
        if (gAudioSpecId == 7) {
            Audio_ClearSariaBgm();
        }
        Audio_ProcessSoundRequests();
        Audio_ProcessSeqCmds();
        func_800F8F88();
        Audio_UpdateActiveSequences();
        AudioDebug_SetInput();
        AudioDebug_ProcessInput();
        Audio_ScheduleProcessCmds();
        sAudioUpdateTaskEnd = gAudioContext.totalTaskCount;
        sAudioUpdateEndTime = osGetTime();
    }
}

void func_800F3138(UNK_TYPE arg0) {
}

void func_800F3140(UNK_TYPE arg0, UNK_TYPE arg1) {
}

void func_800F314C(s8 arg0) {
    Audio_QueueCmdS32(0x82 << 24 | SEQ_PLAYER_BGM_MAIN << 16 | (((u8)arg0 & 0xFF) << 8), 1);
}

f32 Audio_ComputeSoundVolume(u8 bankId, u8 entryIdx) {
    SoundBankEntry* bankEntry = &gSoundBanks[bankId][entryIdx];
    f32 minDist;
    f32 baseDist;
    f32 ret;

    if (bankEntry->sfxParams & 0x2000) {
        return 1.0f;
    }

    if (bankEntry->dist > 10000.0f) {
        ret = 0.0f;
    } else {
        switch (bankEntry->sfxParams & 3) {
            case 1:
                baseDist = 10000.0f / 15.0f;
                break;
            case 2:
                baseDist = 10000.0f / 10.5f;
                break;
            case 3:
                baseDist = 10000.0f / 2.6f;
                break;
            default:
                baseDist = 10000.0f / 20.0f;
                break;
        }

        minDist = baseDist / 5.0f;

        // Volume grows as inverse square of distance. Linearly approximate
        // the inverse part, then square.
        if (bankEntry->dist < minDist) {
            ret = 1.0f;
        } else if (bankEntry->dist < baseDist) {
            ret = ((((baseDist - minDist) - (bankEntry->dist - minDist)) / (baseDist - minDist)) * 0.19f) + 0.81f;
        } else {
            ret = (1.0f - ((bankEntry->dist - baseDist) / (10000.0f - baseDist))) * 0.81f;
        }
        ret = SQ(ret);
    }

    return ret;
}

s8 Audio_ComputeSoundReverb(u8 bankId, u8 entryIdx, u8 channelIdx) {
    s8 distAdd = 0;
    s32 scriptAdd = 0;
    SoundBankEntry* entry = &gSoundBanks[bankId][entryIdx];
    s32 reverb;

    if (!(entry->sfxParams & 0x1000)) {
        if (entry->dist < 2500.0f) {
            distAdd = *entry->posZ > 0.0f ? (entry->dist / 2500.0f) * 70.0f : (entry->dist / 2500.0f) * 91.0f;
        } else {
            distAdd = 70;
        }
    }

    if (IS_SEQUENCE_CHANNEL_VALID(gAudioContext.seqPlayers[SEQ_PLAYER_SFX].channels[channelIdx])) {
        scriptAdd = gAudioContext.seqPlayers[SEQ_PLAYER_SFX].channels[channelIdx]->soundScriptIO[1];
        if (gAudioContext.seqPlayers[SEQ_PLAYER_SFX].channels[channelIdx]->soundScriptIO[1] < 0) {
            scriptAdd = 0;
        }
    }

    reverb = *entry->reverbAdd + distAdd + scriptAdd;
    if ((bankId != BANK_OCARINA) || !((entry->sfxId & 0x1FF) < 2)) {
        reverb += sAudioEnvReverb + sAudioCodeReverb + sSpecReverb;
    }

    if (reverb > 0x7F) {
        reverb = 0x7F;
    }

    return reverb;
}

s8 Audio_ComputeSoundPanSigned(f32 x, f32 z, u8 token) {
    f32 absX;
    f32 absZ;
    f32 pan;

    if (x < 0) {
        absX = -x;
    } else {
        absX = x;
    }
    if (z < 0) {
        absZ = -z;
    } else {
        absZ = z;
    }

    if (absX > 8000.0f) {
        absX = 8000.0f;
    }

    if (absZ > 8000.0f) {
        absZ = 8000.0f;
    }

    if ((x == 0.0f) && (z == 0.0f)) {
        pan = 0.5f;
    } else if (absZ <= absX) {
        pan = (16000.0f - absX) / (3.3f * (16000.0f - absZ));
        if (x >= 0.0f) {
            pan = 1.0f - pan;
        }
    } else {
        pan = (x / (5.0769234f * absZ)) + 0.5f; // about 66 / 13
    }

    if (absZ < 50.0f) {
        if (absX < 50.0f) {
            pan = ((pan - 0.5f) * SQ(absX / 50.0f)) + 0.5f;
        }
    }
    return (s8)((pan * 127.0f) + 0.5f);
}

f32 Audio_ComputeSoundFreqScale(u8 bankId, u8 entryIdx) {
    s32 phi_v0 = 0;
    SoundBankEntry* entry = &gSoundBanks[bankId][entryIdx];
    f32 unk1C;
    f32 freq = 1.0f;

    if (entry->sfxParams & 0x4000) {
        freq = 1.0f - ((gAudioContext.audioRandom & 0xF) / 192.0f);
    }

    switch (bankId) {
        case BANK_PLAYER:
        case BANK_ITEM:
        case BANK_VOICE:
            if (sAudioBaseFilter2 != 0) {
                phi_v0 = 1;
            }
            break;
        case BANK_ENV:
        case BANK_ENEMY:
            if (sAudioExtraFilter2 != 0) {
                phi_v0 = 1;
            }
            break;
        case BANK_SYSTEM:
        case BANK_OCARINA:
            break;
    }

    if (phi_v0 == 1) {
        if (!(entry->sfxParams & 0x800)) {
            freq *= (1.0293 - ((gAudioContext.audioRandom & 0xF) / 144.0f));
        }
    }

    unk1C = entry->dist;
    if (!(entry->sfxParams & 0x2000)) {
        if (!(entry->sfxParams & 0x8000)) {
            if (unk1C >= 10000.0f) {
                freq += 0.2f;
            } else {
                freq += (0.2f * (unk1C / 10000.0f));
            }
        }
    }

    if (entry->sfxParams & 0xC0) {
        freq += (entry->unk_2F / 192.0f);
    }

    return freq;
}

u8 func_800F37B8(f32 behindScreenZ, SoundBankEntry* arg1, s8 arg2) {
    s8 phi_v0;
    u8 phi_v1;
    f32 phi_f0;
    f32 phi_f12;

    if (*arg1->posZ < behindScreenZ) {
        phi_v0 = arg2 < 65 ? arg2 : 0x7F - arg2;

        if (phi_v0 < 30) {
            phi_v1 = 0;
        } else {
            phi_v1 = (((phi_v0 & 0xFFFF) * 10) - 300) / 34;
            if (phi_v1 != 0) {
                phi_v1 = 0x10 - phi_v1;
            }
        }
    } else {
        phi_v1 = 0;
    }

    if (phi_v1 == 0) {
        if (arg1->sfxParams & 0x200) {
            phi_v1 = 0xF;
        }
    }

    switch (arg1->sfxParams & 3) {
        case 1:
            phi_f0 = 12.0f;
            break;
        case 2:
            phi_f0 = 9.0f;
            break;
        case 3:
            phi_f0 = 6.0f;
            break;
        default:
            phi_f0 = 15.0f;
            break;
    }

    phi_f12 = CLAMP_MAX(arg1->dist, 10000.0f / 5.2f);

    return (phi_v1 * 0x10) + (u8)((phi_f0 * phi_f12) / (10000.0f / 5.2f));
}

s8 func_800F3990(f32 arg0, u16 sfxParams) {
    s8 ret = 0;

    if (arg0 >= 0.0f) {
        if (arg0 > 625.0f) {
            ret = 127;
        } else {
            ret = (arg0 / 625.0f) * 126.0f;
        }
    }
    return ret | 1;
}

void Audio_SetSoundProperties(u8 bankId, u8 entryIdx, u8 channelIdx) {
    f32 vol = 1.0f;
    s8 volS8;
    s8 reverb = 0;
    f32 freqScale = 1.0f;
    s8 panSigned = 0x40;
    u8 stereoBits = 0;
    u8 filter = 0;
    s8 sp38 = 0;
    f32 behindScreenZ;
    u8 baseFilter = 0;
    SoundBankEntry* entry = &gSoundBanks[bankId][entryIdx];

    switch (bankId) {
        case BANK_PLAYER:
        case BANK_ITEM:
        case BANK_ENV:
        case BANK_ENEMY:
        case BANK_VOICE:
            if (D_80130604 == 2) {
                sp38 = func_800F3990(*entry->posY, entry->sfxParams);
            }
            // fallthrough
        case BANK_OCARINA:
            entry->dist = sqrtf(entry->dist);
            vol = Audio_ComputeSoundVolume(bankId, entryIdx) * *entry->vol;
            reverb = Audio_ComputeSoundReverb(bankId, entryIdx, channelIdx);
            panSigned = Audio_ComputeSoundPanSigned(*entry->posX, *entry->posZ, entry->token);
            freqScale = Audio_ComputeSoundFreqScale(bankId, entryIdx) * *entry->freqScale;
            if (D_80130604 == 2) {
                behindScreenZ = sBehindScreenZ[(entry->sfxParams & 0x400) >> 10];
                if (!(entry->sfxParams & 0x800)) {
                    if (*entry->posZ < behindScreenZ) {
                        stereoBits = 0x10;
                    }

                    if ((sSfxChannelState[channelIdx].stereoBits ^ stereoBits) & 0x10) {
                        if (panSigned < 0x40) {
                            stereoBits = sSfxChannelState[channelIdx].stereoBits ^ 0x14;
                        } else {
                            stereoBits = sSfxChannelState[channelIdx].stereoBits ^ 0x18;
                        }
                    } else {
                        stereoBits = sSfxChannelState[channelIdx].stereoBits;
                    }
                }
            }
            if (sAudioBaseFilter != 0) {
                if ((bankId == BANK_ITEM) || (bankId == BANK_PLAYER) || (bankId == BANK_VOICE)) {
                    baseFilter = sAudioBaseFilter;
                }
            }

            if ((baseFilter | sAudioExtraFilter) != 0) {
                filter = (baseFilter | sAudioExtraFilter);
            } else if (D_80130604 == 2 && (entry->sfxParams & 0x2000) == 0) {
                filter = func_800F37B8(behindScreenZ, entry, panSigned);
            }
            break;
        case BANK_SYSTEM:
            break;
    }

    if (sSfxChannelState[channelIdx].vol != vol) {
        volS8 = (u8)(vol * 127.0f);
        sSfxChannelState[channelIdx].vol = vol;
    } else {
        volS8 = -1;
    }

    // CHAN_UPD_SCRIPT_IO (slot 2, sets volume)
    Audio_QueueCmdS8(0x6 << 24 | SEQ_PLAYER_SFX << 16 | (channelIdx << 8) | 2, volS8);
    if (reverb != sSfxChannelState[channelIdx].reverb) {
        Audio_QueueCmdS8(0x5 << 24 | SEQ_PLAYER_SFX << 16 | (channelIdx << 8), reverb);
        sSfxChannelState[channelIdx].reverb = reverb;
    }
    if (freqScale != sSfxChannelState[channelIdx].freqScale) {
        Audio_QueueCmdF32(0x4 << 24 | SEQ_PLAYER_SFX << 16 | (channelIdx << 8), freqScale);
        sSfxChannelState[channelIdx].freqScale = freqScale;
    }
    if (stereoBits != sSfxChannelState[channelIdx].stereoBits) {
        Audio_QueueCmdS8(0xE << 24 | SEQ_PLAYER_SFX << 16 | (channelIdx << 8), stereoBits | 0x10);
        sSfxChannelState[channelIdx].stereoBits = stereoBits;
    }
    if (filter != sSfxChannelState[channelIdx].filter) {
        // CHAN_UPD_SCRIPT_IO (slot 3, sets filter)
        Audio_QueueCmdS8(0x6 << 24 | SEQ_PLAYER_SFX << 16 | (channelIdx << 8) | 3, filter);
        sSfxChannelState[channelIdx].filter = filter;
    }
    if (sp38 != sSfxChannelState[channelIdx].unk_0C) {
        // CHAN_UPD_UNK_0F
        Audio_QueueCmdS8(0xC << 24 | SEQ_PLAYER_SFX << 16 | (channelIdx << 8), 0x10);
        // CHAN_UPD_UNK_20
        Audio_QueueCmdU16(0xD << 24 | SEQ_PLAYER_SFX << 16 | (channelIdx << 8), ((u16)(sp38) << 8) + 0xFF);
        sSfxChannelState[channelIdx].unk_0C = sp38;
    }
    if (panSigned != sSfxChannelState[channelIdx].panSigned) {
        Audio_QueueCmdS8(0x3 << 24 | SEQ_PLAYER_SFX << 16 | (channelIdx << 8), panSigned);
        sSfxChannelState[channelIdx].panSigned = panSigned;
    }
}

void Audio_ResetSfxChannelState(void) {
    u8 i;
    SfxPlayerState* state;

    for (i = 0; i < 16; i++) {
        state = &sSfxChannelState[i];
        state->vol = 1.0f;
        state->freqScale = 1.0f;
        state->reverb = 0;
        state->panSigned = 0x40;
        state->stereoBits = 0;
        state->filter = 0xFF;
        state->unk_0C = 0xFF;
    }

    sSfxChannelState[SFX_CHANNEL_OCARINA].unk_0C = 0;
    sPrevSeqMode = 0;
    sAudioCodeReverb = 0;
}

void func_800F3F3C(u8 arg0) {
    if (gSoundBankMuted[0] != 1) {
        AudioSeqCmd_PlaySequence(SEQ_PLAYER_BGM_SUB, 0, 0, NA_BGM_VARIOUS_SFX);
        AudioSeqCmd_SetChannelIO(SEQ_PLAYER_BGM_SUB, 0, 0, arg0);
    }
}

f32 func_800F3F84(f32 arg0) {
    f32 ret = 1.0f;

    if (arg0 > 6.0f) {
        D_8016B7A8 = 1.0f;
        D_8016B7B0 = 1.1f;
    } else {
        ret = arg0 / 6.0f;
        D_8016B7A8 = (ret * 0.22500002f) + 0.775f;
        D_8016B7B0 = (ret * 0.2f) + 0.9f;
    }
    return ret;
}

void func_800F4010(Vec3f* pos, u16 sfxId, f32 arg2) {
    f32 sp24;
    f32 phi_f0;
    u8 phi_v0;
    u16 sfxId2;

    D_80131C8C = arg2;
    sp24 = func_800F3F84(arg2);
    Audio_PlaySoundGeneral(sfxId, pos, 4, &D_8016B7B0, &D_8016B7A8, &gSfxDefaultReverb);

    if ((sfxId & 0xF0) == 0xB0) {
        phi_f0 = 0.3f;
        phi_v0 = 1;
        sp24 = 1.0f;
    } else {
        phi_f0 = 1.1f;
        phi_v0 = gAudioContext.audioRandom % 2;
    }

    if ((phi_f0 < arg2) && (phi_v0 != 0)) {
        if ((sfxId & 0x80) != 0) {
            sfxId2 = NA_SE_PL_METALEFFECT_ADULT;
        } else {
            sfxId2 = NA_SE_PL_METALEFFECT_KID;
        }
        D_8016B7AC = (sp24 * 0.7) + 0.3;
        Audio_PlaySoundGeneral(sfxId2, pos, 4, &D_8016B7B0, &D_8016B7AC, &gSfxDefaultReverb);
    }
}

void func_800F4138(Vec3f* pos, u16 sfxId, f32 arg2) {
    func_800F3F84(arg2);
    Audio_PlaySoundGeneral(sfxId, pos, 4, &D_8016B7B0, &D_8016B7A8, &gSfxDefaultReverb);
}

void func_800F4190(Vec3f* pos, u16 sfxId) {
    Audio_PlaySoundGeneral(sfxId, pos, 4, &D_801305B0, &gSfxDefaultFreqAndVolScale, &D_801305B4);
}
void Audio_PlaySoundRandom(Vec3f* pos, u16 baseSfxId, u8 randLim) {
    u8 offset = Audio_NextRandom() % randLim;

    Audio_PlaySoundGeneral(baseSfxId + offset, pos, 4, &gSfxDefaultFreqAndVolScale, &gSfxDefaultFreqAndVolScale,
                           &gSfxDefaultReverb);
}

void func_800F4254(Vec3f* pos, u8 level) {
    level &= 3;
    if (level != sPrevChargeLevel) {
        D_801305F4 = D_801305E4[level];
        switch (level) {
            case 1:
                Audio_PlaySoundGeneral(NA_SE_PL_SWORD_CHARGE, pos, 4, &D_801305F4, &gSfxDefaultFreqAndVolScale,
                                       &gSfxDefaultReverb);
                break;
            case 2:
                Audio_PlaySoundGeneral(NA_SE_PL_SWORD_CHARGE, pos, 4, &D_801305F4, &gSfxDefaultFreqAndVolScale,
                                       &gSfxDefaultReverb);
                break;
        }

        sPrevChargeLevel = level;
    }

    if (level != 0) {
        Audio_PlaySoundGeneral(NA_SE_IT_SWORD_CHARGE - SFX_FLAG, pos, 4, &D_801305F4, &gSfxDefaultFreqAndVolScale,
                               &gSfxDefaultReverb);
    }
}

void func_800F436C(Vec3f* pos, u16 sfxId, f32 arg2) {
    if (arg2 < 0.75f) {
        D_8016B7D8 = ((arg2 / 0.75f) * 0.25f) + 0.5f;
    } else {
        D_8016B7D8 = arg2;
    }

    if (D_8016B7D8 > 0.5f) {
        Audio_PlaySoundGeneral(sfxId, pos, 4, &D_8016B7D8, &gSfxDefaultFreqAndVolScale, &gSfxDefaultReverb);
    }
}

void func_800F4414(Vec3f* pos, u16 sfxId, f32 arg2) {
    D_801305B8--;
    if (D_801305B8 == 0) {
        Audio_PlaySoundGeneral(sfxId, pos, 4, &D_8016B7D8, &gSfxDefaultFreqAndVolScale, &gSfxDefaultReverb);

        if (arg2 > 2.0f) {
            arg2 = 2.0f;
        }
        D_801305B8 = (s8)((D_801305C0 - D_801305BC) * (1.0f - arg2)) + D_801305C0;
    }
}

void func_800F44EC(s8 arg0, s8 arg1) {
    D_801305B8 = 1;
    D_801305BC = arg1;
    D_801305C0 = arg0;
}

void func_800F4524(Vec3f* pos, u16 sfxId, s8 arg2) {
    D_8016B7DC = arg2;
    Audio_PlaySoundGeneral(sfxId, pos, 4, &gSfxDefaultFreqAndVolScale, &gSfxDefaultFreqAndVolScale, &D_8016B7DC);
}

void func_800F4578(Vec3f* pos, u16 sfxId, f32 arg2) {
    D_8016B7E0 = arg2;
    Audio_PlaySoundGeneral(sfxId, pos, 4, &gSfxDefaultFreqAndVolScale, &D_8016B7E0, &gSfxDefaultReverb);
}

void func_800F45D0(f32 arg0) {
    func_800F4414(&gSfxDefaultPos, NA_SE_IT_FISHING_REEL_SLOW - SFX_FLAG, arg0);
    func_800F436C(&gSfxDefaultPos, 0, (0.15f * arg0) + 1.4f);
}

void Audio_PlaySoundRiver(Vec3f* pos, f32 freqScale) {
    if (!Audio_IsSfxPlaying(NA_SE_EV_RIVER_STREAM - SFX_FLAG)) {
        sRiverFreqScaleLerp.value = freqScale;
    } else if (freqScale != sRiverFreqScaleLerp.value) {
        sRiverFreqScaleLerp.target = freqScale;
        sRiverFreqScaleLerp.remainingFrames = 40;
        sRiverFreqScaleLerp.step = (sRiverFreqScaleLerp.target - sRiverFreqScaleLerp.value) / 40;
    }
    Audio_PlaySoundGeneral(NA_SE_EV_RIVER_STREAM - SFX_FLAG, pos, 4, &sRiverFreqScaleLerp.value,
                           &gSfxDefaultFreqAndVolScale, &gSfxDefaultReverb);
}

void Audio_PlaySoundWaterfall(Vec3f* pos, f32 freqScale) {
    if (!Audio_IsSfxPlaying(NA_SE_EV_WATER_WALL_BIG - SFX_FLAG)) {
        sWaterfallFreqScaleLerp.value = freqScale;
    } else if (freqScale != sWaterfallFreqScaleLerp.value) {
        sWaterfallFreqScaleLerp.target = freqScale;
        sWaterfallFreqScaleLerp.remainingFrames = 40;
        sWaterfallFreqScaleLerp.step = (sWaterfallFreqScaleLerp.target - sWaterfallFreqScaleLerp.value) / 40;
    }
    Audio_PlaySoundGeneral(NA_SE_EV_WATER_WALL_BIG - SFX_FLAG, pos, 4, &sWaterfallFreqScaleLerp.value,
                           &sWaterfallFreqScaleLerp.value, &gSfxDefaultReverb);
}

void Audio_StepFreqLerp(FreqLerp* lerp) {
    if (lerp->remainingFrames != 0) {
        lerp->remainingFrames--;
        if (lerp->remainingFrames != 0) {
            lerp->value += lerp->step;
        } else {
            lerp->value = lerp->target;
        }
    }
}

void func_800F47BC(void) {
    Audio_SetVolumeScale(SEQ_PLAYER_BGM_MAIN, 1, 0, 10);
    Audio_SetVolumeScale(SEQ_PLAYER_BGM_SUB, 1, 0, 10);
}

void func_800F47FC(void) {
    Audio_SetVolumeScale(SEQ_PLAYER_BGM_MAIN, 1, 0x7F, 3);
    Audio_SetVolumeScale(SEQ_PLAYER_BGM_SUB, 1, 0x7F, 3);
}

void func_800F483C(u8 targetVol, u8 volFadeTimer) {
    Audio_SetVolumeScale(SEQ_PLAYER_BGM_MAIN, 0, targetVol, volFadeTimer);
}

/**
 * Incrementally increase volume of NA_BGM_GANON_TOWER for each new room during the climb of Ganon's Tower
 */
void Audio_SetGanonsTowerBgmVolumeLevel(u8 ganonsTowerLevel) {
    u8 channelIdx;
    s8 pan = 0;

    // Ganondorf's Lair
    if (ganonsTowerLevel == 0) {
        pan = 0x7F;
    }

    for (channelIdx = 0; channelIdx < 16; channelIdx++) {
        // CHAN_UPD_PAN_UNSIGNED
        Audio_QueueCmdS8(_SHIFTL(0x7, 24, 8) | _SHIFTL(SEQ_PLAYER_BGM_MAIN, 16, 8) | _SHIFTL(channelIdx, 8, 8) |
                             _SHIFTL(0, 0, 8),
                         pan);
    }

    // Lowest room in Ganon's Tower (Entrance Room)
    if (ganonsTowerLevel == 7) {
        // Adds a delay to setting the volume in the first room
        sEnterGanonsTowerTimer = 2;
    } else {
        Audio_SetGanonsTowerBgmVolume(sGanonsTowerLevelsVol[ganonsTowerLevel % ARRAY_COUNTU(sGanonsTowerLevelsVol)]);
    }
}

/**
 * If a new volume is requested for ganon's tower, update the volume and
 * calculate a new low-pass filter cutoff and reverb based on the new volume
 */
s32 Audio_SetGanonsTowerBgmVolume(u8 targetVol) {
    u8 lowPassFilterCutoff;
    u16 reverb;
    u8 channelIdx;

    if (sGanonsTowerVol != targetVol) {
        // Sets the volume
        Audio_SetVolumeScale(SEQ_PLAYER_BGM_MAIN, 0, targetVol, 2);

        // Sets the filter cutoff of the form (lowPassFilterCutoff << 4) | (highPassFilter & 0xF). highPassFilter is
        // always set to 0
        if (targetVol < 0x40) {
            // Only the first room
            lowPassFilterCutoff = 1 << 4;
        } else {
            // Higher volume leads to a higher cut-off frequency in the low-pass filtering
            lowPassFilterCutoff = (((targetVol - 0x40) >> 2) + 1) << 4;
        }
        // Set lowPassFilterCutoff to io port 4 from channel 15
        AudioSeqCmd_SetChannelIO(SEQ_PLAYER_BGM_MAIN, 4, 15, lowPassFilterCutoff);

        // Sets the reverb
        for (channelIdx = 0; channelIdx < 16; channelIdx++) {
            if (gAudioContext.seqPlayers[SEQ_PLAYER_BGM_MAIN].channels[channelIdx] !=
                &gAudioContext.sequenceChannelNone) {
                // soundScriptIO[5] is set to 0x40 in channels 0, 1, and 4
                if ((u8)gAudioContext.seqPlayers[SEQ_PLAYER_BGM_MAIN].channels[channelIdx]->soundScriptIO[5] != 0xFF) {
                    // Higher volume leads to lower reverb
                    reverb =
                        ((u16)gAudioContext.seqPlayers[SEQ_PLAYER_BGM_MAIN].channels[channelIdx]->soundScriptIO[5] -
                         targetVol) +
                        0x7F;
                    if (reverb > 0x7F) {
                        reverb = 0x7F;
                    }
                    // CHAN_UPD_REVERB
                    Audio_QueueCmdS8(_SHIFTL(0x5, 24, 8) | _SHIFTL(SEQ_PLAYER_BGM_MAIN, 16, 8) |
                                         _SHIFTL(channelIdx, 8, 8) | _SHIFTL(0, 0, 8),
                                     (u8)reverb);
                }
            }
        }
        sGanonsTowerVol = targetVol;
    }
    return -1;
}

/**
 * Responsible for lowering market bgm in Child Market Entrance and Child Market Back Alley
 * Only lowers volume for 1 frame, so must be called every frame to maintain lower volume
 */
void Audio_LowerMainBgmVolume(u8 volume) {
    sRiverSoundMainBgmVol = volume;
    sRiverSoundMainBgmLower = true;
}

void Audio_UpdateRiverSoundVolumes(void) {
    // Updates Main Bgm Volume (RiverSound of type RS_LOWER_MAIN_BGM_VOLUME)
    if (sRiverSoundMainBgmLower == true) {
        if (sRiverSoundMainBgmCurrentVol != sRiverSoundMainBgmVol) {
            // lowers the volume for 1 frame
            Audio_SetVolumeScale(SEQ_PLAYER_BGM_MAIN, 0, sRiverSoundMainBgmVol, 0xA);
            sRiverSoundMainBgmCurrentVol = sRiverSoundMainBgmVol;
            sRiverSoundMainBgmRestore = true;
        }
        sRiverSoundMainBgmLower = false;
    } else if (sRiverSoundMainBgmRestore == true && D_80130608 == 0) {
        // restores the volume every frame
        Audio_SetVolumeScale(SEQ_PLAYER_BGM_MAIN, 0, 0x7F, 0xA);
        sRiverSoundMainBgmCurrentVol = 0x7F;
        sRiverSoundMainBgmRestore = false;
    }

    // Update Ganon's Tower Volume (RiverSound of type RS_GANON_TOWER_7)
    if (sEnterGanonsTowerTimer != 0) {
        sEnterGanonsTowerTimer--;
        if (sEnterGanonsTowerTimer == 0) {
            Audio_SetGanonsTowerBgmVolume(sGanonsTowerLevelsVol[7]);
        }
    }
}

void Audio_PlaySoundIncreasinglyTransposed(Vec3f* pos, s16 sfxId, u8* semitones) {
    Audio_PlaySoundGeneral(sfxId, pos, 4, &gPitchFrequencies[semitones[sAudioIncreasingTranspose] + 39],
                           &gSfxDefaultFreqAndVolScale, &gSfxDefaultReverb);

    if (sAudioIncreasingTranspose < 15) {
        sAudioIncreasingTranspose++;
    }
}

void Audio_ResetIncreasingTranspose(void) {
    sAudioIncreasingTranspose = 0;
}

void Audio_PlaySoundTransposed(Vec3f* pos, u16 sfxId, s8 semitone) {
    Audio_PlaySoundGeneral(sfxId, pos, 4, &gPitchFrequencies[semitone + 39], &gSfxDefaultFreqAndVolScale,
                           &gSfxDefaultReverb);
}

void func_800F4C58(Vec3f* pos, u16 sfxId, u8 arg2) {
    u8 phi_s1 = 0;
    u8 i;
    u8 bankId;

    bankId = SFX_BANK_SHIFT(sfxId);
    for (i = 0; i < bankId; i++) {
        phi_s1 += gChannelsPerBank[gSfxChannelLayout][i];
    }

    for (i = 0; i < gChannelsPerBank[gSfxChannelLayout][bankId]; i++) {
        if ((gActiveSounds[bankId][i].entryIndex != 0xFF) &&
            (sfxId == gSoundBanks[bankId][gActiveSounds[bankId][i].entryIndex].sfxId)) {
            Audio_QueueCmdS8(
                _SHIFTL(0x6, 24, 8) | _SHIFTL(SEQ_PLAYER_SFX, 16, 8) | _SHIFTL(phi_s1, 8, 8) | _SHIFTL(6, 0, 8), arg2);
        }
        phi_s1++;
    }
    Audio_PlaySoundGeneral(sfxId, pos, 4, &gSfxDefaultFreqAndVolScale, &gSfxDefaultFreqAndVolScale, &gSfxDefaultReverb);
}

void func_800F4E30(Vec3f* pos, f32 arg1) {
    f32 phi_f22;
    s8 phi_s4;
    u8 i;

    if (sSariaBgmPtr == NULL) {
        sSariaBgmPtr = pos;
        D_80130650 = arg1;
    } else if (pos != sSariaBgmPtr) {
        if (arg1 < D_80130650) {
            sSariaBgmPtr = pos;
            D_80130650 = arg1;
        }
    } else {
        D_80130650 = arg1;
    }

    if (sSariaBgmPtr->x > 100.0f) {
        phi_s4 = 0x7F;
    } else if (sSariaBgmPtr->x < -100.0f) {
        phi_s4 = 0;
    } else {
        phi_s4 = ((sSariaBgmPtr->x / 100.0f) * 64.0f) + 64.0f;
    }

    if (D_80130650 > 400.0f) {
        phi_f22 = 0.1f;
    } else if (D_80130650 < 120.0f) {
        phi_f22 = 1.0f;
    } else {
        phi_f22 = ((1.0f - ((D_80130650 - 120.0f) / 280.0f)) * 0.9f) + 0.1f;
    }

    for (i = 0; i < 0x10; i++) {
        if (i != 9) {
            AudioSeqCmd_SetChannelVol(SEQ_PLAYER_BGM_MAIN, 2, i, (127.0f * phi_f22));
            Audio_QueueCmdS8(0x3 << 24 | SEQ_PLAYER_BGM_MAIN << 16 | ((u8)((u32)i) << 8), phi_s4);
        }
    }
}

void Audio_ClearSariaBgm(void) {
    if (sSariaBgmPtr != NULL) {
        sSariaBgmPtr = NULL;
    }
}

void Audio_ClearSariaBgmAtPos(Vec3f* pos) {
    if (sSariaBgmPtr == pos) {
        sSariaBgmPtr = NULL;
    }
}

/**
 * Turns on and off channels from both bgm players in a way that splits
 * equally between the two bgm channels. Split based on note priority
 */
void Audio_SplitBgmChannels(s8 volSplit) {
    u8 volume;
    u8 notePriority;
    u16 channelBits;
    u8 bgmPlayers[2] = { SEQ_PLAYER_BGM_MAIN, SEQ_PLAYER_BGM_SUB };
    u8 channelIdx;
    u8 i;

    if ((Audio_GetActiveSeqId(SEQ_PLAYER_FANFARE) == NA_BGM_DISABLED) &&
        (Audio_GetActiveSeqId(SEQ_PLAYER_BGM_SUB) != NA_BGM_LONLON)) {
        for (i = 0; i < ARRAY_COUNT(bgmPlayers); i++) {
            if (i == 0) {
                // Main Bgm SeqPlayer
                volume = volSplit;
            } else {
                // Sub Bgm SeqPlayer
                volume = 0x7F - volSplit;
            }

            if (volume > 100) {
                notePriority = 11;
            } else if (volume < 20) {
                notePriority = 2;
            } else {
                notePriority = ((volume - 20) / 10) + 2;
            }

            channelBits = 0;
            for (channelIdx = 0; channelIdx < 16; channelIdx++) {
                if (notePriority > gAudioContext.seqPlayers[bgmPlayers[i]].channels[channelIdx]->notePriority) {
                    // If the note currently playing in the channel is a high enough priority,
                    // then keep the channel on by setting a channelBit
                    // If this condition fails, then the channel will be shut off
                    channelBits += (1 << channelIdx);
                }
            }

            AudioSeqCmd_SetActiveChannels(bgmPlayers[i], channelBits);
        }
    }
}

void Audio_PlaySariaBgm(Vec3f* pos, u16 seqId, u16 distMax) {
    f32 absY;
    f32 dist;
    u8 vol;
    f32 prevDist;

    if (D_8016B9F3 != 0) {
        D_8016B9F3--;
        return;
    }

    dist = sqrtf(SQ(pos->z) + SQ(pos->x));
    if (sSariaBgmPtr == NULL) {
        sSariaBgmPtr = pos;
        func_800F5E18(SEQ_PLAYER_BGM_SUB, seqId, 0, 7, 2);
    } else {
        prevDist = sqrtf(SQ(sSariaBgmPtr->z) + SQ(sSariaBgmPtr->x));
        if (dist < prevDist) {
            sSariaBgmPtr = pos;
        } else {
            dist = prevDist;
        }
    }

    if (pos->y < 0.0f) {
        absY = -pos->y;
    } else {
        absY = pos->y;
    }

    if ((distMax / 15.0f) < absY) {
        vol = 0;
    } else if (dist < distMax) {
        vol = (1.0f - (dist / distMax)) * 127.0f;
    } else {
        vol = 0;
    }

    if (seqId != NA_BGM_GREAT_FAIRY) {
        Audio_SplitBgmChannels(vol);
    }

    Audio_SetVolumeScale(SEQ_PLAYER_BGM_SUB, 3, vol, 0);
    Audio_SetVolumeScale(SEQ_PLAYER_BGM_MAIN, 3, 0x7F - vol, 0);
}

void Audio_ClearSariaBgm2(void) {
    sSariaBgmPtr = NULL;
}

void func_800F5510(u16 seqId) {
    func_800F5550(seqId);
    func_800F5E18(SEQ_PLAYER_BGM_MAIN, seqId, 0, 0, 1);
}

void func_800F5550(u16 seqId) {
    u8 sp27 = 0;
    u16 nv;

    if (Audio_GetActiveSeqId(SEQ_PLAYER_BGM_MAIN) != NA_BGM_WINDMILL) {
        if (Audio_GetActiveSeqId(SEQ_PLAYER_BGM_SUB) == NA_BGM_LONLON) {
            Audio_StopSequenceNow(SEQ_PLAYER_BGM_SUB, 0);
            Audio_QueueCmdS32(0xF8000000, 0);
        }

        if ((sSeqFlags[D_80130630] & 0x20) && sSeqFlags[(seqId & 0xFF) & 0xFF] & 0x10) {

            if ((D_8013062C & 0x3F) != 0) {
                sp27 = 0x1E;
            }

            func_800F5E18(SEQ_PLAYER_BGM_MAIN, seqId, sp27, 7, D_8013062C);

            D_8013062C = 0;
        } else {
            nv = (sSeqFlags[(seqId & 0xFF) & 0xFF] & 0x40) ? 1 : 0xFF;
            func_800F5E18(SEQ_PLAYER_BGM_MAIN, seqId, 0, 7, nv);
            if (!(sSeqFlags[seqId] & 0x20)) {
                D_8013062C = 0xC0;
            }
        }
        D_80130630 = seqId & 0xFF;
    }
}

void func_800F56A8(void) {
    u16 temp_v0;
    u8 bvar;

    temp_v0 = Audio_GetActiveSeqId(SEQ_PLAYER_BGM_MAIN);
    bvar = temp_v0 & 0xFF;
    if ((temp_v0 != NA_BGM_DISABLED) && (sSeqFlags[bvar] & 0x10)) {
        if (D_8013062C != 0xC0) {
            D_8013062C = gAudioContext.seqPlayers[SEQ_PLAYER_BGM_MAIN].soundScriptIO[3];
        } else {
            D_8013062C = 0;
        }
    }
}

void func_800F5718(void) {
    if (Audio_GetActiveSeqId(SEQ_PLAYER_BGM_MAIN) != NA_BGM_WINDMILL) {
        AudioSeqCmd_PlaySequence(SEQ_PLAYER_BGM_MAIN, 0, 0, NA_BGM_WINDMILL);
    }
}

void func_800F574C(f32 arg0, u8 arg2) {
    if (arg0 == 1.0f) {
        AudioSeqCmd_ResetTempo(SEQ_PLAYER_BGM_MAIN, arg2);
    } else {
        AudioSeqCmd_SetupScaleTempo(SEQ_PLAYER_FANFARE, 0, arg2, arg0 * 100.0f);
    }
    AudioSeqCmd_SetupSetPlayerFreq(SEQ_PLAYER_FANFARE, 0, arg2, arg0 * 100.0f);
}

void func_800F5918(void) {
    if (Audio_GetActiveSeqId(SEQ_PLAYER_BGM_MAIN) == NA_BGM_TIMED_MINI_GAME && Audio_IsSeqCmdNotQueued(0, 0xF0000000)) {
        AudioSeqCmd_SetTempo(SEQ_PLAYER_BGM_MAIN, 5, 210);
    }
}

void func_800F595C(u16 arg0) {
    u8 arg0b = arg0 & 0xFF;

    if (sSeqFlags[arg0b] & 2) {
        Audio_PlayFanfare(arg0);
    } else if (sSeqFlags[arg0b] & 4) {
        AudioSeqCmd_PlaySequence(SEQ_PLAYER_FANFARE, 0, 0, arg0);

    } else {
        func_800F5E18(SEQ_PLAYER_BGM_MAIN, arg0, 0, 7, -1);
        AudioSeqCmd_StopSequence(SEQ_PLAYER_FANFARE, 0);
    }
}

void func_800F59E8(u16 arg0) {
    u8 arg0b = arg0 & 0xFF;

    if (sSeqFlags[arg0b] & 2) {
        AudioSeqCmd_StopSequence(SEQ_PLAYER_FANFARE, 0);
    } else if (sSeqFlags[arg0b] & 4) {
        AudioSeqCmd_StopSequence(SEQ_PLAYER_FANFARE, 0);
    } else {
        AudioSeqCmd_StopSequence(SEQ_PLAYER_BGM_MAIN, 0);
    }
}

s32 func_800F5A58(u8 arg0) {
    u8 phi_a1 = 0;

    if (sSeqFlags[arg0 & 0xFF] & 2) {
        phi_a1 = 1;
    } else if (sSeqFlags[arg0 & 0xFF] & 4) {
        phi_a1 = 1;
    }

    if (arg0 == (u8)Audio_GetActiveSeqId(phi_a1)) {
        return 1;
    } else {
        return 0;
    }
}

/**
 * Plays a sequence on the main bgm player, but stores the previous sequence to return to later
 * Designed for the mini-boss sequence, but also used by mini-game 2 sequence
 */
void func_800F5ACC(u16 seqId) {
    u16 curSeqId = Audio_GetActiveSeqId(SEQ_PLAYER_BGM_MAIN);

    if ((curSeqId & 0xFF) != NA_BGM_GANON_TOWER && (curSeqId & 0xFF) != NA_BGM_ESCAPE && curSeqId != seqId) {
        Audio_SetSequenceMode(SEQ_MODE_IGNORE);
        if (curSeqId != NA_BGM_DISABLED) {
            sPrevMainBgmSeqId = curSeqId;
        } else {
            osSyncPrintf("Middle Boss BGM Start not stack \n");
        }

        AudioSeqCmd_PlaySequence(SEQ_PLAYER_BGM_MAIN, 0, 0, seqId);
    }
}

/**
 * Restores the previous sequence to the main bgm player before func_800F5ACC was called
 */
void func_800F5B58(void) {
    if ((Audio_GetActiveSeqId(SEQ_PLAYER_BGM_MAIN) != NA_BGM_DISABLED) && (sPrevMainBgmSeqId != NA_BGM_DISABLED) &&
        (sSeqFlags[Audio_GetActiveSeqId(SEQ_PLAYER_BGM_MAIN) & 0xFF] & 8)) {
        if (sPrevMainBgmSeqId == NA_BGM_DISABLED) {
            AudioSeqCmd_StopSequence(SEQ_PLAYER_BGM_MAIN, 0);
        } else {
            AudioSeqCmd_PlaySequence(SEQ_PLAYER_BGM_MAIN, 0, 0, sPrevMainBgmSeqId);
        }

        sPrevMainBgmSeqId = NA_BGM_DISABLED;
    }
}

/**
 * Plays the nature ambience sequence on the main bgm player, but stores the previous sequence to return to later
 */
void func_800F5BF0(u8 natureAmbienceId) {
    u16 curSeqId = Audio_GetActiveSeqId(SEQ_PLAYER_BGM_MAIN);

    if (curSeqId != NA_BGM_NATURE_AMBIENCE) {
        sPrevMainBgmSeqId = curSeqId;
    }

    Audio_PlayNatureAmbienceSequence(natureAmbienceId);
}

/**
 * Restores the previous sequence to the main bgm player before func_800F5BF0 was called
 */
void func_800F5C2C(void) {
    if (sPrevMainBgmSeqId != NA_BGM_DISABLED) {
        AudioSeqCmd_PlaySequence(SEQ_PLAYER_BGM_MAIN, 0, 0, sPrevMainBgmSeqId);
    }
    sPrevMainBgmSeqId = NA_BGM_DISABLED;
}

void Audio_PlayFanfare(u16 seqId) {
    u16 sp26;
    u32 sp20;
    u8* sp1C;
    u8* sp18;

    sp26 = Audio_GetActiveSeqId(SEQ_PLAYER_FANFARE);
    sp1C = func_800E5E84(sp26 & 0xFF, &sp20);
    sp18 = func_800E5E84(seqId & 0xFF, &sp20);
    if ((sp26 == NA_BGM_DISABLED) || (*sp1C == *sp18)) {
        D_8016B9F4 = 1;
    } else {
        D_8016B9F4 = 5;
        AudioSeqCmd_StopSequence(SEQ_PLAYER_FANFARE, 0);
    }
    D_8016B9F6 = seqId;
}

void func_800F5CF8(void) {
    u16 sp26;
    u16 pad;
    u16 sp22;

    if (D_8016B9F4 != 0) {
        D_8016B9F4--;
        if (D_8016B9F4 == 0) {
            Audio_QueueCmdS32(0xE3000000, SEQUENCE_TABLE);
            Audio_QueueCmdS32(0xE3000000, FONT_TABLE);
            Audio_GetActiveSeqId(SEQ_PLAYER_BGM_MAIN);
            sp26 = Audio_GetActiveSeqId(SEQ_PLAYER_FANFARE);
            sp22 = Audio_GetActiveSeqId(SEQ_PLAYER_BGM_SUB);
            if (sp26 == NA_BGM_DISABLED) {
                Audio_SetVolumeScale(SEQ_PLAYER_BGM_MAIN, 1, 0, 5);
                Audio_SetVolumeScale(SEQ_PLAYER_BGM_SUB, 1, 0, 5);
                AudioSeqCmd_SetupSetPlayerVolumeWithFade(SEQ_PLAYER_FANFARE, 0, 1, 10);
                AudioSeqCmd_SetupSetPlayerVolumeWithFade(SEQ_PLAYER_FANFARE, 3, 1, 10);
                AudioSeqCmd_SetupSetActiveChannels(SEQ_PLAYER_FANFARE, 0, 0);
                if (sp22 != NA_BGM_LONLON) {
                    AudioSeqCmd_SetupSetActiveChannels(SEQ_PLAYER_FANFARE, 3, 0);
                }
            }
            AudioSeqCmd_PlaySequence(SEQ_PLAYER_FANFARE, 1, 0, D_8016B9F6);
            AudioSeqCmd_SetActiveChannels(0, 0xFFFF);
            if (sp22 != NA_BGM_LONLON) {
                AudioSeqCmd_SetActiveChannels(SEQ_PLAYER_BGM_SUB, 0xFFFF);
            }
        }
    }
}

void func_800F5E18(u8 playerIndex, u16 seqId, u8 fadeTimer, s8 arg3, s8 arg4) {
    AudioSeqCmd_SetPlayerIO(playerIndex, arg3, arg4);
    AudioSeqCmd_PlaySequence(playerIndex, fadeTimer, 0, seqId);
}

void Audio_SetSequenceMode(u8 seqMode) {
    s32 volumeFadeInTimer;
    u16 seqId;
    u8 volumeFadeOutTimer;

    sSeqModeInput = seqMode;
    if (sPrevMainBgmSeqId == NA_BGM_DISABLED) {
        if (sAudioCutsceneFlag) {
            seqMode = SEQ_MODE_IGNORE;
        }

        seqId = gActiveSeqs[SEQ_PLAYER_BGM_MAIN].seqId;

        if (seqId == NA_BGM_FIELD_LOGIC && Audio_GetActiveSeqId(SEQ_PLAYER_BGM_SUB) == (NA_BGM_ENEMY | 0x800)) {
            seqMode = SEQ_MODE_IGNORE;
        }

        if ((seqId == NA_BGM_DISABLED) || (sSeqFlags[(u8)(seqId & 0xFF)] & 1) ||
            ((sPrevSeqMode & 0x7F) == SEQ_MODE_ENEMY)) {
            if (seqMode != (sPrevSeqMode & 0x7F)) {
                if (seqMode == SEQ_MODE_ENEMY) {
                    // Start playing enemy bgm
                    if (gActiveSeqs[SEQ_PLAYER_BGM_SUB].volScales[1] - sAudioEnemyVol < 0) {
                        volumeFadeInTimer = -(gActiveSeqs[SEQ_PLAYER_BGM_SUB].volScales[1] - sAudioEnemyVol);
                    } else {
                        volumeFadeInTimer = gActiveSeqs[SEQ_PLAYER_BGM_SUB].volScales[1] - sAudioEnemyVol;
                    }

                    Audio_SetVolumeScale(SEQ_PLAYER_BGM_SUB, 3, sAudioEnemyVol, volumeFadeInTimer);
                    AudioSeqCmd_PlaySequence(SEQ_PLAYER_BGM_SUB, 10, 8, NA_BGM_ENEMY);

                    if (seqId != NA_BGM_NATURE_AMBIENCE) {
                        Audio_SetVolumeScale(SEQ_PLAYER_BGM_MAIN, 3, (0x7F - sAudioEnemyVol) & 0xFF, 0xA);
                        Audio_SplitBgmChannels(sAudioEnemyVol);
                    }
                } else if ((sPrevSeqMode & 0x7F) == SEQ_MODE_ENEMY) {
                    // Stop playing enemy bgm
                    AudioSeqCmd_StopSequence(SEQ_PLAYER_BGM_SUB, 10);
                    if (seqMode == SEQ_MODE_IGNORE) {
                        volumeFadeOutTimer = 0;
                    } else {
                        volumeFadeOutTimer = 10;
                    }

                    Audio_SetVolumeScale(SEQ_PLAYER_BGM_MAIN, 3, 0x7F, volumeFadeOutTimer);
                    Audio_SplitBgmChannels(0);
                }

                sPrevSeqMode = seqMode + 0x80;
            }
        } else {
            // Hyrule Field will play slightly different bgm music depending on whether player is standing
            // still or moving. This is the logic to determine the transition between those two states
            if (seqMode == SEQ_MODE_DEFAULT) {
                if (sPrevSeqMode == SEQ_MODE_STILL) {
                    sNumFramesMoving = 0;
                }
                sNumFramesStill = 0;
                sNumFramesMoving++;
            } else {
                sNumFramesStill++;
            }

            if (seqMode == SEQ_MODE_STILL && sNumFramesStill < 30 && sNumFramesMoving > 20) {
                seqMode = SEQ_MODE_DEFAULT;
            }

            sPrevSeqMode = seqMode;
            AudioSeqCmd_SetPlayerIO(SEQ_PLAYER_BGM_MAIN, 2, seqMode);
        }
    }
}

void Audio_SetBgmEnemyVolume(f32 dist) {
    f32 adjDist;

    if (sPrevSeqMode == (0x80 | SEQ_MODE_ENEMY)) {
        if (dist != sAudioEnemyDist) {
            if (dist < 150.0f) {
                adjDist = 0.0f;
            } else if (dist > 500.0f) {
                adjDist = 350.0f;
            } else {
                adjDist = dist - 150.0f;
            }

            sAudioEnemyVol = ((350.0f - adjDist) * 127.0f) / 350.0f;
            Audio_SetVolumeScale(SEQ_PLAYER_BGM_SUB, 3, sAudioEnemyVol, 10);
            if (gActiveSeqs[SEQ_PLAYER_BGM_MAIN].seqId != NA_BGM_NATURE_AMBIENCE) {
                Audio_SetVolumeScale(SEQ_PLAYER_BGM_MAIN, 3, (0x7F - sAudioEnemyVol), 10);
            }
        }
        if (gActiveSeqs[SEQ_PLAYER_BGM_MAIN].seqId != NA_BGM_NATURE_AMBIENCE) {
            Audio_SplitBgmChannels(sAudioEnemyVol);
        }
    }
    sAudioEnemyDist = dist;
}

void func_800F6268(f32 dist, u16 arg1) {
    s8 pad;
    s8 phi_v1;
    s16 temp_a0;

    sAudioHasMalonBgm = true;
    sAudioMalonBgmDist = dist;
    if (D_8016B9F2 == 0) {
        temp_a0 = (s8)(Audio_GetActiveSeqId(SEQ_PLAYER_BGM_MAIN) & 0xFF);
        if (temp_a0 == (arg1 & 0xFF)) {
            if ((arg1 & 0xFF) == NA_BGM_LONLON) {

                if (dist > 2000.0f) {
                    phi_v1 = 127;
                } else if (dist < 200.0f) {
                    phi_v1 = 0;
                } else {
                    phi_v1 = (s8)(((dist - 200.0f) * 127.0f) / 1800.0f);
                }
                // Transition volume of channels 0, 1 and 13 on seq player 0 over 3 frames
                AudioSeqCmd_SetChannelVol(SEQ_PLAYER_BGM_MAIN, 3, 0, 127 - phi_v1);
                AudioSeqCmd_SetChannelVol(SEQ_PLAYER_BGM_MAIN, 3, 1, 127 - phi_v1);
                AudioSeqCmd_SetChannelVol(SEQ_PLAYER_BGM_MAIN, 3, 13, phi_v1);
                if (D_8016B9D8 == 0) {
                    D_8016B9D8++;
                }
            }
        } else if ((temp_a0 == NA_BGM_NATURE_AMBIENCE) && ((arg1 & 0xFF) == NA_BGM_LONLON)) {
            temp_a0 = (s8)(Audio_GetActiveSeqId(SEQ_PLAYER_BGM_SUB) & 0xFF);
            if ((temp_a0 != (arg1 & 0xFF)) && (D_8016B9D8 < 10)) {
                func_800F5E18(SEQ_PLAYER_BGM_SUB, NA_BGM_LONLON, 0, 0, 0);
                AudioSeqCmd_SetActiveChannels(SEQ_PLAYER_BGM_SUB, 0xFFFC);
                D_8016B9D8 = 10;
            }

            if (dist > 2000.0f) {
                phi_v1 = 127;
            } else if (dist < 200.0f) {
                phi_v1 = 0;
            } else {
                phi_v1 = (s8)(((dist - 200.0f) * 127.0f) / 1800.0f);
            }
            // Transition volume of channels 0 and 1 on seq player 0 over 3 frames
            AudioSeqCmd_SetChannelVol(SEQ_PLAYER_BGM_SUB, 3, 0, 127 - phi_v1);
            AudioSeqCmd_SetChannelVol(SEQ_PLAYER_BGM_SUB, 3, 1, 127 - phi_v1);
        }

        if (D_8016B9D8 < 10) {
            D_8016B9D8++;
        }
    }
}

void func_800F64E0(u8 arg0) {
    D_80130608 = arg0;
    if (arg0 != 0) {
        Audio_PlaySoundGeneral(NA_SE_SY_WIN_OPEN, &gSfxDefaultPos, 4, &gSfxDefaultFreqAndVolScale,
                               &gSfxDefaultFreqAndVolScale, &gSfxDefaultReverb);
        Audio_QueueCmdS32(0xF1000000, 0);
    } else {
        Audio_PlaySoundGeneral(NA_SE_SY_WIN_CLOSE, &gSfxDefaultPos, 4, &gSfxDefaultFreqAndVolScale,
                               &gSfxDefaultFreqAndVolScale, &gSfxDefaultReverb);
        Audio_QueueCmdS32(0xF2000000, 0);
    }
}

void func_800F6584(u8 arg0) {
    u8 playerIndex;
    u16 sp34;

    D_8016B9F2 = arg0;
    if ((Audio_GetActiveSeqId(SEQ_PLAYER_BGM_MAIN) & 0xFF) == NA_BGM_LONLON) {
        playerIndex = SEQ_PLAYER_BGM_MAIN;
        sp34 = 0;
    } else if ((Audio_GetActiveSeqId(SEQ_PLAYER_BGM_SUB) & 0xFF) == NA_BGM_LONLON) {
        playerIndex = SEQ_PLAYER_BGM_SUB;
        sp34 = 0xFFFC;
    } else {
        return;
    }

    if (arg0 != 0) {
        AudioSeqCmd_SetChannelVol(playerIndex, 1, 0, 0);
        AudioSeqCmd_SetChannelVol(playerIndex, 1, 1, 0);
        if (playerIndex == SEQ_PLAYER_BGM_SUB) {
            AudioSeqCmd_SetActiveChannels(playerIndex, sp34 | 3);
        }
    } else {
        if (playerIndex == SEQ_PLAYER_BGM_SUB) {
            func_800F5E18(SEQ_PLAYER_BGM_SUB, NA_BGM_LONLON, 0, 0, 0);
        }
        AudioSeqCmd_SetChannelVol(playerIndex, 1, 0, 0x7F);
        AudioSeqCmd_SetChannelVol(playerIndex, 1, 1, 0x7F);
        if (playerIndex == SEQ_PLAYER_BGM_SUB) {
            AudioSeqCmd_SetActiveChannels(playerIndex, sp34);
        }
    }
}

void Audio_SetEnvReverb(s8 reverb) {
    sAudioEnvReverb = reverb & 0x7F;
}

void Audio_SetCodeReverb(s8 reverb) {
    if (reverb != 0) {
        sAudioCodeReverb = reverb & 0x7F;
    }
}

void func_800F6700(s8 arg0) {
    s8 sp1F;

    switch (arg0) {
        case 0:
            sp1F = 0;
            D_80130604 = 0;
            break;
        case 1:
            sp1F = 3;
            D_80130604 = 3;
            break;
        case 2:
            sp1F = 1;
            D_80130604 = 1;
            break;
        case 3:
            sp1F = 0;
            D_80130604 = 2;
            break;
    }

    AudioSeqCmd_SetSoundMode(SEQ_PLAYER_BGM_MAIN, sp1F);
}

void Audio_SetBaseFilter(u8 filter) {
    if (sAudioBaseFilter != filter) {
        if (filter == 0) {
            Audio_StopSfxById(NA_SE_PL_IN_BUBBLE);
        } else if (sAudioBaseFilter == 0) {
            Audio_PlaySoundGeneral(NA_SE_PL_IN_BUBBLE, &gSfxDefaultPos, 4, &gSfxDefaultFreqAndVolScale,
                                   &gSfxDefaultFreqAndVolScale, &gSfxDefaultReverb);
        }
    }
    sAudioBaseFilter = filter;
    sAudioBaseFilter2 = filter;
}

void Audio_SetExtraFilter(u8 filter) {
    u32 t;
    u8 i;

    sAudioExtraFilter2 = filter;
    sAudioExtraFilter = filter;
    if (gActiveSeqs[SEQ_PLAYER_BGM_MAIN].seqId == NA_BGM_NATURE_AMBIENCE) {
        for (i = 0; i < 16; i++) {
            t = i;
            // CHAN_UPD_SCRIPT_IO (seq player 0, all channels, slot 6)
            Audio_QueueCmdS8(0x6 << 24 | SEQ_PLAYER_BGM_MAIN << 16 | ((t & 0xFF) << 8) | 6, filter);
        }
    }
}

void Audio_SetCutsceneFlag(s8 flag) {
    sAudioCutsceneFlag = flag;
}

void Audio_PlaySoundGeneralIfNotInCutscene(u16 sfxId, Vec3f* pos, u8 arg2, f32* freqScale, f32* arg4, s8* reverbAdd) {
    if (!sAudioCutsceneFlag) {
        Audio_PlaySoundGeneral(sfxId, pos, arg2, freqScale, arg4, reverbAdd);
    }
}

void Audio_PlaySoundIfNotInCutscene(u16 sfxId) {
    Audio_PlaySoundGeneralIfNotInCutscene(sfxId, &gSfxDefaultPos, 4, &gSfxDefaultFreqAndVolScale,
                                          &gSfxDefaultFreqAndVolScale, &gSfxDefaultReverb);
}

void func_800F6964(u16 arg0) {
    s32 skip;
    u8 channelIdx;

<<<<<<< HEAD
    AudioSeqCmd_StopSequence(SEQ_PLAYER_BGM_MAIN, (arg0 * 3) / 2);
    AudioSeqCmd_StopSequence(SEQ_PLAYER_FANFARE, (arg0 * 3) / 2);
    for (i = 0; i < 0x10; i++) {
=======
    Audio_SeqCmd1(SEQ_PLAYER_BGM_MAIN, (arg0 * 3) / 2);
    Audio_SeqCmd1(SEQ_PLAYER_FANFARE, (arg0 * 3) / 2);
    for (channelIdx = 0; channelIdx < 16; channelIdx++) {
>>>>>>> 2efd0086
        skip = false;
        switch (channelIdx) {
            case SFX_CHANNEL_SYSTEM0:
            case SFX_CHANNEL_SYSTEM1:
                if (gAudioSpecId == 10) {
                    skip = true;
                }
                break;
            case SFX_CHANNEL_OCARINA:
                skip = true;
                break;
        }

        if (!skip) {
<<<<<<< HEAD
            AudioSeqCmd_SetChannelVol(SEQ_PLAYER_SFX, arg0 >> 1, i, 0);
=======
            Audio_SeqCmd6(SEQ_PLAYER_SFX, arg0 >> 1, channelIdx, 0);
>>>>>>> 2efd0086
        }
    }

    AudioSeqCmd_StopSequence(SEQ_PLAYER_BGM_SUB, (arg0 * 3) / 2);
}

void func_800F6AB0(u16 arg0) {
    AudioSeqCmd_StopSequence(SEQ_PLAYER_BGM_MAIN, arg0);
    AudioSeqCmd_StopSequence(SEQ_PLAYER_FANFARE, arg0);
    AudioSeqCmd_StopSequence(SEQ_PLAYER_BGM_SUB, arg0);
    Audio_SetVolumeScale(0, 3, 0x7F, 0);
    Audio_SetVolumeScale(0, 1, 0x7F, 0);
}

void func_800F6B3C(void) {
    Audio_StartSequence(2, 0, 0xFF, 5);
}

void Audio_DisableAllSeq(void) {
    Audio_DisableSeq(SEQ_PLAYER_BGM_MAIN, 0);
    Audio_DisableSeq(SEQ_PLAYER_FANFARE, 0);
    Audio_DisableSeq(SEQ_PLAYER_SFX, 0);
    Audio_DisableSeq(SEQ_PLAYER_BGM_SUB, 0);
    Audio_ScheduleProcessCmds();
}

s8 func_800F6BB8(void) {
    return func_800E6680();
}

void func_800F6BDC(void) {
    Audio_DisableAllSeq();
    Audio_ScheduleProcessCmds();
    while (true) {
        if (!func_800F6BB8()) {
            return;
        }
    }
}

void Audio_PreNMI(void) {
    Audio_PreNMIInternal();
}

void func_800F6C34(void) {
    sPrevSeqMode = 0;
    D_8016B7A8 = 1.0f;
    D_8016B7B0 = 1.0f;
    sAudioBaseFilter = 0;
    sAudioExtraFilter = 0;
    sAudioBaseFilter2 = 0;
    sAudioExtraFilter2 = 0;
    AudioOcarina_SetInstrument(OCARINA_INSTRUMENT_OFF);
    sRiverFreqScaleLerp.remainingFrames = 0;
    sWaterfallFreqScaleLerp.remainingFrames = 0;
    sRiverFreqScaleLerp.value = 1.0f;
    sWaterfallFreqScaleLerp.value = 1.0f;
    D_8016B7D8 = 1.0f;
    sRiverSoundMainBgmVol = 0x7F;
    sRiverSoundMainBgmCurrentVol = 0x7F;
    sRiverSoundMainBgmLower = false;
    sRiverSoundMainBgmRestore = false;
    sGanonsTowerVol = 0xFF;
    D_8016B9D8 = 0;
    sSpecReverb = sSpecReverbs[gAudioSpecId];
    D_80130608 = 0;
    sPrevMainBgmSeqId = NA_BGM_DISABLED;
    Audio_QueueCmdS8(0x46 << 24 | SEQ_PLAYER_BGM_MAIN << 16, -1);
    sSariaBgmPtr = NULL;
    D_8016B9F4 = 0;
    D_8016B9F3 = 1;
    D_8016B9F2 = 0;
}

void Audio_SetNatureAmbienceChannelIO(u8 channelIdxRange, u8 port, u8 val) {
    u8 firstChannelIdx;
    u8 lastChannelIdx;
    u8 channelIdx;

    if ((gActiveSeqs[SEQ_PLAYER_BGM_MAIN].seqId != NA_BGM_NATURE_AMBIENCE) && Audio_IsSeqCmdNotQueued(1, 0xF00000FF)) {
        sAudioNatureFailed = true;
        return;
    }

    // channelIdxRange = 01 on port 1
    if (((channelIdxRange << 8) + port) == ((NATURE_CHANNEL_CRITTER_0 << 8) + CHANNEL_IO_PORT_1)) {
        if (Audio_GetActiveSeqId(SEQ_PLAYER_BGM_SUB) != NA_BGM_LONLON) {
            D_8016B9D8 = 0;
        }
    }

    firstChannelIdx = channelIdxRange >> 4;
    lastChannelIdx = channelIdxRange & 0xF;

    if (firstChannelIdx == 0) {
        firstChannelIdx = channelIdxRange & 0xF;
    }

    for (channelIdx = firstChannelIdx; channelIdx <= lastChannelIdx; channelIdx++) {
        AudioSeqCmd_SetChannelIO(SEQ_PLAYER_BGM_MAIN, port, channelIdx, val);
    }
}

void Audio_StartNatureAmbienceSequence(u16 playerIO, u16 channelMask) {
    u8 channelIdx;

    if (Audio_GetActiveSeqId(SEQ_PLAYER_BGM_MAIN) == NA_BGM_WINDMILL) {
        func_800F3F3C(0xF);
        return;
    }

    AudioSeqCmd_SetPlayerIO(SEQ_PLAYER_BGM_MAIN, 0, 1);
    AudioSeqCmd_SetPlayerIO(SEQ_PLAYER_BGM_MAIN, 4, playerIO >> 8);
    AudioSeqCmd_SetPlayerIO(SEQ_PLAYER_BGM_MAIN, 5, playerIO & 0xFF);
    Audio_SetVolumeScale(SEQ_PLAYER_BGM_MAIN, 0, 0x7F, 1);

    channelIdx = 0;
    if (sIsSeqStartDisabled) {
        channelIdx = 1;
        AudioSeqCmd_DisableNewSequences(SEQ_PLAYER_BGM_MAIN, 0);
    }

    AudioSeqCmd_PlaySequence(SEQ_PLAYER_BGM_MAIN, 0, 0, NA_BGM_NATURE_AMBIENCE);

    if (channelIdx) {
        AudioSeqCmd_DisableNewSequences(SEQ_PLAYER_BGM_MAIN, 1);
    }

    for (channelIdx = 0; channelIdx < 16; channelIdx++) {
        if (!(channelMask & (1 << channelIdx)) && (playerIO & (1 << channelIdx))) {
            AudioSeqCmd_SetChannelIO(SEQ_PLAYER_BGM_MAIN, CHANNEL_IO_PORT_1, channelIdx, 1);
        }
    }
}

void Audio_PlayNatureAmbienceSequence(u8 natureAmbienceId) {
    u8 i = 0;
    u8 channelIdx;
    u8 port;
    u8 val;

    if ((gActiveSeqs[SEQ_PLAYER_BGM_MAIN].seqId == NA_BGM_DISABLED) ||
        !(sSeqFlags[((u8)gActiveSeqs[SEQ_PLAYER_BGM_MAIN].seqId) & 0xFF] & 0x80)) {

        Audio_StartNatureAmbienceSequence(sNatureAmbienceDataIO[natureAmbienceId].playerIO,
                                          sNatureAmbienceDataIO[natureAmbienceId].channelMask);
        while ((sNatureAmbienceDataIO[natureAmbienceId].channelIO[i] != 0xFF) && (i < 100)) {
            channelIdx = sNatureAmbienceDataIO[natureAmbienceId].channelIO[i++];
            port = sNatureAmbienceDataIO[natureAmbienceId].channelIO[i++];
            val = sNatureAmbienceDataIO[natureAmbienceId].channelIO[i++];
            AudioSeqCmd_SetChannelIO(SEQ_PLAYER_BGM_MAIN, port, channelIdx, val);
        }

        AudioSeqCmd_SetChannelIO(SEQ_PLAYER_BGM_MAIN, CHANNEL_IO_PORT_7, NATURE_CHANNEL_UNK, D_80130604);
    }
}

void Audio_Init(void) {
    AudioLoad_Init(NULL, 0);
}

void Audio_InitSound(void) {
    func_800F6C34();
    AudioOcarina_ResetStaffs();
    Audio_ResetSfxChannelState();
    Audio_ResetSequencesAndVolume();
    Audio_ResetSounds();
    Audio_StartSequence(SEQ_PLAYER_SFX, 0, 0x70, 10);
}

void func_800F7170(void) {
    Audio_StartSequence(SEQ_PLAYER_SFX, 0, 0x70, 1);
    Audio_QueueCmdS32(0xF2000000, 1);
    Audio_ScheduleProcessCmds();
    Audio_QueueCmdS32(0xF8000000, 0);
}

void func_800F71BC(s32 arg0) {
    D_80133418 = 1;
    func_800F6C34();
    AudioOcarina_ResetStaffs();
    Audio_ResetSfxChannelState();
    Audio_ResetSequences();
    Audio_ResetSounds();
}

void func_800F7208(void) {
    Audio_ResetSequences();
    Audio_QueueCmdS32(0xF2000000, 1);
    func_800F6C34();
    Audio_ResetSfxChannelState();
    Audio_StartSequence(SEQ_PLAYER_SFX, 0, 0x70, 1);
}<|MERGE_RESOLUTION|>--- conflicted
+++ resolved
@@ -1737,17 +1737,7 @@
         return;
     }
 
-<<<<<<< HEAD
-    AudioSeqCmd_SetChannelIO(SEQ_PLAYER_SFX, 1, SFX_PLAYER_CHANNEL_OCARINA, arg0);
-    D_80130F10 = arg0;
-    if (arg0 == 0) {
-        sCurOcarinaBtnPress = 0;
-        sPrevOcarinaBtnPress = 0;
-        D_8016BA18 = 0;
-        D_8016BA10 = 0xFFFF;
-        func_800ED458(0);
-=======
-    Audio_SeqCmd8(SEQ_PLAYER_SFX, 1, SFX_CHANNEL_OCARINA, ocarinaInstrumentId);
+    AudioSeqCmd_SetChannelIO(SEQ_PLAYER_SFX, 1, SFX_CHANNEL_OCARINA, ocarinaInstrumentId);
     sOcarinaInstrumentId = ocarinaInstrumentId;
     if (ocarinaInstrumentId == OCARINA_INSTRUMENT_OFF) {
         sOcarinaInputButtonCur = 0;
@@ -1757,7 +1747,6 @@
         sOcarinaInputButtonStart = 0xFFFF;
 
         AudioOcarina_PlayControllerInput(false);
->>>>>>> 2efd0086
         Audio_StopSfxById(NA_SE_OC_OCARINA);
         Audio_SetSoundBanksMute(0);
         sPlaybackState = 0;
@@ -5067,15 +5056,9 @@
     s32 skip;
     u8 channelIdx;
 
-<<<<<<< HEAD
     AudioSeqCmd_StopSequence(SEQ_PLAYER_BGM_MAIN, (arg0 * 3) / 2);
     AudioSeqCmd_StopSequence(SEQ_PLAYER_FANFARE, (arg0 * 3) / 2);
-    for (i = 0; i < 0x10; i++) {
-=======
-    Audio_SeqCmd1(SEQ_PLAYER_BGM_MAIN, (arg0 * 3) / 2);
-    Audio_SeqCmd1(SEQ_PLAYER_FANFARE, (arg0 * 3) / 2);
     for (channelIdx = 0; channelIdx < 16; channelIdx++) {
->>>>>>> 2efd0086
         skip = false;
         switch (channelIdx) {
             case SFX_CHANNEL_SYSTEM0:
@@ -5090,11 +5073,7 @@
         }
 
         if (!skip) {
-<<<<<<< HEAD
-            AudioSeqCmd_SetChannelVol(SEQ_PLAYER_SFX, arg0 >> 1, i, 0);
-=======
-            Audio_SeqCmd6(SEQ_PLAYER_SFX, arg0 >> 1, channelIdx, 0);
->>>>>>> 2efd0086
+            AudioSeqCmd_SetChannelVol(SEQ_PLAYER_SFX, arg0 >> 1, channelIdx, 0);
         }
     }
 
