#include "ultra64.h"
#include "global.h"

// TODO: can these macros be shared between files? code_800F9280 seems to use
// versions without any casts...
#define Audio_DisableSeq(playerIdx, fadeOut) Audio_QueueCmdS32(0x83000000 | ((u8)playerIdx << 16), fadeOut)
#define Audio_StartSeq(playerIdx, fadeTimer, seqId) \
    Audio_QueueSeqCmd(0x00000000 | ((u8)playerIdx << 24) | ((u8)(fadeTimer) << 0x10) | (u16)seqId)
#define Audio_SeqCmd7(playerIdx, a, b) \
    Audio_QueueSeqCmd(0x70000000 | ((u8)playerIdx << 0x18) | ((u8)a << 0x10) | (u8)(b))
#define Audio_SeqCmdC(playerIdx, a, b, c) \
    Audio_QueueSeqCmd(0xC0000000 | ((u8)playerIdx << 24) | ((u8)a << 16) | ((u8)b << 8) | ((u8)(c)))
#define Audio_SeqCmdA(playerIdx, a) Audio_QueueSeqCmd(0xA0000000 | ((u8)playerIdx << 24) | ((u16)(a)))
#define Audio_SeqCmd1(playerIdx, a) Audio_QueueSeqCmd(0x100000FF | ((u8)playerIdx << 24) | ((u8)(a) << 16))
#define Audio_SeqCmdB(playerIdx, a, b, c) \
    Audio_QueueSeqCmd(0xB0000000 | ((u8)playerIdx << 24) | ((u8)a << 16) | ((u8)b << 8) | ((u8)c))
#define Audio_SeqCmdB40(playerIdx, a, b) Audio_QueueSeqCmd(0xB0004000 | ((u8)playerIdx << 24) | ((u8)a << 16) | ((u8)b))
#define Audio_SeqCmd6(playerIdx, a, b, c) \
    Audio_QueueSeqCmd(0x60000000 | ((u8)playerIdx << 24) | ((u8)(a) << 16) | ((u8)b << 8) | ((u8)c))
#define Audio_SeqCmdE0(playerIdx, a) Audio_QueueSeqCmd(0xE0000000 | ((u8)playerIdx << 24) | ((u8)a))
#define Audio_SeqCmdE01(playerIdx, a) Audio_QueueSeqCmd(0xE0000100 | ((u8)playerIdx << 24) | ((u16)a))
#define Audio_SeqCmd8(playerIdx, a, b, c) \
    Audio_QueueSeqCmd(0x80000000 | ((u8)playerIdx << 24) | ((u8)a << 16) | ((u8)b << 8) | ((u8)c))
#define Audio_SeqCmdF(playerIdx, a) Audio_QueueSeqCmd(0xF0000000 | ((u8)playerIdx << 24) | ((u8)a))

typedef struct {
    /* 0x0 */ f32 vol;
    /* 0x4 */ f32 freqScale;
    /* 0x8 */ s8 reverb;
    /* 0x9 */ s8 panSigned;
    /* 0xA */ s8 stereoBits;
    /* 0xB */ u8 filter;
    /* 0xC */ u8 unk_0C;
} SfxPlayerState;

typedef struct {
    /* 0x0 */ f32 value;
    /* 0x4 */ f32 target;
    /* 0x8 */ f32 step;
    /* 0xC */ s32 remainingFrames;
} FreqLerp;

typedef struct {
    /* 0x0 */ u16 unk_00;
    /* 0x2 */ u16 unk_02;
    /* 0x4 */ u8 unk_04[100];
} D_801306DC_s; // size = 0x68

typedef enum {
    /* 0x0 */ PAGE_NON,
    /* 0x1 */ PAGE_SOUND_CONTROL,
    /* 0x2 */ PAGE_SPEC_INFO, // unused
    /* 0x3 */ PAGE_HEAP_INFO,
    /* 0x4 */ PAGE_GROUP_TRACK_INFO, // unused
    /* 0x5 */ PAGE_SUB_TRACK_INFO,
    /* 0x6 */ PAGE_CHANNEL_INFO, // unused
    /* 0x7 */ PAGE_INTERFACE_INFO,
    /* 0x8 */ PAGE_SFX_SWAP,
    /* 0x9 */ PAGE_BLOCK_CHANGE_BGM,
    /* 0xA */ PAGE_NATURAL_SOUND_CONTROL, // unused
    /* 0xB */ PAGE_OCARINA_TEST,
    /* 0xC */ PAGE_SFX_PARAMETER_CHANGE,
    /* 0xD */ PAGE_SCROLL_PRINT,
    /* 0xE */ PAGE_FREE_AREA,
    /* 0xF */ PAGE_MAX
} AudioDebugPage;

/** bit field of songs that can be played
 * 0x0800 storms
 * 0x0400 song of time
 * 0x0200 suns
 * 0x0100 lullaby
 * 0x0080 epona
 * 0x0040 sarias
 * 0x0020 prelude
 * 0x0010 nocturne
 * 0x0008 requiem
 * 0x0004 serenade
 * 0x0002 bolero
 * 0x0001 minuet
 */

#define SCROLL_PRINT_BUF_SIZE 25

#define SFX_PLAYER_CHANNEL_OCARINA 13

extern f32 D_8012F6B4[]; // from audio_synthesis

u8 gIsLargeSoundBank[7] = { 0, 0, 0, 1, 0, 0, 0 };

// Only the first row of these is supported by sequence 0. (gSfxChannelLayout is always 0.)
u8 gChannelsPerBank[4][7] = {
    { 3, 2, 3, 3, 2, 1, 2 },
    { 3, 2, 2, 2, 2, 2, 2 },
    { 3, 2, 2, 2, 2, 2, 2 },
    { 4, 1, 0, 0, 2, 2, 2 },
};
u8 gUsedChannelsPerBank[4][7] = {
    { 3, 2, 3, 2, 2, 1, 1 },
    { 3, 1, 1, 1, 2, 1, 1 },
    { 3, 1, 1, 1, 2, 1, 1 },
    { 2, 1, 0, 0, 1, 1, 1 },
};

f32 D_801305B0 = 0.7950898f;
s8 D_801305B4 = 35;
s8 D_801305B8 = 20;
s8 D_801305BC = 30;
s8 D_801305C0 = 20;
f32 sBehindScreenZ[2] = { -15.0f, -65.0f };
u8 sAudioIncreasingTranspose = 0;
u8 gMorphaTransposeTable[16] = { 0, 0, 0, 1, 1, 2, 4, 6, 8, 8, 8, 8, 8, 8, 8, 8 };
u8 sPrevChargeLevel = 0;
f32 D_801305E4[4] = { 1.0f, 1.12246f, 1.33484f, 1.33484f }; // 2**({0, 2, 5, 5}/12)
f32 D_801305F4 = 1.0f;
u8 D_801305F8[8] = { 127, 80, 75, 73, 70, 68, 65, 60 };
u8 D_80130600 = 0;
s8 D_80130604 = 2;
s8 D_80130608 = 0;
s8 sAudioCutsceneFlag = 0;
s8 sSpecReverb = 0;
s8 sAudioEnvReverb = 0;
s8 sAudioCodeReverb = 0;
u8 sPrevSeqMode = 0;
f32 sAudioEnemyDist = 0.0f;
s8 sAudioEnemyVol = 127;
u16 D_80130628 = NA_BGM_DISABLED;
u8 D_8013062C = 0;
u8 D_80130630 = NA_BGM_GENERAL_SFX;
u32 sNumFramesStill = 0;
u32 sNumFramesMoving = 0;
u8 sAudioBaseFilter = 0;
u8 sAudioExtraFilter = 0;
u8 sAudioBaseFilter2 = 0;
u8 sAudioExtraFilter2 = 0;
Vec3f* sSariaBgmPtr = NULL;
f32 D_80130650 = 2000.0f;
u8 sSeqModeInput = 0;
u8 sSeqFlags[0x6E] = {
    0x2,  // NA_BGM_GENERAL_SFX
    0x1,  // NA_BGM_NATURE_BACKGROUND
    0,    // NA_BGM_FIELD_LOGIC
    0,    // NA_BGM_FIELD_INIT
    0,    // NA_BGM_FIELD_DEFAULT_1
    0,    // NA_BGM_FIELD_DEFAULT_2
    0,    // NA_BGM_FIELD_DEFAULT_3
    0,    // NA_BGM_FIELD_DEFAULT_4
    0,    // NA_BGM_FIELD_DEFAULT_5
    0,    // NA_BGM_FIELD_DEFAULT_6
    0,    // NA_BGM_FIELD_DEFAULT_7
    0,    // NA_BGM_FIELD_DEFAULT_8
    0,    // NA_BGM_FIELD_DEFAULT_9
    0,    // NA_BGM_FIELD_DEFAULT_A
    0,    // NA_BGM_FIELD_DEFAULT_B
    0,    // NA_BGM_FIELD_ENEMY_INIT
    0,    // NA_BGM_FIELD_ENEMY_1
    0,    // NA_BGM_FIELD_ENEMY_2
    0,    // NA_BGM_FIELD_ENEMY_3
    0,    // NA_BGM_FIELD_ENEMY_4
    0,    // NA_BGM_FIELD_STILL_1
    0,    // NA_BGM_FIELD_STILL_2
    0,    // NA_BGM_FIELD_STILL_3
    0,    // NA_BGM_FIELD_STILL_4
    0x21, // NA_BGM_DUNGEON
    0x10, // NA_BGM_KAKARIKO_ADULT
    0,    // NA_BGM_ENEMY
    0x88, // NA_BGM_BOSS
    0x1,  // NA_BGM_INSIDE_DEKU_TREE
    0,    // NA_BGM_MARKET
    0,    // NA_BGM_TITLE
    0x20, // NA_BGM_LINK_HOUSE
    0,    // NA_BGM_GAME_OVER
    0,    // NA_BGM_BOSS_CLEAR
    0x2,  // NA_BGM_ITEM_GET
    0x4,  // NA_BGM_OPENING_GANON
    0x2,  // NA_BGM_HEART_GET
    0x2,  // NA_BGM_OCA_LIGHT
    0x1,  // NA_BGM_JABU_JABU
    0x10, // NA_BGM_KAKARIKO_KID
    0,    // NA_BGM_GREAT_FAIRY
    0,    // NA_BGM_ZELDA_THEME
    0x1,  // NA_BGM_FIRE_TEMPLE
    0x2,  // NA_BGM_OPEN_TRE_BOX
    0x1,  // NA_BGM_FOREST_TEMPLE
    0,    // NA_BGM_COURTYARD
    0x80, // NA_BGM_GANON_TOWER
    0,    // NA_BGM_LONLON
    0x80, // NA_BGM_GORON_CITY
    0,    // NA_BGM_FIELD_MORNING
    0x2,  // NA_BGM_SPIRITUAL_STONE
    0x2,  // NA_BGM_OCA_BOLERO
    0x2,  // NA_BGM_OCA_MINUET
    0x2,  // NA_BGM_OCA_SERENADE
    0x2,  // NA_BGM_OCA_REQUIEM
    0x2,  // NA_BGM_OCA_NOCTURNE
    0x88, // NA_BGM_MINI_BOSS
    0x2,  // NA_BGM_SMALL_ITEM_GET
    0,    // NA_BGM_TEMPLE_OF_TIME
    0x2,  // NA_BGM_EVENT_CLEAR
    0x11, // NA_BGM_KOKIRI
    0x2,  // NA_BGM_OCA_FAIRY_GET
    0x1,  // NA_BGM_SARIA_THEME
    0x1,  // NA_BGM_SPIRIT_TEMPLE
    0,    // NA_BGM_HORSE
    0,    // NA_BGM_HORSE_GOAL
    0,    // NA_BGM_INGO
    0x2,  // NA_BGM_MEDALLION_GET
    0x2,  // NA_BGM_OCA_SARIA
    0x2,  // NA_BGM_OCA_EPONA
    0x2,  // NA_BGM_OCA_ZELDA
    0x2,  // NA_BGM_OCA_SUNS
    0x2,  // NA_BGM_OCA_TIME
    0x2,  // NA_BGM_OCA_STORM
    0,    // NA_BGM_NAVI_OPENING
    0,    // NA_BGM_DEKU_TREE_CS
    0,    // NA_BGM_WINDMILL
    0,    // NA_BGM_HYRULE_CS
    0x20, // NA_BGM_MINI_GAME
    0,    // NA_BGM_SHEIK
    0x10, // NA_BGM_ZORA_DOMAIN
    0x2,  // NA_BGM_APPEAR
    0,    // NA_BGM_ADULT_LINK
    0,    // NA_BGM_MASTER_SWORD
    0x4,  // NA_BGM_INTRO_GANON
    0x20, // NA_BGM_SHOP
    0x40, // NA_BGM_CHAMBER_OF_SAGES
    0x40, // NA_BGM_FILE_SELECT
    0x1,  // NA_BGM_ICE_CAVERN
    0x2,  // NA_BGM_DOOR_OF_TIME
    0x2,  // NA_BGM_OWL
    0x1,  // NA_BGM_SHADOW_TEMPLE
    0x1,  // NA_BGM_WATER_TEMPLE
    0x2,  // NA_BGM_BRIDGE_TO_GANONS
    0,    // NA_BGM_OCARINA_OF_TIME
    0x11, // NA_BGM_GERUDO_VALLEY
    0,    // NA_BGM_POTION_SHOP
    0,    // NA_BGM_KOTAKE_KOUME
    0x80, // NA_BGM_ESCAPE
    0,    // NA_BGM_UNDERGROUND
    0x80, // NA_BGM_GANON_BATTLE_1
    0x80, // NA_BGM_GANON_BATTLE_2
    0,    // NA_BGM_END_DEMO
    0,    // NA_BGM_STAFF_1
    0,    // NA_BGM_STAFF_2
    0,    // NA_BGM_STAFF_3
    0,    // NA_BGM_STAFF_4
    0,    // NA_BGM_FIRE_BOSS
    0x8,  // NA_BGM_MINI_GAME_2
    0,    // NA_BGM_VARIOUS_SFX
};

s8 sSpecReverbs[20] = { 0, 0, 0, 0, 0, 0, 0, 40, 0, 15, 0, 0, 0, 0, 0, 0, 0, 0, 0, 0 };

D_801306DC_s D_801306DC[20] = {
    { 0xC0FF, 0xC0FE, { 0, 2,   0,   0, 3, 0, 1,  2,  9,  1,  3, 64, 1,   4,   0,   1, 5, 32, 2,  2,  4,  2,   3,
                        0, 2,   4,   1, 2, 5, 16, 3,  2,  10, 3, 3,  112, 3,   4,   1, 3, 5,  48, 4,  2,  14,  4,
                        3, 127, 4,   4, 0, 4, 5,  16, 5,  2,  0, 5,  3,   127, 5,   4, 1, 5,  5,  16, 6,  2,   1,
                        6, 3,   127, 6, 4, 3, 6,  5,  16, 7,  2, 17, 7,   3,   127, 7, 4, 1,  7,  5,  16, 0xFF } },
    { 0xC0FB, 0xC0FA, { 0, 2, 0,  0, 3, 0,   1, 2, 4,   1, 3, 0,  1, 4, 1,  1, 5, 16,  3, 2, 11,  3, 3, 112, 3,   4, 1,
                        3, 5, 48, 4, 2, 14,  4, 3, 127, 4, 4, 0,  4, 5, 16, 5, 2, 0,   5, 3, 127, 5, 4, 1,   5,   5, 16,
                        6, 2, 1,  6, 3, 127, 6, 4, 3,   6, 5, 16, 7, 2, 17, 7, 3, 127, 7, 4, 1,   7, 5, 16,  0xFF } },
    { 0xC001, 0x4000, { 0, 2, 0, 0, 3, 0, 2, 2, 11, 2, 3, 48, 2, 4, 1, 2, 5, 32, 0xFF } },
    { 0xC005, 0x4000, { 0, 2, 1, 0, 3, 32, 2, 2, 11, 2, 3, 48, 2, 4, 1, 2, 5, 32, 0xFF } },
    { 0xC01F,
      0xC000,
      { 0, 2,  0, 0, 3,  47, 1, 2, 13, 1, 3, 0, 1, 4,  1, 1, 5,  16, 2, 2,  16, 2, 3, 0, 2, 4,  1,   2,
        5, 32, 3, 2, 14, 3,  3, 0, 3,  4, 0, 3, 5, 44, 4, 2, 11, 4,  3, 63, 4,  4, 1, 4, 5, 44, 0xFF } },
    { 0xC003, 0xC000, { 0, 2, 0, 0, 3, 0, 1, 2, 4, 1, 3, 0, 1, 4, 1, 1, 5, 16, 0xFF } },
    { 0xC0FB, 0xC0FA, { 0, 2, 0,  0, 3, 0,   1, 2, 4,   1, 3, 0,  1, 4, 1,  1, 5, 16,  3, 2, 11,  3, 3, 112, 3,   4, 1,
                        3, 5, 48, 4, 2, 14,  4, 3, 127, 4, 4, 0,  4, 5, 16, 5, 2, 0,   5, 3, 127, 5, 4, 1,   5,   5, 16,
                        6, 2, 1,  6, 3, 127, 6, 4, 3,   6, 5, 16, 7, 2, 17, 7, 3, 127, 7, 4, 1,   7, 5, 16,  0xFF } },
    { 0x8001, 0x0, { 0, 2, 1, 0, 3, 32, 0xFF } },
    { 0xC003, 0xC000, { 0, 2, 0, 0, 3, 0, 1, 2, 4, 1, 3, 0, 1, 4, 1, 1, 5, 16, 0xFF } },
    { 0xC003, 0xC000, { 0, 2, 0, 0, 3, 0, 1, 2, 4, 1, 3, 0, 1, 4, 1, 1, 5, 16, 0xFF } },
    { 0xC001, 0xC000, { 0, 2, 2, 0, 3, 0, 0, 4, 0, 0xFF } },
    { 0xC02F, 0xC02E, { 0,  2, 2, 0,  3,  0, 0,   4, 0, 1, 2,   10, 1,  3, 64, 1,  4,  0,   1,   5,
                        32, 2, 2, 15, 2,  3, 112, 2, 4, 1, 2,   5,  48, 3, 2,  14, 3,  3,   127, 3,
                        4,  0, 3, 5,  16, 5, 2,   4, 5, 3, 127, 5,  4,  0, 5,  5,  16, 0xFF } },
    { 0xC07F, 0xC07E, { 0, 2, 0,  0, 3, 0,   0, 4, 0, 1, 2, 10, 1, 3, 64, 1, 4, 0,   1,   5, 32,
                        2, 2, 11, 2, 3, 112, 2, 4, 1, 2, 5, 48, 3, 2, 12, 3, 3, 127, 3,   4, 0,
                        3, 5, 16, 4, 2, 6,   4, 3, 0, 4, 4, 0,  4, 5, 16, 5, 2, 0,   5,   3, 0,
                        5, 4, 0,  5, 5, 16,  6, 2, 1, 6, 3, 0,  6, 4, 0,  6, 5, 16,  0xFF } },
    { 0xC003, 0xC000, { 0, 2, 0, 0, 3, 0, 1, 2, 4, 1, 3, 0, 1, 4, 1, 1, 5, 16, 0xFF } },
    { 0xC003, 0xC000, { 0, 2, 0, 0, 3, 0, 1, 2, 4, 1, 3, 0, 1, 4, 1, 1, 5, 16, 0xFF } },
    { 0xC01F, 0xC000, { 0, 2,  0, 0, 3, 0, 1, 2, 0, 1, 3, 80, 1, 4, 1, 1, 5,  8, 2, 2,  10, 2, 3, 80, 2, 4,  1,   2,
                        5, 48, 3, 2, 6, 3, 3, 0, 3, 4, 0, 3,  5, 0, 4, 2, 11, 4, 3, 96, 4,  4, 0, 4,  5, 32, 0xFF } },
    { 0xC003, 0xC000, { 0, 2, 0, 0, 3, 0, 1, 2, 4, 1, 3, 0, 1, 4, 1, 1, 5, 16, 0xFF } },
    { 0xC003, 0xC000, { 0, 2, 0, 0, 3, 0, 1, 2, 4, 1, 3, 0, 1, 4, 1, 1, 5, 16, 0xFF } },
    { 0xC003, 0xC000, { 0, 2, 0, 0, 3, 0, 1, 2, 4, 1, 3, 0, 1, 4, 1, 1, 5, 16, 0xFF } },
    { 0xC003, 0xC000, { 0, 2, 0, 0, 3, 0, 1, 2, 4, 1, 3, 0, 1, 4, 1, 1, 5, 16, 0xFF } },
};

u32 sOcarinaAllowedBtnMask = 0x800F;
s32 sOcarinaABtnMap = 0x8000;
s32 sOcarinaCUPBtnMap = 8;
s32 sOcarinaCDownBtnMap = 4;
u8 sOcarinaInpEnabled = 0;
s8 D_80130F10 = 0; // "OCA", ocarina active?
u8 sCurOcarinaBtnVal = 0xFF;
u8 sPrevOcarinaNoteVal = 0;
u8 sCurOcarinaBtnIdx = 0; // note index?
u8 sLearnSongLastBtn = 0;
f32 D_80130F24 = 1.0f;
f32 D_80130F28 = 87.0f / 127.0f;
s8 D_80130F2C = 0; // pitch?
s8 D_80130F30 = 0x57;
s8 D_80130F34 = 0;
u8 sPlaybackState = 0; // 80130F38
u32 D_80130F3C = 0;    // "SEQ"
u32 sNotePlaybackTimer = 0;
u16 sPlaybackNotePos = 0;
u16 sStaffPlaybackPos = 0;
u16 D_80130F4C = 0;
u8 sDisplayedNoteValue = 0xFF; // Note to display on screen?
u8 sNotePlaybackVolume = 0;
u8 sNotePlaybackVibrato = 0;
s8 sNotePlaybackTone = 0;
f32 sNormalizedNotePlaybackTone = 1.0f;
f32 sNormalizedNotePlaybackVolume = 1.0f;
s32 D_80130F68 = 0;
u8 sOcarinaNoteValues[5] = { 2, 5, 9, 11, 14 };
u8 sOcaMinigameAppendPos = 0;
u8 sOcaMinigameEndPos = 0;
u8 sOcaMinigameNoteCnts[] = { 5, 6, 8 };

OcarinaNote sOcarinaSongs[OCARINA_SONG_MAX][20] = {
    // Minuet
    {
        { 2, 0, 18, 86, 0, 0, 0 },
        { 14, 0, 18, 92, 0, 0, 0 },
        { 11, 0, 72, 86, 0, 0, 0 },
        { 9, 0, 18, 80, 0, 0, 0 },
        { 11, 0, 18, 88, 0, 0, 0 },
        { 9, 0, 144, 86, 0, 0, 0 },
        { 0xFF, 0, 0, 86, 0, 0, 0 },
    },

    // Bolero
    {
        { 5, 0, 15, 80, 0, 0, 0 },
        { 2, 0, 15, 72, 0, 0, 0 },
        { 5, 0, 15, 84, 0, 0, 0 },
        { 2, 0, 15, 76, 0, 0, 0 },
        { 9, 0, 15, 84, 0, 0, 0 },
        { 5, 0, 15, 74, 0, 0, 0 },
        { 9, 0, 15, 78, 0, 0, 0 },
        { 5, 0, 135, 66, 0, 0, 0 },
        { 0xFF, 0, 0, 66, 0, 0, 0 },
    },

    // Serenade
    {
        { 2, 0, 36, 60, 0, 0, 0 },
        { 5, 0, 36, 78, 0, 0, 0 },
        { 9, 0, 33, 82, 0, 0, 0 },
        { 0xFF, 0, 3, 82, 0, 0, 0 },
        { 9, 0, 36, 84, 0, 0, 0 },
        { 11, 0, 144, 90, 0, 0, 0 },
        { 0xFF, 0, 0, 90, 0, 0, 0 },
    },

    // Requiem
    {
        { 2, 0, 45, 88, 0, 0, 0 },
        { 5, 0, 23, 86, 0, 0, 0 },
        { 2, 0, 22, 84, 0, 0, 0 },
        { 9, 0, 45, 86, 0, 0, 0 },
        { 5, 0, 45, 94, 0, 0, 0 },
        { 2, 0, 180, 94, 0, 0, 0 },
        { 0xFF, 0, 0, 94, 0, 0, 0 },
    },

    // Nocturne
    {
        { 11, 0, 36, 88, 0, 0, 0 },
        { 9, 0, 33, 84, 0, 0, 0 },
        { 0xFF, 0, 3, 84, 0, 0, 0 },
        { 9, 0, 18, 82, 0, 0, 0 },
        { 2, 0, 18, 60, 0, 0, 0 },
        { 11, 0, 18, 90, 0, 0, 0 },
        { 9, 0, 18, 88, 0, 0, 0 },
        { 5, 0, 144, 96, 0, 0, 0 },
        { 0xFF, 0, 0, 96, 0, 0, 0 },
    },

    // Prelude
    {
        { 14, 0, 15, 84, 0, 0, 0 },
        { 9, 0, 45, 88, 0, 0, 0 },
        { 14, 0, 15, 88, 0, 0, 0 },
        { 9, 0, 15, 82, 0, 0, 0 },
        { 11, 0, 15, 86, 0, 0, 0 },
        { 14, 0, 60, 90, 0, 0, 0 },
        { 0xFF, 0, 75, 90, 0, 0, 0 },
        { 0xFF, 0, 0, 90, 0, 0, 0 },
    },

    // Sarias
    {
        { 5, 0, 17, 84, 0, 0, 0 },
        { 9, 0, 17, 88, 0, 0, 0 },
        { 11, 0, 34, 80, 0, 0, 0 },
        { 5, 0, 17, 84, 0, 0, 0 },
        { 9, 0, 17, 88, 0, 0, 0 },
        { 11, 0, 136, 80, 0, 0, 0 },
        { 0xFF, 0, 0, 90, 0, 0, 0 },
    },

    // Epona
    {
        { 14, 0, 18, 84, 0, 0, 0 },
        { 11, 0, 18, 88, 0, 0, 0 },
        { 9, 0, 72, 80, 0, 0, 0 },
        { 14, 0, 18, 84, 0, 0, 0 },
        { 11, 0, 18, 88, 0, 0, 0 },
        { 9, 0, 144, 80, 0, 0, 0 },
        { 0xFF, 0, 0, 90, 0, 0, 0 },
    },

    // Lullaby
    {
        { 11, 0, 51, 84, 0, 0, 0 },
        { 14, 0, 25, 88, 0, 0, 0 },
        { 9, 0, 78, 80, 0, 0, 0 },
        { 11, 0, 51, 84, 0, 0, 0 },
        { 14, 0, 25, 88, 0, 0, 0 },
        { 9, 0, 100, 80, 0, 0, 0 },
        { 0xFF, 0, 0, 90, 0, 0, 0 },
    },

    // Suns
    {
        { 9, 0, 12, 84, 0, 0, 0 },
        { 5, 0, 13, 88, 0, 0, 0 },
        { 14, 0, 29, 80, 2, 0, 0 },
        { 0xFF, 0, 9, 84, 0, 0, 0 },
        { 9, 0, 12, 84, 0, 0, 0 },
        { 5, 0, 13, 88, 0, 0, 0 },
        { 14, 0, 120, 80, 3, 0, 0 },
        { 0xFF, 0, 0, 90, 0, 0, 0 },
    },

    // Song of Time
    {
        { 9, 0, 32, 84, 0, 0, 0 },
        { 2, 0, 65, 88, 0, 0, 0 },
        { 5, 0, 33, 80, 0, 0, 0 },
        { 9, 0, 32, 84, 0, 0, 0 },
        { 2, 0, 65, 88, 0, 0, 0 },
        { 5, 0, 99, 80, 0, 0, 0 },
        { 0xFF, 0, 0, 90, 0, 0, 0 },
    },

    // Storms
    {
        { 2, 0, 11, 84, 0, 0, 0 },
        { 5, 0, 11, 88, 0, 0, 0 },
        { 14, 0, 45, 80, 0, 0, 0 },
        { 2, 0, 11, 84, 0, 0, 0 },
        { 5, 0, 11, 88, 0, 0, 0 },
        { 14, 0, 90, 80, 0, 0, 0 },
        { 0xFF, 0, 0, 90, 0, 0, 0 },
    },

    // Scarecrow
    {
        { 2, 0, 3, 0, 0, 0, 0 },
        { 0xFF, 0, 0, 255, 0, 0, 0 },
    },

    // Lost Woods Memory Game
    {
        { 2, 0, 3, 0, 0, 0, 0 },
        { 0xFF, 0, 0, 0, 0, 0, 0 },
    },
};

OcarinaNote* sPlaybackSong = sOcarinaSongs[0];
u8 sFrogsSongNotes[14] = {
    OCARINA_NOTE_A,       OCARINA_NOTE_C_LEFT,  OCARINA_NOTE_C_RIGHT, OCARINA_NOTE_C_DOWN, OCARINA_NOTE_C_LEFT,
    OCARINA_NOTE_C_RIGHT, OCARINA_NOTE_C_DOWN,  OCARINA_NOTE_A,       OCARINA_NOTE_C_DOWN, OCARINA_NOTE_A,
    OCARINA_NOTE_C_DOWN,  OCARINA_NOTE_C_RIGHT, OCARINA_NOTE_C_LEFT,  OCARINA_NOTE_A,
};
u8* gFrogsSongPtr = sFrogsSongNotes;
u8 sRecordingState = 0;
u8 sRecordSongPos = 0;
u32 D_80131860 = 0;
u8 D_80131864 = 0;
u8 D_80131868 = 0;
u8 D_8013186C = 0;
s8 D_80131870 = 0;
u8 D_80131874 = 0;
u8 D_80131878 = 0;
u8 D_8013187C = 0;
u8 D_80131880 = 0;

OcarinaNote sPierresSong[108] = {
    { 0xFF, 0, 0, 0, 0, 0, 0 },
    { 0xFF, 0, 0, 0, 0, 0, 0 },
};
OcarinaNote* gScarecrowCustomSongPtr = sPierresSong;

u8* gScarecrowSpawnSongPtr = (u8*)&sOcarinaSongs[OCARINA_SONG_SCARECROW];
OcarinaNote* D_80131BEC = sOcarinaSongs[OCARINA_SONG_MEMORY_GAME];
u8 sNoteValueIndexMap[16] = { 0, 0, 0, 0, 1, 1, 1, 2, 2, 2, 5, 3, 3, 4, 4, 4 };

OcarinaSongInfo gOcarinaSongNotes[OCARINA_SONG_MAX] = {
    // Minuet
    { 6,
      {
          OCARINA_NOTE_A,
          OCARINA_NOTE_C_UP,
          OCARINA_NOTE_C_LEFT,
          OCARINA_NOTE_C_RIGHT,
          OCARINA_NOTE_C_LEFT,
          OCARINA_NOTE_C_RIGHT,
      } },
    // Bolero
    { 8,
      {
          OCARINA_NOTE_C_DOWN,
          OCARINA_NOTE_A,
          OCARINA_NOTE_C_DOWN,
          OCARINA_NOTE_A,
          OCARINA_NOTE_C_RIGHT,
          OCARINA_NOTE_C_DOWN,
          OCARINA_NOTE_C_RIGHT,
          OCARINA_NOTE_C_DOWN,
      } },
    // Serenade
    { 5,
      {
          OCARINA_NOTE_A,
          OCARINA_NOTE_C_DOWN,
          OCARINA_NOTE_C_RIGHT,
          OCARINA_NOTE_C_RIGHT,
          OCARINA_NOTE_C_LEFT,
      } },
    // Requiem
    { 6,
      {
          OCARINA_NOTE_A,
          OCARINA_NOTE_C_DOWN,
          OCARINA_NOTE_A,
          OCARINA_NOTE_C_RIGHT,
          OCARINA_NOTE_C_DOWN,
          OCARINA_NOTE_A,
      } },
    // Nocturne
    { 7,
      {
          OCARINA_NOTE_C_LEFT,
          OCARINA_NOTE_C_RIGHT,
          OCARINA_NOTE_C_RIGHT,
          OCARINA_NOTE_A,
          OCARINA_NOTE_C_LEFT,
          OCARINA_NOTE_C_RIGHT,
          OCARINA_NOTE_C_DOWN,
      } },
    // Prelude
    { 6,
      {
          OCARINA_NOTE_C_UP,
          OCARINA_NOTE_C_RIGHT,
          OCARINA_NOTE_C_UP,
          OCARINA_NOTE_C_RIGHT,
          OCARINA_NOTE_C_LEFT,
          OCARINA_NOTE_C_UP,
      } },
    // Sarias
    { 6,
      {
          OCARINA_NOTE_C_DOWN,
          OCARINA_NOTE_C_RIGHT,
          OCARINA_NOTE_C_LEFT,
          OCARINA_NOTE_C_DOWN,
          OCARINA_NOTE_C_RIGHT,
          OCARINA_NOTE_C_LEFT,
      } },
    // Epona
    { 6,
      {
          OCARINA_NOTE_C_UP,
          OCARINA_NOTE_C_LEFT,
          OCARINA_NOTE_C_RIGHT,
          OCARINA_NOTE_C_UP,
          OCARINA_NOTE_C_LEFT,
          OCARINA_NOTE_C_RIGHT,
      } },
    // Lullaby
    { 6,
      {
          OCARINA_NOTE_C_LEFT,
          OCARINA_NOTE_C_UP,
          OCARINA_NOTE_C_RIGHT,
          OCARINA_NOTE_C_LEFT,
          OCARINA_NOTE_C_UP,
          OCARINA_NOTE_C_RIGHT,
      } },
    // Suns
    { 6,
      {
          OCARINA_NOTE_C_RIGHT,
          OCARINA_NOTE_C_DOWN,
          OCARINA_NOTE_C_UP,
          OCARINA_NOTE_C_RIGHT,
          OCARINA_NOTE_C_DOWN,
          OCARINA_NOTE_C_UP,
      } },
    // Song of Time
    { 6,
      {
          OCARINA_NOTE_C_RIGHT,
          OCARINA_NOTE_A,
          OCARINA_NOTE_C_DOWN,
          OCARINA_NOTE_C_RIGHT,
          OCARINA_NOTE_A,
          OCARINA_NOTE_C_DOWN,
      } },
    // Storms
    { 6,
      {
          OCARINA_NOTE_A,
          OCARINA_NOTE_C_DOWN,
          OCARINA_NOTE_C_UP,
          OCARINA_NOTE_A,
          OCARINA_NOTE_C_DOWN,
          OCARINA_NOTE_C_UP,
      } },
    // Scarecrow
    { 8, { 0, 0, 0, 0, 0, 0, 0, 0 } },
    // Lost Woods Memory Game
    { 0, { 0, 0, 0, 0, 0, 0, 0, 0 } },
};
// clang-format on

extern u8 D_801333F0;
extern u8 gAudioSfxSwapOff;
extern u8 D_80133408;
extern u8 D_80133418;

/**
 * BSS
 */
u32 sAudioUpdateStartTime; // 8016B7A0
u32 sAudioUpdateEndTime;
f32 D_8016B7A8;
f32 D_8016B7AC;
f32 D_8016B7B0;
f32 D_8016B7B4;
FreqLerp sRiverFreqScaleLerp;
FreqLerp sWaterfallFreqScaleLerp;
f32 D_8016B7D8;
s8 D_8016B7DC;
f32 D_8016B7E0;
u16 D_8016B7E4;
struct {
    s8 str[5];
    u16 num;
} sAudioScrPrtBuf[SCROLL_PRINT_BUF_SIZE];
u8 D_8016B8B0;
u8 D_8016B8B1;
u8 D_8016B8B2;
u8 D_8016B8B3;
u8 sAudioGanonDistVol;
SfxPlayerState sSfxChannelState[0x10];

char sBinToStrBuf[0x20];
u8 D_8016B9D8;
u8 sAudioSpecPeakNumNotes[0x12];
u8 D_8016B9F2;
u8 D_8016B9F3;
u8 D_8016B9F4;
u16 D_8016B9F6;

OcarinaStaff sPlayingStaff;
OcarinaStaff sDisplayedStaff;
OcarinaStaff sRecordingStaff;
u32 D_8016BA04;
typedef struct {
    s8 x;
    s8 y;
} OcarinaStick;
OcarinaStick sCurOcaStick;
u32 sCurOcarinaBtnPress;
u32 D_8016BA10;
u32 sPrevOcarinaBtnPress;
s32 D_8016BA18;
s32 D_8016BA1C;
u8 sCurOcarinaSong[8];
u8 sOcarinaSongAppendPos;
u8 sOcarinaHasStartedSong;
u8 sOcarinaSongNoteStartIdx;
u8 sOcarinaSongCnt;
u16 sOcarinaAvailSongs;
u8 sStaffPlayingPos;
u16 sLearnSongPos[0x10];
u16 D_8016BA50[0x10];
u16 D_8016BA70[0x10];
u8 sLearnSongExpectedNote[0x10];
OcarinaNote D_8016BAA0;
u8 sAudioHasMalonBgm;
f32 sAudioMalonBgmDist;

// Start debug bss
u32 sDebugPadHold;
u32 sDebugPadBtnLast;
u32 sDebugPadPress;
s32 sAudioUpdateTaskStart;
s32 sAudioUpdateTaskEnd;

extern u16 gAudioSfxSwapSource[];
extern u16 gAudioSfxSwapTarget[];
extern u8 gAudioSfxSwapMode[];

void PadMgr_RequestPadData(PadMgr* padmgr, Input* inputs, s32 mode);

void Audio_StepFreqLerp(FreqLerp* lerp);
void func_800F56A8(void);
void func_800F6FB4(u8);
s32 Audio_SetGanonDistVol(u8 targetVol);

void func_800EC960(u8 custom) {
    if (!custom) {
        osSyncPrintf("AUDIO : Ocarina Control Assign Normal\n");
        sOcarinaAllowedBtnMask = (BTN_A | BTN_CUP | BTN_CDOWN | BTN_CLEFT | BTN_CRIGHT);
        sOcarinaABtnMap = BTN_A;
        sOcarinaCUPBtnMap = BTN_CUP;
        sOcarinaCDownBtnMap = BTN_CDOWN;
    } else {
        osSyncPrintf("AUDIO : Ocarina Control Assign Custom\n");
        sOcarinaAllowedBtnMask = (BTN_A | BTN_B | BTN_CDOWN | BTN_CLEFT | BTN_CRIGHT);
        sOcarinaABtnMap = BTN_B;
        sOcarinaCUPBtnMap = BTN_CDOWN;
        sOcarinaCDownBtnMap = BTN_A;
    }
}

void Audio_GetOcaInput(void) {
    Input inputs[4];
    Input* input = &inputs[0];
    u32 sp18;

    sp18 = sCurOcarinaBtnPress;
    PadMgr_RequestPadData(&gPadMgr, inputs, 0);
    sCurOcarinaBtnPress = input->cur.button;
    sPrevOcarinaBtnPress = sp18;
    sCurOcaStick.x = input->rel.stick_x;
    sCurOcaStick.y = input->rel.stick_y;
}

f32 Audio_OcaAdjStick(s8 inp) {
    s8 inpAdj;
    f32 ret;

    if (inp > 0x40) {
        inpAdj = 127;
    } else if (inp < -0x40) {
        inpAdj = -128;
    } else if (inp >= 0) {
        inpAdj = (inp * 127) / 64;
    } else {
        inpAdj = (inp * 128) / 64;
    }
    ret = gBendPitchTwoSemitonesFrequencies[inpAdj + 128];
    return ret;
}

u8 Audio_OcaGetPlayingState(void) {
    u8 ret;

    if (D_80131878 != 0) {
        ret = D_80131878 - 1;
        D_80131878 = 0;
    } else if (D_80130F3C != 0) {
        ret = 0xFE;
    } else {
        ret = 0xFF;
    }

    return ret;
}

u8 Audio_OcaMapNoteValue(u8 arg0) {
    u8 temp_v1;

    temp_v1 = sNoteValueIndexMap[arg0 & 0x3F];
    if (temp_v1 == 5) {
        if (arg0 & 0x80) {
            return 2;
        }
        return 3;
    }
    return temp_v1;
}

void func_800ECB7C(u8 songIdx) {
    u8 savedSongIdx;
    u8 scarecrowSongIdx;
    u8 noteIdx;

    savedSongIdx = 0;
    scarecrowSongIdx = 0;
    while (savedSongIdx < 8 && scarecrowSongIdx < 0x10) {
        noteIdx = sOcarinaSongs[songIdx][scarecrowSongIdx++].noteIdx;
        if (noteIdx != 0xFF) {
            gOcarinaSongNotes[OCARINA_SONG_SCARECROW].notesIdx[savedSongIdx++] = sNoteValueIndexMap[noteIdx];
        }
    }
}

// start ocarina.
void func_800ECC04(u16 flg) {
    u8 i;

    if ((sOcarinaSongs[OCARINA_SONG_SCARECROW][1].volume != 0xFF) && ((flg & 0xFFF) == 0xFFF)) {
        flg |= 0x1000;
    }

    if ((flg == 0xCFFF) && (sOcarinaSongs[OCARINA_SONG_SCARECROW][1].volume != 0xFF)) {
        flg = 0xDFFF;
    }

    if ((flg == 0xFFF) && (sOcarinaSongs[OCARINA_SONG_SCARECROW][1].volume != 0xFF)) {
        flg = 0x1FFF;
    }

    if (flg != 0xFFFF) {
        D_80130F3C = 0x80000000 + (u32)flg;
        sOcarinaSongNoteStartIdx = 0;
        sOcarinaSongCnt = 0xE;
        if (flg != 0xA000) {
            sOcarinaSongCnt--;
        }
        sOcarinaAvailSongs = flg & 0x3FFF;
        D_8013187C = 8;
        sOcarinaHasStartedSong = 0;
        D_80131878 = 0;
        sStaffPlayingPos = 0;
        sPlayingStaff.state = Audio_OcaGetPlayingState();
        sOcarinaInpEnabled = 1;
        D_80130F4C = 0;
        for (i = 0; i < 0xE; i++) {
            sLearnSongPos[i] = 0;
            D_8016BA50[i] = 0;
            D_8016BA70[i] = 0;
            sLearnSongExpectedNote[i] = 0;
        }

        if (flg & 0x8000) {
            D_8013187C = 0;
        }

        if (flg & 0x4000) {
            sOcarinaSongAppendPos = 0;
        }

        if (flg & 0xD000) {
            func_800ECB7C(OCARINA_SONG_SCARECROW);
        }
    } else {
        D_80130F3C = 0;
        sOcarinaInpEnabled = 0;
    }
}

void func_800ECDBC(void) {
    if (sCurOcarinaBtnVal != 0xFF && sOcarinaHasStartedSong == 0) {
        sOcarinaHasStartedSong = 1;
        sLearnSongLastBtn = 0xFF;
    }
}

void func_800ECDF8(void) {
    u16 sh;
    u16 pad;
    u8 inputChanged = 0;
    u16 pad2;
    s8 sp57 = 0;
    u8 i;
    OcarinaNote* prevNote;
    OcarinaNote* note;

    func_800ECDBC();

    if (sOcarinaHasStartedSong) {
        if ((D_80130F2C < 0 ? -D_80130F2C : D_80130F2C) >= 0x15) {
            D_80130F3C = 0;
            return;
        }

        // clang-format off
        if (sPrevOcarinaNoteVal == sCurOcarinaBtnVal || sCurOcarinaBtnVal == 0xFF) { inputChanged = 1; }
        // clang-format on

        for (i = sOcarinaSongNoteStartIdx; i < sOcarinaSongCnt; i++) {
            sh = 1 << i;
            if (sOcarinaAvailSongs & sh) {
                D_8016BA50[i] = D_8016BA70[i] + 0x12;
                if (inputChanged) {
                    // (pointless if check, this is always true)
                    if ((D_8016BA50[i] >= D_8016BA70[i] - 0x12) && (D_8016BA50[i] >= D_8016BA70[i] + 0x12) &&
                        (sOcarinaSongs[i][sLearnSongPos[i]].unk_02 == 0) &&
                        (sLearnSongLastBtn == sLearnSongExpectedNote[i])) {
                        D_80131878 = i + 1;
                        sOcarinaInpEnabled = 0;
                        D_80130F3C = 0;
                    }
                } else if (D_8016BA50[i] >= (D_8016BA70[i] - 0x12)) {
                    if (sLearnSongLastBtn != 0xFF) {
                        if (sLearnSongLastBtn == sLearnSongExpectedNote[i]) {
                            if (i == 12) {
                                D_8016BA50[i] = 0;
                            }
                        } else {
                            sOcarinaAvailSongs ^= sh;
                        }
                    }

                    prevNote = &sOcarinaSongs[i][sLearnSongPos[i]];
                    note = &sOcarinaSongs[i][++sLearnSongPos[i]];
                    D_8016BA70[i] = prevNote->unk_02;
                    sLearnSongExpectedNote[i] = prevNote->noteIdx;

                    if (sCurOcarinaBtnVal != sLearnSongExpectedNote[i]) {
                        sOcarinaAvailSongs ^= sh;
                    }
                    while (prevNote->noteIdx == note->noteIdx ||
                           (note->noteIdx == OCARINA_NOTE_INVALID && note->unk_02 != 0)) {
                        D_8016BA70[i] += note->unk_02;
                        prevNote = &sOcarinaSongs[i][sLearnSongPos[i]];
                        note = &sOcarinaSongs[i][sLearnSongPos[i] + 1];
                        sLearnSongPos[i]++;
                    }
                } else if (D_8016BA50[i] < 0xA) {
                    sp57 = -1;
                    D_8016BA50[i] = 0;
                    sLearnSongLastBtn = sCurOcarinaBtnVal;
                } else {
                    sOcarinaAvailSongs ^= sh;
                }
            }

            if (sOcarinaAvailSongs == 0 && sStaffPlayingPos >= D_8013187C) {
                sOcarinaInpEnabled = 0;
                if (CHECK_BTN_ANY(D_80130F3C, BTN_B) && sCurOcarinaBtnVal == sOcarinaSongs[i][0].noteIdx) {
                    D_80130F4C = D_80130F3C;
                }
                D_80130F3C = 0;
                return;
            }
        }

        if (!inputChanged) {
            sLearnSongLastBtn = sCurOcarinaBtnVal;
            sStaffPlayingPos += sp57 + 1;
        }
    }
}

void func_800ED200(void) {
    u32 temp_v0;
    u8 i;
    u8 j;
    u8 k;

    if (CHECK_BTN_ANY(sCurOcarinaBtnPress, BTN_L) && CHECK_BTN_ANY(sCurOcarinaBtnPress, sOcarinaAllowedBtnMask)) {
        func_800ECC04((u16)D_80130F3C);
        return;
    }

    func_800ECDBC();

    if (sOcarinaHasStartedSong) {
        if ((sPrevOcarinaNoteVal != sCurOcarinaBtnVal) && (sCurOcarinaBtnVal != 0xFF)) {
            sStaffPlayingPos++;
            if (sStaffPlayingPos >= 9) {
                sStaffPlayingPos = 1;
            }

            if (sOcarinaSongAppendPos == 8) {
                for (i = 0; i < 7; i++) {
                    sCurOcarinaSong[i] = sCurOcarinaSong[i + 1];
                }
            } else {
                sOcarinaSongAppendPos++;
            }

            if ((D_80130F2C < 0 ? -D_80130F2C : D_80130F2C) >= 0x15) {
                sCurOcarinaSong[sOcarinaSongAppendPos - 1] = 0xFF;
            } else {
                sCurOcarinaSong[sOcarinaSongAppendPos - 1] = sCurOcarinaBtnVal;
            }

            for (i = sOcarinaSongNoteStartIdx; i < sOcarinaSongCnt; i++) {
                if (sOcarinaAvailSongs & (u16)(1 << i)) {
                    for (j = 0, k = 0;
                         j < gOcarinaSongNotes[i].len && k == 0 && sOcarinaSongAppendPos >= gOcarinaSongNotes[i].len;) {
                        temp_v0 = sCurOcarinaSong[(sOcarinaSongAppendPos - gOcarinaSongNotes[i].len) + j];
                        if (temp_v0 == sOcarinaNoteValues[gOcarinaSongNotes[i].notesIdx[j]]) {
                            j++;
                        } else {
                            k++;
                        }
                    }

                    if (j == gOcarinaSongNotes[i].len) {
                        D_80131878 = i + 1;
                        sOcarinaInpEnabled = 0;
                        D_80130F3C = 0;
                    }
                }
            }
        }
    }
}

void func_800ED458(s32 arg0) {
    u32 phi_v1_2;

    if (D_80130F3C != 0 && D_80131880 != 0) {
        D_80131880--;
        return;
    }

    if ((D_8016BA10 == 0) ||
        ((D_8016BA10 & sOcarinaAllowedBtnMask) != (sCurOcarinaBtnPress & sOcarinaAllowedBtnMask))) {
        D_8016BA10 = 0;
        if (1) {}
        sCurOcarinaBtnVal = 0xFF;
        sCurOcarinaBtnIdx = 0xFF;
        phi_v1_2 = (sCurOcarinaBtnPress & sOcarinaAllowedBtnMask) & (sPrevOcarinaBtnPress & sOcarinaAllowedBtnMask);
        if (!(D_8016BA18 & phi_v1_2) && (sCurOcarinaBtnPress != 0)) {
            D_8016BA18 = sCurOcarinaBtnPress;
        } else {
            D_8016BA18 &= phi_v1_2;
        }

        if (D_8016BA18 & sOcarinaABtnMap) {
            osSyncPrintf("Presss NA_KEY_D4 %08x\n", sOcarinaABtnMap);
            sCurOcarinaBtnVal = 2;
            sCurOcarinaBtnIdx = 0;
        } else if (D_8016BA18 & sOcarinaCDownBtnMap) {
            osSyncPrintf("Presss NA_KEY_F4 %08x\n", sOcarinaCDownBtnMap);
            sCurOcarinaBtnVal = 5;
            sCurOcarinaBtnIdx = 1;
        } else if (D_8016BA18 & 1) {
            osSyncPrintf("Presss NA_KEY_A4 %08x\n", 1);
            sCurOcarinaBtnVal = 9;
            sCurOcarinaBtnIdx = 2;
        } else if (D_8016BA18 & 2) {
            osSyncPrintf("Presss NA_KEY_B4 %08x\n", 2);
            sCurOcarinaBtnVal = 0xB;
            sCurOcarinaBtnIdx = 3;
        } else if (D_8016BA18 & sOcarinaCUPBtnMap) {
            osSyncPrintf("Presss NA_KEY_D5 %08x\n", sOcarinaCUPBtnMap);
            sCurOcarinaBtnVal = 0xE;
            sCurOcarinaBtnIdx = 4;
        }

        if (sCurOcarinaBtnVal != 0xFF && sCurOcarinaBtnPress & 0x10 && sRecordingState != 2) {
            sCurOcarinaBtnIdx += 0x80;
            sCurOcarinaBtnVal++;
        }

        if ((sCurOcarinaBtnVal != 0xFF) && (sCurOcarinaBtnPress & 0x2000) && (sRecordingState != 2)) {
            sCurOcarinaBtnIdx += 0x40;
            sCurOcarinaBtnVal--;
        }

        if (sRecordingState != 2) {
            D_80130F2C = sCurOcaStick.y;
            D_80130F24 = Audio_OcaAdjStick(D_80130F2C);

            D_80130F34 = (sCurOcaStick.x < 0 ? -sCurOcaStick.x : sCurOcaStick.x) >> 2;
            Audio_QueueCmdS8(0x6 << 24 | SEQ_PLAYER_SFX << 16 | 0xD06, D_80130F34);
        } else {
            D_80130F2C = 0;
            D_80130F24 = 1.0f;
        }

        if ((sCurOcarinaBtnVal != 0xFF) && (sPrevOcarinaNoteVal != sCurOcarinaBtnVal)) {
            Audio_QueueCmdS8(0x6 << 24 | SEQ_PLAYER_SFX << 16 | 0xD07, D_80130F10 - 1);
            Audio_QueueCmdS8(0x6 << 24 | SEQ_PLAYER_SFX << 16 | 0xD05, sCurOcarinaBtnVal);
            Audio_PlaySoundGeneral(NA_SE_OC_OCARINA, &D_801333D4, 4, &D_80130F24, &D_80130F28, &D_801333E8);
        } else if ((sPrevOcarinaNoteVal != 0xFF) && (sCurOcarinaBtnVal == 0xFF)) {
            Audio_StopSfxById(NA_SE_OC_OCARINA);
        }
    }
}

void func_800ED848(u8 inputEnabled) {
    sOcarinaInpEnabled = inputEnabled;
}

void Audio_OcaSetInstrument(u8 arg0) {
    if (D_80130F10 == arg0) {
        return;
    }

    Audio_SeqCmd8(SEQ_PLAYER_SFX, 1, SFX_PLAYER_CHANNEL_OCARINA, arg0);
    D_80130F10 = arg0;
    if (arg0 == 0) {
        sCurOcarinaBtnPress = 0;
        sPrevOcarinaBtnPress = 0;
        D_8016BA18 = 0;
        D_8016BA10 = 0xFFFF;
        func_800ED458(0);
        Audio_StopSfxById(NA_SE_OC_OCARINA);
        Audio_SetSoundBanksMute(0);
        sPlaybackState = 0;
        sStaffPlaybackPos = 0;
        sOcarinaInpEnabled = 0;
        D_80130F3C = 0;
        Audio_ClearBGMMute(SFX_PLAYER_CHANNEL_OCARINA);
    } else {
        sCurOcarinaBtnPress = 0;
        Audio_GetOcaInput();
        D_8016BA10 = sCurOcarinaBtnPress;
        Audio_QueueSeqCmdMute(SFX_PLAYER_CHANNEL_OCARINA);
    }
}

void Audio_OcaSetSongPlayback(s8 songIdxPlusOne, s8 playbackState) {
    if (songIdxPlusOne == 0) {
        sPlaybackState = 0;
        Audio_StopSfxById(NA_SE_OC_OCARINA);
        return;
    }

    if (songIdxPlusOne < 0xF) {
        sPlaybackSong = sOcarinaSongs[songIdxPlusOne - 1];
    } else {
        sPlaybackSong = sPierresSong;
    }

    sPlaybackState = playbackState;
    sNotePlaybackTimer = 0;
    sDisplayedNoteValue = 0xFF;
    sPlaybackNotePos = 0;
    sStaffPlaybackPos = 0;
    while (sPlaybackSong[sPlaybackNotePos].noteIdx == OCARINA_NOTE_INVALID) {
        sPlaybackNotePos++;
    }
}

void Audio_OcaPlayback(void) {
    u32 noteTimerStep;
    u32 nextNoteTimerStep;

    if (sPlaybackState != 0) {
        if (sStaffPlaybackPos == 0) {
            noteTimerStep = 3;
        } else {
            noteTimerStep = D_8016BA04 - D_80130F68;
        }

        if (noteTimerStep < sNotePlaybackTimer) {
            sNotePlaybackTimer -= noteTimerStep;
        } else {
            nextNoteTimerStep = noteTimerStep - sNotePlaybackTimer;
            sNotePlaybackTimer = 0;
        }

        if (sNotePlaybackTimer == 0) {

            sNotePlaybackTimer = sPlaybackSong[sPlaybackNotePos].unk_02;

            if (sPlaybackNotePos == 1) {
                sNotePlaybackTimer++;
            }

            if (sNotePlaybackTimer == 0) {
                sPlaybackState--;
                if (sPlaybackState != 0) {
                    sPlaybackNotePos = 0;
                    sStaffPlaybackPos = 0;
                    sDisplayedNoteValue = 0xFF;
                } else {
                    Audio_StopSfxById(NA_SE_OC_OCARINA);
                }
                return;
            } else {
                sNotePlaybackTimer -= nextNoteTimerStep;
            }

            if (sNotePlaybackVolume != sPlaybackSong[sPlaybackNotePos].volume) {
                sNotePlaybackVolume = sPlaybackSong[sPlaybackNotePos].volume;
                sNormalizedNotePlaybackVolume = sNotePlaybackVolume / 127.0f;
            }

            if (sNotePlaybackVibrato != sPlaybackSong[sPlaybackNotePos].vibrato) {
                sNotePlaybackVibrato = sPlaybackSong[sPlaybackNotePos].vibrato;
                Audio_QueueCmdS8(0x6 << 24 | SEQ_PLAYER_SFX << 16 | 0xD06, sNotePlaybackVibrato);
            }

            if (sNotePlaybackTone != sPlaybackSong[sPlaybackNotePos].tone) {
                sNotePlaybackTone = sPlaybackSong[sPlaybackNotePos].tone;
                sNormalizedNotePlaybackTone = Audio_OcaAdjStick(sNotePlaybackTone);
            }

            if ((sPlaybackSong[sPlaybackNotePos].volume == sPlaybackSong[sPlaybackNotePos - 1].volume &&
                 (sPlaybackSong[sPlaybackNotePos].vibrato == sPlaybackSong[sPlaybackNotePos - 1].vibrato) &&
                 (sPlaybackSong[sPlaybackNotePos].tone == sPlaybackSong[sPlaybackNotePos - 1].tone))) {
                sDisplayedNoteValue = 0xFE;
            }

            if (sDisplayedNoteValue != sPlaybackSong[sPlaybackNotePos].noteIdx) {
                u8 tmp = sPlaybackSong[sPlaybackNotePos].noteIdx;

                if (tmp == 0xA) {
                    sDisplayedNoteValue = tmp + sPlaybackSong[sPlaybackNotePos].semitone;
                } else {
                    sDisplayedNoteValue = tmp;
                }

                if (sDisplayedNoteValue != 0xFF) {
                    sStaffPlaybackPos++;
                    Audio_QueueCmdS8(0x6 << 24 | SEQ_PLAYER_SFX << 16 | 0xD07, D_80130F10 - 1);
                    Audio_QueueCmdS8(0x6 << 24 | SEQ_PLAYER_SFX << 16 | 0xD05, sDisplayedNoteValue & 0x3F);
                    Audio_PlaySoundGeneral(NA_SE_OC_OCARINA, &D_801333D4, 4, &sNormalizedNotePlaybackTone,
                                           &sNormalizedNotePlaybackVolume, &D_801333E8);
                } else {
                    Audio_StopSfxById(NA_SE_OC_OCARINA);
                }
            }
            sPlaybackNotePos++;
        }
    }
}

void func_800EDD68(u8 arg0) {
    u16 i;
    u16 i2;
    u16 pad;
    u8 lastNote;
    OcarinaNote* note;
    u8 j;
    u8 k;
    s32 t;
    OcarinaNote* song;

    if (sRecordingState == 1) {
        song = gScarecrowCustomSongPtr;
    } else {
        song = D_80131BEC;
    }
    song[sRecordSongPos].noteIdx = D_80131864;
    song[sRecordSongPos].unk_02 = D_8016BA04 - D_80131860;
    song[sRecordSongPos].volume = D_80131868;
    song[sRecordSongPos].vibrato = D_8013186C;
    song[sRecordSongPos].tone = D_80131870;
    song[sRecordSongPos].semitone = D_80131874 & 0xC0;
    D_80131864 = sCurOcarinaBtnVal;
    D_80131868 = D_80130F30;
    D_8013186C = D_80130F34;
    D_80131870 = D_80130F2C;
    D_80131874 = sCurOcarinaBtnIdx;
    sRecordSongPos++;

    if ((sRecordSongPos != 107) && (arg0 == 0)) {
        return;
    }

    i = sRecordSongPos;
    lastNote = 0xFF;
    while (i != 0 && lastNote == 0xFF) {
        i--;
        lastNote = song[i].noteIdx;
    }

    if (1) {}

    if (sRecordSongPos != (i + 1)) {
        sRecordSongPos = i + 2;
        song[sRecordSongPos - 1].unk_02 = 0;
    }

    song[sRecordSongPos].unk_02 = 0;

    if (sRecordingState == 2) {
        if (sStaffPlayingPos >= 8) {
            for (i = 0; i < sRecordSongPos; i++) {
                song[i] = song[i + 1];
            }

            func_800ECB7C(OCARINA_SONG_MEMORY_GAME);

            for (i = 0; i < OCARINA_SONG_SCARECROW; i++) {
                for (j = 0; j < 9 - gOcarinaSongNotes[i].len; j++) {
                    for (k = 0;
                         k < gOcarinaSongNotes[i].len && k + j < 8 &&
                         gOcarinaSongNotes[i].notesIdx[k] == gOcarinaSongNotes[OCARINA_SONG_SCARECROW].notesIdx[k + j];
                         k++) {
                        ;
                    }

                    if (k == gOcarinaSongNotes[i].len) {
                        sRecordingState = 0xFF;
                        sOcarinaSongs[OCARINA_SONG_SCARECROW][1].volume = 0xFF;
                        return;
                    }
                }
            }

            i = 1;
            while (i < 8) {
                if (gOcarinaSongNotes[OCARINA_SONG_SCARECROW].notesIdx[0] !=
                    gOcarinaSongNotes[OCARINA_SONG_SCARECROW].notesIdx[i]) {
                    i = 9;
                } else {
                    i++;
                }
            }

            if (i == 8) {
                sRecordingState = 0xFF;
                sOcarinaSongs[OCARINA_SONG_SCARECROW][1].volume = 0xFF;
                return;
            }

            for (i = 0; i < sRecordSongPos; i++) {
                sOcarinaSongs[OCARINA_SONG_SCARECROW][i] = sOcarinaSongs[OCARINA_SONG_MEMORY_GAME][i];
            }

            sOcarinaInpEnabled = 0;
        } else {
            sOcarinaSongs[OCARINA_SONG_SCARECROW][1].volume = 0xFF;
        }
    }
    sRecordingState = 0;
}

// start custom song?
/**
 * recordingState = 1, start long scarecrows song
 * recordingState = 0, end
 * recordingState = 2, also scarecrows song
 */
void Audio_OcaSetRecordingState(u8 recordingState) {
    if ((u32)recordingState == sRecordingState) {
        return;
    }

    if (recordingState != 0) {
        D_80131860 = D_8016BA04;
        D_80131864 = 0xFF;
        D_80131868 = 0x57;
        D_8013186C = 0;
        D_80131870 = 0;
        D_80131874 = 0;
        sRecordSongPos = 0;
        sOcarinaInpEnabled = 1;
        sStaffPlayingPos = 0;
        D_8016BAA0 = sPierresSong[1];
    } else {
        if (sRecordSongPos == 0) {
            sPierresSong[1] = D_8016BAA0;
        } else {
            if (sRecordingState == 2) {
                sStaffPlayingPos = 1;
            }

            func_800EDD68(1);
        }

        sOcarinaInpEnabled = 0;
        sStaffPlayingPos = 0;
    }

    sRecordingState = recordingState;
}

void Audio_OcaUpdateRecordingStaff(void) {
    sRecordingStaff.state = sRecordingState;
    sRecordingStaff.pos = sStaffPlayingPos;
    if (sRecordingState == 0xFF) {
        sRecordingState = 0;
    }
}

void Audio_OcaUpdatePlayingStaff(void) {
    sPlayingStaff.noteIdx = sCurOcarinaBtnIdx & 0x3F;
    sPlayingStaff.state = Audio_OcaGetPlayingState();
    sPlayingStaff.pos = sStaffPlayingPos;
}

void Audio_OcaUpdateDisplayedStaff(void) {
    if ((sDisplayedNoteValue & 0x3F) < 0x10) {
        sDisplayedStaff.noteIdx = Audio_OcaMapNoteValue(sDisplayedNoteValue);
    }

    sDisplayedStaff.state = sPlaybackState;

    if (sPlaybackSong != sPierresSong) {
        sDisplayedStaff.pos = sStaffPlaybackPos;
    } else if (sStaffPlaybackPos == 0) {
        sDisplayedStaff.pos = 0;
    } else {
        sDisplayedStaff.pos = ((sStaffPlaybackPos - 1) % 8) + 1;
    }
}

OcarinaStaff* Audio_OcaGetRecordingStaff(void) {
    return &sRecordingStaff;
}

OcarinaStaff* Audio_OcaGetPlayingStaff(void) {
    if (sPlayingStaff.state < 0xFE) {
        D_80130F3C = 0;
    }
    return &sPlayingStaff;
}

OcarinaStaff* Audio_OcaGetDisplayingStaff(void) {
    return &sDisplayedStaff;
}

void func_800EE404(void) {
    s32 noteChanged;

    if ((sRecordingState != 0) && ((D_8016BA04 - D_80131860) >= 3)) {
        noteChanged = false;
        if (D_80131864 != sCurOcarinaBtnVal) {
            if (sCurOcarinaBtnVal != 0xFF) {
                sRecordingStaff.noteIdx = sCurOcarinaBtnIdx & 0x3F;
                sStaffPlayingPos++;
            } else if ((sRecordingState == 2) && (sStaffPlayingPos == 8)) {
                func_800EDD68(1);
                return;
            }

            if (sStaffPlayingPos > 8) {
                if (sRecordingState == 2) {
                    // notes played are over 8 and in recording mode.
                    func_800EDD68(1);
                    return;
                }
                sStaffPlayingPos = true;
            }

            noteChanged = true;
        } else if (D_80131868 != D_80130F30) {
            noteChanged = true;
        } else if (D_8013186C != D_80130F34) {
            noteChanged = true;
        } else if (D_80131870 != D_80130F2C) {
            noteChanged = true;
        }

        if (noteChanged) {
            func_800EDD68(0);
            D_80131860 = D_8016BA04;
        }
    }
}

void Audio_OcaMemoryGameStart(u8 minigameRound) {
    u8 i;

    if (minigameRound > 2) {
        minigameRound = 2;
    }

    sOcaMinigameAppendPos = 0;
    sOcaMinigameEndPos = sOcaMinigameNoteCnts[minigameRound];

    for (i = 0; i < 3; i++) {
        Audio_OcaMemoryGameGenNote();
    }
}

s32 Audio_OcaMemoryGameGenNote(void) {
    u32 rnd;
    u8 rndNote;

    if (sOcaMinigameAppendPos == sOcaMinigameEndPos) {
        return 1;
    }

    rnd = Audio_NextRandom();
    rndNote = sOcarinaNoteValues[rnd % 5];

    if (sOcarinaSongs[OCARINA_SONG_MEMORY_GAME][sOcaMinigameAppendPos - 1].noteIdx == rndNote) {
        rndNote = sOcarinaNoteValues[(rnd + 1) % 5];
    }

    sOcarinaSongs[OCARINA_SONG_MEMORY_GAME][sOcaMinigameAppendPos].noteIdx = rndNote;
    sOcarinaSongs[OCARINA_SONG_MEMORY_GAME][sOcaMinigameAppendPos].unk_02 = 0x2D;
    sOcarinaSongs[OCARINA_SONG_MEMORY_GAME][sOcaMinigameAppendPos].volume = 0x50;
    sOcarinaSongs[OCARINA_SONG_MEMORY_GAME][sOcaMinigameAppendPos].vibrato = 0;
    sOcarinaSongs[OCARINA_SONG_MEMORY_GAME][sOcaMinigameAppendPos].tone = 0;

    sOcaMinigameAppendPos++;

    sOcarinaSongs[OCARINA_SONG_MEMORY_GAME][sOcaMinigameAppendPos].noteIdx = 0xFF;
    sOcarinaSongs[OCARINA_SONG_MEMORY_GAME][sOcaMinigameAppendPos].unk_02 = 0;
    sOcarinaSongs[OCARINA_SONG_MEMORY_GAME][sOcaMinigameAppendPos + 1].noteIdx = 0xFF;
    sOcarinaSongs[OCARINA_SONG_MEMORY_GAME][sOcaMinigameAppendPos + 1].unk_02 = 0;
    if (1) {}
    return 0;
}

// input update?
void func_800EE6F4(void) {
    D_8016BA04 = gAudioContext.totalTaskCnt;
    if (D_80130F10 != 0) {
        if (sOcarinaInpEnabled == 1) {
            Audio_GetOcaInput();
        }
        if ((sPlaybackState == 0) && (sOcarinaInpEnabled == 1)) {
            func_800ED458(0);
        }
        if (D_80130F3C != 0) {
            if (D_80130F3C & 0x4000) {
                func_800ED200();
            } else {
                func_800ECDF8();
            }
        }

        Audio_OcaPlayback();
        D_80130F68 = D_8016BA04;

        if (sPlaybackState == 0) {
            func_800EE404();
        }

        if ((D_80130F3C != 0) && (sPrevOcarinaNoteVal != sCurOcarinaBtnVal)) {
            D_80131880 = 1;
        }

        sPrevOcarinaNoteVal = sCurOcarinaBtnVal;
    }

    Audio_OcaUpdatePlayingStaff();
    Audio_OcaUpdateDisplayedStaff();
    Audio_OcaUpdateRecordingStaff();
}

void func_800EE824(void) {
    static u8 D_80131C80 = 0;
    static u8 D_80131C84 = 1;
    static u16 D_80131C88 = 1200;

    switch (D_80131C80) {
        case 0:
            if (D_80131C88-- == 0) {
                if (D_80131C84 < 7) {
                    D_80131C80++;
                } else {
                    D_80131C80 = 3;
                    Audio_OcaSetInstrument(0);
                }
                D_80131C88 = 1200;
            }
            break;
        case 1:
            Audio_SetSoundBanksMute(0);
            Audio_OcaSetInstrument(D_80131C84);
            Audio_OcaSetSongPlayback(OCARINA_SONG_SCARECROW_LONG + 1, 1);
            D_80131C84++;
            D_80131C80++;
            break;
        case 2:
            if (Audio_OcaGetDisplayingStaff()->state == 0) {
                D_80131C80 = 0;
            }
            break;
    }
}

void func_800EE930(void) {
    sPlayingStaff.noteIdx = OCARINA_NOTE_INVALID;
    sPlayingStaff.state = 0xFF;
    sPlayingStaff.pos = 0;
    sDisplayedStaff.noteIdx = OCARINA_NOTE_INVALID;
    sDisplayedStaff.state = 0;
    sDisplayedStaff.pos = 0;
    sRecordingStaff.noteIdx = OCARINA_NOTE_INVALID;
    sRecordingStaff.state = 0xFF;
    sRecordingStaff.pos = 0;
    D_80131880 = 0;
}

f32 D_80131C8C = 0.0f;

// === Audio Debugging ===

// These variables come between in-function statics in func_800EE824 and Audio_SplitBgmChannels

f32 sAudioUpdateDuration = 0.0f;
f32 sAudioUpdateDurationMax = 0.0f;
u8 sAudioDebugEverOpened = 0;
u8 sAudioSfxMuted = 0;
u8 sAudioDebugPage = 0;
u8 sAudioSndContSel = 0;
u8 sAudioDebugTextColor = 7;
char sAudioDebugPageNames[15][23] = {
    "Non",
    "Sound Control",
    "Spec Info",
    "Heap Info",
    "Grp Track Info",
    "Sub Track Info",
    "Channel Info",
    "Interface Info",
    "SE Flag Swap",
    "Block Change BGM",
    "Natural Sound Control",
    "Ocarina Test",
    "SE Parameter Change",
    "Scroll Print",
    "Free Area",
};
u16 sAudioSndContWork[11] = { 0 };
u16 sAudioSndContWorkLims[11] = { 128, 128, 7, 512, 4, 2, 16, 32, 2, 2, 2 };
char sSoundBankNames[7][11] = { "PLAYER", "ITEM", "ENVIROMENT", "ENEMY", "SYSTEM", "OCARINA", "VOICE" };
char sSoundModeNames[5][10] = { "W-STEREO", "HEADPHONE", "3D SOUND", "MONO", "" };
s8 sAudioIntInfoX = 0;
s8 sAudioIntInfoY = 0;
s8 sAudioIntInfoSel = 0;
s8 sAudioIntInfoBankPage[7] = { 0, 0, 2, 2, 0, 0, 0 };
u8 sAudioScrPrtSel = 0;
u8 sAudioScrPrtInd = 0;
u8 sAudioScrPrtOverflow = 0;
s8 sAudioScrPrtX = 26;
s8 sAudioScrPrtY = 1;
u8 sAudioScrPrtWork[11] = { 1, 19, 6, 0, 0, 0, 0, 0, 0, 0, 1 };
u8 sAudioScrPrtWorkLims[11] = { 2, SCROLL_PRINT_BUF_SIZE, 8, 2, 2, 2, 2, 2, 2, 2, 2 };
u8 sAudioSubTrackInfoSpec = 0;
u8 sAudioSfxSwapIsEditing = 0;
u8 sAudioSfxSwapSel = 0;
u8 sAudioSfxSwapNibbleSel = 0;
char sAudioSfxSwapModeNames[2][5] = { "SWAP", "ADD" };
u8 sAudioSfxParamChgSel = 0;
u8 sAudioSfxParamChgBitSel = 0;
u16 sAudioSfxParamChgWork[4] = { 0 };
u8 sAudioSubTrackInfoPlayerSel = SEQ_PLAYER_BGM_MAIN;
u8 sAudioSubTrackInfoChannelSel = 0;
u8 sSeqPlayerPeakNumLayers[20] = { 0 };
char sAudioSceneNames[3][2] = { "A", "S", "X" };
u8 sAudioBlkChgBgmWork[2] = { 0 };
u8 sAudioBlkChgBgmSel = 0;
char sBoolStrs[3][5] = { "OFF", "ON", "STBY" };
u8 sAudioNatureFailed = 0;
u8 sPeakNumNotes = 0;

void AudioDebug_SetInput(void) {
    Input inputs[4];
    u32 btn;

    PadMgr_RequestPadData(&gPadMgr, inputs, 0);
    btn = inputs[3].cur.button;
    sDebugPadHold = btn & 0xFFFF;
    sDebugPadPress = (btn ^ sDebugPadBtnLast) & btn;
    sDebugPadBtnLast = btn;
}

char* AudioDebug_ToStringBinary(u32 num, u8 bits) {
    u8 i;
    u32 flg = 1;

    for (i = 0; i < bits; flg *= 2, i++) {
        if (num & flg) {
            sBinToStrBuf[bits - i - 1] = '1';
        } else {
            sBinToStrBuf[bits - i - 1] = '0';
        }
    }

    sBinToStrBuf[bits] = '\0';
    return sBinToStrBuf;
}

void AudioDebug_Draw(GfxPrint* printer) {
    s32 pad[3];
    u8 i;
    u8 j;
    u8 ctr;
    u8 ctr2;
    s8 k;
    s8 k2;
    s8 ind;
    u8 numEnabledNotes = 0;
    char digitStr[2] = "1";

#define SETCOL_COMMON(v, r, g, b) \
    GfxPrint_SetColor(printer, ((v & 4) >> 2) * (r), ((v & 2) >> 1) * (g), (v & 1) * (b), 255)
#define SETCOL(r, g, b) SETCOL_COMMON(sAudioDebugTextColor, r, g, b)
#define SETCOL_SCROLLPRINT(r, g, b) SETCOL_COMMON(sAudioScrPrtWork[2], r, g, b)

    sAudioDebugEverOpened = true;
    GfxPrint_SetPos(printer, 3, 2);
    SETCOL(255, 255, 255);
    GfxPrint_Printf(printer, "Audio Debug Mode");

    GfxPrint_SetPos(printer, 3, 3);
    GfxPrint_Printf(printer, "- %s -", sAudioDebugPageNames[sAudioDebugPage]);

    for (i = 0; i < gAudioSpecs[gAudioSpecId].numNotes; i++) {
        if (gAudioContext.notes[i].noteSubEu.bitField0.enabled == 1) {
            numEnabledNotes++;
        }
    }

    if (sPeakNumNotes < numEnabledNotes) {
        sPeakNumNotes = numEnabledNotes;
    }
    if (sAudioSpecPeakNumNotes[gAudioSpecId] < numEnabledNotes) {
        sAudioSpecPeakNumNotes[gAudioSpecId] = numEnabledNotes;
    }

    if (sAudioScrPrtWork[0] != 0) {
        GfxPrint_SetPos(printer, sAudioScrPrtX, sAudioScrPrtY);
        SETCOL_SCROLLPRINT(200, 200, 200);
        GfxPrint_Printf(printer, "Audio ScrPrt");

        ind = sAudioScrPrtInd;
        for (k = 0; k < sAudioScrPrtWork[1] + 1; k++) {
            if (ind == 0) {
                if (sAudioScrPrtOverflow == 1) {
                    ind = SCROLL_PRINT_BUF_SIZE - 1;
                } else {
                    k = sAudioScrPrtWork[1] + 1; // "break;"
                }
            } else {
                ind--;
            }
            if (k != sAudioScrPrtWork[1] + 1) {
                if ((ind % 5) != 0) {
                    SETCOL_SCROLLPRINT(180, 180, 180);
                } else {
                    SETCOL_SCROLLPRINT(120, 120, 120);
                }
                GfxPrint_SetPos(printer, 2 + sAudioScrPrtX, sAudioScrPrtY + sAudioScrPrtWork[1] + 1 - k);
                GfxPrint_Printf(printer, "%s", sAudioScrPrtBuf[ind].str);

                GfxPrint_SetPos(printer, 7 + sAudioScrPrtX, sAudioScrPrtY + sAudioScrPrtWork[1] + 1 - k);
                GfxPrint_Printf(printer, "%04X", sAudioScrPrtBuf[ind].num);
            }
        }
    }

    switch (sAudioDebugPage) {
        case PAGE_NON:
            GfxPrint_SetPos(printer, 3, 4);
            SETCOL(255, 64, 64);
            GfxPrint_Printf(printer, "BGM CANCEL:%s", sBoolStrs[sAudioSndContWork[5]]);

            GfxPrint_SetPos(printer, 3, 5);
            GfxPrint_Printf(printer, "SE MUTE:%s", sBoolStrs[sAudioSfxMuted]);

            GfxPrint_SetPos(printer, 18, 4);
            SETCOL(255, 255, 255);
            GfxPrint_Printf(printer, "PUSH CONT-4 A-BTN");

            ind = (s8)sAudioSndContWork[2];
            i = gSoundBanks[ind][0].next;
            j = 0;
            SETCOL(255, 255, 255);
            GfxPrint_SetPos(printer, 3, 6);
            GfxPrint_Printf(printer, "SE HANDLE:%s", sSoundBankNames[ind]);

            while (i != 0xFF) {
                GfxPrint_SetPos(printer, 3, 7 + j++);
                GfxPrint_Printf(printer, "%02x %04x %02x %08x", i, gSoundBanks[ind][i].sfxId, gSoundBanks[ind][i].state,
                                gSoundBanks[ind][i].priority);
                i = gSoundBanks[ind][i].next;
            }
            break;

        case PAGE_SOUND_CONTROL:
            GfxPrint_SetPos(printer, 2, 4 + sAudioSndContSel);
            SETCOL(127, 255, 127);
            GfxPrint_Printf(printer, "*");

            SETCOL(255, 255, 255);
            GfxPrint_SetPos(printer, 3, 4);
            GfxPrint_Printf(printer, "Seq 0  : %2x", sAudioSndContWork[0]);

            GfxPrint_SetPos(printer, 3, 5);
            GfxPrint_Printf(printer, "Seq 1  : %2x", sAudioSndContWork[1]);

            GfxPrint_SetPos(printer, 3, 6);
            GfxPrint_Printf(printer, "SE HD  : %2x %s", sAudioSndContWork[2], sSoundBankNames[sAudioSndContWork[2]]);

            GfxPrint_SetPos(printer, 3, 7);
            GfxPrint_Printf(printer, "SE No. :%3x", sAudioSndContWork[3]);

            GfxPrint_SetPos(printer, 3, 8);
            GfxPrint_Printf(printer, "S-Out  : %2x %s", sAudioSndContWork[4], sSoundModeNames[sAudioSndContWork[4]]);

            GfxPrint_SetPos(printer, 3, 9);
            GfxPrint_Printf(printer, "BGM Ent: %2x", sAudioSndContWork[5]);

            GfxPrint_SetPos(printer, 3, 10);
            GfxPrint_Printf(printer, "Spec   : %2x", sAudioSndContWork[6]);

            GfxPrint_SetPos(printer, 3, 11);
            GfxPrint_Printf(printer, "Na Snd : %2x", sAudioSndContWork[7]);

            GfxPrint_SetPos(printer, 3, 12);
            GfxPrint_Printf(printer, "Cam Wt : %s", sBoolStrs[sAudioSndContWork[8]]);

            GfxPrint_SetPos(printer, 3, 13);
            GfxPrint_Printf(printer, "Lnk Wt : %s", sBoolStrs[sAudioSndContWork[9]]);

            GfxPrint_SetPos(printer, 3, 14);
            GfxPrint_Printf(printer, "SE Ent : %2x", sAudioSndContWork[10]);
            break;

        case PAGE_INTERFACE_INFO:
            ind = 0;
            for (k = 0; k < 7; k++) {
                if (k == sAudioIntInfoSel) {
                    SETCOL(255, 127, 127);
                } else {
                    SETCOL(255, 255, 255);
                }
                GfxPrint_SetPos(printer, 2 + sAudioIntInfoX, 4 + ind + sAudioIntInfoY);
                GfxPrint_Printf(printer, "%s <%d>", sSoundBankNames[k], sAudioIntInfoBankPage[k]);

                for (k2 = 0; k2 < gChannelsPerBank[gSfxChannelLayout][k]; k2++) {
#define entryIndex (gActiveSounds[k][k2].entryIndex)
#define entry (&gSoundBanks[k][entryIndex])
#define chan (gAudioContext.seqPlayers[SEQ_PLAYER_SFX].channels[entry->channelIdx])
                    GfxPrint_SetPos(printer, 2 + sAudioIntInfoX, 5 + ind + sAudioIntInfoY);
                    if (sAudioIntInfoBankPage[k] == 1) {
                        if ((entryIndex != 0xFF) &&
                            ((entry->state == SFX_STATE_PLAYING_1) || (entry->state == SFX_STATE_PLAYING_2))) {
                            GfxPrint_Printf(printer, "%2X %5d %5d %5d %02X %04X %04X", entryIndex, (s32)*entry->posX,
                                            (s32)*entry->posY, (s32)*entry->posZ, entry->sfxImportance,
                                            entry->sfxParams, entry->sfxId);
                        } else {
                            GfxPrint_Printf(printer, "FF ----- ----- ----- -- ---- ----");
                        }
                    } else if (sAudioIntInfoBankPage[k] == 2) {
                        if ((entryIndex != 0xFF) &&
                            ((entry->state == SFX_STATE_PLAYING_1) || (entry->state == SFX_STATE_PLAYING_2))) {
                            GfxPrint_Printf(printer, "%2X %5d %5d %5d %3d %3d %04X", entryIndex, (s32)*entry->posX,
                                            (s32)*entry->posY, (s32)*entry->posZ, (s32)(chan->volume * 127.1f),
                                            chan->newPan, entry->sfxId);
                        } else {
                            GfxPrint_Printf(printer, "FF ----- ----- ----- --- --- ----");
                        }
                    } else if (sAudioIntInfoBankPage[k] == 3) {
                        if ((entryIndex != 0xFF) &&
                            ((entry->state == SFX_STATE_PLAYING_1) || (entry->state == SFX_STATE_PLAYING_2))) {
                            GfxPrint_Printf(printer, "%2X %5d %5d %5d %3d %3d %04X", entryIndex, (s32)*entry->posX,
                                            (s32)*entry->posY, (s32)*entry->posZ, (s32)(chan->freqScale * 100.0f),
                                            chan->reverb, entry->sfxId);
                        } else {
                            GfxPrint_Printf(printer, "FF ----- ----- ----- --- --- ----");
                        }
                    } else if (sAudioIntInfoBankPage[k] == 4) {
                        if ((entryIndex != 0xFF) &&
                            ((entry->state == SFX_STATE_PLAYING_1) || (entry->state == SFX_STATE_PLAYING_2))) {
                            GfxPrint_Printf(printer, "%2X %04X", entryIndex, entry->sfxId);
                        } else {
                            GfxPrint_Printf(printer, "FF ----");
                        }
                    }
#undef entryIndex
#undef entry
#undef chan

                    if (sAudioIntInfoBankPage[k] != 0) {
                        ind++;
                    }
                }
                ind++;
            }
            break;

        case PAGE_SCROLL_PRINT:
            GfxPrint_SetPos(printer, 2, 4 + sAudioScrPrtSel);
            SETCOL(255, 255, 255);
            GfxPrint_Printf(printer, "*");

            SETCOL(255, 255, 255);
            GfxPrint_SetPos(printer, 3, 4);
            GfxPrint_Printf(printer, "Swicth  : %d", sAudioScrPrtWork[0]);

            GfxPrint_SetPos(printer, 3, 5);
            GfxPrint_Printf(printer, "Lines   : %d", sAudioScrPrtWork[1] + 1);

            GfxPrint_SetPos(printer, 3, 6);
            GfxPrint_Printf(printer, "Color   : %d", sAudioScrPrtWork[2]);

            GfxPrint_SetPos(printer, 3, 7);
            GfxPrint_Printf(printer, "%s  : %d", sSoundBankNames[0], sAudioScrPrtWork[3]);

            GfxPrint_SetPos(printer, 3, 8);
            GfxPrint_Printf(printer, "%s    : %d", sSoundBankNames[1], sAudioScrPrtWork[4]);

            GfxPrint_SetPos(printer, 3, 9);
            GfxPrint_Printf(printer, "ENVRONM : %d", sAudioScrPrtWork[5]);

            GfxPrint_SetPos(printer, 3, 10);
            GfxPrint_Printf(printer, "%s   : %d", sSoundBankNames[3], sAudioScrPrtWork[6]);

            GfxPrint_SetPos(printer, 3, 11);
            GfxPrint_Printf(printer, "%s  : %d", sSoundBankNames[4], sAudioScrPrtWork[7]);

            GfxPrint_SetPos(printer, 3, 12);
            GfxPrint_Printf(printer, "%s : %d", sSoundBankNames[5], sAudioScrPrtWork[8]);

            GfxPrint_SetPos(printer, 3, 13);
            GfxPrint_Printf(printer, "%s    : %d", sSoundBankNames[6], sAudioScrPrtWork[9]);

            GfxPrint_SetPos(printer, 3, 14);
            GfxPrint_Printf(printer, "SEQ ENT : %d", sAudioScrPrtWork[10]);
            break;

        case PAGE_SFX_SWAP:
            GfxPrint_SetPos(printer, 3, 4);
            SETCOL(255, 255, 255);
            if (gAudioSfxSwapOff) {
                GfxPrint_Printf(printer, "SWAP OFF");
            }

            if (sAudioSfxSwapIsEditing == 0) {
                SETCOL(255, 255, 255);
            } else {
                SETCOL(127, 127, 127);
            }
            GfxPrint_SetPos(printer, 2, 6 + sAudioSfxSwapSel);
            GfxPrint_Printf(printer, "*");

            ctr = sAudioSfxSwapNibbleSel;
            if (sAudioSfxSwapNibbleSel >= 4) {
                ctr++;
            }
            if (sAudioSfxSwapIsEditing == 1) {
                SETCOL(255, 255, 255);
                GfxPrint_SetPos(printer, 3 + ctr, 5);
                GfxPrint_Printf(printer, "V");
            }

            for (i = 0; i < 10; i++) {
                if (i == sAudioSfxSwapSel) {
                    if (sAudioSfxSwapIsEditing == 0) {
                        SETCOL(192, 192, 192);
                    } else {
                        SETCOL(255, 255, 255);
                    }
                } else if (sAudioSfxSwapIsEditing == 0) {
                    SETCOL(144, 144, 144);
                } else {
                    SETCOL(96, 96, 96);
                }
                GfxPrint_SetPos(printer, 3, 6 + i);
                GfxPrint_Printf(printer, "%04x %04x %s", gAudioSfxSwapSource[i], gAudioSfxSwapTarget[i],
                                sAudioSfxSwapModeNames[gAudioSfxSwapMode[i]]);
            }
            break;

        case PAGE_SUB_TRACK_INFO:
            GfxPrint_SetPos(printer, 3, 4);
            SETCOL(255, 255, 255);
            GfxPrint_Printf(printer, "Group Track:%d", sAudioSubTrackInfoPlayerSel);

            GfxPrint_SetPos(printer, 3, 5);
            GfxPrint_Printf(printer, "Sub Track  :%d", sAudioSubTrackInfoChannelSel);

            GfxPrint_SetPos(printer, 3, 6);
            GfxPrint_Printf(printer, "TRK NO. ");

            GfxPrint_SetPos(printer, 3, 7);
            GfxPrint_Printf(printer, "ENTRY   ");

            GfxPrint_SetPos(printer, 3, 8);
            GfxPrint_Printf(printer, "MUTE    ");

            GfxPrint_SetPos(printer, 3, 9);
            GfxPrint_Printf(printer, "OPENNOTE");

            ctr2 = 0;
            for (i = 0; i < 16; i++) {
                if (i == sAudioSubTrackInfoChannelSel) {
                    SETCOL(255, 255, 255);
                } else {
                    SETCOL(200, 200, 200);
                }
                GfxPrint_SetPos(printer, 15 + i, 6);
                GfxPrint_Printf(printer, "%1X", i);

                GfxPrint_SetPos(printer, 15 + i, 7);
                if (gAudioContext.seqPlayers[sAudioSubTrackInfoPlayerSel].channels[i]->enabled) {
                    GfxPrint_Printf(printer, "O");
                } else {
                    GfxPrint_Printf(printer, "X");
                }

                GfxPrint_SetPos(printer, 15 + i, 8);
                if (gAudioContext.seqPlayers[sAudioSubTrackInfoPlayerSel].channels[i]->stopSomething2) {
                    GfxPrint_Printf(printer, "O");
                } else {
                    GfxPrint_Printf(printer, "X");
                }

                GfxPrint_SetPos(printer, 15 + i, 9);
                ctr = 0;
                for (j = 0; j < 4; j++) {
                    if (gAudioContext.seqPlayers[sAudioSubTrackInfoPlayerSel].channels[i]->layers[j] != NULL) {
                        ctr++;
                    }
                }

                GfxPrint_Printf(printer, "%1X", ctr);
                ctr2 += ctr;
            }

            SETCOL(255, 255, 255);
            if (sSeqPlayerPeakNumLayers[sAudioSubTrackInfoPlayerSel] < ctr2) {
                sSeqPlayerPeakNumLayers[sAudioSubTrackInfoPlayerSel] = ctr2;
            }
            GfxPrint_SetPos(printer, 16 + i, 9);
            GfxPrint_Printf(printer, "%2d,%2d", ctr2, sSeqPlayerPeakNumLayers[sAudioSubTrackInfoPlayerSel]);

            GfxPrint_SetPos(printer, 3, 11);
            GfxPrint_Printf(printer, "VOL     ");

            GfxPrint_SetPos(printer, 3, 12);
            GfxPrint_Printf(printer, "E VOL   ");

            GfxPrint_SetPos(printer, 3, 13);
            GfxPrint_Printf(printer, "BANK ID ");

            GfxPrint_SetPos(printer, 3, 14);
            GfxPrint_Printf(printer, "PROG    ");

            GfxPrint_SetPos(printer, 3, 15);
            GfxPrint_Printf(printer, "PAN    ");

            GfxPrint_SetPos(printer, 3, 16);
            GfxPrint_Printf(printer, "PANPOW  ");

            GfxPrint_SetPos(printer, 3, 17);
            GfxPrint_Printf(printer, "FXMIX   ");

            GfxPrint_SetPos(printer, 3, 18);
            GfxPrint_Printf(printer, "PRIO    ");

            GfxPrint_SetPos(printer, 3, 19);
            GfxPrint_Printf(printer, "VIB PIT ");

            GfxPrint_SetPos(printer, 3, 20);
            GfxPrint_Printf(printer, "VIB DEP ");

            GfxPrint_SetPos(printer, 3, 21);
            GfxPrint_Printf(printer, "TUNE    ");

            GfxPrint_SetPos(printer, 3, 22);
            GfxPrint_Printf(printer, "TUNE    ");

            for (i = 0; i < 8; i++) {
                GfxPrint_SetPos(printer, 15 + 3 * i, 22);
                GfxPrint_Printf(printer, "%02X ",
                                (u8)gAudioContext.seqPlayers[sAudioSubTrackInfoPlayerSel]
                                    .channels[sAudioSubTrackInfoChannelSel]
                                    ->soundScriptIO[i]);
            }

            if (gAudioContext.seqPlayers[sAudioSubTrackInfoPlayerSel].channels[sAudioSubTrackInfoChannelSel]->enabled) {
                GfxPrint_SetPos(printer, 15, 11);
                GfxPrint_Printf(printer, "%d",
                                (u8)(gAudioContext.seqPlayers[sAudioSubTrackInfoPlayerSel]
                                         .channels[sAudioSubTrackInfoChannelSel]
                                         ->volume *
                                     127.1));

                GfxPrint_SetPos(printer, 15, 12);
                GfxPrint_Printf(printer, "%d",
                                (u8)(gAudioContext.seqPlayers[sAudioSubTrackInfoPlayerSel]
                                         .channels[sAudioSubTrackInfoChannelSel]
                                         ->volumeScale *
                                     127.1));

                GfxPrint_SetPos(printer, 15, 13);
                GfxPrint_Printf(printer, "%X",
                                gAudioContext.seqPlayers[sAudioSubTrackInfoPlayerSel]
                                    .channels[sAudioSubTrackInfoChannelSel]
                                    ->fontId);

                ctr = (u8)(gAudioContext.seqPlayers[sAudioSubTrackInfoPlayerSel]
                               .channels[sAudioSubTrackInfoChannelSel]
                               ->instOrWave);

                if (ctr == 0) {
                    ctr2 = 0x7F;
                } else if (ctr < 0x80) {
                    ctr2 = ctr - 1;
                } else {
                    ctr2 = ctr;
                }

                GfxPrint_SetPos(printer, 15, 14);
                GfxPrint_Printf(printer, "%d", ctr2);

                GfxPrint_SetPos(printer, 15, 15);
                GfxPrint_Printf(printer, "%d",
                                gAudioContext.seqPlayers[sAudioSubTrackInfoPlayerSel]
                                    .channels[sAudioSubTrackInfoChannelSel]
                                    ->newPan);

                GfxPrint_SetPos(printer, 15, 16);
                GfxPrint_Printf(printer, "%d",
                                gAudioContext.seqPlayers[sAudioSubTrackInfoPlayerSel]
                                    .channels[sAudioSubTrackInfoChannelSel]
                                    ->panChannelWeight);

                GfxPrint_SetPos(printer, 15, 17);
                GfxPrint_Printf(printer, "%d",
                                gAudioContext.seqPlayers[sAudioSubTrackInfoPlayerSel]
                                    .channels[sAudioSubTrackInfoChannelSel]
                                    ->reverb);

                GfxPrint_SetPos(printer, 15, 18);
                GfxPrint_Printf(printer, "%d",
                                gAudioContext.seqPlayers[sAudioSubTrackInfoPlayerSel]
                                    .channels[sAudioSubTrackInfoChannelSel]
                                    ->notePriority);

                GfxPrint_SetPos(printer, 15, 19);
                GfxPrint_Printf(printer, "%d",
                                (u8)(gAudioContext.seqPlayers[sAudioSubTrackInfoPlayerSel]
                                         .channels[sAudioSubTrackInfoChannelSel]
                                         ->vibratoRateTarget /
                                     32));

                GfxPrint_SetPos(printer, 15, 20);
                GfxPrint_Printf(printer, "%d",
                                (u8)(gAudioContext.seqPlayers[sAudioSubTrackInfoPlayerSel]
                                         .channels[sAudioSubTrackInfoChannelSel]
                                         ->vibratoExtentTarget /
                                     8));

                GfxPrint_SetPos(printer, 15, 21);
                GfxPrint_Printf(printer, "%d",
                                (u16)(gAudioContext.seqPlayers[sAudioSubTrackInfoPlayerSel]
                                          .channels[sAudioSubTrackInfoChannelSel]
                                          ->freqScale *
                                      100));
            }
            break;

        case PAGE_HEAP_INFO:
            SETCOL(255, 255, 255);
            GfxPrint_SetPos(printer, 3, 4);
            GfxPrint_Printf(printer, "TOTAL  %d", D_8014A6C4.heapSize);

            GfxPrint_SetPos(printer, 3, 5);
            GfxPrint_Printf(printer, "DRIVER %05X / %05X",
                            gAudioContext.notesAndBuffersPool.cur - gAudioContext.notesAndBuffersPool.start,
                            gAudioContext.notesAndBuffersPool.size);

            GfxPrint_SetPos(printer, 3, 6);
            GfxPrint_Printf(
                printer, "AT-SEQ %02X-%02X (%05X-%05X / %05X)", (u8)gAudioContext.seqCache.temporary.entries[0].id,
                (u8)gAudioContext.seqCache.temporary.entries[1].id, gAudioContext.seqCache.temporary.entries[0].size,
                gAudioContext.seqCache.temporary.entries[1].size, gAudioContext.seqCache.temporary.pool.size);

            GfxPrint_SetPos(printer, 3, 7);
            GfxPrint_Printf(
                printer, "AT-BNK %02X-%02X (%05X-%05X / %05X)", (u8)gAudioContext.fontCache.temporary.entries[0].id,
                (u8)gAudioContext.fontCache.temporary.entries[1].id, gAudioContext.fontCache.temporary.entries[0].size,
                gAudioContext.fontCache.temporary.entries[1].size, gAudioContext.fontCache.temporary.pool.size);

            GfxPrint_SetPos(printer, 3, 8);
            GfxPrint_Printf(printer, "ST-SEQ %02Xseqs  (%05X / %06X)", gAudioContext.seqCache.persistent.numEntries,
                            gAudioContext.seqCache.persistent.pool.cur - gAudioContext.seqCache.persistent.pool.start,
                            gAudioContext.seqCache.persistent.pool.size);

            for (k = 0; (u32)k < gAudioContext.seqCache.persistent.numEntries; k++) {
                GfxPrint_SetPos(printer, 3 + 3 * k, 9);
                GfxPrint_Printf(printer, "%02x", gAudioContext.seqCache.persistent.entries[k].id);
            }

            GfxPrint_SetPos(printer, 3, 10);
            GfxPrint_Printf(printer, "ST-BNK %02Xbanks (%05X / %06X)", gAudioContext.fontCache.persistent.numEntries,
                            gAudioContext.fontCache.persistent.pool.cur - gAudioContext.fontCache.persistent.pool.start,
                            gAudioContext.fontCache.persistent.pool.size);

            for (k = 0; (u32)k < gAudioContext.fontCache.persistent.numEntries; k++) {
                GfxPrint_SetPos(printer, 3 + 3 * k, 11);
                GfxPrint_Printf(printer, "%02x", gAudioContext.fontCache.persistent.entries[k].id);
            }

            GfxPrint_SetPos(printer, 3, 12);
            GfxPrint_Printf(printer, "E-MEM  %05X / %05X",
                            gAudioContext.permanentPool.cur - gAudioContext.permanentPool.start,
                            gAudioContext.permanentPool.size);
            break;

        case PAGE_BLOCK_CHANGE_BGM:
            SETCOL(255, 255, 255);
            GfxPrint_SetPos(printer, 3, 4);
            GfxPrint_Printf(printer, "BGM No.    %02X", sAudioBlkChgBgmWork[0]);

            GfxPrint_SetPos(printer, 3, 5);
            GfxPrint_Printf(printer, "SCENE SET  %02X %s", sAudioBlkChgBgmWork[1],
                            sAudioSceneNames[sAudioBlkChgBgmWork[1]]);

            SETCOL(0x64, 255, 0x64);
            GfxPrint_SetPos(printer, 2, 4 + sAudioBlkChgBgmSel);
            GfxPrint_Printf(printer, "*");

            SETCOL(255, 255, 255);
            GfxPrint_SetPos(printer, 3, 7);
            GfxPrint_Printf(printer, "NEXT SCENE %02X %s",
                            (u8)gAudioContext.seqPlayers[SEQ_PLAYER_BGM_MAIN].soundScriptIO[2],
                            sAudioSceneNames[(u8)gAudioContext.seqPlayers[SEQ_PLAYER_BGM_MAIN].soundScriptIO[2]]);

            GfxPrint_SetPos(printer, 3, 8);
            GfxPrint_Printf(printer, "NOW SCENE  %02X %s",
                            (u8)gAudioContext.seqPlayers[SEQ_PLAYER_BGM_MAIN].soundScriptIO[4],
                            sAudioSceneNames[(u8)gAudioContext.seqPlayers[SEQ_PLAYER_BGM_MAIN].soundScriptIO[4]]);

            GfxPrint_SetPos(printer, 3, 9);
            GfxPrint_Printf(printer, "NOW BLOCK  %02X",
                            (gAudioContext.seqPlayers[SEQ_PLAYER_BGM_MAIN].soundScriptIO[5] + 1) & 0xFF);

            GfxPrint_SetPos(printer, 3, 11);
            GfxPrint_Printf(printer, "PORT");

            GfxPrint_SetPos(printer, 3, 12);
            GfxPrint_Printf(printer, "%02X %02X %02X %02X",
                            (u8)gAudioContext.seqPlayers[SEQ_PLAYER_BGM_MAIN].soundScriptIO[0],
                            (u8)gAudioContext.seqPlayers[SEQ_PLAYER_BGM_MAIN].soundScriptIO[1],
                            (u8)gAudioContext.seqPlayers[SEQ_PLAYER_BGM_MAIN].soundScriptIO[2],
                            (u8)gAudioContext.seqPlayers[SEQ_PLAYER_BGM_MAIN].soundScriptIO[3]);

            GfxPrint_SetPos(printer, 3, 13);
            GfxPrint_Printf(printer, "%02X %02X %02X %02X",
                            (u8)gAudioContext.seqPlayers[SEQ_PLAYER_BGM_MAIN].soundScriptIO[4],
                            (u8)gAudioContext.seqPlayers[SEQ_PLAYER_BGM_MAIN].soundScriptIO[5],
                            (u8)gAudioContext.seqPlayers[SEQ_PLAYER_BGM_MAIN].soundScriptIO[6],
                            (u8)gAudioContext.seqPlayers[SEQ_PLAYER_BGM_MAIN].soundScriptIO[7]);
            break;

        case PAGE_OCARINA_TEST:
            SETCOL(255, 255, 255);
            GfxPrint_SetPos(printer, 3, 4);
            GfxPrint_Printf(printer, "SEQ INFO  : %2d %02x %d", sDisplayedStaff.noteIdx, sDisplayedStaff.state,
                            sDisplayedStaff.pos);

            GfxPrint_SetPos(printer, 3, 5);
            GfxPrint_Printf(printer, "PLAY INFO : %2d %02x %d", sPlayingStaff.noteIdx, sPlayingStaff.state,
                            sPlayingStaff.pos);

            GfxPrint_SetPos(printer, 3, 6);
            GfxPrint_Printf(printer, "8note REC POINTER : %08x", gScarecrowSpawnSongPtr);

            ctr = 0;
            for (j = 0; j < 4; j++) {
                for (i = 0; i < 8; i++) {
                    GfxPrint_SetPos(printer, 3 + 3 * i, 7 + j);
                    GfxPrint_Printf(printer, "%02x", gScarecrowSpawnSongPtr[ctr++]);
                }
            }

            GfxPrint_SetPos(printer, 3, 24);
            GfxPrint_Printf(printer, "OCA:%02x SEQ:%04x PLAY:%02x REC:%02x", D_80130F10, D_80130F3C, sPlaybackState,
                            sRecordingState);
            break;

        case PAGE_SFX_PARAMETER_CHANGE:
            GfxPrint_SetPos(printer, 2, 4 + sAudioSfxParamChgSel);
            SETCOL(127, 255, 127);
            GfxPrint_Printf(printer, "*");

            SETCOL(255, 255, 255);
            GfxPrint_SetPos(printer, 3, 4);
            GfxPrint_Printf(printer, "SE HD  : %02x %s", sAudioSfxParamChgWork[0],
                            sSoundBankNames[sAudioSfxParamChgWork[0]]);

            GfxPrint_SetPos(printer, 3, 5);
            GfxPrint_Printf(printer, "SE No. : %02x", sAudioSfxParamChgWork[1]);

            GfxPrint_SetPos(printer, 20, 6);
            GfxPrint_Printf(printer, "       : %04x",
                            gSoundParams[sAudioSfxParamChgWork[0]][sAudioSfxParamChgWork[1]].params);

            GfxPrint_SetPos(printer, 3, 6);
            GfxPrint_Printf(
                printer, "SE SW    %s",
                AudioDebug_ToStringBinary(gSoundParams[sAudioSfxParamChgWork[0]][sAudioSfxParamChgWork[1]].params, 16));

            SETCOL(127, 255, 127);
            digitStr[0] = (char)('0' + ((gSoundParams[sAudioSfxParamChgWork[0]][sAudioSfxParamChgWork[1]].params >>
                                         (15 - sAudioSfxParamChgBitSel)) &
                                        1));
            GfxPrint_SetPos(printer, 12 + sAudioSfxParamChgBitSel, 6);
            GfxPrint_Printf(printer, "%s", digitStr);

            SETCOL(255, 255, 255);
            GfxPrint_SetPos(printer, 3, 7);
            GfxPrint_Printf(printer, "SE PR  : %02x",
                            gSoundParams[sAudioSfxParamChgWork[0]][sAudioSfxParamChgWork[1]].importance);
            break;

        case PAGE_FREE_AREA:
            GfxPrint_SetPos(printer, 3, 4);
            SETCOL(255, 255, 255);
            GfxPrint_Printf(printer, "env_fx %d code_fx %d SPEC %d", sAudioEnvReverb, sAudioCodeReverb, gAudioSpecId);

            if (sAudioUpdateTaskStart == sAudioUpdateTaskEnd) {
                sAudioUpdateDuration = OS_CYCLES_TO_NSEC(sAudioUpdateEndTime - sAudioUpdateStartTime) / (1e9f / 20);
                if (sAudioUpdateDurationMax < sAudioUpdateDuration) {
                    sAudioUpdateDurationMax = sAudioUpdateDuration;
                }
            }

            GfxPrint_SetPos(printer, 3, 6);
            GfxPrint_Printf(printer, "SOUND GAME FRAME NOW %f", sAudioUpdateDuration);

            GfxPrint_SetPos(printer, 3, 7);
            GfxPrint_Printf(printer, "SOUND GAME FRAME MAX %f", sAudioUpdateDurationMax);

            GfxPrint_SetPos(printer, 3, 9);
            GfxPrint_Printf(printer, "SWITCH BGM MODE %d %d %d (FLAG %d)", sPrevSeqMode, sNumFramesStill,
                            sNumFramesMoving, sSeqModeInput);

            GfxPrint_SetPos(printer, 3, 10);
            GfxPrint_Printf(printer, "ENEMY DIST %f VOL %3d", sAudioEnemyDist, sAudioEnemyVol);

            GfxPrint_SetPos(printer, 3, 11);
            GfxPrint_Printf(printer, "GANON DIST VOL %3d", sAudioGanonDistVol);

            GfxPrint_SetPos(printer, 3, 12);
            GfxPrint_Printf(printer, "DEMO FLAG %d", sAudioCutsceneFlag);

            GfxPrint_SetPos(printer, 3, 12);
            if (sAudioHasMalonBgm == true) {
                GfxPrint_Printf(printer, "MARON BGM DIST %f", sAudioMalonBgmDist);
                sAudioHasMalonBgm = false;
            }

            GfxPrint_SetPos(printer, 3, 23);
            if (sAudioNatureFailed != 0) {
                GfxPrint_Printf(printer, "NATURE FAILED %01x", sAudioNatureFailed);
            }

            GfxPrint_SetPos(printer, 3, 24);
            if (sSariaBgmPtr != 0) {
                GfxPrint_Printf(printer, "SARIA BGM PTR %08x", sSariaBgmPtr);
            }

            GfxPrint_SetPos(printer, 3, 25);
            GfxPrint_Printf(printer, "POLI %d(%d)", sPeakNumNotes, numEnabledNotes);

            for (i = 0; i < 11; i++) {
                GfxPrint_SetPos(printer, 3 + 3 * i, 26);
                GfxPrint_Printf(printer, "%d", sAudioSpecPeakNumNotes[i]);
            }
            break;
    }
#undef SETCOL_COMMON
#undef SETCOL
#undef SETCOL_SCROLLPRINT
}

void AudioDebug_ProcessInput_SndCont(void) {
    u16 step = 1;

    if (CHECK_BTN_ANY(sDebugPadHold, BTN_CDOWN)) {
        if (sAudioSndContWorkLims[sAudioSndContSel] >= 16) {
            step = 16;
        }
    } else if (CHECK_BTN_ANY(sDebugPadHold, BTN_CLEFT)) {
        if (sAudioSndContWorkLims[sAudioSndContSel] >= 16) {
            step = 8;
        }
    } else if (CHECK_BTN_ANY(sDebugPadHold, BTN_CUP)) {
        sAudioSndContWork[sAudioSndContSel] = 0;
    }

    if (CHECK_BTN_ANY(sDebugPadPress, BTN_DUP)) {
        if (sAudioSndContSel > 0) {
            sAudioSndContSel--;
        } else {
            sAudioSndContSel = 10;
        }
    }

    if (CHECK_BTN_ANY(sDebugPadPress, BTN_DDOWN)) {
        if (sAudioSndContSel < 10) {
            sAudioSndContSel++;
        } else {
            sAudioSndContSel = 0;
        }
    }

    if (CHECK_BTN_ANY(sDebugPadPress, BTN_DLEFT)) {
        if (sAudioSndContWork[sAudioSndContSel] >= step) {
            if (1) {
                sAudioSndContWork[sAudioSndContSel] -= step;
            }
        } else {
            sAudioSndContWork[sAudioSndContSel] += sAudioSndContWorkLims[sAudioSndContSel] - step;
        }
    }

    if (CHECK_BTN_ANY(sDebugPadPress, BTN_DRIGHT)) {
        if (sAudioSndContWork[sAudioSndContSel] + step < sAudioSndContWorkLims[sAudioSndContSel]) {
            sAudioSndContWork[sAudioSndContSel] += step;
        } else {
            sAudioSndContWork[sAudioSndContSel] += step - sAudioSndContWorkLims[sAudioSndContSel];
        }
    }

    if (sAudioSndContSel == 8) {
        if (sAudioSndContWork[sAudioSndContSel] != 0) {
            Audio_SetExtraFilter(0x20);
        } else {
            Audio_SetExtraFilter(0);
        }
    }

    if (sAudioSndContSel == 9) {
        if (sAudioSndContWork[sAudioSndContSel] != 0) {
            Audio_SetBaseFilter(0x20);
        } else {
            Audio_SetBaseFilter(0);
        }
    }

    if (CHECK_BTN_ANY(sDebugPadPress, BTN_A)) {
        switch (sAudioSndContSel) {
            case 0:
            case 1:
                Audio_StartSeq(sAudioSndContSel, 0, sAudioSndContWork[sAudioSndContSel]);
                break;
            case 2:
            case 3:
                Audio_PlaySoundGeneral(((sAudioSndContWork[2] << 12) & 0xFFFF) + sAudioSndContWork[3] + SFX_FLAG,
                                       &D_801333D4, 4, &D_801333E0, &D_801333E0, &D_801333E8);
                break;
            case 4:
                func_800F6700(sAudioSndContWork[sAudioSndContSel]);
                break;
            case 5:
                Audio_SeqCmdE01(SEQ_PLAYER_BGM_MAIN, sAudioSndContWork[sAudioSndContSel]);
                break;
            case 6:
                Audio_SeqCmdF(SEQ_PLAYER_BGM_MAIN, sAudioSndContWork[sAudioSndContSel]);
                sAudioSubTrackInfoSpec = sAudioSndContWork[6];
                if (sAudioSubTrackInfoPlayerSel > gAudioSpecs[sAudioSubTrackInfoSpec].numSequencePlayers - 1) {
                    sAudioSubTrackInfoPlayerSel = gAudioSpecs[sAudioSubTrackInfoSpec].numSequencePlayers - 1;
                }
                break;
            case 7:
                func_800F6FB4(sAudioSndContWork[sAudioSndContSel]);
                break;
            case 8:
            case 9:
                break;
            case 10:
                Audio_SetSoundBanksMute(sAudioSndContWork[sAudioSndContSel] * 0x7F);
                break;
        }
    }

    if (CHECK_BTN_ANY(sDebugPadPress, BTN_B)) {
        switch (sAudioSndContSel) {
            case 0:
            case 1:
                Audio_SeqCmd1(sAudioSndContSel, 0);
                break;
            case 7:
                Audio_SeqCmd1(SEQ_PLAYER_BGM_MAIN, 0);
                break;
            case 2:
            case 3:
                Audio_StopSfxByBank(sAudioSndContWork[2]);
                break;
        }
    }

    if (CHECK_BTN_ANY(sDebugPadPress, BTN_CDOWN)) {
        if (sAudioSndContSel == 0) {
            if (1) {}
            func_800F595C(sAudioSndContWork[sAudioSndContSel]);
        }
    }

    if (CHECK_BTN_ANY(sDebugPadPress, BTN_CRIGHT)) {
        if (sAudioSndContSel == 0) {
            if (1) {}
            func_800F5ACC(sAudioSndContWork[sAudioSndContSel]);
        }
    }
}

void AudioDebug_ProcessInput_IntInfo(void) {
    if (CHECK_BTN_ANY(sDebugPadPress, BTN_CUP)) {
        sAudioIntInfoY--;
    }

    if (CHECK_BTN_ANY(sDebugPadPress, BTN_CDOWN)) {
        sAudioIntInfoY++;
    }

    if (CHECK_BTN_ANY(sDebugPadPress, BTN_CLEFT)) {
        sAudioIntInfoX--;
    }

    if (CHECK_BTN_ANY(sDebugPadPress, BTN_CRIGHT)) {
        sAudioIntInfoX++;
    }

    if (CHECK_BTN_ANY(sDebugPadPress, BTN_B)) {
        sAudioIntInfoX = 0;
        sAudioIntInfoY = 0;
    }

    if (CHECK_BTN_ANY(sDebugPadPress, BTN_DUP) && sAudioIntInfoSel > 0) {
        sAudioIntInfoSel--;
    }

    if (CHECK_BTN_ANY(sDebugPadPress, BTN_DDOWN) && sAudioIntInfoSel < 6) {
        sAudioIntInfoSel++;
    }

    if (CHECK_BTN_ANY(sDebugPadPress, BTN_DLEFT) && sAudioIntInfoBankPage[sAudioIntInfoSel] > 0) {
        sAudioIntInfoBankPage[sAudioIntInfoSel]--;
    }

    if (CHECK_BTN_ANY(sDebugPadPress, BTN_DRIGHT) && sAudioIntInfoBankPage[sAudioIntInfoSel] < 4) {
        sAudioIntInfoBankPage[sAudioIntInfoSel]++;
    }
}

void AudioDebug_ProcessInput_ScrPrt(void) {
    if (sAudioScrPrtWork[0] != 0) {
        if (CHECK_BTN_ANY(sDebugPadPress, BTN_CUP)) {
            sAudioScrPrtY--;
        }
        if (CHECK_BTN_ANY(sDebugPadPress, BTN_CDOWN)) {
            sAudioScrPrtY++;
        }
        if (CHECK_BTN_ANY(sDebugPadPress, BTN_CLEFT)) {
            sAudioScrPrtX--;
        }
        if (CHECK_BTN_ANY(sDebugPadPress, BTN_CRIGHT)) {
            sAudioScrPrtX++;
        }
        if (CHECK_BTN_ANY(sDebugPadPress, BTN_A)) {
            sAudioScrPrtX = 26;
            sAudioScrPrtY = 1;
            sAudioScrPrtWork[2] = 6;
        }

        if (CHECK_BTN_ANY(sDebugPadPress, BTN_B)) {
            sAudioScrPrtInd = 0;
            sAudioScrPrtOverflow = 0;
        }
    }

    if (CHECK_BTN_ANY(sDebugPadPress, BTN_DUP)) {
        if (sAudioScrPrtSel > 0) {
            sAudioScrPrtSel--;
        } else {
            sAudioScrPrtSel = 10;
        }
    }

    if (CHECK_BTN_ANY(sDebugPadPress, BTN_DDOWN)) {
        if (sAudioScrPrtSel < 10) {
            sAudioScrPrtSel++;
        } else {
            sAudioScrPrtSel = 0;
        }
    }

    if (CHECK_BTN_ANY(sDebugPadPress, BTN_DLEFT)) {
        if (sAudioScrPrtWork[sAudioScrPrtSel] > 0) {
            sAudioScrPrtWork[sAudioScrPrtSel]--;
        } else {
            sAudioScrPrtWork[sAudioScrPrtSel] = sAudioScrPrtWorkLims[sAudioScrPrtSel] - 1;
        }
    }

    if (CHECK_BTN_ANY(sDebugPadPress, BTN_DRIGHT)) {
        if (sAudioScrPrtWork[sAudioScrPrtSel] < sAudioScrPrtWorkLims[sAudioScrPrtSel] - 1) {
            sAudioScrPrtWork[sAudioScrPrtSel]++;
        } else {
            sAudioScrPrtWork[sAudioScrPrtSel] = 0;
        }
    }

    D_801333F0 = sAudioScrPrtWork[3] + (sAudioScrPrtWork[4] * 2) + (sAudioScrPrtWork[5] * 4) +
                 (sAudioScrPrtWork[6] * 8) + (sAudioScrPrtWork[7] * 0x10) + (sAudioScrPrtWork[8] * 0x20);
}

void AudioDebug_ProcessInput_SfxSwap(void) {
    s16 step;
    u16 val;
    u8 prev;

    if (!sAudioSfxSwapIsEditing) {
        if (CHECK_BTN_ANY(sDebugPadPress, BTN_DUP)) {
            if (sAudioSfxSwapSel > 0) {
                sAudioSfxSwapSel--;
            } else {
                sAudioSfxSwapSel = 9;
            }
        }

        if (CHECK_BTN_ANY(sDebugPadPress, BTN_DDOWN)) {
            if (sAudioSfxSwapSel < 9) {
                sAudioSfxSwapSel++;
            } else {
                sAudioSfxSwapSel = 0;
            }
        }

        if (CHECK_BTN_ANY(sDebugPadPress, BTN_A)) {
            sAudioSfxSwapIsEditing = true;
        }

        if (CHECK_BTN_ANY(sDebugPadPress, BTN_B)) {
            gAudioSfxSwapSource[sAudioSfxSwapSel] = 0;
            gAudioSfxSwapTarget[sAudioSfxSwapSel] = 0;
        }

        if (CHECK_BTN_ANY(sDebugPadPress, BTN_START)) {
            if (sAudioSfxSwapSel != 0) {
                prev = sAudioSfxSwapSel - 1;
            } else {
                prev = 9;
            }
            gAudioSfxSwapSource[sAudioSfxSwapSel] = gAudioSfxSwapSource[prev];
            gAudioSfxSwapTarget[sAudioSfxSwapSel] = gAudioSfxSwapTarget[prev];
        }
    } else {
        if (CHECK_BTN_ANY(sDebugPadPress, BTN_DLEFT)) {
            if (sAudioSfxSwapNibbleSel > 0) {
                sAudioSfxSwapNibbleSel--;
            } else {
                sAudioSfxSwapNibbleSel = 7;
            }
        }
        if (CHECK_BTN_ANY(sDebugPadPress, BTN_DRIGHT)) {
            if (sAudioSfxSwapNibbleSel < 7) {
                sAudioSfxSwapNibbleSel++;
            } else {
                sAudioSfxSwapNibbleSel = 0;
            }
        }

        if (CHECK_BTN_ANY(sDebugPadPress, BTN_DUP) || CHECK_BTN_ANY(sDebugPadPress, BTN_DDOWN)) {
            if (CHECK_BTN_ANY(sDebugPadPress, BTN_DUP)) {
                step = CHECK_BTN_ANY(sDebugPadHold, BTN_CUP) ? 8 : 1;
            }

            if (CHECK_BTN_ANY(sDebugPadPress, BTN_DDOWN)) {
                step = CHECK_BTN_ANY(sDebugPadHold, BTN_CUP) ? -8 : -1;
            }

            if (sAudioSfxSwapNibbleSel < 4) {
                val = gAudioSfxSwapSource[sAudioSfxSwapSel] >> ((3 - sAudioSfxSwapNibbleSel) * 4);
                val = (val + step) & 0xF;
                gAudioSfxSwapSource[sAudioSfxSwapSel] =
                    (gAudioSfxSwapSource[sAudioSfxSwapSel] & ((0xF << ((3 - sAudioSfxSwapNibbleSel) * 4)) ^ 0xFFFF)) +
                    (val << ((3 - sAudioSfxSwapNibbleSel) * 4));
            } else {
                val = gAudioSfxSwapTarget[sAudioSfxSwapSel] >> ((7 - sAudioSfxSwapNibbleSel) * 4);
                val = (val + step) & 0xF;
                gAudioSfxSwapTarget[sAudioSfxSwapSel] =
                    (gAudioSfxSwapTarget[sAudioSfxSwapSel] & ((0xF << ((7 - sAudioSfxSwapNibbleSel) * 4)) ^ 0xFFFF)) +
                    (val << ((7 - sAudioSfxSwapNibbleSel) * 4));
            }
        }

        if (CHECK_BTN_ANY(sDebugPadPress, BTN_A)) {
            sAudioSfxSwapIsEditing = false;
        }

        if (CHECK_BTN_ANY(sDebugPadPress, BTN_B)) {
            if (sAudioSfxSwapNibbleSel < 4) {
                gAudioSfxSwapSource[sAudioSfxSwapSel] = 0;
            } else {
                gAudioSfxSwapTarget[sAudioSfxSwapSel] = 0;
            }
        }
    }

    if (CHECK_BTN_ANY(sDebugPadPress, BTN_CLEFT)) {
        gAudioSfxSwapOff ^= 1;
    }

    if (CHECK_BTN_ANY(sDebugPadPress, BTN_CDOWN)) {
        gAudioSfxSwapMode[sAudioSfxSwapSel] ^= 1;
    }
}

void AudioDebug_ProcessInput_SubTrackInfo(void) {
    if (CHECK_BTN_ANY(sDebugPadPress, BTN_DDOWN)) {
        if (sAudioSubTrackInfoPlayerSel != 0) {
            sAudioSubTrackInfoPlayerSel--;
        } else {
            sAudioSubTrackInfoPlayerSel = gAudioSpecs[sAudioSubTrackInfoSpec].numSequencePlayers - 1;
        }
    }
    if (CHECK_BTN_ANY(sDebugPadPress, BTN_DUP)) {
        if (sAudioSubTrackInfoPlayerSel < gAudioSpecs[sAudioSubTrackInfoSpec].numSequencePlayers - 1) {
            sAudioSubTrackInfoPlayerSel++;
        } else {
            sAudioSubTrackInfoPlayerSel = SEQ_PLAYER_BGM_MAIN;
        }
    }
    if (CHECK_BTN_ANY(sDebugPadPress, BTN_DLEFT)) {
        sAudioSubTrackInfoChannelSel = (sAudioSubTrackInfoChannelSel - 1) & 0xF;
    }
    if (CHECK_BTN_ANY(sDebugPadPress, BTN_DRIGHT)) {
        sAudioSubTrackInfoChannelSel = (sAudioSubTrackInfoChannelSel + 1) & 0xF;
    }
    if (CHECK_BTN_ANY(sDebugPadPress, BTN_START)) {
        sSeqPlayerPeakNumLayers[sAudioSubTrackInfoPlayerSel] = SEQ_PLAYER_BGM_MAIN;
    }
}

void AudioDebug_ProcessInput_HeapInfo(void) {
}

void AudioDebug_ProcessInput_BlkChgBgm(void) {
    if (CHECK_BTN_ANY(sDebugPadPress, BTN_DUP)) {
        if (sAudioBlkChgBgmSel > 0) {
            sAudioBlkChgBgmSel--;
        } else {
            sAudioBlkChgBgmSel = 1;
        }
    }

    if (CHECK_BTN_ANY(sDebugPadPress, BTN_DDOWN)) {
        if (sAudioBlkChgBgmSel <= 0) {
            sAudioBlkChgBgmSel++;
        } else {
            sAudioBlkChgBgmSel = 0;
        }
    }

    if (CHECK_BTN_ANY(sDebugPadPress, BTN_DLEFT)) {
        sAudioBlkChgBgmWork[sAudioBlkChgBgmSel]--;
        if (sAudioBlkChgBgmSel == 1) {
            Audio_SetSequenceMode(sAudioBlkChgBgmWork[1]);
            ; // might be a fake match?
        }
    }

    if (CHECK_BTN_ANY(sDebugPadPress, BTN_DRIGHT)) {
        sAudioBlkChgBgmWork[sAudioBlkChgBgmSel]++;
        if (sAudioBlkChgBgmSel == 1) {
            Audio_SetSequenceMode(sAudioBlkChgBgmWork[1]);
        }
    }

    if (CHECK_BTN_ANY(sDebugPadPress, BTN_A)) {
        Audio_QueueCmdS8(MK_CMD(0x46, SEQ_PLAYER_BGM_MAIN, 0x00, 0x00), sAudioBlkChgBgmWork[1]);
        Audio_QueueSeqCmd(sAudioBlkChgBgmWork[0] | 0x10000);
    }

    if (CHECK_BTN_ANY(sDebugPadPress, BTN_B)) {
        Audio_QueueSeqCmd(0x100100FF);
    }
}

void AudioDebug_ProcessInput_OcaTest(void) {
}

void AudioDebug_ProcessInput_SfxParamChg(void) {
    s32 step;
    u16 sfx;

    if (CHECK_BTN_ANY(sDebugPadHold, BTN_CLEFT)) {
        step = 8;
    } else {
        step = 1;
    }

    if (CHECK_BTN_ANY(sDebugPadPress, BTN_DUP)) {
        if (sAudioSfxParamChgSel > 0) {
            sAudioSfxParamChgSel--;
        } else {
            sAudioSfxParamChgSel = 3;
        }
    }

    if (CHECK_BTN_ANY(sDebugPadPress, BTN_DDOWN)) {
        if (sAudioSfxParamChgSel < 3) {
            sAudioSfxParamChgSel++;
        } else {
            sAudioSfxParamChgSel = 0;
        }
    }

    if (CHECK_BTN_ANY(sDebugPadPress, BTN_DLEFT)) {
        if (sAudioSfxParamChgSel < 2) {
            if (sAudioSfxParamChgSel == 0) {
                if (sAudioSfxParamChgWork[sAudioSfxParamChgSel] > 0) {
                    sAudioSfxParamChgWork[sAudioSfxParamChgSel]--;
                } else {
                    sAudioSfxParamChgWork[sAudioSfxParamChgSel] = sAudioSndContWorkLims[2] - 1;
                }
            } else {
                sAudioSfxParamChgWork[sAudioSfxParamChgSel] -= step;
                sAudioSfxParamChgWork[sAudioSfxParamChgSel] &= 0x1FF;
            }
        } else if (sAudioSfxParamChgSel == 3) {
            gSoundParams[sAudioSfxParamChgWork[0]][sAudioSfxParamChgWork[1]].importance -= step;
        } else {
            sAudioSfxParamChgBitSel = (sAudioSfxParamChgBitSel - 1) & 0xF;
        }
    }

    if (CHECK_BTN_ANY(sDebugPadPress, BTN_DRIGHT)) {
        if (sAudioSfxParamChgSel < 2) {
            if (sAudioSfxParamChgSel == 0) {
                if (sAudioSfxParamChgWork[sAudioSfxParamChgSel] < (sAudioSndContWorkLims[2] - 1)) {
                    sAudioSfxParamChgWork[sAudioSfxParamChgSel]++;
                } else {
                    sAudioSfxParamChgWork[sAudioSfxParamChgSel] = 0;
                }
            } else {
                sAudioSfxParamChgWork[sAudioSfxParamChgSel] += step;
                sAudioSfxParamChgWork[sAudioSfxParamChgSel] &= 0x1FF;
            }
        } else if (sAudioSfxParamChgSel == 3) {
            gSoundParams[sAudioSfxParamChgWork[0]][sAudioSfxParamChgWork[1]].importance += step;
        } else {
            sAudioSfxParamChgBitSel = (sAudioSfxParamChgBitSel + 1) & 0xF;
        }
    }

    if (CHECK_BTN_ANY(sDebugPadPress, BTN_A)) {
        sfx = (u16)(sAudioSfxParamChgWork[0] << 12) + sAudioSfxParamChgWork[1] + SFX_FLAG;
        Audio_PlaySoundGeneral(sfx, &D_801333D4, 4, &D_801333E0, &D_801333E0, &D_801333E8);
    }

    if (CHECK_BTN_ANY(sDebugPadPress, BTN_B)) {
        Audio_StopSfxByBank(sAudioSfxParamChgWork[0]);
    }

    if (CHECK_BTN_ANY(sDebugPadPress, BTN_CDOWN)) {
        if (sAudioSfxParamChgSel == 2) {
            gSoundParams[sAudioSfxParamChgWork[0]][sAudioSfxParamChgWork[1]].params ^=
                (1 << (0xF - sAudioSfxParamChgBitSel));
        }
    }

    if (CHECK_BTN_ANY(sDebugPadPress, BTN_CUP)) {
        if (sAudioSfxParamChgSel < 2) {
            sAudioSfxParamChgWork[sAudioSfxParamChgSel] = 0;
        }
    }
}

void AudioDebug_ScrPrt(const s8* str, u16 num) {
    u8 i = 0;

    sAudioScrPrtBuf[sAudioScrPrtInd].num = num;

    while (str[i] != 0) {
        sAudioScrPrtBuf[sAudioScrPrtInd].str[i] = str[i];
        i++;
    }

    while (i < 5) {
        sAudioScrPrtBuf[sAudioScrPrtInd].str[i] = 0;
        i++;
    }

    if (sAudioScrPrtInd < 25 - 1) {
        sAudioScrPrtInd++;
    } else {
        sAudioScrPrtInd = 0;
        sAudioScrPrtOverflow = 1;
    }
}

void AudioDebug_ProcessInput(void) {
    if (!sAudioDebugEverOpened) {
        return;
    }

    if (sAudioSfxMuted) {
        Audio_SetSoundBanksMute(0x6F);
    }

    if (CHECK_BTN_ANY(sDebugPadPress, BTN_L)) {
        if (sAudioDebugPage < PAGE_MAX - 1) {
            sAudioDebugPage++;
        } else {
            sAudioDebugPage = 0;
        }
    }

    if (CHECK_BTN_ANY(sDebugPadPress, BTN_R)) {
        if (sAudioDebugPage > 0) {
            sAudioDebugPage--;
        } else {
            sAudioDebugPage = PAGE_MAX - 1;
        }
    }

    if (CHECK_BTN_ANY(sDebugPadPress, BTN_Z)) {
        sAudioDebugTextColor++;
        sAudioDebugTextColor &= 7;
    }

    switch (sAudioDebugPage) {
        case PAGE_NON:
            if (CHECK_BTN_ANY(sDebugPadPress, BTN_A)) {
                sAudioSndContWork[5] ^= 1;
                Audio_SeqCmdE01(SEQ_PLAYER_BGM_MAIN, sAudioSndContWork[5]);
                if (func_800FA0B4(SEQ_PLAYER_BGM_MAIN) != NA_BGM_NATURE_AMBIENCE) {
                    Audio_SeqCmd1(SEQ_PLAYER_BGM_MAIN, 0);
                }
                Audio_SeqCmd1(SEQ_PLAYER_FANFARE, 0);
                Audio_SeqCmd1(SEQ_PLAYER_BGM_SUB, 0);
            }

            if (CHECK_BTN_ANY(sDebugPadPress, BTN_B)) {
                sAudioSfxMuted ^= 1;
                if (!sAudioSfxMuted) {
                    Audio_SetSoundBanksMute(0);
                }
            }
            break;
        case PAGE_SOUND_CONTROL:
            AudioDebug_ProcessInput_SndCont();
            break;
        case PAGE_INTERFACE_INFO:
            AudioDebug_ProcessInput_IntInfo();
            break;
        case PAGE_SCROLL_PRINT:
            AudioDebug_ProcessInput_ScrPrt();
            break;
        case PAGE_SFX_SWAP:
            AudioDebug_ProcessInput_SfxSwap();
            break;
        case PAGE_SUB_TRACK_INFO:
            AudioDebug_ProcessInput_SubTrackInfo();
            break;
        case PAGE_HEAP_INFO:
            AudioDebug_ProcessInput_HeapInfo();
            break;
        case PAGE_BLOCK_CHANGE_BGM:
            AudioDebug_ProcessInput_BlkChgBgm();
            break;
        case PAGE_OCARINA_TEST:
            AudioDebug_ProcessInput_OcaTest();
            break;
        case PAGE_SFX_PARAMETER_CHANGE:
            AudioDebug_ProcessInput_SfxParamChg();
            break;
        case PAGE_FREE_AREA:
        default:
            break;
    }

    D_8013340C = sAudioScrPrtWork[10];
}

void func_800F4A70(void);
void func_800F5CF8(void);

void func_800F3054(void) {
    if (func_800FAD34() == 0) {
        sAudioUpdateTaskStart = gAudioContext.totalTaskCnt;
        sAudioUpdateStartTime = osGetTime();
        func_800EE6F4();
        Audio_StepFreqLerp(&sRiverFreqScaleLerp);
        Audio_StepFreqLerp(&sWaterfallFreqScaleLerp);
        func_800F4A70();
        func_800F56A8();
        func_800F5CF8();
        if (gAudioSpecId == 7) {
            Audio_ClearSariaBgm();
        }
        Audio_ProcessSoundRequests();
        Audio_ProcessSeqCmds();
        func_800F8F88();
        func_800FA3DC();
        AudioDebug_SetInput();
        AudioDebug_ProcessInput();
        Audio_ScheduleProcessCmds();
        sAudioUpdateTaskEnd = gAudioContext.totalTaskCnt;
        sAudioUpdateEndTime = osGetTime();
    }
}

void func_800F3138(UNK_TYPE arg0) {
}

void func_800F3140(UNK_TYPE arg0, UNK_TYPE arg1) {
}

void func_800F314C(s8 arg0) {
    Audio_QueueCmdS32(0x82 << 24 | SEQ_PLAYER_BGM_MAIN << 16 | (((u8)arg0 & 0xFF) << 8), 1);
}

f32 Audio_ComputeSoundVolume(u8 bankId, u8 entryIdx) {
    SoundBankEntry* bankEntry = &gSoundBanks[bankId][entryIdx];
    f32 minDist;
    f32 baseDist;
    f32 ret;

    if (bankEntry->sfxParams & 0x2000) {
        return 1.0f;
    }

    if (bankEntry->dist > 10000.0f) {
        ret = 0.0f;
    } else {
        switch (bankEntry->sfxParams & 3) {
            case 1:
                baseDist = 10000.0f / 15.0f;
                break;
            case 2:
                baseDist = 10000.0f / 10.5f;
                break;
            case 3:
                baseDist = 10000.0f / 2.6f;
                break;
            default:
                baseDist = 10000.0f / 20.0f;
                break;
        }

        minDist = baseDist / 5.0f;

        // Volume grows as inverse square of distance. Linearly approximate
        // the inverse part, then square.
        if (bankEntry->dist < minDist) {
            ret = 1.0f;
        } else if (bankEntry->dist < baseDist) {
            ret = ((((baseDist - minDist) - (bankEntry->dist - minDist)) / (baseDist - minDist)) * 0.19f) + 0.81f;
        } else {
            ret = (1.0f - ((bankEntry->dist - baseDist) / (10000.0f - baseDist))) * 0.81f;
        }
        ret = SQ(ret);
    }

    return ret;
}

s8 Audio_ComputeSoundReverb(u8 bankId, u8 entryIdx, u8 channelIdx) {
    s8 distAdd = 0;
    s32 scriptAdd = 0;
    SoundBankEntry* entry = &gSoundBanks[bankId][entryIdx];
    s32 reverb;

    if (!(entry->sfxParams & 0x1000)) {
        if (entry->dist < 2500.0f) {
            distAdd = *entry->posZ > 0.0f ? (entry->dist / 2500.0f) * 70.0f : (entry->dist / 2500.0f) * 91.0f;
        } else {
            distAdd = 70;
        }
    }

    if (IS_SEQUENCE_CHANNEL_VALID(gAudioContext.seqPlayers[SEQ_PLAYER_SFX].channels[channelIdx])) {
        scriptAdd = gAudioContext.seqPlayers[SEQ_PLAYER_SFX].channels[channelIdx]->soundScriptIO[1];
        if (gAudioContext.seqPlayers[SEQ_PLAYER_SFX].channels[channelIdx]->soundScriptIO[1] < 0) {
            scriptAdd = 0;
        }
    }

    reverb = *entry->reverbAdd + distAdd + scriptAdd;
    if ((bankId != BANK_OCARINA) || !((entry->sfxId & 0x1FF) < 2)) {
        reverb += sAudioEnvReverb + sAudioCodeReverb + sSpecReverb;
    }

    if (reverb > 0x7F) {
        reverb = 0x7F;
    }

    return reverb;
}

s8 Audio_ComputeSoundPanSigned(f32 x, f32 z, u8 token) {
    f32 absX;
    f32 absZ;
    f32 pan;

    if (x < 0) {
        absX = -x;
    } else {
        absX = x;
    }
    if (z < 0) {
        absZ = -z;
    } else {
        absZ = z;
    }

    if (absX > 8000.0f) {
        absX = 8000.0f;
    }

    if (absZ > 8000.0f) {
        absZ = 8000.0f;
    }

    if ((x == 0.0f) && (z == 0.0f)) {
        pan = 0.5f;
    } else if (absZ <= absX) {
        pan = (16000.0f - absX) / (3.3f * (16000.0f - absZ));
        if (x >= 0.0f) {
            pan = 1.0f - pan;
        }
    } else {
        pan = (x / (5.0769234f * absZ)) + 0.5f; // about 66 / 13
    }

    if (absZ < 50.0f) {
        if (absX < 50.0f) {
            pan = ((pan - 0.5f) * SQ(absX / 50.0f)) + 0.5f;
        }
    }
    return (s8)((pan * 127.0f) + 0.5f);
}

f32 Audio_ComputeSoundFreqScale(u8 bankId, u8 entryIdx) {
    s32 phi_v0 = 0;
    SoundBankEntry* entry = &gSoundBanks[bankId][entryIdx];
    f32 unk1C;
    f32 freq = 1.0f;

    if (entry->sfxParams & 0x4000) {
        freq = 1.0f - ((gAudioContext.audioRandom & 0xF) / 192.0f);
    }

    switch (bankId) {
        case BANK_PLAYER:
        case BANK_ITEM:
        case BANK_VOICE:
            if (sAudioBaseFilter2 != 0) {
                phi_v0 = 1;
            }
            break;
        case BANK_ENV:
        case BANK_ENEMY:
            if (sAudioExtraFilter2 != 0) {
                phi_v0 = 1;
            }
            break;
        case BANK_SYSTEM:
        case BANK_OCARINA:
            break;
    }

    if (phi_v0 == 1) {
        if (!(entry->sfxParams & 0x800)) {
            freq *= (1.0293 - ((gAudioContext.audioRandom & 0xF) / 144.0f));
        }
    }

    unk1C = entry->dist;
    if (!(entry->sfxParams & 0x2000)) {
        if (!(entry->sfxParams & 0x8000)) {
            if (unk1C >= 10000.0f) {
                freq += 0.2f;
            } else {
                freq += (0.2f * (unk1C / 10000.0f));
            }
        }
    }

    if (entry->sfxParams & 0xC0) {
        freq += (entry->unk_2F / 192.0f);
    }

    return freq;
}

u8 func_800F37B8(f32 behindScreenZ, SoundBankEntry* arg1, s8 arg2) {
    s8 phi_v0;
    u8 phi_v1;
    f32 phi_f0;
    f32 phi_f12;

    if (*arg1->posZ < behindScreenZ) {
        phi_v0 = arg2 < 65 ? arg2 : 0x7F - arg2;

        if (phi_v0 < 30) {
            phi_v1 = 0;
        } else {
            phi_v1 = (((phi_v0 & 0xFFFF) * 10) - 300) / 34;
            if (phi_v1 != 0) {
                phi_v1 = 0x10 - phi_v1;
            }
        }
    } else {
        phi_v1 = 0;
    }

    if (phi_v1 == 0) {
        if (arg1->sfxParams & 0x200) {
            phi_v1 = 0xF;
        }
    }

    switch (arg1->sfxParams & 3) {
        case 1:
            phi_f0 = 12.0f;
            break;
        case 2:
            phi_f0 = 9.0f;
            break;
        case 3:
            phi_f0 = 6.0f;
            break;
        default:
            phi_f0 = 15.0f;
            break;
    }

    phi_f12 = CLAMP_MAX(arg1->dist, 10000.0f / 5.2f);

    return (phi_v1 * 0x10) + (u8)((phi_f0 * phi_f12) / (10000.0f / 5.2f));
}

s8 func_800F3990(f32 arg0, u16 sfxParams) {
    s8 ret = 0;

    if (arg0 >= 0.0f) {
        if (arg0 > 625.0f) {
            ret = 127;
        } else {
            ret = (arg0 / 625.0f) * 126.0f;
        }
    }
    return ret | 1;
}

void Audio_SetSoundProperties(u8 bankId, u8 entryIdx, u8 channelIdx) {
    f32 vol = 1.0f;
    s8 volS8;
    s8 reverb = 0;
    f32 freqScale = 1.0f;
    s8 panSigned = 0x40;
    u8 stereoBits = 0;
    u8 filter = 0;
    s8 sp38 = 0;
    f32 behindScreenZ;
    u8 baseFilter = 0;
    SoundBankEntry* entry = &gSoundBanks[bankId][entryIdx];

    switch (bankId) {
        case BANK_PLAYER:
        case BANK_ITEM:
        case BANK_ENV:
        case BANK_ENEMY:
        case BANK_VOICE:
            if (D_80130604 == 2) {
                sp38 = func_800F3990(*entry->posY, entry->sfxParams);
            }
            // fallthrough
        case BANK_OCARINA:
            entry->dist = sqrtf(entry->dist);
            vol = Audio_ComputeSoundVolume(bankId, entryIdx) * *entry->vol;
            reverb = Audio_ComputeSoundReverb(bankId, entryIdx, channelIdx);
            panSigned = Audio_ComputeSoundPanSigned(*entry->posX, *entry->posZ, entry->token);
            freqScale = Audio_ComputeSoundFreqScale(bankId, entryIdx) * *entry->freqScale;
            if (D_80130604 == 2) {
                behindScreenZ = sBehindScreenZ[(entry->sfxParams & 0x400) >> 10];
                if (!(entry->sfxParams & 0x800)) {
                    if (*entry->posZ < behindScreenZ) {
                        stereoBits = 0x10;
                    }

                    if ((sSfxChannelState[channelIdx].stereoBits ^ stereoBits) & 0x10) {
                        if (panSigned < 0x40) {
                            stereoBits = sSfxChannelState[channelIdx].stereoBits ^ 0x14;
                        } else {
                            stereoBits = sSfxChannelState[channelIdx].stereoBits ^ 0x18;
                        }
                    } else {
                        stereoBits = sSfxChannelState[channelIdx].stereoBits;
                    }
                }
            }
            if (sAudioBaseFilter != 0) {
                if ((bankId == BANK_ITEM) || (bankId == BANK_PLAYER) || (bankId == BANK_VOICE)) {
                    baseFilter = sAudioBaseFilter;
                }
            }

            if ((baseFilter | sAudioExtraFilter) != 0) {
                filter = (baseFilter | sAudioExtraFilter);
            } else if (D_80130604 == 2 && (entry->sfxParams & 0x2000) == 0) {
                filter = func_800F37B8(behindScreenZ, entry, panSigned);
            }
            break;
        case BANK_SYSTEM:
            break;
    }

    if (sSfxChannelState[channelIdx].vol != vol) {
        volS8 = (u8)(vol * 127.0f);
        sSfxChannelState[channelIdx].vol = vol;
    } else {
        volS8 = -1;
    }

    // CHAN_UPD_SCRIPT_IO (slot 2, sets volume)
    Audio_QueueCmdS8(0x6 << 24 | SEQ_PLAYER_SFX << 16 | (channelIdx << 8) | 2, volS8);
    if (reverb != sSfxChannelState[channelIdx].reverb) {
        Audio_QueueCmdS8(0x5 << 24 | SEQ_PLAYER_SFX << 16 | (channelIdx << 8), reverb);
        sSfxChannelState[channelIdx].reverb = reverb;
    }
    if (freqScale != sSfxChannelState[channelIdx].freqScale) {
        Audio_QueueCmdF32(0x4 << 24 | SEQ_PLAYER_SFX << 16 | (channelIdx << 8), freqScale);
        sSfxChannelState[channelIdx].freqScale = freqScale;
    }
    if (stereoBits != sSfxChannelState[channelIdx].stereoBits) {
        Audio_QueueCmdS8(0xE << 24 | SEQ_PLAYER_SFX << 16 | (channelIdx << 8), stereoBits | 0x10);
        sSfxChannelState[channelIdx].stereoBits = stereoBits;
    }
    if (filter != sSfxChannelState[channelIdx].filter) {
        // CHAN_UPD_SCRIPT_IO (slot 3, sets filter)
        Audio_QueueCmdS8(0x6 << 24 | SEQ_PLAYER_SFX << 16 | (channelIdx << 8) | 3, filter);
        sSfxChannelState[channelIdx].filter = filter;
    }
    if (sp38 != sSfxChannelState[channelIdx].unk_0C) {
        // CHAN_UPD_UNK_0F
        Audio_QueueCmdS8(0xC << 24 | SEQ_PLAYER_SFX << 16 | (channelIdx << 8), 0x10);
        // CHAN_UPD_UNK_20
        Audio_QueueCmdU16(0xD << 24 | SEQ_PLAYER_SFX << 16 | (channelIdx << 8), ((u16)(sp38) << 8) + 0xFF);
        sSfxChannelState[channelIdx].unk_0C = sp38;
    }
    if (panSigned != sSfxChannelState[channelIdx].panSigned) {
        Audio_QueueCmdS8(0x3 << 24 | SEQ_PLAYER_SFX << 16 | (channelIdx << 8), panSigned);
        sSfxChannelState[channelIdx].panSigned = panSigned;
    }
}

void Audio_ResetSfxChannelState(void) {
    u8 i;
    SfxPlayerState* state;

    for (i = 0; i < 16; i++) {
        state = &sSfxChannelState[i];
        state->vol = 1.0f;
        state->freqScale = 1.0f;
        state->reverb = 0;
        state->panSigned = 0x40;
        state->stereoBits = 0;
        state->filter = 0xFF;
        state->unk_0C = 0xFF;
    }

    sSfxChannelState[SFX_PLAYER_CHANNEL_OCARINA].unk_0C = 0;
    sPrevSeqMode = 0;
    sAudioCodeReverb = 0;
}

void func_800F3F3C(u8 arg0) {
    if (gSoundBankMuted[0] != 1) {
        Audio_StartSeq(SEQ_PLAYER_BGM_SUB, 0, NA_BGM_VARIOUS_SFX);
        Audio_SeqCmd8(SEQ_PLAYER_BGM_SUB, 0, 0, arg0);
    }
}

f32 func_800F3F84(f32 arg0) {
    f32 ret = 1.0f;

    if (arg0 > 6.0f) {
        D_8016B7A8 = 1.0f;
        D_8016B7B0 = 1.1f;
    } else {
        ret = arg0 / 6.0f;
        D_8016B7A8 = (ret * 0.22500002f) + 0.775f;
        D_8016B7B0 = (ret * 0.2f) + 0.9f;
    }
    return ret;
}

void func_800F4010(Vec3f* pos, u16 sfxId, f32 arg2) {
    f32 sp24;
    f32 phi_f0;
    u8 phi_v0;
    u16 sfxId2;

    D_80131C8C = arg2;
    sp24 = func_800F3F84(arg2);
    Audio_PlaySoundGeneral(sfxId, pos, 4, &D_8016B7B0, &D_8016B7A8, &D_801333E8);

    if ((sfxId & 0xF0) == 0xB0) {
        phi_f0 = 0.3f;
        phi_v0 = 1;
        sp24 = 1.0f;
    } else {
        phi_f0 = 1.1f;
        phi_v0 = gAudioContext.audioRandom % 2;
    }

    if ((phi_f0 < arg2) && (phi_v0 != 0)) {
        if ((sfxId & 0x80) != 0) {
            sfxId2 = NA_SE_PL_METALEFFECT_ADULT;
        } else {
            sfxId2 = NA_SE_PL_METALEFFECT_KID;
        }
        D_8016B7AC = (sp24 * 0.7) + 0.3;
        Audio_PlaySoundGeneral(sfxId2, pos, 4, &D_8016B7B0, &D_8016B7AC, &D_801333E8);
    }
}

void func_800F4138(Vec3f* pos, u16 sfxId, f32 arg2) {
    func_800F3F84(arg2);
    Audio_PlaySoundGeneral(sfxId, pos, 4, &D_8016B7B0, &D_8016B7A8, &D_801333E8);
}

void func_800F4190(Vec3f* pos, u16 sfxId) {
    Audio_PlaySoundGeneral(sfxId, pos, 4, &D_801305B0, &D_801333E0, &D_801305B4);
}
void Audio_PlaySoundRandom(Vec3f* pos, u16 baseSfxId, u8 randLim) {
    u8 offset = Audio_NextRandom() % randLim;

    Audio_PlaySoundGeneral(baseSfxId + offset, pos, 4, &D_801333E0, &D_801333E0, &D_801333E8);
}

void func_800F4254(Vec3f* pos, u8 level) {
    level &= 3;
    if (level != sPrevChargeLevel) {
        D_801305F4 = D_801305E4[level];
        switch (level) {
            case 1:
                Audio_PlaySoundGeneral(NA_SE_PL_SWORD_CHARGE, pos, 4, &D_801305F4, &D_801333E0, &D_801333E8);
                break;
            case 2:
                Audio_PlaySoundGeneral(NA_SE_PL_SWORD_CHARGE, pos, 4, &D_801305F4, &D_801333E0, &D_801333E8);
                break;
        }

        sPrevChargeLevel = level;
    }

    if (level != 0) {
        Audio_PlaySoundGeneral(NA_SE_IT_SWORD_CHARGE - SFX_FLAG, pos, 4, &D_801305F4, &D_801333E0, &D_801333E8);
    }
}

void func_800F436C(Vec3f* pos, u16 sfxId, f32 arg2) {
    if (arg2 < 0.75f) {
        D_8016B7D8 = ((arg2 / 0.75f) * 0.25f) + 0.5f;
    } else {
        D_8016B7D8 = arg2;
    }

    if (D_8016B7D8 > 0.5f) {
        Audio_PlaySoundGeneral(sfxId, pos, 4, &D_8016B7D8, &D_801333E0, &D_801333E8);
    }
}

void func_800F4414(Vec3f* pos, u16 sfxId, f32 arg2) {
    D_801305B8--;
    if (D_801305B8 == 0) {
        Audio_PlaySoundGeneral(sfxId, pos, 4, &D_8016B7D8, &D_801333E0, &D_801333E8);

        if (arg2 > 2.0f) {
            arg2 = 2.0f;
        }
        D_801305B8 = (s8)((D_801305C0 - D_801305BC) * (1.0f - arg2)) + D_801305C0;
    }
}

void func_800F44EC(s8 arg0, s8 arg1) {
    D_801305B8 = 1;
    D_801305BC = arg1;
    D_801305C0 = arg0;
}

void func_800F4524(Vec3f* pos, u16 sfxId, s8 arg2) {
    D_8016B7DC = arg2;
    Audio_PlaySoundGeneral(sfxId, pos, 4, &D_801333E0, &D_801333E0, &D_8016B7DC);
}

void func_800F4578(Vec3f* pos, u16 sfxId, f32 arg2) {
    D_8016B7E0 = arg2;
    Audio_PlaySoundGeneral(sfxId, pos, 4, &D_801333E0, &D_8016B7E0, &D_801333E8);
}

void func_800F45D0(f32 arg0) {
    func_800F4414(&D_801333D4, NA_SE_IT_FISHING_REEL_SLOW - SFX_FLAG, arg0);
    func_800F436C(&D_801333D4, 0, (0.15f * arg0) + 1.4f);
}

void Audio_PlaySoundRiver(Vec3f* pos, f32 freqScale) {
    if (!Audio_IsSfxPlaying(NA_SE_EV_RIVER_STREAM - SFX_FLAG)) {
        sRiverFreqScaleLerp.value = freqScale;
    } else if (freqScale != sRiverFreqScaleLerp.value) {
        sRiverFreqScaleLerp.target = freqScale;
        sRiverFreqScaleLerp.remainingFrames = 40;
        sRiverFreqScaleLerp.step = (sRiverFreqScaleLerp.target - sRiverFreqScaleLerp.value) / 40;
    }
    Audio_PlaySoundGeneral(NA_SE_EV_RIVER_STREAM - SFX_FLAG, pos, 4, &sRiverFreqScaleLerp.value, &D_801333E0,
                           &D_801333E8);
}

void Audio_PlaySoundWaterfall(Vec3f* pos, f32 freqScale) {
    if (!Audio_IsSfxPlaying(NA_SE_EV_WATER_WALL_BIG - SFX_FLAG)) {
        sWaterfallFreqScaleLerp.value = freqScale;
    } else if (freqScale != sWaterfallFreqScaleLerp.value) {
        sWaterfallFreqScaleLerp.target = freqScale;
        sWaterfallFreqScaleLerp.remainingFrames = 40;
        sWaterfallFreqScaleLerp.step = (sWaterfallFreqScaleLerp.target - sWaterfallFreqScaleLerp.value) / 40;
    }
    Audio_PlaySoundGeneral(NA_SE_EV_WATER_WALL_BIG - SFX_FLAG, pos, 4, &sWaterfallFreqScaleLerp.value,
                           &sWaterfallFreqScaleLerp.value, &D_801333E8);
}

void Audio_StepFreqLerp(FreqLerp* lerp) {
    if (lerp->remainingFrames != 0) {
        lerp->remainingFrames--;
        if (lerp->remainingFrames != 0) {
            lerp->value += lerp->step;
        } else {
            lerp->value = lerp->target;
        }
    }
}

void func_800F47BC(void) {
    Audio_SetVolScale(SEQ_PLAYER_BGM_MAIN, 1, 0, 10);
    Audio_SetVolScale(SEQ_PLAYER_BGM_SUB, 1, 0, 10);
}

void func_800F47FC(void) {
    Audio_SetVolScale(SEQ_PLAYER_BGM_MAIN, 1, 0x7F, 3);
    Audio_SetVolScale(SEQ_PLAYER_BGM_SUB, 1, 0x7F, 3);
}

void func_800F483C(u8 targetVol, u8 volFadeTimer) {
    Audio_SetVolScale(SEQ_PLAYER_BGM_MAIN, 0, targetVol, volFadeTimer);
}

void func_800F4870(u8 arg0) {
    s8 pan;
    u8 i;

    pan = 0;
    if (arg0 == 0) {
        pan = 0x7F;
    }

    for (i = 0; i < 16; i++) {
        // CHAN_UPD_PAN_UNSIGNED
        Audio_QueueCmdS8(
            _SHIFTL(0x7, 24, 8) | _SHIFTL(SEQ_PLAYER_BGM_MAIN, 16, 8) | _SHIFTL(i, 8, 8) | _SHIFTL(0, 0, 8), pan);
    }

    if (arg0 == 7) {
        D_80130600 = 2;
    } else {
        Audio_SetGanonDistVol(D_801305F8[arg0 & 7]);
    }
}

// (name derived from debug strings, should probably update. used in ganon/ganon_boss scenes)
s32 Audio_SetGanonDistVol(u8 targetVol) {
    u8 phi_v0;
    u16 phi_v0_2;
    u8 i;

    if (sAudioGanonDistVol != targetVol) {
        Audio_SetVolScale(SEQ_PLAYER_BGM_MAIN, 0, targetVol, 2);
        if (targetVol < 0x40) {
            phi_v0 = 0x10;
        } else {
            phi_v0 = (((targetVol - 0x40) >> 2) + 1) << 4;
        }

        Audio_SeqCmd8(SEQ_PLAYER_BGM_MAIN, 4, 15, phi_v0);
        for (i = 0; i < 0x10; i++) {
            if (gAudioContext.seqPlayers[SEQ_PLAYER_BGM_MAIN].channels[i] != &gAudioContext.sequenceChannelNone) {
                if ((u8)gAudioContext.seqPlayers[SEQ_PLAYER_BGM_MAIN].channels[i]->soundScriptIO[5] != 0xFF) {
                    // this looks like some kind of macro?
                    phi_v0_2 =
                        ((u16)gAudioContext.seqPlayers[SEQ_PLAYER_BGM_MAIN].channels[i]->soundScriptIO[5] - targetVol) +
                        0x7F;
                    if (phi_v0_2 >= 0x80) {
                        phi_v0_2 = 0x7F;
                    }
                    // CHAN_UPD_REVERB
                    Audio_QueueCmdS8(_SHIFTL(0x5, 24, 8) | _SHIFTL(SEQ_PLAYER_BGM_MAIN, 16, 8) | _SHIFTL(i, 8, 8) |
                                         _SHIFTL(0, 0, 8),
                                     (u8)phi_v0_2);
                }
            }
        }
        sAudioGanonDistVol = targetVol;
    }
    return -1;
}

void func_800F4A54(u8 arg0) {
    D_8016B8B0 = arg0;
    D_8016B8B2 = 1;
}

void func_800F4A70(void) {
    if (D_8016B8B2 == 1) {
        if (D_8016B8B1 != D_8016B8B0) {
            Audio_SetVolScale(SEQ_PLAYER_BGM_MAIN, 0, D_8016B8B0, 0xA);
            D_8016B8B1 = D_8016B8B0;
            D_8016B8B3 = 1;
        }
        D_8016B8B2 = 0;
    } else if (D_8016B8B3 == 1 && D_80130608 == 0) {
        Audio_SetVolScale(SEQ_PLAYER_BGM_MAIN, 0, 0x7F, 0xA);
        D_8016B8B1 = 0x7F;
        D_8016B8B3 = 0;
    }

    if (D_80130600 != 0) {
        D_80130600--;
        if (D_80130600 == 0) {
            Audio_SetGanonDistVol(D_801305F8[7]);
        }
    }
}

void Audio_PlaySoundIncreasinglyTransposed(Vec3f* pos, s16 sfxId, u8* semitones) {
    Audio_PlaySoundGeneral(sfxId, pos, 4, &gNoteFrequencies[semitones[sAudioIncreasingTranspose] + 39], &D_801333E0,
                           &D_801333E8);

    if (sAudioIncreasingTranspose < 15) {
        sAudioIncreasingTranspose++;
    }
}

void Audio_ResetIncreasingTranspose(void) {
    sAudioIncreasingTranspose = 0;
}

void Audio_PlaySoundTransposed(Vec3f* pos, u16 sfxId, s8 semitone) {
    Audio_PlaySoundGeneral(sfxId, pos, 4, &gNoteFrequencies[semitone + 39], &D_801333E0, &D_801333E8);
}

void func_800F4C58(Vec3f* pos, u16 sfxId, u8 arg2) {
    u8 phi_s1 = 0;
    u8 i;
    u8 bankId;

    bankId = SFX_BANK_SHIFT(sfxId);
    for (i = 0; i < bankId; i++) {
        phi_s1 += gChannelsPerBank[gSfxChannelLayout][i];
    }

    for (i = 0; i < gChannelsPerBank[gSfxChannelLayout][bankId]; i++) {
        if ((gActiveSounds[bankId][i].entryIndex != 0xFF) &&
            (sfxId == gSoundBanks[bankId][gActiveSounds[bankId][i].entryIndex].sfxId)) {
            Audio_QueueCmdS8(
                _SHIFTL(0x6, 24, 8) | _SHIFTL(SEQ_PLAYER_SFX, 16, 8) | _SHIFTL(phi_s1, 8, 8) | _SHIFTL(6, 0, 8), arg2);
        }
        phi_s1++;
    }
    Audio_PlaySoundGeneral(sfxId, pos, 4, &D_801333E0, &D_801333E0, &D_801333E8);
}

void func_800F4E30(Vec3f* pos, f32 arg1) {
    f32 phi_f22;
    s8 phi_s4;
    u8 i;

    if (sSariaBgmPtr == NULL) {
        sSariaBgmPtr = pos;
        D_80130650 = arg1;
    } else if (pos != sSariaBgmPtr) {
        if (arg1 < D_80130650) {
            sSariaBgmPtr = pos;
            D_80130650 = arg1;
        }
    } else {
        D_80130650 = arg1;
    }

    if (sSariaBgmPtr->x > 100.0f) {
        phi_s4 = 0x7F;
    } else if (sSariaBgmPtr->x < -100.0f) {
        phi_s4 = 0;
    } else {
        phi_s4 = ((sSariaBgmPtr->x / 100.0f) * 64.0f) + 64.0f;
    }

    if (D_80130650 > 400.0f) {
        phi_f22 = 0.1f;
    } else if (D_80130650 < 120.0f) {
        phi_f22 = 1.0f;
    } else {
        phi_f22 = ((1.0f - ((D_80130650 - 120.0f) / 280.0f)) * 0.9f) + 0.1f;
    }

    for (i = 0; i < 0x10; i++) {
        if (i != 9) {
            Audio_SeqCmd6(SEQ_PLAYER_BGM_MAIN, 2, i, (127.0f * phi_f22));
            Audio_QueueCmdS8(0x3 << 24 | SEQ_PLAYER_BGM_MAIN << 16 | ((u8)((u32)i) << 8), phi_s4);
        }
    }
}

void Audio_ClearSariaBgm(void) {
    if (sSariaBgmPtr != NULL) {
        sSariaBgmPtr = NULL;
    }
}

void Audio_ClearSariaBgmAtPos(Vec3f* pos) {
    if (sSariaBgmPtr == pos) {
        sSariaBgmPtr = NULL;
    }
}

/**
 * Turns on and off channels from both bgm players in a way that splits
 * equally between the two bgm channels. Split based on note priority
 */
void Audio_SplitBgmChannels(s8 volSplit) {
    u8 volume;
    u8 notePriority;
    u16 channelBits;
    u8 bgmPlayers[2] = { SEQ_PLAYER_BGM_MAIN, SEQ_PLAYER_BGM_SUB };
    u8 channelIdx;
    u8 i;

    if ((func_800FA0B4(SEQ_PLAYER_FANFARE) == NA_BGM_DISABLED) &&
        (func_800FA0B4(SEQ_PLAYER_BGM_SUB) != NA_BGM_LONLON)) {
        for (i = 0; i < ARRAY_COUNT(bgmPlayers); i++) {
            if (i == 0) {
                // Main Bgm SeqPlayer
                volume = volSplit;
            } else {
                // Sub Bgm SeqPlayer
                volume = 0x7F - volSplit;
            }

            if (volume > 100) {
                notePriority = 11;
            } else if (volume < 20) {
                notePriority = 2;
            } else {
                notePriority = ((volume - 20) / 10) + 2;
            }

            channelBits = 0;
            for (channelIdx = 0; channelIdx < 16; channelIdx++) {
                if (notePriority > gAudioContext.seqPlayers[bgmPlayers[i]].channels[channelIdx]->notePriority) {
                    // If the note currently playing in the channel is a high enough priority,
                    // then keep the channel on by setting a channelBit
                    // If this condition fails, then the channel will be shut off
                    channelBits += (1 << channelIdx);
                }
            }

            Audio_SeqCmdA(bgmPlayers[i], channelBits);
        }
    }
}

void Audio_PlaySariaBgm(Vec3f* pos, u16 seqId, u16 distMax) {
    f32 absY;
    f32 dist;
    u8 vol;
    f32 prevDist;

    if (D_8016B9F3 != 0) {
        D_8016B9F3--;
        return;
    }

    dist = sqrtf(SQ(pos->z) + SQ(pos->x));
    if (sSariaBgmPtr == NULL) {
        sSariaBgmPtr = pos;
        func_800F5E18(SEQ_PLAYER_BGM_SUB, seqId, 0, 7, 2);
    } else {
        prevDist = sqrtf(SQ(sSariaBgmPtr->z) + SQ(sSariaBgmPtr->x));
        if (dist < prevDist) {
            sSariaBgmPtr = pos;
        } else {
            dist = prevDist;
        }
    }

    if (pos->y < 0.0f) {
        absY = -pos->y;
    } else {
        absY = pos->y;
    }

    if ((distMax / 15.0f) < absY) {
        vol = 0;
    } else if (dist < distMax) {
        vol = (1.0f - (dist / distMax)) * 127.0f;
    } else {
        vol = 0;
    }

    if (seqId != NA_BGM_GREAT_FAIRY) {
        Audio_SplitBgmChannels(vol);
    }

    Audio_SetVolScale(SEQ_PLAYER_BGM_SUB, 3, vol, 0);
    Audio_SetVolScale(SEQ_PLAYER_BGM_MAIN, 3, 0x7F - vol, 0);
}

void Audio_ClearSariaBgm2(void) {
    sSariaBgmPtr = NULL;
}

void func_800F5510(u16 seqId) {
    func_800F5550(seqId);
    func_800F5E18(SEQ_PLAYER_BGM_MAIN, seqId, 0, 0, 1);
}

void func_800F5550(u16 seqId) {
    u8 sp27 = 0;
    u16 nv;

    if (func_800FA0B4(SEQ_PLAYER_BGM_MAIN) != NA_BGM_WINDMILL) {
        if (func_800FA0B4(SEQ_PLAYER_BGM_SUB) == NA_BGM_LONLON) {
            func_800F9474(SEQ_PLAYER_BGM_SUB, 0);
            Audio_QueueCmdS32(0xF8000000, 0);
        }

        if ((sSeqFlags[D_80130630] & 0x20) && sSeqFlags[(seqId & 0xFF) & 0xFF] & 0x10) {

            if ((D_8013062C & 0x3F) != 0) {
                sp27 = 0x1E;
            }

            func_800F5E18(SEQ_PLAYER_BGM_MAIN, seqId, sp27, 7, D_8013062C);

            D_8013062C = 0;
        } else {
            nv = (sSeqFlags[(seqId & 0xFF) & 0xFF] & 0x40) ? 1 : 0xFF;
            func_800F5E18(SEQ_PLAYER_BGM_MAIN, seqId, 0, 7, nv);
            if (!(sSeqFlags[seqId] & 0x20)) {
                D_8013062C = 0xC0;
            }
        }
        D_80130630 = seqId & 0xFF;
    }
}

void func_800F56A8(void) {
    u16 temp_v0;
    u8 bvar;

    temp_v0 = func_800FA0B4(SEQ_PLAYER_BGM_MAIN);
    bvar = temp_v0 & 0xFF;
    if ((temp_v0 != NA_BGM_DISABLED) && (sSeqFlags[bvar] & 0x10)) {
        if (D_8013062C != 0xC0) {
            D_8013062C = gAudioContext.seqPlayers[SEQ_PLAYER_BGM_MAIN].soundScriptIO[3];
        } else {
            D_8013062C = 0;
        }
    }
}

void func_800F5718(void) {
    if (func_800FA0B4(SEQ_PLAYER_BGM_MAIN) != NA_BGM_WINDMILL) {
        Audio_StartSeq(SEQ_PLAYER_BGM_MAIN, 0, NA_BGM_WINDMILL);
    }
}

void func_800F574C(f32 arg0, u8 arg2) {
    if (arg0 == 1.0f) {
        Audio_SeqCmdB40(SEQ_PLAYER_BGM_MAIN, arg2, 0);
    } else {
        Audio_SeqCmdC(SEQ_PLAYER_FANFARE, 0x30, arg2, arg0 * 100.0f);
    }
    Audio_SeqCmdC(SEQ_PLAYER_FANFARE, 0xA0, arg2, arg0 * 100.0f);
}

void func_800F5918(void) {
    if (func_800FA0B4(SEQ_PLAYER_BGM_MAIN) == NA_BGM_MINI_GAME_2 && func_800FA11C(0, 0xF0000000)) {
        Audio_SeqCmdB(SEQ_PLAYER_BGM_MAIN, 5, 0, 0xD2);
    }
}

void func_800F595C(u16 arg0) {
    u8 arg0b = arg0 & 0xFF;

    if (sSeqFlags[arg0b] & 2) {
        Audio_PlayFanfare(arg0);
    } else if (sSeqFlags[arg0b] & 4) {
        Audio_StartSeq(SEQ_PLAYER_FANFARE, 0, arg0);

    } else {
        func_800F5E18(SEQ_PLAYER_BGM_MAIN, arg0, 0, 7, -1);
        Audio_SeqCmd1(SEQ_PLAYER_FANFARE, 0);
    }
}

void func_800F59E8(u16 arg0) {
    u8 arg0b = arg0 & 0xFF;

    if (sSeqFlags[arg0b] & 2) {
        Audio_SeqCmd1(SEQ_PLAYER_FANFARE, 0);
    } else if (sSeqFlags[arg0b] & 4) {
        Audio_SeqCmd1(SEQ_PLAYER_FANFARE, 0);
    } else {
        Audio_SeqCmd1(SEQ_PLAYER_BGM_MAIN, 0);
    }
}

s32 func_800F5A58(u8 arg0) {
    u8 phi_a1 = 0;

    if (sSeqFlags[arg0 & 0xFF] & 2) {
        phi_a1 = 1;
    } else if (sSeqFlags[arg0 & 0xFF] & 4) {
        phi_a1 = 1;
    }

    if (arg0 == (u8)func_800FA0B4(phi_a1)) {
        return 1;
    } else {
        return 0;
    }
}

void func_800F5ACC(u16 seqId) {
    u16 temp_v0;

    temp_v0 = func_800FA0B4(SEQ_PLAYER_BGM_MAIN);
    if ((temp_v0 & 0xFF) != NA_BGM_GANON_TOWER && (temp_v0 & 0xFF) != NA_BGM_ESCAPE && temp_v0 != seqId) {
        Audio_SetSequenceMode(SEQ_MODE_IGNORE);
        if (temp_v0 != NA_BGM_DISABLED) {
            D_80130628 = temp_v0;
        } else {
            osSyncPrintf("Middle Boss BGM Start not stack \n");
        }
        Audio_StartSeq(SEQ_PLAYER_BGM_MAIN, 0, seqId);
    }
}

void func_800F5B58(void) {
    if ((func_800FA0B4(SEQ_PLAYER_BGM_MAIN) != NA_BGM_DISABLED) && (D_80130628 != NA_BGM_DISABLED) &&
        (sSeqFlags[func_800FA0B4(SEQ_PLAYER_BGM_MAIN) & 0xFF] & 8)) {
        if (D_80130628 == NA_BGM_DISABLED) {
            Audio_SeqCmd1(SEQ_PLAYER_BGM_MAIN, 0);
        } else {
            Audio_StartSeq(SEQ_PLAYER_BGM_MAIN, 0, D_80130628);
        }
        D_80130628 = NA_BGM_DISABLED;
    }
}

void func_800F5BF0(u8 arg0) {
    u16 temp_v0;

    temp_v0 = func_800FA0B4(SEQ_PLAYER_BGM_MAIN);
    if (temp_v0 != NA_BGM_NATURE_AMBIENCE) {
        D_80130628 = temp_v0;
    }
    func_800F6FB4(arg0);
}

void func_800F5C2C(void) {
    if (D_80130628 != NA_BGM_DISABLED) {
        Audio_StartSeq(SEQ_PLAYER_BGM_MAIN, 0, D_80130628);
    }
    D_80130628 = NA_BGM_DISABLED;
}

void Audio_PlayFanfare(u16 seqId) {
    u16 sp26;
    u32 sp20;
    u8* sp1C;
    u8* sp18;

    sp26 = func_800FA0B4(SEQ_PLAYER_FANFARE);
    sp1C = func_800E5E84(sp26 & 0xFF, &sp20);
    sp18 = func_800E5E84(seqId & 0xFF, &sp20);
    if ((sp26 == NA_BGM_DISABLED) || (*sp1C == *sp18)) {
        D_8016B9F4 = 1;
    } else {
        D_8016B9F4 = 5;
        Audio_SeqCmd1(SEQ_PLAYER_FANFARE, 0);
    }
    D_8016B9F6 = seqId;
}

void func_800F5CF8(void) {
    u16 sp26;
    u16 pad;
    u16 sp22;

    if (D_8016B9F4 != 0) {
        D_8016B9F4--;
        if (D_8016B9F4 == 0) {
            Audio_QueueCmdS32(0xE3000000, SEQUENCE_TABLE);
            Audio_QueueCmdS32(0xE3000000, FONT_TABLE);
            func_800FA0B4(SEQ_PLAYER_BGM_MAIN);
            sp26 = func_800FA0B4(SEQ_PLAYER_FANFARE);
            sp22 = func_800FA0B4(SEQ_PLAYER_BGM_SUB);
            if (sp26 == NA_BGM_DISABLED) {
                Audio_SetVolScale(SEQ_PLAYER_BGM_MAIN, 1, 0, 5);
                Audio_SetVolScale(SEQ_PLAYER_BGM_SUB, 1, 0, 5);
                Audio_SeqCmdC(SEQ_PLAYER_FANFARE, 0x80, 1, 0xA);
                Audio_SeqCmdC(SEQ_PLAYER_FANFARE, 0x83, 1, 0xA);
                Audio_SeqCmdC(SEQ_PLAYER_FANFARE, 0x90, 0, 0);
                if (sp22 != NA_BGM_LONLON) {
                    Audio_SeqCmdC(SEQ_PLAYER_FANFARE, 0x93, 0, 0);
                }
            }
            Audio_StartSeq(SEQ_PLAYER_FANFARE, 1, D_8016B9F6);
            Audio_SeqCmdA(0, 0xFFFF);
            if (sp22 != NA_BGM_LONLON) {
                Audio_SeqCmdA(SEQ_PLAYER_BGM_SUB, 0xFFFF);
            }
        }
    }
}

void func_800F5E18(u8 playerIdx, u16 seqId, u8 fadeTimer, s8 arg3, s8 arg4) {
    Audio_SeqCmd7(playerIdx, arg3, arg4);
    Audio_StartSeq(playerIdx, fadeTimer, seqId);
}

void Audio_SetSequenceMode(u8 seqMode) {
    s32 volumeFadeInTimer;
    u16 seqId;
    u8 volumeFadeOutTimer;

    sSeqModeInput = seqMode;
    if (D_80130628 == NA_BGM_DISABLED) {
        if (sAudioCutsceneFlag) {
            seqMode = SEQ_MODE_IGNORE;
        }

        seqId = D_8016E750[SEQ_PLAYER_BGM_MAIN].unk_254;

        if (seqId == NA_BGM_FIELD_LOGIC && func_800FA0B4(SEQ_PLAYER_BGM_SUB) == (NA_BGM_ENEMY | 0x800)) {
            seqMode = SEQ_MODE_IGNORE;
        }

        if ((seqId == NA_BGM_DISABLED) || (sSeqFlags[(u8)(seqId & 0xFF)] & 1) ||
            ((sPrevSeqMode & 0x7F) == SEQ_MODE_ENEMY)) {
            if (seqMode != (sPrevSeqMode & 0x7F)) {
                if (seqMode == SEQ_MODE_ENEMY) {
                    // Start playing enemy bgm
                    if (D_8016E750[SEQ_PLAYER_BGM_SUB].volScales[1] - sAudioEnemyVol < 0) {
                        volumeFadeInTimer = -(D_8016E750[SEQ_PLAYER_BGM_SUB].volScales[1] - sAudioEnemyVol);
                    } else {
                        volumeFadeInTimer = D_8016E750[SEQ_PLAYER_BGM_SUB].volScales[1] - sAudioEnemyVol;
                    }

                    Audio_SetVolScale(SEQ_PLAYER_BGM_SUB, 3, sAudioEnemyVol, volumeFadeInTimer);
                    Audio_StartSeq(SEQ_PLAYER_BGM_SUB, 10, NA_BGM_ENEMY | 0x800);
<<<<<<< HEAD

                    if (seqId != NA_BGM_NATURE_BACKGROUND) {
=======
                    if (phi_t1 != NA_BGM_NATURE_AMBIENCE) {
>>>>>>> 68899c2e
                        Audio_SetVolScale(SEQ_PLAYER_BGM_MAIN, 3, (0x7F - sAudioEnemyVol) & 0xFF, 0xA);
                        Audio_SplitBgmChannels(sAudioEnemyVol);
                    }
                } else if ((sPrevSeqMode & 0x7F) == SEQ_MODE_ENEMY) {
                    // Stop playing enemy bgm
                    Audio_SeqCmd1(SEQ_PLAYER_BGM_SUB, 10);
                    if (seqMode == SEQ_MODE_IGNORE) {
                        volumeFadeOutTimer = 0;
                    } else {
                        volumeFadeOutTimer = 10;
                    }

                    Audio_SetVolScale(SEQ_PLAYER_BGM_MAIN, 3, 0x7F, volumeFadeOutTimer);
                    Audio_SplitBgmChannels(0);
                }

                sPrevSeqMode = seqMode + 0x80;
            }
        } else {
            // Hyrule Field will play slightly different bgm music depending on whether player is standing
            // still or moving. This is the logic to determine the transition between those two states
            if (seqMode == SEQ_MODE_DEFAULT) {
                if (sPrevSeqMode == SEQ_MODE_STILL) {
                    sNumFramesMoving = 0;
                }
                sNumFramesStill = 0;
                sNumFramesMoving++;
            } else {
                sNumFramesStill++;
            }

            if (seqMode == SEQ_MODE_STILL && sNumFramesStill < 30 && sNumFramesMoving > 20) {
                seqMode = SEQ_MODE_DEFAULT;
            }

            sPrevSeqMode = seqMode;
            Audio_SeqCmd7(SEQ_PLAYER_BGM_MAIN, 2, seqMode);
        }
    }
}

void Audio_SetNearestEnemyBgmVolume(f32 dist) {
    f32 adjDist;

    if (sPrevSeqMode == (0x80 | SEQ_MODE_ENEMY)) {
        if (dist != sAudioEnemyDist) {
            if (dist < 150.0f) {
                adjDist = 0.0f;
            } else if (dist > 500.0f) {
                adjDist = 350.0f;
            } else {
                adjDist = dist - 150.0f;
            }

            sAudioEnemyVol = ((350.0f - adjDist) * 127.0f) / 350.0f;
<<<<<<< HEAD
            Audio_SetVolScale(SEQ_PLAYER_BGM_SUB, 3, sAudioEnemyVol, 10);
            if (D_8016E750[SEQ_PLAYER_BGM_MAIN].unk_254 != NA_BGM_NATURE_BACKGROUND) {
                Audio_SetVolScale(SEQ_PLAYER_BGM_MAIN, 3, (0x7F - sAudioEnemyVol), 10);
            }
        }
        if (D_8016E750[SEQ_PLAYER_BGM_MAIN].unk_254 != NA_BGM_NATURE_BACKGROUND) {
            Audio_SplitBgmChannels(sAudioEnemyVol);
=======
            Audio_SetVolScale(SEQ_PLAYER_BGM_SUB, 3, sAudioEnemyVol, 0xA);
            if (D_8016E750[SEQ_PLAYER_BGM_MAIN].unk_254 != NA_BGM_NATURE_AMBIENCE) {
                Audio_SetVolScale(SEQ_PLAYER_BGM_MAIN, 3, (0x7F - sAudioEnemyVol), 0xA);
            }
        }
        if (D_8016E750[SEQ_PLAYER_BGM_MAIN].unk_254 != NA_BGM_NATURE_AMBIENCE) {
            func_800F510C(sAudioEnemyVol);
>>>>>>> 68899c2e
        }
    }
    sAudioEnemyDist = dist;
}

void func_800F6268(f32 dist, u16 arg1) {
    s8 pad;
    s8 phi_v1;
    s16 temp_a0;

    sAudioHasMalonBgm = true;
    sAudioMalonBgmDist = dist;
    if (D_8016B9F2 == 0) {
        temp_a0 = (s8)(func_800FA0B4(SEQ_PLAYER_BGM_MAIN) & 0xFF);
        if (temp_a0 == (arg1 & 0xFF)) {
            if ((arg1 & 0xFF) == NA_BGM_LONLON) {

                if (dist > 2000.0f) {
                    phi_v1 = 127;
                } else if (dist < 200.0f) {
                    phi_v1 = 0;
                } else {
                    phi_v1 = (s8)(((dist - 200.0f) * 127.0f) / 1800.0f);
                }
                // Transition volume of channels 0, 1 and 13 on seq player 0 over 3 frames
                Audio_SeqCmd6(SEQ_PLAYER_BGM_MAIN, 3, 0, 127 - phi_v1);
                Audio_SeqCmd6(SEQ_PLAYER_BGM_MAIN, 3, 1, 127 - phi_v1);
                Audio_SeqCmd6(SEQ_PLAYER_BGM_MAIN, 3, 13, phi_v1);
                if (D_8016B9D8 == 0) {
                    D_8016B9D8++;
                }
            }
        } else if ((temp_a0 == NA_BGM_NATURE_AMBIENCE) && ((arg1 & 0xFF) == NA_BGM_LONLON)) {
            temp_a0 = (s8)(func_800FA0B4(SEQ_PLAYER_BGM_SUB) & 0xFF);
            if ((temp_a0 != (arg1 & 0xFF)) && (D_8016B9D8 < 10)) {
                func_800F5E18(SEQ_PLAYER_BGM_SUB, NA_BGM_LONLON, 0, 0, 0);
                Audio_SeqCmdA(SEQ_PLAYER_BGM_SUB, 0xFFFC);
                D_8016B9D8 = 10;
            }

            if (dist > 2000.0f) {
                phi_v1 = 127;
            } else if (dist < 200.0f) {
                phi_v1 = 0;
            } else {
                phi_v1 = (s8)(((dist - 200.0f) * 127.0f) / 1800.0f);
            }
            // Transition volume of channels 0 and 1 on seq player 0 over 3 frames
            Audio_SeqCmd6(SEQ_PLAYER_BGM_SUB, 3, 0, 127 - phi_v1);
            Audio_SeqCmd6(SEQ_PLAYER_BGM_SUB, 3, 1, 127 - phi_v1);
        }

        if (D_8016B9D8 < 10) {
            D_8016B9D8++;
        }
    }
}

void func_800F64E0(u8 arg0) {
    D_80130608 = arg0;
    if (arg0 != 0) {
        Audio_PlaySoundGeneral(NA_SE_SY_WIN_OPEN, &D_801333D4, 4, &D_801333E0, &D_801333E0, &D_801333E8);
        Audio_QueueCmdS32(0xF1000000, 0);
    } else {
        Audio_PlaySoundGeneral(NA_SE_SY_WIN_CLOSE, &D_801333D4, 4, &D_801333E0, &D_801333E0, &D_801333E8);
        Audio_QueueCmdS32(0xF2000000, 0);
    }
}

void func_800F6584(u8 arg0) {
    u8 playerIdx;
    u16 sp34;

    D_8016B9F2 = arg0;
    if ((func_800FA0B4(SEQ_PLAYER_BGM_MAIN) & 0xFF) == NA_BGM_LONLON) {
        playerIdx = SEQ_PLAYER_BGM_MAIN;
        sp34 = 0;
    } else if ((func_800FA0B4(SEQ_PLAYER_BGM_SUB) & 0xFF) == NA_BGM_LONLON) {
        playerIdx = SEQ_PLAYER_BGM_SUB;
        sp34 = 0xFFFC;
    } else {
        return;
    }

    if (arg0 != 0) {
        Audio_SeqCmd6(playerIdx, 1, 0, 0);
        Audio_SeqCmd6(playerIdx, 1, 1, 0);
        if (playerIdx == SEQ_PLAYER_BGM_SUB) {
            Audio_SeqCmdA(playerIdx, sp34 | 3);
        }
    } else {
        if (playerIdx == SEQ_PLAYER_BGM_SUB) {
            func_800F5E18(SEQ_PLAYER_BGM_SUB, NA_BGM_LONLON, 0, 0, 0);
        }
        Audio_SeqCmd6(playerIdx, 1, 0, 0x7F);
        Audio_SeqCmd6(playerIdx, 1, 1, 0x7F);
        if (playerIdx == SEQ_PLAYER_BGM_SUB) {
            Audio_SeqCmdA(playerIdx, sp34);
        }
    }
}

void Audio_SetEnvReverb(s8 reverb) {
    sAudioEnvReverb = reverb & 0x7F;
}

void Audio_SetCodeReverb(s8 reverb) {
    if (reverb != 0) {
        sAudioCodeReverb = reverb & 0x7F;
    }
}

void func_800F6700(s8 arg0) {
    s8 sp1F;

    switch (arg0) {
        case 0:
            sp1F = 0;
            D_80130604 = 0;
            break;
        case 1:
            sp1F = 3;
            D_80130604 = 3;
            break;
        case 2:
            sp1F = 1;
            D_80130604 = 1;
            break;
        case 3:
            sp1F = 0;
            D_80130604 = 2;
            break;
    }

    Audio_SeqCmdE0(SEQ_PLAYER_BGM_MAIN, sp1F);
}

void Audio_SetBaseFilter(u8 filter) {
    if (sAudioBaseFilter != filter) {
        if (filter == 0) {
            Audio_StopSfxById(NA_SE_PL_IN_BUBBLE);
        } else if (sAudioBaseFilter == 0) {
            Audio_PlaySoundGeneral(NA_SE_PL_IN_BUBBLE, &D_801333D4, 4, &D_801333E0, &D_801333E0, &D_801333E8);
        }
    }
    sAudioBaseFilter = filter;
    sAudioBaseFilter2 = filter;
}

void Audio_SetExtraFilter(u8 filter) {
    u32 t;
    u8 i;

    sAudioExtraFilter2 = filter;
    sAudioExtraFilter = filter;
    if (D_8016E750[SEQ_PLAYER_BGM_MAIN].unk_254 == NA_BGM_NATURE_AMBIENCE) {
        for (i = 0; i < 16; i++) {
            t = i;
            // CHAN_UPD_SCRIPT_IO (seq player 0, all channels, slot 6)
            Audio_QueueCmdS8(0x6 << 24 | SEQ_PLAYER_BGM_MAIN << 16 | ((t & 0xFF) << 8) | 6, filter);
        }
    }
}

void Audio_SetCutsceneFlag(s8 flag) {
    sAudioCutsceneFlag = flag;
}

void Audio_PlaySoundGeneralIfNotInCutscene(u16 sfxId, Vec3f* pos, u8 arg2, f32* freqScale, f32* arg4, s8* reverbAdd) {
    if (!sAudioCutsceneFlag) {
        Audio_PlaySoundGeneral(sfxId, pos, arg2, freqScale, arg4, reverbAdd);
    }
}

void Audio_PlaySoundIfNotInCutscene(u16 sfxId) {
    Audio_PlaySoundGeneralIfNotInCutscene(sfxId, &D_801333D4, 4, &D_801333E0, &D_801333E0, &D_801333E8);
}

void func_800F6964(u16 arg0) {
    s32 skip;
    u8 i;

    Audio_SeqCmd1(SEQ_PLAYER_BGM_MAIN, (arg0 * 3) / 2);
    Audio_SeqCmd1(SEQ_PLAYER_FANFARE, (arg0 * 3) / 2);
    for (i = 0; i < 0x10; i++) {
        skip = false;
        switch (i) {
            case 11:
            case 12:
                if (gAudioSpecId == 10) {
                    skip = true;
                }
                break;
            case 13:
                skip = true;
                break;
        }

        if (!skip) {
            Audio_SeqCmd6(SEQ_PLAYER_SFX, arg0 >> 1, i, 0);
        }
    }

    Audio_SeqCmd1(SEQ_PLAYER_BGM_SUB, (arg0 * 3) / 2);
}

void func_800F6AB0(u16 arg0) {
    Audio_SeqCmd1(SEQ_PLAYER_BGM_MAIN, arg0);
    Audio_SeqCmd1(SEQ_PLAYER_FANFARE, arg0);
    Audio_SeqCmd1(SEQ_PLAYER_BGM_SUB, arg0);
    Audio_SetVolScale(SEQ_PLAYER_BGM_MAIN, 3, 0x7F, 0);
    Audio_SetVolScale(SEQ_PLAYER_BGM_MAIN, 1, 0x7F, 0);
}

void func_800F6B3C(void) {
    func_800F9280(SEQ_PLAYER_SFX, 0, 0xFF, 5);
}

void Audio_DisableAllSeq(void) {
    Audio_DisableSeq(SEQ_PLAYER_BGM_MAIN, 0);
    Audio_DisableSeq(SEQ_PLAYER_FANFARE, 0);
    Audio_DisableSeq(SEQ_PLAYER_SFX, 0);
    Audio_DisableSeq(SEQ_PLAYER_BGM_SUB, 0);
    Audio_ScheduleProcessCmds();
}

s8 func_800F6BB8(void) {
    return func_800E6680();
}

void func_800F6BDC(void) {
    Audio_DisableAllSeq();
    Audio_ScheduleProcessCmds();
    while (true) {
        if (!func_800F6BB8()) {
            return;
        }
    }
}

void Audio_PreNMI(void) {
    Audio_PreNMIInternal();
}

void func_800F6C34(void) {
    sPrevSeqMode = 0;
    D_8016B7A8 = 1.0f;
    D_8016B7B0 = 1.0f;
    sAudioBaseFilter = 0;
    sAudioExtraFilter = 0;
    sAudioBaseFilter2 = 0;
    sAudioExtraFilter2 = 0;
    Audio_OcaSetInstrument(0);
    sRiverFreqScaleLerp.remainingFrames = 0;
    sWaterfallFreqScaleLerp.remainingFrames = 0;
    sRiverFreqScaleLerp.value = 1.0f;
    sWaterfallFreqScaleLerp.value = 1.0f;
    D_8016B7D8 = 1.0f;
    D_8016B8B0 = 0x7F;
    D_8016B8B1 = 0x7F;
    D_8016B8B2 = 0;
    D_8016B8B3 = 0;
    sAudioGanonDistVol = 0xFF;
    D_8016B9D8 = 0;
    sSpecReverb = sSpecReverbs[gAudioSpecId];
    D_80130608 = 0;
    D_80130628 = NA_BGM_DISABLED;
    Audio_QueueCmdS8(0x46 << 24 | SEQ_PLAYER_BGM_MAIN << 16, -1);
    sSariaBgmPtr = NULL;
    D_8016B9F4 = 0;
    D_8016B9F3 = 1;
    D_8016B9F2 = 0;
}

void func_800F6D58(u8 arg0, u8 arg1, u8 arg2) {
    u8 t;
    u8 temp_a0;
    u8 i;

    if ((D_8016E750[SEQ_PLAYER_BGM_MAIN].unk_254 != NA_BGM_NATURE_AMBIENCE) && func_800FA11C(1, 0xF00000FF)) {
        sAudioNatureFailed = 1;
        return;
    }

    if (((arg0 << 8) + arg1) == 0x101) {
        if (func_800FA0B4(SEQ_PLAYER_BGM_SUB) != NA_BGM_LONLON) {
            D_8016B9D8 = 0;
        }
    }

    t = arg0 >> 4;
    temp_a0 = arg0 & 0xF;
    if (t == 0) {
        t = arg0 & 0xF;
    }

    for (i = t; i <= temp_a0; i++) {
        Audio_SeqCmd8(SEQ_PLAYER_BGM_MAIN, arg1, i, arg2);
    }
}

void func_800F6E7C(u16 arg0, u16 arg1) {
    u8 i;
    u32 t;

    if (func_800FA0B4(SEQ_PLAYER_BGM_MAIN) == NA_BGM_WINDMILL) {
        func_800F3F3C(0xF);
        return;
    }
    Audio_SeqCmd7(SEQ_PLAYER_BGM_MAIN, 0, 1);
    Audio_SeqCmd7(SEQ_PLAYER_BGM_MAIN, 4, arg0 >> 8);
    Audio_SeqCmd7(SEQ_PLAYER_BGM_MAIN, 5, arg0 & 0xFF);
    Audio_SetVolScale(SEQ_PLAYER_BGM_MAIN, 0, 0x7F, 1);

    i = 0;
    if (D_80133408 != 0) {
        i = 1;
        Audio_SeqCmdE01(SEQ_PLAYER_BGM_MAIN, 0);
    }

    Audio_StartSeq(SEQ_PLAYER_BGM_MAIN, 0, NA_BGM_NATURE_AMBIENCE);

    if (i != 0) {
        Audio_SeqCmdE01(SEQ_PLAYER_BGM_MAIN, 1);
    }

    for (i = 0; i < 0x10; i++) {
        if (!(arg1 & (1 << i)) && (arg0 & (1 << i))) {
            Audio_SeqCmd8(SEQ_PLAYER_BGM_MAIN, 1, i, 1);
        }
    }
}

void func_800F6FB4(u8 arg0) {
    u8 i = 0;
    u8 b0;
    u8 b1;
    u8 b2;

    if ((D_8016E750[SEQ_PLAYER_BGM_MAIN].unk_254 == NA_BGM_DISABLED) ||
        !(sSeqFlags[((u8)D_8016E750[SEQ_PLAYER_BGM_MAIN].unk_254) & 0xFF] & 0x80)) {
        func_800F6E7C(D_801306DC[arg0].unk_00, D_801306DC[arg0].unk_02);
        while ((D_801306DC[arg0].unk_04[i] != 0xFF) && (i < 100)) {
            // Probably a fake match, using Audio_SeqCmd8 doesn't work.
            b0 = D_801306DC[arg0].unk_04[i++];
            b1 = D_801306DC[arg0].unk_04[i++];
            b2 = D_801306DC[arg0].unk_04[i++];
            Audio_QueueSeqCmd(0x80000000 | (SEQ_PLAYER_BGM_MAIN << 24) | (b1 << 0x10) | (b0 << 8) | b2);
        }

        Audio_SeqCmd8(SEQ_PLAYER_BGM_MAIN, 0x07, 13, D_80130604);
    }
}

void Audio_Init(void) {
    AudioLoad_Init(NULL, 0);
}

void Audio_InitSound(void) {
    func_800F6C34();
    func_800EE930();
    Audio_ResetSfxChannelState();
    func_800FAEB4();
    Audio_ResetSounds();
    func_800F9280(SEQ_PLAYER_SFX, 0, 0x70, 10);
}

void func_800F7170(void) {
    func_800F9280(SEQ_PLAYER_SFX, 0, 0x70, 1);
    Audio_QueueCmdS32(0xF2000000, 1);
    Audio_ScheduleProcessCmds();
    Audio_QueueCmdS32(0xF8000000, 0);
}

void func_800F71BC(s32 arg0) {
    D_80133418 = 1;
    func_800F6C34();
    func_800EE930();
    Audio_ResetSfxChannelState();
    func_800FADF8();
    Audio_ResetSounds();
}

void func_800F7208(void) {
    func_800FADF8();
    Audio_QueueCmdS32(0xF2000000, 1);
    func_800F6C34();
    Audio_ResetSfxChannelState();
    func_800F9280(SEQ_PLAYER_SFX, 0, 0x70, 1);
}<|MERGE_RESOLUTION|>--- conflicted
+++ resolved
@@ -4054,12 +4054,8 @@
 
                     Audio_SetVolScale(SEQ_PLAYER_BGM_SUB, 3, sAudioEnemyVol, volumeFadeInTimer);
                     Audio_StartSeq(SEQ_PLAYER_BGM_SUB, 10, NA_BGM_ENEMY | 0x800);
-<<<<<<< HEAD
-
-                    if (seqId != NA_BGM_NATURE_BACKGROUND) {
-=======
-                    if (phi_t1 != NA_BGM_NATURE_AMBIENCE) {
->>>>>>> 68899c2e
+
+                    if (seqId != NA_BGM_NATURE_AMBIENCE) {
                         Audio_SetVolScale(SEQ_PLAYER_BGM_MAIN, 3, (0x7F - sAudioEnemyVol) & 0xFF, 0xA);
                         Audio_SplitBgmChannels(sAudioEnemyVol);
                     }
@@ -4115,23 +4111,13 @@
             }
 
             sAudioEnemyVol = ((350.0f - adjDist) * 127.0f) / 350.0f;
-<<<<<<< HEAD
             Audio_SetVolScale(SEQ_PLAYER_BGM_SUB, 3, sAudioEnemyVol, 10);
-            if (D_8016E750[SEQ_PLAYER_BGM_MAIN].unk_254 != NA_BGM_NATURE_BACKGROUND) {
+            if (D_8016E750[SEQ_PLAYER_BGM_MAIN].unk_254 != NA_BGM_NATURE_AMBIENCE) {
                 Audio_SetVolScale(SEQ_PLAYER_BGM_MAIN, 3, (0x7F - sAudioEnemyVol), 10);
             }
         }
-        if (D_8016E750[SEQ_PLAYER_BGM_MAIN].unk_254 != NA_BGM_NATURE_BACKGROUND) {
+        if (D_8016E750[SEQ_PLAYER_BGM_MAIN].unk_254 != NA_BGM_NATURE_AMBIENCE) {
             Audio_SplitBgmChannels(sAudioEnemyVol);
-=======
-            Audio_SetVolScale(SEQ_PLAYER_BGM_SUB, 3, sAudioEnemyVol, 0xA);
-            if (D_8016E750[SEQ_PLAYER_BGM_MAIN].unk_254 != NA_BGM_NATURE_AMBIENCE) {
-                Audio_SetVolScale(SEQ_PLAYER_BGM_MAIN, 3, (0x7F - sAudioEnemyVol), 0xA);
-            }
-        }
-        if (D_8016E750[SEQ_PLAYER_BGM_MAIN].unk_254 != NA_BGM_NATURE_AMBIENCE) {
-            func_800F510C(sAudioEnemyVol);
->>>>>>> 68899c2e
         }
     }
     sAudioEnemyDist = dist;
