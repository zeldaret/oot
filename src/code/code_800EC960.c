#include "ultra64.h"
#include "global.h"

#define Audio_DisableSeq(playerIndex, fadeOut) Audio_QueueCmdS32(0x83000000 | ((u8)playerIndex << 16), fadeOut)

#define ABS_ALT(x) ((x) < 0 ? -(x) : (x))

typedef struct {
    /* 0x0 */ f32 vol;
    /* 0x4 */ f32 freqScale;
    /* 0x8 */ s8 reverb;
    /* 0x9 */ s8 panSigned;
    /* 0xA */ s8 stereoBits;
    /* 0xB */ u8 filter;
    /* 0xC */ u8 unk_0C;
} SfxPlayerState;

typedef enum {
    /* 0x0 */ SFX_CHANNEL_PLAYER0, // SfxPlayerBank
    /* 0x1 */ SFX_CHANNEL_PLAYER1,
    /* 0x2 */ SFX_CHANNEL_PLAYER2,
    /* 0x3 */ SFX_CHANNEL_ITEM0, // SfxItemBank
    /* 0x4 */ SFX_CHANNEL_ITEM1,
    /* 0x5 */ SFX_CHANNEL_ENV0, // SfxEnvironmentBank
    /* 0x6 */ SFX_CHANNEL_ENV1,
    /* 0x7 */ SFX_CHANNEL_ENV2,
    /* 0x8 */ SFX_CHANNEL_ENEMY0, // SfxEnemyBank
    /* 0x9 */ SFX_CHANNEL_ENEMY1,
    /* 0xA */ SFX_CHANNEL_ENEMY2,
    /* 0xB */ SFX_CHANNEL_SYSTEM0, // SfxSystemBank
    /* 0xC */ SFX_CHANNEL_SYSTEM1,
    /* 0xD */ SFX_CHANNEL_OCARINA, // SfxOcarinaBank
    /* 0xE */ SFX_CHANNEL_VOICE0,  // SfxVoiceBank
    /* 0xF */ SFX_CHANNEL_VOICE1
} SfxChannelIndex; // playerIdx = 2

typedef struct {
    /* 0x0 */ f32 value;
    /* 0x4 */ f32 target;
    /* 0x8 */ f32 step;
    /* 0xC */ s32 remainingFrames;
} FreqLerp;

typedef struct {
    /* 0x0 */ u16 playerIO;
    /* 0x2 */ u16 channelMask;
    /* 0x4 */ u8 channelIO[3 * 33 + 1];
} NatureAmbienceDataIO; // size = 0x68

typedef enum {
    /* 0x0 */ PAGE_NON,
    /* 0x1 */ PAGE_SOUND_CONTROL,
    /* 0x2 */ PAGE_SPEC_INFO, // unused
    /* 0x3 */ PAGE_HEAP_INFO,
    /* 0x4 */ PAGE_GROUP_TRACK_INFO, // unused
    /* 0x5 */ PAGE_SUB_TRACK_INFO,
    /* 0x6 */ PAGE_CHANNEL_INFO, // unused
    /* 0x7 */ PAGE_INTERFACE_INFO,
    /* 0x8 */ PAGE_SFX_SWAP,
    /* 0x9 */ PAGE_BLOCK_CHANGE_BGM,
    /* 0xA */ PAGE_NATURAL_SOUND_CONTROL, // unused
    /* 0xB */ PAGE_OCARINA_TEST,
    /* 0xC */ PAGE_SFX_PARAMETER_CHANGE,
    /* 0xD */ PAGE_SCROLL_PRINT,
    /* 0xE */ PAGE_FREE_AREA,
    /* 0xF */ PAGE_MAX
} AudioDebugPage;

#define SCROLL_PRINT_BUF_SIZE 25

typedef struct {
    s8 x;
    s8 y;
} OcarinaStick;

u8 gIsLargeSoundBank[7] = { 0, 0, 0, 1, 0, 0, 0 };

// Only the first row of these is supported by sequence 0. (gSfxChannelLayout is always 0.)
u8 gChannelsPerBank[4][7] = {
    { 3, 2, 3, 3, 2, 1, 2 },
    { 3, 2, 2, 2, 2, 2, 2 },
    { 3, 2, 2, 2, 2, 2, 2 },
    { 4, 1, 0, 0, 2, 2, 2 },
};
u8 gUsedChannelsPerBank[4][7] = {
    { 3, 2, 3, 2, 2, 1, 1 },
    { 3, 1, 1, 1, 2, 1, 1 },
    { 3, 1, 1, 1, 2, 1, 1 },
    { 2, 1, 0, 0, 1, 1, 1 },
};

f32 D_801305B0 = 0.7950898f;
s8 D_801305B4 = 35;
s8 D_801305B8 = 20;
s8 D_801305BC = 30;
s8 D_801305C0 = 20;
f32 sBehindScreenZ[2] = { -15.0f, -65.0f };
u8 sAudioIncreasingTranspose = 0;
u8 gMorphaTransposeTable[16] = { 0, 0, 0, 1, 1, 2, 4, 6, 8, 8, 8, 8, 8, 8, 8, 8 };
u8 sPrevChargeLevel = 0;
f32 D_801305E4[4] = { 1.0f, 1.12246f, 1.33484f, 1.33484f }; // 2**({0, 2, 5, 5}/12)
f32 D_801305F4 = 1.0f;
u8 sGanonsTowerLevelsVol[8] = { 127, 80, 75, 73, 70, 68, 65, 60 };
u8 sEnterGanonsTowerTimer = 0;
s8 D_80130604 = 2;
s8 D_80130608 = 0;
s8 sAudioCutsceneFlag = 0;
s8 sSpecReverb = 0;
s8 sAudioEnvReverb = 0;
s8 sAudioCodeReverb = 0;
u8 sPrevSeqMode = 0;
f32 sAudioEnemyDist = 0.0f;
s8 sAudioEnemyVol = 127;
u16 sPrevMainBgmSeqId = NA_BGM_DISABLED;
u8 D_8013062C = 0;
u8 D_80130630 = NA_BGM_GENERAL_SFX;
u32 sNumFramesStill = 0;
u32 sNumFramesMoving = 0;
u8 sAudioBaseFilter = 0;
u8 sAudioExtraFilter = 0;
u8 sAudioBaseFilter2 = 0;
u8 sAudioExtraFilter2 = 0;
Vec3f* sSariaBgmPtr = NULL;
f32 D_80130650 = 2000.0f;
u8 sSeqModeInput = 0;
u8 sSeqFlags[0x6E] = {
    0x2,  // NA_BGM_GENERAL_SFX
    0x1,  // NA_BGM_NATURE_BACKGROUND
    0,    // NA_BGM_FIELD_LOGIC
    0,    // NA_BGM_FIELD_INIT
    0,    // NA_BGM_FIELD_DEFAULT_1
    0,    // NA_BGM_FIELD_DEFAULT_2
    0,    // NA_BGM_FIELD_DEFAULT_3
    0,    // NA_BGM_FIELD_DEFAULT_4
    0,    // NA_BGM_FIELD_DEFAULT_5
    0,    // NA_BGM_FIELD_DEFAULT_6
    0,    // NA_BGM_FIELD_DEFAULT_7
    0,    // NA_BGM_FIELD_DEFAULT_8
    0,    // NA_BGM_FIELD_DEFAULT_9
    0,    // NA_BGM_FIELD_DEFAULT_A
    0,    // NA_BGM_FIELD_DEFAULT_B
    0,    // NA_BGM_FIELD_ENEMY_INIT
    0,    // NA_BGM_FIELD_ENEMY_1
    0,    // NA_BGM_FIELD_ENEMY_2
    0,    // NA_BGM_FIELD_ENEMY_3
    0,    // NA_BGM_FIELD_ENEMY_4
    0,    // NA_BGM_FIELD_STILL_1
    0,    // NA_BGM_FIELD_STILL_2
    0,    // NA_BGM_FIELD_STILL_3
    0,    // NA_BGM_FIELD_STILL_4
    0x21, // NA_BGM_DUNGEON
    0x10, // NA_BGM_KAKARIKO_ADULT
    0,    // NA_BGM_ENEMY
    0x88, // NA_BGM_BOSS
    0x1,  // NA_BGM_INSIDE_DEKU_TREE
    0,    // NA_BGM_MARKET
    0,    // NA_BGM_TITLE
    0x20, // NA_BGM_LINK_HOUSE
    0,    // NA_BGM_GAME_OVER
    0,    // NA_BGM_BOSS_CLEAR
    0x2,  // NA_BGM_ITEM_GET
    0x4,  // NA_BGM_OPENING_GANON
    0x2,  // NA_BGM_HEART_GET
    0x2,  // NA_BGM_OCA_LIGHT
    0x1,  // NA_BGM_JABU_JABU
    0x10, // NA_BGM_KAKARIKO_KID
    0,    // NA_BGM_GREAT_FAIRY
    0,    // NA_BGM_ZELDA_THEME
    0x1,  // NA_BGM_FIRE_TEMPLE
    0x2,  // NA_BGM_OPEN_TRE_BOX
    0x1,  // NA_BGM_FOREST_TEMPLE
    0,    // NA_BGM_COURTYARD
    0x80, // NA_BGM_GANON_TOWER
    0,    // NA_BGM_LONLON
    0x80, // NA_BGM_GORON_CITY
    0,    // NA_BGM_FIELD_MORNING
    0x2,  // NA_BGM_SPIRITUAL_STONE
    0x2,  // NA_BGM_OCA_BOLERO
    0x2,  // NA_BGM_OCA_MINUET
    0x2,  // NA_BGM_OCA_SERENADE
    0x2,  // NA_BGM_OCA_REQUIEM
    0x2,  // NA_BGM_OCA_NOCTURNE
    0x88, // NA_BGM_MINI_BOSS
    0x2,  // NA_BGM_SMALL_ITEM_GET
    0,    // NA_BGM_TEMPLE_OF_TIME
    0x2,  // NA_BGM_EVENT_CLEAR
    0x11, // NA_BGM_KOKIRI
    0x2,  // NA_BGM_OCA_FAIRY_GET
    0x1,  // NA_BGM_SARIA_THEME
    0x1,  // NA_BGM_SPIRIT_TEMPLE
    0,    // NA_BGM_HORSE
    0,    // NA_BGM_HORSE_GOAL
    0,    // NA_BGM_INGO
    0x2,  // NA_BGM_MEDALLION_GET
    0x2,  // NA_BGM_OCA_SARIA
    0x2,  // NA_BGM_OCA_EPONA
    0x2,  // NA_BGM_OCA_ZELDA
    0x2,  // NA_BGM_OCA_SUNS
    0x2,  // NA_BGM_OCA_TIME
    0x2,  // NA_BGM_OCA_STORM
    0,    // NA_BGM_NAVI_OPENING
    0,    // NA_BGM_DEKU_TREE_CS
    0,    // NA_BGM_WINDMILL
    0,    // NA_BGM_HYRULE_CS
    0x20, // NA_BGM_MINI_GAME
    0,    // NA_BGM_SHEIK
    0x10, // NA_BGM_ZORA_DOMAIN
    0x2,  // NA_BGM_APPEAR
    0,    // NA_BGM_ADULT_LINK
    0,    // NA_BGM_MASTER_SWORD
    0x4,  // NA_BGM_INTRO_GANON
    0x20, // NA_BGM_SHOP
    0x40, // NA_BGM_CHAMBER_OF_SAGES
    0x40, // NA_BGM_FILE_SELECT
    0x1,  // NA_BGM_ICE_CAVERN
    0x2,  // NA_BGM_DOOR_OF_TIME
    0x2,  // NA_BGM_OWL
    0x1,  // NA_BGM_SHADOW_TEMPLE
    0x1,  // NA_BGM_WATER_TEMPLE
    0x2,  // NA_BGM_BRIDGE_TO_GANONS
    0,    // NA_BGM_OCARINA_OF_TIME
    0x11, // NA_BGM_GERUDO_VALLEY
    0,    // NA_BGM_POTION_SHOP
    0,    // NA_BGM_KOTAKE_KOUME
    0x80, // NA_BGM_ESCAPE
    0,    // NA_BGM_UNDERGROUND
    0x80, // NA_BGM_GANON_BATTLE_1
    0x80, // NA_BGM_GANON_BATTLE_2
    0,    // NA_BGM_END_DEMO
    0,    // NA_BGM_STAFF_1
    0,    // NA_BGM_STAFF_2
    0,    // NA_BGM_STAFF_3
    0,    // NA_BGM_STAFF_4
    0,    // NA_BGM_FIRE_BOSS
    0x8,  // NA_BGM_TIMED_MINI_GAME
    0,    // NA_BGM_CUTSCENE_EFFECTS
};

s8 sSpecReverbs[20] = { 0, 0, 0, 0, 0, 0, 0, 40, 0, 15, 0, 0, 0, 0, 0, 0, 0, 0, 0, 0 };

NatureAmbienceDataIO sNatureAmbienceDataIO[20] = {
    // NATURE_ID_GENERAL_NIGHT
    {
        0xC0FF, // PlayerIO Data
        0xC0FE, // Channel Mask
        {
            // Channel 0
            NATURE_IO_STREAM_0_TYPE(NATURE_STREAM_RUSHING_WATER),
            NATURE_IO_STREAM_0_PORT3(0),

            // Channel 1
            NATURE_IO_CRITTER_0_TYPE(NATURE_CRITTER_CROWS_CAWS),
            NATURE_IO_CRITTER_0_BEND_PITCH(64),
            NATURE_IO_CRITTER_0_NUM_LAYERS(0),
            NATURE_IO_CRITTER_0_PORT5(32),

            // Channel 2
            NATURE_IO_CRITTER_1_TYPE(NATURE_CRITTER_CRICKETS),
            NATURE_IO_CRITTER_1_BEND_PITCH(0),
            NATURE_IO_CRITTER_1_NUM_LAYERS(1),
            NATURE_IO_CRITTER_1_PORT5(16),

            // Channel 3
            NATURE_IO_CRITTER_2_TYPE(NATURE_CRITTER_SMALL_BIRD_CHIRPS),
            NATURE_IO_CRITTER_2_BEND_PITCH(112),
            NATURE_IO_CRITTER_2_NUM_LAYERS(1),
            NATURE_IO_CRITTER_2_PORT5(48),

            // Channel 4
            NATURE_IO_CRITTER_3_TYPE(NATURE_CRITTER_HAWK_SCREECH),
            NATURE_IO_CRITTER_3_BEND_PITCH(127),
            NATURE_IO_CRITTER_3_NUM_LAYERS(0),
            NATURE_IO_CRITTER_3_PORT5(16),

            // Channel 5
            NATURE_IO_CRITTER_4_TYPE(NATURE_CRITTER_BIRD_CHIRP_1),
            NATURE_IO_CRITTER_4_BEND_PITCH(127),
            NATURE_IO_CRITTER_4_NUM_LAYERS(1),
            NATURE_IO_CRITTER_4_PORT5(16),

            // Channel 6
            NATURE_IO_CRITTER_5_TYPE(NATURE_CRITTER_TAP),
            NATURE_IO_CRITTER_5_BEND_PITCH(127),
            NATURE_IO_CRITTER_5_NUM_LAYERS(3),
            NATURE_IO_CRITTER_5_PORT5(16),

            // Channel 7
            NATURE_IO_CRITTER_6_TYPE(NATURE_CRITTER_CUCCO_CROWS),
            NATURE_IO_CRITTER_6_BEND_PITCH(127),
            NATURE_IO_CRITTER_6_NUM_LAYERS(1),
            NATURE_IO_CRITTER_6_PORT5(16),

            // End
            NATURE_IO_ENTRIES_END,
        },
    },

    // NATURE_ID_MARKET_ENTRANCE
    {
        0xC0FB, // PlayerIO Data
        0xC0FA, // Channel Mask
        {
            // Channel 0
            NATURE_IO_STREAM_0_TYPE(NATURE_STREAM_RUSHING_WATER),
            NATURE_IO_STREAM_0_PORT3(0),

            // Channel 1
            NATURE_IO_CRITTER_0_TYPE(NATURE_CRITTER_CRICKETS),
            NATURE_IO_CRITTER_0_BEND_PITCH(0),
            NATURE_IO_CRITTER_0_NUM_LAYERS(1),
            NATURE_IO_CRITTER_0_PORT5(16),

            // Channel 3
            NATURE_IO_CRITTER_2_TYPE(NATURE_CRITTER_BIRD_SCREECH),
            NATURE_IO_CRITTER_2_BEND_PITCH(112),
            NATURE_IO_CRITTER_2_NUM_LAYERS(1),
            NATURE_IO_CRITTER_2_PORT5(48),

            // Channel 4
            NATURE_IO_CRITTER_3_TYPE(NATURE_CRITTER_HAWK_SCREECH),
            NATURE_IO_CRITTER_3_BEND_PITCH(127),
            NATURE_IO_CRITTER_3_NUM_LAYERS(0),
            NATURE_IO_CRITTER_3_PORT5(16),

            // Channel 5
            NATURE_IO_CRITTER_4_TYPE(NATURE_CRITTER_BIRD_CHIRP_1),
            NATURE_IO_CRITTER_4_BEND_PITCH(127),
            NATURE_IO_CRITTER_4_NUM_LAYERS(1),
            NATURE_IO_CRITTER_4_PORT5(16),

            // Channel 6
            NATURE_IO_CRITTER_5_TYPE(NATURE_CRITTER_TAP),
            NATURE_IO_CRITTER_5_BEND_PITCH(127),
            NATURE_IO_CRITTER_5_NUM_LAYERS(3),
            NATURE_IO_CRITTER_5_PORT5(16),

            // Channel 7
            NATURE_IO_CRITTER_6_TYPE(NATURE_CRITTER_CUCCO_CROWS),
            NATURE_IO_CRITTER_6_BEND_PITCH(127),
            NATURE_IO_CRITTER_6_NUM_LAYERS(1),
            NATURE_IO_CRITTER_6_PORT5(16),

            // End
            NATURE_IO_ENTRIES_END,
        },
    },

    // NATURE_ID_KAKARIKO_REGION
    {
        0xC001, // PlayerIO Data
        0x4000, // Channel Mask
        {
            // Channel 0
            NATURE_IO_STREAM_0_TYPE(NATURE_STREAM_RUSHING_WATER),
            NATURE_IO_STREAM_0_PORT3(0),

            // Channel 2
            NATURE_IO_CRITTER_1_TYPE(NATURE_CRITTER_BIRD_SCREECH),
            NATURE_IO_CRITTER_1_BEND_PITCH(48),
            NATURE_IO_CRITTER_1_NUM_LAYERS(1),
            NATURE_IO_CRITTER_1_PORT5(32),

            // End
            NATURE_IO_ENTRIES_END,
        },
    },

    // NATURE_ID_MARKET_RUINS
    {
        0xC005, // PlayerIO Data
        0x4000, // Channel Mask
        {
            // Channel 0
            NATURE_IO_STREAM_0_TYPE(NATURE_STREAM_HOWLING_WIND),
            NATURE_IO_STREAM_0_PORT3(32),

            // Channel 2
            NATURE_IO_CRITTER_1_TYPE(NATURE_CRITTER_BIRD_SCREECH),
            NATURE_IO_CRITTER_1_BEND_PITCH(48),
            NATURE_IO_CRITTER_1_NUM_LAYERS(1),
            NATURE_IO_CRITTER_1_PORT5(32),

            // End
            NATURE_IO_ENTRIES_END,
        },
    },

    // NATURE_ID_KOKIRI_REGION
    {
        0xC01F, // PlayerIO Data
        0xC000, // Channel Mask
        {
            // Channel 0
            NATURE_IO_STREAM_0_TYPE(NATURE_STREAM_RUSHING_WATER),
            NATURE_IO_STREAM_0_PORT3(47),

            // Channel 1
            NATURE_IO_CRITTER_0_TYPE(NATURE_CRITTER_OWL_HOOT),
            NATURE_IO_CRITTER_0_BEND_PITCH(0),
            NATURE_IO_CRITTER_0_NUM_LAYERS(1),
            NATURE_IO_CRITTER_0_PORT5(16),

            // Channel 2
            NATURE_IO_CRITTER_1_TYPE(NATURE_CRITTER_CAWING_BIRD),
            NATURE_IO_CRITTER_1_BEND_PITCH(0),
            NATURE_IO_CRITTER_1_NUM_LAYERS(1),
            NATURE_IO_CRITTER_1_PORT5(32),

            // Channel 3
            NATURE_IO_CRITTER_2_TYPE(NATURE_CRITTER_HAWK_SCREECH),
            NATURE_IO_CRITTER_2_BEND_PITCH(0),
            NATURE_IO_CRITTER_2_NUM_LAYERS(0),
            NATURE_IO_CRITTER_2_PORT5(44),

            // Channel 4
            NATURE_IO_CRITTER_3_TYPE(NATURE_CRITTER_BIRD_SCREECH),
            NATURE_IO_CRITTER_3_BEND_PITCH(63),
            NATURE_IO_CRITTER_3_NUM_LAYERS(1),
            NATURE_IO_CRITTER_3_PORT5(44),

            // End
            NATURE_IO_ENTRIES_END,
        },
    },

    // NATURE_ID_MARKET_NIGHT
    {
        0xC003, // PlayerIO Data
        0xC000, // Channel Mask
        {
            // Channel 0
            NATURE_IO_STREAM_0_TYPE(NATURE_STREAM_RUSHING_WATER),
            NATURE_IO_STREAM_0_PORT3(0),

            // Channel 1
            NATURE_IO_CRITTER_0_TYPE(NATURE_CRITTER_CRICKETS),
            NATURE_IO_CRITTER_0_BEND_PITCH(0),
            NATURE_IO_CRITTER_0_NUM_LAYERS(1),
            NATURE_IO_CRITTER_0_PORT5(16),

            // End
            NATURE_IO_ENTRIES_END,
        },
    },

    // NATURE_ID_06
    {
        0xC0FB, // PlayerIO Data
        0xC0FA, // Channel Mask
        {
            // Channel 0
            NATURE_IO_STREAM_0_TYPE(NATURE_STREAM_RUSHING_WATER),
            NATURE_IO_STREAM_0_PORT3(0),

            // Channel 1
            NATURE_IO_CRITTER_0_TYPE(NATURE_CRITTER_CRICKETS),
            NATURE_IO_CRITTER_0_BEND_PITCH(0),
            NATURE_IO_CRITTER_0_NUM_LAYERS(1),
            NATURE_IO_CRITTER_0_PORT5(16),

            // Channel 3
            NATURE_IO_CRITTER_2_TYPE(NATURE_CRITTER_BIRD_SCREECH),
            NATURE_IO_CRITTER_2_BEND_PITCH(112),
            NATURE_IO_CRITTER_2_NUM_LAYERS(1),
            NATURE_IO_CRITTER_2_PORT5(48),

            // Channel 4
            NATURE_IO_CRITTER_3_TYPE(NATURE_CRITTER_HAWK_SCREECH),
            NATURE_IO_CRITTER_3_BEND_PITCH(127),
            NATURE_IO_CRITTER_3_NUM_LAYERS(0),
            NATURE_IO_CRITTER_3_PORT5(16),

            // Channel 5
            NATURE_IO_CRITTER_4_TYPE(NATURE_CRITTER_BIRD_CHIRP_1),
            NATURE_IO_CRITTER_4_BEND_PITCH(127),
            NATURE_IO_CRITTER_4_NUM_LAYERS(1),
            NATURE_IO_CRITTER_4_PORT5(16),

            // Channel 6
            NATURE_IO_CRITTER_5_TYPE(NATURE_CRITTER_TAP),
            NATURE_IO_CRITTER_5_BEND_PITCH(127),
            NATURE_IO_CRITTER_5_NUM_LAYERS(3),
            NATURE_IO_CRITTER_5_PORT5(16),

            // Channel 7
            NATURE_IO_CRITTER_6_TYPE(NATURE_CRITTER_CUCCO_CROWS),
            NATURE_IO_CRITTER_6_BEND_PITCH(127),
            NATURE_IO_CRITTER_6_NUM_LAYERS(1),
            NATURE_IO_CRITTER_6_PORT5(16),

            // End
            NATURE_IO_ENTRIES_END,
        },
    },

    // NATURE_ID_GANONS_LAIR
    {
        0x8001, // PlayerIO Data
        0x0,    // Channel Mask
        {
            // Channel 0
            NATURE_IO_STREAM_0_TYPE(NATURE_STREAM_HOWLING_WIND),
            NATURE_IO_STREAM_0_PORT3(32),

            // End
            NATURE_IO_ENTRIES_END,
        },
    },

    // NATURE_ID_08
    {
        0xC003, // PlayerIO Data
        0xC000, // Channel Mask
        {
            // Channel 0
            NATURE_IO_STREAM_0_TYPE(NATURE_STREAM_RUSHING_WATER),
            NATURE_IO_STREAM_0_PORT3(0),

            // Channel 1
            NATURE_IO_CRITTER_0_TYPE(NATURE_CRITTER_CRICKETS),
            NATURE_IO_CRITTER_0_BEND_PITCH(0),
            NATURE_IO_CRITTER_0_NUM_LAYERS(1),
            NATURE_IO_CRITTER_0_PORT5(16),

            // End
            NATURE_IO_ENTRIES_END,
        },
    },

    // NATURE_ID_09
    {
        0xC003, // PlayerIO Data
        0xC000, // Channel Mask
        {
            // Channel 0
            NATURE_IO_STREAM_0_TYPE(NATURE_STREAM_RUSHING_WATER),
            NATURE_IO_STREAM_0_PORT3(0),

            // Channel 1
            NATURE_IO_CRITTER_0_TYPE(NATURE_CRITTER_CRICKETS),
            NATURE_IO_CRITTER_0_BEND_PITCH(0),
            NATURE_IO_CRITTER_0_NUM_LAYERS(1),
            NATURE_IO_CRITTER_0_PORT5(16),

            // End
            NATURE_IO_ENTRIES_END,
        },
    },

    // NATURE_ID_WASTELAND
    {
        0xC001, // PlayerIO Data
        0xC000, // Channel Mask
        {
            // Channel 0
            NATURE_IO_STREAM_0_TYPE(NATURE_STREAM_SCREECHING_WIND),
            NATURE_IO_STREAM_0_PORT3(0),
            NATURE_IO_STREAM_0_PORT4(0),

            // End
            NATURE_IO_ENTRIES_END,
        },
    },

    // NATURE_ID_COLOSSUS
    {
        0xC02F, // PlayerIO Data
        0xC02E, // Channel Mask
        {
            // Channel 0
            NATURE_IO_STREAM_0_TYPE(NATURE_STREAM_SCREECHING_WIND),
            NATURE_IO_STREAM_0_PORT3(0),
            NATURE_IO_STREAM_0_PORT4(0),

            // Channel 1
            NATURE_IO_CRITTER_0_TYPE(NATURE_CRITTER_SMALL_BIRD_CHIRPS),
            NATURE_IO_CRITTER_0_BEND_PITCH(64),
            NATURE_IO_CRITTER_0_NUM_LAYERS(0),
            NATURE_IO_CRITTER_0_PORT5(32),

            // Channel 2
            NATURE_IO_CRITTER_1_TYPE(NATURE_CRITTER_BIRD_CALL),
            NATURE_IO_CRITTER_1_BEND_PITCH(112),
            NATURE_IO_CRITTER_1_NUM_LAYERS(1),
            NATURE_IO_CRITTER_1_PORT5(48),

            // Channel 3
            NATURE_IO_CRITTER_2_TYPE(NATURE_CRITTER_HAWK_SCREECH),
            NATURE_IO_CRITTER_2_BEND_PITCH(127),
            NATURE_IO_CRITTER_2_NUM_LAYERS(0),
            NATURE_IO_CRITTER_2_PORT5(16),

            // Channel 5
            NATURE_IO_CRITTER_4_TYPE(NATURE_CRITTER_CRICKETS),
            NATURE_IO_CRITTER_4_BEND_PITCH(127),
            NATURE_IO_CRITTER_4_NUM_LAYERS(0),
            NATURE_IO_CRITTER_4_PORT5(16),

            // End
            NATURE_IO_ENTRIES_END,
        },
    },

    // NATURE_ID_DEATH_MOUNTAIN_TRAIL
    {
        0xC07F, // PlayerIO Data
        0xC07E, // Channel Mask
        {
            // Channel 0
            NATURE_IO_STREAM_0_TYPE(NATURE_STREAM_RUSHING_WATER),
            NATURE_IO_STREAM_0_PORT3(0),
            NATURE_IO_STREAM_0_PORT4(0),

            // Channel 1
            NATURE_IO_CRITTER_0_TYPE(NATURE_CRITTER_SMALL_BIRD_CHIRPS),
            NATURE_IO_CRITTER_0_BEND_PITCH(64),
            NATURE_IO_CRITTER_0_NUM_LAYERS(0),
            NATURE_IO_CRITTER_0_PORT5(32),

            // Channel 2
            NATURE_IO_CRITTER_1_TYPE(NATURE_CRITTER_BIRD_SCREECH),
            NATURE_IO_CRITTER_1_BEND_PITCH(112),
            NATURE_IO_CRITTER_1_NUM_LAYERS(1),
            NATURE_IO_CRITTER_1_PORT5(48),

            // Channel 3
            NATURE_IO_CRITTER_2_TYPE(NATURE_CRITTER_BIRD_SONG),
            NATURE_IO_CRITTER_2_BEND_PITCH(127),
            NATURE_IO_CRITTER_2_NUM_LAYERS(0),
            NATURE_IO_CRITTER_2_PORT5(16),

            // Channel 4
            NATURE_IO_CRITTER_3_TYPE(NATURE_CRITTER_LOUD_CHIRPING),
            NATURE_IO_CRITTER_3_BEND_PITCH(0),
            NATURE_IO_CRITTER_3_NUM_LAYERS(0),
            NATURE_IO_CRITTER_3_PORT5(16),

            // Channel 5
            NATURE_IO_CRITTER_4_TYPE(NATURE_CRITTER_BIRD_CHIRP_1),
            NATURE_IO_CRITTER_4_BEND_PITCH(0),
            NATURE_IO_CRITTER_4_NUM_LAYERS(0),
            NATURE_IO_CRITTER_4_PORT5(16),

            // Channel 6
            NATURE_IO_CRITTER_5_TYPE(NATURE_CRITTER_TAP),
            NATURE_IO_CRITTER_5_BEND_PITCH(0),
            NATURE_IO_CRITTER_5_NUM_LAYERS(0),
            NATURE_IO_CRITTER_5_PORT5(16),

            // End
            NATURE_IO_ENTRIES_END,
        },
    },

    // NATURE_ID_0D
    {
        0xC003, // PlayerIO Data
        0xC000, // Channel Mask
        {
            // Channel 0
            NATURE_IO_STREAM_0_TYPE(NATURE_STREAM_RUSHING_WATER),
            NATURE_IO_STREAM_0_PORT3(0),

            // Channel 1
            NATURE_IO_CRITTER_0_TYPE(NATURE_CRITTER_CRICKETS),
            NATURE_IO_CRITTER_0_BEND_PITCH(0),
            NATURE_IO_CRITTER_0_NUM_LAYERS(1),
            NATURE_IO_CRITTER_0_PORT5(16),

            // End
            NATURE_IO_ENTRIES_END,
        },
    },

    // NATURE_ID_0E
    {
        0xC003, // PlayerIO Data
        0xC000, // Channel Mask
        {
            // Channel 0
            NATURE_IO_STREAM_0_TYPE(NATURE_STREAM_RUSHING_WATER),
            NATURE_IO_STREAM_0_PORT3(0),

            // Channel 1
            NATURE_IO_CRITTER_0_TYPE(NATURE_CRITTER_CRICKETS),
            NATURE_IO_CRITTER_0_BEND_PITCH(0),
            NATURE_IO_CRITTER_0_NUM_LAYERS(1),
            NATURE_IO_CRITTER_0_PORT5(16),

            // End
            NATURE_IO_ENTRIES_END,
        },
    },

    // NATURE_ID_0F
    {
        0xC01F, // PlayerIO Data
        0xC000, // Channel Mask
        {
            // Channel 0
            NATURE_IO_STREAM_0_TYPE(NATURE_STREAM_RUSHING_WATER),
            NATURE_IO_STREAM_0_PORT3(0),

            // Channel 1
            NATURE_IO_CRITTER_0_TYPE(NATURE_CRITTER_BIRD_CHIRP_1),
            NATURE_IO_CRITTER_0_BEND_PITCH(80),
            NATURE_IO_CRITTER_0_NUM_LAYERS(1),
            NATURE_IO_CRITTER_0_PORT5(8),

            // Channel 2
            NATURE_IO_CRITTER_1_TYPE(NATURE_CRITTER_SMALL_BIRD_CHIRPS),
            NATURE_IO_CRITTER_1_BEND_PITCH(80),
            NATURE_IO_CRITTER_1_NUM_LAYERS(1),
            NATURE_IO_CRITTER_1_PORT5(48),

            // Channel 3
            NATURE_IO_CRITTER_2_TYPE(NATURE_CRITTER_LOUD_CHIRPING),
            NATURE_IO_CRITTER_2_BEND_PITCH(0),
            NATURE_IO_CRITTER_2_NUM_LAYERS(0),
            NATURE_IO_CRITTER_2_PORT5(0),

            // Channel 4
            NATURE_IO_CRITTER_3_TYPE(NATURE_CRITTER_BIRD_SCREECH),
            NATURE_IO_CRITTER_3_BEND_PITCH(96),
            NATURE_IO_CRITTER_3_NUM_LAYERS(0),
            NATURE_IO_CRITTER_3_PORT5(32),

            // End
            NATURE_IO_ENTRIES_END,
        },
    },

    // NATURE_ID_10
    {
        0xC003, // PlayerIO Data
        0xC000, // Channel Mask
        {
            // Channel 0
            NATURE_IO_STREAM_0_TYPE(NATURE_STREAM_RUSHING_WATER),
            NATURE_IO_STREAM_0_PORT3(0),

            // Channel 1
            NATURE_IO_CRITTER_0_TYPE(NATURE_CRITTER_CRICKETS),
            NATURE_IO_CRITTER_0_BEND_PITCH(0),
            NATURE_IO_CRITTER_0_NUM_LAYERS(1),
            NATURE_IO_CRITTER_0_PORT5(16),

            // End
            NATURE_IO_ENTRIES_END,
        },
    },

    // NATURE_ID_11
    {
        0xC003, // PlayerIO Data
        0xC000, // Channel Mask
        {
            // Channel 0
            NATURE_IO_STREAM_0_TYPE(NATURE_STREAM_RUSHING_WATER),
            NATURE_IO_STREAM_0_PORT3(0),

            // Channel 1
            NATURE_IO_CRITTER_0_TYPE(NATURE_CRITTER_CRICKETS),
            NATURE_IO_CRITTER_0_BEND_PITCH(0),
            NATURE_IO_CRITTER_0_NUM_LAYERS(1),
            NATURE_IO_CRITTER_0_PORT5(16),

            // End
            NATURE_IO_ENTRIES_END,
        },
    },

    // NATURE_ID_12
    {
        0xC003, // PlayerIO Data
        0xC000, // Channel Mask
        {
            // Channel 0
            NATURE_IO_STREAM_0_TYPE(NATURE_STREAM_RUSHING_WATER),
            NATURE_IO_STREAM_0_PORT3(0),

            // Channel 1
            NATURE_IO_CRITTER_0_TYPE(NATURE_CRITTER_CRICKETS),
            NATURE_IO_CRITTER_0_BEND_PITCH(0),
            NATURE_IO_CRITTER_0_NUM_LAYERS(1),
            NATURE_IO_CRITTER_0_PORT5(16),

            // End
            NATURE_IO_ENTRIES_END,
        },
    },

    // NATURE_ID_NONE
    // While there is data for this natureAmbienceId, it is identical to previous entries
    // and the game treats it as no nature ambience
    {
        0xC003, // PlayerIO Data
        0xC000, // Channel Mask
        {
            // Channel 0
            NATURE_IO_STREAM_0_TYPE(NATURE_STREAM_RUSHING_WATER),
            NATURE_IO_STREAM_0_PORT3(0),

            // Channel 1
            NATURE_IO_CRITTER_0_TYPE(NATURE_CRITTER_CRICKETS),
            NATURE_IO_CRITTER_0_BEND_PITCH(0),
            NATURE_IO_CRITTER_0_NUM_LAYERS(1),
            NATURE_IO_CRITTER_0_PORT5(16),

            // End
            NATURE_IO_ENTRIES_END,
        },
    },
};

u32 sOcarinaAllowedButtonMask = (BTN_A | BTN_CRIGHT | BTN_CLEFT | BTN_CDOWN | BTN_CUP);
s32 sOcarinaAButtonMap = BTN_A;
s32 sOcarinaCUpButtonMap = BTN_CUP;
s32 sOcarinaCDownButtonMap = BTN_CDOWN;
u8 sIsOcarinaInputEnabled = false;
s8 sOcarinaInstrumentId = OCARINA_INSTRUMENT_OFF;
u8 sCurOcarinaPitch = OCARINA_PITCH_NONE;
u8 sPrevOcarinaPitch = OCARINA_PITCH_C4;
u8 sCurOcarinaButtonIndex = OCARINA_BTN_A;
u8 sMusicStaffPrevPitch = OCARINA_PITCH_C4;
f32 sCurOcarinaBendFreq = 1.0f;
f32 sRelativeOcarinaVolume = 87.0f / 127.0f;
s8 sCurOcarinaBendIndex = 0;
s8 sCurOcarinaVolume = 87;
s8 sCurOcarinaVibrato = 0;
u8 sPlaybackState = 0;
u32 sOcarinaFlags = 0;
u32 sPlaybackNoteTimer = 0;
u16 sPlaybackNotePos = 0;
u16 sPlaybackStaffPos = 0;
u16 sPrevOcarinaWithMusicStaffFlags = 0;
u8 sPlaybackPitch = OCARINA_PITCH_NONE; // Pitch + PitchFlags
u8 sNotePlaybackVolume = 0;
u8 sNotePlaybackVibrato = 0;
s8 sNotePlaybackBend = 0;
f32 sRelativeNotePlaybackBend = 1.0f;
f32 sRelativeNotePlaybackVolume = 1.0f;
s32 sOcarinaPlaybackTaskStart = 0;

u8 sButtonToPitchMap[5] = {
    OCARINA_PITCH_D4, // OCARINA_BTN_A
    OCARINA_PITCH_F4, // OCARINA_BTN_C_DOWN
    OCARINA_PITCH_A4, // OCARINA_BTN_C_RIGHT
    OCARINA_PITCH_B4, // OCARINA_BTN_C_LEFT
    OCARINA_PITCH_D5, // OCARINA_BTN_C_UP
};

u8 sOcaMemoryGameAppendPos = 0;
u8 sOcaMemoryGameEndPos = 0;
u8 sOcaMemoryGameNumNotes[] = { 5, 6, 8 };

OcarinaNote sOcarinaSongNotes[OCARINA_SONG_MAX][20] = {
    // OCARINA_SONG_MINUET
    {
        { OCARINA_PITCH_D4, 18, 86, 0, 0, 0 },
        { OCARINA_PITCH_D5, 18, 92, 0, 0, 0 },
        { OCARINA_PITCH_B4, 72, 86, 0, 0, 0 },
        { OCARINA_PITCH_A4, 18, 80, 0, 0, 0 },
        { OCARINA_PITCH_B4, 18, 88, 0, 0, 0 },
        { OCARINA_PITCH_A4, 144, 86, 0, 0, 0 },
        { OCARINA_PITCH_NONE, 0, 86, 0, 0, 0 },
    },

    // OCARINA_SONG_BOLERO
    {
        { OCARINA_PITCH_F4, 15, 80, 0, 0, 0 },
        { OCARINA_PITCH_D4, 15, 72, 0, 0, 0 },
        { OCARINA_PITCH_F4, 15, 84, 0, 0, 0 },
        { OCARINA_PITCH_D4, 15, 76, 0, 0, 0 },
        { OCARINA_PITCH_A4, 15, 84, 0, 0, 0 },
        { OCARINA_PITCH_F4, 15, 74, 0, 0, 0 },
        { OCARINA_PITCH_A4, 15, 78, 0, 0, 0 },
        { OCARINA_PITCH_F4, 135, 66, 0, 0, 0 },
        { OCARINA_PITCH_NONE, 0, 66, 0, 0, 0 },
    },

    // OCARINA_SONG_SERENADE
    {
        { OCARINA_PITCH_D4, 36, 60, 0, 0, 0 },
        { OCARINA_PITCH_F4, 36, 78, 0, 0, 0 },
        { OCARINA_PITCH_A4, 33, 82, 0, 0, 0 },
        { OCARINA_PITCH_NONE, 3, 82, 0, 0, 0 },
        { OCARINA_PITCH_A4, 36, 84, 0, 0, 0 },
        { OCARINA_PITCH_B4, 144, 90, 0, 0, 0 },
        { OCARINA_PITCH_NONE, 0, 90, 0, 0, 0 },
    },

    // OCARINA_SONG_REQUIEM
    {
        { OCARINA_PITCH_D4, 45, 88, 0, 0, 0 },
        { OCARINA_PITCH_F4, 23, 86, 0, 0, 0 },
        { OCARINA_PITCH_D4, 22, 84, 0, 0, 0 },
        { OCARINA_PITCH_A4, 45, 86, 0, 0, 0 },
        { OCARINA_PITCH_F4, 45, 94, 0, 0, 0 },
        { OCARINA_PITCH_D4, 180, 94, 0, 0, 0 },
        { OCARINA_PITCH_NONE, 0, 94, 0, 0, 0 },
    },

    // OCARINA_SONG_NOCTURNE
    {
        { OCARINA_PITCH_B4, 36, 88, 0, 0, 0 },
        { OCARINA_PITCH_A4, 33, 84, 0, 0, 0 },
        { OCARINA_PITCH_NONE, 3, 84, 0, 0, 0 },
        { OCARINA_PITCH_A4, 18, 82, 0, 0, 0 },
        { OCARINA_PITCH_D4, 18, 60, 0, 0, 0 },
        { OCARINA_PITCH_B4, 18, 90, 0, 0, 0 },
        { OCARINA_PITCH_A4, 18, 88, 0, 0, 0 },
        { OCARINA_PITCH_F4, 144, 96, 0, 0, 0 },
        { OCARINA_PITCH_NONE, 0, 96, 0, 0, 0 },
    },

    // OCARINA_SONG_PRELUDE
    {
        { OCARINA_PITCH_D5, 15, 84, 0, 0, 0 },
        { OCARINA_PITCH_A4, 45, 88, 0, 0, 0 },
        { OCARINA_PITCH_D5, 15, 88, 0, 0, 0 },
        { OCARINA_PITCH_A4, 15, 82, 0, 0, 0 },
        { OCARINA_PITCH_B4, 15, 86, 0, 0, 0 },
        { OCARINA_PITCH_D5, 60, 90, 0, 0, 0 },
        { OCARINA_PITCH_NONE, 75, 90, 0, 0, 0 },
        { OCARINA_PITCH_NONE, 0, 90, 0, 0, 0 },
    },

    // OCARINA_SONG_SARIAS
    {
        { OCARINA_PITCH_F4, 17, 84, 0, 0, 0 },
        { OCARINA_PITCH_A4, 17, 88, 0, 0, 0 },
        { OCARINA_PITCH_B4, 34, 80, 0, 0, 0 },
        { OCARINA_PITCH_F4, 17, 84, 0, 0, 0 },
        { OCARINA_PITCH_A4, 17, 88, 0, 0, 0 },
        { OCARINA_PITCH_B4, 136, 80, 0, 0, 0 },
        { OCARINA_PITCH_NONE, 0, 90, 0, 0, 0 },
    },

    // OCARINA_SONG_EPONAS
    {
        { OCARINA_PITCH_D5, 18, 84, 0, 0, 0 },
        { OCARINA_PITCH_B4, 18, 88, 0, 0, 0 },
        { OCARINA_PITCH_A4, 72, 80, 0, 0, 0 },
        { OCARINA_PITCH_D5, 18, 84, 0, 0, 0 },
        { OCARINA_PITCH_B4, 18, 88, 0, 0, 0 },
        { OCARINA_PITCH_A4, 144, 80, 0, 0, 0 },
        { OCARINA_PITCH_NONE, 0, 90, 0, 0, 0 },
    },

    // OCARINA_SONG_LULLABY
    {
        { OCARINA_PITCH_B4, 51, 84, 0, 0, 0 },
        { OCARINA_PITCH_D5, 25, 88, 0, 0, 0 },
        { OCARINA_PITCH_A4, 78, 80, 0, 0, 0 },
        { OCARINA_PITCH_B4, 51, 84, 0, 0, 0 },
        { OCARINA_PITCH_D5, 25, 88, 0, 0, 0 },
        { OCARINA_PITCH_A4, 100, 80, 0, 0, 0 },
        { OCARINA_PITCH_NONE, 0, 90, 0, 0, 0 },
    },

    // OCARINA_SONG_SUNS
    {
        { OCARINA_PITCH_A4, 12, 84, 0, 0, 0 },
        { OCARINA_PITCH_F4, 13, 88, 0, 0, 0 },
        { OCARINA_PITCH_D5, 29, 80, 2, 0, 0 },
        { OCARINA_PITCH_NONE, 9, 84, 0, 0, 0 },
        { OCARINA_PITCH_A4, 12, 84, 0, 0, 0 },
        { OCARINA_PITCH_F4, 13, 88, 0, 0, 0 },
        { OCARINA_PITCH_D5, 120, 80, 3, 0, 0 },
        { OCARINA_PITCH_NONE, 0, 90, 0, 0, 0 },
    },

    // OCARINA_SONG_TIME
    {
        { OCARINA_PITCH_A4, 32, 84, 0, 0, 0 },
        { OCARINA_PITCH_D4, 65, 88, 0, 0, 0 },
        { OCARINA_PITCH_F4, 33, 80, 0, 0, 0 },
        { OCARINA_PITCH_A4, 32, 84, 0, 0, 0 },
        { OCARINA_PITCH_D4, 65, 88, 0, 0, 0 },
        { OCARINA_PITCH_F4, 99, 80, 0, 0, 0 },
        { OCARINA_PITCH_NONE, 0, 90, 0, 0, 0 },
    },

    // OCARINA_SONG_STORMS
    {
        { OCARINA_PITCH_D4, 11, 84, 0, 0, 0 },
        { OCARINA_PITCH_F4, 11, 88, 0, 0, 0 },
        { OCARINA_PITCH_D5, 45, 80, 0, 0, 0 },
        { OCARINA_PITCH_D4, 11, 84, 0, 0, 0 },
        { OCARINA_PITCH_F4, 11, 88, 0, 0, 0 },
        { OCARINA_PITCH_D5, 90, 80, 0, 0, 0 },
        { OCARINA_PITCH_NONE, 0, 90, 0, 0, 0 },
    },

    // OCARINA_SONG_SCARECROW_SPAWN
    {
        { OCARINA_PITCH_D4, 3, 0, 0, 0, 0 },
        { OCARINA_PITCH_NONE, 0, 255, 0, 0, 0 },
    },

    // OCARINA_SONG_MEMORY_GAME
    {
        { OCARINA_PITCH_D4, 3, 0, 0, 0, 0 },
        { OCARINA_PITCH_NONE, 0, 0, 0, 0, 0 },
    },
};

OcarinaNote* sPlaybackSong = sOcarinaSongNotes[0];
u8 sFrogsSongNotes[14] = {
    OCARINA_BTN_A,       OCARINA_BTN_C_LEFT,  OCARINA_BTN_C_RIGHT, OCARINA_BTN_C_DOWN, OCARINA_BTN_C_LEFT,
    OCARINA_BTN_C_RIGHT, OCARINA_BTN_C_DOWN,  OCARINA_BTN_A,       OCARINA_BTN_C_DOWN, OCARINA_BTN_A,
    OCARINA_BTN_C_DOWN,  OCARINA_BTN_C_RIGHT, OCARINA_BTN_C_LEFT,  OCARINA_BTN_A,
};
u8* gFrogsSongPtr = sFrogsSongNotes;
u8 sRecordingState = OCARINA_RECORD_OFF;
u8 sRecordSongPos = 0;
u32 sOcarinaRecordTaskStart = 0;
u8 sRecordOcarinaPitch = 0;
u8 sRecordOcarinaVolume = 0;
u8 sRecordOcarinaVibrato = 0;
s8 sRecordOcarinaBendIndex = 0;
u8 sRecordOcarinaButtonIndex = 0;
u8 sPlayedOcarinaSongIndexPlusOne = 0;
u8 sMusicStaffNumNotesPerTest = 0;
u8 sOcarinaDropInputTimer = 0;

OcarinaNote sScarecrowsLongSongNotes[108] = {
    { OCARINA_PITCH_NONE, 0, 0, 0, 0, 0 },
    { OCARINA_PITCH_NONE, 0, 0, 0, 0, 0 },
};
OcarinaNote* gScarecrowLongSongPtr = sScarecrowsLongSongNotes;

u8* gScarecrowSpawnSongPtr = (u8*)&sOcarinaSongNotes[OCARINA_SONG_SCARECROW_SPAWN];
OcarinaNote* sMemoryGameSongPtr = sOcarinaSongNotes[OCARINA_SONG_MEMORY_GAME];

u8 sPitchToButtonMap[16] = {
    OCARINA_BTN_A,                 // OCARINA_PITCH_C4
    OCARINA_BTN_A,                 // OCARINA_PITCH_DFLAT4
    OCARINA_BTN_A,                 // OCARINA_PITCH_D4
    OCARINA_BTN_A,                 // OCARINA_PITCH_EFLAT4
    OCARINA_BTN_C_DOWN,            // OCARINA_PITCH_E4
    OCARINA_BTN_C_DOWN,            // OCARINA_PITCH_F4
    OCARINA_BTN_C_DOWN,            // OCARINA_PITCH_GFLAT4
    OCARINA_BTN_C_RIGHT,           // OCARINA_PITCH_G4
    OCARINA_BTN_C_RIGHT,           // OCARINA_PITCH_AFLAT4
    OCARINA_BTN_C_RIGHT,           // OCARINA_PITCH_A4
    OCARINA_BTN_C_RIGHT_OR_C_LEFT, // OCARINA_PITCH_BFLAT4: Interface/Overlap between C_RIGHT and C_LEFT
    OCARINA_BTN_C_LEFT,            // OCARINA_PITCH_B4
    OCARINA_BTN_C_LEFT,            // OCARINA_PITCH_C5
    OCARINA_BTN_C_UP,              // OCARINA_PITCH_DFLAT5
    OCARINA_BTN_C_UP,              // OCARINA_PITCH_D5
    OCARINA_BTN_C_UP,              // OCARINA_PITCH_EFLAT5
};

OcarinaSongButtons gOcarinaSongButtons[OCARINA_SONG_MAX] = {
    // OCARINA_SONG_MINUET
    { 6,
      {
          OCARINA_BTN_A,
          OCARINA_BTN_C_UP,
          OCARINA_BTN_C_LEFT,
          OCARINA_BTN_C_RIGHT,
          OCARINA_BTN_C_LEFT,
          OCARINA_BTN_C_RIGHT,
      } },
    // OCARINA_SONG_BOLERO
    { 8,
      {
          OCARINA_BTN_C_DOWN,
          OCARINA_BTN_A,
          OCARINA_BTN_C_DOWN,
          OCARINA_BTN_A,
          OCARINA_BTN_C_RIGHT,
          OCARINA_BTN_C_DOWN,
          OCARINA_BTN_C_RIGHT,
          OCARINA_BTN_C_DOWN,
      } },
    // OCARINA_SONG_SERENADE
    { 5,
      {
          OCARINA_BTN_A,
          OCARINA_BTN_C_DOWN,
          OCARINA_BTN_C_RIGHT,
          OCARINA_BTN_C_RIGHT,
          OCARINA_BTN_C_LEFT,
      } },
    // OCARINA_SONG_REQUIEM
    { 6,
      {
          OCARINA_BTN_A,
          OCARINA_BTN_C_DOWN,
          OCARINA_BTN_A,
          OCARINA_BTN_C_RIGHT,
          OCARINA_BTN_C_DOWN,
          OCARINA_BTN_A,
      } },
    // OCARINA_SONG_NOCTURNE
    { 7,
      {
          OCARINA_BTN_C_LEFT,
          OCARINA_BTN_C_RIGHT,
          OCARINA_BTN_C_RIGHT,
          OCARINA_BTN_A,
          OCARINA_BTN_C_LEFT,
          OCARINA_BTN_C_RIGHT,
          OCARINA_BTN_C_DOWN,
      } },
    // OCARINA_SONG_PRELUDE
    { 6,
      {
          OCARINA_BTN_C_UP,
          OCARINA_BTN_C_RIGHT,
          OCARINA_BTN_C_UP,
          OCARINA_BTN_C_RIGHT,
          OCARINA_BTN_C_LEFT,
          OCARINA_BTN_C_UP,
      } },
    // OCARINA_SONG_SARIAS
    { 6,
      {
          OCARINA_BTN_C_DOWN,
          OCARINA_BTN_C_RIGHT,
          OCARINA_BTN_C_LEFT,
          OCARINA_BTN_C_DOWN,
          OCARINA_BTN_C_RIGHT,
          OCARINA_BTN_C_LEFT,
      } },
    // OCARINA_SONG_EPONAS
    { 6,
      {
          OCARINA_BTN_C_UP,
          OCARINA_BTN_C_LEFT,
          OCARINA_BTN_C_RIGHT,
          OCARINA_BTN_C_UP,
          OCARINA_BTN_C_LEFT,
          OCARINA_BTN_C_RIGHT,
      } },
    // OCARINA_SONG_LULLABY
    { 6,
      {
          OCARINA_BTN_C_LEFT,
          OCARINA_BTN_C_UP,
          OCARINA_BTN_C_RIGHT,
          OCARINA_BTN_C_LEFT,
          OCARINA_BTN_C_UP,
          OCARINA_BTN_C_RIGHT,
      } },
    // OCARINA_SONG_SUNS
    { 6,
      {
          OCARINA_BTN_C_RIGHT,
          OCARINA_BTN_C_DOWN,
          OCARINA_BTN_C_UP,
          OCARINA_BTN_C_RIGHT,
          OCARINA_BTN_C_DOWN,
          OCARINA_BTN_C_UP,
      } },
    // OCARINA_SONG_TIME
    { 6,
      {
          OCARINA_BTN_C_RIGHT,
          OCARINA_BTN_A,
          OCARINA_BTN_C_DOWN,
          OCARINA_BTN_C_RIGHT,
          OCARINA_BTN_A,
          OCARINA_BTN_C_DOWN,
      } },
    // OCARINA_SONG_STORMS
    { 6,
      {
          OCARINA_BTN_A,
          OCARINA_BTN_C_DOWN,
          OCARINA_BTN_C_UP,
          OCARINA_BTN_A,
          OCARINA_BTN_C_DOWN,
          OCARINA_BTN_C_UP,
      } },
    // OCARINA_SONG_SCARECROW_SPAWN
    { 8, { 0 } },
    // OCARINA_SONG_MEMORY_GAME
    { 0, { 0 } },
};

u32 sAudioUpdateStartTime;
u32 sAudioUpdateEndTime;
f32 D_8016B7A8;
f32 D_8016B7AC;
f32 D_8016B7B0;
f32 D_8016B7B4;
FreqLerp sRiverFreqScaleLerp;
FreqLerp sWaterfallFreqScaleLerp;
f32 D_8016B7D8;
s8 D_8016B7DC;
f32 D_8016B7E0;
u16 D_8016B7E4;
struct {
    s8 str[5];
    u16 num;
} sAudioScrPrtBuf[SCROLL_PRINT_BUF_SIZE];
u8 sRiverSoundMainBgmVol;
u8 sRiverSoundMainBgmCurrentVol;
u8 sRiverSoundMainBgmLower;
u8 sRiverSoundMainBgmRestore;
u8 sGanonsTowerVol;
SfxPlayerState sSfxChannelState[0x10];
char sBinToStrBuf[0x20];
u8 D_8016B9D8;
u8 sAudioSpecPeakNumNotes[0x12];
u8 D_8016B9F2;
u8 D_8016B9F3;
u8 D_8016B9F4;
u16 D_8016B9F6;

OcarinaStaff sPlayingStaff;
OcarinaStaff sPlaybackStaff;
OcarinaStaff sRecordingStaff;
u32 sOcarinaUpdateTaskStart;
OcarinaStick sOcarinaInputStickRel;
u32 sOcarinaInputButtonCur;
u32 sOcarinaInputButtonStart;
u32 sOcarinaInputButtonPrev;
s32 sOcarinaInputButtonPress;
s32 sOcarinaUnused;
u8 sCurOcarinaSongWithoutMusicStaff[8];
u8 sOcarinaWithoutMusicStaffPos;
u8 sOcarinaHasStartedSong;
u8 sFirstOcarinaSongIndex;
u8 sLastOcarinaSongIndex;
u16 sAvailOcarinaSongFlags;
u8 sStaffOcarinaPlayingPos;
u16 sMusicStaffPos[OCARINA_SONG_MAX];
u16 sMusicStaffCurHeldLength[OCARINA_SONG_MAX];
u16 sMusicStaffExpectedLength[OCARINA_SONG_MAX];
u8 sMusicStaffExpectedPitch[OCARINA_SONG_MAX];
OcarinaNote sScarecrowsLongSongSecondNote;
u8 sAudioHasMalonBgm;
f32 sAudioMalonBgmDist;

void PadMgr_RequestPadData(PadMgr* padmgr, Input* inputs, s32 mode);
void Audio_StepFreqLerp(FreqLerp* lerp);
void func_800F56A8(void);
void Audio_PlayNatureAmbienceSequence(u8 natureAmbienceId);
s32 Audio_SetGanonsTowerBgmVolume(u8 targetVol);

// =========== Audio Ocarina ===========

void AudioOcarina_SetCustomButtonMapping(u8 useCustom) {
    if (!useCustom) {
        osSyncPrintf("AUDIO : Ocarina Control Assign Normal\n");
        sOcarinaAllowedButtonMask = (BTN_A | BTN_CUP | BTN_CDOWN | BTN_CLEFT | BTN_CRIGHT);
        sOcarinaAButtonMap = BTN_A;
        sOcarinaCUpButtonMap = BTN_CUP;
        sOcarinaCDownButtonMap = BTN_CDOWN;
    } else {
        osSyncPrintf("AUDIO : Ocarina Control Assign Custom\n");
        sOcarinaAllowedButtonMask = (BTN_A | BTN_B | BTN_CDOWN | BTN_CLEFT | BTN_CRIGHT);
        sOcarinaAButtonMap = BTN_B;
        sOcarinaCUpButtonMap = BTN_CDOWN;
        sOcarinaCDownButtonMap = BTN_A;
    }
}

void AudioOcarina_ReadControllerInput(void) {
    Input inputs[4];
    Input* input = &inputs[0];
    u32 ocarinaInputButtonPrev = sOcarinaInputButtonCur;

    PadMgr_RequestPadData(&gPadMgr, inputs, 0);
    sOcarinaInputButtonCur = input->cur.button;
    sOcarinaInputButtonPrev = ocarinaInputButtonPrev;
    sOcarinaInputStickRel.x = input->rel.stick_x;
    sOcarinaInputStickRel.y = input->rel.stick_y;
}

/**
 * Looks up the frequency to bend the pitch by.
 * The pitch will bend up to a maximum of 2 semitones
 * in each direction giving a total range of 4 semitones
 */
f32 AudioOcarina_BendPitchTwoSemitones(s8 bendIndex) {
    s8 adjBendIndex;
    f32 bendFreq;

    if (bendIndex > 64) {
        adjBendIndex = 127;
    } else if (bendIndex < -64) {
        adjBendIndex = -128;
    } else if (bendIndex >= 0) {
        adjBendIndex = (bendIndex * 127) / 64;
    } else {
        adjBendIndex = (bendIndex * 128) / 64;
    }

    /**
     * index 128 is in the middle of the table and
     * contains the value 1.0f i.e. no bend
     * absolute indices above 128 will bend the pitch 2 semitones upwards
     * absolute indices below 128 will bend the pitch 2 semitones downwards
     */
    bendFreq = gBendPitchTwoSemitonesFrequencies[adjBendIndex + 128];
    return bendFreq;
}

/**
 * If an available song has been played, then return that song index
 * If the ocarina is on, but no song has been played then return 0xFE
 * If the ocarina is off, return 0xFF
 */
u8 AudioOcarina_GetPlayingState(void) {
    u8 playedOcarinaSongIndex;

    if (sPlayedOcarinaSongIndexPlusOne != 0) {
        playedOcarinaSongIndex = sPlayedOcarinaSongIndexPlusOne - 1;
        sPlayedOcarinaSongIndexPlusOne = 0;
    } else if (sOcarinaFlags != 0) {
        playedOcarinaSongIndex = 0xFE;
    } else {
        playedOcarinaSongIndex = 0xFF;
    }

    return playedOcarinaSongIndex;
}

u8 AudioOcarina_MapNoteToButton(u8 pitchAndBFlatFlag) {
    u8 buttonIndex = sPitchToButtonMap[pitchAndBFlatFlag & 0x3F];

    /**
     * Special case for bFlat4:
     * CRIGHT and CLEFT are the only two pitches that are 2 semitones apart
     * which are pitches A4 and B4 respectively
     * bFlat4 is in the middle of those two and is the only pitches that can not
     * be resolved between the two buttons without external information.
     * That information is stored as flags in pitch with the mask:
     * (pitchAndBFlatFlag & 0xC0)
     */
    if (buttonIndex == OCARINA_BTN_C_RIGHT_OR_C_LEFT) {
        if (pitchAndBFlatFlag & 0x80) {
            return OCARINA_BTN_C_RIGHT;
        }
        return OCARINA_BTN_C_LEFT;
    }

    return buttonIndex;
}

void AudioOcarina_MapNotesToScarecrowButtons(u8 noteSongIndex) {
    u8 buttonSongPos = 0;
    u8 noteSongPos = 0;
    u8 pitch;

    while (buttonSongPos < 8 && noteSongPos < 16) {
        pitch = sOcarinaSongNotes[noteSongIndex][noteSongPos++].pitch;

        if (pitch != OCARINA_PITCH_NONE) {
            gOcarinaSongButtons[OCARINA_SONG_SCARECROW_SPAWN].buttonsIndex[buttonSongPos++] = sPitchToButtonMap[pitch];
        }
    }
}

/**
 * Ocarina flags:
 * bitmask 0x3FFF:
 *      - Ocarina song id
 * bitmask 0xC000:
 *      - 0x0000: Limits the notes to 8 notes at a time. Not playing a correct song after 8 notes will cause an ocarina
 * error
 *      - 0x4000: (Identical to 0xC000)
 *      - 0x8000: Limits the notes to 1 note at a time. A single incorrect note will cause an ocarina error
 *      - 0xC000: Free-play, no limitations to the number of notes to play
 * bitmask 0x7FFF0000:
 *      - ocarina action (only used to make flags != 0)
 * bitmask 0x80000000:
 *      - unused (only used to make flags != 0)
 */
void AudioOcarina_Start(u16 ocarinaFlags) {
    u8 i;

    if ((sOcarinaSongNotes[OCARINA_SONG_SCARECROW_SPAWN][1].volume != 0xFF) && ((ocarinaFlags & 0xFFF) == 0xFFF)) {
        ocarinaFlags |= 0x1000;
    }

    if ((ocarinaFlags == 0xCFFF) && (sOcarinaSongNotes[OCARINA_SONG_SCARECROW_SPAWN][1].volume != 0xFF)) {
        ocarinaFlags = 0xDFFF;
    }

    if ((ocarinaFlags == 0xFFF) && (sOcarinaSongNotes[OCARINA_SONG_SCARECROW_SPAWN][1].volume != 0xFF)) {
        ocarinaFlags = 0x1FFF;
    }

    if (ocarinaFlags != 0xFFFF) {
        sOcarinaFlags = 0x80000000 + (u32)ocarinaFlags;
        sFirstOcarinaSongIndex = 0;
        sLastOcarinaSongIndex = OCARINA_SONG_MAX;
        if (ocarinaFlags != 0xA000) {
            sLastOcarinaSongIndex--;
        }
        sAvailOcarinaSongFlags = ocarinaFlags & 0x3FFF;
        sMusicStaffNumNotesPerTest = 8; // Ocarina Check
        sOcarinaHasStartedSong = false;
        sPlayedOcarinaSongIndexPlusOne = 0;
        sStaffOcarinaPlayingPos = 0;
        sPlayingStaff.state = AudioOcarina_GetPlayingState();
        sIsOcarinaInputEnabled = true;
        sPrevOcarinaWithMusicStaffFlags = 0;

        // Reset music staff song check
        for (i = 0; i < OCARINA_SONG_MAX; i++) {
            sMusicStaffPos[i] = 0;
            sMusicStaffCurHeldLength[i] = 0;
            sMusicStaffExpectedLength[i] = 0;
            sMusicStaffExpectedPitch[i] = 0;
        }

        if (ocarinaFlags & 0x8000) {
            sMusicStaffNumNotesPerTest = 0; // Ocarina Playback
        }

        if (ocarinaFlags & 0x4000) {
            sOcarinaWithoutMusicStaffPos = 0;
        }

        if (ocarinaFlags & 0xD000) {
            AudioOcarina_MapNotesToScarecrowButtons(OCARINA_SONG_SCARECROW_SPAWN);
        }
    } else {
        sOcarinaFlags = 0;
        sIsOcarinaInputEnabled = false;
    }
}

void AudioOcarina_CheckIfStartedSong(void) {
    if (sCurOcarinaPitch != OCARINA_PITCH_NONE && !sOcarinaHasStartedSong) {
        sOcarinaHasStartedSong = true;
        sMusicStaffPrevPitch = OCARINA_PITCH_NONE;
    }
}

/**
 * Checks for ocarina songs from user input with a music staff prompt
 * Type 1) Playback: tests note-by-note (ocarinaFlag & 0xC000 == 0x8000) eg:
 *      - learning a new song
 *      - playing the ocarina memory game
 * Type 2) Check: tests in 8-note chunks (ocarinaFlag & 0xC000 == 0x0000) eg:
 *      - validating scarecrow spawn song as adult
 *      - ocarina prompt for zelda's lullaby, saria's song, Storms, Song of Time, etc...
 */
void AudioOcarina_CheckSongsWithMusicStaff(void) {
    u16 curOcarinaSongFlag;
    u16 pad;
    u8 noNewValidInput = false;
    u16 pad2;
    s8 staffOcarinaPlayingPosOffset = 0;
    u8 songIndex;
    OcarinaNote* curNote;
    OcarinaNote* nextNote;

    AudioOcarina_CheckIfStartedSong();

    if (!sOcarinaHasStartedSong) {
        return;
    }

    if (ABS_ALT(sCurOcarinaBendIndex) > 20) {
        sOcarinaFlags = 0;
        return;
    }

    // clang-format off
    if (sPrevOcarinaPitch == sCurOcarinaPitch || sCurOcarinaPitch == OCARINA_PITCH_NONE) { noNewValidInput = true; }
    // clang-format on

    for (songIndex = sFirstOcarinaSongIndex; songIndex < sLastOcarinaSongIndex; songIndex++) {
        curOcarinaSongFlag = 1 << songIndex;

        if (sAvailOcarinaSongFlags & curOcarinaSongFlag) {
            sMusicStaffCurHeldLength[songIndex] = sMusicStaffExpectedLength[songIndex] + 18;

            if (noNewValidInput) {
                if ((sMusicStaffCurHeldLength[songIndex] >= sMusicStaffExpectedLength[songIndex] - 18) &&
                    (sMusicStaffCurHeldLength[songIndex] >= sMusicStaffExpectedLength[songIndex] + 18) &&
                    (sOcarinaSongNotes[songIndex][sMusicStaffPos[songIndex]].length == 0) &&
                    (sMusicStaffPrevPitch == sMusicStaffExpectedPitch[songIndex])) {
                    // This case is taken if the song is finished and successfully played
                    // (i.e. .length == 0 indicates that the song is at the end)
                    sPlayedOcarinaSongIndexPlusOne = songIndex + 1;
                    sIsOcarinaInputEnabled = false;
                    sOcarinaFlags = 0;
                }
            } else if (sMusicStaffCurHeldLength[songIndex] >= (sMusicStaffExpectedLength[songIndex] - 18)) {
                // This else-if statement always holds true, taken if a new note is played
                if (sMusicStaffPrevPitch != OCARINA_PITCH_NONE) {
                    // New note is played
                    if (sMusicStaffPrevPitch == sMusicStaffExpectedPitch[songIndex]) {
                        // Note is part of expected song
                        if (songIndex == OCARINA_SONG_SCARECROW_SPAWN) {
                            sMusicStaffCurHeldLength[songIndex] = 0;
                        }
                    } else {
                        // Note is not part of expected song, so this song is no longer available as an option in this
                        // playback
                        sAvailOcarinaSongFlags ^= curOcarinaSongFlag;
                    }
                }

                curNote = &sOcarinaSongNotes[songIndex][sMusicStaffPos[songIndex]];
                nextNote = &sOcarinaSongNotes[songIndex][++sMusicStaffPos[songIndex]];
                sMusicStaffExpectedLength[songIndex] = curNote->length;
                sMusicStaffExpectedPitch[songIndex] = curNote->pitch;

                // The current note is not the expected note.
                if (sCurOcarinaPitch != sMusicStaffExpectedPitch[songIndex]) {
                    sAvailOcarinaSongFlags ^= curOcarinaSongFlag;
                }

                while (curNote->pitch == nextNote->pitch ||
                       (nextNote->pitch == OCARINA_BTN_INVALID && nextNote->length != 0)) {
                    sMusicStaffExpectedLength[songIndex] += nextNote->length;
                    curNote = &sOcarinaSongNotes[songIndex][sMusicStaffPos[songIndex]];
                    nextNote = &sOcarinaSongNotes[songIndex][sMusicStaffPos[songIndex] + 1];
                    sMusicStaffPos[songIndex]++;
                }
            } else if (sMusicStaffCurHeldLength[songIndex] < 10) {
                // case never taken
                staffOcarinaPlayingPosOffset = -1;
                sMusicStaffCurHeldLength[songIndex] = 0;
                sMusicStaffPrevPitch = sCurOcarinaPitch;
            } else {
                // case never taken
                sAvailOcarinaSongFlags ^= curOcarinaSongFlag;
            }
        }

        // if a note is played that doesn't match a song, the song bit in sAvailOcarinaSongFlags is turned off
        // if there are no more songs remaining that it could be and the maximum position has been exceeded, then
        if (sAvailOcarinaSongFlags == 0 && sStaffOcarinaPlayingPos >= sMusicStaffNumNotesPerTest) {
            sIsOcarinaInputEnabled = false;
            if ((sOcarinaFlags & 0x4000) && sCurOcarinaPitch == sOcarinaSongNotes[songIndex][0].pitch) {
                // case never taken, this function is not called if (sOcarinaFlags & 0x4000) is set
                sPrevOcarinaWithMusicStaffFlags = sOcarinaFlags;
            }
            sOcarinaFlags = 0;
            return;
        }
    }

    if (!noNewValidInput) {
        sMusicStaffPrevPitch = sCurOcarinaPitch;
        sStaffOcarinaPlayingPos += staffOcarinaPlayingPosOffset + 1;
    }
}

/**
 * Checks for ocarina songs from user input with no music staff prompt.
 * Includes ocarina actions such as free play, no warp
 */
void AudioOcarina_CheckSongsWithoutMusicStaff(void) {
    u32 pitch;
    u8 i;
    u8 j;
    u8 k;

    if (CHECK_BTN_ANY(sOcarinaInputButtonCur, BTN_L) &&
        CHECK_BTN_ANY(sOcarinaInputButtonCur, sOcarinaAllowedButtonMask)) {
        AudioOcarina_Start((u16)sOcarinaFlags);
        return;
    }

    AudioOcarina_CheckIfStartedSong();

    if (!sOcarinaHasStartedSong) {
        return;
    }

    if ((sPrevOcarinaPitch != sCurOcarinaPitch) && (sCurOcarinaPitch != OCARINA_PITCH_NONE)) {
        sStaffOcarinaPlayingPos++;
        if (sStaffOcarinaPlayingPos > ARRAY_COUNT(sCurOcarinaSongWithoutMusicStaff)) {
            sStaffOcarinaPlayingPos = 1;
        }

        if (sOcarinaWithoutMusicStaffPos == 8) {
            for (i = 0; i < 7; i++) {
                sCurOcarinaSongWithoutMusicStaff[i] = sCurOcarinaSongWithoutMusicStaff[i + 1];
            }
        } else {
            sOcarinaWithoutMusicStaffPos++;
        }

        if (ABS_ALT(sCurOcarinaBendIndex) > 20) {
            sCurOcarinaSongWithoutMusicStaff[sOcarinaWithoutMusicStaffPos - 1] = OCARINA_PITCH_NONE;
        } else {
            sCurOcarinaSongWithoutMusicStaff[sOcarinaWithoutMusicStaffPos - 1] = sCurOcarinaPitch;
        }

        // This nested for-loop tests to see if the notes from the ocarina are identical
        // to any of the songIndex from sFirstOcarinaSongIndex to sLastOcarinaSongIndex

        // Loop through each of the songs
        for (i = sFirstOcarinaSongIndex; i < sLastOcarinaSongIndex; i++) {
            // Checks to see if the song is available to be played
            if (sAvailOcarinaSongFlags & (u16)(1 << i)) {
                for (j = 0, k = 0; j < gOcarinaSongButtons[i].numButtons && k == 0 &&
                                   sOcarinaWithoutMusicStaffPos >= gOcarinaSongButtons[i].numButtons;) {
                    pitch = sCurOcarinaSongWithoutMusicStaff[sOcarinaWithoutMusicStaffPos -
                                                             gOcarinaSongButtons[i].numButtons + j];
                    if (pitch == sButtonToPitchMap[gOcarinaSongButtons[i].buttonsIndex[j]]) {
                        j++;
                    } else {
                        k++;
                    }
                }

                // This conditional is true if songIndex = i is detected
                if (j == gOcarinaSongButtons[i].numButtons) {
                    sPlayedOcarinaSongIndexPlusOne = i + 1;
                    sIsOcarinaInputEnabled = false;
                    sOcarinaFlags = 0;
                }
            }
        }
    }
}

// This unused argument is used in Majora's Mask as a u8
void AudioOcarina_PlayControllerInput(u8 unused) {
    u32 ocarinaBtnsHeld;

    // Prevents two different ocarina notes from being played on two consecutive frames
    if ((sOcarinaFlags != 0) && (sOcarinaDropInputTimer != 0)) {
        sOcarinaDropInputTimer--;
        return;
    }

    // Ensures the button pressed to start the ocarina does not also play an ocarina note
    if ((sOcarinaInputButtonStart == 0) || ((sOcarinaInputButtonStart & sOcarinaAllowedButtonMask) !=
                                            (sOcarinaInputButtonCur & sOcarinaAllowedButtonMask))) {
        sOcarinaInputButtonStart = 0;
        if (1) {}
        sCurOcarinaPitch = OCARINA_PITCH_NONE;
        sCurOcarinaButtonIndex = OCARINA_BTN_INVALID;
        ocarinaBtnsHeld = (sOcarinaInputButtonCur & sOcarinaAllowedButtonMask) &
                          (sOcarinaInputButtonPrev & sOcarinaAllowedButtonMask);
        if (!(sOcarinaInputButtonPress & ocarinaBtnsHeld) && (sOcarinaInputButtonCur != 0)) {
            sOcarinaInputButtonPress = sOcarinaInputButtonCur;
        } else {
            sOcarinaInputButtonPress &= ocarinaBtnsHeld;
        }

        // Interprets and transforms controller input into ocarina buttons and notes
        if (CHECK_BTN_ANY(sOcarinaInputButtonPress, sOcarinaAButtonMap)) {
            osSyncPrintf("Presss NA_KEY_D4 %08x\n", sOcarinaAButtonMap);
            sCurOcarinaPitch = OCARINA_PITCH_D4;
            sCurOcarinaButtonIndex = OCARINA_BTN_A;

        } else if (CHECK_BTN_ANY(sOcarinaInputButtonPress, sOcarinaCDownButtonMap)) {
            osSyncPrintf("Presss NA_KEY_F4 %08x\n", sOcarinaCDownButtonMap);
            sCurOcarinaPitch = OCARINA_PITCH_F4;
            sCurOcarinaButtonIndex = OCARINA_BTN_C_DOWN;

        } else if (CHECK_BTN_ANY(sOcarinaInputButtonPress, BTN_CRIGHT)) {
            osSyncPrintf("Presss NA_KEY_A4 %08x\n", BTN_CRIGHT);
            sCurOcarinaPitch = OCARINA_PITCH_A4;
            sCurOcarinaButtonIndex = OCARINA_BTN_C_RIGHT;

        } else if (CHECK_BTN_ANY(sOcarinaInputButtonPress, BTN_CLEFT)) {
            osSyncPrintf("Presss NA_KEY_B4 %08x\n", BTN_CLEFT);
            sCurOcarinaPitch = OCARINA_PITCH_B4;
            sCurOcarinaButtonIndex = OCARINA_BTN_C_LEFT;

        } else if (CHECK_BTN_ANY(sOcarinaInputButtonPress, sOcarinaCUpButtonMap)) {
            osSyncPrintf("Presss NA_KEY_D5 %08x\n", sOcarinaCUpButtonMap);
            sCurOcarinaPitch = OCARINA_PITCH_D5;
            sCurOcarinaButtonIndex = OCARINA_BTN_C_UP;
        }

        // Pressing the R Button will raise the pitch by 1 semitone
        if ((sCurOcarinaPitch != OCARINA_PITCH_NONE) && CHECK_BTN_ANY(sOcarinaInputButtonCur, BTN_R) &&
            (sRecordingState != OCARINA_RECORD_SCARECROW_SPAWN)) {
            sCurOcarinaButtonIndex += 0x80; // Flag to resolve B Flat 4
            sCurOcarinaPitch++;             // Raise the pitch by 1 semitone
        }

        // Pressing the Z Button will lower the pitch by 1 semitone
        if ((sCurOcarinaPitch != OCARINA_PITCH_NONE) && CHECK_BTN_ANY(sOcarinaInputButtonCur, BTN_Z) &&
            (sRecordingState != OCARINA_RECORD_SCARECROW_SPAWN)) {
            sCurOcarinaButtonIndex += 0x40; // Flag to resolve B Flat 4
            sCurOcarinaPitch--;             // Lower the pitch by 1 semitone
        }

        if (sRecordingState != OCARINA_RECORD_SCARECROW_SPAWN) {
            // Bend the pitch of the note based on y control stick
            sCurOcarinaBendIndex = sOcarinaInputStickRel.y;
            sCurOcarinaBendFreq = AudioOcarina_BendPitchTwoSemitones(sCurOcarinaBendIndex);

            // Add vibrato of the ocarina note based on the x control stick
            sCurOcarinaVibrato = ABS_ALT(sOcarinaInputStickRel.x) >> 2;
            // Sets vibrato to io port 6
            Audio_QueueCmdS8(0x6 << 24 | SEQ_PLAYER_SFX << 16 | SFX_CHANNEL_OCARINA << 8 | 6, sCurOcarinaVibrato);
        } else {
            // no bending or vibrato for recording state OCARINA_RECORD_SCARECROW_SPAWN
            sCurOcarinaBendIndex = 0;
            sCurOcarinaBendFreq = 1.0f; // No bend
        }

        // Processes new and valid notes
        if ((sCurOcarinaPitch != OCARINA_PITCH_NONE) && (sPrevOcarinaPitch != sCurOcarinaPitch)) {
            // Sets ocarina instrument Id to channelIdx io port 7, which is used
            // as an index in seq 0 to get the true instrument Id
            Audio_QueueCmdS8(0x6 << 24 | SEQ_PLAYER_SFX << 16 | SFX_CHANNEL_OCARINA << 8 | 7, sOcarinaInstrumentId - 1);
            // Sets pitch to io port 5
            Audio_QueueCmdS8(0x6 << 24 | SEQ_PLAYER_SFX << 16 | SFX_CHANNEL_OCARINA << 8 | 5, sCurOcarinaPitch);
            Audio_PlaySoundGeneral(NA_SE_OC_OCARINA, &gSfxDefaultPos, 4, &sCurOcarinaBendFreq, &sRelativeOcarinaVolume,
                                   &gSfxDefaultReverb);
        } else if ((sPrevOcarinaPitch != OCARINA_PITCH_NONE) && (sCurOcarinaPitch == OCARINA_PITCH_NONE)) {
            // Stops ocarina sound when transitioning from playing to not playing a note
            Audio_StopSfxById(NA_SE_OC_OCARINA);
        }
    }
}

/**
 * Directly enable the ocarina to receive input without
 * properly resetting it based on an ocarina instrument id
 * Unused.
 */
void AudioOcarina_EnableInput(u8 inputEnabled) {
    sIsOcarinaInputEnabled = inputEnabled;
}

/**
 * Resets ocarina properties based on the ocarina instrument id
 * If ocarina instrument id is "OCARINA_INSTRUMENT_OFF", turn off the ocarina
 * For all ocarina instrument ids, turn the ocarina on with the instrument id
 */
void AudioOcarina_SetInstrument(u8 ocarinaInstrumentId) {
    if (sOcarinaInstrumentId == ocarinaInstrumentId) {
        return;
    }

<<<<<<< HEAD
    AudioSeqCmd_SetChannelIO(SEQ_PLAYER_SFX, 1, SFX_CHANNEL_OCARINA, ocarinaInstrumentId);
=======
    SEQCMD_SET_CHANNEL_IO(SEQ_PLAYER_SFX, 1, SFX_CHANNEL_OCARINA, ocarinaInstrumentId);
>>>>>>> 0a7ee113
    sOcarinaInstrumentId = ocarinaInstrumentId;
    if (ocarinaInstrumentId == OCARINA_INSTRUMENT_OFF) {
        sOcarinaInputButtonCur = 0;
        sOcarinaInputButtonPrev = 0;
        sOcarinaInputButtonPress = 0;

        sOcarinaInputButtonStart = 0xFFFF;

        AudioOcarina_PlayControllerInput(false);
        Audio_StopSfxById(NA_SE_OC_OCARINA);
        Audio_SetSoundBanksMute(0);
        sPlaybackState = 0;
        sPlaybackStaffPos = 0;
        sIsOcarinaInputEnabled = false;
        sOcarinaFlags = 0;
        // return to full volume for players 0 and 3 (background bgm) after ocarina is finished
        Audio_ClearBGMMute(SFX_CHANNEL_OCARINA);
    } else {
        sOcarinaInputButtonCur = 0;
        AudioOcarina_ReadControllerInput();
        // Store button used to turn on ocarina
        sOcarinaInputButtonStart = sOcarinaInputButtonCur;
        // lowers volumes of players 0 and 3 (background bgm) while playing ocarina
        Audio_QueueSeqCmdMute(SFX_CHANNEL_OCARINA);
    }
}

void AudioOcarina_SetPlaybackSong(s8 songIndexPlusOne, s8 playbackState) {
    if (songIndexPlusOne == 0) {
        sPlaybackState = 0;
        Audio_StopSfxById(NA_SE_OC_OCARINA);
        return;
    }

    if (songIndexPlusOne < (OCARINA_SONG_SCARECROW_LONG + 1)) {
        sPlaybackSong = sOcarinaSongNotes[songIndexPlusOne - 1];
    } else {
        sPlaybackSong = sScarecrowsLongSongNotes;
    }

    sPlaybackState = playbackState;
    sPlaybackNoteTimer = 0;
    sPlaybackPitch = OCARINA_PITCH_NONE;
    sPlaybackNotePos = 0;
    sPlaybackStaffPos = 0;

    while (sPlaybackSong[sPlaybackNotePos].pitch == OCARINA_PITCH_NONE) {
        sPlaybackNotePos++;
    }
}

/**
 * Play a song with the ocarina to the user that is
 * based on OcarinaNote data and not user input
 */
void AudioOcarina_PlaybackSong(void) {
    u32 noteTimerStep;
    u32 nextNoteTimerStep;

    if (sPlaybackState == 0) {
        return;
    }

    if (sPlaybackStaffPos == 0) {
        noteTimerStep = 3;
    } else {
        noteTimerStep = sOcarinaUpdateTaskStart - sOcarinaPlaybackTaskStart;
    }

    if (noteTimerStep < sPlaybackNoteTimer) {
        sPlaybackNoteTimer -= noteTimerStep;
    } else {
        nextNoteTimerStep = noteTimerStep - sPlaybackNoteTimer;
        sPlaybackNoteTimer = 0;
    }

    if (sPlaybackNoteTimer == 0) {

        sPlaybackNoteTimer = sPlaybackSong[sPlaybackNotePos].length;

        if (sPlaybackNotePos == 1) {
            sPlaybackNoteTimer++;
        }

        if (sPlaybackNoteTimer == 0) {
            sPlaybackState--;
            if (sPlaybackState != 0) {
                sPlaybackNotePos = 0;
                sPlaybackStaffPos = 0;
                sPlaybackPitch = OCARINA_PITCH_NONE;
            } else {
                Audio_StopSfxById(NA_SE_OC_OCARINA);
            }
            return;
        } else {
            sPlaybackNoteTimer -= nextNoteTimerStep;
        }

        // Update volume
        if (sNotePlaybackVolume != sPlaybackSong[sPlaybackNotePos].volume) {
            sNotePlaybackVolume = sPlaybackSong[sPlaybackNotePos].volume;
            sRelativeNotePlaybackVolume = sNotePlaybackVolume / 127.0f;
        }

        // Update vibrato
        if (sNotePlaybackVibrato != sPlaybackSong[sPlaybackNotePos].vibrato) {
            sNotePlaybackVibrato = sPlaybackSong[sPlaybackNotePos].vibrato;
            // Sets vibrato to io port 6
            Audio_QueueCmdS8(0x6 << 24 | SEQ_PLAYER_SFX << 16 | SFX_CHANNEL_OCARINA << 8 | 6, sNotePlaybackVibrato);
        }

        // Update bend
        if (sNotePlaybackBend != sPlaybackSong[sPlaybackNotePos].bend) {
            sNotePlaybackBend = sPlaybackSong[sPlaybackNotePos].bend;
            sRelativeNotePlaybackBend = AudioOcarina_BendPitchTwoSemitones(sNotePlaybackBend);
        }

        // No changes in volume, vibrato, or bend between notes
        if ((sPlaybackSong[sPlaybackNotePos].volume == sPlaybackSong[sPlaybackNotePos - 1].volume &&
             (sPlaybackSong[sPlaybackNotePos].vibrato == sPlaybackSong[sPlaybackNotePos - 1].vibrato) &&
             (sPlaybackSong[sPlaybackNotePos].bend == sPlaybackSong[sPlaybackNotePos - 1].bend))) {
            sPlaybackPitch = 0xFE;
        }

        if (sPlaybackPitch != sPlaybackSong[sPlaybackNotePos].pitch) {
            u8 pitch = sPlaybackSong[sPlaybackNotePos].pitch;

            // As bFlat4 is exactly in the middle of notes B & A, a flag is
            // added to the pitch to resolve which button to map Bflat4 to
            if (pitch == OCARINA_PITCH_BFLAT4) {
                sPlaybackPitch = pitch + sPlaybackSong[sPlaybackNotePos].bFlat4Flag;
            } else {
                sPlaybackPitch = pitch;
            }

            if (sPlaybackPitch != OCARINA_PITCH_NONE) {
                sPlaybackStaffPos++;
                // Sets ocarina instrument Id to channelIdx io port 7, which is used
                // as an index in seq 0 to get the true instrument Id
                Audio_QueueCmdS8(0x6 << 24 | SEQ_PLAYER_SFX << 16 | SFX_CHANNEL_OCARINA << 8 | 7,
                                 sOcarinaInstrumentId - 1);
                // Sets sPlaybackPitch to channelIdx io port 5
                Audio_QueueCmdS8(0x6 << 24 | SEQ_PLAYER_SFX << 16 | SFX_CHANNEL_OCARINA << 8 | 5,
                                 sPlaybackPitch & 0x3F);
                Audio_PlaySoundGeneral(NA_SE_OC_OCARINA, &gSfxDefaultPos, 4, &sRelativeNotePlaybackBend,
                                       &sRelativeNotePlaybackVolume, &gSfxDefaultReverb);
            } else {
                Audio_StopSfxById(NA_SE_OC_OCARINA);
            }
        }
        sPlaybackNotePos++;
    }
}

void AudioOcarina_SetRecordingSong(u8 isRecordingComplete) {
    u16 i;
    u16 i2;
    u16 pad;
    u8 pitch;
    OcarinaNote* note;
    u8 j;
    u8 k;
    s32 t;
    OcarinaNote* recordedSong;

    if (sRecordingState == OCARINA_RECORD_SCARECROW_LONG) {
        recordedSong = gScarecrowLongSongPtr;
    } else {
        /**
         * OCARINA_RECORD_SCARECROW_SPAWN
         *
         * The notes for scarecrows spawn song are first recorded into the ocarina memory
         * game address to act as a buffer. That way, if a new scarecrow spawn song is
         * rejected, the previous scarecrow spawn song is not overwritten. If the scarecrow
         * spawn song is accepted, then the notes are copied over to the scarecrow spawn
         * song address
         */
        recordedSong = sMemoryGameSongPtr;
    }

    recordedSong[sRecordSongPos].pitch = sRecordOcarinaPitch;
    recordedSong[sRecordSongPos].length = sOcarinaUpdateTaskStart - sOcarinaRecordTaskStart;
    recordedSong[sRecordSongPos].volume = sRecordOcarinaVolume;
    recordedSong[sRecordSongPos].vibrato = sRecordOcarinaVibrato;
    recordedSong[sRecordSongPos].bend = sRecordOcarinaBendIndex;
    recordedSong[sRecordSongPos].bFlat4Flag = sRecordOcarinaButtonIndex & 0xC0;

    sRecordOcarinaPitch = sCurOcarinaPitch;
    sRecordOcarinaVolume = sCurOcarinaVolume;
    sRecordOcarinaVibrato = sCurOcarinaVibrato;
    sRecordOcarinaBendIndex = sCurOcarinaBendIndex;
    sRecordOcarinaButtonIndex = sCurOcarinaButtonIndex;

    sRecordSongPos++;

    if ((sRecordSongPos != (ARRAY_COUNT(sScarecrowsLongSongNotes) - 1)) && !isRecordingComplete) {
        // Continue recording
        return;
    }

    // Recording is complete

    i = sRecordSongPos;
    pitch = OCARINA_PITCH_NONE;
    while (i != 0 && pitch == OCARINA_PITCH_NONE) {
        i--;
        pitch = recordedSong[i].pitch;
    }

    if (1) {}

    if (sRecordSongPos != (i + 1)) {
        sRecordSongPos = i + 2;
        recordedSong[sRecordSongPos - 1].length = 0;
    }

    recordedSong[sRecordSongPos].length = 0;

    if (sRecordingState == OCARINA_RECORD_SCARECROW_SPAWN) {
        if (sStaffOcarinaPlayingPos >= 8) {
            for (i = 0; i < sRecordSongPos; i++) {
                recordedSong[i] = recordedSong[i + 1];
            }

            // Copies Notes from buffer into scarecrows spawn buttons to be tested for acceptance or rejection
            AudioOcarina_MapNotesToScarecrowButtons(OCARINA_SONG_MEMORY_GAME);

            // Loop through each of the songs
            for (i = 0; i < OCARINA_SONG_SCARECROW_SPAWN; i++) {
                // Loops through all possible starting indices
                for (j = 0; j < 9 - gOcarinaSongButtons[i].numButtons; j++) {
                    // Loops through the notes of song i
                    for (k = 0; k < gOcarinaSongButtons[i].numButtons && k + j < 8 &&
                                gOcarinaSongButtons[i].buttonsIndex[k] ==
                                    gOcarinaSongButtons[OCARINA_SONG_SCARECROW_SPAWN].buttonsIndex[k + j];
                         k++) {
                        ;
                    }

                    // This conditional is true if the recorded song contains a reserved song
                    if (k == gOcarinaSongButtons[i].numButtons) {
                        sRecordingState = OCARINA_RECORD_REJECTED;
                        sOcarinaSongNotes[OCARINA_SONG_SCARECROW_SPAWN][1].volume = 0xFF;
                        return;
                    }
                }
            }

            // Counts how many times a note is repeated
            i = 1;
            while (i < 8) {
                if (gOcarinaSongButtons[OCARINA_SONG_SCARECROW_SPAWN].buttonsIndex[0] !=
                    gOcarinaSongButtons[OCARINA_SONG_SCARECROW_SPAWN].buttonsIndex[i]) {
                    i = 9; // break
                } else {
                    i++;
                }
            }

            // This condition is true if all 8 notes are the same pitch
            if (i == 8) {
                sRecordingState = OCARINA_RECORD_REJECTED;
                sOcarinaSongNotes[OCARINA_SONG_SCARECROW_SPAWN][1].volume = 0xFF;
                return;
            }

            // The scarecrow spawn song is accepted and copied from the buffer to the scarecrow spawn notes
            for (i = 0; i < sRecordSongPos; i++) {
                sOcarinaSongNotes[OCARINA_SONG_SCARECROW_SPAWN][i] = sOcarinaSongNotes[OCARINA_SONG_MEMORY_GAME][i];
            }

            sIsOcarinaInputEnabled = false;
        } else {
            sOcarinaSongNotes[OCARINA_SONG_SCARECROW_SPAWN][1].volume = 0xFF;
        }
    }

    sRecordingState = OCARINA_RECORD_OFF;
}

/**
 * recordingState = OCARINA_RECORD_OFF, end
 * recordingState = OCARINA_RECORD_SCARECROW_LONG, start long scarecrows song
 * recordingState = OCARINA_RECORD_SCARECROW_SPAWN, start spawn scarecrows song
 */
void AudioOcarina_SetRecordingState(u8 recordingState) {
    if ((u32)recordingState == sRecordingState) {
        return;
    }

    if (recordingState != OCARINA_RECORD_OFF) {
        sOcarinaRecordTaskStart = sOcarinaUpdateTaskStart;
        sRecordOcarinaPitch = OCARINA_PITCH_NONE;
        sRecordOcarinaVolume = 0x57;
        sRecordOcarinaVibrato = 0;
        sRecordOcarinaBendIndex = 0;
        sRecordOcarinaButtonIndex = 0;
        sRecordSongPos = 0;
        sIsOcarinaInputEnabled = true;
        sStaffOcarinaPlayingPos = 0;
        sScarecrowsLongSongSecondNote = sScarecrowsLongSongNotes[1];
    } else {
        if (sRecordSongPos == 0) {
            sScarecrowsLongSongNotes[1] = sScarecrowsLongSongSecondNote;
        } else {
            if (sRecordingState == OCARINA_RECORD_SCARECROW_SPAWN) {
                sStaffOcarinaPlayingPos = 1;
            }

            AudioOcarina_SetRecordingSong(true);
        }

        sIsOcarinaInputEnabled = false;
        sStaffOcarinaPlayingPos = 0;
    }

    sRecordingState = recordingState;
}

void AudioOcarina_UpdateRecordingStaff(void) {
    sRecordingStaff.state = sRecordingState;
    sRecordingStaff.pos = sStaffOcarinaPlayingPos;
    if (sRecordingState == OCARINA_RECORD_REJECTED) {
        sRecordingState = OCARINA_RECORD_OFF;
    }
}

void AudioOcarina_UpdatePlayingStaff(void) {
    sPlayingStaff.buttonIndex = sCurOcarinaButtonIndex & 0x3F;
    sPlayingStaff.state = AudioOcarina_GetPlayingState();
    sPlayingStaff.pos = sStaffOcarinaPlayingPos;
}

void AudioOcarina_UpdatePlaybackStaff(void) {
    if ((sPlaybackPitch & 0x3F) <= OCARINA_PITCH_EFLAT5) {
        sPlaybackStaff.buttonIndex = AudioOcarina_MapNoteToButton(sPlaybackPitch);
    }

    sPlaybackStaff.state = sPlaybackState;

    if (sPlaybackSong != sScarecrowsLongSongNotes) {
        sPlaybackStaff.pos = sPlaybackStaffPos;
    } else if (sPlaybackStaffPos == 0) {
        sPlaybackStaff.pos = 0;
    } else {
        sPlaybackStaff.pos = ((sPlaybackStaffPos - 1) % 8) + 1;
    }
}

OcarinaStaff* AudioOcarina_GetRecordingStaff(void) {
    return &sRecordingStaff;
}

OcarinaStaff* AudioOcarina_GetPlayingStaff(void) {
    if (sPlayingStaff.state < 0xFE) {
        sOcarinaFlags = 0;
    }

    return &sPlayingStaff;
}

OcarinaStaff* AudioOcarina_GetPlaybackStaff(void) {
    return &sPlaybackStaff;
}

void AudioOcarina_RecordSong(void) {
    s32 noteChanged;

    if ((sRecordingState != OCARINA_RECORD_OFF) && ((sOcarinaUpdateTaskStart - sOcarinaRecordTaskStart) >= 3)) {
        noteChanged = false;
        if (sRecordOcarinaPitch != sCurOcarinaPitch) {
            if (sCurOcarinaPitch != OCARINA_PITCH_NONE) {
                sRecordingStaff.buttonIndex = sCurOcarinaButtonIndex & 0x3F;
                sStaffOcarinaPlayingPos++;
            } else if ((sRecordingState == OCARINA_RECORD_SCARECROW_SPAWN) && (sStaffOcarinaPlayingPos == 8)) {
                AudioOcarina_SetRecordingSong(true);
                return;
            }

            if (sStaffOcarinaPlayingPos > 8) {
                if (sRecordingState == OCARINA_RECORD_SCARECROW_SPAWN) {
                    // notes played are over 8 and in recording mode.
                    AudioOcarina_SetRecordingSong(true);
                    return;
                }
                sStaffOcarinaPlayingPos = 1;
            }

            noteChanged = true;
        } else if (sRecordOcarinaVolume != sCurOcarinaVolume) {
            noteChanged = true;
        } else if (sRecordOcarinaVibrato != sCurOcarinaVibrato) {
            noteChanged = true;
        } else if (sRecordOcarinaBendIndex != sCurOcarinaBendIndex) {
            noteChanged = true;
        }

        if (noteChanged) {
            AudioOcarina_SetRecordingSong(false);
            sOcarinaRecordTaskStart = sOcarinaUpdateTaskStart;
        }
    }
}

void AudioOcarina_MemoryGameInit(u8 minigameRound) {
    u8 i;

    if (minigameRound > 2) {
        minigameRound = 2;
    }

    sOcaMemoryGameAppendPos = 0;
    sOcaMemoryGameEndPos = sOcaMemoryGameNumNotes[minigameRound];

    for (i = 0; i < 3; i++) {
        AudioOcarina_MemoryGameNextNote();
    }
}

s32 AudioOcarina_MemoryGameNextNote(void) {
    u32 randomButtonIndex;
    u8 randomPitch;

    if (sOcaMemoryGameAppendPos == sOcaMemoryGameEndPos) {
        return 1;
    }

    randomButtonIndex = Audio_NextRandom();
    randomPitch = sButtonToPitchMap[randomButtonIndex % 5];

    if (sOcarinaSongNotes[OCARINA_SONG_MEMORY_GAME][sOcaMemoryGameAppendPos - 1].pitch == randomPitch) {
        randomPitch = sButtonToPitchMap[(randomButtonIndex + 1) % 5];
    }

    sOcarinaSongNotes[OCARINA_SONG_MEMORY_GAME][sOcaMemoryGameAppendPos].pitch = randomPitch;
    sOcarinaSongNotes[OCARINA_SONG_MEMORY_GAME][sOcaMemoryGameAppendPos].length = 45;
    sOcarinaSongNotes[OCARINA_SONG_MEMORY_GAME][sOcaMemoryGameAppendPos].volume = 0x50;
    sOcarinaSongNotes[OCARINA_SONG_MEMORY_GAME][sOcaMemoryGameAppendPos].vibrato = 0;
    sOcarinaSongNotes[OCARINA_SONG_MEMORY_GAME][sOcaMemoryGameAppendPos].bend = 0;

    sOcaMemoryGameAppendPos++;

    sOcarinaSongNotes[OCARINA_SONG_MEMORY_GAME][sOcaMemoryGameAppendPos].pitch = OCARINA_PITCH_NONE;
    sOcarinaSongNotes[OCARINA_SONG_MEMORY_GAME][sOcaMemoryGameAppendPos].length = 0;
    sOcarinaSongNotes[OCARINA_SONG_MEMORY_GAME][sOcaMemoryGameAppendPos + 1].pitch = OCARINA_PITCH_NONE;
    sOcarinaSongNotes[OCARINA_SONG_MEMORY_GAME][sOcaMemoryGameAppendPos + 1].length = 0;
    if (1) {}
    return 0;
}

void AudioOcarina_Update(void) {
    sOcarinaUpdateTaskStart = gAudioContext.totalTaskCount;
    if (sOcarinaInstrumentId != OCARINA_INSTRUMENT_OFF) {
        if (sIsOcarinaInputEnabled == true) {
            AudioOcarina_ReadControllerInput();
        }

        if ((sPlaybackState == 0) && (sIsOcarinaInputEnabled == true)) {
            AudioOcarina_PlayControllerInput(false);
        }

        if (sOcarinaFlags != 0) {
            if (sOcarinaFlags & 0x4000) {
                AudioOcarina_CheckSongsWithoutMusicStaff();
            } else {
                AudioOcarina_CheckSongsWithMusicStaff();
            }
        }

        AudioOcarina_PlaybackSong();
        sOcarinaPlaybackTaskStart = sOcarinaUpdateTaskStart;

        if (sPlaybackState == 0) {
            AudioOcarina_RecordSong();
        }

        if ((sOcarinaFlags != 0) && (sPrevOcarinaPitch != sCurOcarinaPitch)) {
            sOcarinaDropInputTimer = 1; // Drops ocarina input for 1 frame
        }

        sPrevOcarinaPitch = sCurOcarinaPitch;
    }

    AudioOcarina_UpdatePlayingStaff();
    AudioOcarina_UpdatePlaybackStaff();
    AudioOcarina_UpdateRecordingStaff();
}

void AudioOcarina_PlayLongScarecrowAfterCredits(void) {
    static u8 sScarecrowAfterCreditsState = 0;
    static u8 sScarecrowAfterCreditsIntrumentId = OCARINA_INSTRUMENT_DEFAULT;
    static u16 sScarecrowAfterCreditsTimer = 1200;

    switch (sScarecrowAfterCreditsState) {
        case 0:
            if (sScarecrowAfterCreditsTimer-- == 0) {
                if (sScarecrowAfterCreditsIntrumentId < OCARINA_INSTRUMENT_MAX) {
                    // set next ocarina instrument and restart
                    sScarecrowAfterCreditsState++;
                } else {
                    // finished
                    sScarecrowAfterCreditsState = 3;
                    AudioOcarina_SetInstrument(OCARINA_INSTRUMENT_OFF);
                }
                sScarecrowAfterCreditsTimer = 1200;
            }
            break;
        case 1:
            Audio_SetSoundBanksMute(0);
            AudioOcarina_SetInstrument(sScarecrowAfterCreditsIntrumentId);
            AudioOcarina_SetPlaybackSong(OCARINA_SONG_SCARECROW_LONG + 1, 1);
            sScarecrowAfterCreditsIntrumentId++;
            sScarecrowAfterCreditsState++;
            break;
        case 2:
            if (AudioOcarina_GetPlaybackStaff()->state == 0) {
                sScarecrowAfterCreditsState = 0;
            }
            break;
    }
}

void AudioOcarina_ResetStaffs(void) {
    sPlayingStaff.buttonIndex = OCARINA_BTN_INVALID;
    sPlayingStaff.state = 0xFF;
    sPlayingStaff.pos = 0;
    sPlaybackStaff.buttonIndex = OCARINA_BTN_INVALID;
    sPlaybackStaff.state = 0;
    sPlaybackStaff.pos = 0;
    sRecordingStaff.buttonIndex = OCARINA_BTN_INVALID;
    sRecordingStaff.state = OCARINA_RECORD_REJECTED;
    sRecordingStaff.pos = 0;
    sOcarinaDropInputTimer = 0;
}

f32 D_80131C8C = 0.0f;

// =========== Audio Debugging ===========

extern u16 gAudioSfxSwapSource[];
extern u16 gAudioSfxSwapTarget[];
extern u8 gAudioSfxSwapMode[];
extern u8 gAudioSfxSwapOff;
extern u8 D_801333F0;

u32 sDebugPadHold;
u32 sDebugPadBtnLast;
u32 sDebugPadPress;
s32 sAudioUpdateTaskStart;
s32 sAudioUpdateTaskEnd;

f32 sAudioUpdateDuration = 0.0f;
f32 sAudioUpdateDurationMax = 0.0f;
u8 sAudioDebugEverOpened = 0;
u8 sAudioSfxMuted = 0;
u8 sAudioDebugPage = 0;
u8 sAudioSndContSel = 0;
u8 sAudioDebugTextColor = 7;
char sAudioDebugPageNames[15][23] = {
    "Non",
    "Sound Control",
    "Spec Info",
    "Heap Info",
    "Grp Track Info",
    "Sub Track Info",
    "Channel Info",
    "Interface Info",
    "SE Flag Swap",
    "Block Change BGM",
    "Natural Sound Control",
    "Ocarina Test",
    "SE Parameter Change",
    "Scroll Print",
    "Free Area",
};
u16 sAudioSndContWork[11] = { 0 };
u16 sAudioSndContWorkLims[11] = { 128, 128, 7, 512, 4, 2, 16, 32, 2, 2, 2 };
char sSoundBankNames[7][11] = { "PLAYER", "ITEM", "ENVIROMENT", "ENEMY", "SYSTEM", "OCARINA", "VOICE" };
char sSoundModeNames[5][10] = { "W-STEREO", "HEADPHONE", "3D SOUND", "MONO", "" };
s8 sAudioIntInfoX = 0;
s8 sAudioIntInfoY = 0;
s8 sAudioIntInfoSel = 0;
s8 sAudioIntInfoBankPage[7] = { 0, 0, 2, 2, 0, 0, 0 };
u8 sAudioScrPrtSel = 0;
u8 sAudioScrPrtInd = 0;
u8 sAudioScrPrtOverflow = 0;
s8 sAudioScrPrtX = 26;
s8 sAudioScrPrtY = 1;
u8 sAudioScrPrtWork[11] = { 1, 19, 6, 0, 0, 0, 0, 0, 0, 0, 1 };
u8 sAudioScrPrtWorkLims[11] = { 2, SCROLL_PRINT_BUF_SIZE, 8, 2, 2, 2, 2, 2, 2, 2, 2 };
u8 sAudioSubTrackInfoSpec = 0;
u8 sAudioSfxSwapIsEditing = 0;
u8 sAudioSfxSwapSel = 0;
u8 sAudioSfxSwapNibbleSel = 0;
char sAudioSfxSwapModeNames[2][5] = { "SWAP", "ADD" };
u8 sAudioSfxParamChgSel = 0;
u8 sAudioSfxParamChgBitSel = 0;
u16 sAudioSfxParamChgWork[4] = { 0 };
u8 sAudioSubTrackInfoPlayerSel = SEQ_PLAYER_BGM_MAIN;
u8 sAudioSubTrackInfoChannelSel = 0;
u8 sSeqPlayerPeakNumLayers[20] = { 0 };
char sAudioSceneNames[3][2] = { "A", "S", "X" };
u8 sAudioBlkChgBgmWork[2] = { 0 };
u8 sAudioBlkChgBgmSel = 0;
char sBoolStrs[3][5] = { "OFF", "ON", "STBY" };
u8 sAudioNatureFailed = false;
u8 sPeakNumNotes = 0;

void AudioDebug_SetInput(void) {
    Input inputs[4];
    u32 btn;

    PadMgr_RequestPadData(&gPadMgr, inputs, 0);
    btn = inputs[3].cur.button;
    sDebugPadHold = btn & 0xFFFF;
    sDebugPadPress = (btn ^ sDebugPadBtnLast) & btn;
    sDebugPadBtnLast = btn;
}

char* AudioDebug_ToStringBinary(u32 num, u8 bits) {
    u8 i;
    u32 flg = 1;

    for (i = 0; i < bits; flg *= 2, i++) {
        if (num & flg) {
            sBinToStrBuf[bits - i - 1] = '1';
        } else {
            sBinToStrBuf[bits - i - 1] = '0';
        }
    }

    sBinToStrBuf[bits] = '\0';
    return sBinToStrBuf;
}

void AudioDebug_Draw(GfxPrint* printer) {
    s32 pad[3];
    u8 i;
    u8 j;
    u8 ctr;
    u8 ctr2;
    s8 k;
    s8 k2;
    s8 ind;
    u8 numEnabledNotes = 0;
    char digitStr[2] = "1";

#define SETCOL_COMMON(v, r, g, b) \
    GfxPrint_SetColor(printer, ((v & 4) >> 2) * (r), ((v & 2) >> 1) * (g), (v & 1) * (b), 255)
#define SETCOL(r, g, b) SETCOL_COMMON(sAudioDebugTextColor, r, g, b)
#define SETCOL_SCROLLPRINT(r, g, b) SETCOL_COMMON(sAudioScrPrtWork[2], r, g, b)

    sAudioDebugEverOpened = true;
    GfxPrint_SetPos(printer, 3, 2);
    SETCOL(255, 255, 255);
    GfxPrint_Printf(printer, "Audio Debug Mode");

    GfxPrint_SetPos(printer, 3, 3);
    GfxPrint_Printf(printer, "- %s -", sAudioDebugPageNames[sAudioDebugPage]);

    for (i = 0; i < gAudioSpecs[gAudioSpecId].numNotes; i++) {
        if (gAudioContext.notes[i].noteSubEu.bitField0.enabled == 1) {
            numEnabledNotes++;
        }
    }

    if (sPeakNumNotes < numEnabledNotes) {
        sPeakNumNotes = numEnabledNotes;
    }
    if (sAudioSpecPeakNumNotes[gAudioSpecId] < numEnabledNotes) {
        sAudioSpecPeakNumNotes[gAudioSpecId] = numEnabledNotes;
    }

    if (sAudioScrPrtWork[0] != 0) {
        GfxPrint_SetPos(printer, sAudioScrPrtX, sAudioScrPrtY);
        SETCOL_SCROLLPRINT(200, 200, 200);
        GfxPrint_Printf(printer, "Audio ScrPrt");

        ind = sAudioScrPrtInd;
        for (k = 0; k < sAudioScrPrtWork[1] + 1; k++) {
            if (ind == 0) {
                if (sAudioScrPrtOverflow == 1) {
                    ind = SCROLL_PRINT_BUF_SIZE - 1;
                } else {
                    k = sAudioScrPrtWork[1] + 1; // "break;"
                }
            } else {
                ind--;
            }
            if (k != sAudioScrPrtWork[1] + 1) {
                if ((ind % 5) != 0) {
                    SETCOL_SCROLLPRINT(180, 180, 180);
                } else {
                    SETCOL_SCROLLPRINT(120, 120, 120);
                }
                GfxPrint_SetPos(printer, 2 + sAudioScrPrtX, sAudioScrPrtY + sAudioScrPrtWork[1] + 1 - k);
                GfxPrint_Printf(printer, "%s", sAudioScrPrtBuf[ind].str);

                GfxPrint_SetPos(printer, 7 + sAudioScrPrtX, sAudioScrPrtY + sAudioScrPrtWork[1] + 1 - k);
                GfxPrint_Printf(printer, "%04X", sAudioScrPrtBuf[ind].num);
            }
        }
    }

    switch (sAudioDebugPage) {
        case PAGE_NON:
            GfxPrint_SetPos(printer, 3, 4);
            SETCOL(255, 64, 64);
            GfxPrint_Printf(printer, "BGM CANCEL:%s", sBoolStrs[sAudioSndContWork[5]]);

            GfxPrint_SetPos(printer, 3, 5);
            GfxPrint_Printf(printer, "SE MUTE:%s", sBoolStrs[sAudioSfxMuted]);

            GfxPrint_SetPos(printer, 18, 4);
            SETCOL(255, 255, 255);
            GfxPrint_Printf(printer, "PUSH CONT-4 A-BTN");

            ind = (s8)sAudioSndContWork[2];
            i = gSoundBanks[ind][0].next;
            j = 0;
            SETCOL(255, 255, 255);
            GfxPrint_SetPos(printer, 3, 6);
            GfxPrint_Printf(printer, "SE HANDLE:%s", sSoundBankNames[ind]);

            while (i != 0xFF) {
                GfxPrint_SetPos(printer, 3, 7 + j++);
                GfxPrint_Printf(printer, "%02x %04x %02x %08x", i, gSoundBanks[ind][i].sfxId, gSoundBanks[ind][i].state,
                                gSoundBanks[ind][i].priority);
                i = gSoundBanks[ind][i].next;
            }
            break;

        case PAGE_SOUND_CONTROL:
            GfxPrint_SetPos(printer, 2, 4 + sAudioSndContSel);
            SETCOL(127, 255, 127);
            GfxPrint_Printf(printer, "*");

            SETCOL(255, 255, 255);
            GfxPrint_SetPos(printer, 3, 4);
            GfxPrint_Printf(printer, "Seq 0  : %2x", sAudioSndContWork[0]);

            GfxPrint_SetPos(printer, 3, 5);
            GfxPrint_Printf(printer, "Seq 1  : %2x", sAudioSndContWork[1]);

            GfxPrint_SetPos(printer, 3, 6);
            GfxPrint_Printf(printer, "SE HD  : %2x %s", sAudioSndContWork[2], sSoundBankNames[sAudioSndContWork[2]]);

            GfxPrint_SetPos(printer, 3, 7);
            GfxPrint_Printf(printer, "SE No. :%3x", sAudioSndContWork[3]);

            GfxPrint_SetPos(printer, 3, 8);
            GfxPrint_Printf(printer, "S-Out  : %2x %s", sAudioSndContWork[4], sSoundModeNames[sAudioSndContWork[4]]);

            GfxPrint_SetPos(printer, 3, 9);
            GfxPrint_Printf(printer, "BGM Ent: %2x", sAudioSndContWork[5]);

            GfxPrint_SetPos(printer, 3, 10);
            GfxPrint_Printf(printer, "Spec   : %2x", sAudioSndContWork[6]);

            GfxPrint_SetPos(printer, 3, 11);
            GfxPrint_Printf(printer, "Na Snd : %2x", sAudioSndContWork[7]);

            GfxPrint_SetPos(printer, 3, 12);
            GfxPrint_Printf(printer, "Cam Wt : %s", sBoolStrs[sAudioSndContWork[8]]);

            GfxPrint_SetPos(printer, 3, 13);
            GfxPrint_Printf(printer, "Lnk Wt : %s", sBoolStrs[sAudioSndContWork[9]]);

            GfxPrint_SetPos(printer, 3, 14);
            GfxPrint_Printf(printer, "SE Ent : %2x", sAudioSndContWork[10]);
            break;

        case PAGE_INTERFACE_INFO:
            ind = 0;
            for (k = 0; k < 7; k++) {
                if (k == sAudioIntInfoSel) {
                    SETCOL(255, 127, 127);
                } else {
                    SETCOL(255, 255, 255);
                }
                GfxPrint_SetPos(printer, 2 + sAudioIntInfoX, 4 + ind + sAudioIntInfoY);
                GfxPrint_Printf(printer, "%s <%d>", sSoundBankNames[k], sAudioIntInfoBankPage[k]);

                for (k2 = 0; k2 < gChannelsPerBank[gSfxChannelLayout][k]; k2++) {
#define entryIndex (gActiveSounds[k][k2].entryIndex)
#define entry (&gSoundBanks[k][entryIndex])
#define chan (gAudioContext.seqPlayers[SEQ_PLAYER_SFX].channels[entry->channelIdx])
                    GfxPrint_SetPos(printer, 2 + sAudioIntInfoX, 5 + ind + sAudioIntInfoY);
                    if (sAudioIntInfoBankPage[k] == 1) {
                        if ((entryIndex != 0xFF) &&
                            ((entry->state == SFX_STATE_PLAYING_1) || (entry->state == SFX_STATE_PLAYING_2))) {
                            GfxPrint_Printf(printer, "%2X %5d %5d %5d %02X %04X %04X", entryIndex, (s32)*entry->posX,
                                            (s32)*entry->posY, (s32)*entry->posZ, entry->sfxImportance,
                                            entry->sfxParams, entry->sfxId);
                        } else {
                            GfxPrint_Printf(printer, "FF ----- ----- ----- -- ---- ----");
                        }
                    } else if (sAudioIntInfoBankPage[k] == 2) {
                        if ((entryIndex != 0xFF) &&
                            ((entry->state == SFX_STATE_PLAYING_1) || (entry->state == SFX_STATE_PLAYING_2))) {
                            GfxPrint_Printf(printer, "%2X %5d %5d %5d %3d %3d %04X", entryIndex, (s32)*entry->posX,
                                            (s32)*entry->posY, (s32)*entry->posZ, (s32)(chan->volume * 127.1f),
                                            chan->newPan, entry->sfxId);
                        } else {
                            GfxPrint_Printf(printer, "FF ----- ----- ----- --- --- ----");
                        }
                    } else if (sAudioIntInfoBankPage[k] == 3) {
                        if ((entryIndex != 0xFF) &&
                            ((entry->state == SFX_STATE_PLAYING_1) || (entry->state == SFX_STATE_PLAYING_2))) {
                            GfxPrint_Printf(printer, "%2X %5d %5d %5d %3d %3d %04X", entryIndex, (s32)*entry->posX,
                                            (s32)*entry->posY, (s32)*entry->posZ, (s32)(chan->freqScale * 100.0f),
                                            chan->reverb, entry->sfxId);
                        } else {
                            GfxPrint_Printf(printer, "FF ----- ----- ----- --- --- ----");
                        }
                    } else if (sAudioIntInfoBankPage[k] == 4) {
                        if ((entryIndex != 0xFF) &&
                            ((entry->state == SFX_STATE_PLAYING_1) || (entry->state == SFX_STATE_PLAYING_2))) {
                            GfxPrint_Printf(printer, "%2X %04X", entryIndex, entry->sfxId);
                        } else {
                            GfxPrint_Printf(printer, "FF ----");
                        }
                    }
#undef entryIndex
#undef entry
#undef chan

                    if (sAudioIntInfoBankPage[k] != 0) {
                        ind++;
                    }
                }
                ind++;
            }
            break;

        case PAGE_SCROLL_PRINT:
            GfxPrint_SetPos(printer, 2, 4 + sAudioScrPrtSel);
            SETCOL(255, 255, 255);
            GfxPrint_Printf(printer, "*");

            SETCOL(255, 255, 255);
            GfxPrint_SetPos(printer, 3, 4);
            GfxPrint_Printf(printer, "Swicth  : %d", sAudioScrPrtWork[0]);

            GfxPrint_SetPos(printer, 3, 5);
            GfxPrint_Printf(printer, "Lines   : %d", sAudioScrPrtWork[1] + 1);

            GfxPrint_SetPos(printer, 3, 6);
            GfxPrint_Printf(printer, "Color   : %d", sAudioScrPrtWork[2]);

            GfxPrint_SetPos(printer, 3, 7);
            GfxPrint_Printf(printer, "%s  : %d", sSoundBankNames[0], sAudioScrPrtWork[3]);

            GfxPrint_SetPos(printer, 3, 8);
            GfxPrint_Printf(printer, "%s    : %d", sSoundBankNames[1], sAudioScrPrtWork[4]);

            GfxPrint_SetPos(printer, 3, 9);
            GfxPrint_Printf(printer, "ENVRONM : %d", sAudioScrPrtWork[5]);

            GfxPrint_SetPos(printer, 3, 10);
            GfxPrint_Printf(printer, "%s   : %d", sSoundBankNames[3], sAudioScrPrtWork[6]);

            GfxPrint_SetPos(printer, 3, 11);
            GfxPrint_Printf(printer, "%s  : %d", sSoundBankNames[4], sAudioScrPrtWork[7]);

            GfxPrint_SetPos(printer, 3, 12);
            GfxPrint_Printf(printer, "%s : %d", sSoundBankNames[5], sAudioScrPrtWork[8]);

            GfxPrint_SetPos(printer, 3, 13);
            GfxPrint_Printf(printer, "%s    : %d", sSoundBankNames[6], sAudioScrPrtWork[9]);

            GfxPrint_SetPos(printer, 3, 14);
            GfxPrint_Printf(printer, "SEQ ENT : %d", sAudioScrPrtWork[10]);
            break;

        case PAGE_SFX_SWAP:
            GfxPrint_SetPos(printer, 3, 4);
            SETCOL(255, 255, 255);
            if (gAudioSfxSwapOff) {
                GfxPrint_Printf(printer, "SWAP OFF");
            }

            if (sAudioSfxSwapIsEditing == 0) {
                SETCOL(255, 255, 255);
            } else {
                SETCOL(127, 127, 127);
            }
            GfxPrint_SetPos(printer, 2, 6 + sAudioSfxSwapSel);
            GfxPrint_Printf(printer, "*");

            ctr = sAudioSfxSwapNibbleSel;
            if (sAudioSfxSwapNibbleSel >= 4) {
                ctr++;
            }
            if (sAudioSfxSwapIsEditing == 1) {
                SETCOL(255, 255, 255);
                GfxPrint_SetPos(printer, 3 + ctr, 5);
                GfxPrint_Printf(printer, "V");
            }

            for (i = 0; i < 10; i++) {
                if (i == sAudioSfxSwapSel) {
                    if (sAudioSfxSwapIsEditing == 0) {
                        SETCOL(192, 192, 192);
                    } else {
                        SETCOL(255, 255, 255);
                    }
                } else if (sAudioSfxSwapIsEditing == 0) {
                    SETCOL(144, 144, 144);
                } else {
                    SETCOL(96, 96, 96);
                }
                GfxPrint_SetPos(printer, 3, 6 + i);
                GfxPrint_Printf(printer, "%04x %04x %s", gAudioSfxSwapSource[i], gAudioSfxSwapTarget[i],
                                sAudioSfxSwapModeNames[gAudioSfxSwapMode[i]]);
            }
            break;

        case PAGE_SUB_TRACK_INFO:
            GfxPrint_SetPos(printer, 3, 4);
            SETCOL(255, 255, 255);
            GfxPrint_Printf(printer, "Group Track:%d", sAudioSubTrackInfoPlayerSel);

            GfxPrint_SetPos(printer, 3, 5);
            GfxPrint_Printf(printer, "Sub Track  :%d", sAudioSubTrackInfoChannelSel);

            GfxPrint_SetPos(printer, 3, 6);
            GfxPrint_Printf(printer, "TRK NO. ");

            GfxPrint_SetPos(printer, 3, 7);
            GfxPrint_Printf(printer, "ENTRY   ");

            GfxPrint_SetPos(printer, 3, 8);
            GfxPrint_Printf(printer, "MUTE    ");

            GfxPrint_SetPos(printer, 3, 9);
            GfxPrint_Printf(printer, "OPENNOTE");

            ctr2 = 0;
            for (i = 0; i < 16; i++) {
                if (i == sAudioSubTrackInfoChannelSel) {
                    SETCOL(255, 255, 255);
                } else {
                    SETCOL(200, 200, 200);
                }
                GfxPrint_SetPos(printer, 15 + i, 6);
                GfxPrint_Printf(printer, "%1X", i);

                GfxPrint_SetPos(printer, 15 + i, 7);
                if (gAudioContext.seqPlayers[sAudioSubTrackInfoPlayerSel].channels[i]->enabled) {
                    GfxPrint_Printf(printer, "O");
                } else {
                    GfxPrint_Printf(printer, "X");
                }

                GfxPrint_SetPos(printer, 15 + i, 8);
                if (gAudioContext.seqPlayers[sAudioSubTrackInfoPlayerSel].channels[i]->stopSomething2) {
                    GfxPrint_Printf(printer, "O");
                } else {
                    GfxPrint_Printf(printer, "X");
                }

                GfxPrint_SetPos(printer, 15 + i, 9);
                ctr = 0;
                for (j = 0; j < 4; j++) {
                    if (gAudioContext.seqPlayers[sAudioSubTrackInfoPlayerSel].channels[i]->layers[j] != NULL) {
                        ctr++;
                    }
                }

                GfxPrint_Printf(printer, "%1X", ctr);
                ctr2 += ctr;
            }

            SETCOL(255, 255, 255);
            if (sSeqPlayerPeakNumLayers[sAudioSubTrackInfoPlayerSel] < ctr2) {
                sSeqPlayerPeakNumLayers[sAudioSubTrackInfoPlayerSel] = ctr2;
            }
            GfxPrint_SetPos(printer, 16 + i, 9);
            GfxPrint_Printf(printer, "%2d,%2d", ctr2, sSeqPlayerPeakNumLayers[sAudioSubTrackInfoPlayerSel]);

            GfxPrint_SetPos(printer, 3, 11);
            GfxPrint_Printf(printer, "VOL     ");

            GfxPrint_SetPos(printer, 3, 12);
            GfxPrint_Printf(printer, "E VOL   ");

            GfxPrint_SetPos(printer, 3, 13);
            GfxPrint_Printf(printer, "BANK ID ");

            GfxPrint_SetPos(printer, 3, 14);
            GfxPrint_Printf(printer, "PROG    ");

            GfxPrint_SetPos(printer, 3, 15);
            GfxPrint_Printf(printer, "PAN    ");

            GfxPrint_SetPos(printer, 3, 16);
            GfxPrint_Printf(printer, "PANPOW  ");

            GfxPrint_SetPos(printer, 3, 17);
            GfxPrint_Printf(printer, "FXMIX   ");

            GfxPrint_SetPos(printer, 3, 18);
            GfxPrint_Printf(printer, "PRIO    ");

            GfxPrint_SetPos(printer, 3, 19);
            GfxPrint_Printf(printer, "VIB PIT ");

            GfxPrint_SetPos(printer, 3, 20);
            GfxPrint_Printf(printer, "VIB DEP ");

            GfxPrint_SetPos(printer, 3, 21);
            GfxPrint_Printf(printer, "TUNE    ");

            GfxPrint_SetPos(printer, 3, 22);
            GfxPrint_Printf(printer, "TUNE    ");

            for (i = 0; i < 8; i++) {
                GfxPrint_SetPos(printer, 15 + 3 * i, 22);
                GfxPrint_Printf(printer, "%02X ",
                                (u8)gAudioContext.seqPlayers[sAudioSubTrackInfoPlayerSel]
                                    .channels[sAudioSubTrackInfoChannelSel]
                                    ->soundScriptIO[i]);
            }

            if (gAudioContext.seqPlayers[sAudioSubTrackInfoPlayerSel].channels[sAudioSubTrackInfoChannelSel]->enabled) {
                GfxPrint_SetPos(printer, 15, 11);
                GfxPrint_Printf(printer, "%d",
                                (u8)(gAudioContext.seqPlayers[sAudioSubTrackInfoPlayerSel]
                                         .channels[sAudioSubTrackInfoChannelSel]
                                         ->volume *
                                     127.1));

                GfxPrint_SetPos(printer, 15, 12);
                GfxPrint_Printf(printer, "%d",
                                (u8)(gAudioContext.seqPlayers[sAudioSubTrackInfoPlayerSel]
                                         .channels[sAudioSubTrackInfoChannelSel]
                                         ->volumeScale *
                                     127.1));

                GfxPrint_SetPos(printer, 15, 13);
                GfxPrint_Printf(printer, "%X",
                                gAudioContext.seqPlayers[sAudioSubTrackInfoPlayerSel]
                                    .channels[sAudioSubTrackInfoChannelSel]
                                    ->fontId);

                ctr = (u8)(gAudioContext.seqPlayers[sAudioSubTrackInfoPlayerSel]
                               .channels[sAudioSubTrackInfoChannelSel]
                               ->instOrWave);

                if (ctr == 0) {
                    ctr2 = 0x7F;
                } else if (ctr < 0x80) {
                    ctr2 = ctr - 1;
                } else {
                    ctr2 = ctr;
                }

                GfxPrint_SetPos(printer, 15, 14);
                GfxPrint_Printf(printer, "%d", ctr2);

                GfxPrint_SetPos(printer, 15, 15);
                GfxPrint_Printf(printer, "%d",
                                gAudioContext.seqPlayers[sAudioSubTrackInfoPlayerSel]
                                    .channels[sAudioSubTrackInfoChannelSel]
                                    ->newPan);

                GfxPrint_SetPos(printer, 15, 16);
                GfxPrint_Printf(printer, "%d",
                                gAudioContext.seqPlayers[sAudioSubTrackInfoPlayerSel]
                                    .channels[sAudioSubTrackInfoChannelSel]
                                    ->panChannelWeight);

                GfxPrint_SetPos(printer, 15, 17);
                GfxPrint_Printf(printer, "%d",
                                gAudioContext.seqPlayers[sAudioSubTrackInfoPlayerSel]
                                    .channels[sAudioSubTrackInfoChannelSel]
                                    ->reverb);

                GfxPrint_SetPos(printer, 15, 18);
                GfxPrint_Printf(printer, "%d",
                                gAudioContext.seqPlayers[sAudioSubTrackInfoPlayerSel]
                                    .channels[sAudioSubTrackInfoChannelSel]
                                    ->notePriority);

                GfxPrint_SetPos(printer, 15, 19);
                GfxPrint_Printf(printer, "%d",
                                (u8)(gAudioContext.seqPlayers[sAudioSubTrackInfoPlayerSel]
                                         .channels[sAudioSubTrackInfoChannelSel]
                                         ->vibratoRateTarget /
                                     32));

                GfxPrint_SetPos(printer, 15, 20);
                GfxPrint_Printf(printer, "%d",
                                (u8)(gAudioContext.seqPlayers[sAudioSubTrackInfoPlayerSel]
                                         .channels[sAudioSubTrackInfoChannelSel]
                                         ->vibratoExtentTarget /
                                     8));

                GfxPrint_SetPos(printer, 15, 21);
                GfxPrint_Printf(printer, "%d",
                                (u16)(gAudioContext.seqPlayers[sAudioSubTrackInfoPlayerSel]
                                          .channels[sAudioSubTrackInfoChannelSel]
                                          ->freqScale *
                                      100));
            }
            break;

        case PAGE_HEAP_INFO:
            SETCOL(255, 255, 255);
            GfxPrint_SetPos(printer, 3, 4);
            GfxPrint_Printf(printer, "TOTAL  %d", D_8014A6C4.heapSize);

            GfxPrint_SetPos(printer, 3, 5);
            GfxPrint_Printf(printer, "DRIVER %05X / %05X",
                            gAudioContext.notesAndBuffersPool.cur - gAudioContext.notesAndBuffersPool.start,
                            gAudioContext.notesAndBuffersPool.size);

            GfxPrint_SetPos(printer, 3, 6);
            GfxPrint_Printf(
                printer, "AT-SEQ %02X-%02X (%05X-%05X / %05X)", (u8)gAudioContext.seqCache.temporary.entries[0].id,
                (u8)gAudioContext.seqCache.temporary.entries[1].id, gAudioContext.seqCache.temporary.entries[0].size,
                gAudioContext.seqCache.temporary.entries[1].size, gAudioContext.seqCache.temporary.pool.size);

            GfxPrint_SetPos(printer, 3, 7);
            GfxPrint_Printf(
                printer, "AT-BNK %02X-%02X (%05X-%05X / %05X)", (u8)gAudioContext.fontCache.temporary.entries[0].id,
                (u8)gAudioContext.fontCache.temporary.entries[1].id, gAudioContext.fontCache.temporary.entries[0].size,
                gAudioContext.fontCache.temporary.entries[1].size, gAudioContext.fontCache.temporary.pool.size);

            GfxPrint_SetPos(printer, 3, 8);
            GfxPrint_Printf(printer, "ST-SEQ %02Xseqs  (%05X / %06X)", gAudioContext.seqCache.persistent.numEntries,
                            gAudioContext.seqCache.persistent.pool.cur - gAudioContext.seqCache.persistent.pool.start,
                            gAudioContext.seqCache.persistent.pool.size);

            for (k = 0; (u32)k < gAudioContext.seqCache.persistent.numEntries; k++) {
                GfxPrint_SetPos(printer, 3 + 3 * k, 9);
                GfxPrint_Printf(printer, "%02x", gAudioContext.seqCache.persistent.entries[k].id);
            }

            GfxPrint_SetPos(printer, 3, 10);
            GfxPrint_Printf(printer, "ST-BNK %02Xbanks (%05X / %06X)", gAudioContext.fontCache.persistent.numEntries,
                            gAudioContext.fontCache.persistent.pool.cur - gAudioContext.fontCache.persistent.pool.start,
                            gAudioContext.fontCache.persistent.pool.size);

            for (k = 0; (u32)k < gAudioContext.fontCache.persistent.numEntries; k++) {
                GfxPrint_SetPos(printer, 3 + 3 * k, 11);
                GfxPrint_Printf(printer, "%02x", gAudioContext.fontCache.persistent.entries[k].id);
            }

            GfxPrint_SetPos(printer, 3, 12);
            GfxPrint_Printf(printer, "E-MEM  %05X / %05X",
                            gAudioContext.permanentPool.cur - gAudioContext.permanentPool.start,
                            gAudioContext.permanentPool.size);
            break;

        case PAGE_BLOCK_CHANGE_BGM:
            SETCOL(255, 255, 255);
            GfxPrint_SetPos(printer, 3, 4);
            GfxPrint_Printf(printer, "BGM No.    %02X", sAudioBlkChgBgmWork[0]);

            GfxPrint_SetPos(printer, 3, 5);
            GfxPrint_Printf(printer, "SCENE SET  %02X %s", sAudioBlkChgBgmWork[1],
                            sAudioSceneNames[sAudioBlkChgBgmWork[1]]);

            SETCOL(0x64, 255, 0x64);
            GfxPrint_SetPos(printer, 2, 4 + sAudioBlkChgBgmSel);
            GfxPrint_Printf(printer, "*");

            SETCOL(255, 255, 255);
            GfxPrint_SetPos(printer, 3, 7);
            GfxPrint_Printf(printer, "NEXT SCENE %02X %s",
                            (u8)gAudioContext.seqPlayers[SEQ_PLAYER_BGM_MAIN].soundScriptIO[2],
                            sAudioSceneNames[(u8)gAudioContext.seqPlayers[SEQ_PLAYER_BGM_MAIN].soundScriptIO[2]]);

            GfxPrint_SetPos(printer, 3, 8);
            GfxPrint_Printf(printer, "NOW SCENE  %02X %s",
                            (u8)gAudioContext.seqPlayers[SEQ_PLAYER_BGM_MAIN].soundScriptIO[4],
                            sAudioSceneNames[(u8)gAudioContext.seqPlayers[SEQ_PLAYER_BGM_MAIN].soundScriptIO[4]]);

            GfxPrint_SetPos(printer, 3, 9);
            GfxPrint_Printf(printer, "NOW BLOCK  %02X",
                            (gAudioContext.seqPlayers[SEQ_PLAYER_BGM_MAIN].soundScriptIO[5] + 1) & 0xFF);

            GfxPrint_SetPos(printer, 3, 11);
            GfxPrint_Printf(printer, "PORT");

            GfxPrint_SetPos(printer, 3, 12);
            GfxPrint_Printf(printer, "%02X %02X %02X %02X",
                            (u8)gAudioContext.seqPlayers[SEQ_PLAYER_BGM_MAIN].soundScriptIO[0],
                            (u8)gAudioContext.seqPlayers[SEQ_PLAYER_BGM_MAIN].soundScriptIO[1],
                            (u8)gAudioContext.seqPlayers[SEQ_PLAYER_BGM_MAIN].soundScriptIO[2],
                            (u8)gAudioContext.seqPlayers[SEQ_PLAYER_BGM_MAIN].soundScriptIO[3]);

            GfxPrint_SetPos(printer, 3, 13);
            GfxPrint_Printf(printer, "%02X %02X %02X %02X",
                            (u8)gAudioContext.seqPlayers[SEQ_PLAYER_BGM_MAIN].soundScriptIO[4],
                            (u8)gAudioContext.seqPlayers[SEQ_PLAYER_BGM_MAIN].soundScriptIO[5],
                            (u8)gAudioContext.seqPlayers[SEQ_PLAYER_BGM_MAIN].soundScriptIO[6],
                            (u8)gAudioContext.seqPlayers[SEQ_PLAYER_BGM_MAIN].soundScriptIO[7]);
            break;

        case PAGE_OCARINA_TEST:
            SETCOL(255, 255, 255);
            GfxPrint_SetPos(printer, 3, 4);
            GfxPrint_Printf(printer, "SEQ INFO  : %2d %02x %d", sPlaybackStaff.buttonIndex, sPlaybackStaff.state,
                            sPlaybackStaff.pos);

            GfxPrint_SetPos(printer, 3, 5);
            GfxPrint_Printf(printer, "PLAY INFO : %2d %02x %d", sPlayingStaff.buttonIndex, sPlayingStaff.state,
                            sPlayingStaff.pos);

            GfxPrint_SetPos(printer, 3, 6);
            GfxPrint_Printf(printer, "8note REC POINTER : %08x", gScarecrowSpawnSongPtr);

            ctr = 0;
            for (j = 0; j < 4; j++) {
                for (i = 0; i < 8; i++) {
                    GfxPrint_SetPos(printer, 3 + 3 * i, 7 + j);
                    GfxPrint_Printf(printer, "%02x", gScarecrowSpawnSongPtr[ctr++]);
                }
            }

            GfxPrint_SetPos(printer, 3, 24);
            GfxPrint_Printf(printer, "OCA:%02x SEQ:%04x PLAY:%02x REC:%02x", sOcarinaInstrumentId, sOcarinaFlags,
                            sPlaybackState, sRecordingState);
            break;

        case PAGE_SFX_PARAMETER_CHANGE:
            GfxPrint_SetPos(printer, 2, 4 + sAudioSfxParamChgSel);
            SETCOL(127, 255, 127);
            GfxPrint_Printf(printer, "*");

            SETCOL(255, 255, 255);
            GfxPrint_SetPos(printer, 3, 4);
            GfxPrint_Printf(printer, "SE HD  : %02x %s", sAudioSfxParamChgWork[0],
                            sSoundBankNames[sAudioSfxParamChgWork[0]]);

            GfxPrint_SetPos(printer, 3, 5);
            GfxPrint_Printf(printer, "SE No. : %02x", sAudioSfxParamChgWork[1]);

            GfxPrint_SetPos(printer, 20, 6);
            GfxPrint_Printf(printer, "       : %04x",
                            gSoundParams[sAudioSfxParamChgWork[0]][sAudioSfxParamChgWork[1]].params);

            GfxPrint_SetPos(printer, 3, 6);
            GfxPrint_Printf(
                printer, "SE SW    %s",
                AudioDebug_ToStringBinary(gSoundParams[sAudioSfxParamChgWork[0]][sAudioSfxParamChgWork[1]].params, 16));

            SETCOL(127, 255, 127);
            digitStr[0] = (char)('0' + ((gSoundParams[sAudioSfxParamChgWork[0]][sAudioSfxParamChgWork[1]].params >>
                                         (15 - sAudioSfxParamChgBitSel)) &
                                        1));
            GfxPrint_SetPos(printer, 12 + sAudioSfxParamChgBitSel, 6);
            GfxPrint_Printf(printer, "%s", digitStr);

            SETCOL(255, 255, 255);
            GfxPrint_SetPos(printer, 3, 7);
            GfxPrint_Printf(printer, "SE PR  : %02x",
                            gSoundParams[sAudioSfxParamChgWork[0]][sAudioSfxParamChgWork[1]].importance);
            break;

        case PAGE_FREE_AREA:
            GfxPrint_SetPos(printer, 3, 4);
            SETCOL(255, 255, 255);
            GfxPrint_Printf(printer, "env_fx %d code_fx %d SPEC %d", sAudioEnvReverb, sAudioCodeReverb, gAudioSpecId);

            if (sAudioUpdateTaskStart == sAudioUpdateTaskEnd) {
                sAudioUpdateDuration = OS_CYCLES_TO_NSEC(sAudioUpdateEndTime - sAudioUpdateStartTime) / (1e9f / 20);
                if (sAudioUpdateDurationMax < sAudioUpdateDuration) {
                    sAudioUpdateDurationMax = sAudioUpdateDuration;
                }
            }

            GfxPrint_SetPos(printer, 3, 6);
            GfxPrint_Printf(printer, "SOUND GAME FRAME NOW %f", sAudioUpdateDuration);

            GfxPrint_SetPos(printer, 3, 7);
            GfxPrint_Printf(printer, "SOUND GAME FRAME MAX %f", sAudioUpdateDurationMax);

            GfxPrint_SetPos(printer, 3, 9);
            GfxPrint_Printf(printer, "SWITCH BGM MODE %d %d %d (FLAG %d)", sPrevSeqMode, sNumFramesStill,
                            sNumFramesMoving, sSeqModeInput);

            GfxPrint_SetPos(printer, 3, 10);
            GfxPrint_Printf(printer, "ENEMY DIST %f VOL %3d", sAudioEnemyDist, sAudioEnemyVol);

            GfxPrint_SetPos(printer, 3, 11);
            GfxPrint_Printf(printer, "GANON DIST VOL %3d", sGanonsTowerVol);

            GfxPrint_SetPos(printer, 3, 12);
            GfxPrint_Printf(printer, "DEMO FLAG %d", sAudioCutsceneFlag);

            GfxPrint_SetPos(printer, 3, 12);
            if (sAudioHasMalonBgm == true) {
                GfxPrint_Printf(printer, "MARON BGM DIST %f", sAudioMalonBgmDist);
                sAudioHasMalonBgm = false;
            }

            GfxPrint_SetPos(printer, 3, 23);
            if (sAudioNatureFailed != false) {
                GfxPrint_Printf(printer, "NATURE FAILED %01x", sAudioNatureFailed);
            }

            GfxPrint_SetPos(printer, 3, 24);
            if (sSariaBgmPtr != 0) {
                GfxPrint_Printf(printer, "SARIA BGM PTR %08x", sSariaBgmPtr);
            }

            GfxPrint_SetPos(printer, 3, 25);
            GfxPrint_Printf(printer, "POLI %d(%d)", sPeakNumNotes, numEnabledNotes);

            for (i = 0; i < 11; i++) {
                GfxPrint_SetPos(printer, 3 + 3 * i, 26);
                GfxPrint_Printf(printer, "%d", sAudioSpecPeakNumNotes[i]);
            }
            break;
    }
#undef SETCOL_COMMON
#undef SETCOL
#undef SETCOL_SCROLLPRINT
}

void AudioDebug_ProcessInput_SndCont(void) {
    u16 step = 1;

    if (CHECK_BTN_ANY(sDebugPadHold, BTN_CDOWN)) {
        if (sAudioSndContWorkLims[sAudioSndContSel] >= 16) {
            step = 16;
        }
    } else if (CHECK_BTN_ANY(sDebugPadHold, BTN_CLEFT)) {
        if (sAudioSndContWorkLims[sAudioSndContSel] >= 16) {
            step = 8;
        }
    } else if (CHECK_BTN_ANY(sDebugPadHold, BTN_CUP)) {
        sAudioSndContWork[sAudioSndContSel] = 0;
    }

    if (CHECK_BTN_ANY(sDebugPadPress, BTN_DUP)) {
        if (sAudioSndContSel > 0) {
            sAudioSndContSel--;
        } else {
            sAudioSndContSel = 10;
        }
    }

    if (CHECK_BTN_ANY(sDebugPadPress, BTN_DDOWN)) {
        if (sAudioSndContSel < 10) {
            sAudioSndContSel++;
        } else {
            sAudioSndContSel = 0;
        }
    }

    if (CHECK_BTN_ANY(sDebugPadPress, BTN_DLEFT)) {
        if (sAudioSndContWork[sAudioSndContSel] >= step) {
            if (1) {
                sAudioSndContWork[sAudioSndContSel] -= step;
            }
        } else {
            sAudioSndContWork[sAudioSndContSel] += sAudioSndContWorkLims[sAudioSndContSel] - step;
        }
    }

    if (CHECK_BTN_ANY(sDebugPadPress, BTN_DRIGHT)) {
        if (sAudioSndContWork[sAudioSndContSel] + step < sAudioSndContWorkLims[sAudioSndContSel]) {
            sAudioSndContWork[sAudioSndContSel] += step;
        } else {
            sAudioSndContWork[sAudioSndContSel] += step - sAudioSndContWorkLims[sAudioSndContSel];
        }
    }

    if (sAudioSndContSel == 8) {
        if (sAudioSndContWork[sAudioSndContSel] != 0) {
            Audio_SetExtraFilter(0x20);
        } else {
            Audio_SetExtraFilter(0);
        }
    }

    if (sAudioSndContSel == 9) {
        if (sAudioSndContWork[sAudioSndContSel] != 0) {
            Audio_SetBaseFilter(0x20);
        } else {
            Audio_SetBaseFilter(0);
        }
    }

    if (CHECK_BTN_ANY(sDebugPadPress, BTN_A)) {
        switch (sAudioSndContSel) {
            case 0:
            case 1:
<<<<<<< HEAD
                AudioSeqCmd_PlaySequence(sAudioSndContSel, 0, 0, sAudioSndContWork[sAudioSndContSel]);
=======
                SEQCMD_PLAY_SEQUENCE(sAudioSndContSel, 0, 0, sAudioSndContWork[sAudioSndContSel]);
>>>>>>> 0a7ee113
                break;
            case 2:
            case 3:
                Audio_PlaySoundGeneral(((sAudioSndContWork[2] << 12) & 0xFFFF) + sAudioSndContWork[3] + SFX_FLAG,
                                       &gSfxDefaultPos, 4, &gSfxDefaultFreqAndVolScale, &gSfxDefaultFreqAndVolScale,
                                       &gSfxDefaultReverb);
                break;
            case 4:
                func_800F6700(sAudioSndContWork[sAudioSndContSel]);
                break;
            case 5:
<<<<<<< HEAD
                AudioSeqCmd_DisableNewSequences(sAudioSndContWork[sAudioSndContSel]);
                break;
            case 6:
                AudioSeqCmd_ResetAudioHeap(0, sAudioSndContWork[sAudioSndContSel]);
=======
                SEQCMD_DISABLE_NEW_SEQUENCES(sAudioSndContWork[sAudioSndContSel]);
                break;
            case 6:
                SEQCMD_RESET_AUDIO_HEAP(0, sAudioSndContWork[sAudioSndContSel]);
>>>>>>> 0a7ee113
                sAudioSubTrackInfoSpec = sAudioSndContWork[6];
                if (sAudioSubTrackInfoPlayerSel > gAudioSpecs[sAudioSubTrackInfoSpec].numSequencePlayers - 1) {
                    sAudioSubTrackInfoPlayerSel = gAudioSpecs[sAudioSubTrackInfoSpec].numSequencePlayers - 1;
                }
                break;
            case 7:
                Audio_PlayNatureAmbienceSequence(sAudioSndContWork[sAudioSndContSel]);
                break;
            case 8:
            case 9:
                break;
            case 10:
                Audio_SetSoundBanksMute(sAudioSndContWork[sAudioSndContSel] * 0x7F);
                break;
        }
    }

    if (CHECK_BTN_ANY(sDebugPadPress, BTN_B)) {
        switch (sAudioSndContSel) {
            case 0:
            case 1:
<<<<<<< HEAD
                AudioSeqCmd_StopSequence(sAudioSndContSel, 0);
                break;
            case 7:
                AudioSeqCmd_StopSequence(SEQ_PLAYER_BGM_MAIN, 0);
=======
                SEQCMD_STOP_SEQUENCE(sAudioSndContSel, 0);
                break;
            case 7:
                SEQCMD_STOP_SEQUENCE(SEQ_PLAYER_BGM_MAIN, 0);
>>>>>>> 0a7ee113
                break;
            case 2:
            case 3:
                Audio_StopSfxByBank(sAudioSndContWork[2]);
                break;
        }
    }

    if (CHECK_BTN_ANY(sDebugPadPress, BTN_CDOWN)) {
        if (sAudioSndContSel == 0) {
            if (1) {}
            func_800F595C(sAudioSndContWork[sAudioSndContSel]);
        }
    }

    if (CHECK_BTN_ANY(sDebugPadPress, BTN_CRIGHT)) {
        if (sAudioSndContSel == 0) {
            if (1) {}
            func_800F5ACC(sAudioSndContWork[sAudioSndContSel]);
        }
    }
}

void AudioDebug_ProcessInput_IntInfo(void) {
    if (CHECK_BTN_ANY(sDebugPadPress, BTN_CUP)) {
        sAudioIntInfoY--;
    }

    if (CHECK_BTN_ANY(sDebugPadPress, BTN_CDOWN)) {
        sAudioIntInfoY++;
    }

    if (CHECK_BTN_ANY(sDebugPadPress, BTN_CLEFT)) {
        sAudioIntInfoX--;
    }

    if (CHECK_BTN_ANY(sDebugPadPress, BTN_CRIGHT)) {
        sAudioIntInfoX++;
    }

    if (CHECK_BTN_ANY(sDebugPadPress, BTN_B)) {
        sAudioIntInfoX = 0;
        sAudioIntInfoY = 0;
    }

    if (CHECK_BTN_ANY(sDebugPadPress, BTN_DUP) && sAudioIntInfoSel > 0) {
        sAudioIntInfoSel--;
    }

    if (CHECK_BTN_ANY(sDebugPadPress, BTN_DDOWN) && sAudioIntInfoSel < 6) {
        sAudioIntInfoSel++;
    }

    if (CHECK_BTN_ANY(sDebugPadPress, BTN_DLEFT) && sAudioIntInfoBankPage[sAudioIntInfoSel] > 0) {
        sAudioIntInfoBankPage[sAudioIntInfoSel]--;
    }

    if (CHECK_BTN_ANY(sDebugPadPress, BTN_DRIGHT) && sAudioIntInfoBankPage[sAudioIntInfoSel] < 4) {
        sAudioIntInfoBankPage[sAudioIntInfoSel]++;
    }
}

void AudioDebug_ProcessInput_ScrPrt(void) {
    if (sAudioScrPrtWork[0] != 0) {
        if (CHECK_BTN_ANY(sDebugPadPress, BTN_CUP)) {
            sAudioScrPrtY--;
        }
        if (CHECK_BTN_ANY(sDebugPadPress, BTN_CDOWN)) {
            sAudioScrPrtY++;
        }
        if (CHECK_BTN_ANY(sDebugPadPress, BTN_CLEFT)) {
            sAudioScrPrtX--;
        }
        if (CHECK_BTN_ANY(sDebugPadPress, BTN_CRIGHT)) {
            sAudioScrPrtX++;
        }
        if (CHECK_BTN_ANY(sDebugPadPress, BTN_A)) {
            sAudioScrPrtX = 26;
            sAudioScrPrtY = 1;
            sAudioScrPrtWork[2] = 6;
        }

        if (CHECK_BTN_ANY(sDebugPadPress, BTN_B)) {
            sAudioScrPrtInd = 0;
            sAudioScrPrtOverflow = 0;
        }
    }

    if (CHECK_BTN_ANY(sDebugPadPress, BTN_DUP)) {
        if (sAudioScrPrtSel > 0) {
            sAudioScrPrtSel--;
        } else {
            sAudioScrPrtSel = 10;
        }
    }

    if (CHECK_BTN_ANY(sDebugPadPress, BTN_DDOWN)) {
        if (sAudioScrPrtSel < 10) {
            sAudioScrPrtSel++;
        } else {
            sAudioScrPrtSel = 0;
        }
    }

    if (CHECK_BTN_ANY(sDebugPadPress, BTN_DLEFT)) {
        if (sAudioScrPrtWork[sAudioScrPrtSel] > 0) {
            sAudioScrPrtWork[sAudioScrPrtSel]--;
        } else {
            sAudioScrPrtWork[sAudioScrPrtSel] = sAudioScrPrtWorkLims[sAudioScrPrtSel] - 1;
        }
    }

    if (CHECK_BTN_ANY(sDebugPadPress, BTN_DRIGHT)) {
        if (sAudioScrPrtWork[sAudioScrPrtSel] < sAudioScrPrtWorkLims[sAudioScrPrtSel] - 1) {
            sAudioScrPrtWork[sAudioScrPrtSel]++;
        } else {
            sAudioScrPrtWork[sAudioScrPrtSel] = 0;
        }
    }

    D_801333F0 = sAudioScrPrtWork[3] + (sAudioScrPrtWork[4] * 2) + (sAudioScrPrtWork[5] * 4) +
                 (sAudioScrPrtWork[6] * 8) + (sAudioScrPrtWork[7] * 0x10) + (sAudioScrPrtWork[8] * 0x20);
}

void AudioDebug_ProcessInput_SfxSwap(void) {
    s16 step;
    u16 val;
    u8 prev;

    if (!sAudioSfxSwapIsEditing) {
        if (CHECK_BTN_ANY(sDebugPadPress, BTN_DUP)) {
            if (sAudioSfxSwapSel > 0) {
                sAudioSfxSwapSel--;
            } else {
                sAudioSfxSwapSel = 9;
            }
        }

        if (CHECK_BTN_ANY(sDebugPadPress, BTN_DDOWN)) {
            if (sAudioSfxSwapSel < 9) {
                sAudioSfxSwapSel++;
            } else {
                sAudioSfxSwapSel = 0;
            }
        }

        if (CHECK_BTN_ANY(sDebugPadPress, BTN_A)) {
            sAudioSfxSwapIsEditing = true;
        }

        if (CHECK_BTN_ANY(sDebugPadPress, BTN_B)) {
            gAudioSfxSwapSource[sAudioSfxSwapSel] = 0;
            gAudioSfxSwapTarget[sAudioSfxSwapSel] = 0;
        }

        if (CHECK_BTN_ANY(sDebugPadPress, BTN_START)) {
            if (sAudioSfxSwapSel != 0) {
                prev = sAudioSfxSwapSel - 1;
            } else {
                prev = 9;
            }
            gAudioSfxSwapSource[sAudioSfxSwapSel] = gAudioSfxSwapSource[prev];
            gAudioSfxSwapTarget[sAudioSfxSwapSel] = gAudioSfxSwapTarget[prev];
        }
    } else {
        if (CHECK_BTN_ANY(sDebugPadPress, BTN_DLEFT)) {
            if (sAudioSfxSwapNibbleSel > 0) {
                sAudioSfxSwapNibbleSel--;
            } else {
                sAudioSfxSwapNibbleSel = 7;
            }
        }
        if (CHECK_BTN_ANY(sDebugPadPress, BTN_DRIGHT)) {
            if (sAudioSfxSwapNibbleSel < 7) {
                sAudioSfxSwapNibbleSel++;
            } else {
                sAudioSfxSwapNibbleSel = 0;
            }
        }

        if (CHECK_BTN_ANY(sDebugPadPress, BTN_DUP) || CHECK_BTN_ANY(sDebugPadPress, BTN_DDOWN)) {
            if (CHECK_BTN_ANY(sDebugPadPress, BTN_DUP)) {
                step = CHECK_BTN_ANY(sDebugPadHold, BTN_CUP) ? 8 : 1;
            }

            if (CHECK_BTN_ANY(sDebugPadPress, BTN_DDOWN)) {
                step = CHECK_BTN_ANY(sDebugPadHold, BTN_CUP) ? -8 : -1;
            }

            if (sAudioSfxSwapNibbleSel < 4) {
                val = gAudioSfxSwapSource[sAudioSfxSwapSel] >> ((3 - sAudioSfxSwapNibbleSel) * 4);
                val = (val + step) & 0xF;
                gAudioSfxSwapSource[sAudioSfxSwapSel] =
                    (gAudioSfxSwapSource[sAudioSfxSwapSel] & ((0xF << ((3 - sAudioSfxSwapNibbleSel) * 4)) ^ 0xFFFF)) +
                    (val << ((3 - sAudioSfxSwapNibbleSel) * 4));
            } else {
                val = gAudioSfxSwapTarget[sAudioSfxSwapSel] >> ((7 - sAudioSfxSwapNibbleSel) * 4);
                val = (val + step) & 0xF;
                gAudioSfxSwapTarget[sAudioSfxSwapSel] =
                    (gAudioSfxSwapTarget[sAudioSfxSwapSel] & ((0xF << ((7 - sAudioSfxSwapNibbleSel) * 4)) ^ 0xFFFF)) +
                    (val << ((7 - sAudioSfxSwapNibbleSel) * 4));
            }
        }

        if (CHECK_BTN_ANY(sDebugPadPress, BTN_A)) {
            sAudioSfxSwapIsEditing = false;
        }

        if (CHECK_BTN_ANY(sDebugPadPress, BTN_B)) {
            if (sAudioSfxSwapNibbleSel < 4) {
                gAudioSfxSwapSource[sAudioSfxSwapSel] = 0;
            } else {
                gAudioSfxSwapTarget[sAudioSfxSwapSel] = 0;
            }
        }
    }

    if (CHECK_BTN_ANY(sDebugPadPress, BTN_CLEFT)) {
        gAudioSfxSwapOff ^= 1;
    }

    if (CHECK_BTN_ANY(sDebugPadPress, BTN_CDOWN)) {
        gAudioSfxSwapMode[sAudioSfxSwapSel] ^= 1;
    }
}

void AudioDebug_ProcessInput_SubTrackInfo(void) {
    if (CHECK_BTN_ANY(sDebugPadPress, BTN_DDOWN)) {
        if (sAudioSubTrackInfoPlayerSel != 0) {
            sAudioSubTrackInfoPlayerSel--;
        } else {
            sAudioSubTrackInfoPlayerSel = gAudioSpecs[sAudioSubTrackInfoSpec].numSequencePlayers - 1;
        }
    }
    if (CHECK_BTN_ANY(sDebugPadPress, BTN_DUP)) {
        if (sAudioSubTrackInfoPlayerSel < gAudioSpecs[sAudioSubTrackInfoSpec].numSequencePlayers - 1) {
            sAudioSubTrackInfoPlayerSel++;
        } else {
            sAudioSubTrackInfoPlayerSel = SEQ_PLAYER_BGM_MAIN;
        }
    }
    if (CHECK_BTN_ANY(sDebugPadPress, BTN_DLEFT)) {
        sAudioSubTrackInfoChannelSel = (sAudioSubTrackInfoChannelSel - 1) & 0xF;
    }
    if (CHECK_BTN_ANY(sDebugPadPress, BTN_DRIGHT)) {
        sAudioSubTrackInfoChannelSel = (sAudioSubTrackInfoChannelSel + 1) & 0xF;
    }
    if (CHECK_BTN_ANY(sDebugPadPress, BTN_START)) {
        sSeqPlayerPeakNumLayers[sAudioSubTrackInfoPlayerSel] = SEQ_PLAYER_BGM_MAIN;
    }
}

void AudioDebug_ProcessInput_HeapInfo(void) {
}

void AudioDebug_ProcessInput_BlkChgBgm(void) {
    if (CHECK_BTN_ANY(sDebugPadPress, BTN_DUP)) {
        if (sAudioBlkChgBgmSel > 0) {
            sAudioBlkChgBgmSel--;
        } else {
            sAudioBlkChgBgmSel = 1;
        }
    }

    if (CHECK_BTN_ANY(sDebugPadPress, BTN_DDOWN)) {
        if (sAudioBlkChgBgmSel <= 0) {
            sAudioBlkChgBgmSel++;
        } else {
            sAudioBlkChgBgmSel = 0;
        }
    }

    if (CHECK_BTN_ANY(sDebugPadPress, BTN_DLEFT)) {
        sAudioBlkChgBgmWork[sAudioBlkChgBgmSel]--;
        if (sAudioBlkChgBgmSel == 1) {
            Audio_SetSequenceMode(sAudioBlkChgBgmWork[1]);
            ; // might be a fake match?
        }
    }

    if (CHECK_BTN_ANY(sDebugPadPress, BTN_DRIGHT)) {
        sAudioBlkChgBgmWork[sAudioBlkChgBgmSel]++;
        if (sAudioBlkChgBgmSel == 1) {
            Audio_SetSequenceMode(sAudioBlkChgBgmWork[1]);
        }
    }

    if (CHECK_BTN_ANY(sDebugPadPress, BTN_A)) {
        Audio_QueueCmdS8(MK_CMD(0x46, SEQ_PLAYER_BGM_MAIN, 0x00, 0x00), sAudioBlkChgBgmWork[1]);
<<<<<<< HEAD
        AudioSeqCmd_PlaySequence(SEQ_PLAYER_BGM_MAIN, 1, 0, sAudioBlkChgBgmWork[0]);
    }

    if (CHECK_BTN_ANY(sDebugPadPress, BTN_B)) {
        AudioSeqCmd_StopSequence(SEQ_PLAYER_BGM_MAIN, 1);
=======
        SEQCMD_PLAY_SEQUENCE(SEQ_PLAYER_BGM_MAIN, 1, 0, sAudioBlkChgBgmWork[0]);
    }

    if (CHECK_BTN_ANY(sDebugPadPress, BTN_B)) {
        SEQCMD_STOP_SEQUENCE(SEQ_PLAYER_BGM_MAIN, 1);
>>>>>>> 0a7ee113
    }
}

void AudioDebug_ProcessInput_OcaTest(void) {
}

void AudioDebug_ProcessInput_SfxParamChg(void) {
    s32 step;
    u16 sfx;

    if (CHECK_BTN_ANY(sDebugPadHold, BTN_CLEFT)) {
        step = 8;
    } else {
        step = 1;
    }

    if (CHECK_BTN_ANY(sDebugPadPress, BTN_DUP)) {
        if (sAudioSfxParamChgSel > 0) {
            sAudioSfxParamChgSel--;
        } else {
            sAudioSfxParamChgSel = 3;
        }
    }

    if (CHECK_BTN_ANY(sDebugPadPress, BTN_DDOWN)) {
        if (sAudioSfxParamChgSel < 3) {
            sAudioSfxParamChgSel++;
        } else {
            sAudioSfxParamChgSel = 0;
        }
    }

    if (CHECK_BTN_ANY(sDebugPadPress, BTN_DLEFT)) {
        if (sAudioSfxParamChgSel < 2) {
            if (sAudioSfxParamChgSel == 0) {
                if (sAudioSfxParamChgWork[sAudioSfxParamChgSel] > 0) {
                    sAudioSfxParamChgWork[sAudioSfxParamChgSel]--;
                } else {
                    sAudioSfxParamChgWork[sAudioSfxParamChgSel] = sAudioSndContWorkLims[2] - 1;
                }
            } else {
                sAudioSfxParamChgWork[sAudioSfxParamChgSel] -= step;
                sAudioSfxParamChgWork[sAudioSfxParamChgSel] &= 0x1FF;
            }
        } else if (sAudioSfxParamChgSel == 3) {
            gSoundParams[sAudioSfxParamChgWork[0]][sAudioSfxParamChgWork[1]].importance -= step;
        } else {
            sAudioSfxParamChgBitSel = (sAudioSfxParamChgBitSel - 1) & 0xF;
        }
    }

    if (CHECK_BTN_ANY(sDebugPadPress, BTN_DRIGHT)) {
        if (sAudioSfxParamChgSel < 2) {
            if (sAudioSfxParamChgSel == 0) {
                if (sAudioSfxParamChgWork[sAudioSfxParamChgSel] < (sAudioSndContWorkLims[2] - 1)) {
                    sAudioSfxParamChgWork[sAudioSfxParamChgSel]++;
                } else {
                    sAudioSfxParamChgWork[sAudioSfxParamChgSel] = 0;
                }
            } else {
                sAudioSfxParamChgWork[sAudioSfxParamChgSel] += step;
                sAudioSfxParamChgWork[sAudioSfxParamChgSel] &= 0x1FF;
            }
        } else if (sAudioSfxParamChgSel == 3) {
            gSoundParams[sAudioSfxParamChgWork[0]][sAudioSfxParamChgWork[1]].importance += step;
        } else {
            sAudioSfxParamChgBitSel = (sAudioSfxParamChgBitSel + 1) & 0xF;
        }
    }

    if (CHECK_BTN_ANY(sDebugPadPress, BTN_A)) {
        sfx = (u16)(sAudioSfxParamChgWork[0] << 12) + sAudioSfxParamChgWork[1] + SFX_FLAG;
        Audio_PlaySoundGeneral(sfx, &gSfxDefaultPos, 4, &gSfxDefaultFreqAndVolScale, &gSfxDefaultFreqAndVolScale,
                               &gSfxDefaultReverb);
    }

    if (CHECK_BTN_ANY(sDebugPadPress, BTN_B)) {
        Audio_StopSfxByBank(sAudioSfxParamChgWork[0]);
    }

    if (CHECK_BTN_ANY(sDebugPadPress, BTN_CDOWN)) {
        if (sAudioSfxParamChgSel == 2) {
            gSoundParams[sAudioSfxParamChgWork[0]][sAudioSfxParamChgWork[1]].params ^=
                (1 << (0xF - sAudioSfxParamChgBitSel));
        }
    }

    if (CHECK_BTN_ANY(sDebugPadPress, BTN_CUP)) {
        if (sAudioSfxParamChgSel < 2) {
            sAudioSfxParamChgWork[sAudioSfxParamChgSel] = 0;
        }
    }
}

void AudioDebug_ScrPrt(const s8* str, u16 num) {
    u8 i = 0;

    sAudioScrPrtBuf[sAudioScrPrtInd].num = num;

    while (str[i] != 0) {
        sAudioScrPrtBuf[sAudioScrPrtInd].str[i] = str[i];
        i++;
    }

    while (i < 5) {
        sAudioScrPrtBuf[sAudioScrPrtInd].str[i] = 0;
        i++;
    }

    if (sAudioScrPrtInd < 25 - 1) {
        sAudioScrPrtInd++;
    } else {
        sAudioScrPrtInd = 0;
        sAudioScrPrtOverflow = 1;
    }
}

void AudioDebug_ProcessInput(void) {
    if (!sAudioDebugEverOpened) {
        return;
    }

    if (sAudioSfxMuted) {
        Audio_SetSoundBanksMute(0x6F);
    }

    if (CHECK_BTN_ANY(sDebugPadPress, BTN_L)) {
        if (sAudioDebugPage < PAGE_MAX - 1) {
            sAudioDebugPage++;
        } else {
            sAudioDebugPage = 0;
        }
    }

    if (CHECK_BTN_ANY(sDebugPadPress, BTN_R)) {
        if (sAudioDebugPage > 0) {
            sAudioDebugPage--;
        } else {
            sAudioDebugPage = PAGE_MAX - 1;
        }
    }

    if (CHECK_BTN_ANY(sDebugPadPress, BTN_Z)) {
        sAudioDebugTextColor++;
        sAudioDebugTextColor &= 7;
    }

    switch (sAudioDebugPage) {
        case PAGE_NON:
            if (CHECK_BTN_ANY(sDebugPadPress, BTN_A)) {
                sAudioSndContWork[5] ^= 1;
<<<<<<< HEAD
                AudioSeqCmd_DisableNewSequences(sAudioSndContWork[5]);
                if (Audio_GetActiveSeqId(SEQ_PLAYER_BGM_MAIN) != NA_BGM_NATURE_AMBIENCE) {
                    AudioSeqCmd_StopSequence(SEQ_PLAYER_BGM_MAIN, 0);
                }
                AudioSeqCmd_StopSequence(SEQ_PLAYER_FANFARE, 0);
                AudioSeqCmd_StopSequence(SEQ_PLAYER_BGM_SUB, 0);
=======
                SEQCMD_DISABLE_NEW_SEQUENCES(sAudioSndContWork[5]);
                if (Audio_GetActiveSeqId(SEQ_PLAYER_BGM_MAIN) != NA_BGM_NATURE_AMBIENCE) {
                    SEQCMD_STOP_SEQUENCE(SEQ_PLAYER_BGM_MAIN, 0);
                }
                SEQCMD_STOP_SEQUENCE(SEQ_PLAYER_FANFARE, 0);
                SEQCMD_STOP_SEQUENCE(SEQ_PLAYER_BGM_SUB, 0);
>>>>>>> 0a7ee113
            }

            if (CHECK_BTN_ANY(sDebugPadPress, BTN_B)) {
                sAudioSfxMuted ^= 1;
                if (!sAudioSfxMuted) {
                    Audio_SetSoundBanksMute(0);
                }
            }
            break;
        case PAGE_SOUND_CONTROL:
            AudioDebug_ProcessInput_SndCont();
            break;
        case PAGE_INTERFACE_INFO:
            AudioDebug_ProcessInput_IntInfo();
            break;
        case PAGE_SCROLL_PRINT:
            AudioDebug_ProcessInput_ScrPrt();
            break;
        case PAGE_SFX_SWAP:
            AudioDebug_ProcessInput_SfxSwap();
            break;
        case PAGE_SUB_TRACK_INFO:
            AudioDebug_ProcessInput_SubTrackInfo();
            break;
        case PAGE_HEAP_INFO:
            AudioDebug_ProcessInput_HeapInfo();
            break;
        case PAGE_BLOCK_CHANGE_BGM:
            AudioDebug_ProcessInput_BlkChgBgm();
            break;
        case PAGE_OCARINA_TEST:
            AudioDebug_ProcessInput_OcaTest();
            break;
        case PAGE_SFX_PARAMETER_CHANGE:
            AudioDebug_ProcessInput_SfxParamChg();
            break;
        case PAGE_FREE_AREA:
        default:
            break;
    }

    gAudioDebugPrintSeqCmd = sAudioScrPrtWork[10];
}

void Audio_UpdateRiverSoundVolumes(void);
void func_800F5CF8(void);

/**
 * This is Audio_Update for the graph thread
 */
void func_800F3054(void) {
    if (func_800FAD34() == 0) {
        sAudioUpdateTaskStart = gAudioContext.totalTaskCount;
        sAudioUpdateStartTime = osGetTime();
        AudioOcarina_Update();
        Audio_StepFreqLerp(&sRiverFreqScaleLerp);
        Audio_StepFreqLerp(&sWaterfallFreqScaleLerp);
        Audio_UpdateRiverSoundVolumes();
        func_800F56A8();
        func_800F5CF8();
        if (gAudioSpecId == 7) {
            Audio_ClearSariaBgm();
        }
        Audio_ProcessSoundRequests();
        Audio_ProcessSeqCmds();
        func_800F8F88();
        Audio_UpdateActiveSequences();
        AudioDebug_SetInput();
        AudioDebug_ProcessInput();
        Audio_ScheduleProcessCmds();
        sAudioUpdateTaskEnd = gAudioContext.totalTaskCount;
        sAudioUpdateEndTime = osGetTime();
    }
}

void func_800F3138(UNK_TYPE arg0) {
}

void func_800F3140(UNK_TYPE arg0, UNK_TYPE arg1) {
}

void func_800F314C(s8 arg0) {
    Audio_QueueCmdS32(0x82 << 24 | SEQ_PLAYER_BGM_MAIN << 16 | (((u8)arg0 & 0xFF) << 8), 1);
}

f32 Audio_ComputeSoundVolume(u8 bankId, u8 entryIdx) {
    SoundBankEntry* bankEntry = &gSoundBanks[bankId][entryIdx];
    f32 minDist;
    f32 baseDist;
    f32 ret;

    if (bankEntry->sfxParams & 0x2000) {
        return 1.0f;
    }

    if (bankEntry->dist > 10000.0f) {
        ret = 0.0f;
    } else {
        switch (bankEntry->sfxParams & 3) {
            case 1:
                baseDist = 10000.0f / 15.0f;
                break;
            case 2:
                baseDist = 10000.0f / 10.5f;
                break;
            case 3:
                baseDist = 10000.0f / 2.6f;
                break;
            default:
                baseDist = 10000.0f / 20.0f;
                break;
        }

        minDist = baseDist / 5.0f;

        // Volume grows as inverse square of distance. Linearly approximate
        // the inverse part, then square.
        if (bankEntry->dist < minDist) {
            ret = 1.0f;
        } else if (bankEntry->dist < baseDist) {
            ret = ((((baseDist - minDist) - (bankEntry->dist - minDist)) / (baseDist - minDist)) * 0.19f) + 0.81f;
        } else {
            ret = (1.0f - ((bankEntry->dist - baseDist) / (10000.0f - baseDist))) * 0.81f;
        }
        ret = SQ(ret);
    }

    return ret;
}

s8 Audio_ComputeSoundReverb(u8 bankId, u8 entryIdx, u8 channelIdx) {
    s8 distAdd = 0;
    s32 scriptAdd = 0;
    SoundBankEntry* entry = &gSoundBanks[bankId][entryIdx];
    s32 reverb;

    if (!(entry->sfxParams & 0x1000)) {
        if (entry->dist < 2500.0f) {
            distAdd = *entry->posZ > 0.0f ? (entry->dist / 2500.0f) * 70.0f : (entry->dist / 2500.0f) * 91.0f;
        } else {
            distAdd = 70;
        }
    }

    if (IS_SEQUENCE_CHANNEL_VALID(gAudioContext.seqPlayers[SEQ_PLAYER_SFX].channels[channelIdx])) {
        scriptAdd = gAudioContext.seqPlayers[SEQ_PLAYER_SFX].channels[channelIdx]->soundScriptIO[1];
        if (gAudioContext.seqPlayers[SEQ_PLAYER_SFX].channels[channelIdx]->soundScriptIO[1] < 0) {
            scriptAdd = 0;
        }
    }

    reverb = *entry->reverbAdd + distAdd + scriptAdd;
    if ((bankId != BANK_OCARINA) || !((entry->sfxId & 0x1FF) < 2)) {
        reverb += sAudioEnvReverb + sAudioCodeReverb + sSpecReverb;
    }

    if (reverb > 0x7F) {
        reverb = 0x7F;
    }

    return reverb;
}

s8 Audio_ComputeSoundPanSigned(f32 x, f32 z, u8 token) {
    f32 absX;
    f32 absZ;
    f32 pan;

    if (x < 0) {
        absX = -x;
    } else {
        absX = x;
    }
    if (z < 0) {
        absZ = -z;
    } else {
        absZ = z;
    }

    if (absX > 8000.0f) {
        absX = 8000.0f;
    }

    if (absZ > 8000.0f) {
        absZ = 8000.0f;
    }

    if ((x == 0.0f) && (z == 0.0f)) {
        pan = 0.5f;
    } else if (absZ <= absX) {
        pan = (16000.0f - absX) / (3.3f * (16000.0f - absZ));
        if (x >= 0.0f) {
            pan = 1.0f - pan;
        }
    } else {
        pan = (x / (5.0769234f * absZ)) + 0.5f; // about 66 / 13
    }

    if (absZ < 50.0f) {
        if (absX < 50.0f) {
            pan = ((pan - 0.5f) * SQ(absX / 50.0f)) + 0.5f;
        }
    }
    return (s8)((pan * 127.0f) + 0.5f);
}

f32 Audio_ComputeSoundFreqScale(u8 bankId, u8 entryIdx) {
    s32 phi_v0 = 0;
    SoundBankEntry* entry = &gSoundBanks[bankId][entryIdx];
    f32 unk1C;
    f32 freq = 1.0f;

    if (entry->sfxParams & 0x4000) {
        freq = 1.0f - ((gAudioContext.audioRandom & 0xF) / 192.0f);
    }

    switch (bankId) {
        case BANK_PLAYER:
        case BANK_ITEM:
        case BANK_VOICE:
            if (sAudioBaseFilter2 != 0) {
                phi_v0 = 1;
            }
            break;
        case BANK_ENV:
        case BANK_ENEMY:
            if (sAudioExtraFilter2 != 0) {
                phi_v0 = 1;
            }
            break;
        case BANK_SYSTEM:
        case BANK_OCARINA:
            break;
    }

    if (phi_v0 == 1) {
        if (!(entry->sfxParams & 0x800)) {
            freq *= (1.0293 - ((gAudioContext.audioRandom & 0xF) / 144.0f));
        }
    }

    unk1C = entry->dist;
    if (!(entry->sfxParams & 0x2000)) {
        if (!(entry->sfxParams & 0x8000)) {
            if (unk1C >= 10000.0f) {
                freq += 0.2f;
            } else {
                freq += (0.2f * (unk1C / 10000.0f));
            }
        }
    }

    if (entry->sfxParams & 0xC0) {
        freq += (entry->unk_2F / 192.0f);
    }

    return freq;
}

u8 func_800F37B8(f32 behindScreenZ, SoundBankEntry* arg1, s8 arg2) {
    s8 phi_v0;
    u8 phi_v1;
    f32 phi_f0;
    f32 phi_f12;

    if (*arg1->posZ < behindScreenZ) {
        phi_v0 = arg2 < 65 ? arg2 : 0x7F - arg2;

        if (phi_v0 < 30) {
            phi_v1 = 0;
        } else {
            phi_v1 = (((phi_v0 & 0xFFFF) * 10) - 300) / 34;
            if (phi_v1 != 0) {
                phi_v1 = 0x10 - phi_v1;
            }
        }
    } else {
        phi_v1 = 0;
    }

    if (phi_v1 == 0) {
        if (arg1->sfxParams & 0x200) {
            phi_v1 = 0xF;
        }
    }

    switch (arg1->sfxParams & 3) {
        case 1:
            phi_f0 = 12.0f;
            break;
        case 2:
            phi_f0 = 9.0f;
            break;
        case 3:
            phi_f0 = 6.0f;
            break;
        default:
            phi_f0 = 15.0f;
            break;
    }

    phi_f12 = CLAMP_MAX(arg1->dist, 10000.0f / 5.2f);

    return (phi_v1 * 0x10) + (u8)((phi_f0 * phi_f12) / (10000.0f / 5.2f));
}

s8 func_800F3990(f32 arg0, u16 sfxParams) {
    s8 ret = 0;

    if (arg0 >= 0.0f) {
        if (arg0 > 625.0f) {
            ret = 127;
        } else {
            ret = (arg0 / 625.0f) * 126.0f;
        }
    }
    return ret | 1;
}

void Audio_SetSoundProperties(u8 bankId, u8 entryIdx, u8 channelIdx) {
    f32 vol = 1.0f;
    s8 volS8;
    s8 reverb = 0;
    f32 freqScale = 1.0f;
    s8 panSigned = 0x40;
    u8 stereoBits = 0;
    u8 filter = 0;
    s8 sp38 = 0;
    f32 behindScreenZ;
    u8 baseFilter = 0;
    SoundBankEntry* entry = &gSoundBanks[bankId][entryIdx];

    switch (bankId) {
        case BANK_PLAYER:
        case BANK_ITEM:
        case BANK_ENV:
        case BANK_ENEMY:
        case BANK_VOICE:
            if (D_80130604 == 2) {
                sp38 = func_800F3990(*entry->posY, entry->sfxParams);
            }
            // fallthrough
        case BANK_OCARINA:
            entry->dist = sqrtf(entry->dist);
            vol = Audio_ComputeSoundVolume(bankId, entryIdx) * *entry->vol;
            reverb = Audio_ComputeSoundReverb(bankId, entryIdx, channelIdx);
            panSigned = Audio_ComputeSoundPanSigned(*entry->posX, *entry->posZ, entry->token);
            freqScale = Audio_ComputeSoundFreqScale(bankId, entryIdx) * *entry->freqScale;
            if (D_80130604 == 2) {
                behindScreenZ = sBehindScreenZ[(entry->sfxParams & 0x400) >> 10];
                if (!(entry->sfxParams & 0x800)) {
                    if (*entry->posZ < behindScreenZ) {
                        stereoBits = 0x10;
                    }

                    if ((sSfxChannelState[channelIdx].stereoBits ^ stereoBits) & 0x10) {
                        if (panSigned < 0x40) {
                            stereoBits = sSfxChannelState[channelIdx].stereoBits ^ 0x14;
                        } else {
                            stereoBits = sSfxChannelState[channelIdx].stereoBits ^ 0x18;
                        }
                    } else {
                        stereoBits = sSfxChannelState[channelIdx].stereoBits;
                    }
                }
            }
            if (sAudioBaseFilter != 0) {
                if ((bankId == BANK_ITEM) || (bankId == BANK_PLAYER) || (bankId == BANK_VOICE)) {
                    baseFilter = sAudioBaseFilter;
                }
            }

            if ((baseFilter | sAudioExtraFilter) != 0) {
                filter = (baseFilter | sAudioExtraFilter);
            } else if (D_80130604 == 2 && (entry->sfxParams & 0x2000) == 0) {
                filter = func_800F37B8(behindScreenZ, entry, panSigned);
            }
            break;
        case BANK_SYSTEM:
            break;
    }

    if (sSfxChannelState[channelIdx].vol != vol) {
        volS8 = (u8)(vol * 127.0f);
        sSfxChannelState[channelIdx].vol = vol;
    } else {
        volS8 = -1;
    }

    // CHAN_UPD_SCRIPT_IO (slot 2, sets volume)
    Audio_QueueCmdS8(0x6 << 24 | SEQ_PLAYER_SFX << 16 | (channelIdx << 8) | 2, volS8);
    if (reverb != sSfxChannelState[channelIdx].reverb) {
        Audio_QueueCmdS8(0x5 << 24 | SEQ_PLAYER_SFX << 16 | (channelIdx << 8), reverb);
        sSfxChannelState[channelIdx].reverb = reverb;
    }
    if (freqScale != sSfxChannelState[channelIdx].freqScale) {
        Audio_QueueCmdF32(0x4 << 24 | SEQ_PLAYER_SFX << 16 | (channelIdx << 8), freqScale);
        sSfxChannelState[channelIdx].freqScale = freqScale;
    }
    if (stereoBits != sSfxChannelState[channelIdx].stereoBits) {
        Audio_QueueCmdS8(0xE << 24 | SEQ_PLAYER_SFX << 16 | (channelIdx << 8), stereoBits | 0x10);
        sSfxChannelState[channelIdx].stereoBits = stereoBits;
    }
    if (filter != sSfxChannelState[channelIdx].filter) {
        // CHAN_UPD_SCRIPT_IO (slot 3, sets filter)
        Audio_QueueCmdS8(0x6 << 24 | SEQ_PLAYER_SFX << 16 | (channelIdx << 8) | 3, filter);
        sSfxChannelState[channelIdx].filter = filter;
    }
    if (sp38 != sSfxChannelState[channelIdx].unk_0C) {
        // CHAN_UPD_UNK_0F
        Audio_QueueCmdS8(0xC << 24 | SEQ_PLAYER_SFX << 16 | (channelIdx << 8), 0x10);
        // CHAN_UPD_UNK_20
        Audio_QueueCmdU16(0xD << 24 | SEQ_PLAYER_SFX << 16 | (channelIdx << 8), ((u16)(sp38) << 8) + 0xFF);
        sSfxChannelState[channelIdx].unk_0C = sp38;
    }
    if (panSigned != sSfxChannelState[channelIdx].panSigned) {
        Audio_QueueCmdS8(0x3 << 24 | SEQ_PLAYER_SFX << 16 | (channelIdx << 8), panSigned);
        sSfxChannelState[channelIdx].panSigned = panSigned;
    }
}

void Audio_ResetSfxChannelState(void) {
    u8 i;
    SfxPlayerState* state;

    for (i = 0; i < 16; i++) {
        state = &sSfxChannelState[i];
        state->vol = 1.0f;
        state->freqScale = 1.0f;
        state->reverb = 0;
        state->panSigned = 0x40;
        state->stereoBits = 0;
        state->filter = 0xFF;
        state->unk_0C = 0xFF;
    }

    sSfxChannelState[SFX_CHANNEL_OCARINA].unk_0C = 0;
    sPrevSeqMode = 0;
    sAudioCodeReverb = 0;
}

void func_800F3F3C(u8 arg0) {
    if (gSoundBankMuted[0] != 1) {
<<<<<<< HEAD
        AudioSeqCmd_PlaySequence(SEQ_PLAYER_BGM_SUB, 0, 0, NA_BGM_CUTSCENE_EFFECTS);
        AudioSeqCmd_SetChannelIO(SEQ_PLAYER_BGM_SUB, 0, 0, arg0);
=======
        SEQCMD_PLAY_SEQUENCE(SEQ_PLAYER_BGM_SUB, 0, 0, NA_BGM_CUTSCENE_EFFECTS);
        SEQCMD_SET_CHANNEL_IO(SEQ_PLAYER_BGM_SUB, 0, 0, arg0);
>>>>>>> 0a7ee113
    }
}

f32 func_800F3F84(f32 arg0) {
    f32 ret = 1.0f;

    if (arg0 > 6.0f) {
        D_8016B7A8 = 1.0f;
        D_8016B7B0 = 1.1f;
    } else {
        ret = arg0 / 6.0f;
        D_8016B7A8 = (ret * 0.22500002f) + 0.775f;
        D_8016B7B0 = (ret * 0.2f) + 0.9f;
    }
    return ret;
}

void func_800F4010(Vec3f* pos, u16 sfxId, f32 arg2) {
    f32 sp24;
    f32 phi_f0;
    u8 phi_v0;
    u16 sfxId2;

    D_80131C8C = arg2;
    sp24 = func_800F3F84(arg2);
    Audio_PlaySoundGeneral(sfxId, pos, 4, &D_8016B7B0, &D_8016B7A8, &gSfxDefaultReverb);

    if ((sfxId & 0xF0) == 0xB0) {
        phi_f0 = 0.3f;
        phi_v0 = 1;
        sp24 = 1.0f;
    } else {
        phi_f0 = 1.1f;
        phi_v0 = gAudioContext.audioRandom % 2;
    }

    if ((phi_f0 < arg2) && (phi_v0 != 0)) {
        if ((sfxId & 0x80) != 0) {
            sfxId2 = NA_SE_PL_METALEFFECT_ADULT;
        } else {
            sfxId2 = NA_SE_PL_METALEFFECT_KID;
        }
        D_8016B7AC = (sp24 * 0.7) + 0.3;
        Audio_PlaySoundGeneral(sfxId2, pos, 4, &D_8016B7B0, &D_8016B7AC, &gSfxDefaultReverb);
    }
}

void func_800F4138(Vec3f* pos, u16 sfxId, f32 arg2) {
    func_800F3F84(arg2);
    Audio_PlaySoundGeneral(sfxId, pos, 4, &D_8016B7B0, &D_8016B7A8, &gSfxDefaultReverb);
}

void func_800F4190(Vec3f* pos, u16 sfxId) {
    Audio_PlaySoundGeneral(sfxId, pos, 4, &D_801305B0, &gSfxDefaultFreqAndVolScale, &D_801305B4);
}
void Audio_PlaySoundRandom(Vec3f* pos, u16 baseSfxId, u8 randLim) {
    u8 offset = Audio_NextRandom() % randLim;

    Audio_PlaySoundGeneral(baseSfxId + offset, pos, 4, &gSfxDefaultFreqAndVolScale, &gSfxDefaultFreqAndVolScale,
                           &gSfxDefaultReverb);
}

void func_800F4254(Vec3f* pos, u8 level) {
    level &= 3;
    if (level != sPrevChargeLevel) {
        D_801305F4 = D_801305E4[level];
        switch (level) {
            case 1:
                Audio_PlaySoundGeneral(NA_SE_PL_SWORD_CHARGE, pos, 4, &D_801305F4, &gSfxDefaultFreqAndVolScale,
                                       &gSfxDefaultReverb);
                break;
            case 2:
                Audio_PlaySoundGeneral(NA_SE_PL_SWORD_CHARGE, pos, 4, &D_801305F4, &gSfxDefaultFreqAndVolScale,
                                       &gSfxDefaultReverb);
                break;
        }

        sPrevChargeLevel = level;
    }

    if (level != 0) {
        Audio_PlaySoundGeneral(NA_SE_IT_SWORD_CHARGE - SFX_FLAG, pos, 4, &D_801305F4, &gSfxDefaultFreqAndVolScale,
                               &gSfxDefaultReverb);
    }
}

void func_800F436C(Vec3f* pos, u16 sfxId, f32 arg2) {
    if (arg2 < 0.75f) {
        D_8016B7D8 = ((arg2 / 0.75f) * 0.25f) + 0.5f;
    } else {
        D_8016B7D8 = arg2;
    }

    if (D_8016B7D8 > 0.5f) {
        Audio_PlaySoundGeneral(sfxId, pos, 4, &D_8016B7D8, &gSfxDefaultFreqAndVolScale, &gSfxDefaultReverb);
    }
}

void func_800F4414(Vec3f* pos, u16 sfxId, f32 arg2) {
    D_801305B8--;
    if (D_801305B8 == 0) {
        Audio_PlaySoundGeneral(sfxId, pos, 4, &D_8016B7D8, &gSfxDefaultFreqAndVolScale, &gSfxDefaultReverb);

        if (arg2 > 2.0f) {
            arg2 = 2.0f;
        }
        D_801305B8 = (s8)((D_801305C0 - D_801305BC) * (1.0f - arg2)) + D_801305C0;
    }
}

void func_800F44EC(s8 arg0, s8 arg1) {
    D_801305B8 = 1;
    D_801305BC = arg1;
    D_801305C0 = arg0;
}

void func_800F4524(Vec3f* pos, u16 sfxId, s8 arg2) {
    D_8016B7DC = arg2;
    Audio_PlaySoundGeneral(sfxId, pos, 4, &gSfxDefaultFreqAndVolScale, &gSfxDefaultFreqAndVolScale, &D_8016B7DC);
}

void func_800F4578(Vec3f* pos, u16 sfxId, f32 arg2) {
    D_8016B7E0 = arg2;
    Audio_PlaySoundGeneral(sfxId, pos, 4, &gSfxDefaultFreqAndVolScale, &D_8016B7E0, &gSfxDefaultReverb);
}

void func_800F45D0(f32 arg0) {
    func_800F4414(&gSfxDefaultPos, NA_SE_IT_FISHING_REEL_SLOW - SFX_FLAG, arg0);
    func_800F436C(&gSfxDefaultPos, 0, (0.15f * arg0) + 1.4f);
}

void Audio_PlaySoundRiver(Vec3f* pos, f32 freqScale) {
    if (!Audio_IsSfxPlaying(NA_SE_EV_RIVER_STREAM - SFX_FLAG)) {
        sRiverFreqScaleLerp.value = freqScale;
    } else if (freqScale != sRiverFreqScaleLerp.value) {
        sRiverFreqScaleLerp.target = freqScale;
        sRiverFreqScaleLerp.remainingFrames = 40;
        sRiverFreqScaleLerp.step = (sRiverFreqScaleLerp.target - sRiverFreqScaleLerp.value) / 40;
    }
    Audio_PlaySoundGeneral(NA_SE_EV_RIVER_STREAM - SFX_FLAG, pos, 4, &sRiverFreqScaleLerp.value,
                           &gSfxDefaultFreqAndVolScale, &gSfxDefaultReverb);
}

void Audio_PlaySoundWaterfall(Vec3f* pos, f32 freqScale) {
    if (!Audio_IsSfxPlaying(NA_SE_EV_WATER_WALL_BIG - SFX_FLAG)) {
        sWaterfallFreqScaleLerp.value = freqScale;
    } else if (freqScale != sWaterfallFreqScaleLerp.value) {
        sWaterfallFreqScaleLerp.target = freqScale;
        sWaterfallFreqScaleLerp.remainingFrames = 40;
        sWaterfallFreqScaleLerp.step = (sWaterfallFreqScaleLerp.target - sWaterfallFreqScaleLerp.value) / 40;
    }
    Audio_PlaySoundGeneral(NA_SE_EV_WATER_WALL_BIG - SFX_FLAG, pos, 4, &sWaterfallFreqScaleLerp.value,
                           &sWaterfallFreqScaleLerp.value, &gSfxDefaultReverb);
}

void Audio_StepFreqLerp(FreqLerp* lerp) {
    if (lerp->remainingFrames != 0) {
        lerp->remainingFrames--;
        if (lerp->remainingFrames != 0) {
            lerp->value += lerp->step;
        } else {
            lerp->value = lerp->target;
        }
    }
}

void func_800F47BC(void) {
    Audio_SetVolumeScale(SEQ_PLAYER_BGM_MAIN, VOL_SCALE_INDEX_FANFARE, 0, 10);
    Audio_SetVolumeScale(SEQ_PLAYER_BGM_SUB, VOL_SCALE_INDEX_FANFARE, 0, 10);
}

void func_800F47FC(void) {
    Audio_SetVolumeScale(SEQ_PLAYER_BGM_MAIN, VOL_SCALE_INDEX_FANFARE, 0x7F, 3);
    Audio_SetVolumeScale(SEQ_PLAYER_BGM_SUB, VOL_SCALE_INDEX_FANFARE, 0x7F, 3);
}

void func_800F483C(u8 targetVol, u8 volFadeTimer) {
    Audio_SetVolumeScale(SEQ_PLAYER_BGM_MAIN, VOL_SCALE_INDEX_BGM_MAIN, targetVol, volFadeTimer);
}

/**
 * Incrementally increase volume of NA_BGM_GANON_TOWER for each new room during the climb of Ganon's Tower
 */
void Audio_SetGanonsTowerBgmVolumeLevel(u8 ganonsTowerLevel) {
    u8 channelIdx;
    s8 pan = 0;

    // Ganondorf's Lair
    if (ganonsTowerLevel == 0) {
        pan = 0x7F;
    }

    for (channelIdx = 0; channelIdx < 16; channelIdx++) {
        // CHAN_UPD_PAN_UNSIGNED
        Audio_QueueCmdS8(_SHIFTL(0x7, 24, 8) | _SHIFTL(SEQ_PLAYER_BGM_MAIN, 16, 8) | _SHIFTL(channelIdx, 8, 8) |
                             _SHIFTL(0, 0, 8),
                         pan);
    }

    // Lowest room in Ganon's Tower (Entrance Room)
    if (ganonsTowerLevel == 7) {
        // Adds a delay to setting the volume in the first room
        sEnterGanonsTowerTimer = 2;
    } else {
        Audio_SetGanonsTowerBgmVolume(sGanonsTowerLevelsVol[ganonsTowerLevel % ARRAY_COUNTU(sGanonsTowerLevelsVol)]);
    }
}

/**
 * If a new volume is requested for ganon's tower, update the volume and
 * calculate a new low-pass filter cutoff and reverb based on the new volume
 */
s32 Audio_SetGanonsTowerBgmVolume(u8 targetVol) {
    u8 lowPassFilterCutoff;
    u16 reverb;
    u8 channelIdx;

    if (sGanonsTowerVol != targetVol) {
        // Sets the volume
        Audio_SetVolumeScale(SEQ_PLAYER_BGM_MAIN, VOL_SCALE_INDEX_BGM_MAIN, targetVol, 2);

        // Sets the filter cutoff of the form (lowPassFilterCutoff << 4) | (highPassFilter & 0xF). highPassFilter is
        // always set to 0
        if (targetVol < 0x40) {
            // Only the first room
            lowPassFilterCutoff = 1 << 4;
        } else {
            // Higher volume leads to a higher cut-off frequency in the low-pass filtering
            lowPassFilterCutoff = (((targetVol - 0x40) >> 2) + 1) << 4;
        }
        // Set lowPassFilterCutoff to io port 4 from channel 15
<<<<<<< HEAD
        AudioSeqCmd_SetChannelIO(SEQ_PLAYER_BGM_MAIN, 4, 15, lowPassFilterCutoff);
=======
        SEQCMD_SET_CHANNEL_IO(SEQ_PLAYER_BGM_MAIN, 4, 15, lowPassFilterCutoff);
>>>>>>> 0a7ee113

        // Sets the reverb
        for (channelIdx = 0; channelIdx < 16; channelIdx++) {
            if (gAudioContext.seqPlayers[SEQ_PLAYER_BGM_MAIN].channels[channelIdx] !=
                &gAudioContext.sequenceChannelNone) {
                // soundScriptIO[5] is set to 0x40 in channels 0, 1, and 4
                if ((u8)gAudioContext.seqPlayers[SEQ_PLAYER_BGM_MAIN].channels[channelIdx]->soundScriptIO[5] != 0xFF) {
                    // Higher volume leads to lower reverb
                    reverb =
                        ((u16)gAudioContext.seqPlayers[SEQ_PLAYER_BGM_MAIN].channels[channelIdx]->soundScriptIO[5] -
                         targetVol) +
                        0x7F;
                    if (reverb > 0x7F) {
                        reverb = 0x7F;
                    }
                    // CHAN_UPD_REVERB
                    Audio_QueueCmdS8(_SHIFTL(0x5, 24, 8) | _SHIFTL(SEQ_PLAYER_BGM_MAIN, 16, 8) |
                                         _SHIFTL(channelIdx, 8, 8) | _SHIFTL(0, 0, 8),
                                     (u8)reverb);
                }
            }
        }
        sGanonsTowerVol = targetVol;
    }
    return -1;
}

/**
 * Responsible for lowering market bgm in Child Market Entrance and Child Market Back Alley
 * Only lowers volume for 1 frame, so must be called every frame to maintain lower volume
 */
void Audio_LowerMainBgmVolume(u8 volume) {
    sRiverSoundMainBgmVol = volume;
    sRiverSoundMainBgmLower = true;
}

void Audio_UpdateRiverSoundVolumes(void) {
    // Updates Main Bgm Volume (RiverSound of type RS_LOWER_MAIN_BGM_VOLUME)
    if (sRiverSoundMainBgmLower == true) {
        if (sRiverSoundMainBgmCurrentVol != sRiverSoundMainBgmVol) {
            // lowers the volume for 1 frame
            Audio_SetVolumeScale(SEQ_PLAYER_BGM_MAIN, VOL_SCALE_INDEX_BGM_MAIN, sRiverSoundMainBgmVol, 10);
            sRiverSoundMainBgmCurrentVol = sRiverSoundMainBgmVol;
            sRiverSoundMainBgmRestore = true;
        }
        sRiverSoundMainBgmLower = false;
    } else if (sRiverSoundMainBgmRestore == true && D_80130608 == 0) {
        // restores the volume every frame
        Audio_SetVolumeScale(SEQ_PLAYER_BGM_MAIN, VOL_SCALE_INDEX_BGM_MAIN, 0x7F, 10);
        sRiverSoundMainBgmCurrentVol = 0x7F;
        sRiverSoundMainBgmRestore = false;
    }

    // Update Ganon's Tower Volume (RiverSound of type RS_GANON_TOWER_7)
    if (sEnterGanonsTowerTimer != 0) {
        sEnterGanonsTowerTimer--;
        if (sEnterGanonsTowerTimer == 0) {
            Audio_SetGanonsTowerBgmVolume(sGanonsTowerLevelsVol[7]);
        }
    }
}

void Audio_PlaySoundIncreasinglyTransposed(Vec3f* pos, s16 sfxId, u8* semitones) {
    Audio_PlaySoundGeneral(sfxId, pos, 4, &gPitchFrequencies[semitones[sAudioIncreasingTranspose] + 39],
                           &gSfxDefaultFreqAndVolScale, &gSfxDefaultReverb);

    if (sAudioIncreasingTranspose < 15) {
        sAudioIncreasingTranspose++;
    }
}

void Audio_ResetIncreasingTranspose(void) {
    sAudioIncreasingTranspose = 0;
}

void Audio_PlaySoundTransposed(Vec3f* pos, u16 sfxId, s8 semitone) {
    Audio_PlaySoundGeneral(sfxId, pos, 4, &gPitchFrequencies[semitone + 39], &gSfxDefaultFreqAndVolScale,
                           &gSfxDefaultReverb);
}

void func_800F4C58(Vec3f* pos, u16 sfxId, u8 arg2) {
    u8 phi_s1 = 0;
    u8 i;
    u8 bankId;

    bankId = SFX_BANK_SHIFT(sfxId);
    for (i = 0; i < bankId; i++) {
        phi_s1 += gChannelsPerBank[gSfxChannelLayout][i];
    }

    for (i = 0; i < gChannelsPerBank[gSfxChannelLayout][bankId]; i++) {
        if ((gActiveSounds[bankId][i].entryIndex != 0xFF) &&
            (sfxId == gSoundBanks[bankId][gActiveSounds[bankId][i].entryIndex].sfxId)) {
            Audio_QueueCmdS8(
                _SHIFTL(0x6, 24, 8) | _SHIFTL(SEQ_PLAYER_SFX, 16, 8) | _SHIFTL(phi_s1, 8, 8) | _SHIFTL(6, 0, 8), arg2);
        }
        phi_s1++;
    }
    Audio_PlaySoundGeneral(sfxId, pos, 4, &gSfxDefaultFreqAndVolScale, &gSfxDefaultFreqAndVolScale, &gSfxDefaultReverb);
}

void func_800F4E30(Vec3f* pos, f32 arg1) {
    f32 phi_f22;
    s8 phi_s4;
    u8 i;

    if (sSariaBgmPtr == NULL) {
        sSariaBgmPtr = pos;
        D_80130650 = arg1;
    } else if (pos != sSariaBgmPtr) {
        if (arg1 < D_80130650) {
            sSariaBgmPtr = pos;
            D_80130650 = arg1;
        }
    } else {
        D_80130650 = arg1;
    }

    if (sSariaBgmPtr->x > 100.0f) {
        phi_s4 = 0x7F;
    } else if (sSariaBgmPtr->x < -100.0f) {
        phi_s4 = 0;
    } else {
        phi_s4 = ((sSariaBgmPtr->x / 100.0f) * 64.0f) + 64.0f;
    }

    if (D_80130650 > 400.0f) {
        phi_f22 = 0.1f;
    } else if (D_80130650 < 120.0f) {
        phi_f22 = 1.0f;
    } else {
        phi_f22 = ((1.0f - ((D_80130650 - 120.0f) / 280.0f)) * 0.9f) + 0.1f;
    }

    for (i = 0; i < 0x10; i++) {
        if (i != 9) {
<<<<<<< HEAD
            AudioSeqCmd_SetChannelVol(SEQ_PLAYER_BGM_MAIN, 2, i, (127.0f * phi_f22));
=======
            SEQCMD_SET_CHANNEL_VOLUME(SEQ_PLAYER_BGM_MAIN, 2, i, (127.0f * phi_f22));
>>>>>>> 0a7ee113
            Audio_QueueCmdS8(0x3 << 24 | SEQ_PLAYER_BGM_MAIN << 16 | ((u8)((u32)i) << 8), phi_s4);
        }
    }
}

void Audio_ClearSariaBgm(void) {
    if (sSariaBgmPtr != NULL) {
        sSariaBgmPtr = NULL;
    }
}

void Audio_ClearSariaBgmAtPos(Vec3f* pos) {
    if (sSariaBgmPtr == pos) {
        sSariaBgmPtr = NULL;
    }
}

/**
 * Turns on and off channels from both bgm players in a way that splits
 * equally between the two bgm channels. Split based on note priority
 */
void Audio_SplitBgmChannels(s8 volSplit) {
    u8 volume;
    u8 notePriority;
    u16 channelBits;
    u8 bgmPlayers[2] = { SEQ_PLAYER_BGM_MAIN, SEQ_PLAYER_BGM_SUB };
    u8 channelIdx;
    u8 i;

    if ((Audio_GetActiveSeqId(SEQ_PLAYER_FANFARE) == NA_BGM_DISABLED) &&
        (Audio_GetActiveSeqId(SEQ_PLAYER_BGM_SUB) != NA_BGM_LONLON)) {
        for (i = 0; i < ARRAY_COUNT(bgmPlayers); i++) {
            if (i == 0) {
                // Main Bgm SeqPlayer
                volume = volSplit;
            } else {
                // Sub Bgm SeqPlayer
                volume = 0x7F - volSplit;
            }

            if (volume > 100) {
                notePriority = 11;
            } else if (volume < 20) {
                notePriority = 2;
            } else {
                notePriority = ((volume - 20) / 10) + 2;
            }

            channelBits = 0;
            for (channelIdx = 0; channelIdx < 16; channelIdx++) {
                if (notePriority > gAudioContext.seqPlayers[bgmPlayers[i]].channels[channelIdx]->notePriority) {
                    // If the note currently playing in the channel is a high enough priority,
                    // then keep the channel on by setting a channelBit
                    // If this condition fails, then the channel will be shut off
                    channelBits += (1 << channelIdx);
                }
            }

<<<<<<< HEAD
            AudioSeqCmd_DisableChannels(bgmPlayers[i], channelBits);
=======
            SEQCMD_DISABLE_CHANNELS(bgmPlayers[i], channelBits);
>>>>>>> 0a7ee113
        }
    }
}

void Audio_PlaySariaBgm(Vec3f* pos, u16 seqId, u16 distMax) {
    f32 absY;
    f32 dist;
    u8 vol;
    f32 prevDist;

    if (D_8016B9F3 != 0) {
        D_8016B9F3--;
        return;
    }

    dist = sqrtf(SQ(pos->z) + SQ(pos->x));
    if (sSariaBgmPtr == NULL) {
        sSariaBgmPtr = pos;
        func_800F5E18(SEQ_PLAYER_BGM_SUB, seqId, 0, 7, 2);
    } else {
        prevDist = sqrtf(SQ(sSariaBgmPtr->z) + SQ(sSariaBgmPtr->x));
        if (dist < prevDist) {
            sSariaBgmPtr = pos;
        } else {
            dist = prevDist;
        }
    }

    if (pos->y < 0.0f) {
        absY = -pos->y;
    } else {
        absY = pos->y;
    }

    if ((distMax / 15.0f) < absY) {
        vol = 0;
    } else if (dist < distMax) {
        vol = (1.0f - (dist / distMax)) * 127.0f;
    } else {
        vol = 0;
    }

    if (seqId != NA_BGM_GREAT_FAIRY) {
        Audio_SplitBgmChannels(vol);
    }

    Audio_SetVolumeScale(SEQ_PLAYER_BGM_SUB, VOL_SCALE_INDEX_BGM_SUB, vol, 0);
    Audio_SetVolumeScale(SEQ_PLAYER_BGM_MAIN, VOL_SCALE_INDEX_BGM_SUB, 0x7F - vol, 0);
}

void Audio_ClearSariaBgm2(void) {
    sSariaBgmPtr = NULL;
}

void func_800F5510(u16 seqId) {
    func_800F5550(seqId);
    func_800F5E18(SEQ_PLAYER_BGM_MAIN, seqId, 0, 0, 1);
}

void func_800F5550(u16 seqId) {
    u8 sp27 = 0;
    u16 nv;

    if (Audio_GetActiveSeqId(SEQ_PLAYER_BGM_MAIN) != NA_BGM_WINDMILL) {
        if (Audio_GetActiveSeqId(SEQ_PLAYER_BGM_SUB) == NA_BGM_LONLON) {
            Audio_StopSequenceNow(SEQ_PLAYER_BGM_SUB, 0);
            Audio_QueueCmdS32(0xF8000000, 0);
        }

        if ((sSeqFlags[D_80130630] & 0x20) && sSeqFlags[(seqId & 0xFF) & 0xFF] & 0x10) {

            if ((D_8013062C & 0x3F) != 0) {
                sp27 = 0x1E;
            }

            func_800F5E18(SEQ_PLAYER_BGM_MAIN, seqId, sp27, 7, D_8013062C);

            D_8013062C = 0;
        } else {
            nv = (sSeqFlags[(seqId & 0xFF) & 0xFF] & 0x40) ? 1 : 0xFF;
            func_800F5E18(SEQ_PLAYER_BGM_MAIN, seqId, 0, 7, nv);
            if (!(sSeqFlags[seqId] & 0x20)) {
                D_8013062C = 0xC0;
            }
        }
        D_80130630 = seqId & 0xFF;
    }
}

void func_800F56A8(void) {
    u16 temp_v0;
    u8 bvar;

    temp_v0 = Audio_GetActiveSeqId(SEQ_PLAYER_BGM_MAIN);
    bvar = temp_v0 & 0xFF;
    if ((temp_v0 != NA_BGM_DISABLED) && (sSeqFlags[bvar] & 0x10)) {
        if (D_8013062C != 0xC0) {
            D_8013062C = gAudioContext.seqPlayers[SEQ_PLAYER_BGM_MAIN].soundScriptIO[3];
        } else {
            D_8013062C = 0;
        }
    }
}

void func_800F5718(void) {
    if (Audio_GetActiveSeqId(SEQ_PLAYER_BGM_MAIN) != NA_BGM_WINDMILL) {
<<<<<<< HEAD
        AudioSeqCmd_PlaySequence(SEQ_PLAYER_BGM_MAIN, 0, 0, NA_BGM_WINDMILL);
=======
        SEQCMD_PLAY_SEQUENCE(SEQ_PLAYER_BGM_MAIN, 0, 0, NA_BGM_WINDMILL);
>>>>>>> 0a7ee113
    }
}

void func_800F574C(f32 scaleTempoAndFreq, u8 duration) {
    if (scaleTempoAndFreq == 1.0f) {
<<<<<<< HEAD
        AudioSeqCmd_ResetTempo(SEQ_PLAYER_BGM_MAIN, duration);
    } else {
        AudioSeqCmd_SetupScaleTempo(SEQ_PLAYER_FANFARE, SEQ_PLAYER_BGM_MAIN, duration, scaleTempoAndFreq * 100.0f);
    }

    AudioSeqCmd_SetupSetPlayerFreq(SEQ_PLAYER_FANFARE, SEQ_PLAYER_BGM_MAIN, duration, scaleTempoAndFreq * 100.0f);
=======
        SEQCMD_RESET_TEMPO(SEQ_PLAYER_BGM_MAIN, duration);
    } else {
        SEQCMD_SETUP_SCALE_TEMPO(SEQ_PLAYER_FANFARE, SEQ_PLAYER_BGM_MAIN, duration, scaleTempoAndFreq * 100.0f);
    }

    SEQCMD_SETUP_SET_PLAYER_FREQ(SEQ_PLAYER_FANFARE, SEQ_PLAYER_BGM_MAIN, duration, scaleTempoAndFreq * 100.0f);
>>>>>>> 0a7ee113
}

void func_800F5918(void) {
    if (Audio_GetActiveSeqId(SEQ_PLAYER_BGM_MAIN) == NA_BGM_TIMED_MINI_GAME &&
        Audio_IsSeqCmdNotQueued(SEQ_CMD_PLAY << 28, SEQ_CMD_MASK)) {
<<<<<<< HEAD
        AudioSeqCmd_SetTempo(SEQ_PLAYER_BGM_MAIN, 5, 210);
=======
        SEQCMD_SET_TEMPO(SEQ_PLAYER_BGM_MAIN, 5, 210);
>>>>>>> 0a7ee113
    }
}

void func_800F595C(u16 arg0) {
    u8 arg0b = arg0 & 0xFF;

    if (sSeqFlags[arg0b] & 2) {
        Audio_PlayFanfare(arg0);
    } else if (sSeqFlags[arg0b] & 4) {
<<<<<<< HEAD
        AudioSeqCmd_PlaySequence(SEQ_PLAYER_FANFARE, 0, 0, arg0);

    } else {
        func_800F5E18(SEQ_PLAYER_BGM_MAIN, arg0, 0, 7, -1);
        AudioSeqCmd_StopSequence(SEQ_PLAYER_FANFARE, 0);
=======
        SEQCMD_PLAY_SEQUENCE(SEQ_PLAYER_FANFARE, 0, 0, arg0);

    } else {
        func_800F5E18(SEQ_PLAYER_BGM_MAIN, arg0, 0, 7, -1);
        SEQCMD_STOP_SEQUENCE(SEQ_PLAYER_FANFARE, 0);
>>>>>>> 0a7ee113
    }
}

void func_800F59E8(u16 arg0) {
    u8 arg0b = arg0 & 0xFF;

    if (sSeqFlags[arg0b] & 2) {
<<<<<<< HEAD
        AudioSeqCmd_StopSequence(SEQ_PLAYER_FANFARE, 0);
    } else if (sSeqFlags[arg0b] & 4) {
        AudioSeqCmd_StopSequence(SEQ_PLAYER_FANFARE, 0);
    } else {
        AudioSeqCmd_StopSequence(SEQ_PLAYER_BGM_MAIN, 0);
=======
        SEQCMD_STOP_SEQUENCE(SEQ_PLAYER_FANFARE, 0);
    } else if (sSeqFlags[arg0b] & 4) {
        SEQCMD_STOP_SEQUENCE(SEQ_PLAYER_FANFARE, 0);
    } else {
        SEQCMD_STOP_SEQUENCE(SEQ_PLAYER_BGM_MAIN, 0);
>>>>>>> 0a7ee113
    }
}

s32 func_800F5A58(u8 arg0) {
    u8 phi_a1 = 0;

    if (sSeqFlags[arg0 & 0xFF] & 2) {
        phi_a1 = 1;
    } else if (sSeqFlags[arg0 & 0xFF] & 4) {
        phi_a1 = 1;
    }

    if (arg0 == (u8)Audio_GetActiveSeqId(phi_a1)) {
        return 1;
    } else {
        return 0;
    }
}

/**
 * Plays a sequence on the main bgm player, but stores the previous sequence to return to later
 * Designed for the mini-boss sequence, but also used by mini-game 2 sequence
 */
void func_800F5ACC(u16 seqId) {
    u16 curSeqId = Audio_GetActiveSeqId(SEQ_PLAYER_BGM_MAIN);

    if ((curSeqId & 0xFF) != NA_BGM_GANON_TOWER && (curSeqId & 0xFF) != NA_BGM_ESCAPE && curSeqId != seqId) {
        Audio_SetSequenceMode(SEQ_MODE_IGNORE);
        if (curSeqId != NA_BGM_DISABLED) {
            sPrevMainBgmSeqId = curSeqId;
        } else {
            osSyncPrintf("Middle Boss BGM Start not stack \n");
        }

<<<<<<< HEAD
        AudioSeqCmd_PlaySequence(SEQ_PLAYER_BGM_MAIN, 0, 0, seqId);
=======
        SEQCMD_PLAY_SEQUENCE(SEQ_PLAYER_BGM_MAIN, 0, 0, seqId);
>>>>>>> 0a7ee113
    }
}

/**
 * Restores the previous sequence to the main bgm player before func_800F5ACC was called
 */
void func_800F5B58(void) {
    if ((Audio_GetActiveSeqId(SEQ_PLAYER_BGM_MAIN) != NA_BGM_DISABLED) && (sPrevMainBgmSeqId != NA_BGM_DISABLED) &&
        (sSeqFlags[Audio_GetActiveSeqId(SEQ_PLAYER_BGM_MAIN) & 0xFF] & 8)) {
        if (sPrevMainBgmSeqId == NA_BGM_DISABLED) {
<<<<<<< HEAD
            AudioSeqCmd_StopSequence(SEQ_PLAYER_BGM_MAIN, 0);
        } else {
            AudioSeqCmd_PlaySequence(SEQ_PLAYER_BGM_MAIN, 0, 0, sPrevMainBgmSeqId);
=======
            SEQCMD_STOP_SEQUENCE(SEQ_PLAYER_BGM_MAIN, 0);
        } else {
            SEQCMD_PLAY_SEQUENCE(SEQ_PLAYER_BGM_MAIN, 0, 0, sPrevMainBgmSeqId);
>>>>>>> 0a7ee113
        }

        sPrevMainBgmSeqId = NA_BGM_DISABLED;
    }
}

/**
 * Plays the nature ambience sequence on the main bgm player, but stores the previous sequence to return to later
 */
void func_800F5BF0(u8 natureAmbienceId) {
    u16 curSeqId = Audio_GetActiveSeqId(SEQ_PLAYER_BGM_MAIN);

    if (curSeqId != NA_BGM_NATURE_AMBIENCE) {
        sPrevMainBgmSeqId = curSeqId;
    }

    Audio_PlayNatureAmbienceSequence(natureAmbienceId);
}

/**
 * Restores the previous sequence to the main bgm player before func_800F5BF0 was called
 */
void func_800F5C2C(void) {
    if (sPrevMainBgmSeqId != NA_BGM_DISABLED) {
<<<<<<< HEAD
        AudioSeqCmd_PlaySequence(SEQ_PLAYER_BGM_MAIN, 0, 0, sPrevMainBgmSeqId);
=======
        SEQCMD_PLAY_SEQUENCE(SEQ_PLAYER_BGM_MAIN, 0, 0, sPrevMainBgmSeqId);
>>>>>>> 0a7ee113
    }
    sPrevMainBgmSeqId = NA_BGM_DISABLED;
}

void Audio_PlayFanfare(u16 seqId) {
    u16 sp26;
    u32 sp20;
    u8* sp1C;
    u8* sp18;

    sp26 = Audio_GetActiveSeqId(SEQ_PLAYER_FANFARE);
    sp1C = func_800E5E84(sp26 & 0xFF, &sp20);
    sp18 = func_800E5E84(seqId & 0xFF, &sp20);
    if ((sp26 == NA_BGM_DISABLED) || (*sp1C == *sp18)) {
        D_8016B9F4 = 1;
    } else {
        D_8016B9F4 = 5;
<<<<<<< HEAD
        AudioSeqCmd_StopSequence(SEQ_PLAYER_FANFARE, 0);
=======
        SEQCMD_STOP_SEQUENCE(SEQ_PLAYER_FANFARE, 0);
>>>>>>> 0a7ee113
    }
    D_8016B9F6 = seqId;
}

void func_800F5CF8(void) {
    u16 seqIdFanfare;
    u16 seqIdBgmMain;
    u16 seqIdBgmSub;

    if (D_8016B9F4 != 0) {
        D_8016B9F4--;
        if (D_8016B9F4 == 0) {
            Audio_QueueCmdS32(0xE3000000, SEQUENCE_TABLE);
            Audio_QueueCmdS32(0xE3000000, FONT_TABLE);

            seqIdBgmMain = Audio_GetActiveSeqId(SEQ_PLAYER_BGM_MAIN);
            seqIdFanfare = Audio_GetActiveSeqId(SEQ_PLAYER_FANFARE);
            seqIdBgmSub = Audio_GetActiveSeqId(SEQ_PLAYER_BGM_SUB);

            (void)seqIdBgmMain; // suppresses set but unused warning
            if (seqIdFanfare == NA_BGM_DISABLED) {
                Audio_SetVolumeScale(SEQ_PLAYER_BGM_MAIN, VOL_SCALE_INDEX_FANFARE, 0, 5);
                Audio_SetVolumeScale(SEQ_PLAYER_BGM_SUB, VOL_SCALE_INDEX_FANFARE, 0, 5);
<<<<<<< HEAD
                AudioSeqCmd_SetupRestorePlayerVolumeWithScale(SEQ_PLAYER_FANFARE, SEQ_PLAYER_BGM_MAIN,
                                                              VOL_SCALE_INDEX_FANFARE, 10);
                AudioSeqCmd_SetupRestorePlayerVolumeWithScale(SEQ_PLAYER_FANFARE, SEQ_PLAYER_BGM_SUB,
                                                              VOL_SCALE_INDEX_FANFARE, 10);
                AudioSeqCmd_SetupDisableChannels(SEQ_PLAYER_FANFARE, SEQ_PLAYER_BGM_MAIN, 0);
                if (seqIdBgmSub != NA_BGM_LONLON) {
                    AudioSeqCmd_SetupDisableChannels(SEQ_PLAYER_FANFARE, SEQ_PLAYER_BGM_SUB, 0);
                }
            }
            AudioSeqCmd_PlaySequence(SEQ_PLAYER_FANFARE, 1, 0, D_8016B9F6);
            AudioSeqCmd_DisableChannels(SEQ_PLAYER_BGM_MAIN, 0xFFFF);
            if (seqIdBgmSub != NA_BGM_LONLON) {
                AudioSeqCmd_DisableChannels(SEQ_PLAYER_BGM_SUB, 0xFFFF);
=======
                SEQCMD_SETUP_RESTORE_PLAYER_VOLUME_WITH_SCALE(SEQ_PLAYER_FANFARE, SEQ_PLAYER_BGM_MAIN,
                                                              VOL_SCALE_INDEX_FANFARE, 10);
                SEQCMD_SETUP_RESTORE_PLAYER_VOLUME_WITH_SCALE(SEQ_PLAYER_FANFARE, SEQ_PLAYER_BGM_SUB,
                                                              VOL_SCALE_INDEX_FANFARE, 10);
                SEQCMD_SETUP_DISABLE_CHANNELS(SEQ_PLAYER_FANFARE, SEQ_PLAYER_BGM_MAIN, 0);
                if (seqIdBgmSub != NA_BGM_LONLON) {
                    SEQCMD_SETUP_DISABLE_CHANNELS(SEQ_PLAYER_FANFARE, SEQ_PLAYER_BGM_SUB, 0);
                }
            }
            SEQCMD_PLAY_SEQUENCE(SEQ_PLAYER_FANFARE, 1, 0, D_8016B9F6);
            SEQCMD_DISABLE_CHANNELS(SEQ_PLAYER_BGM_MAIN, 0xFFFF);
            if (seqIdBgmSub != NA_BGM_LONLON) {
                SEQCMD_DISABLE_CHANNELS(SEQ_PLAYER_BGM_SUB, 0xFFFF);
>>>>>>> 0a7ee113
            }
        }
    }
}

void func_800F5E18(u8 playerIndex, u16 seqId, u8 fadeTimer, s8 port, s8 ioData) {
<<<<<<< HEAD
    AudioSeqCmd_SetPlayerIO(playerIndex, port, ioData);
    AudioSeqCmd_PlaySequence(playerIndex, fadeTimer, 0, seqId);
=======
    SEQCMD_SET_PLAYER_IO(playerIndex, port, ioData);
    SEQCMD_PLAY_SEQUENCE(playerIndex, fadeTimer, 0, seqId);
>>>>>>> 0a7ee113
}

void Audio_SetSequenceMode(u8 seqMode) {
    s32 volumeFadeInTimer;
    u16 seqId;
    u8 volumeFadeOutTimer;

    sSeqModeInput = seqMode;
    if (sPrevMainBgmSeqId == NA_BGM_DISABLED) {
        if (sAudioCutsceneFlag) {
            seqMode = SEQ_MODE_IGNORE;
        }

        seqId = gActiveSeqs[SEQ_PLAYER_BGM_MAIN].seqId;

        if (seqId == NA_BGM_FIELD_LOGIC && Audio_GetActiveSeqId(SEQ_PLAYER_BGM_SUB) == (NA_BGM_ENEMY | 0x800)) {
            seqMode = SEQ_MODE_IGNORE;
        }

        if ((seqId == NA_BGM_DISABLED) || (sSeqFlags[(u8)(seqId & 0xFF)] & 1) ||
            ((sPrevSeqMode & 0x7F) == SEQ_MODE_ENEMY)) {
            if (seqMode != (sPrevSeqMode & 0x7F)) {
                if (seqMode == SEQ_MODE_ENEMY) {
                    // Start playing enemy bgm
                    if (gActiveSeqs[SEQ_PLAYER_BGM_SUB].volScales[VOL_SCALE_INDEX_FANFARE] - sAudioEnemyVol < 0) {
                        volumeFadeInTimer =
                            -(gActiveSeqs[SEQ_PLAYER_BGM_SUB].volScales[VOL_SCALE_INDEX_FANFARE] - sAudioEnemyVol);
                    } else {
                        volumeFadeInTimer =
                            gActiveSeqs[SEQ_PLAYER_BGM_SUB].volScales[VOL_SCALE_INDEX_FANFARE] - sAudioEnemyVol;
                    }

                    Audio_SetVolumeScale(SEQ_PLAYER_BGM_SUB, VOL_SCALE_INDEX_BGM_SUB, sAudioEnemyVol,
                                         volumeFadeInTimer);
<<<<<<< HEAD
                    AudioSeqCmd_PlaySequence(SEQ_PLAYER_BGM_SUB, 10, 8, NA_BGM_ENEMY);
=======
                    SEQCMD_PLAY_SEQUENCE(SEQ_PLAYER_BGM_SUB, 10, 8, NA_BGM_ENEMY);
>>>>>>> 0a7ee113

                    if (seqId != NA_BGM_NATURE_AMBIENCE) {
                        Audio_SetVolumeScale(SEQ_PLAYER_BGM_MAIN, VOL_SCALE_INDEX_BGM_SUB,
                                             (0x7F - sAudioEnemyVol) & 0xFF, 0xA);
                        Audio_SplitBgmChannels(sAudioEnemyVol);
                    }
                } else if ((sPrevSeqMode & 0x7F) == SEQ_MODE_ENEMY) {
                    // Stop playing enemy bgm
<<<<<<< HEAD
                    AudioSeqCmd_StopSequence(SEQ_PLAYER_BGM_SUB, 10);
=======
                    SEQCMD_STOP_SEQUENCE(SEQ_PLAYER_BGM_SUB, 10);
>>>>>>> 0a7ee113
                    if (seqMode == SEQ_MODE_IGNORE) {
                        volumeFadeOutTimer = 0;
                    } else {
                        volumeFadeOutTimer = 10;
                    }

                    Audio_SetVolumeScale(SEQ_PLAYER_BGM_MAIN, VOL_SCALE_INDEX_BGM_SUB, 0x7F, volumeFadeOutTimer);
                    Audio_SplitBgmChannels(0);
                }

                sPrevSeqMode = seqMode + 0x80;
            }
        } else {
            // Hyrule Field will play slightly different bgm music depending on whether player is standing
            // still or moving. This is the logic to determine the transition between those two states
            if (seqMode == SEQ_MODE_DEFAULT) {
                if (sPrevSeqMode == SEQ_MODE_STILL) {
                    sNumFramesMoving = 0;
                }
                sNumFramesStill = 0;
                sNumFramesMoving++;
            } else {
                sNumFramesStill++;
            }

            if (seqMode == SEQ_MODE_STILL && sNumFramesStill < 30 && sNumFramesMoving > 20) {
                seqMode = SEQ_MODE_DEFAULT;
            }

            sPrevSeqMode = seqMode;
<<<<<<< HEAD
            AudioSeqCmd_SetPlayerIO(SEQ_PLAYER_BGM_MAIN, 2, seqMode);
=======
            SEQCMD_SET_PLAYER_IO(SEQ_PLAYER_BGM_MAIN, 2, seqMode);
>>>>>>> 0a7ee113
        }
    }
}

void Audio_SetBgmEnemyVolume(f32 dist) {
    f32 adjDist;

    if (sPrevSeqMode == (0x80 | SEQ_MODE_ENEMY)) {
        if (dist != sAudioEnemyDist) {
            if (dist < 150.0f) {
                adjDist = 0.0f;
            } else if (dist > 500.0f) {
                adjDist = 350.0f;
            } else {
                adjDist = dist - 150.0f;
            }

            sAudioEnemyVol = ((350.0f - adjDist) * 127.0f) / 350.0f;
            Audio_SetVolumeScale(SEQ_PLAYER_BGM_SUB, VOL_SCALE_INDEX_BGM_SUB, sAudioEnemyVol, 10);
            if (gActiveSeqs[SEQ_PLAYER_BGM_MAIN].seqId != NA_BGM_NATURE_AMBIENCE) {
                Audio_SetVolumeScale(SEQ_PLAYER_BGM_MAIN, VOL_SCALE_INDEX_BGM_SUB, (0x7F - sAudioEnemyVol), 10);
            }
        }
        if (gActiveSeqs[SEQ_PLAYER_BGM_MAIN].seqId != NA_BGM_NATURE_AMBIENCE) {
            Audio_SplitBgmChannels(sAudioEnemyVol);
        }
    }
    sAudioEnemyDist = dist;
}

void func_800F6268(f32 dist, u16 arg1) {
    s8 pad;
    s8 phi_v1;
    s16 temp_a0;

    sAudioHasMalonBgm = true;
    sAudioMalonBgmDist = dist;
    if (D_8016B9F2 == 0) {
        temp_a0 = (s8)(Audio_GetActiveSeqId(SEQ_PLAYER_BGM_MAIN) & 0xFF);
        if (temp_a0 == (arg1 & 0xFF)) {
            if ((arg1 & 0xFF) == NA_BGM_LONLON) {

                if (dist > 2000.0f) {
                    phi_v1 = 127;
                } else if (dist < 200.0f) {
                    phi_v1 = 0;
                } else {
                    phi_v1 = (s8)(((dist - 200.0f) * 127.0f) / 1800.0f);
                }
                // Transition volume of channels 0, 1 and 13 on seq player 0 over 3 frames
<<<<<<< HEAD
                AudioSeqCmd_SetChannelVol(SEQ_PLAYER_BGM_MAIN, 3, 0, 127 - phi_v1);
                AudioSeqCmd_SetChannelVol(SEQ_PLAYER_BGM_MAIN, 3, 1, 127 - phi_v1);
                AudioSeqCmd_SetChannelVol(SEQ_PLAYER_BGM_MAIN, 3, 13, phi_v1);
=======
                SEQCMD_SET_CHANNEL_VOLUME(SEQ_PLAYER_BGM_MAIN, 3, 0, 127 - phi_v1);
                SEQCMD_SET_CHANNEL_VOLUME(SEQ_PLAYER_BGM_MAIN, 3, 1, 127 - phi_v1);
                SEQCMD_SET_CHANNEL_VOLUME(SEQ_PLAYER_BGM_MAIN, 3, 13, phi_v1);
>>>>>>> 0a7ee113
                if (D_8016B9D8 == 0) {
                    D_8016B9D8++;
                }
            }
        } else if ((temp_a0 == NA_BGM_NATURE_AMBIENCE) && ((arg1 & 0xFF) == NA_BGM_LONLON)) {
            temp_a0 = (s8)(Audio_GetActiveSeqId(SEQ_PLAYER_BGM_SUB) & 0xFF);
            if ((temp_a0 != (arg1 & 0xFF)) && (D_8016B9D8 < 10)) {
                func_800F5E18(SEQ_PLAYER_BGM_SUB, NA_BGM_LONLON, 0, 0, 0);
<<<<<<< HEAD
                AudioSeqCmd_DisableChannels(SEQ_PLAYER_BGM_SUB, 0xFFFC);
=======
                SEQCMD_DISABLE_CHANNELS(SEQ_PLAYER_BGM_SUB, 0xFFFC);
>>>>>>> 0a7ee113
                D_8016B9D8 = 10;
            }

            if (dist > 2000.0f) {
                phi_v1 = 127;
            } else if (dist < 200.0f) {
                phi_v1 = 0;
            } else {
                phi_v1 = (s8)(((dist - 200.0f) * 127.0f) / 1800.0f);
            }
            // Transition volume of channels 0 and 1 on seq player 0 over 3 frames
<<<<<<< HEAD
            AudioSeqCmd_SetChannelVol(SEQ_PLAYER_BGM_SUB, 3, 0, 127 - phi_v1);
            AudioSeqCmd_SetChannelVol(SEQ_PLAYER_BGM_SUB, 3, 1, 127 - phi_v1);
=======
            SEQCMD_SET_CHANNEL_VOLUME(SEQ_PLAYER_BGM_SUB, 3, 0, 127 - phi_v1);
            SEQCMD_SET_CHANNEL_VOLUME(SEQ_PLAYER_BGM_SUB, 3, 1, 127 - phi_v1);
>>>>>>> 0a7ee113
        }

        if (D_8016B9D8 < 10) {
            D_8016B9D8++;
        }
    }
}

void func_800F64E0(u8 arg0) {
    D_80130608 = arg0;
    if (arg0 != 0) {
        Audio_PlaySoundGeneral(NA_SE_SY_WIN_OPEN, &gSfxDefaultPos, 4, &gSfxDefaultFreqAndVolScale,
                               &gSfxDefaultFreqAndVolScale, &gSfxDefaultReverb);
        Audio_QueueCmdS32(0xF1000000, 0);
    } else {
        Audio_PlaySoundGeneral(NA_SE_SY_WIN_CLOSE, &gSfxDefaultPos, 4, &gSfxDefaultFreqAndVolScale,
                               &gSfxDefaultFreqAndVolScale, &gSfxDefaultReverb);
        Audio_QueueCmdS32(0xF2000000, 0);
    }
}

void func_800F6584(u8 arg0) {
    u8 playerIndex;
    u16 sp34;

    D_8016B9F2 = arg0;
    if ((Audio_GetActiveSeqId(SEQ_PLAYER_BGM_MAIN) & 0xFF) == NA_BGM_LONLON) {
        playerIndex = SEQ_PLAYER_BGM_MAIN;
        sp34 = 0;
    } else if ((Audio_GetActiveSeqId(SEQ_PLAYER_BGM_SUB) & 0xFF) == NA_BGM_LONLON) {
        playerIndex = SEQ_PLAYER_BGM_SUB;
        sp34 = 0xFFFC;
    } else {
        return;
    }

    if (arg0 != 0) {
<<<<<<< HEAD
        AudioSeqCmd_SetChannelVol(playerIndex, 1, 0, 0);
        AudioSeqCmd_SetChannelVol(playerIndex, 1, 1, 0);
        if (playerIndex == SEQ_PLAYER_BGM_SUB) {
            AudioSeqCmd_DisableChannels(playerIndex, sp34 | 3);
=======
        SEQCMD_SET_CHANNEL_VOLUME(playerIndex, 1, 0, 0);
        SEQCMD_SET_CHANNEL_VOLUME(playerIndex, 1, 1, 0);
        if (playerIndex == SEQ_PLAYER_BGM_SUB) {
            SEQCMD_DISABLE_CHANNELS(playerIndex, sp34 | 3);
>>>>>>> 0a7ee113
        }
    } else {
        if (playerIndex == SEQ_PLAYER_BGM_SUB) {
            func_800F5E18(SEQ_PLAYER_BGM_SUB, NA_BGM_LONLON, 0, 0, 0);
        }
<<<<<<< HEAD
        AudioSeqCmd_SetChannelVol(playerIndex, 1, 0, 0x7F);
        AudioSeqCmd_SetChannelVol(playerIndex, 1, 1, 0x7F);
        if (playerIndex == SEQ_PLAYER_BGM_SUB) {
            AudioSeqCmd_DisableChannels(playerIndex, sp34);
=======
        SEQCMD_SET_CHANNEL_VOLUME(playerIndex, 1, 0, 0x7F);
        SEQCMD_SET_CHANNEL_VOLUME(playerIndex, 1, 1, 0x7F);
        if (playerIndex == SEQ_PLAYER_BGM_SUB) {
            SEQCMD_DISABLE_CHANNELS(playerIndex, sp34);
>>>>>>> 0a7ee113
        }
    }
}

void Audio_SetEnvReverb(s8 reverb) {
    sAudioEnvReverb = reverb & 0x7F;
}

void Audio_SetCodeReverb(s8 reverb) {
    if (reverb != 0) {
        sAudioCodeReverb = reverb & 0x7F;
    }
}

void func_800F6700(s8 arg0) {
    s8 sp1F;

    switch (arg0) {
        case 0:
            sp1F = 0;
            D_80130604 = 0;
            break;
        case 1:
            sp1F = 3;
            D_80130604 = 3;
            break;
        case 2:
            sp1F = 1;
            D_80130604 = 1;
            break;
        case 3:
            sp1F = 0;
            D_80130604 = 2;
            break;
    }

<<<<<<< HEAD
    AudioSeqCmd_SetSoundMode(sp1F);
=======
    SEQCMD_SET_SOUND_MODE(sp1F);
>>>>>>> 0a7ee113
}

void Audio_SetBaseFilter(u8 filter) {
    if (sAudioBaseFilter != filter) {
        if (filter == 0) {
            Audio_StopSfxById(NA_SE_PL_IN_BUBBLE);
        } else if (sAudioBaseFilter == 0) {
            Audio_PlaySoundGeneral(NA_SE_PL_IN_BUBBLE, &gSfxDefaultPos, 4, &gSfxDefaultFreqAndVolScale,
                                   &gSfxDefaultFreqAndVolScale, &gSfxDefaultReverb);
        }
    }
    sAudioBaseFilter = filter;
    sAudioBaseFilter2 = filter;
}

void Audio_SetExtraFilter(u8 filter) {
    u32 t;
    u8 i;

    sAudioExtraFilter2 = filter;
    sAudioExtraFilter = filter;
    if (gActiveSeqs[SEQ_PLAYER_BGM_MAIN].seqId == NA_BGM_NATURE_AMBIENCE) {
        for (i = 0; i < 16; i++) {
            t = i;
            // CHAN_UPD_SCRIPT_IO (seq player 0, all channels, slot 6)
            Audio_QueueCmdS8(0x6 << 24 | SEQ_PLAYER_BGM_MAIN << 16 | ((t & 0xFF) << 8) | 6, filter);
        }
    }
}

void Audio_SetCutsceneFlag(s8 flag) {
    sAudioCutsceneFlag = flag;
}

void Audio_PlaySoundGeneralIfNotInCutscene(u16 sfxId, Vec3f* pos, u8 arg2, f32* freqScale, f32* arg4, s8* reverbAdd) {
    if (!sAudioCutsceneFlag) {
        Audio_PlaySoundGeneral(sfxId, pos, arg2, freqScale, arg4, reverbAdd);
    }
}

void Audio_PlaySoundIfNotInCutscene(u16 sfxId) {
    Audio_PlaySoundGeneralIfNotInCutscene(sfxId, &gSfxDefaultPos, 4, &gSfxDefaultFreqAndVolScale,
                                          &gSfxDefaultFreqAndVolScale, &gSfxDefaultReverb);
}

void func_800F6964(u16 arg0) {
    s32 skip;
    u8 channelIdx;

<<<<<<< HEAD
    AudioSeqCmd_StopSequence(SEQ_PLAYER_BGM_MAIN, (arg0 * 3) / 2);
    AudioSeqCmd_StopSequence(SEQ_PLAYER_FANFARE, (arg0 * 3) / 2);
=======
    SEQCMD_STOP_SEQUENCE(SEQ_PLAYER_BGM_MAIN, (arg0 * 3) / 2);
    SEQCMD_STOP_SEQUENCE(SEQ_PLAYER_FANFARE, (arg0 * 3) / 2);
>>>>>>> 0a7ee113
    for (channelIdx = 0; channelIdx < 16; channelIdx++) {
        skip = false;
        switch (channelIdx) {
            case SFX_CHANNEL_SYSTEM0:
            case SFX_CHANNEL_SYSTEM1:
                if (gAudioSpecId == 10) {
                    skip = true;
                }
                break;
            case SFX_CHANNEL_OCARINA:
                skip = true;
                break;
        }

        if (!skip) {
<<<<<<< HEAD
            AudioSeqCmd_SetChannelVol(SEQ_PLAYER_SFX, arg0 >> 1, channelIdx, 0);
        }
    }

    AudioSeqCmd_StopSequence(SEQ_PLAYER_BGM_SUB, (arg0 * 3) / 2);
}

void func_800F6AB0(u16 arg0) {
    AudioSeqCmd_StopSequence(SEQ_PLAYER_BGM_MAIN, arg0);
    AudioSeqCmd_StopSequence(SEQ_PLAYER_FANFARE, arg0);
    AudioSeqCmd_StopSequence(SEQ_PLAYER_BGM_SUB, arg0);
=======
            SEQCMD_SET_CHANNEL_VOLUME(SEQ_PLAYER_SFX, arg0 >> 1, channelIdx, 0);
        }
    }

    SEQCMD_STOP_SEQUENCE(SEQ_PLAYER_BGM_SUB, (arg0 * 3) / 2);
}

void func_800F6AB0(u16 arg0) {
    SEQCMD_STOP_SEQUENCE(SEQ_PLAYER_BGM_MAIN, arg0);
    SEQCMD_STOP_SEQUENCE(SEQ_PLAYER_FANFARE, arg0);
    SEQCMD_STOP_SEQUENCE(SEQ_PLAYER_BGM_SUB, arg0);
>>>>>>> 0a7ee113
    Audio_SetVolumeScale(SEQ_PLAYER_BGM_MAIN, VOL_SCALE_INDEX_BGM_SUB, 0x7F, 0);
    Audio_SetVolumeScale(SEQ_PLAYER_BGM_MAIN, VOL_SCALE_INDEX_FANFARE, 0x7F, 0);
}

void func_800F6B3C(void) {
    Audio_StartSequence(SEQ_PLAYER_SFX, 0, 0xFF, 5);
}

void Audio_DisableAllSeq(void) {
    Audio_DisableSeq(SEQ_PLAYER_BGM_MAIN, 0);
    Audio_DisableSeq(SEQ_PLAYER_FANFARE, 0);
    Audio_DisableSeq(SEQ_PLAYER_SFX, 0);
    Audio_DisableSeq(SEQ_PLAYER_BGM_SUB, 0);
    Audio_ScheduleProcessCmds();
}

s8 func_800F6BB8(void) {
    return func_800E6680();
}

void func_800F6BDC(void) {
    Audio_DisableAllSeq();
    Audio_ScheduleProcessCmds();
    while (true) {
        if (!func_800F6BB8()) {
            return;
        }
    }
}

void Audio_PreNMI(void) {
    Audio_PreNMIInternal();
}

void func_800F6C34(void) {
    sPrevSeqMode = 0;
    D_8016B7A8 = 1.0f;
    D_8016B7B0 = 1.0f;
    sAudioBaseFilter = 0;
    sAudioExtraFilter = 0;
    sAudioBaseFilter2 = 0;
    sAudioExtraFilter2 = 0;
    AudioOcarina_SetInstrument(OCARINA_INSTRUMENT_OFF);
    sRiverFreqScaleLerp.remainingFrames = 0;
    sWaterfallFreqScaleLerp.remainingFrames = 0;
    sRiverFreqScaleLerp.value = 1.0f;
    sWaterfallFreqScaleLerp.value = 1.0f;
    D_8016B7D8 = 1.0f;
    sRiverSoundMainBgmVol = 0x7F;
    sRiverSoundMainBgmCurrentVol = 0x7F;
    sRiverSoundMainBgmLower = false;
    sRiverSoundMainBgmRestore = false;
    sGanonsTowerVol = 0xFF;
    D_8016B9D8 = 0;
    sSpecReverb = sSpecReverbs[gAudioSpecId];
    D_80130608 = 0;
    sPrevMainBgmSeqId = NA_BGM_DISABLED;
    Audio_QueueCmdS8(0x46 << 24 | SEQ_PLAYER_BGM_MAIN << 16, -1);
    sSariaBgmPtr = NULL;
    D_8016B9F4 = 0;
    D_8016B9F3 = 1;
    D_8016B9F2 = 0;
}

void Audio_SetNatureAmbienceChannelIO(u8 channelIdxRange, u8 port, u8 ioData) {
    u8 firstChannelIdx;
    u8 lastChannelIdx;
    u8 channelIdx;

    if ((gActiveSeqs[SEQ_PLAYER_BGM_MAIN].seqId != NA_BGM_NATURE_AMBIENCE) &&
        Audio_IsSeqCmdNotQueued(SEQ_CMD_PLAY << 28 | NA_BGM_NATURE_AMBIENCE, SEQ_CMD_MASK | 0xFF)) {
        sAudioNatureFailed = true;
        return;
    }

    // channelIdxRange = 01 on port 1
    if (((channelIdxRange << 8) + port) == ((NATURE_CHANNEL_CRITTER_0 << 8) + CHANNEL_IO_PORT_1)) {
        if (Audio_GetActiveSeqId(SEQ_PLAYER_BGM_SUB) != NA_BGM_LONLON) {
            D_8016B9D8 = 0;
        }
    }

    firstChannelIdx = channelIdxRange >> 4;
    lastChannelIdx = channelIdxRange & 0xF;

    if (firstChannelIdx == 0) {
        firstChannelIdx = channelIdxRange & 0xF;
    }

    for (channelIdx = firstChannelIdx; channelIdx <= lastChannelIdx; channelIdx++) {
<<<<<<< HEAD
        AudioSeqCmd_SetChannelIO(SEQ_PLAYER_BGM_MAIN, port, channelIdx, ioData);
=======
        SEQCMD_SET_CHANNEL_IO(SEQ_PLAYER_BGM_MAIN, port, channelIdx, ioData);
>>>>>>> 0a7ee113
    }
}

void Audio_StartNatureAmbienceSequence(u16 playerIO, u16 channelMask) {
    u8 channelIdx;

    if (Audio_GetActiveSeqId(SEQ_PLAYER_BGM_MAIN) == NA_BGM_WINDMILL) {
        func_800F3F3C(0xF);
        return;
    }

<<<<<<< HEAD
    AudioSeqCmd_SetPlayerIO(SEQ_PLAYER_BGM_MAIN, 0, 1);
    AudioSeqCmd_SetPlayerIO(SEQ_PLAYER_BGM_MAIN, 4, playerIO >> 8);
    AudioSeqCmd_SetPlayerIO(SEQ_PLAYER_BGM_MAIN, 5, playerIO & 0xFF);
=======
    SEQCMD_SET_PLAYER_IO(SEQ_PLAYER_BGM_MAIN, 0, 1);
    SEQCMD_SET_PLAYER_IO(SEQ_PLAYER_BGM_MAIN, 4, playerIO >> 8);
    SEQCMD_SET_PLAYER_IO(SEQ_PLAYER_BGM_MAIN, 5, playerIO & 0xFF);
>>>>>>> 0a7ee113
    Audio_SetVolumeScale(SEQ_PLAYER_BGM_MAIN, VOL_SCALE_INDEX_BGM_MAIN, 0x7F, 1);

    channelIdx = false;
    if (gNewSeqDisabled) {
        channelIdx = true;
<<<<<<< HEAD
        AudioSeqCmd_DisableNewSequences(false);
    }

    AudioSeqCmd_PlaySequence(SEQ_PLAYER_BGM_MAIN, 0, 0, NA_BGM_NATURE_AMBIENCE);

    if (channelIdx) {
        AudioSeqCmd_DisableNewSequences(true);
=======
        SEQCMD_DISABLE_NEW_SEQUENCES(false);
    }

    SEQCMD_PLAY_SEQUENCE(SEQ_PLAYER_BGM_MAIN, 0, 0, NA_BGM_NATURE_AMBIENCE);

    if (channelIdx) {
        SEQCMD_DISABLE_NEW_SEQUENCES(true);
>>>>>>> 0a7ee113
    }

    for (channelIdx = 0; channelIdx < 16; channelIdx++) {
        if (!(channelMask & (1 << channelIdx)) && (playerIO & (1 << channelIdx))) {
<<<<<<< HEAD
            AudioSeqCmd_SetChannelIO(SEQ_PLAYER_BGM_MAIN, CHANNEL_IO_PORT_1, channelIdx, 1);
=======
            SEQCMD_SET_CHANNEL_IO(SEQ_PLAYER_BGM_MAIN, CHANNEL_IO_PORT_1, channelIdx, 1);
>>>>>>> 0a7ee113
        }
    }
}

void Audio_PlayNatureAmbienceSequence(u8 natureAmbienceId) {
    u8 i = 0;
    u8 channelIdx;
    u8 port;
    u8 ioData;

    if ((gActiveSeqs[SEQ_PLAYER_BGM_MAIN].seqId == NA_BGM_DISABLED) ||
        !(sSeqFlags[((u8)gActiveSeqs[SEQ_PLAYER_BGM_MAIN].seqId) & 0xFF] & 0x80)) {

        Audio_StartNatureAmbienceSequence(sNatureAmbienceDataIO[natureAmbienceId].playerIO,
                                          sNatureAmbienceDataIO[natureAmbienceId].channelMask);

        while ((sNatureAmbienceDataIO[natureAmbienceId].channelIO[i] != 0xFF) && (i < 100)) {
            channelIdx = sNatureAmbienceDataIO[natureAmbienceId].channelIO[i++];
            port = sNatureAmbienceDataIO[natureAmbienceId].channelIO[i++];
            ioData = sNatureAmbienceDataIO[natureAmbienceId].channelIO[i++];
<<<<<<< HEAD
            AudioSeqCmd_SetChannelIO(SEQ_PLAYER_BGM_MAIN, port, channelIdx, ioData);
        }

        AudioSeqCmd_SetChannelIO(SEQ_PLAYER_BGM_MAIN, CHANNEL_IO_PORT_7, NATURE_CHANNEL_UNK, D_80130604);
=======
            SEQCMD_SET_CHANNEL_IO(SEQ_PLAYER_BGM_MAIN, port, channelIdx, ioData);
        }

        SEQCMD_SET_CHANNEL_IO(SEQ_PLAYER_BGM_MAIN, CHANNEL_IO_PORT_7, NATURE_CHANNEL_UNK, D_80130604);
>>>>>>> 0a7ee113
    }
}

void Audio_Init(void) {
    AudioLoad_Init(NULL, 0);
}

void Audio_InitSound(void) {
    func_800F6C34();
    AudioOcarina_ResetStaffs();
    Audio_ResetSfxChannelState();
    Audio_ResetSequencesAndVolume();
    Audio_ResetSounds();
    Audio_StartSequence(SEQ_PLAYER_SFX, 0, 0x70, 10);
}

void func_800F7170(void) {
    Audio_StartSequence(SEQ_PLAYER_SFX, 0, 0x70, 1);
    Audio_QueueCmdS32(0xF2000000, 1);
    Audio_ScheduleProcessCmds();
    Audio_QueueCmdS32(0xF8000000, 0);
}

void func_800F71BC(s32 arg0) {
    D_80133418 = 1;
    func_800F6C34();
    AudioOcarina_ResetStaffs();
    Audio_ResetSfxChannelState();
    Audio_ResetSequences();
    Audio_ResetSounds();
}

void func_800F7208(void) {
    Audio_ResetSequences();
    Audio_QueueCmdS32(0xF2000000, 1);
    func_800F6C34();
    Audio_ResetSfxChannelState();
    Audio_StartSequence(SEQ_PLAYER_SFX, 0, 0x70, 1);
}<|MERGE_RESOLUTION|>--- conflicted
+++ resolved
@@ -1737,11 +1737,7 @@
         return;
     }
 
-<<<<<<< HEAD
-    AudioSeqCmd_SetChannelIO(SEQ_PLAYER_SFX, 1, SFX_CHANNEL_OCARINA, ocarinaInstrumentId);
-=======
     SEQCMD_SET_CHANNEL_IO(SEQ_PLAYER_SFX, 1, SFX_CHANNEL_OCARINA, ocarinaInstrumentId);
->>>>>>> 0a7ee113
     sOcarinaInstrumentId = ocarinaInstrumentId;
     if (ocarinaInstrumentId == OCARINA_INSTRUMENT_OFF) {
         sOcarinaInputButtonCur = 0;
@@ -3135,11 +3131,7 @@
         switch (sAudioSndContSel) {
             case 0:
             case 1:
-<<<<<<< HEAD
-                AudioSeqCmd_PlaySequence(sAudioSndContSel, 0, 0, sAudioSndContWork[sAudioSndContSel]);
-=======
                 SEQCMD_PLAY_SEQUENCE(sAudioSndContSel, 0, 0, sAudioSndContWork[sAudioSndContSel]);
->>>>>>> 0a7ee113
                 break;
             case 2:
             case 3:
@@ -3151,17 +3143,10 @@
                 func_800F6700(sAudioSndContWork[sAudioSndContSel]);
                 break;
             case 5:
-<<<<<<< HEAD
-                AudioSeqCmd_DisableNewSequences(sAudioSndContWork[sAudioSndContSel]);
-                break;
-            case 6:
-                AudioSeqCmd_ResetAudioHeap(0, sAudioSndContWork[sAudioSndContSel]);
-=======
                 SEQCMD_DISABLE_NEW_SEQUENCES(sAudioSndContWork[sAudioSndContSel]);
                 break;
             case 6:
                 SEQCMD_RESET_AUDIO_HEAP(0, sAudioSndContWork[sAudioSndContSel]);
->>>>>>> 0a7ee113
                 sAudioSubTrackInfoSpec = sAudioSndContWork[6];
                 if (sAudioSubTrackInfoPlayerSel > gAudioSpecs[sAudioSubTrackInfoSpec].numSequencePlayers - 1) {
                     sAudioSubTrackInfoPlayerSel = gAudioSpecs[sAudioSubTrackInfoSpec].numSequencePlayers - 1;
@@ -3183,17 +3168,10 @@
         switch (sAudioSndContSel) {
             case 0:
             case 1:
-<<<<<<< HEAD
-                AudioSeqCmd_StopSequence(sAudioSndContSel, 0);
-                break;
-            case 7:
-                AudioSeqCmd_StopSequence(SEQ_PLAYER_BGM_MAIN, 0);
-=======
                 SEQCMD_STOP_SEQUENCE(sAudioSndContSel, 0);
                 break;
             case 7:
                 SEQCMD_STOP_SEQUENCE(SEQ_PLAYER_BGM_MAIN, 0);
->>>>>>> 0a7ee113
                 break;
             case 2:
             case 3:
@@ -3483,19 +3461,11 @@
 
     if (CHECK_BTN_ANY(sDebugPadPress, BTN_A)) {
         Audio_QueueCmdS8(MK_CMD(0x46, SEQ_PLAYER_BGM_MAIN, 0x00, 0x00), sAudioBlkChgBgmWork[1]);
-<<<<<<< HEAD
-        AudioSeqCmd_PlaySequence(SEQ_PLAYER_BGM_MAIN, 1, 0, sAudioBlkChgBgmWork[0]);
-    }
-
-    if (CHECK_BTN_ANY(sDebugPadPress, BTN_B)) {
-        AudioSeqCmd_StopSequence(SEQ_PLAYER_BGM_MAIN, 1);
-=======
         SEQCMD_PLAY_SEQUENCE(SEQ_PLAYER_BGM_MAIN, 1, 0, sAudioBlkChgBgmWork[0]);
     }
 
     if (CHECK_BTN_ANY(sDebugPadPress, BTN_B)) {
         SEQCMD_STOP_SEQUENCE(SEQ_PLAYER_BGM_MAIN, 1);
->>>>>>> 0a7ee113
     }
 }
 
@@ -3647,21 +3617,12 @@
         case PAGE_NON:
             if (CHECK_BTN_ANY(sDebugPadPress, BTN_A)) {
                 sAudioSndContWork[5] ^= 1;
-<<<<<<< HEAD
-                AudioSeqCmd_DisableNewSequences(sAudioSndContWork[5]);
-                if (Audio_GetActiveSeqId(SEQ_PLAYER_BGM_MAIN) != NA_BGM_NATURE_AMBIENCE) {
-                    AudioSeqCmd_StopSequence(SEQ_PLAYER_BGM_MAIN, 0);
-                }
-                AudioSeqCmd_StopSequence(SEQ_PLAYER_FANFARE, 0);
-                AudioSeqCmd_StopSequence(SEQ_PLAYER_BGM_SUB, 0);
-=======
                 SEQCMD_DISABLE_NEW_SEQUENCES(sAudioSndContWork[5]);
                 if (Audio_GetActiveSeqId(SEQ_PLAYER_BGM_MAIN) != NA_BGM_NATURE_AMBIENCE) {
                     SEQCMD_STOP_SEQUENCE(SEQ_PLAYER_BGM_MAIN, 0);
                 }
                 SEQCMD_STOP_SEQUENCE(SEQ_PLAYER_FANFARE, 0);
                 SEQCMD_STOP_SEQUENCE(SEQ_PLAYER_BGM_SUB, 0);
->>>>>>> 0a7ee113
             }
 
             if (CHECK_BTN_ANY(sDebugPadPress, BTN_B)) {
@@ -4105,13 +4066,8 @@
 
 void func_800F3F3C(u8 arg0) {
     if (gSoundBankMuted[0] != 1) {
-<<<<<<< HEAD
-        AudioSeqCmd_PlaySequence(SEQ_PLAYER_BGM_SUB, 0, 0, NA_BGM_CUTSCENE_EFFECTS);
-        AudioSeqCmd_SetChannelIO(SEQ_PLAYER_BGM_SUB, 0, 0, arg0);
-=======
         SEQCMD_PLAY_SEQUENCE(SEQ_PLAYER_BGM_SUB, 0, 0, NA_BGM_CUTSCENE_EFFECTS);
         SEQCMD_SET_CHANNEL_IO(SEQ_PLAYER_BGM_SUB, 0, 0, arg0);
->>>>>>> 0a7ee113
     }
 }
 
@@ -4343,11 +4299,7 @@
             lowPassFilterCutoff = (((targetVol - 0x40) >> 2) + 1) << 4;
         }
         // Set lowPassFilterCutoff to io port 4 from channel 15
-<<<<<<< HEAD
-        AudioSeqCmd_SetChannelIO(SEQ_PLAYER_BGM_MAIN, 4, 15, lowPassFilterCutoff);
-=======
         SEQCMD_SET_CHANNEL_IO(SEQ_PLAYER_BGM_MAIN, 4, 15, lowPassFilterCutoff);
->>>>>>> 0a7ee113
 
         // Sets the reverb
         for (channelIdx = 0; channelIdx < 16; channelIdx++) {
@@ -4484,11 +4436,7 @@
 
     for (i = 0; i < 0x10; i++) {
         if (i != 9) {
-<<<<<<< HEAD
-            AudioSeqCmd_SetChannelVol(SEQ_PLAYER_BGM_MAIN, 2, i, (127.0f * phi_f22));
-=======
             SEQCMD_SET_CHANNEL_VOLUME(SEQ_PLAYER_BGM_MAIN, 2, i, (127.0f * phi_f22));
->>>>>>> 0a7ee113
             Audio_QueueCmdS8(0x3 << 24 | SEQ_PLAYER_BGM_MAIN << 16 | ((u8)((u32)i) << 8), phi_s4);
         }
     }
@@ -4547,11 +4495,7 @@
                 }
             }
 
-<<<<<<< HEAD
-            AudioSeqCmd_DisableChannels(bgmPlayers[i], channelBits);
-=======
             SEQCMD_DISABLE_CHANNELS(bgmPlayers[i], channelBits);
->>>>>>> 0a7ee113
         }
     }
 }
@@ -4658,41 +4602,24 @@
 
 void func_800F5718(void) {
     if (Audio_GetActiveSeqId(SEQ_PLAYER_BGM_MAIN) != NA_BGM_WINDMILL) {
-<<<<<<< HEAD
-        AudioSeqCmd_PlaySequence(SEQ_PLAYER_BGM_MAIN, 0, 0, NA_BGM_WINDMILL);
-=======
         SEQCMD_PLAY_SEQUENCE(SEQ_PLAYER_BGM_MAIN, 0, 0, NA_BGM_WINDMILL);
->>>>>>> 0a7ee113
     }
 }
 
 void func_800F574C(f32 scaleTempoAndFreq, u8 duration) {
     if (scaleTempoAndFreq == 1.0f) {
-<<<<<<< HEAD
-        AudioSeqCmd_ResetTempo(SEQ_PLAYER_BGM_MAIN, duration);
-    } else {
-        AudioSeqCmd_SetupScaleTempo(SEQ_PLAYER_FANFARE, SEQ_PLAYER_BGM_MAIN, duration, scaleTempoAndFreq * 100.0f);
-    }
-
-    AudioSeqCmd_SetupSetPlayerFreq(SEQ_PLAYER_FANFARE, SEQ_PLAYER_BGM_MAIN, duration, scaleTempoAndFreq * 100.0f);
-=======
         SEQCMD_RESET_TEMPO(SEQ_PLAYER_BGM_MAIN, duration);
     } else {
         SEQCMD_SETUP_SCALE_TEMPO(SEQ_PLAYER_FANFARE, SEQ_PLAYER_BGM_MAIN, duration, scaleTempoAndFreq * 100.0f);
     }
 
     SEQCMD_SETUP_SET_PLAYER_FREQ(SEQ_PLAYER_FANFARE, SEQ_PLAYER_BGM_MAIN, duration, scaleTempoAndFreq * 100.0f);
->>>>>>> 0a7ee113
 }
 
 void func_800F5918(void) {
     if (Audio_GetActiveSeqId(SEQ_PLAYER_BGM_MAIN) == NA_BGM_TIMED_MINI_GAME &&
         Audio_IsSeqCmdNotQueued(SEQ_CMD_PLAY << 28, SEQ_CMD_MASK)) {
-<<<<<<< HEAD
-        AudioSeqCmd_SetTempo(SEQ_PLAYER_BGM_MAIN, 5, 210);
-=======
         SEQCMD_SET_TEMPO(SEQ_PLAYER_BGM_MAIN, 5, 210);
->>>>>>> 0a7ee113
     }
 }
 
@@ -4702,19 +4629,11 @@
     if (sSeqFlags[arg0b] & 2) {
         Audio_PlayFanfare(arg0);
     } else if (sSeqFlags[arg0b] & 4) {
-<<<<<<< HEAD
-        AudioSeqCmd_PlaySequence(SEQ_PLAYER_FANFARE, 0, 0, arg0);
-
-    } else {
-        func_800F5E18(SEQ_PLAYER_BGM_MAIN, arg0, 0, 7, -1);
-        AudioSeqCmd_StopSequence(SEQ_PLAYER_FANFARE, 0);
-=======
         SEQCMD_PLAY_SEQUENCE(SEQ_PLAYER_FANFARE, 0, 0, arg0);
 
     } else {
         func_800F5E18(SEQ_PLAYER_BGM_MAIN, arg0, 0, 7, -1);
         SEQCMD_STOP_SEQUENCE(SEQ_PLAYER_FANFARE, 0);
->>>>>>> 0a7ee113
     }
 }
 
@@ -4722,19 +4641,11 @@
     u8 arg0b = arg0 & 0xFF;
 
     if (sSeqFlags[arg0b] & 2) {
-<<<<<<< HEAD
-        AudioSeqCmd_StopSequence(SEQ_PLAYER_FANFARE, 0);
-    } else if (sSeqFlags[arg0b] & 4) {
-        AudioSeqCmd_StopSequence(SEQ_PLAYER_FANFARE, 0);
-    } else {
-        AudioSeqCmd_StopSequence(SEQ_PLAYER_BGM_MAIN, 0);
-=======
         SEQCMD_STOP_SEQUENCE(SEQ_PLAYER_FANFARE, 0);
     } else if (sSeqFlags[arg0b] & 4) {
         SEQCMD_STOP_SEQUENCE(SEQ_PLAYER_FANFARE, 0);
     } else {
         SEQCMD_STOP_SEQUENCE(SEQ_PLAYER_BGM_MAIN, 0);
->>>>>>> 0a7ee113
     }
 }
 
@@ -4769,11 +4680,7 @@
             osSyncPrintf("Middle Boss BGM Start not stack \n");
         }
 
-<<<<<<< HEAD
-        AudioSeqCmd_PlaySequence(SEQ_PLAYER_BGM_MAIN, 0, 0, seqId);
-=======
         SEQCMD_PLAY_SEQUENCE(SEQ_PLAYER_BGM_MAIN, 0, 0, seqId);
->>>>>>> 0a7ee113
     }
 }
 
@@ -4784,15 +4691,9 @@
     if ((Audio_GetActiveSeqId(SEQ_PLAYER_BGM_MAIN) != NA_BGM_DISABLED) && (sPrevMainBgmSeqId != NA_BGM_DISABLED) &&
         (sSeqFlags[Audio_GetActiveSeqId(SEQ_PLAYER_BGM_MAIN) & 0xFF] & 8)) {
         if (sPrevMainBgmSeqId == NA_BGM_DISABLED) {
-<<<<<<< HEAD
-            AudioSeqCmd_StopSequence(SEQ_PLAYER_BGM_MAIN, 0);
-        } else {
-            AudioSeqCmd_PlaySequence(SEQ_PLAYER_BGM_MAIN, 0, 0, sPrevMainBgmSeqId);
-=======
             SEQCMD_STOP_SEQUENCE(SEQ_PLAYER_BGM_MAIN, 0);
         } else {
             SEQCMD_PLAY_SEQUENCE(SEQ_PLAYER_BGM_MAIN, 0, 0, sPrevMainBgmSeqId);
->>>>>>> 0a7ee113
         }
 
         sPrevMainBgmSeqId = NA_BGM_DISABLED;
@@ -4817,11 +4718,7 @@
  */
 void func_800F5C2C(void) {
     if (sPrevMainBgmSeqId != NA_BGM_DISABLED) {
-<<<<<<< HEAD
-        AudioSeqCmd_PlaySequence(SEQ_PLAYER_BGM_MAIN, 0, 0, sPrevMainBgmSeqId);
-=======
         SEQCMD_PLAY_SEQUENCE(SEQ_PLAYER_BGM_MAIN, 0, 0, sPrevMainBgmSeqId);
->>>>>>> 0a7ee113
     }
     sPrevMainBgmSeqId = NA_BGM_DISABLED;
 }
@@ -4839,11 +4736,7 @@
         D_8016B9F4 = 1;
     } else {
         D_8016B9F4 = 5;
-<<<<<<< HEAD
-        AudioSeqCmd_StopSequence(SEQ_PLAYER_FANFARE, 0);
-=======
         SEQCMD_STOP_SEQUENCE(SEQ_PLAYER_FANFARE, 0);
->>>>>>> 0a7ee113
     }
     D_8016B9F6 = seqId;
 }
@@ -4867,21 +4760,6 @@
             if (seqIdFanfare == NA_BGM_DISABLED) {
                 Audio_SetVolumeScale(SEQ_PLAYER_BGM_MAIN, VOL_SCALE_INDEX_FANFARE, 0, 5);
                 Audio_SetVolumeScale(SEQ_PLAYER_BGM_SUB, VOL_SCALE_INDEX_FANFARE, 0, 5);
-<<<<<<< HEAD
-                AudioSeqCmd_SetupRestorePlayerVolumeWithScale(SEQ_PLAYER_FANFARE, SEQ_PLAYER_BGM_MAIN,
-                                                              VOL_SCALE_INDEX_FANFARE, 10);
-                AudioSeqCmd_SetupRestorePlayerVolumeWithScale(SEQ_PLAYER_FANFARE, SEQ_PLAYER_BGM_SUB,
-                                                              VOL_SCALE_INDEX_FANFARE, 10);
-                AudioSeqCmd_SetupDisableChannels(SEQ_PLAYER_FANFARE, SEQ_PLAYER_BGM_MAIN, 0);
-                if (seqIdBgmSub != NA_BGM_LONLON) {
-                    AudioSeqCmd_SetupDisableChannels(SEQ_PLAYER_FANFARE, SEQ_PLAYER_BGM_SUB, 0);
-                }
-            }
-            AudioSeqCmd_PlaySequence(SEQ_PLAYER_FANFARE, 1, 0, D_8016B9F6);
-            AudioSeqCmd_DisableChannels(SEQ_PLAYER_BGM_MAIN, 0xFFFF);
-            if (seqIdBgmSub != NA_BGM_LONLON) {
-                AudioSeqCmd_DisableChannels(SEQ_PLAYER_BGM_SUB, 0xFFFF);
-=======
                 SEQCMD_SETUP_RESTORE_PLAYER_VOLUME_WITH_SCALE(SEQ_PLAYER_FANFARE, SEQ_PLAYER_BGM_MAIN,
                                                               VOL_SCALE_INDEX_FANFARE, 10);
                 SEQCMD_SETUP_RESTORE_PLAYER_VOLUME_WITH_SCALE(SEQ_PLAYER_FANFARE, SEQ_PLAYER_BGM_SUB,
@@ -4895,20 +4773,14 @@
             SEQCMD_DISABLE_CHANNELS(SEQ_PLAYER_BGM_MAIN, 0xFFFF);
             if (seqIdBgmSub != NA_BGM_LONLON) {
                 SEQCMD_DISABLE_CHANNELS(SEQ_PLAYER_BGM_SUB, 0xFFFF);
->>>>>>> 0a7ee113
             }
         }
     }
 }
 
 void func_800F5E18(u8 playerIndex, u16 seqId, u8 fadeTimer, s8 port, s8 ioData) {
-<<<<<<< HEAD
-    AudioSeqCmd_SetPlayerIO(playerIndex, port, ioData);
-    AudioSeqCmd_PlaySequence(playerIndex, fadeTimer, 0, seqId);
-=======
     SEQCMD_SET_PLAYER_IO(playerIndex, port, ioData);
     SEQCMD_PLAY_SEQUENCE(playerIndex, fadeTimer, 0, seqId);
->>>>>>> 0a7ee113
 }
 
 void Audio_SetSequenceMode(u8 seqMode) {
@@ -4943,11 +4815,7 @@
 
                     Audio_SetVolumeScale(SEQ_PLAYER_BGM_SUB, VOL_SCALE_INDEX_BGM_SUB, sAudioEnemyVol,
                                          volumeFadeInTimer);
-<<<<<<< HEAD
-                    AudioSeqCmd_PlaySequence(SEQ_PLAYER_BGM_SUB, 10, 8, NA_BGM_ENEMY);
-=======
                     SEQCMD_PLAY_SEQUENCE(SEQ_PLAYER_BGM_SUB, 10, 8, NA_BGM_ENEMY);
->>>>>>> 0a7ee113
 
                     if (seqId != NA_BGM_NATURE_AMBIENCE) {
                         Audio_SetVolumeScale(SEQ_PLAYER_BGM_MAIN, VOL_SCALE_INDEX_BGM_SUB,
@@ -4956,11 +4824,7 @@
                     }
                 } else if ((sPrevSeqMode & 0x7F) == SEQ_MODE_ENEMY) {
                     // Stop playing enemy bgm
-<<<<<<< HEAD
-                    AudioSeqCmd_StopSequence(SEQ_PLAYER_BGM_SUB, 10);
-=======
                     SEQCMD_STOP_SEQUENCE(SEQ_PLAYER_BGM_SUB, 10);
->>>>>>> 0a7ee113
                     if (seqMode == SEQ_MODE_IGNORE) {
                         volumeFadeOutTimer = 0;
                     } else {
@@ -4991,11 +4855,7 @@
             }
 
             sPrevSeqMode = seqMode;
-<<<<<<< HEAD
-            AudioSeqCmd_SetPlayerIO(SEQ_PLAYER_BGM_MAIN, 2, seqMode);
-=======
             SEQCMD_SET_PLAYER_IO(SEQ_PLAYER_BGM_MAIN, 2, seqMode);
->>>>>>> 0a7ee113
         }
     }
 }
@@ -5046,15 +4906,9 @@
                     phi_v1 = (s8)(((dist - 200.0f) * 127.0f) / 1800.0f);
                 }
                 // Transition volume of channels 0, 1 and 13 on seq player 0 over 3 frames
-<<<<<<< HEAD
-                AudioSeqCmd_SetChannelVol(SEQ_PLAYER_BGM_MAIN, 3, 0, 127 - phi_v1);
-                AudioSeqCmd_SetChannelVol(SEQ_PLAYER_BGM_MAIN, 3, 1, 127 - phi_v1);
-                AudioSeqCmd_SetChannelVol(SEQ_PLAYER_BGM_MAIN, 3, 13, phi_v1);
-=======
                 SEQCMD_SET_CHANNEL_VOLUME(SEQ_PLAYER_BGM_MAIN, 3, 0, 127 - phi_v1);
                 SEQCMD_SET_CHANNEL_VOLUME(SEQ_PLAYER_BGM_MAIN, 3, 1, 127 - phi_v1);
                 SEQCMD_SET_CHANNEL_VOLUME(SEQ_PLAYER_BGM_MAIN, 3, 13, phi_v1);
->>>>>>> 0a7ee113
                 if (D_8016B9D8 == 0) {
                     D_8016B9D8++;
                 }
@@ -5063,11 +4917,7 @@
             temp_a0 = (s8)(Audio_GetActiveSeqId(SEQ_PLAYER_BGM_SUB) & 0xFF);
             if ((temp_a0 != (arg1 & 0xFF)) && (D_8016B9D8 < 10)) {
                 func_800F5E18(SEQ_PLAYER_BGM_SUB, NA_BGM_LONLON, 0, 0, 0);
-<<<<<<< HEAD
-                AudioSeqCmd_DisableChannels(SEQ_PLAYER_BGM_SUB, 0xFFFC);
-=======
                 SEQCMD_DISABLE_CHANNELS(SEQ_PLAYER_BGM_SUB, 0xFFFC);
->>>>>>> 0a7ee113
                 D_8016B9D8 = 10;
             }
 
@@ -5079,13 +4929,8 @@
                 phi_v1 = (s8)(((dist - 200.0f) * 127.0f) / 1800.0f);
             }
             // Transition volume of channels 0 and 1 on seq player 0 over 3 frames
-<<<<<<< HEAD
-            AudioSeqCmd_SetChannelVol(SEQ_PLAYER_BGM_SUB, 3, 0, 127 - phi_v1);
-            AudioSeqCmd_SetChannelVol(SEQ_PLAYER_BGM_SUB, 3, 1, 127 - phi_v1);
-=======
             SEQCMD_SET_CHANNEL_VOLUME(SEQ_PLAYER_BGM_SUB, 3, 0, 127 - phi_v1);
             SEQCMD_SET_CHANNEL_VOLUME(SEQ_PLAYER_BGM_SUB, 3, 1, 127 - phi_v1);
->>>>>>> 0a7ee113
         }
 
         if (D_8016B9D8 < 10) {
@@ -5123,33 +4968,19 @@
     }
 
     if (arg0 != 0) {
-<<<<<<< HEAD
-        AudioSeqCmd_SetChannelVol(playerIndex, 1, 0, 0);
-        AudioSeqCmd_SetChannelVol(playerIndex, 1, 1, 0);
-        if (playerIndex == SEQ_PLAYER_BGM_SUB) {
-            AudioSeqCmd_DisableChannels(playerIndex, sp34 | 3);
-=======
         SEQCMD_SET_CHANNEL_VOLUME(playerIndex, 1, 0, 0);
         SEQCMD_SET_CHANNEL_VOLUME(playerIndex, 1, 1, 0);
         if (playerIndex == SEQ_PLAYER_BGM_SUB) {
             SEQCMD_DISABLE_CHANNELS(playerIndex, sp34 | 3);
->>>>>>> 0a7ee113
         }
     } else {
         if (playerIndex == SEQ_PLAYER_BGM_SUB) {
             func_800F5E18(SEQ_PLAYER_BGM_SUB, NA_BGM_LONLON, 0, 0, 0);
         }
-<<<<<<< HEAD
-        AudioSeqCmd_SetChannelVol(playerIndex, 1, 0, 0x7F);
-        AudioSeqCmd_SetChannelVol(playerIndex, 1, 1, 0x7F);
-        if (playerIndex == SEQ_PLAYER_BGM_SUB) {
-            AudioSeqCmd_DisableChannels(playerIndex, sp34);
-=======
         SEQCMD_SET_CHANNEL_VOLUME(playerIndex, 1, 0, 0x7F);
         SEQCMD_SET_CHANNEL_VOLUME(playerIndex, 1, 1, 0x7F);
         if (playerIndex == SEQ_PLAYER_BGM_SUB) {
             SEQCMD_DISABLE_CHANNELS(playerIndex, sp34);
->>>>>>> 0a7ee113
         }
     }
 }
@@ -5186,11 +5017,7 @@
             break;
     }
 
-<<<<<<< HEAD
-    AudioSeqCmd_SetSoundMode(sp1F);
-=======
     SEQCMD_SET_SOUND_MODE(sp1F);
->>>>>>> 0a7ee113
 }
 
 void Audio_SetBaseFilter(u8 filter) {
@@ -5240,13 +5067,8 @@
     s32 skip;
     u8 channelIdx;
 
-<<<<<<< HEAD
-    AudioSeqCmd_StopSequence(SEQ_PLAYER_BGM_MAIN, (arg0 * 3) / 2);
-    AudioSeqCmd_StopSequence(SEQ_PLAYER_FANFARE, (arg0 * 3) / 2);
-=======
     SEQCMD_STOP_SEQUENCE(SEQ_PLAYER_BGM_MAIN, (arg0 * 3) / 2);
     SEQCMD_STOP_SEQUENCE(SEQ_PLAYER_FANFARE, (arg0 * 3) / 2);
->>>>>>> 0a7ee113
     for (channelIdx = 0; channelIdx < 16; channelIdx++) {
         skip = false;
         switch (channelIdx) {
@@ -5262,19 +5084,6 @@
         }
 
         if (!skip) {
-<<<<<<< HEAD
-            AudioSeqCmd_SetChannelVol(SEQ_PLAYER_SFX, arg0 >> 1, channelIdx, 0);
-        }
-    }
-
-    AudioSeqCmd_StopSequence(SEQ_PLAYER_BGM_SUB, (arg0 * 3) / 2);
-}
-
-void func_800F6AB0(u16 arg0) {
-    AudioSeqCmd_StopSequence(SEQ_PLAYER_BGM_MAIN, arg0);
-    AudioSeqCmd_StopSequence(SEQ_PLAYER_FANFARE, arg0);
-    AudioSeqCmd_StopSequence(SEQ_PLAYER_BGM_SUB, arg0);
-=======
             SEQCMD_SET_CHANNEL_VOLUME(SEQ_PLAYER_SFX, arg0 >> 1, channelIdx, 0);
         }
     }
@@ -5286,7 +5095,6 @@
     SEQCMD_STOP_SEQUENCE(SEQ_PLAYER_BGM_MAIN, arg0);
     SEQCMD_STOP_SEQUENCE(SEQ_PLAYER_FANFARE, arg0);
     SEQCMD_STOP_SEQUENCE(SEQ_PLAYER_BGM_SUB, arg0);
->>>>>>> 0a7ee113
     Audio_SetVolumeScale(SEQ_PLAYER_BGM_MAIN, VOL_SCALE_INDEX_BGM_SUB, 0x7F, 0);
     Audio_SetVolumeScale(SEQ_PLAYER_BGM_MAIN, VOL_SCALE_INDEX_FANFARE, 0x7F, 0);
 }
@@ -5377,11 +5185,7 @@
     }
 
     for (channelIdx = firstChannelIdx; channelIdx <= lastChannelIdx; channelIdx++) {
-<<<<<<< HEAD
-        AudioSeqCmd_SetChannelIO(SEQ_PLAYER_BGM_MAIN, port, channelIdx, ioData);
-=======
         SEQCMD_SET_CHANNEL_IO(SEQ_PLAYER_BGM_MAIN, port, channelIdx, ioData);
->>>>>>> 0a7ee113
     }
 }
 
@@ -5393,29 +5197,14 @@
         return;
     }
 
-<<<<<<< HEAD
-    AudioSeqCmd_SetPlayerIO(SEQ_PLAYER_BGM_MAIN, 0, 1);
-    AudioSeqCmd_SetPlayerIO(SEQ_PLAYER_BGM_MAIN, 4, playerIO >> 8);
-    AudioSeqCmd_SetPlayerIO(SEQ_PLAYER_BGM_MAIN, 5, playerIO & 0xFF);
-=======
     SEQCMD_SET_PLAYER_IO(SEQ_PLAYER_BGM_MAIN, 0, 1);
     SEQCMD_SET_PLAYER_IO(SEQ_PLAYER_BGM_MAIN, 4, playerIO >> 8);
     SEQCMD_SET_PLAYER_IO(SEQ_PLAYER_BGM_MAIN, 5, playerIO & 0xFF);
->>>>>>> 0a7ee113
     Audio_SetVolumeScale(SEQ_PLAYER_BGM_MAIN, VOL_SCALE_INDEX_BGM_MAIN, 0x7F, 1);
 
     channelIdx = false;
     if (gNewSeqDisabled) {
         channelIdx = true;
-<<<<<<< HEAD
-        AudioSeqCmd_DisableNewSequences(false);
-    }
-
-    AudioSeqCmd_PlaySequence(SEQ_PLAYER_BGM_MAIN, 0, 0, NA_BGM_NATURE_AMBIENCE);
-
-    if (channelIdx) {
-        AudioSeqCmd_DisableNewSequences(true);
-=======
         SEQCMD_DISABLE_NEW_SEQUENCES(false);
     }
 
@@ -5423,16 +5212,11 @@
 
     if (channelIdx) {
         SEQCMD_DISABLE_NEW_SEQUENCES(true);
->>>>>>> 0a7ee113
     }
 
     for (channelIdx = 0; channelIdx < 16; channelIdx++) {
         if (!(channelMask & (1 << channelIdx)) && (playerIO & (1 << channelIdx))) {
-<<<<<<< HEAD
-            AudioSeqCmd_SetChannelIO(SEQ_PLAYER_BGM_MAIN, CHANNEL_IO_PORT_1, channelIdx, 1);
-=======
             SEQCMD_SET_CHANNEL_IO(SEQ_PLAYER_BGM_MAIN, CHANNEL_IO_PORT_1, channelIdx, 1);
->>>>>>> 0a7ee113
         }
     }
 }
@@ -5453,17 +5237,10 @@
             channelIdx = sNatureAmbienceDataIO[natureAmbienceId].channelIO[i++];
             port = sNatureAmbienceDataIO[natureAmbienceId].channelIO[i++];
             ioData = sNatureAmbienceDataIO[natureAmbienceId].channelIO[i++];
-<<<<<<< HEAD
-            AudioSeqCmd_SetChannelIO(SEQ_PLAYER_BGM_MAIN, port, channelIdx, ioData);
-        }
-
-        AudioSeqCmd_SetChannelIO(SEQ_PLAYER_BGM_MAIN, CHANNEL_IO_PORT_7, NATURE_CHANNEL_UNK, D_80130604);
-=======
             SEQCMD_SET_CHANNEL_IO(SEQ_PLAYER_BGM_MAIN, port, channelIdx, ioData);
         }
 
         SEQCMD_SET_CHANNEL_IO(SEQ_PLAYER_BGM_MAIN, CHANNEL_IO_PORT_7, NATURE_CHANNEL_UNK, D_80130604);
->>>>>>> 0a7ee113
     }
 }
 
