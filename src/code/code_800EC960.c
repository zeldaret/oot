#include "ultra64.h"
#include "global.h"

// TODO: can these macros be shared between files? code_800F9280 seems to use
// versions without any casts...
#define Audio_DisableSeq(playerIdx, fadeOut) Audio_QueueCmdS32(0x83000000 | ((u8)playerIdx << 16), fadeOut)
#define Audio_StartSeq(playerIdx, fadeTimer, seqId) \
    Audio_QueueSeqCmd(0x00000000 | ((u8)playerIdx << 24) | ((u8)(fadeTimer) << 0x10) | (u16)seqId)
#define Audio_SeqCmd7(playerIdx, a, b) \
    Audio_QueueSeqCmd(0x70000000 | ((u8)playerIdx << 0x18) | ((u8)a << 0x10) | (u8)(b))
#define Audio_SeqCmdC(playerIdx, a, b, c) \
    Audio_QueueSeqCmd(0xC0000000 | ((u8)playerIdx << 24) | ((u8)a << 16) | ((u8)b << 8) | ((u8)(c)))
#define Audio_SeqCmdA(playerIdx, a) Audio_QueueSeqCmd(0xA0000000 | ((u8)playerIdx << 24) | ((u16)(a)))
#define Audio_SeqCmd1(playerIdx, a) Audio_QueueSeqCmd(0x100000FF | ((u8)playerIdx << 24) | ((u8)(a) << 16))
#define Audio_SeqCmdB(playerIdx, a, b, c) \
    Audio_QueueSeqCmd(0xB0000000 | ((u8)playerIdx << 24) | ((u8)a << 16) | ((u8)b << 8) | ((u8)c))
#define Audio_SeqCmdB40(playerIdx, a, b) Audio_QueueSeqCmd(0xB0004000 | ((u8)playerIdx << 24) | ((u8)a << 16) | ((u8)b))
#define Audio_SeqCmd6(playerIdx, a, b, c) \
    Audio_QueueSeqCmd(0x60000000 | ((u8)playerIdx << 24) | ((u8)(a) << 16) | ((u8)b << 8) | ((u8)c))
#define Audio_SeqCmdE0(playerIdx, a) Audio_QueueSeqCmd(0xE0000000 | ((u8)playerIdx << 24) | ((u8)a))
#define Audio_SeqCmdE01(playerIdx, a) Audio_QueueSeqCmd(0xE0000100 | ((u8)playerIdx << 24) | ((u16)a))
#define Audio_SeqCmd8(playerIdx, a, b, c) \
    Audio_QueueSeqCmd(0x80000000 | ((u8)playerIdx << 24) | ((u8)a << 16) | ((u8)b << 8) | ((u8)c))
#define Audio_SeqCmdF(playerIdx, a) Audio_QueueSeqCmd(0xF0000000 | ((u8)playerIdx << 24) | ((u8)a))

#define ABS_ALT(x) ((x) < 0 ? -(x) : (x))

typedef struct {
    /* 0x0 */ f32 vol;
    /* 0x4 */ f32 freqScale;
    /* 0x8 */ s8 reverb;
    /* 0x9 */ s8 panSigned;
    /* 0xA */ s8 stereoBits;
    /* 0xB */ u8 filter;
    /* 0xC */ u8 unk_0C;
} SfxPlayerState;

typedef enum {
    /* 0x0 */ SFX_CHANNEL_PLAYER0, // SfxPlayerBank
    /* 0x1 */ SFX_CHANNEL_PLAYER1,
    /* 0x2 */ SFX_CHANNEL_PLAYER2,
    /* 0x3 */ SFX_CHANNEL_ITEM0, // SfxItemBank
    /* 0x4 */ SFX_CHANNEL_ITEM1,
    /* 0x5 */ SFX_CHANNEL_ENV0, // SfxEnvironmentBank
    /* 0x6 */ SFX_CHANNEL_ENV1,
    /* 0x7 */ SFX_CHANNEL_ENV2,
    /* 0x8 */ SFX_CHANNEL_ENEMY0, // SfxEnemyBank
    /* 0x9 */ SFX_CHANNEL_ENEMY1,
    /* 0xA */ SFX_CHANNEL_ENEMY2,
    /* 0xB */ SFX_CHANNEL_SYSTEM0, // SfxSystemBank
    /* 0xC */ SFX_CHANNEL_SYSTEM1,
    /* 0xD */ SFX_CHANNEL_OCARINA, // SfxOcarinaBank
    /* 0xE */ SFX_CHANNEL_VOICE0,  // SfxVoiceBank
    /* 0xF */ SFX_CHANNEL_VOICE1
} SfxChannelIndex; // playerIdx = 2

typedef struct {
    /* 0x0 */ f32 value;
    /* 0x4 */ f32 target;
    /* 0x8 */ f32 step;
    /* 0xC */ s32 remainingFrames;
} FreqLerp;

typedef struct {
    /* 0x0 */ u16 playerIO;
    /* 0x2 */ u16 channelMask;
    /* 0x4 */ u8 channelIO[3 * 33 + 1];
} NatureAmbienceDataIO; // size = 0x68

typedef enum {
    /* 0x0 */ PAGE_NON,
    /* 0x1 */ PAGE_SOUND_CONTROL,
    /* 0x2 */ PAGE_SPEC_INFO, // unused
    /* 0x3 */ PAGE_HEAP_INFO,
    /* 0x4 */ PAGE_GROUP_TRACK_INFO, // unused
    /* 0x5 */ PAGE_SUB_TRACK_INFO,
    /* 0x6 */ PAGE_CHANNEL_INFO, // unused
    /* 0x7 */ PAGE_INTERFACE_INFO,
    /* 0x8 */ PAGE_SFX_SWAP,
    /* 0x9 */ PAGE_BLOCK_CHANGE_BGM,
    /* 0xA */ PAGE_NATURAL_SOUND_CONTROL, // unused
    /* 0xB */ PAGE_OCARINA_TEST,
    /* 0xC */ PAGE_SFX_PARAMETER_CHANGE,
    /* 0xD */ PAGE_SCROLL_PRINT,
    /* 0xE */ PAGE_FREE_AREA,
    /* 0xF */ PAGE_MAX
} AudioDebugPage;

#define SCROLL_PRINT_BUF_SIZE 25

typedef struct {
    s8 x;
    s8 y;
} OcarinaStick;

u8 gIsLargeSfxBank[7] = { 0, 0, 0, 1, 0, 0, 0 };

// Only the first row of these is supported by sequence 0. (gSfxChannelLayout is always 0.)
u8 gChannelsPerBank[4][7] = {
    { 3, 2, 3, 3, 2, 1, 2 },
    { 3, 2, 2, 2, 2, 2, 2 },
    { 3, 2, 2, 2, 2, 2, 2 },
    { 4, 1, 0, 0, 2, 2, 2 },
};
u8 gUsedChannelsPerBank[4][7] = {
    { 3, 2, 3, 2, 2, 1, 1 },
    { 3, 1, 1, 1, 2, 1, 1 },
    { 3, 1, 1, 1, 2, 1, 1 },
    { 2, 1, 0, 0, 1, 1, 1 },
};

f32 D_801305B0 = 0.7950898f;
s8 D_801305B4 = 35;
s8 D_801305B8 = 20;
s8 D_801305BC = 30;
s8 D_801305C0 = 20;
f32 sBehindScreenZ[2] = { -15.0f, -65.0f };
u8 sAudioIncreasingTranspose = 0;
u8 gMorphaTransposeTable[16] = { 0, 0, 0, 1, 1, 2, 4, 6, 8, 8, 8, 8, 8, 8, 8, 8 };
u8 sPrevChargeLevel = 0;
f32 D_801305E4[4] = { 1.0f, 1.12246f, 1.33484f, 1.33484f }; // 2**({0, 2, 5, 5}/12)
f32 D_801305F4 = 1.0f;
u8 sGanonsTowerLevelsVol[8] = { 127, 80, 75, 73, 70, 68, 65, 60 };
u8 sEnterGanonsTowerTimer = 0;
s8 sSoundMode = SOUNDMODE_SURROUND;
s8 D_80130608 = 0;
s8 sAudioCutsceneFlag = 0;
s8 sSpecReverb = 0;
s8 sAudioEnvReverb = 0;
s8 sAudioCodeReverb = 0;
u8 sPrevSeqMode = 0;
f32 sAudioEnemyDist = 0.0f;
s8 sAudioEnemyVol = 127;
u16 sPrevMainBgmSeqId = NA_BGM_DISABLED;
u8 D_8013062C = 0;
u8 D_80130630 = NA_BGM_GENERAL_SFX;
u32 sNumFramesStill = 0;
u32 sNumFramesMoving = 0;
u8 sAudioBaseFilter = 0;
u8 sAudioExtraFilter = 0;
u8 sAudioBaseFilter2 = 0;
u8 sAudioExtraFilter2 = 0;
Vec3f* sSariaBgmPtr = NULL;
f32 D_80130650 = 2000.0f;
u8 sSeqModeInput = 0;

#define SEQ_FLAG_ENEMY (1 << 0) // Allows enemy bgm
#define SEQ_FLAG_FANFARE (1 << 1)
#define SEQ_FLAG_FANFARE_GANON (1 << 2)
#define SEQ_FLAG_RESTORE (1 << 3) // required for func_800F5B58 to restore a sequence after func_800F5ACC
#define SEQ_FLAG_4 (1 << 4)
#define SEQ_FLAG_5 (1 << 5)
#define SEQ_FLAG_6 (1 << 6)
#define SEQ_FLAG_NO_AMBIENCE (1 << 7)

u8 sSeqFlags[0x6E] = {
    SEQ_FLAG_FANFARE,                        // NA_BGM_GENERAL_SFX
    SEQ_FLAG_ENEMY,                          // NA_BGM_NATURE_BACKGROUND
    0,                                       // NA_BGM_FIELD_LOGIC
    0,                                       // NA_BGM_FIELD_INIT
    0,                                       // NA_BGM_FIELD_DEFAULT_1
    0,                                       // NA_BGM_FIELD_DEFAULT_2
    0,                                       // NA_BGM_FIELD_DEFAULT_3
    0,                                       // NA_BGM_FIELD_DEFAULT_4
    0,                                       // NA_BGM_FIELD_DEFAULT_5
    0,                                       // NA_BGM_FIELD_DEFAULT_6
    0,                                       // NA_BGM_FIELD_DEFAULT_7
    0,                                       // NA_BGM_FIELD_DEFAULT_8
    0,                                       // NA_BGM_FIELD_DEFAULT_9
    0,                                       // NA_BGM_FIELD_DEFAULT_A
    0,                                       // NA_BGM_FIELD_DEFAULT_B
    0,                                       // NA_BGM_FIELD_ENEMY_INIT
    0,                                       // NA_BGM_FIELD_ENEMY_1
    0,                                       // NA_BGM_FIELD_ENEMY_2
    0,                                       // NA_BGM_FIELD_ENEMY_3
    0,                                       // NA_BGM_FIELD_ENEMY_4
    0,                                       // NA_BGM_FIELD_STILL_1
    0,                                       // NA_BGM_FIELD_STILL_2
    0,                                       // NA_BGM_FIELD_STILL_3
    0,                                       // NA_BGM_FIELD_STILL_4
    SEQ_FLAG_5 | SEQ_FLAG_ENEMY,             // NA_BGM_DUNGEON
    SEQ_FLAG_4,                              // NA_BGM_KAKARIKO_ADULT
    0,                                       // NA_BGM_ENEMY
    SEQ_FLAG_NO_AMBIENCE | SEQ_FLAG_RESTORE, // NA_BGM_BOSS
    SEQ_FLAG_ENEMY,                          // NA_BGM_INSIDE_DEKU_TREE
    0,                                       // NA_BGM_MARKET
    0,                                       // NA_BGM_TITLE
    SEQ_FLAG_5,                              // NA_BGM_LINK_HOUSE
    0,                                       // NA_BGM_GAME_OVER
    0,                                       // NA_BGM_BOSS_CLEAR
    SEQ_FLAG_FANFARE,                        // NA_BGM_ITEM_GET
    SEQ_FLAG_FANFARE_GANON,                  // NA_BGM_OPENING_GANON
    SEQ_FLAG_FANFARE,                        // NA_BGM_HEART_GET
    SEQ_FLAG_FANFARE,                        // NA_BGM_OCA_LIGHT
    SEQ_FLAG_ENEMY,                          // NA_BGM_JABU_JABU
    SEQ_FLAG_4,                              // NA_BGM_KAKARIKO_KID
    0,                                       // NA_BGM_GREAT_FAIRY
    0,                                       // NA_BGM_ZELDA_THEME
    SEQ_FLAG_ENEMY,                          // NA_BGM_FIRE_TEMPLE
    SEQ_FLAG_FANFARE,                        // NA_BGM_OPEN_TRE_BOX
    SEQ_FLAG_ENEMY,                          // NA_BGM_FOREST_TEMPLE
    0,                                       // NA_BGM_COURTYARD
    SEQ_FLAG_NO_AMBIENCE,                    // NA_BGM_GANON_TOWER
    0,                                       // NA_BGM_LONLON
    SEQ_FLAG_NO_AMBIENCE,                    // NA_BGM_GORON_CITY
    0,                                       // NA_BGM_FIELD_MORNING
    SEQ_FLAG_FANFARE,                        // NA_BGM_SPIRITUAL_STONE
    SEQ_FLAG_FANFARE,                        // NA_BGM_OCA_BOLERO
    SEQ_FLAG_FANFARE,                        // NA_BGM_OCA_MINUET
    SEQ_FLAG_FANFARE,                        // NA_BGM_OCA_SERENADE
    SEQ_FLAG_FANFARE,                        // NA_BGM_OCA_REQUIEM
    SEQ_FLAG_FANFARE,                        // NA_BGM_OCA_NOCTURNE
    SEQ_FLAG_NO_AMBIENCE | SEQ_FLAG_RESTORE, // NA_BGM_MINI_BOSS
    SEQ_FLAG_FANFARE,                        // NA_BGM_SMALL_ITEM_GET
    0,                                       // NA_BGM_TEMPLE_OF_TIME
    SEQ_FLAG_FANFARE,                        // NA_BGM_EVENT_CLEAR
    SEQ_FLAG_4 | SEQ_FLAG_ENEMY,             // NA_BGM_KOKIRI
    SEQ_FLAG_FANFARE,                        // NA_BGM_OCA_FAIRY_GET
    SEQ_FLAG_ENEMY,                          // NA_BGM_SARIA_THEME
    SEQ_FLAG_ENEMY,                          // NA_BGM_SPIRIT_TEMPLE
    0,                                       // NA_BGM_HORSE
    0,                                       // NA_BGM_HORSE_GOAL
    0,                                       // NA_BGM_INGO
    SEQ_FLAG_FANFARE,                        // NA_BGM_MEDALLION_GET
    SEQ_FLAG_FANFARE,                        // NA_BGM_OCA_SARIA
    SEQ_FLAG_FANFARE,                        // NA_BGM_OCA_EPONA
    SEQ_FLAG_FANFARE,                        // NA_BGM_OCA_ZELDA
    SEQ_FLAG_FANFARE,                        // NA_BGM_OCA_SUNS
    SEQ_FLAG_FANFARE,                        // NA_BGM_OCA_TIME
    SEQ_FLAG_FANFARE,                        // NA_BGM_OCA_STORM
    0,                                       // NA_BGM_NAVI_OPENING
    0,                                       // NA_BGM_DEKU_TREE_CS
    0,                                       // NA_BGM_WINDMILL
    0,                                       // NA_BGM_HYRULE_CS
    SEQ_FLAG_5,                              // NA_BGM_MINI_GAME
    0,                                       // NA_BGM_SHEIK
    SEQ_FLAG_4,                              // NA_BGM_ZORA_DOMAIN
    SEQ_FLAG_FANFARE,                        // NA_BGM_APPEAR
    0,                                       // NA_BGM_ADULT_LINK
    0,                                       // NA_BGM_MASTER_SWORD
    SEQ_FLAG_FANFARE_GANON,                  // NA_BGM_INTRO_GANON
    SEQ_FLAG_5,                              // NA_BGM_SHOP
    SEQ_FLAG_6,                              // NA_BGM_CHAMBER_OF_SAGES
    SEQ_FLAG_6,                              // NA_BGM_FILE_SELECT
    SEQ_FLAG_ENEMY,                          // NA_BGM_ICE_CAVERN
    SEQ_FLAG_FANFARE,                        // NA_BGM_DOOR_OF_TIME
    SEQ_FLAG_FANFARE,                        // NA_BGM_OWL
    SEQ_FLAG_ENEMY,                          // NA_BGM_SHADOW_TEMPLE
    SEQ_FLAG_ENEMY,                          // NA_BGM_WATER_TEMPLE
    SEQ_FLAG_FANFARE,                        // NA_BGM_BRIDGE_TO_GANONS
    0,                                       // NA_BGM_OCARINA_OF_TIME
    SEQ_FLAG_4 | SEQ_FLAG_ENEMY,             // NA_BGM_GERUDO_VALLEY
    0,                                       // NA_BGM_POTION_SHOP
    0,                                       // NA_BGM_KOTAKE_KOUME
    SEQ_FLAG_NO_AMBIENCE,                    // NA_BGM_ESCAPE
    0,                                       // NA_BGM_UNDERGROUND
    SEQ_FLAG_NO_AMBIENCE,                    // NA_BGM_GANON_BATTLE_1
    SEQ_FLAG_NO_AMBIENCE,                    // NA_BGM_GANON_BATTLE_2
    0,                                       // NA_BGM_END_DEMO
    0,                                       // NA_BGM_STAFF_1
    0,                                       // NA_BGM_STAFF_2
    0,                                       // NA_BGM_STAFF_3
    0,                                       // NA_BGM_STAFF_4
    0,                                       // NA_BGM_FIRE_BOSS
    SEQ_FLAG_RESTORE,                        // NA_BGM_TIMED_MINI_GAME
    0,                                       // NA_BGM_CUTSCENE_EFFECTS
};

s8 sSpecReverbs[20] = { 0, 0, 0, 0, 0, 0, 0, 40, 0, 15, 0, 0, 0, 0, 0, 0, 0, 0, 0, 0 };

NatureAmbienceDataIO sNatureAmbienceDataIO[20] = {
    // NATURE_ID_GENERAL_NIGHT
    {
        0xC0FF, // PlayerIO Data
        0xC0FE, // Channel Mask
        {
            // Channel 0
            NATURE_IO_STREAM_0_TYPE(NATURE_STREAM_RUSHING_WATER),
            NATURE_IO_STREAM_0_PORT3(0),

            // Channel 1
            NATURE_IO_CRITTER_0_TYPE(NATURE_CRITTER_CROWS_CAWS),
            NATURE_IO_CRITTER_0_BEND_PITCH(64),
            NATURE_IO_CRITTER_0_NUM_LAYERS(0),
            NATURE_IO_CRITTER_0_PORT5(32),

            // Channel 2
            NATURE_IO_CRITTER_1_TYPE(NATURE_CRITTER_CRICKETS),
            NATURE_IO_CRITTER_1_BEND_PITCH(0),
            NATURE_IO_CRITTER_1_NUM_LAYERS(1),
            NATURE_IO_CRITTER_1_PORT5(16),

            // Channel 3
            NATURE_IO_CRITTER_2_TYPE(NATURE_CRITTER_SMALL_BIRD_CHIRPS),
            NATURE_IO_CRITTER_2_BEND_PITCH(112),
            NATURE_IO_CRITTER_2_NUM_LAYERS(1),
            NATURE_IO_CRITTER_2_PORT5(48),

            // Channel 4
            NATURE_IO_CRITTER_3_TYPE(NATURE_CRITTER_HAWK_SCREECH),
            NATURE_IO_CRITTER_3_BEND_PITCH(127),
            NATURE_IO_CRITTER_3_NUM_LAYERS(0),
            NATURE_IO_CRITTER_3_PORT5(16),

            // Channel 5
            NATURE_IO_CRITTER_4_TYPE(NATURE_CRITTER_BIRD_CHIRP_1),
            NATURE_IO_CRITTER_4_BEND_PITCH(127),
            NATURE_IO_CRITTER_4_NUM_LAYERS(1),
            NATURE_IO_CRITTER_4_PORT5(16),

            // Channel 6
            NATURE_IO_CRITTER_5_TYPE(NATURE_CRITTER_TAP),
            NATURE_IO_CRITTER_5_BEND_PITCH(127),
            NATURE_IO_CRITTER_5_NUM_LAYERS(3),
            NATURE_IO_CRITTER_5_PORT5(16),

            // Channel 7
            NATURE_IO_CRITTER_6_TYPE(NATURE_CRITTER_CUCCO_CROWS),
            NATURE_IO_CRITTER_6_BEND_PITCH(127),
            NATURE_IO_CRITTER_6_NUM_LAYERS(1),
            NATURE_IO_CRITTER_6_PORT5(16),

            // End
            NATURE_IO_ENTRIES_END,
        },
    },

    // NATURE_ID_MARKET_ENTRANCE
    {
        0xC0FB, // PlayerIO Data
        0xC0FA, // Channel Mask
        {
            // Channel 0
            NATURE_IO_STREAM_0_TYPE(NATURE_STREAM_RUSHING_WATER),
            NATURE_IO_STREAM_0_PORT3(0),

            // Channel 1
            NATURE_IO_CRITTER_0_TYPE(NATURE_CRITTER_CRICKETS),
            NATURE_IO_CRITTER_0_BEND_PITCH(0),
            NATURE_IO_CRITTER_0_NUM_LAYERS(1),
            NATURE_IO_CRITTER_0_PORT5(16),

            // Channel 3
            NATURE_IO_CRITTER_2_TYPE(NATURE_CRITTER_BIRD_SCREECH),
            NATURE_IO_CRITTER_2_BEND_PITCH(112),
            NATURE_IO_CRITTER_2_NUM_LAYERS(1),
            NATURE_IO_CRITTER_2_PORT5(48),

            // Channel 4
            NATURE_IO_CRITTER_3_TYPE(NATURE_CRITTER_HAWK_SCREECH),
            NATURE_IO_CRITTER_3_BEND_PITCH(127),
            NATURE_IO_CRITTER_3_NUM_LAYERS(0),
            NATURE_IO_CRITTER_3_PORT5(16),

            // Channel 5
            NATURE_IO_CRITTER_4_TYPE(NATURE_CRITTER_BIRD_CHIRP_1),
            NATURE_IO_CRITTER_4_BEND_PITCH(127),
            NATURE_IO_CRITTER_4_NUM_LAYERS(1),
            NATURE_IO_CRITTER_4_PORT5(16),

            // Channel 6
            NATURE_IO_CRITTER_5_TYPE(NATURE_CRITTER_TAP),
            NATURE_IO_CRITTER_5_BEND_PITCH(127),
            NATURE_IO_CRITTER_5_NUM_LAYERS(3),
            NATURE_IO_CRITTER_5_PORT5(16),

            // Channel 7
            NATURE_IO_CRITTER_6_TYPE(NATURE_CRITTER_CUCCO_CROWS),
            NATURE_IO_CRITTER_6_BEND_PITCH(127),
            NATURE_IO_CRITTER_6_NUM_LAYERS(1),
            NATURE_IO_CRITTER_6_PORT5(16),

            // End
            NATURE_IO_ENTRIES_END,
        },
    },

    // NATURE_ID_KAKARIKO_REGION
    {
        0xC001, // PlayerIO Data
        0x4000, // Channel Mask
        {
            // Channel 0
            NATURE_IO_STREAM_0_TYPE(NATURE_STREAM_RUSHING_WATER),
            NATURE_IO_STREAM_0_PORT3(0),

            // Channel 2
            NATURE_IO_CRITTER_1_TYPE(NATURE_CRITTER_BIRD_SCREECH),
            NATURE_IO_CRITTER_1_BEND_PITCH(48),
            NATURE_IO_CRITTER_1_NUM_LAYERS(1),
            NATURE_IO_CRITTER_1_PORT5(32),

            // End
            NATURE_IO_ENTRIES_END,
        },
    },

    // NATURE_ID_MARKET_RUINS
    {
        0xC005, // PlayerIO Data
        0x4000, // Channel Mask
        {
            // Channel 0
            NATURE_IO_STREAM_0_TYPE(NATURE_STREAM_HOWLING_WIND),
            NATURE_IO_STREAM_0_PORT3(32),

            // Channel 2
            NATURE_IO_CRITTER_1_TYPE(NATURE_CRITTER_BIRD_SCREECH),
            NATURE_IO_CRITTER_1_BEND_PITCH(48),
            NATURE_IO_CRITTER_1_NUM_LAYERS(1),
            NATURE_IO_CRITTER_1_PORT5(32),

            // End
            NATURE_IO_ENTRIES_END,
        },
    },

    // NATURE_ID_KOKIRI_REGION
    {
        0xC01F, // PlayerIO Data
        0xC000, // Channel Mask
        {
            // Channel 0
            NATURE_IO_STREAM_0_TYPE(NATURE_STREAM_RUSHING_WATER),
            NATURE_IO_STREAM_0_PORT3(47),

            // Channel 1
            NATURE_IO_CRITTER_0_TYPE(NATURE_CRITTER_OWL_HOOT),
            NATURE_IO_CRITTER_0_BEND_PITCH(0),
            NATURE_IO_CRITTER_0_NUM_LAYERS(1),
            NATURE_IO_CRITTER_0_PORT5(16),

            // Channel 2
            NATURE_IO_CRITTER_1_TYPE(NATURE_CRITTER_CAWING_BIRD),
            NATURE_IO_CRITTER_1_BEND_PITCH(0),
            NATURE_IO_CRITTER_1_NUM_LAYERS(1),
            NATURE_IO_CRITTER_1_PORT5(32),

            // Channel 3
            NATURE_IO_CRITTER_2_TYPE(NATURE_CRITTER_HAWK_SCREECH),
            NATURE_IO_CRITTER_2_BEND_PITCH(0),
            NATURE_IO_CRITTER_2_NUM_LAYERS(0),
            NATURE_IO_CRITTER_2_PORT5(44),

            // Channel 4
            NATURE_IO_CRITTER_3_TYPE(NATURE_CRITTER_BIRD_SCREECH),
            NATURE_IO_CRITTER_3_BEND_PITCH(63),
            NATURE_IO_CRITTER_3_NUM_LAYERS(1),
            NATURE_IO_CRITTER_3_PORT5(44),

            // End
            NATURE_IO_ENTRIES_END,
        },
    },

    // NATURE_ID_MARKET_NIGHT
    {
        0xC003, // PlayerIO Data
        0xC000, // Channel Mask
        {
            // Channel 0
            NATURE_IO_STREAM_0_TYPE(NATURE_STREAM_RUSHING_WATER),
            NATURE_IO_STREAM_0_PORT3(0),

            // Channel 1
            NATURE_IO_CRITTER_0_TYPE(NATURE_CRITTER_CRICKETS),
            NATURE_IO_CRITTER_0_BEND_PITCH(0),
            NATURE_IO_CRITTER_0_NUM_LAYERS(1),
            NATURE_IO_CRITTER_0_PORT5(16),

            // End
            NATURE_IO_ENTRIES_END,
        },
    },

    // NATURE_ID_06
    {
        0xC0FB, // PlayerIO Data
        0xC0FA, // Channel Mask
        {
            // Channel 0
            NATURE_IO_STREAM_0_TYPE(NATURE_STREAM_RUSHING_WATER),
            NATURE_IO_STREAM_0_PORT3(0),

            // Channel 1
            NATURE_IO_CRITTER_0_TYPE(NATURE_CRITTER_CRICKETS),
            NATURE_IO_CRITTER_0_BEND_PITCH(0),
            NATURE_IO_CRITTER_0_NUM_LAYERS(1),
            NATURE_IO_CRITTER_0_PORT5(16),

            // Channel 3
            NATURE_IO_CRITTER_2_TYPE(NATURE_CRITTER_BIRD_SCREECH),
            NATURE_IO_CRITTER_2_BEND_PITCH(112),
            NATURE_IO_CRITTER_2_NUM_LAYERS(1),
            NATURE_IO_CRITTER_2_PORT5(48),

            // Channel 4
            NATURE_IO_CRITTER_3_TYPE(NATURE_CRITTER_HAWK_SCREECH),
            NATURE_IO_CRITTER_3_BEND_PITCH(127),
            NATURE_IO_CRITTER_3_NUM_LAYERS(0),
            NATURE_IO_CRITTER_3_PORT5(16),

            // Channel 5
            NATURE_IO_CRITTER_4_TYPE(NATURE_CRITTER_BIRD_CHIRP_1),
            NATURE_IO_CRITTER_4_BEND_PITCH(127),
            NATURE_IO_CRITTER_4_NUM_LAYERS(1),
            NATURE_IO_CRITTER_4_PORT5(16),

            // Channel 6
            NATURE_IO_CRITTER_5_TYPE(NATURE_CRITTER_TAP),
            NATURE_IO_CRITTER_5_BEND_PITCH(127),
            NATURE_IO_CRITTER_5_NUM_LAYERS(3),
            NATURE_IO_CRITTER_5_PORT5(16),

            // Channel 7
            NATURE_IO_CRITTER_6_TYPE(NATURE_CRITTER_CUCCO_CROWS),
            NATURE_IO_CRITTER_6_BEND_PITCH(127),
            NATURE_IO_CRITTER_6_NUM_LAYERS(1),
            NATURE_IO_CRITTER_6_PORT5(16),

            // End
            NATURE_IO_ENTRIES_END,
        },
    },

    // NATURE_ID_GANONS_LAIR
    {
        0x8001, // PlayerIO Data
        0x0,    // Channel Mask
        {
            // Channel 0
            NATURE_IO_STREAM_0_TYPE(NATURE_STREAM_HOWLING_WIND),
            NATURE_IO_STREAM_0_PORT3(32),

            // End
            NATURE_IO_ENTRIES_END,
        },
    },

    // NATURE_ID_08
    {
        0xC003, // PlayerIO Data
        0xC000, // Channel Mask
        {
            // Channel 0
            NATURE_IO_STREAM_0_TYPE(NATURE_STREAM_RUSHING_WATER),
            NATURE_IO_STREAM_0_PORT3(0),

            // Channel 1
            NATURE_IO_CRITTER_0_TYPE(NATURE_CRITTER_CRICKETS),
            NATURE_IO_CRITTER_0_BEND_PITCH(0),
            NATURE_IO_CRITTER_0_NUM_LAYERS(1),
            NATURE_IO_CRITTER_0_PORT5(16),

            // End
            NATURE_IO_ENTRIES_END,
        },
    },

    // NATURE_ID_09
    {
        0xC003, // PlayerIO Data
        0xC000, // Channel Mask
        {
            // Channel 0
            NATURE_IO_STREAM_0_TYPE(NATURE_STREAM_RUSHING_WATER),
            NATURE_IO_STREAM_0_PORT3(0),

            // Channel 1
            NATURE_IO_CRITTER_0_TYPE(NATURE_CRITTER_CRICKETS),
            NATURE_IO_CRITTER_0_BEND_PITCH(0),
            NATURE_IO_CRITTER_0_NUM_LAYERS(1),
            NATURE_IO_CRITTER_0_PORT5(16),

            // End
            NATURE_IO_ENTRIES_END,
        },
    },

    // NATURE_ID_WASTELAND
    {
        0xC001, // PlayerIO Data
        0xC000, // Channel Mask
        {
            // Channel 0
            NATURE_IO_STREAM_0_TYPE(NATURE_STREAM_SCREECHING_WIND),
            NATURE_IO_STREAM_0_PORT3(0),
            NATURE_IO_STREAM_0_PORT4(0),

            // End
            NATURE_IO_ENTRIES_END,
        },
    },

    // NATURE_ID_COLOSSUS
    {
        0xC02F, // PlayerIO Data
        0xC02E, // Channel Mask
        {
            // Channel 0
            NATURE_IO_STREAM_0_TYPE(NATURE_STREAM_SCREECHING_WIND),
            NATURE_IO_STREAM_0_PORT3(0),
            NATURE_IO_STREAM_0_PORT4(0),

            // Channel 1
            NATURE_IO_CRITTER_0_TYPE(NATURE_CRITTER_SMALL_BIRD_CHIRPS),
            NATURE_IO_CRITTER_0_BEND_PITCH(64),
            NATURE_IO_CRITTER_0_NUM_LAYERS(0),
            NATURE_IO_CRITTER_0_PORT5(32),

            // Channel 2
            NATURE_IO_CRITTER_1_TYPE(NATURE_CRITTER_BIRD_CALL),
            NATURE_IO_CRITTER_1_BEND_PITCH(112),
            NATURE_IO_CRITTER_1_NUM_LAYERS(1),
            NATURE_IO_CRITTER_1_PORT5(48),

            // Channel 3
            NATURE_IO_CRITTER_2_TYPE(NATURE_CRITTER_HAWK_SCREECH),
            NATURE_IO_CRITTER_2_BEND_PITCH(127),
            NATURE_IO_CRITTER_2_NUM_LAYERS(0),
            NATURE_IO_CRITTER_2_PORT5(16),

            // Channel 5
            NATURE_IO_CRITTER_4_TYPE(NATURE_CRITTER_CRICKETS),
            NATURE_IO_CRITTER_4_BEND_PITCH(127),
            NATURE_IO_CRITTER_4_NUM_LAYERS(0),
            NATURE_IO_CRITTER_4_PORT5(16),

            // End
            NATURE_IO_ENTRIES_END,
        },
    },

    // NATURE_ID_DEATH_MOUNTAIN_TRAIL
    {
        0xC07F, // PlayerIO Data
        0xC07E, // Channel Mask
        {
            // Channel 0
            NATURE_IO_STREAM_0_TYPE(NATURE_STREAM_RUSHING_WATER),
            NATURE_IO_STREAM_0_PORT3(0),
            NATURE_IO_STREAM_0_PORT4(0),

            // Channel 1
            NATURE_IO_CRITTER_0_TYPE(NATURE_CRITTER_SMALL_BIRD_CHIRPS),
            NATURE_IO_CRITTER_0_BEND_PITCH(64),
            NATURE_IO_CRITTER_0_NUM_LAYERS(0),
            NATURE_IO_CRITTER_0_PORT5(32),

            // Channel 2
            NATURE_IO_CRITTER_1_TYPE(NATURE_CRITTER_BIRD_SCREECH),
            NATURE_IO_CRITTER_1_BEND_PITCH(112),
            NATURE_IO_CRITTER_1_NUM_LAYERS(1),
            NATURE_IO_CRITTER_1_PORT5(48),

            // Channel 3
            NATURE_IO_CRITTER_2_TYPE(NATURE_CRITTER_BIRD_SONG),
            NATURE_IO_CRITTER_2_BEND_PITCH(127),
            NATURE_IO_CRITTER_2_NUM_LAYERS(0),
            NATURE_IO_CRITTER_2_PORT5(16),

            // Channel 4
            NATURE_IO_CRITTER_3_TYPE(NATURE_CRITTER_LOUD_CHIRPING),
            NATURE_IO_CRITTER_3_BEND_PITCH(0),
            NATURE_IO_CRITTER_3_NUM_LAYERS(0),
            NATURE_IO_CRITTER_3_PORT5(16),

            // Channel 5
            NATURE_IO_CRITTER_4_TYPE(NATURE_CRITTER_BIRD_CHIRP_1),
            NATURE_IO_CRITTER_4_BEND_PITCH(0),
            NATURE_IO_CRITTER_4_NUM_LAYERS(0),
            NATURE_IO_CRITTER_4_PORT5(16),

            // Channel 6
            NATURE_IO_CRITTER_5_TYPE(NATURE_CRITTER_TAP),
            NATURE_IO_CRITTER_5_BEND_PITCH(0),
            NATURE_IO_CRITTER_5_NUM_LAYERS(0),
            NATURE_IO_CRITTER_5_PORT5(16),

            // End
            NATURE_IO_ENTRIES_END,
        },
    },

    // NATURE_ID_0D
    {
        0xC003, // PlayerIO Data
        0xC000, // Channel Mask
        {
            // Channel 0
            NATURE_IO_STREAM_0_TYPE(NATURE_STREAM_RUSHING_WATER),
            NATURE_IO_STREAM_0_PORT3(0),

            // Channel 1
            NATURE_IO_CRITTER_0_TYPE(NATURE_CRITTER_CRICKETS),
            NATURE_IO_CRITTER_0_BEND_PITCH(0),
            NATURE_IO_CRITTER_0_NUM_LAYERS(1),
            NATURE_IO_CRITTER_0_PORT5(16),

            // End
            NATURE_IO_ENTRIES_END,
        },
    },

    // NATURE_ID_0E
    {
        0xC003, // PlayerIO Data
        0xC000, // Channel Mask
        {
            // Channel 0
            NATURE_IO_STREAM_0_TYPE(NATURE_STREAM_RUSHING_WATER),
            NATURE_IO_STREAM_0_PORT3(0),

            // Channel 1
            NATURE_IO_CRITTER_0_TYPE(NATURE_CRITTER_CRICKETS),
            NATURE_IO_CRITTER_0_BEND_PITCH(0),
            NATURE_IO_CRITTER_0_NUM_LAYERS(1),
            NATURE_IO_CRITTER_0_PORT5(16),

            // End
            NATURE_IO_ENTRIES_END,
        },
    },

    // NATURE_ID_0F
    {
        0xC01F, // PlayerIO Data
        0xC000, // Channel Mask
        {
            // Channel 0
            NATURE_IO_STREAM_0_TYPE(NATURE_STREAM_RUSHING_WATER),
            NATURE_IO_STREAM_0_PORT3(0),

            // Channel 1
            NATURE_IO_CRITTER_0_TYPE(NATURE_CRITTER_BIRD_CHIRP_1),
            NATURE_IO_CRITTER_0_BEND_PITCH(80),
            NATURE_IO_CRITTER_0_NUM_LAYERS(1),
            NATURE_IO_CRITTER_0_PORT5(8),

            // Channel 2
            NATURE_IO_CRITTER_1_TYPE(NATURE_CRITTER_SMALL_BIRD_CHIRPS),
            NATURE_IO_CRITTER_1_BEND_PITCH(80),
            NATURE_IO_CRITTER_1_NUM_LAYERS(1),
            NATURE_IO_CRITTER_1_PORT5(48),

            // Channel 3
            NATURE_IO_CRITTER_2_TYPE(NATURE_CRITTER_LOUD_CHIRPING),
            NATURE_IO_CRITTER_2_BEND_PITCH(0),
            NATURE_IO_CRITTER_2_NUM_LAYERS(0),
            NATURE_IO_CRITTER_2_PORT5(0),

            // Channel 4
            NATURE_IO_CRITTER_3_TYPE(NATURE_CRITTER_BIRD_SCREECH),
            NATURE_IO_CRITTER_3_BEND_PITCH(96),
            NATURE_IO_CRITTER_3_NUM_LAYERS(0),
            NATURE_IO_CRITTER_3_PORT5(32),

            // End
            NATURE_IO_ENTRIES_END,
        },
    },

    // NATURE_ID_10
    {
        0xC003, // PlayerIO Data
        0xC000, // Channel Mask
        {
            // Channel 0
            NATURE_IO_STREAM_0_TYPE(NATURE_STREAM_RUSHING_WATER),
            NATURE_IO_STREAM_0_PORT3(0),

            // Channel 1
            NATURE_IO_CRITTER_0_TYPE(NATURE_CRITTER_CRICKETS),
            NATURE_IO_CRITTER_0_BEND_PITCH(0),
            NATURE_IO_CRITTER_0_NUM_LAYERS(1),
            NATURE_IO_CRITTER_0_PORT5(16),

            // End
            NATURE_IO_ENTRIES_END,
        },
    },

    // NATURE_ID_11
    {
        0xC003, // PlayerIO Data
        0xC000, // Channel Mask
        {
            // Channel 0
            NATURE_IO_STREAM_0_TYPE(NATURE_STREAM_RUSHING_WATER),
            NATURE_IO_STREAM_0_PORT3(0),

            // Channel 1
            NATURE_IO_CRITTER_0_TYPE(NATURE_CRITTER_CRICKETS),
            NATURE_IO_CRITTER_0_BEND_PITCH(0),
            NATURE_IO_CRITTER_0_NUM_LAYERS(1),
            NATURE_IO_CRITTER_0_PORT5(16),

            // End
            NATURE_IO_ENTRIES_END,
        },
    },

    // NATURE_ID_12
    {
        0xC003, // PlayerIO Data
        0xC000, // Channel Mask
        {
            // Channel 0
            NATURE_IO_STREAM_0_TYPE(NATURE_STREAM_RUSHING_WATER),
            NATURE_IO_STREAM_0_PORT3(0),

            // Channel 1
            NATURE_IO_CRITTER_0_TYPE(NATURE_CRITTER_CRICKETS),
            NATURE_IO_CRITTER_0_BEND_PITCH(0),
            NATURE_IO_CRITTER_0_NUM_LAYERS(1),
            NATURE_IO_CRITTER_0_PORT5(16),

            // End
            NATURE_IO_ENTRIES_END,
        },
    },

    // NATURE_ID_NONE
    // While there is data for this natureAmbienceId, it is identical to previous entries
    // and the game treats it as no nature ambience
    {
        0xC003, // PlayerIO Data
        0xC000, // Channel Mask
        {
            // Channel 0
            NATURE_IO_STREAM_0_TYPE(NATURE_STREAM_RUSHING_WATER),
            NATURE_IO_STREAM_0_PORT3(0),

            // Channel 1
            NATURE_IO_CRITTER_0_TYPE(NATURE_CRITTER_CRICKETS),
            NATURE_IO_CRITTER_0_BEND_PITCH(0),
            NATURE_IO_CRITTER_0_NUM_LAYERS(1),
            NATURE_IO_CRITTER_0_PORT5(16),

            // End
            NATURE_IO_ENTRIES_END,
        },
    },
};

u32 sOcarinaAllowedButtonMask = (BTN_A | BTN_CRIGHT | BTN_CLEFT | BTN_CDOWN | BTN_CUP);
s32 sOcarinaAButtonMap = BTN_A;
s32 sOcarinaCUpButtonMap = BTN_CUP;
s32 sOcarinaCDownButtonMap = BTN_CDOWN;
u8 sIsOcarinaInputEnabled = false;
s8 sOcarinaInstrumentId = OCARINA_INSTRUMENT_OFF;
u8 sCurOcarinaPitch = OCARINA_PITCH_NONE;
u8 sPrevOcarinaPitch = OCARINA_PITCH_C4;
u8 sCurOcarinaButtonIndex = OCARINA_BTN_A;
u8 sMusicStaffPrevPitch = OCARINA_PITCH_C4;
f32 sCurOcarinaBendFreq = 1.0f;
f32 sRelativeOcarinaVolume = 87.0f / 127.0f;
s8 sCurOcarinaBendIndex = 0;
s8 sCurOcarinaVolume = 87;
s8 sCurOcarinaVibrato = 0;
u8 sPlaybackState = 0;
u32 sOcarinaFlags = 0;
u32 sPlaybackNoteTimer = 0;
u16 sPlaybackNotePos = 0;
u16 sPlaybackStaffPos = 0;
u16 sPrevOcarinaWithMusicStaffFlags = 0;
u8 sPlaybackPitch = OCARINA_PITCH_NONE; // Pitch + PitchFlags
u8 sNotePlaybackVolume = 0;
u8 sNotePlaybackVibrato = 0;
s8 sNotePlaybackBend = 0;
f32 sRelativeNotePlaybackBend = 1.0f;
f32 sRelativeNotePlaybackVolume = 1.0f;
s32 sOcarinaPlaybackTaskStart = 0;

u8 sButtonToPitchMap[5] = {
    OCARINA_PITCH_D4, // OCARINA_BTN_A
    OCARINA_PITCH_F4, // OCARINA_BTN_C_DOWN
    OCARINA_PITCH_A4, // OCARINA_BTN_C_RIGHT
    OCARINA_PITCH_B4, // OCARINA_BTN_C_LEFT
    OCARINA_PITCH_D5, // OCARINA_BTN_C_UP
};

u8 sOcaMemoryGameAppendPos = 0;
u8 sOcaMemoryGameEndPos = 0;
u8 sOcaMemoryGameNumNotes[] = { 5, 6, 8 };

OcarinaNote sOcarinaSongNotes[OCARINA_SONG_MAX][20] = {
    // OCARINA_SONG_MINUET
    {
        { OCARINA_PITCH_D4, 18, 86, 0, 0, 0 },
        { OCARINA_PITCH_D5, 18, 92, 0, 0, 0 },
        { OCARINA_PITCH_B4, 72, 86, 0, 0, 0 },
        { OCARINA_PITCH_A4, 18, 80, 0, 0, 0 },
        { OCARINA_PITCH_B4, 18, 88, 0, 0, 0 },
        { OCARINA_PITCH_A4, 144, 86, 0, 0, 0 },
        { OCARINA_PITCH_NONE, 0, 86, 0, 0, 0 },
    },

    // OCARINA_SONG_BOLERO
    {
        { OCARINA_PITCH_F4, 15, 80, 0, 0, 0 },
        { OCARINA_PITCH_D4, 15, 72, 0, 0, 0 },
        { OCARINA_PITCH_F4, 15, 84, 0, 0, 0 },
        { OCARINA_PITCH_D4, 15, 76, 0, 0, 0 },
        { OCARINA_PITCH_A4, 15, 84, 0, 0, 0 },
        { OCARINA_PITCH_F4, 15, 74, 0, 0, 0 },
        { OCARINA_PITCH_A4, 15, 78, 0, 0, 0 },
        { OCARINA_PITCH_F4, 135, 66, 0, 0, 0 },
        { OCARINA_PITCH_NONE, 0, 66, 0, 0, 0 },
    },

    // OCARINA_SONG_SERENADE
    {
        { OCARINA_PITCH_D4, 36, 60, 0, 0, 0 },
        { OCARINA_PITCH_F4, 36, 78, 0, 0, 0 },
        { OCARINA_PITCH_A4, 33, 82, 0, 0, 0 },
        { OCARINA_PITCH_NONE, 3, 82, 0, 0, 0 },
        { OCARINA_PITCH_A4, 36, 84, 0, 0, 0 },
        { OCARINA_PITCH_B4, 144, 90, 0, 0, 0 },
        { OCARINA_PITCH_NONE, 0, 90, 0, 0, 0 },
    },

    // OCARINA_SONG_REQUIEM
    {
        { OCARINA_PITCH_D4, 45, 88, 0, 0, 0 },
        { OCARINA_PITCH_F4, 23, 86, 0, 0, 0 },
        { OCARINA_PITCH_D4, 22, 84, 0, 0, 0 },
        { OCARINA_PITCH_A4, 45, 86, 0, 0, 0 },
        { OCARINA_PITCH_F4, 45, 94, 0, 0, 0 },
        { OCARINA_PITCH_D4, 180, 94, 0, 0, 0 },
        { OCARINA_PITCH_NONE, 0, 94, 0, 0, 0 },
    },

    // OCARINA_SONG_NOCTURNE
    {
        { OCARINA_PITCH_B4, 36, 88, 0, 0, 0 },
        { OCARINA_PITCH_A4, 33, 84, 0, 0, 0 },
        { OCARINA_PITCH_NONE, 3, 84, 0, 0, 0 },
        { OCARINA_PITCH_A4, 18, 82, 0, 0, 0 },
        { OCARINA_PITCH_D4, 18, 60, 0, 0, 0 },
        { OCARINA_PITCH_B4, 18, 90, 0, 0, 0 },
        { OCARINA_PITCH_A4, 18, 88, 0, 0, 0 },
        { OCARINA_PITCH_F4, 144, 96, 0, 0, 0 },
        { OCARINA_PITCH_NONE, 0, 96, 0, 0, 0 },
    },

    // OCARINA_SONG_PRELUDE
    {
        { OCARINA_PITCH_D5, 15, 84, 0, 0, 0 },
        { OCARINA_PITCH_A4, 45, 88, 0, 0, 0 },
        { OCARINA_PITCH_D5, 15, 88, 0, 0, 0 },
        { OCARINA_PITCH_A4, 15, 82, 0, 0, 0 },
        { OCARINA_PITCH_B4, 15, 86, 0, 0, 0 },
        { OCARINA_PITCH_D5, 60, 90, 0, 0, 0 },
        { OCARINA_PITCH_NONE, 75, 90, 0, 0, 0 },
        { OCARINA_PITCH_NONE, 0, 90, 0, 0, 0 },
    },

    // OCARINA_SONG_SARIAS
    {
        { OCARINA_PITCH_F4, 17, 84, 0, 0, 0 },
        { OCARINA_PITCH_A4, 17, 88, 0, 0, 0 },
        { OCARINA_PITCH_B4, 34, 80, 0, 0, 0 },
        { OCARINA_PITCH_F4, 17, 84, 0, 0, 0 },
        { OCARINA_PITCH_A4, 17, 88, 0, 0, 0 },
        { OCARINA_PITCH_B4, 136, 80, 0, 0, 0 },
        { OCARINA_PITCH_NONE, 0, 90, 0, 0, 0 },
    },

    // OCARINA_SONG_EPONAS
    {
        { OCARINA_PITCH_D5, 18, 84, 0, 0, 0 },
        { OCARINA_PITCH_B4, 18, 88, 0, 0, 0 },
        { OCARINA_PITCH_A4, 72, 80, 0, 0, 0 },
        { OCARINA_PITCH_D5, 18, 84, 0, 0, 0 },
        { OCARINA_PITCH_B4, 18, 88, 0, 0, 0 },
        { OCARINA_PITCH_A4, 144, 80, 0, 0, 0 },
        { OCARINA_PITCH_NONE, 0, 90, 0, 0, 0 },
    },

    // OCARINA_SONG_LULLABY
    {
        { OCARINA_PITCH_B4, 51, 84, 0, 0, 0 },
        { OCARINA_PITCH_D5, 25, 88, 0, 0, 0 },
        { OCARINA_PITCH_A4, 78, 80, 0, 0, 0 },
        { OCARINA_PITCH_B4, 51, 84, 0, 0, 0 },
        { OCARINA_PITCH_D5, 25, 88, 0, 0, 0 },
        { OCARINA_PITCH_A4, 100, 80, 0, 0, 0 },
        { OCARINA_PITCH_NONE, 0, 90, 0, 0, 0 },
    },

    // OCARINA_SONG_SUNS
    {
        { OCARINA_PITCH_A4, 12, 84, 0, 0, 0 },
        { OCARINA_PITCH_F4, 13, 88, 0, 0, 0 },
        { OCARINA_PITCH_D5, 29, 80, 2, 0, 0 },
        { OCARINA_PITCH_NONE, 9, 84, 0, 0, 0 },
        { OCARINA_PITCH_A4, 12, 84, 0, 0, 0 },
        { OCARINA_PITCH_F4, 13, 88, 0, 0, 0 },
        { OCARINA_PITCH_D5, 120, 80, 3, 0, 0 },
        { OCARINA_PITCH_NONE, 0, 90, 0, 0, 0 },
    },

    // OCARINA_SONG_TIME
    {
        { OCARINA_PITCH_A4, 32, 84, 0, 0, 0 },
        { OCARINA_PITCH_D4, 65, 88, 0, 0, 0 },
        { OCARINA_PITCH_F4, 33, 80, 0, 0, 0 },
        { OCARINA_PITCH_A4, 32, 84, 0, 0, 0 },
        { OCARINA_PITCH_D4, 65, 88, 0, 0, 0 },
        { OCARINA_PITCH_F4, 99, 80, 0, 0, 0 },
        { OCARINA_PITCH_NONE, 0, 90, 0, 0, 0 },
    },

    // OCARINA_SONG_STORMS
    {
        { OCARINA_PITCH_D4, 11, 84, 0, 0, 0 },
        { OCARINA_PITCH_F4, 11, 88, 0, 0, 0 },
        { OCARINA_PITCH_D5, 45, 80, 0, 0, 0 },
        { OCARINA_PITCH_D4, 11, 84, 0, 0, 0 },
        { OCARINA_PITCH_F4, 11, 88, 0, 0, 0 },
        { OCARINA_PITCH_D5, 90, 80, 0, 0, 0 },
        { OCARINA_PITCH_NONE, 0, 90, 0, 0, 0 },
    },

    // OCARINA_SONG_SCARECROW_SPAWN
    {
        { OCARINA_PITCH_D4, 3, 0, 0, 0, 0 },
        { OCARINA_PITCH_NONE, 0, 255, 0, 0, 0 },
    },

    // OCARINA_SONG_MEMORY_GAME
    {
        { OCARINA_PITCH_D4, 3, 0, 0, 0, 0 },
        { OCARINA_PITCH_NONE, 0, 0, 0, 0, 0 },
    },
};

OcarinaNote* sPlaybackSong = sOcarinaSongNotes[0];
u8 sFrogsSongNotes[14] = {
    OCARINA_BTN_A,       OCARINA_BTN_C_LEFT,  OCARINA_BTN_C_RIGHT, OCARINA_BTN_C_DOWN, OCARINA_BTN_C_LEFT,
    OCARINA_BTN_C_RIGHT, OCARINA_BTN_C_DOWN,  OCARINA_BTN_A,       OCARINA_BTN_C_DOWN, OCARINA_BTN_A,
    OCARINA_BTN_C_DOWN,  OCARINA_BTN_C_RIGHT, OCARINA_BTN_C_LEFT,  OCARINA_BTN_A,
};
u8* gFrogsSongPtr = sFrogsSongNotes;
u8 sRecordingState = OCARINA_RECORD_OFF;
u8 sRecordSongPos = 0;
u32 sOcarinaRecordTaskStart = 0;
u8 sRecordOcarinaPitch = 0;
u8 sRecordOcarinaVolume = 0;
u8 sRecordOcarinaVibrato = 0;
s8 sRecordOcarinaBendIndex = 0;
u8 sRecordOcarinaButtonIndex = 0;
u8 sPlayedOcarinaSongIndexPlusOne = 0;
u8 sMusicStaffNumNotesPerTest = 0;
u8 sOcarinaDropInputTimer = 0;

OcarinaNote sScarecrowsLongSongNotes[108] = {
    { OCARINA_PITCH_NONE, 0, 0, 0, 0, 0 },
    { OCARINA_PITCH_NONE, 0, 0, 0, 0, 0 },
};
OcarinaNote* gScarecrowLongSongPtr = sScarecrowsLongSongNotes;

u8* gScarecrowSpawnSongPtr = (u8*)&sOcarinaSongNotes[OCARINA_SONG_SCARECROW_SPAWN];
OcarinaNote* sMemoryGameSongPtr = sOcarinaSongNotes[OCARINA_SONG_MEMORY_GAME];

u8 sPitchToButtonMap[16] = {
    OCARINA_BTN_A,                 // OCARINA_PITCH_C4
    OCARINA_BTN_A,                 // OCARINA_PITCH_DFLAT4
    OCARINA_BTN_A,                 // OCARINA_PITCH_D4
    OCARINA_BTN_A,                 // OCARINA_PITCH_EFLAT4
    OCARINA_BTN_C_DOWN,            // OCARINA_PITCH_E4
    OCARINA_BTN_C_DOWN,            // OCARINA_PITCH_F4
    OCARINA_BTN_C_DOWN,            // OCARINA_PITCH_GFLAT4
    OCARINA_BTN_C_RIGHT,           // OCARINA_PITCH_G4
    OCARINA_BTN_C_RIGHT,           // OCARINA_PITCH_AFLAT4
    OCARINA_BTN_C_RIGHT,           // OCARINA_PITCH_A4
    OCARINA_BTN_C_RIGHT_OR_C_LEFT, // OCARINA_PITCH_BFLAT4: Interface/Overlap between C_RIGHT and C_LEFT
    OCARINA_BTN_C_LEFT,            // OCARINA_PITCH_B4
    OCARINA_BTN_C_LEFT,            // OCARINA_PITCH_C5
    OCARINA_BTN_C_UP,              // OCARINA_PITCH_DFLAT5
    OCARINA_BTN_C_UP,              // OCARINA_PITCH_D5
    OCARINA_BTN_C_UP,              // OCARINA_PITCH_EFLAT5
};

OcarinaSongButtons gOcarinaSongButtons[OCARINA_SONG_MAX] = {
    // OCARINA_SONG_MINUET
    { 6,
      {
          OCARINA_BTN_A,
          OCARINA_BTN_C_UP,
          OCARINA_BTN_C_LEFT,
          OCARINA_BTN_C_RIGHT,
          OCARINA_BTN_C_LEFT,
          OCARINA_BTN_C_RIGHT,
      } },
    // OCARINA_SONG_BOLERO
    { 8,
      {
          OCARINA_BTN_C_DOWN,
          OCARINA_BTN_A,
          OCARINA_BTN_C_DOWN,
          OCARINA_BTN_A,
          OCARINA_BTN_C_RIGHT,
          OCARINA_BTN_C_DOWN,
          OCARINA_BTN_C_RIGHT,
          OCARINA_BTN_C_DOWN,
      } },
    // OCARINA_SONG_SERENADE
    { 5,
      {
          OCARINA_BTN_A,
          OCARINA_BTN_C_DOWN,
          OCARINA_BTN_C_RIGHT,
          OCARINA_BTN_C_RIGHT,
          OCARINA_BTN_C_LEFT,
      } },
    // OCARINA_SONG_REQUIEM
    { 6,
      {
          OCARINA_BTN_A,
          OCARINA_BTN_C_DOWN,
          OCARINA_BTN_A,
          OCARINA_BTN_C_RIGHT,
          OCARINA_BTN_C_DOWN,
          OCARINA_BTN_A,
      } },
    // OCARINA_SONG_NOCTURNE
    { 7,
      {
          OCARINA_BTN_C_LEFT,
          OCARINA_BTN_C_RIGHT,
          OCARINA_BTN_C_RIGHT,
          OCARINA_BTN_A,
          OCARINA_BTN_C_LEFT,
          OCARINA_BTN_C_RIGHT,
          OCARINA_BTN_C_DOWN,
      } },
    // OCARINA_SONG_PRELUDE
    { 6,
      {
          OCARINA_BTN_C_UP,
          OCARINA_BTN_C_RIGHT,
          OCARINA_BTN_C_UP,
          OCARINA_BTN_C_RIGHT,
          OCARINA_BTN_C_LEFT,
          OCARINA_BTN_C_UP,
      } },
    // OCARINA_SONG_SARIAS
    { 6,
      {
          OCARINA_BTN_C_DOWN,
          OCARINA_BTN_C_RIGHT,
          OCARINA_BTN_C_LEFT,
          OCARINA_BTN_C_DOWN,
          OCARINA_BTN_C_RIGHT,
          OCARINA_BTN_C_LEFT,
      } },
    // OCARINA_SONG_EPONAS
    { 6,
      {
          OCARINA_BTN_C_UP,
          OCARINA_BTN_C_LEFT,
          OCARINA_BTN_C_RIGHT,
          OCARINA_BTN_C_UP,
          OCARINA_BTN_C_LEFT,
          OCARINA_BTN_C_RIGHT,
      } },
    // OCARINA_SONG_LULLABY
    { 6,
      {
          OCARINA_BTN_C_LEFT,
          OCARINA_BTN_C_UP,
          OCARINA_BTN_C_RIGHT,
          OCARINA_BTN_C_LEFT,
          OCARINA_BTN_C_UP,
          OCARINA_BTN_C_RIGHT,
      } },
    // OCARINA_SONG_SUNS
    { 6,
      {
          OCARINA_BTN_C_RIGHT,
          OCARINA_BTN_C_DOWN,
          OCARINA_BTN_C_UP,
          OCARINA_BTN_C_RIGHT,
          OCARINA_BTN_C_DOWN,
          OCARINA_BTN_C_UP,
      } },
    // OCARINA_SONG_TIME
    { 6,
      {
          OCARINA_BTN_C_RIGHT,
          OCARINA_BTN_A,
          OCARINA_BTN_C_DOWN,
          OCARINA_BTN_C_RIGHT,
          OCARINA_BTN_A,
          OCARINA_BTN_C_DOWN,
      } },
    // OCARINA_SONG_STORMS
    { 6,
      {
          OCARINA_BTN_A,
          OCARINA_BTN_C_DOWN,
          OCARINA_BTN_C_UP,
          OCARINA_BTN_A,
          OCARINA_BTN_C_DOWN,
          OCARINA_BTN_C_UP,
      } },
    // OCARINA_SONG_SCARECROW_SPAWN
    { 8, { 0 } },
    // OCARINA_SONG_MEMORY_GAME
    { 0, { 0 } },
};

u32 sAudioUpdateStartTime;
u32 sAudioUpdateEndTime;
f32 D_8016B7A8;
f32 D_8016B7AC;
f32 D_8016B7B0;
f32 D_8016B7B4;
FreqLerp sRiverFreqScaleLerp;
FreqLerp sWaterfallFreqScaleLerp;
f32 D_8016B7D8;
s8 D_8016B7DC;
f32 D_8016B7E0;
u16 D_8016B7E4;
struct {
    s8 str[5];
    u16 num;
} sAudioScrPrtBuf[SCROLL_PRINT_BUF_SIZE];
u8 sRiverSoundMainBgmVol;
u8 sRiverSoundMainBgmCurrentVol;
u8 sRiverSoundMainBgmLower;
u8 sRiverSoundMainBgmRestore;
u8 sGanonsTowerVol;
SfxPlayerState sSfxChannelState[0x10];
char sBinToStrBuf[0x20];
u8 D_8016B9D8;
u8 sAudioSpecPeakNumNotes[0x12];
u8 D_8016B9F2;
u8 D_8016B9F3;
u8 D_8016B9F4;
u16 D_8016B9F6;

OcarinaStaff sPlayingStaff;
OcarinaStaff sPlaybackStaff;
OcarinaStaff sRecordingStaff;
u32 sOcarinaUpdateTaskStart;
OcarinaStick sOcarinaInputStickRel;
u32 sOcarinaInputButtonCur;
u32 sOcarinaInputButtonStart;
u32 sOcarinaInputButtonPrev;
s32 sOcarinaInputButtonPress;
s32 sOcarinaUnused;
u8 sCurOcarinaSongWithoutMusicStaff[8];
u8 sOcarinaWithoutMusicStaffPos;
u8 sOcarinaHasStartedSong;
u8 sFirstOcarinaSongIndex;
u8 sLastOcarinaSongIndex;
u16 sAvailOcarinaSongFlags;
u8 sStaffOcarinaPlayingPos;
u16 sMusicStaffPos[OCARINA_SONG_MAX];
u16 sMusicStaffCurHeldLength[OCARINA_SONG_MAX];
u16 sMusicStaffExpectedLength[OCARINA_SONG_MAX];
u8 sMusicStaffExpectedPitch[OCARINA_SONG_MAX];
OcarinaNote sScarecrowsLongSongSecondNote;
u8 sAudioHasMalonBgm;
f32 sAudioMalonBgmDist;

void PadMgr_RequestPadData(PadMgr* padmgr, Input* inputs, s32 mode);
void Audio_StepFreqLerp(FreqLerp* lerp);
void func_800F56A8(void);
void Audio_PlayNatureAmbienceSequence(u8 natureAmbienceId);
s32 Audio_SetGanonsTowerBgmVolume(u8 targetVol);

// =========== Audio Ocarina ===========

void AudioOcarina_SetCustomButtonMapping(u8 useCustom) {
    if (!useCustom) {
        osSyncPrintf("AUDIO : Ocarina Control Assign Normal\n");
        sOcarinaAllowedButtonMask = (BTN_A | BTN_CUP | BTN_CDOWN | BTN_CLEFT | BTN_CRIGHT);
        sOcarinaAButtonMap = BTN_A;
        sOcarinaCUpButtonMap = BTN_CUP;
        sOcarinaCDownButtonMap = BTN_CDOWN;
    } else {
        osSyncPrintf("AUDIO : Ocarina Control Assign Custom\n");
        sOcarinaAllowedButtonMask = (BTN_A | BTN_B | BTN_CDOWN | BTN_CLEFT | BTN_CRIGHT);
        sOcarinaAButtonMap = BTN_B;
        sOcarinaCUpButtonMap = BTN_CDOWN;
        sOcarinaCDownButtonMap = BTN_A;
    }
}

void AudioOcarina_ReadControllerInput(void) {
    Input inputs[4];
    Input* input = &inputs[0];
    u32 ocarinaInputButtonPrev = sOcarinaInputButtonCur;

    PadMgr_RequestPadData(&gPadMgr, inputs, 0);
    sOcarinaInputButtonCur = input->cur.button;
    sOcarinaInputButtonPrev = ocarinaInputButtonPrev;
    sOcarinaInputStickRel.x = input->rel.stick_x;
    sOcarinaInputStickRel.y = input->rel.stick_y;
}

/**
 * Looks up the frequency to bend the pitch by.
 * The pitch will bend up to a maximum of 2 semitones
 * in each direction giving a total range of 4 semitones
 */
f32 AudioOcarina_BendPitchTwoSemitones(s8 bendIndex) {
    s8 adjBendIndex;
    f32 bendFreq;

    if (bendIndex > 64) {
        adjBendIndex = 127;
    } else if (bendIndex < -64) {
        adjBendIndex = -128;
    } else if (bendIndex >= 0) {
        adjBendIndex = (bendIndex * 127) / 64;
    } else {
        adjBendIndex = (bendIndex * 128) / 64;
    }

    /**
     * index 128 is in the middle of the table and
     * contains the value 1.0f i.e. no bend
     * absolute indices above 128 will bend the pitch 2 semitones upwards
     * absolute indices below 128 will bend the pitch 2 semitones downwards
     */
    bendFreq = gBendPitchTwoSemitonesFrequencies[adjBendIndex + 128];
    return bendFreq;
}

/**
 * If an available song has been played, then return that song index
 * If the ocarina is on, but no song has been played then return 0xFE
 * If the ocarina is off, return 0xFF
 */
u8 AudioOcarina_GetPlayingState(void) {
    u8 playedOcarinaSongIndex;

    if (sPlayedOcarinaSongIndexPlusOne != 0) {
        playedOcarinaSongIndex = sPlayedOcarinaSongIndexPlusOne - 1;
        sPlayedOcarinaSongIndexPlusOne = 0;
    } else if (sOcarinaFlags != 0) {
        playedOcarinaSongIndex = 0xFE;
    } else {
        playedOcarinaSongIndex = 0xFF;
    }

    return playedOcarinaSongIndex;
}

u8 AudioOcarina_MapNoteToButton(u8 pitchAndBFlatFlag) {
    u8 buttonIndex = sPitchToButtonMap[pitchAndBFlatFlag & 0x3F];

    /**
     * Special case for bFlat4:
     * CRIGHT and CLEFT are the only two pitches that are 2 semitones apart
     * which are pitches A4 and B4 respectively
     * bFlat4 is in the middle of those two and is the only pitches that can not
     * be resolved between the two buttons without external information.
     * That information is stored as flags in pitch with the mask:
     * (pitchAndBFlatFlag & 0xC0)
     */
    if (buttonIndex == OCARINA_BTN_C_RIGHT_OR_C_LEFT) {
        if (pitchAndBFlatFlag & 0x80) {
            return OCARINA_BTN_C_RIGHT;
        }
        return OCARINA_BTN_C_LEFT;
    }

    return buttonIndex;
}

void AudioOcarina_MapNotesToScarecrowButtons(u8 noteSongIndex) {
    u8 buttonSongPos = 0;
    u8 noteSongPos = 0;
    u8 pitch;

    while (buttonSongPos < 8 && noteSongPos < 16) {
        pitch = sOcarinaSongNotes[noteSongIndex][noteSongPos++].pitch;

        if (pitch != OCARINA_PITCH_NONE) {
            gOcarinaSongButtons[OCARINA_SONG_SCARECROW_SPAWN].buttonsIndex[buttonSongPos++] = sPitchToButtonMap[pitch];
        }
    }
}

/**
 * Ocarina flags:
 * bitmask 0x3FFF:
 *      - Ocarina song id
 * bitmask 0xC000:
 *      - 0x0000: Limits the notes to 8 notes at a time. Not playing a correct song after 8 notes will cause an ocarina
 * error
 *      - 0x4000: (Identical to 0xC000)
 *      - 0x8000: Limits the notes to 1 note at a time. A single incorrect note will cause an ocarina error
 *      - 0xC000: Free-play, no limitations to the number of notes to play
 * bitmask 0x7FFF0000:
 *      - ocarina action (only used to make flags != 0)
 * bitmask 0x80000000:
 *      - unused (only used to make flags != 0)
 */
void AudioOcarina_Start(u16 ocarinaFlags) {
    u8 i;

    if ((sOcarinaSongNotes[OCARINA_SONG_SCARECROW_SPAWN][1].volume != 0xFF) && ((ocarinaFlags & 0xFFF) == 0xFFF)) {
        ocarinaFlags |= 0x1000;
    }

    if ((ocarinaFlags == 0xCFFF) && (sOcarinaSongNotes[OCARINA_SONG_SCARECROW_SPAWN][1].volume != 0xFF)) {
        ocarinaFlags = 0xDFFF;
    }

    if ((ocarinaFlags == 0xFFF) && (sOcarinaSongNotes[OCARINA_SONG_SCARECROW_SPAWN][1].volume != 0xFF)) {
        ocarinaFlags = 0x1FFF;
    }

    if (ocarinaFlags != 0xFFFF) {
        sOcarinaFlags = 0x80000000 + (u32)ocarinaFlags;
        sFirstOcarinaSongIndex = 0;
        sLastOcarinaSongIndex = OCARINA_SONG_MAX;
        if (ocarinaFlags != 0xA000) {
            sLastOcarinaSongIndex--;
        }
        sAvailOcarinaSongFlags = ocarinaFlags & 0x3FFF;
        sMusicStaffNumNotesPerTest = 8; // Ocarina Check
        sOcarinaHasStartedSong = false;
        sPlayedOcarinaSongIndexPlusOne = 0;
        sStaffOcarinaPlayingPos = 0;
        sPlayingStaff.state = AudioOcarina_GetPlayingState();
        sIsOcarinaInputEnabled = true;
        sPrevOcarinaWithMusicStaffFlags = 0;

        // Reset music staff song check
        for (i = 0; i < OCARINA_SONG_MAX; i++) {
            sMusicStaffPos[i] = 0;
            sMusicStaffCurHeldLength[i] = 0;
            sMusicStaffExpectedLength[i] = 0;
            sMusicStaffExpectedPitch[i] = 0;
        }

        if (ocarinaFlags & 0x8000) {
            sMusicStaffNumNotesPerTest = 0; // Ocarina Playback
        }

        if (ocarinaFlags & 0x4000) {
            sOcarinaWithoutMusicStaffPos = 0;
        }

        if (ocarinaFlags & 0xD000) {
            AudioOcarina_MapNotesToScarecrowButtons(OCARINA_SONG_SCARECROW_SPAWN);
        }
    } else {
        sOcarinaFlags = 0;
        sIsOcarinaInputEnabled = false;
    }
}

void AudioOcarina_CheckIfStartedSong(void) {
    if (sCurOcarinaPitch != OCARINA_PITCH_NONE && !sOcarinaHasStartedSong) {
        sOcarinaHasStartedSong = true;
        sMusicStaffPrevPitch = OCARINA_PITCH_NONE;
    }
}

/**
 * Checks for ocarina songs from user input with a music staff prompt
 * Type 1) Playback: tests note-by-note (ocarinaFlag & 0xC000 == 0x8000) eg:
 *      - learning a new song
 *      - playing the ocarina memory game
 * Type 2) Check: tests in 8-note chunks (ocarinaFlag & 0xC000 == 0x0000) eg:
 *      - validating scarecrow spawn song as adult
 *      - ocarina prompt for zelda's lullaby, saria's song, Storms, Song of Time, etc...
 */
void AudioOcarina_CheckSongsWithMusicStaff(void) {
    u16 curOcarinaSongFlag;
    u16 pad;
    u8 noNewValidInput = false;
    u16 pad2;
    s8 staffOcarinaPlayingPosOffset = 0;
    u8 songIndex;
    OcarinaNote* curNote;
    OcarinaNote* nextNote;

    AudioOcarina_CheckIfStartedSong();

    if (!sOcarinaHasStartedSong) {
        return;
    }

    if (ABS_ALT(sCurOcarinaBendIndex) > 20) {
        sOcarinaFlags = 0;
        return;
    }

    // clang-format off
    if (sPrevOcarinaPitch == sCurOcarinaPitch || sCurOcarinaPitch == OCARINA_PITCH_NONE) { noNewValidInput = true; }
    // clang-format on

    for (songIndex = sFirstOcarinaSongIndex; songIndex < sLastOcarinaSongIndex; songIndex++) {
        curOcarinaSongFlag = 1 << songIndex;

        if (sAvailOcarinaSongFlags & curOcarinaSongFlag) {
            sMusicStaffCurHeldLength[songIndex] = sMusicStaffExpectedLength[songIndex] + 18;

            if (noNewValidInput) {
                if ((sMusicStaffCurHeldLength[songIndex] >= sMusicStaffExpectedLength[songIndex] - 18) &&
                    (sMusicStaffCurHeldLength[songIndex] >= sMusicStaffExpectedLength[songIndex] + 18) &&
                    (sOcarinaSongNotes[songIndex][sMusicStaffPos[songIndex]].length == 0) &&
                    (sMusicStaffPrevPitch == sMusicStaffExpectedPitch[songIndex])) {
                    // This case is taken if the song is finished and successfully played
                    // (i.e. .length == 0 indicates that the song is at the end)
                    sPlayedOcarinaSongIndexPlusOne = songIndex + 1;
                    sIsOcarinaInputEnabled = false;
                    sOcarinaFlags = 0;
                }
            } else if (sMusicStaffCurHeldLength[songIndex] >= (sMusicStaffExpectedLength[songIndex] - 18)) {
                // This else-if statement always holds true, taken if a new note is played
                if (sMusicStaffPrevPitch != OCARINA_PITCH_NONE) {
                    // New note is played
                    if (sMusicStaffPrevPitch == sMusicStaffExpectedPitch[songIndex]) {
                        // Note is part of expected song
                        if (songIndex == OCARINA_SONG_SCARECROW_SPAWN) {
                            sMusicStaffCurHeldLength[songIndex] = 0;
                        }
                    } else {
                        // Note is not part of expected song, so this song is no longer available as an option in this
                        // playback
                        sAvailOcarinaSongFlags ^= curOcarinaSongFlag;
                    }
                }

                curNote = &sOcarinaSongNotes[songIndex][sMusicStaffPos[songIndex]];
                nextNote = &sOcarinaSongNotes[songIndex][++sMusicStaffPos[songIndex]];
                sMusicStaffExpectedLength[songIndex] = curNote->length;
                sMusicStaffExpectedPitch[songIndex] = curNote->pitch;

                // The current note is not the expected note.
                if (sCurOcarinaPitch != sMusicStaffExpectedPitch[songIndex]) {
                    sAvailOcarinaSongFlags ^= curOcarinaSongFlag;
                }

                while (curNote->pitch == nextNote->pitch ||
                       (nextNote->pitch == OCARINA_BTN_INVALID && nextNote->length != 0)) {
                    sMusicStaffExpectedLength[songIndex] += nextNote->length;
                    curNote = &sOcarinaSongNotes[songIndex][sMusicStaffPos[songIndex]];
                    nextNote = &sOcarinaSongNotes[songIndex][sMusicStaffPos[songIndex] + 1];
                    sMusicStaffPos[songIndex]++;
                }
            } else if (sMusicStaffCurHeldLength[songIndex] < 10) {
                // case never taken
                staffOcarinaPlayingPosOffset = -1;
                sMusicStaffCurHeldLength[songIndex] = 0;
                sMusicStaffPrevPitch = sCurOcarinaPitch;
            } else {
                // case never taken
                sAvailOcarinaSongFlags ^= curOcarinaSongFlag;
            }
        }

        // if a note is played that doesn't match a song, the song bit in sAvailOcarinaSongFlags is turned off
        // if there are no more songs remaining that it could be and the maximum position has been exceeded, then
        if (sAvailOcarinaSongFlags == 0 && sStaffOcarinaPlayingPos >= sMusicStaffNumNotesPerTest) {
            sIsOcarinaInputEnabled = false;
            if ((sOcarinaFlags & 0x4000) && sCurOcarinaPitch == sOcarinaSongNotes[songIndex][0].pitch) {
                // case never taken, this function is not called if (sOcarinaFlags & 0x4000) is set
                sPrevOcarinaWithMusicStaffFlags = sOcarinaFlags;
            }
            sOcarinaFlags = 0;
            return;
        }
    }

    if (!noNewValidInput) {
        sMusicStaffPrevPitch = sCurOcarinaPitch;
        sStaffOcarinaPlayingPos += staffOcarinaPlayingPosOffset + 1;
    }
}

/**
 * Checks for ocarina songs from user input with no music staff prompt.
 * Includes ocarina actions such as free play, no warp
 */
void AudioOcarina_CheckSongsWithoutMusicStaff(void) {
    u32 pitch;
    u8 i;
    u8 j;
    u8 k;

    if (CHECK_BTN_ANY(sOcarinaInputButtonCur, BTN_L) &&
        CHECK_BTN_ANY(sOcarinaInputButtonCur, sOcarinaAllowedButtonMask)) {
        AudioOcarina_Start((u16)sOcarinaFlags);
        return;
    }

    AudioOcarina_CheckIfStartedSong();

    if (!sOcarinaHasStartedSong) {
        return;
    }

    if ((sPrevOcarinaPitch != sCurOcarinaPitch) && (sCurOcarinaPitch != OCARINA_PITCH_NONE)) {
        sStaffOcarinaPlayingPos++;
        if (sStaffOcarinaPlayingPos > ARRAY_COUNT(sCurOcarinaSongWithoutMusicStaff)) {
            sStaffOcarinaPlayingPos = 1;
        }

        if (sOcarinaWithoutMusicStaffPos == 8) {
            for (i = 0; i < 7; i++) {
                sCurOcarinaSongWithoutMusicStaff[i] = sCurOcarinaSongWithoutMusicStaff[i + 1];
            }
        } else {
            sOcarinaWithoutMusicStaffPos++;
        }

        if (ABS_ALT(sCurOcarinaBendIndex) > 20) {
            sCurOcarinaSongWithoutMusicStaff[sOcarinaWithoutMusicStaffPos - 1] = OCARINA_PITCH_NONE;
        } else {
            sCurOcarinaSongWithoutMusicStaff[sOcarinaWithoutMusicStaffPos - 1] = sCurOcarinaPitch;
        }

        // This nested for-loop tests to see if the notes from the ocarina are identical
        // to any of the songIndex from sFirstOcarinaSongIndex to sLastOcarinaSongIndex

        // Loop through each of the songs
        for (i = sFirstOcarinaSongIndex; i < sLastOcarinaSongIndex; i++) {
            // Checks to see if the song is available to be played
            if (sAvailOcarinaSongFlags & (u16)(1 << i)) {
                for (j = 0, k = 0; j < gOcarinaSongButtons[i].numButtons && k == 0 &&
                                   sOcarinaWithoutMusicStaffPos >= gOcarinaSongButtons[i].numButtons;) {
                    pitch = sCurOcarinaSongWithoutMusicStaff[sOcarinaWithoutMusicStaffPos -
                                                             gOcarinaSongButtons[i].numButtons + j];
                    if (pitch == sButtonToPitchMap[gOcarinaSongButtons[i].buttonsIndex[j]]) {
                        j++;
                    } else {
                        k++;
                    }
                }

                // This conditional is true if songIndex = i is detected
                if (j == gOcarinaSongButtons[i].numButtons) {
                    sPlayedOcarinaSongIndexPlusOne = i + 1;
                    sIsOcarinaInputEnabled = false;
                    sOcarinaFlags = 0;
                }
            }
        }
    }
}

// This unused argument is used in Majora's Mask as a u8
void AudioOcarina_PlayControllerInput(u8 unused) {
    u32 ocarinaBtnsHeld;

    // Prevents two different ocarina notes from being played on two consecutive frames
    if ((sOcarinaFlags != 0) && (sOcarinaDropInputTimer != 0)) {
        sOcarinaDropInputTimer--;
        return;
    }

    // Ensures the button pressed to start the ocarina does not also play an ocarina note
    if ((sOcarinaInputButtonStart == 0) || ((sOcarinaInputButtonStart & sOcarinaAllowedButtonMask) !=
                                            (sOcarinaInputButtonCur & sOcarinaAllowedButtonMask))) {
        sOcarinaInputButtonStart = 0;
        if (1) {}
        sCurOcarinaPitch = OCARINA_PITCH_NONE;
        sCurOcarinaButtonIndex = OCARINA_BTN_INVALID;
        ocarinaBtnsHeld = (sOcarinaInputButtonCur & sOcarinaAllowedButtonMask) &
                          (sOcarinaInputButtonPrev & sOcarinaAllowedButtonMask);
        if (!(sOcarinaInputButtonPress & ocarinaBtnsHeld) && (sOcarinaInputButtonCur != 0)) {
            sOcarinaInputButtonPress = sOcarinaInputButtonCur;
        } else {
            sOcarinaInputButtonPress &= ocarinaBtnsHeld;
        }

        // Interprets and transforms controller input into ocarina buttons and notes
        if (CHECK_BTN_ANY(sOcarinaInputButtonPress, sOcarinaAButtonMap)) {
            osSyncPrintf("Presss NA_KEY_D4 %08x\n", sOcarinaAButtonMap);
            sCurOcarinaPitch = OCARINA_PITCH_D4;
            sCurOcarinaButtonIndex = OCARINA_BTN_A;

        } else if (CHECK_BTN_ANY(sOcarinaInputButtonPress, sOcarinaCDownButtonMap)) {
            osSyncPrintf("Presss NA_KEY_F4 %08x\n", sOcarinaCDownButtonMap);
            sCurOcarinaPitch = OCARINA_PITCH_F4;
            sCurOcarinaButtonIndex = OCARINA_BTN_C_DOWN;

        } else if (CHECK_BTN_ANY(sOcarinaInputButtonPress, BTN_CRIGHT)) {
            osSyncPrintf("Presss NA_KEY_A4 %08x\n", BTN_CRIGHT);
            sCurOcarinaPitch = OCARINA_PITCH_A4;
            sCurOcarinaButtonIndex = OCARINA_BTN_C_RIGHT;

        } else if (CHECK_BTN_ANY(sOcarinaInputButtonPress, BTN_CLEFT)) {
            osSyncPrintf("Presss NA_KEY_B4 %08x\n", BTN_CLEFT);
            sCurOcarinaPitch = OCARINA_PITCH_B4;
            sCurOcarinaButtonIndex = OCARINA_BTN_C_LEFT;

        } else if (CHECK_BTN_ANY(sOcarinaInputButtonPress, sOcarinaCUpButtonMap)) {
            osSyncPrintf("Presss NA_KEY_D5 %08x\n", sOcarinaCUpButtonMap);
            sCurOcarinaPitch = OCARINA_PITCH_D5;
            sCurOcarinaButtonIndex = OCARINA_BTN_C_UP;
        }

        // Pressing the R Button will raise the pitch by 1 semitone
        if ((sCurOcarinaPitch != OCARINA_PITCH_NONE) && CHECK_BTN_ANY(sOcarinaInputButtonCur, BTN_R) &&
            (sRecordingState != OCARINA_RECORD_SCARECROW_SPAWN)) {
            sCurOcarinaButtonIndex += 0x80; // Flag to resolve B Flat 4
            sCurOcarinaPitch++;             // Raise the pitch by 1 semitone
        }

        // Pressing the Z Button will lower the pitch by 1 semitone
        if ((sCurOcarinaPitch != OCARINA_PITCH_NONE) && CHECK_BTN_ANY(sOcarinaInputButtonCur, BTN_Z) &&
            (sRecordingState != OCARINA_RECORD_SCARECROW_SPAWN)) {
            sCurOcarinaButtonIndex += 0x40; // Flag to resolve B Flat 4
            sCurOcarinaPitch--;             // Lower the pitch by 1 semitone
        }

        if (sRecordingState != OCARINA_RECORD_SCARECROW_SPAWN) {
            // Bend the pitch of the note based on y control stick
            sCurOcarinaBendIndex = sOcarinaInputStickRel.y;
            sCurOcarinaBendFreq = AudioOcarina_BendPitchTwoSemitones(sCurOcarinaBendIndex);

            // Add vibrato of the ocarina note based on the x control stick
            sCurOcarinaVibrato = ABS_ALT(sOcarinaInputStickRel.x) >> 2;
            // Sets vibrato to io port 6
            Audio_QueueCmdS8(0x6 << 24 | SEQ_PLAYER_SFX << 16 | SFX_CHANNEL_OCARINA << 8 | 6, sCurOcarinaVibrato);
        } else {
            // no bending or vibrato for recording state OCARINA_RECORD_SCARECROW_SPAWN
            sCurOcarinaBendIndex = 0;
            sCurOcarinaBendFreq = 1.0f; // No bend
        }

        // Processes new and valid notes
        if ((sCurOcarinaPitch != OCARINA_PITCH_NONE) && (sPrevOcarinaPitch != sCurOcarinaPitch)) {
            // Sets ocarina instrument Id to channelIdx io port 7, which is used
            // as an index in seq 0 to get the true instrument Id
            Audio_QueueCmdS8(0x6 << 24 | SEQ_PLAYER_SFX << 16 | SFX_CHANNEL_OCARINA << 8 | 7, sOcarinaInstrumentId - 1);
            // Sets pitch to io port 5
            Audio_QueueCmdS8(0x6 << 24 | SEQ_PLAYER_SFX << 16 | SFX_CHANNEL_OCARINA << 8 | 5, sCurOcarinaPitch);
            Audio_PlaySfxGeneral(NA_SE_OC_OCARINA, &gSfxDefaultPos, 4, &sCurOcarinaBendFreq, &sRelativeOcarinaVolume,
                                 &gSfxDefaultReverb);
        } else if ((sPrevOcarinaPitch != OCARINA_PITCH_NONE) && (sCurOcarinaPitch == OCARINA_PITCH_NONE)) {
            // Stops ocarina sound when transitioning from playing to not playing a note
            Audio_StopSfxById(NA_SE_OC_OCARINA);
        }
    }
}

/**
 * Directly enable the ocarina to receive input without
 * properly resetting it based on an ocarina instrument id
 * Unused.
 */
void AudioOcarina_EnableInput(u8 inputEnabled) {
    sIsOcarinaInputEnabled = inputEnabled;
}

/**
 * Resets ocarina properties based on the ocarina instrument id
 * If ocarina instrument id is "OCARINA_INSTRUMENT_OFF", turn off the ocarina
 * For all ocarina instrument ids, turn the ocarina on with the instrument id
 */
void AudioOcarina_SetInstrument(u8 ocarinaInstrumentId) {
    if (sOcarinaInstrumentId == ocarinaInstrumentId) {
        return;
    }

    Audio_SeqCmd8(SEQ_PLAYER_SFX, 1, SFX_CHANNEL_OCARINA, ocarinaInstrumentId);
    sOcarinaInstrumentId = ocarinaInstrumentId;
    if (ocarinaInstrumentId == OCARINA_INSTRUMENT_OFF) {
        sOcarinaInputButtonCur = 0;
        sOcarinaInputButtonPrev = 0;
        sOcarinaInputButtonPress = 0;

        sOcarinaInputButtonStart = 0xFFFF;

        AudioOcarina_PlayControllerInput(false);
        Audio_StopSfxById(NA_SE_OC_OCARINA);
        Audio_SetSfxBanksMute(0);
        sPlaybackState = 0;
        sPlaybackStaffPos = 0;
        sIsOcarinaInputEnabled = false;
        sOcarinaFlags = 0;
        // return to full volume for players 0 and 3 (background bgm) after ocarina is finished
        Audio_ClearBGMMute(SFX_CHANNEL_OCARINA);
    } else {
        sOcarinaInputButtonCur = 0;
        AudioOcarina_ReadControllerInput();
        // Store button used to turn on ocarina
        sOcarinaInputButtonStart = sOcarinaInputButtonCur;
        // lowers volumes of players 0 and 3 (background bgm) while playing ocarina
        Audio_QueueSeqCmdMute(SFX_CHANNEL_OCARINA);
    }
}

void AudioOcarina_SetPlaybackSong(s8 songIndexPlusOne, s8 playbackState) {
    if (songIndexPlusOne == 0) {
        sPlaybackState = 0;
        Audio_StopSfxById(NA_SE_OC_OCARINA);
        return;
    }

    if (songIndexPlusOne < (OCARINA_SONG_SCARECROW_LONG + 1)) {
        sPlaybackSong = sOcarinaSongNotes[songIndexPlusOne - 1];
    } else {
        sPlaybackSong = sScarecrowsLongSongNotes;
    }

    sPlaybackState = playbackState;
    sPlaybackNoteTimer = 0;
    sPlaybackPitch = OCARINA_PITCH_NONE;
    sPlaybackNotePos = 0;
    sPlaybackStaffPos = 0;

    while (sPlaybackSong[sPlaybackNotePos].pitch == OCARINA_PITCH_NONE) {
        sPlaybackNotePos++;
    }
}

/**
 * Play a song with the ocarina to the user that is
 * based on OcarinaNote data and not user input
 */
void AudioOcarina_PlaybackSong(void) {
    u32 noteTimerStep;
    u32 nextNoteTimerStep;

    if (sPlaybackState == 0) {
        return;
    }

    if (sPlaybackStaffPos == 0) {
        noteTimerStep = 3;
    } else {
        noteTimerStep = sOcarinaUpdateTaskStart - sOcarinaPlaybackTaskStart;
    }

    if (noteTimerStep < sPlaybackNoteTimer) {
        sPlaybackNoteTimer -= noteTimerStep;
    } else {
        nextNoteTimerStep = noteTimerStep - sPlaybackNoteTimer;
        sPlaybackNoteTimer = 0;
    }

    if (sPlaybackNoteTimer == 0) {

        sPlaybackNoteTimer = sPlaybackSong[sPlaybackNotePos].length;

        if (sPlaybackNotePos == 1) {
            sPlaybackNoteTimer++;
        }

        if (sPlaybackNoteTimer == 0) {
            sPlaybackState--;
            if (sPlaybackState != 0) {
                sPlaybackNotePos = 0;
                sPlaybackStaffPos = 0;
                sPlaybackPitch = OCARINA_PITCH_NONE;
            } else {
                Audio_StopSfxById(NA_SE_OC_OCARINA);
            }
            return;
        } else {
            sPlaybackNoteTimer -= nextNoteTimerStep;
        }

        // Update volume
        if (sNotePlaybackVolume != sPlaybackSong[sPlaybackNotePos].volume) {
            sNotePlaybackVolume = sPlaybackSong[sPlaybackNotePos].volume;
            sRelativeNotePlaybackVolume = sNotePlaybackVolume / 127.0f;
        }

        // Update vibrato
        if (sNotePlaybackVibrato != sPlaybackSong[sPlaybackNotePos].vibrato) {
            sNotePlaybackVibrato = sPlaybackSong[sPlaybackNotePos].vibrato;
            // Sets vibrato to io port 6
            Audio_QueueCmdS8(0x6 << 24 | SEQ_PLAYER_SFX << 16 | SFX_CHANNEL_OCARINA << 8 | 6, sNotePlaybackVibrato);
        }

        // Update bend
        if (sNotePlaybackBend != sPlaybackSong[sPlaybackNotePos].bend) {
            sNotePlaybackBend = sPlaybackSong[sPlaybackNotePos].bend;
            sRelativeNotePlaybackBend = AudioOcarina_BendPitchTwoSemitones(sNotePlaybackBend);
        }

        // No changes in volume, vibrato, or bend between notes
        if ((sPlaybackSong[sPlaybackNotePos].volume == sPlaybackSong[sPlaybackNotePos - 1].volume &&
             (sPlaybackSong[sPlaybackNotePos].vibrato == sPlaybackSong[sPlaybackNotePos - 1].vibrato) &&
             (sPlaybackSong[sPlaybackNotePos].bend == sPlaybackSong[sPlaybackNotePos - 1].bend))) {
            sPlaybackPitch = 0xFE;
        }

        if (sPlaybackPitch != sPlaybackSong[sPlaybackNotePos].pitch) {
            u8 pitch = sPlaybackSong[sPlaybackNotePos].pitch;

            // As bFlat4 is exactly in the middle of notes B & A, a flag is
            // added to the pitch to resolve which button to map Bflat4 to
            if (pitch == OCARINA_PITCH_BFLAT4) {
                sPlaybackPitch = pitch + sPlaybackSong[sPlaybackNotePos].bFlat4Flag;
            } else {
                sPlaybackPitch = pitch;
            }

            if (sPlaybackPitch != OCARINA_PITCH_NONE) {
                sPlaybackStaffPos++;
                // Sets ocarina instrument Id to channelIdx io port 7, which is used
                // as an index in seq 0 to get the true instrument Id
                Audio_QueueCmdS8(0x6 << 24 | SEQ_PLAYER_SFX << 16 | SFX_CHANNEL_OCARINA << 8 | 7,
                                 sOcarinaInstrumentId - 1);
                // Sets sPlaybackPitch to channelIdx io port 5
                Audio_QueueCmdS8(0x6 << 24 | SEQ_PLAYER_SFX << 16 | SFX_CHANNEL_OCARINA << 8 | 5,
                                 sPlaybackPitch & 0x3F);
                Audio_PlaySfxGeneral(NA_SE_OC_OCARINA, &gSfxDefaultPos, 4, &sRelativeNotePlaybackBend,
                                     &sRelativeNotePlaybackVolume, &gSfxDefaultReverb);
            } else {
                Audio_StopSfxById(NA_SE_OC_OCARINA);
            }
        }
        sPlaybackNotePos++;
    }
}

void AudioOcarina_SetRecordingSong(u8 isRecordingComplete) {
    u16 i;
    u16 i2;
    u16 pad;
    u8 pitch;
    OcarinaNote* note;
    u8 j;
    u8 k;
    s32 t;
    OcarinaNote* recordedSong;

    if (sRecordingState == OCARINA_RECORD_SCARECROW_LONG) {
        recordedSong = gScarecrowLongSongPtr;
    } else {
        /**
         * OCARINA_RECORD_SCARECROW_SPAWN
         *
         * The notes for scarecrows spawn song are first recorded into the ocarina memory
         * game address to act as a buffer. That way, if a new scarecrow spawn song is
         * rejected, the previous scarecrow spawn song is not overwritten. If the scarecrow
         * spawn song is accepted, then the notes are copied over to the scarecrow spawn
         * song address
         */
        recordedSong = sMemoryGameSongPtr;
    }

    recordedSong[sRecordSongPos].pitch = sRecordOcarinaPitch;
    recordedSong[sRecordSongPos].length = sOcarinaUpdateTaskStart - sOcarinaRecordTaskStart;
    recordedSong[sRecordSongPos].volume = sRecordOcarinaVolume;
    recordedSong[sRecordSongPos].vibrato = sRecordOcarinaVibrato;
    recordedSong[sRecordSongPos].bend = sRecordOcarinaBendIndex;
    recordedSong[sRecordSongPos].bFlat4Flag = sRecordOcarinaButtonIndex & 0xC0;

    sRecordOcarinaPitch = sCurOcarinaPitch;
    sRecordOcarinaVolume = sCurOcarinaVolume;
    sRecordOcarinaVibrato = sCurOcarinaVibrato;
    sRecordOcarinaBendIndex = sCurOcarinaBendIndex;
    sRecordOcarinaButtonIndex = sCurOcarinaButtonIndex;

    sRecordSongPos++;

    if ((sRecordSongPos != (ARRAY_COUNT(sScarecrowsLongSongNotes) - 1)) && !isRecordingComplete) {
        // Continue recording
        return;
    }

    // Recording is complete

    i = sRecordSongPos;
    pitch = OCARINA_PITCH_NONE;
    while (i != 0 && pitch == OCARINA_PITCH_NONE) {
        i--;
        pitch = recordedSong[i].pitch;
    }

    if (1) {}

    if (sRecordSongPos != (i + 1)) {
        sRecordSongPos = i + 2;
        recordedSong[sRecordSongPos - 1].length = 0;
    }

    recordedSong[sRecordSongPos].length = 0;

    if (sRecordingState == OCARINA_RECORD_SCARECROW_SPAWN) {
        if (sStaffOcarinaPlayingPos >= 8) {
            for (i = 0; i < sRecordSongPos; i++) {
                recordedSong[i] = recordedSong[i + 1];
            }

            // Copies Notes from buffer into scarecrows spawn buttons to be tested for acceptance or rejection
            AudioOcarina_MapNotesToScarecrowButtons(OCARINA_SONG_MEMORY_GAME);

            // Loop through each of the songs
            for (i = 0; i < OCARINA_SONG_SCARECROW_SPAWN; i++) {
                // Loops through all possible starting indices
                for (j = 0; j < 9 - gOcarinaSongButtons[i].numButtons; j++) {
                    // Loops through the notes of song i
                    for (k = 0; k < gOcarinaSongButtons[i].numButtons && k + j < 8 &&
                                gOcarinaSongButtons[i].buttonsIndex[k] ==
                                    gOcarinaSongButtons[OCARINA_SONG_SCARECROW_SPAWN].buttonsIndex[k + j];
                         k++) {
                        ;
                    }

                    // This conditional is true if the recorded song contains a reserved song
                    if (k == gOcarinaSongButtons[i].numButtons) {
                        sRecordingState = OCARINA_RECORD_REJECTED;
                        sOcarinaSongNotes[OCARINA_SONG_SCARECROW_SPAWN][1].volume = 0xFF;
                        return;
                    }
                }
            }

            // Counts how many times a note is repeated
            i = 1;
            while (i < 8) {
                if (gOcarinaSongButtons[OCARINA_SONG_SCARECROW_SPAWN].buttonsIndex[0] !=
                    gOcarinaSongButtons[OCARINA_SONG_SCARECROW_SPAWN].buttonsIndex[i]) {
                    i = 9; // break
                } else {
                    i++;
                }
            }

            // This condition is true if all 8 notes are the same pitch
            if (i == 8) {
                sRecordingState = OCARINA_RECORD_REJECTED;
                sOcarinaSongNotes[OCARINA_SONG_SCARECROW_SPAWN][1].volume = 0xFF;
                return;
            }

            // The scarecrow spawn song is accepted and copied from the buffer to the scarecrow spawn notes
            for (i = 0; i < sRecordSongPos; i++) {
                sOcarinaSongNotes[OCARINA_SONG_SCARECROW_SPAWN][i] = sOcarinaSongNotes[OCARINA_SONG_MEMORY_GAME][i];
            }

            sIsOcarinaInputEnabled = false;
        } else {
            sOcarinaSongNotes[OCARINA_SONG_SCARECROW_SPAWN][1].volume = 0xFF;
        }
    }

    sRecordingState = OCARINA_RECORD_OFF;
}

/**
 * recordingState = OCARINA_RECORD_OFF, end
 * recordingState = OCARINA_RECORD_SCARECROW_LONG, start long scarecrows song
 * recordingState = OCARINA_RECORD_SCARECROW_SPAWN, start spawn scarecrows song
 */
void AudioOcarina_SetRecordingState(u8 recordingState) {
    if ((u32)recordingState == sRecordingState) {
        return;
    }

    if (recordingState != OCARINA_RECORD_OFF) {
        sOcarinaRecordTaskStart = sOcarinaUpdateTaskStart;
        sRecordOcarinaPitch = OCARINA_PITCH_NONE;
        sRecordOcarinaVolume = 0x57;
        sRecordOcarinaVibrato = 0;
        sRecordOcarinaBendIndex = 0;
        sRecordOcarinaButtonIndex = 0;
        sRecordSongPos = 0;
        sIsOcarinaInputEnabled = true;
        sStaffOcarinaPlayingPos = 0;
        sScarecrowsLongSongSecondNote = sScarecrowsLongSongNotes[1];
    } else {
        if (sRecordSongPos == 0) {
            sScarecrowsLongSongNotes[1] = sScarecrowsLongSongSecondNote;
        } else {
            if (sRecordingState == OCARINA_RECORD_SCARECROW_SPAWN) {
                sStaffOcarinaPlayingPos = 1;
            }

            AudioOcarina_SetRecordingSong(true);
        }

        sIsOcarinaInputEnabled = false;
        sStaffOcarinaPlayingPos = 0;
    }

    sRecordingState = recordingState;
}

void AudioOcarina_UpdateRecordingStaff(void) {
    sRecordingStaff.state = sRecordingState;
    sRecordingStaff.pos = sStaffOcarinaPlayingPos;
    if (sRecordingState == OCARINA_RECORD_REJECTED) {
        sRecordingState = OCARINA_RECORD_OFF;
    }
}

void AudioOcarina_UpdatePlayingStaff(void) {
    sPlayingStaff.buttonIndex = sCurOcarinaButtonIndex & 0x3F;
    sPlayingStaff.state = AudioOcarina_GetPlayingState();
    sPlayingStaff.pos = sStaffOcarinaPlayingPos;
}

void AudioOcarina_UpdatePlaybackStaff(void) {
    if ((sPlaybackPitch & 0x3F) <= OCARINA_PITCH_EFLAT5) {
        sPlaybackStaff.buttonIndex = AudioOcarina_MapNoteToButton(sPlaybackPitch);
    }

    sPlaybackStaff.state = sPlaybackState;

    if (sPlaybackSong != sScarecrowsLongSongNotes) {
        sPlaybackStaff.pos = sPlaybackStaffPos;
    } else if (sPlaybackStaffPos == 0) {
        sPlaybackStaff.pos = 0;
    } else {
        sPlaybackStaff.pos = ((sPlaybackStaffPos - 1) % 8) + 1;
    }
}

OcarinaStaff* AudioOcarina_GetRecordingStaff(void) {
    return &sRecordingStaff;
}

OcarinaStaff* AudioOcarina_GetPlayingStaff(void) {
    if (sPlayingStaff.state < 0xFE) {
        sOcarinaFlags = 0;
    }

    return &sPlayingStaff;
}

OcarinaStaff* AudioOcarina_GetPlaybackStaff(void) {
    return &sPlaybackStaff;
}

void AudioOcarina_RecordSong(void) {
    s32 noteChanged;

    if ((sRecordingState != OCARINA_RECORD_OFF) && ((sOcarinaUpdateTaskStart - sOcarinaRecordTaskStart) >= 3)) {
        noteChanged = false;
        if (sRecordOcarinaPitch != sCurOcarinaPitch) {
            if (sCurOcarinaPitch != OCARINA_PITCH_NONE) {
                sRecordingStaff.buttonIndex = sCurOcarinaButtonIndex & 0x3F;
                sStaffOcarinaPlayingPos++;
            } else if ((sRecordingState == OCARINA_RECORD_SCARECROW_SPAWN) && (sStaffOcarinaPlayingPos == 8)) {
                AudioOcarina_SetRecordingSong(true);
                return;
            }

            if (sStaffOcarinaPlayingPos > 8) {
                if (sRecordingState == OCARINA_RECORD_SCARECROW_SPAWN) {
                    // notes played are over 8 and in recording mode.
                    AudioOcarina_SetRecordingSong(true);
                    return;
                }
                sStaffOcarinaPlayingPos = 1;
            }

            noteChanged = true;
        } else if (sRecordOcarinaVolume != sCurOcarinaVolume) {
            noteChanged = true;
        } else if (sRecordOcarinaVibrato != sCurOcarinaVibrato) {
            noteChanged = true;
        } else if (sRecordOcarinaBendIndex != sCurOcarinaBendIndex) {
            noteChanged = true;
        }

        if (noteChanged) {
            AudioOcarina_SetRecordingSong(false);
            sOcarinaRecordTaskStart = sOcarinaUpdateTaskStart;
        }
    }
}

void AudioOcarina_MemoryGameInit(u8 minigameRound) {
    u8 i;

    if (minigameRound > 2) {
        minigameRound = 2;
    }

    sOcaMemoryGameAppendPos = 0;
    sOcaMemoryGameEndPos = sOcaMemoryGameNumNotes[minigameRound];

    for (i = 0; i < 3; i++) {
        AudioOcarina_MemoryGameNextNote();
    }
}

s32 AudioOcarina_MemoryGameNextNote(void) {
    u32 randomButtonIndex;
    u8 randomPitch;

    if (sOcaMemoryGameAppendPos == sOcaMemoryGameEndPos) {
        return 1;
    }

    randomButtonIndex = Audio_NextRandom();
    randomPitch = sButtonToPitchMap[randomButtonIndex % 5];

    if (sOcarinaSongNotes[OCARINA_SONG_MEMORY_GAME][sOcaMemoryGameAppendPos - 1].pitch == randomPitch) {
        randomPitch = sButtonToPitchMap[(randomButtonIndex + 1) % 5];
    }

    sOcarinaSongNotes[OCARINA_SONG_MEMORY_GAME][sOcaMemoryGameAppendPos].pitch = randomPitch;
    sOcarinaSongNotes[OCARINA_SONG_MEMORY_GAME][sOcaMemoryGameAppendPos].length = 45;
    sOcarinaSongNotes[OCARINA_SONG_MEMORY_GAME][sOcaMemoryGameAppendPos].volume = 0x50;
    sOcarinaSongNotes[OCARINA_SONG_MEMORY_GAME][sOcaMemoryGameAppendPos].vibrato = 0;
    sOcarinaSongNotes[OCARINA_SONG_MEMORY_GAME][sOcaMemoryGameAppendPos].bend = 0;

    sOcaMemoryGameAppendPos++;

    sOcarinaSongNotes[OCARINA_SONG_MEMORY_GAME][sOcaMemoryGameAppendPos].pitch = OCARINA_PITCH_NONE;
    sOcarinaSongNotes[OCARINA_SONG_MEMORY_GAME][sOcaMemoryGameAppendPos].length = 0;
    sOcarinaSongNotes[OCARINA_SONG_MEMORY_GAME][sOcaMemoryGameAppendPos + 1].pitch = OCARINA_PITCH_NONE;
    sOcarinaSongNotes[OCARINA_SONG_MEMORY_GAME][sOcaMemoryGameAppendPos + 1].length = 0;
    if (1) {}
    return 0;
}

void AudioOcarina_Update(void) {
    sOcarinaUpdateTaskStart = gAudioContext.totalTaskCount;
    if (sOcarinaInstrumentId != OCARINA_INSTRUMENT_OFF) {
        if (sIsOcarinaInputEnabled == true) {
            AudioOcarina_ReadControllerInput();
        }

        if ((sPlaybackState == 0) && (sIsOcarinaInputEnabled == true)) {
            AudioOcarina_PlayControllerInput(false);
        }

        if (sOcarinaFlags != 0) {
            if (sOcarinaFlags & 0x4000) {
                AudioOcarina_CheckSongsWithoutMusicStaff();
            } else {
                AudioOcarina_CheckSongsWithMusicStaff();
            }
        }

        AudioOcarina_PlaybackSong();
        sOcarinaPlaybackTaskStart = sOcarinaUpdateTaskStart;

        if (sPlaybackState == 0) {
            AudioOcarina_RecordSong();
        }

        if ((sOcarinaFlags != 0) && (sPrevOcarinaPitch != sCurOcarinaPitch)) {
            sOcarinaDropInputTimer = 1; // Drops ocarina input for 1 frame
        }

        sPrevOcarinaPitch = sCurOcarinaPitch;
    }

    AudioOcarina_UpdatePlayingStaff();
    AudioOcarina_UpdatePlaybackStaff();
    AudioOcarina_UpdateRecordingStaff();
}

void AudioOcarina_PlayLongScarecrowAfterCredits(void) {
    static u8 sScarecrowAfterCreditsState = 0;
    static u8 sScarecrowAfterCreditsIntrumentId = OCARINA_INSTRUMENT_DEFAULT;
    static u16 sScarecrowAfterCreditsTimer = 1200;

    switch (sScarecrowAfterCreditsState) {
        case 0:
            if (sScarecrowAfterCreditsTimer-- == 0) {
                if (sScarecrowAfterCreditsIntrumentId < OCARINA_INSTRUMENT_MAX) {
                    // set next ocarina instrument and restart
                    sScarecrowAfterCreditsState++;
                } else {
                    // finished
                    sScarecrowAfterCreditsState = 3;
                    AudioOcarina_SetInstrument(OCARINA_INSTRUMENT_OFF);
                }
                sScarecrowAfterCreditsTimer = 1200;
            }
            break;
        case 1:
            Audio_SetSfxBanksMute(0);
            AudioOcarina_SetInstrument(sScarecrowAfterCreditsIntrumentId);
            AudioOcarina_SetPlaybackSong(OCARINA_SONG_SCARECROW_LONG + 1, 1);
            sScarecrowAfterCreditsIntrumentId++;
            sScarecrowAfterCreditsState++;
            break;
        case 2:
            if (AudioOcarina_GetPlaybackStaff()->state == 0) {
                sScarecrowAfterCreditsState = 0;
            }
            break;
    }
}

void AudioOcarina_ResetStaffs(void) {
    sPlayingStaff.buttonIndex = OCARINA_BTN_INVALID;
    sPlayingStaff.state = 0xFF;
    sPlayingStaff.pos = 0;
    sPlaybackStaff.buttonIndex = OCARINA_BTN_INVALID;
    sPlaybackStaff.state = 0;
    sPlaybackStaff.pos = 0;
    sRecordingStaff.buttonIndex = OCARINA_BTN_INVALID;
    sRecordingStaff.state = OCARINA_RECORD_REJECTED;
    sRecordingStaff.pos = 0;
    sOcarinaDropInputTimer = 0;
}

f32 D_80131C8C = 0.0f;

// =========== Audio Debugging ===========

u32 sDebugPadHold;
u32 sDebugPadBtnLast;
u32 sDebugPadPress;
s32 sAudioUpdateTaskStart;
s32 sAudioUpdateTaskEnd;

f32 sAudioUpdateDuration = 0.0f;
f32 sAudioUpdateDurationMax = 0.0f;
u8 sAudioDebugEverOpened = 0;
u8 sAudioSfxMuted = 0;
u8 sAudioDebugPage = 0;
u8 sAudioSndContSel = 0;
u8 sAudioDebugTextColor = 7;
char sAudioDebugPageNames[15][23] = {
    "Non",
    "Sound Control",
    "Spec Info",
    "Heap Info",
    "Grp Track Info",
    "Sub Track Info",
    "Channel Info",
    "Interface Info",
    "SE Flag Swap",
    "Block Change BGM",
    "Natural Sound Control",
    "Ocarina Test",
    "SE Parameter Change",
    "Scroll Print",
    "Free Area",
};
u16 sAudioSndContWork[11] = { 0 };
u16 sAudioSndContWorkLims[11] = { 128, 128, 7, 512, 4, 2, 16, 32, 2, 2, 2 };
char sSfxBankNames[7][11] = { "PLAYER", "ITEM", "ENVIROMENT", "ENEMY", "SYSTEM", "OCARINA", "VOICE" };
char sSoundModeNames[5][10] = { "W-STEREO", "HEADPHONE", "3D SOUND", "MONO", "" };
s8 sAudioIntInfoX = 0;
s8 sAudioIntInfoY = 0;
s8 sAudioIntInfoSel = 0;
s8 sAudioIntInfoBankPage[7] = { 0, 0, 2, 2, 0, 0, 0 };
u8 sAudioScrPrtSel = 0;
u8 sAudioScrPrtInd = 0;
u8 sAudioScrPrtOverflow = 0;
s8 sAudioScrPrtX = 26;
s8 sAudioScrPrtY = 1;
u8 sAudioScrPrtWork[11] = { 1, 19, 6, 0, 0, 0, 0, 0, 0, 0, 1 };
u8 sAudioScrPrtWorkLims[11] = { 2, SCROLL_PRINT_BUF_SIZE, 8, 2, 2, 2, 2, 2, 2, 2, 2 };
u8 sAudioSubTrackInfoSpec = 0;
u8 sAudioSfxSwapIsEditing = 0;
u8 sAudioSfxSwapSel = 0;
u8 sAudioSfxSwapNibbleSel = 0;
char sAudioSfxSwapModeNames[2][5] = { "SWAP", "ADD" };
u8 sAudioSfxParamChgSel = 0;
u8 sAudioSfxParamChgBitSel = 0;
u16 sAudioSfxParamChgWork[4] = { 0 };
u8 sAudioSubTrackInfoPlayerSel = SEQ_PLAYER_BGM_MAIN;
u8 sAudioSubTrackInfoChannelSel = 0;
u8 sSeqPlayerPeakNumLayers[20] = { 0 };
char sAudioSceneNames[3][2] = { "A", "S", "X" };
u8 sAudioBlkChgBgmWork[2] = { 0 };
u8 sAudioBlkChgBgmSel = 0;
char sBoolStrs[3][5] = { "OFF", "ON", "STBY" };
u8 sAudioNatureFailed = false;
u8 sPeakNumNotes = 0;

void AudioDebug_SetInput(void) {
    Input inputs[4];
    u32 btn;

    PadMgr_RequestPadData(&gPadMgr, inputs, 0);
    btn = inputs[3].cur.button;
    sDebugPadHold = btn & 0xFFFF;
    sDebugPadPress = (btn ^ sDebugPadBtnLast) & btn;
    sDebugPadBtnLast = btn;
}

char* AudioDebug_ToStringBinary(u32 num, u8 bits) {
    u8 i;
    u32 flg = 1;

    for (i = 0; i < bits; flg *= 2, i++) {
        if (num & flg) {
            sBinToStrBuf[bits - i - 1] = '1';
        } else {
            sBinToStrBuf[bits - i - 1] = '0';
        }
    }

    sBinToStrBuf[bits] = '\0';
    return sBinToStrBuf;
}

void AudioDebug_Draw(GfxPrint* printer) {
    s32 pad[3];
    u8 i;
    u8 j;
    u8 ctr;
    u8 ctr2;
    s8 k;
    s8 k2;
    s8 ind;
    u8 numEnabledNotes = 0;
    char digitStr[2] = "1";

#define SETCOL_COMMON(v, r, g, b) \
    GfxPrint_SetColor(printer, ((v & 4) >> 2) * (r), ((v & 2) >> 1) * (g), (v & 1) * (b), 255)
#define SETCOL(r, g, b) SETCOL_COMMON(sAudioDebugTextColor, r, g, b)
#define SETCOL_SCROLLPRINT(r, g, b) SETCOL_COMMON(sAudioScrPrtWork[2], r, g, b)

    sAudioDebugEverOpened = true;
    GfxPrint_SetPos(printer, 3, 2);
    SETCOL(255, 255, 255);
    GfxPrint_Printf(printer, "Audio Debug Mode");

    GfxPrint_SetPos(printer, 3, 3);
    GfxPrint_Printf(printer, "- %s -", sAudioDebugPageNames[sAudioDebugPage]);

    for (i = 0; i < gAudioSpecs[gAudioSpecId].numNotes; i++) {
        if (gAudioContext.notes[i].noteSubEu.bitField0.enabled == 1) {
            numEnabledNotes++;
        }
    }

    if (sPeakNumNotes < numEnabledNotes) {
        sPeakNumNotes = numEnabledNotes;
    }
    if (sAudioSpecPeakNumNotes[gAudioSpecId] < numEnabledNotes) {
        sAudioSpecPeakNumNotes[gAudioSpecId] = numEnabledNotes;
    }

    if (sAudioScrPrtWork[0] != 0) {
        GfxPrint_SetPos(printer, sAudioScrPrtX, sAudioScrPrtY);
        SETCOL_SCROLLPRINT(200, 200, 200);
        GfxPrint_Printf(printer, "Audio ScrPrt");

        ind = sAudioScrPrtInd;
        for (k = 0; k < sAudioScrPrtWork[1] + 1; k++) {
            if (ind == 0) {
                if (sAudioScrPrtOverflow == 1) {
                    ind = SCROLL_PRINT_BUF_SIZE - 1;
                } else {
                    k = sAudioScrPrtWork[1] + 1; // "break;"
                }
            } else {
                ind--;
            }
            if (k != sAudioScrPrtWork[1] + 1) {
                if ((ind % 5) != 0) {
                    SETCOL_SCROLLPRINT(180, 180, 180);
                } else {
                    SETCOL_SCROLLPRINT(120, 120, 120);
                }
                GfxPrint_SetPos(printer, 2 + sAudioScrPrtX, sAudioScrPrtY + sAudioScrPrtWork[1] + 1 - k);
                GfxPrint_Printf(printer, "%s", sAudioScrPrtBuf[ind].str);

                GfxPrint_SetPos(printer, 7 + sAudioScrPrtX, sAudioScrPrtY + sAudioScrPrtWork[1] + 1 - k);
                GfxPrint_Printf(printer, "%04X", sAudioScrPrtBuf[ind].num);
            }
        }
    }

    switch (sAudioDebugPage) {
        case PAGE_NON:
            GfxPrint_SetPos(printer, 3, 4);
            SETCOL(255, 64, 64);
            GfxPrint_Printf(printer, "BGM CANCEL:%s", sBoolStrs[sAudioSndContWork[5]]);

            GfxPrint_SetPos(printer, 3, 5);
            GfxPrint_Printf(printer, "SE MUTE:%s", sBoolStrs[sAudioSfxMuted]);

            GfxPrint_SetPos(printer, 18, 4);
            SETCOL(255, 255, 255);
            GfxPrint_Printf(printer, "PUSH CONT-4 A-BTN");

            ind = (s8)sAudioSndContWork[2];
            i = gSfxBanks[ind][0].next;
            j = 0;
            SETCOL(255, 255, 255);
            GfxPrint_SetPos(printer, 3, 6);
            GfxPrint_Printf(printer, "SE HANDLE:%s", sSfxBankNames[ind]);

            while (i != 0xFF) {
                GfxPrint_SetPos(printer, 3, 7 + j++);
                GfxPrint_Printf(printer, "%02x %04x %02x %08x", i, gSfxBanks[ind][i].sfxId, gSfxBanks[ind][i].state,
                                gSfxBanks[ind][i].priority);
                i = gSfxBanks[ind][i].next;
            }
            break;

        case PAGE_SOUND_CONTROL:
            GfxPrint_SetPos(printer, 2, 4 + sAudioSndContSel);
            SETCOL(127, 255, 127);
            GfxPrint_Printf(printer, "*");

            SETCOL(255, 255, 255);
            GfxPrint_SetPos(printer, 3, 4);
            GfxPrint_Printf(printer, "Seq 0  : %2x", sAudioSndContWork[0]);

            GfxPrint_SetPos(printer, 3, 5);
            GfxPrint_Printf(printer, "Seq 1  : %2x", sAudioSndContWork[1]);

            GfxPrint_SetPos(printer, 3, 6);
            GfxPrint_Printf(printer, "SE HD  : %2x %s", sAudioSndContWork[2], sSfxBankNames[sAudioSndContWork[2]]);

            GfxPrint_SetPos(printer, 3, 7);
            GfxPrint_Printf(printer, "SE No. :%3x", sAudioSndContWork[3]);

            GfxPrint_SetPos(printer, 3, 8);
            GfxPrint_Printf(printer, "S-Out  : %2x %s", sAudioSndContWork[4], sSoundModeNames[sAudioSndContWork[4]]);

            GfxPrint_SetPos(printer, 3, 9);
            GfxPrint_Printf(printer, "BGM Ent: %2x", sAudioSndContWork[5]);

            GfxPrint_SetPos(printer, 3, 10);
            GfxPrint_Printf(printer, "Spec   : %2x", sAudioSndContWork[6]);

            GfxPrint_SetPos(printer, 3, 11);
            GfxPrint_Printf(printer, "Na Snd : %2x", sAudioSndContWork[7]);

            GfxPrint_SetPos(printer, 3, 12);
            GfxPrint_Printf(printer, "Cam Wt : %s", sBoolStrs[sAudioSndContWork[8]]);

            GfxPrint_SetPos(printer, 3, 13);
            GfxPrint_Printf(printer, "Lnk Wt : %s", sBoolStrs[sAudioSndContWork[9]]);

            GfxPrint_SetPos(printer, 3, 14);
            GfxPrint_Printf(printer, "SE Ent : %2x", sAudioSndContWork[10]);
            break;

        case PAGE_INTERFACE_INFO:
            ind = 0;
            for (k = 0; k < 7; k++) {
                if (k == sAudioIntInfoSel) {
                    SETCOL(255, 127, 127);
                } else {
                    SETCOL(255, 255, 255);
                }
                GfxPrint_SetPos(printer, 2 + sAudioIntInfoX, 4 + ind + sAudioIntInfoY);
                GfxPrint_Printf(printer, "%s <%d>", sSfxBankNames[k], sAudioIntInfoBankPage[k]);

                for (k2 = 0; k2 < gChannelsPerBank[gSfxChannelLayout][k]; k2++) {
#define entryIndex (gActiveSfx[k][k2].entryIndex)
#define entry (&gSfxBanks[k][entryIndex])
#define chan (gAudioContext.seqPlayers[SEQ_PLAYER_SFX].channels[entry->channelIdx])
                    GfxPrint_SetPos(printer, 2 + sAudioIntInfoX, 5 + ind + sAudioIntInfoY);
                    if (sAudioIntInfoBankPage[k] == 1) {
                        if ((entryIndex != 0xFF) &&
                            ((entry->state == SFX_STATE_PLAYING_1) || (entry->state == SFX_STATE_PLAYING_2))) {
                            GfxPrint_Printf(printer, "%2X %5d %5d %5d %02X %04X %04X", entryIndex, (s32)*entry->posX,
                                            (s32)*entry->posY, (s32)*entry->posZ, entry->sfxImportance,
                                            entry->sfxParams, entry->sfxId);
                        } else {
                            GfxPrint_Printf(printer, "FF ----- ----- ----- -- ---- ----");
                        }
                    } else if (sAudioIntInfoBankPage[k] == 2) {
                        if ((entryIndex != 0xFF) &&
                            ((entry->state == SFX_STATE_PLAYING_1) || (entry->state == SFX_STATE_PLAYING_2))) {
                            GfxPrint_Printf(printer, "%2X %5d %5d %5d %3d %3d %04X", entryIndex, (s32)*entry->posX,
                                            (s32)*entry->posY, (s32)*entry->posZ, (s32)(chan->volume * 127.1f),
                                            chan->newPan, entry->sfxId);
                        } else {
                            GfxPrint_Printf(printer, "FF ----- ----- ----- --- --- ----");
                        }
                    } else if (sAudioIntInfoBankPage[k] == 3) {
                        if ((entryIndex != 0xFF) &&
                            ((entry->state == SFX_STATE_PLAYING_1) || (entry->state == SFX_STATE_PLAYING_2))) {
                            GfxPrint_Printf(printer, "%2X %5d %5d %5d %3d %3d %04X", entryIndex, (s32)*entry->posX,
                                            (s32)*entry->posY, (s32)*entry->posZ, (s32)(chan->freqScale * 100.0f),
                                            chan->reverb, entry->sfxId);
                        } else {
                            GfxPrint_Printf(printer, "FF ----- ----- ----- --- --- ----");
                        }
                    } else if (sAudioIntInfoBankPage[k] == 4) {
                        if ((entryIndex != 0xFF) &&
                            ((entry->state == SFX_STATE_PLAYING_1) || (entry->state == SFX_STATE_PLAYING_2))) {
                            GfxPrint_Printf(printer, "%2X %04X", entryIndex, entry->sfxId);
                        } else {
                            GfxPrint_Printf(printer, "FF ----");
                        }
                    }
#undef entryIndex
#undef entry
#undef chan

                    if (sAudioIntInfoBankPage[k] != 0) {
                        ind++;
                    }
                }
                ind++;
            }
            break;

        case PAGE_SCROLL_PRINT:
            GfxPrint_SetPos(printer, 2, 4 + sAudioScrPrtSel);
            SETCOL(255, 255, 255);
            GfxPrint_Printf(printer, "*");

            SETCOL(255, 255, 255);
            GfxPrint_SetPos(printer, 3, 4);
            GfxPrint_Printf(printer, "Swicth  : %d", sAudioScrPrtWork[0]);

            GfxPrint_SetPos(printer, 3, 5);
            GfxPrint_Printf(printer, "Lines   : %d", sAudioScrPrtWork[1] + 1);

            GfxPrint_SetPos(printer, 3, 6);
            GfxPrint_Printf(printer, "Color   : %d", sAudioScrPrtWork[2]);

            GfxPrint_SetPos(printer, 3, 7);
            GfxPrint_Printf(printer, "%s  : %d", sSfxBankNames[0], sAudioScrPrtWork[3]);

            GfxPrint_SetPos(printer, 3, 8);
            GfxPrint_Printf(printer, "%s    : %d", sSfxBankNames[1], sAudioScrPrtWork[4]);

            GfxPrint_SetPos(printer, 3, 9);
            GfxPrint_Printf(printer, "ENVRONM : %d", sAudioScrPrtWork[5]);

            GfxPrint_SetPos(printer, 3, 10);
            GfxPrint_Printf(printer, "%s   : %d", sSfxBankNames[3], sAudioScrPrtWork[6]);

            GfxPrint_SetPos(printer, 3, 11);
            GfxPrint_Printf(printer, "%s  : %d", sSfxBankNames[4], sAudioScrPrtWork[7]);

            GfxPrint_SetPos(printer, 3, 12);
            GfxPrint_Printf(printer, "%s : %d", sSfxBankNames[5], sAudioScrPrtWork[8]);

            GfxPrint_SetPos(printer, 3, 13);
            GfxPrint_Printf(printer, "%s    : %d", sSfxBankNames[6], sAudioScrPrtWork[9]);

            GfxPrint_SetPos(printer, 3, 14);
            GfxPrint_Printf(printer, "SEQ ENT : %d", sAudioScrPrtWork[10]);
            break;

        case PAGE_SFX_SWAP:
            GfxPrint_SetPos(printer, 3, 4);
            SETCOL(255, 255, 255);
            if (gAudioSfxSwapOff) {
                GfxPrint_Printf(printer, "SWAP OFF");
            }

            if (sAudioSfxSwapIsEditing == 0) {
                SETCOL(255, 255, 255);
            } else {
                SETCOL(127, 127, 127);
            }
            GfxPrint_SetPos(printer, 2, 6 + sAudioSfxSwapSel);
            GfxPrint_Printf(printer, "*");

            ctr = sAudioSfxSwapNibbleSel;
            if (sAudioSfxSwapNibbleSel >= 4) {
                ctr++;
            }
            if (sAudioSfxSwapIsEditing == 1) {
                SETCOL(255, 255, 255);
                GfxPrint_SetPos(printer, 3 + ctr, 5);
                GfxPrint_Printf(printer, "V");
            }

            for (i = 0; i < 10; i++) {
                if (i == sAudioSfxSwapSel) {
                    if (sAudioSfxSwapIsEditing == 0) {
                        SETCOL(192, 192, 192);
                    } else {
                        SETCOL(255, 255, 255);
                    }
                } else if (sAudioSfxSwapIsEditing == 0) {
                    SETCOL(144, 144, 144);
                } else {
                    SETCOL(96, 96, 96);
                }
                GfxPrint_SetPos(printer, 3, 6 + i);
                GfxPrint_Printf(printer, "%04x %04x %s", gAudioSfxSwapSource[i], gAudioSfxSwapTarget[i],
                                sAudioSfxSwapModeNames[gAudioSfxSwapMode[i]]);
            }
            break;

        case PAGE_SUB_TRACK_INFO:
            GfxPrint_SetPos(printer, 3, 4);
            SETCOL(255, 255, 255);
            GfxPrint_Printf(printer, "Group Track:%d", sAudioSubTrackInfoPlayerSel);

            GfxPrint_SetPos(printer, 3, 5);
            GfxPrint_Printf(printer, "Sub Track  :%d", sAudioSubTrackInfoChannelSel);

            GfxPrint_SetPos(printer, 3, 6);
            GfxPrint_Printf(printer, "TRK NO. ");

            GfxPrint_SetPos(printer, 3, 7);
            GfxPrint_Printf(printer, "ENTRY   ");

            GfxPrint_SetPos(printer, 3, 8);
            GfxPrint_Printf(printer, "MUTE    ");

            GfxPrint_SetPos(printer, 3, 9);
            GfxPrint_Printf(printer, "OPENNOTE");

            ctr2 = 0;
            for (i = 0; i < 16; i++) {
                if (i == sAudioSubTrackInfoChannelSel) {
                    SETCOL(255, 255, 255);
                } else {
                    SETCOL(200, 200, 200);
                }
                GfxPrint_SetPos(printer, 15 + i, 6);
                GfxPrint_Printf(printer, "%1X", i);

                GfxPrint_SetPos(printer, 15 + i, 7);
                if (gAudioContext.seqPlayers[sAudioSubTrackInfoPlayerSel].channels[i]->enabled) {
                    GfxPrint_Printf(printer, "O");
                } else {
                    GfxPrint_Printf(printer, "X");
                }

                GfxPrint_SetPos(printer, 15 + i, 8);
                if (gAudioContext.seqPlayers[sAudioSubTrackInfoPlayerSel].channels[i]->stopSomething2) {
                    GfxPrint_Printf(printer, "O");
                } else {
                    GfxPrint_Printf(printer, "X");
                }

                GfxPrint_SetPos(printer, 15 + i, 9);
                ctr = 0;
                for (j = 0; j < 4; j++) {
                    if (gAudioContext.seqPlayers[sAudioSubTrackInfoPlayerSel].channels[i]->layers[j] != NULL) {
                        ctr++;
                    }
                }

                GfxPrint_Printf(printer, "%1X", ctr);
                ctr2 += ctr;
            }

            SETCOL(255, 255, 255);
            if (sSeqPlayerPeakNumLayers[sAudioSubTrackInfoPlayerSel] < ctr2) {
                sSeqPlayerPeakNumLayers[sAudioSubTrackInfoPlayerSel] = ctr2;
            }
            GfxPrint_SetPos(printer, 16 + i, 9);
            GfxPrint_Printf(printer, "%2d,%2d", ctr2, sSeqPlayerPeakNumLayers[sAudioSubTrackInfoPlayerSel]);

            GfxPrint_SetPos(printer, 3, 11);
            GfxPrint_Printf(printer, "VOL     ");

            GfxPrint_SetPos(printer, 3, 12);
            GfxPrint_Printf(printer, "E VOL   ");

            GfxPrint_SetPos(printer, 3, 13);
            GfxPrint_Printf(printer, "BANK ID ");

            GfxPrint_SetPos(printer, 3, 14);
            GfxPrint_Printf(printer, "PROG    ");

            GfxPrint_SetPos(printer, 3, 15);
            GfxPrint_Printf(printer, "PAN    ");

            GfxPrint_SetPos(printer, 3, 16);
            GfxPrint_Printf(printer, "PANPOW  ");

            GfxPrint_SetPos(printer, 3, 17);
            GfxPrint_Printf(printer, "FXMIX   ");

            GfxPrint_SetPos(printer, 3, 18);
            GfxPrint_Printf(printer, "PRIO    ");

            GfxPrint_SetPos(printer, 3, 19);
            GfxPrint_Printf(printer, "VIB PIT ");

            GfxPrint_SetPos(printer, 3, 20);
            GfxPrint_Printf(printer, "VIB DEP ");

            GfxPrint_SetPos(printer, 3, 21);
            GfxPrint_Printf(printer, "TUNE    ");

            GfxPrint_SetPos(printer, 3, 22);
            GfxPrint_Printf(printer, "TUNE    ");

            for (i = 0; i < 8; i++) {
                GfxPrint_SetPos(printer, 15 + 3 * i, 22);
                GfxPrint_Printf(printer, "%02X ",
                                (u8)gAudioContext.seqPlayers[sAudioSubTrackInfoPlayerSel]
                                    .channels[sAudioSubTrackInfoChannelSel]
                                    ->soundScriptIO[i]);
            }

            if (gAudioContext.seqPlayers[sAudioSubTrackInfoPlayerSel].channels[sAudioSubTrackInfoChannelSel]->enabled) {
                GfxPrint_SetPos(printer, 15, 11);
                GfxPrint_Printf(printer, "%d",
                                (u8)(gAudioContext.seqPlayers[sAudioSubTrackInfoPlayerSel]
                                         .channels[sAudioSubTrackInfoChannelSel]
                                         ->volume *
                                     127.1));

                GfxPrint_SetPos(printer, 15, 12);
                GfxPrint_Printf(printer, "%d",
                                (u8)(gAudioContext.seqPlayers[sAudioSubTrackInfoPlayerSel]
                                         .channels[sAudioSubTrackInfoChannelSel]
                                         ->volumeScale *
                                     127.1));

                GfxPrint_SetPos(printer, 15, 13);
                GfxPrint_Printf(printer, "%X",
                                gAudioContext.seqPlayers[sAudioSubTrackInfoPlayerSel]
                                    .channels[sAudioSubTrackInfoChannelSel]
                                    ->fontId);

                ctr = (u8)(gAudioContext.seqPlayers[sAudioSubTrackInfoPlayerSel]
                               .channels[sAudioSubTrackInfoChannelSel]
                               ->instOrWave);

                if (ctr == 0) {
                    ctr2 = 0x7F;
                } else if (ctr < 0x80) {
                    ctr2 = ctr - 1;
                } else {
                    ctr2 = ctr;
                }

                GfxPrint_SetPos(printer, 15, 14);
                GfxPrint_Printf(printer, "%d", ctr2);

                GfxPrint_SetPos(printer, 15, 15);
                GfxPrint_Printf(printer, "%d",
                                gAudioContext.seqPlayers[sAudioSubTrackInfoPlayerSel]
                                    .channels[sAudioSubTrackInfoChannelSel]
                                    ->newPan);

                GfxPrint_SetPos(printer, 15, 16);
                GfxPrint_Printf(printer, "%d",
                                gAudioContext.seqPlayers[sAudioSubTrackInfoPlayerSel]
                                    .channels[sAudioSubTrackInfoChannelSel]
                                    ->panChannelWeight);

                GfxPrint_SetPos(printer, 15, 17);
                GfxPrint_Printf(printer, "%d",
                                gAudioContext.seqPlayers[sAudioSubTrackInfoPlayerSel]
                                    .channels[sAudioSubTrackInfoChannelSel]
                                    ->reverb);

                GfxPrint_SetPos(printer, 15, 18);
                GfxPrint_Printf(printer, "%d",
                                gAudioContext.seqPlayers[sAudioSubTrackInfoPlayerSel]
                                    .channels[sAudioSubTrackInfoChannelSel]
                                    ->notePriority);

                GfxPrint_SetPos(printer, 15, 19);
                GfxPrint_Printf(printer, "%d",
                                (u8)(gAudioContext.seqPlayers[sAudioSubTrackInfoPlayerSel]
                                         .channels[sAudioSubTrackInfoChannelSel]
                                         ->vibratoRateTarget /
                                     32));

                GfxPrint_SetPos(printer, 15, 20);
                GfxPrint_Printf(printer, "%d",
                                (u8)(gAudioContext.seqPlayers[sAudioSubTrackInfoPlayerSel]
                                         .channels[sAudioSubTrackInfoChannelSel]
                                         ->vibratoExtentTarget /
                                     8));

                GfxPrint_SetPos(printer, 15, 21);
                GfxPrint_Printf(printer, "%d",
                                (u16)(gAudioContext.seqPlayers[sAudioSubTrackInfoPlayerSel]
                                          .channels[sAudioSubTrackInfoChannelSel]
                                          ->freqScale *
                                      100));
            }
            break;

        case PAGE_HEAP_INFO:
            SETCOL(255, 255, 255);
            GfxPrint_SetPos(printer, 3, 4);
            GfxPrint_Printf(printer, "TOTAL  %d", gAudioHeapInitSizes.heapSize);

            GfxPrint_SetPos(printer, 3, 5);
            GfxPrint_Printf(printer, "DRIVER %05X / %05X",
                            gAudioContext.miscPool.curRamAddr - gAudioContext.miscPool.startRamAddr,
                            gAudioContext.miscPool.size);

            GfxPrint_SetPos(printer, 3, 6);
            GfxPrint_Printf(
                printer, "AT-SEQ %02X-%02X (%05X-%05X / %05X)", (u8)gAudioContext.seqCache.temporary.entries[0].id,
                (u8)gAudioContext.seqCache.temporary.entries[1].id, gAudioContext.seqCache.temporary.entries[0].size,
                gAudioContext.seqCache.temporary.entries[1].size, gAudioContext.seqCache.temporary.pool.size);

            GfxPrint_SetPos(printer, 3, 7);
            GfxPrint_Printf(
                printer, "AT-BNK %02X-%02X (%05X-%05X / %05X)", (u8)gAudioContext.fontCache.temporary.entries[0].id,
                (u8)gAudioContext.fontCache.temporary.entries[1].id, gAudioContext.fontCache.temporary.entries[0].size,
                gAudioContext.fontCache.temporary.entries[1].size, gAudioContext.fontCache.temporary.pool.size);

            GfxPrint_SetPos(printer, 3, 8);
            GfxPrint_Printf(printer, "ST-SEQ %02Xseqs  (%05X / %06X)", gAudioContext.seqCache.persistent.numEntries,
                            gAudioContext.seqCache.persistent.pool.curRamAddr -
                                gAudioContext.seqCache.persistent.pool.startRamAddr,
                            gAudioContext.seqCache.persistent.pool.size);

            for (k = 0; (u32)k < gAudioContext.seqCache.persistent.numEntries; k++) {
                GfxPrint_SetPos(printer, 3 + 3 * k, 9);
                GfxPrint_Printf(printer, "%02x", gAudioContext.seqCache.persistent.entries[k].id);
            }

            GfxPrint_SetPos(printer, 3, 10);
            GfxPrint_Printf(printer, "ST-BNK %02Xbanks (%05X / %06X)", gAudioContext.fontCache.persistent.numEntries,
                            gAudioContext.fontCache.persistent.pool.curRamAddr -
                                gAudioContext.fontCache.persistent.pool.startRamAddr,
                            gAudioContext.fontCache.persistent.pool.size);

            for (k = 0; (u32)k < gAudioContext.fontCache.persistent.numEntries; k++) {
                GfxPrint_SetPos(printer, 3 + 3 * k, 11);
                GfxPrint_Printf(printer, "%02x", gAudioContext.fontCache.persistent.entries[k].id);
            }

            GfxPrint_SetPos(printer, 3, 12);
            GfxPrint_Printf(printer, "E-MEM  %05X / %05X",
                            gAudioContext.permanentPool.curRamAddr - gAudioContext.permanentPool.startRamAddr,
                            gAudioContext.permanentPool.size);
            break;

        case PAGE_BLOCK_CHANGE_BGM:
            SETCOL(255, 255, 255);
            GfxPrint_SetPos(printer, 3, 4);
            GfxPrint_Printf(printer, "BGM No.    %02X", sAudioBlkChgBgmWork[0]);

            GfxPrint_SetPos(printer, 3, 5);
            GfxPrint_Printf(printer, "SCENE SET  %02X %s", sAudioBlkChgBgmWork[1],
                            sAudioSceneNames[sAudioBlkChgBgmWork[1]]);

            SETCOL(0x64, 255, 0x64);
            GfxPrint_SetPos(printer, 2, 4 + sAudioBlkChgBgmSel);
            GfxPrint_Printf(printer, "*");

            SETCOL(255, 255, 255);
            GfxPrint_SetPos(printer, 3, 7);
            GfxPrint_Printf(printer, "NEXT SCENE %02X %s",
                            (u8)gAudioContext.seqPlayers[SEQ_PLAYER_BGM_MAIN].soundScriptIO[2],
                            sAudioSceneNames[(u8)gAudioContext.seqPlayers[SEQ_PLAYER_BGM_MAIN].soundScriptIO[2]]);

            GfxPrint_SetPos(printer, 3, 8);
            GfxPrint_Printf(printer, "NOW SCENE  %02X %s",
                            (u8)gAudioContext.seqPlayers[SEQ_PLAYER_BGM_MAIN].soundScriptIO[4],
                            sAudioSceneNames[(u8)gAudioContext.seqPlayers[SEQ_PLAYER_BGM_MAIN].soundScriptIO[4]]);

            GfxPrint_SetPos(printer, 3, 9);
            GfxPrint_Printf(printer, "NOW BLOCK  %02X",
                            (gAudioContext.seqPlayers[SEQ_PLAYER_BGM_MAIN].soundScriptIO[5] + 1) & 0xFF);

            GfxPrint_SetPos(printer, 3, 11);
            GfxPrint_Printf(printer, "PORT");

            GfxPrint_SetPos(printer, 3, 12);
            GfxPrint_Printf(printer, "%02X %02X %02X %02X",
                            (u8)gAudioContext.seqPlayers[SEQ_PLAYER_BGM_MAIN].soundScriptIO[0],
                            (u8)gAudioContext.seqPlayers[SEQ_PLAYER_BGM_MAIN].soundScriptIO[1],
                            (u8)gAudioContext.seqPlayers[SEQ_PLAYER_BGM_MAIN].soundScriptIO[2],
                            (u8)gAudioContext.seqPlayers[SEQ_PLAYER_BGM_MAIN].soundScriptIO[3]);

            GfxPrint_SetPos(printer, 3, 13);
            GfxPrint_Printf(printer, "%02X %02X %02X %02X",
                            (u8)gAudioContext.seqPlayers[SEQ_PLAYER_BGM_MAIN].soundScriptIO[4],
                            (u8)gAudioContext.seqPlayers[SEQ_PLAYER_BGM_MAIN].soundScriptIO[5],
                            (u8)gAudioContext.seqPlayers[SEQ_PLAYER_BGM_MAIN].soundScriptIO[6],
                            (u8)gAudioContext.seqPlayers[SEQ_PLAYER_BGM_MAIN].soundScriptIO[7]);
            break;

        case PAGE_OCARINA_TEST:
            SETCOL(255, 255, 255);
            GfxPrint_SetPos(printer, 3, 4);
            GfxPrint_Printf(printer, "SEQ INFO  : %2d %02x %d", sPlaybackStaff.buttonIndex, sPlaybackStaff.state,
                            sPlaybackStaff.pos);

            GfxPrint_SetPos(printer, 3, 5);
            GfxPrint_Printf(printer, "PLAY INFO : %2d %02x %d", sPlayingStaff.buttonIndex, sPlayingStaff.state,
                            sPlayingStaff.pos);

            GfxPrint_SetPos(printer, 3, 6);
            GfxPrint_Printf(printer, "8note REC POINTER : %08x", gScarecrowSpawnSongPtr);

            ctr = 0;
            for (j = 0; j < 4; j++) {
                for (i = 0; i < 8; i++) {
                    GfxPrint_SetPos(printer, 3 + 3 * i, 7 + j);
                    GfxPrint_Printf(printer, "%02x", gScarecrowSpawnSongPtr[ctr++]);
                }
            }

            GfxPrint_SetPos(printer, 3, 24);
            GfxPrint_Printf(printer, "OCA:%02x SEQ:%04x PLAY:%02x REC:%02x", sOcarinaInstrumentId, sOcarinaFlags,
                            sPlaybackState, sRecordingState);
            break;

        case PAGE_SFX_PARAMETER_CHANGE:
            GfxPrint_SetPos(printer, 2, 4 + sAudioSfxParamChgSel);
            SETCOL(127, 255, 127);
            GfxPrint_Printf(printer, "*");

            SETCOL(255, 255, 255);
            GfxPrint_SetPos(printer, 3, 4);
            GfxPrint_Printf(printer, "SE HD  : %02x %s", sAudioSfxParamChgWork[0],
                            sSfxBankNames[sAudioSfxParamChgWork[0]]);

            GfxPrint_SetPos(printer, 3, 5);
            GfxPrint_Printf(printer, "SE No. : %02x", sAudioSfxParamChgWork[1]);

            GfxPrint_SetPos(printer, 20, 6);
            GfxPrint_Printf(printer, "       : %04x",
                            gSfxParams[sAudioSfxParamChgWork[0]][sAudioSfxParamChgWork[1]].params);

            GfxPrint_SetPos(printer, 3, 6);
            GfxPrint_Printf(
                printer, "SE SW    %s",
                AudioDebug_ToStringBinary(gSfxParams[sAudioSfxParamChgWork[0]][sAudioSfxParamChgWork[1]].params, 16));

            SETCOL(127, 255, 127);
            digitStr[0] = (char)('0' + ((gSfxParams[sAudioSfxParamChgWork[0]][sAudioSfxParamChgWork[1]].params >>
                                         (15 - sAudioSfxParamChgBitSel)) &
                                        1));
            GfxPrint_SetPos(printer, 12 + sAudioSfxParamChgBitSel, 6);
            GfxPrint_Printf(printer, "%s", digitStr);

            SETCOL(255, 255, 255);
            GfxPrint_SetPos(printer, 3, 7);
            GfxPrint_Printf(printer, "SE PR  : %02x",
                            gSfxParams[sAudioSfxParamChgWork[0]][sAudioSfxParamChgWork[1]].importance);
            break;

        case PAGE_FREE_AREA:
            GfxPrint_SetPos(printer, 3, 4);
            SETCOL(255, 255, 255);
            GfxPrint_Printf(printer, "env_fx %d code_fx %d SPEC %d", sAudioEnvReverb, sAudioCodeReverb, gAudioSpecId);

            if (sAudioUpdateTaskStart == sAudioUpdateTaskEnd) {
                sAudioUpdateDuration = OS_CYCLES_TO_NSEC(sAudioUpdateEndTime - sAudioUpdateStartTime) / (1e9f / 20);
                if (sAudioUpdateDurationMax < sAudioUpdateDuration) {
                    sAudioUpdateDurationMax = sAudioUpdateDuration;
                }
            }

            GfxPrint_SetPos(printer, 3, 6);
            GfxPrint_Printf(printer, "SOUND GAME FRAME NOW %f", sAudioUpdateDuration);

            GfxPrint_SetPos(printer, 3, 7);
            GfxPrint_Printf(printer, "SOUND GAME FRAME MAX %f", sAudioUpdateDurationMax);

            GfxPrint_SetPos(printer, 3, 9);
            GfxPrint_Printf(printer, "SWITCH BGM MODE %d %d %d (FLAG %d)", sPrevSeqMode, sNumFramesStill,
                            sNumFramesMoving, sSeqModeInput);

            GfxPrint_SetPos(printer, 3, 10);
            GfxPrint_Printf(printer, "ENEMY DIST %f VOL %3d", sAudioEnemyDist, sAudioEnemyVol);

            GfxPrint_SetPos(printer, 3, 11);
            GfxPrint_Printf(printer, "GANON DIST VOL %3d", sGanonsTowerVol);

            GfxPrint_SetPos(printer, 3, 12);
            GfxPrint_Printf(printer, "DEMO FLAG %d", sAudioCutsceneFlag);

            GfxPrint_SetPos(printer, 3, 12);
            if (sAudioHasMalonBgm == true) {
                GfxPrint_Printf(printer, "MARON BGM DIST %f", sAudioMalonBgmDist);
                sAudioHasMalonBgm = false;
            }

            GfxPrint_SetPos(printer, 3, 23);
            if (sAudioNatureFailed != false) {
                GfxPrint_Printf(printer, "NATURE FAILED %01x", sAudioNatureFailed);
            }

            GfxPrint_SetPos(printer, 3, 24);
            if (sSariaBgmPtr != 0) {
                GfxPrint_Printf(printer, "SARIA BGM PTR %08x", sSariaBgmPtr);
            }

            GfxPrint_SetPos(printer, 3, 25);
            GfxPrint_Printf(printer, "POLI %d(%d)", sPeakNumNotes, numEnabledNotes);

            for (i = 0; i < 11; i++) {
                GfxPrint_SetPos(printer, 3 + 3 * i, 26);
                GfxPrint_Printf(printer, "%d", sAudioSpecPeakNumNotes[i]);
            }
            break;
    }
#undef SETCOL_COMMON
#undef SETCOL
#undef SETCOL_SCROLLPRINT
}

void AudioDebug_ProcessInput_SndCont(void) {
    u16 step = 1;

    if (CHECK_BTN_ANY(sDebugPadHold, BTN_CDOWN)) {
        if (sAudioSndContWorkLims[sAudioSndContSel] >= 16) {
            step = 16;
        }
    } else if (CHECK_BTN_ANY(sDebugPadHold, BTN_CLEFT)) {
        if (sAudioSndContWorkLims[sAudioSndContSel] >= 16) {
            step = 8;
        }
    } else if (CHECK_BTN_ANY(sDebugPadHold, BTN_CUP)) {
        sAudioSndContWork[sAudioSndContSel] = 0;
    }

    if (CHECK_BTN_ANY(sDebugPadPress, BTN_DUP)) {
        if (sAudioSndContSel > 0) {
            sAudioSndContSel--;
        } else {
            sAudioSndContSel = 10;
        }
    }

    if (CHECK_BTN_ANY(sDebugPadPress, BTN_DDOWN)) {
        if (sAudioSndContSel < 10) {
            sAudioSndContSel++;
        } else {
            sAudioSndContSel = 0;
        }
    }

    if (CHECK_BTN_ANY(sDebugPadPress, BTN_DLEFT)) {
        if (sAudioSndContWork[sAudioSndContSel] >= step) {
            if (1) {
                sAudioSndContWork[sAudioSndContSel] -= step;
            }
        } else {
            sAudioSndContWork[sAudioSndContSel] += sAudioSndContWorkLims[sAudioSndContSel] - step;
        }
    }

    if (CHECK_BTN_ANY(sDebugPadPress, BTN_DRIGHT)) {
        if (sAudioSndContWork[sAudioSndContSel] + step < sAudioSndContWorkLims[sAudioSndContSel]) {
            sAudioSndContWork[sAudioSndContSel] += step;
        } else {
            sAudioSndContWork[sAudioSndContSel] += step - sAudioSndContWorkLims[sAudioSndContSel];
        }
    }

    if (sAudioSndContSel == 8) {
        if (sAudioSndContWork[sAudioSndContSel] != 0) {
            Audio_SetExtraFilter(0x20);
        } else {
            Audio_SetExtraFilter(0);
        }
    }

    if (sAudioSndContSel == 9) {
        if (sAudioSndContWork[sAudioSndContSel] != 0) {
            Audio_SetBaseFilter(0x20);
        } else {
            Audio_SetBaseFilter(0);
        }
    }

    if (CHECK_BTN_ANY(sDebugPadPress, BTN_A)) {
        switch (sAudioSndContSel) {
            case 0:
            case 1:
                Audio_StartSeq(sAudioSndContSel, 0, sAudioSndContWork[sAudioSndContSel]);
                break;
            case 2:
            case 3:
                Audio_PlaySfxGeneral(((sAudioSndContWork[2] << 12) & 0xFFFF) + sAudioSndContWork[3] + SFX_FLAG,
                                     &gSfxDefaultPos, 4, &gSfxDefaultFreqAndVolScale, &gSfxDefaultFreqAndVolScale,
                                     &gSfxDefaultReverb);
                break;
            case 4:
                func_800F6700(sAudioSndContWork[sAudioSndContSel]);
                break;
            case 5:
                Audio_SeqCmdE01(SEQ_PLAYER_BGM_MAIN, sAudioSndContWork[sAudioSndContSel]);
                break;
            case 6:
                Audio_SeqCmdF(SEQ_PLAYER_BGM_MAIN, sAudioSndContWork[sAudioSndContSel]);
                sAudioSubTrackInfoSpec = sAudioSndContWork[6];
                if (sAudioSubTrackInfoPlayerSel > gAudioSpecs[sAudioSubTrackInfoSpec].numSequencePlayers - 1) {
                    sAudioSubTrackInfoPlayerSel = gAudioSpecs[sAudioSubTrackInfoSpec].numSequencePlayers - 1;
                }
                break;
            case 7:
                Audio_PlayNatureAmbienceSequence(sAudioSndContWork[sAudioSndContSel]);
                break;
            case 8:
            case 9:
                break;
            case 10:
                Audio_SetSfxBanksMute(sAudioSndContWork[sAudioSndContSel] * 0x7F);
                break;
        }
    }

    if (CHECK_BTN_ANY(sDebugPadPress, BTN_B)) {
        switch (sAudioSndContSel) {
            case 0:
            case 1:
                Audio_SeqCmd1(sAudioSndContSel, 0);
                break;
            case 7:
                Audio_SeqCmd1(SEQ_PLAYER_BGM_MAIN, 0);
                break;
            case 2:
            case 3:
                Audio_StopSfxByBank(sAudioSndContWork[2]);
                break;
        }
    }

    if (CHECK_BTN_ANY(sDebugPadPress, BTN_CDOWN)) {
        if (sAudioSndContSel == 0) {
            if (1) {}
            func_800F595C(sAudioSndContWork[sAudioSndContSel]);
        }
    }

    if (CHECK_BTN_ANY(sDebugPadPress, BTN_CRIGHT)) {
        if (sAudioSndContSel == 0) {
            if (1) {}
            func_800F5ACC(sAudioSndContWork[sAudioSndContSel]);
        }
    }
}

void AudioDebug_ProcessInput_IntInfo(void) {
    if (CHECK_BTN_ANY(sDebugPadPress, BTN_CUP)) {
        sAudioIntInfoY--;
    }

    if (CHECK_BTN_ANY(sDebugPadPress, BTN_CDOWN)) {
        sAudioIntInfoY++;
    }

    if (CHECK_BTN_ANY(sDebugPadPress, BTN_CLEFT)) {
        sAudioIntInfoX--;
    }

    if (CHECK_BTN_ANY(sDebugPadPress, BTN_CRIGHT)) {
        sAudioIntInfoX++;
    }

    if (CHECK_BTN_ANY(sDebugPadPress, BTN_B)) {
        sAudioIntInfoX = 0;
        sAudioIntInfoY = 0;
    }

    if (CHECK_BTN_ANY(sDebugPadPress, BTN_DUP) && sAudioIntInfoSel > 0) {
        sAudioIntInfoSel--;
    }

    if (CHECK_BTN_ANY(sDebugPadPress, BTN_DDOWN) && sAudioIntInfoSel < 6) {
        sAudioIntInfoSel++;
    }

    if (CHECK_BTN_ANY(sDebugPadPress, BTN_DLEFT) && sAudioIntInfoBankPage[sAudioIntInfoSel] > 0) {
        sAudioIntInfoBankPage[sAudioIntInfoSel]--;
    }

    if (CHECK_BTN_ANY(sDebugPadPress, BTN_DRIGHT) && sAudioIntInfoBankPage[sAudioIntInfoSel] < 4) {
        sAudioIntInfoBankPage[sAudioIntInfoSel]++;
    }
}

void AudioDebug_ProcessInput_ScrPrt(void) {
    if (sAudioScrPrtWork[0] != 0) {
        if (CHECK_BTN_ANY(sDebugPadPress, BTN_CUP)) {
            sAudioScrPrtY--;
        }
        if (CHECK_BTN_ANY(sDebugPadPress, BTN_CDOWN)) {
            sAudioScrPrtY++;
        }
        if (CHECK_BTN_ANY(sDebugPadPress, BTN_CLEFT)) {
            sAudioScrPrtX--;
        }
        if (CHECK_BTN_ANY(sDebugPadPress, BTN_CRIGHT)) {
            sAudioScrPrtX++;
        }
        if (CHECK_BTN_ANY(sDebugPadPress, BTN_A)) {
            sAudioScrPrtX = 26;
            sAudioScrPrtY = 1;
            sAudioScrPrtWork[2] = 6;
        }

        if (CHECK_BTN_ANY(sDebugPadPress, BTN_B)) {
            sAudioScrPrtInd = 0;
            sAudioScrPrtOverflow = 0;
        }
    }

    if (CHECK_BTN_ANY(sDebugPadPress, BTN_DUP)) {
        if (sAudioScrPrtSel > 0) {
            sAudioScrPrtSel--;
        } else {
            sAudioScrPrtSel = 10;
        }
    }

    if (CHECK_BTN_ANY(sDebugPadPress, BTN_DDOWN)) {
        if (sAudioScrPrtSel < 10) {
            sAudioScrPrtSel++;
        } else {
            sAudioScrPrtSel = 0;
        }
    }

    if (CHECK_BTN_ANY(sDebugPadPress, BTN_DLEFT)) {
        if (sAudioScrPrtWork[sAudioScrPrtSel] > 0) {
            sAudioScrPrtWork[sAudioScrPrtSel]--;
        } else {
            sAudioScrPrtWork[sAudioScrPrtSel] = sAudioScrPrtWorkLims[sAudioScrPrtSel] - 1;
        }
    }

    if (CHECK_BTN_ANY(sDebugPadPress, BTN_DRIGHT)) {
        if (sAudioScrPrtWork[sAudioScrPrtSel] < sAudioScrPrtWorkLims[sAudioScrPrtSel] - 1) {
            sAudioScrPrtWork[sAudioScrPrtSel]++;
        } else {
            sAudioScrPrtWork[sAudioScrPrtSel] = 0;
        }
    }

    D_801333F0 = sAudioScrPrtWork[3] + (sAudioScrPrtWork[4] * 2) + (sAudioScrPrtWork[5] * 4) +
                 (sAudioScrPrtWork[6] * 8) + (sAudioScrPrtWork[7] * 0x10) + (sAudioScrPrtWork[8] * 0x20);
}

void AudioDebug_ProcessInput_SfxSwap(void) {
    s16 step;
    u16 val;
    u8 prev;

    if (!sAudioSfxSwapIsEditing) {
        if (CHECK_BTN_ANY(sDebugPadPress, BTN_DUP)) {
            if (sAudioSfxSwapSel > 0) {
                sAudioSfxSwapSel--;
            } else {
                sAudioSfxSwapSel = 9;
            }
        }

        if (CHECK_BTN_ANY(sDebugPadPress, BTN_DDOWN)) {
            if (sAudioSfxSwapSel < 9) {
                sAudioSfxSwapSel++;
            } else {
                sAudioSfxSwapSel = 0;
            }
        }

        if (CHECK_BTN_ANY(sDebugPadPress, BTN_A)) {
            sAudioSfxSwapIsEditing = true;
        }

        if (CHECK_BTN_ANY(sDebugPadPress, BTN_B)) {
            gAudioSfxSwapSource[sAudioSfxSwapSel] = 0;
            gAudioSfxSwapTarget[sAudioSfxSwapSel] = 0;
        }

        if (CHECK_BTN_ANY(sDebugPadPress, BTN_START)) {
            if (sAudioSfxSwapSel != 0) {
                prev = sAudioSfxSwapSel - 1;
            } else {
                prev = 9;
            }
            gAudioSfxSwapSource[sAudioSfxSwapSel] = gAudioSfxSwapSource[prev];
            gAudioSfxSwapTarget[sAudioSfxSwapSel] = gAudioSfxSwapTarget[prev];
        }
    } else {
        if (CHECK_BTN_ANY(sDebugPadPress, BTN_DLEFT)) {
            if (sAudioSfxSwapNibbleSel > 0) {
                sAudioSfxSwapNibbleSel--;
            } else {
                sAudioSfxSwapNibbleSel = 7;
            }
        }
        if (CHECK_BTN_ANY(sDebugPadPress, BTN_DRIGHT)) {
            if (sAudioSfxSwapNibbleSel < 7) {
                sAudioSfxSwapNibbleSel++;
            } else {
                sAudioSfxSwapNibbleSel = 0;
            }
        }

        if (CHECK_BTN_ANY(sDebugPadPress, BTN_DUP) || CHECK_BTN_ANY(sDebugPadPress, BTN_DDOWN)) {
            if (CHECK_BTN_ANY(sDebugPadPress, BTN_DUP)) {
                step = CHECK_BTN_ANY(sDebugPadHold, BTN_CUP) ? 8 : 1;
            }

            if (CHECK_BTN_ANY(sDebugPadPress, BTN_DDOWN)) {
                step = CHECK_BTN_ANY(sDebugPadHold, BTN_CUP) ? -8 : -1;
            }

            if (sAudioSfxSwapNibbleSel < 4) {
                val = gAudioSfxSwapSource[sAudioSfxSwapSel] >> ((3 - sAudioSfxSwapNibbleSel) * 4);
                val = (val + step) & 0xF;
                gAudioSfxSwapSource[sAudioSfxSwapSel] =
                    (gAudioSfxSwapSource[sAudioSfxSwapSel] & ((0xF << ((3 - sAudioSfxSwapNibbleSel) * 4)) ^ 0xFFFF)) +
                    (val << ((3 - sAudioSfxSwapNibbleSel) * 4));
            } else {
                val = gAudioSfxSwapTarget[sAudioSfxSwapSel] >> ((7 - sAudioSfxSwapNibbleSel) * 4);
                val = (val + step) & 0xF;
                gAudioSfxSwapTarget[sAudioSfxSwapSel] =
                    (gAudioSfxSwapTarget[sAudioSfxSwapSel] & ((0xF << ((7 - sAudioSfxSwapNibbleSel) * 4)) ^ 0xFFFF)) +
                    (val << ((7 - sAudioSfxSwapNibbleSel) * 4));
            }
        }

        if (CHECK_BTN_ANY(sDebugPadPress, BTN_A)) {
            sAudioSfxSwapIsEditing = false;
        }

        if (CHECK_BTN_ANY(sDebugPadPress, BTN_B)) {
            if (sAudioSfxSwapNibbleSel < 4) {
                gAudioSfxSwapSource[sAudioSfxSwapSel] = 0;
            } else {
                gAudioSfxSwapTarget[sAudioSfxSwapSel] = 0;
            }
        }
    }

    if (CHECK_BTN_ANY(sDebugPadPress, BTN_CLEFT)) {
        gAudioSfxSwapOff ^= 1;
    }

    if (CHECK_BTN_ANY(sDebugPadPress, BTN_CDOWN)) {
        gAudioSfxSwapMode[sAudioSfxSwapSel] ^= 1;
    }
}

void AudioDebug_ProcessInput_SubTrackInfo(void) {
    if (CHECK_BTN_ANY(sDebugPadPress, BTN_DDOWN)) {
        if (sAudioSubTrackInfoPlayerSel != 0) {
            sAudioSubTrackInfoPlayerSel--;
        } else {
            sAudioSubTrackInfoPlayerSel = gAudioSpecs[sAudioSubTrackInfoSpec].numSequencePlayers - 1;
        }
    }
    if (CHECK_BTN_ANY(sDebugPadPress, BTN_DUP)) {
        if (sAudioSubTrackInfoPlayerSel < gAudioSpecs[sAudioSubTrackInfoSpec].numSequencePlayers - 1) {
            sAudioSubTrackInfoPlayerSel++;
        } else {
            sAudioSubTrackInfoPlayerSel = SEQ_PLAYER_BGM_MAIN;
        }
    }
    if (CHECK_BTN_ANY(sDebugPadPress, BTN_DLEFT)) {
        sAudioSubTrackInfoChannelSel = (sAudioSubTrackInfoChannelSel - 1) & 0xF;
    }
    if (CHECK_BTN_ANY(sDebugPadPress, BTN_DRIGHT)) {
        sAudioSubTrackInfoChannelSel = (sAudioSubTrackInfoChannelSel + 1) & 0xF;
    }
    if (CHECK_BTN_ANY(sDebugPadPress, BTN_START)) {
        sSeqPlayerPeakNumLayers[sAudioSubTrackInfoPlayerSel] = SEQ_PLAYER_BGM_MAIN;
    }
}

void AudioDebug_ProcessInput_HeapInfo(void) {
}

void AudioDebug_ProcessInput_BlkChgBgm(void) {
    if (CHECK_BTN_ANY(sDebugPadPress, BTN_DUP)) {
        if (sAudioBlkChgBgmSel > 0) {
            sAudioBlkChgBgmSel--;
        } else {
            sAudioBlkChgBgmSel = 1;
        }
    }

    if (CHECK_BTN_ANY(sDebugPadPress, BTN_DDOWN)) {
        if (sAudioBlkChgBgmSel <= 0) {
            sAudioBlkChgBgmSel++;
        } else {
            sAudioBlkChgBgmSel = 0;
        }
    }

    if (CHECK_BTN_ANY(sDebugPadPress, BTN_DLEFT)) {
        sAudioBlkChgBgmWork[sAudioBlkChgBgmSel]--;
        if (sAudioBlkChgBgmSel == 1) {
            Audio_SetSequenceMode(sAudioBlkChgBgmWork[1]);
            ; // might be a fake match?
        }
    }

    if (CHECK_BTN_ANY(sDebugPadPress, BTN_DRIGHT)) {
        sAudioBlkChgBgmWork[sAudioBlkChgBgmSel]++;
        if (sAudioBlkChgBgmSel == 1) {
            Audio_SetSequenceMode(sAudioBlkChgBgmWork[1]);
        }
    }

    if (CHECK_BTN_ANY(sDebugPadPress, BTN_A)) {
        Audio_QueueCmdS8(MK_CMD(0x46, SEQ_PLAYER_BGM_MAIN, 0x00, 0x00), sAudioBlkChgBgmWork[1]);
        Audio_QueueSeqCmd(sAudioBlkChgBgmWork[0] | 0x10000);
    }

    if (CHECK_BTN_ANY(sDebugPadPress, BTN_B)) {
        Audio_QueueSeqCmd(0x100100FF);
    }
}

void AudioDebug_ProcessInput_OcaTest(void) {
}

void AudioDebug_ProcessInput_SfxParamChg(void) {
    s32 step;
    u16 sfx;

    if (CHECK_BTN_ANY(sDebugPadHold, BTN_CLEFT)) {
        step = 8;
    } else {
        step = 1;
    }

    if (CHECK_BTN_ANY(sDebugPadPress, BTN_DUP)) {
        if (sAudioSfxParamChgSel > 0) {
            sAudioSfxParamChgSel--;
        } else {
            sAudioSfxParamChgSel = 3;
        }
    }

    if (CHECK_BTN_ANY(sDebugPadPress, BTN_DDOWN)) {
        if (sAudioSfxParamChgSel < 3) {
            sAudioSfxParamChgSel++;
        } else {
            sAudioSfxParamChgSel = 0;
        }
    }

    if (CHECK_BTN_ANY(sDebugPadPress, BTN_DLEFT)) {
        if (sAudioSfxParamChgSel < 2) {
            if (sAudioSfxParamChgSel == 0) {
                if (sAudioSfxParamChgWork[sAudioSfxParamChgSel] > 0) {
                    sAudioSfxParamChgWork[sAudioSfxParamChgSel]--;
                } else {
                    sAudioSfxParamChgWork[sAudioSfxParamChgSel] = sAudioSndContWorkLims[2] - 1;
                }
            } else {
                sAudioSfxParamChgWork[sAudioSfxParamChgSel] -= step;
                sAudioSfxParamChgWork[sAudioSfxParamChgSel] &= 0x1FF;
            }
        } else if (sAudioSfxParamChgSel == 3) {
            gSfxParams[sAudioSfxParamChgWork[0]][sAudioSfxParamChgWork[1]].importance -= step;
        } else {
            sAudioSfxParamChgBitSel = (sAudioSfxParamChgBitSel - 1) & 0xF;
        }
    }

    if (CHECK_BTN_ANY(sDebugPadPress, BTN_DRIGHT)) {
        if (sAudioSfxParamChgSel < 2) {
            if (sAudioSfxParamChgSel == 0) {
                if (sAudioSfxParamChgWork[sAudioSfxParamChgSel] < (sAudioSndContWorkLims[2] - 1)) {
                    sAudioSfxParamChgWork[sAudioSfxParamChgSel]++;
                } else {
                    sAudioSfxParamChgWork[sAudioSfxParamChgSel] = 0;
                }
            } else {
                sAudioSfxParamChgWork[sAudioSfxParamChgSel] += step;
                sAudioSfxParamChgWork[sAudioSfxParamChgSel] &= 0x1FF;
            }
        } else if (sAudioSfxParamChgSel == 3) {
            gSfxParams[sAudioSfxParamChgWork[0]][sAudioSfxParamChgWork[1]].importance += step;
        } else {
            sAudioSfxParamChgBitSel = (sAudioSfxParamChgBitSel + 1) & 0xF;
        }
    }

    if (CHECK_BTN_ANY(sDebugPadPress, BTN_A)) {
        sfx = (u16)(sAudioSfxParamChgWork[0] << 12) + sAudioSfxParamChgWork[1] + SFX_FLAG;
        Audio_PlaySfxGeneral(sfx, &gSfxDefaultPos, 4, &gSfxDefaultFreqAndVolScale, &gSfxDefaultFreqAndVolScale,
                             &gSfxDefaultReverb);
    }

    if (CHECK_BTN_ANY(sDebugPadPress, BTN_B)) {
        Audio_StopSfxByBank(sAudioSfxParamChgWork[0]);
    }

    if (CHECK_BTN_ANY(sDebugPadPress, BTN_CDOWN)) {
        if (sAudioSfxParamChgSel == 2) {
            gSfxParams[sAudioSfxParamChgWork[0]][sAudioSfxParamChgWork[1]].params ^=
                (1 << (0xF - sAudioSfxParamChgBitSel));
        }
    }

    if (CHECK_BTN_ANY(sDebugPadPress, BTN_CUP)) {
        if (sAudioSfxParamChgSel < 2) {
            sAudioSfxParamChgWork[sAudioSfxParamChgSel] = 0;
        }
    }
}

void AudioDebug_ScrPrt(const s8* str, u16 num) {
    u8 i = 0;

    sAudioScrPrtBuf[sAudioScrPrtInd].num = num;

    while (str[i] != 0) {
        sAudioScrPrtBuf[sAudioScrPrtInd].str[i] = str[i];
        i++;
    }

    while (i < 5) {
        sAudioScrPrtBuf[sAudioScrPrtInd].str[i] = 0;
        i++;
    }

    if (sAudioScrPrtInd < 25 - 1) {
        sAudioScrPrtInd++;
    } else {
        sAudioScrPrtInd = 0;
        sAudioScrPrtOverflow = 1;
    }
}

void AudioDebug_ProcessInput(void) {
    if (!sAudioDebugEverOpened) {
        return;
    }

    if (sAudioSfxMuted) {
        Audio_SetSfxBanksMute(0x6F);
    }

    if (CHECK_BTN_ANY(sDebugPadPress, BTN_L)) {
        if (sAudioDebugPage < PAGE_MAX - 1) {
            sAudioDebugPage++;
        } else {
            sAudioDebugPage = 0;
        }
    }

    if (CHECK_BTN_ANY(sDebugPadPress, BTN_R)) {
        if (sAudioDebugPage > 0) {
            sAudioDebugPage--;
        } else {
            sAudioDebugPage = PAGE_MAX - 1;
        }
    }

    if (CHECK_BTN_ANY(sDebugPadPress, BTN_Z)) {
        sAudioDebugTextColor++;
        sAudioDebugTextColor &= 7;
    }

    switch (sAudioDebugPage) {
        case PAGE_NON:
            if (CHECK_BTN_ANY(sDebugPadPress, BTN_A)) {
                sAudioSndContWork[5] ^= 1;
                Audio_SeqCmdE01(SEQ_PLAYER_BGM_MAIN, sAudioSndContWork[5]);
                if (func_800FA0B4(SEQ_PLAYER_BGM_MAIN) != NA_BGM_NATURE_AMBIENCE) {
                    Audio_SeqCmd1(SEQ_PLAYER_BGM_MAIN, 0);
                }
                Audio_SeqCmd1(SEQ_PLAYER_FANFARE, 0);
                Audio_SeqCmd1(SEQ_PLAYER_BGM_SUB, 0);
            }

            if (CHECK_BTN_ANY(sDebugPadPress, BTN_B)) {
                sAudioSfxMuted ^= 1;
                if (!sAudioSfxMuted) {
                    Audio_SetSfxBanksMute(0);
                }
            }
            break;
        case PAGE_SOUND_CONTROL:
            AudioDebug_ProcessInput_SndCont();
            break;
        case PAGE_INTERFACE_INFO:
            AudioDebug_ProcessInput_IntInfo();
            break;
        case PAGE_SCROLL_PRINT:
            AudioDebug_ProcessInput_ScrPrt();
            break;
        case PAGE_SFX_SWAP:
            AudioDebug_ProcessInput_SfxSwap();
            break;
        case PAGE_SUB_TRACK_INFO:
            AudioDebug_ProcessInput_SubTrackInfo();
            break;
        case PAGE_HEAP_INFO:
            AudioDebug_ProcessInput_HeapInfo();
            break;
        case PAGE_BLOCK_CHANGE_BGM:
            AudioDebug_ProcessInput_BlkChgBgm();
            break;
        case PAGE_OCARINA_TEST:
            AudioDebug_ProcessInput_OcaTest();
            break;
        case PAGE_SFX_PARAMETER_CHANGE:
            AudioDebug_ProcessInput_SfxParamChg();
            break;
        case PAGE_FREE_AREA:
        default:
            break;
    }

    D_8013340C = sAudioScrPrtWork[10];
}

void Audio_UpdateRiverSoundVolumes(void);
void func_800F5CF8(void);

/**
 * This is Audio_Update for the graph thread
 */
void func_800F3054(void) {
    if (func_800FAD34() == 0) {
        sAudioUpdateTaskStart = gAudioContext.totalTaskCount;
        sAudioUpdateStartTime = osGetTime();
        AudioOcarina_Update();
        Audio_StepFreqLerp(&sRiverFreqScaleLerp);
        Audio_StepFreqLerp(&sWaterfallFreqScaleLerp);
        Audio_UpdateRiverSoundVolumes();
        func_800F56A8();
        func_800F5CF8();
        if (gAudioSpecId == 7) {
            Audio_ClearSariaBgm();
        }
        Audio_ProcessSfxRequests();
        Audio_ProcessSeqCmds();
        func_800F8F88();
        func_800FA3DC();
        AudioDebug_SetInput();
        AudioDebug_ProcessInput();
        Audio_ScheduleProcessCmds();
        sAudioUpdateTaskEnd = gAudioContext.totalTaskCount;
        sAudioUpdateEndTime = osGetTime();
    }
}

void func_800F3138(UNK_TYPE arg0) {
}

void func_800F3140(UNK_TYPE arg0, UNK_TYPE arg1) {
}

void func_800F314C(s8 arg0) {
    Audio_QueueCmdS32(0x82 << 24 | SEQ_PLAYER_BGM_MAIN << 16 | (((u8)arg0 & 0xFF) << 8), 1);
}

f32 Audio_ComputeSfxVolume(u8 bankId, u8 entryIdx) {
    SfxBankEntry* bankEntry = &gSfxBanks[bankId][entryIdx];
    f32 minDist;
    f32 baseDist;
    f32 ret;

    if (bankEntry->sfxParams & SFX_FLAG_13) {
        return 1.0f;
    }

    if (bankEntry->dist > 10000.0f) {
        ret = 0.0f;
    } else {
        switch ((bankEntry->sfxParams & SFX_PARAM_01_MASK) >> SFX_PARAM_01_SHIFT) {
            case 1:
                baseDist = 10000.0f / 15.0f;
                break;
            case 2:
                baseDist = 10000.0f / 10.5f;
                break;
            case 3:
                baseDist = 10000.0f / 2.6f;
                break;
            default:
                baseDist = 10000.0f / 20.0f;
                break;
        }

        minDist = baseDist / 5.0f;

        // Volume grows as inverse square of distance. Linearly approximate
        // the inverse part, then square.
        if (bankEntry->dist < minDist) {
            ret = 1.0f;
        } else if (bankEntry->dist < baseDist) {
            ret = ((((baseDist - minDist) - (bankEntry->dist - minDist)) / (baseDist - minDist)) * 0.19f) + 0.81f;
        } else {
            ret = (1.0f - ((bankEntry->dist - baseDist) / (10000.0f - baseDist))) * 0.81f;
        }
        ret = SQ(ret);
    }

    return ret;
}

s8 Audio_ComputeSfxReverb(u8 bankId, u8 entryIdx, u8 channelIdx) {
    s8 distAdd = 0;
    s32 scriptAdd = 0;
    SfxBankEntry* entry = &gSfxBanks[bankId][entryIdx];
    s32 reverb;

    if (!(entry->sfxParams & SFX_FLAG_12)) {
        if (entry->dist < 2500.0f) {
            distAdd = *entry->posZ > 0.0f ? (entry->dist / 2500.0f) * 70.0f : (entry->dist / 2500.0f) * 91.0f;
        } else {
            distAdd = 70;
        }
    }

    if (IS_SEQUENCE_CHANNEL_VALID(gAudioContext.seqPlayers[SEQ_PLAYER_SFX].channels[channelIdx])) {
        scriptAdd = gAudioContext.seqPlayers[SEQ_PLAYER_SFX].channels[channelIdx]->soundScriptIO[1];
        if (gAudioContext.seqPlayers[SEQ_PLAYER_SFX].channels[channelIdx]->soundScriptIO[1] < 0) {
            scriptAdd = 0;
        }
    }

    reverb = *entry->reverbAdd + distAdd + scriptAdd;
    if ((bankId != BANK_OCARINA) || !((entry->sfxId & 0x1FF) < 2)) {
        reverb += sAudioEnvReverb + sAudioCodeReverb + sSpecReverb;
    }

    if (reverb > 0x7F) {
        reverb = 0x7F;
    }

    return reverb;
}

s8 Audio_ComputeSfxPanSigned(f32 x, f32 z, u8 token) {
    f32 absX;
    f32 absZ;
    f32 pan;

    if (x < 0) {
        absX = -x;
    } else {
        absX = x;
    }
    if (z < 0) {
        absZ = -z;
    } else {
        absZ = z;
    }

    if (absX > 8000.0f) {
        absX = 8000.0f;
    }

    if (absZ > 8000.0f) {
        absZ = 8000.0f;
    }

    if ((x == 0.0f) && (z == 0.0f)) {
        pan = 0.5f;
    } else if (absZ <= absX) {
        pan = (16000.0f - absX) / (3.3f * (16000.0f - absZ));
        if (x >= 0.0f) {
            pan = 1.0f - pan;
        }
    } else {
        pan = (x / (5.0769234f * absZ)) + 0.5f; // about 66 / 13
    }

    if (absZ < 50.0f) {
        if (absX < 50.0f) {
            pan = ((pan - 0.5f) * SQ(absX / 50.0f)) + 0.5f;
        }
    }
    return (s8)((pan * 127.0f) + 0.5f);
}

f32 Audio_ComputeSfxFreqScale(u8 bankId, u8 entryIdx) {
    s32 phi_v0 = 0;
    SfxBankEntry* entry = &gSfxBanks[bankId][entryIdx];
    f32 unk1C;
    f32 freq = 1.0f;

    if (entry->sfxParams & SFX_FLAG_14) {
        freq = 1.0f - ((gAudioContext.audioRandom & 0xF) / 192.0f);
    }

    switch (bankId) {
        case BANK_PLAYER:
        case BANK_ITEM:
        case BANK_VOICE:
            if (sAudioBaseFilter2 != 0) {
                phi_v0 = 1;
            }
            break;
        case BANK_ENV:
        case BANK_ENEMY:
            if (sAudioExtraFilter2 != 0) {
                phi_v0 = 1;
            }
            break;
        case BANK_SYSTEM:
        case BANK_OCARINA:
            break;
    }

    if (phi_v0 == 1) {
        if (!(entry->sfxParams & SFX_FLAG_11)) {
            freq *= (1.0293 - ((gAudioContext.audioRandom & 0xF) / 144.0f));
        }
    }

    unk1C = entry->dist;
    if (!(entry->sfxParams & SFX_FLAG_13)) {
        if (!(entry->sfxParams & SFX_FLAG_15)) {
            if (unk1C >= 10000.0f) {
                freq += 0.2f;
            } else {
                freq += (0.2f * (unk1C / 10000.0f));
            }
        }
    }

    if ((entry->sfxParams & SFX_PARAM_67_MASK) != (0 << SFX_PARAM_67_SHIFT)) {
        freq += (entry->unk_2F / 192.0f);
    }

    return freq;
}

u8 func_800F37B8(f32 behindScreenZ, SfxBankEntry* arg1, s8 arg2) {
    s8 phi_v0;
    u8 phi_v1;
    f32 phi_f0;
    f32 phi_f12;

    if (*arg1->posZ < behindScreenZ) {
        phi_v0 = arg2 < 65 ? arg2 : 0x7F - arg2;

        if (phi_v0 < 30) {
            phi_v1 = 0;
        } else {
            phi_v1 = (((phi_v0 & 0xFFFF) * 10) - 300) / 34;
            if (phi_v1 != 0) {
                phi_v1 = 0x10 - phi_v1;
            }
        }
    } else {
        phi_v1 = 0;
    }

    if (phi_v1 == 0) {
        if (arg1->sfxParams & SFX_FLAG_9) {
            phi_v1 = 0xF;
        }
    }

    switch ((arg1->sfxParams & SFX_PARAM_01_MASK) >> SFX_PARAM_01_SHIFT) {
        case 1:
            phi_f0 = 12.0f;
            break;
        case 2:
            phi_f0 = 9.0f;
            break;
        case 3:
            phi_f0 = 6.0f;
            break;
        default:
            phi_f0 = 15.0f;
            break;
    }

    phi_f12 = CLAMP_MAX(arg1->dist, 10000.0f / 5.2f);

    return (phi_v1 * 0x10) + (u8)((phi_f0 * phi_f12) / (10000.0f / 5.2f));
}

s8 func_800F3990(f32 arg0, u16 sfxParams) {
    s8 ret = 0;

    if (arg0 >= 0.0f) {
        if (arg0 > 625.0f) {
            ret = 127;
        } else {
            ret = (arg0 / 625.0f) * 126.0f;
        }
    }
    return ret | 1;
}

void Audio_SetSfxProperties(u8 bankId, u8 entryIdx, u8 channelIdx) {
    f32 vol = 1.0f;
    s8 volS8;
    s8 reverb = 0;
    f32 freqScale = 1.0f;
    s8 panSigned = 0x40;
    u8 stereoBits = 0;
    u8 filter = 0;
    s8 sp38 = 0;
    f32 behindScreenZ;
    u8 baseFilter = 0;
    SfxBankEntry* entry = &gSfxBanks[bankId][entryIdx];

    switch (bankId) {
        case BANK_PLAYER:
        case BANK_ITEM:
        case BANK_ENV:
        case BANK_ENEMY:
        case BANK_VOICE:
            if (sSoundMode == SOUNDMODE_SURROUND) {
                sp38 = func_800F3990(*entry->posY, entry->sfxParams);
            }
            FALLTHROUGH;
        case BANK_OCARINA:
            entry->dist = sqrtf(entry->dist);
<<<<<<< HEAD
            vol = Audio_ComputeSfxVolume(bankId, entryIdx) * *entry->vol;
            reverb = Audio_ComputeSfxReverb(bankId, entryIdx, channelIdx);
            panSigned = Audio_ComputeSfxPanSigned(*entry->posX, *entry->posZ, entry->token);
            freqScale = Audio_ComputeSfxFreqScale(bankId, entryIdx) * *entry->freqScale;
            if (D_80130604 == 2) {
=======
            vol = Audio_ComputeSoundVolume(bankId, entryIdx) * *entry->vol;
            reverb = Audio_ComputeSoundReverb(bankId, entryIdx, channelIdx);
            panSigned = Audio_ComputeSoundPanSigned(*entry->posX, *entry->posZ, entry->token);
            freqScale = Audio_ComputeSoundFreqScale(bankId, entryIdx) * *entry->freqScale;

            if (sSoundMode == SOUNDMODE_SURROUND) {
>>>>>>> ed0ab877
                behindScreenZ = sBehindScreenZ[(entry->sfxParams & SFX_FLAG_10) >> SFX_FLAG_10_SHIFT];
                if (!(entry->sfxParams & SFX_FLAG_11)) {
                    if (*entry->posZ < behindScreenZ) {
                        stereoBits = 0x10;
                    }

                    if ((sSfxChannelState[channelIdx].stereoBits ^ stereoBits) & 0x10) {
                        if (panSigned < 0x40) {
                            stereoBits = sSfxChannelState[channelIdx].stereoBits ^ 0x14;
                        } else {
                            stereoBits = sSfxChannelState[channelIdx].stereoBits ^ 0x18;
                        }
                    } else {
                        stereoBits = sSfxChannelState[channelIdx].stereoBits;
                    }
                }
            }
            if (sAudioBaseFilter != 0) {
                if ((bankId == BANK_ITEM) || (bankId == BANK_PLAYER) || (bankId == BANK_VOICE)) {
                    baseFilter = sAudioBaseFilter;
                }
            }

            if ((baseFilter | sAudioExtraFilter) != 0) {
                filter = (baseFilter | sAudioExtraFilter);
            } else if ((sSoundMode == SOUNDMODE_SURROUND) && !(entry->sfxParams & SFX_FLAG_13)) {
                filter = func_800F37B8(behindScreenZ, entry, panSigned);
            }
            break;
        case BANK_SYSTEM:
            break;
    }

    if (sSfxChannelState[channelIdx].vol != vol) {
        volS8 = (u8)(vol * 127.0f);
        sSfxChannelState[channelIdx].vol = vol;
    } else {
        volS8 = -1;
    }

    // CHAN_UPD_SCRIPT_IO (slot 2, sets volume)
    Audio_QueueCmdS8(0x6 << 24 | SEQ_PLAYER_SFX << 16 | (channelIdx << 8) | 2, volS8);
    if (reverb != sSfxChannelState[channelIdx].reverb) {
        Audio_QueueCmdS8(0x5 << 24 | SEQ_PLAYER_SFX << 16 | (channelIdx << 8), reverb);
        sSfxChannelState[channelIdx].reverb = reverb;
    }
    if (freqScale != sSfxChannelState[channelIdx].freqScale) {
        Audio_QueueCmdF32(0x4 << 24 | SEQ_PLAYER_SFX << 16 | (channelIdx << 8), freqScale);
        sSfxChannelState[channelIdx].freqScale = freqScale;
    }
    if (stereoBits != sSfxChannelState[channelIdx].stereoBits) {
        Audio_QueueCmdS8(0xE << 24 | SEQ_PLAYER_SFX << 16 | (channelIdx << 8), stereoBits | 0x10);
        sSfxChannelState[channelIdx].stereoBits = stereoBits;
    }
    if (filter != sSfxChannelState[channelIdx].filter) {
        // CHAN_UPD_SCRIPT_IO (slot 3, sets filter)
        Audio_QueueCmdS8(0x6 << 24 | SEQ_PLAYER_SFX << 16 | (channelIdx << 8) | 3, filter);
        sSfxChannelState[channelIdx].filter = filter;
    }
    if (sp38 != sSfxChannelState[channelIdx].unk_0C) {
        // CHAN_UPD_UNK_0F
        Audio_QueueCmdS8(0xC << 24 | SEQ_PLAYER_SFX << 16 | (channelIdx << 8), 0x10);
        // CHAN_UPD_UNK_20
        Audio_QueueCmdU16(0xD << 24 | SEQ_PLAYER_SFX << 16 | (channelIdx << 8), ((u16)(sp38) << 8) + 0xFF);
        sSfxChannelState[channelIdx].unk_0C = sp38;
    }
    if (panSigned != sSfxChannelState[channelIdx].panSigned) {
        Audio_QueueCmdS8(0x3 << 24 | SEQ_PLAYER_SFX << 16 | (channelIdx << 8), panSigned);
        sSfxChannelState[channelIdx].panSigned = panSigned;
    }
}

void Audio_ResetSfxChannelState(void) {
    u8 i;
    SfxPlayerState* state;

    for (i = 0; i < 16; i++) {
        state = &sSfxChannelState[i];
        state->vol = 1.0f;
        state->freqScale = 1.0f;
        state->reverb = 0;
        state->panSigned = 0x40;
        state->stereoBits = 0;
        state->filter = 0xFF;
        state->unk_0C = 0xFF;
    }

    sSfxChannelState[SFX_CHANNEL_OCARINA].unk_0C = 0;
    sPrevSeqMode = 0;
    sAudioCodeReverb = 0;
}

void Audio_PlayCutsceneEffectsSequence(u8 csEffectType) {
    if (gSfxBankMuted[0] != 1) {
        Audio_StartSeq(SEQ_PLAYER_BGM_SUB, 0, NA_BGM_CUTSCENE_EFFECTS);
        Audio_SeqCmd8(SEQ_PLAYER_BGM_SUB, 0, 0, csEffectType);
    }
}

f32 func_800F3F84(f32 arg0) {
    f32 ret = 1.0f;

    if (arg0 > 6.0f) {
        D_8016B7A8 = 1.0f;
        D_8016B7B0 = 1.1f;
    } else {
        ret = arg0 / 6.0f;
        D_8016B7A8 = (ret * 0.22500002f) + 0.775f;
        D_8016B7B0 = (ret * 0.2f) + 0.9f;
    }
    return ret;
}

void func_800F4010(Vec3f* pos, u16 sfxId, f32 arg2) {
    f32 sp24;
    f32 phi_f0;
    u8 phi_v0;
    u16 sfxId2;

    D_80131C8C = arg2;
    sp24 = func_800F3F84(arg2);
    Audio_PlaySfxGeneral(sfxId, pos, 4, &D_8016B7B0, &D_8016B7A8, &gSfxDefaultReverb);

    if ((sfxId & 0xF0) == 0xB0) {
        phi_f0 = 0.3f;
        phi_v0 = 1;
        sp24 = 1.0f;
    } else {
        phi_f0 = 1.1f;
        phi_v0 = gAudioContext.audioRandom % 2;
    }

    if ((phi_f0 < arg2) && (phi_v0 != 0)) {
        if ((sfxId & 0x80) != 0) {
            sfxId2 = NA_SE_PL_METALEFFECT_ADULT;
        } else {
            sfxId2 = NA_SE_PL_METALEFFECT_KID;
        }
        D_8016B7AC = (sp24 * 0.7) + 0.3;
        Audio_PlaySfxGeneral(sfxId2, pos, 4, &D_8016B7B0, &D_8016B7AC, &gSfxDefaultReverb);
    }
}

void func_800F4138(Vec3f* pos, u16 sfxId, f32 arg2) {
    func_800F3F84(arg2);
    Audio_PlaySfxGeneral(sfxId, pos, 4, &D_8016B7B0, &D_8016B7A8, &gSfxDefaultReverb);
}

void func_800F4190(Vec3f* pos, u16 sfxId) {
    Audio_PlaySfxGeneral(sfxId, pos, 4, &D_801305B0, &gSfxDefaultFreqAndVolScale, &D_801305B4);
}
void Audio_PlaySfxRandom(Vec3f* pos, u16 baseSfxId, u8 randLim) {
    u8 offset = Audio_NextRandom() % randLim;

    Audio_PlaySfxGeneral(baseSfxId + offset, pos, 4, &gSfxDefaultFreqAndVolScale, &gSfxDefaultFreqAndVolScale,
                         &gSfxDefaultReverb);
}

void func_800F4254(Vec3f* pos, u8 level) {
    level &= 3;
    if (level != sPrevChargeLevel) {
        D_801305F4 = D_801305E4[level];
        switch (level) {
            case 1:
                Audio_PlaySfxGeneral(NA_SE_PL_SWORD_CHARGE, pos, 4, &D_801305F4, &gSfxDefaultFreqAndVolScale,
                                     &gSfxDefaultReverb);
                break;
            case 2:
                Audio_PlaySfxGeneral(NA_SE_PL_SWORD_CHARGE, pos, 4, &D_801305F4, &gSfxDefaultFreqAndVolScale,
                                     &gSfxDefaultReverb);
                break;
        }

        sPrevChargeLevel = level;
    }

    if (level != 0) {
        Audio_PlaySfxGeneral(NA_SE_IT_SWORD_CHARGE - SFX_FLAG, pos, 4, &D_801305F4, &gSfxDefaultFreqAndVolScale,
                             &gSfxDefaultReverb);
    }
}

void func_800F436C(Vec3f* pos, u16 sfxId, f32 arg2) {
    if (arg2 < 0.75f) {
        D_8016B7D8 = ((arg2 / 0.75f) * 0.25f) + 0.5f;
    } else {
        D_8016B7D8 = arg2;
    }

    if (D_8016B7D8 > 0.5f) {
        Audio_PlaySfxGeneral(sfxId, pos, 4, &D_8016B7D8, &gSfxDefaultFreqAndVolScale, &gSfxDefaultReverb);
    }
}

void func_800F4414(Vec3f* pos, u16 sfxId, f32 arg2) {
    D_801305B8--;
    if (D_801305B8 == 0) {
        Audio_PlaySfxGeneral(sfxId, pos, 4, &D_8016B7D8, &gSfxDefaultFreqAndVolScale, &gSfxDefaultReverb);

        if (arg2 > 2.0f) {
            arg2 = 2.0f;
        }
        D_801305B8 = (s8)((D_801305C0 - D_801305BC) * (1.0f - arg2)) + D_801305C0;
    }
}

void func_800F44EC(s8 arg0, s8 arg1) {
    D_801305B8 = 1;
    D_801305BC = arg1;
    D_801305C0 = arg0;
}

void func_800F4524(Vec3f* pos, u16 sfxId, s8 arg2) {
    D_8016B7DC = arg2;
    Audio_PlaySfxGeneral(sfxId, pos, 4, &gSfxDefaultFreqAndVolScale, &gSfxDefaultFreqAndVolScale, &D_8016B7DC);
}

void func_800F4578(Vec3f* pos, u16 sfxId, f32 arg2) {
    D_8016B7E0 = arg2;
    Audio_PlaySfxGeneral(sfxId, pos, 4, &gSfxDefaultFreqAndVolScale, &D_8016B7E0, &gSfxDefaultReverb);
}

void func_800F45D0(f32 arg0) {
    func_800F4414(&gSfxDefaultPos, NA_SE_IT_FISHING_REEL_SLOW - SFX_FLAG, arg0);
    func_800F436C(&gSfxDefaultPos, 0, (0.15f * arg0) + 1.4f);
}

void Audio_PlaySfxRiver(Vec3f* pos, f32 freqScale) {
    if (!Audio_IsSfxPlaying(NA_SE_EV_RIVER_STREAM - SFX_FLAG)) {
        sRiverFreqScaleLerp.value = freqScale;
    } else if (freqScale != sRiverFreqScaleLerp.value) {
        sRiverFreqScaleLerp.target = freqScale;
        sRiverFreqScaleLerp.remainingFrames = 40;
        sRiverFreqScaleLerp.step = (sRiverFreqScaleLerp.target - sRiverFreqScaleLerp.value) / 40;
    }
    Audio_PlaySfxGeneral(NA_SE_EV_RIVER_STREAM - SFX_FLAG, pos, 4, &sRiverFreqScaleLerp.value,
                         &gSfxDefaultFreqAndVolScale, &gSfxDefaultReverb);
}

void Audio_PlaySfxWaterfall(Vec3f* pos, f32 freqScale) {
    if (!Audio_IsSfxPlaying(NA_SE_EV_WATER_WALL_BIG - SFX_FLAG)) {
        sWaterfallFreqScaleLerp.value = freqScale;
    } else if (freqScale != sWaterfallFreqScaleLerp.value) {
        sWaterfallFreqScaleLerp.target = freqScale;
        sWaterfallFreqScaleLerp.remainingFrames = 40;
        sWaterfallFreqScaleLerp.step = (sWaterfallFreqScaleLerp.target - sWaterfallFreqScaleLerp.value) / 40;
    }
    Audio_PlaySfxGeneral(NA_SE_EV_WATER_WALL_BIG - SFX_FLAG, pos, 4, &sWaterfallFreqScaleLerp.value,
                         &sWaterfallFreqScaleLerp.value, &gSfxDefaultReverb);
}

void Audio_StepFreqLerp(FreqLerp* lerp) {
    if (lerp->remainingFrames != 0) {
        lerp->remainingFrames--;
        if (lerp->remainingFrames != 0) {
            lerp->value += lerp->step;
        } else {
            lerp->value = lerp->target;
        }
    }
}

void func_800F47BC(void) {
    Audio_SetVolScale(SEQ_PLAYER_BGM_MAIN, 1, 0, 10);
    Audio_SetVolScale(SEQ_PLAYER_BGM_SUB, 1, 0, 10);
}

void func_800F47FC(void) {
    Audio_SetVolScale(SEQ_PLAYER_BGM_MAIN, 1, 0x7F, 3);
    Audio_SetVolScale(SEQ_PLAYER_BGM_SUB, 1, 0x7F, 3);
}

void func_800F483C(u8 targetVol, u8 volFadeTimer) {
    Audio_SetVolScale(SEQ_PLAYER_BGM_MAIN, 0, targetVol, volFadeTimer);
}

/**
 * Incrementally increase volume of NA_BGM_GANON_TOWER for each new room during the climb of Ganon's Tower
 */
void Audio_SetGanonsTowerBgmVolumeLevel(u8 ganonsTowerLevel) {
    u8 channelIdx;
    s8 pan = 0;

    // Ganondorf's Lair
    if (ganonsTowerLevel == 0) {
        pan = 0x7F;
    }

    for (channelIdx = 0; channelIdx < 16; channelIdx++) {
        // CHAN_UPD_PAN_UNSIGNED
        Audio_QueueCmdS8(_SHIFTL(0x7, 24, 8) | _SHIFTL(SEQ_PLAYER_BGM_MAIN, 16, 8) | _SHIFTL(channelIdx, 8, 8) |
                             _SHIFTL(0, 0, 8),
                         pan);
    }

    // Lowest room in Ganon's Tower (Entrance Room)
    if (ganonsTowerLevel == 7) {
        // Adds a delay to setting the volume in the first room
        sEnterGanonsTowerTimer = 2;
    } else {
        Audio_SetGanonsTowerBgmVolume(sGanonsTowerLevelsVol[ganonsTowerLevel % ARRAY_COUNTU(sGanonsTowerLevelsVol)]);
    }
}

/**
 * If a new volume is requested for ganon's tower, update the volume and
 * calculate a new low-pass filter cutoff and reverb based on the new volume
 */
s32 Audio_SetGanonsTowerBgmVolume(u8 targetVol) {
    u8 lowPassFilterCutoff;
    u16 reverb;
    u8 channelIdx;

    if (sGanonsTowerVol != targetVol) {
        // Sets the volume
        Audio_SetVolScale(SEQ_PLAYER_BGM_MAIN, 0, targetVol, 2);

        // Sets the filter cutoff of the form (lowPassFilterCutoff << 4) | (highPassFilter & 0xF). highPassFilter is
        // always set to 0
        if (targetVol < 0x40) {
            // Only the first room
            lowPassFilterCutoff = 1 << 4;
        } else {
            // Higher volume leads to a higher cut-off frequency in the low-pass filtering
            lowPassFilterCutoff = (((targetVol - 0x40) >> 2) + 1) << 4;
        }
        // Set lowPassFilterCutoff to io port 4 from channel 15
        Audio_SeqCmd8(SEQ_PLAYER_BGM_MAIN, 4, 15, lowPassFilterCutoff);

        // Sets the reverb
        for (channelIdx = 0; channelIdx < 16; channelIdx++) {
            if (gAudioContext.seqPlayers[SEQ_PLAYER_BGM_MAIN].channels[channelIdx] !=
                &gAudioContext.sequenceChannelNone) {
                // soundScriptIO[5] is set to 0x40 in channels 0, 1, and 4
                if ((u8)gAudioContext.seqPlayers[SEQ_PLAYER_BGM_MAIN].channels[channelIdx]->soundScriptIO[5] != 0xFF) {
                    // Higher volume leads to lower reverb
                    reverb =
                        ((u16)gAudioContext.seqPlayers[SEQ_PLAYER_BGM_MAIN].channels[channelIdx]->soundScriptIO[5] -
                         targetVol) +
                        0x7F;
                    if (reverb > 0x7F) {
                        reverb = 0x7F;
                    }
                    // CHAN_UPD_REVERB
                    Audio_QueueCmdS8(_SHIFTL(0x5, 24, 8) | _SHIFTL(SEQ_PLAYER_BGM_MAIN, 16, 8) |
                                         _SHIFTL(channelIdx, 8, 8) | _SHIFTL(0, 0, 8),
                                     (u8)reverb);
                }
            }
        }
        sGanonsTowerVol = targetVol;
    }
    return -1;
}

/**
 * Responsible for lowering market bgm in Child Market Entrance and Child Market Back Alley
 * Only lowers volume for 1 frame, so must be called every frame to maintain lower volume
 */
void Audio_LowerMainBgmVolume(u8 volume) {
    sRiverSoundMainBgmVol = volume;
    sRiverSoundMainBgmLower = true;
}

void Audio_UpdateRiverSoundVolumes(void) {
    // Updates Main Bgm Volume (RiverSound of type RS_LOWER_MAIN_BGM_VOLUME)
    if (sRiverSoundMainBgmLower == true) {
        if (sRiverSoundMainBgmCurrentVol != sRiverSoundMainBgmVol) {
            // lowers the volume for 1 frame
            Audio_SetVolScale(SEQ_PLAYER_BGM_MAIN, 0, sRiverSoundMainBgmVol, 0xA);
            sRiverSoundMainBgmCurrentVol = sRiverSoundMainBgmVol;
            sRiverSoundMainBgmRestore = true;
        }
        sRiverSoundMainBgmLower = false;
    } else if (sRiverSoundMainBgmRestore == true && D_80130608 == 0) {
        // restores the volume every frame
        Audio_SetVolScale(SEQ_PLAYER_BGM_MAIN, 0, 0x7F, 0xA);
        sRiverSoundMainBgmCurrentVol = 0x7F;
        sRiverSoundMainBgmRestore = false;
    }

    // Update Ganon's Tower Volume (RiverSound of type RS_GANON_TOWER_7)
    if (sEnterGanonsTowerTimer != 0) {
        sEnterGanonsTowerTimer--;
        if (sEnterGanonsTowerTimer == 0) {
            Audio_SetGanonsTowerBgmVolume(sGanonsTowerLevelsVol[7]);
        }
    }
}

void Audio_PlaySfxIncreasinglyTransposed(Vec3f* pos, s16 sfxId, u8* semitones) {
    Audio_PlaySfxGeneral(sfxId, pos, 4, &gPitchFrequencies[semitones[sAudioIncreasingTranspose] + 39],
                         &gSfxDefaultFreqAndVolScale, &gSfxDefaultReverb);

    if (sAudioIncreasingTranspose < 15) {
        sAudioIncreasingTranspose++;
    }
}

void Audio_ResetIncreasingTranspose(void) {
    sAudioIncreasingTranspose = 0;
}

void Audio_PlaySfxTransposed(Vec3f* pos, u16 sfxId, s8 semitone) {
    Audio_PlaySfxGeneral(sfxId, pos, 4, &gPitchFrequencies[semitone + 39], &gSfxDefaultFreqAndVolScale,
                         &gSfxDefaultReverb);
}

void func_800F4C58(Vec3f* pos, u16 sfxId, u8 arg2) {
    u8 phi_s1 = 0;
    u8 i;
    u8 bankId;

    bankId = SFX_BANK_SHIFT(sfxId);
    for (i = 0; i < bankId; i++) {
        phi_s1 += gChannelsPerBank[gSfxChannelLayout][i];
    }

    for (i = 0; i < gChannelsPerBank[gSfxChannelLayout][bankId]; i++) {
        if ((gActiveSfx[bankId][i].entryIndex != 0xFF) &&
            (sfxId == gSfxBanks[bankId][gActiveSfx[bankId][i].entryIndex].sfxId)) {
            Audio_QueueCmdS8(
                _SHIFTL(0x6, 24, 8) | _SHIFTL(SEQ_PLAYER_SFX, 16, 8) | _SHIFTL(phi_s1, 8, 8) | _SHIFTL(6, 0, 8), arg2);
        }
        phi_s1++;
    }
    Audio_PlaySfxGeneral(sfxId, pos, 4, &gSfxDefaultFreqAndVolScale, &gSfxDefaultFreqAndVolScale, &gSfxDefaultReverb);
}

void func_800F4E30(Vec3f* pos, f32 arg1) {
    f32 phi_f22;
    s8 phi_s4;
    u8 i;

    if (sSariaBgmPtr == NULL) {
        sSariaBgmPtr = pos;
        D_80130650 = arg1;
    } else if (pos != sSariaBgmPtr) {
        if (arg1 < D_80130650) {
            sSariaBgmPtr = pos;
            D_80130650 = arg1;
        }
    } else {
        D_80130650 = arg1;
    }

    if (sSariaBgmPtr->x > 100.0f) {
        phi_s4 = 0x7F;
    } else if (sSariaBgmPtr->x < -100.0f) {
        phi_s4 = 0;
    } else {
        phi_s4 = ((sSariaBgmPtr->x / 100.0f) * 64.0f) + 64.0f;
    }

    if (D_80130650 > 400.0f) {
        phi_f22 = 0.1f;
    } else if (D_80130650 < 120.0f) {
        phi_f22 = 1.0f;
    } else {
        phi_f22 = ((1.0f - ((D_80130650 - 120.0f) / 280.0f)) * 0.9f) + 0.1f;
    }

    for (i = 0; i < 0x10; i++) {
        if (i != 9) {
            Audio_SeqCmd6(SEQ_PLAYER_BGM_MAIN, 2, i, (127.0f * phi_f22));
            Audio_QueueCmdS8(0x3 << 24 | SEQ_PLAYER_BGM_MAIN << 16 | ((u8)((u32)i) << 8), phi_s4);
        }
    }
}

void Audio_ClearSariaBgm(void) {
    if (sSariaBgmPtr != NULL) {
        sSariaBgmPtr = NULL;
    }
}

void Audio_ClearSariaBgmAtPos(Vec3f* pos) {
    if (sSariaBgmPtr == pos) {
        sSariaBgmPtr = NULL;
    }
}

/**
 * Turns on and off channels from both bgm players in a way that splits
 * equally between the two bgm channels. Split based on note priority
 */
void Audio_SplitBgmChannels(s8 volSplit) {
    u8 volume;
    u8 notePriority;
    u16 channelBits;
    u8 bgmPlayers[2] = { SEQ_PLAYER_BGM_MAIN, SEQ_PLAYER_BGM_SUB };
    u8 channelIdx;
    u8 i;

    if ((func_800FA0B4(SEQ_PLAYER_FANFARE) == NA_BGM_DISABLED) &&
        (func_800FA0B4(SEQ_PLAYER_BGM_SUB) != NA_BGM_LONLON)) {
        for (i = 0; i < ARRAY_COUNT(bgmPlayers); i++) {
            if (i == 0) {
                // Main Bgm SeqPlayer
                volume = volSplit;
            } else {
                // Sub Bgm SeqPlayer
                volume = 0x7F - volSplit;
            }

            if (volume > 100) {
                notePriority = 11;
            } else if (volume < 20) {
                notePriority = 2;
            } else {
                notePriority = ((volume - 20) / 10) + 2;
            }

            channelBits = 0;
            for (channelIdx = 0; channelIdx < 16; channelIdx++) {
                if (notePriority > gAudioContext.seqPlayers[bgmPlayers[i]].channels[channelIdx]->notePriority) {
                    // If the note currently playing in the channel is a high enough priority,
                    // then keep the channel on by setting a channelBit
                    // If this condition fails, then the channel will be shut off
                    channelBits += (1 << channelIdx);
                }
            }

            Audio_SeqCmdA(bgmPlayers[i], channelBits);
        }
    }
}

void Audio_PlaySariaBgm(Vec3f* pos, u16 seqId, u16 distMax) {
    f32 absY;
    f32 dist;
    u8 vol;
    f32 prevDist;

    if (D_8016B9F3 != 0) {
        D_8016B9F3--;
        return;
    }

    dist = sqrtf(SQ(pos->z) + SQ(pos->x));
    if (sSariaBgmPtr == NULL) {
        sSariaBgmPtr = pos;
        func_800F5E18(SEQ_PLAYER_BGM_SUB, seqId, 0, 7, 2);
    } else {
        prevDist = sqrtf(SQ(sSariaBgmPtr->z) + SQ(sSariaBgmPtr->x));
        if (dist < prevDist) {
            sSariaBgmPtr = pos;
        } else {
            dist = prevDist;
        }
    }

    if (pos->y < 0.0f) {
        absY = -pos->y;
    } else {
        absY = pos->y;
    }

    if ((distMax / 15.0f) < absY) {
        vol = 0;
    } else if (dist < distMax) {
        vol = (1.0f - (dist / distMax)) * 127.0f;
    } else {
        vol = 0;
    }

    if (seqId != NA_BGM_GREAT_FAIRY) {
        Audio_SplitBgmChannels(vol);
    }

    Audio_SetVolScale(SEQ_PLAYER_BGM_SUB, 3, vol, 0);
    Audio_SetVolScale(SEQ_PLAYER_BGM_MAIN, 3, 0x7F - vol, 0);
}

void Audio_ClearSariaBgm2(void) {
    sSariaBgmPtr = NULL;
}

void func_800F5510(u16 seqId) {
    func_800F5550(seqId);
    func_800F5E18(SEQ_PLAYER_BGM_MAIN, seqId, 0, 0, 1);
}

void func_800F5550(u16 seqId) {
    u8 sp27 = 0;
    u16 nv;

    if (func_800FA0B4(SEQ_PLAYER_BGM_MAIN) != NA_BGM_WINDMILL) {
        if (func_800FA0B4(SEQ_PLAYER_BGM_SUB) == NA_BGM_LONLON) {
            func_800F9474(SEQ_PLAYER_BGM_SUB, 0);
            Audio_QueueCmdS32(0xF8000000, 0);
        }

        if ((sSeqFlags[D_80130630] & SEQ_FLAG_5) && sSeqFlags[(seqId & 0xFF) & 0xFF] & SEQ_FLAG_4) {

            if ((D_8013062C & 0x3F) != 0) {
                sp27 = 0x1E;
            }

            func_800F5E18(SEQ_PLAYER_BGM_MAIN, seqId, sp27, 7, D_8013062C);

            D_8013062C = 0;
        } else {
            nv = (sSeqFlags[(seqId & 0xFF) & 0xFF] & SEQ_FLAG_6) ? 1 : 0xFF;
            func_800F5E18(SEQ_PLAYER_BGM_MAIN, seqId, 0, 7, nv);
            if (!(sSeqFlags[seqId] & SEQ_FLAG_5)) {
                D_8013062C = 0xC0;
            }
        }
        D_80130630 = seqId & 0xFF;
    }
}

void func_800F56A8(void) {
    u16 temp_v0;
    u8 bvar;

    temp_v0 = func_800FA0B4(SEQ_PLAYER_BGM_MAIN);
    bvar = temp_v0 & 0xFF;
    if ((temp_v0 != NA_BGM_DISABLED) && (sSeqFlags[bvar] & SEQ_FLAG_4)) {
        if (D_8013062C != 0xC0) {
            D_8013062C = gAudioContext.seqPlayers[SEQ_PLAYER_BGM_MAIN].soundScriptIO[3];
        } else {
            D_8013062C = 0;
        }
    }
}

void func_800F5718(void) {
    if (func_800FA0B4(SEQ_PLAYER_BGM_MAIN) != NA_BGM_WINDMILL) {
        Audio_StartSeq(SEQ_PLAYER_BGM_MAIN, 0, NA_BGM_WINDMILL);
    }
}

void func_800F574C(f32 arg0, u8 arg2) {
    if (arg0 == 1.0f) {
        Audio_SeqCmdB40(SEQ_PLAYER_BGM_MAIN, arg2, 0);
    } else {
        Audio_SeqCmdC(SEQ_PLAYER_FANFARE, 0x30, arg2, arg0 * 100.0f);
    }
    Audio_SeqCmdC(SEQ_PLAYER_FANFARE, 0xA0, arg2, arg0 * 100.0f);
}

void func_800F5918(void) {
    if (func_800FA0B4(SEQ_PLAYER_BGM_MAIN) == NA_BGM_TIMED_MINI_GAME && func_800FA11C(0, 0xF0000000)) {
        Audio_SeqCmdB(SEQ_PLAYER_BGM_MAIN, 5, 0, 0xD2);
    }
}

void func_800F595C(u16 arg0) {
    u8 arg0b = arg0 & 0xFF;

    if (sSeqFlags[arg0b] & SEQ_FLAG_FANFARE) {
        Audio_PlayFanfare(arg0);
    } else if (sSeqFlags[arg0b] & SEQ_FLAG_FANFARE_GANON) {
        Audio_StartSeq(SEQ_PLAYER_FANFARE, 0, arg0);

    } else {
        func_800F5E18(SEQ_PLAYER_BGM_MAIN, arg0, 0, 7, -1);
        Audio_SeqCmd1(SEQ_PLAYER_FANFARE, 0);
    }
}

void func_800F59E8(u16 arg0) {
    u8 arg0b = arg0 & 0xFF;

    if (sSeqFlags[arg0b] & SEQ_FLAG_FANFARE) {
        Audio_SeqCmd1(SEQ_PLAYER_FANFARE, 0);
    } else if (sSeqFlags[arg0b] & SEQ_FLAG_FANFARE_GANON) {
        Audio_SeqCmd1(SEQ_PLAYER_FANFARE, 0);
    } else {
        Audio_SeqCmd1(SEQ_PLAYER_BGM_MAIN, 0);
    }
}

s32 func_800F5A58(u8 arg0) {
    u8 phi_a1 = 0;

    if (sSeqFlags[arg0 & 0xFF] & SEQ_FLAG_FANFARE) {
        phi_a1 = 1;
    } else if (sSeqFlags[arg0 & 0xFF] & SEQ_FLAG_FANFARE_GANON) {
        phi_a1 = 1;
    }

    if (arg0 == (u8)func_800FA0B4(phi_a1)) {
        return 1;
    } else {
        return 0;
    }
}

/**
 * Plays a sequence on the main bgm player, but stores the previous sequence to return to later
 * Designed for the mini-boss sequence, but also used by mini-game 2 sequence
 */
void func_800F5ACC(u16 seqId) {
    u16 curSeqId = func_800FA0B4(SEQ_PLAYER_BGM_MAIN);

    if ((curSeqId & 0xFF) != NA_BGM_GANON_TOWER && (curSeqId & 0xFF) != NA_BGM_ESCAPE && curSeqId != seqId) {
        Audio_SetSequenceMode(SEQ_MODE_IGNORE);
        if (curSeqId != NA_BGM_DISABLED) {
            sPrevMainBgmSeqId = curSeqId;
        } else {
            osSyncPrintf("Middle Boss BGM Start not stack \n");
        }

        Audio_StartSeq(SEQ_PLAYER_BGM_MAIN, 0, seqId);
    }
}

/**
 * Restores the previous sequence to the main bgm player before func_800F5ACC was called
 */
void func_800F5B58(void) {
    if ((func_800FA0B4(SEQ_PLAYER_BGM_MAIN) != NA_BGM_DISABLED) && (sPrevMainBgmSeqId != NA_BGM_DISABLED) &&
        (sSeqFlags[func_800FA0B4(SEQ_PLAYER_BGM_MAIN) & 0xFF] & SEQ_FLAG_RESTORE)) {
        if (sPrevMainBgmSeqId == NA_BGM_DISABLED) {
            Audio_SeqCmd1(SEQ_PLAYER_BGM_MAIN, 0);
        } else {
            Audio_StartSeq(SEQ_PLAYER_BGM_MAIN, 0, sPrevMainBgmSeqId);
        }

        sPrevMainBgmSeqId = NA_BGM_DISABLED;
    }
}

/**
 * Plays the nature ambience sequence on the main bgm player, but stores the previous sequence to return to later
 */
void func_800F5BF0(u8 natureAmbienceId) {
    u16 curSeqId = func_800FA0B4(SEQ_PLAYER_BGM_MAIN);

    if (curSeqId != NA_BGM_NATURE_AMBIENCE) {
        sPrevMainBgmSeqId = curSeqId;
    }

    Audio_PlayNatureAmbienceSequence(natureAmbienceId);
}

/**
 * Restores the previous sequence to the main bgm player before func_800F5BF0 was called
 */
void func_800F5C2C(void) {
    if (sPrevMainBgmSeqId != NA_BGM_DISABLED) {
        Audio_StartSeq(SEQ_PLAYER_BGM_MAIN, 0, sPrevMainBgmSeqId);
    }
    sPrevMainBgmSeqId = NA_BGM_DISABLED;
}

void Audio_PlayFanfare(u16 seqId) {
    u16 sp26;
    u32 sp20;
    u8* sp1C;
    u8* sp18;

    sp26 = func_800FA0B4(SEQ_PLAYER_FANFARE);
    sp1C = func_800E5E84(sp26 & 0xFF, &sp20);
    sp18 = func_800E5E84(seqId & 0xFF, &sp20);
    if ((sp26 == NA_BGM_DISABLED) || (*sp1C == *sp18)) {
        D_8016B9F4 = 1;
    } else {
        D_8016B9F4 = 5;
        Audio_SeqCmd1(SEQ_PLAYER_FANFARE, 0);
    }
    D_8016B9F6 = seqId;
}

void func_800F5CF8(void) {
    u16 sp26;
    u16 pad;
    u16 sp22;

    if (D_8016B9F4 != 0) {
        D_8016B9F4--;
        if (D_8016B9F4 == 0) {
            Audio_QueueCmdS32(0xE3000000, SEQUENCE_TABLE);
            Audio_QueueCmdS32(0xE3000000, FONT_TABLE);
            func_800FA0B4(SEQ_PLAYER_BGM_MAIN);
            sp26 = func_800FA0B4(SEQ_PLAYER_FANFARE);
            sp22 = func_800FA0B4(SEQ_PLAYER_BGM_SUB);
            if (sp26 == NA_BGM_DISABLED) {
                Audio_SetVolScale(SEQ_PLAYER_BGM_MAIN, 1, 0, 5);
                Audio_SetVolScale(SEQ_PLAYER_BGM_SUB, 1, 0, 5);
                Audio_SeqCmdC(SEQ_PLAYER_FANFARE, 0x80, 1, 0xA);
                Audio_SeqCmdC(SEQ_PLAYER_FANFARE, 0x83, 1, 0xA);
                Audio_SeqCmdC(SEQ_PLAYER_FANFARE, 0x90, 0, 0);
                if (sp22 != NA_BGM_LONLON) {
                    Audio_SeqCmdC(SEQ_PLAYER_FANFARE, 0x93, 0, 0);
                }
            }
            Audio_StartSeq(SEQ_PLAYER_FANFARE, 1, D_8016B9F6);
            Audio_SeqCmdA(0, 0xFFFF);
            if (sp22 != NA_BGM_LONLON) {
                Audio_SeqCmdA(SEQ_PLAYER_BGM_SUB, 0xFFFF);
            }
        }
    }
}

void func_800F5E18(u8 playerIdx, u16 seqId, u8 fadeTimer, s8 arg3, s8 arg4) {
    Audio_SeqCmd7(playerIdx, arg3, arg4);
    Audio_StartSeq(playerIdx, fadeTimer, seqId);
}

void Audio_SetSequenceMode(u8 seqMode) {
    s32 volumeFadeInTimer;
    u16 seqId;
    u8 volumeFadeOutTimer;

    sSeqModeInput = seqMode;
    if (sPrevMainBgmSeqId == NA_BGM_DISABLED) {
        if (sAudioCutsceneFlag) {
            seqMode = SEQ_MODE_IGNORE;
        }

        seqId = D_8016E750[SEQ_PLAYER_BGM_MAIN].unk_254;

        if (seqId == NA_BGM_FIELD_LOGIC && func_800FA0B4(SEQ_PLAYER_BGM_SUB) == (NA_BGM_ENEMY | 0x800)) {
            seqMode = SEQ_MODE_IGNORE;
        }

        if ((seqId == NA_BGM_DISABLED) || (sSeqFlags[(u8)(seqId & 0xFF)] & SEQ_FLAG_ENEMY) ||
            ((sPrevSeqMode & 0x7F) == SEQ_MODE_ENEMY)) {
            if (seqMode != (sPrevSeqMode & 0x7F)) {
                if (seqMode == SEQ_MODE_ENEMY) {
                    // Start playing enemy bgm
                    if (D_8016E750[SEQ_PLAYER_BGM_SUB].volScales[1] - sAudioEnemyVol < 0) {
                        volumeFadeInTimer = -(D_8016E750[SEQ_PLAYER_BGM_SUB].volScales[1] - sAudioEnemyVol);
                    } else {
                        volumeFadeInTimer = D_8016E750[SEQ_PLAYER_BGM_SUB].volScales[1] - sAudioEnemyVol;
                    }

                    Audio_SetVolScale(SEQ_PLAYER_BGM_SUB, 3, sAudioEnemyVol, volumeFadeInTimer);
                    Audio_StartSeq(SEQ_PLAYER_BGM_SUB, 10, NA_BGM_ENEMY | 0x800);

                    if (seqId != NA_BGM_NATURE_AMBIENCE) {
                        Audio_SetVolScale(SEQ_PLAYER_BGM_MAIN, 3, (0x7F - sAudioEnemyVol) & 0xFF, 0xA);
                        Audio_SplitBgmChannels(sAudioEnemyVol);
                    }
                } else if ((sPrevSeqMode & 0x7F) == SEQ_MODE_ENEMY) {
                    // Stop playing enemy bgm
                    Audio_SeqCmd1(SEQ_PLAYER_BGM_SUB, 10);
                    if (seqMode == SEQ_MODE_IGNORE) {
                        volumeFadeOutTimer = 0;
                    } else {
                        volumeFadeOutTimer = 10;
                    }

                    Audio_SetVolScale(SEQ_PLAYER_BGM_MAIN, 3, 0x7F, volumeFadeOutTimer);
                    Audio_SplitBgmChannels(0);
                }

                sPrevSeqMode = seqMode + 0x80;
            }
        } else {
            // Hyrule Field will play slightly different bgm music depending on whether player is standing
            // still or moving. This is the logic to determine the transition between those two states
            if (seqMode == SEQ_MODE_DEFAULT) {
                if (sPrevSeqMode == SEQ_MODE_STILL) {
                    sNumFramesMoving = 0;
                }
                sNumFramesStill = 0;
                sNumFramesMoving++;
            } else {
                sNumFramesStill++;
            }

            if (seqMode == SEQ_MODE_STILL && sNumFramesStill < 30 && sNumFramesMoving > 20) {
                seqMode = SEQ_MODE_DEFAULT;
            }

            sPrevSeqMode = seqMode;
            Audio_SeqCmd7(SEQ_PLAYER_BGM_MAIN, 2, seqMode);
        }
    }
}

void Audio_SetBgmEnemyVolume(f32 dist) {
    f32 adjDist;

    if (sPrevSeqMode == (0x80 | SEQ_MODE_ENEMY)) {
        if (dist != sAudioEnemyDist) {
            if (dist < 150.0f) {
                adjDist = 0.0f;
            } else if (dist > 500.0f) {
                adjDist = 350.0f;
            } else {
                adjDist = dist - 150.0f;
            }

            sAudioEnemyVol = ((350.0f - adjDist) * 127.0f) / 350.0f;
            Audio_SetVolScale(SEQ_PLAYER_BGM_SUB, 3, sAudioEnemyVol, 10);
            if (D_8016E750[SEQ_PLAYER_BGM_MAIN].unk_254 != NA_BGM_NATURE_AMBIENCE) {
                Audio_SetVolScale(SEQ_PLAYER_BGM_MAIN, 3, (0x7F - sAudioEnemyVol), 10);
            }
        }
        if (D_8016E750[SEQ_PLAYER_BGM_MAIN].unk_254 != NA_BGM_NATURE_AMBIENCE) {
            Audio_SplitBgmChannels(sAudioEnemyVol);
        }
    }
    sAudioEnemyDist = dist;
}

void func_800F6268(f32 dist, u16 arg1) {
    s8 pad;
    s8 phi_v1;
    s16 temp_a0;

    sAudioHasMalonBgm = true;
    sAudioMalonBgmDist = dist;
    if (D_8016B9F2 == 0) {
        temp_a0 = (s8)(func_800FA0B4(SEQ_PLAYER_BGM_MAIN) & 0xFF);
        if (temp_a0 == (arg1 & 0xFF)) {
            if ((arg1 & 0xFF) == NA_BGM_LONLON) {

                if (dist > 2000.0f) {
                    phi_v1 = 127;
                } else if (dist < 200.0f) {
                    phi_v1 = 0;
                } else {
                    phi_v1 = (s8)(((dist - 200.0f) * 127.0f) / 1800.0f);
                }
                // Transition volume of channels 0, 1 and 13 on seq player 0 over 3 frames
                Audio_SeqCmd6(SEQ_PLAYER_BGM_MAIN, 3, 0, 127 - phi_v1);
                Audio_SeqCmd6(SEQ_PLAYER_BGM_MAIN, 3, 1, 127 - phi_v1);
                Audio_SeqCmd6(SEQ_PLAYER_BGM_MAIN, 3, 13, phi_v1);
                if (D_8016B9D8 == 0) {
                    D_8016B9D8++;
                }
            }
        } else if ((temp_a0 == NA_BGM_NATURE_AMBIENCE) && ((arg1 & 0xFF) == NA_BGM_LONLON)) {
            temp_a0 = (s8)(func_800FA0B4(SEQ_PLAYER_BGM_SUB) & 0xFF);
            if ((temp_a0 != (arg1 & 0xFF)) && (D_8016B9D8 < 10)) {
                func_800F5E18(SEQ_PLAYER_BGM_SUB, NA_BGM_LONLON, 0, 0, 0);
                Audio_SeqCmdA(SEQ_PLAYER_BGM_SUB, 0xFFFC);
                D_8016B9D8 = 10;
            }

            if (dist > 2000.0f) {
                phi_v1 = 127;
            } else if (dist < 200.0f) {
                phi_v1 = 0;
            } else {
                phi_v1 = (s8)(((dist - 200.0f) * 127.0f) / 1800.0f);
            }
            // Transition volume of channels 0 and 1 on seq player 0 over 3 frames
            Audio_SeqCmd6(SEQ_PLAYER_BGM_SUB, 3, 0, 127 - phi_v1);
            Audio_SeqCmd6(SEQ_PLAYER_BGM_SUB, 3, 1, 127 - phi_v1);
        }

        if (D_8016B9D8 < 10) {
            D_8016B9D8++;
        }
    }
}

void func_800F64E0(u8 arg0) {
    D_80130608 = arg0;
    if (arg0 != 0) {
        Audio_PlaySfxGeneral(NA_SE_SY_WIN_OPEN, &gSfxDefaultPos, 4, &gSfxDefaultFreqAndVolScale,
                             &gSfxDefaultFreqAndVolScale, &gSfxDefaultReverb);
        Audio_QueueCmdS32(0xF1000000, 0);
    } else {
        Audio_PlaySfxGeneral(NA_SE_SY_WIN_CLOSE, &gSfxDefaultPos, 4, &gSfxDefaultFreqAndVolScale,
                             &gSfxDefaultFreqAndVolScale, &gSfxDefaultReverb);
        Audio_QueueCmdS32(0xF2000000, 0);
    }
}

void func_800F6584(u8 arg0) {
    u8 playerIdx;
    u16 sp34;

    D_8016B9F2 = arg0;
    if ((func_800FA0B4(SEQ_PLAYER_BGM_MAIN) & 0xFF) == NA_BGM_LONLON) {
        playerIdx = SEQ_PLAYER_BGM_MAIN;
        sp34 = 0;
    } else if ((func_800FA0B4(SEQ_PLAYER_BGM_SUB) & 0xFF) == NA_BGM_LONLON) {
        playerIdx = SEQ_PLAYER_BGM_SUB;
        sp34 = 0xFFFC;
    } else {
        return;
    }

    if (arg0 != 0) {
        Audio_SeqCmd6(playerIdx, 1, 0, 0);
        Audio_SeqCmd6(playerIdx, 1, 1, 0);
        if (playerIdx == SEQ_PLAYER_BGM_SUB) {
            Audio_SeqCmdA(playerIdx, sp34 | 3);
        }
    } else {
        if (playerIdx == SEQ_PLAYER_BGM_SUB) {
            func_800F5E18(SEQ_PLAYER_BGM_SUB, NA_BGM_LONLON, 0, 0, 0);
        }
        Audio_SeqCmd6(playerIdx, 1, 0, 0x7F);
        Audio_SeqCmd6(playerIdx, 1, 1, 0x7F);
        if (playerIdx == SEQ_PLAYER_BGM_SUB) {
            Audio_SeqCmdA(playerIdx, sp34);
        }
    }
}

void Audio_SetEnvReverb(s8 reverb) {
    sAudioEnvReverb = reverb & 0x7F;
}

void Audio_SetCodeReverb(s8 reverb) {
    if (reverb != 0) {
        sAudioCodeReverb = reverb & 0x7F;
    }
}

void func_800F6700(s8 audioSetting) {
    s8 soundModeIndex;

    switch (audioSetting) {
        case 0:
            soundModeIndex = SOUNDMODE_STEREO;
            sSoundMode = SOUNDMODE_STEREO;
            break;

        case 1:
            soundModeIndex = SOUNDMODE_MONO;
            sSoundMode = SOUNDMODE_MONO;
            break;

        case 2:
            soundModeIndex = SOUNDMODE_HEADSET;
            sSoundMode = SOUNDMODE_HEADSET;
            break;

        case 3:
            soundModeIndex = SOUNDMODE_STEREO;
            sSoundMode = SOUNDMODE_SURROUND;
            break;
    }

    Audio_SeqCmdE0(SEQ_PLAYER_BGM_MAIN, soundModeIndex);
}

void Audio_SetBaseFilter(u8 filter) {
    if (sAudioBaseFilter != filter) {
        if (filter == 0) {
            Audio_StopSfxById(NA_SE_PL_IN_BUBBLE);
        } else if (sAudioBaseFilter == 0) {
            Audio_PlaySfxGeneral(NA_SE_PL_IN_BUBBLE, &gSfxDefaultPos, 4, &gSfxDefaultFreqAndVolScale,
                                 &gSfxDefaultFreqAndVolScale, &gSfxDefaultReverb);
        }
    }
    sAudioBaseFilter = filter;
    sAudioBaseFilter2 = filter;
}

void Audio_SetExtraFilter(u8 filter) {
    u32 t;
    u8 i;

    sAudioExtraFilter2 = filter;
    sAudioExtraFilter = filter;
    if (D_8016E750[SEQ_PLAYER_BGM_MAIN].unk_254 == NA_BGM_NATURE_AMBIENCE) {
        for (i = 0; i < 16; i++) {
            t = i;
            // CHAN_UPD_SCRIPT_IO (seq player 0, all channels, slot 6)
            Audio_QueueCmdS8(0x6 << 24 | SEQ_PLAYER_BGM_MAIN << 16 | ((t & 0xFF) << 8) | 6, filter);
        }
    }
}

void Audio_SetCutsceneFlag(s8 flag) {
    sAudioCutsceneFlag = flag;
}

void Audio_PlaySfxGeneralIfNotInCutscene(u16 sfxId, Vec3f* pos, u8 arg2, f32* freqScale, f32* arg4, s8* reverbAdd) {
    if (!sAudioCutsceneFlag) {
        Audio_PlaySfxGeneral(sfxId, pos, arg2, freqScale, arg4, reverbAdd);
    }
}

void Audio_PlaySfxIfNotInCutscene(u16 sfxId) {
    Audio_PlaySfxGeneralIfNotInCutscene(sfxId, &gSfxDefaultPos, 4, &gSfxDefaultFreqAndVolScale,
                                        &gSfxDefaultFreqAndVolScale, &gSfxDefaultReverb);
}

void func_800F6964(u16 arg0) {
    s32 skip;
    u8 channelIdx;

    Audio_SeqCmd1(SEQ_PLAYER_BGM_MAIN, (arg0 * 3) / 2);
    Audio_SeqCmd1(SEQ_PLAYER_FANFARE, (arg0 * 3) / 2);
    for (channelIdx = 0; channelIdx < 16; channelIdx++) {
        skip = false;
        switch (channelIdx) {
            case SFX_CHANNEL_SYSTEM0:
            case SFX_CHANNEL_SYSTEM1:
                if (gAudioSpecId == 10) {
                    skip = true;
                }
                break;
            case SFX_CHANNEL_OCARINA:
                skip = true;
                break;
        }

        if (!skip) {
            Audio_SeqCmd6(SEQ_PLAYER_SFX, arg0 >> 1, channelIdx, 0);
        }
    }

    Audio_SeqCmd1(SEQ_PLAYER_BGM_SUB, (arg0 * 3) / 2);
}

void func_800F6AB0(u16 arg0) {
    Audio_SeqCmd1(SEQ_PLAYER_BGM_MAIN, arg0);
    Audio_SeqCmd1(SEQ_PLAYER_FANFARE, arg0);
    Audio_SeqCmd1(SEQ_PLAYER_BGM_SUB, arg0);
    Audio_SetVolScale(SEQ_PLAYER_BGM_MAIN, 3, 0x7F, 0);
    Audio_SetVolScale(SEQ_PLAYER_BGM_MAIN, 1, 0x7F, 0);
}

void func_800F6B3C(void) {
    func_800F9280(SEQ_PLAYER_SFX, 0, 0xFF, 5);
}

void Audio_DisableAllSeq(void) {
    Audio_DisableSeq(SEQ_PLAYER_BGM_MAIN, 0);
    Audio_DisableSeq(SEQ_PLAYER_FANFARE, 0);
    Audio_DisableSeq(SEQ_PLAYER_SFX, 0);
    Audio_DisableSeq(SEQ_PLAYER_BGM_SUB, 0);
    Audio_ScheduleProcessCmds();
}

s8 func_800F6BB8(void) {
    return func_800E6680();
}

void func_800F6BDC(void) {
    Audio_DisableAllSeq();
    Audio_ScheduleProcessCmds();
    while (true) {
        if (!func_800F6BB8()) {
            return;
        }
    }
}

void Audio_PreNMI(void) {
    Audio_PreNMIInternal();
}

void func_800F6C34(void) {
    sPrevSeqMode = 0;
    D_8016B7A8 = 1.0f;
    D_8016B7B0 = 1.0f;
    sAudioBaseFilter = 0;
    sAudioExtraFilter = 0;
    sAudioBaseFilter2 = 0;
    sAudioExtraFilter2 = 0;
    AudioOcarina_SetInstrument(OCARINA_INSTRUMENT_OFF);
    sRiverFreqScaleLerp.remainingFrames = 0;
    sWaterfallFreqScaleLerp.remainingFrames = 0;
    sRiverFreqScaleLerp.value = 1.0f;
    sWaterfallFreqScaleLerp.value = 1.0f;
    D_8016B7D8 = 1.0f;
    sRiverSoundMainBgmVol = 0x7F;
    sRiverSoundMainBgmCurrentVol = 0x7F;
    sRiverSoundMainBgmLower = false;
    sRiverSoundMainBgmRestore = false;
    sGanonsTowerVol = 0xFF;
    D_8016B9D8 = 0;
    sSpecReverb = sSpecReverbs[gAudioSpecId];
    D_80130608 = 0;
    sPrevMainBgmSeqId = NA_BGM_DISABLED;
    Audio_QueueCmdS8(0x46 << 24 | SEQ_PLAYER_BGM_MAIN << 16, -1);
    sSariaBgmPtr = NULL;
    D_8016B9F4 = 0;
    D_8016B9F3 = 1;
    D_8016B9F2 = 0;
}

void Audio_SetNatureAmbienceChannelIO(u8 channelIdxRange, u8 port, u8 val) {
    u8 firstChannelIdx;
    u8 lastChannelIdx;
    u8 channelIdx;

    if ((D_8016E750[SEQ_PLAYER_BGM_MAIN].unk_254 != NA_BGM_NATURE_AMBIENCE) && func_800FA11C(1, 0xF00000FF)) {
        sAudioNatureFailed = true;
        return;
    }

    // channelIdxRange = 01 on port 1
    if (((channelIdxRange << 8) + port) == ((NATURE_CHANNEL_CRITTER_0 << 8) + CHANNEL_IO_PORT_1)) {
        if (func_800FA0B4(SEQ_PLAYER_BGM_SUB) != NA_BGM_LONLON) {
            D_8016B9D8 = 0;
        }
    }

    firstChannelIdx = channelIdxRange >> 4;
    lastChannelIdx = channelIdxRange & 0xF;

    if (firstChannelIdx == 0) {
        firstChannelIdx = channelIdxRange & 0xF;
    }

    for (channelIdx = firstChannelIdx; channelIdx <= lastChannelIdx; channelIdx++) {
        Audio_SeqCmd8(SEQ_PLAYER_BGM_MAIN, port, channelIdx, val);
    }
}

void Audio_StartNatureAmbienceSequence(u16 playerIO, u16 channelMask) {
    u8 channelIdx;

    if (func_800FA0B4(SEQ_PLAYER_BGM_MAIN) == NA_BGM_WINDMILL) {
        Audio_PlayCutsceneEffectsSequence(SEQ_CS_EFFECTS_RAINFALL);
        return;
    }

    Audio_SeqCmd7(SEQ_PLAYER_BGM_MAIN, 0, 1);
    Audio_SeqCmd7(SEQ_PLAYER_BGM_MAIN, 4, playerIO >> 8);
    Audio_SeqCmd7(SEQ_PLAYER_BGM_MAIN, 5, playerIO & 0xFF);
    Audio_SetVolScale(SEQ_PLAYER_BGM_MAIN, 0, 0x7F, 1);

    channelIdx = false;
    if (D_80133408 != 0) {
        channelIdx = true;
        Audio_SeqCmdE01(SEQ_PLAYER_BGM_MAIN, 0);
    }

    Audio_StartSeq(SEQ_PLAYER_BGM_MAIN, 0, NA_BGM_NATURE_AMBIENCE);

    if (channelIdx) {
        Audio_SeqCmdE01(SEQ_PLAYER_BGM_MAIN, 1);
    }

    for (channelIdx = 0; channelIdx < 16; channelIdx++) {
        if (!(channelMask & (1 << channelIdx)) && (playerIO & (1 << channelIdx))) {
            Audio_SeqCmd8(SEQ_PLAYER_BGM_MAIN, CHANNEL_IO_PORT_1, channelIdx, 1);
        }
    }
}

void Audio_PlayNatureAmbienceSequence(u8 natureAmbienceId) {
    u8 i = 0;
    u8 channelIdx;
    u8 port;
    u8 val;

    if (!((D_8016E750[SEQ_PLAYER_BGM_MAIN].unk_254 != NA_BGM_DISABLED) &&
          (sSeqFlags[((u8)D_8016E750[SEQ_PLAYER_BGM_MAIN].unk_254) & 0xFF] & SEQ_FLAG_NO_AMBIENCE))) {

        Audio_StartNatureAmbienceSequence(sNatureAmbienceDataIO[natureAmbienceId].playerIO,
                                          sNatureAmbienceDataIO[natureAmbienceId].channelMask);

        while ((sNatureAmbienceDataIO[natureAmbienceId].channelIO[i] != 0xFF) && (i < 100)) {
            // Probably a fake match, using Audio_SeqCmd8 doesn't work.
            channelIdx = sNatureAmbienceDataIO[natureAmbienceId].channelIO[i++];
            port = sNatureAmbienceDataIO[natureAmbienceId].channelIO[i++];
            val = sNatureAmbienceDataIO[natureAmbienceId].channelIO[i++];
            Audio_QueueSeqCmd(0x80000000 | (SEQ_PLAYER_BGM_MAIN << 24) | (port << 0x10) | (channelIdx << 8) | val);
        }

        Audio_SeqCmd8(SEQ_PLAYER_BGM_MAIN, CHANNEL_IO_PORT_7, NATURE_CHANNEL_UNK, sSoundMode);
    }
}

void Audio_Init(void) {
    AudioLoad_Init(NULL, 0);
}

void Audio_InitSound(void) {
    func_800F6C34();
    AudioOcarina_ResetStaffs();
    Audio_ResetSfxChannelState();
    func_800FAEB4();
    Audio_ResetSfx();
    func_800F9280(SEQ_PLAYER_SFX, 0, 0x70, 10);
}

void func_800F7170(void) {
    func_800F9280(SEQ_PLAYER_SFX, 0, 0x70, 1);
    Audio_QueueCmdS32(0xF2000000, 1);
    Audio_ScheduleProcessCmds();
    Audio_QueueCmdS32(0xF8000000, 0);
}

void func_800F71BC(s32 arg0) {
    D_80133418 = 1;
    func_800F6C34();
    AudioOcarina_ResetStaffs();
    Audio_ResetSfxChannelState();
    func_800FADF8();
    Audio_ResetSfx();
}

void func_800F7208(void) {
    func_800FADF8();
    Audio_QueueCmdS32(0xF2000000, 1);
    func_800F6C34();
    Audio_ResetSfxChannelState();
    func_800F9280(SEQ_PLAYER_SFX, 0, 0x70, 1);
}<|MERGE_RESOLUTION|>--- conflicted
+++ resolved
@@ -3993,20 +3993,12 @@
             FALLTHROUGH;
         case BANK_OCARINA:
             entry->dist = sqrtf(entry->dist);
-<<<<<<< HEAD
             vol = Audio_ComputeSfxVolume(bankId, entryIdx) * *entry->vol;
             reverb = Audio_ComputeSfxReverb(bankId, entryIdx, channelIdx);
             panSigned = Audio_ComputeSfxPanSigned(*entry->posX, *entry->posZ, entry->token);
             freqScale = Audio_ComputeSfxFreqScale(bankId, entryIdx) * *entry->freqScale;
-            if (D_80130604 == 2) {
-=======
-            vol = Audio_ComputeSoundVolume(bankId, entryIdx) * *entry->vol;
-            reverb = Audio_ComputeSoundReverb(bankId, entryIdx, channelIdx);
-            panSigned = Audio_ComputeSoundPanSigned(*entry->posX, *entry->posZ, entry->token);
-            freqScale = Audio_ComputeSoundFreqScale(bankId, entryIdx) * *entry->freqScale;
 
             if (sSoundMode == SOUNDMODE_SURROUND) {
->>>>>>> ed0ab877
                 behindScreenZ = sBehindScreenZ[(entry->sfxParams & SFX_FLAG_10) >> SFX_FLAG_10_SHIFT];
                 if (!(entry->sfxParams & SFX_FLAG_11)) {
                     if (*entry->posZ < behindScreenZ) {
