--- conflicted
+++ resolved
@@ -45,154 +45,6 @@
     /* 0x4 */ u8 unk_04[100];
 } D_801306DC_s; // size = 0x68
 
-<<<<<<< HEAD
-void Audio_SetVolScale(u8, u8, u8, u8);
-void func_800F5550(u16);
-void func_800F4784(unk_s2* arg0);
-void func_800F56A8(void);
-void func_800F6FB4(u8);
-s32 func_800F491C(u8 arg0);
-
-extern f32 D_8012F6B4[]; // from audio_synthesis
-
-// stick float vals
-extern u32 D_801305B0;
-extern u32 D_801305B4;
-extern s8 D_801305B8;
-extern s8 D_801305BC;
-extern s8 D_801305C0;
-extern f32 D_801305C4[2];
-extern u8 D_801305CC;
-extern u8 sPrevChargeLevel; // 801305E0
-extern f32 D_801305E4[4];
-extern f32 D_801305F4;
-extern u8 D_801305F8[8];
-extern u8 D_80130600;
-extern s8 D_80130604;
-extern s8 D_80130608;
-extern s8 D_8013060C;
-extern s8 D_80130610;
-extern s8 D_80130614;
-extern s8 D_80130618;
-extern u8 D_8013061C;
-extern f32 D_80130620;
-extern s8 D_80130624;
-extern u16 D_80130628;
-extern u8 D_8013062C;
-extern u8 D_80130630;
-extern u32 D_80130634;
-extern u32 D_80130638;
-extern u8 D_8013063C;
-extern u8 D_80130640;
-extern u8 D_80130644;
-extern u8 D_80130648;
-extern Vec3f* D_8013064C;
-extern f32 D_80130650;
-extern u8 D_80130654;
-extern u8 D_80130658[]; // <= 112
-extern s8 D_801306C8[20];
-extern D_801306DC_s D_801306DC[20];
-extern u32 sOcarinaAllowedBtnMask; // 80130EFC
-extern s32 sOcarinaABtnMap;        // 80130F00
-extern s32 sOcarinaCUPBtnMap;      // 80130F04
-extern s32 sOcarinaCDownBtnMap;    // 80130F08
-extern u8 sOcarinaInpEnabled;      // 80130F0C
-extern s8 D_80130F10;              // ocarina active?
-extern u8 sCurOcarinaBtnVal;       // 80130F14
-extern u8 sPrevOcarinaNoteVal;     // 80130F18
-extern u8 sCurOcarinaBtnIdx;       // 80130F1C, note index?
-extern u8 sLearnSongLastBtn;       // 80130F20
-extern f32 D_80130F24;
-extern u32 D_80130F28;
-extern s8 D_80130F2C; // pitch?
-extern s8 D_80130F30;
-extern s8 D_80130F34;
-extern u8 sPlaybackState; // 80130F38
-extern u32 D_80130F3C;
-extern u32 sNotePlaybackTimer;
-extern u16 sPlaybackNotePos;
-extern u16 sStaffPlaybackPos;
-extern u16 D_80130F4C;
-extern u8 sDisplayedNoteValue; // Note to display on screen?
-extern u8 sNotePlaybackVolume;
-extern u8 sNotePlaybackVibrato;
-extern s8 sNotePlaybackTone;
-extern f32 sNormalizedNotePlaybackTone;
-extern f32 sNormalizedNotePlaybackVolume;
-extern s32 D_80130F68;
-extern u8 sOcarinaNoteValues[5];
-extern u8 sOcaMinigameApndPos;
-extern u8 sOcaMinigameEndPos;
-extern u8 sOcaMinigameNoteCnts[];     // <= 4
-extern OcarinaSong sOcarinaSongs[14]; // 80130F80
-extern OcarinaSong* sPlaybackSong;
-// extern u8 D_80131844[];
-// extern u8* gFrogsSongPtr = D_80131844;
-extern u8 D_80131858;
-extern u8 sRecordSongPos;
-extern u32 D_80131860;
-extern u8 D_80131864;
-extern u8 D_80131868;
-extern u8 D_8013186C;
-extern s8 D_80131870;
-extern u8 D_80131874;
-extern u8 D_80131878;
-extern u8 D_8013187C;
-extern u8 D_80131880;
-extern OcarinaSong sPierresSong;
-// extern OcarinaNote* gScarecrowCustomSongPtr = &sPierresSong;
-// extern OcarinaNote* gScarecrowSpawnSongPtr = &sOcarinaSongs[12];
-extern OcarinaSong* D_80131BEC;   // = &sOcarinaSongs[13];
-extern u8 sNoteValueIndexMap[16]; // = {0, 0, 0, 0, 1, 1, 1, 2, 2, 2, 5, 3, 3, 4, 4, 4}
-// extern OcarinaSongInfo gOcarinaSongNotes[14];
-// D_80131C80 .. 88 are in-function static in func_800EE824
-extern f32 D_80131C8C;
-
-extern u8 D_801333F0;
-
-// Debug variables (separate file?):
-extern f32 D_80131C90; // func_800EEA50, in-function static?
-extern f32 D_80131C94; // func_800EEA50, in-function static?
-extern u8 D_80131C98;
-extern u8 D_80131C9C;
-extern u8 D_80131CA0;
-extern u8 D_80131CA4;
-extern u8 D_80131CA8;
-extern char D_80131CAC[][23];
-extern u16 D_80131E08[11];
-extern u16 D_80131E20[11];
-extern char D_80131E38[7][11]; // func_800EEA50
-extern char D_80131E88[][10];  // func_800EEA50
-extern s8 D_80131EBC;
-extern s8 D_80131EC0;
-extern s8 D_80131EC4;
-extern s8 D_80131EC8[];
-extern u8 D_80131ED0;
-extern u8 sAudioScreenPrintInd;
-extern u8 sAudioScreenPrintOverflow;
-extern s8 D_80131EDC;
-extern s8 D_80131EE0;
-extern u8 D_80131EE4[11];
-extern u8 D_80131EF0[11];
-extern u8 D_80131EFC;
-extern u8 D_80131F00;
-extern u8 D_80131F04;
-extern u8 D_80131F08;
-extern char D_80131F0C[][5]; // func_800EEA50
-extern u8 D_80131F18;
-extern u8 D_80131F1C;
-extern u16 D_80131F20[];
-extern u8 D_80131F28;
-extern u8 D_80131F2C;
-extern u8 D_80131F30[];
-extern char D_80131F44[][2]; // func_800EEA50
-extern u8 D_80131F4C[];
-extern u8 D_80131F50;
-extern char D_80131F54[][5]; // func_800EEA50
-extern u8 D_80131F64;
-extern u8 D_80131F68;
-// D_80131F6C is in-function static in func_800F510C
-=======
 typedef enum {
     /* 0x0 */ PAGE_NON,
     /* 0x1 */ PAGE_SOUND_CONTROL,
@@ -211,7 +63,6 @@
     /* 0xE */ PAGE_FREE_AREA,
     /* 0xF */ PAGE_MAX
 } AudioDebugPage;
->>>>>>> f8015f4c
 
 /** bit field of songs that can be played
  * 0x0800 storms
