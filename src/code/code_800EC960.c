#include "ultra64.h"
#include "global.h"

// TODO: can these macros be shared between files? code_800F9280 seems to use
// versions without any casts...
#define Audio_DisableSeq(playerIdx, fadeOut) Audio_QueueCmdS32(0x83000000 | ((u8)playerIdx << 16), fadeOut)
#define Audio_StartSeq(playerIdx, fadeTimer, seqId) \
    Audio_QueueSeqCmd(0x00000000 | ((u8)playerIdx << 24) | ((u8)(fadeTimer) << 0x10) | (u16)seqId)
#define Audio_SeqCmd7(playerIdx, a, b) \
    Audio_QueueSeqCmd(0x70000000 | ((u8)playerIdx << 0x18) | ((u8)a << 0x10) | (u8)(b))
#define Audio_SeqCmdC(playerIdx, a, b, c) \
    Audio_QueueSeqCmd(0xC0000000 | ((u8)playerIdx << 24) | ((u8)a << 16) | ((u8)b << 8) | ((u8)(c)))
#define Audio_SeqCmdA(playerIdx, a) Audio_QueueSeqCmd(0xA0000000 | ((u8)playerIdx << 24) | ((u16)(a)))
#define Audio_SeqCmd1(playerIdx, a) Audio_QueueSeqCmd(0x100000FF | ((u8)playerIdx << 24) | ((u8)(a) << 16))
#define Audio_SeqCmdB(playerIdx, a, b, c) \
    Audio_QueueSeqCmd(0xB0000000 | ((u8)playerIdx << 24) | ((u8)a << 16) | ((u8)b << 8) | ((u8)c))
#define Audio_SeqCmdB40(playerIdx, a, b) Audio_QueueSeqCmd(0xB0004000 | ((u8)playerIdx << 24) | ((u8)a << 16) | ((u8)b))
#define Audio_SeqCmd6(playerIdx, a, b, c) \
    Audio_QueueSeqCmd(0x60000000 | ((u8)playerIdx << 24) | ((u8)(a) << 16) | ((u8)b << 8) | ((u8)c))
#define Audio_SeqCmdE0(playerIdx, a) Audio_QueueSeqCmd(0xE0000000 | ((u8)playerIdx << 24) | ((u8)a))
#define Audio_SeqCmdE01(playerIdx, a) Audio_QueueSeqCmd(0xE0000100 | ((u8)playerIdx << 24) | ((u16)a))
#define Audio_SeqCmd8(playerIdx, a, b, c) \
    Audio_QueueSeqCmd(0x80000000 | ((u8)playerIdx << 24) | ((u8)a << 16) | ((u8)b << 8) | ((u8)c))
#define Audio_SeqCmdF(playerIdx, a) Audio_QueueSeqCmd(0xF0000000 | ((u8)playerIdx << 24) | ((u8)a))

typedef struct {
    /* 0x0 */ f32 vol;
    /* 0x4 */ f32 freqScale;
    /* 0x8 */ s8 reverb;
    /* 0x9 */ s8 panSigned;
    /* 0xA */ s8 stereoBits;
    /* 0xB */ u8 filter;
    /* 0xC */ u8 unk_0C;
} SfxPlayerState;

typedef struct {
    /* 0x0 */ f32 value;
    /* 0x4 */ f32 target;
    /* 0x8 */ f32 step;
    /* 0xC */ s32 remainingFrames;
} FreqLerp;

typedef struct {
    /* 0x0 */ u16 unk_00;
    /* 0x2 */ u16 unk_02;
    /* 0x4 */ u8 unk_04[100];
} D_801306DC_s; // size = 0x68

typedef enum {
    /* 0x0 */ PAGE_NON,
    /* 0x1 */ PAGE_SOUND_CONTROL,
    /* 0x2 */ PAGE_SPEC_INFO, // unused
    /* 0x3 */ PAGE_HEAP_INFO,
    /* 0x4 */ PAGE_GROUP_TRACK_INFO, // unused
    /* 0x5 */ PAGE_SUB_TRACK_INFO,
    /* 0x6 */ PAGE_CHANNEL_INFO, // unused
    /* 0x7 */ PAGE_INTERFACE_INFO,
    /* 0x8 */ PAGE_SFX_SWAP,
    /* 0x9 */ PAGE_BLOCK_CHANGE_BGM,
    /* 0xA */ PAGE_NATURAL_SOUND_CONTROL, // unused
    /* 0xB */ PAGE_OCARINA_TEST,
    /* 0xC */ PAGE_SFX_PARAMETER_CHANGE,
    /* 0xD */ PAGE_SCROLL_PRINT,
    /* 0xE */ PAGE_FREE_AREA,
    /* 0xF */ PAGE_MAX
} AudioDebugPage;

/** bit field of songs that can be played
 * 0x0800 storms
 * 0x0400 song of time
 * 0x0200 suns
 * 0x0100 lullaby
 * 0x0080 epona
 * 0x0040 sarias
 * 0x0020 prelude
 * 0x0010 nocturne
 * 0x0008 requiem
 * 0x0004 serenade
 * 0x0002 bolero
 * 0x0001 minuet
 */

#define SCROLL_PRINT_BUF_SIZE 25

#define OCA_SONGS_SCARECROW 12
#define OCA_SONGS_MEMORYGAME 13

#define SFX_PLAYER_CHANNEL_OCARINA 13

extern f32 D_8012F6B4[]; // from audio_synthesis

u8 gIsLargeSoundBank[7] = { 0, 0, 0, 1, 0, 0, 0 };

// Only the first row of these is supported by sequence 0. (gSfxChannelLayout is always 0.)
u8 gChannelsPerBank[4][7] = {
    { 3, 2, 3, 3, 2, 1, 2 },
    { 3, 2, 2, 2, 2, 2, 2 },
    { 3, 2, 2, 2, 2, 2, 2 },
    { 4, 1, 0, 0, 2, 2, 2 },
};
u8 gUsedChannelsPerBank[4][7] = {
    { 3, 2, 3, 2, 2, 1, 1 },
    { 3, 1, 1, 1, 2, 1, 1 },
    { 3, 1, 1, 1, 2, 1, 1 },
    { 2, 1, 0, 0, 1, 1, 1 },
};

f32 D_801305B0 = 0.7950898f;
s8 D_801305B4 = 35;
s8 D_801305B8 = 20;
s8 D_801305BC = 30;
s8 D_801305C0 = 20;
f32 sBehindScreenZ[2] = { -15.0f, -65.0f };
u8 sAudioIncreasingTranspose = 0;
u8 gMorphaTransposeTable[16] = { 0, 0, 0, 1, 1, 2, 4, 6, 8, 8, 8, 8, 8, 8, 8, 8 };
u8 sPrevChargeLevel = 0;
f32 D_801305E4[4] = { 1.0f, 1.12246f, 1.33484f, 1.33484f }; // 2**({0, 2, 5, 5}/12)
f32 D_801305F4 = 1.0f;
u8 D_801305F8[8] = { 127, 80, 75, 73, 70, 68, 65, 60 };
u8 D_80130600 = 0;
s8 D_80130604 = 2;
s8 D_80130608 = 0;
s8 sAudioCutsceneFlag = 0;
s8 sSpecReverb = 0;
s8 sAudioEnvReverb = 0;
s8 sAudioCodeReverb = 0;
u8 D_8013061C = 0;
f32 sAudioEnemyDist = 0.0f;
s8 sAudioEnemyVol = 127;
u16 D_80130628 = NA_BGM_DISABLED;
u8 D_8013062C = 0;
u8 D_80130630 = NA_BGM_GENERAL_SFX;
u32 D_80130634 = 0;
u32 D_80130638 = 0;
u8 sAudioBaseFilter = 0;
u8 sAudioExtraFilter = 0;
u8 sAudioBaseFilter2 = 0;
u8 sAudioExtraFilter2 = 0;
Vec3f* sSariaBgmPtr = NULL;
f32 D_80130650 = 2000.0f;
u8 D_80130654 = 0;
u8 D_80130658[0x70] = {
    2,   1,  0,  0,  0,  0, 0, 0, 0, 0, 0, 0,  0, 0, 0,   0, 0,   0,   0,   0, 0,   0, 0,  0, 33, 16, 0, 136,
    1,   0,  0,  32, 0,  0, 2, 4, 2, 2, 1, 16, 0, 0, 1,   2, 1,   0,   128, 0, 128, 0, 2,  2, 2,  2,  2, 2,
    136, 2,  0,  2,  17, 2, 1, 1, 0, 0, 0, 2,  2, 2, 2,   2, 2,   2,   0,   0, 0,   0, 32, 0, 16, 2,  0, 0,
    4,   32, 64, 64, 1,  2, 2, 1, 1, 2, 0, 17, 0, 0, 128, 0, 128, 128, 0,   0, 0,   0, 0,  0, 8,  0,  0, 0,
};
s8 sSpecReverbs[20] = { 0, 0, 0, 0, 0, 0, 0, 40, 0, 15, 0, 0, 0, 0, 0, 0, 0, 0, 0, 0 };

D_801306DC_s D_801306DC[20] = {
    { 0xC0FF, 0XC0FE, { 0, 2,   0,   0, 3, 0, 1,  2,  9,  1,  3, 64, 1,   4,   0,   1, 5, 32, 2,  2,  4,  2,   3,
                        0, 2,   4,   1, 2, 5, 16, 3,  2,  10, 3, 3,  112, 3,   4,   1, 3, 5,  48, 4,  2,  14,  4,
                        3, 127, 4,   4, 0, 4, 5,  16, 5,  2,  0, 5,  3,   127, 5,   4, 1, 5,  5,  16, 6,  2,   1,
                        6, 3,   127, 6, 4, 3, 6,  5,  16, 7,  2, 17, 7,   3,   127, 7, 4, 1,  7,  5,  16, 0xFF } },
    { 0xC0FB, 0xC0FA, { 0, 2, 0,  0, 3, 0,   1, 2, 4,   1, 3, 0,  1, 4, 1,  1, 5, 16,  3, 2, 11,  3, 3, 112, 3,   4, 1,
                        3, 5, 48, 4, 2, 14,  4, 3, 127, 4, 4, 0,  4, 5, 16, 5, 2, 0,   5, 3, 127, 5, 4, 1,   5,   5, 16,
                        6, 2, 1,  6, 3, 127, 6, 4, 3,   6, 5, 16, 7, 2, 17, 7, 3, 127, 7, 4, 1,   7, 5, 16,  0xFF } },
    { 0xC001, 0x4000, { 0, 2, 0, 0, 3, 0, 2, 2, 11, 2, 3, 48, 2, 4, 1, 2, 5, 32, 0xFF } },
    { 0xC005, 0x4000, { 0, 2, 1, 0, 3, 32, 2, 2, 11, 2, 3, 48, 2, 4, 1, 2, 5, 32, 0xFF } },
    { 0xC01F,
      0xC000,
      { 0, 2,  0, 0, 3,  47, 1, 2, 13, 1, 3, 0, 1, 4,  1, 1, 5,  16, 2, 2,  16, 2, 3, 0, 2, 4,  1,   2,
        5, 32, 3, 2, 14, 3,  3, 0, 3,  4, 0, 3, 5, 44, 4, 2, 11, 4,  3, 63, 4,  4, 1, 4, 5, 44, 0xFF } },
    { 0xC003, 0xC000, { 0, 2, 0, 0, 3, 0, 1, 2, 4, 1, 3, 0, 1, 4, 1, 1, 5, 16, 0xFF } },
    { 0xC0FB, 0xC0FA, { 0, 2, 0,  0, 3, 0,   1, 2, 4,   1, 3, 0,  1, 4, 1,  1, 5, 16,  3, 2, 11,  3, 3, 112, 3,   4, 1,
                        3, 5, 48, 4, 2, 14,  4, 3, 127, 4, 4, 0,  4, 5, 16, 5, 2, 0,   5, 3, 127, 5, 4, 1,   5,   5, 16,
                        6, 2, 1,  6, 3, 127, 6, 4, 3,   6, 5, 16, 7, 2, 17, 7, 3, 127, 7, 4, 1,   7, 5, 16,  0xFF } },
    { 0x8001, 0x0, { 0, 2, 1, 0, 3, 32, 0xFF } },
    { 0xC003, 0xC000, { 0, 2, 0, 0, 3, 0, 1, 2, 4, 1, 3, 0, 1, 4, 1, 1, 5, 16, 0xFF } },
    { 0xC003, 0xC000, { 0, 2, 0, 0, 3, 0, 1, 2, 4, 1, 3, 0, 1, 4, 1, 1, 5, 16, 0xFF } },
    { 0xC001, 0xC000, { 0, 2, 2, 0, 3, 0, 0, 4, 0, 0xFF } },
    { 0xC02F, 0xC02E, { 0,  2, 2, 0,  3,  0, 0,   4, 0, 1, 2,   10, 1,  3, 64, 1,  4,  0,   1,   5,
                        32, 2, 2, 15, 2,  3, 112, 2, 4, 1, 2,   5,  48, 3, 2,  14, 3,  3,   127, 3,
                        4,  0, 3, 5,  16, 5, 2,   4, 5, 3, 127, 5,  4,  0, 5,  5,  16, 0xFF } },
    { 0xC07F, 0xC07E, { 0, 2, 0,  0, 3, 0,   0, 4, 0, 1, 2, 10, 1, 3, 64, 1, 4, 0,   1,   5, 32,
                        2, 2, 11, 2, 3, 112, 2, 4, 1, 2, 5, 48, 3, 2, 12, 3, 3, 127, 3,   4, 0,
                        3, 5, 16, 4, 2, 6,   4, 3, 0, 4, 4, 0,  4, 5, 16, 5, 2, 0,   5,   3, 0,
                        5, 4, 0,  5, 5, 16,  6, 2, 1, 6, 3, 0,  6, 4, 0,  6, 5, 16,  0xFF } },
    { 0xC003, 0xC000, { 0, 2, 0, 0, 3, 0, 1, 2, 4, 1, 3, 0, 1, 4, 1, 1, 5, 16, 0xFF } },
    { 0xC003, 0xC000, { 0, 2, 0, 0, 3, 0, 1, 2, 4, 1, 3, 0, 1, 4, 1, 1, 5, 16, 0xFF } },
    { 0xC01F, 0xC000, { 0, 2,  0, 0, 3, 0, 1, 2, 0, 1, 3, 80, 1, 4, 1, 1, 5,  8, 2, 2,  10, 2, 3, 80, 2, 4,  1,   2,
                        5, 48, 3, 2, 6, 3, 3, 0, 3, 4, 0, 3,  5, 0, 4, 2, 11, 4, 3, 96, 4,  4, 0, 4,  5, 32, 0xFF } },
    { 0xC003, 0xC000, { 0, 2, 0, 0, 3, 0, 1, 2, 4, 1, 3, 0, 1, 4, 1, 1, 5, 16, 0xFF } },
    { 0xC003, 0xC000, { 0, 2, 0, 0, 3, 0, 1, 2, 4, 1, 3, 0, 1, 4, 1, 1, 5, 16, 0xFF } },
    { 0xC003, 0xC000, { 0, 2, 0, 0, 3, 0, 1, 2, 4, 1, 3, 0, 1, 4, 1, 1, 5, 16, 0xFF } },
    { 0xC003, 0xC000, { 0, 2, 0, 0, 3, 0, 1, 2, 4, 1, 3, 0, 1, 4, 1, 1, 5, 16, 0xFF } },
};

u32 sOcarinaAllowedBtnMask = 0x800F;
s32 sOcarinaABtnMap = 0x8000;
s32 sOcarinaCUPBtnMap = 8;
s32 sOcarinaCDownBtnMap = 4;
u8 sOcarinaInpEnabled = 0;
s8 D_80130F10 = 0; // "OCA", ocarina active?
u8 sCurOcarinaBtnVal = 0xFF;
u8 sPrevOcarinaNoteVal = 0;
u8 sCurOcarinaBtnIdx = 0; // note index?
u8 sLearnSongLastBtn = 0;
f32 D_80130F24 = 1.0f;
f32 D_80130F28 = 87.0f / 127.0f;
s8 D_80130F2C = 0; // pitch?
s8 D_80130F30 = 0x57;
s8 D_80130F34 = 0;
u8 sPlaybackState = 0; // 80130F38
u32 D_80130F3C = 0;    // "SEQ"
u32 sNotePlaybackTimer = 0;
u16 sPlaybackNotePos = 0;
u16 sStaffPlaybackPos = 0;
u16 D_80130F4C = 0;
u8 sDisplayedNoteValue = 0xFF; // Note to display on screen?
u8 sNotePlaybackVolume = 0;
u8 sNotePlaybackVibrato = 0;
s8 sNotePlaybackTone = 0;
f32 sNormalizedNotePlaybackTone = 1.0f;
f32 sNormalizedNotePlaybackVolume = 1.0f;
s32 D_80130F68 = 0;
u8 sOcarinaNoteValues[5] = { 2, 5, 9, 11, 14 };
<<<<<<< HEAD
u8 sOcaMemoryGameApndPos = 0;
u8 sOcaMemoryGameEndPos = 0;
u8 sOcaMemoryGameNoteCnts[] = { 5, 6, 8 };
=======
u8 sOcaMinigameAppendPos = 0;
u8 sOcaMinigameEndPos = 0;
u8 sOcaMinigameNoteCnts[] = { 5, 6, 8 };
>>>>>>> 03636166

OcarinaNote sOcarinaSongs[OCARINA_SONG_MAX][20] = {
    // Minuet
    {
        { 2, 0, 18, 86, 0, 0, 0 },
        { 14, 0, 18, 92, 0, 0, 0 },
        { 11, 0, 72, 86, 0, 0, 0 },
        { 9, 0, 18, 80, 0, 0, 0 },
        { 11, 0, 18, 88, 0, 0, 0 },
        { 9, 0, 144, 86, 0, 0, 0 },
        { 0xFF, 0, 0, 86, 0, 0, 0 },
    },

    // Bolero
    {
        { 5, 0, 15, 80, 0, 0, 0 },
        { 2, 0, 15, 72, 0, 0, 0 },
        { 5, 0, 15, 84, 0, 0, 0 },
        { 2, 0, 15, 76, 0, 0, 0 },
        { 9, 0, 15, 84, 0, 0, 0 },
        { 5, 0, 15, 74, 0, 0, 0 },
        { 9, 0, 15, 78, 0, 0, 0 },
        { 5, 0, 135, 66, 0, 0, 0 },
        { 0xFF, 0, 0, 66, 0, 0, 0 },
    },

    // Serenade
    {
        { 2, 0, 36, 60, 0, 0, 0 },
        { 5, 0, 36, 78, 0, 0, 0 },
        { 9, 0, 33, 82, 0, 0, 0 },
        { 0xFF, 0, 3, 82, 0, 0, 0 },
        { 9, 0, 36, 84, 0, 0, 0 },
        { 11, 0, 144, 90, 0, 0, 0 },
        { 0xFF, 0, 0, 90, 0, 0, 0 },
    },

    // Requiem
    {
        { 2, 0, 45, 88, 0, 0, 0 },
        { 5, 0, 23, 86, 0, 0, 0 },
        { 2, 0, 22, 84, 0, 0, 0 },
        { 9, 0, 45, 86, 0, 0, 0 },
        { 5, 0, 45, 94, 0, 0, 0 },
        { 2, 0, 180, 94, 0, 0, 0 },
        { 0xFF, 0, 0, 94, 0, 0, 0 },
    },

    // Nocturne
    {
        { 11, 0, 36, 88, 0, 0, 0 },
        { 9, 0, 33, 84, 0, 0, 0 },
        { 0xFF, 0, 3, 84, 0, 0, 0 },
        { 9, 0, 18, 82, 0, 0, 0 },
        { 2, 0, 18, 60, 0, 0, 0 },
        { 11, 0, 18, 90, 0, 0, 0 },
        { 9, 0, 18, 88, 0, 0, 0 },
        { 5, 0, 144, 96, 0, 0, 0 },
        { 0xFF, 0, 0, 96, 0, 0, 0 },
    },

    // Prelude
    {
        { 14, 0, 15, 84, 0, 0, 0 },
        { 9, 0, 45, 88, 0, 0, 0 },
        { 14, 0, 15, 88, 0, 0, 0 },
        { 9, 0, 15, 82, 0, 0, 0 },
        { 11, 0, 15, 86, 0, 0, 0 },
        { 14, 0, 60, 90, 0, 0, 0 },
        { 0xFF, 0, 75, 90, 0, 0, 0 },
        { 0xFF, 0, 0, 90, 0, 0, 0 },
    },

    // Sarias
    {
        { 5, 0, 17, 84, 0, 0, 0 },
        { 9, 0, 17, 88, 0, 0, 0 },
        { 11, 0, 34, 80, 0, 0, 0 },
        { 5, 0, 17, 84, 0, 0, 0 },
        { 9, 0, 17, 88, 0, 0, 0 },
        { 11, 0, 136, 80, 0, 0, 0 },
        { 0xFF, 0, 0, 90, 0, 0, 0 },
    },

    // Epona
    {
        { 14, 0, 18, 84, 0, 0, 0 },
        { 11, 0, 18, 88, 0, 0, 0 },
        { 9, 0, 72, 80, 0, 0, 0 },
        { 14, 0, 18, 84, 0, 0, 0 },
        { 11, 0, 18, 88, 0, 0, 0 },
        { 9, 0, 144, 80, 0, 0, 0 },
        { 0xFF, 0, 0, 90, 0, 0, 0 },
    },

    // Lullaby
    {
        { 11, 0, 51, 84, 0, 0, 0 },
        { 14, 0, 25, 88, 0, 0, 0 },
        { 9, 0, 78, 80, 0, 0, 0 },
        { 11, 0, 51, 84, 0, 0, 0 },
        { 14, 0, 25, 88, 0, 0, 0 },
        { 9, 0, 100, 80, 0, 0, 0 },
        { 0xFF, 0, 0, 90, 0, 0, 0 },
    },

    // Suns
    {
        { 9, 0, 12, 84, 0, 0, 0 },
        { 5, 0, 13, 88, 0, 0, 0 },
        { 14, 0, 29, 80, 2, 0, 0 },
        { 0xFF, 0, 9, 84, 0, 0, 0 },
        { 9, 0, 12, 84, 0, 0, 0 },
        { 5, 0, 13, 88, 0, 0, 0 },
        { 14, 0, 120, 80, 3, 0, 0 },
        { 0xFF, 0, 0, 90, 0, 0, 0 },
    },

    // Song of Time
    {
        { 9, 0, 32, 84, 0, 0, 0 },
        { 2, 0, 65, 88, 0, 0, 0 },
        { 5, 0, 33, 80, 0, 0, 0 },
        { 9, 0, 32, 84, 0, 0, 0 },
        { 2, 0, 65, 88, 0, 0, 0 },
        { 5, 0, 99, 80, 0, 0, 0 },
        { 0xFF, 0, 0, 90, 0, 0, 0 },
    },

    // Storms
    {
        { 2, 0, 11, 84, 0, 0, 0 },
        { 5, 0, 11, 88, 0, 0, 0 },
        { 14, 0, 45, 80, 0, 0, 0 },
        { 2, 0, 11, 84, 0, 0, 0 },
        { 5, 0, 11, 88, 0, 0, 0 },
        { 14, 0, 90, 80, 0, 0, 0 },
        { 0xFF, 0, 0, 90, 0, 0, 0 },
    },

    // Scarecrow
    {
        { 2, 0, 3, 0, 0, 0, 0 },
        { 0xFF, 0, 0, 255, 0, 0, 0 },
    },

<<<<<<< HEAD
    // Lost Woods Memory Game
=======
    // OCA_SONGS_MEMORYGAME
>>>>>>> 03636166
    {
        { 2, 0, 3, 0, 0, 0, 0 },
        { 0xFF, 0, 0, 0, 0, 0, 0 },
    },
};

OcarinaNote* sPlaybackSong = sOcarinaSongs[0];
u8 sFrogsSongNotes[14] = {
    OCARINA_NOTE_A,       OCARINA_NOTE_C_LEFT,  OCARINA_NOTE_C_RIGHT, OCARINA_NOTE_C_DOWN, OCARINA_NOTE_C_LEFT,
    OCARINA_NOTE_C_RIGHT, OCARINA_NOTE_C_DOWN,  OCARINA_NOTE_A,       OCARINA_NOTE_C_DOWN, OCARINA_NOTE_A,
    OCARINA_NOTE_C_DOWN,  OCARINA_NOTE_C_RIGHT, OCARINA_NOTE_C_LEFT,  OCARINA_NOTE_A,
};
u8* gFrogsSongPtr = sFrogsSongNotes;
u8 sRecordingState = 0;
u8 sRecordSongPos = 0;
u32 D_80131860 = 0;
u8 D_80131864 = 0;
u8 D_80131868 = 0;
u8 D_8013186C = 0;
s8 D_80131870 = 0;
u8 D_80131874 = 0;
u8 D_80131878 = 0;
u8 D_8013187C = 0;
u8 D_80131880 = 0;

OcarinaNote sPierresSong[108] = {
    { 0xFF, 0, 0, 0, 0, 0, 0 },
    { 0xFF, 0, 0, 0, 0, 0, 0 },
};
OcarinaNote* gScarecrowCustomSongPtr = sPierresSong;

<<<<<<< HEAD
u8* gScarecrowSpawnSongPtr = (u8*)&sOcarinaSongs[OCARINA_SONG_SCARECROW];
OcarinaNote* D_80131BEC = sOcarinaSongs[13];
=======
u8* gScarecrowSpawnSongPtr = (u8*)&sOcarinaSongs[OCA_SONGS_SCARECROW];
OcarinaNote* D_80131BEC = sOcarinaSongs[OCA_SONGS_MEMORYGAME];
>>>>>>> 03636166
u8 sNoteValueIndexMap[16] = { 0, 0, 0, 0, 1, 1, 1, 2, 2, 2, 5, 3, 3, 4, 4, 4 };

OcarinaSongInfo gOcarinaSongNotes[OCARINA_SONG_MAX] = {
    // Minuet
    { 6,
      {
          OCARINA_NOTE_A,
          OCARINA_NOTE_C_UP,
          OCARINA_NOTE_C_LEFT,
          OCARINA_NOTE_C_RIGHT,
          OCARINA_NOTE_C_LEFT,
          OCARINA_NOTE_C_RIGHT,
      } },
    // Bolero
    { 8,
      {
          OCARINA_NOTE_C_DOWN,
          OCARINA_NOTE_A,
          OCARINA_NOTE_C_DOWN,
          OCARINA_NOTE_A,
          OCARINA_NOTE_C_RIGHT,
          OCARINA_NOTE_C_DOWN,
          OCARINA_NOTE_C_RIGHT,
          OCARINA_NOTE_C_DOWN,
      } },
    // Serenade
    { 5,
      {
          OCARINA_NOTE_A,
          OCARINA_NOTE_C_DOWN,
          OCARINA_NOTE_C_RIGHT,
          OCARINA_NOTE_C_RIGHT,
          OCARINA_NOTE_C_LEFT,
      } },
    // Requiem
    { 6,
      {
          OCARINA_NOTE_A,
          OCARINA_NOTE_C_DOWN,
          OCARINA_NOTE_A,
          OCARINA_NOTE_C_RIGHT,
          OCARINA_NOTE_C_DOWN,
          OCARINA_NOTE_A,
      } },
    // Nocturne
    { 7,
      {
          OCARINA_NOTE_C_LEFT,
          OCARINA_NOTE_C_RIGHT,
          OCARINA_NOTE_C_RIGHT,
          OCARINA_NOTE_A,
          OCARINA_NOTE_C_LEFT,
          OCARINA_NOTE_C_RIGHT,
          OCARINA_NOTE_C_DOWN,
      } },
    // Prelude
    { 6,
      {
          OCARINA_NOTE_C_UP,
          OCARINA_NOTE_C_RIGHT,
          OCARINA_NOTE_C_UP,
          OCARINA_NOTE_C_RIGHT,
          OCARINA_NOTE_C_LEFT,
          OCARINA_NOTE_C_UP,
      } },
    // Sarias
    { 6,
      {
          OCARINA_NOTE_C_DOWN,
          OCARINA_NOTE_C_RIGHT,
          OCARINA_NOTE_C_LEFT,
          OCARINA_NOTE_C_DOWN,
          OCARINA_NOTE_C_RIGHT,
          OCARINA_NOTE_C_LEFT,
      } },
    // Epona
    { 6,
      {
          OCARINA_NOTE_C_UP,
          OCARINA_NOTE_C_LEFT,
          OCARINA_NOTE_C_RIGHT,
          OCARINA_NOTE_C_UP,
          OCARINA_NOTE_C_LEFT,
          OCARINA_NOTE_C_RIGHT,
      } },
    // Lullaby
    { 6,
      {
          OCARINA_NOTE_C_LEFT,
          OCARINA_NOTE_C_UP,
          OCARINA_NOTE_C_RIGHT,
          OCARINA_NOTE_C_LEFT,
          OCARINA_NOTE_C_UP,
          OCARINA_NOTE_C_RIGHT,
      } },
    // Suns
    { 6,
      {
          OCARINA_NOTE_C_RIGHT,
          OCARINA_NOTE_C_DOWN,
          OCARINA_NOTE_C_UP,
          OCARINA_NOTE_C_RIGHT,
          OCARINA_NOTE_C_DOWN,
          OCARINA_NOTE_C_UP,
      } },
    // Song of Time
    { 6,
      {
          OCARINA_NOTE_C_RIGHT,
          OCARINA_NOTE_A,
          OCARINA_NOTE_C_DOWN,
          OCARINA_NOTE_C_RIGHT,
          OCARINA_NOTE_A,
          OCARINA_NOTE_C_DOWN,
      } },
    // Storms
    { 6,
      {
          OCARINA_NOTE_A,
          OCARINA_NOTE_C_DOWN,
          OCARINA_NOTE_C_UP,
          OCARINA_NOTE_A,
          OCARINA_NOTE_C_DOWN,
          OCARINA_NOTE_C_UP,
      } },
    // Scarecrow
    { 8, { 0, 0, 0, 0, 0, 0, 0, 0 } },
    // Lost Woods Memory Game
    { 0, { 0, 0, 0, 0, 0, 0, 0, 0 } },
};
<<<<<<< HEAD
=======
// clang-format on

extern u8 D_801333F0;
extern u8 gAudioSfxSwapOff;
extern u8 D_80133408;
extern u8 D_80133418;
>>>>>>> 03636166

/**
 * BSS
 */
u32 sAudioUpdateStartTime; // 8016B7A0
u32 sAudioUpdateEndTime;
f32 D_8016B7A8;
f32 D_8016B7AC;
f32 D_8016B7B0;
f32 D_8016B7B4;
FreqLerp sRiverFreqScaleLerp;
FreqLerp sWaterfallFreqScaleLerp;
f32 D_8016B7D8;
s8 D_8016B7DC;
f32 D_8016B7E0;
u16 D_8016B7E4;
struct {
    s8 str[5];
    u16 num;
} sAudioScrPrtBuf[SCROLL_PRINT_BUF_SIZE];
u8 D_8016B8B0;
u8 D_8016B8B1;
u8 D_8016B8B2;
u8 D_8016B8B3;
u8 sAudioGanonDistVol;
SfxPlayerState sSfxChannelState[0x10];

char sBinToStrBuf[0x20];
u8 D_8016B9D8;
u8 sAudioSpecPeakNumNotes[0x12];
u8 D_8016B9F2;
u8 D_8016B9F3;
u8 D_8016B9F4;
u16 D_8016B9F6;

OcarinaStaff sPlayingStaff;
OcarinaStaff sDisplayedStaff;
OcarinaStaff sRecordingStaff;
u32 D_8016BA04;
typedef struct {
    s8 x;
    s8 y;
} OcarinaStick;
OcarinaStick sCurOcaStick;
u32 sCurOcarinaBtnPress;
u32 D_8016BA10;
u32 sPrevOcarinaBtnPress;
s32 D_8016BA18;
s32 D_8016BA1C;
u8 sCurOcarinaSong[8];
u8 sOcarinaSongAppendPos;
u8 sOcarinaHasStartedSong;
u8 sOcarinaSongNoteStartIdx;
u8 sOcarinaSongCnt;
u16 sOcarinaAvailSongs;
u8 sStaffPlayingPos;
u16 sLearnSongPos[0x10];
u16 D_8016BA50[0x10];
u16 D_8016BA70[0x10];
u8 sLearnSongExpectedNote[0x10];
OcarinaNote D_8016BAA0;
u8 sAudioHasMalonBgm;
f32 sAudioMalonBgmDist;

// Start debug bss
u32 sDebugPadHold;
u32 sDebugPadBtnLast;
u32 sDebugPadPress;
s32 sAudioUpdateTaskStart;
s32 sAudioUpdateTaskEnd;

extern u16 gAudioSfxSwapSource[];
extern u16 gAudioSfxSwapTarget[];
extern u8 gAudioSfxSwapMode[];

void PadMgr_RequestPadData(PadMgr* padmgr, Input* inputs, s32 mode);

void Audio_StepFreqLerp(FreqLerp* lerp);
void func_800F56A8(void);
void func_800F6FB4(u8);
s32 Audio_SetGanonDistVol(u8 targetVol);

void func_800EC960(u8 custom) {
    if (!custom) {
        osSyncPrintf("AUDIO : Ocarina Control Assign Normal\n");
        sOcarinaAllowedBtnMask = (BTN_A | BTN_CUP | BTN_CDOWN | BTN_CLEFT | BTN_CRIGHT);
        sOcarinaABtnMap = BTN_A;
        sOcarinaCUPBtnMap = BTN_CUP;
        sOcarinaCDownBtnMap = BTN_CDOWN;
    } else {
        osSyncPrintf("AUDIO : Ocarina Control Assign Custom\n");
        sOcarinaAllowedBtnMask = (BTN_A | BTN_B | BTN_CDOWN | BTN_CLEFT | BTN_CRIGHT);
        sOcarinaABtnMap = BTN_B;
        sOcarinaCUPBtnMap = BTN_CDOWN;
        sOcarinaCDownBtnMap = BTN_A;
    }
}

void Audio_GetOcaInput(void) {
    Input inputs[4];
    Input* input = &inputs[0];
    u32 sp18;

    sp18 = sCurOcarinaBtnPress;
    PadMgr_RequestPadData(&gPadMgr, inputs, 0);
    sCurOcarinaBtnPress = input->cur.button;
    sPrevOcarinaBtnPress = sp18;
    sCurOcaStick.x = input->rel.stick_x;
    sCurOcaStick.y = input->rel.stick_y;
}

f32 Audio_OcaAdjStick(s8 inp) {
    s8 inpAdj;
    f32 ret;

    if (inp > 0x40) {
        inpAdj = 127;
    } else if (inp < -0x40) {
        inpAdj = -128;
    } else if (inp >= 0) {
        inpAdj = (inp * 127) / 64;
    } else {
        inpAdj = (inp * 128) / 64;
    }
    ret = gBendPitchTwoSemitonesFrequencies[inpAdj + 128];
    return ret;
}

u8 Audio_OcaGetPlayingState(void) {
    u8 ret;

    if (D_80131878 != 0) {
        ret = D_80131878 - 1;
        D_80131878 = 0;
    } else if (D_80130F3C != 0) {
        ret = 0xFE;
    } else {
        ret = 0xFF;
    }

    return ret;
}

u8 Audio_OcaMapNoteValue(u8 arg0) {
    u8 temp_v1;

    temp_v1 = sNoteValueIndexMap[arg0 & 0x3F];
    if (temp_v1 == 5) {
        if (arg0 & 0x80) {
            return 2;
        }
        return 3;
    }
    return temp_v1;
}

void func_800ECB7C(u8 songIdx) {
    u8 savedSongIdx;
    u8 scarecrowSongIdx;
    u8 noteIdx;

    savedSongIdx = 0;
    scarecrowSongIdx = 0;
    while (savedSongIdx < 8 && scarecrowSongIdx < 0x10) {
        noteIdx = sOcarinaSongs[songIdx][scarecrowSongIdx++].noteIdx;
<<<<<<< HEAD
        if (noteIdx != OCARINA_NOTE_INVALID) {
            gOcarinaSongNotes[OCARINA_SONG_SCARECROW].notesIdx[savedSongIdx++] = sNoteValueIndexMap[noteIdx];
=======
        if (noteIdx != 0xFF) {
            gOcarinaSongNotes[OCA_SONGS_SCARECROW].notesIdx[savedSongIdx++] = sNoteValueIndexMap[noteIdx];
>>>>>>> 03636166
        }
    }
}

// start ocarina.
void func_800ECC04(u16 flg) {
    u8 i;

<<<<<<< HEAD
    if ((sOcarinaSongs[OCARINA_SONG_SCARECROW][1].volume != 0xFF) && ((flg & 0xFFF) == 0xFFF)) {
        flg |= 0x1000;
    }

    if ((flg == 0xCFFF) && (sOcarinaSongs[OCARINA_SONG_SCARECROW][1].volume != 0xFF)) {
        flg = 0xDFFF;
    }

    if ((flg == 0xFFF) && (sOcarinaSongs[OCARINA_SONG_SCARECROW][1].volume != 0xFF)) {
=======
    if ((sOcarinaSongs[OCA_SONGS_SCARECROW][1].volume != 0xFF) && ((flg & 0xFFF) == 0xFFF)) {
        flg |= 0x1000;
    }

    if ((flg == 0xCFFF) && (sOcarinaSongs[OCA_SONGS_SCARECROW][1].volume != 0xFF)) {
        flg = 0xDFFF;
    }

    if ((flg == 0xFFF) && (sOcarinaSongs[OCA_SONGS_SCARECROW][1].volume != 0xFF)) {
>>>>>>> 03636166
        flg = 0x1FFF;
    }

    if (flg != 0xFFFF) {
        D_80130F3C = 0x80000000 + (u32)flg;
        sOcarinaSongNoteStartIdx = 0;
        sOcarinaSongCnt = 0xE;
        if (flg != 0xA000) {
            sOcarinaSongCnt--;
        }
        sOcarinaAvailSongs = flg & 0x3FFF;
        D_8013187C = 8;
        sOcarinaHasStartedSong = 0;
        D_80131878 = 0;
        sStaffPlayingPos = 0;
        sPlayingStaff.state = Audio_OcaGetPlayingState();
        sOcarinaInpEnabled = 1;
        D_80130F4C = 0;
        for (i = 0; i < 0xE; i++) {
            sLearnSongPos[i] = 0;
            D_8016BA50[i] = 0;
            D_8016BA70[i] = 0;
            sLearnSongExpectedNote[i] = 0;
        }

        if (flg & 0x8000) {
            D_8013187C = 0;
        }

        if (flg & 0x4000) {
            sOcarinaSongAppendPos = 0;
        }

        if (flg & 0xD000) {
            func_800ECB7C(OCARINA_SONG_SCARECROW);
        }
    } else {
        D_80130F3C = 0;
        sOcarinaInpEnabled = 0;
    }
}

void func_800ECDBC(void) {
    if (sCurOcarinaBtnVal != 0xFF && sOcarinaHasStartedSong == 0) {
        sOcarinaHasStartedSong = 1;
        sLearnSongLastBtn = 0xFF;
    }
}

void func_800ECDF8(void) {
    u16 sh;
    u16 pad;
    u8 inputChanged = 0;
    u16 pad2;
    s8 sp57 = 0;
    u8 i;
    OcarinaNote* prevNote;
    OcarinaNote* note;

    func_800ECDBC();

    if (sOcarinaHasStartedSong) {
        if ((D_80130F2C < 0 ? -D_80130F2C : D_80130F2C) >= 0x15) {
            D_80130F3C = 0;
            return;
        }

        // clang-format off
        if (sPrevOcarinaNoteVal == sCurOcarinaBtnVal || sCurOcarinaBtnVal == 0xFF) { inputChanged = 1; }
        // clang-format on

        for (i = sOcarinaSongNoteStartIdx; i < sOcarinaSongCnt; i++) {
            sh = 1 << i;
            if (sOcarinaAvailSongs & sh) {
                D_8016BA50[i] = D_8016BA70[i] + 0x12;
                if (inputChanged) {
                    // (pointless if check, this is always true)
                    if ((D_8016BA50[i] >= D_8016BA70[i] - 0x12) && (D_8016BA50[i] >= D_8016BA70[i] + 0x12) &&
                        (sOcarinaSongs[i][sLearnSongPos[i]].unk_02 == 0) &&
                        (sLearnSongLastBtn == sLearnSongExpectedNote[i])) {
                        D_80131878 = i + 1;
                        sOcarinaInpEnabled = 0;
                        D_80130F3C = 0;
                    }
                } else if (D_8016BA50[i] >= (D_8016BA70[i] - 0x12)) {
                    if (sLearnSongLastBtn != 0xFF) {
                        if (sLearnSongLastBtn == sLearnSongExpectedNote[i]) {
                            if (i == 12) {
                                D_8016BA50[i] = 0;
                            }
                        } else {
                            sOcarinaAvailSongs ^= sh;
                        }
                    }

                    prevNote = &sOcarinaSongs[i][sLearnSongPos[i]];
                    note = &sOcarinaSongs[i][++sLearnSongPos[i]];
                    D_8016BA70[i] = prevNote->unk_02;
                    sLearnSongExpectedNote[i] = prevNote->noteIdx;

                    if (sCurOcarinaBtnVal != sLearnSongExpectedNote[i]) {
                        sOcarinaAvailSongs ^= sh;
                    }
                    while (prevNote->noteIdx == note->noteIdx ||
                           (note->noteIdx == OCARINA_NOTE_INVALID && note->unk_02 != 0)) {
                        D_8016BA70[i] += note->unk_02;
                        prevNote = &sOcarinaSongs[i][sLearnSongPos[i]];
                        note = &sOcarinaSongs[i][sLearnSongPos[i] + 1];
                        sLearnSongPos[i]++;
                    }
                } else if (D_8016BA50[i] < 0xA) {
                    sp57 = -1;
                    D_8016BA50[i] = 0;
                    sLearnSongLastBtn = sCurOcarinaBtnVal;
                } else {
                    sOcarinaAvailSongs ^= sh;
                }
            }

            if (sOcarinaAvailSongs == 0 && sStaffPlayingPos >= D_8013187C) {
                sOcarinaInpEnabled = 0;
                if (CHECK_BTN_ANY(D_80130F3C, BTN_B) && sCurOcarinaBtnVal == sOcarinaSongs[i][0].noteIdx) {
                    D_80130F4C = D_80130F3C;
                }
                D_80130F3C = 0;
                return;
            }
        }

        if (!inputChanged) {
            sLearnSongLastBtn = sCurOcarinaBtnVal;
            sStaffPlayingPos += sp57 + 1;
        }
    }
}

void func_800ED200(void) {
    u32 temp_v0;
    u8 i;
    u8 j;
    u8 k;

    if (CHECK_BTN_ANY(sCurOcarinaBtnPress, BTN_L) && CHECK_BTN_ANY(sCurOcarinaBtnPress, sOcarinaAllowedBtnMask)) {
        func_800ECC04((u16)D_80130F3C);
        return;
    }

    func_800ECDBC();

    if (sOcarinaHasStartedSong) {
        if ((sPrevOcarinaNoteVal != sCurOcarinaBtnVal) && (sCurOcarinaBtnVal != 0xFF)) {
            sStaffPlayingPos++;
            if (sStaffPlayingPos >= 9) {
                sStaffPlayingPos = 1;
            }

            if (sOcarinaSongAppendPos == 8) {
                for (i = 0; i < 7; i++) {
                    sCurOcarinaSong[i] = sCurOcarinaSong[i + 1];
                }
            } else {
                sOcarinaSongAppendPos++;
            }

            if ((D_80130F2C < 0 ? -D_80130F2C : D_80130F2C) >= 0x15) {
                sCurOcarinaSong[sOcarinaSongAppendPos - 1] = 0xFF;
            } else {
                sCurOcarinaSong[sOcarinaSongAppendPos - 1] = sCurOcarinaBtnVal;
            }

            for (i = sOcarinaSongNoteStartIdx; i < sOcarinaSongCnt; i++) {
                if (sOcarinaAvailSongs & (u16)(1 << i)) {
                    for (j = 0, k = 0;
                         j < gOcarinaSongNotes[i].len && k == 0 && sOcarinaSongAppendPos >= gOcarinaSongNotes[i].len;) {
                        temp_v0 = sCurOcarinaSong[(sOcarinaSongAppendPos - gOcarinaSongNotes[i].len) + j];
                        if (temp_v0 == sOcarinaNoteValues[gOcarinaSongNotes[i].notesIdx[j]]) {
                            j++;
                        } else {
                            k++;
                        }
                    }

                    if (j == gOcarinaSongNotes[i].len) {
                        D_80131878 = i + 1;
                        sOcarinaInpEnabled = 0;
                        D_80130F3C = 0;
                    }
                }
            }
        }
    }
}

void func_800ED458(s32 arg0) {
    u32 phi_v1_2;

    if (D_80130F3C != 0 && D_80131880 != 0) {
        D_80131880--;
        return;
    }

    if ((D_8016BA10 == 0) ||
        ((D_8016BA10 & sOcarinaAllowedBtnMask) != (sCurOcarinaBtnPress & sOcarinaAllowedBtnMask))) {
        D_8016BA10 = 0;
        if (1) {}
        sCurOcarinaBtnVal = 0xFF;
        sCurOcarinaBtnIdx = 0xFF;
        phi_v1_2 = (sCurOcarinaBtnPress & sOcarinaAllowedBtnMask) & (sPrevOcarinaBtnPress & sOcarinaAllowedBtnMask);
        if (!(D_8016BA18 & phi_v1_2) && (sCurOcarinaBtnPress != 0)) {
            D_8016BA18 = sCurOcarinaBtnPress;
        } else {
            D_8016BA18 &= phi_v1_2;
        }

        if (D_8016BA18 & sOcarinaABtnMap) {
            osSyncPrintf("Presss NA_KEY_D4 %08x\n", sOcarinaABtnMap);
            sCurOcarinaBtnVal = 2;
            sCurOcarinaBtnIdx = 0;
        } else if (D_8016BA18 & sOcarinaCDownBtnMap) {
            osSyncPrintf("Presss NA_KEY_F4 %08x\n", sOcarinaCDownBtnMap);
            sCurOcarinaBtnVal = 5;
            sCurOcarinaBtnIdx = 1;
        } else if (D_8016BA18 & 1) {
            osSyncPrintf("Presss NA_KEY_A4 %08x\n", 1);
            sCurOcarinaBtnVal = 9;
            sCurOcarinaBtnIdx = 2;
        } else if (D_8016BA18 & 2) {
            osSyncPrintf("Presss NA_KEY_B4 %08x\n", 2);
            sCurOcarinaBtnVal = 0xB;
            sCurOcarinaBtnIdx = 3;
        } else if (D_8016BA18 & sOcarinaCUPBtnMap) {
            osSyncPrintf("Presss NA_KEY_D5 %08x\n", sOcarinaCUPBtnMap);
            sCurOcarinaBtnVal = 0xE;
            sCurOcarinaBtnIdx = 4;
        }

        if (sCurOcarinaBtnVal != 0xFF && sCurOcarinaBtnPress & 0x10 && sRecordingState != 2) {
            sCurOcarinaBtnIdx += 0x80;
            sCurOcarinaBtnVal++;
        }

        if ((sCurOcarinaBtnVal != 0xFF) && (sCurOcarinaBtnPress & 0x2000) && (sRecordingState != 2)) {
            sCurOcarinaBtnIdx += 0x40;
            sCurOcarinaBtnVal--;
        }

        if (sRecordingState != 2) {
            D_80130F2C = sCurOcaStick.y;
            D_80130F24 = Audio_OcaAdjStick(D_80130F2C);

            D_80130F34 = (sCurOcaStick.x < 0 ? -sCurOcaStick.x : sCurOcaStick.x) >> 2;
            Audio_QueueCmdS8(0x6020D06, D_80130F34);
        } else {
            D_80130F2C = 0;
            D_80130F24 = 1.0f;
        }

        if ((sCurOcarinaBtnVal != 0xFF) && (sPrevOcarinaNoteVal != sCurOcarinaBtnVal)) {
            Audio_QueueCmdS8(0x6020D07, D_80130F10 - 1);
            Audio_QueueCmdS8(0x6020D05, sCurOcarinaBtnVal);
            Audio_PlaySoundGeneral(NA_SE_OC_OCARINA, &D_801333D4, 4, &D_80130F24, &D_80130F28, &D_801333E8);
        } else if ((sPrevOcarinaNoteVal != 0xFF) && (sCurOcarinaBtnVal == 0xFF)) {
            Audio_StopSfxById(NA_SE_OC_OCARINA);
        }
    }
}

void func_800ED848(u8 inputEnabled) {
    sOcarinaInpEnabled = inputEnabled;
}

void Audio_OcaSetInstrument(u8 arg0) {
    if (D_80130F10 == arg0) {
        return;
    }

    Audio_SeqCmd8(2, 1, SFX_PLAYER_CHANNEL_OCARINA, arg0);
    D_80130F10 = arg0;
    if (arg0 == 0) {
        sCurOcarinaBtnPress = 0;
        sPrevOcarinaBtnPress = 0;
        D_8016BA18 = 0;
        D_8016BA10 = 0xFFFF;
        func_800ED458(0);
        Audio_StopSfxById(NA_SE_OC_OCARINA);
        Audio_SetSoundBanksMute(0);
        sPlaybackState = 0;
        sStaffPlaybackPos = 0;
        sOcarinaInpEnabled = 0;
        D_80130F3C = 0;
        Audio_ClearBGMMute(SFX_PLAYER_CHANNEL_OCARINA);
    } else {
        sCurOcarinaBtnPress = 0;
        Audio_GetOcaInput();
        D_8016BA10 = sCurOcarinaBtnPress;
        Audio_QueueSeqCmdMute(SFX_PLAYER_CHANNEL_OCARINA);
    }
}

void Audio_OcaSetSongPlayback(s8 songIdxPlusOne, s8 playbackState) {
    if (songIdxPlusOne == 0) {
        sPlaybackState = 0;
        Audio_StopSfxById(NA_SE_OC_OCARINA);
        return;
    }

    if (songIdxPlusOne < 0xF) {
        sPlaybackSong = sOcarinaSongs[songIdxPlusOne - 1];
    } else {
        sPlaybackSong = sPierresSong;
    }

    sPlaybackState = playbackState;
    sNotePlaybackTimer = 0;
    sDisplayedNoteValue = 0xFF;
    sPlaybackNotePos = 0;
    sStaffPlaybackPos = 0;
    while (sPlaybackSong[sPlaybackNotePos].noteIdx == OCARINA_NOTE_INVALID) {
        sPlaybackNotePos++;
    }
}

void Audio_OcaPlayback(void) {
    u32 noteTimerStep;
    u32 nextNoteTimerStep;

    if (sPlaybackState != 0) {
        if (sStaffPlaybackPos == 0) {
            noteTimerStep = 3;
        } else {
            noteTimerStep = D_8016BA04 - D_80130F68;
        }

        if (noteTimerStep < sNotePlaybackTimer) {
            sNotePlaybackTimer -= noteTimerStep;
        } else {
            nextNoteTimerStep = noteTimerStep - sNotePlaybackTimer;
            sNotePlaybackTimer = 0;
        }

        if (sNotePlaybackTimer == 0) {

            sNotePlaybackTimer = sPlaybackSong[sPlaybackNotePos].unk_02;

            if (sPlaybackNotePos == 1) {
                sNotePlaybackTimer++;
            }

            if (sNotePlaybackTimer == 0) {
                sPlaybackState--;
                if (sPlaybackState != 0) {
                    sPlaybackNotePos = 0;
                    sStaffPlaybackPos = 0;
                    sDisplayedNoteValue = 0xFF;
                } else {
                    Audio_StopSfxById(NA_SE_OC_OCARINA);
                }
                return;
            } else {
                sNotePlaybackTimer -= nextNoteTimerStep;
            }

            if (sNotePlaybackVolume != sPlaybackSong[sPlaybackNotePos].volume) {
                sNotePlaybackVolume = sPlaybackSong[sPlaybackNotePos].volume;
                sNormalizedNotePlaybackVolume = sNotePlaybackVolume / 127.0f;
            }

            if (sNotePlaybackVibrato != sPlaybackSong[sPlaybackNotePos].vibrato) {
                sNotePlaybackVibrato = sPlaybackSong[sPlaybackNotePos].vibrato;
                Audio_QueueCmdS8(0x06020D06, sNotePlaybackVibrato);
            }

            if (sNotePlaybackTone != sPlaybackSong[sPlaybackNotePos].tone) {
                sNotePlaybackTone = sPlaybackSong[sPlaybackNotePos].tone;
                sNormalizedNotePlaybackTone = Audio_OcaAdjStick(sNotePlaybackTone);
            }

            if ((sPlaybackSong[sPlaybackNotePos].volume == sPlaybackSong[sPlaybackNotePos - 1].volume &&
                 (sPlaybackSong[sPlaybackNotePos].vibrato == sPlaybackSong[sPlaybackNotePos - 1].vibrato) &&
                 (sPlaybackSong[sPlaybackNotePos].tone == sPlaybackSong[sPlaybackNotePos - 1].tone))) {
                sDisplayedNoteValue = 0xFE;
            }

            if (sDisplayedNoteValue != sPlaybackSong[sPlaybackNotePos].noteIdx) {
                u8 tmp = sPlaybackSong[sPlaybackNotePos].noteIdx;
                if (tmp == 0xA) {
                    sDisplayedNoteValue = tmp + sPlaybackSong[sPlaybackNotePos].semitone;
                } else {
                    sDisplayedNoteValue = tmp;
                }

                if (sDisplayedNoteValue != 0xFF) {
                    sStaffPlaybackPos++;
                    Audio_QueueCmdS8(0x6020D07, D_80130F10 - 1);
                    Audio_QueueCmdS8(0x6020D05, sDisplayedNoteValue & 0x3F);
                    Audio_PlaySoundGeneral(NA_SE_OC_OCARINA, &D_801333D4, 4, &sNormalizedNotePlaybackTone,
                                           &sNormalizedNotePlaybackVolume, &D_801333E8);
                } else {
                    Audio_StopSfxById(NA_SE_OC_OCARINA);
                }
            }
            sPlaybackNotePos++;
        }
    }
}

void func_800EDD68(u8 arg0) {
    u16 i;
    u16 i2;
    u16 pad;
    u8 lastNote;
    OcarinaNote* note;
    u8 j;
    u8 k;
    s32 t;
    OcarinaNote* song;

    if (sRecordingState == 1) {
        song = gScarecrowCustomSongPtr;
    } else {
        song = D_80131BEC;
    }
    song[sRecordSongPos].noteIdx = D_80131864;
    song[sRecordSongPos].unk_02 = D_8016BA04 - D_80131860;
    song[sRecordSongPos].volume = D_80131868;
    song[sRecordSongPos].vibrato = D_8013186C;
    song[sRecordSongPos].tone = D_80131870;
    song[sRecordSongPos].semitone = D_80131874 & 0xC0;
    D_80131864 = sCurOcarinaBtnVal;
    D_80131868 = D_80130F30;
    D_8013186C = D_80130F34;
    D_80131870 = D_80130F2C;
    D_80131874 = sCurOcarinaBtnIdx;
    sRecordSongPos++;

    if ((sRecordSongPos != 107) && (arg0 == 0)) {
        return;
    }

    i = sRecordSongPos;
    lastNote = 0xFF;
    while (i != 0 && lastNote == 0xFF) {
        i--;
        lastNote = song[i].noteIdx;
    }

    if (1) {}

    if (sRecordSongPos != (i + 1)) {
        sRecordSongPos = i + 2;
        song[sRecordSongPos - 1].unk_02 = 0;
    }

    song[sRecordSongPos].unk_02 = 0;

    if (sRecordingState == 2) {
        if (sStaffPlayingPos >= 8) {
            for (i = 0; i < sRecordSongPos; i++) {
                song[i] = song[i + 1];
            }

            func_800ECB7C(OCA_SONGS_MEMORYGAME);

            for (i = 0; i < OCA_SONGS_SCARECROW; i++) {
                for (j = 0; j < 9 - gOcarinaSongNotes[i].len; j++) {
                    for (k = 0;
                         k < gOcarinaSongNotes[i].len && k + j < 8 &&
                         gOcarinaSongNotes[i].notesIdx[k] == gOcarinaSongNotes[OCA_SONGS_SCARECROW].notesIdx[k + j];
                         k++) {
                        ;
                    }

                    if (k == gOcarinaSongNotes[i].len) {
<<<<<<< HEAD
                        sRecordingState = 0xFF;
                        sOcarinaSongs[OCARINA_SONG_SCARECROW][1].volume = 0xFF;
=======
                        D_80131858 = 0xFF;
                        sOcarinaSongs[OCA_SONGS_SCARECROW][1].volume = 0xFF;
>>>>>>> 03636166
                        return;
                    }
                }
            }

            i = 1;
            while (i < 8) {
                if (gOcarinaSongNotes[OCA_SONGS_SCARECROW].notesIdx[0] !=
                    gOcarinaSongNotes[OCA_SONGS_SCARECROW].notesIdx[i]) {
                    i = 9;
                } else {
                    i++;
                }
            }

            if (i == 8) {
<<<<<<< HEAD
                sRecordingState = 0xFF;
                sOcarinaSongs[OCARINA_SONG_SCARECROW][1].volume = 0xFF;
=======
                D_80131858 = 0xFF;
                sOcarinaSongs[OCA_SONGS_SCARECROW][1].volume = 0xFF;
>>>>>>> 03636166
                return;
            }

            for (i = 0; i < sRecordSongPos; i++) {
<<<<<<< HEAD
                sOcarinaSongs[OCARINA_SONG_SCARECROW][i] = sOcarinaSongs[13][i];
=======
                sOcarinaSongs[OCA_SONGS_SCARECROW][i] = sOcarinaSongs[OCA_SONGS_MEMORYGAME][i];
>>>>>>> 03636166
            }

            sOcarinaInpEnabled = 0;
        } else {
<<<<<<< HEAD
            sOcarinaSongs[OCARINA_SONG_SCARECROW][1].volume = 0xFF;
=======
            sOcarinaSongs[OCA_SONGS_SCARECROW][1].volume = 0xFF;
>>>>>>> 03636166
        }
    }
    sRecordingState = 0;
}

// start custom song?
/**
 * recordingState = 1, start long scarecrows song
 * recordingState = 0, end
 * recordingState = 2, also scarecrows song
 */
void Audio_OcaSetRecordingState(u8 recordingState) {
    if ((u32)recordingState == sRecordingState) {
        return;
    }

    if (recordingState != 0) {
        D_80131860 = D_8016BA04;
        D_80131864 = 0xFF;
        D_80131868 = 0x57;
        D_8013186C = 0;
        D_80131870 = 0;
        D_80131874 = 0;
        sRecordSongPos = 0;
        sOcarinaInpEnabled = 1;
        sStaffPlayingPos = 0;
        D_8016BAA0 = sPierresSong[1];
    } else {
        if (sRecordSongPos == 0) {
            sPierresSong[1] = D_8016BAA0;
        } else {
            if (sRecordingState == 2) {
                sStaffPlayingPos = 1;
            }

            func_800EDD68(1);
        }

        sOcarinaInpEnabled = 0;
        sStaffPlayingPos = 0;
    }

    sRecordingState = recordingState;
}

void Audio_OcaUpdateRecordingStaff(void) {
    sRecordingStaff.state = sRecordingState;
    sRecordingStaff.pos = sStaffPlayingPos;
    if (sRecordingState == 0xFF) {
        sRecordingState = 0;
    }
}

void Audio_OcaUpdatePlayingStaff(void) {
    sPlayingStaff.noteIdx = sCurOcarinaBtnIdx & 0x3F;
    sPlayingStaff.state = Audio_OcaGetPlayingState();
    sPlayingStaff.pos = sStaffPlayingPos;
}

void Audio_OcaUpdateDisplayedStaff(void) {
    if ((sDisplayedNoteValue & 0x3F) < 0x10) {
        sDisplayedStaff.noteIdx = Audio_OcaMapNoteValue(sDisplayedNoteValue);
    }

    sDisplayedStaff.state = sPlaybackState;

    if (sPlaybackSong != sPierresSong) {
        sDisplayedStaff.pos = sStaffPlaybackPos;
    } else if (sStaffPlaybackPos == 0) {
        sDisplayedStaff.pos = 0;
    } else {
        sDisplayedStaff.pos = ((sStaffPlaybackPos - 1) % 8) + 1;
    }
}

OcarinaStaff* Audio_OcaGetRecordingStaff(void) {
    return &sRecordingStaff;
}

OcarinaStaff* Audio_OcaGetPlayingStaff(void) {
    if (sPlayingStaff.state < 0xFE) {
        D_80130F3C = 0;
    }
    return &sPlayingStaff;
}

OcarinaStaff* Audio_OcaGetDisplayingStaff(void) {
    return &sDisplayedStaff;
}

void func_800EE404(void) {
    s32 noteChanged;

    if ((sRecordingState != 0) && ((D_8016BA04 - D_80131860) >= 3)) {
        noteChanged = false;
        if (D_80131864 != sCurOcarinaBtnVal) {
            if (sCurOcarinaBtnVal != 0xFF) {
                sRecordingStaff.noteIdx = sCurOcarinaBtnIdx & 0x3F;
                sStaffPlayingPos++;
            } else if ((sRecordingState == 2) && (sStaffPlayingPos == 8)) {
                func_800EDD68(1);
                return;
            }

            if (sStaffPlayingPos > 8) {
                if (sRecordingState == 2) {
                    // notes played are over 8 and in recording mode.
                    func_800EDD68(1);
                    return;
                }
                sStaffPlayingPos = true;
            }

            noteChanged = true;
        } else if (D_80131868 != D_80130F30) {
            noteChanged = true;
        } else if (D_8013186C != D_80130F34) {
            noteChanged = true;
        } else if (D_80131870 != D_80130F2C) {
            noteChanged = true;
        }

        if (noteChanged) {
            func_800EDD68(0);
            D_80131860 = D_8016BA04;
        }
    }
}

void Audio_OcaMemoryGameStart(u8 minigameRound) {
    u8 i;

    if (minigameRound > 2) {
        minigameRound = 2;
    }

<<<<<<< HEAD
    sOcaMemoryGameApndPos = 0;
    sOcaMemoryGameEndPos = sOcaMemoryGameNoteCnts[minigameRound];
=======
    sOcaMinigameAppendPos = 0;
    sOcaMinigameEndPos = sOcaMinigameNoteCnts[minigameIdx];
>>>>>>> 03636166

    for (i = 0; i < 3; i++) {
        Audio_OcaMemoryGameGenNote();
    }
}

<<<<<<< HEAD
s32 Audio_OcaMemoryGameGenNote(void) {
    u32 rnd;
    u8 rndNote;

    if (sOcaMemoryGameApndPos == sOcaMemoryGameEndPos) {
=======
s32 func_800EE5EC(void) {
    u32 rnd;
    u8 rndNote;

    if (sOcaMinigameAppendPos == sOcaMinigameEndPos) {
>>>>>>> 03636166
        return 1;
    }

    rnd = Audio_NextRandom();
    rndNote = sOcarinaNoteValues[rnd % 5];

<<<<<<< HEAD
    if (sOcarinaSongs[OCARINA_SONG_MEMORY_GAME][sOcaMemoryGameApndPos - 1].noteIdx == rndNote) {
        rndNote = sOcarinaNoteValues[(rnd + 1) % 5];
    }

    sOcarinaSongs[OCARINA_SONG_MEMORY_GAME][sOcaMemoryGameApndPos].noteIdx = rndNote;
    sOcarinaSongs[OCARINA_SONG_MEMORY_GAME][sOcaMemoryGameApndPos].unk_02 = 0x2D;
    sOcarinaSongs[OCARINA_SONG_MEMORY_GAME][sOcaMemoryGameApndPos].volume = 0x50;
    sOcarinaSongs[OCARINA_SONG_MEMORY_GAME][sOcaMemoryGameApndPos].vibrato = 0;
    sOcarinaSongs[OCARINA_SONG_MEMORY_GAME][sOcaMemoryGameApndPos].tone = 0;

    sOcaMemoryGameApndPos++;

    sOcarinaSongs[OCARINA_SONG_MEMORY_GAME][sOcaMemoryGameApndPos].noteIdx = OCARINA_NOTE_INVALID;
    sOcarinaSongs[OCARINA_SONG_MEMORY_GAME][sOcaMemoryGameApndPos].unk_02 = 0;
    sOcarinaSongs[OCARINA_SONG_MEMORY_GAME][sOcaMemoryGameApndPos + 1].noteIdx = OCARINA_NOTE_INVALID;
    sOcarinaSongs[OCARINA_SONG_MEMORY_GAME][sOcaMemoryGameApndPos + 1].unk_02 = 0;
=======
    if (sOcarinaSongs[OCA_SONGS_MEMORYGAME][sOcaMinigameAppendPos - 1].noteIdx == rndNote) {
        rndNote = sOcarinaNoteValues[(rnd + 1) % 5];
    }

    sOcarinaSongs[OCA_SONGS_MEMORYGAME][sOcaMinigameAppendPos].noteIdx = rndNote;
    sOcarinaSongs[OCA_SONGS_MEMORYGAME][sOcaMinigameAppendPos].unk_02 = 0x2D;
    sOcarinaSongs[OCA_SONGS_MEMORYGAME][sOcaMinigameAppendPos].volume = 0x50;
    sOcarinaSongs[OCA_SONGS_MEMORYGAME][sOcaMinigameAppendPos].vibrato = 0;
    sOcarinaSongs[OCA_SONGS_MEMORYGAME][sOcaMinigameAppendPos].tone = 0;

    sOcaMinigameAppendPos++;

    sOcarinaSongs[OCA_SONGS_MEMORYGAME][sOcaMinigameAppendPos].noteIdx = 0xFF;
    sOcarinaSongs[OCA_SONGS_MEMORYGAME][sOcaMinigameAppendPos].unk_02 = 0;
    sOcarinaSongs[OCA_SONGS_MEMORYGAME][sOcaMinigameAppendPos + 1].noteIdx = 0xFF;
    sOcarinaSongs[OCA_SONGS_MEMORYGAME][sOcaMinigameAppendPos + 1].unk_02 = 0;
>>>>>>> 03636166
    if (1) {}
    return 0;
}

// input update?
void func_800EE6F4(void) {
    D_8016BA04 = gAudioContext.totalTaskCnt;
    if (D_80130F10 != 0) {
        if (sOcarinaInpEnabled == 1) {
            Audio_GetOcaInput();
        }
        if ((sPlaybackState == 0) && (sOcarinaInpEnabled == 1)) {
            func_800ED458(0);
        }
        if (D_80130F3C != 0) {
            if (D_80130F3C & 0x4000) {
                func_800ED200();
            } else {
                func_800ECDF8();
            }
        }

        Audio_OcaPlayback();
        D_80130F68 = D_8016BA04;

        if (sPlaybackState == 0) {
            func_800EE404();
        }

        if ((D_80130F3C != 0) && (sPrevOcarinaNoteVal != sCurOcarinaBtnVal)) {
            D_80131880 = 1;
        }

        sPrevOcarinaNoteVal = sCurOcarinaBtnVal;
    }

    Audio_OcaUpdatePlayingStaff();
    Audio_OcaUpdateDisplayedStaff();
    Audio_OcaUpdateRecordingStaff();
}

void func_800EE824(void) {
    static u8 D_80131C80 = 0;
    static u8 D_80131C84 = 1;
    static u16 D_80131C88 = 1200;

    switch (D_80131C80) {
        case 0:
            if (D_80131C88-- == 0) {
                if (D_80131C84 < 7) {
                    D_80131C80++;
                } else {
                    D_80131C80 = 3;
                    Audio_OcaSetInstrument(0);
                }
                D_80131C88 = 1200;
            }
            break;
        case 1:
            Audio_SetSoundBanksMute(0);
            Audio_OcaSetInstrument(D_80131C84);
            Audio_OcaSetSongPlayback(OCARINA_SONG_SCARECROW_LONG + 1, 1);
            D_80131C84++;
            D_80131C80++;
            break;
        case 2:
            if (Audio_OcaGetDisplayingStaff()->state == 0) {
                D_80131C80 = 0;
            }
            break;
    }
}

void func_800EE930(void) {
    sPlayingStaff.noteIdx = OCARINA_NOTE_INVALID;
    sPlayingStaff.state = 0xFF;
    sPlayingStaff.pos = 0;
    sDisplayedStaff.noteIdx = OCARINA_NOTE_INVALID;
    sDisplayedStaff.state = 0;
    sDisplayedStaff.pos = 0;
    sRecordingStaff.noteIdx = OCARINA_NOTE_INVALID;
    sRecordingStaff.state = 0xFF;
    sRecordingStaff.pos = 0;
    D_80131880 = 0;
}

f32 D_80131C8C = 0.0f;

// === Audio Debugging ===

// These variables come between in-function statics in func_800EE824 and func_800F510C

f32 sAudioUpdateDuration = 0.0f;
f32 sAudioUpdateDurationMax = 0.0f;
u8 sAudioDebugEverOpened = 0;
u8 sAudioSfxMuted = 0;
u8 sAudioDebugPage = 0;
u8 sAudioSndContSel = 0;
u8 sAudioDebugTextColor = 7;
char sAudioDebugPageNames[15][23] = {
    "Non",
    "Sound Control",
    "Spec Info",
    "Heap Info",
    "Grp Track Info",
    "Sub Track Info",
    "Channel Info",
    "Interface Info",
    "SE Flag Swap",
    "Block Change BGM",
    "Natural Sound Control",
    "Ocarina Test",
    "SE Parameter Change",
    "Scroll Print",
    "Free Area",
};
u16 sAudioSndContWork[11] = { 0 };
u16 sAudioSndContWorkLims[11] = { 128, 128, 7, 512, 4, 2, 16, 32, 2, 2, 2 };
char sSoundBankNames[7][11] = { "PLAYER", "ITEM", "ENVIROMENT", "ENEMY", "SYSTEM", "OCARINA", "VOICE" };
char sSoundModeNames[5][10] = { "W-STEREO", "HEADPHONE", "3D SOUND", "MONO", "" };
s8 sAudioIntInfoX = 0;
s8 sAudioIntInfoY = 0;
s8 sAudioIntInfoSel = 0;
s8 sAudioIntInfoBankPage[7] = { 0, 0, 2, 2, 0, 0, 0 };
u8 sAudioScrPrtSel = 0;
u8 sAudioScrPrtInd = 0;
u8 sAudioScrPrtOverflow = 0;
s8 sAudioScrPrtX = 26;
s8 sAudioScrPrtY = 1;
u8 sAudioScrPrtWork[11] = { 1, 19, 6, 0, 0, 0, 0, 0, 0, 0, 1 };
u8 sAudioScrPrtWorkLims[11] = { 2, SCROLL_PRINT_BUF_SIZE, 8, 2, 2, 2, 2, 2, 2, 2, 2 };
u8 sAudioSubTrackInfoSpec = 0;
u8 sAudioSfxSwapIsEditing = 0;
u8 sAudioSfxSwapSel = 0;
u8 sAudioSfxSwapNibbleSel = 0;
char sAudioSfxSwapModeNames[2][5] = { "SWAP", "ADD" };
u8 sAudioSfxParamChgSel = 0;
u8 sAudioSfxParamChgBitSel = 0;
u16 sAudioSfxParamChgWork[4] = { 0 };
u8 sAudioSubTrackInfoPlayerSel = 0;
u8 sAudioSubTrackInfoChannelSel = 0;
u8 sSeqPlayerPeakNumLayers[20] = { 0 };
char sAudioSceneNames[3][2] = { "A", "S", "X" };
u8 sAudioBlkChgBgmWork[2] = { 0 };
u8 sAudioBlkChgBgmSel = 0;
char sBoolStrs[3][5] = { "OFF", "ON", "STBY" };
u8 sAudioNatureFailed = 0;
u8 sPeakNumNotes = 0;

void AudioDebug_SetInput(void) {
    Input inputs[4];
    u32 btn;

    PadMgr_RequestPadData(&gPadMgr, inputs, 0);
    btn = inputs[3].cur.button;
    sDebugPadHold = btn & 0xFFFF;
    sDebugPadPress = (btn ^ sDebugPadBtnLast) & btn;
    sDebugPadBtnLast = btn;
}

char* AudioDebug_ToStringBinary(u32 num, u8 bits) {
    u8 i;
    u32 flg = 1;

    for (i = 0; i < bits; flg *= 2, i++) {
        if (num & flg) {
            sBinToStrBuf[bits - i - 1] = '1';
        } else {
            sBinToStrBuf[bits - i - 1] = '0';
        }
    }

    sBinToStrBuf[bits] = '\0';
    return sBinToStrBuf;
}

void AudioDebug_Draw(GfxPrint* printer) {
    s32 pad[3];
    u8 i;
    u8 j;
    u8 ctr;
    u8 ctr2;
    s8 k;
    s8 k2;
    s8 ind;
    u8 numEnabledNotes = 0;
    char digitStr[2] = "1";

#define SETCOL_COMMON(v, r, g, b) \
    GfxPrint_SetColor(printer, ((v & 4) >> 2) * (r), ((v & 2) >> 1) * (g), (v & 1) * (b), 255)
#define SETCOL(r, g, b) SETCOL_COMMON(sAudioDebugTextColor, r, g, b)
#define SETCOL_SCROLLPRINT(r, g, b) SETCOL_COMMON(sAudioScrPrtWork[2], r, g, b)

    sAudioDebugEverOpened = true;
    GfxPrint_SetPos(printer, 3, 2);
    SETCOL(255, 255, 255);
    GfxPrint_Printf(printer, "Audio Debug Mode");

    GfxPrint_SetPos(printer, 3, 3);
    GfxPrint_Printf(printer, "- %s -", sAudioDebugPageNames[sAudioDebugPage]);

    for (i = 0; i < gAudioSpecs[gAudioSpecId].numNotes; i++) {
        if (gAudioContext.notes[i].noteSubEu.bitField0.enabled == 1) {
            numEnabledNotes++;
        }
    }

    if (sPeakNumNotes < numEnabledNotes) {
        sPeakNumNotes = numEnabledNotes;
    }
    if (sAudioSpecPeakNumNotes[gAudioSpecId] < numEnabledNotes) {
        sAudioSpecPeakNumNotes[gAudioSpecId] = numEnabledNotes;
    }

    if (sAudioScrPrtWork[0] != 0) {
        GfxPrint_SetPos(printer, sAudioScrPrtX, sAudioScrPrtY);
        SETCOL_SCROLLPRINT(200, 200, 200);
        GfxPrint_Printf(printer, "Audio ScrPrt");

        ind = sAudioScrPrtInd;
        for (k = 0; k < sAudioScrPrtWork[1] + 1; k++) {
            if (ind == 0) {
                if (sAudioScrPrtOverflow == 1) {
                    ind = SCROLL_PRINT_BUF_SIZE - 1;
                } else {
                    k = sAudioScrPrtWork[1] + 1; // "break;"
                }
            } else {
                ind--;
            }
            if (k != sAudioScrPrtWork[1] + 1) {
                if ((ind % 5) != 0) {
                    SETCOL_SCROLLPRINT(180, 180, 180);
                } else {
                    SETCOL_SCROLLPRINT(120, 120, 120);
                }
                GfxPrint_SetPos(printer, 2 + sAudioScrPrtX, sAudioScrPrtY + sAudioScrPrtWork[1] + 1 - k);
                GfxPrint_Printf(printer, "%s", sAudioScrPrtBuf[ind].str);

                GfxPrint_SetPos(printer, 7 + sAudioScrPrtX, sAudioScrPrtY + sAudioScrPrtWork[1] + 1 - k);
                GfxPrint_Printf(printer, "%04X", sAudioScrPrtBuf[ind].num);
            }
        }
    }

    switch (sAudioDebugPage) {
        case PAGE_NON:
            GfxPrint_SetPos(printer, 3, 4);
            SETCOL(255, 64, 64);
            GfxPrint_Printf(printer, "BGM CANCEL:%s", sBoolStrs[sAudioSndContWork[5]]);

            GfxPrint_SetPos(printer, 3, 5);
            GfxPrint_Printf(printer, "SE MUTE:%s", sBoolStrs[sAudioSfxMuted]);

            GfxPrint_SetPos(printer, 18, 4);
            SETCOL(255, 255, 255);
            GfxPrint_Printf(printer, "PUSH CONT-4 A-BTN");

            ind = (s8)sAudioSndContWork[2];
            i = gSoundBanks[ind][0].next;
            j = 0;
            SETCOL(255, 255, 255);
            GfxPrint_SetPos(printer, 3, 6);
            GfxPrint_Printf(printer, "SE HANDLE:%s", sSoundBankNames[ind]);

            while (i != 0xFF) {
                GfxPrint_SetPos(printer, 3, 7 + j++);
                GfxPrint_Printf(printer, "%02x %04x %02x %08x", i, gSoundBanks[ind][i].sfxId, gSoundBanks[ind][i].state,
                                gSoundBanks[ind][i].priority);
                i = gSoundBanks[ind][i].next;
            }
            break;

        case PAGE_SOUND_CONTROL:
            GfxPrint_SetPos(printer, 2, 4 + sAudioSndContSel);
            SETCOL(127, 255, 127);
            GfxPrint_Printf(printer, "*");

            SETCOL(255, 255, 255);
            GfxPrint_SetPos(printer, 3, 4);
            GfxPrint_Printf(printer, "Seq 0  : %2x", sAudioSndContWork[0]);

            GfxPrint_SetPos(printer, 3, 5);
            GfxPrint_Printf(printer, "Seq 1  : %2x", sAudioSndContWork[1]);

            GfxPrint_SetPos(printer, 3, 6);
            GfxPrint_Printf(printer, "SE HD  : %2x %s", sAudioSndContWork[2], sSoundBankNames[sAudioSndContWork[2]]);

            GfxPrint_SetPos(printer, 3, 7);
            GfxPrint_Printf(printer, "SE No. :%3x", sAudioSndContWork[3]);

            GfxPrint_SetPos(printer, 3, 8);
            GfxPrint_Printf(printer, "S-Out  : %2x %s", sAudioSndContWork[4], sSoundModeNames[sAudioSndContWork[4]]);

            GfxPrint_SetPos(printer, 3, 9);
            GfxPrint_Printf(printer, "BGM Ent: %2x", sAudioSndContWork[5]);

            GfxPrint_SetPos(printer, 3, 10);
            GfxPrint_Printf(printer, "Spec   : %2x", sAudioSndContWork[6]);

            GfxPrint_SetPos(printer, 3, 11);
            GfxPrint_Printf(printer, "Na Snd : %2x", sAudioSndContWork[7]);

            GfxPrint_SetPos(printer, 3, 12);
            GfxPrint_Printf(printer, "Cam Wt : %s", sBoolStrs[sAudioSndContWork[8]]);

            GfxPrint_SetPos(printer, 3, 13);
            GfxPrint_Printf(printer, "Lnk Wt : %s", sBoolStrs[sAudioSndContWork[9]]);

            GfxPrint_SetPos(printer, 3, 14);
            GfxPrint_Printf(printer, "SE Ent : %2x", sAudioSndContWork[10]);
            break;

        case PAGE_INTERFACE_INFO:
            ind = 0;
            for (k = 0; k < 7; k++) {
                if (k == sAudioIntInfoSel) {
                    SETCOL(255, 127, 127);
                } else {
                    SETCOL(255, 255, 255);
                }
                GfxPrint_SetPos(printer, 2 + sAudioIntInfoX, 4 + ind + sAudioIntInfoY);
                GfxPrint_Printf(printer, "%s <%d>", sSoundBankNames[k], sAudioIntInfoBankPage[k]);

                for (k2 = 0; k2 < gChannelsPerBank[gSfxChannelLayout][k]; k2++) {
#define entryIndex (gActiveSounds[k][k2].entryIndex)
#define entry (&gSoundBanks[k][entryIndex])
#define chan (gAudioContext.seqPlayers[2].channels[entry->channelIdx])
                    GfxPrint_SetPos(printer, 2 + sAudioIntInfoX, 5 + ind + sAudioIntInfoY);
                    if (sAudioIntInfoBankPage[k] == 1) {
                        if ((entryIndex != 0xFF) &&
                            ((entry->state == SFX_STATE_PLAYING_1) || (entry->state == SFX_STATE_PLAYING_2))) {
                            GfxPrint_Printf(printer, "%2X %5d %5d %5d %02X %04X %04X", entryIndex, (s32)*entry->posX,
                                            (s32)*entry->posY, (s32)*entry->posZ, entry->sfxImportance,
                                            entry->sfxParams, entry->sfxId);
                        } else {
                            GfxPrint_Printf(printer, "FF ----- ----- ----- -- ---- ----");
                        }
                    } else if (sAudioIntInfoBankPage[k] == 2) {
                        if ((entryIndex != 0xFF) &&
                            ((entry->state == SFX_STATE_PLAYING_1) || (entry->state == SFX_STATE_PLAYING_2))) {
                            GfxPrint_Printf(printer, "%2X %5d %5d %5d %3d %3d %04X", entryIndex, (s32)*entry->posX,
                                            (s32)*entry->posY, (s32)*entry->posZ, (s32)(chan->volume * 127.1f),
                                            chan->newPan, entry->sfxId);
                        } else {
                            GfxPrint_Printf(printer, "FF ----- ----- ----- --- --- ----");
                        }
                    } else if (sAudioIntInfoBankPage[k] == 3) {
                        if ((entryIndex != 0xFF) &&
                            ((entry->state == SFX_STATE_PLAYING_1) || (entry->state == SFX_STATE_PLAYING_2))) {
                            GfxPrint_Printf(printer, "%2X %5d %5d %5d %3d %3d %04X", entryIndex, (s32)*entry->posX,
                                            (s32)*entry->posY, (s32)*entry->posZ, (s32)(chan->freqScale * 100.0f),
                                            chan->reverb, entry->sfxId);
                        } else {
                            GfxPrint_Printf(printer, "FF ----- ----- ----- --- --- ----");
                        }
                    } else if (sAudioIntInfoBankPage[k] == 4) {
                        if ((entryIndex != 0xFF) &&
                            ((entry->state == SFX_STATE_PLAYING_1) || (entry->state == SFX_STATE_PLAYING_2))) {
                            GfxPrint_Printf(printer, "%2X %04X", entryIndex, entry->sfxId);
                        } else {
                            GfxPrint_Printf(printer, "FF ----");
                        }
                    }
#undef entryIndex
#undef entry
#undef chan

                    if (sAudioIntInfoBankPage[k] != 0) {
                        ind++;
                    }
                }
                ind++;
            }
            break;

        case PAGE_SCROLL_PRINT:
            GfxPrint_SetPos(printer, 2, 4 + sAudioScrPrtSel);
            SETCOL(255, 255, 255);
            GfxPrint_Printf(printer, "*");

            SETCOL(255, 255, 255);
            GfxPrint_SetPos(printer, 3, 4);
            GfxPrint_Printf(printer, "Swicth  : %d", sAudioScrPrtWork[0]);

            GfxPrint_SetPos(printer, 3, 5);
            GfxPrint_Printf(printer, "Lines   : %d", sAudioScrPrtWork[1] + 1);

            GfxPrint_SetPos(printer, 3, 6);
            GfxPrint_Printf(printer, "Color   : %d", sAudioScrPrtWork[2]);

            GfxPrint_SetPos(printer, 3, 7);
            GfxPrint_Printf(printer, "%s  : %d", sSoundBankNames[0], sAudioScrPrtWork[3]);

            GfxPrint_SetPos(printer, 3, 8);
            GfxPrint_Printf(printer, "%s    : %d", sSoundBankNames[1], sAudioScrPrtWork[4]);

            GfxPrint_SetPos(printer, 3, 9);
            GfxPrint_Printf(printer, "ENVRONM : %d", sAudioScrPrtWork[5]);

            GfxPrint_SetPos(printer, 3, 10);
            GfxPrint_Printf(printer, "%s   : %d", sSoundBankNames[3], sAudioScrPrtWork[6]);

            GfxPrint_SetPos(printer, 3, 11);
            GfxPrint_Printf(printer, "%s  : %d", sSoundBankNames[4], sAudioScrPrtWork[7]);

            GfxPrint_SetPos(printer, 3, 12);
            GfxPrint_Printf(printer, "%s : %d", sSoundBankNames[5], sAudioScrPrtWork[8]);

            GfxPrint_SetPos(printer, 3, 13);
            GfxPrint_Printf(printer, "%s    : %d", sSoundBankNames[6], sAudioScrPrtWork[9]);

            GfxPrint_SetPos(printer, 3, 14);
            GfxPrint_Printf(printer, "SEQ ENT : %d", sAudioScrPrtWork[10]);
            break;

        case PAGE_SFX_SWAP:
            GfxPrint_SetPos(printer, 3, 4);
            SETCOL(255, 255, 255);
            if (gAudioSfxSwapOff) {
                GfxPrint_Printf(printer, "SWAP OFF");
            }

            if (sAudioSfxSwapIsEditing == 0) {
                SETCOL(255, 255, 255);
            } else {
                SETCOL(127, 127, 127);
            }
            GfxPrint_SetPos(printer, 2, 6 + sAudioSfxSwapSel);
            GfxPrint_Printf(printer, "*");

            ctr = sAudioSfxSwapNibbleSel;
            if (sAudioSfxSwapNibbleSel >= 4) {
                ctr++;
            }
            if (sAudioSfxSwapIsEditing == 1) {
                SETCOL(255, 255, 255);
                GfxPrint_SetPos(printer, 3 + ctr, 5);
                GfxPrint_Printf(printer, "V");
            }

            for (i = 0; i < 10; i++) {
                if (i == sAudioSfxSwapSel) {
                    if (sAudioSfxSwapIsEditing == 0) {
                        SETCOL(192, 192, 192);
                    } else {
                        SETCOL(255, 255, 255);
                    }
                } else if (sAudioSfxSwapIsEditing == 0) {
                    SETCOL(144, 144, 144);
                } else {
                    SETCOL(96, 96, 96);
                }
                GfxPrint_SetPos(printer, 3, 6 + i);
                GfxPrint_Printf(printer, "%04x %04x %s", gAudioSfxSwapSource[i], gAudioSfxSwapTarget[i],
                                sAudioSfxSwapModeNames[gAudioSfxSwapMode[i]]);
            }
            break;

        case PAGE_SUB_TRACK_INFO:
            GfxPrint_SetPos(printer, 3, 4);
            SETCOL(255, 255, 255);
            GfxPrint_Printf(printer, "Group Track:%d", sAudioSubTrackInfoPlayerSel);

            GfxPrint_SetPos(printer, 3, 5);
            GfxPrint_Printf(printer, "Sub Track  :%d", sAudioSubTrackInfoChannelSel);

            GfxPrint_SetPos(printer, 3, 6);
            GfxPrint_Printf(printer, "TRK NO. ");

            GfxPrint_SetPos(printer, 3, 7);
            GfxPrint_Printf(printer, "ENTRY   ");

            GfxPrint_SetPos(printer, 3, 8);
            GfxPrint_Printf(printer, "MUTE    ");

            GfxPrint_SetPos(printer, 3, 9);
            GfxPrint_Printf(printer, "OPENNOTE");

            ctr2 = 0;
            for (i = 0; i < 16; i++) {
                if (i == sAudioSubTrackInfoChannelSel) {
                    SETCOL(255, 255, 255);
                } else {
                    SETCOL(200, 200, 200);
                }
                GfxPrint_SetPos(printer, 15 + i, 6);
                GfxPrint_Printf(printer, "%1X", i);

                GfxPrint_SetPos(printer, 15 + i, 7);
                if (gAudioContext.seqPlayers[sAudioSubTrackInfoPlayerSel].channels[i]->enabled) {
                    GfxPrint_Printf(printer, "O");
                } else {
                    GfxPrint_Printf(printer, "X");
                }

                GfxPrint_SetPos(printer, 15 + i, 8);
                if (gAudioContext.seqPlayers[sAudioSubTrackInfoPlayerSel].channels[i]->stopSomething2) {
                    GfxPrint_Printf(printer, "O");
                } else {
                    GfxPrint_Printf(printer, "X");
                }

                GfxPrint_SetPos(printer, 15 + i, 9);
                ctr = 0;
                for (j = 0; j < 4; j++) {
                    if (gAudioContext.seqPlayers[sAudioSubTrackInfoPlayerSel].channels[i]->layers[j] != NULL) {
                        ctr++;
                    }
                }

                GfxPrint_Printf(printer, "%1X", ctr);
                ctr2 += ctr;
            }

            SETCOL(255, 255, 255);
            if (sSeqPlayerPeakNumLayers[sAudioSubTrackInfoPlayerSel] < ctr2) {
                sSeqPlayerPeakNumLayers[sAudioSubTrackInfoPlayerSel] = ctr2;
            }
            GfxPrint_SetPos(printer, 16 + i, 9);
            GfxPrint_Printf(printer, "%2d,%2d", ctr2, sSeqPlayerPeakNumLayers[sAudioSubTrackInfoPlayerSel]);

            GfxPrint_SetPos(printer, 3, 11);
            GfxPrint_Printf(printer, "VOL     ");

            GfxPrint_SetPos(printer, 3, 12);
            GfxPrint_Printf(printer, "E VOL   ");

            GfxPrint_SetPos(printer, 3, 13);
            GfxPrint_Printf(printer, "BANK ID ");

            GfxPrint_SetPos(printer, 3, 14);
            GfxPrint_Printf(printer, "PROG    ");

            GfxPrint_SetPos(printer, 3, 15);
            GfxPrint_Printf(printer, "PAN    ");

            GfxPrint_SetPos(printer, 3, 16);
            GfxPrint_Printf(printer, "PANPOW  ");

            GfxPrint_SetPos(printer, 3, 17);
            GfxPrint_Printf(printer, "FXMIX   ");

            GfxPrint_SetPos(printer, 3, 18);
            GfxPrint_Printf(printer, "PRIO    ");

            GfxPrint_SetPos(printer, 3, 19);
            GfxPrint_Printf(printer, "VIB PIT ");

            GfxPrint_SetPos(printer, 3, 20);
            GfxPrint_Printf(printer, "VIB DEP ");

            GfxPrint_SetPos(printer, 3, 21);
            GfxPrint_Printf(printer, "TUNE    ");

            GfxPrint_SetPos(printer, 3, 22);
            GfxPrint_Printf(printer, "TUNE    ");

            for (i = 0; i < 8; i++) {
                GfxPrint_SetPos(printer, 15 + 3 * i, 22);
                GfxPrint_Printf(printer, "%02X ",
                                (u8)gAudioContext.seqPlayers[sAudioSubTrackInfoPlayerSel]
                                    .channels[sAudioSubTrackInfoChannelSel]
                                    ->soundScriptIO[i]);
            }

            if (gAudioContext.seqPlayers[sAudioSubTrackInfoPlayerSel].channels[sAudioSubTrackInfoChannelSel]->enabled) {
                GfxPrint_SetPos(printer, 15, 11);
                GfxPrint_Printf(printer, "%d",
                                (u8)(gAudioContext.seqPlayers[sAudioSubTrackInfoPlayerSel]
                                         .channels[sAudioSubTrackInfoChannelSel]
                                         ->volume *
                                     127.1));

                GfxPrint_SetPos(printer, 15, 12);
                GfxPrint_Printf(printer, "%d",
                                (u8)(gAudioContext.seqPlayers[sAudioSubTrackInfoPlayerSel]
                                         .channels[sAudioSubTrackInfoChannelSel]
                                         ->volumeScale *
                                     127.1));

                GfxPrint_SetPos(printer, 15, 13);
                GfxPrint_Printf(printer, "%X",
                                gAudioContext.seqPlayers[sAudioSubTrackInfoPlayerSel]
                                    .channels[sAudioSubTrackInfoChannelSel]
                                    ->fontId);

                ctr = (u8)(gAudioContext.seqPlayers[sAudioSubTrackInfoPlayerSel]
                               .channels[sAudioSubTrackInfoChannelSel]
                               ->instOrWave);

                if (ctr == 0) {
                    ctr2 = 0x7F;
                } else if (ctr < 0x80) {
                    ctr2 = ctr - 1;
                } else {
                    ctr2 = ctr;
                }

                GfxPrint_SetPos(printer, 15, 14);
                GfxPrint_Printf(printer, "%d", ctr2);

                GfxPrint_SetPos(printer, 15, 15);
                GfxPrint_Printf(printer, "%d",
                                gAudioContext.seqPlayers[sAudioSubTrackInfoPlayerSel]
                                    .channels[sAudioSubTrackInfoChannelSel]
                                    ->newPan);

                GfxPrint_SetPos(printer, 15, 16);
                GfxPrint_Printf(printer, "%d",
                                gAudioContext.seqPlayers[sAudioSubTrackInfoPlayerSel]
                                    .channels[sAudioSubTrackInfoChannelSel]
                                    ->panChannelWeight);

                GfxPrint_SetPos(printer, 15, 17);
                GfxPrint_Printf(printer, "%d",
                                gAudioContext.seqPlayers[sAudioSubTrackInfoPlayerSel]
                                    .channels[sAudioSubTrackInfoChannelSel]
                                    ->reverb);

                GfxPrint_SetPos(printer, 15, 18);
                GfxPrint_Printf(printer, "%d",
                                gAudioContext.seqPlayers[sAudioSubTrackInfoPlayerSel]
                                    .channels[sAudioSubTrackInfoChannelSel]
                                    ->notePriority);

                GfxPrint_SetPos(printer, 15, 19);
                GfxPrint_Printf(printer, "%d",
                                (u8)(gAudioContext.seqPlayers[sAudioSubTrackInfoPlayerSel]
                                         .channels[sAudioSubTrackInfoChannelSel]
                                         ->vibratoRateTarget /
                                     32));

                GfxPrint_SetPos(printer, 15, 20);
                GfxPrint_Printf(printer, "%d",
                                (u8)(gAudioContext.seqPlayers[sAudioSubTrackInfoPlayerSel]
                                         .channels[sAudioSubTrackInfoChannelSel]
                                         ->vibratoExtentTarget /
                                     8));

                GfxPrint_SetPos(printer, 15, 21);
                GfxPrint_Printf(printer, "%d",
                                (u16)(gAudioContext.seqPlayers[sAudioSubTrackInfoPlayerSel]
                                          .channels[sAudioSubTrackInfoChannelSel]
                                          ->freqScale *
                                      100));
            }
            break;

        case PAGE_HEAP_INFO:
            SETCOL(255, 255, 255);
            GfxPrint_SetPos(printer, 3, 4);
            GfxPrint_Printf(printer, "TOTAL  %d", D_8014A6C4.heapSize);

            GfxPrint_SetPos(printer, 3, 5);
            GfxPrint_Printf(printer, "DRIVER %05X / %05X",
                            gAudioContext.notesAndBuffersPool.cur - gAudioContext.notesAndBuffersPool.start,
                            gAudioContext.notesAndBuffersPool.size);

            GfxPrint_SetPos(printer, 3, 6);
            GfxPrint_Printf(
                printer, "AT-SEQ %02X-%02X (%05X-%05X / %05X)", (u8)gAudioContext.seqCache.temporary.entries[0].id,
                (u8)gAudioContext.seqCache.temporary.entries[1].id, gAudioContext.seqCache.temporary.entries[0].size,
                gAudioContext.seqCache.temporary.entries[1].size, gAudioContext.seqCache.temporary.pool.size);

            GfxPrint_SetPos(printer, 3, 7);
            GfxPrint_Printf(
                printer, "AT-BNK %02X-%02X (%05X-%05X / %05X)", (u8)gAudioContext.fontCache.temporary.entries[0].id,
                (u8)gAudioContext.fontCache.temporary.entries[1].id, gAudioContext.fontCache.temporary.entries[0].size,
                gAudioContext.fontCache.temporary.entries[1].size, gAudioContext.fontCache.temporary.pool.size);

            GfxPrint_SetPos(printer, 3, 8);
            GfxPrint_Printf(printer, "ST-SEQ %02Xseqs  (%05X / %06X)", gAudioContext.seqCache.persistent.numEntries,
                            gAudioContext.seqCache.persistent.pool.cur - gAudioContext.seqCache.persistent.pool.start,
                            gAudioContext.seqCache.persistent.pool.size);

            for (k = 0; (u32)k < gAudioContext.seqCache.persistent.numEntries; k++) {
                GfxPrint_SetPos(printer, 3 + 3 * k, 9);
                GfxPrint_Printf(printer, "%02x", gAudioContext.seqCache.persistent.entries[k].id);
            }

            GfxPrint_SetPos(printer, 3, 10);
            GfxPrint_Printf(printer, "ST-BNK %02Xbanks (%05X / %06X)", gAudioContext.fontCache.persistent.numEntries,
                            gAudioContext.fontCache.persistent.pool.cur - gAudioContext.fontCache.persistent.pool.start,
                            gAudioContext.fontCache.persistent.pool.size);

            for (k = 0; (u32)k < gAudioContext.fontCache.persistent.numEntries; k++) {
                GfxPrint_SetPos(printer, 3 + 3 * k, 11);
                GfxPrint_Printf(printer, "%02x", gAudioContext.fontCache.persistent.entries[k].id);
            }

            GfxPrint_SetPos(printer, 3, 12);
            GfxPrint_Printf(printer, "E-MEM  %05X / %05X",
                            gAudioContext.permanentPool.cur - gAudioContext.permanentPool.start,
                            gAudioContext.permanentPool.size);
            break;

        case PAGE_BLOCK_CHANGE_BGM:
            SETCOL(255, 255, 255);
            GfxPrint_SetPos(printer, 3, 4);
            GfxPrint_Printf(printer, "BGM No.    %02X", sAudioBlkChgBgmWork[0]);

            GfxPrint_SetPos(printer, 3, 5);
            GfxPrint_Printf(printer, "SCENE SET  %02X %s", sAudioBlkChgBgmWork[1],
                            sAudioSceneNames[sAudioBlkChgBgmWork[1]]);

            SETCOL(0x64, 255, 0x64);
            GfxPrint_SetPos(printer, 2, 4 + sAudioBlkChgBgmSel);
            GfxPrint_Printf(printer, "*");

            SETCOL(255, 255, 255);
            GfxPrint_SetPos(printer, 3, 7);
            GfxPrint_Printf(printer, "NEXT SCENE %02X %s", (u8)gAudioContext.seqPlayers[0].soundScriptIO[2],
                            sAudioSceneNames[(u8)gAudioContext.seqPlayers[0].soundScriptIO[2]]);

            GfxPrint_SetPos(printer, 3, 8);
            GfxPrint_Printf(printer, "NOW SCENE  %02X %s", (u8)gAudioContext.seqPlayers[0].soundScriptIO[4],
                            sAudioSceneNames[(u8)gAudioContext.seqPlayers[0].soundScriptIO[4]]);

            GfxPrint_SetPos(printer, 3, 9);
            GfxPrint_Printf(printer, "NOW BLOCK  %02X", (gAudioContext.seqPlayers[0].soundScriptIO[5] + 1) & 0xFF);

            GfxPrint_SetPos(printer, 3, 11);
            GfxPrint_Printf(printer, "PORT");

            GfxPrint_SetPos(printer, 3, 12);
            GfxPrint_Printf(printer, "%02X %02X %02X %02X", (u8)gAudioContext.seqPlayers[0].soundScriptIO[0],
                            (u8)gAudioContext.seqPlayers[0].soundScriptIO[1],
                            (u8)gAudioContext.seqPlayers[0].soundScriptIO[2],
                            (u8)gAudioContext.seqPlayers[0].soundScriptIO[3]);

            GfxPrint_SetPos(printer, 3, 13);
            GfxPrint_Printf(printer, "%02X %02X %02X %02X", (u8)gAudioContext.seqPlayers[0].soundScriptIO[4],
                            (u8)gAudioContext.seqPlayers[0].soundScriptIO[5],
                            (u8)gAudioContext.seqPlayers[0].soundScriptIO[6],
                            (u8)gAudioContext.seqPlayers[0].soundScriptIO[7]);
            break;

        case PAGE_OCARINA_TEST:
            SETCOL(255, 255, 255);
            GfxPrint_SetPos(printer, 3, 4);
            GfxPrint_Printf(printer, "SEQ INFO  : %2d %02x %d", sDisplayedStaff.noteIdx, sDisplayedStaff.state,
                            sDisplayedStaff.pos);

            GfxPrint_SetPos(printer, 3, 5);
            GfxPrint_Printf(printer, "PLAY INFO : %2d %02x %d", sPlayingStaff.noteIdx, sPlayingStaff.state,
                            sPlayingStaff.pos);

            GfxPrint_SetPos(printer, 3, 6);
            GfxPrint_Printf(printer, "8note REC POINTER : %08x", gScarecrowSpawnSongPtr);

            ctr = 0;
            for (j = 0; j < 4; j++) {
                for (i = 0; i < 8; i++) {
                    GfxPrint_SetPos(printer, 3 + 3 * i, 7 + j);
                    GfxPrint_Printf(printer, "%02x", gScarecrowSpawnSongPtr[ctr++]);
                }
            }

            GfxPrint_SetPos(printer, 3, 24);
            GfxPrint_Printf(printer, "OCA:%02x SEQ:%04x PLAY:%02x REC:%02x", D_80130F10, D_80130F3C, sPlaybackState,
                            sRecordingState);
            break;

        case PAGE_SFX_PARAMETER_CHANGE:
            GfxPrint_SetPos(printer, 2, 4 + sAudioSfxParamChgSel);
            SETCOL(127, 255, 127);
            GfxPrint_Printf(printer, "*");

            SETCOL(255, 255, 255);
            GfxPrint_SetPos(printer, 3, 4);
            GfxPrint_Printf(printer, "SE HD  : %02x %s", sAudioSfxParamChgWork[0],
                            sSoundBankNames[sAudioSfxParamChgWork[0]]);

            GfxPrint_SetPos(printer, 3, 5);
            GfxPrint_Printf(printer, "SE No. : %02x", sAudioSfxParamChgWork[1]);

            GfxPrint_SetPos(printer, 20, 6);
            GfxPrint_Printf(printer, "       : %04x",
                            gSoundParams[sAudioSfxParamChgWork[0]][sAudioSfxParamChgWork[1]].params);

            GfxPrint_SetPos(printer, 3, 6);
            GfxPrint_Printf(
                printer, "SE SW    %s",
                AudioDebug_ToStringBinary(gSoundParams[sAudioSfxParamChgWork[0]][sAudioSfxParamChgWork[1]].params, 16));

            SETCOL(127, 255, 127);
            digitStr[0] = (char)('0' + ((gSoundParams[sAudioSfxParamChgWork[0]][sAudioSfxParamChgWork[1]].params >>
                                         (15 - sAudioSfxParamChgBitSel)) &
                                        1));
            GfxPrint_SetPos(printer, 12 + sAudioSfxParamChgBitSel, 6);
            GfxPrint_Printf(printer, "%s", digitStr);

            SETCOL(255, 255, 255);
            GfxPrint_SetPos(printer, 3, 7);
            GfxPrint_Printf(printer, "SE PR  : %02x",
                            gSoundParams[sAudioSfxParamChgWork[0]][sAudioSfxParamChgWork[1]].importance);
            break;

        case PAGE_FREE_AREA:
            GfxPrint_SetPos(printer, 3, 4);
            SETCOL(255, 255, 255);
            GfxPrint_Printf(printer, "env_fx %d code_fx %d SPEC %d", sAudioEnvReverb, sAudioCodeReverb, gAudioSpecId);

            if (sAudioUpdateTaskStart == sAudioUpdateTaskEnd) {
                sAudioUpdateDuration = OS_CYCLES_TO_NSEC(sAudioUpdateEndTime - sAudioUpdateStartTime) / (1e9f / 20);
                if (sAudioUpdateDurationMax < sAudioUpdateDuration) {
                    sAudioUpdateDurationMax = sAudioUpdateDuration;
                }
            }

            GfxPrint_SetPos(printer, 3, 6);
            GfxPrint_Printf(printer, "SOUND GAME FRAME NOW %f", sAudioUpdateDuration);

            GfxPrint_SetPos(printer, 3, 7);
            GfxPrint_Printf(printer, "SOUND GAME FRAME MAX %f", sAudioUpdateDurationMax);

            GfxPrint_SetPos(printer, 3, 9);
            GfxPrint_Printf(printer, "SWITCH BGM MODE %d %d %d (FLAG %d)", D_8013061C, D_80130634, D_80130638,
                            D_80130654);

            GfxPrint_SetPos(printer, 3, 10);
            GfxPrint_Printf(printer, "ENEMY DIST %f VOL %3d", sAudioEnemyDist, sAudioEnemyVol);

            GfxPrint_SetPos(printer, 3, 11);
            GfxPrint_Printf(printer, "GANON DIST VOL %3d", sAudioGanonDistVol);

            GfxPrint_SetPos(printer, 3, 12);
            GfxPrint_Printf(printer, "DEMO FLAG %d", sAudioCutsceneFlag);

            GfxPrint_SetPos(printer, 3, 12);
            if (sAudioHasMalonBgm == true) {
                GfxPrint_Printf(printer, "MARON BGM DIST %f", sAudioMalonBgmDist);
                sAudioHasMalonBgm = false;
            }

            GfxPrint_SetPos(printer, 3, 23);
            if (sAudioNatureFailed != 0) {
                GfxPrint_Printf(printer, "NATURE FAILED %01x", sAudioNatureFailed);
            }

            GfxPrint_SetPos(printer, 3, 24);
            if (sSariaBgmPtr != 0) {
                GfxPrint_Printf(printer, "SARIA BGM PTR %08x", sSariaBgmPtr);
            }

            GfxPrint_SetPos(printer, 3, 25);
            GfxPrint_Printf(printer, "POLI %d(%d)", sPeakNumNotes, numEnabledNotes);

            for (i = 0; i < 11; i++) {
                GfxPrint_SetPos(printer, 3 + 3 * i, 26);
                GfxPrint_Printf(printer, "%d", sAudioSpecPeakNumNotes[i]);
            }
            break;
    }
#undef SETCOL_COMMON
#undef SETCOL
#undef SETCOL_SCROLLPRINT
}

void AudioDebug_ProcessInput_SndCont(void) {
    u16 step = 1;

    if (CHECK_BTN_ANY(sDebugPadHold, BTN_CDOWN)) {
        if (sAudioSndContWorkLims[sAudioSndContSel] >= 16) {
            step = 16;
        }
    } else if (CHECK_BTN_ANY(sDebugPadHold, BTN_CLEFT)) {
        if (sAudioSndContWorkLims[sAudioSndContSel] >= 16) {
            step = 8;
        }
    } else if (CHECK_BTN_ANY(sDebugPadHold, BTN_CUP)) {
        sAudioSndContWork[sAudioSndContSel] = 0;
    }

    if (CHECK_BTN_ANY(sDebugPadPress, BTN_DUP)) {
        if (sAudioSndContSel > 0) {
            sAudioSndContSel--;
        } else {
            sAudioSndContSel = 10;
        }
    }

    if (CHECK_BTN_ANY(sDebugPadPress, BTN_DDOWN)) {
        if (sAudioSndContSel < 10) {
            sAudioSndContSel++;
        } else {
            sAudioSndContSel = 0;
        }
    }

    if (CHECK_BTN_ANY(sDebugPadPress, BTN_DLEFT)) {
        if (sAudioSndContWork[sAudioSndContSel] >= step) {
            if (1) {
                sAudioSndContWork[sAudioSndContSel] -= step;
            }
        } else {
            sAudioSndContWork[sAudioSndContSel] += sAudioSndContWorkLims[sAudioSndContSel] - step;
        }
    }

    if (CHECK_BTN_ANY(sDebugPadPress, BTN_DRIGHT)) {
        if (sAudioSndContWork[sAudioSndContSel] + step < sAudioSndContWorkLims[sAudioSndContSel]) {
            sAudioSndContWork[sAudioSndContSel] += step;
        } else {
            sAudioSndContWork[sAudioSndContSel] += step - sAudioSndContWorkLims[sAudioSndContSel];
        }
    }

    if (sAudioSndContSel == 8) {
        if (sAudioSndContWork[sAudioSndContSel] != 0) {
            Audio_SetExtraFilter(0x20);
        } else {
            Audio_SetExtraFilter(0);
        }
    }

    if (sAudioSndContSel == 9) {
        if (sAudioSndContWork[sAudioSndContSel] != 0) {
            Audio_SetBaseFilter(0x20);
        } else {
            Audio_SetBaseFilter(0);
        }
    }

    if (CHECK_BTN_ANY(sDebugPadPress, BTN_A)) {
        switch (sAudioSndContSel) {
            case 0:
            case 1:
                Audio_StartSeq(sAudioSndContSel, 0, sAudioSndContWork[sAudioSndContSel]);
                break;
            case 2:
            case 3:
                Audio_PlaySoundGeneral(((sAudioSndContWork[2] << 12) & 0xFFFF) + sAudioSndContWork[3] + SFX_FLAG,
                                       &D_801333D4, 4, &D_801333E0, &D_801333E0, &D_801333E8);
                break;
            case 4:
                func_800F6700(sAudioSndContWork[sAudioSndContSel]);
                break;
            case 5:
                Audio_SeqCmdE01(0, sAudioSndContWork[sAudioSndContSel]);
                break;
            case 6:
                Audio_SeqCmdF(0, sAudioSndContWork[sAudioSndContSel]);
                sAudioSubTrackInfoSpec = sAudioSndContWork[6];
                if (sAudioSubTrackInfoPlayerSel > gAudioSpecs[sAudioSubTrackInfoSpec].numSequencePlayers - 1) {
                    sAudioSubTrackInfoPlayerSel = gAudioSpecs[sAudioSubTrackInfoSpec].numSequencePlayers - 1;
                }
                break;
            case 7:
                func_800F6FB4(sAudioSndContWork[sAudioSndContSel]);
                break;
            case 8:
            case 9:
                break;
            case 10:
                Audio_SetSoundBanksMute(sAudioSndContWork[sAudioSndContSel] * 0x7F);
                break;
        }
    }

    if (CHECK_BTN_ANY(sDebugPadPress, BTN_B)) {
        switch (sAudioSndContSel) {
            case 0:
            case 1:
                Audio_SeqCmd1(sAudioSndContSel, 0);
                break;
            case 7:
                Audio_SeqCmd1(0, 0);
                break;
            case 2:
            case 3:
                Audio_StopSfxByBank(sAudioSndContWork[2]);
                break;
        }
    }

    if (CHECK_BTN_ANY(sDebugPadPress, BTN_CDOWN)) {
        if (sAudioSndContSel == 0) {
            if (1) {}
            func_800F595C(sAudioSndContWork[sAudioSndContSel]);
        }
    }

    if (CHECK_BTN_ANY(sDebugPadPress, BTN_CRIGHT)) {
        if (sAudioSndContSel == 0) {
            if (1) {}
            func_800F5ACC(sAudioSndContWork[sAudioSndContSel]);
        }
    }
}

void AudioDebug_ProcessInput_IntInfo(void) {
    if (CHECK_BTN_ANY(sDebugPadPress, BTN_CUP)) {
        sAudioIntInfoY--;
    }

    if (CHECK_BTN_ANY(sDebugPadPress, BTN_CDOWN)) {
        sAudioIntInfoY++;
    }

    if (CHECK_BTN_ANY(sDebugPadPress, BTN_CLEFT)) {
        sAudioIntInfoX--;
    }

    if (CHECK_BTN_ANY(sDebugPadPress, BTN_CRIGHT)) {
        sAudioIntInfoX++;
    }

    if (CHECK_BTN_ANY(sDebugPadPress, BTN_B)) {
        sAudioIntInfoX = 0;
        sAudioIntInfoY = 0;
    }

    if (CHECK_BTN_ANY(sDebugPadPress, BTN_DUP) && sAudioIntInfoSel > 0) {
        sAudioIntInfoSel--;
    }

    if (CHECK_BTN_ANY(sDebugPadPress, BTN_DDOWN) && sAudioIntInfoSel < 6) {
        sAudioIntInfoSel++;
    }

    if (CHECK_BTN_ANY(sDebugPadPress, BTN_DLEFT) && sAudioIntInfoBankPage[sAudioIntInfoSel] > 0) {
        sAudioIntInfoBankPage[sAudioIntInfoSel]--;
    }

    if (CHECK_BTN_ANY(sDebugPadPress, BTN_DRIGHT) && sAudioIntInfoBankPage[sAudioIntInfoSel] < 4) {
        sAudioIntInfoBankPage[sAudioIntInfoSel]++;
    }
}

void AudioDebug_ProcessInput_ScrPrt(void) {
    if (sAudioScrPrtWork[0] != 0) {
        if (CHECK_BTN_ANY(sDebugPadPress, BTN_CUP)) {
            sAudioScrPrtY--;
        }
        if (CHECK_BTN_ANY(sDebugPadPress, BTN_CDOWN)) {
            sAudioScrPrtY++;
        }
        if (CHECK_BTN_ANY(sDebugPadPress, BTN_CLEFT)) {
            sAudioScrPrtX--;
        }
        if (CHECK_BTN_ANY(sDebugPadPress, BTN_CRIGHT)) {
            sAudioScrPrtX++;
        }
        if (CHECK_BTN_ANY(sDebugPadPress, BTN_A)) {
            sAudioScrPrtX = 26;
            sAudioScrPrtY = 1;
            sAudioScrPrtWork[2] = 6;
        }

        if (CHECK_BTN_ANY(sDebugPadPress, BTN_B)) {
            sAudioScrPrtInd = 0;
            sAudioScrPrtOverflow = 0;
        }
    }

    if (CHECK_BTN_ANY(sDebugPadPress, BTN_DUP)) {
        if (sAudioScrPrtSel > 0) {
            sAudioScrPrtSel--;
        } else {
            sAudioScrPrtSel = 10;
        }
    }

    if (CHECK_BTN_ANY(sDebugPadPress, BTN_DDOWN)) {
        if (sAudioScrPrtSel < 10) {
            sAudioScrPrtSel++;
        } else {
            sAudioScrPrtSel = 0;
        }
    }

    if (CHECK_BTN_ANY(sDebugPadPress, BTN_DLEFT)) {
        if (sAudioScrPrtWork[sAudioScrPrtSel] > 0) {
            sAudioScrPrtWork[sAudioScrPrtSel]--;
        } else {
            sAudioScrPrtWork[sAudioScrPrtSel] = sAudioScrPrtWorkLims[sAudioScrPrtSel] - 1;
        }
    }

    if (CHECK_BTN_ANY(sDebugPadPress, BTN_DRIGHT)) {
        if (sAudioScrPrtWork[sAudioScrPrtSel] < sAudioScrPrtWorkLims[sAudioScrPrtSel] - 1) {
            sAudioScrPrtWork[sAudioScrPrtSel]++;
        } else {
            sAudioScrPrtWork[sAudioScrPrtSel] = 0;
        }
    }

    D_801333F0 = sAudioScrPrtWork[3] + (sAudioScrPrtWork[4] * 2) + (sAudioScrPrtWork[5] * 4) +
                 (sAudioScrPrtWork[6] * 8) + (sAudioScrPrtWork[7] * 0x10) + (sAudioScrPrtWork[8] * 0x20);
}

void AudioDebug_ProcessInput_SfxSwap(void) {
    s16 step;
    u16 val;
    u8 prev;

    if (!sAudioSfxSwapIsEditing) {
        if (CHECK_BTN_ANY(sDebugPadPress, BTN_DUP)) {
            if (sAudioSfxSwapSel > 0) {
                sAudioSfxSwapSel--;
            } else {
                sAudioSfxSwapSel = 9;
            }
        }

        if (CHECK_BTN_ANY(sDebugPadPress, BTN_DDOWN)) {
            if (sAudioSfxSwapSel < 9) {
                sAudioSfxSwapSel++;
            } else {
                sAudioSfxSwapSel = 0;
            }
        }

        if (CHECK_BTN_ANY(sDebugPadPress, BTN_A)) {
            sAudioSfxSwapIsEditing = true;
        }

        if (CHECK_BTN_ANY(sDebugPadPress, BTN_B)) {
            gAudioSfxSwapSource[sAudioSfxSwapSel] = 0;
            gAudioSfxSwapTarget[sAudioSfxSwapSel] = 0;
        }

        if (CHECK_BTN_ANY(sDebugPadPress, BTN_START)) {
            if (sAudioSfxSwapSel != 0) {
                prev = sAudioSfxSwapSel - 1;
            } else {
                prev = 9;
            }
            gAudioSfxSwapSource[sAudioSfxSwapSel] = gAudioSfxSwapSource[prev];
            gAudioSfxSwapTarget[sAudioSfxSwapSel] = gAudioSfxSwapTarget[prev];
        }
    } else {
        if (CHECK_BTN_ANY(sDebugPadPress, BTN_DLEFT)) {
            if (sAudioSfxSwapNibbleSel > 0) {
                sAudioSfxSwapNibbleSel--;
            } else {
                sAudioSfxSwapNibbleSel = 7;
            }
        }
        if (CHECK_BTN_ANY(sDebugPadPress, BTN_DRIGHT)) {
            if (sAudioSfxSwapNibbleSel < 7) {
                sAudioSfxSwapNibbleSel++;
            } else {
                sAudioSfxSwapNibbleSel = 0;
            }
        }

        if (CHECK_BTN_ANY(sDebugPadPress, BTN_DUP) || CHECK_BTN_ANY(sDebugPadPress, BTN_DDOWN)) {
            if (CHECK_BTN_ANY(sDebugPadPress, BTN_DUP)) {
                step = CHECK_BTN_ANY(sDebugPadHold, BTN_CUP) ? 8 : 1;
            }

            if (CHECK_BTN_ANY(sDebugPadPress, BTN_DDOWN)) {
                step = CHECK_BTN_ANY(sDebugPadHold, BTN_CUP) ? -8 : -1;
            }

            if (sAudioSfxSwapNibbleSel < 4) {
                val = gAudioSfxSwapSource[sAudioSfxSwapSel] >> ((3 - sAudioSfxSwapNibbleSel) * 4);
                val = (val + step) & 0xF;
                gAudioSfxSwapSource[sAudioSfxSwapSel] =
                    (gAudioSfxSwapSource[sAudioSfxSwapSel] &
                     ((0xF << ((3 - sAudioSfxSwapNibbleSel) * 4)) ^ 0xFFFF)) +
                    (val << ((3 - sAudioSfxSwapNibbleSel) * 4));
            } else {
                val = gAudioSfxSwapTarget[sAudioSfxSwapSel] >> ((7 - sAudioSfxSwapNibbleSel) * 4);
                val = (val + step) & 0xF;
                gAudioSfxSwapTarget[sAudioSfxSwapSel] =
                    (gAudioSfxSwapTarget[sAudioSfxSwapSel] &
                     ((0xF << ((7 - sAudioSfxSwapNibbleSel) * 4)) ^ 0xFFFF)) +
                    (val << ((7 - sAudioSfxSwapNibbleSel) * 4));
            }
        }

        if (CHECK_BTN_ANY(sDebugPadPress, BTN_A)) {
            sAudioSfxSwapIsEditing = false;
        }

        if (CHECK_BTN_ANY(sDebugPadPress, BTN_B)) {
            if (sAudioSfxSwapNibbleSel < 4) {
                gAudioSfxSwapSource[sAudioSfxSwapSel] = 0;
            } else {
                gAudioSfxSwapTarget[sAudioSfxSwapSel] = 0;
            }
        }
    }

    if (CHECK_BTN_ANY(sDebugPadPress, BTN_CLEFT)) {
        gAudioSfxSwapOff ^= 1;
    }

    if (CHECK_BTN_ANY(sDebugPadPress, BTN_CDOWN)) {
        gAudioSfxSwapMode[sAudioSfxSwapSel] ^= 1;
    }
}

void AudioDebug_ProcessInput_SubTrackInfo(void) {
    if (CHECK_BTN_ANY(sDebugPadPress, BTN_DDOWN)) {
        if (sAudioSubTrackInfoPlayerSel != 0) {
            sAudioSubTrackInfoPlayerSel--;
        } else {
            sAudioSubTrackInfoPlayerSel = gAudioSpecs[sAudioSubTrackInfoSpec].numSequencePlayers - 1;
        }
    }
    if (CHECK_BTN_ANY(sDebugPadPress, BTN_DUP)) {
        if (sAudioSubTrackInfoPlayerSel < gAudioSpecs[sAudioSubTrackInfoSpec].numSequencePlayers - 1) {
            sAudioSubTrackInfoPlayerSel++;
        } else {
            sAudioSubTrackInfoPlayerSel = 0;
        }
    }
    if (CHECK_BTN_ANY(sDebugPadPress, BTN_DLEFT)) {
        sAudioSubTrackInfoChannelSel = (sAudioSubTrackInfoChannelSel - 1) & 0xF;
    }
    if (CHECK_BTN_ANY(sDebugPadPress, BTN_DRIGHT)) {
        sAudioSubTrackInfoChannelSel = (sAudioSubTrackInfoChannelSel + 1) & 0xF;
    }
    if (CHECK_BTN_ANY(sDebugPadPress, BTN_START)) {
        sSeqPlayerPeakNumLayers[sAudioSubTrackInfoPlayerSel] = 0;
    }
}

void AudioDebug_ProcessInput_HeapInfo(void) {
}

void AudioDebug_ProcessInput_BlkChgBgm(void) {
    if (CHECK_BTN_ANY(sDebugPadPress, BTN_DUP)) {
        if (sAudioBlkChgBgmSel > 0) {
            sAudioBlkChgBgmSel--;
        } else {
            sAudioBlkChgBgmSel = 1;
        }
    }

    if (CHECK_BTN_ANY(sDebugPadPress, BTN_DDOWN)) {
        if (sAudioBlkChgBgmSel <= 0) {
            sAudioBlkChgBgmSel++;
        } else {
            sAudioBlkChgBgmSel = 0;
        }
    }

    if (CHECK_BTN_ANY(sDebugPadPress, BTN_DLEFT)) {
        sAudioBlkChgBgmWork[sAudioBlkChgBgmSel]--;
        if (sAudioBlkChgBgmSel == 1) {
            func_800F5E90(sAudioBlkChgBgmWork[1]);
            ; // might be a fake match?
        }
    }

    if (CHECK_BTN_ANY(sDebugPadPress, BTN_DRIGHT)) {
        sAudioBlkChgBgmWork[sAudioBlkChgBgmSel]++;
        if (sAudioBlkChgBgmSel == 1) {
            func_800F5E90(sAudioBlkChgBgmWork[1]);
        }
    }

    if (CHECK_BTN_ANY(sDebugPadPress, BTN_A)) {
        Audio_QueueCmdS8(MK_CMD(0x46, 0x00, 0x00, 0x00), sAudioBlkChgBgmWork[1]);
        Audio_QueueSeqCmd(sAudioBlkChgBgmWork[0] | 0x10000);
    }

    if (CHECK_BTN_ANY(sDebugPadPress, BTN_B)) {
        Audio_QueueSeqCmd(0x100100FF);
    }
}

void AudioDebug_ProcessInput_OcaTest(void) {
}

void AudioDebug_ProcessInput_SfxParamChg(void) {
    s32 step;
    u16 sfx;

    if (CHECK_BTN_ANY(sDebugPadHold, BTN_CLEFT)) {
        step = 8;
    } else {
        step = 1;
    }

    if (CHECK_BTN_ANY(sDebugPadPress, BTN_DUP)) {
        if (sAudioSfxParamChgSel > 0) {
            sAudioSfxParamChgSel--;
        } else {
            sAudioSfxParamChgSel = 3;
        }
    }

    if (CHECK_BTN_ANY(sDebugPadPress, BTN_DDOWN)) {
        if (sAudioSfxParamChgSel < 3) {
            sAudioSfxParamChgSel++;
        } else {
            sAudioSfxParamChgSel = 0;
        }
    }

    if (CHECK_BTN_ANY(sDebugPadPress, BTN_DLEFT)) {
        if (sAudioSfxParamChgSel < 2) {
            if (sAudioSfxParamChgSel == 0) {
                if (sAudioSfxParamChgWork[sAudioSfxParamChgSel] > 0) {
                    sAudioSfxParamChgWork[sAudioSfxParamChgSel]--;
                } else {
                    sAudioSfxParamChgWork[sAudioSfxParamChgSel] = sAudioSndContWorkLims[2] - 1;
                }
            } else {
                sAudioSfxParamChgWork[sAudioSfxParamChgSel] -= step;
                sAudioSfxParamChgWork[sAudioSfxParamChgSel] &= 0x1FF;
            }
        } else if (sAudioSfxParamChgSel == 3) {
            gSoundParams[sAudioSfxParamChgWork[0]][sAudioSfxParamChgWork[1]].importance -= step;
        } else {
            sAudioSfxParamChgBitSel = (sAudioSfxParamChgBitSel - 1) & 0xF;
        }
    }

    if (CHECK_BTN_ANY(sDebugPadPress, BTN_DRIGHT)) {
        if (sAudioSfxParamChgSel < 2) {
            if (sAudioSfxParamChgSel == 0) {
                if (sAudioSfxParamChgWork[sAudioSfxParamChgSel] < (sAudioSndContWorkLims[2] - 1)) {
                    sAudioSfxParamChgWork[sAudioSfxParamChgSel]++;
                } else {
                    sAudioSfxParamChgWork[sAudioSfxParamChgSel] = 0;
                }
            } else {
                sAudioSfxParamChgWork[sAudioSfxParamChgSel] += step;
                sAudioSfxParamChgWork[sAudioSfxParamChgSel] &= 0x1FF;
            }
        } else if (sAudioSfxParamChgSel == 3) {
            gSoundParams[sAudioSfxParamChgWork[0]][sAudioSfxParamChgWork[1]].importance += step;
        } else {
            sAudioSfxParamChgBitSel = (sAudioSfxParamChgBitSel + 1) & 0xF;
        }
    }

    if (CHECK_BTN_ANY(sDebugPadPress, BTN_A)) {
        sfx = (u16)(sAudioSfxParamChgWork[0] << 12) + sAudioSfxParamChgWork[1] + SFX_FLAG;
        Audio_PlaySoundGeneral(sfx, &D_801333D4, 4, &D_801333E0, &D_801333E0, &D_801333E8);
    }

    if (CHECK_BTN_ANY(sDebugPadPress, BTN_B)) {
        Audio_StopSfxByBank(sAudioSfxParamChgWork[0]);
    }

    if (CHECK_BTN_ANY(sDebugPadPress, BTN_CDOWN)) {
        if (sAudioSfxParamChgSel == 2) {
            gSoundParams[sAudioSfxParamChgWork[0]][sAudioSfxParamChgWork[1]].params ^=
                (1 << (0xF - sAudioSfxParamChgBitSel));
        }
    }

    if (CHECK_BTN_ANY(sDebugPadPress, BTN_CUP)) {
        if (sAudioSfxParamChgSel < 2) {
            sAudioSfxParamChgWork[sAudioSfxParamChgSel] = 0;
        }
    }
}

void AudioDebug_ScrPrt(const s8* str, u16 num) {
    u8 i = 0;

    sAudioScrPrtBuf[sAudioScrPrtInd].num = num;

    while (str[i] != 0) {
        sAudioScrPrtBuf[sAudioScrPrtInd].str[i] = str[i];
        i++;
    }

    while (i < 5) {
        sAudioScrPrtBuf[sAudioScrPrtInd].str[i] = 0;
        i++;
    }

    if (sAudioScrPrtInd < 25 - 1) {
        sAudioScrPrtInd++;
    } else {
        sAudioScrPrtInd = 0;
        sAudioScrPrtOverflow = 1;
    }
}

void AudioDebug_ProcessInput(void) {
    if (!sAudioDebugEverOpened) {
        return;
    }

    if (sAudioSfxMuted) {
        Audio_SetSoundBanksMute(0x6F);
    }

    if (CHECK_BTN_ANY(sDebugPadPress, BTN_L)) {
        if (sAudioDebugPage < PAGE_MAX - 1) {
            sAudioDebugPage++;
        } else {
            sAudioDebugPage = 0;
        }
    }

    if (CHECK_BTN_ANY(sDebugPadPress, BTN_R)) {
        if (sAudioDebugPage > 0) {
            sAudioDebugPage--;
        } else {
            sAudioDebugPage = PAGE_MAX - 1;
        }
    }

    if (CHECK_BTN_ANY(sDebugPadPress, BTN_Z)) {
        sAudioDebugTextColor++;
        sAudioDebugTextColor &= 7;
    }

    switch (sAudioDebugPage) {
        case PAGE_NON:
            if (CHECK_BTN_ANY(sDebugPadPress, BTN_A)) {
                sAudioSndContWork[5] ^= 1;
                Audio_SeqCmdE01(0, sAudioSndContWork[5]);
                if (func_800FA0B4(0) != NA_BGM_NATURE_BACKGROUND) {
                    Audio_SeqCmd1(0, 0);
                }
                Audio_SeqCmd1(1, 0);
                Audio_SeqCmd1(3, 0);
            }

            if (CHECK_BTN_ANY(sDebugPadPress, BTN_B)) {
                sAudioSfxMuted ^= 1;
                if (!sAudioSfxMuted) {
                    Audio_SetSoundBanksMute(0);
                }
            }
            break;
        case PAGE_SOUND_CONTROL:
            AudioDebug_ProcessInput_SndCont();
            break;
        case PAGE_INTERFACE_INFO:
            AudioDebug_ProcessInput_IntInfo();
            break;
        case PAGE_SCROLL_PRINT:
            AudioDebug_ProcessInput_ScrPrt();
            break;
        case PAGE_SFX_SWAP:
            AudioDebug_ProcessInput_SfxSwap();
            break;
        case PAGE_SUB_TRACK_INFO:
            AudioDebug_ProcessInput_SubTrackInfo();
            break;
        case PAGE_HEAP_INFO:
            AudioDebug_ProcessInput_HeapInfo();
            break;
        case PAGE_BLOCK_CHANGE_BGM:
            AudioDebug_ProcessInput_BlkChgBgm();
            break;
        case PAGE_OCARINA_TEST:
            AudioDebug_ProcessInput_OcaTest();
            break;
        case PAGE_SFX_PARAMETER_CHANGE:
            AudioDebug_ProcessInput_SfxParamChg();
            break;
        case PAGE_FREE_AREA:
        default:
            break;
    }

    D_8013340C = sAudioScrPrtWork[10];
}

void func_800F4A70(void);
void func_800F5CF8(void);

void func_800F3054(void) {
    if (func_800FAD34() == 0) {
        sAudioUpdateTaskStart = gAudioContext.totalTaskCnt;
        sAudioUpdateStartTime = osGetTime();
        func_800EE6F4();
        Audio_StepFreqLerp(&sRiverFreqScaleLerp);
        Audio_StepFreqLerp(&sWaterfallFreqScaleLerp);
        func_800F4A70();
        func_800F56A8();
        func_800F5CF8();
        if (gAudioSpecId == 7) {
            Audio_ClearSariaBgm();
        }
        Audio_ProcessSoundRequests();
        Audio_ProcessSeqCmds();
        func_800F8F88();
        func_800FA3DC();
        AudioDebug_SetInput();
        AudioDebug_ProcessInput();
        Audio_ScheduleProcessCmds();
        sAudioUpdateTaskEnd = gAudioContext.totalTaskCnt;
        sAudioUpdateEndTime = osGetTime();
    }
}

void func_800F3138(UNK_TYPE arg0) {
}

void func_800F3140(UNK_TYPE arg0, UNK_TYPE arg1) {
}

void func_800F314C(s8 arg0) {
    Audio_QueueCmdS32(0x82000000 | (((u8)arg0 & 0xFF) << 8), 1);
}

f32 Audio_ComputeSoundVolume(u8 bankId, u8 entryIdx) {
    SoundBankEntry* bankEntry = &gSoundBanks[bankId][entryIdx];
    f32 minDist;
    f32 baseDist;
    f32 ret;

    if (bankEntry->sfxParams & 0x2000) {
        return 1.0f;
    }

    if (bankEntry->dist > 10000.0f) {
        ret = 0.0f;
    } else {
        switch (bankEntry->sfxParams & 3) {
            case 1:
                baseDist = 10000.0f / 15.0f;
                break;
            case 2:
                baseDist = 10000.0f / 10.5f;
                break;
            case 3:
                baseDist = 10000.0f / 2.6f;
                break;
            default:
                baseDist = 10000.0f / 20.0f;
                break;
        }

        minDist = baseDist / 5.0f;

        // Volume grows as inverse square of distance. Linearly approximate
        // the inverse part, then square.
        if (bankEntry->dist < minDist) {
            ret = 1.0f;
        } else if (bankEntry->dist < baseDist) {
            ret = ((((baseDist - minDist) - (bankEntry->dist - minDist)) / (baseDist - minDist)) * 0.19f) + 0.81f;
        } else {
            ret = (1.0f - ((bankEntry->dist - baseDist) / (10000.0f - baseDist))) * 0.81f;
        }
        ret = SQ(ret);
    }

    return ret;
}

s8 Audio_ComputeSoundReverb(u8 bankId, u8 entryIdx, u8 channelIdx) {
    s8 distAdd = 0;
    s32 scriptAdd = 0;
    SoundBankEntry* entry = &gSoundBanks[bankId][entryIdx];
    s32 reverb;

    if (!(entry->sfxParams & 0x1000)) {
        if (entry->dist < 2500.0f) {
            distAdd = *entry->posZ > 0.0f ? (entry->dist / 2500.0f) * 70.0f : (entry->dist / 2500.0f) * 91.0f;
        } else {
            distAdd = 70;
        }
    }

    if (IS_SEQUENCE_CHANNEL_VALID(gAudioContext.seqPlayers[2].channels[channelIdx])) {
        scriptAdd = gAudioContext.seqPlayers[2].channels[channelIdx]->soundScriptIO[1];
        if (gAudioContext.seqPlayers[2].channels[channelIdx]->soundScriptIO[1] < 0) {
            scriptAdd = 0;
        }
    }

    reverb = *entry->reverbAdd + distAdd + scriptAdd;
    if ((bankId != BANK_OCARINA) || !((entry->sfxId & 0x1FF) < 2)) {
        reverb += sAudioEnvReverb + sAudioCodeReverb + sSpecReverb;
    }

    if (reverb > 0x7F) {
        reverb = 0x7F;
    }

    return reverb;
}

s8 Audio_ComputeSoundPanSigned(f32 x, f32 z, u8 token) {
    f32 absX;
    f32 absZ;
    f32 pan;

    if (x < 0) {
        absX = -x;
    } else {
        absX = x;
    }
    if (z < 0) {
        absZ = -z;
    } else {
        absZ = z;
    }

    if (absX > 8000.0f) {
        absX = 8000.0f;
    }

    if (absZ > 8000.0f) {
        absZ = 8000.0f;
    }

    if ((x == 0.0f) && (z == 0.0f)) {
        pan = 0.5f;
    } else if (absZ <= absX) {
        pan = (16000.0f - absX) / (3.3f * (16000.0f - absZ));
        if (x >= 0.0f) {
            pan = 1.0f - pan;
        }
    } else {
        pan = (x / (5.0769234f * absZ)) + 0.5f; // about 66 / 13
    }

    if (absZ < 50.0f) {
        if (absX < 50.0f) {
            pan = ((pan - 0.5f) * SQ(absX / 50.0f)) + 0.5f;
        }
    }
    return (s8)((pan * 127.0f) + 0.5f);
}

f32 Audio_ComputeSoundFreqScale(u8 bankId, u8 entryIdx) {
    s32 phi_v0 = 0;
    SoundBankEntry* entry = &gSoundBanks[bankId][entryIdx];
    f32 unk1C;
    f32 freq = 1.0f;

    if (entry->sfxParams & 0x4000) {
        freq = 1.0f - ((gAudioContext.audioRandom & 0xF) / 192.0f);
    }

    switch (bankId) {
        case BANK_PLAYER:
        case BANK_ITEM:
        case BANK_VOICE:
            if (sAudioBaseFilter2 != 0) {
                phi_v0 = 1;
            }
            break;
        case BANK_ENV:
        case BANK_ENEMY:
            if (sAudioExtraFilter2 != 0) {
                phi_v0 = 1;
            }
            break;
        case BANK_SYSTEM:
        case BANK_OCARINA:
            break;
    }

    if (phi_v0 == 1) {
        if (!(entry->sfxParams & 0x800)) {
            freq *= (1.0293 - ((gAudioContext.audioRandom & 0xF) / 144.0f));
        }
    }

    unk1C = entry->dist;
    if (!(entry->sfxParams & 0x2000)) {
        if (!(entry->sfxParams & 0x8000)) {
            if (unk1C >= 10000.0f) {
                freq += 0.2f;
            } else {
                freq += (0.2f * (unk1C / 10000.0f));
            }
        }
    }

    if (entry->sfxParams & 0xC0) {
        freq += (entry->unk_2F / 192.0f);
    }

    return freq;
}

u8 func_800F37B8(f32 behindScreenZ, SoundBankEntry* arg1, s8 arg2) {
    s8 phi_v0;
    u8 phi_v1;
    f32 phi_f0;
    f32 phi_f12;

    if (*arg1->posZ < behindScreenZ) {
        phi_v0 = arg2 < 65 ? arg2 : 0x7F - arg2;

        if (phi_v0 < 30) {
            phi_v1 = 0;
        } else {
            phi_v1 = (((phi_v0 & 0xFFFF) * 10) - 300) / 34;
            if (phi_v1 != 0) {
                phi_v1 = 0x10 - phi_v1;
            }
        }
    } else {
        phi_v1 = 0;
    }

    if (phi_v1 == 0) {
        if (arg1->sfxParams & 0x200) {
            phi_v1 = 0xF;
        }
    }

    switch (arg1->sfxParams & 3) {
        case 1:
            phi_f0 = 12.0f;
            break;
        case 2:
            phi_f0 = 9.0f;
            break;
        case 3:
            phi_f0 = 6.0f;
            break;
        default:
            phi_f0 = 15.0f;
            break;
    }

    phi_f12 = CLAMP_MAX(arg1->dist, 10000.0f / 5.2f);

    return (phi_v1 * 0x10) + (u8)((phi_f0 * phi_f12) / (10000.0f / 5.2f));
}

s8 func_800F3990(f32 arg0, u16 sfxParams) {
    s8 ret = 0;

    if (arg0 >= 0.0f) {
        if (arg0 > 625.0f) {
            ret = 127;
        } else {
            ret = (arg0 / 625.0f) * 126.0f;
        }
    }
    return ret | 1;
}

void Audio_SetSoundProperties(u8 bankId, u8 entryIdx, u8 channelIdx) {
    f32 vol = 1.0f;
    s8 volS8;
    s8 reverb = 0;
    f32 freqScale = 1.0f;
    s8 panSigned = 0x40;
    u8 stereoBits = 0;
    u8 filter = 0;
    s8 sp38 = 0;
    f32 behindScreenZ;
    u8 baseFilter = 0;
    SoundBankEntry* entry = &gSoundBanks[bankId][entryIdx];

    switch (bankId) {
        case BANK_PLAYER:
        case BANK_ITEM:
        case BANK_ENV:
        case BANK_ENEMY:
        case BANK_VOICE:
            if (D_80130604 == 2) {
                sp38 = func_800F3990(*entry->posY, entry->sfxParams);
            }
            // fallthrough
        case BANK_OCARINA:
            entry->dist = sqrtf(entry->dist);
            vol = Audio_ComputeSoundVolume(bankId, entryIdx) * *entry->vol;
            reverb = Audio_ComputeSoundReverb(bankId, entryIdx, channelIdx);
            panSigned = Audio_ComputeSoundPanSigned(*entry->posX, *entry->posZ, entry->token);
            freqScale = Audio_ComputeSoundFreqScale(bankId, entryIdx) * *entry->freqScale;
            if (D_80130604 == 2) {
                behindScreenZ = sBehindScreenZ[(entry->sfxParams & 0x400) >> 10];
                if (!(entry->sfxParams & 0x800)) {
                    if (*entry->posZ < behindScreenZ) {
                        stereoBits = 0x10;
                    }

                    if ((sSfxChannelState[channelIdx].stereoBits ^ stereoBits) & 0x10) {
                        if (panSigned < 0x40) {
                            stereoBits = sSfxChannelState[channelIdx].stereoBits ^ 0x14;
                        } else {
                            stereoBits = sSfxChannelState[channelIdx].stereoBits ^ 0x18;
                        }
                    } else {
                        stereoBits = sSfxChannelState[channelIdx].stereoBits;
                    }
                }
            }
            if (sAudioBaseFilter != 0) {
                if ((bankId == BANK_ITEM) || (bankId == BANK_PLAYER) || (bankId == BANK_VOICE)) {
                    baseFilter = sAudioBaseFilter;
                }
            }

            if ((baseFilter | sAudioExtraFilter) != 0) {
                filter = (baseFilter | sAudioExtraFilter);
            } else if (D_80130604 == 2 && (entry->sfxParams & 0x2000) == 0) {
                filter = func_800F37B8(behindScreenZ, entry, panSigned);
            }
            break;
        case BANK_SYSTEM:
            break;
    }

    if (sSfxChannelState[channelIdx].vol != vol) {
        volS8 = (u8)(vol * 127.0f);
        sSfxChannelState[channelIdx].vol = vol;
    } else {
        volS8 = -1;
    }

    // CHAN_UPD_SCRIPT_IO (slot 2, sets volume)
    Audio_QueueCmdS8(0x6020000 | (channelIdx << 8) | 2, volS8);
    if (reverb != sSfxChannelState[channelIdx].reverb) {
        Audio_QueueCmdS8(0x5020000 | (channelIdx << 8), reverb);
        sSfxChannelState[channelIdx].reverb = reverb;
    }
    if (freqScale != sSfxChannelState[channelIdx].freqScale) {
        Audio_QueueCmdF32(0x4020000 | (channelIdx << 8), freqScale);
        sSfxChannelState[channelIdx].freqScale = freqScale;
    }
    if (stereoBits != sSfxChannelState[channelIdx].stereoBits) {
        Audio_QueueCmdS8(0xE020000 | (channelIdx << 8), stereoBits | 0x10);
        sSfxChannelState[channelIdx].stereoBits = stereoBits;
    }
    if (filter != sSfxChannelState[channelIdx].filter) {
        // CHAN_UPD_SCRIPT_IO (slot 3, sets filter)
        Audio_QueueCmdS8(0x6020000 | (channelIdx << 8) | 3, filter);
        sSfxChannelState[channelIdx].filter = filter;
    }
    if (sp38 != sSfxChannelState[channelIdx].unk_0C) {
        // CHAN_UPD_UNK_0F
        Audio_QueueCmdS8(0xC020000 | (channelIdx << 8), 0x10);
        // CHAN_UPD_UNK_20
        Audio_QueueCmdU16(0xD020000 | (channelIdx << 8), ((u16)(sp38) << 8) + 0xFF);
        sSfxChannelState[channelIdx].unk_0C = sp38;
    }
    if (panSigned != sSfxChannelState[channelIdx].panSigned) {
        Audio_QueueCmdS8(0x3020000 | (channelIdx << 8), panSigned);
        sSfxChannelState[channelIdx].panSigned = panSigned;
    }
}

void Audio_ResetSfxChannelState(void) {
    u8 i;
    SfxPlayerState* state;

    for (i = 0; i < 16; i++) {
        state = &sSfxChannelState[i];
        state->vol = 1.0f;
        state->freqScale = 1.0f;
        state->reverb = 0;
        state->panSigned = 0x40;
        state->stereoBits = 0;
        state->filter = 0xFF;
        state->unk_0C = 0xFF;
    }

    sSfxChannelState[SFX_PLAYER_CHANNEL_OCARINA].unk_0C = 0;
    D_8013061C = 0;
    sAudioCodeReverb = 0;
}

void func_800F3F3C(u8 arg0) {
    if (gSoundBankMuted[0] != 1) {
        Audio_StartSeq(3, 0, NA_BGM_VARIOUS_SFX);
        Audio_SeqCmd8(3, 0, 0, arg0);
    }
}

f32 func_800F3F84(f32 arg0) {
    f32 ret = 1.0f;

    if (arg0 > 6.0f) {
        D_8016B7A8 = 1.0f;
        D_8016B7B0 = 1.1f;
    } else {
        ret = arg0 / 6.0f;
        D_8016B7A8 = (ret * 0.22500002f) + 0.775f;
        D_8016B7B0 = (ret * 0.2f) + 0.9f;
    }
    return ret;
}

void func_800F4010(Vec3f* pos, u16 sfxId, f32 arg2) {
    f32 sp24;
    f32 phi_f0;
    u8 phi_v0;
    u16 sfxId2;

    D_80131C8C = arg2;
    sp24 = func_800F3F84(arg2);
    Audio_PlaySoundGeneral(sfxId, pos, 4, &D_8016B7B0, &D_8016B7A8, &D_801333E8);

    if ((sfxId & 0xF0) == 0xB0) {
        phi_f0 = 0.3f;
        phi_v0 = 1;
        sp24 = 1.0f;
    } else {
        phi_f0 = 1.1f;
        phi_v0 = gAudioContext.audioRandom % 2;
    }

    if ((phi_f0 < arg2) && (phi_v0 != 0)) {
        if ((sfxId & 0x80) != 0) {
            sfxId2 = NA_SE_PL_METALEFFECT_ADULT;
        } else {
            sfxId2 = NA_SE_PL_METALEFFECT_KID;
        }
        D_8016B7AC = (sp24 * 0.7) + 0.3;
        Audio_PlaySoundGeneral(sfxId2, pos, 4, &D_8016B7B0, &D_8016B7AC, &D_801333E8);
    }
}

void func_800F4138(Vec3f* pos, u16 sfxId, f32 arg2) {
    func_800F3F84(arg2);
    Audio_PlaySoundGeneral(sfxId, pos, 4, &D_8016B7B0, &D_8016B7A8, &D_801333E8);
}

void func_800F4190(Vec3f* pos, u16 sfxId) {
    Audio_PlaySoundGeneral(sfxId, pos, 4, &D_801305B0, &D_801333E0, &D_801305B4);
}
void Audio_PlaySoundRandom(Vec3f* pos, u16 baseSfxId, u8 randLim) {
    u8 offset = Audio_NextRandom() % randLim;

    Audio_PlaySoundGeneral(baseSfxId + offset, pos, 4, &D_801333E0, &D_801333E0, &D_801333E8);
}

void func_800F4254(Vec3f* pos, u8 level) {
    level &= 3;
    if (level != sPrevChargeLevel) {
        D_801305F4 = D_801305E4[level];
        switch (level) {
            case 1:
                Audio_PlaySoundGeneral(NA_SE_PL_SWORD_CHARGE, pos, 4, &D_801305F4, &D_801333E0, &D_801333E8);
                break;
            case 2:
                Audio_PlaySoundGeneral(NA_SE_PL_SWORD_CHARGE, pos, 4, &D_801305F4, &D_801333E0, &D_801333E8);
                break;
        }

        sPrevChargeLevel = level;
    }

    if (level != 0) {
        Audio_PlaySoundGeneral(NA_SE_IT_SWORD_CHARGE - SFX_FLAG, pos, 4, &D_801305F4, &D_801333E0, &D_801333E8);
    }
}

void func_800F436C(Vec3f* pos, u16 sfxId, f32 arg2) {
    if (arg2 < 0.75f) {
        D_8016B7D8 = ((arg2 / 0.75f) * 0.25f) + 0.5f;
    } else {
        D_8016B7D8 = arg2;
    }

    if (D_8016B7D8 > 0.5f) {
        Audio_PlaySoundGeneral(sfxId, pos, 4, &D_8016B7D8, &D_801333E0, &D_801333E8);
    }
}

void func_800F4414(Vec3f* pos, u16 sfxId, f32 arg2) {
    D_801305B8--;
    if (D_801305B8 == 0) {
        Audio_PlaySoundGeneral(sfxId, pos, 4, &D_8016B7D8, &D_801333E0, &D_801333E8);

        if (arg2 > 2.0f) {
            arg2 = 2.0f;
        }
        D_801305B8 = (s8)((D_801305C0 - D_801305BC) * (1.0f - arg2)) + D_801305C0;
    }
}

void func_800F44EC(s8 arg0, s8 arg1) {
    D_801305B8 = 1;
    D_801305BC = arg1;
    D_801305C0 = arg0;
}

void func_800F4524(Vec3f* pos, u16 sfxId, s8 arg2) {
    D_8016B7DC = arg2;
    Audio_PlaySoundGeneral(sfxId, pos, 4, &D_801333E0, &D_801333E0, &D_8016B7DC);
}

void func_800F4578(Vec3f* pos, u16 sfxId, f32 arg2) {
    D_8016B7E0 = arg2;
    Audio_PlaySoundGeneral(sfxId, pos, 4, &D_801333E0, &D_8016B7E0, &D_801333E8);
}

void func_800F45D0(f32 arg0) {
    func_800F4414(&D_801333D4, NA_SE_IT_FISHING_REEL_SLOW - SFX_FLAG, arg0);
    func_800F436C(&D_801333D4, 0, (0.15f * arg0) + 1.4f);
}

void Audio_PlaySoundRiver(Vec3f* pos, f32 freqScale) {
    if (!Audio_IsSfxPlaying(NA_SE_EV_RIVER_STREAM - SFX_FLAG)) {
        sRiverFreqScaleLerp.value = freqScale;
    } else if (freqScale != sRiverFreqScaleLerp.value) {
        sRiverFreqScaleLerp.target = freqScale;
        sRiverFreqScaleLerp.remainingFrames = 40;
        sRiverFreqScaleLerp.step = (sRiverFreqScaleLerp.target - sRiverFreqScaleLerp.value) / 40;
    }
    Audio_PlaySoundGeneral(NA_SE_EV_RIVER_STREAM - SFX_FLAG, pos, 4, &sRiverFreqScaleLerp.value, &D_801333E0,
                           &D_801333E8);
}

void Audio_PlaySoundWaterfall(Vec3f* pos, f32 freqScale) {
    if (!Audio_IsSfxPlaying(NA_SE_EV_WATER_WALL_BIG - SFX_FLAG)) {
        sWaterfallFreqScaleLerp.value = freqScale;
    } else if (freqScale != sWaterfallFreqScaleLerp.value) {
        sWaterfallFreqScaleLerp.target = freqScale;
        sWaterfallFreqScaleLerp.remainingFrames = 40;
        sWaterfallFreqScaleLerp.step = (sWaterfallFreqScaleLerp.target - sWaterfallFreqScaleLerp.value) / 40;
    }
    Audio_PlaySoundGeneral(NA_SE_EV_WATER_WALL_BIG - SFX_FLAG, pos, 4, &sWaterfallFreqScaleLerp.value,
                           &sWaterfallFreqScaleLerp.value, &D_801333E8);
}

void Audio_StepFreqLerp(FreqLerp* lerp) {
    if (lerp->remainingFrames != 0) {
        lerp->remainingFrames--;
        if (lerp->remainingFrames != 0) {
            lerp->value += lerp->step;
        } else {
            lerp->value = lerp->target;
        }
    }
}

void func_800F47BC(void) {
    Audio_SetVolScale(0, 1, 0, 10);
    Audio_SetVolScale(3, 1, 0, 10);
}

void func_800F47FC(void) {
    Audio_SetVolScale(0, 1, 0x7F, 3);
    Audio_SetVolScale(3, 1, 0x7F, 3);
}

void func_800F483C(u8 targetVol, u8 volFadeTimer) {
    Audio_SetVolScale(0, 0, targetVol, volFadeTimer);
}

void func_800F4870(u8 arg0) {
    s8 pan;
    u8 i;

    pan = 0;
    if (arg0 == 0) {
        pan = 0x7F;
    }

    for (i = 0; i < 16; i++) {
        // CHAN_UPD_PAN_UNSIGNED
        Audio_QueueCmdS8(_SHIFTL(0x07, 24, 8) | _SHIFTL(0x00, 16, 8) | _SHIFTL(i, 8, 8) | _SHIFTL(0, 0, 8), pan);
    }

    if (arg0 == 7) {
        D_80130600 = 2;
    } else {
        Audio_SetGanonDistVol(D_801305F8[arg0 & 7]);
    }
}

// (name derived from debug strings, should probably update. used in ganon/ganon_boss scenes)
s32 Audio_SetGanonDistVol(u8 targetVol) {
    u8 phi_v0;
    u16 phi_v0_2;
    u8 i;

    if (sAudioGanonDistVol != targetVol) {
        Audio_SetVolScale(0, 0, targetVol, 2);
        if (targetVol < 0x40) {
            phi_v0 = 0x10;
        } else {
            phi_v0 = (((targetVol - 0x40) >> 2) + 1) << 4;
        }

        Audio_SeqCmd8(0, 4, 15, phi_v0);
        for (i = 0; i < 0x10; i++) {
            if (gAudioContext.seqPlayers[0].channels[i] != &gAudioContext.sequenceChannelNone) {
                if ((u8)gAudioContext.seqPlayers[0].channels[i]->soundScriptIO[5] != 0xFF) {
                    // this looks like some kind of macro?
                    phi_v0_2 = ((u16)gAudioContext.seqPlayers[0].channels[i]->soundScriptIO[5] - targetVol) + 0x7F;
                    if (phi_v0_2 >= 0x80) {
                        phi_v0_2 = 0x7F;
                    }
                    // CHAN_UPD_REVERB
                    Audio_QueueCmdS8(_SHIFTL(5, 24, 8) | _SHIFTL(0, 16, 8) | _SHIFTL(i, 8, 8) | _SHIFTL(0, 0, 8),
                                     (u8)phi_v0_2);
                }
            }
        }
        sAudioGanonDistVol = targetVol;
    }
    return -1;
}

void func_800F4A54(u8 arg0) {
    D_8016B8B0 = arg0;
    D_8016B8B2 = 1;
}

void func_800F4A70(void) {
    if (D_8016B8B2 == 1) {
        if (D_8016B8B1 != D_8016B8B0) {
            Audio_SetVolScale(0, 0, D_8016B8B0, 0xA);
            D_8016B8B1 = D_8016B8B0;
            D_8016B8B3 = 1;
        }
        D_8016B8B2 = 0;
    } else if (D_8016B8B3 == 1 && D_80130608 == 0) {
        Audio_SetVolScale(0, 0, 0x7F, 0xA);
        D_8016B8B1 = 0x7F;
        D_8016B8B3 = 0;
    }

    if (D_80130600 != 0) {
        D_80130600--;
        if (D_80130600 == 0) {
            Audio_SetGanonDistVol(D_801305F8[7]);
        }
    }
}

void Audio_PlaySoundIncreasinglyTransposed(Vec3f* pos, s16 sfxId, u8* semitones) {
    Audio_PlaySoundGeneral(sfxId, pos, 4, &gNoteFrequencies[semitones[sAudioIncreasingTranspose] + 39], &D_801333E0,
                           &D_801333E8);

    if (sAudioIncreasingTranspose < 15) {
        sAudioIncreasingTranspose++;
    }
}

void Audio_ResetIncreasingTranspose(void) {
    sAudioIncreasingTranspose = 0;
}

void Audio_PlaySoundTransposed(Vec3f* pos, u16 sfxId, s8 semitone) {
    Audio_PlaySoundGeneral(sfxId, pos, 4, &gNoteFrequencies[semitone + 39], &D_801333E0, &D_801333E8);
}

void func_800F4C58(Vec3f* pos, u16 sfxId, u8 arg2) {
    u8 phi_s1 = 0;
    u8 i;
    u8 bankId;

    bankId = SFX_BANK_SHIFT(sfxId);
    for (i = 0; i < bankId; i++) {
        phi_s1 += gChannelsPerBank[gSfxChannelLayout][i];
    }

    for (i = 0; i < gChannelsPerBank[gSfxChannelLayout][bankId]; i++) {
        if ((gActiveSounds[bankId][i].entryIndex != 0xFF) &&
            (sfxId == gSoundBanks[bankId][gActiveSounds[bankId][i].entryIndex].sfxId)) {
            Audio_QueueCmdS8(_SHIFTL(6, 24, 8) | _SHIFTL(2, 16, 8) | _SHIFTL(phi_s1, 8, 8) | _SHIFTL(6, 0, 8), arg2);
        }
        phi_s1++;
    }
    Audio_PlaySoundGeneral(sfxId, pos, 4, &D_801333E0, &D_801333E0, &D_801333E8);
}

void func_800F4E30(Vec3f* pos, f32 arg1) {
    f32 phi_f22;
    s8 phi_s4;
    u8 i;

    if (sSariaBgmPtr == NULL) {
        sSariaBgmPtr = pos;
        D_80130650 = arg1;
    } else if (pos != sSariaBgmPtr) {
        if (arg1 < D_80130650) {
            sSariaBgmPtr = pos;
            D_80130650 = arg1;
        }
    } else {
        D_80130650 = arg1;
    }

    if (sSariaBgmPtr->x > 100.0f) {
        phi_s4 = 0x7F;
    } else if (sSariaBgmPtr->x < -100.0f) {
        phi_s4 = 0;
    } else {
        phi_s4 = ((sSariaBgmPtr->x / 100.0f) * 64.0f) + 64.0f;
    }

    if (D_80130650 > 400.0f) {
        phi_f22 = 0.1f;
    } else if (D_80130650 < 120.0f) {
        phi_f22 = 1.0f;
    } else {
        phi_f22 = ((1.0f - ((D_80130650 - 120.0f) / 280.0f)) * 0.9f) + 0.1f;
    }

    for (i = 0; i < 0x10; i++) {
        if (i != 9) {
            Audio_SeqCmd6(0, 2, i, (127.0f * phi_f22));
            Audio_QueueCmdS8(0x03000000 | ((u8)((u32)i) << 8), phi_s4);
        }
    }
}

void Audio_ClearSariaBgm(void) {
    if (sSariaBgmPtr != NULL) {
        sSariaBgmPtr = NULL;
    }
}

void Audio_ClearSariaBgmAtPos(Vec3f* pos) {
    if (sSariaBgmPtr == pos) {
        sSariaBgmPtr = NULL;
    }
}

void func_800F510C(s8 volSplit) {
    u8 vol;
    u8 prio;
    u16 channelBits;
    u8 players[2] = { 0, 3 };
    u8 i;
    u8 j;

    if ((func_800FA0B4(1) == NA_BGM_DISABLED) && (func_800FA0B4(3) != NA_BGM_LONLON)) {
        for (i = 0; i < 2; i++) {
            if (i == 0) {
                vol = volSplit;
            } else {
                vol = 0x7F - volSplit;
            }

            if (vol > 100) {
                prio = 11;
            } else if (vol < 20) {
                prio = 2;
            } else {
                prio = ((vol - 20) / 10) + 2;
            }

            channelBits = 0;
            for (j = 0; j < 0x10; j++) {
                if (gAudioContext.seqPlayers[players[i]].channels[j]->notePriority < prio) {
                    channelBits += (1 << j);
                }
            }

            Audio_SeqCmdA(players[i], channelBits);
        }
    }
}

void Audio_PlaySariaBgm(Vec3f* pos, u16 seqId, u16 distMax) {
    f32 absY;
    f32 dist;
    u8 vol;
    f32 prevDist;

    if (D_8016B9F3 != 0) {
        D_8016B9F3--;
        return;
    }

    dist = sqrtf(SQ(pos->z) + SQ(pos->x));
    if (sSariaBgmPtr == NULL) {
        sSariaBgmPtr = pos;
        func_800F5E18(3, seqId, 0, 7, 2);
    } else {
        prevDist = sqrtf(SQ(sSariaBgmPtr->z) + SQ(sSariaBgmPtr->x));
        if (dist < prevDist) {
            sSariaBgmPtr = pos;
        } else {
            dist = prevDist;
        }
    }

    if (pos->y < 0.0f) {
        absY = -pos->y;
    } else {
        absY = pos->y;
    }

    if ((distMax / 15.0f) < absY) {
        vol = 0;
    } else if (dist < distMax) {
        vol = (1.0f - (dist / distMax)) * 127.0f;
    } else {
        vol = 0;
    }

    if (seqId != NA_BGM_GREAT_FAIRY) {
        func_800F510C(vol);
    }

    Audio_SetVolScale(3, 3, vol, 0);
    Audio_SetVolScale(0, 3, 0x7F - vol, 0);
}

void Audio_ClearSariaBgm2(void) {
    sSariaBgmPtr = NULL;
}

void func_800F5510(u16 seqId) {
    func_800F5550(seqId);
    func_800F5E18(0, seqId, 0, 0, 1);
}

void func_800F5550(u16 seqId) {
    u8 sp27 = 0;
    u16 nv;

    if (func_800FA0B4(0) != NA_BGM_WINDMILL) {
        if (func_800FA0B4(3) == NA_BGM_LONLON) {
            func_800F9474(3, 0);
            Audio_QueueCmdS32(0xF8000000, 0);
        }

        if ((D_80130658[D_80130630] & 0x20) && D_80130658[(seqId & 0xFF) & 0xFF] & 0x10) {

            if ((D_8013062C & 0x3F) != 0) {
                sp27 = 0x1E;
            }

            func_800F5E18(0, seqId, sp27, 7, D_8013062C);

            D_8013062C = 0;
        } else {
            nv = (D_80130658[(seqId & 0xFF) & 0xFF] & 0x40) ? 1 : 0xFF;
            func_800F5E18(0, seqId, 0, 7, nv);
            if (!(D_80130658[seqId] & 0x20)) {
                D_8013062C = 0xC0;
            }
        }
        D_80130630 = seqId & 0xFF;
    }
}

void func_800F56A8(void) {
    u16 temp_v0;
    u8 bvar;

    temp_v0 = func_800FA0B4(0);
    bvar = temp_v0 & 0xFF;
    if ((temp_v0 != NA_BGM_DISABLED) && ((D_80130658[bvar] & 0x10) != 0)) {
        if (D_8013062C != 0xC0) {
            D_8013062C = gAudioContext.seqPlayers->soundScriptIO[3];
        } else {
            D_8013062C = 0;
        }
    }
}

void func_800F5718(void) {
    if (func_800FA0B4(0) != NA_BGM_WINDMILL) {
        Audio_StartSeq(0, 0, NA_BGM_WINDMILL);
    }
}

void func_800F574C(f32 arg0, u8 arg2) {
    if (arg0 == 1.0f) {
        Audio_SeqCmdB40(0, arg2, 0);
    } else {
        Audio_SeqCmdC(1, 0x30, arg2, arg0 * 100.0f);
    }
    Audio_SeqCmdC(1, 0xA0, arg2, arg0 * 100.0f);
}

void func_800F5918(void) {
    if (func_800FA0B4(0) == NA_BGM_MINI_GAME_2 && func_800FA11C(0, 0xF0000000)) {
        Audio_SeqCmdB(0, 5, 0, 0xD2);
    }
}

void func_800F595C(u16 arg0) {
    u8 arg0b = arg0 & 0xFF;

    if (D_80130658[arg0b] & 2) {
        Audio_PlayFanfare(arg0);
    } else if (D_80130658[arg0b] & 4) {
        Audio_StartSeq(1, 0, arg0);

    } else {
        func_800F5E18(0, arg0, 0, 7, -1);
        Audio_SeqCmd1(1, 0);
    }
}

void func_800F59E8(u16 arg0) {
    u8 arg0b = arg0 & 0xFF;

    if (D_80130658[arg0b] & 2) {
        Audio_SeqCmd1(1, 0);
    } else if (D_80130658[arg0b] & 4) {
        Audio_SeqCmd1(1, 0);
    } else {
        Audio_SeqCmd1(0, 0);
    }
}

s32 func_800F5A58(u8 arg0) {
    u8 phi_a1 = 0;

    if (D_80130658[arg0 & 0xFF] & 2) {
        phi_a1 = 1;
    } else if (D_80130658[arg0 & 0xFF] & 4) {
        phi_a1 = 1;
    }

    if (arg0 == (u8)func_800FA0B4(phi_a1)) {
        return 1;
    } else {
        return 0;
    }
}

void func_800F5ACC(u16 seqId) {
    u16 temp_v0;

    temp_v0 = func_800FA0B4(0);
    if ((temp_v0 & 0xFF) != NA_BGM_GANON_TOWER && (temp_v0 & 0xFF) != NA_BGM_ESCAPE && temp_v0 != seqId) {
        func_800F5E90(3);
        if (temp_v0 != NA_BGM_DISABLED) {
            D_80130628 = temp_v0;
        } else {
            osSyncPrintf("Middle Boss BGM Start not stack \n");
        }
        Audio_StartSeq(0, 0, seqId);
    }
}

void func_800F5B58(void) {
    if ((func_800FA0B4(0) != NA_BGM_DISABLED) && (D_80130628 != NA_BGM_DISABLED) &&
        (D_80130658[func_800FA0B4(0) & 0xFF] & 8)) {
        if (D_80130628 == NA_BGM_DISABLED) {
            Audio_SeqCmd1(0, 0);
        } else {
            Audio_StartSeq(0, 0, D_80130628);
        }
        D_80130628 = NA_BGM_DISABLED;
    }
}

void func_800F5BF0(u8 arg0) {
    u16 temp_v0;

    temp_v0 = func_800FA0B4(0);
    if (temp_v0 != NA_BGM_NATURE_BACKGROUND) {
        D_80130628 = temp_v0;
    }
    func_800F6FB4(arg0);
}

void func_800F5C2C(void) {
    if (D_80130628 != NA_BGM_DISABLED) {
        Audio_StartSeq(0, 0, D_80130628);
    }
    D_80130628 = NA_BGM_DISABLED;
}

void Audio_PlayFanfare(u16 seqId) {
    u16 sp26;
    u32 sp20;
    u8* sp1C;
    u8* sp18;

    sp26 = func_800FA0B4(1);
    sp1C = func_800E5E84(sp26 & 0xFF, &sp20);
<<<<<<< HEAD
    sp18 = func_800E5E84(seqId & 0xFF, &sp20);
    if ((sp26 == 0xFFFF) || (*sp1C == *sp18)) {
=======
    sp18 = func_800E5E84(arg0 & 0xFF, &sp20);
    if ((sp26 == NA_BGM_DISABLED) || (*sp1C == *sp18)) {
>>>>>>> 03636166
        D_8016B9F4 = 1;
    } else {
        D_8016B9F4 = 5;
        Audio_SeqCmd1(1, 0);
    }
    D_8016B9F6 = seqId;
}

void func_800F5CF8(void) {
    u16 sp26;
    u16 pad;
    u16 sp22;

    if (D_8016B9F4 != 0) {
        D_8016B9F4--;
        if (D_8016B9F4 == 0) {
            Audio_QueueCmdS32(0xE3000000, SEQUENCE_TABLE);
            Audio_QueueCmdS32(0xE3000000, FONT_TABLE);
            func_800FA0B4(0);
            sp26 = func_800FA0B4(1);
            sp22 = func_800FA0B4(3);
            if (sp26 == NA_BGM_DISABLED) {
                Audio_SetVolScale(0, 1, 0, 5);
                Audio_SetVolScale(3, 1, 0, 5);
                Audio_SeqCmdC(1, 0x80, 1, 0xA);
                Audio_SeqCmdC(1, 0x83, 1, 0xA);
                Audio_SeqCmdC(1, 0x90, 0, 0);
                if (sp22 != NA_BGM_LONLON) {
                    Audio_SeqCmdC(1, 0x93, 0, 0);
                }
            }
            Audio_StartSeq(1, 1, D_8016B9F6);
            Audio_SeqCmdA(0, 0xFFFF);
            if (sp22 != NA_BGM_LONLON) {
                Audio_SeqCmdA(3, 0xFFFF);
            }
        }
    }
}

void func_800F5E18(u8 playerIdx, u16 seqId, u8 fadeTimer, s8 arg3, s8 arg4) {
    Audio_SeqCmd7(playerIdx, arg3, arg4);
    Audio_StartSeq(playerIdx, fadeTimer, seqId);
}

void func_800F5E90(u8 arg0) {
    s32 phi_t0;
    u16 phi_t1;
    u8 phi_a3;

    D_80130654 = arg0;
    if (D_80130628 == NA_BGM_DISABLED) {
        if (sAudioCutsceneFlag) {
            arg0 = 3;
        }
        phi_t1 = D_8016E750[0].unk_254;
        if (phi_t1 == NA_BGM_FIELD_LOGIC && func_800FA0B4(3) == (NA_BGM_ENEMY | 0x800)) {
            arg0 = 3;
        }

        phi_a3 = phi_t1 & 0xFF;
        if ((phi_t1 == NA_BGM_DISABLED) || ((D_80130658[phi_a3] & 1) != 0) || ((D_8013061C & 0x7F) == 1)) {
            if (arg0 != (D_8013061C & 0x7F)) {
                if (arg0 == 1) {
                    if (D_8016E750[3].volScales[1] - sAudioEnemyVol < 0) {
                        phi_t0 = -(D_8016E750[3].volScales[1] - sAudioEnemyVol);
                    } else {
                        phi_t0 = D_8016E750[3].volScales[1] - sAudioEnemyVol;
                    }
                    Audio_SetVolScale(3, 3, sAudioEnemyVol, phi_t0);
                    Audio_StartSeq(3, 10, NA_BGM_ENEMY | 0x800);
                    if (phi_t1 != NA_BGM_NATURE_BACKGROUND) {
                        Audio_SetVolScale(0, 3, (0x7F - sAudioEnemyVol) & 0xFF, 0xA);
                        func_800F510C(sAudioEnemyVol);
                    }
                } else {
                    if ((D_8013061C & 0x7F) == 1) {
                        Audio_SeqCmd1(3, 10);
                        if (arg0 == 3) {
                            phi_a3 = 0;
                        } else {
                            phi_a3 = 10;
                        }

                        Audio_SetVolScale(0, 3, 0x7F, phi_a3);
                        func_800F510C(0);
                    }
                }

                D_8013061C = arg0 + 0x80;
            }
        } else {
            if (arg0 == 0) {
                if (D_8013061C == 2) {
                    D_80130638 = 0;
                }
                D_80130634 = 0;
                D_80130638++;
            } else {
                D_80130634++;
            }

            if (arg0 == 2 && D_80130634 < 0x1E && D_80130638 >= 0x15) {
                arg0 = 0;
            }

            D_8013061C = arg0;
            Audio_SeqCmd7(0, 2, arg0);
        }
    }
}

void func_800F6114(f32 dist) {
    f32 adjDist;

    if (D_8013061C == 0x81) {
        if (dist != sAudioEnemyDist) {
            if (dist < 150.0f) {
                adjDist = 0.0f;
            } else if (dist > 500.0f) {
                adjDist = 350.0f;
            } else {
                adjDist = dist - 150.0f;
            }

            sAudioEnemyVol = ((350.0f - adjDist) * 127.0f) / 350.0f;
            Audio_SetVolScale(3, 3, sAudioEnemyVol, 0xA);
            if (D_8016E750[0].unk_254 != NA_BGM_NATURE_BACKGROUND) {
                Audio_SetVolScale(0, 3, (0x7F - sAudioEnemyVol), 0xA);
            }
        }
        if (D_8016E750[0].unk_254 != NA_BGM_NATURE_BACKGROUND) {
            func_800F510C(sAudioEnemyVol);
        }
    }
    sAudioEnemyDist = dist;
}

void func_800F6268(f32 dist, u16 arg1) {
    s8 pad;
    s8 phi_v1;
    s16 temp_a0;

    sAudioHasMalonBgm = true;
    sAudioMalonBgmDist = dist;
    if (D_8016B9F2 == 0) {
        temp_a0 = (s8)(func_800FA0B4(0) & 0xFF);
        if (temp_a0 == (arg1 & 0xFF)) {
            if ((arg1 & 0xFF) == NA_BGM_LONLON) {

                if (dist > 2000.0f) {
                    phi_v1 = 127;
                } else if (dist < 200.0f) {
                    phi_v1 = 0;
                } else {
                    phi_v1 = (s8)(((dist - 200.0f) * 127.0f) / 1800.0f);
                }
                // Transition volume of channels 0, 1 and 13 on seq player 0 over 3 frames
                Audio_SeqCmd6(0, 3, 0, 127 - phi_v1);
                Audio_SeqCmd6(0, 3, 1, 127 - phi_v1);
                Audio_SeqCmd6(0, 3, 13, phi_v1);
                if (D_8016B9D8 == 0) {
                    D_8016B9D8++;
                }
            }
        } else if ((temp_a0 == NA_BGM_NATURE_BACKGROUND) && ((arg1 & 0xFF) == NA_BGM_LONLON)) {
            temp_a0 = (s8)(func_800FA0B4(3) & 0xFF);
            if ((temp_a0 != (arg1 & 0xFF)) && (D_8016B9D8 < 10)) {
                func_800F5E18(3, NA_BGM_LONLON, 0, 0, 0);
                Audio_SeqCmdA(3, 0xFFFC);
                D_8016B9D8 = 10;
            }

            if (dist > 2000.0f) {
                phi_v1 = 127;
            } else if (dist < 200.0f) {
                phi_v1 = 0;
            } else {
                phi_v1 = (s8)(((dist - 200.0f) * 127.0f) / 1800.0f);
            }
            // Transition volume of channels 0 and 1 on seq player 0 over 3 frames
            Audio_SeqCmd6(3, 3, 0, 127 - phi_v1);
            Audio_SeqCmd6(3, 3, 1, 127 - phi_v1);
        }

        if (D_8016B9D8 < 10) {
            D_8016B9D8++;
        }
    }
}

void func_800F64E0(u8 arg0) {
    D_80130608 = arg0;
    if (arg0 != 0) {
        Audio_PlaySoundGeneral(NA_SE_SY_WIN_OPEN, &D_801333D4, 4, &D_801333E0, &D_801333E0, &D_801333E8);
        Audio_QueueCmdS32(0xF1000000, 0);
    } else {
        Audio_PlaySoundGeneral(NA_SE_SY_WIN_CLOSE, &D_801333D4, 4, &D_801333E0, &D_801333E0, &D_801333E8);
        Audio_QueueCmdS32(0xF2000000, 0);
    }
}

void func_800F6584(u8 arg0) {
    u8 playerIdx;
    u16 sp34;

    D_8016B9F2 = arg0;
    if ((func_800FA0B4(0) & 0xFF) == NA_BGM_LONLON) {
        playerIdx = 0;
        sp34 = 0;
    } else if ((func_800FA0B4(3) & 0xFF) == NA_BGM_LONLON) {
        playerIdx = 3;
        sp34 = 0xFFFC;
    } else {
        return;
    }

    if (arg0 != 0) {
        Audio_SeqCmd6(playerIdx, 1, 0, 0);
        Audio_SeqCmd6(playerIdx, 1, 1, 0);
        if (playerIdx == 3) {
            Audio_SeqCmdA(playerIdx, sp34 | 3);
        }
    } else {
        if (playerIdx == 3) {
            func_800F5E18(3, NA_BGM_LONLON, 0, 0, 0);
        }
        Audio_SeqCmd6(playerIdx, 1, 0, 0x7F);
        Audio_SeqCmd6(playerIdx, 1, 1, 0x7F);
        if (playerIdx == 3) {
            Audio_SeqCmdA(playerIdx, sp34);
        }
    }
}

void Audio_SetEnvReverb(s8 reverb) {
    sAudioEnvReverb = reverb & 0x7F;
}

void Audio_SetCodeReverb(s8 reverb) {
    if (reverb != 0) {
        sAudioCodeReverb = reverb & 0x7F;
    }
}

void func_800F6700(s8 arg0) {
    s8 sp1F;

    switch (arg0) {
        case 0:
            sp1F = 0;
            D_80130604 = 0;
            break;
        case 1:
            sp1F = 3;
            D_80130604 = 3;
            break;
        case 2:
            sp1F = 1;
            D_80130604 = 1;
            break;
        case 3:
            sp1F = 0;
            D_80130604 = 2;
            break;
    }

    Audio_SeqCmdE0(0, sp1F);
}

void Audio_SetBaseFilter(u8 filter) {
    if (sAudioBaseFilter != filter) {
        if (filter == 0) {
            Audio_StopSfxById(NA_SE_PL_IN_BUBBLE);
        } else if (sAudioBaseFilter == 0) {
            Audio_PlaySoundGeneral(NA_SE_PL_IN_BUBBLE, &D_801333D4, 4, &D_801333E0, &D_801333E0, &D_801333E8);
        }
    }
    sAudioBaseFilter = filter;
    sAudioBaseFilter2 = filter;
}

void Audio_SetExtraFilter(u8 filter) {
    u32 t;
    u8 i;

    sAudioExtraFilter2 = filter;
    sAudioExtraFilter = filter;
    if (D_8016E750[0].unk_254 == NA_BGM_NATURE_BACKGROUND) {
        for (i = 0; i < 16; i++) {
            t = i;
            // CHAN_UPD_SCRIPT_IO (seq player 0, all channels, slot 6)
            Audio_QueueCmdS8(0x6000000 | ((t & 0xFF) << 8) | 6, filter);
        }
    }
}

void Audio_SetCutsceneFlag(s8 flag) {
    sAudioCutsceneFlag = flag;
}

void Audio_PlaySoundGeneralIfNotInCutscene(u16 sfxId, Vec3f* pos, u8 arg2, f32* freqScale, f32* arg4, s8* reverbAdd) {
    if (!sAudioCutsceneFlag) {
        Audio_PlaySoundGeneral(sfxId, pos, arg2, freqScale, arg4, reverbAdd);
    }
}

void Audio_PlaySoundIfNotInCutscene(u16 sfxId) {
    Audio_PlaySoundGeneralIfNotInCutscene(sfxId, &D_801333D4, 4, &D_801333E0, &D_801333E0, &D_801333E8);
}

void func_800F6964(u16 arg0) {
    s32 skip;
    u8 i;

    Audio_SeqCmd1(0, (arg0 * 3) / 2);
    Audio_SeqCmd1(1, (arg0 * 3) / 2);
    for (i = 0; i < 0x10; i++) {
        skip = false;
        switch (i) {
            case 11:
            case 12:
                if (gAudioSpecId == 10) {
                    skip = true;
                }
                break;
            case 13:
                skip = true;
                break;
        }

        if (!skip) {
            Audio_SeqCmd6(2, arg0 >> 1, i, 0);
        }
    }

    Audio_SeqCmd1(3, (arg0 * 3) / 2);
}

void func_800F6AB0(u16 arg0) {
    Audio_SeqCmd1(0, arg0);
    Audio_SeqCmd1(1, arg0);
    Audio_SeqCmd1(3, arg0);
    Audio_SetVolScale(0, 3, 0x7F, 0);
    Audio_SetVolScale(0, 1, 0x7F, 0);
}

void func_800F6B3C(void) {
    func_800F9280(2, 0, 0xFF, 5);
}

void Audio_DisableAllSeq(void) {
    Audio_DisableSeq(0, 0);
    Audio_DisableSeq(1, 0);
    Audio_DisableSeq(2, 0);
    Audio_DisableSeq(3, 0);
    Audio_ScheduleProcessCmds();
}

s8 func_800F6BB8(void) {
    return func_800E6680();
}

void func_800F6BDC(void) {
    Audio_DisableAllSeq();
    Audio_ScheduleProcessCmds();
    while (true) {
        if (!func_800F6BB8()) {
            return;
        }
    }
}

void Audio_PreNMI(void) {
    Audio_PreNMIInternal();
}

void func_800F6C34(void) {
    D_8013061C = 0;
    D_8016B7A8 = 1.0f;
    D_8016B7B0 = 1.0f;
<<<<<<< HEAD
    D_8013063C = 0;
    D_80130640 = 0;
    D_80130644 = 0;
    D_80130648 = 0;
    Audio_OcaSetInstrument(0);
=======
    sAudioBaseFilter = 0;
    sAudioExtraFilter = 0;
    sAudioBaseFilter2 = 0;
    sAudioExtraFilter2 = 0;
    func_800ED858(0);
>>>>>>> 03636166
    sRiverFreqScaleLerp.remainingFrames = 0;
    sWaterfallFreqScaleLerp.remainingFrames = 0;
    sRiverFreqScaleLerp.value = 1.0f;
    sWaterfallFreqScaleLerp.value = 1.0f;
    D_8016B7D8 = 1.0f;
    D_8016B8B0 = 0x7F;
    D_8016B8B1 = 0x7F;
    D_8016B8B2 = 0;
    D_8016B8B3 = 0;
    sAudioGanonDistVol = 0xFF;
    D_8016B9D8 = 0;
    sSpecReverb = sSpecReverbs[gAudioSpecId];
    D_80130608 = 0;
    D_80130628 = NA_BGM_DISABLED;
    Audio_QueueCmdS8(0x46000000, -1);
    sSariaBgmPtr = NULL;
    D_8016B9F4 = 0;
    D_8016B9F3 = 1;
    D_8016B9F2 = 0;
}

void func_800F6D58(u8 arg0, u8 arg1, u8 arg2) {
    u8 t;
    u8 temp_a0;
    u8 i;

    if ((D_8016E750[0].unk_254 != NA_BGM_NATURE_BACKGROUND) && func_800FA11C(1, 0xF00000FF)) {
        sAudioNatureFailed = 1;
        return;
    }

    if (((arg0 << 8) + arg1) == 0x101) {
        if (func_800FA0B4(3) != NA_BGM_LONLON) {
            D_8016B9D8 = 0;
        }
    }

    t = arg0 >> 4;
    temp_a0 = arg0 & 0xF;
    if (t == 0) {
        t = arg0 & 0xF;
    }

    for (i = t; i <= temp_a0; i++) {
        Audio_SeqCmd8(0, arg1, i, arg2);
    }
}

void func_800F6E7C(u16 arg0, u16 arg1) {
    u8 i;
    u32 t;

    if (func_800FA0B4(0) == NA_BGM_WINDMILL) {
        func_800F3F3C(0xF);
        return;
    }
    Audio_SeqCmd7(0, 0, 1);
    Audio_SeqCmd7(0, 4, arg0 >> 8);
    Audio_SeqCmd7(0, 5, arg0 & 0xFF);
    Audio_SetVolScale(0, 0, 0x7F, 1);

    i = 0;
    if (D_80133408 != 0) {
        i = 1;
        Audio_SeqCmdE01(0, 0);
    }

    Audio_StartSeq(0, 0, NA_BGM_NATURE_BACKGROUND);

    if (i != 0) {
        Audio_SeqCmdE01(0, 1);
    }

    for (i = 0; i < 0x10; i++) {
        if (!(arg1 & (1 << i)) && (arg0 & (1 << i))) {
            Audio_SeqCmd8(0, 1, i, 1);
        }
    }
}

void func_800F6FB4(u8 arg0) {
    u8 i = 0;
    u8 b0;
    u8 b1;
    u8 b2;

    if ((D_8016E750[0].unk_254 == NA_BGM_DISABLED) || ((D_80130658[((u8)D_8016E750[0].unk_254) & 0xFF] & 0x80) == 0)) {
        func_800F6E7C(D_801306DC[arg0].unk_00, D_801306DC[arg0].unk_02);
        while ((D_801306DC[arg0].unk_04[i] != 0xFF) && (i < 100)) {
            // Probably a fake match, using Audio_SeqCmd8 doesn't work.
            b0 = D_801306DC[arg0].unk_04[i++];
            b1 = D_801306DC[arg0].unk_04[i++];
            b2 = D_801306DC[arg0].unk_04[i++];
            Audio_QueueSeqCmd(0x80000000 | (b1 << 0x10) | (b0 << 8) | b2);
        }

        Audio_SeqCmd8(0, 0x07, 13, D_80130604);
    }
}

void Audio_Init(void) {
    AudioLoad_Init(NULL, 0);
}

void Audio_InitSound(void) {
    func_800F6C34();
    func_800EE930();
    Audio_ResetSfxChannelState();
    func_800FAEB4();
    Audio_ResetSounds();
    func_800F9280(2, 0, 0x70, 10);
}

void func_800F7170(void) {
    func_800F9280(2, 0, 0x70, 1);
    Audio_QueueCmdS32(0xF2000000, 1);
    Audio_ScheduleProcessCmds();
    Audio_QueueCmdS32(0xF8000000, 0);
}

void func_800F71BC(s32 arg0) {
    D_80133418 = 1;
    func_800F6C34();
    func_800EE930();
    Audio_ResetSfxChannelState();
    func_800FADF8();
    Audio_ResetSounds();
}

void func_800F7208(void) {
    func_800FADF8();
    Audio_QueueCmdS32(0xF2000000, 1);
    func_800F6C34();
    Audio_ResetSfxChannelState();
    func_800F9280(2, 0, 0x70, 1);
}<|MERGE_RESOLUTION|>--- conflicted
+++ resolved
@@ -81,9 +81,6 @@
  */
 
 #define SCROLL_PRINT_BUF_SIZE 25
-
-#define OCA_SONGS_SCARECROW 12
-#define OCA_SONGS_MEMORYGAME 13
 
 #define SFX_PLAYER_CHANNEL_OCARINA 13
 
@@ -215,15 +212,9 @@
 f32 sNormalizedNotePlaybackVolume = 1.0f;
 s32 D_80130F68 = 0;
 u8 sOcarinaNoteValues[5] = { 2, 5, 9, 11, 14 };
-<<<<<<< HEAD
-u8 sOcaMemoryGameApndPos = 0;
-u8 sOcaMemoryGameEndPos = 0;
-u8 sOcaMemoryGameNoteCnts[] = { 5, 6, 8 };
-=======
 u8 sOcaMinigameAppendPos = 0;
 u8 sOcaMinigameEndPos = 0;
 u8 sOcaMinigameNoteCnts[] = { 5, 6, 8 };
->>>>>>> 03636166
 
 OcarinaNote sOcarinaSongs[OCARINA_SONG_MAX][20] = {
     // Minuet
@@ -370,11 +361,7 @@
         { 0xFF, 0, 0, 255, 0, 0, 0 },
     },
 
-<<<<<<< HEAD
     // Lost Woods Memory Game
-=======
-    // OCA_SONGS_MEMORYGAME
->>>>>>> 03636166
     {
         { 2, 0, 3, 0, 0, 0, 0 },
         { 0xFF, 0, 0, 0, 0, 0, 0 },
@@ -406,13 +393,8 @@
 };
 OcarinaNote* gScarecrowCustomSongPtr = sPierresSong;
 
-<<<<<<< HEAD
 u8* gScarecrowSpawnSongPtr = (u8*)&sOcarinaSongs[OCARINA_SONG_SCARECROW];
-OcarinaNote* D_80131BEC = sOcarinaSongs[13];
-=======
-u8* gScarecrowSpawnSongPtr = (u8*)&sOcarinaSongs[OCA_SONGS_SCARECROW];
-OcarinaNote* D_80131BEC = sOcarinaSongs[OCA_SONGS_MEMORYGAME];
->>>>>>> 03636166
+OcarinaNote* D_80131BEC = sOcarinaSongs[OCARINA_SONG_MEMORY_GAME];
 u8 sNoteValueIndexMap[16] = { 0, 0, 0, 0, 1, 1, 1, 2, 2, 2, 5, 3, 3, 4, 4, 4 };
 
 OcarinaSongInfo gOcarinaSongNotes[OCARINA_SONG_MAX] = {
@@ -543,15 +525,12 @@
     // Lost Woods Memory Game
     { 0, { 0, 0, 0, 0, 0, 0, 0, 0 } },
 };
-<<<<<<< HEAD
-=======
 // clang-format on
 
 extern u8 D_801333F0;
 extern u8 gAudioSfxSwapOff;
 extern u8 D_80133408;
 extern u8 D_80133418;
->>>>>>> 03636166
 
 /**
  * BSS
@@ -717,13 +696,8 @@
     scarecrowSongIdx = 0;
     while (savedSongIdx < 8 && scarecrowSongIdx < 0x10) {
         noteIdx = sOcarinaSongs[songIdx][scarecrowSongIdx++].noteIdx;
-<<<<<<< HEAD
-        if (noteIdx != OCARINA_NOTE_INVALID) {
+        if (noteIdx != 0xFF) {
             gOcarinaSongNotes[OCARINA_SONG_SCARECROW].notesIdx[savedSongIdx++] = sNoteValueIndexMap[noteIdx];
-=======
-        if (noteIdx != 0xFF) {
-            gOcarinaSongNotes[OCA_SONGS_SCARECROW].notesIdx[savedSongIdx++] = sNoteValueIndexMap[noteIdx];
->>>>>>> 03636166
         }
     }
 }
@@ -732,7 +706,6 @@
 void func_800ECC04(u16 flg) {
     u8 i;
 
-<<<<<<< HEAD
     if ((sOcarinaSongs[OCARINA_SONG_SCARECROW][1].volume != 0xFF) && ((flg & 0xFFF) == 0xFFF)) {
         flg |= 0x1000;
     }
@@ -742,17 +715,6 @@
     }
 
     if ((flg == 0xFFF) && (sOcarinaSongs[OCARINA_SONG_SCARECROW][1].volume != 0xFF)) {
-=======
-    if ((sOcarinaSongs[OCA_SONGS_SCARECROW][1].volume != 0xFF) && ((flg & 0xFFF) == 0xFFF)) {
-        flg |= 0x1000;
-    }
-
-    if ((flg == 0xCFFF) && (sOcarinaSongs[OCA_SONGS_SCARECROW][1].volume != 0xFF)) {
-        flg = 0xDFFF;
-    }
-
-    if ((flg == 0xFFF) && (sOcarinaSongs[OCA_SONGS_SCARECROW][1].volume != 0xFF)) {
->>>>>>> 03636166
         flg = 0x1FFF;
     }
 
@@ -1214,25 +1176,20 @@
                 song[i] = song[i + 1];
             }
 
-            func_800ECB7C(OCA_SONGS_MEMORYGAME);
-
-            for (i = 0; i < OCA_SONGS_SCARECROW; i++) {
+            func_800ECB7C(OCARINA_SONG_MEMORY_GAME);
+
+            for (i = 0; i < OCARINA_SONG_SCARECROW; i++) {
                 for (j = 0; j < 9 - gOcarinaSongNotes[i].len; j++) {
                     for (k = 0;
                          k < gOcarinaSongNotes[i].len && k + j < 8 &&
-                         gOcarinaSongNotes[i].notesIdx[k] == gOcarinaSongNotes[OCA_SONGS_SCARECROW].notesIdx[k + j];
+                         gOcarinaSongNotes[i].notesIdx[k] == gOcarinaSongNotes[OCARINA_SONG_SCARECROW].notesIdx[k + j];
                          k++) {
                         ;
                     }
 
                     if (k == gOcarinaSongNotes[i].len) {
-<<<<<<< HEAD
                         sRecordingState = 0xFF;
                         sOcarinaSongs[OCARINA_SONG_SCARECROW][1].volume = 0xFF;
-=======
-                        D_80131858 = 0xFF;
-                        sOcarinaSongs[OCA_SONGS_SCARECROW][1].volume = 0xFF;
->>>>>>> 03636166
                         return;
                     }
                 }
@@ -1240,8 +1197,8 @@
 
             i = 1;
             while (i < 8) {
-                if (gOcarinaSongNotes[OCA_SONGS_SCARECROW].notesIdx[0] !=
-                    gOcarinaSongNotes[OCA_SONGS_SCARECROW].notesIdx[i]) {
+                if (gOcarinaSongNotes[OCARINA_SONG_SCARECROW].notesIdx[0] !=
+                    gOcarinaSongNotes[OCARINA_SONG_SCARECROW].notesIdx[i]) {
                     i = 9;
                 } else {
                     i++;
@@ -1249,31 +1206,18 @@
             }
 
             if (i == 8) {
-<<<<<<< HEAD
                 sRecordingState = 0xFF;
                 sOcarinaSongs[OCARINA_SONG_SCARECROW][1].volume = 0xFF;
-=======
-                D_80131858 = 0xFF;
-                sOcarinaSongs[OCA_SONGS_SCARECROW][1].volume = 0xFF;
->>>>>>> 03636166
                 return;
             }
 
             for (i = 0; i < sRecordSongPos; i++) {
-<<<<<<< HEAD
-                sOcarinaSongs[OCARINA_SONG_SCARECROW][i] = sOcarinaSongs[13][i];
-=======
-                sOcarinaSongs[OCA_SONGS_SCARECROW][i] = sOcarinaSongs[OCA_SONGS_MEMORYGAME][i];
->>>>>>> 03636166
+                sOcarinaSongs[OCARINA_SONG_SCARECROW][i] = sOcarinaSongs[OCARINA_SONG_MEMORY_GAME][i];
             }
 
             sOcarinaInpEnabled = 0;
         } else {
-<<<<<<< HEAD
             sOcarinaSongs[OCARINA_SONG_SCARECROW][1].volume = 0xFF;
-=======
-            sOcarinaSongs[OCA_SONGS_SCARECROW][1].volume = 0xFF;
->>>>>>> 03636166
         }
     }
     sRecordingState = 0;
@@ -1410,73 +1354,41 @@
         minigameRound = 2;
     }
 
-<<<<<<< HEAD
-    sOcaMemoryGameApndPos = 0;
-    sOcaMemoryGameEndPos = sOcaMemoryGameNoteCnts[minigameRound];
-=======
     sOcaMinigameAppendPos = 0;
-    sOcaMinigameEndPos = sOcaMinigameNoteCnts[minigameIdx];
->>>>>>> 03636166
+    sOcaMinigameEndPos = sOcaMinigameNoteCnts[minigameRound];
 
     for (i = 0; i < 3; i++) {
         Audio_OcaMemoryGameGenNote();
     }
 }
 
-<<<<<<< HEAD
 s32 Audio_OcaMemoryGameGenNote(void) {
     u32 rnd;
     u8 rndNote;
 
-    if (sOcaMemoryGameApndPos == sOcaMemoryGameEndPos) {
-=======
-s32 func_800EE5EC(void) {
-    u32 rnd;
-    u8 rndNote;
-
     if (sOcaMinigameAppendPos == sOcaMinigameEndPos) {
->>>>>>> 03636166
         return 1;
     }
 
     rnd = Audio_NextRandom();
     rndNote = sOcarinaNoteValues[rnd % 5];
 
-<<<<<<< HEAD
-    if (sOcarinaSongs[OCARINA_SONG_MEMORY_GAME][sOcaMemoryGameApndPos - 1].noteIdx == rndNote) {
+    if (sOcarinaSongs[OCARINA_SONG_MEMORY_GAME][sOcaMinigameAppendPos - 1].noteIdx == rndNote) {
         rndNote = sOcarinaNoteValues[(rnd + 1) % 5];
     }
 
-    sOcarinaSongs[OCARINA_SONG_MEMORY_GAME][sOcaMemoryGameApndPos].noteIdx = rndNote;
-    sOcarinaSongs[OCARINA_SONG_MEMORY_GAME][sOcaMemoryGameApndPos].unk_02 = 0x2D;
-    sOcarinaSongs[OCARINA_SONG_MEMORY_GAME][sOcaMemoryGameApndPos].volume = 0x50;
-    sOcarinaSongs[OCARINA_SONG_MEMORY_GAME][sOcaMemoryGameApndPos].vibrato = 0;
-    sOcarinaSongs[OCARINA_SONG_MEMORY_GAME][sOcaMemoryGameApndPos].tone = 0;
-
-    sOcaMemoryGameApndPos++;
-
-    sOcarinaSongs[OCARINA_SONG_MEMORY_GAME][sOcaMemoryGameApndPos].noteIdx = OCARINA_NOTE_INVALID;
-    sOcarinaSongs[OCARINA_SONG_MEMORY_GAME][sOcaMemoryGameApndPos].unk_02 = 0;
-    sOcarinaSongs[OCARINA_SONG_MEMORY_GAME][sOcaMemoryGameApndPos + 1].noteIdx = OCARINA_NOTE_INVALID;
-    sOcarinaSongs[OCARINA_SONG_MEMORY_GAME][sOcaMemoryGameApndPos + 1].unk_02 = 0;
-=======
-    if (sOcarinaSongs[OCA_SONGS_MEMORYGAME][sOcaMinigameAppendPos - 1].noteIdx == rndNote) {
-        rndNote = sOcarinaNoteValues[(rnd + 1) % 5];
-    }
-
-    sOcarinaSongs[OCA_SONGS_MEMORYGAME][sOcaMinigameAppendPos].noteIdx = rndNote;
-    sOcarinaSongs[OCA_SONGS_MEMORYGAME][sOcaMinigameAppendPos].unk_02 = 0x2D;
-    sOcarinaSongs[OCA_SONGS_MEMORYGAME][sOcaMinigameAppendPos].volume = 0x50;
-    sOcarinaSongs[OCA_SONGS_MEMORYGAME][sOcaMinigameAppendPos].vibrato = 0;
-    sOcarinaSongs[OCA_SONGS_MEMORYGAME][sOcaMinigameAppendPos].tone = 0;
+    sOcarinaSongs[OCARINA_SONG_MEMORY_GAME][sOcaMinigameAppendPos].noteIdx = rndNote;
+    sOcarinaSongs[OCARINA_SONG_MEMORY_GAME][sOcaMinigameAppendPos].unk_02 = 0x2D;
+    sOcarinaSongs[OCARINA_SONG_MEMORY_GAME][sOcaMinigameAppendPos].volume = 0x50;
+    sOcarinaSongs[OCARINA_SONG_MEMORY_GAME][sOcaMinigameAppendPos].vibrato = 0;
+    sOcarinaSongs[OCARINA_SONG_MEMORY_GAME][sOcaMinigameAppendPos].tone = 0;
 
     sOcaMinigameAppendPos++;
 
-    sOcarinaSongs[OCA_SONGS_MEMORYGAME][sOcaMinigameAppendPos].noteIdx = 0xFF;
-    sOcarinaSongs[OCA_SONGS_MEMORYGAME][sOcaMinigameAppendPos].unk_02 = 0;
-    sOcarinaSongs[OCA_SONGS_MEMORYGAME][sOcaMinigameAppendPos + 1].noteIdx = 0xFF;
-    sOcarinaSongs[OCA_SONGS_MEMORYGAME][sOcaMinigameAppendPos + 1].unk_02 = 0;
->>>>>>> 03636166
+    sOcarinaSongs[OCARINA_SONG_MEMORY_GAME][sOcaMinigameAppendPos].noteIdx = 0xFF;
+    sOcarinaSongs[OCARINA_SONG_MEMORY_GAME][sOcaMinigameAppendPos].unk_02 = 0;
+    sOcarinaSongs[OCARINA_SONG_MEMORY_GAME][sOcaMinigameAppendPos + 1].noteIdx = 0xFF;
+    sOcarinaSongs[OCARINA_SONG_MEMORY_GAME][sOcaMinigameAppendPos + 1].unk_02 = 0;
     if (1) {}
     return 0;
 }
@@ -3939,13 +3851,8 @@
 
     sp26 = func_800FA0B4(1);
     sp1C = func_800E5E84(sp26 & 0xFF, &sp20);
-<<<<<<< HEAD
     sp18 = func_800E5E84(seqId & 0xFF, &sp20);
-    if ((sp26 == 0xFFFF) || (*sp1C == *sp18)) {
-=======
-    sp18 = func_800E5E84(arg0 & 0xFF, &sp20);
     if ((sp26 == NA_BGM_DISABLED) || (*sp1C == *sp18)) {
->>>>>>> 03636166
         D_8016B9F4 = 1;
     } else {
         D_8016B9F4 = 5;
@@ -4327,19 +4234,11 @@
     D_8013061C = 0;
     D_8016B7A8 = 1.0f;
     D_8016B7B0 = 1.0f;
-<<<<<<< HEAD
-    D_8013063C = 0;
-    D_80130640 = 0;
-    D_80130644 = 0;
-    D_80130648 = 0;
-    Audio_OcaSetInstrument(0);
-=======
     sAudioBaseFilter = 0;
     sAudioExtraFilter = 0;
     sAudioBaseFilter2 = 0;
     sAudioExtraFilter2 = 0;
-    func_800ED858(0);
->>>>>>> 03636166
+    Audio_OcaSetInstrument(0);
     sRiverFreqScaleLerp.remainingFrames = 0;
     sWaterfallFreqScaleLerp.remainingFrames = 0;
     sRiverFreqScaleLerp.value = 1.0f;
