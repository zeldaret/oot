#include "ultra64.h"
#include "global.h"

#define Audio_DisableSeq(seqPlayerIndex, fadeOut) Audio_QueueCmdS32(0x83000000 | ((u8)seqPlayerIndex << 16), fadeOut)

#define ABS_ALT(x) ((x) < 0 ? -(x) : (x))

typedef struct {
    /* 0x0 */ f32 vol;
    /* 0x4 */ f32 freqScale;
    /* 0x8 */ s8 reverb;
    /* 0x9 */ s8 panSigned;
    /* 0xA */ s8 stereoBits;
    /* 0xB */ u8 filter;
    /* 0xC */ u8 unk_0C;
} SfxPlayerState;

typedef enum {
    /* 0x0 */ SFX_CHANNEL_PLAYER0, // SfxPlayerBank
    /* 0x1 */ SFX_CHANNEL_PLAYER1,
    /* 0x2 */ SFX_CHANNEL_PLAYER2,
    /* 0x3 */ SFX_CHANNEL_ITEM0, // SfxItemBank
    /* 0x4 */ SFX_CHANNEL_ITEM1,
    /* 0x5 */ SFX_CHANNEL_ENV0, // SfxEnvironmentBank
    /* 0x6 */ SFX_CHANNEL_ENV1,
    /* 0x7 */ SFX_CHANNEL_ENV2,
    /* 0x8 */ SFX_CHANNEL_ENEMY0, // SfxEnemyBank
    /* 0x9 */ SFX_CHANNEL_ENEMY1,
    /* 0xA */ SFX_CHANNEL_ENEMY2,
    /* 0xB */ SFX_CHANNEL_SYSTEM0, // SfxSystemBank
    /* 0xC */ SFX_CHANNEL_SYSTEM1,
    /* 0xD */ SFX_CHANNEL_OCARINA, // SfxOcarinaBank
    /* 0xE */ SFX_CHANNEL_VOICE0,  // SfxVoiceBank
    /* 0xF */ SFX_CHANNEL_VOICE1
} SfxChannelIndex; // playerIdx = 2

typedef struct {
    /* 0x0 */ f32 value;
    /* 0x4 */ f32 target;
    /* 0x8 */ f32 step;
    /* 0xC */ s32 remainingFrames;
} FreqLerp;

typedef struct {
    /* 0x0 */ u16 playerIO;
    /* 0x2 */ u16 channelMask;
    /* 0x4 */ u8 channelIO[3 * 33 + 1];
} NatureAmbienceDataIO; // size = 0x68

typedef enum {
    /* 0x0 */ PAGE_NON,
    /* 0x1 */ PAGE_SOUND_CONTROL,
    /* 0x2 */ PAGE_SPEC_INFO, // unused
    /* 0x3 */ PAGE_HEAP_INFO,
    /* 0x4 */ PAGE_GROUP_TRACK_INFO, // unused
    /* 0x5 */ PAGE_SUB_TRACK_INFO,
    /* 0x6 */ PAGE_CHANNEL_INFO, // unused
    /* 0x7 */ PAGE_INTERFACE_INFO,
    /* 0x8 */ PAGE_SFX_SWAP,
    /* 0x9 */ PAGE_BLOCK_CHANGE_BGM,
    /* 0xA */ PAGE_NATURAL_SOUND_CONTROL, // unused
    /* 0xB */ PAGE_OCARINA_TEST,
    /* 0xC */ PAGE_SFX_PARAMETER_CHANGE,
    /* 0xD */ PAGE_SCROLL_PRINT,
    /* 0xE */ PAGE_FREE_AREA,
    /* 0xF */ PAGE_MAX
} AudioDebugPage;

#define SCROLL_PRINT_BUF_SIZE 25

typedef struct {
    s8 x;
    s8 y;
} OcarinaStick;

u8 gIsLargeSfxBank[7] = { 0, 0, 0, 1, 0, 0, 0 };

// Only the first row of these is supported by sequence 0. (gSfxChannelLayout is always 0.)
u8 gChannelsPerBank[4][7] = {
    { 3, 2, 3, 3, 2, 1, 2 },
    { 3, 2, 2, 2, 2, 2, 2 },
    { 3, 2, 2, 2, 2, 2, 2 },
    { 4, 1, 0, 0, 2, 2, 2 },
};
u8 gUsedChannelsPerBank[4][7] = {
    { 3, 2, 3, 2, 2, 1, 1 },
    { 3, 1, 1, 1, 2, 1, 1 },
    { 3, 1, 1, 1, 2, 1, 1 },
    { 2, 1, 0, 0, 1, 1, 1 },
};

f32 D_801305B0 = 0.7950898f;
s8 D_801305B4 = 35;
s8 D_801305B8 = 20;
s8 D_801305BC = 30;
s8 D_801305C0 = 20;
f32 sBehindScreenZ[2] = { -15.0f, -65.0f };
u8 sAudioIncreasingTranspose = 0;
u8 gMorphaTransposeTable[16] = { 0, 0, 0, 1, 1, 2, 4, 6, 8, 8, 8, 8, 8, 8, 8, 8 };
u8 sPrevChargeLevel = 0;
f32 D_801305E4[4] = { 1.0f, 1.12246f, 1.33484f, 1.33484f }; // 2**({0, 2, 5, 5}/12)
f32 D_801305F4 = 1.0f;
u8 sGanonsTowerLevelsVol[8] = { 127, 80, 75, 73, 70, 68, 65, 60 };
u8 sEnterGanonsTowerTimer = 0;
s8 sSoundMode = SOUNDMODE_SURROUND;
s8 D_80130608 = 0;
s8 sAudioCutsceneFlag = 0;
s8 sSpecReverb = 0;
s8 sAudioEnvReverb = 0;
s8 sAudioCodeReverb = 0;
u8 sPrevSeqMode = 0;
f32 sAudioEnemyDist = 0.0f;
s8 sAudioEnemyVol = 127;
u16 sPrevMainBgmSeqId = NA_BGM_DISABLED;

#define SEQ_RESUME_POINT_NONE 0xC0
u8 sSeqResumePoint = 0;
u8 sPrevSceneSeqId = NA_BGM_GENERAL_SFX;

u32 sNumFramesStill = 0;
u32 sNumFramesMoving = 0;
u8 sAudioBaseFilter = 0;
u8 sAudioExtraFilter = 0;
u8 sAudioBaseFilter2 = 0;
u8 sAudioExtraFilter2 = 0;
Vec3f* sSariaBgmPtr = NULL;
f32 D_80130650 = 2000.0f;
u8 sSeqModeInput = 0;

#define SEQ_FLAG_ENEMY (1 << 0) // Allows enemy bgm
#define SEQ_FLAG_FANFARE (1 << 1)
#define SEQ_FLAG_FANFARE_GANON (1 << 2)
#define SEQ_FLAG_RESTORE (1 << 3) // required for func_800F5B58 to restore a sequence after func_800F5ACC

/**
 * These two sequence flags work together to implement a “resume playing from where you left off” system for scene
 * sequences when leaving and returning to a scene. For a scene to resume playing from the point where it left off, it
 * must have `SEQ_FLAG_RESUME` attached to it. Then, if the scene changes and the new scene sequence contain
 * `SEQ_FLAG_RESUME_PREV`, the point from the previous scene sequence will be stored. Then, when returning to the
 * scene with the sequence `SEQ_FLAG_RESUME`, then the sequence will resume playing from where it left off.
 *
 * There are only 5 sequences with `SEQ_FLAG_RESUME`, and all 5 of those sequences have special sequence
 * instructions in their .seq files to read io port 7 and branch to different starting points along the sequence
 * i.e. this system will only work for: kokiri forest, kakariko child, kakariko adult, zoras domain, gerudo valley
 */
#define SEQ_FLAG_RESUME (1 << 4)
#define SEQ_FLAG_RESUME_PREV (1 << 5)

/**
 * Will write a value of 1 to ioPort 7 when called through the scene. How it's used depends on the sequence:
 * NA_BGM_CHAMBER_OF_SAGES - ioPort 7 is never read from
 * NA_BGM_FILE_SELECT - ioPort 7 skips the harp intro when a value of 1 is written to it.
 * Note: NA_BGM_FILE_SELECT is not called through the scene. So this flag serves no purpose
 */
#define SEQ_FLAG_SKIP_HARP_INTRO (1 << 6)
#define SEQ_FLAG_NO_AMBIENCE (1 << 7)

u8 sSeqFlags[] = {
    SEQ_FLAG_FANFARE,                        // NA_BGM_GENERAL_SFX
    SEQ_FLAG_ENEMY,                          // NA_BGM_NATURE_BACKGROUND
    0,                                       // NA_BGM_FIELD_LOGIC
    0,                                       // NA_BGM_FIELD_INIT
    0,                                       // NA_BGM_FIELD_DEFAULT_1
    0,                                       // NA_BGM_FIELD_DEFAULT_2
    0,                                       // NA_BGM_FIELD_DEFAULT_3
    0,                                       // NA_BGM_FIELD_DEFAULT_4
    0,                                       // NA_BGM_FIELD_DEFAULT_5
    0,                                       // NA_BGM_FIELD_DEFAULT_6
    0,                                       // NA_BGM_FIELD_DEFAULT_7
    0,                                       // NA_BGM_FIELD_DEFAULT_8
    0,                                       // NA_BGM_FIELD_DEFAULT_9
    0,                                       // NA_BGM_FIELD_DEFAULT_A
    0,                                       // NA_BGM_FIELD_DEFAULT_B
    0,                                       // NA_BGM_FIELD_ENEMY_INIT
    0,                                       // NA_BGM_FIELD_ENEMY_1
    0,                                       // NA_BGM_FIELD_ENEMY_2
    0,                                       // NA_BGM_FIELD_ENEMY_3
    0,                                       // NA_BGM_FIELD_ENEMY_4
    0,                                       // NA_BGM_FIELD_STILL_1
    0,                                       // NA_BGM_FIELD_STILL_2
    0,                                       // NA_BGM_FIELD_STILL_3
    0,                                       // NA_BGM_FIELD_STILL_4
    SEQ_FLAG_RESUME_PREV | SEQ_FLAG_ENEMY,   // NA_BGM_DUNGEON
    SEQ_FLAG_RESUME,                         // NA_BGM_KAKARIKO_ADULT
    0,                                       // NA_BGM_ENEMY
    SEQ_FLAG_NO_AMBIENCE | SEQ_FLAG_RESTORE, // NA_BGM_BOSS
    SEQ_FLAG_ENEMY,                          // NA_BGM_INSIDE_DEKU_TREE
    0,                                       // NA_BGM_MARKET
    0,                                       // NA_BGM_TITLE
    SEQ_FLAG_RESUME_PREV,                    // NA_BGM_LINK_HOUSE
    0,                                       // NA_BGM_GAME_OVER
    0,                                       // NA_BGM_BOSS_CLEAR
    SEQ_FLAG_FANFARE,                        // NA_BGM_ITEM_GET
    SEQ_FLAG_FANFARE_GANON,                  // NA_BGM_OPENING_GANON
    SEQ_FLAG_FANFARE,                        // NA_BGM_HEART_GET
    SEQ_FLAG_FANFARE,                        // NA_BGM_OCA_LIGHT
    SEQ_FLAG_ENEMY,                          // NA_BGM_JABU_JABU
    SEQ_FLAG_RESUME,                         // NA_BGM_KAKARIKO_KID
    0,                                       // NA_BGM_GREAT_FAIRY
    0,                                       // NA_BGM_ZELDA_THEME
    SEQ_FLAG_ENEMY,                          // NA_BGM_FIRE_TEMPLE
    SEQ_FLAG_FANFARE,                        // NA_BGM_OPEN_TRE_BOX
    SEQ_FLAG_ENEMY,                          // NA_BGM_FOREST_TEMPLE
    0,                                       // NA_BGM_COURTYARD
    SEQ_FLAG_NO_AMBIENCE,                    // NA_BGM_GANON_TOWER
    0,                                       // NA_BGM_LONLON
    SEQ_FLAG_NO_AMBIENCE,                    // NA_BGM_GORON_CITY
    0,                                       // NA_BGM_FIELD_MORNING
    SEQ_FLAG_FANFARE,                        // NA_BGM_SPIRITUAL_STONE
    SEQ_FLAG_FANFARE,                        // NA_BGM_OCA_BOLERO
    SEQ_FLAG_FANFARE,                        // NA_BGM_OCA_MINUET
    SEQ_FLAG_FANFARE,                        // NA_BGM_OCA_SERENADE
    SEQ_FLAG_FANFARE,                        // NA_BGM_OCA_REQUIEM
    SEQ_FLAG_FANFARE,                        // NA_BGM_OCA_NOCTURNE
    SEQ_FLAG_NO_AMBIENCE | SEQ_FLAG_RESTORE, // NA_BGM_MINI_BOSS
    SEQ_FLAG_FANFARE,                        // NA_BGM_SMALL_ITEM_GET
    0,                                       // NA_BGM_TEMPLE_OF_TIME
    SEQ_FLAG_FANFARE,                        // NA_BGM_EVENT_CLEAR
    SEQ_FLAG_RESUME | SEQ_FLAG_ENEMY,        // NA_BGM_KOKIRI
    SEQ_FLAG_FANFARE,                        // NA_BGM_OCA_FAIRY_GET
    SEQ_FLAG_ENEMY,                          // NA_BGM_SARIA_THEME
    SEQ_FLAG_ENEMY,                          // NA_BGM_SPIRIT_TEMPLE
    0,                                       // NA_BGM_HORSE
    0,                                       // NA_BGM_HORSE_GOAL
    0,                                       // NA_BGM_INGO
    SEQ_FLAG_FANFARE,                        // NA_BGM_MEDALLION_GET
    SEQ_FLAG_FANFARE,                        // NA_BGM_OCA_SARIA
    SEQ_FLAG_FANFARE,                        // NA_BGM_OCA_EPONA
    SEQ_FLAG_FANFARE,                        // NA_BGM_OCA_ZELDA
    SEQ_FLAG_FANFARE,                        // NA_BGM_OCA_SUNS
    SEQ_FLAG_FANFARE,                        // NA_BGM_OCA_TIME
    SEQ_FLAG_FANFARE,                        // NA_BGM_OCA_STORM
    0,                                       // NA_BGM_NAVI_OPENING
    0,                                       // NA_BGM_DEKU_TREE_CS
    0,                                       // NA_BGM_WINDMILL
    0,                                       // NA_BGM_HYRULE_CS
    SEQ_FLAG_RESUME_PREV,                    // NA_BGM_MINI_GAME
    0,                                       // NA_BGM_SHEIK
    SEQ_FLAG_RESUME,                         // NA_BGM_ZORA_DOMAIN
    SEQ_FLAG_FANFARE,                        // NA_BGM_APPEAR
    0,                                       // NA_BGM_ADULT_LINK
    0,                                       // NA_BGM_MASTER_SWORD
    SEQ_FLAG_FANFARE_GANON,                  // NA_BGM_INTRO_GANON
    SEQ_FLAG_RESUME_PREV,                    // NA_BGM_SHOP
    SEQ_FLAG_SKIP_HARP_INTRO,                // NA_BGM_CHAMBER_OF_SAGES
    SEQ_FLAG_SKIP_HARP_INTRO,                // NA_BGM_FILE_SELECT
    SEQ_FLAG_ENEMY,                          // NA_BGM_ICE_CAVERN
    SEQ_FLAG_FANFARE,                        // NA_BGM_DOOR_OF_TIME
    SEQ_FLAG_FANFARE,                        // NA_BGM_OWL
    SEQ_FLAG_ENEMY,                          // NA_BGM_SHADOW_TEMPLE
    SEQ_FLAG_ENEMY,                          // NA_BGM_WATER_TEMPLE
    SEQ_FLAG_FANFARE,                        // NA_BGM_BRIDGE_TO_GANONS
    0,                                       // NA_BGM_OCARINA_OF_TIME
    SEQ_FLAG_RESUME | SEQ_FLAG_ENEMY,        // NA_BGM_GERUDO_VALLEY
    0,                                       // NA_BGM_POTION_SHOP
    0,                                       // NA_BGM_KOTAKE_KOUME
    SEQ_FLAG_NO_AMBIENCE,                    // NA_BGM_ESCAPE
    0,                                       // NA_BGM_UNDERGROUND
    SEQ_FLAG_NO_AMBIENCE,                    // NA_BGM_GANON_BATTLE_1
    SEQ_FLAG_NO_AMBIENCE,                    // NA_BGM_GANON_BATTLE_2
    0,                                       // NA_BGM_END_DEMO
    0,                                       // NA_BGM_STAFF_1
    0,                                       // NA_BGM_STAFF_2
    0,                                       // NA_BGM_STAFF_3
    0,                                       // NA_BGM_STAFF_4
    0,                                       // NA_BGM_FIRE_BOSS
    SEQ_FLAG_RESTORE,                        // NA_BGM_TIMED_MINI_GAME
    0,                                       // NA_BGM_CUTSCENE_EFFECTS
};

s8 sSpecReverbs[20] = { 0, 0, 0, 0, 0, 0, 0, 40, 0, 15, 0, 0, 0, 0, 0, 0, 0, 0, 0, 0 };

NatureAmbienceDataIO sNatureAmbienceDataIO[20] = {
    // NATURE_ID_GENERAL_NIGHT
    {
        0xC0FF, // PlayerIO Data
        0xC0FE, // Channel Mask
        {
            // Channel 0
            NATURE_IO_STREAM_0_TYPE(NATURE_STREAM_RUSHING_WATER),
            NATURE_IO_STREAM_0_PORT3(0),

            // Channel 1
            NATURE_IO_CRITTER_0_TYPE(NATURE_CRITTER_CROWS_CAWS),
            NATURE_IO_CRITTER_0_BEND_PITCH(64),
            NATURE_IO_CRITTER_0_NUM_LAYERS(0),
            NATURE_IO_CRITTER_0_PORT5(32),

            // Channel 2
            NATURE_IO_CRITTER_1_TYPE(NATURE_CRITTER_CRICKETS),
            NATURE_IO_CRITTER_1_BEND_PITCH(0),
            NATURE_IO_CRITTER_1_NUM_LAYERS(1),
            NATURE_IO_CRITTER_1_PORT5(16),

            // Channel 3
            NATURE_IO_CRITTER_2_TYPE(NATURE_CRITTER_SMALL_BIRD_CHIRPS),
            NATURE_IO_CRITTER_2_BEND_PITCH(112),
            NATURE_IO_CRITTER_2_NUM_LAYERS(1),
            NATURE_IO_CRITTER_2_PORT5(48),

            // Channel 4
            NATURE_IO_CRITTER_3_TYPE(NATURE_CRITTER_HAWK_SCREECH),
            NATURE_IO_CRITTER_3_BEND_PITCH(127),
            NATURE_IO_CRITTER_3_NUM_LAYERS(0),
            NATURE_IO_CRITTER_3_PORT5(16),

            // Channel 5
            NATURE_IO_CRITTER_4_TYPE(NATURE_CRITTER_BIRD_CHIRP_1),
            NATURE_IO_CRITTER_4_BEND_PITCH(127),
            NATURE_IO_CRITTER_4_NUM_LAYERS(1),
            NATURE_IO_CRITTER_4_PORT5(16),

            // Channel 6
            NATURE_IO_CRITTER_5_TYPE(NATURE_CRITTER_TAP),
            NATURE_IO_CRITTER_5_BEND_PITCH(127),
            NATURE_IO_CRITTER_5_NUM_LAYERS(3),
            NATURE_IO_CRITTER_5_PORT5(16),

            // Channel 7
            NATURE_IO_CRITTER_6_TYPE(NATURE_CRITTER_CUCCO_CROWS),
            NATURE_IO_CRITTER_6_BEND_PITCH(127),
            NATURE_IO_CRITTER_6_NUM_LAYERS(1),
            NATURE_IO_CRITTER_6_PORT5(16),

            // End
            NATURE_IO_ENTRIES_END,
        },
    },

    // NATURE_ID_MARKET_ENTRANCE
    {
        0xC0FB, // PlayerIO Data
        0xC0FA, // Channel Mask
        {
            // Channel 0
            NATURE_IO_STREAM_0_TYPE(NATURE_STREAM_RUSHING_WATER),
            NATURE_IO_STREAM_0_PORT3(0),

            // Channel 1
            NATURE_IO_CRITTER_0_TYPE(NATURE_CRITTER_CRICKETS),
            NATURE_IO_CRITTER_0_BEND_PITCH(0),
            NATURE_IO_CRITTER_0_NUM_LAYERS(1),
            NATURE_IO_CRITTER_0_PORT5(16),

            // Channel 3
            NATURE_IO_CRITTER_2_TYPE(NATURE_CRITTER_BIRD_SCREECH),
            NATURE_IO_CRITTER_2_BEND_PITCH(112),
            NATURE_IO_CRITTER_2_NUM_LAYERS(1),
            NATURE_IO_CRITTER_2_PORT5(48),

            // Channel 4
            NATURE_IO_CRITTER_3_TYPE(NATURE_CRITTER_HAWK_SCREECH),
            NATURE_IO_CRITTER_3_BEND_PITCH(127),
            NATURE_IO_CRITTER_3_NUM_LAYERS(0),
            NATURE_IO_CRITTER_3_PORT5(16),

            // Channel 5
            NATURE_IO_CRITTER_4_TYPE(NATURE_CRITTER_BIRD_CHIRP_1),
            NATURE_IO_CRITTER_4_BEND_PITCH(127),
            NATURE_IO_CRITTER_4_NUM_LAYERS(1),
            NATURE_IO_CRITTER_4_PORT5(16),

            // Channel 6
            NATURE_IO_CRITTER_5_TYPE(NATURE_CRITTER_TAP),
            NATURE_IO_CRITTER_5_BEND_PITCH(127),
            NATURE_IO_CRITTER_5_NUM_LAYERS(3),
            NATURE_IO_CRITTER_5_PORT5(16),

            // Channel 7
            NATURE_IO_CRITTER_6_TYPE(NATURE_CRITTER_CUCCO_CROWS),
            NATURE_IO_CRITTER_6_BEND_PITCH(127),
            NATURE_IO_CRITTER_6_NUM_LAYERS(1),
            NATURE_IO_CRITTER_6_PORT5(16),

            // End
            NATURE_IO_ENTRIES_END,
        },
    },

    // NATURE_ID_KAKARIKO_REGION
    {
        0xC001, // PlayerIO Data
        0x4000, // Channel Mask
        {
            // Channel 0
            NATURE_IO_STREAM_0_TYPE(NATURE_STREAM_RUSHING_WATER),
            NATURE_IO_STREAM_0_PORT3(0),

            // Channel 2
            NATURE_IO_CRITTER_1_TYPE(NATURE_CRITTER_BIRD_SCREECH),
            NATURE_IO_CRITTER_1_BEND_PITCH(48),
            NATURE_IO_CRITTER_1_NUM_LAYERS(1),
            NATURE_IO_CRITTER_1_PORT5(32),

            // End
            NATURE_IO_ENTRIES_END,
        },
    },

    // NATURE_ID_MARKET_RUINS
    {
        0xC005, // PlayerIO Data
        0x4000, // Channel Mask
        {
            // Channel 0
            NATURE_IO_STREAM_0_TYPE(NATURE_STREAM_HOWLING_WIND),
            NATURE_IO_STREAM_0_PORT3(32),

            // Channel 2
            NATURE_IO_CRITTER_1_TYPE(NATURE_CRITTER_BIRD_SCREECH),
            NATURE_IO_CRITTER_1_BEND_PITCH(48),
            NATURE_IO_CRITTER_1_NUM_LAYERS(1),
            NATURE_IO_CRITTER_1_PORT5(32),

            // End
            NATURE_IO_ENTRIES_END,
        },
    },

    // NATURE_ID_KOKIRI_REGION
    {
        0xC01F, // PlayerIO Data
        0xC000, // Channel Mask
        {
            // Channel 0
            NATURE_IO_STREAM_0_TYPE(NATURE_STREAM_RUSHING_WATER),
            NATURE_IO_STREAM_0_PORT3(47),

            // Channel 1
            NATURE_IO_CRITTER_0_TYPE(NATURE_CRITTER_OWL_HOOT),
            NATURE_IO_CRITTER_0_BEND_PITCH(0),
            NATURE_IO_CRITTER_0_NUM_LAYERS(1),
            NATURE_IO_CRITTER_0_PORT5(16),

            // Channel 2
            NATURE_IO_CRITTER_1_TYPE(NATURE_CRITTER_CAWING_BIRD),
            NATURE_IO_CRITTER_1_BEND_PITCH(0),
            NATURE_IO_CRITTER_1_NUM_LAYERS(1),
            NATURE_IO_CRITTER_1_PORT5(32),

            // Channel 3
            NATURE_IO_CRITTER_2_TYPE(NATURE_CRITTER_HAWK_SCREECH),
            NATURE_IO_CRITTER_2_BEND_PITCH(0),
            NATURE_IO_CRITTER_2_NUM_LAYERS(0),
            NATURE_IO_CRITTER_2_PORT5(44),

            // Channel 4
            NATURE_IO_CRITTER_3_TYPE(NATURE_CRITTER_BIRD_SCREECH),
            NATURE_IO_CRITTER_3_BEND_PITCH(63),
            NATURE_IO_CRITTER_3_NUM_LAYERS(1),
            NATURE_IO_CRITTER_3_PORT5(44),

            // End
            NATURE_IO_ENTRIES_END,
        },
    },

    // NATURE_ID_MARKET_NIGHT
    {
        0xC003, // PlayerIO Data
        0xC000, // Channel Mask
        {
            // Channel 0
            NATURE_IO_STREAM_0_TYPE(NATURE_STREAM_RUSHING_WATER),
            NATURE_IO_STREAM_0_PORT3(0),

            // Channel 1
            NATURE_IO_CRITTER_0_TYPE(NATURE_CRITTER_CRICKETS),
            NATURE_IO_CRITTER_0_BEND_PITCH(0),
            NATURE_IO_CRITTER_0_NUM_LAYERS(1),
            NATURE_IO_CRITTER_0_PORT5(16),

            // End
            NATURE_IO_ENTRIES_END,
        },
    },

    // NATURE_ID_06
    {
        0xC0FB, // PlayerIO Data
        0xC0FA, // Channel Mask
        {
            // Channel 0
            NATURE_IO_STREAM_0_TYPE(NATURE_STREAM_RUSHING_WATER),
            NATURE_IO_STREAM_0_PORT3(0),

            // Channel 1
            NATURE_IO_CRITTER_0_TYPE(NATURE_CRITTER_CRICKETS),
            NATURE_IO_CRITTER_0_BEND_PITCH(0),
            NATURE_IO_CRITTER_0_NUM_LAYERS(1),
            NATURE_IO_CRITTER_0_PORT5(16),

            // Channel 3
            NATURE_IO_CRITTER_2_TYPE(NATURE_CRITTER_BIRD_SCREECH),
            NATURE_IO_CRITTER_2_BEND_PITCH(112),
            NATURE_IO_CRITTER_2_NUM_LAYERS(1),
            NATURE_IO_CRITTER_2_PORT5(48),

            // Channel 4
            NATURE_IO_CRITTER_3_TYPE(NATURE_CRITTER_HAWK_SCREECH),
            NATURE_IO_CRITTER_3_BEND_PITCH(127),
            NATURE_IO_CRITTER_3_NUM_LAYERS(0),
            NATURE_IO_CRITTER_3_PORT5(16),

            // Channel 5
            NATURE_IO_CRITTER_4_TYPE(NATURE_CRITTER_BIRD_CHIRP_1),
            NATURE_IO_CRITTER_4_BEND_PITCH(127),
            NATURE_IO_CRITTER_4_NUM_LAYERS(1),
            NATURE_IO_CRITTER_4_PORT5(16),

            // Channel 6
            NATURE_IO_CRITTER_5_TYPE(NATURE_CRITTER_TAP),
            NATURE_IO_CRITTER_5_BEND_PITCH(127),
            NATURE_IO_CRITTER_5_NUM_LAYERS(3),
            NATURE_IO_CRITTER_5_PORT5(16),

            // Channel 7
            NATURE_IO_CRITTER_6_TYPE(NATURE_CRITTER_CUCCO_CROWS),
            NATURE_IO_CRITTER_6_BEND_PITCH(127),
            NATURE_IO_CRITTER_6_NUM_LAYERS(1),
            NATURE_IO_CRITTER_6_PORT5(16),

            // End
            NATURE_IO_ENTRIES_END,
        },
    },

    // NATURE_ID_GANONS_LAIR
    {
        0x8001, // PlayerIO Data
        0x0,    // Channel Mask
        {
            // Channel 0
            NATURE_IO_STREAM_0_TYPE(NATURE_STREAM_HOWLING_WIND),
            NATURE_IO_STREAM_0_PORT3(32),

            // End
            NATURE_IO_ENTRIES_END,
        },
    },

    // NATURE_ID_08
    {
        0xC003, // PlayerIO Data
        0xC000, // Channel Mask
        {
            // Channel 0
            NATURE_IO_STREAM_0_TYPE(NATURE_STREAM_RUSHING_WATER),
            NATURE_IO_STREAM_0_PORT3(0),

            // Channel 1
            NATURE_IO_CRITTER_0_TYPE(NATURE_CRITTER_CRICKETS),
            NATURE_IO_CRITTER_0_BEND_PITCH(0),
            NATURE_IO_CRITTER_0_NUM_LAYERS(1),
            NATURE_IO_CRITTER_0_PORT5(16),

            // End
            NATURE_IO_ENTRIES_END,
        },
    },

    // NATURE_ID_09
    {
        0xC003, // PlayerIO Data
        0xC000, // Channel Mask
        {
            // Channel 0
            NATURE_IO_STREAM_0_TYPE(NATURE_STREAM_RUSHING_WATER),
            NATURE_IO_STREAM_0_PORT3(0),

            // Channel 1
            NATURE_IO_CRITTER_0_TYPE(NATURE_CRITTER_CRICKETS),
            NATURE_IO_CRITTER_0_BEND_PITCH(0),
            NATURE_IO_CRITTER_0_NUM_LAYERS(1),
            NATURE_IO_CRITTER_0_PORT5(16),

            // End
            NATURE_IO_ENTRIES_END,
        },
    },

    // NATURE_ID_WASTELAND
    {
        0xC001, // PlayerIO Data
        0xC000, // Channel Mask
        {
            // Channel 0
            NATURE_IO_STREAM_0_TYPE(NATURE_STREAM_SCREECHING_WIND),
            NATURE_IO_STREAM_0_PORT3(0),
            NATURE_IO_STREAM_0_PORT4(0),

            // End
            NATURE_IO_ENTRIES_END,
        },
    },

    // NATURE_ID_COLOSSUS
    {
        0xC02F, // PlayerIO Data
        0xC02E, // Channel Mask
        {
            // Channel 0
            NATURE_IO_STREAM_0_TYPE(NATURE_STREAM_SCREECHING_WIND),
            NATURE_IO_STREAM_0_PORT3(0),
            NATURE_IO_STREAM_0_PORT4(0),

            // Channel 1
            NATURE_IO_CRITTER_0_TYPE(NATURE_CRITTER_SMALL_BIRD_CHIRPS),
            NATURE_IO_CRITTER_0_BEND_PITCH(64),
            NATURE_IO_CRITTER_0_NUM_LAYERS(0),
            NATURE_IO_CRITTER_0_PORT5(32),

            // Channel 2
            NATURE_IO_CRITTER_1_TYPE(NATURE_CRITTER_BIRD_CALL),
            NATURE_IO_CRITTER_1_BEND_PITCH(112),
            NATURE_IO_CRITTER_1_NUM_LAYERS(1),
            NATURE_IO_CRITTER_1_PORT5(48),

            // Channel 3
            NATURE_IO_CRITTER_2_TYPE(NATURE_CRITTER_HAWK_SCREECH),
            NATURE_IO_CRITTER_2_BEND_PITCH(127),
            NATURE_IO_CRITTER_2_NUM_LAYERS(0),
            NATURE_IO_CRITTER_2_PORT5(16),

            // Channel 5
            NATURE_IO_CRITTER_4_TYPE(NATURE_CRITTER_CRICKETS),
            NATURE_IO_CRITTER_4_BEND_PITCH(127),
            NATURE_IO_CRITTER_4_NUM_LAYERS(0),
            NATURE_IO_CRITTER_4_PORT5(16),

            // End
            NATURE_IO_ENTRIES_END,
        },
    },

    // NATURE_ID_DEATH_MOUNTAIN_TRAIL
    {
        0xC07F, // PlayerIO Data
        0xC07E, // Channel Mask
        {
            // Channel 0
            NATURE_IO_STREAM_0_TYPE(NATURE_STREAM_RUSHING_WATER),
            NATURE_IO_STREAM_0_PORT3(0),
            NATURE_IO_STREAM_0_PORT4(0),

            // Channel 1
            NATURE_IO_CRITTER_0_TYPE(NATURE_CRITTER_SMALL_BIRD_CHIRPS),
            NATURE_IO_CRITTER_0_BEND_PITCH(64),
            NATURE_IO_CRITTER_0_NUM_LAYERS(0),
            NATURE_IO_CRITTER_0_PORT5(32),

            // Channel 2
            NATURE_IO_CRITTER_1_TYPE(NATURE_CRITTER_BIRD_SCREECH),
            NATURE_IO_CRITTER_1_BEND_PITCH(112),
            NATURE_IO_CRITTER_1_NUM_LAYERS(1),
            NATURE_IO_CRITTER_1_PORT5(48),

            // Channel 3
            NATURE_IO_CRITTER_2_TYPE(NATURE_CRITTER_BIRD_SONG),
            NATURE_IO_CRITTER_2_BEND_PITCH(127),
            NATURE_IO_CRITTER_2_NUM_LAYERS(0),
            NATURE_IO_CRITTER_2_PORT5(16),

            // Channel 4
            NATURE_IO_CRITTER_3_TYPE(NATURE_CRITTER_LOUD_CHIRPING),
            NATURE_IO_CRITTER_3_BEND_PITCH(0),
            NATURE_IO_CRITTER_3_NUM_LAYERS(0),
            NATURE_IO_CRITTER_3_PORT5(16),

            // Channel 5
            NATURE_IO_CRITTER_4_TYPE(NATURE_CRITTER_BIRD_CHIRP_1),
            NATURE_IO_CRITTER_4_BEND_PITCH(0),
            NATURE_IO_CRITTER_4_NUM_LAYERS(0),
            NATURE_IO_CRITTER_4_PORT5(16),

            // Channel 6
            NATURE_IO_CRITTER_5_TYPE(NATURE_CRITTER_TAP),
            NATURE_IO_CRITTER_5_BEND_PITCH(0),
            NATURE_IO_CRITTER_5_NUM_LAYERS(0),
            NATURE_IO_CRITTER_5_PORT5(16),

            // End
            NATURE_IO_ENTRIES_END,
        },
    },

    // NATURE_ID_0D
    {
        0xC003, // PlayerIO Data
        0xC000, // Channel Mask
        {
            // Channel 0
            NATURE_IO_STREAM_0_TYPE(NATURE_STREAM_RUSHING_WATER),
            NATURE_IO_STREAM_0_PORT3(0),

            // Channel 1
            NATURE_IO_CRITTER_0_TYPE(NATURE_CRITTER_CRICKETS),
            NATURE_IO_CRITTER_0_BEND_PITCH(0),
            NATURE_IO_CRITTER_0_NUM_LAYERS(1),
            NATURE_IO_CRITTER_0_PORT5(16),

            // End
            NATURE_IO_ENTRIES_END,
        },
    },

    // NATURE_ID_0E
    {
        0xC003, // PlayerIO Data
        0xC000, // Channel Mask
        {
            // Channel 0
            NATURE_IO_STREAM_0_TYPE(NATURE_STREAM_RUSHING_WATER),
            NATURE_IO_STREAM_0_PORT3(0),

            // Channel 1
            NATURE_IO_CRITTER_0_TYPE(NATURE_CRITTER_CRICKETS),
            NATURE_IO_CRITTER_0_BEND_PITCH(0),
            NATURE_IO_CRITTER_0_NUM_LAYERS(1),
            NATURE_IO_CRITTER_0_PORT5(16),

            // End
            NATURE_IO_ENTRIES_END,
        },
    },

    // NATURE_ID_0F
    {
        0xC01F, // PlayerIO Data
        0xC000, // Channel Mask
        {
            // Channel 0
            NATURE_IO_STREAM_0_TYPE(NATURE_STREAM_RUSHING_WATER),
            NATURE_IO_STREAM_0_PORT3(0),

            // Channel 1
            NATURE_IO_CRITTER_0_TYPE(NATURE_CRITTER_BIRD_CHIRP_1),
            NATURE_IO_CRITTER_0_BEND_PITCH(80),
            NATURE_IO_CRITTER_0_NUM_LAYERS(1),
            NATURE_IO_CRITTER_0_PORT5(8),

            // Channel 2
            NATURE_IO_CRITTER_1_TYPE(NATURE_CRITTER_SMALL_BIRD_CHIRPS),
            NATURE_IO_CRITTER_1_BEND_PITCH(80),
            NATURE_IO_CRITTER_1_NUM_LAYERS(1),
            NATURE_IO_CRITTER_1_PORT5(48),

            // Channel 3
            NATURE_IO_CRITTER_2_TYPE(NATURE_CRITTER_LOUD_CHIRPING),
            NATURE_IO_CRITTER_2_BEND_PITCH(0),
            NATURE_IO_CRITTER_2_NUM_LAYERS(0),
            NATURE_IO_CRITTER_2_PORT5(0),

            // Channel 4
            NATURE_IO_CRITTER_3_TYPE(NATURE_CRITTER_BIRD_SCREECH),
            NATURE_IO_CRITTER_3_BEND_PITCH(96),
            NATURE_IO_CRITTER_3_NUM_LAYERS(0),
            NATURE_IO_CRITTER_3_PORT5(32),

            // End
            NATURE_IO_ENTRIES_END,
        },
    },

    // NATURE_ID_10
    {
        0xC003, // PlayerIO Data
        0xC000, // Channel Mask
        {
            // Channel 0
            NATURE_IO_STREAM_0_TYPE(NATURE_STREAM_RUSHING_WATER),
            NATURE_IO_STREAM_0_PORT3(0),

            // Channel 1
            NATURE_IO_CRITTER_0_TYPE(NATURE_CRITTER_CRICKETS),
            NATURE_IO_CRITTER_0_BEND_PITCH(0),
            NATURE_IO_CRITTER_0_NUM_LAYERS(1),
            NATURE_IO_CRITTER_0_PORT5(16),

            // End
            NATURE_IO_ENTRIES_END,
        },
    },

    // NATURE_ID_11
    {
        0xC003, // PlayerIO Data
        0xC000, // Channel Mask
        {
            // Channel 0
            NATURE_IO_STREAM_0_TYPE(NATURE_STREAM_RUSHING_WATER),
            NATURE_IO_STREAM_0_PORT3(0),

            // Channel 1
            NATURE_IO_CRITTER_0_TYPE(NATURE_CRITTER_CRICKETS),
            NATURE_IO_CRITTER_0_BEND_PITCH(0),
            NATURE_IO_CRITTER_0_NUM_LAYERS(1),
            NATURE_IO_CRITTER_0_PORT5(16),

            // End
            NATURE_IO_ENTRIES_END,
        },
    },

    // NATURE_ID_12
    {
        0xC003, // PlayerIO Data
        0xC000, // Channel Mask
        {
            // Channel 0
            NATURE_IO_STREAM_0_TYPE(NATURE_STREAM_RUSHING_WATER),
            NATURE_IO_STREAM_0_PORT3(0),

            // Channel 1
            NATURE_IO_CRITTER_0_TYPE(NATURE_CRITTER_CRICKETS),
            NATURE_IO_CRITTER_0_BEND_PITCH(0),
            NATURE_IO_CRITTER_0_NUM_LAYERS(1),
            NATURE_IO_CRITTER_0_PORT5(16),

            // End
            NATURE_IO_ENTRIES_END,
        },
    },

    // NATURE_ID_NONE
    // While there is data for this natureAmbienceId, it is identical to previous entries
    // and the game treats it as no nature ambience
    {
        0xC003, // PlayerIO Data
        0xC000, // Channel Mask
        {
            // Channel 0
            NATURE_IO_STREAM_0_TYPE(NATURE_STREAM_RUSHING_WATER),
            NATURE_IO_STREAM_0_PORT3(0),

            // Channel 1
            NATURE_IO_CRITTER_0_TYPE(NATURE_CRITTER_CRICKETS),
            NATURE_IO_CRITTER_0_BEND_PITCH(0),
            NATURE_IO_CRITTER_0_NUM_LAYERS(1),
            NATURE_IO_CRITTER_0_PORT5(16),

            // End
            NATURE_IO_ENTRIES_END,
        },
    },
};

u32 sOcarinaAllowedButtonMask = (BTN_A | BTN_CRIGHT | BTN_CLEFT | BTN_CDOWN | BTN_CUP);
s32 sOcarinaAButtonMap = BTN_A;
s32 sOcarinaCUpButtonMap = BTN_CUP;
s32 sOcarinaCDownButtonMap = BTN_CDOWN;
u8 sIsOcarinaInputEnabled = false;
s8 sOcarinaInstrumentId = OCARINA_INSTRUMENT_OFF;
u8 sCurOcarinaPitch = OCARINA_PITCH_NONE;
u8 sPrevOcarinaPitch = OCARINA_PITCH_C4;
u8 sCurOcarinaButtonIndex = OCARINA_BTN_A;
u8 sMusicStaffPrevPitch = OCARINA_PITCH_C4;
f32 sCurOcarinaBendFreq = 1.0f;
f32 sRelativeOcarinaVolume = 87.0f / 127.0f;
s8 sCurOcarinaBendIndex = 0;
s8 sCurOcarinaVolume = 87;
s8 sCurOcarinaVibrato = 0;
u8 sPlaybackState = 0;
u32 sOcarinaFlags = 0;
u32 sPlaybackNoteTimer = 0;
u16 sPlaybackNotePos = 0;
u16 sPlaybackStaffPos = 0;
u16 sPrevOcarinaWithMusicStaffFlags = 0;
u8 sPlaybackPitch = OCARINA_PITCH_NONE; // Pitch + PitchFlags
u8 sNotePlaybackVolume = 0;
u8 sNotePlaybackVibrato = 0;
s8 sNotePlaybackBend = 0;
f32 sRelativeNotePlaybackBend = 1.0f;
f32 sRelativeNotePlaybackVolume = 1.0f;
s32 sOcarinaPlaybackTaskStart = 0;

u8 sButtonToPitchMap[5] = {
    OCARINA_PITCH_D4, // OCARINA_BTN_A
    OCARINA_PITCH_F4, // OCARINA_BTN_C_DOWN
    OCARINA_PITCH_A4, // OCARINA_BTN_C_RIGHT
    OCARINA_PITCH_B4, // OCARINA_BTN_C_LEFT
    OCARINA_PITCH_D5, // OCARINA_BTN_C_UP
};

u8 sOcaMemoryGameAppendPos = 0;
u8 sOcaMemoryGameEndPos = 0;
u8 sOcaMemoryGameNumNotes[] = { 5, 6, 8 };

OcarinaNote sOcarinaSongNotes[OCARINA_SONG_MAX][20] = {
    // OCARINA_SONG_MINUET
    {
        { OCARINA_PITCH_D4, 18, 86, 0, 0, 0 },
        { OCARINA_PITCH_D5, 18, 92, 0, 0, 0 },
        { OCARINA_PITCH_B4, 72, 86, 0, 0, 0 },
        { OCARINA_PITCH_A4, 18, 80, 0, 0, 0 },
        { OCARINA_PITCH_B4, 18, 88, 0, 0, 0 },
        { OCARINA_PITCH_A4, 144, 86, 0, 0, 0 },
        { OCARINA_PITCH_NONE, 0, 86, 0, 0, 0 },
    },

    // OCARINA_SONG_BOLERO
    {
        { OCARINA_PITCH_F4, 15, 80, 0, 0, 0 },
        { OCARINA_PITCH_D4, 15, 72, 0, 0, 0 },
        { OCARINA_PITCH_F4, 15, 84, 0, 0, 0 },
        { OCARINA_PITCH_D4, 15, 76, 0, 0, 0 },
        { OCARINA_PITCH_A4, 15, 84, 0, 0, 0 },
        { OCARINA_PITCH_F4, 15, 74, 0, 0, 0 },
        { OCARINA_PITCH_A4, 15, 78, 0, 0, 0 },
        { OCARINA_PITCH_F4, 135, 66, 0, 0, 0 },
        { OCARINA_PITCH_NONE, 0, 66, 0, 0, 0 },
    },

    // OCARINA_SONG_SERENADE
    {
        { OCARINA_PITCH_D4, 36, 60, 0, 0, 0 },
        { OCARINA_PITCH_F4, 36, 78, 0, 0, 0 },
        { OCARINA_PITCH_A4, 33, 82, 0, 0, 0 },
        { OCARINA_PITCH_NONE, 3, 82, 0, 0, 0 },
        { OCARINA_PITCH_A4, 36, 84, 0, 0, 0 },
        { OCARINA_PITCH_B4, 144, 90, 0, 0, 0 },
        { OCARINA_PITCH_NONE, 0, 90, 0, 0, 0 },
    },

    // OCARINA_SONG_REQUIEM
    {
        { OCARINA_PITCH_D4, 45, 88, 0, 0, 0 },
        { OCARINA_PITCH_F4, 23, 86, 0, 0, 0 },
        { OCARINA_PITCH_D4, 22, 84, 0, 0, 0 },
        { OCARINA_PITCH_A4, 45, 86, 0, 0, 0 },
        { OCARINA_PITCH_F4, 45, 94, 0, 0, 0 },
        { OCARINA_PITCH_D4, 180, 94, 0, 0, 0 },
        { OCARINA_PITCH_NONE, 0, 94, 0, 0, 0 },
    },

    // OCARINA_SONG_NOCTURNE
    {
        { OCARINA_PITCH_B4, 36, 88, 0, 0, 0 },
        { OCARINA_PITCH_A4, 33, 84, 0, 0, 0 },
        { OCARINA_PITCH_NONE, 3, 84, 0, 0, 0 },
        { OCARINA_PITCH_A4, 18, 82, 0, 0, 0 },
        { OCARINA_PITCH_D4, 18, 60, 0, 0, 0 },
        { OCARINA_PITCH_B4, 18, 90, 0, 0, 0 },
        { OCARINA_PITCH_A4, 18, 88, 0, 0, 0 },
        { OCARINA_PITCH_F4, 144, 96, 0, 0, 0 },
        { OCARINA_PITCH_NONE, 0, 96, 0, 0, 0 },
    },

    // OCARINA_SONG_PRELUDE
    {
        { OCARINA_PITCH_D5, 15, 84, 0, 0, 0 },
        { OCARINA_PITCH_A4, 45, 88, 0, 0, 0 },
        { OCARINA_PITCH_D5, 15, 88, 0, 0, 0 },
        { OCARINA_PITCH_A4, 15, 82, 0, 0, 0 },
        { OCARINA_PITCH_B4, 15, 86, 0, 0, 0 },
        { OCARINA_PITCH_D5, 60, 90, 0, 0, 0 },
        { OCARINA_PITCH_NONE, 75, 90, 0, 0, 0 },
        { OCARINA_PITCH_NONE, 0, 90, 0, 0, 0 },
    },

    // OCARINA_SONG_SARIAS
    {
        { OCARINA_PITCH_F4, 17, 84, 0, 0, 0 },
        { OCARINA_PITCH_A4, 17, 88, 0, 0, 0 },
        { OCARINA_PITCH_B4, 34, 80, 0, 0, 0 },
        { OCARINA_PITCH_F4, 17, 84, 0, 0, 0 },
        { OCARINA_PITCH_A4, 17, 88, 0, 0, 0 },
        { OCARINA_PITCH_B4, 136, 80, 0, 0, 0 },
        { OCARINA_PITCH_NONE, 0, 90, 0, 0, 0 },
    },

    // OCARINA_SONG_EPONAS
    {
        { OCARINA_PITCH_D5, 18, 84, 0, 0, 0 },
        { OCARINA_PITCH_B4, 18, 88, 0, 0, 0 },
        { OCARINA_PITCH_A4, 72, 80, 0, 0, 0 },
        { OCARINA_PITCH_D5, 18, 84, 0, 0, 0 },
        { OCARINA_PITCH_B4, 18, 88, 0, 0, 0 },
        { OCARINA_PITCH_A4, 144, 80, 0, 0, 0 },
        { OCARINA_PITCH_NONE, 0, 90, 0, 0, 0 },
    },

    // OCARINA_SONG_LULLABY
    {
        { OCARINA_PITCH_B4, 51, 84, 0, 0, 0 },
        { OCARINA_PITCH_D5, 25, 88, 0, 0, 0 },
        { OCARINA_PITCH_A4, 78, 80, 0, 0, 0 },
        { OCARINA_PITCH_B4, 51, 84, 0, 0, 0 },
        { OCARINA_PITCH_D5, 25, 88, 0, 0, 0 },
        { OCARINA_PITCH_A4, 100, 80, 0, 0, 0 },
        { OCARINA_PITCH_NONE, 0, 90, 0, 0, 0 },
    },

    // OCARINA_SONG_SUNS
    {
        { OCARINA_PITCH_A4, 12, 84, 0, 0, 0 },
        { OCARINA_PITCH_F4, 13, 88, 0, 0, 0 },
        { OCARINA_PITCH_D5, 29, 80, 2, 0, 0 },
        { OCARINA_PITCH_NONE, 9, 84, 0, 0, 0 },
        { OCARINA_PITCH_A4, 12, 84, 0, 0, 0 },
        { OCARINA_PITCH_F4, 13, 88, 0, 0, 0 },
        { OCARINA_PITCH_D5, 120, 80, 3, 0, 0 },
        { OCARINA_PITCH_NONE, 0, 90, 0, 0, 0 },
    },

    // OCARINA_SONG_TIME
    {
        { OCARINA_PITCH_A4, 32, 84, 0, 0, 0 },
        { OCARINA_PITCH_D4, 65, 88, 0, 0, 0 },
        { OCARINA_PITCH_F4, 33, 80, 0, 0, 0 },
        { OCARINA_PITCH_A4, 32, 84, 0, 0, 0 },
        { OCARINA_PITCH_D4, 65, 88, 0, 0, 0 },
        { OCARINA_PITCH_F4, 99, 80, 0, 0, 0 },
        { OCARINA_PITCH_NONE, 0, 90, 0, 0, 0 },
    },

    // OCARINA_SONG_STORMS
    {
        { OCARINA_PITCH_D4, 11, 84, 0, 0, 0 },
        { OCARINA_PITCH_F4, 11, 88, 0, 0, 0 },
        { OCARINA_PITCH_D5, 45, 80, 0, 0, 0 },
        { OCARINA_PITCH_D4, 11, 84, 0, 0, 0 },
        { OCARINA_PITCH_F4, 11, 88, 0, 0, 0 },
        { OCARINA_PITCH_D5, 90, 80, 0, 0, 0 },
        { OCARINA_PITCH_NONE, 0, 90, 0, 0, 0 },
    },

    // OCARINA_SONG_SCARECROW_SPAWN
    {
        { OCARINA_PITCH_D4, 3, 0, 0, 0, 0 },
        { OCARINA_PITCH_NONE, 0, 255, 0, 0, 0 },
    },

    // OCARINA_SONG_MEMORY_GAME
    {
        { OCARINA_PITCH_D4, 3, 0, 0, 0, 0 },
        { OCARINA_PITCH_NONE, 0, 0, 0, 0, 0 },
    },
};

OcarinaNote* sPlaybackSong = sOcarinaSongNotes[0];
u8 sFrogsSongNotes[14] = {
    OCARINA_BTN_A,       OCARINA_BTN_C_LEFT,  OCARINA_BTN_C_RIGHT, OCARINA_BTN_C_DOWN, OCARINA_BTN_C_LEFT,
    OCARINA_BTN_C_RIGHT, OCARINA_BTN_C_DOWN,  OCARINA_BTN_A,       OCARINA_BTN_C_DOWN, OCARINA_BTN_A,
    OCARINA_BTN_C_DOWN,  OCARINA_BTN_C_RIGHT, OCARINA_BTN_C_LEFT,  OCARINA_BTN_A,
};
u8* gFrogsSongPtr = sFrogsSongNotes;
u8 sRecordingState = OCARINA_RECORD_OFF;
u8 sRecordSongPos = 0;
u32 sOcarinaRecordTaskStart = 0;
u8 sRecordOcarinaPitch = 0;
u8 sRecordOcarinaVolume = 0;
u8 sRecordOcarinaVibrato = 0;
s8 sRecordOcarinaBendIndex = 0;
u8 sRecordOcarinaButtonIndex = 0;
u8 sPlayedOcarinaSongIndexPlusOne = 0;
u8 sMusicStaffNumNotesPerTest = 0;
u8 sOcarinaDropInputTimer = 0;

OcarinaNote sScarecrowsLongSongNotes[108] = {
    { OCARINA_PITCH_NONE, 0, 0, 0, 0, 0 },
    { OCARINA_PITCH_NONE, 0, 0, 0, 0, 0 },
};
OcarinaNote* gScarecrowLongSongPtr = sScarecrowsLongSongNotes;

u8* gScarecrowSpawnSongPtr = (u8*)&sOcarinaSongNotes[OCARINA_SONG_SCARECROW_SPAWN];
OcarinaNote* sMemoryGameSongPtr = sOcarinaSongNotes[OCARINA_SONG_MEMORY_GAME];

u8 sPitchToButtonMap[16] = {
    OCARINA_BTN_A,                 // OCARINA_PITCH_C4
    OCARINA_BTN_A,                 // OCARINA_PITCH_DFLAT4
    OCARINA_BTN_A,                 // OCARINA_PITCH_D4
    OCARINA_BTN_A,                 // OCARINA_PITCH_EFLAT4
    OCARINA_BTN_C_DOWN,            // OCARINA_PITCH_E4
    OCARINA_BTN_C_DOWN,            // OCARINA_PITCH_F4
    OCARINA_BTN_C_DOWN,            // OCARINA_PITCH_GFLAT4
    OCARINA_BTN_C_RIGHT,           // OCARINA_PITCH_G4
    OCARINA_BTN_C_RIGHT,           // OCARINA_PITCH_AFLAT4
    OCARINA_BTN_C_RIGHT,           // OCARINA_PITCH_A4
    OCARINA_BTN_C_RIGHT_OR_C_LEFT, // OCARINA_PITCH_BFLAT4: Interface/Overlap between C_RIGHT and C_LEFT
    OCARINA_BTN_C_LEFT,            // OCARINA_PITCH_B4
    OCARINA_BTN_C_LEFT,            // OCARINA_PITCH_C5
    OCARINA_BTN_C_UP,              // OCARINA_PITCH_DFLAT5
    OCARINA_BTN_C_UP,              // OCARINA_PITCH_D5
    OCARINA_BTN_C_UP,              // OCARINA_PITCH_EFLAT5
};

OcarinaSongButtons gOcarinaSongButtons[OCARINA_SONG_MAX] = {
    // OCARINA_SONG_MINUET
    { 6,
      {
          OCARINA_BTN_A,
          OCARINA_BTN_C_UP,
          OCARINA_BTN_C_LEFT,
          OCARINA_BTN_C_RIGHT,
          OCARINA_BTN_C_LEFT,
          OCARINA_BTN_C_RIGHT,
      } },
    // OCARINA_SONG_BOLERO
    { 8,
      {
          OCARINA_BTN_C_DOWN,
          OCARINA_BTN_A,
          OCARINA_BTN_C_DOWN,
          OCARINA_BTN_A,
          OCARINA_BTN_C_RIGHT,
          OCARINA_BTN_C_DOWN,
          OCARINA_BTN_C_RIGHT,
          OCARINA_BTN_C_DOWN,
      } },
    // OCARINA_SONG_SERENADE
    { 5,
      {
          OCARINA_BTN_A,
          OCARINA_BTN_C_DOWN,
          OCARINA_BTN_C_RIGHT,
          OCARINA_BTN_C_RIGHT,
          OCARINA_BTN_C_LEFT,
      } },
    // OCARINA_SONG_REQUIEM
    { 6,
      {
          OCARINA_BTN_A,
          OCARINA_BTN_C_DOWN,
          OCARINA_BTN_A,
          OCARINA_BTN_C_RIGHT,
          OCARINA_BTN_C_DOWN,
          OCARINA_BTN_A,
      } },
    // OCARINA_SONG_NOCTURNE
    { 7,
      {
          OCARINA_BTN_C_LEFT,
          OCARINA_BTN_C_RIGHT,
          OCARINA_BTN_C_RIGHT,
          OCARINA_BTN_A,
          OCARINA_BTN_C_LEFT,
          OCARINA_BTN_C_RIGHT,
          OCARINA_BTN_C_DOWN,
      } },
    // OCARINA_SONG_PRELUDE
    { 6,
      {
          OCARINA_BTN_C_UP,
          OCARINA_BTN_C_RIGHT,
          OCARINA_BTN_C_UP,
          OCARINA_BTN_C_RIGHT,
          OCARINA_BTN_C_LEFT,
          OCARINA_BTN_C_UP,
      } },
    // OCARINA_SONG_SARIAS
    { 6,
      {
          OCARINA_BTN_C_DOWN,
          OCARINA_BTN_C_RIGHT,
          OCARINA_BTN_C_LEFT,
          OCARINA_BTN_C_DOWN,
          OCARINA_BTN_C_RIGHT,
          OCARINA_BTN_C_LEFT,
      } },
    // OCARINA_SONG_EPONAS
    { 6,
      {
          OCARINA_BTN_C_UP,
          OCARINA_BTN_C_LEFT,
          OCARINA_BTN_C_RIGHT,
          OCARINA_BTN_C_UP,
          OCARINA_BTN_C_LEFT,
          OCARINA_BTN_C_RIGHT,
      } },
    // OCARINA_SONG_LULLABY
    { 6,
      {
          OCARINA_BTN_C_LEFT,
          OCARINA_BTN_C_UP,
          OCARINA_BTN_C_RIGHT,
          OCARINA_BTN_C_LEFT,
          OCARINA_BTN_C_UP,
          OCARINA_BTN_C_RIGHT,
      } },
    // OCARINA_SONG_SUNS
    { 6,
      {
          OCARINA_BTN_C_RIGHT,
          OCARINA_BTN_C_DOWN,
          OCARINA_BTN_C_UP,
          OCARINA_BTN_C_RIGHT,
          OCARINA_BTN_C_DOWN,
          OCARINA_BTN_C_UP,
      } },
    // OCARINA_SONG_TIME
    { 6,
      {
          OCARINA_BTN_C_RIGHT,
          OCARINA_BTN_A,
          OCARINA_BTN_C_DOWN,
          OCARINA_BTN_C_RIGHT,
          OCARINA_BTN_A,
          OCARINA_BTN_C_DOWN,
      } },
    // OCARINA_SONG_STORMS
    { 6,
      {
          OCARINA_BTN_A,
          OCARINA_BTN_C_DOWN,
          OCARINA_BTN_C_UP,
          OCARINA_BTN_A,
          OCARINA_BTN_C_DOWN,
          OCARINA_BTN_C_UP,
      } },
    // OCARINA_SONG_SCARECROW_SPAWN
    { 8, { 0 } },
    // OCARINA_SONG_MEMORY_GAME
    { 0, { 0 } },
};

u32 sAudioUpdateStartTime;
u32 sAudioUpdateEndTime;
f32 D_8016B7A8;
f32 D_8016B7AC;
f32 D_8016B7B0;
f32 D_8016B7B4;
FreqLerp sRiverFreqScaleLerp;
FreqLerp sWaterfallFreqScaleLerp;
f32 D_8016B7D8;
s8 D_8016B7DC;
f32 D_8016B7E0;
u16 D_8016B7E4;
struct {
    char str[5];
    u16 num;
} sAudioScrPrtBuf[SCROLL_PRINT_BUF_SIZE];
u8 sRiverSoundMainBgmVol;
u8 sRiverSoundMainBgmCurrentVol;
u8 sRiverSoundMainBgmLower;
u8 sRiverSoundMainBgmRestore;
u8 sGanonsTowerVol;
SfxPlayerState sSfxChannelState[0x10];
char sBinToStrBuf[0x20];
u8 sMalonSingingTimer;
u8 sAudioSpecPeakNumNotes[0x12];
u8 sMalonSingingDisabled;
u8 D_8016B9F3;
u8 sFanfareStartTimer;
u16 sFanfareSeqId;

OcarinaStaff sPlayingStaff;
OcarinaStaff sPlaybackStaff;
OcarinaStaff sRecordingStaff;
u32 sOcarinaUpdateTaskStart;
OcarinaStick sOcarinaInputStickAdj;
u32 sOcarinaInputButtonCur;
u32 sOcarinaInputButtonStart;
u32 sOcarinaInputButtonPrev;
s32 sOcarinaInputButtonPress;
s32 sOcarinaUnused;
u8 sCurOcarinaSongWithoutMusicStaff[8];
u8 sOcarinaWithoutMusicStaffPos;
u8 sOcarinaHasStartedSong;
u8 sFirstOcarinaSongIndex;
u8 sLastOcarinaSongIndex;
u16 sAvailOcarinaSongFlags;
u8 sStaffOcarinaPlayingPos;
u16 sMusicStaffPos[OCARINA_SONG_MAX];
u16 sMusicStaffCurHeldLength[OCARINA_SONG_MAX];
u16 sMusicStaffExpectedLength[OCARINA_SONG_MAX];
u8 sMusicStaffExpectedPitch[OCARINA_SONG_MAX];
OcarinaNote sScarecrowsLongSongSecondNote;
u8 sIsMalonSinging;
f32 sMalonSingingDist;

void PadMgr_RequestPadData(PadMgr* padMgr, Input* inputs, s32 gameRequest);

void Audio_StepFreqLerp(FreqLerp* lerp);
void Audio_UpdateSceneSequenceResumePoint(void);
void Audio_PlayNatureAmbienceSequence(u8 natureAmbienceId);
s32 Audio_SetGanonsTowerBgmVolume(u8 targetVol);

// =========== Audio Ocarina ===========

void AudioOcarina_SetCustomButtonMapping(u8 useCustom) {
    if (!useCustom) {
        osSyncPrintf("AUDIO : Ocarina Control Assign Normal\n");
        sOcarinaAllowedButtonMask = (BTN_A | BTN_CUP | BTN_CDOWN | BTN_CLEFT | BTN_CRIGHT);
        sOcarinaAButtonMap = BTN_A;
        sOcarinaCUpButtonMap = BTN_CUP;
        sOcarinaCDownButtonMap = BTN_CDOWN;
    } else {
        osSyncPrintf("AUDIO : Ocarina Control Assign Custom\n");
        sOcarinaAllowedButtonMask = (BTN_A | BTN_B | BTN_CDOWN | BTN_CLEFT | BTN_CRIGHT);
        sOcarinaAButtonMap = BTN_B;
        sOcarinaCUpButtonMap = BTN_CDOWN;
        sOcarinaCDownButtonMap = BTN_A;
    }
}

void AudioOcarina_ReadControllerInput(void) {
    Input inputs[MAXCONTROLLERS];
    Input* input = &inputs[0];
    u32 ocarinaInputButtonPrev = sOcarinaInputButtonCur;

    PadMgr_RequestPadData(&gPadMgr, inputs, false);
    sOcarinaInputButtonCur = input->cur.button;
    sOcarinaInputButtonPrev = ocarinaInputButtonPrev;
    sOcarinaInputStickAdj.x = input->rel.stick_x;
    sOcarinaInputStickAdj.y = input->rel.stick_y;
}

/**
 * Looks up the frequency to bend the pitch by.
 * The pitch will bend up to a maximum of 2 semitones
 * in each direction giving a total range of 4 semitones
 */
f32 AudioOcarina_BendPitchTwoSemitones(s8 bendIndex) {
    s8 adjBendIndex;
    f32 bendFreq;

    if (bendIndex > 64) {
        adjBendIndex = 127;
    } else if (bendIndex < -64) {
        adjBendIndex = -128;
    } else if (bendIndex >= 0) {
        adjBendIndex = (bendIndex * 127) / 64;
    } else {
        adjBendIndex = (bendIndex * 128) / 64;
    }

    /**
     * index 128 is in the middle of the table and
     * contains the value 1.0f i.e. no bend
     * absolute indices above 128 will bend the pitch 2 semitones upwards
     * absolute indices below 128 will bend the pitch 2 semitones downwards
     */
    bendFreq = gBendPitchTwoSemitonesFrequencies[adjBendIndex + 128];
    return bendFreq;
}

/**
 * If an available song has been played, then return that song index
 * If the ocarina is on, but no song has been played then return 0xFE
 * If the ocarina is off, return 0xFF
 */
u8 AudioOcarina_GetPlayingState(void) {
    u8 playedOcarinaSongIndex;

    if (sPlayedOcarinaSongIndexPlusOne != 0) {
        playedOcarinaSongIndex = sPlayedOcarinaSongIndexPlusOne - 1;
        sPlayedOcarinaSongIndexPlusOne = 0;
    } else if (sOcarinaFlags != 0) {
        playedOcarinaSongIndex = 0xFE;
    } else {
        playedOcarinaSongIndex = 0xFF;
    }

    return playedOcarinaSongIndex;
}

u8 AudioOcarina_MapNoteToButton(u8 pitchAndBFlatFlag) {
    u8 buttonIndex = sPitchToButtonMap[pitchAndBFlatFlag & 0x3F];

    /**
     * Special case for bFlat4:
     * CRIGHT and CLEFT are the only two pitches that are 2 semitones apart
     * which are pitches A4 and B4 respectively
     * bFlat4 is in the middle of those two and is the only pitches that can not
     * be resolved between the two buttons without external information.
     * That information is stored as flags in pitch with the mask:
     * (pitchAndBFlatFlag & 0xC0)
     */
    if (buttonIndex == OCARINA_BTN_C_RIGHT_OR_C_LEFT) {
        if (pitchAndBFlatFlag & 0x80) {
            return OCARINA_BTN_C_RIGHT;
        }
        return OCARINA_BTN_C_LEFT;
    }

    return buttonIndex;
}

void AudioOcarina_MapNotesToScarecrowButtons(u8 noteSongIndex) {
    u8 buttonSongPos = 0;
    u8 noteSongPos = 0;
    u8 pitch;

    while (buttonSongPos < 8 && noteSongPos < 16) {
        pitch = sOcarinaSongNotes[noteSongIndex][noteSongPos++].pitch;

        if (pitch != OCARINA_PITCH_NONE) {
            gOcarinaSongButtons[OCARINA_SONG_SCARECROW_SPAWN].buttonsIndex[buttonSongPos++] = sPitchToButtonMap[pitch];
        }
    }
}

/**
 * Ocarina flags:
 * bitmask 0x3FFF:
 *      - Ocarina song id
 * bitmask 0xC000:
 *      - 0x0000: Limits the notes to 8 notes at a time. Not playing a correct song after 8 notes will cause an ocarina
 * error
 *      - 0x4000: (Identical to 0xC000)
 *      - 0x8000: Limits the notes to 1 note at a time. A single incorrect note will cause an ocarina error
 *      - 0xC000: Free-play, no limitations to the number of notes to play
 * bitmask 0x7FFF0000:
 *      - ocarina action (only used to make flags != 0)
 * bitmask 0x80000000:
 *      - unused (only used to make flags != 0)
 */
void AudioOcarina_Start(u16 ocarinaFlags) {
    u8 i;

    if ((sOcarinaSongNotes[OCARINA_SONG_SCARECROW_SPAWN][1].volume != 0xFF) && ((ocarinaFlags & 0xFFF) == 0xFFF)) {
        ocarinaFlags |= 0x1000;
    }

    if ((ocarinaFlags == 0xCFFF) && (sOcarinaSongNotes[OCARINA_SONG_SCARECROW_SPAWN][1].volume != 0xFF)) {
        ocarinaFlags = 0xDFFF;
    }

    if ((ocarinaFlags == 0xFFF) && (sOcarinaSongNotes[OCARINA_SONG_SCARECROW_SPAWN][1].volume != 0xFF)) {
        ocarinaFlags = 0x1FFF;
    }

    if (ocarinaFlags != 0xFFFF) {
        sOcarinaFlags = 0x80000000 + (u32)ocarinaFlags;
        sFirstOcarinaSongIndex = 0;
        sLastOcarinaSongIndex = OCARINA_SONG_MAX;
        if (ocarinaFlags != 0xA000) {
            sLastOcarinaSongIndex--;
        }
        sAvailOcarinaSongFlags = ocarinaFlags & 0x3FFF;
        sMusicStaffNumNotesPerTest = 8; // Ocarina Check
        sOcarinaHasStartedSong = false;
        sPlayedOcarinaSongIndexPlusOne = 0;
        sStaffOcarinaPlayingPos = 0;
        sPlayingStaff.state = AudioOcarina_GetPlayingState();
        sIsOcarinaInputEnabled = true;
        sPrevOcarinaWithMusicStaffFlags = 0;

        // Reset music staff song check
        for (i = 0; i < OCARINA_SONG_MAX; i++) {
            sMusicStaffPos[i] = 0;
            sMusicStaffCurHeldLength[i] = 0;
            sMusicStaffExpectedLength[i] = 0;
            sMusicStaffExpectedPitch[i] = 0;
        }

        if (ocarinaFlags & 0x8000) {
            sMusicStaffNumNotesPerTest = 0; // Ocarina Playback
        }

        if (ocarinaFlags & 0x4000) {
            sOcarinaWithoutMusicStaffPos = 0;
        }

        if (ocarinaFlags & 0xD000) {
            AudioOcarina_MapNotesToScarecrowButtons(OCARINA_SONG_SCARECROW_SPAWN);
        }
    } else {
        sOcarinaFlags = 0;
        sIsOcarinaInputEnabled = false;
    }
}

void AudioOcarina_CheckIfStartedSong(void) {
    if (sCurOcarinaPitch != OCARINA_PITCH_NONE && !sOcarinaHasStartedSong) {
        sOcarinaHasStartedSong = true;
        sMusicStaffPrevPitch = OCARINA_PITCH_NONE;
    }
}

/**
 * Checks for ocarina songs from user input with a music staff prompt
 * Type 1) Playback: tests note-by-note (ocarinaFlag & 0xC000 == 0x8000) eg:
 *      - learning a new song
 *      - playing the ocarina memory game
 * Type 2) Check: tests in 8-note chunks (ocarinaFlag & 0xC000 == 0x0000) eg:
 *      - validating scarecrow spawn song as adult
 *      - ocarina prompt for zelda's lullaby, saria's song, Storms, Song of Time, etc...
 */
void AudioOcarina_CheckSongsWithMusicStaff(void) {
    u16 curOcarinaSongFlag;
    UNUSED s16 pad1;
    u8 noNewValidInput = false;
    UNUSED s16 pad2;
    s8 staffOcarinaPlayingPosOffset = 0;
    u8 songIndex;
    OcarinaNote* curNote;
    OcarinaNote* nextNote;

    AudioOcarina_CheckIfStartedSong();

    if (!sOcarinaHasStartedSong) {
        return;
    }

    if (ABS_ALT(sCurOcarinaBendIndex) > 20) {
        sOcarinaFlags = 0;
        return;
    }

    // clang-format off
    if (sPrevOcarinaPitch == sCurOcarinaPitch || sCurOcarinaPitch == OCARINA_PITCH_NONE) { noNewValidInput = true; }
    // clang-format on

    for (songIndex = sFirstOcarinaSongIndex; songIndex < sLastOcarinaSongIndex; songIndex++) {
        curOcarinaSongFlag = 1 << songIndex;

        if (sAvailOcarinaSongFlags & curOcarinaSongFlag) {
            sMusicStaffCurHeldLength[songIndex] = sMusicStaffExpectedLength[songIndex] + 18;

            if (noNewValidInput) {
                if ((sMusicStaffCurHeldLength[songIndex] >= sMusicStaffExpectedLength[songIndex] - 18) &&
                    (sMusicStaffCurHeldLength[songIndex] >= sMusicStaffExpectedLength[songIndex] + 18) &&
                    (sOcarinaSongNotes[songIndex][sMusicStaffPos[songIndex]].length == 0) &&
                    (sMusicStaffPrevPitch == sMusicStaffExpectedPitch[songIndex])) {
                    // This case is taken if the song is finished and successfully played
                    // (i.e. .length == 0 indicates that the song is at the end)
                    sPlayedOcarinaSongIndexPlusOne = songIndex + 1;
                    sIsOcarinaInputEnabled = false;
                    sOcarinaFlags = 0;
                }
            } else if (sMusicStaffCurHeldLength[songIndex] >= (sMusicStaffExpectedLength[songIndex] - 18)) {
                // This else-if statement always holds true, taken if a new note is played
                if (sMusicStaffPrevPitch != OCARINA_PITCH_NONE) {
                    // New note is played
                    if (sMusicStaffPrevPitch == sMusicStaffExpectedPitch[songIndex]) {
                        // Note is part of expected song
                        if (songIndex == OCARINA_SONG_SCARECROW_SPAWN) {
                            sMusicStaffCurHeldLength[songIndex] = 0;
                        }
                    } else {
                        // Note is not part of expected song, so this song is no longer available as an option in this
                        // playback
                        sAvailOcarinaSongFlags ^= curOcarinaSongFlag;
                    }
                }

                curNote = &sOcarinaSongNotes[songIndex][sMusicStaffPos[songIndex]];
                nextNote = &sOcarinaSongNotes[songIndex][++sMusicStaffPos[songIndex]];
                sMusicStaffExpectedLength[songIndex] = curNote->length;
                sMusicStaffExpectedPitch[songIndex] = curNote->pitch;

                // The current note is not the expected note.
                if (sCurOcarinaPitch != sMusicStaffExpectedPitch[songIndex]) {
                    sAvailOcarinaSongFlags ^= curOcarinaSongFlag;
                }

                while (curNote->pitch == nextNote->pitch ||
                       (nextNote->pitch == OCARINA_BTN_INVALID && nextNote->length != 0)) {
                    sMusicStaffExpectedLength[songIndex] += nextNote->length;
                    curNote = &sOcarinaSongNotes[songIndex][sMusicStaffPos[songIndex]];
                    nextNote = &sOcarinaSongNotes[songIndex][sMusicStaffPos[songIndex] + 1];
                    sMusicStaffPos[songIndex]++;
                }
            } else if (sMusicStaffCurHeldLength[songIndex] < 10) {
                // case never taken
                staffOcarinaPlayingPosOffset = -1;
                sMusicStaffCurHeldLength[songIndex] = 0;
                sMusicStaffPrevPitch = sCurOcarinaPitch;
            } else {
                // case never taken
                sAvailOcarinaSongFlags ^= curOcarinaSongFlag;
            }
        }

        // if a note is played that doesn't match a song, the song bit in sAvailOcarinaSongFlags is turned off
        // if there are no more songs remaining that it could be and the maximum position has been exceeded, then
        if (sAvailOcarinaSongFlags == 0 && sStaffOcarinaPlayingPos >= sMusicStaffNumNotesPerTest) {
            sIsOcarinaInputEnabled = false;
            if ((sOcarinaFlags & 0x4000) && sCurOcarinaPitch == sOcarinaSongNotes[songIndex][0].pitch) {
                // case never taken, this function is not called if (sOcarinaFlags & 0x4000) is set
                sPrevOcarinaWithMusicStaffFlags = sOcarinaFlags;
            }
            sOcarinaFlags = 0;
            return;
        }
    }

    if (!noNewValidInput) {
        sMusicStaffPrevPitch = sCurOcarinaPitch;
        sStaffOcarinaPlayingPos += staffOcarinaPlayingPosOffset + 1;
    }
}

/**
 * Checks for ocarina songs from user input with no music staff prompt.
 * Includes ocarina actions such as free play, no warp
 */
void AudioOcarina_CheckSongsWithoutMusicStaff(void) {
    u32 pitch;
    u8 i;
    u8 j;
    u8 k;

    if (CHECK_BTN_ANY(sOcarinaInputButtonCur, BTN_L) &&
        CHECK_BTN_ANY(sOcarinaInputButtonCur, sOcarinaAllowedButtonMask)) {
        AudioOcarina_Start((u16)sOcarinaFlags);
        return;
    }

    AudioOcarina_CheckIfStartedSong();

    if (!sOcarinaHasStartedSong) {
        return;
    }

    if ((sPrevOcarinaPitch != sCurOcarinaPitch) && (sCurOcarinaPitch != OCARINA_PITCH_NONE)) {
        sStaffOcarinaPlayingPos++;
        if (sStaffOcarinaPlayingPos > ARRAY_COUNT(sCurOcarinaSongWithoutMusicStaff)) {
            sStaffOcarinaPlayingPos = 1;
        }

        if (sOcarinaWithoutMusicStaffPos == 8) {
            for (i = 0; i < 7; i++) {
                sCurOcarinaSongWithoutMusicStaff[i] = sCurOcarinaSongWithoutMusicStaff[i + 1];
            }
        } else {
            sOcarinaWithoutMusicStaffPos++;
        }

        if (ABS_ALT(sCurOcarinaBendIndex) > 20) {
            sCurOcarinaSongWithoutMusicStaff[sOcarinaWithoutMusicStaffPos - 1] = OCARINA_PITCH_NONE;
        } else {
            sCurOcarinaSongWithoutMusicStaff[sOcarinaWithoutMusicStaffPos - 1] = sCurOcarinaPitch;
        }

        // This nested for-loop tests to see if the notes from the ocarina are identical
        // to any of the songIndex from sFirstOcarinaSongIndex to sLastOcarinaSongIndex

        // Loop through each of the songs
        for (i = sFirstOcarinaSongIndex; i < sLastOcarinaSongIndex; i++) {
            // Checks to see if the song is available to be played
            if (sAvailOcarinaSongFlags & (u16)(1 << i)) {
                for (j = 0, k = 0; j < gOcarinaSongButtons[i].numButtons && k == 0 &&
                                   sOcarinaWithoutMusicStaffPos >= gOcarinaSongButtons[i].numButtons;) {
                    pitch = sCurOcarinaSongWithoutMusicStaff[sOcarinaWithoutMusicStaffPos -
                                                             gOcarinaSongButtons[i].numButtons + j];
                    if (pitch == sButtonToPitchMap[gOcarinaSongButtons[i].buttonsIndex[j]]) {
                        j++;
                    } else {
                        k++;
                    }
                }

                // This conditional is true if songIndex = i is detected
                if (j == gOcarinaSongButtons[i].numButtons) {
                    sPlayedOcarinaSongIndexPlusOne = i + 1;
                    sIsOcarinaInputEnabled = false;
                    sOcarinaFlags = 0;
                }
            }
        }
    }
}

// This unused argument is used in Majora's Mask as a u8
void AudioOcarina_PlayControllerInput(UNUSED u8 arg0) {
    u32 ocarinaBtnsHeld;

    // Prevents two different ocarina notes from being played on two consecutive frames
    if ((sOcarinaFlags != 0) && (sOcarinaDropInputTimer != 0)) {
        sOcarinaDropInputTimer--;
        return;
    }

    // Ensures the button pressed to start the ocarina does not also play an ocarina note
    if ((sOcarinaInputButtonStart == 0) || ((sOcarinaInputButtonStart & sOcarinaAllowedButtonMask) !=
                                            (sOcarinaInputButtonCur & sOcarinaAllowedButtonMask))) {
        sOcarinaInputButtonStart = 0;
        if (1) {}
        sCurOcarinaPitch = OCARINA_PITCH_NONE;
        sCurOcarinaButtonIndex = OCARINA_BTN_INVALID;
        ocarinaBtnsHeld = (sOcarinaInputButtonCur & sOcarinaAllowedButtonMask) &
                          (sOcarinaInputButtonPrev & sOcarinaAllowedButtonMask);
        if (!(sOcarinaInputButtonPress & ocarinaBtnsHeld) && (sOcarinaInputButtonCur != 0)) {
            sOcarinaInputButtonPress = sOcarinaInputButtonCur;
        } else {
            sOcarinaInputButtonPress &= ocarinaBtnsHeld;
        }

        // Interprets and transforms controller input into ocarina buttons and notes
        if (CHECK_BTN_ANY(sOcarinaInputButtonPress, sOcarinaAButtonMap)) {
            osSyncPrintf("Presss NA_KEY_D4 %08x\n", sOcarinaAButtonMap);
            sCurOcarinaPitch = OCARINA_PITCH_D4;
            sCurOcarinaButtonIndex = OCARINA_BTN_A;

        } else if (CHECK_BTN_ANY(sOcarinaInputButtonPress, sOcarinaCDownButtonMap)) {
            osSyncPrintf("Presss NA_KEY_F4 %08x\n", sOcarinaCDownButtonMap);
            sCurOcarinaPitch = OCARINA_PITCH_F4;
            sCurOcarinaButtonIndex = OCARINA_BTN_C_DOWN;

        } else if (CHECK_BTN_ANY(sOcarinaInputButtonPress, BTN_CRIGHT)) {
            osSyncPrintf("Presss NA_KEY_A4 %08x\n", BTN_CRIGHT);
            sCurOcarinaPitch = OCARINA_PITCH_A4;
            sCurOcarinaButtonIndex = OCARINA_BTN_C_RIGHT;

        } else if (CHECK_BTN_ANY(sOcarinaInputButtonPress, BTN_CLEFT)) {
            osSyncPrintf("Presss NA_KEY_B4 %08x\n", BTN_CLEFT);
            sCurOcarinaPitch = OCARINA_PITCH_B4;
            sCurOcarinaButtonIndex = OCARINA_BTN_C_LEFT;

        } else if (CHECK_BTN_ANY(sOcarinaInputButtonPress, sOcarinaCUpButtonMap)) {
            osSyncPrintf("Presss NA_KEY_D5 %08x\n", sOcarinaCUpButtonMap);
            sCurOcarinaPitch = OCARINA_PITCH_D5;
            sCurOcarinaButtonIndex = OCARINA_BTN_C_UP;
        }

        // Pressing the R Button will raise the pitch by 1 semitone
        if ((sCurOcarinaPitch != OCARINA_PITCH_NONE) && CHECK_BTN_ANY(sOcarinaInputButtonCur, BTN_R) &&
            (sRecordingState != OCARINA_RECORD_SCARECROW_SPAWN)) {
            sCurOcarinaButtonIndex += 0x80; // Flag to resolve B Flat 4
            sCurOcarinaPitch++;             // Raise the pitch by 1 semitone
        }

        // Pressing the Z Button will lower the pitch by 1 semitone
        if ((sCurOcarinaPitch != OCARINA_PITCH_NONE) && CHECK_BTN_ANY(sOcarinaInputButtonCur, BTN_Z) &&
            (sRecordingState != OCARINA_RECORD_SCARECROW_SPAWN)) {
            sCurOcarinaButtonIndex += 0x40; // Flag to resolve B Flat 4
            sCurOcarinaPitch--;             // Lower the pitch by 1 semitone
        }

        if (sRecordingState != OCARINA_RECORD_SCARECROW_SPAWN) {
            // Bend the pitch of the note based on y control stick
            sCurOcarinaBendIndex = sOcarinaInputStickAdj.y;
            sCurOcarinaBendFreq = AudioOcarina_BendPitchTwoSemitones(sCurOcarinaBendIndex);

            // Add vibrato of the ocarina note based on the x control stick
            sCurOcarinaVibrato = ABS_ALT(sOcarinaInputStickAdj.x) >> 2;
            // Sets vibrato to io port 6
            Audio_QueueCmdS8(0x6 << 24 | SEQ_PLAYER_SFX << 16 | SFX_CHANNEL_OCARINA << 8 | 6, sCurOcarinaVibrato);
        } else {
            // no bending or vibrato for recording state OCARINA_RECORD_SCARECROW_SPAWN
            sCurOcarinaBendIndex = 0;
            sCurOcarinaBendFreq = 1.0f; // No bend
        }

        // Processes new and valid notes
        if ((sCurOcarinaPitch != OCARINA_PITCH_NONE) && (sPrevOcarinaPitch != sCurOcarinaPitch)) {
            // Sets ocarina instrument Id to channelIdx io port 7, which is used
            // as an index in seq 0 to get the true instrument Id
            Audio_QueueCmdS8(0x6 << 24 | SEQ_PLAYER_SFX << 16 | SFX_CHANNEL_OCARINA << 8 | 7, sOcarinaInstrumentId - 1);
            // Sets pitch to io port 5
            Audio_QueueCmdS8(0x6 << 24 | SEQ_PLAYER_SFX << 16 | SFX_CHANNEL_OCARINA << 8 | 5, sCurOcarinaPitch);
            Audio_PlaySfxGeneral(NA_SE_OC_OCARINA, &gSfxDefaultPos, 4, &sCurOcarinaBendFreq, &sRelativeOcarinaVolume,
                                 &gSfxDefaultReverb);
        } else if ((sPrevOcarinaPitch != OCARINA_PITCH_NONE) && (sCurOcarinaPitch == OCARINA_PITCH_NONE)) {
            // Stops ocarina sound when transitioning from playing to not playing a note
            Audio_StopSfxById(NA_SE_OC_OCARINA);
        }
    }
}

/**
 * Directly enable the ocarina to receive input without
 * properly resetting it based on an ocarina instrument id
 * Unused.
 */
void AudioOcarina_EnableInput(u8 inputEnabled) {
    sIsOcarinaInputEnabled = inputEnabled;
}

/**
 * Resets ocarina properties based on the ocarina instrument id
 * If ocarina instrument id is "OCARINA_INSTRUMENT_OFF", turn off the ocarina
 * For all ocarina instrument ids, turn the ocarina on with the instrument id
 */
void AudioOcarina_SetInstrument(u8 ocarinaInstrumentId) {
    if (sOcarinaInstrumentId == ocarinaInstrumentId) {
        return;
    }

    SEQCMD_SET_CHANNEL_IO(SEQ_PLAYER_SFX, SFX_CHANNEL_OCARINA, 1, ocarinaInstrumentId);
    sOcarinaInstrumentId = ocarinaInstrumentId;
    if (ocarinaInstrumentId == OCARINA_INSTRUMENT_OFF) {
        sOcarinaInputButtonCur = 0;
        sOcarinaInputButtonPrev = 0;
        sOcarinaInputButtonPress = 0;

        sOcarinaInputButtonStart = 0xFFFF;

        AudioOcarina_PlayControllerInput(false);
        Audio_StopSfxById(NA_SE_OC_OCARINA);
        Audio_SetSfxBanksMute(0);
        sPlaybackState = 0;
        sPlaybackStaffPos = 0;
        sIsOcarinaInputEnabled = false;
        sOcarinaFlags = 0;
        // return to full volume for players 0 and 3 (background bgm) after ocarina is finished
        Audio_ClearBGMMute(SFX_CHANNEL_OCARINA);
    } else {
        sOcarinaInputButtonCur = 0;
        AudioOcarina_ReadControllerInput();
        // Store button used to turn on ocarina
        sOcarinaInputButtonStart = sOcarinaInputButtonCur;
        // lowers volumes of players 0 and 3 (background bgm) while playing ocarina
        Audio_QueueSeqCmdMute(SFX_CHANNEL_OCARINA);
    }
}

void AudioOcarina_SetPlaybackSong(s8 songIndexPlusOne, s8 playbackState) {
    if (songIndexPlusOne == 0) {
        sPlaybackState = 0;
        Audio_StopSfxById(NA_SE_OC_OCARINA);
        return;
    }

    if (songIndexPlusOne < (OCARINA_SONG_SCARECROW_LONG + 1)) {
        sPlaybackSong = sOcarinaSongNotes[songIndexPlusOne - 1];
    } else {
        sPlaybackSong = sScarecrowsLongSongNotes;
    }

    sPlaybackState = playbackState;
    sPlaybackNoteTimer = 0;
    sPlaybackPitch = OCARINA_PITCH_NONE;
    sPlaybackNotePos = 0;
    sPlaybackStaffPos = 0;

    while (sPlaybackSong[sPlaybackNotePos].pitch == OCARINA_PITCH_NONE) {
        sPlaybackNotePos++;
    }
}

/**
 * Play a song with the ocarina to the user that is
 * based on OcarinaNote data and not user input
 */
void AudioOcarina_PlaybackSong(void) {
    u32 noteTimerStep;
    u32 nextNoteTimerStep;

    if (sPlaybackState == 0) {
        return;
    }

    if (sPlaybackStaffPos == 0) {
        noteTimerStep = 3;
    } else {
        noteTimerStep = sOcarinaUpdateTaskStart - sOcarinaPlaybackTaskStart;
    }

    if (noteTimerStep < sPlaybackNoteTimer) {
        sPlaybackNoteTimer -= noteTimerStep;
    } else {
        nextNoteTimerStep = noteTimerStep - sPlaybackNoteTimer;
        sPlaybackNoteTimer = 0;
    }

    if (sPlaybackNoteTimer == 0) {

        sPlaybackNoteTimer = sPlaybackSong[sPlaybackNotePos].length;

        if (sPlaybackNotePos == 1) {
            sPlaybackNoteTimer++;
        }

        if (sPlaybackNoteTimer == 0) {
            sPlaybackState--;
            if (sPlaybackState != 0) {
                sPlaybackNotePos = 0;
                sPlaybackStaffPos = 0;
                sPlaybackPitch = OCARINA_PITCH_NONE;
            } else {
                Audio_StopSfxById(NA_SE_OC_OCARINA);
            }
            return;
        } else {
            sPlaybackNoteTimer -= nextNoteTimerStep;
        }

        // Update volume
        if (sNotePlaybackVolume != sPlaybackSong[sPlaybackNotePos].volume) {
            sNotePlaybackVolume = sPlaybackSong[sPlaybackNotePos].volume;
            sRelativeNotePlaybackVolume = sNotePlaybackVolume / 127.0f;
        }

        // Update vibrato
        if (sNotePlaybackVibrato != sPlaybackSong[sPlaybackNotePos].vibrato) {
            sNotePlaybackVibrato = sPlaybackSong[sPlaybackNotePos].vibrato;
            // Sets vibrato to io port 6
            Audio_QueueCmdS8(0x6 << 24 | SEQ_PLAYER_SFX << 16 | SFX_CHANNEL_OCARINA << 8 | 6, sNotePlaybackVibrato);
        }

        // Update bend
        if (sNotePlaybackBend != sPlaybackSong[sPlaybackNotePos].bend) {
            sNotePlaybackBend = sPlaybackSong[sPlaybackNotePos].bend;
            sRelativeNotePlaybackBend = AudioOcarina_BendPitchTwoSemitones(sNotePlaybackBend);
        }

        // No changes in volume, vibrato, or bend between notes
        if ((sPlaybackSong[sPlaybackNotePos].volume == sPlaybackSong[sPlaybackNotePos - 1].volume &&
             (sPlaybackSong[sPlaybackNotePos].vibrato == sPlaybackSong[sPlaybackNotePos - 1].vibrato) &&
             (sPlaybackSong[sPlaybackNotePos].bend == sPlaybackSong[sPlaybackNotePos - 1].bend))) {
            sPlaybackPitch = 0xFE;
        }

        if (sPlaybackPitch != sPlaybackSong[sPlaybackNotePos].pitch) {
            u8 pitch = sPlaybackSong[sPlaybackNotePos].pitch;

            // As bFlat4 is exactly in the middle of notes B & A, a flag is
            // added to the pitch to resolve which button to map Bflat4 to
            if (pitch == OCARINA_PITCH_BFLAT4) {
                sPlaybackPitch = pitch + sPlaybackSong[sPlaybackNotePos].bFlat4Flag;
            } else {
                sPlaybackPitch = pitch;
            }

            if (sPlaybackPitch != OCARINA_PITCH_NONE) {
                sPlaybackStaffPos++;
                // Sets ocarina instrument Id to channelIdx io port 7, which is used
                // as an index in seq 0 to get the true instrument Id
                Audio_QueueCmdS8(0x6 << 24 | SEQ_PLAYER_SFX << 16 | SFX_CHANNEL_OCARINA << 8 | 7,
                                 sOcarinaInstrumentId - 1);
                // Sets sPlaybackPitch to channelIdx io port 5
                Audio_QueueCmdS8(0x6 << 24 | SEQ_PLAYER_SFX << 16 | SFX_CHANNEL_OCARINA << 8 | 5,
                                 sPlaybackPitch & 0x3F);
                Audio_PlaySfxGeneral(NA_SE_OC_OCARINA, &gSfxDefaultPos, 4, &sRelativeNotePlaybackBend,
                                     &sRelativeNotePlaybackVolume, &gSfxDefaultReverb);
            } else {
                Audio_StopSfxById(NA_SE_OC_OCARINA);
            }
        }
        sPlaybackNotePos++;
    }
}

void AudioOcarina_SetRecordingSong(u8 isRecordingComplete) {
    u16 i;
    UNUSED s16 pad1[2];
    u8 pitch;
    UNUSED s32 pad2;
    u8 j;
    u8 k;
    UNUSED s32 pad3;
    OcarinaNote* recordedSong;

    if (sRecordingState == OCARINA_RECORD_SCARECROW_LONG) {
        recordedSong = gScarecrowLongSongPtr;
    } else {
        /**
         * OCARINA_RECORD_SCARECROW_SPAWN
         *
         * The notes for scarecrows spawn song are first recorded into the ocarina memory
         * game address to act as a buffer. That way, if a new scarecrow spawn song is
         * rejected, the previous scarecrow spawn song is not overwritten. If the scarecrow
         * spawn song is accepted, then the notes are copied over to the scarecrow spawn
         * song address
         */
        recordedSong = sMemoryGameSongPtr;
    }

    recordedSong[sRecordSongPos].pitch = sRecordOcarinaPitch;
    recordedSong[sRecordSongPos].length = sOcarinaUpdateTaskStart - sOcarinaRecordTaskStart;
    recordedSong[sRecordSongPos].volume = sRecordOcarinaVolume;
    recordedSong[sRecordSongPos].vibrato = sRecordOcarinaVibrato;
    recordedSong[sRecordSongPos].bend = sRecordOcarinaBendIndex;
    recordedSong[sRecordSongPos].bFlat4Flag = sRecordOcarinaButtonIndex & 0xC0;

    sRecordOcarinaPitch = sCurOcarinaPitch;
    sRecordOcarinaVolume = sCurOcarinaVolume;
    sRecordOcarinaVibrato = sCurOcarinaVibrato;
    sRecordOcarinaBendIndex = sCurOcarinaBendIndex;
    sRecordOcarinaButtonIndex = sCurOcarinaButtonIndex;

    sRecordSongPos++;

    if ((sRecordSongPos != (ARRAY_COUNT(sScarecrowsLongSongNotes) - 1)) && !isRecordingComplete) {
        // Continue recording
        return;
    }

    // Recording is complete

    i = sRecordSongPos;
    pitch = OCARINA_PITCH_NONE;
    while (i != 0 && pitch == OCARINA_PITCH_NONE) {
        i--;
        pitch = recordedSong[i].pitch;
    }

    if (1) {}

    if (sRecordSongPos != (i + 1)) {
        sRecordSongPos = i + 2;
        recordedSong[sRecordSongPos - 1].length = 0;
    }

    recordedSong[sRecordSongPos].length = 0;

    if (sRecordingState == OCARINA_RECORD_SCARECROW_SPAWN) {
        if (sStaffOcarinaPlayingPos >= 8) {
            for (i = 0; i < sRecordSongPos; i++) {
                recordedSong[i] = recordedSong[i + 1];
            }

            // Copies Notes from buffer into scarecrows spawn buttons to be tested for acceptance or rejection
            AudioOcarina_MapNotesToScarecrowButtons(OCARINA_SONG_MEMORY_GAME);

            // Loop through each of the songs
            for (i = 0; i < OCARINA_SONG_SCARECROW_SPAWN; i++) {
                // Loops through all possible starting indices
                for (j = 0; j < 9 - gOcarinaSongButtons[i].numButtons; j++) {
                    // Loops through the notes of song i
                    for (k = 0; k < gOcarinaSongButtons[i].numButtons && k + j < 8 &&
                                gOcarinaSongButtons[i].buttonsIndex[k] ==
                                    gOcarinaSongButtons[OCARINA_SONG_SCARECROW_SPAWN].buttonsIndex[k + j];
                         k++) {
                        ;
                    }

                    // This conditional is true if the recorded song contains a reserved song
                    if (k == gOcarinaSongButtons[i].numButtons) {
                        sRecordingState = OCARINA_RECORD_REJECTED;
                        sOcarinaSongNotes[OCARINA_SONG_SCARECROW_SPAWN][1].volume = 0xFF;
                        return;
                    }
                }
            }

            // Counts how many times a note is repeated
            i = 1;
            while (i < 8) {
                if (gOcarinaSongButtons[OCARINA_SONG_SCARECROW_SPAWN].buttonsIndex[0] !=
                    gOcarinaSongButtons[OCARINA_SONG_SCARECROW_SPAWN].buttonsIndex[i]) {
                    i = 9; // break
                } else {
                    i++;
                }
            }

            // This condition is true if all 8 notes are the same pitch
            if (i == 8) {
                sRecordingState = OCARINA_RECORD_REJECTED;
                sOcarinaSongNotes[OCARINA_SONG_SCARECROW_SPAWN][1].volume = 0xFF;
                return;
            }

            // The scarecrow spawn song is accepted and copied from the buffer to the scarecrow spawn notes
            for (i = 0; i < sRecordSongPos; i++) {
                sOcarinaSongNotes[OCARINA_SONG_SCARECROW_SPAWN][i] = sOcarinaSongNotes[OCARINA_SONG_MEMORY_GAME][i];
            }

            sIsOcarinaInputEnabled = false;
        } else {
            sOcarinaSongNotes[OCARINA_SONG_SCARECROW_SPAWN][1].volume = 0xFF;
        }
    }

    sRecordingState = OCARINA_RECORD_OFF;
}

/**
 * recordingState = OCARINA_RECORD_OFF, end
 * recordingState = OCARINA_RECORD_SCARECROW_LONG, start long scarecrows song
 * recordingState = OCARINA_RECORD_SCARECROW_SPAWN, start spawn scarecrows song
 */
void AudioOcarina_SetRecordingState(u8 recordingState) {
    if ((u32)recordingState == sRecordingState) {
        return;
    }

    if (recordingState != OCARINA_RECORD_OFF) {
        sOcarinaRecordTaskStart = sOcarinaUpdateTaskStart;
        sRecordOcarinaPitch = OCARINA_PITCH_NONE;
        sRecordOcarinaVolume = 0x57;
        sRecordOcarinaVibrato = 0;
        sRecordOcarinaBendIndex = 0;
        sRecordOcarinaButtonIndex = 0;
        sRecordSongPos = 0;
        sIsOcarinaInputEnabled = true;
        sStaffOcarinaPlayingPos = 0;
        sScarecrowsLongSongSecondNote = sScarecrowsLongSongNotes[1];
    } else {
        if (sRecordSongPos == 0) {
            sScarecrowsLongSongNotes[1] = sScarecrowsLongSongSecondNote;
        } else {
            if (sRecordingState == OCARINA_RECORD_SCARECROW_SPAWN) {
                sStaffOcarinaPlayingPos = 1;
            }

            AudioOcarina_SetRecordingSong(true);
        }

        sIsOcarinaInputEnabled = false;
        sStaffOcarinaPlayingPos = 0;
    }

    sRecordingState = recordingState;
}

void AudioOcarina_UpdateRecordingStaff(void) {
    sRecordingStaff.state = sRecordingState;
    sRecordingStaff.pos = sStaffOcarinaPlayingPos;
    if (sRecordingState == OCARINA_RECORD_REJECTED) {
        sRecordingState = OCARINA_RECORD_OFF;
    }
}

void AudioOcarina_UpdatePlayingStaff(void) {
    sPlayingStaff.buttonIndex = sCurOcarinaButtonIndex & 0x3F;
    sPlayingStaff.state = AudioOcarina_GetPlayingState();
    sPlayingStaff.pos = sStaffOcarinaPlayingPos;
}

void AudioOcarina_UpdatePlaybackStaff(void) {
    if ((sPlaybackPitch & 0x3F) <= OCARINA_PITCH_EFLAT5) {
        sPlaybackStaff.buttonIndex = AudioOcarina_MapNoteToButton(sPlaybackPitch);
    }

    sPlaybackStaff.state = sPlaybackState;

    if (sPlaybackSong != sScarecrowsLongSongNotes) {
        sPlaybackStaff.pos = sPlaybackStaffPos;
    } else if (sPlaybackStaffPos == 0) {
        sPlaybackStaff.pos = 0;
    } else {
        sPlaybackStaff.pos = ((sPlaybackStaffPos - 1) % 8) + 1;
    }
}

OcarinaStaff* AudioOcarina_GetRecordingStaff(void) {
    return &sRecordingStaff;
}

OcarinaStaff* AudioOcarina_GetPlayingStaff(void) {
    if (sPlayingStaff.state < 0xFE) {
        sOcarinaFlags = 0;
    }

    return &sPlayingStaff;
}

OcarinaStaff* AudioOcarina_GetPlaybackStaff(void) {
    return &sPlaybackStaff;
}

void AudioOcarina_RecordSong(void) {
    s32 noteChanged;

    if ((sRecordingState != OCARINA_RECORD_OFF) && ((sOcarinaUpdateTaskStart - sOcarinaRecordTaskStart) >= 3)) {
        noteChanged = false;
        if (sRecordOcarinaPitch != sCurOcarinaPitch) {
            if (sCurOcarinaPitch != OCARINA_PITCH_NONE) {
                sRecordingStaff.buttonIndex = sCurOcarinaButtonIndex & 0x3F;
                sStaffOcarinaPlayingPos++;
            } else if ((sRecordingState == OCARINA_RECORD_SCARECROW_SPAWN) && (sStaffOcarinaPlayingPos == 8)) {
                AudioOcarina_SetRecordingSong(true);
                return;
            }

            if (sStaffOcarinaPlayingPos > 8) {
                if (sRecordingState == OCARINA_RECORD_SCARECROW_SPAWN) {
                    // notes played are over 8 and in recording mode.
                    AudioOcarina_SetRecordingSong(true);
                    return;
                }
                sStaffOcarinaPlayingPos = 1;
            }

            noteChanged = true;
        } else if (sRecordOcarinaVolume != sCurOcarinaVolume) {
            noteChanged = true;
        } else if (sRecordOcarinaVibrato != sCurOcarinaVibrato) {
            noteChanged = true;
        } else if (sRecordOcarinaBendIndex != sCurOcarinaBendIndex) {
            noteChanged = true;
        }

        if (noteChanged) {
            AudioOcarina_SetRecordingSong(false);
            sOcarinaRecordTaskStart = sOcarinaUpdateTaskStart;
        }
    }
}

void AudioOcarina_MemoryGameInit(u8 minigameRound) {
    u8 i;

    if (minigameRound > 2) {
        minigameRound = 2;
    }

    sOcaMemoryGameAppendPos = 0;
    sOcaMemoryGameEndPos = sOcaMemoryGameNumNotes[minigameRound];

    for (i = 0; i < 3; i++) {
        AudioOcarina_MemoryGameNextNote();
    }
}

s32 AudioOcarina_MemoryGameNextNote(void) {
    u32 randomButtonIndex;
    u8 randomPitch;

    if (sOcaMemoryGameAppendPos == sOcaMemoryGameEndPos) {
        return 1;
    }

    randomButtonIndex = Audio_NextRandom();
    randomPitch = sButtonToPitchMap[randomButtonIndex % 5];

    if (sOcarinaSongNotes[OCARINA_SONG_MEMORY_GAME][sOcaMemoryGameAppendPos - 1].pitch == randomPitch) {
        randomPitch = sButtonToPitchMap[(randomButtonIndex + 1) % 5];
    }

    sOcarinaSongNotes[OCARINA_SONG_MEMORY_GAME][sOcaMemoryGameAppendPos].pitch = randomPitch;
    sOcarinaSongNotes[OCARINA_SONG_MEMORY_GAME][sOcaMemoryGameAppendPos].length = 45;
    sOcarinaSongNotes[OCARINA_SONG_MEMORY_GAME][sOcaMemoryGameAppendPos].volume = 0x50;
    sOcarinaSongNotes[OCARINA_SONG_MEMORY_GAME][sOcaMemoryGameAppendPos].vibrato = 0;
    sOcarinaSongNotes[OCARINA_SONG_MEMORY_GAME][sOcaMemoryGameAppendPos].bend = 0;

    sOcaMemoryGameAppendPos++;

    sOcarinaSongNotes[OCARINA_SONG_MEMORY_GAME][sOcaMemoryGameAppendPos].pitch = OCARINA_PITCH_NONE;
    sOcarinaSongNotes[OCARINA_SONG_MEMORY_GAME][sOcaMemoryGameAppendPos].length = 0;
    sOcarinaSongNotes[OCARINA_SONG_MEMORY_GAME][sOcaMemoryGameAppendPos + 1].pitch = OCARINA_PITCH_NONE;
    sOcarinaSongNotes[OCARINA_SONG_MEMORY_GAME][sOcaMemoryGameAppendPos + 1].length = 0;
    if (1) {}
    return 0;
}

void AudioOcarina_Update(void) {
    sOcarinaUpdateTaskStart = gAudioCtx.totalTaskCount;
    if (sOcarinaInstrumentId != OCARINA_INSTRUMENT_OFF) {
        if (sIsOcarinaInputEnabled == true) {
            AudioOcarina_ReadControllerInput();
        }

        if ((sPlaybackState == 0) && (sIsOcarinaInputEnabled == true)) {
            AudioOcarina_PlayControllerInput(false);
        }

        if (sOcarinaFlags != 0) {
            if (sOcarinaFlags & 0x4000) {
                AudioOcarina_CheckSongsWithoutMusicStaff();
            } else {
                AudioOcarina_CheckSongsWithMusicStaff();
            }
        }

        AudioOcarina_PlaybackSong();
        sOcarinaPlaybackTaskStart = sOcarinaUpdateTaskStart;

        if (sPlaybackState == 0) {
            AudioOcarina_RecordSong();
        }

        if ((sOcarinaFlags != 0) && (sPrevOcarinaPitch != sCurOcarinaPitch)) {
            sOcarinaDropInputTimer = 1; // Drops ocarina input for 1 frame
        }

        sPrevOcarinaPitch = sCurOcarinaPitch;
    }

    AudioOcarina_UpdatePlayingStaff();
    AudioOcarina_UpdatePlaybackStaff();
    AudioOcarina_UpdateRecordingStaff();
}

void AudioOcarina_PlayLongScarecrowAfterCredits(void) {
    static u8 sScarecrowAfterCreditsState = 0;
    static u8 sScarecrowAfterCreditsIntrumentId = OCARINA_INSTRUMENT_DEFAULT;
    static u16 sScarecrowAfterCreditsTimer = 1200;

    switch (sScarecrowAfterCreditsState) {
        case 0:
            if (sScarecrowAfterCreditsTimer-- == 0) {
                if (sScarecrowAfterCreditsIntrumentId < OCARINA_INSTRUMENT_MAX) {
                    // set next ocarina instrument and restart
                    sScarecrowAfterCreditsState++;
                } else {
                    // finished
                    sScarecrowAfterCreditsState = 3;
                    AudioOcarina_SetInstrument(OCARINA_INSTRUMENT_OFF);
                }
                sScarecrowAfterCreditsTimer = 1200;
            }
            break;
        case 1:
            Audio_SetSfxBanksMute(0);
            AudioOcarina_SetInstrument(sScarecrowAfterCreditsIntrumentId);
            AudioOcarina_SetPlaybackSong(OCARINA_SONG_SCARECROW_LONG + 1, 1);
            sScarecrowAfterCreditsIntrumentId++;
            sScarecrowAfterCreditsState++;
            break;
        case 2:
            if (AudioOcarina_GetPlaybackStaff()->state == 0) {
                sScarecrowAfterCreditsState = 0;
            }
            break;
    }
}

void AudioOcarina_ResetStaffs(void) {
    sPlayingStaff.buttonIndex = OCARINA_BTN_INVALID;
    sPlayingStaff.state = 0xFF;
    sPlayingStaff.pos = 0;
    sPlaybackStaff.buttonIndex = OCARINA_BTN_INVALID;
    sPlaybackStaff.state = 0;
    sPlaybackStaff.pos = 0;
    sRecordingStaff.buttonIndex = OCARINA_BTN_INVALID;
    sRecordingStaff.state = OCARINA_RECORD_REJECTED;
    sRecordingStaff.pos = 0;
    sOcarinaDropInputTimer = 0;
}

f32 D_80131C8C = 0.0f;

// =========== Audio Debugging ===========

u32 sDebugPadHold;
u32 sDebugPadBtnLast;
u32 sDebugPadPress;
s32 sAudioUpdateTaskStart;
s32 sAudioUpdateTaskEnd;

f32 sAudioUpdateDuration = 0.0f;
f32 sAudioUpdateDurationMax = 0.0f;
u8 sAudioDebugEverOpened = 0;
u8 sAudioSfxMuted = 0;
u8 sAudioDebugPage = 0;
u8 sAudioSndContSel = 0;
u8 sAudioDebugTextColor = 7;
char sAudioDebugPageNames[15][23] = {
    "Non",
    "Sound Control",
    "Spec Info",
    "Heap Info",
    "Grp Track Info",
    "Sub Track Info",
    "Channel Info",
    "Interface Info",
    "SE Flag Swap",
    "Block Change BGM",
    "Natural Sound Control",
    "Ocarina Test",
    "SE Parameter Change",
    "Scroll Print",
    "Free Area",
};
u16 sAudioSndContWork[11] = { 0 };
u16 sAudioSndContWorkLims[11] = { 128, 128, 7, 512, 4, 2, 16, 32, 2, 2, 2 };
char sSfxBankNames[7][11] = { "PLAYER", "ITEM", "ENVIROMENT", "ENEMY", "SYSTEM", "OCARINA", "VOICE" };
char sSoundModeNames[5][10] = { "W-STEREO", "HEADPHONE", "3D SOUND", "MONO", "" };
s8 sAudioIntInfoX = 0;
s8 sAudioIntInfoY = 0;
s8 sAudioIntInfoSel = 0;
s8 sAudioIntInfoBankPage[7] = { 0, 0, 2, 2, 0, 0, 0 };
u8 sAudioScrPrtSel = 0;
u8 sAudioScrPrtInd = 0;
u8 sAudioScrPrtOverflow = 0;
s8 sAudioScrPrtX = 26;
s8 sAudioScrPrtY = 1;
u8 sAudioScrPrtWork[11] = { 1, 19, 6, 0, 0, 0, 0, 0, 0, 0, 1 };
u8 sAudioScrPrtWorkLims[11] = { 2, SCROLL_PRINT_BUF_SIZE, 8, 2, 2, 2, 2, 2, 2, 2, 2 };
u8 sAudioSubTrackInfoSpec = 0;
u8 sAudioSfxSwapIsEditing = 0;
u8 sAudioSfxSwapSel = 0;
u8 sAudioSfxSwapNibbleSel = 0;
char sAudioSfxSwapModeNames[2][5] = { "SWAP", "ADD" };
u8 sAudioSfxParamChgSel = 0;
u8 sAudioSfxParamChgBitSel = 0;
u16 sAudioSfxParamChgWork[4] = { 0 };
u8 sAudioSubTrackInfoPlayerSel = SEQ_PLAYER_BGM_MAIN;
u8 sAudioSubTrackInfoChannelSel = 0;
u8 sSeqPlayerPeakNumLayers[20] = { 0 };
char sAudioSceneNames[3][2] = { "A", "S", "X" };
u8 sAudioBlkChgBgmWork[2] = { 0 };
u8 sAudioBlkChgBgmSel = 0;
char sBoolStrs[3][5] = { "OFF", "ON", "STBY" };
u8 sAudioNatureFailed = false;
u8 sPeakNumNotes = 0;

void AudioDebug_SetInput(void) {
    Input inputs[MAXCONTROLLERS];
    u32 btn;

    PadMgr_RequestPadData(&gPadMgr, inputs, false);
    btn = inputs[3].cur.button;
    sDebugPadHold = btn & 0xFFFF;
    sDebugPadPress = (btn ^ sDebugPadBtnLast) & btn;
    sDebugPadBtnLast = btn;
}

char* AudioDebug_ToStringBinary(u32 num, u8 bits) {
    u8 i;
    u32 flg = 1;

    for (i = 0; i < bits; flg *= 2, i++) {
        if (num & flg) {
            sBinToStrBuf[bits - i - 1] = '1';
        } else {
            sBinToStrBuf[bits - i - 1] = '0';
        }
    }

    sBinToStrBuf[bits] = '\0';
    return sBinToStrBuf;
}

void AudioDebug_Draw(GfxPrint* printer) {
    UNUSED s32 pad[3];
    u8 i;
    u8 j;
    u8 ctr;
    u8 ctr2;
    s8 k;
    s8 k2;
    s8 ind;
    u8 numEnabledNotes = 0;
    char digitStr[2] = "1";

#define SETCOL_COMMON(v, r, g, b) \
    GfxPrint_SetColor(printer, ((v & 4) >> 2) * (r), ((v & 2) >> 1) * (g), (v & 1) * (b), 255)
#define SETCOL(r, g, b) SETCOL_COMMON(sAudioDebugTextColor, r, g, b)
#define SETCOL_SCROLLPRINT(r, g, b) SETCOL_COMMON(sAudioScrPrtWork[2], r, g, b)

    sAudioDebugEverOpened = true;
    GfxPrint_SetPos(printer, 3, 2);
    SETCOL(255, 255, 255);
    GfxPrint_Printf(printer, "Audio Debug Mode");

    GfxPrint_SetPos(printer, 3, 3);
    GfxPrint_Printf(printer, "- %s -", sAudioDebugPageNames[sAudioDebugPage]);

    for (i = 0; i < gAudioSpecs[gAudioSpecId].numNotes; i++) {
        if (gAudioCtx.notes[i].noteSubEu.bitField0.enabled == 1) {
            numEnabledNotes++;
        }
    }

    if (sPeakNumNotes < numEnabledNotes) {
        sPeakNumNotes = numEnabledNotes;
    }
    if (sAudioSpecPeakNumNotes[gAudioSpecId] < numEnabledNotes) {
        sAudioSpecPeakNumNotes[gAudioSpecId] = numEnabledNotes;
    }

    if (sAudioScrPrtWork[0] != 0) {
        GfxPrint_SetPos(printer, sAudioScrPrtX, sAudioScrPrtY);
        SETCOL_SCROLLPRINT(200, 200, 200);
        GfxPrint_Printf(printer, "Audio ScrPrt");

        ind = sAudioScrPrtInd;
        for (k = 0; k < sAudioScrPrtWork[1] + 1; k++) {
            if (ind == 0) {
                if (sAudioScrPrtOverflow == 1) {
                    ind = SCROLL_PRINT_BUF_SIZE - 1;
                } else {
                    k = sAudioScrPrtWork[1] + 1; // "break;"
                }
            } else {
                ind--;
            }
            if (k != sAudioScrPrtWork[1] + 1) {
                if ((ind % 5) != 0) {
                    SETCOL_SCROLLPRINT(180, 180, 180);
                } else {
                    SETCOL_SCROLLPRINT(120, 120, 120);
                }
                GfxPrint_SetPos(printer, 2 + sAudioScrPrtX, sAudioScrPrtY + sAudioScrPrtWork[1] + 1 - k);
                GfxPrint_Printf(printer, "%s", sAudioScrPrtBuf[ind].str);

                GfxPrint_SetPos(printer, 7 + sAudioScrPrtX, sAudioScrPrtY + sAudioScrPrtWork[1] + 1 - k);
                GfxPrint_Printf(printer, "%04X", sAudioScrPrtBuf[ind].num);
            }
        }
    }

    switch (sAudioDebugPage) {
        case PAGE_NON:
            GfxPrint_SetPos(printer, 3, 4);
            SETCOL(255, 64, 64);
            GfxPrint_Printf(printer, "BGM CANCEL:%s", sBoolStrs[sAudioSndContWork[5]]);

            GfxPrint_SetPos(printer, 3, 5);
            GfxPrint_Printf(printer, "SE MUTE:%s", sBoolStrs[sAudioSfxMuted]);

            GfxPrint_SetPos(printer, 18, 4);
            SETCOL(255, 255, 255);
            GfxPrint_Printf(printer, "PUSH CONT-4 A-BTN");

            ind = (s8)sAudioSndContWork[2];
            i = gSfxBanks[ind][0].next;
            j = 0;
            SETCOL(255, 255, 255);
            GfxPrint_SetPos(printer, 3, 6);
            GfxPrint_Printf(printer, "SE HANDLE:%s", sSfxBankNames[ind]);

            while (i != 0xFF) {
                GfxPrint_SetPos(printer, 3, 7 + j++);
                GfxPrint_Printf(printer, "%02x %04x %02x %08x", i, gSfxBanks[ind][i].sfxId, gSfxBanks[ind][i].state,
                                gSfxBanks[ind][i].priority);
                i = gSfxBanks[ind][i].next;
            }
            break;

        case PAGE_SOUND_CONTROL:
            GfxPrint_SetPos(printer, 2, 4 + sAudioSndContSel);
            SETCOL(127, 255, 127);
            GfxPrint_Printf(printer, "*");

            SETCOL(255, 255, 255);
            GfxPrint_SetPos(printer, 3, 4);
            GfxPrint_Printf(printer, "Seq 0  : %2x", sAudioSndContWork[0]);

            GfxPrint_SetPos(printer, 3, 5);
            GfxPrint_Printf(printer, "Seq 1  : %2x", sAudioSndContWork[1]);

            GfxPrint_SetPos(printer, 3, 6);
            GfxPrint_Printf(printer, "SE HD  : %2x %s", sAudioSndContWork[2], sSfxBankNames[sAudioSndContWork[2]]);

            GfxPrint_SetPos(printer, 3, 7);
            GfxPrint_Printf(printer, "SE No. :%3x", sAudioSndContWork[3]);

            GfxPrint_SetPos(printer, 3, 8);
            GfxPrint_Printf(printer, "S-Out  : %2x %s", sAudioSndContWork[4], sSoundModeNames[sAudioSndContWork[4]]);

            GfxPrint_SetPos(printer, 3, 9);
            GfxPrint_Printf(printer, "BGM Ent: %2x", sAudioSndContWork[5]);

            GfxPrint_SetPos(printer, 3, 10);
            GfxPrint_Printf(printer, "Spec   : %2x", sAudioSndContWork[6]);

            GfxPrint_SetPos(printer, 3, 11);
            GfxPrint_Printf(printer, "Na Snd : %2x", sAudioSndContWork[7]);

            GfxPrint_SetPos(printer, 3, 12);
            GfxPrint_Printf(printer, "Cam Wt : %s", sBoolStrs[sAudioSndContWork[8]]);

            GfxPrint_SetPos(printer, 3, 13);
            GfxPrint_Printf(printer, "Lnk Wt : %s", sBoolStrs[sAudioSndContWork[9]]);

            GfxPrint_SetPos(printer, 3, 14);
            GfxPrint_Printf(printer, "SE Ent : %2x", sAudioSndContWork[10]);
            break;

        case PAGE_INTERFACE_INFO:
            ind = 0;
            for (k = 0; k < 7; k++) {
                if (k == sAudioIntInfoSel) {
                    SETCOL(255, 127, 127);
                } else {
                    SETCOL(255, 255, 255);
                }
                GfxPrint_SetPos(printer, 2 + sAudioIntInfoX, 4 + ind + sAudioIntInfoY);
                GfxPrint_Printf(printer, "%s <%d>", sSfxBankNames[k], sAudioIntInfoBankPage[k]);

                for (k2 = 0; k2 < gChannelsPerBank[gSfxChannelLayout][k]; k2++) {
#define entryIndex (gActiveSfx[k][k2].entryIndex)
#define entry (&gSfxBanks[k][entryIndex])
#define chan (gAudioCtx.seqPlayers[SEQ_PLAYER_SFX].channels[entry->channelIdx])
                    GfxPrint_SetPos(printer, 2 + sAudioIntInfoX, 5 + ind + sAudioIntInfoY);
                    if (sAudioIntInfoBankPage[k] == 1) {
                        if ((entryIndex != 0xFF) &&
                            ((entry->state == SFX_STATE_PLAYING_1) || (entry->state == SFX_STATE_PLAYING_2))) {
                            GfxPrint_Printf(printer, "%2X %5d %5d %5d %02X %04X %04X", entryIndex, (s32)*entry->posX,
                                            (s32)*entry->posY, (s32)*entry->posZ, entry->sfxImportance,
                                            entry->sfxParams, entry->sfxId);
                        } else {
                            GfxPrint_Printf(printer, "FF ----- ----- ----- -- ---- ----");
                        }
                    } else if (sAudioIntInfoBankPage[k] == 2) {
                        if ((entryIndex != 0xFF) &&
                            ((entry->state == SFX_STATE_PLAYING_1) || (entry->state == SFX_STATE_PLAYING_2))) {
                            GfxPrint_Printf(printer, "%2X %5d %5d %5d %3d %3d %04X", entryIndex, (s32)*entry->posX,
                                            (s32)*entry->posY, (s32)*entry->posZ, (s32)(chan->volume * 127.1f),
                                            chan->newPan, entry->sfxId);
                        } else {
                            GfxPrint_Printf(printer, "FF ----- ----- ----- --- --- ----");
                        }
                    } else if (sAudioIntInfoBankPage[k] == 3) {
                        if ((entryIndex != 0xFF) &&
                            ((entry->state == SFX_STATE_PLAYING_1) || (entry->state == SFX_STATE_PLAYING_2))) {
                            GfxPrint_Printf(printer, "%2X %5d %5d %5d %3d %3d %04X", entryIndex, (s32)*entry->posX,
                                            (s32)*entry->posY, (s32)*entry->posZ, (s32)(chan->freqScale * 100.0f),
                                            chan->reverb, entry->sfxId);
                        } else {
                            GfxPrint_Printf(printer, "FF ----- ----- ----- --- --- ----");
                        }
                    } else if (sAudioIntInfoBankPage[k] == 4) {
                        if ((entryIndex != 0xFF) &&
                            ((entry->state == SFX_STATE_PLAYING_1) || (entry->state == SFX_STATE_PLAYING_2))) {
                            GfxPrint_Printf(printer, "%2X %04X", entryIndex, entry->sfxId);
                        } else {
                            GfxPrint_Printf(printer, "FF ----");
                        }
                    }
#undef entryIndex
#undef entry
#undef chan

                    if (sAudioIntInfoBankPage[k] != 0) {
                        ind++;
                    }
                }
                ind++;
            }
            break;

        case PAGE_SCROLL_PRINT:
            GfxPrint_SetPos(printer, 2, 4 + sAudioScrPrtSel);
            SETCOL(255, 255, 255);
            GfxPrint_Printf(printer, "*");

            SETCOL(255, 255, 255);
            GfxPrint_SetPos(printer, 3, 4);
            GfxPrint_Printf(printer, "Swicth  : %d", sAudioScrPrtWork[0]);

            GfxPrint_SetPos(printer, 3, 5);
            GfxPrint_Printf(printer, "Lines   : %d", sAudioScrPrtWork[1] + 1);

            GfxPrint_SetPos(printer, 3, 6);
            GfxPrint_Printf(printer, "Color   : %d", sAudioScrPrtWork[2]);

            GfxPrint_SetPos(printer, 3, 7);
            GfxPrint_Printf(printer, "%s  : %d", sSfxBankNames[0], sAudioScrPrtWork[3]);

            GfxPrint_SetPos(printer, 3, 8);
            GfxPrint_Printf(printer, "%s    : %d", sSfxBankNames[1], sAudioScrPrtWork[4]);

            GfxPrint_SetPos(printer, 3, 9);
            GfxPrint_Printf(printer, "ENVRONM : %d", sAudioScrPrtWork[5]);

            GfxPrint_SetPos(printer, 3, 10);
            GfxPrint_Printf(printer, "%s   : %d", sSfxBankNames[3], sAudioScrPrtWork[6]);

            GfxPrint_SetPos(printer, 3, 11);
            GfxPrint_Printf(printer, "%s  : %d", sSfxBankNames[4], sAudioScrPrtWork[7]);

            GfxPrint_SetPos(printer, 3, 12);
            GfxPrint_Printf(printer, "%s : %d", sSfxBankNames[5], sAudioScrPrtWork[8]);

            GfxPrint_SetPos(printer, 3, 13);
            GfxPrint_Printf(printer, "%s    : %d", sSfxBankNames[6], sAudioScrPrtWork[9]);

            GfxPrint_SetPos(printer, 3, 14);
            GfxPrint_Printf(printer, "SEQ ENT : %d", sAudioScrPrtWork[10]);
            break;

        case PAGE_SFX_SWAP:
            GfxPrint_SetPos(printer, 3, 4);
            SETCOL(255, 255, 255);
            if (gAudioSfxSwapOff) {
                GfxPrint_Printf(printer, "SWAP OFF");
            }

            if (sAudioSfxSwapIsEditing == 0) {
                SETCOL(255, 255, 255);
            } else {
                SETCOL(127, 127, 127);
            }
            GfxPrint_SetPos(printer, 2, 6 + sAudioSfxSwapSel);
            GfxPrint_Printf(printer, "*");

            ctr = sAudioSfxSwapNibbleSel;
            if (sAudioSfxSwapNibbleSel >= 4) {
                ctr++;
            }
            if (sAudioSfxSwapIsEditing == 1) {
                SETCOL(255, 255, 255);
                GfxPrint_SetPos(printer, 3 + ctr, 5);
                GfxPrint_Printf(printer, "V");
            }

            for (i = 0; i < 10; i++) {
                if (i == sAudioSfxSwapSel) {
                    if (sAudioSfxSwapIsEditing == 0) {
                        SETCOL(192, 192, 192);
                    } else {
                        SETCOL(255, 255, 255);
                    }
                } else if (sAudioSfxSwapIsEditing == 0) {
                    SETCOL(144, 144, 144);
                } else {
                    SETCOL(96, 96, 96);
                }
                GfxPrint_SetPos(printer, 3, 6 + i);
                GfxPrint_Printf(printer, "%04x %04x %s", gAudioSfxSwapSource[i], gAudioSfxSwapTarget[i],
                                sAudioSfxSwapModeNames[gAudioSfxSwapMode[i]]);
            }
            break;

        case PAGE_SUB_TRACK_INFO:
            GfxPrint_SetPos(printer, 3, 4);
            SETCOL(255, 255, 255);
            GfxPrint_Printf(printer, "Group Track:%d", sAudioSubTrackInfoPlayerSel);

            GfxPrint_SetPos(printer, 3, 5);
            GfxPrint_Printf(printer, "Sub Track  :%d", sAudioSubTrackInfoChannelSel);

            GfxPrint_SetPos(printer, 3, 6);
            GfxPrint_Printf(printer, "TRK NO. ");

            GfxPrint_SetPos(printer, 3, 7);
            GfxPrint_Printf(printer, "ENTRY   ");

            GfxPrint_SetPos(printer, 3, 8);
            GfxPrint_Printf(printer, "MUTE    ");

            GfxPrint_SetPos(printer, 3, 9);
            GfxPrint_Printf(printer, "OPENNOTE");

            ctr2 = 0;
            for (i = 0; i < 16; i++) {
                if (i == sAudioSubTrackInfoChannelSel) {
                    SETCOL(255, 255, 255);
                } else {
                    SETCOL(200, 200, 200);
                }
                GfxPrint_SetPos(printer, 15 + i, 6);
                GfxPrint_Printf(printer, "%1X", i);

                GfxPrint_SetPos(printer, 15 + i, 7);
                if (gAudioCtx.seqPlayers[sAudioSubTrackInfoPlayerSel].channels[i]->enabled) {
                    GfxPrint_Printf(printer, "O");
                } else {
                    GfxPrint_Printf(printer, "X");
                }

                GfxPrint_SetPos(printer, 15 + i, 8);
                if (gAudioCtx.seqPlayers[sAudioSubTrackInfoPlayerSel].channels[i]->stopSomething2) {
                    GfxPrint_Printf(printer, "O");
                } else {
                    GfxPrint_Printf(printer, "X");
                }

                GfxPrint_SetPos(printer, 15 + i, 9);
                ctr = 0;
                for (j = 0; j < 4; j++) {
                    if (gAudioCtx.seqPlayers[sAudioSubTrackInfoPlayerSel].channels[i]->layers[j] != NULL) {
                        ctr++;
                    }
                }

                GfxPrint_Printf(printer, "%1X", ctr);
                ctr2 += ctr;
            }

            SETCOL(255, 255, 255);
            if (sSeqPlayerPeakNumLayers[sAudioSubTrackInfoPlayerSel] < ctr2) {
                sSeqPlayerPeakNumLayers[sAudioSubTrackInfoPlayerSel] = ctr2;
            }
            GfxPrint_SetPos(printer, 16 + i, 9);
            GfxPrint_Printf(printer, "%2d,%2d", ctr2, sSeqPlayerPeakNumLayers[sAudioSubTrackInfoPlayerSel]);

            GfxPrint_SetPos(printer, 3, 11);
            GfxPrint_Printf(printer, "VOL     ");

            GfxPrint_SetPos(printer, 3, 12);
            GfxPrint_Printf(printer, "E VOL   ");

            GfxPrint_SetPos(printer, 3, 13);
            GfxPrint_Printf(printer, "BANK ID ");

            GfxPrint_SetPos(printer, 3, 14);
            GfxPrint_Printf(printer, "PROG    ");

            GfxPrint_SetPos(printer, 3, 15);
            GfxPrint_Printf(printer, "PAN    ");

            GfxPrint_SetPos(printer, 3, 16);
            GfxPrint_Printf(printer, "PANPOW  ");

            GfxPrint_SetPos(printer, 3, 17);
            GfxPrint_Printf(printer, "FXMIX   ");

            GfxPrint_SetPos(printer, 3, 18);
            GfxPrint_Printf(printer, "PRIO    ");

            GfxPrint_SetPos(printer, 3, 19);
            GfxPrint_Printf(printer, "VIB PIT ");

            GfxPrint_SetPos(printer, 3, 20);
            GfxPrint_Printf(printer, "VIB DEP ");

            GfxPrint_SetPos(printer, 3, 21);
            GfxPrint_Printf(printer, "TUNE    ");

            GfxPrint_SetPos(printer, 3, 22);
            GfxPrint_Printf(printer, "TUNE    ");

            for (i = 0; i < 8; i++) {
                GfxPrint_SetPos(printer, 15 + 3 * i, 22);
                GfxPrint_Printf(printer, "%02X ",
                                (u8)gAudioCtx.seqPlayers[sAudioSubTrackInfoPlayerSel]
                                    .channels[sAudioSubTrackInfoChannelSel]
                                    ->soundScriptIO[i]);
            }

            if (gAudioCtx.seqPlayers[sAudioSubTrackInfoPlayerSel].channels[sAudioSubTrackInfoChannelSel]->enabled) {
                GfxPrint_SetPos(printer, 15, 11);
                GfxPrint_Printf(printer, "%d",
                                (u8)(gAudioCtx.seqPlayers[sAudioSubTrackInfoPlayerSel]
                                         .channels[sAudioSubTrackInfoChannelSel]
                                         ->volume *
                                     127.1));

                GfxPrint_SetPos(printer, 15, 12);
                GfxPrint_Printf(printer, "%d",
                                (u8)(gAudioCtx.seqPlayers[sAudioSubTrackInfoPlayerSel]
                                         .channels[sAudioSubTrackInfoChannelSel]
                                         ->volumeScale *
                                     127.1));

                GfxPrint_SetPos(printer, 15, 13);
                GfxPrint_Printf(
                    printer, "%X",
                    gAudioCtx.seqPlayers[sAudioSubTrackInfoPlayerSel].channels[sAudioSubTrackInfoChannelSel]->fontId);

                ctr = (u8)(gAudioCtx.seqPlayers[sAudioSubTrackInfoPlayerSel]
                               .channels[sAudioSubTrackInfoChannelSel]
                               ->instOrWave);

                if (ctr == 0) {
                    ctr2 = 0x7F;
                } else if (ctr < 0x80) {
                    ctr2 = ctr - 1;
                } else {
                    ctr2 = ctr;
                }

                GfxPrint_SetPos(printer, 15, 14);
                GfxPrint_Printf(printer, "%d", ctr2);

                GfxPrint_SetPos(printer, 15, 15);
                GfxPrint_Printf(
                    printer, "%d",
                    gAudioCtx.seqPlayers[sAudioSubTrackInfoPlayerSel].channels[sAudioSubTrackInfoChannelSel]->newPan);

                GfxPrint_SetPos(printer, 15, 16);
                GfxPrint_Printf(printer, "%d",
                                gAudioCtx.seqPlayers[sAudioSubTrackInfoPlayerSel]
                                    .channels[sAudioSubTrackInfoChannelSel]
                                    ->panChannelWeight);

                GfxPrint_SetPos(printer, 15, 17);
                GfxPrint_Printf(
                    printer, "%d",
                    gAudioCtx.seqPlayers[sAudioSubTrackInfoPlayerSel].channels[sAudioSubTrackInfoChannelSel]->reverb);

                GfxPrint_SetPos(printer, 15, 18);
                GfxPrint_Printf(printer, "%d",
                                gAudioCtx.seqPlayers[sAudioSubTrackInfoPlayerSel]
                                    .channels[sAudioSubTrackInfoChannelSel]
                                    ->notePriority);

                GfxPrint_SetPos(printer, 15, 19);
                GfxPrint_Printf(printer, "%d",
                                (u8)(gAudioCtx.seqPlayers[sAudioSubTrackInfoPlayerSel]
                                         .channels[sAudioSubTrackInfoChannelSel]
                                         ->vibratoRateTarget /
                                     32));

                GfxPrint_SetPos(printer, 15, 20);
                GfxPrint_Printf(printer, "%d",
                                (u8)(gAudioCtx.seqPlayers[sAudioSubTrackInfoPlayerSel]
                                         .channels[sAudioSubTrackInfoChannelSel]
                                         ->vibratoExtentTarget /
                                     8));

                GfxPrint_SetPos(printer, 15, 21);
                GfxPrint_Printf(printer, "%d",
                                (u16)(gAudioCtx.seqPlayers[sAudioSubTrackInfoPlayerSel]
                                          .channels[sAudioSubTrackInfoChannelSel]
                                          ->freqScale *
                                      100));
            }
            break;

        case PAGE_HEAP_INFO:
            SETCOL(255, 255, 255);
            GfxPrint_SetPos(printer, 3, 4);
            GfxPrint_Printf(printer, "TOTAL  %d", gAudioHeapInitSizes.heapSize);

            GfxPrint_SetPos(printer, 3, 5);
            GfxPrint_Printf(printer, "DRIVER %05X / %05X",
                            gAudioCtx.miscPool.curRamAddr - gAudioCtx.miscPool.startRamAddr, gAudioCtx.miscPool.size);

            GfxPrint_SetPos(printer, 3, 6);
            GfxPrint_Printf(
                printer, "AT-SEQ %02X-%02X (%05X-%05X / %05X)", (u8)gAudioCtx.seqCache.temporary.entries[0].id,
                (u8)gAudioCtx.seqCache.temporary.entries[1].id, gAudioCtx.seqCache.temporary.entries[0].size,
                gAudioCtx.seqCache.temporary.entries[1].size, gAudioCtx.seqCache.temporary.pool.size);

            GfxPrint_SetPos(printer, 3, 7);
            GfxPrint_Printf(
                printer, "AT-BNK %02X-%02X (%05X-%05X / %05X)", (u8)gAudioCtx.fontCache.temporary.entries[0].id,
                (u8)gAudioCtx.fontCache.temporary.entries[1].id, gAudioCtx.fontCache.temporary.entries[0].size,
                gAudioCtx.fontCache.temporary.entries[1].size, gAudioCtx.fontCache.temporary.pool.size);

            GfxPrint_SetPos(printer, 3, 8);
            GfxPrint_Printf(printer, "ST-SEQ %02Xseqs  (%05X / %06X)", gAudioCtx.seqCache.persistent.numEntries,
                            gAudioCtx.seqCache.persistent.pool.curRamAddr -
                                gAudioCtx.seqCache.persistent.pool.startRamAddr,
                            gAudioCtx.seqCache.persistent.pool.size);

            for (k = 0; (u32)k < gAudioCtx.seqCache.persistent.numEntries; k++) {
                GfxPrint_SetPos(printer, 3 + 3 * k, 9);
                GfxPrint_Printf(printer, "%02x", gAudioCtx.seqCache.persistent.entries[k].id);
            }

            GfxPrint_SetPos(printer, 3, 10);
            GfxPrint_Printf(printer, "ST-BNK %02Xbanks (%05X / %06X)", gAudioCtx.fontCache.persistent.numEntries,
                            gAudioCtx.fontCache.persistent.pool.curRamAddr -
                                gAudioCtx.fontCache.persistent.pool.startRamAddr,
                            gAudioCtx.fontCache.persistent.pool.size);

            for (k = 0; (u32)k < gAudioCtx.fontCache.persistent.numEntries; k++) {
                GfxPrint_SetPos(printer, 3 + 3 * k, 11);
                GfxPrint_Printf(printer, "%02x", gAudioCtx.fontCache.persistent.entries[k].id);
            }

            GfxPrint_SetPos(printer, 3, 12);
            GfxPrint_Printf(printer, "E-MEM  %05X / %05X",
                            gAudioCtx.permanentPool.curRamAddr - gAudioCtx.permanentPool.startRamAddr,
                            gAudioCtx.permanentPool.size);
            break;

        case PAGE_BLOCK_CHANGE_BGM:
            SETCOL(255, 255, 255);
            GfxPrint_SetPos(printer, 3, 4);
            GfxPrint_Printf(printer, "BGM No.    %02X", sAudioBlkChgBgmWork[0]);

            GfxPrint_SetPos(printer, 3, 5);
            GfxPrint_Printf(printer, "SCENE SET  %02X %s", sAudioBlkChgBgmWork[1],
                            sAudioSceneNames[sAudioBlkChgBgmWork[1]]);

            SETCOL(0x64, 255, 0x64);
            GfxPrint_SetPos(printer, 2, 4 + sAudioBlkChgBgmSel);
            GfxPrint_Printf(printer, "*");

            SETCOL(255, 255, 255);
            GfxPrint_SetPos(printer, 3, 7);
            GfxPrint_Printf(printer, "NEXT SCENE %02X %s",
                            (u8)gAudioCtx.seqPlayers[SEQ_PLAYER_BGM_MAIN].soundScriptIO[2],
                            sAudioSceneNames[(u8)gAudioCtx.seqPlayers[SEQ_PLAYER_BGM_MAIN].soundScriptIO[2]]);

            GfxPrint_SetPos(printer, 3, 8);
            GfxPrint_Printf(printer, "NOW SCENE  %02X %s",
                            (u8)gAudioCtx.seqPlayers[SEQ_PLAYER_BGM_MAIN].soundScriptIO[4],
                            sAudioSceneNames[(u8)gAudioCtx.seqPlayers[SEQ_PLAYER_BGM_MAIN].soundScriptIO[4]]);

            GfxPrint_SetPos(printer, 3, 9);
            GfxPrint_Printf(printer, "NOW BLOCK  %02X",
                            (gAudioCtx.seqPlayers[SEQ_PLAYER_BGM_MAIN].soundScriptIO[5] + 1) & 0xFF);

            GfxPrint_SetPos(printer, 3, 11);
            GfxPrint_Printf(printer, "PORT");

            GfxPrint_SetPos(printer, 3, 12);
            GfxPrint_Printf(printer, "%02X %02X %02X %02X",
                            (u8)gAudioCtx.seqPlayers[SEQ_PLAYER_BGM_MAIN].soundScriptIO[0],
                            (u8)gAudioCtx.seqPlayers[SEQ_PLAYER_BGM_MAIN].soundScriptIO[1],
                            (u8)gAudioCtx.seqPlayers[SEQ_PLAYER_BGM_MAIN].soundScriptIO[2],
                            (u8)gAudioCtx.seqPlayers[SEQ_PLAYER_BGM_MAIN].soundScriptIO[3]);

            GfxPrint_SetPos(printer, 3, 13);
            GfxPrint_Printf(printer, "%02X %02X %02X %02X",
                            (u8)gAudioCtx.seqPlayers[SEQ_PLAYER_BGM_MAIN].soundScriptIO[4],
                            (u8)gAudioCtx.seqPlayers[SEQ_PLAYER_BGM_MAIN].soundScriptIO[5],
                            (u8)gAudioCtx.seqPlayers[SEQ_PLAYER_BGM_MAIN].soundScriptIO[6],
                            (u8)gAudioCtx.seqPlayers[SEQ_PLAYER_BGM_MAIN].soundScriptIO[7]);
            break;

        case PAGE_OCARINA_TEST:
            SETCOL(255, 255, 255);
            GfxPrint_SetPos(printer, 3, 4);
            GfxPrint_Printf(printer, "SEQ INFO  : %2d %02x %d", sPlaybackStaff.buttonIndex, sPlaybackStaff.state,
                            sPlaybackStaff.pos);

            GfxPrint_SetPos(printer, 3, 5);
            GfxPrint_Printf(printer, "PLAY INFO : %2d %02x %d", sPlayingStaff.buttonIndex, sPlayingStaff.state,
                            sPlayingStaff.pos);

            GfxPrint_SetPos(printer, 3, 6);
            GfxPrint_Printf(printer, "8note REC POINTER : %08x", gScarecrowSpawnSongPtr);

            ctr = 0;
            for (j = 0; j < 4; j++) {
                for (i = 0; i < 8; i++) {
                    GfxPrint_SetPos(printer, 3 + 3 * i, 7 + j);
                    GfxPrint_Printf(printer, "%02x", gScarecrowSpawnSongPtr[ctr++]);
                }
            }

            GfxPrint_SetPos(printer, 3, 24);
            GfxPrint_Printf(printer, "OCA:%02x SEQ:%04x PLAY:%02x REC:%02x", sOcarinaInstrumentId, sOcarinaFlags,
                            sPlaybackState, sRecordingState);
            break;

        case PAGE_SFX_PARAMETER_CHANGE:
            GfxPrint_SetPos(printer, 2, 4 + sAudioSfxParamChgSel);
            SETCOL(127, 255, 127);
            GfxPrint_Printf(printer, "*");

            SETCOL(255, 255, 255);
            GfxPrint_SetPos(printer, 3, 4);
            GfxPrint_Printf(printer, "SE HD  : %02x %s", sAudioSfxParamChgWork[0],
                            sSfxBankNames[sAudioSfxParamChgWork[0]]);

            GfxPrint_SetPos(printer, 3, 5);
            GfxPrint_Printf(printer, "SE No. : %02x", sAudioSfxParamChgWork[1]);

            GfxPrint_SetPos(printer, 20, 6);
            GfxPrint_Printf(printer, "       : %04x",
                            gSfxParams[sAudioSfxParamChgWork[0]][sAudioSfxParamChgWork[1]].params);

            GfxPrint_SetPos(printer, 3, 6);
            GfxPrint_Printf(
                printer, "SE SW    %s",
                AudioDebug_ToStringBinary(gSfxParams[sAudioSfxParamChgWork[0]][sAudioSfxParamChgWork[1]].params, 16));

            SETCOL(127, 255, 127);
            digitStr[0] = (char)('0' + ((gSfxParams[sAudioSfxParamChgWork[0]][sAudioSfxParamChgWork[1]].params >>
                                         (15 - sAudioSfxParamChgBitSel)) &
                                        1));
            GfxPrint_SetPos(printer, 12 + sAudioSfxParamChgBitSel, 6);
            GfxPrint_Printf(printer, "%s", digitStr);

            SETCOL(255, 255, 255);
            GfxPrint_SetPos(printer, 3, 7);
            GfxPrint_Printf(printer, "SE PR  : %02x",
                            gSfxParams[sAudioSfxParamChgWork[0]][sAudioSfxParamChgWork[1]].importance);
            break;

        case PAGE_FREE_AREA:
            GfxPrint_SetPos(printer, 3, 4);
            SETCOL(255, 255, 255);
            GfxPrint_Printf(printer, "env_fx %d code_fx %d SPEC %d", sAudioEnvReverb, sAudioCodeReverb, gAudioSpecId);

            if (sAudioUpdateTaskStart == sAudioUpdateTaskEnd) {
                sAudioUpdateDuration = OS_CYCLES_TO_NSEC(sAudioUpdateEndTime - sAudioUpdateStartTime) / (1e9f / 20);
                if (sAudioUpdateDurationMax < sAudioUpdateDuration) {
                    sAudioUpdateDurationMax = sAudioUpdateDuration;
                }
            }

            GfxPrint_SetPos(printer, 3, 6);
            GfxPrint_Printf(printer, "SOUND GAME FRAME NOW %f", sAudioUpdateDuration);

            GfxPrint_SetPos(printer, 3, 7);
            GfxPrint_Printf(printer, "SOUND GAME FRAME MAX %f", sAudioUpdateDurationMax);

            GfxPrint_SetPos(printer, 3, 9);
            GfxPrint_Printf(printer, "SWITCH BGM MODE %d %d %d (FLAG %d)", sPrevSeqMode, sNumFramesStill,
                            sNumFramesMoving, sSeqModeInput);

            GfxPrint_SetPos(printer, 3, 10);
            GfxPrint_Printf(printer, "ENEMY DIST %f VOL %3d", sAudioEnemyDist, sAudioEnemyVol);

            GfxPrint_SetPos(printer, 3, 11);
            GfxPrint_Printf(printer, "GANON DIST VOL %3d", sGanonsTowerVol);

            GfxPrint_SetPos(printer, 3, 12);
            GfxPrint_Printf(printer, "DEMO FLAG %d", sAudioCutsceneFlag);

            GfxPrint_SetPos(printer, 3, 12);
            if (sIsMalonSinging == true) {
                GfxPrint_Printf(printer, "MARON BGM DIST %f", sMalonSingingDist);
                sIsMalonSinging = false;
            }

            GfxPrint_SetPos(printer, 3, 23);
            if (sAudioNatureFailed != false) {
                GfxPrint_Printf(printer, "NATURE FAILED %01x", sAudioNatureFailed);
            }

            GfxPrint_SetPos(printer, 3, 24);
            if (sSariaBgmPtr != NULL) {
                GfxPrint_Printf(printer, "SARIA BGM PTR %08x", sSariaBgmPtr);
            }

            GfxPrint_SetPos(printer, 3, 25);
            GfxPrint_Printf(printer, "POLI %d(%d)", sPeakNumNotes, numEnabledNotes);

            for (i = 0; i < 11; i++) {
                GfxPrint_SetPos(printer, 3 + 3 * i, 26);
                GfxPrint_Printf(printer, "%d", sAudioSpecPeakNumNotes[i]);
            }
            break;
    }
#undef SETCOL_COMMON
#undef SETCOL
#undef SETCOL_SCROLLPRINT
}

void AudioDebug_ProcessInput_SndCont(void) {
    u16 step = 1;

    if (CHECK_BTN_ANY(sDebugPadHold, BTN_CDOWN)) {
        if (sAudioSndContWorkLims[sAudioSndContSel] >= 16) {
            step = 16;
        }
    } else if (CHECK_BTN_ANY(sDebugPadHold, BTN_CLEFT)) {
        if (sAudioSndContWorkLims[sAudioSndContSel] >= 16) {
            step = 8;
        }
    } else if (CHECK_BTN_ANY(sDebugPadHold, BTN_CUP)) {
        sAudioSndContWork[sAudioSndContSel] = 0;
    }

    if (CHECK_BTN_ANY(sDebugPadPress, BTN_DUP)) {
        if (sAudioSndContSel > 0) {
            sAudioSndContSel--;
        } else {
            sAudioSndContSel = 10;
        }
    }

    if (CHECK_BTN_ANY(sDebugPadPress, BTN_DDOWN)) {
        if (sAudioSndContSel < 10) {
            sAudioSndContSel++;
        } else {
            sAudioSndContSel = 0;
        }
    }

    if (CHECK_BTN_ANY(sDebugPadPress, BTN_DLEFT)) {
        if (sAudioSndContWork[sAudioSndContSel] >= step) {
            if (1) {
                sAudioSndContWork[sAudioSndContSel] -= step;
            }
        } else {
            sAudioSndContWork[sAudioSndContSel] += sAudioSndContWorkLims[sAudioSndContSel] - step;
        }
    }

    if (CHECK_BTN_ANY(sDebugPadPress, BTN_DRIGHT)) {
        if (sAudioSndContWork[sAudioSndContSel] + step < sAudioSndContWorkLims[sAudioSndContSel]) {
            sAudioSndContWork[sAudioSndContSel] += step;
        } else {
            sAudioSndContWork[sAudioSndContSel] += step - sAudioSndContWorkLims[sAudioSndContSel];
        }
    }

    if (sAudioSndContSel == 8) {
        if (sAudioSndContWork[sAudioSndContSel] != 0) {
            Audio_SetExtraFilter(0x20);
        } else {
            Audio_SetExtraFilter(0);
        }
    }

    if (sAudioSndContSel == 9) {
        if (sAudioSndContWork[sAudioSndContSel] != 0) {
            Audio_SetBaseFilter(0x20);
        } else {
            Audio_SetBaseFilter(0);
        }
    }

    if (CHECK_BTN_ANY(sDebugPadPress, BTN_A)) {
        switch (sAudioSndContSel) {
            case 0:
            case 1:
                SEQCMD_PLAY_SEQUENCE(sAudioSndContSel, 0, 0, sAudioSndContWork[sAudioSndContSel]);
                break;
            case 2:
            case 3:
                Audio_PlaySfxGeneral(((sAudioSndContWork[2] << 12) & 0xFFFF) + sAudioSndContWork[3] + SFX_FLAG,
                                     &gSfxDefaultPos, 4, &gSfxDefaultFreqAndVolScale, &gSfxDefaultFreqAndVolScale,
                                     &gSfxDefaultReverb);
                break;
            case 4:
                func_800F6700(sAudioSndContWork[sAudioSndContSel]);
                break;
            case 5:
                SEQCMD_DISABLE_PLAY_SEQUENCES(sAudioSndContWork[sAudioSndContSel]);
                break;
            case 6:
                SEQCMD_RESET_AUDIO_HEAP(0, sAudioSndContWork[sAudioSndContSel]);
                sAudioSubTrackInfoSpec = sAudioSndContWork[6];
                if (sAudioSubTrackInfoPlayerSel > gAudioSpecs[sAudioSubTrackInfoSpec].numSequencePlayers - 1) {
                    sAudioSubTrackInfoPlayerSel = gAudioSpecs[sAudioSubTrackInfoSpec].numSequencePlayers - 1;
                }
                break;
            case 7:
                Audio_PlayNatureAmbienceSequence(sAudioSndContWork[sAudioSndContSel]);
                break;
            case 8:
            case 9:
                break;
            case 10:
                Audio_SetSfxBanksMute(sAudioSndContWork[sAudioSndContSel] * 0x7F);
                break;
        }
    }

    if (CHECK_BTN_ANY(sDebugPadPress, BTN_B)) {
        switch (sAudioSndContSel) {
            case 0:
            case 1:
                SEQCMD_STOP_SEQUENCE(sAudioSndContSel, 0);
                break;
            case 7:
                SEQCMD_STOP_SEQUENCE(SEQ_PLAYER_BGM_MAIN, 0);
                break;
            case 2:
            case 3:
                Audio_StopSfxByBank(sAudioSndContWork[2]);
                break;
        }
    }

    if (CHECK_BTN_ANY(sDebugPadPress, BTN_CDOWN)) {
        if (sAudioSndContSel == 0) {
            if (1) {}
            Audio_PlaySequenceInCutscene(sAudioSndContWork[sAudioSndContSel]);
        }
    }

    if (CHECK_BTN_ANY(sDebugPadPress, BTN_CRIGHT)) {
        if (sAudioSndContSel == 0) {
            if (1) {}
            func_800F5ACC(sAudioSndContWork[sAudioSndContSel]);
        }
    }
}

void AudioDebug_ProcessInput_IntInfo(void) {
    if (CHECK_BTN_ANY(sDebugPadPress, BTN_CUP)) {
        sAudioIntInfoY--;
    }

    if (CHECK_BTN_ANY(sDebugPadPress, BTN_CDOWN)) {
        sAudioIntInfoY++;
    }

    if (CHECK_BTN_ANY(sDebugPadPress, BTN_CLEFT)) {
        sAudioIntInfoX--;
    }

    if (CHECK_BTN_ANY(sDebugPadPress, BTN_CRIGHT)) {
        sAudioIntInfoX++;
    }

    if (CHECK_BTN_ANY(sDebugPadPress, BTN_B)) {
        sAudioIntInfoX = 0;
        sAudioIntInfoY = 0;
    }

    if (CHECK_BTN_ANY(sDebugPadPress, BTN_DUP) && sAudioIntInfoSel > 0) {
        sAudioIntInfoSel--;
    }

    if (CHECK_BTN_ANY(sDebugPadPress, BTN_DDOWN) && sAudioIntInfoSel < 6) {
        sAudioIntInfoSel++;
    }

    if (CHECK_BTN_ANY(sDebugPadPress, BTN_DLEFT) && sAudioIntInfoBankPage[sAudioIntInfoSel] > 0) {
        sAudioIntInfoBankPage[sAudioIntInfoSel]--;
    }

    if (CHECK_BTN_ANY(sDebugPadPress, BTN_DRIGHT) && sAudioIntInfoBankPage[sAudioIntInfoSel] < 4) {
        sAudioIntInfoBankPage[sAudioIntInfoSel]++;
    }
}

void AudioDebug_ProcessInput_ScrPrt(void) {
    if (sAudioScrPrtWork[0] != 0) {
        if (CHECK_BTN_ANY(sDebugPadPress, BTN_CUP)) {
            sAudioScrPrtY--;
        }
        if (CHECK_BTN_ANY(sDebugPadPress, BTN_CDOWN)) {
            sAudioScrPrtY++;
        }
        if (CHECK_BTN_ANY(sDebugPadPress, BTN_CLEFT)) {
            sAudioScrPrtX--;
        }
        if (CHECK_BTN_ANY(sDebugPadPress, BTN_CRIGHT)) {
            sAudioScrPrtX++;
        }
        if (CHECK_BTN_ANY(sDebugPadPress, BTN_A)) {
            sAudioScrPrtX = 26;
            sAudioScrPrtY = 1;
            sAudioScrPrtWork[2] = 6;
        }

        if (CHECK_BTN_ANY(sDebugPadPress, BTN_B)) {
            sAudioScrPrtInd = 0;
            sAudioScrPrtOverflow = 0;
        }
    }

    if (CHECK_BTN_ANY(sDebugPadPress, BTN_DUP)) {
        if (sAudioScrPrtSel > 0) {
            sAudioScrPrtSel--;
        } else {
            sAudioScrPrtSel = 10;
        }
    }

    if (CHECK_BTN_ANY(sDebugPadPress, BTN_DDOWN)) {
        if (sAudioScrPrtSel < 10) {
            sAudioScrPrtSel++;
        } else {
            sAudioScrPrtSel = 0;
        }
    }

    if (CHECK_BTN_ANY(sDebugPadPress, BTN_DLEFT)) {
        if (sAudioScrPrtWork[sAudioScrPrtSel] > 0) {
            sAudioScrPrtWork[sAudioScrPrtSel]--;
        } else {
            sAudioScrPrtWork[sAudioScrPrtSel] = sAudioScrPrtWorkLims[sAudioScrPrtSel] - 1;
        }
    }

    if (CHECK_BTN_ANY(sDebugPadPress, BTN_DRIGHT)) {
        if (sAudioScrPrtWork[sAudioScrPrtSel] < sAudioScrPrtWorkLims[sAudioScrPrtSel] - 1) {
            sAudioScrPrtWork[sAudioScrPrtSel]++;
        } else {
            sAudioScrPrtWork[sAudioScrPrtSel] = 0;
        }
    }

    D_801333F0 = sAudioScrPrtWork[3] + (sAudioScrPrtWork[4] * 2) + (sAudioScrPrtWork[5] * 4) +
                 (sAudioScrPrtWork[6] * 8) + (sAudioScrPrtWork[7] * 0x10) + (sAudioScrPrtWork[8] * 0x20);
}

void AudioDebug_ProcessInput_SfxSwap(void) {
    s16 step;
    u16 val;
    u8 prev;

    if (!sAudioSfxSwapIsEditing) {
        if (CHECK_BTN_ANY(sDebugPadPress, BTN_DUP)) {
            if (sAudioSfxSwapSel > 0) {
                sAudioSfxSwapSel--;
            } else {
                sAudioSfxSwapSel = 9;
            }
        }

        if (CHECK_BTN_ANY(sDebugPadPress, BTN_DDOWN)) {
            if (sAudioSfxSwapSel < 9) {
                sAudioSfxSwapSel++;
            } else {
                sAudioSfxSwapSel = 0;
            }
        }

        if (CHECK_BTN_ANY(sDebugPadPress, BTN_A)) {
            sAudioSfxSwapIsEditing = true;
        }

        if (CHECK_BTN_ANY(sDebugPadPress, BTN_B)) {
            gAudioSfxSwapSource[sAudioSfxSwapSel] = 0;
            gAudioSfxSwapTarget[sAudioSfxSwapSel] = 0;
        }

        if (CHECK_BTN_ANY(sDebugPadPress, BTN_START)) {
            if (sAudioSfxSwapSel != 0) {
                prev = sAudioSfxSwapSel - 1;
            } else {
                prev = 9;
            }
            gAudioSfxSwapSource[sAudioSfxSwapSel] = gAudioSfxSwapSource[prev];
            gAudioSfxSwapTarget[sAudioSfxSwapSel] = gAudioSfxSwapTarget[prev];
        }
    } else {
        if (CHECK_BTN_ANY(sDebugPadPress, BTN_DLEFT)) {
            if (sAudioSfxSwapNibbleSel > 0) {
                sAudioSfxSwapNibbleSel--;
            } else {
                sAudioSfxSwapNibbleSel = 7;
            }
        }
        if (CHECK_BTN_ANY(sDebugPadPress, BTN_DRIGHT)) {
            if (sAudioSfxSwapNibbleSel < 7) {
                sAudioSfxSwapNibbleSel++;
            } else {
                sAudioSfxSwapNibbleSel = 0;
            }
        }

        if (CHECK_BTN_ANY(sDebugPadPress, BTN_DUP) || CHECK_BTN_ANY(sDebugPadPress, BTN_DDOWN)) {
            if (CHECK_BTN_ANY(sDebugPadPress, BTN_DUP)) {
                step = CHECK_BTN_ANY(sDebugPadHold, BTN_CUP) ? 8 : 1;
            }

            if (CHECK_BTN_ANY(sDebugPadPress, BTN_DDOWN)) {
                step = CHECK_BTN_ANY(sDebugPadHold, BTN_CUP) ? -8 : -1;
            }

            if (sAudioSfxSwapNibbleSel < 4) {
                val = gAudioSfxSwapSource[sAudioSfxSwapSel] >> ((3 - sAudioSfxSwapNibbleSel) * 4);
                val = (val + step) & 0xF;
                gAudioSfxSwapSource[sAudioSfxSwapSel] =
                    (gAudioSfxSwapSource[sAudioSfxSwapSel] & ((0xF << ((3 - sAudioSfxSwapNibbleSel) * 4)) ^ 0xFFFF)) +
                    (val << ((3 - sAudioSfxSwapNibbleSel) * 4));
            } else {
                val = gAudioSfxSwapTarget[sAudioSfxSwapSel] >> ((7 - sAudioSfxSwapNibbleSel) * 4);
                val = (val + step) & 0xF;
                gAudioSfxSwapTarget[sAudioSfxSwapSel] =
                    (gAudioSfxSwapTarget[sAudioSfxSwapSel] & ((0xF << ((7 - sAudioSfxSwapNibbleSel) * 4)) ^ 0xFFFF)) +
                    (val << ((7 - sAudioSfxSwapNibbleSel) * 4));
            }
        }

        if (CHECK_BTN_ANY(sDebugPadPress, BTN_A)) {
            sAudioSfxSwapIsEditing = false;
        }

        if (CHECK_BTN_ANY(sDebugPadPress, BTN_B)) {
            if (sAudioSfxSwapNibbleSel < 4) {
                gAudioSfxSwapSource[sAudioSfxSwapSel] = 0;
            } else {
                gAudioSfxSwapTarget[sAudioSfxSwapSel] = 0;
            }
        }
    }

    if (CHECK_BTN_ANY(sDebugPadPress, BTN_CLEFT)) {
        gAudioSfxSwapOff ^= 1;
    }

    if (CHECK_BTN_ANY(sDebugPadPress, BTN_CDOWN)) {
        gAudioSfxSwapMode[sAudioSfxSwapSel] ^= 1;
    }
}

void AudioDebug_ProcessInput_SubTrackInfo(void) {
    if (CHECK_BTN_ANY(sDebugPadPress, BTN_DDOWN)) {
        if (sAudioSubTrackInfoPlayerSel != 0) {
            sAudioSubTrackInfoPlayerSel--;
        } else {
            sAudioSubTrackInfoPlayerSel = gAudioSpecs[sAudioSubTrackInfoSpec].numSequencePlayers - 1;
        }
    }
    if (CHECK_BTN_ANY(sDebugPadPress, BTN_DUP)) {
        if (sAudioSubTrackInfoPlayerSel < gAudioSpecs[sAudioSubTrackInfoSpec].numSequencePlayers - 1) {
            sAudioSubTrackInfoPlayerSel++;
        } else {
            sAudioSubTrackInfoPlayerSel = SEQ_PLAYER_BGM_MAIN;
        }
    }
    if (CHECK_BTN_ANY(sDebugPadPress, BTN_DLEFT)) {
        sAudioSubTrackInfoChannelSel = (sAudioSubTrackInfoChannelSel - 1) & 0xF;
    }
    if (CHECK_BTN_ANY(sDebugPadPress, BTN_DRIGHT)) {
        sAudioSubTrackInfoChannelSel = (sAudioSubTrackInfoChannelSel + 1) & 0xF;
    }
    if (CHECK_BTN_ANY(sDebugPadPress, BTN_START)) {
        sSeqPlayerPeakNumLayers[sAudioSubTrackInfoPlayerSel] = SEQ_PLAYER_BGM_MAIN;
    }
}

void AudioDebug_ProcessInput_HeapInfo(void) {
}

void AudioDebug_ProcessInput_BlkChgBgm(void) {
    if (CHECK_BTN_ANY(sDebugPadPress, BTN_DUP)) {
        if (sAudioBlkChgBgmSel > 0) {
            sAudioBlkChgBgmSel--;
        } else {
            sAudioBlkChgBgmSel = 1;
        }
    }

    if (CHECK_BTN_ANY(sDebugPadPress, BTN_DDOWN)) {
        if (sAudioBlkChgBgmSel <= 0) {
            sAudioBlkChgBgmSel++;
        } else {
            sAudioBlkChgBgmSel = 0;
        }
    }

    if (CHECK_BTN_ANY(sDebugPadPress, BTN_DLEFT)) {
        sAudioBlkChgBgmWork[sAudioBlkChgBgmSel]--;
        if (sAudioBlkChgBgmSel == 1) {
            Audio_SetSequenceMode(sAudioBlkChgBgmWork[1]);
            ; // might be a fake match?
        }
    }

    if (CHECK_BTN_ANY(sDebugPadPress, BTN_DRIGHT)) {
        sAudioBlkChgBgmWork[sAudioBlkChgBgmSel]++;
        if (sAudioBlkChgBgmSel == 1) {
            Audio_SetSequenceMode(sAudioBlkChgBgmWork[1]);
        }
    }

    if (CHECK_BTN_ANY(sDebugPadPress, BTN_A)) {
        Audio_QueueCmdS8(MK_CMD(0x46, SEQ_PLAYER_BGM_MAIN, 0x00, 0x00), sAudioBlkChgBgmWork[1]);
        SEQCMD_PLAY_SEQUENCE(SEQ_PLAYER_BGM_MAIN, 1, 0, sAudioBlkChgBgmWork[0]);
    }

    if (CHECK_BTN_ANY(sDebugPadPress, BTN_B)) {
        SEQCMD_STOP_SEQUENCE(SEQ_PLAYER_BGM_MAIN, 1);
    }
}

void AudioDebug_ProcessInput_OcaTest(void) {
}

void AudioDebug_ProcessInput_SfxParamChg(void) {
    s32 step;
    u16 sfx;

    if (CHECK_BTN_ANY(sDebugPadHold, BTN_CLEFT)) {
        step = 8;
    } else {
        step = 1;
    }

    if (CHECK_BTN_ANY(sDebugPadPress, BTN_DUP)) {
        if (sAudioSfxParamChgSel > 0) {
            sAudioSfxParamChgSel--;
        } else {
            sAudioSfxParamChgSel = 3;
        }
    }

    if (CHECK_BTN_ANY(sDebugPadPress, BTN_DDOWN)) {
        if (sAudioSfxParamChgSel < 3) {
            sAudioSfxParamChgSel++;
        } else {
            sAudioSfxParamChgSel = 0;
        }
    }

    if (CHECK_BTN_ANY(sDebugPadPress, BTN_DLEFT)) {
        if (sAudioSfxParamChgSel < 2) {
            if (sAudioSfxParamChgSel == 0) {
                if (sAudioSfxParamChgWork[sAudioSfxParamChgSel] > 0) {
                    sAudioSfxParamChgWork[sAudioSfxParamChgSel]--;
                } else {
                    sAudioSfxParamChgWork[sAudioSfxParamChgSel] = sAudioSndContWorkLims[2] - 1;
                }
            } else {
                sAudioSfxParamChgWork[sAudioSfxParamChgSel] -= step;
                sAudioSfxParamChgWork[sAudioSfxParamChgSel] &= 0x1FF;
            }
        } else if (sAudioSfxParamChgSel == 3) {
            gSfxParams[sAudioSfxParamChgWork[0]][sAudioSfxParamChgWork[1]].importance -= step;
        } else {
            sAudioSfxParamChgBitSel = (sAudioSfxParamChgBitSel - 1) & 0xF;
        }
    }

    if (CHECK_BTN_ANY(sDebugPadPress, BTN_DRIGHT)) {
        if (sAudioSfxParamChgSel < 2) {
            if (sAudioSfxParamChgSel == 0) {
                if (sAudioSfxParamChgWork[sAudioSfxParamChgSel] < (sAudioSndContWorkLims[2] - 1)) {
                    sAudioSfxParamChgWork[sAudioSfxParamChgSel]++;
                } else {
                    sAudioSfxParamChgWork[sAudioSfxParamChgSel] = 0;
                }
            } else {
                sAudioSfxParamChgWork[sAudioSfxParamChgSel] += step;
                sAudioSfxParamChgWork[sAudioSfxParamChgSel] &= 0x1FF;
            }
        } else if (sAudioSfxParamChgSel == 3) {
            gSfxParams[sAudioSfxParamChgWork[0]][sAudioSfxParamChgWork[1]].importance += step;
        } else {
            sAudioSfxParamChgBitSel = (sAudioSfxParamChgBitSel + 1) & 0xF;
        }
    }

    if (CHECK_BTN_ANY(sDebugPadPress, BTN_A)) {
        sfx = (u16)(sAudioSfxParamChgWork[0] << 12) + sAudioSfxParamChgWork[1] + SFX_FLAG;
        Audio_PlaySfxGeneral(sfx, &gSfxDefaultPos, 4, &gSfxDefaultFreqAndVolScale, &gSfxDefaultFreqAndVolScale,
                             &gSfxDefaultReverb);
    }

    if (CHECK_BTN_ANY(sDebugPadPress, BTN_B)) {
        Audio_StopSfxByBank(sAudioSfxParamChgWork[0]);
    }

    if (CHECK_BTN_ANY(sDebugPadPress, BTN_CDOWN)) {
        if (sAudioSfxParamChgSel == 2) {
            gSfxParams[sAudioSfxParamChgWork[0]][sAudioSfxParamChgWork[1]].params ^=
                (1 << (0xF - sAudioSfxParamChgBitSel));
        }
    }

    if (CHECK_BTN_ANY(sDebugPadPress, BTN_CUP)) {
        if (sAudioSfxParamChgSel < 2) {
            sAudioSfxParamChgWork[sAudioSfxParamChgSel] = 0;
        }
    }
}

void AudioDebug_ScrPrt(const char* str, u16 num) {
    u8 i = 0;

    sAudioScrPrtBuf[sAudioScrPrtInd].num = num;

    while (str[i] != '\0') {
        sAudioScrPrtBuf[sAudioScrPrtInd].str[i] = str[i];
        i++;
    }

    while (i < 5) {
        sAudioScrPrtBuf[sAudioScrPrtInd].str[i] = '\0';
        i++;
    }

    if (sAudioScrPrtInd < 25 - 1) {
        sAudioScrPrtInd++;
    } else {
        sAudioScrPrtInd = 0;
        sAudioScrPrtOverflow = 1;
    }
}

void AudioDebug_ProcessInput(void) {
    if (!sAudioDebugEverOpened) {
        return;
    }

    if (sAudioSfxMuted) {
        Audio_SetSfxBanksMute(0x6F);
    }

    if (CHECK_BTN_ANY(sDebugPadPress, BTN_L)) {
        if (sAudioDebugPage < PAGE_MAX - 1) {
            sAudioDebugPage++;
        } else {
            sAudioDebugPage = 0;
        }
    }

    if (CHECK_BTN_ANY(sDebugPadPress, BTN_R)) {
        if (sAudioDebugPage > 0) {
            sAudioDebugPage--;
        } else {
            sAudioDebugPage = PAGE_MAX - 1;
        }
    }

    if (CHECK_BTN_ANY(sDebugPadPress, BTN_Z)) {
        sAudioDebugTextColor++;
        sAudioDebugTextColor &= 7;
    }

    switch (sAudioDebugPage) {
        case PAGE_NON:
            if (CHECK_BTN_ANY(sDebugPadPress, BTN_A)) {
                sAudioSndContWork[5] ^= 1;
                SEQCMD_DISABLE_PLAY_SEQUENCES(sAudioSndContWork[5]);
                if (Audio_GetActiveSeqId(SEQ_PLAYER_BGM_MAIN) != NA_BGM_NATURE_AMBIENCE) {
                    SEQCMD_STOP_SEQUENCE(SEQ_PLAYER_BGM_MAIN, 0);
                }
                SEQCMD_STOP_SEQUENCE(SEQ_PLAYER_FANFARE, 0);
                SEQCMD_STOP_SEQUENCE(SEQ_PLAYER_BGM_SUB, 0);
            }

            if (CHECK_BTN_ANY(sDebugPadPress, BTN_B)) {
                sAudioSfxMuted ^= 1;
                if (!sAudioSfxMuted) {
                    Audio_SetSfxBanksMute(0);
                }
            }
            break;
        case PAGE_SOUND_CONTROL:
            AudioDebug_ProcessInput_SndCont();
            break;
        case PAGE_INTERFACE_INFO:
            AudioDebug_ProcessInput_IntInfo();
            break;
        case PAGE_SCROLL_PRINT:
            AudioDebug_ProcessInput_ScrPrt();
            break;
        case PAGE_SFX_SWAP:
            AudioDebug_ProcessInput_SfxSwap();
            break;
        case PAGE_SUB_TRACK_INFO:
            AudioDebug_ProcessInput_SubTrackInfo();
            break;
        case PAGE_HEAP_INFO:
            AudioDebug_ProcessInput_HeapInfo();
            break;
        case PAGE_BLOCK_CHANGE_BGM:
            AudioDebug_ProcessInput_BlkChgBgm();
            break;
        case PAGE_OCARINA_TEST:
            AudioDebug_ProcessInput_OcaTest();
            break;
        case PAGE_SFX_PARAMETER_CHANGE:
            AudioDebug_ProcessInput_SfxParamChg();
            break;
        case PAGE_FREE_AREA:
        default:
            break;
    }

    gAudioDebugPrintSeqCmd = sAudioScrPrtWork[10];
}

void Audio_UpdateRiverSoundVolumes(void);
void Audio_UpdateFanfare(void);

/**
 * This is Audio_Update for the graph thread
 */
void func_800F3054(void) {
    if (func_800FAD34() == 0) {
        sAudioUpdateTaskStart = gAudioCtx.totalTaskCount;
        sAudioUpdateStartTime = osGetTime();
        AudioOcarina_Update();
        Audio_StepFreqLerp(&sRiverFreqScaleLerp);
        Audio_StepFreqLerp(&sWaterfallFreqScaleLerp);
        Audio_UpdateRiverSoundVolumes();
        Audio_UpdateSceneSequenceResumePoint();
        Audio_UpdateFanfare();
        if (gAudioSpecId == 7) {
            Audio_ClearSariaBgm();
        }
        Audio_ProcessSfxRequests();
        Audio_ProcessSeqCmds();
        func_800F8F88();
        Audio_UpdateActiveSequences();
        AudioDebug_SetInput();
        AudioDebug_ProcessInput();
        Audio_ScheduleProcessCmds();
        sAudioUpdateTaskEnd = gAudioCtx.totalTaskCount;
        sAudioUpdateEndTime = osGetTime();
    }
}

void func_800F3138(UNUSED UNK_TYPE arg0) {
}

void func_800F3140(UNUSED UNK_TYPE arg0, UNUSED UNK_TYPE arg1) {
}

void func_800F314C(s8 arg0) {
    Audio_QueueCmdS32(0x82 << 24 | SEQ_PLAYER_BGM_MAIN << 16 | (((u8)arg0 & 0xFF) << 8), 1);
}

f32 Audio_ComputeSfxVolume(u8 bankId, u8 entryIdx) {
    SfxBankEntry* bankEntry = &gSfxBanks[bankId][entryIdx];
    f32 minDist;
    f32 baseDist;
    f32 ret;

    if (bankEntry->sfxParams & SFX_FLAG_13) {
        return 1.0f;
    }

    if (bankEntry->dist > 10000.0f) {
        ret = 0.0f;
    } else {
        switch ((bankEntry->sfxParams & SFX_PARAM_01_MASK) >> SFX_PARAM_01_SHIFT) {
            case 1:
                baseDist = 10000.0f / 15.0f;
                break;
            case 2:
                baseDist = 10000.0f / 10.5f;
                break;
            case 3:
                baseDist = 10000.0f / 2.6f;
                break;
            default:
                baseDist = 10000.0f / 20.0f;
                break;
        }

        minDist = baseDist / 5.0f;

        // Volume grows as inverse square of distance. Linearly approximate
        // the inverse part, then square.
        if (bankEntry->dist < minDist) {
            ret = 1.0f;
        } else if (bankEntry->dist < baseDist) {
            ret = ((((baseDist - minDist) - (bankEntry->dist - minDist)) / (baseDist - minDist)) * 0.19f) + 0.81f;
        } else {
            ret = (1.0f - ((bankEntry->dist - baseDist) / (10000.0f - baseDist))) * 0.81f;
        }
        ret = SQ(ret);
    }

    return ret;
}

s8 Audio_ComputeSfxReverb(u8 bankId, u8 entryIdx, u8 channelIdx) {
    s8 distAdd = 0;
    s32 scriptAdd = 0;
    SfxBankEntry* entry = &gSfxBanks[bankId][entryIdx];
    s32 reverb;

    if (!(entry->sfxParams & SFX_FLAG_12)) {
        if (entry->dist < 2500.0f) {
            distAdd = *entry->posZ > 0.0f ? (entry->dist / 2500.0f) * 70.0f : (entry->dist / 2500.0f) * 91.0f;
        } else {
            distAdd = 70;
        }
    }

    if (IS_SEQUENCE_CHANNEL_VALID(gAudioCtx.seqPlayers[SEQ_PLAYER_SFX].channels[channelIdx])) {
        scriptAdd = gAudioCtx.seqPlayers[SEQ_PLAYER_SFX].channels[channelIdx]->soundScriptIO[1];
        if (gAudioCtx.seqPlayers[SEQ_PLAYER_SFX].channels[channelIdx]->soundScriptIO[1] <= SEQ_IO_VAL_NONE) {
            scriptAdd = 0;
        }
    }

    reverb = *entry->reverbAdd + distAdd + scriptAdd;
    if ((bankId != BANK_OCARINA) || !((entry->sfxId & 0x1FF) < 2)) {
        reverb += sAudioEnvReverb + sAudioCodeReverb + sSpecReverb;
    }

    if (reverb > 0x7F) {
        reverb = 0x7F;
    }

    return reverb;
}

<<<<<<< HEAD
s8 Audio_ComputeSoundPanSigned(f32 x, f32 z, UNUSED u8 token) {
=======
s8 Audio_ComputeSfxPanSigned(f32 x, f32 z, u8 token) {
>>>>>>> 451e855d
    f32 absX;
    f32 absZ;
    f32 pan;

    if (x < 0) {
        absX = -x;
    } else {
        absX = x;
    }
    if (z < 0) {
        absZ = -z;
    } else {
        absZ = z;
    }

    if (absX > 8000.0f) {
        absX = 8000.0f;
    }

    if (absZ > 8000.0f) {
        absZ = 8000.0f;
    }

    if ((x == 0.0f) && (z == 0.0f)) {
        pan = 0.5f;
    } else if (absZ <= absX) {
        pan = (16000.0f - absX) / (3.3f * (16000.0f - absZ));
        if (x >= 0.0f) {
            pan = 1.0f - pan;
        }
    } else {
        pan = (x / (5.0769234f * absZ)) + 0.5f; // about 66 / 13
    }

    if (absZ < 50.0f) {
        if (absX < 50.0f) {
            pan = ((pan - 0.5f) * SQ(absX / 50.0f)) + 0.5f;
        }
    }
    return (s8)((pan * 127.0f) + 0.5f);
}

f32 Audio_ComputeSfxFreqScale(u8 bankId, u8 entryIdx) {
    s32 phi_v0 = 0;
    SfxBankEntry* entry = &gSfxBanks[bankId][entryIdx];
    f32 unk1C;
    f32 freq = 1.0f;

    if (entry->sfxParams & SFX_FLAG_14) {
        freq = 1.0f - ((gAudioCtx.audioRandom & 0xF) / 192.0f);
    }

    switch (bankId) {
        case BANK_PLAYER:
        case BANK_ITEM:
        case BANK_VOICE:
            if (sAudioBaseFilter2 != 0) {
                phi_v0 = 1;
            }
            break;
        case BANK_ENV:
        case BANK_ENEMY:
            if (sAudioExtraFilter2 != 0) {
                phi_v0 = 1;
            }
            break;
        case BANK_SYSTEM:
        case BANK_OCARINA:
            break;
    }

    if (phi_v0 == 1) {
        if (!(entry->sfxParams & SFX_FLAG_11)) {
            freq *= (1.0293 - ((gAudioCtx.audioRandom & 0xF) / 144.0f));
        }
    }

    unk1C = entry->dist;
    if (!(entry->sfxParams & SFX_FLAG_13)) {
        if (!(entry->sfxParams & SFX_FLAG_15)) {
            if (unk1C >= 10000.0f) {
                freq += 0.2f;
            } else {
                freq += (0.2f * (unk1C / 10000.0f));
            }
        }
    }

    if ((entry->sfxParams & SFX_PARAM_67_MASK) != (0 << SFX_PARAM_67_SHIFT)) {
        freq += (entry->unk_2F / 192.0f);
    }

    return freq;
}

u8 func_800F37B8(f32 behindScreenZ, SfxBankEntry* arg1, s8 arg2) {
    s8 phi_v0;
    u8 phi_v1;
    f32 phi_f0;
    f32 phi_f12;

    if (*arg1->posZ < behindScreenZ) {
        phi_v0 = arg2 < 65 ? arg2 : 0x7F - arg2;

        if (phi_v0 < 30) {
            phi_v1 = 0;
        } else {
            phi_v1 = (((phi_v0 & 0xFFFF) * 10) - 300) / 34;
            if (phi_v1 != 0) {
                phi_v1 = 0x10 - phi_v1;
            }
        }
    } else {
        phi_v1 = 0;
    }

    if (phi_v1 == 0) {
        if (arg1->sfxParams & SFX_FLAG_9) {
            phi_v1 = 0xF;
        }
    }

    switch ((arg1->sfxParams & SFX_PARAM_01_MASK) >> SFX_PARAM_01_SHIFT) {
        case 1:
            phi_f0 = 12.0f;
            break;
        case 2:
            phi_f0 = 9.0f;
            break;
        case 3:
            phi_f0 = 6.0f;
            break;
        default:
            phi_f0 = 15.0f;
            break;
    }

    phi_f12 = CLAMP_MAX(arg1->dist, 10000.0f / 5.2f);

    return (phi_v1 * 0x10) + (u8)((phi_f0 * phi_f12) / (10000.0f / 5.2f));
}

s8 func_800F3990(f32 arg0, UNUSED u16 sfxParams) {
    s8 ret = 0;

    if (arg0 >= 0.0f) {
        if (arg0 > 625.0f) {
            ret = 127;
        } else {
            ret = (arg0 / 625.0f) * 126.0f;
        }
    }
    return ret | 1;
}

void Audio_SetSfxProperties(u8 bankId, u8 entryIdx, u8 channelIdx) {
    f32 vol = 1.0f;
    s8 volS8;
    s8 reverb = 0;
    f32 freqScale = 1.0f;
    s8 panSigned = 0x40;
    u8 stereoBits = 0;
    u8 filter = 0;
    s8 sp38 = 0;
    f32 behindScreenZ;
    u8 baseFilter = 0;
    SfxBankEntry* entry = &gSfxBanks[bankId][entryIdx];

    switch (bankId) {
        case BANK_PLAYER:
        case BANK_ITEM:
        case BANK_ENV:
        case BANK_ENEMY:
        case BANK_VOICE:
            if (sSoundMode == SOUNDMODE_SURROUND) {
                sp38 = func_800F3990(*entry->posY, entry->sfxParams);
            }
            FALLTHROUGH;
        case BANK_OCARINA:
            entry->dist = sqrtf(entry->dist);
            vol = Audio_ComputeSfxVolume(bankId, entryIdx) * *entry->vol;
            reverb = Audio_ComputeSfxReverb(bankId, entryIdx, channelIdx);
            panSigned = Audio_ComputeSfxPanSigned(*entry->posX, *entry->posZ, entry->token);
            freqScale = Audio_ComputeSfxFreqScale(bankId, entryIdx) * *entry->freqScale;

            if (sSoundMode == SOUNDMODE_SURROUND) {
                behindScreenZ = sBehindScreenZ[(entry->sfxParams & SFX_FLAG_10) >> SFX_FLAG_10_SHIFT];
                if (!(entry->sfxParams & SFX_FLAG_11)) {
                    if (*entry->posZ < behindScreenZ) {
                        stereoBits = 0x10;
                    }

                    if ((sSfxChannelState[channelIdx].stereoBits ^ stereoBits) & 0x10) {
                        if (panSigned < 0x40) {
                            stereoBits = sSfxChannelState[channelIdx].stereoBits ^ 0x14;
                        } else {
                            stereoBits = sSfxChannelState[channelIdx].stereoBits ^ 0x18;
                        }
                    } else {
                        stereoBits = sSfxChannelState[channelIdx].stereoBits;
                    }
                }
            }
            if (sAudioBaseFilter != 0) {
                if ((bankId == BANK_ITEM) || (bankId == BANK_PLAYER) || (bankId == BANK_VOICE)) {
                    baseFilter = sAudioBaseFilter;
                }
            }

            if ((baseFilter | sAudioExtraFilter) != 0) {
                filter = (baseFilter | sAudioExtraFilter);
            } else if ((sSoundMode == SOUNDMODE_SURROUND) && !(entry->sfxParams & SFX_FLAG_13)) {
                filter = func_800F37B8(behindScreenZ, entry, panSigned);
            }
            break;
        case BANK_SYSTEM:
            break;
    }

    if (sSfxChannelState[channelIdx].vol != vol) {
        volS8 = (u8)(vol * 127.0f);
        sSfxChannelState[channelIdx].vol = vol;
    } else {
        volS8 = -1;
    }

    // CHAN_UPD_SCRIPT_IO (slot 2, sets volume)
    Audio_QueueCmdS8(0x6 << 24 | SEQ_PLAYER_SFX << 16 | (channelIdx << 8) | 2, volS8);
    if (reverb != sSfxChannelState[channelIdx].reverb) {
        Audio_QueueCmdS8(0x5 << 24 | SEQ_PLAYER_SFX << 16 | (channelIdx << 8), reverb);
        sSfxChannelState[channelIdx].reverb = reverb;
    }
    if (freqScale != sSfxChannelState[channelIdx].freqScale) {
        Audio_QueueCmdF32(0x4 << 24 | SEQ_PLAYER_SFX << 16 | (channelIdx << 8), freqScale);
        sSfxChannelState[channelIdx].freqScale = freqScale;
    }
    if (stereoBits != sSfxChannelState[channelIdx].stereoBits) {
        Audio_QueueCmdS8(0xE << 24 | SEQ_PLAYER_SFX << 16 | (channelIdx << 8), stereoBits | 0x10);
        sSfxChannelState[channelIdx].stereoBits = stereoBits;
    }
    if (filter != sSfxChannelState[channelIdx].filter) {
        // CHAN_UPD_SCRIPT_IO (slot 3, sets filter)
        Audio_QueueCmdS8(0x6 << 24 | SEQ_PLAYER_SFX << 16 | (channelIdx << 8) | 3, filter);
        sSfxChannelState[channelIdx].filter = filter;
    }
    if (sp38 != sSfxChannelState[channelIdx].unk_0C) {
        // CHAN_UPD_UNK_0F
        Audio_QueueCmdS8(0xC << 24 | SEQ_PLAYER_SFX << 16 | (channelIdx << 8), 0x10);
        // CHAN_UPD_UNK_20
        Audio_QueueCmdU16(0xD << 24 | SEQ_PLAYER_SFX << 16 | (channelIdx << 8), ((u16)(sp38) << 8) + 0xFF);
        sSfxChannelState[channelIdx].unk_0C = sp38;
    }
    if (panSigned != sSfxChannelState[channelIdx].panSigned) {
        Audio_QueueCmdS8(0x3 << 24 | SEQ_PLAYER_SFX << 16 | (channelIdx << 8), panSigned);
        sSfxChannelState[channelIdx].panSigned = panSigned;
    }
}

void Audio_ResetSfxChannelState(void) {
    u8 i;
    SfxPlayerState* state;

    for (i = 0; i < 16; i++) {
        state = &sSfxChannelState[i];
        state->vol = 1.0f;
        state->freqScale = 1.0f;
        state->reverb = 0;
        state->panSigned = 0x40;
        state->stereoBits = 0;
        state->filter = 0xFF;
        state->unk_0C = 0xFF;
    }

    sSfxChannelState[SFX_CHANNEL_OCARINA].unk_0C = 0;
    sPrevSeqMode = 0;
    sAudioCodeReverb = 0;
}

void Audio_PlayCutsceneEffectsSequence(u8 csEffectType) {
    if (gSfxBankMuted[0] != 1) {
        SEQCMD_PLAY_SEQUENCE(SEQ_PLAYER_BGM_SUB, 0, 0, NA_BGM_CUTSCENE_EFFECTS);
        SEQCMD_SET_CHANNEL_IO(SEQ_PLAYER_BGM_SUB, 0, 0, csEffectType);
    }
}

f32 func_800F3F84(f32 arg0) {
    f32 ret = 1.0f;

    if (arg0 > 6.0f) {
        D_8016B7A8 = 1.0f;
        D_8016B7B0 = 1.1f;
    } else {
        ret = arg0 / 6.0f;
        D_8016B7A8 = (ret * 0.22500002f) + 0.775f;
        D_8016B7B0 = (ret * 0.2f) + 0.9f;
    }
    return ret;
}

void func_800F4010(Vec3f* pos, u16 sfxId, f32 arg2) {
    f32 sp24;
    f32 phi_f0;
    u8 phi_v0;
    u16 sfxId2;

    D_80131C8C = arg2;
    sp24 = func_800F3F84(arg2);
    Audio_PlaySfxGeneral(sfxId, pos, 4, &D_8016B7B0, &D_8016B7A8, &gSfxDefaultReverb);

    if ((sfxId & 0xF0) == 0xB0) {
        phi_f0 = 0.3f;
        phi_v0 = 1;
        sp24 = 1.0f;
    } else {
        phi_f0 = 1.1f;
        phi_v0 = gAudioCtx.audioRandom % 2;
    }

    if ((phi_f0 < arg2) && (phi_v0 != 0)) {
        if ((sfxId & 0x80) != 0) {
            sfxId2 = NA_SE_PL_METALEFFECT_ADULT;
        } else {
            sfxId2 = NA_SE_PL_METALEFFECT_KID;
        }
        D_8016B7AC = (sp24 * 0.7) + 0.3;
        Audio_PlaySfxGeneral(sfxId2, pos, 4, &D_8016B7B0, &D_8016B7AC, &gSfxDefaultReverb);
    }
}

void func_800F4138(Vec3f* pos, u16 sfxId, f32 arg2) {
    func_800F3F84(arg2);
    Audio_PlaySfxGeneral(sfxId, pos, 4, &D_8016B7B0, &D_8016B7A8, &gSfxDefaultReverb);
}

void func_800F4190(Vec3f* pos, u16 sfxId) {
    Audio_PlaySfxGeneral(sfxId, pos, 4, &D_801305B0, &gSfxDefaultFreqAndVolScale, &D_801305B4);
}
void Audio_PlaySfxRandom(Vec3f* pos, u16 baseSfxId, u8 randLim) {
    u8 offset = Audio_NextRandom() % randLim;

    Audio_PlaySfxGeneral(baseSfxId + offset, pos, 4, &gSfxDefaultFreqAndVolScale, &gSfxDefaultFreqAndVolScale,
                         &gSfxDefaultReverb);
}

void func_800F4254(Vec3f* pos, u8 level) {
    level &= 3;
    if (level != sPrevChargeLevel) {
        D_801305F4 = D_801305E4[level];
        switch (level) {
            case 1:
                Audio_PlaySfxGeneral(NA_SE_PL_SWORD_CHARGE, pos, 4, &D_801305F4, &gSfxDefaultFreqAndVolScale,
                                     &gSfxDefaultReverb);
                break;
            case 2:
                Audio_PlaySfxGeneral(NA_SE_PL_SWORD_CHARGE, pos, 4, &D_801305F4, &gSfxDefaultFreqAndVolScale,
                                     &gSfxDefaultReverb);
                break;
        }

        sPrevChargeLevel = level;
    }

    if (level != 0) {
        Audio_PlaySfxGeneral(NA_SE_IT_SWORD_CHARGE - SFX_FLAG, pos, 4, &D_801305F4, &gSfxDefaultFreqAndVolScale,
                             &gSfxDefaultReverb);
    }
}

void func_800F436C(Vec3f* pos, u16 sfxId, f32 arg2) {
    if (arg2 < 0.75f) {
        D_8016B7D8 = ((arg2 / 0.75f) * 0.25f) + 0.5f;
    } else {
        D_8016B7D8 = arg2;
    }

    if (D_8016B7D8 > 0.5f) {
        Audio_PlaySfxGeneral(sfxId, pos, 4, &D_8016B7D8, &gSfxDefaultFreqAndVolScale, &gSfxDefaultReverb);
    }
}

void func_800F4414(Vec3f* pos, u16 sfxId, f32 arg2) {
    D_801305B8--;
    if (D_801305B8 == 0) {
        Audio_PlaySfxGeneral(sfxId, pos, 4, &D_8016B7D8, &gSfxDefaultFreqAndVolScale, &gSfxDefaultReverb);

        if (arg2 > 2.0f) {
            arg2 = 2.0f;
        }
        D_801305B8 = (s8)((D_801305C0 - D_801305BC) * (1.0f - arg2)) + D_801305C0;
    }
}

void func_800F44EC(s8 arg0, s8 arg1) {
    D_801305B8 = 1;
    D_801305BC = arg1;
    D_801305C0 = arg0;
}

void func_800F4524(Vec3f* pos, u16 sfxId, s8 arg2) {
    D_8016B7DC = arg2;
    Audio_PlaySfxGeneral(sfxId, pos, 4, &gSfxDefaultFreqAndVolScale, &gSfxDefaultFreqAndVolScale, &D_8016B7DC);
}

void func_800F4578(Vec3f* pos, u16 sfxId, f32 arg2) {
    D_8016B7E0 = arg2;
    Audio_PlaySfxGeneral(sfxId, pos, 4, &gSfxDefaultFreqAndVolScale, &D_8016B7E0, &gSfxDefaultReverb);
}

void func_800F45D0(f32 arg0) {
    func_800F4414(&gSfxDefaultPos, NA_SE_IT_FISHING_REEL_SLOW - SFX_FLAG, arg0);
    func_800F436C(&gSfxDefaultPos, 0, (0.15f * arg0) + 1.4f);
}

void Audio_PlaySfxRiver(Vec3f* pos, f32 freqScale) {
    if (!Audio_IsSfxPlaying(NA_SE_EV_RIVER_STREAM - SFX_FLAG)) {
        sRiverFreqScaleLerp.value = freqScale;
    } else if (freqScale != sRiverFreqScaleLerp.value) {
        sRiverFreqScaleLerp.target = freqScale;
        sRiverFreqScaleLerp.remainingFrames = 40;
        sRiverFreqScaleLerp.step = (sRiverFreqScaleLerp.target - sRiverFreqScaleLerp.value) / 40;
    }
    Audio_PlaySfxGeneral(NA_SE_EV_RIVER_STREAM - SFX_FLAG, pos, 4, &sRiverFreqScaleLerp.value,
                         &gSfxDefaultFreqAndVolScale, &gSfxDefaultReverb);
}

void Audio_PlaySfxWaterfall(Vec3f* pos, f32 freqScale) {
    if (!Audio_IsSfxPlaying(NA_SE_EV_WATER_WALL_BIG - SFX_FLAG)) {
        sWaterfallFreqScaleLerp.value = freqScale;
    } else if (freqScale != sWaterfallFreqScaleLerp.value) {
        sWaterfallFreqScaleLerp.target = freqScale;
        sWaterfallFreqScaleLerp.remainingFrames = 40;
        sWaterfallFreqScaleLerp.step = (sWaterfallFreqScaleLerp.target - sWaterfallFreqScaleLerp.value) / 40;
    }
    Audio_PlaySfxGeneral(NA_SE_EV_WATER_WALL_BIG - SFX_FLAG, pos, 4, &sWaterfallFreqScaleLerp.value,
                         &sWaterfallFreqScaleLerp.value, &gSfxDefaultReverb);
}

void Audio_StepFreqLerp(FreqLerp* lerp) {
    if (lerp->remainingFrames != 0) {
        lerp->remainingFrames--;
        if (lerp->remainingFrames != 0) {
            lerp->value += lerp->step;
        } else {
            lerp->value = lerp->target;
        }
    }
}

void Audio_SetBgmVolumeOffDuringFanfare(void) {
    Audio_SetVolumeScale(SEQ_PLAYER_BGM_MAIN, VOL_SCALE_INDEX_FANFARE, 0, 10);
    Audio_SetVolumeScale(SEQ_PLAYER_BGM_SUB, VOL_SCALE_INDEX_FANFARE, 0, 10);
}

void Audio_SetBgmVolumeOnDuringFanfare(void) {
    Audio_SetVolumeScale(SEQ_PLAYER_BGM_MAIN, VOL_SCALE_INDEX_FANFARE, 0x7F, 3);
    Audio_SetVolumeScale(SEQ_PLAYER_BGM_SUB, VOL_SCALE_INDEX_FANFARE, 0x7F, 3);
}

void Audio_SetMainBgmVolume(u8 targetVol, u8 volFadeTimer) {
    Audio_SetVolumeScale(SEQ_PLAYER_BGM_MAIN, VOL_SCALE_INDEX_BGM_MAIN, targetVol, volFadeTimer);
}

/**
 * Incrementally increase volume of NA_BGM_GANON_TOWER for each new room during the climb of Ganon's Tower
 */
void Audio_SetGanonsTowerBgmVolumeLevel(u8 ganonsTowerLevel) {
    u8 channelIdx;
    s8 pan = 0;

    // Ganondorf's Lair
    if (ganonsTowerLevel == 0) {
        pan = 0x7F;
    }

    for (channelIdx = 0; channelIdx < 16; channelIdx++) {
        // CHAN_UPD_PAN_UNSIGNED
        Audio_QueueCmdS8(_SHIFTL(0x7, 24, 8) | _SHIFTL(SEQ_PLAYER_BGM_MAIN, 16, 8) | _SHIFTL(channelIdx, 8, 8) |
                             _SHIFTL(0, 0, 8),
                         pan);
    }

    // Lowest room in Ganon's Tower (Entrance Room)
    if (ganonsTowerLevel == 7) {
        // Adds a delay to setting the volume in the first room
        sEnterGanonsTowerTimer = 2;
    } else {
        Audio_SetGanonsTowerBgmVolume(sGanonsTowerLevelsVol[ganonsTowerLevel % ARRAY_COUNTU(sGanonsTowerLevelsVol)]);
    }
}

/**
 * If a new volume is requested for ganon's tower, update the volume and
 * calculate a new low-pass filter cutoff and reverb based on the new volume
 */
s32 Audio_SetGanonsTowerBgmVolume(u8 targetVol) {
    u8 lowPassFilterCutoff;
    u16 reverb;
    u8 channelIdx;

    if (sGanonsTowerVol != targetVol) {
        // Sets the volume
        Audio_SetVolumeScale(SEQ_PLAYER_BGM_MAIN, VOL_SCALE_INDEX_BGM_MAIN, targetVol, 2);

        // Sets the filter cutoff of the form (lowPassFilterCutoff << 4) | (highPassFilter & 0xF). highPassFilter is
        // always set to 0
        if (targetVol < 0x40) {
            // Only the first room
            lowPassFilterCutoff = 1 << 4;
        } else {
            // Higher volume leads to a higher cut-off frequency in the low-pass filtering
            lowPassFilterCutoff = (((targetVol - 0x40) >> 2) + 1) << 4;
        }
        // Set lowPassFilterCutoff to io port 4 from channel 15
        SEQCMD_SET_CHANNEL_IO(SEQ_PLAYER_BGM_MAIN, 15, 4, lowPassFilterCutoff);

        // Sets the reverb
        for (channelIdx = 0; channelIdx < 16; channelIdx++) {
            if (gAudioCtx.seqPlayers[SEQ_PLAYER_BGM_MAIN].channels[channelIdx] != &gAudioCtx.sequenceChannelNone) {
                // soundScriptIO[5] is set to 0x40 in channels 0, 1, and 4
                if ((u8)gAudioCtx.seqPlayers[SEQ_PLAYER_BGM_MAIN].channels[channelIdx]->soundScriptIO[5] !=
                    (u8)SEQ_IO_VAL_NONE) {
                    // Higher volume leads to lower reverb
                    reverb = ((u16)gAudioCtx.seqPlayers[SEQ_PLAYER_BGM_MAIN].channels[channelIdx]->soundScriptIO[5] -
                              targetVol) +
                             0x7F;
                    if (reverb > 0x7F) {
                        reverb = 0x7F;
                    }
                    // CHAN_UPD_REVERB
                    Audio_QueueCmdS8(_SHIFTL(0x5, 24, 8) | _SHIFTL(SEQ_PLAYER_BGM_MAIN, 16, 8) |
                                         _SHIFTL(channelIdx, 8, 8) | _SHIFTL(0, 0, 8),
                                     (u8)reverb);
                }
            }
        }
        sGanonsTowerVol = targetVol;
    }
    return -1;
}

/**
 * Responsible for lowering market bgm in Child Market Entrance and Child Market Back Alley
 * Only lowers volume for 1 frame, so must be called every frame to maintain lower volume
 */
void Audio_LowerMainBgmVolume(u8 volume) {
    sRiverSoundMainBgmVol = volume;
    sRiverSoundMainBgmLower = true;
}

void Audio_UpdateRiverSoundVolumes(void) {
    // Updates Main Bgm Volume (RiverSound of type RS_LOWER_MAIN_BGM_VOLUME)
    if (sRiverSoundMainBgmLower == true) {
        if (sRiverSoundMainBgmCurrentVol != sRiverSoundMainBgmVol) {
            // lowers the volume for 1 frame
            Audio_SetVolumeScale(SEQ_PLAYER_BGM_MAIN, VOL_SCALE_INDEX_BGM_MAIN, sRiverSoundMainBgmVol, 10);
            sRiverSoundMainBgmCurrentVol = sRiverSoundMainBgmVol;
            sRiverSoundMainBgmRestore = true;
        }
        sRiverSoundMainBgmLower = false;
    } else if (sRiverSoundMainBgmRestore == true && D_80130608 == 0) {
        // restores the volume every frame
        Audio_SetVolumeScale(SEQ_PLAYER_BGM_MAIN, VOL_SCALE_INDEX_BGM_MAIN, 0x7F, 10);
        sRiverSoundMainBgmCurrentVol = 0x7F;
        sRiverSoundMainBgmRestore = false;
    }

    // Update Ganon's Tower Volume (RiverSound of type RS_GANON_TOWER_7)
    if (sEnterGanonsTowerTimer != 0) {
        sEnterGanonsTowerTimer--;
        if (sEnterGanonsTowerTimer == 0) {
            Audio_SetGanonsTowerBgmVolume(sGanonsTowerLevelsVol[7]);
        }
    }
}

void Audio_PlaySfxIncreasinglyTransposed(Vec3f* pos, s16 sfxId, u8* semitones) {
    Audio_PlaySfxGeneral(sfxId, pos, 4, &gPitchFrequencies[semitones[sAudioIncreasingTranspose] + 39],
                         &gSfxDefaultFreqAndVolScale, &gSfxDefaultReverb);

    if (sAudioIncreasingTranspose < 15) {
        sAudioIncreasingTranspose++;
    }
}

void Audio_ResetIncreasingTranspose(void) {
    sAudioIncreasingTranspose = 0;
}

void Audio_PlaySfxTransposed(Vec3f* pos, u16 sfxId, s8 semitone) {
    Audio_PlaySfxGeneral(sfxId, pos, 4, &gPitchFrequencies[semitone + 39], &gSfxDefaultFreqAndVolScale,
                         &gSfxDefaultReverb);
}

void func_800F4C58(Vec3f* pos, u16 sfxId, u8 arg2) {
    u8 phi_s1 = 0;
    u8 i;
    u8 bankId;

    bankId = SFX_BANK_SHIFT(sfxId);
    for (i = 0; i < bankId; i++) {
        phi_s1 += gChannelsPerBank[gSfxChannelLayout][i];
    }

    for (i = 0; i < gChannelsPerBank[gSfxChannelLayout][bankId]; i++) {
        if ((gActiveSfx[bankId][i].entryIndex != 0xFF) &&
            (sfxId == gSfxBanks[bankId][gActiveSfx[bankId][i].entryIndex].sfxId)) {
            Audio_QueueCmdS8(
                _SHIFTL(0x6, 24, 8) | _SHIFTL(SEQ_PLAYER_SFX, 16, 8) | _SHIFTL(phi_s1, 8, 8) | _SHIFTL(6, 0, 8), arg2);
        }
        phi_s1++;
    }
    Audio_PlaySfxGeneral(sfxId, pos, 4, &gSfxDefaultFreqAndVolScale, &gSfxDefaultFreqAndVolScale, &gSfxDefaultReverb);
}

void func_800F4E30(Vec3f* pos, f32 arg1) {
    f32 phi_f22;
    s8 phi_s4;
    u8 i;

    if (sSariaBgmPtr == NULL) {
        sSariaBgmPtr = pos;
        D_80130650 = arg1;
    } else if (pos != sSariaBgmPtr) {
        if (arg1 < D_80130650) {
            sSariaBgmPtr = pos;
            D_80130650 = arg1;
        }
    } else {
        D_80130650 = arg1;
    }

    if (sSariaBgmPtr->x > 100.0f) {
        phi_s4 = 0x7F;
    } else if (sSariaBgmPtr->x < -100.0f) {
        phi_s4 = 0;
    } else {
        phi_s4 = ((sSariaBgmPtr->x / 100.0f) * 64.0f) + 64.0f;
    }

    if (D_80130650 > 400.0f) {
        phi_f22 = 0.1f;
    } else if (D_80130650 < 120.0f) {
        phi_f22 = 1.0f;
    } else {
        phi_f22 = ((1.0f - ((D_80130650 - 120.0f) / 280.0f)) * 0.9f) + 0.1f;
    }

    for (i = 0; i < 0x10; i++) {
        if (i != 9) {
            SEQCMD_SET_CHANNEL_VOLUME(SEQ_PLAYER_BGM_MAIN, i, 2, (127.0f * phi_f22));
            Audio_QueueCmdS8(0x3 << 24 | SEQ_PLAYER_BGM_MAIN << 16 | ((u8)((u32)i) << 8), phi_s4);
        }
    }
}

void Audio_ClearSariaBgm(void) {
    if (sSariaBgmPtr != NULL) {
        sSariaBgmPtr = NULL;
    }
}

void Audio_ClearSariaBgmAtPos(Vec3f* pos) {
    if (sSariaBgmPtr == pos) {
        sSariaBgmPtr = NULL;
    }
}

/**
 * Turns on and off channels from both bgm players in a way that splits
 * equally between the two bgm channels. Split based on note priority
 */
void Audio_SplitBgmChannels(s8 volSplit) {
    u8 volume;
    u8 notePriority;
    u16 channelBits;
    u8 bgmPlayers[2] = { SEQ_PLAYER_BGM_MAIN, SEQ_PLAYER_BGM_SUB };
    u8 channelIdx;
    u8 i;

    if ((Audio_GetActiveSeqId(SEQ_PLAYER_FANFARE) == NA_BGM_DISABLED) &&
        (Audio_GetActiveSeqId(SEQ_PLAYER_BGM_SUB) != NA_BGM_LONLON)) {
        for (i = 0; i < ARRAY_COUNT(bgmPlayers); i++) {
            if (i == 0) {
                // Main Bgm SeqPlayer
                volume = volSplit;
            } else {
                // Sub Bgm SeqPlayer
                volume = 0x7F - volSplit;
            }

            if (volume > 100) {
                notePriority = 11;
            } else if (volume < 20) {
                notePriority = 2;
            } else {
                notePriority = ((volume - 20) / 10) + 2;
            }

            channelBits = 0;
            for (channelIdx = 0; channelIdx < 16; channelIdx++) {
                if (notePriority > gAudioCtx.seqPlayers[bgmPlayers[i]].channels[channelIdx]->notePriority) {
                    // If the note currently playing in the channel is a high enough priority,
                    // then keep the channel on by setting a channelBit
                    // If this condition fails, then the channel will be shut off
                    channelBits += (1 << channelIdx);
                }
            }

            SEQCMD_SET_CHANNEL_DISABLE_MASK(bgmPlayers[i], channelBits);
        }
    }
}

void Audio_PlaySariaBgm(Vec3f* pos, u16 seqId, u16 distMax) {
    f32 absY;
    f32 dist;
    u8 vol;
    f32 prevDist;

    if (D_8016B9F3 != 0) {
        D_8016B9F3--;
        return;
    }

    dist = sqrtf(SQ(pos->z) + SQ(pos->x));
    if (sSariaBgmPtr == NULL) {
        sSariaBgmPtr = pos;
        Audio_PlaySequenceWithSeqPlayerIO(SEQ_PLAYER_BGM_SUB, seqId, 0, 7, 2);
    } else {
        prevDist = sqrtf(SQ(sSariaBgmPtr->z) + SQ(sSariaBgmPtr->x));
        if (dist < prevDist) {
            sSariaBgmPtr = pos;
        } else {
            dist = prevDist;
        }
    }

    if (pos->y < 0.0f) {
        absY = -pos->y;
    } else {
        absY = pos->y;
    }

    if ((distMax / 15.0f) < absY) {
        vol = 0;
    } else if (dist < distMax) {
        vol = (1.0f - (dist / distMax)) * 127.0f;
    } else {
        vol = 0;
    }

    if (seqId != NA_BGM_GREAT_FAIRY) {
        Audio_SplitBgmChannels(vol);
    }

    Audio_SetVolumeScale(SEQ_PLAYER_BGM_SUB, VOL_SCALE_INDEX_BGM_SUB, vol, 0);
    Audio_SetVolumeScale(SEQ_PLAYER_BGM_MAIN, VOL_SCALE_INDEX_BGM_SUB, 0x7F - vol, 0);
}

void Audio_ClearSariaBgm2(void) {
    sSariaBgmPtr = NULL;
}

void Audio_PlayMorningSceneSequence(u16 seqId) {
    Audio_PlaySceneSequence(seqId);
    // Writing a value of 1 to ioPort 0 will be used by
    // `NA_BGM_FIELD_LOGIC` to play `NA_BGM_FIELD_MORNING` first
    Audio_PlaySequenceWithSeqPlayerIO(SEQ_PLAYER_BGM_MAIN, seqId, 0, 0, 1);
}

void Audio_PlaySceneSequence(u16 seqId) {
    u8 fadeInDuration = 0;
    u8 skipHarpIntro;

    if (Audio_GetActiveSeqId(SEQ_PLAYER_BGM_MAIN) != NA_BGM_WINDMILL) {
        if (Audio_GetActiveSeqId(SEQ_PLAYER_BGM_SUB) == NA_BGM_LONLON) {
            Audio_StopSequence(SEQ_PLAYER_BGM_SUB, 0);
            // Terminate all internal audio cmds
            Audio_QueueCmdS32(0xF8000000, 0);
        }

        if ((sSeqFlags[sPrevSceneSeqId] & SEQ_FLAG_RESUME_PREV) && (sSeqFlags[seqId & 0xFF & 0xFF] & SEQ_FLAG_RESUME)) {
            // Resume the sequence from the point where it left off last time it was played in the scene
            if ((sSeqResumePoint & 0x3F) != 0) {
                fadeInDuration = 30;
            }

            // Write the sequence resumePoint to start from into ioPort 7
            Audio_PlaySequenceWithSeqPlayerIO(SEQ_PLAYER_BGM_MAIN, seqId, fadeInDuration, 7, sSeqResumePoint);

            sSeqResumePoint = 0;
        } else {
            // Start the sequence from the beginning

            // Writes to ioPort 7. See `SEQ_FLAG_SKIP_HARP_INTRO` for writing a value of 1 to ioPort 7.
            skipHarpIntro = (sSeqFlags[seqId & 0xFF & 0xFF] & SEQ_FLAG_SKIP_HARP_INTRO) ? 1 : (u8)SEQ_IO_VAL_NONE;
            Audio_PlaySequenceWithSeqPlayerIO(SEQ_PLAYER_BGM_MAIN, seqId, 0, 7, skipHarpIntro);

            if (!(sSeqFlags[seqId] & SEQ_FLAG_RESUME_PREV)) {
                // Reset the sequence resumePoint
                sSeqResumePoint = SEQ_RESUME_POINT_NONE;
            }
        }
        sPrevSceneSeqId = seqId & 0xFF;
    }
}

void Audio_UpdateSceneSequenceResumePoint(void) {
    u16 seqId = Audio_GetActiveSeqId(SEQ_PLAYER_BGM_MAIN);

    if ((seqId != NA_BGM_DISABLED) && (sSeqFlags[seqId & 0xFF & 0xFF] & SEQ_FLAG_RESUME)) {
        if (sSeqResumePoint != SEQ_RESUME_POINT_NONE) {
            // Get the current point to resume from
            sSeqResumePoint = gAudioCtx.seqPlayers[SEQ_PLAYER_BGM_MAIN].soundScriptIO[3];
        } else {
            // Initialize the point to resume from to the start of the sequence.
            sSeqResumePoint = 0;
        }
    }
}

void Audio_PlayWindmillBgm(void) {
    if (Audio_GetActiveSeqId(SEQ_PLAYER_BGM_MAIN) != NA_BGM_WINDMILL) {
        SEQCMD_PLAY_SEQUENCE(SEQ_PLAYER_BGM_MAIN, 0, 0, NA_BGM_WINDMILL);
    }
}

void Audio_SetMainBgmTempoFreqAfterFanfare(f32 scaleTempoAndFreq, u8 duration) {
    if (scaleTempoAndFreq == 1.0f) {
        // Should instead use `SEQCMD_SETUP_RESET_TEMPO` to wait until the fanfare is finished
        SEQCMD_RESET_TEMPO(SEQ_PLAYER_BGM_MAIN, duration);
    } else {
        SEQCMD_SETUP_SCALE_TEMPO(SEQ_PLAYER_FANFARE, SEQ_PLAYER_BGM_MAIN, duration, scaleTempoAndFreq * 100.0f);
    }

    SEQCMD_SETUP_SET_PLAYER_FREQ(SEQ_PLAYER_FANFARE, SEQ_PLAYER_BGM_MAIN, duration, scaleTempoAndFreq * 100.0f);
}

/**
 * Set the tempo for the timed minigame sequence to 210 bpm,
 * which is faster than the default tempo
 */
void Audio_SetFastTempoForTimedMinigame(void) {
    if ((Audio_GetActiveSeqId(SEQ_PLAYER_BGM_MAIN) == NA_BGM_TIMED_MINI_GAME) &&
        Audio_IsSeqCmdNotQueued(SEQCMD_OP_PLAY_SEQUENCE << 28, SEQCMD_OP_MASK)) {
        SEQCMD_SET_TEMPO(SEQ_PLAYER_BGM_MAIN, 5, 210);
    }
}

void Audio_PlaySequenceInCutscene(u16 seqId) {
    if (sSeqFlags[seqId & 0xFF & 0xFF] & SEQ_FLAG_FANFARE) {
        Audio_PlayFanfare(seqId);
    } else if (sSeqFlags[seqId & 0xFF & 0xFF] & SEQ_FLAG_FANFARE_GANON) {
        SEQCMD_PLAY_SEQUENCE(SEQ_PLAYER_FANFARE, 0, 0, seqId);
    } else {
        Audio_PlaySequenceWithSeqPlayerIO(SEQ_PLAYER_BGM_MAIN, seqId, 0, 7, SEQ_IO_VAL_NONE);
        SEQCMD_STOP_SEQUENCE(SEQ_PLAYER_FANFARE, 0);
    }
}

void Audio_StopSequenceInCutscene(u16 seqId) {
    if (sSeqFlags[seqId & 0xFF & 0xFF] & SEQ_FLAG_FANFARE) {
        SEQCMD_STOP_SEQUENCE(SEQ_PLAYER_FANFARE, 0);
    } else if (sSeqFlags[seqId & 0xFF & 0xFF] & SEQ_FLAG_FANFARE_GANON) {
        SEQCMD_STOP_SEQUENCE(SEQ_PLAYER_FANFARE, 0);
    } else {
        SEQCMD_STOP_SEQUENCE(SEQ_PLAYER_BGM_MAIN, 0);
    }
}

s32 Audio_IsSequencePlaying(u16 seqId) {
    u8 seqPlayerIndex = SEQ_PLAYER_BGM_MAIN;

    if (sSeqFlags[seqId & 0xFF & 0xFF] & SEQ_FLAG_FANFARE) {
        seqPlayerIndex = SEQ_PLAYER_FANFARE;
    } else if (sSeqFlags[seqId & 0xFF & 0xFF] & SEQ_FLAG_FANFARE_GANON) {
        seqPlayerIndex = SEQ_PLAYER_FANFARE;
    }

    if ((seqId & 0xFF) == (Audio_GetActiveSeqId(seqPlayerIndex) & 0xFF)) {
        return true;
    } else {
        return false;
    }
}

/**
 * Plays a sequence on the main bgm player, but stores the previous sequence to return to later
 * Designed for the mini-boss sequence, but also used by mini-game 2 sequence
 */
void func_800F5ACC(u16 seqId) {
    u16 curSeqId = Audio_GetActiveSeqId(SEQ_PLAYER_BGM_MAIN);

    if ((curSeqId & 0xFF) != NA_BGM_GANON_TOWER && (curSeqId & 0xFF) != NA_BGM_ESCAPE && curSeqId != seqId) {
        Audio_SetSequenceMode(SEQ_MODE_IGNORE);
        if (curSeqId != NA_BGM_DISABLED) {
            sPrevMainBgmSeqId = curSeqId;
        } else {
            osSyncPrintf("Middle Boss BGM Start not stack \n");
        }

        SEQCMD_PLAY_SEQUENCE(SEQ_PLAYER_BGM_MAIN, 0, 0, seqId);
    }
}

/**
 * Restores the previous sequence to the main bgm player before func_800F5ACC was called
 */
void func_800F5B58(void) {
    if ((Audio_GetActiveSeqId(SEQ_PLAYER_BGM_MAIN) != NA_BGM_DISABLED) && (sPrevMainBgmSeqId != NA_BGM_DISABLED) &&
        (sSeqFlags[Audio_GetActiveSeqId(SEQ_PLAYER_BGM_MAIN) & 0xFF] & SEQ_FLAG_RESTORE)) {
        if (sPrevMainBgmSeqId == NA_BGM_DISABLED) {
            SEQCMD_STOP_SEQUENCE(SEQ_PLAYER_BGM_MAIN, 0);
        } else {
            SEQCMD_PLAY_SEQUENCE(SEQ_PLAYER_BGM_MAIN, 0, 0, sPrevMainBgmSeqId);
        }

        sPrevMainBgmSeqId = NA_BGM_DISABLED;
    }
}

/**
 * Plays the nature ambience sequence on the main bgm player, but stores the previous sequence to return to later
 */
void func_800F5BF0(u8 natureAmbienceId) {
    u16 curSeqId = Audio_GetActiveSeqId(SEQ_PLAYER_BGM_MAIN);

    if (curSeqId != NA_BGM_NATURE_AMBIENCE) {
        sPrevMainBgmSeqId = curSeqId;
    }

    Audio_PlayNatureAmbienceSequence(natureAmbienceId);
}

/**
 * Restores the previous sequence to the main bgm player before func_800F5BF0 was called
 */
void func_800F5C2C(void) {
    if (sPrevMainBgmSeqId != NA_BGM_DISABLED) {
        SEQCMD_PLAY_SEQUENCE(SEQ_PLAYER_BGM_MAIN, 0, 0, sPrevMainBgmSeqId);
    }
    sPrevMainBgmSeqId = NA_BGM_DISABLED;
}

void Audio_PlayFanfare(u16 seqId) {
    u16 curSeqId;
    u32 outNumFonts;
    u8* curFontId;
    u8* requestedFontId;

    curSeqId = Audio_GetActiveSeqId(SEQ_PLAYER_FANFARE);

    curFontId = func_800E5E84(curSeqId & 0xFF, &outNumFonts);
    requestedFontId = func_800E5E84(seqId & 0xFF, &outNumFonts);

    if ((curSeqId == NA_BGM_DISABLED) || (*curFontId == *requestedFontId)) {
        sFanfareStartTimer = 1;
    } else {
        // Give extra time to start the fanfare if both another fanfare needs to be stopped
        // and a new fontId needs to be loaded in
        sFanfareStartTimer = 5;
        SEQCMD_STOP_SEQUENCE(SEQ_PLAYER_FANFARE, 0);
    }
    sFanfareSeqId = seqId;
}

<<<<<<< HEAD
void func_800F5CF8(void) {
    u16 sp26;
    UNUSED s16 pad;
    u16 sp22;
=======
void Audio_UpdateFanfare(void) {
    u16 seqIdFanfare;
    u16 seqIdBgmMain;
    u16 seqIdBgmSub;
>>>>>>> 451e855d

    if (sFanfareStartTimer != 0) {
        sFanfareStartTimer--;
        if (sFanfareStartTimer == 0) {
            Audio_QueueCmdS32(0xE3000000, SEQUENCE_TABLE);
            Audio_QueueCmdS32(0xE3000000, FONT_TABLE);

            seqIdBgmMain = Audio_GetActiveSeqId(SEQ_PLAYER_BGM_MAIN);
            seqIdFanfare = Audio_GetActiveSeqId(SEQ_PLAYER_FANFARE);
            seqIdBgmSub = Audio_GetActiveSeqId(SEQ_PLAYER_BGM_SUB);

            (void)seqIdBgmMain; // suppresses set but unused warning
            if (seqIdFanfare == NA_BGM_DISABLED) {
                Audio_SetVolumeScale(SEQ_PLAYER_BGM_MAIN, VOL_SCALE_INDEX_FANFARE, 0, 5);
                Audio_SetVolumeScale(SEQ_PLAYER_BGM_SUB, VOL_SCALE_INDEX_FANFARE, 0, 5);
                SEQCMD_SETUP_RESTORE_PLAYER_VOLUME_WITH_SCALE_INDEX(SEQ_PLAYER_FANFARE, SEQ_PLAYER_BGM_MAIN,
                                                                    VOL_SCALE_INDEX_FANFARE, 10);
                SEQCMD_SETUP_RESTORE_PLAYER_VOLUME_WITH_SCALE_INDEX(SEQ_PLAYER_FANFARE, SEQ_PLAYER_BGM_SUB,
                                                                    VOL_SCALE_INDEX_FANFARE, 10);
                SEQCMD_SETUP_SET_CHANNEL_DISABLE_MASK(SEQ_PLAYER_FANFARE, SEQ_PLAYER_BGM_MAIN, 0);
                if (seqIdBgmSub != NA_BGM_LONLON) {
                    SEQCMD_SETUP_SET_CHANNEL_DISABLE_MASK(SEQ_PLAYER_FANFARE, SEQ_PLAYER_BGM_SUB, 0);
                }
            }
            SEQCMD_PLAY_SEQUENCE(SEQ_PLAYER_FANFARE, 1, 0, sFanfareSeqId);
            SEQCMD_SET_CHANNEL_DISABLE_MASK(SEQ_PLAYER_BGM_MAIN, 0xFFFF);
            if (seqIdBgmSub != NA_BGM_LONLON) {
                SEQCMD_SET_CHANNEL_DISABLE_MASK(SEQ_PLAYER_BGM_SUB, 0xFFFF);
            }
        }
    }
}

void Audio_PlaySequenceWithSeqPlayerIO(u8 seqPlayerIndex, u16 seqId, u8 fadeInDuration, s8 ioPort, s8 ioData) {
    SEQCMD_SET_PLAYER_IO(seqPlayerIndex, ioPort, ioData);
    SEQCMD_PLAY_SEQUENCE(seqPlayerIndex, fadeInDuration, 0, seqId);
}

void Audio_SetSequenceMode(u8 seqMode) {
    s32 volumeFadeInTimer;
    u16 seqId;
    u8 volumeFadeOutTimer;

    sSeqModeInput = seqMode;
    if (sPrevMainBgmSeqId == NA_BGM_DISABLED) {
        if (sAudioCutsceneFlag) {
            seqMode = SEQ_MODE_IGNORE;
        }

        seqId = gActiveSeqs[SEQ_PLAYER_BGM_MAIN].seqId;

        if (seqId == NA_BGM_FIELD_LOGIC && Audio_GetActiveSeqId(SEQ_PLAYER_BGM_SUB) == (NA_BGM_ENEMY | 0x800)) {
            seqMode = SEQ_MODE_IGNORE;
        }

        if ((seqId == NA_BGM_DISABLED) || (sSeqFlags[seqId & 0xFF & 0xFF] & SEQ_FLAG_ENEMY) ||
            ((sPrevSeqMode & 0x7F) == SEQ_MODE_ENEMY)) {
            if (seqMode != (sPrevSeqMode & 0x7F)) {
                if (seqMode == SEQ_MODE_ENEMY) {
                    // Start playing enemy bgm
                    if (gActiveSeqs[SEQ_PLAYER_BGM_SUB].volScales[VOL_SCALE_INDEX_FANFARE] - sAudioEnemyVol < 0) {
                        volumeFadeInTimer =
                            -(gActiveSeqs[SEQ_PLAYER_BGM_SUB].volScales[VOL_SCALE_INDEX_FANFARE] - sAudioEnemyVol);
                    } else {
                        volumeFadeInTimer =
                            gActiveSeqs[SEQ_PLAYER_BGM_SUB].volScales[VOL_SCALE_INDEX_FANFARE] - sAudioEnemyVol;
                    }

                    Audio_SetVolumeScale(SEQ_PLAYER_BGM_SUB, VOL_SCALE_INDEX_BGM_SUB, sAudioEnemyVol,
                                         volumeFadeInTimer);
                    SEQCMD_PLAY_SEQUENCE(SEQ_PLAYER_BGM_SUB, 10, 8, NA_BGM_ENEMY);

                    if (seqId != NA_BGM_NATURE_AMBIENCE) {
                        Audio_SetVolumeScale(SEQ_PLAYER_BGM_MAIN, VOL_SCALE_INDEX_BGM_SUB,
                                             (0x7F - sAudioEnemyVol) & 0xFF, 0xA);
                        Audio_SplitBgmChannels(sAudioEnemyVol);
                    }
                } else if ((sPrevSeqMode & 0x7F) == SEQ_MODE_ENEMY) {
                    // Stop playing enemy bgm
                    SEQCMD_STOP_SEQUENCE(SEQ_PLAYER_BGM_SUB, 10);
                    if (seqMode == SEQ_MODE_IGNORE) {
                        volumeFadeOutTimer = 0;
                    } else {
                        volumeFadeOutTimer = 10;
                    }

                    Audio_SetVolumeScale(SEQ_PLAYER_BGM_MAIN, VOL_SCALE_INDEX_BGM_SUB, 0x7F, volumeFadeOutTimer);
                    Audio_SplitBgmChannels(0);
                }

                sPrevSeqMode = seqMode + 0x80;
            }
        } else {
            // Hyrule Field will play slightly different background music depending on whether player is standing
            // still or moving. This is the logic to determine the transition between those two states
            if (seqMode == SEQ_MODE_DEFAULT) {
                if (sPrevSeqMode == SEQ_MODE_STILL) {
                    sNumFramesMoving = 0;
                }
                sNumFramesStill = 0;
                sNumFramesMoving++;
            } else {
                sNumFramesStill++;
            }

            if (seqMode == SEQ_MODE_STILL && sNumFramesStill < 30 && sNumFramesMoving > 20) {
                seqMode = SEQ_MODE_DEFAULT;
            }

            sPrevSeqMode = seqMode;
            SEQCMD_SET_PLAYER_IO(SEQ_PLAYER_BGM_MAIN, 2, seqMode);
        }
    }
}

void Audio_SetBgmEnemyVolume(f32 dist) {
    f32 adjDist;

    if (sPrevSeqMode == (0x80 | SEQ_MODE_ENEMY)) {
        if (dist != sAudioEnemyDist) {
            if (dist < 150.0f) {
                adjDist = 0.0f;
            } else if (dist > 500.0f) {
                adjDist = 350.0f;
            } else {
                adjDist = dist - 150.0f;
            }

            sAudioEnemyVol = ((350.0f - adjDist) * 127.0f) / 350.0f;
            Audio_SetVolumeScale(SEQ_PLAYER_BGM_SUB, VOL_SCALE_INDEX_BGM_SUB, sAudioEnemyVol, 10);
            if (gActiveSeqs[SEQ_PLAYER_BGM_MAIN].seqId != NA_BGM_NATURE_AMBIENCE) {
                Audio_SetVolumeScale(SEQ_PLAYER_BGM_MAIN, VOL_SCALE_INDEX_BGM_SUB, (0x7F - sAudioEnemyVol), 10);
            }
        }
        if (gActiveSeqs[SEQ_PLAYER_BGM_MAIN].seqId != NA_BGM_NATURE_AMBIENCE) {
            Audio_SplitBgmChannels(sAudioEnemyVol);
        }
    }
    sAudioEnemyDist = dist;
}

<<<<<<< HEAD
void func_800F6268(f32 dist, u16 arg1) {
    UNUSED u8 pad;
    s8 phi_v1;
    s16 temp_a0;

    sAudioHasMalonBgm = true;
    sAudioMalonBgmDist = dist;
    if (D_8016B9F2 == 0) {
        temp_a0 = (s8)(func_800FA0B4(SEQ_PLAYER_BGM_MAIN) & 0xFF);
        if (temp_a0 == (arg1 & 0xFF)) {
            if ((arg1 & 0xFF) == NA_BGM_LONLON) {

                if (dist > 2000.0f) {
                    phi_v1 = 127;
                } else if (dist < 200.0f) {
                    phi_v1 = 0;
                } else {
                    phi_v1 = (s8)(((dist - 200.0f) * 127.0f) / 1800.0f);
                }
                // Transition volume of channels 0, 1 and 13 on seq player 0 over 3 frames
                Audio_SeqCmd6(SEQ_PLAYER_BGM_MAIN, 3, 0, 127 - phi_v1);
                Audio_SeqCmd6(SEQ_PLAYER_BGM_MAIN, 3, 1, 127 - phi_v1);
                Audio_SeqCmd6(SEQ_PLAYER_BGM_MAIN, 3, 13, phi_v1);
                if (D_8016B9D8 == 0) {
                    D_8016B9D8++;
                }
            }
        } else if ((temp_a0 == NA_BGM_NATURE_AMBIENCE) && ((arg1 & 0xFF) == NA_BGM_LONLON)) {
            temp_a0 = (s8)(func_800FA0B4(SEQ_PLAYER_BGM_SUB) & 0xFF);
            if ((temp_a0 != (arg1 & 0xFF)) && (D_8016B9D8 < 10)) {
                func_800F5E18(SEQ_PLAYER_BGM_SUB, NA_BGM_LONLON, 0, 0, 0);
                Audio_SeqCmdA(SEQ_PLAYER_BGM_SUB, 0xFFFC);
                D_8016B9D8 = 10;
            }
=======
void Audio_UpdateMalonSinging(f32 dist, u16 seqId) {
    s8 pad;
    s8 melodyVolume;
    s16 curSeqId;

    sIsMalonSinging = true;
    sMalonSingingDist = dist;

    if (sMalonSingingDisabled) {
        return;
    }

    curSeqId = (s8)(Audio_GetActiveSeqId(SEQ_PLAYER_BGM_MAIN) & 0xFF);

    if (curSeqId == (seqId & 0xFF)) {
        if ((seqId & 0xFF) == NA_BGM_LONLON) {
            // Malon is singing along with the Lon Lon Sequence
>>>>>>> 451e855d

            if (dist > 2000.0f) {
                melodyVolume = 127;
            } else if (dist < 200.0f) {
                melodyVolume = 0;
            } else {
                melodyVolume = (s8)(((dist - 200.0f) * 127.0f) / 1800.0f);
            }

            // Update volume for channels 0 & 1, which contain Malon's singing
            SEQCMD_SET_CHANNEL_VOLUME(SEQ_PLAYER_BGM_MAIN, 0, 3, 127 - melodyVolume);
            SEQCMD_SET_CHANNEL_VOLUME(SEQ_PLAYER_BGM_MAIN, 1, 3, 127 - melodyVolume);

            // Update volume for channel 13, which contains the melody line for Lon Lon's Sequence
            SEQCMD_SET_CHANNEL_VOLUME(SEQ_PLAYER_BGM_MAIN, 13, 3, melodyVolume);
            if (sMalonSingingTimer == 0) {
                sMalonSingingTimer++;
            }
        }
    } else if ((curSeqId == NA_BGM_NATURE_AMBIENCE) && ((seqId & 0xFF) == NA_BGM_LONLON)) {
        // Malon is singing along with ambience
        curSeqId = (s8)(Audio_GetActiveSeqId(SEQ_PLAYER_BGM_SUB) & 0xFF);

        if ((curSeqId != (seqId & 0xFF)) && (sMalonSingingTimer < 10)) {
            Audio_PlaySequenceWithSeqPlayerIO(SEQ_PLAYER_BGM_SUB, NA_BGM_LONLON, 0, 0, 0);
            // Disable all channels between 2-15.
            // Only allow the two channels with Malon's singing to play, and suppress the full lon lon sequence.
            SEQCMD_SET_CHANNEL_DISABLE_MASK(SEQ_PLAYER_BGM_SUB, 0xFFFC);
            sMalonSingingTimer = 10;
        }

        if (dist > 2000.0f) {
            melodyVolume = 127;
        } else if (dist < 200.0f) {
            melodyVolume = 0;
        } else {
            melodyVolume = (s8)(((dist - 200.0f) * 127.0f) / 1800.0f);
        }

        // Update volume for channels 0 & 1, which contain Malon's singing
        SEQCMD_SET_CHANNEL_VOLUME(SEQ_PLAYER_BGM_SUB, 0, 3, 127 - melodyVolume);
        SEQCMD_SET_CHANNEL_VOLUME(SEQ_PLAYER_BGM_SUB, 1, 3, 127 - melodyVolume);
    }

    if (sMalonSingingTimer < 10) {
        sMalonSingingTimer++;
    }
}

void func_800F64E0(u8 arg0) {
    D_80130608 = arg0;
    if (arg0 != 0) {
        Audio_PlaySfxGeneral(NA_SE_SY_WIN_OPEN, &gSfxDefaultPos, 4, &gSfxDefaultFreqAndVolScale,
                             &gSfxDefaultFreqAndVolScale, &gSfxDefaultReverb);
        Audio_QueueCmdS32(0xF1000000, 0);
    } else {
        Audio_PlaySfxGeneral(NA_SE_SY_WIN_CLOSE, &gSfxDefaultPos, 4, &gSfxDefaultFreqAndVolScale,
                             &gSfxDefaultFreqAndVolScale, &gSfxDefaultReverb);
        Audio_QueueCmdS32(0xF2000000, 0);
    }
}

/**
 * Enable or disable Malon's singing
 *
 * @param malonSingingDisabled true to disable, false to enable
 */
void Audio_ToggleMalonSinging(u8 malonSingingDisabled) {
    u8 seqPlayerIndex;
    u16 channelMaskDisable;

    sMalonSingingDisabled = malonSingingDisabled;

    if ((Audio_GetActiveSeqId(SEQ_PLAYER_BGM_MAIN) & 0xFF) == NA_BGM_LONLON) {
        // Malon is singing along with the Lon Lon Sequence
        seqPlayerIndex = SEQ_PLAYER_BGM_MAIN;
        // Do not disable any channel.
        // Allow the full lon lon sequence to play in addition to Malon's singing.
        channelMaskDisable = 0;
    } else if ((u8)Audio_GetActiveSeqId(SEQ_PLAYER_BGM_SUB) == NA_BGM_LONLON) {
        // Malon is singing along with ambience
        seqPlayerIndex = SEQ_PLAYER_BGM_SUB;
        // Disable all channels between 2-15.
        // Only allow the two channels with Malon's singing to play, and suppress the full lon lon sequence.
        channelMaskDisable = 0xFFFC;
    } else {
        return;
    }

    if (malonSingingDisabled) {
        // Turn volume off for channels 0 & 1, which contain Malon's singing
        SEQCMD_SET_CHANNEL_VOLUME(seqPlayerIndex, 0, 1, 0);
        SEQCMD_SET_CHANNEL_VOLUME(seqPlayerIndex, 1, 1, 0);

        if (seqPlayerIndex == SEQ_PLAYER_BGM_SUB) {
            // When singing along with ambience, disable all 16 channels
            SEQCMD_SET_CHANNEL_DISABLE_MASK(seqPlayerIndex, channelMaskDisable | 3);
        }
    } else {
        if (seqPlayerIndex == SEQ_PLAYER_BGM_SUB) {
            // When singing along with ambience, start the sequence
            Audio_PlaySequenceWithSeqPlayerIO(SEQ_PLAYER_BGM_SUB, NA_BGM_LONLON, 0, 0, 0);
        }

        // Turn volume on for only channels 0 & 1, which contain Malon's singing
        SEQCMD_SET_CHANNEL_VOLUME(seqPlayerIndex, 0, 1, 0x7F);
        SEQCMD_SET_CHANNEL_VOLUME(seqPlayerIndex, 1, 1, 0x7F);

        if (seqPlayerIndex == SEQ_PLAYER_BGM_SUB) {
            // When singing along with ambience, disable channels 2-15
            SEQCMD_SET_CHANNEL_DISABLE_MASK(seqPlayerIndex, channelMaskDisable);
        }
    }
}

void Audio_SetEnvReverb(s8 reverb) {
    sAudioEnvReverb = reverb & 0x7F;
}

void Audio_SetCodeReverb(s8 reverb) {
    if (reverb != 0) {
        sAudioCodeReverb = reverb & 0x7F;
    }
}

void func_800F6700(s8 audioSetting) {
    s8 soundModeIndex;

    switch (audioSetting) {
        case 0:
            soundModeIndex = SOUNDMODE_STEREO;
            sSoundMode = SOUNDMODE_STEREO;
            break;

        case 1:
            soundModeIndex = SOUNDMODE_MONO;
            sSoundMode = SOUNDMODE_MONO;
            break;

        case 2:
            soundModeIndex = SOUNDMODE_HEADSET;
            sSoundMode = SOUNDMODE_HEADSET;
            break;

        case 3:
            soundModeIndex = SOUNDMODE_STEREO;
            sSoundMode = SOUNDMODE_SURROUND;
            break;
    }

    SEQCMD_SET_SOUND_MODE(soundModeIndex);
}

void Audio_SetBaseFilter(u8 filter) {
    if (sAudioBaseFilter != filter) {
        if (filter == 0) {
            Audio_StopSfxById(NA_SE_PL_IN_BUBBLE);
        } else if (sAudioBaseFilter == 0) {
            Audio_PlaySfxGeneral(NA_SE_PL_IN_BUBBLE, &gSfxDefaultPos, 4, &gSfxDefaultFreqAndVolScale,
                                 &gSfxDefaultFreqAndVolScale, &gSfxDefaultReverb);
        }
    }
    sAudioBaseFilter = filter;
    sAudioBaseFilter2 = filter;
}

void Audio_SetExtraFilter(u8 filter) {
    u32 t;
    u8 i;

    sAudioExtraFilter2 = filter;
    sAudioExtraFilter = filter;
    if (gActiveSeqs[SEQ_PLAYER_BGM_MAIN].seqId == NA_BGM_NATURE_AMBIENCE) {
        for (i = 0; i < 16; i++) {
            t = i;
            // CHAN_UPD_SCRIPT_IO (seq player 0, all channels, slot 6)
            Audio_QueueCmdS8(0x6 << 24 | SEQ_PLAYER_BGM_MAIN << 16 | ((t & 0xFF) << 8) | 6, filter);
        }
    }
}

void Audio_SetCutsceneFlag(s8 flag) {
    sAudioCutsceneFlag = flag;
}

void Audio_PlaySfxGeneralIfNotInCutscene(u16 sfxId, Vec3f* pos, u8 arg2, f32* freqScale, f32* arg4, s8* reverbAdd) {
    if (!sAudioCutsceneFlag) {
        Audio_PlaySfxGeneral(sfxId, pos, arg2, freqScale, arg4, reverbAdd);
    }
}

void Audio_PlaySfxIfNotInCutscene(u16 sfxId) {
    Audio_PlaySfxGeneralIfNotInCutscene(sfxId, &gSfxDefaultPos, 4, &gSfxDefaultFreqAndVolScale,
                                        &gSfxDefaultFreqAndVolScale, &gSfxDefaultReverb);
}

void func_800F6964(u16 arg0) {
    s32 skip;
    u8 channelIdx;

    SEQCMD_STOP_SEQUENCE(SEQ_PLAYER_BGM_MAIN, (arg0 * 3) / 2);
    SEQCMD_STOP_SEQUENCE(SEQ_PLAYER_FANFARE, (arg0 * 3) / 2);
    for (channelIdx = 0; channelIdx < 16; channelIdx++) {
        skip = false;
        switch (channelIdx) {
            case SFX_CHANNEL_SYSTEM0:
            case SFX_CHANNEL_SYSTEM1:
                if (gAudioSpecId == 10) {
                    skip = true;
                }
                break;
            case SFX_CHANNEL_OCARINA:
                skip = true;
                break;
        }

        if (!skip) {
            SEQCMD_SET_CHANNEL_VOLUME(SEQ_PLAYER_SFX, channelIdx, arg0 >> 1, 0);
        }
    }

    SEQCMD_STOP_SEQUENCE(SEQ_PLAYER_BGM_SUB, (arg0 * 3) / 2);
}

void Audio_StopBgmAndFanfare(u16 fadeOutDuration) {
    SEQCMD_STOP_SEQUENCE(SEQ_PLAYER_BGM_MAIN, fadeOutDuration);
    SEQCMD_STOP_SEQUENCE(SEQ_PLAYER_FANFARE, fadeOutDuration);
    SEQCMD_STOP_SEQUENCE(SEQ_PLAYER_BGM_SUB, fadeOutDuration);
    Audio_SetVolumeScale(SEQ_PLAYER_BGM_MAIN, VOL_SCALE_INDEX_BGM_SUB, 0x7F, 0);
    Audio_SetVolumeScale(SEQ_PLAYER_BGM_MAIN, VOL_SCALE_INDEX_FANFARE, 0x7F, 0);
}

void func_800F6B3C(void) {
    Audio_StartSequence(SEQ_PLAYER_SFX, 0, 0xFF, 5);
}

void Audio_DisableAllSeq(void) {
    Audio_DisableSeq(SEQ_PLAYER_BGM_MAIN, 0);
    Audio_DisableSeq(SEQ_PLAYER_FANFARE, 0);
    Audio_DisableSeq(SEQ_PLAYER_SFX, 0);
    Audio_DisableSeq(SEQ_PLAYER_BGM_SUB, 0);
    Audio_ScheduleProcessCmds();
}

s8 func_800F6BB8(void) {
    return func_800E6680();
}

void func_800F6BDC(void) {
    Audio_DisableAllSeq();
    Audio_ScheduleProcessCmds();
    while (true) {
        if (!func_800F6BB8()) {
            return;
        }
    }
}

void Audio_PreNMI(void) {
    Audio_PreNMIInternal();
}

void func_800F6C34(void) {
    sPrevSeqMode = 0;
    D_8016B7A8 = 1.0f;
    D_8016B7B0 = 1.0f;
    sAudioBaseFilter = 0;
    sAudioExtraFilter = 0;
    sAudioBaseFilter2 = 0;
    sAudioExtraFilter2 = 0;
    AudioOcarina_SetInstrument(OCARINA_INSTRUMENT_OFF);
    sRiverFreqScaleLerp.remainingFrames = 0;
    sWaterfallFreqScaleLerp.remainingFrames = 0;
    sRiverFreqScaleLerp.value = 1.0f;
    sWaterfallFreqScaleLerp.value = 1.0f;
    D_8016B7D8 = 1.0f;
    sRiverSoundMainBgmVol = 0x7F;
    sRiverSoundMainBgmCurrentVol = 0x7F;
    sRiverSoundMainBgmLower = false;
    sRiverSoundMainBgmRestore = false;
    sGanonsTowerVol = 0xFF;
    sMalonSingingTimer = 0;
    sSpecReverb = sSpecReverbs[gAudioSpecId];
    D_80130608 = 0;
    sPrevMainBgmSeqId = NA_BGM_DISABLED;
    Audio_QueueCmdS8(0x46 << 24 | SEQ_PLAYER_BGM_MAIN << 16, -1);
    sSariaBgmPtr = NULL;
    sFanfareStartTimer = 0;
    D_8016B9F3 = 1;
    sMalonSingingDisabled = false;
}

void Audio_SetNatureAmbienceChannelIO(u8 channelIdxRange, u8 ioPort, u8 ioData) {
    u8 firstChannelIdx;
    u8 lastChannelIdx;
    u8 channelIdx;

    if ((gActiveSeqs[SEQ_PLAYER_BGM_MAIN].seqId != NA_BGM_NATURE_AMBIENCE) &&
        Audio_IsSeqCmdNotQueued(SEQCMD_OP_PLAY_SEQUENCE << 28 | NA_BGM_NATURE_AMBIENCE, SEQCMD_OP_MASK | 0xFF)) {
        sAudioNatureFailed = true;
        return;
    }

    // channelIdxRange = 01 on ioPort 1
    if (((channelIdxRange << 8) + ioPort) == ((NATURE_CHANNEL_CRITTER_0 << 8) + CHANNEL_IO_PORT_1)) {
        if (Audio_GetActiveSeqId(SEQ_PLAYER_BGM_SUB) != NA_BGM_LONLON) {
            sMalonSingingTimer = 0;
        }
    }

    firstChannelIdx = channelIdxRange >> 4;
    lastChannelIdx = channelIdxRange & 0xF;

    if (firstChannelIdx == 0) {
        firstChannelIdx = channelIdxRange & 0xF;
    }

    for (channelIdx = firstChannelIdx; channelIdx <= lastChannelIdx; channelIdx++) {
        SEQCMD_SET_CHANNEL_IO(SEQ_PLAYER_BGM_MAIN, channelIdx, ioPort, ioData);
    }
}

void Audio_StartNatureAmbienceSequence(u16 playerIO, u16 channelMask) {
    u8 channelIdx;

    if (Audio_GetActiveSeqId(SEQ_PLAYER_BGM_MAIN) == NA_BGM_WINDMILL) {
        Audio_PlayCutsceneEffectsSequence(SEQ_CS_EFFECTS_RAINFALL);
        return;
    }

    SEQCMD_SET_PLAYER_IO(SEQ_PLAYER_BGM_MAIN, 0, 1);
    SEQCMD_SET_PLAYER_IO(SEQ_PLAYER_BGM_MAIN, 4, playerIO >> 8);
    SEQCMD_SET_PLAYER_IO(SEQ_PLAYER_BGM_MAIN, 5, playerIO & 0xFF);
    Audio_SetVolumeScale(SEQ_PLAYER_BGM_MAIN, VOL_SCALE_INDEX_BGM_MAIN, 0x7F, 1);

    channelIdx = false;
    if (gStartSeqDisabled) {
        channelIdx = true;
        SEQCMD_DISABLE_PLAY_SEQUENCES(false);
    }

    SEQCMD_PLAY_SEQUENCE(SEQ_PLAYER_BGM_MAIN, 0, 0, NA_BGM_NATURE_AMBIENCE);

    if (channelIdx) {
        SEQCMD_DISABLE_PLAY_SEQUENCES(true);
    }

    for (channelIdx = 0; channelIdx < 16; channelIdx++) {
        if (!(channelMask & (1 << channelIdx)) && (playerIO & (1 << channelIdx))) {
            SEQCMD_SET_CHANNEL_IO(SEQ_PLAYER_BGM_MAIN, channelIdx, CHANNEL_IO_PORT_1, 1);
        }
    }
}

void Audio_PlayNatureAmbienceSequence(u8 natureAmbienceId) {
    u8 i = 0;
    u8 channelIdx;
    u8 ioPort;
    u8 ioData;

    if ((gActiveSeqs[SEQ_PLAYER_BGM_MAIN].seqId == NA_BGM_DISABLED) ||
        !(sSeqFlags[gActiveSeqs[SEQ_PLAYER_BGM_MAIN].seqId & 0xFF & 0xFF] & SEQ_FLAG_NO_AMBIENCE)) {

        Audio_StartNatureAmbienceSequence(sNatureAmbienceDataIO[natureAmbienceId].playerIO,
                                          sNatureAmbienceDataIO[natureAmbienceId].channelMask);

        while ((sNatureAmbienceDataIO[natureAmbienceId].channelIO[i] != 0xFF) && (i < 100)) {
            channelIdx = sNatureAmbienceDataIO[natureAmbienceId].channelIO[i++];
            ioPort = sNatureAmbienceDataIO[natureAmbienceId].channelIO[i++];
            ioData = sNatureAmbienceDataIO[natureAmbienceId].channelIO[i++];
            SEQCMD_SET_CHANNEL_IO(SEQ_PLAYER_BGM_MAIN, channelIdx, ioPort, ioData);
        }

        SEQCMD_SET_CHANNEL_IO(SEQ_PLAYER_BGM_MAIN, NATURE_CHANNEL_UNK, CHANNEL_IO_PORT_7, sSoundMode);
    }
}

void Audio_Init(void) {
    AudioLoad_Init(NULL, 0);
}

void Audio_InitSound(void) {
    func_800F6C34();
    AudioOcarina_ResetStaffs();
    Audio_ResetSfxChannelState();
    Audio_ResetActiveSequencesAndVolume();
    Audio_ResetSfx();
    Audio_StartSequence(SEQ_PLAYER_SFX, 0, 0x70, 10);
}

void func_800F7170(void) {
    Audio_StartSequence(SEQ_PLAYER_SFX, 0, 0x70, 1);
    Audio_QueueCmdS32(0xF2000000, 1);
    Audio_ScheduleProcessCmds();
    Audio_QueueCmdS32(0xF8000000, 0);
}

void func_800F71BC(UNUSED s32 arg0) {
    D_80133418 = 1;
    func_800F6C34();
    AudioOcarina_ResetStaffs();
    Audio_ResetSfxChannelState();
    Audio_ResetActiveSequences();
    Audio_ResetSfx();
}

void func_800F7208(void) {
    Audio_ResetActiveSequences();
    Audio_QueueCmdS32(0xF2000000, 1);
    func_800F6C34();
    Audio_ResetSfxChannelState();
    Audio_StartSequence(SEQ_PLAYER_SFX, 0, 0x70, 1);
}<|MERGE_RESOLUTION|>--- conflicted
+++ resolved
@@ -3810,11 +3810,7 @@
     return reverb;
 }
 
-<<<<<<< HEAD
-s8 Audio_ComputeSoundPanSigned(f32 x, f32 z, UNUSED u8 token) {
-=======
-s8 Audio_ComputeSfxPanSigned(f32 x, f32 z, u8 token) {
->>>>>>> 451e855d
+s8 Audio_ComputeSfxPanSigned(f32 x, f32 z, UNUSED u8 token) {
     f32 absX;
     f32 absZ;
     f32 pan;
@@ -4781,17 +4777,10 @@
     sFanfareSeqId = seqId;
 }
 
-<<<<<<< HEAD
-void func_800F5CF8(void) {
-    u16 sp26;
-    UNUSED s16 pad;
-    u16 sp22;
-=======
 void Audio_UpdateFanfare(void) {
     u16 seqIdFanfare;
     u16 seqIdBgmMain;
     u16 seqIdBgmSub;
->>>>>>> 451e855d
 
     if (sFanfareStartTimer != 0) {
         sFanfareStartTimer--;
@@ -4933,44 +4922,8 @@
     sAudioEnemyDist = dist;
 }
 
-<<<<<<< HEAD
-void func_800F6268(f32 dist, u16 arg1) {
+void Audio_UpdateMalonSinging(f32 dist, u16 seqId) {
     UNUSED u8 pad;
-    s8 phi_v1;
-    s16 temp_a0;
-
-    sAudioHasMalonBgm = true;
-    sAudioMalonBgmDist = dist;
-    if (D_8016B9F2 == 0) {
-        temp_a0 = (s8)(func_800FA0B4(SEQ_PLAYER_BGM_MAIN) & 0xFF);
-        if (temp_a0 == (arg1 & 0xFF)) {
-            if ((arg1 & 0xFF) == NA_BGM_LONLON) {
-
-                if (dist > 2000.0f) {
-                    phi_v1 = 127;
-                } else if (dist < 200.0f) {
-                    phi_v1 = 0;
-                } else {
-                    phi_v1 = (s8)(((dist - 200.0f) * 127.0f) / 1800.0f);
-                }
-                // Transition volume of channels 0, 1 and 13 on seq player 0 over 3 frames
-                Audio_SeqCmd6(SEQ_PLAYER_BGM_MAIN, 3, 0, 127 - phi_v1);
-                Audio_SeqCmd6(SEQ_PLAYER_BGM_MAIN, 3, 1, 127 - phi_v1);
-                Audio_SeqCmd6(SEQ_PLAYER_BGM_MAIN, 3, 13, phi_v1);
-                if (D_8016B9D8 == 0) {
-                    D_8016B9D8++;
-                }
-            }
-        } else if ((temp_a0 == NA_BGM_NATURE_AMBIENCE) && ((arg1 & 0xFF) == NA_BGM_LONLON)) {
-            temp_a0 = (s8)(func_800FA0B4(SEQ_PLAYER_BGM_SUB) & 0xFF);
-            if ((temp_a0 != (arg1 & 0xFF)) && (D_8016B9D8 < 10)) {
-                func_800F5E18(SEQ_PLAYER_BGM_SUB, NA_BGM_LONLON, 0, 0, 0);
-                Audio_SeqCmdA(SEQ_PLAYER_BGM_SUB, 0xFFFC);
-                D_8016B9D8 = 10;
-            }
-=======
-void Audio_UpdateMalonSinging(f32 dist, u16 seqId) {
-    s8 pad;
     s8 melodyVolume;
     s16 curSeqId;
 
@@ -4986,7 +4939,6 @@
     if (curSeqId == (seqId & 0xFF)) {
         if ((seqId & 0xFF) == NA_BGM_LONLON) {
             // Malon is singing along with the Lon Lon Sequence
->>>>>>> 451e855d
 
             if (dist > 2000.0f) {
                 melodyVolume = 127;
