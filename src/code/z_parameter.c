--- conflicted
+++ resolved
@@ -3827,17 +3827,10 @@
 
 void Interface_Update(PlayState* play) {
     static u8 D_80125B60 = false;
-<<<<<<< HEAD
-    static s16 sPrevTimeIncrement = 0;
+    static s16 sPrevTimeSpeed = 0;
     MessageContext* msgCtx = &play->msgCtx;
     InterfaceContext* interfaceCtx = &play->interfaceCtx;
     Player* player = GET_PLAYER(play);
-=======
-    static s16 sPrevTimeSpeed = 0;
-    MessageContext* msgCtx = &globalCtx->msgCtx;
-    InterfaceContext* interfaceCtx = &globalCtx->interfaceCtx;
-    Player* player = GET_PLAYER(globalCtx);
->>>>>>> 4f0018bf
     s16 alpha;
     s16 alpha1;
     u16 action;
@@ -4156,11 +4149,7 @@
         }
 
         // handle suns song in areas where time moves
-<<<<<<< HEAD
-        if (play->envCtx.timeIncrement != 0) {
-=======
-        if (globalCtx->envCtx.sceneTimeSpeed != 0) {
->>>>>>> 4f0018bf
+        if (play->envCtx.sceneTimeSpeed != 0) {
             if (gSaveContext.sunsSongState != SUNSSONG_SPEED_TIME) {
                 D_80125B60 = false;
                 if ((gSaveContext.dayTime >= CLOCK_TIME(6, 30)) && (gSaveContext.dayTime <= CLOCK_TIME(18, 0) + 1)) {
@@ -4173,43 +4162,23 @@
             } else if (!D_80125B60) {
                 if ((gSaveContext.dayTime >= CLOCK_TIME(6, 30)) && (gSaveContext.dayTime <= CLOCK_TIME(18, 0) + 1)) {
                     gSaveContext.sunsSongState = SUNSSONG_INACTIVE;
-<<<<<<< HEAD
-                    gTimeIncrement = sPrevTimeIncrement;
+                    gTimeSpeed = sPrevTimeSpeed;
                     play->msgCtx.ocarinaMode = OCARINA_MODE_04;
-=======
-                    gTimeSpeed = sPrevTimeSpeed;
-                    globalCtx->msgCtx.ocarinaMode = OCARINA_MODE_04;
->>>>>>> 4f0018bf
                 }
             } else if (gSaveContext.dayTime > CLOCK_TIME(18, 0) + 1) {
                 gSaveContext.sunsSongState = SUNSSONG_INACTIVE;
-<<<<<<< HEAD
-                gTimeIncrement = sPrevTimeIncrement;
+                gTimeSpeed = sPrevTimeSpeed;
                 play->msgCtx.ocarinaMode = OCARINA_MODE_04;
             }
         } else if ((play->roomCtx.curRoom.unk_03 != 1) && (interfaceCtx->restrictions.sunsSong != 3)) {
-            if ((gSaveContext.dayTime >= 0x4555) && (gSaveContext.dayTime < 0xC001)) {
-                gSaveContext.nextDayTime = 0;
-                play->transitionType = TRANS_TYPE_FADE_BLACK_FAST;
-=======
-                gTimeSpeed = sPrevTimeSpeed;
-                globalCtx->msgCtx.ocarinaMode = OCARINA_MODE_04;
-            }
-        } else if ((globalCtx->roomCtx.curRoom.unk_03 != 1) && (interfaceCtx->restrictions.sunsSong != 3)) {
             if ((gSaveContext.dayTime >= CLOCK_TIME(6, 30)) && (gSaveContext.dayTime < CLOCK_TIME(18, 0) + 1)) {
                 gSaveContext.nextDayTime = NEXT_TIME_NIGHT;
-                globalCtx->transitionType = TRANS_TYPE_FADE_BLACK_FAST;
->>>>>>> 4f0018bf
+                play->transitionType = TRANS_TYPE_FADE_BLACK_FAST;
                 gSaveContext.nextTransitionType = TRANS_TYPE_FADE_BLACK;
                 play->unk_11DE9 = true;
             } else {
-<<<<<<< HEAD
-                gSaveContext.nextDayTime = 0x8001;
+                gSaveContext.nextDayTime = NEXT_TIME_DAY;
                 play->transitionType = TRANS_TYPE_FADE_WHITE_FAST;
-=======
-                gSaveContext.nextDayTime = NEXT_TIME_DAY;
-                globalCtx->transitionType = TRANS_TYPE_FADE_WHITE_FAST;
->>>>>>> 4f0018bf
                 gSaveContext.nextTransitionType = TRANS_TYPE_FADE_WHITE;
                 play->unk_11DE9 = true;
             }
