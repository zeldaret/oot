#include "global.h"
#include "terminal.h"
#include "assets/textures/parameter_static/parameter_static.h"
#include "assets/textures/do_action_static/do_action_static.h"
#include "assets/textures/icon_item_static/icon_item_static.h"

// TODO extract this information from the texture definitions themselves
#define DO_ACTION_TEX_WIDTH 48
#define DO_ACTION_TEX_HEIGHT 16
#define DO_ACTION_TEX_SIZE ((DO_ACTION_TEX_WIDTH * DO_ACTION_TEX_HEIGHT) / 2) // (sizeof(gCheckDoActionENGTex))

typedef struct {
    /* 0x00 */ u8 sceneId;
    /* 0x01 */ u8 flags1;
    /* 0x02 */ u8 flags2;
    /* 0x03 */ u8 flags3;
} RestrictionFlags; // size = 0x4

static RestrictionFlags sRestrictionFlags[] = {
    { SCENE_SPOT00, 0x00, 0x00, 0x10 },
    { SCENE_SPOT01, 0x00, 0x00, 0x10 },
    { SCENE_SPOT02, 0x00, 0x00, 0x10 },
    { SCENE_SPOT03, 0x00, 0x00, 0x10 },
    { SCENE_SPOT04, 0x00, 0x00, 0x10 },
    { SCENE_SPOT05, 0x00, 0x00, 0x10 },
    { SCENE_SPOT06, 0x00, 0x00, 0x10 },
    { SCENE_SPOT07, 0x00, 0x00, 0x10 },
    { SCENE_SPOT08, 0x00, 0x00, 0x10 },
    { SCENE_SPOT09, 0x00, 0x00, 0x10 },
    { SCENE_SPOT10, 0x00, 0x00, 0x10 },
    { SCENE_SPOT11, 0x00, 0x00, 0x10 },
    { SCENE_SPOT12, 0x00, 0x00, 0x10 },
    { SCENE_SPOT13, 0x00, 0x00, 0x10 },
    { SCENE_SPOT15, 0x00, 0x00, 0x10 },
    { SCENE_GANON_TOU, 0x00, 0x00, 0x10 },
    { SCENE_SPOT16, 0x00, 0x00, 0x10 },
    { SCENE_SPOT17, 0x00, 0x00, 0x10 },
    { SCENE_SPOT18, 0x00, 0x00, 0x10 },
    { SCENE_SPOT20, 0x00, 0x00, 0x10 },
    { SCENE_TOKINOMA, 0x00, 0x10, 0x15 },
    { SCENE_KENJYANOMA, 0xA2, 0xAA, 0xAA },
    { SCENE_SYATEKIJYOU, 0x11, 0x55, 0x55 },
    { SCENE_HAIRAL_NIWA, 0x11, 0x55, 0x55 },
    { SCENE_HAIRAL_NIWA_N, 0x11, 0x55, 0x55 },
    { SCENE_HAKAANA, 0x00, 0x00, 0xD0 },
    { SCENE_HAKAANA2, 0x00, 0x00, 0xD0 },
    { SCENE_HAKAANA_OUKE, 0x00, 0x00, 0xD0 },
    { SCENE_DAIYOUSEI_IZUMI, 0x00, 0x00, 0x10 },
    { SCENE_YOUSEI_IZUMI_TATE, 0x00, 0x00, 0xD0 },
    { SCENE_YOUSEI_IZUMI_YOKO, 0x00, 0x00, 0x10 },
    { SCENE_GANON_FINAL, 0x00, 0x05, 0x50 },
    { SCENE_NAKANIWA, 0x00, 0x05, 0x54 },
    { SCENE_TURIBORI, 0x11, 0x55, 0x55 },
    { SCENE_BOWLING, 0x11, 0x55, 0x55 },
    { SCENE_SOUKO, 0x00, 0x10, 0x15 },
    { SCENE_MIHARIGOYA, 0x00, 0x10, 0x14 },
    { SCENE_MAHOUYA, 0x10, 0x15, 0x55 },
    { SCENE_TAKARAYA, 0x10, 0x15, 0x55 },
    { SCENE_KINSUTA, 0x00, 0x10, 0x15 },
    { SCENE_ENTRA, 0x00, 0x10, 0x15 },
    { SCENE_ENTRA_N, 0x00, 0x10, 0x15 },
    { SCENE_ENRUI, 0x00, 0x10, 0xD5 },
    { SCENE_MARKET_DAY, 0x00, 0x10, 0x15 },
    { SCENE_MARKET_NIGHT, 0x00, 0x10, 0x15 },
    { SCENE_MARKET_RUINS, 0x00, 0x10, 0xD5 },
    { SCENE_MARKET_ALLEY, 0x00, 0x10, 0x15 },
    { SCENE_MARKET_ALLEY_N, 0x00, 0x10, 0x15 },
    { SCENE_SHRINE, 0x00, 0x10, 0x15 },
    { SCENE_SHRINE_N, 0x00, 0x10, 0x15 },
    { SCENE_SHRINE_R, 0x00, 0x10, 0xD5 },
    { SCENE_LINK_HOME, 0x10, 0x10, 0x15 },
    { SCENE_KAKARIKO, 0x10, 0x10, 0x15 },
    { SCENE_KAKARIKO3, 0x10, 0x10, 0x15 },
    { SCENE_KOKIRI_HOME, 0x10, 0x10, 0x15 },
    { SCENE_KOKIRI_HOME3, 0x10, 0x10, 0x15 },
    { SCENE_KOKIRI_HOME4, 0x10, 0x10, 0x15 },
    { SCENE_KOKIRI_HOME5, 0x10, 0x10, 0x15 },
    { SCENE_MALON_STABLE, 0x10, 0x10, 0x15 },
    { SCENE_HUT, 0x10, 0x10, 0x15 },
    { SCENE_IMPA, 0x10, 0x10, 0x15 },
    { SCENE_LABO, 0x10, 0x10, 0x15 },
    { SCENE_HYLIA_LABO, 0x00, 0x10, 0x15 },
    { SCENE_TENT, 0x10, 0x10, 0x15 },
    { SCENE_SHOP1, 0x10, 0x10, 0x15 },
    { SCENE_KOKIRI_SHOP, 0x10, 0x10, 0x15 },
    { SCENE_GOLON, 0x10, 0x10, 0x15 },
    { SCENE_ZOORA, 0x10, 0x10, 0x15 },
    { SCENE_DRAG, 0x10, 0x10, 0x15 },
    { SCENE_ALLEY_SHOP, 0x10, 0x10, 0x15 },
    { SCENE_NIGHT_SHOP, 0x10, 0x10, 0x15 },
    { SCENE_FACE_SHOP, 0x10, 0x10, 0x15 },
    { SCENE_MEN, 0x00, 0x03, 0x10 },
    { SCENE_YDAN, 0x00, 0x00, 0x00 },
    { SCENE_YDAN_BOSS, 0x00, 0x45, 0x50 },
    { SCENE_DDAN, 0x00, 0x00, 0x00 },
    { SCENE_DDAN_BOSS, 0x00, 0x45, 0x50 },
    { SCENE_BDAN, 0x00, 0x00, 0x00 },
    { SCENE_BDAN_BOSS, 0x00, 0x45, 0x50 },
    { SCENE_BMORI1, 0x00, 0x00, 0x00 },
    { SCENE_MORIBOSSROOM, 0x00, 0x45, 0x50 },
    { SCENE_HAKADANCH, 0x00, 0x00, 0x00 },
    { SCENE_HAKADAN, 0x00, 0x00, 0x00 },
    { SCENE_HAKADAN_BS, 0x00, 0x45, 0x50 },
    { SCENE_HIDAN, 0x00, 0x00, 0x00 },
    { SCENE_FIRE_BS, 0x00, 0x45, 0x50 },
    { SCENE_MIZUSIN, 0x00, 0x00, 0x00 },
    { SCENE_MIZUSIN_BS, 0x00, 0x45, 0x50 },
    { SCENE_JYASINZOU, 0x00, 0x00, 0x00 },
    { SCENE_JYASINBOSS, 0x00, 0x45, 0x50 },
    { SCENE_GANON, 0x00, 0x00, 0x00 },
    { SCENE_GANON_BOSS, 0x00, 0x45, 0x50 },
    { SCENE_ICE_DOUKUTO, 0x00, 0x00, 0xC0 },
    { SCENE_HAKASITARELAY, 0x00, 0x03, 0x14 },
    { SCENE_GANONTIKA, 0x00, 0x03, 0x10 },
    { SCENE_GANON_DEMO, 0x00, 0x45, 0x50 },
    { SCENE_GANON_SONOGO, 0x00, 0x05, 0x50 },
    { SCENE_GANONTIKA_SONOGO, 0x00, 0x05, 0x50 },
    { SCENE_GERUDOWAY, 0x00, 0x00, 0x10 },
    { SCENE_KAKUSIANA, 0x00, 0x00, 0xD0 },
    { 0xFF, 0x00, 0x00, 0x00 },
};

static s16 sHBAScoreTier = 0;
static u16 sHBAScoreDigits[] = { 0, 0, 0, 0 };

static u16 sCUpInvisible = 0;
static u16 sCUpTimer = 0;

s16 gSpoilingItems[] = { ITEM_ODD_MUSHROOM, ITEM_EYEBALL_FROG, ITEM_EYE_DROPS };
s16 gSpoilingItemReverts[] = { ITEM_COJIRO, ITEM_PRESCRIPTION, ITEM_PRESCRIPTION };

static s16 sMagicBorderR = 255;
static s16 sMagicBorderG = 255;
static s16 sMagicBorderB = 255;

static s16 sExtraItemBases[] = {
    ITEM_DEKU_STICK, // ITEM_DEKU_STICKS_5
    ITEM_DEKU_STICK, // ITEM_DEKU_STICKS_10
    ITEM_DEKU_NUT,   // ITEM_DEKU_NUTS_5
    ITEM_DEKU_NUT,   // ITEM_DEKU_NUTS_10
    ITEM_BOMB,       // ITEM_BOMBS_5
    ITEM_BOMB,       // ITEM_BOMBS_10
    ITEM_BOMB,       // ITEM_BOMBS_20
    ITEM_BOMB,       // ITEM_BOMBS_30
    ITEM_BOW,        // ITEM_ARROWS_5
    ITEM_BOW,        // ITEM_ARROWS_10
    ITEM_BOW,        // ITEM_ARROWS_30
    ITEM_DEKU_SEEDS, // ITEM_DEKU_SEEDS_30
    ITEM_BOMBCHU,    // ITEM_BOMBCHUS_5
    ITEM_BOMBCHU,    // ITEM_BOMBCHUS_20
    ITEM_DEKU_STICK, // ITEM_DEKU_STICK_UPGRADE_20
    ITEM_DEKU_STICK, // ITEM_DEKU_STICK_UPGRADE_30
    ITEM_DEKU_NUT,   // ITEM_DEKU_NUT_UPGRADE_30
    ITEM_DEKU_NUT,   // ITEM_DEKU_NUT_UPGRADE_40
};

static s16 D_80125A58 = 0;
static s16 D_80125A5C = false;

static Gfx sSetupDL_80125A60[] = {
    gsDPPipeSync(),
    gsSPClearGeometryMode(G_ZBUFFER | G_SHADE | G_CULL_BOTH | G_FOG | G_LIGHTING | G_TEXTURE_GEN |
                          G_TEXTURE_GEN_LINEAR | G_SHADING_SMOOTH | G_LOD),
    gsDPSetOtherMode(G_AD_DISABLE | G_CD_MAGICSQ | G_CK_NONE | G_TC_FILT | G_TF_BILERP | G_TT_NONE | G_TL_TILE |
                         G_TD_CLAMP | G_TP_NONE | G_CYC_1CYCLE | G_PM_1PRIMITIVE,
                     G_AC_NONE | G_ZS_PIXEL | G_RM_CLD_SURF | G_RM_CLD_SURF2),
    gsDPSetCombineMode(G_CC_PRIMITIVE, G_CC_PRIMITIVE),
    gsSPEndDisplayList(),
};

// original name: "alpha_change"
void Interface_ChangeAlpha(u16 alphaType) {
    if (alphaType != gSaveContext.unk_13EA) {
        osSyncPrintf("ＡＬＰＨＡーＴＹＰＥ＝%d  LAST_TIME_TYPE=%d\n", alphaType, gSaveContext.unk_13EE);
        gSaveContext.unk_13EA = gSaveContext.unk_13E8 = alphaType;
        gSaveContext.unk_13EC = 1;
    }
}

void func_80082644(PlayState* play, s16 alpha) {
    InterfaceContext* interfaceCtx = &play->interfaceCtx;

    if (gSaveContext.buttonStatus[0] == BTN_DISABLED) {
        if (interfaceCtx->bAlpha != 70) {
            interfaceCtx->bAlpha = 70;
        }
    } else {
        if (interfaceCtx->bAlpha != 255) {
            interfaceCtx->bAlpha = alpha;
        }
    }

    if (gSaveContext.buttonStatus[1] == BTN_DISABLED) {
        if (interfaceCtx->cLeftAlpha != 70) {
            interfaceCtx->cLeftAlpha = 70;
        }
    } else {
        if (interfaceCtx->cLeftAlpha != 255) {
            interfaceCtx->cLeftAlpha = alpha;
        }
    }

    if (gSaveContext.buttonStatus[2] == BTN_DISABLED) {
        if (interfaceCtx->cDownAlpha != 70) {
            interfaceCtx->cDownAlpha = 70;
        }
    } else {
        if (interfaceCtx->cDownAlpha != 255) {
            interfaceCtx->cDownAlpha = alpha;
        }
    }

    if (gSaveContext.buttonStatus[3] == BTN_DISABLED) {
        if (interfaceCtx->cRightAlpha != 70) {
            interfaceCtx->cRightAlpha = 70;
        }
    } else {
        if (interfaceCtx->cRightAlpha != 255) {
            interfaceCtx->cRightAlpha = alpha;
        }
    }

    if (gSaveContext.buttonStatus[4] == BTN_DISABLED) {
        if (interfaceCtx->aAlpha != 70) {
            interfaceCtx->aAlpha = 70;
        }
    } else {
        if (interfaceCtx->aAlpha != 255) {
            interfaceCtx->aAlpha = alpha;
        }
    }
}

void func_8008277C(PlayState* play, s16 maxAlpha, s16 alpha) {
    InterfaceContext* interfaceCtx = &play->interfaceCtx;

    if (gSaveContext.unk_13E7 != 0) {
        func_80082644(play, alpha);
        return;
    }

    if ((interfaceCtx->bAlpha != 0) && (interfaceCtx->bAlpha > maxAlpha)) {
        interfaceCtx->bAlpha = maxAlpha;
    }

    if ((interfaceCtx->aAlpha != 0) && (interfaceCtx->aAlpha > maxAlpha)) {
        interfaceCtx->aAlpha = maxAlpha;
    }

    if ((interfaceCtx->cLeftAlpha != 0) && (interfaceCtx->cLeftAlpha > maxAlpha)) {
        interfaceCtx->cLeftAlpha = maxAlpha;
    }

    if ((interfaceCtx->cDownAlpha != 0) && (interfaceCtx->cDownAlpha > maxAlpha)) {
        interfaceCtx->cDownAlpha = maxAlpha;
    }

    if ((interfaceCtx->cRightAlpha != 0) && (interfaceCtx->cRightAlpha > maxAlpha)) {
        interfaceCtx->cRightAlpha = maxAlpha;
    }
}

void func_80082850(PlayState* play, s16 maxAlpha) {
    InterfaceContext* interfaceCtx = &play->interfaceCtx;
    s16 alpha = 255 - maxAlpha;

    switch (gSaveContext.unk_13E8) {
        case 1:
        case 2:
        case 8:
            osSyncPrintf("a_alpha=%d, c_alpha=%d   →   ", interfaceCtx->aAlpha, interfaceCtx->cLeftAlpha);

            if (gSaveContext.unk_13E8 == 8) {
                if (interfaceCtx->bAlpha != 255) {
                    interfaceCtx->bAlpha = alpha;
                }
            } else {
                if ((interfaceCtx->bAlpha != 0) && (interfaceCtx->bAlpha > maxAlpha)) {
                    interfaceCtx->bAlpha = maxAlpha;
                }
            }

            if ((interfaceCtx->aAlpha != 0) && (interfaceCtx->aAlpha > maxAlpha)) {
                interfaceCtx->aAlpha = maxAlpha;
            }

            if ((interfaceCtx->cLeftAlpha != 0) && (interfaceCtx->cLeftAlpha > maxAlpha)) {
                interfaceCtx->cLeftAlpha = maxAlpha;
            }

            if ((interfaceCtx->cDownAlpha != 0) && (interfaceCtx->cDownAlpha > maxAlpha)) {
                interfaceCtx->cDownAlpha = maxAlpha;
            }

            if ((interfaceCtx->cRightAlpha != 0) && (interfaceCtx->cRightAlpha > maxAlpha)) {
                interfaceCtx->cRightAlpha = maxAlpha;
            }

            if ((interfaceCtx->healthAlpha != 0) && (interfaceCtx->healthAlpha > maxAlpha)) {
                interfaceCtx->healthAlpha = maxAlpha;
            }

            if ((interfaceCtx->magicAlpha != 0) && (interfaceCtx->magicAlpha > maxAlpha)) {
                interfaceCtx->magicAlpha = maxAlpha;
            }

            if ((interfaceCtx->minimapAlpha != 0) && (interfaceCtx->minimapAlpha > maxAlpha)) {
                interfaceCtx->minimapAlpha = maxAlpha;
            }

            osSyncPrintf("a_alpha=%d, c_alpha=%d\n", interfaceCtx->aAlpha, interfaceCtx->cLeftAlpha);

            break;
        case 3:
            if ((interfaceCtx->aAlpha != 0) && (interfaceCtx->aAlpha > maxAlpha)) {
                interfaceCtx->aAlpha = maxAlpha;
            }

            func_8008277C(play, maxAlpha, alpha);

            if ((interfaceCtx->magicAlpha != 0) && (interfaceCtx->magicAlpha > maxAlpha)) {
                interfaceCtx->magicAlpha = maxAlpha;
            }

            if ((interfaceCtx->minimapAlpha != 0) && (interfaceCtx->minimapAlpha > maxAlpha)) {
                interfaceCtx->minimapAlpha = maxAlpha;
            }

            if (interfaceCtx->healthAlpha != 255) {
                interfaceCtx->healthAlpha = alpha;
            }

            break;
        case 4:
            if ((interfaceCtx->bAlpha != 0) && (interfaceCtx->bAlpha > maxAlpha)) {
                interfaceCtx->bAlpha = maxAlpha;
            }

            if ((interfaceCtx->aAlpha != 0) && (interfaceCtx->aAlpha > maxAlpha)) {
                interfaceCtx->aAlpha = maxAlpha;
            }

            if ((interfaceCtx->cLeftAlpha != 0) && (interfaceCtx->cLeftAlpha > maxAlpha)) {
                interfaceCtx->cLeftAlpha = maxAlpha;
            }

            if ((interfaceCtx->cDownAlpha != 0) && (interfaceCtx->cDownAlpha > maxAlpha)) {
                interfaceCtx->cDownAlpha = maxAlpha;
            }

            if ((interfaceCtx->cRightAlpha != 0) && (interfaceCtx->cRightAlpha > maxAlpha)) {
                interfaceCtx->cRightAlpha = maxAlpha;
            }

            if ((interfaceCtx->healthAlpha != 0) && (interfaceCtx->healthAlpha > maxAlpha)) {
                interfaceCtx->healthAlpha = maxAlpha;
            }

            if ((interfaceCtx->magicAlpha != 0) && (interfaceCtx->magicAlpha > maxAlpha)) {
                interfaceCtx->magicAlpha = maxAlpha;
            }

            if ((interfaceCtx->minimapAlpha != 0) && (interfaceCtx->minimapAlpha > maxAlpha)) {
                interfaceCtx->minimapAlpha = maxAlpha;
            }

            if (interfaceCtx->aAlpha != 255) {
                interfaceCtx->aAlpha = alpha;
            }

            break;
        case 5:
            func_8008277C(play, maxAlpha, alpha);

            if ((interfaceCtx->minimapAlpha != 0) && (interfaceCtx->minimapAlpha > maxAlpha)) {
                interfaceCtx->minimapAlpha = maxAlpha;
            }

            if (interfaceCtx->aAlpha != 255) {
                interfaceCtx->aAlpha = alpha;
            }

            if (interfaceCtx->healthAlpha != 255) {
                interfaceCtx->healthAlpha = alpha;
            }

            if (interfaceCtx->magicAlpha != 255) {
                interfaceCtx->magicAlpha = alpha;
            }

            break;
        case 6:
            func_8008277C(play, maxAlpha, alpha);

            if (interfaceCtx->aAlpha != 255) {
                interfaceCtx->aAlpha = alpha;
            }

            if (interfaceCtx->healthAlpha != 255) {
                interfaceCtx->healthAlpha = alpha;
            }

            if (interfaceCtx->magicAlpha != 255) {
                interfaceCtx->magicAlpha = alpha;
            }

            switch (play->sceneId) {
                case SCENE_SPOT00:
                case SCENE_SPOT01:
                case SCENE_SPOT02:
                case SCENE_SPOT03:
                case SCENE_SPOT04:
                case SCENE_SPOT05:
                case SCENE_SPOT06:
                case SCENE_SPOT07:
                case SCENE_SPOT08:
                case SCENE_SPOT09:
                case SCENE_SPOT10:
                case SCENE_SPOT11:
                case SCENE_SPOT12:
                case SCENE_SPOT13:
                case SCENE_SPOT15:
                case SCENE_SPOT16:
                case SCENE_SPOT17:
                case SCENE_SPOT18:
                case SCENE_SPOT20:
                case SCENE_GANON_TOU:
                    if (interfaceCtx->minimapAlpha < 170) {
                        interfaceCtx->minimapAlpha = alpha;
                    } else {
                        interfaceCtx->minimapAlpha = 170;
                    }
                    break;
                default:
                    if (interfaceCtx->minimapAlpha != 255) {
                        interfaceCtx->minimapAlpha = alpha;
                    }
                    break;
            }
            break;
        case 7:
            if ((interfaceCtx->minimapAlpha != 0) && (interfaceCtx->minimapAlpha > maxAlpha)) {
                interfaceCtx->minimapAlpha = maxAlpha;
            }

            func_80082644(play, alpha);

            if (interfaceCtx->healthAlpha != 255) {
                interfaceCtx->healthAlpha = alpha;
            }

            if (interfaceCtx->magicAlpha != 255) {
                interfaceCtx->magicAlpha = alpha;
            }

            break;
        case 9:
            if ((interfaceCtx->bAlpha != 0) && (interfaceCtx->bAlpha > maxAlpha)) {
                interfaceCtx->bAlpha = maxAlpha;
            }

            if ((interfaceCtx->aAlpha != 0) && (interfaceCtx->aAlpha > maxAlpha)) {
                interfaceCtx->aAlpha = maxAlpha;
            }

            if ((interfaceCtx->cLeftAlpha != 0) && (interfaceCtx->cLeftAlpha > maxAlpha)) {
                interfaceCtx->cLeftAlpha = maxAlpha;
            }

            if ((interfaceCtx->cDownAlpha != 0) && (interfaceCtx->cDownAlpha > maxAlpha)) {
                interfaceCtx->cDownAlpha = maxAlpha;
            }

            if ((interfaceCtx->cRightAlpha != 0) && (interfaceCtx->cRightAlpha > maxAlpha)) {
                interfaceCtx->cRightAlpha = maxAlpha;
            }

            if ((interfaceCtx->minimapAlpha != 0) && (interfaceCtx->minimapAlpha > maxAlpha)) {
                interfaceCtx->minimapAlpha = maxAlpha;
            }

            if (interfaceCtx->healthAlpha != 255) {
                interfaceCtx->healthAlpha = alpha;
            }

            if (interfaceCtx->magicAlpha != 255) {
                interfaceCtx->magicAlpha = alpha;
            }

            break;
        case 10:
            if ((interfaceCtx->aAlpha != 0) && (interfaceCtx->aAlpha > maxAlpha)) {
                interfaceCtx->aAlpha = maxAlpha;
            }

            if ((interfaceCtx->cLeftAlpha != 0) && (interfaceCtx->cLeftAlpha > maxAlpha)) {
                interfaceCtx->cLeftAlpha = maxAlpha;
            }

            if ((interfaceCtx->cDownAlpha != 0) && (interfaceCtx->cDownAlpha > maxAlpha)) {
                interfaceCtx->cDownAlpha = maxAlpha;
            }

            if ((interfaceCtx->cRightAlpha != 0) && (interfaceCtx->cRightAlpha > maxAlpha)) {
                interfaceCtx->cRightAlpha = maxAlpha;
            }

            if ((interfaceCtx->healthAlpha != 0) && (interfaceCtx->healthAlpha > maxAlpha)) {
                interfaceCtx->healthAlpha = maxAlpha;
            }

            if ((interfaceCtx->magicAlpha != 0) && (interfaceCtx->magicAlpha > maxAlpha)) {
                interfaceCtx->magicAlpha = maxAlpha;
            }

            if ((interfaceCtx->minimapAlpha != 0) && (interfaceCtx->minimapAlpha > maxAlpha)) {
                interfaceCtx->minimapAlpha = maxAlpha;
            }

            if (interfaceCtx->bAlpha != 255) {
                interfaceCtx->bAlpha = alpha;
            }

            break;
        case 11:
            if ((interfaceCtx->bAlpha != 0) && (interfaceCtx->bAlpha > maxAlpha)) {
                interfaceCtx->bAlpha = maxAlpha;
            }

            if ((interfaceCtx->aAlpha != 0) && (interfaceCtx->aAlpha > maxAlpha)) {
                interfaceCtx->aAlpha = maxAlpha;
            }

            if ((interfaceCtx->cLeftAlpha != 0) && (interfaceCtx->cLeftAlpha > maxAlpha)) {
                interfaceCtx->cLeftAlpha = maxAlpha;
            }

            if ((interfaceCtx->cDownAlpha != 0) && (interfaceCtx->cDownAlpha > maxAlpha)) {
                interfaceCtx->cDownAlpha = maxAlpha;
            }

            if ((interfaceCtx->cRightAlpha != 0) && (interfaceCtx->cRightAlpha > maxAlpha)) {
                interfaceCtx->cRightAlpha = maxAlpha;
            }

            if ((interfaceCtx->minimapAlpha != 0) && (interfaceCtx->minimapAlpha > maxAlpha)) {
                interfaceCtx->minimapAlpha = maxAlpha;
            }

            if ((interfaceCtx->magicAlpha != 0) && (interfaceCtx->magicAlpha > maxAlpha)) {
                interfaceCtx->magicAlpha = maxAlpha;
            }

            if (interfaceCtx->healthAlpha != 255) {
                interfaceCtx->healthAlpha = alpha;
            }

            break;
        case 12:
            if (interfaceCtx->aAlpha != 255) {
                interfaceCtx->aAlpha = alpha;
            }

            if (interfaceCtx->bAlpha != 255) {
                interfaceCtx->bAlpha = alpha;
            }

            if (interfaceCtx->minimapAlpha != 255) {
                interfaceCtx->minimapAlpha = alpha;
            }

            if ((interfaceCtx->cLeftAlpha != 0) && (interfaceCtx->cLeftAlpha > maxAlpha)) {
                interfaceCtx->cLeftAlpha = maxAlpha;
            }

            if ((interfaceCtx->cDownAlpha != 0) && (interfaceCtx->cDownAlpha > maxAlpha)) {
                interfaceCtx->cDownAlpha = maxAlpha;
            }

            if ((interfaceCtx->cRightAlpha != 0) && (interfaceCtx->cRightAlpha > maxAlpha)) {
                interfaceCtx->cRightAlpha = maxAlpha;
            }

            if ((interfaceCtx->magicAlpha != 0) && (interfaceCtx->magicAlpha > maxAlpha)) {
                interfaceCtx->magicAlpha = maxAlpha;
            }

            if ((interfaceCtx->healthAlpha != 0) && (interfaceCtx->healthAlpha > maxAlpha)) {
                interfaceCtx->healthAlpha = maxAlpha;
            }

            break;
        case 13:
            func_8008277C(play, maxAlpha, alpha);

            if ((interfaceCtx->minimapAlpha != 0) && (interfaceCtx->minimapAlpha > maxAlpha)) {
                interfaceCtx->minimapAlpha = maxAlpha;
            }

            if ((interfaceCtx->aAlpha != 0) && (interfaceCtx->aAlpha > maxAlpha)) {
                interfaceCtx->aAlpha = maxAlpha;
            }

            if (interfaceCtx->healthAlpha != 255) {
                interfaceCtx->healthAlpha = alpha;
            }

            if (interfaceCtx->magicAlpha != 255) {
                interfaceCtx->magicAlpha = alpha;
            }

            break;
    }

    if ((play->roomCtx.curRoom.behaviorType1 == ROOM_BEHAVIOR_TYPE1_1) && (interfaceCtx->minimapAlpha >= 255)) {
        interfaceCtx->minimapAlpha = 255;
    }
}

void func_80083108(PlayState* play) {
    MessageContext* msgCtx = &play->msgCtx;
    Player* player = GET_PLAYER(play);
    InterfaceContext* interfaceCtx = &play->interfaceCtx;
    s16 i;
    s16 sp28 = false;

    if ((gSaveContext.save.cutsceneIndex < 0xFFF0) ||
        ((play->sceneId == SCENE_SPOT20) && (gSaveContext.save.cutsceneIndex == 0xFFF0))) {
        gSaveContext.unk_13E7 = 0;

        if ((player->stateFlags1 & PLAYER_STATE1_23) || (play->shootingGalleryStatus > 1) ||
            ((play->sceneId == SCENE_BOWLING) && Flags_GetSwitch(play, 0x38))) {
            if (gSaveContext.save.info.equips.buttonItems[0] != ITEM_NONE) {
                gSaveContext.unk_13E7 = 1;

                if (gSaveContext.buttonStatus[0] == BTN_DISABLED) {
                    gSaveContext.buttonStatus[0] = gSaveContext.buttonStatus[1] = gSaveContext.buttonStatus[2] =
                        gSaveContext.buttonStatus[3] = BTN_ENABLED;
                }

                if ((gSaveContext.save.info.equips.buttonItems[0] != ITEM_SLINGSHOT) &&
                    (gSaveContext.save.info.equips.buttonItems[0] != ITEM_BOW) &&
                    (gSaveContext.save.info.equips.buttonItems[0] != ITEM_BOMBCHU) &&
                    (gSaveContext.save.info.equips.buttonItems[0] != ITEM_NONE)) {
                    gSaveContext.buttonStatus[0] = gSaveContext.save.info.equips.buttonItems[0];

                    if ((play->sceneId == SCENE_BOWLING) && Flags_GetSwitch(play, 0x38)) {
                        gSaveContext.save.info.equips.buttonItems[0] = ITEM_BOMBCHU;
                        Interface_LoadItemIcon1(play, 0);
                    } else {
                        gSaveContext.save.info.equips.buttonItems[0] = ITEM_BOW;
                        if (play->shootingGalleryStatus > 1) {
                            if (LINK_AGE_IN_YEARS == YEARS_CHILD) {
                                gSaveContext.save.info.equips.buttonItems[0] = ITEM_SLINGSHOT;
                            }

                            Interface_LoadItemIcon1(play, 0);
                        } else {
                            if (gSaveContext.save.info.inventory.items[SLOT_BOW] == ITEM_NONE) {
                                gSaveContext.save.info.equips.buttonItems[0] = ITEM_NONE;
                            } else {
                                Interface_LoadItemIcon1(play, 0);
                            }
                        }
                    }

                    gSaveContext.buttonStatus[1] = gSaveContext.buttonStatus[2] = gSaveContext.buttonStatus[3] =
                        BTN_DISABLED;
                    Interface_ChangeAlpha(6);
                }

                if (play->transitionMode != TRANS_MODE_OFF) {
                    Interface_ChangeAlpha(1);
                } else if (gSaveContext.minigameState == 1) {
                    Interface_ChangeAlpha(8);
                } else if (play->shootingGalleryStatus > 1) {
                    Interface_ChangeAlpha(8);
                } else if ((play->sceneId == SCENE_BOWLING) && Flags_GetSwitch(play, 0x38)) {
                    Interface_ChangeAlpha(8);
                } else if (player->stateFlags1 & PLAYER_STATE1_23) {
                    Interface_ChangeAlpha(12);
                }
            } else {
                if (player->stateFlags1 & PLAYER_STATE1_23) {
                    Interface_ChangeAlpha(12);
                }
            }
        } else if (play->sceneId == SCENE_KENJYANOMA) {
            Interface_ChangeAlpha(1);
        } else if (play->sceneId == SCENE_TURIBORI) {
            gSaveContext.unk_13E7 = 2;
            if (play->interfaceCtx.unk_260 != 0) {
                if (gSaveContext.save.info.equips.buttonItems[0] != ITEM_FISHING_POLE) {
                    gSaveContext.buttonStatus[0] = gSaveContext.save.info.equips.buttonItems[0];
                    gSaveContext.save.info.equips.buttonItems[0] = ITEM_FISHING_POLE;
                    gSaveContext.unk_13EA = 0;
                    Interface_LoadItemIcon1(play, 0);
                    Interface_ChangeAlpha(12);
                }

                if (gSaveContext.unk_13EA != 12) {
                    Interface_ChangeAlpha(12);
                }
            } else if (gSaveContext.save.info.equips.buttonItems[0] == ITEM_FISHING_POLE) {
                gSaveContext.save.info.equips.buttonItems[0] = gSaveContext.buttonStatus[0];
                gSaveContext.unk_13EA = 0;

                if (gSaveContext.save.info.equips.buttonItems[0] != ITEM_NONE) {
                    Interface_LoadItemIcon1(play, 0);
                }

                gSaveContext.buttonStatus[0] = gSaveContext.buttonStatus[1] = gSaveContext.buttonStatus[2] =
                    gSaveContext.buttonStatus[3] = BTN_DISABLED;
                Interface_ChangeAlpha(50);
            } else {
                if (gSaveContext.buttonStatus[0] == BTN_ENABLED) {
                    gSaveContext.unk_13EA = 0;
                }

                gSaveContext.buttonStatus[0] = gSaveContext.buttonStatus[1] = gSaveContext.buttonStatus[2] =
                    gSaveContext.buttonStatus[3] = BTN_DISABLED;
                Interface_ChangeAlpha(50);
            }
        } else if (msgCtx->msgMode == MSGMODE_NONE) {
            if ((func_8008F2F8(play) >= 2) && (func_8008F2F8(play) < 5)) {
                if (gSaveContext.buttonStatus[0] != BTN_DISABLED) {
                    sp28 = true;
                }

                gSaveContext.buttonStatus[0] = BTN_DISABLED;

                for (i = 1; i < 4; i++) {
                    if (func_8008F2F8(play) == 2) {
                        if ((gSaveContext.save.info.equips.buttonItems[i] != ITEM_HOOKSHOT) &&
                            (gSaveContext.save.info.equips.buttonItems[i] != ITEM_LONGSHOT)) {
                            if (gSaveContext.buttonStatus[i] == BTN_ENABLED) {
                                sp28 = true;
                            }

                            gSaveContext.buttonStatus[i] = BTN_DISABLED;
                        } else {
                            if (gSaveContext.buttonStatus[i] == BTN_DISABLED) {
                                sp28 = true;
                            }

                            gSaveContext.buttonStatus[i] = BTN_ENABLED;
                        }
                    } else {
                        if (gSaveContext.buttonStatus[i] == BTN_ENABLED) {
                            sp28 = true;
                        }

                        gSaveContext.buttonStatus[i] = BTN_DISABLED;
                    }
                }

                if (sp28) {
                    gSaveContext.unk_13EA = 0;
                }

                Interface_ChangeAlpha(50);
            } else if ((player->stateFlags1 & PLAYER_STATE1_21) || (player->stateFlags2 & PLAYER_STATE2_CRAWLING)) {
                if (gSaveContext.buttonStatus[0] != BTN_DISABLED) {
                    gSaveContext.buttonStatus[0] = BTN_DISABLED;
                    gSaveContext.buttonStatus[1] = BTN_DISABLED;
                    gSaveContext.buttonStatus[2] = BTN_DISABLED;
                    gSaveContext.buttonStatus[3] = BTN_DISABLED;
                    gSaveContext.unk_13EA = 0;
                    Interface_ChangeAlpha(50);
                }
            } else if (GET_EVENTINF_HORSES_STATE() == EVENTINF_HORSES_STATE_1) {
                if (player->stateFlags1 & PLAYER_STATE1_23) {
                    if ((gSaveContext.save.info.equips.buttonItems[0] != ITEM_NONE) &&
                        (gSaveContext.save.info.equips.buttonItems[0] != ITEM_BOW)) {
                        if (gSaveContext.save.info.inventory.items[SLOT_BOW] == ITEM_NONE) {
                            gSaveContext.save.info.equips.buttonItems[0] = ITEM_NONE;
                        } else {
                            gSaveContext.save.info.equips.buttonItems[0] = ITEM_BOW;
                            sp28 = true;
                        }
                    }
                } else {
<<<<<<< HEAD
                    if ((gSaveContext.save.info.equips.buttonItems[0] == ITEM_NONE) ||
                        (gSaveContext.save.info.equips.buttonItems[0] == ITEM_BOW)) {

                        if ((gSaveContext.save.info.equips.buttonItems[0] != ITEM_SWORD_KOKIRI) &&
                            (gSaveContext.save.info.equips.buttonItems[0] != ITEM_SWORD_MASTER) &&
                            (gSaveContext.save.info.equips.buttonItems[0] != ITEM_SWORD_BGS) &&
                            (gSaveContext.save.info.equips.buttonItems[0] != ITEM_SWORD_KNIFE)) {
                            gSaveContext.save.info.equips.buttonItems[0] = gSaveContext.buttonStatus[0];
=======
                    if ((gSaveContext.equips.buttonItems[0] == ITEM_NONE) ||
                        (gSaveContext.equips.buttonItems[0] == ITEM_BOW)) {

                        if ((gSaveContext.equips.buttonItems[0] != ITEM_SWORD_KOKIRI) &&
                            (gSaveContext.equips.buttonItems[0] != ITEM_SWORD_MASTER) &&
                            (gSaveContext.equips.buttonItems[0] != ITEM_SWORD_BIGGORON) &&
                            (gSaveContext.equips.buttonItems[0] != ITEM_GIANTS_KNIFE)) {
                            gSaveContext.equips.buttonItems[0] = gSaveContext.buttonStatus[0];
>>>>>>> cc240960
                        } else {
                            gSaveContext.buttonStatus[0] = gSaveContext.save.info.equips.buttonItems[0];
                        }
                    }
                    sp28 = true;
                }

                if (sp28) {
                    Interface_LoadItemIcon1(play, 0);
                    sp28 = false;
                }

                for (i = 1; i < 4; i++) {
<<<<<<< HEAD
                    if ((gSaveContext.save.info.equips.buttonItems[i] != ITEM_OCARINA_FAIRY) &&
                        (gSaveContext.save.info.equips.buttonItems[i] != ITEM_OCARINA_TIME)) {
=======
                    if ((gSaveContext.equips.buttonItems[i] != ITEM_OCARINA_FAIRY) &&
                        (gSaveContext.equips.buttonItems[i] != ITEM_OCARINA_OF_TIME)) {
>>>>>>> cc240960
                        if (gSaveContext.buttonStatus[i] == BTN_ENABLED) {
                            sp28 = true;
                        }

                        gSaveContext.buttonStatus[i] = BTN_DISABLED;
                    } else {
                        if (gSaveContext.buttonStatus[i] == BTN_DISABLED) {
                            sp28 = true;
                        }

                        gSaveContext.buttonStatus[i] = BTN_ENABLED;
                    }
                }

                if (sp28) {
                    gSaveContext.unk_13EA = 0;
                }

                Interface_ChangeAlpha(50);
            } else {
                if (interfaceCtx->restrictions.bButton == 0) {
                    if ((gSaveContext.save.info.equips.buttonItems[0] == ITEM_SLINGSHOT) ||
                        (gSaveContext.save.info.equips.buttonItems[0] == ITEM_BOW) ||
                        (gSaveContext.save.info.equips.buttonItems[0] == ITEM_BOMBCHU) ||
                        (gSaveContext.save.info.equips.buttonItems[0] == ITEM_NONE)) {
                        if ((gSaveContext.save.info.equips.buttonItems[0] != ITEM_NONE) ||
                            (gSaveContext.save.info.infTable[INFTABLE_1DX_INDEX] == 0)) {
                            gSaveContext.save.info.equips.buttonItems[0] = gSaveContext.buttonStatus[0];
                            sp28 = true;

                            if (gSaveContext.save.info.equips.buttonItems[0] != ITEM_NONE) {
                                Interface_LoadItemIcon1(play, 0);
                            }
                        }
                    } else if ((gSaveContext.buttonStatus[0] & 0xFF) == BTN_DISABLED) {
                        sp28 = true;

                        if (((gSaveContext.buttonStatus[0] & 0xFF) == BTN_DISABLED) ||
                            ((gSaveContext.buttonStatus[0] & 0xFF) == BTN_ENABLED)) {
                            gSaveContext.buttonStatus[0] = BTN_ENABLED;
                        } else {
                            gSaveContext.save.info.equips.buttonItems[0] = gSaveContext.buttonStatus[0] & 0xFF;
                        }
                    }
                } else if (interfaceCtx->restrictions.bButton == 1) {
                    if ((gSaveContext.save.info.equips.buttonItems[0] == ITEM_SLINGSHOT) ||
                        (gSaveContext.save.info.equips.buttonItems[0] == ITEM_BOW) ||
                        (gSaveContext.save.info.equips.buttonItems[0] == ITEM_BOMBCHU) ||
                        (gSaveContext.save.info.equips.buttonItems[0] == ITEM_NONE)) {
                        if ((gSaveContext.save.info.equips.buttonItems[0] != ITEM_NONE) ||
                            (gSaveContext.save.info.infTable[INFTABLE_1DX_INDEX] == 0)) {
                            gSaveContext.save.info.equips.buttonItems[0] = gSaveContext.buttonStatus[0];
                            sp28 = true;

                            if (gSaveContext.save.info.equips.buttonItems[0] != ITEM_NONE) {
                                Interface_LoadItemIcon1(play, 0);
                            }
                        }
                    } else {
                        if (gSaveContext.buttonStatus[0] == BTN_ENABLED) {
                            sp28 = true;
                        }

                        gSaveContext.buttonStatus[0] = BTN_DISABLED;
                    }
                }

                if (interfaceCtx->restrictions.bottles != 0) {
                    for (i = 1; i < 4; i++) {
<<<<<<< HEAD
                        if ((gSaveContext.save.info.equips.buttonItems[i] >= ITEM_BOTTLE) &&
                            (gSaveContext.save.info.equips.buttonItems[i] <= ITEM_POE)) {
=======
                        if ((gSaveContext.equips.buttonItems[i] >= ITEM_BOTTLE_EMPTY) &&
                            (gSaveContext.equips.buttonItems[i] <= ITEM_BOTTLE_POE)) {
>>>>>>> cc240960
                            if (gSaveContext.buttonStatus[i] == BTN_ENABLED) {
                                sp28 = true;
                            }

                            gSaveContext.buttonStatus[i] = BTN_DISABLED;
                        }
                    }
                } else if (interfaceCtx->restrictions.bottles == 0) {
                    for (i = 1; i < 4; i++) {
<<<<<<< HEAD
                        if ((gSaveContext.save.info.equips.buttonItems[i] >= ITEM_BOTTLE) &&
                            (gSaveContext.save.info.equips.buttonItems[i] <= ITEM_POE)) {
=======
                        if ((gSaveContext.equips.buttonItems[i] >= ITEM_BOTTLE_EMPTY) &&
                            (gSaveContext.equips.buttonItems[i] <= ITEM_BOTTLE_POE)) {
>>>>>>> cc240960
                            if (gSaveContext.buttonStatus[i] == BTN_DISABLED) {
                                sp28 = true;
                            }

                            gSaveContext.buttonStatus[i] = BTN_ENABLED;
                        }
                    }
                }

                if (interfaceCtx->restrictions.tradeItems != 0) {
                    for (i = 1; i < 4; i++) {
                        if ((gSaveContext.save.info.equips.buttonItems[i] >= ITEM_WEIRD_EGG) &&
                            (gSaveContext.save.info.equips.buttonItems[i] <= ITEM_CLAIM_CHECK)) {
                            if (gSaveContext.buttonStatus[i] == BTN_ENABLED) {
                                sp28 = true;
                            }

                            gSaveContext.buttonStatus[i] = BTN_DISABLED;
                        }
                    }
                } else if (interfaceCtx->restrictions.tradeItems == 0) {
                    for (i = 1; i < 4; i++) {
                        if ((gSaveContext.save.info.equips.buttonItems[i] >= ITEM_WEIRD_EGG) &&
                            (gSaveContext.save.info.equips.buttonItems[i] <= ITEM_CLAIM_CHECK)) {
                            if (gSaveContext.buttonStatus[i] == BTN_DISABLED) {
                                sp28 = true;
                            }

                            gSaveContext.buttonStatus[i] = BTN_ENABLED;
                        }
                    }
                }

                if (interfaceCtx->restrictions.hookshot != 0) {
                    for (i = 1; i < 4; i++) {
                        if ((gSaveContext.save.info.equips.buttonItems[i] == ITEM_HOOKSHOT) ||
                            (gSaveContext.save.info.equips.buttonItems[i] == ITEM_LONGSHOT)) {
                            if (gSaveContext.buttonStatus[i] == BTN_ENABLED) {
                                sp28 = true;
                            }

                            gSaveContext.buttonStatus[i] = BTN_DISABLED;
                        }
                    }
                } else if (interfaceCtx->restrictions.hookshot == 0) {
                    for (i = 1; i < 4; i++) {
                        if ((gSaveContext.save.info.equips.buttonItems[i] == ITEM_HOOKSHOT) ||
                            (gSaveContext.save.info.equips.buttonItems[i] == ITEM_LONGSHOT)) {
                            if (gSaveContext.buttonStatus[i] == BTN_DISABLED) {
                                sp28 = true;
                            }

                            gSaveContext.buttonStatus[i] = BTN_ENABLED;
                        }
                    }
                }

                if (interfaceCtx->restrictions.ocarina != 0) {
                    for (i = 1; i < 4; i++) {
<<<<<<< HEAD
                        if ((gSaveContext.save.info.equips.buttonItems[i] == ITEM_OCARINA_FAIRY) ||
                            (gSaveContext.save.info.equips.buttonItems[i] == ITEM_OCARINA_TIME)) {
=======
                        if ((gSaveContext.equips.buttonItems[i] == ITEM_OCARINA_FAIRY) ||
                            (gSaveContext.equips.buttonItems[i] == ITEM_OCARINA_OF_TIME)) {
>>>>>>> cc240960
                            if (gSaveContext.buttonStatus[i] == BTN_ENABLED) {
                                sp28 = true;
                            }

                            gSaveContext.buttonStatus[i] = BTN_DISABLED;
                        }
                    }
                } else if (interfaceCtx->restrictions.ocarina == 0) {
                    for (i = 1; i < 4; i++) {
<<<<<<< HEAD
                        if ((gSaveContext.save.info.equips.buttonItems[i] == ITEM_OCARINA_FAIRY) ||
                            (gSaveContext.save.info.equips.buttonItems[i] == ITEM_OCARINA_TIME)) {
=======
                        if ((gSaveContext.equips.buttonItems[i] == ITEM_OCARINA_FAIRY) ||
                            (gSaveContext.equips.buttonItems[i] == ITEM_OCARINA_OF_TIME)) {
>>>>>>> cc240960
                            if (gSaveContext.buttonStatus[i] == BTN_DISABLED) {
                                sp28 = true;
                            }

                            gSaveContext.buttonStatus[i] = BTN_ENABLED;
                        }
                    }
                }

                if (interfaceCtx->restrictions.farores != 0) {
                    for (i = 1; i < 4; i++) {
                        if (gSaveContext.save.info.equips.buttonItems[i] == ITEM_FARORES_WIND) {
                            if (gSaveContext.buttonStatus[i] == BTN_ENABLED) {
                                sp28 = true;
                            }

                            gSaveContext.buttonStatus[i] = BTN_DISABLED;
                            osSyncPrintf("***(i=%d)***  ", i);
                        }
                    }
                } else if (interfaceCtx->restrictions.farores == 0) {
                    for (i = 1; i < 4; i++) {
                        if (gSaveContext.save.info.equips.buttonItems[i] == ITEM_FARORES_WIND) {
                            if (gSaveContext.buttonStatus[i] == BTN_DISABLED) {
                                sp28 = true;
                            }

                            gSaveContext.buttonStatus[i] = BTN_ENABLED;
                        }
                    }
                }

                if (interfaceCtx->restrictions.dinsNayrus != 0) {
                    for (i = 1; i < 4; i++) {
                        if ((gSaveContext.save.info.equips.buttonItems[i] == ITEM_DINS_FIRE) ||
                            (gSaveContext.save.info.equips.buttonItems[i] == ITEM_NAYRUS_LOVE)) {
                            if (gSaveContext.buttonStatus[i] == BTN_ENABLED) {
                                sp28 = true;
                            }

                            gSaveContext.buttonStatus[i] = BTN_DISABLED;
                        }
                    }
                } else if (interfaceCtx->restrictions.dinsNayrus == 0) {
                    for (i = 1; i < 4; i++) {
                        if ((gSaveContext.save.info.equips.buttonItems[i] == ITEM_DINS_FIRE) ||
                            (gSaveContext.save.info.equips.buttonItems[i] == ITEM_NAYRUS_LOVE)) {
                            if (gSaveContext.buttonStatus[i] == BTN_DISABLED) {
                                sp28 = true;
                            }

                            gSaveContext.buttonStatus[i] = BTN_ENABLED;
                        }
                    }
                }

                if (interfaceCtx->restrictions.all != 0) {
                    for (i = 1; i < 4; i++) {
<<<<<<< HEAD
                        if ((gSaveContext.save.info.equips.buttonItems[i] != ITEM_OCARINA_FAIRY) &&
                            (gSaveContext.save.info.equips.buttonItems[i] != ITEM_OCARINA_TIME) &&
                            !((gSaveContext.save.info.equips.buttonItems[i] >= ITEM_BOTTLE) &&
                              (gSaveContext.save.info.equips.buttonItems[i] <= ITEM_POE)) &&
                            !((gSaveContext.save.info.equips.buttonItems[i] >= ITEM_WEIRD_EGG) &&
                              (gSaveContext.save.info.equips.buttonItems[i] <= ITEM_CLAIM_CHECK))) {
                            if ((play->sceneId != SCENE_TAKARAYA) ||
                                (gSaveContext.save.info.equips.buttonItems[i] != ITEM_LENS)) {
=======
                        if ((gSaveContext.equips.buttonItems[i] != ITEM_OCARINA_FAIRY) &&
                            (gSaveContext.equips.buttonItems[i] != ITEM_OCARINA_OF_TIME) &&
                            !((gSaveContext.equips.buttonItems[i] >= ITEM_BOTTLE_EMPTY) &&
                              (gSaveContext.equips.buttonItems[i] <= ITEM_BOTTLE_POE)) &&
                            !((gSaveContext.equips.buttonItems[i] >= ITEM_WEIRD_EGG) &&
                              (gSaveContext.equips.buttonItems[i] <= ITEM_CLAIM_CHECK))) {
                            if ((play->sceneId != SCENE_TAKARAYA) ||
                                (gSaveContext.equips.buttonItems[i] != ITEM_LENS_OF_TRUTH)) {
>>>>>>> cc240960
                                if (gSaveContext.buttonStatus[i] == BTN_ENABLED) {
                                    sp28 = true;
                                }

                                gSaveContext.buttonStatus[i] = BTN_DISABLED;
                            } else {
                                if (gSaveContext.buttonStatus[i] == BTN_DISABLED) {
                                    sp28 = true;
                                }

                                gSaveContext.buttonStatus[i] = BTN_ENABLED;
                            }
                        }
                    }
                } else if (interfaceCtx->restrictions.all == 0) {
                    for (i = 1; i < 4; i++) {
<<<<<<< HEAD
                        if ((gSaveContext.save.info.equips.buttonItems[i] != ITEM_DINS_FIRE) &&
                            (gSaveContext.save.info.equips.buttonItems[i] != ITEM_HOOKSHOT) &&
                            (gSaveContext.save.info.equips.buttonItems[i] != ITEM_LONGSHOT) &&
                            (gSaveContext.save.info.equips.buttonItems[i] != ITEM_FARORES_WIND) &&
                            (gSaveContext.save.info.equips.buttonItems[i] != ITEM_NAYRUS_LOVE) &&
                            (gSaveContext.save.info.equips.buttonItems[i] != ITEM_OCARINA_FAIRY) &&
                            (gSaveContext.save.info.equips.buttonItems[i] != ITEM_OCARINA_TIME) &&
                            !((gSaveContext.save.info.equips.buttonItems[i] >= ITEM_BOTTLE) &&
                              (gSaveContext.save.info.equips.buttonItems[i] <= ITEM_POE)) &&
                            !((gSaveContext.save.info.equips.buttonItems[i] >= ITEM_WEIRD_EGG) &&
                              (gSaveContext.save.info.equips.buttonItems[i] <= ITEM_CLAIM_CHECK))) {
=======
                        if ((gSaveContext.equips.buttonItems[i] != ITEM_DINS_FIRE) &&
                            (gSaveContext.equips.buttonItems[i] != ITEM_HOOKSHOT) &&
                            (gSaveContext.equips.buttonItems[i] != ITEM_LONGSHOT) &&
                            (gSaveContext.equips.buttonItems[i] != ITEM_FARORES_WIND) &&
                            (gSaveContext.equips.buttonItems[i] != ITEM_NAYRUS_LOVE) &&
                            (gSaveContext.equips.buttonItems[i] != ITEM_OCARINA_FAIRY) &&
                            (gSaveContext.equips.buttonItems[i] != ITEM_OCARINA_OF_TIME) &&
                            !((gSaveContext.equips.buttonItems[i] >= ITEM_BOTTLE_EMPTY) &&
                              (gSaveContext.equips.buttonItems[i] <= ITEM_BOTTLE_POE)) &&
                            !((gSaveContext.equips.buttonItems[i] >= ITEM_WEIRD_EGG) &&
                              (gSaveContext.equips.buttonItems[i] <= ITEM_CLAIM_CHECK))) {
>>>>>>> cc240960
                            if (gSaveContext.buttonStatus[i] == BTN_DISABLED) {
                                sp28 = true;
                            }

                            gSaveContext.buttonStatus[i] = BTN_ENABLED;
                        }
                    }
                }
            }
        }
    }

    if (sp28) {
        gSaveContext.unk_13EA = 0;
        if ((play->transitionTrigger == TRANS_TRIGGER_OFF) && (play->transitionMode == TRANS_MODE_OFF)) {
            Interface_ChangeAlpha(50);
            osSyncPrintf("????????  alpha_change( 50 );  ?????\n");
        } else {
            osSyncPrintf("game_play->fade_direction || game_play->fbdemo_wipe_modem");
        }
    }
}

void Interface_SetSceneRestrictions(PlayState* play) {
    InterfaceContext* interfaceCtx = &play->interfaceCtx;
    s16 i;
    u8 sceneId;

    interfaceCtx->restrictions.hGauge = interfaceCtx->restrictions.bButton = interfaceCtx->restrictions.aButton =
        interfaceCtx->restrictions.bottles = interfaceCtx->restrictions.tradeItems =
            interfaceCtx->restrictions.hookshot = interfaceCtx->restrictions.ocarina =
                interfaceCtx->restrictions.warpSongs = interfaceCtx->restrictions.sunsSong =
                    interfaceCtx->restrictions.farores = interfaceCtx->restrictions.dinsNayrus =
                        interfaceCtx->restrictions.all = 0;

    i = 0;

    // "Data settings related to button display scene_data_ID=%d\n"
    osSyncPrintf("ボタン表示関係データ設定 scene_data_ID=%d\n", play->sceneId);

    do {
        sceneId = (u8)play->sceneId;
        if (sRestrictionFlags[i].sceneId == sceneId) {
            interfaceCtx->restrictions.hGauge = (sRestrictionFlags[i].flags1 & 0xC0) >> 6;
            interfaceCtx->restrictions.bButton = (sRestrictionFlags[i].flags1 & 0x30) >> 4;
            interfaceCtx->restrictions.aButton = (sRestrictionFlags[i].flags1 & 0x0C) >> 2;
            interfaceCtx->restrictions.bottles = (sRestrictionFlags[i].flags1 & 0x03) >> 0;
            interfaceCtx->restrictions.tradeItems = (sRestrictionFlags[i].flags2 & 0xC0) >> 6;
            interfaceCtx->restrictions.hookshot = (sRestrictionFlags[i].flags2 & 0x30) >> 4;
            interfaceCtx->restrictions.ocarina = (sRestrictionFlags[i].flags2 & 0x0C) >> 2;
            interfaceCtx->restrictions.warpSongs = (sRestrictionFlags[i].flags2 & 0x03) >> 0;
            interfaceCtx->restrictions.sunsSong = (sRestrictionFlags[i].flags3 & 0xC0) >> 6;
            interfaceCtx->restrictions.farores = (sRestrictionFlags[i].flags3 & 0x30) >> 4;
            interfaceCtx->restrictions.dinsNayrus = (sRestrictionFlags[i].flags3 & 0x0C) >> 2;
            interfaceCtx->restrictions.all = (sRestrictionFlags[i].flags3 & 0x03) >> 0;

            osSyncPrintf(VT_FGCOL(YELLOW));
            osSyncPrintf("parameter->button_status = %x,%x,%x\n", sRestrictionFlags[i].flags1,
                         sRestrictionFlags[i].flags2, sRestrictionFlags[i].flags3);
            osSyncPrintf("h_gage=%d, b_button=%d, a_button=%d, c_bottle=%d\n", interfaceCtx->restrictions.hGauge,
                         interfaceCtx->restrictions.bButton, interfaceCtx->restrictions.aButton,
                         interfaceCtx->restrictions.bottles);
            osSyncPrintf("c_warasibe=%d, c_hook=%d, c_ocarina=%d, c_warp=%d\n", interfaceCtx->restrictions.tradeItems,
                         interfaceCtx->restrictions.hookshot, interfaceCtx->restrictions.ocarina,
                         interfaceCtx->restrictions.warpSongs);
            osSyncPrintf("c_sunmoon=%d, m_wind=%d, m_magic=%d, another=%d\n", interfaceCtx->restrictions.sunsSong,
                         interfaceCtx->restrictions.farores, interfaceCtx->restrictions.dinsNayrus,
                         interfaceCtx->restrictions.all);
            osSyncPrintf(VT_RST);
            return;
        }
        i++;
    } while (sRestrictionFlags[i].sceneId != 0xFF);
}

Gfx* Gfx_TextureIA8(Gfx* displayListHead, void* texture, s16 textureWidth, s16 textureHeight, s16 rectLeft, s16 rectTop,
                    s16 rectWidth, s16 rectHeight, u16 dsdx, u16 dtdy) {
    gDPLoadTextureBlock(displayListHead++, texture, G_IM_FMT_IA, G_IM_SIZ_8b, textureWidth, textureHeight, 0,
                        G_TX_NOMIRROR | G_TX_WRAP, G_TX_NOMIRROR | G_TX_WRAP, G_TX_NOMASK, G_TX_NOMASK, G_TX_NOLOD,
                        G_TX_NOLOD);

    gSPTextureRectangle(displayListHead++, rectLeft << 2, rectTop << 2, (rectLeft + rectWidth) << 2,
                        (rectTop + rectHeight) << 2, G_TX_RENDERTILE, 0, 0, dsdx, dtdy);

    return displayListHead;
}

Gfx* Gfx_TextureI8(Gfx* displayListHead, void* texture, s16 textureWidth, s16 textureHeight, s16 rectLeft, s16 rectTop,
                   s16 rectWidth, s16 rectHeight, u16 dsdx, u16 dtdy) {
    gDPLoadTextureBlock(displayListHead++, texture, G_IM_FMT_I, G_IM_SIZ_8b, textureWidth, textureHeight, 0,
                        G_TX_NOMIRROR | G_TX_WRAP, G_TX_NOMIRROR | G_TX_WRAP, G_TX_NOMASK, G_TX_NOMASK, G_TX_NOLOD,
                        G_TX_NOLOD);

    gSPTextureRectangle(displayListHead++, rectLeft << 2, rectTop << 2, (rectLeft + rectWidth) << 2,
                        (rectTop + rectHeight) << 2, G_TX_RENDERTILE, 0, 0, dsdx, dtdy);

    return displayListHead;
}

void Inventory_SwapAgeEquipment(void) {
    s16 i;
    u16 shieldEquipValue;

    if (LINK_AGE_IN_YEARS == YEARS_CHILD) {
        for (i = 0; i < 4; i++) {
            if (i != 0) {
                gSaveContext.save.info.playerData.childEquips.buttonItems[i] =
                    gSaveContext.save.info.equips.buttonItems[i];
            } else {
                gSaveContext.save.info.playerData.childEquips.buttonItems[i] = ITEM_SWORD_KOKIRI;
            }

            if (i != 0) {
                gSaveContext.save.info.playerData.childEquips.cButtonSlots[i - 1] =
                    gSaveContext.save.info.equips.cButtonSlots[i - 1];
            }
        }

        gSaveContext.save.info.playerData.childEquips.equipment = gSaveContext.save.info.equips.equipment;

        if (gSaveContext.save.info.playerData.adultEquips.buttonItems[0] == ITEM_NONE) {
            gSaveContext.save.info.equips.buttonItems[0] = ITEM_SWORD_MASTER;

<<<<<<< HEAD
            if (gSaveContext.save.info.inventory.items[SLOT_NUT] != ITEM_NONE) {
                gSaveContext.save.info.equips.buttonItems[1] = ITEM_NUT;
                gSaveContext.save.info.equips.cButtonSlots[0] = SLOT_NUT;
=======
            if (gSaveContext.inventory.items[SLOT_DEKU_NUT] != ITEM_NONE) {
                gSaveContext.equips.buttonItems[1] = ITEM_DEKU_NUT;
                gSaveContext.equips.cButtonSlots[0] = SLOT_DEKU_NUT;
>>>>>>> cc240960
            } else {
                gSaveContext.save.info.equips.buttonItems[1] = gSaveContext.save.info.equips.cButtonSlots[0] =
                    ITEM_NONE;
            }

            gSaveContext.save.info.equips.buttonItems[2] = ITEM_BOMB;
            gSaveContext.save.info.equips.buttonItems[3] = gSaveContext.save.info.inventory.items[SLOT_OCARINA];
            gSaveContext.save.info.equips.cButtonSlots[1] = SLOT_BOMB;
            gSaveContext.save.info.equips.cButtonSlots[2] = SLOT_OCARINA;
            gSaveContext.save.info.equips.equipment = (EQUIP_VALUE_SWORD_MASTER << (EQUIP_TYPE_SWORD * 4)) |
                                                      (EQUIP_VALUE_SHIELD_HYLIAN << (EQUIP_TYPE_SHIELD * 4)) |
                                                      (EQUIP_VALUE_TUNIC_KOKIRI << (EQUIP_TYPE_TUNIC * 4)) |
                                                      (EQUIP_VALUE_BOOTS_KOKIRI << (EQUIP_TYPE_BOOTS * 4));
        } else {
            for (i = 0; i < 4; i++) {
                gSaveContext.save.info.equips.buttonItems[i] =
                    gSaveContext.save.info.playerData.adultEquips.buttonItems[i];

                if (i != 0) {
                    gSaveContext.save.info.equips.cButtonSlots[i - 1] =
                        gSaveContext.save.info.playerData.adultEquips.cButtonSlots[i - 1];
                }

<<<<<<< HEAD
                if (((gSaveContext.save.info.equips.buttonItems[i] >= ITEM_BOTTLE) &&
                     (gSaveContext.save.info.equips.buttonItems[i] <= ITEM_POE)) ||
                    ((gSaveContext.save.info.equips.buttonItems[i] >= ITEM_WEIRD_EGG) &&
                     (gSaveContext.save.info.equips.buttonItems[i] <= ITEM_CLAIM_CHECK))) {
                    osSyncPrintf("Register_Item_Pt(%d)=%d\n", i, gSaveContext.save.info.equips.cButtonSlots[i - 1]);
                    gSaveContext.save.info.equips.buttonItems[i] =
                        gSaveContext.save.info.inventory.items[gSaveContext.save.info.equips.cButtonSlots[i - 1]];
=======
                if (((gSaveContext.equips.buttonItems[i] >= ITEM_BOTTLE_EMPTY) &&
                     (gSaveContext.equips.buttonItems[i] <= ITEM_BOTTLE_POE)) ||
                    ((gSaveContext.equips.buttonItems[i] >= ITEM_WEIRD_EGG) &&
                     (gSaveContext.equips.buttonItems[i] <= ITEM_CLAIM_CHECK))) {
                    osSyncPrintf("Register_Item_Pt(%d)=%d\n", i, gSaveContext.equips.cButtonSlots[i - 1]);
                    gSaveContext.equips.buttonItems[i] =
                        gSaveContext.inventory.items[gSaveContext.equips.cButtonSlots[i - 1]];
>>>>>>> cc240960
                }
            }

            gSaveContext.save.info.equips.equipment = gSaveContext.save.info.playerData.adultEquips.equipment;
        }
    } else {
        for (i = 0; i < 4; i++) {
            gSaveContext.save.info.playerData.adultEquips.buttonItems[i] = gSaveContext.save.info.equips.buttonItems[i];

            if (i != 0) {
                gSaveContext.save.info.playerData.adultEquips.cButtonSlots[i - 1] =
                    gSaveContext.save.info.equips.cButtonSlots[i - 1];
            }
        }

        gSaveContext.save.info.playerData.adultEquips.equipment = gSaveContext.save.info.equips.equipment;

        if (gSaveContext.save.info.playerData.childEquips.buttonItems[0] != ITEM_NONE) {
            for (i = 0; i < 4; i++) {
                gSaveContext.save.info.equips.buttonItems[i] =
                    gSaveContext.save.info.playerData.childEquips.buttonItems[i];

                if (i != 0) {
                    gSaveContext.save.info.equips.cButtonSlots[i - 1] =
                        gSaveContext.save.info.playerData.childEquips.cButtonSlots[i - 1];
                }

<<<<<<< HEAD
                if (((gSaveContext.save.info.equips.buttonItems[i] >= ITEM_BOTTLE) &&
                     (gSaveContext.save.info.equips.buttonItems[i] <= ITEM_POE)) ||
                    ((gSaveContext.save.info.equips.buttonItems[i] >= ITEM_WEIRD_EGG) &&
                     (gSaveContext.save.info.equips.buttonItems[i] <= ITEM_CLAIM_CHECK))) {
                    osSyncPrintf("Register_Item_Pt(%d)=%d\n", i, gSaveContext.save.info.equips.cButtonSlots[i - 1]);
                    gSaveContext.save.info.equips.buttonItems[i] =
                        gSaveContext.save.info.inventory.items[gSaveContext.save.info.equips.cButtonSlots[i - 1]];
=======
                if (((gSaveContext.equips.buttonItems[i] >= ITEM_BOTTLE_EMPTY) &&
                     (gSaveContext.equips.buttonItems[i] <= ITEM_BOTTLE_POE)) ||
                    ((gSaveContext.equips.buttonItems[i] >= ITEM_WEIRD_EGG) &&
                     (gSaveContext.equips.buttonItems[i] <= ITEM_CLAIM_CHECK))) {
                    osSyncPrintf("Register_Item_Pt(%d)=%d\n", i, gSaveContext.equips.cButtonSlots[i - 1]);
                    gSaveContext.equips.buttonItems[i] =
                        gSaveContext.inventory.items[gSaveContext.equips.cButtonSlots[i - 1]];
>>>>>>> cc240960
                }
            }

            gSaveContext.save.info.equips.equipment = gSaveContext.save.info.playerData.childEquips.equipment;
            gSaveContext.save.info.equips.equipment &= (u16) ~(0xF << (EQUIP_TYPE_SWORD * 4));
            gSaveContext.save.info.equips.equipment |= EQUIP_VALUE_SWORD_KOKIRI << (EQUIP_TYPE_SWORD * 4);
        }
    }

    shieldEquipValue = gEquipMasks[EQUIP_TYPE_SHIELD] & gSaveContext.save.info.equips.equipment;
    if (shieldEquipValue != 0) {
        shieldEquipValue >>= gEquipShifts[EQUIP_TYPE_SHIELD];
        if (!CHECK_OWNED_EQUIP_ALT(EQUIP_TYPE_SHIELD, shieldEquipValue - 1)) {
            gSaveContext.save.info.equips.equipment &= gEquipNegMasks[EQUIP_TYPE_SHIELD];
        }
    }
}

void Interface_InitHorsebackArchery(PlayState* play) {
    InterfaceContext* interfaceCtx = &play->interfaceCtx;

    gSaveContext.minigameState = 1;
    interfaceCtx->unk_23C = interfaceCtx->unk_240 = interfaceCtx->unk_242 = 0;
    gSaveContext.minigameScore = sHBAScoreTier = 0;
    interfaceCtx->hbaAmmo = 20;
}

void func_800849EC(PlayState* play) {
    gSaveContext.save.info.inventory.equipment |= OWNED_EQUIP_FLAG(EQUIP_TYPE_SWORD, EQUIP_INV_SWORD_BGS);
    gSaveContext.save.info.inventory.equipment ^=
        OWNED_EQUIP_FLAG_ALT(EQUIP_TYPE_SWORD, EQUIP_INV_SWORD_BROKENGIANTKNIFE);

    if (CHECK_OWNED_EQUIP_ALT(EQUIP_TYPE_SWORD, EQUIP_INV_SWORD_BROKENGIANTKNIFE)) {
<<<<<<< HEAD
        gSaveContext.save.info.equips.buttonItems[0] = ITEM_SWORD_KNIFE;
    } else {
        gSaveContext.save.info.equips.buttonItems[0] = ITEM_SWORD_BGS;
=======
        gSaveContext.equips.buttonItems[0] = ITEM_GIANTS_KNIFE;
    } else {
        gSaveContext.equips.buttonItems[0] = ITEM_SWORD_BIGGORON;
>>>>>>> cc240960
    }

    Interface_LoadItemIcon1(play, 0);
}

void Interface_LoadItemIcon1(PlayState* play, u16 button) {
    InterfaceContext* interfaceCtx = &play->interfaceCtx;

    osCreateMesgQueue(&interfaceCtx->loadQueue, &interfaceCtx->loadMsg, 1);
    DmaMgr_SendRequest2(&interfaceCtx->dmaRequest_160, interfaceCtx->iconItemSegment + button * 0x1000,
                        (uintptr_t)_icon_item_staticSegmentRomStart +
                            (gSaveContext.save.info.equips.buttonItems[button] * 0x1000),
                        0x1000, 0, &interfaceCtx->loadQueue, NULL, "../z_parameter.c", 1171);
    osRecvMesg(&interfaceCtx->loadQueue, NULL, OS_MESG_BLOCK);
}

void Interface_LoadItemIcon2(PlayState* play, u16 button) {
    InterfaceContext* interfaceCtx = &play->interfaceCtx;

    osCreateMesgQueue(&interfaceCtx->loadQueue, &interfaceCtx->loadMsg, 1);
    DmaMgr_SendRequest2(&interfaceCtx->dmaRequest_180, interfaceCtx->iconItemSegment + button * 0x1000,
                        (uintptr_t)_icon_item_staticSegmentRomStart +
                            (gSaveContext.save.info.equips.buttonItems[button] * 0x1000),
                        0x1000, 0, &interfaceCtx->loadQueue, NULL, "../z_parameter.c", 1193);
    osRecvMesg(&interfaceCtx->loadQueue, NULL, OS_MESG_BLOCK);
}

void func_80084BF4(PlayState* play, u16 flag) {
    if (flag) {
        if ((gSaveContext.save.info.equips.buttonItems[0] == ITEM_SLINGSHOT) ||
            (gSaveContext.save.info.equips.buttonItems[0] == ITEM_BOW) ||
            (gSaveContext.save.info.equips.buttonItems[0] == ITEM_BOMBCHU) ||
            (gSaveContext.save.info.equips.buttonItems[0] == ITEM_FISHING_POLE) ||
            (gSaveContext.buttonStatus[0] == BTN_DISABLED)) {
            if ((gSaveContext.save.info.equips.buttonItems[0] == ITEM_SLINGSHOT) ||
                (gSaveContext.save.info.equips.buttonItems[0] == ITEM_BOW) ||
                (gSaveContext.save.info.equips.buttonItems[0] == ITEM_BOMBCHU) ||
                (gSaveContext.save.info.equips.buttonItems[0] == ITEM_FISHING_POLE)) {
                gSaveContext.save.info.equips.buttonItems[0] = gSaveContext.buttonStatus[0];
                Interface_LoadItemIcon1(play, 0);
            }
        } else if (gSaveContext.save.info.equips.buttonItems[0] == ITEM_NONE) {
            if ((gSaveContext.save.info.equips.buttonItems[0] != ITEM_NONE) ||
                (gSaveContext.save.info.infTable[INFTABLE_1DX_INDEX] == 0)) {
                gSaveContext.save.info.equips.buttonItems[0] = gSaveContext.buttonStatus[0];
                Interface_LoadItemIcon1(play, 0);
            }
        }

        gSaveContext.buttonStatus[0] = gSaveContext.buttonStatus[1] = gSaveContext.buttonStatus[2] =
            gSaveContext.buttonStatus[3] = BTN_ENABLED;
        Interface_ChangeAlpha(7);
    } else {
        gSaveContext.buttonStatus[0] = gSaveContext.buttonStatus[1] = gSaveContext.buttonStatus[2] =
            gSaveContext.buttonStatus[3] = BTN_ENABLED;
        func_80083108(play);
    }
}

u8 Item_Give(PlayState* play, u8 item) {
    static s16 sAmmoRefillCounts[] = { 5, 10, 20, 30 }; // Sticks, nuts, bombs
    static s16 sArrowRefillCounts[] = { 5, 10, 30 };
    static s16 sBombchuRefillCounts[] = { 5, 20 };
    static s16 sRupeeRefillCounts[] = { 1, 5, 20, 50, 200, 10 };
    s16 i;
    s16 slot;
    s16 temp;

    slot = SLOT(item);
    if (item >= ITEM_DEKU_STICKS_5) {
        slot = SLOT(sExtraItemBases[item - ITEM_DEKU_STICKS_5]);
    }

    osSyncPrintf(VT_FGCOL(YELLOW));
    osSyncPrintf("item_get_setting=%d  pt=%d  z=%x\n", item, slot, gSaveContext.save.info.inventory.items[slot]);
    osSyncPrintf(VT_RST);

    if ((item >= ITEM_MEDALLION_FOREST) && (item <= ITEM_MEDALLION_LIGHT)) {
        gSaveContext.save.info.inventory.questItems |= gBitFlags[item - ITEM_MEDALLION_FOREST + QUEST_MEDALLION_FOREST];

        osSyncPrintf(VT_FGCOL(YELLOW));
        osSyncPrintf("封印 = %x\n", gSaveContext.save.info.inventory.questItems); // "Seals = %x"
        osSyncPrintf(VT_RST);

        if (item == ITEM_MEDALLION_WATER) {
            func_8006D0AC(play);
        }

        return ITEM_NONE;
    } else if ((item >= ITEM_SONG_MINUET) && (item <= ITEM_SONG_STORMS)) {
        gSaveContext.save.info.inventory.questItems |= gBitFlags[item - ITEM_SONG_MINUET + QUEST_SONG_MINUET];

        osSyncPrintf(VT_FGCOL(YELLOW));
        osSyncPrintf("楽譜 = %x\n", gSaveContext.save.info.inventory.questItems); // "Musical scores = %x"
        // "Musical scores = %x (%x) (%x)"
        osSyncPrintf("楽譜 = %x (%x) (%x)\n", gSaveContext.save.info.inventory.questItems,
                     gBitFlags[item - ITEM_SONG_MINUET + QUEST_SONG_MINUET], gBitFlags[item - ITEM_SONG_MINUET]);
        osSyncPrintf(VT_RST);

        return ITEM_NONE;
    } else if ((item >= ITEM_KOKIRI_EMERALD) && (item <= ITEM_ZORA_SAPPHIRE)) {
        gSaveContext.save.info.inventory.questItems |= gBitFlags[item - ITEM_KOKIRI_EMERALD + QUEST_KOKIRI_EMERALD];

        osSyncPrintf(VT_FGCOL(YELLOW));
        osSyncPrintf("精霊石 = %x\n", gSaveContext.save.info.inventory.questItems); // "Spiritual Stones = %x"
        osSyncPrintf(VT_RST);

        return ITEM_NONE;
<<<<<<< HEAD
    } else if ((item == ITEM_STONE_OF_AGONY) || (item == ITEM_GERUDO_CARD)) {
        gSaveContext.save.info.inventory.questItems |= gBitFlags[item - ITEM_STONE_OF_AGONY + QUEST_STONE_OF_AGONY];
=======
    } else if ((item == ITEM_STONE_OF_AGONY) || (item == ITEM_GERUDOS_CARD)) {
        gSaveContext.inventory.questItems |= gBitFlags[item - ITEM_STONE_OF_AGONY + QUEST_STONE_OF_AGONY];
>>>>>>> cc240960

        osSyncPrintf(VT_FGCOL(YELLOW));
        osSyncPrintf("アイテム = %x\n", gSaveContext.save.info.inventory.questItems); // "Items = %x"
        osSyncPrintf(VT_RST);

        return ITEM_NONE;
    } else if (item == ITEM_SKULL_TOKEN) {
        gSaveContext.save.info.inventory.questItems |= gBitFlags[item - ITEM_SKULL_TOKEN + QUEST_SKULL_TOKEN];
        gSaveContext.save.info.inventory.gsTokens++;

        osSyncPrintf(VT_FGCOL(YELLOW));
        // "N Coins = %x(%d)"
        osSyncPrintf("Ｎコイン = %x(%d)\n", gSaveContext.save.info.inventory.questItems,
                     gSaveContext.save.info.inventory.gsTokens);
        osSyncPrintf(VT_RST);

        return ITEM_NONE;
<<<<<<< HEAD
    } else if ((item >= ITEM_SWORD_KOKIRI) && (item <= ITEM_SWORD_BGS)) {
        gSaveContext.save.info.inventory.equipment |=
            OWNED_EQUIP_FLAG(EQUIP_TYPE_SWORD, item - ITEM_SWORD_KOKIRI + EQUIP_INV_SWORD_KOKIRI);

        if (item == ITEM_SWORD_BGS) {
            gSaveContext.save.info.playerData.swordHealth = 8;
=======
    } else if ((item >= ITEM_SWORD_KOKIRI) && (item <= ITEM_SWORD_BIGGORON)) {
        gSaveContext.inventory.equipment |=
            OWNED_EQUIP_FLAG(EQUIP_TYPE_SWORD, item - ITEM_SWORD_KOKIRI + EQUIP_INV_SWORD_KOKIRI);

        if (item == ITEM_SWORD_BIGGORON) {
            gSaveContext.swordHealth = 8;
>>>>>>> cc240960

            if (ALL_EQUIP_VALUE(EQUIP_TYPE_SWORD) ==
                ((1 << EQUIP_INV_SWORD_KOKIRI) | (1 << EQUIP_INV_SWORD_MASTER) | (1 << EQUIP_INV_SWORD_BGS) |
                 (1 << EQUIP_INV_SWORD_BROKENGIANTKNIFE))) {
                gSaveContext.save.info.inventory.equipment ^=
                    OWNED_EQUIP_FLAG_ALT(EQUIP_TYPE_SWORD, EQUIP_INV_SWORD_BROKENGIANTKNIFE);
<<<<<<< HEAD
                if (gSaveContext.save.info.equips.buttonItems[0] == ITEM_SWORD_KNIFE) {
                    gSaveContext.save.info.equips.buttonItems[0] = ITEM_SWORD_BGS;
=======
                if (gSaveContext.equips.buttonItems[0] == ITEM_GIANTS_KNIFE) {
                    gSaveContext.equips.buttonItems[0] = ITEM_SWORD_BIGGORON;
>>>>>>> cc240960
                    Interface_LoadItemIcon1(play, 0);
                }
            }
        } else if (item == ITEM_SWORD_MASTER) {
            gSaveContext.save.info.equips.buttonItems[0] = ITEM_SWORD_MASTER;
            gSaveContext.save.info.equips.equipment &= (u16) ~(0xF << (EQUIP_TYPE_SWORD * 4));
            gSaveContext.save.info.equips.equipment |= EQUIP_VALUE_SWORD_MASTER << (EQUIP_TYPE_SWORD * 4);
            Interface_LoadItemIcon1(play, 0);
        }

        return ITEM_NONE;
    } else if ((item >= ITEM_SHIELD_DEKU) && (item <= ITEM_SHIELD_MIRROR)) {
        gSaveContext.save.info.inventory.equipment |= OWNED_EQUIP_FLAG(EQUIP_TYPE_SHIELD, item - ITEM_SHIELD_DEKU);
        return ITEM_NONE;
    } else if ((item >= ITEM_TUNIC_KOKIRI) && (item <= ITEM_TUNIC_ZORA)) {
        gSaveContext.save.info.inventory.equipment |= OWNED_EQUIP_FLAG(EQUIP_TYPE_TUNIC, item - ITEM_TUNIC_KOKIRI);
        return ITEM_NONE;
    } else if ((item >= ITEM_BOOTS_KOKIRI) && (item <= ITEM_BOOTS_HOVER)) {
        gSaveContext.save.info.inventory.equipment |= OWNED_EQUIP_FLAG(EQUIP_TYPE_BOOTS, item - ITEM_BOOTS_KOKIRI);
        return ITEM_NONE;
<<<<<<< HEAD
    } else if ((item == ITEM_KEY_BOSS) || (item == ITEM_COMPASS) || (item == ITEM_DUNGEON_MAP)) {
        gSaveContext.save.info.inventory.dungeonItems[gSaveContext.mapIndex] |= gBitFlags[item - ITEM_KEY_BOSS];
        return ITEM_NONE;
    } else if (item == ITEM_KEY_SMALL) {
        if (gSaveContext.save.info.inventory.dungeonKeys[gSaveContext.mapIndex] < 0) {
            gSaveContext.save.info.inventory.dungeonKeys[gSaveContext.mapIndex] = 1;
=======
    } else if ((item == ITEM_DUNGEON_BOSS_KEY) || (item == ITEM_DUNGEON_COMPASS) || (item == ITEM_DUNGEON_MAP)) {
        gSaveContext.inventory.dungeonItems[gSaveContext.mapIndex] |= gBitFlags[item - ITEM_DUNGEON_BOSS_KEY];
        return ITEM_NONE;
    } else if (item == ITEM_SMALL_KEY) {
        if (gSaveContext.inventory.dungeonKeys[gSaveContext.mapIndex] < 0) {
            gSaveContext.inventory.dungeonKeys[gSaveContext.mapIndex] = 1;
>>>>>>> cc240960
            return ITEM_NONE;
        } else {
            gSaveContext.save.info.inventory.dungeonKeys[gSaveContext.mapIndex]++;
            return ITEM_NONE;
        }
    } else if ((item == ITEM_QUIVER_30) || (item == ITEM_BOW)) {
        if (CUR_UPG_VALUE(UPG_QUIVER) == 0) {
            Inventory_ChangeUpgrade(UPG_QUIVER, 1);
            INV_CONTENT(ITEM_BOW) = ITEM_BOW;
            AMMO(ITEM_BOW) = CAPACITY(UPG_QUIVER, 1);
            return ITEM_NONE;
        } else {
            AMMO(ITEM_BOW)++;
            if (AMMO(ITEM_BOW) > CUR_CAPACITY(UPG_QUIVER)) {
                AMMO(ITEM_BOW) = CUR_CAPACITY(UPG_QUIVER);
            }
        }
    } else if (item == ITEM_QUIVER_40) {
        Inventory_ChangeUpgrade(UPG_QUIVER, 2);
        AMMO(ITEM_BOW) = CAPACITY(UPG_QUIVER, 2);
        return ITEM_NONE;
    } else if (item == ITEM_QUIVER_50) {
        Inventory_ChangeUpgrade(UPG_QUIVER, 3);
        AMMO(ITEM_BOW) = CAPACITY(UPG_QUIVER, 3);
        return ITEM_NONE;
    } else if (item == ITEM_BULLET_BAG_40) {
        Inventory_ChangeUpgrade(UPG_BULLET_BAG, 2);
        AMMO(ITEM_SLINGSHOT) = CAPACITY(UPG_BULLET_BAG, 2);
        return ITEM_NONE;
    } else if (item == ITEM_BULLET_BAG_50) {
        Inventory_ChangeUpgrade(UPG_BULLET_BAG, 3);
        AMMO(ITEM_SLINGSHOT) = CAPACITY(UPG_BULLET_BAG, 3);
        return ITEM_NONE;
    } else if (item == ITEM_BOMB_BAG_20) {
        if (CUR_UPG_VALUE(UPG_BOMB_BAG) == 0) {
            Inventory_ChangeUpgrade(UPG_BOMB_BAG, 1);
            INV_CONTENT(ITEM_BOMB) = ITEM_BOMB;
            AMMO(ITEM_BOMB) = CAPACITY(UPG_BOMB_BAG, 1);
            return ITEM_NONE;
        } else {
            AMMO(ITEM_BOMB)++;
            if (AMMO(ITEM_BOMB) > CUR_CAPACITY(UPG_BOMB_BAG)) {
                AMMO(ITEM_BOMB) = CUR_CAPACITY(UPG_BOMB_BAG);
            }
        }
    } else if (item == ITEM_BOMB_BAG_30) {
        Inventory_ChangeUpgrade(UPG_BOMB_BAG, 2);
        AMMO(ITEM_BOMB) = CAPACITY(UPG_BOMB_BAG, 2);
        return ITEM_NONE;
    } else if (item == ITEM_BOMB_BAG_40) {
        Inventory_ChangeUpgrade(UPG_BOMB_BAG, 3);
        AMMO(ITEM_BOMB) = CAPACITY(UPG_BOMB_BAG, 3);
        return ITEM_NONE;
    } else if (item == ITEM_STRENGTH_GORONS_BRACELET) {
        Inventory_ChangeUpgrade(UPG_STRENGTH, 1);
        return ITEM_NONE;
    } else if (item == ITEM_STRENGTH_SILVER_GAUNTLETS) {
        Inventory_ChangeUpgrade(UPG_STRENGTH, 2);
        return ITEM_NONE;
    } else if (item == ITEM_STRENGTH_GOLD_GAUNTLETS) {
        Inventory_ChangeUpgrade(UPG_STRENGTH, 3);
        return ITEM_NONE;
    } else if (item == ITEM_SCALE_SILVER) {
        Inventory_ChangeUpgrade(UPG_SCALE, 1);
        return ITEM_NONE;
    } else if (item == ITEM_SCALE_GOLDEN) {
        Inventory_ChangeUpgrade(UPG_SCALE, 2);
        return ITEM_NONE;
    } else if (item == ITEM_ADULTS_WALLET) {
        Inventory_ChangeUpgrade(UPG_WALLET, 1);
        return ITEM_NONE;
    } else if (item == ITEM_GIANTS_WALLET) {
        Inventory_ChangeUpgrade(UPG_WALLET, 2);
        return ITEM_NONE;
<<<<<<< HEAD
    } else if (item == ITEM_STICK_UPGRADE_20) {
        if (gSaveContext.save.info.inventory.items[slot] == ITEM_NONE) {
            INV_CONTENT(ITEM_STICK) = ITEM_STICK;
=======
    } else if (item == ITEM_DEKU_STICK_UPGRADE_20) {
        if (gSaveContext.inventory.items[slot] == ITEM_NONE) {
            INV_CONTENT(ITEM_DEKU_STICK) = ITEM_DEKU_STICK;
>>>>>>> cc240960
        }
        Inventory_ChangeUpgrade(UPG_DEKU_STICKS, 2);
        AMMO(ITEM_DEKU_STICK) = CAPACITY(UPG_DEKU_STICKS, 2);
        return ITEM_NONE;
<<<<<<< HEAD
    } else if (item == ITEM_STICK_UPGRADE_30) {
        if (gSaveContext.save.info.inventory.items[slot] == ITEM_NONE) {
            INV_CONTENT(ITEM_STICK) = ITEM_STICK;
=======
    } else if (item == ITEM_DEKU_STICK_UPGRADE_30) {
        if (gSaveContext.inventory.items[slot] == ITEM_NONE) {
            INV_CONTENT(ITEM_DEKU_STICK) = ITEM_DEKU_STICK;
>>>>>>> cc240960
        }
        Inventory_ChangeUpgrade(UPG_DEKU_STICKS, 3);
        AMMO(ITEM_DEKU_STICK) = CAPACITY(UPG_DEKU_STICKS, 3);
        return ITEM_NONE;
<<<<<<< HEAD
    } else if (item == ITEM_NUT_UPGRADE_30) {
        if (gSaveContext.save.info.inventory.items[slot] == ITEM_NONE) {
            INV_CONTENT(ITEM_NUT) = ITEM_NUT;
=======
    } else if (item == ITEM_DEKU_NUT_UPGRADE_30) {
        if (gSaveContext.inventory.items[slot] == ITEM_NONE) {
            INV_CONTENT(ITEM_DEKU_NUT) = ITEM_DEKU_NUT;
>>>>>>> cc240960
        }
        Inventory_ChangeUpgrade(UPG_DEKU_NUTS, 2);
        AMMO(ITEM_DEKU_NUT) = CAPACITY(UPG_DEKU_NUTS, 2);
        return ITEM_NONE;
<<<<<<< HEAD
    } else if (item == ITEM_NUT_UPGRADE_40) {
        if (gSaveContext.save.info.inventory.items[slot] == ITEM_NONE) {
            INV_CONTENT(ITEM_NUT) = ITEM_NUT;
=======
    } else if (item == ITEM_DEKU_NUT_UPGRADE_40) {
        if (gSaveContext.inventory.items[slot] == ITEM_NONE) {
            INV_CONTENT(ITEM_DEKU_NUT) = ITEM_DEKU_NUT;
>>>>>>> cc240960
        }
        Inventory_ChangeUpgrade(UPG_DEKU_NUTS, 3);
        AMMO(ITEM_DEKU_NUT) = CAPACITY(UPG_DEKU_NUTS, 3);
        return ITEM_NONE;
    } else if (item == ITEM_LONGSHOT) {
        INV_CONTENT(item) = item;
        for (i = 1; i < 4; i++) {
            if (gSaveContext.save.info.equips.buttonItems[i] == ITEM_HOOKSHOT) {
                gSaveContext.save.info.equips.buttonItems[i] = ITEM_LONGSHOT;
                Interface_LoadItemIcon1(play, i);
            }
        }
        return ITEM_NONE;
<<<<<<< HEAD
    } else if (item == ITEM_STICK) {
        if (gSaveContext.save.info.inventory.items[slot] == ITEM_NONE) {
            Inventory_ChangeUpgrade(UPG_STICKS, 1);
            AMMO(ITEM_STICK) = 1;
=======
    } else if (item == ITEM_DEKU_STICK) {
        if (gSaveContext.inventory.items[slot] == ITEM_NONE) {
            Inventory_ChangeUpgrade(UPG_DEKU_STICKS, 1);
            AMMO(ITEM_DEKU_STICK) = 1;
>>>>>>> cc240960
        } else {
            AMMO(ITEM_DEKU_STICK)++;
            if (AMMO(ITEM_DEKU_STICK) > CUR_CAPACITY(UPG_DEKU_STICKS)) {
                AMMO(ITEM_DEKU_STICK) = CUR_CAPACITY(UPG_DEKU_STICKS);
            }
        }
<<<<<<< HEAD
    } else if ((item == ITEM_STICKS_5) || (item == ITEM_STICKS_10)) {
        if (gSaveContext.save.info.inventory.items[slot] == ITEM_NONE) {
            Inventory_ChangeUpgrade(UPG_STICKS, 1);
            AMMO(ITEM_STICK) = sAmmoRefillCounts[item - ITEM_STICKS_5];
=======
    } else if ((item == ITEM_DEKU_STICKS_5) || (item == ITEM_DEKU_STICKS_10)) {
        if (gSaveContext.inventory.items[slot] == ITEM_NONE) {
            Inventory_ChangeUpgrade(UPG_DEKU_STICKS, 1);
            AMMO(ITEM_DEKU_STICK) = sAmmoRefillCounts[item - ITEM_DEKU_STICKS_5];
>>>>>>> cc240960
        } else {
            AMMO(ITEM_DEKU_STICK) += sAmmoRefillCounts[item - ITEM_DEKU_STICKS_5];
            if (AMMO(ITEM_DEKU_STICK) > CUR_CAPACITY(UPG_DEKU_STICKS)) {
                AMMO(ITEM_DEKU_STICK) = CUR_CAPACITY(UPG_DEKU_STICKS);
            }
        }
<<<<<<< HEAD
        item = ITEM_STICK;
    } else if (item == ITEM_NUT) {
        if (gSaveContext.save.info.inventory.items[slot] == ITEM_NONE) {
            Inventory_ChangeUpgrade(UPG_NUTS, 1);
            AMMO(ITEM_NUT) = ITEM_NUT;
=======
        item = ITEM_DEKU_STICK;
    } else if (item == ITEM_DEKU_NUT) {
        if (gSaveContext.inventory.items[slot] == ITEM_NONE) {
            Inventory_ChangeUpgrade(UPG_DEKU_NUTS, 1);
            AMMO(ITEM_DEKU_NUT) = ITEM_DEKU_NUT;
>>>>>>> cc240960
        } else {
            AMMO(ITEM_DEKU_NUT)++;
            if (AMMO(ITEM_DEKU_NUT) > CUR_CAPACITY(UPG_DEKU_NUTS)) {
                AMMO(ITEM_DEKU_NUT) = CUR_CAPACITY(UPG_DEKU_NUTS);
            }
        }
<<<<<<< HEAD
    } else if ((item == ITEM_NUTS_5) || (item == ITEM_NUTS_10)) {
        if (gSaveContext.save.info.inventory.items[slot] == ITEM_NONE) {
            Inventory_ChangeUpgrade(UPG_NUTS, 1);
            AMMO(ITEM_NUT) += sAmmoRefillCounts[item - ITEM_NUTS_5];
=======
    } else if ((item == ITEM_DEKU_NUTS_5) || (item == ITEM_DEKU_NUTS_10)) {
        if (gSaveContext.inventory.items[slot] == ITEM_NONE) {
            Inventory_ChangeUpgrade(UPG_DEKU_NUTS, 1);
            AMMO(ITEM_DEKU_NUT) += sAmmoRefillCounts[item - ITEM_DEKU_NUTS_5];
>>>>>>> cc240960
            // "Deku Nuts %d(%d)=%d BS_count=%d"
            osSyncPrintf("デクの実 %d(%d)=%d  BS_count=%d\n", item, ITEM_DEKU_NUTS_5, item - ITEM_DEKU_NUTS_5,
                         sAmmoRefillCounts[item - ITEM_DEKU_NUTS_5]);
        } else {
            AMMO(ITEM_DEKU_NUT) += sAmmoRefillCounts[item - ITEM_DEKU_NUTS_5];
            if (AMMO(ITEM_DEKU_NUT) > CUR_CAPACITY(UPG_DEKU_NUTS)) {
                AMMO(ITEM_DEKU_NUT) = CUR_CAPACITY(UPG_DEKU_NUTS);
            }
        }
        item = ITEM_DEKU_NUT;
    } else if (item == ITEM_BOMB) {
        // "Bomb  Bomb  Bomb  Bomb Bomb   Bomb Bomb"
        osSyncPrintf(" 爆弾  爆弾  爆弾  爆弾 爆弾   爆弾 爆弾 \n");
        if ((AMMO(ITEM_BOMB) += 1) > CUR_CAPACITY(UPG_BOMB_BAG)) {
            AMMO(ITEM_BOMB) = CUR_CAPACITY(UPG_BOMB_BAG);
        }
        return ITEM_NONE;
    } else if ((item >= ITEM_BOMBS_5) && (item <= ITEM_BOMBS_30)) {
        if ((AMMO(ITEM_BOMB) += sAmmoRefillCounts[item - ITEM_BOMBS_5]) > CUR_CAPACITY(UPG_BOMB_BAG)) {
            AMMO(ITEM_BOMB) = CUR_CAPACITY(UPG_BOMB_BAG);
        }
        return ITEM_NONE;
    } else if (item == ITEM_BOMBCHU) {
        if (gSaveContext.save.info.inventory.items[slot] == ITEM_NONE) {
            INV_CONTENT(ITEM_BOMBCHU) = ITEM_BOMBCHU;
            AMMO(ITEM_BOMBCHU) = 10;
            return ITEM_NONE;
        } else {
            AMMO(ITEM_BOMBCHU) += 10;
            if (AMMO(ITEM_BOMBCHU) > 50) {
                AMMO(ITEM_BOMBCHU) = 50;
            }
            return ITEM_NONE;
        }
    } else if ((item == ITEM_BOMBCHUS_5) || (item == ITEM_BOMBCHUS_20)) {
        if (gSaveContext.save.info.inventory.items[slot] == ITEM_NONE) {
            INV_CONTENT(ITEM_BOMBCHU) = ITEM_BOMBCHU;
            AMMO(ITEM_BOMBCHU) += sBombchuRefillCounts[item - ITEM_BOMBCHUS_5];
            return ITEM_NONE;
        } else {
            AMMO(ITEM_BOMBCHU) += sBombchuRefillCounts[item - ITEM_BOMBCHUS_5];
            if (AMMO(ITEM_BOMBCHU) > 50) {
                AMMO(ITEM_BOMBCHU) = 50;
            }
            return ITEM_NONE;
        }
    } else if ((item >= ITEM_ARROWS_5) && (item <= ITEM_ARROWS_30)) {
        AMMO(ITEM_BOW) += sArrowRefillCounts[item - ITEM_ARROWS_5];

        if ((AMMO(ITEM_BOW) >= CUR_CAPACITY(UPG_QUIVER)) || (AMMO(ITEM_BOW) < 0)) {
            AMMO(ITEM_BOW) = CUR_CAPACITY(UPG_QUIVER);
        }

        osSyncPrintf("%d本  Item_MaxGet=%d\n", AMMO(ITEM_BOW), CUR_CAPACITY(UPG_QUIVER));

        return ITEM_BOW;
    } else if (item == ITEM_SLINGSHOT) {
        Inventory_ChangeUpgrade(UPG_BULLET_BAG, 1);
        INV_CONTENT(ITEM_SLINGSHOT) = ITEM_SLINGSHOT;
        AMMO(ITEM_SLINGSHOT) = 30;
        return ITEM_NONE;
    } else if (item == ITEM_DEKU_SEEDS) {
        AMMO(ITEM_SLINGSHOT) += 5;

        if (AMMO(ITEM_SLINGSHOT) >= CUR_CAPACITY(UPG_BULLET_BAG)) {
            AMMO(ITEM_SLINGSHOT) = CUR_CAPACITY(UPG_BULLET_BAG);
        }

        if (!GET_ITEMGETINF(ITEMGETINF_13)) {
            SET_ITEMGETINF(ITEMGETINF_13);
            return ITEM_NONE;
        }

        return ITEM_DEKU_SEEDS;
    } else if (item == ITEM_DEKU_SEEDS_30) {
        AMMO(ITEM_SLINGSHOT) += 30;

        if (AMMO(ITEM_SLINGSHOT) >= CUR_CAPACITY(UPG_BULLET_BAG)) {
            AMMO(ITEM_SLINGSHOT) = CUR_CAPACITY(UPG_BULLET_BAG);
        }

        if (!GET_ITEMGETINF(ITEMGETINF_13)) {
            SET_ITEMGETINF(ITEMGETINF_13);
            return ITEM_NONE;
        }

        return ITEM_DEKU_SEEDS;
    } else if (item == ITEM_OCARINA_FAIRY) {
        INV_CONTENT(ITEM_OCARINA_FAIRY) = ITEM_OCARINA_FAIRY;
        return ITEM_NONE;
    } else if (item == ITEM_OCARINA_OF_TIME) {
        INV_CONTENT(ITEM_OCARINA_OF_TIME) = ITEM_OCARINA_OF_TIME;
        for (i = 1; i < 4; i++) {
<<<<<<< HEAD
            if (gSaveContext.save.info.equips.buttonItems[i] == ITEM_OCARINA_FAIRY) {
                gSaveContext.save.info.equips.buttonItems[i] = ITEM_OCARINA_TIME;
=======
            if (gSaveContext.equips.buttonItems[i] == ITEM_OCARINA_FAIRY) {
                gSaveContext.equips.buttonItems[i] = ITEM_OCARINA_OF_TIME;
>>>>>>> cc240960
                Interface_LoadItemIcon1(play, i);
            }
        }
        return ITEM_NONE;
<<<<<<< HEAD
    } else if (item == ITEM_BEAN) {
        if (gSaveContext.save.info.inventory.items[slot] == ITEM_NONE) {
=======
    } else if (item == ITEM_MAGIC_BEAN) {
        if (gSaveContext.inventory.items[slot] == ITEM_NONE) {
>>>>>>> cc240960
            INV_CONTENT(item) = item;
            AMMO(ITEM_MAGIC_BEAN) = 1;
            BEANS_BOUGHT = 1;
        } else {
            AMMO(ITEM_MAGIC_BEAN)++;
            BEANS_BOUGHT++;
        }
        return ITEM_NONE;
    } else if ((item == ITEM_HEART_PIECE_2) || (item == ITEM_HEART_PIECE)) {
        gSaveContext.save.info.inventory.questItems += 1 << QUEST_HEART_PIECE_COUNT;
        return ITEM_NONE;
    } else if (item == ITEM_HEART_CONTAINER) {
        gSaveContext.save.info.playerData.healthCapacity += 0x10;
        gSaveContext.save.info.playerData.health += 0x10;
        return ITEM_NONE;
    } else if (item == ITEM_RECOVERY_HEART) {
        osSyncPrintf("回復ハート回復ハート回復ハート\n"); // "Recovery Heart"
        Health_ChangeBy(play, 0x10);
        return item;
    } else if (item == ITEM_MAGIC_JAR_SMALL) {
        if (gSaveContext.magicState != MAGIC_STATE_ADD) {
            // This function is only used to store the magicState.
            // Setting the state to FILL gets immediately overwritten in Magic_RequestChange.
            // I.e. magic is added not filled
            Magic_Fill(play);
        }

        Magic_RequestChange(play, 12, MAGIC_ADD);

        if (!GET_INFTABLE(INFTABLE_198)) {
            SET_INFTABLE(INFTABLE_198);
            return ITEM_NONE;
        }

        return item;
    } else if (item == ITEM_MAGIC_JAR_BIG) {
        if (gSaveContext.magicState != MAGIC_STATE_ADD) {
            // This function is only used to store the magicState.
            // Setting the state to FILL gets immediately overwritten in Magic_RequestChange.
            // I.e. magic is added not filled.
            Magic_Fill(play);
        }

        Magic_RequestChange(play, 24, MAGIC_ADD);

        if (!GET_INFTABLE(INFTABLE_198)) {
            SET_INFTABLE(INFTABLE_198);
            return ITEM_NONE;
        }

        return item;
    } else if ((item >= ITEM_RUPEE_GREEN) && (item <= ITEM_INVALID_8)) {
        Rupees_ChangeBy(sRupeeRefillCounts[item - ITEM_RUPEE_GREEN]);
        return ITEM_NONE;
    } else if (item == ITEM_BOTTLE_EMPTY) {
        temp = SLOT(item);

        for (i = 0; i < 4; i++) {
            if (gSaveContext.save.info.inventory.items[temp + i] == ITEM_NONE) {
                gSaveContext.save.info.inventory.items[temp + i] = item;
                return ITEM_NONE;
            }
        }
    } else if (((item >= ITEM_BOTTLE_POTION_RED) && (item <= ITEM_BOTTLE_POE)) || (item == ITEM_MILK)) {
        temp = SLOT(item);

        if ((item != ITEM_BOTTLE_MILK_FULL) && (item != ITEM_BOTTLE_RUTOS_LETTER)) {
            if (item == ITEM_MILK) {
                item = ITEM_BOTTLE_MILK_FULL;
                temp = SLOT(item);
            }

            for (i = 0; i < 4; i++) {
<<<<<<< HEAD
                if (gSaveContext.save.info.inventory.items[temp + i] == ITEM_BOTTLE) {
=======
                if (gSaveContext.inventory.items[temp + i] == ITEM_BOTTLE_EMPTY) {
>>>>>>> cc240960
                    // "Item_Pt(1)=%d Item_Pt(2)=%d Item_Pt(3)=%d   Empty Bottle=%d   Content=%d"
                    osSyncPrintf("Item_Pt(1)=%d Item_Pt(2)=%d Item_Pt(3)=%d   空瓶=%d   中味=%d\n",
                                 gSaveContext.save.info.equips.cButtonSlots[0],
                                 gSaveContext.save.info.equips.cButtonSlots[1],
                                 gSaveContext.save.info.equips.cButtonSlots[2], temp + i, item);

                    if ((temp + i) == gSaveContext.save.info.equips.cButtonSlots[0]) {
                        gSaveContext.save.info.equips.buttonItems[1] = item;
                        Interface_LoadItemIcon2(play, 1);
                        gSaveContext.buttonStatus[1] = BTN_ENABLED;
                    } else if ((temp + i) == gSaveContext.save.info.equips.cButtonSlots[1]) {
                        gSaveContext.save.info.equips.buttonItems[2] = item;
                        Interface_LoadItemIcon2(play, 2);
                        gSaveContext.buttonStatus[2] = BTN_ENABLED;
                    } else if ((temp + i) == gSaveContext.save.info.equips.cButtonSlots[2]) {
                        gSaveContext.save.info.equips.buttonItems[3] = item;
                        Interface_LoadItemIcon1(play, 3);
                        gSaveContext.buttonStatus[3] = BTN_ENABLED;
                    }

                    gSaveContext.save.info.inventory.items[temp + i] = item;
                    return ITEM_NONE;
                }
            }
        } else {
            for (i = 0; i < 4; i++) {
                if (gSaveContext.save.info.inventory.items[temp + i] == ITEM_NONE) {
                    gSaveContext.save.info.inventory.items[temp + i] = item;
                    return ITEM_NONE;
                }
            }
        }
    } else if ((item >= ITEM_WEIRD_EGG) && (item <= ITEM_CLAIM_CHECK)) {
        if (item == ITEM_POACHERS_SAW) {
            SET_ITEMGETINF(ITEMGETINF_1F);
        }

        temp = INV_CONTENT(item);
        INV_CONTENT(item) = item;

        if (temp != ITEM_NONE) {
            for (i = 1; i < 4; i++) {
                if (temp == gSaveContext.save.info.equips.buttonItems[i]) {
                    if (item != ITEM_SOLD_OUT) {
                        gSaveContext.save.info.equips.buttonItems[i] = item;
                        Interface_LoadItemIcon1(play, i);
                    } else {
                        gSaveContext.save.info.equips.buttonItems[i] = ITEM_NONE;
                    }
                    return ITEM_NONE;
                }
            }
        }

        return ITEM_NONE;
    }

    temp = gSaveContext.save.info.inventory.items[slot];
    osSyncPrintf("Item_Register(%d)=%d  %d\n", slot, item, temp);
    INV_CONTENT(item) = item;

    return temp;
}

u8 Item_CheckObtainability(u8 item) {
    s16 i;
    s16 slot = SLOT(item);
    s32 temp;

    if (item >= ITEM_DEKU_STICKS_5) {
        slot = SLOT(sExtraItemBases[item - ITEM_DEKU_STICKS_5]);
    }

    osSyncPrintf(VT_FGCOL(GREEN));
    osSyncPrintf("item_get_non_setting=%d  pt=%d  z=%x\n", item, slot, gSaveContext.save.info.inventory.items[slot]);
    osSyncPrintf(VT_RST);

    if ((item >= ITEM_MEDALLION_FOREST) && (item <= ITEM_MEDALLION_LIGHT)) {
        return ITEM_NONE;
    } else if ((item >= ITEM_KOKIRI_EMERALD) && (item <= ITEM_SKULL_TOKEN)) {
        return ITEM_NONE;
    } else if ((item >= ITEM_SWORD_KOKIRI) && (item <= ITEM_SWORD_BIGGORON)) {
        if (item == ITEM_SWORD_BIGGORON) {
            return ITEM_NONE;
        } else if (CHECK_OWNED_EQUIP(EQUIP_TYPE_SWORD, item - ITEM_SWORD_KOKIRI + EQUIP_INV_SWORD_KOKIRI)) {
            return item;
        } else {
            return ITEM_NONE;
        }
    } else if ((item >= ITEM_SHIELD_DEKU) && (item <= ITEM_SHIELD_MIRROR)) {
        if (CHECK_OWNED_EQUIP(EQUIP_TYPE_SHIELD, item - ITEM_SHIELD_DEKU + EQUIP_INV_SHIELD_DEKU)) {
            return item;
        } else {
            return ITEM_NONE;
        }
    } else if ((item >= ITEM_TUNIC_KOKIRI) && (item <= ITEM_TUNIC_ZORA)) {
        if (CHECK_OWNED_EQUIP(EQUIP_TYPE_TUNIC, item - ITEM_TUNIC_KOKIRI + EQUIP_INV_TUNIC_KOKIRI)) {
            return item;
        } else {
            return ITEM_NONE;
        }
    } else if ((item >= ITEM_BOOTS_KOKIRI) && (item <= ITEM_BOOTS_HOVER)) {
        if (CHECK_OWNED_EQUIP(EQUIP_TYPE_BOOTS, item - ITEM_BOOTS_KOKIRI + EQUIP_INV_BOOTS_KOKIRI)) {
            return item;
        } else {
            return ITEM_NONE;
        }
    } else if ((item == ITEM_DUNGEON_BOSS_KEY) || (item == ITEM_DUNGEON_COMPASS) || (item == ITEM_DUNGEON_MAP)) {
        return ITEM_NONE;
    } else if (item == ITEM_SMALL_KEY) {
        return ITEM_NONE;
    } else if ((item >= ITEM_SLINGSHOT) && (item <= ITEM_BOMBCHU)) {
        return ITEM_NONE;
    } else if ((item == ITEM_BOMBCHUS_5) || (item == ITEM_BOMBCHUS_20)) {
        return ITEM_NONE;
    } else if ((item == ITEM_QUIVER_30) || (item == ITEM_BOW)) {
        if (CUR_UPG_VALUE(UPG_QUIVER) == 0) {
            return ITEM_NONE;
        } else {
            return 0;
        }
    } else if ((item == ITEM_QUIVER_40) || (item == ITEM_QUIVER_50)) {
        return ITEM_NONE;
    } else if ((item == ITEM_BULLET_BAG_40) || (item == ITEM_BULLET_BAG_50)) {
        return ITEM_NONE;
    } else if ((item == ITEM_BOMB_BAG_20) || (item == ITEM_BOMB)) {
        if (CUR_UPG_VALUE(UPG_BOMB_BAG) == 0) {
            return ITEM_NONE;
        } else {
            return 0;
        }
    } else if ((item >= ITEM_DEKU_STICK_UPGRADE_20) && (item <= ITEM_DEKU_NUT_UPGRADE_40)) {
        return ITEM_NONE;
    } else if ((item >= ITEM_BOMB_BAG_30) && (item <= ITEM_GIANTS_WALLET)) {
        return ITEM_NONE;
    } else if (item == ITEM_LONGSHOT) {
        return ITEM_NONE;
    } else if ((item == ITEM_DEKU_SEEDS) || (item == ITEM_DEKU_SEEDS_30)) {
        if (!GET_ITEMGETINF(ITEMGETINF_13)) {
            return ITEM_NONE;
        } else {
            return ITEM_DEKU_SEEDS;
        }
    } else if (item == ITEM_MAGIC_BEAN) {
        return ITEM_NONE;
    } else if ((item == ITEM_HEART_PIECE_2) || (item == ITEM_HEART_PIECE)) {
        return ITEM_NONE;
    } else if (item == ITEM_HEART_CONTAINER) {
        return ITEM_NONE;
    } else if (item == ITEM_RECOVERY_HEART) {
        return ITEM_RECOVERY_HEART;
    } else if ((item == ITEM_MAGIC_JAR_SMALL) || (item == ITEM_MAGIC_JAR_BIG)) {
        // "Magic Pot Get_Inf_Table( 25, 0x0100)=%d"
        osSyncPrintf("魔法の壷 Get_Inf_Table( 25, 0x0100)=%d\n", GET_INFTABLE(INFTABLE_198));
        if (!GET_INFTABLE(INFTABLE_198)) {
            return ITEM_NONE;
        } else {
            return item;
        }
    } else if ((item >= ITEM_RUPEE_GREEN) && (item <= ITEM_INVALID_8)) {
        return ITEM_NONE;
    } else if (item == ITEM_BOTTLE_EMPTY) {
        return ITEM_NONE;
    } else if (((item >= ITEM_BOTTLE_POTION_RED) && (item <= ITEM_BOTTLE_POE)) || (item == ITEM_MILK)) {
        temp = SLOT(item);

        if ((item != ITEM_BOTTLE_MILK_FULL) && (item != ITEM_BOTTLE_RUTOS_LETTER)) {
            if (item == ITEM_MILK) {
                item = ITEM_BOTTLE_MILK_FULL;
                temp = SLOT(item);
            }

            for (i = 0; i < 4; i++) {
<<<<<<< HEAD
                if (gSaveContext.save.info.inventory.items[temp + i] == ITEM_BOTTLE) {
=======
                if (gSaveContext.inventory.items[temp + i] == ITEM_BOTTLE_EMPTY) {
>>>>>>> cc240960
                    return ITEM_NONE;
                }
            }
        } else {
            for (i = 0; i < 4; i++) {
                if (gSaveContext.save.info.inventory.items[temp + i] == ITEM_NONE) {
                    return ITEM_NONE;
                }
            }
        }
    } else if ((item >= ITEM_WEIRD_EGG) && (item <= ITEM_CLAIM_CHECK)) {
        return ITEM_NONE;
    }

    return gSaveContext.save.info.inventory.items[slot];
}

void Inventory_DeleteItem(u16 item, u16 invSlot) {
    s16 i;

    if (item == ITEM_MAGIC_BEAN) {
        BEANS_BOUGHT = 0;
    }

    gSaveContext.save.info.inventory.items[invSlot] = ITEM_NONE;

    osSyncPrintf("\nItem_Register(%d)\n", invSlot, gSaveContext.save.info.inventory.items[invSlot]);

    for (i = 1; i < 4; i++) {
        if (gSaveContext.save.info.equips.buttonItems[i] == item) {
            gSaveContext.save.info.equips.buttonItems[i] = ITEM_NONE;
            gSaveContext.save.info.equips.cButtonSlots[i - 1] = SLOT_NONE;
        }
    }
}

s32 Inventory_ReplaceItem(PlayState* play, u16 oldItem, u16 newItem) {
    s16 i;

    for (i = 0; i < ARRAY_COUNT(gSaveContext.save.info.inventory.items); i++) {
        if (gSaveContext.save.info.inventory.items[i] == oldItem) {
            gSaveContext.save.info.inventory.items[i] = newItem;
            osSyncPrintf("アイテム消去(%d)\n", i); // "Item Purge (%d)"
            for (i = 1; i < 4; i++) {
                if (gSaveContext.save.info.equips.buttonItems[i] == oldItem) {
                    gSaveContext.save.info.equips.buttonItems[i] = newItem;
                    Interface_LoadItemIcon1(play, i);
                    break;
                }
            }
            return true;
        }
    }

    return false;
}

s32 Inventory_HasEmptyBottle(void) {
    u8* items = gSaveContext.save.info.inventory.items;

    if (items[SLOT_BOTTLE_1] == ITEM_BOTTLE_EMPTY) {
        return true;
    } else if (items[SLOT_BOTTLE_2] == ITEM_BOTTLE_EMPTY) {
        return true;
    } else if (items[SLOT_BOTTLE_3] == ITEM_BOTTLE_EMPTY) {
        return true;
    } else if (items[SLOT_BOTTLE_4] == ITEM_BOTTLE_EMPTY) {
        return true;
    } else {
        return false;
    }
}

s32 Inventory_HasSpecificBottle(u8 bottleItem) {
    u8* items = gSaveContext.save.info.inventory.items;

    if (items[SLOT_BOTTLE_1] == bottleItem) {
        return true;
    } else if (items[SLOT_BOTTLE_2] == bottleItem) {
        return true;
    } else if (items[SLOT_BOTTLE_3] == bottleItem) {
        return true;
    } else if (items[SLOT_BOTTLE_4] == bottleItem) {
        return true;
    } else {
        return false;
    }
}

void Inventory_UpdateBottleItem(PlayState* play, u8 item, u8 button) {
    osSyncPrintf("item_no=%x,  c_no=%x,  Pt=%x  Item_Register=%x\n", item, button,
                 gSaveContext.save.info.equips.cButtonSlots[button - 1],
                 gSaveContext.save.info.inventory.items[gSaveContext.save.info.equips.cButtonSlots[button - 1]]);

    // Special case to only empty half of a Lon Lon Milk Bottle
<<<<<<< HEAD
    if ((gSaveContext.save.info.inventory.items[gSaveContext.save.info.equips.cButtonSlots[button - 1]] ==
         ITEM_MILK_BOTTLE) &&
        (item == ITEM_BOTTLE)) {
        item = ITEM_MILK_HALF;
=======
    if ((gSaveContext.inventory.items[gSaveContext.equips.cButtonSlots[button - 1]] == ITEM_BOTTLE_MILK_FULL) &&
        (item == ITEM_BOTTLE_EMPTY)) {
        item = ITEM_BOTTLE_MILK_HALF;
>>>>>>> cc240960
    }

    gSaveContext.save.info.inventory.items[gSaveContext.save.info.equips.cButtonSlots[button - 1]] = item;
    gSaveContext.save.info.equips.buttonItems[button] = item;

    Interface_LoadItemIcon1(play, button);

    play->pauseCtx.cursorItem[PAUSE_ITEM] = item;
    gSaveContext.buttonStatus[button] = BTN_ENABLED;
}

s32 Inventory_ConsumeFairy(PlayState* play) {
    s32 bottleSlot = SLOT(ITEM_BOTTLE_FAIRY);
    s16 i;
    s16 j;

    for (i = 0; i < 4; i++) {
<<<<<<< HEAD
        if (gSaveContext.save.info.inventory.items[bottleSlot + i] == ITEM_FAIRY) {
            for (j = 1; j < 4; j++) {
                if (gSaveContext.save.info.equips.buttonItems[j] == ITEM_FAIRY) {
                    gSaveContext.save.info.equips.buttonItems[j] = ITEM_BOTTLE;
=======
        if (gSaveContext.inventory.items[bottleSlot + i] == ITEM_BOTTLE_FAIRY) {
            for (j = 1; j < 4; j++) {
                if (gSaveContext.equips.buttonItems[j] == ITEM_BOTTLE_FAIRY) {
                    gSaveContext.equips.buttonItems[j] = ITEM_BOTTLE_EMPTY;
>>>>>>> cc240960
                    Interface_LoadItemIcon1(play, j);
                    i = 0;
                    bottleSlot = gSaveContext.save.info.equips.cButtonSlots[j - 1];
                    break;
                }
            }
            osSyncPrintf("妖精使用＝%d\n", bottleSlot); // "Fairy Usage＝%d"
<<<<<<< HEAD
            gSaveContext.save.info.inventory.items[bottleSlot + i] = ITEM_BOTTLE;
=======
            gSaveContext.inventory.items[bottleSlot + i] = ITEM_BOTTLE_EMPTY;
>>>>>>> cc240960
            return true;
        }
    }

    return false;
}

void func_80086D5C(s32* buf, u16 size) {
    u16 i;

    for (i = 0; i < size; i++) {
        buf[i] = 0;
    }
}

void Interface_LoadActionLabel(InterfaceContext* interfaceCtx, u16 action, s16 loadOffset) {
    static void* sDoActionTextures[] = { gAttackDoActionENGTex, gCheckDoActionENGTex };

    if (action >= DO_ACTION_MAX) {
        action = DO_ACTION_NONE;
    }

    if (gSaveContext.language != LANGUAGE_ENG) {
        action += DO_ACTION_MAX;
    }

    if (gSaveContext.language == LANGUAGE_FRA) {
        action += DO_ACTION_MAX;
    }

    if ((action != DO_ACTION_NONE) && (action != DO_ACTION_MAX + DO_ACTION_NONE) &&
        (action != 2 * DO_ACTION_MAX + DO_ACTION_NONE)) {
        osCreateMesgQueue(&interfaceCtx->loadQueue, &interfaceCtx->loadMsg, 1);
        DmaMgr_SendRequest2(&interfaceCtx->dmaRequest_160,
                            interfaceCtx->doActionSegment + (loadOffset * DO_ACTION_TEX_SIZE),
                            (uintptr_t)_do_action_staticSegmentRomStart + (action * DO_ACTION_TEX_SIZE),
                            DO_ACTION_TEX_SIZE, 0, &interfaceCtx->loadQueue, NULL, "../z_parameter.c", 2145);
        osRecvMesg(&interfaceCtx->loadQueue, NULL, OS_MESG_BLOCK);
    } else {
        gSegments[7] = VIRTUAL_TO_PHYSICAL(interfaceCtx->doActionSegment);
        func_80086D5C(SEGMENTED_TO_VIRTUAL(sDoActionTextures[loadOffset]), DO_ACTION_TEX_SIZE / 4);
    }
}

void Interface_SetDoAction(PlayState* play, u16 action) {
    InterfaceContext* interfaceCtx = &play->interfaceCtx;
    PauseContext* pauseCtx = &play->pauseCtx;

    if (interfaceCtx->unk_1F0 != action) {
        interfaceCtx->unk_1F0 = action;
        interfaceCtx->unk_1EC = 1;
        interfaceCtx->unk_1F4 = 0.0f;
        Interface_LoadActionLabel(interfaceCtx, action, 1);
        if (pauseCtx->state != 0) {
            interfaceCtx->unk_1EC = 3;
        }
    }
}

void Interface_SetNaviCall(PlayState* play, u16 naviCallState) {
    InterfaceContext* interfaceCtx = &play->interfaceCtx;

    if (((naviCallState == 0x1D) || (naviCallState == 0x1E)) && !interfaceCtx->naviCalling &&
        (play->csCtx.state == CS_STATE_IDLE)) {
        // clang-format off
        if (naviCallState == 0x1E) { Audio_PlaySfxGeneral(NA_SE_VO_NAVY_CALL, &gSfxDefaultPos, 4,
                                                            &gSfxDefaultFreqAndVolScale, &gSfxDefaultFreqAndVolScale,
                                                            &gSfxDefaultReverb);
        }
        // clang-format on

        if (naviCallState == 0x1D) {
            func_800F4524(&gSfxDefaultPos, NA_SE_VO_NA_HELLO_2, 32);
        }

        interfaceCtx->naviCalling = true;
        sCUpInvisible = 0;
        sCUpTimer = 10;
    } else if ((naviCallState == 0x1F) && interfaceCtx->naviCalling) {
        interfaceCtx->naviCalling = false;
    }
}

void Interface_LoadActionLabelB(PlayState* play, u16 action) {
    InterfaceContext* interfaceCtx = &play->interfaceCtx;

    if (gSaveContext.language != LANGUAGE_ENG) {
        action += DO_ACTION_MAX;
    }

    if (gSaveContext.language == LANGUAGE_FRA) {
        action += DO_ACTION_MAX;
    }

    interfaceCtx->unk_1FC = action;

    osCreateMesgQueue(&interfaceCtx->loadQueue, &interfaceCtx->loadMsg, 1);
    DmaMgr_SendRequest2(&interfaceCtx->dmaRequest_160, interfaceCtx->doActionSegment + DO_ACTION_TEX_SIZE,
                        (uintptr_t)_do_action_staticSegmentRomStart + (action * DO_ACTION_TEX_SIZE), DO_ACTION_TEX_SIZE,
                        0, &interfaceCtx->loadQueue, NULL, "../z_parameter.c", 2228);
    osRecvMesg(&interfaceCtx->loadQueue, NULL, OS_MESG_BLOCK);

    interfaceCtx->unk_1FA = true;
}

/**
 * @return false if player is out of health
 */
s32 Health_ChangeBy(PlayState* play, s16 amount) {
    u16 heartCount;
    u16 healthLevel;

    // "＊＊＊＊＊ Fluctuation=%d (now=%d, max=%d) ＊＊＊"
    osSyncPrintf("＊＊＊＊＊  増減=%d (now=%d, max=%d)  ＊＊＊", amount, gSaveContext.save.info.playerData.health,
                 gSaveContext.save.info.playerData.healthCapacity);

    // clang-format off
    if (amount > 0) { Audio_PlaySfxGeneral(NA_SE_SY_HP_RECOVER, &gSfxDefaultPos, 4, &gSfxDefaultFreqAndVolScale,
                                             &gSfxDefaultFreqAndVolScale, &gSfxDefaultReverb);
    } else if (gSaveContext.save.info.playerData.isDoubleDefenseAcquired && (amount < 0)) {
        amount >>= 1;
        osSyncPrintf("ハート減少半分！！＝%d\n", amount); // "Heart decrease halved!!＝%d"
    }
    // clang-format on

    gSaveContext.save.info.playerData.health += amount;

    if (gSaveContext.save.info.playerData.health > gSaveContext.save.info.playerData.healthCapacity) {
        gSaveContext.save.info.playerData.health = gSaveContext.save.info.playerData.healthCapacity;
    }

    heartCount = gSaveContext.save.info.playerData.health % 0x10;

    healthLevel = heartCount;
    if (heartCount != 0) {
        if (heartCount > 10) {
            healthLevel = 3;
        } else if (heartCount > 5) {
            healthLevel = 2;
        } else {
            healthLevel = 1;
        }
    }

    // "Life=%d ＊＊＊  %d ＊＊＊＊＊＊"
    osSyncPrintf("  ライフ=%d  ＊＊＊  %d  ＊＊＊＊＊＊\n", gSaveContext.save.info.playerData.health, healthLevel);

    if (gSaveContext.save.info.playerData.health <= 0) {
        gSaveContext.save.info.playerData.health = 0;
        return false;
    } else {
        return true;
    }
}

void Health_GiveHearts(s16 hearts) {
    gSaveContext.save.info.playerData.healthCapacity += hearts * 0x10;
}

void Rupees_ChangeBy(s16 rupeeChange) {
    gSaveContext.rupeeAccumulator += rupeeChange;
}

void Inventory_ChangeAmmo(s16 item, s16 ammoChange) {
    // "Item = (%d)    Amount = (%d + %d)"
    osSyncPrintf("アイテム = (%d)    数 = (%d + %d)  ", item, AMMO(item), ammoChange);

    if (item == ITEM_DEKU_STICK) {
        AMMO(ITEM_DEKU_STICK) += ammoChange;

        if (AMMO(ITEM_DEKU_STICK) >= CUR_CAPACITY(UPG_DEKU_STICKS)) {
            AMMO(ITEM_DEKU_STICK) = CUR_CAPACITY(UPG_DEKU_STICKS);
        } else if (AMMO(ITEM_DEKU_STICK) < 0) {
            AMMO(ITEM_DEKU_STICK) = 0;
        }
    } else if (item == ITEM_DEKU_NUT) {
        AMMO(ITEM_DEKU_NUT) += ammoChange;

        if (AMMO(ITEM_DEKU_NUT) >= CUR_CAPACITY(UPG_DEKU_NUTS)) {
            AMMO(ITEM_DEKU_NUT) = CUR_CAPACITY(UPG_DEKU_NUTS);
        } else if (AMMO(ITEM_DEKU_NUT) < 0) {
            AMMO(ITEM_DEKU_NUT) = 0;
        }
    } else if (item == ITEM_BOMBCHU) {
        AMMO(ITEM_BOMBCHU) += ammoChange;

        if (AMMO(ITEM_BOMBCHU) >= 50) {
            AMMO(ITEM_BOMBCHU) = 50;
        } else if (AMMO(ITEM_BOMBCHU) < 0) {
            AMMO(ITEM_BOMBCHU) = 0;
        }
    } else if (item == ITEM_BOW) {
        AMMO(ITEM_BOW) += ammoChange;

        if (AMMO(ITEM_BOW) >= CUR_CAPACITY(UPG_QUIVER)) {
            AMMO(ITEM_BOW) = CUR_CAPACITY(UPG_QUIVER);
        } else if (AMMO(ITEM_BOW) < 0) {
            AMMO(ITEM_BOW) = 0;
        }
    } else if ((item == ITEM_SLINGSHOT) || (item == ITEM_DEKU_SEEDS)) {
        AMMO(ITEM_SLINGSHOT) += ammoChange;

        if (AMMO(ITEM_SLINGSHOT) >= CUR_CAPACITY(UPG_BULLET_BAG)) {
            AMMO(ITEM_SLINGSHOT) = CUR_CAPACITY(UPG_BULLET_BAG);
        } else if (AMMO(ITEM_SLINGSHOT) < 0) {
            AMMO(ITEM_SLINGSHOT) = 0;
        }
    } else if (item == ITEM_BOMB) {
        AMMO(ITEM_BOMB) += ammoChange;

        if (AMMO(ITEM_BOMB) >= CUR_CAPACITY(UPG_BOMB_BAG)) {
            AMMO(ITEM_BOMB) = CUR_CAPACITY(UPG_BOMB_BAG);
        } else if (AMMO(ITEM_BOMB) < 0) {
            AMMO(ITEM_BOMB) = 0;
        }
    } else if (item == ITEM_MAGIC_BEAN) {
        AMMO(ITEM_MAGIC_BEAN) += ammoChange;
    }

    osSyncPrintf("合計 = (%d)\n", AMMO(item)); // "Total = (%d)"
}

void Magic_Fill(PlayState* play) {
    if (gSaveContext.save.info.playerData.isMagicAcquired) {
        gSaveContext.prevMagicState = gSaveContext.magicState;
        gSaveContext.magicFillTarget =
            (gSaveContext.save.info.playerData.isDoubleMagicAcquired + 1) * MAGIC_NORMAL_METER;
        gSaveContext.magicState = MAGIC_STATE_FILL;
    }
}

void Magic_Reset(PlayState* play) {
    if ((gSaveContext.magicState != MAGIC_STATE_STEP_CAPACITY) && (gSaveContext.magicState != MAGIC_STATE_FILL)) {
        if (gSaveContext.magicState == MAGIC_STATE_ADD) {
            gSaveContext.prevMagicState = gSaveContext.magicState;
        }
        gSaveContext.magicState = MAGIC_STATE_RESET;
    }
}

/**
 * Request to either increase or consume magic.
 * @param amount the positive-valued amount to either increase or decrease magic by
 * @param type how the magic is increased or consumed.
 * @return false if the request failed
 */
s32 Magic_RequestChange(PlayState* play, s16 amount, s16 type) {
    if (!gSaveContext.save.info.playerData.isMagicAcquired) {
        return false;
    }

    if ((type != MAGIC_ADD) && (gSaveContext.save.info.playerData.magic - amount) < 0) {
        if (gSaveContext.magicCapacity != 0) {
            Audio_PlaySfxGeneral(NA_SE_SY_ERROR, &gSfxDefaultPos, 4, &gSfxDefaultFreqAndVolScale,
                                 &gSfxDefaultFreqAndVolScale, &gSfxDefaultReverb);
        }
        return false;
    }

    switch (type) {
        case MAGIC_CONSUME_NOW:
        case MAGIC_CONSUME_NOW_ALT:
            // Consume magic immediately
            if ((gSaveContext.magicState == MAGIC_STATE_IDLE) ||
                (gSaveContext.magicState == MAGIC_STATE_CONSUME_LENS)) {
                if (gSaveContext.magicState == MAGIC_STATE_CONSUME_LENS) {
                    play->actorCtx.lensActive = false;
                }
                gSaveContext.magicTarget = gSaveContext.save.info.playerData.magic - amount;
                gSaveContext.magicState = MAGIC_STATE_CONSUME_SETUP;
                return true;
            } else {
                Audio_PlaySfxGeneral(NA_SE_SY_ERROR, &gSfxDefaultPos, 4, &gSfxDefaultFreqAndVolScale,
                                     &gSfxDefaultFreqAndVolScale, &gSfxDefaultReverb);
                return false;
            }

        case MAGIC_CONSUME_WAIT_NO_PREVIEW:
            // Sets consume target but waits to consume.
            // No yellow magic to preview target consumption.
            // Unused
            if ((gSaveContext.magicState == MAGIC_STATE_IDLE) ||
                (gSaveContext.magicState == MAGIC_STATE_CONSUME_LENS)) {
                if (gSaveContext.magicState == MAGIC_STATE_CONSUME_LENS) {
                    play->actorCtx.lensActive = false;
                }
                gSaveContext.magicTarget = gSaveContext.save.info.playerData.magic - amount;
                gSaveContext.magicState = MAGIC_STATE_METER_FLASH_3;
                return true;
            } else {
                Audio_PlaySfxGeneral(NA_SE_SY_ERROR, &gSfxDefaultPos, 4, &gSfxDefaultFreqAndVolScale,
                                     &gSfxDefaultFreqAndVolScale, &gSfxDefaultReverb);
                return false;
            }

        case MAGIC_CONSUME_LENS:
            if (gSaveContext.magicState == MAGIC_STATE_IDLE) {
                if (gSaveContext.save.info.playerData.magic != 0) {
                    play->interfaceCtx.lensMagicConsumptionTimer = 80;
                    gSaveContext.magicState = MAGIC_STATE_CONSUME_LENS;
                    return true;
                } else {
                    return false;
                }
            } else if (gSaveContext.magicState == MAGIC_STATE_CONSUME_LENS) {
                return true;
            } else {
                return false;
            }

        case MAGIC_CONSUME_WAIT_PREVIEW:
            // Sets consume target but waits to consume.
            // Preview consumption with a yellow bar
            if ((gSaveContext.magicState == MAGIC_STATE_IDLE) ||
                (gSaveContext.magicState == MAGIC_STATE_CONSUME_LENS)) {
                if (gSaveContext.magicState == MAGIC_STATE_CONSUME_LENS) {
                    play->actorCtx.lensActive = false;
                }
                gSaveContext.magicTarget = gSaveContext.save.info.playerData.magic - amount;
                gSaveContext.magicState = MAGIC_STATE_METER_FLASH_2;
                return true;
            } else {
                Audio_PlaySfxGeneral(NA_SE_SY_ERROR, &gSfxDefaultPos, 4, &gSfxDefaultFreqAndVolScale,
                                     &gSfxDefaultFreqAndVolScale, &gSfxDefaultReverb);
                return false;
            }

        case MAGIC_ADD:
            // Sets target for magic to increase to
            if (gSaveContext.save.info.playerData.magic <= gSaveContext.magicCapacity) {
                gSaveContext.magicTarget = gSaveContext.save.info.playerData.magic + amount;

                if (gSaveContext.magicTarget >= gSaveContext.magicCapacity) {
                    gSaveContext.magicTarget = gSaveContext.magicCapacity;
                }

                gSaveContext.magicState = MAGIC_STATE_ADD;
                return true;
            }
            break;
    }

    return false;
}

void Magic_Update(PlayState* play) {
    static s16 sMagicBorderColors[][3] = {
        { 255, 255, 255 },
        { 150, 150, 150 },
        { 255, 255, 150 }, // unused
        { 255, 255, 50 },  // unused
    };
    static s16 sMagicBorderIndices[] = { 0, 1, 1, 0 };
    static s16 sMagicBorderRatio = 2;
    static s16 sMagicBorderStep = 1;
    MessageContext* msgCtx = &play->msgCtx;
    InterfaceContext* interfaceCtx = &play->interfaceCtx;
    s16 borderChangeR;
    s16 borderChangeG;
    s16 borderChangeB;
    s16 temp; // target for magicCapacity, or magicBorderIndex

    switch (gSaveContext.magicState) {
        case MAGIC_STATE_STEP_CAPACITY:
            // Step magicCapacity to the capacity determined by magicLevel
            // This changes the width of the magic meter drawn
            temp = gSaveContext.save.info.playerData.magicLevel * MAGIC_NORMAL_METER;
            if (gSaveContext.magicCapacity != temp) {
                if (gSaveContext.magicCapacity < temp) {
                    gSaveContext.magicCapacity += 8;
                    if (gSaveContext.magicCapacity > temp) {
                        gSaveContext.magicCapacity = temp;
                    }
                } else {
                    gSaveContext.magicCapacity -= 8;
                    if (gSaveContext.magicCapacity <= temp) {
                        gSaveContext.magicCapacity = temp;
                    }
                }
            } else {
                // Once the capacity has reached its target,
                // follow up by filling magic to magicFillTarget
                gSaveContext.magicState = MAGIC_STATE_FILL;
            }
            break;

        case MAGIC_STATE_FILL:
            // Add magic until magicFillTarget is reached
            gSaveContext.save.info.playerData.magic += 4;

            if (gSaveContext.gameMode == GAMEMODE_NORMAL && !IS_CUTSCENE_LAYER) {
                Audio_PlaySfxGeneral(NA_SE_SY_GAUGE_UP - SFX_FLAG, &gSfxDefaultPos, 4, &gSfxDefaultFreqAndVolScale,
                                     &gSfxDefaultFreqAndVolScale, &gSfxDefaultReverb);
            }

            // "Storage  MAGIC_NOW=%d (%d)"
            osSyncPrintf("蓄電  MAGIC_NOW=%d (%d)\n", gSaveContext.save.info.playerData.magic,
                         gSaveContext.magicFillTarget);

            if (gSaveContext.save.info.playerData.magic >= gSaveContext.magicFillTarget) {
                gSaveContext.save.info.playerData.magic = gSaveContext.magicFillTarget;
                gSaveContext.magicState = gSaveContext.prevMagicState;
                gSaveContext.prevMagicState = MAGIC_STATE_IDLE;
            }
            break;

        case MAGIC_STATE_CONSUME_SETUP:
            // Sets the speed at which magic border flashes
            sMagicBorderRatio = 2;
            gSaveContext.magicState = MAGIC_STATE_CONSUME;
            break;

        case MAGIC_STATE_CONSUME:
            // Consume magic until target is reached or no more magic is available
            gSaveContext.save.info.playerData.magic -= 2;
            if (gSaveContext.save.info.playerData.magic <= 0) {
                gSaveContext.save.info.playerData.magic = 0;
                gSaveContext.magicState = MAGIC_STATE_METER_FLASH_1;
                sMagicBorderR = sMagicBorderG = sMagicBorderB = 255;
            } else if (gSaveContext.save.info.playerData.magic == gSaveContext.magicTarget) {
                gSaveContext.magicState = MAGIC_STATE_METER_FLASH_1;
                sMagicBorderR = sMagicBorderG = sMagicBorderB = 255;
            }
            FALLTHROUGH; // Flash border while magic is being consumed
        case MAGIC_STATE_METER_FLASH_1:
        case MAGIC_STATE_METER_FLASH_2:
        case MAGIC_STATE_METER_FLASH_3:
            temp = sMagicBorderIndices[sMagicBorderStep];
            borderChangeR = ABS(sMagicBorderR - sMagicBorderColors[temp][0]) / sMagicBorderRatio;
            borderChangeG = ABS(sMagicBorderG - sMagicBorderColors[temp][1]) / sMagicBorderRatio;
            borderChangeB = ABS(sMagicBorderB - sMagicBorderColors[temp][2]) / sMagicBorderRatio;

            if (sMagicBorderR >= sMagicBorderColors[temp][0]) {
                sMagicBorderR -= borderChangeR;
            } else {
                sMagicBorderR += borderChangeR;
            }

            if (sMagicBorderG >= sMagicBorderColors[temp][1]) {
                sMagicBorderG -= borderChangeG;
            } else {
                sMagicBorderG += borderChangeG;
            }

            if (sMagicBorderB >= sMagicBorderColors[temp][2]) {
                sMagicBorderB -= borderChangeB;
            } else {
                sMagicBorderB += borderChangeB;
            }

            sMagicBorderRatio--;
            if (sMagicBorderRatio == 0) {
                sMagicBorderR = sMagicBorderColors[temp][0];
                sMagicBorderG = sMagicBorderColors[temp][1];
                sMagicBorderB = sMagicBorderColors[temp][2];
                sMagicBorderRatio = YREG(40 + sMagicBorderStep);
                sMagicBorderStep++;
                if (sMagicBorderStep >= 4) {
                    sMagicBorderStep = 0;
                }
            }
            break;

        case MAGIC_STATE_RESET:
            sMagicBorderR = sMagicBorderG = sMagicBorderB = 255;
            gSaveContext.magicState = MAGIC_STATE_IDLE;
            break;

        case MAGIC_STATE_CONSUME_LENS:
            // Slowly consume magic while lens is on
            if ((play->pauseCtx.state == 0) && (play->pauseCtx.debugState == 0) && (msgCtx->msgMode == MSGMODE_NONE) &&
                (play->gameOverCtx.state == GAMEOVER_INACTIVE) && (play->transitionTrigger == TRANS_TRIGGER_OFF) &&
                (play->transitionMode == TRANS_MODE_OFF) && !Play_InCsMode(play)) {
<<<<<<< HEAD
                if ((gSaveContext.save.info.playerData.magic == 0) ||
                    ((func_8008F2F8(play) >= 2) && (func_8008F2F8(play) < 5)) ||
                    ((gSaveContext.save.info.equips.buttonItems[1] != ITEM_LENS) &&
                     (gSaveContext.save.info.equips.buttonItems[2] != ITEM_LENS) &&
                     (gSaveContext.save.info.equips.buttonItems[3] != ITEM_LENS)) ||
=======
                if ((gSaveContext.magic == 0) || ((func_8008F2F8(play) >= 2) && (func_8008F2F8(play) < 5)) ||
                    ((gSaveContext.equips.buttonItems[1] != ITEM_LENS_OF_TRUTH) &&
                     (gSaveContext.equips.buttonItems[2] != ITEM_LENS_OF_TRUTH) &&
                     (gSaveContext.equips.buttonItems[3] != ITEM_LENS_OF_TRUTH)) ||
>>>>>>> cc240960
                    !play->actorCtx.lensActive) {
                    // Force lens off and set magic meter state to idle
                    play->actorCtx.lensActive = false;
                    Audio_PlaySfxGeneral(NA_SE_SY_GLASSMODE_OFF, &gSfxDefaultPos, 4, &gSfxDefaultFreqAndVolScale,
                                         &gSfxDefaultFreqAndVolScale, &gSfxDefaultReverb);
                    gSaveContext.magicState = MAGIC_STATE_IDLE;
                    sMagicBorderR = sMagicBorderG = sMagicBorderB = 255;
                    break;
                }

                interfaceCtx->lensMagicConsumptionTimer--;
                if (interfaceCtx->lensMagicConsumptionTimer == 0) {
                    gSaveContext.save.info.playerData.magic--;
                    interfaceCtx->lensMagicConsumptionTimer = 80;
                }
            }

            temp = sMagicBorderIndices[sMagicBorderStep];
            borderChangeR = ABS(sMagicBorderR - sMagicBorderColors[temp][0]) / sMagicBorderRatio;
            borderChangeG = ABS(sMagicBorderG - sMagicBorderColors[temp][1]) / sMagicBorderRatio;
            borderChangeB = ABS(sMagicBorderB - sMagicBorderColors[temp][2]) / sMagicBorderRatio;

            if (sMagicBorderR >= sMagicBorderColors[temp][0]) {
                sMagicBorderR -= borderChangeR;
            } else {
                sMagicBorderR += borderChangeR;
            }

            if (sMagicBorderG >= sMagicBorderColors[temp][1]) {
                sMagicBorderG -= borderChangeG;
            } else {
                sMagicBorderG += borderChangeG;
            }

            if (sMagicBorderB >= sMagicBorderColors[temp][2]) {
                sMagicBorderB -= borderChangeB;
            } else {
                sMagicBorderB += borderChangeB;
            }

            sMagicBorderRatio--;
            if (sMagicBorderRatio == 0) {
                sMagicBorderR = sMagicBorderColors[temp][0];
                sMagicBorderG = sMagicBorderColors[temp][1];
                sMagicBorderB = sMagicBorderColors[temp][2];
                sMagicBorderRatio = YREG(40 + sMagicBorderStep);
                sMagicBorderStep++;
                if (sMagicBorderStep >= 4) {
                    sMagicBorderStep = 0;
                }
            }
            break;

        case MAGIC_STATE_ADD:
            // Add magic until target is reached
            gSaveContext.save.info.playerData.magic += 4;
            Audio_PlaySfxGeneral(NA_SE_SY_GAUGE_UP - SFX_FLAG, &gSfxDefaultPos, 4, &gSfxDefaultFreqAndVolScale,
                                 &gSfxDefaultFreqAndVolScale, &gSfxDefaultReverb);
            if (gSaveContext.save.info.playerData.magic >= gSaveContext.magicTarget) {
                gSaveContext.save.info.playerData.magic = gSaveContext.magicTarget;
                gSaveContext.magicState = gSaveContext.prevMagicState;
                gSaveContext.prevMagicState = MAGIC_STATE_IDLE;
            }
            break;

        default:
            gSaveContext.magicState = MAGIC_STATE_IDLE;
            break;
    }
}

void Magic_DrawMeter(PlayState* play) {
    InterfaceContext* interfaceCtx = &play->interfaceCtx;
    s16 magicMeterY;

    OPEN_DISPS(play->state.gfxCtx, "../z_parameter.c", 2650);

    if (gSaveContext.save.info.playerData.magicLevel != 0) {
        if (gSaveContext.save.info.playerData.healthCapacity > 0xA0) {
            magicMeterY = R_MAGIC_METER_Y_LOWER; // two rows of hearts
        } else {
            magicMeterY = R_MAGIC_METER_Y_HIGHER; // one row of hearts
        }

        Gfx_SetupDL_39Overlay(play->state.gfxCtx);

        gDPSetPrimColor(OVERLAY_DISP++, 0, 0, sMagicBorderR, sMagicBorderG, sMagicBorderB, interfaceCtx->magicAlpha);
        gDPSetEnvColor(OVERLAY_DISP++, 100, 50, 50, 255);

        OVERLAY_DISP = Gfx_TextureIA8(OVERLAY_DISP, gMagicMeterEndTex, 8, 16, R_MAGIC_METER_X, magicMeterY, 8, 16,
                                      1 << 10, 1 << 10);

        OVERLAY_DISP = Gfx_TextureIA8(OVERLAY_DISP, gMagicMeterMidTex, 24, 16, R_MAGIC_METER_X + 8, magicMeterY,
                                      gSaveContext.magicCapacity, 16, 1 << 10, 1 << 10);

        gDPLoadTextureBlock(OVERLAY_DISP++, gMagicMeterEndTex, G_IM_FMT_IA, G_IM_SIZ_8b, 8, 16, 0,
                            G_TX_MIRROR | G_TX_WRAP, G_TX_NOMIRROR | G_TX_WRAP, 3, G_TX_NOMASK, G_TX_NOLOD, G_TX_NOLOD);

        gSPTextureRectangle(OVERLAY_DISP++, (R_MAGIC_METER_X + gSaveContext.magicCapacity + 8) << 2, magicMeterY << 2,
                            (R_MAGIC_METER_X + gSaveContext.magicCapacity + 16) << 2, (magicMeterY + 16) << 2,
                            G_TX_RENDERTILE, 256, 0, 1 << 10, 1 << 10);

        gDPPipeSync(OVERLAY_DISP++);
        gDPSetCombineLERP(OVERLAY_DISP++, PRIMITIVE, ENVIRONMENT, TEXEL0, ENVIRONMENT, 0, 0, 0, PRIMITIVE, PRIMITIVE,
                          ENVIRONMENT, TEXEL0, ENVIRONMENT, 0, 0, 0, PRIMITIVE);
        gDPSetEnvColor(OVERLAY_DISP++, 0, 0, 0, 255);

        if (gSaveContext.magicState == MAGIC_STATE_METER_FLASH_2) {
            // Yellow part of the meter indicating the amount of magic to be subtracted
            gDPSetPrimColor(OVERLAY_DISP++, 0, 0, 250, 250, 0, interfaceCtx->magicAlpha);

            gDPLoadMultiBlock_4b(OVERLAY_DISP++, gMagicMeterFillTex, 0x0000, G_TX_RENDERTILE, G_IM_FMT_I, 16, 16, 0,
                                 G_TX_NOMIRROR | G_TX_WRAP, G_TX_NOMIRROR | G_TX_WRAP, G_TX_NOMASK, G_TX_NOMASK,
                                 G_TX_NOLOD, G_TX_NOLOD);

            gSPTextureRectangle(OVERLAY_DISP++, R_MAGIC_FILL_X << 2, (magicMeterY + 3) << 2,
                                (R_MAGIC_FILL_X + gSaveContext.save.info.playerData.magic) << 2,
                                (magicMeterY + 10) << 2, G_TX_RENDERTILE, 0, 0, 1 << 10, 1 << 10);

            // Fill the rest of the meter with the normal magic color
            gDPPipeSync(OVERLAY_DISP++);
            gDPSetPrimColor(OVERLAY_DISP++, 0, 0, R_MAGIC_FILL_COLOR(0), R_MAGIC_FILL_COLOR(1), R_MAGIC_FILL_COLOR(2),
                            interfaceCtx->magicAlpha);

            gSPTextureRectangle(OVERLAY_DISP++, R_MAGIC_FILL_X << 2, (magicMeterY + 3) << 2,
                                (R_MAGIC_FILL_X + gSaveContext.magicTarget) << 2, (magicMeterY + 10) << 2,
                                G_TX_RENDERTILE, 0, 0, 1 << 10, 1 << 10);
        } else {
            // Fill the whole meter with the normal magic color
            gDPSetPrimColor(OVERLAY_DISP++, 0, 0, R_MAGIC_FILL_COLOR(0), R_MAGIC_FILL_COLOR(1), R_MAGIC_FILL_COLOR(2),
                            interfaceCtx->magicAlpha);

            gDPLoadMultiBlock_4b(OVERLAY_DISP++, gMagicMeterFillTex, 0x0000, G_TX_RENDERTILE, G_IM_FMT_I, 16, 16, 0,
                                 G_TX_NOMIRROR | G_TX_WRAP, G_TX_NOMIRROR | G_TX_WRAP, G_TX_NOMASK, G_TX_NOMASK,
                                 G_TX_NOLOD, G_TX_NOLOD);

            gSPTextureRectangle(OVERLAY_DISP++, R_MAGIC_FILL_X << 2, (magicMeterY + 3) << 2,
                                (R_MAGIC_FILL_X + gSaveContext.save.info.playerData.magic) << 2,
                                (magicMeterY + 10) << 2, G_TX_RENDERTILE, 0, 0, 1 << 10, 1 << 10);
        }
    }

    CLOSE_DISPS(play->state.gfxCtx, "../z_parameter.c", 2731);
}

void func_80088AA0(s16 arg0) {
    gSaveContext.timerX[1] = 140;
    gSaveContext.timerY[1] = 80;
    D_80125A5C = false;
    gSaveContext.timer2Value = arg0;

    if (arg0 != 0) {
        gSaveContext.timer2State = 1;
    } else {
        gSaveContext.timer2State = 7;
    }
}

void func_80088AF0(PlayState* play) {
    if (gSaveContext.timer2State != 0) {
        if (GET_EVENTINF(EVENTINF_10)) {
            gSaveContext.timer2Value = 239;
        } else {
            gSaveContext.timer2Value = 1;
        }
    }
}

void func_80088B34(s16 arg0) {
    gSaveContext.timerX[0] = 140;
    gSaveContext.timerY[0] = 80;
    D_80125A5C = false;
    gSaveContext.timer1Value = arg0;

    if (arg0 != 0) {
        gSaveContext.timer1State = 5;
    } else {
        gSaveContext.timer1State = 11;
    }
}

void Interface_DrawActionLabel(GraphicsContext* gfxCtx, void* texture) {
    OPEN_DISPS(gfxCtx, "../z_parameter.c", 2820);

    gDPLoadTextureBlock_4b(OVERLAY_DISP++, texture, G_IM_FMT_IA, DO_ACTION_TEX_WIDTH, DO_ACTION_TEX_HEIGHT, 0,
                           G_TX_NOMIRROR | G_TX_WRAP, G_TX_NOMIRROR | G_TX_WRAP, G_TX_NOMASK, G_TX_NOMASK, G_TX_NOLOD,
                           G_TX_NOLOD);

    gSP1Quadrangle(OVERLAY_DISP++, 0, 2, 3, 1, 0);

    CLOSE_DISPS(gfxCtx, "../z_parameter.c", 2829);
}

void Interface_DrawItemButtons(PlayState* play) {
    static void* cUpLabelTextures[] = { gNaviCUpENGTex, gNaviCUpENGTex, gNaviCUpENGTex };
    static s16 startButtonLeftPos[] = { 132, 130, 130 };
    InterfaceContext* interfaceCtx = &play->interfaceCtx;
    Player* player = GET_PLAYER(play);
    PauseContext* pauseCtx = &play->pauseCtx;
    s16 temp; // Used as both an alpha value and a button index
    s16 texCoordScale;
    s16 width;
    s16 height;

    OPEN_DISPS(play->state.gfxCtx, "../z_parameter.c", 2900);

    // B Button Color & Texture
    // Also loads the Item Button Texture reused by other buttons afterwards
    gDPPipeSync(OVERLAY_DISP++);
    gDPSetCombineMode(OVERLAY_DISP++, G_CC_MODULATEIA_PRIM, G_CC_MODULATEIA_PRIM);
    gDPSetPrimColor(OVERLAY_DISP++, 0, 0, R_B_BTN_COLOR(0), R_B_BTN_COLOR(1), R_B_BTN_COLOR(2), interfaceCtx->bAlpha);
    gDPSetEnvColor(OVERLAY_DISP++, 0, 0, 0, 255);
    OVERLAY_DISP =
        Gfx_TextureIA8(OVERLAY_DISP, gButtonBackgroundTex, 32, 32, R_ITEM_BTN_X(0), R_ITEM_BTN_Y(0),
                       R_ITEM_BTN_WIDTH(0), R_ITEM_BTN_WIDTH(0), R_ITEM_BTN_DD(0) << 1, R_ITEM_BTN_DD(0) << 1);

    // C-Left Button Color & Texture
    gDPPipeSync(OVERLAY_DISP++);
    gDPSetPrimColor(OVERLAY_DISP++, 0, 0, R_C_BTN_COLOR(0), R_C_BTN_COLOR(1), R_C_BTN_COLOR(2),
                    interfaceCtx->cLeftAlpha);
    gSPTextureRectangle(OVERLAY_DISP++, R_ITEM_BTN_X(1) << 2, R_ITEM_BTN_Y(1) << 2,
                        (R_ITEM_BTN_X(1) + R_ITEM_BTN_WIDTH(1)) << 2, (R_ITEM_BTN_Y(1) + R_ITEM_BTN_WIDTH(1)) << 2,
                        G_TX_RENDERTILE, 0, 0, R_ITEM_BTN_DD(1) << 1, R_ITEM_BTN_DD(1) << 1);

    // C-Down Button Color & Texture
    gDPSetPrimColor(OVERLAY_DISP++, 0, 0, R_C_BTN_COLOR(0), R_C_BTN_COLOR(1), R_C_BTN_COLOR(2),
                    interfaceCtx->cDownAlpha);
    gSPTextureRectangle(OVERLAY_DISP++, R_ITEM_BTN_X(2) << 2, R_ITEM_BTN_Y(2) << 2,
                        (R_ITEM_BTN_X(2) + R_ITEM_BTN_WIDTH(2)) << 2, (R_ITEM_BTN_Y(2) + R_ITEM_BTN_WIDTH(2)) << 2,
                        G_TX_RENDERTILE, 0, 0, R_ITEM_BTN_DD(2) << 1, R_ITEM_BTN_DD(2) << 1);

    // C-Right Button Color & Texture
    gDPSetPrimColor(OVERLAY_DISP++, 0, 0, R_C_BTN_COLOR(0), R_C_BTN_COLOR(1), R_C_BTN_COLOR(2),
                    interfaceCtx->cRightAlpha);
    gSPTextureRectangle(OVERLAY_DISP++, R_ITEM_BTN_X(3) << 2, R_ITEM_BTN_Y(3) << 2,
                        (R_ITEM_BTN_X(3) + R_ITEM_BTN_WIDTH(3)) << 2, (R_ITEM_BTN_Y(3) + R_ITEM_BTN_WIDTH(3)) << 2,
                        G_TX_RENDERTILE, 0, 0, R_ITEM_BTN_DD(3) << 1, R_ITEM_BTN_DD(3) << 1);

    if ((pauseCtx->state < 8) || (pauseCtx->state >= 18)) {
        if ((play->pauseCtx.state != 0) || (play->pauseCtx.debugState != 0)) {
            // Start Button Texture, Color & Label
            gDPPipeSync(OVERLAY_DISP++);
            gDPSetPrimColor(OVERLAY_DISP++, 0, 0, 120, 120, 120, interfaceCtx->startAlpha);
            gSPTextureRectangle(OVERLAY_DISP++, startButtonLeftPos[gSaveContext.language] << 2, 17 << 2,
                                (startButtonLeftPos[gSaveContext.language] + 22) << 2, 39 << 2, G_TX_RENDERTILE, 0, 0,
                                (s32)(1.4277344 * (1 << 10)), (s32)(1.4277344 * (1 << 10)));
            gDPPipeSync(OVERLAY_DISP++);
            gDPSetPrimColor(OVERLAY_DISP++, 0, 0, 255, 255, 255, interfaceCtx->startAlpha);
            gDPSetEnvColor(OVERLAY_DISP++, 0, 0, 0, 0);
            gDPSetCombineLERP(OVERLAY_DISP++, PRIMITIVE, ENVIRONMENT, TEXEL0, ENVIRONMENT, TEXEL0, 0, PRIMITIVE, 0,
                              PRIMITIVE, ENVIRONMENT, TEXEL0, ENVIRONMENT, TEXEL0, 0, PRIMITIVE, 0);

            gDPLoadTextureBlock_4b(OVERLAY_DISP++, interfaceCtx->doActionSegment + DO_ACTION_TEX_SIZE * 2, G_IM_FMT_IA,
                                   DO_ACTION_TEX_WIDTH, DO_ACTION_TEX_HEIGHT, 0, G_TX_NOMIRROR | G_TX_WRAP,
                                   G_TX_NOMIRROR | G_TX_WRAP, G_TX_NOMASK, G_TX_NOMASK, G_TX_NOLOD, G_TX_NOLOD);

            texCoordScale = (1 << 10) / (R_START_LABEL_DD(gSaveContext.language) / 100.0f);
            width = DO_ACTION_TEX_WIDTH / (R_START_LABEL_DD(gSaveContext.language) / 100.0f);
            height = DO_ACTION_TEX_HEIGHT / (R_START_LABEL_DD(gSaveContext.language) / 100.0f);
            gSPTextureRectangle(OVERLAY_DISP++, R_START_LABEL_X(gSaveContext.language) << 2,
                                R_START_LABEL_Y(gSaveContext.language) << 2,
                                (R_START_LABEL_X(gSaveContext.language) + width) << 2,
                                (R_START_LABEL_Y(gSaveContext.language) + height) << 2, G_TX_RENDERTILE, 0, 0,
                                texCoordScale, texCoordScale);
        }
    }

    if (interfaceCtx->naviCalling && (play->pauseCtx.state == 0) && (play->pauseCtx.debugState == 0) &&
        (play->csCtx.state == CS_STATE_IDLE)) {
        if (!sCUpInvisible) {
            // C-Up Button Texture, Color & Label (Navi Text)
            gDPPipeSync(OVERLAY_DISP++);

            if ((gSaveContext.unk_13EA == 1) || (gSaveContext.unk_13EA == 2) || (gSaveContext.unk_13EA == 5)) {
                temp = 0;
            } else if ((player->stateFlags1 & PLAYER_STATE1_21) || (func_8008F2F8(play) == 4) ||
                       (player->stateFlags2 & PLAYER_STATE2_CRAWLING)) {
                temp = 70;
            } else {
                temp = interfaceCtx->healthAlpha;
            }

            gDPSetPrimColor(OVERLAY_DISP++, 0, 0, R_C_BTN_COLOR(0), R_C_BTN_COLOR(1), R_C_BTN_COLOR(2), temp);
            gDPSetCombineMode(OVERLAY_DISP++, G_CC_MODULATEIA_PRIM, G_CC_MODULATEIA_PRIM);
            gSPTextureRectangle(OVERLAY_DISP++, R_C_UP_BTN_X << 2, R_C_UP_BTN_Y << 2, (R_C_UP_BTN_X + 16) << 2,
                                (R_C_UP_BTN_Y + 16) << 2, G_TX_RENDERTILE, 0, 0, 2 << 10, 2 << 10);
            gDPPipeSync(OVERLAY_DISP++);
            gDPSetPrimColor(OVERLAY_DISP++, 0, 0, 255, 255, 255, temp);
            gDPSetEnvColor(OVERLAY_DISP++, 0, 0, 0, 0);
            gDPSetCombineLERP(OVERLAY_DISP++, PRIMITIVE, ENVIRONMENT, TEXEL0, ENVIRONMENT, TEXEL0, 0, PRIMITIVE, 0,
                              PRIMITIVE, ENVIRONMENT, TEXEL0, ENVIRONMENT, TEXEL0, 0, PRIMITIVE, 0);

            gDPLoadTextureBlock_4b(OVERLAY_DISP++, cUpLabelTextures[gSaveContext.language], G_IM_FMT_IA, 32, 8, 0,
                                   G_TX_NOMIRROR | G_TX_WRAP, G_TX_NOMIRROR | G_TX_WRAP, G_TX_NOMASK, G_TX_NOMASK,
                                   G_TX_NOLOD, G_TX_NOLOD);

            gSPTextureRectangle(OVERLAY_DISP++, R_C_UP_ICON_X << 2, R_C_UP_ICON_Y << 2, (R_C_UP_ICON_X + 32) << 2,
                                (R_C_UP_ICON_Y + 8) << 2, G_TX_RENDERTILE, 0, 0, 1 << 10, 1 << 10);
        }

        sCUpTimer--;
        if (sCUpTimer == 0) {
            sCUpInvisible ^= 1;
            sCUpTimer = 10;
        }
    }

    gDPPipeSync(OVERLAY_DISP++);

    // Empty C Button Arrows
    for (temp = 1; temp < 4; temp++) {
        if (gSaveContext.save.info.equips.buttonItems[temp] > 0xF0) {
            if (temp == 1) {
                gDPSetPrimColor(OVERLAY_DISP++, 0, 0, R_C_BTN_COLOR(0), R_C_BTN_COLOR(1), R_C_BTN_COLOR(2),
                                interfaceCtx->cLeftAlpha);
            } else if (temp == 2) {
                gDPSetPrimColor(OVERLAY_DISP++, 0, 0, R_C_BTN_COLOR(0), R_C_BTN_COLOR(1), R_C_BTN_COLOR(2),
                                interfaceCtx->cDownAlpha);
            } else {
                gDPSetPrimColor(OVERLAY_DISP++, 0, 0, R_C_BTN_COLOR(0), R_C_BTN_COLOR(1), R_C_BTN_COLOR(2),
                                interfaceCtx->cRightAlpha);
            }

            OVERLAY_DISP = Gfx_TextureIA8(OVERLAY_DISP, ((u8*)gButtonBackgroundTex + ((32 * 32) * (temp + 1))), 32, 32,
                                          R_ITEM_BTN_X(temp), R_ITEM_BTN_Y(temp), R_ITEM_BTN_WIDTH(temp),
                                          R_ITEM_BTN_WIDTH(temp), R_ITEM_BTN_DD(temp) << 1, R_ITEM_BTN_DD(temp) << 1);
        }
    }

    CLOSE_DISPS(play->state.gfxCtx, "../z_parameter.c", 3071);
}

void Interface_DrawItemIconTexture(PlayState* play, void* texture, s16 button) {
    OPEN_DISPS(play->state.gfxCtx, "../z_parameter.c", 3079);

    gDPLoadTextureBlock(OVERLAY_DISP++, texture, G_IM_FMT_RGBA, G_IM_SIZ_32b, 32, 32, 0, G_TX_NOMIRROR | G_TX_WRAP,
                        G_TX_NOMIRROR | G_TX_WRAP, G_TX_NOMASK, G_TX_NOMASK, G_TX_NOLOD, G_TX_NOLOD);

    gSPTextureRectangle(OVERLAY_DISP++, R_ITEM_ICON_X(button) << 2, R_ITEM_ICON_Y(button) << 2,
                        (R_ITEM_ICON_X(button) + R_ITEM_ICON_WIDTH(button)) << 2,
                        (R_ITEM_ICON_Y(button) + R_ITEM_ICON_WIDTH(button)) << 2, G_TX_RENDERTILE, 0, 0,
                        R_ITEM_ICON_DD(button) << 1, R_ITEM_ICON_DD(button) << 1);

    CLOSE_DISPS(play->state.gfxCtx, "../z_parameter.c", 3094);
}

void Interface_DrawAmmoCount(PlayState* play, s16 button, s16 alpha) {
    s16 i;
    s16 ammo;

    OPEN_DISPS(play->state.gfxCtx, "../z_parameter.c", 3105);

    i = gSaveContext.save.info.equips.buttonItems[button];

    if ((i == ITEM_DEKU_STICK) || (i == ITEM_DEKU_NUT) || (i == ITEM_BOMB) || (i == ITEM_BOW) ||
        ((i >= ITEM_BOW_FIRE) && (i <= ITEM_BOW_LIGHT)) || (i == ITEM_SLINGSHOT) || (i == ITEM_BOMBCHU) ||
        (i == ITEM_MAGIC_BEAN)) {

        if ((i >= ITEM_BOW_FIRE) && (i <= ITEM_BOW_LIGHT)) {
            i = ITEM_BOW;
        }

        ammo = AMMO(i);

        gDPPipeSync(OVERLAY_DISP++);

        if ((button == 0) && (gSaveContext.minigameState == 1)) {
            ammo = play->interfaceCtx.hbaAmmo;
        } else if ((button == 0) && (play->shootingGalleryStatus > 1)) {
            ammo = play->shootingGalleryStatus - 1;
        } else if ((button == 0) && (play->sceneId == SCENE_BOWLING) && Flags_GetSwitch(play, 0x38)) {
            ammo = play->bombchuBowlingStatus;
            if (ammo < 0) {
                ammo = 0;
            }
        } else if (((i == ITEM_BOW) && (AMMO(i) == CUR_CAPACITY(UPG_QUIVER))) ||
                   ((i == ITEM_BOMB) && (AMMO(i) == CUR_CAPACITY(UPG_BOMB_BAG))) ||
                   ((i == ITEM_SLINGSHOT) && (AMMO(i) == CUR_CAPACITY(UPG_BULLET_BAG))) ||
                   ((i == ITEM_DEKU_STICK) && (AMMO(i) == CUR_CAPACITY(UPG_DEKU_STICKS))) ||
                   ((i == ITEM_DEKU_NUT) && (AMMO(i) == CUR_CAPACITY(UPG_DEKU_NUTS))) ||
                   ((i == ITEM_BOMBCHU) && (ammo == 50)) || ((i == ITEM_MAGIC_BEAN) && (ammo == 15))) {
            gDPSetPrimColor(OVERLAY_DISP++, 0, 0, 120, 255, 0, alpha);
        }

        if (ammo == 0) {
            gDPSetPrimColor(OVERLAY_DISP++, 0, 0, 100, 100, 100, alpha);
        }

        for (i = 0; ammo >= 10; i++) {
            ammo -= 10;
        }

        if (i != 0) {
            OVERLAY_DISP = Gfx_TextureIA8(OVERLAY_DISP, ((u8*)gAmmoDigit0Tex + ((8 * 8) * i)), 8, 8,
                                          R_ITEM_AMMO_X(button), R_ITEM_AMMO_Y(button), 8, 8, 1 << 10, 1 << 10);
        }

        OVERLAY_DISP = Gfx_TextureIA8(OVERLAY_DISP, ((u8*)gAmmoDigit0Tex + ((8 * 8) * ammo)), 8, 8,
                                      R_ITEM_AMMO_X(button) + 6, R_ITEM_AMMO_Y(button), 8, 8, 1 << 10, 1 << 10);
    }

    CLOSE_DISPS(play->state.gfxCtx, "../z_parameter.c", 3158);
}

void Interface_DrawActionButton(PlayState* play) {
    InterfaceContext* interfaceCtx = &play->interfaceCtx;

    OPEN_DISPS(play->state.gfxCtx, "../z_parameter.c", 3172);

    Matrix_Translate(0.0f, 0.0f, XREG(18) / 10.0f, MTXMODE_NEW);
    Matrix_Scale(1.0f, 1.0f, 1.0f, MTXMODE_APPLY);
    Matrix_RotateX(interfaceCtx->unk_1F4 / 10000.0f, MTXMODE_APPLY);

    gSPMatrix(OVERLAY_DISP++, Matrix_NewMtx(play->state.gfxCtx, "../z_parameter.c", 3177),
              G_MTX_MODELVIEW | G_MTX_LOAD);
    gSPVertex(OVERLAY_DISP++, &interfaceCtx->actionVtx[0], 4, 0);

    gDPLoadTextureBlock(OVERLAY_DISP++, gButtonBackgroundTex, G_IM_FMT_IA, G_IM_SIZ_8b, 32, 32, 0,
                        G_TX_NOMIRROR | G_TX_WRAP, G_TX_NOMIRROR | G_TX_WRAP, G_TX_NOMASK, G_TX_NOMASK, G_TX_NOLOD,
                        G_TX_NOLOD);

    gSP1Quadrangle(OVERLAY_DISP++, 0, 2, 3, 1, 0);

    CLOSE_DISPS(play->state.gfxCtx, "../z_parameter.c", 3187);
}

void Interface_InitVertices(PlayState* play) {
    InterfaceContext* interfaceCtx = &play->interfaceCtx;
    s16 i;

    interfaceCtx->actionVtx = Graph_Alloc(play->state.gfxCtx, 8 * sizeof(Vtx));

    interfaceCtx->actionVtx[0].v.ob[0] = interfaceCtx->actionVtx[2].v.ob[0] = -14;
    interfaceCtx->actionVtx[1].v.ob[0] = interfaceCtx->actionVtx[3].v.ob[0] = interfaceCtx->actionVtx[0].v.ob[0] + 28;

    interfaceCtx->actionVtx[0].v.ob[1] = interfaceCtx->actionVtx[1].v.ob[1] = 14;
    interfaceCtx->actionVtx[2].v.ob[1] = interfaceCtx->actionVtx[3].v.ob[1] = interfaceCtx->actionVtx[0].v.ob[1] - 28;

    interfaceCtx->actionVtx[4].v.ob[0] = interfaceCtx->actionVtx[6].v.ob[0] = -(XREG(21) / 2);
    interfaceCtx->actionVtx[5].v.ob[0] = interfaceCtx->actionVtx[7].v.ob[0] =
        interfaceCtx->actionVtx[4].v.ob[0] + XREG(21);

    interfaceCtx->actionVtx[4].v.ob[1] = interfaceCtx->actionVtx[5].v.ob[1] = XREG(28) / 2;
    interfaceCtx->actionVtx[6].v.ob[1] = interfaceCtx->actionVtx[7].v.ob[1] =
        interfaceCtx->actionVtx[4].v.ob[1] - XREG(28);

    for (i = 0; i < 8; i += 4) {
        interfaceCtx->actionVtx[i].v.ob[2] = interfaceCtx->actionVtx[i + 1].v.ob[2] =
            interfaceCtx->actionVtx[i + 2].v.ob[2] = interfaceCtx->actionVtx[i + 3].v.ob[2] = 0;

        interfaceCtx->actionVtx[i].v.flag = interfaceCtx->actionVtx[i + 1].v.flag =
            interfaceCtx->actionVtx[i + 2].v.flag = interfaceCtx->actionVtx[i + 3].v.flag = 0;

        interfaceCtx->actionVtx[i].v.tc[0] = interfaceCtx->actionVtx[i].v.tc[1] =
            interfaceCtx->actionVtx[i + 1].v.tc[1] = interfaceCtx->actionVtx[i + 2].v.tc[0] = 0;
        interfaceCtx->actionVtx[i + 1].v.tc[0] = interfaceCtx->actionVtx[i + 2].v.tc[1] =
            interfaceCtx->actionVtx[i + 3].v.tc[0] = interfaceCtx->actionVtx[i + 3].v.tc[1] = 1024;

        interfaceCtx->actionVtx[i].v.cn[0] = interfaceCtx->actionVtx[i + 1].v.cn[0] =
            interfaceCtx->actionVtx[i + 2].v.cn[0] = interfaceCtx->actionVtx[i + 3].v.cn[0] =
                interfaceCtx->actionVtx[i].v.cn[1] = interfaceCtx->actionVtx[i + 1].v.cn[1] =
                    interfaceCtx->actionVtx[i + 2].v.cn[1] = interfaceCtx->actionVtx[i + 3].v.cn[1] =
                        interfaceCtx->actionVtx[i].v.cn[2] = interfaceCtx->actionVtx[i + 1].v.cn[2] =
                            interfaceCtx->actionVtx[i + 2].v.cn[2] = interfaceCtx->actionVtx[i + 3].v.cn[2] = 255;

        interfaceCtx->actionVtx[i].v.cn[3] = interfaceCtx->actionVtx[i + 1].v.cn[3] =
            interfaceCtx->actionVtx[i + 2].v.cn[3] = interfaceCtx->actionVtx[i + 3].v.cn[3] = 255;
    }

    interfaceCtx->actionVtx[5].v.tc[0] = interfaceCtx->actionVtx[7].v.tc[0] = 1536;
    interfaceCtx->actionVtx[6].v.tc[1] = interfaceCtx->actionVtx[7].v.tc[1] = 512;

    interfaceCtx->beatingHeartVtx = Graph_Alloc(play->state.gfxCtx, 4 * sizeof(Vtx));

    interfaceCtx->beatingHeartVtx[0].v.ob[0] = interfaceCtx->beatingHeartVtx[2].v.ob[0] = -8;
    interfaceCtx->beatingHeartVtx[1].v.ob[0] = interfaceCtx->beatingHeartVtx[3].v.ob[0] = 8;
    interfaceCtx->beatingHeartVtx[0].v.ob[1] = interfaceCtx->beatingHeartVtx[1].v.ob[1] = 8;
    interfaceCtx->beatingHeartVtx[2].v.ob[1] = interfaceCtx->beatingHeartVtx[3].v.ob[1] = -8;

    interfaceCtx->beatingHeartVtx[0].v.ob[2] = interfaceCtx->beatingHeartVtx[1].v.ob[2] =
        interfaceCtx->beatingHeartVtx[2].v.ob[2] = interfaceCtx->beatingHeartVtx[3].v.ob[2] = 0;

    interfaceCtx->beatingHeartVtx[0].v.flag = interfaceCtx->beatingHeartVtx[1].v.flag =
        interfaceCtx->beatingHeartVtx[2].v.flag = interfaceCtx->beatingHeartVtx[3].v.flag = 0;

    interfaceCtx->beatingHeartVtx[0].v.tc[0] = interfaceCtx->beatingHeartVtx[0].v.tc[1] =
        interfaceCtx->beatingHeartVtx[1].v.tc[1] = interfaceCtx->beatingHeartVtx[2].v.tc[0] = 0;
    interfaceCtx->beatingHeartVtx[1].v.tc[0] = interfaceCtx->beatingHeartVtx[2].v.tc[1] =
        interfaceCtx->beatingHeartVtx[3].v.tc[0] = interfaceCtx->beatingHeartVtx[3].v.tc[1] = 512;

    interfaceCtx->beatingHeartVtx[0].v.cn[0] = interfaceCtx->beatingHeartVtx[1].v.cn[0] =
        interfaceCtx->beatingHeartVtx[2].v.cn[0] = interfaceCtx->beatingHeartVtx[3].v.cn[0] =
            interfaceCtx->beatingHeartVtx[0].v.cn[1] = interfaceCtx->beatingHeartVtx[1].v.cn[1] =
                interfaceCtx->beatingHeartVtx[2].v.cn[1] = interfaceCtx->beatingHeartVtx[3].v.cn[1] =
                    interfaceCtx->beatingHeartVtx[0].v.cn[2] = interfaceCtx->beatingHeartVtx[1].v.cn[2] =
                        interfaceCtx->beatingHeartVtx[2].v.cn[2] = interfaceCtx->beatingHeartVtx[3].v.cn[2] =
                            interfaceCtx->beatingHeartVtx[0].v.cn[3] = interfaceCtx->beatingHeartVtx[1].v.cn[3] =
                                interfaceCtx->beatingHeartVtx[2].v.cn[3] = interfaceCtx->beatingHeartVtx[3].v.cn[3] =
                                    255;
}

void func_8008A8B8(PlayState* play, s32 topY, s32 bottomY, s32 leftX, s32 rightX) {
    InterfaceContext* interfaceCtx = &play->interfaceCtx;
    Vec3f eye;
    Vec3f lookAt;
    Vec3f up;

    eye.x = eye.y = eye.z = 0.0f;
    lookAt.x = lookAt.y = 0.0f;
    lookAt.z = -1.0f;
    up.x = up.z = 0.0f;
    up.y = 1.0f;

    View_LookAt(&interfaceCtx->view, &eye, &lookAt, &up);

    interfaceCtx->viewport.topY = topY;
    interfaceCtx->viewport.bottomY = bottomY;
    interfaceCtx->viewport.leftX = leftX;
    interfaceCtx->viewport.rightX = rightX;
    View_SetViewport(&interfaceCtx->view, &interfaceCtx->viewport);

    View_SetPerspective(&interfaceCtx->view, 60.0f, 10.0f, 60.0f);
    View_ApplyPerspectiveToOverlay(&interfaceCtx->view);
}

void func_8008A994(InterfaceContext* interfaceCtx) {
    SET_FULLSCREEN_VIEWPORT(&interfaceCtx->view);
    View_ApplyOrthoToOverlay(&interfaceCtx->view);
}

void Interface_Draw(PlayState* play) {
    static s16 magicArrowEffectsR[] = { 255, 100, 255 };
    static s16 magicArrowEffectsG[] = { 0, 100, 255 };
    static s16 magicArrowEffectsB[] = { 0, 255, 100 };
    static s16 timerDigitLeftPos[] = { 16, 25, 34, 42, 51 };
    static s16 digitWidth[] = { 9, 9, 8, 9, 9 };
    // unused, most likely colors
    static s16 D_80125B1C[][3] = {
        { 0, 150, 0 }, { 100, 255, 0 }, { 255, 255, 255 }, { 0, 0, 0 }, { 255, 255, 255 },
    };
    static s16 rupeeDigitsFirst[] = { 1, 0, 0 };
    static s16 rupeeDigitsCount[] = { 2, 3, 3 };
    static s16 spoilingItemEntrances[] = { ENTR_SPOT10_2, ENTR_SPOT07_3, ENTR_SPOT07_3 };
    static f32 D_80125B54[] = { -40.0f, -35.0f }; // unused
    static s16 D_80125B5C[] = { 91, 91 };         // unused
    static s16 D_8015FFE0;
    static s16 D_8015FFE2;
    static s16 D_8015FFE4;
    static s16 D_8015FFE6;
    static s16 timerDigits[5];
    InterfaceContext* interfaceCtx = &play->interfaceCtx;
    PauseContext* pauseCtx = &play->pauseCtx;
    MessageContext* msgCtx = &play->msgCtx;
    Player* player = GET_PLAYER(play);
    s16 svar1;
    s16 svar2;
    s16 svar3;
    s16 svar4;
    s16 svar5;
    s16 svar6;

    OPEN_DISPS(play->state.gfxCtx, "../z_parameter.c", 3405);

    gSPSegment(OVERLAY_DISP++, 0x02, interfaceCtx->parameterSegment);
    gSPSegment(OVERLAY_DISP++, 0x07, interfaceCtx->doActionSegment);
    gSPSegment(OVERLAY_DISP++, 0x08, interfaceCtx->iconItemSegment);
    gSPSegment(OVERLAY_DISP++, 0x0B, interfaceCtx->mapSegment);

    if (pauseCtx->debugState == 0) {
        Interface_InitVertices(play);
        func_8008A994(interfaceCtx);
        Health_DrawMeter(play);

        Gfx_SetupDL_39Overlay(play->state.gfxCtx);

        // Rupee Icon
        gDPSetPrimColor(OVERLAY_DISP++, 0, 0, 200, 255, 100, interfaceCtx->magicAlpha);
        gDPSetEnvColor(OVERLAY_DISP++, 0, 80, 0, 255);
        OVERLAY_DISP = Gfx_TextureIA8(OVERLAY_DISP, gRupeeCounterIconTex, 16, 16, 26, 206, 16, 16, 1 << 10, 1 << 10);

        switch (play->sceneId) {
            case SCENE_BMORI1:
            case SCENE_HIDAN:
            case SCENE_MIZUSIN:
            case SCENE_JYASINZOU:
            case SCENE_HAKADAN:
            case SCENE_HAKADANCH:
            case SCENE_ICE_DOUKUTO:
            case SCENE_GANON:
            case SCENE_MEN:
            case SCENE_GERUDOWAY:
            case SCENE_GANONTIKA:
            case SCENE_GANON_SONOGO:
            case SCENE_GANONTIKA_SONOGO:
            case SCENE_TAKARAYA:
                if (gSaveContext.save.info.inventory.dungeonKeys[gSaveContext.mapIndex] >= 0) {
                    // Small Key Icon
                    gDPPipeSync(OVERLAY_DISP++);
                    gDPSetPrimColor(OVERLAY_DISP++, 0, 0, 200, 230, 255, interfaceCtx->magicAlpha);
                    gDPSetEnvColor(OVERLAY_DISP++, 0, 0, 20, 255);
                    OVERLAY_DISP = Gfx_TextureIA8(OVERLAY_DISP, gSmallKeyCounterIconTex, 16, 16, 26, 190, 16, 16,
                                                  1 << 10, 1 << 10);

                    // Small Key Counter
                    gDPPipeSync(OVERLAY_DISP++);
                    gDPSetPrimColor(OVERLAY_DISP++, 0, 0, 255, 255, 255, interfaceCtx->magicAlpha);
                    gDPSetCombineLERP(OVERLAY_DISP++, 0, 0, 0, PRIMITIVE, TEXEL0, 0, PRIMITIVE, 0, 0, 0, 0, PRIMITIVE,
                                      TEXEL0, 0, PRIMITIVE, 0);

                    interfaceCtx->counterDigits[2] = 0;
                    interfaceCtx->counterDigits[3] =
                        gSaveContext.save.info.inventory.dungeonKeys[gSaveContext.mapIndex];

                    while (interfaceCtx->counterDigits[3] >= 10) {
                        interfaceCtx->counterDigits[2]++;
                        interfaceCtx->counterDigits[3] -= 10;
                    }

                    svar3 = 42;

                    if (interfaceCtx->counterDigits[2] != 0) {
                        OVERLAY_DISP = Gfx_TextureI8(
                            OVERLAY_DISP, ((u8*)gCounterDigit0Tex + (8 * 16 * interfaceCtx->counterDigits[2])), 8, 16,
                            svar3, 190, 8, 16, 1 << 10, 1 << 10);
                        svar3 += 8;
                    }

                    OVERLAY_DISP = Gfx_TextureI8(OVERLAY_DISP,
                                                 ((u8*)gCounterDigit0Tex + (8 * 16 * interfaceCtx->counterDigits[3])),
                                                 8, 16, svar3, 190, 8, 16, 1 << 10, 1 << 10);
                }
                break;
            default:
                break;
        }

        // Rupee Counter
        gDPPipeSync(OVERLAY_DISP++);

        if (gSaveContext.save.info.playerData.rupees == CUR_CAPACITY(UPG_WALLET)) {
            gDPSetPrimColor(OVERLAY_DISP++, 0, 0, 120, 255, 0, interfaceCtx->magicAlpha);
        } else if (gSaveContext.save.info.playerData.rupees != 0) {
            gDPSetPrimColor(OVERLAY_DISP++, 0, 0, 255, 255, 255, interfaceCtx->magicAlpha);
        } else {
            gDPSetPrimColor(OVERLAY_DISP++, 0, 0, 100, 100, 100, interfaceCtx->magicAlpha);
        }

        gDPSetCombineLERP(OVERLAY_DISP++, 0, 0, 0, PRIMITIVE, TEXEL0, 0, PRIMITIVE, 0, 0, 0, 0, PRIMITIVE, TEXEL0, 0,
                          PRIMITIVE, 0);

        interfaceCtx->counterDigits[0] = interfaceCtx->counterDigits[1] = 0;
        interfaceCtx->counterDigits[2] = gSaveContext.save.info.playerData.rupees;

        if ((interfaceCtx->counterDigits[2] > 9999) || (interfaceCtx->counterDigits[2] < 0)) {
            interfaceCtx->counterDigits[2] &= 0xDDD;
        }

        while (interfaceCtx->counterDigits[2] >= 100) {
            interfaceCtx->counterDigits[0]++;
            interfaceCtx->counterDigits[2] -= 100;
        }

        while (interfaceCtx->counterDigits[2] >= 10) {
            interfaceCtx->counterDigits[1]++;
            interfaceCtx->counterDigits[2] -= 10;
        }

        svar2 = rupeeDigitsFirst[CUR_UPG_VALUE(UPG_WALLET)];
        svar5 = rupeeDigitsCount[CUR_UPG_VALUE(UPG_WALLET)];

        for (svar1 = 0, svar3 = 42; svar1 < svar5; svar1++, svar2++, svar3 += 8) {
            OVERLAY_DISP =
                Gfx_TextureI8(OVERLAY_DISP, ((u8*)gCounterDigit0Tex + (8 * 16 * interfaceCtx->counterDigits[svar2])), 8,
                              16, svar3, 206, 8, 16, 1 << 10, 1 << 10);
        }

        Magic_DrawMeter(play);
        Minimap_Draw(play);

        if ((R_PAUSE_MENU_MODE != 2) && (R_PAUSE_MENU_MODE != 3)) {
            func_8002C124(&play->actorCtx.targetCtx, play); // Draw Z-Target
        }

        Gfx_SetupDL_39Overlay(play->state.gfxCtx);

        Interface_DrawItemButtons(play);

        gDPPipeSync(OVERLAY_DISP++);
        gDPSetPrimColor(OVERLAY_DISP++, 0, 0, 255, 255, 255, interfaceCtx->bAlpha);
        gDPSetCombineMode(OVERLAY_DISP++, G_CC_MODULATERGBA_PRIM, G_CC_MODULATERGBA_PRIM);

        if (!(interfaceCtx->unk_1FA)) {
            // B Button Icon & Ammo Count
            if (gSaveContext.save.info.equips.buttonItems[0] != ITEM_NONE) {
                Interface_DrawItemIconTexture(play, interfaceCtx->iconItemSegment, 0);

                if ((player->stateFlags1 & PLAYER_STATE1_23) || (play->shootingGalleryStatus > 1) ||
                    ((play->sceneId == SCENE_BOWLING) && Flags_GetSwitch(play, 0x38))) {
                    gDPPipeSync(OVERLAY_DISP++);
                    gDPSetCombineLERP(OVERLAY_DISP++, PRIMITIVE, ENVIRONMENT, TEXEL0, ENVIRONMENT, TEXEL0, 0, PRIMITIVE,
                                      0, PRIMITIVE, ENVIRONMENT, TEXEL0, ENVIRONMENT, TEXEL0, 0, PRIMITIVE, 0);
                    Interface_DrawAmmoCount(play, 0, interfaceCtx->bAlpha);
                }
            }
        } else {
            // B Button Do Action Label
            gDPPipeSync(OVERLAY_DISP++);
            gDPSetCombineLERP(OVERLAY_DISP++, PRIMITIVE, ENVIRONMENT, TEXEL0, ENVIRONMENT, TEXEL0, 0, PRIMITIVE, 0,
                              PRIMITIVE, ENVIRONMENT, TEXEL0, ENVIRONMENT, TEXEL0, 0, PRIMITIVE, 0);
            gDPSetPrimColor(OVERLAY_DISP++, 0, 0, 255, 255, 255, interfaceCtx->bAlpha);

            gDPLoadTextureBlock_4b(OVERLAY_DISP++, interfaceCtx->doActionSegment + DO_ACTION_TEX_SIZE, G_IM_FMT_IA,
                                   DO_ACTION_TEX_WIDTH, DO_ACTION_TEX_HEIGHT, 0, G_TX_NOMIRROR | G_TX_WRAP,
                                   G_TX_NOMIRROR | G_TX_WRAP, G_TX_NOMASK, G_TX_NOMASK, G_TX_NOLOD, G_TX_NOLOD);

            R_B_LABEL_DD = (1 << 10) / (WREG(37 + gSaveContext.language) / 100.0f);
            gSPTextureRectangle(OVERLAY_DISP++, R_B_LABEL_X(gSaveContext.language) << 2,
                                R_B_LABEL_Y(gSaveContext.language) << 2,
                                (R_B_LABEL_X(gSaveContext.language) + DO_ACTION_TEX_WIDTH) << 2,
                                (R_B_LABEL_Y(gSaveContext.language) + DO_ACTION_TEX_HEIGHT) << 2, G_TX_RENDERTILE, 0, 0,
                                R_B_LABEL_DD, R_B_LABEL_DD);
        }

        gDPPipeSync(OVERLAY_DISP++);

        // C-Left Button Icon & Ammo Count
        if (gSaveContext.save.info.equips.buttonItems[1] < 0xF0) {
            gDPSetPrimColor(OVERLAY_DISP++, 0, 0, 255, 255, 255, interfaceCtx->cLeftAlpha);
            gDPSetCombineMode(OVERLAY_DISP++, G_CC_MODULATERGBA_PRIM, G_CC_MODULATERGBA_PRIM);
            Interface_DrawItemIconTexture(play, interfaceCtx->iconItemSegment + 0x1000, 1);
            gDPPipeSync(OVERLAY_DISP++);
            gDPSetCombineLERP(OVERLAY_DISP++, PRIMITIVE, ENVIRONMENT, TEXEL0, ENVIRONMENT, TEXEL0, 0, PRIMITIVE, 0,
                              PRIMITIVE, ENVIRONMENT, TEXEL0, ENVIRONMENT, TEXEL0, 0, PRIMITIVE, 0);
            Interface_DrawAmmoCount(play, 1, interfaceCtx->cLeftAlpha);
        }

        gDPPipeSync(OVERLAY_DISP++);

        // C-Down Button Icon & Ammo Count
        if (gSaveContext.save.info.equips.buttonItems[2] < 0xF0) {
            gDPSetPrimColor(OVERLAY_DISP++, 0, 0, 255, 255, 255, interfaceCtx->cDownAlpha);
            gDPSetCombineMode(OVERLAY_DISP++, G_CC_MODULATERGBA_PRIM, G_CC_MODULATERGBA_PRIM);
            Interface_DrawItemIconTexture(play, interfaceCtx->iconItemSegment + 0x2000, 2);
            gDPPipeSync(OVERLAY_DISP++);
            gDPSetCombineLERP(OVERLAY_DISP++, PRIMITIVE, ENVIRONMENT, TEXEL0, ENVIRONMENT, TEXEL0, 0, PRIMITIVE, 0,
                              PRIMITIVE, ENVIRONMENT, TEXEL0, ENVIRONMENT, TEXEL0, 0, PRIMITIVE, 0);
            Interface_DrawAmmoCount(play, 2, interfaceCtx->cDownAlpha);
        }

        gDPPipeSync(OVERLAY_DISP++);

        // C-Right Button Icon & Ammo Count
        if (gSaveContext.save.info.equips.buttonItems[3] < 0xF0) {
            gDPSetPrimColor(OVERLAY_DISP++, 0, 0, 255, 255, 255, interfaceCtx->cRightAlpha);
            gDPSetCombineMode(OVERLAY_DISP++, G_CC_MODULATERGBA_PRIM, G_CC_MODULATERGBA_PRIM);
            Interface_DrawItemIconTexture(play, interfaceCtx->iconItemSegment + 0x3000, 3);
            gDPPipeSync(OVERLAY_DISP++);
            gDPSetCombineLERP(OVERLAY_DISP++, PRIMITIVE, ENVIRONMENT, TEXEL0, ENVIRONMENT, TEXEL0, 0, PRIMITIVE, 0,
                              PRIMITIVE, ENVIRONMENT, TEXEL0, ENVIRONMENT, TEXEL0, 0, PRIMITIVE, 0);
            Interface_DrawAmmoCount(play, 3, interfaceCtx->cRightAlpha);
        }

        // A Button
        Gfx_SetupDL_42Overlay(play->state.gfxCtx);
        func_8008A8B8(play, R_A_BTN_Y, R_A_BTN_Y + 45, R_A_BTN_X, R_A_BTN_X + 45);
        gSPClearGeometryMode(OVERLAY_DISP++, G_CULL_BOTH);
        gDPSetCombineMode(OVERLAY_DISP++, G_CC_MODULATEIA_PRIM, G_CC_MODULATEIA_PRIM);
        gDPSetPrimColor(OVERLAY_DISP++, 0, 0, R_A_BTN_COLOR(0), R_A_BTN_COLOR(1), R_A_BTN_COLOR(2),
                        interfaceCtx->aAlpha);
        Interface_DrawActionButton(play);
        gDPPipeSync(OVERLAY_DISP++);
        func_8008A8B8(play, R_A_ICON_Y, R_A_ICON_Y + 45, R_A_ICON_X, R_A_ICON_X + 45);
        gSPSetGeometryMode(OVERLAY_DISP++, G_CULL_BACK);
        gDPSetCombineLERP(OVERLAY_DISP++, PRIMITIVE, ENVIRONMENT, TEXEL0, ENVIRONMENT, TEXEL0, 0, PRIMITIVE, 0,
                          PRIMITIVE, ENVIRONMENT, TEXEL0, ENVIRONMENT, TEXEL0, 0, PRIMITIVE, 0);
        gDPSetPrimColor(OVERLAY_DISP++, 0, 0, 255, 255, 255, interfaceCtx->aAlpha);
        gDPSetEnvColor(OVERLAY_DISP++, 0, 0, 0, 0);
        Matrix_Translate(0.0f, 0.0f, WREG(46 + gSaveContext.language) / 10.0f, MTXMODE_NEW);
        Matrix_Scale(1.0f, 1.0f, 1.0f, MTXMODE_APPLY);
        Matrix_RotateX(interfaceCtx->unk_1F4 / 10000.0f, MTXMODE_APPLY);
        gSPMatrix(OVERLAY_DISP++, Matrix_NewMtx(play->state.gfxCtx, "../z_parameter.c", 3701),
                  G_MTX_MODELVIEW | G_MTX_LOAD);
        gSPVertex(OVERLAY_DISP++, &interfaceCtx->actionVtx[4], 4, 0);

        if ((interfaceCtx->unk_1EC < 2) || (interfaceCtx->unk_1EC == 3)) {
            Interface_DrawActionLabel(play->state.gfxCtx, interfaceCtx->doActionSegment);
        } else {
            Interface_DrawActionLabel(play->state.gfxCtx, interfaceCtx->doActionSegment + DO_ACTION_TEX_SIZE);
        }

        gDPPipeSync(OVERLAY_DISP++);

        func_8008A994(interfaceCtx);

        if ((pauseCtx->state == 6) && (pauseCtx->unk_1E4 == 3)) {
            // Inventory Equip Effects
            gSPSegment(OVERLAY_DISP++, 0x08, pauseCtx->iconItemSegment);
            Gfx_SetupDL_42Overlay(play->state.gfxCtx);
            gDPSetCombineMode(OVERLAY_DISP++, G_CC_MODULATERGBA_PRIM, G_CC_MODULATERGBA_PRIM);
            gSPMatrix(OVERLAY_DISP++, &gMtxClear, G_MTX_MODELVIEW | G_MTX_LOAD);

            pauseCtx->cursorVtx[16].v.ob[0] = pauseCtx->cursorVtx[18].v.ob[0] = pauseCtx->equipAnimX / 10;
            pauseCtx->cursorVtx[17].v.ob[0] = pauseCtx->cursorVtx[19].v.ob[0] =
                pauseCtx->cursorVtx[16].v.ob[0] + WREG(90) / 10;
            pauseCtx->cursorVtx[16].v.ob[1] = pauseCtx->cursorVtx[17].v.ob[1] = pauseCtx->equipAnimY / 10;
            pauseCtx->cursorVtx[18].v.ob[1] = pauseCtx->cursorVtx[19].v.ob[1] =
                pauseCtx->cursorVtx[16].v.ob[1] - WREG(90) / 10;

            if (pauseCtx->equipTargetItem < 0xBF) {
                // Normal Equip (icon goes from the inventory slot to the C button when equipping it)
                gDPSetPrimColor(OVERLAY_DISP++, 0, 0, 255, 255, 255, pauseCtx->equipAnimAlpha);
                gSPVertex(OVERLAY_DISP++, &pauseCtx->cursorVtx[16], 4, 0);

                gDPLoadTextureBlock(OVERLAY_DISP++, gItemIcons[pauseCtx->equipTargetItem], G_IM_FMT_RGBA, G_IM_SIZ_32b,
                                    32, 32, 0, G_TX_NOMIRROR | G_TX_WRAP, G_TX_NOMIRROR | G_TX_WRAP, G_TX_NOMASK,
                                    G_TX_NOMASK, G_TX_NOLOD, G_TX_NOLOD);
            } else {
                // Magic Arrow Equip Effect
                svar1 = pauseCtx->equipTargetItem - 0xBF;
                gDPSetPrimColor(OVERLAY_DISP++, 0, 0, magicArrowEffectsR[svar1], magicArrowEffectsG[svar1],
                                magicArrowEffectsB[svar1], pauseCtx->equipAnimAlpha);

                if ((pauseCtx->equipAnimAlpha > 0) && (pauseCtx->equipAnimAlpha < 255)) {
                    svar1 = (pauseCtx->equipAnimAlpha / 8) / 2;
                    pauseCtx->cursorVtx[16].v.ob[0] = pauseCtx->cursorVtx[18].v.ob[0] =
                        pauseCtx->cursorVtx[16].v.ob[0] - svar1;
                    pauseCtx->cursorVtx[17].v.ob[0] = pauseCtx->cursorVtx[19].v.ob[0] =
                        pauseCtx->cursorVtx[16].v.ob[0] + svar1 * 2 + 32;
                    pauseCtx->cursorVtx[16].v.ob[1] = pauseCtx->cursorVtx[17].v.ob[1] =
                        pauseCtx->cursorVtx[16].v.ob[1] + svar1;
                    pauseCtx->cursorVtx[18].v.ob[1] = pauseCtx->cursorVtx[19].v.ob[1] =
                        pauseCtx->cursorVtx[16].v.ob[1] - svar1 * 2 - 32;
                }

                gSPVertex(OVERLAY_DISP++, &pauseCtx->cursorVtx[16], 4, 0);
                gDPLoadTextureBlock(OVERLAY_DISP++, gMagicArrowEquipEffectTex, G_IM_FMT_IA, G_IM_SIZ_8b, 32, 32, 0,
                                    G_TX_NOMIRROR | G_TX_WRAP, G_TX_NOMIRROR | G_TX_WRAP, G_TX_NOMASK, G_TX_NOMASK,
                                    G_TX_NOLOD, G_TX_NOLOD);
            }

            gSP1Quadrangle(OVERLAY_DISP++, 0, 2, 3, 1, 0);
        }

        Gfx_SetupDL_39Overlay(play->state.gfxCtx);

        if ((play->pauseCtx.state == 0) && (play->pauseCtx.debugState == 0)) {
            if (gSaveContext.minigameState != 1) {
                // Carrots rendering if the action corresponds to riding a horse
                if (interfaceCtx->unk_1EE == 8) {
                    // Load Carrot Icon
                    gDPLoadTextureBlock(OVERLAY_DISP++, gCarrotIconTex, G_IM_FMT_RGBA, G_IM_SIZ_32b, 16, 16, 0,
                                        G_TX_NOMIRROR | G_TX_WRAP, G_TX_NOMIRROR | G_TX_WRAP, G_TX_NOMASK, G_TX_NOMASK,
                                        G_TX_NOLOD, G_TX_NOLOD);

                    // Draw 6 carrots
                    for (svar1 = 1, svar5 = ZREG(14); svar1 < 7; svar1++, svar5 += 16) {
                        // Carrot Color (based on availability)
                        if ((interfaceCtx->numHorseBoosts == 0) || (interfaceCtx->numHorseBoosts < svar1)) {
                            gDPSetPrimColor(OVERLAY_DISP++, 0, 0, 0, 150, 255, interfaceCtx->aAlpha);
                        } else {
                            gDPSetPrimColor(OVERLAY_DISP++, 0, 0, 255, 255, 255, interfaceCtx->aAlpha);
                        }

                        gSPTextureRectangle(OVERLAY_DISP++, svar5 << 2, ZREG(15) << 2, (svar5 + 16) << 2,
                                            (ZREG(15) + 16) << 2, G_TX_RENDERTILE, 0, 0, 1 << 10, 1 << 10);
                    }
                }
            } else {
                // Score for the Horseback Archery
                svar5 = WREG(32);
                gDPSetPrimColor(OVERLAY_DISP++, 0, 0, 255, 255, 255, interfaceCtx->bAlpha);

                // Target Icon
                gDPLoadTextureBlock(OVERLAY_DISP++, gArcheryScoreIconTex, G_IM_FMT_RGBA, G_IM_SIZ_16b, 24, 16, 0,
                                    G_TX_NOMIRROR | G_TX_WRAP, G_TX_NOMIRROR | G_TX_WRAP, G_TX_NOMASK, G_TX_NOMASK,
                                    G_TX_NOLOD, G_TX_NOLOD);

                gSPTextureRectangle(OVERLAY_DISP++, (svar5 + 28) << 2, ZREG(15) << 2, (svar5 + 52) << 2,
                                    (ZREG(15) + 16) << 2, G_TX_RENDERTILE, 0, 0, 1 << 10, 1 << 10);

                // Score Counter
                gDPPipeSync(OVERLAY_DISP++);
                gDPSetCombineLERP(OVERLAY_DISP++, 0, 0, 0, PRIMITIVE, TEXEL0, 0, PRIMITIVE, 0, 0, 0, 0, PRIMITIVE,
                                  TEXEL0, 0, PRIMITIVE, 0);

                svar5 = WREG(32) + 6 * 9;

                for (svar1 = svar2 = 0; svar1 < 4; svar1++) {
                    if (sHBAScoreDigits[svar1] != 0 || (svar2 != 0) || (svar1 >= 3)) {
                        OVERLAY_DISP = Gfx_TextureI8(
                            OVERLAY_DISP, ((u8*)gCounterDigit0Tex + (8 * 16 * sHBAScoreDigits[svar1])), 8, 16, svar5,
                            (ZREG(15) - 2), digitWidth[0], VREG(42), VREG(43) << 1, VREG(43) << 1);
                        svar5 += 9;
                        svar2++;
                    }
                }

                gDPPipeSync(OVERLAY_DISP++);
                gDPSetCombineMode(OVERLAY_DISP++, G_CC_MODULATERGBA_PRIM, G_CC_MODULATERGBA_PRIM);
            }
        }

        if ((gSaveContext.timer2State == 5) && (Message_GetState(&play->msgCtx) == TEXT_STATE_EVENT)) {
            // Trade quest timer reached 0
            D_8015FFE6 = 40;
            gSaveContext.save.cutsceneIndex = 0;
            play->transitionTrigger = TRANS_TRIGGER_START;
            play->transitionType = TRANS_TYPE_FADE_WHITE;
            gSaveContext.timer2State = 0;

<<<<<<< HEAD
            if ((gSaveContext.save.info.equips.buttonItems[0] != ITEM_SWORD_KOKIRI) &&
                (gSaveContext.save.info.equips.buttonItems[0] != ITEM_SWORD_MASTER) &&
                (gSaveContext.save.info.equips.buttonItems[0] != ITEM_SWORD_BGS) &&
                (gSaveContext.save.info.equips.buttonItems[0] != ITEM_SWORD_KNIFE)) {
=======
            if ((gSaveContext.equips.buttonItems[0] != ITEM_SWORD_KOKIRI) &&
                (gSaveContext.equips.buttonItems[0] != ITEM_SWORD_MASTER) &&
                (gSaveContext.equips.buttonItems[0] != ITEM_SWORD_BIGGORON) &&
                (gSaveContext.equips.buttonItems[0] != ITEM_GIANTS_KNIFE)) {
>>>>>>> cc240960
                if (gSaveContext.buttonStatus[0] != BTN_ENABLED) {
                    gSaveContext.save.info.equips.buttonItems[0] = gSaveContext.buttonStatus[0];
                } else {
                    gSaveContext.save.info.equips.buttonItems[0] = ITEM_NONE;
                }
            }

            // Revert any spoiling trade quest items
            for (svar1 = 0; svar1 < ARRAY_COUNT(gSpoilingItems); svar1++) {
                if (INV_CONTENT(ITEM_TRADE_ADULT) == gSpoilingItems[svar1]) {
                    gSaveContext.eventInf[EVENTINF_HORSES_INDEX] &=
                        (u16) ~(EVENTINF_HORSES_STATE_MASK | EVENTINF_HORSES_HORSETYPE_MASK | EVENTINF_HORSES_05_MASK |
                                EVENTINF_HORSES_06_MASK | EVENTINF_HORSES_0F_MASK);
                    osSyncPrintf("EVENT_INF=%x\n", gSaveContext.eventInf[EVENTINF_HORSES_INDEX]);
                    play->nextEntranceIndex = spoilingItemEntrances[svar1];
                    INV_CONTENT(gSpoilingItemReverts[svar1]) = gSpoilingItemReverts[svar1];

                    for (svar2 = 1; svar2 < 4; svar2++) {
                        if (gSaveContext.save.info.equips.buttonItems[svar2] == gSpoilingItems[svar1]) {
                            gSaveContext.save.info.equips.buttonItems[svar2] = gSpoilingItemReverts[svar1];
                            Interface_LoadItemIcon1(play, svar2);
                        }
                    }
                }
            }
        }

        if ((play->pauseCtx.state == 0) && (play->pauseCtx.debugState == 0) &&
            (play->gameOverCtx.state == GAMEOVER_INACTIVE) && (msgCtx->msgMode == MSGMODE_NONE) &&
            !(player->stateFlags2 & PLAYER_STATE2_24) && (play->transitionTrigger == TRANS_TRIGGER_OFF) &&
            (play->transitionMode == TRANS_MODE_OFF) && !Play_InCsMode(play) && (gSaveContext.minigameState != 1) &&
            (play->shootingGalleryStatus <= 1) && !((play->sceneId == SCENE_BOWLING) && Flags_GetSwitch(play, 0x38))) {
            svar6 = 0;
            switch (gSaveContext.timer1State) {
                case 1:
                    D_8015FFE2 = 20;
                    D_8015FFE0 = 20;
                    gSaveContext.timer1Value = gSaveContext.save.info.playerData.health >> 1;
                    gSaveContext.timer1State = 2;
                    break;
                case 2:
                    D_8015FFE2--;
                    if (D_8015FFE2 == 0) {
                        D_8015FFE2 = 20;
                        gSaveContext.timer1State = 3;
                    }
                    break;
                case 5:
                case 11:
                    D_8015FFE2 = 20;
                    D_8015FFE0 = 20;
                    if (gSaveContext.timer1State == 5) {
                        gSaveContext.timer1State = 6;
                    } else {
                        gSaveContext.timer1State = 12;
                    }
                    break;
                case 6:
                case 12:
                    D_8015FFE2--;
                    if (D_8015FFE2 == 0) {
                        D_8015FFE2 = 20;
                        if (gSaveContext.timer1State == 6) {
                            gSaveContext.timer1State = 7;
                        } else {
                            gSaveContext.timer1State = 13;
                        }
                    }
                    break;
                case 3:
                case 7:
                    svar1 = (gSaveContext.timerX[0] - 26) / D_8015FFE2;
                    gSaveContext.timerX[0] -= svar1;

                    if (gSaveContext.save.info.playerData.healthCapacity > 0xA0) {
                        svar1 = (gSaveContext.timerY[0] - 54) / D_8015FFE2;
                    } else {
                        svar1 = (gSaveContext.timerY[0] - 46) / D_8015FFE2;
                    }
                    gSaveContext.timerY[0] -= svar1;

                    D_8015FFE2--;
                    if (D_8015FFE2 == 0) {
                        D_8015FFE2 = 20;
                        gSaveContext.timerX[0] = 26;

                        if (gSaveContext.save.info.playerData.healthCapacity > 0xA0) {
                            gSaveContext.timerY[0] = 54;
                        } else {
                            gSaveContext.timerY[0] = 46;
                        }

                        if (gSaveContext.timer1State == 3) {
                            gSaveContext.timer1State = 4;
                        } else {
                            gSaveContext.timer1State = 8;
                        }
                    }
                    FALLTHROUGH;
                case 4:
                case 8:
                    if ((gSaveContext.timer1State == 4) || (gSaveContext.timer1State == 8)) {
                        if (gSaveContext.save.info.playerData.healthCapacity > 0xA0) {
                            gSaveContext.timerY[0] = 54;
                        } else {
                            gSaveContext.timerY[0] = 46;
                        }
                    }

                    if ((gSaveContext.timer1State >= 3) && (msgCtx->msgLength == 0)) {
                        D_8015FFE0--;
                        if (D_8015FFE0 == 0) {
                            if (gSaveContext.timer1Value != 0) {
                                gSaveContext.timer1Value--;
                            }

                            D_8015FFE0 = 20;

                            if (gSaveContext.timer1Value == 0) {
                                gSaveContext.timer1State = 10;
                                if (D_80125A5C) {
                                    gSaveContext.save.info.playerData.health = 0;
                                    play->damagePlayer(play, -(gSaveContext.save.info.playerData.health + 2));
                                }
                                D_80125A5C = false;
                            } else if (gSaveContext.timer1Value > 60) {
                                if (timerDigits[4] == 1) {
                                    Audio_PlaySfxGeneral(NA_SE_SY_MESSAGE_WOMAN, &gSfxDefaultPos, 4,
                                                         &gSfxDefaultFreqAndVolScale, &gSfxDefaultFreqAndVolScale,
                                                         &gSfxDefaultReverb);
                                }
                            } else if (gSaveContext.timer1Value >= 11) {
                                if (timerDigits[4] & 1) {
                                    Audio_PlaySfxGeneral(NA_SE_SY_WARNING_COUNT_N, &gSfxDefaultPos, 4,
                                                         &gSfxDefaultFreqAndVolScale, &gSfxDefaultFreqAndVolScale,
                                                         &gSfxDefaultReverb);
                                }
                            } else {
                                Audio_PlaySfxGeneral(NA_SE_SY_WARNING_COUNT_E, &gSfxDefaultPos, 4,
                                                     &gSfxDefaultFreqAndVolScale, &gSfxDefaultFreqAndVolScale,
                                                     &gSfxDefaultReverb);
                            }
                        }
                    }
                    break;
                case 13:
                    svar1 = (gSaveContext.timerX[0] - 26) / D_8015FFE2;
                    gSaveContext.timerX[0] -= svar1;

                    if (gSaveContext.save.info.playerData.healthCapacity > 0xA0) {
                        svar1 = (gSaveContext.timerY[0] - 54) / D_8015FFE2;
                    } else {
                        svar1 = (gSaveContext.timerY[0] - 46) / D_8015FFE2;
                    }
                    gSaveContext.timerY[0] -= svar1;

                    D_8015FFE2--;
                    if (D_8015FFE2 == 0) {
                        D_8015FFE2 = 20;
                        gSaveContext.timerX[0] = 26;
                        if (gSaveContext.save.info.playerData.healthCapacity > 0xA0) {
                            gSaveContext.timerY[0] = 54;
                        } else {
                            gSaveContext.timerY[0] = 46;
                        }

                        gSaveContext.timer1State = 14;
                    }
                    FALLTHROUGH;
                case 14:
                    if (gSaveContext.timer1State == 14) {
                        if (gSaveContext.save.info.playerData.healthCapacity > 0xA0) {
                            gSaveContext.timerY[0] = 54;
                        } else {
                            gSaveContext.timerY[0] = 46;
                        }
                    }

                    if (gSaveContext.timer1State >= 3) {
                        D_8015FFE0--;
                        if (D_8015FFE0 == 0) {
                            gSaveContext.timer1Value++;
                            D_8015FFE0 = 20;

                            if (gSaveContext.timer1Value == 3599) {
                                D_8015FFE2 = 40;
                                gSaveContext.timer1State = 15;
                            } else {
                                Audio_PlaySfxGeneral(NA_SE_SY_WARNING_COUNT_N, &gSfxDefaultPos, 4,
                                                     &gSfxDefaultFreqAndVolScale, &gSfxDefaultFreqAndVolScale,
                                                     &gSfxDefaultReverb);
                            }
                        }
                    }
                    break;
                case 10:
                    if (gSaveContext.timer2State != 0) {
                        D_8015FFE6 = 20;
                        D_8015FFE4 = 20;
                        gSaveContext.timerX[1] = 140;
                        gSaveContext.timerY[1] = 80;

                        if (gSaveContext.timer2State < 7) {
                            gSaveContext.timer2State = 2;
                        } else {
                            gSaveContext.timer2State = 8;
                        }

                        gSaveContext.timer1State = 0;
                    } else {
                        gSaveContext.timer1State = 0;
                    }
                case 15:
                    break;
                default:
                    svar6 = 1;
                    switch (gSaveContext.timer2State) {
                        case 1:
                        case 7:
                            D_8015FFE6 = 20;
                            D_8015FFE4 = 20;
                            gSaveContext.timerX[1] = 140;
                            gSaveContext.timerY[1] = 80;
                            if (gSaveContext.timer2State == 1) {
                                gSaveContext.timer2State = 2;
                            } else {
                                gSaveContext.timer2State = 8;
                            }
                            break;
                        case 2:
                        case 8:
                            D_8015FFE6--;
                            if (D_8015FFE6 == 0) {
                                D_8015FFE6 = 20;
                                if (gSaveContext.timer2State == 2) {
                                    gSaveContext.timer2State = 3;
                                } else {
                                    gSaveContext.timer2State = 9;
                                }
                            }
                            break;
                        case 3:
                        case 9:
                            osSyncPrintf("event_xp[1]=%d,  event_yp[1]=%d  TOTAL_EVENT_TM=%d\n",
                                         ((void)0, gSaveContext.timerX[1]), ((void)0, gSaveContext.timerY[1]),
                                         gSaveContext.timer2Value);
                            svar1 = (gSaveContext.timerX[1] - 26) / D_8015FFE6;
                            gSaveContext.timerX[1] -= svar1;
                            if (gSaveContext.save.info.playerData.healthCapacity > 0xA0) {
                                svar1 = (gSaveContext.timerY[1] - 54) / D_8015FFE6;
                            } else {
                                svar1 = (gSaveContext.timerY[1] - 46) / D_8015FFE6;
                            }
                            gSaveContext.timerY[1] -= svar1;

                            D_8015FFE6--;
                            if (D_8015FFE6 == 0) {
                                D_8015FFE6 = 20;
                                gSaveContext.timerX[1] = 26;

                                if (gSaveContext.save.info.playerData.healthCapacity > 0xA0) {
                                    gSaveContext.timerY[1] = 54;
                                } else {
                                    gSaveContext.timerY[1] = 46;
                                }

                                if (gSaveContext.timer2State == 3) {
                                    gSaveContext.timer2State = 4;
                                } else {
                                    gSaveContext.timer2State = 10;
                                }
                            }
                            FALLTHROUGH;
                        case 4:
                        case 10:
                            if ((gSaveContext.timer2State == 4) || (gSaveContext.timer2State == 10)) {
                                if (gSaveContext.save.info.playerData.healthCapacity > 0xA0) {
                                    gSaveContext.timerY[1] = 54;
                                } else {
                                    gSaveContext.timerY[1] = 46;
                                }
                            }

                            if (gSaveContext.timer2State >= 3) {
                                D_8015FFE4--;
                                if (D_8015FFE4 == 0) {
                                    D_8015FFE4 = 20;
                                    if (gSaveContext.timer2State == 4) {
                                        gSaveContext.timer2Value--;
                                        osSyncPrintf("TOTAL_EVENT_TM=%d\n", gSaveContext.timer2Value);

                                        if (gSaveContext.timer2Value <= 0) {
                                            if (!Flags_GetSwitch(play, 0x37) ||
                                                ((play->sceneId != SCENE_GANON_DEMO) &&
                                                 (play->sceneId != SCENE_GANON_FINAL) &&
                                                 (play->sceneId != SCENE_GANON_SONOGO) &&
                                                 (play->sceneId != SCENE_GANONTIKA_SONOGO))) {
                                                D_8015FFE6 = 40;
                                                gSaveContext.timer2State = 5;
                                                gSaveContext.save.cutsceneIndex = 0;
                                                Message_StartTextbox(play, 0x71B0, NULL);
                                                func_8002DF54(play, NULL, 8);
                                            } else {
                                                D_8015FFE6 = 40;
                                                gSaveContext.timer2State = 6;
                                            }
                                        } else if (gSaveContext.timer2Value > 60) {
                                            if (timerDigits[4] == 1) {
                                                Audio_PlaySfxGeneral(NA_SE_SY_MESSAGE_WOMAN, &gSfxDefaultPos, 4,
                                                                     &gSfxDefaultFreqAndVolScale,
                                                                     &gSfxDefaultFreqAndVolScale, &gSfxDefaultReverb);
                                            }
                                        } else if (gSaveContext.timer2Value > 10) {
                                            if (timerDigits[4] & 1) {
                                                Audio_PlaySfxGeneral(NA_SE_SY_WARNING_COUNT_N, &gSfxDefaultPos, 4,
                                                                     &gSfxDefaultFreqAndVolScale,
                                                                     &gSfxDefaultFreqAndVolScale, &gSfxDefaultReverb);
                                            }
                                        } else {
                                            Audio_PlaySfxGeneral(NA_SE_SY_WARNING_COUNT_E, &gSfxDefaultPos, 4,
                                                                 &gSfxDefaultFreqAndVolScale,
                                                                 &gSfxDefaultFreqAndVolScale, &gSfxDefaultReverb);
                                        }
                                    } else {
                                        gSaveContext.timer2Value++;
                                        if (GET_EVENTINF(EVENTINF_10)) {
                                            if (gSaveContext.timer2Value == 240) {
                                                Message_StartTextbox(play, 0x6083, NULL);
                                                CLEAR_EVENTINF(EVENTINF_10);
                                                gSaveContext.timer2State = 0;
                                            }
                                        }
                                    }

                                    if ((gSaveContext.timer2Value % 60) == 0) {
                                        Audio_PlaySfxGeneral(NA_SE_SY_WARNING_COUNT_N, &gSfxDefaultPos, 4,
                                                             &gSfxDefaultFreqAndVolScale, &gSfxDefaultFreqAndVolScale,
                                                             &gSfxDefaultReverb);
                                    }
                                }
                            }
                            break;
                        case 6:
                            D_8015FFE6--;
                            if (D_8015FFE6 == 0) {
                                gSaveContext.timer2State = 0;
                            }
                            break;
                    }
                    break;
            }

            if (((gSaveContext.timer1State != 0) && (gSaveContext.timer1State != 10)) ||
                (gSaveContext.timer2State != 0)) {
                timerDigits[0] = timerDigits[1] = timerDigits[3] = 0;
                timerDigits[2] = 10; // digit 10 is used as ':' (colon)

                if (gSaveContext.timer1State != 0) {
                    timerDigits[4] = gSaveContext.timer1Value;
                } else {
                    timerDigits[4] = gSaveContext.timer2Value;
                }

                while (timerDigits[4] >= 60) {
                    timerDigits[1]++;
                    if (timerDigits[1] >= 10) {
                        timerDigits[0]++;
                        timerDigits[1] -= 10;
                    }
                    timerDigits[4] -= 60;
                }

                while (timerDigits[4] >= 10) {
                    timerDigits[3]++;
                    timerDigits[4] -= 10;
                }

                // Clock Icon
                gDPPipeSync(OVERLAY_DISP++);
                gDPSetPrimColor(OVERLAY_DISP++, 0, 0, 255, 255, 255, 255);
                gDPSetEnvColor(OVERLAY_DISP++, 0, 0, 0, 0);
                OVERLAY_DISP =
                    Gfx_TextureIA8(OVERLAY_DISP, gClockIconTex, 16, 16, ((void)0, gSaveContext.timerX[svar6]),
                                   ((void)0, gSaveContext.timerY[svar6]) + 2, 16, 16, 1 << 10, 1 << 10);

                // Timer Counter
                gDPPipeSync(OVERLAY_DISP++);
                gDPSetCombineLERP(OVERLAY_DISP++, 0, 0, 0, PRIMITIVE, TEXEL0, 0, PRIMITIVE, 0, 0, 0, 0, PRIMITIVE,
                                  TEXEL0, 0, PRIMITIVE, 0);

                if (gSaveContext.timer1State != 0) {
                    if ((gSaveContext.timer1Value < 10) && (gSaveContext.timer1State < 11)) {
                        gDPSetPrimColor(OVERLAY_DISP++, 0, 0, 255, 50, 0, 255);
                    } else {
                        gDPSetPrimColor(OVERLAY_DISP++, 0, 0, 255, 255, 255, 255);
                    }
                } else {
                    if ((gSaveContext.timer2Value < 10) && (gSaveContext.timer2State < 6)) {
                        gDPSetPrimColor(OVERLAY_DISP++, 0, 0, 255, 50, 0, 255);
                    } else {
                        gDPSetPrimColor(OVERLAY_DISP++, 0, 0, 255, 255, 0, 255);
                    }
                }

                for (svar1 = 0; svar1 < 5; svar1++) {
                    OVERLAY_DISP =
                        Gfx_TextureI8(OVERLAY_DISP, ((u8*)gCounterDigit0Tex + (8 * 16 * timerDigits[svar1])), 8, 16,
                                      ((void)0, gSaveContext.timerX[svar6]) + timerDigitLeftPos[svar1],
                                      ((void)0, gSaveContext.timerY[svar6]), digitWidth[svar1], VREG(42), VREG(43) << 1,
                                      VREG(43) << 1);
                }
            }
        }
    }

    if (pauseCtx->debugState == 3) {
        FlagSet_Update(play);
    }

    if (interfaceCtx->unk_244 != 0) {
        gDPPipeSync(OVERLAY_DISP++);
        gSPDisplayList(OVERLAY_DISP++, sSetupDL_80125A60);
        gDPSetPrimColor(OVERLAY_DISP++, 0, 0, 0, 0, 0, interfaceCtx->unk_244);
        gDPFillRectangle(OVERLAY_DISP++, 0, 0, gScreenWidth - 1, gScreenHeight - 1);
    }

    CLOSE_DISPS(play->state.gfxCtx, "../z_parameter.c", 4269);
}

void Interface_Update(PlayState* play) {
    static u8 D_80125B60 = false;
    static s16 sPrevTimeSpeed = 0;
    MessageContext* msgCtx = &play->msgCtx;
    InterfaceContext* interfaceCtx = &play->interfaceCtx;
    Player* player = GET_PLAYER(play);
    s16 alpha;
    s16 alpha1;
    u16 action;
    Input* debugInput = &play->state.input[2];

    if (CHECK_BTN_ALL(debugInput->press.button, BTN_DLEFT)) {
        gSaveContext.language = LANGUAGE_ENG;
        osSyncPrintf("J_N=%x J_N=%x\n", gSaveContext.language, &gSaveContext.language);
    } else if (CHECK_BTN_ALL(debugInput->press.button, BTN_DUP)) {
        gSaveContext.language = LANGUAGE_GER;
        osSyncPrintf("J_N=%x J_N=%x\n", gSaveContext.language, &gSaveContext.language);
    } else if (CHECK_BTN_ALL(debugInput->press.button, BTN_DRIGHT)) {
        gSaveContext.language = LANGUAGE_FRA;
        osSyncPrintf("J_N=%x J_N=%x\n", gSaveContext.language, &gSaveContext.language);
    }

    if ((play->pauseCtx.state == 0) && (play->pauseCtx.debugState == 0)) {
        if ((gSaveContext.minigameState == 1) || !IS_CUTSCENE_LAYER ||
            ((play->sceneId == SCENE_SPOT20) && (gSaveContext.sceneLayer == 4))) {
            if ((msgCtx->msgMode == MSGMODE_NONE) ||
                ((msgCtx->msgMode != MSGMODE_NONE) && (play->sceneId == SCENE_BOWLING))) {
                if (play->gameOverCtx.state == GAMEOVER_INACTIVE) {
                    func_80083108(play);
                }
            }
        }
    }

    switch (gSaveContext.unk_13E8) {
        case 1:
        case 2:
        case 3:
        case 4:
        case 5:
        case 6:
        case 7:
        case 8:
        case 9:
        case 10:
        case 11:
        case 12:
        case 13:
            alpha = 255 - (gSaveContext.unk_13EC << 5);
            if (alpha < 0) {
                alpha = 0;
            }

            func_80082850(play, alpha);
            gSaveContext.unk_13EC++;

            if (alpha == 0) {
                gSaveContext.unk_13E8 = 0;
            }
            break;
        case 50:
            alpha = 255 - (gSaveContext.unk_13EC << 5);
            if (alpha < 0) {
                alpha = 0;
            }

            alpha1 = 255 - alpha;
            if (alpha1 >= 255) {
                alpha1 = 255;
            }

            osSyncPrintf("case 50 : alpha=%d  alpha1=%d\n", alpha, alpha1);
            func_80082644(play, alpha1);

            if (interfaceCtx->healthAlpha != 255) {
                interfaceCtx->healthAlpha = alpha1;
            }

            if (interfaceCtx->magicAlpha != 255) {
                interfaceCtx->magicAlpha = alpha1;
            }

            switch (play->sceneId) {
                case SCENE_SPOT00:
                case SCENE_SPOT01:
                case SCENE_SPOT02:
                case SCENE_SPOT03:
                case SCENE_SPOT04:
                case SCENE_SPOT05:
                case SCENE_SPOT06:
                case SCENE_SPOT07:
                case SCENE_SPOT08:
                case SCENE_SPOT09:
                case SCENE_SPOT10:
                case SCENE_SPOT11:
                case SCENE_SPOT12:
                case SCENE_SPOT13:
                case SCENE_SPOT15:
                case SCENE_SPOT16:
                case SCENE_SPOT17:
                case SCENE_SPOT18:
                case SCENE_SPOT20:
                case SCENE_GANON_TOU:
                    if (interfaceCtx->minimapAlpha < 170) {
                        interfaceCtx->minimapAlpha = alpha1;
                    } else {
                        interfaceCtx->minimapAlpha = 170;
                    }
                    break;
                default:
                    if (interfaceCtx->minimapAlpha != 255) {
                        interfaceCtx->minimapAlpha = alpha1;
                    }
                    break;
            }

            gSaveContext.unk_13EC++;
            if (alpha1 == 255) {
                gSaveContext.unk_13E8 = 0;
            }

            break;
        case 52:
            gSaveContext.unk_13E8 = 1;
            func_80082850(play, 0);
            gSaveContext.unk_13E8 = 0;
        default:
            break;
    }

    Map_Update(play);

    if (gSaveContext.healthAccumulator != 0) {
        gSaveContext.healthAccumulator -= 4;
        gSaveContext.save.info.playerData.health += 4;

        if ((gSaveContext.save.info.playerData.health & 0xF) < 4) {
            Audio_PlaySfxGeneral(NA_SE_SY_HP_RECOVER, &gSfxDefaultPos, 4, &gSfxDefaultFreqAndVolScale,
                                 &gSfxDefaultFreqAndVolScale, &gSfxDefaultReverb);
        }

        osSyncPrintf("now_life=%d  max_life=%d\n", gSaveContext.save.info.playerData.health,
                     gSaveContext.save.info.playerData.healthCapacity);

        if (gSaveContext.save.info.playerData.health >= gSaveContext.save.info.playerData.healthCapacity) {
            gSaveContext.save.info.playerData.health = gSaveContext.save.info.playerData.healthCapacity;
            osSyncPrintf("S_Private.now_life=%d  S_Private.max_life=%d\n", gSaveContext.save.info.playerData.health,
                         gSaveContext.save.info.playerData.healthCapacity);
            gSaveContext.healthAccumulator = 0;
        }
    }

    Health_UpdateBeatingHeart(play);
    D_80125A58 = func_8008F2F8(play);

    if (D_80125A58 == 1) {
        if (CUR_EQUIP_VALUE(EQUIP_TYPE_TUNIC) == EQUIP_VALUE_TUNIC_GORON) {
            D_80125A58 = 0;
        }
    } else if ((func_8008F2F8(play) >= 2) && (func_8008F2F8(play) < 5)) {
        if (CUR_EQUIP_VALUE(EQUIP_TYPE_TUNIC) == EQUIP_VALUE_TUNIC_ZORA) {
            D_80125A58 = 0;
        }
    }

    Health_UpdateMeter(play);

    if ((gSaveContext.timer1State >= 3) && (play->pauseCtx.state == 0) && (play->pauseCtx.debugState == 0) &&
        (msgCtx->msgMode == MSGMODE_NONE) && !(player->stateFlags2 & PLAYER_STATE2_24) &&
        (play->transitionTrigger == TRANS_TRIGGER_OFF) && (play->transitionMode == TRANS_MODE_OFF) &&
        !Play_InCsMode(play)) {}

    if (gSaveContext.rupeeAccumulator != 0) {
        if (gSaveContext.rupeeAccumulator > 0) {
            if (gSaveContext.save.info.playerData.rupees < CUR_CAPACITY(UPG_WALLET)) {
                gSaveContext.rupeeAccumulator--;
                gSaveContext.save.info.playerData.rupees++;
                Audio_PlaySfxGeneral(NA_SE_SY_RUPY_COUNT, &gSfxDefaultPos, 4, &gSfxDefaultFreqAndVolScale,
                                     &gSfxDefaultFreqAndVolScale, &gSfxDefaultReverb);
            } else {
                // "Rupee Amount MAX = %d"
                osSyncPrintf("ルピー数ＭＡＸ = %d\n", CUR_CAPACITY(UPG_WALLET));
                gSaveContext.save.info.playerData.rupees = CUR_CAPACITY(UPG_WALLET);
                gSaveContext.rupeeAccumulator = 0;
            }
        } else if (gSaveContext.save.info.playerData.rupees != 0) {
            if (gSaveContext.rupeeAccumulator <= -50) {
                gSaveContext.rupeeAccumulator += 10;
                gSaveContext.save.info.playerData.rupees -= 10;

                if (gSaveContext.save.info.playerData.rupees < 0) {
                    gSaveContext.save.info.playerData.rupees = 0;
                }

                Audio_PlaySfxGeneral(NA_SE_SY_RUPY_COUNT, &gSfxDefaultPos, 4, &gSfxDefaultFreqAndVolScale,
                                     &gSfxDefaultFreqAndVolScale, &gSfxDefaultReverb);
            } else {
                gSaveContext.rupeeAccumulator++;
                gSaveContext.save.info.playerData.rupees--;
                Audio_PlaySfxGeneral(NA_SE_SY_RUPY_COUNT, &gSfxDefaultPos, 4, &gSfxDefaultFreqAndVolScale,
                                     &gSfxDefaultFreqAndVolScale, &gSfxDefaultReverb);
            }
        } else {
            gSaveContext.rupeeAccumulator = 0;
        }
    }

    switch (interfaceCtx->unk_1EC) {
        case 1:
            interfaceCtx->unk_1F4 += 31400.0f / WREG(5);
            if (interfaceCtx->unk_1F4 >= 15700.0f) {
                interfaceCtx->unk_1F4 = -15700.0f;
                interfaceCtx->unk_1EC = 2;
            }
            break;
        case 2:
            interfaceCtx->unk_1F4 += 31400.0f / WREG(5);
            if (interfaceCtx->unk_1F4 >= 0.0f) {
                interfaceCtx->unk_1F4 = 0.0f;
                interfaceCtx->unk_1EC = 0;
                interfaceCtx->unk_1EE = interfaceCtx->unk_1F0;
                action = interfaceCtx->unk_1EE;
                if ((action == DO_ACTION_MAX) || (action == DO_ACTION_MAX + 1)) {
                    action = DO_ACTION_NONE;
                }
                Interface_LoadActionLabel(interfaceCtx, action, 0);
            }
            break;
        case 3:
            interfaceCtx->unk_1F4 += 31400.0f / WREG(5);
            if (interfaceCtx->unk_1F4 >= 15700.0f) {
                interfaceCtx->unk_1F4 = -15700.0f;
                interfaceCtx->unk_1EC = 2;
            }
            break;
        case 4:
            interfaceCtx->unk_1F4 += 31400.0f / WREG(5);
            if (interfaceCtx->unk_1F4 >= 0.0f) {
                interfaceCtx->unk_1F4 = 0.0f;
                interfaceCtx->unk_1EC = 0;
                interfaceCtx->unk_1EE = interfaceCtx->unk_1F0;
                action = interfaceCtx->unk_1EE;
                if ((action == DO_ACTION_MAX) || (action == DO_ACTION_MAX + 1)) {
                    action = DO_ACTION_NONE;
                }
                Interface_LoadActionLabel(interfaceCtx, action, 0);
            }
            break;
    }

    WREG(7) = interfaceCtx->unk_1F4;

    // Update Magic
    if ((play->pauseCtx.state == 0) && (play->pauseCtx.debugState == 0) && (msgCtx->msgMode == MSGMODE_NONE) &&
        (play->transitionTrigger == TRANS_TRIGGER_OFF) && (play->gameOverCtx.state == GAMEOVER_INACTIVE) &&
        (play->transitionMode == TRANS_MODE_OFF) && ((play->csCtx.state == CS_STATE_IDLE) || !Player_InCsMode(play))) {

        if (gSaveContext.save.info.playerData.isMagicAcquired && (gSaveContext.save.info.playerData.magicLevel == 0)) {
            gSaveContext.save.info.playerData.magicLevel = gSaveContext.save.info.playerData.isDoubleMagicAcquired + 1;
            gSaveContext.magicState = MAGIC_STATE_STEP_CAPACITY;
            osSyncPrintf(VT_FGCOL(YELLOW));
            osSyncPrintf("魔法スター─────ト！！！！！！！！！\n"); // "Magic Start!!!!!!!!!"
            osSyncPrintf("MAGIC_MAX=%d\n", gSaveContext.save.info.playerData.magicLevel);
            osSyncPrintf("MAGIC_NOW=%d\n", gSaveContext.save.info.playerData.magic);
            osSyncPrintf("Z_MAGIC_NOW_NOW=%d\n", gSaveContext.magicFillTarget);
            osSyncPrintf("Z_MAGIC_NOW_MAX=%d\n", gSaveContext.magicCapacity);
            osSyncPrintf(VT_RST);
        }

        Magic_Update(play);
    }

    if (gSaveContext.timer1State == 0) {
        if (((D_80125A58 == 1) || (D_80125A58 == 2) || (D_80125A58 == 4)) &&
            ((gSaveContext.save.info.playerData.health >> 1) != 0)) {
            gSaveContext.timer1State = 1;
            gSaveContext.timerX[0] = 140;
            gSaveContext.timerY[0] = 80;
            D_80125A5C = true;
        }
    } else {
        if (((D_80125A58 == 0) || (D_80125A58 == 3)) && (gSaveContext.timer1State < 5)) {
            gSaveContext.timer1State = 0;
        }
    }

    if (gSaveContext.minigameState == 1) {
        gSaveContext.minigameScore += interfaceCtx->unk_23C;
        interfaceCtx->unk_23C = 0;

        if (sHBAScoreTier == 0) {
            if (gSaveContext.minigameScore >= 1000) {
                sHBAScoreTier++;
            }
        } else if (sHBAScoreTier == 1) {
            if (gSaveContext.minigameScore >= 1500) {
                sHBAScoreTier++;
            }
        }

        sHBAScoreDigits[0] = sHBAScoreDigits[1] = 0;
        sHBAScoreDigits[2] = 0;
        sHBAScoreDigits[3] = gSaveContext.minigameScore;

        while (sHBAScoreDigits[3] >= 1000) {
            sHBAScoreDigits[0]++;
            sHBAScoreDigits[3] -= 1000;
        }

        while (sHBAScoreDigits[3] >= 100) {
            sHBAScoreDigits[1]++;
            sHBAScoreDigits[3] -= 100;
        }

        while (sHBAScoreDigits[3] >= 10) {
            sHBAScoreDigits[2]++;
            sHBAScoreDigits[3] -= 10;
        }
    }

    if (gSaveContext.sunsSongState != SUNSSONG_INACTIVE) {
        // exit out of ocarina mode after suns song finishes playing
        if ((msgCtx->ocarinaAction != OCARINA_ACTION_CHECK_NOWARP_DONE) &&
            (gSaveContext.sunsSongState == SUNSSONG_START)) {
            play->msgCtx.ocarinaMode = OCARINA_MODE_04;
        }

        // handle suns song in areas where time moves
        if (play->envCtx.sceneTimeSpeed != 0) {
            if (gSaveContext.sunsSongState != SUNSSONG_SPEED_TIME) {
                D_80125B60 = false;
                if ((gSaveContext.save.dayTime >= CLOCK_TIME(6, 30)) &&
                    (gSaveContext.save.dayTime <= CLOCK_TIME(18, 0) + 1)) {
                    D_80125B60 = true;
                }

                gSaveContext.sunsSongState = SUNSSONG_SPEED_TIME;
                sPrevTimeSpeed = gTimeSpeed;
                gTimeSpeed = 400;
            } else if (!D_80125B60) {
                if ((gSaveContext.save.dayTime >= CLOCK_TIME(6, 30)) &&
                    (gSaveContext.save.dayTime <= CLOCK_TIME(18, 0) + 1)) {
                    gSaveContext.sunsSongState = SUNSSONG_INACTIVE;
                    gTimeSpeed = sPrevTimeSpeed;
                    play->msgCtx.ocarinaMode = OCARINA_MODE_04;
                }
            } else if (gSaveContext.save.dayTime > CLOCK_TIME(18, 0) + 1) {
                gSaveContext.sunsSongState = SUNSSONG_INACTIVE;
                gTimeSpeed = sPrevTimeSpeed;
                play->msgCtx.ocarinaMode = OCARINA_MODE_04;
            }
        } else if ((play->roomCtx.curRoom.behaviorType1 != ROOM_BEHAVIOR_TYPE1_1) &&
                   (interfaceCtx->restrictions.sunsSong != 3)) {
            if ((gSaveContext.save.dayTime >= CLOCK_TIME(6, 30)) &&
                (gSaveContext.save.dayTime < CLOCK_TIME(18, 0) + 1)) {
                gSaveContext.nextDayTime = NEXT_TIME_NIGHT;
                play->transitionType = TRANS_TYPE_FADE_BLACK_FAST;
                gSaveContext.nextTransitionType = TRANS_TYPE_FADE_BLACK;
                play->unk_11DE9 = true;
            } else {
                gSaveContext.nextDayTime = NEXT_TIME_DAY;
                play->transitionType = TRANS_TYPE_FADE_WHITE_FAST;
                gSaveContext.nextTransitionType = TRANS_TYPE_FADE_WHITE;
                play->unk_11DE9 = true;
            }

            if (play->sceneId == SCENE_SPOT13) {
                play->transitionType = TRANS_TYPE_SANDSTORM_PERSIST;
                gSaveContext.nextTransitionType = TRANS_TYPE_SANDSTORM_PERSIST;
            }

            gSaveContext.respawnFlag = -2;
            play->nextEntranceIndex = gSaveContext.save.entranceIndex;
            play->transitionTrigger = TRANS_TRIGGER_START;
            gSaveContext.sunsSongState = SUNSSONG_INACTIVE;
            func_800F6964(30);
            gSaveContext.seqId = (u8)NA_BGM_DISABLED;
            gSaveContext.natureAmbienceId = NATURE_ID_DISABLED;
        } else {
            gSaveContext.sunsSongState = SUNSSONG_SPECIAL;
        }
    }
}<|MERGE_RESOLUTION|>--- conflicted
+++ resolved
@@ -780,25 +780,14 @@
                         }
                     }
                 } else {
-<<<<<<< HEAD
                     if ((gSaveContext.save.info.equips.buttonItems[0] == ITEM_NONE) ||
                         (gSaveContext.save.info.equips.buttonItems[0] == ITEM_BOW)) {
 
                         if ((gSaveContext.save.info.equips.buttonItems[0] != ITEM_SWORD_KOKIRI) &&
                             (gSaveContext.save.info.equips.buttonItems[0] != ITEM_SWORD_MASTER) &&
-                            (gSaveContext.save.info.equips.buttonItems[0] != ITEM_SWORD_BGS) &&
-                            (gSaveContext.save.info.equips.buttonItems[0] != ITEM_SWORD_KNIFE)) {
+                            (gSaveContext.save.info.equips.buttonItems[0] != ITEM_SWORD_BIGGORON) &&
+                            (gSaveContext.save.info.equips.buttonItems[0] != ITEM_GIANTS_KNIFE)) {
                             gSaveContext.save.info.equips.buttonItems[0] = gSaveContext.buttonStatus[0];
-=======
-                    if ((gSaveContext.equips.buttonItems[0] == ITEM_NONE) ||
-                        (gSaveContext.equips.buttonItems[0] == ITEM_BOW)) {
-
-                        if ((gSaveContext.equips.buttonItems[0] != ITEM_SWORD_KOKIRI) &&
-                            (gSaveContext.equips.buttonItems[0] != ITEM_SWORD_MASTER) &&
-                            (gSaveContext.equips.buttonItems[0] != ITEM_SWORD_BIGGORON) &&
-                            (gSaveContext.equips.buttonItems[0] != ITEM_GIANTS_KNIFE)) {
-                            gSaveContext.equips.buttonItems[0] = gSaveContext.buttonStatus[0];
->>>>>>> cc240960
                         } else {
                             gSaveContext.buttonStatus[0] = gSaveContext.save.info.equips.buttonItems[0];
                         }
@@ -812,13 +801,8 @@
                 }
 
                 for (i = 1; i < 4; i++) {
-<<<<<<< HEAD
                     if ((gSaveContext.save.info.equips.buttonItems[i] != ITEM_OCARINA_FAIRY) &&
-                        (gSaveContext.save.info.equips.buttonItems[i] != ITEM_OCARINA_TIME)) {
-=======
-                    if ((gSaveContext.equips.buttonItems[i] != ITEM_OCARINA_FAIRY) &&
-                        (gSaveContext.equips.buttonItems[i] != ITEM_OCARINA_OF_TIME)) {
->>>>>>> cc240960
+                        (gSaveContext.save.info.equips.buttonItems[i] != ITEM_OCARINA_OF_TIME)) {
                         if (gSaveContext.buttonStatus[i] == BTN_ENABLED) {
                             sp28 = true;
                         }
@@ -888,13 +872,8 @@
 
                 if (interfaceCtx->restrictions.bottles != 0) {
                     for (i = 1; i < 4; i++) {
-<<<<<<< HEAD
-                        if ((gSaveContext.save.info.equips.buttonItems[i] >= ITEM_BOTTLE) &&
-                            (gSaveContext.save.info.equips.buttonItems[i] <= ITEM_POE)) {
-=======
-                        if ((gSaveContext.equips.buttonItems[i] >= ITEM_BOTTLE_EMPTY) &&
-                            (gSaveContext.equips.buttonItems[i] <= ITEM_BOTTLE_POE)) {
->>>>>>> cc240960
+                        if ((gSaveContext.save.info.equips.buttonItems[i] >= ITEM_BOTTLE_EMPTY) &&
+                            (gSaveContext.save.info.equips.buttonItems[i] <= ITEM_BOTTLE_POE)) {
                             if (gSaveContext.buttonStatus[i] == BTN_ENABLED) {
                                 sp28 = true;
                             }
@@ -904,13 +883,8 @@
                     }
                 } else if (interfaceCtx->restrictions.bottles == 0) {
                     for (i = 1; i < 4; i++) {
-<<<<<<< HEAD
-                        if ((gSaveContext.save.info.equips.buttonItems[i] >= ITEM_BOTTLE) &&
-                            (gSaveContext.save.info.equips.buttonItems[i] <= ITEM_POE)) {
-=======
-                        if ((gSaveContext.equips.buttonItems[i] >= ITEM_BOTTLE_EMPTY) &&
-                            (gSaveContext.equips.buttonItems[i] <= ITEM_BOTTLE_POE)) {
->>>>>>> cc240960
+                        if ((gSaveContext.save.info.equips.buttonItems[i] >= ITEM_BOTTLE_EMPTY) &&
+                            (gSaveContext.save.info.equips.buttonItems[i] <= ITEM_BOTTLE_POE)) {
                             if (gSaveContext.buttonStatus[i] == BTN_DISABLED) {
                                 sp28 = true;
                             }
@@ -970,13 +944,8 @@
 
                 if (interfaceCtx->restrictions.ocarina != 0) {
                     for (i = 1; i < 4; i++) {
-<<<<<<< HEAD
                         if ((gSaveContext.save.info.equips.buttonItems[i] == ITEM_OCARINA_FAIRY) ||
-                            (gSaveContext.save.info.equips.buttonItems[i] == ITEM_OCARINA_TIME)) {
-=======
-                        if ((gSaveContext.equips.buttonItems[i] == ITEM_OCARINA_FAIRY) ||
-                            (gSaveContext.equips.buttonItems[i] == ITEM_OCARINA_OF_TIME)) {
->>>>>>> cc240960
+                            (gSaveContext.save.info.equips.buttonItems[i] == ITEM_OCARINA_OF_TIME)) {
                             if (gSaveContext.buttonStatus[i] == BTN_ENABLED) {
                                 sp28 = true;
                             }
@@ -986,13 +955,8 @@
                     }
                 } else if (interfaceCtx->restrictions.ocarina == 0) {
                     for (i = 1; i < 4; i++) {
-<<<<<<< HEAD
                         if ((gSaveContext.save.info.equips.buttonItems[i] == ITEM_OCARINA_FAIRY) ||
-                            (gSaveContext.save.info.equips.buttonItems[i] == ITEM_OCARINA_TIME)) {
-=======
-                        if ((gSaveContext.equips.buttonItems[i] == ITEM_OCARINA_FAIRY) ||
-                            (gSaveContext.equips.buttonItems[i] == ITEM_OCARINA_OF_TIME)) {
->>>>>>> cc240960
+                            (gSaveContext.save.info.equips.buttonItems[i] == ITEM_OCARINA_OF_TIME)) {
                             if (gSaveContext.buttonStatus[i] == BTN_DISABLED) {
                                 sp28 = true;
                             }
@@ -1051,25 +1015,14 @@
 
                 if (interfaceCtx->restrictions.all != 0) {
                     for (i = 1; i < 4; i++) {
-<<<<<<< HEAD
                         if ((gSaveContext.save.info.equips.buttonItems[i] != ITEM_OCARINA_FAIRY) &&
-                            (gSaveContext.save.info.equips.buttonItems[i] != ITEM_OCARINA_TIME) &&
-                            !((gSaveContext.save.info.equips.buttonItems[i] >= ITEM_BOTTLE) &&
-                              (gSaveContext.save.info.equips.buttonItems[i] <= ITEM_POE)) &&
+                            (gSaveContext.save.info.equips.buttonItems[i] != ITEM_OCARINA_OF_TIME) &&
+                            !((gSaveContext.save.info.equips.buttonItems[i] >= ITEM_BOTTLE_EMPTY) &&
+                              (gSaveContext.save.info.equips.buttonItems[i] <= ITEM_BOTTLE_POE)) &&
                             !((gSaveContext.save.info.equips.buttonItems[i] >= ITEM_WEIRD_EGG) &&
                               (gSaveContext.save.info.equips.buttonItems[i] <= ITEM_CLAIM_CHECK))) {
                             if ((play->sceneId != SCENE_TAKARAYA) ||
-                                (gSaveContext.save.info.equips.buttonItems[i] != ITEM_LENS)) {
-=======
-                        if ((gSaveContext.equips.buttonItems[i] != ITEM_OCARINA_FAIRY) &&
-                            (gSaveContext.equips.buttonItems[i] != ITEM_OCARINA_OF_TIME) &&
-                            !((gSaveContext.equips.buttonItems[i] >= ITEM_BOTTLE_EMPTY) &&
-                              (gSaveContext.equips.buttonItems[i] <= ITEM_BOTTLE_POE)) &&
-                            !((gSaveContext.equips.buttonItems[i] >= ITEM_WEIRD_EGG) &&
-                              (gSaveContext.equips.buttonItems[i] <= ITEM_CLAIM_CHECK))) {
-                            if ((play->sceneId != SCENE_TAKARAYA) ||
-                                (gSaveContext.equips.buttonItems[i] != ITEM_LENS_OF_TRUTH)) {
->>>>>>> cc240960
+                                (gSaveContext.save.info.equips.buttonItems[i] != ITEM_LENS_OF_TRUTH)) {
                                 if (gSaveContext.buttonStatus[i] == BTN_ENABLED) {
                                     sp28 = true;
                                 }
@@ -1086,31 +1039,17 @@
                     }
                 } else if (interfaceCtx->restrictions.all == 0) {
                     for (i = 1; i < 4; i++) {
-<<<<<<< HEAD
                         if ((gSaveContext.save.info.equips.buttonItems[i] != ITEM_DINS_FIRE) &&
                             (gSaveContext.save.info.equips.buttonItems[i] != ITEM_HOOKSHOT) &&
                             (gSaveContext.save.info.equips.buttonItems[i] != ITEM_LONGSHOT) &&
                             (gSaveContext.save.info.equips.buttonItems[i] != ITEM_FARORES_WIND) &&
                             (gSaveContext.save.info.equips.buttonItems[i] != ITEM_NAYRUS_LOVE) &&
                             (gSaveContext.save.info.equips.buttonItems[i] != ITEM_OCARINA_FAIRY) &&
-                            (gSaveContext.save.info.equips.buttonItems[i] != ITEM_OCARINA_TIME) &&
-                            !((gSaveContext.save.info.equips.buttonItems[i] >= ITEM_BOTTLE) &&
-                              (gSaveContext.save.info.equips.buttonItems[i] <= ITEM_POE)) &&
+                            (gSaveContext.save.info.equips.buttonItems[i] != ITEM_OCARINA_OF_TIME) &&
+                            !((gSaveContext.save.info.equips.buttonItems[i] >= ITEM_BOTTLE_EMPTY) &&
+                              (gSaveContext.save.info.equips.buttonItems[i] <= ITEM_BOTTLE_POE)) &&
                             !((gSaveContext.save.info.equips.buttonItems[i] >= ITEM_WEIRD_EGG) &&
                               (gSaveContext.save.info.equips.buttonItems[i] <= ITEM_CLAIM_CHECK))) {
-=======
-                        if ((gSaveContext.equips.buttonItems[i] != ITEM_DINS_FIRE) &&
-                            (gSaveContext.equips.buttonItems[i] != ITEM_HOOKSHOT) &&
-                            (gSaveContext.equips.buttonItems[i] != ITEM_LONGSHOT) &&
-                            (gSaveContext.equips.buttonItems[i] != ITEM_FARORES_WIND) &&
-                            (gSaveContext.equips.buttonItems[i] != ITEM_NAYRUS_LOVE) &&
-                            (gSaveContext.equips.buttonItems[i] != ITEM_OCARINA_FAIRY) &&
-                            (gSaveContext.equips.buttonItems[i] != ITEM_OCARINA_OF_TIME) &&
-                            !((gSaveContext.equips.buttonItems[i] >= ITEM_BOTTLE_EMPTY) &&
-                              (gSaveContext.equips.buttonItems[i] <= ITEM_BOTTLE_POE)) &&
-                            !((gSaveContext.equips.buttonItems[i] >= ITEM_WEIRD_EGG) &&
-                              (gSaveContext.equips.buttonItems[i] <= ITEM_CLAIM_CHECK))) {
->>>>>>> cc240960
                             if (gSaveContext.buttonStatus[i] == BTN_DISABLED) {
                                 sp28 = true;
                             }
@@ -1234,15 +1173,9 @@
         if (gSaveContext.save.info.playerData.adultEquips.buttonItems[0] == ITEM_NONE) {
             gSaveContext.save.info.equips.buttonItems[0] = ITEM_SWORD_MASTER;
 
-<<<<<<< HEAD
-            if (gSaveContext.save.info.inventory.items[SLOT_NUT] != ITEM_NONE) {
-                gSaveContext.save.info.equips.buttonItems[1] = ITEM_NUT;
-                gSaveContext.save.info.equips.cButtonSlots[0] = SLOT_NUT;
-=======
-            if (gSaveContext.inventory.items[SLOT_DEKU_NUT] != ITEM_NONE) {
-                gSaveContext.equips.buttonItems[1] = ITEM_DEKU_NUT;
-                gSaveContext.equips.cButtonSlots[0] = SLOT_DEKU_NUT;
->>>>>>> cc240960
+            if (gSaveContext.save.info.inventory.items[SLOT_DEKU_NUT] != ITEM_NONE) {
+                gSaveContext.save.info.equips.buttonItems[1] = ITEM_DEKU_NUT;
+                gSaveContext.save.info.equips.cButtonSlots[0] = SLOT_DEKU_NUT;
             } else {
                 gSaveContext.save.info.equips.buttonItems[1] = gSaveContext.save.info.equips.cButtonSlots[0] =
                     ITEM_NONE;
@@ -1266,23 +1199,13 @@
                         gSaveContext.save.info.playerData.adultEquips.cButtonSlots[i - 1];
                 }
 
-<<<<<<< HEAD
-                if (((gSaveContext.save.info.equips.buttonItems[i] >= ITEM_BOTTLE) &&
-                     (gSaveContext.save.info.equips.buttonItems[i] <= ITEM_POE)) ||
+                if (((gSaveContext.save.info.equips.buttonItems[i] >= ITEM_BOTTLE_EMPTY) &&
+                     (gSaveContext.save.info.equips.buttonItems[i] <= ITEM_BOTTLE_POE)) ||
                     ((gSaveContext.save.info.equips.buttonItems[i] >= ITEM_WEIRD_EGG) &&
                      (gSaveContext.save.info.equips.buttonItems[i] <= ITEM_CLAIM_CHECK))) {
                     osSyncPrintf("Register_Item_Pt(%d)=%d\n", i, gSaveContext.save.info.equips.cButtonSlots[i - 1]);
                     gSaveContext.save.info.equips.buttonItems[i] =
                         gSaveContext.save.info.inventory.items[gSaveContext.save.info.equips.cButtonSlots[i - 1]];
-=======
-                if (((gSaveContext.equips.buttonItems[i] >= ITEM_BOTTLE_EMPTY) &&
-                     (gSaveContext.equips.buttonItems[i] <= ITEM_BOTTLE_POE)) ||
-                    ((gSaveContext.equips.buttonItems[i] >= ITEM_WEIRD_EGG) &&
-                     (gSaveContext.equips.buttonItems[i] <= ITEM_CLAIM_CHECK))) {
-                    osSyncPrintf("Register_Item_Pt(%d)=%d\n", i, gSaveContext.equips.cButtonSlots[i - 1]);
-                    gSaveContext.equips.buttonItems[i] =
-                        gSaveContext.inventory.items[gSaveContext.equips.cButtonSlots[i - 1]];
->>>>>>> cc240960
                 }
             }
 
@@ -1310,23 +1233,13 @@
                         gSaveContext.save.info.playerData.childEquips.cButtonSlots[i - 1];
                 }
 
-<<<<<<< HEAD
-                if (((gSaveContext.save.info.equips.buttonItems[i] >= ITEM_BOTTLE) &&
-                     (gSaveContext.save.info.equips.buttonItems[i] <= ITEM_POE)) ||
+                if (((gSaveContext.save.info.equips.buttonItems[i] >= ITEM_BOTTLE_EMPTY) &&
+                     (gSaveContext.save.info.equips.buttonItems[i] <= ITEM_BOTTLE_POE)) ||
                     ((gSaveContext.save.info.equips.buttonItems[i] >= ITEM_WEIRD_EGG) &&
                      (gSaveContext.save.info.equips.buttonItems[i] <= ITEM_CLAIM_CHECK))) {
                     osSyncPrintf("Register_Item_Pt(%d)=%d\n", i, gSaveContext.save.info.equips.cButtonSlots[i - 1]);
                     gSaveContext.save.info.equips.buttonItems[i] =
                         gSaveContext.save.info.inventory.items[gSaveContext.save.info.equips.cButtonSlots[i - 1]];
-=======
-                if (((gSaveContext.equips.buttonItems[i] >= ITEM_BOTTLE_EMPTY) &&
-                     (gSaveContext.equips.buttonItems[i] <= ITEM_BOTTLE_POE)) ||
-                    ((gSaveContext.equips.buttonItems[i] >= ITEM_WEIRD_EGG) &&
-                     (gSaveContext.equips.buttonItems[i] <= ITEM_CLAIM_CHECK))) {
-                    osSyncPrintf("Register_Item_Pt(%d)=%d\n", i, gSaveContext.equips.cButtonSlots[i - 1]);
-                    gSaveContext.equips.buttonItems[i] =
-                        gSaveContext.inventory.items[gSaveContext.equips.cButtonSlots[i - 1]];
->>>>>>> cc240960
                 }
             }
 
@@ -1360,15 +1273,9 @@
         OWNED_EQUIP_FLAG_ALT(EQUIP_TYPE_SWORD, EQUIP_INV_SWORD_BROKENGIANTKNIFE);
 
     if (CHECK_OWNED_EQUIP_ALT(EQUIP_TYPE_SWORD, EQUIP_INV_SWORD_BROKENGIANTKNIFE)) {
-<<<<<<< HEAD
-        gSaveContext.save.info.equips.buttonItems[0] = ITEM_SWORD_KNIFE;
+        gSaveContext.save.info.equips.buttonItems[0] = ITEM_GIANTS_KNIFE;
     } else {
-        gSaveContext.save.info.equips.buttonItems[0] = ITEM_SWORD_BGS;
-=======
-        gSaveContext.equips.buttonItems[0] = ITEM_GIANTS_KNIFE;
-    } else {
-        gSaveContext.equips.buttonItems[0] = ITEM_SWORD_BIGGORON;
->>>>>>> cc240960
+        gSaveContext.save.info.equips.buttonItems[0] = ITEM_SWORD_BIGGORON;
     }
 
     Interface_LoadItemIcon1(play, 0);
@@ -1477,13 +1384,8 @@
         osSyncPrintf(VT_RST);
 
         return ITEM_NONE;
-<<<<<<< HEAD
-    } else if ((item == ITEM_STONE_OF_AGONY) || (item == ITEM_GERUDO_CARD)) {
+    } else if ((item == ITEM_STONE_OF_AGONY) || (item == ITEM_GERUDOS_CARD)) {
         gSaveContext.save.info.inventory.questItems |= gBitFlags[item - ITEM_STONE_OF_AGONY + QUEST_STONE_OF_AGONY];
-=======
-    } else if ((item == ITEM_STONE_OF_AGONY) || (item == ITEM_GERUDOS_CARD)) {
-        gSaveContext.inventory.questItems |= gBitFlags[item - ITEM_STONE_OF_AGONY + QUEST_STONE_OF_AGONY];
->>>>>>> cc240960
 
         osSyncPrintf(VT_FGCOL(YELLOW));
         osSyncPrintf("アイテム = %x\n", gSaveContext.save.info.inventory.questItems); // "Items = %x"
@@ -1501,34 +1403,20 @@
         osSyncPrintf(VT_RST);
 
         return ITEM_NONE;
-<<<<<<< HEAD
-    } else if ((item >= ITEM_SWORD_KOKIRI) && (item <= ITEM_SWORD_BGS)) {
+    } else if ((item >= ITEM_SWORD_KOKIRI) && (item <= ITEM_SWORD_BIGGORON)) {
         gSaveContext.save.info.inventory.equipment |=
             OWNED_EQUIP_FLAG(EQUIP_TYPE_SWORD, item - ITEM_SWORD_KOKIRI + EQUIP_INV_SWORD_KOKIRI);
 
-        if (item == ITEM_SWORD_BGS) {
+        if (item == ITEM_SWORD_BIGGORON) {
             gSaveContext.save.info.playerData.swordHealth = 8;
-=======
-    } else if ((item >= ITEM_SWORD_KOKIRI) && (item <= ITEM_SWORD_BIGGORON)) {
-        gSaveContext.inventory.equipment |=
-            OWNED_EQUIP_FLAG(EQUIP_TYPE_SWORD, item - ITEM_SWORD_KOKIRI + EQUIP_INV_SWORD_KOKIRI);
-
-        if (item == ITEM_SWORD_BIGGORON) {
-            gSaveContext.swordHealth = 8;
->>>>>>> cc240960
 
             if (ALL_EQUIP_VALUE(EQUIP_TYPE_SWORD) ==
                 ((1 << EQUIP_INV_SWORD_KOKIRI) | (1 << EQUIP_INV_SWORD_MASTER) | (1 << EQUIP_INV_SWORD_BGS) |
                  (1 << EQUIP_INV_SWORD_BROKENGIANTKNIFE))) {
                 gSaveContext.save.info.inventory.equipment ^=
                     OWNED_EQUIP_FLAG_ALT(EQUIP_TYPE_SWORD, EQUIP_INV_SWORD_BROKENGIANTKNIFE);
-<<<<<<< HEAD
-                if (gSaveContext.save.info.equips.buttonItems[0] == ITEM_SWORD_KNIFE) {
-                    gSaveContext.save.info.equips.buttonItems[0] = ITEM_SWORD_BGS;
-=======
-                if (gSaveContext.equips.buttonItems[0] == ITEM_GIANTS_KNIFE) {
-                    gSaveContext.equips.buttonItems[0] = ITEM_SWORD_BIGGORON;
->>>>>>> cc240960
+                if (gSaveContext.save.info.equips.buttonItems[0] == ITEM_GIANTS_KNIFE) {
+                    gSaveContext.save.info.equips.buttonItems[0] = ITEM_SWORD_BIGGORON;
                     Interface_LoadItemIcon1(play, 0);
                 }
             }
@@ -1549,21 +1437,12 @@
     } else if ((item >= ITEM_BOOTS_KOKIRI) && (item <= ITEM_BOOTS_HOVER)) {
         gSaveContext.save.info.inventory.equipment |= OWNED_EQUIP_FLAG(EQUIP_TYPE_BOOTS, item - ITEM_BOOTS_KOKIRI);
         return ITEM_NONE;
-<<<<<<< HEAD
-    } else if ((item == ITEM_KEY_BOSS) || (item == ITEM_COMPASS) || (item == ITEM_DUNGEON_MAP)) {
-        gSaveContext.save.info.inventory.dungeonItems[gSaveContext.mapIndex] |= gBitFlags[item - ITEM_KEY_BOSS];
-        return ITEM_NONE;
-    } else if (item == ITEM_KEY_SMALL) {
+    } else if ((item == ITEM_DUNGEON_BOSS_KEY) || (item == ITEM_DUNGEON_COMPASS) || (item == ITEM_DUNGEON_MAP)) {
+        gSaveContext.save.info.inventory.dungeonItems[gSaveContext.mapIndex] |= gBitFlags[item - ITEM_DUNGEON_BOSS_KEY];
+        return ITEM_NONE;
+    } else if (item == ITEM_SMALL_KEY) {
         if (gSaveContext.save.info.inventory.dungeonKeys[gSaveContext.mapIndex] < 0) {
             gSaveContext.save.info.inventory.dungeonKeys[gSaveContext.mapIndex] = 1;
-=======
-    } else if ((item == ITEM_DUNGEON_BOSS_KEY) || (item == ITEM_DUNGEON_COMPASS) || (item == ITEM_DUNGEON_MAP)) {
-        gSaveContext.inventory.dungeonItems[gSaveContext.mapIndex] |= gBitFlags[item - ITEM_DUNGEON_BOSS_KEY];
-        return ITEM_NONE;
-    } else if (item == ITEM_SMALL_KEY) {
-        if (gSaveContext.inventory.dungeonKeys[gSaveContext.mapIndex] < 0) {
-            gSaveContext.inventory.dungeonKeys[gSaveContext.mapIndex] = 1;
->>>>>>> cc240960
             return ITEM_NONE;
         } else {
             gSaveContext.save.info.inventory.dungeonKeys[gSaveContext.mapIndex]++;
@@ -1638,54 +1517,30 @@
     } else if (item == ITEM_GIANTS_WALLET) {
         Inventory_ChangeUpgrade(UPG_WALLET, 2);
         return ITEM_NONE;
-<<<<<<< HEAD
-    } else if (item == ITEM_STICK_UPGRADE_20) {
+    } else if (item == ITEM_DEKU_STICK_UPGRADE_20) {
         if (gSaveContext.save.info.inventory.items[slot] == ITEM_NONE) {
-            INV_CONTENT(ITEM_STICK) = ITEM_STICK;
-=======
-    } else if (item == ITEM_DEKU_STICK_UPGRADE_20) {
-        if (gSaveContext.inventory.items[slot] == ITEM_NONE) {
             INV_CONTENT(ITEM_DEKU_STICK) = ITEM_DEKU_STICK;
->>>>>>> cc240960
         }
         Inventory_ChangeUpgrade(UPG_DEKU_STICKS, 2);
         AMMO(ITEM_DEKU_STICK) = CAPACITY(UPG_DEKU_STICKS, 2);
         return ITEM_NONE;
-<<<<<<< HEAD
-    } else if (item == ITEM_STICK_UPGRADE_30) {
+    } else if (item == ITEM_DEKU_STICK_UPGRADE_30) {
         if (gSaveContext.save.info.inventory.items[slot] == ITEM_NONE) {
-            INV_CONTENT(ITEM_STICK) = ITEM_STICK;
-=======
-    } else if (item == ITEM_DEKU_STICK_UPGRADE_30) {
-        if (gSaveContext.inventory.items[slot] == ITEM_NONE) {
             INV_CONTENT(ITEM_DEKU_STICK) = ITEM_DEKU_STICK;
->>>>>>> cc240960
         }
         Inventory_ChangeUpgrade(UPG_DEKU_STICKS, 3);
         AMMO(ITEM_DEKU_STICK) = CAPACITY(UPG_DEKU_STICKS, 3);
         return ITEM_NONE;
-<<<<<<< HEAD
-    } else if (item == ITEM_NUT_UPGRADE_30) {
+    } else if (item == ITEM_DEKU_NUT_UPGRADE_30) {
         if (gSaveContext.save.info.inventory.items[slot] == ITEM_NONE) {
-            INV_CONTENT(ITEM_NUT) = ITEM_NUT;
-=======
-    } else if (item == ITEM_DEKU_NUT_UPGRADE_30) {
-        if (gSaveContext.inventory.items[slot] == ITEM_NONE) {
             INV_CONTENT(ITEM_DEKU_NUT) = ITEM_DEKU_NUT;
->>>>>>> cc240960
         }
         Inventory_ChangeUpgrade(UPG_DEKU_NUTS, 2);
         AMMO(ITEM_DEKU_NUT) = CAPACITY(UPG_DEKU_NUTS, 2);
         return ITEM_NONE;
-<<<<<<< HEAD
-    } else if (item == ITEM_NUT_UPGRADE_40) {
+    } else if (item == ITEM_DEKU_NUT_UPGRADE_40) {
         if (gSaveContext.save.info.inventory.items[slot] == ITEM_NONE) {
-            INV_CONTENT(ITEM_NUT) = ITEM_NUT;
-=======
-    } else if (item == ITEM_DEKU_NUT_UPGRADE_40) {
-        if (gSaveContext.inventory.items[slot] == ITEM_NONE) {
             INV_CONTENT(ITEM_DEKU_NUT) = ITEM_DEKU_NUT;
->>>>>>> cc240960
         }
         Inventory_ChangeUpgrade(UPG_DEKU_NUTS, 3);
         AMMO(ITEM_DEKU_NUT) = CAPACITY(UPG_DEKU_NUTS, 3);
@@ -1699,70 +1554,41 @@
             }
         }
         return ITEM_NONE;
-<<<<<<< HEAD
-    } else if (item == ITEM_STICK) {
+    } else if (item == ITEM_DEKU_STICK) {
         if (gSaveContext.save.info.inventory.items[slot] == ITEM_NONE) {
-            Inventory_ChangeUpgrade(UPG_STICKS, 1);
-            AMMO(ITEM_STICK) = 1;
-=======
-    } else if (item == ITEM_DEKU_STICK) {
-        if (gSaveContext.inventory.items[slot] == ITEM_NONE) {
             Inventory_ChangeUpgrade(UPG_DEKU_STICKS, 1);
             AMMO(ITEM_DEKU_STICK) = 1;
->>>>>>> cc240960
         } else {
             AMMO(ITEM_DEKU_STICK)++;
             if (AMMO(ITEM_DEKU_STICK) > CUR_CAPACITY(UPG_DEKU_STICKS)) {
                 AMMO(ITEM_DEKU_STICK) = CUR_CAPACITY(UPG_DEKU_STICKS);
             }
         }
-<<<<<<< HEAD
-    } else if ((item == ITEM_STICKS_5) || (item == ITEM_STICKS_10)) {
+    } else if ((item == ITEM_DEKU_STICKS_5) || (item == ITEM_DEKU_STICKS_10)) {
         if (gSaveContext.save.info.inventory.items[slot] == ITEM_NONE) {
-            Inventory_ChangeUpgrade(UPG_STICKS, 1);
-            AMMO(ITEM_STICK) = sAmmoRefillCounts[item - ITEM_STICKS_5];
-=======
-    } else if ((item == ITEM_DEKU_STICKS_5) || (item == ITEM_DEKU_STICKS_10)) {
-        if (gSaveContext.inventory.items[slot] == ITEM_NONE) {
             Inventory_ChangeUpgrade(UPG_DEKU_STICKS, 1);
             AMMO(ITEM_DEKU_STICK) = sAmmoRefillCounts[item - ITEM_DEKU_STICKS_5];
->>>>>>> cc240960
         } else {
             AMMO(ITEM_DEKU_STICK) += sAmmoRefillCounts[item - ITEM_DEKU_STICKS_5];
             if (AMMO(ITEM_DEKU_STICK) > CUR_CAPACITY(UPG_DEKU_STICKS)) {
                 AMMO(ITEM_DEKU_STICK) = CUR_CAPACITY(UPG_DEKU_STICKS);
             }
         }
-<<<<<<< HEAD
-        item = ITEM_STICK;
-    } else if (item == ITEM_NUT) {
-        if (gSaveContext.save.info.inventory.items[slot] == ITEM_NONE) {
-            Inventory_ChangeUpgrade(UPG_NUTS, 1);
-            AMMO(ITEM_NUT) = ITEM_NUT;
-=======
         item = ITEM_DEKU_STICK;
     } else if (item == ITEM_DEKU_NUT) {
-        if (gSaveContext.inventory.items[slot] == ITEM_NONE) {
+        if (gSaveContext.save.info.inventory.items[slot] == ITEM_NONE) {
             Inventory_ChangeUpgrade(UPG_DEKU_NUTS, 1);
             AMMO(ITEM_DEKU_NUT) = ITEM_DEKU_NUT;
->>>>>>> cc240960
         } else {
             AMMO(ITEM_DEKU_NUT)++;
             if (AMMO(ITEM_DEKU_NUT) > CUR_CAPACITY(UPG_DEKU_NUTS)) {
                 AMMO(ITEM_DEKU_NUT) = CUR_CAPACITY(UPG_DEKU_NUTS);
             }
         }
-<<<<<<< HEAD
-    } else if ((item == ITEM_NUTS_5) || (item == ITEM_NUTS_10)) {
+    } else if ((item == ITEM_DEKU_NUTS_5) || (item == ITEM_DEKU_NUTS_10)) {
         if (gSaveContext.save.info.inventory.items[slot] == ITEM_NONE) {
-            Inventory_ChangeUpgrade(UPG_NUTS, 1);
-            AMMO(ITEM_NUT) += sAmmoRefillCounts[item - ITEM_NUTS_5];
-=======
-    } else if ((item == ITEM_DEKU_NUTS_5) || (item == ITEM_DEKU_NUTS_10)) {
-        if (gSaveContext.inventory.items[slot] == ITEM_NONE) {
             Inventory_ChangeUpgrade(UPG_DEKU_NUTS, 1);
             AMMO(ITEM_DEKU_NUT) += sAmmoRefillCounts[item - ITEM_DEKU_NUTS_5];
->>>>>>> cc240960
             // "Deku Nuts %d(%d)=%d BS_count=%d"
             osSyncPrintf("デクの実 %d(%d)=%d  BS_count=%d\n", item, ITEM_DEKU_NUTS_5, item - ITEM_DEKU_NUTS_5,
                          sAmmoRefillCounts[item - ITEM_DEKU_NUTS_5]);
@@ -1856,24 +1682,14 @@
     } else if (item == ITEM_OCARINA_OF_TIME) {
         INV_CONTENT(ITEM_OCARINA_OF_TIME) = ITEM_OCARINA_OF_TIME;
         for (i = 1; i < 4; i++) {
-<<<<<<< HEAD
             if (gSaveContext.save.info.equips.buttonItems[i] == ITEM_OCARINA_FAIRY) {
-                gSaveContext.save.info.equips.buttonItems[i] = ITEM_OCARINA_TIME;
-=======
-            if (gSaveContext.equips.buttonItems[i] == ITEM_OCARINA_FAIRY) {
-                gSaveContext.equips.buttonItems[i] = ITEM_OCARINA_OF_TIME;
->>>>>>> cc240960
+                gSaveContext.save.info.equips.buttonItems[i] = ITEM_OCARINA_OF_TIME;
                 Interface_LoadItemIcon1(play, i);
             }
         }
         return ITEM_NONE;
-<<<<<<< HEAD
-    } else if (item == ITEM_BEAN) {
+    } else if (item == ITEM_MAGIC_BEAN) {
         if (gSaveContext.save.info.inventory.items[slot] == ITEM_NONE) {
-=======
-    } else if (item == ITEM_MAGIC_BEAN) {
-        if (gSaveContext.inventory.items[slot] == ITEM_NONE) {
->>>>>>> cc240960
             INV_CONTENT(item) = item;
             AMMO(ITEM_MAGIC_BEAN) = 1;
             BEANS_BOUGHT = 1;
@@ -1947,11 +1763,7 @@
             }
 
             for (i = 0; i < 4; i++) {
-<<<<<<< HEAD
-                if (gSaveContext.save.info.inventory.items[temp + i] == ITEM_BOTTLE) {
-=======
-                if (gSaveContext.inventory.items[temp + i] == ITEM_BOTTLE_EMPTY) {
->>>>>>> cc240960
+                if (gSaveContext.save.info.inventory.items[temp + i] == ITEM_BOTTLE_EMPTY) {
                     // "Item_Pt(1)=%d Item_Pt(2)=%d Item_Pt(3)=%d   Empty Bottle=%d   Content=%d"
                     osSyncPrintf("Item_Pt(1)=%d Item_Pt(2)=%d Item_Pt(3)=%d   空瓶=%d   中味=%d\n",
                                  gSaveContext.save.info.equips.cButtonSlots[0],
@@ -2125,11 +1937,7 @@
             }
 
             for (i = 0; i < 4; i++) {
-<<<<<<< HEAD
-                if (gSaveContext.save.info.inventory.items[temp + i] == ITEM_BOTTLE) {
-=======
-                if (gSaveContext.inventory.items[temp + i] == ITEM_BOTTLE_EMPTY) {
->>>>>>> cc240960
+                if (gSaveContext.save.info.inventory.items[temp + i] == ITEM_BOTTLE_EMPTY) {
                     return ITEM_NONE;
                 }
             }
@@ -2225,16 +2033,10 @@
                  gSaveContext.save.info.inventory.items[gSaveContext.save.info.equips.cButtonSlots[button - 1]]);
 
     // Special case to only empty half of a Lon Lon Milk Bottle
-<<<<<<< HEAD
     if ((gSaveContext.save.info.inventory.items[gSaveContext.save.info.equips.cButtonSlots[button - 1]] ==
-         ITEM_MILK_BOTTLE) &&
-        (item == ITEM_BOTTLE)) {
-        item = ITEM_MILK_HALF;
-=======
-    if ((gSaveContext.inventory.items[gSaveContext.equips.cButtonSlots[button - 1]] == ITEM_BOTTLE_MILK_FULL) &&
+         ITEM_BOTTLE_MILK_FULL) &&
         (item == ITEM_BOTTLE_EMPTY)) {
         item = ITEM_BOTTLE_MILK_HALF;
->>>>>>> cc240960
     }
 
     gSaveContext.save.info.inventory.items[gSaveContext.save.info.equips.cButtonSlots[button - 1]] = item;
@@ -2252,17 +2054,10 @@
     s16 j;
 
     for (i = 0; i < 4; i++) {
-<<<<<<< HEAD
-        if (gSaveContext.save.info.inventory.items[bottleSlot + i] == ITEM_FAIRY) {
+        if (gSaveContext.save.info.inventory.items[bottleSlot + i] == ITEM_BOTTLE_FAIRY) {
             for (j = 1; j < 4; j++) {
-                if (gSaveContext.save.info.equips.buttonItems[j] == ITEM_FAIRY) {
-                    gSaveContext.save.info.equips.buttonItems[j] = ITEM_BOTTLE;
-=======
-        if (gSaveContext.inventory.items[bottleSlot + i] == ITEM_BOTTLE_FAIRY) {
-            for (j = 1; j < 4; j++) {
-                if (gSaveContext.equips.buttonItems[j] == ITEM_BOTTLE_FAIRY) {
-                    gSaveContext.equips.buttonItems[j] = ITEM_BOTTLE_EMPTY;
->>>>>>> cc240960
+                if (gSaveContext.save.info.equips.buttonItems[j] == ITEM_BOTTLE_FAIRY) {
+                    gSaveContext.save.info.equips.buttonItems[j] = ITEM_BOTTLE_EMPTY;
                     Interface_LoadItemIcon1(play, j);
                     i = 0;
                     bottleSlot = gSaveContext.save.info.equips.cButtonSlots[j - 1];
@@ -2270,11 +2065,7 @@
                 }
             }
             osSyncPrintf("妖精使用＝%d\n", bottleSlot); // "Fairy Usage＝%d"
-<<<<<<< HEAD
-            gSaveContext.save.info.inventory.items[bottleSlot + i] = ITEM_BOTTLE;
-=======
-            gSaveContext.inventory.items[bottleSlot + i] = ITEM_BOTTLE_EMPTY;
->>>>>>> cc240960
+            gSaveContext.save.info.inventory.items[bottleSlot + i] = ITEM_BOTTLE_EMPTY;
             return true;
         }
     }
@@ -2748,18 +2539,11 @@
             if ((play->pauseCtx.state == 0) && (play->pauseCtx.debugState == 0) && (msgCtx->msgMode == MSGMODE_NONE) &&
                 (play->gameOverCtx.state == GAMEOVER_INACTIVE) && (play->transitionTrigger == TRANS_TRIGGER_OFF) &&
                 (play->transitionMode == TRANS_MODE_OFF) && !Play_InCsMode(play)) {
-<<<<<<< HEAD
                 if ((gSaveContext.save.info.playerData.magic == 0) ||
                     ((func_8008F2F8(play) >= 2) && (func_8008F2F8(play) < 5)) ||
-                    ((gSaveContext.save.info.equips.buttonItems[1] != ITEM_LENS) &&
-                     (gSaveContext.save.info.equips.buttonItems[2] != ITEM_LENS) &&
-                     (gSaveContext.save.info.equips.buttonItems[3] != ITEM_LENS)) ||
-=======
-                if ((gSaveContext.magic == 0) || ((func_8008F2F8(play) >= 2) && (func_8008F2F8(play) < 5)) ||
-                    ((gSaveContext.equips.buttonItems[1] != ITEM_LENS_OF_TRUTH) &&
-                     (gSaveContext.equips.buttonItems[2] != ITEM_LENS_OF_TRUTH) &&
-                     (gSaveContext.equips.buttonItems[3] != ITEM_LENS_OF_TRUTH)) ||
->>>>>>> cc240960
+                    ((gSaveContext.save.info.equips.buttonItems[1] != ITEM_LENS_OF_TRUTH) &&
+                     (gSaveContext.save.info.equips.buttonItems[2] != ITEM_LENS_OF_TRUTH) &&
+                     (gSaveContext.save.info.equips.buttonItems[3] != ITEM_LENS_OF_TRUTH)) ||
                     !play->actorCtx.lensActive) {
                     // Force lens off and set magic meter state to idle
                     play->actorCtx.lensActive = false;
@@ -3670,17 +3454,10 @@
             play->transitionType = TRANS_TYPE_FADE_WHITE;
             gSaveContext.timer2State = 0;
 
-<<<<<<< HEAD
             if ((gSaveContext.save.info.equips.buttonItems[0] != ITEM_SWORD_KOKIRI) &&
                 (gSaveContext.save.info.equips.buttonItems[0] != ITEM_SWORD_MASTER) &&
-                (gSaveContext.save.info.equips.buttonItems[0] != ITEM_SWORD_BGS) &&
-                (gSaveContext.save.info.equips.buttonItems[0] != ITEM_SWORD_KNIFE)) {
-=======
-            if ((gSaveContext.equips.buttonItems[0] != ITEM_SWORD_KOKIRI) &&
-                (gSaveContext.equips.buttonItems[0] != ITEM_SWORD_MASTER) &&
-                (gSaveContext.equips.buttonItems[0] != ITEM_SWORD_BIGGORON) &&
-                (gSaveContext.equips.buttonItems[0] != ITEM_GIANTS_KNIFE)) {
->>>>>>> cc240960
+                (gSaveContext.save.info.equips.buttonItems[0] != ITEM_SWORD_BIGGORON) &&
+                (gSaveContext.save.info.equips.buttonItems[0] != ITEM_GIANTS_KNIFE)) {
                 if (gSaveContext.buttonStatus[0] != BTN_ENABLED) {
                     gSaveContext.save.info.equips.buttonItems[0] = gSaveContext.buttonStatus[0];
                 } else {
