#include "global.h"
#include "vt.h"
#include "assets/textures/parameter_static/parameter_static.h"
#include "assets/textures/do_action_static/do_action_static.h"
#include "assets/textures/icon_item_static/icon_item_static.h"

// TODO extract this information from the texture definitions themselves
#define DO_ACTION_TEX_WIDTH 48
#define DO_ACTION_TEX_HEIGHT 16
#define DO_ACTION_TEX_SIZE ((DO_ACTION_TEX_WIDTH * DO_ACTION_TEX_HEIGHT) / 2) // (sizeof(gCheckDoActionENGTex))

typedef struct {
    /* 0x00 */ u8 sceneId;
    /* 0x01 */ u8 flags1;
    /* 0x02 */ u8 flags2;
    /* 0x03 */ u8 flags3;
} RestrictionFlags; // size = 0x4

static RestrictionFlags sRestrictionFlags[] = {
    { SCENE_SPOT00, 0x00, 0x00, 0x10 },
    { SCENE_SPOT01, 0x00, 0x00, 0x10 },
    { SCENE_SPOT02, 0x00, 0x00, 0x10 },
    { SCENE_SPOT03, 0x00, 0x00, 0x10 },
    { SCENE_SPOT04, 0x00, 0x00, 0x10 },
    { SCENE_SPOT05, 0x00, 0x00, 0x10 },
    { SCENE_SPOT06, 0x00, 0x00, 0x10 },
    { SCENE_SPOT07, 0x00, 0x00, 0x10 },
    { SCENE_SPOT08, 0x00, 0x00, 0x10 },
    { SCENE_SPOT09, 0x00, 0x00, 0x10 },
    { SCENE_SPOT10, 0x00, 0x00, 0x10 },
    { SCENE_SPOT11, 0x00, 0x00, 0x10 },
    { SCENE_SPOT12, 0x00, 0x00, 0x10 },
    { SCENE_SPOT13, 0x00, 0x00, 0x10 },
    { SCENE_SPOT15, 0x00, 0x00, 0x10 },
    { SCENE_GANON_TOU, 0x00, 0x00, 0x10 },
    { SCENE_SPOT16, 0x00, 0x00, 0x10 },
    { SCENE_SPOT17, 0x00, 0x00, 0x10 },
    { SCENE_SPOT18, 0x00, 0x00, 0x10 },
    { SCENE_SPOT20, 0x00, 0x00, 0x10 },
    { SCENE_TOKINOMA, 0x00, 0x10, 0x15 },
    { SCENE_KENJYANOMA, 0xA2, 0xAA, 0xAA },
    { SCENE_SYATEKIJYOU, 0x11, 0x55, 0x55 },
    { SCENE_HAIRAL_NIWA, 0x11, 0x55, 0x55 },
    { SCENE_HAIRAL_NIWA_N, 0x11, 0x55, 0x55 },
    { SCENE_HAKAANA, 0x00, 0x00, 0xD0 },
    { SCENE_HAKAANA2, 0x00, 0x00, 0xD0 },
    { SCENE_HAKAANA_OUKE, 0x00, 0x00, 0xD0 },
    { SCENE_DAIYOUSEI_IZUMI, 0x00, 0x00, 0x10 },
    { SCENE_YOUSEI_IZUMI_TATE, 0x00, 0x00, 0xD0 },
    { SCENE_YOUSEI_IZUMI_YOKO, 0x00, 0x00, 0x10 },
    { SCENE_GANON_FINAL, 0x00, 0x05, 0x50 },
    { SCENE_NAKANIWA, 0x00, 0x05, 0x54 },
    { SCENE_TURIBORI, 0x11, 0x55, 0x55 },
    { SCENE_BOWLING, 0x11, 0x55, 0x55 },
    { SCENE_SOUKO, 0x00, 0x10, 0x15 },
    { SCENE_MIHARIGOYA, 0x00, 0x10, 0x14 },
    { SCENE_MAHOUYA, 0x10, 0x15, 0x55 },
    { SCENE_TAKARAYA, 0x10, 0x15, 0x55 },
    { SCENE_KINSUTA, 0x00, 0x10, 0x15 },
    { SCENE_ENTRA, 0x00, 0x10, 0x15 },
    { SCENE_ENTRA_N, 0x00, 0x10, 0x15 },
    { SCENE_ENRUI, 0x00, 0x10, 0xD5 },
    { SCENE_MARKET_DAY, 0x00, 0x10, 0x15 },
    { SCENE_MARKET_NIGHT, 0x00, 0x10, 0x15 },
    { SCENE_MARKET_RUINS, 0x00, 0x10, 0xD5 },
    { SCENE_MARKET_ALLEY, 0x00, 0x10, 0x15 },
    { SCENE_MARKET_ALLEY_N, 0x00, 0x10, 0x15 },
    { SCENE_SHRINE, 0x00, 0x10, 0x15 },
    { SCENE_SHRINE_N, 0x00, 0x10, 0x15 },
    { SCENE_SHRINE_R, 0x00, 0x10, 0xD5 },
    { SCENE_LINK_HOME, 0x10, 0x10, 0x15 },
    { SCENE_KAKARIKO, 0x10, 0x10, 0x15 },
    { SCENE_KAKARIKO3, 0x10, 0x10, 0x15 },
    { SCENE_KOKIRI_HOME, 0x10, 0x10, 0x15 },
    { SCENE_KOKIRI_HOME3, 0x10, 0x10, 0x15 },
    { SCENE_KOKIRI_HOME4, 0x10, 0x10, 0x15 },
    { SCENE_KOKIRI_HOME5, 0x10, 0x10, 0x15 },
    { SCENE_MALON_STABLE, 0x10, 0x10, 0x15 },
    { SCENE_HUT, 0x10, 0x10, 0x15 },
    { SCENE_IMPA, 0x10, 0x10, 0x15 },
    { SCENE_LABO, 0x10, 0x10, 0x15 },
    { SCENE_HYLIA_LABO, 0x00, 0x10, 0x15 },
    { SCENE_TENT, 0x10, 0x10, 0x15 },
    { SCENE_SHOP1, 0x10, 0x10, 0x15 },
    { SCENE_KOKIRI_SHOP, 0x10, 0x10, 0x15 },
    { SCENE_GOLON, 0x10, 0x10, 0x15 },
    { SCENE_ZOORA, 0x10, 0x10, 0x15 },
    { SCENE_DRAG, 0x10, 0x10, 0x15 },
    { SCENE_ALLEY_SHOP, 0x10, 0x10, 0x15 },
    { SCENE_NIGHT_SHOP, 0x10, 0x10, 0x15 },
    { SCENE_FACE_SHOP, 0x10, 0x10, 0x15 },
    { SCENE_MEN, 0x00, 0x03, 0x10 },
    { SCENE_YDAN, 0x00, 0x00, 0x00 },
    { SCENE_YDAN_BOSS, 0x00, 0x45, 0x50 },
    { SCENE_DDAN, 0x00, 0x00, 0x00 },
    { SCENE_DDAN_BOSS, 0x00, 0x45, 0x50 },
    { SCENE_BDAN, 0x00, 0x00, 0x00 },
    { SCENE_BDAN_BOSS, 0x00, 0x45, 0x50 },
    { SCENE_BMORI1, 0x00, 0x00, 0x00 },
    { SCENE_MORIBOSSROOM, 0x00, 0x45, 0x50 },
    { SCENE_HAKADANCH, 0x00, 0x00, 0x00 },
    { SCENE_HAKADAN, 0x00, 0x00, 0x00 },
    { SCENE_HAKADAN_BS, 0x00, 0x45, 0x50 },
    { SCENE_HIDAN, 0x00, 0x00, 0x00 },
    { SCENE_FIRE_BS, 0x00, 0x45, 0x50 },
    { SCENE_MIZUSIN, 0x00, 0x00, 0x00 },
    { SCENE_MIZUSIN_BS, 0x00, 0x45, 0x50 },
    { SCENE_JYASINZOU, 0x00, 0x00, 0x00 },
    { SCENE_JYASINBOSS, 0x00, 0x45, 0x50 },
    { SCENE_GANON, 0x00, 0x00, 0x00 },
    { SCENE_GANON_BOSS, 0x00, 0x45, 0x50 },
    { SCENE_ICE_DOUKUTO, 0x00, 0x00, 0xC0 },
    { SCENE_HAKASITARELAY, 0x00, 0x03, 0x14 },
    { SCENE_GANONTIKA, 0x00, 0x03, 0x10 },
    { SCENE_GANON_DEMO, 0x00, 0x45, 0x50 },
    { SCENE_GANON_SONOGO, 0x00, 0x05, 0x50 },
    { SCENE_GANONTIKA_SONOGO, 0x00, 0x05, 0x50 },
    { SCENE_GERUDOWAY, 0x00, 0x00, 0x10 },
    { SCENE_KAKUSIANA, 0x00, 0x00, 0xD0 },
    { 0xFF, 0x00, 0x00, 0x00 },
};

static s16 sHBAScoreTier = 0;
static u16 sHBAScoreDigits[] = { 0, 0, 0, 0 };

static u16 sCUpInvisible = 0;
static u16 sCUpTimer = 0;

s16 gSpoilingItems[] = { ITEM_ODD_MUSHROOM, ITEM_FROG, ITEM_EYEDROPS };
s16 gSpoilingItemReverts[] = { ITEM_COJIRO, ITEM_PRESCRIPTION, ITEM_PRESCRIPTION };

static s16 sMagicBorderR = 255;
static s16 sMagicBorderG = 255;
static s16 sMagicBorderB = 255;

static s16 sExtraItemBases[] = {
    ITEM_STICK,   // ITEM_STICKS_5
    ITEM_STICK,   // ITEM_STICKS_10
    ITEM_NUT,     // ITEM_NUTS_5
    ITEM_NUT,     // ITEM_NUTS_10
    ITEM_BOMB,    // ITEM_BOMBS_5
    ITEM_BOMB,    // ITEM_BOMBS_10
    ITEM_BOMB,    // ITEM_BOMBS_20
    ITEM_BOMB,    // ITEM_BOMBS_30
    ITEM_BOW,     // ITEM_ARROWS_SMALL
    ITEM_BOW,     // ITEM_ARROWS_MEDIUM
    ITEM_BOW,     // ITEM_ARROWS_LARGE
    ITEM_SEEDS,   // ITEM_SEEDS_30
    ITEM_BOMBCHU, // ITEM_BOMBCHUS_5
    ITEM_BOMBCHU, // ITEM_BOMBCHUS_20
    ITEM_STICK,   // ITEM_STICK_UPGRADE_20
    ITEM_STICK,   // ITEM_STICK_UPGRADE_30
    ITEM_NUT,     // ITEM_NUT_UPGRADE_30
    ITEM_NUT,     // ITEM_NUT_UPGRADE_40
};

static s16 D_80125A58 = 0;
static s16 D_80125A5C = false;

static Gfx sSetupDL_80125A60[] = {
    gsDPPipeSync(),
    gsSPClearGeometryMode(G_ZBUFFER | G_SHADE | G_CULL_BOTH | G_FOG | G_LIGHTING | G_TEXTURE_GEN |
                          G_TEXTURE_GEN_LINEAR | G_SHADING_SMOOTH | G_LOD),
    gsDPSetOtherMode(G_AD_DISABLE | G_CD_MAGICSQ | G_CK_NONE | G_TC_FILT | G_TF_BILERP | G_TT_NONE | G_TL_TILE |
                         G_TD_CLAMP | G_TP_NONE | G_CYC_1CYCLE | G_PM_1PRIMITIVE,
                     G_AC_NONE | G_ZS_PIXEL | G_RM_CLD_SURF | G_RM_CLD_SURF2),
    gsDPSetCombineMode(G_CC_PRIMITIVE, G_CC_PRIMITIVE),
    gsSPEndDisplayList(),
};

// original name: "alpha_change"
void Interface_ChangeAlpha(u16 alphaType) {
    if (alphaType != gSaveContext.unk_13EA) {
        osSyncPrintf("ＡＬＰＨＡーＴＹＰＥ＝%d  LAST_TIME_TYPE=%d\n", alphaType, gSaveContext.unk_13EE);
        gSaveContext.unk_13EA = gSaveContext.unk_13E8 = alphaType;
        gSaveContext.unk_13EC = 1;
    }
}

void func_80082644(PlayState* play, s16 alpha) {
    InterfaceContext* interfaceCtx = &play->interfaceCtx;

    if (gSaveContext.buttonStatus[IBTN_BCA_B] == BTN_DISABLED) {
        if (interfaceCtx->bAlpha != 70) {
            interfaceCtx->bAlpha = 70;
        }
    } else {
        if (interfaceCtx->bAlpha != 255) {
            interfaceCtx->bAlpha = alpha;
        }
    }

    if (gSaveContext.buttonStatus[IBTN_BCA_C_LEFT] == BTN_DISABLED) {
        if (interfaceCtx->cLeftAlpha != 70) {
            interfaceCtx->cLeftAlpha = 70;
        }
    } else {
        if (interfaceCtx->cLeftAlpha != 255) {
            interfaceCtx->cLeftAlpha = alpha;
        }
    }

    if (gSaveContext.buttonStatus[IBTN_BCA_C_DOWN] == BTN_DISABLED) {
        if (interfaceCtx->cDownAlpha != 70) {
            interfaceCtx->cDownAlpha = 70;
        }
    } else {
        if (interfaceCtx->cDownAlpha != 255) {
            interfaceCtx->cDownAlpha = alpha;
        }
    }

    if (gSaveContext.buttonStatus[IBTN_BCA_C_RIGHT] == BTN_DISABLED) {
        if (interfaceCtx->cRightAlpha != 70) {
            interfaceCtx->cRightAlpha = 70;
        }
    } else {
        if (interfaceCtx->cRightAlpha != 255) {
            interfaceCtx->cRightAlpha = alpha;
        }
    }

    if (gSaveContext.buttonStatus[IBTN_BCA_A] == BTN_DISABLED) {
        if (interfaceCtx->aAlpha != 70) {
            interfaceCtx->aAlpha = 70;
        }
    } else {
        if (interfaceCtx->aAlpha != 255) {
            interfaceCtx->aAlpha = alpha;
        }
    }
}

void func_8008277C(PlayState* play, s16 maxAlpha, s16 alpha) {
    InterfaceContext* interfaceCtx = &play->interfaceCtx;

    if (gSaveContext.unk_13E7 != 0) {
        func_80082644(play, alpha);
        return;
    }

    if ((interfaceCtx->bAlpha != 0) && (interfaceCtx->bAlpha > maxAlpha)) {
        interfaceCtx->bAlpha = maxAlpha;
    }

    if ((interfaceCtx->aAlpha != 0) && (interfaceCtx->aAlpha > maxAlpha)) {
        interfaceCtx->aAlpha = maxAlpha;
    }

    if ((interfaceCtx->cLeftAlpha != 0) && (interfaceCtx->cLeftAlpha > maxAlpha)) {
        interfaceCtx->cLeftAlpha = maxAlpha;
    }

    if ((interfaceCtx->cDownAlpha != 0) && (interfaceCtx->cDownAlpha > maxAlpha)) {
        interfaceCtx->cDownAlpha = maxAlpha;
    }

    if ((interfaceCtx->cRightAlpha != 0) && (interfaceCtx->cRightAlpha > maxAlpha)) {
        interfaceCtx->cRightAlpha = maxAlpha;
    }
}

void func_80082850(PlayState* play, s16 maxAlpha) {
    InterfaceContext* interfaceCtx = &play->interfaceCtx;
    s16 alpha = 255 - maxAlpha;

    switch (gSaveContext.unk_13E8) {
        case 1:
        case 2:
        case 8:
            osSyncPrintf("a_alpha=%d, c_alpha=%d   →   ", interfaceCtx->aAlpha, interfaceCtx->cLeftAlpha);

            if (gSaveContext.unk_13E8 == 8) {
                if (interfaceCtx->bAlpha != 255) {
                    interfaceCtx->bAlpha = alpha;
                }
            } else {
                if ((interfaceCtx->bAlpha != 0) && (interfaceCtx->bAlpha > maxAlpha)) {
                    interfaceCtx->bAlpha = maxAlpha;
                }
            }

            if ((interfaceCtx->aAlpha != 0) && (interfaceCtx->aAlpha > maxAlpha)) {
                interfaceCtx->aAlpha = maxAlpha;
            }

            if ((interfaceCtx->cLeftAlpha != 0) && (interfaceCtx->cLeftAlpha > maxAlpha)) {
                interfaceCtx->cLeftAlpha = maxAlpha;
            }

            if ((interfaceCtx->cDownAlpha != 0) && (interfaceCtx->cDownAlpha > maxAlpha)) {
                interfaceCtx->cDownAlpha = maxAlpha;
            }

            if ((interfaceCtx->cRightAlpha != 0) && (interfaceCtx->cRightAlpha > maxAlpha)) {
                interfaceCtx->cRightAlpha = maxAlpha;
            }

            if ((interfaceCtx->healthAlpha != 0) && (interfaceCtx->healthAlpha > maxAlpha)) {
                interfaceCtx->healthAlpha = maxAlpha;
            }

            if ((interfaceCtx->magicAlpha != 0) && (interfaceCtx->magicAlpha > maxAlpha)) {
                interfaceCtx->magicAlpha = maxAlpha;
            }

            if ((interfaceCtx->minimapAlpha != 0) && (interfaceCtx->minimapAlpha > maxAlpha)) {
                interfaceCtx->minimapAlpha = maxAlpha;
            }

            osSyncPrintf("a_alpha=%d, c_alpha=%d\n", interfaceCtx->aAlpha, interfaceCtx->cLeftAlpha);

            break;
        case 3:
            if ((interfaceCtx->aAlpha != 0) && (interfaceCtx->aAlpha > maxAlpha)) {
                interfaceCtx->aAlpha = maxAlpha;
            }

            func_8008277C(play, maxAlpha, alpha);

            if ((interfaceCtx->magicAlpha != 0) && (interfaceCtx->magicAlpha > maxAlpha)) {
                interfaceCtx->magicAlpha = maxAlpha;
            }

            if ((interfaceCtx->minimapAlpha != 0) && (interfaceCtx->minimapAlpha > maxAlpha)) {
                interfaceCtx->minimapAlpha = maxAlpha;
            }

            if (interfaceCtx->healthAlpha != 255) {
                interfaceCtx->healthAlpha = alpha;
            }

            break;
        case 4:
            if ((interfaceCtx->bAlpha != 0) && (interfaceCtx->bAlpha > maxAlpha)) {
                interfaceCtx->bAlpha = maxAlpha;
            }

            if ((interfaceCtx->aAlpha != 0) && (interfaceCtx->aAlpha > maxAlpha)) {
                interfaceCtx->aAlpha = maxAlpha;
            }

            if ((interfaceCtx->cLeftAlpha != 0) && (interfaceCtx->cLeftAlpha > maxAlpha)) {
                interfaceCtx->cLeftAlpha = maxAlpha;
            }

            if ((interfaceCtx->cDownAlpha != 0) && (interfaceCtx->cDownAlpha > maxAlpha)) {
                interfaceCtx->cDownAlpha = maxAlpha;
            }

            if ((interfaceCtx->cRightAlpha != 0) && (interfaceCtx->cRightAlpha > maxAlpha)) {
                interfaceCtx->cRightAlpha = maxAlpha;
            }

            if ((interfaceCtx->healthAlpha != 0) && (interfaceCtx->healthAlpha > maxAlpha)) {
                interfaceCtx->healthAlpha = maxAlpha;
            }

            if ((interfaceCtx->magicAlpha != 0) && (interfaceCtx->magicAlpha > maxAlpha)) {
                interfaceCtx->magicAlpha = maxAlpha;
            }

            if ((interfaceCtx->minimapAlpha != 0) && (interfaceCtx->minimapAlpha > maxAlpha)) {
                interfaceCtx->minimapAlpha = maxAlpha;
            }

            if (interfaceCtx->aAlpha != 255) {
                interfaceCtx->aAlpha = alpha;
            }

            break;
        case 5:
            func_8008277C(play, maxAlpha, alpha);

            if ((interfaceCtx->minimapAlpha != 0) && (interfaceCtx->minimapAlpha > maxAlpha)) {
                interfaceCtx->minimapAlpha = maxAlpha;
            }

            if (interfaceCtx->aAlpha != 255) {
                interfaceCtx->aAlpha = alpha;
            }

            if (interfaceCtx->healthAlpha != 255) {
                interfaceCtx->healthAlpha = alpha;
            }

            if (interfaceCtx->magicAlpha != 255) {
                interfaceCtx->magicAlpha = alpha;
            }

            break;
        case 6:
            func_8008277C(play, maxAlpha, alpha);

            if (interfaceCtx->aAlpha != 255) {
                interfaceCtx->aAlpha = alpha;
            }

            if (interfaceCtx->healthAlpha != 255) {
                interfaceCtx->healthAlpha = alpha;
            }

            if (interfaceCtx->magicAlpha != 255) {
                interfaceCtx->magicAlpha = alpha;
            }

            switch (play->sceneId) {
                case SCENE_SPOT00:
                case SCENE_SPOT01:
                case SCENE_SPOT02:
                case SCENE_SPOT03:
                case SCENE_SPOT04:
                case SCENE_SPOT05:
                case SCENE_SPOT06:
                case SCENE_SPOT07:
                case SCENE_SPOT08:
                case SCENE_SPOT09:
                case SCENE_SPOT10:
                case SCENE_SPOT11:
                case SCENE_SPOT12:
                case SCENE_SPOT13:
                case SCENE_SPOT15:
                case SCENE_SPOT16:
                case SCENE_SPOT17:
                case SCENE_SPOT18:
                case SCENE_SPOT20:
                case SCENE_GANON_TOU:
                    if (interfaceCtx->minimapAlpha < 170) {
                        interfaceCtx->minimapAlpha = alpha;
                    } else {
                        interfaceCtx->minimapAlpha = 170;
                    }
                    break;
                default:
                    if (interfaceCtx->minimapAlpha != 255) {
                        interfaceCtx->minimapAlpha = alpha;
                    }
                    break;
            }
            break;
        case 7:
            if ((interfaceCtx->minimapAlpha != 0) && (interfaceCtx->minimapAlpha > maxAlpha)) {
                interfaceCtx->minimapAlpha = maxAlpha;
            }

            func_80082644(play, alpha);

            if (interfaceCtx->healthAlpha != 255) {
                interfaceCtx->healthAlpha = alpha;
            }

            if (interfaceCtx->magicAlpha != 255) {
                interfaceCtx->magicAlpha = alpha;
            }

            break;
        case 9:
            if ((interfaceCtx->bAlpha != 0) && (interfaceCtx->bAlpha > maxAlpha)) {
                interfaceCtx->bAlpha = maxAlpha;
            }

            if ((interfaceCtx->aAlpha != 0) && (interfaceCtx->aAlpha > maxAlpha)) {
                interfaceCtx->aAlpha = maxAlpha;
            }

            if ((interfaceCtx->cLeftAlpha != 0) && (interfaceCtx->cLeftAlpha > maxAlpha)) {
                interfaceCtx->cLeftAlpha = maxAlpha;
            }

            if ((interfaceCtx->cDownAlpha != 0) && (interfaceCtx->cDownAlpha > maxAlpha)) {
                interfaceCtx->cDownAlpha = maxAlpha;
            }

            if ((interfaceCtx->cRightAlpha != 0) && (interfaceCtx->cRightAlpha > maxAlpha)) {
                interfaceCtx->cRightAlpha = maxAlpha;
            }

            if ((interfaceCtx->minimapAlpha != 0) && (interfaceCtx->minimapAlpha > maxAlpha)) {
                interfaceCtx->minimapAlpha = maxAlpha;
            }

            if (interfaceCtx->healthAlpha != 255) {
                interfaceCtx->healthAlpha = alpha;
            }

            if (interfaceCtx->magicAlpha != 255) {
                interfaceCtx->magicAlpha = alpha;
            }

            break;
        case 10:
            if ((interfaceCtx->aAlpha != 0) && (interfaceCtx->aAlpha > maxAlpha)) {
                interfaceCtx->aAlpha = maxAlpha;
            }

            if ((interfaceCtx->cLeftAlpha != 0) && (interfaceCtx->cLeftAlpha > maxAlpha)) {
                interfaceCtx->cLeftAlpha = maxAlpha;
            }

            if ((interfaceCtx->cDownAlpha != 0) && (interfaceCtx->cDownAlpha > maxAlpha)) {
                interfaceCtx->cDownAlpha = maxAlpha;
            }

            if ((interfaceCtx->cRightAlpha != 0) && (interfaceCtx->cRightAlpha > maxAlpha)) {
                interfaceCtx->cRightAlpha = maxAlpha;
            }

            if ((interfaceCtx->healthAlpha != 0) && (interfaceCtx->healthAlpha > maxAlpha)) {
                interfaceCtx->healthAlpha = maxAlpha;
            }

            if ((interfaceCtx->magicAlpha != 0) && (interfaceCtx->magicAlpha > maxAlpha)) {
                interfaceCtx->magicAlpha = maxAlpha;
            }

            if ((interfaceCtx->minimapAlpha != 0) && (interfaceCtx->minimapAlpha > maxAlpha)) {
                interfaceCtx->minimapAlpha = maxAlpha;
            }

            if (interfaceCtx->bAlpha != 255) {
                interfaceCtx->bAlpha = alpha;
            }

            break;
        case 11:
            if ((interfaceCtx->bAlpha != 0) && (interfaceCtx->bAlpha > maxAlpha)) {
                interfaceCtx->bAlpha = maxAlpha;
            }

            if ((interfaceCtx->aAlpha != 0) && (interfaceCtx->aAlpha > maxAlpha)) {
                interfaceCtx->aAlpha = maxAlpha;
            }

            if ((interfaceCtx->cLeftAlpha != 0) && (interfaceCtx->cLeftAlpha > maxAlpha)) {
                interfaceCtx->cLeftAlpha = maxAlpha;
            }

            if ((interfaceCtx->cDownAlpha != 0) && (interfaceCtx->cDownAlpha > maxAlpha)) {
                interfaceCtx->cDownAlpha = maxAlpha;
            }

            if ((interfaceCtx->cRightAlpha != 0) && (interfaceCtx->cRightAlpha > maxAlpha)) {
                interfaceCtx->cRightAlpha = maxAlpha;
            }

            if ((interfaceCtx->minimapAlpha != 0) && (interfaceCtx->minimapAlpha > maxAlpha)) {
                interfaceCtx->minimapAlpha = maxAlpha;
            }

            if ((interfaceCtx->magicAlpha != 0) && (interfaceCtx->magicAlpha > maxAlpha)) {
                interfaceCtx->magicAlpha = maxAlpha;
            }

            if (interfaceCtx->healthAlpha != 255) {
                interfaceCtx->healthAlpha = alpha;
            }

            break;
        case 12:
            if (interfaceCtx->aAlpha != 255) {
                interfaceCtx->aAlpha = alpha;
            }

            if (interfaceCtx->bAlpha != 255) {
                interfaceCtx->bAlpha = alpha;
            }

            if (interfaceCtx->minimapAlpha != 255) {
                interfaceCtx->minimapAlpha = alpha;
            }

            if ((interfaceCtx->cLeftAlpha != 0) && (interfaceCtx->cLeftAlpha > maxAlpha)) {
                interfaceCtx->cLeftAlpha = maxAlpha;
            }

            if ((interfaceCtx->cDownAlpha != 0) && (interfaceCtx->cDownAlpha > maxAlpha)) {
                interfaceCtx->cDownAlpha = maxAlpha;
            }

            if ((interfaceCtx->cRightAlpha != 0) && (interfaceCtx->cRightAlpha > maxAlpha)) {
                interfaceCtx->cRightAlpha = maxAlpha;
            }

            if ((interfaceCtx->magicAlpha != 0) && (interfaceCtx->magicAlpha > maxAlpha)) {
                interfaceCtx->magicAlpha = maxAlpha;
            }

            if ((interfaceCtx->healthAlpha != 0) && (interfaceCtx->healthAlpha > maxAlpha)) {
                interfaceCtx->healthAlpha = maxAlpha;
            }

            break;
        case 13:
            func_8008277C(play, maxAlpha, alpha);

            if ((interfaceCtx->minimapAlpha != 0) && (interfaceCtx->minimapAlpha > maxAlpha)) {
                interfaceCtx->minimapAlpha = maxAlpha;
            }

            if ((interfaceCtx->aAlpha != 0) && (interfaceCtx->aAlpha > maxAlpha)) {
                interfaceCtx->aAlpha = maxAlpha;
            }

            if (interfaceCtx->healthAlpha != 255) {
                interfaceCtx->healthAlpha = alpha;
            }

            if (interfaceCtx->magicAlpha != 255) {
                interfaceCtx->magicAlpha = alpha;
            }

            break;
    }

    if ((play->roomCtx.curRoom.behaviorType1 == ROOM_BEHAVIOR_TYPE1_1) && (interfaceCtx->minimapAlpha >= 255)) {
        interfaceCtx->minimapAlpha = 255;
    }
}

void func_80083108(PlayState* play) {
    MessageContext* msgCtx = &play->msgCtx;
    Player* player = GET_PLAYER(play);
    InterfaceContext* interfaceCtx = &play->interfaceCtx;
    s16 i;
    s16 sp28 = false;

    if ((gSaveContext.cutsceneIndex < 0xFFF0) ||
        ((play->sceneId == SCENE_SPOT20) && (gSaveContext.cutsceneIndex == 0xFFF0))) {
        gSaveContext.unk_13E7 = 0;

        if ((player->stateFlags1 & PLAYER_STATE1_23) || (play->shootingGalleryStatus > 1) ||
            ((play->sceneId == SCENE_BOWLING) && Flags_GetSwitch(play, 0x38))) {
            if (gSaveContext.equips.buttonItems[IBTN_BC_B] != ITEM_NONE) {
                gSaveContext.unk_13E7 = 1;

                if (gSaveContext.buttonStatus[IBTN_BCA_B] == BTN_DISABLED) {
                    gSaveContext.buttonStatus[IBTN_BCA_B] = gSaveContext.buttonStatus[IBTN_BCA_C_LEFT] =
                        gSaveContext.buttonStatus[IBTN_BCA_C_DOWN] = gSaveContext.buttonStatus[IBTN_BCA_C_RIGHT] =
                            BTN_ENABLED;
                }

                if ((gSaveContext.equips.buttonItems[IBTN_BC_B] != ITEM_SLINGSHOT) &&
                    (gSaveContext.equips.buttonItems[IBTN_BC_B] != ITEM_BOW) &&
                    (gSaveContext.equips.buttonItems[IBTN_BC_B] != ITEM_BOMBCHU) &&
                    (gSaveContext.equips.buttonItems[IBTN_BC_B] != ITEM_NONE)) {
                    gSaveContext.buttonStatus[IBTN_BCA_B] = gSaveContext.equips.buttonItems[IBTN_BC_B];

                    if ((play->sceneId == SCENE_BOWLING) && Flags_GetSwitch(play, 0x38)) {
                        gSaveContext.equips.buttonItems[IBTN_BC_B] = ITEM_BOMBCHU;
                        Interface_LoadItemIcon1(play, IBTN_BC_B);
                    } else {
                        gSaveContext.equips.buttonItems[IBTN_BC_B] = ITEM_BOW;
                        if (play->shootingGalleryStatus > 1) {
                            if (LINK_AGE_IN_YEARS == YEARS_CHILD) {
                                gSaveContext.equips.buttonItems[IBTN_BC_B] = ITEM_SLINGSHOT;
                            }

                            Interface_LoadItemIcon1(play, IBTN_BC_B);
                        } else {
                            if (gSaveContext.inventory.items[SLOT_BOW] == ITEM_NONE) {
                                gSaveContext.equips.buttonItems[IBTN_BC_B] = ITEM_NONE;
                            } else {
                                Interface_LoadItemIcon1(play, IBTN_BC_B);
                            }
                        }
                    }

                    gSaveContext.buttonStatus[IBTN_BCA_C_LEFT] = gSaveContext.buttonStatus[IBTN_BCA_C_DOWN] =
                        gSaveContext.buttonStatus[IBTN_BCA_C_RIGHT] = BTN_DISABLED;
                    Interface_ChangeAlpha(6);
                }

                if (play->transitionMode != TRANS_MODE_OFF) {
                    Interface_ChangeAlpha(1);
                } else if (gSaveContext.minigameState == 1) {
                    Interface_ChangeAlpha(8);
                } else if (play->shootingGalleryStatus > 1) {
                    Interface_ChangeAlpha(8);
                } else if ((play->sceneId == SCENE_BOWLING) && Flags_GetSwitch(play, 0x38)) {
                    Interface_ChangeAlpha(8);
                } else if (player->stateFlags1 & PLAYER_STATE1_23) {
                    Interface_ChangeAlpha(12);
                }
            } else {
                if (player->stateFlags1 & PLAYER_STATE1_23) {
                    Interface_ChangeAlpha(12);
                }
            }
        } else if (play->sceneId == SCENE_KENJYANOMA) {
            Interface_ChangeAlpha(1);
        } else if (play->sceneId == SCENE_TURIBORI) {
            gSaveContext.unk_13E7 = 2;
            if (play->interfaceCtx.unk_260 != 0) {
                if (gSaveContext.equips.buttonItems[IBTN_BC_B] != ITEM_FISHING_POLE) {
                    gSaveContext.buttonStatus[IBTN_BCA_B] = gSaveContext.equips.buttonItems[IBTN_BC_B];
                    gSaveContext.equips.buttonItems[IBTN_BC_B] = ITEM_FISHING_POLE;
                    gSaveContext.unk_13EA = 0;
                    Interface_LoadItemIcon1(play, IBTN_BC_B);
                    Interface_ChangeAlpha(12);
                }

                if (gSaveContext.unk_13EA != 12) {
                    Interface_ChangeAlpha(12);
                }
            } else if (gSaveContext.equips.buttonItems[IBTN_BC_B] == ITEM_FISHING_POLE) {
                gSaveContext.equips.buttonItems[IBTN_BC_B] = gSaveContext.buttonStatus[IBTN_BCA_B];
                gSaveContext.unk_13EA = 0;

                if (gSaveContext.equips.buttonItems[IBTN_BC_B] != ITEM_NONE) {
                    Interface_LoadItemIcon1(play, IBTN_BC_B);
                }

                gSaveContext.buttonStatus[IBTN_BCA_B] = gSaveContext.buttonStatus[IBTN_BCA_C_LEFT] =
                    gSaveContext.buttonStatus[IBTN_BCA_C_DOWN] = gSaveContext.buttonStatus[IBTN_BCA_C_RIGHT] =
                        BTN_DISABLED;
                Interface_ChangeAlpha(50);
            } else {
                if (gSaveContext.buttonStatus[IBTN_BCA_B] == BTN_ENABLED) {
                    gSaveContext.unk_13EA = 0;
                }

                gSaveContext.buttonStatus[IBTN_BCA_B] = gSaveContext.buttonStatus[IBTN_BCA_C_LEFT] =
                    gSaveContext.buttonStatus[IBTN_BCA_C_DOWN] = gSaveContext.buttonStatus[IBTN_BCA_C_RIGHT] =
                        BTN_DISABLED;
                Interface_ChangeAlpha(50);
            }
        } else if (msgCtx->msgMode == MSGMODE_NONE) {
            if ((func_8008F2F8(play) >= 2) && (func_8008F2F8(play) < 5)) {
                if (gSaveContext.buttonStatus[IBTN_BCA_B] != BTN_DISABLED) {
                    sp28 = true;
                }

                gSaveContext.buttonStatus[IBTN_BCA_B] = BTN_DISABLED;

                for (i = IBTN_BC_C_FIRST; i <= IBTN_BC_C_LAST; i++) {
                    if (func_8008F2F8(play) == 2) {
                        if ((gSaveContext.equips.buttonItems[i] != ITEM_HOOKSHOT) &&
                            (gSaveContext.equips.buttonItems[i] != ITEM_LONGSHOT)) {
                            if (gSaveContext.buttonStatus[IBTN_BC_TO_BCA(i)] == BTN_ENABLED) {
                                sp28 = true;
                            }

                            gSaveContext.buttonStatus[IBTN_BC_TO_BCA(i)] = BTN_DISABLED;
                        } else {
                            if (gSaveContext.buttonStatus[IBTN_BC_TO_BCA(i)] == BTN_DISABLED) {
                                sp28 = true;
                            }

                            gSaveContext.buttonStatus[IBTN_BC_TO_BCA(i)] = BTN_ENABLED;
                        }
                    } else {
                        if (gSaveContext.buttonStatus[IBTN_BC_TO_BCA(i)] == BTN_ENABLED) {
                            sp28 = true;
                        }

                        gSaveContext.buttonStatus[IBTN_BC_TO_BCA(i)] = BTN_DISABLED;
                    }
                }

                if (sp28) {
                    gSaveContext.unk_13EA = 0;
                }

                Interface_ChangeAlpha(50);
<<<<<<< HEAD
            } else if ((player->stateFlags1 & PLAYER_STATE1_21) || (player->stateFlags2 & PLAYER_STATE2_18)) {
                if (gSaveContext.buttonStatus[IBTN_BCA_B] != BTN_DISABLED) {
                    gSaveContext.buttonStatus[IBTN_BCA_B] = BTN_DISABLED;
                    gSaveContext.buttonStatus[IBTN_BCA_C_LEFT] = BTN_DISABLED;
                    gSaveContext.buttonStatus[IBTN_BCA_C_DOWN] = BTN_DISABLED;
                    gSaveContext.buttonStatus[IBTN_BCA_C_RIGHT] = BTN_DISABLED;
=======
            } else if ((player->stateFlags1 & PLAYER_STATE1_21) || (player->stateFlags2 & PLAYER_STATE2_CRAWLING)) {
                if (gSaveContext.buttonStatus[0] != BTN_DISABLED) {
                    gSaveContext.buttonStatus[0] = BTN_DISABLED;
                    gSaveContext.buttonStatus[1] = BTN_DISABLED;
                    gSaveContext.buttonStatus[2] = BTN_DISABLED;
                    gSaveContext.buttonStatus[3] = BTN_DISABLED;
>>>>>>> e4c1a4b5
                    gSaveContext.unk_13EA = 0;
                    Interface_ChangeAlpha(50);
                }
            } else if (GET_EVENTINF_HORSES_STATE() == EVENTINF_HORSES_STATE_1) {
                if (player->stateFlags1 & PLAYER_STATE1_23) {
                    if ((gSaveContext.equips.buttonItems[IBTN_BC_B] != ITEM_NONE) &&
                        (gSaveContext.equips.buttonItems[IBTN_BC_B] != ITEM_BOW)) {
                        if (gSaveContext.inventory.items[SLOT_BOW] == ITEM_NONE) {
                            gSaveContext.equips.buttonItems[IBTN_BC_B] = ITEM_NONE;
                        } else {
                            gSaveContext.equips.buttonItems[IBTN_BC_B] = ITEM_BOW;
                            sp28 = true;
                        }
                    }
                } else {
                    if ((gSaveContext.equips.buttonItems[IBTN_BC_B] == ITEM_NONE) ||
                        (gSaveContext.equips.buttonItems[IBTN_BC_B] == ITEM_BOW)) {

                        if ((gSaveContext.equips.buttonItems[IBTN_BC_B] != ITEM_SWORD_KOKIRI) &&
                            (gSaveContext.equips.buttonItems[IBTN_BC_B] != ITEM_SWORD_MASTER) &&
                            (gSaveContext.equips.buttonItems[IBTN_BC_B] != ITEM_SWORD_BGS) &&
                            (gSaveContext.equips.buttonItems[IBTN_BC_B] != ITEM_SWORD_KNIFE)) {
                            gSaveContext.equips.buttonItems[IBTN_BC_B] = gSaveContext.buttonStatus[IBTN_BCA_B];
                        } else {
                            gSaveContext.buttonStatus[IBTN_BCA_B] = gSaveContext.equips.buttonItems[IBTN_BC_B];
                        }
                    }
                    sp28 = true;
                }

                if (sp28) {
                    Interface_LoadItemIcon1(play, IBTN_BC_B);
                    sp28 = false;
                }

                for (i = IBTN_BC_C_FIRST; i <= IBTN_BC_C_LAST; i++) {
                    if ((gSaveContext.equips.buttonItems[i] != ITEM_OCARINA_FAIRY) &&
                        (gSaveContext.equips.buttonItems[i] != ITEM_OCARINA_TIME)) {
                        if (gSaveContext.buttonStatus[IBTN_BC_TO_BCA(i)] == BTN_ENABLED) {
                            sp28 = true;
                        }

                        gSaveContext.buttonStatus[IBTN_BC_TO_BCA(i)] = BTN_DISABLED;
                    } else {
                        if (gSaveContext.buttonStatus[IBTN_BC_TO_BCA(i)] == BTN_DISABLED) {
                            sp28 = true;
                        }

                        gSaveContext.buttonStatus[IBTN_BC_TO_BCA(i)] = BTN_ENABLED;
                    }
                }

                if (sp28) {
                    gSaveContext.unk_13EA = 0;
                }

                Interface_ChangeAlpha(50);
            } else {
                if (interfaceCtx->restrictions.bButton == 0) {
                    if ((gSaveContext.equips.buttonItems[IBTN_BC_B] == ITEM_SLINGSHOT) ||
                        (gSaveContext.equips.buttonItems[IBTN_BC_B] == ITEM_BOW) ||
                        (gSaveContext.equips.buttonItems[IBTN_BC_B] == ITEM_BOMBCHU) ||
                        (gSaveContext.equips.buttonItems[IBTN_BC_B] == ITEM_NONE)) {
                        if ((gSaveContext.equips.buttonItems[IBTN_BC_B] != ITEM_NONE) ||
                            (gSaveContext.infTable[INFTABLE_1DX_INDEX] == 0)) {
                            gSaveContext.equips.buttonItems[IBTN_BC_B] = gSaveContext.buttonStatus[IBTN_BCA_B];
                            sp28 = true;

                            if (gSaveContext.equips.buttonItems[IBTN_BC_B] != ITEM_NONE) {
                                Interface_LoadItemIcon1(play, IBTN_BC_B);
                            }
                        }
                    } else if ((gSaveContext.buttonStatus[IBTN_BCA_B] & 0xFF) == BTN_DISABLED) {
                        sp28 = true;

                        if (((gSaveContext.buttonStatus[IBTN_BCA_B] & 0xFF) == BTN_DISABLED) ||
                            ((gSaveContext.buttonStatus[IBTN_BCA_B] & 0xFF) == BTN_ENABLED)) {
                            gSaveContext.buttonStatus[IBTN_BCA_B] = BTN_ENABLED;
                        } else {
                            gSaveContext.equips.buttonItems[IBTN_BC_B] = gSaveContext.buttonStatus[IBTN_BCA_B] & 0xFF;
                        }
                    }
                } else if (interfaceCtx->restrictions.bButton == 1) {
                    if ((gSaveContext.equips.buttonItems[IBTN_BC_B] == ITEM_SLINGSHOT) ||
                        (gSaveContext.equips.buttonItems[IBTN_BC_B] == ITEM_BOW) ||
                        (gSaveContext.equips.buttonItems[IBTN_BC_B] == ITEM_BOMBCHU) ||
                        (gSaveContext.equips.buttonItems[IBTN_BC_B] == ITEM_NONE)) {
                        if ((gSaveContext.equips.buttonItems[IBTN_BC_B] != ITEM_NONE) ||
                            (gSaveContext.infTable[INFTABLE_1DX_INDEX] == 0)) {
                            gSaveContext.equips.buttonItems[IBTN_BC_B] = gSaveContext.buttonStatus[IBTN_BCA_B];
                            sp28 = true;

                            if (gSaveContext.equips.buttonItems[IBTN_BC_B] != ITEM_NONE) {
                                Interface_LoadItemIcon1(play, IBTN_BC_B);
                            }
                        }
                    } else {
                        if (gSaveContext.buttonStatus[IBTN_BCA_B] == BTN_ENABLED) {
                            sp28 = true;
                        }

                        gSaveContext.buttonStatus[IBTN_BCA_B] = BTN_DISABLED;
                    }
                }

                if (interfaceCtx->restrictions.bottles != 0) {
                    for (i = IBTN_BC_C_FIRST; i <= IBTN_BC_C_LAST; i++) {
                        if ((gSaveContext.equips.buttonItems[i] >= ITEM_BOTTLE) &&
                            (gSaveContext.equips.buttonItems[i] <= ITEM_POE)) {
                            if (gSaveContext.buttonStatus[IBTN_BC_TO_BCA(i)] == BTN_ENABLED) {
                                sp28 = true;
                            }

                            gSaveContext.buttonStatus[IBTN_BC_TO_BCA(i)] = BTN_DISABLED;
                        }
                    }
                } else if (interfaceCtx->restrictions.bottles == 0) {
                    for (i = IBTN_BC_C_FIRST; i <= IBTN_BC_C_LAST; i++) {
                        if ((gSaveContext.equips.buttonItems[i] >= ITEM_BOTTLE) &&
                            (gSaveContext.equips.buttonItems[i] <= ITEM_POE)) {
                            if (gSaveContext.buttonStatus[IBTN_BC_TO_BCA(i)] == BTN_DISABLED) {
                                sp28 = true;
                            }

                            gSaveContext.buttonStatus[IBTN_BC_TO_BCA(i)] = BTN_ENABLED;
                        }
                    }
                }

                if (interfaceCtx->restrictions.tradeItems != 0) {
                    for (i = IBTN_BC_C_FIRST; i <= IBTN_BC_C_LAST; i++) {
                        if ((gSaveContext.equips.buttonItems[i] >= ITEM_WEIRD_EGG) &&
                            (gSaveContext.equips.buttonItems[i] <= ITEM_CLAIM_CHECK)) {
                            if (gSaveContext.buttonStatus[IBTN_BC_TO_BCA(i)] == BTN_ENABLED) {
                                sp28 = true;
                            }

                            gSaveContext.buttonStatus[IBTN_BC_TO_BCA(i)] = BTN_DISABLED;
                        }
                    }
                } else if (interfaceCtx->restrictions.tradeItems == 0) {
                    for (i = IBTN_BC_C_FIRST; i <= IBTN_BC_C_LAST; i++) {
                        if ((gSaveContext.equips.buttonItems[i] >= ITEM_WEIRD_EGG) &&
                            (gSaveContext.equips.buttonItems[i] <= ITEM_CLAIM_CHECK)) {
                            if (gSaveContext.buttonStatus[IBTN_BC_TO_BCA(i)] == BTN_DISABLED) {
                                sp28 = true;
                            }

                            gSaveContext.buttonStatus[IBTN_BC_TO_BCA(i)] = BTN_ENABLED;
                        }
                    }
                }

                if (interfaceCtx->restrictions.hookshot != 0) {
                    for (i = IBTN_BC_C_FIRST; i <= IBTN_BC_C_LAST; i++) {
                        if ((gSaveContext.equips.buttonItems[i] == ITEM_HOOKSHOT) ||
                            (gSaveContext.equips.buttonItems[i] == ITEM_LONGSHOT)) {
                            if (gSaveContext.buttonStatus[IBTN_BC_TO_BCA(i)] == BTN_ENABLED) {
                                sp28 = true;
                            }

                            gSaveContext.buttonStatus[IBTN_BC_TO_BCA(i)] = BTN_DISABLED;
                        }
                    }
                } else if (interfaceCtx->restrictions.hookshot == 0) {
                    for (i = IBTN_BC_C_FIRST; i <= IBTN_BC_C_LAST; i++) {
                        if ((gSaveContext.equips.buttonItems[i] == ITEM_HOOKSHOT) ||
                            (gSaveContext.equips.buttonItems[i] == ITEM_LONGSHOT)) {
                            if (gSaveContext.buttonStatus[IBTN_BC_TO_BCA(i)] == BTN_DISABLED) {
                                sp28 = true;
                            }

                            gSaveContext.buttonStatus[IBTN_BC_TO_BCA(i)] = BTN_ENABLED;
                        }
                    }
                }

                if (interfaceCtx->restrictions.ocarina != 0) {
                    for (i = IBTN_BC_C_FIRST; i <= IBTN_BC_C_LAST; i++) {
                        if ((gSaveContext.equips.buttonItems[i] == ITEM_OCARINA_FAIRY) ||
                            (gSaveContext.equips.buttonItems[i] == ITEM_OCARINA_TIME)) {
                            if (gSaveContext.buttonStatus[IBTN_BC_TO_BCA(i)] == BTN_ENABLED) {
                                sp28 = true;
                            }

                            gSaveContext.buttonStatus[IBTN_BC_TO_BCA(i)] = BTN_DISABLED;
                        }
                    }
                } else if (interfaceCtx->restrictions.ocarina == 0) {
                    for (i = IBTN_BC_C_FIRST; i <= IBTN_BC_C_LAST; i++) {
                        if ((gSaveContext.equips.buttonItems[i] == ITEM_OCARINA_FAIRY) ||
                            (gSaveContext.equips.buttonItems[i] == ITEM_OCARINA_TIME)) {
                            if (gSaveContext.buttonStatus[IBTN_BC_TO_BCA(i)] == BTN_DISABLED) {
                                sp28 = true;
                            }

                            gSaveContext.buttonStatus[IBTN_BC_TO_BCA(i)] = BTN_ENABLED;
                        }
                    }
                }

                if (interfaceCtx->restrictions.farores != 0) {
                    for (i = IBTN_BC_C_FIRST; i <= IBTN_BC_C_LAST; i++) {
                        if (gSaveContext.equips.buttonItems[i] == ITEM_FARORES_WIND) {
                            if (gSaveContext.buttonStatus[IBTN_BC_TO_BCA(i)] == BTN_ENABLED) {
                                sp28 = true;
                            }

                            gSaveContext.buttonStatus[IBTN_BC_TO_BCA(i)] = BTN_DISABLED;
                            osSyncPrintf("***(i=%d)***  ", i);
                        }
                    }
                } else if (interfaceCtx->restrictions.farores == 0) {
                    for (i = IBTN_BC_C_FIRST; i <= IBTN_BC_C_LAST; i++) {
                        if (gSaveContext.equips.buttonItems[i] == ITEM_FARORES_WIND) {
                            if (gSaveContext.buttonStatus[IBTN_BC_TO_BCA(i)] == BTN_DISABLED) {
                                sp28 = true;
                            }

                            gSaveContext.buttonStatus[IBTN_BC_TO_BCA(i)] = BTN_ENABLED;
                        }
                    }
                }

                if (interfaceCtx->restrictions.dinsNayrus != 0) {
                    for (i = IBTN_BC_C_FIRST; i <= IBTN_BC_C_LAST; i++) {
                        if ((gSaveContext.equips.buttonItems[i] == ITEM_DINS_FIRE) ||
                            (gSaveContext.equips.buttonItems[i] == ITEM_NAYRUS_LOVE)) {
                            if (gSaveContext.buttonStatus[IBTN_BC_TO_BCA(i)] == BTN_ENABLED) {
                                sp28 = true;
                            }

                            gSaveContext.buttonStatus[IBTN_BC_TO_BCA(i)] = BTN_DISABLED;
                        }
                    }
                } else if (interfaceCtx->restrictions.dinsNayrus == 0) {
                    for (i = IBTN_BC_C_FIRST; i <= IBTN_BC_C_LAST; i++) {
                        if ((gSaveContext.equips.buttonItems[i] == ITEM_DINS_FIRE) ||
                            (gSaveContext.equips.buttonItems[i] == ITEM_NAYRUS_LOVE)) {
                            if (gSaveContext.buttonStatus[IBTN_BC_TO_BCA(i)] == BTN_DISABLED) {
                                sp28 = true;
                            }

                            gSaveContext.buttonStatus[IBTN_BC_TO_BCA(i)] = BTN_ENABLED;
                        }
                    }
                }

                if (interfaceCtx->restrictions.all != 0) {
                    for (i = IBTN_BC_C_FIRST; i <= IBTN_BC_C_LAST; i++) {
                        if ((gSaveContext.equips.buttonItems[i] != ITEM_OCARINA_FAIRY) &&
                            (gSaveContext.equips.buttonItems[i] != ITEM_OCARINA_TIME) &&
                            !((gSaveContext.equips.buttonItems[i] >= ITEM_BOTTLE) &&
                              (gSaveContext.equips.buttonItems[i] <= ITEM_POE)) &&
                            !((gSaveContext.equips.buttonItems[i] >= ITEM_WEIRD_EGG) &&
                              (gSaveContext.equips.buttonItems[i] <= ITEM_CLAIM_CHECK))) {
                            if ((play->sceneId != SCENE_TAKARAYA) ||
                                (gSaveContext.equips.buttonItems[i] != ITEM_LENS)) {
                                if (gSaveContext.buttonStatus[IBTN_BC_TO_BCA(i)] == BTN_ENABLED) {
                                    sp28 = true;
                                }

                                gSaveContext.buttonStatus[IBTN_BC_TO_BCA(i)] = BTN_DISABLED;
                            } else {
                                if (gSaveContext.buttonStatus[IBTN_BC_TO_BCA(i)] == BTN_DISABLED) {
                                    sp28 = true;
                                }

                                gSaveContext.buttonStatus[IBTN_BC_TO_BCA(i)] = BTN_ENABLED;
                            }
                        }
                    }
                } else if (interfaceCtx->restrictions.all == 0) {
                    for (i = IBTN_BC_C_FIRST; i <= IBTN_BC_C_LAST; i++) {
                        if ((gSaveContext.equips.buttonItems[i] != ITEM_DINS_FIRE) &&
                            (gSaveContext.equips.buttonItems[i] != ITEM_HOOKSHOT) &&
                            (gSaveContext.equips.buttonItems[i] != ITEM_LONGSHOT) &&
                            (gSaveContext.equips.buttonItems[i] != ITEM_FARORES_WIND) &&
                            (gSaveContext.equips.buttonItems[i] != ITEM_NAYRUS_LOVE) &&
                            (gSaveContext.equips.buttonItems[i] != ITEM_OCARINA_FAIRY) &&
                            (gSaveContext.equips.buttonItems[i] != ITEM_OCARINA_TIME) &&
                            !((gSaveContext.equips.buttonItems[i] >= ITEM_BOTTLE) &&
                              (gSaveContext.equips.buttonItems[i] <= ITEM_POE)) &&
                            !((gSaveContext.equips.buttonItems[i] >= ITEM_WEIRD_EGG) &&
                              (gSaveContext.equips.buttonItems[i] <= ITEM_CLAIM_CHECK))) {
                            if (gSaveContext.buttonStatus[IBTN_BC_TO_BCA(i)] == BTN_DISABLED) {
                                sp28 = true;
                            }

                            gSaveContext.buttonStatus[IBTN_BC_TO_BCA(i)] = BTN_ENABLED;
                        }
                    }
                }
            }
        }
    }

    if (sp28) {
        gSaveContext.unk_13EA = 0;
        if ((play->transitionTrigger == TRANS_TRIGGER_OFF) && (play->transitionMode == TRANS_MODE_OFF)) {
            Interface_ChangeAlpha(50);
            osSyncPrintf("????????  alpha_change( 50 );  ?????\n");
        } else {
            osSyncPrintf("game_play->fade_direction || game_play->fbdemo_wipe_modem");
        }
    }
}

void Interface_SetSceneRestrictions(PlayState* play) {
    InterfaceContext* interfaceCtx = &play->interfaceCtx;
    s16 i;
    u8 sceneId;

    interfaceCtx->restrictions.hGauge = interfaceCtx->restrictions.bButton = interfaceCtx->restrictions.aButton =
        interfaceCtx->restrictions.bottles = interfaceCtx->restrictions.tradeItems =
            interfaceCtx->restrictions.hookshot = interfaceCtx->restrictions.ocarina =
                interfaceCtx->restrictions.warpSongs = interfaceCtx->restrictions.sunsSong =
                    interfaceCtx->restrictions.farores = interfaceCtx->restrictions.dinsNayrus =
                        interfaceCtx->restrictions.all = 0;

    i = 0;

    // "Data settings related to button display scene_data_ID=%d\n"
    osSyncPrintf("ボタン表示関係データ設定 scene_data_ID=%d\n", play->sceneId);

    do {
        sceneId = (u8)play->sceneId;
        if (sRestrictionFlags[i].sceneId == sceneId) {
            interfaceCtx->restrictions.hGauge = (sRestrictionFlags[i].flags1 & 0xC0) >> 6;
            interfaceCtx->restrictions.bButton = (sRestrictionFlags[i].flags1 & 0x30) >> 4;
            interfaceCtx->restrictions.aButton = (sRestrictionFlags[i].flags1 & 0x0C) >> 2;
            interfaceCtx->restrictions.bottles = (sRestrictionFlags[i].flags1 & 0x03) >> 0;
            interfaceCtx->restrictions.tradeItems = (sRestrictionFlags[i].flags2 & 0xC0) >> 6;
            interfaceCtx->restrictions.hookshot = (sRestrictionFlags[i].flags2 & 0x30) >> 4;
            interfaceCtx->restrictions.ocarina = (sRestrictionFlags[i].flags2 & 0x0C) >> 2;
            interfaceCtx->restrictions.warpSongs = (sRestrictionFlags[i].flags2 & 0x03) >> 0;
            interfaceCtx->restrictions.sunsSong = (sRestrictionFlags[i].flags3 & 0xC0) >> 6;
            interfaceCtx->restrictions.farores = (sRestrictionFlags[i].flags3 & 0x30) >> 4;
            interfaceCtx->restrictions.dinsNayrus = (sRestrictionFlags[i].flags3 & 0x0C) >> 2;
            interfaceCtx->restrictions.all = (sRestrictionFlags[i].flags3 & 0x03) >> 0;

            osSyncPrintf(VT_FGCOL(YELLOW));
            osSyncPrintf("parameter->button_status = %x,%x,%x\n", sRestrictionFlags[i].flags1,
                         sRestrictionFlags[i].flags2, sRestrictionFlags[i].flags3);
            osSyncPrintf("h_gage=%d, b_button=%d, a_button=%d, c_bottle=%d\n", interfaceCtx->restrictions.hGauge,
                         interfaceCtx->restrictions.bButton, interfaceCtx->restrictions.aButton,
                         interfaceCtx->restrictions.bottles);
            osSyncPrintf("c_warasibe=%d, c_hook=%d, c_ocarina=%d, c_warp=%d\n", interfaceCtx->restrictions.tradeItems,
                         interfaceCtx->restrictions.hookshot, interfaceCtx->restrictions.ocarina,
                         interfaceCtx->restrictions.warpSongs);
            osSyncPrintf("c_sunmoon=%d, m_wind=%d, m_magic=%d, another=%d\n", interfaceCtx->restrictions.sunsSong,
                         interfaceCtx->restrictions.farores, interfaceCtx->restrictions.dinsNayrus,
                         interfaceCtx->restrictions.all);
            osSyncPrintf(VT_RST);
            return;
        }
        i++;
    } while (sRestrictionFlags[i].sceneId != 0xFF);
}

Gfx* Gfx_TextureIA8(Gfx* displayListHead, void* texture, s16 textureWidth, s16 textureHeight, s16 rectLeft, s16 rectTop,
                    s16 rectWidth, s16 rectHeight, u16 dsdx, u16 dtdy) {
    gDPLoadTextureBlock(displayListHead++, texture, G_IM_FMT_IA, G_IM_SIZ_8b, textureWidth, textureHeight, 0,
                        G_TX_NOMIRROR | G_TX_WRAP, G_TX_NOMIRROR | G_TX_WRAP, G_TX_NOMASK, G_TX_NOMASK, G_TX_NOLOD,
                        G_TX_NOLOD);

    gSPTextureRectangle(displayListHead++, rectLeft << 2, rectTop << 2, (rectLeft + rectWidth) << 2,
                        (rectTop + rectHeight) << 2, G_TX_RENDERTILE, 0, 0, dsdx, dtdy);

    return displayListHead;
}

Gfx* Gfx_TextureI8(Gfx* displayListHead, void* texture, s16 textureWidth, s16 textureHeight, s16 rectLeft, s16 rectTop,
                   s16 rectWidth, s16 rectHeight, u16 dsdx, u16 dtdy) {
    gDPLoadTextureBlock(displayListHead++, texture, G_IM_FMT_I, G_IM_SIZ_8b, textureWidth, textureHeight, 0,
                        G_TX_NOMIRROR | G_TX_WRAP, G_TX_NOMIRROR | G_TX_WRAP, G_TX_NOMASK, G_TX_NOMASK, G_TX_NOLOD,
                        G_TX_NOLOD);

    gSPTextureRectangle(displayListHead++, rectLeft << 2, rectTop << 2, (rectLeft + rectWidth) << 2,
                        (rectTop + rectHeight) << 2, G_TX_RENDERTILE, 0, 0, dsdx, dtdy);

    return displayListHead;
}

void Inventory_SwapAgeEquipment(void) {
    s16 i;
    u16 shieldEquipValue;

    if (LINK_AGE_IN_YEARS == YEARS_CHILD) {
        for (i = 0; i < IBTN_BC_MAX; i++) {
            if (i != IBTN_BC_B) {
                gSaveContext.childEquips.buttonItems[i] = gSaveContext.equips.buttonItems[i];
            } else {
                gSaveContext.childEquips.buttonItems[i] = ITEM_SWORD_KOKIRI;
            }

            if (i != IBTN_BC_B) {
                gSaveContext.childEquips.cButtonSlots[IBTN_BC_TO_C(i)] =
                    gSaveContext.equips.cButtonSlots[IBTN_BC_TO_C(i)];
            }
        }

        gSaveContext.childEquips.equipment = gSaveContext.equips.equipment;

        if (gSaveContext.adultEquips.buttonItems[IBTN_BC_B] == ITEM_NONE) {
            gSaveContext.equips.buttonItems[IBTN_BC_B] = ITEM_SWORD_MASTER;

            if (gSaveContext.inventory.items[SLOT_NUT] != ITEM_NONE) {
                gSaveContext.equips.buttonItems[IBTN_BC_C_LEFT] = ITEM_NUT;
                gSaveContext.equips.cButtonSlots[IBTN_C_C_LEFT] = SLOT_NUT;
            } else {
                gSaveContext.equips.buttonItems[IBTN_BC_C_LEFT] = gSaveContext.equips.cButtonSlots[IBTN_C_C_LEFT] =
                    ITEM_NONE;
            }

            gSaveContext.equips.buttonItems[IBTN_BC_C_DOWN] = ITEM_BOMB;
            gSaveContext.equips.buttonItems[IBTN_BC_C_RIGHT] = gSaveContext.inventory.items[SLOT_OCARINA];
            gSaveContext.equips.cButtonSlots[IBTN_C_C_DOWN] = SLOT_BOMB;
            gSaveContext.equips.cButtonSlots[IBTN_C_C_RIGHT] = SLOT_OCARINA;
            gSaveContext.equips.equipment = (EQUIP_VALUE_SWORD_MASTER << (EQUIP_TYPE_SWORD * 4)) |
                                            (EQUIP_VALUE_SHIELD_HYLIAN << (EQUIP_TYPE_SHIELD * 4)) |
                                            (EQUIP_VALUE_TUNIC_KOKIRI << (EQUIP_TYPE_TUNIC * 4)) |
                                            (EQUIP_VALUE_BOOTS_KOKIRI << (EQUIP_TYPE_BOOTS * 4));
        } else {
            for (i = 0; i < IBTN_BC_MAX; i++) {
                gSaveContext.equips.buttonItems[i] = gSaveContext.adultEquips.buttonItems[i];

                if (i != IBTN_BC_B) {
                    gSaveContext.equips.cButtonSlots[IBTN_BC_TO_C(i)] =
                        gSaveContext.adultEquips.cButtonSlots[IBTN_BC_TO_C(i)];
                }

                if (((gSaveContext.equips.buttonItems[i] >= ITEM_BOTTLE) &&
                     (gSaveContext.equips.buttonItems[i] <= ITEM_POE)) ||
                    ((gSaveContext.equips.buttonItems[i] >= ITEM_WEIRD_EGG) &&
                     (gSaveContext.equips.buttonItems[i] <= ITEM_CLAIM_CHECK))) {
                    osSyncPrintf("Register_Item_Pt(%d)=%d\n", i, gSaveContext.equips.cButtonSlots[IBTN_BC_TO_C(i)]);
                    gSaveContext.equips.buttonItems[i] =
                        gSaveContext.inventory.items[gSaveContext.equips.cButtonSlots[IBTN_BC_TO_C(i)]];
                }
            }

            gSaveContext.equips.equipment = gSaveContext.adultEquips.equipment;
        }
    } else {
        for (i = 0; i < IBTN_BC_MAX; i++) {
            gSaveContext.adultEquips.buttonItems[i] = gSaveContext.equips.buttonItems[i];

            if (i != IBTN_BC_B) {
                gSaveContext.adultEquips.cButtonSlots[IBTN_BC_TO_C(i)] =
                    gSaveContext.equips.cButtonSlots[IBTN_BC_TO_C(i)];
            }
        }

        gSaveContext.adultEquips.equipment = gSaveContext.equips.equipment;

        if (gSaveContext.childEquips.buttonItems[IBTN_BC_B] != ITEM_NONE) {
            for (i = 0; i < IBTN_BC_MAX; i++) {
                gSaveContext.equips.buttonItems[i] = gSaveContext.childEquips.buttonItems[i];

                if (i != IBTN_BC_B) {
                    gSaveContext.equips.cButtonSlots[IBTN_BC_TO_C(i)] =
                        gSaveContext.childEquips.cButtonSlots[IBTN_BC_TO_C(i)];
                }

                if (((gSaveContext.equips.buttonItems[i] >= ITEM_BOTTLE) &&
                     (gSaveContext.equips.buttonItems[i] <= ITEM_POE)) ||
                    ((gSaveContext.equips.buttonItems[i] >= ITEM_WEIRD_EGG) &&
                     (gSaveContext.equips.buttonItems[i] <= ITEM_CLAIM_CHECK))) {
                    osSyncPrintf("Register_Item_Pt(%d)=%d\n", i, gSaveContext.equips.cButtonSlots[IBTN_BC_TO_C(i)]);
                    gSaveContext.equips.buttonItems[i] =
                        gSaveContext.inventory.items[gSaveContext.equips.cButtonSlots[IBTN_BC_TO_C(i)]];
                }
            }

            gSaveContext.equips.equipment = gSaveContext.childEquips.equipment;
            gSaveContext.equips.equipment &= (u16) ~(0xF << (EQUIP_TYPE_SWORD * 4));
            gSaveContext.equips.equipment |= EQUIP_VALUE_SWORD_KOKIRI << (EQUIP_TYPE_SWORD * 4);
        }
    }

    shieldEquipValue = gEquipMasks[EQUIP_TYPE_SHIELD] & gSaveContext.equips.equipment;
    if (shieldEquipValue != 0) {
        shieldEquipValue >>= gEquipShifts[EQUIP_TYPE_SHIELD];
        if (!CHECK_OWNED_EQUIP_ALT(EQUIP_TYPE_SHIELD, shieldEquipValue - 1)) {
            gSaveContext.equips.equipment &= gEquipNegMasks[EQUIP_TYPE_SHIELD];
        }
    }
}

void Interface_InitHorsebackArchery(PlayState* play) {
    InterfaceContext* interfaceCtx = &play->interfaceCtx;

    gSaveContext.minigameState = 1;
    interfaceCtx->unk_23C = interfaceCtx->unk_240 = interfaceCtx->unk_242 = 0;
    gSaveContext.minigameScore = sHBAScoreTier = 0;
    interfaceCtx->hbaAmmo = 20;
}

void func_800849EC(PlayState* play) {
    gSaveContext.inventory.equipment |= OWNED_EQUIP_FLAG(EQUIP_TYPE_SWORD, EQUIP_INV_SWORD_BGS);
    gSaveContext.inventory.equipment ^= OWNED_EQUIP_FLAG_ALT(EQUIP_TYPE_SWORD, EQUIP_INV_SWORD_BROKENGIANTKNIFE);

    if (CHECK_OWNED_EQUIP_ALT(EQUIP_TYPE_SWORD, EQUIP_INV_SWORD_BROKENGIANTKNIFE)) {
        gSaveContext.equips.buttonItems[IBTN_BC_B] = ITEM_SWORD_KNIFE;
    } else {
        gSaveContext.equips.buttonItems[IBTN_BC_B] = ITEM_SWORD_BGS;
    }

    Interface_LoadItemIcon1(play, IBTN_BC_B);
}

void Interface_LoadItemIcon1(PlayState* play, u16 button) {
    InterfaceContext* interfaceCtx = &play->interfaceCtx;

    osCreateMesgQueue(&interfaceCtx->loadQueue, &interfaceCtx->loadMsg, 1);
    DmaMgr_SendRequest2(&interfaceCtx->dmaRequest_160, interfaceCtx->iconItemSegment + button * 0x1000,
                        (uintptr_t)_icon_item_staticSegmentRomStart +
                            (gSaveContext.equips.buttonItems[button] * 0x1000),
                        0x1000, 0, &interfaceCtx->loadQueue, NULL, "../z_parameter.c", 1171);
    osRecvMesg(&interfaceCtx->loadQueue, NULL, OS_MESG_BLOCK);
}

void Interface_LoadItemIcon2(PlayState* play, u16 button) {
    InterfaceContext* interfaceCtx = &play->interfaceCtx;

    osCreateMesgQueue(&interfaceCtx->loadQueue, &interfaceCtx->loadMsg, 1);
    DmaMgr_SendRequest2(&interfaceCtx->dmaRequest_180, interfaceCtx->iconItemSegment + button * 0x1000,
                        (uintptr_t)_icon_item_staticSegmentRomStart +
                            (gSaveContext.equips.buttonItems[button] * 0x1000),
                        0x1000, 0, &interfaceCtx->loadQueue, NULL, "../z_parameter.c", 1193);
    osRecvMesg(&interfaceCtx->loadQueue, NULL, OS_MESG_BLOCK);
}

void func_80084BF4(PlayState* play, u16 flag) {
    if (flag) {
        if ((gSaveContext.equips.buttonItems[IBTN_BC_B] == ITEM_SLINGSHOT) ||
            (gSaveContext.equips.buttonItems[IBTN_BC_B] == ITEM_BOW) ||
            (gSaveContext.equips.buttonItems[IBTN_BC_B] == ITEM_BOMBCHU) ||
            (gSaveContext.equips.buttonItems[IBTN_BC_B] == ITEM_FISHING_POLE) ||
            (gSaveContext.buttonStatus[IBTN_BCA_B] == BTN_DISABLED)) {
            if ((gSaveContext.equips.buttonItems[IBTN_BC_B] == ITEM_SLINGSHOT) ||
                (gSaveContext.equips.buttonItems[IBTN_BC_B] == ITEM_BOW) ||
                (gSaveContext.equips.buttonItems[IBTN_BC_B] == ITEM_BOMBCHU) ||
                (gSaveContext.equips.buttonItems[IBTN_BC_B] == ITEM_FISHING_POLE)) {
                gSaveContext.equips.buttonItems[IBTN_BC_B] = gSaveContext.buttonStatus[IBTN_BCA_B];
                Interface_LoadItemIcon1(play, IBTN_BC_B);
            }
        } else if (gSaveContext.equips.buttonItems[IBTN_BC_B] == ITEM_NONE) {
            if ((gSaveContext.equips.buttonItems[IBTN_BC_B] != ITEM_NONE) ||
                (gSaveContext.infTable[INFTABLE_1DX_INDEX] == 0)) {
                gSaveContext.equips.buttonItems[IBTN_BC_B] = gSaveContext.buttonStatus[IBTN_BCA_B];
                Interface_LoadItemIcon1(play, IBTN_BC_B);
            }
        }

        gSaveContext.buttonStatus[IBTN_BCA_B] = gSaveContext.buttonStatus[IBTN_BCA_C_LEFT] =
            gSaveContext.buttonStatus[IBTN_BCA_C_DOWN] = gSaveContext.buttonStatus[IBTN_BCA_C_RIGHT] = BTN_ENABLED;
        Interface_ChangeAlpha(7);
    } else {
        gSaveContext.buttonStatus[IBTN_BCA_B] = gSaveContext.buttonStatus[IBTN_BCA_C_LEFT] =
            gSaveContext.buttonStatus[IBTN_BCA_C_DOWN] = gSaveContext.buttonStatus[IBTN_BCA_C_RIGHT] = BTN_ENABLED;
        func_80083108(play);
    }
}

u8 Item_Give(PlayState* play, u8 item) {
    static s16 sAmmoRefillCounts[] = { 5, 10, 20, 30 }; // Sticks, nuts, bombs
    static s16 sArrowRefillCounts[] = { 5, 10, 30 };
    static s16 sBombchuRefillCounts[] = { 5, 20 };
    static s16 sRupeeRefillCounts[] = { 1, 5, 20, 50, 200, 10 };
    s16 i;
    s16 slot;
    s16 temp;

    slot = SLOT(item);
    if (item >= ITEM_STICKS_5) {
        slot = SLOT(sExtraItemBases[item - ITEM_STICKS_5]);
    }

    osSyncPrintf(VT_FGCOL(YELLOW));
    osSyncPrintf("item_get_setting=%d  pt=%d  z=%x\n", item, slot, gSaveContext.inventory.items[slot]);
    osSyncPrintf(VT_RST);

    if ((item >= ITEM_MEDALLION_FOREST) && (item <= ITEM_MEDALLION_LIGHT)) {
        gSaveContext.inventory.questItems |= gBitFlags[item - ITEM_MEDALLION_FOREST + QUEST_MEDALLION_FOREST];

        osSyncPrintf(VT_FGCOL(YELLOW));
        osSyncPrintf("封印 = %x\n", gSaveContext.inventory.questItems); // "Seals = %x"
        osSyncPrintf(VT_RST);

        if (item == ITEM_MEDALLION_WATER) {
            func_8006D0AC(play);
        }

        return ITEM_NONE;
    } else if ((item >= ITEM_SONG_MINUET) && (item <= ITEM_SONG_STORMS)) {
        gSaveContext.inventory.questItems |= gBitFlags[item - ITEM_SONG_MINUET + QUEST_SONG_MINUET];

        osSyncPrintf(VT_FGCOL(YELLOW));
        osSyncPrintf("楽譜 = %x\n", gSaveContext.inventory.questItems); // "Musical scores = %x"
        // "Musical scores = %x (%x) (%x)"
        osSyncPrintf("楽譜 = %x (%x) (%x)\n", gSaveContext.inventory.questItems,
                     gBitFlags[item - ITEM_SONG_MINUET + QUEST_SONG_MINUET], gBitFlags[item - ITEM_SONG_MINUET]);
        osSyncPrintf(VT_RST);

        return ITEM_NONE;
    } else if ((item >= ITEM_KOKIRI_EMERALD) && (item <= ITEM_ZORA_SAPPHIRE)) {
        gSaveContext.inventory.questItems |= gBitFlags[item - ITEM_KOKIRI_EMERALD + QUEST_KOKIRI_EMERALD];

        osSyncPrintf(VT_FGCOL(YELLOW));
        osSyncPrintf("精霊石 = %x\n", gSaveContext.inventory.questItems); // "Spiritual Stones = %x"
        osSyncPrintf(VT_RST);

        return ITEM_NONE;
    } else if ((item == ITEM_STONE_OF_AGONY) || (item == ITEM_GERUDO_CARD)) {
        gSaveContext.inventory.questItems |= gBitFlags[item - ITEM_STONE_OF_AGONY + QUEST_STONE_OF_AGONY];

        osSyncPrintf(VT_FGCOL(YELLOW));
        osSyncPrintf("アイテム = %x\n", gSaveContext.inventory.questItems); // "Items = %x"
        osSyncPrintf(VT_RST);

        return ITEM_NONE;
    } else if (item == ITEM_SKULL_TOKEN) {
        gSaveContext.inventory.questItems |= gBitFlags[item - ITEM_SKULL_TOKEN + QUEST_SKULL_TOKEN];
        gSaveContext.inventory.gsTokens++;

        osSyncPrintf(VT_FGCOL(YELLOW));
        // "N Coins = %x(%d)"
        osSyncPrintf("Ｎコイン = %x(%d)\n", gSaveContext.inventory.questItems, gSaveContext.inventory.gsTokens);
        osSyncPrintf(VT_RST);

        return ITEM_NONE;
    } else if ((item >= ITEM_SWORD_KOKIRI) && (item <= ITEM_SWORD_BGS)) {
        gSaveContext.inventory.equipment |=
            OWNED_EQUIP_FLAG(EQUIP_TYPE_SWORD, item - ITEM_SWORD_KOKIRI + EQUIP_INV_SWORD_KOKIRI);

        if (item == ITEM_SWORD_BGS) {
            gSaveContext.swordHealth = 8;

            if (ALL_EQUIP_VALUE(EQUIP_TYPE_SWORD) ==
                ((1 << EQUIP_INV_SWORD_KOKIRI) | (1 << EQUIP_INV_SWORD_MASTER) | (1 << EQUIP_INV_SWORD_BGS) |
                 (1 << EQUIP_INV_SWORD_BROKENGIANTKNIFE))) {
                gSaveContext.inventory.equipment ^=
                    OWNED_EQUIP_FLAG_ALT(EQUIP_TYPE_SWORD, EQUIP_INV_SWORD_BROKENGIANTKNIFE);
                if (gSaveContext.equips.buttonItems[IBTN_BC_B] == ITEM_SWORD_KNIFE) {
                    gSaveContext.equips.buttonItems[IBTN_BC_B] = ITEM_SWORD_BGS;
                    Interface_LoadItemIcon1(play, IBTN_BC_B);
                }
            }
        } else if (item == ITEM_SWORD_MASTER) {
            gSaveContext.equips.buttonItems[IBTN_BC_B] = ITEM_SWORD_MASTER;
            gSaveContext.equips.equipment &= (u16) ~(0xF << (EQUIP_TYPE_SWORD * 4));
            gSaveContext.equips.equipment |= EQUIP_VALUE_SWORD_MASTER << (EQUIP_TYPE_SWORD * 4);
            Interface_LoadItemIcon1(play, IBTN_BC_B);
        }

        return ITEM_NONE;
    } else if ((item >= ITEM_SHIELD_DEKU) && (item <= ITEM_SHIELD_MIRROR)) {
        gSaveContext.inventory.equipment |= OWNED_EQUIP_FLAG(EQUIP_TYPE_SHIELD, item - ITEM_SHIELD_DEKU);
        return ITEM_NONE;
    } else if ((item >= ITEM_TUNIC_KOKIRI) && (item <= ITEM_TUNIC_ZORA)) {
        gSaveContext.inventory.equipment |= OWNED_EQUIP_FLAG(EQUIP_TYPE_TUNIC, item - ITEM_TUNIC_KOKIRI);
        return ITEM_NONE;
    } else if ((item >= ITEM_BOOTS_KOKIRI) && (item <= ITEM_BOOTS_HOVER)) {
        gSaveContext.inventory.equipment |= OWNED_EQUIP_FLAG(EQUIP_TYPE_BOOTS, item - ITEM_BOOTS_KOKIRI);
        return ITEM_NONE;
    } else if ((item == ITEM_KEY_BOSS) || (item == ITEM_COMPASS) || (item == ITEM_DUNGEON_MAP)) {
        gSaveContext.inventory.dungeonItems[gSaveContext.mapIndex] |= gBitFlags[item - ITEM_KEY_BOSS];
        return ITEM_NONE;
    } else if (item == ITEM_KEY_SMALL) {
        if (gSaveContext.inventory.dungeonKeys[gSaveContext.mapIndex] < 0) {
            gSaveContext.inventory.dungeonKeys[gSaveContext.mapIndex] = 1;
            return ITEM_NONE;
        } else {
            gSaveContext.inventory.dungeonKeys[gSaveContext.mapIndex]++;
            return ITEM_NONE;
        }
    } else if ((item == ITEM_QUIVER_30) || (item == ITEM_BOW)) {
        if (CUR_UPG_VALUE(UPG_QUIVER) == 0) {
            Inventory_ChangeUpgrade(UPG_QUIVER, 1);
            INV_CONTENT(ITEM_BOW) = ITEM_BOW;
            AMMO(ITEM_BOW) = CAPACITY(UPG_QUIVER, 1);
            return ITEM_NONE;
        } else {
            AMMO(ITEM_BOW)++;
            if (AMMO(ITEM_BOW) > CUR_CAPACITY(UPG_QUIVER)) {
                AMMO(ITEM_BOW) = CUR_CAPACITY(UPG_QUIVER);
            }
        }
    } else if (item == ITEM_QUIVER_40) {
        Inventory_ChangeUpgrade(UPG_QUIVER, 2);
        AMMO(ITEM_BOW) = CAPACITY(UPG_QUIVER, 2);
        return ITEM_NONE;
    } else if (item == ITEM_QUIVER_50) {
        Inventory_ChangeUpgrade(UPG_QUIVER, 3);
        AMMO(ITEM_BOW) = CAPACITY(UPG_QUIVER, 3);
        return ITEM_NONE;
    } else if (item == ITEM_BULLET_BAG_40) {
        Inventory_ChangeUpgrade(UPG_BULLET_BAG, 2);
        AMMO(ITEM_SLINGSHOT) = CAPACITY(UPG_BULLET_BAG, 2);
        return ITEM_NONE;
    } else if (item == ITEM_BULLET_BAG_50) {
        Inventory_ChangeUpgrade(UPG_BULLET_BAG, 3);
        AMMO(ITEM_SLINGSHOT) = CAPACITY(UPG_BULLET_BAG, 3);
        return ITEM_NONE;
    } else if (item == ITEM_BOMB_BAG_20) {
        if (CUR_UPG_VALUE(UPG_BOMB_BAG) == 0) {
            Inventory_ChangeUpgrade(UPG_BOMB_BAG, 1);
            INV_CONTENT(ITEM_BOMB) = ITEM_BOMB;
            AMMO(ITEM_BOMB) = CAPACITY(UPG_BOMB_BAG, 1);
            return ITEM_NONE;
        } else {
            AMMO(ITEM_BOMB)++;
            if (AMMO(ITEM_BOMB) > CUR_CAPACITY(UPG_BOMB_BAG)) {
                AMMO(ITEM_BOMB) = CUR_CAPACITY(UPG_BOMB_BAG);
            }
        }
    } else if (item == ITEM_BOMB_BAG_30) {
        Inventory_ChangeUpgrade(UPG_BOMB_BAG, 2);
        AMMO(ITEM_BOMB) = CAPACITY(UPG_BOMB_BAG, 2);
        return ITEM_NONE;
    } else if (item == ITEM_BOMB_BAG_40) {
        Inventory_ChangeUpgrade(UPG_BOMB_BAG, 3);
        AMMO(ITEM_BOMB) = CAPACITY(UPG_BOMB_BAG, 3);
        return ITEM_NONE;
    } else if (item == ITEM_BRACELET) {
        Inventory_ChangeUpgrade(UPG_STRENGTH, 1);
        return ITEM_NONE;
    } else if (item == ITEM_GAUNTLETS_SILVER) {
        Inventory_ChangeUpgrade(UPG_STRENGTH, 2);
        return ITEM_NONE;
    } else if (item == ITEM_GAUNTLETS_GOLD) {
        Inventory_ChangeUpgrade(UPG_STRENGTH, 3);
        return ITEM_NONE;
    } else if (item == ITEM_SCALE_SILVER) {
        Inventory_ChangeUpgrade(UPG_SCALE, 1);
        return ITEM_NONE;
    } else if (item == ITEM_SCALE_GOLDEN) {
        Inventory_ChangeUpgrade(UPG_SCALE, 2);
        return ITEM_NONE;
    } else if (item == ITEM_WALLET_ADULT) {
        Inventory_ChangeUpgrade(UPG_WALLET, 1);
        return ITEM_NONE;
    } else if (item == ITEM_WALLET_GIANT) {
        Inventory_ChangeUpgrade(UPG_WALLET, 2);
        return ITEM_NONE;
    } else if (item == ITEM_STICK_UPGRADE_20) {
        if (gSaveContext.inventory.items[slot] == ITEM_NONE) {
            INV_CONTENT(ITEM_STICK) = ITEM_STICK;
        }
        Inventory_ChangeUpgrade(UPG_STICKS, 2);
        AMMO(ITEM_STICK) = CAPACITY(UPG_STICKS, 2);
        return ITEM_NONE;
    } else if (item == ITEM_STICK_UPGRADE_30) {
        if (gSaveContext.inventory.items[slot] == ITEM_NONE) {
            INV_CONTENT(ITEM_STICK) = ITEM_STICK;
        }
        Inventory_ChangeUpgrade(UPG_STICKS, 3);
        AMMO(ITEM_STICK) = CAPACITY(UPG_STICKS, 3);
        return ITEM_NONE;
    } else if (item == ITEM_NUT_UPGRADE_30) {
        if (gSaveContext.inventory.items[slot] == ITEM_NONE) {
            INV_CONTENT(ITEM_NUT) = ITEM_NUT;
        }
        Inventory_ChangeUpgrade(UPG_NUTS, 2);
        AMMO(ITEM_NUT) = CAPACITY(UPG_NUTS, 2);
        return ITEM_NONE;
    } else if (item == ITEM_NUT_UPGRADE_40) {
        if (gSaveContext.inventory.items[slot] == ITEM_NONE) {
            INV_CONTENT(ITEM_NUT) = ITEM_NUT;
        }
        Inventory_ChangeUpgrade(UPG_NUTS, 3);
        AMMO(ITEM_NUT) = CAPACITY(UPG_NUTS, 3);
        return ITEM_NONE;
    } else if (item == ITEM_LONGSHOT) {
        INV_CONTENT(item) = item;
        for (i = IBTN_BC_C_FIRST; i <= IBTN_BC_C_LAST; i++) {
            if (gSaveContext.equips.buttonItems[i] == ITEM_HOOKSHOT) {
                gSaveContext.equips.buttonItems[i] = ITEM_LONGSHOT;
                Interface_LoadItemIcon1(play, i);
            }
        }
        return ITEM_NONE;
    } else if (item == ITEM_STICK) {
        if (gSaveContext.inventory.items[slot] == ITEM_NONE) {
            Inventory_ChangeUpgrade(UPG_STICKS, 1);
            AMMO(ITEM_STICK) = 1;
        } else {
            AMMO(ITEM_STICK)++;
            if (AMMO(ITEM_STICK) > CUR_CAPACITY(UPG_STICKS)) {
                AMMO(ITEM_STICK) = CUR_CAPACITY(UPG_STICKS);
            }
        }
    } else if ((item == ITEM_STICKS_5) || (item == ITEM_STICKS_10)) {
        if (gSaveContext.inventory.items[slot] == ITEM_NONE) {
            Inventory_ChangeUpgrade(UPG_STICKS, 1);
            AMMO(ITEM_STICK) = sAmmoRefillCounts[item - ITEM_STICKS_5];
        } else {
            AMMO(ITEM_STICK) += sAmmoRefillCounts[item - ITEM_STICKS_5];
            if (AMMO(ITEM_STICK) > CUR_CAPACITY(UPG_STICKS)) {
                AMMO(ITEM_STICK) = CUR_CAPACITY(UPG_STICKS);
            }
        }
        item = ITEM_STICK;
    } else if (item == ITEM_NUT) {
        if (gSaveContext.inventory.items[slot] == ITEM_NONE) {
            Inventory_ChangeUpgrade(UPG_NUTS, 1);
            AMMO(ITEM_NUT) = ITEM_NUT;
        } else {
            AMMO(ITEM_NUT)++;
            if (AMMO(ITEM_NUT) > CUR_CAPACITY(UPG_NUTS)) {
                AMMO(ITEM_NUT) = CUR_CAPACITY(UPG_NUTS);
            }
        }
    } else if ((item == ITEM_NUTS_5) || (item == ITEM_NUTS_10)) {
        if (gSaveContext.inventory.items[slot] == ITEM_NONE) {
            Inventory_ChangeUpgrade(UPG_NUTS, 1);
            AMMO(ITEM_NUT) += sAmmoRefillCounts[item - ITEM_NUTS_5];
            // "Deku Nuts %d(%d)=%d BS_count=%d"
            osSyncPrintf("デクの実 %d(%d)=%d  BS_count=%d\n", item, ITEM_NUTS_5, item - ITEM_NUTS_5,
                         sAmmoRefillCounts[item - ITEM_NUTS_5]);
        } else {
            AMMO(ITEM_NUT) += sAmmoRefillCounts[item - ITEM_NUTS_5];
            if (AMMO(ITEM_NUT) > CUR_CAPACITY(UPG_NUTS)) {
                AMMO(ITEM_NUT) = CUR_CAPACITY(UPG_NUTS);
            }
        }
        item = ITEM_NUT;
    } else if (item == ITEM_BOMB) {
        // "Bomb  Bomb  Bomb  Bomb Bomb   Bomb Bomb"
        osSyncPrintf(" 爆弾  爆弾  爆弾  爆弾 爆弾   爆弾 爆弾 \n");
        if ((AMMO(ITEM_BOMB) += 1) > CUR_CAPACITY(UPG_BOMB_BAG)) {
            AMMO(ITEM_BOMB) = CUR_CAPACITY(UPG_BOMB_BAG);
        }
        return ITEM_NONE;
    } else if ((item >= ITEM_BOMBS_5) && (item <= ITEM_BOMBS_30)) {
        if ((AMMO(ITEM_BOMB) += sAmmoRefillCounts[item - ITEM_BOMBS_5]) > CUR_CAPACITY(UPG_BOMB_BAG)) {
            AMMO(ITEM_BOMB) = CUR_CAPACITY(UPG_BOMB_BAG);
        }
        return ITEM_NONE;
    } else if (item == ITEM_BOMBCHU) {
        if (gSaveContext.inventory.items[slot] == ITEM_NONE) {
            INV_CONTENT(ITEM_BOMBCHU) = ITEM_BOMBCHU;
            AMMO(ITEM_BOMBCHU) = 10;
            return ITEM_NONE;
        } else {
            AMMO(ITEM_BOMBCHU) += 10;
            if (AMMO(ITEM_BOMBCHU) > 50) {
                AMMO(ITEM_BOMBCHU) = 50;
            }
            return ITEM_NONE;
        }
    } else if ((item == ITEM_BOMBCHUS_5) || (item == ITEM_BOMBCHUS_20)) {
        if (gSaveContext.inventory.items[slot] == ITEM_NONE) {
            INV_CONTENT(ITEM_BOMBCHU) = ITEM_BOMBCHU;
            AMMO(ITEM_BOMBCHU) += sBombchuRefillCounts[item - ITEM_BOMBCHUS_5];
            return ITEM_NONE;
        } else {
            AMMO(ITEM_BOMBCHU) += sBombchuRefillCounts[item - ITEM_BOMBCHUS_5];
            if (AMMO(ITEM_BOMBCHU) > 50) {
                AMMO(ITEM_BOMBCHU) = 50;
            }
            return ITEM_NONE;
        }
    } else if ((item >= ITEM_ARROWS_SMALL) && (item <= ITEM_ARROWS_LARGE)) {
        AMMO(ITEM_BOW) += sArrowRefillCounts[item - ITEM_ARROWS_SMALL];

        if ((AMMO(ITEM_BOW) >= CUR_CAPACITY(UPG_QUIVER)) || (AMMO(ITEM_BOW) < 0)) {
            AMMO(ITEM_BOW) = CUR_CAPACITY(UPG_QUIVER);
        }

        osSyncPrintf("%d本  Item_MaxGet=%d\n", AMMO(ITEM_BOW), CUR_CAPACITY(UPG_QUIVER));

        return ITEM_BOW;
    } else if (item == ITEM_SLINGSHOT) {
        Inventory_ChangeUpgrade(UPG_BULLET_BAG, 1);
        INV_CONTENT(ITEM_SLINGSHOT) = ITEM_SLINGSHOT;
        AMMO(ITEM_SLINGSHOT) = 30;
        return ITEM_NONE;
    } else if (item == ITEM_SEEDS) {
        AMMO(ITEM_SLINGSHOT) += 5;

        if (AMMO(ITEM_SLINGSHOT) >= CUR_CAPACITY(UPG_BULLET_BAG)) {
            AMMO(ITEM_SLINGSHOT) = CUR_CAPACITY(UPG_BULLET_BAG);
        }

        if (!GET_ITEMGETINF(ITEMGETINF_13)) {
            SET_ITEMGETINF(ITEMGETINF_13);
            return ITEM_NONE;
        }

        return ITEM_SEEDS;
    } else if (item == ITEM_SEEDS_30) {
        AMMO(ITEM_SLINGSHOT) += 30;

        if (AMMO(ITEM_SLINGSHOT) >= CUR_CAPACITY(UPG_BULLET_BAG)) {
            AMMO(ITEM_SLINGSHOT) = CUR_CAPACITY(UPG_BULLET_BAG);
        }

        if (!GET_ITEMGETINF(ITEMGETINF_13)) {
            SET_ITEMGETINF(ITEMGETINF_13);
            return ITEM_NONE;
        }

        return ITEM_SEEDS;
    } else if (item == ITEM_OCARINA_FAIRY) {
        INV_CONTENT(ITEM_OCARINA_FAIRY) = ITEM_OCARINA_FAIRY;
        return ITEM_NONE;
    } else if (item == ITEM_OCARINA_TIME) {
        INV_CONTENT(ITEM_OCARINA_TIME) = ITEM_OCARINA_TIME;
        for (i = IBTN_BC_C_FIRST; i <= IBTN_BC_C_LAST; i++) {
            if (gSaveContext.equips.buttonItems[i] == ITEM_OCARINA_FAIRY) {
                gSaveContext.equips.buttonItems[i] = ITEM_OCARINA_TIME;
                Interface_LoadItemIcon1(play, i);
            }
        }
        return ITEM_NONE;
    } else if (item == ITEM_BEAN) {
        if (gSaveContext.inventory.items[slot] == ITEM_NONE) {
            INV_CONTENT(item) = item;
            AMMO(ITEM_BEAN) = 1;
            BEANS_BOUGHT = 1;
        } else {
            AMMO(ITEM_BEAN)++;
            BEANS_BOUGHT++;
        }
        return ITEM_NONE;
    } else if ((item == ITEM_HEART_PIECE_2) || (item == ITEM_HEART_PIECE)) {
        gSaveContext.inventory.questItems += 1 << QUEST_HEART_PIECE_COUNT;
        return ITEM_NONE;
    } else if (item == ITEM_HEART_CONTAINER) {
        gSaveContext.healthCapacity += 0x10;
        gSaveContext.health += 0x10;
        return ITEM_NONE;
    } else if (item == ITEM_RECOVERY_HEART) {
        osSyncPrintf("回復ハート回復ハート回復ハート\n"); // "Recovery Heart"
        Health_ChangeBy(play, 0x10);
        return item;
    } else if (item == ITEM_MAGIC_SMALL) {
        if (gSaveContext.magicState != MAGIC_STATE_ADD) {
            // This function is only used to store the magicState.
            // Setting the state to FILL gets immediately overwritten in Magic_RequestChange.
            // I.e. magic is added not filled
            Magic_Fill(play);
        }

        Magic_RequestChange(play, 12, MAGIC_ADD);

        if (!GET_INFTABLE(INFTABLE_198)) {
            SET_INFTABLE(INFTABLE_198);
            return ITEM_NONE;
        }

        return item;
    } else if (item == ITEM_MAGIC_LARGE) {
        if (gSaveContext.magicState != MAGIC_STATE_ADD) {
            // This function is only used to store the magicState.
            // Setting the state to FILL gets immediately overwritten in Magic_RequestChange.
            // I.e. magic is added not filled.
            Magic_Fill(play);
        }

        Magic_RequestChange(play, 24, MAGIC_ADD);

        if (!GET_INFTABLE(INFTABLE_198)) {
            SET_INFTABLE(INFTABLE_198);
            return ITEM_NONE;
        }

        return item;
    } else if ((item >= ITEM_RUPEE_GREEN) && (item <= ITEM_INVALID_8)) {
        Rupees_ChangeBy(sRupeeRefillCounts[item - ITEM_RUPEE_GREEN]);
        return ITEM_NONE;
    } else if (item == ITEM_BOTTLE) {
        temp = SLOT(item);

        for (i = 0; i < 4; i++) {
            if (gSaveContext.inventory.items[temp + i] == ITEM_NONE) {
                gSaveContext.inventory.items[temp + i] = item;
                return ITEM_NONE;
            }
        }
    } else if (((item >= ITEM_POTION_RED) && (item <= ITEM_POE)) || (item == ITEM_MILK)) {
        temp = SLOT(item);

        if ((item != ITEM_MILK_BOTTLE) && (item != ITEM_LETTER_RUTO)) {
            if (item == ITEM_MILK) {
                item = ITEM_MILK_BOTTLE;
                temp = SLOT(item);
            }

            for (i = 0; i < 4; i++) {
                if (gSaveContext.inventory.items[temp + i] == ITEM_BOTTLE) {
                    // "Item_Pt(1)=%d Item_Pt(2)=%d Item_Pt(3)=%d   Empty Bottle=%d   Content=%d"
                    osSyncPrintf("Item_Pt(1)=%d Item_Pt(2)=%d Item_Pt(3)=%d   空瓶=%d   中味=%d\n",
                                 gSaveContext.equips.cButtonSlots[IBTN_C_C_LEFT],
                                 gSaveContext.equips.cButtonSlots[IBTN_C_C_DOWN],
                                 gSaveContext.equips.cButtonSlots[IBTN_C_C_RIGHT], temp + i, item);

                    if ((temp + i) == gSaveContext.equips.cButtonSlots[IBTN_C_C_LEFT]) {
                        gSaveContext.equips.buttonItems[IBTN_BC_C_LEFT] = item;
                        Interface_LoadItemIcon2(play, IBTN_BC_C_LEFT);
                        gSaveContext.buttonStatus[IBTN_BCA_C_LEFT] = BTN_ENABLED;
                    } else if ((temp + i) == gSaveContext.equips.cButtonSlots[IBTN_C_C_DOWN]) {
                        gSaveContext.equips.buttonItems[IBTN_BC_C_DOWN] = item;
                        Interface_LoadItemIcon2(play, IBTN_BC_C_DOWN);
                        gSaveContext.buttonStatus[IBTN_BCA_C_DOWN] = BTN_ENABLED;
                    } else if ((temp + i) == gSaveContext.equips.cButtonSlots[IBTN_C_C_RIGHT]) {
                        gSaveContext.equips.buttonItems[IBTN_BC_C_RIGHT] = item;
                        Interface_LoadItemIcon1(play, IBTN_BC_C_RIGHT);
                        gSaveContext.buttonStatus[IBTN_BCA_C_RIGHT] = BTN_ENABLED;
                    }

                    gSaveContext.inventory.items[temp + i] = item;
                    return ITEM_NONE;
                }
            }
        } else {
            for (i = 0; i < 4; i++) {
                if (gSaveContext.inventory.items[temp + i] == ITEM_NONE) {
                    gSaveContext.inventory.items[temp + i] = item;
                    return ITEM_NONE;
                }
            }
        }
    } else if ((item >= ITEM_WEIRD_EGG) && (item <= ITEM_CLAIM_CHECK)) {
        if (item == ITEM_SAW) {
            SET_ITEMGETINF(ITEMGETINF_1F);
        }

        temp = INV_CONTENT(item);
        INV_CONTENT(item) = item;

        if (temp != ITEM_NONE) {
            for (i = IBTN_BC_C_FIRST; i <= IBTN_BC_C_LAST; i++) {
                if (temp == gSaveContext.equips.buttonItems[i]) {
                    if (item != ITEM_SOLD_OUT) {
                        gSaveContext.equips.buttonItems[i] = item;
                        Interface_LoadItemIcon1(play, i);
                    } else {
                        gSaveContext.equips.buttonItems[i] = ITEM_NONE;
                    }
                    return ITEM_NONE;
                }
            }
        }

        return ITEM_NONE;
    }

    temp = gSaveContext.inventory.items[slot];
    osSyncPrintf("Item_Register(%d)=%d  %d\n", slot, item, temp);
    INV_CONTENT(item) = item;

    return temp;
}

u8 Item_CheckObtainability(u8 item) {
    s16 i;
    s16 slot = SLOT(item);
    s32 temp;

    if (item >= ITEM_STICKS_5) {
        slot = SLOT(sExtraItemBases[item - ITEM_STICKS_5]);
    }

    osSyncPrintf(VT_FGCOL(GREEN));
    osSyncPrintf("item_get_non_setting=%d  pt=%d  z=%x\n", item, slot, gSaveContext.inventory.items[slot]);
    osSyncPrintf(VT_RST);

    if ((item >= ITEM_MEDALLION_FOREST) && (item <= ITEM_MEDALLION_LIGHT)) {
        return ITEM_NONE;
    } else if ((item >= ITEM_KOKIRI_EMERALD) && (item <= ITEM_SKULL_TOKEN)) {
        return ITEM_NONE;
    } else if ((item >= ITEM_SWORD_KOKIRI) && (item <= ITEM_SWORD_BGS)) {
        if (item == ITEM_SWORD_BGS) {
            return ITEM_NONE;
        } else if (CHECK_OWNED_EQUIP(EQUIP_TYPE_SWORD, item - ITEM_SWORD_KOKIRI + EQUIP_INV_SWORD_KOKIRI)) {
            return item;
        } else {
            return ITEM_NONE;
        }
    } else if ((item >= ITEM_SHIELD_DEKU) && (item <= ITEM_SHIELD_MIRROR)) {
        if (CHECK_OWNED_EQUIP(EQUIP_TYPE_SHIELD, item - ITEM_SHIELD_DEKU + EQUIP_INV_SHIELD_DEKU)) {
            return item;
        } else {
            return ITEM_NONE;
        }
    } else if ((item >= ITEM_TUNIC_KOKIRI) && (item <= ITEM_TUNIC_ZORA)) {
        if (CHECK_OWNED_EQUIP(EQUIP_TYPE_TUNIC, item - ITEM_TUNIC_KOKIRI + EQUIP_INV_TUNIC_KOKIRI)) {
            return item;
        } else {
            return ITEM_NONE;
        }
    } else if ((item >= ITEM_BOOTS_KOKIRI) && (item <= ITEM_BOOTS_HOVER)) {
        if (CHECK_OWNED_EQUIP(EQUIP_TYPE_BOOTS, item - ITEM_BOOTS_KOKIRI + EQUIP_INV_BOOTS_KOKIRI)) {
            return item;
        } else {
            return ITEM_NONE;
        }
    } else if ((item == ITEM_KEY_BOSS) || (item == ITEM_COMPASS) || (item == ITEM_DUNGEON_MAP)) {
        return ITEM_NONE;
    } else if (item == ITEM_KEY_SMALL) {
        return ITEM_NONE;
    } else if ((item >= ITEM_SLINGSHOT) && (item <= ITEM_BOMBCHU)) {
        return ITEM_NONE;
    } else if ((item == ITEM_BOMBCHUS_5) || (item == ITEM_BOMBCHUS_20)) {
        return ITEM_NONE;
    } else if ((item == ITEM_QUIVER_30) || (item == ITEM_BOW)) {
        if (CUR_UPG_VALUE(UPG_QUIVER) == 0) {
            return ITEM_NONE;
        } else {
            return 0;
        }
    } else if ((item == ITEM_QUIVER_40) || (item == ITEM_QUIVER_50)) {
        return ITEM_NONE;
    } else if ((item == ITEM_BULLET_BAG_40) || (item == ITEM_BULLET_BAG_50)) {
        return ITEM_NONE;
    } else if ((item == ITEM_BOMB_BAG_20) || (item == ITEM_BOMB)) {
        if (CUR_UPG_VALUE(UPG_BOMB_BAG) == 0) {
            return ITEM_NONE;
        } else {
            return 0;
        }
    } else if ((item >= ITEM_STICK_UPGRADE_20) && (item <= ITEM_NUT_UPGRADE_40)) {
        return ITEM_NONE;
    } else if ((item >= ITEM_BOMB_BAG_30) && (item <= ITEM_WALLET_GIANT)) {
        return ITEM_NONE;
    } else if (item == ITEM_LONGSHOT) {
        return ITEM_NONE;
    } else if ((item == ITEM_SEEDS) || (item == ITEM_SEEDS_30)) {
        if (!GET_ITEMGETINF(ITEMGETINF_13)) {
            return ITEM_NONE;
        } else {
            return ITEM_SEEDS;
        }
    } else if (item == ITEM_BEAN) {
        return ITEM_NONE;
    } else if ((item == ITEM_HEART_PIECE_2) || (item == ITEM_HEART_PIECE)) {
        return ITEM_NONE;
    } else if (item == ITEM_HEART_CONTAINER) {
        return ITEM_NONE;
    } else if (item == ITEM_RECOVERY_HEART) {
        return ITEM_RECOVERY_HEART;
    } else if ((item == ITEM_MAGIC_SMALL) || (item == ITEM_MAGIC_LARGE)) {
        // "Magic Pot Get_Inf_Table( 25, 0x0100)=%d"
        osSyncPrintf("魔法の壷 Get_Inf_Table( 25, 0x0100)=%d\n", GET_INFTABLE(INFTABLE_198));
        if (!GET_INFTABLE(INFTABLE_198)) {
            return ITEM_NONE;
        } else {
            return item;
        }
    } else if ((item >= ITEM_RUPEE_GREEN) && (item <= ITEM_INVALID_8)) {
        return ITEM_NONE;
    } else if (item == ITEM_BOTTLE) {
        return ITEM_NONE;
    } else if (((item >= ITEM_POTION_RED) && (item <= ITEM_POE)) || (item == ITEM_MILK)) {
        temp = SLOT(item);

        if ((item != ITEM_MILK_BOTTLE) && (item != ITEM_LETTER_RUTO)) {
            if (item == ITEM_MILK) {
                item = ITEM_MILK_BOTTLE;
                temp = SLOT(item);
            }

            for (i = 0; i < 4; i++) {
                if (gSaveContext.inventory.items[temp + i] == ITEM_BOTTLE) {
                    return ITEM_NONE;
                }
            }
        } else {
            for (i = 0; i < 4; i++) {
                if (gSaveContext.inventory.items[temp + i] == ITEM_NONE) {
                    return ITEM_NONE;
                }
            }
        }
    } else if ((item >= ITEM_WEIRD_EGG) && (item <= ITEM_CLAIM_CHECK)) {
        return ITEM_NONE;
    }

    return gSaveContext.inventory.items[slot];
}

void Inventory_DeleteItem(u16 item, u16 invSlot) {
    s16 i;

    if (item == ITEM_BEAN) {
        BEANS_BOUGHT = 0;
    }

    gSaveContext.inventory.items[invSlot] = ITEM_NONE;

    osSyncPrintf("\nItem_Register(%d)\n", invSlot, gSaveContext.inventory.items[invSlot]);

    for (i = IBTN_BC_C_FIRST; i <= IBTN_BC_C_LAST; i++) {
        if (gSaveContext.equips.buttonItems[i] == item) {
            gSaveContext.equips.buttonItems[i] = ITEM_NONE;
            gSaveContext.equips.cButtonSlots[IBTN_BC_TO_C(i)] = SLOT_NONE;
        }
    }
}

s32 Inventory_ReplaceItem(PlayState* play, u16 oldItem, u16 newItem) {
    s16 i;

    for (i = 0; i < ARRAY_COUNT(gSaveContext.inventory.items); i++) {
        if (gSaveContext.inventory.items[i] == oldItem) {
            gSaveContext.inventory.items[i] = newItem;
            osSyncPrintf("アイテム消去(%d)\n", i); // "Item Purge (%d)"
            for (i = IBTN_BC_C_FIRST; i <= IBTN_BC_C_LAST; i++) {
                if (gSaveContext.equips.buttonItems[i] == oldItem) {
                    gSaveContext.equips.buttonItems[i] = newItem;
                    Interface_LoadItemIcon1(play, i);
                    break;
                }
            }
            return true;
        }
    }

    return false;
}

s32 Inventory_HasEmptyBottle(void) {
    u8* items = gSaveContext.inventory.items;

    if (items[SLOT_BOTTLE_1] == ITEM_BOTTLE) {
        return true;
    } else if (items[SLOT_BOTTLE_2] == ITEM_BOTTLE) {
        return true;
    } else if (items[SLOT_BOTTLE_3] == ITEM_BOTTLE) {
        return true;
    } else if (items[SLOT_BOTTLE_4] == ITEM_BOTTLE) {
        return true;
    } else {
        return false;
    }
}

s32 Inventory_HasSpecificBottle(u8 bottleItem) {
    u8* items = gSaveContext.inventory.items;

    if (items[SLOT_BOTTLE_1] == bottleItem) {
        return true;
    } else if (items[SLOT_BOTTLE_2] == bottleItem) {
        return true;
    } else if (items[SLOT_BOTTLE_3] == bottleItem) {
        return true;
    } else if (items[SLOT_BOTTLE_4] == bottleItem) {
        return true;
    } else {
        return false;
    }
}

void Inventory_UpdateBottleItem(PlayState* play, u8 item, u8 button) {
    osSyncPrintf("item_no=%x,  c_no=%x,  Pt=%x  Item_Register=%x\n", item, button,
                 gSaveContext.equips.cButtonSlots[IBTN_BC_TO_C(button)],
                 gSaveContext.inventory.items[gSaveContext.equips.cButtonSlots[IBTN_BC_TO_C(button)]]);

    // Special case to only empty half of a Lon Lon Milk Bottle
    if ((gSaveContext.inventory.items[gSaveContext.equips.cButtonSlots[IBTN_BC_TO_C(button)]] == ITEM_MILK_BOTTLE) &&
        (item == ITEM_BOTTLE)) {
        item = ITEM_MILK_HALF;
    }

    gSaveContext.inventory.items[gSaveContext.equips.cButtonSlots[IBTN_BC_TO_C(button)]] = item;
    gSaveContext.equips.buttonItems[button] = item;

    Interface_LoadItemIcon1(play, button);

    play->pauseCtx.cursorItem[PAUSE_ITEM] = item;
    gSaveContext.buttonStatus[IBTN_BC_TO_BCA(button)] = BTN_ENABLED;
}

s32 Inventory_ConsumeFairy(PlayState* play) {
    s32 bottleSlot = SLOT(ITEM_FAIRY);
    s16 i;
    s16 j;

    for (i = 0; i < 4; i++) {
        if (gSaveContext.inventory.items[bottleSlot + i] == ITEM_FAIRY) {
            for (j = IBTN_BC_C_FIRST; j <= IBTN_BC_C_LAST; j++) {
                if (gSaveContext.equips.buttonItems[j] == ITEM_FAIRY) {
                    gSaveContext.equips.buttonItems[j] = ITEM_BOTTLE;
                    Interface_LoadItemIcon1(play, j);
                    i = 0;
                    bottleSlot = gSaveContext.equips.cButtonSlots[IBTN_BC_TO_C(j)];
                    break;
                }
            }
            osSyncPrintf("妖精使用＝%d\n", bottleSlot); // "Fairy Usage＝%d"
            gSaveContext.inventory.items[bottleSlot + i] = ITEM_BOTTLE;
            return true;
        }
    }

    return false;
}

void func_80086D5C(s32* buf, u16 size) {
    u16 i;

    for (i = 0; i < size; i++) {
        buf[i] = 0;
    }
}

void Interface_LoadActionLabel(InterfaceContext* interfaceCtx, u16 action, s16 loadOffset) {
    static void* sDoActionTextures[] = { gAttackDoActionENGTex, gCheckDoActionENGTex };

    if (action >= DO_ACTION_MAX) {
        action = DO_ACTION_NONE;
    }

    if (gSaveContext.language != LANGUAGE_ENG) {
        action += DO_ACTION_MAX;
    }

    if (gSaveContext.language == LANGUAGE_FRA) {
        action += DO_ACTION_MAX;
    }

    if ((action != DO_ACTION_NONE) && (action != DO_ACTION_MAX + DO_ACTION_NONE) &&
        (action != 2 * DO_ACTION_MAX + DO_ACTION_NONE)) {
        osCreateMesgQueue(&interfaceCtx->loadQueue, &interfaceCtx->loadMsg, 1);
        DmaMgr_SendRequest2(&interfaceCtx->dmaRequest_160,
                            interfaceCtx->doActionSegment + (loadOffset * DO_ACTION_TEX_SIZE),
                            (uintptr_t)_do_action_staticSegmentRomStart + (action * DO_ACTION_TEX_SIZE),
                            DO_ACTION_TEX_SIZE, 0, &interfaceCtx->loadQueue, NULL, "../z_parameter.c", 2145);
        osRecvMesg(&interfaceCtx->loadQueue, NULL, OS_MESG_BLOCK);
    } else {
        gSegments[7] = VIRTUAL_TO_PHYSICAL(interfaceCtx->doActionSegment);
        func_80086D5C(SEGMENTED_TO_VIRTUAL(sDoActionTextures[loadOffset]), DO_ACTION_TEX_SIZE / 4);
    }
}

void Interface_SetDoAction(PlayState* play, u16 action) {
    InterfaceContext* interfaceCtx = &play->interfaceCtx;
    PauseContext* pauseCtx = &play->pauseCtx;

    if (interfaceCtx->unk_1F0 != action) {
        interfaceCtx->unk_1F0 = action;
        interfaceCtx->unk_1EC = 1;
        interfaceCtx->unk_1F4 = 0.0f;
        Interface_LoadActionLabel(interfaceCtx, action, 1);
        if (pauseCtx->state != 0) {
            interfaceCtx->unk_1EC = 3;
        }
    }
}

void Interface_SetNaviCall(PlayState* play, u16 naviCallState) {
    InterfaceContext* interfaceCtx = &play->interfaceCtx;

    if (((naviCallState == 0x1D) || (naviCallState == 0x1E)) && !interfaceCtx->naviCalling &&
        (play->csCtx.state == CS_STATE_IDLE)) {
        // clang-format off
        if (naviCallState == 0x1E) { Audio_PlaySfxGeneral(NA_SE_VO_NAVY_CALL, &gSfxDefaultPos, 4,
                                                            &gSfxDefaultFreqAndVolScale, &gSfxDefaultFreqAndVolScale,
                                                            &gSfxDefaultReverb);
        }
        // clang-format on

        if (naviCallState == 0x1D) {
            func_800F4524(&gSfxDefaultPos, NA_SE_VO_NA_HELLO_2, 32);
        }

        interfaceCtx->naviCalling = true;
        sCUpInvisible = 0;
        sCUpTimer = 10;
    } else if ((naviCallState == 0x1F) && interfaceCtx->naviCalling) {
        interfaceCtx->naviCalling = false;
    }
}

void Interface_LoadActionLabelB(PlayState* play, u16 action) {
    InterfaceContext* interfaceCtx = &play->interfaceCtx;

    if (gSaveContext.language != LANGUAGE_ENG) {
        action += DO_ACTION_MAX;
    }

    if (gSaveContext.language == LANGUAGE_FRA) {
        action += DO_ACTION_MAX;
    }

    interfaceCtx->unk_1FC = action;

    osCreateMesgQueue(&interfaceCtx->loadQueue, &interfaceCtx->loadMsg, 1);
    DmaMgr_SendRequest2(&interfaceCtx->dmaRequest_160, interfaceCtx->doActionSegment + DO_ACTION_TEX_SIZE,
                        (uintptr_t)_do_action_staticSegmentRomStart + (action * DO_ACTION_TEX_SIZE), DO_ACTION_TEX_SIZE,
                        0, &interfaceCtx->loadQueue, NULL, "../z_parameter.c", 2228);
    osRecvMesg(&interfaceCtx->loadQueue, NULL, OS_MESG_BLOCK);

    interfaceCtx->unk_1FA = true;
}

/**
 * @return false if player is out of health
 */
s32 Health_ChangeBy(PlayState* play, s16 amount) {
    u16 heartCount;
    u16 healthLevel;

    // "＊＊＊＊＊ Fluctuation=%d (now=%d, max=%d) ＊＊＊"
    osSyncPrintf("＊＊＊＊＊  増減=%d (now=%d, max=%d)  ＊＊＊", amount, gSaveContext.health,
                 gSaveContext.healthCapacity);

    // clang-format off
    if (amount > 0) { Audio_PlaySfxGeneral(NA_SE_SY_HP_RECOVER, &gSfxDefaultPos, 4, &gSfxDefaultFreqAndVolScale,
                                             &gSfxDefaultFreqAndVolScale, &gSfxDefaultReverb);
    } else if (gSaveContext.isDoubleDefenseAcquired && (amount < 0)) {
        amount >>= 1;
        osSyncPrintf("ハート減少半分！！＝%d\n", amount); // "Heart decrease halved!!＝%d"
    }
    // clang-format on

    gSaveContext.health += amount;

    if (gSaveContext.health > gSaveContext.healthCapacity) {
        gSaveContext.health = gSaveContext.healthCapacity;
    }

    heartCount = gSaveContext.health % 0x10;

    healthLevel = heartCount;
    if (heartCount != 0) {
        if (heartCount > 10) {
            healthLevel = 3;
        } else if (heartCount > 5) {
            healthLevel = 2;
        } else {
            healthLevel = 1;
        }
    }

    // "Life=%d ＊＊＊  %d ＊＊＊＊＊＊"
    osSyncPrintf("  ライフ=%d  ＊＊＊  %d  ＊＊＊＊＊＊\n", gSaveContext.health, healthLevel);

    if (gSaveContext.health <= 0) {
        gSaveContext.health = 0;
        return false;
    } else {
        return true;
    }
}

void Health_GiveHearts(s16 hearts) {
    gSaveContext.healthCapacity += hearts * 0x10;
}

void Rupees_ChangeBy(s16 rupeeChange) {
    gSaveContext.rupeeAccumulator += rupeeChange;
}

void Inventory_ChangeAmmo(s16 item, s16 ammoChange) {
    // "Item = (%d)    Amount = (%d + %d)"
    osSyncPrintf("アイテム = (%d)    数 = (%d + %d)  ", item, AMMO(item), ammoChange);

    if (item == ITEM_STICK) {
        AMMO(ITEM_STICK) += ammoChange;

        if (AMMO(ITEM_STICK) >= CUR_CAPACITY(UPG_STICKS)) {
            AMMO(ITEM_STICK) = CUR_CAPACITY(UPG_STICKS);
        } else if (AMMO(ITEM_STICK) < 0) {
            AMMO(ITEM_STICK) = 0;
        }
    } else if (item == ITEM_NUT) {
        AMMO(ITEM_NUT) += ammoChange;

        if (AMMO(ITEM_NUT) >= CUR_CAPACITY(UPG_NUTS)) {
            AMMO(ITEM_NUT) = CUR_CAPACITY(UPG_NUTS);
        } else if (AMMO(ITEM_NUT) < 0) {
            AMMO(ITEM_NUT) = 0;
        }
    } else if (item == ITEM_BOMBCHU) {
        AMMO(ITEM_BOMBCHU) += ammoChange;

        if (AMMO(ITEM_BOMBCHU) >= 50) {
            AMMO(ITEM_BOMBCHU) = 50;
        } else if (AMMO(ITEM_BOMBCHU) < 0) {
            AMMO(ITEM_BOMBCHU) = 0;
        }
    } else if (item == ITEM_BOW) {
        AMMO(ITEM_BOW) += ammoChange;

        if (AMMO(ITEM_BOW) >= CUR_CAPACITY(UPG_QUIVER)) {
            AMMO(ITEM_BOW) = CUR_CAPACITY(UPG_QUIVER);
        } else if (AMMO(ITEM_BOW) < 0) {
            AMMO(ITEM_BOW) = 0;
        }
    } else if ((item == ITEM_SLINGSHOT) || (item == ITEM_SEEDS)) {
        AMMO(ITEM_SLINGSHOT) += ammoChange;

        if (AMMO(ITEM_SLINGSHOT) >= CUR_CAPACITY(UPG_BULLET_BAG)) {
            AMMO(ITEM_SLINGSHOT) = CUR_CAPACITY(UPG_BULLET_BAG);
        } else if (AMMO(ITEM_SLINGSHOT) < 0) {
            AMMO(ITEM_SLINGSHOT) = 0;
        }
    } else if (item == ITEM_BOMB) {
        AMMO(ITEM_BOMB) += ammoChange;

        if (AMMO(ITEM_BOMB) >= CUR_CAPACITY(UPG_BOMB_BAG)) {
            AMMO(ITEM_BOMB) = CUR_CAPACITY(UPG_BOMB_BAG);
        } else if (AMMO(ITEM_BOMB) < 0) {
            AMMO(ITEM_BOMB) = 0;
        }
    } else if (item == ITEM_BEAN) {
        AMMO(ITEM_BEAN) += ammoChange;
    }

    osSyncPrintf("合計 = (%d)\n", AMMO(item)); // "Total = (%d)"
}

void Magic_Fill(PlayState* play) {
    if (gSaveContext.isMagicAcquired) {
        gSaveContext.prevMagicState = gSaveContext.magicState;
        gSaveContext.magicFillTarget = (gSaveContext.isDoubleMagicAcquired + 1) * MAGIC_NORMAL_METER;
        gSaveContext.magicState = MAGIC_STATE_FILL;
    }
}

void Magic_Reset(PlayState* play) {
    if ((gSaveContext.magicState != MAGIC_STATE_STEP_CAPACITY) && (gSaveContext.magicState != MAGIC_STATE_FILL)) {
        if (gSaveContext.magicState == MAGIC_STATE_ADD) {
            gSaveContext.prevMagicState = gSaveContext.magicState;
        }
        gSaveContext.magicState = MAGIC_STATE_RESET;
    }
}

/**
 * Request to either increase or consume magic.
 * @param amount the positive-valued amount to either increase or decrease magic by
 * @param type how the magic is increased or consumed.
 * @return false if the request failed
 */
s32 Magic_RequestChange(PlayState* play, s16 amount, s16 type) {
    if (!gSaveContext.isMagicAcquired) {
        return false;
    }

    if ((type != MAGIC_ADD) && (gSaveContext.magic - amount) < 0) {
        if (gSaveContext.magicCapacity != 0) {
            Audio_PlaySfxGeneral(NA_SE_SY_ERROR, &gSfxDefaultPos, 4, &gSfxDefaultFreqAndVolScale,
                                 &gSfxDefaultFreqAndVolScale, &gSfxDefaultReverb);
        }
        return false;
    }

    switch (type) {
        case MAGIC_CONSUME_NOW:
        case MAGIC_CONSUME_NOW_ALT:
            // Consume magic immediately
            if ((gSaveContext.magicState == MAGIC_STATE_IDLE) ||
                (gSaveContext.magicState == MAGIC_STATE_CONSUME_LENS)) {
                if (gSaveContext.magicState == MAGIC_STATE_CONSUME_LENS) {
                    play->actorCtx.lensActive = false;
                }
                gSaveContext.magicTarget = gSaveContext.magic - amount;
                gSaveContext.magicState = MAGIC_STATE_CONSUME_SETUP;
                return true;
            } else {
                Audio_PlaySfxGeneral(NA_SE_SY_ERROR, &gSfxDefaultPos, 4, &gSfxDefaultFreqAndVolScale,
                                     &gSfxDefaultFreqAndVolScale, &gSfxDefaultReverb);
                return false;
            }

        case MAGIC_CONSUME_WAIT_NO_PREVIEW:
            // Sets consume target but waits to consume.
            // No yellow magic to preview target consumption.
            // Unused
            if ((gSaveContext.magicState == MAGIC_STATE_IDLE) ||
                (gSaveContext.magicState == MAGIC_STATE_CONSUME_LENS)) {
                if (gSaveContext.magicState == MAGIC_STATE_CONSUME_LENS) {
                    play->actorCtx.lensActive = false;
                }
                gSaveContext.magicTarget = gSaveContext.magic - amount;
                gSaveContext.magicState = MAGIC_STATE_METER_FLASH_3;
                return true;
            } else {
                Audio_PlaySfxGeneral(NA_SE_SY_ERROR, &gSfxDefaultPos, 4, &gSfxDefaultFreqAndVolScale,
                                     &gSfxDefaultFreqAndVolScale, &gSfxDefaultReverb);
                return false;
            }

        case MAGIC_CONSUME_LENS:
            if (gSaveContext.magicState == MAGIC_STATE_IDLE) {
                if (gSaveContext.magic != 0) {
                    play->interfaceCtx.lensMagicConsumptionTimer = 80;
                    gSaveContext.magicState = MAGIC_STATE_CONSUME_LENS;
                    return true;
                } else {
                    return false;
                }
            } else if (gSaveContext.magicState == MAGIC_STATE_CONSUME_LENS) {
                return true;
            } else {
                return false;
            }

        case MAGIC_CONSUME_WAIT_PREVIEW:
            // Sets consume target but waits to consume.
            // Preview consumption with a yellow bar
            if ((gSaveContext.magicState == MAGIC_STATE_IDLE) ||
                (gSaveContext.magicState == MAGIC_STATE_CONSUME_LENS)) {
                if (gSaveContext.magicState == MAGIC_STATE_CONSUME_LENS) {
                    play->actorCtx.lensActive = false;
                }
                gSaveContext.magicTarget = gSaveContext.magic - amount;
                gSaveContext.magicState = MAGIC_STATE_METER_FLASH_2;
                return true;
            } else {
                Audio_PlaySfxGeneral(NA_SE_SY_ERROR, &gSfxDefaultPos, 4, &gSfxDefaultFreqAndVolScale,
                                     &gSfxDefaultFreqAndVolScale, &gSfxDefaultReverb);
                return false;
            }

        case MAGIC_ADD:
            // Sets target for magic to increase to
            if (gSaveContext.magic <= gSaveContext.magicCapacity) {
                gSaveContext.magicTarget = gSaveContext.magic + amount;

                if (gSaveContext.magicTarget >= gSaveContext.magicCapacity) {
                    gSaveContext.magicTarget = gSaveContext.magicCapacity;
                }

                gSaveContext.magicState = MAGIC_STATE_ADD;
                return true;
            }
            break;
    }

    return false;
}

void Magic_Update(PlayState* play) {
    static s16 sMagicBorderColors[][3] = {
        { 255, 255, 255 },
        { 150, 150, 150 },
        { 255, 255, 150 }, // unused
        { 255, 255, 50 },  // unused
    };
    static s16 sMagicBorderIndices[] = { 0, 1, 1, 0 };
    static s16 sMagicBorderRatio = 2;
    static s16 sMagicBorderStep = 1;
    MessageContext* msgCtx = &play->msgCtx;
    InterfaceContext* interfaceCtx = &play->interfaceCtx;
    s16 borderChangeR;
    s16 borderChangeG;
    s16 borderChangeB;
    s16 temp; // target for magicCapacity, or magicBorderIndex

    switch (gSaveContext.magicState) {
        case MAGIC_STATE_STEP_CAPACITY:
            // Step magicCapacity to the capacity determined by magicLevel
            // This changes the width of the magic meter drawn
            temp = gSaveContext.magicLevel * MAGIC_NORMAL_METER;
            if (gSaveContext.magicCapacity != temp) {
                if (gSaveContext.magicCapacity < temp) {
                    gSaveContext.magicCapacity += 8;
                    if (gSaveContext.magicCapacity > temp) {
                        gSaveContext.magicCapacity = temp;
                    }
                } else {
                    gSaveContext.magicCapacity -= 8;
                    if (gSaveContext.magicCapacity <= temp) {
                        gSaveContext.magicCapacity = temp;
                    }
                }
            } else {
                // Once the capacity has reached its target,
                // follow up by filling magic to magicFillTarget
                gSaveContext.magicState = MAGIC_STATE_FILL;
            }
            break;

        case MAGIC_STATE_FILL:
            // Add magic until magicFillTarget is reached
            gSaveContext.magic += 4;

            if (gSaveContext.gameMode == GAMEMODE_NORMAL && !IS_CUTSCENE_LAYER) {
                Audio_PlaySfxGeneral(NA_SE_SY_GAUGE_UP - SFX_FLAG, &gSfxDefaultPos, 4, &gSfxDefaultFreqAndVolScale,
                                     &gSfxDefaultFreqAndVolScale, &gSfxDefaultReverb);
            }

            // "Storage  MAGIC_NOW=%d (%d)"
            osSyncPrintf("蓄電  MAGIC_NOW=%d (%d)\n", gSaveContext.magic, gSaveContext.magicFillTarget);

            if (gSaveContext.magic >= gSaveContext.magicFillTarget) {
                gSaveContext.magic = gSaveContext.magicFillTarget;
                gSaveContext.magicState = gSaveContext.prevMagicState;
                gSaveContext.prevMagicState = MAGIC_STATE_IDLE;
            }
            break;

        case MAGIC_STATE_CONSUME_SETUP:
            // Sets the speed at which magic border flashes
            sMagicBorderRatio = 2;
            gSaveContext.magicState = MAGIC_STATE_CONSUME;
            break;

        case MAGIC_STATE_CONSUME:
            // Consume magic until target is reached or no more magic is available
            gSaveContext.magic -= 2;
            if (gSaveContext.magic <= 0) {
                gSaveContext.magic = 0;
                gSaveContext.magicState = MAGIC_STATE_METER_FLASH_1;
                sMagicBorderR = sMagicBorderG = sMagicBorderB = 255;
            } else if (gSaveContext.magic == gSaveContext.magicTarget) {
                gSaveContext.magicState = MAGIC_STATE_METER_FLASH_1;
                sMagicBorderR = sMagicBorderG = sMagicBorderB = 255;
            }
            FALLTHROUGH; // Flash border while magic is being consumed
        case MAGIC_STATE_METER_FLASH_1:
        case MAGIC_STATE_METER_FLASH_2:
        case MAGIC_STATE_METER_FLASH_3:
            temp = sMagicBorderIndices[sMagicBorderStep];
            borderChangeR = ABS(sMagicBorderR - sMagicBorderColors[temp][0]) / sMagicBorderRatio;
            borderChangeG = ABS(sMagicBorderG - sMagicBorderColors[temp][1]) / sMagicBorderRatio;
            borderChangeB = ABS(sMagicBorderB - sMagicBorderColors[temp][2]) / sMagicBorderRatio;

            if (sMagicBorderR >= sMagicBorderColors[temp][0]) {
                sMagicBorderR -= borderChangeR;
            } else {
                sMagicBorderR += borderChangeR;
            }

            if (sMagicBorderG >= sMagicBorderColors[temp][1]) {
                sMagicBorderG -= borderChangeG;
            } else {
                sMagicBorderG += borderChangeG;
            }

            if (sMagicBorderB >= sMagicBorderColors[temp][2]) {
                sMagicBorderB -= borderChangeB;
            } else {
                sMagicBorderB += borderChangeB;
            }

            sMagicBorderRatio--;
            if (sMagicBorderRatio == 0) {
                sMagicBorderR = sMagicBorderColors[temp][0];
                sMagicBorderG = sMagicBorderColors[temp][1];
                sMagicBorderB = sMagicBorderColors[temp][2];
                sMagicBorderRatio = YREG(40 + sMagicBorderStep);
                sMagicBorderStep++;
                if (sMagicBorderStep >= 4) {
                    sMagicBorderStep = 0;
                }
            }
            break;

        case MAGIC_STATE_RESET:
            sMagicBorderR = sMagicBorderG = sMagicBorderB = 255;
            gSaveContext.magicState = MAGIC_STATE_IDLE;
            break;

        case MAGIC_STATE_CONSUME_LENS:
            // Slowly consume magic while lens is on
            if ((play->pauseCtx.state == 0) && (play->pauseCtx.debugState == 0) && (msgCtx->msgMode == MSGMODE_NONE) &&
                (play->gameOverCtx.state == GAMEOVER_INACTIVE) && (play->transitionTrigger == TRANS_TRIGGER_OFF) &&
                (play->transitionMode == TRANS_MODE_OFF) && !Play_InCsMode(play)) {
                if ((gSaveContext.magic == 0) || ((func_8008F2F8(play) >= 2) && (func_8008F2F8(play) < 5)) ||
                    ((gSaveContext.equips.buttonItems[IBTN_BC_C_LEFT] != ITEM_LENS) &&
                     (gSaveContext.equips.buttonItems[IBTN_BC_C_DOWN] != ITEM_LENS) &&
                     (gSaveContext.equips.buttonItems[IBTN_BC_C_RIGHT] != ITEM_LENS)) ||
                    !play->actorCtx.lensActive) {
                    // Force lens off and set magic meter state to idle
                    play->actorCtx.lensActive = false;
                    Audio_PlaySfxGeneral(NA_SE_SY_GLASSMODE_OFF, &gSfxDefaultPos, 4, &gSfxDefaultFreqAndVolScale,
                                         &gSfxDefaultFreqAndVolScale, &gSfxDefaultReverb);
                    gSaveContext.magicState = MAGIC_STATE_IDLE;
                    sMagicBorderR = sMagicBorderG = sMagicBorderB = 255;
                    break;
                }

                interfaceCtx->lensMagicConsumptionTimer--;
                if (interfaceCtx->lensMagicConsumptionTimer == 0) {
                    gSaveContext.magic--;
                    interfaceCtx->lensMagicConsumptionTimer = 80;
                }
            }

            temp = sMagicBorderIndices[sMagicBorderStep];
            borderChangeR = ABS(sMagicBorderR - sMagicBorderColors[temp][0]) / sMagicBorderRatio;
            borderChangeG = ABS(sMagicBorderG - sMagicBorderColors[temp][1]) / sMagicBorderRatio;
            borderChangeB = ABS(sMagicBorderB - sMagicBorderColors[temp][2]) / sMagicBorderRatio;

            if (sMagicBorderR >= sMagicBorderColors[temp][0]) {
                sMagicBorderR -= borderChangeR;
            } else {
                sMagicBorderR += borderChangeR;
            }

            if (sMagicBorderG >= sMagicBorderColors[temp][1]) {
                sMagicBorderG -= borderChangeG;
            } else {
                sMagicBorderG += borderChangeG;
            }

            if (sMagicBorderB >= sMagicBorderColors[temp][2]) {
                sMagicBorderB -= borderChangeB;
            } else {
                sMagicBorderB += borderChangeB;
            }

            sMagicBorderRatio--;
            if (sMagicBorderRatio == 0) {
                sMagicBorderR = sMagicBorderColors[temp][0];
                sMagicBorderG = sMagicBorderColors[temp][1];
                sMagicBorderB = sMagicBorderColors[temp][2];
                sMagicBorderRatio = YREG(40 + sMagicBorderStep);
                sMagicBorderStep++;
                if (sMagicBorderStep >= 4) {
                    sMagicBorderStep = 0;
                }
            }
            break;

        case MAGIC_STATE_ADD:
            // Add magic until target is reached
            gSaveContext.magic += 4;
            Audio_PlaySfxGeneral(NA_SE_SY_GAUGE_UP - SFX_FLAG, &gSfxDefaultPos, 4, &gSfxDefaultFreqAndVolScale,
                                 &gSfxDefaultFreqAndVolScale, &gSfxDefaultReverb);
            if (gSaveContext.magic >= gSaveContext.magicTarget) {
                gSaveContext.magic = gSaveContext.magicTarget;
                gSaveContext.magicState = gSaveContext.prevMagicState;
                gSaveContext.prevMagicState = MAGIC_STATE_IDLE;
            }
            break;

        default:
            gSaveContext.magicState = MAGIC_STATE_IDLE;
            break;
    }
}

void Magic_DrawMeter(PlayState* play) {
    InterfaceContext* interfaceCtx = &play->interfaceCtx;
    s16 magicMeterY;

    OPEN_DISPS(play->state.gfxCtx, "../z_parameter.c", 2650);

    if (gSaveContext.magicLevel != 0) {
        if (gSaveContext.healthCapacity > 0xA0) {
            magicMeterY = R_MAGIC_METER_Y_LOWER; // two rows of hearts
        } else {
            magicMeterY = R_MAGIC_METER_Y_HIGHER; // one row of hearts
        }

        Gfx_SetupDL_39Overlay(play->state.gfxCtx);

        gDPSetPrimColor(OVERLAY_DISP++, 0, 0, sMagicBorderR, sMagicBorderG, sMagicBorderB, interfaceCtx->magicAlpha);
        gDPSetEnvColor(OVERLAY_DISP++, 100, 50, 50, 255);

        OVERLAY_DISP = Gfx_TextureIA8(OVERLAY_DISP, gMagicMeterEndTex, 8, 16, R_MAGIC_METER_X, magicMeterY, 8, 16,
                                      1 << 10, 1 << 10);

        OVERLAY_DISP = Gfx_TextureIA8(OVERLAY_DISP, gMagicMeterMidTex, 24, 16, R_MAGIC_METER_X + 8, magicMeterY,
                                      gSaveContext.magicCapacity, 16, 1 << 10, 1 << 10);

        gDPLoadTextureBlock(OVERLAY_DISP++, gMagicMeterEndTex, G_IM_FMT_IA, G_IM_SIZ_8b, 8, 16, 0,
                            G_TX_MIRROR | G_TX_WRAP, G_TX_NOMIRROR | G_TX_WRAP, 3, G_TX_NOMASK, G_TX_NOLOD, G_TX_NOLOD);

        gSPTextureRectangle(OVERLAY_DISP++, (R_MAGIC_METER_X + gSaveContext.magicCapacity + 8) << 2, magicMeterY << 2,
                            (R_MAGIC_METER_X + gSaveContext.magicCapacity + 16) << 2, (magicMeterY + 16) << 2,
                            G_TX_RENDERTILE, 256, 0, 1 << 10, 1 << 10);

        gDPPipeSync(OVERLAY_DISP++);
        gDPSetCombineLERP(OVERLAY_DISP++, PRIMITIVE, ENVIRONMENT, TEXEL0, ENVIRONMENT, 0, 0, 0, PRIMITIVE, PRIMITIVE,
                          ENVIRONMENT, TEXEL0, ENVIRONMENT, 0, 0, 0, PRIMITIVE);
        gDPSetEnvColor(OVERLAY_DISP++, 0, 0, 0, 255);

        if (gSaveContext.magicState == MAGIC_STATE_METER_FLASH_2) {
            // Yellow part of the meter indicating the amount of magic to be subtracted
            gDPSetPrimColor(OVERLAY_DISP++, 0, 0, 250, 250, 0, interfaceCtx->magicAlpha);

            gDPLoadMultiBlock_4b(OVERLAY_DISP++, gMagicMeterFillTex, 0x0000, G_TX_RENDERTILE, G_IM_FMT_I, 16, 16, 0,
                                 G_TX_NOMIRROR | G_TX_WRAP, G_TX_NOMIRROR | G_TX_WRAP, G_TX_NOMASK, G_TX_NOMASK,
                                 G_TX_NOLOD, G_TX_NOLOD);

            gSPTextureRectangle(OVERLAY_DISP++, R_MAGIC_FILL_X << 2, (magicMeterY + 3) << 2,
                                (R_MAGIC_FILL_X + gSaveContext.magic) << 2, (magicMeterY + 10) << 2, G_TX_RENDERTILE, 0,
                                0, 1 << 10, 1 << 10);

            // Fill the rest of the meter with the normal magic color
            gDPPipeSync(OVERLAY_DISP++);
            gDPSetPrimColor(OVERLAY_DISP++, 0, 0, R_MAGIC_FILL_COLOR(0), R_MAGIC_FILL_COLOR(1), R_MAGIC_FILL_COLOR(2),
                            interfaceCtx->magicAlpha);

            gSPTextureRectangle(OVERLAY_DISP++, R_MAGIC_FILL_X << 2, (magicMeterY + 3) << 2,
                                (R_MAGIC_FILL_X + gSaveContext.magicTarget) << 2, (magicMeterY + 10) << 2,
                                G_TX_RENDERTILE, 0, 0, 1 << 10, 1 << 10);
        } else {
            // Fill the whole meter with the normal magic color
            gDPSetPrimColor(OVERLAY_DISP++, 0, 0, R_MAGIC_FILL_COLOR(0), R_MAGIC_FILL_COLOR(1), R_MAGIC_FILL_COLOR(2),
                            interfaceCtx->magicAlpha);

            gDPLoadMultiBlock_4b(OVERLAY_DISP++, gMagicMeterFillTex, 0x0000, G_TX_RENDERTILE, G_IM_FMT_I, 16, 16, 0,
                                 G_TX_NOMIRROR | G_TX_WRAP, G_TX_NOMIRROR | G_TX_WRAP, G_TX_NOMASK, G_TX_NOMASK,
                                 G_TX_NOLOD, G_TX_NOLOD);

            gSPTextureRectangle(OVERLAY_DISP++, R_MAGIC_FILL_X << 2, (magicMeterY + 3) << 2,
                                (R_MAGIC_FILL_X + gSaveContext.magic) << 2, (magicMeterY + 10) << 2, G_TX_RENDERTILE, 0,
                                0, 1 << 10, 1 << 10);
        }
    }

    CLOSE_DISPS(play->state.gfxCtx, "../z_parameter.c", 2731);
}

void func_80088AA0(s16 arg0) {
    gSaveContext.timerX[1] = 140;
    gSaveContext.timerY[1] = 80;
    D_80125A5C = false;
    gSaveContext.timer2Value = arg0;

    if (arg0 != 0) {
        gSaveContext.timer2State = 1;
    } else {
        gSaveContext.timer2State = 7;
    }
}

void func_80088AF0(PlayState* play) {
    if (gSaveContext.timer2State != 0) {
        if (GET_EVENTINF(EVENTINF_10)) {
            gSaveContext.timer2Value = 239;
        } else {
            gSaveContext.timer2Value = 1;
        }
    }
}

void func_80088B34(s16 arg0) {
    gSaveContext.timerX[0] = 140;
    gSaveContext.timerY[0] = 80;
    D_80125A5C = false;
    gSaveContext.timer1Value = arg0;

    if (arg0 != 0) {
        gSaveContext.timer1State = 5;
    } else {
        gSaveContext.timer1State = 11;
    }
}

void Interface_DrawActionLabel(GraphicsContext* gfxCtx, void* texture) {
    OPEN_DISPS(gfxCtx, "../z_parameter.c", 2820);

    gDPLoadTextureBlock_4b(OVERLAY_DISP++, texture, G_IM_FMT_IA, DO_ACTION_TEX_WIDTH, DO_ACTION_TEX_HEIGHT, 0,
                           G_TX_NOMIRROR | G_TX_WRAP, G_TX_NOMIRROR | G_TX_WRAP, G_TX_NOMASK, G_TX_NOMASK, G_TX_NOLOD,
                           G_TX_NOLOD);

    gSP1Quadrangle(OVERLAY_DISP++, 0, 2, 3, 1, 0);

    CLOSE_DISPS(gfxCtx, "../z_parameter.c", 2829);
}

void Interface_DrawItemButtons(PlayState* play) {
    static void* cUpLabelTextures[] = { gNaviCUpENGTex, gNaviCUpENGTex, gNaviCUpENGTex };
    static s16 startButtonLeftPos[] = { 132, 130, 130 };
    InterfaceContext* interfaceCtx = &play->interfaceCtx;
    Player* player = GET_PLAYER(play);
    PauseContext* pauseCtx = &play->pauseCtx;
    s16 temp; // Used as both an alpha value and a button index
    s16 texCoordScale;
    s16 width;
    s16 height;

    OPEN_DISPS(play->state.gfxCtx, "../z_parameter.c", 2900);

    // B Button Color & Texture
    // Also loads the Item Button Texture reused by other buttons afterwards
    gDPPipeSync(OVERLAY_DISP++);
    gDPSetCombineMode(OVERLAY_DISP++, G_CC_MODULATEIA_PRIM, G_CC_MODULATEIA_PRIM);
    gDPSetPrimColor(OVERLAY_DISP++, 0, 0, R_B_BTN_COLOR(0), R_B_BTN_COLOR(1), R_B_BTN_COLOR(2), interfaceCtx->bAlpha);
    gDPSetEnvColor(OVERLAY_DISP++, 0, 0, 0, 255);
    OVERLAY_DISP = Gfx_TextureIA8(OVERLAY_DISP, gButtonBackgroundTex, 32, 32, R_ITEM_BTN_X(IBTN_BC_B),
                                  R_ITEM_BTN_Y(IBTN_BC_B), R_ITEM_BTN_WIDTH(IBTN_BC_B), R_ITEM_BTN_WIDTH(IBTN_BC_B),
                                  R_ITEM_BTN_DD(IBTN_BC_B) << 1, R_ITEM_BTN_DD(IBTN_BC_B) << 1);

    // C-Left Button Color & Texture
    gDPPipeSync(OVERLAY_DISP++);
    gDPSetPrimColor(OVERLAY_DISP++, 0, 0, R_C_BTN_COLOR(0), R_C_BTN_COLOR(1), R_C_BTN_COLOR(2),
                    interfaceCtx->cLeftAlpha);
    gSPTextureRectangle(OVERLAY_DISP++, R_ITEM_BTN_X(IBTN_BC_C_LEFT) << 2, R_ITEM_BTN_Y(IBTN_BC_C_LEFT) << 2,
                        (R_ITEM_BTN_X(IBTN_BC_C_LEFT) + R_ITEM_BTN_WIDTH(IBTN_BC_C_LEFT)) << 2,
                        (R_ITEM_BTN_Y(IBTN_BC_C_LEFT) + R_ITEM_BTN_WIDTH(IBTN_BC_C_LEFT)) << 2, G_TX_RENDERTILE, 0, 0,
                        R_ITEM_BTN_DD(IBTN_BC_C_LEFT) << 1, R_ITEM_BTN_DD(IBTN_BC_C_LEFT) << 1);

    // C-Down Button Color & Texture
    gDPSetPrimColor(OVERLAY_DISP++, 0, 0, R_C_BTN_COLOR(0), R_C_BTN_COLOR(1), R_C_BTN_COLOR(2),
                    interfaceCtx->cDownAlpha);
    gSPTextureRectangle(OVERLAY_DISP++, R_ITEM_BTN_X(IBTN_BC_C_DOWN) << 2, R_ITEM_BTN_Y(IBTN_BC_C_DOWN) << 2,
                        (R_ITEM_BTN_X(IBTN_BC_C_DOWN) + R_ITEM_BTN_WIDTH(IBTN_BC_C_DOWN)) << 2,
                        (R_ITEM_BTN_Y(IBTN_BC_C_DOWN) + R_ITEM_BTN_WIDTH(IBTN_BC_C_DOWN)) << 2, G_TX_RENDERTILE, 0, 0,
                        R_ITEM_BTN_DD(IBTN_BC_C_DOWN) << 1, R_ITEM_BTN_DD(IBTN_BC_C_DOWN) << 1);

    // C-Right Button Color & Texture
    gDPSetPrimColor(OVERLAY_DISP++, 0, 0, R_C_BTN_COLOR(0), R_C_BTN_COLOR(1), R_C_BTN_COLOR(2),
                    interfaceCtx->cRightAlpha);
    gSPTextureRectangle(OVERLAY_DISP++, R_ITEM_BTN_X(IBTN_BC_C_RIGHT) << 2, R_ITEM_BTN_Y(IBTN_BC_C_RIGHT) << 2,
                        (R_ITEM_BTN_X(IBTN_BC_C_RIGHT) + R_ITEM_BTN_WIDTH(IBTN_BC_C_RIGHT)) << 2,
                        (R_ITEM_BTN_Y(IBTN_BC_C_RIGHT) + R_ITEM_BTN_WIDTH(IBTN_BC_C_RIGHT)) << 2, G_TX_RENDERTILE, 0, 0,
                        R_ITEM_BTN_DD(IBTN_BC_C_RIGHT) << 1, R_ITEM_BTN_DD(IBTN_BC_C_RIGHT) << 1);

    if ((pauseCtx->state < 8) || (pauseCtx->state >= 18)) {
        if ((play->pauseCtx.state != 0) || (play->pauseCtx.debugState != 0)) {
            // Start Button Texture, Color & Label
            gDPPipeSync(OVERLAY_DISP++);
            gDPSetPrimColor(OVERLAY_DISP++, 0, 0, 120, 120, 120, interfaceCtx->startAlpha);
            gSPTextureRectangle(OVERLAY_DISP++, startButtonLeftPos[gSaveContext.language] << 2, 17 << 2,
                                (startButtonLeftPos[gSaveContext.language] + 22) << 2, 39 << 2, G_TX_RENDERTILE, 0, 0,
                                (s32)(1.4277344 * (1 << 10)), (s32)(1.4277344 * (1 << 10)));
            gDPPipeSync(OVERLAY_DISP++);
            gDPSetPrimColor(OVERLAY_DISP++, 0, 0, 255, 255, 255, interfaceCtx->startAlpha);
            gDPSetEnvColor(OVERLAY_DISP++, 0, 0, 0, 0);
            gDPSetCombineLERP(OVERLAY_DISP++, PRIMITIVE, ENVIRONMENT, TEXEL0, ENVIRONMENT, TEXEL0, 0, PRIMITIVE, 0,
                              PRIMITIVE, ENVIRONMENT, TEXEL0, ENVIRONMENT, TEXEL0, 0, PRIMITIVE, 0);

            gDPLoadTextureBlock_4b(OVERLAY_DISP++, interfaceCtx->doActionSegment + DO_ACTION_TEX_SIZE * 2, G_IM_FMT_IA,
                                   DO_ACTION_TEX_WIDTH, DO_ACTION_TEX_HEIGHT, 0, G_TX_NOMIRROR | G_TX_WRAP,
                                   G_TX_NOMIRROR | G_TX_WRAP, G_TX_NOMASK, G_TX_NOMASK, G_TX_NOLOD, G_TX_NOLOD);

            texCoordScale = (1 << 10) / (R_START_LABEL_DD(gSaveContext.language) / 100.0f);
            width = DO_ACTION_TEX_WIDTH / (R_START_LABEL_DD(gSaveContext.language) / 100.0f);
            height = DO_ACTION_TEX_HEIGHT / (R_START_LABEL_DD(gSaveContext.language) / 100.0f);
            gSPTextureRectangle(OVERLAY_DISP++, R_START_LABEL_X(gSaveContext.language) << 2,
                                R_START_LABEL_Y(gSaveContext.language) << 2,
                                (R_START_LABEL_X(gSaveContext.language) + width) << 2,
                                (R_START_LABEL_Y(gSaveContext.language) + height) << 2, G_TX_RENDERTILE, 0, 0,
                                texCoordScale, texCoordScale);
        }
    }

    if (interfaceCtx->naviCalling && (play->pauseCtx.state == 0) && (play->pauseCtx.debugState == 0) &&
        (play->csCtx.state == CS_STATE_IDLE)) {
        if (!sCUpInvisible) {
            // C-Up Button Texture, Color & Label (Navi Text)
            gDPPipeSync(OVERLAY_DISP++);

            if ((gSaveContext.unk_13EA == 1) || (gSaveContext.unk_13EA == 2) || (gSaveContext.unk_13EA == 5)) {
                temp = 0;
            } else if ((player->stateFlags1 & PLAYER_STATE1_21) || (func_8008F2F8(play) == 4) ||
                       (player->stateFlags2 & PLAYER_STATE2_CRAWLING)) {
                temp = 70;
            } else {
                temp = interfaceCtx->healthAlpha;
            }

            gDPSetPrimColor(OVERLAY_DISP++, 0, 0, R_C_BTN_COLOR(0), R_C_BTN_COLOR(1), R_C_BTN_COLOR(2), temp);
            gDPSetCombineMode(OVERLAY_DISP++, G_CC_MODULATEIA_PRIM, G_CC_MODULATEIA_PRIM);
            gSPTextureRectangle(OVERLAY_DISP++, R_C_UP_BTN_X << 2, R_C_UP_BTN_Y << 2, (R_C_UP_BTN_X + 16) << 2,
                                (R_C_UP_BTN_Y + 16) << 2, G_TX_RENDERTILE, 0, 0, 2 << 10, 2 << 10);
            gDPPipeSync(OVERLAY_DISP++);
            gDPSetPrimColor(OVERLAY_DISP++, 0, 0, 255, 255, 255, temp);
            gDPSetEnvColor(OVERLAY_DISP++, 0, 0, 0, 0);
            gDPSetCombineLERP(OVERLAY_DISP++, PRIMITIVE, ENVIRONMENT, TEXEL0, ENVIRONMENT, TEXEL0, 0, PRIMITIVE, 0,
                              PRIMITIVE, ENVIRONMENT, TEXEL0, ENVIRONMENT, TEXEL0, 0, PRIMITIVE, 0);

            gDPLoadTextureBlock_4b(OVERLAY_DISP++, cUpLabelTextures[gSaveContext.language], G_IM_FMT_IA, 32, 8, 0,
                                   G_TX_NOMIRROR | G_TX_WRAP, G_TX_NOMIRROR | G_TX_WRAP, G_TX_NOMASK, G_TX_NOMASK,
                                   G_TX_NOLOD, G_TX_NOLOD);

            gSPTextureRectangle(OVERLAY_DISP++, R_C_UP_ICON_X << 2, R_C_UP_ICON_Y << 2, (R_C_UP_ICON_X + 32) << 2,
                                (R_C_UP_ICON_Y + 8) << 2, G_TX_RENDERTILE, 0, 0, 1 << 10, 1 << 10);
        }

        sCUpTimer--;
        if (sCUpTimer == 0) {
            sCUpInvisible ^= 1;
            sCUpTimer = 10;
        }
    }

    gDPPipeSync(OVERLAY_DISP++);

    // Empty C Button Arrows
    for (temp = IBTN_BC_C_FIRST; temp <= IBTN_BC_C_LAST; temp++) {
        if (gSaveContext.equips.buttonItems[temp] > 0xF0) {
            if (temp == IBTN_BC_C_LEFT) {
                gDPSetPrimColor(OVERLAY_DISP++, 0, 0, R_C_BTN_COLOR(0), R_C_BTN_COLOR(1), R_C_BTN_COLOR(2),
                                interfaceCtx->cLeftAlpha);
            } else if (temp == IBTN_BC_C_DOWN) {
                gDPSetPrimColor(OVERLAY_DISP++, 0, 0, R_C_BTN_COLOR(0), R_C_BTN_COLOR(1), R_C_BTN_COLOR(2),
                                interfaceCtx->cDownAlpha);
            } else {
                gDPSetPrimColor(OVERLAY_DISP++, 0, 0, R_C_BTN_COLOR(0), R_C_BTN_COLOR(1), R_C_BTN_COLOR(2),
                                interfaceCtx->cRightAlpha);
            }

            OVERLAY_DISP = Gfx_TextureIA8(OVERLAY_DISP, ((u8*)gButtonBackgroundTex + ((32 * 32) * (temp + 1))), 32, 32,
                                          R_ITEM_BTN_X(temp), R_ITEM_BTN_Y(temp), R_ITEM_BTN_WIDTH(temp),
                                          R_ITEM_BTN_WIDTH(temp), R_ITEM_BTN_DD(temp) << 1, R_ITEM_BTN_DD(temp) << 1);
        }
    }

    CLOSE_DISPS(play->state.gfxCtx, "../z_parameter.c", 3071);
}

void Interface_DrawItemIconTexture(PlayState* play, void* texture, s16 button) {
    OPEN_DISPS(play->state.gfxCtx, "../z_parameter.c", 3079);

    gDPLoadTextureBlock(OVERLAY_DISP++, texture, G_IM_FMT_RGBA, G_IM_SIZ_32b, 32, 32, 0, G_TX_NOMIRROR | G_TX_WRAP,
                        G_TX_NOMIRROR | G_TX_WRAP, G_TX_NOMASK, G_TX_NOMASK, G_TX_NOLOD, G_TX_NOLOD);

    gSPTextureRectangle(OVERLAY_DISP++, R_ITEM_ICON_X(button) << 2, R_ITEM_ICON_Y(button) << 2,
                        (R_ITEM_ICON_X(button) + R_ITEM_ICON_WIDTH(button)) << 2,
                        (R_ITEM_ICON_Y(button) + R_ITEM_ICON_WIDTH(button)) << 2, G_TX_RENDERTILE, 0, 0,
                        R_ITEM_ICON_DD(button) << 1, R_ITEM_ICON_DD(button) << 1);

    CLOSE_DISPS(play->state.gfxCtx, "../z_parameter.c", 3094);
}

void Interface_DrawAmmoCount(PlayState* play, s16 button, s16 alpha) {
    s16 i;
    s16 ammo;

    OPEN_DISPS(play->state.gfxCtx, "../z_parameter.c", 3105);

    i = gSaveContext.equips.buttonItems[button];

    if ((i == ITEM_STICK) || (i == ITEM_NUT) || (i == ITEM_BOMB) || (i == ITEM_BOW) ||
        ((i >= ITEM_BOW_ARROW_FIRE) && (i <= ITEM_BOW_ARROW_LIGHT)) || (i == ITEM_SLINGSHOT) || (i == ITEM_BOMBCHU) ||
        (i == ITEM_BEAN)) {

        if ((i >= ITEM_BOW_ARROW_FIRE) && (i <= ITEM_BOW_ARROW_LIGHT)) {
            i = ITEM_BOW;
        }

        ammo = AMMO(i);

        gDPPipeSync(OVERLAY_DISP++);

        if ((button == IBTN_BC_B) && (gSaveContext.minigameState == 1)) {
            ammo = play->interfaceCtx.hbaAmmo;
        } else if ((button == IBTN_BC_B) && (play->shootingGalleryStatus > 1)) {
            ammo = play->shootingGalleryStatus - 1;
        } else if ((button == IBTN_BC_B) && (play->sceneId == SCENE_BOWLING) && Flags_GetSwitch(play, 0x38)) {
            ammo = play->bombchuBowlingStatus;
            if (ammo < 0) {
                ammo = 0;
            }
        } else if (((i == ITEM_BOW) && (AMMO(i) == CUR_CAPACITY(UPG_QUIVER))) ||
                   ((i == ITEM_BOMB) && (AMMO(i) == CUR_CAPACITY(UPG_BOMB_BAG))) ||
                   ((i == ITEM_SLINGSHOT) && (AMMO(i) == CUR_CAPACITY(UPG_BULLET_BAG))) ||
                   ((i == ITEM_STICK) && (AMMO(i) == CUR_CAPACITY(UPG_STICKS))) ||
                   ((i == ITEM_NUT) && (AMMO(i) == CUR_CAPACITY(UPG_NUTS))) || ((i == ITEM_BOMBCHU) && (ammo == 50)) ||
                   ((i == ITEM_BEAN) && (ammo == 15))) {
            gDPSetPrimColor(OVERLAY_DISP++, 0, 0, 120, 255, 0, alpha);
        }

        if (ammo == 0) {
            gDPSetPrimColor(OVERLAY_DISP++, 0, 0, 100, 100, 100, alpha);
        }

        for (i = 0; ammo >= 10; i++) {
            ammo -= 10;
        }

        if (i != 0) {
            OVERLAY_DISP = Gfx_TextureIA8(OVERLAY_DISP, ((u8*)gAmmoDigit0Tex + ((8 * 8) * i)), 8, 8,
                                          R_ITEM_AMMO_X(button), R_ITEM_AMMO_Y(button), 8, 8, 1 << 10, 1 << 10);
        }

        OVERLAY_DISP = Gfx_TextureIA8(OVERLAY_DISP, ((u8*)gAmmoDigit0Tex + ((8 * 8) * ammo)), 8, 8,
                                      R_ITEM_AMMO_X(button) + 6, R_ITEM_AMMO_Y(button), 8, 8, 1 << 10, 1 << 10);
    }

    CLOSE_DISPS(play->state.gfxCtx, "../z_parameter.c", 3158);
}

void Interface_DrawActionButton(PlayState* play) {
    InterfaceContext* interfaceCtx = &play->interfaceCtx;

    OPEN_DISPS(play->state.gfxCtx, "../z_parameter.c", 3172);

    Matrix_Translate(0.0f, 0.0f, XREG(18) / 10.0f, MTXMODE_NEW);
    Matrix_Scale(1.0f, 1.0f, 1.0f, MTXMODE_APPLY);
    Matrix_RotateX(interfaceCtx->unk_1F4 / 10000.0f, MTXMODE_APPLY);

    gSPMatrix(OVERLAY_DISP++, Matrix_NewMtx(play->state.gfxCtx, "../z_parameter.c", 3177),
              G_MTX_MODELVIEW | G_MTX_LOAD);
    gSPVertex(OVERLAY_DISP++, &interfaceCtx->actionVtx[0], 4, 0);

    gDPLoadTextureBlock(OVERLAY_DISP++, gButtonBackgroundTex, G_IM_FMT_IA, G_IM_SIZ_8b, 32, 32, 0,
                        G_TX_NOMIRROR | G_TX_WRAP, G_TX_NOMIRROR | G_TX_WRAP, G_TX_NOMASK, G_TX_NOMASK, G_TX_NOLOD,
                        G_TX_NOLOD);

    gSP1Quadrangle(OVERLAY_DISP++, 0, 2, 3, 1, 0);

    CLOSE_DISPS(play->state.gfxCtx, "../z_parameter.c", 3187);
}

void Interface_InitVertices(PlayState* play) {
    InterfaceContext* interfaceCtx = &play->interfaceCtx;
    s16 i;

    interfaceCtx->actionVtx = Graph_Alloc(play->state.gfxCtx, 8 * sizeof(Vtx));

    interfaceCtx->actionVtx[0].v.ob[0] = interfaceCtx->actionVtx[2].v.ob[0] = -14;
    interfaceCtx->actionVtx[1].v.ob[0] = interfaceCtx->actionVtx[3].v.ob[0] = interfaceCtx->actionVtx[0].v.ob[0] + 28;

    interfaceCtx->actionVtx[0].v.ob[1] = interfaceCtx->actionVtx[1].v.ob[1] = 14;
    interfaceCtx->actionVtx[2].v.ob[1] = interfaceCtx->actionVtx[3].v.ob[1] = interfaceCtx->actionVtx[0].v.ob[1] - 28;

    interfaceCtx->actionVtx[4].v.ob[0] = interfaceCtx->actionVtx[6].v.ob[0] = -(XREG(21) / 2);
    interfaceCtx->actionVtx[5].v.ob[0] = interfaceCtx->actionVtx[7].v.ob[0] =
        interfaceCtx->actionVtx[4].v.ob[0] + XREG(21);

    interfaceCtx->actionVtx[4].v.ob[1] = interfaceCtx->actionVtx[5].v.ob[1] = XREG(28) / 2;
    interfaceCtx->actionVtx[6].v.ob[1] = interfaceCtx->actionVtx[7].v.ob[1] =
        interfaceCtx->actionVtx[4].v.ob[1] - XREG(28);

    for (i = 0; i < 8; i += 4) {
        interfaceCtx->actionVtx[i].v.ob[2] = interfaceCtx->actionVtx[i + 1].v.ob[2] =
            interfaceCtx->actionVtx[i + 2].v.ob[2] = interfaceCtx->actionVtx[i + 3].v.ob[2] = 0;

        interfaceCtx->actionVtx[i].v.flag = interfaceCtx->actionVtx[i + 1].v.flag =
            interfaceCtx->actionVtx[i + 2].v.flag = interfaceCtx->actionVtx[i + 3].v.flag = 0;

        interfaceCtx->actionVtx[i].v.tc[0] = interfaceCtx->actionVtx[i].v.tc[1] =
            interfaceCtx->actionVtx[i + 1].v.tc[1] = interfaceCtx->actionVtx[i + 2].v.tc[0] = 0;
        interfaceCtx->actionVtx[i + 1].v.tc[0] = interfaceCtx->actionVtx[i + 2].v.tc[1] =
            interfaceCtx->actionVtx[i + 3].v.tc[0] = interfaceCtx->actionVtx[i + 3].v.tc[1] = 1024;

        interfaceCtx->actionVtx[i].v.cn[0] = interfaceCtx->actionVtx[i + 1].v.cn[0] =
            interfaceCtx->actionVtx[i + 2].v.cn[0] = interfaceCtx->actionVtx[i + 3].v.cn[0] =
                interfaceCtx->actionVtx[i].v.cn[1] = interfaceCtx->actionVtx[i + 1].v.cn[1] =
                    interfaceCtx->actionVtx[i + 2].v.cn[1] = interfaceCtx->actionVtx[i + 3].v.cn[1] =
                        interfaceCtx->actionVtx[i].v.cn[2] = interfaceCtx->actionVtx[i + 1].v.cn[2] =
                            interfaceCtx->actionVtx[i + 2].v.cn[2] = interfaceCtx->actionVtx[i + 3].v.cn[2] = 255;

        interfaceCtx->actionVtx[i].v.cn[3] = interfaceCtx->actionVtx[i + 1].v.cn[3] =
            interfaceCtx->actionVtx[i + 2].v.cn[3] = interfaceCtx->actionVtx[i + 3].v.cn[3] = 255;
    }

    interfaceCtx->actionVtx[5].v.tc[0] = interfaceCtx->actionVtx[7].v.tc[0] = 1536;
    interfaceCtx->actionVtx[6].v.tc[1] = interfaceCtx->actionVtx[7].v.tc[1] = 512;

    interfaceCtx->beatingHeartVtx = Graph_Alloc(play->state.gfxCtx, 4 * sizeof(Vtx));

    interfaceCtx->beatingHeartVtx[0].v.ob[0] = interfaceCtx->beatingHeartVtx[2].v.ob[0] = -8;
    interfaceCtx->beatingHeartVtx[1].v.ob[0] = interfaceCtx->beatingHeartVtx[3].v.ob[0] = 8;
    interfaceCtx->beatingHeartVtx[0].v.ob[1] = interfaceCtx->beatingHeartVtx[1].v.ob[1] = 8;
    interfaceCtx->beatingHeartVtx[2].v.ob[1] = interfaceCtx->beatingHeartVtx[3].v.ob[1] = -8;

    interfaceCtx->beatingHeartVtx[0].v.ob[2] = interfaceCtx->beatingHeartVtx[1].v.ob[2] =
        interfaceCtx->beatingHeartVtx[2].v.ob[2] = interfaceCtx->beatingHeartVtx[3].v.ob[2] = 0;

    interfaceCtx->beatingHeartVtx[0].v.flag = interfaceCtx->beatingHeartVtx[1].v.flag =
        interfaceCtx->beatingHeartVtx[2].v.flag = interfaceCtx->beatingHeartVtx[3].v.flag = 0;

    interfaceCtx->beatingHeartVtx[0].v.tc[0] = interfaceCtx->beatingHeartVtx[0].v.tc[1] =
        interfaceCtx->beatingHeartVtx[1].v.tc[1] = interfaceCtx->beatingHeartVtx[2].v.tc[0] = 0;
    interfaceCtx->beatingHeartVtx[1].v.tc[0] = interfaceCtx->beatingHeartVtx[2].v.tc[1] =
        interfaceCtx->beatingHeartVtx[3].v.tc[0] = interfaceCtx->beatingHeartVtx[3].v.tc[1] = 512;

    interfaceCtx->beatingHeartVtx[0].v.cn[0] = interfaceCtx->beatingHeartVtx[1].v.cn[0] =
        interfaceCtx->beatingHeartVtx[2].v.cn[0] = interfaceCtx->beatingHeartVtx[3].v.cn[0] =
            interfaceCtx->beatingHeartVtx[0].v.cn[1] = interfaceCtx->beatingHeartVtx[1].v.cn[1] =
                interfaceCtx->beatingHeartVtx[2].v.cn[1] = interfaceCtx->beatingHeartVtx[3].v.cn[1] =
                    interfaceCtx->beatingHeartVtx[0].v.cn[2] = interfaceCtx->beatingHeartVtx[1].v.cn[2] =
                        interfaceCtx->beatingHeartVtx[2].v.cn[2] = interfaceCtx->beatingHeartVtx[3].v.cn[2] =
                            interfaceCtx->beatingHeartVtx[0].v.cn[3] = interfaceCtx->beatingHeartVtx[1].v.cn[3] =
                                interfaceCtx->beatingHeartVtx[2].v.cn[3] = interfaceCtx->beatingHeartVtx[3].v.cn[3] =
                                    255;
}

void func_8008A8B8(PlayState* play, s32 topY, s32 bottomY, s32 leftX, s32 rightX) {
    InterfaceContext* interfaceCtx = &play->interfaceCtx;
    Vec3f eye;
    Vec3f lookAt;
    Vec3f up;

    eye.x = eye.y = eye.z = 0.0f;
    lookAt.x = lookAt.y = 0.0f;
    lookAt.z = -1.0f;
    up.x = up.z = 0.0f;
    up.y = 1.0f;

    View_LookAt(&interfaceCtx->view, &eye, &lookAt, &up);

    interfaceCtx->viewport.topY = topY;
    interfaceCtx->viewport.bottomY = bottomY;
    interfaceCtx->viewport.leftX = leftX;
    interfaceCtx->viewport.rightX = rightX;
    View_SetViewport(&interfaceCtx->view, &interfaceCtx->viewport);

    View_SetPerspective(&interfaceCtx->view, 60.0f, 10.0f, 60.0f);
    View_ApplyPerspectiveToOverlay(&interfaceCtx->view);
}

void func_8008A994(InterfaceContext* interfaceCtx) {
    SET_FULLSCREEN_VIEWPORT(&interfaceCtx->view);
    View_ApplyOrthoToOverlay(&interfaceCtx->view);
}

void Interface_Draw(PlayState* play) {
    static s16 magicArrowEffectsR[] = { 255, 100, 255 };
    static s16 magicArrowEffectsG[] = { 0, 100, 255 };
    static s16 magicArrowEffectsB[] = { 0, 255, 100 };
    static s16 timerDigitLeftPos[] = { 16, 25, 34, 42, 51 };
    static s16 digitWidth[] = { 9, 9, 8, 9, 9 };
    // unused, most likely colors
    static s16 D_80125B1C[][3] = {
        { 0, 150, 0 }, { 100, 255, 0 }, { 255, 255, 255 }, { 0, 0, 0 }, { 255, 255, 255 },
    };
    static s16 rupeeDigitsFirst[] = { 1, 0, 0 };
    static s16 rupeeDigitsCount[] = { 2, 3, 3 };
    static s16 spoilingItemEntrances[] = { ENTR_SPOT10_2, ENTR_SPOT07_3, ENTR_SPOT07_3 };
    static f32 D_80125B54[] = { -40.0f, -35.0f }; // unused
    static s16 D_80125B5C[] = { 91, 91 };         // unused
    static s16 D_8015FFE0;
    static s16 D_8015FFE2;
    static s16 D_8015FFE4;
    static s16 D_8015FFE6;
    static s16 timerDigits[5];
    InterfaceContext* interfaceCtx = &play->interfaceCtx;
    PauseContext* pauseCtx = &play->pauseCtx;
    MessageContext* msgCtx = &play->msgCtx;
    Player* player = GET_PLAYER(play);
    s16 svar1;
    s16 svar2;
    s16 svar3;
    s16 svar4;
    s16 svar5;
    s16 svar6;

    OPEN_DISPS(play->state.gfxCtx, "../z_parameter.c", 3405);

    gSPSegment(OVERLAY_DISP++, 0x02, interfaceCtx->parameterSegment);
    gSPSegment(OVERLAY_DISP++, 0x07, interfaceCtx->doActionSegment);
    gSPSegment(OVERLAY_DISP++, 0x08, interfaceCtx->iconItemSegment);
    gSPSegment(OVERLAY_DISP++, 0x0B, interfaceCtx->mapSegment);

    if (pauseCtx->debugState == 0) {
        Interface_InitVertices(play);
        func_8008A994(interfaceCtx);
        Health_DrawMeter(play);

        Gfx_SetupDL_39Overlay(play->state.gfxCtx);

        // Rupee Icon
        gDPSetPrimColor(OVERLAY_DISP++, 0, 0, 200, 255, 100, interfaceCtx->magicAlpha);
        gDPSetEnvColor(OVERLAY_DISP++, 0, 80, 0, 255);
        OVERLAY_DISP = Gfx_TextureIA8(OVERLAY_DISP, gRupeeCounterIconTex, 16, 16, 26, 206, 16, 16, 1 << 10, 1 << 10);

        switch (play->sceneId) {
            case SCENE_BMORI1:
            case SCENE_HIDAN:
            case SCENE_MIZUSIN:
            case SCENE_JYASINZOU:
            case SCENE_HAKADAN:
            case SCENE_HAKADANCH:
            case SCENE_ICE_DOUKUTO:
            case SCENE_GANON:
            case SCENE_MEN:
            case SCENE_GERUDOWAY:
            case SCENE_GANONTIKA:
            case SCENE_GANON_SONOGO:
            case SCENE_GANONTIKA_SONOGO:
            case SCENE_TAKARAYA:
                if (gSaveContext.inventory.dungeonKeys[gSaveContext.mapIndex] >= 0) {
                    // Small Key Icon
                    gDPPipeSync(OVERLAY_DISP++);
                    gDPSetPrimColor(OVERLAY_DISP++, 0, 0, 200, 230, 255, interfaceCtx->magicAlpha);
                    gDPSetEnvColor(OVERLAY_DISP++, 0, 0, 20, 255);
                    OVERLAY_DISP = Gfx_TextureIA8(OVERLAY_DISP, gSmallKeyCounterIconTex, 16, 16, 26, 190, 16, 16,
                                                  1 << 10, 1 << 10);

                    // Small Key Counter
                    gDPPipeSync(OVERLAY_DISP++);
                    gDPSetPrimColor(OVERLAY_DISP++, 0, 0, 255, 255, 255, interfaceCtx->magicAlpha);
                    gDPSetCombineLERP(OVERLAY_DISP++, 0, 0, 0, PRIMITIVE, TEXEL0, 0, PRIMITIVE, 0, 0, 0, 0, PRIMITIVE,
                                      TEXEL0, 0, PRIMITIVE, 0);

                    interfaceCtx->counterDigits[2] = 0;
                    interfaceCtx->counterDigits[3] = gSaveContext.inventory.dungeonKeys[gSaveContext.mapIndex];

                    while (interfaceCtx->counterDigits[3] >= 10) {
                        interfaceCtx->counterDigits[2]++;
                        interfaceCtx->counterDigits[3] -= 10;
                    }

                    svar3 = 42;

                    if (interfaceCtx->counterDigits[2] != 0) {
                        OVERLAY_DISP = Gfx_TextureI8(
                            OVERLAY_DISP, ((u8*)gCounterDigit0Tex + (8 * 16 * interfaceCtx->counterDigits[2])), 8, 16,
                            svar3, 190, 8, 16, 1 << 10, 1 << 10);
                        svar3 += 8;
                    }

                    OVERLAY_DISP = Gfx_TextureI8(OVERLAY_DISP,
                                                 ((u8*)gCounterDigit0Tex + (8 * 16 * interfaceCtx->counterDigits[3])),
                                                 8, 16, svar3, 190, 8, 16, 1 << 10, 1 << 10);
                }
                break;
            default:
                break;
        }

        // Rupee Counter
        gDPPipeSync(OVERLAY_DISP++);

        if (gSaveContext.rupees == CUR_CAPACITY(UPG_WALLET)) {
            gDPSetPrimColor(OVERLAY_DISP++, 0, 0, 120, 255, 0, interfaceCtx->magicAlpha);
        } else if (gSaveContext.rupees != 0) {
            gDPSetPrimColor(OVERLAY_DISP++, 0, 0, 255, 255, 255, interfaceCtx->magicAlpha);
        } else {
            gDPSetPrimColor(OVERLAY_DISP++, 0, 0, 100, 100, 100, interfaceCtx->magicAlpha);
        }

        gDPSetCombineLERP(OVERLAY_DISP++, 0, 0, 0, PRIMITIVE, TEXEL0, 0, PRIMITIVE, 0, 0, 0, 0, PRIMITIVE, TEXEL0, 0,
                          PRIMITIVE, 0);

        interfaceCtx->counterDigits[0] = interfaceCtx->counterDigits[1] = 0;
        interfaceCtx->counterDigits[2] = gSaveContext.rupees;

        if ((interfaceCtx->counterDigits[2] > 9999) || (interfaceCtx->counterDigits[2] < 0)) {
            interfaceCtx->counterDigits[2] &= 0xDDD;
        }

        while (interfaceCtx->counterDigits[2] >= 100) {
            interfaceCtx->counterDigits[0]++;
            interfaceCtx->counterDigits[2] -= 100;
        }

        while (interfaceCtx->counterDigits[2] >= 10) {
            interfaceCtx->counterDigits[1]++;
            interfaceCtx->counterDigits[2] -= 10;
        }

        svar2 = rupeeDigitsFirst[CUR_UPG_VALUE(UPG_WALLET)];
        svar5 = rupeeDigitsCount[CUR_UPG_VALUE(UPG_WALLET)];

        for (svar1 = 0, svar3 = 42; svar1 < svar5; svar1++, svar2++, svar3 += 8) {
            OVERLAY_DISP =
                Gfx_TextureI8(OVERLAY_DISP, ((u8*)gCounterDigit0Tex + (8 * 16 * interfaceCtx->counterDigits[svar2])), 8,
                              16, svar3, 206, 8, 16, 1 << 10, 1 << 10);
        }

        Magic_DrawMeter(play);
        Minimap_Draw(play);

        if ((R_PAUSE_MENU_MODE != 2) && (R_PAUSE_MENU_MODE != 3)) {
            func_8002C124(&play->actorCtx.targetCtx, play); // Draw Z-Target
        }

        Gfx_SetupDL_39Overlay(play->state.gfxCtx);

        Interface_DrawItemButtons(play);

        gDPPipeSync(OVERLAY_DISP++);
        gDPSetPrimColor(OVERLAY_DISP++, 0, 0, 255, 255, 255, interfaceCtx->bAlpha);
        gDPSetCombineMode(OVERLAY_DISP++, G_CC_MODULATERGBA_PRIM, G_CC_MODULATERGBA_PRIM);

        if (!(interfaceCtx->unk_1FA)) {
            // B Button Icon & Ammo Count
            if (gSaveContext.equips.buttonItems[IBTN_BC_B] != ITEM_NONE) {
                Interface_DrawItemIconTexture(play, interfaceCtx->iconItemSegment, IBTN_BC_B);

                if ((player->stateFlags1 & PLAYER_STATE1_23) || (play->shootingGalleryStatus > 1) ||
                    ((play->sceneId == SCENE_BOWLING) && Flags_GetSwitch(play, 0x38))) {
                    gDPPipeSync(OVERLAY_DISP++);
                    gDPSetCombineLERP(OVERLAY_DISP++, PRIMITIVE, ENVIRONMENT, TEXEL0, ENVIRONMENT, TEXEL0, 0, PRIMITIVE,
                                      0, PRIMITIVE, ENVIRONMENT, TEXEL0, ENVIRONMENT, TEXEL0, 0, PRIMITIVE, 0);
                    Interface_DrawAmmoCount(play, IBTN_BC_B, interfaceCtx->bAlpha);
                }
            }
        } else {
            // B Button Do Action Label
            gDPPipeSync(OVERLAY_DISP++);
            gDPSetCombineLERP(OVERLAY_DISP++, PRIMITIVE, ENVIRONMENT, TEXEL0, ENVIRONMENT, TEXEL0, 0, PRIMITIVE, 0,
                              PRIMITIVE, ENVIRONMENT, TEXEL0, ENVIRONMENT, TEXEL0, 0, PRIMITIVE, 0);
            gDPSetPrimColor(OVERLAY_DISP++, 0, 0, 255, 255, 255, interfaceCtx->bAlpha);

            gDPLoadTextureBlock_4b(OVERLAY_DISP++, interfaceCtx->doActionSegment + DO_ACTION_TEX_SIZE, G_IM_FMT_IA,
                                   DO_ACTION_TEX_WIDTH, DO_ACTION_TEX_HEIGHT, 0, G_TX_NOMIRROR | G_TX_WRAP,
                                   G_TX_NOMIRROR | G_TX_WRAP, G_TX_NOMASK, G_TX_NOMASK, G_TX_NOLOD, G_TX_NOLOD);

            R_B_LABEL_DD = (1 << 10) / (WREG(37 + gSaveContext.language) / 100.0f);
            gSPTextureRectangle(OVERLAY_DISP++, R_B_LABEL_X(gSaveContext.language) << 2,
                                R_B_LABEL_Y(gSaveContext.language) << 2,
                                (R_B_LABEL_X(gSaveContext.language) + DO_ACTION_TEX_WIDTH) << 2,
                                (R_B_LABEL_Y(gSaveContext.language) + DO_ACTION_TEX_HEIGHT) << 2, G_TX_RENDERTILE, 0, 0,
                                R_B_LABEL_DD, R_B_LABEL_DD);
        }

        gDPPipeSync(OVERLAY_DISP++);

        // C-Left Button Icon & Ammo Count
        if (gSaveContext.equips.buttonItems[IBTN_BC_C_LEFT] < 0xF0) {
            gDPSetPrimColor(OVERLAY_DISP++, 0, 0, 255, 255, 255, interfaceCtx->cLeftAlpha);
            gDPSetCombineMode(OVERLAY_DISP++, G_CC_MODULATERGBA_PRIM, G_CC_MODULATERGBA_PRIM);
            Interface_DrawItemIconTexture(play, interfaceCtx->iconItemSegment + 0x1000, IBTN_BC_C_LEFT);
            gDPPipeSync(OVERLAY_DISP++);
            gDPSetCombineLERP(OVERLAY_DISP++, PRIMITIVE, ENVIRONMENT, TEXEL0, ENVIRONMENT, TEXEL0, 0, PRIMITIVE, 0,
                              PRIMITIVE, ENVIRONMENT, TEXEL0, ENVIRONMENT, TEXEL0, 0, PRIMITIVE, 0);
            Interface_DrawAmmoCount(play, IBTN_BC_C_LEFT, interfaceCtx->cLeftAlpha);
        }

        gDPPipeSync(OVERLAY_DISP++);

        // C-Down Button Icon & Ammo Count
        if (gSaveContext.equips.buttonItems[IBTN_BC_C_DOWN] < 0xF0) {
            gDPSetPrimColor(OVERLAY_DISP++, 0, 0, 255, 255, 255, interfaceCtx->cDownAlpha);
            gDPSetCombineMode(OVERLAY_DISP++, G_CC_MODULATERGBA_PRIM, G_CC_MODULATERGBA_PRIM);
            Interface_DrawItemIconTexture(play, interfaceCtx->iconItemSegment + 0x2000, IBTN_BC_C_DOWN);
            gDPPipeSync(OVERLAY_DISP++);
            gDPSetCombineLERP(OVERLAY_DISP++, PRIMITIVE, ENVIRONMENT, TEXEL0, ENVIRONMENT, TEXEL0, 0, PRIMITIVE, 0,
                              PRIMITIVE, ENVIRONMENT, TEXEL0, ENVIRONMENT, TEXEL0, 0, PRIMITIVE, 0);
            Interface_DrawAmmoCount(play, IBTN_BC_C_DOWN, interfaceCtx->cDownAlpha);
        }

        gDPPipeSync(OVERLAY_DISP++);

        // C-Right Button Icon & Ammo Count
        if (gSaveContext.equips.buttonItems[IBTN_BC_C_RIGHT] < 0xF0) {
            gDPSetPrimColor(OVERLAY_DISP++, 0, 0, 255, 255, 255, interfaceCtx->cRightAlpha);
            gDPSetCombineMode(OVERLAY_DISP++, G_CC_MODULATERGBA_PRIM, G_CC_MODULATERGBA_PRIM);
            Interface_DrawItemIconTexture(play, interfaceCtx->iconItemSegment + 0x3000, IBTN_BC_C_RIGHT);
            gDPPipeSync(OVERLAY_DISP++);
            gDPSetCombineLERP(OVERLAY_DISP++, PRIMITIVE, ENVIRONMENT, TEXEL0, ENVIRONMENT, TEXEL0, 0, PRIMITIVE, 0,
                              PRIMITIVE, ENVIRONMENT, TEXEL0, ENVIRONMENT, TEXEL0, 0, PRIMITIVE, 0);
            Interface_DrawAmmoCount(play, IBTN_BC_C_RIGHT, interfaceCtx->cRightAlpha);
        }

        // A Button
        Gfx_SetupDL_42Overlay(play->state.gfxCtx);
        func_8008A8B8(play, R_A_BTN_Y, R_A_BTN_Y + 45, R_A_BTN_X, R_A_BTN_X + 45);
        gSPClearGeometryMode(OVERLAY_DISP++, G_CULL_BOTH);
        gDPSetCombineMode(OVERLAY_DISP++, G_CC_MODULATEIA_PRIM, G_CC_MODULATEIA_PRIM);
        gDPSetPrimColor(OVERLAY_DISP++, 0, 0, R_A_BTN_COLOR(0), R_A_BTN_COLOR(1), R_A_BTN_COLOR(2),
                        interfaceCtx->aAlpha);
        Interface_DrawActionButton(play);
        gDPPipeSync(OVERLAY_DISP++);
        func_8008A8B8(play, R_A_ICON_Y, R_A_ICON_Y + 45, R_A_ICON_X, R_A_ICON_X + 45);
        gSPSetGeometryMode(OVERLAY_DISP++, G_CULL_BACK);
        gDPSetCombineLERP(OVERLAY_DISP++, PRIMITIVE, ENVIRONMENT, TEXEL0, ENVIRONMENT, TEXEL0, 0, PRIMITIVE, 0,
                          PRIMITIVE, ENVIRONMENT, TEXEL0, ENVIRONMENT, TEXEL0, 0, PRIMITIVE, 0);
        gDPSetPrimColor(OVERLAY_DISP++, 0, 0, 255, 255, 255, interfaceCtx->aAlpha);
        gDPSetEnvColor(OVERLAY_DISP++, 0, 0, 0, 0);
        Matrix_Translate(0.0f, 0.0f, WREG(46 + gSaveContext.language) / 10.0f, MTXMODE_NEW);
        Matrix_Scale(1.0f, 1.0f, 1.0f, MTXMODE_APPLY);
        Matrix_RotateX(interfaceCtx->unk_1F4 / 10000.0f, MTXMODE_APPLY);
        gSPMatrix(OVERLAY_DISP++, Matrix_NewMtx(play->state.gfxCtx, "../z_parameter.c", 3701),
                  G_MTX_MODELVIEW | G_MTX_LOAD);
        gSPVertex(OVERLAY_DISP++, &interfaceCtx->actionVtx[4], 4, 0);

        if ((interfaceCtx->unk_1EC < 2) || (interfaceCtx->unk_1EC == 3)) {
            Interface_DrawActionLabel(play->state.gfxCtx, interfaceCtx->doActionSegment);
        } else {
            Interface_DrawActionLabel(play->state.gfxCtx, interfaceCtx->doActionSegment + DO_ACTION_TEX_SIZE);
        }

        gDPPipeSync(OVERLAY_DISP++);

        func_8008A994(interfaceCtx);

        if ((pauseCtx->state == 6) && (pauseCtx->unk_1E4 == 3)) {
            // Inventory Equip Effects
            gSPSegment(OVERLAY_DISP++, 0x08, pauseCtx->iconItemSegment);
            Gfx_SetupDL_42Overlay(play->state.gfxCtx);
            gDPSetCombineMode(OVERLAY_DISP++, G_CC_MODULATERGBA_PRIM, G_CC_MODULATERGBA_PRIM);
            gSPMatrix(OVERLAY_DISP++, &gMtxClear, G_MTX_MODELVIEW | G_MTX_LOAD);

            pauseCtx->cursorVtx[16].v.ob[0] = pauseCtx->cursorVtx[18].v.ob[0] = pauseCtx->equipAnimX / 10;
            pauseCtx->cursorVtx[17].v.ob[0] = pauseCtx->cursorVtx[19].v.ob[0] =
                pauseCtx->cursorVtx[16].v.ob[0] + WREG(90) / 10;
            pauseCtx->cursorVtx[16].v.ob[1] = pauseCtx->cursorVtx[17].v.ob[1] = pauseCtx->equipAnimY / 10;
            pauseCtx->cursorVtx[18].v.ob[1] = pauseCtx->cursorVtx[19].v.ob[1] =
                pauseCtx->cursorVtx[16].v.ob[1] - WREG(90) / 10;

            if (pauseCtx->equipTargetItem < 0xBF) {
                // Normal Equip (icon goes from the inventory slot to the C button when equipping it)
                gDPSetPrimColor(OVERLAY_DISP++, 0, 0, 255, 255, 255, pauseCtx->equipAnimAlpha);
                gSPVertex(OVERLAY_DISP++, &pauseCtx->cursorVtx[16], 4, 0);

                gDPLoadTextureBlock(OVERLAY_DISP++, gItemIcons[pauseCtx->equipTargetItem], G_IM_FMT_RGBA, G_IM_SIZ_32b,
                                    32, 32, 0, G_TX_NOMIRROR | G_TX_WRAP, G_TX_NOMIRROR | G_TX_WRAP, G_TX_NOMASK,
                                    G_TX_NOMASK, G_TX_NOLOD, G_TX_NOLOD);
            } else {
                // Magic Arrow Equip Effect
                svar1 = pauseCtx->equipTargetItem - 0xBF;
                gDPSetPrimColor(OVERLAY_DISP++, 0, 0, magicArrowEffectsR[svar1], magicArrowEffectsG[svar1],
                                magicArrowEffectsB[svar1], pauseCtx->equipAnimAlpha);

                if ((pauseCtx->equipAnimAlpha > 0) && (pauseCtx->equipAnimAlpha < 255)) {
                    svar1 = (pauseCtx->equipAnimAlpha / 8) / 2;
                    pauseCtx->cursorVtx[16].v.ob[0] = pauseCtx->cursorVtx[18].v.ob[0] =
                        pauseCtx->cursorVtx[16].v.ob[0] - svar1;
                    pauseCtx->cursorVtx[17].v.ob[0] = pauseCtx->cursorVtx[19].v.ob[0] =
                        pauseCtx->cursorVtx[16].v.ob[0] + svar1 * 2 + 32;
                    pauseCtx->cursorVtx[16].v.ob[1] = pauseCtx->cursorVtx[17].v.ob[1] =
                        pauseCtx->cursorVtx[16].v.ob[1] + svar1;
                    pauseCtx->cursorVtx[18].v.ob[1] = pauseCtx->cursorVtx[19].v.ob[1] =
                        pauseCtx->cursorVtx[16].v.ob[1] - svar1 * 2 - 32;
                }

                gSPVertex(OVERLAY_DISP++, &pauseCtx->cursorVtx[16], 4, 0);
                gDPLoadTextureBlock(OVERLAY_DISP++, gMagicArrowEquipEffectTex, G_IM_FMT_IA, G_IM_SIZ_8b, 32, 32, 0,
                                    G_TX_NOMIRROR | G_TX_WRAP, G_TX_NOMIRROR | G_TX_WRAP, G_TX_NOMASK, G_TX_NOMASK,
                                    G_TX_NOLOD, G_TX_NOLOD);
            }

            gSP1Quadrangle(OVERLAY_DISP++, 0, 2, 3, 1, 0);
        }

        Gfx_SetupDL_39Overlay(play->state.gfxCtx);

        if ((play->pauseCtx.state == 0) && (play->pauseCtx.debugState == 0)) {
            if (gSaveContext.minigameState != 1) {
                // Carrots rendering if the action corresponds to riding a horse
                if (interfaceCtx->unk_1EE == 8) {
                    // Load Carrot Icon
                    gDPLoadTextureBlock(OVERLAY_DISP++, gCarrotIconTex, G_IM_FMT_RGBA, G_IM_SIZ_32b, 16, 16, 0,
                                        G_TX_NOMIRROR | G_TX_WRAP, G_TX_NOMIRROR | G_TX_WRAP, G_TX_NOMASK, G_TX_NOMASK,
                                        G_TX_NOLOD, G_TX_NOLOD);

                    // Draw 6 carrots
                    for (svar1 = 1, svar5 = ZREG(14); svar1 < 7; svar1++, svar5 += 16) {
                        // Carrot Color (based on availability)
                        if ((interfaceCtx->numHorseBoosts == 0) || (interfaceCtx->numHorseBoosts < svar1)) {
                            gDPSetPrimColor(OVERLAY_DISP++, 0, 0, 0, 150, 255, interfaceCtx->aAlpha);
                        } else {
                            gDPSetPrimColor(OVERLAY_DISP++, 0, 0, 255, 255, 255, interfaceCtx->aAlpha);
                        }

                        gSPTextureRectangle(OVERLAY_DISP++, svar5 << 2, ZREG(15) << 2, (svar5 + 16) << 2,
                                            (ZREG(15) + 16) << 2, G_TX_RENDERTILE, 0, 0, 1 << 10, 1 << 10);
                    }
                }
            } else {
                // Score for the Horseback Archery
                svar5 = WREG(32);
                gDPSetPrimColor(OVERLAY_DISP++, 0, 0, 255, 255, 255, interfaceCtx->bAlpha);

                // Target Icon
                gDPLoadTextureBlock(OVERLAY_DISP++, gArcheryScoreIconTex, G_IM_FMT_RGBA, G_IM_SIZ_16b, 24, 16, 0,
                                    G_TX_NOMIRROR | G_TX_WRAP, G_TX_NOMIRROR | G_TX_WRAP, G_TX_NOMASK, G_TX_NOMASK,
                                    G_TX_NOLOD, G_TX_NOLOD);

                gSPTextureRectangle(OVERLAY_DISP++, (svar5 + 28) << 2, ZREG(15) << 2, (svar5 + 52) << 2,
                                    (ZREG(15) + 16) << 2, G_TX_RENDERTILE, 0, 0, 1 << 10, 1 << 10);

                // Score Counter
                gDPPipeSync(OVERLAY_DISP++);
                gDPSetCombineLERP(OVERLAY_DISP++, 0, 0, 0, PRIMITIVE, TEXEL0, 0, PRIMITIVE, 0, 0, 0, 0, PRIMITIVE,
                                  TEXEL0, 0, PRIMITIVE, 0);

                svar5 = WREG(32) + 6 * 9;

                for (svar1 = svar2 = 0; svar1 < 4; svar1++) {
                    if (sHBAScoreDigits[svar1] != 0 || (svar2 != 0) || (svar1 >= 3)) {
                        OVERLAY_DISP = Gfx_TextureI8(
                            OVERLAY_DISP, ((u8*)gCounterDigit0Tex + (8 * 16 * sHBAScoreDigits[svar1])), 8, 16, svar5,
                            (ZREG(15) - 2), digitWidth[0], VREG(42), VREG(43) << 1, VREG(43) << 1);
                        svar5 += 9;
                        svar2++;
                    }
                }

                gDPPipeSync(OVERLAY_DISP++);
                gDPSetCombineMode(OVERLAY_DISP++, G_CC_MODULATERGBA_PRIM, G_CC_MODULATERGBA_PRIM);
            }
        }

        if ((gSaveContext.timer2State == 5) && (Message_GetState(&play->msgCtx) == TEXT_STATE_EVENT)) {
            // Trade quest timer reached 0
            D_8015FFE6 = 40;
            gSaveContext.cutsceneIndex = 0;
            play->transitionTrigger = TRANS_TRIGGER_START;
            play->transitionType = TRANS_TYPE_FADE_WHITE;
            gSaveContext.timer2State = 0;

            if ((gSaveContext.equips.buttonItems[IBTN_BC_B] != ITEM_SWORD_KOKIRI) &&
                (gSaveContext.equips.buttonItems[IBTN_BC_B] != ITEM_SWORD_MASTER) &&
                (gSaveContext.equips.buttonItems[IBTN_BC_B] != ITEM_SWORD_BGS) &&
                (gSaveContext.equips.buttonItems[IBTN_BC_B] != ITEM_SWORD_KNIFE)) {
                if (gSaveContext.buttonStatus[IBTN_BCA_B] != BTN_ENABLED) {
                    gSaveContext.equips.buttonItems[IBTN_BC_B] = gSaveContext.buttonStatus[IBTN_BCA_B];
                } else {
                    gSaveContext.equips.buttonItems[IBTN_BC_B] = ITEM_NONE;
                }
            }

            // Revert any spoiling trade quest items
            for (svar1 = 0; svar1 < ARRAY_COUNT(gSpoilingItems); svar1++) {
                if (INV_CONTENT(ITEM_TRADE_ADULT) == gSpoilingItems[svar1]) {
                    gSaveContext.eventInf[EVENTINF_HORSES_INDEX] &=
                        (u16) ~(EVENTINF_HORSES_STATE_MASK | EVENTINF_HORSES_HORSETYPE_MASK | EVENTINF_HORSES_05_MASK |
                                EVENTINF_HORSES_06_MASK | EVENTINF_HORSES_0F_MASK);
                    osSyncPrintf("EVENT_INF=%x\n", gSaveContext.eventInf[EVENTINF_HORSES_INDEX]);
                    play->nextEntranceIndex = spoilingItemEntrances[svar1];
                    INV_CONTENT(gSpoilingItemReverts[svar1]) = gSpoilingItemReverts[svar1];

                    for (svar2 = IBTN_BC_C_FIRST; svar2 <= IBTN_BC_C_LAST; svar2++) {
                        if (gSaveContext.equips.buttonItems[svar2] == gSpoilingItems[svar1]) {
                            gSaveContext.equips.buttonItems[svar2] = gSpoilingItemReverts[svar1];
                            Interface_LoadItemIcon1(play, svar2);
                        }
                    }
                }
            }
        }

        if ((play->pauseCtx.state == 0) && (play->pauseCtx.debugState == 0) &&
            (play->gameOverCtx.state == GAMEOVER_INACTIVE) && (msgCtx->msgMode == MSGMODE_NONE) &&
            !(player->stateFlags2 & PLAYER_STATE2_24) && (play->transitionTrigger == TRANS_TRIGGER_OFF) &&
            (play->transitionMode == TRANS_MODE_OFF) && !Play_InCsMode(play) && (gSaveContext.minigameState != 1) &&
            (play->shootingGalleryStatus <= 1) && !((play->sceneId == SCENE_BOWLING) && Flags_GetSwitch(play, 0x38))) {
            svar6 = 0;
            switch (gSaveContext.timer1State) {
                case 1:
                    D_8015FFE2 = 20;
                    D_8015FFE0 = 20;
                    gSaveContext.timer1Value = gSaveContext.health >> 1;
                    gSaveContext.timer1State = 2;
                    break;
                case 2:
                    D_8015FFE2--;
                    if (D_8015FFE2 == 0) {
                        D_8015FFE2 = 20;
                        gSaveContext.timer1State = 3;
                    }
                    break;
                case 5:
                case 11:
                    D_8015FFE2 = 20;
                    D_8015FFE0 = 20;
                    if (gSaveContext.timer1State == 5) {
                        gSaveContext.timer1State = 6;
                    } else {
                        gSaveContext.timer1State = 12;
                    }
                    break;
                case 6:
                case 12:
                    D_8015FFE2--;
                    if (D_8015FFE2 == 0) {
                        D_8015FFE2 = 20;
                        if (gSaveContext.timer1State == 6) {
                            gSaveContext.timer1State = 7;
                        } else {
                            gSaveContext.timer1State = 13;
                        }
                    }
                    break;
                case 3:
                case 7:
                    svar1 = (gSaveContext.timerX[0] - 26) / D_8015FFE2;
                    gSaveContext.timerX[0] -= svar1;

                    if (gSaveContext.healthCapacity > 0xA0) {
                        svar1 = (gSaveContext.timerY[0] - 54) / D_8015FFE2;
                    } else {
                        svar1 = (gSaveContext.timerY[0] - 46) / D_8015FFE2;
                    }
                    gSaveContext.timerY[0] -= svar1;

                    D_8015FFE2--;
                    if (D_8015FFE2 == 0) {
                        D_8015FFE2 = 20;
                        gSaveContext.timerX[0] = 26;

                        if (gSaveContext.healthCapacity > 0xA0) {
                            gSaveContext.timerY[0] = 54;
                        } else {
                            gSaveContext.timerY[0] = 46;
                        }

                        if (gSaveContext.timer1State == 3) {
                            gSaveContext.timer1State = 4;
                        } else {
                            gSaveContext.timer1State = 8;
                        }
                    }
                    FALLTHROUGH;
                case 4:
                case 8:
                    if ((gSaveContext.timer1State == 4) || (gSaveContext.timer1State == 8)) {
                        if (gSaveContext.healthCapacity > 0xA0) {
                            gSaveContext.timerY[0] = 54;
                        } else {
                            gSaveContext.timerY[0] = 46;
                        }
                    }

                    if ((gSaveContext.timer1State >= 3) && (msgCtx->msgLength == 0)) {
                        D_8015FFE0--;
                        if (D_8015FFE0 == 0) {
                            if (gSaveContext.timer1Value != 0) {
                                gSaveContext.timer1Value--;
                            }

                            D_8015FFE0 = 20;

                            if (gSaveContext.timer1Value == 0) {
                                gSaveContext.timer1State = 10;
                                if (D_80125A5C) {
                                    gSaveContext.health = 0;
                                    play->damagePlayer(play, -(gSaveContext.health + 2));
                                }
                                D_80125A5C = false;
                            } else if (gSaveContext.timer1Value > 60) {
                                if (timerDigits[4] == 1) {
                                    Audio_PlaySfxGeneral(NA_SE_SY_MESSAGE_WOMAN, &gSfxDefaultPos, 4,
                                                         &gSfxDefaultFreqAndVolScale, &gSfxDefaultFreqAndVolScale,
                                                         &gSfxDefaultReverb);
                                }
                            } else if (gSaveContext.timer1Value >= 11) {
                                if (timerDigits[4] & 1) {
                                    Audio_PlaySfxGeneral(NA_SE_SY_WARNING_COUNT_N, &gSfxDefaultPos, 4,
                                                         &gSfxDefaultFreqAndVolScale, &gSfxDefaultFreqAndVolScale,
                                                         &gSfxDefaultReverb);
                                }
                            } else {
                                Audio_PlaySfxGeneral(NA_SE_SY_WARNING_COUNT_E, &gSfxDefaultPos, 4,
                                                     &gSfxDefaultFreqAndVolScale, &gSfxDefaultFreqAndVolScale,
                                                     &gSfxDefaultReverb);
                            }
                        }
                    }
                    break;
                case 13:
                    svar1 = (gSaveContext.timerX[0] - 26) / D_8015FFE2;
                    gSaveContext.timerX[0] -= svar1;

                    if (gSaveContext.healthCapacity > 0xA0) {
                        svar1 = (gSaveContext.timerY[0] - 54) / D_8015FFE2;
                    } else {
                        svar1 = (gSaveContext.timerY[0] - 46) / D_8015FFE2;
                    }
                    gSaveContext.timerY[0] -= svar1;

                    D_8015FFE2--;
                    if (D_8015FFE2 == 0) {
                        D_8015FFE2 = 20;
                        gSaveContext.timerX[0] = 26;
                        if (gSaveContext.healthCapacity > 0xA0) {
                            gSaveContext.timerY[0] = 54;
                        } else {
                            gSaveContext.timerY[0] = 46;
                        }

                        gSaveContext.timer1State = 14;
                    }
                    FALLTHROUGH;
                case 14:
                    if (gSaveContext.timer1State == 14) {
                        if (gSaveContext.healthCapacity > 0xA0) {
                            gSaveContext.timerY[0] = 54;
                        } else {
                            gSaveContext.timerY[0] = 46;
                        }
                    }

                    if (gSaveContext.timer1State >= 3) {
                        D_8015FFE0--;
                        if (D_8015FFE0 == 0) {
                            gSaveContext.timer1Value++;
                            D_8015FFE0 = 20;

                            if (gSaveContext.timer1Value == 3599) {
                                D_8015FFE2 = 40;
                                gSaveContext.timer1State = 15;
                            } else {
                                Audio_PlaySfxGeneral(NA_SE_SY_WARNING_COUNT_N, &gSfxDefaultPos, 4,
                                                     &gSfxDefaultFreqAndVolScale, &gSfxDefaultFreqAndVolScale,
                                                     &gSfxDefaultReverb);
                            }
                        }
                    }
                    break;
                case 10:
                    if (gSaveContext.timer2State != 0) {
                        D_8015FFE6 = 20;
                        D_8015FFE4 = 20;
                        gSaveContext.timerX[1] = 140;
                        gSaveContext.timerY[1] = 80;

                        if (gSaveContext.timer2State < 7) {
                            gSaveContext.timer2State = 2;
                        } else {
                            gSaveContext.timer2State = 8;
                        }

                        gSaveContext.timer1State = 0;
                    } else {
                        gSaveContext.timer1State = 0;
                    }
                case 15:
                    break;
                default:
                    svar6 = 1;
                    switch (gSaveContext.timer2State) {
                        case 1:
                        case 7:
                            D_8015FFE6 = 20;
                            D_8015FFE4 = 20;
                            gSaveContext.timerX[1] = 140;
                            gSaveContext.timerY[1] = 80;
                            if (gSaveContext.timer2State == 1) {
                                gSaveContext.timer2State = 2;
                            } else {
                                gSaveContext.timer2State = 8;
                            }
                            break;
                        case 2:
                        case 8:
                            D_8015FFE6--;
                            if (D_8015FFE6 == 0) {
                                D_8015FFE6 = 20;
                                if (gSaveContext.timer2State == 2) {
                                    gSaveContext.timer2State = 3;
                                } else {
                                    gSaveContext.timer2State = 9;
                                }
                            }
                            break;
                        case 3:
                        case 9:
                            osSyncPrintf("event_xp[1]=%d,  event_yp[1]=%d  TOTAL_EVENT_TM=%d\n",
                                         ((void)0, gSaveContext.timerX[1]), ((void)0, gSaveContext.timerY[1]),
                                         gSaveContext.timer2Value);
                            svar1 = (gSaveContext.timerX[1] - 26) / D_8015FFE6;
                            gSaveContext.timerX[1] -= svar1;
                            if (gSaveContext.healthCapacity > 0xA0) {
                                svar1 = (gSaveContext.timerY[1] - 54) / D_8015FFE6;
                            } else {
                                svar1 = (gSaveContext.timerY[1] - 46) / D_8015FFE6;
                            }
                            gSaveContext.timerY[1] -= svar1;

                            D_8015FFE6--;
                            if (D_8015FFE6 == 0) {
                                D_8015FFE6 = 20;
                                gSaveContext.timerX[1] = 26;

                                if (gSaveContext.healthCapacity > 0xA0) {
                                    gSaveContext.timerY[1] = 54;
                                } else {
                                    gSaveContext.timerY[1] = 46;
                                }

                                if (gSaveContext.timer2State == 3) {
                                    gSaveContext.timer2State = 4;
                                } else {
                                    gSaveContext.timer2State = 10;
                                }
                            }
                            FALLTHROUGH;
                        case 4:
                        case 10:
                            if ((gSaveContext.timer2State == 4) || (gSaveContext.timer2State == 10)) {
                                if (gSaveContext.healthCapacity > 0xA0) {
                                    gSaveContext.timerY[1] = 54;
                                } else {
                                    gSaveContext.timerY[1] = 46;
                                }
                            }

                            if (gSaveContext.timer2State >= 3) {
                                D_8015FFE4--;
                                if (D_8015FFE4 == 0) {
                                    D_8015FFE4 = 20;
                                    if (gSaveContext.timer2State == 4) {
                                        gSaveContext.timer2Value--;
                                        osSyncPrintf("TOTAL_EVENT_TM=%d\n", gSaveContext.timer2Value);

                                        if (gSaveContext.timer2Value <= 0) {
                                            if (!Flags_GetSwitch(play, 0x37) ||
                                                ((play->sceneId != SCENE_GANON_DEMO) &&
                                                 (play->sceneId != SCENE_GANON_FINAL) &&
                                                 (play->sceneId != SCENE_GANON_SONOGO) &&
                                                 (play->sceneId != SCENE_GANONTIKA_SONOGO))) {
                                                D_8015FFE6 = 40;
                                                gSaveContext.timer2State = 5;
                                                gSaveContext.cutsceneIndex = 0;
                                                Message_StartTextbox(play, 0x71B0, NULL);
                                                func_8002DF54(play, NULL, 8);
                                            } else {
                                                D_8015FFE6 = 40;
                                                gSaveContext.timer2State = 6;
                                            }
                                        } else if (gSaveContext.timer2Value > 60) {
                                            if (timerDigits[4] == 1) {
                                                Audio_PlaySfxGeneral(NA_SE_SY_MESSAGE_WOMAN, &gSfxDefaultPos, 4,
                                                                     &gSfxDefaultFreqAndVolScale,
                                                                     &gSfxDefaultFreqAndVolScale, &gSfxDefaultReverb);
                                            }
                                        } else if (gSaveContext.timer2Value > 10) {
                                            if (timerDigits[4] & 1) {
                                                Audio_PlaySfxGeneral(NA_SE_SY_WARNING_COUNT_N, &gSfxDefaultPos, 4,
                                                                     &gSfxDefaultFreqAndVolScale,
                                                                     &gSfxDefaultFreqAndVolScale, &gSfxDefaultReverb);
                                            }
                                        } else {
                                            Audio_PlaySfxGeneral(NA_SE_SY_WARNING_COUNT_E, &gSfxDefaultPos, 4,
                                                                 &gSfxDefaultFreqAndVolScale,
                                                                 &gSfxDefaultFreqAndVolScale, &gSfxDefaultReverb);
                                        }
                                    } else {
                                        gSaveContext.timer2Value++;
                                        if (GET_EVENTINF(EVENTINF_10)) {
                                            if (gSaveContext.timer2Value == 240) {
                                                Message_StartTextbox(play, 0x6083, NULL);
                                                CLEAR_EVENTINF(EVENTINF_10);
                                                gSaveContext.timer2State = 0;
                                            }
                                        }
                                    }

                                    if ((gSaveContext.timer2Value % 60) == 0) {
                                        Audio_PlaySfxGeneral(NA_SE_SY_WARNING_COUNT_N, &gSfxDefaultPos, 4,
                                                             &gSfxDefaultFreqAndVolScale, &gSfxDefaultFreqAndVolScale,
                                                             &gSfxDefaultReverb);
                                    }
                                }
                            }
                            break;
                        case 6:
                            D_8015FFE6--;
                            if (D_8015FFE6 == 0) {
                                gSaveContext.timer2State = 0;
                            }
                            break;
                    }
                    break;
            }

            if (((gSaveContext.timer1State != 0) && (gSaveContext.timer1State != 10)) ||
                (gSaveContext.timer2State != 0)) {
                timerDigits[0] = timerDigits[1] = timerDigits[3] = 0;
                timerDigits[2] = 10; // digit 10 is used as ':' (colon)

                if (gSaveContext.timer1State != 0) {
                    timerDigits[4] = gSaveContext.timer1Value;
                } else {
                    timerDigits[4] = gSaveContext.timer2Value;
                }

                while (timerDigits[4] >= 60) {
                    timerDigits[1]++;
                    if (timerDigits[1] >= 10) {
                        timerDigits[0]++;
                        timerDigits[1] -= 10;
                    }
                    timerDigits[4] -= 60;
                }

                while (timerDigits[4] >= 10) {
                    timerDigits[3]++;
                    timerDigits[4] -= 10;
                }

                // Clock Icon
                gDPPipeSync(OVERLAY_DISP++);
                gDPSetPrimColor(OVERLAY_DISP++, 0, 0, 255, 255, 255, 255);
                gDPSetEnvColor(OVERLAY_DISP++, 0, 0, 0, 0);
                OVERLAY_DISP =
                    Gfx_TextureIA8(OVERLAY_DISP, gClockIconTex, 16, 16, ((void)0, gSaveContext.timerX[svar6]),
                                   ((void)0, gSaveContext.timerY[svar6]) + 2, 16, 16, 1 << 10, 1 << 10);

                // Timer Counter
                gDPPipeSync(OVERLAY_DISP++);
                gDPSetCombineLERP(OVERLAY_DISP++, 0, 0, 0, PRIMITIVE, TEXEL0, 0, PRIMITIVE, 0, 0, 0, 0, PRIMITIVE,
                                  TEXEL0, 0, PRIMITIVE, 0);

                if (gSaveContext.timer1State != 0) {
                    if ((gSaveContext.timer1Value < 10) && (gSaveContext.timer1State < 11)) {
                        gDPSetPrimColor(OVERLAY_DISP++, 0, 0, 255, 50, 0, 255);
                    } else {
                        gDPSetPrimColor(OVERLAY_DISP++, 0, 0, 255, 255, 255, 255);
                    }
                } else {
                    if ((gSaveContext.timer2Value < 10) && (gSaveContext.timer2State < 6)) {
                        gDPSetPrimColor(OVERLAY_DISP++, 0, 0, 255, 50, 0, 255);
                    } else {
                        gDPSetPrimColor(OVERLAY_DISP++, 0, 0, 255, 255, 0, 255);
                    }
                }

                for (svar1 = 0; svar1 < 5; svar1++) {
                    OVERLAY_DISP =
                        Gfx_TextureI8(OVERLAY_DISP, ((u8*)gCounterDigit0Tex + (8 * 16 * timerDigits[svar1])), 8, 16,
                                      ((void)0, gSaveContext.timerX[svar6]) + timerDigitLeftPos[svar1],
                                      ((void)0, gSaveContext.timerY[svar6]), digitWidth[svar1], VREG(42), VREG(43) << 1,
                                      VREG(43) << 1);
                }
            }
        }
    }

    if (pauseCtx->debugState == 3) {
        FlagSet_Update(play);
    }

    if (interfaceCtx->unk_244 != 0) {
        gDPPipeSync(OVERLAY_DISP++);
        gSPDisplayList(OVERLAY_DISP++, sSetupDL_80125A60);
        gDPSetPrimColor(OVERLAY_DISP++, 0, 0, 0, 0, 0, interfaceCtx->unk_244);
        gDPFillRectangle(OVERLAY_DISP++, 0, 0, gScreenWidth - 1, gScreenHeight - 1);
    }

    CLOSE_DISPS(play->state.gfxCtx, "../z_parameter.c", 4269);
}

void Interface_Update(PlayState* play) {
    static u8 D_80125B60 = false;
    static s16 sPrevTimeSpeed = 0;
    MessageContext* msgCtx = &play->msgCtx;
    InterfaceContext* interfaceCtx = &play->interfaceCtx;
    Player* player = GET_PLAYER(play);
    s16 alpha;
    s16 alpha1;
    u16 action;
    Input* debugInput = &play->state.input[2];

    if (CHECK_BTN_ALL(debugInput->press.button, BTN_DLEFT)) {
        gSaveContext.language = LANGUAGE_ENG;
        osSyncPrintf("J_N=%x J_N=%x\n", gSaveContext.language, &gSaveContext.language);
    } else if (CHECK_BTN_ALL(debugInput->press.button, BTN_DUP)) {
        gSaveContext.language = LANGUAGE_GER;
        osSyncPrintf("J_N=%x J_N=%x\n", gSaveContext.language, &gSaveContext.language);
    } else if (CHECK_BTN_ALL(debugInput->press.button, BTN_DRIGHT)) {
        gSaveContext.language = LANGUAGE_FRA;
        osSyncPrintf("J_N=%x J_N=%x\n", gSaveContext.language, &gSaveContext.language);
    }

    if ((play->pauseCtx.state == 0) && (play->pauseCtx.debugState == 0)) {
        if ((gSaveContext.minigameState == 1) || !IS_CUTSCENE_LAYER ||
            ((play->sceneId == SCENE_SPOT20) && (gSaveContext.sceneLayer == 4))) {
            if ((msgCtx->msgMode == MSGMODE_NONE) ||
                ((msgCtx->msgMode != MSGMODE_NONE) && (play->sceneId == SCENE_BOWLING))) {
                if (play->gameOverCtx.state == GAMEOVER_INACTIVE) {
                    func_80083108(play);
                }
            }
        }
    }

    switch (gSaveContext.unk_13E8) {
        case 1:
        case 2:
        case 3:
        case 4:
        case 5:
        case 6:
        case 7:
        case 8:
        case 9:
        case 10:
        case 11:
        case 12:
        case 13:
            alpha = 255 - (gSaveContext.unk_13EC << 5);
            if (alpha < 0) {
                alpha = 0;
            }

            func_80082850(play, alpha);
            gSaveContext.unk_13EC++;

            if (alpha == 0) {
                gSaveContext.unk_13E8 = 0;
            }
            break;
        case 50:
            alpha = 255 - (gSaveContext.unk_13EC << 5);
            if (alpha < 0) {
                alpha = 0;
            }

            alpha1 = 255 - alpha;
            if (alpha1 >= 255) {
                alpha1 = 255;
            }

            osSyncPrintf("case 50 : alpha=%d  alpha1=%d\n", alpha, alpha1);
            func_80082644(play, alpha1);

            if (interfaceCtx->healthAlpha != 255) {
                interfaceCtx->healthAlpha = alpha1;
            }

            if (interfaceCtx->magicAlpha != 255) {
                interfaceCtx->magicAlpha = alpha1;
            }

            switch (play->sceneId) {
                case SCENE_SPOT00:
                case SCENE_SPOT01:
                case SCENE_SPOT02:
                case SCENE_SPOT03:
                case SCENE_SPOT04:
                case SCENE_SPOT05:
                case SCENE_SPOT06:
                case SCENE_SPOT07:
                case SCENE_SPOT08:
                case SCENE_SPOT09:
                case SCENE_SPOT10:
                case SCENE_SPOT11:
                case SCENE_SPOT12:
                case SCENE_SPOT13:
                case SCENE_SPOT15:
                case SCENE_SPOT16:
                case SCENE_SPOT17:
                case SCENE_SPOT18:
                case SCENE_SPOT20:
                case SCENE_GANON_TOU:
                    if (interfaceCtx->minimapAlpha < 170) {
                        interfaceCtx->minimapAlpha = alpha1;
                    } else {
                        interfaceCtx->minimapAlpha = 170;
                    }
                    break;
                default:
                    if (interfaceCtx->minimapAlpha != 255) {
                        interfaceCtx->minimapAlpha = alpha1;
                    }
                    break;
            }

            gSaveContext.unk_13EC++;
            if (alpha1 == 255) {
                gSaveContext.unk_13E8 = 0;
            }

            break;
        case 52:
            gSaveContext.unk_13E8 = 1;
            func_80082850(play, 0);
            gSaveContext.unk_13E8 = 0;
        default:
            break;
    }

    Map_Update(play);

    if (gSaveContext.healthAccumulator != 0) {
        gSaveContext.healthAccumulator -= 4;
        gSaveContext.health += 4;

        if ((gSaveContext.health & 0xF) < 4) {
            Audio_PlaySfxGeneral(NA_SE_SY_HP_RECOVER, &gSfxDefaultPos, 4, &gSfxDefaultFreqAndVolScale,
                                 &gSfxDefaultFreqAndVolScale, &gSfxDefaultReverb);
        }

        osSyncPrintf("now_life=%d  max_life=%d\n", gSaveContext.health, gSaveContext.healthCapacity);

        if (gSaveContext.health >= gSaveContext.healthCapacity) {
            gSaveContext.health = gSaveContext.healthCapacity;
            osSyncPrintf("S_Private.now_life=%d  S_Private.max_life=%d\n", gSaveContext.health,
                         gSaveContext.healthCapacity);
            gSaveContext.healthAccumulator = 0;
        }
    }

    Health_UpdateBeatingHeart(play);
    D_80125A58 = func_8008F2F8(play);

    if (D_80125A58 == 1) {
        if (CUR_EQUIP_VALUE(EQUIP_TYPE_TUNIC) == EQUIP_VALUE_TUNIC_GORON) {
            D_80125A58 = 0;
        }
    } else if ((func_8008F2F8(play) >= 2) && (func_8008F2F8(play) < 5)) {
        if (CUR_EQUIP_VALUE(EQUIP_TYPE_TUNIC) == EQUIP_VALUE_TUNIC_ZORA) {
            D_80125A58 = 0;
        }
    }

    Health_UpdateMeter(play);

    if ((gSaveContext.timer1State >= 3) && (play->pauseCtx.state == 0) && (play->pauseCtx.debugState == 0) &&
        (msgCtx->msgMode == MSGMODE_NONE) && !(player->stateFlags2 & PLAYER_STATE2_24) &&
        (play->transitionTrigger == TRANS_TRIGGER_OFF) && (play->transitionMode == TRANS_MODE_OFF) &&
        !Play_InCsMode(play)) {}

    if (gSaveContext.rupeeAccumulator != 0) {
        if (gSaveContext.rupeeAccumulator > 0) {
            if (gSaveContext.rupees < CUR_CAPACITY(UPG_WALLET)) {
                gSaveContext.rupeeAccumulator--;
                gSaveContext.rupees++;
                Audio_PlaySfxGeneral(NA_SE_SY_RUPY_COUNT, &gSfxDefaultPos, 4, &gSfxDefaultFreqAndVolScale,
                                     &gSfxDefaultFreqAndVolScale, &gSfxDefaultReverb);
            } else {
                // "Rupee Amount MAX = %d"
                osSyncPrintf("ルピー数ＭＡＸ = %d\n", CUR_CAPACITY(UPG_WALLET));
                gSaveContext.rupees = CUR_CAPACITY(UPG_WALLET);
                gSaveContext.rupeeAccumulator = 0;
            }
        } else if (gSaveContext.rupees != 0) {
            if (gSaveContext.rupeeAccumulator <= -50) {
                gSaveContext.rupeeAccumulator += 10;
                gSaveContext.rupees -= 10;

                if (gSaveContext.rupees < 0) {
                    gSaveContext.rupees = 0;
                }

                Audio_PlaySfxGeneral(NA_SE_SY_RUPY_COUNT, &gSfxDefaultPos, 4, &gSfxDefaultFreqAndVolScale,
                                     &gSfxDefaultFreqAndVolScale, &gSfxDefaultReverb);
            } else {
                gSaveContext.rupeeAccumulator++;
                gSaveContext.rupees--;
                Audio_PlaySfxGeneral(NA_SE_SY_RUPY_COUNT, &gSfxDefaultPos, 4, &gSfxDefaultFreqAndVolScale,
                                     &gSfxDefaultFreqAndVolScale, &gSfxDefaultReverb);
            }
        } else {
            gSaveContext.rupeeAccumulator = 0;
        }
    }

    switch (interfaceCtx->unk_1EC) {
        case 1:
            interfaceCtx->unk_1F4 += 31400.0f / WREG(5);
            if (interfaceCtx->unk_1F4 >= 15700.0f) {
                interfaceCtx->unk_1F4 = -15700.0f;
                interfaceCtx->unk_1EC = 2;
            }
            break;
        case 2:
            interfaceCtx->unk_1F4 += 31400.0f / WREG(5);
            if (interfaceCtx->unk_1F4 >= 0.0f) {
                interfaceCtx->unk_1F4 = 0.0f;
                interfaceCtx->unk_1EC = 0;
                interfaceCtx->unk_1EE = interfaceCtx->unk_1F0;
                action = interfaceCtx->unk_1EE;
                if ((action == DO_ACTION_MAX) || (action == DO_ACTION_MAX + 1)) {
                    action = DO_ACTION_NONE;
                }
                Interface_LoadActionLabel(interfaceCtx, action, 0);
            }
            break;
        case 3:
            interfaceCtx->unk_1F4 += 31400.0f / WREG(5);
            if (interfaceCtx->unk_1F4 >= 15700.0f) {
                interfaceCtx->unk_1F4 = -15700.0f;
                interfaceCtx->unk_1EC = 2;
            }
            break;
        case 4:
            interfaceCtx->unk_1F4 += 31400.0f / WREG(5);
            if (interfaceCtx->unk_1F4 >= 0.0f) {
                interfaceCtx->unk_1F4 = 0.0f;
                interfaceCtx->unk_1EC = 0;
                interfaceCtx->unk_1EE = interfaceCtx->unk_1F0;
                action = interfaceCtx->unk_1EE;
                if ((action == DO_ACTION_MAX) || (action == DO_ACTION_MAX + 1)) {
                    action = DO_ACTION_NONE;
                }
                Interface_LoadActionLabel(interfaceCtx, action, 0);
            }
            break;
    }

    WREG(7) = interfaceCtx->unk_1F4;

    // Update Magic
    if ((play->pauseCtx.state == 0) && (play->pauseCtx.debugState == 0) && (msgCtx->msgMode == MSGMODE_NONE) &&
        (play->transitionTrigger == TRANS_TRIGGER_OFF) && (play->gameOverCtx.state == GAMEOVER_INACTIVE) &&
        (play->transitionMode == TRANS_MODE_OFF) && ((play->csCtx.state == CS_STATE_IDLE) || !Player_InCsMode(play))) {

        if (gSaveContext.isMagicAcquired && (gSaveContext.magicLevel == 0)) {
            gSaveContext.magicLevel = gSaveContext.isDoubleMagicAcquired + 1;
            gSaveContext.magicState = MAGIC_STATE_STEP_CAPACITY;
            osSyncPrintf(VT_FGCOL(YELLOW));
            osSyncPrintf("魔法スター─────ト！！！！！！！！！\n"); // "Magic Start!!!!!!!!!"
            osSyncPrintf("MAGIC_MAX=%d\n", gSaveContext.magicLevel);
            osSyncPrintf("MAGIC_NOW=%d\n", gSaveContext.magic);
            osSyncPrintf("Z_MAGIC_NOW_NOW=%d\n", gSaveContext.magicFillTarget);
            osSyncPrintf("Z_MAGIC_NOW_MAX=%d\n", gSaveContext.magicCapacity);
            osSyncPrintf(VT_RST);
        }

        Magic_Update(play);
    }

    if (gSaveContext.timer1State == 0) {
        if (((D_80125A58 == 1) || (D_80125A58 == 2) || (D_80125A58 == 4)) && ((gSaveContext.health >> 1) != 0)) {
            gSaveContext.timer1State = 1;
            gSaveContext.timerX[0] = 140;
            gSaveContext.timerY[0] = 80;
            D_80125A5C = true;
        }
    } else {
        if (((D_80125A58 == 0) || (D_80125A58 == 3)) && (gSaveContext.timer1State < 5)) {
            gSaveContext.timer1State = 0;
        }
    }

    if (gSaveContext.minigameState == 1) {
        gSaveContext.minigameScore += interfaceCtx->unk_23C;
        interfaceCtx->unk_23C = 0;

        if (sHBAScoreTier == 0) {
            if (gSaveContext.minigameScore >= 1000) {
                sHBAScoreTier++;
            }
        } else if (sHBAScoreTier == 1) {
            if (gSaveContext.minigameScore >= 1500) {
                sHBAScoreTier++;
            }
        }

        sHBAScoreDigits[0] = sHBAScoreDigits[1] = 0;
        sHBAScoreDigits[2] = 0;
        sHBAScoreDigits[3] = gSaveContext.minigameScore;

        while (sHBAScoreDigits[3] >= 1000) {
            sHBAScoreDigits[0]++;
            sHBAScoreDigits[3] -= 1000;
        }

        while (sHBAScoreDigits[3] >= 100) {
            sHBAScoreDigits[1]++;
            sHBAScoreDigits[3] -= 100;
        }

        while (sHBAScoreDigits[3] >= 10) {
            sHBAScoreDigits[2]++;
            sHBAScoreDigits[3] -= 10;
        }
    }

    if (gSaveContext.sunsSongState != SUNSSONG_INACTIVE) {
        // exit out of ocarina mode after suns song finishes playing
        if ((msgCtx->ocarinaAction != OCARINA_ACTION_CHECK_NOWARP_DONE) &&
            (gSaveContext.sunsSongState == SUNSSONG_START)) {
            play->msgCtx.ocarinaMode = OCARINA_MODE_04;
        }

        // handle suns song in areas where time moves
        if (play->envCtx.sceneTimeSpeed != 0) {
            if (gSaveContext.sunsSongState != SUNSSONG_SPEED_TIME) {
                D_80125B60 = false;
                if ((gSaveContext.dayTime >= CLOCK_TIME(6, 30)) && (gSaveContext.dayTime <= CLOCK_TIME(18, 0) + 1)) {
                    D_80125B60 = true;
                }

                gSaveContext.sunsSongState = SUNSSONG_SPEED_TIME;
                sPrevTimeSpeed = gTimeSpeed;
                gTimeSpeed = 400;
            } else if (!D_80125B60) {
                if ((gSaveContext.dayTime >= CLOCK_TIME(6, 30)) && (gSaveContext.dayTime <= CLOCK_TIME(18, 0) + 1)) {
                    gSaveContext.sunsSongState = SUNSSONG_INACTIVE;
                    gTimeSpeed = sPrevTimeSpeed;
                    play->msgCtx.ocarinaMode = OCARINA_MODE_04;
                }
            } else if (gSaveContext.dayTime > CLOCK_TIME(18, 0) + 1) {
                gSaveContext.sunsSongState = SUNSSONG_INACTIVE;
                gTimeSpeed = sPrevTimeSpeed;
                play->msgCtx.ocarinaMode = OCARINA_MODE_04;
            }
        } else if ((play->roomCtx.curRoom.behaviorType1 != ROOM_BEHAVIOR_TYPE1_1) &&
                   (interfaceCtx->restrictions.sunsSong != 3)) {
            if ((gSaveContext.dayTime >= CLOCK_TIME(6, 30)) && (gSaveContext.dayTime < CLOCK_TIME(18, 0) + 1)) {
                gSaveContext.nextDayTime = NEXT_TIME_NIGHT;
                play->transitionType = TRANS_TYPE_FADE_BLACK_FAST;
                gSaveContext.nextTransitionType = TRANS_TYPE_FADE_BLACK;
                play->unk_11DE9 = true;
            } else {
                gSaveContext.nextDayTime = NEXT_TIME_DAY;
                play->transitionType = TRANS_TYPE_FADE_WHITE_FAST;
                gSaveContext.nextTransitionType = TRANS_TYPE_FADE_WHITE;
                play->unk_11DE9 = true;
            }

            if (play->sceneId == SCENE_SPOT13) {
                play->transitionType = TRANS_TYPE_SANDSTORM_PERSIST;
                gSaveContext.nextTransitionType = TRANS_TYPE_SANDSTORM_PERSIST;
            }

            gSaveContext.respawnFlag = -2;
            play->nextEntranceIndex = gSaveContext.entranceIndex;
            play->transitionTrigger = TRANS_TRIGGER_START;
            gSaveContext.sunsSongState = SUNSSONG_INACTIVE;
            func_800F6964(30);
            gSaveContext.seqId = (u8)NA_BGM_DISABLED;
            gSaveContext.natureAmbienceId = NATURE_ID_DISABLED;
        } else {
            gSaveContext.sunsSongState = SUNSSONG_SPECIAL;
        }
    }
}<|MERGE_RESOLUTION|>--- conflicted
+++ resolved
@@ -762,21 +762,12 @@
                 }
 
                 Interface_ChangeAlpha(50);
-<<<<<<< HEAD
-            } else if ((player->stateFlags1 & PLAYER_STATE1_21) || (player->stateFlags2 & PLAYER_STATE2_18)) {
+            } else if ((player->stateFlags1 & PLAYER_STATE1_21) || (player->stateFlags2 & PLAYER_STATE2_CRAWLING)) {
                 if (gSaveContext.buttonStatus[IBTN_BCA_B] != BTN_DISABLED) {
                     gSaveContext.buttonStatus[IBTN_BCA_B] = BTN_DISABLED;
                     gSaveContext.buttonStatus[IBTN_BCA_C_LEFT] = BTN_DISABLED;
                     gSaveContext.buttonStatus[IBTN_BCA_C_DOWN] = BTN_DISABLED;
                     gSaveContext.buttonStatus[IBTN_BCA_C_RIGHT] = BTN_DISABLED;
-=======
-            } else if ((player->stateFlags1 & PLAYER_STATE1_21) || (player->stateFlags2 & PLAYER_STATE2_CRAWLING)) {
-                if (gSaveContext.buttonStatus[0] != BTN_DISABLED) {
-                    gSaveContext.buttonStatus[0] = BTN_DISABLED;
-                    gSaveContext.buttonStatus[1] = BTN_DISABLED;
-                    gSaveContext.buttonStatus[2] = BTN_DISABLED;
-                    gSaveContext.buttonStatus[3] = BTN_DISABLED;
->>>>>>> e4c1a4b5
                     gSaveContext.unk_13EA = 0;
                     Interface_ChangeAlpha(50);
                 }
